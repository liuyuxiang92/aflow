3.2.5 - 2020/XX/XX
        Location: http://materials.duke.edu/AFLOW/aflow.3.2.5.tar.xz
<<<<<<< HEAD
        -- patched convert issue: security policy 'PDF' blocking conversion (SC)
        -- adding decompositionAuids for webapp (SK)
        -- adding --lib2lib patches for AEL/AGL (CT)
        -- Added 49 new ANRL prototype files for the nitrides and oxides (DX+RF)
        -- Added 14 new parameter enumerations to existing ANRL labels for nitrides and oxides (DX+RF)
        -- Updated README_PROTO.TXT with new nitrides and oxides (DX+RF)
        -- Bug fixes in XtalFinder: precondition structures with BringInCell() for local geometry comparisons (DX)
        -- Bug fixes in XtalFinder: use more robust matching protocol; accounts for undecorated prototypes (i.e., small volumes) (DX)
        -- Added calculation of electronic contributions to the free energy. (AS)
        -- Added calculation of temperature-dependent phonon dispersions. (AS)
        -- Implemented QHANP method (frequency-volume dependency is extrapolated by N-order Taylor expansion). (AS)
        -- Removed old QHA code, related infrastructure and dependencies. (AS)
=======
        -- Added patch functionality to the AflowDB database. (ME)
        -- Added xStream to AflowDB. (ME)
        -- Improved database analysis speed. (ME)
        -- Added UPDATE command interface to AflowDB. (ME)
        -- Made title property obsolete. (ME)
>>>>>>> d45f8bdd
        -- Made search --aflowlib more inclusive. (ME)
        -- Fixed out of bounds error in init::AFLOW_Projects_Directories for missing LIB directories. (ME)
        -- Added aurostd::_ishex. (ME)
        -- Moved POCC progress bar into pflow. (ME)
        -- Added "Notice" from apl::Logger into pflow::logger. (ME)
        -- Modularized APL option parsing. (ME)
        -- Merged more pflow logging capabilities into APL. (ME)
        -- Consolidated APL classes: ShellHandle and ShellData integrated into Supercell, group velocities moved into PhononCalculator, and harmonic force constant calculations are now handled by a single class. (ME)
        -- APL code clean-up: removed obsolete code and moved functions into AUROSTD where appropriate. (ME)
        -- adding enthlapy_formation_cce_300K_cell, enthlapy_formation_cce_300K_atom, enthlapy_formation_cce_0K_cell, and enthlapy_formation_cce_0K_cell to database (CO+RF)
        -- incorporating CCE into CHULL (CO)
        -- changed XHOST.vschema for aflowlib_date (CO+ME)
        -- changing NOTICE color blue to cyan (CO+ME)
        -- making /www/AFLOWDATA an .aflow.rc parameter (CO+ME)
        -- adding aurostd::RemoveTrailingCharacter() (CO+ME)
        -- patching lib2raw index issues: LIB7/LIB did not exist (CO)
        -- patching lib2raw index issues: string substitution of /core (CO)
        -- patching --run vs --run=1 bug in AEL/AGL (CO)
        -- cleaning up PrintMessageStream()/PrintWarningStream()/PrintErrorStream() (CO)
        -- creating VASP_Get_Kflags_from_AflowIN() and separating from KBIN::RUN_Directory() (CO)
        -- adding XHOST.ARUN_POSTPROCESS hard stop for VASP_Run() function (--postprocess) (CO)
        -- adding POCC postprocessing to LIB2LIB (CO)
        -- reading kflags and vflags options from aflow.in before processing POCC (CO)
        -- changing LIB2LIB() to run RUN_Directory() instead of individual post-processing functions (CO)
        -- adding functionality to process LIB6/POCC:OLD calculations (CO)
        -- adding --pocc_old2new to convert aflow.in of old pocc calculations to one that works for new pocc algorithm (CO)
        -- patching bug in aurostd::EFileEmpty() - remove file IFF it is a temporary file (CO)
        -- soft patch for FR+web: cout->cerr in aflowlib::WEB_Aflowlib_Entry() (CO)
        -- patching pocc_tol :TOL_0.001:0.001 -> :TOL_0.001_0.001 (CO)
        -- adding overloads to get_date() variants for an input time structure (CO)
        -- adding lock_date to aflowlib.out via aflowlib_date ([0]=lock_date_start,[1]=lock_date_end,[2]=lib2raw_date) (CO)
        -- cleaned up PrintMessageStream()/PrintErrorStream()/PrintWarningStream() (CO)
        -- included nice colors to screen for PrintMessageStream()/PrintErrorStream()/PrintWarningStream() (CO)
        -- integrated PrintMessageStream()/PrintErrorStream()/PrintWarningStream() with logger() (CO)
        -- force PrintErrorStream()/PrintWarningStream() to print to cerr for web (CO)
        -- cleaned up ErrorOption() and integrated with logger() (CO)
        -- patched StringstreamClean() which introduced junk binary characters before (CO)
        -- return early for --pocc_count_total command to avoid giving user too much verbosity (CO)
        -- added MessageOption() (vs. ErrorOption()) that does NOT throw error (CO)
        -- patching flow of POccCalculator() to read/load from aflow.in ALWAYS and overwrite with inputs (CO)
        -- created scheme for POCC auids, see POCCdirectory2MetadataAUIDjsonfile (CO)
        -- prepared LIB2RAW for POCC, including adding perform_POCC and aflowlib::LIB2RAW_Loop_POCC() (CO)
        -- added aurostd::FileExist() to all linking in LIB2RAW (CO)
        -- lots of cleaning of LIB2RAW, including adding CleanDirectoryLIB(), removing obsolete VOLDISTPARAMS and VOLDISTEVOLUTION functionality, and cleaning vspecies (CO)
        -- differentiating Egap_DOS and Egap in POCC (CO)
        -- removing exits from xOUTCAR which kills VASP auto-fix (CO)
        -- cleaning up Message() in aflow_init.cpp (CO)
        -- adding --aruns2skip=XX and [AFLOW_POCC]ARUNS2SKIP=XX for POCC analysis (CO)
        -- fixing empty ael_*_tensor appearing in aflowlib.out (CO)
        -- fixed _atom.CleanName() (CO)
        -- converted all exits to throw (CO+ME+DX)
        -- removing exits from: aflow.cpp,aflow_aconvasp.cpp,aflow_aconvasp_main.cpp,aflow_aflowrc.cpp,aflow_anrl.cpp,aflow_apennsy.cpp,aflow_apennsy_gndstate.cpp,aflow_apennsy_main.cpp,aflow_apennsy_vaspin.cpp,aflow_contrib_cormac.cpp,aflow_contrib_shidong.cpp,aflow_contrib_shidong_auxiliary.cpp,aflow_contrib_shidong_cluster_expansion.cpp,aflow_contrib_shidong_main.cpp,aflow_contrib_wahyu.cpp,aflow_defects.cpp,aflow_iaims.cpp,aflow_ivasp.cpp,aflow_kaims.cpp,aflow_kbin.cpp,aflow_mix.cpp,aflow_neighbours.cpp,aflow_oaims.cpp,aflow_pflow_funcs.cpp,aflow_pflow_print.cpp,aflow_pocc.cpp,aflow_pocc_ael_agl.cpp,aflow_pocc_old.cpp,aflow_surface.cpp,aflow_test.cpp,aflow_xelement.cpp,aflow_xvaspin.h (CO)
        -- added --force_outliers to chull (CO)
        -- added EFA to _aflowlib_entry (CO)
        -- added entropy_stabilization_coefficient to chull (CO)
        -- adding null_xv (CO)
        -- patched xvector for null_xv (CO)
        -- optimized stability criterion and n+1 enthalpy gain algorithms: shaved minutes off the full analysis for ternaries, even bigger gains for higher N (CO)
        -- added --n+1_enthalpy_gain and --skip_n_plus_1_enthalpy_gain_analysis for chull (CO)
        -- adding pocc_agl properties to aflowlib.out (CO)
        -- some cleaning of PrintData() (CO)
        -- added pocc_parameters to _aflowlib_entry (CO)
        -- added anrl parameters to pocc _aflowlib_entry (CO)
        -- starting to consolidate precisions and tolerances code-wide (CO)
        -- clearing title in qe input (CO)
        -- patching "[AFLOW] SYSTEM = " extraction problem (CO)
        -- adding --gen_ceram generating elemental combinations for --aflow_proto (CO)
        -- added LIB2RAW_Loop_Static() to --lib2raw (CO)
        -- converted CCE functions to take structure as read-in only parameter (CO)
        -- added enthalpy_formation to POCC structures (CO)
        -- adjusting aflow_max_argv for xplug (CO)
        -- adding --np functionality to --multi=zip (CO)
3.2.4 - 2020/06/25
        Location: http://materials.duke.edu/AFLOW/aflow.3.2.4.tar.xz
        -- Added latex->dvips->ps2pdf compilation route for pre-2010 texlive versions. (ME)
        -- Bug fixes to xPOTCAR (exits) (CO+ME)
        -- Bug fixes to Wyckoff positions (DX)
        -- Bug fixes for overwriting symmetry output files text/json (DX)
        -- adding in CHULL workshop unit tests (CO)
        -- adding exits to CCE unit tests (CO)
        -- Bug fixes to aurostd::isDirectory() and isFile() (CO)
        -- Bug fixes for xelement, adding populate() function for CCE (CO)
        -- Bug fixes in POCC: missing POTCAR suffix for LIB6 and EFileNotEmpty() cerr verbose (CO)
        -- Bug fixes in KBIN::getVASPVersion() (CO)
        -- Bug fixes in POCC: extending m_Egap.size() if metal is found among ARUNs (CO)
        -- Bug fixes in XHOST: adding another way to get XHOST.home, might fail on OSX (CO)
        (AFLOW: aconvasp_main.cpp, aflow.h, aflowlib_libraries.cpp, aflowlib_web_interface.cpp, avasp.cpp, chull.cpp, chull_jupyter.json, chull_jupyter_plotter.py, chull_python.py, compare_structure_function.cpp, init.cpp, ivasp.cpp, kvasp.cpp, lattice.cpp, Makefile, Makefile.aflow, makefile.cpp, makefile.h, ovasp.cpp, plotter.cpp, pocc.cpp, README_AFLOW.TXT, symmetry_spacegroup_functions.cpp, symmetry_spacegroup_ITC_library.cpp, xelement.cpp, xelement.h)
        (AUROSTD: main.cpp)
3.2.3 - 2020/05/22
        Location: http://materials.duke.edu/AFLOW/aflow.3.2.3.tar.xz
        -- Bug fixes in KBIN::ExtractSystemName() (ME)
        -- Fixed PID/TID and XPID XTID in aflow.h aflow_init.cpp (SC)
        -- added --np1 (N+1 enthalpy gain) and --sc (stability criterion) chull web functionality (SK)
        -- added check for broken REST-API to aflow_chull_python.py (MB)
        -- Fixed segmentation fault when DINEQUIV_ONLY option was used. (AS)
        -- Added QHA to modules. (AS)
        -- Fixed xEIGENVAL to work correctly with files created by vasp 5. (AS)
        -- Introduced a core part of the new QHA class: (AS)
        -- QHA-related options from aflow.in are parsed into QHA module; (AS)
        -- QHA options are processed and initialized inside the QHA class; (AS)
        -- QHA, QHA3P and SCQHA are united into one class; (AS)
        -- new QHA uses standard aflow infrastructure to create aflow.in files; (AS)
        -- new functionality: thermal properties can be derived from the temperature dependence of the free energy; (AS)
        -- added the possibility to calculate Grueneisen parameters using fit to frequency-volume relation. (AS)
        -- added POCC+AEL+AGL workflow (CT)
        -- updated and restructured CCE for PBE, LDA and SCAN (RF)
        -- added CCE functions for command line, web tool, and internal AFLOW use (RF)
        -- CCE can now determine oxidation numbers automatically from structure and Allen electronegativities (RF)
        -- added CCE function to determine oxidation numbers from Allen electronegativities (RF)
        -- added CCE function to get number of neighbors for all atoms (RF)
        -- added CCE function to get number of neighbors of a certain type for all atoms (RF)
        -- extended CCE scheme to PBE+U:ICSD functional and approach based on experimental formation enthalpies per bond (RF)
        -- extended CCE to work for general anion systems (RF)
        -- extended CCE to multi-anion sytems (RF)
        -- CCE corrections added for nitrides (RF)
        -- fixed bug that SPIN was switched OFF in static calc. when SPIN=ON in aflow.in and REMOVE_RELAX was set by default (ME+RF)
        -- Added check for required binaries to plotter. (ME)
        -- Canonical system name is now based on aflow.in instead of VASP output files. (ME)
        -- Fixed broken system name for aflow_proto. (ME)
        -- Fixed plotter title and file names when ANRL parameters are present. (ME)
        -- Fixed bug that deleted qmvasp files from previous runs instead of appending to them. (ME)
        -- Removed VASP k-mesh symmetry fixes when SYM=OFF. (ME)
        -- Changed database file name conventions. (ME)
        -- Redesigned mean square displacement calculations. (ME)
        -- Added interfaces to XCRYSDEN and V_SIM to visualize phonon displacements. (ME)
        -- Enhanced logger support for APL using xStream. (ME)
        -- Added state writer and reader for the force constant calculators. (ME)
        -- Added KPOINTS_GRID, KPOINTS_SHIFT, and RELAX_COMMENSURATE options to APL. (ME)
        -- NBANDS now scales with supercell size if set in the parent aflow.in (ME)
        -- Separated harmonic force constants and Born effective charges/dielectric tensor into different hibernate files. (ME)
        -- APL will now always read harmonic force constants when HIBERNATE=ON. (ME)
        -- Fixed multiplot bug in plotter. (ME)
        -- Added feature to plotter that allows setting the output image file name. (ME)
        -- Made adding directory to plot functions optional. Will take ./ as default. (ME)
        -- Added phonon plotter functions to APL README. (ME)
        -- Refactored apl::PhononCalculator into a force constant and phonon calcuator class. (ME)
        -- Removed apl::APLStageBreak. (ME)
        -- Replaced apl::Logger with pflow::logger in some classes. (ME).
        -- Fixed force constant reader for linear response calculations. (ME)
        -- Fixed signs of second order force constants. (ME)
        -- Sped up determination of irreducible tetrahedra for the tetrahedron method. (ME)
        -- Sped up APL force constant matrix calculation. (ME)
        -- Sped up the calculation of the dynamical matrix. (ME)
        -- Phonon DOS calculations can now be perfomed over an arbitrary frequency range. (ME)
        -- Phonon dispersions are now projected to the primitive cell when using DCPATH=LATTICE. (ME)
        -- Fixed behavior of non-analytical term correction at the Gamma point for phonon dispersions. (ME)
        -- Fixed calculation of non-analytical term correction for the Wang method. (ME)
        -- APL now always uses a commensurate k-point grid for relaxations. (ME)
        -- Fixed bug that did not set k-point mode to implicit for APL runs. (ME)
        -- Fixed bug for SPIN_REMOVE_RELAX_2 in APL relaxations. (ME)
        -- Updated KPPRA for phonons. (ME)
        -- APL now saves the structure for phonon calculations using PHPOSCAR. (ME)
        -- Refactored supercell generation code in APL. (ME)
        -- Added standard class methods to all APL and AAPL classes. (ME)
        -- Removed most reference members and replaced remaining ones with pointers for all APL and AAPL classes. (ME)
        -- Fixed bug in apl::ClusterSet for conventional unit cells. (ME)
        -- Moved calculation of little groups from TCONDCalculator to QMesh. (ME)
        -- Added missing function CalculateSymmetryPointGroupKCrystal. (ME)
        -- Simplified symmetry calculations in (A)APL. (ME)
        -- Changed the determination of the irreducible Brillouin zone in APL. (ME)
        -- Redesigned ThermalPropertiesCalculator to take temperature-dependent DOS. (ME)
        -- Made ZEROSTATE_CHGCAR obsolete. (ME)
        -- Changed getVASPVersionString function to not throw errors anymore (broke post-processing). (ME)
        -- added 67 structure prototypes from Y. Lederer: 58 new ANRL files (generates 60 new protos), 7 generated with existing files with different internal degrees of freedom (DX)
        -- updated README_PROTO.TXT with new prototypes, unique atom decorations, and supplemental notes (DX)
        -- clean input structure species (pseudopotentials) in compare::compare2database() (DX)
        -- updated README_AFLOW_COMPARE.TXT and README_AFLOW_ACONVASP.TXT with "relaxation_step" and "isopointal" comparison functionality (DX)
        -- added --relaxation_step flag to --compare2database and --compare_database_entries to compare original/relax1/most_relaxed geometry files (DX)
        -- added ABINIT detector and reader (DX)
        -- added atom type/element to ABINIT writer (via nuclear charge, i.e., znucl) (DX)
        -- added ELK detector, reader, and writer (DX)
        -- added ELK file format to READMEs (DX)
        -- moved frac2dbl from SYM to AUROSTD, and reformatted in more consistent style to AFLOW (DX)
        -- speed increase to GenerateGridAtoms(): move LDEBUG outside nested loop (DX)
        -- speed increase for comparing LFA environments: use angle tolerance of 10 degrees (DX)
        -- speed increase when checking for better structure matches: use the neighborhood distance information but remove the environment angle check (DX)
        -- speed increase for loading structures in comparison functions: cut out extra xstructure instantiation (DX)
        -- fixed Wyckoff position function; now displays more than just the representative position (DX)
        -- added overloads for running database comparison functions internally: compare2database(), isMatchingStructureInDatabase(), matchingStructuresInDatabase(), printCompare2Database()  (DX)
        -- added FileMESSAGE and logstream to more comparison functions (DX)
        -- changed namespace of all comparison functions to "compare"; i.e., "pflow" -> "compare" (DX)
        -- added check for grouping structures based on the number of atoms in XtalMatch, must be integer multiples (DX)
        -- normalize environment distances when comparing environments in XtalMatch (DX)
        -- widened tolerances to check more lattices in XtalMatch for volume scaling comparisons only (DX)
        -- fixed typo in "a" Wyckoff position for space group #55 (DX)
        -- fixed bug in --poscar2aflowin; symmetry tolerance not propogated for tolerance scan (DX)
        -- added Patterson symmetry analysis; denoted "pgroupk_Patterson" (applies to reciprocal space only) (DX)
        -- compare Patterson point symmetry to Laue point group as consistency check (DX)
        -- added Patterson symmetry to full symmetry command (DX)
        -- added stand-alone Patterson symmetry command (DX)
        -- cleaned text/json if-statements in symmetry writing functions (DX)
        -- added Patterson symmetry usage to README_AFLOW_SYM.TXT and README_AFLOW_ACONVASP.TXT (DX)
        -- fixed compilation bugs with old GCC/G++ version (V4.3.4 specifically; nullptr vs NULL, assigning struct attributes, and no back() method for strings) (DX)
        -- added aflow_gcc_compatibility_check to Makefile (DX)
        -- variable name changes in structure comparison (number_of_atoms -> natoms, number_of_types -> ntypes, structure_from -> structure_source) (DX+CO)
        -- added error for non-standard prototypes that create structures with atoms too close (CO+DX)
        -- added note about 3-fold rotations requiring Gamma-centered k-meshes (CO+DX)
        -- throw error when lattice gives negative determinant (CO)
        -- fixed --kppra=XX collision with aflow_proto (CO)
        -- xvasp.POTCAR_TYPE_PRINT_flag==FALSE for lib2 and lib3 even for pocc structures (CO)
        -- added RHL to auto Gamma-centering kpoints schemes (CO)
        -- patched aflow.rc for AUTO kpoints generation (CO)
        -- patched TITEL search issue for PAW_LDA_KIN (CO)
        -- patched --slab_check warning with det(lattice)<0 (CO)
        -- added eurl2string(), eurl2stringstream(), eurl2vectorstring(), eurl2dequestring(), eurl2tokens(), eurl2string() (CO)
        -- added EWithinList() (CO)
        -- patched getPathAURL() to load from LIB if available (CO)
        -- patched loadXStructure() to handle compressed POSCARs (CO)
        -- added more POSCAR variants to loadXStructure() (CO)
        -- small speed-ups to N+1 calculation in chull (CO)
        -- changed material.php -> material dir for chull web links (CO)
        -- added N+1 enthalpy gain to chull pdf doc (CO)
        -- patched vbadness warnings with longtable in chull (CO)
        -- patched hull_energy sign (CO)
        -- added chull_check to Makefile (CO)
        -- patched --bandgap and --bandgapdos to work with extension-less OUTCAR/DOSCAR (CO)
        -- patched species-project dos plot issues: lacking species key and emax TOO high (CO)
        -- added logger objects to plotter functions (CO)
        -- patched BvolXXXX.dat increment issue (++atomCOUNT) (CO)
        -- patched --kapth to take default values from .aflow.rc (CO)
        -- changed default value for kgrid to AUTO (MP vs. Gamma) (CO)
        -- added secondary wget location for AFLOW3_FREE files for make (CO)
        -- pflow::matrix()->aurostd::matrix() to fix linking issues on nietzsche (CO)
        -- restructured xOUTCAR, xDOSCAR, xEIGENVAL, xPOTCAR, xQMVASP for xStream (CO + ME)
        -- removed error in xOUTCAR looking for irreducible kpoints, this fails for all OUTCAR.bands (CO)
        -- patched --bandgap function with new xOUTCAR.GetProperties() routine (CO)
        -- removed xOUTCAR.ERROR, xDOSCAR.ERROR, xAIMSOUT.ERROR (CO)
        -- unfriended effective mass functions (CO)
        -- including OUTCAR.bands in WEB, needed for Egap; EIGENVAL.bands does not have occupancies (CO)
        -- added unit test for Egap, will add to check_full once ICSD LIB2RAW is redone (CO)
        -- added some messaging/debug-logging to POCC+AEL+AGL workflow (CO)
        -- added Hmix to aflow.pocc.out (CO)
        -- ANOTHER patch for warnings with the aflow.rc, write to std::cerr, should fix www-data (CO)
        -- merging --web_mode with --www (CO)
        -- added --xplug_check_only() for completed runs (CO)
        -- patched time_delim in get_date_formatted() (CO)
        -- speeding up --poscar2aflowin with new AUTO settings (CO)
        -- adding TID (CO)
        -- restructured Makefile for auto-generation of dependency tree (CO)
        (AFLOW: aconvasp.cpp, aconvasp_main.cpp, aflow.cpp, aflow.h, aflowlib_database.cpp, aflowlib.h, aflowlib_libraries.cpp, aflowlib_libraries_scrubber.cpp, aflowlib_webapp_bands.js, aflowlib_webapp_entry.js, aflowlib_web_interface.cpp, aflowlib_web_outreach.cpp, aflowrc.cpp, apennsy.cpp, apennsy_gndstate.cpp, apennsy_main.cpp, apennsy_vaspin.cpp, avasp.cpp, bader.cpp, cce.cpp, cce_data.cpp, cce.h, chull.cpp, chull.h, chull_python.py, compare_structure.cpp, compare_structure_function.cpp, compare_structure.h, contrib_cormac.cpp, contrib_shidong_auxiliary.cpp, contrib_shidong.cpp, contrib_shidong_main.cpp, contrib_wahyu.cpp, defects.cpp, estructure.cpp, gfa.cpp, iaims.cpp, ialien.cpp, ifrozsl.cpp, init.cpp, ivasp.cpp, kaims.cpp, kalien.cpp, kbin.cpp, kvasp.cpp, lattice.cpp, Makefile, Makefile.aflow, makefile.cpp, makefile.h, matlab.cpp, mix_experiments.cpp, modules.cpp, neighbours.cpp, oaims.cpp, ovasp.cpp, pflow_funcs.cpp, pflow.h, pflow_print.cpp, plotter.cpp, pocc.cpp, pocc.h, pocc_old.cpp, pthreads.cpp, qsub.cpp, README_AFLOW_ACONVASP.TXT, README_AFLOW_AFLOWRC.TXT, README_AFLOW_CCE.TXT, README_AFLOW_COMPARE.TXT, README_AFLOW_SYM.TXT, README_PROTO.TXT, SQLITE/sqlite.cpp, surface.cpp, symmetry.cpp, symmetry_spacegroup.cpp, symmetry_spacegroup_functions.cpp, symmetry_spacegroup.h, symmetry_spacegroup_ITC_library.cpp, test.cpp, wyckoff.cpp, xatom.cpp, xclasses.cpp, xelement.cpp, xelement.h, xproto.cpp, xproto_gus.cpp, xproto_gus_lib.cpp, xpseudopotentials.cpp, xvaspin.h)
        (ANRL: aflow_anrl.cpp, ANRL, ANRL_CPPS_20180710/*.cpp, data.cpp, README_AFLOW_ANRL.TXT)
        (AEL: ael_elastic_fit.cpp, ael_elasticity.cpp, ael_elasticity.h, ael_get_stress.cpp, pocc_ael_agl.cpp)
        (AGL: agl_debye.cpp, agl_debye.h, agl_electronic.cpp, agl_eqn_state.cpp, agl_get_ev.cpp, agl_hugoniot.cpp, agl_plot_write.cpp, agl_polynomial.cpp, agl_rungibbs.cpp, agl_thermal.cpp, pocc_ael_agl.cpp)
        (APL: aapl_cluster.cpp, aapl_ifcs.cpp, aapl_setup.cpp, aapl_tcond.cpp, apl_atomic_disp.cpp, apl_dirphoncalc.cpp, apl_doscalc.cpp, apl_fccalc.cpp, apl_function_fitting.cpp, apl_group_velocity.cpp, apl_gsa.cpp, apl.h, apl_hsqpoints.cpp, apl_kphonons.cpp, apl_logger.cpp, apl_lrphoncalc.cpp, apl_ltet.cpp, apl_pathbuilder.cpp, apl_pdisc.cpp, apl_phoncalc.cpp, apl_qmesh.cpp, apl_shellhandle.cpp, apl_supercell.cpp, apl_thermalpc.cpp, qha3phonons_eos.cpp, qha_aflowin_creator.cpp, qha.cpp, qha_dm_pdos_save.cpp, qha_energies.cpp, qha_eos.cpp, qha_gruneisen.cpp, qha_operations.cpp, README_AFLOW_APL.TXT, scqha_eos.cpp, scqha_gruneisen.cpp, scqha_T_freqs.cpp)
        (AUROSTD: aurostd.cpp, aurostd.h, boot.cpp, main.cpp, xcombos.cpp, xcombos.h, xcomplex.cpp, xcomplex.h, xerror.cpp, xerror.h, xmatrix.cpp, xmatrix.h, xoption.cpp, xoption.h, xrandom.cpp, xscalar.cpp, xscalar.h, xtensor.cpp, xtensor.h, xvector.cpp, xvector.h)
3.2.2l - 2020/04/02
        Location: http://materials.duke.edu/AFLOW/aflow.3.2.2*.tar.xz
        -- added PID to a bunch of messages 2l (SC)
        -- bug fixing aflow_avasp.cpp 2l (SC)
        -- added scrubber test for missing species_pp_AUID aflowlib_libraries_scrubber.cpp 2l (SC)
        -- added PID to LIB2LIB and LIB2RAW and --showPID 2l (SC)
        -- added temperature wait for LIB2LIB and fixed to 42C 2k (SC)
        -- bug fixes for vext,vcat,vzip 2k (SC)
        -- standardized vext,vcat,vzip from XHOST 2j (SC)
        -- accelerated lib2raw with moreauid checks 2i (SC)
        -- more pseudopotentials 2h (SC)
        -- fixed Mike reported bug in APL, from POTCAR_AUID in aflow_ivasp.cpp 2g (SC)
        -- test (2f)
        -- cleaned up vAUIDs vAURLs vLOOPs all now children of vLIBS 2e (SC)
        -- renaming VASP_Write_ppAUID_FILE and VASP_Write_ppAUID_AFLOWIN 2e (SC)
        -- adding pseudopotentials references 2d (SC)
        -- working on SCAN in aflowlib.h added aflowlib_enrty MEGAGGA 2d (SC)
        -- added some pseudopotentials references, fixed HEX/FCC and RHL into autogamma ivasp 2c (SC)
        -- removed EnthalpyReference 2b (SC)
        -- sum up all the previous updates - ready to run now 2a (SC)
3.2.2 - 2020/03/30
        Location: http://materials.duke.edu/AFLOW/aflow.3.2.2.tar.xz
        -- sum up all the previous updates - ready to run now (SC)
3.2.1k - 2020/03/29
        Location: http://materials.duke.edu/AFLOW/aflow.3.2.1*.tar.xz
        -- species_pp_groundstate_energy and species_pp_groundstate_structure 1k (SC)
        -- VASP_Write_AUID_FILE and VASP_Write_AUID_AUID in ivasp 1j (SC)
        -- removed vsymbol vname vdate in xPOTCAR, moved vZ into species_Z (unnecessary)
        -- LIB2RAW_Loop_PATCH in aflowlib* 1j (SC)
        -- needed RAUG too 1i (SC)
        -- --pseudopotentials_check for OUTCARS 1i (SC)
        -- operator << xOUTCAR 1i (SC)
        -- removed TITEL LEXCH symbol name date Z .... and made them dynamical vectors 1h (SC)
        -- --pseudopotentials_check --pp_check --ppk in aconvasp_main.cpp 1h (SC)
        -- unicity of PSEUDOPOTENTIALS nailed in xPOTCAR and xOUTCAR 1g (SC)
        -- wrapVecEntries and wrapDeqEntries overloads 1g (SC)
        -- adding pp information in aflolwib entries and AUROSTD 1g (SC)
        -- dealing with PP collision in aflow.h aflow_ovasp.cpp 1g (SC)
        -- removed WEB_Aflowlib_Entry_PHP aflowlib_web_interface.cpp 1f (SC)
        -- added aflowlib_libraries_scrubber.cpp aflow_xpseudopotentials.cpp (SC)
        -- added much to xPOTCAR (SC)
        -- AUROSTD deque/vector string2file  (SC)
        -- AUROSTD bool2string file2md5sum  (SC)
        -- modifications in aflow.h aflow_xclasses.cpp and aflow_ivasp.cpp for POTCAR_AUID (SC)
3.2.1c - 2020/03/22
        Location: http://materials.duke.edu/AFLOW/aflow.3.2.1c.tar.xz
        -- fixes for lib2raw and and error checking in uploading calculations (SC)
3.2.1 - 2020/03/17
        Location: http://materials.duke.edu/AFLOW/aflow.3.2.1.tar.xz
        -- Fixes times stamp in bug fixes (SC)
        -- Updates on pthread.cpp and libraries.cpp for error checking in uploading calculations  (SC)
3.2.0 - 2020/02/10
        Location: http://materials.duke.edu/AFLOW/aflow.3.2.0.tar.xz
        -- New release, finally aflow 3.2 (SC)
3.1.228 - 2020/01/20
        Location: http://materials.duke.edu/AFLOW/HISTORIC/aflow.3.1.228.tar.xz
        -- added schema name/unit/type to XHOST (SC)
        -- added file2dequestring(), string2dequestring() (SC)
        -- optimized NCPUS/NPAR/NCORE settings (SC)
        -- patched _atom() class: constructor()/copy()/free() (SC)
        -- updated xoptions so content can be lowercase (SC)
        -- added isdefined to xoption (SC)
        -- AFLOW DFT calculations can now read in CHGCAR files (ME)
        -- Improved runtimes and memory requirements for AAPL (ME)
        -- Switched the thermal conductivity integration method to the tetrahedron method (ME)
        -- Added Grueneisen parameter and phase space calculation to thermal conductivity calculations (ME)
        -- APL and AAPL can now use the CHGCAR file from the ZEROSTATE calculation to speed up calculations (ME)
        -- Replaced APLLogicError and APLRuntimeError with aurostd::xerror (ME)
        -- Fixed bug in APL and AAPL that did not properly process -D option (ME)
        -- Removed unused source files (ME)
        -- Added matrix norms to aurostd::xmatrix (ME)
        -- Fixed KPPRA for APL relaxations to use the standard density (ME)
        -- Added a handler for the AFLOW database (ME)
        -- Added an AFLOW-SQLITE interface (ME)
        -- Updated SQLite to version 3.30.1 (2019-10-11, https://www.sqlite.org/2019/sqlite-amalgamation-3300100.zip) (ME)
        -- Added additional web output for entry page generation (ME)
        -- Fixed bug that put NCORE into INCARs of linear response calculations (ME)
        -- Fixed bug that caused phonon dispersion path builder to break for some lattices (ME)
        -- Fixed bug in xDOSCAR reader error detection (ME)
        -- Additional web output for entry page applets (ME)
        -- Fixed bug that prevented LDA+U parameters from being passed into ARUN aflow.ins (ME)
        -- Added ael_stiffness_tensor and ael_compliance_tensor to aentry (ME)
        -- Fixed bug that prevented AGL from running during LIB2LIB (ME)
        -- added warnings/errors if species information missing in POSCAR for --poscar2aflowin (CO)
        -- tab aligning all files (CO)
        -- patched clang warnings for aurostd_boot.cpp (CO)
        -- patching warning for writing aflow.rc, only issue if it was written, should fix www-data (CO)
        -- added xQMVASP (CO)
        -- force signed distance for hull formation enthalpy (CO)
        -- added --geometry to get abc_angles for any input structure (CO)
        -- commenting out CreateSlab_RigidRotation(), it does not work, need to redefine lattice vectors (CO)
        -- patching CreateSlab_SurfaceLattice() lattice vector search to include explicit length/angle constraints (CO)
        -- patched slab_test with v3len_max_strict (CO) 
        -- added minimumDistance() calculator for non-periodic systems like molecules or grid of atoms (CO)
        -- patched atoms grid generated for foldAtomsInCell(): GenerateGridAtoms() populates grid_atoms, not atoms (CO)
        -- added setAutoVolume() to xstructure (CO)
        -- added getOSS() and getOFStream() to xStream() (CO)
        -- added GetBandGap() to xDOSCAR: get bandgap from DOS (CO)
        -- added PrintBandGap_DOS() for command line access to DOS bandgap analysis (CO)
        -- incorporating equivalent hkl planes analysis (CO)
        -- patched supercell dimensions reduction for slip system analysis (CO)
        -- now preserving volume for slip system analysis (CO)
        -- added --plot_all_atoms option for DOS plotter (CO)
        -- added functionality for plotting species-projected DOS in plotter (CO)
        -- added '/' between all path separators in plotter (CO)
        -- added LDEBUG in plotter (CO)  
        -- patched formatDefaultTitlePOCC() to understand pocc string in plotter (CO)
        -- added getAflowInFromAFlags() for pocc (CO) 
        -- added --pocc_minimum_configuration identifying which ARUN is minimum energy (CO)  
        -- patched FINAL volume of ordered supercells from pocc, should speed up VASP calculations (CO)
        -- added postprocessing workflow for pocc: performs postprocessing from input files, does NOT redo structure analysis (CO) 
        -- added self-patch for pocc: patches structures files (all and unique) so individual POSCARs can be read by aflow (CO) 
        -- added reader for structures file (CO)
        -- pocc writes out PARTCAR (CO)
        -- pocc calculates/writes out EFA (CO)
        -- pocc writes out ensemble average DOSCAR (CO)  
        -- pocc writes out supercell probabilities to aflow.pocc.out (CO)  
        -- pocc writes out results of ensemble average band gap to aflow.pocc.out (CO) 
        -- pocc plots ensemble average DOS projected by orbitals and species (CO)
        -- added KBIN_POCC_TEMPERATURE_STRING (aflow.in) and --temperature (command line) for pocc post-processing (CO)
        -- avoiding NEGLECT_NOMIX for pocc, high-entropy offers increased solubility over binaries (CO)
        -- added option for printing ensemble average IDOS in pocc data files (aflow_pocc_old.cpp) (CO) 
        -- added POccStructuresFile class to read post-processing files (CO)
        -- patched zero-padding for pocc output files (CO)
        -- add first POCC unit test to Makefile (CO)
        -- patch distinction between POTCAR_TYPE_DATE_PRINT_flag and POTCAR_TYPE_PRINT_flag in avasp (CO)
        -- patching xvasp.POTCAR_TYPE_PRINT_flag for LIB2/LIB3 (CO)
        -- added --potential_type for auto aflow.in generator (CO)
        -- streamlined xvector constructors and copy() methods (CO)
        -- added xvector constructor for xmatrix input (CO)
        -- added getcol(), getmat(), setrow(), setcol(), setmat() to xmatrix, with relevant unit tests called by —test_xmatrix (CO)
        -- added operator *=(utype r) and operator /=(utype r) to xmatrix (CO)
        -- added modulus(), modulussquare(), modulus2() to xmatrix (CO)
        -- getmat() now returns void, xmatrix is an input (CO)
        -- added lrows_out, lcols_out input getmat() as well as a overload for returning xvector (as input) (CO)
        -- added xmatrix2xvector() (CO)
        -- patched QRDecomposition_HouseHolder() not to assume lrows, lcols (CO)
        -- updated generalHouseHolderQRDecomposition()->QRDecomposition_HouseHolder() (CO)
        -- added EFileEmpty() and EFileNotEmpty() (CO)
        -- added _AFLOW_FILE_NAME_ to logger() and xerror(), and patched Makefile for some missing cpp (CO)
        -- added aurostd::getPWD() (CO)
        -- added unsigned long long to _isfloat(), _iscomplex(), _isreal(), _size(), _real(), isinteger() (CO)
        -- added aurostd::powint() for fast powers of integers (CO)
        -- added all variants of iszero() (CO)
        -- templated GCD(), patched for positive/negative inputs, and added Bezout coefficients as output (CO)
        -- adding free(), copy(), refresh() to xmatrix (CO)
        -- added shiftlrows, shiftlcols, shiftlrowscols to xmatrix (CO)
        -- added inverse of 2x2 matrix (CO)
        -- added xmatrixint2double() and xmatrixdouble2int() (CO)
        -- added right matrix division, traspInPlace(), traspSquareInPlace(), submatrixInPlace(), and getdiag() to xmatrix (CO)
        -- added getmatInplace() and getvec() to xmatrix (CO)
        -- patched inverse() for xmatrix, now uses matrix of minors (adjoint) approach which is more stable than GaussJordan (CO)
        -- converted bool inverse() to bool isNonInvertible() in xmatrix() (CO)
        -- added smith normal form calculator to xmatrix (CO)
        -- updated QR decomposition algorithm to avoid saving householder rotations to form Q at the end (CO)
        -- added xDOSCAR.convertSpinOFF2ON() for easy manipulation between SPIN-OFF/SPIN-ON POCC ARUNS (CO)
        -- fixed tolerance "WARNING" in symmetry screw axis determination (DX)
        -- added missing partial occupation value when printing CIF (DX)
        -- added site occupation to Wyckoff object (DX)
        -- used _atom copy constructor in symmetry functions instead of by-hand updates (DX)
        -- fixed indenting in symmetry functions (DX)
        -- added rescaling of structure in prototyping functionality (DX)
        -- added functions to extract information from certain Wyckoff positions (DX)
        -- added functionality to force input Wyckoff choice for structure prototyping (DX)
        -- added check for duplicate subdirectory in aflow zipping, removes subdirectory if found (DX+CO)
        -- added flags to get matching AFLOW prototypes and cast into prototype designation (DX)
        -- added environment analysis (isoconfigurational) to structure comparison (DX)
        -- fixed multiple thread calls in structure comparison and building prototype structures (DX)
        -- suppress permutation calculation for AFLOW prototypes in structure comparison (DX)
        -- replaced exit with throws in structure comparison functions (DX)
        -- added database comparison functionality (DX)
        -- added directory information to structure comparison for debugging  (DX)
        -- multithreaded prototype casting in structure comparison (DX)
        -- use more robust supercell expansion method (lattice dimensions vs 3x3x3) in structure comparison (DX)
        -- added functionality to check for better matches (necessary for environment and permutation comparisons) (DX)
        -- store Wyckoff groupings for duplicates and same family structures (DX)
        -- added preliminary magnetic structure analysis with new functions to add spin to structure (DX)
        -- added consistency check in permutation comparisons (DX)
        -- boolean for threading safety check (save time) (DX)
        -- improved (speed) atom matching functionality in structure comparison (DX)
        -- speed increase to generateGrid function (DX)
        -- replace SplitAlloySpecies and compare::GetElements() with stringElements2VectorElements() in comparison functions (DX)
        -- added functionality to search prototype labels by symmetry without nspecies and stoichiometry (DX)
        -- added space group to lattice type and centering functions (DX)
        -- added more methods for extracting lattice parameters for prototyping (wyccar, cif, etc.) (DX)
        -- store Wyckoff information from CIF reader (DX) 
        -- fixed bug in extracting Wyckoff coordinates (DX)
        -- allow non-standard space group symbol formats for CIF, check provided equations to verify setting (DX)
        -- update structure comparison class attribute names (DX)
        -- allow for mix of ICSD and non-ICSD structures during sorting by ICSD number for structure comparison (DX)
        -- created generalized function for adding magnetic information to structure (DX)
        -- fixed non-collinear spin lattice primitivization function (DX)
        -- fixed typos in README_PROTO.TXT: A2B_oP12_26_abc_ab-001 to A2B_oP12_26_abc_ab-002 and AB_oC8_67_a_g-001 to AB_oC8_67_a_g-002 (DX)
        -- check if tolerance input is negative for BringInCell() (DX)
        -- added AtomEnvironment class in aflow_xatom.cpp (DX)
        -- generalized inCell() and added atomInCell() (DX)
        -- added aurostd::GCD(), aurostd::LCM(), and aurostd::reduceByGCD(), for vector and deque (DX)
        -- added FileMESSAGE and logstream overloads for comparison functions (DX)
        -- added lattice deviation, coordinate displacement, and figure of failure (structure misfit) to the JSON output for structure comparison (DX)
        -- added try-catch for pflow::loadXstructure() in case URL times out or a bad structure file input (DX)
        -- refined magnetic misfit criteria (DX)
        -- added JSON output for structure prototyping (DX)
        -- fixed parameters for prototype=A_tI2_139_a; fct convention vs bct convention (DX)
        -- added unit tests in makefile for aflowSG, aflowSYM, and aflow-xtal-match (DX)
        -- put xstructure initialization in free() and call free() at beginning of constructors (otherwise xstructure is not always initialize) (DX)
        -- changed xstructure::Clear() to xstructure::clear() (DX)
        -- changed xstructure::Clean() to xstructure::clean() (DX)
        -- updated README_AFLOW_COMPARE.TXT (DX)
        -- use xoptions schema for property units in comparison code (DX)
        -- use ANRL setting as default for symmetry analysis in comparisons for quick conversion to AFLOW prototype designation (DX)
        -- use of xoptions throughout comparison functions (DX)
        (AFLOW: aconvasp.cpp, aconvasp_main.cpp, aflow.cpp, aflow.h, aflowlib_database.cpp, aflowlib.h, aflowlib_libraries.cpp, aflowlib_web_interface.cpp, aflowrc.cpp, apennsy_gndstate.cpp, apennsy_main.cpp, avasp.cpp, bader.cpp, cce.cpp, chull.cpp, chull.h, compare_structure.cpp, compare_structure_function.cpp, compare_structure.h, contrib_shidong_auxiliary.cpp, gfa.cpp, iaims.cpp, init.cpp, ivasp.cpp, kbin.cpp, kvasp.cpp, lattice.cpp, Makefile, modules.cpp, ovasp.cpp, pflow_funcs.cpp, pflow.h, pflow_print.cpp, plotter.cpp, pocc.cpp, pocc.h, pocc_old.cpp, pocc_old.h, README_AFLOW_ACONVASP.TXT, README_AFLOW_AFLOWRC.TXT, README_AFLOW_COMPARE.TXT, README_AFLOW_EXCEPTIONS.TXT, README_AFLOW.TXT, README_PROTO.TXT, SQLITE/shell.c, SQLITE/sqlite3.c, SQLITE/sqlite3ext.h, SQLITE/sqlite3.h, SQLITE/sqlite.cpp, SQLITE/sqlite.h, surface.cpp, symmetry.cpp, symmetry_spacegroup.cpp, symmetry_spacegroup_functions.cpp, symmetry_spacegroup.h, symmetry_spacegroup_ITC_library.cpp, xatom.cpp, xclasses.cpp, xelement.cpp, xproto.cpp, xproto_gus.cpp)
        (ANRL: aflow_anrl.cpp, ANRL_CPPS_20180710/list.cpp)
        (APL: aapl_cluster.cpp, aapl_ifcs.cpp, aapl_setup.cpp, aapl_tcond.cpp, apl_atomic_disp.cpp, apl_dirphoncalc.cpp, apl_dm_pdos_save.cpp, apl_doscalc.cpp, apl_group_velocity.cpp, apl.h, apl_hsqpoints.cpp, apl_kphonons.cpp, apl_lrphoncalc.cpp, apl_ltet.cpp, apl_pathbuilder.cpp, apl_pdisc.cpp, apl_phoncalc.cpp, apl_qmesh.cpp, apl_shellhandle.cpp, apl_supercell.cpp, apl_thermalpc.cpp, qha3phonons_eos.cpp, qha_aflowin_creator.cpp, qha_dm_pdos_save.cpp, qha_energies.cpp, qha_eoscalc.cpp, qha_eos.cpp, qha_eosrun.cpp, qha_gruneisen.cpp, qha_operations.cpp, README_AFLOW_APL.TXT, scqha_eos.cpp, scqha_gruneisen.cpp, scqha_T_freqs.cpp)
        (AUROSTD: aurostd.h, boot.cpp, main.cpp, xcombos.cpp, xcombos.h, xcomplex.cpp, xcomplex.h, xerror.cpp, xerror.h, xmatrix.cpp, xmatrix.h, xoption.cpp, xoption.h, xscalar.cpp, xscalar.h, xtensor.cpp, xvector.cpp, xvector.h)
3.1.227 - 2019/10/16
        Location: http://materials.duke.edu/AFLOW/HISTORIC/aflow.3.1.227.tar.xz
        -- Bug fixes for MPI (SC)
        -- Verbosity fixes (Message("")) (SC)
3.1.226 - 2019/10/01
        Location: http://materials.duke.edu/AFLOW/HISTORIC/aflow.3.1.226.tar.xz
        -- Modification on the allocation of web entries, through web cache of AUID. Speed up of 20-200 times in serving aflowlib entry pages (SC)
        -- Bug fixes in producing html/json for icsd# entries (SC)
        -- Modified aflow.in generation in AEL and AGL to use common routines in aflow_avasp.cpp and aflow_modules.cpp (CT)  
        -- Write AGL enthalpy as a function of pressure in an AFLOW readable format for future phase diagram application (CT)
        -- Added --quiet option to LIB2LIB routine (CT)
        -- Sets the VASP symmetry to off by default for AEL calculations (CT)
        -- Added projected phonon DOS calculations (ME)
        -- Linear tetrahedron method does not reduce upon construction anymore (necessary for projected DOS) (ME)
        -- Cleaned up code and added more comments to QMesh and LTMethod files (ME)
        -- Made moveToBZ inside QMesh more robust (ME)
        -- Replaced all instances of exit in APL with throw APLRuntimeError (ME)
        -- Sped up reduction of q-mesh grid (ME)
        -- Added safeguards for DOSCAR readers for broken DOSCAR files (ME)
        -- Fixed plotter bugs for HTQC prototype names (ME)
        -- Added findInList function to AUROSTD (ME)
        -- Generalized BringInCell method (ME+DX)
        -- created overloads for BringInCell method (double/xvector/_atom/xstructure), along with "InPlace" variants, i.e., const input (DX)
        -- replaced all mod_one/mod_one_xvec/mod_one_atom for new BringInCell method (DX)
        -- replaced old BringInCell functions with new version (DX)
        -- fixed indenting in symmetry functions (DX)
        -- replaced all SYM::CrossPro() with aurostd::vector_product() (DX)
        -- replaced all SYM::normalize() with explicity division of aurostd::modulus() (DX)
        -- replaced SYM::extract_row() with aurostd::operator() (DX)
        -- fabs() -> aurostd::abs() (CO)
        -- changed abinit writer lattice from column-based to row-based (CO)
        -- updated some class definitions (free()/copy()) (CO)
        (AFLOW: aconvasp.cpp, aconvasp_main.cpp, aflow.cpp, aflow.h, aflowlib.h, aflowlib_libraries.cpp, aflowlib_webapp_entry.js, aflowlib_web_interface.cpp, aflowrc.cpp, apennsy_gndstate.cpp, apennsy_main.cpp, apennsy_vaspin.cpp, avasp.cpp, chull.cpp, compare_structure_function.cpp, compare_structure.h, contrib_cormac.cpp, contrib_wahyu.cpp, data.cpp, init.cpp, Makefile, modules.cpp, oaims.cpp, ovasp.cpp, pflow_funcs.cpp, pflow_print.cpp, plotter.cpp, pocc.cpp, pocc.h, pocc_old.cpp, README_AFLOW_ACONVASP.TXT, README_AFLOW_SYM.TXT, spacegroup.cpp, surface.cpp, symmetry.cpp, symmetry_spacegroup.cpp, symmetry_spacegroup_functions.cpp, symmetry_spacegroup.h, symmetry_spacegroup_ITC_library.cpp, xatom.cpp, xclasses.cpp, xproto.cpp)
        (AEL: ael_elastic_fit.cpp, ael_elasticity.cpp, ael_elasticity.h, ael_get_stress.cpp)
        (AGL: agl_debye.cpp, agl_debye.h, agl_electronic.cpp, agl_eqn_state.cpp, agl_get_ev.cpp, agl_hugoniot.cpp, agl_polynomial.cpp, agl_rungibbs.cpp, agl_thermal.cpp)
        (APL: apl_atomic_disp.cpp, apl_dm_pdos_save.cpp, apl_doscalc.cpp, apl_function_fitting.cpp, apl_group_velocity.cpp, apl.h, apl_hsqpoints.cpp, apl_kphonons.cpp, apl_ltet.cpp, apl_pdisc.cpp, apl_phoncalc.cpp, apl_qmesh.cpp, apl_shellhandle.cpp, apl_supercell.cpp, qha3phonons_eos.cpp, qha_dm_pdos_save.cpp, qha_energies.cpp, qha_eoscalc.cpp, qha_gruneisen.cpp, qha_operations.cpp, README_AFLOW_APL.TXT, scqha_eos.cpp, scqha_gruneisen.cpp)
        (AUROSTD: aurostd.h, main.cpp, xmatrix.cpp, xmatrix.h)
3.1.225 - 2019/07/26
        Location: http://materials.duke.edu/AFLOW/HISTORIC/aflow.3.1.225.tar.xz
        -- fixing bug with stability criterion calculation in --output=web, need structure comparison for correct stability criterion calculation (WS)
        -- changed output name for --output=web to aflow_ALLOY_hull_web.json (WS)
        -- integrated N+1_enthalpy_gain and stability criterion to --output=web (WS)
        -- patched web json for quaternary chull (WS)
        -- added CCE functionality (RF)
        -- added CCE readme (RF)
        -- added a user input cutoff energy to the GFA code (DF)
        -- Added vector version of RemoveComments (ME)
        -- RemoveControlCharactersFromStringstream now also removes carriage returns because they break string additions (ME)
        -- SPIN_REMOVE_RELAX_2 did not remove spin after the second relaxation; this is fixed now (ME)
        -- Removed bug that prevented certain NBANDS errors from being fixed while an NBANDS warning was present in vasp.out (ME)
        -- APL and AAPL now read forces from qmvasp file (ME)
        -- AAPL_KPPRA added to aflow_modules (ME)
        -- Minor APL code clean-ups (ME)
        -- Added new plotter functions for band structures, phonons, and thermal properties (ME)
        -- Updated numbering scheme for partial DOS from being zero-based to being one-based (ME)
        -- Changed xDOSCAR, xEIGENVAL, and xKPOINTS to be compatible with new plotter (ME)
        -- Added functionality to APL that outputs phonon DOS and dispersion in
        -- VASP format for new plotter functions (ME)
        -- Fixed bug for the path builder for path with - and | as separators (ME)
        -- Fixed xDOSCAR reader to be more general (ME)
        -- patched change_tolerance() bug for double& tolerance return (DX)
        -- renamed minimum distance functions, more descriptive (minimizeDistanceCartesianMethod() and minimizeDistanceFractionalMethod()) (DX)
        -- reduced number of inputs for minimum distance functions (DX)
        -- added functionality to read VASP5 format in CHGCAR (DX)
        -- cleaned species/atom names in xstructure2json; remove pseudopotential information, oxidation numbers, etc. (DX)
        -- added boolean to ignore minimum distance check in foldAtomsInCell() (DX)
        -- added overloads for mapping functions (DX) 
        -- fixed bug in in xstructure2json in LIB2RAW runs; store corresponding structure from relaxations (DX) 
        -- read species for xstructure2json in LIB2RAW runs (DX) 
        -- added default permutation designation to ANRL prototypes for --proto and --aflow_proto, e.g., ".AB" for "AB_cF8_225_a_b.AB" (DX) 
        -- added functionality to read "_symmetry_space_group_name_H-M" in CIF reader (DX)
        -- added GetSpaceGroupNumber() to get the space group number from the Hermann-Mauguin symbol (DX)
        -- added RemoveCharacterFromBack(), RemoveCharacterFromFront(), and RemoveCharacterFromBackandFront() to AUROSTD; useful for parsing CIF fields (DX)
        -- added function to compare Wyckoff position strings regardless of order, necessary for matching equations in CIF to ITC standard (DX)
        -- fixed bug in reading symops from CIF; check for symop_id (DX)
        -- fixed bug in "_space_group_name_Hall" reader in CIF (DX)
        -- converted exits to xerrors in GetSpaceGroup*() functions (DX)
        -- added DEFAULT_GFA_FORMATION_ENTHALPY_CUTOFF to aflow.rc (CO)
        -- added functions to find pointLineIntersection() and linePlaneIntersection() (CO)
        -- added function to find 3D rotation between two 3D vectors (CO)
        -- remapped const utype& tol -> utype tol in function inputs (CO)
        -- remapped const bool& -> bool in function inputs (CO)
        -- added check in generalHouseHolderQRDecomposition() that Q*R=A (CO)
        -- changed gcd() to GCD() (CO)
        -- added least common multiple function LCM() (CO)
        -- added --slab_test (CO)
        -- added setctau/setftau functions to _sym_op (CO)
        -- added ReplaceAtoms() to xstructure to safely RemoveAtom() then AddAtom() (CO)
        -- modified foldAtomsInCell() to remove fold_in_only complexity, this was simplified by GenerateGridAtoms() (CO)
        -- added check to foldAtomsInCell() that min_dist does not change (CO)
        -- added CreateSlab_RigidRotation(), CreateSlab_SurfaceLattice(), and associated functions (many overloads) to create slabs for surface calculations: the two functions should yield about the same structure but by two different methods (CO)
        -- reformulate basis in CreateSlab_RigidRotation() so k-points grid is created appropriately (K1xK2x1) (CO)
        -- added new modules for calculating the generalized stacking fault energy and cleavage energy (CO)
        -- patched bug in CHULL pdf output for missing column-types in compiling aflow_CsIPb_hull.tex (CO)
        -- added cout as default for ostream& oss in header files (CO)
        -- converted Normal2HKLPlane (CO)
        -- reduce total layers creation by calculating how many layers are in a cell for that particular direction (CO)
        -- added XHOST.WEB_MODE to reduce cluttered AFLOW-Online output (CO)
        -- removed pocc progress bar in web_mode (CO)
        -- added FPOSDistance() for skew considerations (CO)
        -- reduced dims considered for GetSuperCell(), RadiusSphereLattice and LatticeDimensionSphere() are enough (CO)
        -- added general getPeaks() function to AUROSTD (CO)
        -- calculated X-ray amplitude on-the-fly, no need to pass it around (CO)
        -- moved double lambda to end of inputs and default to 1.5418 Copper K-alpha (CO)
        -- patched RemoveControlCodeCharactersFromString() for carriage return (CO)
        -- added width_maximum to getPeaks() to resolve arbitrarily defined peaks (CO)
        -- made x-ray analysis code more modular (CO)
        -- added --plot_xray_file option (CO)
        -- patched moving_average function (!= convolution with box_filter) (CO)
        -- defaulted lambda=Cu_Ka for XRD functions (CO)
        -- added compareVecElements(), compareXVecElements(), and class compareVecElement(ind) to sort vector<vector<utype> > and vector<xvector<utype> > and retire classes ids_cmp and hkl_cmp (CO)
        -- changed signal -> signal_input so it does not get confused with std::signal (CO)
        -- added --force_generic_title to PLOT_XRAY (CO)
        -- removed ids_cmp and hkl_cmp classes (CO)
        -- added filetype and vector_reduction_type enums (CO)
        -- patched aflags.Directory() early in kbin::KBIN_Main() (CO)
        -- corrected GetCompoundAttenuationLenght -> GetCompoundAttenuationLength and toogle -> toggle (CO)
        -- extended PARTCAR functionality for VASP5 POSCARs, including the optional Selective Dynamics tag (CO)
        -- patched 'make check' to return an error, instead of a string, if encountered (CO)
        -- patched 'S' -> 'P' conversion in --pocc_params (CO)
        -- incorporated some new warnings from VASP6 (CO)
        -- patched stringElements2VectorElements() to handle two types of compound designation: composition_string and pp_string (CO)
        -- added new suffixes to pseudopotential list (CO)
        -- address capital letters in new pp suffixes directly (CO)
        -- added faster (in place) routines for CleanStringASCII(), RemoveNumbers(), VASP_PseudoPotential_CleanName() (CO)
        -- added AFLOWIN_FLAG::NOAUTOPP (--noautopp) functionality to --aflow_proto (CO)
        -- converted flag PFLOW::LOAD_ENTRIES_ONLY_ALPHABETICAL to PFLOW::LOAD_ENTRIES_NON_ALPHABETICAL so the default is always OFF (CO)
        -- added 'make clean_autogen' to delete files that are automatically downloaded/generated by aflow during compilation (CO)
        -- set explicit double->int conversion for roundDouble() in chull (CO)
        (AFLOW: aconvasp.cpp, aconvasp_main.cpp, aflow.cpp, aflow.h, aflowlib_libraries.cpp, aflowlib_web_interface.cpp, aflowrc.cpp, avasp.cpp, cce.cpp, cce.h, chull.cpp, chull.h, compare_structure_function.cpp, contrib_shidong_main.cpp, data.cpp, gfa.cpp, gfa.h, init.cpp, ivasp.cpp, kbin.cpp, kvasp.cpp, Makefile, mix.cpp, modules.cpp, ovasp.cpp, pflow_funcs.cpp, pflow.h, pflow_print.cpp, plotter.cpp, pocc.cpp, README_AFLOW_ACONVASP.TXT, README_AFLOW_AFLOWRC.TXT, README_AFLOW_CCE.TXT, README_AFLOW_GFA.TXT, surface.cpp, symmetry.cpp, symmetry_spacegroup.cpp, symmetry_spacegroup_functions.cpp, symmetry_spacegroup.h, symmetry_spacegroup_ITC_library.cpp, xatom.cpp, xclasses.cpp, xelement.cpp, xelement.h, xproto.cpp)
        (AGL: agl_electronic.cpp)
        (APL: aapl_cluster.cpp, aapl_tcond.cpp, apl_dirphoncalc.cpp, apl_doscalc.cpp, apl.h, apl_kphonons.cpp, apl_lrphoncalc.cpp, apl_pathbuilder.cpp, apl_pdisc.cpp, apl_phoncalc.cpp, apl_qmesh.cpp, apl_supercell.cpp, apl_thermalpc.cpp, README_AFLOW_APL.TXT)
        (AUROSTD: aurostd.h, boot.cpp, main.cpp, xmatrix.cpp, xmatrix.h, xscalar.cpp, xscalar.h, xvector.cpp, xvector.h)
3.1.224 - 2019/05/20
        Location: http://materials.duke.edu/AFLOW/HISTORIC/aflow.3.1.224.tar.xz
        -- Fixed bug that didn't allow users to override the standard lattice phonon dispersion path (ME)
        -- Replaced anharmonic IFC option struct with xoption (ME)
        -- Simplified APL class structure: IReciprocalPointGrid, MonkhorstPackMesh, and UniformMesh are consolidated into QMesh. IDOSCalculator, DOSCalculator, RootSamplingMethod, and LinearTetrahedronMethod are now described only by the DOSCalculator and LTMethod classes (ME)
        -- Fixed QHA file name bugs for phonon dispersion and DOS (ME)
        -- Fixed bug that caused AAPL to read APL calculations even though AAPL calculations are still missing (ME)
        -- Fixed seg fault bug when DC=OFF and TP=ON (ME)
        -- Fixed bug where DOS parameters are not properly set when DOS=OFF and TP=ON (ME)
        -- Added KPPRA option for AAPL (ME)
        -- Increased number of iterations for the AAPL BTE solver (ME)
        -- fixed symmetry bug: if AddAtom() removes too many atoms and alters stoichiometry, then change to better tolerance (DX) 
        -- fixed comparison bug: ordering of stoichiometry for material-type comparisons (DX)
        -- changed name of prototyping flag (DX)
        -- added --structure2json command line functionality (DX)
        -- cleaned/reduced comparison command line calls (DX)
        -- added to comparison code: JSON output, print to screen only, keep non-matching info, store comparison logs, store family properties, and speed up comparison grouping function (DX)
        -- removed atomic library for communicating between threads, obsolete (DX)
        -- removed unused line in SYM::PBC() function (DX)
        -- added types information in CIF reader, otherwise aflowSG fails (DX)
        -- alphabetize elements in CIF reader function (DX)
        -- fixed --machine names (DX)
        -- fixed removal of control code characters in aflow.in; only overwrites if invalid chars are detected and saves old version to aflow.in_old (DX)
        -- changed internal indexing of xvectors in CHULL/GFA code from 0 to 1 to match rest of code (CO)
        -- fixed bug in web-json writer for AFLOW-CHULL Online (CO)
        -- added function for defining 3D rotation matrix between two vectors (CO)
        -- added functions to convert xvector<double> to xvector<int> and vice versa, useful for hkl (CO)
        -- added functionality for generalized stacking fault calculation, alpha testing only (CO)
        -- added functions for HKLPlane -> direct normal vector and vice versa (CO)
        -- added function to find distance between HKL planes (CO)
        -- added function to get distance between images of atoms along particular direction (CO)
        -- for many sym functions, removed pointers for read-only bools and doubles, added const where possible (CO)
        -- updated xstructure::Rotate() (CO)
        -- in xclasses, stringstream.clear() -> stringstream.str("") (CO)
        -- removed '#' from sg specification in POSCAR, it is interpreted as comment and removed (CO)
        -- bug fix with AFLOWDATA path in automatic aflow.in generator (CO)
        -- added force_strict_pc2scMap to GetSuperCell() constraining the map to the true primitive cell and not equivalent atoms (CO)
        -- added general function to fix string for latex output (CO)
        -- added XHOST.vflag_control.flag("DIRECTORY_CLEAN") for accurate logging of current directory (CO)
        -- major restructuring of pocc code, consolidating classes, renaming variables, etc. (CO)
        -- fixed old pocc to run with any compression extension (CO)
        -- eliminating atom.print_RHT (CO)
        -- patches for xStream() (CO)
        -- fixed webapp_entry for displaying first bader charge isosurface online with help from Bob Hanson (CO)
        -- added convolution function for signal processing (CO)
        -- added moving average and box/gaussian filters (CO)
        -- added mean/stddev functions to xvector (CO)
        -- added plotter for XRD (CO)
        -- added analysis for peaks with moving average (CO)
        (AFLOW: aconvasp_main.cpp, aflow.cpp, aflow.h, aflowlib_libraries.cpp, aflowlib_webapp_entry.js, aflowrc.cpp, avasp.cpp, chull.cpp, chull.h, compare_structure.cpp, compare_structure_function.cpp, compare_structure.h, gfa.cpp, init.cpp, kbin.cpp, kvasp.cpp, lattice.cpp, Makefile, modules.cpp, pflow_funcs.cpp, pflow.h, pflow_print.cpp, pocc.cpp, pocc.h, pocc_old.cpp, README_AFLOW_ACONVASP.TXT, README_AFLOW_AFLOWRC.TXT, symmetry.cpp, symmetry_spacegroup.cpp, xatom.cpp, xclasses.cpp, xproto.cpp)
        (ANRL: aflow_anrl.cpp, A10B2C_hP39_171_5c_c_a.cpp, A10B2C_hP39_172_5c_c_a.cpp, A10B3_oF52_42_2abce_ab.cpp, A12B2C_cF60_196_h_bc_a.cpp, A12B36CD12_cF488_196_2h_6h_ac_fgh.cpp, A12B36CD12_cF488_210_h_3h_a_fg.cpp, A12B6C_cF608_210_4h_2h_e.cpp, A12B7C2_hP21_174_2j2k_ajk_cf.cpp, A12BC4_cP34_195_2j_ab_2e.cpp, A12B_cF52_225_i_a.cpp, A12B_cI26_204_g_a.cpp, A12B_tI26_139_fij_a.cpp, A13B2C2_oP34_32_a6c_c_c.cpp, A14B3C5_tP44_94_c3g_ad_bg.cpp, A15B4_cI76_220_ae_c.cpp, A17B15_cP64_207_acfk_eij.cpp, A17BC4D_tP184_89_17p_p_4p_io.cpp, A23B6_cF116_225_bd2f_e.cpp, A24BC_cF104_209_j_a_b.cpp, A2B11_cP39_200_f_aghij.cpp, A2B13C4_hP57_168_d_c6d_2d.cpp, A2B2C4D_tP18_132_e_i_o_d.cpp, A2B2C7_cF88_227_c_d_af.cpp, A2B2C_oC80_64_efg_efg_df.cpp, A2B3C12D3_cI160_230_a_c_h_d.cpp, A2B3C18D6_hP58_192_c_f_lm_l.cpp, A2B3C3DE7_hP48_145_2a_3a_3a_a_7a.cpp, A2B3C6_cP264_205_2d_ab2c2d_6d.cpp, A2B3C6_cP33_221_cd_ag_fh.cpp, A2B3C7D_oP13_47_t_aq_eqrs_h.cpp, A2B3_hP20_159_bc_2c.cpp, A2B3_hP30_169_2a_3a.cpp, A2B3_hP30_170_2a_3a.cpp, A2B3_hP5_164_d_ad.cpp, A2B3_hR10_167_c_e.cpp, A2B3_hR5_166_c_ac.cpp, A2B3_oC40_39_2d_2c2d.cpp, A2B3_oP20_60_d_cd.cpp, A2B3_oP20_62_2c_3c.cpp, A2B3_oP40_33_4a_6a.cpp, A2B3_tI80_141_ceh_3h.cpp, A2B3_tP10_127_g_ah.cpp, A2B3_tP20_102_2c_b2c.cpp, A2B3_tP20_116_bci_fj.cpp, A2B3_tP20_117_i_adgh.cpp, A2B3_tP40_137_cdf_3g.cpp, A2B3_tP5_115_g_ag.cpp, A2B4C_hR42_148_2f_4f_f.cpp, A2B4C_oC28_66_l_kl_a.cpp, A2B4C_oP28_62_ac_2cd_c.cpp, A2B5C2_oC36_37_d_c2d_d.cpp, A2B5_mC28_15_f_e2f.cpp, A2B6CD7_tP64_77_2d_6d_d_ab6d.cpp, A2B7C2_tP88_78_4a_14a_4a.cpp, A2B7_cI54_229_e_afh.cpp, A2B8C2D_tP26_100_c_abcd_c_a.cpp, A2B8CD_oP24_48_k_2m_d_b.cpp, A2B8CD_tI24_97_d_k_a_b.cpp, A2B8C_oP22_34_c_4c_a.cpp, A2B_aP6_2_2i_i.cpp, A2B_aP6_2_aei_i.cpp, A2BC2_oF40_22_fi_ad_gh.cpp, A2BC2_oI20_45_c_b_c.cpp, A2BC2_tI20_79_c_2a_c.cpp, A2BC2_tP20_105_f_ac_2e.cpp, A2BC3_oC24_63_e_c_cg.cpp, A2BC4_cF56_227_d_a_e.cpp, A2BC4D_tI16_121_d_a_i_b.cpp, A2BC4_oP28_50_ij_ac_ijm.cpp, A2BC4_tI14_82_bc_a_g.cpp, A2BC4_tP28_126_cd_e_k.cpp, A2BC4_tP28_130_f_c_g.cpp, A2BC7D2_tP24_113_e_a_cef_e.cpp, A2BC8_tI176_110_2b_b_8b.cpp, A2BCD3E6_cF208_203_e_c_d_f_g.cpp, A2BCD4_tI16_82_ac_b_d_g.cpp, A2B_cF24_227_c_a.cpp, A2B_cF24_227_d_a.cpp, A2B_cI72_211_hi_i.cpp, A2BC_oC16_67_ag_b_g.cpp, A2BC_oC8_38_e_a_b.cpp, A2B_cP12_212_c_a.cpp, A2B_cP6_224_b_a.cpp, A2BC_tP16_76_2a_a_a.cpp, A2B_hP12_194_cg_f.cpp, A2B_hP18_180_fi_bd.cpp, A2B_hP18_190_gh_bf.cpp, A2B_hP36_177_j2lm_n.cpp, A2B_hP6_191_h_e.cpp, A2B_hP9_147_g_ad.cpp, A2B_hP9_150_ef_bd.cpp, A2B_hP9_152_c_a.cpp, A2B_hP9_180_j_c.cpp, A2B_hP9_181_j_c.cpp, A2B_hP9_189_fg_bc.cpp, A2B_hR18_148_2f_f.cpp, A2B_mC144_9_24a_12a.cpp, A2B_mC48_15_ae3f_2f.cpp, A2B_mP12_13_2g_ef.cpp, A2B_mP12_14_2e_e.cpp, A2B_mP12_3_bc3e_2e.cpp, A2B_mP12_7_4a_2a.cpp, A2B_mP18_7_6a_3a.cpp, A2B_mP6_10_mn_bg.cpp, A2B_mP6_14_e_a.cpp, A2B_oC12_36_2a_a.cpp, A2B_oC12_38_de_ab.cpp, A2B_oC12_63_2c_c.cpp, A2B_oC24_20_abc_c.cpp, A2B_oC24_64_2f_f.cpp, A2B_oF24_70_e_a.cpp, A2B_oI12_72_j_a.cpp, A2B_oI12_74_h_e.cpp, A2B_oP12_17_abe_e.cpp, A2B_oP12_19_2a_a.cpp, A2B_oP12_26_abc_ab.cpp, A2B_oP12_29_2a_a.cpp, A2B_oP12_62_2c_c.cpp, A2B_oP24_52_2e_cd.cpp, A2B_oP24_55_2g2h_gh.cpp, A2B_oP24_61_2c_c.cpp, A2B_oP6_58_g_a.cpp, A2B_tI12_140_h_a.cpp, A2B_tI12_141_e_a.cpp, A2B_tI12_98_f_a.cpp, A2B_tI24_141_2e_e.cpp, A2B_tI6_139_d_a.cpp, A2B_tP12_111_2n_adf.cpp, A2B_tP12_92_b_a.cpp, A2B_tP24_135_gh_h.cpp, A2B_tP30_85_ab2g_cg.cpp, A2B_tP36_96_3b_ab.cpp, A2B_tP48_77_8d_4d.cpp, A2B_tP6_129_ac_c.cpp, A2B_tP6_136_f_a.cpp, A2B_tP6_137_d_a.cpp, A3B10_cI52_229_e_fh.cpp, A3B11C6_tP40_100_ac_bc2d_cd.cpp, A3B13_oC32_38_ac_a2bcdef.cpp, A3B2_cI40_220_d_c.cpp, A3B2_hP10_176_h_bc.cpp, A3B2_hP10_176_h_bd.cpp, A3B2_hP5_164_ad_d.cpp, A3B2_hR5_155_e_c.cpp, A3B2_oP20_52_de_cd.cpp, A3B2_oP20_56_ce_e.cpp, A3B2_oP20_62_3c_2c.cpp, A3B2_tP10_83_adk_j.cpp, A3B3C_cI56_214_g_h_a.cpp, A3B3C_hP14_176_h_h_c.cpp, A3B3C_hP14_176_h_h_d.cpp, A3B4C_cP16_218_c_e_a.cpp, A3B4C_cP8_215_d_e_a.cpp, A3B4_cF56_227_ad_e.cpp, A3B4_tI28_141_ad_h.cpp, A3B5_oC16_65_ah_bej.cpp, A3B5_oC32_38_abce_abcdf.cpp, A3B5_oP16_55_ch_agh.cpp, A3B5_tI32_108_ac_a2c.cpp, A3B5_tI32_140_ah_bk.cpp, A3B5_tI32_140_ah_cl.cpp, A3B7_hP20_186_c_b2c.cpp, A3B7_oP40_62_cd_3c2d.cpp, A3B7_tP40_76_3a_7a.cpp, A3BC2_cI48_214_f_a_e.cpp, A3BC2_oP48_50_3m_m_2m.cpp, A3BC3D_tP64_106_3c_c_3c_c.cpp, A3BC_hP10_188_k_a_e.cpp, A3BC_hP10_188_k_c_a.cpp, A3BC_hP30_185_cd_c_ab.cpp, A3BC_hR5_146_b_a_a.cpp, A3B_cI32_204_g_c.cpp, A3B_cI8_229_b_a.cpp, A3BC_mC10_8_ab_a_a.cpp, A3B_cP16_198_b_a.cpp, A3B_cP16_208_j_b.cpp, A3B_cP4_221_d_a.cpp, A3B_cP8_223_c_a.cpp, A3BC_tP5_99_bc_a_b.cpp, A3B_hP16_194_gh_ac.cpp, A3B_hP24_151_3c_2a.cpp, A3B_hP24_153_3c_2b.cpp, A3B_hP24_165_adg_f.cpp, A3B_hP24_165_bdg_f.cpp, A3B_hP24_185_ab2c_c.cpp, A3B_hP4_191_bc_a.cpp, A3B_hP8_158_d_a.cpp, A3B_hP8_173_c_b.cpp, A3B_hP8_176_h_c.cpp, A3B_hP8_176_h_d.cpp, A3B_hP8_185_c_a.cpp, A3B_hP8_194_h_c.cpp, A3B_hR4_160_b_a.cpp, A3B_mP16_7_6a_2a.cpp, A3B_oC64_66_gi2lm_2l.cpp, A3B_oC64_66_kl2m_bdl.cpp, A3B_oI32_23_ij2k_k.cpp, A3B_oP16_62_cd_c.cpp, A3B_oP32_60_3d_d.cpp, A3B_oP8_59_bf_a.cpp, A3B_tI16_139_cde_e.cpp, A3B_tI24_119_b2i_af.cpp, A3B_tI32_82_3g_g.cpp, A3B_tI8_139_bd_a.cpp, A3B_tP16_118_ei_f.cpp, A3B_tP32_114_3e_e.cpp, A43B5C17_oC260_63_c8fg6h_cfg_ce3f2h.cpp, A4B14C3_hP21_143_bd_ac4d_d.cpp, A4B2C13D_tP40_90_g_d_cef2g_c.cpp, A4B2C6D16E_cF232_203_e_d_f_eg_a.cpp, A4B2C_tP28_135_gh_h_d.cpp, A4B3_cI112_230_af_g.cpp, A4B3_cI14_229_c_b.cpp, A4B3_cI28_220_c_a.cpp, A4B3_hP14_173_bc_c.cpp, A4B3_hP28_159_ab2c_2c.cpp, A4B3_hR7_166_2c_ac.cpp, A4B3_oI14_71_gh_cg.cpp, A4B5_tI18_139_i_ah.cpp, A4B5_tI18_87_h_ah.cpp, A4B6C_hP11_143_bd_2d_a.cpp, A4B9_cP52_215_ei_3efgi.cpp, A4BC2_tI28_120_i_d_e.cpp, A4BC4D_tP10_123_gh_a_i_d.cpp, A4BC4_tP18_137_g_b_g.cpp, A4B_cI10_217_c_a.cpp, A4B_cI10_229_c_a.cpp, A4B_cI40_197_cde_c.cpp, A4BC_tI24_141_h_b_a.cpp, A4B_hP15_144_4a_a.cpp, A4B_oI20_74_beh_e.cpp, A4B_oP20_62_2cd_c.cpp, A4B_tI10_139_de_a.cpp, A4B_tI20_88_f_a.cpp, A4B_tP10_114_e_a.cpp, A4B_tP10_125_m_a.cpp, A4B_tP20_127_ehj_g.cpp, A5B11_mP16_6_2abc_2a3b3c.cpp, A5B2_hP14_194_abdf_f.cpp, A5B2_hP28_194_ahk_ch.cpp, A5B2_hR7_166_a2c_c.cpp, A5B2_mC14_12_a2i_i.cpp, A5B2_oP14_49_dehq_ab.cpp, A5B3C15_oP46_30_a2c_bc_a7c.cpp, A5B3C16_cP96_222_ce_d_fi.cpp, A5B3C_hP18_186_2a3b_2ab_b.cpp, A5B3_hP16_190_bdh_g.cpp, A5B3_hP16_193_dg_g.cpp, A5B3_mC32_9_5a_3a.cpp, A5B3_tP32_118_g2i_aceh.cpp, A5B3_tP32_130_cg_cf.cpp, A5B5C4_tP28_104_ac_ac_c.cpp, A5B6C2_hP13_157_2ac_2c_b.cpp, A5B7_tI24_107_ac_abd.cpp, A5B8_cI52_217_ce_cg.cpp, A5BCD6_cF416_228_eg_c_b_h.cpp, A5B_oP24_26_3a3b2c_ab.cpp, A6B23_cF116_225_e_acfh.cpp, A6B2C_cF36_225_e_c_a.cpp, A6B2CD6E_cP64_208_m_ad_b_m_c.cpp, A6B2C_tP18_128_eh_d_a.cpp, A6B2C_tP18_128_eh_d_b.cpp, A6B2C_tP18_94_eg_c_a.cpp, A6B4C16D_oP108_27_abcd4e_4e_16e_e.cpp, A6B6C_cF104_202_h_h_c.cpp, A6B_cF224_228_h_c.cpp, A6B_cP7_221_f_a.cpp, A6B_hR7_166_g_a.cpp, A6B_oC28_63_efg_c.cpp, A7B2C2_mC22_12_aij_h_i.cpp, A7B2C_tP40_128_egi_h_e.cpp, A7B3_cI40_229_df_e.cpp, A7B6_hR13_166_ah_3c.cpp, A7B7C2_tP32_101_bde_ade_d.cpp, A7B8_mP120_14_14e_16e.cpp, A7B8_oP120_60_7d_8d.cpp, A7BC3D13_cF192_219_de_b_c_ah.cpp, A7B_cF32_225_bd_a.cpp, A8B2C12D2E_oI50_23_bcfk_i_3k_j_a.cpp, A8B5_hR26_160_a3bc_a3b.cpp, A8B5_mP13_6_a7b_3a2b.cpp, A8B7C6_hP21_175_ck_aj_k.cpp, A8BC3D6_hP18_189_bfh_a_g_i.cpp, A8B_tI18_139_hi_a.cpp, A9B16C7_cF128_225_acd_2f_be.cpp, A9B2_mP22_7_9a_2a.cpp, A9B3C_hP26_194_hk_h_a.cpp, A9BC3D5_hP18_189_fi_a_g_bh.cpp, A9BC_oC44_39_3c3d_a_c.cpp, A_aP4_2_aci.cpp, AB11CD3_cP16_221_a_dg_b_c.cpp, AB11_cP36_221_c_agij.cpp, AB12C3_cI32_229_a_h_b.cpp, AB13_cF112_226_a_bi.cpp, AB18C8_cF108_225_a_eh_f.cpp, AB27CD3_cP32_221_a_dij_b_c.cpp, AB2_aP12_1_4a_8a.cpp, AB2C12D4_tP76_75_2a2b_2d_12d_4d.cpp, AB2C3_oP24_62_c_d_cd.cpp, AB2C4_tI14_139_a_e_ce.cpp, AB2C8D_oP24_49_g_q_2qr_e.cpp, AB2C_cF16_225_a_c_b.cpp, AB2CD2_hP36_163_h_i_bf_i.cpp, AB2_cF12_225_a_c.cpp, AB2_cF48_227_c_e.cpp, AB2_cF96_227_e_cf.cpp, AB2C_oC16_40_a_2b_b.cpp, AB2C_oC16_63_c_2c_c.cpp, AB2C_oP16_62_c_2c_c.cpp, AB2_cP12_205_a_c.cpp, AB2_hP12_143_cd_ab2d.cpp, AB2_hP12_194_f_ah.cpp, AB2_hP24_194_ef_fgh.cpp, AB2_hP3_164_a_d.cpp, AB2_hP3_191_a_d.cpp, AB2_hP6_194_b_f.cpp, AB2_hP6_194_c_ad.cpp, AB2_hP6_194_c_f.cpp, AB2_hP72_192_m_j2kl.cpp, AB2_hP9_156_b2c_3a2bc.cpp, AB2_hP9_162_ad_k.cpp, AB2_hP9_164_bd_c2d.cpp, AB2_hP9_180_d_j.cpp, AB2_mC6_12_a_i.cpp, AB2_oC24_41_2a_2b.cpp, AB2_oC6_21_a_k.cpp, AB2_oF48_70_f_fg.cpp, AB2_oF72_43_ab_3b.cpp, AB2_oI6_71_a_g.cpp, AB2_oI6_71_a_i.cpp, AB2_oP12_29_a_2a.cpp, AB2_oP24_28_acd_2c3d.cpp, AB2_oP6_34_a_c.cpp, AB2_oP6_58_a_g.cpp, AB2_tI48_80_2b_4b.cpp, AB2_tI6_139_a_e.cpp, AB2_tI96_88_2f_4f.cpp, AB2_tP12_115_j_egi.cpp, AB2_tP12_81_adg_2h.cpp, AB2_tP6_137_a_d.cpp, AB32C48_cI162_204_a_2efg_2gh.cpp, AB32CD4E8_tP184_93_i_16p_af_2p_4p.cpp, AB3C16_cF160_203_a_bc_eg.cpp, AB3C16_cF160_203_b_ad_eg.cpp, AB3C2_cI96_206_c_e_ad.cpp, AB3C3_cF112_227_c_de_f.cpp, AB3C4_cP8_215_a_c_e.cpp, AB3C4_hP16_194_c_af_ef.cpp, AB3C4_oP16_31_a_ab_2ab.cpp, AB3C4_oP32_33_a_3a_4a.cpp, AB3C6_cI80_206_a_d_e.cpp, AB3C_cP5_221_a_c_b.cpp, AB3C_cP60_201_be_fh_g.cpp, AB3C_cP60_201_ce_fh_g.cpp, AB3_cF16_225_a_bc.cpp, AB3C_hR10_148_c_f_c.cpp, AB3C_hR10_167_b_e_a.cpp, AB3C_oC20_63_a_cf_c.cpp, AB3C_oP20_62_c_cd_a.cpp, AB3_cP4_221_a_c.cpp, AB3_hP24_149_acgi_3l.cpp, AB3_hP24_178_b_ac.cpp, AB3_hP24_179_b_ac.cpp, AB3_hP24_185_c_ab2c.cpp, AB3_hP4_187_e_fh.cpp, AB3_hP8_182_c_g.cpp, AB3_hP8_194_c_bf.cpp, AB3_hR8_148_c_f.cpp, AB3_hR8_155_c_de.cpp, AB3_mC16_12_g_ij.cpp, AB3_mC16_15_e_cf.cpp, AB3_mC16_9_a_3a.cpp, AB3_mC32_8_4a_12a.cpp, AB3_mC32_8_4a_4a4b.cpp, AB3_mP16_10_mn_3m3n.cpp, AB3_oC16_40_b_3b.cpp, AB3_oC8_65_a_bf.cpp, AB3_oP16_18_ab_3c.cpp, AB3_oP16_19_a_3a.cpp, AB3_oP16_62_c_3c.cpp, AB3_oP16_62_c_cd.cpp, AB3_tI16_140_b_ah.cpp, AB3_tP32_133_h_i2j.cpp, AB3_tP32_86_g_3g.cpp, AB3_tP4_123_a_ce.cpp, AB3_tP8_113_a_ce.cpp, AB4C17D4E_tP54_90_a_g_c4g_g_c.cpp, AB4C3_cI16_229_a_c_b.cpp, AB4C7D_hP26_159_b_ac_a2c_b.cpp, AB4C_hP6_191_a_h_b.cpp, AB4C_hP72_168_2d_8d_2d.cpp, AB4C_hP72_184_d_4d_d.cpp, AB4C_oC24_63_a_fg_c.cpp, AB4C_oC24_63_c_fg_c.cpp, AB4C_oP24_62_c_2cd_c.cpp, AB4_cP5_215_a_e.cpp, AB4C_tI12_82_c_g_a.cpp, AB4C_tP12_112_b_n_e.cpp, AB4C_tP12_124_a_m_c.cpp, AB4_oC20_41_a_2b.cpp, AB4_oC20_68_a_i.cpp, AB4_tI10_87_a_h.cpp, AB4_tP10_103_a_d.cpp, AB4_tP10_124_a_m.cpp, AB5_cF24_216_a_ce.cpp, AB5C_tP7_123_b_ci_a.cpp, AB5_hP6_191_a_cg.cpp, AB6C4_tP22_104_a_2ac_c.cpp, AB6C_tP16_132_d_io_a.cpp, AB7CD2_oI44_24_a_b3d_c_ac.cpp, AB7_hR16_166_c_c2h.cpp, AB8C2_oC22_35_a_ab3e_e.cpp, AB8C2_tI44_97_e_2k_cd.cpp, AB9C4_hP28_188_e_kl_ak.cpp, AB_aP16_2_4i_4i.cpp, ABC2_aP16_1_4a_4a_8a.cpp, ABC2_hP4_164_a_b_d.cpp, ABC2_hP8_194_d_a_f.cpp, ABC2_hR24_167_e_e_2e.cpp, ABC2_hR4_166_a_b_c.cpp, ABC2_mP8_10_ac_eh_mn.cpp, ABC2_oC16_67_b_g_ag.cpp, ABC2_oI16_23_ab_i_k.cpp, ABC2_oP16_53_h_e_gh.cpp, ABC2_tI16_122_a_b_d.cpp, ABC2_tP4_123_d_a_f.cpp, ABC3_cP20_198_a_a_b.cpp, ABC3_hR10_146_2a_2a_2b.cpp, ABC3_hR10_161_a_a_b.cpp, ABC3_hR10_167_a_b_e.cpp, ABC3_mP10_11_e_e_ef.cpp, ABC3_oP20_30_2a_c_3c.cpp, ABC3_oP20_53_e_g_hi.cpp, ABC3_oP20_54_e_d_cf.cpp, ABC4_mP12_13_e_a_2g.cpp, ABC4_oI12_23_a_b_k.cpp, ABC4_oP12_16_ag_cd_2u.cpp, ABC4_tI96_142_e_ab_2g.cpp, ABC4_tP12_125_a_b_m.cpp, ABC6D2_mC40_15_e_e_3f_f.cpp, ABC_cF12_216_b_c_a.cpp, ABC_cP12_198_a_a_a.cpp, ABCD3_oI48_73_d_e_e_ef.cpp, ABCD_cF16_216_c_d_b_a.cpp, ABCD_oP16_57_d_c_d_d.cpp, ABCD_tP8_129_c_b_a_c.cpp, AB_cF16_227_a_b.cpp, AB_cF8_216_c_a.cpp, AB_cF8_225_a_b.cpp, ABC_hP12_174_cj_fk_aj.cpp, ABC_hP3_183_a_a_a.cpp, ABC_hP3_187_a_d_f.cpp, ABC_hP36_175_jk_jk_jk.cpp, ABC_hP6_194_c_d_a.cpp, ABC_hR3_160_a_a_a.cpp, ABC_hR6_166_c_c_c.cpp, AB_cI16_199_a_a.cpp, ABC_oI12_71_h_j_g.cpp, ABC_oI36_46_ac_bc_3b.cpp, ABC_oP12_29_a_a_a.cpp, ABC_oP6_59_a_a_a.cpp, ABC_oP6_59_a_b_a.cpp, AB_cP16_205_c_c.cpp, AB_cP2_221_b_a.cpp, AB_cP6_221_c_d.cpp, AB_cP8_198_a_a.cpp, ABC_tI12_109_a_a_a.cpp, ABC_tP24_91_d_d_d.cpp, ABC_tP24_95_d_d_d.cpp, ABC_tP6_129_c_a_c.cpp, AB_hP12_156_2ab3c_2ab3c.cpp, AB_hP12_186_a2b_a2b.cpp, AB_hP12_194_af_bf.cpp, AB_hP12_194_df_ce.cpp, AB_hP2_187_d_a.cpp, AB_hP24_190_i_afh.cpp, AB_hP4_156_ab_ab.cpp, AB_hP4_156_ac_ac.cpp, AB_hP4_186_b_a.cpp, AB_hP4_186_b_b.cpp, AB_hP4_194_c_a.cpp, AB_hP4_194_c_d.cpp, AB_hP6_144_a_a.cpp, AB_hP6_154_a_b.cpp, AB_hP6_183_c_ab.cpp, AB_hP6_191_f_ad.cpp, AB_hP8_186_ab_ab.cpp, AB_hP8_194_ad_f.cpp, AB_hR10_160_5a_5a.cpp, AB_hR16_148_cf_cf.cpp, AB_hR2_166_a_b.cpp, AB_hR26_148_b2f_a2f.cpp, AB_hR6_160_3a_3a.cpp, AB_hR6_160_b_b.cpp, AB_mC8_15_c_e.cpp, AB_mP4_11_e_e.cpp, AB_mP4_6_2b_2a.cpp, AB_mP6_10_en_am.cpp, AB_oC8_36_a_a.cpp, AB_oC8_63_c_c.cpp, AB_oC8_65_j_g.cpp, AB_oC8_67_a_g.cpp, AB_oF8_22_a_c.cpp, AB_oF8_42_a_a.cpp, AB_oF8_69_a_b.cpp, AB_oI4_44_a_b.cpp, AB_oP16_61_c_c.cpp, AB_oP2_25_b_a.cpp, AB_oP4_51_e_f.cpp, AB_oP4_59_a_b.cpp, AB_oP48_61_3c_3c.cpp, AB_oP8_33_a_a.cpp, AB_oP8_57_d_d.cpp, AB_oP8_62_c_c.cpp, AB_tI16_140_ab_h.cpp, AB_tI16_141_e_e.cpp, AB_tI4_107_a_a.cpp, AB_tI4_119_c_a.cpp, AB_tI8_109_a_a.cpp, AB_tI8_139_e_e.cpp, AB_tI8_141_a_b.cpp, AB_tP16_84_cej_k.cpp, AB_tP2_123_a_d.cpp, AB_tP4_129_a_c.cpp, AB_tP4_129_c_c.cpp, AB_tP4_131_c_e.cpp, AB_tP8_111_n_n.cpp, AB_tP8_136_g_f.cpp, A_cF136_227_aeg.cpp, A_cF240_202_h2i.cpp, A_cF4_225_a.cpp, A_cF8_227_a.cpp, A_cI16_206_c.cpp, A_cI16_220_c.cpp, A_cI2_229_a.cpp, A_cI58_217_ac2g.cpp, A_cP1_221_a.cpp, A_cP20_213_cd.cpp, A_cP240_205_10d.cpp, A_cP46_223_dik.cpp, A_cP8_198_2a.cpp, A_cP8_205_c.cpp, A_hP1_191_a.cpp, A_hP2_194_c.cpp, A_hP3_152_a.cpp, A_hP4_186_ab.cpp, A_hP4_194_ac.cpp, A_hP4_194_bc.cpp, A_hP4_194_f.cpp, A_hP6_178_a.cpp, A_hP6_194_h.cpp, A_hP9_154_bc.cpp, A_hR105_166_bc9h4i.cpp, A_hR1_166_a.cpp, A_hR12_166_2h.cpp, A_hR2_166_c.cpp, A_hR3_166_ac.cpp, A_mC12_5_3c.cpp, A_mC16_12_4i.cpp, A_mC24_15_2e2f.cpp, A_mC34_12_ah3i2j.cpp, A_mC4_12_i.cpp, A_mP16_11_8e.cpp, A_mP32_14_8e.cpp, A_mP4_4_2a.cpp, A_mP64_14_16e.cpp, A_mP8_10_2m2n.cpp, A_mP84_13_21g.cpp, A_oC4_63_c.cpp, A_oC8_64_f.cpp, A_oF128_70_4h.cpp, A_oF8_70_a.cpp, A_oP16_55_2g2h.cpp, A_oP8_62_2c.cpp, A_tI16_142_f.cpp, A_tI2_139_a.cpp, A_tI4_139_e.cpp, A_tI4_141_a.cpp, A_tI8_139_h.cpp, A_tP12_138_bi.cpp, A_tP12_96_ab.cpp, A_tP16_138_j.cpp, A_tP30_136_bf2ij.cpp, A_tP4_129_ac.cpp, A_tP4_136_f.cpp, A_tP50_134_b2m2n.cpp, sigma_tP30_136_bf2ij.cpp)
        (APL: aapl_ifcs.cpp, aapl_setup.cpp, aapl_tcond.cpp, apl_atomic_disp.cpp, apl_dirphoncalc.cpp, apl_doscalc.cpp, apl_group_velocity.cpp, apl.h, apl_kphonons.cpp, apl_lrphoncalc.cpp, apl_ltet.cpp, apl_pathbuilder.cpp, apl_phoncalc.cpp, apl_qmesh.cpp, apl_supercell.cpp, apl_thermalpc.cpp, qha_energies.cpp, qha_eoscalc.cpp, qha_gruneisen.cpp, README_AFLOW_APL.TXT, scqha_gruneisen.cpp, scqha_T_freqs.cpp)
        (AUROSTD: aurostd.h, boot.cpp, main.cpp, xmatrix.cpp, xmatrix.h, xscalar.cpp, xscalar.h, xvector.cpp, xvector.h)
        Deleted files: APL/apl_mpmesh.cpp, APL/apl_uniform_mesh.cpp, APL/apl_ltetdos.cpp, APL/apl_rsmdos.cpp
3.1.223 - 2019/04/18
        Location: http://materials.duke.edu/AFLOW/HISTORIC/aflow.3.1.223.tar.xz
        -- fixed logics for filename extended characters (SC)
        -- created compliance in aurostd for extended characters and added aurostd::LinkFile (SC)
        -- aurostd::RenameFile => aurostd::file2file (SC)
        -- aurostd::MoveFile => aurostd::file2directory (SC)
        -- --use_tmpfs=XXXXX (for rerouting /tmp directories, useful for [il]logical mapping) (SC)
        (AFLOW: aflowlib_libraries.cpp aflow_ivasp.cpp aurostd.h aurostd_main.cpp)
3.1.222 - 2019/04/01
        Location: http://materials.duke.edu/AFLOW/HISTORIC/aflow.3.1.222.tar.xz
        -- added GFA code+README (DF)
        -- added Cygwin support (ME)
        -- fixed bugs in the phonon property plotter (ME)
        -- added defaults/options for DoD MUSTANG machine (--machine=dod_mustang); also added in aflowrc (DX)
        -- remove pseudopotential information for comparing materials (DX)
        -- fixed comparison bugs (e.g., duplicate count, load from URL, printing properties, BrinInCell() for supercell expansion, etc.) (DX)
        -- fixed --aflow_proto bug when generating POCC structures with ANRL parameters (DX)
        -- patched GetDistMatrix() header declaration (CO)
        -- patched x-ray analysis for POSCARs with no atom names (CO)
        -- silenced cematrix::InverseMatrix (CO)
        -- minor patches for clang (CO)
        -- patched fancy print (colors) for POCC AFLOW-Online web mode (CO)
        -- added --scrub=LIBS for lib2raw (SC)
        -- added ProgressBar(std::ostream& oss,string prelim,uint j,uint jmax,bool VERBOSE_PERCENTAGE,bool VERBOSE_ROLLER,bool VERBOSE_CURSOR) in aurostd*
        (AFLOW: aconvasp.cpp, aconvasp_main.cpp, aflow.cpp, aflow.h, aflowrc.cpp, avasp.cpp, bader.cpp, compare_structure.cpp, compare_structure_function.cpp, data.cpp, gfa.cpp, gfa.h, init.cpp, ivasp.cpp, kbin.cpp, kvasp.cpp, Makefile, pflow_funcs.cpp, pflow.h, pflow_print.cpp, pocc.cpp, README_AFLOW_ACONVASP.TXT, README_AFLOW_GFA.TXT, README_AFLOW.TXT, README_CONTRIBS.TXT, symmetry_spacegroup_ITC_library.cpp, xclasses.cpp)
        (AUROSTD: aurostd.h, boot.cpp, xmatrix.cpp)
3.1.221 - 2019/03/20
        Location: http://materials.duke.edu/AFLOW/HISTORIC/aflow.3.1.221.tar.xz
        -- changed the compiler for Mac OS to clang++ as g++ does not find the standard libraries on some systems (ME)
        -- fixed bug in VASP_Produce_POTCAR for POTCAR paths (ME)
        -- APL now switches RELAX to off with --generate_aflowin_only. Also does not check for the vasp binary anymore if POLAR is ON, which would break the code if no vasp binary is present (ME)
        -- fixed ANRL setting for symmetry cell choice (DX)
        -- added fast supercell function for quick expansion (DX)
        -- speed increase for compare functions (DX)
        -- fixed tolerance scan issue introduced in V3.1.220 after removing global symmetry variables (DX)
        -- added missing directory string in GetSpaceGroupLabel() function (DX)
        -- fixed primitive reduction corner case; should use PBC() instead of BringInCell() for distance vectors (DX)
        -- added ANRL directory name for --aflow_proto: check if ANRL proto matches to entry in library and return ANRL suffix, otherwise add parameter values to directory name (DX)
        -- added FileMESSAGE argument to compare functions (DX)
        -- patched species re-decoration for parent structure, volumes should be consistent across different decorations (CO)
        -- sort unique structures by HNF matrix/site configuration indices so order is always fixed (CO)
        -- removed file writing for command-line POCC commands, speeds up AFLOW-Online (CO)
        -- propagate flags into POCC structures for command-line control (CO)
        -- fixed AFLOW_CHULL_JUPYTER subdirectory creation (CO)
        (AFLOW: aconvasp_main.cpp, aflow.h, aflowlib_libraries.cpp, avasp.cpp, chull.cpp, chull.h, compare_structure.cpp, compare_structure_function.cpp, compare_structure.h, ivasp.cpp, Makefile, pflow.h, pocc.cpp, pocc.h, symmetry_spacegroup.cpp, xatom.cpp, xclasses.cpp)
        (ANRL: aflow_anrl.cpp, list.cpp)
        (APL: apl_kphonons.cpp)
3.1.220 - 2019/03/11
        Location: http://materials.duke.edu/AFLOW/HISTORIC/aflow.3.1.220.tar.xz
        -- added jupyter|jupyter2|jupyter3 functionality to chull (MB)
        -- added functionality to generate prototypes in CIF format (--cif flag); for --proto and --aflow_proto (DX)
        -- added functionality to generate prototypes in ABCCAR format (--abccar flag); for --proto and --aflow_proto (DX)
        -- added original crystal keywords to aflowlib entry (volume_cell_orig, volume_atom_orig, density_orig, crystal_family_orig, crystal_system_orig, point_group_Hermann_Mauguin_orig, point_group_Schoenflies_orig, point_group_orbifold_orig, point_group_type_orig, point_group_order_orig, point_group_structure_orig, Bravais_lattice_lattice_type_orig, Bravais_lattice_lattice_system_orig, Bravais_superlattice_lattice_type_orig, Bravais_superlattice_lattice_variation_type_orig, Bravais_superlattice_lattice_system_orig, Pearson_symbol_superlattice_orig, reciprocal_geometry_orig, reciprocal_volume_cell_orig, reciprocal_lattice_type_orig, reciprocal_lattice_variation_type_orig, Wyckoff_letters_orig, Wyckoff_multiplicities_orig, Wyckoff_site_symmetries_orig) (DX)
        -- fixed type for point_group_order in JSON; should be int, not string (DX)  
        -- added character check when loading aflow.in, to prevent null bytes (DX) 
        -- added function to remove null bytes in aflow.in file; rewrites cleaned aflow.in (DX) 
        -- added defaults/options for DoD ONYX, GORDON, COPPER, GAFFNEY, and KOEHR machines (--machine=dod_onyx,dod_gordon,dod_copper,dod_gaffney,dod_koehr); also added in aflowrc (DX)
        -- added ANRL space group setting option; monoclinic: unique axis-b, rhombohedral: rhombohedral setting, centrosymmetric: origin centered on inversion (DX)
        -- added functionality to convert a structure into an ANRL designation, i.e., label, parameter list, and parameter values (DX)
        -- added ANRL keywords to aflowlib entry (anrl_label_orig, anrl_parameter_list_orig, anrl_parameter_values_orig, anrl_label_relax, anrl_parameter_list_relax, anrl_parameter_values_relax) (DX)
        -- added functions to get the Wyckoff equations for future symbolic notation (DX)
        -- added ANRL preset values for prototypes in getANRLParameters() (DX)
        -- added ANRL prototypes to README_PROTO.TXT along with unique permutation information (DX)
        -- updated headers for each AFLOW prototype in README_LIBRARY_HTQC.TXT to include the stoichometry, Pearson symbol, space group, and Wyckoff letters (DX)
        -- added functionality to search AFLOW prototypes (--proto_labels) via stoichiometry, space group, arity, etc. (DX)
        -- added AFLUX command line functionality (DX+FR)
        -- added AFLUX helper functions to run inside AFLOW and extract properties into vectors of properties (DX)
        -- added functionality to --wyccar, print letters/multiplicities/site symmetries as a string (DX)
        -- added function to perform symmetry on vector of xstructures (DX)
        -- added function to get enantiomophs of space group, if any exist (DX)
        -- added function to return list of particular element classes, e.g., alkali, transition metals, metals, non-metals, etc. (DX) 
        -- added function to convert compound name into a stoichiometry (DX) 
        -- updated comparison code; added new functionality to compare compounds to AFLOW database, compare compounds to AFLOW prototypes, identify unique permutations, etc. (DX)
        -- added options to ignore symmetry during structure comparison (DX)
        -- improved comparison code output, i.e., more information and cleaner (DX)
        -- improved multithreading of comparison code (DX)
        -- refactor symmetry code to remove extern variables, otherwise it breaks multithreaded symmetry analyses (DX)
        -- refactor symmetry code to remove global variable _SYM_TOL_, otherwise it breaks multithreaded symmetry analyses (DX)
        -- fixed lattice transformation in GetLatticeType(); account for unit cell orientation change using GetPrimitive() (DX)
        -- fixed bug in CIF writer; set VASP version booleans to false (DX)
        -- updated "make check" hash since Wyckoff letters are now in title line; changed from #174c76b2b2928dcdf2f3b39069a8b59 to #ffb9c5681045fb80f391e9a931f21d1 (DX)   
        -- fixed typo in AEL/AGL json functions (CT)
        -- fixed zerostate for AAPL (ME)
        -- small bug fixes for AAPL and APL (ME)
        -- made changes to write(A)APL functions (ME)
        -- added keywords to aflowlib.out/json: title, ldau_type, ldau_l, ldau_u, ldau_j, kpoints_relax, kpoints_static, kpoints_bands_path, kpoints_bands_nkpts (ME)
        -- fixed type declaration bug in aurostd::StringStreamSubst (ME)
        -- fixed bug in QHA with uninitialized Booleans (ME)
        -- accelerated reading of forces from vasprun.xml files for APL and AAPL (ME)
        -- AFLOW not produces POSCAR in the format required by the VASP binary instead of just taking the format in the aflow.in file (ME)
        -- added functionality to read CHGCAR and WAVECAR files between relaxations (ME + Rico Friedrich)
        -- removed duplicate APL functions - apl_hroutines.cpp is now obsolete (ME)
        -- auto-sort by inequivalent atoms in APL (CO + Xiaoyu Wang from UBuffalo)
        -- added sortAtomsEquivalent() to pre-APL/POCC and CONVERT-sprim, -sconv, -niggli, -minkowski for prospective APL calculations: better to sort before relaxations and not have to sort again in the future (CO)
        -- patched sortAtoms*() to include basis and ensure relative order (CO)
        -- added switches for symmetrization of distortions (DISTORTION_SYMMETRIZE) and considering iatoms only (DISTORTION_INEQUIVONLY) in APL (CO)
        -- populate forceConstants matrix in iatoms-sorted-agnostic fashion as we move away from this dependence (CO)
        -- clear pgroupk and pgroupk_xtal symmetries before re-calculating -- bug in APL (CO)
        -- patching pc2scpMap in GetSuperCell() (CO)
        -- removed exit's from balanceChemicalEquations(), now throwing exceptions (CO)
        -- overloaded StringsAlphabetic (CO)
        -- set up Makefile with auto-alerts to AFLOW-Forum (CO)
        -- added ClearSymmetry() for _atom (CO)
        -- patched robust structure comparison in POCC (CO)
        -- patched --hnf/--hnfcell routines to work with new POCC (AFLOW-Online) and added --pocc_count_total and --pocc_count_unique (CO)
        -- pre-sort sites for --proto with POCC (CO)
        -- added 'S'+'P' combo functionality to --proto with POCC (CO)
        -- patching robust structure comparison analysis within POCC (CO)
        -- added counts to chull txt and json outputs (CO)
        -- patched logo+count centering on chull doc (CO)
        -- removed dependency of chull .tex on tabu, which breaks in TeX Live 2019 (CO)
        -- fixed image alignment in chull pdf doc (CO)
        -- added options for --aflow_proto, including --run_relax, --run_relax_static, --run_relax_static_bands, --run_static, --run_static_bands, --relax_count (CO)
        (AFLOW: aconvasp_main.cpp, aflow.h, aflowlib.h, aflowlib_libraries.cpp, aflowlib_webapp_bands.js, aflowlib_web_interface.cpp, aflowrc.cpp, avasp.cpp, bader.cpp, chull.cpp, chull.h, chull_jupyter.json, chull_jupyter_plotter.py, chull_jupyter_requirements.txt, chull_python.py, compare_structure.cpp, compare_structure_function.cpp, compare_structure.h, init.cpp, ivasp.cpp, kaims.cpp, kalien.cpp, kbin.cpp, kvasp.cpp, lattice.cpp, Makefile, matlab.cpp, modules.cpp, ovasp.cpp, pflow_funcs.cpp, pflow.h, pocc.cpp, pocc.h, pocc_old.cpp, README_AFLOW_ACONVASP.TXT, README_AFLOW_CHULL.TXT, README_AFLOW_COMPARE.TXT, README_AFLOW.TXT, README_LIBRARY_HTQC_BORIDES.TXT, README_LIBRARY_HTQC_CARBIDES.TXT, README_LIBRARY_HTQC.TXT, README_PROTO.TXT, symmetry.cpp, symmetry_spacegroup.cpp, symmetry_spacegroup_functions.cpp, symmetry_spacegroup.h, symmetry_spacegroup_ITC_library.cpp, xatom.cpp, xclasses.cpp, xproto.cpp, xproto_gus.cpp)
        (ANRL: aflow_anrl.cpp, list.cpp, README_AFLOW_ANRL.TXT)
        (APL: aapl_cluster.cpp, aapl_ifcs.cpp, aapl_setup.cpp, aapl_tcond.cpp, apl_dirphoncalc.cpp, apl.h, apl_kphonons.cpp, apl_lrphoncalc.cpp, apl_pathbuilder.cpp, apl_phoncalc.cpp, apl_shellhandle.cpp, apl_supercell.cpp, README_AFLOW_APL.TXT)
        (AUROSTD: aurostd.h, main.cpp)
3.1.219 - 2019/01/20
        Location: http://materials.duke.edu/AFLOW/HISTORIC/aflow.3.1.219.tar.xz
        -- small modifications for --aflow_proto (--generate_aflowin_only) that enable aflow.in generation on any mac (CO)
        -- fixed JSON output chull (CO)
        (AFLOW: aconvasp_main.cpp, avasp.cpp, chull.cpp, Makefile)
3.1.218 - 2019/01/14
        Location: http://materials.duke.edu/AFLOW/HISTORIC/aflow.3.1.218.tar.xz
        -- added defaults/options for CMU EULER machine (--machine=cmu_euler); also added in aflowrc (DX)
        -- modified AEL/AGL aflow.in keys (CT)
        -- aurostd::xoption: fixed bug in addattachedscheme, added additional Boolean functionality in options2entry (ME)
        -- Added debug options to AAPL (ME)
        -- Improved APL and AAPL defaults (ME)
        -- Integrated APL and AAPL into the standardized aflow.in creator for VASP calculations (ME)
        -- Updated the APL README (ME)
        -- Fixed bugs for APL and AAPL output file names (ME)
        -- Updated the PREC=PHONONS INCAR parameters (ME)
        -- Added RELAX feature to APL: structures can now be relaxed specifically for phonon calculations inside the APL environment (ME)
        -- Added features to handle NCPUS=MAX (ME)
        -- *NEW* automatic aflow.in generator for APL/AAPL/POCC (beta) (CO+ME)
        -- integrated POCC into the standardized aflow.in creator for VASP calculations (ME)
        -- added pocc params and tol to --proto (CO)
        -- added aflags to APL so sym analysis works with -D (CO)
        -- added SYMMETRIZE=OFF option for APL distortions (CO)
        -- added --aflow_proto options: --bader, --spin_remove_relax_1 _2, --kscheme _static, --kppra _static, --relax_count=XX, --run_relax_static, --run_relax_static_bands (CO)
        -- patched PrototypeLibrariesSpeciesNumber() to handle ANY ICSD (CO)
        -- added -001 for select ANRL prototypes (CO)
        -- added pseudopotential information to --aflow_proto directory + system name (CO)
        -- fixed m_initialized in chull/pocc (CO)
        -- added chull plotting functionality: if unstable, figure out how far above hull to plot automatically (CO)
        -- modified plot axes titles in chull (CO)
        -- added more fixes for "Reciprocal lattice and k-lattice belong to different class of lattices", off until further testing (CO)
        -- moved pocc settings to aflow.rc (CO)
        -- now write out all derivative structures, unique derivative structures, hnf matrices, and site configurations in pocc (CO)
        -- fixed pocc partial occupancy optimizer table settings (CO)
        -- added AEL/AGL settings to aflow.in generator (CO)
        (AFLOW: aconvasp_main.cpp, aflow.h, aflowlib.h, aflowlib_libraries.cpp, aflowlib_web_interface.cpp, aflowrc.cpp, avasp.cpp, chull.cpp, contrib_shidong.cpp, ifrozsl.cpp, init.cpp, ivasp.cpp, kaims.cpp, kbin.cpp, kvasp.cpp, Makefile, modules.cpp, neighbours.cpp, pflow.h, pocc.cpp, pocc.h, pocc_old.cpp, pthreads.cpp, README_AFLOW_ACONVASP.TXT, README_AFLOW_AFLOWRC.TXT, symmetry.cpp, xatom.cpp, xclasses.cpp, xproto.cpp)
        (ANRL: aflow_anrl.cpp)
        (AEL: ael_elasticity.cpp, README_AFLOW_AEL.TXT)
        (AGL: agl_debye.cpp, README_AFLOW_AGL.TXT)
        (APL: aapl_setup.cpp, aapl_tcond.cpp, apl_dirphoncalc.cpp, apl_doscalc.cpp, apl.h, apl_hsqpoints.cpp, apl_kphonons.cpp, apl_lrphoncalc.cpp, apl_pdisc.cpp, apl_phoncalc.cpp, apl_supercell.cpp, apl_thermalpc.cpp, qha_aflowin_creator.cpp, qha_eosrun.cpp, README_AFLOW_APL.TXT)
        (AUROSTD: aurostd.h, boot.cpp, main.cpp, xerror.cpp, xoption.cpp)
3.1.217 - 2018/12/13
        Location: http://materials.duke.edu/AFLOW/HISTORIC/aflow.3.1.217.tar.xz
        -- Added LIB2LIB function to automatically perform AEL and AGL post processing when running LIB2RAW (CT)
        -- Updated LIB2RAW and webpage generation functions to incorporate additional AEL and AGL properties (CT)
        -- Added conversion of pressure extracted from OUTCAR file from kB to GPa in AEL and AGL to keep units consistent (CT)
        -- added species scaling to volume for ANRL prototypes, if --params=-1.0,... (DX)
        -- added ANRL prototype for the kesterite structure (DX)
        -- improved CIF reader, i.e., account for different formats and partial occupation (DX)
        -- fixed bug in kpath determination (primitive vs original lattice) (DX)
        (AFLOW: aconvasp_main.cpp, anrl.cpp, xatom.cpp, AFLOW_README_PROTO.TXT, aflow.h, aconvasp_main.cpp, ael_elastic_fit.cpp, ael_elasticity.cpp, agl_debye.cpp, agl_electronic.cpp, init.cpp, xclasses.cpp, aflowlib.h, aflowlib_libraries.cpp, aflowlib_web_interface.cpp, Makefile, README_PROTO.TXT)
        (ANRL: aflow_anrl_A2BCD4_tI16_82_ac_b_d_g.cpp, aflow_anrl_list.cpp)
3.1.216 - 2018/12/05
        Location: http://materials.duke.edu/AFLOW/HISTORIC/aflow.3.1.216.tar.xz
        -- fixed std in AAPL (ME)
        -- added seven SQS structures to ANRL prototypes (DX)
        -- Write Gibbs free energy as a function of pressure and temperature in AFLOW readable format for future phase diagram application (CT)
        -- Add option to suppress extrapolation in Hugoniot relation calculation (CT)
        -- Functions to extract electronic properties as a function of pressure from AGL data (CT)
        -- Calculate and write additional elastic properties from AEL (Young's modulus, Pugh's modulus ratio) (CT)
        -- Flattened JSON structure used for writing and storing elastic stiffness and compliance tensors (CT)
        -- fixed anisotropy spelling (CO)
        -- added ISMEAR/SIGMA VASP option (CO)
        -- rerouted GetAtomVolume() and GetAtomMass() for properly cleaning pp (CO)
        -- added N+1 analysis to chull (CO)
        -- removed _pc from QH_ENERGIES() class (CO)
        (AUROSTD: AUROSTD/aurostd.h, main.cpp, xcombos.cpp, xcombos.h)
        (ANRL: aflow_anrl_A3B13_oC32_38_ac_a2bcdef.cpp, aflow_anrl_A3B5_oC32_38_abce_abcdf.cpp, aflow_anrl_A5B11_mP16_6_2abc_2a3b3c.cpp, aflow_anrl_AB3_mC32_8_4a_12a.cpp, aflow_anrl_AB3_mC32_8_4a_4a4b.cpp, aflow_anrl_AB7_hR16_166_c_c2h.cpp, aflow_anrl_AB_aP16_2_4i_4i.cpp, aflow_anrl_list.cpp)
        (AFLOW: ael_elastic_fit.cpp, ael_elasticity.cpp, ael_elasticity.h, agl_debye.cpp, agl_debye.h, agl_electronic.cpp, agl_hugoniot.cpp, anrl.cpp, avasp.cpp, chull.cpp, chull.h, aflow.cpp, aflow.h, ivasp.cpp, kaims.cpp, kvasp.cpp, aflowlib.h, aflowlib_libraries.cpp, aflowlib_web_interface.cpp, pocc.cpp, pocc.h, xatom.cpp, xclasses.cpp, xproto.cpp, xproto_gus.cpp, APL/aapl_cluster.cpp, APL/aapl_ifcs.cpp, APL/aapl_tcond.cpp, APL/apl.h, APL/apl_kphonons.cpp, APL/qha_energies.cpp, Makefile, README_AFLOW_AEL.TXT, README_AFLOW_AGL.TXT, README_AFLOW.TXT, README_CONTRIBS.TXT)
3.1.215 - 2018/12/04
        Location: http://materials.duke.edu/AFLOW/HISTORIC/aflow.3.1.215.tar.xz
        -- added machinery for vaiud (auid bytes for the AUID directory cached) (SC)
	      aflowlib.h aflowlib_libraries.cpp aflowlib_web_interface.cpp aflow.h aflow_aflowrc.cpp aflow_init.cpp
3.1.214 - 2018/11/30
        Location: http://materials.duke.edu/AFLOW/HISTORIC/aflow.3.1.214.tar.xz
        -- added auid.out and auid.json to RAW/WEB (SC)
3.1.213 - 2018/11/27
        Location: http://materials.duke.edu/AFLOW/HISTORIC/aflow.3.1.213.tar.xz
        -- added LIB0 (a bunch of h and cpp) (SC)
3.1.212 - 2018/11/12
        Location: http://materials.duke.edu/AFLOW/HISTORIC/aflow.3.1.212.tar.xz
        -- in --bzd command, added option to transform high-symmetry kpaths to input lattice representation with [--transform2original] (DX)
        -- in --bzd command, added option to print transformation matrices between input lattice and AFLOW standard lattice [--print_transformation_matrix] (DX)
        -- store both the coordinate system and unit cell (rigid rotation) transformations in xstructure (DX)
        -- created _kpoints class; easier to transform and print kpoint information (DX)
        (AFLOW: aflow.h, aconvasp_main.cpp, lattice.cpp, pflow.h, xatom.cpp, README_AFLOW_ACONVASP.TXT)
3.1.211 - 2018/10/19
        Location: http://materials.duke.edu/AFLOW/HISTORIC/aflow.3.1.211.tar.xz
        -- added Pearson coefficient to element properties (ME)
        -- fixed some constants in xscalar (ME)
        -- Rewrote AAPL to be faster, require less DFT calculations, and include four-phonon processes (ME)
        -- Added more functionality to xvector and xmatrix for complex numbers (ME)
        -- Added ability to update progress bar using percentages instead of indices (ME)
        -- Redesigned xtensor to be more lightweight and faster (ME)
        -- Fixed bug in aurostd::xcombos::reset() (ME)
        -- Fixed minor typos (ME)
        -- Edited APL readme for grammar and clarity, and added new AAPL features (ME)
        -- Added APL and AAPL parameters to the aflow.rc (ME)
        -- Reformatted exception readme to be more consistent with other readmes and fixed typos (ME)
        -- updated get_datetime_formatted() and StringsAlphabetic() (CO)
        -- new chull date format avoids time stamp, too much resolution (CO)
        -- added png output option for chull and resolution option to aflowrc (CO)
        -- switched to tight tol spacegroups (vsg2) in chull (CO)
        -- centralized checking sign of distances in chull, then flipped sign of distance to hull to be positive by default (CO)
        -- funneled all points of facet through addVertex() (CO)
        -- fixed facet content tolerance scaling with increasing dimensionality, important for 6D hulls (CO)
        -- added default initializations to a bunch of variables in chull to avoid spurious warnings (CO)
        -- added polymorph case to decomposition phases and coefficients (CO)
        -- allow for eq_g_states to be calculated on the fly if not already calculated (CO)
        -- intelligently avoid printing unknown (or unset) stability criterion (CO)
        -- fixed unsorted directories in aflow_compare_structure (CO)
        -- now check for negative coefficients when balancing chemical equations, means we missed the facet (CO)
        -- correctBadDatabase() now checks for unaries too (as per apennsy) (CO)
        -- skipping ".old" prototypes (CO)
        -- fixed shidong warnings with strncat (CO)
        (AUROSTD: boot.cpp, AUROSTD/aurostd.h, main.cpp, xcombos.cpp, xcombos.h, xcomplex.cpp, xcomplex.h, xmatrix.cpp, xmatrix.h, xtensor.cpp, xtensor.h, xvector.cpp, xvector.h)
        (AFLOW: aconvasp_main.cpp, aflowrc.cpp, chull.cpp, chull.h, compare_structure.cpp, contrib_shidong_auxiliary.cpp, aflowlib_web_interface.cpp, pflow_funcs.cpp, APL/aapl_cluster.cpp, APL/aapl_ifcs.cpp, APL/aapl_setup.cpp, APL/aapl_tcond.cpp, APL/apl_atomic_disp.cpp, APL/apl_dirphoncalc.cpp, APL/apl_dm_pdos_save.cpp, APL/apl_doscalc.cpp, APL/apl_group_velocity.cpp, APL/apl_gsa.cpp, APL/apl.h, APL/apl_hsqpoints.cpp, APL/apl_kphonons.cpp, APL/apl_logger.cpp, APL/apl_lrphoncalc.cpp, APL/apl_pdisc.cpp, APL/apl_phoncalc.cpp, APL/apl_supercell.cpp, APL/apl_thermalpc.cpp, APL/qha3phonons_eos.cpp, APL/qha_aflowin_creator.cpp, APL/qha_dm_pdos_save.cpp, APL/qha_eosrun.cpp, APL/qha_gruneisen.cpp, APL/scqha_gruneisen.cpp, APL/scqha_T_freqs.cpp, Makefile, README_AFLOW_ACONVASP.TXT, README_AFLOW_APL.TXT, README_AFLOW_CHULL.TXT, README_AFLOW_EXCEPTIONS.TXT)
3.1.210 - 2018/10/01
        Location: http://materials.duke.edu/AFLOW/HISTORIC/aflow.3.1.210.tar.xz
        -- changed 8 ANRL prototype labels (part 2) to match with Wyckoff positions in reference literature (DX)
        -- fixed prototype names for A4BC4D_tP10_123_gh_a_i_d and AB_hP6_144_a_a in aflow_anrl_list.cpp (DX) 
        -- added Strukturbericht designations to aflow_anrl_list.cpp (DX)
        -- fixed minimum enumerated Wyckoff letter determination; more robust (DX)
        -- cleaned workflow for Wyckoff functions (DX)
        -- added more debugging messages to symmetry functions (DX)
        (AFLOW: ANRL/aflow_anrl_list.cpp ANRL/aflow_anrl_A12B36CD12_cF488_210_h_3h_a_fg.cpp ANRL/aflow_anrl_A3B3C_hP14_176_h_h_c.cpp ANRL/aflow_anrl_A3B_hP8_176_h_c.cpp ANRL/aflow_anrl_AB3C_cP60_201_be_fh_g.cpp ANRL/aflow_anrl_A3B2_hP10_176_h_bc.cpp ANRL/aflow_anrl_A3BC_hP10_188_k_c_a.cpp ANRL/aflow_anrl_AB3C16_cF160_203_a_bc_eg.cpp ANRL/aflow_anrl_AB_hP4_156_ab_ab.cpp Makefile anrl.cpp symmetry_spacegroup.cpp symmetry_spacegroup.h symmetry_spacegroup_functions.cpp)
3.1.209 - 2018/08/31
        Location: http://materials.duke.edu/AFLOW/HISTORIC/aflow.3.1.209.tar.xz
        -- added all origin choice 2 possibilities to ITC space group list (DX)
        -- added all rhombohedral setting possibilities to ITC space group list (DX)
        -- added monoclinic unique axis choices (b or c) to ITC space group list (DX)
        -- added SYM::findRhombohedralSetting() in space group functions to distinguish between hexagonal and rhombohedral settings (DX)
        -- added other settings for Hall space group symbol (settings 1 or 2, H or R for rhombohedral, and unique axis-b or -c for monoclinic systems) (DX)
        -- added CIF reader; can read/expand CIFs with only representative Wyckoff position specified in settings 1 or 2 (H or R for rhombohedral systems and unique axis-b or -c for monoclinic systems) (DX)
        -- improved CIF writer; default functionality calculates the symmetry and prints the representative Wyckoff positions (DX)
        -- added symmetry tolerance option to CIF writer via --cif[=<tolerance>] (default: tight; other options: loose, <number>) (DX)
        -- added space group setting option to CIF writer via [--setting=1| =2] (default: 1) (DX)
        -- added [--no_symmetry] option to CIF writer, which returns CIF as space group 1 (DX)
        -- added space group setting option to --wyccar via [--setting=1| =2] (default: 1) (DX)
        -- added space group setting option to --sgdata and --edata via [--setting=1| =2] (default: 1) (DX)
        -- added [--no_scan] and [--magmom] options to --wyccar and moved function to pflow::WYCCAR() (DX)
        -- added more debugging messages to space group functions (ConventionalCell(), SpaceGroup_ITC(), etc.) (DX)
        -- changed ANRL prototype A6B2C_tP18_128_eh_d_b to A6B2C_tP18_128_eh_d_a (b vs a Wyckoff letter); consistent with reference (DX)
        -- fixed bug in minimumDistanceVector(); should return xvector<double> not double (DX)
        (AFLOW: ANRL/aflow_anrl_list.cpp, ANRL/aflow_anrl_A6B2C_tP18_128_eh_d_a.cpp, Makefile, README_AFLOW_ACONVASP.TXT, README_AFLOW_SYM.TXT, aflow.h, aconvasp_main.cpp, anrl.cpp, pflow.h , pflow_print.cpp, symmetry.cpp, symmetry_spacegroup.cpp, symmetry_spacegroup.h, symmetry_spacegroup_ITC_library.cpp, symmetry_spacegroup_functions.cpp, xatom.cpp)
3.1.208 - 2018/08/27
        Location: http://materials.duke.edu/AFLOW/HISTORIC/aflow.3.1.208.tar.xz
        -- new small banner style in chull (CO)
        -- perform thermo loop with static run in aflowlib_libraries (CO)
        -- added xoption to edata and sgdata functions; stores all data (DX)
        -- added more keywords to aflowlib entry (crystal_family, crystal_system, point_group_Hermann_Mauguin, point_group_Schoenflies, point_group_orbifold, point_group_type, point_group_order, point_group_structure, Bravais_lattice_lattice_type, Bravais_lattice_lattice_system, Bravais_superlattice_lattice_type, Bravais_superlattice_lattice_variation_type, Bravais_superlattice_lattice_system, Pearson_symbol_superlattice, reciprocal_geometry, reciprocal_volume_cell, reciprocal_lattice_type, reciprocal_lattice_variation_type, Wyckoff_letters, Wyckoff_multiplicities, Wyckoff_site_symmetries) (DX)
        -- new aflowlib keywords extracted from xoption and integrated into aflowlib.out/.json (DX)
        -- prepared website function to read in new keywords once database is populated; currently commented out (DX)
        -- fixed typo in sgdata; Shoenflies is now Schoenflies (DX)
        -- added functions to create Wyckoff strings in aflowlib entry; ExtractWyckoffLettersString(), ExtractWyckoffMultiplicitiesString(), and ExtractWyckoffSiteSymmetriesString() (DX)
        (AUROSTD: xoption.cpp)
        (AFLOW: aconvasp_main.cpp, aflowrc.cpp, pflow.h, pflow_print.cpp, symmetry_spacegroup.h, symmetry_spacegroup_functions.cpp, aflowlib.h, aflowlib_libraries.cpp, aflowlib_web_interface.cpp)
3.1.207 - 2018/08/19
        Location: http://materials.duke.edu/AFLOW/HISTORIC/aflow.3.1.207.tar.xz
        -- integrated new html for entry page (JPO)
        -- fixed xaxis of bands plotter for entry page (PC)
        -- Improved distribution of APL calculations over threads (ME)
        -- Added function to SYM that returns the minimum distance vector (ME)
        -- Added docstring to xcombos (ME)
        -- added xvector::normalizeSumToOne() (CO)
        -- changed decomposition reaction to atomic concentrations (CO)
        -- added fractional_compound to chull output (CO)
        -- replaced AFLOWLogicError() and AFLOWRuntimeError() with xerror() (CO)
        -- added chull plot ICSD labels mode (CO)
        -- revamped small banner setting (CO)
        -- added verbose output if skipping entries above/below half hull (CO)
        -- added --output=png --png_resolution=500 options to chull (CO)
        -- added --keep=gpl to phonons gnuplot script (CO)
        (AUROSTD: boot.cpp, AUROSTD/aurostd.h, xcombos.cpp, xscalar.cpp, xscalar.h, xvector.cpp, xvector.h)
        (AFLOW: aconvasp_main.cpp, aflowrc.cpp, avasp.cpp, bader.cpp, chull.cpp, chull.h, aflow.cpp, aflow.h, aflowlib_webapp_bands.js, aflowlib_web_interface.cpp, pflow_funcs.cpp, pflow.h, pocc.cpp, symmetry.cpp, APL/aapl_tcond.cpp, APL/apl_atomic_disp.cpp, APL/apl_dm_pdos_save.cpp, APL/apl_doscalc.cpp, APL/apl_group_velocity.cpp, APL/apl.h, APL/apl_hroutines.cpp, APL/apl_pdisc.cpp, APL/qha3phonons_eos.cpp, APL/qha_dm_pdos_save.cpp, APL/qha_gruneisen.cpp, APL/scqha_eos.cpp, APL/scqha_gruneisen.cpp, APL/scqha_T_freqs.cpp, Makefile, README_AFLOW_ACONVASP.TXT, README_AFLOW_AFLOWRC.TXT, README_AFLOW_CHULL.TXT)
3.1.206 - 2018/08/08
        Location: http://materials.duke.edu/AFLOW/HISTORIC/aflow.3.1.206.tar.xz
        -- Fix JVXL (SC)
3.1.205 - 2018/07/27
        Location: http://materials.duke.edu/AFLOW/HISTORIC/aflow.3.1.205.tar.xz
        -- Improved destructor for xtensor (ME)
        -- Added function to test if xvector is a zero vector (ME)
        -- fixed parameter list for ANRL prototype (A_hR105_166_bc9h4i); z2 to x2 (DX)
         -- more rigorous check for atoms within the new cell in GetSuperCell(); check periodic images of atoms (DX)
         -- fixed "over-reduced" issue in primitivization routine in space group function (DX)
         -- added roundoff to axis and SU2 matrix in JSON output of symmetry elements (DX)
         -- fixed function for printing fractions in general Wyckoff positions (DX)
        -- created --generate_aflowin_only (CT)
        -- QHA3P and SCQHA conflict resolved (PN)
        -- reorganize QHA modes (PN)
        -- added four QHA3P options (PN)
        -- reorganize QHA, SCQHA, and QHA3P options (PN)
        -- filename changed and accordingly modified in QHA-README (PN)
        -- replaced some QHA functions with aurostd (PN)
        -- fixed slab AddAtom() function (CO+DU)
        -- added --readme=aflowrc (CO)
        -- fixed --readme=xaflow for local configuration (CO)
        -- fixed a few warnings for beta (CO)
        -- fixed AMIX/BMIX typo (CO)
        -- added defaults/options for DOD CONRAD machine (--machine=dod_conrad); also added in aflowrc (DX)
        (AUROSTD: xscalar.cpp, xscalar.h, xtensor.cpp, xvector.cpp, xvector.h)
        (AFLOW: aflowrc.cpp, avasp.cpp, chull.cpp, aflow.cpp, data.cpp, aflow.h, init.cpp, ivasp.cpp, kbin.cpp, kvasp.cpp, aflowlib_webapp_entry.js, aflowlib_web_interface.cpp, pocc_old.cpp, surface.cpp, symmetry.cpp, symmetry_spacegroup.cpp, symmetry_spacegroup_functions.cpp, xatom.cpp, xclasses.cpp, anrl_list.cpp, APL/apl_group_velocity.cpp, APL/apl.h, APL/apl_kphonons.cpp, APL/qha3phonons_eos.cpp, APL/qha_aflowin_creator.cpp, APL/qha_energies.cpp, APL/qha_eos.cpp, APL/qha_gruneisen.cpp, APL/scqha_eos.cpp, APL/scqha_gruneisen.cpp, APL/scqha_T_freqs.cpp, Makefile, README_AFLOW_AEL.TXT, README_AFLOW_AFLOWRC.TXT, README_AFLOW_AGL.TXT, README_AFLOW_POCC.TXT, README_AFLOW_QHA_SCQHA_QHA3P.TXT, README_AFLOW.TXT, README_AFLOW_XAFLOW.TXT)
3.1.204 - 2018/07/12
        Location: http://materials.duke.edu/AFLOW/HISTORIC/aflow.3.1.204.tar.xz
        -- updated QHA and added QHA3P and SCQHA functionality (PN)
        -- Restrucured xcombos. Added enumerations (ME) [AUROSTD/aflow_xcombos.cpp, AUROSTD/aflow_xcombos.h]
        -- Introduced exception handlier class aurostd::xerror (ME)
        -- Introduced xtensor class for tensors of arbitrary dimension. Other xtensor classes are obsolete now (ME).
        -- Changed all current xtensor3 instances to the new xtensor format (ME)
        -- Added Kronecker product to xmatrix (ME)
        -- Option to write and use AEL data at lowest finite pressure where the material is elastically stable (CT)
        -- Option to specify a separate set of finite pressures for AEL calculations than are used for AGL post-processing (CT)
        -- Integrated workflow option for using finite pressure Poisson ratio in AGL calculations (CT)
        -- Write nominal target pressure and calculated external pressure for AEL calculations in aflow.ael.out file (CT)
        -- Fixed keyword in JSON output file (CT)
        -- Increase grid for AGL DOSCAR (CT)
        -- cleaning up webapp_bands.js and added more mouse functionality (PC)
        -- added citation information to entry page (PC)
        -- added ANRL prototypes from part 2 of library (302 prototypes) (DX)
        -- added option to print symbolic math representation of ANRL prototypes (--add_equations or --equations_only) in aims and vasp formats (DX)
        -- updated DOI for ANRL part 1 and added arXiv for part 2 to title line of each prototype (DX) 
        -- fixed bug with --vasp keyword, i.e., need to check if used with --proto command (DX) 
        -- removed unused variables in standard lattice function (DX)
        -- added applyCombo() to xcombos (CO)
        -- fixed wget *.xz issue if *.xz already exists (CO)
        -- fixed apl2agr to handle xz compression format (CO)
        -- fixed --aflow_proto empty BZ issue, occurs when structure is downloaded from online (CO)
        -- fixed reading in forces from aims.out (CO)
        -- force species input for aims structure (CO)
        -- added checks for broken API (CO)
        -- added GENERATOR to aflow.in generation (CO)
        -- added auid to chull PDF output (CO)
        -- fixed bader num_each_type issue (relax2 vs. static primitivization) (CO)
        -- fixed command line aflow_qmvasp generation (CO)
        -- fixed search for ./aflow_data issue upon initial installation (CO)
        -- PARTCAR now handles '+' in write out (CO)
        -- fixed AddAtom() to handle different occupations (CO)
        -- added combination parameters to chull (CO)
        -- fixed aflowrc load issue (remove spaces between quotes and comment) (CO)
        (AUROSTD: boot.cpp, AUROSTD/aurostd.cpp, AUROSTD/aurostd.h, main.cpp, xcombos.cpp, xcombos.h, xerror.cpp, xerror.h, xmatrix.cpp, xmatrix.h, xtensor.cpp, xtensor.h)
        (AFLOW: aconvasp_main.cpp, aflowrc.cpp, anrl.cpp, avasp.cpp, bader.cpp, bader.h, chull.cpp, chull.h, aflow.cpp, data.cpp, aflow.h, init.cpp, ivasp.cpp, kbin.cpp, lattice.cpp, aflowlib_libraries.cpp, aflowlib_webapp_bands.js, aflowlib_web_interface.cpp, oaims.cpp, ovasp.cpp, pflow.h, pocc.cpp, pocc.h, surface.cpp, xatom.cpp, xclasses.cpp, xproto.cpp, ANRL_CPPS_20180710, APL/apl_atomic_disp.cpp, APL/apl_doscalc.cpp, APL/apl_group_velocity.cpp, APL/apl.h, APL/apl_hroutines.cpp, APL/apl_hsqpoints.cpp, APL/apl_kphonons.cpp, APL/apl_ltetdos.cpp, APL/apl_mpmesh.cpp, APL/apl_pdisc.cpp, APL/apl_phoncalc.cpp, APL/apl_thermalpc.cpp, APL/apl_uniform_mesh.cpp, APL/qha3phonons_eos.cpp, APL/qha_aflowin_creator.cpp, APL/qha_dm_pdos_save.cpp, APL/qha_energies.cpp, APL/qha_eoscalc.cpp, APL/qha_eos.cpp, APL/qha_gruneisen.cpp, APL/scqha_eos.cpp, APL/scqha_gruneisen.cpp, APL/scqha_T_freqs.cpp, Makefile, README_AFLOW_ACONVASP.TXT, README_AFLOW_AEL.TXT, README_AFLOW_AGL.TXT, README_AFLOW_ANRL.TXT, README_AFLOW_APL.TXT, README_AFLOW_CHULL.TXT, README_AFLOW_EXCEPTIONS.TXT, README_AFLOW_POCC.TXT, README_AFLOW_QHA_SCQHA_QHA3P.TXT, README_AFLOW.TXT, README_AFLOW_XAFLOW.TXT, README_CONTRIBS.TXT)
3.1.203 - 2018/06/15
        Location: http://materials.duke.edu/AFLOW/HISTORIC/aflow.3.1.203.tar.xz
        -- fixed tolerance scan issue in edata (try new tolerance from PrintSGData() on GetLatticeType() routine before changing tolerance) (DX)
        -- fixed primitivization routine in aflowSG functions (Minkowski/Niggli to fix left-handed candidate lattices and recheck moduli after Minkowski/Niggli) (DX)
        -- check all possible generator choices to match to ITC convention before changing tolerance (DX)
        -- added more rigorous check of tetragonal symmetry operations for determining conventional cell (DX)
        -- added generator information for P1 symmetry systems (DX)
        -- added check of Cartesian distance before removing fractional copies in GetPrimitive() (DX)
        (AFLOW: lattice.cpp, pflow_print.cpp, symmetry_spacegroup.cpp, symmetry_spacegroup_ITC.cpp, xatom.cpp) 
3.1.202 - 2018/06/07
        Location: http://materials.duke.edu/AFLOW/HISTORIC/aflow.3.1.202.tar.xz
        -- dropping EXTRA to AFLOW3_FREE/EXTRA on local machine or wget (SC)
3.1.201 - 2018/06/04
        Location: http://materials.duke.edu/AFLOW/HISTORIC/aflow.3.1.201.tar.xz
        -- more space saving in lib2raw (linking OUTCAR.relax instead of copying) SC
3.1.200 - 2018/05/27
        Location: http://materials.duke.edu/AFLOW/HISTORIC/aflow.3.1.200.tar.xz
        -- fixed structure rescaling issue for space group determination (affecting LIB4) (DX)
        -- print geometry file location for errors/debug (DX)
        -- added more debugging messages along with file location in symmetry functions (DX) 
        -- initialize variables for -O3 in symmetry and structure comparison routines (DX)
        -- speed increase for minimumDistance() function (DX)
        -- speed increase for primitivization routine in aflowSG functions (DX)
        -- fixed Wyckoff position typo for space group 62 (8d not 8e) (DX)
        -- fixed Wyckoff position typo for space group 89 (4i not 2i) (DX)
        (AFLOW: aflow.h, aconvasp_main.cpp, compare_structure.cpp, compare_structure_function.cpp, pflow_print.cpp, symmetry.cpp, symmetry_spacegroup.cpp, symmetry_spacegroup_ITC_library.cpp, symmetry_spacegroup_functions.cpp, xatom.cpp, xproto.cpp, aflowlib_libraries.cpp)
3.1.199 - 2018/05/27
       Location: http://materials.duke.edu/AFLOW/HISTORIC/aflow.3.1.199.tar.xz
             -- compressing aflow.***.json/out in LIB2RAW and linking them (SC)
        -- removing the brainy/useless stuff about file compression in aurostd (SC)
             -- fighting sloppyness in aflow_libraries about aflow_pgroup[x][_xtal] (SC)
             -- fixed aflow_libraries about compress, delete and link files (SC)
             -- fixed inconsitencies in aflow_convasp_main compress (SC)
             -- fixed as bunch of inconsistencies in compressing and XHOST.command (SC)
             -- more inconsistencies RAW-WEB in aflow_libraries  (SC)
             -- fixed removal useless files in LIB2RAW (SC)
             -- added BZ2XZ engine to aurostd_main (SC)
             -- added GZ2XZ engine to aurostd_main (SC)
             -- added ZIP2ZIP engine to aurostd_main (SC)
3.1.198 - 2018/05/24
        Location: http://materials.duke.edu/AFLOW/HISTORIC/aflow.3.1.198.tar.xz
        -- fixed bader extension finder for --lib2raw (CO)
        (AFLOW: bader.cpp, bader.h, aflowlib_libraries.cpp, Makefile)
3.1.197 - 2018/05/24
        Location: http://materials.duke.edu/AFLOW/HISTORIC/aflow.3.1.197.tar.xz
        -- updates to entry page bands plotter (PC)
        -- added some helpful comments for getGeneralNormal(), CMdet(), and ZVAL in bader (CO)
        -- check if /www directory exists for jmol display on entry page (CO)
        (AUROSTD: xmatrix.cpp, xvector.cpp)
        (AFLOW: bader.cpp, chull.cpp, aflowlib_webapp_bands.js, aflowlib_web_interface.cpp, Makefile)
3.1.196 - 2018/05/21
        Location: http://materials.duke.edu/AFLOW/HISTORIC/aflow.3.1.196.tar.xz
        -- fixed entry page property line wrapping issues (PC)
        -- added button for spin-polarized band structure selection in webapp (PC)
        -- fixed precision inconsistency printing xstr.json (FK)
        -- added some -O3 compatibility (FK)
        -- citation added to aflow_aapl_pairs.cpp (ME)
        -- fixed bug in aflow_kvasp.cpp that prevented the creation of the primitive cell structure for APL, AAPL, and QHA calculations (ME)
        -- implemented combinations with repetitions with sequence taken into account (ME)
        -- moved the code to check for input and output files in APL into separate functions to make them available for AAPL, remove duplicate code, and make the code more readable (ME)
        -- removed the ENCUT and EDIFF tags from AAPL input files as they may result in lower cut-off energies and higher energy differences (ME)
        -- fixed gcc8 issue in AGL (CO)
        -- added simplex content and hypercollinearity properties to convex hull data (CO)
        -- decoupled internal links between graph2doc and withindoc (CO)
        -- fixed site error calculation in POCC for vacancies (CO)
        -- added eyes/ones xmatrix constructors (CO)
        -- added Cayley-Menger determinant to xmatrix (CO)
        -- included cstdlib in aflow_data.cpp for compilation on qrats (CO)
        (AUROSTD: boot.cpp, xcombos.cpp, xcombos.h, xmatrix.cpp, xmatrix.h, xvector.cpp)
        (AFLOW: aconvasp_main.cpp, apennsy_main.cpp, chull.cpp, chull.h, contrib_shidong_auxiliary.cpp, data.cpp, aflow.h, kvasp.cpp, aflowlib.h, aflowlib_libraries.cpp, aflowlib_webapp_bands.js, aflowlib_web_interface.cpp, pflow_funcs.cpp, pflow.h, pocc.cpp, pocc.h, pocc_old.cpp, pocc_old.h, xatom.cpp, APL/aapl_tensor.cpp, APL/apl_dirphoncalc.cpp, APL/apl.h, APL/apl_phoncalc.cpp, APL/apl_thermalpc.cpp, Makefile)
3.1.195 - 2018/05/21
        Location: http://materials.duke.edu/AFLOW/HISTORIC/aflow.3.1.195.tar.xz
        -- beta of release with XZ (SC)
3.1.194 - 2018/05/16
        Location: http://materials.duke.edu/AFLOW/HISTORIC/aflow.3.1.194.tar.xz
        -- small bug fixes for g++/gcc 7 and 8 (SC)
        -- preparing for xz compression (SC) 
        194 xatom.cpp  aurostd.h aurostd_main.cpp pthread.cpp README_SCRIPTING README_AFLOW init.cpp aflow.cpp aconvasp_main.cpp
        194c fix aconvasp_main.cpp
        194d avasp.cpp ael_elasticity.cpp ael_get_stress.cpp agl_debye.cpp agl_get_ev.cpp contrib_cormac.cpp contrib_junkai_phasediag.cpp
        194e avasp.cpp xatom.cpp  aurostd_main libraries.cpp ael_elasticity.cpp ael_get_stress.cpp agl_debye.cpp agl_get_ev.cpp contrib_cormac.cpp aconvasp_main.cpp pthread.cpp init.cpp aflow.cpp (heavy)
        194f good bye bzip2 (SC)
        194g aflow_contrib_wahyu.cpp 
        194h aflow.cpp aflow_estructure.cpp aflow_ifrozsl.cpp aflow_ivasp.cpp
        194i aflow_pthreads.cpp
        194j aflow_aflowrc.cpp
        194l BASE64 for pseudopotentials and aflow_data.cpp
        194m aflow_kbin.cpp aflow_kvasp.cpp
        194n aflowlib_web_interface.cpp aflow_matlab_funcs.cpp (EXTRA/MATLAB/plotband.m) aflow_ovasp.cpp aflow_pocc_edos.cpp
        shortened aflow_xatom.cpp working on ZVAL POMASS and removing all EXT stuff. Tests work.  Fixed even further aflow_pthread.cpp aflow_xproto_gus.cpp
3.1.193 - 2018/05/11
        Location: http://materials.duke.edu/AFLOW/HISTORIC/aflow.3.1.193.tar.xz
        -- extending xoptions push pop (SC)
3.1.192 - 2018/05/10
        Location: http://materials.duke.edu/AFLOW/HISTORIC/aflow.3.1.192.tar.xz
        -- extending xoptions push pop (SC)
3.1.191 - 2018/05/08
        Location: http://materials.duke.edu/AFLOW/HISTORIC/aflow.3.1.191.tar.xz
        -- rationalized orthogonality search in xmatrix (SC)
        aurostd_xmatrix.h aurostd_xmatrix.cpp aflow.h
3.1.190 - 2018/05/08
        Location: http://materials.duke.edu/AFLOW/HISTORIC/aflow.3.1.190.tar.xz
        -- fixed units in AGL output (CT)
        -- fixed permutation vector initialization in APL (required for compiling on DoD CONRAD machine) (DX)
        -- fixed bug in tolerance scan; was only scanning in one direction (DX) 
        -- created faster minimum cartesian distance calculator for skewed cells; fewer duplicate operations (DX) 
        -- fixed conflict between CUT_RAD and CUT_SHELL in AAPL (ME)
        -- properly added directory to bader error output (CO)
        -- fixed slow down with loadEntries() (stringElements2VectorElements()) (CO)
        -- fixed AIMS read-in issue with '#' comments (CO)
        -- added guard around BANDSDATA_JSON() for html generation (CO)
        -- fixed static compile settings (CO)
        -- fixed _sym_op.basis_map_calculated issue in ApplyAtom() for AAPL (CO)
        -- added xStream class for logging workflow updates (CO)
        -- fixed stability criterion vs. (Delta H) fonts in chull report (CO)
        -- substantial clean-up of classes in POCC in anticipation for AVASP_MakeSingleAFLOWIN integration (CO)
        -- added avasp function in preparation for AVASP_MakeSingleAFLOWIN integration (CO)
        -- added try/catches for easy debugging (CO)
        (AUROSTD: main.cpp)
        (AFLOW: aconvasp_main.cpp, aflowrc.cpp, agl_debye.cpp, avasp.cpp, bader.cpp, chull.cpp, chull.h, contrib_kesong_ipocc.cpp, aflow.cpp, aflow.h, ivasp.cpp, kbin.cpp, kvasp.cpp, aflowlib_web_interface.cpp, pflow.h, pocc.cpp, pocc.h, symmetry.cpp, xatom.cpp, xclasses.cpp, APL/aapl_pairs.cpp, APL/apl_kphonons.cpp, Makefile, README_AFLOW_ACONVASP.TXT, README_AFLOW_CHULL.TXT)
3.1.189 - 2018/05/04 -
        Location: http://materials.duke.edu/AFLOW/HISTORIC/aflow.3.1.189.tar.xz
        Moved these defaults from aflow.h to aflow_aflowrc.cpp for user tuning (SC)
        #define DEFAULT_AFLOW_PRESCRIPT_OUT string("aflow.prescript.out")  
        #define DEFAULT_AFLOW_PRESCRIPT_COMMAND string("aflow.prescript.command")  
        #define DEFAULT_AFLOW_POSTSCRIPT_OUT string("aflow.postscript.out")  
        #define DEFAULT_AFLOW_POSTSCRIPT_COMMAND string("aflow.postscript.command") 
        #define DEFAULT_AFLOW_PGROUP_OUT string("aflow.pgroup.out")
        #define DEFAULT_AFLOW_PGROUP_XTAL_OUT string("aflow.pgroup_xtal.out")
        #define DEFAULT_AFLOW_PGROUPK_OUT string("aflow.pgroupk.out")
        #define DEFAULT_AFLOW_PGROUPK_XTAL_OUT   string("aflow.pgroupk_xtal.out")
        #define DEFAULT_AFLOW_FGROUP_OUT string("aflow.fgroup.out")
        #define DEFAULT_AFLOW_SGROUP_OUT string("aflow.sgroup.out")
        #define DEFAULT_AFLOW_AGROUP_OUT string("aflow.agroup.out")
        #define DEFAULT_AFLOW_IATOMS_OUT string("aflow.iatoms.out")
        #define DEFAULT_AFLOW_PGROUP_JSON string("aflow.pgroup.json")      
        #define DEFAULT_AFLOW_PGROUP_XTAL_JSON   string("aflow.pgroup_xtal.json") 
        #define DEFAULT_AFLOW_PGROUPK_JSON string("aflow.pgroupk.json")    
        #define DEFAULT_AFLOW_PGROUPK_XTAL_JSON string("aflow.pgroupk_xtal.json")
        #define DEFAULT_AFLOW_FGROUP_JSON string("aflow.fgroup.json")   
        #define DEFAULT_AFLOW_SGROUP_JSON string("aflow.sgroup.json")  
        #define DEFAULT_AFLOW_AGROUP_JSON string("aflow.agroup.json")    
        #define DEFAULT_AFLOW_IATOMS_JSON string("aflow.iatoms.json")   
        #define DEFAULT_AFLOW_ICAGES_OUT string("aflow.icages.out")
        #define DEFAULT_AFLOW_SURFACE_OUT string("aflow.surface.out")
        #define DEFAULT_AFLOW_QMVASP_OUT string("aflow.qmvasp.out")
        #define DEFAULT_AFLOW_ERVASP_OUT string("aflow.error.out")
        #define DEFAULT_AFLOW_IMMISCIBILITY_OUT string("aflow.immiscibility.out")
        #define DEFAULT_AFLOW_MEMORY_OUT string("aflow.memory.out")
        #define DEFAULT_AFLOW_FROZSL_INPUT_OUT   string("aflow.frozsl_input.out")
        #define DEFAULT_AFLOW_FROZSL_POSCAR_OUT string("aflow.frozsl_poscar.out")
        #define DEFAULT_AFLOW_FROZSL_MODES_OUT   string("aflow.frozsl_energies.out")
        #define DEFAULT_AFLOW_FROZSL_EIGEN_OUT   string("aflow.frozsl_eigen.out")
        #define DEFAULT_AFLOW_END_OUT   string("aflow.end.out")
3.1.188- 2018/05/03 -
       Location: http://materials.duke.edu/AFLOW/HISTORIC/aflow.3.1.188.tar.xz
       Fixing kvasp.cpp (SC)
3.1.187- 2018/04/26 -
        Location: http://materials.duke.edu/AFLOW/HISTORIC/aflow.3.1.187.tar.xz
        -- added missing scaling factor information to lattice for AIMS xstructure output (DX) 
        -- fixed bug in edata lattice type/variation determination; accounts for lattices that do not reflect crystal symmetry (DX) 
        -- fixed bug in edata reciprocal lattice type/variation determination; accounts for reciprocal lattices transformed from a lattice that does not reflect crystal symmetry (DX) 
        -- added directory (pwd) information to LDEBUG/ERROR messages for symmetry functions (DX)
        (AFLOW: aconvasp_main.cpp, lattice.cpp, symmetry.cpp, xatom.cpp) 
3.1.186- 2018/04/25 -
        Location: http://materials.duke.edu/AFLOW/HISTORIC/aflow.3.1.186.tar.xz
        -- fixed bug in tolerance scan; was only scanning in one direction (DX) 
        -- created faster minimum cartesian distance calculator for skewed cells; fewer duplicate operations (DX) 
        (AFLOW: symmetry_spacegroup.cpp, symmetry.cpp) 
3.1.185- 2018/04/24 -
       Location: http://materials.duke.edu/AFLOW/HISTORIC/aflow.3.1.185.tar.xz
       Fixing kvasp.cpp for dying jobs (SC)
3.1.184- 2018/04/23 -
       Location: http://materials.duke.edu/AFLOW/HISTORIC/aflow.3.1.184.tar.xz
       Fixing ivasp.cpp for AFLOW_PSEUDOPOTENTIALS.TXT AFLOW_PSEUDOPOTENTIALS_LIST.TXT (SC)
       Tuning aflow_aflowrc.cpp for HYPERTHREADING in eos,draco,cobra,hydra (SC)
3.1.183- 2018/04/20 -
        Location: http://materials.duke.edu/AFLOW/HISTORIC/aflow.3.1.183.tar.xz
        Fixing ovasp for METAGGA/isKINETIC (SC)
3.1.182- 2018/04/19 -
        Location: http://materials.duke.edu/AFLOW/HISTORIC/aflow.3.1.182.tar.xz
        AFLOW_PSEUDOPOTENTIALS.TXT AFLOW_PSEUDOPOTENTIALS_LIST.TXT (SC)
3.1.181- 2018/04/17 -
        Location: http://materials.duke.edu/AFLOW/HISTORIC/aflow.3.1.181.tar.xz
        Creating defaults in aflow_aflowrc.cpp for HYPERTHREADING in eos,draco,cobra,hydra (SC)
3.1.180- 2018/04/16 -
        Location: http://materials.duke.edu/AFLOW/HISTORIC/aflow.3.1.180.tar.xz
        Creating defaults in aflow_aflowrc.cpp for NCPUS in eos,draco,cobra,hydra (SC)
3.1.179 - 2018/04/13 -
        Location: http://materials.duke.edu/AFLOW/HISTORIC/aflow.3.1.179.tar.xz
        -- fixed PP settings for SCAN (RF)
        -- fixed warning in APIget() (CO)
        -- added relative stability criterion and latex-formatted sg's to chull properties list (CO)
        -- added control.in and geometry.in file name specification in aflowrc (CO)
        -- --generate now applies for aims output as well (CO)
        -- force aflow.in generation even for MODE=AIMS (CO)
        -- fixed k-point mismatch for non-primitive APL runs (CO)
        -- added MINATOMS_RESTRICTED tag for APL (CO)
        -- added functionality for user-defined path in phonon dispersion, specify coords/labels in aflow.in (CO)
        -- swapped out quser for qflow, but maintain backwards compatibility (CO)
        (AUROSTD: xoption.cpp, xoption.cpp, xoption.h, xoption.h, xvector.cpp, xvector.cpp, xvector.h, xvector.h)
        (AFLOW: aconvasp_main.cpp, aconvasp_main.cpp, aflowrc.cpp, aflowrc.cpp, avasp.cpp, avasp.cpp, chull.cpp, chull.cpp, chull.h, chull.h, compare_structure.cpp, compare_structure.cpp, contrib_kesong_hnfcell.cpp, contrib_kesong_hnfcell.cpp, contrib_kesong_ipocc.cpp, contrib_kesong_ipocc.cpp, contrib_kesong_pocc_basic.cpp, contrib_kesong_pocc_basic.cpp, aflow.cpp, aflow.cpp, aflow.h, aflow.h, init.cpp, init.cpp, kbin.cpp, kbin.cpp, kvasp.cpp, kvasp.cpp, aflowlib.h, aflowlib.h, aflowlib_web_interface.cpp, aflowlib_web_interface.cpp, pocc.cpp, pocc.h, poccupation_forcefield.cpp, poccupation_forcefield.cpp, symmetry.cpp, symmetry.cpp, symmetry_spacegroup.cpp, symmetry_spacegroup.cpp, symmetry_spacegroup_functions.cpp, symmetry_spacegroup_functions.cpp, symmetry_spacegroup.h, symmetry_spacegroup.h, xatom.cpp, xatom.cpp, xclasses.cpp, xclasses.cpp, APL/aapl_tcond.cpp, APL/aapl_tcond.cpp, APL/aapl_tensor.cpp, APL/aapl_tensor.cpp, APL/apl_dirphoncalc.cpp, APL/apl_dirphoncalc.cpp, APL/apl.h, APL/apl.h, APL/apl_kphonons.cpp, APL/apl_kphonons.cpp, APL/apl_lrphoncalc.cpp, APL/apl_lrphoncalc.cpp, APL/apl_pathbuilder.cpp, APL/apl_pathbuilder.cpp, APL/apl_pdisc.cpp, APL/apl_pdisc.cpp, APL/apl_phoncalc.cpp, APL/apl_phoncalc.cpp, APL/apl_supercell.cpp, APL/apl_supercell.cpp, APL/qha_eosrun.cpp, APL/qha_eosrun.cpp, Makefile, Makefile, README_AFLOW_APL.TXT, README_AFLOW_APL.TXT, README_AFLOW.TXT, README_AFLOW.TXT)
3.1.178 - 2018/04/13 -
        Location: http://materials.duke.edu/AFLOW/HISTORIC/aflow.3.1.178.tar.xz
        Moved these defaults from aflow.h to aflow_aflowrc.cpp for user tuning (SC)
        #define DEFAULT_FILE_AFLOWLIB_ENTRY_OUT string("aflowlib.out")
        #define DEFAULT_FILE_AFLOWLIB_ENTRY_JSON string("aflowlib.json")
        #define DEFAULT_FILE_EDATA_ORIG_OUT string("edata.orig.out")
        #define DEFAULT_FILE_EDATA_RELAX_OUT string("edata.relax.out")
        #define DEFAULT_FILE_EDATA_BANDS_OUT    string("edata.bands.out")
        #define DEFAULT_FILE_DATA_ORIG_OUT       string("data.orig.out")
        #define DEFAULT_FILE_DATA_RELAX_OUT      string("data.relax.out")
        #define DEFAULT_FILE_DATA_BANDS_OUT      string("data.bands.out")
        #define DEFAULT_FILE_EDATA_ORIG_JSON    string("edata.orig.json")
        #define DEFAULT_FILE_EDATA_RELAX_JSON    string("edata.relax.json")
        #define DEFAULT_FILE_EDATA_BANDS_JSON    string("edata.bands.json")
        #define DEFAULT_FILE_DATA_ORIG_JSON      string("data.orig.json")
        #define DEFAULT_FILE_DATA_RELAX_JSON    string("data.relax.json")
        #define DEFAULT_FILE_DATA_BANDS_JSON    string("data.bands.json")
        #define DEFAULT_FILE_TIME_OUT           string("time")
        #define DEFAULT_FILE_SPACEGROUP1_OUT    string("SpaceGroup")
        #define DEFAULT_FILE_SPACEGROUP2_OUT    string("SpaceGroup2")
        #define DEFAULT_FILE_VOLDISTPARAMS_OUT   string("VOLDISTParams")
        #define DEFAULT_FILE_VOLDISTEVOLUTION_OUT string("VOLDISTEvolution")
3.1.177 - 2018/04/06 -
        Location: http://materials.duke.edu/AFLOW/HISTORIC/aflow.3.1.177.tar.xz
        Bug fixes on autopseudootentialsl (SC)
3.1.176 - 2018/04/06 -
        Location: http://materials.duke.edu/AFLOW/HISTORIC/aflow.3.1.176.tar.xz
        Working PAW_PBE_KIN and PAW_LDA_KIN autopseudopotential (SC)
3.1.175 - 2018/04/06 -
        Location: http://materials.duke.edu/AFLOW/HISTORIC/aflow.3.1.175.tar.xz
        Working on mpcdf-cobra (SC)
3.1.174 - 2018/03/29
        Location: http://materials.duke.edu/AFLOW/HISTORIC/aflow.3.1.174.tar.xz    
        -- added bands app to entry page (GG)
        -- fixed scaling factor type in xstructure2json() (DX)
        -- account for Wyckoff positions in represented as fractions (hex/rhl) in minimum enumerated Wyckoff search (DX)
        -- improved minimum enumerated Wyckoff search (consider combinations of origin shifts) (DX)
        -- fixed typo in xmatrix2json function (DX)
        -- limited outlier detection to binaries only, statistics not globally favorable for ternaries and above YET (CO)
        -- added explanatory comments in aflowrc for chull settings (CO)
        -- added statistics output to chull logger (CO)
        -- fixed Greek letter issues with Helvetica fonts in chull (CO)
        -- further decoupled ChullFacet() initialization from ConvexHull() with initialize() and addVertex() (CO)
        -- added user-defined dft_type restrictions in aflowrc (CO)
        -- added LIB1 to loadEntries() default (CO)
        -- fixed stringElements2VectorElements() bugs with LIB1 colons (CO)
        -- added plotting option for iso-max latent heat (CO)
        -- added kJ/mol axis for formation enthalpy hulls (CO)
        -- added logos to hull illustrations, generally fixed header/footers (CO)
        -- added stability criterion analysis to default routine (CO)
        -- fixed sign of decomposition energy/stability criterion (CO)
        -- added equivalent ICSD structures analysis to default routine (CO)
        -- fixed --readme vs. --readme=XX (CO)
        -- fixed superfluous output in --poscar2aflowin (CO)
        -- fixed bug in aconvasp's Ewald summation function as pointed out by Wei Xie (CO)
        -- changed generic xstructure title to include cleannames in case there is pp info (CO)
        (AUROSTD: AUROSTD/aurostd.h, main.cpp, xscalar.h, xvector.cpp)
        (AFLOW: aconvasp_main.cpp, aflowrc.cpp, chull.cpp, chull.h, init.cpp, aflowlib.h, aflowlib_web_interface.cpp, pflow_funcs.cpp, pflow.h, symmetry_spacegroup.cpp, webapp_bands.js, webapp_entry.js, xatom.cpp, Makefile, README_AFLOW_ACONVASP.TXT, README_AFLOW_CHULL.TXT)
3.1.173 - 2018/03/12
        Location: http://materials.duke.edu/AFLOW/HISTORIC/aflow.3.1.173.tar.xz    
        -- Create LIB7/LIB8/LIB9 framework (SC)
3.1.172 - 2018/02/27
        Location: http://materials.duke.edu/AFLOW/HISTORIC/aflow.3.1.172.tar.xz    
        -- Write data in JSON format in AEL/AGL (CT)
        -- Option to turn off VASP symmetry in AEL/AGL (CT)
        -- Write vibrational free energy and vibrational entropy at 300K in aflow.agl.out in AEL/AGL (CT)
        -- Write enthalpy (H = E + pV) in AEL/AGL (CT)
        -- Option to skip pressure/temperature points where no minimum Gibbs free energy is found, instead of truncating pressure/temperature range in AEL/AGL (CT)
        -- fixed tolerance scan counter for lib2raw runs (no longer static variable) (DX)
        -- edata speed increase, only calculate up to pgroup_xtal for lattice, superlattice, and reciprocal lattice (DX)
        -- fixed typo in Wyckoff position "b" for space group #160 (DX)
        -- fixed --kppra command line bug, divided by natoms twice (CO)
        -- added debug output to nanoparticle (CO)
        -- fixed --readme=chull empty string error (CO)
        -- automated plot_unstable with z_filter_cutoff in chull (CO)
        -- fixed plotting ranges with z_filter_cutoff in chull (CO)
        (AFLOW: aconvasp_main.cpp, ael_elastic_fit.cpp, ael_elasticity.cpp, ael_elasticity.h, ael_get_stress.cpp, agl_debye.cpp, agl_debye.h, agl_eqn_state.cpp, agl_get_ev.cpp, agl_hugoniot.cpp, agl_polynomial.cpp, agl_rungibbs.cpp, chull.cpp, data.cpp, aflow.h, lattice.cpp, aflowlib_libraries.cpp, pflow.h, pflow_print.cpp, symmetry.cpp, symmetry_spacegroup.cpp, symmetry_spacegroup_ITC_library.cpp, xatom.cpp, Makefile, README_AFLOW_AEL.TXT, README_AFLOW_AGL.TXT, README_AFLOW_SYM.TXT)
3.1.171 - 2018/02/21
        Location: http://materials.duke.edu/AFLOW/HISTORIC/aflow.3.1.171.tar.xz    
        -- fixed multiple degeneracy prints in POCC (CO)
        -- added directory information to logging functions in bader/chull (CO)
        -- added --destination=|--path= flag for output of chull (CO)
        -- use full path (pwd) for working directory in AFLOW-SYM functions (DX)
        -- fixed directory flag for AFLOW-SYM functions (DX)
        -- fixed typo in site symmetry of  Wyckoff position "a" for space group #109 (DX)
        (AUROSTD: aurostd.h, main.cpp)
        (AFLOW: aconvasp_main.cpp, bader.cpp, bader.h, chull.cpp, chull.h, poccupation_edos.cpp, symmetry_spacegroup_ITC_library.cpp, Makefile, README_AFLOW_ACONVASP.TXT, README_AFLOW_CHULL.TXT)
3.1.170 - 2018/02/18
        Location: http://materials.duke.edu/AFLOW/HISTORIC/aflow.3.1.170.tar.xz    
        -- fixed chmod in LIB2RAW (CO)
        -- fixed DOS-extraction bug (exit vs. return false) in LIB2RAW for POCC+AEL/AGL runs (CO)
        -- fixed joinWDelimiter() xvector<int> bug: removed erroneous delimiter at the end (CO)
        -- fixed DOSDATA_JSON() + BANDSDATA_JSON() amalgamation: removed erroneous wrapping brackets around DOS (CO)
        -- fixed misleading logging message in APL on primitivization of input (CO)
        (AUROSTD: main.cpp)
        (AFLOW: estructure.cpp, aflow.h, aflowlib_libraries.cpp, aflowlib_web_interface.cpp, poccupation_edos.cpp, APL/apl_supercell.cpp, Makefile)
3.1.169 - 2018/02/16
        Location: http://materials.duke.edu/AFLOW/HISTORIC/aflow.3.1.169.tar.xz    
        -- added aflow_proto functionality:  --relax_type=IONS, --module=APL, --apl_supercell=3x3x3, --no_volume_adjustment (CO)
        -- NCPUS in APL now respects parent aflow.in (default MAX, then looks at parent aflow.in, otherwise overrides with --np=XX) (CO)
        -- fixed spacegroup bug in apl post hibernation (CO)
        -- added --print and --screen_only options to chull for python integration (CO)
        -- removed extraneous ytick lines from 3D hull (CO)
        -- increased spacing between axes and ticklabels on hulls (CO)
        -- fixed bugs in entropic_temperature hull visualization (CO)
        -- fixed apl2agr/subst make commands (CO)
        -- fixed Niggli tolerance; more robust and use _ZERO_TOL_ (DX)
        -- fixed bug in Niggl step 6 (DX)
        -- fixed comparison of SU(2) to exp(theta*su(2)); parentheses issue (DX)
        -- fixed Quantum Espresso output to include lattice scaling factor (DX)
        -- fixed Quantum Espresso celldm units (Bohr) (DX)
        -- fixed Quantum Espresso alat flag to multiply cell parameters by celldm(1) or A parameter (DX)
        -- fixed tolerance issue with PrintData for lib2raw runs (DX)
        (AFLOW: aconvasp_main.cpp, avasp.cpp, chull.cpp, aflow.h, pflow_print.cpp, symmetry.cpp, xatom.cpp, APL/aapl_tcond.cpp, APL/apl_dm_pdos_save.cpp, APL/apl_doscalc.cpp, APL/apl.h, APL/apl_pdisc.cpp, APL/apl_phoncalc.cpp, APL/qha_gruneisen.cpp, Makefile, README_AFLOW_ACONVASP.TXT, README_AFLOW_CHULL.TXT)
3.1.168 - 2018/02/08
        Location: http://materials.duke.edu/AFLOW/HISTORIC/aflow.3.1.168.tar.xz
        -- fixed structure comparison bug (overwritten match)  (DX)
        (AFLOW: aflow_compare_structure.h, aflow_compare_structure_function.cpp)
3.1.167 - 2018/02/06
        Location: http://materials.duke.edu/AFLOW/HISTORIC/aflow.3.1.167.tar.xz
        -- speed increase for structure comparison (DX)
        -- fixed bugs for structure comparison (DX)
        -- added Wyckoff position analysis to group similar structures in directory comparison (DX)
        -- added grouped Wyckoff position information to the JSON output (DX)
        -- added logger/status for directory comparisons (DX)
        -- added functionality to read .bz2 geometry files (DX)
        -- added --no_scale option for comparisons (required for chull) (CO+DX)
        (AFLOW: aconvasp_main.cpp, chull.cpp, symmetry_spacegroup.cpp, compare_structure.cpp, compare_structure_function.cpp, compare_structure.h) (DX)
3.1.166 - 2018/02/02
        Location: http://materials.duke.edu/AFLOW/HISTORIC/aflow.3.1.165.tar.xz
        -- fixed broken --slab commmand (CO)
        (AFLOW: slab.cpp)
3.1.165 - 2018/01/30
        Location: http://materials.duke.edu/AFLOW/HISTORIC/aflow.3.1.165.tar.xz
        -- integrated .aflow.rc settings into APL/QHA/AEL/AGL (CO)
        -- added LORBIT=10 to relaxation INCAR (spinD) (CO)
        -- improved magnetic properties extraction, pull from relax first, overwrite with static (CO)
        -- added safety hull coordinates assignment (CO)
        -- new default for load entries (no load xstructures) (CO)
        (AFLOW: aconvasp_main.cpp, ael_get_stress.cpp, agl_get_ev.cpp, chull.cpp, ivasp.cpp, aflowlib_libraries.cpp, APL/apl_phoncalc.cpp, APL/qha_eosrun.cpp, Makefile) (CO)
3.1.164 - 2018/01/25
        Location: http://materials.duke.edu/AFLOW/HISTORIC/aflow.3.1.164.tar.xz
        -- fixed minor bugs in Quantum Espresso reader
        -- added ibrav options to Quantum Espresso reader (ibrav2lattice function)
        -- added celldm and a, b, c, cosAB, cosAC, cosBC readers for Quantum Espresso
        -- added Bohr units reader for Quantum Espresso
        (AFLOW: aconvasp_main.cpp, pflow.h, xatom.cpp) (DX)
3.1.163 - 2018/01/23
        Location: http://materials.duke.edu/AFLOW/HISTORIC/aflow.3.1.163.tar.xz
        -- added --dist2hull=0.25,0.25 option for chull, which provides the value of the convex hull surface at the specified coordinate/concentration (CO)
        -- added separate readme for chull (--readme=chull) (CO)
        -- customized avasp.cpp (--proto) with options from .aflow.rc, --mpi, and --np (CO)
        -- fixed QHA/AAPL aflow.in keyword bug (CO)
        -- added ANRL modifiers to directory for --proto (Ex: label:ANRL=param1,param2,...) (DX)
        (AFLOW: aconvasp_main.cpp, aflowrc.cpp, avasp.cpp, chull.cpp, aflow.cpp, aflow.h, init.cpp, kbin.cpp, Makefile, README_AFLOW_ACONVASP.TXT, README_AFLOW_CHULL.TXT, README_AFLOW.TXT) (CO+DX)
3.1.162 - 2018/01/19
        Location: http://materials.duke.edu/AFLOW/HISTORIC/aflow.3.1.162.tar.xz
        -- added SU(2) complex matrix and su(2) generator coefficients representation of symmetry elements 
        -- added SU(2) and su(2) information to .out and .json symmetry files        
        -- extended functionality for complex matrices and vectors (trace, exponential, ostream, etc.)
        -- added xcomplex2json to represent complex numbers in json
        -- added pgroupk_xtal (dual of crystal point group operations) standalone function
        -- extended --proto for ANRL prototypes (to generate aflow.in)
        -- updated README_AFLOW_SYM.TXT
        (AUROSTD: aurostd.h, boot.cpp, main.cpp, xmatrix.cpp, xmatrix.h)
        (AFLOW: README_AFLOW_ACONVASP.TXT, README_AFLOW_SYM.TXT, aflow.h, aconvasp_main.cpp, avasp.cpp, symmetry.cpp, xatom.cpp) (DX)
3.1.161 - 2018/01/17
        Location: http://materials.duke.edu/AFLOW/HISTORIC/aflow.3.1.161.tar.xz
        -- bool xscalar and xvector gccV7 warning fixes (SC)
        -- double xscalar and xmatrix clang warning fixes (CO)
        -- uint chull gccV7 warning fix (CO)
        (AUROSTD: xscalar.h, xvector.h, xmatrix.h)
        (AFLOW: chull.cpp)
        Added README_AFLOW_SYM.TXT (init.cpp aflow.h aflow.cpp data.cpp) (DX+SC)
3.1.160 - 2018/01/13
        Location: http://materials.duke.edu/AFLOW/HISTORIC/aflow.3.1.160.tar.xz
        convex hull mods:
         -- keep order of points (m_points) same as input from user/database
         -- size will only differ if there are artificial points (they go at the end of m_points)
         -- moved point banning to structurePoints() (i.e., m_coord_groups will only contain validated points)
         -- only print decomposition phases with non-zero coefficients (tie-line)
         -- fixed bug in initial facet.f_outside_set calculation
         -- fixed bug in using hull centroid vs. hull reference to align normals
         -- fixed bug in vcoords input (shiftlrows)
        (AFLOW: chull.cpp, chull.h)
3.1.159 - 2018/01/10 -
        Location: http://materials.duke.edu/AFLOW/HISTORIC/aflow.3.1.159.tar.xz
        MAJOR UPDATE - convex hull code rewritten, includes: (CO)
         -- complete generalization of input (need not be thermodynamic hull, can be ANY data)
         -- new major classes for naries, alloys, and coordinate (stoichiometry) groups
         -- for hulls with stoichiometric coordinates, the hull and properties are calculated in steps of increasing dimensionality
         -- automatic calculation of equivalent ground state structures, near-equivalent (by symmetry) ground state structures, equilibrium phases (by mixture)
         -- automatic removal of equivalent ground states for calculation of stability criterion
         -- automatic detection/removal of outliers (IQR/MAD)
         -- moved all major plotting options to .aflow.rc
         -- report any bugs to aflow.org/forum
        added xcombo class for combinations/permutations (CO)
        integrated roundoff/precision/format into stream2stream/utype2tring and variants (xvecDouble2String(),xmatDouble2String()) (CO)
        added another date format for chull (CO)
        added tol to isinteger (CO)
        added +=, -=, gcd (reduced composition), shiftlrows(), isCollinear(), getCentroid(), getGeneralAngles() (similar to Euler angles), getGeneralNormal() (n-dimensional normal), and getQuartiles()/getMAD() (outlier analysis) for xvector (CO)
        added general Householder QR decomposition (CO)
        smarter overloading of loadEntries()/loadXstructures() (CO)
        updated logger() to take directory (aflags) (CO)
        fixed Wyckoff position (a) for space group 117 (DX)
        fixed monoclinic space group determination with multiple unique axis choices (DX)
        (AUROSTD: Makefile,aurostd.cpp,aurostd.h,boot.cpp,main.cpp,xcombos.cpp,xcombos.h,xmatrix.cpp,xmatrix.h,xoption.cpp,xoption.h,xscalar.cpp,xscalar.h,xvector.cpp,xvector.h) (CO, patched SC)
        (AFLOW: Makefile,aflow.h,aconvasp_main.cpp,aflowrc.cpp,anrl.cpp,chull.cpp,chull.h,compare_structure.cpp,compare_structure.h,compare_structure_function.cpp,pflow.h,pflow_funcs.cpp,xatom.cpp) (CO)
        (AFLOWLIB: aflowlib.h,aflowlib_libraries.cpp,aflowlib_web_interface.cpp) (CO)
        (SYM: symmetry_spacegroup.cpp,symmetry_spacegroup_ITC_library.cpp) (CO)
3.1.158 - 2018/01/09 -
        Location: http://materials.duke.edu/AFLOW/HISTORIC/aflow.3.1.158.tar.xz
        Tentative distribution GNU (SC)
3.1.157 - 2017/12/19 -
        Working on mpcdf-draco (SC) 
        Replaced pgroupk with pgroupk_xtal for resolving IBZ in APL/AAPL (CO)
        Fixed pgroupk_xtal flag and wyckoff position for sg133 (DX)
        (aflowrc.cpp,APL/apl_supercell.cpp,APL/apl_mpmesh.cpp,APL/aapl_tcond.cpp,lattice.cpp,symmetry_spacegroup_ITC_library.cpp)
3.1.156 - 2017/12/18 -
        Working on mpcdf-hydra (SC)
3.1.155 - 2017/12/13 -
        updated web component of ANRL CPP files to include the prototype generator and Jmol visualization
        fixed Wyckoff position for SG #171
        improvement for monoclinic space group determination (consider alternative unique axis choices, if possible)
        added more to debug output for the space group routine
        (ANRL/,ANRL_CPPS_20171213/,aconvasp_main.cpp,symmetry_spacegroup.cpp,symmetry_spacegroup_ITC_library.cpp,symmetry_spacegroup_functions.cpp,xatom.cpp) (DX)
      
3.1.154 - 2017/12/07 -
        added pgroupk_xtal (dual of crystal point group operations)
        added magnetic symmetry analysis (crystal + spin) to edata 
        added non-collinear magnetic symmetry analysis (crystal + spin) to 
        edata,sgdata,aflowSG,aflowSYM,fgroup,pgroup_xtal,pgroupk_xtal,agroup,and sgroup
        fixed ApplyAtom (tolerance issue)
        fixed AFLOW-SYM printing bug (--screen_only for Python environment)
        changed point group matrix comparisons (uses Uf; exact)
        added SO(3) generator expansion coefficients onto Lx, Ly, and Lz
        (README_ACONVASP.TXT,aflow.h,aconvasp_main.cpp,ovasp.cpp,pflow.h,symmetry.cpp,symmetry_spacegroup.cpp,symmetry_spacegroup_functions.cpp,xatom.cpp,lattice.cpp,aflowlib_libraries.cpp) (DX)       
 
3.1.153 - 2017/11/23 -
        Fixing Makefile for GNU version (SC) (fixed Library_ICSD..) (SC)
        Updating directories from AFLOW2 to AFLOW3 (SC)
        Updating directories for findsym platon frozsl (SC)
        
3.1.152 - 2017/11/20 -
        Fixing Makefile for GNU version (SC) (fixed DATA_CVs..)
3.1.151 - 2017/11/17 -
        Fixing Makefile for GNU version (SC) (fixed DATA_CVs..)
3.1.150 - 2017/11/06 -
        NFS cache-cleaning HACK
        (kbin.cpp) (CO)
3.1.149 - 2017/11/06 -
        fixed --xplug
        (libraries.cpp) (SC)
3.1.148 - 2017/10/27 -
        fixed --edata (txt + json print outs)
        (aconvasp_main.cpp,pflow.h,pflow_print.cpp,aflowlib_libraries.cpp) (CO+DX)
3.1.147 - 2017/10/25 -
        added skew test for structures (sym_eps),
        incorporated full symmetry analysis in more functions,
        improved --lib2raw_local,
        improved dos/bands-2json functionality,
        actually fixed --delta_kpoints,
        made min_dist (nearest neighbor distance) function more robust/faster,
        fixed nbondxx units,
        added jsons for sym/structure/bandsdata/dosdata to lib2raw,
        incorporated scale (ReScale()) in more functions
        (aurostd.h,boot.cpp,main.cpp,xmatrix.cpp,xmatrix.h,Makefile,README_AFLOW_ACONVASP.TXT,aflow.h,aconvasp_main.cpp,bader.cpp,defects.cpp,estructure.cpp,init.cpp,ovasp.cpp,pflow.h,pflow_print.cpp,surface.cpp,symmetry.cpp,symmetry_spacegroup.cpp,xatom.cpp,xclasses.cpp,xproto.cpp,aflowlib.h,aflowlib_libraries.cpp) (CO+DX)
3.1.146 - 2017/10/16 -
        rewritten bandgap code,
        added extensive FHI-AIMS support (APL),
        modified loadEntries() for GFA code,
        added new xvector operations (*=,/=),
        fixed delta_kpoints function,
        fixed bands/dos-2json functions,
        added local lib2raw
        (aapl_tensor.cpp,apl.h,apl_dirphoncalc.cpp,apl_gsa.cpp,apl_kphonons.cpp,apl_lrphoncalc.cpp,apl_phoncalc.cpp,qha_eosrun.cpp,aurostd.h,boot.cpp,main.cpp,xmatrix.cpp,xvector.cpp,xvector.h,xmatrix.h,Makefile,README_AFLOW_ACONVASP.TXT,aflow.h,aconvasp_main.cpp,aflowrc.cpp,chull.cpp,kbin.cpp,ovasp.cpp,pflow.h,poccupation_edos.cpp,xatom.cpp,xclasses.cpp,aflowlib_libraries.cpp,apl_supercell.cpp,iaims.cpp,kaims.cpp,oaims.cpp,estructure.cpp,ivasp.cpp,aflowlib.h) (CO)
3.1.145 - 2017/10/12 -
        fixed tolerance scan range (symmetry.cpp) (DX) 
3.1.144 - 2017/10/03 -
        fixed bandgap type bug,
        fixed precision mistmatch in bands data when plotting band structure,
        changed misleading metric_tensor function name,
        fixed false positive message in structure_comparison,
        fixed APL bugs with reading aflow.in,
        avoid SYMPREC vs. PREC confusion
        (ovasp.cpp,estructure.cpp,xatom.cpp,aconvasp_main.cpp,pflow.h,aflow.h,aurostd.h,aflowlib_libraries.cpp,poccupation_edos.cpp,Makefile,ivasp.cpp,apl_phoncalc.cpp,qha_eosrun.cpp,apl.h,apl_kphonons.cpp,compare_structure.cpp,symmetry_spacegroup_functions.cpp,symmetry_spacegroup.h) (CO+DX)
3.1.143 - 2017/09/28 -
        added magnetic symmetry analysis (crystal + spin) to sgdata,
        aflowSG,aflowSYM,agroup,fgroup,pgroup_xtal,agroup,and sgroup; speed increase for space group routine,
        alter tolerance scan range
        (README_AFLOW_ACONVASP.TXT,aflow.h,aconvasp.cpp,aconvasp_main.cpp,lattice.cpp,pflow.h,symmetry.cpp,symmetry_spacegroup.cpp,symmetry_spacegroup_functions.cpp,xatom.cpp) (DX)  
3.1.142 - 2017/09/14 -
        added mpcdf_eos machine,
        fixed proper nouns in symmetry output
        (aflow.cpp,kbin.cpp,aflowrc.cpp,init.cpp,kvasp.cpp,README_AFLOW.TXT,Makefile,pflow_print.cpp) (CO+DX)
3.1.141 - 2017/09/12 -
        fixed sgdata/wyccar issue,
        added space group functions to SYM namespace,
        more detailed warning messages
        (symmetry_spacegroup.h,symmetry_spacegroup.cpp,symmetry_spacegroup_function.cpp,symmetry_spacegroup_ITC_library.cpp,aconvasp_main.cpp,pflow_print.cpp,symmetry.cpp) (DX) 
3.1.140 - 2017/09/05 -
        added sgdata function (along with options for json output),
        edata updated (along with options for json output),
        pgroupk speed up,
        added covalent radii info,
        dos/band structure gnuplot updates
        (main.cpp,README_AFLOW_ACONVASP.TXT,aflow.h,aconvasp_main.cpp,lattice.cpp,pflow.h,pflow_print.cpp,symmetry.cpp,symmetry_spacegroup.cpp,symmetry_spacegroup.h,symmetry_spacegroup_functions.cpp,xatom.cpp,estructure.cpp,init.cpp) (DX+CO) 
3.1.139 - 2017/08/29 -
        fixed edata issue (agroups/iatoms were not calculated) for library runs
        (README_AFLOW_ACONVASP.TXT,aconvasp_main.cpp,lattice.cpp,xatom.cpp,aflow.h) (DX)
3.1.138 - 2017/08/25 -
        fully functional AAPL,
        Pearson symbol/lattice type speed up,
        json serializers for symmetry groups,
        tolerance scan implemented for separate symmetry groups,
        chull latex fix
        (chull.cpp,aconvasp_main.cpp,aflow.h,lattice.cpp,pflow.h,symmetry.cpp,xatom.cpp,xclasses.cpp,aapl_pairs.cpp,aapl_tcond.cpp,aapl_tensor.cpp,apl.h,apl_kphonons.cpp,aurostd.h,main.cpp) (JJPR+DX+CO)
3.1.137 - 2017/08/04 -
        incorporated aflow.Xgroup.json,
        json serializers for bands/dos,
        print to screen options for AFLOW-SYM API,
        xvector/xmatrix lrows/urows/lcols/ucols bug fix,
        APL symmetry output append to ofstream,
        removed validation for sgroup (NOT NEEDED)
        (aconvasp_main.cpp,aflow.h,pflow.h,symmetry.cpp,xatom.cpp,README_AFLOW_ACONVASP.TXT,main.cpp,aurostd.h,xvector.cpp,xmatrix.cpp,apl_supercell.cpp,Makefile,estructure.cpp) (DX+EG+CO)
3.1.136 - 2017/08/01 -
        speed up getFullSymBasis,
        fixed some Wyckoff positions,
        fixed printing in apl (spacegroup vs. lattice type)
        (apl_pdisc.cpp,apl_phoncalc.cpp,aflow.h,symmetry.cpp,symmetry_spacegroup.cpp,symmetry_spacegroup.h,symmetry_spacegroup_ITC_library.cpp,symmetry_spacegroup_functions.cpp) (DX+CO)
3.1.135 - 2017/07/25 -
        fixed xOUTCAR parsing issue with lattice vectors (vasp bug)
        (aflow.h,ovasp.cpp) (CO)
3.1.134 - 2017/07/19 -
        fixed symmetry for library runs (angle/vol tolerance),
        added directory output,
        removed relaxed data from orig structure section in entry page
        (aflowlib_web_interface.cpp,Makefile,aconvasp_main.cpp,aflow.h,lattice.cpp,aflowlib_libraries.cpp,pflow_print.cpp,symmetry.cpp,symmetry_spacegroup.cpp,xatom.cpp,xproto.cpp) (DX+GG+CO)
3.1.133 - 2017/07/19 -
        AEL/AGL: Hugoniots,
        AEL vs pressure (CT) 
3.1.132 - 2017/07/14 -
        added full_sym output to RAW
        (aflowlib_libraries.cpp) (DX+CO)
3.1.131 - 2017/07/14 -
        allow global aflowrc in /etc/aflow.conf plus bug fixes in aflowrc (SC)
3.1.130 - 2017/07/13 -
        bug fixes in aflowrc (SC)
3.1.129 - 2017/07/13 -
        bug fixes init.cpp aflowrc.cpp xvector.cpp (SC/CO)
3.1.128 - 2017/07/12 -
        more ~/.aflowrc definitions and porting to MPI-DE (SC)
3.1.127 - 2017/07/11 -
        more ~/.aflowrc aflow.h ivasp ovasp avasp kbin init VASP_POTCAR_* AFLOW_LIBRARY AFLOW_PROJECT (SC)
3.1.126 - 2017/07/10 -
        more ~/.aflowrc name_dynamics aflow.h  DEFAULT_DOS estructure.cpp poccupation_edos (SC)
3.1.125 - 2017/07/10 -
        more ~/.aflowrc aflow.h  kbin.cpp apl_phoncalc.cpp apl_kphonons.cpp (SC)
3.1.124 - 2017/07/06 -
        quaternion representation additions,
        aflowSYM bug fixes (HfV2)
        (lattice.cpp,xatom.cpp,aflow.h,symmetry.cpp,Makefile) (GG+DX+CO)
3.1.123 - 2017/07/06 -
        adding flags for METAGGA and IVDW (xclasses.cpp) (SC)
3.1.122 - 2017/07/04 -
        aflowrc bug fixes,
        clean names (SC)
3.1.121 - 2017/07/04 -
        aflowrc bug fixes,
        clean names,
        clean METAGGA_SET,
        IVDW_SET (SC)
3.1.120 - 2017/07/02 -
        more ~/.aflowrc
        aflow.h init.cpp aflowrc.cpp kbin kvasp README* VASP_FORCE* PLATON/FINDSYM (SC)
3.1.119 - 2017/07/02 -
        more ~/.aflowrc
        aflow.h init.cpp aflowrc.cpp kbin kvasp README* MACHINE DEPENDENT MPI* (SC)
3.1.118 - 2017/07/02 -
        more ~/.aflowrc
        aflow.h init.cpp aflowrc.cpp kbin kvasp README* GENERIC MPI* (SC)
3.1.117 - 2017/07/02 -
        more ~/.aflowrc
        aflow.h init.cpp aflowrc.cpp README*.TXT: AFLOW_CORE_TEMPERATURE,VASP_PREC (SC)
3.1.116 - 2017/07/01 -
        starting ~/.aflowrc
        aflow.h init.cpp aflowrc.cpp xoptions.h.cpp avasp.cpp apennsy lattice README_AFLOW_ACONVASP.TXT (SC)
3.1.115 - 2017/06/29 -
        XVASP_INCAR_PREPARE_GENERIC aflow.h ivasp.cpp (SC)
3.1.114 - 2017/06/29 -
        added new Jmol js scripts,
        fixed DISMAG issue with APL,
        checkMEMORY() mostly removed from messaging
        (apl_dirphoncalc.cpp,apl_kphonons.cpp,aflowlib_web_interface.cpp,entry.cpp,entry.js,kvasp.cpp,kbin.cpp,init.cpp,avasp.cpp,aflow.h,README_AFLOW_POCC.TXT,README_AFLOW_APL.TXT,README_AFLOW_AGL.TXT,README_AFLOW_AEL.TXT,README_AFLOW.TXT,Makefile) (CO)
3.1.113 - 2017/06/28 -
        XVASP_INCAR_PREPARE_GENERIC aflow.h ivasp.cpp (SC)
3.1.112 - 2017/06/28 -
        added EDIFFG --ediffg
        aflow.h avasp aconvasp_main ivasp kvasp xclasses README_AFLOW_CONVASP README_AFLOW (SC)
3.1.111 - 2017/06/13 -
        SQLITE integration
        (avasp.cpp ow_chull,aflowlib_web_interface,aflowlib_libraries,kbin,apl_phoncalc,README_AFLOW_VERSIONS_HISTORY.TXT,pflow_print,pflow_funcs,main,aurostd.h,bader,Makefile,aflow,SQLITE) (CO)
3.1.110 - 2017/06/13 -
        fixed chull invalid inputs,
        removed exit in loadLIBX,
        force output for mpi settings in APL,
        fixed settings in CIF writer,
        removed aflow.end.out from CompressDirectory(),
        major fixes to CHGCAR/AECCAR readers for bader analysis (CO)
3.1.109 - 2017/06/06 -
        fixed some chull issues (CO)
3.1.108 - 2017/06/06 -
        individualized QHA/AAPL workflows,
        set reliable convex hull standard to 200 entries (binaries),
        updated ill-calculated systems in the database,
        incorporated sort for loadEntries(),
        fixed DPM=AUTO in APL,
        fixed MCL systems
        (APL/aapl_tensor,apl.h,apl_kphonons,apl_lrphoncalc,apl_phoncalc,qha_eosrun,apl_dirphoncalc,Makefile,README_AFLOW.TXT,README_AFLOW_ACONVASP.TXT,README_AFLOW_AEL.TXT,README_AFLOW_AGL.TXT,README_AFLOW_
APL.TXT,README_AFLOW_POCC.TXT,README_AFLOW_VERSIONS_HISTORY.TXT,aflow,aflow.h,avasp,init,kbin,kvasp,xclasses,aconvasp_main,chull,chull.h,symmetry_spacegroup,symmetry) (CO)
3.1.107 - 2017/06/05 -
        online pubs management curtarolo/oses/toher (SC)
3.1.106 - 2017/06/02 -
        added IVDW
        (aflow.h avasp xclasses aconvasp_main ivasp kvasp) (SC)
3.1.105 - 2017/06/01 -
        added METAGGA
        (aflow.h avasp xclasses aconvasp_main ivasp kvasp) (SC)
3.1.104 - 2017/05/30 -
        set reliable convex hull standard to 200 entries (CO)
3.1.103 - 2017/05/30 -
        added pgroup_xtal propagation in supercell creation,
        also fixed ".nfs*" issues in CompressDirectory() (CO)
3.1.102 - 2017/05/29 -
        issues with symmetry in the aflowlib.out calculation (CO)
3.1.101 - 2017/05/26 -
        cosmetics and added PaddedCENTER (SC)
3.1.100 - 2017/05/26 -
        changed numbering style + cosmetics(SC)<|MERGE_RESOLUTION|>--- conflicted
+++ resolved
@@ -1,6 +1,5 @@
 3.2.5 - 2020/XX/XX
         Location: http://materials.duke.edu/AFLOW/aflow.3.2.5.tar.xz
-<<<<<<< HEAD
         -- patched convert issue: security policy 'PDF' blocking conversion (SC)
         -- adding decompositionAuids for webapp (SK)
         -- adding --lib2lib patches for AEL/AGL (CT)
@@ -13,13 +12,11 @@
         -- Added calculation of temperature-dependent phonon dispersions. (AS)
         -- Implemented QHANP method (frequency-volume dependency is extrapolated by N-order Taylor expansion). (AS)
         -- Removed old QHA code, related infrastructure and dependencies. (AS)
-=======
         -- Added patch functionality to the AflowDB database. (ME)
         -- Added xStream to AflowDB. (ME)
         -- Improved database analysis speed. (ME)
         -- Added UPDATE command interface to AflowDB. (ME)
         -- Made title property obsolete. (ME)
->>>>>>> d45f8bdd
         -- Made search --aflowlib more inclusive. (ME)
         -- Fixed out of bounds error in init::AFLOW_Projects_Directories for missing LIB directories. (ME)
         -- Added aurostd::_ishex. (ME)
