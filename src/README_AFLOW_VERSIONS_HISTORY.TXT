3.1.228 - 2019/12/27
        Location: http://materials.duke.edu/AFLOW/aflow.3.1.228.tar.xz
<<<<<<< HEAD
        -- AFLOW DFT calculations can now read in CHGCAR files. (ME)
        -- Improved runtimes and memory requirements for AAPL. (ME)
        -- Switched the thermal conductivity integration method to the tetrahedron method. (ME)
        -- Added Grueneisen parameter and phase space calculation to thermal conductvity calculations. (ME)
        -- APL and AAPL can now use the CHGCAR file from the ZEROSTATE calculation to speed up calculations. (ME)
        -- Replaced APLLogicError and APLRuntimeError with aurostd::xerror. (ME)
        -- Fixed bug in APL and AAPL that did not properly process -D option. (ME)
        -- Removed unused source files. (ME)
        -- Added matrix norms to aurostd::xmatrix. (ME)
        -- Fixed KPPRA for APL relaxations to use the standard density. (ME)
=======
        -- Added a handler for the AFLOW database. (ME)
        -- Added an AFLOW-SQLITE interface. (ME)
        -- Updated SQLite to version 3.30.1 (2019-10-11, https://www.sqlite.org/2019/sqlite-amalgamation-3300100.zip). (ME)
        -- added schema name/unit/type to XHOST (SC)
        -- added file2dequestring(), string2dequestring() (SC)
        -- optimized NCPUS/NPAR/NCORE settings (SC)
        -- patched _atom() class: constructor()/copy()/free() (SC)
        -- added warnings/errors if species information missing in POSCAR for --poscar2aflowin (CO)
        -- updated xoptions so content can be lowercase (CO)
        -- Added additional web output for entry page generation. (ME)
        -- Fixed bug that put NCORE into INCARs of linear response calculations. (ME)
        -- Fixed bug that caused phonon dispersion path builder to break for some lattices. (ME)
>>>>>>> 12e63c72
        -- Fixed bug in xDOSCAR reader error detection. (ME)
        -- Additional web output for entry page applets. (ME)
        -- Fixed bug that prevented LDA+U parameters from being passed into ARUN aflow.ins. (ME)
        -- Added ael_stiffness_tensor and ael_compliance_tensor to aentry. (ME)
        -- Fixed bug that prevented AGL from running during LIB2LIB. (ME)
        -- patching warning for writing aflow.rc, only issue if it was written, should fix www-data (CO)
        -- added xQMVASP (CO)
        -- force signed distance for hull formation enthalpy (CO)
        -- added --geometry to get abc_angles for any input structure (CO)
        -- commenting out CreateSlab_RigidRotation(), it does not work, need to redefine lattice vectors (CO)
        -- patching CreateSlab_SurfaceLattice() lattice vector search to include explicit length/angle constraints (CO)
        -- patched slab_test with v3len_max_strict (CO) 
        -- added minimumDistance() calculator for non-periodic systems like molecules or grid of atoms (CO)
        -- patched atoms grid generated for foldAtomsInCell(): GenerateGridAtoms() populates grid_atoms, not atoms (CO)
        -- added setAutoVolume() to xstructure (CO)
        -- added getOSS() and getOFStream() to xStream() (CO)
        -- added GetBandGap() to xDOSCAR: get bandgap from DOS (CO)
        -- added PrintBandGap_DOS() for command line access to DOS bandgap analysis (CO)
        -- incorporating equivalent hkl planes analysis (CO)
        -- patched supercell dimensions reduction for slip system analysis (CO)
        -- now preserving volume for slip system analysis (CO)
        -- added --plot_all_atoms option for DOS plotter (CO)
        -- added functionality for plotting species-projected DOS in plotter (CO)
        -- added '/' between all path separators in plotter (CO)
        -- added LDEBUG in plotter (CO)  
        -- patched formatDefaultTitlePOCC() to understand pocc string in plotter (CO)
        -- added getAflowInFromAFlags() for pocc (CO) 
        -- added --pocc_minimum_configuration identifying which ARUN is minimum energy (CO)  
        -- patched FINAL volume of ordered supercells from pocc, should speed up VASP calculations (CO)
        -- added postprocessing workflow for pocc: performs postprocessing from input files, does NOT redo structure analysis (CO) 
        -- added self-patch for pocc: patches structures files (all and unique) so individual POSCARs can be read by aflow (CO) 
        -- added reader for structures file (CO)
        -- pocc writes out PARTCAR (CO)
        -- pocc calculates/writes out EFA (CO)
        -- pocc writes out ensemble average DOSCAR (CO)  
        -- pocc writes out supercell probabilities to aflow.pocc.out (CO)  
        -- pocc writes out results of ensemble average band gap to aflow.pocc.out (CO) 
        -- pocc plots ensemble average DOS projected by orbitals and species (CO)
        -- added KBIN_POCC_TEMPERATURE_STRING (aflow.in) and --temperature (command line) for pocc post-processing (CO)
        -- avoiding NEGLECT_NOMIX for pocc, high-entropy offers increased solubility over binaries (CO)
        -- added option for printing ensemble average IDOS in pocc data files (aflow_pocc_old.cpp) (CO) 
        -- added POccStructuresFile class to read post-processing files (CO)
        -- patched zero-padding for pocc output files (CO)
        -- add first POCC unit test to Makefile (CO)
        -- patch distinction between POTCAR_TYPE_DATE_PRINT_flag and POTCAR_TYPE_PRINT_flag in avasp (CO)
        -- patching xvasp.POTCAR_TYPE_PRINT_flag for LIB2/LIB3 (CO)
        -- added --potential_type for auto aflow.in generator (CO)
        -- streamlined xvector constructors and copy() methods (CO)
        -- added xvector constructor for xmatrix input (CO)
        -- added getcol(), getmat(), setrow(), setcol(), setmat() to xmatrix, with relevant unit tests called by —test_xmatrix (CO)
        -- added operator *=(utype r) and operator /=(utype r) to xmatrix (CO)
        -- added modulus(), modulussquare(), modulus2() to xmatrix (CO)
        -- getmat() now returns void, xmatrix is an input (CO)
        -- added lrows_out, lcols_out input getmat() as well as a overload for returning xvector (as input) (CO)
        -- added xmatrix2xvector() (CO)
        -- patched QRDecomposition_HouseHolder() not to assume lrows, lcols (CO)
        -- updated generalHouseHolderQRDecomposition()->QRDecomposition_HouseHolder() (CO)
        -- added EFileEmpty() and EFileNotEmpty() (CO)
        -- added _AFLOW_FILE_NAME_ to logger() and xerror(), and patched Makefile for some missing cpp (CO)
        -- added aurostd::getPWD() (CO)
        -- added unsigned long long to _isfloat(), _iscomplex(), _isreal(), _size(), _real(), isinteger() (CO)
        -- added aurostd::powint() for fast powers of integers (CO)
        -- added all variants of iszero() (CO)
        -- templated GCD(), patched for positive/negative inputs, and added Bezout coefficients as output (CO)
        -- adding free(), copy(), refresh() to xmatrix (CO)
        -- added shiftlrows, shiftlcols, shiftlrowscols to xmatrix (CO)
        -- added inverse of 2x2 matrix (CO)
        -- added xmatrixint2double() and xmatrixdouble2int() (CO)
        -- added right matrix division, traspInPlace(), traspSquareInPlace(), submatrixInPlace(), and getdiag() to xmatrix (CO)
        -- added getmatInplace() and getvec() to xmatrix (CO)
        -- patched inverse() for xmatrix, now uses matrix of minors (adjoint) approach which is more stable than GaussJordan (CO)
        -- converted bool inverse() to bool isNonInvertible() in xmatrix() (CO)
        -- added smith normal form calculator to xmatrix (CO)
        -- updated QR decomposition algorithm to avoid saving householder rotations to form Q at the end (CO)
        -- added xDOSCAR.convertSpinOFF2ON() for easy manipulation between SPIN-OFF/SPIN-ON POCC ARUNS (CO)
        -- fixed tolerance "WARNING" in symmetry screw axis determination (DX)
        -- added missing partial occupation value when printing CIF (DX)
        -- added site occupation to Wyckoff object (DX)
        -- used _atom copy constructor in symmetry functions instead of by-hand updates (DX)
        -- fixed indenting in symmetry functions (DX)
        -- added rescaling of structure in prototyping functionality (DX)
        -- added functions to extract information from certain Wyckoff positions (DX)
        -- added functionality to force input Wyckoff choice for structure prototyping (DX)
        -- added check for duplicate subdirectory in aflow zipping, removes subdirectory if found (DX+CO)
        -- added flags to get matching AFLOW prototypes and cast into prototype designation (DX)
        -- added environment analysis (isoconfigurational) to structure comparison (DX)
        -- fixed multiple thread calls in structure comparison and building prototype structures (DX)
        -- suppress permutation calculation for AFLOW prototypes in structure comparison (DX)
        -- replaced exit() with throws in structure comparison functions (DX)
        -- added database comparison functionality (DX)
        -- added directory information to structure comparison for debugging  (DX)
        -- multithreaded prototype casting in structure comparison (DX)
        -- use more robust supercell expansion method (lattice dimensions vs 3x3x3) in structure comparison (DX)
        -- added functionality to check for better matches (necessary for environment and permutation comparisons) (DX)
        -- store Wyckoff groupings for duplicates and same family structures (DX)
        -- added preliminary magnetic structure analysis with new functions to add spin to structure (DX)
        -- added consistency check in permutation comparisons (DX)
        -- boolean for threading safety check (save time) (DX)
        -- improved (speed) atom matching functionality in structure comparison (DX)
        -- speed increase to generateGrid function (DX)
        -- replace SplitAlloySpecies and compare::GetElements() with stringElements2VectorElements() in comparison functions (DX)
        -- added functionality to search prototype labels by symmetry without nspecies and stoichiometry (DX)
        -- added space group to lattice type and centering functions (DX)
        -- added more methods for extracting lattice parameters for prototyping (wyccar, cif, etc.) (DX)
        -- store Wyckoff information from CIF reader (DX) 
        -- fixed bug in extracting Wyckoff coordinates (DX)
        -- allow non-standard space group symbol formats for CIF, check provided equations to verify setting (DX)
        -- update structure comparison class attribute names (DX)
        -- allow for mix of ICSD and non-ICSD structures during sorting by ICSD number for structure comparison (DX)
        -- created generalized function for adding magnetic information to structure (DX)
        -- fixed non-collinear spin lattice primitivization function (DX)
        -- fixed typos in README_PROTO.TXT: A2B_oP12_26_abc_ab-001 to A2B_oP12_26_abc_ab-002 and AB_oC8_67_a_g-001 to AB_oC8_67_a_g-002 (DX)
        -- check if tolerance input is negative for BringInCell() (DX)
        -- added AtomEnvironment class in aflow_xatom.cpp (DX)
        -- generalized inCell() and added atomInCell() (DX)
        -- added aurostd::GCD(), aurostd::LCM(), and aurostd::reduceByGCD(), for vector and deque (DX)
        -- added FileMESSAGE and logstream overloads for comparison functions (DX)
        -- added lattice deviation, coordinate displacement, and figure of failure (structure misfit) to the JSON output for structure comparison (DX)
        -- added try-catch for pflow::loadXstructure() in case URL times out or a bad structure file input (DX)
        -- refined magnetic misfit criteria (DX)
        -- added JSON output for structure prototyping (DX)
        -- fixed parameters for prototype=A_tI2_139_a; fct convention vs bct convention (DX)
        -- added unit tests in makefile for aflowSG, aflowSYM, and aflow-xtal-match (DX)
        -- put xstructure initialization in free() and call free() at beginning of constructors (otherwise xstructure is not always initialize) (DX)
        -- changed xstructure::Clear() to xstructure::clear() (DX)
        -- changed xstructure::Clean() to xstructure::clean() (DX)
        -- updated README_AFLOW_COMPARE.TXT (DX)
        -- use xoptions schema for property units in comparison code (DX)
        -- use ANRL setting as default for symmetry analysis in comparisons for quick conversion to AFLOW prototype designation (DX)
        -- use of xoptions throughout comparison functions (DX)
3.1.227 - 2019/10/16
        Location: http://materials.duke.edu/AFLOW/aflow.3.1.227.tar.xz
        -- Bug fixes for MPI (SC)
        -- Verbosity fixes (Message("")) (SC)
3.1.226 - 2019/10/01
        Location: http://materials.duke.edu/AFLOW/aflow.3.1.226.tar.xz
        -- Modification on the allocation of web entries, through web cache of AUID. Speed up of 20-200 times in serving aflowlib entry pages (SC)
        -- Bug fixes in producing html/json for icsd# entries (SC)
        -- Modified aflow.in generation in AEL and AGL to use common routines in aflow_avasp.cpp and aflow_modules.cpp (CT)  
        -- Write AGL enthalpy as a function of pressure in an AFLOW readable format for future phase diagram application (CT)
        -- Added --quiet option to LIB2LIB routine (CT)
        -- Sets the VASP symmetry to off by default for AEL calculations (CT)
        -- Added projected phonon DOS calculations. (ME)
        -- Linear tetrahedron method does not reduce upon construction anymore (necessary for projected DOS). (ME)
        -- Cleaned up code and added more comments to QMesh and LTMethod files. (ME)
        -- Made moveToBZ inside QMesh more robust. (ME)
        -- Replaced all instances of exit in APL with throw APLRuntimeError. (ME)
        -- Sped up reduction of q-mesh grid. (ME)
        -- Added safeguards for DOSCAR readers for broken DOSCAR files. (ME)
        -- Fixed plotter bugs for HTQC prototype names. (ME)
        -- Added findInList function to AUROSTD. (ME)
        -- Generalized BringInCell method. (ME/DX)
        -- created overloads for BringInCell method (double/xvector/_atom/xstructure), along with "InPlace" variants, i.e., const input (DX)
        -- replaced all mod_one/mod_one_xvec/mod_one_atom for new BringInCell method (DX)
        -- replaced old BringInCell functions with new version (DX)
        -- fixed indenting in symmetry functions (DX)
        -- replaced all SYM::CrossPro() with aurostd::vector_product() (DX)
        -- replaced all SYM::normalize() with explicity division of aurostd::modulus() (DX)
        -- replaced SYM::extract_row() with aurostd::operator() (DX)
        -- fabs() -> aurostd::abs() (CO)
        -- changed abinit writer lattice from column-based to row-based (CO)
        -- updated some class definitions (free()/copy()) (CO)
        (AFLOW: aconvasp.cpp, aconvasp_main.cpp, aflow.cpp, aflow.h, aflowlib.h, aflowlib_libraries.cpp, aflowlib_webapp_entry.js, aflowlib_web_interface.cpp, aflowrc.cpp, apennsy_gndstate.cpp, apennsy_main.cpp, apennsy_vaspin.cpp, avasp.cpp, chull.cpp, compare_structure_function.cpp, compare_structure.h, contrib_cormac.cpp, contrib_wahyu.cpp, data.cpp, init.cpp, Makefile, modules.cpp, oaims.cpp, ovasp.cpp, pflow_funcs.cpp, pflow_print.cpp, plotter.cpp, pocc.cpp, pocc.h, pocc_old.cpp, README_AFLOW_ACONVASP.TXT, README_AFLOW_SYM.TXT, spacegroup.cpp, surface.cpp, symmetry.cpp, symmetry_spacegroup.cpp, symmetry_spacegroup_functions.cpp, symmetry_spacegroup.h, symmetry_spacegroup_ITC_library.cpp, xatom.cpp, xclasses.cpp, xproto.cpp)
        (AEL: ael_elastic_fit.cpp, ael_elasticity.cpp, ael_elasticity.h, ael_get_stress.cpp)
        (AGL: agl_debye.cpp, agl_debye.h, agl_electronic.cpp, agl_eqn_state.cpp, agl_get_ev.cpp, agl_hugoniot.cpp, agl_polynomial.cpp, agl_rungibbs.cpp, agl_thermal.cpp)
        (APL: apl_atomic_disp.cpp, apl_dm_pdos_save.cpp, apl_doscalc.cpp, apl_function_fitting.cpp, apl_group_velocity.cpp, apl.h, apl_hsqpoints.cpp, apl_kphonons.cpp, apl_ltet.cpp, apl_pdisc.cpp, apl_phoncalc.cpp, apl_qmesh.cpp, apl_shellhandle.cpp, apl_supercell.cpp, qha3phonons_eos.cpp, qha_dm_pdos_save.cpp, qha_energies.cpp, qha_eoscalc.cpp, qha_gruneisen.cpp, qha_operations.cpp, README_AFLOW_APL.TXT, scqha_eos.cpp, scqha_gruneisen.cpp)
        (AUROSTD: aurostd.h, main.cpp, xmatrix.cpp, xmatrix.h)
3.1.225 - 2019/07/26
        Location: http://materials.duke.edu/AFLOW/aflow.3.1.225.tar.xz
        -- fixing bug with stability criterion calculation in --output=web, need structure comparison for correct stability criterion calculation (WS)
        -- changed output name for --output=web to aflow_ALLOY_hull_web.json (WS)
        -- integrated N+1_enthalpy_gain and stability criterion to --output=web (WS)
        -- patched web json for quaternary chull (WS)
        -- added CCE functionality (RF)
        -- added CCE readme (RF)
        -- added a user input cutoff energy to the GFA code (DF)
        -- Added vector version of RemoveComments. (ME)
        -- RemoveControlCharactersFromStringstream now also removes carriage returns because they break string additions. (ME)
        -- SPIN_REMOVE_RELAX_2 did not remove spin after the second relaxation; this is fixed now. (ME)
        -- Removed bug that prevented certain NBANDS errors from being fixed while an NBANDS warning was present in vasp.out (ME)
        -- APL and AAPL now read forces from qmvasp file. (ME)
        -- AAPL_KPPRA added to aflow_modules. (ME)
        -- Minor APL code clean-ups. (ME)
        -- Added new plotter functions for band structures, phonons, and thermal properties. (ME)
        -- Updated numbering scheme for partial DOS from being zero-based to being one-based. (ME)
        -- Changed xDOSCAR, xEIGENVAL, and xKPOINTS to be compatible with new plotter. (ME)
        -- Added functionality to APL that outputs phonon DOS and dispersion in
        -- VASP format for new plotter functions. (ME)
        -- Fixed bug for the path builder for path with - and | as separators. (ME)
        -- Fixed xDOSCAR reader to be more general. (ME)
        -- patched change_tolerance() bug for double& tolerance return (DX)
        -- renamed minimum distance functions, more descriptive (minimizeDistanceCartesianMethod() and minimizeDistanceFractionalMethod()) (DX)
        -- reduced number of inputs for minimum distance functions (DX)
        -- added functionality to read VASP5 format in CHGCAR (DX)
        -- cleaned species/atom names in xstructure2json; remove pseudopotential information, oxidation numbers, etc. (DX)
        -- added boolean to ignore minimum distance check in foldAtomsInCell() (DX)
        -- added overloads for mapping functions (DX) 
        -- fixed bug in in xstructure2json in LIB2RAW runs; store corresponding structure from relaxations (DX) 
        -- read species for xstructure2json in LIB2RAW runs (DX) 
        -- added default permutation designation to ANRL prototypes for --proto and --aflow_proto, e.g., ".AB" for "AB_cF8_225_a_b.AB" (DX) 
        -- added functionality to read "_symmetry_space_group_name_H-M" in CIF reader (DX)
        -- added GetSpaceGroupNumber() to get the space group number from the Hermann-Mauguin symbol (DX)
        -- added RemoveCharacterFromBack(), RemoveCharacterFromFront(), and RemoveCharacterFromBackandFront() to AUROSTD; useful for parsing CIF fields (DX)
        -- added function to compare Wyckoff position strings regardless of order, necessary for matching equations in CIF to ITC standard (DX)
        -- fixed bug in reading symops from CIF; check for symop_id (DX)
        -- fixed bug in "_space_group_name_Hall" reader in CIF (DX)
        -- converted exits to xerrors in GetSpaceGroup*() functions (DX)
        -- added DEFAULT_GFA_FORMATION_ENTHALPY_CUTOFF to aflow.rc (CO)
        -- added functions to find pointLineIntersection() and linePlaneIntersection() (CO)
        -- added function to find 3D rotation between two 3D vectors (CO)
        -- remapped const utype& tol -> utype tol in function inputs (CO)
        -- remapped const bool& -> bool in function inputs (CO)
        -- added check in generalHouseHolderQRDecomposition() that Q*R=A (CO)
        -- changed gcd() to GCD() (CO)
        -- added least common multiple function LCM() (CO)
        -- added --slab_test (CO)
        -- added setctau/setftau functions to _sym_op (CO)
        -- added ReplaceAtoms() to xstructure to safely RemoveAtom() then AddAtom() (CO)
        -- modified foldAtomsInCell() to remove fold_in_only complexity, this was simplified by GenerateGridAtoms() (CO)
        -- added check to foldAtomsInCell() that min_dist does not change (CO)
        -- added CreateSlab_RigidRotation(), CreateSlab_SurfaceLattice(), and associated functions (many overloads) to create slabs for surface calculations: the two functions should yield about the same structure but by two different methods (CO)
        -- reformulate basis in CreateSlab_RigidRotation() so k-points grid is created appropriately (K1xK2x1) (CO)
        -- added new modules for calculating the generalized stacking fault energy and cleavage energy (CO)
        -- patched bug in CHULL pdf output for missing column-types in compiling aflow_CsIPb_hull.tex (CO)
        -- added cout as default for ostream& oss in header files (CO)
        -- converted Normal2HKLPlane (CO)
        -- reduce total layers creation by calculating how many layers are in a cell for that particular direction (CO)
        -- added XHOST.WEB_MODE to reduce cluttered AFLOW-Online output (CO)
        -- removed pocc progress bar in web_mode (CO)
        -- added FPOSDistance() for skew considerations (CO)
        -- reduced dims considered for GetSuperCell(), RadiusSphereLattice and LatticeDimensionSphere() are enough (CO)
        -- added general getPeaks() function to AUROSTD (CO)
        -- calculated X-ray amplitude on-the-fly, no need to pass it around (CO)
        -- moved double lambda to end of inputs and default to 1.5418 Copper K-alpha (CO)
        -- patched RemoveControlCodeCharactersFromString() for carriage return (CO)
        -- added width_maximum to getPeaks() to resolve arbitrarily defined peaks (CO)
        -- made x-ray analysis code more modular (CO)
        -- added --plot_xray_file option (CO)
        -- patched moving_average function (!= convolution with box_filter) (CO)
        -- defaulted lambda=Cu_Ka for XRD functions (CO)
        -- added compareVecElements(), compareXVecElements(), and class compareVecElement(ind) to sort vector<vector<utype> > and vector<xvector<utype> > and retire classes ids_cmp and hkl_cmp (CO)
        -- changed signal -> signal_input so it does not get confused with std::signal (CO)
        -- added --force_generic_title to PLOT_XRAY (CO)
        -- removed ids_cmp and hkl_cmp classes (CO)
        -- added filetype and vector_reduction_type enums (CO)
        -- patched aflags.Directory() early in kbin::KBIN_Main() (CO)
        -- corrected GetCompoundAttenuationLenght -> GetCompoundAttenuationLength and toogle -> toggle (CO)
        -- extended PARTCAR functionality for VASP5 POSCARs, including the optional Selective Dynamics tag (CO)
        -- patched 'make check' to return an error, instead of a string, if encountered (CO)
        -- patched 'S' -> 'P' conversion in --pocc_params (CO)
        -- incorporated some new warnings from VASP6 (CO)
        -- patched stringElements2VectorElements() to handle two types of compound designation: composition_string and pp_string (CO)
        -- added new suffixes to pseudopotential list (CO)
        -- address capital letters in new pp suffixes directly (CO)
        -- added faster (in place) routines for CleanStringASCII(), RemoveNumbers(), VASP_PseudoPotential_CleanName() (CO)
        -- added AFLOWIN_FLAG::NOAUTOPP (--noautopp) functionality to --aflow_proto (CO)
        -- converted flag PFLOW::LOAD_ENTRIES_ONLY_ALPHABETICAL to PFLOW::LOAD_ENTRIES_NON_ALPHABETICAL so the default is always OFF (CO)
        -- added 'make clean_autogen' to delete files that are automatically downloaded/generated by aflow during compilation (CO)
        -- set explicit double->int conversion for roundDouble() in chull (CO)
        (AFLOW: aconvasp.cpp, aconvasp_main.cpp, aflow.cpp, aflow.h, aflowlib_libraries.cpp, aflowlib_web_interface.cpp, aflowrc.cpp, avasp.cpp, cce.cpp, cce.h, chull.cpp, chull.h, compare_structure_function.cpp, contrib_shidong_main.cpp, data.cpp, gfa.cpp, gfa.h, init.cpp, ivasp.cpp, kbin.cpp, kvasp.cpp, Makefile, mix.cpp, modules.cpp, ovasp.cpp, pflow_funcs.cpp, pflow.h, pflow_print.cpp, plotter.cpp, pocc.cpp, README_AFLOW_ACONVASP.TXT, README_AFLOW_AFLOWRC.TXT, README_AFLOW_CCE.TXT, README_AFLOW_GFA.TXT, surface.cpp, symmetry.cpp, symmetry_spacegroup.cpp, symmetry_spacegroup_functions.cpp, symmetry_spacegroup.h, symmetry_spacegroup_ITC_library.cpp, xatom.cpp, xclasses.cpp, xelement.cpp, xelement.h, xproto.cpp)
        (AGL: agl_electronic.cpp)
        (APL: aapl_cluster.cpp, aapl_tcond.cpp, apl_dirphoncalc.cpp, apl_doscalc.cpp, apl.h, apl_kphonons.cpp, apl_lrphoncalc.cpp, apl_pathbuilder.cpp, apl_pdisc.cpp, apl_phoncalc.cpp, apl_qmesh.cpp, apl_supercell.cpp, apl_thermalpc.cpp, README_AFLOW_APL.TXT)
        (AUROSTD: aurostd.h, boot.cpp, main.cpp, xmatrix.cpp, xmatrix.h, xscalar.cpp, xscalar.h, xvector.cpp, xvector.h)
3.1.224 - 2019/05/20
        Location: http://materials.duke.edu/AFLOW/aflow.3.1.224.tar.xz
        -- Fixed bug that didn't allow users to override the standard lattice phonon dispersion path. (ME)
        -- Replaced anharmonic IFC option struct with xoption. (ME)
        -- Simplified APL class structure: IReciprocalPointGrid, MonkhorstPackMesh, and UniformMesh are consolidated into QMesh. IDOSCalculator, DOSCalculator, RootSamplingMethod, and LinearTetrahedronMethod are now described only by the DOSCalculator and LTMethod classes. (ME)
        -- Fixed QHA file name bugs for phonon dispersion and DOS. (ME)
        -- Fixed bug that caused AAPL to read APL calculations even though AAPL calculations are still missing. (ME)
        -- Fixed seg fault bug when DC=OFF and TP=ON. (ME)
        -- Fixed bug where DOS parameters are not properly set when DOS=OFF and TP=ON. (ME)
        -- Added KPPRA option for AAPL. (ME)
        -- Increased number of iterations for the AAPL BTE solver. (ME)
        -- fixed symmetry bug: if AddAtom() removes too many atoms and alters stoichiometry, then change to better tolerance (DX) 
        -- fixed comparison bug: ordering of stoichiometry for material-type comparisons (DX)
        -- changed name of prototyping flag (DX)
        -- added --structure2json command line functionality (DX)
        -- cleaned/reduced comparison command line calls (DX)
        -- added to comparison code: JSON output, print to screen only, keep non-matching info, store comparison logs, store family properties, and speed up comparison grouping function (DX)
        -- removed atomic library for communicating between threads, obsolete (DX)
        -- removed unused line in SYM::PBC() function (DX)
        -- added types information in CIF reader, otherwise aflowSG fails (DX)
        -- alphabetize elements in CIF reader function (DX)
        -- fixed --machine names (DX)
        -- fixed removal of control code characters in aflow.in; only overwrites if invalid chars are detected and saves old version to aflow.in_old (DX)
        -- changed internal indexing of xvectors in CHULL/GFA code from 0 to 1 to match rest of code (CO)
        -- fixed bug in web-json writer for AFLOW-CHULL Online (CO)
        -- added function for defining 3D rotation matrix between two vectors (CO)
        -- added functions to convert xvector<double> to xvector<int> and vice versa, useful for hkl (CO)
        -- added functionality for generalized stacking fault calculation, alpha testing only (CO)
        -- added functions for HKLPlane -> direct normal vector and vice versa (CO)
        -- added function to find distance between HKL planes (CO)
        -- added function to get distance between images of atoms along particular direction (CO)
        -- for many sym functions, removed pointers for read-only bools and doubles, added const where possible (CO)
        -- updated xstructure::Rotate() (CO)
        -- in xclasses, stringstream.clear() -> stringstream.str("") (CO)
        -- removed '#' from sg specification in POSCAR, it is interpreted as comment and removed (CO)
        -- bug fix with AFLOWDATA path in automatic aflow.in generator (CO)
        -- added force_strict_pc2scMap to GetSuperCell() constraining the map to the true primitive cell and not equivalent atoms (CO)
        -- added general function to fix string for latex output (CO)
        -- added XHOST.vflag_control.flag("DIRECTORY_CLEAN") for accurate logging of current directory (CO)
        -- major restructuring of pocc code, consolidating classes, renaming variables, etc. (CO)
        -- fixed old pocc to run with any compression extension (CO)
        -- eliminating atom.print_RHT (CO)
        -- patches for xStream() (CO)
        -- fixed webapp_entry for displaying first bader charge isosurface online with help from Bob Hanson (CO)
        -- added convolution function for signal processing (CO)
        -- added moving average and box/gaussian filters (CO)
        -- added mean/stddev functions to xvector (CO)
        -- added plotter for XRD (CO)
        -- added analysis for peaks with moving average (CO)
        (AFLOW: aconvasp_main.cpp, aflow.cpp, aflow.h, aflowlib_libraries.cpp, aflowlib_webapp_entry.js, aflowrc.cpp, avasp.cpp, chull.cpp, chull.h, compare_structure.cpp, compare_structure_function.cpp, compare_structure.h, gfa.cpp, init.cpp, kbin.cpp, kvasp.cpp, lattice.cpp, Makefile, modules.cpp, pflow_funcs.cpp, pflow.h, pflow_print.cpp, pocc.cpp, pocc.h, pocc_old.cpp, README_AFLOW_ACONVASP.TXT, README_AFLOW_AFLOWRC.TXT, symmetry.cpp, symmetry_spacegroup.cpp, xatom.cpp, xclasses.cpp, xproto.cpp)
        (ANRL: aflow_anrl.cpp, ANRL_CPPS_20180710/A10B2C_hP39_171_5c_c_a.cpp, ANRL_CPPS_20180710/A10B2C_hP39_172_5c_c_a.cpp, ANRL_CPPS_20180710/A10B3_oF52_42_2abce_ab.cpp, ANRL_CPPS_20180710/A12B2C_cF60_196_h_bc_a.cpp, ANRL_CPPS_20180710/A12B36CD12_cF488_196_2h_6h_ac_fgh.cpp, ANRL_CPPS_20180710/A12B36CD12_cF488_210_h_3h_a_fg.cpp, ANRL_CPPS_20180710/A12B6C_cF608_210_4h_2h_e.cpp, ANRL_CPPS_20180710/A12B7C2_hP21_174_2j2k_ajk_cf.cpp, ANRL_CPPS_20180710/A12BC4_cP34_195_2j_ab_2e.cpp, ANRL_CPPS_20180710/A12B_cF52_225_i_a.cpp, ANRL_CPPS_20180710/A12B_cI26_204_g_a.cpp, ANRL_CPPS_20180710/A12B_tI26_139_fij_a.cpp, ANRL_CPPS_20180710/A13B2C2_oP34_32_a6c_c_c.cpp, ANRL_CPPS_20180710/A14B3C5_tP44_94_c3g_ad_bg.cpp, ANRL_CPPS_20180710/A15B4_cI76_220_ae_c.cpp, ANRL_CPPS_20180710/A17B15_cP64_207_acfk_eij.cpp, ANRL_CPPS_20180710/A17BC4D_tP184_89_17p_p_4p_io.cpp, ANRL_CPPS_20180710/A23B6_cF116_225_bd2f_e.cpp, ANRL_CPPS_20180710/A24BC_cF104_209_j_a_b.cpp, ANRL_CPPS_20180710/A2B11_cP39_200_f_aghij.cpp, ANRL_CPPS_20180710/A2B13C4_hP57_168_d_c6d_2d.cpp, ANRL_CPPS_20180710/A2B2C4D_tP18_132_e_i_o_d.cpp, ANRL_CPPS_20180710/A2B2C7_cF88_227_c_d_af.cpp, ANRL_CPPS_20180710/A2B2C_oC80_64_efg_efg_df.cpp, ANRL_CPPS_20180710/A2B3C12D3_cI160_230_a_c_h_d.cpp, ANRL_CPPS_20180710/A2B3C18D6_hP58_192_c_f_lm_l.cpp, ANRL_CPPS_20180710/A2B3C3DE7_hP48_145_2a_3a_3a_a_7a.cpp, ANRL_CPPS_20180710/A2B3C6_cP264_205_2d_ab2c2d_6d.cpp, ANRL_CPPS_20180710/A2B3C6_cP33_221_cd_ag_fh.cpp, ANRL_CPPS_20180710/A2B3C7D_oP13_47_t_aq_eqrs_h.cpp, ANRL_CPPS_20180710/A2B3_hP20_159_bc_2c.cpp, ANRL_CPPS_20180710/A2B3_hP30_169_2a_3a.cpp, ANRL_CPPS_20180710/A2B3_hP30_170_2a_3a.cpp, ANRL_CPPS_20180710/A2B3_hP5_164_d_ad.cpp, ANRL_CPPS_20180710/A2B3_hR10_167_c_e.cpp, ANRL_CPPS_20180710/A2B3_hR5_166_c_ac.cpp, ANRL_CPPS_20180710/A2B3_oC40_39_2d_2c2d.cpp, ANRL_CPPS_20180710/A2B3_oP20_60_d_cd.cpp, ANRL_CPPS_20180710/A2B3_oP20_62_2c_3c.cpp, ANRL_CPPS_20180710/A2B3_oP40_33_4a_6a.cpp, ANRL_CPPS_20180710/A2B3_tI80_141_ceh_3h.cpp, ANRL_CPPS_20180710/A2B3_tP10_127_g_ah.cpp, ANRL_CPPS_20180710/A2B3_tP20_102_2c_b2c.cpp, ANRL_CPPS_20180710/A2B3_tP20_116_bci_fj.cpp, ANRL_CPPS_20180710/A2B3_tP20_117_i_adgh.cpp, ANRL_CPPS_20180710/A2B3_tP40_137_cdf_3g.cpp, ANRL_CPPS_20180710/A2B3_tP5_115_g_ag.cpp, ANRL_CPPS_20180710/A2B4C_hR42_148_2f_4f_f.cpp, ANRL_CPPS_20180710/A2B4C_oC28_66_l_kl_a.cpp, ANRL_CPPS_20180710/A2B4C_oP28_62_ac_2cd_c.cpp, ANRL_CPPS_20180710/A2B5C2_oC36_37_d_c2d_d.cpp, ANRL_CPPS_20180710/A2B5_mC28_15_f_e2f.cpp, ANRL_CPPS_20180710/A2B6CD7_tP64_77_2d_6d_d_ab6d.cpp, ANRL_CPPS_20180710/A2B7C2_tP88_78_4a_14a_4a.cpp, ANRL_CPPS_20180710/A2B7_cI54_229_e_afh.cpp, ANRL_CPPS_20180710/A2B8C2D_tP26_100_c_abcd_c_a.cpp, ANRL_CPPS_20180710/A2B8CD_oP24_48_k_2m_d_b.cpp, ANRL_CPPS_20180710/A2B8CD_tI24_97_d_k_a_b.cpp, ANRL_CPPS_20180710/A2B8C_oP22_34_c_4c_a.cpp, ANRL_CPPS_20180710/A2B_aP6_2_2i_i.cpp, ANRL_CPPS_20180710/A2B_aP6_2_aei_i.cpp, ANRL_CPPS_20180710/A2BC2_oF40_22_fi_ad_gh.cpp, ANRL_CPPS_20180710/A2BC2_oI20_45_c_b_c.cpp, ANRL_CPPS_20180710/A2BC2_tI20_79_c_2a_c.cpp, ANRL_CPPS_20180710/A2BC2_tP20_105_f_ac_2e.cpp, ANRL_CPPS_20180710/A2BC3_oC24_63_e_c_cg.cpp, ANRL_CPPS_20180710/A2BC4_cF56_227_d_a_e.cpp, ANRL_CPPS_20180710/A2BC4D_tI16_121_d_a_i_b.cpp, ANRL_CPPS_20180710/A2BC4_oP28_50_ij_ac_ijm.cpp, ANRL_CPPS_20180710/A2BC4_tI14_82_bc_a_g.cpp, ANRL_CPPS_20180710/A2BC4_tP28_126_cd_e_k.cpp, ANRL_CPPS_20180710/A2BC4_tP28_130_f_c_g.cpp, ANRL_CPPS_20180710/A2BC7D2_tP24_113_e_a_cef_e.cpp, ANRL_CPPS_20180710/A2BC8_tI176_110_2b_b_8b.cpp, ANRL_CPPS_20180710/A2BCD3E6_cF208_203_e_c_d_f_g.cpp, ANRL_CPPS_20180710/A2BCD4_tI16_82_ac_b_d_g.cpp, ANRL_CPPS_20180710/A2B_cF24_227_c_a.cpp, ANRL_CPPS_20180710/A2B_cF24_227_d_a.cpp, ANRL_CPPS_20180710/A2B_cI72_211_hi_i.cpp, ANRL_CPPS_20180710/A2BC_oC16_67_ag_b_g.cpp, ANRL_CPPS_20180710/A2BC_oC8_38_e_a_b.cpp, ANRL_CPPS_20180710/A2B_cP12_212_c_a.cpp, ANRL_CPPS_20180710/A2B_cP6_224_b_a.cpp, ANRL_CPPS_20180710/A2BC_tP16_76_2a_a_a.cpp, ANRL_CPPS_20180710/A2B_hP12_194_cg_f.cpp, ANRL_CPPS_20180710/A2B_hP18_180_fi_bd.cpp, ANRL_CPPS_20180710/A2B_hP18_190_gh_bf.cpp, ANRL_CPPS_20180710/A2B_hP36_177_j2lm_n.cpp, ANRL_CPPS_20180710/A2B_hP6_191_h_e.cpp, ANRL_CPPS_20180710/A2B_hP9_147_g_ad.cpp, ANRL_CPPS_20180710/A2B_hP9_150_ef_bd.cpp, ANRL_CPPS_20180710/A2B_hP9_152_c_a.cpp, ANRL_CPPS_20180710/A2B_hP9_180_j_c.cpp, ANRL_CPPS_20180710/A2B_hP9_181_j_c.cpp, ANRL_CPPS_20180710/A2B_hP9_189_fg_bc.cpp, ANRL_CPPS_20180710/A2B_hR18_148_2f_f.cpp, ANRL_CPPS_20180710/A2B_mC144_9_24a_12a.cpp, ANRL_CPPS_20180710/A2B_mC48_15_ae3f_2f.cpp, ANRL_CPPS_20180710/A2B_mP12_13_2g_ef.cpp, ANRL_CPPS_20180710/A2B_mP12_14_2e_e.cpp, ANRL_CPPS_20180710/A2B_mP12_3_bc3e_2e.cpp, ANRL_CPPS_20180710/A2B_mP12_7_4a_2a.cpp, ANRL_CPPS_20180710/A2B_mP18_7_6a_3a.cpp, ANRL_CPPS_20180710/A2B_mP6_10_mn_bg.cpp, ANRL_CPPS_20180710/A2B_mP6_14_e_a.cpp, ANRL_CPPS_20180710/A2B_oC12_36_2a_a.cpp, ANRL_CPPS_20180710/A2B_oC12_38_de_ab.cpp, ANRL_CPPS_20180710/A2B_oC12_63_2c_c.cpp, ANRL_CPPS_20180710/A2B_oC24_20_abc_c.cpp, ANRL_CPPS_20180710/A2B_oC24_64_2f_f.cpp, ANRL_CPPS_20180710/A2B_oF24_70_e_a.cpp, ANRL_CPPS_20180710/A2B_oI12_72_j_a.cpp, ANRL_CPPS_20180710/A2B_oI12_74_h_e.cpp, ANRL_CPPS_20180710/A2B_oP12_17_abe_e.cpp, ANRL_CPPS_20180710/A2B_oP12_19_2a_a.cpp, ANRL_CPPS_20180710/A2B_oP12_26_abc_ab.cpp, ANRL_CPPS_20180710/A2B_oP12_29_2a_a.cpp, ANRL_CPPS_20180710/A2B_oP12_62_2c_c.cpp, ANRL_CPPS_20180710/A2B_oP24_52_2e_cd.cpp, ANRL_CPPS_20180710/A2B_oP24_55_2g2h_gh.cpp, ANRL_CPPS_20180710/A2B_oP24_61_2c_c.cpp, ANRL_CPPS_20180710/A2B_oP6_58_g_a.cpp, ANRL_CPPS_20180710/A2B_tI12_140_h_a.cpp, ANRL_CPPS_20180710/A2B_tI12_141_e_a.cpp, ANRL_CPPS_20180710/A2B_tI12_98_f_a.cpp, ANRL_CPPS_20180710/A2B_tI24_141_2e_e.cpp, ANRL_CPPS_20180710/A2B_tI6_139_d_a.cpp, ANRL_CPPS_20180710/A2B_tP12_111_2n_adf.cpp, ANRL_CPPS_20180710/A2B_tP12_92_b_a.cpp, ANRL_CPPS_20180710/A2B_tP24_135_gh_h.cpp, ANRL_CPPS_20180710/A2B_tP30_85_ab2g_cg.cpp, ANRL_CPPS_20180710/A2B_tP36_96_3b_ab.cpp, ANRL_CPPS_20180710/A2B_tP48_77_8d_4d.cpp, ANRL_CPPS_20180710/A2B_tP6_129_ac_c.cpp, ANRL_CPPS_20180710/A2B_tP6_136_f_a.cpp, ANRL_CPPS_20180710/A2B_tP6_137_d_a.cpp, ANRL_CPPS_20180710/A3B10_cI52_229_e_fh.cpp, ANRL_CPPS_20180710/A3B11C6_tP40_100_ac_bc2d_cd.cpp, ANRL_CPPS_20180710/A3B13_oC32_38_ac_a2bcdef.cpp, ANRL_CPPS_20180710/A3B2_cI40_220_d_c.cpp, ANRL_CPPS_20180710/A3B2_hP10_176_h_bc.cpp, ANRL_CPPS_20180710/A3B2_hP10_176_h_bd.cpp, ANRL_CPPS_20180710/A3B2_hP5_164_ad_d.cpp, ANRL_CPPS_20180710/A3B2_hR5_155_e_c.cpp, ANRL_CPPS_20180710/A3B2_oP20_52_de_cd.cpp, ANRL_CPPS_20180710/A3B2_oP20_56_ce_e.cpp, ANRL_CPPS_20180710/A3B2_oP20_62_3c_2c.cpp, ANRL_CPPS_20180710/A3B2_tP10_83_adk_j.cpp, ANRL_CPPS_20180710/A3B3C_cI56_214_g_h_a.cpp, ANRL_CPPS_20180710/A3B3C_hP14_176_h_h_c.cpp, ANRL_CPPS_20180710/A3B3C_hP14_176_h_h_d.cpp, ANRL_CPPS_20180710/A3B4C_cP16_218_c_e_a.cpp, ANRL_CPPS_20180710/A3B4C_cP8_215_d_e_a.cpp, ANRL_CPPS_20180710/A3B4_cF56_227_ad_e.cpp, ANRL_CPPS_20180710/A3B4_tI28_141_ad_h.cpp, ANRL_CPPS_20180710/A3B5_oC16_65_ah_bej.cpp, ANRL_CPPS_20180710/A3B5_oC32_38_abce_abcdf.cpp, ANRL_CPPS_20180710/A3B5_oP16_55_ch_agh.cpp, ANRL_CPPS_20180710/A3B5_tI32_108_ac_a2c.cpp, ANRL_CPPS_20180710/A3B5_tI32_140_ah_bk.cpp, ANRL_CPPS_20180710/A3B5_tI32_140_ah_cl.cpp, ANRL_CPPS_20180710/A3B7_hP20_186_c_b2c.cpp, ANRL_CPPS_20180710/A3B7_oP40_62_cd_3c2d.cpp, ANRL_CPPS_20180710/A3B7_tP40_76_3a_7a.cpp, ANRL_CPPS_20180710/A3BC2_cI48_214_f_a_e.cpp, ANRL_CPPS_20180710/A3BC2_oP48_50_3m_m_2m.cpp, ANRL_CPPS_20180710/A3BC3D_tP64_106_3c_c_3c_c.cpp, ANRL_CPPS_20180710/A3BC_hP10_188_k_a_e.cpp, ANRL_CPPS_20180710/A3BC_hP10_188_k_c_a.cpp, ANRL_CPPS_20180710/A3BC_hP30_185_cd_c_ab.cpp, ANRL_CPPS_20180710/A3BC_hR5_146_b_a_a.cpp, ANRL_CPPS_20180710/A3B_cI32_204_g_c.cpp, ANRL_CPPS_20180710/A3B_cI8_229_b_a.cpp, ANRL_CPPS_20180710/A3BC_mC10_8_ab_a_a.cpp, ANRL_CPPS_20180710/A3B_cP16_198_b_a.cpp, ANRL_CPPS_20180710/A3B_cP16_208_j_b.cpp, ANRL_CPPS_20180710/A3B_cP4_221_d_a.cpp, ANRL_CPPS_20180710/A3B_cP8_223_c_a.cpp, ANRL_CPPS_20180710/A3BC_tP5_99_bc_a_b.cpp, ANRL_CPPS_20180710/A3B_hP16_194_gh_ac.cpp, ANRL_CPPS_20180710/A3B_hP24_151_3c_2a.cpp, ANRL_CPPS_20180710/A3B_hP24_153_3c_2b.cpp, ANRL_CPPS_20180710/A3B_hP24_165_adg_f.cpp, ANRL_CPPS_20180710/A3B_hP24_165_bdg_f.cpp, ANRL_CPPS_20180710/A3B_hP24_185_ab2c_c.cpp, ANRL_CPPS_20180710/A3B_hP4_191_bc_a.cpp, ANRL_CPPS_20180710/A3B_hP8_158_d_a.cpp, ANRL_CPPS_20180710/A3B_hP8_173_c_b.cpp, ANRL_CPPS_20180710/A3B_hP8_176_h_c.cpp, ANRL_CPPS_20180710/A3B_hP8_176_h_d.cpp, ANRL_CPPS_20180710/A3B_hP8_185_c_a.cpp, ANRL_CPPS_20180710/A3B_hP8_194_h_c.cpp, ANRL_CPPS_20180710/A3B_hR4_160_b_a.cpp, ANRL_CPPS_20180710/A3B_mP16_7_6a_2a.cpp, ANRL_CPPS_20180710/A3B_oC64_66_gi2lm_2l.cpp, ANRL_CPPS_20180710/A3B_oC64_66_kl2m_bdl.cpp, ANRL_CPPS_20180710/A3B_oI32_23_ij2k_k.cpp, ANRL_CPPS_20180710/A3B_oP16_62_cd_c.cpp, ANRL_CPPS_20180710/A3B_oP32_60_3d_d.cpp, ANRL_CPPS_20180710/A3B_oP8_59_bf_a.cpp, ANRL_CPPS_20180710/A3B_tI16_139_cde_e.cpp, ANRL_CPPS_20180710/A3B_tI24_119_b2i_af.cpp, ANRL_CPPS_20180710/A3B_tI32_82_3g_g.cpp, ANRL_CPPS_20180710/A3B_tI8_139_bd_a.cpp, ANRL_CPPS_20180710/A3B_tP16_118_ei_f.cpp, ANRL_CPPS_20180710/A3B_tP32_114_3e_e.cpp, ANRL_CPPS_20180710/A43B5C17_oC260_63_c8fg6h_cfg_ce3f2h.cpp, ANRL_CPPS_20180710/A4B14C3_hP21_143_bd_ac4d_d.cpp, ANRL_CPPS_20180710/A4B2C13D_tP40_90_g_d_cef2g_c.cpp, ANRL_CPPS_20180710/A4B2C6D16E_cF232_203_e_d_f_eg_a.cpp, ANRL_CPPS_20180710/A4B2C_tP28_135_gh_h_d.cpp, ANRL_CPPS_20180710/A4B3_cI112_230_af_g.cpp, ANRL_CPPS_20180710/A4B3_cI14_229_c_b.cpp, ANRL_CPPS_20180710/A4B3_cI28_220_c_a.cpp, ANRL_CPPS_20180710/A4B3_hP14_173_bc_c.cpp, ANRL_CPPS_20180710/A4B3_hP28_159_ab2c_2c.cpp, ANRL_CPPS_20180710/A4B3_hR7_166_2c_ac.cpp, ANRL_CPPS_20180710/A4B3_oI14_71_gh_cg.cpp, ANRL_CPPS_20180710/A4B5_tI18_139_i_ah.cpp, ANRL_CPPS_20180710/A4B5_tI18_87_h_ah.cpp, ANRL_CPPS_20180710/A4B6C_hP11_143_bd_2d_a.cpp, ANRL_CPPS_20180710/A4B9_cP52_215_ei_3efgi.cpp, ANRL_CPPS_20180710/A4BC2_tI28_120_i_d_e.cpp, ANRL_CPPS_20180710/A4BC4D_tP10_123_gh_a_i_d.cpp, ANRL_CPPS_20180710/A4BC4_tP18_137_g_b_g.cpp, ANRL_CPPS_20180710/A4B_cI10_217_c_a.cpp, ANRL_CPPS_20180710/A4B_cI10_229_c_a.cpp, ANRL_CPPS_20180710/A4B_cI40_197_cde_c.cpp, ANRL_CPPS_20180710/A4BC_tI24_141_h_b_a.cpp, ANRL_CPPS_20180710/A4B_hP15_144_4a_a.cpp, ANRL_CPPS_20180710/A4B_oI20_74_beh_e.cpp, ANRL_CPPS_20180710/A4B_oP20_62_2cd_c.cpp, ANRL_CPPS_20180710/A4B_tI10_139_de_a.cpp, ANRL_CPPS_20180710/A4B_tI20_88_f_a.cpp, ANRL_CPPS_20180710/A4B_tP10_114_e_a.cpp, ANRL_CPPS_20180710/A4B_tP10_125_m_a.cpp, ANRL_CPPS_20180710/A4B_tP20_127_ehj_g.cpp, ANRL_CPPS_20180710/A5B11_mP16_6_2abc_2a3b3c.cpp, ANRL_CPPS_20180710/A5B2_hP14_194_abdf_f.cpp, ANRL_CPPS_20180710/A5B2_hP28_194_ahk_ch.cpp, ANRL_CPPS_20180710/A5B2_hR7_166_a2c_c.cpp, ANRL_CPPS_20180710/A5B2_mC14_12_a2i_i.cpp, ANRL_CPPS_20180710/A5B2_oP14_49_dehq_ab.cpp, ANRL_CPPS_20180710/A5B3C15_oP46_30_a2c_bc_a7c.cpp, ANRL_CPPS_20180710/A5B3C16_cP96_222_ce_d_fi.cpp, ANRL_CPPS_20180710/A5B3C_hP18_186_2a3b_2ab_b.cpp, ANRL_CPPS_20180710/A5B3_hP16_190_bdh_g.cpp, ANRL_CPPS_20180710/A5B3_hP16_193_dg_g.cpp, ANRL_CPPS_20180710/A5B3_mC32_9_5a_3a.cpp, ANRL_CPPS_20180710/A5B3_tP32_118_g2i_aceh.cpp, ANRL_CPPS_20180710/A5B3_tP32_130_cg_cf.cpp, ANRL_CPPS_20180710/A5B5C4_tP28_104_ac_ac_c.cpp, ANRL_CPPS_20180710/A5B6C2_hP13_157_2ac_2c_b.cpp, ANRL_CPPS_20180710/A5B7_tI24_107_ac_abd.cpp, ANRL_CPPS_20180710/A5B8_cI52_217_ce_cg.cpp, ANRL_CPPS_20180710/A5BCD6_cF416_228_eg_c_b_h.cpp, ANRL_CPPS_20180710/A5B_oP24_26_3a3b2c_ab.cpp, ANRL_CPPS_20180710/A6B23_cF116_225_e_acfh.cpp, ANRL_CPPS_20180710/A6B2C_cF36_225_e_c_a.cpp, ANRL_CPPS_20180710/A6B2CD6E_cP64_208_m_ad_b_m_c.cpp, ANRL_CPPS_20180710/A6B2C_tP18_128_eh_d_a.cpp, ANRL_CPPS_20180710/A6B2C_tP18_128_eh_d_b.cpp, ANRL_CPPS_20180710/A6B2C_tP18_94_eg_c_a.cpp, ANRL_CPPS_20180710/A6B4C16D_oP108_27_abcd4e_4e_16e_e.cpp, ANRL_CPPS_20180710/A6B6C_cF104_202_h_h_c.cpp, ANRL_CPPS_20180710/A6B_cF224_228_h_c.cpp, ANRL_CPPS_20180710/A6B_cP7_221_f_a.cpp, ANRL_CPPS_20180710/A6B_hR7_166_g_a.cpp, ANRL_CPPS_20180710/A6B_oC28_63_efg_c.cpp, ANRL_CPPS_20180710/A7B2C2_mC22_12_aij_h_i.cpp, ANRL_CPPS_20180710/A7B2C_tP40_128_egi_h_e.cpp, ANRL_CPPS_20180710/A7B3_cI40_229_df_e.cpp, ANRL_CPPS_20180710/A7B6_hR13_166_ah_3c.cpp, ANRL_CPPS_20180710/A7B7C2_tP32_101_bde_ade_d.cpp, ANRL_CPPS_20180710/A7B8_mP120_14_14e_16e.cpp, ANRL_CPPS_20180710/A7B8_oP120_60_7d_8d.cpp, ANRL_CPPS_20180710/A7BC3D13_cF192_219_de_b_c_ah.cpp, ANRL_CPPS_20180710/A7B_cF32_225_bd_a.cpp, ANRL_CPPS_20180710/A8B2C12D2E_oI50_23_bcfk_i_3k_j_a.cpp, ANRL_CPPS_20180710/A8B5_hR26_160_a3bc_a3b.cpp, ANRL_CPPS_20180710/A8B5_mP13_6_a7b_3a2b.cpp, ANRL_CPPS_20180710/A8B7C6_hP21_175_ck_aj_k.cpp, ANRL_CPPS_20180710/A8BC3D6_hP18_189_bfh_a_g_i.cpp, ANRL_CPPS_20180710/A8B_tI18_139_hi_a.cpp, ANRL_CPPS_20180710/A9B16C7_cF128_225_acd_2f_be.cpp, ANRL_CPPS_20180710/A9B2_mP22_7_9a_2a.cpp, ANRL_CPPS_20180710/A9B3C_hP26_194_hk_h_a.cpp, ANRL_CPPS_20180710/A9BC3D5_hP18_189_fi_a_g_bh.cpp, ANRL_CPPS_20180710/A9BC_oC44_39_3c3d_a_c.cpp, ANRL_CPPS_20180710/A_aP4_2_aci.cpp, ANRL_CPPS_20180710/AB11CD3_cP16_221_a_dg_b_c.cpp, ANRL_CPPS_20180710/AB11_cP36_221_c_agij.cpp, ANRL_CPPS_20180710/AB12C3_cI32_229_a_h_b.cpp, ANRL_CPPS_20180710/AB13_cF112_226_a_bi.cpp, ANRL_CPPS_20180710/AB18C8_cF108_225_a_eh_f.cpp, ANRL_CPPS_20180710/AB27CD3_cP32_221_a_dij_b_c.cpp, ANRL_CPPS_20180710/AB2_aP12_1_4a_8a.cpp, ANRL_CPPS_20180710/AB2C12D4_tP76_75_2a2b_2d_12d_4d.cpp, ANRL_CPPS_20180710/AB2C3_oP24_62_c_d_cd.cpp, ANRL_CPPS_20180710/AB2C4_tI14_139_a_e_ce.cpp, ANRL_CPPS_20180710/AB2C8D_oP24_49_g_q_2qr_e.cpp, ANRL_CPPS_20180710/AB2C_cF16_225_a_c_b.cpp, ANRL_CPPS_20180710/AB2CD2_hP36_163_h_i_bf_i.cpp, ANRL_CPPS_20180710/AB2_cF12_225_a_c.cpp, ANRL_CPPS_20180710/AB2_cF48_227_c_e.cpp, ANRL_CPPS_20180710/AB2_cF96_227_e_cf.cpp, ANRL_CPPS_20180710/AB2C_oC16_40_a_2b_b.cpp, ANRL_CPPS_20180710/AB2C_oC16_63_c_2c_c.cpp, ANRL_CPPS_20180710/AB2C_oP16_62_c_2c_c.cpp, ANRL_CPPS_20180710/AB2_cP12_205_a_c.cpp, ANRL_CPPS_20180710/AB2_hP12_143_cd_ab2d.cpp, ANRL_CPPS_20180710/AB2_hP12_194_f_ah.cpp, ANRL_CPPS_20180710/AB2_hP24_194_ef_fgh.cpp, ANRL_CPPS_20180710/AB2_hP3_164_a_d.cpp, ANRL_CPPS_20180710/AB2_hP3_191_a_d.cpp, ANRL_CPPS_20180710/AB2_hP6_194_b_f.cpp, ANRL_CPPS_20180710/AB2_hP6_194_c_ad.cpp, ANRL_CPPS_20180710/AB2_hP6_194_c_f.cpp, ANRL_CPPS_20180710/AB2_hP72_192_m_j2kl.cpp, ANRL_CPPS_20180710/AB2_hP9_156_b2c_3a2bc.cpp, ANRL_CPPS_20180710/AB2_hP9_162_ad_k.cpp, ANRL_CPPS_20180710/AB2_hP9_164_bd_c2d.cpp, ANRL_CPPS_20180710/AB2_hP9_180_d_j.cpp, ANRL_CPPS_20180710/AB2_mC6_12_a_i.cpp, ANRL_CPPS_20180710/AB2_oC24_41_2a_2b.cpp, ANRL_CPPS_20180710/AB2_oC6_21_a_k.cpp, ANRL_CPPS_20180710/AB2_oF48_70_f_fg.cpp, ANRL_CPPS_20180710/AB2_oF72_43_ab_3b.cpp, ANRL_CPPS_20180710/AB2_oI6_71_a_g.cpp, ANRL_CPPS_20180710/AB2_oI6_71_a_i.cpp, ANRL_CPPS_20180710/AB2_oP12_29_a_2a.cpp, ANRL_CPPS_20180710/AB2_oP24_28_acd_2c3d.cpp, ANRL_CPPS_20180710/AB2_oP6_34_a_c.cpp, ANRL_CPPS_20180710/AB2_oP6_58_a_g.cpp, ANRL_CPPS_20180710/AB2_tI48_80_2b_4b.cpp, ANRL_CPPS_20180710/AB2_tI6_139_a_e.cpp, ANRL_CPPS_20180710/AB2_tI96_88_2f_4f.cpp, ANRL_CPPS_20180710/AB2_tP12_115_j_egi.cpp, ANRL_CPPS_20180710/AB2_tP12_81_adg_2h.cpp, ANRL_CPPS_20180710/AB2_tP6_137_a_d.cpp, ANRL_CPPS_20180710/AB32C48_cI162_204_a_2efg_2gh.cpp, ANRL_CPPS_20180710/AB32CD4E8_tP184_93_i_16p_af_2p_4p.cpp, ANRL_CPPS_20180710/AB3C16_cF160_203_a_bc_eg.cpp, ANRL_CPPS_20180710/AB3C16_cF160_203_b_ad_eg.cpp, ANRL_CPPS_20180710/AB3C2_cI96_206_c_e_ad.cpp, ANRL_CPPS_20180710/AB3C3_cF112_227_c_de_f.cpp, ANRL_CPPS_20180710/AB3C4_cP8_215_a_c_e.cpp, ANRL_CPPS_20180710/AB3C4_hP16_194_c_af_ef.cpp, ANRL_CPPS_20180710/AB3C4_oP16_31_a_ab_2ab.cpp, ANRL_CPPS_20180710/AB3C4_oP32_33_a_3a_4a.cpp, ANRL_CPPS_20180710/AB3C6_cI80_206_a_d_e.cpp, ANRL_CPPS_20180710/AB3C_cP5_221_a_c_b.cpp, ANRL_CPPS_20180710/AB3C_cP60_201_be_fh_g.cpp, ANRL_CPPS_20180710/AB3C_cP60_201_ce_fh_g.cpp, ANRL_CPPS_20180710/AB3_cF16_225_a_bc.cpp, ANRL_CPPS_20180710/AB3C_hR10_148_c_f_c.cpp, ANRL_CPPS_20180710/AB3C_hR10_167_b_e_a.cpp, ANRL_CPPS_20180710/AB3C_oC20_63_a_cf_c.cpp, ANRL_CPPS_20180710/AB3C_oP20_62_c_cd_a.cpp, ANRL_CPPS_20180710/AB3_cP4_221_a_c.cpp, ANRL_CPPS_20180710/AB3_hP24_149_acgi_3l.cpp, ANRL_CPPS_20180710/AB3_hP24_178_b_ac.cpp, ANRL_CPPS_20180710/AB3_hP24_179_b_ac.cpp, ANRL_CPPS_20180710/AB3_hP24_185_c_ab2c.cpp, ANRL_CPPS_20180710/AB3_hP4_187_e_fh.cpp, ANRL_CPPS_20180710/AB3_hP8_182_c_g.cpp, ANRL_CPPS_20180710/AB3_hP8_194_c_bf.cpp, ANRL_CPPS_20180710/AB3_hR8_148_c_f.cpp, ANRL_CPPS_20180710/AB3_hR8_155_c_de.cpp, ANRL_CPPS_20180710/AB3_mC16_12_g_ij.cpp, ANRL_CPPS_20180710/AB3_mC16_15_e_cf.cpp, ANRL_CPPS_20180710/AB3_mC16_9_a_3a.cpp, ANRL_CPPS_20180710/AB3_mC32_8_4a_12a.cpp, ANRL_CPPS_20180710/AB3_mC32_8_4a_4a4b.cpp, ANRL_CPPS_20180710/AB3_mP16_10_mn_3m3n.cpp, ANRL_CPPS_20180710/AB3_oC16_40_b_3b.cpp, ANRL_CPPS_20180710/AB3_oC8_65_a_bf.cpp, ANRL_CPPS_20180710/AB3_oP16_18_ab_3c.cpp, ANRL_CPPS_20180710/AB3_oP16_19_a_3a.cpp, ANRL_CPPS_20180710/AB3_oP16_62_c_3c.cpp, ANRL_CPPS_20180710/AB3_oP16_62_c_cd.cpp, ANRL_CPPS_20180710/AB3_tI16_140_b_ah.cpp, ANRL_CPPS_20180710/AB3_tP32_133_h_i2j.cpp, ANRL_CPPS_20180710/AB3_tP32_86_g_3g.cpp, ANRL_CPPS_20180710/AB3_tP4_123_a_ce.cpp, ANRL_CPPS_20180710/AB3_tP8_113_a_ce.cpp, ANRL_CPPS_20180710/AB4C17D4E_tP54_90_a_g_c4g_g_c.cpp, ANRL_CPPS_20180710/AB4C3_cI16_229_a_c_b.cpp, ANRL_CPPS_20180710/AB4C7D_hP26_159_b_ac_a2c_b.cpp, ANRL_CPPS_20180710/AB4C_hP6_191_a_h_b.cpp, ANRL_CPPS_20180710/AB4C_hP72_168_2d_8d_2d.cpp, ANRL_CPPS_20180710/AB4C_hP72_184_d_4d_d.cpp, ANRL_CPPS_20180710/AB4C_oC24_63_a_fg_c.cpp, ANRL_CPPS_20180710/AB4C_oC24_63_c_fg_c.cpp, ANRL_CPPS_20180710/AB4C_oP24_62_c_2cd_c.cpp, ANRL_CPPS_20180710/AB4_cP5_215_a_e.cpp, ANRL_CPPS_20180710/AB4C_tI12_82_c_g_a.cpp, ANRL_CPPS_20180710/AB4C_tP12_112_b_n_e.cpp, ANRL_CPPS_20180710/AB4C_tP12_124_a_m_c.cpp, ANRL_CPPS_20180710/AB4_oC20_41_a_2b.cpp, ANRL_CPPS_20180710/AB4_oC20_68_a_i.cpp, ANRL_CPPS_20180710/AB4_tI10_87_a_h.cpp, ANRL_CPPS_20180710/AB4_tP10_103_a_d.cpp, ANRL_CPPS_20180710/AB4_tP10_124_a_m.cpp, ANRL_CPPS_20180710/AB5_cF24_216_a_ce.cpp, ANRL_CPPS_20180710/AB5C_tP7_123_b_ci_a.cpp, ANRL_CPPS_20180710/AB5_hP6_191_a_cg.cpp, ANRL_CPPS_20180710/AB6C4_tP22_104_a_2ac_c.cpp, ANRL_CPPS_20180710/AB6C_tP16_132_d_io_a.cpp, ANRL_CPPS_20180710/AB7CD2_oI44_24_a_b3d_c_ac.cpp, ANRL_CPPS_20180710/AB7_hR16_166_c_c2h.cpp, ANRL_CPPS_20180710/AB8C2_oC22_35_a_ab3e_e.cpp, ANRL_CPPS_20180710/AB8C2_tI44_97_e_2k_cd.cpp, ANRL_CPPS_20180710/AB9C4_hP28_188_e_kl_ak.cpp, ANRL_CPPS_20180710/AB_aP16_2_4i_4i.cpp, ANRL_CPPS_20180710/ABC2_aP16_1_4a_4a_8a.cpp, ANRL_CPPS_20180710/ABC2_hP4_164_a_b_d.cpp, ANRL_CPPS_20180710/ABC2_hP8_194_d_a_f.cpp, ANRL_CPPS_20180710/ABC2_hR24_167_e_e_2e.cpp, ANRL_CPPS_20180710/ABC2_hR4_166_a_b_c.cpp, ANRL_CPPS_20180710/ABC2_mP8_10_ac_eh_mn.cpp, ANRL_CPPS_20180710/ABC2_oC16_67_b_g_ag.cpp, ANRL_CPPS_20180710/ABC2_oI16_23_ab_i_k.cpp, ANRL_CPPS_20180710/ABC2_oP16_53_h_e_gh.cpp, ANRL_CPPS_20180710/ABC2_tI16_122_a_b_d.cpp, ANRL_CPPS_20180710/ABC2_tP4_123_d_a_f.cpp, ANRL_CPPS_20180710/ABC3_cP20_198_a_a_b.cpp, ANRL_CPPS_20180710/ABC3_hR10_146_2a_2a_2b.cpp, ANRL_CPPS_20180710/ABC3_hR10_161_a_a_b.cpp, ANRL_CPPS_20180710/ABC3_hR10_167_a_b_e.cpp, ANRL_CPPS_20180710/ABC3_mP10_11_e_e_ef.cpp, ANRL_CPPS_20180710/ABC3_oP20_30_2a_c_3c.cpp, ANRL_CPPS_20180710/ABC3_oP20_53_e_g_hi.cpp, ANRL_CPPS_20180710/ABC3_oP20_54_e_d_cf.cpp, ANRL_CPPS_20180710/ABC4_mP12_13_e_a_2g.cpp, ANRL_CPPS_20180710/ABC4_oI12_23_a_b_k.cpp, ANRL_CPPS_20180710/ABC4_oP12_16_ag_cd_2u.cpp, ANRL_CPPS_20180710/ABC4_tI96_142_e_ab_2g.cpp, ANRL_CPPS_20180710/ABC4_tP12_125_a_b_m.cpp, ANRL_CPPS_20180710/ABC6D2_mC40_15_e_e_3f_f.cpp, ANRL_CPPS_20180710/ABC_cF12_216_b_c_a.cpp, ANRL_CPPS_20180710/ABC_cP12_198_a_a_a.cpp, ANRL_CPPS_20180710/ABCD3_oI48_73_d_e_e_ef.cpp, ANRL_CPPS_20180710/ABCD_cF16_216_c_d_b_a.cpp, ANRL_CPPS_20180710/ABCD_oP16_57_d_c_d_d.cpp, ANRL_CPPS_20180710/ABCD_tP8_129_c_b_a_c.cpp, ANRL_CPPS_20180710/AB_cF16_227_a_b.cpp, ANRL_CPPS_20180710/AB_cF8_216_c_a.cpp, ANRL_CPPS_20180710/AB_cF8_225_a_b.cpp, ANRL_CPPS_20180710/ABC_hP12_174_cj_fk_aj.cpp, ANRL_CPPS_20180710/ABC_hP3_183_a_a_a.cpp, ANRL_CPPS_20180710/ABC_hP3_187_a_d_f.cpp, ANRL_CPPS_20180710/ABC_hP36_175_jk_jk_jk.cpp, ANRL_CPPS_20180710/ABC_hP6_194_c_d_a.cpp, ANRL_CPPS_20180710/ABC_hR3_160_a_a_a.cpp, ANRL_CPPS_20180710/ABC_hR6_166_c_c_c.cpp, ANRL_CPPS_20180710/AB_cI16_199_a_a.cpp, ANRL_CPPS_20180710/ABC_oI12_71_h_j_g.cpp, ANRL_CPPS_20180710/ABC_oI36_46_ac_bc_3b.cpp, ANRL_CPPS_20180710/ABC_oP12_29_a_a_a.cpp, ANRL_CPPS_20180710/ABC_oP6_59_a_a_a.cpp, ANRL_CPPS_20180710/ABC_oP6_59_a_b_a.cpp, ANRL_CPPS_20180710/AB_cP16_205_c_c.cpp, ANRL_CPPS_20180710/AB_cP2_221_b_a.cpp, ANRL_CPPS_20180710/AB_cP6_221_c_d.cpp, ANRL_CPPS_20180710/AB_cP8_198_a_a.cpp, ANRL_CPPS_20180710/ABC_tI12_109_a_a_a.cpp, ANRL_CPPS_20180710/ABC_tP24_91_d_d_d.cpp, ANRL_CPPS_20180710/ABC_tP24_95_d_d_d.cpp, ANRL_CPPS_20180710/ABC_tP6_129_c_a_c.cpp, ANRL_CPPS_20180710/AB_hP12_156_2ab3c_2ab3c.cpp, ANRL_CPPS_20180710/AB_hP12_186_a2b_a2b.cpp, ANRL_CPPS_20180710/AB_hP12_194_af_bf.cpp, ANRL_CPPS_20180710/AB_hP12_194_df_ce.cpp, ANRL_CPPS_20180710/AB_hP2_187_d_a.cpp, ANRL_CPPS_20180710/AB_hP24_190_i_afh.cpp, ANRL_CPPS_20180710/AB_hP4_156_ab_ab.cpp, ANRL_CPPS_20180710/AB_hP4_156_ac_ac.cpp, ANRL_CPPS_20180710/AB_hP4_186_b_a.cpp, ANRL_CPPS_20180710/AB_hP4_186_b_b.cpp, ANRL_CPPS_20180710/AB_hP4_194_c_a.cpp, ANRL_CPPS_20180710/AB_hP4_194_c_d.cpp, ANRL_CPPS_20180710/AB_hP6_144_a_a.cpp, ANRL_CPPS_20180710/AB_hP6_154_a_b.cpp, ANRL_CPPS_20180710/AB_hP6_183_c_ab.cpp, ANRL_CPPS_20180710/AB_hP6_191_f_ad.cpp, ANRL_CPPS_20180710/AB_hP8_186_ab_ab.cpp, ANRL_CPPS_20180710/AB_hP8_194_ad_f.cpp, ANRL_CPPS_20180710/AB_hR10_160_5a_5a.cpp, ANRL_CPPS_20180710/AB_hR16_148_cf_cf.cpp, ANRL_CPPS_20180710/AB_hR2_166_a_b.cpp, ANRL_CPPS_20180710/AB_hR26_148_b2f_a2f.cpp, ANRL_CPPS_20180710/AB_hR6_160_3a_3a.cpp, ANRL_CPPS_20180710/AB_hR6_160_b_b.cpp, ANRL_CPPS_20180710/AB_mC8_15_c_e.cpp, ANRL_CPPS_20180710/AB_mP4_11_e_e.cpp, ANRL_CPPS_20180710/AB_mP4_6_2b_2a.cpp, ANRL_CPPS_20180710/AB_mP6_10_en_am.cpp, ANRL_CPPS_20180710/AB_oC8_36_a_a.cpp, ANRL_CPPS_20180710/AB_oC8_63_c_c.cpp, ANRL_CPPS_20180710/AB_oC8_65_j_g.cpp, ANRL_CPPS_20180710/AB_oC8_67_a_g.cpp, ANRL_CPPS_20180710/AB_oF8_22_a_c.cpp, ANRL_CPPS_20180710/AB_oF8_42_a_a.cpp, ANRL_CPPS_20180710/AB_oF8_69_a_b.cpp, ANRL_CPPS_20180710/AB_oI4_44_a_b.cpp, ANRL_CPPS_20180710/AB_oP16_61_c_c.cpp, ANRL_CPPS_20180710/AB_oP2_25_b_a.cpp, ANRL_CPPS_20180710/AB_oP4_51_e_f.cpp, ANRL_CPPS_20180710/AB_oP4_59_a_b.cpp, ANRL_CPPS_20180710/AB_oP48_61_3c_3c.cpp, ANRL_CPPS_20180710/AB_oP8_33_a_a.cpp, ANRL_CPPS_20180710/AB_oP8_57_d_d.cpp, ANRL_CPPS_20180710/AB_oP8_62_c_c.cpp, ANRL_CPPS_20180710/AB_tI16_140_ab_h.cpp, ANRL_CPPS_20180710/AB_tI16_141_e_e.cpp, ANRL_CPPS_20180710/AB_tI4_107_a_a.cpp, ANRL_CPPS_20180710/AB_tI4_119_c_a.cpp, ANRL_CPPS_20180710/AB_tI8_109_a_a.cpp, ANRL_CPPS_20180710/AB_tI8_139_e_e.cpp, ANRL_CPPS_20180710/AB_tI8_141_a_b.cpp, ANRL_CPPS_20180710/AB_tP16_84_cej_k.cpp, ANRL_CPPS_20180710/AB_tP2_123_a_d.cpp, ANRL_CPPS_20180710/AB_tP4_129_a_c.cpp, ANRL_CPPS_20180710/AB_tP4_129_c_c.cpp, ANRL_CPPS_20180710/AB_tP4_131_c_e.cpp, ANRL_CPPS_20180710/AB_tP8_111_n_n.cpp, ANRL_CPPS_20180710/AB_tP8_136_g_f.cpp, ANRL_CPPS_20180710/A_cF136_227_aeg.cpp, ANRL_CPPS_20180710/A_cF240_202_h2i.cpp, ANRL_CPPS_20180710/A_cF4_225_a.cpp, ANRL_CPPS_20180710/A_cF8_227_a.cpp, ANRL_CPPS_20180710/A_cI16_206_c.cpp, ANRL_CPPS_20180710/A_cI16_220_c.cpp, ANRL_CPPS_20180710/A_cI2_229_a.cpp, ANRL_CPPS_20180710/A_cI58_217_ac2g.cpp, ANRL_CPPS_20180710/A_cP1_221_a.cpp, ANRL_CPPS_20180710/A_cP20_213_cd.cpp, ANRL_CPPS_20180710/A_cP240_205_10d.cpp, ANRL_CPPS_20180710/A_cP46_223_dik.cpp, ANRL_CPPS_20180710/A_cP8_198_2a.cpp, ANRL_CPPS_20180710/A_cP8_205_c.cpp, ANRL_CPPS_20180710/A_hP1_191_a.cpp, ANRL_CPPS_20180710/A_hP2_194_c.cpp, ANRL_CPPS_20180710/A_hP3_152_a.cpp, ANRL_CPPS_20180710/A_hP4_186_ab.cpp, ANRL_CPPS_20180710/A_hP4_194_ac.cpp, ANRL_CPPS_20180710/A_hP4_194_bc.cpp, ANRL_CPPS_20180710/A_hP4_194_f.cpp, ANRL_CPPS_20180710/A_hP6_178_a.cpp, ANRL_CPPS_20180710/A_hP6_194_h.cpp, ANRL_CPPS_20180710/A_hP9_154_bc.cpp, ANRL_CPPS_20180710/A_hR105_166_bc9h4i.cpp, ANRL_CPPS_20180710/A_hR1_166_a.cpp, ANRL_CPPS_20180710/A_hR12_166_2h.cpp, ANRL_CPPS_20180710/A_hR2_166_c.cpp, ANRL_CPPS_20180710/A_hR3_166_ac.cpp, ANRL_CPPS_20180710/A_mC12_5_3c.cpp, ANRL_CPPS_20180710/A_mC16_12_4i.cpp, ANRL_CPPS_20180710/A_mC24_15_2e2f.cpp, ANRL_CPPS_20180710/A_mC34_12_ah3i2j.cpp, ANRL_CPPS_20180710/A_mC4_12_i.cpp, ANRL_CPPS_20180710/A_mP16_11_8e.cpp, ANRL_CPPS_20180710/A_mP32_14_8e.cpp, ANRL_CPPS_20180710/A_mP4_4_2a.cpp, ANRL_CPPS_20180710/A_mP64_14_16e.cpp, ANRL_CPPS_20180710/A_mP8_10_2m2n.cpp, ANRL_CPPS_20180710/A_mP84_13_21g.cpp, ANRL_CPPS_20180710/A_oC4_63_c.cpp, ANRL_CPPS_20180710/A_oC8_64_f.cpp, ANRL_CPPS_20180710/A_oF128_70_4h.cpp, ANRL_CPPS_20180710/A_oF8_70_a.cpp, ANRL_CPPS_20180710/A_oP16_55_2g2h.cpp, ANRL_CPPS_20180710/A_oP8_62_2c.cpp, ANRL_CPPS_20180710/A_tI16_142_f.cpp, ANRL_CPPS_20180710/A_tI2_139_a.cpp, ANRL_CPPS_20180710/A_tI4_139_e.cpp, ANRL_CPPS_20180710/A_tI4_141_a.cpp, ANRL_CPPS_20180710/A_tI8_139_h.cpp, ANRL_CPPS_20180710/A_tP12_138_bi.cpp, ANRL_CPPS_20180710/A_tP12_96_ab.cpp, ANRL_CPPS_20180710/A_tP16_138_j.cpp, ANRL_CPPS_20180710/A_tP30_136_bf2ij.cpp, ANRL_CPPS_20180710/A_tP4_129_ac.cpp, ANRL_CPPS_20180710/A_tP4_136_f.cpp, ANRL_CPPS_20180710/A_tP50_134_b2m2n.cpp, ANRL_CPPS_20180710/sigma_tP30_136_bf2ij.cpp)
        (APL: aapl_ifcs.cpp, aapl_setup.cpp, aapl_tcond.cpp, apl_atomic_disp.cpp, apl_dirphoncalc.cpp, apl_doscalc.cpp, apl_group_velocity.cpp, apl.h, apl_kphonons.cpp, apl_lrphoncalc.cpp, apl_ltet.cpp, apl_pathbuilder.cpp, apl_phoncalc.cpp, apl_qmesh.cpp, apl_supercell.cpp, apl_thermalpc.cpp, qha_energies.cpp, qha_eoscalc.cpp, qha_gruneisen.cpp, README_AFLOW_APL.TXT, scqha_gruneisen.cpp, scqha_T_freqs.cpp)
        (AUROSTD: aurostd.h, boot.cpp, main.cpp, xmatrix.cpp, xmatrix.h, xscalar.cpp, xscalar.h, xvector.cpp, xvector.h)
        Deleted files: APL/apl_mpmesh.cpp, APL/apl_uniform_mesh.cpp, APL/apl_ltetdos.cpp, APL/apl_rsmdos.cpp
3.1.223 - 2019/04/18
        Location: http://materials.duke.edu/AFLOW/aflow.3.1.223.tar.xz
        -- fixed logics for filename extended characters (SC)
        -- created compliance in aurostd for extended characters and added aurostd::LinkFile (SC)
        -- aurostd::RenameFile => aurostd::file2file (SC)
        -- aurostd::MoveFile => aurostd::file2directory (SC)
        -- --use_tmpfs=XXXXX (for rerouting /tmp directories, useful for [il]logical mapping) (SC)
         (AFLOW: aflowlib_libraries.cpp aflow_ivasp.cpp aurostd.h aurostd_main.cpp)
3.1.222 - 2019/04/01
        Location: http://materials.duke.edu/AFLOW/aflow.3.1.222.tar.xz
        -- added GFA code+README (DF)
        -- added Cygwin support (ME)
        -- fixed bugs in the phonon property plotter (ME)
        -- added defaults/options for DoD MUSTANG machine (--machine=dod_mustang); also added in aflowrc (DX)
        -- remove pseudopotential information for comparing materials (DX)
        -- fixed comparison bugs (e.g., duplicate count, load from URL, printing properties, BrinInCell() for supercell expansion, etc.) (DX)
        -- fixed --aflow_proto bug when generating POCC structures with ANRL parameters (DX)
        -- patched GetDistMatrix() header declaration (CO)
        -- patched x-ray analysis for POSCARs with no atom names (CO)
        -- silenced cematrix::InverseMatrix (CO)
        -- minor patches for clang (CO)
        -- patched fancy print (colors) for POCC AFLOW-Online web mode (CO)
        -- added --scrub=LIBS for lib2raw (SC)
        -- added ProgressBar(std::ostream& oss,string prelim,uint j,uint jmax,bool VERBOSE_PERCENTAGE,bool VERBOSE_ROLLER,bool VERBOSE_CURSOR) in aurostd*
        (AFLOW: aconvasp.cpp, aconvasp_main.cpp, aflow.cpp, aflow.h, aflowrc.cpp, avasp.cpp, bader.cpp, compare_structure.cpp, compare_structure_function.cpp, data.cpp, gfa.cpp, gfa.h, init.cpp, ivasp.cpp, kbin.cpp, kvasp.cpp, Makefile, pflow_funcs.cpp, pflow.h, pflow_print.cpp, pocc.cpp, README_AFLOW_ACONVASP.TXT, README_AFLOW_GFA.TXT, README_AFLOW.TXT, README_CONTRIBS.TXT, symmetry_spacegroup_ITC_library.cpp, xclasses.cpp)
        (AUROSTD: aurostd.h, boot.cpp, xmatrix.cpp)
3.1.221 - 2019/03/20
        Location: http://materials.duke.edu/AFLOW/aflow.3.1.221.tar.xz
        -- changed the compiler for Mac OS to clang++ as g++ does not find the standard libraries on some systems. (ME)
        -- fixed bug in VASP_Produce_POTCAR for POTCAR paths (ME)
        -- APL now switches RELAX to off with --generate_aflowin_only. Also does not check for the vasp binary anymore if POLAR is ON, which would break the code if no vasp binary is present. (ME)
        -- fixed ANRL setting for symmetry cell choice (DX)
        -- added fast supercell function for quick expansion (DX)
        -- speed increase for compare functions (DX)
        -- fixed tolerance scan issue introduced in V3.1.220 after removing global symmetry variables (DX)
        -- added missing directory string in GetSpaceGroupLabel() function (DX)
        -- fixed primitive reduction corner case; should use PBC() instead of BringInCell() for distance vectors (DX)
        -- added ANRL directory name for --aflow_proto: check if ANRL proto matches to entry in library and return ANRL suffix, otherwise add parameter values to directory name (DX)
        -- added FileMESSAGE argument to compare functions (DX)
        -- patched species re-decoration for parent structure, volumes should be consistent across different decorations (CO)
        -- sort unique structures by HNF matrix/site configuration indices so order is always fixed (CO)
        -- removed file writing for command-line POCC commands, speeds up AFLOW-Online (CO)
        -- propagate flags into POCC structures for command-line control (CO)
        -- fixed AFLOW_CHULL_JUPYTER subdirectory creation (CO)
        (AFLOW: aconvasp_main.cpp, aflow.h, aflowlib_libraries.cpp, avasp.cpp, chull.cpp, chull.h, compare_structure.cpp, compare_structure_function.cpp, compare_structure.h, ivasp.cpp, Makefile, pflow.h, pocc.cpp, pocc.h, symmetry_spacegroup.cpp, xatom.cpp, xclasses.cpp)
        (ANRL: aflow_anrl.cpp, ANRL_CPPS_20180710/list.cpp)
        (APL: apl_kphonons.cpp)
3.1.220 - 2019/03/11
        Location: http://materials.duke.edu/AFLOW/aflow.3.1.220.tar.xz
        -- added jupyter|jupyter2|jupyter3 functionality to chull (MB)
        -- added functionality to generate prototypes in CIF format (--cif flag); for --proto and --aflow_proto (DX)
        -- added functionality to generate prototypes in ABCCAR format (--abccar flag); for --proto and --aflow_proto (DX)
        -- added original crystal keywords to aflowlib entry (volume_cell_orig, volume_atom_orig, density_orig, crystal_family_orig, crystal_system_orig, point_group_Hermann_Mauguin_orig, point_group_Schoenflies_orig, point_group_orbifold_orig, point_group_type_orig, point_group_order_orig, point_group_structure_orig, Bravais_lattice_lattice_type_orig, Bravais_lattice_lattice_system_orig, Bravais_superlattice_lattice_type_orig, Bravais_superlattice_lattice_variation_type_orig, Bravais_superlattice_lattice_system_orig, Pearson_symbol_superlattice_orig, reciprocal_geometry_orig, reciprocal_volume_cell_orig, reciprocal_lattice_type_orig, reciprocal_lattice_variation_type_orig, Wyckoff_letters_orig, Wyckoff_multiplicities_orig, Wyckoff_site_symmetries_orig) (DX)
        -- fixed type for point_group_order in JSON; should be int, not string (DX)  
        -- added character check when loading aflow.in, to prevent null bytes (DX) 
        -- added function to remove null bytes in aflow.in file; rewrites cleaned aflow.in (DX) 
        -- added defaults/options for DoD ONYX, GORDON, COPPER, GAFFNEY, and KOEHR machines (--machine=dod_onyx,dod_gordon,dod_copper,dod_gaffney,dod_koehr); also added in aflowrc (DX)
        -- added ANRL space group setting option; monoclinic: unique axis-b, rhombohedral: rhombohedral setting, centrosymmetric: origin centered on inversion (DX)
        -- added functionality to convert a structure into an ANRL designation, i.e., label, parameter list, and parameter values (DX)
        -- added ANRL keywords to aflowlib entry (anrl_label_orig, anrl_parameter_list_orig, anrl_parameter_values_orig, anrl_label_relax, anrl_parameter_list_relax, anrl_parameter_values_relax) (DX)
        -- added functions to get the Wyckoff equations for future symbolic notation (DX)
        -- added ANRL preset values for prototypes in getANRLParameters() (DX)
        -- added ANRL prototypes to README_PROTO.TXT along with unique permutation information (DX)
        -- updated headers for each AFLOW prototype in README_LIBRARY_HTQC.TXT to include the stoichometry, Pearson symbol, space group, and Wyckoff letters (DX)
        -- added functionality to search AFLOW prototypes (--proto_labels) via stoichiometry, space group, arity, etc. (DX)
        -- added AFLUX command line functionality (DX+FR)
        -- added AFLUX helper functions to run inside AFLOW and extract properties into vectors of properties (DX)
        -- added functionality to --wyccar, print letters/multiplicities/site symmetries as a string (DX)
        -- added function to perform symmetry on vector of xstructures (DX)
        -- added function to get enantiomophs of space group, if any exist (DX)
        -- added function to return list of particular element classes, e.g., alkali, transition metals, metals, non-metals, etc. (DX) 
        -- added function to convert compound name into a stoichiometry (DX) 
        -- updated comparison code; added new functionality to compare compounds to AFLOW database, compare compounds to AFLOW prototypes, identify unique permutations, etc. (DX)
        -- added options to ignore symmetry during structure comparison (DX)
        -- improved comparison code output, i.e., more information and cleaner (DX)
        -- improved multithreading of comparison code (DX)
        -- refactor symmetry code to remove extern variables, otherwise it breaks multithreaded symmetry analyses (DX)
        -- refactor symmetry code to remove global variable _SYM_TOL_, otherwise it breaks multithreaded symmetry analyses (DX)
        -- fixed lattice transformation in GetLatticeType(); account for unit cell orientation change using GetPrimitive() (DX)
        -- fixed bug in CIF writer; set VASP version booleans to false (DX)
        -- updated "make check" hash since Wyckoff letters are now in title line; changed from #174c76b2b2928dcdf2f3b39069a8b59 to #ffb9c5681045fb80f391e9a931f21d1 (DX)   
        -- fixed typo in AEL/AGL json functions (CT)
        -- fixed zerostate for AAPL (ME)
        -- small bug fixes for AAPL and APL (ME)
        -- made changes to write(A)APL functions (ME)
        -- added keywords to aflowlib.out/json: title, ldau_type, ldau_l, ldau_u, ldau_j, kpoints_relax, kpoints_static, kpoints_bands_path, kpoints_bands_nkpts (ME)
        -- fixed type declaration bug in aurostd::StringStreamSubst (ME)
        -- fixed bug in QHA with uninitialized Booleans (ME)
        -- accelerated reading of forces from vasprun.xml files for APL and AAPL (ME)
        -- AFLOW not produces POSCAR in the format required by the VASP binary instead of just taking the format in the aflow.in file (ME)
        -- added functionality to read CHGCAR and WAVECAR files between relaxations (ME + Rico Friedrich)
        -- removed duplicate APL functions - apl_hroutines.cpp is now obsolete (ME)
        -- auto-sort by inequivalent atoms in APL (CO + Xiaoyu Wang from UBuffalo)
        -- added sortAtomsEquivalent() to pre-APL/POCC and CONVERT-sprim, -sconv, -niggli, -minkowski for prospective APL calculations: better to sort before relaxations and not have to sort again in the future (CO)
        -- patched sortAtoms*() to include basis and ensure relative order (CO)
        -- added switches for symmetrization of distortions (DISTORTION_SYMMETRIZE) and considering iatoms only (DISTORTION_INEQUIVONLY) in APL (CO)
        -- populate forceConstants matrix in iatoms-sorted-agnostic fashion as we move away from this dependence (CO)
        -- clear pgroupk and pgroupk_xtal symmetries before re-calculating - bug in APL (CO)
        -- patching pc2scpMap in GetSuperCell() (CO)
        -- removed exit's from balanceChemicalEquations(), now throwing exceptions (CO)
        -- overloaded StringsAlphabetic (CO)
        -- set up Makefile with auto-alerts to AFLOW-Forum (CO)
        -- added ClearSymmetry() for _atom (CO)
        -- patched robust structure comparison in POCC (CO)
        -- patched --hnf/--hnfcell routines to work with new POCC (AFLOW-Online) and added --pocc_count_total and --pocc_count_unique (CO)
        -- pre-sort sites for --proto with POCC (CO)
        -- added 'S'+'P' combo functionality to --proto with POCC (CO)
        -- patching robust structure comparison analysis within POCC (CO)
        -- added counts to chull txt and json outputs (CO)
        -- patched logo+count centering on chull doc (CO)
        -- removed dependency of chull .tex on tabu, which breaks in TeX Live 2019 (CO)
        -- fixed image alignment in chull pdf doc (CO)
        -- added options for --aflow_proto, including --run_relax, --run_relax_static, --run_relax_static_bands, --run_static, --run_static_bands, --relax_count (CO)
        (AFLOW: aconvasp_main.cpp, aflow.h, aflowlib.h, aflowlib_libraries.cpp, aflowlib_webapp_bands.js, aflowlib_web_interface.cpp, aflowrc.cpp, avasp.cpp, bader.cpp, chull.cpp, chull.h, chull_jupyter.json, chull_jupyter_plotter.py, chull_jupyter_requirements.txt, chull_python.py, compare_structure.cpp, compare_structure_function.cpp, compare_structure.h, init.cpp, ivasp.cpp, kaims.cpp, kalien.cpp, kbin.cpp, kvasp.cpp, lattice.cpp, Makefile, matlab.cpp, modules.cpp, ovasp.cpp, pflow_funcs.cpp, pflow.h, pocc.cpp, pocc.h, pocc_old.cpp, README_AFLOW_ACONVASP.TXT, README_AFLOW_CHULL.TXT, README_AFLOW_COMPARE.TXT, README_AFLOW.TXT, README_LIBRARY_HTQC_BORIDES.TXT, README_LIBRARY_HTQC_CARBIDES.TXT, README_LIBRARY_HTQC.TXT, README_PROTO.TXT, symmetry.cpp, symmetry_spacegroup.cpp, symmetry_spacegroup_functions.cpp, symmetry_spacegroup.h, symmetry_spacegroup_ITC_library.cpp, xatom.cpp, xclasses.cpp, xproto.cpp, xproto_gus.cpp)
        (ANRL: aflow_anrl.cpp, ANRL_CPPS_20180710/list.cpp, README_AFLOW_ANRL.TXT)
        (APL: aapl_cluster.cpp, aapl_ifcs.cpp, aapl_setup.cpp, aapl_tcond.cpp, apl_dirphoncalc.cpp, apl.h, apl_kphonons.cpp, apl_lrphoncalc.cpp, apl_pathbuilder.cpp, apl_phoncalc.cpp, apl_shellhandle.cpp, apl_supercell.cpp, README_AFLOW_APL.TXT)
        (AUROSTD: aurostd.h, main.cpp)
3.1.219 - 2019/01/20
        Location: http://materials.duke.edu/AFLOW/aflow.3.1.219.tar.xz
        -- small modifications for --aflow_proto (--generate_aflowin_only) that enable aflow.in generation on any mac (CO)
        -- fixed JSON output chull (CO)
        (AFLOW: aconvasp_main.cpp, avasp.cpp, chull.cpp, Makefile)
3.1.218 - 2019/01/14
        Location: http://materials.duke.edu/AFLOW/aflow.3.1.218.tar.xz
        -- added defaults/options for CMU EULER machine (--machine=cmu_euler); also added in aflowrc (DX)
        -- modified AEL/AGL aflow.in keys (CT)
        -- aurostd::xoption: fixed bug in addattachedscheme, added additional Boolean functionality in options2entry. (ME)
        -- Added debug options to AAPL. (ME)
        -- Improved APL and AAPL defaults. (ME)
        -- Integrated APL and AAPL into the standardized aflow.in creator for VASP calculations. (ME)
        -- Updated the APL README. (ME)
        -- Fixed bugs for APL and AAPL output file names. (ME)
        -- Updated the PREC=PHONONS INCAR parameters. (ME)
        -- Added RELAX feature to APL: structures can now be relaxed specifically for phonon calculations inside the APL environment. (ME)
        -- Added features to handle NCPUS=MAX. (ME)
        -- *NEW* automatic aflow.in generator for APL/AAPL/POCC (beta) (CO+ME)
        -- integrated POCC into the standardized aflow.in creator for VASP calculations (ME)
        -- added pocc params and tol to --proto (CO)
        -- added aflags to APL so sym analysis works with -D (CO)
        -- added SYMMETRIZE=OFF option for APL distortions (CO)
        -- added --aflow_proto options: --bader, --spin_remove_relax_1 _2, --kscheme _static, --kppra _static, --relax_count=XX, --run_relax_static, --run_relax_static_bands (CO)
        -- patched PrototypeLibrariesSpeciesNumber() to handle ANY ICSD (CO)
        -- added -001 for select ANRL prototypes (CO)
        -- added pseudopotential information to --aflow_proto directory + system name (CO)
        -- fixed m_initialized in chull/pocc (CO)
        -- added chull plotting functionality: if unstable, figure out how far above hull to plot automatically (CO)
        -- modified plot axes titles in chull (CO)
        -- added more fixes for "Reciprocal lattice and k-lattice belong to different class of lattices", off until further testing (CO)
        -- moved pocc settings to aflow.rc (CO)
        -- now write out all derivative structures, unique derivative structures, hnf matrices, and site configurations in pocc (CO)
        -- fixed pocc partial occupancy optimizer table settings (CO)
        -- added AEL/AGL settings to aflow.in generator (CO)
        (AFLOW: aconvasp_main.cpp, aflow.h, aflowlib.h, aflowlib_libraries.cpp, aflowlib_web_interface.cpp, aflowrc.cpp, avasp.cpp, chull.cpp, contrib_shidong.cpp, ifrozsl.cpp, init.cpp, ivasp.cpp, kaims.cpp, kbin.cpp, kvasp.cpp, Makefile, modules.cpp, neighbours.cpp, pflow.h, pocc.cpp, pocc.h, pocc_old.cpp, pthreads.cpp, README_AFLOW_ACONVASP.TXT, README_AFLOW_AFLOWRC.TXT, symmetry.cpp, xatom.cpp, xclasses.cpp, xproto.cpp)
        (ANRL: aflow_anrl.cpp)
        (AEL: ael_elasticity.cpp, README_AFLOW_AEL.TXT)
        (AGL: agl_debye.cpp, README_AFLOW_AGL.TXT)
        (APL: aapl_setup.cpp, aapl_tcond.cpp, apl_dirphoncalc.cpp, apl_doscalc.cpp, apl.h, apl_hsqpoints.cpp, apl_kphonons.cpp, apl_lrphoncalc.cpp, apl_pdisc.cpp, apl_phoncalc.cpp, apl_supercell.cpp, apl_thermalpc.cpp, qha_aflowin_creator.cpp, qha_eosrun.cpp, README_AFLOW_APL.TXT)
        (AUROSTD: aurostd.h, boot.cpp, main.cpp, xerror.cpp, xoption.cpp)
3.1.217 - 2018/12/13
        Location: http://materials.duke.edu/AFLOW/aflow.3.1.217.tar.xz
        -- Added LIB2LIB function to automatically perform AEL and AGL post processing when running LIB2RAW (CT)
        -- Updated LIB2RAW and webpage generation functions to incorporate additional AEL and AGL properties (CT)
        -- Added conversion of pressure extracted from OUTCAR file from kB to GPa in AEL and AGL to keep units consistent (CT)
        -- added species scaling to volume for ANRL prototypes, if --params=-1.0,... (DX)
        -- added ANRL prototype for the kesterite structure (DX)
        -- improved CIF reader, i.e., account for different formats and partial occupation (DX)
        -- fixed bug in kpath determination (primitive vs original lattice) (DX)
        (AFLOW: aconvasp_main.cpp, anrl.cpp, xatom.cpp, AFLOW_README_PROTO.TXT, aflow.h, aconvasp_main.cpp, ael_elastic_fit.cpp, ael_elasticity.cpp, agl_debye.cpp, agl_electronic.cpp, init.cpp, xclasses.cpp, aflowlib.h, aflowlib_libraries.cpp, aflowlib_web_interface.cpp, Makefile, README_PROTO.TXT)
        (ANRL: ANRL_CPPS_20180710/aflow_anrl_A2BCD4_tI16_82_ac_b_d_g.cpp, ANRL_CPPS_20180710/aflow_anrl_list.cpp)
3.1.216 - 2018/12/05
        Location: http://materials.duke.edu/AFLOW/aflow.3.1.216.tar.xz
        -- fixed std in AAPL (ME)
        -- added seven SQS structures to ANRL prototypes (DX)
        -- Write Gibbs free energy as a function of pressure and temperature in AFLOW readable format for future phase diagram application (CT)
        -- Add option to suppress extrapolation in Hugoniot relation calculation (CT)
        -- Functions to extract electronic properties as a function of pressure from AGL data (CT)
        -- Calculate and write additional elastic properties from AEL (Young's modulus, Pugh's modulus ratio) (CT)
        -- Flattened JSON structure used for writing and storing elastic stiffness and compliance tensors (CT)
        -- fixed anisotropy spelling (CO)
        -- added ISMEAR/SIGMA VASP option (CO)
        -- rerouted GetAtomVolume() and GetAtomMass() for properly cleaning pp (CO)
        -- added N+1 analysis to chull (CO)
        -- removed _pc from QH_ENERGIES() class (CO)
        (AUROSTD: AUROSTD/aurostd.h, main.cpp, xcombos.cpp, xcombos.h)
        (ANRL: ANRL_CPPS_20180710/aflow_anrl_A3B13_oC32_38_ac_a2bcdef.cpp, ANRL_CPPS_20180710/aflow_anrl_A3B5_oC32_38_abce_abcdf.cpp, ANRL_CPPS_20180710/aflow_anrl_A5B11_mP16_6_2abc_2a3b3c.cpp, ANRL_CPPS_20180710/aflow_anrl_AB3_mC32_8_4a_12a.cpp, ANRL_CPPS_20180710/aflow_anrl_AB3_mC32_8_4a_4a4b.cpp, ANRL_CPPS_20180710/aflow_anrl_AB7_hR16_166_c_c2h.cpp, ANRL_CPPS_20180710/aflow_anrl_AB_aP16_2_4i_4i.cpp, ANRL_CPPS_20180710/aflow_anrl_list.cpp)
        (AFLOW: ael_elastic_fit.cpp, ael_elasticity.cpp, ael_elasticity.h, agl_debye.cpp, agl_debye.h, agl_electronic.cpp, agl_hugoniot.cpp, anrl.cpp, avasp.cpp, chull.cpp, chull.h, aflow.cpp, aflow.h, ivasp.cpp, kaims.cpp, kvasp.cpp, aflowlib.h, aflowlib_libraries.cpp, aflowlib_web_interface.cpp, pocc.cpp, pocc.h, xatom.cpp, xclasses.cpp, xproto.cpp, xproto_gus.cpp, APL/aapl_cluster.cpp, APL/aapl_ifcs.cpp, APL/aapl_tcond.cpp, APL/apl.h, APL/apl_kphonons.cpp, APL/qha_energies.cpp, Makefile, README_AFLOW_AEL.TXT, README_AFLOW_AGL.TXT, README_AFLOW.TXT, README_CONTRIBS.TXT)
3.1.215 - 2018/12/04
        Location: http://materials.duke.edu/AFLOW/aflow.3.1.215.tar.xz
        -- added machinery for vaiud (auid bytes for the AUID directory cashed) (SC)
	      aflowlib.h aflowlib_libraries.cpp aflowlib_web_interface.cpp aflow.h aflow_aflowrc.cpp aflow_init.cpp
3.1.214 - 2018/11/30
        Location: http://materials.duke.edu/AFLOW/aflow.3.1.214.tar.xz
        -- added auid.out and auid.json to RAW/WEB (SC)
3.1.213 - 2018/11/27
        Location: http://materials.duke.edu/AFLOW/aflow.3.1.213.tar.xz
        -- added LIB0 (a bunch of h and cpp) (SC)
3.1.212 - 2018/11/12
        Location: http://materials.duke.edu/AFLOW/aflow.3.1.212.tar.xz
        -- in --bzd command, added option to transform high-symmetry kpaths to input lattice representation with [--transform2original] (DX)
        -- in --bzd command, added option to print transformation matrices between input lattice and AFLOW standard lattice [--print_transformation_matrix] (DX)
        -- store both the coordinate system and unit cell (rigid rotation) transformations in xstructure (DX)
        -- created _kpoints class; easier to transform and print kpoint information (DX)
        (AFLOW: aflow.h, aconvasp_main.cpp, lattice.cpp, pflow.h, xatom.cpp, README_AFLOW_ACONVASP.TXT)
3.1.211 - 2018/10/19
        Location: http://materials.duke.edu/AFLOW/aflow.3.1.211.tar.xz
        -- added Pearson coefficient to element properties (ME)
        -- fixed some constants in xscalar (ME)
        -- Rewrote AAPL to be faster, require less DFT calculations, and include four-phonon processes. (ME)
        -- Added more functionality to xvector and xmatrix for complex numbers. (ME)
        -- Added ability to update progress bar using percentages instead of indices (ME)
        -- Redesigned xtensor to be more lightweight and faster. (ME)
        -- Fixed bug in aurostd::xcombos::reset() (ME)
        -- Fixed minor typos (ME)
        -- Edited APL readme for grammar and clarity, and added new AAPL features (ME)
        -- Added APL and AAPL parameters to the aflow.rc (ME)
        -- Reformatted exception readme to be more consistent with other readmes and fixed typos (ME)
        -- updated get_datetime_formatted() and StringsAlphabetic() (CO)
        -- new chull date format avoids time stamp, too much resolution (CO)
        -- added png output option for chull and resolution option to aflowrc (CO)
        -- switched to tight tol spacegroups (vsg2) in chull (CO)
        -- centralized checking sign of distances in chull, then flipped sign of distance to hull to be positive by default (CO)
        -- funneled all points of facet through addVertex() (CO)
        -- fixed facet content tolerance scaling with increasing dimensionality, important for 6D hulls (CO)
        -- added default initializations to a bunch of variables in chull to avoid spurious warnings (CO)
        -- added polymorph case to decomposition phases and coefficients (CO)
        -- allow for eq_g_states to be calculated on the fly if not already calculated (CO)
        -- intelligently avoid printing unknown (or unset) stability criterion (CO)
        -- fixed unsorted directories in aflow_compare_structure (CO)
        -- now check for negative coefficients when balancing chemical equations, means we missed the facet (CO)
        -- correctBadDatabase() now checks for unaries too (as per apennsy) (CO)
        -- skipping ".old" prototypes (CO)
        -- fixed shidong warnings with strncat (CO)
        (AUROSTD: boot.cpp, AUROSTD/aurostd.h, main.cpp, xcombos.cpp, xcombos.h, xcomplex.cpp, xcomplex.h, xmatrix.cpp, xmatrix.h, xtensor.cpp, xtensor.h, xvector.cpp, xvector.h)
        (AFLOW: aconvasp_main.cpp, aflowrc.cpp, chull.cpp, chull.h, compare_structure.cpp, contrib_shidong_auxiliary.cpp, aflowlib_web_interface.cpp, pflow_funcs.cpp, APL/aapl_cluster.cpp, APL/aapl_ifcs.cpp, APL/aapl_setup.cpp, APL/aapl_tcond.cpp, APL/apl_atomic_disp.cpp, APL/apl_dirphoncalc.cpp, APL/apl_dm_pdos_save.cpp, APL/apl_doscalc.cpp, APL/apl_group_velocity.cpp, APL/apl_gsa.cpp, APL/apl.h, APL/apl_hsqpoints.cpp, APL/apl_kphonons.cpp, APL/apl_logger.cpp, APL/apl_lrphoncalc.cpp, APL/apl_pdisc.cpp, APL/apl_phoncalc.cpp, APL/apl_supercell.cpp, APL/apl_thermalpc.cpp, APL/qha3phonons_eos.cpp, APL/qha_aflowin_creator.cpp, APL/qha_dm_pdos_save.cpp, APL/qha_eosrun.cpp, APL/qha_gruneisen.cpp, APL/scqha_gruneisen.cpp, APL/scqha_T_freqs.cpp, Makefile, README_AFLOW_ACONVASP.TXT, README_AFLOW_APL.TXT, README_AFLOW_CHULL.TXT, README_AFLOW_EXCEPTIONS.TXT)
3.1.210 - 2018/10/01
        Location: http://materials.duke.edu/AFLOW/aflow.3.1.210.tar.xz
        -- changed 8 ANRL prototype labels (part 2) to match with Wyckoff positions in reference literature (DX)
        -- fixed prototype names for A4BC4D_tP10_123_gh_a_i_d and AB_hP6_144_a_a in aflow_anrl_list.cpp (DX) 
        -- added Strukturbericht designations to aflow_anrl_list.cpp (DX)
        -- fixed minimum enumerated Wyckoff letter determination; more robust (DX)
        -- cleaned workflow for Wyckoff functions (DX)
        -- added more debugging messages to symmetry functions (DX)
        (AFLOW: ANRL/aflow_anrl_list.cpp ANRL/aflow_anrl_A12B36CD12_cF488_210_h_3h_a_fg.cpp ANRL/aflow_anrl_A3B3C_hP14_176_h_h_c.cpp ANRL/aflow_anrl_A3B_hP8_176_h_c.cpp ANRL/aflow_anrl_AB3C_cP60_201_be_fh_g.cpp ANRL/aflow_anrl_A3B2_hP10_176_h_bc.cpp ANRL/aflow_anrl_A3BC_hP10_188_k_c_a.cpp ANRL/aflow_anrl_AB3C16_cF160_203_a_bc_eg.cpp ANRL/aflow_anrl_AB_hP4_156_ab_ab.cpp Makefile anrl.cpp symmetry_spacegroup.cpp symmetry_spacegroup.h symmetry_spacegroup_functions.cpp)
3.1.209 - 2018/08/31
        Location: http://materials.duke.edu/AFLOW/aflow.3.1.209.tar.xz
        -- added all origin choice 2 possibilities to ITC space group list (DX)
        -- added all rhombohedral setting possibilities to ITC space group list (DX)
        -- added monoclinic unique axis choices (b or c) to ITC space group list (DX)
        -- added SYM::findRhombohedralSetting() in space group functions to distinguish between hexagonal and rhombohedral settings (DX)
        -- added other settings for Hall space group symbol (settings 1 or 2, H or R for rhombohedral, and unique axis-b or -c for monoclinic systems) (DX)
        -- added CIF reader; can read/expand CIFs with only representative Wyckoff position specified in settings 1 or 2 (H or R for rhombohedral systems and unique axis-b or -c for monoclinic systems) (DX)
        -- improved CIF writer; default functionality calculates the symmetry and prints the representative Wyckoff positions (DX)
        -- added symmetry tolerance option to CIF writer via --cif[=<tolerance>] (default: tight; other options: loose, <number>) (DX)
        -- added space group setting option to CIF writer via [--setting=1| =2] (default: 1) (DX)
        -- added [--no_symmetry] option to CIF writer, which returns CIF as space group 1 (DX)
        -- added space group setting option to --wyccar via [--setting=1| =2] (default: 1) (DX)
        -- added space group setting option to --sgdata and --edata via [--setting=1| =2] (default: 1) (DX)
        -- added [--no_scan] and [--magmom] options to --wyccar and moved function to pflow::WYCCAR() (DX)
        -- added more debugging messages to space group functions (ConventionalCell(), SpaceGroup_ITC(), etc.) (DX)
        -- changed ANRL prototype A6B2C_tP18_128_eh_d_b to A6B2C_tP18_128_eh_d_a (b vs a Wyckoff letter); consistent with reference (DX)
        -- fixed bug in minimumDistanceVector(); should return xvector<double> not double (DX)
        (AFLOW: ANRL/aflow_anrl_list.cpp, ANRL/aflow_anrl_A6B2C_tP18_128_eh_d_a.cpp, Makefile, README_AFLOW_ACONVASP.TXT, README_AFLOW_SYM.TXT, aflow.h, aconvasp_main.cpp, anrl.cpp, pflow.h , pflow_print.cpp, symmetry.cpp, symmetry_spacegroup.cpp, symmetry_spacegroup.h, symmetry_spacegroup_ITC_library.cpp, symmetry_spacegroup_functions.cpp, xatom.cpp)
3.1.208 - 2018/08/27
        Location: http://materials.duke.edu/AFLOW/aflow.3.1.208.tar.xz
        -- new small banner style in chull (CO)
        -- perform thermo loop with static run in aflowlib_libraries (CO)
        -- added xoption to edata and sgdata functions; stores all data (DX)
        -- added more keywords to aflowlib entry (crystal_family, crystal_system, point_group_Hermann_Mauguin, point_group_Schoenflies, point_group_orbifold, point_group_type, point_group_order, point_group_structure, Bravais_lattice_lattice_type, Bravais_lattice_lattice_system, Bravais_superlattice_lattice_type, Bravais_superlattice_lattice_variation_type, Bravais_superlattice_lattice_system, Pearson_symbol_superlattice, reciprocal_geometry, reciprocal_volume_cell, reciprocal_lattice_type, reciprocal_lattice_variation_type, Wyckoff_letters, Wyckoff_multiplicities, Wyckoff_site_symmetries) (DX)
        -- new aflowlib keywords extracted from xoption and integrated into aflowlib.out/.json (DX)
        -- prepared website function to read in new keywords once database is populated; currently commented out (DX)
        -- fixed typo in sgdata; Shoenflies is now Schoenflies (DX)
        -- added functions to create Wyckoff strings in aflowlib entry; ExtractWyckoffLettersString(), ExtractWyckoffMultiplicitiesString(), and ExtractWyckoffSiteSymmetriesString() (DX)
        (AUROSTD: xoption.cpp)
        (AFLOW: aconvasp_main.cpp, aflowrc.cpp, pflow.h, pflow_print.cpp, symmetry_spacegroup.h, symmetry_spacegroup_functions.cpp, aflowlib.h, aflowlib_libraries.cpp, aflowlib_web_interface.cpp)
3.1.207 - 2018/08/19
        Location: http://materials.duke.edu/AFLOW/aflow.3.1.207.tar.xz
        -- integrated new html for entry page (JPO)
        -- fixed xaxis of bands plotter for entry page (PC)
        -- Improved distribution of APL calculations over threads. (ME)
        -- Added function to SYM that returns the minimum distance vector. (ME)
        -- Added docstring to xcombos. (ME)
        -- added xvector::normalizeSumToOne() (CO)
        -- changed decomposition reaction to atomic concentrations (CO)
        -- added fractional_compound to chull output (CO)
        -- replaced AFLOWLogicError() and AFLOWRuntimeError() with xerror() (CO)
        -- added chull plot ICSD labels mode (CO)
        -- revamped small banner setting (CO)
        -- added verbose output if skipping entries above/below half hull (CO)
        -- added --output=png --png_resolution=500 options to chull (CO)
        -- added --keep=gpl to phonons gnuplot script (CO)
        (AUROSTD: boot.cpp, AUROSTD/aurostd.h, xcombos.cpp, xscalar.cpp, xscalar.h, xvector.cpp, xvector.h)
        (AFLOW: aconvasp_main.cpp, aflowrc.cpp, avasp.cpp, bader.cpp, chull.cpp, chull.h, aflow.cpp, aflow.h, aflowlib_webapp_bands.js, aflowlib_web_interface.cpp, pflow_funcs.cpp, pflow.h, pocc.cpp, symmetry.cpp, APL/aapl_tcond.cpp, APL/apl_atomic_disp.cpp, APL/apl_dm_pdos_save.cpp, APL/apl_doscalc.cpp, APL/apl_group_velocity.cpp, APL/apl.h, APL/apl_hroutines.cpp, APL/apl_pdisc.cpp, APL/qha3phonons_eos.cpp, APL/qha_dm_pdos_save.cpp, APL/qha_gruneisen.cpp, APL/scqha_eos.cpp, APL/scqha_gruneisen.cpp, APL/scqha_T_freqs.cpp, Makefile, README_AFLOW_ACONVASP.TXT, README_AFLOW_AFLOWRC.TXT, README_AFLOW_CHULL.TXT)
3.1.206 - 2018/08/08
        Location: http://materials.duke.edu/AFLOW/aflow.3.1.206.tar.xz
        -- Fix JVXL (SC)
3.1.205 - 2018/07/27
        Location: http://materials.duke.edu/AFLOW/aflow.3.1.205.tar.xz
        -- Improved destructor for xtensor (ME)
        -- Added function to test if xvector is a zero vector (ME)
        -- fixed parameter list for ANRL prototype (A_hR105_166_bc9h4i); z2 to x2 (DX)
  	-- more rigorous check for atoms within the new cell in GetSuperCell(); check periodic images of atoms (DX)
  	-- fixed "over-reduced" issue in primitivization routine in space group function (DX)
  	-- added roundoff to axis and SU2 matrix in JSON output of symmetry elements (DX)
  	-- fixed function for printing fractions in general Wyckoff positions (DX)
        -- created --generate_aflowin_only (CT)
        -- QHA3P and SCQHA conflict resolved (PN)
        -- reorganize QHA modes (PN)
        -- added four QHA3P options (PN)
        -- reorganize QHA, SCQHA, and QHA3P options (PN)
        -- filename changed and accordingly modified in QHA-README (PN)
        -- replaced some QHA functions with aurostd (PN)
        -- fixed slab AddAtom() function (CO+DU)
        -- added --readme=aflowrc (CO)
        -- fixed --readme=xaflow for local configuration (CO)
        -- fixed a few warnings for beta (CO)
        -- fixed AMIX/BMIX typo (CO)
        -- added defaults/options for DOD CONRAD machine (--machine=dod_conrad); also added in aflowrc (DX)
        (AUROSTD: xscalar.cpp, xscalar.h, xtensor.cpp, xvector.cpp, xvector.h)
        (AFLOW: aflowrc.cpp, avasp.cpp, chull.cpp, aflow.cpp, data.cpp, aflow.h, init.cpp, ivasp.cpp, kbin.cpp, kvasp.cpp, aflowlib_webapp_entry.js, aflowlib_web_interface.cpp, pocc_old.cpp, surface.cpp, symmetry.cpp, symmetry_spacegroup.cpp, symmetry_spacegroup_functions.cpp, xatom.cpp, xclasses.cpp, ANRL_CPPS_20180710/anrl_list.cpp, APL/apl_group_velocity.cpp, APL/apl.h, APL/apl_kphonons.cpp, APL/qha3phonons_eos.cpp, APL/qha_aflowin_creator.cpp, APL/qha_energies.cpp, APL/qha_eos.cpp, APL/qha_gruneisen.cpp, APL/scqha_eos.cpp, APL/scqha_gruneisen.cpp, APL/scqha_T_freqs.cpp, Makefile, README_AFLOW_AEL.TXT, README_AFLOW_AFLOWRC.TXT, README_AFLOW_AGL.TXT, README_AFLOW_POCC.TXT, README_AFLOW_QHA_SCQHA_QHA3P.TXT, README_AFLOW.TXT, README_AFLOW_XAFLOW.TXT)
3.1.204 - 2018/07/12
        Location: http://materials.duke.edu/AFLOW/aflow.3.1.204.tar.xz
        -- updated QHA and added QHA3P and SCQHA functionality (PN)
        -- Restrucured xcombos. Added enumerations. (ME) [AUROSTD/aflow_xcombos.cpp, AUROSTD/aflow_xcombos.h]
        -- Introduced exception handlier class aurostd::xerror. (ME)
        -- Introduced xtensor class for tensors of arbitrary dimension. Other xtensor classes are obsolete now. (ME).
        -- Changed all current xtensor3 instances to the new xtensor format. (ME)
        -- Added Kronecker product to xmatrix. (ME)
        -- Option to write and use AEL data at lowest finite pressure where the material is elastically stable (CT)
        -- Option to specify a separate set of finite pressures for AEL calculations than are used for AGL post-processing (CT)
        -- Integrated workflow option for using finite pressure Poisson ratio in AGL calculations (CT)
        -- Write nominal target pressure and calculated external pressure for AEL calculations in aflow.ael.out file (CT)
        -- Fixed keyword in JSON output file (CT)
        -- Increase grid for AGL DOSCAR (CT)
        -- cleaning up webapp_bands.js and added more mouse functionality (PC)
        -- added citation information to entry page (PC)
        -- added ANRL prototypes from part 2 of library (302 prototypes) (DX)
        -- added option to print symbolic math representation of ANRL prototypes (--add_equations or --equations_only) in aims and vasp formats (DX)
        -- updated DOI for ANRL part 1 and added arXiv for part 2 to title line of each prototype (DX) 
        -- fixed bug with --vasp keyword, i.e., need to check if used with --proto command (DX) 
        -- removed unused variables in standard lattice function (DX)
        -- added applyCombo() to xcombos (CO)
        -- fixed wget *.xz issue if *.xz already exists (CO)
        -- fixed apl2agr to handle xz compression format (CO)
        -- fixed --aflow_proto empty BZ issue, occurs when structure is downloaded from online (CO)
        -- fixed reading in forces from aims.out (CO)
        -- force species input for aims structure (CO)
        -- added checks for broken API (CO)
        -- added GENERATOR to aflow.in generation (CO)
        -- added auid to chull PDF output (CO)
        -- fixed bader num_each_type issue (relax2 vs. static primitivization) (CO)
        -- fixed command line aflow_qmvasp generation (CO)
        -- fixed search for ./aflow_data issue upon initial installation (CO)
        -- PARTCAR now handles '+' in write out (CO)
        -- fixed AddAtom() to handle different occupations (CO)
        -- added combination parameters to chull (CO)
        -- fixed aflowrc load issue (remove spaces between quotes and comment) (CO)
        (AUROSTD: boot.cpp, AUROSTD/aurostd.cpp, AUROSTD/aurostd.h, main.cpp, xcombos.cpp, xcombos.h, xerror.cpp, xerror.h, xmatrix.cpp, xmatrix.h, xtensor.cpp, xtensor.h)
        (AFLOW: aconvasp_main.cpp, aflowrc.cpp, anrl.cpp, avasp.cpp, bader.cpp, bader.h, chull.cpp, chull.h, aflow.cpp, data.cpp, aflow.h, init.cpp, ivasp.cpp, kbin.cpp, lattice.cpp, aflowlib_libraries.cpp, aflowlib_webapp_bands.js, aflowlib_web_interface.cpp, oaims.cpp, ovasp.cpp, pflow.h, pocc.cpp, pocc.h, surface.cpp, xatom.cpp, xclasses.cpp, xproto.cpp, ANRL_CPPS_20180710, APL/apl_atomic_disp.cpp, APL/apl_doscalc.cpp, APL/apl_group_velocity.cpp, APL/apl.h, APL/apl_hroutines.cpp, APL/apl_hsqpoints.cpp, APL/apl_kphonons.cpp, APL/apl_ltetdos.cpp, APL/apl_mpmesh.cpp, APL/apl_pdisc.cpp, APL/apl_phoncalc.cpp, APL/apl_thermalpc.cpp, APL/apl_uniform_mesh.cpp, APL/qha3phonons_eos.cpp, APL/qha_aflowin_creator.cpp, APL/qha_dm_pdos_save.cpp, APL/qha_energies.cpp, APL/qha_eoscalc.cpp, APL/qha_eos.cpp, APL/qha_gruneisen.cpp, APL/scqha_eos.cpp, APL/scqha_gruneisen.cpp, APL/scqha_T_freqs.cpp, Makefile, README_AFLOW_ACONVASP.TXT, README_AFLOW_AEL.TXT, README_AFLOW_AGL.TXT, README_AFLOW_ANRL.TXT, README_AFLOW_APL.TXT, README_AFLOW_CHULL.TXT, README_AFLOW_EXCEPTIONS.TXT, README_AFLOW_POCC.TXT, README_AFLOW_QHA_SCQHA_QHA3P.TXT, README_AFLOW.TXT, README_AFLOW_XAFLOW.TXT, README_CONTRIBS.TXT)
3.1.203 - 2018/06/15
        Location: http://materials.duke.edu/AFLOW/aflow.3.1.203.tar.xz
        -- fixed tolerance scan issue in edata (try new tolerance from PrintSGData() on GetLatticeType() routine before changing tolerance) (DX)
        -- fixed primitivization routine in aflowSG functions (Minkowski/Niggli to fix left-handed candidate lattices and recheck moduli after Minkowski/Niggli) (DX)
        -- check all possible generator choices to match to ITC convention before changing tolerance (DX)
        -- added more rigorous check of tetragonal symmetry operations for determining conventional cell (DX)
        -- added generator information for P1 symmetry systems (DX)
        -- added check of Cartesian distance before removing fractional copies in GetPrimitive() (DX)
        (AFLOW: lattice.cpp, pflow_print.cpp, symmetry_spacegroup.cpp, symmetry_spacegroup_ITC.cpp, xatom.cpp) 
3.1.202 - 2018/06/07
        Location: http://materials.duke.edu/AFLOW/aflow.3.1.202.tar.xz
        -- dropping EXTRA to AFLOW3_FREE/EXTRA on local machine or wget (SC)
3.1.201 - 2018/06/04
        Location: http://materials.duke.edu/AFLOW/aflow.3.1.201.tar.xz
        -- more space saving in lib2raw (linking OUTCAR.relax instead of copying) SC
3.1.200 - 2018/05/27
        Location: http://materials.duke.edu/AFLOW/aflow.3.1.200.tar.xz
        -- fixed structure rescaling issue for space group determination (affecting LIB4) (DX)
        -- print geometry file location for errors/debug (DX)
        -- added more debugging messages along with file location in symmetry functions (DX) 
        -- initialize variables for -O3 in symmetry and structure comparison routines (DX)
        -- speed increase for minimumDistance() function (DX)
        -- speed increase for primitivization routine in aflowSG functions (DX)
        -- fixed Wyckoff position typo for space group 62 (8d not 8e) (DX)
        -- fixed Wyckoff position typo for space group 89 (4i not 2i) (DX)
        (AFLOW: aflow.h, aconvasp_main.cpp, compare_structure.cpp, compare_structure_function.cpp, pflow_print.cpp, symmetry.cpp, symmetry_spacegroup.cpp, symmetry_spacegroup_ITC_library.cpp, symmetry_spacegroup_functions.cpp, xatom.cpp, xproto.cpp, aflowlib_libraries.cpp)
3.1.199 - 2018/05/27
       Location: http://materials.duke.edu/AFLOW/aflow.3.1.199.tar.xz
	      -- compressing aflow.***.json/out in LIB2RAW and linking them (SC)
        -- removing the brainy/useless stuff about file compression in aurostd (SC)
	      -- fighting sloppyness in aflow_libraries about aflow_pgroup[x][_xtal] (SC)
	      -- fixed aflow_libraries about compress, delete and link files (SC)
	      -- fixed inconsitencies in aflow_convasp_main compress (SC)
	      -- fixed as bunch of inconsistencies in compressing and XHOST.command (SC)
	      -- more inconsistencies RAW-WEB in aflow_libraries  (SC)
	      -- fixed removal useless files in LIB2RAW (SC)
	      -- added BZ2XZ engine to aurostd_main (SC)
	      -- added GZ2XZ engine to aurostd_main (SC)
	      -- added ZIP2ZIP engine to aurostd_main (SC)
3.1.198 - 2018/05/24
        Location: http://materials.duke.edu/AFLOW/aflow.3.1.198.tar.xz
        -- fixed bader extension finder for --lib2raw (CO)
        (AFLOW: bader.cpp, bader.h, aflowlib_libraries.cpp, Makefile)
3.1.197 - 2018/05/24
        Location: http://materials.duke.edu/AFLOW/aflow.3.1.197.tar.xz
        -- updates to entry page bands plotter (PC)
        -- added some helpful comments for getGeneralNormal(), CMdet(), and ZVAL in bader (CO)
        -- check if /www directory exists for jmol display on entry page (CO)
        (AUROSTD: xmatrix.cpp, xvector.cpp)
        (AFLOW: bader.cpp, chull.cpp, aflowlib_webapp_bands.js, aflowlib_web_interface.cpp, Makefile)
3.1.196 - 2018/05/21
        Location: http://materials.duke.edu/AFLOW/aflow.3.1.196.tar.xz
        -- fixed entry page property line wrapping issues (PC)
        -- added button for spin-polarized band structure selection in webapp (PC)
        -- fixed precision inconsistency printing xstr.json (FK)
        -- added some -O3 compatibility (FK)
        -- citation added to aflow_aapl_pairs.cpp (ME)
        -- fixed bug in aflow_kvasp.cpp that prevented the creation of the primitive cell structure for APL, AAPL, and QHA calculations (ME)
        -- implemented combinations with repetitions with sequence taken into account (ME)
        -- moved the code to check for input and output files in APL into separate functions to make them available for AAPL, remove duplicate code, and make the code more readable (ME)
        -- removed the ENCUT and EDIFF tags from AAPL input files as they may result in lower cut-off energies and higher energy differences (ME)
        -- fixed gcc8 issue in AGL (CO)
        -- added simplex content and hypercollinearity properties to convex hull data (CO)
        -- decoupled internal links between graph2doc and withindoc (CO)
        -- fixed site error calculation in POCC for vacancies (CO)
        -- added eyes/ones xmatrix constructors (CO)
        -- added Cayley-Menger determinant to xmatrix (CO)
        -- included cstdlib in aflow_data.cpp for compilation on qrats (CO)
        (AUROSTD: boot.cpp, xcombos.cpp, xcombos.h, xmatrix.cpp, xmatrix.h, xvector.cpp)
        (AFLOW: aconvasp_main.cpp, apennsy_main.cpp, chull.cpp, chull.h, contrib_shidong_auxiliary.cpp, data.cpp, aflow.h, kvasp.cpp, aflowlib.h, aflowlib_libraries.cpp, aflowlib_webapp_bands.js, aflowlib_web_interface.cpp, pflow_funcs.cpp, pflow.h, pocc.cpp, pocc.h, pocc_old.cpp, pocc_old.h, xatom.cpp, APL/aapl_tensor.cpp, APL/apl_dirphoncalc.cpp, APL/apl.h, APL/apl_phoncalc.cpp, APL/apl_thermalpc.cpp, Makefile)
3.1.195 - 2018/05/21
        Location: http://materials.duke.edu/AFLOW/aflow.3.1.195.tar.xz
        -- beta of release with XZ (SC)
3.1.194 - 2018/05/16
        Location: http://materials.duke.edu/AFLOW/aflow.3.1.194.tar.xz
        -- small bug fixes for g++/gcc 7 and 8 (SC)
        -- preparing for xz compression (SC) 
        194 xatom.cpp  aurostd.h aurostd_main.cpp pthread.cpp README_SCRIPTING README_AFLOW init.cpp aflow.cpp aconvasp_main.cpp
        194c fix aconvasp_main.cpp
	194d avasp.cpp ael_elasticity.cpp ael_get_stress.cpp agl_debye.cpp agl_get_ev.cpp contrib_cormac.cpp contrib_junkai_phasediag.cpp
	194e avasp.cpp xatom.cpp  aurostd_main libraries.cpp ael_elasticity.cpp ael_get_stress.cpp agl_debye.cpp agl_get_ev.cpp contrib_cormac.cpp aconvasp_main.cpp pthread.cpp init.cpp aflow.cpp (heavy)
	194f good bye bzip2 (SC)
	194g aflow_contrib_wahyu.cpp 
	194h aflow.cpp aflow_estructure.cpp aflow_ifrozsl.cpp aflow_ivasp.cpp
	194i aflow_pthreads.cpp
	194j aflow_aflowrc.cpp
	194l BASE64 for pseudopotentials and aflow_data.cpp
	194m aflow_kbin.cpp aflow_kvasp.cpp
	194n aflowlib_web_interface.cpp aflow_matlab_funcs.cpp (EXTRA/MATLAB/plotband.m) aflow_ovasp.cpp aflow_pocc_edos.cpp
	shortened aflow_xatom.cpp working on ZVAL POMASS and removing all EXT stuff. Tests work.  Fixed even further aflow_pthread.cpp aflow_xproto_gus.cpp
3.1.193 - 2018/05/11
        Location: http://materials.duke.edu/AFLOW/aflow.3.1.193.tar.xz
        -- extending xoptions push pop (SC)
3.1.192 - 2018/05/10
        Location: http://materials.duke.edu/AFLOW/aflow.3.1.192.tar.xz
        -- extending xoptions push pop (SC)
3.1.191 - 2018/05/08
        Location: http://materials.duke.edu/AFLOW/aflow.3.1.191.tar.xz
        -- rationalized orthogonality search in xmatrix (SC)
        aurostd_xmatrix.h aurostd_xmatrix.cpp aflow.h
3.1.190 - 2018/05/08
        Location: http://materials.duke.edu/AFLOW/aflow.3.1.190.tar.xz
        -- fixed units in AGL output (CT)
        -- fixed permutation vector initialization in APL (required for compiling on DoD CONRAD machine) (DX)
        -- fixed bug in tolerance scan; was only scanning in one direction (DX) 
        -- created faster minimum cartesian distance calculator for skewed cells; fewer duplicate operations (DX) 
        -- fixed conflict between CUT_RAD and CUT_SHELL in AAPL (ME)
        -- properly added directory to bader error output (CO)
        -- fixed slow down with loadEntries() (stringElements2VectorElements()) (CO)
        -- fixed AIMS read-in issue with '#' comments (CO)
        -- added guard around BANDSDATA_JSON() for html generation (CO)
        -- fixed static compile settings (CO)
        -- fixed _sym_op.basis_map_calculated issue in ApplyAtom() for AAPL (CO)
        -- added xStream class for logging workflow updates (CO)
        -- fixed stability criterion vs. (Delta H) fonts in chull report (CO)
        -- substantial clean-up of classes in POCC in anticipation for AVASP_MakeSingleAFLOWIN integration (CO)
        -- added avasp function in preparation for AVASP_MakeSingleAFLOWIN integration (CO)
        -- added try/catches for easy debugging (CO)
        (AUROSTD: main.cpp)
        (AFLOW: aconvasp_main.cpp, aflowrc.cpp, agl_debye.cpp, avasp.cpp, bader.cpp, chull.cpp, chull.h, contrib_kesong_ipocc.cpp, aflow.cpp, aflow.h, ivasp.cpp, kbin.cpp, kvasp.cpp, aflowlib_web_interface.cpp, pflow.h, pocc.cpp, pocc.h, symmetry.cpp, xatom.cpp, xclasses.cpp, APL/aapl_pairs.cpp, APL/apl_kphonons.cpp, Makefile, README_AFLOW_ACONVASP.TXT, README_AFLOW_CHULL.TXT)
3.1.189 - 2018/05/04 -
        Location: http://materials.duke.edu/AFLOW/aflow.3.1.189.tar.xz
        Moved these defaults from aflow.h to aflow_aflowrc.cpp for user tuning (SC)
        #define DEFAULT_AFLOW_PRESCRIPT_OUT            string("aflow.prescript.out")  
        #define DEFAULT_AFLOW_PRESCRIPT_COMMAND        string("aflow.prescript.command")  
        #define DEFAULT_AFLOW_POSTSCRIPT_OUT           string("aflow.postscript.out")  
        #define DEFAULT_AFLOW_POSTSCRIPT_COMMAND       string("aflow.postscript.command") 
        #define DEFAULT_AFLOW_PGROUP_OUT               string("aflow.pgroup.out")
        #define DEFAULT_AFLOW_PGROUP_XTAL_OUT          string("aflow.pgroup_xtal.out")
        #define DEFAULT_AFLOW_PGROUPK_OUT              string("aflow.pgroupk.out")
        #define DEFAULT_AFLOW_PGROUPK_XTAL_OUT         string("aflow.pgroupk_xtal.out")
        #define DEFAULT_AFLOW_FGROUP_OUT               string("aflow.fgroup.out")
        #define DEFAULT_AFLOW_SGROUP_OUT               string("aflow.sgroup.out")
        #define DEFAULT_AFLOW_AGROUP_OUT               string("aflow.agroup.out")
        #define DEFAULT_AFLOW_IATOMS_OUT               string("aflow.iatoms.out")
        #define DEFAULT_AFLOW_PGROUP_JSON              string("aflow.pgroup.json")      
        #define DEFAULT_AFLOW_PGROUP_XTAL_JSON         string("aflow.pgroup_xtal.json") 
        #define DEFAULT_AFLOW_PGROUPK_JSON             string("aflow.pgroupk.json")    
        #define DEFAULT_AFLOW_PGROUPK_XTAL_JSON        string("aflow.pgroupk_xtal.json")
        #define DEFAULT_AFLOW_FGROUP_JSON              string("aflow.fgroup.json")   
        #define DEFAULT_AFLOW_SGROUP_JSON              string("aflow.sgroup.json")  
        #define DEFAULT_AFLOW_AGROUP_JSON              string("aflow.agroup.json")    
        #define DEFAULT_AFLOW_IATOMS_JSON              string("aflow.iatoms.json")   
        #define DEFAULT_AFLOW_ICAGES_OUT               string("aflow.icages.out")
        #define DEFAULT_AFLOW_SURFACE_OUT              string("aflow.surface.out")
        #define DEFAULT_AFLOW_QMVASP_OUT               string("aflow.qmvasp.out")
        #define DEFAULT_AFLOW_ERVASP_OUT               string("aflow.error.out")
        #define DEFAULT_AFLOW_IMMISCIBILITY_OUT        string("aflow.immiscibility.out")
        #define DEFAULT_AFLOW_MEMORY_OUT               string("aflow.memory.out")
        #define DEFAULT_AFLOW_FROZSL_INPUT_OUT         string("aflow.frozsl_input.out")
        #define DEFAULT_AFLOW_FROZSL_POSCAR_OUT        string("aflow.frozsl_poscar.out")
        #define DEFAULT_AFLOW_FROZSL_MODES_OUT         string("aflow.frozsl_energies.out")
        #define DEFAULT_AFLOW_FROZSL_EIGEN_OUT         string("aflow.frozsl_eigen.out")
        #define DEFAULT_AFLOW_END_OUT                  string("aflow.end.out")
3.1.188- 2018/05/03 -
       Location: http://materials.duke.edu/AFLOW/aflow.3.1.188.tar.xz
       Fixing kvasp.cpp (SC)
3.1.187- 2018/04/26 -
        Location: http://materials.duke.edu/AFLOW/aflow.3.1.187.tar.xz
        -- added missing scaling factor information to lattice for AIMS xstructure output (DX) 
        -- fixed bug in edata lattice type/variation determination; accounts for lattices that do not reflect crystal symmetry (DX) 
        -- fixed bug in edata reciprocal lattice type/variation determination; accounts for reciprocal lattices transformed from a lattice that does not reflect crystal symmetry (DX) 
        -- added directory (pwd) information to LDEBUG/ERROR messages for symmetry functions (DX)
        (AFLOW: aconvasp_main.cpp, lattice.cpp, symmetry.cpp, xatom.cpp) 
3.1.186- 2018/04/25 -
        Location: http://materials.duke.edu/AFLOW/aflow.3.1.186.tar.xz
        -- fixed bug in tolerance scan; was only scanning in one direction (DX) 
        -- created faster minimum cartesian distance calculator for skewed cells; fewer duplicate operations (DX) 
        (AFLOW: symmetry_spacegroup.cpp, symmetry.cpp) 
3.1.185- 2018/04/24 -
       Location: http://materials.duke.edu/AFLOW/aflow.3.1.185.tar.xz
       Fixing kvasp.cpp for dying jobs (SC)
3.1.184- 2018/04/23 -
       Location: http://materials.duke.edu/AFLOW/aflow.3.1.184.tar.xz
       Fixing ivasp.cpp for AFLOW_PSEUDOPOTENTIALS.TXT AFLOW_PSEUDOPOTENTIALS_LIST.TXT (SC)
       Tuning aflow_aflowrc.cpp for HYPERTHREADING in eos,draco,cobra,hydra (SC)
3.1.183- 2018/04/20 -
        Location: http://materials.duke.edu/AFLOW/aflow.3.1.183.tar.xz
        Fixing ovasp for METAGGA/isKINETIC (SC)
3.1.182- 2018/04/19 -
        Location: http://materials.duke.edu/AFLOW/aflow.3.1.182.tar.xz
        AFLOW_PSEUDOPOTENTIALS.TXT AFLOW_PSEUDOPOTENTIALS_LIST.TXT (SC)
3.1.181- 2018/04/17 -
        Location: http://materials.duke.edu/AFLOW/aflow.3.1.181.tar.xz
        Creating defaults in aflow_aflowrc.cpp for HYPERTHREADING in eos,draco,cobra,hydra (SC)
3.1.180- 2018/04/16 -
        Location: http://materials.duke.edu/AFLOW/aflow.3.1.180.tar.xz
        Creating defaults in aflow_aflowrc.cpp for NCPUS in eos,draco,cobra,hydra (SC)
3.1.179 - 2018/04/13 -
        Location: http://materials.duke.edu/AFLOW/aflow.3.1.179.tar.xz
        -- fixed PP settings for SCAN (RF)
        -- fixed warning in APIget() (CO)
        -- added relative stability criterion and latex-formatted sg's to chull properties list (CO)
        -- added control.in and geometry.in file name specification in aflowrc (CO)
        -- --generate now applies for aims output as well (CO)
        -- force aflow.in generation even for MODE=AIMS (CO)
        -- fixed k-point mismatch for non-primitive APL runs (CO)
        -- added MINATOMS_RESTRICTED tag for APL (CO)
        -- added functionality for user-defined path in phonon dispersion, specify coords/labels in aflow.in (CO)
        -- swapped out quser for qflow, but maintain backwards compatibility (CO)
        (AUROSTD: xoption.cpp, xoption.cpp, xoption.h, xoption.h, xvector.cpp, xvector.cpp, xvector.h, xvector.h)
        (AFLOW: aconvasp_main.cpp, aconvasp_main.cpp, aflowrc.cpp, aflowrc.cpp, avasp.cpp, avasp.cpp, chull.cpp, chull.cpp, chull.h, chull.h, compare_structure.cpp, compare_structure.cpp, contrib_kesong_hnfcell.cpp, contrib_kesong_hnfcell.cpp, contrib_kesong_ipocc.cpp, contrib_kesong_ipocc.cpp, contrib_kesong_pocc_basic.cpp, contrib_kesong_pocc_basic.cpp, aflow.cpp, aflow.cpp, aflow.h, aflow.h, init.cpp, init.cpp, kbin.cpp, kbin.cpp, kvasp.cpp, kvasp.cpp, aflowlib.h, aflowlib.h, aflowlib_web_interface.cpp, aflowlib_web_interface.cpp, pocc.cpp, pocc.h, poccupation_forcefield.cpp, poccupation_forcefield.cpp, symmetry.cpp, symmetry.cpp, symmetry_spacegroup.cpp, symmetry_spacegroup.cpp, symmetry_spacegroup_functions.cpp, symmetry_spacegroup_functions.cpp, symmetry_spacegroup.h, symmetry_spacegroup.h, xatom.cpp, xatom.cpp, xclasses.cpp, xclasses.cpp, APL/aapl_tcond.cpp, APL/aapl_tcond.cpp, APL/aapl_tensor.cpp, APL/aapl_tensor.cpp, APL/apl_dirphoncalc.cpp, APL/apl_dirphoncalc.cpp, APL/apl.h, APL/apl.h, APL/apl_kphonons.cpp, APL/apl_kphonons.cpp, APL/apl_lrphoncalc.cpp, APL/apl_lrphoncalc.cpp, APL/apl_pathbuilder.cpp, APL/apl_pathbuilder.cpp, APL/apl_pdisc.cpp, APL/apl_pdisc.cpp, APL/apl_phoncalc.cpp, APL/apl_phoncalc.cpp, APL/apl_supercell.cpp, APL/apl_supercell.cpp, APL/qha_eosrun.cpp, APL/qha_eosrun.cpp, Makefile, Makefile, README_AFLOW_APL.TXT, README_AFLOW_APL.TXT, README_AFLOW.TXT, README_AFLOW.TXT)
3.1.178 - 2018/04/13 -
        Location: http://materials.duke.edu/AFLOW/aflow.3.1.178.tar.xz
        Moved these defaults from aflow.h to aflow_aflowrc.cpp for user tuning (SC)
        #define DEFAULT_FILE_AFLOWLIB_ENTRY_OUT        string("aflowlib.out")
        #define DEFAULT_FILE_AFLOWLIB_ENTRY_JSON       string("aflowlib.json")
        #define DEFAULT_FILE_EDATA_ORIG_OUT            string("edata.orig.out")
        #define DEFAULT_FILE_EDATA_RELAX_OUT           string("edata.relax.out")
        #define DEFAULT_FILE_EDATA_BANDS_OUT           string("edata.bands.out")
        #define DEFAULT_FILE_DATA_ORIG_OUT             string("data.orig.out")
        #define DEFAULT_FILE_DATA_RELAX_OUT            string("data.relax.out")
        #define DEFAULT_FILE_DATA_BANDS_OUT            string("data.bands.out")
        #define DEFAULT_FILE_EDATA_ORIG_JSON           string("edata.orig.json")
        #define DEFAULT_FILE_EDATA_RELAX_JSON          string("edata.relax.json")
        #define DEFAULT_FILE_EDATA_BANDS_JSON          string("edata.bands.json")
        #define DEFAULT_FILE_DATA_ORIG_JSON            string("data.orig.json")
        #define DEFAULT_FILE_DATA_RELAX_JSON           string("data.relax.json")
        #define DEFAULT_FILE_DATA_BANDS_JSON           string("data.bands.json")
        #define DEFAULT_FILE_TIME_OUT                  string("time")
        #define DEFAULT_FILE_SPACEGROUP1_OUT           string("SpaceGroup")
        #define DEFAULT_FILE_SPACEGROUP2_OUT           string("SpaceGroup2")
        #define DEFAULT_FILE_VOLDISTPARAMS_OUT         string("VOLDISTParams")
        #define DEFAULT_FILE_VOLDISTEVOLUTION_OUT      string("VOLDISTEvolution")
3.1.177 - 2018/04/06 -
        Location: http://materials.duke.edu/AFLOW/aflow.3.1.177.tar.xz
        Bug fixes on autopseudootentialsl (SC)
3.1.176 - 2018/04/06 -
        Location: http://materials.duke.edu/AFLOW/aflow.3.1.176.tar.xz
        Working PAW_PBE_KIN and PAW_LDA_KIN autopseudopotential (SC)
3.1.175 - 2018/04/06 -
        Location: http://materials.duke.edu/AFLOW/aflow.3.1.175.tar.xz
        Working on mpcdf-cobra (SC)
3.1.174 - 2018/03/29
        Location: http://materials.duke.edu/AFLOW/aflow.3.1.174.tar.xz    
        -- added bands app to entry page (GG)
        -- fixed scaling factor type in xstructure2json() (DX)
        -- account for Wyckoff positions in represented as fractions (hex/rhl) in minimum enumerated Wyckoff search (DX)
        -- improved minimum enumerated Wyckoff search (consider combinations of origin shifts) (DX)
        -- fixed typo in xmatrix2json function (DX)
        -- limited outlier detection to binaries only, statistics not globally favorable for ternaries and above YET (CO)
        -- added explanatory comments in aflowrc for chull settings (CO)
        -- added statistics output to chull logger (CO)
        -- fixed Greek letter issues with Helvetica fonts in chull (CO)
        -- further decoupled ChullFacet() initialization from ConvexHull() with initialize() and addVertex() (CO)
        -- added user-defined dft_type restrictions in aflowrc (CO)
        -- added LIB1 to loadEntries() default (CO)
        -- fixed stringElements2VectorElements() bugs with LIB1 colons (CO)
        -- added plotting option for iso-max latent heat (CO)
        -- added kJ/mol axis for formation enthalpy hulls (CO)
        -- added logos to hull illustrations, generally fixed header/footers (CO)
        -- added stability criterion analysis to default routine (CO)
        -- fixed sign of decomposition energy/stability criterion (CO)
        -- added equivalent ICSD structures analysis to default routine (CO)
        -- fixed --readme vs. --readme=XX (CO)
        -- fixed superfluous output in --poscar2aflowin (CO)
        -- fixed bug in aconvasp's Ewald summation function as pointed out by Wei Xie (CO)
        -- changed generic xstructure title to include cleannames in case there is pp info (CO)
        (AUROSTD: AUROSTD/aurostd.h, main.cpp, xscalar.h, xvector.cpp)
        (AFLOW: aconvasp_main.cpp, aflowrc.cpp, chull.cpp, chull.h, init.cpp, aflowlib.h, aflowlib_web_interface.cpp, pflow_funcs.cpp, pflow.h, symmetry_spacegroup.cpp, webapp_bands.js, webapp_entry.js, xatom.cpp, Makefile, README_AFLOW_ACONVASP.TXT, README_AFLOW_CHULL.TXT)
3.1.173 - 2018/03/12
        Location: http://materials.duke.edu/AFLOW/aflow.3.1.173.tar.xz    
        -- Create LIB7/LIB8/LIB9 framework (SC)
3.1.172 - 2018/02/27
        Location: http://materials.duke.edu/AFLOW/aflow.3.1.172.tar.xz    
        -- Write data in JSON format in AEL/AGL (CT)
        -- Option to turn off VASP symmetry in AEL/AGL (CT)
        -- Write vibrational free energy and vibrational entropy at 300K in aflow.agl.out in AEL/AGL (CT)
        -- Write enthalpy (H = E + pV) in AEL/AGL (CT)
        -- Option to skip pressure/temperature points where no minimum Gibbs free energy is found, instead of truncating pressure/temperature range in AEL/AGL (CT)
        -- fixed tolerance scan counter for lib2raw runs (no longer static variable) (DX)
        -- edata speed increase, only calculate up to pgroup_xtal for lattice, superlattice, and reciprocal lattice (DX)
        -- fixed typo in Wyckoff position "b" for space group #160 (DX)
        -- fixed --kppra command line bug, divided by natoms twice (CO)
        -- added debug output to nanoparticle (CO)
        -- fixed --readme=chull empty string error (CO)
        -- automated plot_unstable with z_filter_cutoff in chull (CO)
        -- fixed plotting ranges with z_filter_cutoff in chull (CO)
        (AFLOW: aconvasp_main.cpp, ael_elastic_fit.cpp, ael_elasticity.cpp, ael_elasticity.h, ael_get_stress.cpp, agl_debye.cpp, agl_debye.h, agl_eqn_state.cpp, agl_get_ev.cpp, agl_hugoniot.cpp, agl_polynomial.cpp, agl_rungibbs.cpp, chull.cpp, data.cpp, aflow.h, lattice.cpp, aflowlib_libraries.cpp, pflow.h, pflow_print.cpp, symmetry.cpp, symmetry_spacegroup.cpp, symmetry_spacegroup_ITC_library.cpp, xatom.cpp, Makefile, README_AFLOW_AEL.TXT, README_AFLOW_AGL.TXT, README_AFLOW_SYM.TXT)
3.1.171 - 2018/02/21
        Location: http://materials.duke.edu/AFLOW/aflow.3.1.171.tar.xz    
        -- fixed multiple degeneracy prints in POCC (CO)
        -- added directory information to logging functions in bader/chull (CO)
        -- added --destination=|--path= flag for output of chull (CO)
        -- use full path (pwd) for working directory in AFLOW-SYM functions (DX)
        -- fixed directory flag for AFLOW-SYM functions (DX)
        -- fixed typo in site symmetry of  Wyckoff position "a" for space group #109 (DX)
        (AUROSTD: aurostd.h, main.cpp)
        (AFLOW: aconvasp_main.cpp, bader.cpp, bader.h, chull.cpp, chull.h, poccupation_edos.cpp, symmetry_spacegroup_ITC_library.cpp, Makefile, README_AFLOW_ACONVASP.TXT, README_AFLOW_CHULL.TXT)
3.1.170 - 2018/02/18
        Location: http://materials.duke.edu/AFLOW/aflow.3.1.170.tar.xz    
        -- fixed chmod in LIB2RAW (CO)
        -- fixed DOS-extraction bug (exit() vs. return false) in LIB2RAW for POCC+AEL/AGL runs (CO)
        -- fixed joinWDelimiter() xvector<int> bug: removed erroneous delimiter at the end (CO)
        -- fixed DOSDATA_JSON() + BANDSDATA_JSON() amalgamation: removed erroneous wrapping brackets around DOS (CO)
        -- fixed misleading logging message in APL on primitivization of input (CO)
        (AUROSTD: main.cpp)
        (AFLOW: estructure.cpp, aflow.h, aflowlib_libraries.cpp, aflowlib_web_interface.cpp, poccupation_edos.cpp, APL/apl_supercell.cpp, Makefile)
3.1.169 - 2018/02/16
        Location: http://materials.duke.edu/AFLOW/aflow.3.1.169.tar.xz    
        -- added aflow_proto functionality:  --relax_type=IONS, --module=APL, --apl_supercell=3x3x3, --no_volume_adjustment (CO)
        -- NCPUS in APL now respects parent aflow.in (default MAX, then looks at parent aflow.in, otherwise overrides with --np=XX) (CO)
        -- fixed spacegroup bug in apl post hibernation (CO)
        -- added --print and --screen_only options to chull for python integration (CO)
        -- removed extraneous ytick lines from 3D hull (CO)
        -- increased spacing between axes and ticklabels on hulls (CO)
        -- fixed bugs in entropic_temperature hull visualization (CO)
        -- fixed apl2agr/subst make commands (CO)
        -- fixed Niggli tolerance; more robust and use _ZERO_TOL_ (DX)
        -- fixed bug in Niggl step 6 (DX)
        -- fixed comparison of SU(2) to exp(theta*su(2)); parentheses issue (DX)
        -- fixed Quantum Espresso output to include lattice scaling factor (DX)
        -- fixed Quantum Espresso celldm units (Bohr) (DX)
        -- fixed Quantum Espresso alat flag to multiply cell parameters by celldm(1) or A parameter (DX)
        -- fixed tolerance issue with PrintData for lib2raw runs (DX)
        (AFLOW: aconvasp_main.cpp, avasp.cpp, chull.cpp, aflow.h, pflow_print.cpp, symmetry.cpp, xatom.cpp, APL/aapl_tcond.cpp, APL/apl_dm_pdos_save.cpp, APL/apl_doscalc.cpp, APL/apl.h, APL/apl_pdisc.cpp, APL/apl_phoncalc.cpp, APL/qha_gruneisen.cpp, Makefile, README_AFLOW_ACONVASP.TXT, README_AFLOW_CHULL.TXT)
3.1.168 - 2018/02/08
        Location: http://materials.duke.edu/AFLOW/aflow.3.1.168.tar.xz
        -- fixed structure comparison bug (overwritten match)  (DX)
        (AFLOW: aflow_compare_structure.h, aflow_compare_structure_function.cpp)
3.1.167 - 2018/02/06
        Location: http://materials.duke.edu/AFLOW/aflow.3.1.167.tar.xz
        -- speed increase for structure comparison (DX)
        -- fixed bugs for structure comparison (DX)
        -- added Wyckoff position analysis to group similar structures in directory comparison (DX)
        -- added grouped Wyckoff position information to the JSON output (DX)
        -- added logger/status for directory comparisons (DX)
        -- added functionality to read .bz2 geometry files (DX)
        -- added --no_scale option for comparisons (required for chull) (CO/DX)
        (AFLOW: aconvasp_main.cpp, chull.cpp, symmetry_spacegroup.cpp, compare_structure.cpp, compare_structure_function.cpp, compare_structure.h) (DX)
3.1.166 - 2018/02/02
        Location: http://materials.duke.edu/AFLOW/aflow.3.1.165.tar.xz
        -- fixed broken --slab commmand (CO)
        (AFLOW: slab.cpp)
3.1.165 - 2018/01/30
        Location: http://materials.duke.edu/AFLOW/aflow.3.1.165.tar.xz
        -- integrated .aflow.rc settings into APL/QHA/AEL/AGL (CO)
        -- added LORBIT=10 to relaxation INCAR (spinD) (CO)
        -- improved magnetic properties extraction, pull from relax first, overwrite with static (CO)
        -- added safety hull coordinates assignment (CO)
        -- new default for load entries (no load xstructures) (CO)
        (AFLOW: aconvasp_main.cpp, ael_get_stress.cpp, agl_get_ev.cpp, chull.cpp, ivasp.cpp, aflowlib_libraries.cpp, APL/apl_phoncalc.cpp, APL/qha_eosrun.cpp, Makefile) (CO)
3.1.164 - 2018/01/25
        Location: http://materials.duke.edu/AFLOW/aflow.3.1.164.tar.xz
        -- fixed minor bugs in Quantum Espresso reader
        -- added ibrav options to Quantum Espresso reader (ibrav2lattice function)
        -- added celldm and a, b, c, cosAB, cosAC, cosBC readers for Quantum Espresso
        -- added Bohr units reader for Quantum Espresso
        (AFLOW: aconvasp_main.cpp, pflow.h, xatom.cpp) (DX)
3.1.163 - 2018/01/23
        Location: http://materials.duke.edu/AFLOW/aflow.3.1.163.tar.xz
        -- added --dist2hull=0.25,0.25 option for chull, which provides the value of the convex hull surface at the specified coordinate/concentration (CO)
        -- added separate readme for chull (--readme=chull) (CO)
        -- customized avasp.cpp (--proto) with options from .aflow.rc, --mpi, and --np (CO)
        -- fixed QHA/AAPL aflow.in keyword bug (CO)
        -- added ANRL modifiers to directory for --proto (Ex: label:ANRL=param1,param2,...) (DX)
        (AFLOW: aconvasp_main.cpp, aflowrc.cpp, avasp.cpp, chull.cpp, aflow.cpp, aflow.h, init.cpp, kbin.cpp, Makefile, README_AFLOW_ACONVASP.TXT, README_AFLOW_CHULL.TXT, README_AFLOW.TXT) (CO/DX)
3.1.162 - 2018/01/19
        Location: http://materials.duke.edu/AFLOW/aflow.3.1.162.tar.xz
        -- added SU(2) complex matrix and su(2) generator coefficients representation of symmetry elements 
        -- added SU(2) and su(2) information to .out and .json symmetry files        
        -- extended functionality for complex matrices and vectors (trace, exponential, ostream, etc.)
        -- added xcomplex2json to represent complex numbers in json
        -- added pgroupk_xtal (dual of crystal point group operations) standalone function
        -- extended --proto for ANRL prototypes (to generate aflow.in)
        -- updated README_AFLOW_SYM.TXT
        (AUROSTD: aurostd.h, boot.cpp, main.cpp, xmatrix.cpp, xmatrix.h)
        (AFLOW: README_AFLOW_ACONVASP.TXT, README_AFLOW_SYM.TXT, aflow.h, aconvasp_main.cpp, avasp.cpp, symmetry.cpp, xatom.cpp) (DX)
3.1.161 - 2018/01/17
        Location: http://materials.duke.edu/AFLOW/aflow.3.1.161.tar.xz
        -- bool xscalar and xvector gccV7 warning fixes (SC)
        -- double xscalar and xmatrix clang warning fixes (CO)
        -- uint chull gccV7 warning fix (CO)
        (AUROSTD: xscalar.h, xvector.h, xmatrix.h)
        (AFLOW: chull.cpp)
        Added README_AFLOW_SYM.TXT (init.cpp aflow.h aflow.cpp data.cpp) (DX/SC)
3.1.160 - 2018/01/13
        Location: http://materials.duke.edu/AFLOW/aflow.3.1.160.tar.xz
        convex hull mods:
          - keep order of points (m_points) same as input from user/database
          - size will only differ if there are artificial points (they go at the end of m_points)
          - moved point banning to structurePoints() (i.e., m_coord_groups will only contain validated points)
          - only print decomposition phases with non-zero coefficients (tie-line)
          - fixed bug in initial facet.f_outside_set calculation
          - fixed bug in using hull centroid vs. hull reference to align normals
          - fixed bug in vcoords input (shiftlrows)
        (AFLOW: chull.cpp, chull.h)
3.1.159 - 2018/01/10 -
        Location: http://materials.duke.edu/AFLOW/aflow.3.1.159.tar.xz
        MAJOR UPDATE - convex hull code rewritten, includes: (CO)
          - complete generalization of input (need not be thermodynamic hull, can be ANY data)
          - new major classes for naries, alloys, and coordinate (stoichiometry) groups
          - for hulls with stoichiometric coordinates, the hull and properties are calculated in steps of increasing dimensionality
          - automatic calculation of equivalent ground state structures, near-equivalent (by symmetry) ground state structures, equilibrium phases (by mixture)
          - automatic removal of equivalent ground states for calculation of stability criterion
          - automatic detection/removal of outliers (IQR/MAD)
          - moved all major plotting options to .aflow.rc
          - report any bugs to aflow.org/forum
        added xcombo class for combinations/permutations (CO)
        integrated roundoff/precision/format into stream2stream/utype2tring and variants (xvecDouble2String(),xmatDouble2String()) (CO)
        added another date format for chull (CO)
        added tol to isinteger (CO)
        added +=, -=, gcd (reduced composition), shiftlrows(), isCollinear(), getCentroid(), getGeneralAngles() (similar to Euler angles), getGeneralNormal() (n-dimensional normal), and getQuartiles()/getMAD() (outlier analysis) for xvector (CO)
        added general Householder QR decomposition (CO)
        smarter overloading of loadEntries()/loadXstructures() (CO)
        updated logger() to take directory (aflags) (CO)
        fixed Wyckoff position (a) for space group 117 (DX)
        fixed monoclinic space group determination with multiple unique axis choices (DX)
        (AUROSTD: Makefile,aurostd.cpp,aurostd.h,boot.cpp,main.cpp,xcombos.cpp,xcombos.h,xmatrix.cpp,xmatrix.h,xoption.cpp,xoption.h,xscalar.cpp,xscalar.h,xvector.cpp,xvector.h) (CO, patched SC)
	(AFLOW: Makefile,aflow.h,aconvasp_main.cpp,aflowrc.cpp,anrl.cpp,chull.cpp,chull.h,compare_structure.cpp,compare_structure.h,compare_structure_function.cpp,pflow.h,pflow_funcs.cpp,xatom.cpp) (CO)
	(AFLOWLIB: aflowlib.h,aflowlib_libraries.cpp,aflowlib_web_interface.cpp) (CO)
	(SYM: symmetry_spacegroup.cpp,symmetry_spacegroup_ITC_library.cpp) (CO)
3.1.158 - 2018/01/09 -
        Location: http://materials.duke.edu/AFLOW/aflow.3.1.158.tar.xz
        Tentative distribution GNU (SC)
3.1.157 - 2017/12/19 -
	Working on mpcdf-draco (SC) 
        Replaced pgroupk with pgroupk_xtal for resolving IBZ in APL/AAPL (CO)
        Fixed pgroupk_xtal flag and wyckoff position for sg133 (DX)
        (aflowrc.cpp,APL/apl_supercell.cpp,APL/apl_mpmesh.cpp,APL/aapl_tcond.cpp,lattice.cpp,symmetry_spacegroup_ITC_library.cpp)
3.1.156 - 2017/12/18 -
        Working on mpcdf-hydra (SC)
3.1.155 - 2017/12/13 -
        updated web component of ANRL CPP files to include the prototype generator and Jmol visualization
        fixed Wyckoff position for SG #171
        improvement for monoclinic space group determination (consider alternative unique axis choices, if possible)
        added more to debug output for the space group routine
        (ANRL/,ANRL_CPPS_20171213/,aconvasp_main.cpp,symmetry_spacegroup.cpp,symmetry_spacegroup_ITC_library.cpp,symmetry_spacegroup_functions.cpp,xatom.cpp) (DX)
      
3.1.154 - 2017/12/07 -
        added pgroupk_xtal (dual of crystal point group operations)
        added magnetic symmetry analysis (crystal + spin) to edata 
        added non-collinear magnetic symmetry analysis (crystal + spin) to 
        edata,sgdata,aflowSG,aflowSYM,fgroup,pgroup_xtal,pgroupk_xtal,agroup,and sgroup
        fixed ApplyAtom (tolerance issue)
        fixed AFLOW-SYM printing bug (--screen_only for Python environment)
        changed point group matrix comparisons (uses Uf; exact)
        added SO(3) generator expansion coefficients onto Lx, Ly, and Lz
        (README_ACONVASP.TXT,aflow.h,aconvasp_main.cpp,ovasp.cpp,pflow.h,symmetry.cpp,symmetry_spacegroup.cpp,symmetry_spacegroup_functions.cpp,xatom.cpp,lattice.cpp,aflowlib_libraries.cpp) (DX)       
 
3.1.153 - 2017/11/23 -
        Fixing Makefile for GNU version (SC) (fixed Library_ICSD..) (SC)
	Updating directories from AFLOW2 to AFLOW3 (SC)
	Updating directories for findsym platon frozsl (SC)
	
3.1.152 - 2017/11/20 -
        Fixing Makefile for GNU version (SC) (fixed DATA_CVs..)
3.1.151 - 2017/11/17 -
        Fixing Makefile for GNU version (SC) (fixed DATA_CVs..)
3.1.150 - 2017/11/06 -
        NFS cache-cleaning HACK
        (kbin.cpp) (CO)
3.1.149 - 2017/11/06 -
        fixed --xplug
        (libraries.cpp) (SC)
3.1.148 - 2017/10/27 -
        fixed --edata (txt + json print outs)
        (aconvasp_main.cpp,pflow.h,pflow_print.cpp,aflowlib_libraries.cpp) (CO/DX)
3.1.147 - 2017/10/25 -
	added skew test for structures (sym_eps),
	incorporated full symmetry analysis in more functions,
	improved --lib2raw_local,
	improved dos/bands-2json functionality,
	actually fixed --delta_kpoints,
	made min_dist (nearest neighbor distance) function more robust/faster,
	fixed nbondxx units,
	added jsons for sym/structure/bandsdata/dosdata to lib2raw,
	incorporated scale (ReScale()) in more functions
	(aurostd.h,boot.cpp,main.cpp,xmatrix.cpp,xmatrix.h,Makefile,README_AFLOW_ACONVASP.TXT,aflow.h,aconvasp_main.cpp,bader.cpp,defects.cpp,estructure.cpp,init.cpp,ovasp.cpp,pflow.h,pflow_print.cpp,surface.cpp,symmetry.cpp,symmetry_spacegroup.cpp,xatom.cpp,xclasses.cpp,xproto.cpp,aflowlib.h,aflowlib_libraries.cpp) (CO/DX)
3.1.146 - 2017/10/16 -
	rewritten bandgap code,
	added extensive FHI-AIMS support (APL),
	modified loadEntries() for GFA code,
	added new xvector operations (*=,/=),
	fixed delta_kpoints function,
	fixed bands/dos-2json functions,
	added local lib2raw
	(aapl_tensor.cpp,apl.h,apl_dirphoncalc.cpp,apl_gsa.cpp,apl_kphonons.cpp,apl_lrphoncalc.cpp,apl_phoncalc.cpp,qha_eosrun.cpp,aurostd.h,boot.cpp,main.cpp,xmatrix.cpp,xvector.cpp,xvector.h,xmatrix.h,Makefile,README_AFLOW_ACONVASP.TXT,aflow.h,aconvasp_main.cpp,aflowrc.cpp,chull.cpp,kbin.cpp,ovasp.cpp,pflow.h,poccupation_edos.cpp,xatom.cpp,xclasses.cpp,aflowlib_libraries.cpp,apl_supercell.cpp,iaims.cpp,kaims.cpp,oaims.cpp,estructure.cpp,ivasp.cpp,aflowlib.h) (CO)
3.1.145 - 2017/10/12 -
	fixed tolerance scan range (symmetry.cpp) (DX) 
3.1.144 - 2017/10/03 -
	fixed bandgap type bug,
	fixed precision mistmatch in bands data when plotting band structure,
	changed misleading metric_tensor function name,
	fixed false positive message in structure_comparison,
	fixed APL bugs with reading aflow.in,
	avoid SYMPREC vs. PREC confusion
	(ovasp.cpp,estructure.cpp,xatom.cpp,aconvasp_main.cpp,pflow.h,aflow.h,aurostd.h,aflowlib_libraries.cpp,poccupation_edos.cpp,Makefile,ivasp.cpp,apl_phoncalc.cpp,qha_eosrun.cpp,apl.h,apl_kphonons.cpp,compare_structure.cpp,symmetry_spacegroup_functions.cpp,symmetry_spacegroup.h) (CO/DX)
3.1.143 - 2017/09/28 -
	added magnetic symmetry analysis (crystal + spin) to sgdata,
	aflowSG,aflowSYM,agroup,fgroup,pgroup_xtal,agroup,and sgroup; speed increase for space group routine,
	alter tolerance scan range
	(README_AFLOW_ACONVASP.TXT,aflow.h,aconvasp.cpp,aconvasp_main.cpp,lattice.cpp,pflow.h,symmetry.cpp,symmetry_spacegroup.cpp,symmetry_spacegroup_functions.cpp,xatom.cpp) (DX)  
3.1.142 - 2017/09/14 -
	added mpcdf_eos machine,
	fixed proper nouns in symmetry output
	(aflow.cpp,kbin.cpp,aflowrc.cpp,init.cpp,kvasp.cpp,README_AFLOW.TXT,Makefile,pflow_print.cpp) (CO/DX)
3.1.141 - 2017/09/12 -
	fixed sgdata/wyccar issue,
	added space group functions to SYM namespace,
	more detailed warning messages
	(symmetry_spacegroup.h,symmetry_spacegroup.cpp,symmetry_spacegroup_function.cpp,symmetry_spacegroup_ITC_library.cpp,aconvasp_main.cpp,pflow_print.cpp,symmetry.cpp) (DX) 
3.1.140 - 2017/09/05 -
	added sgdata function (along with options for json output),
	edata updated (along with options for json output),
	pgroupk speed up,
	added covalent radii info,
	dos/band structure gnuplot updates
	(main.cpp,README_AFLOW_ACONVASP.TXT,aflow.h,aconvasp_main.cpp,lattice.cpp,pflow.h,pflow_print.cpp,symmetry.cpp,symmetry_spacegroup.cpp,symmetry_spacegroup.h,symmetry_spacegroup_functions.cpp,xatom.cpp,estructure.cpp,init.cpp) (DX/CO) 
3.1.139 - 2017/08/29 -
	fixed edata issue (agroups/iatoms were not calculated) for library runs
	(README_AFLOW_ACONVASP.TXT,aconvasp_main.cpp,lattice.cpp,xatom.cpp,aflow.h) (DX)
3.1.138 - 2017/08/25 -
	fully functional AAPL,
	Pearson symbol/lattice type speed up,
	json serializers for symmetry groups,
	tolerance scan implemented for separate symmetry groups,
	chull latex fix
	(chull.cpp,aconvasp_main.cpp,aflow.h,lattice.cpp,pflow.h,symmetry.cpp,xatom.cpp,xclasses.cpp,aapl_pairs.cpp,aapl_tcond.cpp,aapl_tensor.cpp,apl.h,apl_kphonons.cpp,aurostd.h,main.cpp) (JJPR/DX/CO)
3.1.137 - 2017/08/04 -
	incorporated aflow.Xgroup.json,
	json serializers for bands/dos,
	print to screen options for AFLOW-SYM API,
	xvector/xmatrix lrows/urows/lcols/ucols bug fix,
	APL symmetry output append to ofstream,
	removed validation for sgroup (NOT NEEDED)
	(aconvasp_main.cpp,aflow.h,pflow.h,symmetry.cpp,xatom.cpp,README_AFLOW_ACONVASP.TXT,main.cpp,aurostd.h,xvector.cpp,xmatrix.cpp,apl_supercell.cpp,Makefile,estructure.cpp) (DX/EG/CO)
3.1.136 - 2017/08/01 -
	speed up getFullSymBasis,
	fixed some Wyckoff positions,
	fixed printing in apl (spacegroup vs. lattice type)
	(apl_pdisc.cpp,apl_phoncalc.cpp,aflow.h,symmetry.cpp,symmetry_spacegroup.cpp,symmetry_spacegroup.h,symmetry_spacegroup_ITC_library.cpp,symmetry_spacegroup_functions.cpp) (DX/CO)
3.1.135 - 2017/07/25 -
	fixed xOUTCAR parsing issue with lattice vectors (vasp bug)
	(aflow.h,ovasp.cpp) (CO)
3.1.134 - 2017/07/19 -
	fixed symmetry for library runs (angle/vol tolerance),
	added directory output,
	removed relaxed data from orig structure section in entry page
	(aflowlib_web_interface.cpp,Makefile,aconvasp_main.cpp,aflow.h,lattice.cpp,aflowlib_libraries.cpp,pflow_print.cpp,symmetry.cpp,symmetry_spacegroup.cpp,xatom.cpp,xproto.cpp) (DX/GG/CO)
3.1.133 - 2017/07/19 -
	AEL/AGL: Hugoniots,
	AEL vs pressure (CT) 
3.1.132 - 2017/07/14 -
	added full_sym output to RAW
	(aflowlib_libraries.cpp) (DX/CO)
3.1.131 - 2017/07/14 -
	allow global aflowrc in /etc/aflow.conf plus bug fixes in aflowrc (SC)
3.1.130 - 2017/07/13 -
	bug fixes in aflowrc (SC)
3.1.129 - 2017/07/13 -
	bug fixes init.cpp aflowrc.cpp xvector.cpp (SC/CO)
3.1.128 - 2017/07/12 -
	more ~/.aflowrc definitions and porting to MPI-DE (SC)
3.1.127 - 2017/07/11 -
	more ~/.aflowrc aflow.h ivasp ovasp avasp kbin init VASP_POTCAR_* AFLOW_LIBRARY AFLOW_PROJECT (SC)
3.1.126 - 2017/07/10 -
	more ~/.aflowrc name_dynamics aflow.h  DEFAULT_DOS estructure.cpp poccupation_edos (SC)
3.1.125 - 2017/07/10 -
	more ~/.aflowrc aflow.h  kbin.cpp apl_phoncalc.cpp apl_kphonons.cpp (SC)
3.1.124 - 2017/07/06 -
	quaternion representation additions,
	aflowSYM bug fixes (HfV2)
	(lattice.cpp,xatom.cpp,aflow.h,symmetry.cpp,Makefile) (GG/DX/CO)
3.1.123 - 2017/07/06 -
	adding flags for METAGGA and IVDW (xclasses.cpp) (SC)
3.1.122 - 2017/07/04 -
	aflowrc bug fixes,
	clean names (SC)
3.1.121 - 2017/07/04 -
	aflowrc bug fixes,
	clean names,
	clean METAGGA_SET,
	IVDW_SET (SC)
3.1.120 - 2017/07/02 -
	more ~/.aflowrc
	aflow.h init.cpp aflowrc.cpp kbin kvasp README* VASP_FORCE* PLATON/FINDSYM (SC)
3.1.119 - 2017/07/02 -
	more ~/.aflowrc
	aflow.h init.cpp aflowrc.cpp kbin kvasp README* MACHINE DEPENDENT MPI* (SC)
3.1.118 - 2017/07/02 -
	more ~/.aflowrc
	aflow.h init.cpp aflowrc.cpp kbin kvasp README* GENERIC MPI* (SC)
3.1.117 - 2017/07/02 -
	more ~/.aflowrc
	aflow.h init.cpp aflowrc.cpp README*.TXT: AFLOW_CORE_TEMPERATURE,VASP_PREC (SC)
3.1.116 - 2017/07/01 -
	starting ~/.aflowrc
	aflow.h init.cpp aflowrc.cpp xoptions.h.cpp avasp.cpp apennsy lattice README_AFLOW_ACONVASP.TXT (SC)
3.1.115 - 2017/06/29 -
	XVASP_INCAR_PREPARE_GENERIC aflow.h ivasp.cpp (SC)
3.1.114 - 2017/06/29 -
	added new Jmol js scripts,
	fixed DISMAG issue with APL,
	checkMEMORY() mostly removed from messaging
	(apl_dirphoncalc.cpp,apl_kphonons.cpp,aflowlib_web_interface.cpp,entry.cpp,entry.js,kvasp.cpp,kbin.cpp,init.cpp,avasp.cpp,aflow.h,README_AFLOW_POCC.TXT,README_AFLOW_APL.TXT,README_AFLOW_AGL.TXT,README_AFLOW_AEL.TXT,README_AFLOW.TXT,Makefile) (CO)
3.1.113 - 2017/06/28 -
	XVASP_INCAR_PREPARE_GENERIC aflow.h ivasp.cpp (SC)
3.1.112 - 2017/06/28 -
	added EDIFFG --ediffg
	aflow.h avasp aconvasp_main ivasp kvasp xclasses README_AFLOW_CONVASP README_AFLOW (SC)
3.1.111 - 2017/06/13 -
	SQLITE integration
	(avasp.cpp ow_chull,aflowlib_web_interface,aflowlib_libraries,kbin,apl_phoncalc,README_AFLOW_VERSIONS_HISTORY.TXT,pflow_print,pflow_funcs,main,aurostd.h,bader,Makefile,aflow,SQLITE) (CO)
3.1.110 - 2017/06/13 -
	fixed chull invalid inputs,
	removed exit(0) in loadLIBX,
	force output for mpi settings in APL,
	fixed settings in CIF writer,
	removed aflow.end.out from CompressDirectory(),
	major fixes to CHGCAR/AECCAR readers for bader analysis (CO)
3.1.109 - 2017/06/06 -
	fixed some chull issues (CO)
3.1.108 - 2017/06/06 -
	individualized QHA/AAPL workflows,
	set reliable convex hull standard to 200 entries (binaries),
	updated ill-calculated systems in the database,
	incorporated sort for loadEntries(),
	fixed DPM=AUTO in APL,
	fixed MCL systems
	(APL/aapl_tensor,apl.h,apl_kphonons,apl_lrphoncalc,apl_phoncalc,qha_eosrun,apl_dirphoncalc,Makefile,README_AFLOW.TXT,README_AFLOW_ACONVASP.TXT,README_AFLOW_AEL.TXT,README_AFLOW_AGL.TXT,README_AFLOW_
APL.TXT,README_AFLOW_POCC.TXT,README_AFLOW_VERSIONS_HISTORY.TXT,aflow,aflow.h,avasp,init,kbin,kvasp,xclasses,aconvasp_main,chull,chull.h,symmetry_spacegroup,symmetry) (CO)
3.1.107 - 2017/06/05 -
	online pubs management curtarolo/oses/toher (SC)
3.1.106 - 2017/06/02 -
	added IVDW
	(aflow.h avasp xclasses aconvasp_main ivasp kvasp) (SC)
3.1.105 - 2017/06/01 -
	added METAGGA
	(aflow.h avasp xclasses aconvasp_main ivasp kvasp) (SC)
3.1.104 - 2017/05/30 -
	set reliable convex hull standard to 200 entries (CO)
3.1.103 - 2017/05/30 -
	added pgroup_xtal propagation in supercell creation,
	also fixed ".nfs*" issues in CompressDirectory() (CO)
3.1.102 - 2017/05/29 -
	issues with symmetry in the aflowlib.out calculation (CO)
3.1.101 - 2017/05/26 -
	cosmetics and added PaddedCENTER (SC)
3.1.100 - 2017/05/26 -
	changed numbering style + cosmetics(SC)<|MERGE_RESOLUTION|>--- conflicted
+++ resolved
@@ -1,6 +1,5 @@
 3.1.228 - 2019/12/27
         Location: http://materials.duke.edu/AFLOW/aflow.3.1.228.tar.xz
-<<<<<<< HEAD
         -- AFLOW DFT calculations can now read in CHGCAR files. (ME)
         -- Improved runtimes and memory requirements for AAPL. (ME)
         -- Switched the thermal conductivity integration method to the tetrahedron method. (ME)
@@ -11,7 +10,6 @@
         -- Removed unused source files. (ME)
         -- Added matrix norms to aurostd::xmatrix. (ME)
         -- Fixed KPPRA for APL relaxations to use the standard density. (ME)
-=======
         -- Added a handler for the AFLOW database. (ME)
         -- Added an AFLOW-SQLITE interface. (ME)
         -- Updated SQLite to version 3.30.1 (2019-10-11, https://www.sqlite.org/2019/sqlite-amalgamation-3300100.zip). (ME)
@@ -24,7 +22,6 @@
         -- Added additional web output for entry page generation. (ME)
         -- Fixed bug that put NCORE into INCARs of linear response calculations. (ME)
         -- Fixed bug that caused phonon dispersion path builder to break for some lattices. (ME)
->>>>>>> 12e63c72
         -- Fixed bug in xDOSCAR reader error detection. (ME)
         -- Additional web output for entry page applets. (ME)
         -- Fixed bug that prevented LDA+U parameters from being passed into ARUN aflow.ins. (ME)
