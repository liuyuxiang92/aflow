<<<<<<< HEAD
3.2.1   - 2020/02/20
        Location: http://materials.duke.edu/AFLOW/aflow.3.2.1.tar.xz
        -- updated and restructured CCE for PBE, LDA and SCAN (RF)
        -- added CCE functions for command line, web tool, and internal AFLOW use (RF)
        -- CCE can now determine oxidation numbers automatically from structure and Allen electronegativities (RF)
        -- added CCE function to determine oxidation numbers from Allen electronegativities (RF)
        -- added CCE function to get number of neighbors for all atoms (RF)
        -- added CCE function to get number of neighbors of a certain type for all atoms (RF)
        -- extended CCE scheme to PBE+U_ICSD functional and approach based on experimental formation enthalpies per bond (RF)
        -- extended CCE to work for general anion systems (RF)
        -- extended CCE to multi-anion sytems (RF)
        -- CCE corrections added for nitrides (RF)
=======
3.2.3 - 2020/05/01
        Location: http://materials.duke.edu/AFLOW/aflow.3.2.3.tar.xz
        -- added --np1 (N+1 enthalpy gain) and --sc (stability criterion) chull web functionality (SK)
        -- added check for broken REST-API to aflow_chull_python.py (MB)
>>>>>>> a3729101
        -- Fixed segmentation fault when DINEQUIV_ONLY option was used. (AS)
        -- Added QHA to modules. (AS)
        -- Fixed xEIGENVAL to work correctly with files created by vasp 5. (AS)
        -- fixed bug that SPIN was switched OFF in static calc. when SPIN=ON in aflow.in and REMOVE_RELAX was set by default (ME+RF)
        -- Added check for required binaries to plotter. (ME)
        -- Canonical system name is now based on aflow.in instead of VASP output files. (ME)
        -- Fixed broken system name for aflow_proto. (ME)
        -- Fixed plotter title and file names when ANRL parameters are present. (ME)
        -- Fixed bug that deleted qmvasp files from previous runs instead of appending to them. (ME)
        -- Removed VASP k-mesh symmetry fixes when SYM=OFF. (ME)
        -- Changed database file name conventions. (ME)
        -- Sped up determination of irreducible tetrahedra for the tetrahedron method. (ME)
        -- Sped up APL force constant matrix calculation. (ME)
        -- Sped up the calculation of the dynamical matrix. (ME)
        -- Phonon DOS calculations can now be perfomed over an arbitrary frequency range. (ME)
        -- Phonon dispersions are now projected to the primitive cell when using DCPATH=LATTICE. (ME)
        -- Fixed behavior of non-analytical term correction at the Gamma point for phonon dispersions. (ME)
        -- Fixed calculation of non-analytical term correction for the Wang method. (ME)
        -- APL now always uses a commensurate k-point grid for relaxations. (ME)
        -- Fixed bug that did not set k-point mode to implicit for APL runs. (ME)
        -- Fixed bug for SPIN_REMOVE_RELAX_2 in APL relaxations. (ME)
        -- Updated KPPRA for phonons. (ME)
        -- APL now saves the state for phonon calculation using PHPOSCAR. (ME)
        -- Refactored supercell generation code in APL. (ME)
        -- Added standard class methods to LTMethod and QMesh. (ME)
        -- Fixed bug in apl::ClusterSet for conventional unit cells. (ME)
        -- Moved calculation of little groups from TCONDCalculator to QMesh. (ME)
        -- Added missing function CalculateSymmetryPointGroupKCrystal. (ME)
        -- Simplified symmetry calculations in (A)APL. (ME)
        -- Changed the determination of the irreducible Brillouin zone in APL. (ME)
        -- Redesigned ThermalPropertiesCalculator to take temperature-dependent DOS. (ME)
        -- Changed getVASPVersionString function to not throw errors anymore (broke post-processing). (ME)
        -- added 67 structure prototypes from Y. Lederer: 58 new ANRL files (generates 60 new protos), 7 generated with existing files with different internal degrees of freedom (DX)
        -- updated README_PROTO.TXT with new prototypes, unique atom decorations, and supplemental notes (DX)
        -- clean input structure species (pseudopotentials) in compare::compare2database() (DX)
        -- updated README_AFLOW_COMPARE.TXT and README_AFLOW_ACONVASP.TXT with "relaxation_step" and "isopointal" comparison functionality (DX)
        -- added --relaxation_step flag to --compare2database and --compare_database_entries to compare original/relax1/most_relaxed geometry files (DX)
        -- added ABINIT detector and reader (DX)
        -- added atom type/element to ABINIT writer (via nuclear charge, i.e., znucl) (DX)
        -- added ELK detector, reader, and writer (DX)
        -- added ELK file format to READMEs (DX)
        -- moved frac2dbl from SYM to AUROSTD, and reformatted in more consistent style to AFLOW (DX)
        -- speed increase to GenerateGridAtoms(): move LDEBUG outside nested loop (DX)
        -- speed increase for comparing LFA environments: use angle tolerance of 10 degrees (DX)
        -- speed increase when checking for better structure matches: use the neighborhood distance information but remove the environment angle check (DX)
        -- speed increase for loading structures in comparison functions: cut out extra xstructure instantiation (DX)
        -- fixed Wyckoff position function; now displays more than just the representative position (DX)
        -- added overloads for running database comparison functions internally: compare2database(), isMatchingStructureInDatabase(), matchingStructuresInDatabase(), printCompare2Database()  (DX)
        -- added FileMESSAGE and logstream to more comparison functions (DX)
        -- changed namespace of all comparison functions to "compare"; i.e., "pflow" -> "compare" (DX)
        -- added check for grouping structures based on the number of atoms in XtalMatch, must be integer multiples (DX)
        -- normalize environment distances when comparing environments in XtalMatch (DX)
        -- widened tolerances to check more lattices in XtalMatch for volume scaling comparisons only (DX)
        -- fixed typo in "a" Wyckoff position for space group #55 (DX)
        -- fixed bug in --poscar2aflowin; symmetry tolerance not propogated for tolerance scan (DX)
        -- variable name changes in structure comparison (number_of_atoms -> natoms, number_of_types -> ntypes, structure_from -> structure_source) (DX+CO)
        -- added Patterson symmetry analysis; denoted "pgroupk_Patterson" (applies to reciprocal space only) (DX)
        -- compare Patterson point symmetry to Laue point group as consistency check (DX)
        -- added Patterson symmetry to full symmetry command (DX)
        -- added stand-alone Patterson symmetry command (DX)
        -- cleaned text/json if-statements in symmetry writing functions (DX)
        -- added Patterson symmetry usage to README_AFLOW_SYM.TXT and README_AFLOW_ACONVASP.TXT (DX)
        -- fixed compilation bugs with old GCC/G++ version (V4.3.4 specifically; nullptr vs NULL, assigning struct attributes, and no back() method for strings) (DX)
        -- added aflow_gcc_compatibility_check to Makefile (DX)
        -- added error for non-standard prototypes that create structures with atoms too close (CO+DX)
        -- throw error when lattice gives negative determinant (CO)
        -- fixed --kppra=XX collision with aflow_proto (CO)
        -- xvasp.POTCAR_TYPE_PRINT_flag==FALSE for lib2 and lib3 even for pocc structures (CO)
        -- added RHL to auto Gamma-centering kpoints schemes (CO)
        -- patched aflow.rc for AUTO kpoints generation (CO)
        -- patched TITEL search issue for PAW_LDA_KIN (CO)
        -- patched --slab_check warning with det(lattice)<0 (CO)
        -- added eurl2string(), eurl2stringstream(), eurl2vectorstring(), eurl2dequestring(), eurl2tokens(), eurl2string() (CO)
        -- added EWithinList() (CO)
        -- patched getPathAURL() to load from LIB if available (CO)
        -- patched loadXStructure() to handle compressed POSCARs (CO)
        -- added more POSCAR variants to loadXStructure() (CO)
        -- small speed-ups to N+1 calculation in chull (CO)
        -- changed material.php -> material dir for chull web links (CO)
        -- added N+1 enthalpy gain to chull pdf doc (CO)
        -- patched vbadness warnings with longtable in chull (CO)
        -- patched hull_energy sign (CO)
        -- added chull_check to Makefile (CO)
        -- patched --bandgap and --bandgapdos to work with extension-less OUTCAR/DOSCAR (CO)
        -- patched species-project dos plot issues: lacking species key and emax TOO high (CO)
        -- added logger objects to plotter functions (CO)
        -- patched BvolXXXX.dat increment issue (++atomCOUNT) (CO)
        -- patched --kapth to take default values from .aflow.rc (CO)
        -- changed default value for kgrid to AUTO (MP vs. Gamma) (CO)
        -- added secondary wget location for AFLOW3_FREE files for make (CO)
        -- pflow::matrix()->aurostd::matrix() to fix linking issues on nietzsche (CO)
        -- restructured xOUTCAR, xDOSCAR, xEIGENVAL, xPOTCAR, xQMVASP for xStream (CO + ME)
        -- removed error in xOUTCAR looking for irreducible kpoints, this fails for all OUTCAR.bands (CO)
        -- patched --bandgap function with new xOUTCAR.GetProperties() routine (CO)
        -- removed xOUTCAR.ERROR, xDOSCAR.ERROR, xAIMSOUT.ERROR (CO)
        -- unfriended effective mass functions (CO)
        -- including OUTCAR.bands in WEB, needed for Egap; EIGENVAL.bands does not have occupancies (CO)
        -- added unit test for Egap, will add to check_full once ICSD LIB2RAW is redone (CO)
3.2.2j - 2020/04/02
        Location: http://materials.duke.edu/AFLOW/aflow.3.2.2*.tar.xz
        -- standardized vext,vcat,vzip from XHOST 2j (SC)
        -- accelerated lib2raw with moreauid checks 2i (SC)
        -- more pseudopotentials 2h (SC)
        -- fixed Mike reported bug in APL, from POTCAR_AUID in aflow_ivasp.cpp 2g (SC)
        -- test (2f)
        -- cleaned up vAUIDs vAURLs vLOOPs all now children of vLIBS 2e (SC)
        -- renaming VASP_Write_ppAUID_FILE and VASP_Write_ppAUID_AFLOWIN 2e (SC)
        -- adding pseudopotentials references 2d (SC)
        -- working on SCAN in aflowlib.h added aflowlib_enrty MEGAGGA 2d (SC)
        -- added some pseudopotentials references, fixed HEX/FCC and RHL into autogamma ivasp 2c (SC)
        -- removed EnthalpyReference 2b (SC)
        -- sum up all the previous updates - ready to run now 2a (SC)
3.2.2 - 2020/03/30
        Location: http://materials.duke.edu/AFLOW/aflow.3.2.2.tar.xz
        -- sum up all the previous updates - ready to run now (SC)
3.2.1k - 2020/03/29
        Location: http://materials.duke.edu/AFLOW/aflow.3.2.1*.tar.xz
        -- species_pp_groundstate_energy and species_pp_groundstate_structure 1k (SC)
        -- VASP_Write_AUID_FILE and VASP_Write_AUID_AUID in ivasp 1j (SC)
        -- removed vsymbol vname vdate in xPOTCAR, moved vZ into species_Z (unnecessary)
        -- LIB2RAW_Loop_PATCH in aflowlib* 1j (SC)
        -- needed RAUG too 1i (SC)
        -- --pseudopotentials_check for OUTCARS 1i (SC)
        -- operator << xOUTCAR 1i (SC)
        -- removed TITEL LEXCH symbol name date Z .... and made them dynamical vectors 1h (SC)
        -- --pseudopotentials_check --pp_check --ppk in aconvasp_main.cpp 1h (SC)
        -- unicity of PSEUDOPOTENTIALS nailed in xPOTCAR and xOUTCAR 1g (SC)
        -- wrapVecEntries and wrapDeqEntries overloads 1g (SC)
        -- adding pp information in aflolwib entries and AUROSTD 1g (SC)
        -- dealing with PP collision in aflow.h aflow_ovasp.cpp 1g (SC)
        -- removed WEB_Aflowlib_Entry_PHP aflowlib_web_interface.cpp 1f (SC)
        -- added aflowlib_libraries_scrubber.cpp aflow_xpseudopotentials.cpp (SC)
        -- added much to xPOTCAR (SC)
        -- AUROSTD deque/vector string2file  (SC)
        -- AUROSTD bool2string file2md5sum  (SC)
        -- modifications in aflow.h aflow_xclasses.cpp and aflow_ivasp.cpp for POTCAR_AUID (SC)
3.2.1c - 2020/03/22
        Location: http://materials.duke.edu/AFLOW/aflow.3.2.1c.tar.xz
        -- fixes for lib2raw and and error checking in uploading calculations (SC)
3.2.1 - 2020/03/17
        Location: http://materials.duke.edu/AFLOW/aflow.3.2.1.tar.xz
        -- Fixes times stamp in bug fixes (SC)
        -- Updates on pthread.cpp and libraries.cpp for error checking in uploading calculations  (SC)
3.2.0 - 2020/02/10
        Location: http://materials.duke.edu/AFLOW/aflow.3.2.0.tar.xz
        -- New release, finally aflow 3.2 (SC)
3.1.228 - 2020/01/20
        Location: http://materials.duke.edu/AFLOW/HISTORIC/aflow.3.1.228.tar.xz
        -- added schema name/unit/type to XHOST (SC)
        -- added file2dequestring(), string2dequestring() (SC)
        -- optimized NCPUS/NPAR/NCORE settings (SC)
        -- patched _atom() class: constructor()/copy()/free() (SC)
        -- updated xoptions so content can be lowercase (SC)
        -- added isdefined to xoption (SC)
        -- AFLOW DFT calculations can now read in CHGCAR files. (ME)
        -- Improved runtimes and memory requirements for AAPL. (ME)
        -- Switched the thermal conductivity integration method to the tetrahedron method. (ME)
        -- Added Grueneisen parameter and phase space calculation to thermal conductivity calculations. (ME)
        -- APL and AAPL can now use the CHGCAR file from the ZEROSTATE calculation to speed up calculations. (ME)
        -- Replaced APLLogicError and APLRuntimeError with aurostd::xerror. (ME)
        -- Fixed bug in APL and AAPL that did not properly process -D option. (ME)
        -- Removed unused source files. (ME)
        -- Added matrix norms to aurostd::xmatrix. (ME)
        -- Fixed KPPRA for APL relaxations to use the standard density. (ME)
        -- Added a handler for the AFLOW database. (ME)
        -- Added an AFLOW-SQLITE interface. (ME)
        -- Updated SQLite to version 3.30.1 (2019-10-11, https://www.sqlite.org/2019/sqlite-amalgamation-3300100.zip). (ME)
        -- Added additional web output for entry page generation. (ME)
        -- Fixed bug that put NCORE into INCARs of linear response calculations. (ME)
        -- Fixed bug that caused phonon dispersion path builder to break for some lattices. (ME)
        -- Fixed bug in xDOSCAR reader error detection. (ME)
        -- Additional web output for entry page applets. (ME)
        -- Fixed bug that prevented LDA+U parameters from being passed into ARUN aflow.ins. (ME)
        -- Added ael_stiffness_tensor and ael_compliance_tensor to aentry. (ME)
        -- Fixed bug that prevented AGL from running during LIB2LIB. (ME)
        -- added warnings/errors if species information missing in POSCAR for --poscar2aflowin (CO)
        -- tab aligning all files (CO)
        -- patched clang warnings for aurostd_boot.cpp (CO)
        -- patching warning for writing aflow.rc, only issue if it was written, should fix www-data (CO)
        -- added xQMVASP (CO)
        -- force signed distance for hull formation enthalpy (CO)
        -- added --geometry to get abc_angles for any input structure (CO)
        -- commenting out CreateSlab_RigidRotation(), it does not work, need to redefine lattice vectors (CO)
        -- patching CreateSlab_SurfaceLattice() lattice vector search to include explicit length/angle constraints (CO)
        -- patched slab_test with v3len_max_strict (CO) 
        -- added minimumDistance() calculator for non-periodic systems like molecules or grid of atoms (CO)
        -- patched atoms grid generated for foldAtomsInCell(): GenerateGridAtoms() populates grid_atoms, not atoms (CO)
        -- added setAutoVolume() to xstructure (CO)
        -- added getOSS() and getOFStream() to xStream() (CO)
        -- added GetBandGap() to xDOSCAR: get bandgap from DOS (CO)
        -- added PrintBandGap_DOS() for command line access to DOS bandgap analysis (CO)
        -- incorporating equivalent hkl planes analysis (CO)
        -- patched supercell dimensions reduction for slip system analysis (CO)
        -- now preserving volume for slip system analysis (CO)
        -- added --plot_all_atoms option for DOS plotter (CO)
        -- added functionality for plotting species-projected DOS in plotter (CO)
        -- added '/' between all path separators in plotter (CO)
        -- added LDEBUG in plotter (CO)  
        -- patched formatDefaultTitlePOCC() to understand pocc string in plotter (CO)
        -- added getAflowInFromAFlags() for pocc (CO) 
        -- added --pocc_minimum_configuration identifying which ARUN is minimum energy (CO)  
        -- patched FINAL volume of ordered supercells from pocc, should speed up VASP calculations (CO)
        -- added postprocessing workflow for pocc: performs postprocessing from input files, does NOT redo structure analysis (CO) 
        -- added self-patch for pocc: patches structures files (all and unique) so individual POSCARs can be read by aflow (CO) 
        -- added reader for structures file (CO)
        -- pocc writes out PARTCAR (CO)
        -- pocc calculates/writes out EFA (CO)
        -- pocc writes out ensemble average DOSCAR (CO)  
        -- pocc writes out supercell probabilities to aflow.pocc.out (CO)  
        -- pocc writes out results of ensemble average band gap to aflow.pocc.out (CO) 
        -- pocc plots ensemble average DOS projected by orbitals and species (CO)
        -- added KBIN_POCC_TEMPERATURE_STRING (aflow.in) and --temperature (command line) for pocc post-processing (CO)
        -- avoiding NEGLECT_NOMIX for pocc, high-entropy offers increased solubility over binaries (CO)
        -- added option for printing ensemble average IDOS in pocc data files (aflow_pocc_old.cpp) (CO) 
        -- added POccStructuresFile class to read post-processing files (CO)
        -- patched zero-padding for pocc output files (CO)
        -- add first POCC unit test to Makefile (CO)
        -- patch distinction between POTCAR_TYPE_DATE_PRINT_flag and POTCAR_TYPE_PRINT_flag in avasp (CO)
        -- patching xvasp.POTCAR_TYPE_PRINT_flag for LIB2/LIB3 (CO)
        -- added --potential_type for auto aflow.in generator (CO)
        -- streamlined xvector constructors and copy() methods (CO)
        -- added xvector constructor for xmatrix input (CO)
        -- added getcol(), getmat(), setrow(), setcol(), setmat() to xmatrix, with relevant unit tests called by —test_xmatrix (CO)
        -- added operator *=(utype r) and operator /=(utype r) to xmatrix (CO)
        -- added modulus(), modulussquare(), modulus2() to xmatrix (CO)
        -- getmat() now returns void, xmatrix is an input (CO)
        -- added lrows_out, lcols_out input getmat() as well as a overload for returning xvector (as input) (CO)
        -- added xmatrix2xvector() (CO)
        -- patched QRDecomposition_HouseHolder() not to assume lrows, lcols (CO)
        -- updated generalHouseHolderQRDecomposition()->QRDecomposition_HouseHolder() (CO)
        -- added EFileEmpty() and EFileNotEmpty() (CO)
        -- added _AFLOW_FILE_NAME_ to logger() and xerror(), and patched Makefile for some missing cpp (CO)
        -- added aurostd::getPWD() (CO)
        -- added unsigned long long to _isfloat(), _iscomplex(), _isreal(), _size(), _real(), isinteger() (CO)
        -- added aurostd::powint() for fast powers of integers (CO)
        -- added all variants of iszero() (CO)
        -- templated GCD(), patched for positive/negative inputs, and added Bezout coefficients as output (CO)
        -- adding free(), copy(), refresh() to xmatrix (CO)
        -- added shiftlrows, shiftlcols, shiftlrowscols to xmatrix (CO)
        -- added inverse of 2x2 matrix (CO)
        -- added xmatrixint2double() and xmatrixdouble2int() (CO)
        -- added right matrix division, traspInPlace(), traspSquareInPlace(), submatrixInPlace(), and getdiag() to xmatrix (CO)
        -- added getmatInplace() and getvec() to xmatrix (CO)
        -- patched inverse() for xmatrix, now uses matrix of minors (adjoint) approach which is more stable than GaussJordan (CO)
        -- converted bool inverse() to bool isNonInvertible() in xmatrix() (CO)
        -- added smith normal form calculator to xmatrix (CO)
        -- updated QR decomposition algorithm to avoid saving householder rotations to form Q at the end (CO)
        -- added xDOSCAR.convertSpinOFF2ON() for easy manipulation between SPIN-OFF/SPIN-ON POCC ARUNS (CO)
        -- fixed tolerance "WARNING" in symmetry screw axis determination (DX)
        -- added missing partial occupation value when printing CIF (DX)
        -- added site occupation to Wyckoff object (DX)
        -- used _atom copy constructor in symmetry functions instead of by-hand updates (DX)
        -- fixed indenting in symmetry functions (DX)
        -- added rescaling of structure in prototyping functionality (DX)
        -- added functions to extract information from certain Wyckoff positions (DX)
        -- added functionality to force input Wyckoff choice for structure prototyping (DX)
        -- added check for duplicate subdirectory in aflow zipping, removes subdirectory if found (DX+CO)
        -- added flags to get matching AFLOW prototypes and cast into prototype designation (DX)
        -- added environment analysis (isoconfigurational) to structure comparison (DX)
        -- fixed multiple thread calls in structure comparison and building prototype structures (DX)
        -- suppress permutation calculation for AFLOW prototypes in structure comparison (DX)
        -- replaced exit() with throws in structure comparison functions (DX)
        -- added database comparison functionality (DX)
        -- added directory information to structure comparison for debugging  (DX)
        -- multithreaded prototype casting in structure comparison (DX)
        -- use more robust supercell expansion method (lattice dimensions vs 3x3x3) in structure comparison (DX)
        -- added functionality to check for better matches (necessary for environment and permutation comparisons) (DX)
        -- store Wyckoff groupings for duplicates and same family structures (DX)
        -- added preliminary magnetic structure analysis with new functions to add spin to structure (DX)
        -- added consistency check in permutation comparisons (DX)
        -- boolean for threading safety check (save time) (DX)
        -- improved (speed) atom matching functionality in structure comparison (DX)
        -- speed increase to generateGrid function (DX)
        -- replace SplitAlloySpecies and compare::GetElements() with stringElements2VectorElements() in comparison functions (DX)
        -- added functionality to search prototype labels by symmetry without nspecies and stoichiometry (DX)
        -- added space group to lattice type and centering functions (DX)
        -- added more methods for extracting lattice parameters for prototyping (wyccar, cif, etc.) (DX)
        -- store Wyckoff information from CIF reader (DX) 
        -- fixed bug in extracting Wyckoff coordinates (DX)
        -- allow non-standard space group symbol formats for CIF, check provided equations to verify setting (DX)
        -- update structure comparison class attribute names (DX)
        -- allow for mix of ICSD and non-ICSD structures during sorting by ICSD number for structure comparison (DX)
        -- created generalized function for adding magnetic information to structure (DX)
        -- fixed non-collinear spin lattice primitivization function (DX)
        -- fixed typos in README_PROTO.TXT: A2B_oP12_26_abc_ab-001 to A2B_oP12_26_abc_ab-002 and AB_oC8_67_a_g-001 to AB_oC8_67_a_g-002 (DX)
        -- check if tolerance input is negative for BringInCell() (DX)
        -- added AtomEnvironment class in aflow_xatom.cpp (DX)
        -- generalized inCell() and added atomInCell() (DX)
        -- added aurostd::GCD(), aurostd::LCM(), and aurostd::reduceByGCD(), for vector and deque (DX)
        -- added FileMESSAGE and logstream overloads for comparison functions (DX)
        -- added lattice deviation, coordinate displacement, and figure of failure (structure misfit) to the JSON output for structure comparison (DX)
        -- added try-catch for pflow::loadXstructure() in case URL times out or a bad structure file input (DX)
        -- refined magnetic misfit criteria (DX)
        -- added JSON output for structure prototyping (DX)
        -- fixed parameters for prototype=A_tI2_139_a; fct convention vs bct convention (DX)
        -- added unit tests in makefile for aflowSG, aflowSYM, and aflow-xtal-match (DX)
        -- put xstructure initialization in free() and call free() at beginning of constructors (otherwise xstructure is not always initialize) (DX)
        -- changed xstructure::Clear() to xstructure::clear() (DX)
        -- changed xstructure::Clean() to xstructure::clean() (DX)
        -- updated README_AFLOW_COMPARE.TXT (DX)
        -- use xoptions schema for property units in comparison code (DX)
        -- use ANRL setting as default for symmetry analysis in comparisons for quick conversion to AFLOW prototype designation (DX)
        -- use of xoptions throughout comparison functions (DX)
        (AFLOW: aconvasp.cpp, aconvasp_main.cpp, aflow.cpp, aflow.h, aflowlib_database.cpp, aflowlib.h, aflowlib_libraries.cpp, aflowlib_web_interface.cpp, aflowrc.cpp, apennsy_gndstate.cpp, apennsy_main.cpp, avasp.cpp, bader.cpp, cce.cpp, chull.cpp, chull.h, compare_structure.cpp, compare_structure_function.cpp, compare_structure.h, contrib_shidong_auxiliary.cpp, gfa.cpp, iaims.cpp, init.cpp, ivasp.cpp, kbin.cpp, kvasp.cpp, lattice.cpp, Makefile, modules.cpp, ovasp.cpp, pflow_funcs.cpp, pflow.h, pflow_print.cpp, plotter.cpp, pocc.cpp, pocc.h, pocc_old.cpp, pocc_old.h, README_AFLOW_ACONVASP.TXT, README_AFLOW_AFLOWRC.TXT, README_AFLOW_COMPARE.TXT, README_AFLOW_EXCEPTIONS.TXT, README_AFLOW.TXT, README_PROTO.TXT, SQLITE/shell.c, SQLITE/sqlite3.c, SQLITE/sqlite3ext.h, SQLITE/sqlite3.h, SQLITE/sqlite.cpp, SQLITE/sqlite.h, surface.cpp, symmetry.cpp, symmetry_spacegroup.cpp, symmetry_spacegroup_functions.cpp, symmetry_spacegroup.h, symmetry_spacegroup_ITC_library.cpp, xatom.cpp, xclasses.cpp, xelement.cpp, xproto.cpp, xproto_gus.cpp)
        (ANRL: aflow_anrl.cpp, ANRL_CPPS_20180710/list.cpp)
        (APL: aapl_cluster.cpp, aapl_ifcs.cpp, aapl_setup.cpp, aapl_tcond.cpp, apl_atomic_disp.cpp, apl_dirphoncalc.cpp, apl_dm_pdos_save.cpp, apl_doscalc.cpp, apl_group_velocity.cpp, apl.h, apl_hsqpoints.cpp, apl_kphonons.cpp, apl_lrphoncalc.cpp, apl_ltet.cpp, apl_pathbuilder.cpp, apl_pdisc.cpp, apl_phoncalc.cpp, apl_qmesh.cpp, apl_shellhandle.cpp, apl_supercell.cpp, apl_thermalpc.cpp, qha3phonons_eos.cpp, qha_aflowin_creator.cpp, qha_dm_pdos_save.cpp, qha_energies.cpp, qha_eoscalc.cpp, qha_eos.cpp, qha_eosrun.cpp, qha_gruneisen.cpp, qha_operations.cpp, README_AFLOW_APL.TXT, scqha_eos.cpp, scqha_gruneisen.cpp, scqha_T_freqs.cpp)
        (AUROSTD: aurostd.h, boot.cpp, main.cpp, xcombos.cpp, xcombos.h, xcomplex.cpp, xcomplex.h, xerror.cpp, xerror.h, xmatrix.cpp, xmatrix.h, xoption.cpp, xoption.h, xscalar.cpp, xscalar.h, xtensor.cpp, xvector.cpp, xvector.h)
3.1.227 - 2019/10/16
        Location: http://materials.duke.edu/AFLOW/HISTORIC/aflow.3.1.227.tar.xz
        -- Bug fixes for MPI (SC)
        -- Verbosity fixes (Message("")) (SC)
3.1.226 - 2019/10/01
        Location: http://materials.duke.edu/AFLOW/HISTORIC/aflow.3.1.226.tar.xz
        -- Modification on the allocation of web entries, through web cache of AUID. Speed up of 20-200 times in serving aflowlib entry pages (SC)
        -- Bug fixes in producing html/json for icsd# entries (SC)
        -- Modified aflow.in generation in AEL and AGL to use common routines in aflow_avasp.cpp and aflow_modules.cpp (CT)  
        -- Write AGL enthalpy as a function of pressure in an AFLOW readable format for future phase diagram application (CT)
        -- Added --quiet option to LIB2LIB routine (CT)
        -- Sets the VASP symmetry to off by default for AEL calculations (CT)
        -- Added projected phonon DOS calculations. (ME)
        -- Linear tetrahedron method does not reduce upon construction anymore (necessary for projected DOS). (ME)
        -- Cleaned up code and added more comments to QMesh and LTMethod files. (ME)
        -- Made moveToBZ inside QMesh more robust. (ME)
        -- Replaced all instances of exit in APL with throw APLRuntimeError. (ME)
        -- Sped up reduction of q-mesh grid. (ME)
        -- Added safeguards for DOSCAR readers for broken DOSCAR files. (ME)
        -- Fixed plotter bugs for HTQC prototype names. (ME)
        -- Added findInList function to AUROSTD. (ME)
        -- Generalized BringInCell method. (ME/DX)
        -- created overloads for BringInCell method (double/xvector/_atom/xstructure), along with "InPlace" variants, i.e., const input (DX)
        -- replaced all mod_one/mod_one_xvec/mod_one_atom for new BringInCell method (DX)
        -- replaced old BringInCell functions with new version (DX)
        -- fixed indenting in symmetry functions (DX)
        -- replaced all SYM::CrossPro() with aurostd::vector_product() (DX)
        -- replaced all SYM::normalize() with explicity division of aurostd::modulus() (DX)
        -- replaced SYM::extract_row() with aurostd::operator() (DX)
        -- fabs() -> aurostd::abs() (CO)
        -- changed abinit writer lattice from column-based to row-based (CO)
        -- updated some class definitions (free()/copy()) (CO)
        (AFLOW: aconvasp.cpp, aconvasp_main.cpp, aflow.cpp, aflow.h, aflowlib.h, aflowlib_libraries.cpp, aflowlib_webapp_entry.js, aflowlib_web_interface.cpp, aflowrc.cpp, apennsy_gndstate.cpp, apennsy_main.cpp, apennsy_vaspin.cpp, avasp.cpp, chull.cpp, compare_structure_function.cpp, compare_structure.h, contrib_cormac.cpp, contrib_wahyu.cpp, data.cpp, init.cpp, Makefile, modules.cpp, oaims.cpp, ovasp.cpp, pflow_funcs.cpp, pflow_print.cpp, plotter.cpp, pocc.cpp, pocc.h, pocc_old.cpp, README_AFLOW_ACONVASP.TXT, README_AFLOW_SYM.TXT, spacegroup.cpp, surface.cpp, symmetry.cpp, symmetry_spacegroup.cpp, symmetry_spacegroup_functions.cpp, symmetry_spacegroup.h, symmetry_spacegroup_ITC_library.cpp, xatom.cpp, xclasses.cpp, xproto.cpp)
        (AEL: ael_elastic_fit.cpp, ael_elasticity.cpp, ael_elasticity.h, ael_get_stress.cpp)
        (AGL: agl_debye.cpp, agl_debye.h, agl_electronic.cpp, agl_eqn_state.cpp, agl_get_ev.cpp, agl_hugoniot.cpp, agl_polynomial.cpp, agl_rungibbs.cpp, agl_thermal.cpp)
        (APL: apl_atomic_disp.cpp, apl_dm_pdos_save.cpp, apl_doscalc.cpp, apl_function_fitting.cpp, apl_group_velocity.cpp, apl.h, apl_hsqpoints.cpp, apl_kphonons.cpp, apl_ltet.cpp, apl_pdisc.cpp, apl_phoncalc.cpp, apl_qmesh.cpp, apl_shellhandle.cpp, apl_supercell.cpp, qha3phonons_eos.cpp, qha_dm_pdos_save.cpp, qha_energies.cpp, qha_eoscalc.cpp, qha_gruneisen.cpp, qha_operations.cpp, README_AFLOW_APL.TXT, scqha_eos.cpp, scqha_gruneisen.cpp)
        (AUROSTD: aurostd.h, main.cpp, xmatrix.cpp, xmatrix.h)
3.1.225 - 2019/07/26
        Location: http://materials.duke.edu/AFLOW/HISTORIC/aflow.3.1.225.tar.xz
        -- fixing bug with stability criterion calculation in --output=web, need structure comparison for correct stability criterion calculation (WS)
        -- changed output name for --output=web to aflow_ALLOY_hull_web.json (WS)
        -- integrated N+1_enthalpy_gain and stability criterion to --output=web (WS)
        -- patched web json for quaternary chull (WS)
        -- added CCE functionality (RF)
        -- added CCE readme (RF)
        -- added a user input cutoff energy to the GFA code (DF)
        -- Added vector version of RemoveComments. (ME)
        -- RemoveControlCharactersFromStringstream now also removes carriage returns because they break string additions. (ME)
        -- SPIN_REMOVE_RELAX_2 did not remove spin after the second relaxation; this is fixed now. (ME)
        -- Removed bug that prevented certain NBANDS errors from being fixed while an NBANDS warning was present in vasp.out (ME)
        -- APL and AAPL now read forces from qmvasp file. (ME)
        -- AAPL_KPPRA added to aflow_modules. (ME)
        -- Minor APL code clean-ups. (ME)
        -- Added new plotter functions for band structures, phonons, and thermal properties. (ME)
        -- Updated numbering scheme for partial DOS from being zero-based to being one-based. (ME)
        -- Changed xDOSCAR, xEIGENVAL, and xKPOINTS to be compatible with new plotter. (ME)
        -- Added functionality to APL that outputs phonon DOS and dispersion in
        -- VASP format for new plotter functions. (ME)
        -- Fixed bug for the path builder for path with - and | as separators. (ME)
        -- Fixed xDOSCAR reader to be more general. (ME)
        -- patched change_tolerance() bug for double& tolerance return (DX)
        -- renamed minimum distance functions, more descriptive (minimizeDistanceCartesianMethod() and minimizeDistanceFractionalMethod()) (DX)
        -- reduced number of inputs for minimum distance functions (DX)
        -- added functionality to read VASP5 format in CHGCAR (DX)
        -- cleaned species/atom names in xstructure2json; remove pseudopotential information, oxidation numbers, etc. (DX)
        -- added boolean to ignore minimum distance check in foldAtomsInCell() (DX)
        -- added overloads for mapping functions (DX) 
        -- fixed bug in in xstructure2json in LIB2RAW runs; store corresponding structure from relaxations (DX) 
        -- read species for xstructure2json in LIB2RAW runs (DX) 
        -- added default permutation designation to ANRL prototypes for --proto and --aflow_proto, e.g., ".AB" for "AB_cF8_225_a_b.AB" (DX) 
        -- added functionality to read "_symmetry_space_group_name_H-M" in CIF reader (DX)
        -- added GetSpaceGroupNumber() to get the space group number from the Hermann-Mauguin symbol (DX)
        -- added RemoveCharacterFromBack(), RemoveCharacterFromFront(), and RemoveCharacterFromBackandFront() to AUROSTD; useful for parsing CIF fields (DX)
        -- added function to compare Wyckoff position strings regardless of order, necessary for matching equations in CIF to ITC standard (DX)
        -- fixed bug in reading symops from CIF; check for symop_id (DX)
        -- fixed bug in "_space_group_name_Hall" reader in CIF (DX)
        -- converted exits to xerrors in GetSpaceGroup*() functions (DX)
        -- added DEFAULT_GFA_FORMATION_ENTHALPY_CUTOFF to aflow.rc (CO)
        -- added functions to find pointLineIntersection() and linePlaneIntersection() (CO)
        -- added function to find 3D rotation between two 3D vectors (CO)
        -- remapped const utype& tol -> utype tol in function inputs (CO)
        -- remapped const bool& -> bool in function inputs (CO)
        -- added check in generalHouseHolderQRDecomposition() that Q*R=A (CO)
        -- changed gcd() to GCD() (CO)
        -- added least common multiple function LCM() (CO)
        -- added --slab_test (CO)
        -- added setctau/setftau functions to _sym_op (CO)
        -- added ReplaceAtoms() to xstructure to safely RemoveAtom() then AddAtom() (CO)
        -- modified foldAtomsInCell() to remove fold_in_only complexity, this was simplified by GenerateGridAtoms() (CO)
        -- added check to foldAtomsInCell() that min_dist does not change (CO)
        -- added CreateSlab_RigidRotation(), CreateSlab_SurfaceLattice(), and associated functions (many overloads) to create slabs for surface calculations: the two functions should yield about the same structure but by two different methods (CO)
        -- reformulate basis in CreateSlab_RigidRotation() so k-points grid is created appropriately (K1xK2x1) (CO)
        -- added new modules for calculating the generalized stacking fault energy and cleavage energy (CO)
        -- patched bug in CHULL pdf output for missing column-types in compiling aflow_CsIPb_hull.tex (CO)
        -- added cout as default for ostream& oss in header files (CO)
        -- converted Normal2HKLPlane (CO)
        -- reduce total layers creation by calculating how many layers are in a cell for that particular direction (CO)
        -- added XHOST.WEB_MODE to reduce cluttered AFLOW-Online output (CO)
        -- removed pocc progress bar in web_mode (CO)
        -- added FPOSDistance() for skew considerations (CO)
        -- reduced dims considered for GetSuperCell(), RadiusSphereLattice and LatticeDimensionSphere() are enough (CO)
        -- added general getPeaks() function to AUROSTD (CO)
        -- calculated X-ray amplitude on-the-fly, no need to pass it around (CO)
        -- moved double lambda to end of inputs and default to 1.5418 Copper K-alpha (CO)
        -- patched RemoveControlCodeCharactersFromString() for carriage return (CO)
        -- added width_maximum to getPeaks() to resolve arbitrarily defined peaks (CO)
        -- made x-ray analysis code more modular (CO)
        -- added --plot_xray_file option (CO)
        -- patched moving_average function (!= convolution with box_filter) (CO)
        -- defaulted lambda=Cu_Ka for XRD functions (CO)
        -- added compareVecElements(), compareXVecElements(), and class compareVecElement(ind) to sort vector<vector<utype> > and vector<xvector<utype> > and retire classes ids_cmp and hkl_cmp (CO)
        -- changed signal -> signal_input so it does not get confused with std::signal (CO)
        -- added --force_generic_title to PLOT_XRAY (CO)
        -- removed ids_cmp and hkl_cmp classes (CO)
        -- added filetype and vector_reduction_type enums (CO)
        -- patched aflags.Directory() early in kbin::KBIN_Main() (CO)
        -- corrected GetCompoundAttenuationLenght -> GetCompoundAttenuationLength and toogle -> toggle (CO)
        -- extended PARTCAR functionality for VASP5 POSCARs, including the optional Selective Dynamics tag (CO)
        -- patched 'make check' to return an error, instead of a string, if encountered (CO)
        -- patched 'S' -> 'P' conversion in --pocc_params (CO)
        -- incorporated some new warnings from VASP6 (CO)
        -- patched stringElements2VectorElements() to handle two types of compound designation: composition_string and pp_string (CO)
        -- added new suffixes to pseudopotential list (CO)
        -- address capital letters in new pp suffixes directly (CO)
        -- added faster (in place) routines for CleanStringASCII(), RemoveNumbers(), VASP_PseudoPotential_CleanName() (CO)
        -- added AFLOWIN_FLAG::NOAUTOPP (--noautopp) functionality to --aflow_proto (CO)
        -- converted flag PFLOW::LOAD_ENTRIES_ONLY_ALPHABETICAL to PFLOW::LOAD_ENTRIES_NON_ALPHABETICAL so the default is always OFF (CO)
        -- added 'make clean_autogen' to delete files that are automatically downloaded/generated by aflow during compilation (CO)
        -- set explicit double->int conversion for roundDouble() in chull (CO)
        (AFLOW: aconvasp.cpp, aconvasp_main.cpp, aflow.cpp, aflow.h, aflowlib_libraries.cpp, aflowlib_web_interface.cpp, aflowrc.cpp, avasp.cpp, cce.cpp, cce.h, chull.cpp, chull.h, compare_structure_function.cpp, contrib_shidong_main.cpp, data.cpp, gfa.cpp, gfa.h, init.cpp, ivasp.cpp, kbin.cpp, kvasp.cpp, Makefile, mix.cpp, modules.cpp, ovasp.cpp, pflow_funcs.cpp, pflow.h, pflow_print.cpp, plotter.cpp, pocc.cpp, README_AFLOW_ACONVASP.TXT, README_AFLOW_AFLOWRC.TXT, README_AFLOW_CCE.TXT, README_AFLOW_GFA.TXT, surface.cpp, symmetry.cpp, symmetry_spacegroup.cpp, symmetry_spacegroup_functions.cpp, symmetry_spacegroup.h, symmetry_spacegroup_ITC_library.cpp, xatom.cpp, xclasses.cpp, xelement.cpp, xelement.h, xproto.cpp)
        (AGL: agl_electronic.cpp)
        (APL: aapl_cluster.cpp, aapl_tcond.cpp, apl_dirphoncalc.cpp, apl_doscalc.cpp, apl.h, apl_kphonons.cpp, apl_lrphoncalc.cpp, apl_pathbuilder.cpp, apl_pdisc.cpp, apl_phoncalc.cpp, apl_qmesh.cpp, apl_supercell.cpp, apl_thermalpc.cpp, README_AFLOW_APL.TXT)
        (AUROSTD: aurostd.h, boot.cpp, main.cpp, xmatrix.cpp, xmatrix.h, xscalar.cpp, xscalar.h, xvector.cpp, xvector.h)
3.1.224 - 2019/05/20
        Location: http://materials.duke.edu/AFLOW/HISTORIC/aflow.3.1.224.tar.xz
        -- Fixed bug that didn't allow users to override the standard lattice phonon dispersion path. (ME)
        -- Replaced anharmonic IFC option struct with xoption. (ME)
        -- Simplified APL class structure: IReciprocalPointGrid, MonkhorstPackMesh, and UniformMesh are consolidated into QMesh. IDOSCalculator, DOSCalculator, RootSamplingMethod, and LinearTetrahedronMethod are now described only by the DOSCalculator and LTMethod classes. (ME)
        -- Fixed QHA file name bugs for phonon dispersion and DOS. (ME)
        -- Fixed bug that caused AAPL to read APL calculations even though AAPL calculations are still missing. (ME)
        -- Fixed seg fault bug when DC=OFF and TP=ON. (ME)
        -- Fixed bug where DOS parameters are not properly set when DOS=OFF and TP=ON. (ME)
        -- Added KPPRA option for AAPL. (ME)
        -- Increased number of iterations for the AAPL BTE solver. (ME)
        -- fixed symmetry bug: if AddAtom() removes too many atoms and alters stoichiometry, then change to better tolerance (DX) 
        -- fixed comparison bug: ordering of stoichiometry for material-type comparisons (DX)
        -- changed name of prototyping flag (DX)
        -- added --structure2json command line functionality (DX)
        -- cleaned/reduced comparison command line calls (DX)
        -- added to comparison code: JSON output, print to screen only, keep non-matching info, store comparison logs, store family properties, and speed up comparison grouping function (DX)
        -- removed atomic library for communicating between threads, obsolete (DX)
        -- removed unused line in SYM::PBC() function (DX)
        -- added types information in CIF reader, otherwise aflowSG fails (DX)
        -- alphabetize elements in CIF reader function (DX)
        -- fixed --machine names (DX)
        -- fixed removal of control code characters in aflow.in; only overwrites if invalid chars are detected and saves old version to aflow.in_old (DX)
        -- changed internal indexing of xvectors in CHULL/GFA code from 0 to 1 to match rest of code (CO)
        -- fixed bug in web-json writer for AFLOW-CHULL Online (CO)
        -- added function for defining 3D rotation matrix between two vectors (CO)
        -- added functions to convert xvector<double> to xvector<int> and vice versa, useful for hkl (CO)
        -- added functionality for generalized stacking fault calculation, alpha testing only (CO)
        -- added functions for HKLPlane -> direct normal vector and vice versa (CO)
        -- added function to find distance between HKL planes (CO)
        -- added function to get distance between images of atoms along particular direction (CO)
        -- for many sym functions, removed pointers for read-only bools and doubles, added const where possible (CO)
        -- updated xstructure::Rotate() (CO)
        -- in xclasses, stringstream.clear() -> stringstream.str("") (CO)
        -- removed '#' from sg specification in POSCAR, it is interpreted as comment and removed (CO)
        -- bug fix with AFLOWDATA path in automatic aflow.in generator (CO)
        -- added force_strict_pc2scMap to GetSuperCell() constraining the map to the true primitive cell and not equivalent atoms (CO)
        -- added general function to fix string for latex output (CO)
        -- added XHOST.vflag_control.flag("DIRECTORY_CLEAN") for accurate logging of current directory (CO)
        -- major restructuring of pocc code, consolidating classes, renaming variables, etc. (CO)
        -- fixed old pocc to run with any compression extension (CO)
        -- eliminating atom.print_RHT (CO)
        -- patches for xStream() (CO)
        -- fixed webapp_entry for displaying first bader charge isosurface online with help from Bob Hanson (CO)
        -- added convolution function for signal processing (CO)
        -- added moving average and box/gaussian filters (CO)
        -- added mean/stddev functions to xvector (CO)
        -- added plotter for XRD (CO)
        -- added analysis for peaks with moving average (CO)
        (AFLOW: aconvasp_main.cpp, aflow.cpp, aflow.h, aflowlib_libraries.cpp, aflowlib_webapp_entry.js, aflowrc.cpp, avasp.cpp, chull.cpp, chull.h, compare_structure.cpp, compare_structure_function.cpp, compare_structure.h, gfa.cpp, init.cpp, kbin.cpp, kvasp.cpp, lattice.cpp, Makefile, modules.cpp, pflow_funcs.cpp, pflow.h, pflow_print.cpp, pocc.cpp, pocc.h, pocc_old.cpp, README_AFLOW_ACONVASP.TXT, README_AFLOW_AFLOWRC.TXT, symmetry.cpp, symmetry_spacegroup.cpp, xatom.cpp, xclasses.cpp, xproto.cpp)
        (ANRL: aflow_anrl.cpp, A10B2C_hP39_171_5c_c_a.cpp, A10B2C_hP39_172_5c_c_a.cpp, A10B3_oF52_42_2abce_ab.cpp, A12B2C_cF60_196_h_bc_a.cpp, A12B36CD12_cF488_196_2h_6h_ac_fgh.cpp, A12B36CD12_cF488_210_h_3h_a_fg.cpp, A12B6C_cF608_210_4h_2h_e.cpp, A12B7C2_hP21_174_2j2k_ajk_cf.cpp, A12BC4_cP34_195_2j_ab_2e.cpp, A12B_cF52_225_i_a.cpp, A12B_cI26_204_g_a.cpp, A12B_tI26_139_fij_a.cpp, A13B2C2_oP34_32_a6c_c_c.cpp, A14B3C5_tP44_94_c3g_ad_bg.cpp, A15B4_cI76_220_ae_c.cpp, A17B15_cP64_207_acfk_eij.cpp, A17BC4D_tP184_89_17p_p_4p_io.cpp, A23B6_cF116_225_bd2f_e.cpp, A24BC_cF104_209_j_a_b.cpp, A2B11_cP39_200_f_aghij.cpp, A2B13C4_hP57_168_d_c6d_2d.cpp, A2B2C4D_tP18_132_e_i_o_d.cpp, A2B2C7_cF88_227_c_d_af.cpp, A2B2C_oC80_64_efg_efg_df.cpp, A2B3C12D3_cI160_230_a_c_h_d.cpp, A2B3C18D6_hP58_192_c_f_lm_l.cpp, A2B3C3DE7_hP48_145_2a_3a_3a_a_7a.cpp, A2B3C6_cP264_205_2d_ab2c2d_6d.cpp, A2B3C6_cP33_221_cd_ag_fh.cpp, A2B3C7D_oP13_47_t_aq_eqrs_h.cpp, A2B3_hP20_159_bc_2c.cpp, A2B3_hP30_169_2a_3a.cpp, A2B3_hP30_170_2a_3a.cpp, A2B3_hP5_164_d_ad.cpp, A2B3_hR10_167_c_e.cpp, A2B3_hR5_166_c_ac.cpp, A2B3_oC40_39_2d_2c2d.cpp, A2B3_oP20_60_d_cd.cpp, A2B3_oP20_62_2c_3c.cpp, A2B3_oP40_33_4a_6a.cpp, A2B3_tI80_141_ceh_3h.cpp, A2B3_tP10_127_g_ah.cpp, A2B3_tP20_102_2c_b2c.cpp, A2B3_tP20_116_bci_fj.cpp, A2B3_tP20_117_i_adgh.cpp, A2B3_tP40_137_cdf_3g.cpp, A2B3_tP5_115_g_ag.cpp, A2B4C_hR42_148_2f_4f_f.cpp, A2B4C_oC28_66_l_kl_a.cpp, A2B4C_oP28_62_ac_2cd_c.cpp, A2B5C2_oC36_37_d_c2d_d.cpp, A2B5_mC28_15_f_e2f.cpp, A2B6CD7_tP64_77_2d_6d_d_ab6d.cpp, A2B7C2_tP88_78_4a_14a_4a.cpp, A2B7_cI54_229_e_afh.cpp, A2B8C2D_tP26_100_c_abcd_c_a.cpp, A2B8CD_oP24_48_k_2m_d_b.cpp, A2B8CD_tI24_97_d_k_a_b.cpp, A2B8C_oP22_34_c_4c_a.cpp, A2B_aP6_2_2i_i.cpp, A2B_aP6_2_aei_i.cpp, A2BC2_oF40_22_fi_ad_gh.cpp, A2BC2_oI20_45_c_b_c.cpp, A2BC2_tI20_79_c_2a_c.cpp, A2BC2_tP20_105_f_ac_2e.cpp, A2BC3_oC24_63_e_c_cg.cpp, A2BC4_cF56_227_d_a_e.cpp, A2BC4D_tI16_121_d_a_i_b.cpp, A2BC4_oP28_50_ij_ac_ijm.cpp, A2BC4_tI14_82_bc_a_g.cpp, A2BC4_tP28_126_cd_e_k.cpp, A2BC4_tP28_130_f_c_g.cpp, A2BC7D2_tP24_113_e_a_cef_e.cpp, A2BC8_tI176_110_2b_b_8b.cpp, A2BCD3E6_cF208_203_e_c_d_f_g.cpp, A2BCD4_tI16_82_ac_b_d_g.cpp, A2B_cF24_227_c_a.cpp, A2B_cF24_227_d_a.cpp, A2B_cI72_211_hi_i.cpp, A2BC_oC16_67_ag_b_g.cpp, A2BC_oC8_38_e_a_b.cpp, A2B_cP12_212_c_a.cpp, A2B_cP6_224_b_a.cpp, A2BC_tP16_76_2a_a_a.cpp, A2B_hP12_194_cg_f.cpp, A2B_hP18_180_fi_bd.cpp, A2B_hP18_190_gh_bf.cpp, A2B_hP36_177_j2lm_n.cpp, A2B_hP6_191_h_e.cpp, A2B_hP9_147_g_ad.cpp, A2B_hP9_150_ef_bd.cpp, A2B_hP9_152_c_a.cpp, A2B_hP9_180_j_c.cpp, A2B_hP9_181_j_c.cpp, A2B_hP9_189_fg_bc.cpp, A2B_hR18_148_2f_f.cpp, A2B_mC144_9_24a_12a.cpp, A2B_mC48_15_ae3f_2f.cpp, A2B_mP12_13_2g_ef.cpp, A2B_mP12_14_2e_e.cpp, A2B_mP12_3_bc3e_2e.cpp, A2B_mP12_7_4a_2a.cpp, A2B_mP18_7_6a_3a.cpp, A2B_mP6_10_mn_bg.cpp, A2B_mP6_14_e_a.cpp, A2B_oC12_36_2a_a.cpp, A2B_oC12_38_de_ab.cpp, A2B_oC12_63_2c_c.cpp, A2B_oC24_20_abc_c.cpp, A2B_oC24_64_2f_f.cpp, A2B_oF24_70_e_a.cpp, A2B_oI12_72_j_a.cpp, A2B_oI12_74_h_e.cpp, A2B_oP12_17_abe_e.cpp, A2B_oP12_19_2a_a.cpp, A2B_oP12_26_abc_ab.cpp, A2B_oP12_29_2a_a.cpp, A2B_oP12_62_2c_c.cpp, A2B_oP24_52_2e_cd.cpp, A2B_oP24_55_2g2h_gh.cpp, A2B_oP24_61_2c_c.cpp, A2B_oP6_58_g_a.cpp, A2B_tI12_140_h_a.cpp, A2B_tI12_141_e_a.cpp, A2B_tI12_98_f_a.cpp, A2B_tI24_141_2e_e.cpp, A2B_tI6_139_d_a.cpp, A2B_tP12_111_2n_adf.cpp, A2B_tP12_92_b_a.cpp, A2B_tP24_135_gh_h.cpp, A2B_tP30_85_ab2g_cg.cpp, A2B_tP36_96_3b_ab.cpp, A2B_tP48_77_8d_4d.cpp, A2B_tP6_129_ac_c.cpp, A2B_tP6_136_f_a.cpp, A2B_tP6_137_d_a.cpp, A3B10_cI52_229_e_fh.cpp, A3B11C6_tP40_100_ac_bc2d_cd.cpp, A3B13_oC32_38_ac_a2bcdef.cpp, A3B2_cI40_220_d_c.cpp, A3B2_hP10_176_h_bc.cpp, A3B2_hP10_176_h_bd.cpp, A3B2_hP5_164_ad_d.cpp, A3B2_hR5_155_e_c.cpp, A3B2_oP20_52_de_cd.cpp, A3B2_oP20_56_ce_e.cpp, A3B2_oP20_62_3c_2c.cpp, A3B2_tP10_83_adk_j.cpp, A3B3C_cI56_214_g_h_a.cpp, A3B3C_hP14_176_h_h_c.cpp, A3B3C_hP14_176_h_h_d.cpp, A3B4C_cP16_218_c_e_a.cpp, A3B4C_cP8_215_d_e_a.cpp, A3B4_cF56_227_ad_e.cpp, A3B4_tI28_141_ad_h.cpp, A3B5_oC16_65_ah_bej.cpp, A3B5_oC32_38_abce_abcdf.cpp, A3B5_oP16_55_ch_agh.cpp, A3B5_tI32_108_ac_a2c.cpp, A3B5_tI32_140_ah_bk.cpp, A3B5_tI32_140_ah_cl.cpp, A3B7_hP20_186_c_b2c.cpp, A3B7_oP40_62_cd_3c2d.cpp, A3B7_tP40_76_3a_7a.cpp, A3BC2_cI48_214_f_a_e.cpp, A3BC2_oP48_50_3m_m_2m.cpp, A3BC3D_tP64_106_3c_c_3c_c.cpp, A3BC_hP10_188_k_a_e.cpp, A3BC_hP10_188_k_c_a.cpp, A3BC_hP30_185_cd_c_ab.cpp, A3BC_hR5_146_b_a_a.cpp, A3B_cI32_204_g_c.cpp, A3B_cI8_229_b_a.cpp, A3BC_mC10_8_ab_a_a.cpp, A3B_cP16_198_b_a.cpp, A3B_cP16_208_j_b.cpp, A3B_cP4_221_d_a.cpp, A3B_cP8_223_c_a.cpp, A3BC_tP5_99_bc_a_b.cpp, A3B_hP16_194_gh_ac.cpp, A3B_hP24_151_3c_2a.cpp, A3B_hP24_153_3c_2b.cpp, A3B_hP24_165_adg_f.cpp, A3B_hP24_165_bdg_f.cpp, A3B_hP24_185_ab2c_c.cpp, A3B_hP4_191_bc_a.cpp, A3B_hP8_158_d_a.cpp, A3B_hP8_173_c_b.cpp, A3B_hP8_176_h_c.cpp, A3B_hP8_176_h_d.cpp, A3B_hP8_185_c_a.cpp, A3B_hP8_194_h_c.cpp, A3B_hR4_160_b_a.cpp, A3B_mP16_7_6a_2a.cpp, A3B_oC64_66_gi2lm_2l.cpp, A3B_oC64_66_kl2m_bdl.cpp, A3B_oI32_23_ij2k_k.cpp, A3B_oP16_62_cd_c.cpp, A3B_oP32_60_3d_d.cpp, A3B_oP8_59_bf_a.cpp, A3B_tI16_139_cde_e.cpp, A3B_tI24_119_b2i_af.cpp, A3B_tI32_82_3g_g.cpp, A3B_tI8_139_bd_a.cpp, A3B_tP16_118_ei_f.cpp, A3B_tP32_114_3e_e.cpp, A43B5C17_oC260_63_c8fg6h_cfg_ce3f2h.cpp, A4B14C3_hP21_143_bd_ac4d_d.cpp, A4B2C13D_tP40_90_g_d_cef2g_c.cpp, A4B2C6D16E_cF232_203_e_d_f_eg_a.cpp, A4B2C_tP28_135_gh_h_d.cpp, A4B3_cI112_230_af_g.cpp, A4B3_cI14_229_c_b.cpp, A4B3_cI28_220_c_a.cpp, A4B3_hP14_173_bc_c.cpp, A4B3_hP28_159_ab2c_2c.cpp, A4B3_hR7_166_2c_ac.cpp, A4B3_oI14_71_gh_cg.cpp, A4B5_tI18_139_i_ah.cpp, A4B5_tI18_87_h_ah.cpp, A4B6C_hP11_143_bd_2d_a.cpp, A4B9_cP52_215_ei_3efgi.cpp, A4BC2_tI28_120_i_d_e.cpp, A4BC4D_tP10_123_gh_a_i_d.cpp, A4BC4_tP18_137_g_b_g.cpp, A4B_cI10_217_c_a.cpp, A4B_cI10_229_c_a.cpp, A4B_cI40_197_cde_c.cpp, A4BC_tI24_141_h_b_a.cpp, A4B_hP15_144_4a_a.cpp, A4B_oI20_74_beh_e.cpp, A4B_oP20_62_2cd_c.cpp, A4B_tI10_139_de_a.cpp, A4B_tI20_88_f_a.cpp, A4B_tP10_114_e_a.cpp, A4B_tP10_125_m_a.cpp, A4B_tP20_127_ehj_g.cpp, A5B11_mP16_6_2abc_2a3b3c.cpp, A5B2_hP14_194_abdf_f.cpp, A5B2_hP28_194_ahk_ch.cpp, A5B2_hR7_166_a2c_c.cpp, A5B2_mC14_12_a2i_i.cpp, A5B2_oP14_49_dehq_ab.cpp, A5B3C15_oP46_30_a2c_bc_a7c.cpp, A5B3C16_cP96_222_ce_d_fi.cpp, A5B3C_hP18_186_2a3b_2ab_b.cpp, A5B3_hP16_190_bdh_g.cpp, A5B3_hP16_193_dg_g.cpp, A5B3_mC32_9_5a_3a.cpp, A5B3_tP32_118_g2i_aceh.cpp, A5B3_tP32_130_cg_cf.cpp, A5B5C4_tP28_104_ac_ac_c.cpp, A5B6C2_hP13_157_2ac_2c_b.cpp, A5B7_tI24_107_ac_abd.cpp, A5B8_cI52_217_ce_cg.cpp, A5BCD6_cF416_228_eg_c_b_h.cpp, A5B_oP24_26_3a3b2c_ab.cpp, A6B23_cF116_225_e_acfh.cpp, A6B2C_cF36_225_e_c_a.cpp, A6B2CD6E_cP64_208_m_ad_b_m_c.cpp, A6B2C_tP18_128_eh_d_a.cpp, A6B2C_tP18_128_eh_d_b.cpp, A6B2C_tP18_94_eg_c_a.cpp, A6B4C16D_oP108_27_abcd4e_4e_16e_e.cpp, A6B6C_cF104_202_h_h_c.cpp, A6B_cF224_228_h_c.cpp, A6B_cP7_221_f_a.cpp, A6B_hR7_166_g_a.cpp, A6B_oC28_63_efg_c.cpp, A7B2C2_mC22_12_aij_h_i.cpp, A7B2C_tP40_128_egi_h_e.cpp, A7B3_cI40_229_df_e.cpp, A7B6_hR13_166_ah_3c.cpp, A7B7C2_tP32_101_bde_ade_d.cpp, A7B8_mP120_14_14e_16e.cpp, A7B8_oP120_60_7d_8d.cpp, A7BC3D13_cF192_219_de_b_c_ah.cpp, A7B_cF32_225_bd_a.cpp, A8B2C12D2E_oI50_23_bcfk_i_3k_j_a.cpp, A8B5_hR26_160_a3bc_a3b.cpp, A8B5_mP13_6_a7b_3a2b.cpp, A8B7C6_hP21_175_ck_aj_k.cpp, A8BC3D6_hP18_189_bfh_a_g_i.cpp, A8B_tI18_139_hi_a.cpp, A9B16C7_cF128_225_acd_2f_be.cpp, A9B2_mP22_7_9a_2a.cpp, A9B3C_hP26_194_hk_h_a.cpp, A9BC3D5_hP18_189_fi_a_g_bh.cpp, A9BC_oC44_39_3c3d_a_c.cpp, A_aP4_2_aci.cpp, AB11CD3_cP16_221_a_dg_b_c.cpp, AB11_cP36_221_c_agij.cpp, AB12C3_cI32_229_a_h_b.cpp, AB13_cF112_226_a_bi.cpp, AB18C8_cF108_225_a_eh_f.cpp, AB27CD3_cP32_221_a_dij_b_c.cpp, AB2_aP12_1_4a_8a.cpp, AB2C12D4_tP76_75_2a2b_2d_12d_4d.cpp, AB2C3_oP24_62_c_d_cd.cpp, AB2C4_tI14_139_a_e_ce.cpp, AB2C8D_oP24_49_g_q_2qr_e.cpp, AB2C_cF16_225_a_c_b.cpp, AB2CD2_hP36_163_h_i_bf_i.cpp, AB2_cF12_225_a_c.cpp, AB2_cF48_227_c_e.cpp, AB2_cF96_227_e_cf.cpp, AB2C_oC16_40_a_2b_b.cpp, AB2C_oC16_63_c_2c_c.cpp, AB2C_oP16_62_c_2c_c.cpp, AB2_cP12_205_a_c.cpp, AB2_hP12_143_cd_ab2d.cpp, AB2_hP12_194_f_ah.cpp, AB2_hP24_194_ef_fgh.cpp, AB2_hP3_164_a_d.cpp, AB2_hP3_191_a_d.cpp, AB2_hP6_194_b_f.cpp, AB2_hP6_194_c_ad.cpp, AB2_hP6_194_c_f.cpp, AB2_hP72_192_m_j2kl.cpp, AB2_hP9_156_b2c_3a2bc.cpp, AB2_hP9_162_ad_k.cpp, AB2_hP9_164_bd_c2d.cpp, AB2_hP9_180_d_j.cpp, AB2_mC6_12_a_i.cpp, AB2_oC24_41_2a_2b.cpp, AB2_oC6_21_a_k.cpp, AB2_oF48_70_f_fg.cpp, AB2_oF72_43_ab_3b.cpp, AB2_oI6_71_a_g.cpp, AB2_oI6_71_a_i.cpp, AB2_oP12_29_a_2a.cpp, AB2_oP24_28_acd_2c3d.cpp, AB2_oP6_34_a_c.cpp, AB2_oP6_58_a_g.cpp, AB2_tI48_80_2b_4b.cpp, AB2_tI6_139_a_e.cpp, AB2_tI96_88_2f_4f.cpp, AB2_tP12_115_j_egi.cpp, AB2_tP12_81_adg_2h.cpp, AB2_tP6_137_a_d.cpp, AB32C48_cI162_204_a_2efg_2gh.cpp, AB32CD4E8_tP184_93_i_16p_af_2p_4p.cpp, AB3C16_cF160_203_a_bc_eg.cpp, AB3C16_cF160_203_b_ad_eg.cpp, AB3C2_cI96_206_c_e_ad.cpp, AB3C3_cF112_227_c_de_f.cpp, AB3C4_cP8_215_a_c_e.cpp, AB3C4_hP16_194_c_af_ef.cpp, AB3C4_oP16_31_a_ab_2ab.cpp, AB3C4_oP32_33_a_3a_4a.cpp, AB3C6_cI80_206_a_d_e.cpp, AB3C_cP5_221_a_c_b.cpp, AB3C_cP60_201_be_fh_g.cpp, AB3C_cP60_201_ce_fh_g.cpp, AB3_cF16_225_a_bc.cpp, AB3C_hR10_148_c_f_c.cpp, AB3C_hR10_167_b_e_a.cpp, AB3C_oC20_63_a_cf_c.cpp, AB3C_oP20_62_c_cd_a.cpp, AB3_cP4_221_a_c.cpp, AB3_hP24_149_acgi_3l.cpp, AB3_hP24_178_b_ac.cpp, AB3_hP24_179_b_ac.cpp, AB3_hP24_185_c_ab2c.cpp, AB3_hP4_187_e_fh.cpp, AB3_hP8_182_c_g.cpp, AB3_hP8_194_c_bf.cpp, AB3_hR8_148_c_f.cpp, AB3_hR8_155_c_de.cpp, AB3_mC16_12_g_ij.cpp, AB3_mC16_15_e_cf.cpp, AB3_mC16_9_a_3a.cpp, AB3_mC32_8_4a_12a.cpp, AB3_mC32_8_4a_4a4b.cpp, AB3_mP16_10_mn_3m3n.cpp, AB3_oC16_40_b_3b.cpp, AB3_oC8_65_a_bf.cpp, AB3_oP16_18_ab_3c.cpp, AB3_oP16_19_a_3a.cpp, AB3_oP16_62_c_3c.cpp, AB3_oP16_62_c_cd.cpp, AB3_tI16_140_b_ah.cpp, AB3_tP32_133_h_i2j.cpp, AB3_tP32_86_g_3g.cpp, AB3_tP4_123_a_ce.cpp, AB3_tP8_113_a_ce.cpp, AB4C17D4E_tP54_90_a_g_c4g_g_c.cpp, AB4C3_cI16_229_a_c_b.cpp, AB4C7D_hP26_159_b_ac_a2c_b.cpp, AB4C_hP6_191_a_h_b.cpp, AB4C_hP72_168_2d_8d_2d.cpp, AB4C_hP72_184_d_4d_d.cpp, AB4C_oC24_63_a_fg_c.cpp, AB4C_oC24_63_c_fg_c.cpp, AB4C_oP24_62_c_2cd_c.cpp, AB4_cP5_215_a_e.cpp, AB4C_tI12_82_c_g_a.cpp, AB4C_tP12_112_b_n_e.cpp, AB4C_tP12_124_a_m_c.cpp, AB4_oC20_41_a_2b.cpp, AB4_oC20_68_a_i.cpp, AB4_tI10_87_a_h.cpp, AB4_tP10_103_a_d.cpp, AB4_tP10_124_a_m.cpp, AB5_cF24_216_a_ce.cpp, AB5C_tP7_123_b_ci_a.cpp, AB5_hP6_191_a_cg.cpp, AB6C4_tP22_104_a_2ac_c.cpp, AB6C_tP16_132_d_io_a.cpp, AB7CD2_oI44_24_a_b3d_c_ac.cpp, AB7_hR16_166_c_c2h.cpp, AB8C2_oC22_35_a_ab3e_e.cpp, AB8C2_tI44_97_e_2k_cd.cpp, AB9C4_hP28_188_e_kl_ak.cpp, AB_aP16_2_4i_4i.cpp, ABC2_aP16_1_4a_4a_8a.cpp, ABC2_hP4_164_a_b_d.cpp, ABC2_hP8_194_d_a_f.cpp, ABC2_hR24_167_e_e_2e.cpp, ABC2_hR4_166_a_b_c.cpp, ABC2_mP8_10_ac_eh_mn.cpp, ABC2_oC16_67_b_g_ag.cpp, ABC2_oI16_23_ab_i_k.cpp, ABC2_oP16_53_h_e_gh.cpp, ABC2_tI16_122_a_b_d.cpp, ABC2_tP4_123_d_a_f.cpp, ABC3_cP20_198_a_a_b.cpp, ABC3_hR10_146_2a_2a_2b.cpp, ABC3_hR10_161_a_a_b.cpp, ABC3_hR10_167_a_b_e.cpp, ABC3_mP10_11_e_e_ef.cpp, ABC3_oP20_30_2a_c_3c.cpp, ABC3_oP20_53_e_g_hi.cpp, ABC3_oP20_54_e_d_cf.cpp, ABC4_mP12_13_e_a_2g.cpp, ABC4_oI12_23_a_b_k.cpp, ABC4_oP12_16_ag_cd_2u.cpp, ABC4_tI96_142_e_ab_2g.cpp, ABC4_tP12_125_a_b_m.cpp, ABC6D2_mC40_15_e_e_3f_f.cpp, ABC_cF12_216_b_c_a.cpp, ABC_cP12_198_a_a_a.cpp, ABCD3_oI48_73_d_e_e_ef.cpp, ABCD_cF16_216_c_d_b_a.cpp, ABCD_oP16_57_d_c_d_d.cpp, ABCD_tP8_129_c_b_a_c.cpp, AB_cF16_227_a_b.cpp, AB_cF8_216_c_a.cpp, AB_cF8_225_a_b.cpp, ABC_hP12_174_cj_fk_aj.cpp, ABC_hP3_183_a_a_a.cpp, ABC_hP3_187_a_d_f.cpp, ABC_hP36_175_jk_jk_jk.cpp, ABC_hP6_194_c_d_a.cpp, ABC_hR3_160_a_a_a.cpp, ABC_hR6_166_c_c_c.cpp, AB_cI16_199_a_a.cpp, ABC_oI12_71_h_j_g.cpp, ABC_oI36_46_ac_bc_3b.cpp, ABC_oP12_29_a_a_a.cpp, ABC_oP6_59_a_a_a.cpp, ABC_oP6_59_a_b_a.cpp, AB_cP16_205_c_c.cpp, AB_cP2_221_b_a.cpp, AB_cP6_221_c_d.cpp, AB_cP8_198_a_a.cpp, ABC_tI12_109_a_a_a.cpp, ABC_tP24_91_d_d_d.cpp, ABC_tP24_95_d_d_d.cpp, ABC_tP6_129_c_a_c.cpp, AB_hP12_156_2ab3c_2ab3c.cpp, AB_hP12_186_a2b_a2b.cpp, AB_hP12_194_af_bf.cpp, AB_hP12_194_df_ce.cpp, AB_hP2_187_d_a.cpp, AB_hP24_190_i_afh.cpp, AB_hP4_156_ab_ab.cpp, AB_hP4_156_ac_ac.cpp, AB_hP4_186_b_a.cpp, AB_hP4_186_b_b.cpp, AB_hP4_194_c_a.cpp, AB_hP4_194_c_d.cpp, AB_hP6_144_a_a.cpp, AB_hP6_154_a_b.cpp, AB_hP6_183_c_ab.cpp, AB_hP6_191_f_ad.cpp, AB_hP8_186_ab_ab.cpp, AB_hP8_194_ad_f.cpp, AB_hR10_160_5a_5a.cpp, AB_hR16_148_cf_cf.cpp, AB_hR2_166_a_b.cpp, AB_hR26_148_b2f_a2f.cpp, AB_hR6_160_3a_3a.cpp, AB_hR6_160_b_b.cpp, AB_mC8_15_c_e.cpp, AB_mP4_11_e_e.cpp, AB_mP4_6_2b_2a.cpp, AB_mP6_10_en_am.cpp, AB_oC8_36_a_a.cpp, AB_oC8_63_c_c.cpp, AB_oC8_65_j_g.cpp, AB_oC8_67_a_g.cpp, AB_oF8_22_a_c.cpp, AB_oF8_42_a_a.cpp, AB_oF8_69_a_b.cpp, AB_oI4_44_a_b.cpp, AB_oP16_61_c_c.cpp, AB_oP2_25_b_a.cpp, AB_oP4_51_e_f.cpp, AB_oP4_59_a_b.cpp, AB_oP48_61_3c_3c.cpp, AB_oP8_33_a_a.cpp, AB_oP8_57_d_d.cpp, AB_oP8_62_c_c.cpp, AB_tI16_140_ab_h.cpp, AB_tI16_141_e_e.cpp, AB_tI4_107_a_a.cpp, AB_tI4_119_c_a.cpp, AB_tI8_109_a_a.cpp, AB_tI8_139_e_e.cpp, AB_tI8_141_a_b.cpp, AB_tP16_84_cej_k.cpp, AB_tP2_123_a_d.cpp, AB_tP4_129_a_c.cpp, AB_tP4_129_c_c.cpp, AB_tP4_131_c_e.cpp, AB_tP8_111_n_n.cpp, AB_tP8_136_g_f.cpp, A_cF136_227_aeg.cpp, A_cF240_202_h2i.cpp, A_cF4_225_a.cpp, A_cF8_227_a.cpp, A_cI16_206_c.cpp, A_cI16_220_c.cpp, A_cI2_229_a.cpp, A_cI58_217_ac2g.cpp, A_cP1_221_a.cpp, A_cP20_213_cd.cpp, A_cP240_205_10d.cpp, A_cP46_223_dik.cpp, A_cP8_198_2a.cpp, A_cP8_205_c.cpp, A_hP1_191_a.cpp, A_hP2_194_c.cpp, A_hP3_152_a.cpp, A_hP4_186_ab.cpp, A_hP4_194_ac.cpp, A_hP4_194_bc.cpp, A_hP4_194_f.cpp, A_hP6_178_a.cpp, A_hP6_194_h.cpp, A_hP9_154_bc.cpp, A_hR105_166_bc9h4i.cpp, A_hR1_166_a.cpp, A_hR12_166_2h.cpp, A_hR2_166_c.cpp, A_hR3_166_ac.cpp, A_mC12_5_3c.cpp, A_mC16_12_4i.cpp, A_mC24_15_2e2f.cpp, A_mC34_12_ah3i2j.cpp, A_mC4_12_i.cpp, A_mP16_11_8e.cpp, A_mP32_14_8e.cpp, A_mP4_4_2a.cpp, A_mP64_14_16e.cpp, A_mP8_10_2m2n.cpp, A_mP84_13_21g.cpp, A_oC4_63_c.cpp, A_oC8_64_f.cpp, A_oF128_70_4h.cpp, A_oF8_70_a.cpp, A_oP16_55_2g2h.cpp, A_oP8_62_2c.cpp, A_tI16_142_f.cpp, A_tI2_139_a.cpp, A_tI4_139_e.cpp, A_tI4_141_a.cpp, A_tI8_139_h.cpp, A_tP12_138_bi.cpp, A_tP12_96_ab.cpp, A_tP16_138_j.cpp, A_tP30_136_bf2ij.cpp, A_tP4_129_ac.cpp, A_tP4_136_f.cpp, A_tP50_134_b2m2n.cpp, sigma_tP30_136_bf2ij.cpp)
        (APL: aapl_ifcs.cpp, aapl_setup.cpp, aapl_tcond.cpp, apl_atomic_disp.cpp, apl_dirphoncalc.cpp, apl_doscalc.cpp, apl_group_velocity.cpp, apl.h, apl_kphonons.cpp, apl_lrphoncalc.cpp, apl_ltet.cpp, apl_pathbuilder.cpp, apl_phoncalc.cpp, apl_qmesh.cpp, apl_supercell.cpp, apl_thermalpc.cpp, qha_energies.cpp, qha_eoscalc.cpp, qha_gruneisen.cpp, README_AFLOW_APL.TXT, scqha_gruneisen.cpp, scqha_T_freqs.cpp)
        (AUROSTD: aurostd.h, boot.cpp, main.cpp, xmatrix.cpp, xmatrix.h, xscalar.cpp, xscalar.h, xvector.cpp, xvector.h)
        Deleted files: APL/apl_mpmesh.cpp, APL/apl_uniform_mesh.cpp, APL/apl_ltetdos.cpp, APL/apl_rsmdos.cpp
3.1.223 - 2019/04/18
        Location: http://materials.duke.edu/AFLOW/HISTORIC/aflow.3.1.223.tar.xz
        -- fixed logics for filename extended characters (SC)
        -- created compliance in aurostd for extended characters and added aurostd::LinkFile (SC)
        -- aurostd::RenameFile => aurostd::file2file (SC)
        -- aurostd::MoveFile => aurostd::file2directory (SC)
        -- --use_tmpfs=XXXXX (for rerouting /tmp directories, useful for [il]logical mapping) (SC)
         (AFLOW: aflowlib_libraries.cpp aflow_ivasp.cpp aurostd.h aurostd_main.cpp)
3.1.222 - 2019/04/01
        Location: http://materials.duke.edu/AFLOW/HISTORIC/aflow.3.1.222.tar.xz
        -- added GFA code+README (DF)
        -- added Cygwin support (ME)
        -- fixed bugs in the phonon property plotter (ME)
        -- added defaults/options for DoD MUSTANG machine (--machine=dod_mustang); also added in aflowrc (DX)
        -- remove pseudopotential information for comparing materials (DX)
        -- fixed comparison bugs (e.g., duplicate count, load from URL, printing properties, BrinInCell() for supercell expansion, etc.) (DX)
        -- fixed --aflow_proto bug when generating POCC structures with ANRL parameters (DX)
        -- patched GetDistMatrix() header declaration (CO)
        -- patched x-ray analysis for POSCARs with no atom names (CO)
        -- silenced cematrix::InverseMatrix (CO)
        -- minor patches for clang (CO)
        -- patched fancy print (colors) for POCC AFLOW-Online web mode (CO)
        -- added --scrub=LIBS for lib2raw (SC)
        -- added ProgressBar(std::ostream& oss,string prelim,uint j,uint jmax,bool VERBOSE_PERCENTAGE,bool VERBOSE_ROLLER,bool VERBOSE_CURSOR) in aurostd*
        (AFLOW: aconvasp.cpp, aconvasp_main.cpp, aflow.cpp, aflow.h, aflowrc.cpp, avasp.cpp, bader.cpp, compare_structure.cpp, compare_structure_function.cpp, data.cpp, gfa.cpp, gfa.h, init.cpp, ivasp.cpp, kbin.cpp, kvasp.cpp, Makefile, pflow_funcs.cpp, pflow.h, pflow_print.cpp, pocc.cpp, README_AFLOW_ACONVASP.TXT, README_AFLOW_GFA.TXT, README_AFLOW.TXT, README_CONTRIBS.TXT, symmetry_spacegroup_ITC_library.cpp, xclasses.cpp)
        (AUROSTD: aurostd.h, boot.cpp, xmatrix.cpp)
3.1.221 - 2019/03/20
        Location: http://materials.duke.edu/AFLOW/HISTORIC/aflow.3.1.221.tar.xz
        -- changed the compiler for Mac OS to clang++ as g++ does not find the standard libraries on some systems. (ME)
        -- fixed bug in VASP_Produce_POTCAR for POTCAR paths (ME)
        -- APL now switches RELAX to off with --generate_aflowin_only. Also does not check for the vasp binary anymore if POLAR is ON, which would break the code if no vasp binary is present. (ME)
        -- fixed ANRL setting for symmetry cell choice (DX)
        -- added fast supercell function for quick expansion (DX)
        -- speed increase for compare functions (DX)
        -- fixed tolerance scan issue introduced in V3.1.220 after removing global symmetry variables (DX)
        -- added missing directory string in GetSpaceGroupLabel() function (DX)
        -- fixed primitive reduction corner case; should use PBC() instead of BringInCell() for distance vectors (DX)
        -- added ANRL directory name for --aflow_proto: check if ANRL proto matches to entry in library and return ANRL suffix, otherwise add parameter values to directory name (DX)
        -- added FileMESSAGE argument to compare functions (DX)
        -- patched species re-decoration for parent structure, volumes should be consistent across different decorations (CO)
        -- sort unique structures by HNF matrix/site configuration indices so order is always fixed (CO)
        -- removed file writing for command-line POCC commands, speeds up AFLOW-Online (CO)
        -- propagate flags into POCC structures for command-line control (CO)
        -- fixed AFLOW_CHULL_JUPYTER subdirectory creation (CO)
        (AFLOW: aconvasp_main.cpp, aflow.h, aflowlib_libraries.cpp, avasp.cpp, chull.cpp, chull.h, compare_structure.cpp, compare_structure_function.cpp, compare_structure.h, ivasp.cpp, Makefile, pflow.h, pocc.cpp, pocc.h, symmetry_spacegroup.cpp, xatom.cpp, xclasses.cpp)
        (ANRL: aflow_anrl.cpp, list.cpp)
        (APL: apl_kphonons.cpp)
3.1.220 - 2019/03/11
        Location: http://materials.duke.edu/AFLOW/HISTORIC/aflow.3.1.220.tar.xz
        -- added jupyter|jupyter2|jupyter3 functionality to chull (MB)
        -- added functionality to generate prototypes in CIF format (--cif flag); for --proto and --aflow_proto (DX)
        -- added functionality to generate prototypes in ABCCAR format (--abccar flag); for --proto and --aflow_proto (DX)
        -- added original crystal keywords to aflowlib entry (volume_cell_orig, volume_atom_orig, density_orig, crystal_family_orig, crystal_system_orig, point_group_Hermann_Mauguin_orig, point_group_Schoenflies_orig, point_group_orbifold_orig, point_group_type_orig, point_group_order_orig, point_group_structure_orig, Bravais_lattice_lattice_type_orig, Bravais_lattice_lattice_system_orig, Bravais_superlattice_lattice_type_orig, Bravais_superlattice_lattice_variation_type_orig, Bravais_superlattice_lattice_system_orig, Pearson_symbol_superlattice_orig, reciprocal_geometry_orig, reciprocal_volume_cell_orig, reciprocal_lattice_type_orig, reciprocal_lattice_variation_type_orig, Wyckoff_letters_orig, Wyckoff_multiplicities_orig, Wyckoff_site_symmetries_orig) (DX)
        -- fixed type for point_group_order in JSON; should be int, not string (DX)  
        -- added character check when loading aflow.in, to prevent null bytes (DX) 
        -- added function to remove null bytes in aflow.in file; rewrites cleaned aflow.in (DX) 
        -- added defaults/options for DoD ONYX, GORDON, COPPER, GAFFNEY, and KOEHR machines (--machine=dod_onyx,dod_gordon,dod_copper,dod_gaffney,dod_koehr); also added in aflowrc (DX)
        -- added ANRL space group setting option; monoclinic: unique axis-b, rhombohedral: rhombohedral setting, centrosymmetric: origin centered on inversion (DX)
        -- added functionality to convert a structure into an ANRL designation, i.e., label, parameter list, and parameter values (DX)
        -- added ANRL keywords to aflowlib entry (anrl_label_orig, anrl_parameter_list_orig, anrl_parameter_values_orig, anrl_label_relax, anrl_parameter_list_relax, anrl_parameter_values_relax) (DX)
        -- added functions to get the Wyckoff equations for future symbolic notation (DX)
        -- added ANRL preset values for prototypes in getANRLParameters() (DX)
        -- added ANRL prototypes to README_PROTO.TXT along with unique permutation information (DX)
        -- updated headers for each AFLOW prototype in README_LIBRARY_HTQC.TXT to include the stoichometry, Pearson symbol, space group, and Wyckoff letters (DX)
        -- added functionality to search AFLOW prototypes (--proto_labels) via stoichiometry, space group, arity, etc. (DX)
        -- added AFLUX command line functionality (DX+FR)
        -- added AFLUX helper functions to run inside AFLOW and extract properties into vectors of properties (DX)
        -- added functionality to --wyccar, print letters/multiplicities/site symmetries as a string (DX)
        -- added function to perform symmetry on vector of xstructures (DX)
        -- added function to get enantiomophs of space group, if any exist (DX)
        -- added function to return list of particular element classes, e.g., alkali, transition metals, metals, non-metals, etc. (DX) 
        -- added function to convert compound name into a stoichiometry (DX) 
        -- updated comparison code; added new functionality to compare compounds to AFLOW database, compare compounds to AFLOW prototypes, identify unique permutations, etc. (DX)
        -- added options to ignore symmetry during structure comparison (DX)
        -- improved comparison code output, i.e., more information and cleaner (DX)
        -- improved multithreading of comparison code (DX)
        -- refactor symmetry code to remove extern variables, otherwise it breaks multithreaded symmetry analyses (DX)
        -- refactor symmetry code to remove global variable _SYM_TOL_, otherwise it breaks multithreaded symmetry analyses (DX)
        -- fixed lattice transformation in GetLatticeType(); account for unit cell orientation change using GetPrimitive() (DX)
        -- fixed bug in CIF writer; set VASP version booleans to false (DX)
        -- updated "make check" hash since Wyckoff letters are now in title line; changed from #174c76b2b2928dcdf2f3b39069a8b59 to #ffb9c5681045fb80f391e9a931f21d1 (DX)   
        -- fixed typo in AEL/AGL json functions (CT)
        -- fixed zerostate for AAPL (ME)
        -- small bug fixes for AAPL and APL (ME)
        -- made changes to write(A)APL functions (ME)
        -- added keywords to aflowlib.out/json: title, ldau_type, ldau_l, ldau_u, ldau_j, kpoints_relax, kpoints_static, kpoints_bands_path, kpoints_bands_nkpts (ME)
        -- fixed type declaration bug in aurostd::StringStreamSubst (ME)
        -- fixed bug in QHA with uninitialized Booleans (ME)
        -- accelerated reading of forces from vasprun.xml files for APL and AAPL (ME)
        -- AFLOW not produces POSCAR in the format required by the VASP binary instead of just taking the format in the aflow.in file (ME)
        -- added functionality to read CHGCAR and WAVECAR files between relaxations (ME + Rico Friedrich)
        -- removed duplicate APL functions - apl_hroutines.cpp is now obsolete (ME)
        -- auto-sort by inequivalent atoms in APL (CO + Xiaoyu Wang from UBuffalo)
        -- added sortAtomsEquivalent() to pre-APL/POCC and CONVERT-sprim, -sconv, -niggli, -minkowski for prospective APL calculations: better to sort before relaxations and not have to sort again in the future (CO)
        -- patched sortAtoms*() to include basis and ensure relative order (CO)
        -- added switches for symmetrization of distortions (DISTORTION_SYMMETRIZE) and considering iatoms only (DISTORTION_INEQUIVONLY) in APL (CO)
        -- populate forceConstants matrix in iatoms-sorted-agnostic fashion as we move away from this dependence (CO)
        -- clear pgroupk and pgroupk_xtal symmetries before re-calculating - bug in APL (CO)
        -- patching pc2scpMap in GetSuperCell() (CO)
        -- removed exit's from balanceChemicalEquations(), now throwing exceptions (CO)
        -- overloaded StringsAlphabetic (CO)
        -- set up Makefile with auto-alerts to AFLOW-Forum (CO)
        -- added ClearSymmetry() for _atom (CO)
        -- patched robust structure comparison in POCC (CO)
        -- patched --hnf/--hnfcell routines to work with new POCC (AFLOW-Online) and added --pocc_count_total and --pocc_count_unique (CO)
        -- pre-sort sites for --proto with POCC (CO)
        -- added 'S'+'P' combo functionality to --proto with POCC (CO)
        -- patching robust structure comparison analysis within POCC (CO)
        -- added counts to chull txt and json outputs (CO)
        -- patched logo+count centering on chull doc (CO)
        -- removed dependency of chull .tex on tabu, which breaks in TeX Live 2019 (CO)
        -- fixed image alignment in chull pdf doc (CO)
        -- added options for --aflow_proto, including --run_relax, --run_relax_static, --run_relax_static_bands, --run_static, --run_static_bands, --relax_count (CO)
        (AFLOW: aconvasp_main.cpp, aflow.h, aflowlib.h, aflowlib_libraries.cpp, aflowlib_webapp_bands.js, aflowlib_web_interface.cpp, aflowrc.cpp, avasp.cpp, bader.cpp, chull.cpp, chull.h, chull_jupyter.json, chull_jupyter_plotter.py, chull_jupyter_requirements.txt, chull_python.py, compare_structure.cpp, compare_structure_function.cpp, compare_structure.h, init.cpp, ivasp.cpp, kaims.cpp, kalien.cpp, kbin.cpp, kvasp.cpp, lattice.cpp, Makefile, matlab.cpp, modules.cpp, ovasp.cpp, pflow_funcs.cpp, pflow.h, pocc.cpp, pocc.h, pocc_old.cpp, README_AFLOW_ACONVASP.TXT, README_AFLOW_CHULL.TXT, README_AFLOW_COMPARE.TXT, README_AFLOW.TXT, README_LIBRARY_HTQC_BORIDES.TXT, README_LIBRARY_HTQC_CARBIDES.TXT, README_LIBRARY_HTQC.TXT, README_PROTO.TXT, symmetry.cpp, symmetry_spacegroup.cpp, symmetry_spacegroup_functions.cpp, symmetry_spacegroup.h, symmetry_spacegroup_ITC_library.cpp, xatom.cpp, xclasses.cpp, xproto.cpp, xproto_gus.cpp)
        (ANRL: aflow_anrl.cpp, list.cpp, README_AFLOW_ANRL.TXT)
        (APL: aapl_cluster.cpp, aapl_ifcs.cpp, aapl_setup.cpp, aapl_tcond.cpp, apl_dirphoncalc.cpp, apl.h, apl_kphonons.cpp, apl_lrphoncalc.cpp, apl_pathbuilder.cpp, apl_phoncalc.cpp, apl_shellhandle.cpp, apl_supercell.cpp, README_AFLOW_APL.TXT)
        (AUROSTD: aurostd.h, main.cpp)
3.1.219 - 2019/01/20
        Location: http://materials.duke.edu/AFLOW/HISTORIC/aflow.3.1.219.tar.xz
        -- small modifications for --aflow_proto (--generate_aflowin_only) that enable aflow.in generation on any mac (CO)
        -- fixed JSON output chull (CO)
        (AFLOW: aconvasp_main.cpp, avasp.cpp, chull.cpp, Makefile)
3.1.218 - 2019/01/14
        Location: http://materials.duke.edu/AFLOW/HISTORIC/aflow.3.1.218.tar.xz
        -- added defaults/options for CMU EULER machine (--machine=cmu_euler); also added in aflowrc (DX)
        -- modified AEL/AGL aflow.in keys (CT)
        -- aurostd::xoption: fixed bug in addattachedscheme, added additional Boolean functionality in options2entry. (ME)
        -- Added debug options to AAPL. (ME)
        -- Improved APL and AAPL defaults. (ME)
        -- Integrated APL and AAPL into the standardized aflow.in creator for VASP calculations. (ME)
        -- Updated the APL README. (ME)
        -- Fixed bugs for APL and AAPL output file names. (ME)
        -- Updated the PREC=PHONONS INCAR parameters. (ME)
        -- Added RELAX feature to APL: structures can now be relaxed specifically for phonon calculations inside the APL environment. (ME)
        -- Added features to handle NCPUS=MAX. (ME)
        -- *NEW* automatic aflow.in generator for APL/AAPL/POCC (beta) (CO+ME)
        -- integrated POCC into the standardized aflow.in creator for VASP calculations (ME)
        -- added pocc params and tol to --proto (CO)
        -- added aflags to APL so sym analysis works with -D (CO)
        -- added SYMMETRIZE=OFF option for APL distortions (CO)
        -- added --aflow_proto options: --bader, --spin_remove_relax_1 _2, --kscheme _static, --kppra _static, --relax_count=XX, --run_relax_static, --run_relax_static_bands (CO)
        -- patched PrototypeLibrariesSpeciesNumber() to handle ANY ICSD (CO)
        -- added -001 for select ANRL prototypes (CO)
        -- added pseudopotential information to --aflow_proto directory + system name (CO)
        -- fixed m_initialized in chull/pocc (CO)
        -- added chull plotting functionality: if unstable, figure out how far above hull to plot automatically (CO)
        -- modified plot axes titles in chull (CO)
        -- added more fixes for "Reciprocal lattice and k-lattice belong to different class of lattices", off until further testing (CO)
        -- moved pocc settings to aflow.rc (CO)
        -- now write out all derivative structures, unique derivative structures, hnf matrices, and site configurations in pocc (CO)
        -- fixed pocc partial occupancy optimizer table settings (CO)
        -- added AEL/AGL settings to aflow.in generator (CO)
        (AFLOW: aconvasp_main.cpp, aflow.h, aflowlib.h, aflowlib_libraries.cpp, aflowlib_web_interface.cpp, aflowrc.cpp, avasp.cpp, chull.cpp, contrib_shidong.cpp, ifrozsl.cpp, init.cpp, ivasp.cpp, kaims.cpp, kbin.cpp, kvasp.cpp, Makefile, modules.cpp, neighbours.cpp, pflow.h, pocc.cpp, pocc.h, pocc_old.cpp, pthreads.cpp, README_AFLOW_ACONVASP.TXT, README_AFLOW_AFLOWRC.TXT, symmetry.cpp, xatom.cpp, xclasses.cpp, xproto.cpp)
        (ANRL: aflow_anrl.cpp)
        (AEL: ael_elasticity.cpp, README_AFLOW_AEL.TXT)
        (AGL: agl_debye.cpp, README_AFLOW_AGL.TXT)
        (APL: aapl_setup.cpp, aapl_tcond.cpp, apl_dirphoncalc.cpp, apl_doscalc.cpp, apl.h, apl_hsqpoints.cpp, apl_kphonons.cpp, apl_lrphoncalc.cpp, apl_pdisc.cpp, apl_phoncalc.cpp, apl_supercell.cpp, apl_thermalpc.cpp, qha_aflowin_creator.cpp, qha_eosrun.cpp, README_AFLOW_APL.TXT)
        (AUROSTD: aurostd.h, boot.cpp, main.cpp, xerror.cpp, xoption.cpp)
3.1.217 - 2018/12/13
        Location: http://materials.duke.edu/AFLOW/HISTORIC/aflow.3.1.217.tar.xz
        -- Added LIB2LIB function to automatically perform AEL and AGL post processing when running LIB2RAW (CT)
        -- Updated LIB2RAW and webpage generation functions to incorporate additional AEL and AGL properties (CT)
        -- Added conversion of pressure extracted from OUTCAR file from kB to GPa in AEL and AGL to keep units consistent (CT)
        -- added species scaling to volume for ANRL prototypes, if --params=-1.0,... (DX)
        -- added ANRL prototype for the kesterite structure (DX)
        -- improved CIF reader, i.e., account for different formats and partial occupation (DX)
        -- fixed bug in kpath determination (primitive vs original lattice) (DX)
        (AFLOW: aconvasp_main.cpp, anrl.cpp, xatom.cpp, AFLOW_README_PROTO.TXT, aflow.h, aconvasp_main.cpp, ael_elastic_fit.cpp, ael_elasticity.cpp, agl_debye.cpp, agl_electronic.cpp, init.cpp, xclasses.cpp, aflowlib.h, aflowlib_libraries.cpp, aflowlib_web_interface.cpp, Makefile, README_PROTO.TXT)
        (ANRL: aflow_anrl_A2BCD4_tI16_82_ac_b_d_g.cpp, aflow_anrl_list.cpp)
3.1.216 - 2018/12/05
        Location: http://materials.duke.edu/AFLOW/HISTORIC/aflow.3.1.216.tar.xz
        -- fixed std in AAPL (ME)
        -- added seven SQS structures to ANRL prototypes (DX)
        -- Write Gibbs free energy as a function of pressure and temperature in AFLOW readable format for future phase diagram application (CT)
        -- Add option to suppress extrapolation in Hugoniot relation calculation (CT)
        -- Functions to extract electronic properties as a function of pressure from AGL data (CT)
        -- Calculate and write additional elastic properties from AEL (Young's modulus, Pugh's modulus ratio) (CT)
        -- Flattened JSON structure used for writing and storing elastic stiffness and compliance tensors (CT)
        -- fixed anisotropy spelling (CO)
        -- added ISMEAR/SIGMA VASP option (CO)
        -- rerouted GetAtomVolume() and GetAtomMass() for properly cleaning pp (CO)
        -- added N+1 analysis to chull (CO)
        -- removed _pc from QH_ENERGIES() class (CO)
        (AUROSTD: AUROSTD/aurostd.h, main.cpp, xcombos.cpp, xcombos.h)
        (ANRL: aflow_anrl_A3B13_oC32_38_ac_a2bcdef.cpp, aflow_anrl_A3B5_oC32_38_abce_abcdf.cpp, aflow_anrl_A5B11_mP16_6_2abc_2a3b3c.cpp, aflow_anrl_AB3_mC32_8_4a_12a.cpp, aflow_anrl_AB3_mC32_8_4a_4a4b.cpp, aflow_anrl_AB7_hR16_166_c_c2h.cpp, aflow_anrl_AB_aP16_2_4i_4i.cpp, aflow_anrl_list.cpp)
        (AFLOW: ael_elastic_fit.cpp, ael_elasticity.cpp, ael_elasticity.h, agl_debye.cpp, agl_debye.h, agl_electronic.cpp, agl_hugoniot.cpp, anrl.cpp, avasp.cpp, chull.cpp, chull.h, aflow.cpp, aflow.h, ivasp.cpp, kaims.cpp, kvasp.cpp, aflowlib.h, aflowlib_libraries.cpp, aflowlib_web_interface.cpp, pocc.cpp, pocc.h, xatom.cpp, xclasses.cpp, xproto.cpp, xproto_gus.cpp, APL/aapl_cluster.cpp, APL/aapl_ifcs.cpp, APL/aapl_tcond.cpp, APL/apl.h, APL/apl_kphonons.cpp, APL/qha_energies.cpp, Makefile, README_AFLOW_AEL.TXT, README_AFLOW_AGL.TXT, README_AFLOW.TXT, README_CONTRIBS.TXT)
3.1.215 - 2018/12/04
        Location: http://materials.duke.edu/AFLOW/HISTORIC/aflow.3.1.215.tar.xz
        -- added machinery for vaiud (auid bytes for the AUID directory cached) (SC)
	      aflowlib.h aflowlib_libraries.cpp aflowlib_web_interface.cpp aflow.h aflow_aflowrc.cpp aflow_init.cpp
3.1.214 - 2018/11/30
        Location: http://materials.duke.edu/AFLOW/HISTORIC/aflow.3.1.214.tar.xz
        -- added auid.out and auid.json to RAW/WEB (SC)
3.1.213 - 2018/11/27
        Location: http://materials.duke.edu/AFLOW/HISTORIC/aflow.3.1.213.tar.xz
        -- added LIB0 (a bunch of h and cpp) (SC)
3.1.212 - 2018/11/12
        Location: http://materials.duke.edu/AFLOW/HISTORIC/aflow.3.1.212.tar.xz
        -- in --bzd command, added option to transform high-symmetry kpaths to input lattice representation with [--transform2original] (DX)
        -- in --bzd command, added option to print transformation matrices between input lattice and AFLOW standard lattice [--print_transformation_matrix] (DX)
        -- store both the coordinate system and unit cell (rigid rotation) transformations in xstructure (DX)
        -- created _kpoints class; easier to transform and print kpoint information (DX)
        (AFLOW: aflow.h, aconvasp_main.cpp, lattice.cpp, pflow.h, xatom.cpp, README_AFLOW_ACONVASP.TXT)
3.1.211 - 2018/10/19
        Location: http://materials.duke.edu/AFLOW/HISTORIC/aflow.3.1.211.tar.xz
        -- added Pearson coefficient to element properties (ME)
        -- fixed some constants in xscalar (ME)
        -- Rewrote AAPL to be faster, require less DFT calculations, and include four-phonon processes. (ME)
        -- Added more functionality to xvector and xmatrix for complex numbers. (ME)
        -- Added ability to update progress bar using percentages instead of indices (ME)
        -- Redesigned xtensor to be more lightweight and faster. (ME)
        -- Fixed bug in aurostd::xcombos::reset() (ME)
        -- Fixed minor typos (ME)
        -- Edited APL readme for grammar and clarity, and added new AAPL features (ME)
        -- Added APL and AAPL parameters to the aflow.rc (ME)
        -- Reformatted exception readme to be more consistent with other readmes and fixed typos (ME)
        -- updated get_datetime_formatted() and StringsAlphabetic() (CO)
        -- new chull date format avoids time stamp, too much resolution (CO)
        -- added png output option for chull and resolution option to aflowrc (CO)
        -- switched to tight tol spacegroups (vsg2) in chull (CO)
        -- centralized checking sign of distances in chull, then flipped sign of distance to hull to be positive by default (CO)
        -- funneled all points of facet through addVertex() (CO)
        -- fixed facet content tolerance scaling with increasing dimensionality, important for 6D hulls (CO)
        -- added default initializations to a bunch of variables in chull to avoid spurious warnings (CO)
        -- added polymorph case to decomposition phases and coefficients (CO)
        -- allow for eq_g_states to be calculated on the fly if not already calculated (CO)
        -- intelligently avoid printing unknown (or unset) stability criterion (CO)
        -- fixed unsorted directories in aflow_compare_structure (CO)
        -- now check for negative coefficients when balancing chemical equations, means we missed the facet (CO)
        -- correctBadDatabase() now checks for unaries too (as per apennsy) (CO)
        -- skipping ".old" prototypes (CO)
        -- fixed shidong warnings with strncat (CO)
        (AUROSTD: boot.cpp, AUROSTD/aurostd.h, main.cpp, xcombos.cpp, xcombos.h, xcomplex.cpp, xcomplex.h, xmatrix.cpp, xmatrix.h, xtensor.cpp, xtensor.h, xvector.cpp, xvector.h)
        (AFLOW: aconvasp_main.cpp, aflowrc.cpp, chull.cpp, chull.h, compare_structure.cpp, contrib_shidong_auxiliary.cpp, aflowlib_web_interface.cpp, pflow_funcs.cpp, APL/aapl_cluster.cpp, APL/aapl_ifcs.cpp, APL/aapl_setup.cpp, APL/aapl_tcond.cpp, APL/apl_atomic_disp.cpp, APL/apl_dirphoncalc.cpp, APL/apl_dm_pdos_save.cpp, APL/apl_doscalc.cpp, APL/apl_group_velocity.cpp, APL/apl_gsa.cpp, APL/apl.h, APL/apl_hsqpoints.cpp, APL/apl_kphonons.cpp, APL/apl_logger.cpp, APL/apl_lrphoncalc.cpp, APL/apl_pdisc.cpp, APL/apl_phoncalc.cpp, APL/apl_supercell.cpp, APL/apl_thermalpc.cpp, APL/qha3phonons_eos.cpp, APL/qha_aflowin_creator.cpp, APL/qha_dm_pdos_save.cpp, APL/qha_eosrun.cpp, APL/qha_gruneisen.cpp, APL/scqha_gruneisen.cpp, APL/scqha_T_freqs.cpp, Makefile, README_AFLOW_ACONVASP.TXT, README_AFLOW_APL.TXT, README_AFLOW_CHULL.TXT, README_AFLOW_EXCEPTIONS.TXT)
3.1.210 - 2018/10/01
        Location: http://materials.duke.edu/AFLOW/HISTORIC/aflow.3.1.210.tar.xz
        -- changed 8 ANRL prototype labels (part 2) to match with Wyckoff positions in reference literature (DX)
        -- fixed prototype names for A4BC4D_tP10_123_gh_a_i_d and AB_hP6_144_a_a in aflow_anrl_list.cpp (DX) 
        -- added Strukturbericht designations to aflow_anrl_list.cpp (DX)
        -- fixed minimum enumerated Wyckoff letter determination; more robust (DX)
        -- cleaned workflow for Wyckoff functions (DX)
        -- added more debugging messages to symmetry functions (DX)
        (AFLOW: ANRL/aflow_anrl_list.cpp ANRL/aflow_anrl_A12B36CD12_cF488_210_h_3h_a_fg.cpp ANRL/aflow_anrl_A3B3C_hP14_176_h_h_c.cpp ANRL/aflow_anrl_A3B_hP8_176_h_c.cpp ANRL/aflow_anrl_AB3C_cP60_201_be_fh_g.cpp ANRL/aflow_anrl_A3B2_hP10_176_h_bc.cpp ANRL/aflow_anrl_A3BC_hP10_188_k_c_a.cpp ANRL/aflow_anrl_AB3C16_cF160_203_a_bc_eg.cpp ANRL/aflow_anrl_AB_hP4_156_ab_ab.cpp Makefile anrl.cpp symmetry_spacegroup.cpp symmetry_spacegroup.h symmetry_spacegroup_functions.cpp)
3.1.209 - 2018/08/31
        Location: http://materials.duke.edu/AFLOW/HISTORIC/aflow.3.1.209.tar.xz
        -- added all origin choice 2 possibilities to ITC space group list (DX)
        -- added all rhombohedral setting possibilities to ITC space group list (DX)
        -- added monoclinic unique axis choices (b or c) to ITC space group list (DX)
        -- added SYM::findRhombohedralSetting() in space group functions to distinguish between hexagonal and rhombohedral settings (DX)
        -- added other settings for Hall space group symbol (settings 1 or 2, H or R for rhombohedral, and unique axis-b or -c for monoclinic systems) (DX)
        -- added CIF reader; can read/expand CIFs with only representative Wyckoff position specified in settings 1 or 2 (H or R for rhombohedral systems and unique axis-b or -c for monoclinic systems) (DX)
        -- improved CIF writer; default functionality calculates the symmetry and prints the representative Wyckoff positions (DX)
        -- added symmetry tolerance option to CIF writer via --cif[=<tolerance>] (default: tight; other options: loose, <number>) (DX)
        -- added space group setting option to CIF writer via [--setting=1| =2] (default: 1) (DX)
        -- added [--no_symmetry] option to CIF writer, which returns CIF as space group 1 (DX)
        -- added space group setting option to --wyccar via [--setting=1| =2] (default: 1) (DX)
        -- added space group setting option to --sgdata and --edata via [--setting=1| =2] (default: 1) (DX)
        -- added [--no_scan] and [--magmom] options to --wyccar and moved function to pflow::WYCCAR() (DX)
        -- added more debugging messages to space group functions (ConventionalCell(), SpaceGroup_ITC(), etc.) (DX)
        -- changed ANRL prototype A6B2C_tP18_128_eh_d_b to A6B2C_tP18_128_eh_d_a (b vs a Wyckoff letter); consistent with reference (DX)
        -- fixed bug in minimumDistanceVector(); should return xvector<double> not double (DX)
        (AFLOW: ANRL/aflow_anrl_list.cpp, ANRL/aflow_anrl_A6B2C_tP18_128_eh_d_a.cpp, Makefile, README_AFLOW_ACONVASP.TXT, README_AFLOW_SYM.TXT, aflow.h, aconvasp_main.cpp, anrl.cpp, pflow.h , pflow_print.cpp, symmetry.cpp, symmetry_spacegroup.cpp, symmetry_spacegroup.h, symmetry_spacegroup_ITC_library.cpp, symmetry_spacegroup_functions.cpp, xatom.cpp)
3.1.208 - 2018/08/27
        Location: http://materials.duke.edu/AFLOW/HISTORIC/aflow.3.1.208.tar.xz
        -- new small banner style in chull (CO)
        -- perform thermo loop with static run in aflowlib_libraries (CO)
        -- added xoption to edata and sgdata functions; stores all data (DX)
        -- added more keywords to aflowlib entry (crystal_family, crystal_system, point_group_Hermann_Mauguin, point_group_Schoenflies, point_group_orbifold, point_group_type, point_group_order, point_group_structure, Bravais_lattice_lattice_type, Bravais_lattice_lattice_system, Bravais_superlattice_lattice_type, Bravais_superlattice_lattice_variation_type, Bravais_superlattice_lattice_system, Pearson_symbol_superlattice, reciprocal_geometry, reciprocal_volume_cell, reciprocal_lattice_type, reciprocal_lattice_variation_type, Wyckoff_letters, Wyckoff_multiplicities, Wyckoff_site_symmetries) (DX)
        -- new aflowlib keywords extracted from xoption and integrated into aflowlib.out/.json (DX)
        -- prepared website function to read in new keywords once database is populated; currently commented out (DX)
        -- fixed typo in sgdata; Shoenflies is now Schoenflies (DX)
        -- added functions to create Wyckoff strings in aflowlib entry; ExtractWyckoffLettersString(), ExtractWyckoffMultiplicitiesString(), and ExtractWyckoffSiteSymmetriesString() (DX)
        (AUROSTD: xoption.cpp)
        (AFLOW: aconvasp_main.cpp, aflowrc.cpp, pflow.h, pflow_print.cpp, symmetry_spacegroup.h, symmetry_spacegroup_functions.cpp, aflowlib.h, aflowlib_libraries.cpp, aflowlib_web_interface.cpp)
3.1.207 - 2018/08/19
        Location: http://materials.duke.edu/AFLOW/HISTORIC/aflow.3.1.207.tar.xz
        -- integrated new html for entry page (JPO)
        -- fixed xaxis of bands plotter for entry page (PC)
        -- Improved distribution of APL calculations over threads. (ME)
        -- Added function to SYM that returns the minimum distance vector. (ME)
        -- Added docstring to xcombos. (ME)
        -- added xvector::normalizeSumToOne() (CO)
        -- changed decomposition reaction to atomic concentrations (CO)
        -- added fractional_compound to chull output (CO)
        -- replaced AFLOWLogicError() and AFLOWRuntimeError() with xerror() (CO)
        -- added chull plot ICSD labels mode (CO)
        -- revamped small banner setting (CO)
        -- added verbose output if skipping entries above/below half hull (CO)
        -- added --output=png --png_resolution=500 options to chull (CO)
        -- added --keep=gpl to phonons gnuplot script (CO)
        (AUROSTD: boot.cpp, AUROSTD/aurostd.h, xcombos.cpp, xscalar.cpp, xscalar.h, xvector.cpp, xvector.h)
        (AFLOW: aconvasp_main.cpp, aflowrc.cpp, avasp.cpp, bader.cpp, chull.cpp, chull.h, aflow.cpp, aflow.h, aflowlib_webapp_bands.js, aflowlib_web_interface.cpp, pflow_funcs.cpp, pflow.h, pocc.cpp, symmetry.cpp, APL/aapl_tcond.cpp, APL/apl_atomic_disp.cpp, APL/apl_dm_pdos_save.cpp, APL/apl_doscalc.cpp, APL/apl_group_velocity.cpp, APL/apl.h, APL/apl_hroutines.cpp, APL/apl_pdisc.cpp, APL/qha3phonons_eos.cpp, APL/qha_dm_pdos_save.cpp, APL/qha_gruneisen.cpp, APL/scqha_eos.cpp, APL/scqha_gruneisen.cpp, APL/scqha_T_freqs.cpp, Makefile, README_AFLOW_ACONVASP.TXT, README_AFLOW_AFLOWRC.TXT, README_AFLOW_CHULL.TXT)
3.1.206 - 2018/08/08
        Location: http://materials.duke.edu/AFLOW/HISTORIC/aflow.3.1.206.tar.xz
        -- Fix JVXL (SC)
3.1.205 - 2018/07/27
        Location: http://materials.duke.edu/AFLOW/HISTORIC/aflow.3.1.205.tar.xz
        -- Improved destructor for xtensor (ME)
        -- Added function to test if xvector is a zero vector (ME)
        -- fixed parameter list for ANRL prototype (A_hR105_166_bc9h4i); z2 to x2 (DX)
  	-- more rigorous check for atoms within the new cell in GetSuperCell(); check periodic images of atoms (DX)
  	-- fixed "over-reduced" issue in primitivization routine in space group function (DX)
  	-- added roundoff to axis and SU2 matrix in JSON output of symmetry elements (DX)
  	-- fixed function for printing fractions in general Wyckoff positions (DX)
        -- created --generate_aflowin_only (CT)
        -- QHA3P and SCQHA conflict resolved (PN)
        -- reorganize QHA modes (PN)
        -- added four QHA3P options (PN)
        -- reorganize QHA, SCQHA, and QHA3P options (PN)
        -- filename changed and accordingly modified in QHA-README (PN)
        -- replaced some QHA functions with aurostd (PN)
        -- fixed slab AddAtom() function (CO+DU)
        -- added --readme=aflowrc (CO)
        -- fixed --readme=xaflow for local configuration (CO)
        -- fixed a few warnings for beta (CO)
        -- fixed AMIX/BMIX typo (CO)
        -- added defaults/options for DOD CONRAD machine (--machine=dod_conrad); also added in aflowrc (DX)
        (AUROSTD: xscalar.cpp, xscalar.h, xtensor.cpp, xvector.cpp, xvector.h)
        (AFLOW: aflowrc.cpp, avasp.cpp, chull.cpp, aflow.cpp, data.cpp, aflow.h, init.cpp, ivasp.cpp, kbin.cpp, kvasp.cpp, aflowlib_webapp_entry.js, aflowlib_web_interface.cpp, pocc_old.cpp, surface.cpp, symmetry.cpp, symmetry_spacegroup.cpp, symmetry_spacegroup_functions.cpp, xatom.cpp, xclasses.cpp, anrl_list.cpp, APL/apl_group_velocity.cpp, APL/apl.h, APL/apl_kphonons.cpp, APL/qha3phonons_eos.cpp, APL/qha_aflowin_creator.cpp, APL/qha_energies.cpp, APL/qha_eos.cpp, APL/qha_gruneisen.cpp, APL/scqha_eos.cpp, APL/scqha_gruneisen.cpp, APL/scqha_T_freqs.cpp, Makefile, README_AFLOW_AEL.TXT, README_AFLOW_AFLOWRC.TXT, README_AFLOW_AGL.TXT, README_AFLOW_POCC.TXT, README_AFLOW_QHA_SCQHA_QHA3P.TXT, README_AFLOW.TXT, README_AFLOW_XAFLOW.TXT)
3.1.204 - 2018/07/12
        Location: http://materials.duke.edu/AFLOW/HISTORIC/aflow.3.1.204.tar.xz
        -- updated QHA and added QHA3P and SCQHA functionality (PN)
        -- Restrucured xcombos. Added enumerations. (ME) [AUROSTD/aflow_xcombos.cpp, AUROSTD/aflow_xcombos.h]
        -- Introduced exception handlier class aurostd::xerror. (ME)
        -- Introduced xtensor class for tensors of arbitrary dimension. Other xtensor classes are obsolete now. (ME).
        -- Changed all current xtensor3 instances to the new xtensor format. (ME)
        -- Added Kronecker product to xmatrix. (ME)
        -- Option to write and use AEL data at lowest finite pressure where the material is elastically stable (CT)
        -- Option to specify a separate set of finite pressures for AEL calculations than are used for AGL post-processing (CT)
        -- Integrated workflow option for using finite pressure Poisson ratio in AGL calculations (CT)
        -- Write nominal target pressure and calculated external pressure for AEL calculations in aflow.ael.out file (CT)
        -- Fixed keyword in JSON output file (CT)
        -- Increase grid for AGL DOSCAR (CT)
        -- cleaning up webapp_bands.js and added more mouse functionality (PC)
        -- added citation information to entry page (PC)
        -- added ANRL prototypes from part 2 of library (302 prototypes) (DX)
        -- added option to print symbolic math representation of ANRL prototypes (--add_equations or --equations_only) in aims and vasp formats (DX)
        -- updated DOI for ANRL part 1 and added arXiv for part 2 to title line of each prototype (DX) 
        -- fixed bug with --vasp keyword, i.e., need to check if used with --proto command (DX) 
        -- removed unused variables in standard lattice function (DX)
        -- added applyCombo() to xcombos (CO)
        -- fixed wget *.xz issue if *.xz already exists (CO)
        -- fixed apl2agr to handle xz compression format (CO)
        -- fixed --aflow_proto empty BZ issue, occurs when structure is downloaded from online (CO)
        -- fixed reading in forces from aims.out (CO)
        -- force species input for aims structure (CO)
        -- added checks for broken API (CO)
        -- added GENERATOR to aflow.in generation (CO)
        -- added auid to chull PDF output (CO)
        -- fixed bader num_each_type issue (relax2 vs. static primitivization) (CO)
        -- fixed command line aflow_qmvasp generation (CO)
        -- fixed search for ./aflow_data issue upon initial installation (CO)
        -- PARTCAR now handles '+' in write out (CO)
        -- fixed AddAtom() to handle different occupations (CO)
        -- added combination parameters to chull (CO)
        -- fixed aflowrc load issue (remove spaces between quotes and comment) (CO)
        (AUROSTD: boot.cpp, AUROSTD/aurostd.cpp, AUROSTD/aurostd.h, main.cpp, xcombos.cpp, xcombos.h, xerror.cpp, xerror.h, xmatrix.cpp, xmatrix.h, xtensor.cpp, xtensor.h)
        (AFLOW: aconvasp_main.cpp, aflowrc.cpp, anrl.cpp, avasp.cpp, bader.cpp, bader.h, chull.cpp, chull.h, aflow.cpp, data.cpp, aflow.h, init.cpp, ivasp.cpp, kbin.cpp, lattice.cpp, aflowlib_libraries.cpp, aflowlib_webapp_bands.js, aflowlib_web_interface.cpp, oaims.cpp, ovasp.cpp, pflow.h, pocc.cpp, pocc.h, surface.cpp, xatom.cpp, xclasses.cpp, xproto.cpp, ANRL_CPPS_20180710, APL/apl_atomic_disp.cpp, APL/apl_doscalc.cpp, APL/apl_group_velocity.cpp, APL/apl.h, APL/apl_hroutines.cpp, APL/apl_hsqpoints.cpp, APL/apl_kphonons.cpp, APL/apl_ltetdos.cpp, APL/apl_mpmesh.cpp, APL/apl_pdisc.cpp, APL/apl_phoncalc.cpp, APL/apl_thermalpc.cpp, APL/apl_uniform_mesh.cpp, APL/qha3phonons_eos.cpp, APL/qha_aflowin_creator.cpp, APL/qha_dm_pdos_save.cpp, APL/qha_energies.cpp, APL/qha_eoscalc.cpp, APL/qha_eos.cpp, APL/qha_gruneisen.cpp, APL/scqha_eos.cpp, APL/scqha_gruneisen.cpp, APL/scqha_T_freqs.cpp, Makefile, README_AFLOW_ACONVASP.TXT, README_AFLOW_AEL.TXT, README_AFLOW_AGL.TXT, README_AFLOW_ANRL.TXT, README_AFLOW_APL.TXT, README_AFLOW_CHULL.TXT, README_AFLOW_EXCEPTIONS.TXT, README_AFLOW_POCC.TXT, README_AFLOW_QHA_SCQHA_QHA3P.TXT, README_AFLOW.TXT, README_AFLOW_XAFLOW.TXT, README_CONTRIBS.TXT)
3.1.203 - 2018/06/15
        Location: http://materials.duke.edu/AFLOW/HISTORIC/aflow.3.1.203.tar.xz
        -- fixed tolerance scan issue in edata (try new tolerance from PrintSGData() on GetLatticeType() routine before changing tolerance) (DX)
        -- fixed primitivization routine in aflowSG functions (Minkowski/Niggli to fix left-handed candidate lattices and recheck moduli after Minkowski/Niggli) (DX)
        -- check all possible generator choices to match to ITC convention before changing tolerance (DX)
        -- added more rigorous check of tetragonal symmetry operations for determining conventional cell (DX)
        -- added generator information for P1 symmetry systems (DX)
        -- added check of Cartesian distance before removing fractional copies in GetPrimitive() (DX)
        (AFLOW: lattice.cpp, pflow_print.cpp, symmetry_spacegroup.cpp, symmetry_spacegroup_ITC.cpp, xatom.cpp) 
3.1.202 - 2018/06/07
        Location: http://materials.duke.edu/AFLOW/HISTORIC/aflow.3.1.202.tar.xz
        -- dropping EXTRA to AFLOW3_FREE/EXTRA on local machine or wget (SC)
3.1.201 - 2018/06/04
        Location: http://materials.duke.edu/AFLOW/HISTORIC/aflow.3.1.201.tar.xz
        -- more space saving in lib2raw (linking OUTCAR.relax instead of copying) SC
3.1.200 - 2018/05/27
        Location: http://materials.duke.edu/AFLOW/HISTORIC/aflow.3.1.200.tar.xz
        -- fixed structure rescaling issue for space group determination (affecting LIB4) (DX)
        -- print geometry file location for errors/debug (DX)
        -- added more debugging messages along with file location in symmetry functions (DX) 
        -- initialize variables for -O3 in symmetry and structure comparison routines (DX)
        -- speed increase for minimumDistance() function (DX)
        -- speed increase for primitivization routine in aflowSG functions (DX)
        -- fixed Wyckoff position typo for space group 62 (8d not 8e) (DX)
        -- fixed Wyckoff position typo for space group 89 (4i not 2i) (DX)
        (AFLOW: aflow.h, aconvasp_main.cpp, compare_structure.cpp, compare_structure_function.cpp, pflow_print.cpp, symmetry.cpp, symmetry_spacegroup.cpp, symmetry_spacegroup_ITC_library.cpp, symmetry_spacegroup_functions.cpp, xatom.cpp, xproto.cpp, aflowlib_libraries.cpp)
3.1.199 - 2018/05/27
       Location: http://materials.duke.edu/AFLOW/HISTORIC/aflow.3.1.199.tar.xz
	      -- compressing aflow.***.json/out in LIB2RAW and linking them (SC)
        -- removing the brainy/useless stuff about file compression in aurostd (SC)
	      -- fighting sloppyness in aflow_libraries about aflow_pgroup[x][_xtal] (SC)
	      -- fixed aflow_libraries about compress, delete and link files (SC)
	      -- fixed inconsitencies in aflow_convasp_main compress (SC)
	      -- fixed as bunch of inconsistencies in compressing and XHOST.command (SC)
	      -- more inconsistencies RAW-WEB in aflow_libraries  (SC)
	      -- fixed removal useless files in LIB2RAW (SC)
	      -- added BZ2XZ engine to aurostd_main (SC)
	      -- added GZ2XZ engine to aurostd_main (SC)
	      -- added ZIP2ZIP engine to aurostd_main (SC)
3.1.198 - 2018/05/24
        Location: http://materials.duke.edu/AFLOW/HISTORIC/aflow.3.1.198.tar.xz
        -- fixed bader extension finder for --lib2raw (CO)
        (AFLOW: bader.cpp, bader.h, aflowlib_libraries.cpp, Makefile)
3.1.197 - 2018/05/24
        Location: http://materials.duke.edu/AFLOW/HISTORIC/aflow.3.1.197.tar.xz
        -- updates to entry page bands plotter (PC)
        -- added some helpful comments for getGeneralNormal(), CMdet(), and ZVAL in bader (CO)
        -- check if /www directory exists for jmol display on entry page (CO)
        (AUROSTD: xmatrix.cpp, xvector.cpp)
        (AFLOW: bader.cpp, chull.cpp, aflowlib_webapp_bands.js, aflowlib_web_interface.cpp, Makefile)
3.1.196 - 2018/05/21
        Location: http://materials.duke.edu/AFLOW/HISTORIC/aflow.3.1.196.tar.xz
        -- fixed entry page property line wrapping issues (PC)
        -- added button for spin-polarized band structure selection in webapp (PC)
        -- fixed precision inconsistency printing xstr.json (FK)
        -- added some -O3 compatibility (FK)
        -- citation added to aflow_aapl_pairs.cpp (ME)
        -- fixed bug in aflow_kvasp.cpp that prevented the creation of the primitive cell structure for APL, AAPL, and QHA calculations (ME)
        -- implemented combinations with repetitions with sequence taken into account (ME)
        -- moved the code to check for input and output files in APL into separate functions to make them available for AAPL, remove duplicate code, and make the code more readable (ME)
        -- removed the ENCUT and EDIFF tags from AAPL input files as they may result in lower cut-off energies and higher energy differences (ME)
        -- fixed gcc8 issue in AGL (CO)
        -- added simplex content and hypercollinearity properties to convex hull data (CO)
        -- decoupled internal links between graph2doc and withindoc (CO)
        -- fixed site error calculation in POCC for vacancies (CO)
        -- added eyes/ones xmatrix constructors (CO)
        -- added Cayley-Menger determinant to xmatrix (CO)
        -- included cstdlib in aflow_data.cpp for compilation on qrats (CO)
        (AUROSTD: boot.cpp, xcombos.cpp, xcombos.h, xmatrix.cpp, xmatrix.h, xvector.cpp)
        (AFLOW: aconvasp_main.cpp, apennsy_main.cpp, chull.cpp, chull.h, contrib_shidong_auxiliary.cpp, data.cpp, aflow.h, kvasp.cpp, aflowlib.h, aflowlib_libraries.cpp, aflowlib_webapp_bands.js, aflowlib_web_interface.cpp, pflow_funcs.cpp, pflow.h, pocc.cpp, pocc.h, pocc_old.cpp, pocc_old.h, xatom.cpp, APL/aapl_tensor.cpp, APL/apl_dirphoncalc.cpp, APL/apl.h, APL/apl_phoncalc.cpp, APL/apl_thermalpc.cpp, Makefile)
3.1.195 - 2018/05/21
        Location: http://materials.duke.edu/AFLOW/HISTORIC/aflow.3.1.195.tar.xz
        -- beta of release with XZ (SC)
3.1.194 - 2018/05/16
        Location: http://materials.duke.edu/AFLOW/HISTORIC/aflow.3.1.194.tar.xz
        -- small bug fixes for g++/gcc 7 and 8 (SC)
        -- preparing for xz compression (SC) 
        194 xatom.cpp  aurostd.h aurostd_main.cpp pthread.cpp README_SCRIPTING README_AFLOW init.cpp aflow.cpp aconvasp_main.cpp
        194c fix aconvasp_main.cpp
	194d avasp.cpp ael_elasticity.cpp ael_get_stress.cpp agl_debye.cpp agl_get_ev.cpp contrib_cormac.cpp contrib_junkai_phasediag.cpp
	194e avasp.cpp xatom.cpp  aurostd_main libraries.cpp ael_elasticity.cpp ael_get_stress.cpp agl_debye.cpp agl_get_ev.cpp contrib_cormac.cpp aconvasp_main.cpp pthread.cpp init.cpp aflow.cpp (heavy)
	194f good bye bzip2 (SC)
	194g aflow_contrib_wahyu.cpp 
	194h aflow.cpp aflow_estructure.cpp aflow_ifrozsl.cpp aflow_ivasp.cpp
	194i aflow_pthreads.cpp
	194j aflow_aflowrc.cpp
	194l BASE64 for pseudopotentials and aflow_data.cpp
	194m aflow_kbin.cpp aflow_kvasp.cpp
	194n aflowlib_web_interface.cpp aflow_matlab_funcs.cpp (EXTRA/MATLAB/plotband.m) aflow_ovasp.cpp aflow_pocc_edos.cpp
	shortened aflow_xatom.cpp working on ZVAL POMASS and removing all EXT stuff. Tests work.  Fixed even further aflow_pthread.cpp aflow_xproto_gus.cpp
3.1.193 - 2018/05/11
        Location: http://materials.duke.edu/AFLOW/HISTORIC/aflow.3.1.193.tar.xz
        -- extending xoptions push pop (SC)
3.1.192 - 2018/05/10
        Location: http://materials.duke.edu/AFLOW/HISTORIC/aflow.3.1.192.tar.xz
        -- extending xoptions push pop (SC)
3.1.191 - 2018/05/08
        Location: http://materials.duke.edu/AFLOW/HISTORIC/aflow.3.1.191.tar.xz
        -- rationalized orthogonality search in xmatrix (SC)
        aurostd_xmatrix.h aurostd_xmatrix.cpp aflow.h
3.1.190 - 2018/05/08
        Location: http://materials.duke.edu/AFLOW/HISTORIC/aflow.3.1.190.tar.xz
        -- fixed units in AGL output (CT)
        -- fixed permutation vector initialization in APL (required for compiling on DoD CONRAD machine) (DX)
        -- fixed bug in tolerance scan; was only scanning in one direction (DX) 
        -- created faster minimum cartesian distance calculator for skewed cells; fewer duplicate operations (DX) 
        -- fixed conflict between CUT_RAD and CUT_SHELL in AAPL (ME)
        -- properly added directory to bader error output (CO)
        -- fixed slow down with loadEntries() (stringElements2VectorElements()) (CO)
        -- fixed AIMS read-in issue with '#' comments (CO)
        -- added guard around BANDSDATA_JSON() for html generation (CO)
        -- fixed static compile settings (CO)
        -- fixed _sym_op.basis_map_calculated issue in ApplyAtom() for AAPL (CO)
        -- added xStream class for logging workflow updates (CO)
        -- fixed stability criterion vs. (Delta H) fonts in chull report (CO)
        -- substantial clean-up of classes in POCC in anticipation for AVASP_MakeSingleAFLOWIN integration (CO)
        -- added avasp function in preparation for AVASP_MakeSingleAFLOWIN integration (CO)
        -- added try/catches for easy debugging (CO)
        (AUROSTD: main.cpp)
        (AFLOW: aconvasp_main.cpp, aflowrc.cpp, agl_debye.cpp, avasp.cpp, bader.cpp, chull.cpp, chull.h, contrib_kesong_ipocc.cpp, aflow.cpp, aflow.h, ivasp.cpp, kbin.cpp, kvasp.cpp, aflowlib_web_interface.cpp, pflow.h, pocc.cpp, pocc.h, symmetry.cpp, xatom.cpp, xclasses.cpp, APL/aapl_pairs.cpp, APL/apl_kphonons.cpp, Makefile, README_AFLOW_ACONVASP.TXT, README_AFLOW_CHULL.TXT)
3.1.189 - 2018/05/04 -
        Location: http://materials.duke.edu/AFLOW/HISTORIC/aflow.3.1.189.tar.xz
        Moved these defaults from aflow.h to aflow_aflowrc.cpp for user tuning (SC)
        #define DEFAULT_AFLOW_PRESCRIPT_OUT            string("aflow.prescript.out")  
        #define DEFAULT_AFLOW_PRESCRIPT_COMMAND        string("aflow.prescript.command")  
        #define DEFAULT_AFLOW_POSTSCRIPT_OUT           string("aflow.postscript.out")  
        #define DEFAULT_AFLOW_POSTSCRIPT_COMMAND       string("aflow.postscript.command") 
        #define DEFAULT_AFLOW_PGROUP_OUT               string("aflow.pgroup.out")
        #define DEFAULT_AFLOW_PGROUP_XTAL_OUT          string("aflow.pgroup_xtal.out")
        #define DEFAULT_AFLOW_PGROUPK_OUT              string("aflow.pgroupk.out")
        #define DEFAULT_AFLOW_PGROUPK_XTAL_OUT         string("aflow.pgroupk_xtal.out")
        #define DEFAULT_AFLOW_FGROUP_OUT               string("aflow.fgroup.out")
        #define DEFAULT_AFLOW_SGROUP_OUT               string("aflow.sgroup.out")
        #define DEFAULT_AFLOW_AGROUP_OUT               string("aflow.agroup.out")
        #define DEFAULT_AFLOW_IATOMS_OUT               string("aflow.iatoms.out")
        #define DEFAULT_AFLOW_PGROUP_JSON              string("aflow.pgroup.json")      
        #define DEFAULT_AFLOW_PGROUP_XTAL_JSON         string("aflow.pgroup_xtal.json") 
        #define DEFAULT_AFLOW_PGROUPK_JSON             string("aflow.pgroupk.json")    
        #define DEFAULT_AFLOW_PGROUPK_XTAL_JSON        string("aflow.pgroupk_xtal.json")
        #define DEFAULT_AFLOW_FGROUP_JSON              string("aflow.fgroup.json")   
        #define DEFAULT_AFLOW_SGROUP_JSON              string("aflow.sgroup.json")  
        #define DEFAULT_AFLOW_AGROUP_JSON              string("aflow.agroup.json")    
        #define DEFAULT_AFLOW_IATOMS_JSON              string("aflow.iatoms.json")   
        #define DEFAULT_AFLOW_ICAGES_OUT               string("aflow.icages.out")
        #define DEFAULT_AFLOW_SURFACE_OUT              string("aflow.surface.out")
        #define DEFAULT_AFLOW_QMVASP_OUT               string("aflow.qmvasp.out")
        #define DEFAULT_AFLOW_ERVASP_OUT               string("aflow.error.out")
        #define DEFAULT_AFLOW_IMMISCIBILITY_OUT        string("aflow.immiscibility.out")
        #define DEFAULT_AFLOW_MEMORY_OUT               string("aflow.memory.out")
        #define DEFAULT_AFLOW_FROZSL_INPUT_OUT         string("aflow.frozsl_input.out")
        #define DEFAULT_AFLOW_FROZSL_POSCAR_OUT        string("aflow.frozsl_poscar.out")
        #define DEFAULT_AFLOW_FROZSL_MODES_OUT         string("aflow.frozsl_energies.out")
        #define DEFAULT_AFLOW_FROZSL_EIGEN_OUT         string("aflow.frozsl_eigen.out")
        #define DEFAULT_AFLOW_END_OUT                  string("aflow.end.out")
3.1.188- 2018/05/03 -
       Location: http://materials.duke.edu/AFLOW/HISTORIC/aflow.3.1.188.tar.xz
       Fixing kvasp.cpp (SC)
3.1.187- 2018/04/26 -
        Location: http://materials.duke.edu/AFLOW/HISTORIC/aflow.3.1.187.tar.xz
        -- added missing scaling factor information to lattice for AIMS xstructure output (DX) 
        -- fixed bug in edata lattice type/variation determination; accounts for lattices that do not reflect crystal symmetry (DX) 
        -- fixed bug in edata reciprocal lattice type/variation determination; accounts for reciprocal lattices transformed from a lattice that does not reflect crystal symmetry (DX) 
        -- added directory (pwd) information to LDEBUG/ERROR messages for symmetry functions (DX)
        (AFLOW: aconvasp_main.cpp, lattice.cpp, symmetry.cpp, xatom.cpp) 
3.1.186- 2018/04/25 -
        Location: http://materials.duke.edu/AFLOW/HISTORIC/aflow.3.1.186.tar.xz
        -- fixed bug in tolerance scan; was only scanning in one direction (DX) 
        -- created faster minimum cartesian distance calculator for skewed cells; fewer duplicate operations (DX) 
        (AFLOW: symmetry_spacegroup.cpp, symmetry.cpp) 
3.1.185- 2018/04/24 -
       Location: http://materials.duke.edu/AFLOW/HISTORIC/aflow.3.1.185.tar.xz
       Fixing kvasp.cpp for dying jobs (SC)
3.1.184- 2018/04/23 -
       Location: http://materials.duke.edu/AFLOW/HISTORIC/aflow.3.1.184.tar.xz
       Fixing ivasp.cpp for AFLOW_PSEUDOPOTENTIALS.TXT AFLOW_PSEUDOPOTENTIALS_LIST.TXT (SC)
       Tuning aflow_aflowrc.cpp for HYPERTHREADING in eos,draco,cobra,hydra (SC)
3.1.183- 2018/04/20 -
        Location: http://materials.duke.edu/AFLOW/HISTORIC/aflow.3.1.183.tar.xz
        Fixing ovasp for METAGGA/isKINETIC (SC)
3.1.182- 2018/04/19 -
        Location: http://materials.duke.edu/AFLOW/HISTORIC/aflow.3.1.182.tar.xz
        AFLOW_PSEUDOPOTENTIALS.TXT AFLOW_PSEUDOPOTENTIALS_LIST.TXT (SC)
3.1.181- 2018/04/17 -
        Location: http://materials.duke.edu/AFLOW/HISTORIC/aflow.3.1.181.tar.xz
        Creating defaults in aflow_aflowrc.cpp for HYPERTHREADING in eos,draco,cobra,hydra (SC)
3.1.180- 2018/04/16 -
        Location: http://materials.duke.edu/AFLOW/HISTORIC/aflow.3.1.180.tar.xz
        Creating defaults in aflow_aflowrc.cpp for NCPUS in eos,draco,cobra,hydra (SC)
3.1.179 - 2018/04/13 -
        Location: http://materials.duke.edu/AFLOW/HISTORIC/aflow.3.1.179.tar.xz
        -- fixed PP settings for SCAN (RF)
        -- fixed warning in APIget() (CO)
        -- added relative stability criterion and latex-formatted sg's to chull properties list (CO)
        -- added control.in and geometry.in file name specification in aflowrc (CO)
        -- --generate now applies for aims output as well (CO)
        -- force aflow.in generation even for MODE=AIMS (CO)
        -- fixed k-point mismatch for non-primitive APL runs (CO)
        -- added MINATOMS_RESTRICTED tag for APL (CO)
        -- added functionality for user-defined path in phonon dispersion, specify coords/labels in aflow.in (CO)
        -- swapped out quser for qflow, but maintain backwards compatibility (CO)
        (AUROSTD: xoption.cpp, xoption.cpp, xoption.h, xoption.h, xvector.cpp, xvector.cpp, xvector.h, xvector.h)
        (AFLOW: aconvasp_main.cpp, aconvasp_main.cpp, aflowrc.cpp, aflowrc.cpp, avasp.cpp, avasp.cpp, chull.cpp, chull.cpp, chull.h, chull.h, compare_structure.cpp, compare_structure.cpp, contrib_kesong_hnfcell.cpp, contrib_kesong_hnfcell.cpp, contrib_kesong_ipocc.cpp, contrib_kesong_ipocc.cpp, contrib_kesong_pocc_basic.cpp, contrib_kesong_pocc_basic.cpp, aflow.cpp, aflow.cpp, aflow.h, aflow.h, init.cpp, init.cpp, kbin.cpp, kbin.cpp, kvasp.cpp, kvasp.cpp, aflowlib.h, aflowlib.h, aflowlib_web_interface.cpp, aflowlib_web_interface.cpp, pocc.cpp, pocc.h, poccupation_forcefield.cpp, poccupation_forcefield.cpp, symmetry.cpp, symmetry.cpp, symmetry_spacegroup.cpp, symmetry_spacegroup.cpp, symmetry_spacegroup_functions.cpp, symmetry_spacegroup_functions.cpp, symmetry_spacegroup.h, symmetry_spacegroup.h, xatom.cpp, xatom.cpp, xclasses.cpp, xclasses.cpp, APL/aapl_tcond.cpp, APL/aapl_tcond.cpp, APL/aapl_tensor.cpp, APL/aapl_tensor.cpp, APL/apl_dirphoncalc.cpp, APL/apl_dirphoncalc.cpp, APL/apl.h, APL/apl.h, APL/apl_kphonons.cpp, APL/apl_kphonons.cpp, APL/apl_lrphoncalc.cpp, APL/apl_lrphoncalc.cpp, APL/apl_pathbuilder.cpp, APL/apl_pathbuilder.cpp, APL/apl_pdisc.cpp, APL/apl_pdisc.cpp, APL/apl_phoncalc.cpp, APL/apl_phoncalc.cpp, APL/apl_supercell.cpp, APL/apl_supercell.cpp, APL/qha_eosrun.cpp, APL/qha_eosrun.cpp, Makefile, Makefile, README_AFLOW_APL.TXT, README_AFLOW_APL.TXT, README_AFLOW.TXT, README_AFLOW.TXT)
3.1.178 - 2018/04/13 -
        Location: http://materials.duke.edu/AFLOW/HISTORIC/aflow.3.1.178.tar.xz
        Moved these defaults from aflow.h to aflow_aflowrc.cpp for user tuning (SC)
        #define DEFAULT_FILE_AFLOWLIB_ENTRY_OUT        string("aflowlib.out")
        #define DEFAULT_FILE_AFLOWLIB_ENTRY_JSON       string("aflowlib.json")
        #define DEFAULT_FILE_EDATA_ORIG_OUT            string("edata.orig.out")
        #define DEFAULT_FILE_EDATA_RELAX_OUT           string("edata.relax.out")
        #define DEFAULT_FILE_EDATA_BANDS_OUT           string("edata.bands.out")
        #define DEFAULT_FILE_DATA_ORIG_OUT             string("data.orig.out")
        #define DEFAULT_FILE_DATA_RELAX_OUT            string("data.relax.out")
        #define DEFAULT_FILE_DATA_BANDS_OUT            string("data.bands.out")
        #define DEFAULT_FILE_EDATA_ORIG_JSON           string("edata.orig.json")
        #define DEFAULT_FILE_EDATA_RELAX_JSON          string("edata.relax.json")
        #define DEFAULT_FILE_EDATA_BANDS_JSON          string("edata.bands.json")
        #define DEFAULT_FILE_DATA_ORIG_JSON            string("data.orig.json")
        #define DEFAULT_FILE_DATA_RELAX_JSON           string("data.relax.json")
        #define DEFAULT_FILE_DATA_BANDS_JSON           string("data.bands.json")
        #define DEFAULT_FILE_TIME_OUT                  string("time")
        #define DEFAULT_FILE_SPACEGROUP1_OUT           string("SpaceGroup")
        #define DEFAULT_FILE_SPACEGROUP2_OUT           string("SpaceGroup2")
        #define DEFAULT_FILE_VOLDISTPARAMS_OUT         string("VOLDISTParams")
        #define DEFAULT_FILE_VOLDISTEVOLUTION_OUT      string("VOLDISTEvolution")
3.1.177 - 2018/04/06 -
        Location: http://materials.duke.edu/AFLOW/HISTORIC/aflow.3.1.177.tar.xz
        Bug fixes on autopseudootentialsl (SC)
3.1.176 - 2018/04/06 -
        Location: http://materials.duke.edu/AFLOW/HISTORIC/aflow.3.1.176.tar.xz
        Working PAW_PBE_KIN and PAW_LDA_KIN autopseudopotential (SC)
3.1.175 - 2018/04/06 -
        Location: http://materials.duke.edu/AFLOW/HISTORIC/aflow.3.1.175.tar.xz
        Working on mpcdf-cobra (SC)
3.1.174 - 2018/03/29
        Location: http://materials.duke.edu/AFLOW/HISTORIC/aflow.3.1.174.tar.xz    
        -- added bands app to entry page (GG)
        -- fixed scaling factor type in xstructure2json() (DX)
        -- account for Wyckoff positions in represented as fractions (hex/rhl) in minimum enumerated Wyckoff search (DX)
        -- improved minimum enumerated Wyckoff search (consider combinations of origin shifts) (DX)
        -- fixed typo in xmatrix2json function (DX)
        -- limited outlier detection to binaries only, statistics not globally favorable for ternaries and above YET (CO)
        -- added explanatory comments in aflowrc for chull settings (CO)
        -- added statistics output to chull logger (CO)
        -- fixed Greek letter issues with Helvetica fonts in chull (CO)
        -- further decoupled ChullFacet() initialization from ConvexHull() with initialize() and addVertex() (CO)
        -- added user-defined dft_type restrictions in aflowrc (CO)
        -- added LIB1 to loadEntries() default (CO)
        -- fixed stringElements2VectorElements() bugs with LIB1 colons (CO)
        -- added plotting option for iso-max latent heat (CO)
        -- added kJ/mol axis for formation enthalpy hulls (CO)
        -- added logos to hull illustrations, generally fixed header/footers (CO)
        -- added stability criterion analysis to default routine (CO)
        -- fixed sign of decomposition energy/stability criterion (CO)
        -- added equivalent ICSD structures analysis to default routine (CO)
        -- fixed --readme vs. --readme=XX (CO)
        -- fixed superfluous output in --poscar2aflowin (CO)
        -- fixed bug in aconvasp's Ewald summation function as pointed out by Wei Xie (CO)
        -- changed generic xstructure title to include cleannames in case there is pp info (CO)
        (AUROSTD: AUROSTD/aurostd.h, main.cpp, xscalar.h, xvector.cpp)
        (AFLOW: aconvasp_main.cpp, aflowrc.cpp, chull.cpp, chull.h, init.cpp, aflowlib.h, aflowlib_web_interface.cpp, pflow_funcs.cpp, pflow.h, symmetry_spacegroup.cpp, webapp_bands.js, webapp_entry.js, xatom.cpp, Makefile, README_AFLOW_ACONVASP.TXT, README_AFLOW_CHULL.TXT)
3.1.173 - 2018/03/12
        Location: http://materials.duke.edu/AFLOW/HISTORIC/aflow.3.1.173.tar.xz    
        -- Create LIB7/LIB8/LIB9 framework (SC)
3.1.172 - 2018/02/27
        Location: http://materials.duke.edu/AFLOW/HISTORIC/aflow.3.1.172.tar.xz    
        -- Write data in JSON format in AEL/AGL (CT)
        -- Option to turn off VASP symmetry in AEL/AGL (CT)
        -- Write vibrational free energy and vibrational entropy at 300K in aflow.agl.out in AEL/AGL (CT)
        -- Write enthalpy (H = E + pV) in AEL/AGL (CT)
        -- Option to skip pressure/temperature points where no minimum Gibbs free energy is found, instead of truncating pressure/temperature range in AEL/AGL (CT)
        -- fixed tolerance scan counter for lib2raw runs (no longer static variable) (DX)
        -- edata speed increase, only calculate up to pgroup_xtal for lattice, superlattice, and reciprocal lattice (DX)
        -- fixed typo in Wyckoff position "b" for space group #160 (DX)
        -- fixed --kppra command line bug, divided by natoms twice (CO)
        -- added debug output to nanoparticle (CO)
        -- fixed --readme=chull empty string error (CO)
        -- automated plot_unstable with z_filter_cutoff in chull (CO)
        -- fixed plotting ranges with z_filter_cutoff in chull (CO)
        (AFLOW: aconvasp_main.cpp, ael_elastic_fit.cpp, ael_elasticity.cpp, ael_elasticity.h, ael_get_stress.cpp, agl_debye.cpp, agl_debye.h, agl_eqn_state.cpp, agl_get_ev.cpp, agl_hugoniot.cpp, agl_polynomial.cpp, agl_rungibbs.cpp, chull.cpp, data.cpp, aflow.h, lattice.cpp, aflowlib_libraries.cpp, pflow.h, pflow_print.cpp, symmetry.cpp, symmetry_spacegroup.cpp, symmetry_spacegroup_ITC_library.cpp, xatom.cpp, Makefile, README_AFLOW_AEL.TXT, README_AFLOW_AGL.TXT, README_AFLOW_SYM.TXT)
3.1.171 - 2018/02/21
        Location: http://materials.duke.edu/AFLOW/HISTORIC/aflow.3.1.171.tar.xz    
        -- fixed multiple degeneracy prints in POCC (CO)
        -- added directory information to logging functions in bader/chull (CO)
        -- added --destination=|--path= flag for output of chull (CO)
        -- use full path (pwd) for working directory in AFLOW-SYM functions (DX)
        -- fixed directory flag for AFLOW-SYM functions (DX)
        -- fixed typo in site symmetry of  Wyckoff position "a" for space group #109 (DX)
        (AUROSTD: aurostd.h, main.cpp)
        (AFLOW: aconvasp_main.cpp, bader.cpp, bader.h, chull.cpp, chull.h, poccupation_edos.cpp, symmetry_spacegroup_ITC_library.cpp, Makefile, README_AFLOW_ACONVASP.TXT, README_AFLOW_CHULL.TXT)
3.1.170 - 2018/02/18
        Location: http://materials.duke.edu/AFLOW/HISTORIC/aflow.3.1.170.tar.xz    
        -- fixed chmod in LIB2RAW (CO)
        -- fixed DOS-extraction bug (exit() vs. return false) in LIB2RAW for POCC+AEL/AGL runs (CO)
        -- fixed joinWDelimiter() xvector<int> bug: removed erroneous delimiter at the end (CO)
        -- fixed DOSDATA_JSON() + BANDSDATA_JSON() amalgamation: removed erroneous wrapping brackets around DOS (CO)
        -- fixed misleading logging message in APL on primitivization of input (CO)
        (AUROSTD: main.cpp)
        (AFLOW: estructure.cpp, aflow.h, aflowlib_libraries.cpp, aflowlib_web_interface.cpp, poccupation_edos.cpp, APL/apl_supercell.cpp, Makefile)
3.1.169 - 2018/02/16
        Location: http://materials.duke.edu/AFLOW/HISTORIC/aflow.3.1.169.tar.xz    
        -- added aflow_proto functionality:  --relax_type=IONS, --module=APL, --apl_supercell=3x3x3, --no_volume_adjustment (CO)
        -- NCPUS in APL now respects parent aflow.in (default MAX, then looks at parent aflow.in, otherwise overrides with --np=XX) (CO)
        -- fixed spacegroup bug in apl post hibernation (CO)
        -- added --print and --screen_only options to chull for python integration (CO)
        -- removed extraneous ytick lines from 3D hull (CO)
        -- increased spacing between axes and ticklabels on hulls (CO)
        -- fixed bugs in entropic_temperature hull visualization (CO)
        -- fixed apl2agr/subst make commands (CO)
        -- fixed Niggli tolerance; more robust and use _ZERO_TOL_ (DX)
        -- fixed bug in Niggl step 6 (DX)
        -- fixed comparison of SU(2) to exp(theta*su(2)); parentheses issue (DX)
        -- fixed Quantum Espresso output to include lattice scaling factor (DX)
        -- fixed Quantum Espresso celldm units (Bohr) (DX)
        -- fixed Quantum Espresso alat flag to multiply cell parameters by celldm(1) or A parameter (DX)
        -- fixed tolerance issue with PrintData for lib2raw runs (DX)
        (AFLOW: aconvasp_main.cpp, avasp.cpp, chull.cpp, aflow.h, pflow_print.cpp, symmetry.cpp, xatom.cpp, APL/aapl_tcond.cpp, APL/apl_dm_pdos_save.cpp, APL/apl_doscalc.cpp, APL/apl.h, APL/apl_pdisc.cpp, APL/apl_phoncalc.cpp, APL/qha_gruneisen.cpp, Makefile, README_AFLOW_ACONVASP.TXT, README_AFLOW_CHULL.TXT)
3.1.168 - 2018/02/08
        Location: http://materials.duke.edu/AFLOW/HISTORIC/aflow.3.1.168.tar.xz
        -- fixed structure comparison bug (overwritten match)  (DX)
        (AFLOW: aflow_compare_structure.h, aflow_compare_structure_function.cpp)
3.1.167 - 2018/02/06
        Location: http://materials.duke.edu/AFLOW/HISTORIC/aflow.3.1.167.tar.xz
        -- speed increase for structure comparison (DX)
        -- fixed bugs for structure comparison (DX)
        -- added Wyckoff position analysis to group similar structures in directory comparison (DX)
        -- added grouped Wyckoff position information to the JSON output (DX)
        -- added logger/status for directory comparisons (DX)
        -- added functionality to read .bz2 geometry files (DX)
        -- added --no_scale option for comparisons (required for chull) (CO/DX)
        (AFLOW: aconvasp_main.cpp, chull.cpp, symmetry_spacegroup.cpp, compare_structure.cpp, compare_structure_function.cpp, compare_structure.h) (DX)
3.1.166 - 2018/02/02
        Location: http://materials.duke.edu/AFLOW/HISTORIC/aflow.3.1.165.tar.xz
        -- fixed broken --slab commmand (CO)
        (AFLOW: slab.cpp)
3.1.165 - 2018/01/30
        Location: http://materials.duke.edu/AFLOW/HISTORIC/aflow.3.1.165.tar.xz
        -- integrated .aflow.rc settings into APL/QHA/AEL/AGL (CO)
        -- added LORBIT=10 to relaxation INCAR (spinD) (CO)
        -- improved magnetic properties extraction, pull from relax first, overwrite with static (CO)
        -- added safety hull coordinates assignment (CO)
        -- new default for load entries (no load xstructures) (CO)
        (AFLOW: aconvasp_main.cpp, ael_get_stress.cpp, agl_get_ev.cpp, chull.cpp, ivasp.cpp, aflowlib_libraries.cpp, APL/apl_phoncalc.cpp, APL/qha_eosrun.cpp, Makefile) (CO)
3.1.164 - 2018/01/25
        Location: http://materials.duke.edu/AFLOW/HISTORIC/aflow.3.1.164.tar.xz
        -- fixed minor bugs in Quantum Espresso reader
        -- added ibrav options to Quantum Espresso reader (ibrav2lattice function)
        -- added celldm and a, b, c, cosAB, cosAC, cosBC readers for Quantum Espresso
        -- added Bohr units reader for Quantum Espresso
        (AFLOW: aconvasp_main.cpp, pflow.h, xatom.cpp) (DX)
3.1.163 - 2018/01/23
        Location: http://materials.duke.edu/AFLOW/HISTORIC/aflow.3.1.163.tar.xz
        -- added --dist2hull=0.25,0.25 option for chull, which provides the value of the convex hull surface at the specified coordinate/concentration (CO)
        -- added separate readme for chull (--readme=chull) (CO)
        -- customized avasp.cpp (--proto) with options from .aflow.rc, --mpi, and --np (CO)
        -- fixed QHA/AAPL aflow.in keyword bug (CO)
        -- added ANRL modifiers to directory for --proto (Ex: label:ANRL=param1,param2,...) (DX)
        (AFLOW: aconvasp_main.cpp, aflowrc.cpp, avasp.cpp, chull.cpp, aflow.cpp, aflow.h, init.cpp, kbin.cpp, Makefile, README_AFLOW_ACONVASP.TXT, README_AFLOW_CHULL.TXT, README_AFLOW.TXT) (CO/DX)
3.1.162 - 2018/01/19
        Location: http://materials.duke.edu/AFLOW/HISTORIC/aflow.3.1.162.tar.xz
        -- added SU(2) complex matrix and su(2) generator coefficients representation of symmetry elements 
        -- added SU(2) and su(2) information to .out and .json symmetry files        
        -- extended functionality for complex matrices and vectors (trace, exponential, ostream, etc.)
        -- added xcomplex2json to represent complex numbers in json
        -- added pgroupk_xtal (dual of crystal point group operations) standalone function
        -- extended --proto for ANRL prototypes (to generate aflow.in)
        -- updated README_AFLOW_SYM.TXT
        (AUROSTD: aurostd.h, boot.cpp, main.cpp, xmatrix.cpp, xmatrix.h)
        (AFLOW: README_AFLOW_ACONVASP.TXT, README_AFLOW_SYM.TXT, aflow.h, aconvasp_main.cpp, avasp.cpp, symmetry.cpp, xatom.cpp) (DX)
3.1.161 - 2018/01/17
        Location: http://materials.duke.edu/AFLOW/HISTORIC/aflow.3.1.161.tar.xz
        -- bool xscalar and xvector gccV7 warning fixes (SC)
        -- double xscalar and xmatrix clang warning fixes (CO)
        -- uint chull gccV7 warning fix (CO)
        (AUROSTD: xscalar.h, xvector.h, xmatrix.h)
        (AFLOW: chull.cpp)
        Added README_AFLOW_SYM.TXT (init.cpp aflow.h aflow.cpp data.cpp) (DX/SC)
3.1.160 - 2018/01/13
        Location: http://materials.duke.edu/AFLOW/HISTORIC/aflow.3.1.160.tar.xz
        convex hull mods:
          - keep order of points (m_points) same as input from user/database
          - size will only differ if there are artificial points (they go at the end of m_points)
          - moved point banning to structurePoints() (i.e., m_coord_groups will only contain validated points)
          - only print decomposition phases with non-zero coefficients (tie-line)
          - fixed bug in initial facet.f_outside_set calculation
          - fixed bug in using hull centroid vs. hull reference to align normals
          - fixed bug in vcoords input (shiftlrows)
        (AFLOW: chull.cpp, chull.h)
3.1.159 - 2018/01/10 -
        Location: http://materials.duke.edu/AFLOW/HISTORIC/aflow.3.1.159.tar.xz
        MAJOR UPDATE - convex hull code rewritten, includes: (CO)
          - complete generalization of input (need not be thermodynamic hull, can be ANY data)
          - new major classes for naries, alloys, and coordinate (stoichiometry) groups
          - for hulls with stoichiometric coordinates, the hull and properties are calculated in steps of increasing dimensionality
          - automatic calculation of equivalent ground state structures, near-equivalent (by symmetry) ground state structures, equilibrium phases (by mixture)
          - automatic removal of equivalent ground states for calculation of stability criterion
          - automatic detection/removal of outliers (IQR/MAD)
          - moved all major plotting options to .aflow.rc
          - report any bugs to aflow.org/forum
        added xcombo class for combinations/permutations (CO)
        integrated roundoff/precision/format into stream2stream/utype2tring and variants (xvecDouble2String(),xmatDouble2String()) (CO)
        added another date format for chull (CO)
        added tol to isinteger (CO)
        added +=, -=, gcd (reduced composition), shiftlrows(), isCollinear(), getCentroid(), getGeneralAngles() (similar to Euler angles), getGeneralNormal() (n-dimensional normal), and getQuartiles()/getMAD() (outlier analysis) for xvector (CO)
        added general Householder QR decomposition (CO)
        smarter overloading of loadEntries()/loadXstructures() (CO)
        updated logger() to take directory (aflags) (CO)
        fixed Wyckoff position (a) for space group 117 (DX)
        fixed monoclinic space group determination with multiple unique axis choices (DX)
        (AUROSTD: Makefile,aurostd.cpp,aurostd.h,boot.cpp,main.cpp,xcombos.cpp,xcombos.h,xmatrix.cpp,xmatrix.h,xoption.cpp,xoption.h,xscalar.cpp,xscalar.h,xvector.cpp,xvector.h) (CO, patched SC)
	(AFLOW: Makefile,aflow.h,aconvasp_main.cpp,aflowrc.cpp,anrl.cpp,chull.cpp,chull.h,compare_structure.cpp,compare_structure.h,compare_structure_function.cpp,pflow.h,pflow_funcs.cpp,xatom.cpp) (CO)
	(AFLOWLIB: aflowlib.h,aflowlib_libraries.cpp,aflowlib_web_interface.cpp) (CO)
	(SYM: symmetry_spacegroup.cpp,symmetry_spacegroup_ITC_library.cpp) (CO)
3.1.158 - 2018/01/09 -
        Location: http://materials.duke.edu/AFLOW/HISTORIC/aflow.3.1.158.tar.xz
        Tentative distribution GNU (SC)
3.1.157 - 2017/12/19 -
	Working on mpcdf-draco (SC) 
        Replaced pgroupk with pgroupk_xtal for resolving IBZ in APL/AAPL (CO)
        Fixed pgroupk_xtal flag and wyckoff position for sg133 (DX)
        (aflowrc.cpp,APL/apl_supercell.cpp,APL/apl_mpmesh.cpp,APL/aapl_tcond.cpp,lattice.cpp,symmetry_spacegroup_ITC_library.cpp)
3.1.156 - 2017/12/18 -
        Working on mpcdf-hydra (SC)
3.1.155 - 2017/12/13 -
        updated web component of ANRL CPP files to include the prototype generator and Jmol visualization
        fixed Wyckoff position for SG #171
        improvement for monoclinic space group determination (consider alternative unique axis choices, if possible)
        added more to debug output for the space group routine
        (ANRL/,ANRL_CPPS_20171213/,aconvasp_main.cpp,symmetry_spacegroup.cpp,symmetry_spacegroup_ITC_library.cpp,symmetry_spacegroup_functions.cpp,xatom.cpp) (DX)
      
3.1.154 - 2017/12/07 -
        added pgroupk_xtal (dual of crystal point group operations)
        added magnetic symmetry analysis (crystal + spin) to edata 
        added non-collinear magnetic symmetry analysis (crystal + spin) to 
        edata,sgdata,aflowSG,aflowSYM,fgroup,pgroup_xtal,pgroupk_xtal,agroup,and sgroup
        fixed ApplyAtom (tolerance issue)
        fixed AFLOW-SYM printing bug (--screen_only for Python environment)
        changed point group matrix comparisons (uses Uf; exact)
        added SO(3) generator expansion coefficients onto Lx, Ly, and Lz
        (README_ACONVASP.TXT,aflow.h,aconvasp_main.cpp,ovasp.cpp,pflow.h,symmetry.cpp,symmetry_spacegroup.cpp,symmetry_spacegroup_functions.cpp,xatom.cpp,lattice.cpp,aflowlib_libraries.cpp) (DX)       
 
3.1.153 - 2017/11/23 -
        Fixing Makefile for GNU version (SC) (fixed Library_ICSD..) (SC)
	Updating directories from AFLOW2 to AFLOW3 (SC)
	Updating directories for findsym platon frozsl (SC)
	
3.1.152 - 2017/11/20 -
        Fixing Makefile for GNU version (SC) (fixed DATA_CVs..)
3.1.151 - 2017/11/17 -
        Fixing Makefile for GNU version (SC) (fixed DATA_CVs..)
3.1.150 - 2017/11/06 -
        NFS cache-cleaning HACK
        (kbin.cpp) (CO)
3.1.149 - 2017/11/06 -
        fixed --xplug
        (libraries.cpp) (SC)
3.1.148 - 2017/10/27 -
        fixed --edata (txt + json print outs)
        (aconvasp_main.cpp,pflow.h,pflow_print.cpp,aflowlib_libraries.cpp) (CO/DX)
3.1.147 - 2017/10/25 -
	added skew test for structures (sym_eps),
	incorporated full symmetry analysis in more functions,
	improved --lib2raw_local,
	improved dos/bands-2json functionality,
	actually fixed --delta_kpoints,
	made min_dist (nearest neighbor distance) function more robust/faster,
	fixed nbondxx units,
	added jsons for sym/structure/bandsdata/dosdata to lib2raw,
	incorporated scale (ReScale()) in more functions
	(aurostd.h,boot.cpp,main.cpp,xmatrix.cpp,xmatrix.h,Makefile,README_AFLOW_ACONVASP.TXT,aflow.h,aconvasp_main.cpp,bader.cpp,defects.cpp,estructure.cpp,init.cpp,ovasp.cpp,pflow.h,pflow_print.cpp,surface.cpp,symmetry.cpp,symmetry_spacegroup.cpp,xatom.cpp,xclasses.cpp,xproto.cpp,aflowlib.h,aflowlib_libraries.cpp) (CO/DX)
3.1.146 - 2017/10/16 -
	rewritten bandgap code,
	added extensive FHI-AIMS support (APL),
	modified loadEntries() for GFA code,
	added new xvector operations (*=,/=),
	fixed delta_kpoints function,
	fixed bands/dos-2json functions,
	added local lib2raw
	(aapl_tensor.cpp,apl.h,apl_dirphoncalc.cpp,apl_gsa.cpp,apl_kphonons.cpp,apl_lrphoncalc.cpp,apl_phoncalc.cpp,qha_eosrun.cpp,aurostd.h,boot.cpp,main.cpp,xmatrix.cpp,xvector.cpp,xvector.h,xmatrix.h,Makefile,README_AFLOW_ACONVASP.TXT,aflow.h,aconvasp_main.cpp,aflowrc.cpp,chull.cpp,kbin.cpp,ovasp.cpp,pflow.h,poccupation_edos.cpp,xatom.cpp,xclasses.cpp,aflowlib_libraries.cpp,apl_supercell.cpp,iaims.cpp,kaims.cpp,oaims.cpp,estructure.cpp,ivasp.cpp,aflowlib.h) (CO)
3.1.145 - 2017/10/12 -
	fixed tolerance scan range (symmetry.cpp) (DX) 
3.1.144 - 2017/10/03 -
	fixed bandgap type bug,
	fixed precision mistmatch in bands data when plotting band structure,
	changed misleading metric_tensor function name,
	fixed false positive message in structure_comparison,
	fixed APL bugs with reading aflow.in,
	avoid SYMPREC vs. PREC confusion
	(ovasp.cpp,estructure.cpp,xatom.cpp,aconvasp_main.cpp,pflow.h,aflow.h,aurostd.h,aflowlib_libraries.cpp,poccupation_edos.cpp,Makefile,ivasp.cpp,apl_phoncalc.cpp,qha_eosrun.cpp,apl.h,apl_kphonons.cpp,compare_structure.cpp,symmetry_spacegroup_functions.cpp,symmetry_spacegroup.h) (CO/DX)
3.1.143 - 2017/09/28 -
	added magnetic symmetry analysis (crystal + spin) to sgdata,
	aflowSG,aflowSYM,agroup,fgroup,pgroup_xtal,agroup,and sgroup; speed increase for space group routine,
	alter tolerance scan range
	(README_AFLOW_ACONVASP.TXT,aflow.h,aconvasp.cpp,aconvasp_main.cpp,lattice.cpp,pflow.h,symmetry.cpp,symmetry_spacegroup.cpp,symmetry_spacegroup_functions.cpp,xatom.cpp) (DX)  
3.1.142 - 2017/09/14 -
	added mpcdf_eos machine,
	fixed proper nouns in symmetry output
	(aflow.cpp,kbin.cpp,aflowrc.cpp,init.cpp,kvasp.cpp,README_AFLOW.TXT,Makefile,pflow_print.cpp) (CO/DX)
3.1.141 - 2017/09/12 -
	fixed sgdata/wyccar issue,
	added space group functions to SYM namespace,
	more detailed warning messages
	(symmetry_spacegroup.h,symmetry_spacegroup.cpp,symmetry_spacegroup_function.cpp,symmetry_spacegroup_ITC_library.cpp,aconvasp_main.cpp,pflow_print.cpp,symmetry.cpp) (DX) 
3.1.140 - 2017/09/05 -
	added sgdata function (along with options for json output),
	edata updated (along with options for json output),
	pgroupk speed up,
	added covalent radii info,
	dos/band structure gnuplot updates
	(main.cpp,README_AFLOW_ACONVASP.TXT,aflow.h,aconvasp_main.cpp,lattice.cpp,pflow.h,pflow_print.cpp,symmetry.cpp,symmetry_spacegroup.cpp,symmetry_spacegroup.h,symmetry_spacegroup_functions.cpp,xatom.cpp,estructure.cpp,init.cpp) (DX/CO) 
3.1.139 - 2017/08/29 -
	fixed edata issue (agroups/iatoms were not calculated) for library runs
	(README_AFLOW_ACONVASP.TXT,aconvasp_main.cpp,lattice.cpp,xatom.cpp,aflow.h) (DX)
3.1.138 - 2017/08/25 -
	fully functional AAPL,
	Pearson symbol/lattice type speed up,
	json serializers for symmetry groups,
	tolerance scan implemented for separate symmetry groups,
	chull latex fix
	(chull.cpp,aconvasp_main.cpp,aflow.h,lattice.cpp,pflow.h,symmetry.cpp,xatom.cpp,xclasses.cpp,aapl_pairs.cpp,aapl_tcond.cpp,aapl_tensor.cpp,apl.h,apl_kphonons.cpp,aurostd.h,main.cpp) (JJPR/DX/CO)
3.1.137 - 2017/08/04 -
	incorporated aflow.Xgroup.json,
	json serializers for bands/dos,
	print to screen options for AFLOW-SYM API,
	xvector/xmatrix lrows/urows/lcols/ucols bug fix,
	APL symmetry output append to ofstream,
	removed validation for sgroup (NOT NEEDED)
	(aconvasp_main.cpp,aflow.h,pflow.h,symmetry.cpp,xatom.cpp,README_AFLOW_ACONVASP.TXT,main.cpp,aurostd.h,xvector.cpp,xmatrix.cpp,apl_supercell.cpp,Makefile,estructure.cpp) (DX/EG/CO)
3.1.136 - 2017/08/01 -
	speed up getFullSymBasis,
	fixed some Wyckoff positions,
	fixed printing in apl (spacegroup vs. lattice type)
	(apl_pdisc.cpp,apl_phoncalc.cpp,aflow.h,symmetry.cpp,symmetry_spacegroup.cpp,symmetry_spacegroup.h,symmetry_spacegroup_ITC_library.cpp,symmetry_spacegroup_functions.cpp) (DX/CO)
3.1.135 - 2017/07/25 -
	fixed xOUTCAR parsing issue with lattice vectors (vasp bug)
	(aflow.h,ovasp.cpp) (CO)
3.1.134 - 2017/07/19 -
	fixed symmetry for library runs (angle/vol tolerance),
	added directory output,
	removed relaxed data from orig structure section in entry page
	(aflowlib_web_interface.cpp,Makefile,aconvasp_main.cpp,aflow.h,lattice.cpp,aflowlib_libraries.cpp,pflow_print.cpp,symmetry.cpp,symmetry_spacegroup.cpp,xatom.cpp,xproto.cpp) (DX/GG/CO)
3.1.133 - 2017/07/19 -
	AEL/AGL: Hugoniots,
	AEL vs pressure (CT) 
3.1.132 - 2017/07/14 -
	added full_sym output to RAW
	(aflowlib_libraries.cpp) (DX/CO)
3.1.131 - 2017/07/14 -
	allow global aflowrc in /etc/aflow.conf plus bug fixes in aflowrc (SC)
3.1.130 - 2017/07/13 -
	bug fixes in aflowrc (SC)
3.1.129 - 2017/07/13 -
	bug fixes init.cpp aflowrc.cpp xvector.cpp (SC/CO)
3.1.128 - 2017/07/12 -
	more ~/.aflowrc definitions and porting to MPI-DE (SC)
3.1.127 - 2017/07/11 -
	more ~/.aflowrc aflow.h ivasp ovasp avasp kbin init VASP_POTCAR_* AFLOW_LIBRARY AFLOW_PROJECT (SC)
3.1.126 - 2017/07/10 -
	more ~/.aflowrc name_dynamics aflow.h  DEFAULT_DOS estructure.cpp poccupation_edos (SC)
3.1.125 - 2017/07/10 -
	more ~/.aflowrc aflow.h  kbin.cpp apl_phoncalc.cpp apl_kphonons.cpp (SC)
3.1.124 - 2017/07/06 -
	quaternion representation additions,
	aflowSYM bug fixes (HfV2)
	(lattice.cpp,xatom.cpp,aflow.h,symmetry.cpp,Makefile) (GG/DX/CO)
3.1.123 - 2017/07/06 -
	adding flags for METAGGA and IVDW (xclasses.cpp) (SC)
3.1.122 - 2017/07/04 -
	aflowrc bug fixes,
	clean names (SC)
3.1.121 - 2017/07/04 -
	aflowrc bug fixes,
	clean names,
	clean METAGGA_SET,
	IVDW_SET (SC)
3.1.120 - 2017/07/02 -
	more ~/.aflowrc
	aflow.h init.cpp aflowrc.cpp kbin kvasp README* VASP_FORCE* PLATON/FINDSYM (SC)
3.1.119 - 2017/07/02 -
	more ~/.aflowrc
	aflow.h init.cpp aflowrc.cpp kbin kvasp README* MACHINE DEPENDENT MPI* (SC)
3.1.118 - 2017/07/02 -
	more ~/.aflowrc
	aflow.h init.cpp aflowrc.cpp kbin kvasp README* GENERIC MPI* (SC)
3.1.117 - 2017/07/02 -
	more ~/.aflowrc
	aflow.h init.cpp aflowrc.cpp README*.TXT: AFLOW_CORE_TEMPERATURE,VASP_PREC (SC)
3.1.116 - 2017/07/01 -
	starting ~/.aflowrc
	aflow.h init.cpp aflowrc.cpp xoptions.h.cpp avasp.cpp apennsy lattice README_AFLOW_ACONVASP.TXT (SC)
3.1.115 - 2017/06/29 -
	XVASP_INCAR_PREPARE_GENERIC aflow.h ivasp.cpp (SC)
3.1.114 - 2017/06/29 -
	added new Jmol js scripts,
	fixed DISMAG issue with APL,
	checkMEMORY() mostly removed from messaging
	(apl_dirphoncalc.cpp,apl_kphonons.cpp,aflowlib_web_interface.cpp,entry.cpp,entry.js,kvasp.cpp,kbin.cpp,init.cpp,avasp.cpp,aflow.h,README_AFLOW_POCC.TXT,README_AFLOW_APL.TXT,README_AFLOW_AGL.TXT,README_AFLOW_AEL.TXT,README_AFLOW.TXT,Makefile) (CO)
3.1.113 - 2017/06/28 -
	XVASP_INCAR_PREPARE_GENERIC aflow.h ivasp.cpp (SC)
3.1.112 - 2017/06/28 -
	added EDIFFG --ediffg
	aflow.h avasp aconvasp_main ivasp kvasp xclasses README_AFLOW_CONVASP README_AFLOW (SC)
3.1.111 - 2017/06/13 -
	SQLITE integration
	(avasp.cpp ow_chull,aflowlib_web_interface,aflowlib_libraries,kbin,apl_phoncalc,README_AFLOW_VERSIONS_HISTORY.TXT,pflow_print,pflow_funcs,main,aurostd.h,bader,Makefile,aflow,SQLITE) (CO)
3.1.110 - 2017/06/13 -
	fixed chull invalid inputs,
	removed exit(0) in loadLIBX,
	force output for mpi settings in APL,
	fixed settings in CIF writer,
	removed aflow.end.out from CompressDirectory(),
	major fixes to CHGCAR/AECCAR readers for bader analysis (CO)
3.1.109 - 2017/06/06 -
	fixed some chull issues (CO)
3.1.108 - 2017/06/06 -
	individualized QHA/AAPL workflows,
	set reliable convex hull standard to 200 entries (binaries),
	updated ill-calculated systems in the database,
	incorporated sort for loadEntries(),
	fixed DPM=AUTO in APL,
	fixed MCL systems
	(APL/aapl_tensor,apl.h,apl_kphonons,apl_lrphoncalc,apl_phoncalc,qha_eosrun,apl_dirphoncalc,Makefile,README_AFLOW.TXT,README_AFLOW_ACONVASP.TXT,README_AFLOW_AEL.TXT,README_AFLOW_AGL.TXT,README_AFLOW_
APL.TXT,README_AFLOW_POCC.TXT,README_AFLOW_VERSIONS_HISTORY.TXT,aflow,aflow.h,avasp,init,kbin,kvasp,xclasses,aconvasp_main,chull,chull.h,symmetry_spacegroup,symmetry) (CO)
3.1.107 - 2017/06/05 -
	online pubs management curtarolo/oses/toher (SC)
3.1.106 - 2017/06/02 -
	added IVDW
	(aflow.h avasp xclasses aconvasp_main ivasp kvasp) (SC)
3.1.105 - 2017/06/01 -
	added METAGGA
	(aflow.h avasp xclasses aconvasp_main ivasp kvasp) (SC)
3.1.104 - 2017/05/30 -
	set reliable convex hull standard to 200 entries (CO)
3.1.103 - 2017/05/30 -
	added pgroup_xtal propagation in supercell creation,
	also fixed ".nfs*" issues in CompressDirectory() (CO)
3.1.102 - 2017/05/29 -
	issues with symmetry in the aflowlib.out calculation (CO)
3.1.101 - 2017/05/26 -
	cosmetics and added PaddedCENTER (SC)
3.1.100 - 2017/05/26 -
	changed numbering style + cosmetics(SC)<|MERGE_RESOLUTION|>--- conflicted
+++ resolved
@@ -1,6 +1,5 @@
-<<<<<<< HEAD
-3.2.1   - 2020/02/20
-        Location: http://materials.duke.edu/AFLOW/aflow.3.2.1.tar.xz
+3.2.3 - 2020/05/01
+        Location: http://materials.duke.edu/AFLOW/aflow.3.2.3.tar.xz
         -- updated and restructured CCE for PBE, LDA and SCAN (RF)
         -- added CCE functions for command line, web tool, and internal AFLOW use (RF)
         -- CCE can now determine oxidation numbers automatically from structure and Allen electronegativities (RF)
@@ -11,12 +10,8 @@
         -- extended CCE to work for general anion systems (RF)
         -- extended CCE to multi-anion sytems (RF)
         -- CCE corrections added for nitrides (RF)
-=======
-3.2.3 - 2020/05/01
-        Location: http://materials.duke.edu/AFLOW/aflow.3.2.3.tar.xz
         -- added --np1 (N+1 enthalpy gain) and --sc (stability criterion) chull web functionality (SK)
         -- added check for broken REST-API to aflow_chull_python.py (MB)
->>>>>>> a3729101
         -- Fixed segmentation fault when DINEQUIV_ONLY option was used. (AS)
         -- Added QHA to modules. (AS)
         -- Fixed xEIGENVAL to work correctly with files created by vasp 5. (AS)
