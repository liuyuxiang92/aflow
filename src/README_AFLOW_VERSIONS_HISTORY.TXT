3.2.1   - 2020/02/20
        Location: http://materials.duke.edu/AFLOW/aflow.3.2.1.tar.xz
        -- Fixed segmentation fault when DINEQUIV_ONLY option was used. (AS)
<<<<<<< HEAD
        -- Added QHA to modules. (AS)
=======
        -- Changed database file name conventions. (ME)
>>>>>>> e5afa2af
        -- added 67 structure prototypes from Y. Lederer: 58 new ANRL files (generates 60 new protos), 7 generated with existing files with different internal degrees of freedom (DX)
        -- updated README_PROTO.TXT with new prototypes, unique atom decorations, and supplemental notes (DX)
        -- clean input structure species (pseudopotentials) in compare::compare2database() (DX)
        -- fixed bug in --poscar2aflowin; symmetry tolerance not propogated for tolerance scan (DX)
        -- added Patterson symmetry analysis; denoted "pgroupk_Patterson" (applies to reciprocal space only) (DX)
        -- compare Patterson point symmetry to Laue point group as consistency check (DX)
        -- added Patterson symmetry to full symmetry command (DX)
        -- added stand-alone Patterson symmetry command (DX)
        -- cleaned text/json if-statements in symmetry writing functions (DX)
        -- added Patterson symmetry usage to README_AFLOW_SYM.TXT and README_AFLOW_ACONVASP.TXT (DX)
        -- added error for non-standard prototypes that create structures with atoms too close (CO+DX)
3.1.228 - 2020/01/20
        Location: http://materials.duke.edu/AFLOW/aflow.3.1.228.tar.xz
        -- added schema name/unit/type to XHOST (SC)
        -- added file2dequestring(), string2dequestring() (SC)
        -- optimized NCPUS/NPAR/NCORE settings (SC)
        -- patched _atom() class: constructor()/copy()/free() (SC)
        -- updated xoptions so content can be lowercase (SC)
        -- added isdefined to xoption (SC)
        -- AFLOW DFT calculations can now read in CHGCAR files. (ME)
        -- Improved runtimes and memory requirements for AAPL. (ME)
        -- Switched the thermal conductivity integration method to the tetrahedron method. (ME)
        -- Added Grueneisen parameter and phase space calculation to thermal conductivity calculations. (ME)
        -- APL and AAPL can now use the CHGCAR file from the ZEROSTATE calculation to speed up calculations. (ME)
        -- Replaced APLLogicError and APLRuntimeError with aurostd::xerror. (ME)
        -- Fixed bug in APL and AAPL that did not properly process -D option. (ME)
        -- Removed unused source files. (ME)
        -- Added matrix norms to aurostd::xmatrix. (ME)
        -- Fixed KPPRA for APL relaxations to use the standard density. (ME)
        -- Added a handler for the AFLOW database. (ME)
        -- Added an AFLOW-SQLITE interface. (ME)
        -- Updated SQLite to version 3.30.1 (2019-10-11, https://www.sqlite.org/2019/sqlite-amalgamation-3300100.zip). (ME)
        -- Added additional web output for entry page generation. (ME)
        -- Fixed bug that put NCORE into INCARs of linear response calculations. (ME)
        -- Fixed bug that caused phonon dispersion path builder to break for some lattices. (ME)
        -- Fixed bug in xDOSCAR reader error detection. (ME)
        -- Additional web output for entry page applets. (ME)
        -- Fixed bug that prevented LDA+U parameters from being passed into ARUN aflow.ins. (ME)
        -- Added ael_stiffness_tensor and ael_compliance_tensor to aentry. (ME)
        -- Fixed bug that prevented AGL from running during LIB2LIB. (ME)
        -- added warnings/errors if species information missing in POSCAR for --poscar2aflowin (CO)
        -- tab aligning all files (CO)
        -- patched clang warnings for aurostd_boot.cpp (CO)
        -- patching warning for writing aflow.rc, only issue if it was written, should fix www-data (CO)
        -- added xQMVASP (CO)
        -- force signed distance for hull formation enthalpy (CO)
        -- added --geometry to get abc_angles for any input structure (CO)
        -- commenting out CreateSlab_RigidRotation(), it does not work, need to redefine lattice vectors (CO)
        -- patching CreateSlab_SurfaceLattice() lattice vector search to include explicit length/angle constraints (CO)
        -- patched slab_test with v3len_max_strict (CO) 
        -- added minimumDistance() calculator for non-periodic systems like molecules or grid of atoms (CO)
        -- patched atoms grid generated for foldAtomsInCell(): GenerateGridAtoms() populates grid_atoms, not atoms (CO)
        -- added setAutoVolume() to xstructure (CO)
        -- added getOSS() and getOFStream() to xStream() (CO)
        -- added GetBandGap() to xDOSCAR: get bandgap from DOS (CO)
        -- added PrintBandGap_DOS() for command line access to DOS bandgap analysis (CO)
        -- incorporating equivalent hkl planes analysis (CO)
        -- patched supercell dimensions reduction for slip system analysis (CO)
        -- now preserving volume for slip system analysis (CO)
        -- added --plot_all_atoms option for DOS plotter (CO)
        -- added functionality for plotting species-projected DOS in plotter (CO)
        -- added '/' between all path separators in plotter (CO)
        -- added LDEBUG in plotter (CO)  
        -- patched formatDefaultTitlePOCC() to understand pocc string in plotter (CO)
        -- added getAflowInFromAFlags() for pocc (CO) 
        -- added --pocc_minimum_configuration identifying which ARUN is minimum energy (CO)  
        -- patched FINAL volume of ordered supercells from pocc, should speed up VASP calculations (CO)
        -- added postprocessing workflow for pocc: performs postprocessing from input files, does NOT redo structure analysis (CO) 
        -- added self-patch for pocc: patches structures files (all and unique) so individual POSCARs can be read by aflow (CO) 
        -- added reader for structures file (CO)
        -- pocc writes out PARTCAR (CO)
        -- pocc calculates/writes out EFA (CO)
        -- pocc writes out ensemble average DOSCAR (CO)  
        -- pocc writes out supercell probabilities to aflow.pocc.out (CO)  
        -- pocc writes out results of ensemble average band gap to aflow.pocc.out (CO) 
        -- pocc plots ensemble average DOS projected by orbitals and species (CO)
        -- added KBIN_POCC_TEMPERATURE_STRING (aflow.in) and --temperature (command line) for pocc post-processing (CO)
        -- avoiding NEGLECT_NOMIX for pocc, high-entropy offers increased solubility over binaries (CO)
        -- added option for printing ensemble average IDOS in pocc data files (aflow_pocc_old.cpp) (CO) 
        -- added POccStructuresFile class to read post-processing files (CO)
        -- patched zero-padding for pocc output files (CO)
        -- add first POCC unit test to Makefile (CO)
        -- patch distinction between POTCAR_TYPE_DATE_PRINT_flag and POTCAR_TYPE_PRINT_flag in avasp (CO)
        -- patching xvasp.POTCAR_TYPE_PRINT_flag for LIB2/LIB3 (CO)
        -- added --potential_type for auto aflow.in generator (CO)
        -- streamlined xvector constructors and copy() methods (CO)
        -- added xvector constructor for xmatrix input (CO)
        -- added getcol(), getmat(), setrow(), setcol(), setmat() to xmatrix, with relevant unit tests called by —test_xmatrix (CO)
        -- added operator *=(utype r) and operator /=(utype r) to xmatrix (CO)
        -- added modulus(), modulussquare(), modulus2() to xmatrix (CO)
        -- getmat() now returns void, xmatrix is an input (CO)
        -- added lrows_out, lcols_out input getmat() as well as a overload for returning xvector (as input) (CO)
        -- added xmatrix2xvector() (CO)
        -- patched QRDecomposition_HouseHolder() not to assume lrows, lcols (CO)
        -- updated generalHouseHolderQRDecomposition()->QRDecomposition_HouseHolder() (CO)
        -- added EFileEmpty() and EFileNotEmpty() (CO)
        -- added _AFLOW_FILE_NAME_ to logger() and xerror(), and patched Makefile for some missing cpp (CO)
        -- added aurostd::getPWD() (CO)
        -- added unsigned long long to _isfloat(), _iscomplex(), _isreal(), _size(), _real(), isinteger() (CO)
        -- added aurostd::powint() for fast powers of integers (CO)
        -- added all variants of iszero() (CO)
        -- templated GCD(), patched for positive/negative inputs, and added Bezout coefficients as output (CO)
        -- adding free(), copy(), refresh() to xmatrix (CO)
        -- added shiftlrows, shiftlcols, shiftlrowscols to xmatrix (CO)
        -- added inverse of 2x2 matrix (CO)
        -- added xmatrixint2double() and xmatrixdouble2int() (CO)
        -- added right matrix division, traspInPlace(), traspSquareInPlace(), submatrixInPlace(), and getdiag() to xmatrix (CO)
        -- added getmatInplace() and getvec() to xmatrix (CO)
        -- patched inverse() for xmatrix, now uses matrix of minors (adjoint) approach which is more stable than GaussJordan (CO)
        -- converted bool inverse() to bool isNonInvertible() in xmatrix() (CO)
        -- added smith normal form calculator to xmatrix (CO)
        -- updated QR decomposition algorithm to avoid saving householder rotations to form Q at the end (CO)
        -- added xDOSCAR.convertSpinOFF2ON() for easy manipulation between SPIN-OFF/SPIN-ON POCC ARUNS (CO)
        -- fixed tolerance "WARNING" in symmetry screw axis determination (DX)
        -- added missing partial occupation value when printing CIF (DX)
        -- added site occupation to Wyckoff object (DX)
        -- used _atom copy constructor in symmetry functions instead of by-hand updates (DX)
        -- fixed indenting in symmetry functions (DX)
        -- added rescaling of structure in prototyping functionality (DX)
        -- added functions to extract information from certain Wyckoff positions (DX)
        -- added functionality to force input Wyckoff choice for structure prototyping (DX)
        -- added check for duplicate subdirectory in aflow zipping, removes subdirectory if found (DX+CO)
        -- added flags to get matching AFLOW prototypes and cast into prototype designation (DX)
        -- added environment analysis (isoconfigurational) to structure comparison (DX)
        -- fixed multiple thread calls in structure comparison and building prototype structures (DX)
        -- suppress permutation calculation for AFLOW prototypes in structure comparison (DX)
        -- replaced exit() with throws in structure comparison functions (DX)
        -- added database comparison functionality (DX)
        -- added directory information to structure comparison for debugging  (DX)
        -- multithreaded prototype casting in structure comparison (DX)
        -- use more robust supercell expansion method (lattice dimensions vs 3x3x3) in structure comparison (DX)
        -- added functionality to check for better matches (necessary for environment and permutation comparisons) (DX)
        -- store Wyckoff groupings for duplicates and same family structures (DX)
        -- added preliminary magnetic structure analysis with new functions to add spin to structure (DX)
        -- added consistency check in permutation comparisons (DX)
        -- boolean for threading safety check (save time) (DX)
        -- improved (speed) atom matching functionality in structure comparison (DX)
        -- speed increase to generateGrid function (DX)
        -- replace SplitAlloySpecies and compare::GetElements() with stringElements2VectorElements() in comparison functions (DX)
        -- added functionality to search prototype labels by symmetry without nspecies and stoichiometry (DX)
        -- added space group to lattice type and centering functions (DX)
        -- added more methods for extracting lattice parameters for prototyping (wyccar, cif, etc.) (DX)
        -- store Wyckoff information from CIF reader (DX) 
        -- fixed bug in extracting Wyckoff coordinates (DX)
        -- allow non-standard space group symbol formats for CIF, check provided equations to verify setting (DX)
        -- update structure comparison class attribute names (DX)
        -- allow for mix of ICSD and non-ICSD structures during sorting by ICSD number for structure comparison (DX)
        -- created generalized function for adding magnetic information to structure (DX)
        -- fixed non-collinear spin lattice primitivization function (DX)
        -- fixed typos in README_PROTO.TXT: A2B_oP12_26_abc_ab-001 to A2B_oP12_26_abc_ab-002 and AB_oC8_67_a_g-001 to AB_oC8_67_a_g-002 (DX)
        -- check if tolerance input is negative for BringInCell() (DX)
        -- added AtomEnvironment class in aflow_xatom.cpp (DX)
        -- generalized inCell() and added atomInCell() (DX)
        -- added aurostd::GCD(), aurostd::LCM(), and aurostd::reduceByGCD(), for vector and deque (DX)
        -- added FileMESSAGE and logstream overloads for comparison functions (DX)
        -- added lattice deviation, coordinate displacement, and figure of failure (structure misfit) to the JSON output for structure comparison (DX)
        -- added try-catch for pflow::loadXstructure() in case URL times out or a bad structure file input (DX)
        -- refined magnetic misfit criteria (DX)
        -- added JSON output for structure prototyping (DX)
        -- fixed parameters for prototype=A_tI2_139_a; fct convention vs bct convention (DX)
        -- added unit tests in makefile for aflowSG, aflowSYM, and aflow-xtal-match (DX)
        -- put xstructure initialization in free() and call free() at beginning of constructors (otherwise xstructure is not always initialize) (DX)
        -- changed xstructure::Clear() to xstructure::clear() (DX)
        -- changed xstructure::Clean() to xstructure::clean() (DX)
        -- updated README_AFLOW_COMPARE.TXT (DX)
        -- use xoptions schema for property units in comparison code (DX)
        -- use ANRL setting as default for symmetry analysis in comparisons for quick conversion to AFLOW prototype designation (DX)
        -- use of xoptions throughout comparison functions (DX)
        (AFLOW: aconvasp.cpp, aconvasp_main.cpp, aflow.cpp, aflow.h, aflowlib_database.cpp, aflowlib.h, aflowlib_libraries.cpp, aflowlib_web_interface.cpp, aflowrc.cpp, apennsy_gndstate.cpp, apennsy_main.cpp, avasp.cpp, bader.cpp, cce.cpp, chull.cpp, chull.h, compare_structure.cpp, compare_structure_function.cpp, compare_structure.h, contrib_shidong_auxiliary.cpp, gfa.cpp, iaims.cpp, init.cpp, ivasp.cpp, kbin.cpp, kvasp.cpp, lattice.cpp, Makefile, modules.cpp, ovasp.cpp, pflow_funcs.cpp, pflow.h, pflow_print.cpp, plotter.cpp, pocc.cpp, pocc.h, pocc_old.cpp, pocc_old.h, README_AFLOW_ACONVASP.TXT, README_AFLOW_AFLOWRC.TXT, README_AFLOW_COMPARE.TXT, README_AFLOW_EXCEPTIONS.TXT, README_AFLOW.TXT, README_PROTO.TXT, SQLITE/shell.c, SQLITE/sqlite3.c, SQLITE/sqlite3ext.h, SQLITE/sqlite3.h, SQLITE/sqlite.cpp, SQLITE/sqlite.h, surface.cpp, symmetry.cpp, symmetry_spacegroup.cpp, symmetry_spacegroup_functions.cpp, symmetry_spacegroup.h, symmetry_spacegroup_ITC_library.cpp, xatom.cpp, xclasses.cpp, xelement.cpp, xproto.cpp, xproto_gus.cpp)
        (ANRL: aflow_anrl.cpp, ANRL_CPPS_20180710/list.cpp)
        (APL: aapl_cluster.cpp, aapl_ifcs.cpp, aapl_setup.cpp, aapl_tcond.cpp, apl_atomic_disp.cpp, apl_dirphoncalc.cpp, apl_dm_pdos_save.cpp, apl_doscalc.cpp, apl_group_velocity.cpp, apl.h, apl_hsqpoints.cpp, apl_kphonons.cpp, apl_lrphoncalc.cpp, apl_ltet.cpp, apl_pathbuilder.cpp, apl_pdisc.cpp, apl_phoncalc.cpp, apl_qmesh.cpp, apl_shellhandle.cpp, apl_supercell.cpp, apl_thermalpc.cpp, qha3phonons_eos.cpp, qha_aflowin_creator.cpp, qha_dm_pdos_save.cpp, qha_energies.cpp, qha_eoscalc.cpp, qha_eos.cpp, qha_eosrun.cpp, qha_gruneisen.cpp, qha_operations.cpp, README_AFLOW_APL.TXT, scqha_eos.cpp, scqha_gruneisen.cpp, scqha_T_freqs.cpp)
        (AUROSTD: aurostd.h, boot.cpp, main.cpp, xcombos.cpp, xcombos.h, xcomplex.cpp, xcomplex.h, xerror.cpp, xerror.h, xmatrix.cpp, xmatrix.h, xoption.cpp, xoption.h, xscalar.cpp, xscalar.h, xtensor.cpp, xvector.cpp, xvector.h)
3.1.227 - 2019/10/16
        Location: http://materials.duke.edu/AFLOW/aflow.3.1.227.tar.xz
        -- Bug fixes for MPI (SC)
        -- Verbosity fixes (Message("")) (SC)
3.1.226 - 2019/10/01
        Location: http://materials.duke.edu/AFLOW/aflow.3.1.226.tar.xz
        -- Modification on the allocation of web entries, through web cache of AUID. Speed up of 20-200 times in serving aflowlib entry pages (SC)
        -- Bug fixes in producing html/json for icsd# entries (SC)
        -- Modified aflow.in generation in AEL and AGL to use common routines in aflow_avasp.cpp and aflow_modules.cpp (CT)  
        -- Write AGL enthalpy as a function of pressure in an AFLOW readable format for future phase diagram application (CT)
        -- Added --quiet option to LIB2LIB routine (CT)
        -- Sets the VASP symmetry to off by default for AEL calculations (CT)
        -- Added projected phonon DOS calculations. (ME)
        -- Linear tetrahedron method does not reduce upon construction anymore (necessary for projected DOS). (ME)
        -- Cleaned up code and added more comments to QMesh and LTMethod files. (ME)
        -- Made moveToBZ inside QMesh more robust. (ME)
        -- Replaced all instances of exit in APL with throw APLRuntimeError. (ME)
        -- Sped up reduction of q-mesh grid. (ME)
        -- Added safeguards for DOSCAR readers for broken DOSCAR files. (ME)
        -- Fixed plotter bugs for HTQC prototype names. (ME)
        -- Added findInList function to AUROSTD. (ME)
        -- Generalized BringInCell method. (ME/DX)
        -- created overloads for BringInCell method (double/xvector/_atom/xstructure), along with "InPlace" variants, i.e., const input (DX)
        -- replaced all mod_one/mod_one_xvec/mod_one_atom for new BringInCell method (DX)
        -- replaced old BringInCell functions with new version (DX)
        -- fixed indenting in symmetry functions (DX)
        -- replaced all SYM::CrossPro() with aurostd::vector_product() (DX)
        -- replaced all SYM::normalize() with explicity division of aurostd::modulus() (DX)
        -- replaced SYM::extract_row() with aurostd::operator() (DX)
        -- fabs() -> aurostd::abs() (CO)
        -- changed abinit writer lattice from column-based to row-based (CO)
        -- updated some class definitions (free()/copy()) (CO)
        (AFLOW: aconvasp.cpp, aconvasp_main.cpp, aflow.cpp, aflow.h, aflowlib.h, aflowlib_libraries.cpp, aflowlib_webapp_entry.js, aflowlib_web_interface.cpp, aflowrc.cpp, apennsy_gndstate.cpp, apennsy_main.cpp, apennsy_vaspin.cpp, avasp.cpp, chull.cpp, compare_structure_function.cpp, compare_structure.h, contrib_cormac.cpp, contrib_wahyu.cpp, data.cpp, init.cpp, Makefile, modules.cpp, oaims.cpp, ovasp.cpp, pflow_funcs.cpp, pflow_print.cpp, plotter.cpp, pocc.cpp, pocc.h, pocc_old.cpp, README_AFLOW_ACONVASP.TXT, README_AFLOW_SYM.TXT, spacegroup.cpp, surface.cpp, symmetry.cpp, symmetry_spacegroup.cpp, symmetry_spacegroup_functions.cpp, symmetry_spacegroup.h, symmetry_spacegroup_ITC_library.cpp, xatom.cpp, xclasses.cpp, xproto.cpp)
        (AEL: ael_elastic_fit.cpp, ael_elasticity.cpp, ael_elasticity.h, ael_get_stress.cpp)
        (AGL: agl_debye.cpp, agl_debye.h, agl_electronic.cpp, agl_eqn_state.cpp, agl_get_ev.cpp, agl_hugoniot.cpp, agl_polynomial.cpp, agl_rungibbs.cpp, agl_thermal.cpp)
        (APL: apl_atomic_disp.cpp, apl_dm_pdos_save.cpp, apl_doscalc.cpp, apl_function_fitting.cpp, apl_group_velocity.cpp, apl.h, apl_hsqpoints.cpp, apl_kphonons.cpp, apl_ltet.cpp, apl_pdisc.cpp, apl_phoncalc.cpp, apl_qmesh.cpp, apl_shellhandle.cpp, apl_supercell.cpp, qha3phonons_eos.cpp, qha_dm_pdos_save.cpp, qha_energies.cpp, qha_eoscalc.cpp, qha_gruneisen.cpp, qha_operations.cpp, README_AFLOW_APL.TXT, scqha_eos.cpp, scqha_gruneisen.cpp)
        (AUROSTD: aurostd.h, main.cpp, xmatrix.cpp, xmatrix.h)
3.1.225 - 2019/07/26
        Location: http://materials.duke.edu/AFLOW/aflow.3.1.225.tar.xz
        -- fixing bug with stability criterion calculation in --output=web, need structure comparison for correct stability criterion calculation (WS)
        -- changed output name for --output=web to aflow_ALLOY_hull_web.json (WS)
        -- integrated N+1_enthalpy_gain and stability criterion to --output=web (WS)
        -- patched web json for quaternary chull (WS)
        -- added CCE functionality (RF)
        -- added CCE readme (RF)
        -- added a user input cutoff energy to the GFA code (DF)
        -- Added vector version of RemoveComments. (ME)
        -- RemoveControlCharactersFromStringstream now also removes carriage returns because they break string additions. (ME)
        -- SPIN_REMOVE_RELAX_2 did not remove spin after the second relaxation; this is fixed now. (ME)
        -- Removed bug that prevented certain NBANDS errors from being fixed while an NBANDS warning was present in vasp.out (ME)
        -- APL and AAPL now read forces from qmvasp file. (ME)
        -- AAPL_KPPRA added to aflow_modules. (ME)
        -- Minor APL code clean-ups. (ME)
        -- Added new plotter functions for band structures, phonons, and thermal properties. (ME)
        -- Updated numbering scheme for partial DOS from being zero-based to being one-based. (ME)
        -- Changed xDOSCAR, xEIGENVAL, and xKPOINTS to be compatible with new plotter. (ME)
        -- Added functionality to APL that outputs phonon DOS and dispersion in
        -- VASP format for new plotter functions. (ME)
        -- Fixed bug for the path builder for path with - and | as separators. (ME)
        -- Fixed xDOSCAR reader to be more general. (ME)
        -- patched change_tolerance() bug for double& tolerance return (DX)
        -- renamed minimum distance functions, more descriptive (minimizeDistanceCartesianMethod() and minimizeDistanceFractionalMethod()) (DX)
        -- reduced number of inputs for minimum distance functions (DX)
        -- added functionality to read VASP5 format in CHGCAR (DX)
        -- cleaned species/atom names in xstructure2json; remove pseudopotential information, oxidation numbers, etc. (DX)
        -- added boolean to ignore minimum distance check in foldAtomsInCell() (DX)
        -- added overloads for mapping functions (DX) 
        -- fixed bug in in xstructure2json in LIB2RAW runs; store corresponding structure from relaxations (DX) 
        -- read species for xstructure2json in LIB2RAW runs (DX) 
        -- added default permutation designation to ANRL prototypes for --proto and --aflow_proto, e.g., ".AB" for "AB_cF8_225_a_b.AB" (DX) 
        -- added functionality to read "_symmetry_space_group_name_H-M" in CIF reader (DX)
        -- added GetSpaceGroupNumber() to get the space group number from the Hermann-Mauguin symbol (DX)
        -- added RemoveCharacterFromBack(), RemoveCharacterFromFront(), and RemoveCharacterFromBackandFront() to AUROSTD; useful for parsing CIF fields (DX)
        -- added function to compare Wyckoff position strings regardless of order, necessary for matching equations in CIF to ITC standard (DX)
        -- fixed bug in reading symops from CIF; check for symop_id (DX)
        -- fixed bug in "_space_group_name_Hall" reader in CIF (DX)
        -- converted exits to xerrors in GetSpaceGroup*() functions (DX)
        -- added DEFAULT_GFA_FORMATION_ENTHALPY_CUTOFF to aflow.rc (CO)
        -- added functions to find pointLineIntersection() and linePlaneIntersection() (CO)
        -- added function to find 3D rotation between two 3D vectors (CO)
        -- remapped const utype& tol -> utype tol in function inputs (CO)
        -- remapped const bool& -> bool in function inputs (CO)
        -- added check in generalHouseHolderQRDecomposition() that Q*R=A (CO)
        -- changed gcd() to GCD() (CO)
        -- added least common multiple function LCM() (CO)
        -- added --slab_test (CO)
        -- added setctau/setftau functions to _sym_op (CO)
        -- added ReplaceAtoms() to xstructure to safely RemoveAtom() then AddAtom() (CO)
        -- modified foldAtomsInCell() to remove fold_in_only complexity, this was simplified by GenerateGridAtoms() (CO)
        -- added check to foldAtomsInCell() that min_dist does not change (CO)
        -- added CreateSlab_RigidRotation(), CreateSlab_SurfaceLattice(), and associated functions (many overloads) to create slabs for surface calculations: the two functions should yield about the same structure but by two different methods (CO)
        -- reformulate basis in CreateSlab_RigidRotation() so k-points grid is created appropriately (K1xK2x1) (CO)
        -- added new modules for calculating the generalized stacking fault energy and cleavage energy (CO)
        -- patched bug in CHULL pdf output for missing column-types in compiling aflow_CsIPb_hull.tex (CO)
        -- added cout as default for ostream& oss in header files (CO)
        -- converted Normal2HKLPlane (CO)
        -- reduce total layers creation by calculating how many layers are in a cell for that particular direction (CO)
        -- added XHOST.WEB_MODE to reduce cluttered AFLOW-Online output (CO)
        -- removed pocc progress bar in web_mode (CO)
        -- added FPOSDistance() for skew considerations (CO)
        -- reduced dims considered for GetSuperCell(), RadiusSphereLattice and LatticeDimensionSphere() are enough (CO)
        -- added general getPeaks() function to AUROSTD (CO)
        -- calculated X-ray amplitude on-the-fly, no need to pass it around (CO)
        -- moved double lambda to end of inputs and default to 1.5418 Copper K-alpha (CO)
        -- patched RemoveControlCodeCharactersFromString() for carriage return (CO)
        -- added width_maximum to getPeaks() to resolve arbitrarily defined peaks (CO)
        -- made x-ray analysis code more modular (CO)
        -- added --plot_xray_file option (CO)
        -- patched moving_average function (!= convolution with box_filter) (CO)
        -- defaulted lambda=Cu_Ka for XRD functions (CO)
        -- added compareVecElements(), compareXVecElements(), and class compareVecElement(ind) to sort vector<vector<utype> > and vector<xvector<utype> > and retire classes ids_cmp and hkl_cmp (CO)
        -- changed signal -> signal_input so it does not get confused with std::signal (CO)
        -- added --force_generic_title to PLOT_XRAY (CO)
        -- removed ids_cmp and hkl_cmp classes (CO)
        -- added filetype and vector_reduction_type enums (CO)
        -- patched aflags.Directory() early in kbin::KBIN_Main() (CO)
        -- corrected GetCompoundAttenuationLenght -> GetCompoundAttenuationLength and toogle -> toggle (CO)
        -- extended PARTCAR functionality for VASP5 POSCARs, including the optional Selective Dynamics tag (CO)
        -- patched 'make check' to return an error, instead of a string, if encountered (CO)
        -- patched 'S' -> 'P' conversion in --pocc_params (CO)
        -- incorporated some new warnings from VASP6 (CO)
        -- patched stringElements2VectorElements() to handle two types of compound designation: composition_string and pp_string (CO)
        -- added new suffixes to pseudopotential list (CO)
        -- address capital letters in new pp suffixes directly (CO)
        -- added faster (in place) routines for CleanStringASCII(), RemoveNumbers(), VASP_PseudoPotential_CleanName() (CO)
        -- added AFLOWIN_FLAG::NOAUTOPP (--noautopp) functionality to --aflow_proto (CO)
        -- converted flag PFLOW::LOAD_ENTRIES_ONLY_ALPHABETICAL to PFLOW::LOAD_ENTRIES_NON_ALPHABETICAL so the default is always OFF (CO)
        -- added 'make clean_autogen' to delete files that are automatically downloaded/generated by aflow during compilation (CO)
        -- set explicit double->int conversion for roundDouble() in chull (CO)
        (AFLOW: aconvasp.cpp, aconvasp_main.cpp, aflow.cpp, aflow.h, aflowlib_libraries.cpp, aflowlib_web_interface.cpp, aflowrc.cpp, avasp.cpp, cce.cpp, cce.h, chull.cpp, chull.h, compare_structure_function.cpp, contrib_shidong_main.cpp, data.cpp, gfa.cpp, gfa.h, init.cpp, ivasp.cpp, kbin.cpp, kvasp.cpp, Makefile, mix.cpp, modules.cpp, ovasp.cpp, pflow_funcs.cpp, pflow.h, pflow_print.cpp, plotter.cpp, pocc.cpp, README_AFLOW_ACONVASP.TXT, README_AFLOW_AFLOWRC.TXT, README_AFLOW_CCE.TXT, README_AFLOW_GFA.TXT, surface.cpp, symmetry.cpp, symmetry_spacegroup.cpp, symmetry_spacegroup_functions.cpp, symmetry_spacegroup.h, symmetry_spacegroup_ITC_library.cpp, xatom.cpp, xclasses.cpp, xelement.cpp, xelement.h, xproto.cpp)
        (AGL: agl_electronic.cpp)
        (APL: aapl_cluster.cpp, aapl_tcond.cpp, apl_dirphoncalc.cpp, apl_doscalc.cpp, apl.h, apl_kphonons.cpp, apl_lrphoncalc.cpp, apl_pathbuilder.cpp, apl_pdisc.cpp, apl_phoncalc.cpp, apl_qmesh.cpp, apl_supercell.cpp, apl_thermalpc.cpp, README_AFLOW_APL.TXT)
        (AUROSTD: aurostd.h, boot.cpp, main.cpp, xmatrix.cpp, xmatrix.h, xscalar.cpp, xscalar.h, xvector.cpp, xvector.h)
3.1.224 - 2019/05/20
        Location: http://materials.duke.edu/AFLOW/aflow.3.1.224.tar.xz
        -- Fixed bug that didn't allow users to override the standard lattice phonon dispersion path. (ME)
        -- Replaced anharmonic IFC option struct with xoption. (ME)
        -- Simplified APL class structure: IReciprocalPointGrid, MonkhorstPackMesh, and UniformMesh are consolidated into QMesh. IDOSCalculator, DOSCalculator, RootSamplingMethod, and LinearTetrahedronMethod are now described only by the DOSCalculator and LTMethod classes. (ME)
        -- Fixed QHA file name bugs for phonon dispersion and DOS. (ME)
        -- Fixed bug that caused AAPL to read APL calculations even though AAPL calculations are still missing. (ME)
        -- Fixed seg fault bug when DC=OFF and TP=ON. (ME)
        -- Fixed bug where DOS parameters are not properly set when DOS=OFF and TP=ON. (ME)
        -- Added KPPRA option for AAPL. (ME)
        -- Increased number of iterations for the AAPL BTE solver. (ME)
        -- fixed symmetry bug: if AddAtom() removes too many atoms and alters stoichiometry, then change to better tolerance (DX) 
        -- fixed comparison bug: ordering of stoichiometry for material-type comparisons (DX)
        -- changed name of prototyping flag (DX)
        -- added --structure2json command line functionality (DX)
        -- cleaned/reduced comparison command line calls (DX)
        -- added to comparison code: JSON output, print to screen only, keep non-matching info, store comparison logs, store family properties, and speed up comparison grouping function (DX)
        -- removed atomic library for communicating between threads, obsolete (DX)
        -- removed unused line in SYM::PBC() function (DX)
        -- added types information in CIF reader, otherwise aflowSG fails (DX)
        -- alphabetize elements in CIF reader function (DX)
        -- fixed --machine names (DX)
        -- fixed removal of control code characters in aflow.in; only overwrites if invalid chars are detected and saves old version to aflow.in_old (DX)
        -- changed internal indexing of xvectors in CHULL/GFA code from 0 to 1 to match rest of code (CO)
        -- fixed bug in web-json writer for AFLOW-CHULL Online (CO)
        -- added function for defining 3D rotation matrix between two vectors (CO)
        -- added functions to convert xvector<double> to xvector<int> and vice versa, useful for hkl (CO)
        -- added functionality for generalized stacking fault calculation, alpha testing only (CO)
        -- added functions for HKLPlane -> direct normal vector and vice versa (CO)
        -- added function to find distance between HKL planes (CO)
        -- added function to get distance between images of atoms along particular direction (CO)
        -- for many sym functions, removed pointers for read-only bools and doubles, added const where possible (CO)
        -- updated xstructure::Rotate() (CO)
        -- in xclasses, stringstream.clear() -> stringstream.str("") (CO)
        -- removed '#' from sg specification in POSCAR, it is interpreted as comment and removed (CO)
        -- bug fix with AFLOWDATA path in automatic aflow.in generator (CO)
        -- added force_strict_pc2scMap to GetSuperCell() constraining the map to the true primitive cell and not equivalent atoms (CO)
        -- added general function to fix string for latex output (CO)
        -- added XHOST.vflag_control.flag("DIRECTORY_CLEAN") for accurate logging of current directory (CO)
        -- major restructuring of pocc code, consolidating classes, renaming variables, etc. (CO)
        -- fixed old pocc to run with any compression extension (CO)
        -- eliminating atom.print_RHT (CO)
        -- patches for xStream() (CO)
        -- fixed webapp_entry for displaying first bader charge isosurface online with help from Bob Hanson (CO)
        -- added convolution function for signal processing (CO)
        -- added moving average and box/gaussian filters (CO)
        -- added mean/stddev functions to xvector (CO)
        -- added plotter for XRD (CO)
        -- added analysis for peaks with moving average (CO)
        (AFLOW: aconvasp_main.cpp, aflow.cpp, aflow.h, aflowlib_libraries.cpp, aflowlib_webapp_entry.js, aflowrc.cpp, avasp.cpp, chull.cpp, chull.h, compare_structure.cpp, compare_structure_function.cpp, compare_structure.h, gfa.cpp, init.cpp, kbin.cpp, kvasp.cpp, lattice.cpp, Makefile, modules.cpp, pflow_funcs.cpp, pflow.h, pflow_print.cpp, pocc.cpp, pocc.h, pocc_old.cpp, README_AFLOW_ACONVASP.TXT, README_AFLOW_AFLOWRC.TXT, symmetry.cpp, symmetry_spacegroup.cpp, xatom.cpp, xclasses.cpp, xproto.cpp)
        (ANRL: aflow_anrl.cpp, ANRL_CPPS_20180710/A10B2C_hP39_171_5c_c_a.cpp, ANRL_CPPS_20180710/A10B2C_hP39_172_5c_c_a.cpp, ANRL_CPPS_20180710/A10B3_oF52_42_2abce_ab.cpp, ANRL_CPPS_20180710/A12B2C_cF60_196_h_bc_a.cpp, ANRL_CPPS_20180710/A12B36CD12_cF488_196_2h_6h_ac_fgh.cpp, ANRL_CPPS_20180710/A12B36CD12_cF488_210_h_3h_a_fg.cpp, ANRL_CPPS_20180710/A12B6C_cF608_210_4h_2h_e.cpp, ANRL_CPPS_20180710/A12B7C2_hP21_174_2j2k_ajk_cf.cpp, ANRL_CPPS_20180710/A12BC4_cP34_195_2j_ab_2e.cpp, ANRL_CPPS_20180710/A12B_cF52_225_i_a.cpp, ANRL_CPPS_20180710/A12B_cI26_204_g_a.cpp, ANRL_CPPS_20180710/A12B_tI26_139_fij_a.cpp, ANRL_CPPS_20180710/A13B2C2_oP34_32_a6c_c_c.cpp, ANRL_CPPS_20180710/A14B3C5_tP44_94_c3g_ad_bg.cpp, ANRL_CPPS_20180710/A15B4_cI76_220_ae_c.cpp, ANRL_CPPS_20180710/A17B15_cP64_207_acfk_eij.cpp, ANRL_CPPS_20180710/A17BC4D_tP184_89_17p_p_4p_io.cpp, ANRL_CPPS_20180710/A23B6_cF116_225_bd2f_e.cpp, ANRL_CPPS_20180710/A24BC_cF104_209_j_a_b.cpp, ANRL_CPPS_20180710/A2B11_cP39_200_f_aghij.cpp, ANRL_CPPS_20180710/A2B13C4_hP57_168_d_c6d_2d.cpp, ANRL_CPPS_20180710/A2B2C4D_tP18_132_e_i_o_d.cpp, ANRL_CPPS_20180710/A2B2C7_cF88_227_c_d_af.cpp, ANRL_CPPS_20180710/A2B2C_oC80_64_efg_efg_df.cpp, ANRL_CPPS_20180710/A2B3C12D3_cI160_230_a_c_h_d.cpp, ANRL_CPPS_20180710/A2B3C18D6_hP58_192_c_f_lm_l.cpp, ANRL_CPPS_20180710/A2B3C3DE7_hP48_145_2a_3a_3a_a_7a.cpp, ANRL_CPPS_20180710/A2B3C6_cP264_205_2d_ab2c2d_6d.cpp, ANRL_CPPS_20180710/A2B3C6_cP33_221_cd_ag_fh.cpp, ANRL_CPPS_20180710/A2B3C7D_oP13_47_t_aq_eqrs_h.cpp, ANRL_CPPS_20180710/A2B3_hP20_159_bc_2c.cpp, ANRL_CPPS_20180710/A2B3_hP30_169_2a_3a.cpp, ANRL_CPPS_20180710/A2B3_hP30_170_2a_3a.cpp, ANRL_CPPS_20180710/A2B3_hP5_164_d_ad.cpp, ANRL_CPPS_20180710/A2B3_hR10_167_c_e.cpp, ANRL_CPPS_20180710/A2B3_hR5_166_c_ac.cpp, ANRL_CPPS_20180710/A2B3_oC40_39_2d_2c2d.cpp, ANRL_CPPS_20180710/A2B3_oP20_60_d_cd.cpp, ANRL_CPPS_20180710/A2B3_oP20_62_2c_3c.cpp, ANRL_CPPS_20180710/A2B3_oP40_33_4a_6a.cpp, ANRL_CPPS_20180710/A2B3_tI80_141_ceh_3h.cpp, ANRL_CPPS_20180710/A2B3_tP10_127_g_ah.cpp, ANRL_CPPS_20180710/A2B3_tP20_102_2c_b2c.cpp, ANRL_CPPS_20180710/A2B3_tP20_116_bci_fj.cpp, ANRL_CPPS_20180710/A2B3_tP20_117_i_adgh.cpp, ANRL_CPPS_20180710/A2B3_tP40_137_cdf_3g.cpp, ANRL_CPPS_20180710/A2B3_tP5_115_g_ag.cpp, ANRL_CPPS_20180710/A2B4C_hR42_148_2f_4f_f.cpp, ANRL_CPPS_20180710/A2B4C_oC28_66_l_kl_a.cpp, ANRL_CPPS_20180710/A2B4C_oP28_62_ac_2cd_c.cpp, ANRL_CPPS_20180710/A2B5C2_oC36_37_d_c2d_d.cpp, ANRL_CPPS_20180710/A2B5_mC28_15_f_e2f.cpp, ANRL_CPPS_20180710/A2B6CD7_tP64_77_2d_6d_d_ab6d.cpp, ANRL_CPPS_20180710/A2B7C2_tP88_78_4a_14a_4a.cpp, ANRL_CPPS_20180710/A2B7_cI54_229_e_afh.cpp, ANRL_CPPS_20180710/A2B8C2D_tP26_100_c_abcd_c_a.cpp, ANRL_CPPS_20180710/A2B8CD_oP24_48_k_2m_d_b.cpp, ANRL_CPPS_20180710/A2B8CD_tI24_97_d_k_a_b.cpp, ANRL_CPPS_20180710/A2B8C_oP22_34_c_4c_a.cpp, ANRL_CPPS_20180710/A2B_aP6_2_2i_i.cpp, ANRL_CPPS_20180710/A2B_aP6_2_aei_i.cpp, ANRL_CPPS_20180710/A2BC2_oF40_22_fi_ad_gh.cpp, ANRL_CPPS_20180710/A2BC2_oI20_45_c_b_c.cpp, ANRL_CPPS_20180710/A2BC2_tI20_79_c_2a_c.cpp, ANRL_CPPS_20180710/A2BC2_tP20_105_f_ac_2e.cpp, ANRL_CPPS_20180710/A2BC3_oC24_63_e_c_cg.cpp, ANRL_CPPS_20180710/A2BC4_cF56_227_d_a_e.cpp, ANRL_CPPS_20180710/A2BC4D_tI16_121_d_a_i_b.cpp, ANRL_CPPS_20180710/A2BC4_oP28_50_ij_ac_ijm.cpp, ANRL_CPPS_20180710/A2BC4_tI14_82_bc_a_g.cpp, ANRL_CPPS_20180710/A2BC4_tP28_126_cd_e_k.cpp, ANRL_CPPS_20180710/A2BC4_tP28_130_f_c_g.cpp, ANRL_CPPS_20180710/A2BC7D2_tP24_113_e_a_cef_e.cpp, ANRL_CPPS_20180710/A2BC8_tI176_110_2b_b_8b.cpp, ANRL_CPPS_20180710/A2BCD3E6_cF208_203_e_c_d_f_g.cpp, ANRL_CPPS_20180710/A2BCD4_tI16_82_ac_b_d_g.cpp, ANRL_CPPS_20180710/A2B_cF24_227_c_a.cpp, ANRL_CPPS_20180710/A2B_cF24_227_d_a.cpp, ANRL_CPPS_20180710/A2B_cI72_211_hi_i.cpp, ANRL_CPPS_20180710/A2BC_oC16_67_ag_b_g.cpp, ANRL_CPPS_20180710/A2BC_oC8_38_e_a_b.cpp, ANRL_CPPS_20180710/A2B_cP12_212_c_a.cpp, ANRL_CPPS_20180710/A2B_cP6_224_b_a.cpp, ANRL_CPPS_20180710/A2BC_tP16_76_2a_a_a.cpp, ANRL_CPPS_20180710/A2B_hP12_194_cg_f.cpp, ANRL_CPPS_20180710/A2B_hP18_180_fi_bd.cpp, ANRL_CPPS_20180710/A2B_hP18_190_gh_bf.cpp, ANRL_CPPS_20180710/A2B_hP36_177_j2lm_n.cpp, ANRL_CPPS_20180710/A2B_hP6_191_h_e.cpp, ANRL_CPPS_20180710/A2B_hP9_147_g_ad.cpp, ANRL_CPPS_20180710/A2B_hP9_150_ef_bd.cpp, ANRL_CPPS_20180710/A2B_hP9_152_c_a.cpp, ANRL_CPPS_20180710/A2B_hP9_180_j_c.cpp, ANRL_CPPS_20180710/A2B_hP9_181_j_c.cpp, ANRL_CPPS_20180710/A2B_hP9_189_fg_bc.cpp, ANRL_CPPS_20180710/A2B_hR18_148_2f_f.cpp, ANRL_CPPS_20180710/A2B_mC144_9_24a_12a.cpp, ANRL_CPPS_20180710/A2B_mC48_15_ae3f_2f.cpp, ANRL_CPPS_20180710/A2B_mP12_13_2g_ef.cpp, ANRL_CPPS_20180710/A2B_mP12_14_2e_e.cpp, ANRL_CPPS_20180710/A2B_mP12_3_bc3e_2e.cpp, ANRL_CPPS_20180710/A2B_mP12_7_4a_2a.cpp, ANRL_CPPS_20180710/A2B_mP18_7_6a_3a.cpp, ANRL_CPPS_20180710/A2B_mP6_10_mn_bg.cpp, ANRL_CPPS_20180710/A2B_mP6_14_e_a.cpp, ANRL_CPPS_20180710/A2B_oC12_36_2a_a.cpp, ANRL_CPPS_20180710/A2B_oC12_38_de_ab.cpp, ANRL_CPPS_20180710/A2B_oC12_63_2c_c.cpp, ANRL_CPPS_20180710/A2B_oC24_20_abc_c.cpp, ANRL_CPPS_20180710/A2B_oC24_64_2f_f.cpp, ANRL_CPPS_20180710/A2B_oF24_70_e_a.cpp, ANRL_CPPS_20180710/A2B_oI12_72_j_a.cpp, ANRL_CPPS_20180710/A2B_oI12_74_h_e.cpp, ANRL_CPPS_20180710/A2B_oP12_17_abe_e.cpp, ANRL_CPPS_20180710/A2B_oP12_19_2a_a.cpp, ANRL_CPPS_20180710/A2B_oP12_26_abc_ab.cpp, ANRL_CPPS_20180710/A2B_oP12_29_2a_a.cpp, ANRL_CPPS_20180710/A2B_oP12_62_2c_c.cpp, ANRL_CPPS_20180710/A2B_oP24_52_2e_cd.cpp, ANRL_CPPS_20180710/A2B_oP24_55_2g2h_gh.cpp, ANRL_CPPS_20180710/A2B_oP24_61_2c_c.cpp, ANRL_CPPS_20180710/A2B_oP6_58_g_a.cpp, ANRL_CPPS_20180710/A2B_tI12_140_h_a.cpp, ANRL_CPPS_20180710/A2B_tI12_141_e_a.cpp, ANRL_CPPS_20180710/A2B_tI12_98_f_a.cpp, ANRL_CPPS_20180710/A2B_tI24_141_2e_e.cpp, ANRL_CPPS_20180710/A2B_tI6_139_d_a.cpp, ANRL_CPPS_20180710/A2B_tP12_111_2n_adf.cpp, ANRL_CPPS_20180710/A2B_tP12_92_b_a.cpp, ANRL_CPPS_20180710/A2B_tP24_135_gh_h.cpp, ANRL_CPPS_20180710/A2B_tP30_85_ab2g_cg.cpp, ANRL_CPPS_20180710/A2B_tP36_96_3b_ab.cpp, ANRL_CPPS_20180710/A2B_tP48_77_8d_4d.cpp, ANRL_CPPS_20180710/A2B_tP6_129_ac_c.cpp, ANRL_CPPS_20180710/A2B_tP6_136_f_a.cpp, ANRL_CPPS_20180710/A2B_tP6_137_d_a.cpp, ANRL_CPPS_20180710/A3B10_cI52_229_e_fh.cpp, ANRL_CPPS_20180710/A3B11C6_tP40_100_ac_bc2d_cd.cpp, ANRL_CPPS_20180710/A3B13_oC32_38_ac_a2bcdef.cpp, ANRL_CPPS_20180710/A3B2_cI40_220_d_c.cpp, ANRL_CPPS_20180710/A3B2_hP10_176_h_bc.cpp, ANRL_CPPS_20180710/A3B2_hP10_176_h_bd.cpp, ANRL_CPPS_20180710/A3B2_hP5_164_ad_d.cpp, ANRL_CPPS_20180710/A3B2_hR5_155_e_c.cpp, ANRL_CPPS_20180710/A3B2_oP20_52_de_cd.cpp, ANRL_CPPS_20180710/A3B2_oP20_56_ce_e.cpp, ANRL_CPPS_20180710/A3B2_oP20_62_3c_2c.cpp, ANRL_CPPS_20180710/A3B2_tP10_83_adk_j.cpp, ANRL_CPPS_20180710/A3B3C_cI56_214_g_h_a.cpp, ANRL_CPPS_20180710/A3B3C_hP14_176_h_h_c.cpp, ANRL_CPPS_20180710/A3B3C_hP14_176_h_h_d.cpp, ANRL_CPPS_20180710/A3B4C_cP16_218_c_e_a.cpp, ANRL_CPPS_20180710/A3B4C_cP8_215_d_e_a.cpp, ANRL_CPPS_20180710/A3B4_cF56_227_ad_e.cpp, ANRL_CPPS_20180710/A3B4_tI28_141_ad_h.cpp, ANRL_CPPS_20180710/A3B5_oC16_65_ah_bej.cpp, ANRL_CPPS_20180710/A3B5_oC32_38_abce_abcdf.cpp, ANRL_CPPS_20180710/A3B5_oP16_55_ch_agh.cpp, ANRL_CPPS_20180710/A3B5_tI32_108_ac_a2c.cpp, ANRL_CPPS_20180710/A3B5_tI32_140_ah_bk.cpp, ANRL_CPPS_20180710/A3B5_tI32_140_ah_cl.cpp, ANRL_CPPS_20180710/A3B7_hP20_186_c_b2c.cpp, ANRL_CPPS_20180710/A3B7_oP40_62_cd_3c2d.cpp, ANRL_CPPS_20180710/A3B7_tP40_76_3a_7a.cpp, ANRL_CPPS_20180710/A3BC2_cI48_214_f_a_e.cpp, ANRL_CPPS_20180710/A3BC2_oP48_50_3m_m_2m.cpp, ANRL_CPPS_20180710/A3BC3D_tP64_106_3c_c_3c_c.cpp, ANRL_CPPS_20180710/A3BC_hP10_188_k_a_e.cpp, ANRL_CPPS_20180710/A3BC_hP10_188_k_c_a.cpp, ANRL_CPPS_20180710/A3BC_hP30_185_cd_c_ab.cpp, ANRL_CPPS_20180710/A3BC_hR5_146_b_a_a.cpp, ANRL_CPPS_20180710/A3B_cI32_204_g_c.cpp, ANRL_CPPS_20180710/A3B_cI8_229_b_a.cpp, ANRL_CPPS_20180710/A3BC_mC10_8_ab_a_a.cpp, ANRL_CPPS_20180710/A3B_cP16_198_b_a.cpp, ANRL_CPPS_20180710/A3B_cP16_208_j_b.cpp, ANRL_CPPS_20180710/A3B_cP4_221_d_a.cpp, ANRL_CPPS_20180710/A3B_cP8_223_c_a.cpp, ANRL_CPPS_20180710/A3BC_tP5_99_bc_a_b.cpp, ANRL_CPPS_20180710/A3B_hP16_194_gh_ac.cpp, ANRL_CPPS_20180710/A3B_hP24_151_3c_2a.cpp, ANRL_CPPS_20180710/A3B_hP24_153_3c_2b.cpp, ANRL_CPPS_20180710/A3B_hP24_165_adg_f.cpp, ANRL_CPPS_20180710/A3B_hP24_165_bdg_f.cpp, ANRL_CPPS_20180710/A3B_hP24_185_ab2c_c.cpp, ANRL_CPPS_20180710/A3B_hP4_191_bc_a.cpp, ANRL_CPPS_20180710/A3B_hP8_158_d_a.cpp, ANRL_CPPS_20180710/A3B_hP8_173_c_b.cpp, ANRL_CPPS_20180710/A3B_hP8_176_h_c.cpp, ANRL_CPPS_20180710/A3B_hP8_176_h_d.cpp, ANRL_CPPS_20180710/A3B_hP8_185_c_a.cpp, ANRL_CPPS_20180710/A3B_hP8_194_h_c.cpp, ANRL_CPPS_20180710/A3B_hR4_160_b_a.cpp, ANRL_CPPS_20180710/A3B_mP16_7_6a_2a.cpp, ANRL_CPPS_20180710/A3B_oC64_66_gi2lm_2l.cpp, ANRL_CPPS_20180710/A3B_oC64_66_kl2m_bdl.cpp, ANRL_CPPS_20180710/A3B_oI32_23_ij2k_k.cpp, ANRL_CPPS_20180710/A3B_oP16_62_cd_c.cpp, ANRL_CPPS_20180710/A3B_oP32_60_3d_d.cpp, ANRL_CPPS_20180710/A3B_oP8_59_bf_a.cpp, ANRL_CPPS_20180710/A3B_tI16_139_cde_e.cpp, ANRL_CPPS_20180710/A3B_tI24_119_b2i_af.cpp, ANRL_CPPS_20180710/A3B_tI32_82_3g_g.cpp, ANRL_CPPS_20180710/A3B_tI8_139_bd_a.cpp, ANRL_CPPS_20180710/A3B_tP16_118_ei_f.cpp, ANRL_CPPS_20180710/A3B_tP32_114_3e_e.cpp, ANRL_CPPS_20180710/A43B5C17_oC260_63_c8fg6h_cfg_ce3f2h.cpp, ANRL_CPPS_20180710/A4B14C3_hP21_143_bd_ac4d_d.cpp, ANRL_CPPS_20180710/A4B2C13D_tP40_90_g_d_cef2g_c.cpp, ANRL_CPPS_20180710/A4B2C6D16E_cF232_203_e_d_f_eg_a.cpp, ANRL_CPPS_20180710/A4B2C_tP28_135_gh_h_d.cpp, ANRL_CPPS_20180710/A4B3_cI112_230_af_g.cpp, ANRL_CPPS_20180710/A4B3_cI14_229_c_b.cpp, ANRL_CPPS_20180710/A4B3_cI28_220_c_a.cpp, ANRL_CPPS_20180710/A4B3_hP14_173_bc_c.cpp, ANRL_CPPS_20180710/A4B3_hP28_159_ab2c_2c.cpp, ANRL_CPPS_20180710/A4B3_hR7_166_2c_ac.cpp, ANRL_CPPS_20180710/A4B3_oI14_71_gh_cg.cpp, ANRL_CPPS_20180710/A4B5_tI18_139_i_ah.cpp, ANRL_CPPS_20180710/A4B5_tI18_87_h_ah.cpp, ANRL_CPPS_20180710/A4B6C_hP11_143_bd_2d_a.cpp, ANRL_CPPS_20180710/A4B9_cP52_215_ei_3efgi.cpp, ANRL_CPPS_20180710/A4BC2_tI28_120_i_d_e.cpp, ANRL_CPPS_20180710/A4BC4D_tP10_123_gh_a_i_d.cpp, ANRL_CPPS_20180710/A4BC4_tP18_137_g_b_g.cpp, ANRL_CPPS_20180710/A4B_cI10_217_c_a.cpp, ANRL_CPPS_20180710/A4B_cI10_229_c_a.cpp, ANRL_CPPS_20180710/A4B_cI40_197_cde_c.cpp, ANRL_CPPS_20180710/A4BC_tI24_141_h_b_a.cpp, ANRL_CPPS_20180710/A4B_hP15_144_4a_a.cpp, ANRL_CPPS_20180710/A4B_oI20_74_beh_e.cpp, ANRL_CPPS_20180710/A4B_oP20_62_2cd_c.cpp, ANRL_CPPS_20180710/A4B_tI10_139_de_a.cpp, ANRL_CPPS_20180710/A4B_tI20_88_f_a.cpp, ANRL_CPPS_20180710/A4B_tP10_114_e_a.cpp, ANRL_CPPS_20180710/A4B_tP10_125_m_a.cpp, ANRL_CPPS_20180710/A4B_tP20_127_ehj_g.cpp, ANRL_CPPS_20180710/A5B11_mP16_6_2abc_2a3b3c.cpp, ANRL_CPPS_20180710/A5B2_hP14_194_abdf_f.cpp, ANRL_CPPS_20180710/A5B2_hP28_194_ahk_ch.cpp, ANRL_CPPS_20180710/A5B2_hR7_166_a2c_c.cpp, ANRL_CPPS_20180710/A5B2_mC14_12_a2i_i.cpp, ANRL_CPPS_20180710/A5B2_oP14_49_dehq_ab.cpp, ANRL_CPPS_20180710/A5B3C15_oP46_30_a2c_bc_a7c.cpp, ANRL_CPPS_20180710/A5B3C16_cP96_222_ce_d_fi.cpp, ANRL_CPPS_20180710/A5B3C_hP18_186_2a3b_2ab_b.cpp, ANRL_CPPS_20180710/A5B3_hP16_190_bdh_g.cpp, ANRL_CPPS_20180710/A5B3_hP16_193_dg_g.cpp, ANRL_CPPS_20180710/A5B3_mC32_9_5a_3a.cpp, ANRL_CPPS_20180710/A5B3_tP32_118_g2i_aceh.cpp, ANRL_CPPS_20180710/A5B3_tP32_130_cg_cf.cpp, ANRL_CPPS_20180710/A5B5C4_tP28_104_ac_ac_c.cpp, ANRL_CPPS_20180710/A5B6C2_hP13_157_2ac_2c_b.cpp, ANRL_CPPS_20180710/A5B7_tI24_107_ac_abd.cpp, ANRL_CPPS_20180710/A5B8_cI52_217_ce_cg.cpp, ANRL_CPPS_20180710/A5BCD6_cF416_228_eg_c_b_h.cpp, ANRL_CPPS_20180710/A5B_oP24_26_3a3b2c_ab.cpp, ANRL_CPPS_20180710/A6B23_cF116_225_e_acfh.cpp, ANRL_CPPS_20180710/A6B2C_cF36_225_e_c_a.cpp, ANRL_CPPS_20180710/A6B2CD6E_cP64_208_m_ad_b_m_c.cpp, ANRL_CPPS_20180710/A6B2C_tP18_128_eh_d_a.cpp, ANRL_CPPS_20180710/A6B2C_tP18_128_eh_d_b.cpp, ANRL_CPPS_20180710/A6B2C_tP18_94_eg_c_a.cpp, ANRL_CPPS_20180710/A6B4C16D_oP108_27_abcd4e_4e_16e_e.cpp, ANRL_CPPS_20180710/A6B6C_cF104_202_h_h_c.cpp, ANRL_CPPS_20180710/A6B_cF224_228_h_c.cpp, ANRL_CPPS_20180710/A6B_cP7_221_f_a.cpp, ANRL_CPPS_20180710/A6B_hR7_166_g_a.cpp, ANRL_CPPS_20180710/A6B_oC28_63_efg_c.cpp, ANRL_CPPS_20180710/A7B2C2_mC22_12_aij_h_i.cpp, ANRL_CPPS_20180710/A7B2C_tP40_128_egi_h_e.cpp, ANRL_CPPS_20180710/A7B3_cI40_229_df_e.cpp, ANRL_CPPS_20180710/A7B6_hR13_166_ah_3c.cpp, ANRL_CPPS_20180710/A7B7C2_tP32_101_bde_ade_d.cpp, ANRL_CPPS_20180710/A7B8_mP120_14_14e_16e.cpp, ANRL_CPPS_20180710/A7B8_oP120_60_7d_8d.cpp, ANRL_CPPS_20180710/A7BC3D13_cF192_219_de_b_c_ah.cpp, ANRL_CPPS_20180710/A7B_cF32_225_bd_a.cpp, ANRL_CPPS_20180710/A8B2C12D2E_oI50_23_bcfk_i_3k_j_a.cpp, ANRL_CPPS_20180710/A8B5_hR26_160_a3bc_a3b.cpp, ANRL_CPPS_20180710/A8B5_mP13_6_a7b_3a2b.cpp, ANRL_CPPS_20180710/A8B7C6_hP21_175_ck_aj_k.cpp, ANRL_CPPS_20180710/A8BC3D6_hP18_189_bfh_a_g_i.cpp, ANRL_CPPS_20180710/A8B_tI18_139_hi_a.cpp, ANRL_CPPS_20180710/A9B16C7_cF128_225_acd_2f_be.cpp, ANRL_CPPS_20180710/A9B2_mP22_7_9a_2a.cpp, ANRL_CPPS_20180710/A9B3C_hP26_194_hk_h_a.cpp, ANRL_CPPS_20180710/A9BC3D5_hP18_189_fi_a_g_bh.cpp, ANRL_CPPS_20180710/A9BC_oC44_39_3c3d_a_c.cpp, ANRL_CPPS_20180710/A_aP4_2_aci.cpp, ANRL_CPPS_20180710/AB11CD3_cP16_221_a_dg_b_c.cpp, ANRL_CPPS_20180710/AB11_cP36_221_c_agij.cpp, ANRL_CPPS_20180710/AB12C3_cI32_229_a_h_b.cpp, ANRL_CPPS_20180710/AB13_cF112_226_a_bi.cpp, ANRL_CPPS_20180710/AB18C8_cF108_225_a_eh_f.cpp, ANRL_CPPS_20180710/AB27CD3_cP32_221_a_dij_b_c.cpp, ANRL_CPPS_20180710/AB2_aP12_1_4a_8a.cpp, ANRL_CPPS_20180710/AB2C12D4_tP76_75_2a2b_2d_12d_4d.cpp, ANRL_CPPS_20180710/AB2C3_oP24_62_c_d_cd.cpp, ANRL_CPPS_20180710/AB2C4_tI14_139_a_e_ce.cpp, ANRL_CPPS_20180710/AB2C8D_oP24_49_g_q_2qr_e.cpp, ANRL_CPPS_20180710/AB2C_cF16_225_a_c_b.cpp, ANRL_CPPS_20180710/AB2CD2_hP36_163_h_i_bf_i.cpp, ANRL_CPPS_20180710/AB2_cF12_225_a_c.cpp, ANRL_CPPS_20180710/AB2_cF48_227_c_e.cpp, ANRL_CPPS_20180710/AB2_cF96_227_e_cf.cpp, ANRL_CPPS_20180710/AB2C_oC16_40_a_2b_b.cpp, ANRL_CPPS_20180710/AB2C_oC16_63_c_2c_c.cpp, ANRL_CPPS_20180710/AB2C_oP16_62_c_2c_c.cpp, ANRL_CPPS_20180710/AB2_cP12_205_a_c.cpp, ANRL_CPPS_20180710/AB2_hP12_143_cd_ab2d.cpp, ANRL_CPPS_20180710/AB2_hP12_194_f_ah.cpp, ANRL_CPPS_20180710/AB2_hP24_194_ef_fgh.cpp, ANRL_CPPS_20180710/AB2_hP3_164_a_d.cpp, ANRL_CPPS_20180710/AB2_hP3_191_a_d.cpp, ANRL_CPPS_20180710/AB2_hP6_194_b_f.cpp, ANRL_CPPS_20180710/AB2_hP6_194_c_ad.cpp, ANRL_CPPS_20180710/AB2_hP6_194_c_f.cpp, ANRL_CPPS_20180710/AB2_hP72_192_m_j2kl.cpp, ANRL_CPPS_20180710/AB2_hP9_156_b2c_3a2bc.cpp, ANRL_CPPS_20180710/AB2_hP9_162_ad_k.cpp, ANRL_CPPS_20180710/AB2_hP9_164_bd_c2d.cpp, ANRL_CPPS_20180710/AB2_hP9_180_d_j.cpp, ANRL_CPPS_20180710/AB2_mC6_12_a_i.cpp, ANRL_CPPS_20180710/AB2_oC24_41_2a_2b.cpp, ANRL_CPPS_20180710/AB2_oC6_21_a_k.cpp, ANRL_CPPS_20180710/AB2_oF48_70_f_fg.cpp, ANRL_CPPS_20180710/AB2_oF72_43_ab_3b.cpp, ANRL_CPPS_20180710/AB2_oI6_71_a_g.cpp, ANRL_CPPS_20180710/AB2_oI6_71_a_i.cpp, ANRL_CPPS_20180710/AB2_oP12_29_a_2a.cpp, ANRL_CPPS_20180710/AB2_oP24_28_acd_2c3d.cpp, ANRL_CPPS_20180710/AB2_oP6_34_a_c.cpp, ANRL_CPPS_20180710/AB2_oP6_58_a_g.cpp, ANRL_CPPS_20180710/AB2_tI48_80_2b_4b.cpp, ANRL_CPPS_20180710/AB2_tI6_139_a_e.cpp, ANRL_CPPS_20180710/AB2_tI96_88_2f_4f.cpp, ANRL_CPPS_20180710/AB2_tP12_115_j_egi.cpp, ANRL_CPPS_20180710/AB2_tP12_81_adg_2h.cpp, ANRL_CPPS_20180710/AB2_tP6_137_a_d.cpp, ANRL_CPPS_20180710/AB32C48_cI162_204_a_2efg_2gh.cpp, ANRL_CPPS_20180710/AB32CD4E8_tP184_93_i_16p_af_2p_4p.cpp, ANRL_CPPS_20180710/AB3C16_cF160_203_a_bc_eg.cpp, ANRL_CPPS_20180710/AB3C16_cF160_203_b_ad_eg.cpp, ANRL_CPPS_20180710/AB3C2_cI96_206_c_e_ad.cpp, ANRL_CPPS_20180710/AB3C3_cF112_227_c_de_f.cpp, ANRL_CPPS_20180710/AB3C4_cP8_215_a_c_e.cpp, ANRL_CPPS_20180710/AB3C4_hP16_194_c_af_ef.cpp, ANRL_CPPS_20180710/AB3C4_oP16_31_a_ab_2ab.cpp, ANRL_CPPS_20180710/AB3C4_oP32_33_a_3a_4a.cpp, ANRL_CPPS_20180710/AB3C6_cI80_206_a_d_e.cpp, ANRL_CPPS_20180710/AB3C_cP5_221_a_c_b.cpp, ANRL_CPPS_20180710/AB3C_cP60_201_be_fh_g.cpp, ANRL_CPPS_20180710/AB3C_cP60_201_ce_fh_g.cpp, ANRL_CPPS_20180710/AB3_cF16_225_a_bc.cpp, ANRL_CPPS_20180710/AB3C_hR10_148_c_f_c.cpp, ANRL_CPPS_20180710/AB3C_hR10_167_b_e_a.cpp, ANRL_CPPS_20180710/AB3C_oC20_63_a_cf_c.cpp, ANRL_CPPS_20180710/AB3C_oP20_62_c_cd_a.cpp, ANRL_CPPS_20180710/AB3_cP4_221_a_c.cpp, ANRL_CPPS_20180710/AB3_hP24_149_acgi_3l.cpp, ANRL_CPPS_20180710/AB3_hP24_178_b_ac.cpp, ANRL_CPPS_20180710/AB3_hP24_179_b_ac.cpp, ANRL_CPPS_20180710/AB3_hP24_185_c_ab2c.cpp, ANRL_CPPS_20180710/AB3_hP4_187_e_fh.cpp, ANRL_CPPS_20180710/AB3_hP8_182_c_g.cpp, ANRL_CPPS_20180710/AB3_hP8_194_c_bf.cpp, ANRL_CPPS_20180710/AB3_hR8_148_c_f.cpp, ANRL_CPPS_20180710/AB3_hR8_155_c_de.cpp, ANRL_CPPS_20180710/AB3_mC16_12_g_ij.cpp, ANRL_CPPS_20180710/AB3_mC16_15_e_cf.cpp, ANRL_CPPS_20180710/AB3_mC16_9_a_3a.cpp, ANRL_CPPS_20180710/AB3_mC32_8_4a_12a.cpp, ANRL_CPPS_20180710/AB3_mC32_8_4a_4a4b.cpp, ANRL_CPPS_20180710/AB3_mP16_10_mn_3m3n.cpp, ANRL_CPPS_20180710/AB3_oC16_40_b_3b.cpp, ANRL_CPPS_20180710/AB3_oC8_65_a_bf.cpp, ANRL_CPPS_20180710/AB3_oP16_18_ab_3c.cpp, ANRL_CPPS_20180710/AB3_oP16_19_a_3a.cpp, ANRL_CPPS_20180710/AB3_oP16_62_c_3c.cpp, ANRL_CPPS_20180710/AB3_oP16_62_c_cd.cpp, ANRL_CPPS_20180710/AB3_tI16_140_b_ah.cpp, ANRL_CPPS_20180710/AB3_tP32_133_h_i2j.cpp, ANRL_CPPS_20180710/AB3_tP32_86_g_3g.cpp, ANRL_CPPS_20180710/AB3_tP4_123_a_ce.cpp, ANRL_CPPS_20180710/AB3_tP8_113_a_ce.cpp, ANRL_CPPS_20180710/AB4C17D4E_tP54_90_a_g_c4g_g_c.cpp, ANRL_CPPS_20180710/AB4C3_cI16_229_a_c_b.cpp, ANRL_CPPS_20180710/AB4C7D_hP26_159_b_ac_a2c_b.cpp, ANRL_CPPS_20180710/AB4C_hP6_191_a_h_b.cpp, ANRL_CPPS_20180710/AB4C_hP72_168_2d_8d_2d.cpp, ANRL_CPPS_20180710/AB4C_hP72_184_d_4d_d.cpp, ANRL_CPPS_20180710/AB4C_oC24_63_a_fg_c.cpp, ANRL_CPPS_20180710/AB4C_oC24_63_c_fg_c.cpp, ANRL_CPPS_20180710/AB4C_oP24_62_c_2cd_c.cpp, ANRL_CPPS_20180710/AB4_cP5_215_a_e.cpp, ANRL_CPPS_20180710/AB4C_tI12_82_c_g_a.cpp, ANRL_CPPS_20180710/AB4C_tP12_112_b_n_e.cpp, ANRL_CPPS_20180710/AB4C_tP12_124_a_m_c.cpp, ANRL_CPPS_20180710/AB4_oC20_41_a_2b.cpp, ANRL_CPPS_20180710/AB4_oC20_68_a_i.cpp, ANRL_CPPS_20180710/AB4_tI10_87_a_h.cpp, ANRL_CPPS_20180710/AB4_tP10_103_a_d.cpp, ANRL_CPPS_20180710/AB4_tP10_124_a_m.cpp, ANRL_CPPS_20180710/AB5_cF24_216_a_ce.cpp, ANRL_CPPS_20180710/AB5C_tP7_123_b_ci_a.cpp, ANRL_CPPS_20180710/AB5_hP6_191_a_cg.cpp, ANRL_CPPS_20180710/AB6C4_tP22_104_a_2ac_c.cpp, ANRL_CPPS_20180710/AB6C_tP16_132_d_io_a.cpp, ANRL_CPPS_20180710/AB7CD2_oI44_24_a_b3d_c_ac.cpp, ANRL_CPPS_20180710/AB7_hR16_166_c_c2h.cpp, ANRL_CPPS_20180710/AB8C2_oC22_35_a_ab3e_e.cpp, ANRL_CPPS_20180710/AB8C2_tI44_97_e_2k_cd.cpp, ANRL_CPPS_20180710/AB9C4_hP28_188_e_kl_ak.cpp, ANRL_CPPS_20180710/AB_aP16_2_4i_4i.cpp, ANRL_CPPS_20180710/ABC2_aP16_1_4a_4a_8a.cpp, ANRL_CPPS_20180710/ABC2_hP4_164_a_b_d.cpp, ANRL_CPPS_20180710/ABC2_hP8_194_d_a_f.cpp, ANRL_CPPS_20180710/ABC2_hR24_167_e_e_2e.cpp, ANRL_CPPS_20180710/ABC2_hR4_166_a_b_c.cpp, ANRL_CPPS_20180710/ABC2_mP8_10_ac_eh_mn.cpp, ANRL_CPPS_20180710/ABC2_oC16_67_b_g_ag.cpp, ANRL_CPPS_20180710/ABC2_oI16_23_ab_i_k.cpp, ANRL_CPPS_20180710/ABC2_oP16_53_h_e_gh.cpp, ANRL_CPPS_20180710/ABC2_tI16_122_a_b_d.cpp, ANRL_CPPS_20180710/ABC2_tP4_123_d_a_f.cpp, ANRL_CPPS_20180710/ABC3_cP20_198_a_a_b.cpp, ANRL_CPPS_20180710/ABC3_hR10_146_2a_2a_2b.cpp, ANRL_CPPS_20180710/ABC3_hR10_161_a_a_b.cpp, ANRL_CPPS_20180710/ABC3_hR10_167_a_b_e.cpp, ANRL_CPPS_20180710/ABC3_mP10_11_e_e_ef.cpp, ANRL_CPPS_20180710/ABC3_oP20_30_2a_c_3c.cpp, ANRL_CPPS_20180710/ABC3_oP20_53_e_g_hi.cpp, ANRL_CPPS_20180710/ABC3_oP20_54_e_d_cf.cpp, ANRL_CPPS_20180710/ABC4_mP12_13_e_a_2g.cpp, ANRL_CPPS_20180710/ABC4_oI12_23_a_b_k.cpp, ANRL_CPPS_20180710/ABC4_oP12_16_ag_cd_2u.cpp, ANRL_CPPS_20180710/ABC4_tI96_142_e_ab_2g.cpp, ANRL_CPPS_20180710/ABC4_tP12_125_a_b_m.cpp, ANRL_CPPS_20180710/ABC6D2_mC40_15_e_e_3f_f.cpp, ANRL_CPPS_20180710/ABC_cF12_216_b_c_a.cpp, ANRL_CPPS_20180710/ABC_cP12_198_a_a_a.cpp, ANRL_CPPS_20180710/ABCD3_oI48_73_d_e_e_ef.cpp, ANRL_CPPS_20180710/ABCD_cF16_216_c_d_b_a.cpp, ANRL_CPPS_20180710/ABCD_oP16_57_d_c_d_d.cpp, ANRL_CPPS_20180710/ABCD_tP8_129_c_b_a_c.cpp, ANRL_CPPS_20180710/AB_cF16_227_a_b.cpp, ANRL_CPPS_20180710/AB_cF8_216_c_a.cpp, ANRL_CPPS_20180710/AB_cF8_225_a_b.cpp, ANRL_CPPS_20180710/ABC_hP12_174_cj_fk_aj.cpp, ANRL_CPPS_20180710/ABC_hP3_183_a_a_a.cpp, ANRL_CPPS_20180710/ABC_hP3_187_a_d_f.cpp, ANRL_CPPS_20180710/ABC_hP36_175_jk_jk_jk.cpp, ANRL_CPPS_20180710/ABC_hP6_194_c_d_a.cpp, ANRL_CPPS_20180710/ABC_hR3_160_a_a_a.cpp, ANRL_CPPS_20180710/ABC_hR6_166_c_c_c.cpp, ANRL_CPPS_20180710/AB_cI16_199_a_a.cpp, ANRL_CPPS_20180710/ABC_oI12_71_h_j_g.cpp, ANRL_CPPS_20180710/ABC_oI36_46_ac_bc_3b.cpp, ANRL_CPPS_20180710/ABC_oP12_29_a_a_a.cpp, ANRL_CPPS_20180710/ABC_oP6_59_a_a_a.cpp, ANRL_CPPS_20180710/ABC_oP6_59_a_b_a.cpp, ANRL_CPPS_20180710/AB_cP16_205_c_c.cpp, ANRL_CPPS_20180710/AB_cP2_221_b_a.cpp, ANRL_CPPS_20180710/AB_cP6_221_c_d.cpp, ANRL_CPPS_20180710/AB_cP8_198_a_a.cpp, ANRL_CPPS_20180710/ABC_tI12_109_a_a_a.cpp, ANRL_CPPS_20180710/ABC_tP24_91_d_d_d.cpp, ANRL_CPPS_20180710/ABC_tP24_95_d_d_d.cpp, ANRL_CPPS_20180710/ABC_tP6_129_c_a_c.cpp, ANRL_CPPS_20180710/AB_hP12_156_2ab3c_2ab3c.cpp, ANRL_CPPS_20180710/AB_hP12_186_a2b_a2b.cpp, ANRL_CPPS_20180710/AB_hP12_194_af_bf.cpp, ANRL_CPPS_20180710/AB_hP12_194_df_ce.cpp, ANRL_CPPS_20180710/AB_hP2_187_d_a.cpp, ANRL_CPPS_20180710/AB_hP24_190_i_afh.cpp, ANRL_CPPS_20180710/AB_hP4_156_ab_ab.cpp, ANRL_CPPS_20180710/AB_hP4_156_ac_ac.cpp, ANRL_CPPS_20180710/AB_hP4_186_b_a.cpp, ANRL_CPPS_20180710/AB_hP4_186_b_b.cpp, ANRL_CPPS_20180710/AB_hP4_194_c_a.cpp, ANRL_CPPS_20180710/AB_hP4_194_c_d.cpp, ANRL_CPPS_20180710/AB_hP6_144_a_a.cpp, ANRL_CPPS_20180710/AB_hP6_154_a_b.cpp, ANRL_CPPS_20180710/AB_hP6_183_c_ab.cpp, ANRL_CPPS_20180710/AB_hP6_191_f_ad.cpp, ANRL_CPPS_20180710/AB_hP8_186_ab_ab.cpp, ANRL_CPPS_20180710/AB_hP8_194_ad_f.cpp, ANRL_CPPS_20180710/AB_hR10_160_5a_5a.cpp, ANRL_CPPS_20180710/AB_hR16_148_cf_cf.cpp, ANRL_CPPS_20180710/AB_hR2_166_a_b.cpp, ANRL_CPPS_20180710/AB_hR26_148_b2f_a2f.cpp, ANRL_CPPS_20180710/AB_hR6_160_3a_3a.cpp, ANRL_CPPS_20180710/AB_hR6_160_b_b.cpp, ANRL_CPPS_20180710/AB_mC8_15_c_e.cpp, ANRL_CPPS_20180710/AB_mP4_11_e_e.cpp, ANRL_CPPS_20180710/AB_mP4_6_2b_2a.cpp, ANRL_CPPS_20180710/AB_mP6_10_en_am.cpp, ANRL_CPPS_20180710/AB_oC8_36_a_a.cpp, ANRL_CPPS_20180710/AB_oC8_63_c_c.cpp, ANRL_CPPS_20180710/AB_oC8_65_j_g.cpp, ANRL_CPPS_20180710/AB_oC8_67_a_g.cpp, ANRL_CPPS_20180710/AB_oF8_22_a_c.cpp, ANRL_CPPS_20180710/AB_oF8_42_a_a.cpp, ANRL_CPPS_20180710/AB_oF8_69_a_b.cpp, ANRL_CPPS_20180710/AB_oI4_44_a_b.cpp, ANRL_CPPS_20180710/AB_oP16_61_c_c.cpp, ANRL_CPPS_20180710/AB_oP2_25_b_a.cpp, ANRL_CPPS_20180710/AB_oP4_51_e_f.cpp, ANRL_CPPS_20180710/AB_oP4_59_a_b.cpp, ANRL_CPPS_20180710/AB_oP48_61_3c_3c.cpp, ANRL_CPPS_20180710/AB_oP8_33_a_a.cpp, ANRL_CPPS_20180710/AB_oP8_57_d_d.cpp, ANRL_CPPS_20180710/AB_oP8_62_c_c.cpp, ANRL_CPPS_20180710/AB_tI16_140_ab_h.cpp, ANRL_CPPS_20180710/AB_tI16_141_e_e.cpp, ANRL_CPPS_20180710/AB_tI4_107_a_a.cpp, ANRL_CPPS_20180710/AB_tI4_119_c_a.cpp, ANRL_CPPS_20180710/AB_tI8_109_a_a.cpp, ANRL_CPPS_20180710/AB_tI8_139_e_e.cpp, ANRL_CPPS_20180710/AB_tI8_141_a_b.cpp, ANRL_CPPS_20180710/AB_tP16_84_cej_k.cpp, ANRL_CPPS_20180710/AB_tP2_123_a_d.cpp, ANRL_CPPS_20180710/AB_tP4_129_a_c.cpp, ANRL_CPPS_20180710/AB_tP4_129_c_c.cpp, ANRL_CPPS_20180710/AB_tP4_131_c_e.cpp, ANRL_CPPS_20180710/AB_tP8_111_n_n.cpp, ANRL_CPPS_20180710/AB_tP8_136_g_f.cpp, ANRL_CPPS_20180710/A_cF136_227_aeg.cpp, ANRL_CPPS_20180710/A_cF240_202_h2i.cpp, ANRL_CPPS_20180710/A_cF4_225_a.cpp, ANRL_CPPS_20180710/A_cF8_227_a.cpp, ANRL_CPPS_20180710/A_cI16_206_c.cpp, ANRL_CPPS_20180710/A_cI16_220_c.cpp, ANRL_CPPS_20180710/A_cI2_229_a.cpp, ANRL_CPPS_20180710/A_cI58_217_ac2g.cpp, ANRL_CPPS_20180710/A_cP1_221_a.cpp, ANRL_CPPS_20180710/A_cP20_213_cd.cpp, ANRL_CPPS_20180710/A_cP240_205_10d.cpp, ANRL_CPPS_20180710/A_cP46_223_dik.cpp, ANRL_CPPS_20180710/A_cP8_198_2a.cpp, ANRL_CPPS_20180710/A_cP8_205_c.cpp, ANRL_CPPS_20180710/A_hP1_191_a.cpp, ANRL_CPPS_20180710/A_hP2_194_c.cpp, ANRL_CPPS_20180710/A_hP3_152_a.cpp, ANRL_CPPS_20180710/A_hP4_186_ab.cpp, ANRL_CPPS_20180710/A_hP4_194_ac.cpp, ANRL_CPPS_20180710/A_hP4_194_bc.cpp, ANRL_CPPS_20180710/A_hP4_194_f.cpp, ANRL_CPPS_20180710/A_hP6_178_a.cpp, ANRL_CPPS_20180710/A_hP6_194_h.cpp, ANRL_CPPS_20180710/A_hP9_154_bc.cpp, ANRL_CPPS_20180710/A_hR105_166_bc9h4i.cpp, ANRL_CPPS_20180710/A_hR1_166_a.cpp, ANRL_CPPS_20180710/A_hR12_166_2h.cpp, ANRL_CPPS_20180710/A_hR2_166_c.cpp, ANRL_CPPS_20180710/A_hR3_166_ac.cpp, ANRL_CPPS_20180710/A_mC12_5_3c.cpp, ANRL_CPPS_20180710/A_mC16_12_4i.cpp, ANRL_CPPS_20180710/A_mC24_15_2e2f.cpp, ANRL_CPPS_20180710/A_mC34_12_ah3i2j.cpp, ANRL_CPPS_20180710/A_mC4_12_i.cpp, ANRL_CPPS_20180710/A_mP16_11_8e.cpp, ANRL_CPPS_20180710/A_mP32_14_8e.cpp, ANRL_CPPS_20180710/A_mP4_4_2a.cpp, ANRL_CPPS_20180710/A_mP64_14_16e.cpp, ANRL_CPPS_20180710/A_mP8_10_2m2n.cpp, ANRL_CPPS_20180710/A_mP84_13_21g.cpp, ANRL_CPPS_20180710/A_oC4_63_c.cpp, ANRL_CPPS_20180710/A_oC8_64_f.cpp, ANRL_CPPS_20180710/A_oF128_70_4h.cpp, ANRL_CPPS_20180710/A_oF8_70_a.cpp, ANRL_CPPS_20180710/A_oP16_55_2g2h.cpp, ANRL_CPPS_20180710/A_oP8_62_2c.cpp, ANRL_CPPS_20180710/A_tI16_142_f.cpp, ANRL_CPPS_20180710/A_tI2_139_a.cpp, ANRL_CPPS_20180710/A_tI4_139_e.cpp, ANRL_CPPS_20180710/A_tI4_141_a.cpp, ANRL_CPPS_20180710/A_tI8_139_h.cpp, ANRL_CPPS_20180710/A_tP12_138_bi.cpp, ANRL_CPPS_20180710/A_tP12_96_ab.cpp, ANRL_CPPS_20180710/A_tP16_138_j.cpp, ANRL_CPPS_20180710/A_tP30_136_bf2ij.cpp, ANRL_CPPS_20180710/A_tP4_129_ac.cpp, ANRL_CPPS_20180710/A_tP4_136_f.cpp, ANRL_CPPS_20180710/A_tP50_134_b2m2n.cpp, ANRL_CPPS_20180710/sigma_tP30_136_bf2ij.cpp)
        (APL: aapl_ifcs.cpp, aapl_setup.cpp, aapl_tcond.cpp, apl_atomic_disp.cpp, apl_dirphoncalc.cpp, apl_doscalc.cpp, apl_group_velocity.cpp, apl.h, apl_kphonons.cpp, apl_lrphoncalc.cpp, apl_ltet.cpp, apl_pathbuilder.cpp, apl_phoncalc.cpp, apl_qmesh.cpp, apl_supercell.cpp, apl_thermalpc.cpp, qha_energies.cpp, qha_eoscalc.cpp, qha_gruneisen.cpp, README_AFLOW_APL.TXT, scqha_gruneisen.cpp, scqha_T_freqs.cpp)
        (AUROSTD: aurostd.h, boot.cpp, main.cpp, xmatrix.cpp, xmatrix.h, xscalar.cpp, xscalar.h, xvector.cpp, xvector.h)
        Deleted files: APL/apl_mpmesh.cpp, APL/apl_uniform_mesh.cpp, APL/apl_ltetdos.cpp, APL/apl_rsmdos.cpp
3.1.223 - 2019/04/18
        Location: http://materials.duke.edu/AFLOW/aflow.3.1.223.tar.xz
        -- fixed logics for filename extended characters (SC)
        -- created compliance in aurostd for extended characters and added aurostd::LinkFile (SC)
        -- aurostd::RenameFile => aurostd::file2file (SC)
        -- aurostd::MoveFile => aurostd::file2directory (SC)
        -- --use_tmpfs=XXXXX (for rerouting /tmp directories, useful for [il]logical mapping) (SC)
         (AFLOW: aflowlib_libraries.cpp aflow_ivasp.cpp aurostd.h aurostd_main.cpp)
3.1.222 - 2019/04/01
        Location: http://materials.duke.edu/AFLOW/aflow.3.1.222.tar.xz
        -- added GFA code+README (DF)
        -- added Cygwin support (ME)
        -- fixed bugs in the phonon property plotter (ME)
        -- added defaults/options for DoD MUSTANG machine (--machine=dod_mustang); also added in aflowrc (DX)
        -- remove pseudopotential information for comparing materials (DX)
        -- fixed comparison bugs (e.g., duplicate count, load from URL, printing properties, BrinInCell() for supercell expansion, etc.) (DX)
        -- fixed --aflow_proto bug when generating POCC structures with ANRL parameters (DX)
        -- patched GetDistMatrix() header declaration (CO)
        -- patched x-ray analysis for POSCARs with no atom names (CO)
        -- silenced cematrix::InverseMatrix (CO)
        -- minor patches for clang (CO)
        -- patched fancy print (colors) for POCC AFLOW-Online web mode (CO)
        -- added --scrub=LIBS for lib2raw (SC)
        -- added ProgressBar(std::ostream& oss,string prelim,uint j,uint jmax,bool VERBOSE_PERCENTAGE,bool VERBOSE_ROLLER,bool VERBOSE_CURSOR) in aurostd*
        (AFLOW: aconvasp.cpp, aconvasp_main.cpp, aflow.cpp, aflow.h, aflowrc.cpp, avasp.cpp, bader.cpp, compare_structure.cpp, compare_structure_function.cpp, data.cpp, gfa.cpp, gfa.h, init.cpp, ivasp.cpp, kbin.cpp, kvasp.cpp, Makefile, pflow_funcs.cpp, pflow.h, pflow_print.cpp, pocc.cpp, README_AFLOW_ACONVASP.TXT, README_AFLOW_GFA.TXT, README_AFLOW.TXT, README_CONTRIBS.TXT, symmetry_spacegroup_ITC_library.cpp, xclasses.cpp)
        (AUROSTD: aurostd.h, boot.cpp, xmatrix.cpp)
3.1.221 - 2019/03/20
        Location: http://materials.duke.edu/AFLOW/aflow.3.1.221.tar.xz
        -- changed the compiler for Mac OS to clang++ as g++ does not find the standard libraries on some systems. (ME)
        -- fixed bug in VASP_Produce_POTCAR for POTCAR paths (ME)
        -- APL now switches RELAX to off with --generate_aflowin_only. Also does not check for the vasp binary anymore if POLAR is ON, which would break the code if no vasp binary is present. (ME)
        -- fixed ANRL setting for symmetry cell choice (DX)
        -- added fast supercell function for quick expansion (DX)
        -- speed increase for compare functions (DX)
        -- fixed tolerance scan issue introduced in V3.1.220 after removing global symmetry variables (DX)
        -- added missing directory string in GetSpaceGroupLabel() function (DX)
        -- fixed primitive reduction corner case; should use PBC() instead of BringInCell() for distance vectors (DX)
        -- added ANRL directory name for --aflow_proto: check if ANRL proto matches to entry in library and return ANRL suffix, otherwise add parameter values to directory name (DX)
        -- added FileMESSAGE argument to compare functions (DX)
        -- patched species re-decoration for parent structure, volumes should be consistent across different decorations (CO)
        -- sort unique structures by HNF matrix/site configuration indices so order is always fixed (CO)
        -- removed file writing for command-line POCC commands, speeds up AFLOW-Online (CO)
        -- propagate flags into POCC structures for command-line control (CO)
        -- fixed AFLOW_CHULL_JUPYTER subdirectory creation (CO)
        (AFLOW: aconvasp_main.cpp, aflow.h, aflowlib_libraries.cpp, avasp.cpp, chull.cpp, chull.h, compare_structure.cpp, compare_structure_function.cpp, compare_structure.h, ivasp.cpp, Makefile, pflow.h, pocc.cpp, pocc.h, symmetry_spacegroup.cpp, xatom.cpp, xclasses.cpp)
        (ANRL: aflow_anrl.cpp, ANRL_CPPS_20180710/list.cpp)
        (APL: apl_kphonons.cpp)
3.1.220 - 2019/03/11
        Location: http://materials.duke.edu/AFLOW/aflow.3.1.220.tar.xz
        -- added jupyter|jupyter2|jupyter3 functionality to chull (MB)
        -- added functionality to generate prototypes in CIF format (--cif flag); for --proto and --aflow_proto (DX)
        -- added functionality to generate prototypes in ABCCAR format (--abccar flag); for --proto and --aflow_proto (DX)
        -- added original crystal keywords to aflowlib entry (volume_cell_orig, volume_atom_orig, density_orig, crystal_family_orig, crystal_system_orig, point_group_Hermann_Mauguin_orig, point_group_Schoenflies_orig, point_group_orbifold_orig, point_group_type_orig, point_group_order_orig, point_group_structure_orig, Bravais_lattice_lattice_type_orig, Bravais_lattice_lattice_system_orig, Bravais_superlattice_lattice_type_orig, Bravais_superlattice_lattice_variation_type_orig, Bravais_superlattice_lattice_system_orig, Pearson_symbol_superlattice_orig, reciprocal_geometry_orig, reciprocal_volume_cell_orig, reciprocal_lattice_type_orig, reciprocal_lattice_variation_type_orig, Wyckoff_letters_orig, Wyckoff_multiplicities_orig, Wyckoff_site_symmetries_orig) (DX)
        -- fixed type for point_group_order in JSON; should be int, not string (DX)  
        -- added character check when loading aflow.in, to prevent null bytes (DX) 
        -- added function to remove null bytes in aflow.in file; rewrites cleaned aflow.in (DX) 
        -- added defaults/options for DoD ONYX, GORDON, COPPER, GAFFNEY, and KOEHR machines (--machine=dod_onyx,dod_gordon,dod_copper,dod_gaffney,dod_koehr); also added in aflowrc (DX)
        -- added ANRL space group setting option; monoclinic: unique axis-b, rhombohedral: rhombohedral setting, centrosymmetric: origin centered on inversion (DX)
        -- added functionality to convert a structure into an ANRL designation, i.e., label, parameter list, and parameter values (DX)
        -- added ANRL keywords to aflowlib entry (anrl_label_orig, anrl_parameter_list_orig, anrl_parameter_values_orig, anrl_label_relax, anrl_parameter_list_relax, anrl_parameter_values_relax) (DX)
        -- added functions to get the Wyckoff equations for future symbolic notation (DX)
        -- added ANRL preset values for prototypes in getANRLParameters() (DX)
        -- added ANRL prototypes to README_PROTO.TXT along with unique permutation information (DX)
        -- updated headers for each AFLOW prototype in README_LIBRARY_HTQC.TXT to include the stoichometry, Pearson symbol, space group, and Wyckoff letters (DX)
        -- added functionality to search AFLOW prototypes (--proto_labels) via stoichiometry, space group, arity, etc. (DX)
        -- added AFLUX command line functionality (DX+FR)
        -- added AFLUX helper functions to run inside AFLOW and extract properties into vectors of properties (DX)
        -- added functionality to --wyccar, print letters/multiplicities/site symmetries as a string (DX)
        -- added function to perform symmetry on vector of xstructures (DX)
        -- added function to get enantiomophs of space group, if any exist (DX)
        -- added function to return list of particular element classes, e.g., alkali, transition metals, metals, non-metals, etc. (DX) 
        -- added function to convert compound name into a stoichiometry (DX) 
        -- updated comparison code; added new functionality to compare compounds to AFLOW database, compare compounds to AFLOW prototypes, identify unique permutations, etc. (DX)
        -- added options to ignore symmetry during structure comparison (DX)
        -- improved comparison code output, i.e., more information and cleaner (DX)
        -- improved multithreading of comparison code (DX)
        -- refactor symmetry code to remove extern variables, otherwise it breaks multithreaded symmetry analyses (DX)
        -- refactor symmetry code to remove global variable _SYM_TOL_, otherwise it breaks multithreaded symmetry analyses (DX)
        -- fixed lattice transformation in GetLatticeType(); account for unit cell orientation change using GetPrimitive() (DX)
        -- fixed bug in CIF writer; set VASP version booleans to false (DX)
        -- updated "make check" hash since Wyckoff letters are now in title line; changed from #174c76b2b2928dcdf2f3b39069a8b59 to #ffb9c5681045fb80f391e9a931f21d1 (DX)   
        -- fixed typo in AEL/AGL json functions (CT)
        -- fixed zerostate for AAPL (ME)
        -- small bug fixes for AAPL and APL (ME)
        -- made changes to write(A)APL functions (ME)
        -- added keywords to aflowlib.out/json: title, ldau_type, ldau_l, ldau_u, ldau_j, kpoints_relax, kpoints_static, kpoints_bands_path, kpoints_bands_nkpts (ME)
        -- fixed type declaration bug in aurostd::StringStreamSubst (ME)
        -- fixed bug in QHA with uninitialized Booleans (ME)
        -- accelerated reading of forces from vasprun.xml files for APL and AAPL (ME)
        -- AFLOW not produces POSCAR in the format required by the VASP binary instead of just taking the format in the aflow.in file (ME)
        -- added functionality to read CHGCAR and WAVECAR files between relaxations (ME + Rico Friedrich)
        -- removed duplicate APL functions - apl_hroutines.cpp is now obsolete (ME)
        -- auto-sort by inequivalent atoms in APL (CO + Xiaoyu Wang from UBuffalo)
        -- added sortAtomsEquivalent() to pre-APL/POCC and CONVERT-sprim, -sconv, -niggli, -minkowski for prospective APL calculations: better to sort before relaxations and not have to sort again in the future (CO)
        -- patched sortAtoms*() to include basis and ensure relative order (CO)
        -- added switches for symmetrization of distortions (DISTORTION_SYMMETRIZE) and considering iatoms only (DISTORTION_INEQUIVONLY) in APL (CO)
        -- populate forceConstants matrix in iatoms-sorted-agnostic fashion as we move away from this dependence (CO)
        -- clear pgroupk and pgroupk_xtal symmetries before re-calculating - bug in APL (CO)
        -- patching pc2scpMap in GetSuperCell() (CO)
        -- removed exit's from balanceChemicalEquations(), now throwing exceptions (CO)
        -- overloaded StringsAlphabetic (CO)
        -- set up Makefile with auto-alerts to AFLOW-Forum (CO)
        -- added ClearSymmetry() for _atom (CO)
        -- patched robust structure comparison in POCC (CO)
        -- patched --hnf/--hnfcell routines to work with new POCC (AFLOW-Online) and added --pocc_count_total and --pocc_count_unique (CO)
        -- pre-sort sites for --proto with POCC (CO)
        -- added 'S'+'P' combo functionality to --proto with POCC (CO)
        -- patching robust structure comparison analysis within POCC (CO)
        -- added counts to chull txt and json outputs (CO)
        -- patched logo+count centering on chull doc (CO)
        -- removed dependency of chull .tex on tabu, which breaks in TeX Live 2019 (CO)
        -- fixed image alignment in chull pdf doc (CO)
        -- added options for --aflow_proto, including --run_relax, --run_relax_static, --run_relax_static_bands, --run_static, --run_static_bands, --relax_count (CO)
        (AFLOW: aconvasp_main.cpp, aflow.h, aflowlib.h, aflowlib_libraries.cpp, aflowlib_webapp_bands.js, aflowlib_web_interface.cpp, aflowrc.cpp, avasp.cpp, bader.cpp, chull.cpp, chull.h, chull_jupyter.json, chull_jupyter_plotter.py, chull_jupyter_requirements.txt, chull_python.py, compare_structure.cpp, compare_structure_function.cpp, compare_structure.h, init.cpp, ivasp.cpp, kaims.cpp, kalien.cpp, kbin.cpp, kvasp.cpp, lattice.cpp, Makefile, matlab.cpp, modules.cpp, ovasp.cpp, pflow_funcs.cpp, pflow.h, pocc.cpp, pocc.h, pocc_old.cpp, README_AFLOW_ACONVASP.TXT, README_AFLOW_CHULL.TXT, README_AFLOW_COMPARE.TXT, README_AFLOW.TXT, README_LIBRARY_HTQC_BORIDES.TXT, README_LIBRARY_HTQC_CARBIDES.TXT, README_LIBRARY_HTQC.TXT, README_PROTO.TXT, symmetry.cpp, symmetry_spacegroup.cpp, symmetry_spacegroup_functions.cpp, symmetry_spacegroup.h, symmetry_spacegroup_ITC_library.cpp, xatom.cpp, xclasses.cpp, xproto.cpp, xproto_gus.cpp)
        (ANRL: aflow_anrl.cpp, ANRL_CPPS_20180710/list.cpp, README_AFLOW_ANRL.TXT)
        (APL: aapl_cluster.cpp, aapl_ifcs.cpp, aapl_setup.cpp, aapl_tcond.cpp, apl_dirphoncalc.cpp, apl.h, apl_kphonons.cpp, apl_lrphoncalc.cpp, apl_pathbuilder.cpp, apl_phoncalc.cpp, apl_shellhandle.cpp, apl_supercell.cpp, README_AFLOW_APL.TXT)
        (AUROSTD: aurostd.h, main.cpp)
3.1.219 - 2019/01/20
        Location: http://materials.duke.edu/AFLOW/aflow.3.1.219.tar.xz
        -- small modifications for --aflow_proto (--generate_aflowin_only) that enable aflow.in generation on any mac (CO)
        -- fixed JSON output chull (CO)
        (AFLOW: aconvasp_main.cpp, avasp.cpp, chull.cpp, Makefile)
3.1.218 - 2019/01/14
        Location: http://materials.duke.edu/AFLOW/aflow.3.1.218.tar.xz
        -- added defaults/options for CMU EULER machine (--machine=cmu_euler); also added in aflowrc (DX)
        -- modified AEL/AGL aflow.in keys (CT)
        -- aurostd::xoption: fixed bug in addattachedscheme, added additional Boolean functionality in options2entry. (ME)
        -- Added debug options to AAPL. (ME)
        -- Improved APL and AAPL defaults. (ME)
        -- Integrated APL and AAPL into the standardized aflow.in creator for VASP calculations. (ME)
        -- Updated the APL README. (ME)
        -- Fixed bugs for APL and AAPL output file names. (ME)
        -- Updated the PREC=PHONONS INCAR parameters. (ME)
        -- Added RELAX feature to APL: structures can now be relaxed specifically for phonon calculations inside the APL environment. (ME)
        -- Added features to handle NCPUS=MAX. (ME)
        -- *NEW* automatic aflow.in generator for APL/AAPL/POCC (beta) (CO+ME)
        -- integrated POCC into the standardized aflow.in creator for VASP calculations (ME)
        -- added pocc params and tol to --proto (CO)
        -- added aflags to APL so sym analysis works with -D (CO)
        -- added SYMMETRIZE=OFF option for APL distortions (CO)
        -- added --aflow_proto options: --bader, --spin_remove_relax_1 _2, --kscheme _static, --kppra _static, --relax_count=XX, --run_relax_static, --run_relax_static_bands (CO)
        -- patched PrototypeLibrariesSpeciesNumber() to handle ANY ICSD (CO)
        -- added -001 for select ANRL prototypes (CO)
        -- added pseudopotential information to --aflow_proto directory + system name (CO)
        -- fixed m_initialized in chull/pocc (CO)
        -- added chull plotting functionality: if unstable, figure out how far above hull to plot automatically (CO)
        -- modified plot axes titles in chull (CO)
        -- added more fixes for "Reciprocal lattice and k-lattice belong to different class of lattices", off until further testing (CO)
        -- moved pocc settings to aflow.rc (CO)
        -- now write out all derivative structures, unique derivative structures, hnf matrices, and site configurations in pocc (CO)
        -- fixed pocc partial occupancy optimizer table settings (CO)
        -- added AEL/AGL settings to aflow.in generator (CO)
        (AFLOW: aconvasp_main.cpp, aflow.h, aflowlib.h, aflowlib_libraries.cpp, aflowlib_web_interface.cpp, aflowrc.cpp, avasp.cpp, chull.cpp, contrib_shidong.cpp, ifrozsl.cpp, init.cpp, ivasp.cpp, kaims.cpp, kbin.cpp, kvasp.cpp, Makefile, modules.cpp, neighbours.cpp, pflow.h, pocc.cpp, pocc.h, pocc_old.cpp, pthreads.cpp, README_AFLOW_ACONVASP.TXT, README_AFLOW_AFLOWRC.TXT, symmetry.cpp, xatom.cpp, xclasses.cpp, xproto.cpp)
        (ANRL: aflow_anrl.cpp)
        (AEL: ael_elasticity.cpp, README_AFLOW_AEL.TXT)
        (AGL: agl_debye.cpp, README_AFLOW_AGL.TXT)
        (APL: aapl_setup.cpp, aapl_tcond.cpp, apl_dirphoncalc.cpp, apl_doscalc.cpp, apl.h, apl_hsqpoints.cpp, apl_kphonons.cpp, apl_lrphoncalc.cpp, apl_pdisc.cpp, apl_phoncalc.cpp, apl_supercell.cpp, apl_thermalpc.cpp, qha_aflowin_creator.cpp, qha_eosrun.cpp, README_AFLOW_APL.TXT)
        (AUROSTD: aurostd.h, boot.cpp, main.cpp, xerror.cpp, xoption.cpp)
3.1.217 - 2018/12/13
        Location: http://materials.duke.edu/AFLOW/aflow.3.1.217.tar.xz
        -- Added LIB2LIB function to automatically perform AEL and AGL post processing when running LIB2RAW (CT)
        -- Updated LIB2RAW and webpage generation functions to incorporate additional AEL and AGL properties (CT)
        -- Added conversion of pressure extracted from OUTCAR file from kB to GPa in AEL and AGL to keep units consistent (CT)
        -- added species scaling to volume for ANRL prototypes, if --params=-1.0,... (DX)
        -- added ANRL prototype for the kesterite structure (DX)
        -- improved CIF reader, i.e., account for different formats and partial occupation (DX)
        -- fixed bug in kpath determination (primitive vs original lattice) (DX)
        (AFLOW: aconvasp_main.cpp, anrl.cpp, xatom.cpp, AFLOW_README_PROTO.TXT, aflow.h, aconvasp_main.cpp, ael_elastic_fit.cpp, ael_elasticity.cpp, agl_debye.cpp, agl_electronic.cpp, init.cpp, xclasses.cpp, aflowlib.h, aflowlib_libraries.cpp, aflowlib_web_interface.cpp, Makefile, README_PROTO.TXT)
        (ANRL: ANRL_CPPS_20180710/aflow_anrl_A2BCD4_tI16_82_ac_b_d_g.cpp, ANRL_CPPS_20180710/aflow_anrl_list.cpp)
3.1.216 - 2018/12/05
        Location: http://materials.duke.edu/AFLOW/aflow.3.1.216.tar.xz
        -- fixed std in AAPL (ME)
        -- added seven SQS structures to ANRL prototypes (DX)
        -- Write Gibbs free energy as a function of pressure and temperature in AFLOW readable format for future phase diagram application (CT)
        -- Add option to suppress extrapolation in Hugoniot relation calculation (CT)
        -- Functions to extract electronic properties as a function of pressure from AGL data (CT)
        -- Calculate and write additional elastic properties from AEL (Young's modulus, Pugh's modulus ratio) (CT)
        -- Flattened JSON structure used for writing and storing elastic stiffness and compliance tensors (CT)
        -- fixed anisotropy spelling (CO)
        -- added ISMEAR/SIGMA VASP option (CO)
        -- rerouted GetAtomVolume() and GetAtomMass() for properly cleaning pp (CO)
        -- added N+1 analysis to chull (CO)
        -- removed _pc from QH_ENERGIES() class (CO)
        (AUROSTD: AUROSTD/aurostd.h, main.cpp, xcombos.cpp, xcombos.h)
        (ANRL: ANRL_CPPS_20180710/aflow_anrl_A3B13_oC32_38_ac_a2bcdef.cpp, ANRL_CPPS_20180710/aflow_anrl_A3B5_oC32_38_abce_abcdf.cpp, ANRL_CPPS_20180710/aflow_anrl_A5B11_mP16_6_2abc_2a3b3c.cpp, ANRL_CPPS_20180710/aflow_anrl_AB3_mC32_8_4a_12a.cpp, ANRL_CPPS_20180710/aflow_anrl_AB3_mC32_8_4a_4a4b.cpp, ANRL_CPPS_20180710/aflow_anrl_AB7_hR16_166_c_c2h.cpp, ANRL_CPPS_20180710/aflow_anrl_AB_aP16_2_4i_4i.cpp, ANRL_CPPS_20180710/aflow_anrl_list.cpp)
        (AFLOW: ael_elastic_fit.cpp, ael_elasticity.cpp, ael_elasticity.h, agl_debye.cpp, agl_debye.h, agl_electronic.cpp, agl_hugoniot.cpp, anrl.cpp, avasp.cpp, chull.cpp, chull.h, aflow.cpp, aflow.h, ivasp.cpp, kaims.cpp, kvasp.cpp, aflowlib.h, aflowlib_libraries.cpp, aflowlib_web_interface.cpp, pocc.cpp, pocc.h, xatom.cpp, xclasses.cpp, xproto.cpp, xproto_gus.cpp, APL/aapl_cluster.cpp, APL/aapl_ifcs.cpp, APL/aapl_tcond.cpp, APL/apl.h, APL/apl_kphonons.cpp, APL/qha_energies.cpp, Makefile, README_AFLOW_AEL.TXT, README_AFLOW_AGL.TXT, README_AFLOW.TXT, README_CONTRIBS.TXT)
3.1.215 - 2018/12/04
        Location: http://materials.duke.edu/AFLOW/aflow.3.1.215.tar.xz
        -- added machinery for vaiud (auid bytes for the AUID directory cashed) (SC)
	      aflowlib.h aflowlib_libraries.cpp aflowlib_web_interface.cpp aflow.h aflow_aflowrc.cpp aflow_init.cpp
3.1.214 - 2018/11/30
        Location: http://materials.duke.edu/AFLOW/aflow.3.1.214.tar.xz
        -- added auid.out and auid.json to RAW/WEB (SC)
3.1.213 - 2018/11/27
        Location: http://materials.duke.edu/AFLOW/aflow.3.1.213.tar.xz
        -- added LIB0 (a bunch of h and cpp) (SC)
3.1.212 - 2018/11/12
        Location: http://materials.duke.edu/AFLOW/aflow.3.1.212.tar.xz
        -- in --bzd command, added option to transform high-symmetry kpaths to input lattice representation with [--transform2original] (DX)
        -- in --bzd command, added option to print transformation matrices between input lattice and AFLOW standard lattice [--print_transformation_matrix] (DX)
        -- store both the coordinate system and unit cell (rigid rotation) transformations in xstructure (DX)
        -- created _kpoints class; easier to transform and print kpoint information (DX)
        (AFLOW: aflow.h, aconvasp_main.cpp, lattice.cpp, pflow.h, xatom.cpp, README_AFLOW_ACONVASP.TXT)
3.1.211 - 2018/10/19
        Location: http://materials.duke.edu/AFLOW/aflow.3.1.211.tar.xz
        -- added Pearson coefficient to element properties (ME)
        -- fixed some constants in xscalar (ME)
        -- Rewrote AAPL to be faster, require less DFT calculations, and include four-phonon processes. (ME)
        -- Added more functionality to xvector and xmatrix for complex numbers. (ME)
        -- Added ability to update progress bar using percentages instead of indices (ME)
        -- Redesigned xtensor to be more lightweight and faster. (ME)
        -- Fixed bug in aurostd::xcombos::reset() (ME)
        -- Fixed minor typos (ME)
        -- Edited APL readme for grammar and clarity, and added new AAPL features (ME)
        -- Added APL and AAPL parameters to the aflow.rc (ME)
        -- Reformatted exception readme to be more consistent with other readmes and fixed typos (ME)
        -- updated get_datetime_formatted() and StringsAlphabetic() (CO)
        -- new chull date format avoids time stamp, too much resolution (CO)
        -- added png output option for chull and resolution option to aflowrc (CO)
        -- switched to tight tol spacegroups (vsg2) in chull (CO)
        -- centralized checking sign of distances in chull, then flipped sign of distance to hull to be positive by default (CO)
        -- funneled all points of facet through addVertex() (CO)
        -- fixed facet content tolerance scaling with increasing dimensionality, important for 6D hulls (CO)
        -- added default initializations to a bunch of variables in chull to avoid spurious warnings (CO)
        -- added polymorph case to decomposition phases and coefficients (CO)
        -- allow for eq_g_states to be calculated on the fly if not already calculated (CO)
        -- intelligently avoid printing unknown (or unset) stability criterion (CO)
        -- fixed unsorted directories in aflow_compare_structure (CO)
        -- now check for negative coefficients when balancing chemical equations, means we missed the facet (CO)
        -- correctBadDatabase() now checks for unaries too (as per apennsy) (CO)
        -- skipping ".old" prototypes (CO)
        -- fixed shidong warnings with strncat (CO)
        (AUROSTD: boot.cpp, AUROSTD/aurostd.h, main.cpp, xcombos.cpp, xcombos.h, xcomplex.cpp, xcomplex.h, xmatrix.cpp, xmatrix.h, xtensor.cpp, xtensor.h, xvector.cpp, xvector.h)
        (AFLOW: aconvasp_main.cpp, aflowrc.cpp, chull.cpp, chull.h, compare_structure.cpp, contrib_shidong_auxiliary.cpp, aflowlib_web_interface.cpp, pflow_funcs.cpp, APL/aapl_cluster.cpp, APL/aapl_ifcs.cpp, APL/aapl_setup.cpp, APL/aapl_tcond.cpp, APL/apl_atomic_disp.cpp, APL/apl_dirphoncalc.cpp, APL/apl_dm_pdos_save.cpp, APL/apl_doscalc.cpp, APL/apl_group_velocity.cpp, APL/apl_gsa.cpp, APL/apl.h, APL/apl_hsqpoints.cpp, APL/apl_kphonons.cpp, APL/apl_logger.cpp, APL/apl_lrphoncalc.cpp, APL/apl_pdisc.cpp, APL/apl_phoncalc.cpp, APL/apl_supercell.cpp, APL/apl_thermalpc.cpp, APL/qha3phonons_eos.cpp, APL/qha_aflowin_creator.cpp, APL/qha_dm_pdos_save.cpp, APL/qha_eosrun.cpp, APL/qha_gruneisen.cpp, APL/scqha_gruneisen.cpp, APL/scqha_T_freqs.cpp, Makefile, README_AFLOW_ACONVASP.TXT, README_AFLOW_APL.TXT, README_AFLOW_CHULL.TXT, README_AFLOW_EXCEPTIONS.TXT)
3.1.210 - 2018/10/01
        Location: http://materials.duke.edu/AFLOW/aflow.3.1.210.tar.xz
        -- changed 8 ANRL prototype labels (part 2) to match with Wyckoff positions in reference literature (DX)
        -- fixed prototype names for A4BC4D_tP10_123_gh_a_i_d and AB_hP6_144_a_a in aflow_anrl_list.cpp (DX) 
        -- added Strukturbericht designations to aflow_anrl_list.cpp (DX)
        -- fixed minimum enumerated Wyckoff letter determination; more robust (DX)
        -- cleaned workflow for Wyckoff functions (DX)
        -- added more debugging messages to symmetry functions (DX)
        (AFLOW: ANRL/aflow_anrl_list.cpp ANRL/aflow_anrl_A12B36CD12_cF488_210_h_3h_a_fg.cpp ANRL/aflow_anrl_A3B3C_hP14_176_h_h_c.cpp ANRL/aflow_anrl_A3B_hP8_176_h_c.cpp ANRL/aflow_anrl_AB3C_cP60_201_be_fh_g.cpp ANRL/aflow_anrl_A3B2_hP10_176_h_bc.cpp ANRL/aflow_anrl_A3BC_hP10_188_k_c_a.cpp ANRL/aflow_anrl_AB3C16_cF160_203_a_bc_eg.cpp ANRL/aflow_anrl_AB_hP4_156_ab_ab.cpp Makefile anrl.cpp symmetry_spacegroup.cpp symmetry_spacegroup.h symmetry_spacegroup_functions.cpp)
3.1.209 - 2018/08/31
        Location: http://materials.duke.edu/AFLOW/aflow.3.1.209.tar.xz
        -- added all origin choice 2 possibilities to ITC space group list (DX)
        -- added all rhombohedral setting possibilities to ITC space group list (DX)
        -- added monoclinic unique axis choices (b or c) to ITC space group list (DX)
        -- added SYM::findRhombohedralSetting() in space group functions to distinguish between hexagonal and rhombohedral settings (DX)
        -- added other settings for Hall space group symbol (settings 1 or 2, H or R for rhombohedral, and unique axis-b or -c for monoclinic systems) (DX)
        -- added CIF reader; can read/expand CIFs with only representative Wyckoff position specified in settings 1 or 2 (H or R for rhombohedral systems and unique axis-b or -c for monoclinic systems) (DX)
        -- improved CIF writer; default functionality calculates the symmetry and prints the representative Wyckoff positions (DX)
        -- added symmetry tolerance option to CIF writer via --cif[=<tolerance>] (default: tight; other options: loose, <number>) (DX)
        -- added space group setting option to CIF writer via [--setting=1| =2] (default: 1) (DX)
        -- added [--no_symmetry] option to CIF writer, which returns CIF as space group 1 (DX)
        -- added space group setting option to --wyccar via [--setting=1| =2] (default: 1) (DX)
        -- added space group setting option to --sgdata and --edata via [--setting=1| =2] (default: 1) (DX)
        -- added [--no_scan] and [--magmom] options to --wyccar and moved function to pflow::WYCCAR() (DX)
        -- added more debugging messages to space group functions (ConventionalCell(), SpaceGroup_ITC(), etc.) (DX)
        -- changed ANRL prototype A6B2C_tP18_128_eh_d_b to A6B2C_tP18_128_eh_d_a (b vs a Wyckoff letter); consistent with reference (DX)
        -- fixed bug in minimumDistanceVector(); should return xvector<double> not double (DX)
        (AFLOW: ANRL/aflow_anrl_list.cpp, ANRL/aflow_anrl_A6B2C_tP18_128_eh_d_a.cpp, Makefile, README_AFLOW_ACONVASP.TXT, README_AFLOW_SYM.TXT, aflow.h, aconvasp_main.cpp, anrl.cpp, pflow.h , pflow_print.cpp, symmetry.cpp, symmetry_spacegroup.cpp, symmetry_spacegroup.h, symmetry_spacegroup_ITC_library.cpp, symmetry_spacegroup_functions.cpp, xatom.cpp)
3.1.208 - 2018/08/27
        Location: http://materials.duke.edu/AFLOW/aflow.3.1.208.tar.xz
        -- new small banner style in chull (CO)
        -- perform thermo loop with static run in aflowlib_libraries (CO)
        -- added xoption to edata and sgdata functions; stores all data (DX)
        -- added more keywords to aflowlib entry (crystal_family, crystal_system, point_group_Hermann_Mauguin, point_group_Schoenflies, point_group_orbifold, point_group_type, point_group_order, point_group_structure, Bravais_lattice_lattice_type, Bravais_lattice_lattice_system, Bravais_superlattice_lattice_type, Bravais_superlattice_lattice_variation_type, Bravais_superlattice_lattice_system, Pearson_symbol_superlattice, reciprocal_geometry, reciprocal_volume_cell, reciprocal_lattice_type, reciprocal_lattice_variation_type, Wyckoff_letters, Wyckoff_multiplicities, Wyckoff_site_symmetries) (DX)
        -- new aflowlib keywords extracted from xoption and integrated into aflowlib.out/.json (DX)
        -- prepared website function to read in new keywords once database is populated; currently commented out (DX)
        -- fixed typo in sgdata; Shoenflies is now Schoenflies (DX)
        -- added functions to create Wyckoff strings in aflowlib entry; ExtractWyckoffLettersString(), ExtractWyckoffMultiplicitiesString(), and ExtractWyckoffSiteSymmetriesString() (DX)
        (AUROSTD: xoption.cpp)
        (AFLOW: aconvasp_main.cpp, aflowrc.cpp, pflow.h, pflow_print.cpp, symmetry_spacegroup.h, symmetry_spacegroup_functions.cpp, aflowlib.h, aflowlib_libraries.cpp, aflowlib_web_interface.cpp)
3.1.207 - 2018/08/19
        Location: http://materials.duke.edu/AFLOW/aflow.3.1.207.tar.xz
        -- integrated new html for entry page (JPO)
        -- fixed xaxis of bands plotter for entry page (PC)
        -- Improved distribution of APL calculations over threads. (ME)
        -- Added function to SYM that returns the minimum distance vector. (ME)
        -- Added docstring to xcombos. (ME)
        -- added xvector::normalizeSumToOne() (CO)
        -- changed decomposition reaction to atomic concentrations (CO)
        -- added fractional_compound to chull output (CO)
        -- replaced AFLOWLogicError() and AFLOWRuntimeError() with xerror() (CO)
        -- added chull plot ICSD labels mode (CO)
        -- revamped small banner setting (CO)
        -- added verbose output if skipping entries above/below half hull (CO)
        -- added --output=png --png_resolution=500 options to chull (CO)
        -- added --keep=gpl to phonons gnuplot script (CO)
        (AUROSTD: boot.cpp, AUROSTD/aurostd.h, xcombos.cpp, xscalar.cpp, xscalar.h, xvector.cpp, xvector.h)
        (AFLOW: aconvasp_main.cpp, aflowrc.cpp, avasp.cpp, bader.cpp, chull.cpp, chull.h, aflow.cpp, aflow.h, aflowlib_webapp_bands.js, aflowlib_web_interface.cpp, pflow_funcs.cpp, pflow.h, pocc.cpp, symmetry.cpp, APL/aapl_tcond.cpp, APL/apl_atomic_disp.cpp, APL/apl_dm_pdos_save.cpp, APL/apl_doscalc.cpp, APL/apl_group_velocity.cpp, APL/apl.h, APL/apl_hroutines.cpp, APL/apl_pdisc.cpp, APL/qha3phonons_eos.cpp, APL/qha_dm_pdos_save.cpp, APL/qha_gruneisen.cpp, APL/scqha_eos.cpp, APL/scqha_gruneisen.cpp, APL/scqha_T_freqs.cpp, Makefile, README_AFLOW_ACONVASP.TXT, README_AFLOW_AFLOWRC.TXT, README_AFLOW_CHULL.TXT)
3.1.206 - 2018/08/08
        Location: http://materials.duke.edu/AFLOW/aflow.3.1.206.tar.xz
        -- Fix JVXL (SC)
3.1.205 - 2018/07/27
        Location: http://materials.duke.edu/AFLOW/aflow.3.1.205.tar.xz
        -- Improved destructor for xtensor (ME)
        -- Added function to test if xvector is a zero vector (ME)
        -- fixed parameter list for ANRL prototype (A_hR105_166_bc9h4i); z2 to x2 (DX)
  	-- more rigorous check for atoms within the new cell in GetSuperCell(); check periodic images of atoms (DX)
  	-- fixed "over-reduced" issue in primitivization routine in space group function (DX)
  	-- added roundoff to axis and SU2 matrix in JSON output of symmetry elements (DX)
  	-- fixed function for printing fractions in general Wyckoff positions (DX)
        -- created --generate_aflowin_only (CT)
        -- QHA3P and SCQHA conflict resolved (PN)
        -- reorganize QHA modes (PN)
        -- added four QHA3P options (PN)
        -- reorganize QHA, SCQHA, and QHA3P options (PN)
        -- filename changed and accordingly modified in QHA-README (PN)
        -- replaced some QHA functions with aurostd (PN)
        -- fixed slab AddAtom() function (CO+DU)
        -- added --readme=aflowrc (CO)
        -- fixed --readme=xaflow for local configuration (CO)
        -- fixed a few warnings for beta (CO)
        -- fixed AMIX/BMIX typo (CO)
        -- added defaults/options for DOD CONRAD machine (--machine=dod_conrad); also added in aflowrc (DX)
        (AUROSTD: xscalar.cpp, xscalar.h, xtensor.cpp, xvector.cpp, xvector.h)
        (AFLOW: aflowrc.cpp, avasp.cpp, chull.cpp, aflow.cpp, data.cpp, aflow.h, init.cpp, ivasp.cpp, kbin.cpp, kvasp.cpp, aflowlib_webapp_entry.js, aflowlib_web_interface.cpp, pocc_old.cpp, surface.cpp, symmetry.cpp, symmetry_spacegroup.cpp, symmetry_spacegroup_functions.cpp, xatom.cpp, xclasses.cpp, ANRL_CPPS_20180710/anrl_list.cpp, APL/apl_group_velocity.cpp, APL/apl.h, APL/apl_kphonons.cpp, APL/qha3phonons_eos.cpp, APL/qha_aflowin_creator.cpp, APL/qha_energies.cpp, APL/qha_eos.cpp, APL/qha_gruneisen.cpp, APL/scqha_eos.cpp, APL/scqha_gruneisen.cpp, APL/scqha_T_freqs.cpp, Makefile, README_AFLOW_AEL.TXT, README_AFLOW_AFLOWRC.TXT, README_AFLOW_AGL.TXT, README_AFLOW_POCC.TXT, README_AFLOW_QHA_SCQHA_QHA3P.TXT, README_AFLOW.TXT, README_AFLOW_XAFLOW.TXT)
3.1.204 - 2018/07/12
        Location: http://materials.duke.edu/AFLOW/aflow.3.1.204.tar.xz
        -- updated QHA and added QHA3P and SCQHA functionality (PN)
        -- Restrucured xcombos. Added enumerations. (ME) [AUROSTD/aflow_xcombos.cpp, AUROSTD/aflow_xcombos.h]
        -- Introduced exception handlier class aurostd::xerror. (ME)
        -- Introduced xtensor class for tensors of arbitrary dimension. Other xtensor classes are obsolete now. (ME).
        -- Changed all current xtensor3 instances to the new xtensor format. (ME)
        -- Added Kronecker product to xmatrix. (ME)
        -- Option to write and use AEL data at lowest finite pressure where the material is elastically stable (CT)
        -- Option to specify a separate set of finite pressures for AEL calculations than are used for AGL post-processing (CT)
        -- Integrated workflow option for using finite pressure Poisson ratio in AGL calculations (CT)
        -- Write nominal target pressure and calculated external pressure for AEL calculations in aflow.ael.out file (CT)
        -- Fixed keyword in JSON output file (CT)
        -- Increase grid for AGL DOSCAR (CT)
        -- cleaning up webapp_bands.js and added more mouse functionality (PC)
        -- added citation information to entry page (PC)
        -- added ANRL prototypes from part 2 of library (302 prototypes) (DX)
        -- added option to print symbolic math representation of ANRL prototypes (--add_equations or --equations_only) in aims and vasp formats (DX)
        -- updated DOI for ANRL part 1 and added arXiv for part 2 to title line of each prototype (DX) 
        -- fixed bug with --vasp keyword, i.e., need to check if used with --proto command (DX) 
        -- removed unused variables in standard lattice function (DX)
        -- added applyCombo() to xcombos (CO)
        -- fixed wget *.xz issue if *.xz already exists (CO)
        -- fixed apl2agr to handle xz compression format (CO)
        -- fixed --aflow_proto empty BZ issue, occurs when structure is downloaded from online (CO)
        -- fixed reading in forces from aims.out (CO)
        -- force species input for aims structure (CO)
        -- added checks for broken API (CO)
        -- added GENERATOR to aflow.in generation (CO)
        -- added auid to chull PDF output (CO)
        -- fixed bader num_each_type issue (relax2 vs. static primitivization) (CO)
        -- fixed command line aflow_qmvasp generation (CO)
        -- fixed search for ./aflow_data issue upon initial installation (CO)
        -- PARTCAR now handles '+' in write out (CO)
        -- fixed AddAtom() to handle different occupations (CO)
        -- added combination parameters to chull (CO)
        -- fixed aflowrc load issue (remove spaces between quotes and comment) (CO)
        (AUROSTD: boot.cpp, AUROSTD/aurostd.cpp, AUROSTD/aurostd.h, main.cpp, xcombos.cpp, xcombos.h, xerror.cpp, xerror.h, xmatrix.cpp, xmatrix.h, xtensor.cpp, xtensor.h)
        (AFLOW: aconvasp_main.cpp, aflowrc.cpp, anrl.cpp, avasp.cpp, bader.cpp, bader.h, chull.cpp, chull.h, aflow.cpp, data.cpp, aflow.h, init.cpp, ivasp.cpp, kbin.cpp, lattice.cpp, aflowlib_libraries.cpp, aflowlib_webapp_bands.js, aflowlib_web_interface.cpp, oaims.cpp, ovasp.cpp, pflow.h, pocc.cpp, pocc.h, surface.cpp, xatom.cpp, xclasses.cpp, xproto.cpp, ANRL_CPPS_20180710, APL/apl_atomic_disp.cpp, APL/apl_doscalc.cpp, APL/apl_group_velocity.cpp, APL/apl.h, APL/apl_hroutines.cpp, APL/apl_hsqpoints.cpp, APL/apl_kphonons.cpp, APL/apl_ltetdos.cpp, APL/apl_mpmesh.cpp, APL/apl_pdisc.cpp, APL/apl_phoncalc.cpp, APL/apl_thermalpc.cpp, APL/apl_uniform_mesh.cpp, APL/qha3phonons_eos.cpp, APL/qha_aflowin_creator.cpp, APL/qha_dm_pdos_save.cpp, APL/qha_energies.cpp, APL/qha_eoscalc.cpp, APL/qha_eos.cpp, APL/qha_gruneisen.cpp, APL/scqha_eos.cpp, APL/scqha_gruneisen.cpp, APL/scqha_T_freqs.cpp, Makefile, README_AFLOW_ACONVASP.TXT, README_AFLOW_AEL.TXT, README_AFLOW_AGL.TXT, README_AFLOW_ANRL.TXT, README_AFLOW_APL.TXT, README_AFLOW_CHULL.TXT, README_AFLOW_EXCEPTIONS.TXT, README_AFLOW_POCC.TXT, README_AFLOW_QHA_SCQHA_QHA3P.TXT, README_AFLOW.TXT, README_AFLOW_XAFLOW.TXT, README_CONTRIBS.TXT)
3.1.203 - 2018/06/15
        Location: http://materials.duke.edu/AFLOW/aflow.3.1.203.tar.xz
        -- fixed tolerance scan issue in edata (try new tolerance from PrintSGData() on GetLatticeType() routine before changing tolerance) (DX)
        -- fixed primitivization routine in aflowSG functions (Minkowski/Niggli to fix left-handed candidate lattices and recheck moduli after Minkowski/Niggli) (DX)
        -- check all possible generator choices to match to ITC convention before changing tolerance (DX)
        -- added more rigorous check of tetragonal symmetry operations for determining conventional cell (DX)
        -- added generator information for P1 symmetry systems (DX)
        -- added check of Cartesian distance before removing fractional copies in GetPrimitive() (DX)
        (AFLOW: lattice.cpp, pflow_print.cpp, symmetry_spacegroup.cpp, symmetry_spacegroup_ITC.cpp, xatom.cpp) 
3.1.202 - 2018/06/07
        Location: http://materials.duke.edu/AFLOW/aflow.3.1.202.tar.xz
        -- dropping EXTRA to AFLOW3_FREE/EXTRA on local machine or wget (SC)
3.1.201 - 2018/06/04
        Location: http://materials.duke.edu/AFLOW/aflow.3.1.201.tar.xz
        -- more space saving in lib2raw (linking OUTCAR.relax instead of copying) SC
3.1.200 - 2018/05/27
        Location: http://materials.duke.edu/AFLOW/aflow.3.1.200.tar.xz
        -- fixed structure rescaling issue for space group determination (affecting LIB4) (DX)
        -- print geometry file location for errors/debug (DX)
        -- added more debugging messages along with file location in symmetry functions (DX) 
        -- initialize variables for -O3 in symmetry and structure comparison routines (DX)
        -- speed increase for minimumDistance() function (DX)
        -- speed increase for primitivization routine in aflowSG functions (DX)
        -- fixed Wyckoff position typo for space group 62 (8d not 8e) (DX)
        -- fixed Wyckoff position typo for space group 89 (4i not 2i) (DX)
        (AFLOW: aflow.h, aconvasp_main.cpp, compare_structure.cpp, compare_structure_function.cpp, pflow_print.cpp, symmetry.cpp, symmetry_spacegroup.cpp, symmetry_spacegroup_ITC_library.cpp, symmetry_spacegroup_functions.cpp, xatom.cpp, xproto.cpp, aflowlib_libraries.cpp)
3.1.199 - 2018/05/27
       Location: http://materials.duke.edu/AFLOW/aflow.3.1.199.tar.xz
	      -- compressing aflow.***.json/out in LIB2RAW and linking them (SC)
        -- removing the brainy/useless stuff about file compression in aurostd (SC)
	      -- fighting sloppyness in aflow_libraries about aflow_pgroup[x][_xtal] (SC)
	      -- fixed aflow_libraries about compress, delete and link files (SC)
	      -- fixed inconsitencies in aflow_convasp_main compress (SC)
	      -- fixed as bunch of inconsistencies in compressing and XHOST.command (SC)
	      -- more inconsistencies RAW-WEB in aflow_libraries  (SC)
	      -- fixed removal useless files in LIB2RAW (SC)
	      -- added BZ2XZ engine to aurostd_main (SC)
	      -- added GZ2XZ engine to aurostd_main (SC)
	      -- added ZIP2ZIP engine to aurostd_main (SC)
3.1.198 - 2018/05/24
        Location: http://materials.duke.edu/AFLOW/aflow.3.1.198.tar.xz
        -- fixed bader extension finder for --lib2raw (CO)
        (AFLOW: bader.cpp, bader.h, aflowlib_libraries.cpp, Makefile)
3.1.197 - 2018/05/24
        Location: http://materials.duke.edu/AFLOW/aflow.3.1.197.tar.xz
        -- updates to entry page bands plotter (PC)
        -- added some helpful comments for getGeneralNormal(), CMdet(), and ZVAL in bader (CO)
        -- check if /www directory exists for jmol display on entry page (CO)
        (AUROSTD: xmatrix.cpp, xvector.cpp)
        (AFLOW: bader.cpp, chull.cpp, aflowlib_webapp_bands.js, aflowlib_web_interface.cpp, Makefile)
3.1.196 - 2018/05/21
        Location: http://materials.duke.edu/AFLOW/aflow.3.1.196.tar.xz
        -- fixed entry page property line wrapping issues (PC)
        -- added button for spin-polarized band structure selection in webapp (PC)
        -- fixed precision inconsistency printing xstr.json (FK)
        -- added some -O3 compatibility (FK)
        -- citation added to aflow_aapl_pairs.cpp (ME)
        -- fixed bug in aflow_kvasp.cpp that prevented the creation of the primitive cell structure for APL, AAPL, and QHA calculations (ME)
        -- implemented combinations with repetitions with sequence taken into account (ME)
        -- moved the code to check for input and output files in APL into separate functions to make them available for AAPL, remove duplicate code, and make the code more readable (ME)
        -- removed the ENCUT and EDIFF tags from AAPL input files as they may result in lower cut-off energies and higher energy differences (ME)
        -- fixed gcc8 issue in AGL (CO)
        -- added simplex content and hypercollinearity properties to convex hull data (CO)
        -- decoupled internal links between graph2doc and withindoc (CO)
        -- fixed site error calculation in POCC for vacancies (CO)
        -- added eyes/ones xmatrix constructors (CO)
        -- added Cayley-Menger determinant to xmatrix (CO)
        -- included cstdlib in aflow_data.cpp for compilation on qrats (CO)
        (AUROSTD: boot.cpp, xcombos.cpp, xcombos.h, xmatrix.cpp, xmatrix.h, xvector.cpp)
        (AFLOW: aconvasp_main.cpp, apennsy_main.cpp, chull.cpp, chull.h, contrib_shidong_auxiliary.cpp, data.cpp, aflow.h, kvasp.cpp, aflowlib.h, aflowlib_libraries.cpp, aflowlib_webapp_bands.js, aflowlib_web_interface.cpp, pflow_funcs.cpp, pflow.h, pocc.cpp, pocc.h, pocc_old.cpp, pocc_old.h, xatom.cpp, APL/aapl_tensor.cpp, APL/apl_dirphoncalc.cpp, APL/apl.h, APL/apl_phoncalc.cpp, APL/apl_thermalpc.cpp, Makefile)
3.1.195 - 2018/05/21
        Location: http://materials.duke.edu/AFLOW/aflow.3.1.195.tar.xz
        -- beta of release with XZ (SC)
3.1.194 - 2018/05/16
        Location: http://materials.duke.edu/AFLOW/aflow.3.1.194.tar.xz
        -- small bug fixes for g++/gcc 7 and 8 (SC)
        -- preparing for xz compression (SC) 
        194 xatom.cpp  aurostd.h aurostd_main.cpp pthread.cpp README_SCRIPTING README_AFLOW init.cpp aflow.cpp aconvasp_main.cpp
        194c fix aconvasp_main.cpp
	194d avasp.cpp ael_elasticity.cpp ael_get_stress.cpp agl_debye.cpp agl_get_ev.cpp contrib_cormac.cpp contrib_junkai_phasediag.cpp
	194e avasp.cpp xatom.cpp  aurostd_main libraries.cpp ael_elasticity.cpp ael_get_stress.cpp agl_debye.cpp agl_get_ev.cpp contrib_cormac.cpp aconvasp_main.cpp pthread.cpp init.cpp aflow.cpp (heavy)
	194f good bye bzip2 (SC)
	194g aflow_contrib_wahyu.cpp 
	194h aflow.cpp aflow_estructure.cpp aflow_ifrozsl.cpp aflow_ivasp.cpp
	194i aflow_pthreads.cpp
	194j aflow_aflowrc.cpp
	194l BASE64 for pseudopotentials and aflow_data.cpp
	194m aflow_kbin.cpp aflow_kvasp.cpp
	194n aflowlib_web_interface.cpp aflow_matlab_funcs.cpp (EXTRA/MATLAB/plotband.m) aflow_ovasp.cpp aflow_pocc_edos.cpp
	shortened aflow_xatom.cpp working on ZVAL POMASS and removing all EXT stuff. Tests work.  Fixed even further aflow_pthread.cpp aflow_xproto_gus.cpp
3.1.193 - 2018/05/11
        Location: http://materials.duke.edu/AFLOW/aflow.3.1.193.tar.xz
        -- extending xoptions push pop (SC)
3.1.192 - 2018/05/10
        Location: http://materials.duke.edu/AFLOW/aflow.3.1.192.tar.xz
        -- extending xoptions push pop (SC)
3.1.191 - 2018/05/08
        Location: http://materials.duke.edu/AFLOW/aflow.3.1.191.tar.xz
        -- rationalized orthogonality search in xmatrix (SC)
        aurostd_xmatrix.h aurostd_xmatrix.cpp aflow.h
3.1.190 - 2018/05/08
        Location: http://materials.duke.edu/AFLOW/aflow.3.1.190.tar.xz
        -- fixed units in AGL output (CT)
        -- fixed permutation vector initialization in APL (required for compiling on DoD CONRAD machine) (DX)
        -- fixed bug in tolerance scan; was only scanning in one direction (DX) 
        -- created faster minimum cartesian distance calculator for skewed cells; fewer duplicate operations (DX) 
        -- fixed conflict between CUT_RAD and CUT_SHELL in AAPL (ME)
        -- properly added directory to bader error output (CO)
        -- fixed slow down with loadEntries() (stringElements2VectorElements()) (CO)
        -- fixed AIMS read-in issue with '#' comments (CO)
        -- added guard around BANDSDATA_JSON() for html generation (CO)
        -- fixed static compile settings (CO)
        -- fixed _sym_op.basis_map_calculated issue in ApplyAtom() for AAPL (CO)
        -- added xStream class for logging workflow updates (CO)
        -- fixed stability criterion vs. (Delta H) fonts in chull report (CO)
        -- substantial clean-up of classes in POCC in anticipation for AVASP_MakeSingleAFLOWIN integration (CO)
        -- added avasp function in preparation for AVASP_MakeSingleAFLOWIN integration (CO)
        -- added try/catches for easy debugging (CO)
        (AUROSTD: main.cpp)
        (AFLOW: aconvasp_main.cpp, aflowrc.cpp, agl_debye.cpp, avasp.cpp, bader.cpp, chull.cpp, chull.h, contrib_kesong_ipocc.cpp, aflow.cpp, aflow.h, ivasp.cpp, kbin.cpp, kvasp.cpp, aflowlib_web_interface.cpp, pflow.h, pocc.cpp, pocc.h, symmetry.cpp, xatom.cpp, xclasses.cpp, APL/aapl_pairs.cpp, APL/apl_kphonons.cpp, Makefile, README_AFLOW_ACONVASP.TXT, README_AFLOW_CHULL.TXT)
3.1.189 - 2018/05/04 -
        Location: http://materials.duke.edu/AFLOW/aflow.3.1.189.tar.xz
        Moved these defaults from aflow.h to aflow_aflowrc.cpp for user tuning (SC)
        #define DEFAULT_AFLOW_PRESCRIPT_OUT            string("aflow.prescript.out")  
        #define DEFAULT_AFLOW_PRESCRIPT_COMMAND        string("aflow.prescript.command")  
        #define DEFAULT_AFLOW_POSTSCRIPT_OUT           string("aflow.postscript.out")  
        #define DEFAULT_AFLOW_POSTSCRIPT_COMMAND       string("aflow.postscript.command") 
        #define DEFAULT_AFLOW_PGROUP_OUT               string("aflow.pgroup.out")
        #define DEFAULT_AFLOW_PGROUP_XTAL_OUT          string("aflow.pgroup_xtal.out")
        #define DEFAULT_AFLOW_PGROUPK_OUT              string("aflow.pgroupk.out")
        #define DEFAULT_AFLOW_PGROUPK_XTAL_OUT         string("aflow.pgroupk_xtal.out")
        #define DEFAULT_AFLOW_FGROUP_OUT               string("aflow.fgroup.out")
        #define DEFAULT_AFLOW_SGROUP_OUT               string("aflow.sgroup.out")
        #define DEFAULT_AFLOW_AGROUP_OUT               string("aflow.agroup.out")
        #define DEFAULT_AFLOW_IATOMS_OUT               string("aflow.iatoms.out")
        #define DEFAULT_AFLOW_PGROUP_JSON              string("aflow.pgroup.json")      
        #define DEFAULT_AFLOW_PGROUP_XTAL_JSON         string("aflow.pgroup_xtal.json") 
        #define DEFAULT_AFLOW_PGROUPK_JSON             string("aflow.pgroupk.json")    
        #define DEFAULT_AFLOW_PGROUPK_XTAL_JSON        string("aflow.pgroupk_xtal.json")
        #define DEFAULT_AFLOW_FGROUP_JSON              string("aflow.fgroup.json")   
        #define DEFAULT_AFLOW_SGROUP_JSON              string("aflow.sgroup.json")  
        #define DEFAULT_AFLOW_AGROUP_JSON              string("aflow.agroup.json")    
        #define DEFAULT_AFLOW_IATOMS_JSON              string("aflow.iatoms.json")   
        #define DEFAULT_AFLOW_ICAGES_OUT               string("aflow.icages.out")
        #define DEFAULT_AFLOW_SURFACE_OUT              string("aflow.surface.out")
        #define DEFAULT_AFLOW_QMVASP_OUT               string("aflow.qmvasp.out")
        #define DEFAULT_AFLOW_ERVASP_OUT               string("aflow.error.out")
        #define DEFAULT_AFLOW_IMMISCIBILITY_OUT        string("aflow.immiscibility.out")
        #define DEFAULT_AFLOW_MEMORY_OUT               string("aflow.memory.out")
        #define DEFAULT_AFLOW_FROZSL_INPUT_OUT         string("aflow.frozsl_input.out")
        #define DEFAULT_AFLOW_FROZSL_POSCAR_OUT        string("aflow.frozsl_poscar.out")
        #define DEFAULT_AFLOW_FROZSL_MODES_OUT         string("aflow.frozsl_energies.out")
        #define DEFAULT_AFLOW_FROZSL_EIGEN_OUT         string("aflow.frozsl_eigen.out")
        #define DEFAULT_AFLOW_END_OUT                  string("aflow.end.out")
3.1.188- 2018/05/03 -
       Location: http://materials.duke.edu/AFLOW/aflow.3.1.188.tar.xz
       Fixing kvasp.cpp (SC)
3.1.187- 2018/04/26 -
        Location: http://materials.duke.edu/AFLOW/aflow.3.1.187.tar.xz
        -- added missing scaling factor information to lattice for AIMS xstructure output (DX) 
        -- fixed bug in edata lattice type/variation determination; accounts for lattices that do not reflect crystal symmetry (DX) 
        -- fixed bug in edata reciprocal lattice type/variation determination; accounts for reciprocal lattices transformed from a lattice that does not reflect crystal symmetry (DX) 
        -- added directory (pwd) information to LDEBUG/ERROR messages for symmetry functions (DX)
        (AFLOW: aconvasp_main.cpp, lattice.cpp, symmetry.cpp, xatom.cpp) 
3.1.186- 2018/04/25 -
        Location: http://materials.duke.edu/AFLOW/aflow.3.1.186.tar.xz
        -- fixed bug in tolerance scan; was only scanning in one direction (DX) 
        -- created faster minimum cartesian distance calculator for skewed cells; fewer duplicate operations (DX) 
        (AFLOW: symmetry_spacegroup.cpp, symmetry.cpp) 
3.1.185- 2018/04/24 -
       Location: http://materials.duke.edu/AFLOW/aflow.3.1.185.tar.xz
       Fixing kvasp.cpp for dying jobs (SC)
3.1.184- 2018/04/23 -
       Location: http://materials.duke.edu/AFLOW/aflow.3.1.184.tar.xz
       Fixing ivasp.cpp for AFLOW_PSEUDOPOTENTIALS.TXT AFLOW_PSEUDOPOTENTIALS_LIST.TXT (SC)
       Tuning aflow_aflowrc.cpp for HYPERTHREADING in eos,draco,cobra,hydra (SC)
3.1.183- 2018/04/20 -
        Location: http://materials.duke.edu/AFLOW/aflow.3.1.183.tar.xz
        Fixing ovasp for METAGGA/isKINETIC (SC)
3.1.182- 2018/04/19 -
        Location: http://materials.duke.edu/AFLOW/aflow.3.1.182.tar.xz
        AFLOW_PSEUDOPOTENTIALS.TXT AFLOW_PSEUDOPOTENTIALS_LIST.TXT (SC)
3.1.181- 2018/04/17 -
        Location: http://materials.duke.edu/AFLOW/aflow.3.1.181.tar.xz
        Creating defaults in aflow_aflowrc.cpp for HYPERTHREADING in eos,draco,cobra,hydra (SC)
3.1.180- 2018/04/16 -
        Location: http://materials.duke.edu/AFLOW/aflow.3.1.180.tar.xz
        Creating defaults in aflow_aflowrc.cpp for NCPUS in eos,draco,cobra,hydra (SC)
3.1.179 - 2018/04/13 -
        Location: http://materials.duke.edu/AFLOW/aflow.3.1.179.tar.xz
        -- fixed PP settings for SCAN (RF)
        -- fixed warning in APIget() (CO)
        -- added relative stability criterion and latex-formatted sg's to chull properties list (CO)
        -- added control.in and geometry.in file name specification in aflowrc (CO)
        -- --generate now applies for aims output as well (CO)
        -- force aflow.in generation even for MODE=AIMS (CO)
        -- fixed k-point mismatch for non-primitive APL runs (CO)
        -- added MINATOMS_RESTRICTED tag for APL (CO)
        -- added functionality for user-defined path in phonon dispersion, specify coords/labels in aflow.in (CO)
        -- swapped out quser for qflow, but maintain backwards compatibility (CO)
        (AUROSTD: xoption.cpp, xoption.cpp, xoption.h, xoption.h, xvector.cpp, xvector.cpp, xvector.h, xvector.h)
        (AFLOW: aconvasp_main.cpp, aconvasp_main.cpp, aflowrc.cpp, aflowrc.cpp, avasp.cpp, avasp.cpp, chull.cpp, chull.cpp, chull.h, chull.h, compare_structure.cpp, compare_structure.cpp, contrib_kesong_hnfcell.cpp, contrib_kesong_hnfcell.cpp, contrib_kesong_ipocc.cpp, contrib_kesong_ipocc.cpp, contrib_kesong_pocc_basic.cpp, contrib_kesong_pocc_basic.cpp, aflow.cpp, aflow.cpp, aflow.h, aflow.h, init.cpp, init.cpp, kbin.cpp, kbin.cpp, kvasp.cpp, kvasp.cpp, aflowlib.h, aflowlib.h, aflowlib_web_interface.cpp, aflowlib_web_interface.cpp, pocc.cpp, pocc.h, poccupation_forcefield.cpp, poccupation_forcefield.cpp, symmetry.cpp, symmetry.cpp, symmetry_spacegroup.cpp, symmetry_spacegroup.cpp, symmetry_spacegroup_functions.cpp, symmetry_spacegroup_functions.cpp, symmetry_spacegroup.h, symmetry_spacegroup.h, xatom.cpp, xatom.cpp, xclasses.cpp, xclasses.cpp, APL/aapl_tcond.cpp, APL/aapl_tcond.cpp, APL/aapl_tensor.cpp, APL/aapl_tensor.cpp, APL/apl_dirphoncalc.cpp, APL/apl_dirphoncalc.cpp, APL/apl.h, APL/apl.h, APL/apl_kphonons.cpp, APL/apl_kphonons.cpp, APL/apl_lrphoncalc.cpp, APL/apl_lrphoncalc.cpp, APL/apl_pathbuilder.cpp, APL/apl_pathbuilder.cpp, APL/apl_pdisc.cpp, APL/apl_pdisc.cpp, APL/apl_phoncalc.cpp, APL/apl_phoncalc.cpp, APL/apl_supercell.cpp, APL/apl_supercell.cpp, APL/qha_eosrun.cpp, APL/qha_eosrun.cpp, Makefile, Makefile, README_AFLOW_APL.TXT, README_AFLOW_APL.TXT, README_AFLOW.TXT, README_AFLOW.TXT)
3.1.178 - 2018/04/13 -
        Location: http://materials.duke.edu/AFLOW/aflow.3.1.178.tar.xz
        Moved these defaults from aflow.h to aflow_aflowrc.cpp for user tuning (SC)
        #define DEFAULT_FILE_AFLOWLIB_ENTRY_OUT        string("aflowlib.out")
        #define DEFAULT_FILE_AFLOWLIB_ENTRY_JSON       string("aflowlib.json")
        #define DEFAULT_FILE_EDATA_ORIG_OUT            string("edata.orig.out")
        #define DEFAULT_FILE_EDATA_RELAX_OUT           string("edata.relax.out")
        #define DEFAULT_FILE_EDATA_BANDS_OUT           string("edata.bands.out")
        #define DEFAULT_FILE_DATA_ORIG_OUT             string("data.orig.out")
        #define DEFAULT_FILE_DATA_RELAX_OUT            string("data.relax.out")
        #define DEFAULT_FILE_DATA_BANDS_OUT            string("data.bands.out")
        #define DEFAULT_FILE_EDATA_ORIG_JSON           string("edata.orig.json")
        #define DEFAULT_FILE_EDATA_RELAX_JSON          string("edata.relax.json")
        #define DEFAULT_FILE_EDATA_BANDS_JSON          string("edata.bands.json")
        #define DEFAULT_FILE_DATA_ORIG_JSON            string("data.orig.json")
        #define DEFAULT_FILE_DATA_RELAX_JSON           string("data.relax.json")
        #define DEFAULT_FILE_DATA_BANDS_JSON           string("data.bands.json")
        #define DEFAULT_FILE_TIME_OUT                  string("time")
        #define DEFAULT_FILE_SPACEGROUP1_OUT           string("SpaceGroup")
        #define DEFAULT_FILE_SPACEGROUP2_OUT           string("SpaceGroup2")
        #define DEFAULT_FILE_VOLDISTPARAMS_OUT         string("VOLDISTParams")
        #define DEFAULT_FILE_VOLDISTEVOLUTION_OUT      string("VOLDISTEvolution")
3.1.177 - 2018/04/06 -
        Location: http://materials.duke.edu/AFLOW/aflow.3.1.177.tar.xz
        Bug fixes on autopseudootentialsl (SC)
3.1.176 - 2018/04/06 -
        Location: http://materials.duke.edu/AFLOW/aflow.3.1.176.tar.xz
        Working PAW_PBE_KIN and PAW_LDA_KIN autopseudopotential (SC)
3.1.175 - 2018/04/06 -
        Location: http://materials.duke.edu/AFLOW/aflow.3.1.175.tar.xz
        Working on mpcdf-cobra (SC)
3.1.174 - 2018/03/29
        Location: http://materials.duke.edu/AFLOW/aflow.3.1.174.tar.xz    
        -- added bands app to entry page (GG)
        -- fixed scaling factor type in xstructure2json() (DX)
        -- account for Wyckoff positions in represented as fractions (hex/rhl) in minimum enumerated Wyckoff search (DX)
        -- improved minimum enumerated Wyckoff search (consider combinations of origin shifts) (DX)
        -- fixed typo in xmatrix2json function (DX)
        -- limited outlier detection to binaries only, statistics not globally favorable for ternaries and above YET (CO)
        -- added explanatory comments in aflowrc for chull settings (CO)
        -- added statistics output to chull logger (CO)
        -- fixed Greek letter issues with Helvetica fonts in chull (CO)
        -- further decoupled ChullFacet() initialization from ConvexHull() with initialize() and addVertex() (CO)
        -- added user-defined dft_type restrictions in aflowrc (CO)
        -- added LIB1 to loadEntries() default (CO)
        -- fixed stringElements2VectorElements() bugs with LIB1 colons (CO)
        -- added plotting option for iso-max latent heat (CO)
        -- added kJ/mol axis for formation enthalpy hulls (CO)
        -- added logos to hull illustrations, generally fixed header/footers (CO)
        -- added stability criterion analysis to default routine (CO)
        -- fixed sign of decomposition energy/stability criterion (CO)
        -- added equivalent ICSD structures analysis to default routine (CO)
        -- fixed --readme vs. --readme=XX (CO)
        -- fixed superfluous output in --poscar2aflowin (CO)
        -- fixed bug in aconvasp's Ewald summation function as pointed out by Wei Xie (CO)
        -- changed generic xstructure title to include cleannames in case there is pp info (CO)
        (AUROSTD: AUROSTD/aurostd.h, main.cpp, xscalar.h, xvector.cpp)
        (AFLOW: aconvasp_main.cpp, aflowrc.cpp, chull.cpp, chull.h, init.cpp, aflowlib.h, aflowlib_web_interface.cpp, pflow_funcs.cpp, pflow.h, symmetry_spacegroup.cpp, webapp_bands.js, webapp_entry.js, xatom.cpp, Makefile, README_AFLOW_ACONVASP.TXT, README_AFLOW_CHULL.TXT)
3.1.173 - 2018/03/12
        Location: http://materials.duke.edu/AFLOW/aflow.3.1.173.tar.xz    
        -- Create LIB7/LIB8/LIB9 framework (SC)
3.1.172 - 2018/02/27
        Location: http://materials.duke.edu/AFLOW/aflow.3.1.172.tar.xz    
        -- Write data in JSON format in AEL/AGL (CT)
        -- Option to turn off VASP symmetry in AEL/AGL (CT)
        -- Write vibrational free energy and vibrational entropy at 300K in aflow.agl.out in AEL/AGL (CT)
        -- Write enthalpy (H = E + pV) in AEL/AGL (CT)
        -- Option to skip pressure/temperature points where no minimum Gibbs free energy is found, instead of truncating pressure/temperature range in AEL/AGL (CT)
        -- fixed tolerance scan counter for lib2raw runs (no longer static variable) (DX)
        -- edata speed increase, only calculate up to pgroup_xtal for lattice, superlattice, and reciprocal lattice (DX)
        -- fixed typo in Wyckoff position "b" for space group #160 (DX)
        -- fixed --kppra command line bug, divided by natoms twice (CO)
        -- added debug output to nanoparticle (CO)
        -- fixed --readme=chull empty string error (CO)
        -- automated plot_unstable with z_filter_cutoff in chull (CO)
        -- fixed plotting ranges with z_filter_cutoff in chull (CO)
        (AFLOW: aconvasp_main.cpp, ael_elastic_fit.cpp, ael_elasticity.cpp, ael_elasticity.h, ael_get_stress.cpp, agl_debye.cpp, agl_debye.h, agl_eqn_state.cpp, agl_get_ev.cpp, agl_hugoniot.cpp, agl_polynomial.cpp, agl_rungibbs.cpp, chull.cpp, data.cpp, aflow.h, lattice.cpp, aflowlib_libraries.cpp, pflow.h, pflow_print.cpp, symmetry.cpp, symmetry_spacegroup.cpp, symmetry_spacegroup_ITC_library.cpp, xatom.cpp, Makefile, README_AFLOW_AEL.TXT, README_AFLOW_AGL.TXT, README_AFLOW_SYM.TXT)
3.1.171 - 2018/02/21
        Location: http://materials.duke.edu/AFLOW/aflow.3.1.171.tar.xz    
        -- fixed multiple degeneracy prints in POCC (CO)
        -- added directory information to logging functions in bader/chull (CO)
        -- added --destination=|--path= flag for output of chull (CO)
        -- use full path (pwd) for working directory in AFLOW-SYM functions (DX)
        -- fixed directory flag for AFLOW-SYM functions (DX)
        -- fixed typo in site symmetry of  Wyckoff position "a" for space group #109 (DX)
        (AUROSTD: aurostd.h, main.cpp)
        (AFLOW: aconvasp_main.cpp, bader.cpp, bader.h, chull.cpp, chull.h, poccupation_edos.cpp, symmetry_spacegroup_ITC_library.cpp, Makefile, README_AFLOW_ACONVASP.TXT, README_AFLOW_CHULL.TXT)
3.1.170 - 2018/02/18
        Location: http://materials.duke.edu/AFLOW/aflow.3.1.170.tar.xz    
        -- fixed chmod in LIB2RAW (CO)
        -- fixed DOS-extraction bug (exit() vs. return false) in LIB2RAW for POCC+AEL/AGL runs (CO)
        -- fixed joinWDelimiter() xvector<int> bug: removed erroneous delimiter at the end (CO)
        -- fixed DOSDATA_JSON() + BANDSDATA_JSON() amalgamation: removed erroneous wrapping brackets around DOS (CO)
        -- fixed misleading logging message in APL on primitivization of input (CO)
        (AUROSTD: main.cpp)
        (AFLOW: estructure.cpp, aflow.h, aflowlib_libraries.cpp, aflowlib_web_interface.cpp, poccupation_edos.cpp, APL/apl_supercell.cpp, Makefile)
3.1.169 - 2018/02/16
        Location: http://materials.duke.edu/AFLOW/aflow.3.1.169.tar.xz    
        -- added aflow_proto functionality:  --relax_type=IONS, --module=APL, --apl_supercell=3x3x3, --no_volume_adjustment (CO)
        -- NCPUS in APL now respects parent aflow.in (default MAX, then looks at parent aflow.in, otherwise overrides with --np=XX) (CO)
        -- fixed spacegroup bug in apl post hibernation (CO)
        -- added --print and --screen_only options to chull for python integration (CO)
        -- removed extraneous ytick lines from 3D hull (CO)
        -- increased spacing between axes and ticklabels on hulls (CO)
        -- fixed bugs in entropic_temperature hull visualization (CO)
        -- fixed apl2agr/subst make commands (CO)
        -- fixed Niggli tolerance; more robust and use _ZERO_TOL_ (DX)
        -- fixed bug in Niggl step 6 (DX)
        -- fixed comparison of SU(2) to exp(theta*su(2)); parentheses issue (DX)
        -- fixed Quantum Espresso output to include lattice scaling factor (DX)
        -- fixed Quantum Espresso celldm units (Bohr) (DX)
        -- fixed Quantum Espresso alat flag to multiply cell parameters by celldm(1) or A parameter (DX)
        -- fixed tolerance issue with PrintData for lib2raw runs (DX)
        (AFLOW: aconvasp_main.cpp, avasp.cpp, chull.cpp, aflow.h, pflow_print.cpp, symmetry.cpp, xatom.cpp, APL/aapl_tcond.cpp, APL/apl_dm_pdos_save.cpp, APL/apl_doscalc.cpp, APL/apl.h, APL/apl_pdisc.cpp, APL/apl_phoncalc.cpp, APL/qha_gruneisen.cpp, Makefile, README_AFLOW_ACONVASP.TXT, README_AFLOW_CHULL.TXT)
3.1.168 - 2018/02/08
        Location: http://materials.duke.edu/AFLOW/aflow.3.1.168.tar.xz
        -- fixed structure comparison bug (overwritten match)  (DX)
        (AFLOW: aflow_compare_structure.h, aflow_compare_structure_function.cpp)
3.1.167 - 2018/02/06
        Location: http://materials.duke.edu/AFLOW/aflow.3.1.167.tar.xz
        -- speed increase for structure comparison (DX)
        -- fixed bugs for structure comparison (DX)
        -- added Wyckoff position analysis to group similar structures in directory comparison (DX)
        -- added grouped Wyckoff position information to the JSON output (DX)
        -- added logger/status for directory comparisons (DX)
        -- added functionality to read .bz2 geometry files (DX)
        -- added --no_scale option for comparisons (required for chull) (CO/DX)
        (AFLOW: aconvasp_main.cpp, chull.cpp, symmetry_spacegroup.cpp, compare_structure.cpp, compare_structure_function.cpp, compare_structure.h) (DX)
3.1.166 - 2018/02/02
        Location: http://materials.duke.edu/AFLOW/aflow.3.1.165.tar.xz
        -- fixed broken --slab commmand (CO)
        (AFLOW: slab.cpp)
3.1.165 - 2018/01/30
        Location: http://materials.duke.edu/AFLOW/aflow.3.1.165.tar.xz
        -- integrated .aflow.rc settings into APL/QHA/AEL/AGL (CO)
        -- added LORBIT=10 to relaxation INCAR (spinD) (CO)
        -- improved magnetic properties extraction, pull from relax first, overwrite with static (CO)
        -- added safety hull coordinates assignment (CO)
        -- new default for load entries (no load xstructures) (CO)
        (AFLOW: aconvasp_main.cpp, ael_get_stress.cpp, agl_get_ev.cpp, chull.cpp, ivasp.cpp, aflowlib_libraries.cpp, APL/apl_phoncalc.cpp, APL/qha_eosrun.cpp, Makefile) (CO)
3.1.164 - 2018/01/25
        Location: http://materials.duke.edu/AFLOW/aflow.3.1.164.tar.xz
        -- fixed minor bugs in Quantum Espresso reader
        -- added ibrav options to Quantum Espresso reader (ibrav2lattice function)
        -- added celldm and a, b, c, cosAB, cosAC, cosBC readers for Quantum Espresso
        -- added Bohr units reader for Quantum Espresso
        (AFLOW: aconvasp_main.cpp, pflow.h, xatom.cpp) (DX)
3.1.163 - 2018/01/23
        Location: http://materials.duke.edu/AFLOW/aflow.3.1.163.tar.xz
        -- added --dist2hull=0.25,0.25 option for chull, which provides the value of the convex hull surface at the specified coordinate/concentration (CO)
        -- added separate readme for chull (--readme=chull) (CO)
        -- customized avasp.cpp (--proto) with options from .aflow.rc, --mpi, and --np (CO)
        -- fixed QHA/AAPL aflow.in keyword bug (CO)
        -- added ANRL modifiers to directory for --proto (Ex: label:ANRL=param1,param2,...) (DX)
        (AFLOW: aconvasp_main.cpp, aflowrc.cpp, avasp.cpp, chull.cpp, aflow.cpp, aflow.h, init.cpp, kbin.cpp, Makefile, README_AFLOW_ACONVASP.TXT, README_AFLOW_CHULL.TXT, README_AFLOW.TXT) (CO/DX)
3.1.162 - 2018/01/19
        Location: http://materials.duke.edu/AFLOW/aflow.3.1.162.tar.xz
        -- added SU(2) complex matrix and su(2) generator coefficients representation of symmetry elements 
        -- added SU(2) and su(2) information to .out and .json symmetry files        
        -- extended functionality for complex matrices and vectors (trace, exponential, ostream, etc.)
        -- added xcomplex2json to represent complex numbers in json
        -- added pgroupk_xtal (dual of crystal point group operations) standalone function
        -- extended --proto for ANRL prototypes (to generate aflow.in)
        -- updated README_AFLOW_SYM.TXT
        (AUROSTD: aurostd.h, boot.cpp, main.cpp, xmatrix.cpp, xmatrix.h)
        (AFLOW: README_AFLOW_ACONVASP.TXT, README_AFLOW_SYM.TXT, aflow.h, aconvasp_main.cpp, avasp.cpp, symmetry.cpp, xatom.cpp) (DX)
3.1.161 - 2018/01/17
        Location: http://materials.duke.edu/AFLOW/aflow.3.1.161.tar.xz
        -- bool xscalar and xvector gccV7 warning fixes (SC)
        -- double xscalar and xmatrix clang warning fixes (CO)
        -- uint chull gccV7 warning fix (CO)
        (AUROSTD: xscalar.h, xvector.h, xmatrix.h)
        (AFLOW: chull.cpp)
        Added README_AFLOW_SYM.TXT (init.cpp aflow.h aflow.cpp data.cpp) (DX/SC)
3.1.160 - 2018/01/13
        Location: http://materials.duke.edu/AFLOW/aflow.3.1.160.tar.xz
        convex hull mods:
          - keep order of points (m_points) same as input from user/database
          - size will only differ if there are artificial points (they go at the end of m_points)
          - moved point banning to structurePoints() (i.e., m_coord_groups will only contain validated points)
          - only print decomposition phases with non-zero coefficients (tie-line)
          - fixed bug in initial facet.f_outside_set calculation
          - fixed bug in using hull centroid vs. hull reference to align normals
          - fixed bug in vcoords input (shiftlrows)
        (AFLOW: chull.cpp, chull.h)
3.1.159 - 2018/01/10 -
        Location: http://materials.duke.edu/AFLOW/aflow.3.1.159.tar.xz
        MAJOR UPDATE - convex hull code rewritten, includes: (CO)
          - complete generalization of input (need not be thermodynamic hull, can be ANY data)
          - new major classes for naries, alloys, and coordinate (stoichiometry) groups
          - for hulls with stoichiometric coordinates, the hull and properties are calculated in steps of increasing dimensionality
          - automatic calculation of equivalent ground state structures, near-equivalent (by symmetry) ground state structures, equilibrium phases (by mixture)
          - automatic removal of equivalent ground states for calculation of stability criterion
          - automatic detection/removal of outliers (IQR/MAD)
          - moved all major plotting options to .aflow.rc
          - report any bugs to aflow.org/forum
        added xcombo class for combinations/permutations (CO)
        integrated roundoff/precision/format into stream2stream/utype2tring and variants (xvecDouble2String(),xmatDouble2String()) (CO)
        added another date format for chull (CO)
        added tol to isinteger (CO)
        added +=, -=, gcd (reduced composition), shiftlrows(), isCollinear(), getCentroid(), getGeneralAngles() (similar to Euler angles), getGeneralNormal() (n-dimensional normal), and getQuartiles()/getMAD() (outlier analysis) for xvector (CO)
        added general Householder QR decomposition (CO)
        smarter overloading of loadEntries()/loadXstructures() (CO)
        updated logger() to take directory (aflags) (CO)
        fixed Wyckoff position (a) for space group 117 (DX)
        fixed monoclinic space group determination with multiple unique axis choices (DX)
        (AUROSTD: Makefile,aurostd.cpp,aurostd.h,boot.cpp,main.cpp,xcombos.cpp,xcombos.h,xmatrix.cpp,xmatrix.h,xoption.cpp,xoption.h,xscalar.cpp,xscalar.h,xvector.cpp,xvector.h) (CO, patched SC)
	(AFLOW: Makefile,aflow.h,aconvasp_main.cpp,aflowrc.cpp,anrl.cpp,chull.cpp,chull.h,compare_structure.cpp,compare_structure.h,compare_structure_function.cpp,pflow.h,pflow_funcs.cpp,xatom.cpp) (CO)
	(AFLOWLIB: aflowlib.h,aflowlib_libraries.cpp,aflowlib_web_interface.cpp) (CO)
	(SYM: symmetry_spacegroup.cpp,symmetry_spacegroup_ITC_library.cpp) (CO)
3.1.158 - 2018/01/09 -
        Location: http://materials.duke.edu/AFLOW/aflow.3.1.158.tar.xz
        Tentative distribution GNU (SC)
3.1.157 - 2017/12/19 -
	Working on mpcdf-draco (SC) 
        Replaced pgroupk with pgroupk_xtal for resolving IBZ in APL/AAPL (CO)
        Fixed pgroupk_xtal flag and wyckoff position for sg133 (DX)
        (aflowrc.cpp,APL/apl_supercell.cpp,APL/apl_mpmesh.cpp,APL/aapl_tcond.cpp,lattice.cpp,symmetry_spacegroup_ITC_library.cpp)
3.1.156 - 2017/12/18 -
        Working on mpcdf-hydra (SC)
3.1.155 - 2017/12/13 -
        updated web component of ANRL CPP files to include the prototype generator and Jmol visualization
        fixed Wyckoff position for SG #171
        improvement for monoclinic space group determination (consider alternative unique axis choices, if possible)
        added more to debug output for the space group routine
        (ANRL/,ANRL_CPPS_20171213/,aconvasp_main.cpp,symmetry_spacegroup.cpp,symmetry_spacegroup_ITC_library.cpp,symmetry_spacegroup_functions.cpp,xatom.cpp) (DX)
      
3.1.154 - 2017/12/07 -
        added pgroupk_xtal (dual of crystal point group operations)
        added magnetic symmetry analysis (crystal + spin) to edata 
        added non-collinear magnetic symmetry analysis (crystal + spin) to 
        edata,sgdata,aflowSG,aflowSYM,fgroup,pgroup_xtal,pgroupk_xtal,agroup,and sgroup
        fixed ApplyAtom (tolerance issue)
        fixed AFLOW-SYM printing bug (--screen_only for Python environment)
        changed point group matrix comparisons (uses Uf; exact)
        added SO(3) generator expansion coefficients onto Lx, Ly, and Lz
        (README_ACONVASP.TXT,aflow.h,aconvasp_main.cpp,ovasp.cpp,pflow.h,symmetry.cpp,symmetry_spacegroup.cpp,symmetry_spacegroup_functions.cpp,xatom.cpp,lattice.cpp,aflowlib_libraries.cpp) (DX)       
 
3.1.153 - 2017/11/23 -
        Fixing Makefile for GNU version (SC) (fixed Library_ICSD..) (SC)
	Updating directories from AFLOW2 to AFLOW3 (SC)
	Updating directories for findsym platon frozsl (SC)
	
3.1.152 - 2017/11/20 -
        Fixing Makefile for GNU version (SC) (fixed DATA_CVs..)
3.1.151 - 2017/11/17 -
        Fixing Makefile for GNU version (SC) (fixed DATA_CVs..)
3.1.150 - 2017/11/06 -
        NFS cache-cleaning HACK
        (kbin.cpp) (CO)
3.1.149 - 2017/11/06 -
        fixed --xplug
        (libraries.cpp) (SC)
3.1.148 - 2017/10/27 -
        fixed --edata (txt + json print outs)
        (aconvasp_main.cpp,pflow.h,pflow_print.cpp,aflowlib_libraries.cpp) (CO/DX)
3.1.147 - 2017/10/25 -
	added skew test for structures (sym_eps),
	incorporated full symmetry analysis in more functions,
	improved --lib2raw_local,
	improved dos/bands-2json functionality,
	actually fixed --delta_kpoints,
	made min_dist (nearest neighbor distance) function more robust/faster,
	fixed nbondxx units,
	added jsons for sym/structure/bandsdata/dosdata to lib2raw,
	incorporated scale (ReScale()) in more functions
	(aurostd.h,boot.cpp,main.cpp,xmatrix.cpp,xmatrix.h,Makefile,README_AFLOW_ACONVASP.TXT,aflow.h,aconvasp_main.cpp,bader.cpp,defects.cpp,estructure.cpp,init.cpp,ovasp.cpp,pflow.h,pflow_print.cpp,surface.cpp,symmetry.cpp,symmetry_spacegroup.cpp,xatom.cpp,xclasses.cpp,xproto.cpp,aflowlib.h,aflowlib_libraries.cpp) (CO/DX)
3.1.146 - 2017/10/16 -
	rewritten bandgap code,
	added extensive FHI-AIMS support (APL),
	modified loadEntries() for GFA code,
	added new xvector operations (*=,/=),
	fixed delta_kpoints function,
	fixed bands/dos-2json functions,
	added local lib2raw
	(aapl_tensor.cpp,apl.h,apl_dirphoncalc.cpp,apl_gsa.cpp,apl_kphonons.cpp,apl_lrphoncalc.cpp,apl_phoncalc.cpp,qha_eosrun.cpp,aurostd.h,boot.cpp,main.cpp,xmatrix.cpp,xvector.cpp,xvector.h,xmatrix.h,Makefile,README_AFLOW_ACONVASP.TXT,aflow.h,aconvasp_main.cpp,aflowrc.cpp,chull.cpp,kbin.cpp,ovasp.cpp,pflow.h,poccupation_edos.cpp,xatom.cpp,xclasses.cpp,aflowlib_libraries.cpp,apl_supercell.cpp,iaims.cpp,kaims.cpp,oaims.cpp,estructure.cpp,ivasp.cpp,aflowlib.h) (CO)
3.1.145 - 2017/10/12 -
	fixed tolerance scan range (symmetry.cpp) (DX) 
3.1.144 - 2017/10/03 -
	fixed bandgap type bug,
	fixed precision mistmatch in bands data when plotting band structure,
	changed misleading metric_tensor function name,
	fixed false positive message in structure_comparison,
	fixed APL bugs with reading aflow.in,
	avoid SYMPREC vs. PREC confusion
	(ovasp.cpp,estructure.cpp,xatom.cpp,aconvasp_main.cpp,pflow.h,aflow.h,aurostd.h,aflowlib_libraries.cpp,poccupation_edos.cpp,Makefile,ivasp.cpp,apl_phoncalc.cpp,qha_eosrun.cpp,apl.h,apl_kphonons.cpp,compare_structure.cpp,symmetry_spacegroup_functions.cpp,symmetry_spacegroup.h) (CO/DX)
3.1.143 - 2017/09/28 -
	added magnetic symmetry analysis (crystal + spin) to sgdata,
	aflowSG,aflowSYM,agroup,fgroup,pgroup_xtal,agroup,and sgroup; speed increase for space group routine,
	alter tolerance scan range
	(README_AFLOW_ACONVASP.TXT,aflow.h,aconvasp.cpp,aconvasp_main.cpp,lattice.cpp,pflow.h,symmetry.cpp,symmetry_spacegroup.cpp,symmetry_spacegroup_functions.cpp,xatom.cpp) (DX)  
3.1.142 - 2017/09/14 -
	added mpcdf_eos machine,
	fixed proper nouns in symmetry output
	(aflow.cpp,kbin.cpp,aflowrc.cpp,init.cpp,kvasp.cpp,README_AFLOW.TXT,Makefile,pflow_print.cpp) (CO/DX)
3.1.141 - 2017/09/12 -
	fixed sgdata/wyccar issue,
	added space group functions to SYM namespace,
	more detailed warning messages
	(symmetry_spacegroup.h,symmetry_spacegroup.cpp,symmetry_spacegroup_function.cpp,symmetry_spacegroup_ITC_library.cpp,aconvasp_main.cpp,pflow_print.cpp,symmetry.cpp) (DX) 
3.1.140 - 2017/09/05 -
	added sgdata function (along with options for json output),
	edata updated (along with options for json output),
	pgroupk speed up,
	added covalent radii info,
	dos/band structure gnuplot updates
	(main.cpp,README_AFLOW_ACONVASP.TXT,aflow.h,aconvasp_main.cpp,lattice.cpp,pflow.h,pflow_print.cpp,symmetry.cpp,symmetry_spacegroup.cpp,symmetry_spacegroup.h,symmetry_spacegroup_functions.cpp,xatom.cpp,estructure.cpp,init.cpp) (DX/CO) 
3.1.139 - 2017/08/29 -
	fixed edata issue (agroups/iatoms were not calculated) for library runs
	(README_AFLOW_ACONVASP.TXT,aconvasp_main.cpp,lattice.cpp,xatom.cpp,aflow.h) (DX)
3.1.138 - 2017/08/25 -
	fully functional AAPL,
	Pearson symbol/lattice type speed up,
	json serializers for symmetry groups,
	tolerance scan implemented for separate symmetry groups,
	chull latex fix
	(chull.cpp,aconvasp_main.cpp,aflow.h,lattice.cpp,pflow.h,symmetry.cpp,xatom.cpp,xclasses.cpp,aapl_pairs.cpp,aapl_tcond.cpp,aapl_tensor.cpp,apl.h,apl_kphonons.cpp,aurostd.h,main.cpp) (JJPR/DX/CO)
3.1.137 - 2017/08/04 -
	incorporated aflow.Xgroup.json,
	json serializers for bands/dos,
	print to screen options for AFLOW-SYM API,
	xvector/xmatrix lrows/urows/lcols/ucols bug fix,
	APL symmetry output append to ofstream,
	removed validation for sgroup (NOT NEEDED)
	(aconvasp_main.cpp,aflow.h,pflow.h,symmetry.cpp,xatom.cpp,README_AFLOW_ACONVASP.TXT,main.cpp,aurostd.h,xvector.cpp,xmatrix.cpp,apl_supercell.cpp,Makefile,estructure.cpp) (DX/EG/CO)
3.1.136 - 2017/08/01 -
	speed up getFullSymBasis,
	fixed some Wyckoff positions,
	fixed printing in apl (spacegroup vs. lattice type)
	(apl_pdisc.cpp,apl_phoncalc.cpp,aflow.h,symmetry.cpp,symmetry_spacegroup.cpp,symmetry_spacegroup.h,symmetry_spacegroup_ITC_library.cpp,symmetry_spacegroup_functions.cpp) (DX/CO)
3.1.135 - 2017/07/25 -
	fixed xOUTCAR parsing issue with lattice vectors (vasp bug)
	(aflow.h,ovasp.cpp) (CO)
3.1.134 - 2017/07/19 -
	fixed symmetry for library runs (angle/vol tolerance),
	added directory output,
	removed relaxed data from orig structure section in entry page
	(aflowlib_web_interface.cpp,Makefile,aconvasp_main.cpp,aflow.h,lattice.cpp,aflowlib_libraries.cpp,pflow_print.cpp,symmetry.cpp,symmetry_spacegroup.cpp,xatom.cpp,xproto.cpp) (DX/GG/CO)
3.1.133 - 2017/07/19 -
	AEL/AGL: Hugoniots,
	AEL vs pressure (CT) 
3.1.132 - 2017/07/14 -
	added full_sym output to RAW
	(aflowlib_libraries.cpp) (DX/CO)
3.1.131 - 2017/07/14 -
	allow global aflowrc in /etc/aflow.conf plus bug fixes in aflowrc (SC)
3.1.130 - 2017/07/13 -
	bug fixes in aflowrc (SC)
3.1.129 - 2017/07/13 -
	bug fixes init.cpp aflowrc.cpp xvector.cpp (SC/CO)
3.1.128 - 2017/07/12 -
	more ~/.aflowrc definitions and porting to MPI-DE (SC)
3.1.127 - 2017/07/11 -
	more ~/.aflowrc aflow.h ivasp ovasp avasp kbin init VASP_POTCAR_* AFLOW_LIBRARY AFLOW_PROJECT (SC)
3.1.126 - 2017/07/10 -
	more ~/.aflowrc name_dynamics aflow.h  DEFAULT_DOS estructure.cpp poccupation_edos (SC)
3.1.125 - 2017/07/10 -
	more ~/.aflowrc aflow.h  kbin.cpp apl_phoncalc.cpp apl_kphonons.cpp (SC)
3.1.124 - 2017/07/06 -
	quaternion representation additions,
	aflowSYM bug fixes (HfV2)
	(lattice.cpp,xatom.cpp,aflow.h,symmetry.cpp,Makefile) (GG/DX/CO)
3.1.123 - 2017/07/06 -
	adding flags for METAGGA and IVDW (xclasses.cpp) (SC)
3.1.122 - 2017/07/04 -
	aflowrc bug fixes,
	clean names (SC)
3.1.121 - 2017/07/04 -
	aflowrc bug fixes,
	clean names,
	clean METAGGA_SET,
	IVDW_SET (SC)
3.1.120 - 2017/07/02 -
	more ~/.aflowrc
	aflow.h init.cpp aflowrc.cpp kbin kvasp README* VASP_FORCE* PLATON/FINDSYM (SC)
3.1.119 - 2017/07/02 -
	more ~/.aflowrc
	aflow.h init.cpp aflowrc.cpp kbin kvasp README* MACHINE DEPENDENT MPI* (SC)
3.1.118 - 2017/07/02 -
	more ~/.aflowrc
	aflow.h init.cpp aflowrc.cpp kbin kvasp README* GENERIC MPI* (SC)
3.1.117 - 2017/07/02 -
	more ~/.aflowrc
	aflow.h init.cpp aflowrc.cpp README*.TXT: AFLOW_CORE_TEMPERATURE,VASP_PREC (SC)
3.1.116 - 2017/07/01 -
	starting ~/.aflowrc
	aflow.h init.cpp aflowrc.cpp xoptions.h.cpp avasp.cpp apennsy lattice README_AFLOW_ACONVASP.TXT (SC)
3.1.115 - 2017/06/29 -
	XVASP_INCAR_PREPARE_GENERIC aflow.h ivasp.cpp (SC)
3.1.114 - 2017/06/29 -
	added new Jmol js scripts,
	fixed DISMAG issue with APL,
	checkMEMORY() mostly removed from messaging
	(apl_dirphoncalc.cpp,apl_kphonons.cpp,aflowlib_web_interface.cpp,entry.cpp,entry.js,kvasp.cpp,kbin.cpp,init.cpp,avasp.cpp,aflow.h,README_AFLOW_POCC.TXT,README_AFLOW_APL.TXT,README_AFLOW_AGL.TXT,README_AFLOW_AEL.TXT,README_AFLOW.TXT,Makefile) (CO)
3.1.113 - 2017/06/28 -
	XVASP_INCAR_PREPARE_GENERIC aflow.h ivasp.cpp (SC)
3.1.112 - 2017/06/28 -
	added EDIFFG --ediffg
	aflow.h avasp aconvasp_main ivasp kvasp xclasses README_AFLOW_CONVASP README_AFLOW (SC)
3.1.111 - 2017/06/13 -
	SQLITE integration
	(avasp.cpp ow_chull,aflowlib_web_interface,aflowlib_libraries,kbin,apl_phoncalc,README_AFLOW_VERSIONS_HISTORY.TXT,pflow_print,pflow_funcs,main,aurostd.h,bader,Makefile,aflow,SQLITE) (CO)
3.1.110 - 2017/06/13 -
	fixed chull invalid inputs,
	removed exit(0) in loadLIBX,
	force output for mpi settings in APL,
	fixed settings in CIF writer,
	removed aflow.end.out from CompressDirectory(),
	major fixes to CHGCAR/AECCAR readers for bader analysis (CO)
3.1.109 - 2017/06/06 -
	fixed some chull issues (CO)
3.1.108 - 2017/06/06 -
	individualized QHA/AAPL workflows,
	set reliable convex hull standard to 200 entries (binaries),
	updated ill-calculated systems in the database,
	incorporated sort for loadEntries(),
	fixed DPM=AUTO in APL,
	fixed MCL systems
	(APL/aapl_tensor,apl.h,apl_kphonons,apl_lrphoncalc,apl_phoncalc,qha_eosrun,apl_dirphoncalc,Makefile,README_AFLOW.TXT,README_AFLOW_ACONVASP.TXT,README_AFLOW_AEL.TXT,README_AFLOW_AGL.TXT,README_AFLOW_
APL.TXT,README_AFLOW_POCC.TXT,README_AFLOW_VERSIONS_HISTORY.TXT,aflow,aflow.h,avasp,init,kbin,kvasp,xclasses,aconvasp_main,chull,chull.h,symmetry_spacegroup,symmetry) (CO)
3.1.107 - 2017/06/05 -
	online pubs management curtarolo/oses/toher (SC)
3.1.106 - 2017/06/02 -
	added IVDW
	(aflow.h avasp xclasses aconvasp_main ivasp kvasp) (SC)
3.1.105 - 2017/06/01 -
	added METAGGA
	(aflow.h avasp xclasses aconvasp_main ivasp kvasp) (SC)
3.1.104 - 2017/05/30 -
	set reliable convex hull standard to 200 entries (CO)
3.1.103 - 2017/05/30 -
	added pgroup_xtal propagation in supercell creation,
	also fixed ".nfs*" issues in CompressDirectory() (CO)
3.1.102 - 2017/05/29 -
	issues with symmetry in the aflowlib.out calculation (CO)
3.1.101 - 2017/05/26 -
	cosmetics and added PaddedCENTER (SC)
3.1.100 - 2017/05/26 -
	changed numbering style + cosmetics(SC)<|MERGE_RESOLUTION|>--- conflicted
+++ resolved
@@ -1,11 +1,8 @@
 3.2.1   - 2020/02/20
         Location: http://materials.duke.edu/AFLOW/aflow.3.2.1.tar.xz
         -- Fixed segmentation fault when DINEQUIV_ONLY option was used. (AS)
-<<<<<<< HEAD
         -- Added QHA to modules. (AS)
-=======
         -- Changed database file name conventions. (ME)
->>>>>>> e5afa2af
         -- added 67 structure prototypes from Y. Lederer: 58 new ANRL files (generates 60 new protos), 7 generated with existing files with different internal degrees of freedom (DX)
         -- updated README_PROTO.TXT with new prototypes, unique atom decorations, and supplemental notes (DX)
         -- clean input structure species (pseudopotentials) in compare::compare2database() (DX)
