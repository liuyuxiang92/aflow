--- conflicted
+++ resolved
@@ -1,10 +1,9 @@
 3.2.1   - 2020/02/20
         Location: http://materials.duke.edu/AFLOW/aflow.3.2.1.tar.xz
-<<<<<<< HEAD
         -- Fixed segmentation fault when DINEQUIV_ONLY option was used. (AS)
-=======
->>>>>>> 4b744641
         -- Canonical system name is now based on aflow.in instead of VASP output files. (ME)
+        -- Fixed broken system name for aflow_proto. (ME)
+        -- Fixed plotter title and file names when ANRL parameters are present. (ME)
         -- added 67 structure prototypes from Y. Lederer: 58 new ANRL files (generates 60 new protos), 7 generated with existing files with different internal degrees of freedom (DX)
         -- updated README_PROTO.TXT with new prototypes, unique atom decorations, and supplemental notes (DX)
         -- clean input structure species (pseudopotentials) in compare::compare2database() (DX)
