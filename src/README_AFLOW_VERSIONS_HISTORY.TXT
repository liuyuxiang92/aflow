--- conflicted
+++ resolved
@@ -1,11 +1,8 @@
 3.2.4 - 2020/XX/XX
         Location: http://materials.duke.edu/AFLOW/aflow.3.2.4.tar.xz
-<<<<<<< HEAD
-        -- adding findClosedPackingPlane (to be finished) (CO)
-=======
         -- number->basis (CO)
+        -- adding findClosedPackingPlane, to be finished (CO)
         -- testing new structure enumeration algorithm, to be finished (CO)
->>>>>>> bf5c0799
 3.2.3 - 2020/05/22
         Location: http://materials.duke.edu/AFLOW/aflow.3.2.3.tar.xz
 	-- Bug fixes in KBIN::ExtractSystemName() (ME)
