3.2.3 - 2020/05/01
<<<<<<< HEAD
        Location: http://materials.duke.edu/AFLOW/aflow.3.2.1.tar.xz
        -- added POCC+AEL+AGL workflow (CT)
=======
        Location: http://materials.duke.edu/AFLOW/aflow.3.2.3.tar.xz
        -- added --np1 (N+1 enthalpy gain) and --sc (stability criterion) chull web functionality (SK)
        -- Fixed segmentation fault when DINEQUIV_ONLY option was used. (AS)
        -- Added QHA to modules. (AS)
        -- Fixed xEIGENVAL to work correctly with files created by vasp 5. (AS)
        -- fixed bug that SPIN was switched OFF in static calc. when SPIN=ON in aflow.in and REMOVE_RELAX was set by default (ME+RF)
        -- Added check for required binaries to plotter. (ME)
        -- Canonical system name is now based on aflow.in instead of VASP output files. (ME)
        -- Fixed broken system name for aflow_proto. (ME)
        -- Fixed plotter title and file names when ANRL parameters are present. (ME)
        -- Fixed bug that deleted qmvasp files from previous runs instead of appending to them. (ME)
        -- Removed VASP k-mesh symmetry fixes when SYM=OFF. (ME)
        -- Changed database file name conventions. (ME)
>>>>>>> bfa821c4
        -- Sped up determination of irreducible tetrahedra for the tetrahedron method. (ME)
        -- Sped up APL force constant matrix calculation. (ME)
        -- Sped up the calculation of the dynamical matrix. (ME)
        -- Phonon DOS calculations can now be perfomed over an arbitrary frequency range. (ME)
        -- Phonon dispersions are now projected to the primitive cell when using DCPATH=LATTICE. (ME)
        -- Fixed behavior of non-analytical term correction at the Gamma point for phonon dispersions. (ME)
        -- Fixed calculation of non-analytical term correction for the Wang method. (ME)
        -- APL now always uses a commensurate k-point grid for relaxations. (ME)
        -- Fixed bug that did not set k-point mode to implicit for APL runs. (ME)
        -- Fixed bug for SPIN_REMOVE_RELAX_2 in APL relaxations. (ME)
        -- Updated KPPRA for phonons. (ME)
        -- APL now saves the state for phonon calculation using PHPOSCAR. (ME)
        -- Refactored supercell generation code in APL. (ME)
        -- Added standard class methods to LTMethod and QMesh. (ME)
        -- Fixed bug in apl::ClusterSet for conventional unit cells. (ME)
        -- Moved calculation of little groups from TCONDCalculator to QMesh. (ME)
        -- Added missing function CalculateSymmetryPointGroupKCrystal. (ME)
        -- Simplified symmetry calculations in (A)APL. (ME)
        -- Changed the determination of the irreducible Brillouin zone in APL. (ME)
        -- Redesigned ThermalPropertiesCalculator to take temperature-dependent DOS. (ME)
        -- Changed getVASPVersionString function to not throw errors anymore (broke post-processing). (ME)
        -- added Patterson symmetry analysis; denoted "pgroupk_Patterson" (applies to reciprocal space only) (DX)
        -- compare Patterson point symmetry to Laue point group as consistency check (DX)
        -- added Patterson symmetry to full symmetry command (DX)
        -- added stand-alone Patterson symmetry command (DX)
        -- cleaned text/json if-statements in symmetry writing functions (DX)
        -- added Patterson symmetry usage to README_AFLOW_SYM.TXT and README_AFLOW_ACONVASP.TXT (DX)
        -- added 67 structure prototypes from Y. Lederer: 58 new ANRL files (generates 60 new protos), 7 generated with existing files with different internal degrees of freedom (DX)
        -- updated README_PROTO.TXT with new prototypes, unique atom decorations, and supplemental notes (DX)
        -- clean input structure species (pseudopotentials) in compare::compare2database() (DX)
        -- fixed bug in --poscar2aflowin; symmetry tolerance not propogated for tolerance scan (DX)
        -- added error for non-standard prototypes that create structures with atoms too close (CO+DX)
        -- added secondary wget location for AFLOW3_FREE files for make (CO)
        -- added some messaging/debug-logging to POCC+AEL+AGL workflow (CO)
3.2.2j - 2020/04/02
        Location: http://materials.duke.edu/AFLOW/aflow.3.2.2*.tar.xz
        -- standardized vext,vcat,vzip from XHOST 2j (SC)
        -- accelerated lib2raw with moreauid checks 2i (SC)
        -- more pseudopotentials 2h (SC)
        -- fixed Mike reported bug in APL, from POTCAR_AUID in aflow_ivasp.cpp 2g (SC)
        -- test (2f)
        -- cleaned up vAUIDs vAURLs vLOOPs all now children of vLIBS 2e (SC)
        -- renaming VASP_Write_ppAUID_FILE and VASP_Write_ppAUID_AFLOWIN 2e (SC)
        -- adding pseudopotentials references 2d (SC)
        -- working on SCAN in aflowlib.h added aflowlib_enrty MEGAGGA 2d (SC)
        -- added some pseudopotentials references, fixed HEX/FCC and RHL into autogamma ivasp 2c (SC)
        -- removed EnthalpyReference 2b (SC)
        -- sum up all the previous updates - ready to run now 2a (SC)
3.2.2 - 2020/03/30
        Location: http://materials.duke.edu/AFLOW/aflow.3.2.2.tar.xz
        -- sum up all the previous updates - ready to run now (SC)
3.2.1k - 2020/03/29
        Location: http://materials.duke.edu/AFLOW/aflow.3.2.1*.tar.xz
        -- species_pp_groundstate_energy and species_pp_groundstate_structure 1k (SC)
        -- VASP_Write_AUID_FILE and VASP_Write_AUID_AUID in ivasp 1j (SC)
        -- removed vsymbol vname vdate in xPOTCAR, moved vZ into species_Z (unnecessary)
        -- LIB2RAW_Loop_PATCH in aflowlib* 1j (SC)
        -- needed RAUG too 1i (SC)
        -- --pseudopotentials_check for OUTCARS 1i (SC)
        -- operator << xOUTCAR 1i (SC)
        -- removed TITEL LEXCH symbol name date Z .... and made them dynamical vectors 1h (SC)
        -- --pseudopotentials_check --pp_check --ppk in aconvasp_main.cpp 1h (SC)
        -- unicity of PSEUDOPOTENTIALS nailed in xPOTCAR and xOUTCAR 1g (SC)
        -- wrapVecEntries and wrapDeqEntries overloads 1g (SC)
        -- adding pp information in aflolwib entries and AUROSTD 1g (SC)
        -- dealing with PP collision in aflow.h aflow_ovasp.cpp 1g (SC)
        -- removed WEB_Aflowlib_Entry_PHP aflowlib_web_interface.cpp 1f (SC)
        -- added aflowlib_libraries_scrubber.cpp aflow_xpseudopotentials.cpp (SC)
        -- added much to xPOTCAR (SC)
        -- AUROSTD deque/vector string2file  (SC)
        -- AUROSTD bool2string file2md5sum  (SC)
        -- modifications in aflow.h aflow_xclasses.cpp and aflow_ivasp.cpp for POTCAR_AUID (SC)
3.2.1c - 2020/03/22
        Location: http://materials.duke.edu/AFLOW/aflow.3.2.1c.tar.xz
        -- fixes for lib2raw and and error checking in uploading calculations (SC)
3.2.1 - 2020/03/17
        Location: http://materials.duke.edu/AFLOW/aflow.3.2.1.tar.xz
        -- Fixes times stamp in bug fixes (SC)
        -- Updates on pthread.cpp and libraries.cpp for error checking in uploading calculations  (SC)
3.2.0 - 2020/02/10
        Location: http://materials.duke.edu/AFLOW/aflow.3.2.0.tar.xz
        -- New release, finally aflow 3.2 (SC)
3.1.228 - 2020/01/20
        Location: http://materials.duke.edu/AFLOW/HISTORIC/aflow.3.1.228.tar.xz
        -- added schema name/unit/type to XHOST (SC)
        -- added file2dequestring(), string2dequestring() (SC)
        -- optimized NCPUS/NPAR/NCORE settings (SC)
        -- patched _atom() class: constructor()/copy()/free() (SC)
        -- updated xoptions so content can be lowercase (SC)
        -- added isdefined to xoption (SC)
        -- AFLOW DFT calculations can now read in CHGCAR files. (ME)
        -- Improved runtimes and memory requirements for AAPL. (ME)
        -- Switched the thermal conductivity integration method to the tetrahedron method. (ME)
        -- Added Grueneisen parameter and phase space calculation to thermal conductivity calculations. (ME)
        -- APL and AAPL can now use the CHGCAR file from the ZEROSTATE calculation to speed up calculations. (ME)
        -- Replaced APLLogicError and APLRuntimeError with aurostd::xerror. (ME)
        -- Fixed bug in APL and AAPL that did not properly process -D option. (ME)
        -- Removed unused source files. (ME)
        -- Added matrix norms to aurostd::xmatrix. (ME)
        -- Fixed KPPRA for APL relaxations to use the standard density. (ME)
        -- Added a handler for the AFLOW database. (ME)
        -- Added an AFLOW-SQLITE interface. (ME)
        -- Updated SQLite to version 3.30.1 (2019-10-11, https://www.sqlite.org/2019/sqlite-amalgamation-3300100.zip). (ME)
        -- Added additional web output for entry page generation. (ME)
        -- Fixed bug that put NCORE into INCARs of linear response calculations. (ME)
        -- Fixed bug that caused phonon dispersion path builder to break for some lattices. (ME)
        -- Fixed bug in xDOSCAR reader error detection. (ME)
        -- Additional web output for entry page applets. (ME)
        -- Fixed bug that prevented LDA+U parameters from being passed into ARUN aflow.ins. (ME)
        -- Added ael_stiffness_tensor and ael_compliance_tensor to aentry. (ME)
        -- Fixed bug that prevented AGL from running during LIB2LIB. (ME)
        -- added warnings/errors if species information missing in POSCAR for --poscar2aflowin (CO)
        -- tab aligning all files (CO)
        -- patched clang warnings for aurostd_boot.cpp (CO)
        -- patching warning for writing aflow.rc, only issue if it was written, should fix www-data (CO)
        -- added xQMVASP (CO)
        -- force signed distance for hull formation enthalpy (CO)
        -- added --geometry to get abc_angles for any input structure (CO)
        -- commenting out CreateSlab_RigidRotation(), it does not work, need to redefine lattice vectors (CO)
        -- patching CreateSlab_SurfaceLattice() lattice vector search to include explicit length/angle constraints (CO)
        -- patched slab_test with v3len_max_strict (CO) 
        -- added minimumDistance() calculator for non-periodic systems like molecules or grid of atoms (CO)
        -- patched atoms grid generated for foldAtomsInCell(): GenerateGridAtoms() populates grid_atoms, not atoms (CO)
        -- added setAutoVolume() to xstructure (CO)
        -- added getOSS() and getOFStream() to xStream() (CO)
        -- added GetBandGap() to xDOSCAR: get bandgap from DOS (CO)
        -- added PrintBandGap_DOS() for command line access to DOS bandgap analysis (CO)
        -- incorporating equivalent hkl planes analysis (CO)
        -- patched supercell dimensions reduction for slip system analysis (CO)
        -- now preserving volume for slip system analysis (CO)
        -- added --plot_all_atoms option for DOS plotter (CO)
        -- added functionality for plotting species-projected DOS in plotter (CO)
        -- added '/' between all path separators in plotter (CO)
        -- added LDEBUG in plotter (CO)  
        -- patched formatDefaultTitlePOCC() to understand pocc string in plotter (CO)
        -- added getAflowInFromAFlags() for pocc (CO) 
        -- added --pocc_minimum_configuration identifying which ARUN is minimum energy (CO)  
        -- patched FINAL volume of ordered supercells from pocc, should speed up VASP calculations (CO)
        -- added postprocessing workflow for pocc: performs postprocessing from input files, does NOT redo structure analysis (CO) 
        -- added self-patch for pocc: patches structures files (all and unique) so individual POSCARs can be read by aflow (CO) 
        -- added reader for structures file (CO)
        -- pocc writes out PARTCAR (CO)
        -- pocc calculates/writes out EFA (CO)
        -- pocc writes out ensemble average DOSCAR (CO)  
        -- pocc writes out supercell probabilities to aflow.pocc.out (CO)  
        -- pocc writes out results of ensemble average band gap to aflow.pocc.out (CO) 
        -- pocc plots ensemble average DOS projected by orbitals and species (CO)
        -- added KBIN_POCC_TEMPERATURE_STRING (aflow.in) and --temperature (command line) for pocc post-processing (CO)
        -- avoiding NEGLECT_NOMIX for pocc, high-entropy offers increased solubility over binaries (CO)
        -- added option for printing ensemble average IDOS in pocc data files (aflow_pocc_old.cpp) (CO) 
        -- added POccStructuresFile class to read post-processing files (CO)
        -- patched zero-padding for pocc output files (CO)
        -- add first POCC unit test to Makefile (CO)
        -- patch distinction between POTCAR_TYPE_DATE_PRINT_flag and POTCAR_TYPE_PRINT_flag in avasp (CO)
        -- patching xvasp.POTCAR_TYPE_PRINT_flag for LIB2/LIB3 (CO)
        -- added --potential_type for auto aflow.in generator (CO)
        -- streamlined xvector constructors and copy() methods (CO)
        -- added xvector constructor for xmatrix input (CO)
        -- added getcol(), getmat(), setrow(), setcol(), setmat() to xmatrix, with relevant unit tests called by —test_xmatrix (CO)
        -- added operator *=(utype r) and operator /=(utype r) to xmatrix (CO)
        -- added modulus(), modulussquare(), modulus2() to xmatrix (CO)
        -- getmat() now returns void, xmatrix is an input (CO)
        -- added lrows_out, lcols_out input getmat() as well as a overload for returning xvector (as input) (CO)
        -- added xmatrix2xvector() (CO)
        -- patched QRDecomposition_HouseHolder() not to assume lrows, lcols (CO)
        -- updated generalHouseHolderQRDecomposition()->QRDecomposition_HouseHolder() (CO)
        -- added EFileEmpty() and EFileNotEmpty() (CO)
        -- added _AFLOW_FILE_NAME_ to logger() and xerror(), and patched Makefile for some missing cpp (CO)
        -- added aurostd::getPWD() (CO)
        -- added unsigned long long to _isfloat(), _iscomplex(), _isreal(), _size(), _real(), isinteger() (CO)
        -- added aurostd::powint() for fast powers of integers (CO)
        -- added all variants of iszero() (CO)
        -- templated GCD(), patched for positive/negative inputs, and added Bezout coefficients as output (CO)
        -- adding free(), copy(), refresh() to xmatrix (CO)
        -- added shiftlrows, shiftlcols, shiftlrowscols to xmatrix (CO)
        -- added inverse of 2x2 matrix (CO)
        -- added xmatrixint2double() and xmatrixdouble2int() (CO)
        -- added right matrix division, traspInPlace(), traspSquareInPlace(), submatrixInPlace(), and getdiag() to xmatrix (CO)
        -- added getmatInplace() and getvec() to xmatrix (CO)
        -- patched inverse() for xmatrix, now uses matrix of minors (adjoint) approach which is more stable than GaussJordan (CO)
        -- converted bool inverse() to bool isNonInvertible() in xmatrix() (CO)
        -- added smith normal form calculator to xmatrix (CO)
        -- updated QR decomposition algorithm to avoid saving householder rotations to form Q at the end (CO)
        -- added xDOSCAR.convertSpinOFF2ON() for easy manipulation between SPIN-OFF/SPIN-ON POCC ARUNS (CO)
        -- fixed tolerance "WARNING" in symmetry screw axis determination (DX)
        -- added missing partial occupation value when printing CIF (DX)
        -- added site occupation to Wyckoff object (DX)
        -- used _atom copy constructor in symmetry functions instead of by-hand updates (DX)
        -- fixed indenting in symmetry functions (DX)
        -- added rescaling of structure in prototyping functionality (DX)
        -- added functions to extract information from certain Wyckoff positions (DX)
        -- added functionality to force input Wyckoff choice for structure prototyping (DX)
        -- added check for duplicate subdirectory in aflow zipping, removes subdirectory if found (DX+CO)
        -- added flags to get matching AFLOW prototypes and cast into prototype designation (DX)
        -- added environment analysis (isoconfigurational) to structure comparison (DX)
        -- fixed multiple thread calls in structure comparison and building prototype structures (DX)
        -- suppress permutation calculation for AFLOW prototypes in structure comparison (DX)
        -- replaced exit() with throws in structure comparison functions (DX)
        -- added database comparison functionality (DX)
        -- added directory information to structure comparison for debugging  (DX)
        -- multithreaded prototype casting in structure comparison (DX)
        -- use more robust supercell expansion method (lattice dimensions vs 3x3x3) in structure comparison (DX)
        -- added functionality to check for better matches (necessary for environment and permutation comparisons) (DX)
        -- store Wyckoff groupings for duplicates and same family structures (DX)
        -- added preliminary magnetic structure analysis with new functions to add spin to structure (DX)
        -- added consistency check in permutation comparisons (DX)
        -- boolean for threading safety check (save time) (DX)
        -- improved (speed) atom matching functionality in structure comparison (DX)
        -- speed increase to generateGrid function (DX)
        -- replace SplitAlloySpecies and compare::GetElements() with stringElements2VectorElements() in comparison functions (DX)
        -- added functionality to search prototype labels by symmetry without nspecies and stoichiometry (DX)
        -- added space group to lattice type and centering functions (DX)
        -- added more methods for extracting lattice parameters for prototyping (wyccar, cif, etc.) (DX)
        -- store Wyckoff information from CIF reader (DX) 
        -- fixed bug in extracting Wyckoff coordinates (DX)
        -- allow non-standard space group symbol formats for CIF, check provided equations to verify setting (DX)
        -- update structure comparison class attribute names (DX)
        -- allow for mix of ICSD and non-ICSD structures during sorting by ICSD number for structure comparison (DX)
        -- created generalized function for adding magnetic information to structure (DX)
        -- fixed non-collinear spin lattice primitivization function (DX)
        -- fixed typos in README_PROTO.TXT: A2B_oP12_26_abc_ab-001 to A2B_oP12_26_abc_ab-002 and AB_oC8_67_a_g-001 to AB_oC8_67_a_g-002 (DX)
        -- check if tolerance input is negative for BringInCell() (DX)
        -- added AtomEnvironment class in aflow_xatom.cpp (DX)
        -- generalized inCell() and added atomInCell() (DX)
        -- added aurostd::GCD(), aurostd::LCM(), and aurostd::reduceByGCD(), for vector and deque (DX)
        -- added FileMESSAGE and logstream overloads for comparison functions (DX)
        -- added lattice deviation, coordinate displacement, and figure of failure (structure misfit) to the JSON output for structure comparison (DX)
        -- added try-catch for pflow::loadXstructure() in case URL times out or a bad structure file input (DX)
        -- refined magnetic misfit criteria (DX)
        -- added JSON output for structure prototyping (DX)
        -- fixed parameters for prototype=A_tI2_139_a; fct convention vs bct convention (DX)
        -- added unit tests in makefile for aflowSG, aflowSYM, and aflow-xtal-match (DX)
        -- put xstructure initialization in free() and call free() at beginning of constructors (otherwise xstructure is not always initialize) (DX)
        -- changed xstructure::Clear() to xstructure::clear() (DX)
        -- changed xstructure::Clean() to xstructure::clean() (DX)
        -- updated README_AFLOW_COMPARE.TXT (DX)
        -- use xoptions schema for property units in comparison code (DX)
        -- use ANRL setting as default for symmetry analysis in comparisons for quick conversion to AFLOW prototype designation (DX)
        -- use of xoptions throughout comparison functions (DX)
        (AFLOW: aconvasp.cpp, aconvasp_main.cpp, aflow.cpp, aflow.h, aflowlib_database.cpp, aflowlib.h, aflowlib_libraries.cpp, aflowlib_web_interface.cpp, aflowrc.cpp, apennsy_gndstate.cpp, apennsy_main.cpp, avasp.cpp, bader.cpp, cce.cpp, chull.cpp, chull.h, compare_structure.cpp, compare_structure_function.cpp, compare_structure.h, contrib_shidong_auxiliary.cpp, gfa.cpp, iaims.cpp, init.cpp, ivasp.cpp, kbin.cpp, kvasp.cpp, lattice.cpp, Makefile, modules.cpp, ovasp.cpp, pflow_funcs.cpp, pflow.h, pflow_print.cpp, plotter.cpp, pocc.cpp, pocc.h, pocc_old.cpp, pocc_old.h, README_AFLOW_ACONVASP.TXT, README_AFLOW_AFLOWRC.TXT, README_AFLOW_COMPARE.TXT, README_AFLOW_EXCEPTIONS.TXT, README_AFLOW.TXT, README_PROTO.TXT, SQLITE/shell.c, SQLITE/sqlite3.c, SQLITE/sqlite3ext.h, SQLITE/sqlite3.h, SQLITE/sqlite.cpp, SQLITE/sqlite.h, surface.cpp, symmetry.cpp, symmetry_spacegroup.cpp, symmetry_spacegroup_functions.cpp, symmetry_spacegroup.h, symmetry_spacegroup_ITC_library.cpp, xatom.cpp, xclasses.cpp, xelement.cpp, xproto.cpp, xproto_gus.cpp)
        (ANRL: aflow_anrl.cpp, ANRL_CPPS_20180710/list.cpp)
        (APL: aapl_cluster.cpp, aapl_ifcs.cpp, aapl_setup.cpp, aapl_tcond.cpp, apl_atomic_disp.cpp, apl_dirphoncalc.cpp, apl_dm_pdos_save.cpp, apl_doscalc.cpp, apl_group_velocity.cpp, apl.h, apl_hsqpoints.cpp, apl_kphonons.cpp, apl_lrphoncalc.cpp, apl_ltet.cpp, apl_pathbuilder.cpp, apl_pdisc.cpp, apl_phoncalc.cpp, apl_qmesh.cpp, apl_shellhandle.cpp, apl_supercell.cpp, apl_thermalpc.cpp, qha3phonons_eos.cpp, qha_aflowin_creator.cpp, qha_dm_pdos_save.cpp, qha_energies.cpp, qha_eoscalc.cpp, qha_eos.cpp, qha_eosrun.cpp, qha_gruneisen.cpp, qha_operations.cpp, README_AFLOW_APL.TXT, scqha_eos.cpp, scqha_gruneisen.cpp, scqha_T_freqs.cpp)
        (AUROSTD: aurostd.h, boot.cpp, main.cpp, xcombos.cpp, xcombos.h, xcomplex.cpp, xcomplex.h, xerror.cpp, xerror.h, xmatrix.cpp, xmatrix.h, xoption.cpp, xoption.h, xscalar.cpp, xscalar.h, xtensor.cpp, xvector.cpp, xvector.h)
3.1.227 - 2019/10/16
        Location: http://materials.duke.edu/AFLOW/HISTORIC/aflow.3.1.227.tar.xz
        -- Bug fixes for MPI (SC)
        -- Verbosity fixes (Message("")) (SC)
3.1.226 - 2019/10/01
        Location: http://materials.duke.edu/AFLOW/HISTORIC/aflow.3.1.226.tar.xz
        -- Modification on the allocation of web entries, through web cache of AUID. Speed up of 20-200 times in serving aflowlib entry pages (SC)
        -- Bug fixes in producing html/json for icsd# entries (SC)
        -- Modified aflow.in generation in AEL and AGL to use common routines in aflow_avasp.cpp and aflow_modules.cpp (CT)  
        -- Write AGL enthalpy as a function of pressure in an AFLOW readable format for future phase diagram application (CT)
        -- Added --quiet option to LIB2LIB routine (CT)
        -- Sets the VASP symmetry to off by default for AEL calculations (CT)
        -- Added projected phonon DOS calculations. (ME)
        -- Linear tetrahedron method does not reduce upon construction anymore (necessary for projected DOS). (ME)
        -- Cleaned up code and added more comments to QMesh and LTMethod files. (ME)
        -- Made moveToBZ inside QMesh more robust. (ME)
        -- Replaced all instances of exit in APL with throw APLRuntimeError. (ME)
        -- Sped up reduction of q-mesh grid. (ME)
        -- Added safeguards for DOSCAR readers for broken DOSCAR files. (ME)
        -- Fixed plotter bugs for HTQC prototype names. (ME)
        -- Added findInList function to AUROSTD. (ME)
        -- Generalized BringInCell method. (ME/DX)
        -- created overloads for BringInCell method (double/xvector/_atom/xstructure), along with "InPlace" variants, i.e., const input (DX)
        -- replaced all mod_one/mod_one_xvec/mod_one_atom for new BringInCell method (DX)
        -- replaced old BringInCell functions with new version (DX)
        -- fixed indenting in symmetry functions (DX)
        -- replaced all SYM::CrossPro() with aurostd::vector_product() (DX)
        -- replaced all SYM::normalize() with explicity division of aurostd::modulus() (DX)
        -- replaced SYM::extract_row() with aurostd::operator() (DX)
        -- fabs() -> aurostd::abs() (CO)
        -- changed abinit writer lattice from column-based to row-based (CO)
        -- updated some class definitions (free()/copy()) (CO)
        (AFLOW: aconvasp.cpp, aconvasp_main.cpp, aflow.cpp, aflow.h, aflowlib.h, aflowlib_libraries.cpp, aflowlib_webapp_entry.js, aflowlib_web_interface.cpp, aflowrc.cpp, apennsy_gndstate.cpp, apennsy_main.cpp, apennsy_vaspin.cpp, avasp.cpp, chull.cpp, compare_structure_function.cpp, compare_structure.h, contrib_cormac.cpp, contrib_wahyu.cpp, data.cpp, init.cpp, Makefile, modules.cpp, oaims.cpp, ovasp.cpp, pflow_funcs.cpp, pflow_print.cpp, plotter.cpp, pocc.cpp, pocc.h, pocc_old.cpp, README_AFLOW_ACONVASP.TXT, README_AFLOW_SYM.TXT, spacegroup.cpp, surface.cpp, symmetry.cpp, symmetry_spacegroup.cpp, symmetry_spacegroup_functions.cpp, symmetry_spacegroup.h, symmetry_spacegroup_ITC_library.cpp, xatom.cpp, xclasses.cpp, xproto.cpp)
        (AEL: ael_elastic_fit.cpp, ael_elasticity.cpp, ael_elasticity.h, ael_get_stress.cpp)
        (AGL: agl_debye.cpp, agl_debye.h, agl_electronic.cpp, agl_eqn_state.cpp, agl_get_ev.cpp, agl_hugoniot.cpp, agl_polynomial.cpp, agl_rungibbs.cpp, agl_thermal.cpp)
        (APL: apl_atomic_disp.cpp, apl_dm_pdos_save.cpp, apl_doscalc.cpp, apl_function_fitting.cpp, apl_group_velocity.cpp, apl.h, apl_hsqpoints.cpp, apl_kphonons.cpp, apl_ltet.cpp, apl_pdisc.cpp, apl_phoncalc.cpp, apl_qmesh.cpp, apl_shellhandle.cpp, apl_supercell.cpp, qha3phonons_eos.cpp, qha_dm_pdos_save.cpp, qha_energies.cpp, qha_eoscalc.cpp, qha_gruneisen.cpp, qha_operations.cpp, README_AFLOW_APL.TXT, scqha_eos.cpp, scqha_gruneisen.cpp)
        (AUROSTD: aurostd.h, main.cpp, xmatrix.cpp, xmatrix.h)
3.1.225 - 2019/07/26
        Location: http://materials.duke.edu/AFLOW/HISTORIC/aflow.3.1.225.tar.xz
        -- fixing bug with stability criterion calculation in --output=web, need structure comparison for correct stability criterion calculation (WS)
        -- changed output name for --output=web to aflow_ALLOY_hull_web.json (WS)
        -- integrated N+1_enthalpy_gain and stability criterion to --output=web (WS)
        -- patched web json for quaternary chull (WS)
        -- added CCE functionality (RF)
        -- added CCE readme (RF)
        -- added a user input cutoff energy to the GFA code (DF)
        -- Added vector version of RemoveComments. (ME)
        -- RemoveControlCharactersFromStringstream now also removes carriage returns because they break string additions. (ME)
        -- SPIN_REMOVE_RELAX_2 did not remove spin after the second relaxation; this is fixed now. (ME)
        -- Removed bug that prevented certain NBANDS errors from being fixed while an NBANDS warning was present in vasp.out (ME)
        -- APL and AAPL now read forces from qmvasp file. (ME)
        -- AAPL_KPPRA added to aflow_modules. (ME)
        -- Minor APL code clean-ups. (ME)
        -- Added new plotter functions for band structures, phonons, and thermal properties. (ME)
        -- Updated numbering scheme for partial DOS from being zero-based to being one-based. (ME)
        -- Changed xDOSCAR, xEIGENVAL, and xKPOINTS to be compatible with new plotter. (ME)
        -- Added functionality to APL that outputs phonon DOS and dispersion in
        -- VASP format for new plotter functions. (ME)
        -- Fixed bug for the path builder for path with - and | as separators. (ME)
        -- Fixed xDOSCAR reader to be more general. (ME)
        -- patched change_tolerance() bug for double& tolerance return (DX)
        -- renamed minimum distance functions, more descriptive (minimizeDistanceCartesianMethod() and minimizeDistanceFractionalMethod()) (DX)
        -- reduced number of inputs for minimum distance functions (DX)
        -- added functionality to read VASP5 format in CHGCAR (DX)
        -- cleaned species/atom names in xstructure2json; remove pseudopotential information, oxidation numbers, etc. (DX)
        -- added boolean to ignore minimum distance check in foldAtomsInCell() (DX)
        -- added overloads for mapping functions (DX) 
        -- fixed bug in in xstructure2json in LIB2RAW runs; store corresponding structure from relaxations (DX) 
        -- read species for xstructure2json in LIB2RAW runs (DX) 
        -- added default permutation designation to ANRL prototypes for --proto and --aflow_proto, e.g., ".AB" for "AB_cF8_225_a_b.AB" (DX) 
        -- added functionality to read "_symmetry_space_group_name_H-M" in CIF reader (DX)
        -- added GetSpaceGroupNumber() to get the space group number from the Hermann-Mauguin symbol (DX)
        -- added RemoveCharacterFromBack(), RemoveCharacterFromFront(), and RemoveCharacterFromBackandFront() to AUROSTD; useful for parsing CIF fields (DX)
        -- added function to compare Wyckoff position strings regardless of order, necessary for matching equations in CIF to ITC standard (DX)
        -- fixed bug in reading symops from CIF; check for symop_id (DX)
        -- fixed bug in "_space_group_name_Hall" reader in CIF (DX)
        -- converted exits to xerrors in GetSpaceGroup*() functions (DX)
        -- added DEFAULT_GFA_FORMATION_ENTHALPY_CUTOFF to aflow.rc (CO)
        -- added functions to find pointLineIntersection() and linePlaneIntersection() (CO)
        -- added function to find 3D rotation between two 3D vectors (CO)
        -- remapped const utype& tol -> utype tol in function inputs (CO)
        -- remapped const bool& -> bool in function inputs (CO)
        -- added check in generalHouseHolderQRDecomposition() that Q*R=A (CO)
        -- changed gcd() to GCD() (CO)
        -- added least common multiple function LCM() (CO)
        -- added --slab_test (CO)
        -- added setctau/setftau functions to _sym_op (CO)
        -- added ReplaceAtoms() to xstructure to safely RemoveAtom() then AddAtom() (CO)
        -- modified foldAtomsInCell() to remove fold_in_only complexity, this was simplified by GenerateGridAtoms() (CO)
        -- added check to foldAtomsInCell() that min_dist does not change (CO)
        -- added CreateSlab_RigidRotation(), CreateSlab_SurfaceLattice(), and associated functions (many overloads) to create slabs for surface calculations: the two functions should yield about the same structure but by two different methods (CO)
        -- reformulate basis in CreateSlab_RigidRotation() so k-points grid is created appropriately (K1xK2x1) (CO)
        -- added new modules for calculating the generalized stacking fault energy and cleavage energy (CO)
        -- patched bug in CHULL pdf output for missing column-types in compiling aflow_CsIPb_hull.tex (CO)
        -- added cout as default for ostream& oss in header files (CO)
        -- converted Normal2HKLPlane (CO)
        -- reduce total layers creation by calculating how many layers are in a cell for that particular direction (CO)
        -- added XHOST.WEB_MODE to reduce cluttered AFLOW-Online output (CO)
        -- removed pocc progress bar in web_mode (CO)
        -- added FPOSDistance() for skew considerations (CO)
        -- reduced dims considered for GetSuperCell(), RadiusSphereLattice and LatticeDimensionSphere() are enough (CO)
        -- added general getPeaks() function to AUROSTD (CO)
        -- calculated X-ray amplitude on-the-fly, no need to pass it around (CO)
        -- moved double lambda to end of inputs and default to 1.5418 Copper K-alpha (CO)
        -- patched RemoveControlCodeCharactersFromString() for carriage return (CO)
        -- added width_maximum to getPeaks() to resolve arbitrarily defined peaks (CO)
        -- made x-ray analysis code more modular (CO)
        -- added --plot_xray_file option (CO)
        -- patched moving_average function (!= convolution with box_filter) (CO)
        -- defaulted lambda=Cu_Ka for XRD functions (CO)
        -- added compareVecElements(), compareXVecElements(), and class compareVecElement(ind) to sort vector<vector<utype> > and vector<xvector<utype> > and retire classes ids_cmp and hkl_cmp (CO)
        -- changed signal -> signal_input so it does not get confused with std::signal (CO)
        -- added --force_generic_title to PLOT_XRAY (CO)
        -- removed ids_cmp and hkl_cmp classes (CO)
        -- added filetype and vector_reduction_type enums (CO)
        -- patched aflags.Directory() early in kbin::KBIN_Main() (CO)
        -- corrected GetCompoundAttenuationLenght -> GetCompoundAttenuationLength and toogle -> toggle (CO)
        -- extended PARTCAR functionality for VASP5 POSCARs, including the optional Selective Dynamics tag (CO)
        -- patched 'make check' to return an error, instead of a string, if encountered (CO)
        -- patched 'S' -> 'P' conversion in --pocc_params (CO)
        -- incorporated some new warnings from VASP6 (CO)
        -- patched stringElements2VectorElements() to handle two types of compound designation: composition_string and pp_string (CO)
        -- added new suffixes to pseudopotential list (CO)
        -- address capital letters in new pp suffixes directly (CO)
        -- added faster (in place) routines for CleanStringASCII(), RemoveNumbers(), VASP_PseudoPotential_CleanName() (CO)
        -- added AFLOWIN_FLAG::NOAUTOPP (--noautopp) functionality to --aflow_proto (CO)
        -- converted flag PFLOW::LOAD_ENTRIES_ONLY_ALPHABETICAL to PFLOW::LOAD_ENTRIES_NON_ALPHABETICAL so the default is always OFF (CO)
        -- added 'make clean_autogen' to delete files that are automatically downloaded/generated by aflow during compilation (CO)
        -- set explicit double->int conversion for roundDouble() in chull (CO)
        (AFLOW: aconvasp.cpp, aconvasp_main.cpp, aflow.cpp, aflow.h, aflowlib_libraries.cpp, aflowlib_web_interface.cpp, aflowrc.cpp, avasp.cpp, cce.cpp, cce.h, chull.cpp, chull.h, compare_structure_function.cpp, contrib_shidong_main.cpp, data.cpp, gfa.cpp, gfa.h, init.cpp, ivasp.cpp, kbin.cpp, kvasp.cpp, Makefile, mix.cpp, modules.cpp, ovasp.cpp, pflow_funcs.cpp, pflow.h, pflow_print.cpp, plotter.cpp, pocc.cpp, README_AFLOW_ACONVASP.TXT, README_AFLOW_AFLOWRC.TXT, README_AFLOW_CCE.TXT, README_AFLOW_GFA.TXT, surface.cpp, symmetry.cpp, symmetry_spacegroup.cpp, symmetry_spacegroup_functions.cpp, symmetry_spacegroup.h, symmetry_spacegroup_ITC_library.cpp, xatom.cpp, xclasses.cpp, xelement.cpp, xelement.h, xproto.cpp)
        (AGL: agl_electronic.cpp)
        (APL: aapl_cluster.cpp, aapl_tcond.cpp, apl_dirphoncalc.cpp, apl_doscalc.cpp, apl.h, apl_kphonons.cpp, apl_lrphoncalc.cpp, apl_pathbuilder.cpp, apl_pdisc.cpp, apl_phoncalc.cpp, apl_qmesh.cpp, apl_supercell.cpp, apl_thermalpc.cpp, README_AFLOW_APL.TXT)
        (AUROSTD: aurostd.h, boot.cpp, main.cpp, xmatrix.cpp, xmatrix.h, xscalar.cpp, xscalar.h, xvector.cpp, xvector.h)
3.1.224 - 2019/05/20
        Location: http://materials.duke.edu/AFLOW/HISTORIC/aflow.3.1.224.tar.xz
        -- Fixed bug that didn't allow users to override the standard lattice phonon dispersion path. (ME)
        -- Replaced anharmonic IFC option struct with xoption. (ME)
        -- Simplified APL class structure: IReciprocalPointGrid, MonkhorstPackMesh, and UniformMesh are consolidated into QMesh. IDOSCalculator, DOSCalculator, RootSamplingMethod, and LinearTetrahedronMethod are now described only by the DOSCalculator and LTMethod classes. (ME)
        -- Fixed QHA file name bugs for phonon dispersion and DOS. (ME)
        -- Fixed bug that caused AAPL to read APL calculations even though AAPL calculations are still missing. (ME)
        -- Fixed seg fault bug when DC=OFF and TP=ON. (ME)
        -- Fixed bug where DOS parameters are not properly set when DOS=OFF and TP=ON. (ME)
        -- Added KPPRA option for AAPL. (ME)
        -- Increased number of iterations for the AAPL BTE solver. (ME)
        -- fixed symmetry bug: if AddAtom() removes too many atoms and alters stoichiometry, then change to better tolerance (DX) 
        -- fixed comparison bug: ordering of stoichiometry for material-type comparisons (DX)
        -- changed name of prototyping flag (DX)
        -- added --structure2json command line functionality (DX)
        -- cleaned/reduced comparison command line calls (DX)
        -- added to comparison code: JSON output, print to screen only, keep non-matching info, store comparison logs, store family properties, and speed up comparison grouping function (DX)
        -- removed atomic library for communicating between threads, obsolete (DX)
        -- removed unused line in SYM::PBC() function (DX)
        -- added types information in CIF reader, otherwise aflowSG fails (DX)
        -- alphabetize elements in CIF reader function (DX)
        -- fixed --machine names (DX)
        -- fixed removal of control code characters in aflow.in; only overwrites if invalid chars are detected and saves old version to aflow.in_old (DX)
        -- changed internal indexing of xvectors in CHULL/GFA code from 0 to 1 to match rest of code (CO)
        -- fixed bug in web-json writer for AFLOW-CHULL Online (CO)
        -- added function for defining 3D rotation matrix between two vectors (CO)
        -- added functions to convert xvector<double> to xvector<int> and vice versa, useful for hkl (CO)
        -- added functionality for generalized stacking fault calculation, alpha testing only (CO)
        -- added functions for HKLPlane -> direct normal vector and vice versa (CO)
        -- added function to find distance between HKL planes (CO)
        -- added function to get distance between images of atoms along particular direction (CO)
        -- for many sym functions, removed pointers for read-only bools and doubles, added const where possible (CO)
        -- updated xstructure::Rotate() (CO)
        -- in xclasses, stringstream.clear() -> stringstream.str("") (CO)
        -- removed '#' from sg specification in POSCAR, it is interpreted as comment and removed (CO)
        -- bug fix with AFLOWDATA path in automatic aflow.in generator (CO)
        -- added force_strict_pc2scMap to GetSuperCell() constraining the map to the true primitive cell and not equivalent atoms (CO)
        -- added general function to fix string for latex output (CO)
        -- added XHOST.vflag_control.flag("DIRECTORY_CLEAN") for accurate logging of current directory (CO)
        -- major restructuring of pocc code, consolidating classes, renaming variables, etc. (CO)
        -- fixed old pocc to run with any compression extension (CO)
        -- eliminating atom.print_RHT (CO)
        -- patches for xStream() (CO)
        -- fixed webapp_entry for displaying first bader charge isosurface online with help from Bob Hanson (CO)
        -- added convolution function for signal processing (CO)
        -- added moving average and box/gaussian filters (CO)
        -- added mean/stddev functions to xvector (CO)
        -- added plotter for XRD (CO)
        -- added analysis for peaks with moving average (CO)
        (AFLOW: aconvasp_main.cpp, aflow.cpp, aflow.h, aflowlib_libraries.cpp, aflowlib_webapp_entry.js, aflowrc.cpp, avasp.cpp, chull.cpp, chull.h, compare_structure.cpp, compare_structure_function.cpp, compare_structure.h, gfa.cpp, init.cpp, kbin.cpp, kvasp.cpp, lattice.cpp, Makefile, modules.cpp, pflow_funcs.cpp, pflow.h, pflow_print.cpp, pocc.cpp, pocc.h, pocc_old.cpp, README_AFLOW_ACONVASP.TXT, README_AFLOW_AFLOWRC.TXT, symmetry.cpp, symmetry_spacegroup.cpp, xatom.cpp, xclasses.cpp, xproto.cpp)
        (ANRL: aflow_anrl.cpp, A10B2C_hP39_171_5c_c_a.cpp, A10B2C_hP39_172_5c_c_a.cpp, A10B3_oF52_42_2abce_ab.cpp, A12B2C_cF60_196_h_bc_a.cpp, A12B36CD12_cF488_196_2h_6h_ac_fgh.cpp, A12B36CD12_cF488_210_h_3h_a_fg.cpp, A12B6C_cF608_210_4h_2h_e.cpp, A12B7C2_hP21_174_2j2k_ajk_cf.cpp, A12BC4_cP34_195_2j_ab_2e.cpp, A12B_cF52_225_i_a.cpp, A12B_cI26_204_g_a.cpp, A12B_tI26_139_fij_a.cpp, A13B2C2_oP34_32_a6c_c_c.cpp, A14B3C5_tP44_94_c3g_ad_bg.cpp, A15B4_cI76_220_ae_c.cpp, A17B15_cP64_207_acfk_eij.cpp, A17BC4D_tP184_89_17p_p_4p_io.cpp, A23B6_cF116_225_bd2f_e.cpp, A24BC_cF104_209_j_a_b.cpp, A2B11_cP39_200_f_aghij.cpp, A2B13C4_hP57_168_d_c6d_2d.cpp, A2B2C4D_tP18_132_e_i_o_d.cpp, A2B2C7_cF88_227_c_d_af.cpp, A2B2C_oC80_64_efg_efg_df.cpp, A2B3C12D3_cI160_230_a_c_h_d.cpp, A2B3C18D6_hP58_192_c_f_lm_l.cpp, A2B3C3DE7_hP48_145_2a_3a_3a_a_7a.cpp, A2B3C6_cP264_205_2d_ab2c2d_6d.cpp, A2B3C6_cP33_221_cd_ag_fh.cpp, A2B3C7D_oP13_47_t_aq_eqrs_h.cpp, A2B3_hP20_159_bc_2c.cpp, A2B3_hP30_169_2a_3a.cpp, A2B3_hP30_170_2a_3a.cpp, A2B3_hP5_164_d_ad.cpp, A2B3_hR10_167_c_e.cpp, A2B3_hR5_166_c_ac.cpp, A2B3_oC40_39_2d_2c2d.cpp, A2B3_oP20_60_d_cd.cpp, A2B3_oP20_62_2c_3c.cpp, A2B3_oP40_33_4a_6a.cpp, A2B3_tI80_141_ceh_3h.cpp, A2B3_tP10_127_g_ah.cpp, A2B3_tP20_102_2c_b2c.cpp, A2B3_tP20_116_bci_fj.cpp, A2B3_tP20_117_i_adgh.cpp, A2B3_tP40_137_cdf_3g.cpp, A2B3_tP5_115_g_ag.cpp, A2B4C_hR42_148_2f_4f_f.cpp, A2B4C_oC28_66_l_kl_a.cpp, A2B4C_oP28_62_ac_2cd_c.cpp, A2B5C2_oC36_37_d_c2d_d.cpp, A2B5_mC28_15_f_e2f.cpp, A2B6CD7_tP64_77_2d_6d_d_ab6d.cpp, A2B7C2_tP88_78_4a_14a_4a.cpp, A2B7_cI54_229_e_afh.cpp, A2B8C2D_tP26_100_c_abcd_c_a.cpp, A2B8CD_oP24_48_k_2m_d_b.cpp, A2B8CD_tI24_97_d_k_a_b.cpp, A2B8C_oP22_34_c_4c_a.cpp, A2B_aP6_2_2i_i.cpp, A2B_aP6_2_aei_i.cpp, A2BC2_oF40_22_fi_ad_gh.cpp, A2BC2_oI20_45_c_b_c.cpp, A2BC2_tI20_79_c_2a_c.cpp, A2BC2_tP20_105_f_ac_2e.cpp, A2BC3_oC24_63_e_c_cg.cpp, A2BC4_cF56_227_d_a_e.cpp, A2BC4D_tI16_121_d_a_i_b.cpp, A2BC4_oP28_50_ij_ac_ijm.cpp, A2BC4_tI14_82_bc_a_g.cpp, A2BC4_tP28_126_cd_e_k.cpp, A2BC4_tP28_130_f_c_g.cpp, A2BC7D2_tP24_113_e_a_cef_e.cpp, A2BC8_tI176_110_2b_b_8b.cpp, A2BCD3E6_cF208_203_e_c_d_f_g.cpp, A2BCD4_tI16_82_ac_b_d_g.cpp, A2B_cF24_227_c_a.cpp, A2B_cF24_227_d_a.cpp, A2B_cI72_211_hi_i.cpp, A2BC_oC16_67_ag_b_g.cpp, A2BC_oC8_38_e_a_b.cpp, A2B_cP12_212_c_a.cpp, A2B_cP6_224_b_a.cpp, A2BC_tP16_76_2a_a_a.cpp, A2B_hP12_194_cg_f.cpp, A2B_hP18_180_fi_bd.cpp, A2B_hP18_190_gh_bf.cpp, A2B_hP36_177_j2lm_n.cpp, A2B_hP6_191_h_e.cpp, A2B_hP9_147_g_ad.cpp, A2B_hP9_150_ef_bd.cpp, A2B_hP9_152_c_a.cpp, A2B_hP9_180_j_c.cpp, A2B_hP9_181_j_c.cpp, A2B_hP9_189_fg_bc.cpp, A2B_hR18_148_2f_f.cpp, A2B_mC144_9_24a_12a.cpp, A2B_mC48_15_ae3f_2f.cpp, A2B_mP12_13_2g_ef.cpp, A2B_mP12_14_2e_e.cpp, A2B_mP12_3_bc3e_2e.cpp, A2B_mP12_7_4a_2a.cpp, A2B_mP18_7_6a_3a.cpp, A2B_mP6_10_mn_bg.cpp, A2B_mP6_14_e_a.cpp, A2B_oC12_36_2a_a.cpp, A2B_oC12_38_de_ab.cpp, A2B_oC12_63_2c_c.cpp, A2B_oC24_20_abc_c.cpp, A2B_oC24_64_2f_f.cpp, A2B_oF24_70_e_a.cpp, A2B_oI12_72_j_a.cpp, A2B_oI12_74_h_e.cpp, A2B_oP12_17_abe_e.cpp, A2B_oP12_19_2a_a.cpp, A2B_oP12_26_abc_ab.cpp, A2B_oP12_29_2a_a.cpp, A2B_oP12_62_2c_c.cpp, A2B_oP24_52_2e_cd.cpp, A2B_oP24_55_2g2h_gh.cpp, A2B_oP24_61_2c_c.cpp, A2B_oP6_58_g_a.cpp, A2B_tI12_140_h_a.cpp, A2B_tI12_141_e_a.cpp, A2B_tI12_98_f_a.cpp, A2B_tI24_141_2e_e.cpp, A2B_tI6_139_d_a.cpp, A2B_tP12_111_2n_adf.cpp, A2B_tP12_92_b_a.cpp, A2B_tP24_135_gh_h.cpp, A2B_tP30_85_ab2g_cg.cpp, A2B_tP36_96_3b_ab.cpp, A2B_tP48_77_8d_4d.cpp, A2B_tP6_129_ac_c.cpp, A2B_tP6_136_f_a.cpp, A2B_tP6_137_d_a.cpp, A3B10_cI52_229_e_fh.cpp, A3B11C6_tP40_100_ac_bc2d_cd.cpp, A3B13_oC32_38_ac_a2bcdef.cpp, A3B2_cI40_220_d_c.cpp, A3B2_hP10_176_h_bc.cpp, A3B2_hP10_176_h_bd.cpp, A3B2_hP5_164_ad_d.cpp, A3B2_hR5_155_e_c.cpp, A3B2_oP20_52_de_cd.cpp, A3B2_oP20_56_ce_e.cpp, A3B2_oP20_62_3c_2c.cpp, A3B2_tP10_83_adk_j.cpp, A3B3C_cI56_214_g_h_a.cpp, A3B3C_hP14_176_h_h_c.cpp, A3B3C_hP14_176_h_h_d.cpp, A3B4C_cP16_218_c_e_a.cpp, A3B4C_cP8_215_d_e_a.cpp, A3B4_cF56_227_ad_e.cpp, A3B4_tI28_141_ad_h.cpp, A3B5_oC16_65_ah_bej.cpp, A3B5_oC32_38_abce_abcdf.cpp, A3B5_oP16_55_ch_agh.cpp, A3B5_tI32_108_ac_a2c.cpp, A3B5_tI32_140_ah_bk.cpp, A3B5_tI32_140_ah_cl.cpp, A3B7_hP20_186_c_b2c.cpp, A3B7_oP40_62_cd_3c2d.cpp, A3B7_tP40_76_3a_7a.cpp, A3BC2_cI48_214_f_a_e.cpp, A3BC2_oP48_50_3m_m_2m.cpp, A3BC3D_tP64_106_3c_c_3c_c.cpp, A3BC_hP10_188_k_a_e.cpp, A3BC_hP10_188_k_c_a.cpp, A3BC_hP30_185_cd_c_ab.cpp, A3BC_hR5_146_b_a_a.cpp, A3B_cI32_204_g_c.cpp, A3B_cI8_229_b_a.cpp, A3BC_mC10_8_ab_a_a.cpp, A3B_cP16_198_b_a.cpp, A3B_cP16_208_j_b.cpp, A3B_cP4_221_d_a.cpp, A3B_cP8_223_c_a.cpp, A3BC_tP5_99_bc_a_b.cpp, A3B_hP16_194_gh_ac.cpp, A3B_hP24_151_3c_2a.cpp, A3B_hP24_153_3c_2b.cpp, A3B_hP24_165_adg_f.cpp, A3B_hP24_165_bdg_f.cpp, A3B_hP24_185_ab2c_c.cpp, A3B_hP4_191_bc_a.cpp, A3B_hP8_158_d_a.cpp, A3B_hP8_173_c_b.cpp, A3B_hP8_176_h_c.cpp, A3B_hP8_176_h_d.cpp, A3B_hP8_185_c_a.cpp, A3B_hP8_194_h_c.cpp, A3B_hR4_160_b_a.cpp, A3B_mP16_7_6a_2a.cpp, A3B_oC64_66_gi2lm_2l.cpp, A3B_oC64_66_kl2m_bdl.cpp, A3B_oI32_23_ij2k_k.cpp, A3B_oP16_62_cd_c.cpp, A3B_oP32_60_3d_d.cpp, A3B_oP8_59_bf_a.cpp, A3B_tI16_139_cde_e.cpp, A3B_tI24_119_b2i_af.cpp, A3B_tI32_82_3g_g.cpp, A3B_tI8_139_bd_a.cpp, A3B_tP16_118_ei_f.cpp, A3B_tP32_114_3e_e.cpp, A43B5C17_oC260_63_c8fg6h_cfg_ce3f2h.cpp, A4B14C3_hP21_143_bd_ac4d_d.cpp, A4B2C13D_tP40_90_g_d_cef2g_c.cpp, A4B2C6D16E_cF232_203_e_d_f_eg_a.cpp, A4B2C_tP28_135_gh_h_d.cpp, A4B3_cI112_230_af_g.cpp, A4B3_cI14_229_c_b.cpp, A4B3_cI28_220_c_a.cpp, A4B3_hP14_173_bc_c.cpp, A4B3_hP28_159_ab2c_2c.cpp, A4B3_hR7_166_2c_ac.cpp, A4B3_oI14_71_gh_cg.cpp, A4B5_tI18_139_i_ah.cpp, A4B5_tI18_87_h_ah.cpp, A4B6C_hP11_143_bd_2d_a.cpp, A4B9_cP52_215_ei_3efgi.cpp, A4BC2_tI28_120_i_d_e.cpp, A4BC4D_tP10_123_gh_a_i_d.cpp, A4BC4_tP18_137_g_b_g.cpp, A4B_cI10_217_c_a.cpp, A4B_cI10_229_c_a.cpp, A4B_cI40_197_cde_c.cpp, A4BC_tI24_141_h_b_a.cpp, A4B_hP15_144_4a_a.cpp, A4B_oI20_74_beh_e.cpp, A4B_oP20_62_2cd_c.cpp, A4B_tI10_139_de_a.cpp, A4B_tI20_88_f_a.cpp, A4B_tP10_114_e_a.cpp, A4B_tP10_125_m_a.cpp, A4B_tP20_127_ehj_g.cpp, A5B11_mP16_6_2abc_2a3b3c.cpp, A5B2_hP14_194_abdf_f.cpp, A5B2_hP28_194_ahk_ch.cpp, A5B2_hR7_166_a2c_c.cpp, A5B2_mC14_12_a2i_i.cpp, A5B2_oP14_49_dehq_ab.cpp, A5B3C15_oP46_30_a2c_bc_a7c.cpp, A5B3C16_cP96_222_ce_d_fi.cpp, A5B3C_hP18_186_2a3b_2ab_b.cpp, A5B3_hP16_190_bdh_g.cpp, A5B3_hP16_193_dg_g.cpp, A5B3_mC32_9_5a_3a.cpp, A5B3_tP32_118_g2i_aceh.cpp, A5B3_tP32_130_cg_cf.cpp, A5B5C4_tP28_104_ac_ac_c.cpp, A5B6C2_hP13_157_2ac_2c_b.cpp, A5B7_tI24_107_ac_abd.cpp, A5B8_cI52_217_ce_cg.cpp, A5BCD6_cF416_228_eg_c_b_h.cpp, A5B_oP24_26_3a3b2c_ab.cpp, A6B23_cF116_225_e_acfh.cpp, A6B2C_cF36_225_e_c_a.cpp, A6B2CD6E_cP64_208_m_ad_b_m_c.cpp, A6B2C_tP18_128_eh_d_a.cpp, A6B2C_tP18_128_eh_d_b.cpp, A6B2C_tP18_94_eg_c_a.cpp, A6B4C16D_oP108_27_abcd4e_4e_16e_e.cpp, A6B6C_cF104_202_h_h_c.cpp, A6B_cF224_228_h_c.cpp, A6B_cP7_221_f_a.cpp, A6B_hR7_166_g_a.cpp, A6B_oC28_63_efg_c.cpp, A7B2C2_mC22_12_aij_h_i.cpp, A7B2C_tP40_128_egi_h_e.cpp, A7B3_cI40_229_df_e.cpp, A7B6_hR13_166_ah_3c.cpp, A7B7C2_tP32_101_bde_ade_d.cpp, A7B8_mP120_14_14e_16e.cpp, A7B8_oP120_60_7d_8d.cpp, A7BC3D13_cF192_219_de_b_c_ah.cpp, A7B_cF32_225_bd_a.cpp, A8B2C12D2E_oI50_23_bcfk_i_3k_j_a.cpp, A8B5_hR26_160_a3bc_a3b.cpp, A8B5_mP13_6_a7b_3a2b.cpp, A8B7C6_hP21_175_ck_aj_k.cpp, A8BC3D6_hP18_189_bfh_a_g_i.cpp, A8B_tI18_139_hi_a.cpp, A9B16C7_cF128_225_acd_2f_be.cpp, A9B2_mP22_7_9a_2a.cpp, A9B3C_hP26_194_hk_h_a.cpp, A9BC3D5_hP18_189_fi_a_g_bh.cpp, A9BC_oC44_39_3c3d_a_c.cpp, A_aP4_2_aci.cpp, AB11CD3_cP16_221_a_dg_b_c.cpp, AB11_cP36_221_c_agij.cpp, AB12C3_cI32_229_a_h_b.cpp, AB13_cF112_226_a_bi.cpp, AB18C8_cF108_225_a_eh_f.cpp, AB27CD3_cP32_221_a_dij_b_c.cpp, AB2_aP12_1_4a_8a.cpp, AB2C12D4_tP76_75_2a2b_2d_12d_4d.cpp, AB2C3_oP24_62_c_d_cd.cpp, AB2C4_tI14_139_a_e_ce.cpp, AB2C8D_oP24_49_g_q_2qr_e.cpp, AB2C_cF16_225_a_c_b.cpp, AB2CD2_hP36_163_h_i_bf_i.cpp, AB2_cF12_225_a_c.cpp, AB2_cF48_227_c_e.cpp, AB2_cF96_227_e_cf.cpp, AB2C_oC16_40_a_2b_b.cpp, AB2C_oC16_63_c_2c_c.cpp, AB2C_oP16_62_c_2c_c.cpp, AB2_cP12_205_a_c.cpp, AB2_hP12_143_cd_ab2d.cpp, AB2_hP12_194_f_ah.cpp, AB2_hP24_194_ef_fgh.cpp, AB2_hP3_164_a_d.cpp, AB2_hP3_191_a_d.cpp, AB2_hP6_194_b_f.cpp, AB2_hP6_194_c_ad.cpp, AB2_hP6_194_c_f.cpp, AB2_hP72_192_m_j2kl.cpp, AB2_hP9_156_b2c_3a2bc.cpp, AB2_hP9_162_ad_k.cpp, AB2_hP9_164_bd_c2d.cpp, AB2_hP9_180_d_j.cpp, AB2_mC6_12_a_i.cpp, AB2_oC24_41_2a_2b.cpp, AB2_oC6_21_a_k.cpp, AB2_oF48_70_f_fg.cpp, AB2_oF72_43_ab_3b.cpp, AB2_oI6_71_a_g.cpp, AB2_oI6_71_a_i.cpp, AB2_oP12_29_a_2a.cpp, AB2_oP24_28_acd_2c3d.cpp, AB2_oP6_34_a_c.cpp, AB2_oP6_58_a_g.cpp, AB2_tI48_80_2b_4b.cpp, AB2_tI6_139_a_e.cpp, AB2_tI96_88_2f_4f.cpp, AB2_tP12_115_j_egi.cpp, AB2_tP12_81_adg_2h.cpp, AB2_tP6_137_a_d.cpp, AB32C48_cI162_204_a_2efg_2gh.cpp, AB32CD4E8_tP184_93_i_16p_af_2p_4p.cpp, AB3C16_cF160_203_a_bc_eg.cpp, AB3C16_cF160_203_b_ad_eg.cpp, AB3C2_cI96_206_c_e_ad.cpp, AB3C3_cF112_227_c_de_f.cpp, AB3C4_cP8_215_a_c_e.cpp, AB3C4_hP16_194_c_af_ef.cpp, AB3C4_oP16_31_a_ab_2ab.cpp, AB3C4_oP32_33_a_3a_4a.cpp, AB3C6_cI80_206_a_d_e.cpp, AB3C_cP5_221_a_c_b.cpp, AB3C_cP60_201_be_fh_g.cpp, AB3C_cP60_201_ce_fh_g.cpp, AB3_cF16_225_a_bc.cpp, AB3C_hR10_148_c_f_c.cpp, AB3C_hR10_167_b_e_a.cpp, AB3C_oC20_63_a_cf_c.cpp, AB3C_oP20_62_c_cd_a.cpp, AB3_cP4_221_a_c.cpp, AB3_hP24_149_acgi_3l.cpp, AB3_hP24_178_b_ac.cpp, AB3_hP24_179_b_ac.cpp, AB3_hP24_185_c_ab2c.cpp, AB3_hP4_187_e_fh.cpp, AB3_hP8_182_c_g.cpp, AB3_hP8_194_c_bf.cpp, AB3_hR8_148_c_f.cpp, AB3_hR8_155_c_de.cpp, AB3_mC16_12_g_ij.cpp, AB3_mC16_15_e_cf.cpp, AB3_mC16_9_a_3a.cpp, AB3_mC32_8_4a_12a.cpp, AB3_mC32_8_4a_4a4b.cpp, AB3_mP16_10_mn_3m3n.cpp, AB3_oC16_40_b_3b.cpp, AB3_oC8_65_a_bf.cpp, AB3_oP16_18_ab_3c.cpp, AB3_oP16_19_a_3a.cpp, AB3_oP16_62_c_3c.cpp, AB3_oP16_62_c_cd.cpp, AB3_tI16_140_b_ah.cpp, AB3_tP32_133_h_i2j.cpp, AB3_tP32_86_g_3g.cpp, AB3_tP4_123_a_ce.cpp, AB3_tP8_113_a_ce.cpp, AB4C17D4E_tP54_90_a_g_c4g_g_c.cpp, AB4C3_cI16_229_a_c_b.cpp, AB4C7D_hP26_159_b_ac_a2c_b.cpp, AB4C_hP6_191_a_h_b.cpp, AB4C_hP72_168_2d_8d_2d.cpp, AB4C_hP72_184_d_4d_d.cpp, AB4C_oC24_63_a_fg_c.cpp, AB4C_oC24_63_c_fg_c.cpp, AB4C_oP24_62_c_2cd_c.cpp, AB4_cP5_215_a_e.cpp, AB4C_tI12_82_c_g_a.cpp, AB4C_tP12_112_b_n_e.cpp, AB4C_tP12_124_a_m_c.cpp, AB4_oC20_41_a_2b.cpp, AB4_oC20_68_a_i.cpp, AB4_tI10_87_a_h.cpp, AB4_tP10_103_a_d.cpp, AB4_tP10_124_a_m.cpp, AB5_cF24_216_a_ce.cpp, AB5C_tP7_123_b_ci_a.cpp, AB5_hP6_191_a_cg.cpp, AB6C4_tP22_104_a_2ac_c.cpp, AB6C_tP16_132_d_io_a.cpp, AB7CD2_oI44_24_a_b3d_c_ac.cpp, AB7_hR16_166_c_c2h.cpp, AB8C2_oC22_35_a_ab3e_e.cpp, AB8C2_tI44_97_e_2k_cd.cpp, AB9C4_hP28_188_e_kl_ak.cpp, AB_aP16_2_4i_4i.cpp, ABC2_aP16_1_4a_4a_8a.cpp, ABC2_hP4_164_a_b_d.cpp, ABC2_hP8_194_d_a_f.cpp, ABC2_hR24_167_e_e_2e.cpp, ABC2_hR4_166_a_b_c.cpp, ABC2_mP8_10_ac_eh_mn.cpp, ABC2_oC16_67_b_g_ag.cpp, ABC2_oI16_23_ab_i_k.cpp, ABC2_oP16_53_h_e_gh.cpp, ABC2_tI16_122_a_b_d.cpp, ABC2_tP4_123_d_a_f.cpp, ABC3_cP20_198_a_a_b.cpp, ABC3_hR10_146_2a_2a_2b.cpp, ABC3_hR10_161_a_a_b.cpp, ABC3_hR10_167_a_b_e.cpp, ABC3_mP10_11_e_e_ef.cpp, ABC3_oP20_30_2a_c_3c.cpp, ABC3_oP20_53_e_g_hi.cpp, ABC3_oP20_54_e_d_cf.cpp, ABC4_mP12_13_e_a_2g.cpp, ABC4_oI12_23_a_b_k.cpp, ABC4_oP12_16_ag_cd_2u.cpp, ABC4_tI96_142_e_ab_2g.cpp, ABC4_tP12_125_a_b_m.cpp, ABC6D2_mC40_15_e_e_3f_f.cpp, ABC_cF12_216_b_c_a.cpp, ABC_cP12_198_a_a_a.cpp, ABCD3_oI48_73_d_e_e_ef.cpp, ABCD_cF16_216_c_d_b_a.cpp, ABCD_oP16_57_d_c_d_d.cpp, ABCD_tP8_129_c_b_a_c.cpp, AB_cF16_227_a_b.cpp, AB_cF8_216_c_a.cpp, AB_cF8_225_a_b.cpp, ABC_hP12_174_cj_fk_aj.cpp, ABC_hP3_183_a_a_a.cpp, ABC_hP3_187_a_d_f.cpp, ABC_hP36_175_jk_jk_jk.cpp, ABC_hP6_194_c_d_a.cpp, ABC_hR3_160_a_a_a.cpp, ABC_hR6_166_c_c_c.cpp, AB_cI16_199_a_a.cpp, ABC_oI12_71_h_j_g.cpp, ABC_oI36_46_ac_bc_3b.cpp, ABC_oP12_29_a_a_a.cpp, ABC_oP6_59_a_a_a.cpp, ABC_oP6_59_a_b_a.cpp, AB_cP16_205_c_c.cpp, AB_cP2_221_b_a.cpp, AB_cP6_221_c_d.cpp, AB_cP8_198_a_a.cpp, ABC_tI12_109_a_a_a.cpp, ABC_tP24_91_d_d_d.cpp, ABC_tP24_95_d_d_d.cpp, ABC_tP6_129_c_a_c.cpp, AB_hP12_156_2ab3c_2ab3c.cpp, AB_hP12_186_a2b_a2b.cpp, AB_hP12_194_af_bf.cpp, AB_hP12_194_df_ce.cpp, AB_hP2_187_d_a.cpp, AB_hP24_190_i_afh.cpp, AB_hP4_156_ab_ab.cpp, AB_hP4_156_ac_ac.cpp, AB_hP4_186_b_a.cpp, AB_hP4_186_b_b.cpp, AB_hP4_194_c_a.cpp, AB_hP4_194_c_d.cpp, AB_hP6_144_a_a.cpp, AB_hP6_154_a_b.cpp, AB_hP6_183_c_ab.cpp, AB_hP6_191_f_ad.cpp, AB_hP8_186_ab_ab.cpp, AB_hP8_194_ad_f.cpp, AB_hR10_160_5a_5a.cpp, AB_hR16_148_cf_cf.cpp, AB_hR2_166_a_b.cpp, AB_hR26_148_b2f_a2f.cpp, AB_hR6_160_3a_3a.cpp, AB_hR6_160_b_b.cpp, AB_mC8_15_c_e.cpp, AB_mP4_11_e_e.cpp, AB_mP4_6_2b_2a.cpp, AB_mP6_10_en_am.cpp, AB_oC8_36_a_a.cpp, AB_oC8_63_c_c.cpp, AB_oC8_65_j_g.cpp, AB_oC8_67_a_g.cpp, AB_oF8_22_a_c.cpp, AB_oF8_42_a_a.cpp, AB_oF8_69_a_b.cpp, AB_oI4_44_a_b.cpp, AB_oP16_61_c_c.cpp, AB_oP2_25_b_a.cpp, AB_oP4_51_e_f.cpp, AB_oP4_59_a_b.cpp, AB_oP48_61_3c_3c.cpp, AB_oP8_33_a_a.cpp, AB_oP8_57_d_d.cpp, AB_oP8_62_c_c.cpp, AB_tI16_140_ab_h.cpp, AB_tI16_141_e_e.cpp, AB_tI4_107_a_a.cpp, AB_tI4_119_c_a.cpp, AB_tI8_109_a_a.cpp, AB_tI8_139_e_e.cpp, AB_tI8_141_a_b.cpp, AB_tP16_84_cej_k.cpp, AB_tP2_123_a_d.cpp, AB_tP4_129_a_c.cpp, AB_tP4_129_c_c.cpp, AB_tP4_131_c_e.cpp, AB_tP8_111_n_n.cpp, AB_tP8_136_g_f.cpp, A_cF136_227_aeg.cpp, A_cF240_202_h2i.cpp, A_cF4_225_a.cpp, A_cF8_227_a.cpp, A_cI16_206_c.cpp, A_cI16_220_c.cpp, A_cI2_229_a.cpp, A_cI58_217_ac2g.cpp, A_cP1_221_a.cpp, A_cP20_213_cd.cpp, A_cP240_205_10d.cpp, A_cP46_223_dik.cpp, A_cP8_198_2a.cpp, A_cP8_205_c.cpp, A_hP1_191_a.cpp, A_hP2_194_c.cpp, A_hP3_152_a.cpp, A_hP4_186_ab.cpp, A_hP4_194_ac.cpp, A_hP4_194_bc.cpp, A_hP4_194_f.cpp, A_hP6_178_a.cpp, A_hP6_194_h.cpp, A_hP9_154_bc.cpp, A_hR105_166_bc9h4i.cpp, A_hR1_166_a.cpp, A_hR12_166_2h.cpp, A_hR2_166_c.cpp, A_hR3_166_ac.cpp, A_mC12_5_3c.cpp, A_mC16_12_4i.cpp, A_mC24_15_2e2f.cpp, A_mC34_12_ah3i2j.cpp, A_mC4_12_i.cpp, A_mP16_11_8e.cpp, A_mP32_14_8e.cpp, A_mP4_4_2a.cpp, A_mP64_14_16e.cpp, A_mP8_10_2m2n.cpp, A_mP84_13_21g.cpp, A_oC4_63_c.cpp, A_oC8_64_f.cpp, A_oF128_70_4h.cpp, A_oF8_70_a.cpp, A_oP16_55_2g2h.cpp, A_oP8_62_2c.cpp, A_tI16_142_f.cpp, A_tI2_139_a.cpp, A_tI4_139_e.cpp, A_tI4_141_a.cpp, A_tI8_139_h.cpp, A_tP12_138_bi.cpp, A_tP12_96_ab.cpp, A_tP16_138_j.cpp, A_tP30_136_bf2ij.cpp, A_tP4_129_ac.cpp, A_tP4_136_f.cpp, A_tP50_134_b2m2n.cpp, sigma_tP30_136_bf2ij.cpp)
        (APL: aapl_ifcs.cpp, aapl_setup.cpp, aapl_tcond.cpp, apl_atomic_disp.cpp, apl_dirphoncalc.cpp, apl_doscalc.cpp, apl_group_velocity.cpp, apl.h, apl_kphonons.cpp, apl_lrphoncalc.cpp, apl_ltet.cpp, apl_pathbuilder.cpp, apl_phoncalc.cpp, apl_qmesh.cpp, apl_supercell.cpp, apl_thermalpc.cpp, qha_energies.cpp, qha_eoscalc.cpp, qha_gruneisen.cpp, README_AFLOW_APL.TXT, scqha_gruneisen.cpp, scqha_T_freqs.cpp)
        (AUROSTD: aurostd.h, boot.cpp, main.cpp, xmatrix.cpp, xmatrix.h, xscalar.cpp, xscalar.h, xvector.cpp, xvector.h)
        Deleted files: APL/apl_mpmesh.cpp, APL/apl_uniform_mesh.cpp, APL/apl_ltetdos.cpp, APL/apl_rsmdos.cpp
3.1.223 - 2019/04/18
        Location: http://materials.duke.edu/AFLOW/HISTORIC/aflow.3.1.223.tar.xz
        -- fixed logics for filename extended characters (SC)
        -- created compliance in aurostd for extended characters and added aurostd::LinkFile (SC)
        -- aurostd::RenameFile => aurostd::file2file (SC)
        -- aurostd::MoveFile => aurostd::file2directory (SC)
        -- --use_tmpfs=XXXXX (for rerouting /tmp directories, useful for [il]logical mapping) (SC)
         (AFLOW: aflowlib_libraries.cpp aflow_ivasp.cpp aurostd.h aurostd_main.cpp)
3.1.222 - 2019/04/01
        Location: http://materials.duke.edu/AFLOW/HISTORIC/aflow.3.1.222.tar.xz
        -- added GFA code+README (DF)
        -- added Cygwin support (ME)
        -- fixed bugs in the phonon property plotter (ME)
        -- added defaults/options for DoD MUSTANG machine (--machine=dod_mustang); also added in aflowrc (DX)
        -- remove pseudopotential information for comparing materials (DX)
        -- fixed comparison bugs (e.g., duplicate count, load from URL, printing properties, BrinInCell() for supercell expansion, etc.) (DX)
        -- fixed --aflow_proto bug when generating POCC structures with ANRL parameters (DX)
        -- patched GetDistMatrix() header declaration (CO)
        -- patched x-ray analysis for POSCARs with no atom names (CO)
        -- silenced cematrix::InverseMatrix (CO)
        -- minor patches for clang (CO)
        -- patched fancy print (colors) for POCC AFLOW-Online web mode (CO)
        -- added --scrub=LIBS for lib2raw (SC)
        -- added ProgressBar(std::ostream& oss,string prelim,uint j,uint jmax,bool VERBOSE_PERCENTAGE,bool VERBOSE_ROLLER,bool VERBOSE_CURSOR) in aurostd*
        (AFLOW: aconvasp.cpp, aconvasp_main.cpp, aflow.cpp, aflow.h, aflowrc.cpp, avasp.cpp, bader.cpp, compare_structure.cpp, compare_structure_function.cpp, data.cpp, gfa.cpp, gfa.h, init.cpp, ivasp.cpp, kbin.cpp, kvasp.cpp, Makefile, pflow_funcs.cpp, pflow.h, pflow_print.cpp, pocc.cpp, README_AFLOW_ACONVASP.TXT, README_AFLOW_GFA.TXT, README_AFLOW.TXT, README_CONTRIBS.TXT, symmetry_spacegroup_ITC_library.cpp, xclasses.cpp)
        (AUROSTD: aurostd.h, boot.cpp, xmatrix.cpp)
3.1.221 - 2019/03/20
        Location: http://materials.duke.edu/AFLOW/HISTORIC/aflow.3.1.221.tar.xz
        -- changed the compiler for Mac OS to clang++ as g++ does not find the standard libraries on some systems. (ME)
        -- fixed bug in VASP_Produce_POTCAR for POTCAR paths (ME)
        -- APL now switches RELAX to off with --generate_aflowin_only. Also does not check for the vasp binary anymore if POLAR is ON, which would break the code if no vasp binary is present. (ME)
        -- fixed ANRL setting for symmetry cell choice (DX)
        -- added fast supercell function for quick expansion (DX)
        -- speed increase for compare functions (DX)
        -- fixed tolerance scan issue introduced in V3.1.220 after removing global symmetry variables (DX)
        -- added missing directory string in GetSpaceGroupLabel() function (DX)
        -- fixed primitive reduction corner case; should use PBC() instead of BringInCell() for distance vectors (DX)
        -- added ANRL directory name for --aflow_proto: check if ANRL proto matches to entry in library and return ANRL suffix, otherwise add parameter values to directory name (DX)
        -- added FileMESSAGE argument to compare functions (DX)
        -- patched species re-decoration for parent structure, volumes should be consistent across different decorations (CO)
        -- sort unique structures by HNF matrix/site configuration indices so order is always fixed (CO)
        -- removed file writing for command-line POCC commands, speeds up AFLOW-Online (CO)
        -- propagate flags into POCC structures for command-line control (CO)
        -- fixed AFLOW_CHULL_JUPYTER subdirectory creation (CO)
        (AFLOW: aconvasp_main.cpp, aflow.h, aflowlib_libraries.cpp, avasp.cpp, chull.cpp, chull.h, compare_structure.cpp, compare_structure_function.cpp, compare_structure.h, ivasp.cpp, Makefile, pflow.h, pocc.cpp, pocc.h, symmetry_spacegroup.cpp, xatom.cpp, xclasses.cpp)
        (ANRL: aflow_anrl.cpp, list.cpp)
        (APL: apl_kphonons.cpp)
3.1.220 - 2019/03/11
        Location: http://materials.duke.edu/AFLOW/HISTORIC/aflow.3.1.220.tar.xz
        -- added jupyter|jupyter2|jupyter3 functionality to chull (MB)
        -- added functionality to generate prototypes in CIF format (--cif flag); for --proto and --aflow_proto (DX)
        -- added functionality to generate prototypes in ABCCAR format (--abccar flag); for --proto and --aflow_proto (DX)
        -- added original crystal keywords to aflowlib entry (volume_cell_orig, volume_atom_orig, density_orig, crystal_family_orig, crystal_system_orig, point_group_Hermann_Mauguin_orig, point_group_Schoenflies_orig, point_group_orbifold_orig, point_group_type_orig, point_group_order_orig, point_group_structure_orig, Bravais_lattice_lattice_type_orig, Bravais_lattice_lattice_system_orig, Bravais_superlattice_lattice_type_orig, Bravais_superlattice_lattice_variation_type_orig, Bravais_superlattice_lattice_system_orig, Pearson_symbol_superlattice_orig, reciprocal_geometry_orig, reciprocal_volume_cell_orig, reciprocal_lattice_type_orig, reciprocal_lattice_variation_type_orig, Wyckoff_letters_orig, Wyckoff_multiplicities_orig, Wyckoff_site_symmetries_orig) (DX)
        -- fixed type for point_group_order in JSON; should be int, not string (DX)  
        -- added character check when loading aflow.in, to prevent null bytes (DX) 
        -- added function to remove null bytes in aflow.in file; rewrites cleaned aflow.in (DX) 
        -- added defaults/options for DoD ONYX, GORDON, COPPER, GAFFNEY, and KOEHR machines (--machine=dod_onyx,dod_gordon,dod_copper,dod_gaffney,dod_koehr); also added in aflowrc (DX)
        -- added ANRL space group setting option; monoclinic: unique axis-b, rhombohedral: rhombohedral setting, centrosymmetric: origin centered on inversion (DX)
        -- added functionality to convert a structure into an ANRL designation, i.e., label, parameter list, and parameter values (DX)
        -- added ANRL keywords to aflowlib entry (anrl_label_orig, anrl_parameter_list_orig, anrl_parameter_values_orig, anrl_label_relax, anrl_parameter_list_relax, anrl_parameter_values_relax) (DX)
        -- added functions to get the Wyckoff equations for future symbolic notation (DX)
        -- added ANRL preset values for prototypes in getANRLParameters() (DX)
        -- added ANRL prototypes to README_PROTO.TXT along with unique permutation information (DX)
        -- updated headers for each AFLOW prototype in README_LIBRARY_HTQC.TXT to include the stoichometry, Pearson symbol, space group, and Wyckoff letters (DX)
        -- added functionality to search AFLOW prototypes (--proto_labels) via stoichiometry, space group, arity, etc. (DX)
        -- added AFLUX command line functionality (DX+FR)
        -- added AFLUX helper functions to run inside AFLOW and extract properties into vectors of properties (DX)
        -- added functionality to --wyccar, print letters/multiplicities/site symmetries as a string (DX)
        -- added function to perform symmetry on vector of xstructures (DX)
        -- added function to get enantiomophs of space group, if any exist (DX)
        -- added function to return list of particular element classes, e.g., alkali, transition metals, metals, non-metals, etc. (DX) 
        -- added function to convert compound name into a stoichiometry (DX) 
        -- updated comparison code; added new functionality to compare compounds to AFLOW database, compare compounds to AFLOW prototypes, identify unique permutations, etc. (DX)
        -- added options to ignore symmetry during structure comparison (DX)
        -- improved comparison code output, i.e., more information and cleaner (DX)
        -- improved multithreading of comparison code (DX)
        -- refactor symmetry code to remove extern variables, otherwise it breaks multithreaded symmetry analyses (DX)
        -- refactor symmetry code to remove global variable _SYM_TOL_, otherwise it breaks multithreaded symmetry analyses (DX)
        -- fixed lattice transformation in GetLatticeType(); account for unit cell orientation change using GetPrimitive() (DX)
        -- fixed bug in CIF writer; set VASP version booleans to false (DX)
        -- updated "make check" hash since Wyckoff letters are now in title line; changed from #174c76b2b2928dcdf2f3b39069a8b59 to #ffb9c5681045fb80f391e9a931f21d1 (DX)   
        -- fixed typo in AEL/AGL json functions (CT)
        -- fixed zerostate for AAPL (ME)
        -- small bug fixes for AAPL and APL (ME)
        -- made changes to write(A)APL functions (ME)
        -- added keywords to aflowlib.out/json: title, ldau_type, ldau_l, ldau_u, ldau_j, kpoints_relax, kpoints_static, kpoints_bands_path, kpoints_bands_nkpts (ME)
        -- fixed type declaration bug in aurostd::StringStreamSubst (ME)
        -- fixed bug in QHA with uninitialized Booleans (ME)
        -- accelerated reading of forces from vasprun.xml files for APL and AAPL (ME)
        -- AFLOW not produces POSCAR in the format required by the VASP binary instead of just taking the format in the aflow.in file (ME)
        -- added functionality to read CHGCAR and WAVECAR files between relaxations (ME + Rico Friedrich)
        -- removed duplicate APL functions - apl_hroutines.cpp is now obsolete (ME)
        -- auto-sort by inequivalent atoms in APL (CO + Xiaoyu Wang from UBuffalo)
        -- added sortAtomsEquivalent() to pre-APL/POCC and CONVERT-sprim, -sconv, -niggli, -minkowski for prospective APL calculations: better to sort before relaxations and not have to sort again in the future (CO)
        -- patched sortAtoms*() to include basis and ensure relative order (CO)
        -- added switches for symmetrization of distortions (DISTORTION_SYMMETRIZE) and considering iatoms only (DISTORTION_INEQUIVONLY) in APL (CO)
        -- populate forceConstants matrix in iatoms-sorted-agnostic fashion as we move away from this dependence (CO)
        -- clear pgroupk and pgroupk_xtal symmetries before re-calculating - bug in APL (CO)
        -- patching pc2scpMap in GetSuperCell() (CO)
        -- removed exit's from balanceChemicalEquations(), now throwing exceptions (CO)
        -- overloaded StringsAlphabetic (CO)
        -- set up Makefile with auto-alerts to AFLOW-Forum (CO)
        -- added ClearSymmetry() for _atom (CO)
        -- patched robust structure comparison in POCC (CO)
        -- patched --hnf/--hnfcell routines to work with new POCC (AFLOW-Online) and added --pocc_count_total and --pocc_count_unique (CO)
        -- pre-sort sites for --proto with POCC (CO)
        -- added 'S'+'P' combo functionality to --proto with POCC (CO)
        -- patching robust structure comparison analysis within POCC (CO)
        -- added counts to chull txt and json outputs (CO)
        -- patched logo+count centering on chull doc (CO)
        -- removed dependency of chull .tex on tabu, which breaks in TeX Live 2019 (CO)
        -- fixed image alignment in chull pdf doc (CO)
        -- added options for --aflow_proto, including --run_relax, --run_relax_static, --run_relax_static_bands, --run_static, --run_static_bands, --relax_count (CO)
        (AFLOW: aconvasp_main.cpp, aflow.h, aflowlib.h, aflowlib_libraries.cpp, aflowlib_webapp_bands.js, aflowlib_web_interface.cpp, aflowrc.cpp, avasp.cpp, bader.cpp, chull.cpp, chull.h, chull_jupyter.json, chull_jupyter_plotter.py, chull_jupyter_requirements.txt, chull_python.py, compare_structure.cpp, compare_structure_function.cpp, compare_structure.h, init.cpp, ivasp.cpp, kaims.cpp, kalien.cpp, kbin.cpp, kvasp.cpp, lattice.cpp, Makefile, matlab.cpp, modules.cpp, ovasp.cpp, pflow_funcs.cpp, pflow.h, pocc.cpp, pocc.h, pocc_old.cpp, README_AFLOW_ACONVASP.TXT, README_AFLOW_CHULL.TXT, README_AFLOW_COMPARE.TXT, README_AFLOW.TXT, README_LIBRARY_HTQC_BORIDES.TXT, README_LIBRARY_HTQC_CARBIDES.TXT, README_LIBRARY_HTQC.TXT, README_PROTO.TXT, symmetry.cpp, symmetry_spacegroup.cpp, symmetry_spacegroup_functions.cpp, symmetry_spacegroup.h, symmetry_spacegroup_ITC_library.cpp, xatom.cpp, xclasses.cpp, xproto.cpp, xproto_gus.cpp)
        (ANRL: aflow_anrl.cpp, list.cpp, README_AFLOW_ANRL.TXT)
        (APL: aapl_cluster.cpp, aapl_ifcs.cpp, aapl_setup.cpp, aapl_tcond.cpp, apl_dirphoncalc.cpp, apl.h, apl_kphonons.cpp, apl_lrphoncalc.cpp, apl_pathbuilder.cpp, apl_phoncalc.cpp, apl_shellhandle.cpp, apl_supercell.cpp, README_AFLOW_APL.TXT)
        (AUROSTD: aurostd.h, main.cpp)
3.1.219 - 2019/01/20
        Location: http://materials.duke.edu/AFLOW/HISTORIC/aflow.3.1.219.tar.xz
        -- small modifications for --aflow_proto (--generate_aflowin_only) that enable aflow.in generation on any mac (CO)
        -- fixed JSON output chull (CO)
        (AFLOW: aconvasp_main.cpp, avasp.cpp, chull.cpp, Makefile)
3.1.218 - 2019/01/14
        Location: http://materials.duke.edu/AFLOW/HISTORIC/aflow.3.1.218.tar.xz
        -- added defaults/options for CMU EULER machine (--machine=cmu_euler); also added in aflowrc (DX)
        -- modified AEL/AGL aflow.in keys (CT)
        -- aurostd::xoption: fixed bug in addattachedscheme, added additional Boolean functionality in options2entry. (ME)
        -- Added debug options to AAPL. (ME)
        -- Improved APL and AAPL defaults. (ME)
        -- Integrated APL and AAPL into the standardized aflow.in creator for VASP calculations. (ME)
        -- Updated the APL README. (ME)
        -- Fixed bugs for APL and AAPL output file names. (ME)
        -- Updated the PREC=PHONONS INCAR parameters. (ME)
        -- Added RELAX feature to APL: structures can now be relaxed specifically for phonon calculations inside the APL environment. (ME)
        -- Added features to handle NCPUS=MAX. (ME)
        -- *NEW* automatic aflow.in generator for APL/AAPL/POCC (beta) (CO+ME)
        -- integrated POCC into the standardized aflow.in creator for VASP calculations (ME)
        -- added pocc params and tol to --proto (CO)
        -- added aflags to APL so sym analysis works with -D (CO)
        -- added SYMMETRIZE=OFF option for APL distortions (CO)
        -- added --aflow_proto options: --bader, --spin_remove_relax_1 _2, --kscheme _static, --kppra _static, --relax_count=XX, --run_relax_static, --run_relax_static_bands (CO)
        -- patched PrototypeLibrariesSpeciesNumber() to handle ANY ICSD (CO)
        -- added -001 for select ANRL prototypes (CO)
        -- added pseudopotential information to --aflow_proto directory + system name (CO)
        -- fixed m_initialized in chull/pocc (CO)
        -- added chull plotting functionality: if unstable, figure out how far above hull to plot automatically (CO)
        -- modified plot axes titles in chull (CO)
        -- added more fixes for "Reciprocal lattice and k-lattice belong to different class of lattices", off until further testing (CO)
        -- moved pocc settings to aflow.rc (CO)
        -- now write out all derivative structures, unique derivative structures, hnf matrices, and site configurations in pocc (CO)
        -- fixed pocc partial occupancy optimizer table settings (CO)
        -- added AEL/AGL settings to aflow.in generator (CO)
        (AFLOW: aconvasp_main.cpp, aflow.h, aflowlib.h, aflowlib_libraries.cpp, aflowlib_web_interface.cpp, aflowrc.cpp, avasp.cpp, chull.cpp, contrib_shidong.cpp, ifrozsl.cpp, init.cpp, ivasp.cpp, kaims.cpp, kbin.cpp, kvasp.cpp, Makefile, modules.cpp, neighbours.cpp, pflow.h, pocc.cpp, pocc.h, pocc_old.cpp, pthreads.cpp, README_AFLOW_ACONVASP.TXT, README_AFLOW_AFLOWRC.TXT, symmetry.cpp, xatom.cpp, xclasses.cpp, xproto.cpp)
        (ANRL: aflow_anrl.cpp)
        (AEL: ael_elasticity.cpp, README_AFLOW_AEL.TXT)
        (AGL: agl_debye.cpp, README_AFLOW_AGL.TXT)
        (APL: aapl_setup.cpp, aapl_tcond.cpp, apl_dirphoncalc.cpp, apl_doscalc.cpp, apl.h, apl_hsqpoints.cpp, apl_kphonons.cpp, apl_lrphoncalc.cpp, apl_pdisc.cpp, apl_phoncalc.cpp, apl_supercell.cpp, apl_thermalpc.cpp, qha_aflowin_creator.cpp, qha_eosrun.cpp, README_AFLOW_APL.TXT)
        (AUROSTD: aurostd.h, boot.cpp, main.cpp, xerror.cpp, xoption.cpp)
3.1.217 - 2018/12/13
        Location: http://materials.duke.edu/AFLOW/HISTORIC/aflow.3.1.217.tar.xz
        -- Added LIB2LIB function to automatically perform AEL and AGL post processing when running LIB2RAW (CT)
        -- Updated LIB2RAW and webpage generation functions to incorporate additional AEL and AGL properties (CT)
        -- Added conversion of pressure extracted from OUTCAR file from kB to GPa in AEL and AGL to keep units consistent (CT)
        -- added species scaling to volume for ANRL prototypes, if --params=-1.0,... (DX)
        -- added ANRL prototype for the kesterite structure (DX)
        -- improved CIF reader, i.e., account for different formats and partial occupation (DX)
        -- fixed bug in kpath determination (primitive vs original lattice) (DX)
        (AFLOW: aconvasp_main.cpp, anrl.cpp, xatom.cpp, AFLOW_README_PROTO.TXT, aflow.h, aconvasp_main.cpp, ael_elastic_fit.cpp, ael_elasticity.cpp, agl_debye.cpp, agl_electronic.cpp, init.cpp, xclasses.cpp, aflowlib.h, aflowlib_libraries.cpp, aflowlib_web_interface.cpp, Makefile, README_PROTO.TXT)
        (ANRL: aflow_anrl_A2BCD4_tI16_82_ac_b_d_g.cpp, aflow_anrl_list.cpp)
3.1.216 - 2018/12/05
        Location: http://materials.duke.edu/AFLOW/HISTORIC/aflow.3.1.216.tar.xz
        -- fixed std in AAPL (ME)
        -- added seven SQS structures to ANRL prototypes (DX)
        -- Write Gibbs free energy as a function of pressure and temperature in AFLOW readable format for future phase diagram application (CT)
        -- Add option to suppress extrapolation in Hugoniot relation calculation (CT)
        -- Functions to extract electronic properties as a function of pressure from AGL data (CT)
        -- Calculate and write additional elastic properties from AEL (Young's modulus, Pugh's modulus ratio) (CT)
        -- Flattened JSON structure used for writing and storing elastic stiffness and compliance tensors (CT)
        -- fixed anisotropy spelling (CO)
        -- added ISMEAR/SIGMA VASP option (CO)
        -- rerouted GetAtomVolume() and GetAtomMass() for properly cleaning pp (CO)
        -- added N+1 analysis to chull (CO)
        -- removed _pc from QH_ENERGIES() class (CO)
        (AUROSTD: AUROSTD/aurostd.h, main.cpp, xcombos.cpp, xcombos.h)
        (ANRL: aflow_anrl_A3B13_oC32_38_ac_a2bcdef.cpp, aflow_anrl_A3B5_oC32_38_abce_abcdf.cpp, aflow_anrl_A5B11_mP16_6_2abc_2a3b3c.cpp, aflow_anrl_AB3_mC32_8_4a_12a.cpp, aflow_anrl_AB3_mC32_8_4a_4a4b.cpp, aflow_anrl_AB7_hR16_166_c_c2h.cpp, aflow_anrl_AB_aP16_2_4i_4i.cpp, aflow_anrl_list.cpp)
        (AFLOW: ael_elastic_fit.cpp, ael_elasticity.cpp, ael_elasticity.h, agl_debye.cpp, agl_debye.h, agl_electronic.cpp, agl_hugoniot.cpp, anrl.cpp, avasp.cpp, chull.cpp, chull.h, aflow.cpp, aflow.h, ivasp.cpp, kaims.cpp, kvasp.cpp, aflowlib.h, aflowlib_libraries.cpp, aflowlib_web_interface.cpp, pocc.cpp, pocc.h, xatom.cpp, xclasses.cpp, xproto.cpp, xproto_gus.cpp, APL/aapl_cluster.cpp, APL/aapl_ifcs.cpp, APL/aapl_tcond.cpp, APL/apl.h, APL/apl_kphonons.cpp, APL/qha_energies.cpp, Makefile, README_AFLOW_AEL.TXT, README_AFLOW_AGL.TXT, README_AFLOW.TXT, README_CONTRIBS.TXT)
3.1.215 - 2018/12/04
        Location: http://materials.duke.edu/AFLOW/HISTORIC/aflow.3.1.215.tar.xz
        -- added machinery for vaiud (auid bytes for the AUID directory cashed) (SC)
	      aflowlib.h aflowlib_libraries.cpp aflowlib_web_interface.cpp aflow.h aflow_aflowrc.cpp aflow_init.cpp
3.1.214 - 2018/11/30
        Location: http://materials.duke.edu/AFLOW/HISTORIC/aflow.3.1.214.tar.xz
        -- added auid.out and auid.json to RAW/WEB (SC)
3.1.213 - 2018/11/27
        Location: http://materials.duke.edu/AFLOW/HISTORIC/aflow.3.1.213.tar.xz
        -- added LIB0 (a bunch of h and cpp) (SC)
3.1.212 - 2018/11/12
        Location: http://materials.duke.edu/AFLOW/HISTORIC/aflow.3.1.212.tar.xz
        -- in --bzd command, added option to transform high-symmetry kpaths to input lattice representation with [--transform2original] (DX)
        -- in --bzd command, added option to print transformation matrices between input lattice and AFLOW standard lattice [--print_transformation_matrix] (DX)
        -- store both the coordinate system and unit cell (rigid rotation) transformations in xstructure (DX)
        -- created _kpoints class; easier to transform and print kpoint information (DX)
        (AFLOW: aflow.h, aconvasp_main.cpp, lattice.cpp, pflow.h, xatom.cpp, README_AFLOW_ACONVASP.TXT)
3.1.211 - 2018/10/19
        Location: http://materials.duke.edu/AFLOW/HISTORIC/aflow.3.1.211.tar.xz
        -- added Pearson coefficient to element properties (ME)
        -- fixed some constants in xscalar (ME)
        -- Rewrote AAPL to be faster, require less DFT calculations, and include four-phonon processes. (ME)
        -- Added more functionality to xvector and xmatrix for complex numbers. (ME)
        -- Added ability to update progress bar using percentages instead of indices (ME)
        -- Redesigned xtensor to be more lightweight and faster. (ME)
        -- Fixed bug in aurostd::xcombos::reset() (ME)
        -- Fixed minor typos (ME)
        -- Edited APL readme for grammar and clarity, and added new AAPL features (ME)
        -- Added APL and AAPL parameters to the aflow.rc (ME)
        -- Reformatted exception readme to be more consistent with other readmes and fixed typos (ME)
        -- updated get_datetime_formatted() and StringsAlphabetic() (CO)
        -- new chull date format avoids time stamp, too much resolution (CO)
        -- added png output option for chull and resolution option to aflowrc (CO)
        -- switched to tight tol spacegroups (vsg2) in chull (CO)
        -- centralized checking sign of distances in chull, then flipped sign of distance to hull to be positive by default (CO)
        -- funneled all points of facet through addVertex() (CO)
        -- fixed facet content tolerance scaling with increasing dimensionality, important for 6D hulls (CO)
        -- added default initializations to a bunch of variables in chull to avoid spurious warnings (CO)
        -- added polymorph case to decomposition phases and coefficients (CO)
        -- allow for eq_g_states to be calculated on the fly if not already calculated (CO)
        -- intelligently avoid printing unknown (or unset) stability criterion (CO)
        -- fixed unsorted directories in aflow_compare_structure (CO)
        -- now check for negative coefficients when balancing chemical equations, means we missed the facet (CO)
        -- correctBadDatabase() now checks for unaries too (as per apennsy) (CO)
        -- skipping ".old" prototypes (CO)
        -- fixed shidong warnings with strncat (CO)
        (AUROSTD: boot.cpp, AUROSTD/aurostd.h, main.cpp, xcombos.cpp, xcombos.h, xcomplex.cpp, xcomplex.h, xmatrix.cpp, xmatrix.h, xtensor.cpp, xtensor.h, xvector.cpp, xvector.h)
        (AFLOW: aconvasp_main.cpp, aflowrc.cpp, chull.cpp, chull.h, compare_structure.cpp, contrib_shidong_auxiliary.cpp, aflowlib_web_interface.cpp, pflow_funcs.cpp, APL/aapl_cluster.cpp, APL/aapl_ifcs.cpp, APL/aapl_setup.cpp, APL/aapl_tcond.cpp, APL/apl_atomic_disp.cpp, APL/apl_dirphoncalc.cpp, APL/apl_dm_pdos_save.cpp, APL/apl_doscalc.cpp, APL/apl_group_velocity.cpp, APL/apl_gsa.cpp, APL/apl.h, APL/apl_hsqpoints.cpp, APL/apl_kphonons.cpp, APL/apl_logger.cpp, APL/apl_lrphoncalc.cpp, APL/apl_pdisc.cpp, APL/apl_phoncalc.cpp, APL/apl_supercell.cpp, APL/apl_thermalpc.cpp, APL/qha3phonons_eos.cpp, APL/qha_aflowin_creator.cpp, APL/qha_dm_pdos_save.cpp, APL/qha_eosrun.cpp, APL/qha_gruneisen.cpp, APL/scqha_gruneisen.cpp, APL/scqha_T_freqs.cpp, Makefile, README_AFLOW_ACONVASP.TXT, README_AFLOW_APL.TXT, README_AFLOW_CHULL.TXT, README_AFLOW_EXCEPTIONS.TXT)
3.1.210 - 2018/10/01
        Location: http://materials.duke.edu/AFLOW/HISTORIC/aflow.3.1.210.tar.xz
        -- changed 8 ANRL prototype labels (part 2) to match with Wyckoff positions in reference literature (DX)
        -- fixed prototype names for A4BC4D_tP10_123_gh_a_i_d and AB_hP6_144_a_a in aflow_anrl_list.cpp (DX) 
        -- added Strukturbericht designations to aflow_anrl_list.cpp (DX)
        -- fixed minimum enumerated Wyckoff letter determination; more robust (DX)
        -- cleaned workflow for Wyckoff functions (DX)
        -- added more debugging messages to symmetry functions (DX)
        (AFLOW: ANRL/aflow_anrl_list.cpp ANRL/aflow_anrl_A12B36CD12_cF488_210_h_3h_a_fg.cpp ANRL/aflow_anrl_A3B3C_hP14_176_h_h_c.cpp ANRL/aflow_anrl_A3B_hP8_176_h_c.cpp ANRL/aflow_anrl_AB3C_cP60_201_be_fh_g.cpp ANRL/aflow_anrl_A3B2_hP10_176_h_bc.cpp ANRL/aflow_anrl_A3BC_hP10_188_k_c_a.cpp ANRL/aflow_anrl_AB3C16_cF160_203_a_bc_eg.cpp ANRL/aflow_anrl_AB_hP4_156_ab_ab.cpp Makefile anrl.cpp symmetry_spacegroup.cpp symmetry_spacegroup.h symmetry_spacegroup_functions.cpp)
3.1.209 - 2018/08/31
        Location: http://materials.duke.edu/AFLOW/HISTORIC/aflow.3.1.209.tar.xz
        -- added all origin choice 2 possibilities to ITC space group list (DX)
        -- added all rhombohedral setting possibilities to ITC space group list (DX)
        -- added monoclinic unique axis choices (b or c) to ITC space group list (DX)
        -- added SYM::findRhombohedralSetting() in space group functions to distinguish between hexagonal and rhombohedral settings (DX)
        -- added other settings for Hall space group symbol (settings 1 or 2, H or R for rhombohedral, and unique axis-b or -c for monoclinic systems) (DX)
        -- added CIF reader; can read/expand CIFs with only representative Wyckoff position specified in settings 1 or 2 (H or R for rhombohedral systems and unique axis-b or -c for monoclinic systems) (DX)
        -- improved CIF writer; default functionality calculates the symmetry and prints the representative Wyckoff positions (DX)
        -- added symmetry tolerance option to CIF writer via --cif[=<tolerance>] (default: tight; other options: loose, <number>) (DX)
        -- added space group setting option to CIF writer via [--setting=1| =2] (default: 1) (DX)
        -- added [--no_symmetry] option to CIF writer, which returns CIF as space group 1 (DX)
        -- added space group setting option to --wyccar via [--setting=1| =2] (default: 1) (DX)
        -- added space group setting option to --sgdata and --edata via [--setting=1| =2] (default: 1) (DX)
        -- added [--no_scan] and [--magmom] options to --wyccar and moved function to pflow::WYCCAR() (DX)
        -- added more debugging messages to space group functions (ConventionalCell(), SpaceGroup_ITC(), etc.) (DX)
        -- changed ANRL prototype A6B2C_tP18_128_eh_d_b to A6B2C_tP18_128_eh_d_a (b vs a Wyckoff letter); consistent with reference (DX)
        -- fixed bug in minimumDistanceVector(); should return xvector<double> not double (DX)
        (AFLOW: ANRL/aflow_anrl_list.cpp, ANRL/aflow_anrl_A6B2C_tP18_128_eh_d_a.cpp, Makefile, README_AFLOW_ACONVASP.TXT, README_AFLOW_SYM.TXT, aflow.h, aconvasp_main.cpp, anrl.cpp, pflow.h , pflow_print.cpp, symmetry.cpp, symmetry_spacegroup.cpp, symmetry_spacegroup.h, symmetry_spacegroup_ITC_library.cpp, symmetry_spacegroup_functions.cpp, xatom.cpp)
3.1.208 - 2018/08/27
        Location: http://materials.duke.edu/AFLOW/HISTORIC/aflow.3.1.208.tar.xz
        -- new small banner style in chull (CO)
        -- perform thermo loop with static run in aflowlib_libraries (CO)
        -- added xoption to edata and sgdata functions; stores all data (DX)
        -- added more keywords to aflowlib entry (crystal_family, crystal_system, point_group_Hermann_Mauguin, point_group_Schoenflies, point_group_orbifold, point_group_type, point_group_order, point_group_structure, Bravais_lattice_lattice_type, Bravais_lattice_lattice_system, Bravais_superlattice_lattice_type, Bravais_superlattice_lattice_variation_type, Bravais_superlattice_lattice_system, Pearson_symbol_superlattice, reciprocal_geometry, reciprocal_volume_cell, reciprocal_lattice_type, reciprocal_lattice_variation_type, Wyckoff_letters, Wyckoff_multiplicities, Wyckoff_site_symmetries) (DX)
        -- new aflowlib keywords extracted from xoption and integrated into aflowlib.out/.json (DX)
        -- prepared website function to read in new keywords once database is populated; currently commented out (DX)
        -- fixed typo in sgdata; Shoenflies is now Schoenflies (DX)
        -- added functions to create Wyckoff strings in aflowlib entry; ExtractWyckoffLettersString(), ExtractWyckoffMultiplicitiesString(), and ExtractWyckoffSiteSymmetriesString() (DX)
        (AUROSTD: xoption.cpp)
        (AFLOW: aconvasp_main.cpp, aflowrc.cpp, pflow.h, pflow_print.cpp, symmetry_spacegroup.h, symmetry_spacegroup_functions.cpp, aflowlib.h, aflowlib_libraries.cpp, aflowlib_web_interface.cpp)
3.1.207 - 2018/08/19
        Location: http://materials.duke.edu/AFLOW/HISTORIC/aflow.3.1.207.tar.xz
        -- integrated new html for entry page (JPO)
        -- fixed xaxis of bands plotter for entry page (PC)
        -- Improved distribution of APL calculations over threads. (ME)
        -- Added function to SYM that returns the minimum distance vector. (ME)
        -- Added docstring to xcombos. (ME)
        -- added xvector::normalizeSumToOne() (CO)
        -- changed decomposition reaction to atomic concentrations (CO)
        -- added fractional_compound to chull output (CO)
        -- replaced AFLOWLogicError() and AFLOWRuntimeError() with xerror() (CO)
        -- added chull plot ICSD labels mode (CO)
        -- revamped small banner setting (CO)
        -- added verbose output if skipping entries above/below half hull (CO)
        -- added --output=png --png_resolution=500 options to chull (CO)
        -- added --keep=gpl to phonons gnuplot script (CO)
        (AUROSTD: boot.cpp, AUROSTD/aurostd.h, xcombos.cpp, xscalar.cpp, xscalar.h, xvector.cpp, xvector.h)
        (AFLOW: aconvasp_main.cpp, aflowrc.cpp, avasp.cpp, bader.cpp, chull.cpp, chull.h, aflow.cpp, aflow.h, aflowlib_webapp_bands.js, aflowlib_web_interface.cpp, pflow_funcs.cpp, pflow.h, pocc.cpp, symmetry.cpp, APL/aapl_tcond.cpp, APL/apl_atomic_disp.cpp, APL/apl_dm_pdos_save.cpp, APL/apl_doscalc.cpp, APL/apl_group_velocity.cpp, APL/apl.h, APL/apl_hroutines.cpp, APL/apl_pdisc.cpp, APL/qha3phonons_eos.cpp, APL/qha_dm_pdos_save.cpp, APL/qha_gruneisen.cpp, APL/scqha_eos.cpp, APL/scqha_gruneisen.cpp, APL/scqha_T_freqs.cpp, Makefile, README_AFLOW_ACONVASP.TXT, README_AFLOW_AFLOWRC.TXT, README_AFLOW_CHULL.TXT)
3.1.206 - 2018/08/08
        Location: http://materials.duke.edu/AFLOW/HISTORIC/aflow.3.1.206.tar.xz
        -- Fix JVXL (SC)
3.1.205 - 2018/07/27
        Location: http://materials.duke.edu/AFLOW/HISTORIC/aflow.3.1.205.tar.xz
        -- Improved destructor for xtensor (ME)
        -- Added function to test if xvector is a zero vector (ME)
        -- fixed parameter list for ANRL prototype (A_hR105_166_bc9h4i); z2 to x2 (DX)
  	-- more rigorous check for atoms within the new cell in GetSuperCell(); check periodic images of atoms (DX)
  	-- fixed "over-reduced" issue in primitivization routine in space group function (DX)
  	-- added roundoff to axis and SU2 matrix in JSON output of symmetry elements (DX)
  	-- fixed function for printing fractions in general Wyckoff positions (DX)
        -- created --generate_aflowin_only (CT)
        -- QHA3P and SCQHA conflict resolved (PN)
        -- reorganize QHA modes (PN)
        -- added four QHA3P options (PN)
        -- reorganize QHA, SCQHA, and QHA3P options (PN)
        -- filename changed and accordingly modified in QHA-README (PN)
        -- replaced some QHA functions with aurostd (PN)
        -- fixed slab AddAtom() function (CO+DU)
        -- added --readme=aflowrc (CO)
        -- fixed --readme=xaflow for local configuration (CO)
        -- fixed a few warnings for beta (CO)
        -- fixed AMIX/BMIX typo (CO)
        -- added defaults/options for DOD CONRAD machine (--machine=dod_conrad); also added in aflowrc (DX)
        (AUROSTD: xscalar.cpp, xscalar.h, xtensor.cpp, xvector.cpp, xvector.h)
        (AFLOW: aflowrc.cpp, avasp.cpp, chull.cpp, aflow.cpp, data.cpp, aflow.h, init.cpp, ivasp.cpp, kbin.cpp, kvasp.cpp, aflowlib_webapp_entry.js, aflowlib_web_interface.cpp, pocc_old.cpp, surface.cpp, symmetry.cpp, symmetry_spacegroup.cpp, symmetry_spacegroup_functions.cpp, xatom.cpp, xclasses.cpp, anrl_list.cpp, APL/apl_group_velocity.cpp, APL/apl.h, APL/apl_kphonons.cpp, APL/qha3phonons_eos.cpp, APL/qha_aflowin_creator.cpp, APL/qha_energies.cpp, APL/qha_eos.cpp, APL/qha_gruneisen.cpp, APL/scqha_eos.cpp, APL/scqha_gruneisen.cpp, APL/scqha_T_freqs.cpp, Makefile, README_AFLOW_AEL.TXT, README_AFLOW_AFLOWRC.TXT, README_AFLOW_AGL.TXT, README_AFLOW_POCC.TXT, README_AFLOW_QHA_SCQHA_QHA3P.TXT, README_AFLOW.TXT, README_AFLOW_XAFLOW.TXT)
3.1.204 - 2018/07/12
        Location: http://materials.duke.edu/AFLOW/HISTORIC/aflow.3.1.204.tar.xz
        -- updated QHA and added QHA3P and SCQHA functionality (PN)
        -- Restrucured xcombos. Added enumerations. (ME) [AUROSTD/aflow_xcombos.cpp, AUROSTD/aflow_xcombos.h]
        -- Introduced exception handlier class aurostd::xerror. (ME)
        -- Introduced xtensor class for tensors of arbitrary dimension. Other xtensor classes are obsolete now. (ME).
        -- Changed all current xtensor3 instances to the new xtensor format. (ME)
        -- Added Kronecker product to xmatrix. (ME)
        -- Option to write and use AEL data at lowest finite pressure where the material is elastically stable (CT)
        -- Option to specify a separate set of finite pressures for AEL calculations than are used for AGL post-processing (CT)
        -- Integrated workflow option for using finite pressure Poisson ratio in AGL calculations (CT)
        -- Write nominal target pressure and calculated external pressure for AEL calculations in aflow.ael.out file (CT)
        -- Fixed keyword in JSON output file (CT)
        -- Increase grid for AGL DOSCAR (CT)
        -- cleaning up webapp_bands.js and added more mouse functionality (PC)
        -- added citation information to entry page (PC)
        -- added ANRL prototypes from part 2 of library (302 prototypes) (DX)
        -- added option to print symbolic math representation of ANRL prototypes (--add_equations or --equations_only) in aims and vasp formats (DX)
        -- updated DOI for ANRL part 1 and added arXiv for part 2 to title line of each prototype (DX) 
        -- fixed bug with --vasp keyword, i.e., need to check if used with --proto command (DX) 
        -- removed unused variables in standard lattice function (DX)
        -- added applyCombo() to xcombos (CO)
        -- fixed wget *.xz issue if *.xz already exists (CO)
        -- fixed apl2agr to handle xz compression format (CO)
        -- fixed --aflow_proto empty BZ issue, occurs when structure is downloaded from online (CO)
        -- fixed reading in forces from aims.out (CO)
        -- force species input for aims structure (CO)
        -- added checks for broken API (CO)
        -- added GENERATOR to aflow.in generation (CO)
        -- added auid to chull PDF output (CO)
        -- fixed bader num_each_type issue (relax2 vs. static primitivization) (CO)
        -- fixed command line aflow_qmvasp generation (CO)
        -- fixed search for ./aflow_data issue upon initial installation (CO)
        -- PARTCAR now handles '+' in write out (CO)
        -- fixed AddAtom() to handle different occupations (CO)
        -- added combination parameters to chull (CO)
        -- fixed aflowrc load issue (remove spaces between quotes and comment) (CO)
        (AUROSTD: boot.cpp, AUROSTD/aurostd.cpp, AUROSTD/aurostd.h, main.cpp, xcombos.cpp, xcombos.h, xerror.cpp, xerror.h, xmatrix.cpp, xmatrix.h, xtensor.cpp, xtensor.h)
        (AFLOW: aconvasp_main.cpp, aflowrc.cpp, anrl.cpp, avasp.cpp, bader.cpp, bader.h, chull.cpp, chull.h, aflow.cpp, data.cpp, aflow.h, init.cpp, ivasp.cpp, kbin.cpp, lattice.cpp, aflowlib_libraries.cpp, aflowlib_webapp_bands.js, aflowlib_web_interface.cpp, oaims.cpp, ovasp.cpp, pflow.h, pocc.cpp, pocc.h, surface.cpp, xatom.cpp, xclasses.cpp, xproto.cpp, ANRL_CPPS_20180710, APL/apl_atomic_disp.cpp, APL/apl_doscalc.cpp, APL/apl_group_velocity.cpp, APL/apl.h, APL/apl_hroutines.cpp, APL/apl_hsqpoints.cpp, APL/apl_kphonons.cpp, APL/apl_ltetdos.cpp, APL/apl_mpmesh.cpp, APL/apl_pdisc.cpp, APL/apl_phoncalc.cpp, APL/apl_thermalpc.cpp, APL/apl_uniform_mesh.cpp, APL/qha3phonons_eos.cpp, APL/qha_aflowin_creator.cpp, APL/qha_dm_pdos_save.cpp, APL/qha_energies.cpp, APL/qha_eoscalc.cpp, APL/qha_eos.cpp, APL/qha_gruneisen.cpp, APL/scqha_eos.cpp, APL/scqha_gruneisen.cpp, APL/scqha_T_freqs.cpp, Makefile, README_AFLOW_ACONVASP.TXT, README_AFLOW_AEL.TXT, README_AFLOW_AGL.TXT, README_AFLOW_ANRL.TXT, README_AFLOW_APL.TXT, README_AFLOW_CHULL.TXT, README_AFLOW_EXCEPTIONS.TXT, README_AFLOW_POCC.TXT, README_AFLOW_QHA_SCQHA_QHA3P.TXT, README_AFLOW.TXT, README_AFLOW_XAFLOW.TXT, README_CONTRIBS.TXT)
3.1.203 - 2018/06/15
        Location: http://materials.duke.edu/AFLOW/HISTORIC/aflow.3.1.203.tar.xz
        -- fixed tolerance scan issue in edata (try new tolerance from PrintSGData() on GetLatticeType() routine before changing tolerance) (DX)
        -- fixed primitivization routine in aflowSG functions (Minkowski/Niggli to fix left-handed candidate lattices and recheck moduli after Minkowski/Niggli) (DX)
        -- check all possible generator choices to match to ITC convention before changing tolerance (DX)
        -- added more rigorous check of tetragonal symmetry operations for determining conventional cell (DX)
        -- added generator information for P1 symmetry systems (DX)
        -- added check of Cartesian distance before removing fractional copies in GetPrimitive() (DX)
        (AFLOW: lattice.cpp, pflow_print.cpp, symmetry_spacegroup.cpp, symmetry_spacegroup_ITC.cpp, xatom.cpp) 
3.1.202 - 2018/06/07
        Location: http://materials.duke.edu/AFLOW/HISTORIC/aflow.3.1.202.tar.xz
        -- dropping EXTRA to AFLOW3_FREE/EXTRA on local machine or wget (SC)
3.1.201 - 2018/06/04
        Location: http://materials.duke.edu/AFLOW/HISTORIC/aflow.3.1.201.tar.xz
        -- more space saving in lib2raw (linking OUTCAR.relax instead of copying) SC
3.1.200 - 2018/05/27
        Location: http://materials.duke.edu/AFLOW/HISTORIC/aflow.3.1.200.tar.xz
        -- fixed structure rescaling issue for space group determination (affecting LIB4) (DX)
        -- print geometry file location for errors/debug (DX)
        -- added more debugging messages along with file location in symmetry functions (DX) 
        -- initialize variables for -O3 in symmetry and structure comparison routines (DX)
        -- speed increase for minimumDistance() function (DX)
        -- speed increase for primitivization routine in aflowSG functions (DX)
        -- fixed Wyckoff position typo for space group 62 (8d not 8e) (DX)
        -- fixed Wyckoff position typo for space group 89 (4i not 2i) (DX)
        (AFLOW: aflow.h, aconvasp_main.cpp, compare_structure.cpp, compare_structure_function.cpp, pflow_print.cpp, symmetry.cpp, symmetry_spacegroup.cpp, symmetry_spacegroup_ITC_library.cpp, symmetry_spacegroup_functions.cpp, xatom.cpp, xproto.cpp, aflowlib_libraries.cpp)
3.1.199 - 2018/05/27
       Location: http://materials.duke.edu/AFLOW/HISTORIC/aflow.3.1.199.tar.xz
	      -- compressing aflow.***.json/out in LIB2RAW and linking them (SC)
        -- removing the brainy/useless stuff about file compression in aurostd (SC)
	      -- fighting sloppyness in aflow_libraries about aflow_pgroup[x][_xtal] (SC)
	      -- fixed aflow_libraries about compress, delete and link files (SC)
	      -- fixed inconsitencies in aflow_convasp_main compress (SC)
	      -- fixed as bunch of inconsistencies in compressing and XHOST.command (SC)
	      -- more inconsistencies RAW-WEB in aflow_libraries  (SC)
	      -- fixed removal useless files in LIB2RAW (SC)
	      -- added BZ2XZ engine to aurostd_main (SC)
	      -- added GZ2XZ engine to aurostd_main (SC)
	      -- added ZIP2ZIP engine to aurostd_main (SC)
3.1.198 - 2018/05/24
        Location: http://materials.duke.edu/AFLOW/HISTORIC/aflow.3.1.198.tar.xz
        -- fixed bader extension finder for --lib2raw (CO)
        (AFLOW: bader.cpp, bader.h, aflowlib_libraries.cpp, Makefile)
3.1.197 - 2018/05/24
        Location: http://materials.duke.edu/AFLOW/HISTORIC/aflow.3.1.197.tar.xz
        -- updates to entry page bands plotter (PC)
        -- added some helpful comments for getGeneralNormal(), CMdet(), and ZVAL in bader (CO)
        -- check if /www directory exists for jmol display on entry page (CO)
        (AUROSTD: xmatrix.cpp, xvector.cpp)
        (AFLOW: bader.cpp, chull.cpp, aflowlib_webapp_bands.js, aflowlib_web_interface.cpp, Makefile)
3.1.196 - 2018/05/21
        Location: http://materials.duke.edu/AFLOW/HISTORIC/aflow.3.1.196.tar.xz
        -- fixed entry page property line wrapping issues (PC)
        -- added button for spin-polarized band structure selection in webapp (PC)
        -- fixed precision inconsistency printing xstr.json (FK)
        -- added some -O3 compatibility (FK)
        -- citation added to aflow_aapl_pairs.cpp (ME)
        -- fixed bug in aflow_kvasp.cpp that prevented the creation of the primitive cell structure for APL, AAPL, and QHA calculations (ME)
        -- implemented combinations with repetitions with sequence taken into account (ME)
        -- moved the code to check for input and output files in APL into separate functions to make them available for AAPL, remove duplicate code, and make the code more readable (ME)
        -- removed the ENCUT and EDIFF tags from AAPL input files as they may result in lower cut-off energies and higher energy differences (ME)
        -- fixed gcc8 issue in AGL (CO)
        -- added simplex content and hypercollinearity properties to convex hull data (CO)
        -- decoupled internal links between graph2doc and withindoc (CO)
        -- fixed site error calculation in POCC for vacancies (CO)
        -- added eyes/ones xmatrix constructors (CO)
        -- added Cayley-Menger determinant to xmatrix (CO)
        -- included cstdlib in aflow_data.cpp for compilation on qrats (CO)
        (AUROSTD: boot.cpp, xcombos.cpp, xcombos.h, xmatrix.cpp, xmatrix.h, xvector.cpp)
        (AFLOW: aconvasp_main.cpp, apennsy_main.cpp, chull.cpp, chull.h, contrib_shidong_auxiliary.cpp, data.cpp, aflow.h, kvasp.cpp, aflowlib.h, aflowlib_libraries.cpp, aflowlib_webapp_bands.js, aflowlib_web_interface.cpp, pflow_funcs.cpp, pflow.h, pocc.cpp, pocc.h, pocc_old.cpp, pocc_old.h, xatom.cpp, APL/aapl_tensor.cpp, APL/apl_dirphoncalc.cpp, APL/apl.h, APL/apl_phoncalc.cpp, APL/apl_thermalpc.cpp, Makefile)
3.1.195 - 2018/05/21
        Location: http://materials.duke.edu/AFLOW/HISTORIC/aflow.3.1.195.tar.xz
        -- beta of release with XZ (SC)
3.1.194 - 2018/05/16
        Location: http://materials.duke.edu/AFLOW/HISTORIC/aflow.3.1.194.tar.xz
        -- small bug fixes for g++/gcc 7 and 8 (SC)
        -- preparing for xz compression (SC) 
        194 xatom.cpp  aurostd.h aurostd_main.cpp pthread.cpp README_SCRIPTING README_AFLOW init.cpp aflow.cpp aconvasp_main.cpp
        194c fix aconvasp_main.cpp
	194d avasp.cpp ael_elasticity.cpp ael_get_stress.cpp agl_debye.cpp agl_get_ev.cpp contrib_cormac.cpp contrib_junkai_phasediag.cpp
	194e avasp.cpp xatom.cpp  aurostd_main libraries.cpp ael_elasticity.cpp ael_get_stress.cpp agl_debye.cpp agl_get_ev.cpp contrib_cormac.cpp aconvasp_main.cpp pthread.cpp init.cpp aflow.cpp (heavy)
	194f good bye bzip2 (SC)
	194g aflow_contrib_wahyu.cpp 
	194h aflow.cpp aflow_estructure.cpp aflow_ifrozsl.cpp aflow_ivasp.cpp
	194i aflow_pthreads.cpp
	194j aflow_aflowrc.cpp
	194l BASE64 for pseudopotentials and aflow_data.cpp
	194m aflow_kbin.cpp aflow_kvasp.cpp
	194n aflowlib_web_interface.cpp aflow_matlab_funcs.cpp (EXTRA/MATLAB/plotband.m) aflow_ovasp.cpp aflow_pocc_edos.cpp
	shortened aflow_xatom.cpp working on ZVAL POMASS and removing all EXT stuff. Tests work.  Fixed even further aflow_pthread.cpp aflow_xproto_gus.cpp
3.1.193 - 2018/05/11
        Location: http://materials.duke.edu/AFLOW/HISTORIC/aflow.3.1.193.tar.xz
        -- extending xoptions push pop (SC)
3.1.192 - 2018/05/10
        Location: http://materials.duke.edu/AFLOW/HISTORIC/aflow.3.1.192.tar.xz
        -- extending xoptions push pop (SC)
3.1.191 - 2018/05/08
        Location: http://materials.duke.edu/AFLOW/HISTORIC/aflow.3.1.191.tar.xz
        -- rationalized orthogonality search in xmatrix (SC)
        aurostd_xmatrix.h aurostd_xmatrix.cpp aflow.h
3.1.190 - 2018/05/08
        Location: http://materials.duke.edu/AFLOW/HISTORIC/aflow.3.1.190.tar.xz
        -- fixed units in AGL output (CT)
        -- fixed permutation vector initialization in APL (required for compiling on DoD CONRAD machine) (DX)
        -- fixed bug in tolerance scan; was only scanning in one direction (DX) 
        -- created faster minimum cartesian distance calculator for skewed cells; fewer duplicate operations (DX) 
        -- fixed conflict between CUT_RAD and CUT_SHELL in AAPL (ME)
        -- properly added directory to bader error output (CO)
        -- fixed slow down with loadEntries() (stringElements2VectorElements()) (CO)
        -- fixed AIMS read-in issue with '#' comments (CO)
        -- added guard around BANDSDATA_JSON() for html generation (CO)
        -- fixed static compile settings (CO)
        -- fixed _sym_op.basis_map_calculated issue in ApplyAtom() for AAPL (CO)
        -- added xStream class for logging workflow updates (CO)
        -- fixed stability criterion vs. (Delta H) fonts in chull report (CO)
        -- substantial clean-up of classes in POCC in anticipation for AVASP_MakeSingleAFLOWIN integration (CO)
        -- added avasp function in preparation for AVASP_MakeSingleAFLOWIN integration (CO)
        -- added try/catches for easy debugging (CO)
        (AUROSTD: main.cpp)
        (AFLOW: aconvasp_main.cpp, aflowrc.cpp, agl_debye.cpp, avasp.cpp, bader.cpp, chull.cpp, chull.h, contrib_kesong_ipocc.cpp, aflow.cpp, aflow.h, ivasp.cpp, kbin.cpp, kvasp.cpp, aflowlib_web_interface.cpp, pflow.h, pocc.cpp, pocc.h, symmetry.cpp, xatom.cpp, xclasses.cpp, APL/aapl_pairs.cpp, APL/apl_kphonons.cpp, Makefile, README_AFLOW_ACONVASP.TXT, README_AFLOW_CHULL.TXT)
3.1.189 - 2018/05/04 -
        Location: http://materials.duke.edu/AFLOW/HISTORIC/aflow.3.1.189.tar.xz
        Moved these defaults from aflow.h to aflow_aflowrc.cpp for user tuning (SC)
        #define DEFAULT_AFLOW_PRESCRIPT_OUT            string("aflow.prescript.out")  
        #define DEFAULT_AFLOW_PRESCRIPT_COMMAND        string("aflow.prescript.command")  
        #define DEFAULT_AFLOW_POSTSCRIPT_OUT           string("aflow.postscript.out")  
        #define DEFAULT_AFLOW_POSTSCRIPT_COMMAND       string("aflow.postscript.command") 
        #define DEFAULT_AFLOW_PGROUP_OUT               string("aflow.pgroup.out")
        #define DEFAULT_AFLOW_PGROUP_XTAL_OUT          string("aflow.pgroup_xtal.out")
        #define DEFAULT_AFLOW_PGROUPK_OUT              string("aflow.pgroupk.out")
        #define DEFAULT_AFLOW_PGROUPK_XTAL_OUT         string("aflow.pgroupk_xtal.out")
        #define DEFAULT_AFLOW_FGROUP_OUT               string("aflow.fgroup.out")
        #define DEFAULT_AFLOW_SGROUP_OUT               string("aflow.sgroup.out")
        #define DEFAULT_AFLOW_AGROUP_OUT               string("aflow.agroup.out")
        #define DEFAULT_AFLOW_IATOMS_OUT               string("aflow.iatoms.out")
        #define DEFAULT_AFLOW_PGROUP_JSON              string("aflow.pgroup.json")      
        #define DEFAULT_AFLOW_PGROUP_XTAL_JSON         string("aflow.pgroup_xtal.json") 
        #define DEFAULT_AFLOW_PGROUPK_JSON             string("aflow.pgroupk.json")    
        #define DEFAULT_AFLOW_PGROUPK_XTAL_JSON        string("aflow.pgroupk_xtal.json")
        #define DEFAULT_AFLOW_FGROUP_JSON              string("aflow.fgroup.json")   
        #define DEFAULT_AFLOW_SGROUP_JSON              string("aflow.sgroup.json")  
        #define DEFAULT_AFLOW_AGROUP_JSON              string("aflow.agroup.json")    
        #define DEFAULT_AFLOW_IATOMS_JSON              string("aflow.iatoms.json")   
        #define DEFAULT_AFLOW_ICAGES_OUT               string("aflow.icages.out")
        #define DEFAULT_AFLOW_SURFACE_OUT              string("aflow.surface.out")
        #define DEFAULT_AFLOW_QMVASP_OUT               string("aflow.qmvasp.out")
        #define DEFAULT_AFLOW_ERVASP_OUT               string("aflow.error.out")
        #define DEFAULT_AFLOW_IMMISCIBILITY_OUT        string("aflow.immiscibility.out")
        #define DEFAULT_AFLOW_MEMORY_OUT               string("aflow.memory.out")
        #define DEFAULT_AFLOW_FROZSL_INPUT_OUT         string("aflow.frozsl_input.out")
        #define DEFAULT_AFLOW_FROZSL_POSCAR_OUT        string("aflow.frozsl_poscar.out")
        #define DEFAULT_AFLOW_FROZSL_MODES_OUT         string("aflow.frozsl_energies.out")
        #define DEFAULT_AFLOW_FROZSL_EIGEN_OUT         string("aflow.frozsl_eigen.out")
        #define DEFAULT_AFLOW_END_OUT                  string("aflow.end.out")
3.1.188- 2018/05/03 -
       Location: http://materials.duke.edu/AFLOW/HISTORIC/aflow.3.1.188.tar.xz
       Fixing kvasp.cpp (SC)
3.1.187- 2018/04/26 -
        Location: http://materials.duke.edu/AFLOW/HISTORIC/aflow.3.1.187.tar.xz
        -- added missing scaling factor information to lattice for AIMS xstructure output (DX) 
        -- fixed bug in edata lattice type/variation determination; accounts for lattices that do not reflect crystal symmetry (DX) 
        -- fixed bug in edata reciprocal lattice type/variation determination; accounts for reciprocal lattices transformed from a lattice that does not reflect crystal symmetry (DX) 
        -- added directory (pwd) information to LDEBUG/ERROR messages for symmetry functions (DX)
        (AFLOW: aconvasp_main.cpp, lattice.cpp, symmetry.cpp, xatom.cpp) 
3.1.186- 2018/04/25 -
        Location: http://materials.duke.edu/AFLOW/HISTORIC/aflow.3.1.186.tar.xz
        -- fixed bug in tolerance scan; was only scanning in one direction (DX) 
        -- created faster minimum cartesian distance calculator for skewed cells; fewer duplicate operations (DX) 
        (AFLOW: symmetry_spacegroup.cpp, symmetry.cpp) 
3.1.185- 2018/04/24 -
       Location: http://materials.duke.edu/AFLOW/HISTORIC/aflow.3.1.185.tar.xz
       Fixing kvasp.cpp for dying jobs (SC)
3.1.184- 2018/04/23 -
       Location: http://materials.duke.edu/AFLOW/HISTORIC/aflow.3.1.184.tar.xz
       Fixing ivasp.cpp for AFLOW_PSEUDOPOTENTIALS.TXT AFLOW_PSEUDOPOTENTIALS_LIST.TXT (SC)
       Tuning aflow_aflowrc.cpp for HYPERTHREADING in eos,draco,cobra,hydra (SC)
3.1.183- 2018/04/20 -
        Location: http://materials.duke.edu/AFLOW/HISTORIC/aflow.3.1.183.tar.xz
        Fixing ovasp for METAGGA/isKINETIC (SC)
3.1.182- 2018/04/19 -
        Location: http://materials.duke.edu/AFLOW/HISTORIC/aflow.3.1.182.tar.xz
        AFLOW_PSEUDOPOTENTIALS.TXT AFLOW_PSEUDOPOTENTIALS_LIST.TXT (SC)
3.1.181- 2018/04/17 -
        Location: http://materials.duke.edu/AFLOW/HISTORIC/aflow.3.1.181.tar.xz
        Creating defaults in aflow_aflowrc.cpp for HYPERTHREADING in eos,draco,cobra,hydra (SC)
3.1.180- 2018/04/16 -
        Location: http://materials.duke.edu/AFLOW/HISTORIC/aflow.3.1.180.tar.xz
        Creating defaults in aflow_aflowrc.cpp for NCPUS in eos,draco,cobra,hydra (SC)
3.1.179 - 2018/04/13 -
        Location: http://materials.duke.edu/AFLOW/HISTORIC/aflow.3.1.179.tar.xz
        -- fixed PP settings for SCAN (RF)
        -- fixed warning in APIget() (CO)
        -- added relative stability criterion and latex-formatted sg's to chull properties list (CO)
        -- added control.in and geometry.in file name specification in aflowrc (CO)
        -- --generate now applies for aims output as well (CO)
        -- force aflow.in generation even for MODE=AIMS (CO)
        -- fixed k-point mismatch for non-primitive APL runs (CO)
        -- added MINATOMS_RESTRICTED tag for APL (CO)
        -- added functionality for user-defined path in phonon dispersion, specify coords/labels in aflow.in (CO)
        -- swapped out quser for qflow, but maintain backwards compatibility (CO)
        (AUROSTD: xoption.cpp, xoption.cpp, xoption.h, xoption.h, xvector.cpp, xvector.cpp, xvector.h, xvector.h)
        (AFLOW: aconvasp_main.cpp, aconvasp_main.cpp, aflowrc.cpp, aflowrc.cpp, avasp.cpp, avasp.cpp, chull.cpp, chull.cpp, chull.h, chull.h, compare_structure.cpp, compare_structure.cpp, contrib_kesong_hnfcell.cpp, contrib_kesong_hnfcell.cpp, contrib_kesong_ipocc.cpp, contrib_kesong_ipocc.cpp, contrib_kesong_pocc_basic.cpp, contrib_kesong_pocc_basic.cpp, aflow.cpp, aflow.cpp, aflow.h, aflow.h, init.cpp, init.cpp, kbin.cpp, kbin.cpp, kvasp.cpp, kvasp.cpp, aflowlib.h, aflowlib.h, aflowlib_web_interface.cpp, aflowlib_web_interface.cpp, pocc.cpp, pocc.h, poccupation_forcefield.cpp, poccupation_forcefield.cpp, symmetry.cpp, symmetry.cpp, symmetry_spacegroup.cpp, symmetry_spacegroup.cpp, symmetry_spacegroup_functions.cpp, symmetry_spacegroup_functions.cpp, symmetry_spacegroup.h, symmetry_spacegroup.h, xatom.cpp, xatom.cpp, xclasses.cpp, xclasses.cpp, APL/aapl_tcond.cpp, APL/aapl_tcond.cpp, APL/aapl_tensor.cpp, APL/aapl_tensor.cpp, APL/apl_dirphoncalc.cpp, APL/apl_dirphoncalc.cpp, APL/apl.h, APL/apl.h, APL/apl_kphonons.cpp, APL/apl_kphonons.cpp, APL/apl_lrphoncalc.cpp, APL/apl_lrphoncalc.cpp, APL/apl_pathbuilder.cpp, APL/apl_pathbuilder.cpp, APL/apl_pdisc.cpp, APL/apl_pdisc.cpp, APL/apl_phoncalc.cpp, APL/apl_phoncalc.cpp, APL/apl_supercell.cpp, APL/apl_supercell.cpp, APL/qha_eosrun.cpp, APL/qha_eosrun.cpp, Makefile, Makefile, README_AFLOW_APL.TXT, README_AFLOW_APL.TXT, README_AFLOW.TXT, README_AFLOW.TXT)
3.1.178 - 2018/04/13 -
        Location: http://materials.duke.edu/AFLOW/HISTORIC/aflow.3.1.178.tar.xz
        Moved these defaults from aflow.h to aflow_aflowrc.cpp for user tuning (SC)
        #define DEFAULT_FILE_AFLOWLIB_ENTRY_OUT        string("aflowlib.out")
        #define DEFAULT_FILE_AFLOWLIB_ENTRY_JSON       string("aflowlib.json")
        #define DEFAULT_FILE_EDATA_ORIG_OUT            string("edata.orig.out")
        #define DEFAULT_FILE_EDATA_RELAX_OUT           string("edata.relax.out")
        #define DEFAULT_FILE_EDATA_BANDS_OUT           string("edata.bands.out")
        #define DEFAULT_FILE_DATA_ORIG_OUT             string("data.orig.out")
        #define DEFAULT_FILE_DATA_RELAX_OUT            string("data.relax.out")
        #define DEFAULT_FILE_DATA_BANDS_OUT            string("data.bands.out")
        #define DEFAULT_FILE_EDATA_ORIG_JSON           string("edata.orig.json")
        #define DEFAULT_FILE_EDATA_RELAX_JSON          string("edata.relax.json")
        #define DEFAULT_FILE_EDATA_BANDS_JSON          string("edata.bands.json")
        #define DEFAULT_FILE_DATA_ORIG_JSON            string("data.orig.json")
        #define DEFAULT_FILE_DATA_RELAX_JSON           string("data.relax.json")
        #define DEFAULT_FILE_DATA_BANDS_JSON           string("data.bands.json")
        #define DEFAULT_FILE_TIME_OUT                  string("time")
        #define DEFAULT_FILE_SPACEGROUP1_OUT           string("SpaceGroup")
        #define DEFAULT_FILE_SPACEGROUP2_OUT           string("SpaceGroup2")
        #define DEFAULT_FILE_VOLDISTPARAMS_OUT         string("VOLDISTParams")
        #define DEFAULT_FILE_VOLDISTEVOLUTION_OUT      string("VOLDISTEvolution")
3.1.177 - 2018/04/06 -
        Location: http://materials.duke.edu/AFLOW/HISTORIC/aflow.3.1.177.tar.xz
        Bug fixes on autopseudootentialsl (SC)
3.1.176 - 2018/04/06 -
        Location: http://materials.duke.edu/AFLOW/HISTORIC/aflow.3.1.176.tar.xz
        Working PAW_PBE_KIN and PAW_LDA_KIN autopseudopotential (SC)
3.1.175 - 2018/04/06 -
        Location: http://materials.duke.edu/AFLOW/HISTORIC/aflow.3.1.175.tar.xz
        Working on mpcdf-cobra (SC)
3.1.174 - 2018/03/29
        Location: http://materials.duke.edu/AFLOW/HISTORIC/aflow.3.1.174.tar.xz    
        -- added bands app to entry page (GG)
        -- fixed scaling factor type in xstructure2json() (DX)
        -- account for Wyckoff positions in represented as fractions (hex/rhl) in minimum enumerated Wyckoff search (DX)
        -- improved minimum enumerated Wyckoff search (consider combinations of origin shifts) (DX)
        -- fixed typo in xmatrix2json function (DX)
        -- limited outlier detection to binaries only, statistics not globally favorable for ternaries and above YET (CO)
        -- added explanatory comments in aflowrc for chull settings (CO)
        -- added statistics output to chull logger (CO)
        -- fixed Greek letter issues with Helvetica fonts in chull (CO)
        -- further decoupled ChullFacet() initialization from ConvexHull() with initialize() and addVertex() (CO)
        -- added user-defined dft_type restrictions in aflowrc (CO)
        -- added LIB1 to loadEntries() default (CO)
        -- fixed stringElements2VectorElements() bugs with LIB1 colons (CO)
        -- added plotting option for iso-max latent heat (CO)
        -- added kJ/mol axis for formation enthalpy hulls (CO)
        -- added logos to hull illustrations, generally fixed header/footers (CO)
        -- added stability criterion analysis to default routine (CO)
        -- fixed sign of decomposition energy/stability criterion (CO)
        -- added equivalent ICSD structures analysis to default routine (CO)
        -- fixed --readme vs. --readme=XX (CO)
        -- fixed superfluous output in --poscar2aflowin (CO)
        -- fixed bug in aconvasp's Ewald summation function as pointed out by Wei Xie (CO)
        -- changed generic xstructure title to include cleannames in case there is pp info (CO)
        (AUROSTD: AUROSTD/aurostd.h, main.cpp, xscalar.h, xvector.cpp)
        (AFLOW: aconvasp_main.cpp, aflowrc.cpp, chull.cpp, chull.h, init.cpp, aflowlib.h, aflowlib_web_interface.cpp, pflow_funcs.cpp, pflow.h, symmetry_spacegroup.cpp, webapp_bands.js, webapp_entry.js, xatom.cpp, Makefile, README_AFLOW_ACONVASP.TXT, README_AFLOW_CHULL.TXT)
3.1.173 - 2018/03/12
        Location: http://materials.duke.edu/AFLOW/HISTORIC/aflow.3.1.173.tar.xz    
        -- Create LIB7/LIB8/LIB9 framework (SC)
3.1.172 - 2018/02/27
        Location: http://materials.duke.edu/AFLOW/HISTORIC/aflow.3.1.172.tar.xz    
        -- Write data in JSON format in AEL/AGL (CT)
        -- Option to turn off VASP symmetry in AEL/AGL (CT)
        -- Write vibrational free energy and vibrational entropy at 300K in aflow.agl.out in AEL/AGL (CT)
        -- Write enthalpy (H = E + pV) in AEL/AGL (CT)
        -- Option to skip pressure/temperature points where no minimum Gibbs free energy is found, instead of truncating pressure/temperature range in AEL/AGL (CT)
        -- fixed tolerance scan counter for lib2raw runs (no longer static variable) (DX)
        -- edata speed increase, only calculate up to pgroup_xtal for lattice, superlattice, and reciprocal lattice (DX)
        -- fixed typo in Wyckoff position "b" for space group #160 (DX)
        -- fixed --kppra command line bug, divided by natoms twice (CO)
        -- added debug output to nanoparticle (CO)
        -- fixed --readme=chull empty string error (CO)
        -- automated plot_unstable with z_filter_cutoff in chull (CO)
        -- fixed plotting ranges with z_filter_cutoff in chull (CO)
        (AFLOW: aconvasp_main.cpp, ael_elastic_fit.cpp, ael_elasticity.cpp, ael_elasticity.h, ael_get_stress.cpp, agl_debye.cpp, agl_debye.h, agl_eqn_state.cpp, agl_get_ev.cpp, agl_hugoniot.cpp, agl_polynomial.cpp, agl_rungibbs.cpp, chull.cpp, data.cpp, aflow.h, lattice.cpp, aflowlib_libraries.cpp, pflow.h, pflow_print.cpp, symmetry.cpp, symmetry_spacegroup.cpp, symmetry_spacegroup_ITC_library.cpp, xatom.cpp, Makefile, README_AFLOW_AEL.TXT, README_AFLOW_AGL.TXT, README_AFLOW_SYM.TXT)
3.1.171 - 2018/02/21
        Location: http://materials.duke.edu/AFLOW/HISTORIC/aflow.3.1.171.tar.xz    
        -- fixed multiple degeneracy prints in POCC (CO)
        -- added directory information to logging functions in bader/chull (CO)
        -- added --destination=|--path= flag for output of chull (CO)
        -- use full path (pwd) for working directory in AFLOW-SYM functions (DX)
        -- fixed directory flag for AFLOW-SYM functions (DX)
        -- fixed typo in site symmetry of  Wyckoff position "a" for space group #109 (DX)
        (AUROSTD: aurostd.h, main.cpp)
        (AFLOW: aconvasp_main.cpp, bader.cpp, bader.h, chull.cpp, chull.h, poccupation_edos.cpp, symmetry_spacegroup_ITC_library.cpp, Makefile, README_AFLOW_ACONVASP.TXT, README_AFLOW_CHULL.TXT)
3.1.170 - 2018/02/18
        Location: http://materials.duke.edu/AFLOW/HISTORIC/aflow.3.1.170.tar.xz    
        -- fixed chmod in LIB2RAW (CO)
        -- fixed DOS-extraction bug (exit() vs. return false) in LIB2RAW for POCC+AEL/AGL runs (CO)
        -- fixed joinWDelimiter() xvector<int> bug: removed erroneous delimiter at the end (CO)
        -- fixed DOSDATA_JSON() + BANDSDATA_JSON() amalgamation: removed erroneous wrapping brackets around DOS (CO)
        -- fixed misleading logging message in APL on primitivization of input (CO)
        (AUROSTD: main.cpp)
        (AFLOW: estructure.cpp, aflow.h, aflowlib_libraries.cpp, aflowlib_web_interface.cpp, poccupation_edos.cpp, APL/apl_supercell.cpp, Makefile)
3.1.169 - 2018/02/16
        Location: http://materials.duke.edu/AFLOW/HISTORIC/aflow.3.1.169.tar.xz    
        -- added aflow_proto functionality:  --relax_type=IONS, --module=APL, --apl_supercell=3x3x3, --no_volume_adjustment (CO)
        -- NCPUS in APL now respects parent aflow.in (default MAX, then looks at parent aflow.in, otherwise overrides with --np=XX) (CO)
        -- fixed spacegroup bug in apl post hibernation (CO)
        -- added --print and --screen_only options to chull for python integration (CO)
        -- removed extraneous ytick lines from 3D hull (CO)
        -- increased spacing between axes and ticklabels on hulls (CO)
        -- fixed bugs in entropic_temperature hull visualization (CO)
        -- fixed apl2agr/subst make commands (CO)
        -- fixed Niggli tolerance; more robust and use _ZERO_TOL_ (DX)
        -- fixed bug in Niggl step 6 (DX)
        -- fixed comparison of SU(2) to exp(theta*su(2)); parentheses issue (DX)
        -- fixed Quantum Espresso output to include lattice scaling factor (DX)
        -- fixed Quantum Espresso celldm units (Bohr) (DX)
        -- fixed Quantum Espresso alat flag to multiply cell parameters by celldm(1) or A parameter (DX)
        -- fixed tolerance issue with PrintData for lib2raw runs (DX)
        (AFLOW: aconvasp_main.cpp, avasp.cpp, chull.cpp, aflow.h, pflow_print.cpp, symmetry.cpp, xatom.cpp, APL/aapl_tcond.cpp, APL/apl_dm_pdos_save.cpp, APL/apl_doscalc.cpp, APL/apl.h, APL/apl_pdisc.cpp, APL/apl_phoncalc.cpp, APL/qha_gruneisen.cpp, Makefile, README_AFLOW_ACONVASP.TXT, README_AFLOW_CHULL.TXT)
3.1.168 - 2018/02/08
        Location: http://materials.duke.edu/AFLOW/HISTORIC/aflow.3.1.168.tar.xz
        -- fixed structure comparison bug (overwritten match)  (DX)
        (AFLOW: aflow_compare_structure.h, aflow_compare_structure_function.cpp)
3.1.167 - 2018/02/06
        Location: http://materials.duke.edu/AFLOW/HISTORIC/aflow.3.1.167.tar.xz
        -- speed increase for structure comparison (DX)
        -- fixed bugs for structure comparison (DX)
        -- added Wyckoff position analysis to group similar structures in directory comparison (DX)
        -- added grouped Wyckoff position information to the JSON output (DX)
        -- added logger/status for directory comparisons (DX)
        -- added functionality to read .bz2 geometry files (DX)
        -- added --no_scale option for comparisons (required for chull) (CO/DX)
        (AFLOW: aconvasp_main.cpp, chull.cpp, symmetry_spacegroup.cpp, compare_structure.cpp, compare_structure_function.cpp, compare_structure.h) (DX)
3.1.166 - 2018/02/02
        Location: http://materials.duke.edu/AFLOW/HISTORIC/aflow.3.1.165.tar.xz
        -- fixed broken --slab commmand (CO)
        (AFLOW: slab.cpp)
3.1.165 - 2018/01/30
        Location: http://materials.duke.edu/AFLOW/HISTORIC/aflow.3.1.165.tar.xz
        -- integrated .aflow.rc settings into APL/QHA/AEL/AGL (CO)
        -- added LORBIT=10 to relaxation INCAR (spinD) (CO)
        -- improved magnetic properties extraction, pull from relax first, overwrite with static (CO)
        -- added safety hull coordinates assignment (CO)
        -- new default for load entries (no load xstructures) (CO)
        (AFLOW: aconvasp_main.cpp, ael_get_stress.cpp, agl_get_ev.cpp, chull.cpp, ivasp.cpp, aflowlib_libraries.cpp, APL/apl_phoncalc.cpp, APL/qha_eosrun.cpp, Makefile) (CO)
3.1.164 - 2018/01/25
        Location: http://materials.duke.edu/AFLOW/HISTORIC/aflow.3.1.164.tar.xz
        -- fixed minor bugs in Quantum Espresso reader
        -- added ibrav options to Quantum Espresso reader (ibrav2lattice function)
        -- added celldm and a, b, c, cosAB, cosAC, cosBC readers for Quantum Espresso
        -- added Bohr units reader for Quantum Espresso
        (AFLOW: aconvasp_main.cpp, pflow.h, xatom.cpp) (DX)
3.1.163 - 2018/01/23
        Location: http://materials.duke.edu/AFLOW/HISTORIC/aflow.3.1.163.tar.xz
        -- added --dist2hull=0.25,0.25 option for chull, which provides the value of the convex hull surface at the specified coordinate/concentration (CO)
        -- added separate readme for chull (--readme=chull) (CO)
        -- customized avasp.cpp (--proto) with options from .aflow.rc, --mpi, and --np (CO)
        -- fixed QHA/AAPL aflow.in keyword bug (CO)
        -- added ANRL modifiers to directory for --proto (Ex: label:ANRL=param1,param2,...) (DX)
        (AFLOW: aconvasp_main.cpp, aflowrc.cpp, avasp.cpp, chull.cpp, aflow.cpp, aflow.h, init.cpp, kbin.cpp, Makefile, README_AFLOW_ACONVASP.TXT, README_AFLOW_CHULL.TXT, README_AFLOW.TXT) (CO/DX)
3.1.162 - 2018/01/19
        Location: http://materials.duke.edu/AFLOW/HISTORIC/aflow.3.1.162.tar.xz
        -- added SU(2) complex matrix and su(2) generator coefficients representation of symmetry elements 
        -- added SU(2) and su(2) information to .out and .json symmetry files        
        -- extended functionality for complex matrices and vectors (trace, exponential, ostream, etc.)
        -- added xcomplex2json to represent complex numbers in json
        -- added pgroupk_xtal (dual of crystal point group operations) standalone function
        -- extended --proto for ANRL prototypes (to generate aflow.in)
        -- updated README_AFLOW_SYM.TXT
        (AUROSTD: aurostd.h, boot.cpp, main.cpp, xmatrix.cpp, xmatrix.h)
        (AFLOW: README_AFLOW_ACONVASP.TXT, README_AFLOW_SYM.TXT, aflow.h, aconvasp_main.cpp, avasp.cpp, symmetry.cpp, xatom.cpp) (DX)
3.1.161 - 2018/01/17
        Location: http://materials.duke.edu/AFLOW/HISTORIC/aflow.3.1.161.tar.xz
        -- bool xscalar and xvector gccV7 warning fixes (SC)
        -- double xscalar and xmatrix clang warning fixes (CO)
        -- uint chull gccV7 warning fix (CO)
        (AUROSTD: xscalar.h, xvector.h, xmatrix.h)
        (AFLOW: chull.cpp)
        Added README_AFLOW_SYM.TXT (init.cpp aflow.h aflow.cpp data.cpp) (DX/SC)
3.1.160 - 2018/01/13
        Location: http://materials.duke.edu/AFLOW/HISTORIC/aflow.3.1.160.tar.xz
        convex hull mods:
          - keep order of points (m_points) same as input from user/database
          - size will only differ if there are artificial points (they go at the end of m_points)
          - moved point banning to structurePoints() (i.e., m_coord_groups will only contain validated points)
          - only print decomposition phases with non-zero coefficients (tie-line)
          - fixed bug in initial facet.f_outside_set calculation
          - fixed bug in using hull centroid vs. hull reference to align normals
          - fixed bug in vcoords input (shiftlrows)
        (AFLOW: chull.cpp, chull.h)
3.1.159 - 2018/01/10 -
        Location: http://materials.duke.edu/AFLOW/HISTORIC/aflow.3.1.159.tar.xz
        MAJOR UPDATE - convex hull code rewritten, includes: (CO)
          - complete generalization of input (need not be thermodynamic hull, can be ANY data)
          - new major classes for naries, alloys, and coordinate (stoichiometry) groups
          - for hulls with stoichiometric coordinates, the hull and properties are calculated in steps of increasing dimensionality
          - automatic calculation of equivalent ground state structures, near-equivalent (by symmetry) ground state structures, equilibrium phases (by mixture)
          - automatic removal of equivalent ground states for calculation of stability criterion
          - automatic detection/removal of outliers (IQR/MAD)
          - moved all major plotting options to .aflow.rc
          - report any bugs to aflow.org/forum
        added xcombo class for combinations/permutations (CO)
        integrated roundoff/precision/format into stream2stream/utype2tring and variants (xvecDouble2String(),xmatDouble2String()) (CO)
        added another date format for chull (CO)
        added tol to isinteger (CO)
        added +=, -=, gcd (reduced composition), shiftlrows(), isCollinear(), getCentroid(), getGeneralAngles() (similar to Euler angles), getGeneralNormal() (n-dimensional normal), and getQuartiles()/getMAD() (outlier analysis) for xvector (CO)
        added general Householder QR decomposition (CO)
        smarter overloading of loadEntries()/loadXstructures() (CO)
        updated logger() to take directory (aflags) (CO)
        fixed Wyckoff position (a) for space group 117 (DX)
        fixed monoclinic space group determination with multiple unique axis choices (DX)
        (AUROSTD: Makefile,aurostd.cpp,aurostd.h,boot.cpp,main.cpp,xcombos.cpp,xcombos.h,xmatrix.cpp,xmatrix.h,xoption.cpp,xoption.h,xscalar.cpp,xscalar.h,xvector.cpp,xvector.h) (CO, patched SC)
	(AFLOW: Makefile,aflow.h,aconvasp_main.cpp,aflowrc.cpp,anrl.cpp,chull.cpp,chull.h,compare_structure.cpp,compare_structure.h,compare_structure_function.cpp,pflow.h,pflow_funcs.cpp,xatom.cpp) (CO)
	(AFLOWLIB: aflowlib.h,aflowlib_libraries.cpp,aflowlib_web_interface.cpp) (CO)
	(SYM: symmetry_spacegroup.cpp,symmetry_spacegroup_ITC_library.cpp) (CO)
3.1.158 - 2018/01/09 -
        Location: http://materials.duke.edu/AFLOW/HISTORIC/aflow.3.1.158.tar.xz
        Tentative distribution GNU (SC)
3.1.157 - 2017/12/19 -
	Working on mpcdf-draco (SC) 
        Replaced pgroupk with pgroupk_xtal for resolving IBZ in APL/AAPL (CO)
        Fixed pgroupk_xtal flag and wyckoff position for sg133 (DX)
        (aflowrc.cpp,APL/apl_supercell.cpp,APL/apl_mpmesh.cpp,APL/aapl_tcond.cpp,lattice.cpp,symmetry_spacegroup_ITC_library.cpp)
3.1.156 - 2017/12/18 -
        Working on mpcdf-hydra (SC)
3.1.155 - 2017/12/13 -
        updated web component of ANRL CPP files to include the prototype generator and Jmol visualization
        fixed Wyckoff position for SG #171
        improvement for monoclinic space group determination (consider alternative unique axis choices, if possible)
        added more to debug output for the space group routine
        (ANRL/,ANRL_CPPS_20171213/,aconvasp_main.cpp,symmetry_spacegroup.cpp,symmetry_spacegroup_ITC_library.cpp,symmetry_spacegroup_functions.cpp,xatom.cpp) (DX)
      
3.1.154 - 2017/12/07 -
        added pgroupk_xtal (dual of crystal point group operations)
        added magnetic symmetry analysis (crystal + spin) to edata 
        added non-collinear magnetic symmetry analysis (crystal + spin) to 
        edata,sgdata,aflowSG,aflowSYM,fgroup,pgroup_xtal,pgroupk_xtal,agroup,and sgroup
        fixed ApplyAtom (tolerance issue)
        fixed AFLOW-SYM printing bug (--screen_only for Python environment)
        changed point group matrix comparisons (uses Uf; exact)
        added SO(3) generator expansion coefficients onto Lx, Ly, and Lz
        (README_ACONVASP.TXT,aflow.h,aconvasp_main.cpp,ovasp.cpp,pflow.h,symmetry.cpp,symmetry_spacegroup.cpp,symmetry_spacegroup_functions.cpp,xatom.cpp,lattice.cpp,aflowlib_libraries.cpp) (DX)       
 
3.1.153 - 2017/11/23 -
        Fixing Makefile for GNU version (SC) (fixed Library_ICSD..) (SC)
	Updating directories from AFLOW2 to AFLOW3 (SC)
	Updating directories for findsym platon frozsl (SC)
	
3.1.152 - 2017/11/20 -
        Fixing Makefile for GNU version (SC) (fixed DATA_CVs..)
3.1.151 - 2017/11/17 -
        Fixing Makefile for GNU version (SC) (fixed DATA_CVs..)
3.1.150 - 2017/11/06 -
        NFS cache-cleaning HACK
        (kbin.cpp) (CO)
3.1.149 - 2017/11/06 -
        fixed --xplug
        (libraries.cpp) (SC)
3.1.148 - 2017/10/27 -
        fixed --edata (txt + json print outs)
        (aconvasp_main.cpp,pflow.h,pflow_print.cpp,aflowlib_libraries.cpp) (CO/DX)
3.1.147 - 2017/10/25 -
	added skew test for structures (sym_eps),
	incorporated full symmetry analysis in more functions,
	improved --lib2raw_local,
	improved dos/bands-2json functionality,
	actually fixed --delta_kpoints,
	made min_dist (nearest neighbor distance) function more robust/faster,
	fixed nbondxx units,
	added jsons for sym/structure/bandsdata/dosdata to lib2raw,
	incorporated scale (ReScale()) in more functions
	(aurostd.h,boot.cpp,main.cpp,xmatrix.cpp,xmatrix.h,Makefile,README_AFLOW_ACONVASP.TXT,aflow.h,aconvasp_main.cpp,bader.cpp,defects.cpp,estructure.cpp,init.cpp,ovasp.cpp,pflow.h,pflow_print.cpp,surface.cpp,symmetry.cpp,symmetry_spacegroup.cpp,xatom.cpp,xclasses.cpp,xproto.cpp,aflowlib.h,aflowlib_libraries.cpp) (CO/DX)
3.1.146 - 2017/10/16 -
	rewritten bandgap code,
	added extensive FHI-AIMS support (APL),
	modified loadEntries() for GFA code,
	added new xvector operations (*=,/=),
	fixed delta_kpoints function,
	fixed bands/dos-2json functions,
	added local lib2raw
	(aapl_tensor.cpp,apl.h,apl_dirphoncalc.cpp,apl_gsa.cpp,apl_kphonons.cpp,apl_lrphoncalc.cpp,apl_phoncalc.cpp,qha_eosrun.cpp,aurostd.h,boot.cpp,main.cpp,xmatrix.cpp,xvector.cpp,xvector.h,xmatrix.h,Makefile,README_AFLOW_ACONVASP.TXT,aflow.h,aconvasp_main.cpp,aflowrc.cpp,chull.cpp,kbin.cpp,ovasp.cpp,pflow.h,poccupation_edos.cpp,xatom.cpp,xclasses.cpp,aflowlib_libraries.cpp,apl_supercell.cpp,iaims.cpp,kaims.cpp,oaims.cpp,estructure.cpp,ivasp.cpp,aflowlib.h) (CO)
3.1.145 - 2017/10/12 -
	fixed tolerance scan range (symmetry.cpp) (DX) 
3.1.144 - 2017/10/03 -
	fixed bandgap type bug,
	fixed precision mistmatch in bands data when plotting band structure,
	changed misleading metric_tensor function name,
	fixed false positive message in structure_comparison,
	fixed APL bugs with reading aflow.in,
	avoid SYMPREC vs. PREC confusion
	(ovasp.cpp,estructure.cpp,xatom.cpp,aconvasp_main.cpp,pflow.h,aflow.h,aurostd.h,aflowlib_libraries.cpp,poccupation_edos.cpp,Makefile,ivasp.cpp,apl_phoncalc.cpp,qha_eosrun.cpp,apl.h,apl_kphonons.cpp,compare_structure.cpp,symmetry_spacegroup_functions.cpp,symmetry_spacegroup.h) (CO/DX)
3.1.143 - 2017/09/28 -
	added magnetic symmetry analysis (crystal + spin) to sgdata,
	aflowSG,aflowSYM,agroup,fgroup,pgroup_xtal,agroup,and sgroup; speed increase for space group routine,
	alter tolerance scan range
	(README_AFLOW_ACONVASP.TXT,aflow.h,aconvasp.cpp,aconvasp_main.cpp,lattice.cpp,pflow.h,symmetry.cpp,symmetry_spacegroup.cpp,symmetry_spacegroup_functions.cpp,xatom.cpp) (DX)  
3.1.142 - 2017/09/14 -
	added mpcdf_eos machine,
	fixed proper nouns in symmetry output
	(aflow.cpp,kbin.cpp,aflowrc.cpp,init.cpp,kvasp.cpp,README_AFLOW.TXT,Makefile,pflow_print.cpp) (CO/DX)
3.1.141 - 2017/09/12 -
	fixed sgdata/wyccar issue,
	added space group functions to SYM namespace,
	more detailed warning messages
	(symmetry_spacegroup.h,symmetry_spacegroup.cpp,symmetry_spacegroup_function.cpp,symmetry_spacegroup_ITC_library.cpp,aconvasp_main.cpp,pflow_print.cpp,symmetry.cpp) (DX) 
3.1.140 - 2017/09/05 -
	added sgdata function (along with options for json output),
	edata updated (along with options for json output),
	pgroupk speed up,
	added covalent radii info,
	dos/band structure gnuplot updates
	(main.cpp,README_AFLOW_ACONVASP.TXT,aflow.h,aconvasp_main.cpp,lattice.cpp,pflow.h,pflow_print.cpp,symmetry.cpp,symmetry_spacegroup.cpp,symmetry_spacegroup.h,symmetry_spacegroup_functions.cpp,xatom.cpp,estructure.cpp,init.cpp) (DX/CO) 
3.1.139 - 2017/08/29 -
	fixed edata issue (agroups/iatoms were not calculated) for library runs
	(README_AFLOW_ACONVASP.TXT,aconvasp_main.cpp,lattice.cpp,xatom.cpp,aflow.h) (DX)
3.1.138 - 2017/08/25 -
	fully functional AAPL,
	Pearson symbol/lattice type speed up,
	json serializers for symmetry groups,
	tolerance scan implemented for separate symmetry groups,
	chull latex fix
	(chull.cpp,aconvasp_main.cpp,aflow.h,lattice.cpp,pflow.h,symmetry.cpp,xatom.cpp,xclasses.cpp,aapl_pairs.cpp,aapl_tcond.cpp,aapl_tensor.cpp,apl.h,apl_kphonons.cpp,aurostd.h,main.cpp) (JJPR/DX/CO)
3.1.137 - 2017/08/04 -
	incorporated aflow.Xgroup.json,
	json serializers for bands/dos,
	print to screen options for AFLOW-SYM API,
	xvector/xmatrix lrows/urows/lcols/ucols bug fix,
	APL symmetry output append to ofstream,
	removed validation for sgroup (NOT NEEDED)
	(aconvasp_main.cpp,aflow.h,pflow.h,symmetry.cpp,xatom.cpp,README_AFLOW_ACONVASP.TXT,main.cpp,aurostd.h,xvector.cpp,xmatrix.cpp,apl_supercell.cpp,Makefile,estructure.cpp) (DX/EG/CO)
3.1.136 - 2017/08/01 -
	speed up getFullSymBasis,
	fixed some Wyckoff positions,
	fixed printing in apl (spacegroup vs. lattice type)
	(apl_pdisc.cpp,apl_phoncalc.cpp,aflow.h,symmetry.cpp,symmetry_spacegroup.cpp,symmetry_spacegroup.h,symmetry_spacegroup_ITC_library.cpp,symmetry_spacegroup_functions.cpp) (DX/CO)
3.1.135 - 2017/07/25 -
	fixed xOUTCAR parsing issue with lattice vectors (vasp bug)
	(aflow.h,ovasp.cpp) (CO)
3.1.134 - 2017/07/19 -
	fixed symmetry for library runs (angle/vol tolerance),
	added directory output,
	removed relaxed data from orig structure section in entry page
	(aflowlib_web_interface.cpp,Makefile,aconvasp_main.cpp,aflow.h,lattice.cpp,aflowlib_libraries.cpp,pflow_print.cpp,symmetry.cpp,symmetry_spacegroup.cpp,xatom.cpp,xproto.cpp) (DX/GG/CO)
3.1.133 - 2017/07/19 -
	AEL/AGL: Hugoniots,
	AEL vs pressure (CT) 
3.1.132 - 2017/07/14 -
	added full_sym output to RAW
	(aflowlib_libraries.cpp) (DX/CO)
3.1.131 - 2017/07/14 -
	allow global aflowrc in /etc/aflow.conf plus bug fixes in aflowrc (SC)
3.1.130 - 2017/07/13 -
	bug fixes in aflowrc (SC)
3.1.129 - 2017/07/13 -
	bug fixes init.cpp aflowrc.cpp xvector.cpp (SC/CO)
3.1.128 - 2017/07/12 -
	more ~/.aflowrc definitions and porting to MPI-DE (SC)
3.1.127 - 2017/07/11 -
	more ~/.aflowrc aflow.h ivasp ovasp avasp kbin init VASP_POTCAR_* AFLOW_LIBRARY AFLOW_PROJECT (SC)
3.1.126 - 2017/07/10 -
	more ~/.aflowrc name_dynamics aflow.h  DEFAULT_DOS estructure.cpp poccupation_edos (SC)
3.1.125 - 2017/07/10 -
	more ~/.aflowrc aflow.h  kbin.cpp apl_phoncalc.cpp apl_kphonons.cpp (SC)
3.1.124 - 2017/07/06 -
	quaternion representation additions,
	aflowSYM bug fixes (HfV2)
	(lattice.cpp,xatom.cpp,aflow.h,symmetry.cpp,Makefile) (GG/DX/CO)
3.1.123 - 2017/07/06 -
	adding flags for METAGGA and IVDW (xclasses.cpp) (SC)
3.1.122 - 2017/07/04 -
	aflowrc bug fixes,
	clean names (SC)
3.1.121 - 2017/07/04 -
	aflowrc bug fixes,
	clean names,
	clean METAGGA_SET,
	IVDW_SET (SC)
3.1.120 - 2017/07/02 -
	more ~/.aflowrc
	aflow.h init.cpp aflowrc.cpp kbin kvasp README* VASP_FORCE* PLATON/FINDSYM (SC)
3.1.119 - 2017/07/02 -
	more ~/.aflowrc
	aflow.h init.cpp aflowrc.cpp kbin kvasp README* MACHINE DEPENDENT MPI* (SC)
3.1.118 - 2017/07/02 -
	more ~/.aflowrc
	aflow.h init.cpp aflowrc.cpp kbin kvasp README* GENERIC MPI* (SC)
3.1.117 - 2017/07/02 -
	more ~/.aflowrc
	aflow.h init.cpp aflowrc.cpp README*.TXT: AFLOW_CORE_TEMPERATURE,VASP_PREC (SC)
3.1.116 - 2017/07/01 -
	starting ~/.aflowrc
	aflow.h init.cpp aflowrc.cpp xoptions.h.cpp avasp.cpp apennsy lattice README_AFLOW_ACONVASP.TXT (SC)
3.1.115 - 2017/06/29 -
	XVASP_INCAR_PREPARE_GENERIC aflow.h ivasp.cpp (SC)
3.1.114 - 2017/06/29 -
	added new Jmol js scripts,
	fixed DISMAG issue with APL,
	checkMEMORY() mostly removed from messaging
	(apl_dirphoncalc.cpp,apl_kphonons.cpp,aflowlib_web_interface.cpp,entry.cpp,entry.js,kvasp.cpp,kbin.cpp,init.cpp,avasp.cpp,aflow.h,README_AFLOW_POCC.TXT,README_AFLOW_APL.TXT,README_AFLOW_AGL.TXT,README_AFLOW_AEL.TXT,README_AFLOW.TXT,Makefile) (CO)
3.1.113 - 2017/06/28 -
	XVASP_INCAR_PREPARE_GENERIC aflow.h ivasp.cpp (SC)
3.1.112 - 2017/06/28 -
	added EDIFFG --ediffg
	aflow.h avasp aconvasp_main ivasp kvasp xclasses README_AFLOW_CONVASP README_AFLOW (SC)
3.1.111 - 2017/06/13 -
	SQLITE integration
	(avasp.cpp ow_chull,aflowlib_web_interface,aflowlib_libraries,kbin,apl_phoncalc,README_AFLOW_VERSIONS_HISTORY.TXT,pflow_print,pflow_funcs,main,aurostd.h,bader,Makefile,aflow,SQLITE) (CO)
3.1.110 - 2017/06/13 -
	fixed chull invalid inputs,
	removed exit(0) in loadLIBX,
	force output for mpi settings in APL,
	fixed settings in CIF writer,
	removed aflow.end.out from CompressDirectory(),
	major fixes to CHGCAR/AECCAR readers for bader analysis (CO)
3.1.109 - 2017/06/06 -
	fixed some chull issues (CO)
3.1.108 - 2017/06/06 -
	individualized QHA/AAPL workflows,
	set reliable convex hull standard to 200 entries (binaries),
	updated ill-calculated systems in the database,
	incorporated sort for loadEntries(),
	fixed DPM=AUTO in APL,
	fixed MCL systems
	(APL/aapl_tensor,apl.h,apl_kphonons,apl_lrphoncalc,apl_phoncalc,qha_eosrun,apl_dirphoncalc,Makefile,README_AFLOW.TXT,README_AFLOW_ACONVASP.TXT,README_AFLOW_AEL.TXT,README_AFLOW_AGL.TXT,README_AFLOW_
APL.TXT,README_AFLOW_POCC.TXT,README_AFLOW_VERSIONS_HISTORY.TXT,aflow,aflow.h,avasp,init,kbin,kvasp,xclasses,aconvasp_main,chull,chull.h,symmetry_spacegroup,symmetry) (CO)
3.1.107 - 2017/06/05 -
	online pubs management curtarolo/oses/toher (SC)
3.1.106 - 2017/06/02 -
	added IVDW
	(aflow.h avasp xclasses aconvasp_main ivasp kvasp) (SC)
3.1.105 - 2017/06/01 -
	added METAGGA
	(aflow.h avasp xclasses aconvasp_main ivasp kvasp) (SC)
3.1.104 - 2017/05/30 -
	set reliable convex hull standard to 200 entries (CO)
3.1.103 - 2017/05/30 -
	added pgroup_xtal propagation in supercell creation,
	also fixed ".nfs*" issues in CompressDirectory() (CO)
3.1.102 - 2017/05/29 -
	issues with symmetry in the aflowlib.out calculation (CO)
3.1.101 - 2017/05/26 -
	cosmetics and added PaddedCENTER (SC)
3.1.100 - 2017/05/26 -
	changed numbering style + cosmetics(SC)<|MERGE_RESOLUTION|>--- conflicted
+++ resolved
@@ -1,13 +1,10 @@
 3.2.3 - 2020/05/01
-<<<<<<< HEAD
-        Location: http://materials.duke.edu/AFLOW/aflow.3.2.1.tar.xz
-        -- added POCC+AEL+AGL workflow (CT)
-=======
         Location: http://materials.duke.edu/AFLOW/aflow.3.2.3.tar.xz
         -- added --np1 (N+1 enthalpy gain) and --sc (stability criterion) chull web functionality (SK)
         -- Fixed segmentation fault when DINEQUIV_ONLY option was used. (AS)
         -- Added QHA to modules. (AS)
         -- Fixed xEIGENVAL to work correctly with files created by vasp 5. (AS)
+        -- added POCC+AEL+AGL workflow (CT)
         -- fixed bug that SPIN was switched OFF in static calc. when SPIN=ON in aflow.in and REMOVE_RELAX was set by default (ME+RF)
         -- Added check for required binaries to plotter. (ME)
         -- Canonical system name is now based on aflow.in instead of VASP output files. (ME)
@@ -16,7 +13,6 @@
         -- Fixed bug that deleted qmvasp files from previous runs instead of appending to them. (ME)
         -- Removed VASP k-mesh symmetry fixes when SYM=OFF. (ME)
         -- Changed database file name conventions. (ME)
->>>>>>> bfa821c4
         -- Sped up determination of irreducible tetrahedra for the tetrahedron method. (ME)
         -- Sped up APL force constant matrix calculation. (ME)
         -- Sped up the calculation of the dynamical matrix. (ME)
