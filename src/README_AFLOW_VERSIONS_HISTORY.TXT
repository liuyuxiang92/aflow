--- conflicted
+++ resolved
@@ -1,19 +1,14 @@
-<<<<<<< HEAD
-3.2.i5 - 2020/XX/XX
-        Location: http://materials.duke.edu/AFLOW/aflow.3.2.4.tar.xz
+3.2.5 - 2020/XX/XX
+        Location: http://materials.duke.edu/AFLOW/aflow.3.2.5.tar.xz
         -- Made search --aflowlib more inclusive. (ME)
         -- Fixed out of bounds error in init::AFLOW_Projects_Directories for missing LIB directories. (ME)
         -- Added aurostd::_ishex. (ME)
-=======
-3.2.5 - 2020/XX/XX
-        Location: http://materials.duke.edu/AFLOW/aflow.3.2.5.tar.xz
         -- Moved POCC progress bar into pflow. (ME)
         -- Added "Notice" from apl::Logger into pflow::logger. (ME)
         -- Modularized APL option parsing. (ME)
         -- Merged more pflow logging capabilities into APL. (ME)
         -- Consolidated APL classes: ShellHandle and ShellData integrated into Supercell, group velocities moved into PhononCalculator, and harmonic force constant calculations are now handled by a single class. (ME)
         -- APL code clean-up: removed obsolete code and moved functions into AUROSTD where appropriate. (ME)
->>>>>>> 45b85475
 3.2.4 - 2020/06/25
         Location: http://materials.duke.edu/AFLOW/aflow.3.2.4.tar.xz
         -- Added latex->dvips->ps2pdf compilation route for pre-2010 texlive versions. (ME)
