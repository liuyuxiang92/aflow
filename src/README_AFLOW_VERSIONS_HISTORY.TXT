3.2.7 - 2020/xx/xx
        Location: http://materials.duke.edu/AFLOW/aflow.3.2.7.tar.xz
        -- Added additional AEL and AGL properties to the AFLOW schema. (ME)
        -- Added functionality to plot thermodynamic properties calculated by QHA with the SJ EOS model. (AS)
        -- Added processing of QHA data to LIB2LIB and LIB2RAW. (AS)
        -- Added a feature to employ fixed volume relaxation of QHA subcalculations. (AS)
        -- Added a JSONwriter class to output data in JSON format. (AS)
        -- adding KBIN::WaitFinished() after VASP runs to allow NFS to catch up (CO)
        -- setting _KVASP_CHECK_SLEEP_ to 30 seconds (CO)
        -- created rc parameter VASP_CHECK_SLEEP (CO)
        -- checking if VASP output files printed correctly, retrying if it fails (CO)
        -- exiting with error if VASP output files are corrupted after full aflow run (CO)
        -- removing POSCAR.orig from --xplug check, it's already in the aflow.in (CO)
        -- adding --force to LIB2LIB (CO)
<<<<<<< HEAD
        -- number->basis (CO)
        -- adding findClosedPackingPlane, to be finished (CO)
        -- testing new structure enumeration algorithm, to be finished (CO)
        -- removing whitespaces and hyphens from chull input injected from web (CO)
        -- patching IsDirectory() and IsFile(), used to trip over directory/file permissions (CO)
=======
        -- added utype2string variant; includes print format (DX)
        -- added algorithm option to xcombos; added Heap's algorithm to generate permutations (DX)
        -- added Python modules for AFLOW-SYM and AFLOW-XtalFinder into src (DX)
        -- added check_prototype_generator (and --PrototypeGenerator_test) to the Makefile to ensure all AFLOW prototypes can be generated (DX)
        -- added --PrototypeSymmetry_test to check the symmetry of all the AFLOW prototypes, added function for special cases for the tolerance (consistent with encyclopedia comments) (DX)
        -- added corner-case for generating sigma_tP30_136_bf2ij; doesn't follow symbolic generator convention (DX)
        -- added structure transformation methods to aflow_xatom.cpp: ChangeBasis(), Rotate() (updated from previous version), TransformStructure(), and ShiftPos() (updated from previous versions) (DX)
        -- updated README_AFLOW_ANRL.TXT with symbolic prototype generator info (DX)
        -- updated README_COMPARE.TXT and --usage with new functionality (DX)
        -- added ternary and binary metal-nitride prototypes, updated README_PROTO.TXT (DX)
        -- added ternary metal prototypes, updated README_PROTO.TXT (DX)
        -- extended general comparison options to all main comparison functions (DX)
        -- added default XtalFinder options to aflowrc file (DX)
        -- added defaults/options for machine003 to run AFLOW+DFT (DX)
        -- updated XtalFinder comparison routines to use new transformation vs supercell methods; faster (DX)
        -- added option to toggle between transformation and supercell methods in aflowrc (DX)
        -- updated XtalFinder JSON keywords, consistent with article (DX)
        -- created XtalFinderCalculator class: reduces copying/moving/erasing of structures; inherits Xstream, passes universal variables (number of precessors, misfit thresholds, etc.) (DX)
        -- created XtalFinderCalculator::getOptions() to handle general options from command-line (DX)
        -- added --space_group=|--sg= flag to compare database entries; can handle multiple space group inputs (DX)
        -- grouped writing functions into writeComparisonOutputFile() (DX)
        -- renamed overloads of aflowCompareStructures() to be more intuitive: structuresMatch() and getMisfitBetweenStructures() (DX)
        -- improved and reformatted latticeSearch() procedure (DX)
        -- added structs to easily pass information to the functions (reduce copying and number of function inputs): _structure_representative (for structure info) and structure_misfit (for mapping info) (DX)
        -- added basis transformation, rotation, origin shift, and atom mapping info to the output (--print_mapping) (DX)
        -- removed old/obsolete comparison functions (DX)
        -- improved and reduced XtalFinderCalculator::findMatch() function; added mapping check functions (DX)
        -- added options to XtalFinder to convert structures to the primitive, Minkowski, and/or Niggli representation prior to comparing (DX)
        -- added options to XtalFinder to control the misfit threshold(s): misfit_match, misfit_family (DX)
        -- added _DEBUG_COMPARE_ to comparison functions (DX)
        -- fixed bug in GFA calculator: bug in macros (KbT and TEMPERATURE)(DX)
        -- added more debugging to GFA code (DX)
        -- updated database keywords in schema for prototype label, parameters, and parameter values (DX)
        -- fixed bug in aflow_surface.cpp: origin was not reset correctly (DX)
        -- removed multiple if-statements in nested atom mapping functions, improves efficiency (DX)
        -- fixed Wyckoff position errors for SG #164, #191, and #209: missing multiplication symbols or bad string formatting (DX)
        -- added functions to convert multiple structures into their Niggli, Minkowski, or primitive representation in aflow_xatom.cpp; useful for splitting on threads (DX)
        -- added copy vs modify-in-place functions for structure transformation methods: ChangeBasis() and Rotate() (DX)
        -- created function to identify the internal translations when converting to a larger unit cell: GetBasisTransformationInternalTranslations() (DX)
        -- added PolarDecomposition() function to separate the rotation and deformation components of a transformation (DX)
        -- added functions to transform structures based on transformation matrix, rotation, and origin shift: TransformStructure() (DX)
        -- added foldAtomsInCell() and SetNumEachType() in-place-modification overloads (DX)
        -- implemented new on-the-fly threading scheme into AAPL (ME)
3.2.6 - 2020/12/30
        Location: http://materials.duke.edu/AFLOW/aflow.3.2.6.tar.xz
        -- Bibtex for publications - aflowlib.h aflowlib_web_outreach.cpp (SC)
>>>>>>> 87311da9
3.2.5 - 2020/09/25
        Location: http://materials.duke.edu/AFLOW/aflow.3.2.5.tar.xz
        -- patched convert issue: security policy 'PDF' blocking conversion (SC)
        -- adding decompositionAuids for webapp (SK)
        -- Implemented option (--get_num_anion_neighbors) for printing number of anion neighbors for each cation for given POSCAR (RF)
        -- Implemented option (--get_oxidation_numbers) for printing oxidation numbers for given POSCAR (RF)
        -- Separated CCE corrections listing into different anion types (RF)
        -- Moved CCE corrections and Bader charges to main CCE file (RF)
        -- fixed output printing of CCE (RF)
        -- fixed CCE for ICSD (RF)
        -- adding --lib2lib patches for AEL/AGL (CT)
        -- Added calculation of electronic contributions to the free energy. (AS)
        -- Added calculation of temperature-dependent phonon dispersions. (AS)
        -- Implemented QHANP method (frequency-volume dependency is extrapolated by N-order Taylor expansion). (AS)
        -- Removed old QHA code, related infrastructure and dependencies. (AS)
        -- Fixed web output for README files and AFLOW banners. (ME)
        -- Added patch functionality to the AflowDB database. (ME)
        -- Added xStream to AflowDB. (ME)
        -- Improved database analysis speed. (ME)
        -- Added UPDATE command interface to AflowDB. (ME)
        -- Made title property obsolete. (ME)
        -- Made search --aflowlib more inclusive. (ME)
        -- Fixed out of bounds error in init::AFLOW_Projects_Directories for missing LIB directories. (ME)
        -- Added aurostd::_ishex. (ME)
        -- Moved POCC progress bar into pflow. (ME)
        -- Added "Notice" from apl::Logger into pflow::logger. (ME)
        -- Modularized APL option parsing. (ME)
        -- Merged more pflow logging capabilities into APL. (ME)
        -- Consolidated APL classes: ShellHandle and ShellData integrated into Supercell, group velocities moved into PhononCalculator, and harmonic force constant calculations are now handled by a single class. (ME)
        -- APL code clean-up: removed obsolete code and moved functions into AUROSTD where appropriate. (ME)
        -- Added 49 new ANRL prototype files for the nitrides and oxides (DX+RF)
        -- Added 14 new parameter enumerations to existing ANRL labels for nitrides and oxides (DX+RF)
        -- Updated README_PROTO.TXT with new nitrides and oxides (DX+RF)
        -- Bug fixes in XtalFinder: precondition structures with BringInCell() for local geometry comparisons (DX)
        -- Bug fixes in XtalFinder: use more robust matching protocol; accounts for undecorated prototypes (i.e., small volumes) (DX)
        -- Bug fixes in XtalFinder: use more robust lattice search procedure (slower, but correct) (DX)
        -- Consolidated symmetry tolerance command-line code into pflow::getSymmetryTolerance() (DX)
        -- Added input tolerance capabilities to --lattice and --lattice_type (DX)
        -- Added tolerance spectrum analysis functionality to symmetry routines (--aflowSG) (DX)
        -- Added option to XtalFinder to ignore the atom decoration comparisons (DX)
        -- Created generic prototype generator: creates a geometry file regardless of whether it is located in the AFLOW Encyclopedia of Crystallographic Prototypes (DX)
        -- Added SYMBOLICCPLUSPLUS/ subdirectory to perform symbolic math operations (DX)
        -- Altered SYMBOLICCPLUSPLUS/ source code to compile with AFLOW and use in multiple files (e.g., moved function definitions from header files into cpp files) (DX)
        -- Created aflow_symbolic.cpp/.h files, containing functions to manipulate the symbolic math (DX)
        -- Created DecorateWithFakeElements() to xstructure (DX)
        -- Moved compare::fakeElements() to pflow::fakeElements() (DX)
        -- Extended aurostd::getCentroid(); added overload with weights (DX)
        -- Added aurostd::getCentroidPBC() for periodic systems (DX)
        -- Added comments to Standard_Lattice_Structure() (DX)
        -- Added getCentroidPBC() for periodic systems (DX)
        -- Added xstructure::getElements() and xstructure::GetReducedComposition() (DX)
        -- Added getCentroidOfStructure() and getCentroidOfStructurePBC() for periodic systems (DX)
        -- Added sorting functionality for Wyckoff positions (DX)
        -- Added ANRL prototype keywords (6) to schema (DX)
        -- Changed LDEBUG in xoptions and argv to VERBOSE (DX)
        -- Added functionality to minimize mapping distances in XtalFinder (DX)
        -- cleaning up all getElements() variants (CO+DX)
        -- adding aurostd_xparser.cpp .h (CO)
        -- adding enthlapy_formation_cce_300K_cell, enthlapy_formation_cce_300K_atom, enthlapy_formation_cce_0K_cell, and enthlapy_formation_cce_0K_cell to database (CO+RF)
        -- incorporating CCE into CHULL (CO)
        -- changed XHOST.vschema for aflowlib_date (CO+ME)
        -- changing NOTICE color blue to cyan (CO+ME)
        -- making /www/AFLOWDATA an .aflow.rc parameter (CO+ME)
        -- adding aurostd::RemoveTrailingCharacter() (CO+ME)
        -- patching lib2raw index issues: LIB7/LIB did not exist (CO)
        -- patching lib2raw index issues: string substitution of /core (CO)
        -- patching --run vs --run=1 bug in AEL/AGL (CO)
        -- cleaning up PrintMessageStream()/PrintWarningStream()/PrintErrorStream() (CO)
        -- creating VASP_Get_Kflags_from_AflowIN() and separating from KBIN::RUN_Directory() (CO)
        -- adding XHOST.ARUN_POSTPROCESS hard stop for VASP_Run() function (--postprocess) (CO)
        -- adding POCC postprocessing to LIB2LIB (CO)
        -- reading kflags and vflags options from aflow.in before processing POCC (CO)
        -- changing LIB2LIB() to run RUN_Directory() instead of individual post-processing functions (CO)
        -- adding functionality to process LIB6/POCC:OLD calculations (CO)
        -- adding --pocc_old2new to convert aflow.in of old pocc calculations to one that works for new pocc algorithm (CO)
        -- patching bug in aurostd::EFileEmpty() - remove file IFF it is a temporary file (CO)
        -- soft patch for FR+web: cout->cerr in aflowlib::WEB_Aflowlib_Entry() (CO)
        -- patching pocc_tol :TOL_0.001:0.001 -> :TOL_0.001_0.001 (CO)
        -- adding overloads to get_date() variants for an input time structure (CO)
        -- adding lock_date to aflowlib.out via aflowlib_date ([0]=lock_date_start,[1]=lock_date_end,[2]=lib2raw_date) (CO)
        -- cleaned up PrintMessageStream()/PrintErrorStream()/PrintWarningStream() (CO)
        -- included nice colors to screen for PrintMessageStream()/PrintErrorStream()/PrintWarningStream() (CO)
        -- integrated PrintMessageStream()/PrintErrorStream()/PrintWarningStream() with logger() (CO)
        -- force PrintErrorStream()/PrintWarningStream() to print to cerr for web (CO)
        -- cleaned up ErrorOption() and integrated with logger() (CO)
        -- patched StringstreamClean() which introduced junk binary characters before (CO)
        -- return early for --pocc_count_total command to avoid giving user too much verbosity (CO)
        -- added MessageOption() (vs. ErrorOption()) that does NOT throw error (CO)
        -- patching flow of POccCalculator() to read/load from aflow.in ALWAYS and overwrite with inputs (CO)
        -- created scheme for POCC auids, see POCCdirectory2MetadataAUIDjsonfile (CO)
        -- prepared LIB2RAW for POCC, including adding perform_POCC and aflowlib::LIB2RAW_Loop_POCC() (CO)
        -- added aurostd::FileExist() to all linking in LIB2RAW (CO)
        -- lots of cleaning of LIB2RAW, including adding CleanDirectoryLIB(), removing obsolete VOLDISTPARAMS and VOLDISTEVOLUTION functionality, and cleaning vspecies (CO)
        -- differentiating Egap_DOS and Egap in POCC (CO)
        -- removing exits from xOUTCAR which kills VASP auto-fix (CO)
        -- cleaning up Message() in aflow_init.cpp (CO)
        -- adding --aruns2skip=XX and [AFLOW_POCC]ARUNS2SKIP=XX for POCC analysis (CO)
        -- fixing empty ael_*_tensor appearing in aflowlib.out (CO)
        -- fixed _atom.CleanName() (CO)
        -- converted all exits to throw (CO+ME+DX)
        -- removing exits from: aflow.cpp,aflow_aconvasp.cpp,aflow_aconvasp_main.cpp,aflow_aflowrc.cpp,aflow_anrl.cpp,aflow_apennsy.cpp,aflow_apennsy_gndstate.cpp,aflow_apennsy_main.cpp,aflow_apennsy_vaspin.cpp,aflow_contrib_cormac.cpp,aflow_contrib_shidong.cpp,aflow_contrib_shidong_auxiliary.cpp,aflow_contrib_shidong_cluster_expansion.cpp,aflow_contrib_shidong_main.cpp,aflow_contrib_wahyu.cpp,aflow_defects.cpp,aflow_iaims.cpp,aflow_ivasp.cpp,aflow_kaims.cpp,aflow_kbin.cpp,aflow_mix.cpp,aflow_neighbours.cpp,aflow_oaims.cpp,aflow_pflow_funcs.cpp,aflow_pflow_print.cpp,aflow_pocc.cpp,aflow_pocc_ael_agl.cpp,aflow_pocc_old.cpp,aflow_surface.cpp,aflow_test.cpp,aflow_xelement.cpp,aflow_xvaspin.h (CO)
        -- added --force_outliers to chull (CO)
        -- added EFA to _aflowlib_entry (CO)
        -- added entropy_stabilization_coefficient to chull (CO)
        -- adding null_xv (CO)
        -- patched xvector for null_xv (CO)
        -- optimized stability criterion and n+1 enthalpy gain algorithms: shaved minutes off the full analysis for ternaries, even bigger gains for higher N (CO)
        -- added --n+1_enthalpy_gain and --skip_n_plus_1_enthalpy_gain_analysis for chull (CO)
        -- adding pocc_agl properties to aflowlib.out (CO)
        -- some cleaning of PrintData() (CO)
        -- added pocc_parameters to _aflowlib_entry (CO)
        -- added anrl parameters to pocc _aflowlib_entry (CO)
        -- starting to consolidate precisions and tolerances code-wide (CO)
        -- clearing title in qe input (CO)
        -- patching "[AFLOW] SYSTEM = " extraction problem (CO)
        -- adding --gen_ceram generating elemental combinations for --aflow_proto (CO)
        -- added LIB2RAW_Loop_Static() to --lib2raw (CO)
        -- converted CCE functions to take structure as read-in only parameter (CO)
        -- added enthalpy_formation to POCC structures (CO)
        -- adjusting aflow_max_argv for xplug (CO)
        -- adding --np functionality to --multi=zip (CO)
        -- added aurostd::meanWeighted() (CO)
        -- cleaned up GenerateGridAtoms() (CO)
        -- rewrote GetNeighbors() and GetCoordinations() function (CO)
        -- sped up CCE with new GetNeighbors() and GetCoordinations() functions and restructuring structural analysis (CO)
        (AFLOW: aconvasp.cpp, aconvasp_main.cpp, aflow.cpp, aflow.h, aflowlib_database.cpp, aflowlib.h, aflowlib_libraries.cpp, aflowlib_libraries_scrubber.cpp, aflowlib_web_interface.cpp, aflowlib_web_outreach.cpp, aflowrc.cpp, apennsy.cpp, apennsy_gndstate.cpp, apennsy_main.cpp, apennsy_vaspin.cpp, avasp.cpp, bader.cpp, bader.h, cce.cpp, cce_data.cpp, cce.h, chull.cpp, chull.h, compare_structure.cpp, compare_structure_function.cpp, compare_structure.h, contrib_cormac.cpp, contrib_shidong_auxiliary.cpp, contrib_shidong_cluster_expansion.cpp, contrib_shidong.cpp, contrib_shidong_main.cpp, contrib_wahyu.cpp, data.cpp, defects.cpp, estructure.cpp, gfa.cpp, iaims.cpp, ifrozsl.cpp, init.cpp, ivasp.cpp, kaims.cpp, kbin.cpp, kvasp.cpp, lattice.cpp, Makefile, Makefile.aflow, makefile.cpp, makefile.h, mix.cpp, modules.cpp, neighbours.cpp, oaims.cpp, ovasp.cpp, pflow_funcs.cpp, pflow.h, pflow_print.cpp, plotter.cpp, pocc.cpp, pocc.h, pocc_old.cpp, pthreads.cpp, README_AFLOW_ACONVASP.TXT, README_AFLOW_AFLOWRC.TXT, README_AFLOW_CCE.TXT, README_AFLOW_CHULL.TXT, README_AFLOW_EXCEPTIONS.TXT, README_AFLOW_SYM.TXT, README_PROTO.TXT, surface.cpp, symbolic.cpp, symbolic.h, symmetry.cpp, symmetry_spacegroup.cpp, symmetry_spacegroup_functions.cpp, symmetry_spacegroup.h, symmetry_spacegroup_ITC_library.cpp, test.cpp, wyckoff.cpp, xatom.cpp, xclasses.cpp, xelement.cpp, xelement.h, xproto.cpp, xproto_gus.cpp, xpseudopotentials.cpp, xvaspin.h)
        (ANRL: aflow_anrl.cpp, aflow_anrl.h, ANRL_CPPS_20180710/*.cpp, list.cpp, README_AFLOW_ANRL.TXT)
        (AEL: ael_elasticity.cpp, ael_elasticity.h, ael_get_stress.cpp, pocc_ael_agl.cpp)
        (AGL: agl_debye.cpp, agl_debye.h, agl_electronic.cpp, agl_get_ev.cpp, pocc_ael_agl.cpp)
        (APL: aapl_cluster.cpp, aapl_ifcs.cpp, aapl_tcond.cpp, apl_atomic_disp.cpp, apl_doscalc.cpp, apl_fccalc.cpp, apl_function_fitting.cpp, apl_group_velocity.cpp, apl_gsa.cpp, apl.h, apl_hsqpoints.cpp, apl_kphonons.cpp, apl_logger.cpp, apl_pdisc.cpp, apl_phoncalc.cpp, apl_qmesh.cpp, apl_shellhandle.cpp, apl_supercell.cpp, apl_thermalpc.cpp, qha3phonons_eos.cpp, qha_aflowin_creator.cpp, qha.cpp, qha_dm_pdos_save.cpp, qha_energies.cpp, qha_eos.cpp, qha_gruneisen.cpp, qha_operations.cpp, qha_operations.h, README_AFLOW_APL.TXT, scqha_eos.cpp, scqha_gruneisen.cpp, scqha_T_freqs.cpp)
        (SQLITE: aflow_sqlite.cpp, aflow_sqlite.h)
        (SYMBOLICCPLUSPLUS: array.cpp, array.h, cloning.cpp, cloning.h, constants.h, derive.cpp, derive.h, equation.cpp, equation.h, functions.cpp, functions.h, identity.cpp, identity.h, integrate.cpp, integrate.h, matnorm.cpp, matnorm.h, matrix.cpp, matrix.h, multinomial.cpp, multinomial.h, number.cpp, number.h, polynomial.cpp, polynomial.h, product.cpp, product.h, quatern.cpp, quatern.h, rational.cpp, rational.h, README_AFLOW_SYMBOLIC.TXT, solve.cpp, solve.h, sum.cpp, sum.h, symbol.cpp, symbol.h, symbolicc++.cpp, symbolicc++.h, symbolic.cpp, symbolic.h, symbolic_main.cpp, symbolic_main.h, symerror.cpp, symerror.h, symmatrix.cpp, symmatrix.h, vecnorm.cpp, vecnorm.h, vector.cpp, vector.h, verylong.cpp, verylong.h)
        (AUROSTD: argv.cpp, argv.h, aurostd.cpp, aurostd.h, boot.cpp, main.cpp, xcombos.cpp, xcomplex.h, xerror.cpp, xerror.h, xfit.cpp, xfit.h, xmatrix.cpp, xmatrix.h, xoption.cpp, xoption.h, xparser.cpp, xparser.h, xscalar.cpp, xscalar.h, xvector.cpp, xvector.h)
3.2.4b - 2020/07/19
        Location: http://materials.duke.edu/AFLOW/aflow.3.2.4b.tar.xz
        -- Fixed xprototype class for David ANRL symbolic (SC)
3.2.4 - 2020/06/25
        Location: http://materials.duke.edu/AFLOW/aflow.3.2.4.tar.xz
        -- Added latex->dvips->ps2pdf compilation route for pre-2010 texlive versions. (ME)
        -- Bug fixes to xPOTCAR (exits) (CO+ME)
        -- Bug fixes to Wyckoff positions (DX)
        -- Bug fixes for overwriting symmetry output files text/json (DX)
        -- adding in CHULL workshop unit tests (CO)
        -- adding exits to CCE unit tests (CO)
        -- Bug fixes to aurostd::isDirectory() and isFile() (CO)
        -- Bug fixes for xelement, adding populate() function for CCE (CO)
        -- Bug fixes in POCC: missing POTCAR suffix for LIB6 and EFileNotEmpty() cerr verbose (CO)
        -- Bug fixes in KBIN::getVASPVersion() (CO)
        -- Bug fixes in POCC: extending m_Egap.size() if metal is found among ARUNs (CO)
        -- Bug fixes in XHOST: adding another way to get XHOST.home, might fail on OSX (CO)
        (AFLOW: aconvasp_main.cpp, aflow.h, aflowlib_libraries.cpp, aflowlib_web_interface.cpp, avasp.cpp, chull.cpp, chull_jupyter.json, chull_jupyter_plotter.py, chull_python.py, compare_structure_function.cpp, init.cpp, ivasp.cpp, kvasp.cpp, lattice.cpp, Makefile, Makefile.aflow, makefile.cpp, makefile.h, ovasp.cpp, plotter.cpp, pocc.cpp, README_AFLOW.TXT, symmetry_spacegroup_functions.cpp, symmetry_spacegroup_ITC_library.cpp, xelement.cpp, xelement.h)
        (AUROSTD: main.cpp)
3.2.3 - 2020/05/22
        Location: http://materials.duke.edu/AFLOW/aflow.3.2.3.tar.xz
        -- Bug fixes in KBIN::ExtractSystemName() (ME)
        -- Fixed PID/TID and XPID XTID in aflow.h aflow_init.cpp (SC)
        -- added --np1 (N+1 enthalpy gain) and --sc (stability criterion) chull web functionality (SK)
        -- added check for broken REST-API to aflow_chull_python.py (MB)
        -- Fixed segmentation fault when DINEQUIV_ONLY option was used. (AS)
        -- Added QHA to modules. (AS)
        -- Fixed xEIGENVAL to work correctly with files created by vasp 5. (AS)
        -- Introduced a core part of the new QHA class: (AS)
        -- QHA-related options from aflow.in are parsed into QHA module; (AS)
        -- QHA options are processed and initialized inside the QHA class; (AS)
        -- QHA, QHA3P and SCQHA are united into one class; (AS)
        -- new QHA uses standard aflow infrastructure to create aflow.in files; (AS)
        -- new functionality: thermal properties can be derived from the temperature dependence of the free energy; (AS)
        -- added the possibility to calculate Grueneisen parameters using fit to frequency-volume relation. (AS)
        -- added POCC+AEL+AGL workflow (CT)
        -- updated and restructured CCE for PBE, LDA and SCAN (RF)
        -- added CCE functions for command line, web tool, and internal AFLOW use (RF)
        -- CCE can now determine oxidation numbers automatically from structure and Allen electronegativities (RF)
        -- added CCE function to determine oxidation numbers from Allen electronegativities (RF)
        -- added CCE function to get number of neighbors for all atoms (RF)
        -- added CCE function to get number of neighbors of a certain type for all atoms (RF)
        -- extended CCE scheme to PBE+U:ICSD functional and approach based on experimental formation enthalpies per bond (RF)
        -- extended CCE to work for general anion systems (RF)
        -- extended CCE to multi-anion sytems (RF)
        -- CCE corrections added for nitrides (RF)
        -- fixed bug that SPIN was switched OFF in static calc. when SPIN=ON in aflow.in and REMOVE_RELAX was set by default (ME+RF)
        -- Added check for required binaries to plotter. (ME)
        -- Canonical system name is now based on aflow.in instead of VASP output files. (ME)
        -- Fixed broken system name for aflow_proto. (ME)
        -- Fixed plotter title and file names when ANRL parameters are present. (ME)
        -- Fixed bug that deleted qmvasp files from previous runs instead of appending to them. (ME)
        -- Removed VASP k-mesh symmetry fixes when SYM=OFF. (ME)
        -- Changed database file name conventions. (ME)
        -- Redesigned mean square displacement calculations. (ME)
        -- Added interfaces to XCRYSDEN and V_SIM to visualize phonon displacements. (ME)
        -- Enhanced logger support for APL using xStream. (ME)
        -- Added state writer and reader for the force constant calculators. (ME)
        -- Added KPOINTS_GRID, KPOINTS_SHIFT, and RELAX_COMMENSURATE options to APL. (ME)
        -- NBANDS now scales with supercell size if set in the parent aflow.in (ME)
        -- Separated harmonic force constants and Born effective charges/dielectric tensor into different hibernate files. (ME)
        -- APL will now always read harmonic force constants when HIBERNATE=ON. (ME)
        -- Fixed multiplot bug in plotter. (ME)
        -- Added feature to plotter that allows setting the output image file name. (ME)
        -- Made adding directory to plot functions optional. Will take ./ as default. (ME)
        -- Added phonon plotter functions to APL README. (ME)
        -- Refactored apl::PhononCalculator into a force constant and phonon calcuator class. (ME)
        -- Removed apl::APLStageBreak. (ME)
        -- Replaced apl::Logger with pflow::logger in some classes. (ME).
        -- Fixed force constant reader for linear response calculations. (ME)
        -- Fixed signs of second order force constants. (ME)
        -- Sped up determination of irreducible tetrahedra for the tetrahedron method. (ME)
        -- Sped up APL force constant matrix calculation. (ME)
        -- Sped up the calculation of the dynamical matrix. (ME)
        -- Phonon DOS calculations can now be perfomed over an arbitrary frequency range. (ME)
        -- Phonon dispersions are now projected to the primitive cell when using DCPATH=LATTICE. (ME)
        -- Fixed behavior of non-analytical term correction at the Gamma point for phonon dispersions. (ME)
        -- Fixed calculation of non-analytical term correction for the Wang method. (ME)
        -- APL now always uses a commensurate k-point grid for relaxations. (ME)
        -- Fixed bug that did not set k-point mode to implicit for APL runs. (ME)
        -- Fixed bug for SPIN_REMOVE_RELAX_2 in APL relaxations. (ME)
        -- Updated KPPRA for phonons. (ME)
        -- APL now saves the structure for phonon calculations using PHPOSCAR. (ME)
        -- Refactored supercell generation code in APL. (ME)
        -- Added standard class methods to all APL and AAPL classes. (ME)
        -- Removed most reference members and replaced remaining ones with pointers for all APL and AAPL classes. (ME)
        -- Fixed bug in apl::ClusterSet for conventional unit cells. (ME)
        -- Moved calculation of little groups from TCONDCalculator to QMesh. (ME)
        -- Added missing function CalculateSymmetryPointGroupKCrystal. (ME)
        -- Simplified symmetry calculations in (A)APL. (ME)
        -- Changed the determination of the irreducible Brillouin zone in APL. (ME)
        -- Redesigned ThermalPropertiesCalculator to take temperature-dependent DOS. (ME)
        -- Made ZEROSTATE_CHGCAR obsolete. (ME)
        -- Changed getVASPVersionString function to not throw errors anymore (broke post-processing). (ME)
        -- added 67 structure prototypes from Y. Lederer: 58 new ANRL files (generates 60 new protos), 7 generated with existing files with different internal degrees of freedom (DX)
        -- updated README_PROTO.TXT with new prototypes, unique atom decorations, and supplemental notes (DX)
        -- clean input structure species (pseudopotentials) in compare::compare2database() (DX)
        -- updated README_AFLOW_COMPARE.TXT and README_AFLOW_ACONVASP.TXT with "relaxation_step" and "isopointal" comparison functionality (DX)
        -- added --relaxation_step flag to --compare2database and --compare_database_entries to compare original/relax1/most_relaxed geometry files (DX)
        -- added ABINIT detector and reader (DX)
        -- added atom type/element to ABINIT writer (via nuclear charge, i.e., znucl) (DX)
        -- added ELK detector, reader, and writer (DX)
        -- added ELK file format to READMEs (DX)
        -- moved frac2dbl from SYM to AUROSTD, and reformatted in more consistent style to AFLOW (DX)
        -- speed increase to GenerateGridAtoms(): move LDEBUG outside nested loop (DX)
        -- speed increase for comparing LFA environments: use angle tolerance of 10 degrees (DX)
        -- speed increase when checking for better structure matches: use the neighborhood distance information but remove the environment angle check (DX)
        -- speed increase for loading structures in comparison functions: cut out extra xstructure instantiation (DX)
        -- fixed Wyckoff position function; now displays more than just the representative position (DX)
        -- added overloads for running database comparison functions internally: compare2database(), isMatchingStructureInDatabase(), matchingStructuresInDatabase(), printCompare2Database()  (DX)
        -- added FileMESSAGE and logstream to more comparison functions (DX)
        -- changed namespace of all comparison functions to "compare"; i.e., "pflow" -> "compare" (DX)
        -- added check for grouping structures based on the number of atoms in XtalMatch, must be integer multiples (DX)
        -- normalize environment distances when comparing environments in XtalMatch (DX)
        -- widened tolerances to check more lattices in XtalMatch for volume scaling comparisons only (DX)
        -- fixed typo in "a" Wyckoff position for space group #55 (DX)
        -- fixed bug in --poscar2aflowin; symmetry tolerance not propogated for tolerance scan (DX)
        -- added Patterson symmetry analysis; denoted "pgroupk_Patterson" (applies to reciprocal space only) (DX)
        -- compare Patterson point symmetry to Laue point group as consistency check (DX)
        -- added Patterson symmetry to full symmetry command (DX)
        -- added stand-alone Patterson symmetry command (DX)
        -- cleaned text/json if-statements in symmetry writing functions (DX)
        -- added Patterson symmetry usage to README_AFLOW_SYM.TXT and README_AFLOW_ACONVASP.TXT (DX)
        -- fixed compilation bugs with old GCC/G++ version (V4.3.4 specifically; nullptr vs NULL, assigning struct attributes, and no back() method for strings) (DX)
        -- added aflow_gcc_compatibility_check to Makefile (DX)
        -- variable name changes in structure comparison (number_of_atoms -> natoms, number_of_types -> ntypes, structure_from -> structure_source) (DX+CO)
        -- added error for non-standard prototypes that create structures with atoms too close (CO+DX)
        -- added note about 3-fold rotations requiring Gamma-centered k-meshes (CO+DX)
        -- throw error when lattice gives negative determinant (CO)
        -- fixed --kppra=XX collision with aflow_proto (CO)
        -- xvasp.POTCAR_TYPE_PRINT_flag==FALSE for lib2 and lib3 even for pocc structures (CO)
        -- added RHL to auto Gamma-centering kpoints schemes (CO)
        -- patched aflow.rc for AUTO kpoints generation (CO)
        -- patched TITEL search issue for PAW_LDA_KIN (CO)
        -- patched --slab_check warning with det(lattice)<0 (CO)
        -- added eurl2string(), eurl2stringstream(), eurl2vectorstring(), eurl2dequestring(), eurl2tokens(), eurl2string() (CO)
        -- added EWithinList() (CO)
        -- patched getPathAURL() to load from LIB if available (CO)
        -- patched loadXStructure() to handle compressed POSCARs (CO)
        -- added more POSCAR variants to loadXStructure() (CO)
        -- small speed-ups to N+1 calculation in chull (CO)
        -- changed material.php -> material dir for chull web links (CO)
        -- added N+1 enthalpy gain to chull pdf doc (CO)
        -- patched vbadness warnings with longtable in chull (CO)
        -- patched hull_energy sign (CO)
        -- added chull_check to Makefile (CO)
        -- patched --bandgap and --bandgapdos to work with extension-less OUTCAR/DOSCAR (CO)
        -- patched species-project dos plot issues: lacking species key and emax TOO high (CO)
        -- added logger objects to plotter functions (CO)
        -- patched BvolXXXX.dat increment issue (++atomCOUNT) (CO)
        -- patched --kapth to take default values from .aflow.rc (CO)
        -- changed default value for kgrid to AUTO (MP vs. Gamma) (CO)
        -- added secondary wget location for AFLOW3_FREE files for make (CO)
        -- pflow::matrix()->aurostd::matrix() to fix linking issues on nietzsche (CO)
        -- restructured xOUTCAR, xDOSCAR, xEIGENVAL, xPOTCAR, xQMVASP for xStream (CO + ME)
        -- removed error in xOUTCAR looking for irreducible kpoints, this fails for all OUTCAR.bands (CO)
        -- patched --bandgap function with new xOUTCAR.GetProperties() routine (CO)
        -- removed xOUTCAR.ERROR, xDOSCAR.ERROR, xAIMSOUT.ERROR (CO)
        -- unfriended effective mass functions (CO)
        -- including OUTCAR.bands in WEB, needed for Egap; EIGENVAL.bands does not have occupancies (CO)
        -- added unit test for Egap, will add to check_full once ICSD LIB2RAW is redone (CO)
        -- added some messaging/debug-logging to POCC+AEL+AGL workflow (CO)
        -- added Hmix to aflow.pocc.out (CO)
        -- ANOTHER patch for warnings with the aflow.rc, write to std::cerr, should fix www-data (CO)
        -- merging --web_mode with --www (CO)
        -- added --xplug_check_only() for completed runs (CO)
        -- patched time_delim in get_date_formatted() (CO)
        -- speeding up --poscar2aflowin with new AUTO settings (CO)
        -- adding TID (CO)
        -- restructured Makefile for auto-generation of dependency tree (CO)
        (AFLOW: aconvasp.cpp, aconvasp_main.cpp, aflow.cpp, aflow.h, aflowlib_database.cpp, aflowlib.h, aflowlib_libraries.cpp, aflowlib_libraries_scrubber.cpp, aflowlib_webapp_bands.js, aflowlib_webapp_entry.js, aflowlib_web_interface.cpp, aflowlib_web_outreach.cpp, aflowrc.cpp, apennsy.cpp, apennsy_gndstate.cpp, apennsy_main.cpp, apennsy_vaspin.cpp, avasp.cpp, bader.cpp, cce.cpp, cce_data.cpp, cce.h, chull.cpp, chull.h, chull_python.py, compare_structure.cpp, compare_structure_function.cpp, compare_structure.h, contrib_cormac.cpp, contrib_shidong_auxiliary.cpp, contrib_shidong.cpp, contrib_shidong_main.cpp, contrib_wahyu.cpp, defects.cpp, estructure.cpp, gfa.cpp, iaims.cpp, ialien.cpp, ifrozsl.cpp, init.cpp, ivasp.cpp, kaims.cpp, kalien.cpp, kbin.cpp, kvasp.cpp, lattice.cpp, Makefile, Makefile.aflow, makefile.cpp, makefile.h, matlab.cpp, mix_experiments.cpp, modules.cpp, neighbours.cpp, oaims.cpp, ovasp.cpp, pflow_funcs.cpp, pflow.h, pflow_print.cpp, plotter.cpp, pocc.cpp, pocc.h, pocc_old.cpp, pthreads.cpp, qsub.cpp, README_AFLOW_ACONVASP.TXT, README_AFLOW_AFLOWRC.TXT, README_AFLOW_CCE.TXT, README_AFLOW_COMPARE.TXT, README_AFLOW_SYM.TXT, README_PROTO.TXT, SQLITE/sqlite.cpp, surface.cpp, symmetry.cpp, symmetry_spacegroup.cpp, symmetry_spacegroup_functions.cpp, symmetry_spacegroup.h, symmetry_spacegroup_ITC_library.cpp, test.cpp, wyckoff.cpp, xatom.cpp, xclasses.cpp, xelement.cpp, xelement.h, xproto.cpp, xproto_gus.cpp, xproto_gus_lib.cpp, xpseudopotentials.cpp, xvaspin.h)
        (ANRL: aflow_anrl.cpp, ANRL, ANRL_CPPS_20180710/*.cpp, data.cpp, README_AFLOW_ANRL.TXT)
        (AEL: ael_elastic_fit.cpp, ael_elasticity.cpp, ael_elasticity.h, ael_get_stress.cpp, pocc_ael_agl.cpp)
        (AGL: agl_debye.cpp, agl_debye.h, agl_electronic.cpp, agl_eqn_state.cpp, agl_get_ev.cpp, agl_hugoniot.cpp, agl_plot_write.cpp, agl_polynomial.cpp, agl_rungibbs.cpp, agl_thermal.cpp, pocc_ael_agl.cpp)
        (APL: aapl_cluster.cpp, aapl_ifcs.cpp, aapl_setup.cpp, aapl_tcond.cpp, apl_atomic_disp.cpp, apl_dirphoncalc.cpp, apl_doscalc.cpp, apl_fccalc.cpp, apl_function_fitting.cpp, apl_group_velocity.cpp, apl_gsa.cpp, apl.h, apl_hsqpoints.cpp, apl_kphonons.cpp, apl_logger.cpp, apl_lrphoncalc.cpp, apl_ltet.cpp, apl_pathbuilder.cpp, apl_pdisc.cpp, apl_phoncalc.cpp, apl_qmesh.cpp, apl_shellhandle.cpp, apl_supercell.cpp, apl_thermalpc.cpp, qha3phonons_eos.cpp, qha_aflowin_creator.cpp, qha.cpp, qha_dm_pdos_save.cpp, qha_energies.cpp, qha_eos.cpp, qha_gruneisen.cpp, qha_operations.cpp, README_AFLOW_APL.TXT, scqha_eos.cpp, scqha_gruneisen.cpp, scqha_T_freqs.cpp)
        (AUROSTD: aurostd.cpp, aurostd.h, boot.cpp, main.cpp, xcombos.cpp, xcombos.h, xcomplex.cpp, xcomplex.h, xerror.cpp, xerror.h, xmatrix.cpp, xmatrix.h, xoption.cpp, xoption.h, xrandom.cpp, xscalar.cpp, xscalar.h, xtensor.cpp, xtensor.h, xvector.cpp, xvector.h)
3.2.2l - 2020/04/02
        Location: http://materials.duke.edu/AFLOW/aflow.3.2.2*.tar.xz
        -- added PID to a bunch of messages 2l (SC)
        -- bug fixing aflow_avasp.cpp 2l (SC)
        -- added scrubber test for missing species_pp_AUID aflowlib_libraries_scrubber.cpp 2l (SC)
        -- added PID to LIB2LIB and LIB2RAW and --showPID 2l (SC)
        -- added temperature wait for LIB2LIB and fixed to 42C 2k (SC)
        -- bug fixes for vext,vcat,vzip 2k (SC)
        -- standardized vext,vcat,vzip from XHOST 2j (SC)
        -- accelerated lib2raw with moreauid checks 2i (SC)
        -- more pseudopotentials 2h (SC)
        -- fixed Mike reported bug in APL, from POTCAR_AUID in aflow_ivasp.cpp 2g (SC)
        -- test (2f)
        -- cleaned up vAUIDs vAURLs vLOOPs all now children of vLIBS 2e (SC)
        -- renaming VASP_Write_ppAUID_FILE and VASP_Write_ppAUID_AFLOWIN 2e (SC)
        -- adding pseudopotentials references 2d (SC)
        -- working on SCAN in aflowlib.h added aflowlib_enrty MEGAGGA 2d (SC)
        -- added some pseudopotentials references, fixed HEX/FCC and RHL into autogamma ivasp 2c (SC)
        -- removed EnthalpyReference 2b (SC)
        -- sum up all the previous updates - ready to run now 2a (SC)
3.2.2 - 2020/03/30
        Location: http://materials.duke.edu/AFLOW/aflow.3.2.2.tar.xz
        -- sum up all the previous updates - ready to run now (SC)
3.2.1k - 2020/03/29
        Location: http://materials.duke.edu/AFLOW/aflow.3.2.1*.tar.xz
        -- species_pp_groundstate_energy and species_pp_groundstate_structure 1k (SC)
        -- VASP_Write_AUID_FILE and VASP_Write_AUID_AUID in ivasp 1j (SC)
        -- removed vsymbol vname vdate in xPOTCAR, moved vZ into species_Z (unnecessary)
        -- LIB2RAW_Loop_PATCH in aflowlib* 1j (SC)
        -- needed RAUG too 1i (SC)
        -- --pseudopotentials_check for OUTCARS 1i (SC)
        -- operator << xOUTCAR 1i (SC)
        -- removed TITEL LEXCH symbol name date Z .... and made them dynamical vectors 1h (SC)
        -- --pseudopotentials_check --pp_check --ppk in aconvasp_main.cpp 1h (SC)
        -- unicity of PSEUDOPOTENTIALS nailed in xPOTCAR and xOUTCAR 1g (SC)
        -- wrapVecEntries and wrapDeqEntries overloads 1g (SC)
        -- adding pp information in aflolwib entries and AUROSTD 1g (SC)
        -- dealing with PP collision in aflow.h aflow_ovasp.cpp 1g (SC)
        -- removed WEB_Aflowlib_Entry_PHP aflowlib_web_interface.cpp 1f (SC)
        -- added aflowlib_libraries_scrubber.cpp aflow_xpseudopotentials.cpp (SC)
        -- added much to xPOTCAR (SC)
        -- AUROSTD deque/vector string2file  (SC)
        -- AUROSTD bool2string file2md5sum  (SC)
        -- modifications in aflow.h aflow_xclasses.cpp and aflow_ivasp.cpp for POTCAR_AUID (SC)
3.2.1c - 2020/03/22
        Location: http://materials.duke.edu/AFLOW/aflow.3.2.1c.tar.xz
        -- fixes for lib2raw and and error checking in uploading calculations (SC)
3.2.1 - 2020/03/17
        Location: http://materials.duke.edu/AFLOW/aflow.3.2.1.tar.xz
        -- Fixes times stamp in bug fixes (SC)
        -- Updates on pthread.cpp and libraries.cpp for error checking in uploading calculations  (SC)
3.2.0 - 2020/02/10
        Location: http://materials.duke.edu/AFLOW/aflow.3.2.0.tar.xz
        -- New release, finally aflow 3.2 (SC)
3.1.228 - 2020/01/20
        Location: http://materials.duke.edu/AFLOW/HISTORIC/aflow.3.1.228.tar.xz
        -- added schema name/unit/type to XHOST (SC)
        -- added file2dequestring(), string2dequestring() (SC)
        -- optimized NCPUS/NPAR/NCORE settings (SC)
        -- patched _atom() class: constructor()/copy()/free() (SC)
        -- updated xoptions so content can be lowercase (SC)
        -- added isdefined to xoption (SC)
        -- AFLOW DFT calculations can now read in CHGCAR files (ME)
        -- Improved runtimes and memory requirements for AAPL (ME)
        -- Switched the thermal conductivity integration method to the tetrahedron method (ME)
        -- Added Grueneisen parameter and phase space calculation to thermal conductivity calculations (ME)
        -- APL and AAPL can now use the CHGCAR file from the ZEROSTATE calculation to speed up calculations (ME)
        -- Replaced APLLogicError and APLRuntimeError with aurostd::xerror (ME)
        -- Fixed bug in APL and AAPL that did not properly process -D option (ME)
        -- Removed unused source files (ME)
        -- Added matrix norms to aurostd::xmatrix (ME)
        -- Fixed KPPRA for APL relaxations to use the standard density (ME)
        -- Added a handler for the AFLOW database (ME)
        -- Added an AFLOW-SQLITE interface (ME)
        -- Updated SQLite to version 3.30.1 (2019-10-11, https://www.sqlite.org/2019/sqlite-amalgamation-3300100.zip) (ME)
        -- Added additional web output for entry page generation (ME)
        -- Fixed bug that put NCORE into INCARs of linear response calculations (ME)
        -- Fixed bug that caused phonon dispersion path builder to break for some lattices (ME)
        -- Fixed bug in xDOSCAR reader error detection (ME)
        -- Additional web output for entry page applets (ME)
        -- Fixed bug that prevented LDA+U parameters from being passed into ARUN aflow.ins (ME)
        -- Added ael_stiffness_tensor and ael_compliance_tensor to aentry (ME)
        -- Fixed bug that prevented AGL from running during LIB2LIB (ME)
        -- added warnings/errors if species information missing in POSCAR for --poscar2aflowin (CO)
        -- tab aligning all files (CO)
        -- patched clang warnings for aurostd_boot.cpp (CO)
        -- patching warning for writing aflow.rc, only issue if it was written, should fix www-data (CO)
        -- added xQMVASP (CO)
        -- force signed distance for hull formation enthalpy (CO)
        -- added --geometry to get abc_angles for any input structure (CO)
        -- commenting out CreateSlab_RigidRotation(), it does not work, need to redefine lattice vectors (CO)
        -- patching CreateSlab_SurfaceLattice() lattice vector search to include explicit length/angle constraints (CO)
        -- patched slab_test with v3len_max_strict (CO) 
        -- added minimumDistance() calculator for non-periodic systems like molecules or grid of atoms (CO)
        -- patched atoms grid generated for foldAtomsInCell(): GenerateGridAtoms() populates grid_atoms, not atoms (CO)
        -- added setAutoVolume() to xstructure (CO)
        -- added getOSS() and getOFStream() to xStream() (CO)
        -- added GetBandGap() to xDOSCAR: get bandgap from DOS (CO)
        -- added PrintBandGap_DOS() for command line access to DOS bandgap analysis (CO)
        -- incorporating equivalent hkl planes analysis (CO)
        -- patched supercell dimensions reduction for slip system analysis (CO)
        -- now preserving volume for slip system analysis (CO)
        -- added --plot_all_atoms option for DOS plotter (CO)
        -- added functionality for plotting species-projected DOS in plotter (CO)
        -- added '/' between all path separators in plotter (CO)
        -- added LDEBUG in plotter (CO)  
        -- patched formatDefaultTitlePOCC() to understand pocc string in plotter (CO)
        -- added getAflowInFromAFlags() for pocc (CO) 
        -- added --pocc_minimum_configuration identifying which ARUN is minimum energy (CO)  
        -- patched FINAL volume of ordered supercells from pocc, should speed up VASP calculations (CO)
        -- added postprocessing workflow for pocc: performs postprocessing from input files, does NOT redo structure analysis (CO) 
        -- added self-patch for pocc: patches structures files (all and unique) so individual POSCARs can be read by aflow (CO) 
        -- added reader for structures file (CO)
        -- pocc writes out PARTCAR (CO)
        -- pocc calculates/writes out EFA (CO)
        -- pocc writes out ensemble average DOSCAR (CO)  
        -- pocc writes out supercell probabilities to aflow.pocc.out (CO)  
        -- pocc writes out results of ensemble average band gap to aflow.pocc.out (CO) 
        -- pocc plots ensemble average DOS projected by orbitals and species (CO)
        -- added KBIN_POCC_TEMPERATURE_STRING (aflow.in) and --temperature (command line) for pocc post-processing (CO)
        -- avoiding NEGLECT_NOMIX for pocc, high-entropy offers increased solubility over binaries (CO)
        -- added option for printing ensemble average IDOS in pocc data files (aflow_pocc_old.cpp) (CO) 
        -- added POccStructuresFile class to read post-processing files (CO)
        -- patched zero-padding for pocc output files (CO)
        -- add first POCC unit test to Makefile (CO)
        -- patch distinction between POTCAR_TYPE_DATE_PRINT_flag and POTCAR_TYPE_PRINT_flag in avasp (CO)
        -- patching xvasp.POTCAR_TYPE_PRINT_flag for LIB2/LIB3 (CO)
        -- added --potential_type for auto aflow.in generator (CO)
        -- streamlined xvector constructors and copy() methods (CO)
        -- added xvector constructor for xmatrix input (CO)
        -- added getcol(), getmat(), setrow(), setcol(), setmat() to xmatrix, with relevant unit tests called by —test_xmatrix (CO)
        -- added operator *=(utype r) and operator /=(utype r) to xmatrix (CO)
        -- added modulus(), modulussquare(), modulus2() to xmatrix (CO)
        -- getmat() now returns void, xmatrix is an input (CO)
        -- added lrows_out, lcols_out input getmat() as well as a overload for returning xvector (as input) (CO)
        -- added xmatrix2xvector() (CO)
        -- patched QRDecomposition_HouseHolder() not to assume lrows, lcols (CO)
        -- updated generalHouseHolderQRDecomposition()->QRDecomposition_HouseHolder() (CO)
        -- added EFileEmpty() and EFileNotEmpty() (CO)
        -- added _AFLOW_FILE_NAME_ to logger() and xerror(), and patched Makefile for some missing cpp (CO)
        -- added aurostd::getPWD() (CO)
        -- added unsigned long long to _isfloat(), _iscomplex(), _isreal(), _size(), _real(), isinteger() (CO)
        -- added aurostd::powint() for fast powers of integers (CO)
        -- added all variants of iszero() (CO)
        -- templated GCD(), patched for positive/negative inputs, and added Bezout coefficients as output (CO)
        -- adding free(), copy(), refresh() to xmatrix (CO)
        -- added shiftlrows, shiftlcols, shiftlrowscols to xmatrix (CO)
        -- added inverse of 2x2 matrix (CO)
        -- added xmatrixint2double() and xmatrixdouble2int() (CO)
        -- added right matrix division, traspInPlace(), traspSquareInPlace(), submatrixInPlace(), and getdiag() to xmatrix (CO)
        -- added getmatInplace() and getvec() to xmatrix (CO)
        -- patched inverse() for xmatrix, now uses matrix of minors (adjoint) approach which is more stable than GaussJordan (CO)
        -- converted bool inverse() to bool isNonInvertible() in xmatrix() (CO)
        -- added smith normal form calculator to xmatrix (CO)
        -- updated QR decomposition algorithm to avoid saving householder rotations to form Q at the end (CO)
        -- added xDOSCAR.convertSpinOFF2ON() for easy manipulation between SPIN-OFF/SPIN-ON POCC ARUNS (CO)
        -- fixed tolerance "WARNING" in symmetry screw axis determination (DX)
        -- added missing partial occupation value when printing CIF (DX)
        -- added site occupation to Wyckoff object (DX)
        -- used _atom copy constructor in symmetry functions instead of by-hand updates (DX)
        -- fixed indenting in symmetry functions (DX)
        -- added rescaling of structure in prototyping functionality (DX)
        -- added functions to extract information from certain Wyckoff positions (DX)
        -- added functionality to force input Wyckoff choice for structure prototyping (DX)
        -- added check for duplicate subdirectory in aflow zipping, removes subdirectory if found (DX+CO)
        -- added flags to get matching AFLOW prototypes and cast into prototype designation (DX)
        -- added environment analysis (isoconfigurational) to structure comparison (DX)
        -- fixed multiple thread calls in structure comparison and building prototype structures (DX)
        -- suppress permutation calculation for AFLOW prototypes in structure comparison (DX)
        -- replaced exit with throws in structure comparison functions (DX)
        -- added database comparison functionality (DX)
        -- added directory information to structure comparison for debugging  (DX)
        -- multithreaded prototype casting in structure comparison (DX)
        -- use more robust supercell expansion method (lattice dimensions vs 3x3x3) in structure comparison (DX)
        -- added functionality to check for better matches (necessary for environment and permutation comparisons) (DX)
        -- store Wyckoff groupings for duplicates and same family structures (DX)
        -- added preliminary magnetic structure analysis with new functions to add spin to structure (DX)
        -- added consistency check in permutation comparisons (DX)
        -- boolean for threading safety check (save time) (DX)
        -- improved (speed) atom matching functionality in structure comparison (DX)
        -- speed increase to generateGrid function (DX)
        -- replace SplitAlloySpecies and compare::GetElements() with stringElements2VectorElements() in comparison functions (DX)
        -- added functionality to search prototype labels by symmetry without nspecies and stoichiometry (DX)
        -- added space group to lattice type and centering functions (DX)
        -- added more methods for extracting lattice parameters for prototyping (wyccar, cif, etc.) (DX)
        -- store Wyckoff information from CIF reader (DX) 
        -- fixed bug in extracting Wyckoff coordinates (DX)
        -- allow non-standard space group symbol formats for CIF, check provided equations to verify setting (DX)
        -- update structure comparison class attribute names (DX)
        -- allow for mix of ICSD and non-ICSD structures during sorting by ICSD number for structure comparison (DX)
        -- created generalized function for adding magnetic information to structure (DX)
        -- fixed non-collinear spin lattice primitivization function (DX)
        -- fixed typos in README_PROTO.TXT: A2B_oP12_26_abc_ab-001 to A2B_oP12_26_abc_ab-002 and AB_oC8_67_a_g-001 to AB_oC8_67_a_g-002 (DX)
        -- check if tolerance input is negative for BringInCell() (DX)
        -- added AtomEnvironment class in aflow_xatom.cpp (DX)
        -- generalized inCell() and added atomInCell() (DX)
        -- added aurostd::GCD(), aurostd::LCM(), and aurostd::reduceByGCD(), for vector and deque (DX)
        -- added FileMESSAGE and logstream overloads for comparison functions (DX)
        -- added lattice deviation, coordinate displacement, and figure of failure (structure misfit) to the JSON output for structure comparison (DX)
        -- added try-catch for pflow::loadXstructure() in case URL times out or a bad structure file input (DX)
        -- refined magnetic misfit criteria (DX)
        -- added JSON output for structure prototyping (DX)
        -- fixed parameters for prototype=A_tI2_139_a; fct convention vs bct convention (DX)
        -- added unit tests in makefile for aflowSG, aflowSYM, and aflow-xtal-match (DX)
        -- put xstructure initialization in free() and call free() at beginning of constructors (otherwise xstructure is not always initialize) (DX)
        -- changed xstructure::Clear() to xstructure::clear() (DX)
        -- changed xstructure::Clean() to xstructure::clean() (DX)
        -- updated README_AFLOW_COMPARE.TXT (DX)
        -- use xoptions schema for property units in comparison code (DX)
        -- use ANRL setting as default for symmetry analysis in comparisons for quick conversion to AFLOW prototype designation (DX)
        -- use of xoptions throughout comparison functions (DX)
        (AFLOW: aconvasp.cpp, aconvasp_main.cpp, aflow.cpp, aflow.h, aflowlib_database.cpp, aflowlib.h, aflowlib_libraries.cpp, aflowlib_web_interface.cpp, aflowrc.cpp, apennsy_gndstate.cpp, apennsy_main.cpp, avasp.cpp, bader.cpp, cce.cpp, chull.cpp, chull.h, compare_structure.cpp, compare_structure_function.cpp, compare_structure.h, contrib_shidong_auxiliary.cpp, gfa.cpp, iaims.cpp, init.cpp, ivasp.cpp, kbin.cpp, kvasp.cpp, lattice.cpp, Makefile, modules.cpp, ovasp.cpp, pflow_funcs.cpp, pflow.h, pflow_print.cpp, plotter.cpp, pocc.cpp, pocc.h, pocc_old.cpp, pocc_old.h, README_AFLOW_ACONVASP.TXT, README_AFLOW_AFLOWRC.TXT, README_AFLOW_COMPARE.TXT, README_AFLOW_EXCEPTIONS.TXT, README_AFLOW.TXT, README_PROTO.TXT, SQLITE/shell.c, SQLITE/sqlite3.c, SQLITE/sqlite3ext.h, SQLITE/sqlite3.h, SQLITE/sqlite.cpp, SQLITE/sqlite.h, surface.cpp, symmetry.cpp, symmetry_spacegroup.cpp, symmetry_spacegroup_functions.cpp, symmetry_spacegroup.h, symmetry_spacegroup_ITC_library.cpp, xatom.cpp, xclasses.cpp, xelement.cpp, xproto.cpp, xproto_gus.cpp)
        (ANRL: aflow_anrl.cpp, ANRL_CPPS_20180710/list.cpp)
        (APL: aapl_cluster.cpp, aapl_ifcs.cpp, aapl_setup.cpp, aapl_tcond.cpp, apl_atomic_disp.cpp, apl_dirphoncalc.cpp, apl_dm_pdos_save.cpp, apl_doscalc.cpp, apl_group_velocity.cpp, apl.h, apl_hsqpoints.cpp, apl_kphonons.cpp, apl_lrphoncalc.cpp, apl_ltet.cpp, apl_pathbuilder.cpp, apl_pdisc.cpp, apl_phoncalc.cpp, apl_qmesh.cpp, apl_shellhandle.cpp, apl_supercell.cpp, apl_thermalpc.cpp, qha3phonons_eos.cpp, qha_aflowin_creator.cpp, qha_dm_pdos_save.cpp, qha_energies.cpp, qha_eoscalc.cpp, qha_eos.cpp, qha_eosrun.cpp, qha_gruneisen.cpp, qha_operations.cpp, README_AFLOW_APL.TXT, scqha_eos.cpp, scqha_gruneisen.cpp, scqha_T_freqs.cpp)
        (AUROSTD: aurostd.h, boot.cpp, main.cpp, xcombos.cpp, xcombos.h, xcomplex.cpp, xcomplex.h, xerror.cpp, xerror.h, xmatrix.cpp, xmatrix.h, xoption.cpp, xoption.h, xscalar.cpp, xscalar.h, xtensor.cpp, xvector.cpp, xvector.h)
3.1.227 - 2019/10/16
        Location: http://materials.duke.edu/AFLOW/HISTORIC/aflow.3.1.227.tar.xz
        -- Bug fixes for MPI (SC)
        -- Verbosity fixes (Message("")) (SC)
3.1.226 - 2019/10/01
        Location: http://materials.duke.edu/AFLOW/HISTORIC/aflow.3.1.226.tar.xz
        -- Modification on the allocation of web entries, through web cache of AUID. Speed up of 20-200 times in serving aflowlib entry pages (SC)
        -- Bug fixes in producing html/json for icsd# entries (SC)
        -- Modified aflow.in generation in AEL and AGL to use common routines in aflow_avasp.cpp and aflow_modules.cpp (CT)  
        -- Write AGL enthalpy as a function of pressure in an AFLOW readable format for future phase diagram application (CT)
        -- Added --quiet option to LIB2LIB routine (CT)
        -- Sets the VASP symmetry to off by default for AEL calculations (CT)
        -- Added projected phonon DOS calculations (ME)
        -- Linear tetrahedron method does not reduce upon construction anymore (necessary for projected DOS) (ME)
        -- Cleaned up code and added more comments to QMesh and LTMethod files (ME)
        -- Made moveToBZ inside QMesh more robust (ME)
        -- Replaced all instances of exit in APL with throw APLRuntimeError (ME)
        -- Sped up reduction of q-mesh grid (ME)
        -- Added safeguards for DOSCAR readers for broken DOSCAR files (ME)
        -- Fixed plotter bugs for HTQC prototype names (ME)
        -- Added findInList function to AUROSTD (ME)
        -- Generalized BringInCell method (ME+DX)
        -- created overloads for BringInCell method (double/xvector/_atom/xstructure), along with "InPlace" variants, i.e., const input (DX)
        -- replaced all mod_one/mod_one_xvec/mod_one_atom for new BringInCell method (DX)
        -- replaced old BringInCell functions with new version (DX)
        -- fixed indenting in symmetry functions (DX)
        -- replaced all SYM::CrossPro() with aurostd::vector_product() (DX)
        -- replaced all SYM::normalize() with explicity division of aurostd::modulus() (DX)
        -- replaced SYM::extract_row() with aurostd::operator() (DX)
        -- fabs() -> aurostd::abs() (CO)
        -- changed abinit writer lattice from column-based to row-based (CO)
        -- updated some class definitions (free()/copy()) (CO)
        (AFLOW: aconvasp.cpp, aconvasp_main.cpp, aflow.cpp, aflow.h, aflowlib.h, aflowlib_libraries.cpp, aflowlib_webapp_entry.js, aflowlib_web_interface.cpp, aflowrc.cpp, apennsy_gndstate.cpp, apennsy_main.cpp, apennsy_vaspin.cpp, avasp.cpp, chull.cpp, compare_structure_function.cpp, compare_structure.h, contrib_cormac.cpp, contrib_wahyu.cpp, data.cpp, init.cpp, Makefile, modules.cpp, oaims.cpp, ovasp.cpp, pflow_funcs.cpp, pflow_print.cpp, plotter.cpp, pocc.cpp, pocc.h, pocc_old.cpp, README_AFLOW_ACONVASP.TXT, README_AFLOW_SYM.TXT, spacegroup.cpp, surface.cpp, symmetry.cpp, symmetry_spacegroup.cpp, symmetry_spacegroup_functions.cpp, symmetry_spacegroup.h, symmetry_spacegroup_ITC_library.cpp, xatom.cpp, xclasses.cpp, xproto.cpp)
        (AEL: ael_elastic_fit.cpp, ael_elasticity.cpp, ael_elasticity.h, ael_get_stress.cpp)
        (AGL: agl_debye.cpp, agl_debye.h, agl_electronic.cpp, agl_eqn_state.cpp, agl_get_ev.cpp, agl_hugoniot.cpp, agl_polynomial.cpp, agl_rungibbs.cpp, agl_thermal.cpp)
        (APL: apl_atomic_disp.cpp, apl_dm_pdos_save.cpp, apl_doscalc.cpp, apl_function_fitting.cpp, apl_group_velocity.cpp, apl.h, apl_hsqpoints.cpp, apl_kphonons.cpp, apl_ltet.cpp, apl_pdisc.cpp, apl_phoncalc.cpp, apl_qmesh.cpp, apl_shellhandle.cpp, apl_supercell.cpp, qha3phonons_eos.cpp, qha_dm_pdos_save.cpp, qha_energies.cpp, qha_eoscalc.cpp, qha_gruneisen.cpp, qha_operations.cpp, README_AFLOW_APL.TXT, scqha_eos.cpp, scqha_gruneisen.cpp)
        (AUROSTD: aurostd.h, main.cpp, xmatrix.cpp, xmatrix.h)
3.1.225 - 2019/07/26
        Location: http://materials.duke.edu/AFLOW/HISTORIC/aflow.3.1.225.tar.xz
        -- fixing bug with stability criterion calculation in --output=web, need structure comparison for correct stability criterion calculation (WS)
        -- changed output name for --output=web to aflow_ALLOY_hull_web.json (WS)
        -- integrated N+1_enthalpy_gain and stability criterion to --output=web (WS)
        -- patched web json for quaternary chull (WS)
        -- added CCE functionality (RF)
        -- added CCE readme (RF)
        -- added a user input cutoff energy to the GFA code (DF)
        -- Added vector version of RemoveComments (ME)
        -- RemoveControlCharactersFromStringstream now also removes carriage returns because they break string additions (ME)
        -- SPIN_REMOVE_RELAX_2 did not remove spin after the second relaxation; this is fixed now (ME)
        -- Removed bug that prevented certain NBANDS errors from being fixed while an NBANDS warning was present in vasp.out (ME)
        -- APL and AAPL now read forces from qmvasp file (ME)
        -- AAPL_KPPRA added to aflow_modules (ME)
        -- Minor APL code clean-ups (ME)
        -- Added new plotter functions for band structures, phonons, and thermal properties (ME)
        -- Updated numbering scheme for partial DOS from being zero-based to being one-based (ME)
        -- Changed xDOSCAR, xEIGENVAL, and xKPOINTS to be compatible with new plotter (ME)
        -- Added functionality to APL that outputs phonon DOS and dispersion in
        -- VASP format for new plotter functions (ME)
        -- Fixed bug for the path builder for path with - and | as separators (ME)
        -- Fixed xDOSCAR reader to be more general (ME)
        -- patched change_tolerance() bug for double& tolerance return (DX)
        -- renamed minimum distance functions, more descriptive (minimizeDistanceCartesianMethod() and minimizeDistanceFractionalMethod()) (DX)
        -- reduced number of inputs for minimum distance functions (DX)
        -- added functionality to read VASP5 format in CHGCAR (DX)
        -- cleaned species/atom names in xstructure2json; remove pseudopotential information, oxidation numbers, etc. (DX)
        -- added boolean to ignore minimum distance check in foldAtomsInCell() (DX)
        -- added overloads for mapping functions (DX) 
        -- fixed bug in in xstructure2json in LIB2RAW runs; store corresponding structure from relaxations (DX) 
        -- read species for xstructure2json in LIB2RAW runs (DX) 
        -- added default permutation designation to ANRL prototypes for --proto and --aflow_proto, e.g., ".AB" for "AB_cF8_225_a_b.AB" (DX) 
        -- added functionality to read "_symmetry_space_group_name_H-M" in CIF reader (DX)
        -- added GetSpaceGroupNumber() to get the space group number from the Hermann-Mauguin symbol (DX)
        -- added RemoveCharacterFromBack(), RemoveCharacterFromFront(), and RemoveCharacterFromBackandFront() to AUROSTD; useful for parsing CIF fields (DX)
        -- added function to compare Wyckoff position strings regardless of order, necessary for matching equations in CIF to ITC standard (DX)
        -- fixed bug in reading symops from CIF; check for symop_id (DX)
        -- fixed bug in "_space_group_name_Hall" reader in CIF (DX)
        -- converted exits to xerrors in GetSpaceGroup*() functions (DX)
        -- added DEFAULT_GFA_FORMATION_ENTHALPY_CUTOFF to aflow.rc (CO)
        -- added functions to find pointLineIntersection() and linePlaneIntersection() (CO)
        -- added function to find 3D rotation between two 3D vectors (CO)
        -- remapped const utype& tol -> utype tol in function inputs (CO)
        -- remapped const bool& -> bool in function inputs (CO)
        -- added check in generalHouseHolderQRDecomposition() that Q*R=A (CO)
        -- changed gcd() to GCD() (CO)
        -- added least common multiple function LCM() (CO)
        -- added --slab_test (CO)
        -- added setctau/setftau functions to _sym_op (CO)
        -- added ReplaceAtoms() to xstructure to safely RemoveAtom() then AddAtom() (CO)
        -- modified foldAtomsInCell() to remove fold_in_only complexity, this was simplified by GenerateGridAtoms() (CO)
        -- added check to foldAtomsInCell() that min_dist does not change (CO)
        -- added CreateSlab_RigidRotation(), CreateSlab_SurfaceLattice(), and associated functions (many overloads) to create slabs for surface calculations: the two functions should yield about the same structure but by two different methods (CO)
        -- reformulate basis in CreateSlab_RigidRotation() so k-points grid is created appropriately (K1xK2x1) (CO)
        -- added new modules for calculating the generalized stacking fault energy and cleavage energy (CO)
        -- patched bug in CHULL pdf output for missing column-types in compiling aflow_CsIPb_hull.tex (CO)
        -- added cout as default for ostream& oss in header files (CO)
        -- converted Normal2HKLPlane (CO)
        -- reduce total layers creation by calculating how many layers are in a cell for that particular direction (CO)
        -- added XHOST.WEB_MODE to reduce cluttered AFLOW-Online output (CO)
        -- removed pocc progress bar in web_mode (CO)
        -- added FPOSDistance() for skew considerations (CO)
        -- reduced dims considered for GetSuperCell(), RadiusSphereLattice and LatticeDimensionSphere() are enough (CO)
        -- added general getPeaks() function to AUROSTD (CO)
        -- calculated X-ray amplitude on-the-fly, no need to pass it around (CO)
        -- moved double lambda to end of inputs and default to 1.5418 Copper K-alpha (CO)
        -- patched RemoveControlCodeCharactersFromString() for carriage return (CO)
        -- added width_maximum to getPeaks() to resolve arbitrarily defined peaks (CO)
        -- made x-ray analysis code more modular (CO)
        -- added --plot_xray_file option (CO)
        -- patched moving_average function (!= convolution with box_filter) (CO)
        -- defaulted lambda=Cu_Ka for XRD functions (CO)
        -- added compareVecElements(), compareXVecElements(), and class compareVecElement(ind) to sort vector<vector<utype> > and vector<xvector<utype> > and retire classes ids_cmp and hkl_cmp (CO)
        -- changed signal -> signal_input so it does not get confused with std::signal (CO)
        -- added --force_generic_title to PLOT_XRAY (CO)
        -- removed ids_cmp and hkl_cmp classes (CO)
        -- added filetype and vector_reduction_type enums (CO)
        -- patched aflags.Directory() early in kbin::KBIN_Main() (CO)
        -- corrected GetCompoundAttenuationLenght -> GetCompoundAttenuationLength and toogle -> toggle (CO)
        -- extended PARTCAR functionality for VASP5 POSCARs, including the optional Selective Dynamics tag (CO)
        -- patched 'make check' to return an error, instead of a string, if encountered (CO)
        -- patched 'S' -> 'P' conversion in --pocc_params (CO)
        -- incorporated some new warnings from VASP6 (CO)
        -- patched stringElements2VectorElements() to handle two types of compound designation: composition_string and pp_string (CO)
        -- added new suffixes to pseudopotential list (CO)
        -- address capital letters in new pp suffixes directly (CO)
        -- added faster (in place) routines for CleanStringASCII(), RemoveNumbers(), VASP_PseudoPotential_CleanName() (CO)
        -- added AFLOWIN_FLAG::NOAUTOPP (--noautopp) functionality to --aflow_proto (CO)
        -- converted flag PFLOW::LOAD_ENTRIES_ONLY_ALPHABETICAL to PFLOW::LOAD_ENTRIES_NON_ALPHABETICAL so the default is always OFF (CO)
        -- added 'make clean_autogen' to delete files that are automatically downloaded/generated by aflow during compilation (CO)
        -- set explicit double->int conversion for roundDouble() in chull (CO)
        (AFLOW: aconvasp.cpp, aconvasp_main.cpp, aflow.cpp, aflow.h, aflowlib_libraries.cpp, aflowlib_web_interface.cpp, aflowrc.cpp, avasp.cpp, cce.cpp, cce.h, chull.cpp, chull.h, compare_structure_function.cpp, contrib_shidong_main.cpp, data.cpp, gfa.cpp, gfa.h, init.cpp, ivasp.cpp, kbin.cpp, kvasp.cpp, Makefile, mix.cpp, modules.cpp, ovasp.cpp, pflow_funcs.cpp, pflow.h, pflow_print.cpp, plotter.cpp, pocc.cpp, README_AFLOW_ACONVASP.TXT, README_AFLOW_AFLOWRC.TXT, README_AFLOW_CCE.TXT, README_AFLOW_GFA.TXT, surface.cpp, symmetry.cpp, symmetry_spacegroup.cpp, symmetry_spacegroup_functions.cpp, symmetry_spacegroup.h, symmetry_spacegroup_ITC_library.cpp, xatom.cpp, xclasses.cpp, xelement.cpp, xelement.h, xproto.cpp)
        (AGL: agl_electronic.cpp)
        (APL: aapl_cluster.cpp, aapl_tcond.cpp, apl_dirphoncalc.cpp, apl_doscalc.cpp, apl.h, apl_kphonons.cpp, apl_lrphoncalc.cpp, apl_pathbuilder.cpp, apl_pdisc.cpp, apl_phoncalc.cpp, apl_qmesh.cpp, apl_supercell.cpp, apl_thermalpc.cpp, README_AFLOW_APL.TXT)
        (AUROSTD: aurostd.h, boot.cpp, main.cpp, xmatrix.cpp, xmatrix.h, xscalar.cpp, xscalar.h, xvector.cpp, xvector.h)
3.1.224 - 2019/05/20
        Location: http://materials.duke.edu/AFLOW/HISTORIC/aflow.3.1.224.tar.xz
        -- Fixed bug that didn't allow users to override the standard lattice phonon dispersion path (ME)
        -- Replaced anharmonic IFC option struct with xoption (ME)
        -- Simplified APL class structure: IReciprocalPointGrid, MonkhorstPackMesh, and UniformMesh are consolidated into QMesh. IDOSCalculator, DOSCalculator, RootSamplingMethod, and LinearTetrahedronMethod are now described only by the DOSCalculator and LTMethod classes (ME)
        -- Fixed QHA file name bugs for phonon dispersion and DOS (ME)
        -- Fixed bug that caused AAPL to read APL calculations even though AAPL calculations are still missing (ME)
        -- Fixed seg fault bug when DC=OFF and TP=ON (ME)
        -- Fixed bug where DOS parameters are not properly set when DOS=OFF and TP=ON (ME)
        -- Added KPPRA option for AAPL (ME)
        -- Increased number of iterations for the AAPL BTE solver (ME)
        -- fixed symmetry bug: if AddAtom() removes too many atoms and alters stoichiometry, then change to better tolerance (DX) 
        -- fixed comparison bug: ordering of stoichiometry for material-type comparisons (DX)
        -- changed name of prototyping flag (DX)
        -- added --structure2json command line functionality (DX)
        -- cleaned/reduced comparison command line calls (DX)
        -- added to comparison code: JSON output, print to screen only, keep non-matching info, store comparison logs, store family properties, and speed up comparison grouping function (DX)
        -- removed atomic library for communicating between threads, obsolete (DX)
        -- removed unused line in SYM::PBC() function (DX)
        -- added types information in CIF reader, otherwise aflowSG fails (DX)
        -- alphabetize elements in CIF reader function (DX)
        -- fixed --machine names (DX)
        -- fixed removal of control code characters in aflow.in; only overwrites if invalid chars are detected and saves old version to aflow.in_old (DX)
        -- changed internal indexing of xvectors in CHULL/GFA code from 0 to 1 to match rest of code (CO)
        -- fixed bug in web-json writer for AFLOW-CHULL Online (CO)
        -- added function for defining 3D rotation matrix between two vectors (CO)
        -- added functions to convert xvector<double> to xvector<int> and vice versa, useful for hkl (CO)
        -- added functionality for generalized stacking fault calculation, alpha testing only (CO)
        -- added functions for HKLPlane -> direct normal vector and vice versa (CO)
        -- added function to find distance between HKL planes (CO)
        -- added function to get distance between images of atoms along particular direction (CO)
        -- for many sym functions, removed pointers for read-only bools and doubles, added const where possible (CO)
        -- updated xstructure::Rotate() (CO)
        -- in xclasses, stringstream.clear() -> stringstream.str("") (CO)
        -- removed '#' from sg specification in POSCAR, it is interpreted as comment and removed (CO)
        -- bug fix with AFLOWDATA path in automatic aflow.in generator (CO)
        -- added force_strict_pc2scMap to GetSuperCell() constraining the map to the true primitive cell and not equivalent atoms (CO)
        -- added general function to fix string for latex output (CO)
        -- added XHOST.vflag_control.flag("DIRECTORY_CLEAN") for accurate logging of current directory (CO)
        -- major restructuring of pocc code, consolidating classes, renaming variables, etc. (CO)
        -- fixed old pocc to run with any compression extension (CO)
        -- eliminating atom.print_RHT (CO)
        -- patches for xStream() (CO)
        -- fixed webapp_entry for displaying first bader charge isosurface online with help from Bob Hanson (CO)
        -- added convolution function for signal processing (CO)
        -- added moving average and box/gaussian filters (CO)
        -- added mean/stddev functions to xvector (CO)
        -- added plotter for XRD (CO)
        -- added analysis for peaks with moving average (CO)
        (AFLOW: aconvasp_main.cpp, aflow.cpp, aflow.h, aflowlib_libraries.cpp, aflowlib_webapp_entry.js, aflowrc.cpp, avasp.cpp, chull.cpp, chull.h, compare_structure.cpp, compare_structure_function.cpp, compare_structure.h, gfa.cpp, init.cpp, kbin.cpp, kvasp.cpp, lattice.cpp, Makefile, modules.cpp, pflow_funcs.cpp, pflow.h, pflow_print.cpp, pocc.cpp, pocc.h, pocc_old.cpp, README_AFLOW_ACONVASP.TXT, README_AFLOW_AFLOWRC.TXT, symmetry.cpp, symmetry_spacegroup.cpp, xatom.cpp, xclasses.cpp, xproto.cpp)
        (ANRL: aflow_anrl.cpp, A10B2C_hP39_171_5c_c_a.cpp, A10B2C_hP39_172_5c_c_a.cpp, A10B3_oF52_42_2abce_ab.cpp, A12B2C_cF60_196_h_bc_a.cpp, A12B36CD12_cF488_196_2h_6h_ac_fgh.cpp, A12B36CD12_cF488_210_h_3h_a_fg.cpp, A12B6C_cF608_210_4h_2h_e.cpp, A12B7C2_hP21_174_2j2k_ajk_cf.cpp, A12BC4_cP34_195_2j_ab_2e.cpp, A12B_cF52_225_i_a.cpp, A12B_cI26_204_g_a.cpp, A12B_tI26_139_fij_a.cpp, A13B2C2_oP34_32_a6c_c_c.cpp, A14B3C5_tP44_94_c3g_ad_bg.cpp, A15B4_cI76_220_ae_c.cpp, A17B15_cP64_207_acfk_eij.cpp, A17BC4D_tP184_89_17p_p_4p_io.cpp, A23B6_cF116_225_bd2f_e.cpp, A24BC_cF104_209_j_a_b.cpp, A2B11_cP39_200_f_aghij.cpp, A2B13C4_hP57_168_d_c6d_2d.cpp, A2B2C4D_tP18_132_e_i_o_d.cpp, A2B2C7_cF88_227_c_d_af.cpp, A2B2C_oC80_64_efg_efg_df.cpp, A2B3C12D3_cI160_230_a_c_h_d.cpp, A2B3C18D6_hP58_192_c_f_lm_l.cpp, A2B3C3DE7_hP48_145_2a_3a_3a_a_7a.cpp, A2B3C6_cP264_205_2d_ab2c2d_6d.cpp, A2B3C6_cP33_221_cd_ag_fh.cpp, A2B3C7D_oP13_47_t_aq_eqrs_h.cpp, A2B3_hP20_159_bc_2c.cpp, A2B3_hP30_169_2a_3a.cpp, A2B3_hP30_170_2a_3a.cpp, A2B3_hP5_164_d_ad.cpp, A2B3_hR10_167_c_e.cpp, A2B3_hR5_166_c_ac.cpp, A2B3_oC40_39_2d_2c2d.cpp, A2B3_oP20_60_d_cd.cpp, A2B3_oP20_62_2c_3c.cpp, A2B3_oP40_33_4a_6a.cpp, A2B3_tI80_141_ceh_3h.cpp, A2B3_tP10_127_g_ah.cpp, A2B3_tP20_102_2c_b2c.cpp, A2B3_tP20_116_bci_fj.cpp, A2B3_tP20_117_i_adgh.cpp, A2B3_tP40_137_cdf_3g.cpp, A2B3_tP5_115_g_ag.cpp, A2B4C_hR42_148_2f_4f_f.cpp, A2B4C_oC28_66_l_kl_a.cpp, A2B4C_oP28_62_ac_2cd_c.cpp, A2B5C2_oC36_37_d_c2d_d.cpp, A2B5_mC28_15_f_e2f.cpp, A2B6CD7_tP64_77_2d_6d_d_ab6d.cpp, A2B7C2_tP88_78_4a_14a_4a.cpp, A2B7_cI54_229_e_afh.cpp, A2B8C2D_tP26_100_c_abcd_c_a.cpp, A2B8CD_oP24_48_k_2m_d_b.cpp, A2B8CD_tI24_97_d_k_a_b.cpp, A2B8C_oP22_34_c_4c_a.cpp, A2B_aP6_2_2i_i.cpp, A2B_aP6_2_aei_i.cpp, A2BC2_oF40_22_fi_ad_gh.cpp, A2BC2_oI20_45_c_b_c.cpp, A2BC2_tI20_79_c_2a_c.cpp, A2BC2_tP20_105_f_ac_2e.cpp, A2BC3_oC24_63_e_c_cg.cpp, A2BC4_cF56_227_d_a_e.cpp, A2BC4D_tI16_121_d_a_i_b.cpp, A2BC4_oP28_50_ij_ac_ijm.cpp, A2BC4_tI14_82_bc_a_g.cpp, A2BC4_tP28_126_cd_e_k.cpp, A2BC4_tP28_130_f_c_g.cpp, A2BC7D2_tP24_113_e_a_cef_e.cpp, A2BC8_tI176_110_2b_b_8b.cpp, A2BCD3E6_cF208_203_e_c_d_f_g.cpp, A2BCD4_tI16_82_ac_b_d_g.cpp, A2B_cF24_227_c_a.cpp, A2B_cF24_227_d_a.cpp, A2B_cI72_211_hi_i.cpp, A2BC_oC16_67_ag_b_g.cpp, A2BC_oC8_38_e_a_b.cpp, A2B_cP12_212_c_a.cpp, A2B_cP6_224_b_a.cpp, A2BC_tP16_76_2a_a_a.cpp, A2B_hP12_194_cg_f.cpp, A2B_hP18_180_fi_bd.cpp, A2B_hP18_190_gh_bf.cpp, A2B_hP36_177_j2lm_n.cpp, A2B_hP6_191_h_e.cpp, A2B_hP9_147_g_ad.cpp, A2B_hP9_150_ef_bd.cpp, A2B_hP9_152_c_a.cpp, A2B_hP9_180_j_c.cpp, A2B_hP9_181_j_c.cpp, A2B_hP9_189_fg_bc.cpp, A2B_hR18_148_2f_f.cpp, A2B_mC144_9_24a_12a.cpp, A2B_mC48_15_ae3f_2f.cpp, A2B_mP12_13_2g_ef.cpp, A2B_mP12_14_2e_e.cpp, A2B_mP12_3_bc3e_2e.cpp, A2B_mP12_7_4a_2a.cpp, A2B_mP18_7_6a_3a.cpp, A2B_mP6_10_mn_bg.cpp, A2B_mP6_14_e_a.cpp, A2B_oC12_36_2a_a.cpp, A2B_oC12_38_de_ab.cpp, A2B_oC12_63_2c_c.cpp, A2B_oC24_20_abc_c.cpp, A2B_oC24_64_2f_f.cpp, A2B_oF24_70_e_a.cpp, A2B_oI12_72_j_a.cpp, A2B_oI12_74_h_e.cpp, A2B_oP12_17_abe_e.cpp, A2B_oP12_19_2a_a.cpp, A2B_oP12_26_abc_ab.cpp, A2B_oP12_29_2a_a.cpp, A2B_oP12_62_2c_c.cpp, A2B_oP24_52_2e_cd.cpp, A2B_oP24_55_2g2h_gh.cpp, A2B_oP24_61_2c_c.cpp, A2B_oP6_58_g_a.cpp, A2B_tI12_140_h_a.cpp, A2B_tI12_141_e_a.cpp, A2B_tI12_98_f_a.cpp, A2B_tI24_141_2e_e.cpp, A2B_tI6_139_d_a.cpp, A2B_tP12_111_2n_adf.cpp, A2B_tP12_92_b_a.cpp, A2B_tP24_135_gh_h.cpp, A2B_tP30_85_ab2g_cg.cpp, A2B_tP36_96_3b_ab.cpp, A2B_tP48_77_8d_4d.cpp, A2B_tP6_129_ac_c.cpp, A2B_tP6_136_f_a.cpp, A2B_tP6_137_d_a.cpp, A3B10_cI52_229_e_fh.cpp, A3B11C6_tP40_100_ac_bc2d_cd.cpp, A3B13_oC32_38_ac_a2bcdef.cpp, A3B2_cI40_220_d_c.cpp, A3B2_hP10_176_h_bc.cpp, A3B2_hP10_176_h_bd.cpp, A3B2_hP5_164_ad_d.cpp, A3B2_hR5_155_e_c.cpp, A3B2_oP20_52_de_cd.cpp, A3B2_oP20_56_ce_e.cpp, A3B2_oP20_62_3c_2c.cpp, A3B2_tP10_83_adk_j.cpp, A3B3C_cI56_214_g_h_a.cpp, A3B3C_hP14_176_h_h_c.cpp, A3B3C_hP14_176_h_h_d.cpp, A3B4C_cP16_218_c_e_a.cpp, A3B4C_cP8_215_d_e_a.cpp, A3B4_cF56_227_ad_e.cpp, A3B4_tI28_141_ad_h.cpp, A3B5_oC16_65_ah_bej.cpp, A3B5_oC32_38_abce_abcdf.cpp, A3B5_oP16_55_ch_agh.cpp, A3B5_tI32_108_ac_a2c.cpp, A3B5_tI32_140_ah_bk.cpp, A3B5_tI32_140_ah_cl.cpp, A3B7_hP20_186_c_b2c.cpp, A3B7_oP40_62_cd_3c2d.cpp, A3B7_tP40_76_3a_7a.cpp, A3BC2_cI48_214_f_a_e.cpp, A3BC2_oP48_50_3m_m_2m.cpp, A3BC3D_tP64_106_3c_c_3c_c.cpp, A3BC_hP10_188_k_a_e.cpp, A3BC_hP10_188_k_c_a.cpp, A3BC_hP30_185_cd_c_ab.cpp, A3BC_hR5_146_b_a_a.cpp, A3B_cI32_204_g_c.cpp, A3B_cI8_229_b_a.cpp, A3BC_mC10_8_ab_a_a.cpp, A3B_cP16_198_b_a.cpp, A3B_cP16_208_j_b.cpp, A3B_cP4_221_d_a.cpp, A3B_cP8_223_c_a.cpp, A3BC_tP5_99_bc_a_b.cpp, A3B_hP16_194_gh_ac.cpp, A3B_hP24_151_3c_2a.cpp, A3B_hP24_153_3c_2b.cpp, A3B_hP24_165_adg_f.cpp, A3B_hP24_165_bdg_f.cpp, A3B_hP24_185_ab2c_c.cpp, A3B_hP4_191_bc_a.cpp, A3B_hP8_158_d_a.cpp, A3B_hP8_173_c_b.cpp, A3B_hP8_176_h_c.cpp, A3B_hP8_176_h_d.cpp, A3B_hP8_185_c_a.cpp, A3B_hP8_194_h_c.cpp, A3B_hR4_160_b_a.cpp, A3B_mP16_7_6a_2a.cpp, A3B_oC64_66_gi2lm_2l.cpp, A3B_oC64_66_kl2m_bdl.cpp, A3B_oI32_23_ij2k_k.cpp, A3B_oP16_62_cd_c.cpp, A3B_oP32_60_3d_d.cpp, A3B_oP8_59_bf_a.cpp, A3B_tI16_139_cde_e.cpp, A3B_tI24_119_b2i_af.cpp, A3B_tI32_82_3g_g.cpp, A3B_tI8_139_bd_a.cpp, A3B_tP16_118_ei_f.cpp, A3B_tP32_114_3e_e.cpp, A43B5C17_oC260_63_c8fg6h_cfg_ce3f2h.cpp, A4B14C3_hP21_143_bd_ac4d_d.cpp, A4B2C13D_tP40_90_g_d_cef2g_c.cpp, A4B2C6D16E_cF232_203_e_d_f_eg_a.cpp, A4B2C_tP28_135_gh_h_d.cpp, A4B3_cI112_230_af_g.cpp, A4B3_cI14_229_c_b.cpp, A4B3_cI28_220_c_a.cpp, A4B3_hP14_173_bc_c.cpp, A4B3_hP28_159_ab2c_2c.cpp, A4B3_hR7_166_2c_ac.cpp, A4B3_oI14_71_gh_cg.cpp, A4B5_tI18_139_i_ah.cpp, A4B5_tI18_87_h_ah.cpp, A4B6C_hP11_143_bd_2d_a.cpp, A4B9_cP52_215_ei_3efgi.cpp, A4BC2_tI28_120_i_d_e.cpp, A4BC4D_tP10_123_gh_a_i_d.cpp, A4BC4_tP18_137_g_b_g.cpp, A4B_cI10_217_c_a.cpp, A4B_cI10_229_c_a.cpp, A4B_cI40_197_cde_c.cpp, A4BC_tI24_141_h_b_a.cpp, A4B_hP15_144_4a_a.cpp, A4B_oI20_74_beh_e.cpp, A4B_oP20_62_2cd_c.cpp, A4B_tI10_139_de_a.cpp, A4B_tI20_88_f_a.cpp, A4B_tP10_114_e_a.cpp, A4B_tP10_125_m_a.cpp, A4B_tP20_127_ehj_g.cpp, A5B11_mP16_6_2abc_2a3b3c.cpp, A5B2_hP14_194_abdf_f.cpp, A5B2_hP28_194_ahk_ch.cpp, A5B2_hR7_166_a2c_c.cpp, A5B2_mC14_12_a2i_i.cpp, A5B2_oP14_49_dehq_ab.cpp, A5B3C15_oP46_30_a2c_bc_a7c.cpp, A5B3C16_cP96_222_ce_d_fi.cpp, A5B3C_hP18_186_2a3b_2ab_b.cpp, A5B3_hP16_190_bdh_g.cpp, A5B3_hP16_193_dg_g.cpp, A5B3_mC32_9_5a_3a.cpp, A5B3_tP32_118_g2i_aceh.cpp, A5B3_tP32_130_cg_cf.cpp, A5B5C4_tP28_104_ac_ac_c.cpp, A5B6C2_hP13_157_2ac_2c_b.cpp, A5B7_tI24_107_ac_abd.cpp, A5B8_cI52_217_ce_cg.cpp, A5BCD6_cF416_228_eg_c_b_h.cpp, A5B_oP24_26_3a3b2c_ab.cpp, A6B23_cF116_225_e_acfh.cpp, A6B2C_cF36_225_e_c_a.cpp, A6B2CD6E_cP64_208_m_ad_b_m_c.cpp, A6B2C_tP18_128_eh_d_a.cpp, A6B2C_tP18_128_eh_d_b.cpp, A6B2C_tP18_94_eg_c_a.cpp, A6B4C16D_oP108_27_abcd4e_4e_16e_e.cpp, A6B6C_cF104_202_h_h_c.cpp, A6B_cF224_228_h_c.cpp, A6B_cP7_221_f_a.cpp, A6B_hR7_166_g_a.cpp, A6B_oC28_63_efg_c.cpp, A7B2C2_mC22_12_aij_h_i.cpp, A7B2C_tP40_128_egi_h_e.cpp, A7B3_cI40_229_df_e.cpp, A7B6_hR13_166_ah_3c.cpp, A7B7C2_tP32_101_bde_ade_d.cpp, A7B8_mP120_14_14e_16e.cpp, A7B8_oP120_60_7d_8d.cpp, A7BC3D13_cF192_219_de_b_c_ah.cpp, A7B_cF32_225_bd_a.cpp, A8B2C12D2E_oI50_23_bcfk_i_3k_j_a.cpp, A8B5_hR26_160_a3bc_a3b.cpp, A8B5_mP13_6_a7b_3a2b.cpp, A8B7C6_hP21_175_ck_aj_k.cpp, A8BC3D6_hP18_189_bfh_a_g_i.cpp, A8B_tI18_139_hi_a.cpp, A9B16C7_cF128_225_acd_2f_be.cpp, A9B2_mP22_7_9a_2a.cpp, A9B3C_hP26_194_hk_h_a.cpp, A9BC3D5_hP18_189_fi_a_g_bh.cpp, A9BC_oC44_39_3c3d_a_c.cpp, A_aP4_2_aci.cpp, AB11CD3_cP16_221_a_dg_b_c.cpp, AB11_cP36_221_c_agij.cpp, AB12C3_cI32_229_a_h_b.cpp, AB13_cF112_226_a_bi.cpp, AB18C8_cF108_225_a_eh_f.cpp, AB27CD3_cP32_221_a_dij_b_c.cpp, AB2_aP12_1_4a_8a.cpp, AB2C12D4_tP76_75_2a2b_2d_12d_4d.cpp, AB2C3_oP24_62_c_d_cd.cpp, AB2C4_tI14_139_a_e_ce.cpp, AB2C8D_oP24_49_g_q_2qr_e.cpp, AB2C_cF16_225_a_c_b.cpp, AB2CD2_hP36_163_h_i_bf_i.cpp, AB2_cF12_225_a_c.cpp, AB2_cF48_227_c_e.cpp, AB2_cF96_227_e_cf.cpp, AB2C_oC16_40_a_2b_b.cpp, AB2C_oC16_63_c_2c_c.cpp, AB2C_oP16_62_c_2c_c.cpp, AB2_cP12_205_a_c.cpp, AB2_hP12_143_cd_ab2d.cpp, AB2_hP12_194_f_ah.cpp, AB2_hP24_194_ef_fgh.cpp, AB2_hP3_164_a_d.cpp, AB2_hP3_191_a_d.cpp, AB2_hP6_194_b_f.cpp, AB2_hP6_194_c_ad.cpp, AB2_hP6_194_c_f.cpp, AB2_hP72_192_m_j2kl.cpp, AB2_hP9_156_b2c_3a2bc.cpp, AB2_hP9_162_ad_k.cpp, AB2_hP9_164_bd_c2d.cpp, AB2_hP9_180_d_j.cpp, AB2_mC6_12_a_i.cpp, AB2_oC24_41_2a_2b.cpp, AB2_oC6_21_a_k.cpp, AB2_oF48_70_f_fg.cpp, AB2_oF72_43_ab_3b.cpp, AB2_oI6_71_a_g.cpp, AB2_oI6_71_a_i.cpp, AB2_oP12_29_a_2a.cpp, AB2_oP24_28_acd_2c3d.cpp, AB2_oP6_34_a_c.cpp, AB2_oP6_58_a_g.cpp, AB2_tI48_80_2b_4b.cpp, AB2_tI6_139_a_e.cpp, AB2_tI96_88_2f_4f.cpp, AB2_tP12_115_j_egi.cpp, AB2_tP12_81_adg_2h.cpp, AB2_tP6_137_a_d.cpp, AB32C48_cI162_204_a_2efg_2gh.cpp, AB32CD4E8_tP184_93_i_16p_af_2p_4p.cpp, AB3C16_cF160_203_a_bc_eg.cpp, AB3C16_cF160_203_b_ad_eg.cpp, AB3C2_cI96_206_c_e_ad.cpp, AB3C3_cF112_227_c_de_f.cpp, AB3C4_cP8_215_a_c_e.cpp, AB3C4_hP16_194_c_af_ef.cpp, AB3C4_oP16_31_a_ab_2ab.cpp, AB3C4_oP32_33_a_3a_4a.cpp, AB3C6_cI80_206_a_d_e.cpp, AB3C_cP5_221_a_c_b.cpp, AB3C_cP60_201_be_fh_g.cpp, AB3C_cP60_201_ce_fh_g.cpp, AB3_cF16_225_a_bc.cpp, AB3C_hR10_148_c_f_c.cpp, AB3C_hR10_167_b_e_a.cpp, AB3C_oC20_63_a_cf_c.cpp, AB3C_oP20_62_c_cd_a.cpp, AB3_cP4_221_a_c.cpp, AB3_hP24_149_acgi_3l.cpp, AB3_hP24_178_b_ac.cpp, AB3_hP24_179_b_ac.cpp, AB3_hP24_185_c_ab2c.cpp, AB3_hP4_187_e_fh.cpp, AB3_hP8_182_c_g.cpp, AB3_hP8_194_c_bf.cpp, AB3_hR8_148_c_f.cpp, AB3_hR8_155_c_de.cpp, AB3_mC16_12_g_ij.cpp, AB3_mC16_15_e_cf.cpp, AB3_mC16_9_a_3a.cpp, AB3_mC32_8_4a_12a.cpp, AB3_mC32_8_4a_4a4b.cpp, AB3_mP16_10_mn_3m3n.cpp, AB3_oC16_40_b_3b.cpp, AB3_oC8_65_a_bf.cpp, AB3_oP16_18_ab_3c.cpp, AB3_oP16_19_a_3a.cpp, AB3_oP16_62_c_3c.cpp, AB3_oP16_62_c_cd.cpp, AB3_tI16_140_b_ah.cpp, AB3_tP32_133_h_i2j.cpp, AB3_tP32_86_g_3g.cpp, AB3_tP4_123_a_ce.cpp, AB3_tP8_113_a_ce.cpp, AB4C17D4E_tP54_90_a_g_c4g_g_c.cpp, AB4C3_cI16_229_a_c_b.cpp, AB4C7D_hP26_159_b_ac_a2c_b.cpp, AB4C_hP6_191_a_h_b.cpp, AB4C_hP72_168_2d_8d_2d.cpp, AB4C_hP72_184_d_4d_d.cpp, AB4C_oC24_63_a_fg_c.cpp, AB4C_oC24_63_c_fg_c.cpp, AB4C_oP24_62_c_2cd_c.cpp, AB4_cP5_215_a_e.cpp, AB4C_tI12_82_c_g_a.cpp, AB4C_tP12_112_b_n_e.cpp, AB4C_tP12_124_a_m_c.cpp, AB4_oC20_41_a_2b.cpp, AB4_oC20_68_a_i.cpp, AB4_tI10_87_a_h.cpp, AB4_tP10_103_a_d.cpp, AB4_tP10_124_a_m.cpp, AB5_cF24_216_a_ce.cpp, AB5C_tP7_123_b_ci_a.cpp, AB5_hP6_191_a_cg.cpp, AB6C4_tP22_104_a_2ac_c.cpp, AB6C_tP16_132_d_io_a.cpp, AB7CD2_oI44_24_a_b3d_c_ac.cpp, AB7_hR16_166_c_c2h.cpp, AB8C2_oC22_35_a_ab3e_e.cpp, AB8C2_tI44_97_e_2k_cd.cpp, AB9C4_hP28_188_e_kl_ak.cpp, AB_aP16_2_4i_4i.cpp, ABC2_aP16_1_4a_4a_8a.cpp, ABC2_hP4_164_a_b_d.cpp, ABC2_hP8_194_d_a_f.cpp, ABC2_hR24_167_e_e_2e.cpp, ABC2_hR4_166_a_b_c.cpp, ABC2_mP8_10_ac_eh_mn.cpp, ABC2_oC16_67_b_g_ag.cpp, ABC2_oI16_23_ab_i_k.cpp, ABC2_oP16_53_h_e_gh.cpp, ABC2_tI16_122_a_b_d.cpp, ABC2_tP4_123_d_a_f.cpp, ABC3_cP20_198_a_a_b.cpp, ABC3_hR10_146_2a_2a_2b.cpp, ABC3_hR10_161_a_a_b.cpp, ABC3_hR10_167_a_b_e.cpp, ABC3_mP10_11_e_e_ef.cpp, ABC3_oP20_30_2a_c_3c.cpp, ABC3_oP20_53_e_g_hi.cpp, ABC3_oP20_54_e_d_cf.cpp, ABC4_mP12_13_e_a_2g.cpp, ABC4_oI12_23_a_b_k.cpp, ABC4_oP12_16_ag_cd_2u.cpp, ABC4_tI96_142_e_ab_2g.cpp, ABC4_tP12_125_a_b_m.cpp, ABC6D2_mC40_15_e_e_3f_f.cpp, ABC_cF12_216_b_c_a.cpp, ABC_cP12_198_a_a_a.cpp, ABCD3_oI48_73_d_e_e_ef.cpp, ABCD_cF16_216_c_d_b_a.cpp, ABCD_oP16_57_d_c_d_d.cpp, ABCD_tP8_129_c_b_a_c.cpp, AB_cF16_227_a_b.cpp, AB_cF8_216_c_a.cpp, AB_cF8_225_a_b.cpp, ABC_hP12_174_cj_fk_aj.cpp, ABC_hP3_183_a_a_a.cpp, ABC_hP3_187_a_d_f.cpp, ABC_hP36_175_jk_jk_jk.cpp, ABC_hP6_194_c_d_a.cpp, ABC_hR3_160_a_a_a.cpp, ABC_hR6_166_c_c_c.cpp, AB_cI16_199_a_a.cpp, ABC_oI12_71_h_j_g.cpp, ABC_oI36_46_ac_bc_3b.cpp, ABC_oP12_29_a_a_a.cpp, ABC_oP6_59_a_a_a.cpp, ABC_oP6_59_a_b_a.cpp, AB_cP16_205_c_c.cpp, AB_cP2_221_b_a.cpp, AB_cP6_221_c_d.cpp, AB_cP8_198_a_a.cpp, ABC_tI12_109_a_a_a.cpp, ABC_tP24_91_d_d_d.cpp, ABC_tP24_95_d_d_d.cpp, ABC_tP6_129_c_a_c.cpp, AB_hP12_156_2ab3c_2ab3c.cpp, AB_hP12_186_a2b_a2b.cpp, AB_hP12_194_af_bf.cpp, AB_hP12_194_df_ce.cpp, AB_hP2_187_d_a.cpp, AB_hP24_190_i_afh.cpp, AB_hP4_156_ab_ab.cpp, AB_hP4_156_ac_ac.cpp, AB_hP4_186_b_a.cpp, AB_hP4_186_b_b.cpp, AB_hP4_194_c_a.cpp, AB_hP4_194_c_d.cpp, AB_hP6_144_a_a.cpp, AB_hP6_154_a_b.cpp, AB_hP6_183_c_ab.cpp, AB_hP6_191_f_ad.cpp, AB_hP8_186_ab_ab.cpp, AB_hP8_194_ad_f.cpp, AB_hR10_160_5a_5a.cpp, AB_hR16_148_cf_cf.cpp, AB_hR2_166_a_b.cpp, AB_hR26_148_b2f_a2f.cpp, AB_hR6_160_3a_3a.cpp, AB_hR6_160_b_b.cpp, AB_mC8_15_c_e.cpp, AB_mP4_11_e_e.cpp, AB_mP4_6_2b_2a.cpp, AB_mP6_10_en_am.cpp, AB_oC8_36_a_a.cpp, AB_oC8_63_c_c.cpp, AB_oC8_65_j_g.cpp, AB_oC8_67_a_g.cpp, AB_oF8_22_a_c.cpp, AB_oF8_42_a_a.cpp, AB_oF8_69_a_b.cpp, AB_oI4_44_a_b.cpp, AB_oP16_61_c_c.cpp, AB_oP2_25_b_a.cpp, AB_oP4_51_e_f.cpp, AB_oP4_59_a_b.cpp, AB_oP48_61_3c_3c.cpp, AB_oP8_33_a_a.cpp, AB_oP8_57_d_d.cpp, AB_oP8_62_c_c.cpp, AB_tI16_140_ab_h.cpp, AB_tI16_141_e_e.cpp, AB_tI4_107_a_a.cpp, AB_tI4_119_c_a.cpp, AB_tI8_109_a_a.cpp, AB_tI8_139_e_e.cpp, AB_tI8_141_a_b.cpp, AB_tP16_84_cej_k.cpp, AB_tP2_123_a_d.cpp, AB_tP4_129_a_c.cpp, AB_tP4_129_c_c.cpp, AB_tP4_131_c_e.cpp, AB_tP8_111_n_n.cpp, AB_tP8_136_g_f.cpp, A_cF136_227_aeg.cpp, A_cF240_202_h2i.cpp, A_cF4_225_a.cpp, A_cF8_227_a.cpp, A_cI16_206_c.cpp, A_cI16_220_c.cpp, A_cI2_229_a.cpp, A_cI58_217_ac2g.cpp, A_cP1_221_a.cpp, A_cP20_213_cd.cpp, A_cP240_205_10d.cpp, A_cP46_223_dik.cpp, A_cP8_198_2a.cpp, A_cP8_205_c.cpp, A_hP1_191_a.cpp, A_hP2_194_c.cpp, A_hP3_152_a.cpp, A_hP4_186_ab.cpp, A_hP4_194_ac.cpp, A_hP4_194_bc.cpp, A_hP4_194_f.cpp, A_hP6_178_a.cpp, A_hP6_194_h.cpp, A_hP9_154_bc.cpp, A_hR105_166_bc9h4i.cpp, A_hR1_166_a.cpp, A_hR12_166_2h.cpp, A_hR2_166_c.cpp, A_hR3_166_ac.cpp, A_mC12_5_3c.cpp, A_mC16_12_4i.cpp, A_mC24_15_2e2f.cpp, A_mC34_12_ah3i2j.cpp, A_mC4_12_i.cpp, A_mP16_11_8e.cpp, A_mP32_14_8e.cpp, A_mP4_4_2a.cpp, A_mP64_14_16e.cpp, A_mP8_10_2m2n.cpp, A_mP84_13_21g.cpp, A_oC4_63_c.cpp, A_oC8_64_f.cpp, A_oF128_70_4h.cpp, A_oF8_70_a.cpp, A_oP16_55_2g2h.cpp, A_oP8_62_2c.cpp, A_tI16_142_f.cpp, A_tI2_139_a.cpp, A_tI4_139_e.cpp, A_tI4_141_a.cpp, A_tI8_139_h.cpp, A_tP12_138_bi.cpp, A_tP12_96_ab.cpp, A_tP16_138_j.cpp, A_tP30_136_bf2ij.cpp, A_tP4_129_ac.cpp, A_tP4_136_f.cpp, A_tP50_134_b2m2n.cpp, sigma_tP30_136_bf2ij.cpp)
        (APL: aapl_ifcs.cpp, aapl_setup.cpp, aapl_tcond.cpp, apl_atomic_disp.cpp, apl_dirphoncalc.cpp, apl_doscalc.cpp, apl_group_velocity.cpp, apl.h, apl_kphonons.cpp, apl_lrphoncalc.cpp, apl_ltet.cpp, apl_pathbuilder.cpp, apl_phoncalc.cpp, apl_qmesh.cpp, apl_supercell.cpp, apl_thermalpc.cpp, qha_energies.cpp, qha_eoscalc.cpp, qha_gruneisen.cpp, README_AFLOW_APL.TXT, scqha_gruneisen.cpp, scqha_T_freqs.cpp)
        (AUROSTD: aurostd.h, boot.cpp, main.cpp, xmatrix.cpp, xmatrix.h, xscalar.cpp, xscalar.h, xvector.cpp, xvector.h)
        Deleted files: APL/apl_mpmesh.cpp, APL/apl_uniform_mesh.cpp, APL/apl_ltetdos.cpp, APL/apl_rsmdos.cpp
3.1.223 - 2019/04/18
        Location: http://materials.duke.edu/AFLOW/HISTORIC/aflow.3.1.223.tar.xz
        -- fixed logics for filename extended characters (SC)
        -- created compliance in aurostd for extended characters and added aurostd::LinkFile (SC)
        -- aurostd::RenameFile => aurostd::file2file (SC)
        -- aurostd::MoveFile => aurostd::file2directory (SC)
        -- --use_tmpfs=XXXXX (for rerouting /tmp directories, useful for [il]logical mapping) (SC)
        (AFLOW: aflowlib_libraries.cpp aflow_ivasp.cpp aurostd.h aurostd_main.cpp)
3.1.222 - 2019/04/01
        Location: http://materials.duke.edu/AFLOW/HISTORIC/aflow.3.1.222.tar.xz
        -- added GFA code+README (DF)
        -- added Cygwin support (ME)
        -- fixed bugs in the phonon property plotter (ME)
        -- added defaults/options for DoD MUSTANG machine (--machine=dod_mustang); also added in aflowrc (DX)
        -- remove pseudopotential information for comparing materials (DX)
        -- fixed comparison bugs (e.g., duplicate count, load from URL, printing properties, BrinInCell() for supercell expansion, etc.) (DX)
        -- fixed --aflow_proto bug when generating POCC structures with ANRL parameters (DX)
        -- patched GetDistMatrix() header declaration (CO)
        -- patched x-ray analysis for POSCARs with no atom names (CO)
        -- silenced cematrix::InverseMatrix (CO)
        -- minor patches for clang (CO)
        -- patched fancy print (colors) for POCC AFLOW-Online web mode (CO)
        -- added --scrub=LIBS for lib2raw (SC)
        -- added ProgressBar(std::ostream& oss,string prelim,uint j,uint jmax,bool VERBOSE_PERCENTAGE,bool VERBOSE_ROLLER,bool VERBOSE_CURSOR) in aurostd*
        (AFLOW: aconvasp.cpp, aconvasp_main.cpp, aflow.cpp, aflow.h, aflowrc.cpp, avasp.cpp, bader.cpp, compare_structure.cpp, compare_structure_function.cpp, data.cpp, gfa.cpp, gfa.h, init.cpp, ivasp.cpp, kbin.cpp, kvasp.cpp, Makefile, pflow_funcs.cpp, pflow.h, pflow_print.cpp, pocc.cpp, README_AFLOW_ACONVASP.TXT, README_AFLOW_GFA.TXT, README_AFLOW.TXT, README_CONTRIBS.TXT, symmetry_spacegroup_ITC_library.cpp, xclasses.cpp)
        (AUROSTD: aurostd.h, boot.cpp, xmatrix.cpp)
3.1.221 - 2019/03/20
        Location: http://materials.duke.edu/AFLOW/HISTORIC/aflow.3.1.221.tar.xz
        -- changed the compiler for Mac OS to clang++ as g++ does not find the standard libraries on some systems (ME)
        -- fixed bug in VASP_Produce_POTCAR for POTCAR paths (ME)
        -- APL now switches RELAX to off with --generate_aflowin_only. Also does not check for the vasp binary anymore if POLAR is ON, which would break the code if no vasp binary is present (ME)
        -- fixed ANRL setting for symmetry cell choice (DX)
        -- added fast supercell function for quick expansion (DX)
        -- speed increase for compare functions (DX)
        -- fixed tolerance scan issue introduced in V3.1.220 after removing global symmetry variables (DX)
        -- added missing directory string in GetSpaceGroupLabel() function (DX)
        -- fixed primitive reduction corner case; should use PBC() instead of BringInCell() for distance vectors (DX)
        -- added ANRL directory name for --aflow_proto: check if ANRL proto matches to entry in library and return ANRL suffix, otherwise add parameter values to directory name (DX)
        -- added FileMESSAGE argument to compare functions (DX)
        -- patched species re-decoration for parent structure, volumes should be consistent across different decorations (CO)
        -- sort unique structures by HNF matrix/site configuration indices so order is always fixed (CO)
        -- removed file writing for command-line POCC commands, speeds up AFLOW-Online (CO)
        -- propagate flags into POCC structures for command-line control (CO)
        -- fixed AFLOW_CHULL_JUPYTER subdirectory creation (CO)
        (AFLOW: aconvasp_main.cpp, aflow.h, aflowlib_libraries.cpp, avasp.cpp, chull.cpp, chull.h, compare_structure.cpp, compare_structure_function.cpp, compare_structure.h, ivasp.cpp, Makefile, pflow.h, pocc.cpp, pocc.h, symmetry_spacegroup.cpp, xatom.cpp, xclasses.cpp)
        (ANRL: aflow_anrl.cpp, list.cpp)
        (APL: apl_kphonons.cpp)
3.1.220 - 2019/03/11
        Location: http://materials.duke.edu/AFLOW/HISTORIC/aflow.3.1.220.tar.xz
        -- added jupyter|jupyter2|jupyter3 functionality to chull (MB)
        -- added functionality to generate prototypes in CIF format (--cif flag); for --proto and --aflow_proto (DX)
        -- added functionality to generate prototypes in ABCCAR format (--abccar flag); for --proto and --aflow_proto (DX)
        -- added original crystal keywords to aflowlib entry (volume_cell_orig, volume_atom_orig, density_orig, crystal_family_orig, crystal_system_orig, point_group_Hermann_Mauguin_orig, point_group_Schoenflies_orig, point_group_orbifold_orig, point_group_type_orig, point_group_order_orig, point_group_structure_orig, Bravais_lattice_lattice_type_orig, Bravais_lattice_lattice_system_orig, Bravais_superlattice_lattice_type_orig, Bravais_superlattice_lattice_variation_type_orig, Bravais_superlattice_lattice_system_orig, Pearson_symbol_superlattice_orig, reciprocal_geometry_orig, reciprocal_volume_cell_orig, reciprocal_lattice_type_orig, reciprocal_lattice_variation_type_orig, Wyckoff_letters_orig, Wyckoff_multiplicities_orig, Wyckoff_site_symmetries_orig) (DX)
        -- fixed type for point_group_order in JSON; should be int, not string (DX)  
        -- added character check when loading aflow.in, to prevent null bytes (DX) 
        -- added function to remove null bytes in aflow.in file; rewrites cleaned aflow.in (DX) 
        -- added defaults/options for DoD ONYX, GORDON, COPPER, GAFFNEY, and KOEHR machines (--machine=dod_onyx,dod_gordon,dod_copper,dod_gaffney,dod_koehr); also added in aflowrc (DX)
        -- added ANRL space group setting option; monoclinic: unique axis-b, rhombohedral: rhombohedral setting, centrosymmetric: origin centered on inversion (DX)
        -- added functionality to convert a structure into an ANRL designation, i.e., label, parameter list, and parameter values (DX)
        -- added ANRL keywords to aflowlib entry (anrl_label_orig, anrl_parameter_list_orig, anrl_parameter_values_orig, anrl_label_relax, anrl_parameter_list_relax, anrl_parameter_values_relax) (DX)
        -- added functions to get the Wyckoff equations for future symbolic notation (DX)
        -- added ANRL preset values for prototypes in getANRLParameters() (DX)
        -- added ANRL prototypes to README_PROTO.TXT along with unique permutation information (DX)
        -- updated headers for each AFLOW prototype in README_LIBRARY_HTQC.TXT to include the stoichometry, Pearson symbol, space group, and Wyckoff letters (DX)
        -- added functionality to search AFLOW prototypes (--proto_labels) via stoichiometry, space group, arity, etc. (DX)
        -- added AFLUX command line functionality (DX+FR)
        -- added AFLUX helper functions to run inside AFLOW and extract properties into vectors of properties (DX)
        -- added functionality to --wyccar, print letters/multiplicities/site symmetries as a string (DX)
        -- added function to perform symmetry on vector of xstructures (DX)
        -- added function to get enantiomophs of space group, if any exist (DX)
        -- added function to return list of particular element classes, e.g., alkali, transition metals, metals, non-metals, etc. (DX) 
        -- added function to convert compound name into a stoichiometry (DX) 
        -- updated comparison code; added new functionality to compare compounds to AFLOW database, compare compounds to AFLOW prototypes, identify unique permutations, etc. (DX)
        -- added options to ignore symmetry during structure comparison (DX)
        -- improved comparison code output, i.e., more information and cleaner (DX)
        -- improved multithreading of comparison code (DX)
        -- refactor symmetry code to remove extern variables, otherwise it breaks multithreaded symmetry analyses (DX)
        -- refactor symmetry code to remove global variable _SYM_TOL_, otherwise it breaks multithreaded symmetry analyses (DX)
        -- fixed lattice transformation in GetLatticeType(); account for unit cell orientation change using GetPrimitive() (DX)
        -- fixed bug in CIF writer; set VASP version booleans to false (DX)
        -- updated "make check" hash since Wyckoff letters are now in title line; changed from #174c76b2b2928dcdf2f3b39069a8b59 to #ffb9c5681045fb80f391e9a931f21d1 (DX)   
        -- fixed typo in AEL/AGL json functions (CT)
        -- fixed zerostate for AAPL (ME)
        -- small bug fixes for AAPL and APL (ME)
        -- made changes to write(A)APL functions (ME)
        -- added keywords to aflowlib.out/json: title, ldau_type, ldau_l, ldau_u, ldau_j, kpoints_relax, kpoints_static, kpoints_bands_path, kpoints_bands_nkpts (ME)
        -- fixed type declaration bug in aurostd::StringStreamSubst (ME)
        -- fixed bug in QHA with uninitialized Booleans (ME)
        -- accelerated reading of forces from vasprun.xml files for APL and AAPL (ME)
        -- AFLOW not produces POSCAR in the format required by the VASP binary instead of just taking the format in the aflow.in file (ME)
        -- added functionality to read CHGCAR and WAVECAR files between relaxations (ME + Rico Friedrich)
        -- removed duplicate APL functions - apl_hroutines.cpp is now obsolete (ME)
        -- auto-sort by inequivalent atoms in APL (CO + Xiaoyu Wang from UBuffalo)
        -- added sortAtomsEquivalent() to pre-APL/POCC and CONVERT-sprim, -sconv, -niggli, -minkowski for prospective APL calculations: better to sort before relaxations and not have to sort again in the future (CO)
        -- patched sortAtoms*() to include basis and ensure relative order (CO)
        -- added switches for symmetrization of distortions (DISTORTION_SYMMETRIZE) and considering iatoms only (DISTORTION_INEQUIVONLY) in APL (CO)
        -- populate forceConstants matrix in iatoms-sorted-agnostic fashion as we move away from this dependence (CO)
        -- clear pgroupk and pgroupk_xtal symmetries before re-calculating -- bug in APL (CO)
        -- patching pc2scpMap in GetSuperCell() (CO)
        -- removed exit's from balanceChemicalEquations(), now throwing exceptions (CO)
        -- overloaded StringsAlphabetic (CO)
        -- set up Makefile with auto-alerts to AFLOW-Forum (CO)
        -- added ClearSymmetry() for _atom (CO)
        -- patched robust structure comparison in POCC (CO)
        -- patched --hnf/--hnfcell routines to work with new POCC (AFLOW-Online) and added --pocc_count_total and --pocc_count_unique (CO)
        -- pre-sort sites for --proto with POCC (CO)
        -- added 'S'+'P' combo functionality to --proto with POCC (CO)
        -- patching robust structure comparison analysis within POCC (CO)
        -- added counts to chull txt and json outputs (CO)
        -- patched logo+count centering on chull doc (CO)
        -- removed dependency of chull .tex on tabu, which breaks in TeX Live 2019 (CO)
        -- fixed image alignment in chull pdf doc (CO)
        -- added options for --aflow_proto, including --run_relax, --run_relax_static, --run_relax_static_bands, --run_static, --run_static_bands, --relax_count (CO)
        (AFLOW: aconvasp_main.cpp, aflow.h, aflowlib.h, aflowlib_libraries.cpp, aflowlib_webapp_bands.js, aflowlib_web_interface.cpp, aflowrc.cpp, avasp.cpp, bader.cpp, chull.cpp, chull.h, chull_jupyter.json, chull_jupyter_plotter.py, chull_jupyter_requirements.txt, chull_python.py, compare_structure.cpp, compare_structure_function.cpp, compare_structure.h, init.cpp, ivasp.cpp, kaims.cpp, kalien.cpp, kbin.cpp, kvasp.cpp, lattice.cpp, Makefile, matlab.cpp, modules.cpp, ovasp.cpp, pflow_funcs.cpp, pflow.h, pocc.cpp, pocc.h, pocc_old.cpp, README_AFLOW_ACONVASP.TXT, README_AFLOW_CHULL.TXT, README_AFLOW_COMPARE.TXT, README_AFLOW.TXT, README_LIBRARY_HTQC_BORIDES.TXT, README_LIBRARY_HTQC_CARBIDES.TXT, README_LIBRARY_HTQC.TXT, README_PROTO.TXT, symmetry.cpp, symmetry_spacegroup.cpp, symmetry_spacegroup_functions.cpp, symmetry_spacegroup.h, symmetry_spacegroup_ITC_library.cpp, xatom.cpp, xclasses.cpp, xproto.cpp, xproto_gus.cpp)
        (ANRL: aflow_anrl.cpp, list.cpp, README_AFLOW_ANRL.TXT)
        (APL: aapl_cluster.cpp, aapl_ifcs.cpp, aapl_setup.cpp, aapl_tcond.cpp, apl_dirphoncalc.cpp, apl.h, apl_kphonons.cpp, apl_lrphoncalc.cpp, apl_pathbuilder.cpp, apl_phoncalc.cpp, apl_shellhandle.cpp, apl_supercell.cpp, README_AFLOW_APL.TXT)
        (AUROSTD: aurostd.h, main.cpp)
3.1.219 - 2019/01/20
        Location: http://materials.duke.edu/AFLOW/HISTORIC/aflow.3.1.219.tar.xz
        -- small modifications for --aflow_proto (--generate_aflowin_only) that enable aflow.in generation on any mac (CO)
        -- fixed JSON output chull (CO)
        (AFLOW: aconvasp_main.cpp, avasp.cpp, chull.cpp, Makefile)
3.1.218 - 2019/01/14
        Location: http://materials.duke.edu/AFLOW/HISTORIC/aflow.3.1.218.tar.xz
        -- added defaults/options for CMU EULER machine (--machine=cmu_euler); also added in aflowrc (DX)
        -- modified AEL/AGL aflow.in keys (CT)
        -- aurostd::xoption: fixed bug in addattachedscheme, added additional Boolean functionality in options2entry (ME)
        -- Added debug options to AAPL (ME)
        -- Improved APL and AAPL defaults (ME)
        -- Integrated APL and AAPL into the standardized aflow.in creator for VASP calculations (ME)
        -- Updated the APL README (ME)
        -- Fixed bugs for APL and AAPL output file names (ME)
        -- Updated the PREC=PHONONS INCAR parameters (ME)
        -- Added RELAX feature to APL: structures can now be relaxed specifically for phonon calculations inside the APL environment (ME)
        -- Added features to handle NCPUS=MAX (ME)
        -- *NEW* automatic aflow.in generator for APL/AAPL/POCC (beta) (CO+ME)
        -- integrated POCC into the standardized aflow.in creator for VASP calculations (ME)
        -- added pocc params and tol to --proto (CO)
        -- added aflags to APL so sym analysis works with -D (CO)
        -- added SYMMETRIZE=OFF option for APL distortions (CO)
        -- added --aflow_proto options: --bader, --spin_remove_relax_1 _2, --kscheme _static, --kppra _static, --relax_count=XX, --run_relax_static, --run_relax_static_bands (CO)
        -- patched PrototypeLibrariesSpeciesNumber() to handle ANY ICSD (CO)
        -- added -001 for select ANRL prototypes (CO)
        -- added pseudopotential information to --aflow_proto directory + system name (CO)
        -- fixed m_initialized in chull/pocc (CO)
        -- added chull plotting functionality: if unstable, figure out how far above hull to plot automatically (CO)
        -- modified plot axes titles in chull (CO)
        -- added more fixes for "Reciprocal lattice and k-lattice belong to different class of lattices", off until further testing (CO)
        -- moved pocc settings to aflow.rc (CO)
        -- now write out all derivative structures, unique derivative structures, hnf matrices, and site configurations in pocc (CO)
        -- fixed pocc partial occupancy optimizer table settings (CO)
        -- added AEL/AGL settings to aflow.in generator (CO)
        (AFLOW: aconvasp_main.cpp, aflow.h, aflowlib.h, aflowlib_libraries.cpp, aflowlib_web_interface.cpp, aflowrc.cpp, avasp.cpp, chull.cpp, contrib_shidong.cpp, ifrozsl.cpp, init.cpp, ivasp.cpp, kaims.cpp, kbin.cpp, kvasp.cpp, Makefile, modules.cpp, neighbours.cpp, pflow.h, pocc.cpp, pocc.h, pocc_old.cpp, pthreads.cpp, README_AFLOW_ACONVASP.TXT, README_AFLOW_AFLOWRC.TXT, symmetry.cpp, xatom.cpp, xclasses.cpp, xproto.cpp)
        (ANRL: aflow_anrl.cpp)
        (AEL: ael_elasticity.cpp, README_AFLOW_AEL.TXT)
        (AGL: agl_debye.cpp, README_AFLOW_AGL.TXT)
        (APL: aapl_setup.cpp, aapl_tcond.cpp, apl_dirphoncalc.cpp, apl_doscalc.cpp, apl.h, apl_hsqpoints.cpp, apl_kphonons.cpp, apl_lrphoncalc.cpp, apl_pdisc.cpp, apl_phoncalc.cpp, apl_supercell.cpp, apl_thermalpc.cpp, qha_aflowin_creator.cpp, qha_eosrun.cpp, README_AFLOW_APL.TXT)
        (AUROSTD: aurostd.h, boot.cpp, main.cpp, xerror.cpp, xoption.cpp)
3.1.217 - 2018/12/13
        Location: http://materials.duke.edu/AFLOW/HISTORIC/aflow.3.1.217.tar.xz
        -- Added LIB2LIB function to automatically perform AEL and AGL post processing when running LIB2RAW (CT)
        -- Updated LIB2RAW and webpage generation functions to incorporate additional AEL and AGL properties (CT)
        -- Added conversion of pressure extracted from OUTCAR file from kB to GPa in AEL and AGL to keep units consistent (CT)
        -- added species scaling to volume for ANRL prototypes, if --params=-1.0,... (DX)
        -- added ANRL prototype for the kesterite structure (DX)
        -- improved CIF reader, i.e., account for different formats and partial occupation (DX)
        -- fixed bug in kpath determination (primitive vs original lattice) (DX)
        (AFLOW: aconvasp_main.cpp, anrl.cpp, xatom.cpp, AFLOW_README_PROTO.TXT, aflow.h, aconvasp_main.cpp, ael_elastic_fit.cpp, ael_elasticity.cpp, agl_debye.cpp, agl_electronic.cpp, init.cpp, xclasses.cpp, aflowlib.h, aflowlib_libraries.cpp, aflowlib_web_interface.cpp, Makefile, README_PROTO.TXT)
        (ANRL: aflow_anrl_A2BCD4_tI16_82_ac_b_d_g.cpp, aflow_anrl_list.cpp)
3.1.216 - 2018/12/05
        Location: http://materials.duke.edu/AFLOW/HISTORIC/aflow.3.1.216.tar.xz
        -- fixed std in AAPL (ME)
        -- added seven SQS structures to ANRL prototypes (DX)
        -- Write Gibbs free energy as a function of pressure and temperature in AFLOW readable format for future phase diagram application (CT)
        -- Add option to suppress extrapolation in Hugoniot relation calculation (CT)
        -- Functions to extract electronic properties as a function of pressure from AGL data (CT)
        -- Calculate and write additional elastic properties from AEL (Young's modulus, Pugh's modulus ratio) (CT)
        -- Flattened JSON structure used for writing and storing elastic stiffness and compliance tensors (CT)
        -- fixed anisotropy spelling (CO)
        -- added ISMEAR/SIGMA VASP option (CO)
        -- rerouted GetAtomVolume() and GetAtomMass() for properly cleaning pp (CO)
        -- added N+1 analysis to chull (CO)
        -- removed _pc from QH_ENERGIES() class (CO)
        (AUROSTD: AUROSTD/aurostd.h, main.cpp, xcombos.cpp, xcombos.h)
        (ANRL: aflow_anrl_A3B13_oC32_38_ac_a2bcdef.cpp, aflow_anrl_A3B5_oC32_38_abce_abcdf.cpp, aflow_anrl_A5B11_mP16_6_2abc_2a3b3c.cpp, aflow_anrl_AB3_mC32_8_4a_12a.cpp, aflow_anrl_AB3_mC32_8_4a_4a4b.cpp, aflow_anrl_AB7_hR16_166_c_c2h.cpp, aflow_anrl_AB_aP16_2_4i_4i.cpp, aflow_anrl_list.cpp)
        (AFLOW: ael_elastic_fit.cpp, ael_elasticity.cpp, ael_elasticity.h, agl_debye.cpp, agl_debye.h, agl_electronic.cpp, agl_hugoniot.cpp, anrl.cpp, avasp.cpp, chull.cpp, chull.h, aflow.cpp, aflow.h, ivasp.cpp, kaims.cpp, kvasp.cpp, aflowlib.h, aflowlib_libraries.cpp, aflowlib_web_interface.cpp, pocc.cpp, pocc.h, xatom.cpp, xclasses.cpp, xproto.cpp, xproto_gus.cpp, APL/aapl_cluster.cpp, APL/aapl_ifcs.cpp, APL/aapl_tcond.cpp, APL/apl.h, APL/apl_kphonons.cpp, APL/qha_energies.cpp, Makefile, README_AFLOW_AEL.TXT, README_AFLOW_AGL.TXT, README_AFLOW.TXT, README_CONTRIBS.TXT)
3.1.215 - 2018/12/04
        Location: http://materials.duke.edu/AFLOW/HISTORIC/aflow.3.1.215.tar.xz
        -- added machinery for vaiud (auid bytes for the AUID directory cached) (SC)
	      aflowlib.h aflowlib_libraries.cpp aflowlib_web_interface.cpp aflow.h aflow_aflowrc.cpp aflow_init.cpp
3.1.214 - 2018/11/30
        Location: http://materials.duke.edu/AFLOW/HISTORIC/aflow.3.1.214.tar.xz
        -- added auid.out and auid.json to RAW/WEB (SC)
3.1.213 - 2018/11/27
        Location: http://materials.duke.edu/AFLOW/HISTORIC/aflow.3.1.213.tar.xz
        -- added LIB0 (a bunch of h and cpp) (SC)
3.1.212 - 2018/11/12
        Location: http://materials.duke.edu/AFLOW/HISTORIC/aflow.3.1.212.tar.xz
        -- in --bzd command, added option to transform high-symmetry kpaths to input lattice representation with [--transform2original] (DX)
        -- in --bzd command, added option to print transformation matrices between input lattice and AFLOW standard lattice [--print_transformation_matrix] (DX)
        -- store both the coordinate system and unit cell (rigid rotation) transformations in xstructure (DX)
        -- created _kpoints class; easier to transform and print kpoint information (DX)
        (AFLOW: aflow.h, aconvasp_main.cpp, lattice.cpp, pflow.h, xatom.cpp, README_AFLOW_ACONVASP.TXT)
3.1.211 - 2018/10/19
        Location: http://materials.duke.edu/AFLOW/HISTORIC/aflow.3.1.211.tar.xz
        -- added Pearson coefficient to element properties (ME)
        -- fixed some constants in xscalar (ME)
        -- Rewrote AAPL to be faster, require less DFT calculations, and include four-phonon processes (ME)
        -- Added more functionality to xvector and xmatrix for complex numbers (ME)
        -- Added ability to update progress bar using percentages instead of indices (ME)
        -- Redesigned xtensor to be more lightweight and faster (ME)
        -- Fixed bug in aurostd::xcombos::reset() (ME)
        -- Fixed minor typos (ME)
        -- Edited APL readme for grammar and clarity, and added new AAPL features (ME)
        -- Added APL and AAPL parameters to the aflow.rc (ME)
        -- Reformatted exception readme to be more consistent with other readmes and fixed typos (ME)
        -- updated get_datetime_formatted() and StringsAlphabetic() (CO)
        -- new chull date format avoids time stamp, too much resolution (CO)
        -- added png output option for chull and resolution option to aflowrc (CO)
        -- switched to tight tol spacegroups (vsg2) in chull (CO)
        -- centralized checking sign of distances in chull, then flipped sign of distance to hull to be positive by default (CO)
        -- funneled all points of facet through addVertex() (CO)
        -- fixed facet content tolerance scaling with increasing dimensionality, important for 6D hulls (CO)
        -- added default initializations to a bunch of variables in chull to avoid spurious warnings (CO)
        -- added polymorph case to decomposition phases and coefficients (CO)
        -- allow for eq_g_states to be calculated on the fly if not already calculated (CO)
        -- intelligently avoid printing unknown (or unset) stability criterion (CO)
        -- fixed unsorted directories in aflow_compare_structure (CO)
        -- now check for negative coefficients when balancing chemical equations, means we missed the facet (CO)
        -- correctBadDatabase() now checks for unaries too (as per apennsy) (CO)
        -- skipping ".old" prototypes (CO)
        -- fixed shidong warnings with strncat (CO)
        (AUROSTD: boot.cpp, AUROSTD/aurostd.h, main.cpp, xcombos.cpp, xcombos.h, xcomplex.cpp, xcomplex.h, xmatrix.cpp, xmatrix.h, xtensor.cpp, xtensor.h, xvector.cpp, xvector.h)
        (AFLOW: aconvasp_main.cpp, aflowrc.cpp, chull.cpp, chull.h, compare_structure.cpp, contrib_shidong_auxiliary.cpp, aflowlib_web_interface.cpp, pflow_funcs.cpp, APL/aapl_cluster.cpp, APL/aapl_ifcs.cpp, APL/aapl_setup.cpp, APL/aapl_tcond.cpp, APL/apl_atomic_disp.cpp, APL/apl_dirphoncalc.cpp, APL/apl_dm_pdos_save.cpp, APL/apl_doscalc.cpp, APL/apl_group_velocity.cpp, APL/apl_gsa.cpp, APL/apl.h, APL/apl_hsqpoints.cpp, APL/apl_kphonons.cpp, APL/apl_logger.cpp, APL/apl_lrphoncalc.cpp, APL/apl_pdisc.cpp, APL/apl_phoncalc.cpp, APL/apl_supercell.cpp, APL/apl_thermalpc.cpp, APL/qha3phonons_eos.cpp, APL/qha_aflowin_creator.cpp, APL/qha_dm_pdos_save.cpp, APL/qha_eosrun.cpp, APL/qha_gruneisen.cpp, APL/scqha_gruneisen.cpp, APL/scqha_T_freqs.cpp, Makefile, README_AFLOW_ACONVASP.TXT, README_AFLOW_APL.TXT, README_AFLOW_CHULL.TXT, README_AFLOW_EXCEPTIONS.TXT)
3.1.210 - 2018/10/01
        Location: http://materials.duke.edu/AFLOW/HISTORIC/aflow.3.1.210.tar.xz
        -- changed 8 ANRL prototype labels (part 2) to match with Wyckoff positions in reference literature (DX)
        -- fixed prototype names for A4BC4D_tP10_123_gh_a_i_d and AB_hP6_144_a_a in aflow_anrl_list.cpp (DX) 
        -- added Strukturbericht designations to aflow_anrl_list.cpp (DX)
        -- fixed minimum enumerated Wyckoff letter determination; more robust (DX)
        -- cleaned workflow for Wyckoff functions (DX)
        -- added more debugging messages to symmetry functions (DX)
        (AFLOW: ANRL/aflow_anrl_list.cpp ANRL/aflow_anrl_A12B36CD12_cF488_210_h_3h_a_fg.cpp ANRL/aflow_anrl_A3B3C_hP14_176_h_h_c.cpp ANRL/aflow_anrl_A3B_hP8_176_h_c.cpp ANRL/aflow_anrl_AB3C_cP60_201_be_fh_g.cpp ANRL/aflow_anrl_A3B2_hP10_176_h_bc.cpp ANRL/aflow_anrl_A3BC_hP10_188_k_c_a.cpp ANRL/aflow_anrl_AB3C16_cF160_203_a_bc_eg.cpp ANRL/aflow_anrl_AB_hP4_156_ab_ab.cpp Makefile anrl.cpp symmetry_spacegroup.cpp symmetry_spacegroup.h symmetry_spacegroup_functions.cpp)
3.1.209 - 2018/08/31
        Location: http://materials.duke.edu/AFLOW/HISTORIC/aflow.3.1.209.tar.xz
        -- added all origin choice 2 possibilities to ITC space group list (DX)
        -- added all rhombohedral setting possibilities to ITC space group list (DX)
        -- added monoclinic unique axis choices (b or c) to ITC space group list (DX)
        -- added SYM::findRhombohedralSetting() in space group functions to distinguish between hexagonal and rhombohedral settings (DX)
        -- added other settings for Hall space group symbol (settings 1 or 2, H or R for rhombohedral, and unique axis-b or -c for monoclinic systems) (DX)
        -- added CIF reader; can read/expand CIFs with only representative Wyckoff position specified in settings 1 or 2 (H or R for rhombohedral systems and unique axis-b or -c for monoclinic systems) (DX)
        -- improved CIF writer; default functionality calculates the symmetry and prints the representative Wyckoff positions (DX)
        -- added symmetry tolerance option to CIF writer via --cif[=<tolerance>] (default: tight; other options: loose, <number>) (DX)
        -- added space group setting option to CIF writer via [--setting=1| =2] (default: 1) (DX)
        -- added [--no_symmetry] option to CIF writer, which returns CIF as space group 1 (DX)
        -- added space group setting option to --wyccar via [--setting=1| =2] (default: 1) (DX)
        -- added space group setting option to --sgdata and --edata via [--setting=1| =2] (default: 1) (DX)
        -- added [--no_scan] and [--magmom] options to --wyccar and moved function to pflow::WYCCAR() (DX)
        -- added more debugging messages to space group functions (ConventionalCell(), SpaceGroup_ITC(), etc.) (DX)
        -- changed ANRL prototype A6B2C_tP18_128_eh_d_b to A6B2C_tP18_128_eh_d_a (b vs a Wyckoff letter); consistent with reference (DX)
        -- fixed bug in minimumDistanceVector(); should return xvector<double> not double (DX)
        (AFLOW: ANRL/aflow_anrl_list.cpp, ANRL/aflow_anrl_A6B2C_tP18_128_eh_d_a.cpp, Makefile, README_AFLOW_ACONVASP.TXT, README_AFLOW_SYM.TXT, aflow.h, aconvasp_main.cpp, anrl.cpp, pflow.h , pflow_print.cpp, symmetry.cpp, symmetry_spacegroup.cpp, symmetry_spacegroup.h, symmetry_spacegroup_ITC_library.cpp, symmetry_spacegroup_functions.cpp, xatom.cpp)
3.1.208 - 2018/08/27
        Location: http://materials.duke.edu/AFLOW/HISTORIC/aflow.3.1.208.tar.xz
        -- new small banner style in chull (CO)
        -- perform thermo loop with static run in aflowlib_libraries (CO)
        -- added xoption to edata and sgdata functions; stores all data (DX)
        -- added more keywords to aflowlib entry (crystal_family, crystal_system, point_group_Hermann_Mauguin, point_group_Schoenflies, point_group_orbifold, point_group_type, point_group_order, point_group_structure, Bravais_lattice_lattice_type, Bravais_lattice_lattice_system, Bravais_superlattice_lattice_type, Bravais_superlattice_lattice_variation_type, Bravais_superlattice_lattice_system, Pearson_symbol_superlattice, reciprocal_geometry, reciprocal_volume_cell, reciprocal_lattice_type, reciprocal_lattice_variation_type, Wyckoff_letters, Wyckoff_multiplicities, Wyckoff_site_symmetries) (DX)
        -- new aflowlib keywords extracted from xoption and integrated into aflowlib.out/.json (DX)
        -- prepared website function to read in new keywords once database is populated; currently commented out (DX)
        -- fixed typo in sgdata; Shoenflies is now Schoenflies (DX)
        -- added functions to create Wyckoff strings in aflowlib entry; ExtractWyckoffLettersString(), ExtractWyckoffMultiplicitiesString(), and ExtractWyckoffSiteSymmetriesString() (DX)
        (AUROSTD: xoption.cpp)
        (AFLOW: aconvasp_main.cpp, aflowrc.cpp, pflow.h, pflow_print.cpp, symmetry_spacegroup.h, symmetry_spacegroup_functions.cpp, aflowlib.h, aflowlib_libraries.cpp, aflowlib_web_interface.cpp)
3.1.207 - 2018/08/19
        Location: http://materials.duke.edu/AFLOW/HISTORIC/aflow.3.1.207.tar.xz
        -- integrated new html for entry page (JPO)
        -- fixed xaxis of bands plotter for entry page (PC)
        -- Improved distribution of APL calculations over threads (ME)
        -- Added function to SYM that returns the minimum distance vector (ME)
        -- Added docstring to xcombos (ME)
        -- added xvector::normalizeSumToOne() (CO)
        -- changed decomposition reaction to atomic concentrations (CO)
        -- added fractional_compound to chull output (CO)
        -- replaced AFLOWLogicError() and AFLOWRuntimeError() with xerror() (CO)
        -- added chull plot ICSD labels mode (CO)
        -- revamped small banner setting (CO)
        -- added verbose output if skipping entries above/below half hull (CO)
        -- added --output=png --png_resolution=500 options to chull (CO)
        -- added --keep=gpl to phonons gnuplot script (CO)
        (AUROSTD: boot.cpp, AUROSTD/aurostd.h, xcombos.cpp, xscalar.cpp, xscalar.h, xvector.cpp, xvector.h)
        (AFLOW: aconvasp_main.cpp, aflowrc.cpp, avasp.cpp, bader.cpp, chull.cpp, chull.h, aflow.cpp, aflow.h, aflowlib_webapp_bands.js, aflowlib_web_interface.cpp, pflow_funcs.cpp, pflow.h, pocc.cpp, symmetry.cpp, APL/aapl_tcond.cpp, APL/apl_atomic_disp.cpp, APL/apl_dm_pdos_save.cpp, APL/apl_doscalc.cpp, APL/apl_group_velocity.cpp, APL/apl.h, APL/apl_hroutines.cpp, APL/apl_pdisc.cpp, APL/qha3phonons_eos.cpp, APL/qha_dm_pdos_save.cpp, APL/qha_gruneisen.cpp, APL/scqha_eos.cpp, APL/scqha_gruneisen.cpp, APL/scqha_T_freqs.cpp, Makefile, README_AFLOW_ACONVASP.TXT, README_AFLOW_AFLOWRC.TXT, README_AFLOW_CHULL.TXT)
3.1.206 - 2018/08/08
        Location: http://materials.duke.edu/AFLOW/HISTORIC/aflow.3.1.206.tar.xz
        -- Fix JVXL (SC)
3.1.205 - 2018/07/27
        Location: http://materials.duke.edu/AFLOW/HISTORIC/aflow.3.1.205.tar.xz
        -- Improved destructor for xtensor (ME)
        -- Added function to test if xvector is a zero vector (ME)
        -- fixed parameter list for ANRL prototype (A_hR105_166_bc9h4i); z2 to x2 (DX)
         -- more rigorous check for atoms within the new cell in GetSuperCell(); check periodic images of atoms (DX)
         -- fixed "over-reduced" issue in primitivization routine in space group function (DX)
         -- added roundoff to axis and SU2 matrix in JSON output of symmetry elements (DX)
         -- fixed function for printing fractions in general Wyckoff positions (DX)
        -- created --generate_aflowin_only (CT)
        -- QHA3P and SCQHA conflict resolved (PN)
        -- reorganize QHA modes (PN)
        -- added four QHA3P options (PN)
        -- reorganize QHA, SCQHA, and QHA3P options (PN)
        -- filename changed and accordingly modified in QHA-README (PN)
        -- replaced some QHA functions with aurostd (PN)
        -- fixed slab AddAtom() function (CO+DU)
        -- added --readme=aflowrc (CO)
        -- fixed --readme=xaflow for local configuration (CO)
        -- fixed a few warnings for beta (CO)
        -- fixed AMIX/BMIX typo (CO)
        -- added defaults/options for DOD CONRAD machine (--machine=dod_conrad); also added in aflowrc (DX)
        (AUROSTD: xscalar.cpp, xscalar.h, xtensor.cpp, xvector.cpp, xvector.h)
        (AFLOW: aflowrc.cpp, avasp.cpp, chull.cpp, aflow.cpp, data.cpp, aflow.h, init.cpp, ivasp.cpp, kbin.cpp, kvasp.cpp, aflowlib_webapp_entry.js, aflowlib_web_interface.cpp, pocc_old.cpp, surface.cpp, symmetry.cpp, symmetry_spacegroup.cpp, symmetry_spacegroup_functions.cpp, xatom.cpp, xclasses.cpp, anrl_list.cpp, APL/apl_group_velocity.cpp, APL/apl.h, APL/apl_kphonons.cpp, APL/qha3phonons_eos.cpp, APL/qha_aflowin_creator.cpp, APL/qha_energies.cpp, APL/qha_eos.cpp, APL/qha_gruneisen.cpp, APL/scqha_eos.cpp, APL/scqha_gruneisen.cpp, APL/scqha_T_freqs.cpp, Makefile, README_AFLOW_AEL.TXT, README_AFLOW_AFLOWRC.TXT, README_AFLOW_AGL.TXT, README_AFLOW_POCC.TXT, README_AFLOW_QHA_SCQHA_QHA3P.TXT, README_AFLOW.TXT, README_AFLOW_XAFLOW.TXT)
3.1.204 - 2018/07/12
        Location: http://materials.duke.edu/AFLOW/HISTORIC/aflow.3.1.204.tar.xz
        -- updated QHA and added QHA3P and SCQHA functionality (PN)
        -- Restrucured xcombos. Added enumerations (ME) [AUROSTD/aflow_xcombos.cpp, AUROSTD/aflow_xcombos.h]
        -- Introduced exception handlier class aurostd::xerror (ME)
        -- Introduced xtensor class for tensors of arbitrary dimension. Other xtensor classes are obsolete now (ME).
        -- Changed all current xtensor3 instances to the new xtensor format (ME)
        -- Added Kronecker product to xmatrix (ME)
        -- Option to write and use AEL data at lowest finite pressure where the material is elastically stable (CT)
        -- Option to specify a separate set of finite pressures for AEL calculations than are used for AGL post-processing (CT)
        -- Integrated workflow option for using finite pressure Poisson ratio in AGL calculations (CT)
        -- Write nominal target pressure and calculated external pressure for AEL calculations in aflow.ael.out file (CT)
        -- Fixed keyword in JSON output file (CT)
        -- Increase grid for AGL DOSCAR (CT)
        -- cleaning up webapp_bands.js and added more mouse functionality (PC)
        -- added citation information to entry page (PC)
        -- added ANRL prototypes from part 2 of library (302 prototypes) (DX)
        -- added option to print symbolic math representation of ANRL prototypes (--add_equations or --equations_only) in aims and vasp formats (DX)
        -- updated DOI for ANRL part 1 and added arXiv for part 2 to title line of each prototype (DX) 
        -- fixed bug with --vasp keyword, i.e., need to check if used with --proto command (DX) 
        -- removed unused variables in standard lattice function (DX)
        -- added applyCombo() to xcombos (CO)
        -- fixed wget *.xz issue if *.xz already exists (CO)
        -- fixed apl2agr to handle xz compression format (CO)
        -- fixed --aflow_proto empty BZ issue, occurs when structure is downloaded from online (CO)
        -- fixed reading in forces from aims.out (CO)
        -- force species input for aims structure (CO)
        -- added checks for broken API (CO)
        -- added GENERATOR to aflow.in generation (CO)
        -- added auid to chull PDF output (CO)
        -- fixed bader num_each_type issue (relax2 vs. static primitivization) (CO)
        -- fixed command line aflow_qmvasp generation (CO)
        -- fixed search for ./aflow_data issue upon initial installation (CO)
        -- PARTCAR now handles '+' in write out (CO)
        -- fixed AddAtom() to handle different occupations (CO)
        -- added combination parameters to chull (CO)
        -- fixed aflowrc load issue (remove spaces between quotes and comment) (CO)
        (AUROSTD: boot.cpp, AUROSTD/aurostd.cpp, AUROSTD/aurostd.h, main.cpp, xcombos.cpp, xcombos.h, xerror.cpp, xerror.h, xmatrix.cpp, xmatrix.h, xtensor.cpp, xtensor.h)
        (AFLOW: aconvasp_main.cpp, aflowrc.cpp, anrl.cpp, avasp.cpp, bader.cpp, bader.h, chull.cpp, chull.h, aflow.cpp, data.cpp, aflow.h, init.cpp, ivasp.cpp, kbin.cpp, lattice.cpp, aflowlib_libraries.cpp, aflowlib_webapp_bands.js, aflowlib_web_interface.cpp, oaims.cpp, ovasp.cpp, pflow.h, pocc.cpp, pocc.h, surface.cpp, xatom.cpp, xclasses.cpp, xproto.cpp, ANRL_CPPS_20180710, APL/apl_atomic_disp.cpp, APL/apl_doscalc.cpp, APL/apl_group_velocity.cpp, APL/apl.h, APL/apl_hroutines.cpp, APL/apl_hsqpoints.cpp, APL/apl_kphonons.cpp, APL/apl_ltetdos.cpp, APL/apl_mpmesh.cpp, APL/apl_pdisc.cpp, APL/apl_phoncalc.cpp, APL/apl_thermalpc.cpp, APL/apl_uniform_mesh.cpp, APL/qha3phonons_eos.cpp, APL/qha_aflowin_creator.cpp, APL/qha_dm_pdos_save.cpp, APL/qha_energies.cpp, APL/qha_eoscalc.cpp, APL/qha_eos.cpp, APL/qha_gruneisen.cpp, APL/scqha_eos.cpp, APL/scqha_gruneisen.cpp, APL/scqha_T_freqs.cpp, Makefile, README_AFLOW_ACONVASP.TXT, README_AFLOW_AEL.TXT, README_AFLOW_AGL.TXT, README_AFLOW_ANRL.TXT, README_AFLOW_APL.TXT, README_AFLOW_CHULL.TXT, README_AFLOW_EXCEPTIONS.TXT, README_AFLOW_POCC.TXT, README_AFLOW_QHA_SCQHA_QHA3P.TXT, README_AFLOW.TXT, README_AFLOW_XAFLOW.TXT, README_CONTRIBS.TXT)
3.1.203 - 2018/06/15
        Location: http://materials.duke.edu/AFLOW/HISTORIC/aflow.3.1.203.tar.xz
        -- fixed tolerance scan issue in edata (try new tolerance from PrintSGData() on GetLatticeType() routine before changing tolerance) (DX)
        -- fixed primitivization routine in aflowSG functions (Minkowski/Niggli to fix left-handed candidate lattices and recheck moduli after Minkowski/Niggli) (DX)
        -- check all possible generator choices to match to ITC convention before changing tolerance (DX)
        -- added more rigorous check of tetragonal symmetry operations for determining conventional cell (DX)
        -- added generator information for P1 symmetry systems (DX)
        -- added check of Cartesian distance before removing fractional copies in GetPrimitive() (DX)
        (AFLOW: lattice.cpp, pflow_print.cpp, symmetry_spacegroup.cpp, symmetry_spacegroup_ITC.cpp, xatom.cpp) 
3.1.202 - 2018/06/07
        Location: http://materials.duke.edu/AFLOW/HISTORIC/aflow.3.1.202.tar.xz
        -- dropping EXTRA to AFLOW3_FREE/EXTRA on local machine or wget (SC)
3.1.201 - 2018/06/04
        Location: http://materials.duke.edu/AFLOW/HISTORIC/aflow.3.1.201.tar.xz
        -- more space saving in lib2raw (linking OUTCAR.relax instead of copying) SC
3.1.200 - 2018/05/27
        Location: http://materials.duke.edu/AFLOW/HISTORIC/aflow.3.1.200.tar.xz
        -- fixed structure rescaling issue for space group determination (affecting LIB4) (DX)
        -- print geometry file location for errors/debug (DX)
        -- added more debugging messages along with file location in symmetry functions (DX) 
        -- initialize variables for -O3 in symmetry and structure comparison routines (DX)
        -- speed increase for minimumDistance() function (DX)
        -- speed increase for primitivization routine in aflowSG functions (DX)
        -- fixed Wyckoff position typo for space group 62 (8d not 8e) (DX)
        -- fixed Wyckoff position typo for space group 89 (4i not 2i) (DX)
        (AFLOW: aflow.h, aconvasp_main.cpp, compare_structure.cpp, compare_structure_function.cpp, pflow_print.cpp, symmetry.cpp, symmetry_spacegroup.cpp, symmetry_spacegroup_ITC_library.cpp, symmetry_spacegroup_functions.cpp, xatom.cpp, xproto.cpp, aflowlib_libraries.cpp)
3.1.199 - 2018/05/27
       Location: http://materials.duke.edu/AFLOW/HISTORIC/aflow.3.1.199.tar.xz
             -- compressing aflow.***.json/out in LIB2RAW and linking them (SC)
        -- removing the brainy/useless stuff about file compression in aurostd (SC)
             -- fighting sloppyness in aflow_libraries about aflow_pgroup[x][_xtal] (SC)
             -- fixed aflow_libraries about compress, delete and link files (SC)
             -- fixed inconsitencies in aflow_convasp_main compress (SC)
             -- fixed as bunch of inconsistencies in compressing and XHOST.command (SC)
             -- more inconsistencies RAW-WEB in aflow_libraries  (SC)
             -- fixed removal useless files in LIB2RAW (SC)
             -- added BZ2XZ engine to aurostd_main (SC)
             -- added GZ2XZ engine to aurostd_main (SC)
             -- added ZIP2ZIP engine to aurostd_main (SC)
3.1.198 - 2018/05/24
        Location: http://materials.duke.edu/AFLOW/HISTORIC/aflow.3.1.198.tar.xz
        -- fixed bader extension finder for --lib2raw (CO)
        (AFLOW: bader.cpp, bader.h, aflowlib_libraries.cpp, Makefile)
3.1.197 - 2018/05/24
        Location: http://materials.duke.edu/AFLOW/HISTORIC/aflow.3.1.197.tar.xz
        -- updates to entry page bands plotter (PC)
        -- added some helpful comments for getGeneralNormal(), CMdet(), and ZVAL in bader (CO)
        -- check if /www directory exists for jmol display on entry page (CO)
        (AUROSTD: xmatrix.cpp, xvector.cpp)
        (AFLOW: bader.cpp, chull.cpp, aflowlib_webapp_bands.js, aflowlib_web_interface.cpp, Makefile)
3.1.196 - 2018/05/21
        Location: http://materials.duke.edu/AFLOW/HISTORIC/aflow.3.1.196.tar.xz
        -- fixed entry page property line wrapping issues (PC)
        -- added button for spin-polarized band structure selection in webapp (PC)
        -- fixed precision inconsistency printing xstr.json (FK)
        -- added some -O3 compatibility (FK)
        -- citation added to aflow_aapl_pairs.cpp (ME)
        -- fixed bug in aflow_kvasp.cpp that prevented the creation of the primitive cell structure for APL, AAPL, and QHA calculations (ME)
        -- implemented combinations with repetitions with sequence taken into account (ME)
        -- moved the code to check for input and output files in APL into separate functions to make them available for AAPL, remove duplicate code, and make the code more readable (ME)
        -- removed the ENCUT and EDIFF tags from AAPL input files as they may result in lower cut-off energies and higher energy differences (ME)
        -- fixed gcc8 issue in AGL (CO)
        -- added simplex content and hypercollinearity properties to convex hull data (CO)
        -- decoupled internal links between graph2doc and withindoc (CO)
        -- fixed site error calculation in POCC for vacancies (CO)
        -- added eyes/ones xmatrix constructors (CO)
        -- added Cayley-Menger determinant to xmatrix (CO)
        -- included cstdlib in aflow_data.cpp for compilation on qrats (CO)
        (AUROSTD: boot.cpp, xcombos.cpp, xcombos.h, xmatrix.cpp, xmatrix.h, xvector.cpp)
        (AFLOW: aconvasp_main.cpp, apennsy_main.cpp, chull.cpp, chull.h, contrib_shidong_auxiliary.cpp, data.cpp, aflow.h, kvasp.cpp, aflowlib.h, aflowlib_libraries.cpp, aflowlib_webapp_bands.js, aflowlib_web_interface.cpp, pflow_funcs.cpp, pflow.h, pocc.cpp, pocc.h, pocc_old.cpp, pocc_old.h, xatom.cpp, APL/aapl_tensor.cpp, APL/apl_dirphoncalc.cpp, APL/apl.h, APL/apl_phoncalc.cpp, APL/apl_thermalpc.cpp, Makefile)
3.1.195 - 2018/05/21
        Location: http://materials.duke.edu/AFLOW/HISTORIC/aflow.3.1.195.tar.xz
        -- beta of release with XZ (SC)
3.1.194 - 2018/05/16
        Location: http://materials.duke.edu/AFLOW/HISTORIC/aflow.3.1.194.tar.xz
        -- small bug fixes for g++/gcc 7 and 8 (SC)
        -- preparing for xz compression (SC) 
        194 xatom.cpp  aurostd.h aurostd_main.cpp pthread.cpp README_SCRIPTING README_AFLOW init.cpp aflow.cpp aconvasp_main.cpp
        194c fix aconvasp_main.cpp
        194d avasp.cpp ael_elasticity.cpp ael_get_stress.cpp agl_debye.cpp agl_get_ev.cpp contrib_cormac.cpp contrib_junkai_phasediag.cpp
        194e avasp.cpp xatom.cpp  aurostd_main libraries.cpp ael_elasticity.cpp ael_get_stress.cpp agl_debye.cpp agl_get_ev.cpp contrib_cormac.cpp aconvasp_main.cpp pthread.cpp init.cpp aflow.cpp (heavy)
        194f good bye bzip2 (SC)
        194g aflow_contrib_wahyu.cpp 
        194h aflow.cpp aflow_estructure.cpp aflow_ifrozsl.cpp aflow_ivasp.cpp
        194i aflow_pthreads.cpp
        194j aflow_aflowrc.cpp
        194l BASE64 for pseudopotentials and aflow_data.cpp
        194m aflow_kbin.cpp aflow_kvasp.cpp
        194n aflowlib_web_interface.cpp aflow_matlab_funcs.cpp (EXTRA/MATLAB/plotband.m) aflow_ovasp.cpp aflow_pocc_edos.cpp
        shortened aflow_xatom.cpp working on ZVAL POMASS and removing all EXT stuff. Tests work.  Fixed even further aflow_pthread.cpp aflow_xproto_gus.cpp
3.1.193 - 2018/05/11
        Location: http://materials.duke.edu/AFLOW/HISTORIC/aflow.3.1.193.tar.xz
        -- extending xoptions push pop (SC)
3.1.192 - 2018/05/10
        Location: http://materials.duke.edu/AFLOW/HISTORIC/aflow.3.1.192.tar.xz
        -- extending xoptions push pop (SC)
3.1.191 - 2018/05/08
        Location: http://materials.duke.edu/AFLOW/HISTORIC/aflow.3.1.191.tar.xz
        -- rationalized orthogonality search in xmatrix (SC)
        aurostd_xmatrix.h aurostd_xmatrix.cpp aflow.h
3.1.190 - 2018/05/08
        Location: http://materials.duke.edu/AFLOW/HISTORIC/aflow.3.1.190.tar.xz
        -- fixed units in AGL output (CT)
        -- fixed permutation vector initialization in APL (required for compiling on DoD CONRAD machine) (DX)
        -- fixed bug in tolerance scan; was only scanning in one direction (DX) 
        -- created faster minimum cartesian distance calculator for skewed cells; fewer duplicate operations (DX) 
        -- fixed conflict between CUT_RAD and CUT_SHELL in AAPL (ME)
        -- properly added directory to bader error output (CO)
        -- fixed slow down with loadEntries() (stringElements2VectorElements()) (CO)
        -- fixed AIMS read-in issue with '#' comments (CO)
        -- added guard around BANDSDATA_JSON() for html generation (CO)
        -- fixed static compile settings (CO)
        -- fixed _sym_op.basis_map_calculated issue in ApplyAtom() for AAPL (CO)
        -- added xStream class for logging workflow updates (CO)
        -- fixed stability criterion vs. (Delta H) fonts in chull report (CO)
        -- substantial clean-up of classes in POCC in anticipation for AVASP_MakeSingleAFLOWIN integration (CO)
        -- added avasp function in preparation for AVASP_MakeSingleAFLOWIN integration (CO)
        -- added try/catches for easy debugging (CO)
        (AUROSTD: main.cpp)
        (AFLOW: aconvasp_main.cpp, aflowrc.cpp, agl_debye.cpp, avasp.cpp, bader.cpp, chull.cpp, chull.h, contrib_kesong_ipocc.cpp, aflow.cpp, aflow.h, ivasp.cpp, kbin.cpp, kvasp.cpp, aflowlib_web_interface.cpp, pflow.h, pocc.cpp, pocc.h, symmetry.cpp, xatom.cpp, xclasses.cpp, APL/aapl_pairs.cpp, APL/apl_kphonons.cpp, Makefile, README_AFLOW_ACONVASP.TXT, README_AFLOW_CHULL.TXT)
3.1.189 - 2018/05/04 -
        Location: http://materials.duke.edu/AFLOW/HISTORIC/aflow.3.1.189.tar.xz
        Moved these defaults from aflow.h to aflow_aflowrc.cpp for user tuning (SC)
        #define DEFAULT_AFLOW_PRESCRIPT_OUT string("aflow.prescript.out")  
        #define DEFAULT_AFLOW_PRESCRIPT_COMMAND string("aflow.prescript.command")  
        #define DEFAULT_AFLOW_POSTSCRIPT_OUT string("aflow.postscript.out")  
        #define DEFAULT_AFLOW_POSTSCRIPT_COMMAND string("aflow.postscript.command") 
        #define DEFAULT_AFLOW_PGROUP_OUT string("aflow.pgroup.out")
        #define DEFAULT_AFLOW_PGROUP_XTAL_OUT string("aflow.pgroup_xtal.out")
        #define DEFAULT_AFLOW_PGROUPK_OUT string("aflow.pgroupk.out")
        #define DEFAULT_AFLOW_PGROUPK_XTAL_OUT   string("aflow.pgroupk_xtal.out")
        #define DEFAULT_AFLOW_FGROUP_OUT string("aflow.fgroup.out")
        #define DEFAULT_AFLOW_SGROUP_OUT string("aflow.sgroup.out")
        #define DEFAULT_AFLOW_AGROUP_OUT string("aflow.agroup.out")
        #define DEFAULT_AFLOW_IATOMS_OUT string("aflow.iatoms.out")
        #define DEFAULT_AFLOW_PGROUP_JSON string("aflow.pgroup.json")      
        #define DEFAULT_AFLOW_PGROUP_XTAL_JSON   string("aflow.pgroup_xtal.json") 
        #define DEFAULT_AFLOW_PGROUPK_JSON string("aflow.pgroupk.json")    
        #define DEFAULT_AFLOW_PGROUPK_XTAL_JSON string("aflow.pgroupk_xtal.json")
        #define DEFAULT_AFLOW_FGROUP_JSON string("aflow.fgroup.json")   
        #define DEFAULT_AFLOW_SGROUP_JSON string("aflow.sgroup.json")  
        #define DEFAULT_AFLOW_AGROUP_JSON string("aflow.agroup.json")    
        #define DEFAULT_AFLOW_IATOMS_JSON string("aflow.iatoms.json")   
        #define DEFAULT_AFLOW_ICAGES_OUT string("aflow.icages.out")
        #define DEFAULT_AFLOW_SURFACE_OUT string("aflow.surface.out")
        #define DEFAULT_AFLOW_QMVASP_OUT string("aflow.qmvasp.out")
        #define DEFAULT_AFLOW_ERVASP_OUT string("aflow.error.out")
        #define DEFAULT_AFLOW_IMMISCIBILITY_OUT string("aflow.immiscibility.out")
        #define DEFAULT_AFLOW_MEMORY_OUT string("aflow.memory.out")
        #define DEFAULT_AFLOW_FROZSL_INPUT_OUT   string("aflow.frozsl_input.out")
        #define DEFAULT_AFLOW_FROZSL_POSCAR_OUT string("aflow.frozsl_poscar.out")
        #define DEFAULT_AFLOW_FROZSL_MODES_OUT   string("aflow.frozsl_energies.out")
        #define DEFAULT_AFLOW_FROZSL_EIGEN_OUT   string("aflow.frozsl_eigen.out")
        #define DEFAULT_AFLOW_END_OUT   string("aflow.end.out")
3.1.188- 2018/05/03 -
       Location: http://materials.duke.edu/AFLOW/HISTORIC/aflow.3.1.188.tar.xz
       Fixing kvasp.cpp (SC)
3.1.187- 2018/04/26 -
        Location: http://materials.duke.edu/AFLOW/HISTORIC/aflow.3.1.187.tar.xz
        -- added missing scaling factor information to lattice for AIMS xstructure output (DX) 
        -- fixed bug in edata lattice type/variation determination; accounts for lattices that do not reflect crystal symmetry (DX) 
        -- fixed bug in edata reciprocal lattice type/variation determination; accounts for reciprocal lattices transformed from a lattice that does not reflect crystal symmetry (DX) 
        -- added directory (pwd) information to LDEBUG/ERROR messages for symmetry functions (DX)
        (AFLOW: aconvasp_main.cpp, lattice.cpp, symmetry.cpp, xatom.cpp) 
3.1.186- 2018/04/25 -
        Location: http://materials.duke.edu/AFLOW/HISTORIC/aflow.3.1.186.tar.xz
        -- fixed bug in tolerance scan; was only scanning in one direction (DX) 
        -- created faster minimum cartesian distance calculator for skewed cells; fewer duplicate operations (DX) 
        (AFLOW: symmetry_spacegroup.cpp, symmetry.cpp) 
3.1.185- 2018/04/24 -
       Location: http://materials.duke.edu/AFLOW/HISTORIC/aflow.3.1.185.tar.xz
       Fixing kvasp.cpp for dying jobs (SC)
3.1.184- 2018/04/23 -
       Location: http://materials.duke.edu/AFLOW/HISTORIC/aflow.3.1.184.tar.xz
       Fixing ivasp.cpp for AFLOW_PSEUDOPOTENTIALS.TXT AFLOW_PSEUDOPOTENTIALS_LIST.TXT (SC)
       Tuning aflow_aflowrc.cpp for HYPERTHREADING in eos,draco,cobra,hydra (SC)
3.1.183- 2018/04/20 -
        Location: http://materials.duke.edu/AFLOW/HISTORIC/aflow.3.1.183.tar.xz
        Fixing ovasp for METAGGA/isKINETIC (SC)
3.1.182- 2018/04/19 -
        Location: http://materials.duke.edu/AFLOW/HISTORIC/aflow.3.1.182.tar.xz
        AFLOW_PSEUDOPOTENTIALS.TXT AFLOW_PSEUDOPOTENTIALS_LIST.TXT (SC)
3.1.181- 2018/04/17 -
        Location: http://materials.duke.edu/AFLOW/HISTORIC/aflow.3.1.181.tar.xz
        Creating defaults in aflow_aflowrc.cpp for HYPERTHREADING in eos,draco,cobra,hydra (SC)
3.1.180- 2018/04/16 -
        Location: http://materials.duke.edu/AFLOW/HISTORIC/aflow.3.1.180.tar.xz
        Creating defaults in aflow_aflowrc.cpp for NCPUS in eos,draco,cobra,hydra (SC)
3.1.179 - 2018/04/13 -
        Location: http://materials.duke.edu/AFLOW/HISTORIC/aflow.3.1.179.tar.xz
        -- fixed PP settings for SCAN (RF)
        -- fixed warning in APIget() (CO)
        -- added relative stability criterion and latex-formatted sg's to chull properties list (CO)
        -- added control.in and geometry.in file name specification in aflowrc (CO)
        -- --generate now applies for aims output as well (CO)
        -- force aflow.in generation even for MODE=AIMS (CO)
        -- fixed k-point mismatch for non-primitive APL runs (CO)
        -- added MINATOMS_RESTRICTED tag for APL (CO)
        -- added functionality for user-defined path in phonon dispersion, specify coords/labels in aflow.in (CO)
        -- swapped out quser for qflow, but maintain backwards compatibility (CO)
        (AUROSTD: xoption.cpp, xoption.cpp, xoption.h, xoption.h, xvector.cpp, xvector.cpp, xvector.h, xvector.h)
        (AFLOW: aconvasp_main.cpp, aconvasp_main.cpp, aflowrc.cpp, aflowrc.cpp, avasp.cpp, avasp.cpp, chull.cpp, chull.cpp, chull.h, chull.h, compare_structure.cpp, compare_structure.cpp, contrib_kesong_hnfcell.cpp, contrib_kesong_hnfcell.cpp, contrib_kesong_ipocc.cpp, contrib_kesong_ipocc.cpp, contrib_kesong_pocc_basic.cpp, contrib_kesong_pocc_basic.cpp, aflow.cpp, aflow.cpp, aflow.h, aflow.h, init.cpp, init.cpp, kbin.cpp, kbin.cpp, kvasp.cpp, kvasp.cpp, aflowlib.h, aflowlib.h, aflowlib_web_interface.cpp, aflowlib_web_interface.cpp, pocc.cpp, pocc.h, poccupation_forcefield.cpp, poccupation_forcefield.cpp, symmetry.cpp, symmetry.cpp, symmetry_spacegroup.cpp, symmetry_spacegroup.cpp, symmetry_spacegroup_functions.cpp, symmetry_spacegroup_functions.cpp, symmetry_spacegroup.h, symmetry_spacegroup.h, xatom.cpp, xatom.cpp, xclasses.cpp, xclasses.cpp, APL/aapl_tcond.cpp, APL/aapl_tcond.cpp, APL/aapl_tensor.cpp, APL/aapl_tensor.cpp, APL/apl_dirphoncalc.cpp, APL/apl_dirphoncalc.cpp, APL/apl.h, APL/apl.h, APL/apl_kphonons.cpp, APL/apl_kphonons.cpp, APL/apl_lrphoncalc.cpp, APL/apl_lrphoncalc.cpp, APL/apl_pathbuilder.cpp, APL/apl_pathbuilder.cpp, APL/apl_pdisc.cpp, APL/apl_pdisc.cpp, APL/apl_phoncalc.cpp, APL/apl_phoncalc.cpp, APL/apl_supercell.cpp, APL/apl_supercell.cpp, APL/qha_eosrun.cpp, APL/qha_eosrun.cpp, Makefile, Makefile, README_AFLOW_APL.TXT, README_AFLOW_APL.TXT, README_AFLOW.TXT, README_AFLOW.TXT)
3.1.178 - 2018/04/13 -
        Location: http://materials.duke.edu/AFLOW/HISTORIC/aflow.3.1.178.tar.xz
        Moved these defaults from aflow.h to aflow_aflowrc.cpp for user tuning (SC)
        #define DEFAULT_FILE_AFLOWLIB_ENTRY_OUT string("aflowlib.out")
        #define DEFAULT_FILE_AFLOWLIB_ENTRY_JSON string("aflowlib.json")
        #define DEFAULT_FILE_EDATA_ORIG_OUT string("edata.orig.out")
        #define DEFAULT_FILE_EDATA_RELAX_OUT string("edata.relax.out")
        #define DEFAULT_FILE_EDATA_BANDS_OUT    string("edata.bands.out")
        #define DEFAULT_FILE_DATA_ORIG_OUT       string("data.orig.out")
        #define DEFAULT_FILE_DATA_RELAX_OUT      string("data.relax.out")
        #define DEFAULT_FILE_DATA_BANDS_OUT      string("data.bands.out")
        #define DEFAULT_FILE_EDATA_ORIG_JSON    string("edata.orig.json")
        #define DEFAULT_FILE_EDATA_RELAX_JSON    string("edata.relax.json")
        #define DEFAULT_FILE_EDATA_BANDS_JSON    string("edata.bands.json")
        #define DEFAULT_FILE_DATA_ORIG_JSON      string("data.orig.json")
        #define DEFAULT_FILE_DATA_RELAX_JSON    string("data.relax.json")
        #define DEFAULT_FILE_DATA_BANDS_JSON    string("data.bands.json")
        #define DEFAULT_FILE_TIME_OUT           string("time")
        #define DEFAULT_FILE_SPACEGROUP1_OUT    string("SpaceGroup")
        #define DEFAULT_FILE_SPACEGROUP2_OUT    string("SpaceGroup2")
        #define DEFAULT_FILE_VOLDISTPARAMS_OUT   string("VOLDISTParams")
        #define DEFAULT_FILE_VOLDISTEVOLUTION_OUT string("VOLDISTEvolution")
3.1.177 - 2018/04/06 -
        Location: http://materials.duke.edu/AFLOW/HISTORIC/aflow.3.1.177.tar.xz
        Bug fixes on autopseudootentialsl (SC)
3.1.176 - 2018/04/06 -
        Location: http://materials.duke.edu/AFLOW/HISTORIC/aflow.3.1.176.tar.xz
        Working PAW_PBE_KIN and PAW_LDA_KIN autopseudopotential (SC)
3.1.175 - 2018/04/06 -
        Location: http://materials.duke.edu/AFLOW/HISTORIC/aflow.3.1.175.tar.xz
        Working on mpcdf-cobra (SC)
3.1.174 - 2018/03/29
        Location: http://materials.duke.edu/AFLOW/HISTORIC/aflow.3.1.174.tar.xz    
        -- added bands app to entry page (GG)
        -- fixed scaling factor type in xstructure2json() (DX)
        -- account for Wyckoff positions in represented as fractions (hex/rhl) in minimum enumerated Wyckoff search (DX)
        -- improved minimum enumerated Wyckoff search (consider combinations of origin shifts) (DX)
        -- fixed typo in xmatrix2json function (DX)
        -- limited outlier detection to binaries only, statistics not globally favorable for ternaries and above YET (CO)
        -- added explanatory comments in aflowrc for chull settings (CO)
        -- added statistics output to chull logger (CO)
        -- fixed Greek letter issues with Helvetica fonts in chull (CO)
        -- further decoupled ChullFacet() initialization from ConvexHull() with initialize() and addVertex() (CO)
        -- added user-defined dft_type restrictions in aflowrc (CO)
        -- added LIB1 to loadEntries() default (CO)
        -- fixed stringElements2VectorElements() bugs with LIB1 colons (CO)
        -- added plotting option for iso-max latent heat (CO)
        -- added kJ/mol axis for formation enthalpy hulls (CO)
        -- added logos to hull illustrations, generally fixed header/footers (CO)
        -- added stability criterion analysis to default routine (CO)
        -- fixed sign of decomposition energy/stability criterion (CO)
        -- added equivalent ICSD structures analysis to default routine (CO)
        -- fixed --readme vs. --readme=XX (CO)
        -- fixed superfluous output in --poscar2aflowin (CO)
        -- fixed bug in aconvasp's Ewald summation function as pointed out by Wei Xie (CO)
        -- changed generic xstructure title to include cleannames in case there is pp info (CO)
        (AUROSTD: AUROSTD/aurostd.h, main.cpp, xscalar.h, xvector.cpp)
        (AFLOW: aconvasp_main.cpp, aflowrc.cpp, chull.cpp, chull.h, init.cpp, aflowlib.h, aflowlib_web_interface.cpp, pflow_funcs.cpp, pflow.h, symmetry_spacegroup.cpp, webapp_bands.js, webapp_entry.js, xatom.cpp, Makefile, README_AFLOW_ACONVASP.TXT, README_AFLOW_CHULL.TXT)
3.1.173 - 2018/03/12
        Location: http://materials.duke.edu/AFLOW/HISTORIC/aflow.3.1.173.tar.xz    
        -- Create LIB7/LIB8/LIB9 framework (SC)
3.1.172 - 2018/02/27
        Location: http://materials.duke.edu/AFLOW/HISTORIC/aflow.3.1.172.tar.xz    
        -- Write data in JSON format in AEL/AGL (CT)
        -- Option to turn off VASP symmetry in AEL/AGL (CT)
        -- Write vibrational free energy and vibrational entropy at 300K in aflow.agl.out in AEL/AGL (CT)
        -- Write enthalpy (H = E + pV) in AEL/AGL (CT)
        -- Option to skip pressure/temperature points where no minimum Gibbs free energy is found, instead of truncating pressure/temperature range in AEL/AGL (CT)
        -- fixed tolerance scan counter for lib2raw runs (no longer static variable) (DX)
        -- edata speed increase, only calculate up to pgroup_xtal for lattice, superlattice, and reciprocal lattice (DX)
        -- fixed typo in Wyckoff position "b" for space group #160 (DX)
        -- fixed --kppra command line bug, divided by natoms twice (CO)
        -- added debug output to nanoparticle (CO)
        -- fixed --readme=chull empty string error (CO)
        -- automated plot_unstable with z_filter_cutoff in chull (CO)
        -- fixed plotting ranges with z_filter_cutoff in chull (CO)
        (AFLOW: aconvasp_main.cpp, ael_elastic_fit.cpp, ael_elasticity.cpp, ael_elasticity.h, ael_get_stress.cpp, agl_debye.cpp, agl_debye.h, agl_eqn_state.cpp, agl_get_ev.cpp, agl_hugoniot.cpp, agl_polynomial.cpp, agl_rungibbs.cpp, chull.cpp, data.cpp, aflow.h, lattice.cpp, aflowlib_libraries.cpp, pflow.h, pflow_print.cpp, symmetry.cpp, symmetry_spacegroup.cpp, symmetry_spacegroup_ITC_library.cpp, xatom.cpp, Makefile, README_AFLOW_AEL.TXT, README_AFLOW_AGL.TXT, README_AFLOW_SYM.TXT)
3.1.171 - 2018/02/21
        Location: http://materials.duke.edu/AFLOW/HISTORIC/aflow.3.1.171.tar.xz    
        -- fixed multiple degeneracy prints in POCC (CO)
        -- added directory information to logging functions in bader/chull (CO)
        -- added --destination=|--path= flag for output of chull (CO)
        -- use full path (pwd) for working directory in AFLOW-SYM functions (DX)
        -- fixed directory flag for AFLOW-SYM functions (DX)
        -- fixed typo in site symmetry of  Wyckoff position "a" for space group #109 (DX)
        (AUROSTD: aurostd.h, main.cpp)
        (AFLOW: aconvasp_main.cpp, bader.cpp, bader.h, chull.cpp, chull.h, poccupation_edos.cpp, symmetry_spacegroup_ITC_library.cpp, Makefile, README_AFLOW_ACONVASP.TXT, README_AFLOW_CHULL.TXT)
3.1.170 - 2018/02/18
        Location: http://materials.duke.edu/AFLOW/HISTORIC/aflow.3.1.170.tar.xz    
        -- fixed chmod in LIB2RAW (CO)
        -- fixed DOS-extraction bug (exit vs. return false) in LIB2RAW for POCC+AEL/AGL runs (CO)
        -- fixed joinWDelimiter() xvector<int> bug: removed erroneous delimiter at the end (CO)
        -- fixed DOSDATA_JSON() + BANDSDATA_JSON() amalgamation: removed erroneous wrapping brackets around DOS (CO)
        -- fixed misleading logging message in APL on primitivization of input (CO)
        (AUROSTD: main.cpp)
        (AFLOW: estructure.cpp, aflow.h, aflowlib_libraries.cpp, aflowlib_web_interface.cpp, poccupation_edos.cpp, APL/apl_supercell.cpp, Makefile)
3.1.169 - 2018/02/16
        Location: http://materials.duke.edu/AFLOW/HISTORIC/aflow.3.1.169.tar.xz    
        -- added aflow_proto functionality:  --relax_type=IONS, --module=APL, --apl_supercell=3x3x3, --no_volume_adjustment (CO)
        -- NCPUS in APL now respects parent aflow.in (default MAX, then looks at parent aflow.in, otherwise overrides with --np=XX) (CO)
        -- fixed spacegroup bug in apl post hibernation (CO)
        -- added --print and --screen_only options to chull for python integration (CO)
        -- removed extraneous ytick lines from 3D hull (CO)
        -- increased spacing between axes and ticklabels on hulls (CO)
        -- fixed bugs in entropic_temperature hull visualization (CO)
        -- fixed apl2agr/subst make commands (CO)
        -- fixed Niggli tolerance; more robust and use _ZERO_TOL_ (DX)
        -- fixed bug in Niggl step 6 (DX)
        -- fixed comparison of SU(2) to exp(theta*su(2)); parentheses issue (DX)
        -- fixed Quantum Espresso output to include lattice scaling factor (DX)
        -- fixed Quantum Espresso celldm units (Bohr) (DX)
        -- fixed Quantum Espresso alat flag to multiply cell parameters by celldm(1) or A parameter (DX)
        -- fixed tolerance issue with PrintData for lib2raw runs (DX)
        (AFLOW: aconvasp_main.cpp, avasp.cpp, chull.cpp, aflow.h, pflow_print.cpp, symmetry.cpp, xatom.cpp, APL/aapl_tcond.cpp, APL/apl_dm_pdos_save.cpp, APL/apl_doscalc.cpp, APL/apl.h, APL/apl_pdisc.cpp, APL/apl_phoncalc.cpp, APL/qha_gruneisen.cpp, Makefile, README_AFLOW_ACONVASP.TXT, README_AFLOW_CHULL.TXT)
3.1.168 - 2018/02/08
        Location: http://materials.duke.edu/AFLOW/HISTORIC/aflow.3.1.168.tar.xz
        -- fixed structure comparison bug (overwritten match)  (DX)
        (AFLOW: aflow_compare_structure.h, aflow_compare_structure_function.cpp)
3.1.167 - 2018/02/06
        Location: http://materials.duke.edu/AFLOW/HISTORIC/aflow.3.1.167.tar.xz
        -- speed increase for structure comparison (DX)
        -- fixed bugs for structure comparison (DX)
        -- added Wyckoff position analysis to group similar structures in directory comparison (DX)
        -- added grouped Wyckoff position information to the JSON output (DX)
        -- added logger/status for directory comparisons (DX)
        -- added functionality to read .bz2 geometry files (DX)
        -- added --no_scale option for comparisons (required for chull) (CO+DX)
        (AFLOW: aconvasp_main.cpp, chull.cpp, symmetry_spacegroup.cpp, compare_structure.cpp, compare_structure_function.cpp, compare_structure.h) (DX)
3.1.166 - 2018/02/02
        Location: http://materials.duke.edu/AFLOW/HISTORIC/aflow.3.1.165.tar.xz
        -- fixed broken --slab commmand (CO)
        (AFLOW: slab.cpp)
3.1.165 - 2018/01/30
        Location: http://materials.duke.edu/AFLOW/HISTORIC/aflow.3.1.165.tar.xz
        -- integrated .aflow.rc settings into APL/QHA/AEL/AGL (CO)
        -- added LORBIT=10 to relaxation INCAR (spinD) (CO)
        -- improved magnetic properties extraction, pull from relax first, overwrite with static (CO)
        -- added safety hull coordinates assignment (CO)
        -- new default for load entries (no load xstructures) (CO)
        (AFLOW: aconvasp_main.cpp, ael_get_stress.cpp, agl_get_ev.cpp, chull.cpp, ivasp.cpp, aflowlib_libraries.cpp, APL/apl_phoncalc.cpp, APL/qha_eosrun.cpp, Makefile) (CO)
3.1.164 - 2018/01/25
        Location: http://materials.duke.edu/AFLOW/HISTORIC/aflow.3.1.164.tar.xz
        -- fixed minor bugs in Quantum Espresso reader
        -- added ibrav options to Quantum Espresso reader (ibrav2lattice function)
        -- added celldm and a, b, c, cosAB, cosAC, cosBC readers for Quantum Espresso
        -- added Bohr units reader for Quantum Espresso
        (AFLOW: aconvasp_main.cpp, pflow.h, xatom.cpp) (DX)
3.1.163 - 2018/01/23
        Location: http://materials.duke.edu/AFLOW/HISTORIC/aflow.3.1.163.tar.xz
        -- added --dist2hull=0.25,0.25 option for chull, which provides the value of the convex hull surface at the specified coordinate/concentration (CO)
        -- added separate readme for chull (--readme=chull) (CO)
        -- customized avasp.cpp (--proto) with options from .aflow.rc, --mpi, and --np (CO)
        -- fixed QHA/AAPL aflow.in keyword bug (CO)
        -- added ANRL modifiers to directory for --proto (Ex: label:ANRL=param1,param2,...) (DX)
        (AFLOW: aconvasp_main.cpp, aflowrc.cpp, avasp.cpp, chull.cpp, aflow.cpp, aflow.h, init.cpp, kbin.cpp, Makefile, README_AFLOW_ACONVASP.TXT, README_AFLOW_CHULL.TXT, README_AFLOW.TXT) (CO+DX)
3.1.162 - 2018/01/19
        Location: http://materials.duke.edu/AFLOW/HISTORIC/aflow.3.1.162.tar.xz
        -- added SU(2) complex matrix and su(2) generator coefficients representation of symmetry elements 
        -- added SU(2) and su(2) information to .out and .json symmetry files        
        -- extended functionality for complex matrices and vectors (trace, exponential, ostream, etc.)
        -- added xcomplex2json to represent complex numbers in json
        -- added pgroupk_xtal (dual of crystal point group operations) standalone function
        -- extended --proto for ANRL prototypes (to generate aflow.in)
        -- updated README_AFLOW_SYM.TXT
        (AUROSTD: aurostd.h, boot.cpp, main.cpp, xmatrix.cpp, xmatrix.h)
        (AFLOW: README_AFLOW_ACONVASP.TXT, README_AFLOW_SYM.TXT, aflow.h, aconvasp_main.cpp, avasp.cpp, symmetry.cpp, xatom.cpp) (DX)
3.1.161 - 2018/01/17
        Location: http://materials.duke.edu/AFLOW/HISTORIC/aflow.3.1.161.tar.xz
        -- bool xscalar and xvector gccV7 warning fixes (SC)
        -- double xscalar and xmatrix clang warning fixes (CO)
        -- uint chull gccV7 warning fix (CO)
        (AUROSTD: xscalar.h, xvector.h, xmatrix.h)
        (AFLOW: chull.cpp)
        Added README_AFLOW_SYM.TXT (init.cpp aflow.h aflow.cpp data.cpp) (DX+SC)
3.1.160 - 2018/01/13
        Location: http://materials.duke.edu/AFLOW/HISTORIC/aflow.3.1.160.tar.xz
        convex hull mods:
         -- keep order of points (m_points) same as input from user/database
         -- size will only differ if there are artificial points (they go at the end of m_points)
         -- moved point banning to structurePoints() (i.e., m_coord_groups will only contain validated points)
         -- only print decomposition phases with non-zero coefficients (tie-line)
         -- fixed bug in initial facet.f_outside_set calculation
         -- fixed bug in using hull centroid vs. hull reference to align normals
         -- fixed bug in vcoords input (shiftlrows)
        (AFLOW: chull.cpp, chull.h)
3.1.159 - 2018/01/10 -
        Location: http://materials.duke.edu/AFLOW/HISTORIC/aflow.3.1.159.tar.xz
        MAJOR UPDATE - convex hull code rewritten, includes: (CO)
         -- complete generalization of input (need not be thermodynamic hull, can be ANY data)
         -- new major classes for naries, alloys, and coordinate (stoichiometry) groups
         -- for hulls with stoichiometric coordinates, the hull and properties are calculated in steps of increasing dimensionality
         -- automatic calculation of equivalent ground state structures, near-equivalent (by symmetry) ground state structures, equilibrium phases (by mixture)
         -- automatic removal of equivalent ground states for calculation of stability criterion
         -- automatic detection/removal of outliers (IQR/MAD)
         -- moved all major plotting options to .aflow.rc
         -- report any bugs to aflow.org/forum
        added xcombo class for combinations/permutations (CO)
        integrated roundoff/precision/format into stream2stream/utype2tring and variants (xvecDouble2String(),xmatDouble2String()) (CO)
        added another date format for chull (CO)
        added tol to isinteger (CO)
        added +=, -=, gcd (reduced composition), shiftlrows(), isCollinear(), getCentroid(), getGeneralAngles() (similar to Euler angles), getGeneralNormal() (n-dimensional normal), and getQuartiles()/getMAD() (outlier analysis) for xvector (CO)
        added general Householder QR decomposition (CO)
        smarter overloading of loadEntries()/loadXstructures() (CO)
        updated logger() to take directory (aflags) (CO)
        fixed Wyckoff position (a) for space group 117 (DX)
        fixed monoclinic space group determination with multiple unique axis choices (DX)
        (AUROSTD: Makefile,aurostd.cpp,aurostd.h,boot.cpp,main.cpp,xcombos.cpp,xcombos.h,xmatrix.cpp,xmatrix.h,xoption.cpp,xoption.h,xscalar.cpp,xscalar.h,xvector.cpp,xvector.h) (CO, patched SC)
        (AFLOW: Makefile,aflow.h,aconvasp_main.cpp,aflowrc.cpp,anrl.cpp,chull.cpp,chull.h,compare_structure.cpp,compare_structure.h,compare_structure_function.cpp,pflow.h,pflow_funcs.cpp,xatom.cpp) (CO)
        (AFLOWLIB: aflowlib.h,aflowlib_libraries.cpp,aflowlib_web_interface.cpp) (CO)
        (SYM: symmetry_spacegroup.cpp,symmetry_spacegroup_ITC_library.cpp) (CO)
3.1.158 - 2018/01/09 -
        Location: http://materials.duke.edu/AFLOW/HISTORIC/aflow.3.1.158.tar.xz
        Tentative distribution GNU (SC)
3.1.157 - 2017/12/19 -
        Working on mpcdf-draco (SC) 
        Replaced pgroupk with pgroupk_xtal for resolving IBZ in APL/AAPL (CO)
        Fixed pgroupk_xtal flag and wyckoff position for sg133 (DX)
        (aflowrc.cpp,APL/apl_supercell.cpp,APL/apl_mpmesh.cpp,APL/aapl_tcond.cpp,lattice.cpp,symmetry_spacegroup_ITC_library.cpp)
3.1.156 - 2017/12/18 -
        Working on mpcdf-hydra (SC)
3.1.155 - 2017/12/13 -
        updated web component of ANRL CPP files to include the prototype generator and Jmol visualization
        fixed Wyckoff position for SG #171
        improvement for monoclinic space group determination (consider alternative unique axis choices, if possible)
        added more to debug output for the space group routine
        (ANRL/,ANRL_CPPS_20171213/,aconvasp_main.cpp,symmetry_spacegroup.cpp,symmetry_spacegroup_ITC_library.cpp,symmetry_spacegroup_functions.cpp,xatom.cpp) (DX)
      
3.1.154 - 2017/12/07 -
        added pgroupk_xtal (dual of crystal point group operations)
        added magnetic symmetry analysis (crystal + spin) to edata 
        added non-collinear magnetic symmetry analysis (crystal + spin) to 
        edata,sgdata,aflowSG,aflowSYM,fgroup,pgroup_xtal,pgroupk_xtal,agroup,and sgroup
        fixed ApplyAtom (tolerance issue)
        fixed AFLOW-SYM printing bug (--screen_only for Python environment)
        changed point group matrix comparisons (uses Uf; exact)
        added SO(3) generator expansion coefficients onto Lx, Ly, and Lz
        (README_ACONVASP.TXT,aflow.h,aconvasp_main.cpp,ovasp.cpp,pflow.h,symmetry.cpp,symmetry_spacegroup.cpp,symmetry_spacegroup_functions.cpp,xatom.cpp,lattice.cpp,aflowlib_libraries.cpp) (DX)       
 
3.1.153 - 2017/11/23 -
        Fixing Makefile for GNU version (SC) (fixed Library_ICSD..) (SC)
        Updating directories from AFLOW2 to AFLOW3 (SC)
        Updating directories for findsym platon frozsl (SC)
        
3.1.152 - 2017/11/20 -
        Fixing Makefile for GNU version (SC) (fixed DATA_CVs..)
3.1.151 - 2017/11/17 -
        Fixing Makefile for GNU version (SC) (fixed DATA_CVs..)
3.1.150 - 2017/11/06 -
        NFS cache-cleaning HACK
        (kbin.cpp) (CO)
3.1.149 - 2017/11/06 -
        fixed --xplug
        (libraries.cpp) (SC)
3.1.148 - 2017/10/27 -
        fixed --edata (txt + json print outs)
        (aconvasp_main.cpp,pflow.h,pflow_print.cpp,aflowlib_libraries.cpp) (CO+DX)
3.1.147 - 2017/10/25 -
        added skew test for structures (sym_eps),
        incorporated full symmetry analysis in more functions,
        improved --lib2raw_local,
        improved dos/bands-2json functionality,
        actually fixed --delta_kpoints,
        made min_dist (nearest neighbor distance) function more robust/faster,
        fixed nbondxx units,
        added jsons for sym/structure/bandsdata/dosdata to lib2raw,
        incorporated scale (ReScale()) in more functions
        (aurostd.h,boot.cpp,main.cpp,xmatrix.cpp,xmatrix.h,Makefile,README_AFLOW_ACONVASP.TXT,aflow.h,aconvasp_main.cpp,bader.cpp,defects.cpp,estructure.cpp,init.cpp,ovasp.cpp,pflow.h,pflow_print.cpp,surface.cpp,symmetry.cpp,symmetry_spacegroup.cpp,xatom.cpp,xclasses.cpp,xproto.cpp,aflowlib.h,aflowlib_libraries.cpp) (CO+DX)
3.1.146 - 2017/10/16 -
        rewritten bandgap code,
        added extensive FHI-AIMS support (APL),
        modified loadEntries() for GFA code,
        added new xvector operations (*=,/=),
        fixed delta_kpoints function,
        fixed bands/dos-2json functions,
        added local lib2raw
        (aapl_tensor.cpp,apl.h,apl_dirphoncalc.cpp,apl_gsa.cpp,apl_kphonons.cpp,apl_lrphoncalc.cpp,apl_phoncalc.cpp,qha_eosrun.cpp,aurostd.h,boot.cpp,main.cpp,xmatrix.cpp,xvector.cpp,xvector.h,xmatrix.h,Makefile,README_AFLOW_ACONVASP.TXT,aflow.h,aconvasp_main.cpp,aflowrc.cpp,chull.cpp,kbin.cpp,ovasp.cpp,pflow.h,poccupation_edos.cpp,xatom.cpp,xclasses.cpp,aflowlib_libraries.cpp,apl_supercell.cpp,iaims.cpp,kaims.cpp,oaims.cpp,estructure.cpp,ivasp.cpp,aflowlib.h) (CO)
3.1.145 - 2017/10/12 -
        fixed tolerance scan range (symmetry.cpp) (DX) 
3.1.144 - 2017/10/03 -
        fixed bandgap type bug,
        fixed precision mistmatch in bands data when plotting band structure,
        changed misleading metric_tensor function name,
        fixed false positive message in structure_comparison,
        fixed APL bugs with reading aflow.in,
        avoid SYMPREC vs. PREC confusion
        (ovasp.cpp,estructure.cpp,xatom.cpp,aconvasp_main.cpp,pflow.h,aflow.h,aurostd.h,aflowlib_libraries.cpp,poccupation_edos.cpp,Makefile,ivasp.cpp,apl_phoncalc.cpp,qha_eosrun.cpp,apl.h,apl_kphonons.cpp,compare_structure.cpp,symmetry_spacegroup_functions.cpp,symmetry_spacegroup.h) (CO+DX)
3.1.143 - 2017/09/28 -
        added magnetic symmetry analysis (crystal + spin) to sgdata,
        aflowSG,aflowSYM,agroup,fgroup,pgroup_xtal,agroup,and sgroup; speed increase for space group routine,
        alter tolerance scan range
        (README_AFLOW_ACONVASP.TXT,aflow.h,aconvasp.cpp,aconvasp_main.cpp,lattice.cpp,pflow.h,symmetry.cpp,symmetry_spacegroup.cpp,symmetry_spacegroup_functions.cpp,xatom.cpp) (DX)  
3.1.142 - 2017/09/14 -
        added mpcdf_eos machine,
        fixed proper nouns in symmetry output
        (aflow.cpp,kbin.cpp,aflowrc.cpp,init.cpp,kvasp.cpp,README_AFLOW.TXT,Makefile,pflow_print.cpp) (CO+DX)
3.1.141 - 2017/09/12 -
        fixed sgdata/wyccar issue,
        added space group functions to SYM namespace,
        more detailed warning messages
        (symmetry_spacegroup.h,symmetry_spacegroup.cpp,symmetry_spacegroup_function.cpp,symmetry_spacegroup_ITC_library.cpp,aconvasp_main.cpp,pflow_print.cpp,symmetry.cpp) (DX) 
3.1.140 - 2017/09/05 -
        added sgdata function (along with options for json output),
        edata updated (along with options for json output),
        pgroupk speed up,
        added covalent radii info,
        dos/band structure gnuplot updates
        (main.cpp,README_AFLOW_ACONVASP.TXT,aflow.h,aconvasp_main.cpp,lattice.cpp,pflow.h,pflow_print.cpp,symmetry.cpp,symmetry_spacegroup.cpp,symmetry_spacegroup.h,symmetry_spacegroup_functions.cpp,xatom.cpp,estructure.cpp,init.cpp) (DX+CO) 
3.1.139 - 2017/08/29 -
        fixed edata issue (agroups/iatoms were not calculated) for library runs
        (README_AFLOW_ACONVASP.TXT,aconvasp_main.cpp,lattice.cpp,xatom.cpp,aflow.h) (DX)
3.1.138 - 2017/08/25 -
        fully functional AAPL,
        Pearson symbol/lattice type speed up,
        json serializers for symmetry groups,
        tolerance scan implemented for separate symmetry groups,
        chull latex fix
        (chull.cpp,aconvasp_main.cpp,aflow.h,lattice.cpp,pflow.h,symmetry.cpp,xatom.cpp,xclasses.cpp,aapl_pairs.cpp,aapl_tcond.cpp,aapl_tensor.cpp,apl.h,apl_kphonons.cpp,aurostd.h,main.cpp) (JJPR+DX+CO)
3.1.137 - 2017/08/04 -
        incorporated aflow.Xgroup.json,
        json serializers for bands/dos,
        print to screen options for AFLOW-SYM API,
        xvector/xmatrix lrows/urows/lcols/ucols bug fix,
        APL symmetry output append to ofstream,
        removed validation for sgroup (NOT NEEDED)
        (aconvasp_main.cpp,aflow.h,pflow.h,symmetry.cpp,xatom.cpp,README_AFLOW_ACONVASP.TXT,main.cpp,aurostd.h,xvector.cpp,xmatrix.cpp,apl_supercell.cpp,Makefile,estructure.cpp) (DX+EG+CO)
3.1.136 - 2017/08/01 -
        speed up getFullSymBasis,
        fixed some Wyckoff positions,
        fixed printing in apl (spacegroup vs. lattice type)
        (apl_pdisc.cpp,apl_phoncalc.cpp,aflow.h,symmetry.cpp,symmetry_spacegroup.cpp,symmetry_spacegroup.h,symmetry_spacegroup_ITC_library.cpp,symmetry_spacegroup_functions.cpp) (DX+CO)
3.1.135 - 2017/07/25 -
        fixed xOUTCAR parsing issue with lattice vectors (vasp bug)
        (aflow.h,ovasp.cpp) (CO)
3.1.134 - 2017/07/19 -
        fixed symmetry for library runs (angle/vol tolerance),
        added directory output,
        removed relaxed data from orig structure section in entry page
        (aflowlib_web_interface.cpp,Makefile,aconvasp_main.cpp,aflow.h,lattice.cpp,aflowlib_libraries.cpp,pflow_print.cpp,symmetry.cpp,symmetry_spacegroup.cpp,xatom.cpp,xproto.cpp) (DX+GG+CO)
3.1.133 - 2017/07/19 -
        AEL/AGL: Hugoniots,
        AEL vs pressure (CT) 
3.1.132 - 2017/07/14 -
        added full_sym output to RAW
        (aflowlib_libraries.cpp) (DX+CO)
3.1.131 - 2017/07/14 -
        allow global aflowrc in /etc/aflow.conf plus bug fixes in aflowrc (SC)
3.1.130 - 2017/07/13 -
        bug fixes in aflowrc (SC)
3.1.129 - 2017/07/13 -
        bug fixes init.cpp aflowrc.cpp xvector.cpp (SC/CO)
3.1.128 - 2017/07/12 -
        more ~/.aflowrc definitions and porting to MPI-DE (SC)
3.1.127 - 2017/07/11 -
        more ~/.aflowrc aflow.h ivasp ovasp avasp kbin init VASP_POTCAR_* AFLOW_LIBRARY AFLOW_PROJECT (SC)
3.1.126 - 2017/07/10 -
        more ~/.aflowrc name_dynamics aflow.h  DEFAULT_DOS estructure.cpp poccupation_edos (SC)
3.1.125 - 2017/07/10 -
        more ~/.aflowrc aflow.h  kbin.cpp apl_phoncalc.cpp apl_kphonons.cpp (SC)
3.1.124 - 2017/07/06 -
        quaternion representation additions,
        aflowSYM bug fixes (HfV2)
        (lattice.cpp,xatom.cpp,aflow.h,symmetry.cpp,Makefile) (GG+DX+CO)
3.1.123 - 2017/07/06 -
        adding flags for METAGGA and IVDW (xclasses.cpp) (SC)
3.1.122 - 2017/07/04 -
        aflowrc bug fixes,
        clean names (SC)
3.1.121 - 2017/07/04 -
        aflowrc bug fixes,
        clean names,
        clean METAGGA_SET,
        IVDW_SET (SC)
3.1.120 - 2017/07/02 -
        more ~/.aflowrc
        aflow.h init.cpp aflowrc.cpp kbin kvasp README* VASP_FORCE* PLATON/FINDSYM (SC)
3.1.119 - 2017/07/02 -
        more ~/.aflowrc
        aflow.h init.cpp aflowrc.cpp kbin kvasp README* MACHINE DEPENDENT MPI* (SC)
3.1.118 - 2017/07/02 -
        more ~/.aflowrc
        aflow.h init.cpp aflowrc.cpp kbin kvasp README* GENERIC MPI* (SC)
3.1.117 - 2017/07/02 -
        more ~/.aflowrc
        aflow.h init.cpp aflowrc.cpp README*.TXT: AFLOW_CORE_TEMPERATURE,VASP_PREC (SC)
3.1.116 - 2017/07/01 -
        starting ~/.aflowrc
        aflow.h init.cpp aflowrc.cpp xoptions.h.cpp avasp.cpp apennsy lattice README_AFLOW_ACONVASP.TXT (SC)
3.1.115 - 2017/06/29 -
        XVASP_INCAR_PREPARE_GENERIC aflow.h ivasp.cpp (SC)
3.1.114 - 2017/06/29 -
        added new Jmol js scripts,
        fixed DISMAG issue with APL,
        checkMEMORY() mostly removed from messaging
        (apl_dirphoncalc.cpp,apl_kphonons.cpp,aflowlib_web_interface.cpp,entry.cpp,entry.js,kvasp.cpp,kbin.cpp,init.cpp,avasp.cpp,aflow.h,README_AFLOW_POCC.TXT,README_AFLOW_APL.TXT,README_AFLOW_AGL.TXT,README_AFLOW_AEL.TXT,README_AFLOW.TXT,Makefile) (CO)
3.1.113 - 2017/06/28 -
        XVASP_INCAR_PREPARE_GENERIC aflow.h ivasp.cpp (SC)
3.1.112 - 2017/06/28 -
        added EDIFFG --ediffg
        aflow.h avasp aconvasp_main ivasp kvasp xclasses README_AFLOW_CONVASP README_AFLOW (SC)
3.1.111 - 2017/06/13 -
        SQLITE integration
        (avasp.cpp ow_chull,aflowlib_web_interface,aflowlib_libraries,kbin,apl_phoncalc,README_AFLOW_VERSIONS_HISTORY.TXT,pflow_print,pflow_funcs,main,aurostd.h,bader,Makefile,aflow,SQLITE) (CO)
3.1.110 - 2017/06/13 -
        fixed chull invalid inputs,
        removed exit in loadLIBX,
        force output for mpi settings in APL,
        fixed settings in CIF writer,
        removed aflow.end.out from CompressDirectory(),
        major fixes to CHGCAR/AECCAR readers for bader analysis (CO)
3.1.109 - 2017/06/06 -
        fixed some chull issues (CO)
3.1.108 - 2017/06/06 -
        individualized QHA/AAPL workflows,
        set reliable convex hull standard to 200 entries (binaries),
        updated ill-calculated systems in the database,
        incorporated sort for loadEntries(),
        fixed DPM=AUTO in APL,
        fixed MCL systems
        (APL/aapl_tensor,apl.h,apl_kphonons,apl_lrphoncalc,apl_phoncalc,qha_eosrun,apl_dirphoncalc,Makefile,README_AFLOW.TXT,README_AFLOW_ACONVASP.TXT,README_AFLOW_AEL.TXT,README_AFLOW_AGL.TXT,README_AFLOW_
APL.TXT,README_AFLOW_POCC.TXT,README_AFLOW_VERSIONS_HISTORY.TXT,aflow,aflow.h,avasp,init,kbin,kvasp,xclasses,aconvasp_main,chull,chull.h,symmetry_spacegroup,symmetry) (CO)
3.1.107 - 2017/06/05 -
        online pubs management curtarolo/oses/toher (SC)
3.1.106 - 2017/06/02 -
        added IVDW
        (aflow.h avasp xclasses aconvasp_main ivasp kvasp) (SC)
3.1.105 - 2017/06/01 -
        added METAGGA
        (aflow.h avasp xclasses aconvasp_main ivasp kvasp) (SC)
3.1.104 - 2017/05/30 -
        set reliable convex hull standard to 200 entries (CO)
3.1.103 - 2017/05/30 -
        added pgroup_xtal propagation in supercell creation,
        also fixed ".nfs*" issues in CompressDirectory() (CO)
3.1.102 - 2017/05/29 -
        issues with symmetry in the aflowlib.out calculation (CO)
3.1.101 - 2017/05/26 -
        cosmetics and added PaddedCENTER (SC)
3.1.100 - 2017/05/26 -
        changed numbering style + cosmetics(SC)<|MERGE_RESOLUTION|>--- conflicted
+++ resolved
@@ -1,3 +1,10 @@
+3.2.8 - 2021/xx/xx
+        Location: http://materials.duke.edu/AFLOW/aflow.3.2.8.tar.xz
+        -- number->basis (CO)
+        -- adding findClosedPackingPlane, to be finished (CO)
+        -- testing new structure enumeration algorithm, to be finished (CO)
+        -- removing whitespaces and hyphens from chull input injected from web (CO)
+        -- patching IsDirectory() and IsFile(), used to trip over directory/file permissions (CO)
 3.2.7 - 2020/xx/xx
         Location: http://materials.duke.edu/AFLOW/aflow.3.2.7.tar.xz
         -- Added additional AEL and AGL properties to the AFLOW schema. (ME)
@@ -12,13 +19,6 @@
         -- exiting with error if VASP output files are corrupted after full aflow run (CO)
         -- removing POSCAR.orig from --xplug check, it's already in the aflow.in (CO)
         -- adding --force to LIB2LIB (CO)
-<<<<<<< HEAD
-        -- number->basis (CO)
-        -- adding findClosedPackingPlane, to be finished (CO)
-        -- testing new structure enumeration algorithm, to be finished (CO)
-        -- removing whitespaces and hyphens from chull input injected from web (CO)
-        -- patching IsDirectory() and IsFile(), used to trip over directory/file permissions (CO)
-=======
         -- added utype2string variant; includes print format (DX)
         -- added algorithm option to xcombos; added Heap's algorithm to generate permutations (DX)
         -- added Python modules for AFLOW-SYM and AFLOW-XtalFinder into src (DX)
@@ -65,7 +65,6 @@
 3.2.6 - 2020/12/30
         Location: http://materials.duke.edu/AFLOW/aflow.3.2.6.tar.xz
         -- Bibtex for publications - aflowlib.h aflowlib_web_outreach.cpp (SC)
->>>>>>> 87311da9
 3.2.5 - 2020/09/25
         Location: http://materials.duke.edu/AFLOW/aflow.3.2.5.tar.xz
         -- patched convert issue: security policy 'PDF' blocking conversion (SC)
