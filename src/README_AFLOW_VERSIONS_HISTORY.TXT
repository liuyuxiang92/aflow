--- conflicted
+++ resolved
@@ -1,6 +1,5 @@
 3.1.227 - 2019/11/01
         Location: http://materials.duke.edu/AFLOW/aflow.3.1.227.tar.xz
-<<<<<<< HEAD
         -- AFLOW DFT calculations can now read in CHGCAR files. (ME)
         -- Improved runtimes and memory requirements of AAPL. (ME)
         -- Switched the thermal conductivity integration method to the tetrahedron method. (ME)
@@ -10,9 +9,6 @@
         -- Fixed bug in APL and AAPL that did not properly process -D option. (ME)
         -- Removed unused source files. (ME)
         -- Added matrix norms to aurostd::xmatrix. (ME)
-
-=======
->>>>>>> 5f721e25
 3.1.226 - 2019/10/01
         Location: http://materials.duke.edu/AFLOW/aflow.3.1.226.tar.xz
         -- Modification on the allocation of web entries, through web cache of AUID. Speed up of 20-200 times in serving aflowlib entry pages (SC)
