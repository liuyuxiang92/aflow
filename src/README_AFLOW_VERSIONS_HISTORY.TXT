--- conflicted
+++ resolved
@@ -1,6 +1,6 @@
-<<<<<<< HEAD
-3.2.5 - 2020/XX/XX
-        Location: http://materials.duke.edu/AFLOW/aflow.3.2.5.tar.xz
+3.2.9 - 2021/xx/xx
+        Location: http://materials.duke.edu/AFLOW/aflow.3.2.9.tar.xz
+        -- Fixed bug with APL overwriting *.orig files. (AS)
         -- changed newlines to semi-colons in aurostd::execute() and aurostd::execute2string() and added file system IO options to aurostd::execute2string() (CO)
         -- extended CleanStringASCII_InPlace() to include ALL ASCII characters (CO)
         -- added NELM and NELM_STATIC options to VASP_FORCE_OPTIONS and aflow.rc (CO)
@@ -30,10 +30,6 @@
         -- change when kmax gets applied
         -- add natoms cutoff for kmax to aflow.rc
         -- remove NELM and NSTEPS from checks (CSLOSHING)
-=======
-3.2.9 - 2021/xx/xx
-        Location: http://materials.duke.edu/AFLOW/aflow.3.2.9.tar.xz
-        -- Fixed bug with APL overwriting *.orig files. (AS)
 3.2.8 - 2021/02/22
         Location: http://materials.duke.edu/AFLOW/aflow.3.2.8.tar.xz
         -- lib2raw bug fixes (CO)
@@ -272,7 +268,6 @@
 3.2.4b - 2020/07/19
         Location: http://materials.duke.edu/AFLOW/aflow.3.2.4b.tar.xz
         -- Fixed xprototype class for David ANRL symbolic (SC)
->>>>>>> 137ceea0
 3.2.4 - 2020/06/25
         Location: http://materials.duke.edu/AFLOW/aflow.3.2.4.tar.xz
         -- Added latex->dvips->ps2pdf compilation route for pre-2010 texlive versions. (ME)
