<<<<<<< HEAD
3.1.226 - 2019/08/13
        Location: http://materials.duke.edu/AFLOW/aflow.3.1.226.tar.xz
        -- Added projected phonon DOS calculations. (ME)
        -- Linear tetrahedron method does not reduce upon construction anymore (necessary for projected DOS). (ME)
        -- Cleaned up code and added more comments to QMesh and LTMethod files. (ME)
        -- Made moveToBZ inside QMesh more robust. (ME)
        -- Replaced all instances of exit in APL with throw APLRuntimeError. (ME)
        -- Sped up reduction of q-mesh grid. (ME)
        -- Added safeguards for DOSCAR readers for broken DOSCAR files. (ME)
        -- Fixed plotter bugs for HTQC prototype names. (ME)
        -- Added findInList function to AUROSTD. (ME)
        -- Generalized BringInCell method. (ME/DX)

=======
3.1.226 - 2019/08/30
        Location: http://materials.duke.edu/AFLOW/aflow.3.1.226.tar.xz
        -- Modified aflow.in generation in AEL and AGL to use common routines in aflow_avasp.cpp and aflow_modules.cpp (CT)  
        -- Write AGL enthalpy as a function of pressure in an AFLOW readable format for future phase diagram application (CT)
        -- Added --quiet option to LIB2LIB routine (CT)
        -- fabs() -> aurostd::abs() (CO)
>>>>>>> 4ea46edb
3.1.225 - 2019/07/26
        Location: http://materials.duke.edu/AFLOW/aflow.3.1.225.tar.xz
        -- fixing bug with stability criterion calculation in --output=web, need structure comparison for correct stability criterion calculation (WS)
        -- changed output name for --output=web to aflow_ALLOY_hull_web.json (WS)
        -- integrated N+1_enthalpy_gain and stability criterion to --output=web (WS)
        -- patched web json for quaternary chull (WS)
        -- added CCE functionality (RF)
        -- added CCE readme (RF)
        -- added a user input cutoff energy to the GFA code (DF)
        -- Added vector version of RemoveComments. (ME)
        -- RemoveControlCharactersFromStringstream now also removes carriage returns because they break string additions. (ME)
        -- SPIN_REMOVE_RELAX_2 did not remove spin after the second relaxation; this is fixed now. (ME)
        -- Removed bug that prevented certain NBANDS errors from being fixed while an NBANDS warning was present in vasp.out (ME)
        -- APL and AAPL now read forces from qmvasp file. (ME)
        -- AAPL_KPPRA added to aflow_modules. (ME)
        -- Minor APL code clean-ups. (ME)
        -- Added new plotter functions for band structures, phonons, and thermal properties. (ME)
        -- Updated numbering scheme for partial DOS from being zero-based to being one-based. (ME)
        -- Changed xDOSCAR, xEIGENVAL, and xKPOINTS to be compatible with new plotter. (ME)
        -- Added functionality to APL that outputs phonon DOS and dispersion in
        -- VASP format for new plotter functions. (ME)
        -- Fixed bug for the path builder for path with - and | as separators. (ME)
        -- Fixed xDOSCAR reader to be more general. (ME)
        -- patched change_tolerance() bug for double& tolerance return (DX)
        -- renamed minimum distance functions, more descriptive (minimizeDistanceCartesianMethod() and minimizeDistanceFractionalMethod()) (DX)
        -- reduced number of inputs for minimum distance functions (DX)
        -- added functionality to read VASP5 format in CHGCAR (DX)
        -- cleaned species/atom names in xstructure2json; remove pseudopotential information, oxidation numbers, etc. (DX)
        -- added boolean to ignore minimum distance check in foldAtomsInCell() (DX)
        -- added overloads for mapping functions (DX) 
        -- fixed bug in in xstructure2json in LIB2RAW runs; store corresponding structure from relaxations (DX) 
        -- read species for xstructure2json in LIB2RAW runs (DX) 
        -- added default permutation designation to ANRL prototypes for --proto and --aflow_proto, e.g., ".AB" for "AB_cF8_225_a_b.AB" (DX) 
        -- added functionality to read "_symmetry_space_group_name_H-M" in CIF reader (DX)
        -- added GetSpaceGroupNumber() to get the space group number from the Hermann-Mauguin symbol (DX)
        -- added RemoveCharacterFromBack(), RemoveCharacterFromFront(), and RemoveCharacterFromBackandFront() to AUROSTD; useful for parsing CIF fields (DX)
        -- added function to compare Wyckoff position strings regardless of order, necessary for matching equations in CIF to ITC standard (DX)
        -- fixed bug in reading symops from CIF; check for symop_id (DX)
        -- fixed bug in "_space_group_name_Hall" reader in CIF (DX)
        -- converted exits to xerrors in GetSpaceGroup*() functions (DX)
        -- added DEFAULT_GFA_FORMATION_ENTHALPY_CUTOFF to aflow.rc (CO)
        -- added functions to find pointLineIntersection() and linePlaneIntersection() (CO)
        -- added function to find 3D rotation between two 3D vectors (CO)
        -- remapped const utype& tol -> utype tol in function inputs (CO)
        -- remapped const bool& -> bool in function inputs (CO)
        -- added check in generalHouseHolderQRDecomposition() that Q*R=A (CO)
        -- changed gcd() to GCD() (CO)
        -- added least common multiple function LCM() (CO)
        -- added --slab_test (CO)
        -- added setctau/setftau functions to _sym_op (CO)
        -- added ReplaceAtoms() to xstructure to safely RemoveAtom() then AddAtom() (CO)
        -- modified foldAtomsInCell() to remove fold_in_only complexity, this was simplified by GenerateGridAtoms() (CO)
        -- added check to foldAtomsInCell() that min_dist does not change (CO)
        -- added CreateSlab_RigidRotation(), CreateSlab_SurfaceLattice(), and associated functions (many overloads) to create slabs for surface calculations: the two functions should yield about the same structure but by two different methods (CO)
        -- reformulate basis in CreateSlab_RigidRotation() so k-points grid is created appropriately (K1xK2x1) (CO)
        -- added new modules for calculating the generalized stacking fault energy and cleavage energy (CO)
        -- patched bug in CHULL pdf output for missing column-types in compiling aflow_CsIPb_hull.tex (CO)
        -- added cout as default for ostream& oss in header files (CO)
        -- converted Normal2HKLPlane (CO)
        -- reduce total layers creation by calculating how many layers are in a cell for that particular direction (CO)
        -- added XHOST.WEB_MODE to reduce cluttered AFLOW-Online output (CO)
        -- removed pocc progress bar in web_mode (CO)
        -- added FPOSDistance() for skew considerations (CO)
        -- reduced dims considered for GetSuperCell(), RadiusSphereLattice and LatticeDimensionSphere() are enough (CO)
        -- added general getPeaks() function to AUROSTD (CO)
        -- calculated X-ray amplitude on-the-fly, no need to pass it around (CO)
        -- moved double lambda to end of inputs and default to 1.5418 Copper K-alpha (CO)
        -- patched RemoveControlCodeCharactersFromString() for carriage return (CO)
        -- added width_maximum to getPeaks() to resolve arbitrarily defined peaks (CO)
        -- made x-ray analysis code more modular (CO)
        -- added --plot_xray_file option (CO)
        -- patched moving_average function (!= convolution with box_filter) (CO)
        -- defaulted lambda=Cu_Ka for XRD functions (CO)
        -- added compareVecElements(), compareXVecElements(), and class compareVecElement(ind) to sort vector<vector<utype> > and vector<xvector<utype> > and retire classes ids_cmp and hkl_cmp (CO)
        -- changed signal -> signal_input so it does not get confused with std::signal (CO)
        -- added --force_generic_title to PLOT_XRAY (CO)
        -- removed ids_cmp and hkl_cmp classes (CO)
        -- added filetype and vector_reduction_type enums (CO)
        -- patched aflags.Directory() early in kbin::KBIN_Main() (CO)
        -- corrected GetCompoundAttenuationLenght -> GetCompoundAttenuationLength and toogle -> toggle (CO)
        -- extended PARTCAR functionality for VASP5 POSCARs, including the optional Selective Dynamics tag (CO)
        -- patched 'make check' to return an error, instead of a string, if encountered (CO)
        -- patched 'S' -> 'P' conversion in --pocc_params (CO)
        -- incorporated some new warnings from VASP6 (CO)
        -- patched stringElements2VectorElements() to handle two types of compound designation: composition_string and pp_string (CO)
        -- added new suffixes to pseudopotential list (CO)
        -- address capital letters in new pp suffixes directly (CO)
        -- added faster (in place) routines for CleanStringASCII(), RemoveNumbers(), VASP_PseudoPotential_CleanName() (CO)
        -- added AFLOWIN_FLAG::NOAUTOPP (--noautopp) functionality to --aflow_proto (CO)
        -- converted flag PFLOW::LOAD_ENTRIES_ONLY_ALPHABETICAL to PFLOW::LOAD_ENTRIES_NON_ALPHABETICAL so the default is always OFF (CO)
        -- added 'make clean_autogen' to delete files that are automatically downloaded/generated by aflow during compilation (CO)
        -- set explicit double->int conversion for roundDouble() in chull (CO)
        (AFLOW: aconvasp.cpp, aconvasp_main.cpp, aflow.cpp, aflow.h, aflowlib_libraries.cpp, aflowlib_web_interface.cpp, aflowrc.cpp, avasp.cpp, cce.cpp, cce.h, chull.cpp, chull.h, compare_structure_function.cpp, contrib_shidong_main.cpp, data.cpp, gfa.cpp, gfa.h, init.cpp, ivasp.cpp, kbin.cpp, kvasp.cpp, Makefile, mix.cpp, modules.cpp, ovasp.cpp, pflow_funcs.cpp, pflow.h, pflow_print.cpp, plotter.cpp, pocc.cpp, README_AFLOW_ACONVASP.TXT, README_AFLOW_AFLOWRC.TXT, README_AFLOW_CCE.TXT, README_AFLOW_GFA.TXT, surface.cpp, symmetry.cpp, symmetry_spacegroup.cpp, symmetry_spacegroup_functions.cpp, symmetry_spacegroup.h, symmetry_spacegroup_ITC_library.cpp, xatom.cpp, xclasses.cpp, xelement.cpp, xelement.h, xproto.cpp)
        (AGL: agl_electronic.cpp)
        (APL: aapl_cluster.cpp, aapl_tcond.cpp, apl_dirphoncalc.cpp, apl_doscalc.cpp, apl.h, apl_kphonons.cpp, apl_lrphoncalc.cpp, apl_pathbuilder.cpp, apl_pdisc.cpp, apl_phoncalc.cpp, apl_qmesh.cpp, apl_supercell.cpp, apl_thermalpc.cpp, README_AFLOW_APL.TXT)
        (AUROSTD: aurostd.h, boot.cpp, main.cpp, xmatrix.cpp, xmatrix.h, xscalar.cpp, xscalar.h, xvector.cpp, xvector.h)
3.1.224 - 2019/05/20
        Location: http://materials.duke.edu/AFLOW/aflow.3.1.224.tar.xz
        -- Fixed bug that didn't allow users to override the standard lattice phonon dispersion path. (ME)
        -- Replaced anharmonic IFC option struct with xoption. (ME)
        -- Simplified APL class structure: IReciprocalPointGrid, MonkhorstPackMesh, and UniformMesh are consolidated into QMesh. IDOSCalculator, DOSCalculator, RootSamplingMethod, and LinearTetrahedronMethod are now described only by the DOSCalculator and LTMethod classes. (ME)
        -- Fixed QHA file name bugs for phonon dispersion and DOS. (ME)
        -- Fixed bug that caused AAPL to read APL calculations even though AAPL calculations are still missing. (ME)
        -- Fixed seg fault bug when DC=OFF and TP=ON. (ME)
        -- Fixed bug where DOS parameters are not properly set when DOS=OFF and TP=ON. (ME)
        -- Added KPPRA option for AAPL. (ME)
        -- Increased number of iterations for the AAPL BTE solver. (ME)
        -- fixed symmetry bug: if AddAtom() removes too many atoms and alters stoichiometry, then change to better tolerance (DX) 
        -- fixed comparison bug: ordering of stoichiometry for material-type comparisons (DX)
        -- changed name of prototyping flag (DX)
        -- added --structure2json command line functionality (DX)
        -- cleaned/reduced comparison command line calls (DX)
        -- added to comparison code: JSON output, print to screen only, keep non-matching info, store comparison logs, store family properties, and speed up comparison grouping function (DX)
        -- removed atomic library for communicating between threads, obsolete (DX)
        -- removed unused line in SYM::PBC() function (DX)
        -- added types information in CIF reader, otherwise aflowSG fails (DX)
        -- alphabetize elements in CIF reader function (DX)
        -- fixed --machine names (DX)
        -- fixed removal of control code characters in aflow.in; only overwrites if invalid chars are detected and saves old version to aflow.in_old (DX)
        -- changed internal indexing of xvectors in CHULL/GFA code from 0 to 1 to match rest of code (CO)
        -- fixed bug in web-json writer for AFLOW-CHULL Online (CO)
        -- added function for defining 3D rotation matrix between two vectors (CO)
        -- added functions to convert xvector<double> to xvector<int> and vice versa, useful for hkl (CO)
        -- added functionality for generalized stacking fault calculation, alpha testing only (CO)
        -- added functions for HKLPlane -> direct normal vector and vice versa (CO)
        -- added function to find distance between HKL planes (CO)
        -- added function to get distance between images of atoms along particular direction (CO)
        -- for many sym functions, removed pointers for read-only bools and doubles, added const where possible (CO)
        -- updated xstructure::Rotate() (CO)
        -- in xclasses, stringstream.clear() -> stringstream.str("") (CO)
        -- removed '#' from sg specification in POSCAR, it is interpreted as comment and removed (CO)
        -- bug fix with AFLOWDATA path in automatic aflow.in generator (CO)
        -- added force_strict_pc2scMap to GetSuperCell() constraining the map to the true primitive cell and not equivalent atoms (CO)
        -- added general function to fix string for latex output (CO)
        -- added XHOST.vflag_control.flag("DIRECTORY_CLEAN") for accurate logging of current directory (CO)
        -- major restructuring of pocc code, consolidating classes, renaming variables, etc. (CO)
        -- fixed old pocc to run with any compression extension (CO)
        -- eliminating atom.print_RHT (CO)
        -- patches for xStream() (CO)
        -- fixed webapp_entry for displaying first bader charge isosurface online with help from Bob Hanson (CO)
        -- added convolution function for signal processing (CO)
        -- added moving average and box/gaussian filters (CO)
        -- added mean/stddev functions to xvector (CO)
        -- added plotter for XRD (CO)
        -- added analysis for peaks with moving average (CO)
        (AFLOW: aconvasp_main.cpp, aflow.cpp, aflow.h, aflowlib_libraries.cpp, aflowlib_webapp_entry.js, aflowrc.cpp, avasp.cpp, chull.cpp, chull.h, compare_structure.cpp, compare_structure_function.cpp, compare_structure.h, gfa.cpp, init.cpp, kbin.cpp, kvasp.cpp, lattice.cpp, Makefile, modules.cpp, pflow_funcs.cpp, pflow.h, pflow_print.cpp, pocc.cpp, pocc.h, pocc_old.cpp, README_AFLOW_ACONVASP.TXT, README_AFLOW_AFLOWRC.TXT, symmetry.cpp, symmetry_spacegroup.cpp, xatom.cpp, xclasses.cpp, xproto.cpp)
        (ANRL: aflow_anrl.cpp, ANRL_CPPS_20180710/A10B2C_hP39_171_5c_c_a.cpp, ANRL_CPPS_20180710/A10B2C_hP39_172_5c_c_a.cpp, ANRL_CPPS_20180710/A10B3_oF52_42_2abce_ab.cpp, ANRL_CPPS_20180710/A12B2C_cF60_196_h_bc_a.cpp, ANRL_CPPS_20180710/A12B36CD12_cF488_196_2h_6h_ac_fgh.cpp, ANRL_CPPS_20180710/A12B36CD12_cF488_210_h_3h_a_fg.cpp, ANRL_CPPS_20180710/A12B6C_cF608_210_4h_2h_e.cpp, ANRL_CPPS_20180710/A12B7C2_hP21_174_2j2k_ajk_cf.cpp, ANRL_CPPS_20180710/A12BC4_cP34_195_2j_ab_2e.cpp, ANRL_CPPS_20180710/A12B_cF52_225_i_a.cpp, ANRL_CPPS_20180710/A12B_cI26_204_g_a.cpp, ANRL_CPPS_20180710/A12B_tI26_139_fij_a.cpp, ANRL_CPPS_20180710/A13B2C2_oP34_32_a6c_c_c.cpp, ANRL_CPPS_20180710/A14B3C5_tP44_94_c3g_ad_bg.cpp, ANRL_CPPS_20180710/A15B4_cI76_220_ae_c.cpp, ANRL_CPPS_20180710/A17B15_cP64_207_acfk_eij.cpp, ANRL_CPPS_20180710/A17BC4D_tP184_89_17p_p_4p_io.cpp, ANRL_CPPS_20180710/A23B6_cF116_225_bd2f_e.cpp, ANRL_CPPS_20180710/A24BC_cF104_209_j_a_b.cpp, ANRL_CPPS_20180710/A2B11_cP39_200_f_aghij.cpp, ANRL_CPPS_20180710/A2B13C4_hP57_168_d_c6d_2d.cpp, ANRL_CPPS_20180710/A2B2C4D_tP18_132_e_i_o_d.cpp, ANRL_CPPS_20180710/A2B2C7_cF88_227_c_d_af.cpp, ANRL_CPPS_20180710/A2B2C_oC80_64_efg_efg_df.cpp, ANRL_CPPS_20180710/A2B3C12D3_cI160_230_a_c_h_d.cpp, ANRL_CPPS_20180710/A2B3C18D6_hP58_192_c_f_lm_l.cpp, ANRL_CPPS_20180710/A2B3C3DE7_hP48_145_2a_3a_3a_a_7a.cpp, ANRL_CPPS_20180710/A2B3C6_cP264_205_2d_ab2c2d_6d.cpp, ANRL_CPPS_20180710/A2B3C6_cP33_221_cd_ag_fh.cpp, ANRL_CPPS_20180710/A2B3C7D_oP13_47_t_aq_eqrs_h.cpp, ANRL_CPPS_20180710/A2B3_hP20_159_bc_2c.cpp, ANRL_CPPS_20180710/A2B3_hP30_169_2a_3a.cpp, ANRL_CPPS_20180710/A2B3_hP30_170_2a_3a.cpp, ANRL_CPPS_20180710/A2B3_hP5_164_d_ad.cpp, ANRL_CPPS_20180710/A2B3_hR10_167_c_e.cpp, ANRL_CPPS_20180710/A2B3_hR5_166_c_ac.cpp, ANRL_CPPS_20180710/A2B3_oC40_39_2d_2c2d.cpp, ANRL_CPPS_20180710/A2B3_oP20_60_d_cd.cpp, ANRL_CPPS_20180710/A2B3_oP20_62_2c_3c.cpp, ANRL_CPPS_20180710/A2B3_oP40_33_4a_6a.cpp, ANRL_CPPS_20180710/A2B3_tI80_141_ceh_3h.cpp, ANRL_CPPS_20180710/A2B3_tP10_127_g_ah.cpp, ANRL_CPPS_20180710/A2B3_tP20_102_2c_b2c.cpp, ANRL_CPPS_20180710/A2B3_tP20_116_bci_fj.cpp, ANRL_CPPS_20180710/A2B3_tP20_117_i_adgh.cpp, ANRL_CPPS_20180710/A2B3_tP40_137_cdf_3g.cpp, ANRL_CPPS_20180710/A2B3_tP5_115_g_ag.cpp, ANRL_CPPS_20180710/A2B4C_hR42_148_2f_4f_f.cpp, ANRL_CPPS_20180710/A2B4C_oC28_66_l_kl_a.cpp, ANRL_CPPS_20180710/A2B4C_oP28_62_ac_2cd_c.cpp, ANRL_CPPS_20180710/A2B5C2_oC36_37_d_c2d_d.cpp, ANRL_CPPS_20180710/A2B5_mC28_15_f_e2f.cpp, ANRL_CPPS_20180710/A2B6CD7_tP64_77_2d_6d_d_ab6d.cpp, ANRL_CPPS_20180710/A2B7C2_tP88_78_4a_14a_4a.cpp, ANRL_CPPS_20180710/A2B7_cI54_229_e_afh.cpp, ANRL_CPPS_20180710/A2B8C2D_tP26_100_c_abcd_c_a.cpp, ANRL_CPPS_20180710/A2B8CD_oP24_48_k_2m_d_b.cpp, ANRL_CPPS_20180710/A2B8CD_tI24_97_d_k_a_b.cpp, ANRL_CPPS_20180710/A2B8C_oP22_34_c_4c_a.cpp, ANRL_CPPS_20180710/A2B_aP6_2_2i_i.cpp, ANRL_CPPS_20180710/A2B_aP6_2_aei_i.cpp, ANRL_CPPS_20180710/A2BC2_oF40_22_fi_ad_gh.cpp, ANRL_CPPS_20180710/A2BC2_oI20_45_c_b_c.cpp, ANRL_CPPS_20180710/A2BC2_tI20_79_c_2a_c.cpp, ANRL_CPPS_20180710/A2BC2_tP20_105_f_ac_2e.cpp, ANRL_CPPS_20180710/A2BC3_oC24_63_e_c_cg.cpp, ANRL_CPPS_20180710/A2BC4_cF56_227_d_a_e.cpp, ANRL_CPPS_20180710/A2BC4D_tI16_121_d_a_i_b.cpp, ANRL_CPPS_20180710/A2BC4_oP28_50_ij_ac_ijm.cpp, ANRL_CPPS_20180710/A2BC4_tI14_82_bc_a_g.cpp, ANRL_CPPS_20180710/A2BC4_tP28_126_cd_e_k.cpp, ANRL_CPPS_20180710/A2BC4_tP28_130_f_c_g.cpp, ANRL_CPPS_20180710/A2BC7D2_tP24_113_e_a_cef_e.cpp, ANRL_CPPS_20180710/A2BC8_tI176_110_2b_b_8b.cpp, ANRL_CPPS_20180710/A2BCD3E6_cF208_203_e_c_d_f_g.cpp, ANRL_CPPS_20180710/A2BCD4_tI16_82_ac_b_d_g.cpp, ANRL_CPPS_20180710/A2B_cF24_227_c_a.cpp, ANRL_CPPS_20180710/A2B_cF24_227_d_a.cpp, ANRL_CPPS_20180710/A2B_cI72_211_hi_i.cpp, ANRL_CPPS_20180710/A2BC_oC16_67_ag_b_g.cpp, ANRL_CPPS_20180710/A2BC_oC8_38_e_a_b.cpp, ANRL_CPPS_20180710/A2B_cP12_212_c_a.cpp, ANRL_CPPS_20180710/A2B_cP6_224_b_a.cpp, ANRL_CPPS_20180710/A2BC_tP16_76_2a_a_a.cpp, ANRL_CPPS_20180710/A2B_hP12_194_cg_f.cpp, ANRL_CPPS_20180710/A2B_hP18_180_fi_bd.cpp, ANRL_CPPS_20180710/A2B_hP18_190_gh_bf.cpp, ANRL_CPPS_20180710/A2B_hP36_177_j2lm_n.cpp, ANRL_CPPS_20180710/A2B_hP6_191_h_e.cpp, ANRL_CPPS_20180710/A2B_hP9_147_g_ad.cpp, ANRL_CPPS_20180710/A2B_hP9_150_ef_bd.cpp, ANRL_CPPS_20180710/A2B_hP9_152_c_a.cpp, ANRL_CPPS_20180710/A2B_hP9_180_j_c.cpp, ANRL_CPPS_20180710/A2B_hP9_181_j_c.cpp, ANRL_CPPS_20180710/A2B_hP9_189_fg_bc.cpp, ANRL_CPPS_20180710/A2B_hR18_148_2f_f.cpp, ANRL_CPPS_20180710/A2B_mC144_9_24a_12a.cpp, ANRL_CPPS_20180710/A2B_mC48_15_ae3f_2f.cpp, ANRL_CPPS_20180710/A2B_mP12_13_2g_ef.cpp, ANRL_CPPS_20180710/A2B_mP12_14_2e_e.cpp, ANRL_CPPS_20180710/A2B_mP12_3_bc3e_2e.cpp, ANRL_CPPS_20180710/A2B_mP12_7_4a_2a.cpp, ANRL_CPPS_20180710/A2B_mP18_7_6a_3a.cpp, ANRL_CPPS_20180710/A2B_mP6_10_mn_bg.cpp, ANRL_CPPS_20180710/A2B_mP6_14_e_a.cpp, ANRL_CPPS_20180710/A2B_oC12_36_2a_a.cpp, ANRL_CPPS_20180710/A2B_oC12_38_de_ab.cpp, ANRL_CPPS_20180710/A2B_oC12_63_2c_c.cpp, ANRL_CPPS_20180710/A2B_oC24_20_abc_c.cpp, ANRL_CPPS_20180710/A2B_oC24_64_2f_f.cpp, ANRL_CPPS_20180710/A2B_oF24_70_e_a.cpp, ANRL_CPPS_20180710/A2B_oI12_72_j_a.cpp, ANRL_CPPS_20180710/A2B_oI12_74_h_e.cpp, ANRL_CPPS_20180710/A2B_oP12_17_abe_e.cpp, ANRL_CPPS_20180710/A2B_oP12_19_2a_a.cpp, ANRL_CPPS_20180710/A2B_oP12_26_abc_ab.cpp, ANRL_CPPS_20180710/A2B_oP12_29_2a_a.cpp, ANRL_CPPS_20180710/A2B_oP12_62_2c_c.cpp, ANRL_CPPS_20180710/A2B_oP24_52_2e_cd.cpp, ANRL_CPPS_20180710/A2B_oP24_55_2g2h_gh.cpp, ANRL_CPPS_20180710/A2B_oP24_61_2c_c.cpp, ANRL_CPPS_20180710/A2B_oP6_58_g_a.cpp, ANRL_CPPS_20180710/A2B_tI12_140_h_a.cpp, ANRL_CPPS_20180710/A2B_tI12_141_e_a.cpp, ANRL_CPPS_20180710/A2B_tI12_98_f_a.cpp, ANRL_CPPS_20180710/A2B_tI24_141_2e_e.cpp, ANRL_CPPS_20180710/A2B_tI6_139_d_a.cpp, ANRL_CPPS_20180710/A2B_tP12_111_2n_adf.cpp, ANRL_CPPS_20180710/A2B_tP12_92_b_a.cpp, ANRL_CPPS_20180710/A2B_tP24_135_gh_h.cpp, ANRL_CPPS_20180710/A2B_tP30_85_ab2g_cg.cpp, ANRL_CPPS_20180710/A2B_tP36_96_3b_ab.cpp, ANRL_CPPS_20180710/A2B_tP48_77_8d_4d.cpp, ANRL_CPPS_20180710/A2B_tP6_129_ac_c.cpp, ANRL_CPPS_20180710/A2B_tP6_136_f_a.cpp, ANRL_CPPS_20180710/A2B_tP6_137_d_a.cpp, ANRL_CPPS_20180710/A3B10_cI52_229_e_fh.cpp, ANRL_CPPS_20180710/A3B11C6_tP40_100_ac_bc2d_cd.cpp, ANRL_CPPS_20180710/A3B13_oC32_38_ac_a2bcdef.cpp, ANRL_CPPS_20180710/A3B2_cI40_220_d_c.cpp, ANRL_CPPS_20180710/A3B2_hP10_176_h_bc.cpp, ANRL_CPPS_20180710/A3B2_hP10_176_h_bd.cpp, ANRL_CPPS_20180710/A3B2_hP5_164_ad_d.cpp, ANRL_CPPS_20180710/A3B2_hR5_155_e_c.cpp, ANRL_CPPS_20180710/A3B2_oP20_52_de_cd.cpp, ANRL_CPPS_20180710/A3B2_oP20_56_ce_e.cpp, ANRL_CPPS_20180710/A3B2_oP20_62_3c_2c.cpp, ANRL_CPPS_20180710/A3B2_tP10_83_adk_j.cpp, ANRL_CPPS_20180710/A3B3C_cI56_214_g_h_a.cpp, ANRL_CPPS_20180710/A3B3C_hP14_176_h_h_c.cpp, ANRL_CPPS_20180710/A3B3C_hP14_176_h_h_d.cpp, ANRL_CPPS_20180710/A3B4C_cP16_218_c_e_a.cpp, ANRL_CPPS_20180710/A3B4C_cP8_215_d_e_a.cpp, ANRL_CPPS_20180710/A3B4_cF56_227_ad_e.cpp, ANRL_CPPS_20180710/A3B4_tI28_141_ad_h.cpp, ANRL_CPPS_20180710/A3B5_oC16_65_ah_bej.cpp, ANRL_CPPS_20180710/A3B5_oC32_38_abce_abcdf.cpp, ANRL_CPPS_20180710/A3B5_oP16_55_ch_agh.cpp, ANRL_CPPS_20180710/A3B5_tI32_108_ac_a2c.cpp, ANRL_CPPS_20180710/A3B5_tI32_140_ah_bk.cpp, ANRL_CPPS_20180710/A3B5_tI32_140_ah_cl.cpp, ANRL_CPPS_20180710/A3B7_hP20_186_c_b2c.cpp, ANRL_CPPS_20180710/A3B7_oP40_62_cd_3c2d.cpp, ANRL_CPPS_20180710/A3B7_tP40_76_3a_7a.cpp, ANRL_CPPS_20180710/A3BC2_cI48_214_f_a_e.cpp, ANRL_CPPS_20180710/A3BC2_oP48_50_3m_m_2m.cpp, ANRL_CPPS_20180710/A3BC3D_tP64_106_3c_c_3c_c.cpp, ANRL_CPPS_20180710/A3BC_hP10_188_k_a_e.cpp, ANRL_CPPS_20180710/A3BC_hP10_188_k_c_a.cpp, ANRL_CPPS_20180710/A3BC_hP30_185_cd_c_ab.cpp, ANRL_CPPS_20180710/A3BC_hR5_146_b_a_a.cpp, ANRL_CPPS_20180710/A3B_cI32_204_g_c.cpp, ANRL_CPPS_20180710/A3B_cI8_229_b_a.cpp, ANRL_CPPS_20180710/A3BC_mC10_8_ab_a_a.cpp, ANRL_CPPS_20180710/A3B_cP16_198_b_a.cpp, ANRL_CPPS_20180710/A3B_cP16_208_j_b.cpp, ANRL_CPPS_20180710/A3B_cP4_221_d_a.cpp, ANRL_CPPS_20180710/A3B_cP8_223_c_a.cpp, ANRL_CPPS_20180710/A3BC_tP5_99_bc_a_b.cpp, ANRL_CPPS_20180710/A3B_hP16_194_gh_ac.cpp, ANRL_CPPS_20180710/A3B_hP24_151_3c_2a.cpp, ANRL_CPPS_20180710/A3B_hP24_153_3c_2b.cpp, ANRL_CPPS_20180710/A3B_hP24_165_adg_f.cpp, ANRL_CPPS_20180710/A3B_hP24_165_bdg_f.cpp, ANRL_CPPS_20180710/A3B_hP24_185_ab2c_c.cpp, ANRL_CPPS_20180710/A3B_hP4_191_bc_a.cpp, ANRL_CPPS_20180710/A3B_hP8_158_d_a.cpp, ANRL_CPPS_20180710/A3B_hP8_173_c_b.cpp, ANRL_CPPS_20180710/A3B_hP8_176_h_c.cpp, ANRL_CPPS_20180710/A3B_hP8_176_h_d.cpp, ANRL_CPPS_20180710/A3B_hP8_185_c_a.cpp, ANRL_CPPS_20180710/A3B_hP8_194_h_c.cpp, ANRL_CPPS_20180710/A3B_hR4_160_b_a.cpp, ANRL_CPPS_20180710/A3B_mP16_7_6a_2a.cpp, ANRL_CPPS_20180710/A3B_oC64_66_gi2lm_2l.cpp, ANRL_CPPS_20180710/A3B_oC64_66_kl2m_bdl.cpp, ANRL_CPPS_20180710/A3B_oI32_23_ij2k_k.cpp, ANRL_CPPS_20180710/A3B_oP16_62_cd_c.cpp, ANRL_CPPS_20180710/A3B_oP32_60_3d_d.cpp, ANRL_CPPS_20180710/A3B_oP8_59_bf_a.cpp, ANRL_CPPS_20180710/A3B_tI16_139_cde_e.cpp, ANRL_CPPS_20180710/A3B_tI24_119_b2i_af.cpp, ANRL_CPPS_20180710/A3B_tI32_82_3g_g.cpp, ANRL_CPPS_20180710/A3B_tI8_139_bd_a.cpp, ANRL_CPPS_20180710/A3B_tP16_118_ei_f.cpp, ANRL_CPPS_20180710/A3B_tP32_114_3e_e.cpp, ANRL_CPPS_20180710/A43B5C17_oC260_63_c8fg6h_cfg_ce3f2h.cpp, ANRL_CPPS_20180710/A4B14C3_hP21_143_bd_ac4d_d.cpp, ANRL_CPPS_20180710/A4B2C13D_tP40_90_g_d_cef2g_c.cpp, ANRL_CPPS_20180710/A4B2C6D16E_cF232_203_e_d_f_eg_a.cpp, ANRL_CPPS_20180710/A4B2C_tP28_135_gh_h_d.cpp, ANRL_CPPS_20180710/A4B3_cI112_230_af_g.cpp, ANRL_CPPS_20180710/A4B3_cI14_229_c_b.cpp, ANRL_CPPS_20180710/A4B3_cI28_220_c_a.cpp, ANRL_CPPS_20180710/A4B3_hP14_173_bc_c.cpp, ANRL_CPPS_20180710/A4B3_hP28_159_ab2c_2c.cpp, ANRL_CPPS_20180710/A4B3_hR7_166_2c_ac.cpp, ANRL_CPPS_20180710/A4B3_oI14_71_gh_cg.cpp, ANRL_CPPS_20180710/A4B5_tI18_139_i_ah.cpp, ANRL_CPPS_20180710/A4B5_tI18_87_h_ah.cpp, ANRL_CPPS_20180710/A4B6C_hP11_143_bd_2d_a.cpp, ANRL_CPPS_20180710/A4B9_cP52_215_ei_3efgi.cpp, ANRL_CPPS_20180710/A4BC2_tI28_120_i_d_e.cpp, ANRL_CPPS_20180710/A4BC4D_tP10_123_gh_a_i_d.cpp, ANRL_CPPS_20180710/A4BC4_tP18_137_g_b_g.cpp, ANRL_CPPS_20180710/A4B_cI10_217_c_a.cpp, ANRL_CPPS_20180710/A4B_cI10_229_c_a.cpp, ANRL_CPPS_20180710/A4B_cI40_197_cde_c.cpp, ANRL_CPPS_20180710/A4BC_tI24_141_h_b_a.cpp, ANRL_CPPS_20180710/A4B_hP15_144_4a_a.cpp, ANRL_CPPS_20180710/A4B_oI20_74_beh_e.cpp, ANRL_CPPS_20180710/A4B_oP20_62_2cd_c.cpp, ANRL_CPPS_20180710/A4B_tI10_139_de_a.cpp, ANRL_CPPS_20180710/A4B_tI20_88_f_a.cpp, ANRL_CPPS_20180710/A4B_tP10_114_e_a.cpp, ANRL_CPPS_20180710/A4B_tP10_125_m_a.cpp, ANRL_CPPS_20180710/A4B_tP20_127_ehj_g.cpp, ANRL_CPPS_20180710/A5B11_mP16_6_2abc_2a3b3c.cpp, ANRL_CPPS_20180710/A5B2_hP14_194_abdf_f.cpp, ANRL_CPPS_20180710/A5B2_hP28_194_ahk_ch.cpp, ANRL_CPPS_20180710/A5B2_hR7_166_a2c_c.cpp, ANRL_CPPS_20180710/A5B2_mC14_12_a2i_i.cpp, ANRL_CPPS_20180710/A5B2_oP14_49_dehq_ab.cpp, ANRL_CPPS_20180710/A5B3C15_oP46_30_a2c_bc_a7c.cpp, ANRL_CPPS_20180710/A5B3C16_cP96_222_ce_d_fi.cpp, ANRL_CPPS_20180710/A5B3C_hP18_186_2a3b_2ab_b.cpp, ANRL_CPPS_20180710/A5B3_hP16_190_bdh_g.cpp, ANRL_CPPS_20180710/A5B3_hP16_193_dg_g.cpp, ANRL_CPPS_20180710/A5B3_mC32_9_5a_3a.cpp, ANRL_CPPS_20180710/A5B3_tP32_118_g2i_aceh.cpp, ANRL_CPPS_20180710/A5B3_tP32_130_cg_cf.cpp, ANRL_CPPS_20180710/A5B5C4_tP28_104_ac_ac_c.cpp, ANRL_CPPS_20180710/A5B6C2_hP13_157_2ac_2c_b.cpp, ANRL_CPPS_20180710/A5B7_tI24_107_ac_abd.cpp, ANRL_CPPS_20180710/A5B8_cI52_217_ce_cg.cpp, ANRL_CPPS_20180710/A5BCD6_cF416_228_eg_c_b_h.cpp, ANRL_CPPS_20180710/A5B_oP24_26_3a3b2c_ab.cpp, ANRL_CPPS_20180710/A6B23_cF116_225_e_acfh.cpp, ANRL_CPPS_20180710/A6B2C_cF36_225_e_c_a.cpp, ANRL_CPPS_20180710/A6B2CD6E_cP64_208_m_ad_b_m_c.cpp, ANRL_CPPS_20180710/A6B2C_tP18_128_eh_d_a.cpp, ANRL_CPPS_20180710/A6B2C_tP18_128_eh_d_b.cpp, ANRL_CPPS_20180710/A6B2C_tP18_94_eg_c_a.cpp, ANRL_CPPS_20180710/A6B4C16D_oP108_27_abcd4e_4e_16e_e.cpp, ANRL_CPPS_20180710/A6B6C_cF104_202_h_h_c.cpp, ANRL_CPPS_20180710/A6B_cF224_228_h_c.cpp, ANRL_CPPS_20180710/A6B_cP7_221_f_a.cpp, ANRL_CPPS_20180710/A6B_hR7_166_g_a.cpp, ANRL_CPPS_20180710/A6B_oC28_63_efg_c.cpp, ANRL_CPPS_20180710/A7B2C2_mC22_12_aij_h_i.cpp, ANRL_CPPS_20180710/A7B2C_tP40_128_egi_h_e.cpp, ANRL_CPPS_20180710/A7B3_cI40_229_df_e.cpp, ANRL_CPPS_20180710/A7B6_hR13_166_ah_3c.cpp, ANRL_CPPS_20180710/A7B7C2_tP32_101_bde_ade_d.cpp, ANRL_CPPS_20180710/A7B8_mP120_14_14e_16e.cpp, ANRL_CPPS_20180710/A7B8_oP120_60_7d_8d.cpp, ANRL_CPPS_20180710/A7BC3D13_cF192_219_de_b_c_ah.cpp, ANRL_CPPS_20180710/A7B_cF32_225_bd_a.cpp, ANRL_CPPS_20180710/A8B2C12D2E_oI50_23_bcfk_i_3k_j_a.cpp, ANRL_CPPS_20180710/A8B5_hR26_160_a3bc_a3b.cpp, ANRL_CPPS_20180710/A8B5_mP13_6_a7b_3a2b.cpp, ANRL_CPPS_20180710/A8B7C6_hP21_175_ck_aj_k.cpp, ANRL_CPPS_20180710/A8BC3D6_hP18_189_bfh_a_g_i.cpp, ANRL_CPPS_20180710/A8B_tI18_139_hi_a.cpp, ANRL_CPPS_20180710/A9B16C7_cF128_225_acd_2f_be.cpp, ANRL_CPPS_20180710/A9B2_mP22_7_9a_2a.cpp, ANRL_CPPS_20180710/A9B3C_hP26_194_hk_h_a.cpp, ANRL_CPPS_20180710/A9BC3D5_hP18_189_fi_a_g_bh.cpp, ANRL_CPPS_20180710/A9BC_oC44_39_3c3d_a_c.cpp, ANRL_CPPS_20180710/A_aP4_2_aci.cpp, ANRL_CPPS_20180710/AB11CD3_cP16_221_a_dg_b_c.cpp, ANRL_CPPS_20180710/AB11_cP36_221_c_agij.cpp, ANRL_CPPS_20180710/AB12C3_cI32_229_a_h_b.cpp, ANRL_CPPS_20180710/AB13_cF112_226_a_bi.cpp, ANRL_CPPS_20180710/AB18C8_cF108_225_a_eh_f.cpp, ANRL_CPPS_20180710/AB27CD3_cP32_221_a_dij_b_c.cpp, ANRL_CPPS_20180710/AB2_aP12_1_4a_8a.cpp, ANRL_CPPS_20180710/AB2C12D4_tP76_75_2a2b_2d_12d_4d.cpp, ANRL_CPPS_20180710/AB2C3_oP24_62_c_d_cd.cpp, ANRL_CPPS_20180710/AB2C4_tI14_139_a_e_ce.cpp, ANRL_CPPS_20180710/AB2C8D_oP24_49_g_q_2qr_e.cpp, ANRL_CPPS_20180710/AB2C_cF16_225_a_c_b.cpp, ANRL_CPPS_20180710/AB2CD2_hP36_163_h_i_bf_i.cpp, ANRL_CPPS_20180710/AB2_cF12_225_a_c.cpp, ANRL_CPPS_20180710/AB2_cF48_227_c_e.cpp, ANRL_CPPS_20180710/AB2_cF96_227_e_cf.cpp, ANRL_CPPS_20180710/AB2C_oC16_40_a_2b_b.cpp, ANRL_CPPS_20180710/AB2C_oC16_63_c_2c_c.cpp, ANRL_CPPS_20180710/AB2C_oP16_62_c_2c_c.cpp, ANRL_CPPS_20180710/AB2_cP12_205_a_c.cpp, ANRL_CPPS_20180710/AB2_hP12_143_cd_ab2d.cpp, ANRL_CPPS_20180710/AB2_hP12_194_f_ah.cpp, ANRL_CPPS_20180710/AB2_hP24_194_ef_fgh.cpp, ANRL_CPPS_20180710/AB2_hP3_164_a_d.cpp, ANRL_CPPS_20180710/AB2_hP3_191_a_d.cpp, ANRL_CPPS_20180710/AB2_hP6_194_b_f.cpp, ANRL_CPPS_20180710/AB2_hP6_194_c_ad.cpp, ANRL_CPPS_20180710/AB2_hP6_194_c_f.cpp, ANRL_CPPS_20180710/AB2_hP72_192_m_j2kl.cpp, ANRL_CPPS_20180710/AB2_hP9_156_b2c_3a2bc.cpp, ANRL_CPPS_20180710/AB2_hP9_162_ad_k.cpp, ANRL_CPPS_20180710/AB2_hP9_164_bd_c2d.cpp, ANRL_CPPS_20180710/AB2_hP9_180_d_j.cpp, ANRL_CPPS_20180710/AB2_mC6_12_a_i.cpp, ANRL_CPPS_20180710/AB2_oC24_41_2a_2b.cpp, ANRL_CPPS_20180710/AB2_oC6_21_a_k.cpp, ANRL_CPPS_20180710/AB2_oF48_70_f_fg.cpp, ANRL_CPPS_20180710/AB2_oF72_43_ab_3b.cpp, ANRL_CPPS_20180710/AB2_oI6_71_a_g.cpp, ANRL_CPPS_20180710/AB2_oI6_71_a_i.cpp, ANRL_CPPS_20180710/AB2_oP12_29_a_2a.cpp, ANRL_CPPS_20180710/AB2_oP24_28_acd_2c3d.cpp, ANRL_CPPS_20180710/AB2_oP6_34_a_c.cpp, ANRL_CPPS_20180710/AB2_oP6_58_a_g.cpp, ANRL_CPPS_20180710/AB2_tI48_80_2b_4b.cpp, ANRL_CPPS_20180710/AB2_tI6_139_a_e.cpp, ANRL_CPPS_20180710/AB2_tI96_88_2f_4f.cpp, ANRL_CPPS_20180710/AB2_tP12_115_j_egi.cpp, ANRL_CPPS_20180710/AB2_tP12_81_adg_2h.cpp, ANRL_CPPS_20180710/AB2_tP6_137_a_d.cpp, ANRL_CPPS_20180710/AB32C48_cI162_204_a_2efg_2gh.cpp, ANRL_CPPS_20180710/AB32CD4E8_tP184_93_i_16p_af_2p_4p.cpp, ANRL_CPPS_20180710/AB3C16_cF160_203_a_bc_eg.cpp, ANRL_CPPS_20180710/AB3C16_cF160_203_b_ad_eg.cpp, ANRL_CPPS_20180710/AB3C2_cI96_206_c_e_ad.cpp, ANRL_CPPS_20180710/AB3C3_cF112_227_c_de_f.cpp, ANRL_CPPS_20180710/AB3C4_cP8_215_a_c_e.cpp, ANRL_CPPS_20180710/AB3C4_hP16_194_c_af_ef.cpp, ANRL_CPPS_20180710/AB3C4_oP16_31_a_ab_2ab.cpp, ANRL_CPPS_20180710/AB3C4_oP32_33_a_3a_4a.cpp, ANRL_CPPS_20180710/AB3C6_cI80_206_a_d_e.cpp, ANRL_CPPS_20180710/AB3C_cP5_221_a_c_b.cpp, ANRL_CPPS_20180710/AB3C_cP60_201_be_fh_g.cpp, ANRL_CPPS_20180710/AB3C_cP60_201_ce_fh_g.cpp, ANRL_CPPS_20180710/AB3_cF16_225_a_bc.cpp, ANRL_CPPS_20180710/AB3C_hR10_148_c_f_c.cpp, ANRL_CPPS_20180710/AB3C_hR10_167_b_e_a.cpp, ANRL_CPPS_20180710/AB3C_oC20_63_a_cf_c.cpp, ANRL_CPPS_20180710/AB3C_oP20_62_c_cd_a.cpp, ANRL_CPPS_20180710/AB3_cP4_221_a_c.cpp, ANRL_CPPS_20180710/AB3_hP24_149_acgi_3l.cpp, ANRL_CPPS_20180710/AB3_hP24_178_b_ac.cpp, ANRL_CPPS_20180710/AB3_hP24_179_b_ac.cpp, ANRL_CPPS_20180710/AB3_hP24_185_c_ab2c.cpp, ANRL_CPPS_20180710/AB3_hP4_187_e_fh.cpp, ANRL_CPPS_20180710/AB3_hP8_182_c_g.cpp, ANRL_CPPS_20180710/AB3_hP8_194_c_bf.cpp, ANRL_CPPS_20180710/AB3_hR8_148_c_f.cpp, ANRL_CPPS_20180710/AB3_hR8_155_c_de.cpp, ANRL_CPPS_20180710/AB3_mC16_12_g_ij.cpp, ANRL_CPPS_20180710/AB3_mC16_15_e_cf.cpp, ANRL_CPPS_20180710/AB3_mC16_9_a_3a.cpp, ANRL_CPPS_20180710/AB3_mC32_8_4a_12a.cpp, ANRL_CPPS_20180710/AB3_mC32_8_4a_4a4b.cpp, ANRL_CPPS_20180710/AB3_mP16_10_mn_3m3n.cpp, ANRL_CPPS_20180710/AB3_oC16_40_b_3b.cpp, ANRL_CPPS_20180710/AB3_oC8_65_a_bf.cpp, ANRL_CPPS_20180710/AB3_oP16_18_ab_3c.cpp, ANRL_CPPS_20180710/AB3_oP16_19_a_3a.cpp, ANRL_CPPS_20180710/AB3_oP16_62_c_3c.cpp, ANRL_CPPS_20180710/AB3_oP16_62_c_cd.cpp, ANRL_CPPS_20180710/AB3_tI16_140_b_ah.cpp, ANRL_CPPS_20180710/AB3_tP32_133_h_i2j.cpp, ANRL_CPPS_20180710/AB3_tP32_86_g_3g.cpp, ANRL_CPPS_20180710/AB3_tP4_123_a_ce.cpp, ANRL_CPPS_20180710/AB3_tP8_113_a_ce.cpp, ANRL_CPPS_20180710/AB4C17D4E_tP54_90_a_g_c4g_g_c.cpp, ANRL_CPPS_20180710/AB4C3_cI16_229_a_c_b.cpp, ANRL_CPPS_20180710/AB4C7D_hP26_159_b_ac_a2c_b.cpp, ANRL_CPPS_20180710/AB4C_hP6_191_a_h_b.cpp, ANRL_CPPS_20180710/AB4C_hP72_168_2d_8d_2d.cpp, ANRL_CPPS_20180710/AB4C_hP72_184_d_4d_d.cpp, ANRL_CPPS_20180710/AB4C_oC24_63_a_fg_c.cpp, ANRL_CPPS_20180710/AB4C_oC24_63_c_fg_c.cpp, ANRL_CPPS_20180710/AB4C_oP24_62_c_2cd_c.cpp, ANRL_CPPS_20180710/AB4_cP5_215_a_e.cpp, ANRL_CPPS_20180710/AB4C_tI12_82_c_g_a.cpp, ANRL_CPPS_20180710/AB4C_tP12_112_b_n_e.cpp, ANRL_CPPS_20180710/AB4C_tP12_124_a_m_c.cpp, ANRL_CPPS_20180710/AB4_oC20_41_a_2b.cpp, ANRL_CPPS_20180710/AB4_oC20_68_a_i.cpp, ANRL_CPPS_20180710/AB4_tI10_87_a_h.cpp, ANRL_CPPS_20180710/AB4_tP10_103_a_d.cpp, ANRL_CPPS_20180710/AB4_tP10_124_a_m.cpp, ANRL_CPPS_20180710/AB5_cF24_216_a_ce.cpp, ANRL_CPPS_20180710/AB5C_tP7_123_b_ci_a.cpp, ANRL_CPPS_20180710/AB5_hP6_191_a_cg.cpp, ANRL_CPPS_20180710/AB6C4_tP22_104_a_2ac_c.cpp, ANRL_CPPS_20180710/AB6C_tP16_132_d_io_a.cpp, ANRL_CPPS_20180710/AB7CD2_oI44_24_a_b3d_c_ac.cpp, ANRL_CPPS_20180710/AB7_hR16_166_c_c2h.cpp, ANRL_CPPS_20180710/AB8C2_oC22_35_a_ab3e_e.cpp, ANRL_CPPS_20180710/AB8C2_tI44_97_e_2k_cd.cpp, ANRL_CPPS_20180710/AB9C4_hP28_188_e_kl_ak.cpp, ANRL_CPPS_20180710/AB_aP16_2_4i_4i.cpp, ANRL_CPPS_20180710/ABC2_aP16_1_4a_4a_8a.cpp, ANRL_CPPS_20180710/ABC2_hP4_164_a_b_d.cpp, ANRL_CPPS_20180710/ABC2_hP8_194_d_a_f.cpp, ANRL_CPPS_20180710/ABC2_hR24_167_e_e_2e.cpp, ANRL_CPPS_20180710/ABC2_hR4_166_a_b_c.cpp, ANRL_CPPS_20180710/ABC2_mP8_10_ac_eh_mn.cpp, ANRL_CPPS_20180710/ABC2_oC16_67_b_g_ag.cpp, ANRL_CPPS_20180710/ABC2_oI16_23_ab_i_k.cpp, ANRL_CPPS_20180710/ABC2_oP16_53_h_e_gh.cpp, ANRL_CPPS_20180710/ABC2_tI16_122_a_b_d.cpp, ANRL_CPPS_20180710/ABC2_tP4_123_d_a_f.cpp, ANRL_CPPS_20180710/ABC3_cP20_198_a_a_b.cpp, ANRL_CPPS_20180710/ABC3_hR10_146_2a_2a_2b.cpp, ANRL_CPPS_20180710/ABC3_hR10_161_a_a_b.cpp, ANRL_CPPS_20180710/ABC3_hR10_167_a_b_e.cpp, ANRL_CPPS_20180710/ABC3_mP10_11_e_e_ef.cpp, ANRL_CPPS_20180710/ABC3_oP20_30_2a_c_3c.cpp, ANRL_CPPS_20180710/ABC3_oP20_53_e_g_hi.cpp, ANRL_CPPS_20180710/ABC3_oP20_54_e_d_cf.cpp, ANRL_CPPS_20180710/ABC4_mP12_13_e_a_2g.cpp, ANRL_CPPS_20180710/ABC4_oI12_23_a_b_k.cpp, ANRL_CPPS_20180710/ABC4_oP12_16_ag_cd_2u.cpp, ANRL_CPPS_20180710/ABC4_tI96_142_e_ab_2g.cpp, ANRL_CPPS_20180710/ABC4_tP12_125_a_b_m.cpp, ANRL_CPPS_20180710/ABC6D2_mC40_15_e_e_3f_f.cpp, ANRL_CPPS_20180710/ABC_cF12_216_b_c_a.cpp, ANRL_CPPS_20180710/ABC_cP12_198_a_a_a.cpp, ANRL_CPPS_20180710/ABCD3_oI48_73_d_e_e_ef.cpp, ANRL_CPPS_20180710/ABCD_cF16_216_c_d_b_a.cpp, ANRL_CPPS_20180710/ABCD_oP16_57_d_c_d_d.cpp, ANRL_CPPS_20180710/ABCD_tP8_129_c_b_a_c.cpp, ANRL_CPPS_20180710/AB_cF16_227_a_b.cpp, ANRL_CPPS_20180710/AB_cF8_216_c_a.cpp, ANRL_CPPS_20180710/AB_cF8_225_a_b.cpp, ANRL_CPPS_20180710/ABC_hP12_174_cj_fk_aj.cpp, ANRL_CPPS_20180710/ABC_hP3_183_a_a_a.cpp, ANRL_CPPS_20180710/ABC_hP3_187_a_d_f.cpp, ANRL_CPPS_20180710/ABC_hP36_175_jk_jk_jk.cpp, ANRL_CPPS_20180710/ABC_hP6_194_c_d_a.cpp, ANRL_CPPS_20180710/ABC_hR3_160_a_a_a.cpp, ANRL_CPPS_20180710/ABC_hR6_166_c_c_c.cpp, ANRL_CPPS_20180710/AB_cI16_199_a_a.cpp, ANRL_CPPS_20180710/ABC_oI12_71_h_j_g.cpp, ANRL_CPPS_20180710/ABC_oI36_46_ac_bc_3b.cpp, ANRL_CPPS_20180710/ABC_oP12_29_a_a_a.cpp, ANRL_CPPS_20180710/ABC_oP6_59_a_a_a.cpp, ANRL_CPPS_20180710/ABC_oP6_59_a_b_a.cpp, ANRL_CPPS_20180710/AB_cP16_205_c_c.cpp, ANRL_CPPS_20180710/AB_cP2_221_b_a.cpp, ANRL_CPPS_20180710/AB_cP6_221_c_d.cpp, ANRL_CPPS_20180710/AB_cP8_198_a_a.cpp, ANRL_CPPS_20180710/ABC_tI12_109_a_a_a.cpp, ANRL_CPPS_20180710/ABC_tP24_91_d_d_d.cpp, ANRL_CPPS_20180710/ABC_tP24_95_d_d_d.cpp, ANRL_CPPS_20180710/ABC_tP6_129_c_a_c.cpp, ANRL_CPPS_20180710/AB_hP12_156_2ab3c_2ab3c.cpp, ANRL_CPPS_20180710/AB_hP12_186_a2b_a2b.cpp, ANRL_CPPS_20180710/AB_hP12_194_af_bf.cpp, ANRL_CPPS_20180710/AB_hP12_194_df_ce.cpp, ANRL_CPPS_20180710/AB_hP2_187_d_a.cpp, ANRL_CPPS_20180710/AB_hP24_190_i_afh.cpp, ANRL_CPPS_20180710/AB_hP4_156_ab_ab.cpp, ANRL_CPPS_20180710/AB_hP4_156_ac_ac.cpp, ANRL_CPPS_20180710/AB_hP4_186_b_a.cpp, ANRL_CPPS_20180710/AB_hP4_186_b_b.cpp, ANRL_CPPS_20180710/AB_hP4_194_c_a.cpp, ANRL_CPPS_20180710/AB_hP4_194_c_d.cpp, ANRL_CPPS_20180710/AB_hP6_144_a_a.cpp, ANRL_CPPS_20180710/AB_hP6_154_a_b.cpp, ANRL_CPPS_20180710/AB_hP6_183_c_ab.cpp, ANRL_CPPS_20180710/AB_hP6_191_f_ad.cpp, ANRL_CPPS_20180710/AB_hP8_186_ab_ab.cpp, ANRL_CPPS_20180710/AB_hP8_194_ad_f.cpp, ANRL_CPPS_20180710/AB_hR10_160_5a_5a.cpp, ANRL_CPPS_20180710/AB_hR16_148_cf_cf.cpp, ANRL_CPPS_20180710/AB_hR2_166_a_b.cpp, ANRL_CPPS_20180710/AB_hR26_148_b2f_a2f.cpp, ANRL_CPPS_20180710/AB_hR6_160_3a_3a.cpp, ANRL_CPPS_20180710/AB_hR6_160_b_b.cpp, ANRL_CPPS_20180710/AB_mC8_15_c_e.cpp, ANRL_CPPS_20180710/AB_mP4_11_e_e.cpp, ANRL_CPPS_20180710/AB_mP4_6_2b_2a.cpp, ANRL_CPPS_20180710/AB_mP6_10_en_am.cpp, ANRL_CPPS_20180710/AB_oC8_36_a_a.cpp, ANRL_CPPS_20180710/AB_oC8_63_c_c.cpp, ANRL_CPPS_20180710/AB_oC8_65_j_g.cpp, ANRL_CPPS_20180710/AB_oC8_67_a_g.cpp, ANRL_CPPS_20180710/AB_oF8_22_a_c.cpp, ANRL_CPPS_20180710/AB_oF8_42_a_a.cpp, ANRL_CPPS_20180710/AB_oF8_69_a_b.cpp, ANRL_CPPS_20180710/AB_oI4_44_a_b.cpp, ANRL_CPPS_20180710/AB_oP16_61_c_c.cpp, ANRL_CPPS_20180710/AB_oP2_25_b_a.cpp, ANRL_CPPS_20180710/AB_oP4_51_e_f.cpp, ANRL_CPPS_20180710/AB_oP4_59_a_b.cpp, ANRL_CPPS_20180710/AB_oP48_61_3c_3c.cpp, ANRL_CPPS_20180710/AB_oP8_33_a_a.cpp, ANRL_CPPS_20180710/AB_oP8_57_d_d.cpp, ANRL_CPPS_20180710/AB_oP8_62_c_c.cpp, ANRL_CPPS_20180710/AB_tI16_140_ab_h.cpp, ANRL_CPPS_20180710/AB_tI16_141_e_e.cpp, ANRL_CPPS_20180710/AB_tI4_107_a_a.cpp, ANRL_CPPS_20180710/AB_tI4_119_c_a.cpp, ANRL_CPPS_20180710/AB_tI8_109_a_a.cpp, ANRL_CPPS_20180710/AB_tI8_139_e_e.cpp, ANRL_CPPS_20180710/AB_tI8_141_a_b.cpp, ANRL_CPPS_20180710/AB_tP16_84_cej_k.cpp, ANRL_CPPS_20180710/AB_tP2_123_a_d.cpp, ANRL_CPPS_20180710/AB_tP4_129_a_c.cpp, ANRL_CPPS_20180710/AB_tP4_129_c_c.cpp, ANRL_CPPS_20180710/AB_tP4_131_c_e.cpp, ANRL_CPPS_20180710/AB_tP8_111_n_n.cpp, ANRL_CPPS_20180710/AB_tP8_136_g_f.cpp, ANRL_CPPS_20180710/A_cF136_227_aeg.cpp, ANRL_CPPS_20180710/A_cF240_202_h2i.cpp, ANRL_CPPS_20180710/A_cF4_225_a.cpp, ANRL_CPPS_20180710/A_cF8_227_a.cpp, ANRL_CPPS_20180710/A_cI16_206_c.cpp, ANRL_CPPS_20180710/A_cI16_220_c.cpp, ANRL_CPPS_20180710/A_cI2_229_a.cpp, ANRL_CPPS_20180710/A_cI58_217_ac2g.cpp, ANRL_CPPS_20180710/A_cP1_221_a.cpp, ANRL_CPPS_20180710/A_cP20_213_cd.cpp, ANRL_CPPS_20180710/A_cP240_205_10d.cpp, ANRL_CPPS_20180710/A_cP46_223_dik.cpp, ANRL_CPPS_20180710/A_cP8_198_2a.cpp, ANRL_CPPS_20180710/A_cP8_205_c.cpp, ANRL_CPPS_20180710/A_hP1_191_a.cpp, ANRL_CPPS_20180710/A_hP2_194_c.cpp, ANRL_CPPS_20180710/A_hP3_152_a.cpp, ANRL_CPPS_20180710/A_hP4_186_ab.cpp, ANRL_CPPS_20180710/A_hP4_194_ac.cpp, ANRL_CPPS_20180710/A_hP4_194_bc.cpp, ANRL_CPPS_20180710/A_hP4_194_f.cpp, ANRL_CPPS_20180710/A_hP6_178_a.cpp, ANRL_CPPS_20180710/A_hP6_194_h.cpp, ANRL_CPPS_20180710/A_hP9_154_bc.cpp, ANRL_CPPS_20180710/A_hR105_166_bc9h4i.cpp, ANRL_CPPS_20180710/A_hR1_166_a.cpp, ANRL_CPPS_20180710/A_hR12_166_2h.cpp, ANRL_CPPS_20180710/A_hR2_166_c.cpp, ANRL_CPPS_20180710/A_hR3_166_ac.cpp, ANRL_CPPS_20180710/A_mC12_5_3c.cpp, ANRL_CPPS_20180710/A_mC16_12_4i.cpp, ANRL_CPPS_20180710/A_mC24_15_2e2f.cpp, ANRL_CPPS_20180710/A_mC34_12_ah3i2j.cpp, ANRL_CPPS_20180710/A_mC4_12_i.cpp, ANRL_CPPS_20180710/A_mP16_11_8e.cpp, ANRL_CPPS_20180710/A_mP32_14_8e.cpp, ANRL_CPPS_20180710/A_mP4_4_2a.cpp, ANRL_CPPS_20180710/A_mP64_14_16e.cpp, ANRL_CPPS_20180710/A_mP8_10_2m2n.cpp, ANRL_CPPS_20180710/A_mP84_13_21g.cpp, ANRL_CPPS_20180710/A_oC4_63_c.cpp, ANRL_CPPS_20180710/A_oC8_64_f.cpp, ANRL_CPPS_20180710/A_oF128_70_4h.cpp, ANRL_CPPS_20180710/A_oF8_70_a.cpp, ANRL_CPPS_20180710/A_oP16_55_2g2h.cpp, ANRL_CPPS_20180710/A_oP8_62_2c.cpp, ANRL_CPPS_20180710/A_tI16_142_f.cpp, ANRL_CPPS_20180710/A_tI2_139_a.cpp, ANRL_CPPS_20180710/A_tI4_139_e.cpp, ANRL_CPPS_20180710/A_tI4_141_a.cpp, ANRL_CPPS_20180710/A_tI8_139_h.cpp, ANRL_CPPS_20180710/A_tP12_138_bi.cpp, ANRL_CPPS_20180710/A_tP12_96_ab.cpp, ANRL_CPPS_20180710/A_tP16_138_j.cpp, ANRL_CPPS_20180710/A_tP30_136_bf2ij.cpp, ANRL_CPPS_20180710/A_tP4_129_ac.cpp, ANRL_CPPS_20180710/A_tP4_136_f.cpp, ANRL_CPPS_20180710/A_tP50_134_b2m2n.cpp, ANRL_CPPS_20180710/sigma_tP30_136_bf2ij.cpp)
        (APL: aapl_ifcs.cpp, aapl_setup.cpp, aapl_tcond.cpp, apl_atomic_disp.cpp, apl_dirphoncalc.cpp, apl_doscalc.cpp, apl_group_velocity.cpp, apl.h, apl_kphonons.cpp, apl_lrphoncalc.cpp, apl_ltet.cpp, apl_pathbuilder.cpp, apl_phoncalc.cpp, apl_qmesh.cpp, apl_supercell.cpp, apl_thermalpc.cpp, qha_energies.cpp, qha_eoscalc.cpp, qha_gruneisen.cpp, README_AFLOW_APL.TXT, scqha_gruneisen.cpp, scqha_T_freqs.cpp)
        (AUROSTD: aurostd.h, boot.cpp, main.cpp, xmatrix.cpp, xmatrix.h, xscalar.cpp, xscalar.h, xvector.cpp, xvector.h)
        Deleted files: APL/apl_mpmesh.cpp, APL/apl_uniform_mesh.cpp, APL/apl_ltetdos.cpp, APL/apl_rsmdos.cpp
3.1.223 - 2019/04/18
        Location: http://materials.duke.edu/AFLOW/aflow.3.1.223.tar.xz
        -- fixed logics for filename extended characters (SC)
        -- created compliance in aurostd for extended characters and added aurostd::LinkFile (SC)
        -- aurostd::RenameFile => aurostd::file2file (SC)
        -- aurostd::MoveFile => aurostd::file2directory (SC)
        -- --use_tmpfs=XXXXX (for rerouting /tmp directories, useful for [il]logical mapping) (SC)
         (AFLOW: aflowlib_libraries.cpp aflow_ivasp.cpp aurostd.h aurostd_main.cpp)
3.1.222 - 2019/04/01
        Location: http://materials.duke.edu/AFLOW/aflow.3.1.222.tar.xz
        -- added GFA code+README (DF)
        -- added Cygwin support (ME)
        -- fixed bugs in the phonon property plotter (ME)
        -- added defaults/options for DoD MUSTANG machine (--machine=dod_mustang); also added in aflowrc (DX)
        -- remove pseudopotential information for comparing materials (DX)
        -- fixed comparison bugs (e.g., duplicate count, load from URL, printing properties, BrinInCell() for supercell expansion, etc.) (DX)
        -- fixed --aflow_proto bug when generating POCC structures with ANRL parameters (DX)
        -- patched GetDistMatrix() header declaration (CO)
        -- patched x-ray analysis for POSCARs with no atom names (CO)
        -- silenced cematrix::InverseMatrix (CO)
        -- minor patches for clang (CO)
        -- patched fancy print (colors) for POCC AFLOW-Online web mode (CO)
        -- added --scrub=LIBS for lib2raw (SC)
        -- added ProgressBar(std::ostream& oss,string prelim,uint j,uint jmax,bool VERBOSE_PERCENTAGE,bool VERBOSE_ROLLER,bool VERBOSE_CURSOR) in aurostd*
        (AFLOW: aconvasp.cpp, aconvasp_main.cpp, aflow.cpp, aflow.h, aflowrc.cpp, avasp.cpp, bader.cpp, compare_structure.cpp, compare_structure_function.cpp, data.cpp, gfa.cpp, gfa.h, init.cpp, ivasp.cpp, kbin.cpp, kvasp.cpp, Makefile, pflow_funcs.cpp, pflow.h, pflow_print.cpp, pocc.cpp, README_AFLOW_ACONVASP.TXT, README_AFLOW_GFA.TXT, README_AFLOW.TXT, README_CONTRIBS.TXT, symmetry_spacegroup_ITC_library.cpp, xclasses.cpp)
        (AUROSTD: aurostd.h, boot.cpp, xmatrix.cpp)
3.1.221 - 2019/03/20
        Location: http://materials.duke.edu/AFLOW/aflow.3.1.221.tar.xz
        -- changed the compiler for Mac OS to clang++ as g++ does not find the standard libraries on some systems. (ME)
        -- fixed bug in VASP_Produce_POTCAR for POTCAR paths (ME)
        -- APL now switches RELAX to off with --generate_aflowin_only. Also does not check for the vasp binary anymore if POLAR is ON, which would break the code if no vasp binary is present. (ME)
        -- fixed ANRL setting for symmetry cell choice (DX)
        -- added fast supercell function for quick expansion (DX)
        -- speed increase for compare functions (DX)
        -- fixed tolerance scan issue introduced in V3.1.220 after removing global symmetry variables (DX)
        -- added missing directory string in GetSpaceGroupLabel() function (DX)
        -- fixed primitive reduction corner case; should use PBC() instead of BringInCell() for distance vectors (DX)
        -- added ANRL directory name for --aflow_proto: check if ANRL proto matches to entry in library and return ANRL suffix, otherwise add parameter values to directory name (DX)
        -- added FileMESSAGE argument to compare functions (DX)
        -- patched species re-decoration for parent structure, volumes should be consistent across different decorations (CO)
        -- sort unique structures by HNF matrix/site configuration indices so order is always fixed (CO)
        -- removed file writing for command-line POCC commands, speeds up AFLOW-Online (CO)
        -- propagate flags into POCC structures for command-line control (CO)
        -- fixed AFLOW_CHULL_JUPYTER subdirectory creation (CO)
        (AFLOW: aconvasp_main.cpp, aflow.h, aflowlib_libraries.cpp, avasp.cpp, chull.cpp, chull.h, compare_structure.cpp, compare_structure_function.cpp, compare_structure.h, ivasp.cpp, Makefile, pflow.h, pocc.cpp, pocc.h, symmetry_spacegroup.cpp, xatom.cpp, xclasses.cpp)
        (ANRL: aflow_anrl.cpp, ANRL_CPPS_20180710/list.cpp)
        (APL: apl_kphonons.cpp)
3.1.220 - 2019/03/11
        Location: http://materials.duke.edu/AFLOW/aflow.3.1.220.tar.xz
        -- added jupyter|jupyter2|jupyter3 functionality to chull (MB)
        -- added functionality to generate prototypes in CIF format (--cif flag); for --proto and --aflow_proto (DX)
        -- added functionality to generate prototypes in ABCCAR format (--abccar flag); for --proto and --aflow_proto (DX)
        -- added original crystal keywords to aflowlib entry (volume_cell_orig, volume_atom_orig, density_orig, crystal_family_orig, crystal_system_orig, point_group_Hermann_Mauguin_orig, point_group_Schoenflies_orig, point_group_orbifold_orig, point_group_type_orig, point_group_order_orig, point_group_structure_orig, Bravais_lattice_lattice_type_orig, Bravais_lattice_lattice_system_orig, Bravais_superlattice_lattice_type_orig, Bravais_superlattice_lattice_variation_type_orig, Bravais_superlattice_lattice_system_orig, Pearson_symbol_superlattice_orig, reciprocal_geometry_orig, reciprocal_volume_cell_orig, reciprocal_lattice_type_orig, reciprocal_lattice_variation_type_orig, Wyckoff_letters_orig, Wyckoff_multiplicities_orig, Wyckoff_site_symmetries_orig) (DX)
        -- fixed type for point_group_order in JSON; should be int, not string (DX)  
        -- added character check when loading aflow.in, to prevent null bytes (DX) 
        -- added function to remove null bytes in aflow.in file; rewrites cleaned aflow.in (DX) 
        -- added defaults/options for DoD ONYX, GORDON, COPPER, GAFFNEY, and KOEHR machines (--machine=dod_onyx,dod_gordon,dod_copper,dod_gaffney,dod_koehr); also added in aflowrc (DX)
        -- added ANRL space group setting option; monoclinic: unique axis-b, rhombohedral: rhombohedral setting, centrosymmetric: origin centered on inversion (DX)
        -- added functionality to convert a structure into an ANRL designation, i.e., label, parameter list, and parameter values (DX)
        -- added ANRL keywords to aflowlib entry (anrl_label_orig, anrl_parameter_list_orig, anrl_parameter_values_orig, anrl_label_relax, anrl_parameter_list_relax, anrl_parameter_values_relax) (DX)
        -- added functions to get the Wyckoff equations for future symbolic notation (DX)
        -- added ANRL preset values for prototypes in getANRLParameters() (DX)
        -- added ANRL prototypes to README_PROTO.TXT along with unique permutation information (DX)
        -- updated headers for each AFLOW prototype in README_LIBRARY_HTQC.TXT to include the stoichometry, Pearson symbol, space group, and Wyckoff letters (DX)
        -- added functionality to search AFLOW prototypes (--proto_labels) via stoichiometry, space group, arity, etc. (DX)
        -- added AFLUX command line functionality (DX+FR)
        -- added AFLUX helper functions to run inside AFLOW and extract properties into vectors of properties (DX)
        -- added functionality to --wyccar, print letters/multiplicities/site symmetries as a string (DX)
        -- added function to perform symmetry on vector of xstructures (DX)
        -- added function to get enantiomophs of space group, if any exist (DX)
        -- added function to return list of particular element classes, e.g., alkali, transition metals, metals, non-metals, etc. (DX) 
        -- added function to convert compound name into a stoichiometry (DX) 
        -- updated comparison code; added new functionality to compare compounds to AFLOW database, compare compounds to AFLOW prototypes, identify unique permutations, etc. (DX)
        -- added options to ignore symmetry during structure comparison (DX)
        -- improved comparison code output, i.e., more information and cleaner (DX)
        -- improved multithreading of comparison code (DX)
        -- refactor symmetry code to remove extern variables, otherwise it breaks multithreaded symmetry analyses (DX)
        -- refactor symmetry code to remove global variable _SYM_TOL_, otherwise it breaks multithreaded symmetry analyses (DX)
        -- fixed lattice transformation in GetLatticeType(); account for unit cell orientation change using GetPrimitive() (DX)
        -- fixed bug in CIF writer; set VASP version booleans to false (DX)
        -- updated "make check" hash since Wyckoff letters are now in title line; changed from #174c76b2b2928dcdf2f3b39069a8b59 to #ffb9c5681045fb80f391e9a931f21d1 (DX)   
        -- fixed typo in AEL/AGL json functions (CT)
        -- fixed zerostate for AAPL (ME)
        -- small bug fixes for AAPL and APL (ME)
        -- made changes to write(A)APL functions (ME)
        -- added keywords to aflowlib.out/json: title, ldau_type, ldau_l, ldau_u, ldau_j, kpoints_relax, kpoints_static, kpoints_bands_path, kpoints_bands_nkpts (ME)
        -- fixed type declaration bug in aurostd::StringStreamSubst (ME)
        -- fixed bug in QHA with uninitialized Booleans (ME)
        -- accelerated reading of forces from vasprun.xml files for APL and AAPL (ME)
        -- AFLOW not produces POSCAR in the format required by the VASP binary instead of just taking the format in the aflow.in file (ME)
        -- added functionality to read CHGCAR and WAVECAR files between relaxations (ME + Rico Friedrich)
        -- removed duplicate APL functions - apl_hroutines.cpp is now obsolete (ME)
        -- auto-sort by inequivalent atoms in APL (CO + Xiaoyu Wang from UBuffalo)
        -- added sortAtomsEquivalent() to pre-APL/POCC and CONVERT-sprim, -sconv, -niggli, -minkowski for prospective APL calculations: better to sort before relaxations and not have to sort again in the future (CO)
        -- patched sortAtoms*() to include basis and ensure relative order (CO)
        -- added switches for symmetrization of distortions (DISTORTION_SYMMETRIZE) and considering iatoms only (DISTORTION_INEQUIVONLY) in APL (CO)
        -- populate forceConstants matrix in iatoms-sorted-agnostic fashion as we move away from this dependence (CO)
        -- clear pgroupk and pgroupk_xtal symmetries before re-calculating - bug in APL (CO)
        -- patching pc2scpMap in GetSuperCell() (CO)
        -- removed exit's from balanceChemicalEquations(), now throwing exceptions (CO)
        -- overloaded StringsAlphabetic (CO)
        -- set up Makefile with auto-alerts to AFLOW-Forum (CO)
        -- added ClearSymmetry() for _atom (CO)
        -- patched robust structure comparison in POCC (CO)
        -- patched --hnf/--hnfcell routines to work with new POCC (AFLOW-Online) and added --pocc_count_total and --pocc_count_unique (CO)
        -- pre-sort sites for --proto with POCC (CO)
        -- added 'S'+'P' combo functionality to --proto with POCC (CO)
        -- patching robust structure comparison analysis within POCC (CO)
        -- added counts to chull txt and json outputs (CO)
        -- patched logo+count centering on chull doc (CO)
        -- removed dependency of chull .tex on tabu, which breaks in TeX Live 2019 (CO)
        -- fixed image alignment in chull pdf doc (CO)
        -- added options for --aflow_proto, including --run_relax, --run_relax_static, --run_relax_static_bands, --run_static, --run_static_bands, --relax_count (CO)
        (AFLOW: aconvasp_main.cpp, aflow.h, aflowlib.h, aflowlib_libraries.cpp, aflowlib_webapp_bands.js, aflowlib_web_interface.cpp, aflowrc.cpp, avasp.cpp, bader.cpp, chull.cpp, chull.h, chull_jupyter.json, chull_jupyter_plotter.py, chull_jupyter_requirements.txt, chull_python.py, compare_structure.cpp, compare_structure_function.cpp, compare_structure.h, init.cpp, ivasp.cpp, kaims.cpp, kalien.cpp, kbin.cpp, kvasp.cpp, lattice.cpp, Makefile, matlab.cpp, modules.cpp, ovasp.cpp, pflow_funcs.cpp, pflow.h, pocc.cpp, pocc.h, pocc_old.cpp, README_AFLOW_ACONVASP.TXT, README_AFLOW_CHULL.TXT, README_AFLOW_COMPARE.TXT, README_AFLOW.TXT, README_LIBRARY_HTQC_BORIDES.TXT, README_LIBRARY_HTQC_CARBIDES.TXT, README_LIBRARY_HTQC.TXT, README_PROTO.TXT, symmetry.cpp, symmetry_spacegroup.cpp, symmetry_spacegroup_functions.cpp, symmetry_spacegroup.h, symmetry_spacegroup_ITC_library.cpp, xatom.cpp, xclasses.cpp, xproto.cpp, xproto_gus.cpp)
        (ANRL: aflow_anrl.cpp, ANRL_CPPS_20180710/list.cpp, README_AFLOW_ANRL.TXT)
        (APL: aapl_cluster.cpp, aapl_ifcs.cpp, aapl_setup.cpp, aapl_tcond.cpp, apl_dirphoncalc.cpp, apl.h, apl_kphonons.cpp, apl_lrphoncalc.cpp, apl_pathbuilder.cpp, apl_phoncalc.cpp, apl_shellhandle.cpp, apl_supercell.cpp, README_AFLOW_APL.TXT)
        (AUROSTD: aurostd.h, main.cpp)
3.1.219 - 2019/01/20
        Location: http://materials.duke.edu/AFLOW/aflow.3.1.219.tar.xz
        -- small modifications for --aflow_proto (--generate_aflowin_only) that enable aflow.in generation on any mac (CO)
        -- fixed JSON output chull (CO)
        (AFLOW: aconvasp_main.cpp, avasp.cpp, chull.cpp, Makefile)
3.1.218 - 2019/01/14
        Location: http://materials.duke.edu/AFLOW/aflow.3.1.218.tar.xz
        -- added defaults/options for CMU EULER machine (--machine=cmu_euler); also added in aflowrc (DX)
        -- modified AEL/AGL aflow.in keys (CT)
        -- aurostd::xoption: fixed bug in addattachedscheme, added additional Boolean functionality in options2entry. (ME)
        -- Added debug options to AAPL. (ME)
        -- Improved APL and AAPL defaults. (ME)
        -- Integrated APL and AAPL into the standardized aflow.in creator for VASP calculations. (ME)
        -- Updated the APL README. (ME)
        -- Fixed bugs for APL and AAPL output file names. (ME)
        -- Updated the PREC=PHONONS INCAR parameters. (ME)
        -- Added RELAX feature to APL: structures can now be relaxed specifically for phonon calculations inside the APL environment. (ME)
        -- Added features to handle NCPUS=MAX. (ME)
        -- *NEW* automatic aflow.in generator for APL/AAPL/POCC (beta) (CO+ME)
        -- integrated POCC into the standardized aflow.in creator for VASP calculations (ME)
        -- added pocc params and tol to --proto (CO)
        -- added aflags to APL so sym analysis works with -D (CO)
        -- added SYMMETRIZE=OFF option for APL distortions (CO)
        -- added --aflow_proto options: --bader, --spin_remove_relax_1 _2, --kscheme _static, --kppra _static, --relax_count=XX, --run_relax_static, --run_relax_static_bands (CO)
        -- patched PrototypeLibrariesSpeciesNumber() to handle ANY ICSD (CO)
        -- added -001 for select ANRL prototypes (CO)
        -- added pseudopotential information to --aflow_proto directory + system name (CO)
        -- fixed m_initialized in chull/pocc (CO)
        -- added chull plotting functionality: if unstable, figure out how far above hull to plot automatically (CO)
        -- modified plot axes titles in chull (CO)
        -- added more fixes for "Reciprocal lattice and k-lattice belong to different class of lattices", off until further testing (CO)
        -- moved pocc settings to aflow.rc (CO)
        -- now write out all derivative structures, unique derivative structures, hnf matrices, and site configurations in pocc (CO)
        -- fixed pocc partial occupancy optimizer table settings (CO)
        -- added AEL/AGL settings to aflow.in generator (CO)
        (AFLOW: aconvasp_main.cpp, aflow.h, aflowlib.h, aflowlib_libraries.cpp, aflowlib_web_interface.cpp, aflowrc.cpp, avasp.cpp, chull.cpp, contrib_shidong.cpp, ifrozsl.cpp, init.cpp, ivasp.cpp, kaims.cpp, kbin.cpp, kvasp.cpp, Makefile, modules.cpp, neighbours.cpp, pflow.h, pocc.cpp, pocc.h, pocc_old.cpp, pthreads.cpp, README_AFLOW_ACONVASP.TXT, README_AFLOW_AFLOWRC.TXT, symmetry.cpp, xatom.cpp, xclasses.cpp, xproto.cpp)
        (ANRL: aflow_anrl.cpp)
        (AEL: ael_elasticity.cpp, README_AFLOW_AEL.TXT)
        (AGL: agl_debye.cpp, README_AFLOW_AGL.TXT)
        (APL: aapl_setup.cpp, aapl_tcond.cpp, apl_dirphoncalc.cpp, apl_doscalc.cpp, apl.h, apl_hsqpoints.cpp, apl_kphonons.cpp, apl_lrphoncalc.cpp, apl_pdisc.cpp, apl_phoncalc.cpp, apl_supercell.cpp, apl_thermalpc.cpp, qha_aflowin_creator.cpp, qha_eosrun.cpp, README_AFLOW_APL.TXT)
        (AUROSTD: aurostd.h, boot.cpp, main.cpp, xerror.cpp, xoption.cpp)
3.1.217 - 2018/12/13
        Location: http://materials.duke.edu/AFLOW/aflow.3.1.217.tar.xz
        -- Added LIB2LIB function to automatically perform AEL and AGL post processing when running LIB2RAW (CT)
        -- Updated LIB2RAW and webpage generation functions to incorporate additional AEL and AGL properties (CT)
        -- Added conversion of pressure extracted from OUTCAR file from kB to GPa in AEL and AGL to keep units consistent (CT)
        -- added species scaling to volume for ANRL prototypes, if --params=-1.0,... (DX)
        -- added ANRL prototype for the kesterite structure (DX)
        -- improved CIF reader, i.e., account for different formats and partial occupation (DX)
        -- fixed bug in kpath determination (primitive vs original lattice) (DX)
        (AFLOW: aconvasp_main.cpp, anrl.cpp, xatom.cpp, AFLOW_README_PROTO.TXT, aflow.h, aconvasp_main.cpp, ael_elastic_fit.cpp, ael_elasticity.cpp, agl_debye.cpp, agl_electronic.cpp, init.cpp, xclasses.cpp, aflowlib.h, aflowlib_libraries.cpp, aflowlib_web_interface.cpp, Makefile, README_PROTO.TXT)
        (ANRL: ANRL_CPPS_20180710/aflow_anrl_A2BCD4_tI16_82_ac_b_d_g.cpp, ANRL_CPPS_20180710/aflow_anrl_list.cpp)
3.1.216 - 2018/12/05
        Location: http://materials.duke.edu/AFLOW/aflow.3.1.216.tar.xz
        -- fixed std in AAPL (ME)
        -- added seven SQS structures to ANRL prototypes (DX)
        -- Write Gibbs free energy as a function of pressure and temperature in AFLOW readable format for future phase diagram application (CT)
        -- Add option to suppress extrapolation in Hugoniot relation calculation (CT)
        -- Functions to extract electronic properties as a function of pressure from AGL data (CT)
        -- Calculate and write additional elastic properties from AEL (Young's modulus, Pugh's modulus ratio) (CT)
        -- Flattened JSON structure used for writing and storing elastic stiffness and compliance tensors (CT)
        -- fixed anisotropy spelling (CO)
        -- added ISMEAR/SIGMA VASP option (CO)
        -- rerouted GetAtomVolume() and GetAtomMass() for properly cleaning pp (CO)
        -- added N+1 analysis to chull (CO)
        -- removed _pc from QH_ENERGIES() class (CO)
        (AUROSTD: AUROSTD/aurostd.h, main.cpp, xcombos.cpp, xcombos.h)
        (ANRL: ANRL_CPPS_20180710/aflow_anrl_A3B13_oC32_38_ac_a2bcdef.cpp, ANRL_CPPS_20180710/aflow_anrl_A3B5_oC32_38_abce_abcdf.cpp, ANRL_CPPS_20180710/aflow_anrl_A5B11_mP16_6_2abc_2a3b3c.cpp, ANRL_CPPS_20180710/aflow_anrl_AB3_mC32_8_4a_12a.cpp, ANRL_CPPS_20180710/aflow_anrl_AB3_mC32_8_4a_4a4b.cpp, ANRL_CPPS_20180710/aflow_anrl_AB7_hR16_166_c_c2h.cpp, ANRL_CPPS_20180710/aflow_anrl_AB_aP16_2_4i_4i.cpp, ANRL_CPPS_20180710/aflow_anrl_list.cpp)
        (AFLOW: ael_elastic_fit.cpp, ael_elasticity.cpp, ael_elasticity.h, agl_debye.cpp, agl_debye.h, agl_electronic.cpp, agl_hugoniot.cpp, anrl.cpp, avasp.cpp, chull.cpp, chull.h, aflow.cpp, aflow.h, ivasp.cpp, kaims.cpp, kvasp.cpp, aflowlib.h, aflowlib_libraries.cpp, aflowlib_web_interface.cpp, pocc.cpp, pocc.h, xatom.cpp, xclasses.cpp, xproto.cpp, xproto_gus.cpp, APL/aapl_cluster.cpp, APL/aapl_ifcs.cpp, APL/aapl_tcond.cpp, APL/apl.h, APL/apl_kphonons.cpp, APL/qha_energies.cpp, Makefile, README_AFLOW_AEL.TXT, README_AFLOW_AGL.TXT, README_AFLOW.TXT, README_CONTRIBS.TXT)
3.1.215 - 2018/12/04
        Location: http://materials.duke.edu/AFLOW/aflow.3.1.215.tar.xz
        -- added machinery for vaiud (auid bytes for the AUID directory cashed) (SC)
	      aflowlib.h aflowlib_libraries.cpp aflowlib_web_interface.cpp aflow.h aflow_aflowrc.cpp aflow_init.cpp
3.1.214 - 2018/11/30
        Location: http://materials.duke.edu/AFLOW/aflow.3.1.214.tar.xz
        -- added auid.out and auid.json to RAW/WEB (SC)
3.1.213 - 2018/11/27
        Location: http://materials.duke.edu/AFLOW/aflow.3.1.213.tar.xz
        -- added LIB0 (a bunch of h and cpp) (SC)
3.1.212 - 2018/11/12
        Location: http://materials.duke.edu/AFLOW/aflow.3.1.212.tar.xz
        -- in --bzd command, added option to transform high-symmetry kpaths to input lattice representation with [--transform2original] (DX)
        -- in --bzd command, added option to print transformation matrices between input lattice and AFLOW standard lattice [--print_transformation_matrix] (DX)
        -- store both the coordinate system and unit cell (rigid rotation) transformations in xstructure (DX)
        -- created _kpoints class; easier to transform and print kpoint information (DX)
        (AFLOW: aflow.h, aconvasp_main.cpp, lattice.cpp, pflow.h, xatom.cpp, README_AFLOW_ACONVASP.TXT)
3.1.211 - 2018/10/19
        Location: http://materials.duke.edu/AFLOW/aflow.3.1.211.tar.xz
        -- added Pearson coefficient to element properties (ME)
        -- fixed some constants in xscalar (ME)
        -- Rewrote AAPL to be faster, require less DFT calculations, and include four-phonon processes. (ME)
        -- Added more functionality to xvector and xmatrix for complex numbers. (ME)
        -- Added ability to update progress bar using percentages instead of indices (ME)
        -- Redesigned xtensor to be more lightweight and faster. (ME)
        -- Fixed bug in aurostd::xcombos::reset() (ME)
        -- Fixed minor typos (ME)
        -- Edited APL readme for grammar and clarity, and added new AAPL features (ME)
        -- Added APL and AAPL parameters to the aflow.rc (ME)
        -- Reformatted exception readme to be more consistent with other readmes and fixed typos (ME)
        -- updated get_datetime_formatted() and StringsAlphabetic() (CO)
        -- new chull date format avoids time stamp, too much resolution (CO)
        -- added png output option for chull and resolution option to aflowrc (CO)
        -- switched to tight tol spacegroups (vsg2) in chull (CO)
        -- centralized checking sign of distances in chull, then flipped sign of distance to hull to be positive by default (CO)
        -- funneled all points of facet through addVertex() (CO)
        -- fixed facet content tolerance scaling with increasing dimensionality, important for 6D hulls (CO)
        -- added default initializations to a bunch of variables in chull to avoid spurious warnings (CO)
        -- added polymorph case to decomposition phases and coefficients (CO)
        -- allow for eq_g_states to be calculated on the fly if not already calculated (CO)
        -- intelligently avoid printing unknown (or unset) stability criterion (CO)
        -- fixed unsorted directories in aflow_compare_structure (CO)
        -- now check for negative coefficients when balancing chemical equations, means we missed the facet (CO)
        -- correctBadDatabase() now checks for unaries too (as per apennsy) (CO)
        -- skipping ".old" prototypes (CO)
        -- fixed shidong warnings with strncat (CO)
        (AUROSTD: boot.cpp, AUROSTD/aurostd.h, main.cpp, xcombos.cpp, xcombos.h, xcomplex.cpp, xcomplex.h, xmatrix.cpp, xmatrix.h, xtensor.cpp, xtensor.h, xvector.cpp, xvector.h)
        (AFLOW: aconvasp_main.cpp, aflowrc.cpp, chull.cpp, chull.h, compare_structure.cpp, contrib_shidong_auxiliary.cpp, aflowlib_web_interface.cpp, pflow_funcs.cpp, APL/aapl_cluster.cpp, APL/aapl_ifcs.cpp, APL/aapl_setup.cpp, APL/aapl_tcond.cpp, APL/apl_atomic_disp.cpp, APL/apl_dirphoncalc.cpp, APL/apl_dm_pdos_save.cpp, APL/apl_doscalc.cpp, APL/apl_group_velocity.cpp, APL/apl_gsa.cpp, APL/apl.h, APL/apl_hsqpoints.cpp, APL/apl_kphonons.cpp, APL/apl_logger.cpp, APL/apl_lrphoncalc.cpp, APL/apl_pdisc.cpp, APL/apl_phoncalc.cpp, APL/apl_supercell.cpp, APL/apl_thermalpc.cpp, APL/qha3phonons_eos.cpp, APL/qha_aflowin_creator.cpp, APL/qha_dm_pdos_save.cpp, APL/qha_eosrun.cpp, APL/qha_gruneisen.cpp, APL/scqha_gruneisen.cpp, APL/scqha_T_freqs.cpp, Makefile, README_AFLOW_ACONVASP.TXT, README_AFLOW_APL.TXT, README_AFLOW_CHULL.TXT, README_AFLOW_EXCEPTIONS.TXT)
3.1.210 - 2018/10/01
        Location: http://materials.duke.edu/AFLOW/aflow.3.1.210.tar.xz
        -- changed 8 ANRL prototype labels (part 2) to match with Wyckoff positions in reference literature (DX)
        -- fixed prototype names for A4BC4D_tP10_123_gh_a_i_d and AB_hP6_144_a_a in aflow_anrl_list.cpp (DX) 
        -- added Strukturbericht designations to aflow_anrl_list.cpp (DX)
        -- fixed minimum enumerated Wyckoff letter determination; more robust (DX)
        -- cleaned workflow for Wyckoff functions (DX)
        -- added more debugging messages to symmetry functions (DX)
        (AFLOW: ANRL/aflow_anrl_list.cpp ANRL/aflow_anrl_A12B36CD12_cF488_210_h_3h_a_fg.cpp ANRL/aflow_anrl_A3B3C_hP14_176_h_h_c.cpp ANRL/aflow_anrl_A3B_hP8_176_h_c.cpp ANRL/aflow_anrl_AB3C_cP60_201_be_fh_g.cpp ANRL/aflow_anrl_A3B2_hP10_176_h_bc.cpp ANRL/aflow_anrl_A3BC_hP10_188_k_c_a.cpp ANRL/aflow_anrl_AB3C16_cF160_203_a_bc_eg.cpp ANRL/aflow_anrl_AB_hP4_156_ab_ab.cpp Makefile anrl.cpp symmetry_spacegroup.cpp symmetry_spacegroup.h symmetry_spacegroup_functions.cpp)
3.1.209 - 2018/08/31
        Location: http://materials.duke.edu/AFLOW/aflow.3.1.209.tar.xz
        -- added all origin choice 2 possibilities to ITC space group list (DX)
        -- added all rhombohedral setting possibilities to ITC space group list (DX)
        -- added monoclinic unique axis choices (b or c) to ITC space group list (DX)
        -- added SYM::findRhombohedralSetting() in space group functions to distinguish between hexagonal and rhombohedral settings (DX)
        -- added other settings for Hall space group symbol (settings 1 or 2, H or R for rhombohedral, and unique axis-b or -c for monoclinic systems) (DX)
        -- added CIF reader; can read/expand CIFs with only representative Wyckoff position specified in settings 1 or 2 (H or R for rhombohedral systems and unique axis-b or -c for monoclinic systems) (DX)
        -- improved CIF writer; default functionality calculates the symmetry and prints the representative Wyckoff positions (DX)
        -- added symmetry tolerance option to CIF writer via --cif[=<tolerance>] (default: tight; other options: loose, <number>) (DX)
        -- added space group setting option to CIF writer via [--setting=1| =2] (default: 1) (DX)
        -- added [--no_symmetry] option to CIF writer, which returns CIF as space group 1 (DX)
        -- added space group setting option to --wyccar via [--setting=1| =2] (default: 1) (DX)
        -- added space group setting option to --sgdata and --edata via [--setting=1| =2] (default: 1) (DX)
        -- added [--no_scan] and [--magmom] options to --wyccar and moved function to pflow::WYCCAR() (DX)
        -- added more debugging messages to space group functions (ConventionalCell(), SpaceGroup_ITC(), etc.) (DX)
        -- changed ANRL prototype A6B2C_tP18_128_eh_d_b to A6B2C_tP18_128_eh_d_a (b vs a Wyckoff letter); consistent with reference (DX)
        -- fixed bug in minimumDistanceVector(); should return xvector<double> not double (DX)
        (AFLOW: ANRL/aflow_anrl_list.cpp, ANRL/aflow_anrl_A6B2C_tP18_128_eh_d_a.cpp, Makefile, README_AFLOW_ACONVASP.TXT, README_AFLOW_SYM.TXT, aflow.h, aconvasp_main.cpp, anrl.cpp, pflow.h , pflow_print.cpp, symmetry.cpp, symmetry_spacegroup.cpp, symmetry_spacegroup.h, symmetry_spacegroup_ITC_library.cpp, symmetry_spacegroup_functions.cpp, xatom.cpp)
3.1.208 - 2018/08/27
        Location: http://materials.duke.edu/AFLOW/aflow.3.1.208.tar.xz
        -- new small banner style in chull (CO)
        -- perform thermo loop with static run in aflowlib_libraries (CO)
        -- added xoption to edata and sgdata functions; stores all data (DX)
        -- added more keywords to aflowlib entry (crystal_family, crystal_system, point_group_Hermann_Mauguin, point_group_Schoenflies, point_group_orbifold, point_group_type, point_group_order, point_group_structure, Bravais_lattice_lattice_type, Bravais_lattice_lattice_system, Bravais_superlattice_lattice_type, Bravais_superlattice_lattice_variation_type, Bravais_superlattice_lattice_system, Pearson_symbol_superlattice, reciprocal_geometry, reciprocal_volume_cell, reciprocal_lattice_type, reciprocal_lattice_variation_type, Wyckoff_letters, Wyckoff_multiplicities, Wyckoff_site_symmetries) (DX)
        -- new aflowlib keywords extracted from xoption and integrated into aflowlib.out/.json (DX)
        -- prepared website function to read in new keywords once database is populated; currently commented out (DX)
        -- fixed typo in sgdata; Shoenflies is now Schoenflies (DX)
        -- added functions to create Wyckoff strings in aflowlib entry; ExtractWyckoffLettersString(), ExtractWyckoffMultiplicitiesString(), and ExtractWyckoffSiteSymmetriesString() (DX)
        (AUROSTD: xoption.cpp)
        (AFLOW: aconvasp_main.cpp, aflowrc.cpp, pflow.h, pflow_print.cpp, symmetry_spacegroup.h, symmetry_spacegroup_functions.cpp, aflowlib.h, aflowlib_libraries.cpp, aflowlib_web_interface.cpp)
3.1.207 - 2018/08/19
        Location: http://materials.duke.edu/AFLOW/aflow.3.1.207.tar.xz
        -- integrated new html for entry page (JPO)
        -- fixed xaxis of bands plotter for entry page (PC)
        -- Improved distribution of APL calculations over threads. (ME)
        -- Added function to SYM that returns the minimum distance vector. (ME)
        -- Added docstring to xcombos. (ME)
        -- added xvector::normalizeSumToOne() (CO)
        -- changed decomposition reaction to atomic concentrations (CO)
        -- added fractional_compound to chull output (CO)
        -- replaced AFLOWLogicError() and AFLOWRuntimeError() with xerror() (CO)
        -- added chull plot ICSD labels mode (CO)
        -- revamped small banner setting (CO)
        -- added verbose output if skipping entries above/below half hull (CO)
        -- added --output=png --png_resolution=500 options to chull (CO)
        -- added --keep=gpl to phonons gnuplot script (CO)
        (AUROSTD: boot.cpp, AUROSTD/aurostd.h, xcombos.cpp, xscalar.cpp, xscalar.h, xvector.cpp, xvector.h)
        (AFLOW: aconvasp_main.cpp, aflowrc.cpp, avasp.cpp, bader.cpp, chull.cpp, chull.h, aflow.cpp, aflow.h, aflowlib_webapp_bands.js, aflowlib_web_interface.cpp, pflow_funcs.cpp, pflow.h, pocc.cpp, symmetry.cpp, APL/aapl_tcond.cpp, APL/apl_atomic_disp.cpp, APL/apl_dm_pdos_save.cpp, APL/apl_doscalc.cpp, APL/apl_group_velocity.cpp, APL/apl.h, APL/apl_hroutines.cpp, APL/apl_pdisc.cpp, APL/qha3phonons_eos.cpp, APL/qha_dm_pdos_save.cpp, APL/qha_gruneisen.cpp, APL/scqha_eos.cpp, APL/scqha_gruneisen.cpp, APL/scqha_T_freqs.cpp, Makefile, README_AFLOW_ACONVASP.TXT, README_AFLOW_AFLOWRC.TXT, README_AFLOW_CHULL.TXT)
3.1.206 - 2018/08/08
        Location: http://materials.duke.edu/AFLOW/aflow.3.1.206.tar.xz
        -- Fix JVXL (SC)
3.1.205 - 2018/07/27
        Location: http://materials.duke.edu/AFLOW/aflow.3.1.205.tar.xz
        -- Improved destructor for xtensor (ME)
        -- Added function to test if xvector is a zero vector (ME)
        -- fixed parameter list for ANRL prototype (A_hR105_166_bc9h4i); z2 to x2 (DX)
  	-- more rigorous check for atoms within the new cell in GetSuperCell(); check periodic images of atoms (DX)
  	-- fixed "over-reduced" issue in primitivization routine in space group function (DX)
  	-- added roundoff to axis and SU2 matrix in JSON output of symmetry elements (DX)
  	-- fixed function for printing fractions in general Wyckoff positions (DX)
        -- created --generate_aflowin_only (CT)
        -- QHA3P and SCQHA conflict resolved (PN)
        -- reorganize QHA modes (PN)
        -- added four QHA3P options (PN)
        -- reorganize QHA, SCQHA, and QHA3P options (PN)
        -- filename changed and accordingly modified in QHA-README (PN)
        -- replaced some QHA functions with aurostd (PN)
        -- fixed slab AddAtom() function (CO+DU)
        -- added --readme=aflowrc (CO)
        -- fixed --readme=xaflow for local configuration (CO)
        -- fixed a few warnings for beta (CO)
        -- fixed AMIX/BMIX typo (CO)
        -- added defaults/options for DOD CONRAD machine (--machine=dod_conrad); also added in aflowrc (DX)
        (AUROSTD: xscalar.cpp, xscalar.h, xtensor.cpp, xvector.cpp, xvector.h)
        (AFLOW: aflowrc.cpp, avasp.cpp, chull.cpp, aflow.cpp, data.cpp, aflow.h, init.cpp, ivasp.cpp, kbin.cpp, kvasp.cpp, aflowlib_webapp_entry.js, aflowlib_web_interface.cpp, pocc_old.cpp, surface.cpp, symmetry.cpp, symmetry_spacegroup.cpp, symmetry_spacegroup_functions.cpp, xatom.cpp, xclasses.cpp, ANRL_CPPS_20180710/anrl_list.cpp, APL/apl_group_velocity.cpp, APL/apl.h, APL/apl_kphonons.cpp, APL/qha3phonons_eos.cpp, APL/qha_aflowin_creator.cpp, APL/qha_energies.cpp, APL/qha_eos.cpp, APL/qha_gruneisen.cpp, APL/scqha_eos.cpp, APL/scqha_gruneisen.cpp, APL/scqha_T_freqs.cpp, Makefile, README_AFLOW_AEL.TXT, README_AFLOW_AFLOWRC.TXT, README_AFLOW_AGL.TXT, README_AFLOW_POCC.TXT, README_AFLOW_QHA_SCQHA_QHA3P.TXT, README_AFLOW.TXT, README_AFLOW_XAFLOW.TXT)
3.1.204 - 2018/07/12
        Location: http://materials.duke.edu/AFLOW/aflow.3.1.204.tar.xz
        -- updated QHA and added QHA3P and SCQHA functionality (PN)
        -- Restrucured xcombos. Added enumerations. (ME) [AUROSTD/aflow_xcombos.cpp, AUROSTD/aflow_xcombos.h]
        -- Introduced exception handlier class aurostd::xerror. (ME)
        -- Introduced xtensor class for tensors of arbitrary dimension. Other xtensor classes are obsolete now. (ME).
        -- Changed all current xtensor3 instances to the new xtensor format. (ME)
        -- Added Kronecker product to xmatrix. (ME)
        -- Option to write and use AEL data at lowest finite pressure where the material is elastically stable (CT)
        -- Option to specify a separate set of finite pressures for AEL calculations than are used for AGL post-processing (CT)
        -- Integrated workflow option for using finite pressure Poisson ratio in AGL calculations (CT)
        -- Write nominal target pressure and calculated external pressure for AEL calculations in aflow.ael.out file (CT)
        -- Fixed keyword in JSON output file (CT)
        -- Increase grid for AGL DOSCAR (CT)
        -- cleaning up webapp_bands.js and added more mouse functionality (PC)
        -- added citation information to entry page (PC)
        -- added ANRL prototypes from part 2 of library (302 prototypes) (DX)
        -- added option to print symbolic math representation of ANRL prototypes (--add_equations or --equations_only) in aims and vasp formats (DX)
        -- updated DOI for ANRL part 1 and added arXiv for part 2 to title line of each prototype (DX) 
        -- fixed bug with --vasp keyword, i.e., need to check if used with --proto command (DX) 
        -- removed unused variables in standard lattice function (DX)
        -- added applyCombo() to xcombos (CO)
        -- fixed wget *.xz issue if *.xz already exists (CO)
        -- fixed apl2agr to handle xz compression format (CO)
        -- fixed --aflow_proto empty BZ issue, occurs when structure is downloaded from online (CO)
        -- fixed reading in forces from aims.out (CO)
        -- force species input for aims structure (CO)
        -- added checks for broken API (CO)
        -- added GENERATOR to aflow.in generation (CO)
        -- added auid to chull PDF output (CO)
        -- fixed bader num_each_type issue (relax2 vs. static primitivization) (CO)
        -- fixed command line aflow_qmvasp generation (CO)
        -- fixed search for ./aflow_data issue upon initial installation (CO)
        -- PARTCAR now handles '+' in write out (CO)
        -- fixed AddAtom() to handle different occupations (CO)
        -- added combination parameters to chull (CO)
        -- fixed aflowrc load issue (remove spaces between quotes and comment) (CO)
        (AUROSTD: boot.cpp, AUROSTD/aurostd.cpp, AUROSTD/aurostd.h, main.cpp, xcombos.cpp, xcombos.h, xerror.cpp, xerror.h, xmatrix.cpp, xmatrix.h, xtensor.cpp, xtensor.h)
        (AFLOW: aconvasp_main.cpp, aflowrc.cpp, anrl.cpp, avasp.cpp, bader.cpp, bader.h, chull.cpp, chull.h, aflow.cpp, data.cpp, aflow.h, init.cpp, ivasp.cpp, kbin.cpp, lattice.cpp, aflowlib_libraries.cpp, aflowlib_webapp_bands.js, aflowlib_web_interface.cpp, oaims.cpp, ovasp.cpp, pflow.h, pocc.cpp, pocc.h, surface.cpp, xatom.cpp, xclasses.cpp, xproto.cpp, ANRL_CPPS_20180710, APL/apl_atomic_disp.cpp, APL/apl_doscalc.cpp, APL/apl_group_velocity.cpp, APL/apl.h, APL/apl_hroutines.cpp, APL/apl_hsqpoints.cpp, APL/apl_kphonons.cpp, APL/apl_ltetdos.cpp, APL/apl_mpmesh.cpp, APL/apl_pdisc.cpp, APL/apl_phoncalc.cpp, APL/apl_thermalpc.cpp, APL/apl_uniform_mesh.cpp, APL/qha3phonons_eos.cpp, APL/qha_aflowin_creator.cpp, APL/qha_dm_pdos_save.cpp, APL/qha_energies.cpp, APL/qha_eoscalc.cpp, APL/qha_eos.cpp, APL/qha_gruneisen.cpp, APL/scqha_eos.cpp, APL/scqha_gruneisen.cpp, APL/scqha_T_freqs.cpp, Makefile, README_AFLOW_ACONVASP.TXT, README_AFLOW_AEL.TXT, README_AFLOW_AGL.TXT, README_AFLOW_ANRL.TXT, README_AFLOW_APL.TXT, README_AFLOW_CHULL.TXT, README_AFLOW_EXCEPTIONS.TXT, README_AFLOW_POCC.TXT, README_AFLOW_QHA_SCQHA_QHA3P.TXT, README_AFLOW.TXT, README_AFLOW_XAFLOW.TXT, README_CONTRIBS.TXT)
3.1.203 - 2018/06/15
        Location: http://materials.duke.edu/AFLOW/aflow.3.1.203.tar.xz
        -- fixed tolerance scan issue in edata (try new tolerance from PrintSGData() on GetLatticeType() routine before changing tolerance) (DX)
        -- fixed primitivization routine in aflowSG functions (Minkowski/Niggli to fix left-handed candidate lattices and recheck moduli after Minkowski/Niggli) (DX)
        -- check all possible generator choices to match to ITC convention before changing tolerance (DX)
        -- added more rigorous check of tetragonal symmetry operations for determining conventional cell (DX)
        -- added generator information for P1 symmetry systems (DX)
        -- added check of Cartesian distance before removing fractional copies in GetPrimitive() (DX)
        (AFLOW: lattice.cpp, pflow_print.cpp, symmetry_spacegroup.cpp, symmetry_spacegroup_ITC.cpp, xatom.cpp) 
3.1.202 - 2018/06/07
        Location: http://materials.duke.edu/AFLOW/aflow.3.1.202.tar.xz
        -- dropping EXTRA to AFLOW3_FREE/EXTRA on local machine or wget (SC)
3.1.201 - 2018/06/04
        Location: http://materials.duke.edu/AFLOW/aflow.3.1.201.tar.xz
        -- more space saving in lib2raw (linking OUTCAR.relax instead of copying) SC
3.1.200 - 2018/05/27
        Location: http://materials.duke.edu/AFLOW/aflow.3.1.200.tar.xz
        -- fixed structure rescaling issue for space group determination (affecting LIB4) (DX)
        -- print geometry file location for errors/debug (DX)
        -- added more debugging messages along with file location in symmetry functions (DX) 
        -- initialize variables for -O3 in symmetry and structure comparison routines (DX)
        -- speed increase for minimumDistance() function (DX)
        -- speed increase for primitivization routine in aflowSG functions (DX)
        -- fixed Wyckoff position typo for space group 62 (8d not 8e) (DX)
        -- fixed Wyckoff position typo for space group 89 (4i not 2i) (DX)
        (AFLOW: aflow.h, aconvasp_main.cpp, compare_structure.cpp, compare_structure_function.cpp, pflow_print.cpp, symmetry.cpp, symmetry_spacegroup.cpp, symmetry_spacegroup_ITC_library.cpp, symmetry_spacegroup_functions.cpp, xatom.cpp, xproto.cpp, aflowlib_libraries.cpp)
3.1.199 - 2018/05/27
       Location: http://materials.duke.edu/AFLOW/aflow.3.1.199.tar.xz
	      -- compressing aflow.***.json/out in LIB2RAW and linking them (SC)
        -- removing the brainy/useless stuff about file compression in aurostd (SC)
	      -- fighting sloppyness in aflow_libraries about aflow_pgroup[x][_xtal] (SC)
	      -- fixed aflow_libraries about compress, delete and link files (SC)
	      -- fixed inconsitencies in aflow_convasp_main compress (SC)
	      -- fixed as bunch of inconsistencies in compressing and XHOST.command (SC)
	      -- more inconsistencies RAW-WEB in aflow_libraries  (SC)
	      -- fixed removal useless files in LIB2RAW (SC)
	      -- added BZ2XZ engine to aurostd_main (SC)
	      -- added GZ2XZ engine to aurostd_main (SC)
	      -- added ZIP2ZIP engine to aurostd_main (SC)
3.1.198 - 2018/05/24
        Location: http://materials.duke.edu/AFLOW/aflow.3.1.198.tar.xz
        -- fixed bader extension finder for --lib2raw (CO)
        (AFLOW: bader.cpp, bader.h, aflowlib_libraries.cpp, Makefile)
3.1.197 - 2018/05/24
        Location: http://materials.duke.edu/AFLOW/aflow.3.1.197.tar.xz
        -- updates to entry page bands plotter (PC)
        -- added some helpful comments for getGeneralNormal(), CMdet(), and ZVAL in bader (CO)
        -- check if /www directory exists for jmol display on entry page (CO)
        (AUROSTD: xmatrix.cpp, xvector.cpp)
        (AFLOW: bader.cpp, chull.cpp, aflowlib_webapp_bands.js, aflowlib_web_interface.cpp, Makefile)
3.1.196 - 2018/05/21
        Location: http://materials.duke.edu/AFLOW/aflow.3.1.196.tar.xz
        -- fixed entry page property line wrapping issues (PC)
        -- added button for spin-polarized band structure selection in webapp (PC)
        -- fixed precision inconsistency printing xstr.json (FK)
        -- added some -O3 compatibility (FK)
        -- citation added to aflow_aapl_pairs.cpp (ME)
        -- fixed bug in aflow_kvasp.cpp that prevented the creation of the primitive cell structure for APL, AAPL, and QHA calculations (ME)
        -- implemented combinations with repetitions with sequence taken into account (ME)
        -- moved the code to check for input and output files in APL into separate functions to make them available for AAPL, remove duplicate code, and make the code more readable (ME)
        -- removed the ENCUT and EDIFF tags from AAPL input files as they may result in lower cut-off energies and higher energy differences (ME)
        -- fixed gcc8 issue in AGL (CO)
        -- added simplex content and hypercollinearity properties to convex hull data (CO)
        -- decoupled internal links between graph2doc and withindoc (CO)
        -- fixed site error calculation in POCC for vacancies (CO)
        -- added eyes/ones xmatrix constructors (CO)
        -- added Cayley-Menger determinant to xmatrix (CO)
        -- included cstdlib in aflow_data.cpp for compilation on qrats (CO)
        (AUROSTD: boot.cpp, xcombos.cpp, xcombos.h, xmatrix.cpp, xmatrix.h, xvector.cpp)
        (AFLOW: aconvasp_main.cpp, apennsy_main.cpp, chull.cpp, chull.h, contrib_shidong_auxiliary.cpp, data.cpp, aflow.h, kvasp.cpp, aflowlib.h, aflowlib_libraries.cpp, aflowlib_webapp_bands.js, aflowlib_web_interface.cpp, pflow_funcs.cpp, pflow.h, pocc.cpp, pocc.h, pocc_old.cpp, pocc_old.h, xatom.cpp, APL/aapl_tensor.cpp, APL/apl_dirphoncalc.cpp, APL/apl.h, APL/apl_phoncalc.cpp, APL/apl_thermalpc.cpp, Makefile)
3.1.195 - 2018/05/21
        Location: http://materials.duke.edu/AFLOW/aflow.3.1.195.tar.xz
        -- beta of release with XZ (SC)
3.1.194 - 2018/05/16
        Location: http://materials.duke.edu/AFLOW/aflow.3.1.194.tar.xz
        -- small bug fixes for g++/gcc 7 and 8 (SC)
        -- preparing for xz compression (SC) 
        194 xatom.cpp  aurostd.h aurostd_main.cpp pthread.cpp README_SCRIPTING README_AFLOW init.cpp aflow.cpp aconvasp_main.cpp
        194c fix aconvasp_main.cpp
	194d avasp.cpp ael_elasticity.cpp ael_get_stress.cpp agl_debye.cpp agl_get_ev.cpp contrib_cormac.cpp contrib_junkai_phasediag.cpp
	194e avasp.cpp xatom.cpp  aurostd_main libraries.cpp ael_elasticity.cpp ael_get_stress.cpp agl_debye.cpp agl_get_ev.cpp contrib_cormac.cpp aconvasp_main.cpp pthread.cpp init.cpp aflow.cpp (heavy)
	194f good bye bzip2 (SC)
	194g aflow_contrib_wahyu.cpp 
	194h aflow.cpp aflow_estructure.cpp aflow_ifrozsl.cpp aflow_ivasp.cpp
	194i aflow_pthreads.cpp
	194j aflow_aflowrc.cpp
	194l BASE64 for pseudopotentials and aflow_data.cpp
	194m aflow_kbin.cpp aflow_kvasp.cpp
	194n aflowlib_web_interface.cpp aflow_matlab_funcs.cpp (EXTRA/MATLAB/plotband.m) aflow_ovasp.cpp aflow_pocc_edos.cpp
	shortened aflow_xatom.cpp working on ZVAL POMASS and removing all EXT stuff. Tests work.  Fixed even further aflow_pthread.cpp aflow_xproto_gus.cpp
3.1.193 - 2018/05/11
        Location: http://materials.duke.edu/AFLOW/aflow.3.1.193.tar.xz
        -- extending xoptions push pop (SC)
3.1.192 - 2018/05/10
        Location: http://materials.duke.edu/AFLOW/aflow.3.1.192.tar.xz
        -- extending xoptions push pop (SC)
3.1.191 - 2018/05/08
        Location: http://materials.duke.edu/AFLOW/aflow.3.1.191.tar.xz
        -- rationalized orthogonality search in xmatrix (SC)
        aurostd_xmatrix.h aurostd_xmatrix.cpp aflow.h
3.1.190 - 2018/05/08
        Location: http://materials.duke.edu/AFLOW/aflow.3.1.190.tar.xz
        -- fixed units in AGL output (CT)
        -- fixed permutation vector initialization in APL (required for compiling on DoD CONRAD machine) (DX)
        -- fixed bug in tolerance scan; was only scanning in one direction (DX) 
        -- created faster minimum cartesian distance calculator for skewed cells; fewer duplicate operations (DX) 
        -- fixed conflict between CUT_RAD and CUT_SHELL in AAPL (ME)
        -- properly added directory to bader error output (CO)
        -- fixed slow down with loadEntries() (stringElements2VectorElements()) (CO)
        -- fixed AIMS read-in issue with '#' comments (CO)
        -- added guard around BANDSDATA_JSON() for html generation (CO)
        -- fixed static compile settings (CO)
        -- fixed _sym_op.basis_map_calculated issue in ApplyAtom() for AAPL (CO)
        -- added xStream class for logging workflow updates (CO)
        -- fixed stability criterion vs. (Delta H) fonts in chull report (CO)
        -- substantial clean-up of classes in POCC in anticipation for AVASP_MakeSingleAFLOWIN integration (CO)
        -- added avasp function in preparation for AVASP_MakeSingleAFLOWIN integration (CO)
        -- added try/catches for easy debugging (CO)
        (AUROSTD: main.cpp)
        (AFLOW: aconvasp_main.cpp, aflowrc.cpp, agl_debye.cpp, avasp.cpp, bader.cpp, chull.cpp, chull.h, contrib_kesong_ipocc.cpp, aflow.cpp, aflow.h, ivasp.cpp, kbin.cpp, kvasp.cpp, aflowlib_web_interface.cpp, pflow.h, pocc.cpp, pocc.h, symmetry.cpp, xatom.cpp, xclasses.cpp, APL/aapl_pairs.cpp, APL/apl_kphonons.cpp, Makefile, README_AFLOW_ACONVASP.TXT, README_AFLOW_CHULL.TXT)
3.1.189 - 2018/05/04 -
        Location: http://materials.duke.edu/AFLOW/aflow.3.1.189.tar.xz
        Moved these defaults from aflow.h to aflow_aflowrc.cpp for user tuning (SC)
        #define DEFAULT_AFLOW_PRESCRIPT_OUT            string("aflow.prescript.out")  
        #define DEFAULT_AFLOW_PRESCRIPT_COMMAND        string("aflow.prescript.command")  
        #define DEFAULT_AFLOW_POSTSCRIPT_OUT           string("aflow.postscript.out")  
        #define DEFAULT_AFLOW_POSTSCRIPT_COMMAND       string("aflow.postscript.command") 
        #define DEFAULT_AFLOW_PGROUP_OUT               string("aflow.pgroup.out")
        #define DEFAULT_AFLOW_PGROUP_XTAL_OUT          string("aflow.pgroup_xtal.out")
        #define DEFAULT_AFLOW_PGROUPK_OUT              string("aflow.pgroupk.out")
        #define DEFAULT_AFLOW_PGROUPK_XTAL_OUT         string("aflow.pgroupk_xtal.out")
        #define DEFAULT_AFLOW_FGROUP_OUT               string("aflow.fgroup.out")
        #define DEFAULT_AFLOW_SGROUP_OUT               string("aflow.sgroup.out")
        #define DEFAULT_AFLOW_AGROUP_OUT               string("aflow.agroup.out")
        #define DEFAULT_AFLOW_IATOMS_OUT               string("aflow.iatoms.out")
        #define DEFAULT_AFLOW_PGROUP_JSON              string("aflow.pgroup.json")      
        #define DEFAULT_AFLOW_PGROUP_XTAL_JSON         string("aflow.pgroup_xtal.json") 
        #define DEFAULT_AFLOW_PGROUPK_JSON             string("aflow.pgroupk.json")    
        #define DEFAULT_AFLOW_PGROUPK_XTAL_JSON        string("aflow.pgroupk_xtal.json")
        #define DEFAULT_AFLOW_FGROUP_JSON              string("aflow.fgroup.json")   
        #define DEFAULT_AFLOW_SGROUP_JSON              string("aflow.sgroup.json")  
        #define DEFAULT_AFLOW_AGROUP_JSON              string("aflow.agroup.json")    
        #define DEFAULT_AFLOW_IATOMS_JSON              string("aflow.iatoms.json")   
        #define DEFAULT_AFLOW_ICAGES_OUT               string("aflow.icages.out")
        #define DEFAULT_AFLOW_SURFACE_OUT              string("aflow.surface.out")
        #define DEFAULT_AFLOW_QMVASP_OUT               string("aflow.qmvasp.out")
        #define DEFAULT_AFLOW_ERVASP_OUT               string("aflow.error.out")
        #define DEFAULT_AFLOW_IMMISCIBILITY_OUT        string("aflow.immiscibility.out")
        #define DEFAULT_AFLOW_MEMORY_OUT               string("aflow.memory.out")
        #define DEFAULT_AFLOW_FROZSL_INPUT_OUT         string("aflow.frozsl_input.out")
        #define DEFAULT_AFLOW_FROZSL_POSCAR_OUT        string("aflow.frozsl_poscar.out")
        #define DEFAULT_AFLOW_FROZSL_MODES_OUT         string("aflow.frozsl_energies.out")
        #define DEFAULT_AFLOW_FROZSL_EIGEN_OUT         string("aflow.frozsl_eigen.out")
        #define DEFAULT_AFLOW_END_OUT                  string("aflow.end.out")
3.1.188- 2018/05/03 -
       Location: http://materials.duke.edu/AFLOW/aflow.3.1.188.tar.xz
       Fixing kvasp.cpp (SC)
3.1.187- 2018/04/26 -
        Location: http://materials.duke.edu/AFLOW/aflow.3.1.187.tar.xz
        -- added missing scaling factor information to lattice for AIMS xstructure output (DX) 
        -- fixed bug in edata lattice type/variation determination; accounts for lattices that do not reflect crystal symmetry (DX) 
        -- fixed bug in edata reciprocal lattice type/variation determination; accounts for reciprocal lattices transformed from a lattice that does not reflect crystal symmetry (DX) 
        -- added directory (pwd) information to LDEBUG/ERROR messages for symmetry functions (DX)
        (AFLOW: aconvasp_main.cpp, lattice.cpp, symmetry.cpp, xatom.cpp) 
3.1.186- 2018/04/25 -
        Location: http://materials.duke.edu/AFLOW/aflow.3.1.186.tar.xz
        -- fixed bug in tolerance scan; was only scanning in one direction (DX) 
        -- created faster minimum cartesian distance calculator for skewed cells; fewer duplicate operations (DX) 
        (AFLOW: symmetry_spacegroup.cpp, symmetry.cpp) 
3.1.185- 2018/04/24 -
       Location: http://materials.duke.edu/AFLOW/aflow.3.1.185.tar.xz
       Fixing kvasp.cpp for dying jobs (SC)
3.1.184- 2018/04/23 -
       Location: http://materials.duke.edu/AFLOW/aflow.3.1.184.tar.xz
       Fixing ivasp.cpp for AFLOW_PSEUDOPOTENTIALS.TXT AFLOW_PSEUDOPOTENTIALS_LIST.TXT (SC)
       Tuning aflow_aflowrc.cpp for HYPERTHREADING in eos,draco,cobra,hydra (SC)
3.1.183- 2018/04/20 -
        Location: http://materials.duke.edu/AFLOW/aflow.3.1.183.tar.xz
        Fixing ovasp for METAGGA/isKINETIC (SC)
3.1.182- 2018/04/19 -
        Location: http://materials.duke.edu/AFLOW/aflow.3.1.182.tar.xz
        AFLOW_PSEUDOPOTENTIALS.TXT AFLOW_PSEUDOPOTENTIALS_LIST.TXT (SC)
3.1.181- 2018/04/17 -
        Location: http://materials.duke.edu/AFLOW/aflow.3.1.181.tar.xz
        Creating defaults in aflow_aflowrc.cpp for HYPERTHREADING in eos,draco,cobra,hydra (SC)
3.1.180- 2018/04/16 -
        Location: http://materials.duke.edu/AFLOW/aflow.3.1.180.tar.xz
        Creating defaults in aflow_aflowrc.cpp for NCPUS in eos,draco,cobra,hydra (SC)
3.1.179 - 2018/04/13 -
        Location: http://materials.duke.edu/AFLOW/aflow.3.1.179.tar.xz
        -- fixed PP settings for SCAN (RF)
        -- fixed warning in APIget() (CO)
        -- added relative stability criterion and latex-formatted sg's to chull properties list (CO)
        -- added control.in and geometry.in file name specification in aflowrc (CO)
        -- --generate now applies for aims output as well (CO)
        -- force aflow.in generation even for MODE=AIMS (CO)
        -- fixed k-point mismatch for non-primitive APL runs (CO)
        -- added MINATOMS_RESTRICTED tag for APL (CO)
        -- added functionality for user-defined path in phonon dispersion, specify coords/labels in aflow.in (CO)
        -- swapped out quser for qflow, but maintain backwards compatibility (CO)
        (AUROSTD: xoption.cpp, xoption.cpp, xoption.h, xoption.h, xvector.cpp, xvector.cpp, xvector.h, xvector.h)
        (AFLOW: aconvasp_main.cpp, aconvasp_main.cpp, aflowrc.cpp, aflowrc.cpp, avasp.cpp, avasp.cpp, chull.cpp, chull.cpp, chull.h, chull.h, compare_structure.cpp, compare_structure.cpp, contrib_kesong_hnfcell.cpp, contrib_kesong_hnfcell.cpp, contrib_kesong_ipocc.cpp, contrib_kesong_ipocc.cpp, contrib_kesong_pocc_basic.cpp, contrib_kesong_pocc_basic.cpp, aflow.cpp, aflow.cpp, aflow.h, aflow.h, init.cpp, init.cpp, kbin.cpp, kbin.cpp, kvasp.cpp, kvasp.cpp, aflowlib.h, aflowlib.h, aflowlib_web_interface.cpp, aflowlib_web_interface.cpp, pocc.cpp, pocc.h, poccupation_forcefield.cpp, poccupation_forcefield.cpp, symmetry.cpp, symmetry.cpp, symmetry_spacegroup.cpp, symmetry_spacegroup.cpp, symmetry_spacegroup_functions.cpp, symmetry_spacegroup_functions.cpp, symmetry_spacegroup.h, symmetry_spacegroup.h, xatom.cpp, xatom.cpp, xclasses.cpp, xclasses.cpp, APL/aapl_tcond.cpp, APL/aapl_tcond.cpp, APL/aapl_tensor.cpp, APL/aapl_tensor.cpp, APL/apl_dirphoncalc.cpp, APL/apl_dirphoncalc.cpp, APL/apl.h, APL/apl.h, APL/apl_kphonons.cpp, APL/apl_kphonons.cpp, APL/apl_lrphoncalc.cpp, APL/apl_lrphoncalc.cpp, APL/apl_pathbuilder.cpp, APL/apl_pathbuilder.cpp, APL/apl_pdisc.cpp, APL/apl_pdisc.cpp, APL/apl_phoncalc.cpp, APL/apl_phoncalc.cpp, APL/apl_supercell.cpp, APL/apl_supercell.cpp, APL/qha_eosrun.cpp, APL/qha_eosrun.cpp, Makefile, Makefile, README_AFLOW_APL.TXT, README_AFLOW_APL.TXT, README_AFLOW.TXT, README_AFLOW.TXT)
3.1.178 - 2018/04/13 -
        Location: http://materials.duke.edu/AFLOW/aflow.3.1.178.tar.xz
        Moved these defaults from aflow.h to aflow_aflowrc.cpp for user tuning (SC)
        #define DEFAULT_FILE_AFLOWLIB_ENTRY_OUT        string("aflowlib.out")
        #define DEFAULT_FILE_AFLOWLIB_ENTRY_JSON       string("aflowlib.json")
        #define DEFAULT_FILE_EDATA_ORIG_OUT            string("edata.orig.out")
        #define DEFAULT_FILE_EDATA_RELAX_OUT           string("edata.relax.out")
        #define DEFAULT_FILE_EDATA_BANDS_OUT           string("edata.bands.out")
        #define DEFAULT_FILE_DATA_ORIG_OUT             string("data.orig.out")
        #define DEFAULT_FILE_DATA_RELAX_OUT            string("data.relax.out")
        #define DEFAULT_FILE_DATA_BANDS_OUT            string("data.bands.out")
        #define DEFAULT_FILE_EDATA_ORIG_JSON           string("edata.orig.json")
        #define DEFAULT_FILE_EDATA_RELAX_JSON          string("edata.relax.json")
        #define DEFAULT_FILE_EDATA_BANDS_JSON          string("edata.bands.json")
        #define DEFAULT_FILE_DATA_ORIG_JSON            string("data.orig.json")
        #define DEFAULT_FILE_DATA_RELAX_JSON           string("data.relax.json")
        #define DEFAULT_FILE_DATA_BANDS_JSON           string("data.bands.json")
        #define DEFAULT_FILE_TIME_OUT                  string("time")
        #define DEFAULT_FILE_SPACEGROUP1_OUT           string("SpaceGroup")
        #define DEFAULT_FILE_SPACEGROUP2_OUT           string("SpaceGroup2")
        #define DEFAULT_FILE_VOLDISTPARAMS_OUT         string("VOLDISTParams")
        #define DEFAULT_FILE_VOLDISTEVOLUTION_OUT      string("VOLDISTEvolution")
3.1.177 - 2018/04/06 -
        Location: http://materials.duke.edu/AFLOW/aflow.3.1.177.tar.xz
        Bug fixes on autopseudootentialsl (SC)
3.1.176 - 2018/04/06 -
        Location: http://materials.duke.edu/AFLOW/aflow.3.1.176.tar.xz
        Working PAW_PBE_KIN and PAW_LDA_KIN autopseudopotential (SC)
3.1.175 - 2018/04/06 -
        Location: http://materials.duke.edu/AFLOW/aflow.3.1.175.tar.xz
        Working on mpcdf-cobra (SC)
3.1.174 - 2018/03/29
        Location: http://materials.duke.edu/AFLOW/aflow.3.1.174.tar.xz    
        -- added bands app to entry page (GG)
        -- fixed scaling factor type in xstructure2json() (DX)
        -- account for Wyckoff positions in represented as fractions (hex/rhl) in minimum enumerated Wyckoff search (DX)
        -- improved minimum enumerated Wyckoff search (consider combinations of origin shifts) (DX)
        -- fixed typo in xmatrix2json function (DX)
        -- limited outlier detection to binaries only, statistics not globally favorable for ternaries and above YET (CO)
        -- added explanatory comments in aflowrc for chull settings (CO)
        -- added statistics output to chull logger (CO)
        -- fixed Greek letter issues with Helvetica fonts in chull (CO)
        -- further decoupled ChullFacet() initialization from ConvexHull() with initialize() and addVertex() (CO)
        -- added user-defined dft_type restrictions in aflowrc (CO)
        -- added LIB1 to loadEntries() default (CO)
        -- fixed stringElements2VectorElements() bugs with LIB1 colons (CO)
        -- added plotting option for iso-max latent heat (CO)
        -- added kJ/mol axis for formation enthalpy hulls (CO)
        -- added logos to hull illustrations, generally fixed header/footers (CO)
        -- added stability criterion analysis to default routine (CO)
        -- fixed sign of decomposition energy/stability criterion (CO)
        -- added equivalent ICSD structures analysis to default routine (CO)
        -- fixed --readme vs. --readme=XX (CO)
        -- fixed superfluous output in --poscar2aflowin (CO)
        -- fixed bug in aconvasp's Ewald summation function as pointed out by Wei Xie (CO)
        -- changed generic xstructure title to include cleannames in case there is pp info (CO)
        (AUROSTD: AUROSTD/aurostd.h, main.cpp, xscalar.h, xvector.cpp)
        (AFLOW: aconvasp_main.cpp, aflowrc.cpp, chull.cpp, chull.h, init.cpp, aflowlib.h, aflowlib_web_interface.cpp, pflow_funcs.cpp, pflow.h, symmetry_spacegroup.cpp, webapp_bands.js, webapp_entry.js, xatom.cpp, Makefile, README_AFLOW_ACONVASP.TXT, README_AFLOW_CHULL.TXT)
3.1.173 - 2018/03/12
        Location: http://materials.duke.edu/AFLOW/aflow.3.1.173.tar.xz    
        -- Create LIB7/LIB8/LIB9 framework (SC)
3.1.172 - 2018/02/27
        Location: http://materials.duke.edu/AFLOW/aflow.3.1.172.tar.xz    
        -- Write data in JSON format in AEL/AGL (CT)
        -- Option to turn off VASP symmetry in AEL/AGL (CT)
        -- Write vibrational free energy and vibrational entropy at 300K in aflow.agl.out in AEL/AGL (CT)
        -- Write enthalpy (H = E + pV) in AEL/AGL (CT)
        -- Option to skip pressure/temperature points where no minimum Gibbs free energy is found, instead of truncating pressure/temperature range in AEL/AGL (CT)
        -- fixed tolerance scan counter for lib2raw runs (no longer static variable) (DX)
        -- edata speed increase, only calculate up to pgroup_xtal for lattice, superlattice, and reciprocal lattice (DX)
        -- fixed typo in Wyckoff position "b" for space group #160 (DX)
        -- fixed --kppra command line bug, divided by natoms twice (CO)
        -- added debug output to nanoparticle (CO)
        -- fixed --readme=chull empty string error (CO)
        -- automated plot_unstable with z_filter_cutoff in chull (CO)
        -- fixed plotting ranges with z_filter_cutoff in chull (CO)
        (AFLOW: aconvasp_main.cpp, ael_elastic_fit.cpp, ael_elasticity.cpp, ael_elasticity.h, ael_get_stress.cpp, agl_debye.cpp, agl_debye.h, agl_eqn_state.cpp, agl_get_ev.cpp, agl_hugoniot.cpp, agl_polynomial.cpp, agl_rungibbs.cpp, chull.cpp, data.cpp, aflow.h, lattice.cpp, aflowlib_libraries.cpp, pflow.h, pflow_print.cpp, symmetry.cpp, symmetry_spacegroup.cpp, symmetry_spacegroup_ITC_library.cpp, xatom.cpp, Makefile, README_AFLOW_AEL.TXT, README_AFLOW_AGL.TXT, README_AFLOW_SYM.TXT)
3.1.171 - 2018/02/21
        Location: http://materials.duke.edu/AFLOW/aflow.3.1.171.tar.xz    
        -- fixed multiple degeneracy prints in POCC (CO)
        -- added directory information to logging functions in bader/chull (CO)
        -- added --destination=|--path= flag for output of chull (CO)
        -- use full path (pwd) for working directory in AFLOW-SYM functions (DX)
        -- fixed directory flag for AFLOW-SYM functions (DX)
        -- fixed typo in site symmetry of  Wyckoff position "a" for space group #109 (DX)
        (AUROSTD: aurostd.h, main.cpp)
        (AFLOW: aconvasp_main.cpp, bader.cpp, bader.h, chull.cpp, chull.h, poccupation_edos.cpp, symmetry_spacegroup_ITC_library.cpp, Makefile, README_AFLOW_ACONVASP.TXT, README_AFLOW_CHULL.TXT)
3.1.170 - 2018/02/18
        Location: http://materials.duke.edu/AFLOW/aflow.3.1.170.tar.xz    
        -- fixed chmod in LIB2RAW (CO)
        -- fixed DOS-extraction bug (exit() vs. return false) in LIB2RAW for POCC+AEL/AGL runs (CO)
        -- fixed joinWDelimiter() xvector<int> bug: removed erroneous delimiter at the end (CO)
        -- fixed DOSDATA_JSON() + BANDSDATA_JSON() amalgamation: removed erroneous wrapping brackets around DOS (CO)
        -- fixed misleading logging message in APL on primitivization of input (CO)
        (AUROSTD: main.cpp)
        (AFLOW: estructure.cpp, aflow.h, aflowlib_libraries.cpp, aflowlib_web_interface.cpp, poccupation_edos.cpp, APL/apl_supercell.cpp, Makefile)
3.1.169 - 2018/02/16
        Location: http://materials.duke.edu/AFLOW/aflow.3.1.169.tar.xz    
        -- added aflow_proto functionality:  --relax_type=IONS, --module=APL, --apl_supercell=3x3x3, --no_volume_adjustment (CO)
        -- NCPUS in APL now respects parent aflow.in (default MAX, then looks at parent aflow.in, otherwise overrides with --np=XX) (CO)
        -- fixed spacegroup bug in apl post hibernation (CO)
        -- added --print and --screen_only options to chull for python integration (CO)
        -- removed extraneous ytick lines from 3D hull (CO)
        -- increased spacing between axes and ticklabels on hulls (CO)
        -- fixed bugs in entropic_temperature hull visualization (CO)
        -- fixed apl2agr/subst make commands (CO)
        -- fixed Niggli tolerance; more robust and use _ZERO_TOL_ (DX)
        -- fixed bug in Niggl step 6 (DX)
        -- fixed comparison of SU(2) to exp(theta*su(2)); parentheses issue (DX)
        -- fixed Quantum Espresso output to include lattice scaling factor (DX)
        -- fixed Quantum Espresso celldm units (Bohr) (DX)
        -- fixed Quantum Espresso alat flag to multiply cell parameters by celldm(1) or A parameter (DX)
        -- fixed tolerance issue with PrintData for lib2raw runs (DX)
        (AFLOW: aconvasp_main.cpp, avasp.cpp, chull.cpp, aflow.h, pflow_print.cpp, symmetry.cpp, xatom.cpp, APL/aapl_tcond.cpp, APL/apl_dm_pdos_save.cpp, APL/apl_doscalc.cpp, APL/apl.h, APL/apl_pdisc.cpp, APL/apl_phoncalc.cpp, APL/qha_gruneisen.cpp, Makefile, README_AFLOW_ACONVASP.TXT, README_AFLOW_CHULL.TXT)
3.1.168 - 2018/02/08
        Location: http://materials.duke.edu/AFLOW/aflow.3.1.168.tar.xz
        -- fixed structure comparison bug (overwritten match)  (DX)
        (AFLOW: aflow_compare_structure.h, aflow_compare_structure_function.cpp)
3.1.167 - 2018/02/06
        Location: http://materials.duke.edu/AFLOW/aflow.3.1.167.tar.xz
        -- speed increase for structure comparison (DX)
        -- fixed bugs for structure comparison (DX)
        -- added Wyckoff position analysis to group similar structures in directory comparison (DX)
        -- added grouped Wyckoff position information to the JSON output (DX)
        -- added logger/status for directory comparisons (DX)
        -- added functionality to read .bz2 geometry files (DX)
        -- added --no_scale option for comparisons (required for chull) (CO/DX)
        (AFLOW: aconvasp_main.cpp, chull.cpp, symmetry_spacegroup.cpp, compare_structure.cpp, compare_structure_function.cpp, compare_structure.h) (DX)
3.1.166 - 2018/02/02
        Location: http://materials.duke.edu/AFLOW/aflow.3.1.165.tar.xz
        -- fixed broken --slab commmand (CO)
        (AFLOW: slab.cpp)
3.1.165 - 2018/01/30
        Location: http://materials.duke.edu/AFLOW/aflow.3.1.165.tar.xz
        -- integrated .aflow.rc settings into APL/QHA/AEL/AGL (CO)
        -- added LORBIT=10 to relaxation INCAR (spinD) (CO)
        -- improved magnetic properties extraction, pull from relax first, overwrite with static (CO)
        -- added safety hull coordinates assignment (CO)
        -- new default for load entries (no load xstructures) (CO)
        (AFLOW: aconvasp_main.cpp, ael_get_stress.cpp, agl_get_ev.cpp, chull.cpp, ivasp.cpp, aflowlib_libraries.cpp, APL/apl_phoncalc.cpp, APL/qha_eosrun.cpp, Makefile) (CO)
3.1.164 - 2018/01/25
        Location: http://materials.duke.edu/AFLOW/aflow.3.1.164.tar.xz
        -- fixed minor bugs in Quantum Espresso reader
        -- added ibrav options to Quantum Espresso reader (ibrav2lattice function)
        -- added celldm and a, b, c, cosAB, cosAC, cosBC readers for Quantum Espresso
        -- added Bohr units reader for Quantum Espresso
        (AFLOW: aconvasp_main.cpp, pflow.h, xatom.cpp) (DX)
3.1.163 - 2018/01/23
        Location: http://materials.duke.edu/AFLOW/aflow.3.1.163.tar.xz
        -- added --dist2hull=0.25,0.25 option for chull, which provides the value of the convex hull surface at the specified coordinate/concentration (CO)
        -- added separate readme for chull (--readme=chull) (CO)
        -- customized avasp.cpp (--proto) with options from .aflow.rc, --mpi, and --np (CO)
        -- fixed QHA/AAPL aflow.in keyword bug (CO)
        -- added ANRL modifiers to directory for --proto (Ex: label:ANRL=param1,param2,...) (DX)
        (AFLOW: aconvasp_main.cpp, aflowrc.cpp, avasp.cpp, chull.cpp, aflow.cpp, aflow.h, init.cpp, kbin.cpp, Makefile, README_AFLOW_ACONVASP.TXT, README_AFLOW_CHULL.TXT, README_AFLOW.TXT) (CO/DX)
3.1.162 - 2018/01/19
        Location: http://materials.duke.edu/AFLOW/aflow.3.1.162.tar.xz
        -- added SU(2) complex matrix and su(2) generator coefficients representation of symmetry elements 
        -- added SU(2) and su(2) information to .out and .json symmetry files        
        -- extended functionality for complex matrices and vectors (trace, exponential, ostream, etc.)
        -- added xcomplex2json to represent complex numbers in json
        -- added pgroupk_xtal (dual of crystal point group operations) standalone function
        -- extended --proto for ANRL prototypes (to generate aflow.in)
        -- updated README_AFLOW_SYM.TXT
        (AUROSTD: aurostd.h, boot.cpp, main.cpp, xmatrix.cpp, xmatrix.h)
        (AFLOW: README_AFLOW_ACONVASP.TXT, README_AFLOW_SYM.TXT, aflow.h, aconvasp_main.cpp, avasp.cpp, symmetry.cpp, xatom.cpp) (DX)
3.1.161 - 2018/01/17
        Location: http://materials.duke.edu/AFLOW/aflow.3.1.161.tar.xz
        -- bool xscalar and xvector gccV7 warning fixes (SC)
        -- double xscalar and xmatrix clang warning fixes (CO)
        -- uint chull gccV7 warning fix (CO)
        (AUROSTD: xscalar.h, xvector.h, xmatrix.h)
        (AFLOW: chull.cpp)
        Added README_AFLOW_SYM.TXT (init.cpp aflow.h aflow.cpp data.cpp) (DX/SC)
3.1.160 - 2018/01/13
        Location: http://materials.duke.edu/AFLOW/aflow.3.1.160.tar.xz
        convex hull mods:
          - keep order of points (m_points) same as input from user/database
          - size will only differ if there are artificial points (they go at the end of m_points)
          - moved point banning to structurePoints() (i.e., m_coord_groups will only contain validated points)
          - only print decomposition phases with non-zero coefficients (tie-line)
          - fixed bug in initial facet.f_outside_set calculation
          - fixed bug in using hull centroid vs. hull reference to align normals
          - fixed bug in vcoords input (shiftlrows)
        (AFLOW: chull.cpp, chull.h)
3.1.159 - 2018/01/10 -
        Location: http://materials.duke.edu/AFLOW/aflow.3.1.159.tar.xz
        MAJOR UPDATE - convex hull code rewritten, includes: (CO)
          - complete generalization of input (need not be thermodynamic hull, can be ANY data)
          - new major classes for naries, alloys, and coordinate (stoichiometry) groups
          - for hulls with stoichiometric coordinates, the hull and properties are calculated in steps of increasing dimensionality
          - automatic calculation of equivalent ground state structures, near-equivalent (by symmetry) ground state structures, equilibrium phases (by mixture)
          - automatic removal of equivalent ground states for calculation of stability criterion
          - automatic detection/removal of outliers (IQR/MAD)
          - moved all major plotting options to .aflow.rc
          - report any bugs to aflow.org/forum
        added xcombo class for combinations/permutations (CO)
        integrated roundoff/precision/format into stream2stream/utype2tring and variants (xvecDouble2String(),xmatDouble2String()) (CO)
        added another date format for chull (CO)
        added tol to isinteger (CO)
        added +=, -=, gcd (reduced composition), shiftlrows(), isCollinear(), getCentroid(), getGeneralAngles() (similar to Euler angles), getGeneralNormal() (n-dimensional normal), and getQuartiles()/getMAD() (outlier analysis) for xvector (CO)
        added general Householder QR decomposition (CO)
        smarter overloading of loadEntries()/loadXstructures() (CO)
        updated logger() to take directory (aflags) (CO)
        fixed Wyckoff position (a) for space group 117 (DX)
        fixed monoclinic space group determination with multiple unique axis choices (DX)
        (AUROSTD: Makefile,aurostd.cpp,aurostd.h,boot.cpp,main.cpp,xcombos.cpp,xcombos.h,xmatrix.cpp,xmatrix.h,xoption.cpp,xoption.h,xscalar.cpp,xscalar.h,xvector.cpp,xvector.h) (CO, patched SC)
	(AFLOW: Makefile,aflow.h,aconvasp_main.cpp,aflowrc.cpp,anrl.cpp,chull.cpp,chull.h,compare_structure.cpp,compare_structure.h,compare_structure_function.cpp,pflow.h,pflow_funcs.cpp,xatom.cpp) (CO)
	(AFLOWLIB: aflowlib.h,aflowlib_libraries.cpp,aflowlib_web_interface.cpp) (CO)
	(SYM: symmetry_spacegroup.cpp,symmetry_spacegroup_ITC_library.cpp) (CO)
3.1.158 - 2018/01/09 -
        Location: http://materials.duke.edu/AFLOW/aflow.3.1.158.tar.xz
        Tentative distribution GNU (SC)
3.1.157 - 2017/12/19 -
	Working on mpcdf-draco (SC) 
        Replaced pgroupk with pgroupk_xtal for resolving IBZ in APL/AAPL (CO)
        Fixed pgroupk_xtal flag and wyckoff position for sg133 (DX)
        (aflowrc.cpp,APL/apl_supercell.cpp,APL/apl_mpmesh.cpp,APL/aapl_tcond.cpp,lattice.cpp,symmetry_spacegroup_ITC_library.cpp)
3.1.156 - 2017/12/18 -
        Working on mpcdf-hydra (SC)
3.1.155 - 2017/12/13 -
        updated web component of ANRL CPP files to include the prototype generator and Jmol visualization
        fixed Wyckoff position for SG #171
        improvement for monoclinic space group determination (consider alternative unique axis choices, if possible)
        added more to debug output for the space group routine
        (ANRL/,ANRL_CPPS_20171213/,aconvasp_main.cpp,symmetry_spacegroup.cpp,symmetry_spacegroup_ITC_library.cpp,symmetry_spacegroup_functions.cpp,xatom.cpp) (DX)
      
3.1.154 - 2017/12/07 -
        added pgroupk_xtal (dual of crystal point group operations)
        added magnetic symmetry analysis (crystal + spin) to edata 
        added non-collinear magnetic symmetry analysis (crystal + spin) to 
        edata,sgdata,aflowSG,aflowSYM,fgroup,pgroup_xtal,pgroupk_xtal,agroup,and sgroup
        fixed ApplyAtom (tolerance issue)
        fixed AFLOW-SYM printing bug (--screen_only for Python environment)
        changed point group matrix comparisons (uses Uf; exact)
        added SO(3) generator expansion coefficients onto Lx, Ly, and Lz
        (README_ACONVASP.TXT,aflow.h,aconvasp_main.cpp,ovasp.cpp,pflow.h,symmetry.cpp,symmetry_spacegroup.cpp,symmetry_spacegroup_functions.cpp,xatom.cpp,lattice.cpp,aflowlib_libraries.cpp) (DX)       
 
3.1.153 - 2017/11/23 -
        Fixing Makefile for GNU version (SC) (fixed Library_ICSD..) (SC)
	Updating directories from AFLOW2 to AFLOW3 (SC)
	Updating directories for findsym platon frozsl (SC)
	
3.1.152 - 2017/11/20 -
        Fixing Makefile for GNU version (SC) (fixed DATA_CVs..)
3.1.151 - 2017/11/17 -
        Fixing Makefile for GNU version (SC) (fixed DATA_CVs..)
3.1.150 - 2017/11/06 -
        NFS cache-cleaning HACK
        (kbin.cpp) (CO)
3.1.149 - 2017/11/06 -
        fixed --xplug
        (libraries.cpp) (SC)
3.1.148 - 2017/10/27 -
        fixed --edata (txt + json print outs)
        (aconvasp_main.cpp,pflow.h,pflow_print.cpp,aflowlib_libraries.cpp) (CO/DX)
3.1.147 - 2017/10/25 -
	added skew test for structures (sym_eps),
	incorporated full symmetry analysis in more functions,
	improved --lib2raw_local,
	improved dos/bands-2json functionality,
	actually fixed --delta_kpoints,
	made min_dist (nearest neighbor distance) function more robust/faster,
	fixed nbondxx units,
	added jsons for sym/structure/bandsdata/dosdata to lib2raw,
	incorporated scale (ReScale()) in more functions
	(aurostd.h,boot.cpp,main.cpp,xmatrix.cpp,xmatrix.h,Makefile,README_AFLOW_ACONVASP.TXT,aflow.h,aconvasp_main.cpp,bader.cpp,defects.cpp,estructure.cpp,init.cpp,ovasp.cpp,pflow.h,pflow_print.cpp,surface.cpp,symmetry.cpp,symmetry_spacegroup.cpp,xatom.cpp,xclasses.cpp,xproto.cpp,aflowlib.h,aflowlib_libraries.cpp) (CO/DX)
3.1.146 - 2017/10/16 -
	rewritten bandgap code,
	added extensive FHI-AIMS support (APL),
	modified loadEntries() for GFA code,
	added new xvector operations (*=,/=),
	fixed delta_kpoints function,
	fixed bands/dos-2json functions,
	added local lib2raw
	(aapl_tensor.cpp,apl.h,apl_dirphoncalc.cpp,apl_gsa.cpp,apl_kphonons.cpp,apl_lrphoncalc.cpp,apl_phoncalc.cpp,qha_eosrun.cpp,aurostd.h,boot.cpp,main.cpp,xmatrix.cpp,xvector.cpp,xvector.h,xmatrix.h,Makefile,README_AFLOW_ACONVASP.TXT,aflow.h,aconvasp_main.cpp,aflowrc.cpp,chull.cpp,kbin.cpp,ovasp.cpp,pflow.h,poccupation_edos.cpp,xatom.cpp,xclasses.cpp,aflowlib_libraries.cpp,apl_supercell.cpp,iaims.cpp,kaims.cpp,oaims.cpp,estructure.cpp,ivasp.cpp,aflowlib.h) (CO)
3.1.145 - 2017/10/12 -
	fixed tolerance scan range (symmetry.cpp) (DX) 
3.1.144 - 2017/10/03 -
	fixed bandgap type bug,
	fixed precision mistmatch in bands data when plotting band structure,
	changed misleading metric_tensor function name,
	fixed false positive message in structure_comparison,
	fixed APL bugs with reading aflow.in,
	avoid SYMPREC vs. PREC confusion
	(ovasp.cpp,estructure.cpp,xatom.cpp,aconvasp_main.cpp,pflow.h,aflow.h,aurostd.h,aflowlib_libraries.cpp,poccupation_edos.cpp,Makefile,ivasp.cpp,apl_phoncalc.cpp,qha_eosrun.cpp,apl.h,apl_kphonons.cpp,compare_structure.cpp,symmetry_spacegroup_functions.cpp,symmetry_spacegroup.h) (CO/DX)
3.1.143 - 2017/09/28 -
	added magnetic symmetry analysis (crystal + spin) to sgdata,
	aflowSG,aflowSYM,agroup,fgroup,pgroup_xtal,agroup,and sgroup; speed increase for space group routine,
	alter tolerance scan range
	(README_AFLOW_ACONVASP.TXT,aflow.h,aconvasp.cpp,aconvasp_main.cpp,lattice.cpp,pflow.h,symmetry.cpp,symmetry_spacegroup.cpp,symmetry_spacegroup_functions.cpp,xatom.cpp) (DX)  
3.1.142 - 2017/09/14 -
	added mpcdf_eos machine,
	fixed proper nouns in symmetry output
	(aflow.cpp,kbin.cpp,aflowrc.cpp,init.cpp,kvasp.cpp,README_AFLOW.TXT,Makefile,pflow_print.cpp) (CO/DX)
3.1.141 - 2017/09/12 -
	fixed sgdata/wyccar issue,
	added space group functions to SYM namespace,
	more detailed warning messages
	(symmetry_spacegroup.h,symmetry_spacegroup.cpp,symmetry_spacegroup_function.cpp,symmetry_spacegroup_ITC_library.cpp,aconvasp_main.cpp,pflow_print.cpp,symmetry.cpp) (DX) 
3.1.140 - 2017/09/05 -
	added sgdata function (along with options for json output),
	edata updated (along with options for json output),
	pgroupk speed up,
	added covalent radii info,
	dos/band structure gnuplot updates
	(main.cpp,README_AFLOW_ACONVASP.TXT,aflow.h,aconvasp_main.cpp,lattice.cpp,pflow.h,pflow_print.cpp,symmetry.cpp,symmetry_spacegroup.cpp,symmetry_spacegroup.h,symmetry_spacegroup_functions.cpp,xatom.cpp,estructure.cpp,init.cpp) (DX/CO) 
3.1.139 - 2017/08/29 -
	fixed edata issue (agroups/iatoms were not calculated) for library runs
	(README_AFLOW_ACONVASP.TXT,aconvasp_main.cpp,lattice.cpp,xatom.cpp,aflow.h) (DX)
3.1.138 - 2017/08/25 -
	fully functional AAPL,
	Pearson symbol/lattice type speed up,
	json serializers for symmetry groups,
	tolerance scan implemented for separate symmetry groups,
	chull latex fix
	(chull.cpp,aconvasp_main.cpp,aflow.h,lattice.cpp,pflow.h,symmetry.cpp,xatom.cpp,xclasses.cpp,aapl_pairs.cpp,aapl_tcond.cpp,aapl_tensor.cpp,apl.h,apl_kphonons.cpp,aurostd.h,main.cpp) (JJPR/DX/CO)
3.1.137 - 2017/08/04 -
	incorporated aflow.Xgroup.json,
	json serializers for bands/dos,
	print to screen options for AFLOW-SYM API,
	xvector/xmatrix lrows/urows/lcols/ucols bug fix,
	APL symmetry output append to ofstream,
	removed validation for sgroup (NOT NEEDED)
	(aconvasp_main.cpp,aflow.h,pflow.h,symmetry.cpp,xatom.cpp,README_AFLOW_ACONVASP.TXT,main.cpp,aurostd.h,xvector.cpp,xmatrix.cpp,apl_supercell.cpp,Makefile,estructure.cpp) (DX/EG/CO)
3.1.136 - 2017/08/01 -
	speed up getFullSymBasis,
	fixed some Wyckoff positions,
	fixed printing in apl (spacegroup vs. lattice type)
	(apl_pdisc.cpp,apl_phoncalc.cpp,aflow.h,symmetry.cpp,symmetry_spacegroup.cpp,symmetry_spacegroup.h,symmetry_spacegroup_ITC_library.cpp,symmetry_spacegroup_functions.cpp) (DX/CO)
3.1.135 - 2017/07/25 -
	fixed xOUTCAR parsing issue with lattice vectors (vasp bug)
	(aflow.h,ovasp.cpp) (CO)
3.1.134 - 2017/07/19 -
	fixed symmetry for library runs (angle/vol tolerance),
	added directory output,
	removed relaxed data from orig structure section in entry page
	(aflowlib_web_interface.cpp,Makefile,aconvasp_main.cpp,aflow.h,lattice.cpp,aflowlib_libraries.cpp,pflow_print.cpp,symmetry.cpp,symmetry_spacegroup.cpp,xatom.cpp,xproto.cpp) (DX/GG/CO)
3.1.133 - 2017/07/19 -
	AEL/AGL: Hugoniots,
	AEL vs pressure (CT) 
3.1.132 - 2017/07/14 -
	added full_sym output to RAW
	(aflowlib_libraries.cpp) (DX/CO)
3.1.131 - 2017/07/14 -
	allow global aflowrc in /etc/aflow.conf plus bug fixes in aflowrc (SC)
3.1.130 - 2017/07/13 -
	bug fixes in aflowrc (SC)
3.1.129 - 2017/07/13 -
	bug fixes init.cpp aflowrc.cpp xvector.cpp (SC/CO)
3.1.128 - 2017/07/12 -
	more ~/.aflowrc definitions and porting to MPI-DE (SC)
3.1.127 - 2017/07/11 -
	more ~/.aflowrc aflow.h ivasp ovasp avasp kbin init VASP_POTCAR_* AFLOW_LIBRARY AFLOW_PROJECT (SC)
3.1.126 - 2017/07/10 -
	more ~/.aflowrc name_dynamics aflow.h  DEFAULT_DOS estructure.cpp poccupation_edos (SC)
3.1.125 - 2017/07/10 -
	more ~/.aflowrc aflow.h  kbin.cpp apl_phoncalc.cpp apl_kphonons.cpp (SC)
3.1.124 - 2017/07/06 -
	quaternion representation additions,
	aflowSYM bug fixes (HfV2)
	(lattice.cpp,xatom.cpp,aflow.h,symmetry.cpp,Makefile) (GG/DX/CO)
3.1.123 - 2017/07/06 -
	adding flags for METAGGA and IVDW (xclasses.cpp) (SC)
3.1.122 - 2017/07/04 -
	aflowrc bug fixes,
	clean names (SC)
3.1.121 - 2017/07/04 -
	aflowrc bug fixes,
	clean names,
	clean METAGGA_SET,
	IVDW_SET (SC)
3.1.120 - 2017/07/02 -
	more ~/.aflowrc
	aflow.h init.cpp aflowrc.cpp kbin kvasp README* VASP_FORCE* PLATON/FINDSYM (SC)
3.1.119 - 2017/07/02 -
	more ~/.aflowrc
	aflow.h init.cpp aflowrc.cpp kbin kvasp README* MACHINE DEPENDENT MPI* (SC)
3.1.118 - 2017/07/02 -
	more ~/.aflowrc
	aflow.h init.cpp aflowrc.cpp kbin kvasp README* GENERIC MPI* (SC)
3.1.117 - 2017/07/02 -
	more ~/.aflowrc
	aflow.h init.cpp aflowrc.cpp README*.TXT: AFLOW_CORE_TEMPERATURE,VASP_PREC (SC)
3.1.116 - 2017/07/01 -
	starting ~/.aflowrc
	aflow.h init.cpp aflowrc.cpp xoptions.h.cpp avasp.cpp apennsy lattice README_AFLOW_ACONVASP.TXT (SC)
3.1.115 - 2017/06/29 -
	XVASP_INCAR_PREPARE_GENERIC aflow.h ivasp.cpp (SC)
3.1.114 - 2017/06/29 -
	added new Jmol js scripts,
	fixed DISMAG issue with APL,
	checkMEMORY() mostly removed from messaging
	(apl_dirphoncalc.cpp,apl_kphonons.cpp,aflowlib_web_interface.cpp,entry.cpp,entry.js,kvasp.cpp,kbin.cpp,init.cpp,avasp.cpp,aflow.h,README_AFLOW_POCC.TXT,README_AFLOW_APL.TXT,README_AFLOW_AGL.TXT,README_AFLOW_AEL.TXT,README_AFLOW.TXT,Makefile) (CO)
3.1.113 - 2017/06/28 -
	XVASP_INCAR_PREPARE_GENERIC aflow.h ivasp.cpp (SC)
3.1.112 - 2017/06/28 -
	added EDIFFG --ediffg
	aflow.h avasp aconvasp_main ivasp kvasp xclasses README_AFLOW_CONVASP README_AFLOW (SC)
3.1.111 - 2017/06/13 -
	SQLITE integration
	(avasp.cpp ow_chull,aflowlib_web_interface,aflowlib_libraries,kbin,apl_phoncalc,README_AFLOW_VERSIONS_HISTORY.TXT,pflow_print,pflow_funcs,main,aurostd.h,bader,Makefile,aflow,SQLITE) (CO)
3.1.110 - 2017/06/13 -
	fixed chull invalid inputs,
	removed exit(0) in loadLIBX,
	force output for mpi settings in APL,
	fixed settings in CIF writer,
	removed aflow.end.out from CompressDirectory(),
	major fixes to CHGCAR/AECCAR readers for bader analysis (CO)
3.1.109 - 2017/06/06 -
	fixed some chull issues (CO)
3.1.108 - 2017/06/06 -
	individualized QHA/AAPL workflows,
	set reliable convex hull standard to 200 entries (binaries),
	updated ill-calculated systems in the database,
	incorporated sort for loadEntries(),
	fixed DPM=AUTO in APL,
	fixed MCL systems
	(APL/aapl_tensor,apl.h,apl_kphonons,apl_lrphoncalc,apl_phoncalc,qha_eosrun,apl_dirphoncalc,Makefile,README_AFLOW.TXT,README_AFLOW_ACONVASP.TXT,README_AFLOW_AEL.TXT,README_AFLOW_AGL.TXT,README_AFLOW_
APL.TXT,README_AFLOW_POCC.TXT,README_AFLOW_VERSIONS_HISTORY.TXT,aflow,aflow.h,avasp,init,kbin,kvasp,xclasses,aconvasp_main,chull,chull.h,symmetry_spacegroup,symmetry) (CO)
3.1.107 - 2017/06/05 -
	online pubs management curtarolo/oses/toher (SC)
3.1.106 - 2017/06/02 -
	added IVDW
	(aflow.h avasp xclasses aconvasp_main ivasp kvasp) (SC)
3.1.105 - 2017/06/01 -
	added METAGGA
	(aflow.h avasp xclasses aconvasp_main ivasp kvasp) (SC)
3.1.104 - 2017/05/30 -
	set reliable convex hull standard to 200 entries (CO)
3.1.103 - 2017/05/30 -
	added pgroup_xtal propagation in supercell creation,
	also fixed ".nfs*" issues in CompressDirectory() (CO)
3.1.102 - 2017/05/29 -
	issues with symmetry in the aflowlib.out calculation (CO)
3.1.101 - 2017/05/26 -
	cosmetics and added PaddedCENTER (SC)
3.1.100 - 2017/05/26 -
	changed numbering style + cosmetics(SC)<|MERGE_RESOLUTION|>--- conflicted
+++ resolved
@@ -1,6 +1,8 @@
-<<<<<<< HEAD
-3.1.226 - 2019/08/13
+3.1.226 - 2019/09/05
         Location: http://materials.duke.edu/AFLOW/aflow.3.1.226.tar.xz
+        -- Modified aflow.in generation in AEL and AGL to use common routines in aflow_avasp.cpp and aflow_modules.cpp (CT)  
+        -- Write AGL enthalpy as a function of pressure in an AFLOW readable format for future phase diagram application (CT)
+        -- Added --quiet option to LIB2LIB routine (CT)
         -- Added projected phonon DOS calculations. (ME)
         -- Linear tetrahedron method does not reduce upon construction anymore (necessary for projected DOS). (ME)
         -- Cleaned up code and added more comments to QMesh and LTMethod files. (ME)
@@ -11,15 +13,7 @@
         -- Fixed plotter bugs for HTQC prototype names. (ME)
         -- Added findInList function to AUROSTD. (ME)
         -- Generalized BringInCell method. (ME/DX)
-
-=======
-3.1.226 - 2019/08/30
-        Location: http://materials.duke.edu/AFLOW/aflow.3.1.226.tar.xz
-        -- Modified aflow.in generation in AEL and AGL to use common routines in aflow_avasp.cpp and aflow_modules.cpp (CT)  
-        -- Write AGL enthalpy as a function of pressure in an AFLOW readable format for future phase diagram application (CT)
-        -- Added --quiet option to LIB2LIB routine (CT)
         -- fabs() -> aurostd::abs() (CO)
->>>>>>> 4ea46edb
 3.1.225 - 2019/07/26
         Location: http://materials.duke.edu/AFLOW/aflow.3.1.225.tar.xz
         -- fixing bug with stability criterion calculation in --output=web, need structure comparison for correct stability criterion calculation (WS)
