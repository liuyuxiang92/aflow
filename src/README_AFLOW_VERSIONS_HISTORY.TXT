3.1.229 - 2020/02/03
        Location: http://materials.duke.edu/AFLOW/aflow.3.1.229.tar.xz
<<<<<<< HEAD
        -- Sped up determination of irreducible tetrahedra for the tetrahedron method. (ME)
        -- Sped up APL force constant matrix calculation. (ME)
        -- Sped up the calculation of the dynamical matrix. (ME)
        -- Phonon DOS calculations can now be perfomed over an arbitrary frequency range. (ME)
        -- Phonon dispersions are now projected to the primitive cell when using DCPATH=LATTICE. (ME)
        -- Fixed behavior of non-analytical term correction at the Gamma point for phonon dispersions. (ME)
        -- Fixed calculation of non-analytical term correction for the Wang method. (ME)
        -- APL now always uses a commensurate k-point grid for relaxations. (ME)
        -- Fixed bug that did not set k-point mode to implicit for APL runs. (ME)
        -- Fixed bug for SPIN_REMOVE_RELAX_2 in APL relaxations. (ME)
        -- Updated KPPRA for phonons. (ME)
        -- APL now saves the state for phonon calculation using PHPOSCAR. (ME)
        -- Refactored supercell generation code in APL. (ME)
        -- Added standard class methods to LTMethod and QMesh. (ME)
        -- Fixed bug in apl::ClusterSet for conventional unit cells. (ME)
        -- Moved calculation of little groups from TCONDCalculator to QMesh. (ME)
        -- Added missing function CalculateSymmetryPointGroupKCrystal. (ME)
        -- Simplified symmetry calculations in (A)APL. (ME)
        -- Changed the determination of the irreducible Brillouin zone in APL. (ME)
        -- Redesigned ThermalPropertiesCalculator to take temperature-dependent DOS. (ME)
        -- Changed getVASPVersionString function to not throw errors anymore (broke post-processing). (ME)
=======
        -- Fixed segmentation fault when DINEQUIV_ONLY option was used. (AS)
>>>>>>> 5a9d68a4
3.1.228 - 2020/01/20
        Location: http://materials.duke.edu/AFLOW/aflow.3.1.228.tar.xz
        -- added schema name/unit/type to XHOST (SC)
        -- added file2dequestring(), string2dequestring() (SC)
        -- optimized NCPUS/NPAR/NCORE settings (SC)
        -- patched _atom() class: constructor()/copy()/free() (SC)
        -- updated xoptions so content can be lowercase (SC)
        -- added isdefined to xoption (SC)
        -- AFLOW DFT calculations can now read in CHGCAR files. (ME)
        -- Improved runtimes and memory requirements for AAPL. (ME)
        -- Switched the thermal conductivity integration method to the tetrahedron method. (ME)
        -- Added Grueneisen parameter and phase space calculation to thermal conductivity calculations. (ME)
        -- APL and AAPL can now use the CHGCAR file from the ZEROSTATE calculation to speed up calculations. (ME)
        -- Replaced APLLogicError and APLRuntimeError with aurostd::xerror. (ME)
        -- Fixed bug in APL and AAPL that did not properly process -D option. (ME)
        -- Removed unused source files. (ME)
        -- Added matrix norms to aurostd::xmatrix. (ME)
        -- Fixed KPPRA for APL relaxations to use the standard density. (ME)
        -- Added a handler for the AFLOW database. (ME)
        -- Added an AFLOW-SQLITE interface. (ME)
        -- Updated SQLite to version 3.30.1 (2019-10-11, https://www.sqlite.org/2019/sqlite-amalgamation-3300100.zip). (ME)
        -- Added additional web output for entry page generation. (ME)
        -- Fixed bug that put NCORE into INCARs of linear response calculations. (ME)
        -- Fixed bug that caused phonon dispersion path builder to break for some lattices. (ME)
        -- Fixed bug in xDOSCAR reader error detection. (ME)
        -- Additional web output for entry page applets. (ME)
        -- Fixed bug that prevented LDA+U parameters from being passed into ARUN aflow.ins. (ME)
        -- Added ael_stiffness_tensor and ael_compliance_tensor to aentry. (ME)
        -- Fixed bug that prevented AGL from running during LIB2LIB. (ME)
        -- added warnings/errors if species information missing in POSCAR for --poscar2aflowin (CO)
        -- tab aligning all files (CO)
        -- patched clang warnings for aurostd_boot.cpp (CO)
        -- patching warning for writing aflow.rc, only issue if it was written, should fix www-data (CO)
        -- added xQMVASP (CO)
        -- force signed distance for hull formation enthalpy (CO)
        -- added --geometry to get abc_angles for any input structure (CO)
        -- commenting out CreateSlab_RigidRotation(), it does not work, need to redefine lattice vectors (CO)
        -- patching CreateSlab_SurfaceLattice() lattice vector search to include explicit length/angle constraints (CO)
        -- patched slab_test with v3len_max_strict (CO) 
        -- added minimumDistance() calculator for non-periodic systems like molecules or grid of atoms (CO)
        -- patched atoms grid generated for foldAtomsInCell(): GenerateGridAtoms() populates grid_atoms, not atoms (CO)
        -- added setAutoVolume() to xstructure (CO)
        -- added getOSS() and getOFStream() to xStream() (CO)
        -- added GetBandGap() to xDOSCAR: get bandgap from DOS (CO)
        -- added PrintBandGap_DOS() for command line access to DOS bandgap analysis (CO)
        -- incorporating equivalent hkl planes analysis (CO)
        -- patched supercell dimensions reduction for slip system analysis (CO)
        -- now preserving volume for slip system analysis (CO)
        -- added --plot_all_atoms option for DOS plotter (CO)
        -- added functionality for plotting species-projected DOS in plotter (CO)
        -- added '/' between all path separators in plotter (CO)
        -- added LDEBUG in plotter (CO)  
        -- patched formatDefaultTitlePOCC() to understand pocc string in plotter (CO)
        -- added getAflowInFromAFlags() for pocc (CO) 
        -- added --pocc_minimum_configuration identifying which ARUN is minimum energy (CO)  
        -- patched FINAL volume of ordered supercells from pocc, should speed up VASP calculations (CO)
        -- added postprocessing workflow for pocc: performs postprocessing from input files, does NOT redo structure analysis (CO) 
        -- added self-patch for pocc: patches structures files (all and unique) so individual POSCARs can be read by aflow (CO) 
        -- added reader for structures file (CO)
        -- pocc writes out PARTCAR (CO)
        -- pocc calculates/writes out EFA (CO)
        -- pocc writes out ensemble average DOSCAR (CO)  
        -- pocc writes out supercell probabilities to aflow.pocc.out (CO)  
        -- pocc writes out results of ensemble average band gap to aflow.pocc.out (CO) 
        -- pocc plots ensemble average DOS projected by orbitals and species (CO)
        -- added KBIN_POCC_TEMPERATURE_STRING (aflow.in) and --temperature (command line) for pocc post-processing (CO)
        -- avoiding NEGLECT_NOMIX for pocc, high-entropy offers increased solubility over binaries (CO)
        -- added option for printing ensemble average IDOS in pocc data files (aflow_pocc_old.cpp) (CO) 
        -- added POccStructuresFile class to read post-processing files (CO)
        -- patched zero-padding for pocc output files (CO)
        -- add first POCC unit test to Makefile (CO)
        -- patch distinction between POTCAR_TYPE_DATE_PRINT_flag and POTCAR_TYPE_PRINT_flag in avasp (CO)
        -- patching xvasp.POTCAR_TYPE_PRINT_flag for LIB2/LIB3 (CO)
        -- added --potential_type for auto aflow.in generator (CO)
        -- streamlined xvector constructors and copy() methods (CO)
        -- added xvector constructor for xmatrix input (CO)
        -- added getcol(), getmat(), setrow(), setcol(), setmat() to xmatrix, with relevant unit tests called by —test_xmatrix (CO)
        -- added operator *=(utype r) and operator /=(utype r) to xmatrix (CO)
        -- added modulus(), modulussquare(), modulus2() to xmatrix (CO)
        -- getmat() now returns void, xmatrix is an input (CO)
        -- added lrows_out, lcols_out input getmat() as well as a overload for returning xvector (as input) (CO)
        -- added xmatrix2xvector() (CO)
        -- patched QRDecomposition_HouseHolder() not to assume lrows, lcols (CO)
        -- updated generalHouseHolderQRDecomposition()->QRDecomposition_HouseHolder() (CO)
        -- added EFileEmpty() and EFileNotEmpty() (CO)
        -- added _AFLOW_FILE_NAME_ to logger() and xerror(), and patched Makefile for some missing cpp (CO)
        -- added aurostd::getPWD() (CO)
        -- added unsigned long long to _isfloat(), _iscomplex(), _isreal(), _size(), _real(), isinteger() (CO)
        -- added aurostd::powint() for fast powers of integers (CO)
        -- added all variants of iszero() (CO)
        -- templated GCD(), patched for positive/negative inputs, and added Bezout coefficients as output (CO)
        -- adding free(), copy(), refresh() to xmatrix (CO)
        -- added shiftlrows, shiftlcols, shiftlrowscols to xmatrix (CO)
        -- added inverse of 2x2 matrix (CO)
        -- added xmatrixint2double() and xmatrixdouble2int() (CO)
        -- added right matrix division, traspInPlace(), traspSquareInPlace(), submatrixInPlace(), and getdiag() to xmatrix (CO)
        -- added getmatInplace() and getvec() to xmatrix (CO)
        -- patched inverse() for xmatrix, now uses matrix of minors (adjoint) approach which is more stable than GaussJordan (CO)
        -- converted bool inverse() to bool isNonInvertible() in xmatrix() (CO)
        -- added smith normal form calculator to xmatrix (CO)
        -- updated QR decomposition algorithm to avoid saving householder rotations to form Q at the end (CO)
        -- added xDOSCAR.convertSpinOFF2ON() for easy manipulation between SPIN-OFF/SPIN-ON POCC ARUNS (CO)
        -- fixed tolerance "WARNING" in symmetry screw axis determination (DX)
        -- added missing partial occupation value when printing CIF (DX)
        -- added site occupation to Wyckoff object (DX)
        -- used _atom copy constructor in symmetry functions instead of by-hand updates (DX)
        -- fixed indenting in symmetry functions (DX)
        -- added rescaling of structure in prototyping functionality (DX)
        -- added functions to extract information from certain Wyckoff positions (DX)
        -- added functionality to force input Wyckoff choice for structure prototyping (DX)
        -- added check for duplicate subdirectory in aflow zipping, removes subdirectory if found (DX+CO)
        -- added flags to get matching AFLOW prototypes and cast into prototype designation (DX)
        -- added environment analysis (isoconfigurational) to structure comparison (DX)
        -- fixed multiple thread calls in structure comparison and building prototype structures (DX)
        -- suppress permutation calculation for AFLOW prototypes in structure comparison (DX)
        -- replaced exit() with throws in structure comparison functions (DX)
        -- added database comparison functionality (DX)
        -- added directory information to structure comparison for debugging  (DX)
        -- multithreaded prototype casting in structure comparison (DX)
        -- use more robust supercell expansion method (lattice dimensions vs 3x3x3) in structure comparison (DX)
        -- added functionality to check for better matches (necessary for environment and permutation comparisons) (DX)
        -- store Wyckoff groupings for duplicates and same family structures (DX)
        -- added preliminary magnetic structure analysis with new functions to add spin to structure (DX)
        -- added consistency check in permutation comparisons (DX)
        -- boolean for threading safety check (save time) (DX)
        -- improved (speed) atom matching functionality in structure comparison (DX)
        -- speed increase to generateGrid function (DX)
        -- replace SplitAlloySpecies and compare::GetElements() with stringElements2VectorElements() in comparison functions (DX)
        -- added functionality to search prototype labels by symmetry without nspecies and stoichiometry (DX)
        -- added space group to lattice type and centering functions (DX)
        -- added more methods for extracting lattice parameters for prototyping (wyccar, cif, etc.) (DX)
        -- store Wyckoff information from CIF reader (DX) 
        -- fixed bug in extracting Wyckoff coordinates (DX)
        -- allow non-standard space group symbol formats for CIF, check provided equations to verify setting (DX)
        -- update structure comparison class attribute names (DX)
        -- allow for mix of ICSD and non-ICSD structures during sorting by ICSD number for structure comparison (DX)
        -- created generalized function for adding magnetic information to structure (DX)
        -- fixed non-collinear spin lattice primitivization function (DX)
        -- fixed typos in README_PROTO.TXT: A2B_oP12_26_abc_ab-001 to A2B_oP12_26_abc_ab-002 and AB_oC8_67_a_g-001 to AB_oC8_67_a_g-002 (DX)
        -- check if tolerance input is negative for BringInCell() (DX)
        -- added AtomEnvironment class in aflow_xatom.cpp (DX)
        -- generalized inCell() and added atomInCell() (DX)
        -- added aurostd::GCD(), aurostd::LCM(), and aurostd::reduceByGCD(), for vector and deque (DX)
        -- added FileMESSAGE and logstream overloads for comparison functions (DX)
        -- added lattice deviation, coordinate displacement, and figure of failure (structure misfit) to the JSON output for structure comparison (DX)
        -- added try-catch for pflow::loadXstructure() in case URL times out or a bad structure file input (DX)
        -- refined magnetic misfit criteria (DX)
        -- added JSON output for structure prototyping (DX)
        -- fixed parameters for prototype=A_tI2_139_a; fct convention vs bct convention (DX)
        -- added unit tests in makefile for aflowSG, aflowSYM, and aflow-xtal-match (DX)
        -- put xstructure initialization in free() and call free() at beginning of constructors (otherwise xstructure is not always initialize) (DX)
        -- changed xstructure::Clear() to xstructure::clear() (DX)
        -- changed xstructure::Clean() to xstructure::clean() (DX)
        -- updated README_AFLOW_COMPARE.TXT (DX)
        -- use xoptions schema for property units in comparison code (DX)
        -- use ANRL setting as default for symmetry analysis in comparisons for quick conversion to AFLOW prototype designation (DX)
        -- use of xoptions throughout comparison functions (DX)
        (AFLOW: aconvasp.cpp, aconvasp_main.cpp, aflow.cpp, aflow.h, aflowlib_database.cpp, aflowlib.h, aflowlib_libraries.cpp, aflowlib_web_interface.cpp, aflowrc.cpp, apennsy_gndstate.cpp, apennsy_main.cpp, avasp.cpp, bader.cpp, cce.cpp, chull.cpp, chull.h, compare_structure.cpp, compare_structure_function.cpp, compare_structure.h, contrib_shidong_auxiliary.cpp, gfa.cpp, iaims.cpp, init.cpp, ivasp.cpp, kbin.cpp, kvasp.cpp, lattice.cpp, Makefile, modules.cpp, ovasp.cpp, pflow_funcs.cpp, pflow.h, pflow_print.cpp, plotter.cpp, pocc.cpp, pocc.h, pocc_old.cpp, pocc_old.h, README_AFLOW_ACONVASP.TXT, README_AFLOW_AFLOWRC.TXT, README_AFLOW_COMPARE.TXT, README_AFLOW_EXCEPTIONS.TXT, README_AFLOW.TXT, README_PROTO.TXT, SQLITE/shell.c, SQLITE/sqlite3.c, SQLITE/sqlite3ext.h, SQLITE/sqlite3.h, SQLITE/sqlite.cpp, SQLITE/sqlite.h, surface.cpp, symmetry.cpp, symmetry_spacegroup.cpp, symmetry_spacegroup_functions.cpp, symmetry_spacegroup.h, symmetry_spacegroup_ITC_library.cpp, xatom.cpp, xclasses.cpp, xelement.cpp, xproto.cpp, xproto_gus.cpp)
        (ANRL: aflow_anrl.cpp, ANRL_CPPS_20180710/list.cpp)
        (APL: aapl_cluster.cpp, aapl_ifcs.cpp, aapl_setup.cpp, aapl_tcond.cpp, apl_atomic_disp.cpp, apl_dirphoncalc.cpp, apl_dm_pdos_save.cpp, apl_doscalc.cpp, apl_group_velocity.cpp, apl.h, apl_hsqpoints.cpp, apl_kphonons.cpp, apl_lrphoncalc.cpp, apl_ltet.cpp, apl_pathbuilder.cpp, apl_pdisc.cpp, apl_phoncalc.cpp, apl_qmesh.cpp, apl_shellhandle.cpp, apl_supercell.cpp, apl_thermalpc.cpp, qha3phonons_eos.cpp, qha_aflowin_creator.cpp, qha_dm_pdos_save.cpp, qha_energies.cpp, qha_eoscalc.cpp, qha_eos.cpp, qha_eosrun.cpp, qha_gruneisen.cpp, qha_operations.cpp, README_AFLOW_APL.TXT, scqha_eos.cpp, scqha_gruneisen.cpp, scqha_T_freqs.cpp)
        (AUROSTD: aurostd.h, boot.cpp, main.cpp, xcombos.cpp, xcombos.h, xcomplex.cpp, xcomplex.h, xerror.cpp, xerror.h, xmatrix.cpp, xmatrix.h, xoption.cpp, xoption.h, xscalar.cpp, xscalar.h, xtensor.cpp, xvector.cpp, xvector.h)
3.1.227 - 2019/10/16
        Location: http://materials.duke.edu/AFLOW/aflow.3.1.227.tar.xz
        -- Bug fixes for MPI (SC)
        -- Verbosity fixes (Message("")) (SC)
3.1.226 - 2019/10/01
        Location: http://materials.duke.edu/AFLOW/aflow.3.1.226.tar.xz
        -- Modification on the allocation of web entries, through web cache of AUID. Speed up of 20-200 times in serving aflowlib entry pages (SC)
        -- Bug fixes in producing html/json for icsd# entries (SC)
        -- Modified aflow.in generation in AEL and AGL to use common routines in aflow_avasp.cpp and aflow_modules.cpp (CT)  
        -- Write AGL enthalpy as a function of pressure in an AFLOW readable format for future phase diagram application (CT)
        -- Added --quiet option to LIB2LIB routine (CT)
        -- Sets the VASP symmetry to off by default for AEL calculations (CT)
        -- Added projected phonon DOS calculations. (ME)
        -- Linear tetrahedron method does not reduce upon construction anymore (necessary for projected DOS). (ME)
        -- Cleaned up code and added more comments to QMesh and LTMethod files. (ME)
        -- Made moveToBZ inside QMesh more robust. (ME)
        -- Replaced all instances of exit in APL with throw APLRuntimeError. (ME)
        -- Sped up reduction of q-mesh grid. (ME)
        -- Added safeguards for DOSCAR readers for broken DOSCAR files. (ME)
        -- Fixed plotter bugs for HTQC prototype names. (ME)
        -- Added findInList function to AUROSTD. (ME)
        -- Generalized BringInCell method. (ME/DX)
        -- created overloads for BringInCell method (double/xvector/_atom/xstructure), along with "InPlace" variants, i.e., const input (DX)
        -- replaced all mod_one/mod_one_xvec/mod_one_atom for new BringInCell method (DX)
        -- replaced old BringInCell functions with new version (DX)
        -- fixed indenting in symmetry functions (DX)
        -- replaced all SYM::CrossPro() with aurostd::vector_product() (DX)
        -- replaced all SYM::normalize() with explicity division of aurostd::modulus() (DX)
        -- replaced SYM::extract_row() with aurostd::operator() (DX)
        -- fabs() -> aurostd::abs() (CO)
        -- changed abinit writer lattice from column-based to row-based (CO)
        -- updated some class definitions (free()/copy()) (CO)
        (AFLOW: aconvasp.cpp, aconvasp_main.cpp, aflow.cpp, aflow.h, aflowlib.h, aflowlib_libraries.cpp, aflowlib_webapp_entry.js, aflowlib_web_interface.cpp, aflowrc.cpp, apennsy_gndstate.cpp, apennsy_main.cpp, apennsy_vaspin.cpp, avasp.cpp, chull.cpp, compare_structure_function.cpp, compare_structure.h, contrib_cormac.cpp, contrib_wahyu.cpp, data.cpp, init.cpp, Makefile, modules.cpp, oaims.cpp, ovasp.cpp, pflow_funcs.cpp, pflow_print.cpp, plotter.cpp, pocc.cpp, pocc.h, pocc_old.cpp, README_AFLOW_ACONVASP.TXT, README_AFLOW_SYM.TXT, spacegroup.cpp, surface.cpp, symmetry.cpp, symmetry_spacegroup.cpp, symmetry_spacegroup_functions.cpp, symmetry_spacegroup.h, symmetry_spacegroup_ITC_library.cpp, xatom.cpp, xclasses.cpp, xproto.cpp)
        (AEL: ael_elastic_fit.cpp, ael_elasticity.cpp, ael_elasticity.h, ael_get_stress.cpp)
        (AGL: agl_debye.cpp, agl_debye.h, agl_electronic.cpp, agl_eqn_state.cpp, agl_get_ev.cpp, agl_hugoniot.cpp, agl_polynomial.cpp, agl_rungibbs.cpp, agl_thermal.cpp)
        (APL: apl_atomic_disp.cpp, apl_dm_pdos_save.cpp, apl_doscalc.cpp, apl_function_fitting.cpp, apl_group_velocity.cpp, apl.h, apl_hsqpoints.cpp, apl_kphonons.cpp, apl_ltet.cpp, apl_pdisc.cpp, apl_phoncalc.cpp, apl_qmesh.cpp, apl_shellhandle.cpp, apl_supercell.cpp, qha3phonons_eos.cpp, qha_dm_pdos_save.cpp, qha_energies.cpp, qha_eoscalc.cpp, qha_gruneisen.cpp, qha_operations.cpp, README_AFLOW_APL.TXT, scqha_eos.cpp, scqha_gruneisen.cpp)
        (AUROSTD: aurostd.h, main.cpp, xmatrix.cpp, xmatrix.h)
3.1.225 - 2019/07/26
        Location: http://materials.duke.edu/AFLOW/aflow.3.1.225.tar.xz
        -- fixing bug with stability criterion calculation in --output=web, need structure comparison for correct stability criterion calculation (WS)
        -- changed output name for --output=web to aflow_ALLOY_hull_web.json (WS)
        -- integrated N+1_enthalpy_gain and stability criterion to --output=web (WS)
        -- patched web json for quaternary chull (WS)
        -- added CCE functionality (RF)
        -- added CCE readme (RF)
        -- added a user input cutoff energy to the GFA code (DF)
        -- Added vector version of RemoveComments. (ME)
        -- RemoveControlCharactersFromStringstream now also removes carriage returns because they break string additions. (ME)
        -- SPIN_REMOVE_RELAX_2 did not remove spin after the second relaxation; this is fixed now. (ME)
        -- Removed bug that prevented certain NBANDS errors from being fixed while an NBANDS warning was present in vasp.out (ME)
        -- APL and AAPL now read forces from qmvasp file. (ME)
        -- AAPL_KPPRA added to aflow_modules. (ME)
        -- Minor APL code clean-ups. (ME)
        -- Added new plotter functions for band structures, phonons, and thermal properties. (ME)
        -- Updated numbering scheme for partial DOS from being zero-based to being one-based. (ME)
        -- Changed xDOSCAR, xEIGENVAL, and xKPOINTS to be compatible with new plotter. (ME)
        -- Added functionality to APL that outputs phonon DOS and dispersion in
        -- VASP format for new plotter functions. (ME)
        -- Fixed bug for the path builder for path with - and | as separators. (ME)
        -- Fixed xDOSCAR reader to be more general. (ME)
        -- patched change_tolerance() bug for double& tolerance return (DX)
        -- renamed minimum distance functions, more descriptive (minimizeDistanceCartesianMethod() and minimizeDistanceFractionalMethod()) (DX)
        -- reduced number of inputs for minimum distance functions (DX)
        -- added functionality to read VASP5 format in CHGCAR (DX)
        -- cleaned species/atom names in xstructure2json; remove pseudopotential information, oxidation numbers, etc. (DX)
        -- added boolean to ignore minimum distance check in foldAtomsInCell() (DX)
        -- added overloads for mapping functions (DX) 
        -- fixed bug in in xstructure2json in LIB2RAW runs; store corresponding structure from relaxations (DX) 
        -- read species for xstructure2json in LIB2RAW runs (DX) 
        -- added default permutation designation to ANRL prototypes for --proto and --aflow_proto, e.g., ".AB" for "AB_cF8_225_a_b.AB" (DX) 
        -- added functionality to read "_symmetry_space_group_name_H-M" in CIF reader (DX)
        -- added GetSpaceGroupNumber() to get the space group number from the Hermann-Mauguin symbol (DX)
        -- added RemoveCharacterFromBack(), RemoveCharacterFromFront(), and RemoveCharacterFromBackandFront() to AUROSTD; useful for parsing CIF fields (DX)
        -- added function to compare Wyckoff position strings regardless of order, necessary for matching equations in CIF to ITC standard (DX)
        -- fixed bug in reading symops from CIF; check for symop_id (DX)
        -- fixed bug in "_space_group_name_Hall" reader in CIF (DX)
        -- converted exits to xerrors in GetSpaceGroup*() functions (DX)
        -- added DEFAULT_GFA_FORMATION_ENTHALPY_CUTOFF to aflow.rc (CO)
        -- added functions to find pointLineIntersection() and linePlaneIntersection() (CO)
        -- added function to find 3D rotation between two 3D vectors (CO)
        -- remapped const utype& tol -> utype tol in function inputs (CO)
        -- remapped const bool& -> bool in function inputs (CO)
        -- added check in generalHouseHolderQRDecomposition() that Q*R=A (CO)
        -- changed gcd() to GCD() (CO)
        -- added least common multiple function LCM() (CO)
        -- added --slab_test (CO)
        -- added setctau/setftau functions to _sym_op (CO)
        -- added ReplaceAtoms() to xstructure to safely RemoveAtom() then AddAtom() (CO)
        -- modified foldAtomsInCell() to remove fold_in_only complexity, this was simplified by GenerateGridAtoms() (CO)
        -- added check to foldAtomsInCell() that min_dist does not change (CO)
        -- added CreateSlab_RigidRotation(), CreateSlab_SurfaceLattice(), and associated functions (many overloads) to create slabs for surface calculations: the two functions should yield about the same structure but by two different methods (CO)
        -- reformulate basis in CreateSlab_RigidRotation() so k-points grid is created appropriately (K1xK2x1) (CO)
        -- added new modules for calculating the generalized stacking fault energy and cleavage energy (CO)
        -- patched bug in CHULL pdf output for missing column-types in compiling aflow_CsIPb_hull.tex (CO)
        -- added cout as default for ostream& oss in header files (CO)
        -- converted Normal2HKLPlane (CO)
        -- reduce total layers creation by calculating how many layers are in a cell for that particular direction (CO)
        -- added XHOST.WEB_MODE to reduce cluttered AFLOW-Online output (CO)
        -- removed pocc progress bar in web_mode (CO)
        -- added FPOSDistance() for skew considerations (CO)
        -- reduced dims considered for GetSuperCell(), RadiusSphereLattice and LatticeDimensionSphere() are enough (CO)
        -- added general getPeaks() function to AUROSTD (CO)
        -- calculated X-ray amplitude on-the-fly, no need to pass it around (CO)
        -- moved double lambda to end of inputs and default to 1.5418 Copper K-alpha (CO)
        -- patched RemoveControlCodeCharactersFromString() for carriage return (CO)
        -- added width_maximum to getPeaks() to resolve arbitrarily defined peaks (CO)
        -- made x-ray analysis code more modular (CO)
        -- added --plot_xray_file option (CO)
        -- patched moving_average function (!= convolution with box_filter) (CO)
        -- defaulted lambda=Cu_Ka for XRD functions (CO)
        -- added compareVecElements(), compareXVecElements(), and class compareVecElement(ind) to sort vector<vector<utype> > and vector<xvector<utype> > and retire classes ids_cmp and hkl_cmp (CO)
        -- changed signal -> signal_input so it does not get confused with std::signal (CO)
        -- added --force_generic_title to PLOT_XRAY (CO)
        -- removed ids_cmp and hkl_cmp classes (CO)
        -- added filetype and vector_reduction_type enums (CO)
        -- patched aflags.Directory() early in kbin::KBIN_Main() (CO)
        -- corrected GetCompoundAttenuationLenght -> GetCompoundAttenuationLength and toogle -> toggle (CO)
        -- extended PARTCAR functionality for VASP5 POSCARs, including the optional Selective Dynamics tag (CO)
        -- patched 'make check' to return an error, instead of a string, if encountered (CO)
        -- patched 'S' -> 'P' conversion in --pocc_params (CO)
        -- incorporated some new warnings from VASP6 (CO)
        -- patched stringElements2VectorElements() to handle two types of compound designation: composition_string and pp_string (CO)
        -- added new suffixes to pseudopotential list (CO)
        -- address capital letters in new pp suffixes directly (CO)
        -- added faster (in place) routines for CleanStringASCII(), RemoveNumbers(), VASP_PseudoPotential_CleanName() (CO)
        -- added AFLOWIN_FLAG::NOAUTOPP (--noautopp) functionality to --aflow_proto (CO)
        -- converted flag PFLOW::LOAD_ENTRIES_ONLY_ALPHABETICAL to PFLOW::LOAD_ENTRIES_NON_ALPHABETICAL so the default is always OFF (CO)
        -- added 'make clean_autogen' to delete files that are automatically downloaded/generated by aflow during compilation (CO)
        -- set explicit double->int conversion for roundDouble() in chull (CO)
        (AFLOW: aconvasp.cpp, aconvasp_main.cpp, aflow.cpp, aflow.h, aflowlib_libraries.cpp, aflowlib_web_interface.cpp, aflowrc.cpp, avasp.cpp, cce.cpp, cce.h, chull.cpp, chull.h, compare_structure_function.cpp, contrib_shidong_main.cpp, data.cpp, gfa.cpp, gfa.h, init.cpp, ivasp.cpp, kbin.cpp, kvasp.cpp, Makefile, mix.cpp, modules.cpp, ovasp.cpp, pflow_funcs.cpp, pflow.h, pflow_print.cpp, plotter.cpp, pocc.cpp, README_AFLOW_ACONVASP.TXT, README_AFLOW_AFLOWRC.TXT, README_AFLOW_CCE.TXT, README_AFLOW_GFA.TXT, surface.cpp, symmetry.cpp, symmetry_spacegroup.cpp, symmetry_spacegroup_functions.cpp, symmetry_spacegroup.h, symmetry_spacegroup_ITC_library.cpp, xatom.cpp, xclasses.cpp, xelement.cpp, xelement.h, xproto.cpp)
        (AGL: agl_electronic.cpp)
        (APL: aapl_cluster.cpp, aapl_tcond.cpp, apl_dirphoncalc.cpp, apl_doscalc.cpp, apl.h, apl_kphonons.cpp, apl_lrphoncalc.cpp, apl_pathbuilder.cpp, apl_pdisc.cpp, apl_phoncalc.cpp, apl_qmesh.cpp, apl_supercell.cpp, apl_thermalpc.cpp, README_AFLOW_APL.TXT)
        (AUROSTD: aurostd.h, boot.cpp, main.cpp, xmatrix.cpp, xmatrix.h, xscalar.cpp, xscalar.h, xvector.cpp, xvector.h)
3.1.224 - 2019/05/20
        Location: http://materials.duke.edu/AFLOW/aflow.3.1.224.tar.xz
        -- Fixed bug that didn't allow users to override the standard lattice phonon dispersion path. (ME)
        -- Replaced anharmonic IFC option struct with xoption. (ME)
        -- Simplified APL class structure: IReciprocalPointGrid, MonkhorstPackMesh, and UniformMesh are consolidated into QMesh. IDOSCalculator, DOSCalculator, RootSamplingMethod, and LinearTetrahedronMethod are now described only by the DOSCalculator and LTMethod classes. (ME)
        -- Fixed QHA file name bugs for phonon dispersion and DOS. (ME)
        -- Fixed bug that caused AAPL to read APL calculations even though AAPL calculations are still missing. (ME)
        -- Fixed seg fault bug when DC=OFF and TP=ON. (ME)
        -- Fixed bug where DOS parameters are not properly set when DOS=OFF and TP=ON. (ME)
        -- Added KPPRA option for AAPL. (ME)
        -- Increased number of iterations for the AAPL BTE solver. (ME)
        -- fixed symmetry bug: if AddAtom() removes too many atoms and alters stoichiometry, then change to better tolerance (DX) 
        -- fixed comparison bug: ordering of stoichiometry for material-type comparisons (DX)
        -- changed name of prototyping flag (DX)
        -- added --structure2json command line functionality (DX)
        -- cleaned/reduced comparison command line calls (DX)
        -- added to comparison code: JSON output, print to screen only, keep non-matching info, store comparison logs, store family properties, and speed up comparison grouping function (DX)
        -- removed atomic library for communicating between threads, obsolete (DX)
        -- removed unused line in SYM::PBC() function (DX)
        -- added types information in CIF reader, otherwise aflowSG fails (DX)
        -- alphabetize elements in CIF reader function (DX)
        -- fixed --machine names (DX)
        -- fixed removal of control code characters in aflow.in; only overwrites if invalid chars are detected and saves old version to aflow.in_old (DX)
        -- changed internal indexing of xvectors in CHULL/GFA code from 0 to 1 to match rest of code (CO)
        -- fixed bug in web-json writer for AFLOW-CHULL Online (CO)
        -- added function for defining 3D rotation matrix between two vectors (CO)
        -- added functions to convert xvector<double> to xvector<int> and vice versa, useful for hkl (CO)
        -- added functionality for generalized stacking fault calculation, alpha testing only (CO)
        -- added functions for HKLPlane -> direct normal vector and vice versa (CO)
        -- added function to find distance between HKL planes (CO)
        -- added function to get distance between images of atoms along particular direction (CO)
        -- for many sym functions, removed pointers for read-only bools and doubles, added const where possible (CO)
        -- updated xstructure::Rotate() (CO)
        -- in xclasses, stringstream.clear() -> stringstream.str("") (CO)
        -- removed '#' from sg specification in POSCAR, it is interpreted as comment and removed (CO)
        -- bug fix with AFLOWDATA path in automatic aflow.in generator (CO)
        -- added force_strict_pc2scMap to GetSuperCell() constraining the map to the true primitive cell and not equivalent atoms (CO)
        -- added general function to fix string for latex output (CO)
        -- added XHOST.vflag_control.flag("DIRECTORY_CLEAN") for accurate logging of current directory (CO)
        -- major restructuring of pocc code, consolidating classes, renaming variables, etc. (CO)
        -- fixed old pocc to run with any compression extension (CO)
        -- eliminating atom.print_RHT (CO)
        -- patches for xStream() (CO)
        -- fixed webapp_entry for displaying first bader charge isosurface online with help from Bob Hanson (CO)
        -- added convolution function for signal processing (CO)
        -- added moving average and box/gaussian filters (CO)
        -- added mean/stddev functions to xvector (CO)
        -- added plotter for XRD (CO)
        -- added analysis for peaks with moving average (CO)
        (AFLOW: aconvasp_main.cpp, aflow.cpp, aflow.h, aflowlib_libraries.cpp, aflowlib_webapp_entry.js, aflowrc.cpp, avasp.cpp, chull.cpp, chull.h, compare_structure.cpp, compare_structure_function.cpp, compare_structure.h, gfa.cpp, init.cpp, kbin.cpp, kvasp.cpp, lattice.cpp, Makefile, modules.cpp, pflow_funcs.cpp, pflow.h, pflow_print.cpp, pocc.cpp, pocc.h, pocc_old.cpp, README_AFLOW_ACONVASP.TXT, README_AFLOW_AFLOWRC.TXT, symmetry.cpp, symmetry_spacegroup.cpp, xatom.cpp, xclasses.cpp, xproto.cpp)
        (ANRL: aflow_anrl.cpp, ANRL_CPPS_20180710/A10B2C_hP39_171_5c_c_a.cpp, ANRL_CPPS_20180710/A10B2C_hP39_172_5c_c_a.cpp, ANRL_CPPS_20180710/A10B3_oF52_42_2abce_ab.cpp, ANRL_CPPS_20180710/A12B2C_cF60_196_h_bc_a.cpp, ANRL_CPPS_20180710/A12B36CD12_cF488_196_2h_6h_ac_fgh.cpp, ANRL_CPPS_20180710/A12B36CD12_cF488_210_h_3h_a_fg.cpp, ANRL_CPPS_20180710/A12B6C_cF608_210_4h_2h_e.cpp, ANRL_CPPS_20180710/A12B7C2_hP21_174_2j2k_ajk_cf.cpp, ANRL_CPPS_20180710/A12BC4_cP34_195_2j_ab_2e.cpp, ANRL_CPPS_20180710/A12B_cF52_225_i_a.cpp, ANRL_CPPS_20180710/A12B_cI26_204_g_a.cpp, ANRL_CPPS_20180710/A12B_tI26_139_fij_a.cpp, ANRL_CPPS_20180710/A13B2C2_oP34_32_a6c_c_c.cpp, ANRL_CPPS_20180710/A14B3C5_tP44_94_c3g_ad_bg.cpp, ANRL_CPPS_20180710/A15B4_cI76_220_ae_c.cpp, ANRL_CPPS_20180710/A17B15_cP64_207_acfk_eij.cpp, ANRL_CPPS_20180710/A17BC4D_tP184_89_17p_p_4p_io.cpp, ANRL_CPPS_20180710/A23B6_cF116_225_bd2f_e.cpp, ANRL_CPPS_20180710/A24BC_cF104_209_j_a_b.cpp, ANRL_CPPS_20180710/A2B11_cP39_200_f_aghij.cpp, ANRL_CPPS_20180710/A2B13C4_hP57_168_d_c6d_2d.cpp, ANRL_CPPS_20180710/A2B2C4D_tP18_132_e_i_o_d.cpp, ANRL_CPPS_20180710/A2B2C7_cF88_227_c_d_af.cpp, ANRL_CPPS_20180710/A2B2C_oC80_64_efg_efg_df.cpp, ANRL_CPPS_20180710/A2B3C12D3_cI160_230_a_c_h_d.cpp, ANRL_CPPS_20180710/A2B3C18D6_hP58_192_c_f_lm_l.cpp, ANRL_CPPS_20180710/A2B3C3DE7_hP48_145_2a_3a_3a_a_7a.cpp, ANRL_CPPS_20180710/A2B3C6_cP264_205_2d_ab2c2d_6d.cpp, ANRL_CPPS_20180710/A2B3C6_cP33_221_cd_ag_fh.cpp, ANRL_CPPS_20180710/A2B3C7D_oP13_47_t_aq_eqrs_h.cpp, ANRL_CPPS_20180710/A2B3_hP20_159_bc_2c.cpp, ANRL_CPPS_20180710/A2B3_hP30_169_2a_3a.cpp, ANRL_CPPS_20180710/A2B3_hP30_170_2a_3a.cpp, ANRL_CPPS_20180710/A2B3_hP5_164_d_ad.cpp, ANRL_CPPS_20180710/A2B3_hR10_167_c_e.cpp, ANRL_CPPS_20180710/A2B3_hR5_166_c_ac.cpp, ANRL_CPPS_20180710/A2B3_oC40_39_2d_2c2d.cpp, ANRL_CPPS_20180710/A2B3_oP20_60_d_cd.cpp, ANRL_CPPS_20180710/A2B3_oP20_62_2c_3c.cpp, ANRL_CPPS_20180710/A2B3_oP40_33_4a_6a.cpp, ANRL_CPPS_20180710/A2B3_tI80_141_ceh_3h.cpp, ANRL_CPPS_20180710/A2B3_tP10_127_g_ah.cpp, ANRL_CPPS_20180710/A2B3_tP20_102_2c_b2c.cpp, ANRL_CPPS_20180710/A2B3_tP20_116_bci_fj.cpp, ANRL_CPPS_20180710/A2B3_tP20_117_i_adgh.cpp, ANRL_CPPS_20180710/A2B3_tP40_137_cdf_3g.cpp, ANRL_CPPS_20180710/A2B3_tP5_115_g_ag.cpp, ANRL_CPPS_20180710/A2B4C_hR42_148_2f_4f_f.cpp, ANRL_CPPS_20180710/A2B4C_oC28_66_l_kl_a.cpp, ANRL_CPPS_20180710/A2B4C_oP28_62_ac_2cd_c.cpp, ANRL_CPPS_20180710/A2B5C2_oC36_37_d_c2d_d.cpp, ANRL_CPPS_20180710/A2B5_mC28_15_f_e2f.cpp, ANRL_CPPS_20180710/A2B6CD7_tP64_77_2d_6d_d_ab6d.cpp, ANRL_CPPS_20180710/A2B7C2_tP88_78_4a_14a_4a.cpp, ANRL_CPPS_20180710/A2B7_cI54_229_e_afh.cpp, ANRL_CPPS_20180710/A2B8C2D_tP26_100_c_abcd_c_a.cpp, ANRL_CPPS_20180710/A2B8CD_oP24_48_k_2m_d_b.cpp, ANRL_CPPS_20180710/A2B8CD_tI24_97_d_k_a_b.cpp, ANRL_CPPS_20180710/A2B8C_oP22_34_c_4c_a.cpp, ANRL_CPPS_20180710/A2B_aP6_2_2i_i.cpp, ANRL_CPPS_20180710/A2B_aP6_2_aei_i.cpp, ANRL_CPPS_20180710/A2BC2_oF40_22_fi_ad_gh.cpp, ANRL_CPPS_20180710/A2BC2_oI20_45_c_b_c.cpp, ANRL_CPPS_20180710/A2BC2_tI20_79_c_2a_c.cpp, ANRL_CPPS_20180710/A2BC2_tP20_105_f_ac_2e.cpp, ANRL_CPPS_20180710/A2BC3_oC24_63_e_c_cg.cpp, ANRL_CPPS_20180710/A2BC4_cF56_227_d_a_e.cpp, ANRL_CPPS_20180710/A2BC4D_tI16_121_d_a_i_b.cpp, ANRL_CPPS_20180710/A2BC4_oP28_50_ij_ac_ijm.cpp, ANRL_CPPS_20180710/A2BC4_tI14_82_bc_a_g.cpp, ANRL_CPPS_20180710/A2BC4_tP28_126_cd_e_k.cpp, ANRL_CPPS_20180710/A2BC4_tP28_130_f_c_g.cpp, ANRL_CPPS_20180710/A2BC7D2_tP24_113_e_a_cef_e.cpp, ANRL_CPPS_20180710/A2BC8_tI176_110_2b_b_8b.cpp, ANRL_CPPS_20180710/A2BCD3E6_cF208_203_e_c_d_f_g.cpp, ANRL_CPPS_20180710/A2BCD4_tI16_82_ac_b_d_g.cpp, ANRL_CPPS_20180710/A2B_cF24_227_c_a.cpp, ANRL_CPPS_20180710/A2B_cF24_227_d_a.cpp, ANRL_CPPS_20180710/A2B_cI72_211_hi_i.cpp, ANRL_CPPS_20180710/A2BC_oC16_67_ag_b_g.cpp, ANRL_CPPS_20180710/A2BC_oC8_38_e_a_b.cpp, ANRL_CPPS_20180710/A2B_cP12_212_c_a.cpp, ANRL_CPPS_20180710/A2B_cP6_224_b_a.cpp, ANRL_CPPS_20180710/A2BC_tP16_76_2a_a_a.cpp, ANRL_CPPS_20180710/A2B_hP12_194_cg_f.cpp, ANRL_CPPS_20180710/A2B_hP18_180_fi_bd.cpp, ANRL_CPPS_20180710/A2B_hP18_190_gh_bf.cpp, ANRL_CPPS_20180710/A2B_hP36_177_j2lm_n.cpp, ANRL_CPPS_20180710/A2B_hP6_191_h_e.cpp, ANRL_CPPS_20180710/A2B_hP9_147_g_ad.cpp, ANRL_CPPS_20180710/A2B_hP9_150_ef_bd.cpp, ANRL_CPPS_20180710/A2B_hP9_152_c_a.cpp, ANRL_CPPS_20180710/A2B_hP9_180_j_c.cpp, ANRL_CPPS_20180710/A2B_hP9_181_j_c.cpp, ANRL_CPPS_20180710/A2B_hP9_189_fg_bc.cpp, ANRL_CPPS_20180710/A2B_hR18_148_2f_f.cpp, ANRL_CPPS_20180710/A2B_mC144_9_24a_12a.cpp, ANRL_CPPS_20180710/A2B_mC48_15_ae3f_2f.cpp, ANRL_CPPS_20180710/A2B_mP12_13_2g_ef.cpp, ANRL_CPPS_20180710/A2B_mP12_14_2e_e.cpp, ANRL_CPPS_20180710/A2B_mP12_3_bc3e_2e.cpp, ANRL_CPPS_20180710/A2B_mP12_7_4a_2a.cpp, ANRL_CPPS_20180710/A2B_mP18_7_6a_3a.cpp, ANRL_CPPS_20180710/A2B_mP6_10_mn_bg.cpp, ANRL_CPPS_20180710/A2B_mP6_14_e_a.cpp, ANRL_CPPS_20180710/A2B_oC12_36_2a_a.cpp, ANRL_CPPS_20180710/A2B_oC12_38_de_ab.cpp, ANRL_CPPS_20180710/A2B_oC12_63_2c_c.cpp, ANRL_CPPS_20180710/A2B_oC24_20_abc_c.cpp, ANRL_CPPS_20180710/A2B_oC24_64_2f_f.cpp, ANRL_CPPS_20180710/A2B_oF24_70_e_a.cpp, ANRL_CPPS_20180710/A2B_oI12_72_j_a.cpp, ANRL_CPPS_20180710/A2B_oI12_74_h_e.cpp, ANRL_CPPS_20180710/A2B_oP12_17_abe_e.cpp, ANRL_CPPS_20180710/A2B_oP12_19_2a_a.cpp, ANRL_CPPS_20180710/A2B_oP12_26_abc_ab.cpp, ANRL_CPPS_20180710/A2B_oP12_29_2a_a.cpp, ANRL_CPPS_20180710/A2B_oP12_62_2c_c.cpp, ANRL_CPPS_20180710/A2B_oP24_52_2e_cd.cpp, ANRL_CPPS_20180710/A2B_oP24_55_2g2h_gh.cpp, ANRL_CPPS_20180710/A2B_oP24_61_2c_c.cpp, ANRL_CPPS_20180710/A2B_oP6_58_g_a.cpp, ANRL_CPPS_20180710/A2B_tI12_140_h_a.cpp, ANRL_CPPS_20180710/A2B_tI12_141_e_a.cpp, ANRL_CPPS_20180710/A2B_tI12_98_f_a.cpp, ANRL_CPPS_20180710/A2B_tI24_141_2e_e.cpp, ANRL_CPPS_20180710/A2B_tI6_139_d_a.cpp, ANRL_CPPS_20180710/A2B_tP12_111_2n_adf.cpp, ANRL_CPPS_20180710/A2B_tP12_92_b_a.cpp, ANRL_CPPS_20180710/A2B_tP24_135_gh_h.cpp, ANRL_CPPS_20180710/A2B_tP30_85_ab2g_cg.cpp, ANRL_CPPS_20180710/A2B_tP36_96_3b_ab.cpp, ANRL_CPPS_20180710/A2B_tP48_77_8d_4d.cpp, ANRL_CPPS_20180710/A2B_tP6_129_ac_c.cpp, ANRL_CPPS_20180710/A2B_tP6_136_f_a.cpp, ANRL_CPPS_20180710/A2B_tP6_137_d_a.cpp, ANRL_CPPS_20180710/A3B10_cI52_229_e_fh.cpp, ANRL_CPPS_20180710/A3B11C6_tP40_100_ac_bc2d_cd.cpp, ANRL_CPPS_20180710/A3B13_oC32_38_ac_a2bcdef.cpp, ANRL_CPPS_20180710/A3B2_cI40_220_d_c.cpp, ANRL_CPPS_20180710/A3B2_hP10_176_h_bc.cpp, ANRL_CPPS_20180710/A3B2_hP10_176_h_bd.cpp, ANRL_CPPS_20180710/A3B2_hP5_164_ad_d.cpp, ANRL_CPPS_20180710/A3B2_hR5_155_e_c.cpp, ANRL_CPPS_20180710/A3B2_oP20_52_de_cd.cpp, ANRL_CPPS_20180710/A3B2_oP20_56_ce_e.cpp, ANRL_CPPS_20180710/A3B2_oP20_62_3c_2c.cpp, ANRL_CPPS_20180710/A3B2_tP10_83_adk_j.cpp, ANRL_CPPS_20180710/A3B3C_cI56_214_g_h_a.cpp, ANRL_CPPS_20180710/A3B3C_hP14_176_h_h_c.cpp, ANRL_CPPS_20180710/A3B3C_hP14_176_h_h_d.cpp, ANRL_CPPS_20180710/A3B4C_cP16_218_c_e_a.cpp, ANRL_CPPS_20180710/A3B4C_cP8_215_d_e_a.cpp, ANRL_CPPS_20180710/A3B4_cF56_227_ad_e.cpp, ANRL_CPPS_20180710/A3B4_tI28_141_ad_h.cpp, ANRL_CPPS_20180710/A3B5_oC16_65_ah_bej.cpp, ANRL_CPPS_20180710/A3B5_oC32_38_abce_abcdf.cpp, ANRL_CPPS_20180710/A3B5_oP16_55_ch_agh.cpp, ANRL_CPPS_20180710/A3B5_tI32_108_ac_a2c.cpp, ANRL_CPPS_20180710/A3B5_tI32_140_ah_bk.cpp, ANRL_CPPS_20180710/A3B5_tI32_140_ah_cl.cpp, ANRL_CPPS_20180710/A3B7_hP20_186_c_b2c.cpp, ANRL_CPPS_20180710/A3B7_oP40_62_cd_3c2d.cpp, ANRL_CPPS_20180710/A3B7_tP40_76_3a_7a.cpp, ANRL_CPPS_20180710/A3BC2_cI48_214_f_a_e.cpp, ANRL_CPPS_20180710/A3BC2_oP48_50_3m_m_2m.cpp, ANRL_CPPS_20180710/A3BC3D_tP64_106_3c_c_3c_c.cpp, ANRL_CPPS_20180710/A3BC_hP10_188_k_a_e.cpp, ANRL_CPPS_20180710/A3BC_hP10_188_k_c_a.cpp, ANRL_CPPS_20180710/A3BC_hP30_185_cd_c_ab.cpp, ANRL_CPPS_20180710/A3BC_hR5_146_b_a_a.cpp, ANRL_CPPS_20180710/A3B_cI32_204_g_c.cpp, ANRL_CPPS_20180710/A3B_cI8_229_b_a.cpp, ANRL_CPPS_20180710/A3BC_mC10_8_ab_a_a.cpp, ANRL_CPPS_20180710/A3B_cP16_198_b_a.cpp, ANRL_CPPS_20180710/A3B_cP16_208_j_b.cpp, ANRL_CPPS_20180710/A3B_cP4_221_d_a.cpp, ANRL_CPPS_20180710/A3B_cP8_223_c_a.cpp, ANRL_CPPS_20180710/A3BC_tP5_99_bc_a_b.cpp, ANRL_CPPS_20180710/A3B_hP16_194_gh_ac.cpp, ANRL_CPPS_20180710/A3B_hP24_151_3c_2a.cpp, ANRL_CPPS_20180710/A3B_hP24_153_3c_2b.cpp, ANRL_CPPS_20180710/A3B_hP24_165_adg_f.cpp, ANRL_CPPS_20180710/A3B_hP24_165_bdg_f.cpp, ANRL_CPPS_20180710/A3B_hP24_185_ab2c_c.cpp, ANRL_CPPS_20180710/A3B_hP4_191_bc_a.cpp, ANRL_CPPS_20180710/A3B_hP8_158_d_a.cpp, ANRL_CPPS_20180710/A3B_hP8_173_c_b.cpp, ANRL_CPPS_20180710/A3B_hP8_176_h_c.cpp, ANRL_CPPS_20180710/A3B_hP8_176_h_d.cpp, ANRL_CPPS_20180710/A3B_hP8_185_c_a.cpp, ANRL_CPPS_20180710/A3B_hP8_194_h_c.cpp, ANRL_CPPS_20180710/A3B_hR4_160_b_a.cpp, ANRL_CPPS_20180710/A3B_mP16_7_6a_2a.cpp, ANRL_CPPS_20180710/A3B_oC64_66_gi2lm_2l.cpp, ANRL_CPPS_20180710/A3B_oC64_66_kl2m_bdl.cpp, ANRL_CPPS_20180710/A3B_oI32_23_ij2k_k.cpp, ANRL_CPPS_20180710/A3B_oP16_62_cd_c.cpp, ANRL_CPPS_20180710/A3B_oP32_60_3d_d.cpp, ANRL_CPPS_20180710/A3B_oP8_59_bf_a.cpp, ANRL_CPPS_20180710/A3B_tI16_139_cde_e.cpp, ANRL_CPPS_20180710/A3B_tI24_119_b2i_af.cpp, ANRL_CPPS_20180710/A3B_tI32_82_3g_g.cpp, ANRL_CPPS_20180710/A3B_tI8_139_bd_a.cpp, ANRL_CPPS_20180710/A3B_tP16_118_ei_f.cpp, ANRL_CPPS_20180710/A3B_tP32_114_3e_e.cpp, ANRL_CPPS_20180710/A43B5C17_oC260_63_c8fg6h_cfg_ce3f2h.cpp, ANRL_CPPS_20180710/A4B14C3_hP21_143_bd_ac4d_d.cpp, ANRL_CPPS_20180710/A4B2C13D_tP40_90_g_d_cef2g_c.cpp, ANRL_CPPS_20180710/A4B2C6D16E_cF232_203_e_d_f_eg_a.cpp, ANRL_CPPS_20180710/A4B2C_tP28_135_gh_h_d.cpp, ANRL_CPPS_20180710/A4B3_cI112_230_af_g.cpp, ANRL_CPPS_20180710/A4B3_cI14_229_c_b.cpp, ANRL_CPPS_20180710/A4B3_cI28_220_c_a.cpp, ANRL_CPPS_20180710/A4B3_hP14_173_bc_c.cpp, ANRL_CPPS_20180710/A4B3_hP28_159_ab2c_2c.cpp, ANRL_CPPS_20180710/A4B3_hR7_166_2c_ac.cpp, ANRL_CPPS_20180710/A4B3_oI14_71_gh_cg.cpp, ANRL_CPPS_20180710/A4B5_tI18_139_i_ah.cpp, ANRL_CPPS_20180710/A4B5_tI18_87_h_ah.cpp, ANRL_CPPS_20180710/A4B6C_hP11_143_bd_2d_a.cpp, ANRL_CPPS_20180710/A4B9_cP52_215_ei_3efgi.cpp, ANRL_CPPS_20180710/A4BC2_tI28_120_i_d_e.cpp, ANRL_CPPS_20180710/A4BC4D_tP10_123_gh_a_i_d.cpp, ANRL_CPPS_20180710/A4BC4_tP18_137_g_b_g.cpp, ANRL_CPPS_20180710/A4B_cI10_217_c_a.cpp, ANRL_CPPS_20180710/A4B_cI10_229_c_a.cpp, ANRL_CPPS_20180710/A4B_cI40_197_cde_c.cpp, ANRL_CPPS_20180710/A4BC_tI24_141_h_b_a.cpp, ANRL_CPPS_20180710/A4B_hP15_144_4a_a.cpp, ANRL_CPPS_20180710/A4B_oI20_74_beh_e.cpp, ANRL_CPPS_20180710/A4B_oP20_62_2cd_c.cpp, ANRL_CPPS_20180710/A4B_tI10_139_de_a.cpp, ANRL_CPPS_20180710/A4B_tI20_88_f_a.cpp, ANRL_CPPS_20180710/A4B_tP10_114_e_a.cpp, ANRL_CPPS_20180710/A4B_tP10_125_m_a.cpp, ANRL_CPPS_20180710/A4B_tP20_127_ehj_g.cpp, ANRL_CPPS_20180710/A5B11_mP16_6_2abc_2a3b3c.cpp, ANRL_CPPS_20180710/A5B2_hP14_194_abdf_f.cpp, ANRL_CPPS_20180710/A5B2_hP28_194_ahk_ch.cpp, ANRL_CPPS_20180710/A5B2_hR7_166_a2c_c.cpp, ANRL_CPPS_20180710/A5B2_mC14_12_a2i_i.cpp, ANRL_CPPS_20180710/A5B2_oP14_49_dehq_ab.cpp, ANRL_CPPS_20180710/A5B3C15_oP46_30_a2c_bc_a7c.cpp, ANRL_CPPS_20180710/A5B3C16_cP96_222_ce_d_fi.cpp, ANRL_CPPS_20180710/A5B3C_hP18_186_2a3b_2ab_b.cpp, ANRL_CPPS_20180710/A5B3_hP16_190_bdh_g.cpp, ANRL_CPPS_20180710/A5B3_hP16_193_dg_g.cpp, ANRL_CPPS_20180710/A5B3_mC32_9_5a_3a.cpp, ANRL_CPPS_20180710/A5B3_tP32_118_g2i_aceh.cpp, ANRL_CPPS_20180710/A5B3_tP32_130_cg_cf.cpp, ANRL_CPPS_20180710/A5B5C4_tP28_104_ac_ac_c.cpp, ANRL_CPPS_20180710/A5B6C2_hP13_157_2ac_2c_b.cpp, ANRL_CPPS_20180710/A5B7_tI24_107_ac_abd.cpp, ANRL_CPPS_20180710/A5B8_cI52_217_ce_cg.cpp, ANRL_CPPS_20180710/A5BCD6_cF416_228_eg_c_b_h.cpp, ANRL_CPPS_20180710/A5B_oP24_26_3a3b2c_ab.cpp, ANRL_CPPS_20180710/A6B23_cF116_225_e_acfh.cpp, ANRL_CPPS_20180710/A6B2C_cF36_225_e_c_a.cpp, ANRL_CPPS_20180710/A6B2CD6E_cP64_208_m_ad_b_m_c.cpp, ANRL_CPPS_20180710/A6B2C_tP18_128_eh_d_a.cpp, ANRL_CPPS_20180710/A6B2C_tP18_128_eh_d_b.cpp, ANRL_CPPS_20180710/A6B2C_tP18_94_eg_c_a.cpp, ANRL_CPPS_20180710/A6B4C16D_oP108_27_abcd4e_4e_16e_e.cpp, ANRL_CPPS_20180710/A6B6C_cF104_202_h_h_c.cpp, ANRL_CPPS_20180710/A6B_cF224_228_h_c.cpp, ANRL_CPPS_20180710/A6B_cP7_221_f_a.cpp, ANRL_CPPS_20180710/A6B_hR7_166_g_a.cpp, ANRL_CPPS_20180710/A6B_oC28_63_efg_c.cpp, ANRL_CPPS_20180710/A7B2C2_mC22_12_aij_h_i.cpp, ANRL_CPPS_20180710/A7B2C_tP40_128_egi_h_e.cpp, ANRL_CPPS_20180710/A7B3_cI40_229_df_e.cpp, ANRL_CPPS_20180710/A7B6_hR13_166_ah_3c.cpp, ANRL_CPPS_20180710/A7B7C2_tP32_101_bde_ade_d.cpp, ANRL_CPPS_20180710/A7B8_mP120_14_14e_16e.cpp, ANRL_CPPS_20180710/A7B8_oP120_60_7d_8d.cpp, ANRL_CPPS_20180710/A7BC3D13_cF192_219_de_b_c_ah.cpp, ANRL_CPPS_20180710/A7B_cF32_225_bd_a.cpp, ANRL_CPPS_20180710/A8B2C12D2E_oI50_23_bcfk_i_3k_j_a.cpp, ANRL_CPPS_20180710/A8B5_hR26_160_a3bc_a3b.cpp, ANRL_CPPS_20180710/A8B5_mP13_6_a7b_3a2b.cpp, ANRL_CPPS_20180710/A8B7C6_hP21_175_ck_aj_k.cpp, ANRL_CPPS_20180710/A8BC3D6_hP18_189_bfh_a_g_i.cpp, ANRL_CPPS_20180710/A8B_tI18_139_hi_a.cpp, ANRL_CPPS_20180710/A9B16C7_cF128_225_acd_2f_be.cpp, ANRL_CPPS_20180710/A9B2_mP22_7_9a_2a.cpp, ANRL_CPPS_20180710/A9B3C_hP26_194_hk_h_a.cpp, ANRL_CPPS_20180710/A9BC3D5_hP18_189_fi_a_g_bh.cpp, ANRL_CPPS_20180710/A9BC_oC44_39_3c3d_a_c.cpp, ANRL_CPPS_20180710/A_aP4_2_aci.cpp, ANRL_CPPS_20180710/AB11CD3_cP16_221_a_dg_b_c.cpp, ANRL_CPPS_20180710/AB11_cP36_221_c_agij.cpp, ANRL_CPPS_20180710/AB12C3_cI32_229_a_h_b.cpp, ANRL_CPPS_20180710/AB13_cF112_226_a_bi.cpp, ANRL_CPPS_20180710/AB18C8_cF108_225_a_eh_f.cpp, ANRL_CPPS_20180710/AB27CD3_cP32_221_a_dij_b_c.cpp, ANRL_CPPS_20180710/AB2_aP12_1_4a_8a.cpp, ANRL_CPPS_20180710/AB2C12D4_tP76_75_2a2b_2d_12d_4d.cpp, ANRL_CPPS_20180710/AB2C3_oP24_62_c_d_cd.cpp, ANRL_CPPS_20180710/AB2C4_tI14_139_a_e_ce.cpp, ANRL_CPPS_20180710/AB2C8D_oP24_49_g_q_2qr_e.cpp, ANRL_CPPS_20180710/AB2C_cF16_225_a_c_b.cpp, ANRL_CPPS_20180710/AB2CD2_hP36_163_h_i_bf_i.cpp, ANRL_CPPS_20180710/AB2_cF12_225_a_c.cpp, ANRL_CPPS_20180710/AB2_cF48_227_c_e.cpp, ANRL_CPPS_20180710/AB2_cF96_227_e_cf.cpp, ANRL_CPPS_20180710/AB2C_oC16_40_a_2b_b.cpp, ANRL_CPPS_20180710/AB2C_oC16_63_c_2c_c.cpp, ANRL_CPPS_20180710/AB2C_oP16_62_c_2c_c.cpp, ANRL_CPPS_20180710/AB2_cP12_205_a_c.cpp, ANRL_CPPS_20180710/AB2_hP12_143_cd_ab2d.cpp, ANRL_CPPS_20180710/AB2_hP12_194_f_ah.cpp, ANRL_CPPS_20180710/AB2_hP24_194_ef_fgh.cpp, ANRL_CPPS_20180710/AB2_hP3_164_a_d.cpp, ANRL_CPPS_20180710/AB2_hP3_191_a_d.cpp, ANRL_CPPS_20180710/AB2_hP6_194_b_f.cpp, ANRL_CPPS_20180710/AB2_hP6_194_c_ad.cpp, ANRL_CPPS_20180710/AB2_hP6_194_c_f.cpp, ANRL_CPPS_20180710/AB2_hP72_192_m_j2kl.cpp, ANRL_CPPS_20180710/AB2_hP9_156_b2c_3a2bc.cpp, ANRL_CPPS_20180710/AB2_hP9_162_ad_k.cpp, ANRL_CPPS_20180710/AB2_hP9_164_bd_c2d.cpp, ANRL_CPPS_20180710/AB2_hP9_180_d_j.cpp, ANRL_CPPS_20180710/AB2_mC6_12_a_i.cpp, ANRL_CPPS_20180710/AB2_oC24_41_2a_2b.cpp, ANRL_CPPS_20180710/AB2_oC6_21_a_k.cpp, ANRL_CPPS_20180710/AB2_oF48_70_f_fg.cpp, ANRL_CPPS_20180710/AB2_oF72_43_ab_3b.cpp, ANRL_CPPS_20180710/AB2_oI6_71_a_g.cpp, ANRL_CPPS_20180710/AB2_oI6_71_a_i.cpp, ANRL_CPPS_20180710/AB2_oP12_29_a_2a.cpp, ANRL_CPPS_20180710/AB2_oP24_28_acd_2c3d.cpp, ANRL_CPPS_20180710/AB2_oP6_34_a_c.cpp, ANRL_CPPS_20180710/AB2_oP6_58_a_g.cpp, ANRL_CPPS_20180710/AB2_tI48_80_2b_4b.cpp, ANRL_CPPS_20180710/AB2_tI6_139_a_e.cpp, ANRL_CPPS_20180710/AB2_tI96_88_2f_4f.cpp, ANRL_CPPS_20180710/AB2_tP12_115_j_egi.cpp, ANRL_CPPS_20180710/AB2_tP12_81_adg_2h.cpp, ANRL_CPPS_20180710/AB2_tP6_137_a_d.cpp, ANRL_CPPS_20180710/AB32C48_cI162_204_a_2efg_2gh.cpp, ANRL_CPPS_20180710/AB32CD4E8_tP184_93_i_16p_af_2p_4p.cpp, ANRL_CPPS_20180710/AB3C16_cF160_203_a_bc_eg.cpp, ANRL_CPPS_20180710/AB3C16_cF160_203_b_ad_eg.cpp, ANRL_CPPS_20180710/AB3C2_cI96_206_c_e_ad.cpp, ANRL_CPPS_20180710/AB3C3_cF112_227_c_de_f.cpp, ANRL_CPPS_20180710/AB3C4_cP8_215_a_c_e.cpp, ANRL_CPPS_20180710/AB3C4_hP16_194_c_af_ef.cpp, ANRL_CPPS_20180710/AB3C4_oP16_31_a_ab_2ab.cpp, ANRL_CPPS_20180710/AB3C4_oP32_33_a_3a_4a.cpp, ANRL_CPPS_20180710/AB3C6_cI80_206_a_d_e.cpp, ANRL_CPPS_20180710/AB3C_cP5_221_a_c_b.cpp, ANRL_CPPS_20180710/AB3C_cP60_201_be_fh_g.cpp, ANRL_CPPS_20180710/AB3C_cP60_201_ce_fh_g.cpp, ANRL_CPPS_20180710/AB3_cF16_225_a_bc.cpp, ANRL_CPPS_20180710/AB3C_hR10_148_c_f_c.cpp, ANRL_CPPS_20180710/AB3C_hR10_167_b_e_a.cpp, ANRL_CPPS_20180710/AB3C_oC20_63_a_cf_c.cpp, ANRL_CPPS_20180710/AB3C_oP20_62_c_cd_a.cpp, ANRL_CPPS_20180710/AB3_cP4_221_a_c.cpp, ANRL_CPPS_20180710/AB3_hP24_149_acgi_3l.cpp, ANRL_CPPS_20180710/AB3_hP24_178_b_ac.cpp, ANRL_CPPS_20180710/AB3_hP24_179_b_ac.cpp, ANRL_CPPS_20180710/AB3_hP24_185_c_ab2c.cpp, ANRL_CPPS_20180710/AB3_hP4_187_e_fh.cpp, ANRL_CPPS_20180710/AB3_hP8_182_c_g.cpp, ANRL_CPPS_20180710/AB3_hP8_194_c_bf.cpp, ANRL_CPPS_20180710/AB3_hR8_148_c_f.cpp, ANRL_CPPS_20180710/AB3_hR8_155_c_de.cpp, ANRL_CPPS_20180710/AB3_mC16_12_g_ij.cpp, ANRL_CPPS_20180710/AB3_mC16_15_e_cf.cpp, ANRL_CPPS_20180710/AB3_mC16_9_a_3a.cpp, ANRL_CPPS_20180710/AB3_mC32_8_4a_12a.cpp, ANRL_CPPS_20180710/AB3_mC32_8_4a_4a4b.cpp, ANRL_CPPS_20180710/AB3_mP16_10_mn_3m3n.cpp, ANRL_CPPS_20180710/AB3_oC16_40_b_3b.cpp, ANRL_CPPS_20180710/AB3_oC8_65_a_bf.cpp, ANRL_CPPS_20180710/AB3_oP16_18_ab_3c.cpp, ANRL_CPPS_20180710/AB3_oP16_19_a_3a.cpp, ANRL_CPPS_20180710/AB3_oP16_62_c_3c.cpp, ANRL_CPPS_20180710/AB3_oP16_62_c_cd.cpp, ANRL_CPPS_20180710/AB3_tI16_140_b_ah.cpp, ANRL_CPPS_20180710/AB3_tP32_133_h_i2j.cpp, ANRL_CPPS_20180710/AB3_tP32_86_g_3g.cpp, ANRL_CPPS_20180710/AB3_tP4_123_a_ce.cpp, ANRL_CPPS_20180710/AB3_tP8_113_a_ce.cpp, ANRL_CPPS_20180710/AB4C17D4E_tP54_90_a_g_c4g_g_c.cpp, ANRL_CPPS_20180710/AB4C3_cI16_229_a_c_b.cpp, ANRL_CPPS_20180710/AB4C7D_hP26_159_b_ac_a2c_b.cpp, ANRL_CPPS_20180710/AB4C_hP6_191_a_h_b.cpp, ANRL_CPPS_20180710/AB4C_hP72_168_2d_8d_2d.cpp, ANRL_CPPS_20180710/AB4C_hP72_184_d_4d_d.cpp, ANRL_CPPS_20180710/AB4C_oC24_63_a_fg_c.cpp, ANRL_CPPS_20180710/AB4C_oC24_63_c_fg_c.cpp, ANRL_CPPS_20180710/AB4C_oP24_62_c_2cd_c.cpp, ANRL_CPPS_20180710/AB4_cP5_215_a_e.cpp, ANRL_CPPS_20180710/AB4C_tI12_82_c_g_a.cpp, ANRL_CPPS_20180710/AB4C_tP12_112_b_n_e.cpp, ANRL_CPPS_20180710/AB4C_tP12_124_a_m_c.cpp, ANRL_CPPS_20180710/AB4_oC20_41_a_2b.cpp, ANRL_CPPS_20180710/AB4_oC20_68_a_i.cpp, ANRL_CPPS_20180710/AB4_tI10_87_a_h.cpp, ANRL_CPPS_20180710/AB4_tP10_103_a_d.cpp, ANRL_CPPS_20180710/AB4_tP10_124_a_m.cpp, ANRL_CPPS_20180710/AB5_cF24_216_a_ce.cpp, ANRL_CPPS_20180710/AB5C_tP7_123_b_ci_a.cpp, ANRL_CPPS_20180710/AB5_hP6_191_a_cg.cpp, ANRL_CPPS_20180710/AB6C4_tP22_104_a_2ac_c.cpp, ANRL_CPPS_20180710/AB6C_tP16_132_d_io_a.cpp, ANRL_CPPS_20180710/AB7CD2_oI44_24_a_b3d_c_ac.cpp, ANRL_CPPS_20180710/AB7_hR16_166_c_c2h.cpp, ANRL_CPPS_20180710/AB8C2_oC22_35_a_ab3e_e.cpp, ANRL_CPPS_20180710/AB8C2_tI44_97_e_2k_cd.cpp, ANRL_CPPS_20180710/AB9C4_hP28_188_e_kl_ak.cpp, ANRL_CPPS_20180710/AB_aP16_2_4i_4i.cpp, ANRL_CPPS_20180710/ABC2_aP16_1_4a_4a_8a.cpp, ANRL_CPPS_20180710/ABC2_hP4_164_a_b_d.cpp, ANRL_CPPS_20180710/ABC2_hP8_194_d_a_f.cpp, ANRL_CPPS_20180710/ABC2_hR24_167_e_e_2e.cpp, ANRL_CPPS_20180710/ABC2_hR4_166_a_b_c.cpp, ANRL_CPPS_20180710/ABC2_mP8_10_ac_eh_mn.cpp, ANRL_CPPS_20180710/ABC2_oC16_67_b_g_ag.cpp, ANRL_CPPS_20180710/ABC2_oI16_23_ab_i_k.cpp, ANRL_CPPS_20180710/ABC2_oP16_53_h_e_gh.cpp, ANRL_CPPS_20180710/ABC2_tI16_122_a_b_d.cpp, ANRL_CPPS_20180710/ABC2_tP4_123_d_a_f.cpp, ANRL_CPPS_20180710/ABC3_cP20_198_a_a_b.cpp, ANRL_CPPS_20180710/ABC3_hR10_146_2a_2a_2b.cpp, ANRL_CPPS_20180710/ABC3_hR10_161_a_a_b.cpp, ANRL_CPPS_20180710/ABC3_hR10_167_a_b_e.cpp, ANRL_CPPS_20180710/ABC3_mP10_11_e_e_ef.cpp, ANRL_CPPS_20180710/ABC3_oP20_30_2a_c_3c.cpp, ANRL_CPPS_20180710/ABC3_oP20_53_e_g_hi.cpp, ANRL_CPPS_20180710/ABC3_oP20_54_e_d_cf.cpp, ANRL_CPPS_20180710/ABC4_mP12_13_e_a_2g.cpp, ANRL_CPPS_20180710/ABC4_oI12_23_a_b_k.cpp, ANRL_CPPS_20180710/ABC4_oP12_16_ag_cd_2u.cpp, ANRL_CPPS_20180710/ABC4_tI96_142_e_ab_2g.cpp, ANRL_CPPS_20180710/ABC4_tP12_125_a_b_m.cpp, ANRL_CPPS_20180710/ABC6D2_mC40_15_e_e_3f_f.cpp, ANRL_CPPS_20180710/ABC_cF12_216_b_c_a.cpp, ANRL_CPPS_20180710/ABC_cP12_198_a_a_a.cpp, ANRL_CPPS_20180710/ABCD3_oI48_73_d_e_e_ef.cpp, ANRL_CPPS_20180710/ABCD_cF16_216_c_d_b_a.cpp, ANRL_CPPS_20180710/ABCD_oP16_57_d_c_d_d.cpp, ANRL_CPPS_20180710/ABCD_tP8_129_c_b_a_c.cpp, ANRL_CPPS_20180710/AB_cF16_227_a_b.cpp, ANRL_CPPS_20180710/AB_cF8_216_c_a.cpp, ANRL_CPPS_20180710/AB_cF8_225_a_b.cpp, ANRL_CPPS_20180710/ABC_hP12_174_cj_fk_aj.cpp, ANRL_CPPS_20180710/ABC_hP3_183_a_a_a.cpp, ANRL_CPPS_20180710/ABC_hP3_187_a_d_f.cpp, ANRL_CPPS_20180710/ABC_hP36_175_jk_jk_jk.cpp, ANRL_CPPS_20180710/ABC_hP6_194_c_d_a.cpp, ANRL_CPPS_20180710/ABC_hR3_160_a_a_a.cpp, ANRL_CPPS_20180710/ABC_hR6_166_c_c_c.cpp, ANRL_CPPS_20180710/AB_cI16_199_a_a.cpp, ANRL_CPPS_20180710/ABC_oI12_71_h_j_g.cpp, ANRL_CPPS_20180710/ABC_oI36_46_ac_bc_3b.cpp, ANRL_CPPS_20180710/ABC_oP12_29_a_a_a.cpp, ANRL_CPPS_20180710/ABC_oP6_59_a_a_a.cpp, ANRL_CPPS_20180710/ABC_oP6_59_a_b_a.cpp, ANRL_CPPS_20180710/AB_cP16_205_c_c.cpp, ANRL_CPPS_20180710/AB_cP2_221_b_a.cpp, ANRL_CPPS_20180710/AB_cP6_221_c_d.cpp, ANRL_CPPS_20180710/AB_cP8_198_a_a.cpp, ANRL_CPPS_20180710/ABC_tI12_109_a_a_a.cpp, ANRL_CPPS_20180710/ABC_tP24_91_d_d_d.cpp, ANRL_CPPS_20180710/ABC_tP24_95_d_d_d.cpp, ANRL_CPPS_20180710/ABC_tP6_129_c_a_c.cpp, ANRL_CPPS_20180710/AB_hP12_156_2ab3c_2ab3c.cpp, ANRL_CPPS_20180710/AB_hP12_186_a2b_a2b.cpp, ANRL_CPPS_20180710/AB_hP12_194_af_bf.cpp, ANRL_CPPS_20180710/AB_hP12_194_df_ce.cpp, ANRL_CPPS_20180710/AB_hP2_187_d_a.cpp, ANRL_CPPS_20180710/AB_hP24_190_i_afh.cpp, ANRL_CPPS_20180710/AB_hP4_156_ab_ab.cpp, ANRL_CPPS_20180710/AB_hP4_156_ac_ac.cpp, ANRL_CPPS_20180710/AB_hP4_186_b_a.cpp, ANRL_CPPS_20180710/AB_hP4_186_b_b.cpp, ANRL_CPPS_20180710/AB_hP4_194_c_a.cpp, ANRL_CPPS_20180710/AB_hP4_194_c_d.cpp, ANRL_CPPS_20180710/AB_hP6_144_a_a.cpp, ANRL_CPPS_20180710/AB_hP6_154_a_b.cpp, ANRL_CPPS_20180710/AB_hP6_183_c_ab.cpp, ANRL_CPPS_20180710/AB_hP6_191_f_ad.cpp, ANRL_CPPS_20180710/AB_hP8_186_ab_ab.cpp, ANRL_CPPS_20180710/AB_hP8_194_ad_f.cpp, ANRL_CPPS_20180710/AB_hR10_160_5a_5a.cpp, ANRL_CPPS_20180710/AB_hR16_148_cf_cf.cpp, ANRL_CPPS_20180710/AB_hR2_166_a_b.cpp, ANRL_CPPS_20180710/AB_hR26_148_b2f_a2f.cpp, ANRL_CPPS_20180710/AB_hR6_160_3a_3a.cpp, ANRL_CPPS_20180710/AB_hR6_160_b_b.cpp, ANRL_CPPS_20180710/AB_mC8_15_c_e.cpp, ANRL_CPPS_20180710/AB_mP4_11_e_e.cpp, ANRL_CPPS_20180710/AB_mP4_6_2b_2a.cpp, ANRL_CPPS_20180710/AB_mP6_10_en_am.cpp, ANRL_CPPS_20180710/AB_oC8_36_a_a.cpp, ANRL_CPPS_20180710/AB_oC8_63_c_c.cpp, ANRL_CPPS_20180710/AB_oC8_65_j_g.cpp, ANRL_CPPS_20180710/AB_oC8_67_a_g.cpp, ANRL_CPPS_20180710/AB_oF8_22_a_c.cpp, ANRL_CPPS_20180710/AB_oF8_42_a_a.cpp, ANRL_CPPS_20180710/AB_oF8_69_a_b.cpp, ANRL_CPPS_20180710/AB_oI4_44_a_b.cpp, ANRL_CPPS_20180710/AB_oP16_61_c_c.cpp, ANRL_CPPS_20180710/AB_oP2_25_b_a.cpp, ANRL_CPPS_20180710/AB_oP4_51_e_f.cpp, ANRL_CPPS_20180710/AB_oP4_59_a_b.cpp, ANRL_CPPS_20180710/AB_oP48_61_3c_3c.cpp, ANRL_CPPS_20180710/AB_oP8_33_a_a.cpp, ANRL_CPPS_20180710/AB_oP8_57_d_d.cpp, ANRL_CPPS_20180710/AB_oP8_62_c_c.cpp, ANRL_CPPS_20180710/AB_tI16_140_ab_h.cpp, ANRL_CPPS_20180710/AB_tI16_141_e_e.cpp, ANRL_CPPS_20180710/AB_tI4_107_a_a.cpp, ANRL_CPPS_20180710/AB_tI4_119_c_a.cpp, ANRL_CPPS_20180710/AB_tI8_109_a_a.cpp, ANRL_CPPS_20180710/AB_tI8_139_e_e.cpp, ANRL_CPPS_20180710/AB_tI8_141_a_b.cpp, ANRL_CPPS_20180710/AB_tP16_84_cej_k.cpp, ANRL_CPPS_20180710/AB_tP2_123_a_d.cpp, ANRL_CPPS_20180710/AB_tP4_129_a_c.cpp, ANRL_CPPS_20180710/AB_tP4_129_c_c.cpp, ANRL_CPPS_20180710/AB_tP4_131_c_e.cpp, ANRL_CPPS_20180710/AB_tP8_111_n_n.cpp, ANRL_CPPS_20180710/AB_tP8_136_g_f.cpp, ANRL_CPPS_20180710/A_cF136_227_aeg.cpp, ANRL_CPPS_20180710/A_cF240_202_h2i.cpp, ANRL_CPPS_20180710/A_cF4_225_a.cpp, ANRL_CPPS_20180710/A_cF8_227_a.cpp, ANRL_CPPS_20180710/A_cI16_206_c.cpp, ANRL_CPPS_20180710/A_cI16_220_c.cpp, ANRL_CPPS_20180710/A_cI2_229_a.cpp, ANRL_CPPS_20180710/A_cI58_217_ac2g.cpp, ANRL_CPPS_20180710/A_cP1_221_a.cpp, ANRL_CPPS_20180710/A_cP20_213_cd.cpp, ANRL_CPPS_20180710/A_cP240_205_10d.cpp, ANRL_CPPS_20180710/A_cP46_223_dik.cpp, ANRL_CPPS_20180710/A_cP8_198_2a.cpp, ANRL_CPPS_20180710/A_cP8_205_c.cpp, ANRL_CPPS_20180710/A_hP1_191_a.cpp, ANRL_CPPS_20180710/A_hP2_194_c.cpp, ANRL_CPPS_20180710/A_hP3_152_a.cpp, ANRL_CPPS_20180710/A_hP4_186_ab.cpp, ANRL_CPPS_20180710/A_hP4_194_ac.cpp, ANRL_CPPS_20180710/A_hP4_194_bc.cpp, ANRL_CPPS_20180710/A_hP4_194_f.cpp, ANRL_CPPS_20180710/A_hP6_178_a.cpp, ANRL_CPPS_20180710/A_hP6_194_h.cpp, ANRL_CPPS_20180710/A_hP9_154_bc.cpp, ANRL_CPPS_20180710/A_hR105_166_bc9h4i.cpp, ANRL_CPPS_20180710/A_hR1_166_a.cpp, ANRL_CPPS_20180710/A_hR12_166_2h.cpp, ANRL_CPPS_20180710/A_hR2_166_c.cpp, ANRL_CPPS_20180710/A_hR3_166_ac.cpp, ANRL_CPPS_20180710/A_mC12_5_3c.cpp, ANRL_CPPS_20180710/A_mC16_12_4i.cpp, ANRL_CPPS_20180710/A_mC24_15_2e2f.cpp, ANRL_CPPS_20180710/A_mC34_12_ah3i2j.cpp, ANRL_CPPS_20180710/A_mC4_12_i.cpp, ANRL_CPPS_20180710/A_mP16_11_8e.cpp, ANRL_CPPS_20180710/A_mP32_14_8e.cpp, ANRL_CPPS_20180710/A_mP4_4_2a.cpp, ANRL_CPPS_20180710/A_mP64_14_16e.cpp, ANRL_CPPS_20180710/A_mP8_10_2m2n.cpp, ANRL_CPPS_20180710/A_mP84_13_21g.cpp, ANRL_CPPS_20180710/A_oC4_63_c.cpp, ANRL_CPPS_20180710/A_oC8_64_f.cpp, ANRL_CPPS_20180710/A_oF128_70_4h.cpp, ANRL_CPPS_20180710/A_oF8_70_a.cpp, ANRL_CPPS_20180710/A_oP16_55_2g2h.cpp, ANRL_CPPS_20180710/A_oP8_62_2c.cpp, ANRL_CPPS_20180710/A_tI16_142_f.cpp, ANRL_CPPS_20180710/A_tI2_139_a.cpp, ANRL_CPPS_20180710/A_tI4_139_e.cpp, ANRL_CPPS_20180710/A_tI4_141_a.cpp, ANRL_CPPS_20180710/A_tI8_139_h.cpp, ANRL_CPPS_20180710/A_tP12_138_bi.cpp, ANRL_CPPS_20180710/A_tP12_96_ab.cpp, ANRL_CPPS_20180710/A_tP16_138_j.cpp, ANRL_CPPS_20180710/A_tP30_136_bf2ij.cpp, ANRL_CPPS_20180710/A_tP4_129_ac.cpp, ANRL_CPPS_20180710/A_tP4_136_f.cpp, ANRL_CPPS_20180710/A_tP50_134_b2m2n.cpp, ANRL_CPPS_20180710/sigma_tP30_136_bf2ij.cpp)
        (APL: aapl_ifcs.cpp, aapl_setup.cpp, aapl_tcond.cpp, apl_atomic_disp.cpp, apl_dirphoncalc.cpp, apl_doscalc.cpp, apl_group_velocity.cpp, apl.h, apl_kphonons.cpp, apl_lrphoncalc.cpp, apl_ltet.cpp, apl_pathbuilder.cpp, apl_phoncalc.cpp, apl_qmesh.cpp, apl_supercell.cpp, apl_thermalpc.cpp, qha_energies.cpp, qha_eoscalc.cpp, qha_gruneisen.cpp, README_AFLOW_APL.TXT, scqha_gruneisen.cpp, scqha_T_freqs.cpp)
        (AUROSTD: aurostd.h, boot.cpp, main.cpp, xmatrix.cpp, xmatrix.h, xscalar.cpp, xscalar.h, xvector.cpp, xvector.h)
        Deleted files: APL/apl_mpmesh.cpp, APL/apl_uniform_mesh.cpp, APL/apl_ltetdos.cpp, APL/apl_rsmdos.cpp
3.1.223 - 2019/04/18
        Location: http://materials.duke.edu/AFLOW/aflow.3.1.223.tar.xz
        -- fixed logics for filename extended characters (SC)
        -- created compliance in aurostd for extended characters and added aurostd::LinkFile (SC)
        -- aurostd::RenameFile => aurostd::file2file (SC)
        -- aurostd::MoveFile => aurostd::file2directory (SC)
        -- --use_tmpfs=XXXXX (for rerouting /tmp directories, useful for [il]logical mapping) (SC)
         (AFLOW: aflowlib_libraries.cpp aflow_ivasp.cpp aurostd.h aurostd_main.cpp)
3.1.222 - 2019/04/01
        Location: http://materials.duke.edu/AFLOW/aflow.3.1.222.tar.xz
        -- added GFA code+README (DF)
        -- added Cygwin support (ME)
        -- fixed bugs in the phonon property plotter (ME)
        -- added defaults/options for DoD MUSTANG machine (--machine=dod_mustang); also added in aflowrc (DX)
        -- remove pseudopotential information for comparing materials (DX)
        -- fixed comparison bugs (e.g., duplicate count, load from URL, printing properties, BrinInCell() for supercell expansion, etc.) (DX)
        -- fixed --aflow_proto bug when generating POCC structures with ANRL parameters (DX)
        -- patched GetDistMatrix() header declaration (CO)
        -- patched x-ray analysis for POSCARs with no atom names (CO)
        -- silenced cematrix::InverseMatrix (CO)
        -- minor patches for clang (CO)
        -- patched fancy print (colors) for POCC AFLOW-Online web mode (CO)
        -- added --scrub=LIBS for lib2raw (SC)
        -- added ProgressBar(std::ostream& oss,string prelim,uint j,uint jmax,bool VERBOSE_PERCENTAGE,bool VERBOSE_ROLLER,bool VERBOSE_CURSOR) in aurostd*
        (AFLOW: aconvasp.cpp, aconvasp_main.cpp, aflow.cpp, aflow.h, aflowrc.cpp, avasp.cpp, bader.cpp, compare_structure.cpp, compare_structure_function.cpp, data.cpp, gfa.cpp, gfa.h, init.cpp, ivasp.cpp, kbin.cpp, kvasp.cpp, Makefile, pflow_funcs.cpp, pflow.h, pflow_print.cpp, pocc.cpp, README_AFLOW_ACONVASP.TXT, README_AFLOW_GFA.TXT, README_AFLOW.TXT, README_CONTRIBS.TXT, symmetry_spacegroup_ITC_library.cpp, xclasses.cpp)
        (AUROSTD: aurostd.h, boot.cpp, xmatrix.cpp)
3.1.221 - 2019/03/20
        Location: http://materials.duke.edu/AFLOW/aflow.3.1.221.tar.xz
        -- changed the compiler for Mac OS to clang++ as g++ does not find the standard libraries on some systems. (ME)
        -- fixed bug in VASP_Produce_POTCAR for POTCAR paths (ME)
        -- APL now switches RELAX to off with --generate_aflowin_only. Also does not check for the vasp binary anymore if POLAR is ON, which would break the code if no vasp binary is present. (ME)
        -- fixed ANRL setting for symmetry cell choice (DX)
        -- added fast supercell function for quick expansion (DX)
        -- speed increase for compare functions (DX)
        -- fixed tolerance scan issue introduced in V3.1.220 after removing global symmetry variables (DX)
        -- added missing directory string in GetSpaceGroupLabel() function (DX)
        -- fixed primitive reduction corner case; should use PBC() instead of BringInCell() for distance vectors (DX)
        -- added ANRL directory name for --aflow_proto: check if ANRL proto matches to entry in library and return ANRL suffix, otherwise add parameter values to directory name (DX)
        -- added FileMESSAGE argument to compare functions (DX)
        -- patched species re-decoration for parent structure, volumes should be consistent across different decorations (CO)
        -- sort unique structures by HNF matrix/site configuration indices so order is always fixed (CO)
        -- removed file writing for command-line POCC commands, speeds up AFLOW-Online (CO)
        -- propagate flags into POCC structures for command-line control (CO)
        -- fixed AFLOW_CHULL_JUPYTER subdirectory creation (CO)
        (AFLOW: aconvasp_main.cpp, aflow.h, aflowlib_libraries.cpp, avasp.cpp, chull.cpp, chull.h, compare_structure.cpp, compare_structure_function.cpp, compare_structure.h, ivasp.cpp, Makefile, pflow.h, pocc.cpp, pocc.h, symmetry_spacegroup.cpp, xatom.cpp, xclasses.cpp)
        (ANRL: aflow_anrl.cpp, ANRL_CPPS_20180710/list.cpp)
        (APL: apl_kphonons.cpp)
3.1.220 - 2019/03/11
        Location: http://materials.duke.edu/AFLOW/aflow.3.1.220.tar.xz
        -- added jupyter|jupyter2|jupyter3 functionality to chull (MB)
        -- added functionality to generate prototypes in CIF format (--cif flag); for --proto and --aflow_proto (DX)
        -- added functionality to generate prototypes in ABCCAR format (--abccar flag); for --proto and --aflow_proto (DX)
        -- added original crystal keywords to aflowlib entry (volume_cell_orig, volume_atom_orig, density_orig, crystal_family_orig, crystal_system_orig, point_group_Hermann_Mauguin_orig, point_group_Schoenflies_orig, point_group_orbifold_orig, point_group_type_orig, point_group_order_orig, point_group_structure_orig, Bravais_lattice_lattice_type_orig, Bravais_lattice_lattice_system_orig, Bravais_superlattice_lattice_type_orig, Bravais_superlattice_lattice_variation_type_orig, Bravais_superlattice_lattice_system_orig, Pearson_symbol_superlattice_orig, reciprocal_geometry_orig, reciprocal_volume_cell_orig, reciprocal_lattice_type_orig, reciprocal_lattice_variation_type_orig, Wyckoff_letters_orig, Wyckoff_multiplicities_orig, Wyckoff_site_symmetries_orig) (DX)
        -- fixed type for point_group_order in JSON; should be int, not string (DX)  
        -- added character check when loading aflow.in, to prevent null bytes (DX) 
        -- added function to remove null bytes in aflow.in file; rewrites cleaned aflow.in (DX) 
        -- added defaults/options for DoD ONYX, GORDON, COPPER, GAFFNEY, and KOEHR machines (--machine=dod_onyx,dod_gordon,dod_copper,dod_gaffney,dod_koehr); also added in aflowrc (DX)
        -- added ANRL space group setting option; monoclinic: unique axis-b, rhombohedral: rhombohedral setting, centrosymmetric: origin centered on inversion (DX)
        -- added functionality to convert a structure into an ANRL designation, i.e., label, parameter list, and parameter values (DX)
        -- added ANRL keywords to aflowlib entry (anrl_label_orig, anrl_parameter_list_orig, anrl_parameter_values_orig, anrl_label_relax, anrl_parameter_list_relax, anrl_parameter_values_relax) (DX)
        -- added functions to get the Wyckoff equations for future symbolic notation (DX)
        -- added ANRL preset values for prototypes in getANRLParameters() (DX)
        -- added ANRL prototypes to README_PROTO.TXT along with unique permutation information (DX)
        -- updated headers for each AFLOW prototype in README_LIBRARY_HTQC.TXT to include the stoichometry, Pearson symbol, space group, and Wyckoff letters (DX)
        -- added functionality to search AFLOW prototypes (--proto_labels) via stoichiometry, space group, arity, etc. (DX)
        -- added AFLUX command line functionality (DX+FR)
        -- added AFLUX helper functions to run inside AFLOW and extract properties into vectors of properties (DX)
        -- added functionality to --wyccar, print letters/multiplicities/site symmetries as a string (DX)
        -- added function to perform symmetry on vector of xstructures (DX)
        -- added function to get enantiomophs of space group, if any exist (DX)
        -- added function to return list of particular element classes, e.g., alkali, transition metals, metals, non-metals, etc. (DX) 
        -- added function to convert compound name into a stoichiometry (DX) 
        -- updated comparison code; added new functionality to compare compounds to AFLOW database, compare compounds to AFLOW prototypes, identify unique permutations, etc. (DX)
        -- added options to ignore symmetry during structure comparison (DX)
        -- improved comparison code output, i.e., more information and cleaner (DX)
        -- improved multithreading of comparison code (DX)
        -- refactor symmetry code to remove extern variables, otherwise it breaks multithreaded symmetry analyses (DX)
        -- refactor symmetry code to remove global variable _SYM_TOL_, otherwise it breaks multithreaded symmetry analyses (DX)
        -- fixed lattice transformation in GetLatticeType(); account for unit cell orientation change using GetPrimitive() (DX)
        -- fixed bug in CIF writer; set VASP version booleans to false (DX)
        -- updated "make check" hash since Wyckoff letters are now in title line; changed from #174c76b2b2928dcdf2f3b39069a8b59 to #ffb9c5681045fb80f391e9a931f21d1 (DX)   
        -- fixed typo in AEL/AGL json functions (CT)
        -- fixed zerostate for AAPL (ME)
        -- small bug fixes for AAPL and APL (ME)
        -- made changes to write(A)APL functions (ME)
        -- added keywords to aflowlib.out/json: title, ldau_type, ldau_l, ldau_u, ldau_j, kpoints_relax, kpoints_static, kpoints_bands_path, kpoints_bands_nkpts (ME)
        -- fixed type declaration bug in aurostd::StringStreamSubst (ME)
        -- fixed bug in QHA with uninitialized Booleans (ME)
        -- accelerated reading of forces from vasprun.xml files for APL and AAPL (ME)
        -- AFLOW not produces POSCAR in the format required by the VASP binary instead of just taking the format in the aflow.in file (ME)
        -- added functionality to read CHGCAR and WAVECAR files between relaxations (ME + Rico Friedrich)
        -- removed duplicate APL functions - apl_hroutines.cpp is now obsolete (ME)
        -- auto-sort by inequivalent atoms in APL (CO + Xiaoyu Wang from UBuffalo)
        -- added sortAtomsEquivalent() to pre-APL/POCC and CONVERT-sprim, -sconv, -niggli, -minkowski for prospective APL calculations: better to sort before relaxations and not have to sort again in the future (CO)
        -- patched sortAtoms*() to include basis and ensure relative order (CO)
        -- added switches for symmetrization of distortions (DISTORTION_SYMMETRIZE) and considering iatoms only (DISTORTION_INEQUIVONLY) in APL (CO)
        -- populate forceConstants matrix in iatoms-sorted-agnostic fashion as we move away from this dependence (CO)
        -- clear pgroupk and pgroupk_xtal symmetries before re-calculating - bug in APL (CO)
        -- patching pc2scpMap in GetSuperCell() (CO)
        -- removed exit's from balanceChemicalEquations(), now throwing exceptions (CO)
        -- overloaded StringsAlphabetic (CO)
        -- set up Makefile with auto-alerts to AFLOW-Forum (CO)
        -- added ClearSymmetry() for _atom (CO)
        -- patched robust structure comparison in POCC (CO)
        -- patched --hnf/--hnfcell routines to work with new POCC (AFLOW-Online) and added --pocc_count_total and --pocc_count_unique (CO)
        -- pre-sort sites for --proto with POCC (CO)
        -- added 'S'+'P' combo functionality to --proto with POCC (CO)
        -- patching robust structure comparison analysis within POCC (CO)
        -- added counts to chull txt and json outputs (CO)
        -- patched logo+count centering on chull doc (CO)
        -- removed dependency of chull .tex on tabu, which breaks in TeX Live 2019 (CO)
        -- fixed image alignment in chull pdf doc (CO)
        -- added options for --aflow_proto, including --run_relax, --run_relax_static, --run_relax_static_bands, --run_static, --run_static_bands, --relax_count (CO)
        (AFLOW: aconvasp_main.cpp, aflow.h, aflowlib.h, aflowlib_libraries.cpp, aflowlib_webapp_bands.js, aflowlib_web_interface.cpp, aflowrc.cpp, avasp.cpp, bader.cpp, chull.cpp, chull.h, chull_jupyter.json, chull_jupyter_plotter.py, chull_jupyter_requirements.txt, chull_python.py, compare_structure.cpp, compare_structure_function.cpp, compare_structure.h, init.cpp, ivasp.cpp, kaims.cpp, kalien.cpp, kbin.cpp, kvasp.cpp, lattice.cpp, Makefile, matlab.cpp, modules.cpp, ovasp.cpp, pflow_funcs.cpp, pflow.h, pocc.cpp, pocc.h, pocc_old.cpp, README_AFLOW_ACONVASP.TXT, README_AFLOW_CHULL.TXT, README_AFLOW_COMPARE.TXT, README_AFLOW.TXT, README_LIBRARY_HTQC_BORIDES.TXT, README_LIBRARY_HTQC_CARBIDES.TXT, README_LIBRARY_HTQC.TXT, README_PROTO.TXT, symmetry.cpp, symmetry_spacegroup.cpp, symmetry_spacegroup_functions.cpp, symmetry_spacegroup.h, symmetry_spacegroup_ITC_library.cpp, xatom.cpp, xclasses.cpp, xproto.cpp, xproto_gus.cpp)
        (ANRL: aflow_anrl.cpp, ANRL_CPPS_20180710/list.cpp, README_AFLOW_ANRL.TXT)
        (APL: aapl_cluster.cpp, aapl_ifcs.cpp, aapl_setup.cpp, aapl_tcond.cpp, apl_dirphoncalc.cpp, apl.h, apl_kphonons.cpp, apl_lrphoncalc.cpp, apl_pathbuilder.cpp, apl_phoncalc.cpp, apl_shellhandle.cpp, apl_supercell.cpp, README_AFLOW_APL.TXT)
        (AUROSTD: aurostd.h, main.cpp)
3.1.219 - 2019/01/20
        Location: http://materials.duke.edu/AFLOW/aflow.3.1.219.tar.xz
        -- small modifications for --aflow_proto (--generate_aflowin_only) that enable aflow.in generation on any mac (CO)
        -- fixed JSON output chull (CO)
        (AFLOW: aconvasp_main.cpp, avasp.cpp, chull.cpp, Makefile)
3.1.218 - 2019/01/14
        Location: http://materials.duke.edu/AFLOW/aflow.3.1.218.tar.xz
        -- added defaults/options for CMU EULER machine (--machine=cmu_euler); also added in aflowrc (DX)
        -- modified AEL/AGL aflow.in keys (CT)
        -- aurostd::xoption: fixed bug in addattachedscheme, added additional Boolean functionality in options2entry. (ME)
        -- Added debug options to AAPL. (ME)
        -- Improved APL and AAPL defaults. (ME)
        -- Integrated APL and AAPL into the standardized aflow.in creator for VASP calculations. (ME)
        -- Updated the APL README. (ME)
        -- Fixed bugs for APL and AAPL output file names. (ME)
        -- Updated the PREC=PHONONS INCAR parameters. (ME)
        -- Added RELAX feature to APL: structures can now be relaxed specifically for phonon calculations inside the APL environment. (ME)
        -- Added features to handle NCPUS=MAX. (ME)
        -- *NEW* automatic aflow.in generator for APL/AAPL/POCC (beta) (CO+ME)
        -- integrated POCC into the standardized aflow.in creator for VASP calculations (ME)
        -- added pocc params and tol to --proto (CO)
        -- added aflags to APL so sym analysis works with -D (CO)
        -- added SYMMETRIZE=OFF option for APL distortions (CO)
        -- added --aflow_proto options: --bader, --spin_remove_relax_1 _2, --kscheme _static, --kppra _static, --relax_count=XX, --run_relax_static, --run_relax_static_bands (CO)
        -- patched PrototypeLibrariesSpeciesNumber() to handle ANY ICSD (CO)
        -- added -001 for select ANRL prototypes (CO)
        -- added pseudopotential information to --aflow_proto directory + system name (CO)
        -- fixed m_initialized in chull/pocc (CO)
        -- added chull plotting functionality: if unstable, figure out how far above hull to plot automatically (CO)
        -- modified plot axes titles in chull (CO)
        -- added more fixes for "Reciprocal lattice and k-lattice belong to different class of lattices", off until further testing (CO)
        -- moved pocc settings to aflow.rc (CO)
        -- now write out all derivative structures, unique derivative structures, hnf matrices, and site configurations in pocc (CO)
        -- fixed pocc partial occupancy optimizer table settings (CO)
        -- added AEL/AGL settings to aflow.in generator (CO)
        (AFLOW: aconvasp_main.cpp, aflow.h, aflowlib.h, aflowlib_libraries.cpp, aflowlib_web_interface.cpp, aflowrc.cpp, avasp.cpp, chull.cpp, contrib_shidong.cpp, ifrozsl.cpp, init.cpp, ivasp.cpp, kaims.cpp, kbin.cpp, kvasp.cpp, Makefile, modules.cpp, neighbours.cpp, pflow.h, pocc.cpp, pocc.h, pocc_old.cpp, pthreads.cpp, README_AFLOW_ACONVASP.TXT, README_AFLOW_AFLOWRC.TXT, symmetry.cpp, xatom.cpp, xclasses.cpp, xproto.cpp)
        (ANRL: aflow_anrl.cpp)
        (AEL: ael_elasticity.cpp, README_AFLOW_AEL.TXT)
        (AGL: agl_debye.cpp, README_AFLOW_AGL.TXT)
        (APL: aapl_setup.cpp, aapl_tcond.cpp, apl_dirphoncalc.cpp, apl_doscalc.cpp, apl.h, apl_hsqpoints.cpp, apl_kphonons.cpp, apl_lrphoncalc.cpp, apl_pdisc.cpp, apl_phoncalc.cpp, apl_supercell.cpp, apl_thermalpc.cpp, qha_aflowin_creator.cpp, qha_eosrun.cpp, README_AFLOW_APL.TXT)
        (AUROSTD: aurostd.h, boot.cpp, main.cpp, xerror.cpp, xoption.cpp)
3.1.217 - 2018/12/13
        Location: http://materials.duke.edu/AFLOW/aflow.3.1.217.tar.xz
        -- Added LIB2LIB function to automatically perform AEL and AGL post processing when running LIB2RAW (CT)
        -- Updated LIB2RAW and webpage generation functions to incorporate additional AEL and AGL properties (CT)
        -- Added conversion of pressure extracted from OUTCAR file from kB to GPa in AEL and AGL to keep units consistent (CT)
        -- added species scaling to volume for ANRL prototypes, if --params=-1.0,... (DX)
        -- added ANRL prototype for the kesterite structure (DX)
        -- improved CIF reader, i.e., account for different formats and partial occupation (DX)
        -- fixed bug in kpath determination (primitive vs original lattice) (DX)
        (AFLOW: aconvasp_main.cpp, anrl.cpp, xatom.cpp, AFLOW_README_PROTO.TXT, aflow.h, aconvasp_main.cpp, ael_elastic_fit.cpp, ael_elasticity.cpp, agl_debye.cpp, agl_electronic.cpp, init.cpp, xclasses.cpp, aflowlib.h, aflowlib_libraries.cpp, aflowlib_web_interface.cpp, Makefile, README_PROTO.TXT)
        (ANRL: ANRL_CPPS_20180710/aflow_anrl_A2BCD4_tI16_82_ac_b_d_g.cpp, ANRL_CPPS_20180710/aflow_anrl_list.cpp)
3.1.216 - 2018/12/05
        Location: http://materials.duke.edu/AFLOW/aflow.3.1.216.tar.xz
        -- fixed std in AAPL (ME)
        -- added seven SQS structures to ANRL prototypes (DX)
        -- Write Gibbs free energy as a function of pressure and temperature in AFLOW readable format for future phase diagram application (CT)
        -- Add option to suppress extrapolation in Hugoniot relation calculation (CT)
        -- Functions to extract electronic properties as a function of pressure from AGL data (CT)
        -- Calculate and write additional elastic properties from AEL (Young's modulus, Pugh's modulus ratio) (CT)
        -- Flattened JSON structure used for writing and storing elastic stiffness and compliance tensors (CT)
        -- fixed anisotropy spelling (CO)
        -- added ISMEAR/SIGMA VASP option (CO)
        -- rerouted GetAtomVolume() and GetAtomMass() for properly cleaning pp (CO)
        -- added N+1 analysis to chull (CO)
        -- removed _pc from QH_ENERGIES() class (CO)
        (AUROSTD: AUROSTD/aurostd.h, main.cpp, xcombos.cpp, xcombos.h)
        (ANRL: ANRL_CPPS_20180710/aflow_anrl_A3B13_oC32_38_ac_a2bcdef.cpp, ANRL_CPPS_20180710/aflow_anrl_A3B5_oC32_38_abce_abcdf.cpp, ANRL_CPPS_20180710/aflow_anrl_A5B11_mP16_6_2abc_2a3b3c.cpp, ANRL_CPPS_20180710/aflow_anrl_AB3_mC32_8_4a_12a.cpp, ANRL_CPPS_20180710/aflow_anrl_AB3_mC32_8_4a_4a4b.cpp, ANRL_CPPS_20180710/aflow_anrl_AB7_hR16_166_c_c2h.cpp, ANRL_CPPS_20180710/aflow_anrl_AB_aP16_2_4i_4i.cpp, ANRL_CPPS_20180710/aflow_anrl_list.cpp)
        (AFLOW: ael_elastic_fit.cpp, ael_elasticity.cpp, ael_elasticity.h, agl_debye.cpp, agl_debye.h, agl_electronic.cpp, agl_hugoniot.cpp, anrl.cpp, avasp.cpp, chull.cpp, chull.h, aflow.cpp, aflow.h, ivasp.cpp, kaims.cpp, kvasp.cpp, aflowlib.h, aflowlib_libraries.cpp, aflowlib_web_interface.cpp, pocc.cpp, pocc.h, xatom.cpp, xclasses.cpp, xproto.cpp, xproto_gus.cpp, APL/aapl_cluster.cpp, APL/aapl_ifcs.cpp, APL/aapl_tcond.cpp, APL/apl.h, APL/apl_kphonons.cpp, APL/qha_energies.cpp, Makefile, README_AFLOW_AEL.TXT, README_AFLOW_AGL.TXT, README_AFLOW.TXT, README_CONTRIBS.TXT)
3.1.215 - 2018/12/04
        Location: http://materials.duke.edu/AFLOW/aflow.3.1.215.tar.xz
        -- added machinery for vaiud (auid bytes for the AUID directory cashed) (SC)
	      aflowlib.h aflowlib_libraries.cpp aflowlib_web_interface.cpp aflow.h aflow_aflowrc.cpp aflow_init.cpp
3.1.214 - 2018/11/30
        Location: http://materials.duke.edu/AFLOW/aflow.3.1.214.tar.xz
        -- added auid.out and auid.json to RAW/WEB (SC)
3.1.213 - 2018/11/27
        Location: http://materials.duke.edu/AFLOW/aflow.3.1.213.tar.xz
        -- added LIB0 (a bunch of h and cpp) (SC)
3.1.212 - 2018/11/12
        Location: http://materials.duke.edu/AFLOW/aflow.3.1.212.tar.xz
        -- in --bzd command, added option to transform high-symmetry kpaths to input lattice representation with [--transform2original] (DX)
        -- in --bzd command, added option to print transformation matrices between input lattice and AFLOW standard lattice [--print_transformation_matrix] (DX)
        -- store both the coordinate system and unit cell (rigid rotation) transformations in xstructure (DX)
        -- created _kpoints class; easier to transform and print kpoint information (DX)
        (AFLOW: aflow.h, aconvasp_main.cpp, lattice.cpp, pflow.h, xatom.cpp, README_AFLOW_ACONVASP.TXT)
3.1.211 - 2018/10/19
        Location: http://materials.duke.edu/AFLOW/aflow.3.1.211.tar.xz
        -- added Pearson coefficient to element properties (ME)
        -- fixed some constants in xscalar (ME)
        -- Rewrote AAPL to be faster, require less DFT calculations, and include four-phonon processes. (ME)
        -- Added more functionality to xvector and xmatrix for complex numbers. (ME)
        -- Added ability to update progress bar using percentages instead of indices (ME)
        -- Redesigned xtensor to be more lightweight and faster. (ME)
        -- Fixed bug in aurostd::xcombos::reset() (ME)
        -- Fixed minor typos (ME)
        -- Edited APL readme for grammar and clarity, and added new AAPL features (ME)
        -- Added APL and AAPL parameters to the aflow.rc (ME)
        -- Reformatted exception readme to be more consistent with other readmes and fixed typos (ME)
        -- updated get_datetime_formatted() and StringsAlphabetic() (CO)
        -- new chull date format avoids time stamp, too much resolution (CO)
        -- added png output option for chull and resolution option to aflowrc (CO)
        -- switched to tight tol spacegroups (vsg2) in chull (CO)
        -- centralized checking sign of distances in chull, then flipped sign of distance to hull to be positive by default (CO)
        -- funneled all points of facet through addVertex() (CO)
        -- fixed facet content tolerance scaling with increasing dimensionality, important for 6D hulls (CO)
        -- added default initializations to a bunch of variables in chull to avoid spurious warnings (CO)
        -- added polymorph case to decomposition phases and coefficients (CO)
        -- allow for eq_g_states to be calculated on the fly if not already calculated (CO)
        -- intelligently avoid printing unknown (or unset) stability criterion (CO)
        -- fixed unsorted directories in aflow_compare_structure (CO)
        -- now check for negative coefficients when balancing chemical equations, means we missed the facet (CO)
        -- correctBadDatabase() now checks for unaries too (as per apennsy) (CO)
        -- skipping ".old" prototypes (CO)
        -- fixed shidong warnings with strncat (CO)
        (AUROSTD: boot.cpp, AUROSTD/aurostd.h, main.cpp, xcombos.cpp, xcombos.h, xcomplex.cpp, xcomplex.h, xmatrix.cpp, xmatrix.h, xtensor.cpp, xtensor.h, xvector.cpp, xvector.h)
        (AFLOW: aconvasp_main.cpp, aflowrc.cpp, chull.cpp, chull.h, compare_structure.cpp, contrib_shidong_auxiliary.cpp, aflowlib_web_interface.cpp, pflow_funcs.cpp, APL/aapl_cluster.cpp, APL/aapl_ifcs.cpp, APL/aapl_setup.cpp, APL/aapl_tcond.cpp, APL/apl_atomic_disp.cpp, APL/apl_dirphoncalc.cpp, APL/apl_dm_pdos_save.cpp, APL/apl_doscalc.cpp, APL/apl_group_velocity.cpp, APL/apl_gsa.cpp, APL/apl.h, APL/apl_hsqpoints.cpp, APL/apl_kphonons.cpp, APL/apl_logger.cpp, APL/apl_lrphoncalc.cpp, APL/apl_pdisc.cpp, APL/apl_phoncalc.cpp, APL/apl_supercell.cpp, APL/apl_thermalpc.cpp, APL/qha3phonons_eos.cpp, APL/qha_aflowin_creator.cpp, APL/qha_dm_pdos_save.cpp, APL/qha_eosrun.cpp, APL/qha_gruneisen.cpp, APL/scqha_gruneisen.cpp, APL/scqha_T_freqs.cpp, Makefile, README_AFLOW_ACONVASP.TXT, README_AFLOW_APL.TXT, README_AFLOW_CHULL.TXT, README_AFLOW_EXCEPTIONS.TXT)
3.1.210 - 2018/10/01
        Location: http://materials.duke.edu/AFLOW/aflow.3.1.210.tar.xz
        -- changed 8 ANRL prototype labels (part 2) to match with Wyckoff positions in reference literature (DX)
        -- fixed prototype names for A4BC4D_tP10_123_gh_a_i_d and AB_hP6_144_a_a in aflow_anrl_list.cpp (DX) 
        -- added Strukturbericht designations to aflow_anrl_list.cpp (DX)
        -- fixed minimum enumerated Wyckoff letter determination; more robust (DX)
        -- cleaned workflow for Wyckoff functions (DX)
        -- added more debugging messages to symmetry functions (DX)
        (AFLOW: ANRL/aflow_anrl_list.cpp ANRL/aflow_anrl_A12B36CD12_cF488_210_h_3h_a_fg.cpp ANRL/aflow_anrl_A3B3C_hP14_176_h_h_c.cpp ANRL/aflow_anrl_A3B_hP8_176_h_c.cpp ANRL/aflow_anrl_AB3C_cP60_201_be_fh_g.cpp ANRL/aflow_anrl_A3B2_hP10_176_h_bc.cpp ANRL/aflow_anrl_A3BC_hP10_188_k_c_a.cpp ANRL/aflow_anrl_AB3C16_cF160_203_a_bc_eg.cpp ANRL/aflow_anrl_AB_hP4_156_ab_ab.cpp Makefile anrl.cpp symmetry_spacegroup.cpp symmetry_spacegroup.h symmetry_spacegroup_functions.cpp)
3.1.209 - 2018/08/31
        Location: http://materials.duke.edu/AFLOW/aflow.3.1.209.tar.xz
        -- added all origin choice 2 possibilities to ITC space group list (DX)
        -- added all rhombohedral setting possibilities to ITC space group list (DX)
        -- added monoclinic unique axis choices (b or c) to ITC space group list (DX)
        -- added SYM::findRhombohedralSetting() in space group functions to distinguish between hexagonal and rhombohedral settings (DX)
        -- added other settings for Hall space group symbol (settings 1 or 2, H or R for rhombohedral, and unique axis-b or -c for monoclinic systems) (DX)
        -- added CIF reader; can read/expand CIFs with only representative Wyckoff position specified in settings 1 or 2 (H or R for rhombohedral systems and unique axis-b or -c for monoclinic systems) (DX)
        -- improved CIF writer; default functionality calculates the symmetry and prints the representative Wyckoff positions (DX)
        -- added symmetry tolerance option to CIF writer via --cif[=<tolerance>] (default: tight; other options: loose, <number>) (DX)
        -- added space group setting option to CIF writer via [--setting=1| =2] (default: 1) (DX)
        -- added [--no_symmetry] option to CIF writer, which returns CIF as space group 1 (DX)
        -- added space group setting option to --wyccar via [--setting=1| =2] (default: 1) (DX)
        -- added space group setting option to --sgdata and --edata via [--setting=1| =2] (default: 1) (DX)
        -- added [--no_scan] and [--magmom] options to --wyccar and moved function to pflow::WYCCAR() (DX)
        -- added more debugging messages to space group functions (ConventionalCell(), SpaceGroup_ITC(), etc.) (DX)
        -- changed ANRL prototype A6B2C_tP18_128_eh_d_b to A6B2C_tP18_128_eh_d_a (b vs a Wyckoff letter); consistent with reference (DX)
        -- fixed bug in minimumDistanceVector(); should return xvector<double> not double (DX)
        (AFLOW: ANRL/aflow_anrl_list.cpp, ANRL/aflow_anrl_A6B2C_tP18_128_eh_d_a.cpp, Makefile, README_AFLOW_ACONVASP.TXT, README_AFLOW_SYM.TXT, aflow.h, aconvasp_main.cpp, anrl.cpp, pflow.h , pflow_print.cpp, symmetry.cpp, symmetry_spacegroup.cpp, symmetry_spacegroup.h, symmetry_spacegroup_ITC_library.cpp, symmetry_spacegroup_functions.cpp, xatom.cpp)
3.1.208 - 2018/08/27
        Location: http://materials.duke.edu/AFLOW/aflow.3.1.208.tar.xz
        -- new small banner style in chull (CO)
        -- perform thermo loop with static run in aflowlib_libraries (CO)
        -- added xoption to edata and sgdata functions; stores all data (DX)
        -- added more keywords to aflowlib entry (crystal_family, crystal_system, point_group_Hermann_Mauguin, point_group_Schoenflies, point_group_orbifold, point_group_type, point_group_order, point_group_structure, Bravais_lattice_lattice_type, Bravais_lattice_lattice_system, Bravais_superlattice_lattice_type, Bravais_superlattice_lattice_variation_type, Bravais_superlattice_lattice_system, Pearson_symbol_superlattice, reciprocal_geometry, reciprocal_volume_cell, reciprocal_lattice_type, reciprocal_lattice_variation_type, Wyckoff_letters, Wyckoff_multiplicities, Wyckoff_site_symmetries) (DX)
        -- new aflowlib keywords extracted from xoption and integrated into aflowlib.out/.json (DX)
        -- prepared website function to read in new keywords once database is populated; currently commented out (DX)
        -- fixed typo in sgdata; Shoenflies is now Schoenflies (DX)
        -- added functions to create Wyckoff strings in aflowlib entry; ExtractWyckoffLettersString(), ExtractWyckoffMultiplicitiesString(), and ExtractWyckoffSiteSymmetriesString() (DX)
        (AUROSTD: xoption.cpp)
        (AFLOW: aconvasp_main.cpp, aflowrc.cpp, pflow.h, pflow_print.cpp, symmetry_spacegroup.h, symmetry_spacegroup_functions.cpp, aflowlib.h, aflowlib_libraries.cpp, aflowlib_web_interface.cpp)
3.1.207 - 2018/08/19
        Location: http://materials.duke.edu/AFLOW/aflow.3.1.207.tar.xz
        -- integrated new html for entry page (JPO)
        -- fixed xaxis of bands plotter for entry page (PC)
        -- Improved distribution of APL calculations over threads. (ME)
        -- Added function to SYM that returns the minimum distance vector. (ME)
        -- Added docstring to xcombos. (ME)
        -- added xvector::normalizeSumToOne() (CO)
        -- changed decomposition reaction to atomic concentrations (CO)
        -- added fractional_compound to chull output (CO)
        -- replaced AFLOWLogicError() and AFLOWRuntimeError() with xerror() (CO)
        -- added chull plot ICSD labels mode (CO)
        -- revamped small banner setting (CO)
        -- added verbose output if skipping entries above/below half hull (CO)
        -- added --output=png --png_resolution=500 options to chull (CO)
        -- added --keep=gpl to phonons gnuplot script (CO)
        (AUROSTD: boot.cpp, AUROSTD/aurostd.h, xcombos.cpp, xscalar.cpp, xscalar.h, xvector.cpp, xvector.h)
        (AFLOW: aconvasp_main.cpp, aflowrc.cpp, avasp.cpp, bader.cpp, chull.cpp, chull.h, aflow.cpp, aflow.h, aflowlib_webapp_bands.js, aflowlib_web_interface.cpp, pflow_funcs.cpp, pflow.h, pocc.cpp, symmetry.cpp, APL/aapl_tcond.cpp, APL/apl_atomic_disp.cpp, APL/apl_dm_pdos_save.cpp, APL/apl_doscalc.cpp, APL/apl_group_velocity.cpp, APL/apl.h, APL/apl_hroutines.cpp, APL/apl_pdisc.cpp, APL/qha3phonons_eos.cpp, APL/qha_dm_pdos_save.cpp, APL/qha_gruneisen.cpp, APL/scqha_eos.cpp, APL/scqha_gruneisen.cpp, APL/scqha_T_freqs.cpp, Makefile, README_AFLOW_ACONVASP.TXT, README_AFLOW_AFLOWRC.TXT, README_AFLOW_CHULL.TXT)
3.1.206 - 2018/08/08
        Location: http://materials.duke.edu/AFLOW/aflow.3.1.206.tar.xz
        -- Fix JVXL (SC)
3.1.205 - 2018/07/27
        Location: http://materials.duke.edu/AFLOW/aflow.3.1.205.tar.xz
        -- Improved destructor for xtensor (ME)
        -- Added function to test if xvector is a zero vector (ME)
        -- fixed parameter list for ANRL prototype (A_hR105_166_bc9h4i); z2 to x2 (DX)
  	-- more rigorous check for atoms within the new cell in GetSuperCell(); check periodic images of atoms (DX)
  	-- fixed "over-reduced" issue in primitivization routine in space group function (DX)
  	-- added roundoff to axis and SU2 matrix in JSON output of symmetry elements (DX)
  	-- fixed function for printing fractions in general Wyckoff positions (DX)
        -- created --generate_aflowin_only (CT)
        -- QHA3P and SCQHA conflict resolved (PN)
        -- reorganize QHA modes (PN)
        -- added four QHA3P options (PN)
        -- reorganize QHA, SCQHA, and QHA3P options (PN)
        -- filename changed and accordingly modified in QHA-README (PN)
        -- replaced some QHA functions with aurostd (PN)
        -- fixed slab AddAtom() function (CO+DU)
        -- added --readme=aflowrc (CO)
        -- fixed --readme=xaflow for local configuration (CO)
        -- fixed a few warnings for beta (CO)
        -- fixed AMIX/BMIX typo (CO)
        -- added defaults/options for DOD CONRAD machine (--machine=dod_conrad); also added in aflowrc (DX)
        (AUROSTD: xscalar.cpp, xscalar.h, xtensor.cpp, xvector.cpp, xvector.h)
        (AFLOW: aflowrc.cpp, avasp.cpp, chull.cpp, aflow.cpp, data.cpp, aflow.h, init.cpp, ivasp.cpp, kbin.cpp, kvasp.cpp, aflowlib_webapp_entry.js, aflowlib_web_interface.cpp, pocc_old.cpp, surface.cpp, symmetry.cpp, symmetry_spacegroup.cpp, symmetry_spacegroup_functions.cpp, xatom.cpp, xclasses.cpp, ANRL_CPPS_20180710/anrl_list.cpp, APL/apl_group_velocity.cpp, APL/apl.h, APL/apl_kphonons.cpp, APL/qha3phonons_eos.cpp, APL/qha_aflowin_creator.cpp, APL/qha_energies.cpp, APL/qha_eos.cpp, APL/qha_gruneisen.cpp, APL/scqha_eos.cpp, APL/scqha_gruneisen.cpp, APL/scqha_T_freqs.cpp, Makefile, README_AFLOW_AEL.TXT, README_AFLOW_AFLOWRC.TXT, README_AFLOW_AGL.TXT, README_AFLOW_POCC.TXT, README_AFLOW_QHA_SCQHA_QHA3P.TXT, README_AFLOW.TXT, README_AFLOW_XAFLOW.TXT)
3.1.204 - 2018/07/12
        Location: http://materials.duke.edu/AFLOW/aflow.3.1.204.tar.xz
        -- updated QHA and added QHA3P and SCQHA functionality (PN)
        -- Restrucured xcombos. Added enumerations. (ME) [AUROSTD/aflow_xcombos.cpp, AUROSTD/aflow_xcombos.h]
        -- Introduced exception handlier class aurostd::xerror. (ME)
        -- Introduced xtensor class for tensors of arbitrary dimension. Other xtensor classes are obsolete now. (ME).
        -- Changed all current xtensor3 instances to the new xtensor format. (ME)
        -- Added Kronecker product to xmatrix. (ME)
        -- Option to write and use AEL data at lowest finite pressure where the material is elastically stable (CT)
        -- Option to specify a separate set of finite pressures for AEL calculations than are used for AGL post-processing (CT)
        -- Integrated workflow option for using finite pressure Poisson ratio in AGL calculations (CT)
        -- Write nominal target pressure and calculated external pressure for AEL calculations in aflow.ael.out file (CT)
        -- Fixed keyword in JSON output file (CT)
        -- Increase grid for AGL DOSCAR (CT)
        -- cleaning up webapp_bands.js and added more mouse functionality (PC)
        -- added citation information to entry page (PC)
        -- added ANRL prototypes from part 2 of library (302 prototypes) (DX)
        -- added option to print symbolic math representation of ANRL prototypes (--add_equations or --equations_only) in aims and vasp formats (DX)
        -- updated DOI for ANRL part 1 and added arXiv for part 2 to title line of each prototype (DX) 
        -- fixed bug with --vasp keyword, i.e., need to check if used with --proto command (DX) 
        -- removed unused variables in standard lattice function (DX)
        -- added applyCombo() to xcombos (CO)
        -- fixed wget *.xz issue if *.xz already exists (CO)
        -- fixed apl2agr to handle xz compression format (CO)
        -- fixed --aflow_proto empty BZ issue, occurs when structure is downloaded from online (CO)
        -- fixed reading in forces from aims.out (CO)
        -- force species input for aims structure (CO)
        -- added checks for broken API (CO)
        -- added GENERATOR to aflow.in generation (CO)
        -- added auid to chull PDF output (CO)
        -- fixed bader num_each_type issue (relax2 vs. static primitivization) (CO)
        -- fixed command line aflow_qmvasp generation (CO)
        -- fixed search for ./aflow_data issue upon initial installation (CO)
        -- PARTCAR now handles '+' in write out (CO)
        -- fixed AddAtom() to handle different occupations (CO)
        -- added combination parameters to chull (CO)
        -- fixed aflowrc load issue (remove spaces between quotes and comment) (CO)
        (AUROSTD: boot.cpp, AUROSTD/aurostd.cpp, AUROSTD/aurostd.h, main.cpp, xcombos.cpp, xcombos.h, xerror.cpp, xerror.h, xmatrix.cpp, xmatrix.h, xtensor.cpp, xtensor.h)
        (AFLOW: aconvasp_main.cpp, aflowrc.cpp, anrl.cpp, avasp.cpp, bader.cpp, bader.h, chull.cpp, chull.h, aflow.cpp, data.cpp, aflow.h, init.cpp, ivasp.cpp, kbin.cpp, lattice.cpp, aflowlib_libraries.cpp, aflowlib_webapp_bands.js, aflowlib_web_interface.cpp, oaims.cpp, ovasp.cpp, pflow.h, pocc.cpp, pocc.h, surface.cpp, xatom.cpp, xclasses.cpp, xproto.cpp, ANRL_CPPS_20180710, APL/apl_atomic_disp.cpp, APL/apl_doscalc.cpp, APL/apl_group_velocity.cpp, APL/apl.h, APL/apl_hroutines.cpp, APL/apl_hsqpoints.cpp, APL/apl_kphonons.cpp, APL/apl_ltetdos.cpp, APL/apl_mpmesh.cpp, APL/apl_pdisc.cpp, APL/apl_phoncalc.cpp, APL/apl_thermalpc.cpp, APL/apl_uniform_mesh.cpp, APL/qha3phonons_eos.cpp, APL/qha_aflowin_creator.cpp, APL/qha_dm_pdos_save.cpp, APL/qha_energies.cpp, APL/qha_eoscalc.cpp, APL/qha_eos.cpp, APL/qha_gruneisen.cpp, APL/scqha_eos.cpp, APL/scqha_gruneisen.cpp, APL/scqha_T_freqs.cpp, Makefile, README_AFLOW_ACONVASP.TXT, README_AFLOW_AEL.TXT, README_AFLOW_AGL.TXT, README_AFLOW_ANRL.TXT, README_AFLOW_APL.TXT, README_AFLOW_CHULL.TXT, README_AFLOW_EXCEPTIONS.TXT, README_AFLOW_POCC.TXT, README_AFLOW_QHA_SCQHA_QHA3P.TXT, README_AFLOW.TXT, README_AFLOW_XAFLOW.TXT, README_CONTRIBS.TXT)
3.1.203 - 2018/06/15
        Location: http://materials.duke.edu/AFLOW/aflow.3.1.203.tar.xz
        -- fixed tolerance scan issue in edata (try new tolerance from PrintSGData() on GetLatticeType() routine before changing tolerance) (DX)
        -- fixed primitivization routine in aflowSG functions (Minkowski/Niggli to fix left-handed candidate lattices and recheck moduli after Minkowski/Niggli) (DX)
        -- check all possible generator choices to match to ITC convention before changing tolerance (DX)
        -- added more rigorous check of tetragonal symmetry operations for determining conventional cell (DX)
        -- added generator information for P1 symmetry systems (DX)
        -- added check of Cartesian distance before removing fractional copies in GetPrimitive() (DX)
        (AFLOW: lattice.cpp, pflow_print.cpp, symmetry_spacegroup.cpp, symmetry_spacegroup_ITC.cpp, xatom.cpp) 
3.1.202 - 2018/06/07
        Location: http://materials.duke.edu/AFLOW/aflow.3.1.202.tar.xz
        -- dropping EXTRA to AFLOW3_FREE/EXTRA on local machine or wget (SC)
3.1.201 - 2018/06/04
        Location: http://materials.duke.edu/AFLOW/aflow.3.1.201.tar.xz
        -- more space saving in lib2raw (linking OUTCAR.relax instead of copying) SC
3.1.200 - 2018/05/27
        Location: http://materials.duke.edu/AFLOW/aflow.3.1.200.tar.xz
        -- fixed structure rescaling issue for space group determination (affecting LIB4) (DX)
        -- print geometry file location for errors/debug (DX)
        -- added more debugging messages along with file location in symmetry functions (DX) 
        -- initialize variables for -O3 in symmetry and structure comparison routines (DX)
        -- speed increase for minimumDistance() function (DX)
        -- speed increase for primitivization routine in aflowSG functions (DX)
        -- fixed Wyckoff position typo for space group 62 (8d not 8e) (DX)
        -- fixed Wyckoff position typo for space group 89 (4i not 2i) (DX)
        (AFLOW: aflow.h, aconvasp_main.cpp, compare_structure.cpp, compare_structure_function.cpp, pflow_print.cpp, symmetry.cpp, symmetry_spacegroup.cpp, symmetry_spacegroup_ITC_library.cpp, symmetry_spacegroup_functions.cpp, xatom.cpp, xproto.cpp, aflowlib_libraries.cpp)
3.1.199 - 2018/05/27
       Location: http://materials.duke.edu/AFLOW/aflow.3.1.199.tar.xz
	      -- compressing aflow.***.json/out in LIB2RAW and linking them (SC)
        -- removing the brainy/useless stuff about file compression in aurostd (SC)
	      -- fighting sloppyness in aflow_libraries about aflow_pgroup[x][_xtal] (SC)
	      -- fixed aflow_libraries about compress, delete and link files (SC)
	      -- fixed inconsitencies in aflow_convasp_main compress (SC)
	      -- fixed as bunch of inconsistencies in compressing and XHOST.command (SC)
	      -- more inconsistencies RAW-WEB in aflow_libraries  (SC)
	      -- fixed removal useless files in LIB2RAW (SC)
	      -- added BZ2XZ engine to aurostd_main (SC)
	      -- added GZ2XZ engine to aurostd_main (SC)
	      -- added ZIP2ZIP engine to aurostd_main (SC)
3.1.198 - 2018/05/24
        Location: http://materials.duke.edu/AFLOW/aflow.3.1.198.tar.xz
        -- fixed bader extension finder for --lib2raw (CO)
        (AFLOW: bader.cpp, bader.h, aflowlib_libraries.cpp, Makefile)
3.1.197 - 2018/05/24
        Location: http://materials.duke.edu/AFLOW/aflow.3.1.197.tar.xz
        -- updates to entry page bands plotter (PC)
        -- added some helpful comments for getGeneralNormal(), CMdet(), and ZVAL in bader (CO)
        -- check if /www directory exists for jmol display on entry page (CO)
        (AUROSTD: xmatrix.cpp, xvector.cpp)
        (AFLOW: bader.cpp, chull.cpp, aflowlib_webapp_bands.js, aflowlib_web_interface.cpp, Makefile)
3.1.196 - 2018/05/21
        Location: http://materials.duke.edu/AFLOW/aflow.3.1.196.tar.xz
        -- fixed entry page property line wrapping issues (PC)
        -- added button for spin-polarized band structure selection in webapp (PC)
        -- fixed precision inconsistency printing xstr.json (FK)
        -- added some -O3 compatibility (FK)
        -- citation added to aflow_aapl_pairs.cpp (ME)
        -- fixed bug in aflow_kvasp.cpp that prevented the creation of the primitive cell structure for APL, AAPL, and QHA calculations (ME)
        -- implemented combinations with repetitions with sequence taken into account (ME)
        -- moved the code to check for input and output files in APL into separate functions to make them available for AAPL, remove duplicate code, and make the code more readable (ME)
        -- removed the ENCUT and EDIFF tags from AAPL input files as they may result in lower cut-off energies and higher energy differences (ME)
        -- fixed gcc8 issue in AGL (CO)
        -- added simplex content and hypercollinearity properties to convex hull data (CO)
        -- decoupled internal links between graph2doc and withindoc (CO)
        -- fixed site error calculation in POCC for vacancies (CO)
        -- added eyes/ones xmatrix constructors (CO)
        -- added Cayley-Menger determinant to xmatrix (CO)
        -- included cstdlib in aflow_data.cpp for compilation on qrats (CO)
        (AUROSTD: boot.cpp, xcombos.cpp, xcombos.h, xmatrix.cpp, xmatrix.h, xvector.cpp)
        (AFLOW: aconvasp_main.cpp, apennsy_main.cpp, chull.cpp, chull.h, contrib_shidong_auxiliary.cpp, data.cpp, aflow.h, kvasp.cpp, aflowlib.h, aflowlib_libraries.cpp, aflowlib_webapp_bands.js, aflowlib_web_interface.cpp, pflow_funcs.cpp, pflow.h, pocc.cpp, pocc.h, pocc_old.cpp, pocc_old.h, xatom.cpp, APL/aapl_tensor.cpp, APL/apl_dirphoncalc.cpp, APL/apl.h, APL/apl_phoncalc.cpp, APL/apl_thermalpc.cpp, Makefile)
3.1.195 - 2018/05/21
        Location: http://materials.duke.edu/AFLOW/aflow.3.1.195.tar.xz
        -- beta of release with XZ (SC)
3.1.194 - 2018/05/16
        Location: http://materials.duke.edu/AFLOW/aflow.3.1.194.tar.xz
        -- small bug fixes for g++/gcc 7 and 8 (SC)
        -- preparing for xz compression (SC) 
        194 xatom.cpp  aurostd.h aurostd_main.cpp pthread.cpp README_SCRIPTING README_AFLOW init.cpp aflow.cpp aconvasp_main.cpp
        194c fix aconvasp_main.cpp
	194d avasp.cpp ael_elasticity.cpp ael_get_stress.cpp agl_debye.cpp agl_get_ev.cpp contrib_cormac.cpp contrib_junkai_phasediag.cpp
	194e avasp.cpp xatom.cpp  aurostd_main libraries.cpp ael_elasticity.cpp ael_get_stress.cpp agl_debye.cpp agl_get_ev.cpp contrib_cormac.cpp aconvasp_main.cpp pthread.cpp init.cpp aflow.cpp (heavy)
	194f good bye bzip2 (SC)
	194g aflow_contrib_wahyu.cpp 
	194h aflow.cpp aflow_estructure.cpp aflow_ifrozsl.cpp aflow_ivasp.cpp
	194i aflow_pthreads.cpp
	194j aflow_aflowrc.cpp
	194l BASE64 for pseudopotentials and aflow_data.cpp
	194m aflow_kbin.cpp aflow_kvasp.cpp
	194n aflowlib_web_interface.cpp aflow_matlab_funcs.cpp (EXTRA/MATLAB/plotband.m) aflow_ovasp.cpp aflow_pocc_edos.cpp
	shortened aflow_xatom.cpp working on ZVAL POMASS and removing all EXT stuff. Tests work.  Fixed even further aflow_pthread.cpp aflow_xproto_gus.cpp
3.1.193 - 2018/05/11
        Location: http://materials.duke.edu/AFLOW/aflow.3.1.193.tar.xz
        -- extending xoptions push pop (SC)
3.1.192 - 2018/05/10
        Location: http://materials.duke.edu/AFLOW/aflow.3.1.192.tar.xz
        -- extending xoptions push pop (SC)
3.1.191 - 2018/05/08
        Location: http://materials.duke.edu/AFLOW/aflow.3.1.191.tar.xz
        -- rationalized orthogonality search in xmatrix (SC)
        aurostd_xmatrix.h aurostd_xmatrix.cpp aflow.h
3.1.190 - 2018/05/08
        Location: http://materials.duke.edu/AFLOW/aflow.3.1.190.tar.xz
        -- fixed units in AGL output (CT)
        -- fixed permutation vector initialization in APL (required for compiling on DoD CONRAD machine) (DX)
        -- fixed bug in tolerance scan; was only scanning in one direction (DX) 
        -- created faster minimum cartesian distance calculator for skewed cells; fewer duplicate operations (DX) 
        -- fixed conflict between CUT_RAD and CUT_SHELL in AAPL (ME)
        -- properly added directory to bader error output (CO)
        -- fixed slow down with loadEntries() (stringElements2VectorElements()) (CO)
        -- fixed AIMS read-in issue with '#' comments (CO)
        -- added guard around BANDSDATA_JSON() for html generation (CO)
        -- fixed static compile settings (CO)
        -- fixed _sym_op.basis_map_calculated issue in ApplyAtom() for AAPL (CO)
        -- added xStream class for logging workflow updates (CO)
        -- fixed stability criterion vs. (Delta H) fonts in chull report (CO)
        -- substantial clean-up of classes in POCC in anticipation for AVASP_MakeSingleAFLOWIN integration (CO)
        -- added avasp function in preparation for AVASP_MakeSingleAFLOWIN integration (CO)
        -- added try/catches for easy debugging (CO)
        (AUROSTD: main.cpp)
        (AFLOW: aconvasp_main.cpp, aflowrc.cpp, agl_debye.cpp, avasp.cpp, bader.cpp, chull.cpp, chull.h, contrib_kesong_ipocc.cpp, aflow.cpp, aflow.h, ivasp.cpp, kbin.cpp, kvasp.cpp, aflowlib_web_interface.cpp, pflow.h, pocc.cpp, pocc.h, symmetry.cpp, xatom.cpp, xclasses.cpp, APL/aapl_pairs.cpp, APL/apl_kphonons.cpp, Makefile, README_AFLOW_ACONVASP.TXT, README_AFLOW_CHULL.TXT)
3.1.189 - 2018/05/04 -
        Location: http://materials.duke.edu/AFLOW/aflow.3.1.189.tar.xz
        Moved these defaults from aflow.h to aflow_aflowrc.cpp for user tuning (SC)
        #define DEFAULT_AFLOW_PRESCRIPT_OUT            string("aflow.prescript.out")  
        #define DEFAULT_AFLOW_PRESCRIPT_COMMAND        string("aflow.prescript.command")  
        #define DEFAULT_AFLOW_POSTSCRIPT_OUT           string("aflow.postscript.out")  
        #define DEFAULT_AFLOW_POSTSCRIPT_COMMAND       string("aflow.postscript.command") 
        #define DEFAULT_AFLOW_PGROUP_OUT               string("aflow.pgroup.out")
        #define DEFAULT_AFLOW_PGROUP_XTAL_OUT          string("aflow.pgroup_xtal.out")
        #define DEFAULT_AFLOW_PGROUPK_OUT              string("aflow.pgroupk.out")
        #define DEFAULT_AFLOW_PGROUPK_XTAL_OUT         string("aflow.pgroupk_xtal.out")
        #define DEFAULT_AFLOW_FGROUP_OUT               string("aflow.fgroup.out")
        #define DEFAULT_AFLOW_SGROUP_OUT               string("aflow.sgroup.out")
        #define DEFAULT_AFLOW_AGROUP_OUT               string("aflow.agroup.out")
        #define DEFAULT_AFLOW_IATOMS_OUT               string("aflow.iatoms.out")
        #define DEFAULT_AFLOW_PGROUP_JSON              string("aflow.pgroup.json")      
        #define DEFAULT_AFLOW_PGROUP_XTAL_JSON         string("aflow.pgroup_xtal.json") 
        #define DEFAULT_AFLOW_PGROUPK_JSON             string("aflow.pgroupk.json")    
        #define DEFAULT_AFLOW_PGROUPK_XTAL_JSON        string("aflow.pgroupk_xtal.json")
        #define DEFAULT_AFLOW_FGROUP_JSON              string("aflow.fgroup.json")   
        #define DEFAULT_AFLOW_SGROUP_JSON              string("aflow.sgroup.json")  
        #define DEFAULT_AFLOW_AGROUP_JSON              string("aflow.agroup.json")    
        #define DEFAULT_AFLOW_IATOMS_JSON              string("aflow.iatoms.json")   
        #define DEFAULT_AFLOW_ICAGES_OUT               string("aflow.icages.out")
        #define DEFAULT_AFLOW_SURFACE_OUT              string("aflow.surface.out")
        #define DEFAULT_AFLOW_QMVASP_OUT               string("aflow.qmvasp.out")
        #define DEFAULT_AFLOW_ERVASP_OUT               string("aflow.error.out")
        #define DEFAULT_AFLOW_IMMISCIBILITY_OUT        string("aflow.immiscibility.out")
        #define DEFAULT_AFLOW_MEMORY_OUT               string("aflow.memory.out")
        #define DEFAULT_AFLOW_FROZSL_INPUT_OUT         string("aflow.frozsl_input.out")
        #define DEFAULT_AFLOW_FROZSL_POSCAR_OUT        string("aflow.frozsl_poscar.out")
        #define DEFAULT_AFLOW_FROZSL_MODES_OUT         string("aflow.frozsl_energies.out")
        #define DEFAULT_AFLOW_FROZSL_EIGEN_OUT         string("aflow.frozsl_eigen.out")
        #define DEFAULT_AFLOW_END_OUT                  string("aflow.end.out")
3.1.188- 2018/05/03 -
       Location: http://materials.duke.edu/AFLOW/aflow.3.1.188.tar.xz
       Fixing kvasp.cpp (SC)
3.1.187- 2018/04/26 -
        Location: http://materials.duke.edu/AFLOW/aflow.3.1.187.tar.xz
        -- added missing scaling factor information to lattice for AIMS xstructure output (DX) 
        -- fixed bug in edata lattice type/variation determination; accounts for lattices that do not reflect crystal symmetry (DX) 
        -- fixed bug in edata reciprocal lattice type/variation determination; accounts for reciprocal lattices transformed from a lattice that does not reflect crystal symmetry (DX) 
        -- added directory (pwd) information to LDEBUG/ERROR messages for symmetry functions (DX)
        (AFLOW: aconvasp_main.cpp, lattice.cpp, symmetry.cpp, xatom.cpp) 
3.1.186- 2018/04/25 -
        Location: http://materials.duke.edu/AFLOW/aflow.3.1.186.tar.xz
        -- fixed bug in tolerance scan; was only scanning in one direction (DX) 
        -- created faster minimum cartesian distance calculator for skewed cells; fewer duplicate operations (DX) 
        (AFLOW: symmetry_spacegroup.cpp, symmetry.cpp) 
3.1.185- 2018/04/24 -
       Location: http://materials.duke.edu/AFLOW/aflow.3.1.185.tar.xz
       Fixing kvasp.cpp for dying jobs (SC)
3.1.184- 2018/04/23 -
       Location: http://materials.duke.edu/AFLOW/aflow.3.1.184.tar.xz
       Fixing ivasp.cpp for AFLOW_PSEUDOPOTENTIALS.TXT AFLOW_PSEUDOPOTENTIALS_LIST.TXT (SC)
       Tuning aflow_aflowrc.cpp for HYPERTHREADING in eos,draco,cobra,hydra (SC)
3.1.183- 2018/04/20 -
        Location: http://materials.duke.edu/AFLOW/aflow.3.1.183.tar.xz
        Fixing ovasp for METAGGA/isKINETIC (SC)
3.1.182- 2018/04/19 -
        Location: http://materials.duke.edu/AFLOW/aflow.3.1.182.tar.xz
        AFLOW_PSEUDOPOTENTIALS.TXT AFLOW_PSEUDOPOTENTIALS_LIST.TXT (SC)
3.1.181- 2018/04/17 -
        Location: http://materials.duke.edu/AFLOW/aflow.3.1.181.tar.xz
        Creating defaults in aflow_aflowrc.cpp for HYPERTHREADING in eos,draco,cobra,hydra (SC)
3.1.180- 2018/04/16 -
        Location: http://materials.duke.edu/AFLOW/aflow.3.1.180.tar.xz
        Creating defaults in aflow_aflowrc.cpp for NCPUS in eos,draco,cobra,hydra (SC)
3.1.179 - 2018/04/13 -
        Location: http://materials.duke.edu/AFLOW/aflow.3.1.179.tar.xz
        -- fixed PP settings for SCAN (RF)
        -- fixed warning in APIget() (CO)
        -- added relative stability criterion and latex-formatted sg's to chull properties list (CO)
        -- added control.in and geometry.in file name specification in aflowrc (CO)
        -- --generate now applies for aims output as well (CO)
        -- force aflow.in generation even for MODE=AIMS (CO)
        -- fixed k-point mismatch for non-primitive APL runs (CO)
        -- added MINATOMS_RESTRICTED tag for APL (CO)
        -- added functionality for user-defined path in phonon dispersion, specify coords/labels in aflow.in (CO)
        -- swapped out quser for qflow, but maintain backwards compatibility (CO)
        (AUROSTD: xoption.cpp, xoption.cpp, xoption.h, xoption.h, xvector.cpp, xvector.cpp, xvector.h, xvector.h)
        (AFLOW: aconvasp_main.cpp, aconvasp_main.cpp, aflowrc.cpp, aflowrc.cpp, avasp.cpp, avasp.cpp, chull.cpp, chull.cpp, chull.h, chull.h, compare_structure.cpp, compare_structure.cpp, contrib_kesong_hnfcell.cpp, contrib_kesong_hnfcell.cpp, contrib_kesong_ipocc.cpp, contrib_kesong_ipocc.cpp, contrib_kesong_pocc_basic.cpp, contrib_kesong_pocc_basic.cpp, aflow.cpp, aflow.cpp, aflow.h, aflow.h, init.cpp, init.cpp, kbin.cpp, kbin.cpp, kvasp.cpp, kvasp.cpp, aflowlib.h, aflowlib.h, aflowlib_web_interface.cpp, aflowlib_web_interface.cpp, pocc.cpp, pocc.h, poccupation_forcefield.cpp, poccupation_forcefield.cpp, symmetry.cpp, symmetry.cpp, symmetry_spacegroup.cpp, symmetry_spacegroup.cpp, symmetry_spacegroup_functions.cpp, symmetry_spacegroup_functions.cpp, symmetry_spacegroup.h, symmetry_spacegroup.h, xatom.cpp, xatom.cpp, xclasses.cpp, xclasses.cpp, APL/aapl_tcond.cpp, APL/aapl_tcond.cpp, APL/aapl_tensor.cpp, APL/aapl_tensor.cpp, APL/apl_dirphoncalc.cpp, APL/apl_dirphoncalc.cpp, APL/apl.h, APL/apl.h, APL/apl_kphonons.cpp, APL/apl_kphonons.cpp, APL/apl_lrphoncalc.cpp, APL/apl_lrphoncalc.cpp, APL/apl_pathbuilder.cpp, APL/apl_pathbuilder.cpp, APL/apl_pdisc.cpp, APL/apl_pdisc.cpp, APL/apl_phoncalc.cpp, APL/apl_phoncalc.cpp, APL/apl_supercell.cpp, APL/apl_supercell.cpp, APL/qha_eosrun.cpp, APL/qha_eosrun.cpp, Makefile, Makefile, README_AFLOW_APL.TXT, README_AFLOW_APL.TXT, README_AFLOW.TXT, README_AFLOW.TXT)
3.1.178 - 2018/04/13 -
        Location: http://materials.duke.edu/AFLOW/aflow.3.1.178.tar.xz
        Moved these defaults from aflow.h to aflow_aflowrc.cpp for user tuning (SC)
        #define DEFAULT_FILE_AFLOWLIB_ENTRY_OUT        string("aflowlib.out")
        #define DEFAULT_FILE_AFLOWLIB_ENTRY_JSON       string("aflowlib.json")
        #define DEFAULT_FILE_EDATA_ORIG_OUT            string("edata.orig.out")
        #define DEFAULT_FILE_EDATA_RELAX_OUT           string("edata.relax.out")
        #define DEFAULT_FILE_EDATA_BANDS_OUT           string("edata.bands.out")
        #define DEFAULT_FILE_DATA_ORIG_OUT             string("data.orig.out")
        #define DEFAULT_FILE_DATA_RELAX_OUT            string("data.relax.out")
        #define DEFAULT_FILE_DATA_BANDS_OUT            string("data.bands.out")
        #define DEFAULT_FILE_EDATA_ORIG_JSON           string("edata.orig.json")
        #define DEFAULT_FILE_EDATA_RELAX_JSON          string("edata.relax.json")
        #define DEFAULT_FILE_EDATA_BANDS_JSON          string("edata.bands.json")
        #define DEFAULT_FILE_DATA_ORIG_JSON            string("data.orig.json")
        #define DEFAULT_FILE_DATA_RELAX_JSON           string("data.relax.json")
        #define DEFAULT_FILE_DATA_BANDS_JSON           string("data.bands.json")
        #define DEFAULT_FILE_TIME_OUT                  string("time")
        #define DEFAULT_FILE_SPACEGROUP1_OUT           string("SpaceGroup")
        #define DEFAULT_FILE_SPACEGROUP2_OUT           string("SpaceGroup2")
        #define DEFAULT_FILE_VOLDISTPARAMS_OUT         string("VOLDISTParams")
        #define DEFAULT_FILE_VOLDISTEVOLUTION_OUT      string("VOLDISTEvolution")
3.1.177 - 2018/04/06 -
        Location: http://materials.duke.edu/AFLOW/aflow.3.1.177.tar.xz
        Bug fixes on autopseudootentialsl (SC)
3.1.176 - 2018/04/06 -
        Location: http://materials.duke.edu/AFLOW/aflow.3.1.176.tar.xz
        Working PAW_PBE_KIN and PAW_LDA_KIN autopseudopotential (SC)
3.1.175 - 2018/04/06 -
        Location: http://materials.duke.edu/AFLOW/aflow.3.1.175.tar.xz
        Working on mpcdf-cobra (SC)
3.1.174 - 2018/03/29
        Location: http://materials.duke.edu/AFLOW/aflow.3.1.174.tar.xz    
        -- added bands app to entry page (GG)
        -- fixed scaling factor type in xstructure2json() (DX)
        -- account for Wyckoff positions in represented as fractions (hex/rhl) in minimum enumerated Wyckoff search (DX)
        -- improved minimum enumerated Wyckoff search (consider combinations of origin shifts) (DX)
        -- fixed typo in xmatrix2json function (DX)
        -- limited outlier detection to binaries only, statistics not globally favorable for ternaries and above YET (CO)
        -- added explanatory comments in aflowrc for chull settings (CO)
        -- added statistics output to chull logger (CO)
        -- fixed Greek letter issues with Helvetica fonts in chull (CO)
        -- further decoupled ChullFacet() initialization from ConvexHull() with initialize() and addVertex() (CO)
        -- added user-defined dft_type restrictions in aflowrc (CO)
        -- added LIB1 to loadEntries() default (CO)
        -- fixed stringElements2VectorElements() bugs with LIB1 colons (CO)
        -- added plotting option for iso-max latent heat (CO)
        -- added kJ/mol axis for formation enthalpy hulls (CO)
        -- added logos to hull illustrations, generally fixed header/footers (CO)
        -- added stability criterion analysis to default routine (CO)
        -- fixed sign of decomposition energy/stability criterion (CO)
        -- added equivalent ICSD structures analysis to default routine (CO)
        -- fixed --readme vs. --readme=XX (CO)
        -- fixed superfluous output in --poscar2aflowin (CO)
        -- fixed bug in aconvasp's Ewald summation function as pointed out by Wei Xie (CO)
        -- changed generic xstructure title to include cleannames in case there is pp info (CO)
        (AUROSTD: AUROSTD/aurostd.h, main.cpp, xscalar.h, xvector.cpp)
        (AFLOW: aconvasp_main.cpp, aflowrc.cpp, chull.cpp, chull.h, init.cpp, aflowlib.h, aflowlib_web_interface.cpp, pflow_funcs.cpp, pflow.h, symmetry_spacegroup.cpp, webapp_bands.js, webapp_entry.js, xatom.cpp, Makefile, README_AFLOW_ACONVASP.TXT, README_AFLOW_CHULL.TXT)
3.1.173 - 2018/03/12
        Location: http://materials.duke.edu/AFLOW/aflow.3.1.173.tar.xz    
        -- Create LIB7/LIB8/LIB9 framework (SC)
3.1.172 - 2018/02/27
        Location: http://materials.duke.edu/AFLOW/aflow.3.1.172.tar.xz    
        -- Write data in JSON format in AEL/AGL (CT)
        -- Option to turn off VASP symmetry in AEL/AGL (CT)
        -- Write vibrational free energy and vibrational entropy at 300K in aflow.agl.out in AEL/AGL (CT)
        -- Write enthalpy (H = E + pV) in AEL/AGL (CT)
        -- Option to skip pressure/temperature points where no minimum Gibbs free energy is found, instead of truncating pressure/temperature range in AEL/AGL (CT)
        -- fixed tolerance scan counter for lib2raw runs (no longer static variable) (DX)
        -- edata speed increase, only calculate up to pgroup_xtal for lattice, superlattice, and reciprocal lattice (DX)
        -- fixed typo in Wyckoff position "b" for space group #160 (DX)
        -- fixed --kppra command line bug, divided by natoms twice (CO)
        -- added debug output to nanoparticle (CO)
        -- fixed --readme=chull empty string error (CO)
        -- automated plot_unstable with z_filter_cutoff in chull (CO)
        -- fixed plotting ranges with z_filter_cutoff in chull (CO)
        (AFLOW: aconvasp_main.cpp, ael_elastic_fit.cpp, ael_elasticity.cpp, ael_elasticity.h, ael_get_stress.cpp, agl_debye.cpp, agl_debye.h, agl_eqn_state.cpp, agl_get_ev.cpp, agl_hugoniot.cpp, agl_polynomial.cpp, agl_rungibbs.cpp, chull.cpp, data.cpp, aflow.h, lattice.cpp, aflowlib_libraries.cpp, pflow.h, pflow_print.cpp, symmetry.cpp, symmetry_spacegroup.cpp, symmetry_spacegroup_ITC_library.cpp, xatom.cpp, Makefile, README_AFLOW_AEL.TXT, README_AFLOW_AGL.TXT, README_AFLOW_SYM.TXT)
3.1.171 - 2018/02/21
        Location: http://materials.duke.edu/AFLOW/aflow.3.1.171.tar.xz    
        -- fixed multiple degeneracy prints in POCC (CO)
        -- added directory information to logging functions in bader/chull (CO)
        -- added --destination=|--path= flag for output of chull (CO)
        -- use full path (pwd) for working directory in AFLOW-SYM functions (DX)
        -- fixed directory flag for AFLOW-SYM functions (DX)
        -- fixed typo in site symmetry of  Wyckoff position "a" for space group #109 (DX)
        (AUROSTD: aurostd.h, main.cpp)
        (AFLOW: aconvasp_main.cpp, bader.cpp, bader.h, chull.cpp, chull.h, poccupation_edos.cpp, symmetry_spacegroup_ITC_library.cpp, Makefile, README_AFLOW_ACONVASP.TXT, README_AFLOW_CHULL.TXT)
3.1.170 - 2018/02/18
        Location: http://materials.duke.edu/AFLOW/aflow.3.1.170.tar.xz    
        -- fixed chmod in LIB2RAW (CO)
        -- fixed DOS-extraction bug (exit() vs. return false) in LIB2RAW for POCC+AEL/AGL runs (CO)
        -- fixed joinWDelimiter() xvector<int> bug: removed erroneous delimiter at the end (CO)
        -- fixed DOSDATA_JSON() + BANDSDATA_JSON() amalgamation: removed erroneous wrapping brackets around DOS (CO)
        -- fixed misleading logging message in APL on primitivization of input (CO)
        (AUROSTD: main.cpp)
        (AFLOW: estructure.cpp, aflow.h, aflowlib_libraries.cpp, aflowlib_web_interface.cpp, poccupation_edos.cpp, APL/apl_supercell.cpp, Makefile)
3.1.169 - 2018/02/16
        Location: http://materials.duke.edu/AFLOW/aflow.3.1.169.tar.xz    
        -- added aflow_proto functionality:  --relax_type=IONS, --module=APL, --apl_supercell=3x3x3, --no_volume_adjustment (CO)
        -- NCPUS in APL now respects parent aflow.in (default MAX, then looks at parent aflow.in, otherwise overrides with --np=XX) (CO)
        -- fixed spacegroup bug in apl post hibernation (CO)
        -- added --print and --screen_only options to chull for python integration (CO)
        -- removed extraneous ytick lines from 3D hull (CO)
        -- increased spacing between axes and ticklabels on hulls (CO)
        -- fixed bugs in entropic_temperature hull visualization (CO)
        -- fixed apl2agr/subst make commands (CO)
        -- fixed Niggli tolerance; more robust and use _ZERO_TOL_ (DX)
        -- fixed bug in Niggl step 6 (DX)
        -- fixed comparison of SU(2) to exp(theta*su(2)); parentheses issue (DX)
        -- fixed Quantum Espresso output to include lattice scaling factor (DX)
        -- fixed Quantum Espresso celldm units (Bohr) (DX)
        -- fixed Quantum Espresso alat flag to multiply cell parameters by celldm(1) or A parameter (DX)
        -- fixed tolerance issue with PrintData for lib2raw runs (DX)
        (AFLOW: aconvasp_main.cpp, avasp.cpp, chull.cpp, aflow.h, pflow_print.cpp, symmetry.cpp, xatom.cpp, APL/aapl_tcond.cpp, APL/apl_dm_pdos_save.cpp, APL/apl_doscalc.cpp, APL/apl.h, APL/apl_pdisc.cpp, APL/apl_phoncalc.cpp, APL/qha_gruneisen.cpp, Makefile, README_AFLOW_ACONVASP.TXT, README_AFLOW_CHULL.TXT)
3.1.168 - 2018/02/08
        Location: http://materials.duke.edu/AFLOW/aflow.3.1.168.tar.xz
        -- fixed structure comparison bug (overwritten match)  (DX)
        (AFLOW: aflow_compare_structure.h, aflow_compare_structure_function.cpp)
3.1.167 - 2018/02/06
        Location: http://materials.duke.edu/AFLOW/aflow.3.1.167.tar.xz
        -- speed increase for structure comparison (DX)
        -- fixed bugs for structure comparison (DX)
        -- added Wyckoff position analysis to group similar structures in directory comparison (DX)
        -- added grouped Wyckoff position information to the JSON output (DX)
        -- added logger/status for directory comparisons (DX)
        -- added functionality to read .bz2 geometry files (DX)
        -- added --no_scale option for comparisons (required for chull) (CO/DX)
        (AFLOW: aconvasp_main.cpp, chull.cpp, symmetry_spacegroup.cpp, compare_structure.cpp, compare_structure_function.cpp, compare_structure.h) (DX)
3.1.166 - 2018/02/02
        Location: http://materials.duke.edu/AFLOW/aflow.3.1.165.tar.xz
        -- fixed broken --slab commmand (CO)
        (AFLOW: slab.cpp)
3.1.165 - 2018/01/30
        Location: http://materials.duke.edu/AFLOW/aflow.3.1.165.tar.xz
        -- integrated .aflow.rc settings into APL/QHA/AEL/AGL (CO)
        -- added LORBIT=10 to relaxation INCAR (spinD) (CO)
        -- improved magnetic properties extraction, pull from relax first, overwrite with static (CO)
        -- added safety hull coordinates assignment (CO)
        -- new default for load entries (no load xstructures) (CO)
        (AFLOW: aconvasp_main.cpp, ael_get_stress.cpp, agl_get_ev.cpp, chull.cpp, ivasp.cpp, aflowlib_libraries.cpp, APL/apl_phoncalc.cpp, APL/qha_eosrun.cpp, Makefile) (CO)
3.1.164 - 2018/01/25
        Location: http://materials.duke.edu/AFLOW/aflow.3.1.164.tar.xz
        -- fixed minor bugs in Quantum Espresso reader
        -- added ibrav options to Quantum Espresso reader (ibrav2lattice function)
        -- added celldm and a, b, c, cosAB, cosAC, cosBC readers for Quantum Espresso
        -- added Bohr units reader for Quantum Espresso
        (AFLOW: aconvasp_main.cpp, pflow.h, xatom.cpp) (DX)
3.1.163 - 2018/01/23
        Location: http://materials.duke.edu/AFLOW/aflow.3.1.163.tar.xz
        -- added --dist2hull=0.25,0.25 option for chull, which provides the value of the convex hull surface at the specified coordinate/concentration (CO)
        -- added separate readme for chull (--readme=chull) (CO)
        -- customized avasp.cpp (--proto) with options from .aflow.rc, --mpi, and --np (CO)
        -- fixed QHA/AAPL aflow.in keyword bug (CO)
        -- added ANRL modifiers to directory for --proto (Ex: label:ANRL=param1,param2,...) (DX)
        (AFLOW: aconvasp_main.cpp, aflowrc.cpp, avasp.cpp, chull.cpp, aflow.cpp, aflow.h, init.cpp, kbin.cpp, Makefile, README_AFLOW_ACONVASP.TXT, README_AFLOW_CHULL.TXT, README_AFLOW.TXT) (CO/DX)
3.1.162 - 2018/01/19
        Location: http://materials.duke.edu/AFLOW/aflow.3.1.162.tar.xz
        -- added SU(2) complex matrix and su(2) generator coefficients representation of symmetry elements 
        -- added SU(2) and su(2) information to .out and .json symmetry files        
        -- extended functionality for complex matrices and vectors (trace, exponential, ostream, etc.)
        -- added xcomplex2json to represent complex numbers in json
        -- added pgroupk_xtal (dual of crystal point group operations) standalone function
        -- extended --proto for ANRL prototypes (to generate aflow.in)
        -- updated README_AFLOW_SYM.TXT
        (AUROSTD: aurostd.h, boot.cpp, main.cpp, xmatrix.cpp, xmatrix.h)
        (AFLOW: README_AFLOW_ACONVASP.TXT, README_AFLOW_SYM.TXT, aflow.h, aconvasp_main.cpp, avasp.cpp, symmetry.cpp, xatom.cpp) (DX)
3.1.161 - 2018/01/17
        Location: http://materials.duke.edu/AFLOW/aflow.3.1.161.tar.xz
        -- bool xscalar and xvector gccV7 warning fixes (SC)
        -- double xscalar and xmatrix clang warning fixes (CO)
        -- uint chull gccV7 warning fix (CO)
        (AUROSTD: xscalar.h, xvector.h, xmatrix.h)
        (AFLOW: chull.cpp)
        Added README_AFLOW_SYM.TXT (init.cpp aflow.h aflow.cpp data.cpp) (DX/SC)
3.1.160 - 2018/01/13
        Location: http://materials.duke.edu/AFLOW/aflow.3.1.160.tar.xz
        convex hull mods:
          - keep order of points (m_points) same as input from user/database
          - size will only differ if there are artificial points (they go at the end of m_points)
          - moved point banning to structurePoints() (i.e., m_coord_groups will only contain validated points)
          - only print decomposition phases with non-zero coefficients (tie-line)
          - fixed bug in initial facet.f_outside_set calculation
          - fixed bug in using hull centroid vs. hull reference to align normals
          - fixed bug in vcoords input (shiftlrows)
        (AFLOW: chull.cpp, chull.h)
3.1.159 - 2018/01/10 -
        Location: http://materials.duke.edu/AFLOW/aflow.3.1.159.tar.xz
        MAJOR UPDATE - convex hull code rewritten, includes: (CO)
          - complete generalization of input (need not be thermodynamic hull, can be ANY data)
          - new major classes for naries, alloys, and coordinate (stoichiometry) groups
          - for hulls with stoichiometric coordinates, the hull and properties are calculated in steps of increasing dimensionality
          - automatic calculation of equivalent ground state structures, near-equivalent (by symmetry) ground state structures, equilibrium phases (by mixture)
          - automatic removal of equivalent ground states for calculation of stability criterion
          - automatic detection/removal of outliers (IQR/MAD)
          - moved all major plotting options to .aflow.rc
          - report any bugs to aflow.org/forum
        added xcombo class for combinations/permutations (CO)
        integrated roundoff/precision/format into stream2stream/utype2tring and variants (xvecDouble2String(),xmatDouble2String()) (CO)
        added another date format for chull (CO)
        added tol to isinteger (CO)
        added +=, -=, gcd (reduced composition), shiftlrows(), isCollinear(), getCentroid(), getGeneralAngles() (similar to Euler angles), getGeneralNormal() (n-dimensional normal), and getQuartiles()/getMAD() (outlier analysis) for xvector (CO)
        added general Householder QR decomposition (CO)
        smarter overloading of loadEntries()/loadXstructures() (CO)
        updated logger() to take directory (aflags) (CO)
        fixed Wyckoff position (a) for space group 117 (DX)
        fixed monoclinic space group determination with multiple unique axis choices (DX)
        (AUROSTD: Makefile,aurostd.cpp,aurostd.h,boot.cpp,main.cpp,xcombos.cpp,xcombos.h,xmatrix.cpp,xmatrix.h,xoption.cpp,xoption.h,xscalar.cpp,xscalar.h,xvector.cpp,xvector.h) (CO, patched SC)
	(AFLOW: Makefile,aflow.h,aconvasp_main.cpp,aflowrc.cpp,anrl.cpp,chull.cpp,chull.h,compare_structure.cpp,compare_structure.h,compare_structure_function.cpp,pflow.h,pflow_funcs.cpp,xatom.cpp) (CO)
	(AFLOWLIB: aflowlib.h,aflowlib_libraries.cpp,aflowlib_web_interface.cpp) (CO)
	(SYM: symmetry_spacegroup.cpp,symmetry_spacegroup_ITC_library.cpp) (CO)
3.1.158 - 2018/01/09 -
        Location: http://materials.duke.edu/AFLOW/aflow.3.1.158.tar.xz
        Tentative distribution GNU (SC)
3.1.157 - 2017/12/19 -
	Working on mpcdf-draco (SC) 
        Replaced pgroupk with pgroupk_xtal for resolving IBZ in APL/AAPL (CO)
        Fixed pgroupk_xtal flag and wyckoff position for sg133 (DX)
        (aflowrc.cpp,APL/apl_supercell.cpp,APL/apl_mpmesh.cpp,APL/aapl_tcond.cpp,lattice.cpp,symmetry_spacegroup_ITC_library.cpp)
3.1.156 - 2017/12/18 -
        Working on mpcdf-hydra (SC)
3.1.155 - 2017/12/13 -
        updated web component of ANRL CPP files to include the prototype generator and Jmol visualization
        fixed Wyckoff position for SG #171
        improvement for monoclinic space group determination (consider alternative unique axis choices, if possible)
        added more to debug output for the space group routine
        (ANRL/,ANRL_CPPS_20171213/,aconvasp_main.cpp,symmetry_spacegroup.cpp,symmetry_spacegroup_ITC_library.cpp,symmetry_spacegroup_functions.cpp,xatom.cpp) (DX)
      
3.1.154 - 2017/12/07 -
        added pgroupk_xtal (dual of crystal point group operations)
        added magnetic symmetry analysis (crystal + spin) to edata 
        added non-collinear magnetic symmetry analysis (crystal + spin) to 
        edata,sgdata,aflowSG,aflowSYM,fgroup,pgroup_xtal,pgroupk_xtal,agroup,and sgroup
        fixed ApplyAtom (tolerance issue)
        fixed AFLOW-SYM printing bug (--screen_only for Python environment)
        changed point group matrix comparisons (uses Uf; exact)
        added SO(3) generator expansion coefficients onto Lx, Ly, and Lz
        (README_ACONVASP.TXT,aflow.h,aconvasp_main.cpp,ovasp.cpp,pflow.h,symmetry.cpp,symmetry_spacegroup.cpp,symmetry_spacegroup_functions.cpp,xatom.cpp,lattice.cpp,aflowlib_libraries.cpp) (DX)       
 
3.1.153 - 2017/11/23 -
        Fixing Makefile for GNU version (SC) (fixed Library_ICSD..) (SC)
	Updating directories from AFLOW2 to AFLOW3 (SC)
	Updating directories for findsym platon frozsl (SC)
	
3.1.152 - 2017/11/20 -
        Fixing Makefile for GNU version (SC) (fixed DATA_CVs..)
3.1.151 - 2017/11/17 -
        Fixing Makefile for GNU version (SC) (fixed DATA_CVs..)
3.1.150 - 2017/11/06 -
        NFS cache-cleaning HACK
        (kbin.cpp) (CO)
3.1.149 - 2017/11/06 -
        fixed --xplug
        (libraries.cpp) (SC)
3.1.148 - 2017/10/27 -
        fixed --edata (txt + json print outs)
        (aconvasp_main.cpp,pflow.h,pflow_print.cpp,aflowlib_libraries.cpp) (CO/DX)
3.1.147 - 2017/10/25 -
	added skew test for structures (sym_eps),
	incorporated full symmetry analysis in more functions,
	improved --lib2raw_local,
	improved dos/bands-2json functionality,
	actually fixed --delta_kpoints,
	made min_dist (nearest neighbor distance) function more robust/faster,
	fixed nbondxx units,
	added jsons for sym/structure/bandsdata/dosdata to lib2raw,
	incorporated scale (ReScale()) in more functions
	(aurostd.h,boot.cpp,main.cpp,xmatrix.cpp,xmatrix.h,Makefile,README_AFLOW_ACONVASP.TXT,aflow.h,aconvasp_main.cpp,bader.cpp,defects.cpp,estructure.cpp,init.cpp,ovasp.cpp,pflow.h,pflow_print.cpp,surface.cpp,symmetry.cpp,symmetry_spacegroup.cpp,xatom.cpp,xclasses.cpp,xproto.cpp,aflowlib.h,aflowlib_libraries.cpp) (CO/DX)
3.1.146 - 2017/10/16 -
	rewritten bandgap code,
	added extensive FHI-AIMS support (APL),
	modified loadEntries() for GFA code,
	added new xvector operations (*=,/=),
	fixed delta_kpoints function,
	fixed bands/dos-2json functions,
	added local lib2raw
	(aapl_tensor.cpp,apl.h,apl_dirphoncalc.cpp,apl_gsa.cpp,apl_kphonons.cpp,apl_lrphoncalc.cpp,apl_phoncalc.cpp,qha_eosrun.cpp,aurostd.h,boot.cpp,main.cpp,xmatrix.cpp,xvector.cpp,xvector.h,xmatrix.h,Makefile,README_AFLOW_ACONVASP.TXT,aflow.h,aconvasp_main.cpp,aflowrc.cpp,chull.cpp,kbin.cpp,ovasp.cpp,pflow.h,poccupation_edos.cpp,xatom.cpp,xclasses.cpp,aflowlib_libraries.cpp,apl_supercell.cpp,iaims.cpp,kaims.cpp,oaims.cpp,estructure.cpp,ivasp.cpp,aflowlib.h) (CO)
3.1.145 - 2017/10/12 -
	fixed tolerance scan range (symmetry.cpp) (DX) 
3.1.144 - 2017/10/03 -
	fixed bandgap type bug,
	fixed precision mistmatch in bands data when plotting band structure,
	changed misleading metric_tensor function name,
	fixed false positive message in structure_comparison,
	fixed APL bugs with reading aflow.in,
	avoid SYMPREC vs. PREC confusion
	(ovasp.cpp,estructure.cpp,xatom.cpp,aconvasp_main.cpp,pflow.h,aflow.h,aurostd.h,aflowlib_libraries.cpp,poccupation_edos.cpp,Makefile,ivasp.cpp,apl_phoncalc.cpp,qha_eosrun.cpp,apl.h,apl_kphonons.cpp,compare_structure.cpp,symmetry_spacegroup_functions.cpp,symmetry_spacegroup.h) (CO/DX)
3.1.143 - 2017/09/28 -
	added magnetic symmetry analysis (crystal + spin) to sgdata,
	aflowSG,aflowSYM,agroup,fgroup,pgroup_xtal,agroup,and sgroup; speed increase for space group routine,
	alter tolerance scan range
	(README_AFLOW_ACONVASP.TXT,aflow.h,aconvasp.cpp,aconvasp_main.cpp,lattice.cpp,pflow.h,symmetry.cpp,symmetry_spacegroup.cpp,symmetry_spacegroup_functions.cpp,xatom.cpp) (DX)  
3.1.142 - 2017/09/14 -
	added mpcdf_eos machine,
	fixed proper nouns in symmetry output
	(aflow.cpp,kbin.cpp,aflowrc.cpp,init.cpp,kvasp.cpp,README_AFLOW.TXT,Makefile,pflow_print.cpp) (CO/DX)
3.1.141 - 2017/09/12 -
	fixed sgdata/wyccar issue,
	added space group functions to SYM namespace,
	more detailed warning messages
	(symmetry_spacegroup.h,symmetry_spacegroup.cpp,symmetry_spacegroup_function.cpp,symmetry_spacegroup_ITC_library.cpp,aconvasp_main.cpp,pflow_print.cpp,symmetry.cpp) (DX) 
3.1.140 - 2017/09/05 -
	added sgdata function (along with options for json output),
	edata updated (along with options for json output),
	pgroupk speed up,
	added covalent radii info,
	dos/band structure gnuplot updates
	(main.cpp,README_AFLOW_ACONVASP.TXT,aflow.h,aconvasp_main.cpp,lattice.cpp,pflow.h,pflow_print.cpp,symmetry.cpp,symmetry_spacegroup.cpp,symmetry_spacegroup.h,symmetry_spacegroup_functions.cpp,xatom.cpp,estructure.cpp,init.cpp) (DX/CO) 
3.1.139 - 2017/08/29 -
	fixed edata issue (agroups/iatoms were not calculated) for library runs
	(README_AFLOW_ACONVASP.TXT,aconvasp_main.cpp,lattice.cpp,xatom.cpp,aflow.h) (DX)
3.1.138 - 2017/08/25 -
	fully functional AAPL,
	Pearson symbol/lattice type speed up,
	json serializers for symmetry groups,
	tolerance scan implemented for separate symmetry groups,
	chull latex fix
	(chull.cpp,aconvasp_main.cpp,aflow.h,lattice.cpp,pflow.h,symmetry.cpp,xatom.cpp,xclasses.cpp,aapl_pairs.cpp,aapl_tcond.cpp,aapl_tensor.cpp,apl.h,apl_kphonons.cpp,aurostd.h,main.cpp) (JJPR/DX/CO)
3.1.137 - 2017/08/04 -
	incorporated aflow.Xgroup.json,
	json serializers for bands/dos,
	print to screen options for AFLOW-SYM API,
	xvector/xmatrix lrows/urows/lcols/ucols bug fix,
	APL symmetry output append to ofstream,
	removed validation for sgroup (NOT NEEDED)
	(aconvasp_main.cpp,aflow.h,pflow.h,symmetry.cpp,xatom.cpp,README_AFLOW_ACONVASP.TXT,main.cpp,aurostd.h,xvector.cpp,xmatrix.cpp,apl_supercell.cpp,Makefile,estructure.cpp) (DX/EG/CO)
3.1.136 - 2017/08/01 -
	speed up getFullSymBasis,
	fixed some Wyckoff positions,
	fixed printing in apl (spacegroup vs. lattice type)
	(apl_pdisc.cpp,apl_phoncalc.cpp,aflow.h,symmetry.cpp,symmetry_spacegroup.cpp,symmetry_spacegroup.h,symmetry_spacegroup_ITC_library.cpp,symmetry_spacegroup_functions.cpp) (DX/CO)
3.1.135 - 2017/07/25 -
	fixed xOUTCAR parsing issue with lattice vectors (vasp bug)
	(aflow.h,ovasp.cpp) (CO)
3.1.134 - 2017/07/19 -
	fixed symmetry for library runs (angle/vol tolerance),
	added directory output,
	removed relaxed data from orig structure section in entry page
	(aflowlib_web_interface.cpp,Makefile,aconvasp_main.cpp,aflow.h,lattice.cpp,aflowlib_libraries.cpp,pflow_print.cpp,symmetry.cpp,symmetry_spacegroup.cpp,xatom.cpp,xproto.cpp) (DX/GG/CO)
3.1.133 - 2017/07/19 -
	AEL/AGL: Hugoniots,
	AEL vs pressure (CT) 
3.1.132 - 2017/07/14 -
	added full_sym output to RAW
	(aflowlib_libraries.cpp) (DX/CO)
3.1.131 - 2017/07/14 -
	allow global aflowrc in /etc/aflow.conf plus bug fixes in aflowrc (SC)
3.1.130 - 2017/07/13 -
	bug fixes in aflowrc (SC)
3.1.129 - 2017/07/13 -
	bug fixes init.cpp aflowrc.cpp xvector.cpp (SC/CO)
3.1.128 - 2017/07/12 -
	more ~/.aflowrc definitions and porting to MPI-DE (SC)
3.1.127 - 2017/07/11 -
	more ~/.aflowrc aflow.h ivasp ovasp avasp kbin init VASP_POTCAR_* AFLOW_LIBRARY AFLOW_PROJECT (SC)
3.1.126 - 2017/07/10 -
	more ~/.aflowrc name_dynamics aflow.h  DEFAULT_DOS estructure.cpp poccupation_edos (SC)
3.1.125 - 2017/07/10 -
	more ~/.aflowrc aflow.h  kbin.cpp apl_phoncalc.cpp apl_kphonons.cpp (SC)
3.1.124 - 2017/07/06 -
	quaternion representation additions,
	aflowSYM bug fixes (HfV2)
	(lattice.cpp,xatom.cpp,aflow.h,symmetry.cpp,Makefile) (GG/DX/CO)
3.1.123 - 2017/07/06 -
	adding flags for METAGGA and IVDW (xclasses.cpp) (SC)
3.1.122 - 2017/07/04 -
	aflowrc bug fixes,
	clean names (SC)
3.1.121 - 2017/07/04 -
	aflowrc bug fixes,
	clean names,
	clean METAGGA_SET,
	IVDW_SET (SC)
3.1.120 - 2017/07/02 -
	more ~/.aflowrc
	aflow.h init.cpp aflowrc.cpp kbin kvasp README* VASP_FORCE* PLATON/FINDSYM (SC)
3.1.119 - 2017/07/02 -
	more ~/.aflowrc
	aflow.h init.cpp aflowrc.cpp kbin kvasp README* MACHINE DEPENDENT MPI* (SC)
3.1.118 - 2017/07/02 -
	more ~/.aflowrc
	aflow.h init.cpp aflowrc.cpp kbin kvasp README* GENERIC MPI* (SC)
3.1.117 - 2017/07/02 -
	more ~/.aflowrc
	aflow.h init.cpp aflowrc.cpp README*.TXT: AFLOW_CORE_TEMPERATURE,VASP_PREC (SC)
3.1.116 - 2017/07/01 -
	starting ~/.aflowrc
	aflow.h init.cpp aflowrc.cpp xoptions.h.cpp avasp.cpp apennsy lattice README_AFLOW_ACONVASP.TXT (SC)
3.1.115 - 2017/06/29 -
	XVASP_INCAR_PREPARE_GENERIC aflow.h ivasp.cpp (SC)
3.1.114 - 2017/06/29 -
	added new Jmol js scripts,
	fixed DISMAG issue with APL,
	checkMEMORY() mostly removed from messaging
	(apl_dirphoncalc.cpp,apl_kphonons.cpp,aflowlib_web_interface.cpp,entry.cpp,entry.js,kvasp.cpp,kbin.cpp,init.cpp,avasp.cpp,aflow.h,README_AFLOW_POCC.TXT,README_AFLOW_APL.TXT,README_AFLOW_AGL.TXT,README_AFLOW_AEL.TXT,README_AFLOW.TXT,Makefile) (CO)
3.1.113 - 2017/06/28 -
	XVASP_INCAR_PREPARE_GENERIC aflow.h ivasp.cpp (SC)
3.1.112 - 2017/06/28 -
	added EDIFFG --ediffg
	aflow.h avasp aconvasp_main ivasp kvasp xclasses README_AFLOW_CONVASP README_AFLOW (SC)
3.1.111 - 2017/06/13 -
	SQLITE integration
	(avasp.cpp ow_chull,aflowlib_web_interface,aflowlib_libraries,kbin,apl_phoncalc,README_AFLOW_VERSIONS_HISTORY.TXT,pflow_print,pflow_funcs,main,aurostd.h,bader,Makefile,aflow,SQLITE) (CO)
3.1.110 - 2017/06/13 -
	fixed chull invalid inputs,
	removed exit(0) in loadLIBX,
	force output for mpi settings in APL,
	fixed settings in CIF writer,
	removed aflow.end.out from CompressDirectory(),
	major fixes to CHGCAR/AECCAR readers for bader analysis (CO)
3.1.109 - 2017/06/06 -
	fixed some chull issues (CO)
3.1.108 - 2017/06/06 -
	individualized QHA/AAPL workflows,
	set reliable convex hull standard to 200 entries (binaries),
	updated ill-calculated systems in the database,
	incorporated sort for loadEntries(),
	fixed DPM=AUTO in APL,
	fixed MCL systems
	(APL/aapl_tensor,apl.h,apl_kphonons,apl_lrphoncalc,apl_phoncalc,qha_eosrun,apl_dirphoncalc,Makefile,README_AFLOW.TXT,README_AFLOW_ACONVASP.TXT,README_AFLOW_AEL.TXT,README_AFLOW_AGL.TXT,README_AFLOW_
APL.TXT,README_AFLOW_POCC.TXT,README_AFLOW_VERSIONS_HISTORY.TXT,aflow,aflow.h,avasp,init,kbin,kvasp,xclasses,aconvasp_main,chull,chull.h,symmetry_spacegroup,symmetry) (CO)
3.1.107 - 2017/06/05 -
	online pubs management curtarolo/oses/toher (SC)
3.1.106 - 2017/06/02 -
	added IVDW
	(aflow.h avasp xclasses aconvasp_main ivasp kvasp) (SC)
3.1.105 - 2017/06/01 -
	added METAGGA
	(aflow.h avasp xclasses aconvasp_main ivasp kvasp) (SC)
3.1.104 - 2017/05/30 -
	set reliable convex hull standard to 200 entries (CO)
3.1.103 - 2017/05/30 -
	added pgroup_xtal propagation in supercell creation,
	also fixed ".nfs*" issues in CompressDirectory() (CO)
3.1.102 - 2017/05/29 -
	issues with symmetry in the aflowlib.out calculation (CO)
3.1.101 - 2017/05/26 -
	cosmetics and added PaddedCENTER (SC)
3.1.100 - 2017/05/26 -
	changed numbering style + cosmetics(SC)<|MERGE_RESOLUTION|>--- conflicted
+++ resolved
@@ -1,6 +1,5 @@
 3.1.229 - 2020/02/03
         Location: http://materials.duke.edu/AFLOW/aflow.3.1.229.tar.xz
-<<<<<<< HEAD
         -- Sped up determination of irreducible tetrahedra for the tetrahedron method. (ME)
         -- Sped up APL force constant matrix calculation. (ME)
         -- Sped up the calculation of the dynamical matrix. (ME)
@@ -22,9 +21,7 @@
         -- Changed the determination of the irreducible Brillouin zone in APL. (ME)
         -- Redesigned ThermalPropertiesCalculator to take temperature-dependent DOS. (ME)
         -- Changed getVASPVersionString function to not throw errors anymore (broke post-processing). (ME)
-=======
         -- Fixed segmentation fault when DINEQUIV_ONLY option was used. (AS)
->>>>>>> 5a9d68a4
 3.1.228 - 2020/01/20
         Location: http://materials.duke.edu/AFLOW/aflow.3.1.228.tar.xz
         -- added schema name/unit/type to XHOST (SC)
