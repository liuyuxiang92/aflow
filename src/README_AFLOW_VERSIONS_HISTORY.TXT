--- conflicted
+++ resolved
@@ -1,17 +1,12 @@
 3.1.227 - 2019/10/16
         Location: http://materials.duke.edu/AFLOW/aflow.3.1.227.tar.xz
-<<<<<<< HEAD
         -- Fixed bug in xDOSCAR reader error detection. (ME)
         -- Additional web output for entry page applets. (ME)
         -- Fixed bug that prevented LDA parameters from being passed into ARUN aflow.ins. (ME)
         -- Added ael_stiffness_tensor and ael_compliance_tensor to aentry. (ME)
         -- Fixed bug that prevented AGL from running during LIB2LIB. (ME)
-=======
-	-- Bug fixes for MPI (SC)
-	-- Verbosity fixes (Message("")) (SC)
->>>>>>> af7f7440
 3.1.226 - 2019/10/01
-        Location: http://materials.duke.edu/AFLOW/aflow.3.1.227.tar.xz
+        Location: http://materials.duke.edu/AFLOW/aflow.3.1.226.tar.xz
         -- Modification on the allocation of web entries, through web cash of AUID. Speed up of 20-200 times in serving aflowlib entry pages (SC)
         -- Bug fixes in producing html/json for icsd# entries (SC)
         -- Modified aflow.in generation in AEL and AGL to use common routines in aflow_avasp.cpp and aflow_modules.cpp (CT)  
