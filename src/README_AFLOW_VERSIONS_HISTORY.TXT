--- conflicted
+++ resolved
@@ -138,7 +138,6 @@
         -- unfriended effective mass functions (CO)
         -- including OUTCAR.bands in WEB, needed for Egap; EIGENVAL.bands does not have occupancies (CO)
         -- added unit test for Egap, will add to check_full once ICSD LIB2RAW is redone (CO)
-<<<<<<< HEAD
         -- added some messaging/debug-logging to POCC+AEL+AGL workflow (CO)
         -- added Hmix to aflow.pocc.out (CO)
         -- ANOTHER patch for warnings with the aflow.rc, write to std::cerr, should fix www-data (CO)
@@ -147,11 +146,8 @@
         -- patched time_delim in get_date_formatted() (CO)
         -- speeding up --poscar2aflowin with new AUTO settings (CO)
         -- adding TID (CO)
+        -- restructured Makefile for auto-generation of dependency tree (CO)
 3.2.2l - 2020/04/02
-=======
-        -- restructured Makefile for auto-generation of dependency tree (CO)
-3.2.2j - 2020/04/02
->>>>>>> 657c6bb8
         Location: http://materials.duke.edu/AFLOW/aflow.3.2.2*.tar.xz
         -- added PID to a bunch of messages 2l (SC)
         -- bug fixing aflow_avasp.cpp 2l (SC)
