--- conflicted
+++ resolved
@@ -1,7 +1,12 @@
 3.2.5 - 2020/XX/XX
         Location: http://materials.duke.edu/AFLOW/aflow.3.2.5.tar.xz
-<<<<<<< HEAD
         -- adding --lib2lib patches for AEL/AGL (CT)
+        -- Moved POCC progress bar into pflow. (ME)
+        -- Added "Notice" from apl::Logger into pflow::logger. (ME)
+        -- Modularized APL option parsing. (ME)
+        -- Merged more pflow logging capabilities into APL. (ME)
+        -- Consolidated APL classes: ShellHandle and ShellData integrated into Supercell, group velocities moved into PhononCalculator, and harmonic force constant calculations are now handled by a single class. (ME)
+        -- APL code clean-up: removed obsolete code and moved functions into AUROSTD where appropriate. (ME)
         -- patching lib2raw index issues: LIB7/LIB did not exist (CO)
         -- patching lib2raw index issues: string substitution of /core (CO)
         -- patching --run vs --run=1 bug in AEL/AGL (CO)
@@ -18,14 +23,6 @@
         -- patching pocc_tol :TOL_0.001:0.001 -> :TOL_0.001_0.001 (CO)
         -- adding overloads to get_date() variants for an input time structure (CO)
         -- adding lock_date to aflowlib.out via aflowlib_date ([0]=lock_date, [1]=lib2raw_date) (CO)
-=======
-        -- Moved POCC progress bar into pflow. (ME)
-        -- Added "Notice" from apl::Logger into pflow::logger. (ME)
-        -- Modularized APL option parsing. (ME)
-        -- Merged more pflow logging capabilities into APL. (ME)
-        -- Consolidated APL classes: ShellHandle and ShellData integrated into Supercell, group velocities moved into PhononCalculator, and harmonic force constant calculations are now handled by a single class. (ME)
-        -- APL code clean-up: removed obsolete code and moved functions into AUROSTD where appropriate. (ME)
->>>>>>> 45b85475
 3.2.4 - 2020/06/25
         Location: http://materials.duke.edu/AFLOW/aflow.3.2.4.tar.xz
         -- Added latex->dvips->ps2pdf compilation route for pre-2010 texlive versions. (ME)
