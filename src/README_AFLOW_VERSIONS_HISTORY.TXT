3.2.3 - 2020/05/01
        Location: http://materials.duke.edu/AFLOW/aflow.3.2.3.tar.xz
<<<<<<< HEAD
        -- added --np1 (N+1 enthalpy gain) and --sc (stability criterion) chull web functionality (SK)
        -- Fixed segmentation fault when DINEQUIV_ONLY option was used. (AS)
        -- Added QHA to modules. (AS)
        -- Fixed xEIGENVAL to work correctly with files created by vasp 5. (AS)
        -- Added check for required binaries to plotter. (ME)
        -- Canonical system name is now based on aflow.in instead of VASP output files. (ME)
        -- Fixed broken system name for aflow_proto. (ME)
        -- Fixed plotter title and file names when ANRL parameters are present. (ME)
        -- Fixed bug that deleted qmvasp files from previous runs instead of appending to them. (ME)
        -- Removed VASP k-mesh symmetry fixes when SYM=OFF. (ME)
        -- Changed database file name conventions. (ME)
=======
        -- fixed bug that SPIN was switched OFF in static calc. when SPIN=ON in aflow.in and REMOVE_RELAX was set by default (ME+RF)
>>>>>>> ea1fd8f4
        -- Sped up determination of irreducible tetrahedra for the tetrahedron method. (ME)
        -- Sped up APL force constant matrix calculation. (ME)
        -- Sped up the calculation of the dynamical matrix. (ME)
        -- Phonon DOS calculations can now be perfomed over an arbitrary frequency range. (ME)
        -- Phonon dispersions are now projected to the primitive cell when using DCPATH=LATTICE. (ME)
        -- Fixed behavior of non-analytical term correction at the Gamma point for phonon dispersions. (ME)
        -- Fixed calculation of non-analytical term correction for the Wang method. (ME)
        -- APL now always uses a commensurate k-point grid for relaxations. (ME)
        -- Fixed bug that did not set k-point mode to implicit for APL runs. (ME)
        -- Fixed bug for SPIN_REMOVE_RELAX_2 in APL relaxations. (ME)
        -- Updated KPPRA for phonons. (ME)
        -- APL now saves the state for phonon calculation using PHPOSCAR. (ME)
        -- Refactored supercell generation code in APL. (ME)
        -- Added standard class methods to LTMethod and QMesh. (ME)
        -- Fixed bug in apl::ClusterSet for conventional unit cells. (ME)
        -- Moved calculation of little groups from TCONDCalculator to QMesh. (ME)
        -- Added missing function CalculateSymmetryPointGroupKCrystal. (ME)
        -- Simplified symmetry calculations in (A)APL. (ME)
        -- Changed the determination of the irreducible Brillouin zone in APL. (ME)
        -- Redesigned ThermalPropertiesCalculator to take temperature-dependent DOS. (ME)
        -- Changed getVASPVersionString function to not throw errors anymore (broke post-processing). (ME)
        -- added Patterson symmetry analysis; denoted "pgroupk_Patterson" (applies to reciprocal space only) (DX)
        -- compare Patterson point symmetry to Laue point group as consistency check (DX)
        -- added Patterson symmetry to full symmetry command (DX)
        -- added stand-alone Patterson symmetry command (DX)
        -- cleaned text/json if-statements in symmetry writing functions (DX)
        -- added Patterson symmetry usage to README_AFLOW_SYM.TXT and README_AFLOW_ACONVASP.TXT (DX)
        -- added 67 structure prototypes from Y. Lederer: 58 new ANRL files (generates 60 new protos), 7 generated with existing files with different internal degrees of freedom (DX)
        -- updated README_PROTO.TXT with new prototypes, unique atom decorations, and supplemental notes (DX)
        -- clean input structure species (pseudopotentials) in compare::compare2database() (DX)
        -- fixed bug in --poscar2aflowin; symmetry tolerance not propogated for tolerance scan (DX)
        -- added error for non-standard prototypes that create structures with atoms too close (CO+DX)
        -- added secondary wget location for AFLOW3_FREE files for make (CO)
3.2.2j - 2020/04/02
        Location: http://materials.duke.edu/AFLOW/aflow.3.2.2*.tar.xz
        -- standardized vext,vcat,vzip from XHOST 2j (SC)
        -- accelerated lib2raw with moreauid checks 2i (SC)
        -- more pseudopotentials 2h (SC)
        -- fixed Mike reported bug in APL, from POTCAR_AUID in aflow_ivasp.cpp 2g (SC)
        -- test (2f)
        -- cleaned up vAUIDs vAURLs vLOOPs all now children of vLIBS 2e (SC)
        -- renaming VASP_Write_ppAUID_FILE and VASP_Write_ppAUID_AFLOWIN 2e (SC)
        -- adding pseudopotentials references 2d (SC)
        -- working on SCAN in aflowlib.h added aflowlib_enrty MEGAGGA 2d (SC)
        -- added some pseudopotentials references, fixed HEX/FCC and RHL into autogamma ivasp 2c (SC)
        -- removed EnthalpyReference 2b (SC)
        -- sum up all the previous updates - ready to run now 2a (SC)
3.2.2 - 2020/03/30
        Location: http://materials.duke.edu/AFLOW/aflow.3.2.2.tar.xz
        -- sum up all the previous updates - ready to run now (SC)
3.2.1k - 2020/03/29
        Location: http://materials.duke.edu/AFLOW/aflow.3.2.1*.tar.xz
        -- species_pp_groundstate_energy and species_pp_groundstate_structure 1k (SC)
        -- VASP_Write_AUID_FILE and VASP_Write_AUID_AUID in ivasp 1j (SC)
        -- removed vsymbol vname vdate in xPOTCAR, moved vZ into species_Z (unnecessary)
        -- LIB2RAW_Loop_PATCH in aflowlib* 1j (SC)
        -- needed RAUG too 1i (SC)
        -- --pseudopotentials_check for OUTCARS 1i (SC)
        -- operator << xOUTCAR 1i (SC)
        -- removed TITEL LEXCH symbol name date Z .... and made them dynamical vectors 1h (SC)
        -- --pseudopotentials_check --pp_check --ppk in aconvasp_main.cpp 1h (SC)
        -- unicity of PSEUDOPOTENTIALS nailed in xPOTCAR and xOUTCAR 1g (SC)
        -- wrapVecEntries and wrapDeqEntries overloads 1g (SC)
        -- adding pp information in aflolwib entries and AUROSTD 1g (SC)
        -- dealing with PP collision in aflow.h aflow_ovasp.cpp 1g (SC)
        -- removed WEB_Aflowlib_Entry_PHP aflowlib_web_interface.cpp 1f (SC)
        -- added aflowlib_libraries_scrubber.cpp aflow_xpseudopotentials.cpp (SC)
        -- added much to xPOTCAR (SC)
        -- AUROSTD deque/vector string2file  (SC)
        -- AUROSTD bool2string file2md5sum  (SC)
        -- modifications in aflow.h aflow_xclasses.cpp and aflow_ivasp.cpp for POTCAR_AUID (SC)
3.2.1c - 2020/03/22
        Location: http://materials.duke.edu/AFLOW/aflow.3.2.1c.tar.xz
        -- fixes for lib2raw and and error checking in uploading calculations (SC)
3.2.1 - 2020/03/17
        Location: http://materials.duke.edu/AFLOW/aflow.3.2.1.tar.xz
        -- Fixes times stamp in bug fixes (SC)
        -- Updates on pthread.cpp and libraries.cpp for error checking in uploading calculations  (SC)
3.2.0 - 2020/02/10
        Location: http://materials.duke.edu/AFLOW/aflow.3.2.0.tar.xz
        -- New release, finally aflow 3.2 (SC)
3.1.228 - 2020/01/20
        Location: http://materials.duke.edu/AFLOW/HISTORIC/aflow.3.1.228.tar.xz
        -- added schema name/unit/type to XHOST (SC)
        -- added file2dequestring(), string2dequestring() (SC)
        -- optimized NCPUS/NPAR/NCORE settings (SC)
        -- patched _atom() class: constructor()/copy()/free() (SC)
        -- updated xoptions so content can be lowercase (SC)
        -- added isdefined to xoption (SC)
        -- AFLOW DFT calculations can now read in CHGCAR files. (ME)
        -- Improved runtimes and memory requirements for AAPL. (ME)
        -- Switched the thermal conductivity integration method to the tetrahedron method. (ME)
        -- Added Grueneisen parameter and phase space calculation to thermal conductivity calculations. (ME)
        -- APL and AAPL can now use the CHGCAR file from the ZEROSTATE calculation to speed up calculations. (ME)
        -- Replaced APLLogicError and APLRuntimeError with aurostd::xerror. (ME)
        -- Fixed bug in APL and AAPL that did not properly process -D option. (ME)
        -- Removed unused source files. (ME)
        -- Added matrix norms to aurostd::xmatrix. (ME)
        -- Fixed KPPRA for APL relaxations to use the standard density. (ME)
        -- Added a handler for the AFLOW database. (ME)
        -- Added an AFLOW-SQLITE interface. (ME)
        -- Updated SQLite to version 3.30.1 (2019-10-11, https://www.sqlite.org/2019/sqlite-amalgamation-3300100.zip). (ME)
        -- Added additional web output for entry page generation. (ME)
        -- Fixed bug that put NCORE into INCARs of linear response calculations. (ME)
        -- Fixed bug that caused phonon dispersion path builder to break for some lattices. (ME)
        -- Fixed bug in xDOSCAR reader error detection. (ME)
        -- Additional web output for entry page applets. (ME)
        -- Fixed bug that prevented LDA+U parameters from being passed into ARUN aflow.ins. (ME)
        -- Added ael_stiffness_tensor and ael_compliance_tensor to aentry. (ME)
        -- Fixed bug that prevented AGL from running during LIB2LIB. (ME)
        -- added warnings/errors if species information missing in POSCAR for --poscar2aflowin (CO)
        -- tab aligning all files (CO)
        -- patched clang warnings for aurostd_boot.cpp (CO)
        -- patching warning for writing aflow.rc, only issue if it was written, should fix www-data (CO)
        -- added xQMVASP (CO)
        -- force signed distance for hull formation enthalpy (CO)
        -- added --geometry to get abc_angles for any input structure (CO)
        -- commenting out CreateSlab_RigidRotation(), it does not work, need to redefine lattice vectors (CO)
        -- patching CreateSlab_SurfaceLattice() lattice vector search to include explicit length/angle constraints (CO)
        -- patched slab_test with v3len_max_strict (CO) 
        -- added minimumDistance() calculator for non-periodic systems like molecules or grid of atoms (CO)
        -- patched atoms grid generated for foldAtomsInCell(): GenerateGridAtoms() populates grid_atoms, not atoms (CO)
        -- added setAutoVolume() to xstructure (CO)
        -- added getOSS() and getOFStream() to xStream() (CO)
        -- added GetBandGap() to xDOSCAR: get bandgap from DOS (CO)
        -- added PrintBandGap_DOS() for command line access to DOS bandgap analysis (CO)
        -- incorporating equivalent hkl planes analysis (CO)
        -- patched supercell dimensions reduction for slip system analysis (CO)
        -- now preserving volume for slip system analysis (CO)
        -- added --plot_all_atoms option for DOS plotter (CO)
        -- added functionality for plotting species-projected DOS in plotter (CO)
        -- added '/' between all path separators in plotter (CO)
        -- added LDEBUG in plotter (CO)  
        -- patched formatDefaultTitlePOCC() to understand pocc string in plotter (CO)
        -- added getAflowInFromAFlags() for pocc (CO) 
        -- added --pocc_minimum_configuration identifying which ARUN is minimum energy (CO)  
        -- patched FINAL volume of ordered supercells from pocc, should speed up VASP calculations (CO)
        -- added postprocessing workflow for pocc: performs postprocessing from input files, does NOT redo structure analysis (CO) 
        -- added self-patch for pocc: patches structures files (all and unique) so individual POSCARs can be read by aflow (CO) 
        -- added reader for structures file (CO)
        -- pocc writes out PARTCAR (CO)
        -- pocc calculates/writes out EFA (CO)
        -- pocc writes out ensemble average DOSCAR (CO)  
        -- pocc writes out supercell probabilities to aflow.pocc.out (CO)  
        -- pocc writes out results of ensemble average band gap to aflow.pocc.out (CO) 
        -- pocc plots ensemble average DOS projected by orbitals and species (CO)
        -- added KBIN_POCC_TEMPERATURE_STRING (aflow.in) and --temperature (command line) for pocc post-processing (CO)
        -- avoiding NEGLECT_NOMIX for pocc, high-entropy offers increased solubility over binaries (CO)
        -- added option for printing ensemble average IDOS in pocc data files (aflow_pocc_old.cpp) (CO) 
        -- added POccStructuresFile class to read post-processing files (CO)
        -- patched zero-padding for pocc output files (CO)
        -- add first POCC unit test to Makefile (CO)
        -- patch distinction between POTCAR_TYPE_DATE_PRINT_flag and POTCAR_TYPE_PRINT_flag in avasp (CO)
        -- patching xvasp.POTCAR_TYPE_PRINT_flag for LIB2/LIB3 (CO)
        -- added --potential_type for auto aflow.in generator (CO)
        -- streamlined xvector constructors and copy() methods (CO)
        -- added xvector constructor for xmatrix input (CO)
        -- added getcol(), getmat(), setrow(), setcol(), setmat() to xmatrix, with relevant unit tests called by —test_xmatrix (CO)
        -- added operator *=(utype r) and operator /=(utype r) to xmatrix (CO)
        -- added modulus(), modulussquare(), modulus2() to xmatrix (CO)
        -- getmat() now returns void, xmatrix is an input (CO)
        -- added lrows_out, lcols_out input getmat() as well as a overload for returning xvector (as input) (CO)
        -- added xmatrix2xvector() (CO)
        -- patched QRDecomposition_HouseHolder() not to assume lrows, lcols (CO)
        -- updated generalHouseHolderQRDecomposition()->QRDecomposition_HouseHolder() (CO)
        -- added EFileEmpty() and EFileNotEmpty() (CO)
        -- added _AFLOW_FILE_NAME_ to logger() and xerror(), and patched Makefile for some missing cpp (CO)
        -- added aurostd::getPWD() (CO)
        -- added unsigned long long to _isfloat(), _iscomplex(), _isreal(), _size(), _real(), isinteger() (CO)
        -- added aurostd::powint() for fast powers of integers (CO)
        -- added all variants of iszero() (CO)
        -- templated GCD(), patched for positive/negative inputs, and added Bezout coefficients as output (CO)
        -- adding free(), copy(), refresh() to xmatrix (CO)
        -- added shiftlrows, shiftlcols, shiftlrowscols to xmatrix (CO)
        -- added inverse of 2x2 matrix (CO)
        -- added xmatrixint2double() and xmatrixdouble2int() (CO)
        -- added right matrix division, traspInPlace(), traspSquareInPlace(), submatrixInPlace(), and getdiag() to xmatrix (CO)
        -- added getmatInplace() and getvec() to xmatrix (CO)
        -- patched inverse() for xmatrix, now uses matrix of minors (adjoint) approach which is more stable than GaussJordan (CO)
        -- converted bool inverse() to bool isNonInvertible() in xmatrix() (CO)
        -- added smith normal form calculator to xmatrix (CO)
        -- updated QR decomposition algorithm to avoid saving householder rotations to form Q at the end (CO)
        -- added xDOSCAR.convertSpinOFF2ON() for easy manipulation between SPIN-OFF/SPIN-ON POCC ARUNS (CO)
        -- fixed tolerance "WARNING" in symmetry screw axis determination (DX)
        -- added missing partial occupation value when printing CIF (DX)
        -- added site occupation to Wyckoff object (DX)
        -- used _atom copy constructor in symmetry functions instead of by-hand updates (DX)
        -- fixed indenting in symmetry functions (DX)
        -- added rescaling of structure in prototyping functionality (DX)
        -- added functions to extract information from certain Wyckoff positions (DX)
        -- added functionality to force input Wyckoff choice for structure prototyping (DX)
        -- added check for duplicate subdirectory in aflow zipping, removes subdirectory if found (DX+CO)
        -- added flags to get matching AFLOW prototypes and cast into prototype designation (DX)
        -- added environment analysis (isoconfigurational) to structure comparison (DX)
        -- fixed multiple thread calls in structure comparison and building prototype structures (DX)
        -- suppress permutation calculation for AFLOW prototypes in structure comparison (DX)
        -- replaced exit() with throws in structure comparison functions (DX)
        -- added database comparison functionality (DX)
        -- added directory information to structure comparison for debugging  (DX)
        -- multithreaded prototype casting in structure comparison (DX)
        -- use more robust supercell expansion method (lattice dimensions vs 3x3x3) in structure comparison (DX)
        -- added functionality to check for better matches (necessary for environment and permutation comparisons) (DX)
        -- store Wyckoff groupings for duplicates and same family structures (DX)
        -- added preliminary magnetic structure analysis with new functions to add spin to structure (DX)
        -- added consistency check in permutation comparisons (DX)
        -- boolean for threading safety check (save time) (DX)
        -- improved (speed) atom matching functionality in structure comparison (DX)
        -- speed increase to generateGrid function (DX)
        -- replace SplitAlloySpecies and compare::GetElements() with stringElements2VectorElements() in comparison functions (DX)
        -- added functionality to search prototype labels by symmetry without nspecies and stoichiometry (DX)
        -- added space group to lattice type and centering functions (DX)
        -- added more methods for extracting lattice parameters for prototyping (wyccar, cif, etc.) (DX)
        -- store Wyckoff information from CIF reader (DX) 
        -- fixed bug in extracting Wyckoff coordinates (DX)
        -- allow non-standard space group symbol formats for CIF, check provided equations to verify setting (DX)
        -- update structure comparison class attribute names (DX)
        -- allow for mix of ICSD and non-ICSD structures during sorting by ICSD number for structure comparison (DX)
        -- created generalized function for adding magnetic information to structure (DX)
        -- fixed non-collinear spin lattice primitivization function (DX)
        -- fixed typos in README_PROTO.TXT: A2B_oP12_26_abc_ab-001 to A2B_oP12_26_abc_ab-002 and AB_oC8_67_a_g-001 to AB_oC8_67_a_g-002 (DX)
        -- check if tolerance input is negative for BringInCell() (DX)
        -- added AtomEnvironment class in aflow_xatom.cpp (DX)
        -- generalized inCell() and added atomInCell() (DX)
        -- added aurostd::GCD(), aurostd::LCM(), and aurostd::reduceByGCD(), for vector and deque (DX)
        -- added FileMESSAGE and logstream overloads for comparison functions (DX)
        -- added lattice deviation, coordinate displacement, and figure of failure (structure misfit) to the JSON output for structure comparison (DX)
        -- added try-catch for pflow::loadXstructure() in case URL times out or a bad structure file input (DX)
        -- refined magnetic misfit criteria (DX)
        -- added JSON output for structure prototyping (DX)
        -- fixed parameters for prototype=A_tI2_139_a; fct convention vs bct convention (DX)
        -- added unit tests in makefile for aflowSG, aflowSYM, and aflow-xtal-match (DX)
        -- put xstructure initialization in free() and call free() at beginning of constructors (otherwise xstructure is not always initialize) (DX)
        -- changed xstructure::Clear() to xstructure::clear() (DX)
        -- changed xstructure::Clean() to xstructure::clean() (DX)
        -- updated README_AFLOW_COMPARE.TXT (DX)
        -- use xoptions schema for property units in comparison code (DX)
        -- use ANRL setting as default for symmetry analysis in comparisons for quick conversion to AFLOW prototype designation (DX)
        -- use of xoptions throughout comparison functions (DX)
        (AFLOW: aconvasp.cpp, aconvasp_main.cpp, aflow.cpp, aflow.h, aflowlib_database.cpp, aflowlib.h, aflowlib_libraries.cpp, aflowlib_web_interface.cpp, aflowrc.cpp, apennsy_gndstate.cpp, apennsy_main.cpp, avasp.cpp, bader.cpp, cce.cpp, chull.cpp, chull.h, compare_structure.cpp, compare_structure_function.cpp, compare_structure.h, contrib_shidong_auxiliary.cpp, gfa.cpp, iaims.cpp, init.cpp, ivasp.cpp, kbin.cpp, kvasp.cpp, lattice.cpp, Makefile, modules.cpp, ovasp.cpp, pflow_funcs.cpp, pflow.h, pflow_print.cpp, plotter.cpp, pocc.cpp, pocc.h, pocc_old.cpp, pocc_old.h, README_AFLOW_ACONVASP.TXT, README_AFLOW_AFLOWRC.TXT, README_AFLOW_COMPARE.TXT, README_AFLOW_EXCEPTIONS.TXT, README_AFLOW.TXT, README_PROTO.TXT, SQLITE/shell.c, SQLITE/sqlite3.c, SQLITE/sqlite3ext.h, SQLITE/sqlite3.h, SQLITE/sqlite.cpp, SQLITE/sqlite.h, surface.cpp, symmetry.cpp, symmetry_spacegroup.cpp, symmetry_spacegroup_functions.cpp, symmetry_spacegroup.h, symmetry_spacegroup_ITC_library.cpp, xatom.cpp, xclasses.cpp, xelement.cpp, xproto.cpp, xproto_gus.cpp)
        (ANRL: aflow_anrl.cpp, ANRL_CPPS_20180710/list.cpp)
        (APL: aapl_cluster.cpp, aapl_ifcs.cpp, aapl_setup.cpp, aapl_tcond.cpp, apl_atomic_disp.cpp, apl_dirphoncalc.cpp, apl_dm_pdos_save.cpp, apl_doscalc.cpp, apl_group_velocity.cpp, apl.h, apl_hsqpoints.cpp, apl_kphonons.cpp, apl_lrphoncalc.cpp, apl_ltet.cpp, apl_pathbuilder.cpp, apl_pdisc.cpp, apl_phoncalc.cpp, apl_qmesh.cpp, apl_shellhandle.cpp, apl_supercell.cpp, apl_thermalpc.cpp, qha3phonons_eos.cpp, qha_aflowin_creator.cpp, qha_dm_pdos_save.cpp, qha_energies.cpp, qha_eoscalc.cpp, qha_eos.cpp, qha_eosrun.cpp, qha_gruneisen.cpp, qha_operations.cpp, README_AFLOW_APL.TXT, scqha_eos.cpp, scqha_gruneisen.cpp, scqha_T_freqs.cpp)
        (AUROSTD: aurostd.h, boot.cpp, main.cpp, xcombos.cpp, xcombos.h, xcomplex.cpp, xcomplex.h, xerror.cpp, xerror.h, xmatrix.cpp, xmatrix.h, xoption.cpp, xoption.h, xscalar.cpp, xscalar.h, xtensor.cpp, xvector.cpp, xvector.h)
3.1.227 - 2019/10/16
        Location: http://materials.duke.edu/AFLOW/HISTORIC/aflow.3.1.227.tar.xz
        -- Bug fixes for MPI (SC)
        -- Verbosity fixes (Message("")) (SC)
3.1.226 - 2019/10/01
        Location: http://materials.duke.edu/AFLOW/HISTORIC/aflow.3.1.226.tar.xz
        -- Modification on the allocation of web entries, through web cache of AUID. Speed up of 20-200 times in serving aflowlib entry pages (SC)
        -- Bug fixes in producing html/json for icsd# entries (SC)
        -- Modified aflow.in generation in AEL and AGL to use common routines in aflow_avasp.cpp and aflow_modules.cpp (CT)  
        -- Write AGL enthalpy as a function of pressure in an AFLOW readable format for future phase diagram application (CT)
        -- Added --quiet option to LIB2LIB routine (CT)
        -- Sets the VASP symmetry to off by default for AEL calculations (CT)
        -- Added projected phonon DOS calculations. (ME)
        -- Linear tetrahedron method does not reduce upon construction anymore (necessary for projected DOS). (ME)
        -- Cleaned up code and added more comments to QMesh and LTMethod files. (ME)
        -- Made moveToBZ inside QMesh more robust. (ME)
        -- Replaced all instances of exit in APL with throw APLRuntimeError. (ME)
        -- Sped up reduction of q-mesh grid. (ME)
        -- Added safeguards for DOSCAR readers for broken DOSCAR files. (ME)
        -- Fixed plotter bugs for HTQC prototype names. (ME)
        -- Added findInList function to AUROSTD. (ME)
        -- Generalized BringInCell method. (ME/DX)
        -- created overloads for BringInCell method (double/xvector/_atom/xstructure), along with "InPlace" variants, i.e., const input (DX)
        -- replaced all mod_one/mod_one_xvec/mod_one_atom for new BringInCell method (DX)
        -- replaced old BringInCell functions with new version (DX)
        -- fixed indenting in symmetry functions (DX)
        -- replaced all SYM::CrossPro() with aurostd::vector_product() (DX)
        -- replaced all SYM::normalize() with explicity division of aurostd::modulus() (DX)
        -- replaced SYM::extract_row() with aurostd::operator() (DX)
        -- fabs() -> aurostd::abs() (CO)
        -- changed abinit writer lattice from column-based to row-based (CO)
        -- updated some class definitions (free()/copy()) (CO)
        (AFLOW: aconvasp.cpp, aconvasp_main.cpp, aflow.cpp, aflow.h, aflowlib.h, aflowlib_libraries.cpp, aflowlib_webapp_entry.js, aflowlib_web_interface.cpp, aflowrc.cpp, apennsy_gndstate.cpp, apennsy_main.cpp, apennsy_vaspin.cpp, avasp.cpp, chull.cpp, compare_structure_function.cpp, compare_structure.h, contrib_cormac.cpp, contrib_wahyu.cpp, data.cpp, init.cpp, Makefile, modules.cpp, oaims.cpp, ovasp.cpp, pflow_funcs.cpp, pflow_print.cpp, plotter.cpp, pocc.cpp, pocc.h, pocc_old.cpp, README_AFLOW_ACONVASP.TXT, README_AFLOW_SYM.TXT, spacegroup.cpp, surface.cpp, symmetry.cpp, symmetry_spacegroup.cpp, symmetry_spacegroup_functions.cpp, symmetry_spacegroup.h, symmetry_spacegroup_ITC_library.cpp, xatom.cpp, xclasses.cpp, xproto.cpp)
        (AEL: ael_elastic_fit.cpp, ael_elasticity.cpp, ael_elasticity.h, ael_get_stress.cpp)
        (AGL: agl_debye.cpp, agl_debye.h, agl_electronic.cpp, agl_eqn_state.cpp, agl_get_ev.cpp, agl_hugoniot.cpp, agl_polynomial.cpp, agl_rungibbs.cpp, agl_thermal.cpp)
        (APL: apl_atomic_disp.cpp, apl_dm_pdos_save.cpp, apl_doscalc.cpp, apl_function_fitting.cpp, apl_group_velocity.cpp, apl.h, apl_hsqpoints.cpp, apl_kphonons.cpp, apl_ltet.cpp, apl_pdisc.cpp, apl_phoncalc.cpp, apl_qmesh.cpp, apl_shellhandle.cpp, apl_supercell.cpp, qha3phonons_eos.cpp, qha_dm_pdos_save.cpp, qha_energies.cpp, qha_eoscalc.cpp, qha_gruneisen.cpp, qha_operations.cpp, README_AFLOW_APL.TXT, scqha_eos.cpp, scqha_gruneisen.cpp)
        (AUROSTD: aurostd.h, main.cpp, xmatrix.cpp, xmatrix.h)
3.1.225 - 2019/07/26
        Location: http://materials.duke.edu/AFLOW/HISTORIC/aflow.3.1.225.tar.xz
        -- fixing bug with stability criterion calculation in --output=web, need structure comparison for correct stability criterion calculation (WS)
        -- changed output name for --output=web to aflow_ALLOY_hull_web.json (WS)
        -- integrated N+1_enthalpy_gain and stability criterion to --output=web (WS)
        -- patched web json for quaternary chull (WS)
        -- added CCE functionality (RF)
        -- added CCE readme (RF)
        -- added a user input cutoff energy to the GFA code (DF)
        -- Added vector version of RemoveComments. (ME)
        -- RemoveControlCharactersFromStringstream now also removes carriage returns because they break string additions. (ME)
        -- SPIN_REMOVE_RELAX_2 did not remove spin after the second relaxation; this is fixed now. (ME)
        -- Removed bug that prevented certain NBANDS errors from being fixed while an NBANDS warning was present in vasp.out (ME)
        -- APL and AAPL now read forces from qmvasp file. (ME)
        -- AAPL_KPPRA added to aflow_modules. (ME)
        -- Minor APL code clean-ups. (ME)
        -- Added new plotter functions for band structures, phonons, and thermal properties. (ME)
        -- Updated numbering scheme for partial DOS from being zero-based to being one-based. (ME)
        -- Changed xDOSCAR, xEIGENVAL, and xKPOINTS to be compatible with new plotter. (ME)
        -- Added functionality to APL that outputs phonon DOS and dispersion in
        -- VASP format for new plotter functions. (ME)
        -- Fixed bug for the path builder for path with - and | as separators. (ME)
        -- Fixed xDOSCAR reader to be more general. (ME)
        -- patched change_tolerance() bug for double& tolerance return (DX)
        -- renamed minimum distance functions, more descriptive (minimizeDistanceCartesianMethod() and minimizeDistanceFractionalMethod()) (DX)
        -- reduced number of inputs for minimum distance functions (DX)
        -- added functionality to read VASP5 format in CHGCAR (DX)
        -- cleaned species/atom names in xstructure2json; remove pseudopotential information, oxidation numbers, etc. (DX)
        -- added boolean to ignore minimum distance check in foldAtomsInCell() (DX)
        -- added overloads for mapping functions (DX) 
        -- fixed bug in in xstructure2json in LIB2RAW runs; store corresponding structure from relaxations (DX) 
        -- read species for xstructure2json in LIB2RAW runs (DX) 
        -- added default permutation designation to ANRL prototypes for --proto and --aflow_proto, e.g., ".AB" for "AB_cF8_225_a_b.AB" (DX) 
        -- added functionality to read "_symmetry_space_group_name_H-M" in CIF reader (DX)
        -- added GetSpaceGroupNumber() to get the space group number from the Hermann-Mauguin symbol (DX)
        -- added RemoveCharacterFromBack(), RemoveCharacterFromFront(), and RemoveCharacterFromBackandFront() to AUROSTD; useful for parsing CIF fields (DX)
        -- added function to compare Wyckoff position strings regardless of order, necessary for matching equations in CIF to ITC standard (DX)
        -- fixed bug in reading symops from CIF; check for symop_id (DX)
        -- fixed bug in "_space_group_name_Hall" reader in CIF (DX)
        -- converted exits to xerrors in GetSpaceGroup*() functions (DX)
        -- added DEFAULT_GFA_FORMATION_ENTHALPY_CUTOFF to aflow.rc (CO)
        -- added functions to find pointLineIntersection() and linePlaneIntersection() (CO)
        -- added function to find 3D rotation between two 3D vectors (CO)
        -- remapped const utype& tol -> utype tol in function inputs (CO)
        -- remapped const bool& -> bool in function inputs (CO)
        -- added check in generalHouseHolderQRDecomposition() that Q*R=A (CO)
        -- changed gcd() to GCD() (CO)
        -- added least common multiple function LCM() (CO)
        -- added --slab_test (CO)
        -- added setctau/setftau functions to _sym_op (CO)
        -- added ReplaceAtoms() to xstructure to safely RemoveAtom() then AddAtom() (CO)
        -- modified foldAtomsInCell() to remove fold_in_only complexity, this was simplified by GenerateGridAtoms() (CO)
        -- added check to foldAtomsInCell() that min_dist does not change (CO)
        -- added CreateSlab_RigidRotation(), CreateSlab_SurfaceLattice(), and associated functions (many overloads) to create slabs for surface calculations: the two functions should yield about the same structure but by two different methods (CO)
        -- reformulate basis in CreateSlab_RigidRotation() so k-points grid is created appropriately (K1xK2x1) (CO)
        -- added new modules for calculating the generalized stacking fault energy and cleavage energy (CO)
        -- patched bug in CHULL pdf output for missing column-types in compiling aflow_CsIPb_hull.tex (CO)
        -- added cout as default for ostream& oss in header files (CO)
        -- converted Normal2HKLPlane (CO)
        -- reduce total layers creation by calculating how many layers are in a cell for that particular direction (CO)
        -- added XHOST.WEB_MODE to reduce cluttered AFLOW-Online output (CO)
        -- removed pocc progress bar in web_mode (CO)
        -- added FPOSDistance() for skew considerations (CO)
        -- reduced dims considered for GetSuperCell(), RadiusSphereLattice and LatticeDimensionSphere() are enough (CO)
        -- added general getPeaks() function to AUROSTD (CO)
        -- calculated X-ray amplitude on-the-fly, no need to pass it around (CO)
        -- moved double lambda to end of inputs and default to 1.5418 Copper K-alpha (CO)
        -- patched RemoveControlCodeCharactersFromString() for carriage return (CO)
        -- added width_maximum to getPeaks() to resolve arbitrarily defined peaks (CO)
        -- made x-ray analysis code more modular (CO)
        -- added --plot_xray_file option (CO)
        -- patched moving_average function (!= convolution with box_filter) (CO)
        -- defaulted lambda=Cu_Ka for XRD functions (CO)
        -- added compareVecElements(), compareXVecElements(), and class compareVecElement(ind) to sort vector<vector<utype> > and vector<xvector<utype> > and retire classes ids_cmp and hkl_cmp (CO)
        -- changed signal -> signal_input so it does not get confused with std::signal (CO)
        -- added --force_generic_title to PLOT_XRAY (CO)
        -- removed ids_cmp and hkl_cmp classes (CO)
        -- added filetype and vector_reduction_type enums (CO)
        -- patched aflags.Directory() early in kbin::KBIN_Main() (CO)
        -- corrected GetCompoundAttenuationLenght -> GetCompoundAttenuationLength and toogle -> toggle (CO)
        -- extended PARTCAR functionality for VASP5 POSCARs, including the optional Selective Dynamics tag (CO)
        -- patched 'make check' to return an error, instead of a string, if encountered (CO)
        -- patched 'S' -> 'P' conversion in --pocc_params (CO)
        -- incorporated some new warnings from VASP6 (CO)
        -- patched stringElements2VectorElements() to handle two types of compound designation: composition_string and pp_string (CO)
        -- added new suffixes to pseudopotential list (CO)
        -- address capital letters in new pp suffixes directly (CO)
        -- added faster (in place) routines for CleanStringASCII(), RemoveNumbers(), VASP_PseudoPotential_CleanName() (CO)
        -- added AFLOWIN_FLAG::NOAUTOPP (--noautopp) functionality to --aflow_proto (CO)
        -- converted flag PFLOW::LOAD_ENTRIES_ONLY_ALPHABETICAL to PFLOW::LOAD_ENTRIES_NON_ALPHABETICAL so the default is always OFF (CO)
        -- added 'make clean_autogen' to delete files that are automatically downloaded/generated by aflow during compilation (CO)
        -- set explicit double->int conversion for roundDouble() in chull (CO)
        (AFLOW: aconvasp.cpp, aconvasp_main.cpp, aflow.cpp, aflow.h, aflowlib_libraries.cpp, aflowlib_web_interface.cpp, aflowrc.cpp, avasp.cpp, cce.cpp, cce.h, chull.cpp, chull.h, compare_structure_function.cpp, contrib_shidong_main.cpp, data.cpp, gfa.cpp, gfa.h, init.cpp, ivasp.cpp, kbin.cpp, kvasp.cpp, Makefile, mix.cpp, modules.cpp, ovasp.cpp, pflow_funcs.cpp, pflow.h, pflow_print.cpp, plotter.cpp, pocc.cpp, README_AFLOW_ACONVASP.TXT, README_AFLOW_AFLOWRC.TXT, README_AFLOW_CCE.TXT, README_AFLOW_GFA.TXT, surface.cpp, symmetry.cpp, symmetry_spacegroup.cpp, symmetry_spacegroup_functions.cpp, symmetry_spacegroup.h, symmetry_spacegroup_ITC_library.cpp, xatom.cpp, xclasses.cpp, xelement.cpp, xelement.h, xproto.cpp)
        (AGL: agl_electronic.cpp)
        (APL: aapl_cluster.cpp, aapl_tcond.cpp, apl_dirphoncalc.cpp, apl_doscalc.cpp, apl.h, apl_kphonons.cpp, apl_lrphoncalc.cpp, apl_pathbuilder.cpp, apl_pdisc.cpp, apl_phoncalc.cpp, apl_qmesh.cpp, apl_supercell.cpp, apl_thermalpc.cpp, README_AFLOW_APL.TXT)
        (AUROSTD: aurostd.h, boot.cpp, main.cpp, xmatrix.cpp, xmatrix.h, xscalar.cpp, xscalar.h, xvector.cpp, xvector.h)
3.1.224 - 2019/05/20
        Location: http://materials.duke.edu/AFLOW/HISTORIC/aflow.3.1.224.tar.xz
        -- Fixed bug that didn't allow users to override the standard lattice phonon dispersion path. (ME)
        -- Replaced anharmonic IFC option struct with xoption. (ME)
        -- Simplified APL class structure: IReciprocalPointGrid, MonkhorstPackMesh, and UniformMesh are consolidated into QMesh. IDOSCalculator, DOSCalculator, RootSamplingMethod, and LinearTetrahedronMethod are now described only by the DOSCalculator and LTMethod classes. (ME)
        -- Fixed QHA file name bugs for phonon dispersion and DOS. (ME)
        -- Fixed bug that caused AAPL to read APL calculations even though AAPL calculations are still missing. (ME)
        -- Fixed seg fault bug when DC=OFF and TP=ON. (ME)
        -- Fixed bug where DOS parameters are not properly set when DOS=OFF and TP=ON. (ME)
        -- Added KPPRA option for AAPL. (ME)
        -- Increased number of iterations for the AAPL BTE solver. (ME)
        -- fixed symmetry bug: if AddAtom() removes too many atoms and alters stoichiometry, then change to better tolerance (DX) 
        -- fixed comparison bug: ordering of stoichiometry for material-type comparisons (DX)
        -- changed name of prototyping flag (DX)
        -- added --structure2json command line functionality (DX)
        -- cleaned/reduced comparison command line calls (DX)
        -- added to comparison code: JSON output, print to screen only, keep non-matching info, store comparison logs, store family properties, and speed up comparison grouping function (DX)
        -- removed atomic library for communicating between threads, obsolete (DX)
        -- removed unused line in SYM::PBC() function (DX)
        -- added types information in CIF reader, otherwise aflowSG fails (DX)
        -- alphabetize elements in CIF reader function (DX)
        -- fixed --machine names (DX)
        -- fixed removal of control code characters in aflow.in; only overwrites if invalid chars are detected and saves old version to aflow.in_old (DX)
        -- changed internal indexing of xvectors in CHULL/GFA code from 0 to 1 to match rest of code (CO)
        -- fixed bug in web-json writer for AFLOW-CHULL Online (CO)
        -- added function for defining 3D rotation matrix between two vectors (CO)
        -- added functions to convert xvector<double> to xvector<int> and vice versa, useful for hkl (CO)
        -- added functionality for generalized stacking fault calculation, alpha testing only (CO)
        -- added functions for HKLPlane -> direct normal vector and vice versa (CO)
        -- added function to find distance between HKL planes (CO)
        -- added function to get distance between images of atoms along particular direction (CO)
        -- for many sym functions, removed pointers for read-only bools and doubles, added const where possible (CO)
        -- updated xstructure::Rotate() (CO)
        -- in xclasses, stringstream.clear() -> stringstream.str("") (CO)
        -- removed '#' from sg specification in POSCAR, it is interpreted as comment and removed (CO)
        -- bug fix with AFLOWDATA path in automatic aflow.in generator (CO)
        -- added force_strict_pc2scMap to GetSuperCell() constraining the map to the true primitive cell and not equivalent atoms (CO)
        -- added general function to fix string for latex output (CO)
        -- added XHOST.vflag_control.flag("DIRECTORY_CLEAN") for accurate logging of current directory (CO)
        -- major restructuring of pocc code, consolidating classes, renaming variables, etc. (CO)
        -- fixed old pocc to run with any compression extension (CO)
        -- eliminating atom.print_RHT (CO)
        -- patches for xStream() (CO)
        -- fixed webapp_entry for displaying first bader charge isosurface online with help from Bob Hanson (CO)
        -- added convolution function for signal processing (CO)
        -- added moving average and box/gaussian filters (CO)
        -- added mean/stddev functions to xvector (CO)
        -- added plotter for XRD (CO)
        -- added analysis for peaks with moving average (CO)
        (AFLOW: aconvasp_main.cpp, aflow.cpp, aflow.h, aflowlib_libraries.cpp, aflowlib_webapp_entry.js, aflowrc.cpp, avasp.cpp, chull.cpp, chull.h, compare_structure.cpp, compare_structure_function.cpp, compare_structure.h, gfa.cpp, init.cpp, kbin.cpp, kvasp.cpp, lattice.cpp, Makefile, modules.cpp, pflow_funcs.cpp, pflow.h, pflow_print.cpp, pocc.cpp, pocc.h, pocc_old.cpp, README_AFLOW_ACONVASP.TXT, README_AFLOW_AFLOWRC.TXT, symmetry.cpp, symmetry_spacegroup.cpp, xatom.cpp, xclasses.cpp, xproto.cpp)
        (ANRL: aflow_anrl.cpp, A10B2C_hP39_171_5c_c_a.cpp, A10B2C_hP39_172_5c_c_a.cpp, A10B3_oF52_42_2abce_ab.cpp, A12B2C_cF60_196_h_bc_a.cpp, A12B36CD12_cF488_196_2h_6h_ac_fgh.cpp, A12B36CD12_cF488_210_h_3h_a_fg.cpp, A12B6C_cF608_210_4h_2h_e.cpp, A12B7C2_hP21_174_2j2k_ajk_cf.cpp, A12BC4_cP34_195_2j_ab_2e.cpp, A12B_cF52_225_i_a.cpp, A12B_cI26_204_g_a.cpp, A12B_tI26_139_fij_a.cpp, A13B2C2_oP34_32_a6c_c_c.cpp, A14B3C5_tP44_94_c3g_ad_bg.cpp, A15B4_cI76_220_ae_c.cpp, A17B15_cP64_207_acfk_eij.cpp, A17BC4D_tP184_89_17p_p_4p_io.cpp, A23B6_cF116_225_bd2f_e.cpp, A24BC_cF104_209_j_a_b.cpp, A2B11_cP39_200_f_aghij.cpp, A2B13C4_hP57_168_d_c6d_2d.cpp, A2B2C4D_tP18_132_e_i_o_d.cpp, A2B2C7_cF88_227_c_d_af.cpp, A2B2C_oC80_64_efg_efg_df.cpp, A2B3C12D3_cI160_230_a_c_h_d.cpp, A2B3C18D6_hP58_192_c_f_lm_l.cpp, A2B3C3DE7_hP48_145_2a_3a_3a_a_7a.cpp, A2B3C6_cP264_205_2d_ab2c2d_6d.cpp, A2B3C6_cP33_221_cd_ag_fh.cpp, A2B3C7D_oP13_47_t_aq_eqrs_h.cpp, A2B3_hP20_159_bc_2c.cpp, A2B3_hP30_169_2a_3a.cpp, A2B3_hP30_170_2a_3a.cpp, A2B3_hP5_164_d_ad.cpp, A2B3_hR10_167_c_e.cpp, A2B3_hR5_166_c_ac.cpp, A2B3_oC40_39_2d_2c2d.cpp, A2B3_oP20_60_d_cd.cpp, A2B3_oP20_62_2c_3c.cpp, A2B3_oP40_33_4a_6a.cpp, A2B3_tI80_141_ceh_3h.cpp, A2B3_tP10_127_g_ah.cpp, A2B3_tP20_102_2c_b2c.cpp, A2B3_tP20_116_bci_fj.cpp, A2B3_tP20_117_i_adgh.cpp, A2B3_tP40_137_cdf_3g.cpp, A2B3_tP5_115_g_ag.cpp, A2B4C_hR42_148_2f_4f_f.cpp, A2B4C_oC28_66_l_kl_a.cpp, A2B4C_oP28_62_ac_2cd_c.cpp, A2B5C2_oC36_37_d_c2d_d.cpp, A2B5_mC28_15_f_e2f.cpp, A2B6CD7_tP64_77_2d_6d_d_ab6d.cpp, A2B7C2_tP88_78_4a_14a_4a.cpp, A2B7_cI54_229_e_afh.cpp, A2B8C2D_tP26_100_c_abcd_c_a.cpp, A2B8CD_oP24_48_k_2m_d_b.cpp, A2B8CD_tI24_97_d_k_a_b.cpp, A2B8C_oP22_34_c_4c_a.cpp, A2B_aP6_2_2i_i.cpp, A2B_aP6_2_aei_i.cpp, A2BC2_oF40_22_fi_ad_gh.cpp, A2BC2_oI20_45_c_b_c.cpp, A2BC2_tI20_79_c_2a_c.cpp, A2BC2_tP20_105_f_ac_2e.cpp, A2BC3_oC24_63_e_c_cg.cpp, A2BC4_cF56_227_d_a_e.cpp, A2BC4D_tI16_121_d_a_i_b.cpp, A2BC4_oP28_50_ij_ac_ijm.cpp, A2BC4_tI14_82_bc_a_g.cpp, A2BC4_tP28_126_cd_e_k.cpp, A2BC4_tP28_130_f_c_g.cpp, A2BC7D2_tP24_113_e_a_cef_e.cpp, A2BC8_tI176_110_2b_b_8b.cpp, A2BCD3E6_cF208_203_e_c_d_f_g.cpp, A2BCD4_tI16_82_ac_b_d_g.cpp, A2B_cF24_227_c_a.cpp, A2B_cF24_227_d_a.cpp, A2B_cI72_211_hi_i.cpp, A2BC_oC16_67_ag_b_g.cpp, A2BC_oC8_38_e_a_b.cpp, A2B_cP12_212_c_a.cpp, A2B_cP6_224_b_a.cpp, A2BC_tP16_76_2a_a_a.cpp, A2B_hP12_194_cg_f.cpp, A2B_hP18_180_fi_bd.cpp, A2B_hP18_190_gh_bf.cpp, A2B_hP36_177_j2lm_n.cpp, A2B_hP6_191_h_e.cpp, A2B_hP9_147_g_ad.cpp, A2B_hP9_150_ef_bd.cpp, A2B_hP9_152_c_a.cpp, A2B_hP9_180_j_c.cpp, A2B_hP9_181_j_c.cpp, A2B_hP9_189_fg_bc.cpp, A2B_hR18_148_2f_f.cpp, A2B_mC144_9_24a_12a.cpp, A2B_mC48_15_ae3f_2f.cpp, A2B_mP12_13_2g_ef.cpp, A2B_mP12_14_2e_e.cpp, A2B_mP12_3_bc3e_2e.cpp, A2B_mP12_7_4a_2a.cpp, A2B_mP18_7_6a_3a.cpp, A2B_mP6_10_mn_bg.cpp, A2B_mP6_14_e_a.cpp, A2B_oC12_36_2a_a.cpp, A2B_oC12_38_de_ab.cpp, A2B_oC12_63_2c_c.cpp, A2B_oC24_20_abc_c.cpp, A2B_oC24_64_2f_f.cpp, A2B_oF24_70_e_a.cpp, A2B_oI12_72_j_a.cpp, A2B_oI12_74_h_e.cpp, A2B_oP12_17_abe_e.cpp, A2B_oP12_19_2a_a.cpp, A2B_oP12_26_abc_ab.cpp, A2B_oP12_29_2a_a.cpp, A2B_oP12_62_2c_c.cpp, A2B_oP24_52_2e_cd.cpp, A2B_oP24_55_2g2h_gh.cpp, A2B_oP24_61_2c_c.cpp, A2B_oP6_58_g_a.cpp, A2B_tI12_140_h_a.cpp, A2B_tI12_141_e_a.cpp, A2B_tI12_98_f_a.cpp, A2B_tI24_141_2e_e.cpp, A2B_tI6_139_d_a.cpp, A2B_tP12_111_2n_adf.cpp, A2B_tP12_92_b_a.cpp, A2B_tP24_135_gh_h.cpp, A2B_tP30_85_ab2g_cg.cpp, A2B_tP36_96_3b_ab.cpp, A2B_tP48_77_8d_4d.cpp, A2B_tP6_129_ac_c.cpp, A2B_tP6_136_f_a.cpp, A2B_tP6_137_d_a.cpp, A3B10_cI52_229_e_fh.cpp, A3B11C6_tP40_100_ac_bc2d_cd.cpp, A3B13_oC32_38_ac_a2bcdef.cpp, A3B2_cI40_220_d_c.cpp, A3B2_hP10_176_h_bc.cpp, A3B2_hP10_176_h_bd.cpp, A3B2_hP5_164_ad_d.cpp, A3B2_hR5_155_e_c.cpp, A3B2_oP20_52_de_cd.cpp, A3B2_oP20_56_ce_e.cpp, A3B2_oP20_62_3c_2c.cpp, A3B2_tP10_83_adk_j.cpp, A3B3C_cI56_214_g_h_a.cpp, A3B3C_hP14_176_h_h_c.cpp, A3B3C_hP14_176_h_h_d.cpp, A3B4C_cP16_218_c_e_a.cpp, A3B4C_cP8_215_d_e_a.cpp, A3B4_cF56_227_ad_e.cpp, A3B4_tI28_141_ad_h.cpp, A3B5_oC16_65_ah_bej.cpp, A3B5_oC32_38_abce_abcdf.cpp, A3B5_oP16_55_ch_agh.cpp, A3B5_tI32_108_ac_a2c.cpp, A3B5_tI32_140_ah_bk.cpp, A3B5_tI32_140_ah_cl.cpp, A3B7_hP20_186_c_b2c.cpp, A3B7_oP40_62_cd_3c2d.cpp, A3B7_tP40_76_3a_7a.cpp, A3BC2_cI48_214_f_a_e.cpp, A3BC2_oP48_50_3m_m_2m.cpp, A3BC3D_tP64_106_3c_c_3c_c.cpp, A3BC_hP10_188_k_a_e.cpp, A3BC_hP10_188_k_c_a.cpp, A3BC_hP30_185_cd_c_ab.cpp, A3BC_hR5_146_b_a_a.cpp, A3B_cI32_204_g_c.cpp, A3B_cI8_229_b_a.cpp, A3BC_mC10_8_ab_a_a.cpp, A3B_cP16_198_b_a.cpp, A3B_cP16_208_j_b.cpp, A3B_cP4_221_d_a.cpp, A3B_cP8_223_c_a.cpp, A3BC_tP5_99_bc_a_b.cpp, A3B_hP16_194_gh_ac.cpp, A3B_hP24_151_3c_2a.cpp, A3B_hP24_153_3c_2b.cpp, A3B_hP24_165_adg_f.cpp, A3B_hP24_165_bdg_f.cpp, A3B_hP24_185_ab2c_c.cpp, A3B_hP4_191_bc_a.cpp, A3B_hP8_158_d_a.cpp, A3B_hP8_173_c_b.cpp, A3B_hP8_176_h_c.cpp, A3B_hP8_176_h_d.cpp, A3B_hP8_185_c_a.cpp, A3B_hP8_194_h_c.cpp, A3B_hR4_160_b_a.cpp, A3B_mP16_7_6a_2a.cpp, A3B_oC64_66_gi2lm_2l.cpp, A3B_oC64_66_kl2m_bdl.cpp, A3B_oI32_23_ij2k_k.cpp, A3B_oP16_62_cd_c.cpp, A3B_oP32_60_3d_d.cpp, A3B_oP8_59_bf_a.cpp, A3B_tI16_139_cde_e.cpp, A3B_tI24_119_b2i_af.cpp, A3B_tI32_82_3g_g.cpp, A3B_tI8_139_bd_a.cpp, A3B_tP16_118_ei_f.cpp, A3B_tP32_114_3e_e.cpp, A43B5C17_oC260_63_c8fg6h_cfg_ce3f2h.cpp, A4B14C3_hP21_143_bd_ac4d_d.cpp, A4B2C13D_tP40_90_g_d_cef2g_c.cpp, A4B2C6D16E_cF232_203_e_d_f_eg_a.cpp, A4B2C_tP28_135_gh_h_d.cpp, A4B3_cI112_230_af_g.cpp, A4B3_cI14_229_c_b.cpp, A4B3_cI28_220_c_a.cpp, A4B3_hP14_173_bc_c.cpp, A4B3_hP28_159_ab2c_2c.cpp, A4B3_hR7_166_2c_ac.cpp, A4B3_oI14_71_gh_cg.cpp, A4B5_tI18_139_i_ah.cpp, A4B5_tI18_87_h_ah.cpp, A4B6C_hP11_143_bd_2d_a.cpp, A4B9_cP52_215_ei_3efgi.cpp, A4BC2_tI28_120_i_d_e.cpp, A4BC4D_tP10_123_gh_a_i_d.cpp, A4BC4_tP18_137_g_b_g.cpp, A4B_cI10_217_c_a.cpp, A4B_cI10_229_c_a.cpp, A4B_cI40_197_cde_c.cpp, A4BC_tI24_141_h_b_a.cpp, A4B_hP15_144_4a_a.cpp, A4B_oI20_74_beh_e.cpp, A4B_oP20_62_2cd_c.cpp, A4B_tI10_139_de_a.cpp, A4B_tI20_88_f_a.cpp, A4B_tP10_114_e_a.cpp, A4B_tP10_125_m_a.cpp, A4B_tP20_127_ehj_g.cpp, A5B11_mP16_6_2abc_2a3b3c.cpp, A5B2_hP14_194_abdf_f.cpp, A5B2_hP28_194_ahk_ch.cpp, A5B2_hR7_166_a2c_c.cpp, A5B2_mC14_12_a2i_i.cpp, A5B2_oP14_49_dehq_ab.cpp, A5B3C15_oP46_30_a2c_bc_a7c.cpp, A5B3C16_cP96_222_ce_d_fi.cpp, A5B3C_hP18_186_2a3b_2ab_b.cpp, A5B3_hP16_190_bdh_g.cpp, A5B3_hP16_193_dg_g.cpp, A5B3_mC32_9_5a_3a.cpp, A5B3_tP32_118_g2i_aceh.cpp, A5B3_tP32_130_cg_cf.cpp, A5B5C4_tP28_104_ac_ac_c.cpp, A5B6C2_hP13_157_2ac_2c_b.cpp, A5B7_tI24_107_ac_abd.cpp, A5B8_cI52_217_ce_cg.cpp, A5BCD6_cF416_228_eg_c_b_h.cpp, A5B_oP24_26_3a3b2c_ab.cpp, A6B23_cF116_225_e_acfh.cpp, A6B2C_cF36_225_e_c_a.cpp, A6B2CD6E_cP64_208_m_ad_b_m_c.cpp, A6B2C_tP18_128_eh_d_a.cpp, A6B2C_tP18_128_eh_d_b.cpp, A6B2C_tP18_94_eg_c_a.cpp, A6B4C16D_oP108_27_abcd4e_4e_16e_e.cpp, A6B6C_cF104_202_h_h_c.cpp, A6B_cF224_228_h_c.cpp, A6B_cP7_221_f_a.cpp, A6B_hR7_166_g_a.cpp, A6B_oC28_63_efg_c.cpp, A7B2C2_mC22_12_aij_h_i.cpp, A7B2C_tP40_128_egi_h_e.cpp, A7B3_cI40_229_df_e.cpp, A7B6_hR13_166_ah_3c.cpp, A7B7C2_tP32_101_bde_ade_d.cpp, A7B8_mP120_14_14e_16e.cpp, A7B8_oP120_60_7d_8d.cpp, A7BC3D13_cF192_219_de_b_c_ah.cpp, A7B_cF32_225_bd_a.cpp, A8B2C12D2E_oI50_23_bcfk_i_3k_j_a.cpp, A8B5_hR26_160_a3bc_a3b.cpp, A8B5_mP13_6_a7b_3a2b.cpp, A8B7C6_hP21_175_ck_aj_k.cpp, A8BC3D6_hP18_189_bfh_a_g_i.cpp, A8B_tI18_139_hi_a.cpp, A9B16C7_cF128_225_acd_2f_be.cpp, A9B2_mP22_7_9a_2a.cpp, A9B3C_hP26_194_hk_h_a.cpp, A9BC3D5_hP18_189_fi_a_g_bh.cpp, A9BC_oC44_39_3c3d_a_c.cpp, A_aP4_2_aci.cpp, AB11CD3_cP16_221_a_dg_b_c.cpp, AB11_cP36_221_c_agij.cpp, AB12C3_cI32_229_a_h_b.cpp, AB13_cF112_226_a_bi.cpp, AB18C8_cF108_225_a_eh_f.cpp, AB27CD3_cP32_221_a_dij_b_c.cpp, AB2_aP12_1_4a_8a.cpp, AB2C12D4_tP76_75_2a2b_2d_12d_4d.cpp, AB2C3_oP24_62_c_d_cd.cpp, AB2C4_tI14_139_a_e_ce.cpp, AB2C8D_oP24_49_g_q_2qr_e.cpp, AB2C_cF16_225_a_c_b.cpp, AB2CD2_hP36_163_h_i_bf_i.cpp, AB2_cF12_225_a_c.cpp, AB2_cF48_227_c_e.cpp, AB2_cF96_227_e_cf.cpp, AB2C_oC16_40_a_2b_b.cpp, AB2C_oC16_63_c_2c_c.cpp, AB2C_oP16_62_c_2c_c.cpp, AB2_cP12_205_a_c.cpp, AB2_hP12_143_cd_ab2d.cpp, AB2_hP12_194_f_ah.cpp, AB2_hP24_194_ef_fgh.cpp, AB2_hP3_164_a_d.cpp, AB2_hP3_191_a_d.cpp, AB2_hP6_194_b_f.cpp, AB2_hP6_194_c_ad.cpp, AB2_hP6_194_c_f.cpp, AB2_hP72_192_m_j2kl.cpp, AB2_hP9_156_b2c_3a2bc.cpp, AB2_hP9_162_ad_k.cpp, AB2_hP9_164_bd_c2d.cpp, AB2_hP9_180_d_j.cpp, AB2_mC6_12_a_i.cpp, AB2_oC24_41_2a_2b.cpp, AB2_oC6_21_a_k.cpp, AB2_oF48_70_f_fg.cpp, AB2_oF72_43_ab_3b.cpp, AB2_oI6_71_a_g.cpp, AB2_oI6_71_a_i.cpp, AB2_oP12_29_a_2a.cpp, AB2_oP24_28_acd_2c3d.cpp, AB2_oP6_34_a_c.cpp, AB2_oP6_58_a_g.cpp, AB2_tI48_80_2b_4b.cpp, AB2_tI6_139_a_e.cpp, AB2_tI96_88_2f_4f.cpp, AB2_tP12_115_j_egi.cpp, AB2_tP12_81_adg_2h.cpp, AB2_tP6_137_a_d.cpp, AB32C48_cI162_204_a_2efg_2gh.cpp, AB32CD4E8_tP184_93_i_16p_af_2p_4p.cpp, AB3C16_cF160_203_a_bc_eg.cpp, AB3C16_cF160_203_b_ad_eg.cpp, AB3C2_cI96_206_c_e_ad.cpp, AB3C3_cF112_227_c_de_f.cpp, AB3C4_cP8_215_a_c_e.cpp, AB3C4_hP16_194_c_af_ef.cpp, AB3C4_oP16_31_a_ab_2ab.cpp, AB3C4_oP32_33_a_3a_4a.cpp, AB3C6_cI80_206_a_d_e.cpp, AB3C_cP5_221_a_c_b.cpp, AB3C_cP60_201_be_fh_g.cpp, AB3C_cP60_201_ce_fh_g.cpp, AB3_cF16_225_a_bc.cpp, AB3C_hR10_148_c_f_c.cpp, AB3C_hR10_167_b_e_a.cpp, AB3C_oC20_63_a_cf_c.cpp, AB3C_oP20_62_c_cd_a.cpp, AB3_cP4_221_a_c.cpp, AB3_hP24_149_acgi_3l.cpp, AB3_hP24_178_b_ac.cpp, AB3_hP24_179_b_ac.cpp, AB3_hP24_185_c_ab2c.cpp, AB3_hP4_187_e_fh.cpp, AB3_hP8_182_c_g.cpp, AB3_hP8_194_c_bf.cpp, AB3_hR8_148_c_f.cpp, AB3_hR8_155_c_de.cpp, AB3_mC16_12_g_ij.cpp, AB3_mC16_15_e_cf.cpp, AB3_mC16_9_a_3a.cpp, AB3_mC32_8_4a_12a.cpp, AB3_mC32_8_4a_4a4b.cpp, AB3_mP16_10_mn_3m3n.cpp, AB3_oC16_40_b_3b.cpp, AB3_oC8_65_a_bf.cpp, AB3_oP16_18_ab_3c.cpp, AB3_oP16_19_a_3a.cpp, AB3_oP16_62_c_3c.cpp, AB3_oP16_62_c_cd.cpp, AB3_tI16_140_b_ah.cpp, AB3_tP32_133_h_i2j.cpp, AB3_tP32_86_g_3g.cpp, AB3_tP4_123_a_ce.cpp, AB3_tP8_113_a_ce.cpp, AB4C17D4E_tP54_90_a_g_c4g_g_c.cpp, AB4C3_cI16_229_a_c_b.cpp, AB4C7D_hP26_159_b_ac_a2c_b.cpp, AB4C_hP6_191_a_h_b.cpp, AB4C_hP72_168_2d_8d_2d.cpp, AB4C_hP72_184_d_4d_d.cpp, AB4C_oC24_63_a_fg_c.cpp, AB4C_oC24_63_c_fg_c.cpp, AB4C_oP24_62_c_2cd_c.cpp, AB4_cP5_215_a_e.cpp, AB4C_tI12_82_c_g_a.cpp, AB4C_tP12_112_b_n_e.cpp, AB4C_tP12_124_a_m_c.cpp, AB4_oC20_41_a_2b.cpp, AB4_oC20_68_a_i.cpp, AB4_tI10_87_a_h.cpp, AB4_tP10_103_a_d.cpp, AB4_tP10_124_a_m.cpp, AB5_cF24_216_a_ce.cpp, AB5C_tP7_123_b_ci_a.cpp, AB5_hP6_191_a_cg.cpp, AB6C4_tP22_104_a_2ac_c.cpp, AB6C_tP16_132_d_io_a.cpp, AB7CD2_oI44_24_a_b3d_c_ac.cpp, AB7_hR16_166_c_c2h.cpp, AB8C2_oC22_35_a_ab3e_e.cpp, AB8C2_tI44_97_e_2k_cd.cpp, AB9C4_hP28_188_e_kl_ak.cpp, AB_aP16_2_4i_4i.cpp, ABC2_aP16_1_4a_4a_8a.cpp, ABC2_hP4_164_a_b_d.cpp, ABC2_hP8_194_d_a_f.cpp, ABC2_hR24_167_e_e_2e.cpp, ABC2_hR4_166_a_b_c.cpp, ABC2_mP8_10_ac_eh_mn.cpp, ABC2_oC16_67_b_g_ag.cpp, ABC2_oI16_23_ab_i_k.cpp, ABC2_oP16_53_h_e_gh.cpp, ABC2_tI16_122_a_b_d.cpp, ABC2_tP4_123_d_a_f.cpp, ABC3_cP20_198_a_a_b.cpp, ABC3_hR10_146_2a_2a_2b.cpp, ABC3_hR10_161_a_a_b.cpp, ABC3_hR10_167_a_b_e.cpp, ABC3_mP10_11_e_e_ef.cpp, ABC3_oP20_30_2a_c_3c.cpp, ABC3_oP20_53_e_g_hi.cpp, ABC3_oP20_54_e_d_cf.cpp, ABC4_mP12_13_e_a_2g.cpp, ABC4_oI12_23_a_b_k.cpp, ABC4_oP12_16_ag_cd_2u.cpp, ABC4_tI96_142_e_ab_2g.cpp, ABC4_tP12_125_a_b_m.cpp, ABC6D2_mC40_15_e_e_3f_f.cpp, ABC_cF12_216_b_c_a.cpp, ABC_cP12_198_a_a_a.cpp, ABCD3_oI48_73_d_e_e_ef.cpp, ABCD_cF16_216_c_d_b_a.cpp, ABCD_oP16_57_d_c_d_d.cpp, ABCD_tP8_129_c_b_a_c.cpp, AB_cF16_227_a_b.cpp, AB_cF8_216_c_a.cpp, AB_cF8_225_a_b.cpp, ABC_hP12_174_cj_fk_aj.cpp, ABC_hP3_183_a_a_a.cpp, ABC_hP3_187_a_d_f.cpp, ABC_hP36_175_jk_jk_jk.cpp, ABC_hP6_194_c_d_a.cpp, ABC_hR3_160_a_a_a.cpp, ABC_hR6_166_c_c_c.cpp, AB_cI16_199_a_a.cpp, ABC_oI12_71_h_j_g.cpp, ABC_oI36_46_ac_bc_3b.cpp, ABC_oP12_29_a_a_a.cpp, ABC_oP6_59_a_a_a.cpp, ABC_oP6_59_a_b_a.cpp, AB_cP16_205_c_c.cpp, AB_cP2_221_b_a.cpp, AB_cP6_221_c_d.cpp, AB_cP8_198_a_a.cpp, ABC_tI12_109_a_a_a.cpp, ABC_tP24_91_d_d_d.cpp, ABC_tP24_95_d_d_d.cpp, ABC_tP6_129_c_a_c.cpp, AB_hP12_156_2ab3c_2ab3c.cpp, AB_hP12_186_a2b_a2b.cpp, AB_hP12_194_af_bf.cpp, AB_hP12_194_df_ce.cpp, AB_hP2_187_d_a.cpp, AB_hP24_190_i_afh.cpp, AB_hP4_156_ab_ab.cpp, AB_hP4_156_ac_ac.cpp, AB_hP4_186_b_a.cpp, AB_hP4_186_b_b.cpp, AB_hP4_194_c_a.cpp, AB_hP4_194_c_d.cpp, AB_hP6_144_a_a.cpp, AB_hP6_154_a_b.cpp, AB_hP6_183_c_ab.cpp, AB_hP6_191_f_ad.cpp, AB_hP8_186_ab_ab.cpp, AB_hP8_194_ad_f.cpp, AB_hR10_160_5a_5a.cpp, AB_hR16_148_cf_cf.cpp, AB_hR2_166_a_b.cpp, AB_hR26_148_b2f_a2f.cpp, AB_hR6_160_3a_3a.cpp, AB_hR6_160_b_b.cpp, AB_mC8_15_c_e.cpp, AB_mP4_11_e_e.cpp, AB_mP4_6_2b_2a.cpp, AB_mP6_10_en_am.cpp, AB_oC8_36_a_a.cpp, AB_oC8_63_c_c.cpp, AB_oC8_65_j_g.cpp, AB_oC8_67_a_g.cpp, AB_oF8_22_a_c.cpp, AB_oF8_42_a_a.cpp, AB_oF8_69_a_b.cpp, AB_oI4_44_a_b.cpp, AB_oP16_61_c_c.cpp, AB_oP2_25_b_a.cpp, AB_oP4_51_e_f.cpp, AB_oP4_59_a_b.cpp, AB_oP48_61_3c_3c.cpp, AB_oP8_33_a_a.cpp, AB_oP8_57_d_d.cpp, AB_oP8_62_c_c.cpp, AB_tI16_140_ab_h.cpp, AB_tI16_141_e_e.cpp, AB_tI4_107_a_a.cpp, AB_tI4_119_c_a.cpp, AB_tI8_109_a_a.cpp, AB_tI8_139_e_e.cpp, AB_tI8_141_a_b.cpp, AB_tP16_84_cej_k.cpp, AB_tP2_123_a_d.cpp, AB_tP4_129_a_c.cpp, AB_tP4_129_c_c.cpp, AB_tP4_131_c_e.cpp, AB_tP8_111_n_n.cpp, AB_tP8_136_g_f.cpp, A_cF136_227_aeg.cpp, A_cF240_202_h2i.cpp, A_cF4_225_a.cpp, A_cF8_227_a.cpp, A_cI16_206_c.cpp, A_cI16_220_c.cpp, A_cI2_229_a.cpp, A_cI58_217_ac2g.cpp, A_cP1_221_a.cpp, A_cP20_213_cd.cpp, A_cP240_205_10d.cpp, A_cP46_223_dik.cpp, A_cP8_198_2a.cpp, A_cP8_205_c.cpp, A_hP1_191_a.cpp, A_hP2_194_c.cpp, A_hP3_152_a.cpp, A_hP4_186_ab.cpp, A_hP4_194_ac.cpp, A_hP4_194_bc.cpp, A_hP4_194_f.cpp, A_hP6_178_a.cpp, A_hP6_194_h.cpp, A_hP9_154_bc.cpp, A_hR105_166_bc9h4i.cpp, A_hR1_166_a.cpp, A_hR12_166_2h.cpp, A_hR2_166_c.cpp, A_hR3_166_ac.cpp, A_mC12_5_3c.cpp, A_mC16_12_4i.cpp, A_mC24_15_2e2f.cpp, A_mC34_12_ah3i2j.cpp, A_mC4_12_i.cpp, A_mP16_11_8e.cpp, A_mP32_14_8e.cpp, A_mP4_4_2a.cpp, A_mP64_14_16e.cpp, A_mP8_10_2m2n.cpp, A_mP84_13_21g.cpp, A_oC4_63_c.cpp, A_oC8_64_f.cpp, A_oF128_70_4h.cpp, A_oF8_70_a.cpp, A_oP16_55_2g2h.cpp, A_oP8_62_2c.cpp, A_tI16_142_f.cpp, A_tI2_139_a.cpp, A_tI4_139_e.cpp, A_tI4_141_a.cpp, A_tI8_139_h.cpp, A_tP12_138_bi.cpp, A_tP12_96_ab.cpp, A_tP16_138_j.cpp, A_tP30_136_bf2ij.cpp, A_tP4_129_ac.cpp, A_tP4_136_f.cpp, A_tP50_134_b2m2n.cpp, sigma_tP30_136_bf2ij.cpp)
        (APL: aapl_ifcs.cpp, aapl_setup.cpp, aapl_tcond.cpp, apl_atomic_disp.cpp, apl_dirphoncalc.cpp, apl_doscalc.cpp, apl_group_velocity.cpp, apl.h, apl_kphonons.cpp, apl_lrphoncalc.cpp, apl_ltet.cpp, apl_pathbuilder.cpp, apl_phoncalc.cpp, apl_qmesh.cpp, apl_supercell.cpp, apl_thermalpc.cpp, qha_energies.cpp, qha_eoscalc.cpp, qha_gruneisen.cpp, README_AFLOW_APL.TXT, scqha_gruneisen.cpp, scqha_T_freqs.cpp)
        (AUROSTD: aurostd.h, boot.cpp, main.cpp, xmatrix.cpp, xmatrix.h, xscalar.cpp, xscalar.h, xvector.cpp, xvector.h)
        Deleted files: APL/apl_mpmesh.cpp, APL/apl_uniform_mesh.cpp, APL/apl_ltetdos.cpp, APL/apl_rsmdos.cpp
3.1.223 - 2019/04/18
        Location: http://materials.duke.edu/AFLOW/HISTORIC/aflow.3.1.223.tar.xz
        -- fixed logics for filename extended characters (SC)
        -- created compliance in aurostd for extended characters and added aurostd::LinkFile (SC)
        -- aurostd::RenameFile => aurostd::file2file (SC)
        -- aurostd::MoveFile => aurostd::file2directory (SC)
        -- --use_tmpfs=XXXXX (for rerouting /tmp directories, useful for [il]logical mapping) (SC)
         (AFLOW: aflowlib_libraries.cpp aflow_ivasp.cpp aurostd.h aurostd_main.cpp)
3.1.222 - 2019/04/01
        Location: http://materials.duke.edu/AFLOW/HISTORIC/aflow.3.1.222.tar.xz
        -- added GFA code+README (DF)
        -- added Cygwin support (ME)
        -- fixed bugs in the phonon property plotter (ME)
        -- added defaults/options for DoD MUSTANG machine (--machine=dod_mustang); also added in aflowrc (DX)
        -- remove pseudopotential information for comparing materials (DX)
        -- fixed comparison bugs (e.g., duplicate count, load from URL, printing properties, BrinInCell() for supercell expansion, etc.) (DX)
        -- fixed --aflow_proto bug when generating POCC structures with ANRL parameters (DX)
        -- patched GetDistMatrix() header declaration (CO)
        -- patched x-ray analysis for POSCARs with no atom names (CO)
        -- silenced cematrix::InverseMatrix (CO)
        -- minor patches for clang (CO)
        -- patched fancy print (colors) for POCC AFLOW-Online web mode (CO)
        -- added --scrub=LIBS for lib2raw (SC)
        -- added ProgressBar(std::ostream& oss,string prelim,uint j,uint jmax,bool VERBOSE_PERCENTAGE,bool VERBOSE_ROLLER,bool VERBOSE_CURSOR) in aurostd*
        (AFLOW: aconvasp.cpp, aconvasp_main.cpp, aflow.cpp, aflow.h, aflowrc.cpp, avasp.cpp, bader.cpp, compare_structure.cpp, compare_structure_function.cpp, data.cpp, gfa.cpp, gfa.h, init.cpp, ivasp.cpp, kbin.cpp, kvasp.cpp, Makefile, pflow_funcs.cpp, pflow.h, pflow_print.cpp, pocc.cpp, README_AFLOW_ACONVASP.TXT, README_AFLOW_GFA.TXT, README_AFLOW.TXT, README_CONTRIBS.TXT, symmetry_spacegroup_ITC_library.cpp, xclasses.cpp)
        (AUROSTD: aurostd.h, boot.cpp, xmatrix.cpp)
3.1.221 - 2019/03/20
        Location: http://materials.duke.edu/AFLOW/HISTORIC/aflow.3.1.221.tar.xz
        -- changed the compiler for Mac OS to clang++ as g++ does not find the standard libraries on some systems. (ME)
        -- fixed bug in VASP_Produce_POTCAR for POTCAR paths (ME)
        -- APL now switches RELAX to off with --generate_aflowin_only. Also does not check for the vasp binary anymore if POLAR is ON, which would break the code if no vasp binary is present. (ME)
        -- fixed ANRL setting for symmetry cell choice (DX)
        -- added fast supercell function for quick expansion (DX)
        -- speed increase for compare functions (DX)
        -- fixed tolerance scan issue introduced in V3.1.220 after removing global symmetry variables (DX)
        -- added missing directory string in GetSpaceGroupLabel() function (DX)
        -- fixed primitive reduction corner case; should use PBC() instead of BringInCell() for distance vectors (DX)
        -- added ANRL directory name for --aflow_proto: check if ANRL proto matches to entry in library and return ANRL suffix, otherwise add parameter values to directory name (DX)
        -- added FileMESSAGE argument to compare functions (DX)
        -- patched species re-decoration for parent structure, volumes should be consistent across different decorations (CO)
        -- sort unique structures by HNF matrix/site configuration indices so order is always fixed (CO)
        -- removed file writing for command-line POCC commands, speeds up AFLOW-Online (CO)
        -- propagate flags into POCC structures for command-line control (CO)
        -- fixed AFLOW_CHULL_JUPYTER subdirectory creation (CO)
        (AFLOW: aconvasp_main.cpp, aflow.h, aflowlib_libraries.cpp, avasp.cpp, chull.cpp, chull.h, compare_structure.cpp, compare_structure_function.cpp, compare_structure.h, ivasp.cpp, Makefile, pflow.h, pocc.cpp, pocc.h, symmetry_spacegroup.cpp, xatom.cpp, xclasses.cpp)
        (ANRL: aflow_anrl.cpp, list.cpp)
        (APL: apl_kphonons.cpp)
3.1.220 - 2019/03/11
        Location: http://materials.duke.edu/AFLOW/HISTORIC/aflow.3.1.220.tar.xz
        -- added jupyter|jupyter2|jupyter3 functionality to chull (MB)
        -- added functionality to generate prototypes in CIF format (--cif flag); for --proto and --aflow_proto (DX)
        -- added functionality to generate prototypes in ABCCAR format (--abccar flag); for --proto and --aflow_proto (DX)
        -- added original crystal keywords to aflowlib entry (volume_cell_orig, volume_atom_orig, density_orig, crystal_family_orig, crystal_system_orig, point_group_Hermann_Mauguin_orig, point_group_Schoenflies_orig, point_group_orbifold_orig, point_group_type_orig, point_group_order_orig, point_group_structure_orig, Bravais_lattice_lattice_type_orig, Bravais_lattice_lattice_system_orig, Bravais_superlattice_lattice_type_orig, Bravais_superlattice_lattice_variation_type_orig, Bravais_superlattice_lattice_system_orig, Pearson_symbol_superlattice_orig, reciprocal_geometry_orig, reciprocal_volume_cell_orig, reciprocal_lattice_type_orig, reciprocal_lattice_variation_type_orig, Wyckoff_letters_orig, Wyckoff_multiplicities_orig, Wyckoff_site_symmetries_orig) (DX)
        -- fixed type for point_group_order in JSON; should be int, not string (DX)  
        -- added character check when loading aflow.in, to prevent null bytes (DX) 
        -- added function to remove null bytes in aflow.in file; rewrites cleaned aflow.in (DX) 
        -- added defaults/options for DoD ONYX, GORDON, COPPER, GAFFNEY, and KOEHR machines (--machine=dod_onyx,dod_gordon,dod_copper,dod_gaffney,dod_koehr); also added in aflowrc (DX)
        -- added ANRL space group setting option; monoclinic: unique axis-b, rhombohedral: rhombohedral setting, centrosymmetric: origin centered on inversion (DX)
        -- added functionality to convert a structure into an ANRL designation, i.e., label, parameter list, and parameter values (DX)
        -- added ANRL keywords to aflowlib entry (anrl_label_orig, anrl_parameter_list_orig, anrl_parameter_values_orig, anrl_label_relax, anrl_parameter_list_relax, anrl_parameter_values_relax) (DX)
        -- added functions to get the Wyckoff equations for future symbolic notation (DX)
        -- added ANRL preset values for prototypes in getANRLParameters() (DX)
        -- added ANRL prototypes to README_PROTO.TXT along with unique permutation information (DX)
        -- updated headers for each AFLOW prototype in README_LIBRARY_HTQC.TXT to include the stoichometry, Pearson symbol, space group, and Wyckoff letters (DX)
        -- added functionality to search AFLOW prototypes (--proto_labels) via stoichiometry, space group, arity, etc. (DX)
        -- added AFLUX command line functionality (DX+FR)
        -- added AFLUX helper functions to run inside AFLOW and extract properties into vectors of properties (DX)
        -- added functionality to --wyccar, print letters/multiplicities/site symmetries as a string (DX)
        -- added function to perform symmetry on vector of xstructures (DX)
        -- added function to get enantiomophs of space group, if any exist (DX)
        -- added function to return list of particular element classes, e.g., alkali, transition metals, metals, non-metals, etc. (DX) 
        -- added function to convert compound name into a stoichiometry (DX) 
        -- updated comparison code; added new functionality to compare compounds to AFLOW database, compare compounds to AFLOW prototypes, identify unique permutations, etc. (DX)
        -- added options to ignore symmetry during structure comparison (DX)
        -- improved comparison code output, i.e., more information and cleaner (DX)
        -- improved multithreading of comparison code (DX)
        -- refactor symmetry code to remove extern variables, otherwise it breaks multithreaded symmetry analyses (DX)
        -- refactor symmetry code to remove global variable _SYM_TOL_, otherwise it breaks multithreaded symmetry analyses (DX)
        -- fixed lattice transformation in GetLatticeType(); account for unit cell orientation change using GetPrimitive() (DX)
        -- fixed bug in CIF writer; set VASP version booleans to false (DX)
        -- updated "make check" hash since Wyckoff letters are now in title line; changed from #174c76b2b2928dcdf2f3b39069a8b59 to #ffb9c5681045fb80f391e9a931f21d1 (DX)   
        -- fixed typo in AEL/AGL json functions (CT)
        -- fixed zerostate for AAPL (ME)
        -- small bug fixes for AAPL and APL (ME)
        -- made changes to write(A)APL functions (ME)
        -- added keywords to aflowlib.out/json: title, ldau_type, ldau_l, ldau_u, ldau_j, kpoints_relax, kpoints_static, kpoints_bands_path, kpoints_bands_nkpts (ME)
        -- fixed type declaration bug in aurostd::StringStreamSubst (ME)
        -- fixed bug in QHA with uninitialized Booleans (ME)
        -- accelerated reading of forces from vasprun.xml files for APL and AAPL (ME)
        -- AFLOW not produces POSCAR in the format required by the VASP binary instead of just taking the format in the aflow.in file (ME)
        -- added functionality to read CHGCAR and WAVECAR files between relaxations (ME + Rico Friedrich)
        -- removed duplicate APL functions - apl_hroutines.cpp is now obsolete (ME)
        -- auto-sort by inequivalent atoms in APL (CO + Xiaoyu Wang from UBuffalo)
        -- added sortAtomsEquivalent() to pre-APL/POCC and CONVERT-sprim, -sconv, -niggli, -minkowski for prospective APL calculations: better to sort before relaxations and not have to sort again in the future (CO)
        -- patched sortAtoms*() to include basis and ensure relative order (CO)
        -- added switches for symmetrization of distortions (DISTORTION_SYMMETRIZE) and considering iatoms only (DISTORTION_INEQUIVONLY) in APL (CO)
        -- populate forceConstants matrix in iatoms-sorted-agnostic fashion as we move away from this dependence (CO)
        -- clear pgroupk and pgroupk_xtal symmetries before re-calculating - bug in APL (CO)
        -- patching pc2scpMap in GetSuperCell() (CO)
        -- removed exit's from balanceChemicalEquations(), now throwing exceptions (CO)
        -- overloaded StringsAlphabetic (CO)
        -- set up Makefile with auto-alerts to AFLOW-Forum (CO)
        -- added ClearSymmetry() for _atom (CO)
        -- patched robust structure comparison in POCC (CO)
        -- patched --hnf/--hnfcell routines to work with new POCC (AFLOW-Online) and added --pocc_count_total and --pocc_count_unique (CO)
        -- pre-sort sites for --proto with POCC (CO)
        -- added 'S'+'P' combo functionality to --proto with POCC (CO)
        -- patching robust structure comparison analysis within POCC (CO)
        -- added counts to chull txt and json outputs (CO)
        -- patched logo+count centering on chull doc (CO)
        -- removed dependency of chull .tex on tabu, which breaks in TeX Live 2019 (CO)
        -- fixed image alignment in chull pdf doc (CO)
        -- added options for --aflow_proto, including --run_relax, --run_relax_static, --run_relax_static_bands, --run_static, --run_static_bands, --relax_count (CO)
        (AFLOW: aconvasp_main.cpp, aflow.h, aflowlib.h, aflowlib_libraries.cpp, aflowlib_webapp_bands.js, aflowlib_web_interface.cpp, aflowrc.cpp, avasp.cpp, bader.cpp, chull.cpp, chull.h, chull_jupyter.json, chull_jupyter_plotter.py, chull_jupyter_requirements.txt, chull_python.py, compare_structure.cpp, compare_structure_function.cpp, compare_structure.h, init.cpp, ivasp.cpp, kaims.cpp, kalien.cpp, kbin.cpp, kvasp.cpp, lattice.cpp, Makefile, matlab.cpp, modules.cpp, ovasp.cpp, pflow_funcs.cpp, pflow.h, pocc.cpp, pocc.h, pocc_old.cpp, README_AFLOW_ACONVASP.TXT, README_AFLOW_CHULL.TXT, README_AFLOW_COMPARE.TXT, README_AFLOW.TXT, README_LIBRARY_HTQC_BORIDES.TXT, README_LIBRARY_HTQC_CARBIDES.TXT, README_LIBRARY_HTQC.TXT, README_PROTO.TXT, symmetry.cpp, symmetry_spacegroup.cpp, symmetry_spacegroup_functions.cpp, symmetry_spacegroup.h, symmetry_spacegroup_ITC_library.cpp, xatom.cpp, xclasses.cpp, xproto.cpp, xproto_gus.cpp)
        (ANRL: aflow_anrl.cpp, list.cpp, README_AFLOW_ANRL.TXT)
        (APL: aapl_cluster.cpp, aapl_ifcs.cpp, aapl_setup.cpp, aapl_tcond.cpp, apl_dirphoncalc.cpp, apl.h, apl_kphonons.cpp, apl_lrphoncalc.cpp, apl_pathbuilder.cpp, apl_phoncalc.cpp, apl_shellhandle.cpp, apl_supercell.cpp, README_AFLOW_APL.TXT)
        (AUROSTD: aurostd.h, main.cpp)
3.1.219 - 2019/01/20
        Location: http://materials.duke.edu/AFLOW/HISTORIC/aflow.3.1.219.tar.xz
        -- small modifications for --aflow_proto (--generate_aflowin_only) that enable aflow.in generation on any mac (CO)
        -- fixed JSON output chull (CO)
        (AFLOW: aconvasp_main.cpp, avasp.cpp, chull.cpp, Makefile)
3.1.218 - 2019/01/14
        Location: http://materials.duke.edu/AFLOW/HISTORIC/aflow.3.1.218.tar.xz
        -- added defaults/options for CMU EULER machine (--machine=cmu_euler); also added in aflowrc (DX)
        -- modified AEL/AGL aflow.in keys (CT)
        -- aurostd::xoption: fixed bug in addattachedscheme, added additional Boolean functionality in options2entry. (ME)
        -- Added debug options to AAPL. (ME)
        -- Improved APL and AAPL defaults. (ME)
        -- Integrated APL and AAPL into the standardized aflow.in creator for VASP calculations. (ME)
        -- Updated the APL README. (ME)
        -- Fixed bugs for APL and AAPL output file names. (ME)
        -- Updated the PREC=PHONONS INCAR parameters. (ME)
        -- Added RELAX feature to APL: structures can now be relaxed specifically for phonon calculations inside the APL environment. (ME)
        -- Added features to handle NCPUS=MAX. (ME)
        -- *NEW* automatic aflow.in generator for APL/AAPL/POCC (beta) (CO+ME)
        -- integrated POCC into the standardized aflow.in creator for VASP calculations (ME)
        -- added pocc params and tol to --proto (CO)
        -- added aflags to APL so sym analysis works with -D (CO)
        -- added SYMMETRIZE=OFF option for APL distortions (CO)
        -- added --aflow_proto options: --bader, --spin_remove_relax_1 _2, --kscheme _static, --kppra _static, --relax_count=XX, --run_relax_static, --run_relax_static_bands (CO)
        -- patched PrototypeLibrariesSpeciesNumber() to handle ANY ICSD (CO)
        -- added -001 for select ANRL prototypes (CO)
        -- added pseudopotential information to --aflow_proto directory + system name (CO)
        -- fixed m_initialized in chull/pocc (CO)
        -- added chull plotting functionality: if unstable, figure out how far above hull to plot automatically (CO)
        -- modified plot axes titles in chull (CO)
        -- added more fixes for "Reciprocal lattice and k-lattice belong to different class of lattices", off until further testing (CO)
        -- moved pocc settings to aflow.rc (CO)
        -- now write out all derivative structures, unique derivative structures, hnf matrices, and site configurations in pocc (CO)
        -- fixed pocc partial occupancy optimizer table settings (CO)
        -- added AEL/AGL settings to aflow.in generator (CO)
        (AFLOW: aconvasp_main.cpp, aflow.h, aflowlib.h, aflowlib_libraries.cpp, aflowlib_web_interface.cpp, aflowrc.cpp, avasp.cpp, chull.cpp, contrib_shidong.cpp, ifrozsl.cpp, init.cpp, ivasp.cpp, kaims.cpp, kbin.cpp, kvasp.cpp, Makefile, modules.cpp, neighbours.cpp, pflow.h, pocc.cpp, pocc.h, pocc_old.cpp, pthreads.cpp, README_AFLOW_ACONVASP.TXT, README_AFLOW_AFLOWRC.TXT, symmetry.cpp, xatom.cpp, xclasses.cpp, xproto.cpp)
        (ANRL: aflow_anrl.cpp)
        (AEL: ael_elasticity.cpp, README_AFLOW_AEL.TXT)
        (AGL: agl_debye.cpp, README_AFLOW_AGL.TXT)
        (APL: aapl_setup.cpp, aapl_tcond.cpp, apl_dirphoncalc.cpp, apl_doscalc.cpp, apl.h, apl_hsqpoints.cpp, apl_kphonons.cpp, apl_lrphoncalc.cpp, apl_pdisc.cpp, apl_phoncalc.cpp, apl_supercell.cpp, apl_thermalpc.cpp, qha_aflowin_creator.cpp, qha_eosrun.cpp, README_AFLOW_APL.TXT)
        (AUROSTD: aurostd.h, boot.cpp, main.cpp, xerror.cpp, xoption.cpp)
3.1.217 - 2018/12/13
        Location: http://materials.duke.edu/AFLOW/HISTORIC/aflow.3.1.217.tar.xz
        -- Added LIB2LIB function to automatically perform AEL and AGL post processing when running LIB2RAW (CT)
        -- Updated LIB2RAW and webpage generation functions to incorporate additional AEL and AGL properties (CT)
        -- Added conversion of pressure extracted from OUTCAR file from kB to GPa in AEL and AGL to keep units consistent (CT)
        -- added species scaling to volume for ANRL prototypes, if --params=-1.0,... (DX)
        -- added ANRL prototype for the kesterite structure (DX)
        -- improved CIF reader, i.e., account for different formats and partial occupation (DX)
        -- fixed bug in kpath determination (primitive vs original lattice) (DX)
        (AFLOW: aconvasp_main.cpp, anrl.cpp, xatom.cpp, AFLOW_README_PROTO.TXT, aflow.h, aconvasp_main.cpp, ael_elastic_fit.cpp, ael_elasticity.cpp, agl_debye.cpp, agl_electronic.cpp, init.cpp, xclasses.cpp, aflowlib.h, aflowlib_libraries.cpp, aflowlib_web_interface.cpp, Makefile, README_PROTO.TXT)
        (ANRL: aflow_anrl_A2BCD4_tI16_82_ac_b_d_g.cpp, aflow_anrl_list.cpp)
3.1.216 - 2018/12/05
        Location: http://materials.duke.edu/AFLOW/HISTORIC/aflow.3.1.216.tar.xz
        -- fixed std in AAPL (ME)
        -- added seven SQS structures to ANRL prototypes (DX)
        -- Write Gibbs free energy as a function of pressure and temperature in AFLOW readable format for future phase diagram application (CT)
        -- Add option to suppress extrapolation in Hugoniot relation calculation (CT)
        -- Functions to extract electronic properties as a function of pressure from AGL data (CT)
        -- Calculate and write additional elastic properties from AEL (Young's modulus, Pugh's modulus ratio) (CT)
        -- Flattened JSON structure used for writing and storing elastic stiffness and compliance tensors (CT)
        -- fixed anisotropy spelling (CO)
        -- added ISMEAR/SIGMA VASP option (CO)
        -- rerouted GetAtomVolume() and GetAtomMass() for properly cleaning pp (CO)
        -- added N+1 analysis to chull (CO)
        -- removed _pc from QH_ENERGIES() class (CO)
        (AUROSTD: AUROSTD/aurostd.h, main.cpp, xcombos.cpp, xcombos.h)
        (ANRL: aflow_anrl_A3B13_oC32_38_ac_a2bcdef.cpp, aflow_anrl_A3B5_oC32_38_abce_abcdf.cpp, aflow_anrl_A5B11_mP16_6_2abc_2a3b3c.cpp, aflow_anrl_AB3_mC32_8_4a_12a.cpp, aflow_anrl_AB3_mC32_8_4a_4a4b.cpp, aflow_anrl_AB7_hR16_166_c_c2h.cpp, aflow_anrl_AB_aP16_2_4i_4i.cpp, aflow_anrl_list.cpp)
        (AFLOW: ael_elastic_fit.cpp, ael_elasticity.cpp, ael_elasticity.h, agl_debye.cpp, agl_debye.h, agl_electronic.cpp, agl_hugoniot.cpp, anrl.cpp, avasp.cpp, chull.cpp, chull.h, aflow.cpp, aflow.h, ivasp.cpp, kaims.cpp, kvasp.cpp, aflowlib.h, aflowlib_libraries.cpp, aflowlib_web_interface.cpp, pocc.cpp, pocc.h, xatom.cpp, xclasses.cpp, xproto.cpp, xproto_gus.cpp, APL/aapl_cluster.cpp, APL/aapl_ifcs.cpp, APL/aapl_tcond.cpp, APL/apl.h, APL/apl_kphonons.cpp, APL/qha_energies.cpp, Makefile, README_AFLOW_AEL.TXT, README_AFLOW_AGL.TXT, README_AFLOW.TXT, README_CONTRIBS.TXT)
3.1.215 - 2018/12/04
        Location: http://materials.duke.edu/AFLOW/HISTORIC/aflow.3.1.215.tar.xz
        -- added machinery for vaiud (auid bytes for the AUID directory cashed) (SC)
	      aflowlib.h aflowlib_libraries.cpp aflowlib_web_interface.cpp aflow.h aflow_aflowrc.cpp aflow_init.cpp
3.1.214 - 2018/11/30
        Location: http://materials.duke.edu/AFLOW/HISTORIC/aflow.3.1.214.tar.xz
        -- added auid.out and auid.json to RAW/WEB (SC)
3.1.213 - 2018/11/27
        Location: http://materials.duke.edu/AFLOW/HISTORIC/aflow.3.1.213.tar.xz
        -- added LIB0 (a bunch of h and cpp) (SC)
3.1.212 - 2018/11/12
        Location: http://materials.duke.edu/AFLOW/HISTORIC/aflow.3.1.212.tar.xz
        -- in --bzd command, added option to transform high-symmetry kpaths to input lattice representation with [--transform2original] (DX)
        -- in --bzd command, added option to print transformation matrices between input lattice and AFLOW standard lattice [--print_transformation_matrix] (DX)
        -- store both the coordinate system and unit cell (rigid rotation) transformations in xstructure (DX)
        -- created _kpoints class; easier to transform and print kpoint information (DX)
        (AFLOW: aflow.h, aconvasp_main.cpp, lattice.cpp, pflow.h, xatom.cpp, README_AFLOW_ACONVASP.TXT)
3.1.211 - 2018/10/19
        Location: http://materials.duke.edu/AFLOW/HISTORIC/aflow.3.1.211.tar.xz
        -- added Pearson coefficient to element properties (ME)
        -- fixed some constants in xscalar (ME)
        -- Rewrote AAPL to be faster, require less DFT calculations, and include four-phonon processes. (ME)
        -- Added more functionality to xvector and xmatrix for complex numbers. (ME)
        -- Added ability to update progress bar using percentages instead of indices (ME)
        -- Redesigned xtensor to be more lightweight and faster. (ME)
        -- Fixed bug in aurostd::xcombos::reset() (ME)
        -- Fixed minor typos (ME)
        -- Edited APL readme for grammar and clarity, and added new AAPL features (ME)
        -- Added APL and AAPL parameters to the aflow.rc (ME)
        -- Reformatted exception readme to be more consistent with other readmes and fixed typos (ME)
        -- updated get_datetime_formatted() and StringsAlphabetic() (CO)
        -- new chull date format avoids time stamp, too much resolution (CO)
        -- added png output option for chull and resolution option to aflowrc (CO)
        -- switched to tight tol spacegroups (vsg2) in chull (CO)
        -- centralized checking sign of distances in chull, then flipped sign of distance to hull to be positive by default (CO)
        -- funneled all points of facet through addVertex() (CO)
        -- fixed facet content tolerance scaling with increasing dimensionality, important for 6D hulls (CO)
        -- added default initializations to a bunch of variables in chull to avoid spurious warnings (CO)
        -- added polymorph case to decomposition phases and coefficients (CO)
        -- allow for eq_g_states to be calculated on the fly if not already calculated (CO)
        -- intelligently avoid printing unknown (or unset) stability criterion (CO)
        -- fixed unsorted directories in aflow_compare_structure (CO)
        -- now check for negative coefficients when balancing chemical equations, means we missed the facet (CO)
        -- correctBadDatabase() now checks for unaries too (as per apennsy) (CO)
        -- skipping ".old" prototypes (CO)
        -- fixed shidong warnings with strncat (CO)
        (AUROSTD: boot.cpp, AUROSTD/aurostd.h, main.cpp, xcombos.cpp, xcombos.h, xcomplex.cpp, xcomplex.h, xmatrix.cpp, xmatrix.h, xtensor.cpp, xtensor.h, xvector.cpp, xvector.h)
        (AFLOW: aconvasp_main.cpp, aflowrc.cpp, chull.cpp, chull.h, compare_structure.cpp, contrib_shidong_auxiliary.cpp, aflowlib_web_interface.cpp, pflow_funcs.cpp, APL/aapl_cluster.cpp, APL/aapl_ifcs.cpp, APL/aapl_setup.cpp, APL/aapl_tcond.cpp, APL/apl_atomic_disp.cpp, APL/apl_dirphoncalc.cpp, APL/apl_dm_pdos_save.cpp, APL/apl_doscalc.cpp, APL/apl_group_velocity.cpp, APL/apl_gsa.cpp, APL/apl.h, APL/apl_hsqpoints.cpp, APL/apl_kphonons.cpp, APL/apl_logger.cpp, APL/apl_lrphoncalc.cpp, APL/apl_pdisc.cpp, APL/apl_phoncalc.cpp, APL/apl_supercell.cpp, APL/apl_thermalpc.cpp, APL/qha3phonons_eos.cpp, APL/qha_aflowin_creator.cpp, APL/qha_dm_pdos_save.cpp, APL/qha_eosrun.cpp, APL/qha_gruneisen.cpp, APL/scqha_gruneisen.cpp, APL/scqha_T_freqs.cpp, Makefile, README_AFLOW_ACONVASP.TXT, README_AFLOW_APL.TXT, README_AFLOW_CHULL.TXT, README_AFLOW_EXCEPTIONS.TXT)
3.1.210 - 2018/10/01
        Location: http://materials.duke.edu/AFLOW/HISTORIC/aflow.3.1.210.tar.xz
        -- changed 8 ANRL prototype labels (part 2) to match with Wyckoff positions in reference literature (DX)
        -- fixed prototype names for A4BC4D_tP10_123_gh_a_i_d and AB_hP6_144_a_a in aflow_anrl_list.cpp (DX) 
        -- added Strukturbericht designations to aflow_anrl_list.cpp (DX)
        -- fixed minimum enumerated Wyckoff letter determination; more robust (DX)
        -- cleaned workflow for Wyckoff functions (DX)
        -- added more debugging messages to symmetry functions (DX)
        (AFLOW: ANRL/aflow_anrl_list.cpp ANRL/aflow_anrl_A12B36CD12_cF488_210_h_3h_a_fg.cpp ANRL/aflow_anrl_A3B3C_hP14_176_h_h_c.cpp ANRL/aflow_anrl_A3B_hP8_176_h_c.cpp ANRL/aflow_anrl_AB3C_cP60_201_be_fh_g.cpp ANRL/aflow_anrl_A3B2_hP10_176_h_bc.cpp ANRL/aflow_anrl_A3BC_hP10_188_k_c_a.cpp ANRL/aflow_anrl_AB3C16_cF160_203_a_bc_eg.cpp ANRL/aflow_anrl_AB_hP4_156_ab_ab.cpp Makefile anrl.cpp symmetry_spacegroup.cpp symmetry_spacegroup.h symmetry_spacegroup_functions.cpp)
3.1.209 - 2018/08/31
        Location: http://materials.duke.edu/AFLOW/HISTORIC/aflow.3.1.209.tar.xz
        -- added all origin choice 2 possibilities to ITC space group list (DX)
        -- added all rhombohedral setting possibilities to ITC space group list (DX)
        -- added monoclinic unique axis choices (b or c) to ITC space group list (DX)
        -- added SYM::findRhombohedralSetting() in space group functions to distinguish between hexagonal and rhombohedral settings (DX)
        -- added other settings for Hall space group symbol (settings 1 or 2, H or R for rhombohedral, and unique axis-b or -c for monoclinic systems) (DX)
        -- added CIF reader; can read/expand CIFs with only representative Wyckoff position specified in settings 1 or 2 (H or R for rhombohedral systems and unique axis-b or -c for monoclinic systems) (DX)
        -- improved CIF writer; default functionality calculates the symmetry and prints the representative Wyckoff positions (DX)
        -- added symmetry tolerance option to CIF writer via --cif[=<tolerance>] (default: tight; other options: loose, <number>) (DX)
        -- added space group setting option to CIF writer via [--setting=1| =2] (default: 1) (DX)
        -- added [--no_symmetry] option to CIF writer, which returns CIF as space group 1 (DX)
        -- added space group setting option to --wyccar via [--setting=1| =2] (default: 1) (DX)
        -- added space group setting option to --sgdata and --edata via [--setting=1| =2] (default: 1) (DX)
        -- added [--no_scan] and [--magmom] options to --wyccar and moved function to pflow::WYCCAR() (DX)
        -- added more debugging messages to space group functions (ConventionalCell(), SpaceGroup_ITC(), etc.) (DX)
        -- changed ANRL prototype A6B2C_tP18_128_eh_d_b to A6B2C_tP18_128_eh_d_a (b vs a Wyckoff letter); consistent with reference (DX)
        -- fixed bug in minimumDistanceVector(); should return xvector<double> not double (DX)
        (AFLOW: ANRL/aflow_anrl_list.cpp, ANRL/aflow_anrl_A6B2C_tP18_128_eh_d_a.cpp, Makefile, README_AFLOW_ACONVASP.TXT, README_AFLOW_SYM.TXT, aflow.h, aconvasp_main.cpp, anrl.cpp, pflow.h , pflow_print.cpp, symmetry.cpp, symmetry_spacegroup.cpp, symmetry_spacegroup.h, symmetry_spacegroup_ITC_library.cpp, symmetry_spacegroup_functions.cpp, xatom.cpp)
3.1.208 - 2018/08/27
        Location: http://materials.duke.edu/AFLOW/HISTORIC/aflow.3.1.208.tar.xz
        -- new small banner style in chull (CO)
        -- perform thermo loop with static run in aflowlib_libraries (CO)
        -- added xoption to edata and sgdata functions; stores all data (DX)
        -- added more keywords to aflowlib entry (crystal_family, crystal_system, point_group_Hermann_Mauguin, point_group_Schoenflies, point_group_orbifold, point_group_type, point_group_order, point_group_structure, Bravais_lattice_lattice_type, Bravais_lattice_lattice_system, Bravais_superlattice_lattice_type, Bravais_superlattice_lattice_variation_type, Bravais_superlattice_lattice_system, Pearson_symbol_superlattice, reciprocal_geometry, reciprocal_volume_cell, reciprocal_lattice_type, reciprocal_lattice_variation_type, Wyckoff_letters, Wyckoff_multiplicities, Wyckoff_site_symmetries) (DX)
        -- new aflowlib keywords extracted from xoption and integrated into aflowlib.out/.json (DX)
        -- prepared website function to read in new keywords once database is populated; currently commented out (DX)
        -- fixed typo in sgdata; Shoenflies is now Schoenflies (DX)
        -- added functions to create Wyckoff strings in aflowlib entry; ExtractWyckoffLettersString(), ExtractWyckoffMultiplicitiesString(), and ExtractWyckoffSiteSymmetriesString() (DX)
        (AUROSTD: xoption.cpp)
        (AFLOW: aconvasp_main.cpp, aflowrc.cpp, pflow.h, pflow_print.cpp, symmetry_spacegroup.h, symmetry_spacegroup_functions.cpp, aflowlib.h, aflowlib_libraries.cpp, aflowlib_web_interface.cpp)
3.1.207 - 2018/08/19
        Location: http://materials.duke.edu/AFLOW/HISTORIC/aflow.3.1.207.tar.xz
        -- integrated new html for entry page (JPO)
        -- fixed xaxis of bands plotter for entry page (PC)
        -- Improved distribution of APL calculations over threads. (ME)
        -- Added function to SYM that returns the minimum distance vector. (ME)
        -- Added docstring to xcombos. (ME)
        -- added xvector::normalizeSumToOne() (CO)
        -- changed decomposition reaction to atomic concentrations (CO)
        -- added fractional_compound to chull output (CO)
        -- replaced AFLOWLogicError() and AFLOWRuntimeError() with xerror() (CO)
        -- added chull plot ICSD labels mode (CO)
        -- revamped small banner setting (CO)
        -- added verbose output if skipping entries above/below half hull (CO)
        -- added --output=png --png_resolution=500 options to chull (CO)
        -- added --keep=gpl to phonons gnuplot script (CO)
        (AUROSTD: boot.cpp, AUROSTD/aurostd.h, xcombos.cpp, xscalar.cpp, xscalar.h, xvector.cpp, xvector.h)
        (AFLOW: aconvasp_main.cpp, aflowrc.cpp, avasp.cpp, bader.cpp, chull.cpp, chull.h, aflow.cpp, aflow.h, aflowlib_webapp_bands.js, aflowlib_web_interface.cpp, pflow_funcs.cpp, pflow.h, pocc.cpp, symmetry.cpp, APL/aapl_tcond.cpp, APL/apl_atomic_disp.cpp, APL/apl_dm_pdos_save.cpp, APL/apl_doscalc.cpp, APL/apl_group_velocity.cpp, APL/apl.h, APL/apl_hroutines.cpp, APL/apl_pdisc.cpp, APL/qha3phonons_eos.cpp, APL/qha_dm_pdos_save.cpp, APL/qha_gruneisen.cpp, APL/scqha_eos.cpp, APL/scqha_gruneisen.cpp, APL/scqha_T_freqs.cpp, Makefile, README_AFLOW_ACONVASP.TXT, README_AFLOW_AFLOWRC.TXT, README_AFLOW_CHULL.TXT)
3.1.206 - 2018/08/08
        Location: http://materials.duke.edu/AFLOW/HISTORIC/aflow.3.1.206.tar.xz
        -- Fix JVXL (SC)
3.1.205 - 2018/07/27
        Location: http://materials.duke.edu/AFLOW/HISTORIC/aflow.3.1.205.tar.xz
        -- Improved destructor for xtensor (ME)
        -- Added function to test if xvector is a zero vector (ME)
        -- fixed parameter list for ANRL prototype (A_hR105_166_bc9h4i); z2 to x2 (DX)
  	-- more rigorous check for atoms within the new cell in GetSuperCell(); check periodic images of atoms (DX)
  	-- fixed "over-reduced" issue in primitivization routine in space group function (DX)
  	-- added roundoff to axis and SU2 matrix in JSON output of symmetry elements (DX)
  	-- fixed function for printing fractions in general Wyckoff positions (DX)
        -- created --generate_aflowin_only (CT)
        -- QHA3P and SCQHA conflict resolved (PN)
        -- reorganize QHA modes (PN)
        -- added four QHA3P options (PN)
        -- reorganize QHA, SCQHA, and QHA3P options (PN)
        -- filename changed and accordingly modified in QHA-README (PN)
        -- replaced some QHA functions with aurostd (PN)
        -- fixed slab AddAtom() function (CO+DU)
        -- added --readme=aflowrc (CO)
        -- fixed --readme=xaflow for local configuration (CO)
        -- fixed a few warnings for beta (CO)
        -- fixed AMIX/BMIX typo (CO)
        -- added defaults/options for DOD CONRAD machine (--machine=dod_conrad); also added in aflowrc (DX)
        (AUROSTD: xscalar.cpp, xscalar.h, xtensor.cpp, xvector.cpp, xvector.h)
        (AFLOW: aflowrc.cpp, avasp.cpp, chull.cpp, aflow.cpp, data.cpp, aflow.h, init.cpp, ivasp.cpp, kbin.cpp, kvasp.cpp, aflowlib_webapp_entry.js, aflowlib_web_interface.cpp, pocc_old.cpp, surface.cpp, symmetry.cpp, symmetry_spacegroup.cpp, symmetry_spacegroup_functions.cpp, xatom.cpp, xclasses.cpp, anrl_list.cpp, APL/apl_group_velocity.cpp, APL/apl.h, APL/apl_kphonons.cpp, APL/qha3phonons_eos.cpp, APL/qha_aflowin_creator.cpp, APL/qha_energies.cpp, APL/qha_eos.cpp, APL/qha_gruneisen.cpp, APL/scqha_eos.cpp, APL/scqha_gruneisen.cpp, APL/scqha_T_freqs.cpp, Makefile, README_AFLOW_AEL.TXT, README_AFLOW_AFLOWRC.TXT, README_AFLOW_AGL.TXT, README_AFLOW_POCC.TXT, README_AFLOW_QHA_SCQHA_QHA3P.TXT, README_AFLOW.TXT, README_AFLOW_XAFLOW.TXT)
3.1.204 - 2018/07/12
        Location: http://materials.duke.edu/AFLOW/HISTORIC/aflow.3.1.204.tar.xz
        -- updated QHA and added QHA3P and SCQHA functionality (PN)
        -- Restrucured xcombos. Added enumerations. (ME) [AUROSTD/aflow_xcombos.cpp, AUROSTD/aflow_xcombos.h]
        -- Introduced exception handlier class aurostd::xerror. (ME)
        -- Introduced xtensor class for tensors of arbitrary dimension. Other xtensor classes are obsolete now. (ME).
        -- Changed all current xtensor3 instances to the new xtensor format. (ME)
        -- Added Kronecker product to xmatrix. (ME)
        -- Option to write and use AEL data at lowest finite pressure where the material is elastically stable (CT)
        -- Option to specify a separate set of finite pressures for AEL calculations than are used for AGL post-processing (CT)
        -- Integrated workflow option for using finite pressure Poisson ratio in AGL calculations (CT)
        -- Write nominal target pressure and calculated external pressure for AEL calculations in aflow.ael.out file (CT)
        -- Fixed keyword in JSON output file (CT)
        -- Increase grid for AGL DOSCAR (CT)
        -- cleaning up webapp_bands.js and added more mouse functionality (PC)
        -- added citation information to entry page (PC)
        -- added ANRL prototypes from part 2 of library (302 prototypes) (DX)
        -- added option to print symbolic math representation of ANRL prototypes (--add_equations or --equations_only) in aims and vasp formats (DX)
        -- updated DOI for ANRL part 1 and added arXiv for part 2 to title line of each prototype (DX) 
        -- fixed bug with --vasp keyword, i.e., need to check if used with --proto command (DX) 
        -- removed unused variables in standard lattice function (DX)
        -- added applyCombo() to xcombos (CO)
        -- fixed wget *.xz issue if *.xz already exists (CO)
        -- fixed apl2agr to handle xz compression format (CO)
        -- fixed --aflow_proto empty BZ issue, occurs when structure is downloaded from online (CO)
        -- fixed reading in forces from aims.out (CO)
        -- force species input for aims structure (CO)
        -- added checks for broken API (CO)
        -- added GENERATOR to aflow.in generation (CO)
        -- added auid to chull PDF output (CO)
        -- fixed bader num_each_type issue (relax2 vs. static primitivization) (CO)
        -- fixed command line aflow_qmvasp generation (CO)
        -- fixed search for ./aflow_data issue upon initial installation (CO)
        -- PARTCAR now handles '+' in write out (CO)
        -- fixed AddAtom() to handle different occupations (CO)
        -- added combination parameters to chull (CO)
        -- fixed aflowrc load issue (remove spaces between quotes and comment) (CO)
        (AUROSTD: boot.cpp, AUROSTD/aurostd.cpp, AUROSTD/aurostd.h, main.cpp, xcombos.cpp, xcombos.h, xerror.cpp, xerror.h, xmatrix.cpp, xmatrix.h, xtensor.cpp, xtensor.h)
        (AFLOW: aconvasp_main.cpp, aflowrc.cpp, anrl.cpp, avasp.cpp, bader.cpp, bader.h, chull.cpp, chull.h, aflow.cpp, data.cpp, aflow.h, init.cpp, ivasp.cpp, kbin.cpp, lattice.cpp, aflowlib_libraries.cpp, aflowlib_webapp_bands.js, aflowlib_web_interface.cpp, oaims.cpp, ovasp.cpp, pflow.h, pocc.cpp, pocc.h, surface.cpp, xatom.cpp, xclasses.cpp, xproto.cpp, ANRL_CPPS_20180710, APL/apl_atomic_disp.cpp, APL/apl_doscalc.cpp, APL/apl_group_velocity.cpp, APL/apl.h, APL/apl_hroutines.cpp, APL/apl_hsqpoints.cpp, APL/apl_kphonons.cpp, APL/apl_ltetdos.cpp, APL/apl_mpmesh.cpp, APL/apl_pdisc.cpp, APL/apl_phoncalc.cpp, APL/apl_thermalpc.cpp, APL/apl_uniform_mesh.cpp, APL/qha3phonons_eos.cpp, APL/qha_aflowin_creator.cpp, APL/qha_dm_pdos_save.cpp, APL/qha_energies.cpp, APL/qha_eoscalc.cpp, APL/qha_eos.cpp, APL/qha_gruneisen.cpp, APL/scqha_eos.cpp, APL/scqha_gruneisen.cpp, APL/scqha_T_freqs.cpp, Makefile, README_AFLOW_ACONVASP.TXT, README_AFLOW_AEL.TXT, README_AFLOW_AGL.TXT, README_AFLOW_ANRL.TXT, README_AFLOW_APL.TXT, README_AFLOW_CHULL.TXT, README_AFLOW_EXCEPTIONS.TXT, README_AFLOW_POCC.TXT, README_AFLOW_QHA_SCQHA_QHA3P.TXT, README_AFLOW.TXT, README_AFLOW_XAFLOW.TXT, README_CONTRIBS.TXT)
3.1.203 - 2018/06/15
        Location: http://materials.duke.edu/AFLOW/HISTORIC/aflow.3.1.203.tar.xz
        -- fixed tolerance scan issue in edata (try new tolerance from PrintSGData() on GetLatticeType() routine before changing tolerance) (DX)
        -- fixed primitivization routine in aflowSG functions (Minkowski/Niggli to fix left-handed candidate lattices and recheck moduli after Minkowski/Niggli) (DX)
        -- check all possible generator choices to match to ITC convention before changing tolerance (DX)
        -- added more rigorous check of tetragonal symmetry operations for determining conventional cell (DX)
        -- added generator information for P1 symmetry systems (DX)
        -- added check of Cartesian distance before removing fractional copies in GetPrimitive() (DX)
        (AFLOW: lattice.cpp, pflow_print.cpp, symmetry_spacegroup.cpp, symmetry_spacegroup_ITC.cpp, xatom.cpp) 
3.1.202 - 2018/06/07
        Location: http://materials.duke.edu/AFLOW/HISTORIC/aflow.3.1.202.tar.xz
        -- dropping EXTRA to AFLOW3_FREE/EXTRA on local machine or wget (SC)
3.1.201 - 2018/06/04
        Location: http://materials.duke.edu/AFLOW/HISTORIC/aflow.3.1.201.tar.xz
        -- more space saving in lib2raw (linking OUTCAR.relax instead of copying) SC
3.1.200 - 2018/05/27
        Location: http://materials.duke.edu/AFLOW/HISTORIC/aflow.3.1.200.tar.xz
        -- fixed structure rescaling issue for space group determination (affecting LIB4) (DX)
        -- print geometry file location for errors/debug (DX)
        -- added more debugging messages along with file location in symmetry functions (DX) 
        -- initialize variables for -O3 in symmetry and structure comparison routines (DX)
        -- speed increase for minimumDistance() function (DX)
        -- speed increase for primitivization routine in aflowSG functions (DX)
        -- fixed Wyckoff position typo for space group 62 (8d not 8e) (DX)
        -- fixed Wyckoff position typo for space group 89 (4i not 2i) (DX)
        (AFLOW: aflow.h, aconvasp_main.cpp, compare_structure.cpp, compare_structure_function.cpp, pflow_print.cpp, symmetry.cpp, symmetry_spacegroup.cpp, symmetry_spacegroup_ITC_library.cpp, symmetry_spacegroup_functions.cpp, xatom.cpp, xproto.cpp, aflowlib_libraries.cpp)
3.1.199 - 2018/05/27
       Location: http://materials.duke.edu/AFLOW/HISTORIC/aflow.3.1.199.tar.xz
	      -- compressing aflow.***.json/out in LIB2RAW and linking them (SC)
        -- removing the brainy/useless stuff about file compression in aurostd (SC)
	      -- fighting sloppyness in aflow_libraries about aflow_pgroup[x][_xtal] (SC)
	      -- fixed aflow_libraries about compress, delete and link files (SC)
	      -- fixed inconsitencies in aflow_convasp_main compress (SC)
	      -- fixed as bunch of inconsistencies in compressing and XHOST.command (SC)
	      -- more inconsistencies RAW-WEB in aflow_libraries  (SC)
	      -- fixed removal useless files in LIB2RAW (SC)
	      -- added BZ2XZ engine to aurostd_main (SC)
	      -- added GZ2XZ engine to aurostd_main (SC)
	      -- added ZIP2ZIP engine to aurostd_main (SC)
3.1.198 - 2018/05/24
        Location: http://materials.duke.edu/AFLOW/HISTORIC/aflow.3.1.198.tar.xz
        -- fixed bader extension finder for --lib2raw (CO)
        (AFLOW: bader.cpp, bader.h, aflowlib_libraries.cpp, Makefile)
3.1.197 - 2018/05/24
        Location: http://materials.duke.edu/AFLOW/HISTORIC/aflow.3.1.197.tar.xz
        -- updates to entry page bands plotter (PC)
        -- added some helpful comments for getGeneralNormal(), CMdet(), and ZVAL in bader (CO)
        -- check if /www directory exists for jmol display on entry page (CO)
        (AUROSTD: xmatrix.cpp, xvector.cpp)
        (AFLOW: bader.cpp, chull.cpp, aflowlib_webapp_bands.js, aflowlib_web_interface.cpp, Makefile)
3.1.196 - 2018/05/21
        Location: http://materials.duke.edu/AFLOW/HISTORIC/aflow.3.1.196.tar.xz
        -- fixed entry page property line wrapping issues (PC)
        -- added button for spin-polarized band structure selection in webapp (PC)
        -- fixed precision inconsistency printing xstr.json (FK)
        -- added some -O3 compatibility (FK)
        -- citation added to aflow_aapl_pairs.cpp (ME)
        -- fixed bug in aflow_kvasp.cpp that prevented the creation of the primitive cell structure for APL, AAPL, and QHA calculations (ME)
        -- implemented combinations with repetitions with sequence taken into account (ME)
        -- moved the code to check for input and output files in APL into separate functions to make them available for AAPL, remove duplicate code, and make the code more readable (ME)
        -- removed the ENCUT and EDIFF tags from AAPL input files as they may result in lower cut-off energies and higher energy differences (ME)
        -- fixed gcc8 issue in AGL (CO)
        -- added simplex content and hypercollinearity properties to convex hull data (CO)
        -- decoupled internal links between graph2doc and withindoc (CO)
        -- fixed site error calculation in POCC for vacancies (CO)
        -- added eyes/ones xmatrix constructors (CO)
        -- added Cayley-Menger determinant to xmatrix (CO)
        -- included cstdlib in aflow_data.cpp for compilation on qrats (CO)
        (AUROSTD: boot.cpp, xcombos.cpp, xcombos.h, xmatrix.cpp, xmatrix.h, xvector.cpp)
        (AFLOW: aconvasp_main.cpp, apennsy_main.cpp, chull.cpp, chull.h, contrib_shidong_auxiliary.cpp, data.cpp, aflow.h, kvasp.cpp, aflowlib.h, aflowlib_libraries.cpp, aflowlib_webapp_bands.js, aflowlib_web_interface.cpp, pflow_funcs.cpp, pflow.h, pocc.cpp, pocc.h, pocc_old.cpp, pocc_old.h, xatom.cpp, APL/aapl_tensor.cpp, APL/apl_dirphoncalc.cpp, APL/apl.h, APL/apl_phoncalc.cpp, APL/apl_thermalpc.cpp, Makefile)
3.1.195 - 2018/05/21
        Location: http://materials.duke.edu/AFLOW/HISTORIC/aflow.3.1.195.tar.xz
        -- beta of release with XZ (SC)
3.1.194 - 2018/05/16
        Location: http://materials.duke.edu/AFLOW/HISTORIC/aflow.3.1.194.tar.xz
        -- small bug fixes for g++/gcc 7 and 8 (SC)
        -- preparing for xz compression (SC) 
        194 xatom.cpp  aurostd.h aurostd_main.cpp pthread.cpp README_SCRIPTING README_AFLOW init.cpp aflow.cpp aconvasp_main.cpp
        194c fix aconvasp_main.cpp
	194d avasp.cpp ael_elasticity.cpp ael_get_stress.cpp agl_debye.cpp agl_get_ev.cpp contrib_cormac.cpp contrib_junkai_phasediag.cpp
	194e avasp.cpp xatom.cpp  aurostd_main libraries.cpp ael_elasticity.cpp ael_get_stress.cpp agl_debye.cpp agl_get_ev.cpp contrib_cormac.cpp aconvasp_main.cpp pthread.cpp init.cpp aflow.cpp (heavy)
	194f good bye bzip2 (SC)
	194g aflow_contrib_wahyu.cpp 
	194h aflow.cpp aflow_estructure.cpp aflow_ifrozsl.cpp aflow_ivasp.cpp
	194i aflow_pthreads.cpp
	194j aflow_aflowrc.cpp
	194l BASE64 for pseudopotentials and aflow_data.cpp
	194m aflow_kbin.cpp aflow_kvasp.cpp
	194n aflowlib_web_interface.cpp aflow_matlab_funcs.cpp (EXTRA/MATLAB/plotband.m) aflow_ovasp.cpp aflow_pocc_edos.cpp
	shortened aflow_xatom.cpp working on ZVAL POMASS and removing all EXT stuff. Tests work.  Fixed even further aflow_pthread.cpp aflow_xproto_gus.cpp
3.1.193 - 2018/05/11
        Location: http://materials.duke.edu/AFLOW/HISTORIC/aflow.3.1.193.tar.xz
        -- extending xoptions push pop (SC)
3.1.192 - 2018/05/10
        Location: http://materials.duke.edu/AFLOW/HISTORIC/aflow.3.1.192.tar.xz
        -- extending xoptions push pop (SC)
3.1.191 - 2018/05/08
        Location: http://materials.duke.edu/AFLOW/HISTORIC/aflow.3.1.191.tar.xz
        -- rationalized orthogonality search in xmatrix (SC)
        aurostd_xmatrix.h aurostd_xmatrix.cpp aflow.h
3.1.190 - 2018/05/08
        Location: http://materials.duke.edu/AFLOW/HISTORIC/aflow.3.1.190.tar.xz
        -- fixed units in AGL output (CT)
        -- fixed permutation vector initialization in APL (required for compiling on DoD CONRAD machine) (DX)
        -- fixed bug in tolerance scan; was only scanning in one direction (DX) 
        -- created faster minimum cartesian distance calculator for skewed cells; fewer duplicate operations (DX) 
        -- fixed conflict between CUT_RAD and CUT_SHELL in AAPL (ME)
        -- properly added directory to bader error output (CO)
        -- fixed slow down with loadEntries() (stringElements2VectorElements()) (CO)
        -- fixed AIMS read-in issue with '#' comments (CO)
        -- added guard around BANDSDATA_JSON() for html generation (CO)
        -- fixed static compile settings (CO)
        -- fixed _sym_op.basis_map_calculated issue in ApplyAtom() for AAPL (CO)
        -- added xStream class for logging workflow updates (CO)
        -- fixed stability criterion vs. (Delta H) fonts in chull report (CO)
        -- substantial clean-up of classes in POCC in anticipation for AVASP_MakeSingleAFLOWIN integration (CO)
        -- added avasp function in preparation for AVASP_MakeSingleAFLOWIN integration (CO)
        -- added try/catches for easy debugging (CO)
        (AUROSTD: main.cpp)
        (AFLOW: aconvasp_main.cpp, aflowrc.cpp, agl_debye.cpp, avasp.cpp, bader.cpp, chull.cpp, chull.h, contrib_kesong_ipocc.cpp, aflow.cpp, aflow.h, ivasp.cpp, kbin.cpp, kvasp.cpp, aflowlib_web_interface.cpp, pflow.h, pocc.cpp, pocc.h, symmetry.cpp, xatom.cpp, xclasses.cpp, APL/aapl_pairs.cpp, APL/apl_kphonons.cpp, Makefile, README_AFLOW_ACONVASP.TXT, README_AFLOW_CHULL.TXT)
3.1.189 - 2018/05/04 -
        Location: http://materials.duke.edu/AFLOW/HISTORIC/aflow.3.1.189.tar.xz
        Moved these defaults from aflow.h to aflow_aflowrc.cpp for user tuning (SC)
        #define DEFAULT_AFLOW_PRESCRIPT_OUT            string("aflow.prescript.out")  
        #define DEFAULT_AFLOW_PRESCRIPT_COMMAND        string("aflow.prescript.command")  
        #define DEFAULT_AFLOW_POSTSCRIPT_OUT           string("aflow.postscript.out")  
        #define DEFAULT_AFLOW_POSTSCRIPT_COMMAND       string("aflow.postscript.command") 
        #define DEFAULT_AFLOW_PGROUP_OUT               string("aflow.pgroup.out")
        #define DEFAULT_AFLOW_PGROUP_XTAL_OUT          string("aflow.pgroup_xtal.out")
        #define DEFAULT_AFLOW_PGROUPK_OUT              string("aflow.pgroupk.out")
        #define DEFAULT_AFLOW_PGROUPK_XTAL_OUT         string("aflow.pgroupk_xtal.out")
        #define DEFAULT_AFLOW_FGROUP_OUT               string("aflow.fgroup.out")
        #define DEFAULT_AFLOW_SGROUP_OUT               string("aflow.sgroup.out")
        #define DEFAULT_AFLOW_AGROUP_OUT               string("aflow.agroup.out")
        #define DEFAULT_AFLOW_IATOMS_OUT               string("aflow.iatoms.out")
        #define DEFAULT_AFLOW_PGROUP_JSON              string("aflow.pgroup.json")      
        #define DEFAULT_AFLOW_PGROUP_XTAL_JSON         string("aflow.pgroup_xtal.json") 
        #define DEFAULT_AFLOW_PGROUPK_JSON             string("aflow.pgroupk.json")    
        #define DEFAULT_AFLOW_PGROUPK_XTAL_JSON        string("aflow.pgroupk_xtal.json")
        #define DEFAULT_AFLOW_FGROUP_JSON              string("aflow.fgroup.json")   
        #define DEFAULT_AFLOW_SGROUP_JSON              string("aflow.sgroup.json")  
        #define DEFAULT_AFLOW_AGROUP_JSON              string("aflow.agroup.json")    
        #define DEFAULT_AFLOW_IATOMS_JSON              string("aflow.iatoms.json")   
        #define DEFAULT_AFLOW_ICAGES_OUT               string("aflow.icages.out")
        #define DEFAULT_AFLOW_SURFACE_OUT              string("aflow.surface.out")
        #define DEFAULT_AFLOW_QMVASP_OUT               string("aflow.qmvasp.out")
        #define DEFAULT_AFLOW_ERVASP_OUT               string("aflow.error.out")
        #define DEFAULT_AFLOW_IMMISCIBILITY_OUT        string("aflow.immiscibility.out")
        #define DEFAULT_AFLOW_MEMORY_OUT               string("aflow.memory.out")
        #define DEFAULT_AFLOW_FROZSL_INPUT_OUT         string("aflow.frozsl_input.out")
        #define DEFAULT_AFLOW_FROZSL_POSCAR_OUT        string("aflow.frozsl_poscar.out")
        #define DEFAULT_AFLOW_FROZSL_MODES_OUT         string("aflow.frozsl_energies.out")
        #define DEFAULT_AFLOW_FROZSL_EIGEN_OUT         string("aflow.frozsl_eigen.out")
        #define DEFAULT_AFLOW_END_OUT                  string("aflow.end.out")
3.1.188- 2018/05/03 -
       Location: http://materials.duke.edu/AFLOW/HISTORIC/aflow.3.1.188.tar.xz
       Fixing kvasp.cpp (SC)
3.1.187- 2018/04/26 -
        Location: http://materials.duke.edu/AFLOW/HISTORIC/aflow.3.1.187.tar.xz
        -- added missing scaling factor information to lattice for AIMS xstructure output (DX) 
        -- fixed bug in edata lattice type/variation determination; accounts for lattices that do not reflect crystal symmetry (DX) 
        -- fixed bug in edata reciprocal lattice type/variation determination; accounts for reciprocal lattices transformed from a lattice that does not reflect crystal symmetry (DX) 
        -- added directory (pwd) information to LDEBUG/ERROR messages for symmetry functions (DX)
        (AFLOW: aconvasp_main.cpp, lattice.cpp, symmetry.cpp, xatom.cpp) 
3.1.186- 2018/04/25 -
        Location: http://materials.duke.edu/AFLOW/HISTORIC/aflow.3.1.186.tar.xz
        -- fixed bug in tolerance scan; was only scanning in one direction (DX) 
        -- created faster minimum cartesian distance calculator for skewed cells; fewer duplicate operations (DX) 
        (AFLOW: symmetry_spacegroup.cpp, symmetry.cpp) 
3.1.185- 2018/04/24 -
       Location: http://materials.duke.edu/AFLOW/HISTORIC/aflow.3.1.185.tar.xz
       Fixing kvasp.cpp for dying jobs (SC)
3.1.184- 2018/04/23 -
       Location: http://materials.duke.edu/AFLOW/HISTORIC/aflow.3.1.184.tar.xz
       Fixing ivasp.cpp for AFLOW_PSEUDOPOTENTIALS.TXT AFLOW_PSEUDOPOTENTIALS_LIST.TXT (SC)
       Tuning aflow_aflowrc.cpp for HYPERTHREADING in eos,draco,cobra,hydra (SC)
3.1.183- 2018/04/20 -
        Location: http://materials.duke.edu/AFLOW/HISTORIC/aflow.3.1.183.tar.xz
        Fixing ovasp for METAGGA/isKINETIC (SC)
3.1.182- 2018/04/19 -
        Location: http://materials.duke.edu/AFLOW/HISTORIC/aflow.3.1.182.tar.xz
        AFLOW_PSEUDOPOTENTIALS.TXT AFLOW_PSEUDOPOTENTIALS_LIST.TXT (SC)
3.1.181- 2018/04/17 -
        Location: http://materials.duke.edu/AFLOW/HISTORIC/aflow.3.1.181.tar.xz
        Creating defaults in aflow_aflowrc.cpp for HYPERTHREADING in eos,draco,cobra,hydra (SC)
3.1.180- 2018/04/16 -
        Location: http://materials.duke.edu/AFLOW/HISTORIC/aflow.3.1.180.tar.xz
        Creating defaults in aflow_aflowrc.cpp for NCPUS in eos,draco,cobra,hydra (SC)
3.1.179 - 2018/04/13 -
        Location: http://materials.duke.edu/AFLOW/HISTORIC/aflow.3.1.179.tar.xz
        -- fixed PP settings for SCAN (RF)
        -- fixed warning in APIget() (CO)
        -- added relative stability criterion and latex-formatted sg's to chull properties list (CO)
        -- added control.in and geometry.in file name specification in aflowrc (CO)
        -- --generate now applies for aims output as well (CO)
        -- force aflow.in generation even for MODE=AIMS (CO)
        -- fixed k-point mismatch for non-primitive APL runs (CO)
        -- added MINATOMS_RESTRICTED tag for APL (CO)
        -- added functionality for user-defined path in phonon dispersion, specify coords/labels in aflow.in (CO)
        -- swapped out quser for qflow, but maintain backwards compatibility (CO)
        (AUROSTD: xoption.cpp, xoption.cpp, xoption.h, xoption.h, xvector.cpp, xvector.cpp, xvector.h, xvector.h)
        (AFLOW: aconvasp_main.cpp, aconvasp_main.cpp, aflowrc.cpp, aflowrc.cpp, avasp.cpp, avasp.cpp, chull.cpp, chull.cpp, chull.h, chull.h, compare_structure.cpp, compare_structure.cpp, contrib_kesong_hnfcell.cpp, contrib_kesong_hnfcell.cpp, contrib_kesong_ipocc.cpp, contrib_kesong_ipocc.cpp, contrib_kesong_pocc_basic.cpp, contrib_kesong_pocc_basic.cpp, aflow.cpp, aflow.cpp, aflow.h, aflow.h, init.cpp, init.cpp, kbin.cpp, kbin.cpp, kvasp.cpp, kvasp.cpp, aflowlib.h, aflowlib.h, aflowlib_web_interface.cpp, aflowlib_web_interface.cpp, pocc.cpp, pocc.h, poccupation_forcefield.cpp, poccupation_forcefield.cpp, symmetry.cpp, symmetry.cpp, symmetry_spacegroup.cpp, symmetry_spacegroup.cpp, symmetry_spacegroup_functions.cpp, symmetry_spacegroup_functions.cpp, symmetry_spacegroup.h, symmetry_spacegroup.h, xatom.cpp, xatom.cpp, xclasses.cpp, xclasses.cpp, APL/aapl_tcond.cpp, APL/aapl_tcond.cpp, APL/aapl_tensor.cpp, APL/aapl_tensor.cpp, APL/apl_dirphoncalc.cpp, APL/apl_dirphoncalc.cpp, APL/apl.h, APL/apl.h, APL/apl_kphonons.cpp, APL/apl_kphonons.cpp, APL/apl_lrphoncalc.cpp, APL/apl_lrphoncalc.cpp, APL/apl_pathbuilder.cpp, APL/apl_pathbuilder.cpp, APL/apl_pdisc.cpp, APL/apl_pdisc.cpp, APL/apl_phoncalc.cpp, APL/apl_phoncalc.cpp, APL/apl_supercell.cpp, APL/apl_supercell.cpp, APL/qha_eosrun.cpp, APL/qha_eosrun.cpp, Makefile, Makefile, README_AFLOW_APL.TXT, README_AFLOW_APL.TXT, README_AFLOW.TXT, README_AFLOW.TXT)
3.1.178 - 2018/04/13 -
        Location: http://materials.duke.edu/AFLOW/HISTORIC/aflow.3.1.178.tar.xz
        Moved these defaults from aflow.h to aflow_aflowrc.cpp for user tuning (SC)
        #define DEFAULT_FILE_AFLOWLIB_ENTRY_OUT        string("aflowlib.out")
        #define DEFAULT_FILE_AFLOWLIB_ENTRY_JSON       string("aflowlib.json")
        #define DEFAULT_FILE_EDATA_ORIG_OUT            string("edata.orig.out")
        #define DEFAULT_FILE_EDATA_RELAX_OUT           string("edata.relax.out")
        #define DEFAULT_FILE_EDATA_BANDS_OUT           string("edata.bands.out")
        #define DEFAULT_FILE_DATA_ORIG_OUT             string("data.orig.out")
        #define DEFAULT_FILE_DATA_RELAX_OUT            string("data.relax.out")
        #define DEFAULT_FILE_DATA_BANDS_OUT            string("data.bands.out")
        #define DEFAULT_FILE_EDATA_ORIG_JSON           string("edata.orig.json")
        #define DEFAULT_FILE_EDATA_RELAX_JSON          string("edata.relax.json")
        #define DEFAULT_FILE_EDATA_BANDS_JSON          string("edata.bands.json")
        #define DEFAULT_FILE_DATA_ORIG_JSON            string("data.orig.json")
        #define DEFAULT_FILE_DATA_RELAX_JSON           string("data.relax.json")
        #define DEFAULT_FILE_DATA_BANDS_JSON           string("data.bands.json")
        #define DEFAULT_FILE_TIME_OUT                  string("time")
        #define DEFAULT_FILE_SPACEGROUP1_OUT           string("SpaceGroup")
        #define DEFAULT_FILE_SPACEGROUP2_OUT           string("SpaceGroup2")
        #define DEFAULT_FILE_VOLDISTPARAMS_OUT         string("VOLDISTParams")
        #define DEFAULT_FILE_VOLDISTEVOLUTION_OUT      string("VOLDISTEvolution")
3.1.177 - 2018/04/06 -
        Location: http://materials.duke.edu/AFLOW/HISTORIC/aflow.3.1.177.tar.xz
        Bug fixes on autopseudootentialsl (SC)
3.1.176 - 2018/04/06 -
        Location: http://materials.duke.edu/AFLOW/HISTORIC/aflow.3.1.176.tar.xz
        Working PAW_PBE_KIN and PAW_LDA_KIN autopseudopotential (SC)
3.1.175 - 2018/04/06 -
        Location: http://materials.duke.edu/AFLOW/HISTORIC/aflow.3.1.175.tar.xz
        Working on mpcdf-cobra (SC)
3.1.174 - 2018/03/29
        Location: http://materials.duke.edu/AFLOW/HISTORIC/aflow.3.1.174.tar.xz    
        -- added bands app to entry page (GG)
        -- fixed scaling factor type in xstructure2json() (DX)
        -- account for Wyckoff positions in represented as fractions (hex/rhl) in minimum enumerated Wyckoff search (DX)
        -- improved minimum enumerated Wyckoff search (consider combinations of origin shifts) (DX)
        -- fixed typo in xmatrix2json function (DX)
        -- limited outlier detection to binaries only, statistics not globally favorable for ternaries and above YET (CO)
        -- added explanatory comments in aflowrc for chull settings (CO)
        -- added statistics output to chull logger (CO)
        -- fixed Greek letter issues with Helvetica fonts in chull (CO)
        -- further decoupled ChullFacet() initialization from ConvexHull() with initialize() and addVertex() (CO)
        -- added user-defined dft_type restrictions in aflowrc (CO)
        -- added LIB1 to loadEntries() default (CO)
        -- fixed stringElements2VectorElements() bugs with LIB1 colons (CO)
        -- added plotting option for iso-max latent heat (CO)
        -- added kJ/mol axis for formation enthalpy hulls (CO)
        -- added logos to hull illustrations, generally fixed header/footers (CO)
        -- added stability criterion analysis to default routine (CO)
        -- fixed sign of decomposition energy/stability criterion (CO)
        -- added equivalent ICSD structures analysis to default routine (CO)
        -- fixed --readme vs. --readme=XX (CO)
        -- fixed superfluous output in --poscar2aflowin (CO)
        -- fixed bug in aconvasp's Ewald summation function as pointed out by Wei Xie (CO)
        -- changed generic xstructure title to include cleannames in case there is pp info (CO)
        (AUROSTD: AUROSTD/aurostd.h, main.cpp, xscalar.h, xvector.cpp)
        (AFLOW: aconvasp_main.cpp, aflowrc.cpp, chull.cpp, chull.h, init.cpp, aflowlib.h, aflowlib_web_interface.cpp, pflow_funcs.cpp, pflow.h, symmetry_spacegroup.cpp, webapp_bands.js, webapp_entry.js, xatom.cpp, Makefile, README_AFLOW_ACONVASP.TXT, README_AFLOW_CHULL.TXT)
3.1.173 - 2018/03/12
        Location: http://materials.duke.edu/AFLOW/HISTORIC/aflow.3.1.173.tar.xz    
        -- Create LIB7/LIB8/LIB9 framework (SC)
3.1.172 - 2018/02/27
        Location: http://materials.duke.edu/AFLOW/HISTORIC/aflow.3.1.172.tar.xz    
        -- Write data in JSON format in AEL/AGL (CT)
        -- Option to turn off VASP symmetry in AEL/AGL (CT)
        -- Write vibrational free energy and vibrational entropy at 300K in aflow.agl.out in AEL/AGL (CT)
        -- Write enthalpy (H = E + pV) in AEL/AGL (CT)
        -- Option to skip pressure/temperature points where no minimum Gibbs free energy is found, instead of truncating pressure/temperature range in AEL/AGL (CT)
        -- fixed tolerance scan counter for lib2raw runs (no longer static variable) (DX)
        -- edata speed increase, only calculate up to pgroup_xtal for lattice, superlattice, and reciprocal lattice (DX)
        -- fixed typo in Wyckoff position "b" for space group #160 (DX)
        -- fixed --kppra command line bug, divided by natoms twice (CO)
        -- added debug output to nanoparticle (CO)
        -- fixed --readme=chull empty string error (CO)
        -- automated plot_unstable with z_filter_cutoff in chull (CO)
        -- fixed plotting ranges with z_filter_cutoff in chull (CO)
        (AFLOW: aconvasp_main.cpp, ael_elastic_fit.cpp, ael_elasticity.cpp, ael_elasticity.h, ael_get_stress.cpp, agl_debye.cpp, agl_debye.h, agl_eqn_state.cpp, agl_get_ev.cpp, agl_hugoniot.cpp, agl_polynomial.cpp, agl_rungibbs.cpp, chull.cpp, data.cpp, aflow.h, lattice.cpp, aflowlib_libraries.cpp, pflow.h, pflow_print.cpp, symmetry.cpp, symmetry_spacegroup.cpp, symmetry_spacegroup_ITC_library.cpp, xatom.cpp, Makefile, README_AFLOW_AEL.TXT, README_AFLOW_AGL.TXT, README_AFLOW_SYM.TXT)
3.1.171 - 2018/02/21
        Location: http://materials.duke.edu/AFLOW/HISTORIC/aflow.3.1.171.tar.xz    
        -- fixed multiple degeneracy prints in POCC (CO)
        -- added directory information to logging functions in bader/chull (CO)
        -- added --destination=|--path= flag for output of chull (CO)
        -- use full path (pwd) for working directory in AFLOW-SYM functions (DX)
        -- fixed directory flag for AFLOW-SYM functions (DX)
        -- fixed typo in site symmetry of  Wyckoff position "a" for space group #109 (DX)
        (AUROSTD: aurostd.h, main.cpp)
        (AFLOW: aconvasp_main.cpp, bader.cpp, bader.h, chull.cpp, chull.h, poccupation_edos.cpp, symmetry_spacegroup_ITC_library.cpp, Makefile, README_AFLOW_ACONVASP.TXT, README_AFLOW_CHULL.TXT)
3.1.170 - 2018/02/18
        Location: http://materials.duke.edu/AFLOW/HISTORIC/aflow.3.1.170.tar.xz    
        -- fixed chmod in LIB2RAW (CO)
        -- fixed DOS-extraction bug (exit() vs. return false) in LIB2RAW for POCC+AEL/AGL runs (CO)
        -- fixed joinWDelimiter() xvector<int> bug: removed erroneous delimiter at the end (CO)
        -- fixed DOSDATA_JSON() + BANDSDATA_JSON() amalgamation: removed erroneous wrapping brackets around DOS (CO)
        -- fixed misleading logging message in APL on primitivization of input (CO)
        (AUROSTD: main.cpp)
        (AFLOW: estructure.cpp, aflow.h, aflowlib_libraries.cpp, aflowlib_web_interface.cpp, poccupation_edos.cpp, APL/apl_supercell.cpp, Makefile)
3.1.169 - 2018/02/16
        Location: http://materials.duke.edu/AFLOW/HISTORIC/aflow.3.1.169.tar.xz    
        -- added aflow_proto functionality:  --relax_type=IONS, --module=APL, --apl_supercell=3x3x3, --no_volume_adjustment (CO)
        -- NCPUS in APL now respects parent aflow.in (default MAX, then looks at parent aflow.in, otherwise overrides with --np=XX) (CO)
        -- fixed spacegroup bug in apl post hibernation (CO)
        -- added --print and --screen_only options to chull for python integration (CO)
        -- removed extraneous ytick lines from 3D hull (CO)
        -- increased spacing between axes and ticklabels on hulls (CO)
        -- fixed bugs in entropic_temperature hull visualization (CO)
        -- fixed apl2agr/subst make commands (CO)
        -- fixed Niggli tolerance; more robust and use _ZERO_TOL_ (DX)
        -- fixed bug in Niggl step 6 (DX)
        -- fixed comparison of SU(2) to exp(theta*su(2)); parentheses issue (DX)
        -- fixed Quantum Espresso output to include lattice scaling factor (DX)
        -- fixed Quantum Espresso celldm units (Bohr) (DX)
        -- fixed Quantum Espresso alat flag to multiply cell parameters by celldm(1) or A parameter (DX)
        -- fixed tolerance issue with PrintData for lib2raw runs (DX)
        (AFLOW: aconvasp_main.cpp, avasp.cpp, chull.cpp, aflow.h, pflow_print.cpp, symmetry.cpp, xatom.cpp, APL/aapl_tcond.cpp, APL/apl_dm_pdos_save.cpp, APL/apl_doscalc.cpp, APL/apl.h, APL/apl_pdisc.cpp, APL/apl_phoncalc.cpp, APL/qha_gruneisen.cpp, Makefile, README_AFLOW_ACONVASP.TXT, README_AFLOW_CHULL.TXT)
3.1.168 - 2018/02/08
        Location: http://materials.duke.edu/AFLOW/HISTORIC/aflow.3.1.168.tar.xz
        -- fixed structure comparison bug (overwritten match)  (DX)
        (AFLOW: aflow_compare_structure.h, aflow_compare_structure_function.cpp)
3.1.167 - 2018/02/06
        Location: http://materials.duke.edu/AFLOW/HISTORIC/aflow.3.1.167.tar.xz
        -- speed increase for structure comparison (DX)
        -- fixed bugs for structure comparison (DX)
        -- added Wyckoff position analysis to group similar structures in directory comparison (DX)
        -- added grouped Wyckoff position information to the JSON output (DX)
        -- added logger/status for directory comparisons (DX)
        -- added functionality to read .bz2 geometry files (DX)
        -- added --no_scale option for comparisons (required for chull) (CO/DX)
        (AFLOW: aconvasp_main.cpp, chull.cpp, symmetry_spacegroup.cpp, compare_structure.cpp, compare_structure_function.cpp, compare_structure.h) (DX)
3.1.166 - 2018/02/02
        Location: http://materials.duke.edu/AFLOW/HISTORIC/aflow.3.1.165.tar.xz
        -- fixed broken --slab commmand (CO)
        (AFLOW: slab.cpp)
3.1.165 - 2018/01/30
        Location: http://materials.duke.edu/AFLOW/HISTORIC/aflow.3.1.165.tar.xz
        -- integrated .aflow.rc settings into APL/QHA/AEL/AGL (CO)
        -- added LORBIT=10 to relaxation INCAR (spinD) (CO)
        -- improved magnetic properties extraction, pull from relax first, overwrite with static (CO)
        -- added safety hull coordinates assignment (CO)
        -- new default for load entries (no load xstructures) (CO)
        (AFLOW: aconvasp_main.cpp, ael_get_stress.cpp, agl_get_ev.cpp, chull.cpp, ivasp.cpp, aflowlib_libraries.cpp, APL/apl_phoncalc.cpp, APL/qha_eosrun.cpp, Makefile) (CO)
3.1.164 - 2018/01/25
        Location: http://materials.duke.edu/AFLOW/HISTORIC/aflow.3.1.164.tar.xz
        -- fixed minor bugs in Quantum Espresso reader
        -- added ibrav options to Quantum Espresso reader (ibrav2lattice function)
        -- added celldm and a, b, c, cosAB, cosAC, cosBC readers for Quantum Espresso
        -- added Bohr units reader for Quantum Espresso
        (AFLOW: aconvasp_main.cpp, pflow.h, xatom.cpp) (DX)
3.1.163 - 2018/01/23
        Location: http://materials.duke.edu/AFLOW/HISTORIC/aflow.3.1.163.tar.xz
        -- added --dist2hull=0.25,0.25 option for chull, which provides the value of the convex hull surface at the specified coordinate/concentration (CO)
        -- added separate readme for chull (--readme=chull) (CO)
        -- customized avasp.cpp (--proto) with options from .aflow.rc, --mpi, and --np (CO)
        -- fixed QHA/AAPL aflow.in keyword bug (CO)
        -- added ANRL modifiers to directory for --proto (Ex: label:ANRL=param1,param2,...) (DX)
        (AFLOW: aconvasp_main.cpp, aflowrc.cpp, avasp.cpp, chull.cpp, aflow.cpp, aflow.h, init.cpp, kbin.cpp, Makefile, README_AFLOW_ACONVASP.TXT, README_AFLOW_CHULL.TXT, README_AFLOW.TXT) (CO/DX)
3.1.162 - 2018/01/19
        Location: http://materials.duke.edu/AFLOW/HISTORIC/aflow.3.1.162.tar.xz
        -- added SU(2) complex matrix and su(2) generator coefficients representation of symmetry elements 
        -- added SU(2) and su(2) information to .out and .json symmetry files        
        -- extended functionality for complex matrices and vectors (trace, exponential, ostream, etc.)
        -- added xcomplex2json to represent complex numbers in json
        -- added pgroupk_xtal (dual of crystal point group operations) standalone function
        -- extended --proto for ANRL prototypes (to generate aflow.in)
        -- updated README_AFLOW_SYM.TXT
        (AUROSTD: aurostd.h, boot.cpp, main.cpp, xmatrix.cpp, xmatrix.h)
        (AFLOW: README_AFLOW_ACONVASP.TXT, README_AFLOW_SYM.TXT, aflow.h, aconvasp_main.cpp, avasp.cpp, symmetry.cpp, xatom.cpp) (DX)
3.1.161 - 2018/01/17
        Location: http://materials.duke.edu/AFLOW/HISTORIC/aflow.3.1.161.tar.xz
        -- bool xscalar and xvector gccV7 warning fixes (SC)
        -- double xscalar and xmatrix clang warning fixes (CO)
        -- uint chull gccV7 warning fix (CO)
        (AUROSTD: xscalar.h, xvector.h, xmatrix.h)
        (AFLOW: chull.cpp)
        Added README_AFLOW_SYM.TXT (init.cpp aflow.h aflow.cpp data.cpp) (DX/SC)
3.1.160 - 2018/01/13
        Location: http://materials.duke.edu/AFLOW/HISTORIC/aflow.3.1.160.tar.xz
        convex hull mods:
          - keep order of points (m_points) same as input from user/database
          - size will only differ if there are artificial points (they go at the end of m_points)
          - moved point banning to structurePoints() (i.e., m_coord_groups will only contain validated points)
          - only print decomposition phases with non-zero coefficients (tie-line)
          - fixed bug in initial facet.f_outside_set calculation
          - fixed bug in using hull centroid vs. hull reference to align normals
          - fixed bug in vcoords input (shiftlrows)
        (AFLOW: chull.cpp, chull.h)
3.1.159 - 2018/01/10 -
        Location: http://materials.duke.edu/AFLOW/HISTORIC/aflow.3.1.159.tar.xz
        MAJOR UPDATE - convex hull code rewritten, includes: (CO)
          - complete generalization of input (need not be thermodynamic hull, can be ANY data)
          - new major classes for naries, alloys, and coordinate (stoichiometry) groups
          - for hulls with stoichiometric coordinates, the hull and properties are calculated in steps of increasing dimensionality
          - automatic calculation of equivalent ground state structures, near-equivalent (by symmetry) ground state structures, equilibrium phases (by mixture)
          - automatic removal of equivalent ground states for calculation of stability criterion
          - automatic detection/removal of outliers (IQR/MAD)
          - moved all major plotting options to .aflow.rc
          - report any bugs to aflow.org/forum
        added xcombo class for combinations/permutations (CO)
        integrated roundoff/precision/format into stream2stream/utype2tring and variants (xvecDouble2String(),xmatDouble2String()) (CO)
        added another date format for chull (CO)
        added tol to isinteger (CO)
        added +=, -=, gcd (reduced composition), shiftlrows(), isCollinear(), getCentroid(), getGeneralAngles() (similar to Euler angles), getGeneralNormal() (n-dimensional normal), and getQuartiles()/getMAD() (outlier analysis) for xvector (CO)
        added general Householder QR decomposition (CO)
        smarter overloading of loadEntries()/loadXstructures() (CO)
        updated logger() to take directory (aflags) (CO)
        fixed Wyckoff position (a) for space group 117 (DX)
        fixed monoclinic space group determination with multiple unique axis choices (DX)
        (AUROSTD: Makefile,aurostd.cpp,aurostd.h,boot.cpp,main.cpp,xcombos.cpp,xcombos.h,xmatrix.cpp,xmatrix.h,xoption.cpp,xoption.h,xscalar.cpp,xscalar.h,xvector.cpp,xvector.h) (CO, patched SC)
	(AFLOW: Makefile,aflow.h,aconvasp_main.cpp,aflowrc.cpp,anrl.cpp,chull.cpp,chull.h,compare_structure.cpp,compare_structure.h,compare_structure_function.cpp,pflow.h,pflow_funcs.cpp,xatom.cpp) (CO)
	(AFLOWLIB: aflowlib.h,aflowlib_libraries.cpp,aflowlib_web_interface.cpp) (CO)
	(SYM: symmetry_spacegroup.cpp,symmetry_spacegroup_ITC_library.cpp) (CO)
3.1.158 - 2018/01/09 -
        Location: http://materials.duke.edu/AFLOW/HISTORIC/aflow.3.1.158.tar.xz
        Tentative distribution GNU (SC)
3.1.157 - 2017/12/19 -
	Working on mpcdf-draco (SC) 
        Replaced pgroupk with pgroupk_xtal for resolving IBZ in APL/AAPL (CO)
        Fixed pgroupk_xtal flag and wyckoff position for sg133 (DX)
        (aflowrc.cpp,APL/apl_supercell.cpp,APL/apl_mpmesh.cpp,APL/aapl_tcond.cpp,lattice.cpp,symmetry_spacegroup_ITC_library.cpp)
3.1.156 - 2017/12/18 -
        Working on mpcdf-hydra (SC)
3.1.155 - 2017/12/13 -
        updated web component of ANRL CPP files to include the prototype generator and Jmol visualization
        fixed Wyckoff position for SG #171
        improvement for monoclinic space group determination (consider alternative unique axis choices, if possible)
        added more to debug output for the space group routine
        (ANRL/,ANRL_CPPS_20171213/,aconvasp_main.cpp,symmetry_spacegroup.cpp,symmetry_spacegroup_ITC_library.cpp,symmetry_spacegroup_functions.cpp,xatom.cpp) (DX)
      
3.1.154 - 2017/12/07 -
        added pgroupk_xtal (dual of crystal point group operations)
        added magnetic symmetry analysis (crystal + spin) to edata 
        added non-collinear magnetic symmetry analysis (crystal + spin) to 
        edata,sgdata,aflowSG,aflowSYM,fgroup,pgroup_xtal,pgroupk_xtal,agroup,and sgroup
        fixed ApplyAtom (tolerance issue)
        fixed AFLOW-SYM printing bug (--screen_only for Python environment)
        changed point group matrix comparisons (uses Uf; exact)
        added SO(3) generator expansion coefficients onto Lx, Ly, and Lz
        (README_ACONVASP.TXT,aflow.h,aconvasp_main.cpp,ovasp.cpp,pflow.h,symmetry.cpp,symmetry_spacegroup.cpp,symmetry_spacegroup_functions.cpp,xatom.cpp,lattice.cpp,aflowlib_libraries.cpp) (DX)       
 
3.1.153 - 2017/11/23 -
        Fixing Makefile for GNU version (SC) (fixed Library_ICSD..) (SC)
	Updating directories from AFLOW2 to AFLOW3 (SC)
	Updating directories for findsym platon frozsl (SC)
	
3.1.152 - 2017/11/20 -
        Fixing Makefile for GNU version (SC) (fixed DATA_CVs..)
3.1.151 - 2017/11/17 -
        Fixing Makefile for GNU version (SC) (fixed DATA_CVs..)
3.1.150 - 2017/11/06 -
        NFS cache-cleaning HACK
        (kbin.cpp) (CO)
3.1.149 - 2017/11/06 -
        fixed --xplug
        (libraries.cpp) (SC)
3.1.148 - 2017/10/27 -
        fixed --edata (txt + json print outs)
        (aconvasp_main.cpp,pflow.h,pflow_print.cpp,aflowlib_libraries.cpp) (CO/DX)
3.1.147 - 2017/10/25 -
	added skew test for structures (sym_eps),
	incorporated full symmetry analysis in more functions,
	improved --lib2raw_local,
	improved dos/bands-2json functionality,
	actually fixed --delta_kpoints,
	made min_dist (nearest neighbor distance) function more robust/faster,
	fixed nbondxx units,
	added jsons for sym/structure/bandsdata/dosdata to lib2raw,
	incorporated scale (ReScale()) in more functions
	(aurostd.h,boot.cpp,main.cpp,xmatrix.cpp,xmatrix.h,Makefile,README_AFLOW_ACONVASP.TXT,aflow.h,aconvasp_main.cpp,bader.cpp,defects.cpp,estructure.cpp,init.cpp,ovasp.cpp,pflow.h,pflow_print.cpp,surface.cpp,symmetry.cpp,symmetry_spacegroup.cpp,xatom.cpp,xclasses.cpp,xproto.cpp,aflowlib.h,aflowlib_libraries.cpp) (CO/DX)
3.1.146 - 2017/10/16 -
	rewritten bandgap code,
	added extensive FHI-AIMS support (APL),
	modified loadEntries() for GFA code,
	added new xvector operations (*=,/=),
	fixed delta_kpoints function,
	fixed bands/dos-2json functions,
	added local lib2raw
	(aapl_tensor.cpp,apl.h,apl_dirphoncalc.cpp,apl_gsa.cpp,apl_kphonons.cpp,apl_lrphoncalc.cpp,apl_phoncalc.cpp,qha_eosrun.cpp,aurostd.h,boot.cpp,main.cpp,xmatrix.cpp,xvector.cpp,xvector.h,xmatrix.h,Makefile,README_AFLOW_ACONVASP.TXT,aflow.h,aconvasp_main.cpp,aflowrc.cpp,chull.cpp,kbin.cpp,ovasp.cpp,pflow.h,poccupation_edos.cpp,xatom.cpp,xclasses.cpp,aflowlib_libraries.cpp,apl_supercell.cpp,iaims.cpp,kaims.cpp,oaims.cpp,estructure.cpp,ivasp.cpp,aflowlib.h) (CO)
3.1.145 - 2017/10/12 -
	fixed tolerance scan range (symmetry.cpp) (DX) 
3.1.144 - 2017/10/03 -
	fixed bandgap type bug,
	fixed precision mistmatch in bands data when plotting band structure,
	changed misleading metric_tensor function name,
	fixed false positive message in structure_comparison,
	fixed APL bugs with reading aflow.in,
	avoid SYMPREC vs. PREC confusion
	(ovasp.cpp,estructure.cpp,xatom.cpp,aconvasp_main.cpp,pflow.h,aflow.h,aurostd.h,aflowlib_libraries.cpp,poccupation_edos.cpp,Makefile,ivasp.cpp,apl_phoncalc.cpp,qha_eosrun.cpp,apl.h,apl_kphonons.cpp,compare_structure.cpp,symmetry_spacegroup_functions.cpp,symmetry_spacegroup.h) (CO/DX)
3.1.143 - 2017/09/28 -
	added magnetic symmetry analysis (crystal + spin) to sgdata,
	aflowSG,aflowSYM,agroup,fgroup,pgroup_xtal,agroup,and sgroup; speed increase for space group routine,
	alter tolerance scan range
	(README_AFLOW_ACONVASP.TXT,aflow.h,aconvasp.cpp,aconvasp_main.cpp,lattice.cpp,pflow.h,symmetry.cpp,symmetry_spacegroup.cpp,symmetry_spacegroup_functions.cpp,xatom.cpp) (DX)  
3.1.142 - 2017/09/14 -
	added mpcdf_eos machine,
	fixed proper nouns in symmetry output
	(aflow.cpp,kbin.cpp,aflowrc.cpp,init.cpp,kvasp.cpp,README_AFLOW.TXT,Makefile,pflow_print.cpp) (CO/DX)
3.1.141 - 2017/09/12 -
	fixed sgdata/wyccar issue,
	added space group functions to SYM namespace,
	more detailed warning messages
	(symmetry_spacegroup.h,symmetry_spacegroup.cpp,symmetry_spacegroup_function.cpp,symmetry_spacegroup_ITC_library.cpp,aconvasp_main.cpp,pflow_print.cpp,symmetry.cpp) (DX) 
3.1.140 - 2017/09/05 -
	added sgdata function (along with options for json output),
	edata updated (along with options for json output),
	pgroupk speed up,
	added covalent radii info,
	dos/band structure gnuplot updates
	(main.cpp,README_AFLOW_ACONVASP.TXT,aflow.h,aconvasp_main.cpp,lattice.cpp,pflow.h,pflow_print.cpp,symmetry.cpp,symmetry_spacegroup.cpp,symmetry_spacegroup.h,symmetry_spacegroup_functions.cpp,xatom.cpp,estructure.cpp,init.cpp) (DX/CO) 
3.1.139 - 2017/08/29 -
	fixed edata issue (agroups/iatoms were not calculated) for library runs
	(README_AFLOW_ACONVASP.TXT,aconvasp_main.cpp,lattice.cpp,xatom.cpp,aflow.h) (DX)
3.1.138 - 2017/08/25 -
	fully functional AAPL,
	Pearson symbol/lattice type speed up,
	json serializers for symmetry groups,
	tolerance scan implemented for separate symmetry groups,
	chull latex fix
	(chull.cpp,aconvasp_main.cpp,aflow.h,lattice.cpp,pflow.h,symmetry.cpp,xatom.cpp,xclasses.cpp,aapl_pairs.cpp,aapl_tcond.cpp,aapl_tensor.cpp,apl.h,apl_kphonons.cpp,aurostd.h,main.cpp) (JJPR/DX/CO)
3.1.137 - 2017/08/04 -
	incorporated aflow.Xgroup.json,
	json serializers for bands/dos,
	print to screen options for AFLOW-SYM API,
	xvector/xmatrix lrows/urows/lcols/ucols bug fix,
	APL symmetry output append to ofstream,
	removed validation for sgroup (NOT NEEDED)
	(aconvasp_main.cpp,aflow.h,pflow.h,symmetry.cpp,xatom.cpp,README_AFLOW_ACONVASP.TXT,main.cpp,aurostd.h,xvector.cpp,xmatrix.cpp,apl_supercell.cpp,Makefile,estructure.cpp) (DX/EG/CO)
3.1.136 - 2017/08/01 -
	speed up getFullSymBasis,
	fixed some Wyckoff positions,
	fixed printing in apl (spacegroup vs. lattice type)
	(apl_pdisc.cpp,apl_phoncalc.cpp,aflow.h,symmetry.cpp,symmetry_spacegroup.cpp,symmetry_spacegroup.h,symmetry_spacegroup_ITC_library.cpp,symmetry_spacegroup_functions.cpp) (DX/CO)
3.1.135 - 2017/07/25 -
	fixed xOUTCAR parsing issue with lattice vectors (vasp bug)
	(aflow.h,ovasp.cpp) (CO)
3.1.134 - 2017/07/19 -
	fixed symmetry for library runs (angle/vol tolerance),
	added directory output,
	removed relaxed data from orig structure section in entry page
	(aflowlib_web_interface.cpp,Makefile,aconvasp_main.cpp,aflow.h,lattice.cpp,aflowlib_libraries.cpp,pflow_print.cpp,symmetry.cpp,symmetry_spacegroup.cpp,xatom.cpp,xproto.cpp) (DX/GG/CO)
3.1.133 - 2017/07/19 -
	AEL/AGL: Hugoniots,
	AEL vs pressure (CT) 
3.1.132 - 2017/07/14 -
	added full_sym output to RAW
	(aflowlib_libraries.cpp) (DX/CO)
3.1.131 - 2017/07/14 -
	allow global aflowrc in /etc/aflow.conf plus bug fixes in aflowrc (SC)
3.1.130 - 2017/07/13 -
	bug fixes in aflowrc (SC)
3.1.129 - 2017/07/13 -
	bug fixes init.cpp aflowrc.cpp xvector.cpp (SC/CO)
3.1.128 - 2017/07/12 -
	more ~/.aflowrc definitions and porting to MPI-DE (SC)
3.1.127 - 2017/07/11 -
	more ~/.aflowrc aflow.h ivasp ovasp avasp kbin init VASP_POTCAR_* AFLOW_LIBRARY AFLOW_PROJECT (SC)
3.1.126 - 2017/07/10 -
	more ~/.aflowrc name_dynamics aflow.h  DEFAULT_DOS estructure.cpp poccupation_edos (SC)
3.1.125 - 2017/07/10 -
	more ~/.aflowrc aflow.h  kbin.cpp apl_phoncalc.cpp apl_kphonons.cpp (SC)
3.1.124 - 2017/07/06 -
	quaternion representation additions,
	aflowSYM bug fixes (HfV2)
	(lattice.cpp,xatom.cpp,aflow.h,symmetry.cpp,Makefile) (GG/DX/CO)
3.1.123 - 2017/07/06 -
	adding flags for METAGGA and IVDW (xclasses.cpp) (SC)
3.1.122 - 2017/07/04 -
	aflowrc bug fixes,
	clean names (SC)
3.1.121 - 2017/07/04 -
	aflowrc bug fixes,
	clean names,
	clean METAGGA_SET,
	IVDW_SET (SC)
3.1.120 - 2017/07/02 -
	more ~/.aflowrc
	aflow.h init.cpp aflowrc.cpp kbin kvasp README* VASP_FORCE* PLATON/FINDSYM (SC)
3.1.119 - 2017/07/02 -
	more ~/.aflowrc
	aflow.h init.cpp aflowrc.cpp kbin kvasp README* MACHINE DEPENDENT MPI* (SC)
3.1.118 - 2017/07/02 -
	more ~/.aflowrc
	aflow.h init.cpp aflowrc.cpp kbin kvasp README* GENERIC MPI* (SC)
3.1.117 - 2017/07/02 -
	more ~/.aflowrc
	aflow.h init.cpp aflowrc.cpp README*.TXT: AFLOW_CORE_TEMPERATURE,VASP_PREC (SC)
3.1.116 - 2017/07/01 -
	starting ~/.aflowrc
	aflow.h init.cpp aflowrc.cpp xoptions.h.cpp avasp.cpp apennsy lattice README_AFLOW_ACONVASP.TXT (SC)
3.1.115 - 2017/06/29 -
	XVASP_INCAR_PREPARE_GENERIC aflow.h ivasp.cpp (SC)
3.1.114 - 2017/06/29 -
	added new Jmol js scripts,
	fixed DISMAG issue with APL,
	checkMEMORY() mostly removed from messaging
	(apl_dirphoncalc.cpp,apl_kphonons.cpp,aflowlib_web_interface.cpp,entry.cpp,entry.js,kvasp.cpp,kbin.cpp,init.cpp,avasp.cpp,aflow.h,README_AFLOW_POCC.TXT,README_AFLOW_APL.TXT,README_AFLOW_AGL.TXT,README_AFLOW_AEL.TXT,README_AFLOW.TXT,Makefile) (CO)
3.1.113 - 2017/06/28 -
	XVASP_INCAR_PREPARE_GENERIC aflow.h ivasp.cpp (SC)
3.1.112 - 2017/06/28 -
	added EDIFFG --ediffg
	aflow.h avasp aconvasp_main ivasp kvasp xclasses README_AFLOW_CONVASP README_AFLOW (SC)
3.1.111 - 2017/06/13 -
	SQLITE integration
	(avasp.cpp ow_chull,aflowlib_web_interface,aflowlib_libraries,kbin,apl_phoncalc,README_AFLOW_VERSIONS_HISTORY.TXT,pflow_print,pflow_funcs,main,aurostd.h,bader,Makefile,aflow,SQLITE) (CO)
3.1.110 - 2017/06/13 -
	fixed chull invalid inputs,
	removed exit(0) in loadLIBX,
	force output for mpi settings in APL,
	fixed settings in CIF writer,
	removed aflow.end.out from CompressDirectory(),
	major fixes to CHGCAR/AECCAR readers for bader analysis (CO)
3.1.109 - 2017/06/06 -
	fixed some chull issues (CO)
3.1.108 - 2017/06/06 -
	individualized QHA/AAPL workflows,
	set reliable convex hull standard to 200 entries (binaries),
	updated ill-calculated systems in the database,
	incorporated sort for loadEntries(),
	fixed DPM=AUTO in APL,
	fixed MCL systems
	(APL/aapl_tensor,apl.h,apl_kphonons,apl_lrphoncalc,apl_phoncalc,qha_eosrun,apl_dirphoncalc,Makefile,README_AFLOW.TXT,README_AFLOW_ACONVASP.TXT,README_AFLOW_AEL.TXT,README_AFLOW_AGL.TXT,README_AFLOW_
APL.TXT,README_AFLOW_POCC.TXT,README_AFLOW_VERSIONS_HISTORY.TXT,aflow,aflow.h,avasp,init,kbin,kvasp,xclasses,aconvasp_main,chull,chull.h,symmetry_spacegroup,symmetry) (CO)
3.1.107 - 2017/06/05 -
	online pubs management curtarolo/oses/toher (SC)
3.1.106 - 2017/06/02 -
	added IVDW
	(aflow.h avasp xclasses aconvasp_main ivasp kvasp) (SC)
3.1.105 - 2017/06/01 -
	added METAGGA
	(aflow.h avasp xclasses aconvasp_main ivasp kvasp) (SC)
3.1.104 - 2017/05/30 -
	set reliable convex hull standard to 200 entries (CO)
3.1.103 - 2017/05/30 -
	added pgroup_xtal propagation in supercell creation,
	also fixed ".nfs*" issues in CompressDirectory() (CO)
3.1.102 - 2017/05/29 -
	issues with symmetry in the aflowlib.out calculation (CO)
3.1.101 - 2017/05/26 -
	cosmetics and added PaddedCENTER (SC)
3.1.100 - 2017/05/26 -
	changed numbering style + cosmetics(SC)<|MERGE_RESOLUTION|>--- conflicted
+++ resolved
@@ -1,10 +1,10 @@
 3.2.3 - 2020/05/01
         Location: http://materials.duke.edu/AFLOW/aflow.3.2.3.tar.xz
-<<<<<<< HEAD
         -- added --np1 (N+1 enthalpy gain) and --sc (stability criterion) chull web functionality (SK)
         -- Fixed segmentation fault when DINEQUIV_ONLY option was used. (AS)
         -- Added QHA to modules. (AS)
         -- Fixed xEIGENVAL to work correctly with files created by vasp 5. (AS)
+        -- fixed bug that SPIN was switched OFF in static calc. when SPIN=ON in aflow.in and REMOVE_RELAX was set by default (ME+RF)
         -- Added check for required binaries to plotter. (ME)
         -- Canonical system name is now based on aflow.in instead of VASP output files. (ME)
         -- Fixed broken system name for aflow_proto. (ME)
@@ -12,9 +12,6 @@
         -- Fixed bug that deleted qmvasp files from previous runs instead of appending to them. (ME)
         -- Removed VASP k-mesh symmetry fixes when SYM=OFF. (ME)
         -- Changed database file name conventions. (ME)
-=======
-        -- fixed bug that SPIN was switched OFF in static calc. when SPIN=ON in aflow.in and REMOVE_RELAX was set by default (ME+RF)
->>>>>>> ea1fd8f4
         -- Sped up determination of irreducible tetrahedra for the tetrahedron method. (ME)
         -- Sped up APL force constant matrix calculation. (ME)
         -- Sped up the calculation of the dynamical matrix. (ME)
