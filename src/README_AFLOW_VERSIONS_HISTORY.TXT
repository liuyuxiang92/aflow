3.2.7 - 2020/xx/xx
        Location: http://materials.duke.edu/AFLOW/aflow.3.2.7.tar.xz
        -- Added additional AEL and AGL properties to the AFLOW schema. (ME)
        -- Added functionality to plot thermodynamic properties calculated by QHA with the SJ EOS model. (AS)
        -- Added processing of QHA data to LIB2LIB and LIB2RAW. (AS)
        -- Added a feature to employ fixed volume relaxation of QHA subcalculations. (AS)
        -- Added a JSONwriter class to output data in JSON format. (AS)
        -- adding KBIN::WaitFinished() after VASP runs to allow NFS to catch up (CO)
        -- setting _KVASP_CHECK_SLEEP_ to 30 seconds (CO)
        -- created rc parameter VASP_CHECK_SLEEP (CO)
        -- checking if VASP output files printed correctly, retrying if it fails (CO)
        -- exiting with error if VASP output files are corrupted after full aflow run (CO)
        -- removing POSCAR.orig from --xplug check, it's already in the aflow.in (CO)
        -- adding --force to LIB2LIB (CO)
<<<<<<< HEAD
        -- added utype2string variant; includes print format (DX)
        -- added algorithm option to xcombos; added Heap's algorithm to generate permutations (DX)
        -- added Python modules for AFLOW-SYM and AFLOW-XtalFinder into src (DX)
        -- added check_prototype_generator (and --PrototypeGenerator_test) to the Makefile to ensure all AFLOW prototypes can be generated (DX)
        -- added --PrototypeSymmetry_test to check the symmetry of all the AFLOW prototypes, added function for special cases for the tolerance (consistent with encyclopedia comments) (DX)
        -- added corner-case for generating sigma_tP30_136_bf2ij; doesn't follow symbolic generator convention (DX)
        -- added structure transformation methods to aflow_xatom.cpp: ChangeBasis(), Rotate() (updated from previous version), TransformStructure(), and ShiftPos() (updated from previous versions) (DX)
        -- updated README_AFLOW_ANRL.TXT with symbolic prototype generator info (DX)
        -- updated README_COMPARE.TXT and --usage with new functionality (DX)
        -- added ternary and binary metal-nitride prototypes, updated README_PROTO.TXT (DX)
        -- added ternary metal prototypes, updated README_PROTO.TXT (DX)
        -- extended general comparison options to all main comparison functions (DX)
        -- added default XtalFinder options to aflowrc file (DX)
        -- added defaults/options for machine003 to run AFLOW+DFT (DX)
        -- updated XtalFinder comparison routines to use new transformation vs supercell methods; faster (DX)
        -- added option to toggle between transformation and supercell methods in aflowrc (DX)
        -- updated XtalFinder JSON keywords, consistent with article (DX)
        -- created XtalFinderCalculator class: reduces copying/moving/erasing of structures; inherits Xstream, passes universal variables (number of precessors, misfit thresholds, etc.) (DX)
        -- created XtalFinderCalculator::getOptions() to handle general options from command-line (DX)
        -- added --space_group=|--sg= flag to compare database entries; can handle multiple space group inputs (DX)
        -- grouped writing functions into writeComparisonOutputFile() (DX)
        -- renamed overloads of aflowCompareStructures() to be more intuitive: structuresMatch() and getMisfitBetweenStructures() (DX)
        -- improved and reformatted latticeSearch() procedure (DX)
        -- added structs to easily pass information to the functions (reduce copying and number of function inputs): _structure_representative (for structure info) and structure_misfit (for mapping info) (DX)
        -- added basis transformation, rotation, origin shift, and atom mapping info to the output (--print_mapping) (DX)
        -- removed old/obsolete comparison functions (DX)
        -- improved and reduced XtalFinderCalculator::findMatch() function; added mapping check functions (DX)
        -- added options to XtalFinder to convert structures to the primitive, Minkowski, and/or Niggli representation prior to comparing (DX)
        -- added options to XtalFinder to control the misfit threshold(s): misfit_match, misfit_family (DX)
        -- added _DEBUG_COMPARE_ to comparison functions (DX)
        -- fixed bug in GFA calculator: bug in macros (KbT and TEMPERATURE)(DX)
        -- added more debugging to GFA code (DX)
        -- updated database keywords in schema for prototype label, parameters, and parameter values (DX)
        -- fixed bug in aflow_surface.cpp: origin was not reset correctly (DX)
        -- removed multiple if-statements in nested atom mapping functions, improves efficiency (DX)
        -- fixed Wyckoff position errors for SG #164, #191, and #209: missing multiplication symbols or bad string formatting (DX)
        -- added functions to convert multiple structures into their Niggli, Minkowski, or primitive representation in aflow_xatom.cpp; useful for splitting on threads (DX)
        -- added copy vs modify-in-place functions for structure transformation methods: ChangeBasis() and Rotate() (DX)
        -- created function to identify the internal translations when converting to a larger unit cell: GetBasisTransformationInternalTranslations() (DX)
        -- added PolarDecomposition() function to separate the rotation and deformation components of a transformation (DX)
        -- added functions to transform structures based on transformation matrix, rotation, and origin shift: TransformStructure() (DX)
        -- added foldAtomsInCell() and SetNumEachType() in-place-modification overloads (DX)
=======
        -- implemented new on-the-fly threading scheme into AAPL (ME)
>>>>>>> 7ac05c51
3.2.6 - 2020/12/30
        Location: http://materials.duke.edu/AFLOW/aflow.3.2.6.tar.xz
        -- Bibtex for publications - aflowlib.h aflowlib_web_outreach.cpp (SC)
3.2.5 - 2020/09/25
        Location: http://materials.duke.edu/AFLOW/aflow.3.2.5.tar.xz
        -- patched convert issue: security policy 'PDF' blocking conversion (SC)
        -- adding decompositionAuids for webapp (SK)
        -- Implemented option (--get_num_anion_neighbors) for printing number of anion neighbors for each cation for given POSCAR (RF)
        -- Implemented option (--get_oxidation_numbers) for printing oxidation numbers for given POSCAR (RF)
        -- Separated CCE corrections listing into different anion types (RF)
        -- Moved CCE corrections and Bader charges to main CCE file (RF)
        -- fixed output printing of CCE (RF)
        -- fixed CCE for ICSD (RF)
        -- adding --lib2lib patches for AEL/AGL (CT)
        -- Added calculation of electronic contributions to the free energy. (AS)
        -- Added calculation of temperature-dependent phonon dispersions. (AS)
        -- Implemented QHANP method (frequency-volume dependency is extrapolated by N-order Taylor expansion). (AS)
        -- Removed old QHA code, related infrastructure and dependencies. (AS)
        -- Fixed web output for README files and AFLOW banners. (ME)
        -- Added patch functionality to the AflowDB database. (ME)
        -- Added xStream to AflowDB. (ME)
        -- Improved database analysis speed. (ME)
        -- Added UPDATE command interface to AflowDB. (ME)
        -- Made title property obsolete. (ME)
        -- Made search --aflowlib more inclusive. (ME)
        -- Fixed out of bounds error in init::AFLOW_Projects_Directories for missing LIB directories. (ME)
        -- Added aurostd::_ishex. (ME)
        -- Moved POCC progress bar into pflow. (ME)
        -- Added "Notice" from apl::Logger into pflow::logger. (ME)
        -- Modularized APL option parsing. (ME)
        -- Merged more pflow logging capabilities into APL. (ME)
        -- Consolidated APL classes: ShellHandle and ShellData integrated into Supercell, group velocities moved into PhononCalculator, and harmonic force constant calculations are now handled by a single class. (ME)
        -- APL code clean-up: removed obsolete code and moved functions into AUROSTD where appropriate. (ME)
        -- Added 49 new ANRL prototype files for the nitrides and oxides (DX+RF)
        -- Added 14 new parameter enumerations to existing ANRL labels for nitrides and oxides (DX+RF)
        -- Updated README_PROTO.TXT with new nitrides and oxides (DX+RF)
        -- Bug fixes in XtalFinder: precondition structures with BringInCell() for local geometry comparisons (DX)
        -- Bug fixes in XtalFinder: use more robust matching protocol; accounts for undecorated prototypes (i.e., small volumes) (DX)
        -- Bug fixes in XtalFinder: use more robust lattice search procedure (slower, but correct) (DX)
        -- Consolidated symmetry tolerance command-line code into pflow::getSymmetryTolerance() (DX)
        -- Added input tolerance capabilities to --lattice and --lattice_type (DX)
        -- Added tolerance spectrum analysis functionality to symmetry routines (--aflowSG) (DX)
        -- Added option to XtalFinder to ignore the atom decoration comparisons (DX)
        -- Created generic prototype generator: creates a geometry file regardless of whether it is located in the AFLOW Encyclopedia of Crystallographic Prototypes (DX)
        -- Added SYMBOLICCPLUSPLUS/ subdirectory to perform symbolic math operations (DX)
        -- Altered SYMBOLICCPLUSPLUS/ source code to compile with AFLOW and use in multiple files (e.g., moved function definitions from header files into cpp files) (DX)
        -- Created aflow_symbolic.cpp/.h files, containing functions to manipulate the symbolic math (DX)
        -- Created DecorateWithFakeElements() to xstructure (DX)
        -- Moved compare::fakeElements() to pflow::fakeElements() (DX)
        -- Extended aurostd::getCentroid(); added overload with weights (DX)
        -- Added aurostd::getCentroidPBC() for periodic systems (DX)
        -- Added comments to Standard_Lattice_Structure() (DX)
        -- Added getCentroidPBC() for periodic systems (DX)
        -- Added xstructure::getElements() and xstructure::GetReducedComposition() (DX)
        -- Added getCentroidOfStructure() and getCentroidOfStructurePBC() for periodic systems (DX)
        -- Added sorting functionality for Wyckoff positions (DX)
        -- Added ANRL prototype keywords (6) to schema (DX)
        -- Changed LDEBUG in xoptions and argv to VERBOSE (DX)
        -- Added functionality to minimize mapping distances in XtalFinder (DX)
        -- cleaning up all getElements() variants (CO+DX)
        -- adding aurostd_xparser.cpp .h (CO)
        -- adding enthlapy_formation_cce_300K_cell, enthlapy_formation_cce_300K_atom, enthlapy_formation_cce_0K_cell, and enthlapy_formation_cce_0K_cell to database (CO+RF)
        -- incorporating CCE into CHULL (CO)
        -- changed XHOST.vschema for aflowlib_date (CO+ME)
        -- changing NOTICE color blue to cyan (CO+ME)
        -- making /www/AFLOWDATA an .aflow.rc parameter (CO+ME)
        -- adding aurostd::RemoveTrailingCharacter() (CO+ME)
        -- patching lib2raw index issues: LIB7/LIB did not exist (CO)
        -- patching lib2raw index issues: string substitution of /core (CO)
        -- patching --run vs --run=1 bug in AEL/AGL (CO)
        -- cleaning up PrintMessageStream()/PrintWarningStream()/PrintErrorStream() (CO)
        -- creating VASP_Get_Kflags_from_AflowIN() and separating from KBIN::RUN_Directory() (CO)
        -- adding XHOST.ARUN_POSTPROCESS hard stop for VASP_Run() function (--postprocess) (CO)
        -- adding POCC postprocessing to LIB2LIB (CO)
        -- reading kflags and vflags options from aflow.in before processing POCC (CO)
        -- changing LIB2LIB() to run RUN_Directory() instead of individual post-processing functions (CO)
        -- adding functionality to process LIB6/POCC:OLD calculations (CO)
        -- adding --pocc_old2new to convert aflow.in of old pocc calculations to one that works for new pocc algorithm (CO)
        -- patching bug in aurostd::EFileEmpty() - remove file IFF it is a temporary file (CO)
        -- soft patch for FR+web: cout->cerr in aflowlib::WEB_Aflowlib_Entry() (CO)
        -- patching pocc_tol :TOL_0.001:0.001 -> :TOL_0.001_0.001 (CO)
        -- adding overloads to get_date() variants for an input time structure (CO)
        -- adding lock_date to aflowlib.out via aflowlib_date ([0]=lock_date_start,[1]=lock_date_end,[2]=lib2raw_date) (CO)
        -- cleaned up PrintMessageStream()/PrintErrorStream()/PrintWarningStream() (CO)
        -- included nice colors to screen for PrintMessageStream()/PrintErrorStream()/PrintWarningStream() (CO)
        -- integrated PrintMessageStream()/PrintErrorStream()/PrintWarningStream() with logger() (CO)
        -- force PrintErrorStream()/PrintWarningStream() to print to cerr for web (CO)
        -- cleaned up ErrorOption() and integrated with logger() (CO)
        -- patched StringstreamClean() which introduced junk binary characters before (CO)
        -- return early for --pocc_count_total command to avoid giving user too much verbosity (CO)
        -- added MessageOption() (vs. ErrorOption()) that does NOT throw error (CO)
        -- patching flow of POccCalculator() to read/load from aflow.in ALWAYS and overwrite with inputs (CO)
        -- created scheme for POCC auids, see POCCdirectory2MetadataAUIDjsonfile (CO)
        -- prepared LIB2RAW for POCC, including adding perform_POCC and aflowlib::LIB2RAW_Loop_POCC() (CO)
        -- added aurostd::FileExist() to all linking in LIB2RAW (CO)
        -- lots of cleaning of LIB2RAW, including adding CleanDirectoryLIB(), removing obsolete VOLDISTPARAMS and VOLDISTEVOLUTION functionality, and cleaning vspecies (CO)
        -- differentiating Egap_DOS and Egap in POCC (CO)
        -- removing exits from xOUTCAR which kills VASP auto-fix (CO)
        -- cleaning up Message() in aflow_init.cpp (CO)
        -- adding --aruns2skip=XX and [AFLOW_POCC]ARUNS2SKIP=XX for POCC analysis (CO)
        -- fixing empty ael_*_tensor appearing in aflowlib.out (CO)
        -- fixed _atom.CleanName() (CO)
        -- converted all exits to throw (CO+ME+DX)
        -- removing exits from: aflow.cpp,aflow_aconvasp.cpp,aflow_aconvasp_main.cpp,aflow_aflowrc.cpp,aflow_anrl.cpp,aflow_apennsy.cpp,aflow_apennsy_gndstate.cpp,aflow_apennsy_main.cpp,aflow_apennsy_vaspin.cpp,aflow_contrib_cormac.cpp,aflow_contrib_shidong.cpp,aflow_contrib_shidong_auxiliary.cpp,aflow_contrib_shidong_cluster_expansion.cpp,aflow_contrib_shidong_main.cpp,aflow_contrib_wahyu.cpp,aflow_defects.cpp,aflow_iaims.cpp,aflow_ivasp.cpp,aflow_kaims.cpp,aflow_kbin.cpp,aflow_mix.cpp,aflow_neighbours.cpp,aflow_oaims.cpp,aflow_pflow_funcs.cpp,aflow_pflow_print.cpp,aflow_pocc.cpp,aflow_pocc_ael_agl.cpp,aflow_pocc_old.cpp,aflow_surface.cpp,aflow_test.cpp,aflow_xelement.cpp,aflow_xvaspin.h (CO)
        -- added --force_outliers to chull (CO)
        -- added EFA to _aflowlib_entry (CO)
        -- added entropy_stabilization_coefficient to chull (CO)
        -- adding null_xv (CO)
        -- patched xvector for null_xv (CO)
        -- optimized stability criterion and n+1 enthalpy gain algorithms: shaved minutes off the full analysis for ternaries, even bigger gains for higher N (CO)
        -- added --n+1_enthalpy_gain and --skip_n_plus_1_enthalpy_gain_analysis for chull (CO)
        -- adding pocc_agl properties to aflowlib.out (CO)
        -- some cleaning of PrintData() (CO)
        -- added pocc_parameters to _aflowlib_entry (CO)
        -- added anrl parameters to pocc _aflowlib_entry (CO)
        -- starting to consolidate precisions and tolerances code-wide (CO)
        -- clearing title in qe input (CO)
        -- patching "[AFLOW] SYSTEM = " extraction problem (CO)
        -- adding --gen_ceram generating elemental combinations for --aflow_proto (CO)
        -- added LIB2RAW_Loop_Static() to --lib2raw (CO)
        -- converted CCE functions to take structure as read-in only parameter (CO)
        -- added enthalpy_formation to POCC structures (CO)
        -- adjusting aflow_max_argv for xplug (CO)
        -- adding --np functionality to --multi=zip (CO)
        -- added aurostd::meanWeighted() (CO)
        -- cleaned up GenerateGridAtoms() (CO)
        -- rewrote GetNeighbors() and GetCoordinations() function (CO)
        -- sped up CCE with new GetNeighbors() and GetCoordinations() functions and restructuring structural analysis (CO)
        (AFLOW: aconvasp.cpp, aconvasp_main.cpp, aflow.cpp, aflow.h, aflowlib_database.cpp, aflowlib.h, aflowlib_libraries.cpp, aflowlib_libraries_scrubber.cpp, aflowlib_web_interface.cpp, aflowlib_web_outreach.cpp, aflowrc.cpp, apennsy.cpp, apennsy_gndstate.cpp, apennsy_main.cpp, apennsy_vaspin.cpp, avasp.cpp, bader.cpp, bader.h, cce.cpp, cce_data.cpp, cce.h, chull.cpp, chull.h, compare_structure.cpp, compare_structure_function.cpp, compare_structure.h, contrib_cormac.cpp, contrib_shidong_auxiliary.cpp, contrib_shidong_cluster_expansion.cpp, contrib_shidong.cpp, contrib_shidong_main.cpp, contrib_wahyu.cpp, data.cpp, defects.cpp, estructure.cpp, gfa.cpp, iaims.cpp, ifrozsl.cpp, init.cpp, ivasp.cpp, kaims.cpp, kbin.cpp, kvasp.cpp, lattice.cpp, Makefile, Makefile.aflow, makefile.cpp, makefile.h, mix.cpp, modules.cpp, neighbours.cpp, oaims.cpp, ovasp.cpp, pflow_funcs.cpp, pflow.h, pflow_print.cpp, plotter.cpp, pocc.cpp, pocc.h, pocc_old.cpp, pthreads.cpp, README_AFLOW_ACONVASP.TXT, README_AFLOW_AFLOWRC.TXT, README_AFLOW_CCE.TXT, README_AFLOW_CHULL.TXT, README_AFLOW_EXCEPTIONS.TXT, README_AFLOW_SYM.TXT, README_PROTO.TXT, surface.cpp, symbolic.cpp, symbolic.h, symmetry.cpp, symmetry_spacegroup.cpp, symmetry_spacegroup_functions.cpp, symmetry_spacegroup.h, symmetry_spacegroup_ITC_library.cpp, test.cpp, wyckoff.cpp, xatom.cpp, xclasses.cpp, xelement.cpp, xelement.h, xproto.cpp, xproto_gus.cpp, xpseudopotentials.cpp, xvaspin.h)
        (ANRL: aflow_anrl.cpp, aflow_anrl.h, ANRL_CPPS_20180710/*.cpp, list.cpp, README_AFLOW_ANRL.TXT)
        (AEL: ael_elasticity.cpp, ael_elasticity.h, ael_get_stress.cpp, pocc_ael_agl.cpp)
        (AGL: agl_debye.cpp, agl_debye.h, agl_electronic.cpp, agl_get_ev.cpp, pocc_ael_agl.cpp)
        (APL: aapl_cluster.cpp, aapl_ifcs.cpp, aapl_tcond.cpp, apl_atomic_disp.cpp, apl_doscalc.cpp, apl_fccalc.cpp, apl_function_fitting.cpp, apl_group_velocity.cpp, apl_gsa.cpp, apl.h, apl_hsqpoints.cpp, apl_kphonons.cpp, apl_logger.cpp, apl_pdisc.cpp, apl_phoncalc.cpp, apl_qmesh.cpp, apl_shellhandle.cpp, apl_supercell.cpp, apl_thermalpc.cpp, qha3phonons_eos.cpp, qha_aflowin_creator.cpp, qha.cpp, qha_dm_pdos_save.cpp, qha_energies.cpp, qha_eos.cpp, qha_gruneisen.cpp, qha_operations.cpp, qha_operations.h, README_AFLOW_APL.TXT, scqha_eos.cpp, scqha_gruneisen.cpp, scqha_T_freqs.cpp)
        (SQLITE: aflow_sqlite.cpp, aflow_sqlite.h)
        (SYMBOLICCPLUSPLUS: array.cpp, array.h, cloning.cpp, cloning.h, constants.h, derive.cpp, derive.h, equation.cpp, equation.h, functions.cpp, functions.h, identity.cpp, identity.h, integrate.cpp, integrate.h, matnorm.cpp, matnorm.h, matrix.cpp, matrix.h, multinomial.cpp, multinomial.h, number.cpp, number.h, polynomial.cpp, polynomial.h, product.cpp, product.h, quatern.cpp, quatern.h, rational.cpp, rational.h, README_AFLOW_SYMBOLIC.TXT, solve.cpp, solve.h, sum.cpp, sum.h, symbol.cpp, symbol.h, symbolicc++.cpp, symbolicc++.h, symbolic.cpp, symbolic.h, symbolic_main.cpp, symbolic_main.h, symerror.cpp, symerror.h, symmatrix.cpp, symmatrix.h, vecnorm.cpp, vecnorm.h, vector.cpp, vector.h, verylong.cpp, verylong.h)
        (AUROSTD: argv.cpp, argv.h, aurostd.cpp, aurostd.h, boot.cpp, main.cpp, xcombos.cpp, xcomplex.h, xerror.cpp, xerror.h, xfit.cpp, xfit.h, xmatrix.cpp, xmatrix.h, xoption.cpp, xoption.h, xparser.cpp, xparser.h, xscalar.cpp, xscalar.h, xvector.cpp, xvector.h)
3.2.4b - 2020/07/19
        Location: http://materials.duke.edu/AFLOW/aflow.3.2.4b.tar.xz
        -- Fixed xprototype class for David ANRL symbolic (SC)
3.2.4 - 2020/06/25
        Location: http://materials.duke.edu/AFLOW/aflow.3.2.4.tar.xz
        -- Added latex->dvips->ps2pdf compilation route for pre-2010 texlive versions. (ME)
        -- Bug fixes to xPOTCAR (exits) (CO+ME)
        -- Bug fixes to Wyckoff positions (DX)
        -- Bug fixes for overwriting symmetry output files text/json (DX)
        -- adding in CHULL workshop unit tests (CO)
        -- adding exits to CCE unit tests (CO)
        -- Bug fixes to aurostd::isDirectory() and isFile() (CO)
        -- Bug fixes for xelement, adding populate() function for CCE (CO)
        -- Bug fixes in POCC: missing POTCAR suffix for LIB6 and EFileNotEmpty() cerr verbose (CO)
        -- Bug fixes in KBIN::getVASPVersion() (CO)
        -- Bug fixes in POCC: extending m_Egap.size() if metal is found among ARUNs (CO)
        -- Bug fixes in XHOST: adding another way to get XHOST.home, might fail on OSX (CO)
        (AFLOW: aconvasp_main.cpp, aflow.h, aflowlib_libraries.cpp, aflowlib_web_interface.cpp, avasp.cpp, chull.cpp, chull_jupyter.json, chull_jupyter_plotter.py, chull_python.py, compare_structure_function.cpp, init.cpp, ivasp.cpp, kvasp.cpp, lattice.cpp, Makefile, Makefile.aflow, makefile.cpp, makefile.h, ovasp.cpp, plotter.cpp, pocc.cpp, README_AFLOW.TXT, symmetry_spacegroup_functions.cpp, symmetry_spacegroup_ITC_library.cpp, xelement.cpp, xelement.h)
        (AUROSTD: main.cpp)
3.2.3 - 2020/05/22
        Location: http://materials.duke.edu/AFLOW/aflow.3.2.3.tar.xz
        -- Bug fixes in KBIN::ExtractSystemName() (ME)
        -- Fixed PID/TID and XPID XTID in aflow.h aflow_init.cpp (SC)
        -- added --np1 (N+1 enthalpy gain) and --sc (stability criterion) chull web functionality (SK)
        -- added check for broken REST-API to aflow_chull_python.py (MB)
        -- Fixed segmentation fault when DINEQUIV_ONLY option was used. (AS)
        -- Added QHA to modules. (AS)
        -- Fixed xEIGENVAL to work correctly with files created by vasp 5. (AS)
        -- Introduced a core part of the new QHA class: (AS)
        -- QHA-related options from aflow.in are parsed into QHA module; (AS)
        -- QHA options are processed and initialized inside the QHA class; (AS)
        -- QHA, QHA3P and SCQHA are united into one class; (AS)
        -- new QHA uses standard aflow infrastructure to create aflow.in files; (AS)
        -- new functionality: thermal properties can be derived from the temperature dependence of the free energy; (AS)
        -- added the possibility to calculate Grueneisen parameters using fit to frequency-volume relation. (AS)
        -- added POCC+AEL+AGL workflow (CT)
        -- updated and restructured CCE for PBE, LDA and SCAN (RF)
        -- added CCE functions for command line, web tool, and internal AFLOW use (RF)
        -- CCE can now determine oxidation numbers automatically from structure and Allen electronegativities (RF)
        -- added CCE function to determine oxidation numbers from Allen electronegativities (RF)
        -- added CCE function to get number of neighbors for all atoms (RF)
        -- added CCE function to get number of neighbors of a certain type for all atoms (RF)
        -- extended CCE scheme to PBE+U:ICSD functional and approach based on experimental formation enthalpies per bond (RF)
        -- extended CCE to work for general anion systems (RF)
        -- extended CCE to multi-anion sytems (RF)
        -- CCE corrections added for nitrides (RF)
        -- fixed bug that SPIN was switched OFF in static calc. when SPIN=ON in aflow.in and REMOVE_RELAX was set by default (ME+RF)
        -- Added check for required binaries to plotter. (ME)
        -- Canonical system name is now based on aflow.in instead of VASP output files. (ME)
        -- Fixed broken system name for aflow_proto. (ME)
        -- Fixed plotter title and file names when ANRL parameters are present. (ME)
        -- Fixed bug that deleted qmvasp files from previous runs instead of appending to them. (ME)
        -- Removed VASP k-mesh symmetry fixes when SYM=OFF. (ME)
        -- Changed database file name conventions. (ME)
        -- Redesigned mean square displacement calculations. (ME)
        -- Added interfaces to XCRYSDEN and V_SIM to visualize phonon displacements. (ME)
        -- Enhanced logger support for APL using xStream. (ME)
        -- Added state writer and reader for the force constant calculators. (ME)
        -- Added KPOINTS_GRID, KPOINTS_SHIFT, and RELAX_COMMENSURATE options to APL. (ME)
        -- NBANDS now scales with supercell size if set in the parent aflow.in (ME)
        -- Separated harmonic force constants and Born effective charges/dielectric tensor into different hibernate files. (ME)
        -- APL will now always read harmonic force constants when HIBERNATE=ON. (ME)
        -- Fixed multiplot bug in plotter. (ME)
        -- Added feature to plotter that allows setting the output image file name. (ME)
        -- Made adding directory to plot functions optional. Will take ./ as default. (ME)
        -- Added phonon plotter functions to APL README. (ME)
        -- Refactored apl::PhononCalculator into a force constant and phonon calcuator class. (ME)
        -- Removed apl::APLStageBreak. (ME)
        -- Replaced apl::Logger with pflow::logger in some classes. (ME).
        -- Fixed force constant reader for linear response calculations. (ME)
        -- Fixed signs of second order force constants. (ME)
        -- Sped up determination of irreducible tetrahedra for the tetrahedron method. (ME)
        -- Sped up APL force constant matrix calculation. (ME)
        -- Sped up the calculation of the dynamical matrix. (ME)
        -- Phonon DOS calculations can now be perfomed over an arbitrary frequency range. (ME)
        -- Phonon dispersions are now projected to the primitive cell when using DCPATH=LATTICE. (ME)
        -- Fixed behavior of non-analytical term correction at the Gamma point for phonon dispersions. (ME)
        -- Fixed calculation of non-analytical term correction for the Wang method. (ME)
        -- APL now always uses a commensurate k-point grid for relaxations. (ME)
        -- Fixed bug that did not set k-point mode to implicit for APL runs. (ME)
        -- Fixed bug for SPIN_REMOVE_RELAX_2 in APL relaxations. (ME)
        -- Updated KPPRA for phonons. (ME)
        -- APL now saves the structure for phonon calculations using PHPOSCAR. (ME)
        -- Refactored supercell generation code in APL. (ME)
        -- Added standard class methods to all APL and AAPL classes. (ME)
        -- Removed most reference members and replaced remaining ones with pointers for all APL and AAPL classes. (ME)
        -- Fixed bug in apl::ClusterSet for conventional unit cells. (ME)
        -- Moved calculation of little groups from TCONDCalculator to QMesh. (ME)
        -- Added missing function CalculateSymmetryPointGroupKCrystal. (ME)
        -- Simplified symmetry calculations in (A)APL. (ME)
        -- Changed the determination of the irreducible Brillouin zone in APL. (ME)
        -- Redesigned ThermalPropertiesCalculator to take temperature-dependent DOS. (ME)
        -- Made ZEROSTATE_CHGCAR obsolete. (ME)
        -- Changed getVASPVersionString function to not throw errors anymore (broke post-processing). (ME)
        -- added 67 structure prototypes from Y. Lederer: 58 new ANRL files (generates 60 new protos), 7 generated with existing files with different internal degrees of freedom (DX)
        -- updated README_PROTO.TXT with new prototypes, unique atom decorations, and supplemental notes (DX)
        -- clean input structure species (pseudopotentials) in compare::compare2database() (DX)
        -- updated README_AFLOW_COMPARE.TXT and README_AFLOW_ACONVASP.TXT with "relaxation_step" and "isopointal" comparison functionality (DX)
        -- added --relaxation_step flag to --compare2database and --compare_database_entries to compare original/relax1/most_relaxed geometry files (DX)
        -- added ABINIT detector and reader (DX)
        -- added atom type/element to ABINIT writer (via nuclear charge, i.e., znucl) (DX)
        -- added ELK detector, reader, and writer (DX)
        -- added ELK file format to READMEs (DX)
        -- moved frac2dbl from SYM to AUROSTD, and reformatted in more consistent style to AFLOW (DX)
        -- speed increase to GenerateGridAtoms(): move LDEBUG outside nested loop (DX)
        -- speed increase for comparing LFA environments: use angle tolerance of 10 degrees (DX)
        -- speed increase when checking for better structure matches: use the neighborhood distance information but remove the environment angle check (DX)
        -- speed increase for loading structures in comparison functions: cut out extra xstructure instantiation (DX)
        -- fixed Wyckoff position function; now displays more than just the representative position (DX)
        -- added overloads for running database comparison functions internally: compare2database(), isMatchingStructureInDatabase(), matchingStructuresInDatabase(), printCompare2Database()  (DX)
        -- added FileMESSAGE and logstream to more comparison functions (DX)
        -- changed namespace of all comparison functions to "compare"; i.e., "pflow" -> "compare" (DX)
        -- added check for grouping structures based on the number of atoms in XtalMatch, must be integer multiples (DX)
        -- normalize environment distances when comparing environments in XtalMatch (DX)
        -- widened tolerances to check more lattices in XtalMatch for volume scaling comparisons only (DX)
        -- fixed typo in "a" Wyckoff position for space group #55 (DX)
        -- fixed bug in --poscar2aflowin; symmetry tolerance not propogated for tolerance scan (DX)
        -- added Patterson symmetry analysis; denoted "pgroupk_Patterson" (applies to reciprocal space only) (DX)
        -- compare Patterson point symmetry to Laue point group as consistency check (DX)
        -- added Patterson symmetry to full symmetry command (DX)
        -- added stand-alone Patterson symmetry command (DX)
        -- cleaned text/json if-statements in symmetry writing functions (DX)
        -- added Patterson symmetry usage to README_AFLOW_SYM.TXT and README_AFLOW_ACONVASP.TXT (DX)
        -- fixed compilation bugs with old GCC/G++ version (V4.3.4 specifically; nullptr vs NULL, assigning struct attributes, and no back() method for strings) (DX)
        -- added aflow_gcc_compatibility_check to Makefile (DX)
        -- variable name changes in structure comparison (number_of_atoms -> natoms, number_of_types -> ntypes, structure_from -> structure_source) (DX+CO)
        -- added error for non-standard prototypes that create structures with atoms too close (CO+DX)
        -- added note about 3-fold rotations requiring Gamma-centered k-meshes (CO+DX)
        -- throw error when lattice gives negative determinant (CO)
        -- fixed --kppra=XX collision with aflow_proto (CO)
        -- xvasp.POTCAR_TYPE_PRINT_flag==FALSE for lib2 and lib3 even for pocc structures (CO)
        -- added RHL to auto Gamma-centering kpoints schemes (CO)
        -- patched aflow.rc for AUTO kpoints generation (CO)
        -- patched TITEL search issue for PAW_LDA_KIN (CO)
        -- patched --slab_check warning with det(lattice)<0 (CO)
        -- added eurl2string(), eurl2stringstream(), eurl2vectorstring(), eurl2dequestring(), eurl2tokens(), eurl2string() (CO)
        -- added EWithinList() (CO)
        -- patched getPathAURL() to load from LIB if available (CO)
        -- patched loadXStructure() to handle compressed POSCARs (CO)
        -- added more POSCAR variants to loadXStructure() (CO)
        -- small speed-ups to N+1 calculation in chull (CO)
        -- changed material.php -> material dir for chull web links (CO)
        -- added N+1 enthalpy gain to chull pdf doc (CO)
        -- patched vbadness warnings with longtable in chull (CO)
        -- patched hull_energy sign (CO)
        -- added chull_check to Makefile (CO)
        -- patched --bandgap and --bandgapdos to work with extension-less OUTCAR/DOSCAR (CO)
        -- patched species-project dos plot issues: lacking species key and emax TOO high (CO)
        -- added logger objects to plotter functions (CO)
        -- patched BvolXXXX.dat increment issue (++atomCOUNT) (CO)
        -- patched --kapth to take default values from .aflow.rc (CO)
        -- changed default value for kgrid to AUTO (MP vs. Gamma) (CO)
        -- added secondary wget location for AFLOW3_FREE files for make (CO)
        -- pflow::matrix()->aurostd::matrix() to fix linking issues on nietzsche (CO)
        -- restructured xOUTCAR, xDOSCAR, xEIGENVAL, xPOTCAR, xQMVASP for xStream (CO + ME)
        -- removed error in xOUTCAR looking for irreducible kpoints, this fails for all OUTCAR.bands (CO)
        -- patched --bandgap function with new xOUTCAR.GetProperties() routine (CO)
        -- removed xOUTCAR.ERROR, xDOSCAR.ERROR, xAIMSOUT.ERROR (CO)
        -- unfriended effective mass functions (CO)
        -- including OUTCAR.bands in WEB, needed for Egap; EIGENVAL.bands does not have occupancies (CO)
        -- added unit test for Egap, will add to check_full once ICSD LIB2RAW is redone (CO)
        -- added some messaging/debug-logging to POCC+AEL+AGL workflow (CO)
        -- added Hmix to aflow.pocc.out (CO)
        -- ANOTHER patch for warnings with the aflow.rc, write to std::cerr, should fix www-data (CO)
        -- merging --web_mode with --www (CO)
        -- added --xplug_check_only() for completed runs (CO)
        -- patched time_delim in get_date_formatted() (CO)
        -- speeding up --poscar2aflowin with new AUTO settings (CO)
        -- adding TID (CO)
        -- restructured Makefile for auto-generation of dependency tree (CO)
        (AFLOW: aconvasp.cpp, aconvasp_main.cpp, aflow.cpp, aflow.h, aflowlib_database.cpp, aflowlib.h, aflowlib_libraries.cpp, aflowlib_libraries_scrubber.cpp, aflowlib_webapp_bands.js, aflowlib_webapp_entry.js, aflowlib_web_interface.cpp, aflowlib_web_outreach.cpp, aflowrc.cpp, apennsy.cpp, apennsy_gndstate.cpp, apennsy_main.cpp, apennsy_vaspin.cpp, avasp.cpp, bader.cpp, cce.cpp, cce_data.cpp, cce.h, chull.cpp, chull.h, chull_python.py, compare_structure.cpp, compare_structure_function.cpp, compare_structure.h, contrib_cormac.cpp, contrib_shidong_auxiliary.cpp, contrib_shidong.cpp, contrib_shidong_main.cpp, contrib_wahyu.cpp, defects.cpp, estructure.cpp, gfa.cpp, iaims.cpp, ialien.cpp, ifrozsl.cpp, init.cpp, ivasp.cpp, kaims.cpp, kalien.cpp, kbin.cpp, kvasp.cpp, lattice.cpp, Makefile, Makefile.aflow, makefile.cpp, makefile.h, matlab.cpp, mix_experiments.cpp, modules.cpp, neighbours.cpp, oaims.cpp, ovasp.cpp, pflow_funcs.cpp, pflow.h, pflow_print.cpp, plotter.cpp, pocc.cpp, pocc.h, pocc_old.cpp, pthreads.cpp, qsub.cpp, README_AFLOW_ACONVASP.TXT, README_AFLOW_AFLOWRC.TXT, README_AFLOW_CCE.TXT, README_AFLOW_COMPARE.TXT, README_AFLOW_SYM.TXT, README_PROTO.TXT, SQLITE/sqlite.cpp, surface.cpp, symmetry.cpp, symmetry_spacegroup.cpp, symmetry_spacegroup_functions.cpp, symmetry_spacegroup.h, symmetry_spacegroup_ITC_library.cpp, test.cpp, wyckoff.cpp, xatom.cpp, xclasses.cpp, xelement.cpp, xelement.h, xproto.cpp, xproto_gus.cpp, xproto_gus_lib.cpp, xpseudopotentials.cpp, xvaspin.h)
        (ANRL: aflow_anrl.cpp, ANRL, ANRL_CPPS_20180710/*.cpp, data.cpp, README_AFLOW_ANRL.TXT)
        (AEL: ael_elastic_fit.cpp, ael_elasticity.cpp, ael_elasticity.h, ael_get_stress.cpp, pocc_ael_agl.cpp)
        (AGL: agl_debye.cpp, agl_debye.h, agl_electronic.cpp, agl_eqn_state.cpp, agl_get_ev.cpp, agl_hugoniot.cpp, agl_plot_write.cpp, agl_polynomial.cpp, agl_rungibbs.cpp, agl_thermal.cpp, pocc_ael_agl.cpp)
        (APL: aapl_cluster.cpp, aapl_ifcs.cpp, aapl_setup.cpp, aapl_tcond.cpp, apl_atomic_disp.cpp, apl_dirphoncalc.cpp, apl_doscalc.cpp, apl_fccalc.cpp, apl_function_fitting.cpp, apl_group_velocity.cpp, apl_gsa.cpp, apl.h, apl_hsqpoints.cpp, apl_kphonons.cpp, apl_logger.cpp, apl_lrphoncalc.cpp, apl_ltet.cpp, apl_pathbuilder.cpp, apl_pdisc.cpp, apl_phoncalc.cpp, apl_qmesh.cpp, apl_shellhandle.cpp, apl_supercell.cpp, apl_thermalpc.cpp, qha3phonons_eos.cpp, qha_aflowin_creator.cpp, qha.cpp, qha_dm_pdos_save.cpp, qha_energies.cpp, qha_eos.cpp, qha_gruneisen.cpp, qha_operations.cpp, README_AFLOW_APL.TXT, scqha_eos.cpp, scqha_gruneisen.cpp, scqha_T_freqs.cpp)
        (AUROSTD: aurostd.cpp, aurostd.h, boot.cpp, main.cpp, xcombos.cpp, xcombos.h, xcomplex.cpp, xcomplex.h, xerror.cpp, xerror.h, xmatrix.cpp, xmatrix.h, xoption.cpp, xoption.h, xrandom.cpp, xscalar.cpp, xscalar.h, xtensor.cpp, xtensor.h, xvector.cpp, xvector.h)
3.2.2l - 2020/04/02
        Location: http://materials.duke.edu/AFLOW/aflow.3.2.2*.tar.xz
        -- added PID to a bunch of messages 2l (SC)
        -- bug fixing aflow_avasp.cpp 2l (SC)
        -- added scrubber test for missing species_pp_AUID aflowlib_libraries_scrubber.cpp 2l (SC)
        -- added PID to LIB2LIB and LIB2RAW and --showPID 2l (SC)
        -- added temperature wait for LIB2LIB and fixed to 42C 2k (SC)
        -- bug fixes for vext,vcat,vzip 2k (SC)
        -- standardized vext,vcat,vzip from XHOST 2j (SC)
        -- accelerated lib2raw with moreauid checks 2i (SC)
        -- more pseudopotentials 2h (SC)
        -- fixed Mike reported bug in APL, from POTCAR_AUID in aflow_ivasp.cpp 2g (SC)
        -- test (2f)
        -- cleaned up vAUIDs vAURLs vLOOPs all now children of vLIBS 2e (SC)
        -- renaming VASP_Write_ppAUID_FILE and VASP_Write_ppAUID_AFLOWIN 2e (SC)
        -- adding pseudopotentials references 2d (SC)
        -- working on SCAN in aflowlib.h added aflowlib_enrty MEGAGGA 2d (SC)
        -- added some pseudopotentials references, fixed HEX/FCC and RHL into autogamma ivasp 2c (SC)
        -- removed EnthalpyReference 2b (SC)
        -- sum up all the previous updates - ready to run now 2a (SC)
3.2.2 - 2020/03/30
        Location: http://materials.duke.edu/AFLOW/aflow.3.2.2.tar.xz
        -- sum up all the previous updates - ready to run now (SC)
3.2.1k - 2020/03/29
        Location: http://materials.duke.edu/AFLOW/aflow.3.2.1*.tar.xz
        -- species_pp_groundstate_energy and species_pp_groundstate_structure 1k (SC)
        -- VASP_Write_AUID_FILE and VASP_Write_AUID_AUID in ivasp 1j (SC)
        -- removed vsymbol vname vdate in xPOTCAR, moved vZ into species_Z (unnecessary)
        -- LIB2RAW_Loop_PATCH in aflowlib* 1j (SC)
        -- needed RAUG too 1i (SC)
        -- --pseudopotentials_check for OUTCARS 1i (SC)
        -- operator << xOUTCAR 1i (SC)
        -- removed TITEL LEXCH symbol name date Z .... and made them dynamical vectors 1h (SC)
        -- --pseudopotentials_check --pp_check --ppk in aconvasp_main.cpp 1h (SC)
        -- unicity of PSEUDOPOTENTIALS nailed in xPOTCAR and xOUTCAR 1g (SC)
        -- wrapVecEntries and wrapDeqEntries overloads 1g (SC)
        -- adding pp information in aflolwib entries and AUROSTD 1g (SC)
        -- dealing with PP collision in aflow.h aflow_ovasp.cpp 1g (SC)
        -- removed WEB_Aflowlib_Entry_PHP aflowlib_web_interface.cpp 1f (SC)
        -- added aflowlib_libraries_scrubber.cpp aflow_xpseudopotentials.cpp (SC)
        -- added much to xPOTCAR (SC)
        -- AUROSTD deque/vector string2file  (SC)
        -- AUROSTD bool2string file2md5sum  (SC)
        -- modifications in aflow.h aflow_xclasses.cpp and aflow_ivasp.cpp for POTCAR_AUID (SC)
3.2.1c - 2020/03/22
        Location: http://materials.duke.edu/AFLOW/aflow.3.2.1c.tar.xz
        -- fixes for lib2raw and and error checking in uploading calculations (SC)
3.2.1 - 2020/03/17
        Location: http://materials.duke.edu/AFLOW/aflow.3.2.1.tar.xz
        -- Fixes times stamp in bug fixes (SC)
        -- Updates on pthread.cpp and libraries.cpp for error checking in uploading calculations  (SC)
3.2.0 - 2020/02/10
        Location: http://materials.duke.edu/AFLOW/aflow.3.2.0.tar.xz
        -- New release, finally aflow 3.2 (SC)
3.1.228 - 2020/01/20
        Location: http://materials.duke.edu/AFLOW/HISTORIC/aflow.3.1.228.tar.xz
        -- added schema name/unit/type to XHOST (SC)
        -- added file2dequestring(), string2dequestring() (SC)
        -- optimized NCPUS/NPAR/NCORE settings (SC)
        -- patched _atom() class: constructor()/copy()/free() (SC)
        -- updated xoptions so content can be lowercase (SC)
        -- added isdefined to xoption (SC)
        -- AFLOW DFT calculations can now read in CHGCAR files (ME)
        -- Improved runtimes and memory requirements for AAPL (ME)
        -- Switched the thermal conductivity integration method to the tetrahedron method (ME)
        -- Added Grueneisen parameter and phase space calculation to thermal conductivity calculations (ME)
        -- APL and AAPL can now use the CHGCAR file from the ZEROSTATE calculation to speed up calculations (ME)
        -- Replaced APLLogicError and APLRuntimeError with aurostd::xerror (ME)
        -- Fixed bug in APL and AAPL that did not properly process -D option (ME)
        -- Removed unused source files (ME)
        -- Added matrix norms to aurostd::xmatrix (ME)
        -- Fixed KPPRA for APL relaxations to use the standard density (ME)
        -- Added a handler for the AFLOW database (ME)
        -- Added an AFLOW-SQLITE interface (ME)
        -- Updated SQLite to version 3.30.1 (2019-10-11, https://www.sqlite.org/2019/sqlite-amalgamation-3300100.zip) (ME)
        -- Added additional web output for entry page generation (ME)
        -- Fixed bug that put NCORE into INCARs of linear response calculations (ME)
        -- Fixed bug that caused phonon dispersion path builder to break for some lattices (ME)
        -- Fixed bug in xDOSCAR reader error detection (ME)
        -- Additional web output for entry page applets (ME)
        -- Fixed bug that prevented LDA+U parameters from being passed into ARUN aflow.ins (ME)
        -- Added ael_stiffness_tensor and ael_compliance_tensor to aentry (ME)
        -- Fixed bug that prevented AGL from running during LIB2LIB (ME)
        -- added warnings/errors if species information missing in POSCAR for --poscar2aflowin (CO)
        -- tab aligning all files (CO)
        -- patched clang warnings for aurostd_boot.cpp (CO)
        -- patching warning for writing aflow.rc, only issue if it was written, should fix www-data (CO)
        -- added xQMVASP (CO)
        -- force signed distance for hull formation enthalpy (CO)
        -- added --geometry to get abc_angles for any input structure (CO)
        -- commenting out CreateSlab_RigidRotation(), it does not work, need to redefine lattice vectors (CO)
        -- patching CreateSlab_SurfaceLattice() lattice vector search to include explicit length/angle constraints (CO)
        -- patched slab_test with v3len_max_strict (CO) 
        -- added minimumDistance() calculator for non-periodic systems like molecules or grid of atoms (CO)
        -- patched atoms grid generated for foldAtomsInCell(): GenerateGridAtoms() populates grid_atoms, not atoms (CO)
        -- added setAutoVolume() to xstructure (CO)
        -- added getOSS() and getOFStream() to xStream() (CO)
        -- added GetBandGap() to xDOSCAR: get bandgap from DOS (CO)
        -- added PrintBandGap_DOS() for command line access to DOS bandgap analysis (CO)
        -- incorporating equivalent hkl planes analysis (CO)
        -- patched supercell dimensions reduction for slip system analysis (CO)
        -- now preserving volume for slip system analysis (CO)
        -- added --plot_all_atoms option for DOS plotter (CO)
        -- added functionality for plotting species-projected DOS in plotter (CO)
        -- added '/' between all path separators in plotter (CO)
        -- added LDEBUG in plotter (CO)  
        -- patched formatDefaultTitlePOCC() to understand pocc string in plotter (CO)
        -- added getAflowInFromAFlags() for pocc (CO) 
        -- added --pocc_minimum_configuration identifying which ARUN is minimum energy (CO)  
        -- patched FINAL volume of ordered supercells from pocc, should speed up VASP calculations (CO)
        -- added postprocessing workflow for pocc: performs postprocessing from input files, does NOT redo structure analysis (CO) 
        -- added self-patch for pocc: patches structures files (all and unique) so individual POSCARs can be read by aflow (CO) 
        -- added reader for structures file (CO)
        -- pocc writes out PARTCAR (CO)
        -- pocc calculates/writes out EFA (CO)
        -- pocc writes out ensemble average DOSCAR (CO)  
        -- pocc writes out supercell probabilities to aflow.pocc.out (CO)  
        -- pocc writes out results of ensemble average band gap to aflow.pocc.out (CO) 
        -- pocc plots ensemble average DOS projected by orbitals and species (CO)
        -- added KBIN_POCC_TEMPERATURE_STRING (aflow.in) and --temperature (command line) for pocc post-processing (CO)
        -- avoiding NEGLECT_NOMIX for pocc, high-entropy offers increased solubility over binaries (CO)
        -- added option for printing ensemble average IDOS in pocc data files (aflow_pocc_old.cpp) (CO) 
        -- added POccStructuresFile class to read post-processing files (CO)
        -- patched zero-padding for pocc output files (CO)
        -- add first POCC unit test to Makefile (CO)
        -- patch distinction between POTCAR_TYPE_DATE_PRINT_flag and POTCAR_TYPE_PRINT_flag in avasp (CO)
        -- patching xvasp.POTCAR_TYPE_PRINT_flag for LIB2/LIB3 (CO)
        -- added --potential_type for auto aflow.in generator (CO)
        -- streamlined xvector constructors and copy() methods (CO)
        -- added xvector constructor for xmatrix input (CO)
        -- added getcol(), getmat(), setrow(), setcol(), setmat() to xmatrix, with relevant unit tests called by —test_xmatrix (CO)
        -- added operator *=(utype r) and operator /=(utype r) to xmatrix (CO)
        -- added modulus(), modulussquare(), modulus2() to xmatrix (CO)
        -- getmat() now returns void, xmatrix is an input (CO)
        -- added lrows_out, lcols_out input getmat() as well as a overload for returning xvector (as input) (CO)
        -- added xmatrix2xvector() (CO)
        -- patched QRDecomposition_HouseHolder() not to assume lrows, lcols (CO)
        -- updated generalHouseHolderQRDecomposition()->QRDecomposition_HouseHolder() (CO)
        -- added EFileEmpty() and EFileNotEmpty() (CO)
        -- added _AFLOW_FILE_NAME_ to logger() and xerror(), and patched Makefile for some missing cpp (CO)
        -- added aurostd::getPWD() (CO)
        -- added unsigned long long to _isfloat(), _iscomplex(), _isreal(), _size(), _real(), isinteger() (CO)
        -- added aurostd::powint() for fast powers of integers (CO)
        -- added all variants of iszero() (CO)
        -- templated GCD(), patched for positive/negative inputs, and added Bezout coefficients as output (CO)
        -- adding free(), copy(), refresh() to xmatrix (CO)
        -- added shiftlrows, shiftlcols, shiftlrowscols to xmatrix (CO)
        -- added inverse of 2x2 matrix (CO)
        -- added xmatrixint2double() and xmatrixdouble2int() (CO)
        -- added right matrix division, traspInPlace(), traspSquareInPlace(), submatrixInPlace(), and getdiag() to xmatrix (CO)
        -- added getmatInplace() and getvec() to xmatrix (CO)
        -- patched inverse() for xmatrix, now uses matrix of minors (adjoint) approach which is more stable than GaussJordan (CO)
        -- converted bool inverse() to bool isNonInvertible() in xmatrix() (CO)
        -- added smith normal form calculator to xmatrix (CO)
        -- updated QR decomposition algorithm to avoid saving householder rotations to form Q at the end (CO)
        -- added xDOSCAR.convertSpinOFF2ON() for easy manipulation between SPIN-OFF/SPIN-ON POCC ARUNS (CO)
        -- fixed tolerance "WARNING" in symmetry screw axis determination (DX)
        -- added missing partial occupation value when printing CIF (DX)
        -- added site occupation to Wyckoff object (DX)
        -- used _atom copy constructor in symmetry functions instead of by-hand updates (DX)
        -- fixed indenting in symmetry functions (DX)
        -- added rescaling of structure in prototyping functionality (DX)
        -- added functions to extract information from certain Wyckoff positions (DX)
        -- added functionality to force input Wyckoff choice for structure prototyping (DX)
        -- added check for duplicate subdirectory in aflow zipping, removes subdirectory if found (DX+CO)
        -- added flags to get matching AFLOW prototypes and cast into prototype designation (DX)
        -- added environment analysis (isoconfigurational) to structure comparison (DX)
        -- fixed multiple thread calls in structure comparison and building prototype structures (DX)
        -- suppress permutation calculation for AFLOW prototypes in structure comparison (DX)
        -- replaced exit with throws in structure comparison functions (DX)
        -- added database comparison functionality (DX)
        -- added directory information to structure comparison for debugging  (DX)
        -- multithreaded prototype casting in structure comparison (DX)
        -- use more robust supercell expansion method (lattice dimensions vs 3x3x3) in structure comparison (DX)
        -- added functionality to check for better matches (necessary for environment and permutation comparisons) (DX)
        -- store Wyckoff groupings for duplicates and same family structures (DX)
        -- added preliminary magnetic structure analysis with new functions to add spin to structure (DX)
        -- added consistency check in permutation comparisons (DX)
        -- boolean for threading safety check (save time) (DX)
        -- improved (speed) atom matching functionality in structure comparison (DX)
        -- speed increase to generateGrid function (DX)
        -- replace SplitAlloySpecies and compare::GetElements() with stringElements2VectorElements() in comparison functions (DX)
        -- added functionality to search prototype labels by symmetry without nspecies and stoichiometry (DX)
        -- added space group to lattice type and centering functions (DX)
        -- added more methods for extracting lattice parameters for prototyping (wyccar, cif, etc.) (DX)
        -- store Wyckoff information from CIF reader (DX) 
        -- fixed bug in extracting Wyckoff coordinates (DX)
        -- allow non-standard space group symbol formats for CIF, check provided equations to verify setting (DX)
        -- update structure comparison class attribute names (DX)
        -- allow for mix of ICSD and non-ICSD structures during sorting by ICSD number for structure comparison (DX)
        -- created generalized function for adding magnetic information to structure (DX)
        -- fixed non-collinear spin lattice primitivization function (DX)
        -- fixed typos in README_PROTO.TXT: A2B_oP12_26_abc_ab-001 to A2B_oP12_26_abc_ab-002 and AB_oC8_67_a_g-001 to AB_oC8_67_a_g-002 (DX)
        -- check if tolerance input is negative for BringInCell() (DX)
        -- added AtomEnvironment class in aflow_xatom.cpp (DX)
        -- generalized inCell() and added atomInCell() (DX)
        -- added aurostd::GCD(), aurostd::LCM(), and aurostd::reduceByGCD(), for vector and deque (DX)
        -- added FileMESSAGE and logstream overloads for comparison functions (DX)
        -- added lattice deviation, coordinate displacement, and figure of failure (structure misfit) to the JSON output for structure comparison (DX)
        -- added try-catch for pflow::loadXstructure() in case URL times out or a bad structure file input (DX)
        -- refined magnetic misfit criteria (DX)
        -- added JSON output for structure prototyping (DX)
        -- fixed parameters for prototype=A_tI2_139_a; fct convention vs bct convention (DX)
        -- added unit tests in makefile for aflowSG, aflowSYM, and aflow-xtal-match (DX)
        -- put xstructure initialization in free() and call free() at beginning of constructors (otherwise xstructure is not always initialize) (DX)
        -- changed xstructure::Clear() to xstructure::clear() (DX)
        -- changed xstructure::Clean() to xstructure::clean() (DX)
        -- updated README_AFLOW_COMPARE.TXT (DX)
        -- use xoptions schema for property units in comparison code (DX)
        -- use ANRL setting as default for symmetry analysis in comparisons for quick conversion to AFLOW prototype designation (DX)
        -- use of xoptions throughout comparison functions (DX)
        (AFLOW: aconvasp.cpp, aconvasp_main.cpp, aflow.cpp, aflow.h, aflowlib_database.cpp, aflowlib.h, aflowlib_libraries.cpp, aflowlib_web_interface.cpp, aflowrc.cpp, apennsy_gndstate.cpp, apennsy_main.cpp, avasp.cpp, bader.cpp, cce.cpp, chull.cpp, chull.h, compare_structure.cpp, compare_structure_function.cpp, compare_structure.h, contrib_shidong_auxiliary.cpp, gfa.cpp, iaims.cpp, init.cpp, ivasp.cpp, kbin.cpp, kvasp.cpp, lattice.cpp, Makefile, modules.cpp, ovasp.cpp, pflow_funcs.cpp, pflow.h, pflow_print.cpp, plotter.cpp, pocc.cpp, pocc.h, pocc_old.cpp, pocc_old.h, README_AFLOW_ACONVASP.TXT, README_AFLOW_AFLOWRC.TXT, README_AFLOW_COMPARE.TXT, README_AFLOW_EXCEPTIONS.TXT, README_AFLOW.TXT, README_PROTO.TXT, SQLITE/shell.c, SQLITE/sqlite3.c, SQLITE/sqlite3ext.h, SQLITE/sqlite3.h, SQLITE/sqlite.cpp, SQLITE/sqlite.h, surface.cpp, symmetry.cpp, symmetry_spacegroup.cpp, symmetry_spacegroup_functions.cpp, symmetry_spacegroup.h, symmetry_spacegroup_ITC_library.cpp, xatom.cpp, xclasses.cpp, xelement.cpp, xproto.cpp, xproto_gus.cpp)
        (ANRL: aflow_anrl.cpp, ANRL_CPPS_20180710/list.cpp)
        (APL: aapl_cluster.cpp, aapl_ifcs.cpp, aapl_setup.cpp, aapl_tcond.cpp, apl_atomic_disp.cpp, apl_dirphoncalc.cpp, apl_dm_pdos_save.cpp, apl_doscalc.cpp, apl_group_velocity.cpp, apl.h, apl_hsqpoints.cpp, apl_kphonons.cpp, apl_lrphoncalc.cpp, apl_ltet.cpp, apl_pathbuilder.cpp, apl_pdisc.cpp, apl_phoncalc.cpp, apl_qmesh.cpp, apl_shellhandle.cpp, apl_supercell.cpp, apl_thermalpc.cpp, qha3phonons_eos.cpp, qha_aflowin_creator.cpp, qha_dm_pdos_save.cpp, qha_energies.cpp, qha_eoscalc.cpp, qha_eos.cpp, qha_eosrun.cpp, qha_gruneisen.cpp, qha_operations.cpp, README_AFLOW_APL.TXT, scqha_eos.cpp, scqha_gruneisen.cpp, scqha_T_freqs.cpp)
        (AUROSTD: aurostd.h, boot.cpp, main.cpp, xcombos.cpp, xcombos.h, xcomplex.cpp, xcomplex.h, xerror.cpp, xerror.h, xmatrix.cpp, xmatrix.h, xoption.cpp, xoption.h, xscalar.cpp, xscalar.h, xtensor.cpp, xvector.cpp, xvector.h)
3.1.227 - 2019/10/16
        Location: http://materials.duke.edu/AFLOW/HISTORIC/aflow.3.1.227.tar.xz
        -- Bug fixes for MPI (SC)
        -- Verbosity fixes (Message("")) (SC)
3.1.226 - 2019/10/01
        Location: http://materials.duke.edu/AFLOW/HISTORIC/aflow.3.1.226.tar.xz
        -- Modification on the allocation of web entries, through web cache of AUID. Speed up of 20-200 times in serving aflowlib entry pages (SC)
        -- Bug fixes in producing html/json for icsd# entries (SC)
        -- Modified aflow.in generation in AEL and AGL to use common routines in aflow_avasp.cpp and aflow_modules.cpp (CT)  
        -- Write AGL enthalpy as a function of pressure in an AFLOW readable format for future phase diagram application (CT)
        -- Added --quiet option to LIB2LIB routine (CT)
        -- Sets the VASP symmetry to off by default for AEL calculations (CT)
        -- Added projected phonon DOS calculations (ME)
        -- Linear tetrahedron method does not reduce upon construction anymore (necessary for projected DOS) (ME)
        -- Cleaned up code and added more comments to QMesh and LTMethod files (ME)
        -- Made moveToBZ inside QMesh more robust (ME)
        -- Replaced all instances of exit in APL with throw APLRuntimeError (ME)
        -- Sped up reduction of q-mesh grid (ME)
        -- Added safeguards for DOSCAR readers for broken DOSCAR files (ME)
        -- Fixed plotter bugs for HTQC prototype names (ME)
        -- Added findInList function to AUROSTD (ME)
        -- Generalized BringInCell method (ME+DX)
        -- created overloads for BringInCell method (double/xvector/_atom/xstructure), along with "InPlace" variants, i.e., const input (DX)
        -- replaced all mod_one/mod_one_xvec/mod_one_atom for new BringInCell method (DX)
        -- replaced old BringInCell functions with new version (DX)
        -- fixed indenting in symmetry functions (DX)
        -- replaced all SYM::CrossPro() with aurostd::vector_product() (DX)
        -- replaced all SYM::normalize() with explicity division of aurostd::modulus() (DX)
        -- replaced SYM::extract_row() with aurostd::operator() (DX)
        -- fabs() -> aurostd::abs() (CO)
        -- changed abinit writer lattice from column-based to row-based (CO)
        -- updated some class definitions (free()/copy()) (CO)
        (AFLOW: aconvasp.cpp, aconvasp_main.cpp, aflow.cpp, aflow.h, aflowlib.h, aflowlib_libraries.cpp, aflowlib_webapp_entry.js, aflowlib_web_interface.cpp, aflowrc.cpp, apennsy_gndstate.cpp, apennsy_main.cpp, apennsy_vaspin.cpp, avasp.cpp, chull.cpp, compare_structure_function.cpp, compare_structure.h, contrib_cormac.cpp, contrib_wahyu.cpp, data.cpp, init.cpp, Makefile, modules.cpp, oaims.cpp, ovasp.cpp, pflow_funcs.cpp, pflow_print.cpp, plotter.cpp, pocc.cpp, pocc.h, pocc_old.cpp, README_AFLOW_ACONVASP.TXT, README_AFLOW_SYM.TXT, spacegroup.cpp, surface.cpp, symmetry.cpp, symmetry_spacegroup.cpp, symmetry_spacegroup_functions.cpp, symmetry_spacegroup.h, symmetry_spacegroup_ITC_library.cpp, xatom.cpp, xclasses.cpp, xproto.cpp)
        (AEL: ael_elastic_fit.cpp, ael_elasticity.cpp, ael_elasticity.h, ael_get_stress.cpp)
        (AGL: agl_debye.cpp, agl_debye.h, agl_electronic.cpp, agl_eqn_state.cpp, agl_get_ev.cpp, agl_hugoniot.cpp, agl_polynomial.cpp, agl_rungibbs.cpp, agl_thermal.cpp)
        (APL: apl_atomic_disp.cpp, apl_dm_pdos_save.cpp, apl_doscalc.cpp, apl_function_fitting.cpp, apl_group_velocity.cpp, apl.h, apl_hsqpoints.cpp, apl_kphonons.cpp, apl_ltet.cpp, apl_pdisc.cpp, apl_phoncalc.cpp, apl_qmesh.cpp, apl_shellhandle.cpp, apl_supercell.cpp, qha3phonons_eos.cpp, qha_dm_pdos_save.cpp, qha_energies.cpp, qha_eoscalc.cpp, qha_gruneisen.cpp, qha_operations.cpp, README_AFLOW_APL.TXT, scqha_eos.cpp, scqha_gruneisen.cpp)
        (AUROSTD: aurostd.h, main.cpp, xmatrix.cpp, xmatrix.h)
3.1.225 - 2019/07/26
        Location: http://materials.duke.edu/AFLOW/HISTORIC/aflow.3.1.225.tar.xz
        -- fixing bug with stability criterion calculation in --output=web, need structure comparison for correct stability criterion calculation (WS)
        -- changed output name for --output=web to aflow_ALLOY_hull_web.json (WS)
        -- integrated N+1_enthalpy_gain and stability criterion to --output=web (WS)
        -- patched web json for quaternary chull (WS)
        -- added CCE functionality (RF)
        -- added CCE readme (RF)
        -- added a user input cutoff energy to the GFA code (DF)
        -- Added vector version of RemoveComments (ME)
        -- RemoveControlCharactersFromStringstream now also removes carriage returns because they break string additions (ME)
        -- SPIN_REMOVE_RELAX_2 did not remove spin after the second relaxation; this is fixed now (ME)
        -- Removed bug that prevented certain NBANDS errors from being fixed while an NBANDS warning was present in vasp.out (ME)
        -- APL and AAPL now read forces from qmvasp file (ME)
        -- AAPL_KPPRA added to aflow_modules (ME)
        -- Minor APL code clean-ups (ME)
        -- Added new plotter functions for band structures, phonons, and thermal properties (ME)
        -- Updated numbering scheme for partial DOS from being zero-based to being one-based (ME)
        -- Changed xDOSCAR, xEIGENVAL, and xKPOINTS to be compatible with new plotter (ME)
        -- Added functionality to APL that outputs phonon DOS and dispersion in
        -- VASP format for new plotter functions (ME)
        -- Fixed bug for the path builder for path with - and | as separators (ME)
        -- Fixed xDOSCAR reader to be more general (ME)
        -- patched change_tolerance() bug for double& tolerance return (DX)
        -- renamed minimum distance functions, more descriptive (minimizeDistanceCartesianMethod() and minimizeDistanceFractionalMethod()) (DX)
        -- reduced number of inputs for minimum distance functions (DX)
        -- added functionality to read VASP5 format in CHGCAR (DX)
        -- cleaned species/atom names in xstructure2json; remove pseudopotential information, oxidation numbers, etc. (DX)
        -- added boolean to ignore minimum distance check in foldAtomsInCell() (DX)
        -- added overloads for mapping functions (DX) 
        -- fixed bug in in xstructure2json in LIB2RAW runs; store corresponding structure from relaxations (DX) 
        -- read species for xstructure2json in LIB2RAW runs (DX) 
        -- added default permutation designation to ANRL prototypes for --proto and --aflow_proto, e.g., ".AB" for "AB_cF8_225_a_b.AB" (DX) 
        -- added functionality to read "_symmetry_space_group_name_H-M" in CIF reader (DX)
        -- added GetSpaceGroupNumber() to get the space group number from the Hermann-Mauguin symbol (DX)
        -- added RemoveCharacterFromBack(), RemoveCharacterFromFront(), and RemoveCharacterFromBackandFront() to AUROSTD; useful for parsing CIF fields (DX)
        -- added function to compare Wyckoff position strings regardless of order, necessary for matching equations in CIF to ITC standard (DX)
        -- fixed bug in reading symops from CIF; check for symop_id (DX)
        -- fixed bug in "_space_group_name_Hall" reader in CIF (DX)
        -- converted exits to xerrors in GetSpaceGroup*() functions (DX)
        -- added DEFAULT_GFA_FORMATION_ENTHALPY_CUTOFF to aflow.rc (CO)
        -- added functions to find pointLineIntersection() and linePlaneIntersection() (CO)
        -- added function to find 3D rotation between two 3D vectors (CO)
        -- remapped const utype& tol -> utype tol in function inputs (CO)
        -- remapped const bool& -> bool in function inputs (CO)
        -- added check in generalHouseHolderQRDecomposition() that Q*R=A (CO)
        -- changed gcd() to GCD() (CO)
        -- added least common multiple function LCM() (CO)
        -- added --slab_test (CO)
        -- added setctau/setftau functions to _sym_op (CO)
        -- added ReplaceAtoms() to xstructure to safely RemoveAtom() then AddAtom() (CO)
        -- modified foldAtomsInCell() to remove fold_in_only complexity, this was simplified by GenerateGridAtoms() (CO)
        -- added check to foldAtomsInCell() that min_dist does not change (CO)
        -- added CreateSlab_RigidRotation(), CreateSlab_SurfaceLattice(), and associated functions (many overloads) to create slabs for surface calculations: the two functions should yield about the same structure but by two different methods (CO)
        -- reformulate basis in CreateSlab_RigidRotation() so k-points grid is created appropriately (K1xK2x1) (CO)
        -- added new modules for calculating the generalized stacking fault energy and cleavage energy (CO)
        -- patched bug in CHULL pdf output for missing column-types in compiling aflow_CsIPb_hull.tex (CO)
        -- added cout as default for ostream& oss in header files (CO)
        -- converted Normal2HKLPlane (CO)
        -- reduce total layers creation by calculating how many layers are in a cell for that particular direction (CO)
        -- added XHOST.WEB_MODE to reduce cluttered AFLOW-Online output (CO)
        -- removed pocc progress bar in web_mode (CO)
        -- added FPOSDistance() for skew considerations (CO)
        -- reduced dims considered for GetSuperCell(), RadiusSphereLattice and LatticeDimensionSphere() are enough (CO)
        -- added general getPeaks() function to AUROSTD (CO)
        -- calculated X-ray amplitude on-the-fly, no need to pass it around (CO)
        -- moved double lambda to end of inputs and default to 1.5418 Copper K-alpha (CO)
        -- patched RemoveControlCodeCharactersFromString() for carriage return (CO)
        -- added width_maximum to getPeaks() to resolve arbitrarily defined peaks (CO)
        -- made x-ray analysis code more modular (CO)
        -- added --plot_xray_file option (CO)
        -- patched moving_average function (!= convolution with box_filter) (CO)
        -- defaulted lambda=Cu_Ka for XRD functions (CO)
        -- added compareVecElements(), compareXVecElements(), and class compareVecElement(ind) to sort vector<vector<utype> > and vector<xvector<utype> > and retire classes ids_cmp and hkl_cmp (CO)
        -- changed signal -> signal_input so it does not get confused with std::signal (CO)
        -- added --force_generic_title to PLOT_XRAY (CO)
        -- removed ids_cmp and hkl_cmp classes (CO)
        -- added filetype and vector_reduction_type enums (CO)
        -- patched aflags.Directory() early in kbin::KBIN_Main() (CO)
        -- corrected GetCompoundAttenuationLenght -> GetCompoundAttenuationLength and toogle -> toggle (CO)
        -- extended PARTCAR functionality for VASP5 POSCARs, including the optional Selective Dynamics tag (CO)
        -- patched 'make check' to return an error, instead of a string, if encountered (CO)
        -- patched 'S' -> 'P' conversion in --pocc_params (CO)
        -- incorporated some new warnings from VASP6 (CO)
        -- patched stringElements2VectorElements() to handle two types of compound designation: composition_string and pp_string (CO)
        -- added new suffixes to pseudopotential list (CO)
        -- address capital letters in new pp suffixes directly (CO)
        -- added faster (in place) routines for CleanStringASCII(), RemoveNumbers(), VASP_PseudoPotential_CleanName() (CO)
        -- added AFLOWIN_FLAG::NOAUTOPP (--noautopp) functionality to --aflow_proto (CO)
        -- converted flag PFLOW::LOAD_ENTRIES_ONLY_ALPHABETICAL to PFLOW::LOAD_ENTRIES_NON_ALPHABETICAL so the default is always OFF (CO)
        -- added 'make clean_autogen' to delete files that are automatically downloaded/generated by aflow during compilation (CO)
        -- set explicit double->int conversion for roundDouble() in chull (CO)
        (AFLOW: aconvasp.cpp, aconvasp_main.cpp, aflow.cpp, aflow.h, aflowlib_libraries.cpp, aflowlib_web_interface.cpp, aflowrc.cpp, avasp.cpp, cce.cpp, cce.h, chull.cpp, chull.h, compare_structure_function.cpp, contrib_shidong_main.cpp, data.cpp, gfa.cpp, gfa.h, init.cpp, ivasp.cpp, kbin.cpp, kvasp.cpp, Makefile, mix.cpp, modules.cpp, ovasp.cpp, pflow_funcs.cpp, pflow.h, pflow_print.cpp, plotter.cpp, pocc.cpp, README_AFLOW_ACONVASP.TXT, README_AFLOW_AFLOWRC.TXT, README_AFLOW_CCE.TXT, README_AFLOW_GFA.TXT, surface.cpp, symmetry.cpp, symmetry_spacegroup.cpp, symmetry_spacegroup_functions.cpp, symmetry_spacegroup.h, symmetry_spacegroup_ITC_library.cpp, xatom.cpp, xclasses.cpp, xelement.cpp, xelement.h, xproto.cpp)
        (AGL: agl_electronic.cpp)
        (APL: aapl_cluster.cpp, aapl_tcond.cpp, apl_dirphoncalc.cpp, apl_doscalc.cpp, apl.h, apl_kphonons.cpp, apl_lrphoncalc.cpp, apl_pathbuilder.cpp, apl_pdisc.cpp, apl_phoncalc.cpp, apl_qmesh.cpp, apl_supercell.cpp, apl_thermalpc.cpp, README_AFLOW_APL.TXT)
        (AUROSTD: aurostd.h, boot.cpp, main.cpp, xmatrix.cpp, xmatrix.h, xscalar.cpp, xscalar.h, xvector.cpp, xvector.h)
3.1.224 - 2019/05/20
        Location: http://materials.duke.edu/AFLOW/HISTORIC/aflow.3.1.224.tar.xz
        -- Fixed bug that didn't allow users to override the standard lattice phonon dispersion path (ME)
        -- Replaced anharmonic IFC option struct with xoption (ME)
        -- Simplified APL class structure: IReciprocalPointGrid, MonkhorstPackMesh, and UniformMesh are consolidated into QMesh. IDOSCalculator, DOSCalculator, RootSamplingMethod, and LinearTetrahedronMethod are now described only by the DOSCalculator and LTMethod classes (ME)
        -- Fixed QHA file name bugs for phonon dispersion and DOS (ME)
        -- Fixed bug that caused AAPL to read APL calculations even though AAPL calculations are still missing (ME)
        -- Fixed seg fault bug when DC=OFF and TP=ON (ME)
        -- Fixed bug where DOS parameters are not properly set when DOS=OFF and TP=ON (ME)
        -- Added KPPRA option for AAPL (ME)
        -- Increased number of iterations for the AAPL BTE solver (ME)
        -- fixed symmetry bug: if AddAtom() removes too many atoms and alters stoichiometry, then change to better tolerance (DX) 
        -- fixed comparison bug: ordering of stoichiometry for material-type comparisons (DX)
        -- changed name of prototyping flag (DX)
        -- added --structure2json command line functionality (DX)
        -- cleaned/reduced comparison command line calls (DX)
        -- added to comparison code: JSON output, print to screen only, keep non-matching info, store comparison logs, store family properties, and speed up comparison grouping function (DX)
        -- removed atomic library for communicating between threads, obsolete (DX)
        -- removed unused line in SYM::PBC() function (DX)
        -- added types information in CIF reader, otherwise aflowSG fails (DX)
        -- alphabetize elements in CIF reader function (DX)
        -- fixed --machine names (DX)
        -- fixed removal of control code characters in aflow.in; only overwrites if invalid chars are detected and saves old version to aflow.in_old (DX)
        -- changed internal indexing of xvectors in CHULL/GFA code from 0 to 1 to match rest of code (CO)
        -- fixed bug in web-json writer for AFLOW-CHULL Online (CO)
        -- added function for defining 3D rotation matrix between two vectors (CO)
        -- added functions to convert xvector<double> to xvector<int> and vice versa, useful for hkl (CO)
        -- added functionality for generalized stacking fault calculation, alpha testing only (CO)
        -- added functions for HKLPlane -> direct normal vector and vice versa (CO)
        -- added function to find distance between HKL planes (CO)
        -- added function to get distance between images of atoms along particular direction (CO)
        -- for many sym functions, removed pointers for read-only bools and doubles, added const where possible (CO)
        -- updated xstructure::Rotate() (CO)
        -- in xclasses, stringstream.clear() -> stringstream.str("") (CO)
        -- removed '#' from sg specification in POSCAR, it is interpreted as comment and removed (CO)
        -- bug fix with AFLOWDATA path in automatic aflow.in generator (CO)
        -- added force_strict_pc2scMap to GetSuperCell() constraining the map to the true primitive cell and not equivalent atoms (CO)
        -- added general function to fix string for latex output (CO)
        -- added XHOST.vflag_control.flag("DIRECTORY_CLEAN") for accurate logging of current directory (CO)
        -- major restructuring of pocc code, consolidating classes, renaming variables, etc. (CO)
        -- fixed old pocc to run with any compression extension (CO)
        -- eliminating atom.print_RHT (CO)
        -- patches for xStream() (CO)
        -- fixed webapp_entry for displaying first bader charge isosurface online with help from Bob Hanson (CO)
        -- added convolution function for signal processing (CO)
        -- added moving average and box/gaussian filters (CO)
        -- added mean/stddev functions to xvector (CO)
        -- added plotter for XRD (CO)
        -- added analysis for peaks with moving average (CO)
        (AFLOW: aconvasp_main.cpp, aflow.cpp, aflow.h, aflowlib_libraries.cpp, aflowlib_webapp_entry.js, aflowrc.cpp, avasp.cpp, chull.cpp, chull.h, compare_structure.cpp, compare_structure_function.cpp, compare_structure.h, gfa.cpp, init.cpp, kbin.cpp, kvasp.cpp, lattice.cpp, Makefile, modules.cpp, pflow_funcs.cpp, pflow.h, pflow_print.cpp, pocc.cpp, pocc.h, pocc_old.cpp, README_AFLOW_ACONVASP.TXT, README_AFLOW_AFLOWRC.TXT, symmetry.cpp, symmetry_spacegroup.cpp, xatom.cpp, xclasses.cpp, xproto.cpp)
        (ANRL: aflow_anrl.cpp, A10B2C_hP39_171_5c_c_a.cpp, A10B2C_hP39_172_5c_c_a.cpp, A10B3_oF52_42_2abce_ab.cpp, A12B2C_cF60_196_h_bc_a.cpp, A12B36CD12_cF488_196_2h_6h_ac_fgh.cpp, A12B36CD12_cF488_210_h_3h_a_fg.cpp, A12B6C_cF608_210_4h_2h_e.cpp, A12B7C2_hP21_174_2j2k_ajk_cf.cpp, A12BC4_cP34_195_2j_ab_2e.cpp, A12B_cF52_225_i_a.cpp, A12B_cI26_204_g_a.cpp, A12B_tI26_139_fij_a.cpp, A13B2C2_oP34_32_a6c_c_c.cpp, A14B3C5_tP44_94_c3g_ad_bg.cpp, A15B4_cI76_220_ae_c.cpp, A17B15_cP64_207_acfk_eij.cpp, A17BC4D_tP184_89_17p_p_4p_io.cpp, A23B6_cF116_225_bd2f_e.cpp, A24BC_cF104_209_j_a_b.cpp, A2B11_cP39_200_f_aghij.cpp, A2B13C4_hP57_168_d_c6d_2d.cpp, A2B2C4D_tP18_132_e_i_o_d.cpp, A2B2C7_cF88_227_c_d_af.cpp, A2B2C_oC80_64_efg_efg_df.cpp, A2B3C12D3_cI160_230_a_c_h_d.cpp, A2B3C18D6_hP58_192_c_f_lm_l.cpp, A2B3C3DE7_hP48_145_2a_3a_3a_a_7a.cpp, A2B3C6_cP264_205_2d_ab2c2d_6d.cpp, A2B3C6_cP33_221_cd_ag_fh.cpp, A2B3C7D_oP13_47_t_aq_eqrs_h.cpp, A2B3_hP20_159_bc_2c.cpp, A2B3_hP30_169_2a_3a.cpp, A2B3_hP30_170_2a_3a.cpp, A2B3_hP5_164_d_ad.cpp, A2B3_hR10_167_c_e.cpp, A2B3_hR5_166_c_ac.cpp, A2B3_oC40_39_2d_2c2d.cpp, A2B3_oP20_60_d_cd.cpp, A2B3_oP20_62_2c_3c.cpp, A2B3_oP40_33_4a_6a.cpp, A2B3_tI80_141_ceh_3h.cpp, A2B3_tP10_127_g_ah.cpp, A2B3_tP20_102_2c_b2c.cpp, A2B3_tP20_116_bci_fj.cpp, A2B3_tP20_117_i_adgh.cpp, A2B3_tP40_137_cdf_3g.cpp, A2B3_tP5_115_g_ag.cpp, A2B4C_hR42_148_2f_4f_f.cpp, A2B4C_oC28_66_l_kl_a.cpp, A2B4C_oP28_62_ac_2cd_c.cpp, A2B5C2_oC36_37_d_c2d_d.cpp, A2B5_mC28_15_f_e2f.cpp, A2B6CD7_tP64_77_2d_6d_d_ab6d.cpp, A2B7C2_tP88_78_4a_14a_4a.cpp, A2B7_cI54_229_e_afh.cpp, A2B8C2D_tP26_100_c_abcd_c_a.cpp, A2B8CD_oP24_48_k_2m_d_b.cpp, A2B8CD_tI24_97_d_k_a_b.cpp, A2B8C_oP22_34_c_4c_a.cpp, A2B_aP6_2_2i_i.cpp, A2B_aP6_2_aei_i.cpp, A2BC2_oF40_22_fi_ad_gh.cpp, A2BC2_oI20_45_c_b_c.cpp, A2BC2_tI20_79_c_2a_c.cpp, A2BC2_tP20_105_f_ac_2e.cpp, A2BC3_oC24_63_e_c_cg.cpp, A2BC4_cF56_227_d_a_e.cpp, A2BC4D_tI16_121_d_a_i_b.cpp, A2BC4_oP28_50_ij_ac_ijm.cpp, A2BC4_tI14_82_bc_a_g.cpp, A2BC4_tP28_126_cd_e_k.cpp, A2BC4_tP28_130_f_c_g.cpp, A2BC7D2_tP24_113_e_a_cef_e.cpp, A2BC8_tI176_110_2b_b_8b.cpp, A2BCD3E6_cF208_203_e_c_d_f_g.cpp, A2BCD4_tI16_82_ac_b_d_g.cpp, A2B_cF24_227_c_a.cpp, A2B_cF24_227_d_a.cpp, A2B_cI72_211_hi_i.cpp, A2BC_oC16_67_ag_b_g.cpp, A2BC_oC8_38_e_a_b.cpp, A2B_cP12_212_c_a.cpp, A2B_cP6_224_b_a.cpp, A2BC_tP16_76_2a_a_a.cpp, A2B_hP12_194_cg_f.cpp, A2B_hP18_180_fi_bd.cpp, A2B_hP18_190_gh_bf.cpp, A2B_hP36_177_j2lm_n.cpp, A2B_hP6_191_h_e.cpp, A2B_hP9_147_g_ad.cpp, A2B_hP9_150_ef_bd.cpp, A2B_hP9_152_c_a.cpp, A2B_hP9_180_j_c.cpp, A2B_hP9_181_j_c.cpp, A2B_hP9_189_fg_bc.cpp, A2B_hR18_148_2f_f.cpp, A2B_mC144_9_24a_12a.cpp, A2B_mC48_15_ae3f_2f.cpp, A2B_mP12_13_2g_ef.cpp, A2B_mP12_14_2e_e.cpp, A2B_mP12_3_bc3e_2e.cpp, A2B_mP12_7_4a_2a.cpp, A2B_mP18_7_6a_3a.cpp, A2B_mP6_10_mn_bg.cpp, A2B_mP6_14_e_a.cpp, A2B_oC12_36_2a_a.cpp, A2B_oC12_38_de_ab.cpp, A2B_oC12_63_2c_c.cpp, A2B_oC24_20_abc_c.cpp, A2B_oC24_64_2f_f.cpp, A2B_oF24_70_e_a.cpp, A2B_oI12_72_j_a.cpp, A2B_oI12_74_h_e.cpp, A2B_oP12_17_abe_e.cpp, A2B_oP12_19_2a_a.cpp, A2B_oP12_26_abc_ab.cpp, A2B_oP12_29_2a_a.cpp, A2B_oP12_62_2c_c.cpp, A2B_oP24_52_2e_cd.cpp, A2B_oP24_55_2g2h_gh.cpp, A2B_oP24_61_2c_c.cpp, A2B_oP6_58_g_a.cpp, A2B_tI12_140_h_a.cpp, A2B_tI12_141_e_a.cpp, A2B_tI12_98_f_a.cpp, A2B_tI24_141_2e_e.cpp, A2B_tI6_139_d_a.cpp, A2B_tP12_111_2n_adf.cpp, A2B_tP12_92_b_a.cpp, A2B_tP24_135_gh_h.cpp, A2B_tP30_85_ab2g_cg.cpp, A2B_tP36_96_3b_ab.cpp, A2B_tP48_77_8d_4d.cpp, A2B_tP6_129_ac_c.cpp, A2B_tP6_136_f_a.cpp, A2B_tP6_137_d_a.cpp, A3B10_cI52_229_e_fh.cpp, A3B11C6_tP40_100_ac_bc2d_cd.cpp, A3B13_oC32_38_ac_a2bcdef.cpp, A3B2_cI40_220_d_c.cpp, A3B2_hP10_176_h_bc.cpp, A3B2_hP10_176_h_bd.cpp, A3B2_hP5_164_ad_d.cpp, A3B2_hR5_155_e_c.cpp, A3B2_oP20_52_de_cd.cpp, A3B2_oP20_56_ce_e.cpp, A3B2_oP20_62_3c_2c.cpp, A3B2_tP10_83_adk_j.cpp, A3B3C_cI56_214_g_h_a.cpp, A3B3C_hP14_176_h_h_c.cpp, A3B3C_hP14_176_h_h_d.cpp, A3B4C_cP16_218_c_e_a.cpp, A3B4C_cP8_215_d_e_a.cpp, A3B4_cF56_227_ad_e.cpp, A3B4_tI28_141_ad_h.cpp, A3B5_oC16_65_ah_bej.cpp, A3B5_oC32_38_abce_abcdf.cpp, A3B5_oP16_55_ch_agh.cpp, A3B5_tI32_108_ac_a2c.cpp, A3B5_tI32_140_ah_bk.cpp, A3B5_tI32_140_ah_cl.cpp, A3B7_hP20_186_c_b2c.cpp, A3B7_oP40_62_cd_3c2d.cpp, A3B7_tP40_76_3a_7a.cpp, A3BC2_cI48_214_f_a_e.cpp, A3BC2_oP48_50_3m_m_2m.cpp, A3BC3D_tP64_106_3c_c_3c_c.cpp, A3BC_hP10_188_k_a_e.cpp, A3BC_hP10_188_k_c_a.cpp, A3BC_hP30_185_cd_c_ab.cpp, A3BC_hR5_146_b_a_a.cpp, A3B_cI32_204_g_c.cpp, A3B_cI8_229_b_a.cpp, A3BC_mC10_8_ab_a_a.cpp, A3B_cP16_198_b_a.cpp, A3B_cP16_208_j_b.cpp, A3B_cP4_221_d_a.cpp, A3B_cP8_223_c_a.cpp, A3BC_tP5_99_bc_a_b.cpp, A3B_hP16_194_gh_ac.cpp, A3B_hP24_151_3c_2a.cpp, A3B_hP24_153_3c_2b.cpp, A3B_hP24_165_adg_f.cpp, A3B_hP24_165_bdg_f.cpp, A3B_hP24_185_ab2c_c.cpp, A3B_hP4_191_bc_a.cpp, A3B_hP8_158_d_a.cpp, A3B_hP8_173_c_b.cpp, A3B_hP8_176_h_c.cpp, A3B_hP8_176_h_d.cpp, A3B_hP8_185_c_a.cpp, A3B_hP8_194_h_c.cpp, A3B_hR4_160_b_a.cpp, A3B_mP16_7_6a_2a.cpp, A3B_oC64_66_gi2lm_2l.cpp, A3B_oC64_66_kl2m_bdl.cpp, A3B_oI32_23_ij2k_k.cpp, A3B_oP16_62_cd_c.cpp, A3B_oP32_60_3d_d.cpp, A3B_oP8_59_bf_a.cpp, A3B_tI16_139_cde_e.cpp, A3B_tI24_119_b2i_af.cpp, A3B_tI32_82_3g_g.cpp, A3B_tI8_139_bd_a.cpp, A3B_tP16_118_ei_f.cpp, A3B_tP32_114_3e_e.cpp, A43B5C17_oC260_63_c8fg6h_cfg_ce3f2h.cpp, A4B14C3_hP21_143_bd_ac4d_d.cpp, A4B2C13D_tP40_90_g_d_cef2g_c.cpp, A4B2C6D16E_cF232_203_e_d_f_eg_a.cpp, A4B2C_tP28_135_gh_h_d.cpp, A4B3_cI112_230_af_g.cpp, A4B3_cI14_229_c_b.cpp, A4B3_cI28_220_c_a.cpp, A4B3_hP14_173_bc_c.cpp, A4B3_hP28_159_ab2c_2c.cpp, A4B3_hR7_166_2c_ac.cpp, A4B3_oI14_71_gh_cg.cpp, A4B5_tI18_139_i_ah.cpp, A4B5_tI18_87_h_ah.cpp, A4B6C_hP11_143_bd_2d_a.cpp, A4B9_cP52_215_ei_3efgi.cpp, A4BC2_tI28_120_i_d_e.cpp, A4BC4D_tP10_123_gh_a_i_d.cpp, A4BC4_tP18_137_g_b_g.cpp, A4B_cI10_217_c_a.cpp, A4B_cI10_229_c_a.cpp, A4B_cI40_197_cde_c.cpp, A4BC_tI24_141_h_b_a.cpp, A4B_hP15_144_4a_a.cpp, A4B_oI20_74_beh_e.cpp, A4B_oP20_62_2cd_c.cpp, A4B_tI10_139_de_a.cpp, A4B_tI20_88_f_a.cpp, A4B_tP10_114_e_a.cpp, A4B_tP10_125_m_a.cpp, A4B_tP20_127_ehj_g.cpp, A5B11_mP16_6_2abc_2a3b3c.cpp, A5B2_hP14_194_abdf_f.cpp, A5B2_hP28_194_ahk_ch.cpp, A5B2_hR7_166_a2c_c.cpp, A5B2_mC14_12_a2i_i.cpp, A5B2_oP14_49_dehq_ab.cpp, A5B3C15_oP46_30_a2c_bc_a7c.cpp, A5B3C16_cP96_222_ce_d_fi.cpp, A5B3C_hP18_186_2a3b_2ab_b.cpp, A5B3_hP16_190_bdh_g.cpp, A5B3_hP16_193_dg_g.cpp, A5B3_mC32_9_5a_3a.cpp, A5B3_tP32_118_g2i_aceh.cpp, A5B3_tP32_130_cg_cf.cpp, A5B5C4_tP28_104_ac_ac_c.cpp, A5B6C2_hP13_157_2ac_2c_b.cpp, A5B7_tI24_107_ac_abd.cpp, A5B8_cI52_217_ce_cg.cpp, A5BCD6_cF416_228_eg_c_b_h.cpp, A5B_oP24_26_3a3b2c_ab.cpp, A6B23_cF116_225_e_acfh.cpp, A6B2C_cF36_225_e_c_a.cpp, A6B2CD6E_cP64_208_m_ad_b_m_c.cpp, A6B2C_tP18_128_eh_d_a.cpp, A6B2C_tP18_128_eh_d_b.cpp, A6B2C_tP18_94_eg_c_a.cpp, A6B4C16D_oP108_27_abcd4e_4e_16e_e.cpp, A6B6C_cF104_202_h_h_c.cpp, A6B_cF224_228_h_c.cpp, A6B_cP7_221_f_a.cpp, A6B_hR7_166_g_a.cpp, A6B_oC28_63_efg_c.cpp, A7B2C2_mC22_12_aij_h_i.cpp, A7B2C_tP40_128_egi_h_e.cpp, A7B3_cI40_229_df_e.cpp, A7B6_hR13_166_ah_3c.cpp, A7B7C2_tP32_101_bde_ade_d.cpp, A7B8_mP120_14_14e_16e.cpp, A7B8_oP120_60_7d_8d.cpp, A7BC3D13_cF192_219_de_b_c_ah.cpp, A7B_cF32_225_bd_a.cpp, A8B2C12D2E_oI50_23_bcfk_i_3k_j_a.cpp, A8B5_hR26_160_a3bc_a3b.cpp, A8B5_mP13_6_a7b_3a2b.cpp, A8B7C6_hP21_175_ck_aj_k.cpp, A8BC3D6_hP18_189_bfh_a_g_i.cpp, A8B_tI18_139_hi_a.cpp, A9B16C7_cF128_225_acd_2f_be.cpp, A9B2_mP22_7_9a_2a.cpp, A9B3C_hP26_194_hk_h_a.cpp, A9BC3D5_hP18_189_fi_a_g_bh.cpp, A9BC_oC44_39_3c3d_a_c.cpp, A_aP4_2_aci.cpp, AB11CD3_cP16_221_a_dg_b_c.cpp, AB11_cP36_221_c_agij.cpp, AB12C3_cI32_229_a_h_b.cpp, AB13_cF112_226_a_bi.cpp, AB18C8_cF108_225_a_eh_f.cpp, AB27CD3_cP32_221_a_dij_b_c.cpp, AB2_aP12_1_4a_8a.cpp, AB2C12D4_tP76_75_2a2b_2d_12d_4d.cpp, AB2C3_oP24_62_c_d_cd.cpp, AB2C4_tI14_139_a_e_ce.cpp, AB2C8D_oP24_49_g_q_2qr_e.cpp, AB2C_cF16_225_a_c_b.cpp, AB2CD2_hP36_163_h_i_bf_i.cpp, AB2_cF12_225_a_c.cpp, AB2_cF48_227_c_e.cpp, AB2_cF96_227_e_cf.cpp, AB2C_oC16_40_a_2b_b.cpp, AB2C_oC16_63_c_2c_c.cpp, AB2C_oP16_62_c_2c_c.cpp, AB2_cP12_205_a_c.cpp, AB2_hP12_143_cd_ab2d.cpp, AB2_hP12_194_f_ah.cpp, AB2_hP24_194_ef_fgh.cpp, AB2_hP3_164_a_d.cpp, AB2_hP3_191_a_d.cpp, AB2_hP6_194_b_f.cpp, AB2_hP6_194_c_ad.cpp, AB2_hP6_194_c_f.cpp, AB2_hP72_192_m_j2kl.cpp, AB2_hP9_156_b2c_3a2bc.cpp, AB2_hP9_162_ad_k.cpp, AB2_hP9_164_bd_c2d.cpp, AB2_hP9_180_d_j.cpp, AB2_mC6_12_a_i.cpp, AB2_oC24_41_2a_2b.cpp, AB2_oC6_21_a_k.cpp, AB2_oF48_70_f_fg.cpp, AB2_oF72_43_ab_3b.cpp, AB2_oI6_71_a_g.cpp, AB2_oI6_71_a_i.cpp, AB2_oP12_29_a_2a.cpp, AB2_oP24_28_acd_2c3d.cpp, AB2_oP6_34_a_c.cpp, AB2_oP6_58_a_g.cpp, AB2_tI48_80_2b_4b.cpp, AB2_tI6_139_a_e.cpp, AB2_tI96_88_2f_4f.cpp, AB2_tP12_115_j_egi.cpp, AB2_tP12_81_adg_2h.cpp, AB2_tP6_137_a_d.cpp, AB32C48_cI162_204_a_2efg_2gh.cpp, AB32CD4E8_tP184_93_i_16p_af_2p_4p.cpp, AB3C16_cF160_203_a_bc_eg.cpp, AB3C16_cF160_203_b_ad_eg.cpp, AB3C2_cI96_206_c_e_ad.cpp, AB3C3_cF112_227_c_de_f.cpp, AB3C4_cP8_215_a_c_e.cpp, AB3C4_hP16_194_c_af_ef.cpp, AB3C4_oP16_31_a_ab_2ab.cpp, AB3C4_oP32_33_a_3a_4a.cpp, AB3C6_cI80_206_a_d_e.cpp, AB3C_cP5_221_a_c_b.cpp, AB3C_cP60_201_be_fh_g.cpp, AB3C_cP60_201_ce_fh_g.cpp, AB3_cF16_225_a_bc.cpp, AB3C_hR10_148_c_f_c.cpp, AB3C_hR10_167_b_e_a.cpp, AB3C_oC20_63_a_cf_c.cpp, AB3C_oP20_62_c_cd_a.cpp, AB3_cP4_221_a_c.cpp, AB3_hP24_149_acgi_3l.cpp, AB3_hP24_178_b_ac.cpp, AB3_hP24_179_b_ac.cpp, AB3_hP24_185_c_ab2c.cpp, AB3_hP4_187_e_fh.cpp, AB3_hP8_182_c_g.cpp, AB3_hP8_194_c_bf.cpp, AB3_hR8_148_c_f.cpp, AB3_hR8_155_c_de.cpp, AB3_mC16_12_g_ij.cpp, AB3_mC16_15_e_cf.cpp, AB3_mC16_9_a_3a.cpp, AB3_mC32_8_4a_12a.cpp, AB3_mC32_8_4a_4a4b.cpp, AB3_mP16_10_mn_3m3n.cpp, AB3_oC16_40_b_3b.cpp, AB3_oC8_65_a_bf.cpp, AB3_oP16_18_ab_3c.cpp, AB3_oP16_19_a_3a.cpp, AB3_oP16_62_c_3c.cpp, AB3_oP16_62_c_cd.cpp, AB3_tI16_140_b_ah.cpp, AB3_tP32_133_h_i2j.cpp, AB3_tP32_86_g_3g.cpp, AB3_tP4_123_a_ce.cpp, AB3_tP8_113_a_ce.cpp, AB4C17D4E_tP54_90_a_g_c4g_g_c.cpp, AB4C3_cI16_229_a_c_b.cpp, AB4C7D_hP26_159_b_ac_a2c_b.cpp, AB4C_hP6_191_a_h_b.cpp, AB4C_hP72_168_2d_8d_2d.cpp, AB4C_hP72_184_d_4d_d.cpp, AB4C_oC24_63_a_fg_c.cpp, AB4C_oC24_63_c_fg_c.cpp, AB4C_oP24_62_c_2cd_c.cpp, AB4_cP5_215_a_e.cpp, AB4C_tI12_82_c_g_a.cpp, AB4C_tP12_112_b_n_e.cpp, AB4C_tP12_124_a_m_c.cpp, AB4_oC20_41_a_2b.cpp, AB4_oC20_68_a_i.cpp, AB4_tI10_87_a_h.cpp, AB4_tP10_103_a_d.cpp, AB4_tP10_124_a_m.cpp, AB5_cF24_216_a_ce.cpp, AB5C_tP7_123_b_ci_a.cpp, AB5_hP6_191_a_cg.cpp, AB6C4_tP22_104_a_2ac_c.cpp, AB6C_tP16_132_d_io_a.cpp, AB7CD2_oI44_24_a_b3d_c_ac.cpp, AB7_hR16_166_c_c2h.cpp, AB8C2_oC22_35_a_ab3e_e.cpp, AB8C2_tI44_97_e_2k_cd.cpp, AB9C4_hP28_188_e_kl_ak.cpp, AB_aP16_2_4i_4i.cpp, ABC2_aP16_1_4a_4a_8a.cpp, ABC2_hP4_164_a_b_d.cpp, ABC2_hP8_194_d_a_f.cpp, ABC2_hR24_167_e_e_2e.cpp, ABC2_hR4_166_a_b_c.cpp, ABC2_mP8_10_ac_eh_mn.cpp, ABC2_oC16_67_b_g_ag.cpp, ABC2_oI16_23_ab_i_k.cpp, ABC2_oP16_53_h_e_gh.cpp, ABC2_tI16_122_a_b_d.cpp, ABC2_tP4_123_d_a_f.cpp, ABC3_cP20_198_a_a_b.cpp, ABC3_hR10_146_2a_2a_2b.cpp, ABC3_hR10_161_a_a_b.cpp, ABC3_hR10_167_a_b_e.cpp, ABC3_mP10_11_e_e_ef.cpp, ABC3_oP20_30_2a_c_3c.cpp, ABC3_oP20_53_e_g_hi.cpp, ABC3_oP20_54_e_d_cf.cpp, ABC4_mP12_13_e_a_2g.cpp, ABC4_oI12_23_a_b_k.cpp, ABC4_oP12_16_ag_cd_2u.cpp, ABC4_tI96_142_e_ab_2g.cpp, ABC4_tP12_125_a_b_m.cpp, ABC6D2_mC40_15_e_e_3f_f.cpp, ABC_cF12_216_b_c_a.cpp, ABC_cP12_198_a_a_a.cpp, ABCD3_oI48_73_d_e_e_ef.cpp, ABCD_cF16_216_c_d_b_a.cpp, ABCD_oP16_57_d_c_d_d.cpp, ABCD_tP8_129_c_b_a_c.cpp, AB_cF16_227_a_b.cpp, AB_cF8_216_c_a.cpp, AB_cF8_225_a_b.cpp, ABC_hP12_174_cj_fk_aj.cpp, ABC_hP3_183_a_a_a.cpp, ABC_hP3_187_a_d_f.cpp, ABC_hP36_175_jk_jk_jk.cpp, ABC_hP6_194_c_d_a.cpp, ABC_hR3_160_a_a_a.cpp, ABC_hR6_166_c_c_c.cpp, AB_cI16_199_a_a.cpp, ABC_oI12_71_h_j_g.cpp, ABC_oI36_46_ac_bc_3b.cpp, ABC_oP12_29_a_a_a.cpp, ABC_oP6_59_a_a_a.cpp, ABC_oP6_59_a_b_a.cpp, AB_cP16_205_c_c.cpp, AB_cP2_221_b_a.cpp, AB_cP6_221_c_d.cpp, AB_cP8_198_a_a.cpp, ABC_tI12_109_a_a_a.cpp, ABC_tP24_91_d_d_d.cpp, ABC_tP24_95_d_d_d.cpp, ABC_tP6_129_c_a_c.cpp, AB_hP12_156_2ab3c_2ab3c.cpp, AB_hP12_186_a2b_a2b.cpp, AB_hP12_194_af_bf.cpp, AB_hP12_194_df_ce.cpp, AB_hP2_187_d_a.cpp, AB_hP24_190_i_afh.cpp, AB_hP4_156_ab_ab.cpp, AB_hP4_156_ac_ac.cpp, AB_hP4_186_b_a.cpp, AB_hP4_186_b_b.cpp, AB_hP4_194_c_a.cpp, AB_hP4_194_c_d.cpp, AB_hP6_144_a_a.cpp, AB_hP6_154_a_b.cpp, AB_hP6_183_c_ab.cpp, AB_hP6_191_f_ad.cpp, AB_hP8_186_ab_ab.cpp, AB_hP8_194_ad_f.cpp, AB_hR10_160_5a_5a.cpp, AB_hR16_148_cf_cf.cpp, AB_hR2_166_a_b.cpp, AB_hR26_148_b2f_a2f.cpp, AB_hR6_160_3a_3a.cpp, AB_hR6_160_b_b.cpp, AB_mC8_15_c_e.cpp, AB_mP4_11_e_e.cpp, AB_mP4_6_2b_2a.cpp, AB_mP6_10_en_am.cpp, AB_oC8_36_a_a.cpp, AB_oC8_63_c_c.cpp, AB_oC8_65_j_g.cpp, AB_oC8_67_a_g.cpp, AB_oF8_22_a_c.cpp, AB_oF8_42_a_a.cpp, AB_oF8_69_a_b.cpp, AB_oI4_44_a_b.cpp, AB_oP16_61_c_c.cpp, AB_oP2_25_b_a.cpp, AB_oP4_51_e_f.cpp, AB_oP4_59_a_b.cpp, AB_oP48_61_3c_3c.cpp, AB_oP8_33_a_a.cpp, AB_oP8_57_d_d.cpp, AB_oP8_62_c_c.cpp, AB_tI16_140_ab_h.cpp, AB_tI16_141_e_e.cpp, AB_tI4_107_a_a.cpp, AB_tI4_119_c_a.cpp, AB_tI8_109_a_a.cpp, AB_tI8_139_e_e.cpp, AB_tI8_141_a_b.cpp, AB_tP16_84_cej_k.cpp, AB_tP2_123_a_d.cpp, AB_tP4_129_a_c.cpp, AB_tP4_129_c_c.cpp, AB_tP4_131_c_e.cpp, AB_tP8_111_n_n.cpp, AB_tP8_136_g_f.cpp, A_cF136_227_aeg.cpp, A_cF240_202_h2i.cpp, A_cF4_225_a.cpp, A_cF8_227_a.cpp, A_cI16_206_c.cpp, A_cI16_220_c.cpp, A_cI2_229_a.cpp, A_cI58_217_ac2g.cpp, A_cP1_221_a.cpp, A_cP20_213_cd.cpp, A_cP240_205_10d.cpp, A_cP46_223_dik.cpp, A_cP8_198_2a.cpp, A_cP8_205_c.cpp, A_hP1_191_a.cpp, A_hP2_194_c.cpp, A_hP3_152_a.cpp, A_hP4_186_ab.cpp, A_hP4_194_ac.cpp, A_hP4_194_bc.cpp, A_hP4_194_f.cpp, A_hP6_178_a.cpp, A_hP6_194_h.cpp, A_hP9_154_bc.cpp, A_hR105_166_bc9h4i.cpp, A_hR1_166_a.cpp, A_hR12_166_2h.cpp, A_hR2_166_c.cpp, A_hR3_166_ac.cpp, A_mC12_5_3c.cpp, A_mC16_12_4i.cpp, A_mC24_15_2e2f.cpp, A_mC34_12_ah3i2j.cpp, A_mC4_12_i.cpp, A_mP16_11_8e.cpp, A_mP32_14_8e.cpp, A_mP4_4_2a.cpp, A_mP64_14_16e.cpp, A_mP8_10_2m2n.cpp, A_mP84_13_21g.cpp, A_oC4_63_c.cpp, A_oC8_64_f.cpp, A_oF128_70_4h.cpp, A_oF8_70_a.cpp, A_oP16_55_2g2h.cpp, A_oP8_62_2c.cpp, A_tI16_142_f.cpp, A_tI2_139_a.cpp, A_tI4_139_e.cpp, A_tI4_141_a.cpp, A_tI8_139_h.cpp, A_tP12_138_bi.cpp, A_tP12_96_ab.cpp, A_tP16_138_j.cpp, A_tP30_136_bf2ij.cpp, A_tP4_129_ac.cpp, A_tP4_136_f.cpp, A_tP50_134_b2m2n.cpp, sigma_tP30_136_bf2ij.cpp)
        (APL: aapl_ifcs.cpp, aapl_setup.cpp, aapl_tcond.cpp, apl_atomic_disp.cpp, apl_dirphoncalc.cpp, apl_doscalc.cpp, apl_group_velocity.cpp, apl.h, apl_kphonons.cpp, apl_lrphoncalc.cpp, apl_ltet.cpp, apl_pathbuilder.cpp, apl_phoncalc.cpp, apl_qmesh.cpp, apl_supercell.cpp, apl_thermalpc.cpp, qha_energies.cpp, qha_eoscalc.cpp, qha_gruneisen.cpp, README_AFLOW_APL.TXT, scqha_gruneisen.cpp, scqha_T_freqs.cpp)
        (AUROSTD: aurostd.h, boot.cpp, main.cpp, xmatrix.cpp, xmatrix.h, xscalar.cpp, xscalar.h, xvector.cpp, xvector.h)
        Deleted files: APL/apl_mpmesh.cpp, APL/apl_uniform_mesh.cpp, APL/apl_ltetdos.cpp, APL/apl_rsmdos.cpp
3.1.223 - 2019/04/18
        Location: http://materials.duke.edu/AFLOW/HISTORIC/aflow.3.1.223.tar.xz
        -- fixed logics for filename extended characters (SC)
        -- created compliance in aurostd for extended characters and added aurostd::LinkFile (SC)
        -- aurostd::RenameFile => aurostd::file2file (SC)
        -- aurostd::MoveFile => aurostd::file2directory (SC)
        -- --use_tmpfs=XXXXX (for rerouting /tmp directories, useful for [il]logical mapping) (SC)
        (AFLOW: aflowlib_libraries.cpp aflow_ivasp.cpp aurostd.h aurostd_main.cpp)
3.1.222 - 2019/04/01
        Location: http://materials.duke.edu/AFLOW/HISTORIC/aflow.3.1.222.tar.xz
        -- added GFA code+README (DF)
        -- added Cygwin support (ME)
        -- fixed bugs in the phonon property plotter (ME)
        -- added defaults/options for DoD MUSTANG machine (--machine=dod_mustang); also added in aflowrc (DX)
        -- remove pseudopotential information for comparing materials (DX)
        -- fixed comparison bugs (e.g., duplicate count, load from URL, printing properties, BrinInCell() for supercell expansion, etc.) (DX)
        -- fixed --aflow_proto bug when generating POCC structures with ANRL parameters (DX)
        -- patched GetDistMatrix() header declaration (CO)
        -- patched x-ray analysis for POSCARs with no atom names (CO)
        -- silenced cematrix::InverseMatrix (CO)
        -- minor patches for clang (CO)
        -- patched fancy print (colors) for POCC AFLOW-Online web mode (CO)
        -- added --scrub=LIBS for lib2raw (SC)
        -- added ProgressBar(std::ostream& oss,string prelim,uint j,uint jmax,bool VERBOSE_PERCENTAGE,bool VERBOSE_ROLLER,bool VERBOSE_CURSOR) in aurostd*
        (AFLOW: aconvasp.cpp, aconvasp_main.cpp, aflow.cpp, aflow.h, aflowrc.cpp, avasp.cpp, bader.cpp, compare_structure.cpp, compare_structure_function.cpp, data.cpp, gfa.cpp, gfa.h, init.cpp, ivasp.cpp, kbin.cpp, kvasp.cpp, Makefile, pflow_funcs.cpp, pflow.h, pflow_print.cpp, pocc.cpp, README_AFLOW_ACONVASP.TXT, README_AFLOW_GFA.TXT, README_AFLOW.TXT, README_CONTRIBS.TXT, symmetry_spacegroup_ITC_library.cpp, xclasses.cpp)
        (AUROSTD: aurostd.h, boot.cpp, xmatrix.cpp)
3.1.221 - 2019/03/20
        Location: http://materials.duke.edu/AFLOW/HISTORIC/aflow.3.1.221.tar.xz
        -- changed the compiler for Mac OS to clang++ as g++ does not find the standard libraries on some systems (ME)
        -- fixed bug in VASP_Produce_POTCAR for POTCAR paths (ME)
        -- APL now switches RELAX to off with --generate_aflowin_only. Also does not check for the vasp binary anymore if POLAR is ON, which would break the code if no vasp binary is present (ME)
        -- fixed ANRL setting for symmetry cell choice (DX)
        -- added fast supercell function for quick expansion (DX)
        -- speed increase for compare functions (DX)
        -- fixed tolerance scan issue introduced in V3.1.220 after removing global symmetry variables (DX)
        -- added missing directory string in GetSpaceGroupLabel() function (DX)
        -- fixed primitive reduction corner case; should use PBC() instead of BringInCell() for distance vectors (DX)
        -- added ANRL directory name for --aflow_proto: check if ANRL proto matches to entry in library and return ANRL suffix, otherwise add parameter values to directory name (DX)
        -- added FileMESSAGE argument to compare functions (DX)
        -- patched species re-decoration for parent structure, volumes should be consistent across different decorations (CO)
        -- sort unique structures by HNF matrix/site configuration indices so order is always fixed (CO)
        -- removed file writing for command-line POCC commands, speeds up AFLOW-Online (CO)
        -- propagate flags into POCC structures for command-line control (CO)
        -- fixed AFLOW_CHULL_JUPYTER subdirectory creation (CO)
        (AFLOW: aconvasp_main.cpp, aflow.h, aflowlib_libraries.cpp, avasp.cpp, chull.cpp, chull.h, compare_structure.cpp, compare_structure_function.cpp, compare_structure.h, ivasp.cpp, Makefile, pflow.h, pocc.cpp, pocc.h, symmetry_spacegroup.cpp, xatom.cpp, xclasses.cpp)
        (ANRL: aflow_anrl.cpp, list.cpp)
        (APL: apl_kphonons.cpp)
3.1.220 - 2019/03/11
        Location: http://materials.duke.edu/AFLOW/HISTORIC/aflow.3.1.220.tar.xz
        -- added jupyter|jupyter2|jupyter3 functionality to chull (MB)
        -- added functionality to generate prototypes in CIF format (--cif flag); for --proto and --aflow_proto (DX)
        -- added functionality to generate prototypes in ABCCAR format (--abccar flag); for --proto and --aflow_proto (DX)
        -- added original crystal keywords to aflowlib entry (volume_cell_orig, volume_atom_orig, density_orig, crystal_family_orig, crystal_system_orig, point_group_Hermann_Mauguin_orig, point_group_Schoenflies_orig, point_group_orbifold_orig, point_group_type_orig, point_group_order_orig, point_group_structure_orig, Bravais_lattice_lattice_type_orig, Bravais_lattice_lattice_system_orig, Bravais_superlattice_lattice_type_orig, Bravais_superlattice_lattice_variation_type_orig, Bravais_superlattice_lattice_system_orig, Pearson_symbol_superlattice_orig, reciprocal_geometry_orig, reciprocal_volume_cell_orig, reciprocal_lattice_type_orig, reciprocal_lattice_variation_type_orig, Wyckoff_letters_orig, Wyckoff_multiplicities_orig, Wyckoff_site_symmetries_orig) (DX)
        -- fixed type for point_group_order in JSON; should be int, not string (DX)  
        -- added character check when loading aflow.in, to prevent null bytes (DX) 
        -- added function to remove null bytes in aflow.in file; rewrites cleaned aflow.in (DX) 
        -- added defaults/options for DoD ONYX, GORDON, COPPER, GAFFNEY, and KOEHR machines (--machine=dod_onyx,dod_gordon,dod_copper,dod_gaffney,dod_koehr); also added in aflowrc (DX)
        -- added ANRL space group setting option; monoclinic: unique axis-b, rhombohedral: rhombohedral setting, centrosymmetric: origin centered on inversion (DX)
        -- added functionality to convert a structure into an ANRL designation, i.e., label, parameter list, and parameter values (DX)
        -- added ANRL keywords to aflowlib entry (anrl_label_orig, anrl_parameter_list_orig, anrl_parameter_values_orig, anrl_label_relax, anrl_parameter_list_relax, anrl_parameter_values_relax) (DX)
        -- added functions to get the Wyckoff equations for future symbolic notation (DX)
        -- added ANRL preset values for prototypes in getANRLParameters() (DX)
        -- added ANRL prototypes to README_PROTO.TXT along with unique permutation information (DX)
        -- updated headers for each AFLOW prototype in README_LIBRARY_HTQC.TXT to include the stoichometry, Pearson symbol, space group, and Wyckoff letters (DX)
        -- added functionality to search AFLOW prototypes (--proto_labels) via stoichiometry, space group, arity, etc. (DX)
        -- added AFLUX command line functionality (DX+FR)
        -- added AFLUX helper functions to run inside AFLOW and extract properties into vectors of properties (DX)
        -- added functionality to --wyccar, print letters/multiplicities/site symmetries as a string (DX)
        -- added function to perform symmetry on vector of xstructures (DX)
        -- added function to get enantiomophs of space group, if any exist (DX)
        -- added function to return list of particular element classes, e.g., alkali, transition metals, metals, non-metals, etc. (DX) 
        -- added function to convert compound name into a stoichiometry (DX) 
        -- updated comparison code; added new functionality to compare compounds to AFLOW database, compare compounds to AFLOW prototypes, identify unique permutations, etc. (DX)
        -- added options to ignore symmetry during structure comparison (DX)
        -- improved comparison code output, i.e., more information and cleaner (DX)
        -- improved multithreading of comparison code (DX)
        -- refactor symmetry code to remove extern variables, otherwise it breaks multithreaded symmetry analyses (DX)
        -- refactor symmetry code to remove global variable _SYM_TOL_, otherwise it breaks multithreaded symmetry analyses (DX)
        -- fixed lattice transformation in GetLatticeType(); account for unit cell orientation change using GetPrimitive() (DX)
        -- fixed bug in CIF writer; set VASP version booleans to false (DX)
        -- updated "make check" hash since Wyckoff letters are now in title line; changed from #174c76b2b2928dcdf2f3b39069a8b59 to #ffb9c5681045fb80f391e9a931f21d1 (DX)   
        -- fixed typo in AEL/AGL json functions (CT)
        -- fixed zerostate for AAPL (ME)
        -- small bug fixes for AAPL and APL (ME)
        -- made changes to write(A)APL functions (ME)
        -- added keywords to aflowlib.out/json: title, ldau_type, ldau_l, ldau_u, ldau_j, kpoints_relax, kpoints_static, kpoints_bands_path, kpoints_bands_nkpts (ME)
        -- fixed type declaration bug in aurostd::StringStreamSubst (ME)
        -- fixed bug in QHA with uninitialized Booleans (ME)
        -- accelerated reading of forces from vasprun.xml files for APL and AAPL (ME)
        -- AFLOW not produces POSCAR in the format required by the VASP binary instead of just taking the format in the aflow.in file (ME)
        -- added functionality to read CHGCAR and WAVECAR files between relaxations (ME + Rico Friedrich)
        -- removed duplicate APL functions - apl_hroutines.cpp is now obsolete (ME)
        -- auto-sort by inequivalent atoms in APL (CO + Xiaoyu Wang from UBuffalo)
        -- added sortAtomsEquivalent() to pre-APL/POCC and CONVERT-sprim, -sconv, -niggli, -minkowski for prospective APL calculations: better to sort before relaxations and not have to sort again in the future (CO)
        -- patched sortAtoms*() to include basis and ensure relative order (CO)
        -- added switches for symmetrization of distortions (DISTORTION_SYMMETRIZE) and considering iatoms only (DISTORTION_INEQUIVONLY) in APL (CO)
        -- populate forceConstants matrix in iatoms-sorted-agnostic fashion as we move away from this dependence (CO)
        -- clear pgroupk and pgroupk_xtal symmetries before re-calculating -- bug in APL (CO)
        -- patching pc2scpMap in GetSuperCell() (CO)
        -- removed exit's from balanceChemicalEquations(), now throwing exceptions (CO)
        -- overloaded StringsAlphabetic (CO)
        -- set up Makefile with auto-alerts to AFLOW-Forum (CO)
        -- added ClearSymmetry() for _atom (CO)
        -- patched robust structure comparison in POCC (CO)
        -- patched --hnf/--hnfcell routines to work with new POCC (AFLOW-Online) and added --pocc_count_total and --pocc_count_unique (CO)
        -- pre-sort sites for --proto with POCC (CO)
        -- added 'S'+'P' combo functionality to --proto with POCC (CO)
        -- patching robust structure comparison analysis within POCC (CO)
        -- added counts to chull txt and json outputs (CO)
        -- patched logo+count centering on chull doc (CO)
        -- removed dependency of chull .tex on tabu, which breaks in TeX Live 2019 (CO)
        -- fixed image alignment in chull pdf doc (CO)
        -- added options for --aflow_proto, including --run_relax, --run_relax_static, --run_relax_static_bands, --run_static, --run_static_bands, --relax_count (CO)
        (AFLOW: aconvasp_main.cpp, aflow.h, aflowlib.h, aflowlib_libraries.cpp, aflowlib_webapp_bands.js, aflowlib_web_interface.cpp, aflowrc.cpp, avasp.cpp, bader.cpp, chull.cpp, chull.h, chull_jupyter.json, chull_jupyter_plotter.py, chull_jupyter_requirements.txt, chull_python.py, compare_structure.cpp, compare_structure_function.cpp, compare_structure.h, init.cpp, ivasp.cpp, kaims.cpp, kalien.cpp, kbin.cpp, kvasp.cpp, lattice.cpp, Makefile, matlab.cpp, modules.cpp, ovasp.cpp, pflow_funcs.cpp, pflow.h, pocc.cpp, pocc.h, pocc_old.cpp, README_AFLOW_ACONVASP.TXT, README_AFLOW_CHULL.TXT, README_AFLOW_COMPARE.TXT, README_AFLOW.TXT, README_LIBRARY_HTQC_BORIDES.TXT, README_LIBRARY_HTQC_CARBIDES.TXT, README_LIBRARY_HTQC.TXT, README_PROTO.TXT, symmetry.cpp, symmetry_spacegroup.cpp, symmetry_spacegroup_functions.cpp, symmetry_spacegroup.h, symmetry_spacegroup_ITC_library.cpp, xatom.cpp, xclasses.cpp, xproto.cpp, xproto_gus.cpp)
        (ANRL: aflow_anrl.cpp, list.cpp, README_AFLOW_ANRL.TXT)
        (APL: aapl_cluster.cpp, aapl_ifcs.cpp, aapl_setup.cpp, aapl_tcond.cpp, apl_dirphoncalc.cpp, apl.h, apl_kphonons.cpp, apl_lrphoncalc.cpp, apl_pathbuilder.cpp, apl_phoncalc.cpp, apl_shellhandle.cpp, apl_supercell.cpp, README_AFLOW_APL.TXT)
        (AUROSTD: aurostd.h, main.cpp)
3.1.219 - 2019/01/20
        Location: http://materials.duke.edu/AFLOW/HISTORIC/aflow.3.1.219.tar.xz
        -- small modifications for --aflow_proto (--generate_aflowin_only) that enable aflow.in generation on any mac (CO)
        -- fixed JSON output chull (CO)
        (AFLOW: aconvasp_main.cpp, avasp.cpp, chull.cpp, Makefile)
3.1.218 - 2019/01/14
        Location: http://materials.duke.edu/AFLOW/HISTORIC/aflow.3.1.218.tar.xz
        -- added defaults/options for CMU EULER machine (--machine=cmu_euler); also added in aflowrc (DX)
        -- modified AEL/AGL aflow.in keys (CT)
        -- aurostd::xoption: fixed bug in addattachedscheme, added additional Boolean functionality in options2entry (ME)
        -- Added debug options to AAPL (ME)
        -- Improved APL and AAPL defaults (ME)
        -- Integrated APL and AAPL into the standardized aflow.in creator for VASP calculations (ME)
        -- Updated the APL README (ME)
        -- Fixed bugs for APL and AAPL output file names (ME)
        -- Updated the PREC=PHONONS INCAR parameters (ME)
        -- Added RELAX feature to APL: structures can now be relaxed specifically for phonon calculations inside the APL environment (ME)
        -- Added features to handle NCPUS=MAX (ME)
        -- *NEW* automatic aflow.in generator for APL/AAPL/POCC (beta) (CO+ME)
        -- integrated POCC into the standardized aflow.in creator for VASP calculations (ME)
        -- added pocc params and tol to --proto (CO)
        -- added aflags to APL so sym analysis works with -D (CO)
        -- added SYMMETRIZE=OFF option for APL distortions (CO)
        -- added --aflow_proto options: --bader, --spin_remove_relax_1 _2, --kscheme _static, --kppra _static, --relax_count=XX, --run_relax_static, --run_relax_static_bands (CO)
        -- patched PrototypeLibrariesSpeciesNumber() to handle ANY ICSD (CO)
        -- added -001 for select ANRL prototypes (CO)
        -- added pseudopotential information to --aflow_proto directory + system name (CO)
        -- fixed m_initialized in chull/pocc (CO)
        -- added chull plotting functionality: if unstable, figure out how far above hull to plot automatically (CO)
        -- modified plot axes titles in chull (CO)
        -- added more fixes for "Reciprocal lattice and k-lattice belong to different class of lattices", off until further testing (CO)
        -- moved pocc settings to aflow.rc (CO)
        -- now write out all derivative structures, unique derivative structures, hnf matrices, and site configurations in pocc (CO)
        -- fixed pocc partial occupancy optimizer table settings (CO)
        -- added AEL/AGL settings to aflow.in generator (CO)
        (AFLOW: aconvasp_main.cpp, aflow.h, aflowlib.h, aflowlib_libraries.cpp, aflowlib_web_interface.cpp, aflowrc.cpp, avasp.cpp, chull.cpp, contrib_shidong.cpp, ifrozsl.cpp, init.cpp, ivasp.cpp, kaims.cpp, kbin.cpp, kvasp.cpp, Makefile, modules.cpp, neighbours.cpp, pflow.h, pocc.cpp, pocc.h, pocc_old.cpp, pthreads.cpp, README_AFLOW_ACONVASP.TXT, README_AFLOW_AFLOWRC.TXT, symmetry.cpp, xatom.cpp, xclasses.cpp, xproto.cpp)
        (ANRL: aflow_anrl.cpp)
        (AEL: ael_elasticity.cpp, README_AFLOW_AEL.TXT)
        (AGL: agl_debye.cpp, README_AFLOW_AGL.TXT)
        (APL: aapl_setup.cpp, aapl_tcond.cpp, apl_dirphoncalc.cpp, apl_doscalc.cpp, apl.h, apl_hsqpoints.cpp, apl_kphonons.cpp, apl_lrphoncalc.cpp, apl_pdisc.cpp, apl_phoncalc.cpp, apl_supercell.cpp, apl_thermalpc.cpp, qha_aflowin_creator.cpp, qha_eosrun.cpp, README_AFLOW_APL.TXT)
        (AUROSTD: aurostd.h, boot.cpp, main.cpp, xerror.cpp, xoption.cpp)
3.1.217 - 2018/12/13
        Location: http://materials.duke.edu/AFLOW/HISTORIC/aflow.3.1.217.tar.xz
        -- Added LIB2LIB function to automatically perform AEL and AGL post processing when running LIB2RAW (CT)
        -- Updated LIB2RAW and webpage generation functions to incorporate additional AEL and AGL properties (CT)
        -- Added conversion of pressure extracted from OUTCAR file from kB to GPa in AEL and AGL to keep units consistent (CT)
        -- added species scaling to volume for ANRL prototypes, if --params=-1.0,... (DX)
        -- added ANRL prototype for the kesterite structure (DX)
        -- improved CIF reader, i.e., account for different formats and partial occupation (DX)
        -- fixed bug in kpath determination (primitive vs original lattice) (DX)
        (AFLOW: aconvasp_main.cpp, anrl.cpp, xatom.cpp, AFLOW_README_PROTO.TXT, aflow.h, aconvasp_main.cpp, ael_elastic_fit.cpp, ael_elasticity.cpp, agl_debye.cpp, agl_electronic.cpp, init.cpp, xclasses.cpp, aflowlib.h, aflowlib_libraries.cpp, aflowlib_web_interface.cpp, Makefile, README_PROTO.TXT)
        (ANRL: aflow_anrl_A2BCD4_tI16_82_ac_b_d_g.cpp, aflow_anrl_list.cpp)
3.1.216 - 2018/12/05
        Location: http://materials.duke.edu/AFLOW/HISTORIC/aflow.3.1.216.tar.xz
        -- fixed std in AAPL (ME)
        -- added seven SQS structures to ANRL prototypes (DX)
        -- Write Gibbs free energy as a function of pressure and temperature in AFLOW readable format for future phase diagram application (CT)
        -- Add option to suppress extrapolation in Hugoniot relation calculation (CT)
        -- Functions to extract electronic properties as a function of pressure from AGL data (CT)
        -- Calculate and write additional elastic properties from AEL (Young's modulus, Pugh's modulus ratio) (CT)
        -- Flattened JSON structure used for writing and storing elastic stiffness and compliance tensors (CT)
        -- fixed anisotropy spelling (CO)
        -- added ISMEAR/SIGMA VASP option (CO)
        -- rerouted GetAtomVolume() and GetAtomMass() for properly cleaning pp (CO)
        -- added N+1 analysis to chull (CO)
        -- removed _pc from QH_ENERGIES() class (CO)
        (AUROSTD: AUROSTD/aurostd.h, main.cpp, xcombos.cpp, xcombos.h)
        (ANRL: aflow_anrl_A3B13_oC32_38_ac_a2bcdef.cpp, aflow_anrl_A3B5_oC32_38_abce_abcdf.cpp, aflow_anrl_A5B11_mP16_6_2abc_2a3b3c.cpp, aflow_anrl_AB3_mC32_8_4a_12a.cpp, aflow_anrl_AB3_mC32_8_4a_4a4b.cpp, aflow_anrl_AB7_hR16_166_c_c2h.cpp, aflow_anrl_AB_aP16_2_4i_4i.cpp, aflow_anrl_list.cpp)
        (AFLOW: ael_elastic_fit.cpp, ael_elasticity.cpp, ael_elasticity.h, agl_debye.cpp, agl_debye.h, agl_electronic.cpp, agl_hugoniot.cpp, anrl.cpp, avasp.cpp, chull.cpp, chull.h, aflow.cpp, aflow.h, ivasp.cpp, kaims.cpp, kvasp.cpp, aflowlib.h, aflowlib_libraries.cpp, aflowlib_web_interface.cpp, pocc.cpp, pocc.h, xatom.cpp, xclasses.cpp, xproto.cpp, xproto_gus.cpp, APL/aapl_cluster.cpp, APL/aapl_ifcs.cpp, APL/aapl_tcond.cpp, APL/apl.h, APL/apl_kphonons.cpp, APL/qha_energies.cpp, Makefile, README_AFLOW_AEL.TXT, README_AFLOW_AGL.TXT, README_AFLOW.TXT, README_CONTRIBS.TXT)
3.1.215 - 2018/12/04
        Location: http://materials.duke.edu/AFLOW/HISTORIC/aflow.3.1.215.tar.xz
        -- added machinery for vaiud (auid bytes for the AUID directory cached) (SC)
	      aflowlib.h aflowlib_libraries.cpp aflowlib_web_interface.cpp aflow.h aflow_aflowrc.cpp aflow_init.cpp
3.1.214 - 2018/11/30
        Location: http://materials.duke.edu/AFLOW/HISTORIC/aflow.3.1.214.tar.xz
        -- added auid.out and auid.json to RAW/WEB (SC)
3.1.213 - 2018/11/27
        Location: http://materials.duke.edu/AFLOW/HISTORIC/aflow.3.1.213.tar.xz
        -- added LIB0 (a bunch of h and cpp) (SC)
3.1.212 - 2018/11/12
        Location: http://materials.duke.edu/AFLOW/HISTORIC/aflow.3.1.212.tar.xz
        -- in --bzd command, added option to transform high-symmetry kpaths to input lattice representation with [--transform2original] (DX)
        -- in --bzd command, added option to print transformation matrices between input lattice and AFLOW standard lattice [--print_transformation_matrix] (DX)
        -- store both the coordinate system and unit cell (rigid rotation) transformations in xstructure (DX)
        -- created _kpoints class; easier to transform and print kpoint information (DX)
        (AFLOW: aflow.h, aconvasp_main.cpp, lattice.cpp, pflow.h, xatom.cpp, README_AFLOW_ACONVASP.TXT)
3.1.211 - 2018/10/19
        Location: http://materials.duke.edu/AFLOW/HISTORIC/aflow.3.1.211.tar.xz
        -- added Pearson coefficient to element properties (ME)
        -- fixed some constants in xscalar (ME)
        -- Rewrote AAPL to be faster, require less DFT calculations, and include four-phonon processes (ME)
        -- Added more functionality to xvector and xmatrix for complex numbers (ME)
        -- Added ability to update progress bar using percentages instead of indices (ME)
        -- Redesigned xtensor to be more lightweight and faster (ME)
        -- Fixed bug in aurostd::xcombos::reset() (ME)
        -- Fixed minor typos (ME)
        -- Edited APL readme for grammar and clarity, and added new AAPL features (ME)
        -- Added APL and AAPL parameters to the aflow.rc (ME)
        -- Reformatted exception readme to be more consistent with other readmes and fixed typos (ME)
        -- updated get_datetime_formatted() and StringsAlphabetic() (CO)
        -- new chull date format avoids time stamp, too much resolution (CO)
        -- added png output option for chull and resolution option to aflowrc (CO)
        -- switched to tight tol spacegroups (vsg2) in chull (CO)
        -- centralized checking sign of distances in chull, then flipped sign of distance to hull to be positive by default (CO)
        -- funneled all points of facet through addVertex() (CO)
        -- fixed facet content tolerance scaling with increasing dimensionality, important for 6D hulls (CO)
        -- added default initializations to a bunch of variables in chull to avoid spurious warnings (CO)
        -- added polymorph case to decomposition phases and coefficients (CO)
        -- allow for eq_g_states to be calculated on the fly if not already calculated (CO)
        -- intelligently avoid printing unknown (or unset) stability criterion (CO)
        -- fixed unsorted directories in aflow_compare_structure (CO)
        -- now check for negative coefficients when balancing chemical equations, means we missed the facet (CO)
        -- correctBadDatabase() now checks for unaries too (as per apennsy) (CO)
        -- skipping ".old" prototypes (CO)
        -- fixed shidong warnings with strncat (CO)
        (AUROSTD: boot.cpp, AUROSTD/aurostd.h, main.cpp, xcombos.cpp, xcombos.h, xcomplex.cpp, xcomplex.h, xmatrix.cpp, xmatrix.h, xtensor.cpp, xtensor.h, xvector.cpp, xvector.h)
        (AFLOW: aconvasp_main.cpp, aflowrc.cpp, chull.cpp, chull.h, compare_structure.cpp, contrib_shidong_auxiliary.cpp, aflowlib_web_interface.cpp, pflow_funcs.cpp, APL/aapl_cluster.cpp, APL/aapl_ifcs.cpp, APL/aapl_setup.cpp, APL/aapl_tcond.cpp, APL/apl_atomic_disp.cpp, APL/apl_dirphoncalc.cpp, APL/apl_dm_pdos_save.cpp, APL/apl_doscalc.cpp, APL/apl_group_velocity.cpp, APL/apl_gsa.cpp, APL/apl.h, APL/apl_hsqpoints.cpp, APL/apl_kphonons.cpp, APL/apl_logger.cpp, APL/apl_lrphoncalc.cpp, APL/apl_pdisc.cpp, APL/apl_phoncalc.cpp, APL/apl_supercell.cpp, APL/apl_thermalpc.cpp, APL/qha3phonons_eos.cpp, APL/qha_aflowin_creator.cpp, APL/qha_dm_pdos_save.cpp, APL/qha_eosrun.cpp, APL/qha_gruneisen.cpp, APL/scqha_gruneisen.cpp, APL/scqha_T_freqs.cpp, Makefile, README_AFLOW_ACONVASP.TXT, README_AFLOW_APL.TXT, README_AFLOW_CHULL.TXT, README_AFLOW_EXCEPTIONS.TXT)
3.1.210 - 2018/10/01
        Location: http://materials.duke.edu/AFLOW/HISTORIC/aflow.3.1.210.tar.xz
        -- changed 8 ANRL prototype labels (part 2) to match with Wyckoff positions in reference literature (DX)
        -- fixed prototype names for A4BC4D_tP10_123_gh_a_i_d and AB_hP6_144_a_a in aflow_anrl_list.cpp (DX) 
        -- added Strukturbericht designations to aflow_anrl_list.cpp (DX)
        -- fixed minimum enumerated Wyckoff letter determination; more robust (DX)
        -- cleaned workflow for Wyckoff functions (DX)
        -- added more debugging messages to symmetry functions (DX)
        (AFLOW: ANRL/aflow_anrl_list.cpp ANRL/aflow_anrl_A12B36CD12_cF488_210_h_3h_a_fg.cpp ANRL/aflow_anrl_A3B3C_hP14_176_h_h_c.cpp ANRL/aflow_anrl_A3B_hP8_176_h_c.cpp ANRL/aflow_anrl_AB3C_cP60_201_be_fh_g.cpp ANRL/aflow_anrl_A3B2_hP10_176_h_bc.cpp ANRL/aflow_anrl_A3BC_hP10_188_k_c_a.cpp ANRL/aflow_anrl_AB3C16_cF160_203_a_bc_eg.cpp ANRL/aflow_anrl_AB_hP4_156_ab_ab.cpp Makefile anrl.cpp symmetry_spacegroup.cpp symmetry_spacegroup.h symmetry_spacegroup_functions.cpp)
3.1.209 - 2018/08/31
        Location: http://materials.duke.edu/AFLOW/HISTORIC/aflow.3.1.209.tar.xz
        -- added all origin choice 2 possibilities to ITC space group list (DX)
        -- added all rhombohedral setting possibilities to ITC space group list (DX)
        -- added monoclinic unique axis choices (b or c) to ITC space group list (DX)
        -- added SYM::findRhombohedralSetting() in space group functions to distinguish between hexagonal and rhombohedral settings (DX)
        -- added other settings for Hall space group symbol (settings 1 or 2, H or R for rhombohedral, and unique axis-b or -c for monoclinic systems) (DX)
        -- added CIF reader; can read/expand CIFs with only representative Wyckoff position specified in settings 1 or 2 (H or R for rhombohedral systems and unique axis-b or -c for monoclinic systems) (DX)
        -- improved CIF writer; default functionality calculates the symmetry and prints the representative Wyckoff positions (DX)
        -- added symmetry tolerance option to CIF writer via --cif[=<tolerance>] (default: tight; other options: loose, <number>) (DX)
        -- added space group setting option to CIF writer via [--setting=1| =2] (default: 1) (DX)
        -- added [--no_symmetry] option to CIF writer, which returns CIF as space group 1 (DX)
        -- added space group setting option to --wyccar via [--setting=1| =2] (default: 1) (DX)
        -- added space group setting option to --sgdata and --edata via [--setting=1| =2] (default: 1) (DX)
        -- added [--no_scan] and [--magmom] options to --wyccar and moved function to pflow::WYCCAR() (DX)
        -- added more debugging messages to space group functions (ConventionalCell(), SpaceGroup_ITC(), etc.) (DX)
        -- changed ANRL prototype A6B2C_tP18_128_eh_d_b to A6B2C_tP18_128_eh_d_a (b vs a Wyckoff letter); consistent with reference (DX)
        -- fixed bug in minimumDistanceVector(); should return xvector<double> not double (DX)
        (AFLOW: ANRL/aflow_anrl_list.cpp, ANRL/aflow_anrl_A6B2C_tP18_128_eh_d_a.cpp, Makefile, README_AFLOW_ACONVASP.TXT, README_AFLOW_SYM.TXT, aflow.h, aconvasp_main.cpp, anrl.cpp, pflow.h , pflow_print.cpp, symmetry.cpp, symmetry_spacegroup.cpp, symmetry_spacegroup.h, symmetry_spacegroup_ITC_library.cpp, symmetry_spacegroup_functions.cpp, xatom.cpp)
3.1.208 - 2018/08/27
        Location: http://materials.duke.edu/AFLOW/HISTORIC/aflow.3.1.208.tar.xz
        -- new small banner style in chull (CO)
        -- perform thermo loop with static run in aflowlib_libraries (CO)
        -- added xoption to edata and sgdata functions; stores all data (DX)
        -- added more keywords to aflowlib entry (crystal_family, crystal_system, point_group_Hermann_Mauguin, point_group_Schoenflies, point_group_orbifold, point_group_type, point_group_order, point_group_structure, Bravais_lattice_lattice_type, Bravais_lattice_lattice_system, Bravais_superlattice_lattice_type, Bravais_superlattice_lattice_variation_type, Bravais_superlattice_lattice_system, Pearson_symbol_superlattice, reciprocal_geometry, reciprocal_volume_cell, reciprocal_lattice_type, reciprocal_lattice_variation_type, Wyckoff_letters, Wyckoff_multiplicities, Wyckoff_site_symmetries) (DX)
        -- new aflowlib keywords extracted from xoption and integrated into aflowlib.out/.json (DX)
        -- prepared website function to read in new keywords once database is populated; currently commented out (DX)
        -- fixed typo in sgdata; Shoenflies is now Schoenflies (DX)
        -- added functions to create Wyckoff strings in aflowlib entry; ExtractWyckoffLettersString(), ExtractWyckoffMultiplicitiesString(), and ExtractWyckoffSiteSymmetriesString() (DX)
        (AUROSTD: xoption.cpp)
        (AFLOW: aconvasp_main.cpp, aflowrc.cpp, pflow.h, pflow_print.cpp, symmetry_spacegroup.h, symmetry_spacegroup_functions.cpp, aflowlib.h, aflowlib_libraries.cpp, aflowlib_web_interface.cpp)
3.1.207 - 2018/08/19
        Location: http://materials.duke.edu/AFLOW/HISTORIC/aflow.3.1.207.tar.xz
        -- integrated new html for entry page (JPO)
        -- fixed xaxis of bands plotter for entry page (PC)
        -- Improved distribution of APL calculations over threads (ME)
        -- Added function to SYM that returns the minimum distance vector (ME)
        -- Added docstring to xcombos (ME)
        -- added xvector::normalizeSumToOne() (CO)
        -- changed decomposition reaction to atomic concentrations (CO)
        -- added fractional_compound to chull output (CO)
        -- replaced AFLOWLogicError() and AFLOWRuntimeError() with xerror() (CO)
        -- added chull plot ICSD labels mode (CO)
        -- revamped small banner setting (CO)
        -- added verbose output if skipping entries above/below half hull (CO)
        -- added --output=png --png_resolution=500 options to chull (CO)
        -- added --keep=gpl to phonons gnuplot script (CO)
        (AUROSTD: boot.cpp, AUROSTD/aurostd.h, xcombos.cpp, xscalar.cpp, xscalar.h, xvector.cpp, xvector.h)
        (AFLOW: aconvasp_main.cpp, aflowrc.cpp, avasp.cpp, bader.cpp, chull.cpp, chull.h, aflow.cpp, aflow.h, aflowlib_webapp_bands.js, aflowlib_web_interface.cpp, pflow_funcs.cpp, pflow.h, pocc.cpp, symmetry.cpp, APL/aapl_tcond.cpp, APL/apl_atomic_disp.cpp, APL/apl_dm_pdos_save.cpp, APL/apl_doscalc.cpp, APL/apl_group_velocity.cpp, APL/apl.h, APL/apl_hroutines.cpp, APL/apl_pdisc.cpp, APL/qha3phonons_eos.cpp, APL/qha_dm_pdos_save.cpp, APL/qha_gruneisen.cpp, APL/scqha_eos.cpp, APL/scqha_gruneisen.cpp, APL/scqha_T_freqs.cpp, Makefile, README_AFLOW_ACONVASP.TXT, README_AFLOW_AFLOWRC.TXT, README_AFLOW_CHULL.TXT)
3.1.206 - 2018/08/08
        Location: http://materials.duke.edu/AFLOW/HISTORIC/aflow.3.1.206.tar.xz
        -- Fix JVXL (SC)
3.1.205 - 2018/07/27
        Location: http://materials.duke.edu/AFLOW/HISTORIC/aflow.3.1.205.tar.xz
        -- Improved destructor for xtensor (ME)
        -- Added function to test if xvector is a zero vector (ME)
        -- fixed parameter list for ANRL prototype (A_hR105_166_bc9h4i); z2 to x2 (DX)
         -- more rigorous check for atoms within the new cell in GetSuperCell(); check periodic images of atoms (DX)
         -- fixed "over-reduced" issue in primitivization routine in space group function (DX)
         -- added roundoff to axis and SU2 matrix in JSON output of symmetry elements (DX)
         -- fixed function for printing fractions in general Wyckoff positions (DX)
        -- created --generate_aflowin_only (CT)
        -- QHA3P and SCQHA conflict resolved (PN)
        -- reorganize QHA modes (PN)
        -- added four QHA3P options (PN)
        -- reorganize QHA, SCQHA, and QHA3P options (PN)
        -- filename changed and accordingly modified in QHA-README (PN)
        -- replaced some QHA functions with aurostd (PN)
        -- fixed slab AddAtom() function (CO+DU)
        -- added --readme=aflowrc (CO)
        -- fixed --readme=xaflow for local configuration (CO)
        -- fixed a few warnings for beta (CO)
        -- fixed AMIX/BMIX typo (CO)
        -- added defaults/options for DOD CONRAD machine (--machine=dod_conrad); also added in aflowrc (DX)
        (AUROSTD: xscalar.cpp, xscalar.h, xtensor.cpp, xvector.cpp, xvector.h)
        (AFLOW: aflowrc.cpp, avasp.cpp, chull.cpp, aflow.cpp, data.cpp, aflow.h, init.cpp, ivasp.cpp, kbin.cpp, kvasp.cpp, aflowlib_webapp_entry.js, aflowlib_web_interface.cpp, pocc_old.cpp, surface.cpp, symmetry.cpp, symmetry_spacegroup.cpp, symmetry_spacegroup_functions.cpp, xatom.cpp, xclasses.cpp, anrl_list.cpp, APL/apl_group_velocity.cpp, APL/apl.h, APL/apl_kphonons.cpp, APL/qha3phonons_eos.cpp, APL/qha_aflowin_creator.cpp, APL/qha_energies.cpp, APL/qha_eos.cpp, APL/qha_gruneisen.cpp, APL/scqha_eos.cpp, APL/scqha_gruneisen.cpp, APL/scqha_T_freqs.cpp, Makefile, README_AFLOW_AEL.TXT, README_AFLOW_AFLOWRC.TXT, README_AFLOW_AGL.TXT, README_AFLOW_POCC.TXT, README_AFLOW_QHA_SCQHA_QHA3P.TXT, README_AFLOW.TXT, README_AFLOW_XAFLOW.TXT)
3.1.204 - 2018/07/12
        Location: http://materials.duke.edu/AFLOW/HISTORIC/aflow.3.1.204.tar.xz
        -- updated QHA and added QHA3P and SCQHA functionality (PN)
        -- Restrucured xcombos. Added enumerations (ME) [AUROSTD/aflow_xcombos.cpp, AUROSTD/aflow_xcombos.h]
        -- Introduced exception handlier class aurostd::xerror (ME)
        -- Introduced xtensor class for tensors of arbitrary dimension. Other xtensor classes are obsolete now (ME).
        -- Changed all current xtensor3 instances to the new xtensor format (ME)
        -- Added Kronecker product to xmatrix (ME)
        -- Option to write and use AEL data at lowest finite pressure where the material is elastically stable (CT)
        -- Option to specify a separate set of finite pressures for AEL calculations than are used for AGL post-processing (CT)
        -- Integrated workflow option for using finite pressure Poisson ratio in AGL calculations (CT)
        -- Write nominal target pressure and calculated external pressure for AEL calculations in aflow.ael.out file (CT)
        -- Fixed keyword in JSON output file (CT)
        -- Increase grid for AGL DOSCAR (CT)
        -- cleaning up webapp_bands.js and added more mouse functionality (PC)
        -- added citation information to entry page (PC)
        -- added ANRL prototypes from part 2 of library (302 prototypes) (DX)
        -- added option to print symbolic math representation of ANRL prototypes (--add_equations or --equations_only) in aims and vasp formats (DX)
        -- updated DOI for ANRL part 1 and added arXiv for part 2 to title line of each prototype (DX) 
        -- fixed bug with --vasp keyword, i.e., need to check if used with --proto command (DX) 
        -- removed unused variables in standard lattice function (DX)
        -- added applyCombo() to xcombos (CO)
        -- fixed wget *.xz issue if *.xz already exists (CO)
        -- fixed apl2agr to handle xz compression format (CO)
        -- fixed --aflow_proto empty BZ issue, occurs when structure is downloaded from online (CO)
        -- fixed reading in forces from aims.out (CO)
        -- force species input for aims structure (CO)
        -- added checks for broken API (CO)
        -- added GENERATOR to aflow.in generation (CO)
        -- added auid to chull PDF output (CO)
        -- fixed bader num_each_type issue (relax2 vs. static primitivization) (CO)
        -- fixed command line aflow_qmvasp generation (CO)
        -- fixed search for ./aflow_data issue upon initial installation (CO)
        -- PARTCAR now handles '+' in write out (CO)
        -- fixed AddAtom() to handle different occupations (CO)
        -- added combination parameters to chull (CO)
        -- fixed aflowrc load issue (remove spaces between quotes and comment) (CO)
        (AUROSTD: boot.cpp, AUROSTD/aurostd.cpp, AUROSTD/aurostd.h, main.cpp, xcombos.cpp, xcombos.h, xerror.cpp, xerror.h, xmatrix.cpp, xmatrix.h, xtensor.cpp, xtensor.h)
        (AFLOW: aconvasp_main.cpp, aflowrc.cpp, anrl.cpp, avasp.cpp, bader.cpp, bader.h, chull.cpp, chull.h, aflow.cpp, data.cpp, aflow.h, init.cpp, ivasp.cpp, kbin.cpp, lattice.cpp, aflowlib_libraries.cpp, aflowlib_webapp_bands.js, aflowlib_web_interface.cpp, oaims.cpp, ovasp.cpp, pflow.h, pocc.cpp, pocc.h, surface.cpp, xatom.cpp, xclasses.cpp, xproto.cpp, ANRL_CPPS_20180710, APL/apl_atomic_disp.cpp, APL/apl_doscalc.cpp, APL/apl_group_velocity.cpp, APL/apl.h, APL/apl_hroutines.cpp, APL/apl_hsqpoints.cpp, APL/apl_kphonons.cpp, APL/apl_ltetdos.cpp, APL/apl_mpmesh.cpp, APL/apl_pdisc.cpp, APL/apl_phoncalc.cpp, APL/apl_thermalpc.cpp, APL/apl_uniform_mesh.cpp, APL/qha3phonons_eos.cpp, APL/qha_aflowin_creator.cpp, APL/qha_dm_pdos_save.cpp, APL/qha_energies.cpp, APL/qha_eoscalc.cpp, APL/qha_eos.cpp, APL/qha_gruneisen.cpp, APL/scqha_eos.cpp, APL/scqha_gruneisen.cpp, APL/scqha_T_freqs.cpp, Makefile, README_AFLOW_ACONVASP.TXT, README_AFLOW_AEL.TXT, README_AFLOW_AGL.TXT, README_AFLOW_ANRL.TXT, README_AFLOW_APL.TXT, README_AFLOW_CHULL.TXT, README_AFLOW_EXCEPTIONS.TXT, README_AFLOW_POCC.TXT, README_AFLOW_QHA_SCQHA_QHA3P.TXT, README_AFLOW.TXT, README_AFLOW_XAFLOW.TXT, README_CONTRIBS.TXT)
3.1.203 - 2018/06/15
        Location: http://materials.duke.edu/AFLOW/HISTORIC/aflow.3.1.203.tar.xz
        -- fixed tolerance scan issue in edata (try new tolerance from PrintSGData() on GetLatticeType() routine before changing tolerance) (DX)
        -- fixed primitivization routine in aflowSG functions (Minkowski/Niggli to fix left-handed candidate lattices and recheck moduli after Minkowski/Niggli) (DX)
        -- check all possible generator choices to match to ITC convention before changing tolerance (DX)
        -- added more rigorous check of tetragonal symmetry operations for determining conventional cell (DX)
        -- added generator information for P1 symmetry systems (DX)
        -- added check of Cartesian distance before removing fractional copies in GetPrimitive() (DX)
        (AFLOW: lattice.cpp, pflow_print.cpp, symmetry_spacegroup.cpp, symmetry_spacegroup_ITC.cpp, xatom.cpp) 
3.1.202 - 2018/06/07
        Location: http://materials.duke.edu/AFLOW/HISTORIC/aflow.3.1.202.tar.xz
        -- dropping EXTRA to AFLOW3_FREE/EXTRA on local machine or wget (SC)
3.1.201 - 2018/06/04
        Location: http://materials.duke.edu/AFLOW/HISTORIC/aflow.3.1.201.tar.xz
        -- more space saving in lib2raw (linking OUTCAR.relax instead of copying) SC
3.1.200 - 2018/05/27
        Location: http://materials.duke.edu/AFLOW/HISTORIC/aflow.3.1.200.tar.xz
        -- fixed structure rescaling issue for space group determination (affecting LIB4) (DX)
        -- print geometry file location for errors/debug (DX)
        -- added more debugging messages along with file location in symmetry functions (DX) 
        -- initialize variables for -O3 in symmetry and structure comparison routines (DX)
        -- speed increase for minimumDistance() function (DX)
        -- speed increase for primitivization routine in aflowSG functions (DX)
        -- fixed Wyckoff position typo for space group 62 (8d not 8e) (DX)
        -- fixed Wyckoff position typo for space group 89 (4i not 2i) (DX)
        (AFLOW: aflow.h, aconvasp_main.cpp, compare_structure.cpp, compare_structure_function.cpp, pflow_print.cpp, symmetry.cpp, symmetry_spacegroup.cpp, symmetry_spacegroup_ITC_library.cpp, symmetry_spacegroup_functions.cpp, xatom.cpp, xproto.cpp, aflowlib_libraries.cpp)
3.1.199 - 2018/05/27
       Location: http://materials.duke.edu/AFLOW/HISTORIC/aflow.3.1.199.tar.xz
             -- compressing aflow.***.json/out in LIB2RAW and linking them (SC)
        -- removing the brainy/useless stuff about file compression in aurostd (SC)
             -- fighting sloppyness in aflow_libraries about aflow_pgroup[x][_xtal] (SC)
             -- fixed aflow_libraries about compress, delete and link files (SC)
             -- fixed inconsitencies in aflow_convasp_main compress (SC)
             -- fixed as bunch of inconsistencies in compressing and XHOST.command (SC)
             -- more inconsistencies RAW-WEB in aflow_libraries  (SC)
             -- fixed removal useless files in LIB2RAW (SC)
             -- added BZ2XZ engine to aurostd_main (SC)
             -- added GZ2XZ engine to aurostd_main (SC)
             -- added ZIP2ZIP engine to aurostd_main (SC)
3.1.198 - 2018/05/24
        Location: http://materials.duke.edu/AFLOW/HISTORIC/aflow.3.1.198.tar.xz
        -- fixed bader extension finder for --lib2raw (CO)
        (AFLOW: bader.cpp, bader.h, aflowlib_libraries.cpp, Makefile)
3.1.197 - 2018/05/24
        Location: http://materials.duke.edu/AFLOW/HISTORIC/aflow.3.1.197.tar.xz
        -- updates to entry page bands plotter (PC)
        -- added some helpful comments for getGeneralNormal(), CMdet(), and ZVAL in bader (CO)
        -- check if /www directory exists for jmol display on entry page (CO)
        (AUROSTD: xmatrix.cpp, xvector.cpp)
        (AFLOW: bader.cpp, chull.cpp, aflowlib_webapp_bands.js, aflowlib_web_interface.cpp, Makefile)
3.1.196 - 2018/05/21
        Location: http://materials.duke.edu/AFLOW/HISTORIC/aflow.3.1.196.tar.xz
        -- fixed entry page property line wrapping issues (PC)
        -- added button for spin-polarized band structure selection in webapp (PC)
        -- fixed precision inconsistency printing xstr.json (FK)
        -- added some -O3 compatibility (FK)
        -- citation added to aflow_aapl_pairs.cpp (ME)
        -- fixed bug in aflow_kvasp.cpp that prevented the creation of the primitive cell structure for APL, AAPL, and QHA calculations (ME)
        -- implemented combinations with repetitions with sequence taken into account (ME)
        -- moved the code to check for input and output files in APL into separate functions to make them available for AAPL, remove duplicate code, and make the code more readable (ME)
        -- removed the ENCUT and EDIFF tags from AAPL input files as they may result in lower cut-off energies and higher energy differences (ME)
        -- fixed gcc8 issue in AGL (CO)
        -- added simplex content and hypercollinearity properties to convex hull data (CO)
        -- decoupled internal links between graph2doc and withindoc (CO)
        -- fixed site error calculation in POCC for vacancies (CO)
        -- added eyes/ones xmatrix constructors (CO)
        -- added Cayley-Menger determinant to xmatrix (CO)
        -- included cstdlib in aflow_data.cpp for compilation on qrats (CO)
        (AUROSTD: boot.cpp, xcombos.cpp, xcombos.h, xmatrix.cpp, xmatrix.h, xvector.cpp)
        (AFLOW: aconvasp_main.cpp, apennsy_main.cpp, chull.cpp, chull.h, contrib_shidong_auxiliary.cpp, data.cpp, aflow.h, kvasp.cpp, aflowlib.h, aflowlib_libraries.cpp, aflowlib_webapp_bands.js, aflowlib_web_interface.cpp, pflow_funcs.cpp, pflow.h, pocc.cpp, pocc.h, pocc_old.cpp, pocc_old.h, xatom.cpp, APL/aapl_tensor.cpp, APL/apl_dirphoncalc.cpp, APL/apl.h, APL/apl_phoncalc.cpp, APL/apl_thermalpc.cpp, Makefile)
3.1.195 - 2018/05/21
        Location: http://materials.duke.edu/AFLOW/HISTORIC/aflow.3.1.195.tar.xz
        -- beta of release with XZ (SC)
3.1.194 - 2018/05/16
        Location: http://materials.duke.edu/AFLOW/HISTORIC/aflow.3.1.194.tar.xz
        -- small bug fixes for g++/gcc 7 and 8 (SC)
        -- preparing for xz compression (SC) 
        194 xatom.cpp  aurostd.h aurostd_main.cpp pthread.cpp README_SCRIPTING README_AFLOW init.cpp aflow.cpp aconvasp_main.cpp
        194c fix aconvasp_main.cpp
        194d avasp.cpp ael_elasticity.cpp ael_get_stress.cpp agl_debye.cpp agl_get_ev.cpp contrib_cormac.cpp contrib_junkai_phasediag.cpp
        194e avasp.cpp xatom.cpp  aurostd_main libraries.cpp ael_elasticity.cpp ael_get_stress.cpp agl_debye.cpp agl_get_ev.cpp contrib_cormac.cpp aconvasp_main.cpp pthread.cpp init.cpp aflow.cpp (heavy)
        194f good bye bzip2 (SC)
        194g aflow_contrib_wahyu.cpp 
        194h aflow.cpp aflow_estructure.cpp aflow_ifrozsl.cpp aflow_ivasp.cpp
        194i aflow_pthreads.cpp
        194j aflow_aflowrc.cpp
        194l BASE64 for pseudopotentials and aflow_data.cpp
        194m aflow_kbin.cpp aflow_kvasp.cpp
        194n aflowlib_web_interface.cpp aflow_matlab_funcs.cpp (EXTRA/MATLAB/plotband.m) aflow_ovasp.cpp aflow_pocc_edos.cpp
        shortened aflow_xatom.cpp working on ZVAL POMASS and removing all EXT stuff. Tests work.  Fixed even further aflow_pthread.cpp aflow_xproto_gus.cpp
3.1.193 - 2018/05/11
        Location: http://materials.duke.edu/AFLOW/HISTORIC/aflow.3.1.193.tar.xz
        -- extending xoptions push pop (SC)
3.1.192 - 2018/05/10
        Location: http://materials.duke.edu/AFLOW/HISTORIC/aflow.3.1.192.tar.xz
        -- extending xoptions push pop (SC)
3.1.191 - 2018/05/08
        Location: http://materials.duke.edu/AFLOW/HISTORIC/aflow.3.1.191.tar.xz
        -- rationalized orthogonality search in xmatrix (SC)
        aurostd_xmatrix.h aurostd_xmatrix.cpp aflow.h
3.1.190 - 2018/05/08
        Location: http://materials.duke.edu/AFLOW/HISTORIC/aflow.3.1.190.tar.xz
        -- fixed units in AGL output (CT)
        -- fixed permutation vector initialization in APL (required for compiling on DoD CONRAD machine) (DX)
        -- fixed bug in tolerance scan; was only scanning in one direction (DX) 
        -- created faster minimum cartesian distance calculator for skewed cells; fewer duplicate operations (DX) 
        -- fixed conflict between CUT_RAD and CUT_SHELL in AAPL (ME)
        -- properly added directory to bader error output (CO)
        -- fixed slow down with loadEntries() (stringElements2VectorElements()) (CO)
        -- fixed AIMS read-in issue with '#' comments (CO)
        -- added guard around BANDSDATA_JSON() for html generation (CO)
        -- fixed static compile settings (CO)
        -- fixed _sym_op.basis_map_calculated issue in ApplyAtom() for AAPL (CO)
        -- added xStream class for logging workflow updates (CO)
        -- fixed stability criterion vs. (Delta H) fonts in chull report (CO)
        -- substantial clean-up of classes in POCC in anticipation for AVASP_MakeSingleAFLOWIN integration (CO)
        -- added avasp function in preparation for AVASP_MakeSingleAFLOWIN integration (CO)
        -- added try/catches for easy debugging (CO)
        (AUROSTD: main.cpp)
        (AFLOW: aconvasp_main.cpp, aflowrc.cpp, agl_debye.cpp, avasp.cpp, bader.cpp, chull.cpp, chull.h, contrib_kesong_ipocc.cpp, aflow.cpp, aflow.h, ivasp.cpp, kbin.cpp, kvasp.cpp, aflowlib_web_interface.cpp, pflow.h, pocc.cpp, pocc.h, symmetry.cpp, xatom.cpp, xclasses.cpp, APL/aapl_pairs.cpp, APL/apl_kphonons.cpp, Makefile, README_AFLOW_ACONVASP.TXT, README_AFLOW_CHULL.TXT)
3.1.189 - 2018/05/04 -
        Location: http://materials.duke.edu/AFLOW/HISTORIC/aflow.3.1.189.tar.xz
        Moved these defaults from aflow.h to aflow_aflowrc.cpp for user tuning (SC)
        #define DEFAULT_AFLOW_PRESCRIPT_OUT string("aflow.prescript.out")  
        #define DEFAULT_AFLOW_PRESCRIPT_COMMAND string("aflow.prescript.command")  
        #define DEFAULT_AFLOW_POSTSCRIPT_OUT string("aflow.postscript.out")  
        #define DEFAULT_AFLOW_POSTSCRIPT_COMMAND string("aflow.postscript.command") 
        #define DEFAULT_AFLOW_PGROUP_OUT string("aflow.pgroup.out")
        #define DEFAULT_AFLOW_PGROUP_XTAL_OUT string("aflow.pgroup_xtal.out")
        #define DEFAULT_AFLOW_PGROUPK_OUT string("aflow.pgroupk.out")
        #define DEFAULT_AFLOW_PGROUPK_XTAL_OUT   string("aflow.pgroupk_xtal.out")
        #define DEFAULT_AFLOW_FGROUP_OUT string("aflow.fgroup.out")
        #define DEFAULT_AFLOW_SGROUP_OUT string("aflow.sgroup.out")
        #define DEFAULT_AFLOW_AGROUP_OUT string("aflow.agroup.out")
        #define DEFAULT_AFLOW_IATOMS_OUT string("aflow.iatoms.out")
        #define DEFAULT_AFLOW_PGROUP_JSON string("aflow.pgroup.json")      
        #define DEFAULT_AFLOW_PGROUP_XTAL_JSON   string("aflow.pgroup_xtal.json") 
        #define DEFAULT_AFLOW_PGROUPK_JSON string("aflow.pgroupk.json")    
        #define DEFAULT_AFLOW_PGROUPK_XTAL_JSON string("aflow.pgroupk_xtal.json")
        #define DEFAULT_AFLOW_FGROUP_JSON string("aflow.fgroup.json")   
        #define DEFAULT_AFLOW_SGROUP_JSON string("aflow.sgroup.json")  
        #define DEFAULT_AFLOW_AGROUP_JSON string("aflow.agroup.json")    
        #define DEFAULT_AFLOW_IATOMS_JSON string("aflow.iatoms.json")   
        #define DEFAULT_AFLOW_ICAGES_OUT string("aflow.icages.out")
        #define DEFAULT_AFLOW_SURFACE_OUT string("aflow.surface.out")
        #define DEFAULT_AFLOW_QMVASP_OUT string("aflow.qmvasp.out")
        #define DEFAULT_AFLOW_ERVASP_OUT string("aflow.error.out")
        #define DEFAULT_AFLOW_IMMISCIBILITY_OUT string("aflow.immiscibility.out")
        #define DEFAULT_AFLOW_MEMORY_OUT string("aflow.memory.out")
        #define DEFAULT_AFLOW_FROZSL_INPUT_OUT   string("aflow.frozsl_input.out")
        #define DEFAULT_AFLOW_FROZSL_POSCAR_OUT string("aflow.frozsl_poscar.out")
        #define DEFAULT_AFLOW_FROZSL_MODES_OUT   string("aflow.frozsl_energies.out")
        #define DEFAULT_AFLOW_FROZSL_EIGEN_OUT   string("aflow.frozsl_eigen.out")
        #define DEFAULT_AFLOW_END_OUT   string("aflow.end.out")
3.1.188- 2018/05/03 -
       Location: http://materials.duke.edu/AFLOW/HISTORIC/aflow.3.1.188.tar.xz
       Fixing kvasp.cpp (SC)
3.1.187- 2018/04/26 -
        Location: http://materials.duke.edu/AFLOW/HISTORIC/aflow.3.1.187.tar.xz
        -- added missing scaling factor information to lattice for AIMS xstructure output (DX) 
        -- fixed bug in edata lattice type/variation determination; accounts for lattices that do not reflect crystal symmetry (DX) 
        -- fixed bug in edata reciprocal lattice type/variation determination; accounts for reciprocal lattices transformed from a lattice that does not reflect crystal symmetry (DX) 
        -- added directory (pwd) information to LDEBUG/ERROR messages for symmetry functions (DX)
        (AFLOW: aconvasp_main.cpp, lattice.cpp, symmetry.cpp, xatom.cpp) 
3.1.186- 2018/04/25 -
        Location: http://materials.duke.edu/AFLOW/HISTORIC/aflow.3.1.186.tar.xz
        -- fixed bug in tolerance scan; was only scanning in one direction (DX) 
        -- created faster minimum cartesian distance calculator for skewed cells; fewer duplicate operations (DX) 
        (AFLOW: symmetry_spacegroup.cpp, symmetry.cpp) 
3.1.185- 2018/04/24 -
       Location: http://materials.duke.edu/AFLOW/HISTORIC/aflow.3.1.185.tar.xz
       Fixing kvasp.cpp for dying jobs (SC)
3.1.184- 2018/04/23 -
       Location: http://materials.duke.edu/AFLOW/HISTORIC/aflow.3.1.184.tar.xz
       Fixing ivasp.cpp for AFLOW_PSEUDOPOTENTIALS.TXT AFLOW_PSEUDOPOTENTIALS_LIST.TXT (SC)
       Tuning aflow_aflowrc.cpp for HYPERTHREADING in eos,draco,cobra,hydra (SC)
3.1.183- 2018/04/20 -
        Location: http://materials.duke.edu/AFLOW/HISTORIC/aflow.3.1.183.tar.xz
        Fixing ovasp for METAGGA/isKINETIC (SC)
3.1.182- 2018/04/19 -
        Location: http://materials.duke.edu/AFLOW/HISTORIC/aflow.3.1.182.tar.xz
        AFLOW_PSEUDOPOTENTIALS.TXT AFLOW_PSEUDOPOTENTIALS_LIST.TXT (SC)
3.1.181- 2018/04/17 -
        Location: http://materials.duke.edu/AFLOW/HISTORIC/aflow.3.1.181.tar.xz
        Creating defaults in aflow_aflowrc.cpp for HYPERTHREADING in eos,draco,cobra,hydra (SC)
3.1.180- 2018/04/16 -
        Location: http://materials.duke.edu/AFLOW/HISTORIC/aflow.3.1.180.tar.xz
        Creating defaults in aflow_aflowrc.cpp for NCPUS in eos,draco,cobra,hydra (SC)
3.1.179 - 2018/04/13 -
        Location: http://materials.duke.edu/AFLOW/HISTORIC/aflow.3.1.179.tar.xz
        -- fixed PP settings for SCAN (RF)
        -- fixed warning in APIget() (CO)
        -- added relative stability criterion and latex-formatted sg's to chull properties list (CO)
        -- added control.in and geometry.in file name specification in aflowrc (CO)
        -- --generate now applies for aims output as well (CO)
        -- force aflow.in generation even for MODE=AIMS (CO)
        -- fixed k-point mismatch for non-primitive APL runs (CO)
        -- added MINATOMS_RESTRICTED tag for APL (CO)
        -- added functionality for user-defined path in phonon dispersion, specify coords/labels in aflow.in (CO)
        -- swapped out quser for qflow, but maintain backwards compatibility (CO)
        (AUROSTD: xoption.cpp, xoption.cpp, xoption.h, xoption.h, xvector.cpp, xvector.cpp, xvector.h, xvector.h)
        (AFLOW: aconvasp_main.cpp, aconvasp_main.cpp, aflowrc.cpp, aflowrc.cpp, avasp.cpp, avasp.cpp, chull.cpp, chull.cpp, chull.h, chull.h, compare_structure.cpp, compare_structure.cpp, contrib_kesong_hnfcell.cpp, contrib_kesong_hnfcell.cpp, contrib_kesong_ipocc.cpp, contrib_kesong_ipocc.cpp, contrib_kesong_pocc_basic.cpp, contrib_kesong_pocc_basic.cpp, aflow.cpp, aflow.cpp, aflow.h, aflow.h, init.cpp, init.cpp, kbin.cpp, kbin.cpp, kvasp.cpp, kvasp.cpp, aflowlib.h, aflowlib.h, aflowlib_web_interface.cpp, aflowlib_web_interface.cpp, pocc.cpp, pocc.h, poccupation_forcefield.cpp, poccupation_forcefield.cpp, symmetry.cpp, symmetry.cpp, symmetry_spacegroup.cpp, symmetry_spacegroup.cpp, symmetry_spacegroup_functions.cpp, symmetry_spacegroup_functions.cpp, symmetry_spacegroup.h, symmetry_spacegroup.h, xatom.cpp, xatom.cpp, xclasses.cpp, xclasses.cpp, APL/aapl_tcond.cpp, APL/aapl_tcond.cpp, APL/aapl_tensor.cpp, APL/aapl_tensor.cpp, APL/apl_dirphoncalc.cpp, APL/apl_dirphoncalc.cpp, APL/apl.h, APL/apl.h, APL/apl_kphonons.cpp, APL/apl_kphonons.cpp, APL/apl_lrphoncalc.cpp, APL/apl_lrphoncalc.cpp, APL/apl_pathbuilder.cpp, APL/apl_pathbuilder.cpp, APL/apl_pdisc.cpp, APL/apl_pdisc.cpp, APL/apl_phoncalc.cpp, APL/apl_phoncalc.cpp, APL/apl_supercell.cpp, APL/apl_supercell.cpp, APL/qha_eosrun.cpp, APL/qha_eosrun.cpp, Makefile, Makefile, README_AFLOW_APL.TXT, README_AFLOW_APL.TXT, README_AFLOW.TXT, README_AFLOW.TXT)
3.1.178 - 2018/04/13 -
        Location: http://materials.duke.edu/AFLOW/HISTORIC/aflow.3.1.178.tar.xz
        Moved these defaults from aflow.h to aflow_aflowrc.cpp for user tuning (SC)
        #define DEFAULT_FILE_AFLOWLIB_ENTRY_OUT string("aflowlib.out")
        #define DEFAULT_FILE_AFLOWLIB_ENTRY_JSON string("aflowlib.json")
        #define DEFAULT_FILE_EDATA_ORIG_OUT string("edata.orig.out")
        #define DEFAULT_FILE_EDATA_RELAX_OUT string("edata.relax.out")
        #define DEFAULT_FILE_EDATA_BANDS_OUT    string("edata.bands.out")
        #define DEFAULT_FILE_DATA_ORIG_OUT       string("data.orig.out")
        #define DEFAULT_FILE_DATA_RELAX_OUT      string("data.relax.out")
        #define DEFAULT_FILE_DATA_BANDS_OUT      string("data.bands.out")
        #define DEFAULT_FILE_EDATA_ORIG_JSON    string("edata.orig.json")
        #define DEFAULT_FILE_EDATA_RELAX_JSON    string("edata.relax.json")
        #define DEFAULT_FILE_EDATA_BANDS_JSON    string("edata.bands.json")
        #define DEFAULT_FILE_DATA_ORIG_JSON      string("data.orig.json")
        #define DEFAULT_FILE_DATA_RELAX_JSON    string("data.relax.json")
        #define DEFAULT_FILE_DATA_BANDS_JSON    string("data.bands.json")
        #define DEFAULT_FILE_TIME_OUT           string("time")
        #define DEFAULT_FILE_SPACEGROUP1_OUT    string("SpaceGroup")
        #define DEFAULT_FILE_SPACEGROUP2_OUT    string("SpaceGroup2")
        #define DEFAULT_FILE_VOLDISTPARAMS_OUT   string("VOLDISTParams")
        #define DEFAULT_FILE_VOLDISTEVOLUTION_OUT string("VOLDISTEvolution")
3.1.177 - 2018/04/06 -
        Location: http://materials.duke.edu/AFLOW/HISTORIC/aflow.3.1.177.tar.xz
        Bug fixes on autopseudootentialsl (SC)
3.1.176 - 2018/04/06 -
        Location: http://materials.duke.edu/AFLOW/HISTORIC/aflow.3.1.176.tar.xz
        Working PAW_PBE_KIN and PAW_LDA_KIN autopseudopotential (SC)
3.1.175 - 2018/04/06 -
        Location: http://materials.duke.edu/AFLOW/HISTORIC/aflow.3.1.175.tar.xz
        Working on mpcdf-cobra (SC)
3.1.174 - 2018/03/29
        Location: http://materials.duke.edu/AFLOW/HISTORIC/aflow.3.1.174.tar.xz    
        -- added bands app to entry page (GG)
        -- fixed scaling factor type in xstructure2json() (DX)
        -- account for Wyckoff positions in represented as fractions (hex/rhl) in minimum enumerated Wyckoff search (DX)
        -- improved minimum enumerated Wyckoff search (consider combinations of origin shifts) (DX)
        -- fixed typo in xmatrix2json function (DX)
        -- limited outlier detection to binaries only, statistics not globally favorable for ternaries and above YET (CO)
        -- added explanatory comments in aflowrc for chull settings (CO)
        -- added statistics output to chull logger (CO)
        -- fixed Greek letter issues with Helvetica fonts in chull (CO)
        -- further decoupled ChullFacet() initialization from ConvexHull() with initialize() and addVertex() (CO)
        -- added user-defined dft_type restrictions in aflowrc (CO)
        -- added LIB1 to loadEntries() default (CO)
        -- fixed stringElements2VectorElements() bugs with LIB1 colons (CO)
        -- added plotting option for iso-max latent heat (CO)
        -- added kJ/mol axis for formation enthalpy hulls (CO)
        -- added logos to hull illustrations, generally fixed header/footers (CO)
        -- added stability criterion analysis to default routine (CO)
        -- fixed sign of decomposition energy/stability criterion (CO)
        -- added equivalent ICSD structures analysis to default routine (CO)
        -- fixed --readme vs. --readme=XX (CO)
        -- fixed superfluous output in --poscar2aflowin (CO)
        -- fixed bug in aconvasp's Ewald summation function as pointed out by Wei Xie (CO)
        -- changed generic xstructure title to include cleannames in case there is pp info (CO)
        (AUROSTD: AUROSTD/aurostd.h, main.cpp, xscalar.h, xvector.cpp)
        (AFLOW: aconvasp_main.cpp, aflowrc.cpp, chull.cpp, chull.h, init.cpp, aflowlib.h, aflowlib_web_interface.cpp, pflow_funcs.cpp, pflow.h, symmetry_spacegroup.cpp, webapp_bands.js, webapp_entry.js, xatom.cpp, Makefile, README_AFLOW_ACONVASP.TXT, README_AFLOW_CHULL.TXT)
3.1.173 - 2018/03/12
        Location: http://materials.duke.edu/AFLOW/HISTORIC/aflow.3.1.173.tar.xz    
        -- Create LIB7/LIB8/LIB9 framework (SC)
3.1.172 - 2018/02/27
        Location: http://materials.duke.edu/AFLOW/HISTORIC/aflow.3.1.172.tar.xz    
        -- Write data in JSON format in AEL/AGL (CT)
        -- Option to turn off VASP symmetry in AEL/AGL (CT)
        -- Write vibrational free energy and vibrational entropy at 300K in aflow.agl.out in AEL/AGL (CT)
        -- Write enthalpy (H = E + pV) in AEL/AGL (CT)
        -- Option to skip pressure/temperature points where no minimum Gibbs free energy is found, instead of truncating pressure/temperature range in AEL/AGL (CT)
        -- fixed tolerance scan counter for lib2raw runs (no longer static variable) (DX)
        -- edata speed increase, only calculate up to pgroup_xtal for lattice, superlattice, and reciprocal lattice (DX)
        -- fixed typo in Wyckoff position "b" for space group #160 (DX)
        -- fixed --kppra command line bug, divided by natoms twice (CO)
        -- added debug output to nanoparticle (CO)
        -- fixed --readme=chull empty string error (CO)
        -- automated plot_unstable with z_filter_cutoff in chull (CO)
        -- fixed plotting ranges with z_filter_cutoff in chull (CO)
        (AFLOW: aconvasp_main.cpp, ael_elastic_fit.cpp, ael_elasticity.cpp, ael_elasticity.h, ael_get_stress.cpp, agl_debye.cpp, agl_debye.h, agl_eqn_state.cpp, agl_get_ev.cpp, agl_hugoniot.cpp, agl_polynomial.cpp, agl_rungibbs.cpp, chull.cpp, data.cpp, aflow.h, lattice.cpp, aflowlib_libraries.cpp, pflow.h, pflow_print.cpp, symmetry.cpp, symmetry_spacegroup.cpp, symmetry_spacegroup_ITC_library.cpp, xatom.cpp, Makefile, README_AFLOW_AEL.TXT, README_AFLOW_AGL.TXT, README_AFLOW_SYM.TXT)
3.1.171 - 2018/02/21
        Location: http://materials.duke.edu/AFLOW/HISTORIC/aflow.3.1.171.tar.xz    
        -- fixed multiple degeneracy prints in POCC (CO)
        -- added directory information to logging functions in bader/chull (CO)
        -- added --destination=|--path= flag for output of chull (CO)
        -- use full path (pwd) for working directory in AFLOW-SYM functions (DX)
        -- fixed directory flag for AFLOW-SYM functions (DX)
        -- fixed typo in site symmetry of  Wyckoff position "a" for space group #109 (DX)
        (AUROSTD: aurostd.h, main.cpp)
        (AFLOW: aconvasp_main.cpp, bader.cpp, bader.h, chull.cpp, chull.h, poccupation_edos.cpp, symmetry_spacegroup_ITC_library.cpp, Makefile, README_AFLOW_ACONVASP.TXT, README_AFLOW_CHULL.TXT)
3.1.170 - 2018/02/18
        Location: http://materials.duke.edu/AFLOW/HISTORIC/aflow.3.1.170.tar.xz    
        -- fixed chmod in LIB2RAW (CO)
        -- fixed DOS-extraction bug (exit vs. return false) in LIB2RAW for POCC+AEL/AGL runs (CO)
        -- fixed joinWDelimiter() xvector<int> bug: removed erroneous delimiter at the end (CO)
        -- fixed DOSDATA_JSON() + BANDSDATA_JSON() amalgamation: removed erroneous wrapping brackets around DOS (CO)
        -- fixed misleading logging message in APL on primitivization of input (CO)
        (AUROSTD: main.cpp)
        (AFLOW: estructure.cpp, aflow.h, aflowlib_libraries.cpp, aflowlib_web_interface.cpp, poccupation_edos.cpp, APL/apl_supercell.cpp, Makefile)
3.1.169 - 2018/02/16
        Location: http://materials.duke.edu/AFLOW/HISTORIC/aflow.3.1.169.tar.xz    
        -- added aflow_proto functionality:  --relax_type=IONS, --module=APL, --apl_supercell=3x3x3, --no_volume_adjustment (CO)
        -- NCPUS in APL now respects parent aflow.in (default MAX, then looks at parent aflow.in, otherwise overrides with --np=XX) (CO)
        -- fixed spacegroup bug in apl post hibernation (CO)
        -- added --print and --screen_only options to chull for python integration (CO)
        -- removed extraneous ytick lines from 3D hull (CO)
        -- increased spacing between axes and ticklabels on hulls (CO)
        -- fixed bugs in entropic_temperature hull visualization (CO)
        -- fixed apl2agr/subst make commands (CO)
        -- fixed Niggli tolerance; more robust and use _ZERO_TOL_ (DX)
        -- fixed bug in Niggl step 6 (DX)
        -- fixed comparison of SU(2) to exp(theta*su(2)); parentheses issue (DX)
        -- fixed Quantum Espresso output to include lattice scaling factor (DX)
        -- fixed Quantum Espresso celldm units (Bohr) (DX)
        -- fixed Quantum Espresso alat flag to multiply cell parameters by celldm(1) or A parameter (DX)
        -- fixed tolerance issue with PrintData for lib2raw runs (DX)
        (AFLOW: aconvasp_main.cpp, avasp.cpp, chull.cpp, aflow.h, pflow_print.cpp, symmetry.cpp, xatom.cpp, APL/aapl_tcond.cpp, APL/apl_dm_pdos_save.cpp, APL/apl_doscalc.cpp, APL/apl.h, APL/apl_pdisc.cpp, APL/apl_phoncalc.cpp, APL/qha_gruneisen.cpp, Makefile, README_AFLOW_ACONVASP.TXT, README_AFLOW_CHULL.TXT)
3.1.168 - 2018/02/08
        Location: http://materials.duke.edu/AFLOW/HISTORIC/aflow.3.1.168.tar.xz
        -- fixed structure comparison bug (overwritten match)  (DX)
        (AFLOW: aflow_compare_structure.h, aflow_compare_structure_function.cpp)
3.1.167 - 2018/02/06
        Location: http://materials.duke.edu/AFLOW/HISTORIC/aflow.3.1.167.tar.xz
        -- speed increase for structure comparison (DX)
        -- fixed bugs for structure comparison (DX)
        -- added Wyckoff position analysis to group similar structures in directory comparison (DX)
        -- added grouped Wyckoff position information to the JSON output (DX)
        -- added logger/status for directory comparisons (DX)
        -- added functionality to read .bz2 geometry files (DX)
        -- added --no_scale option for comparisons (required for chull) (CO+DX)
        (AFLOW: aconvasp_main.cpp, chull.cpp, symmetry_spacegroup.cpp, compare_structure.cpp, compare_structure_function.cpp, compare_structure.h) (DX)
3.1.166 - 2018/02/02
        Location: http://materials.duke.edu/AFLOW/HISTORIC/aflow.3.1.165.tar.xz
        -- fixed broken --slab commmand (CO)
        (AFLOW: slab.cpp)
3.1.165 - 2018/01/30
        Location: http://materials.duke.edu/AFLOW/HISTORIC/aflow.3.1.165.tar.xz
        -- integrated .aflow.rc settings into APL/QHA/AEL/AGL (CO)
        -- added LORBIT=10 to relaxation INCAR (spinD) (CO)
        -- improved magnetic properties extraction, pull from relax first, overwrite with static (CO)
        -- added safety hull coordinates assignment (CO)
        -- new default for load entries (no load xstructures) (CO)
        (AFLOW: aconvasp_main.cpp, ael_get_stress.cpp, agl_get_ev.cpp, chull.cpp, ivasp.cpp, aflowlib_libraries.cpp, APL/apl_phoncalc.cpp, APL/qha_eosrun.cpp, Makefile) (CO)
3.1.164 - 2018/01/25
        Location: http://materials.duke.edu/AFLOW/HISTORIC/aflow.3.1.164.tar.xz
        -- fixed minor bugs in Quantum Espresso reader
        -- added ibrav options to Quantum Espresso reader (ibrav2lattice function)
        -- added celldm and a, b, c, cosAB, cosAC, cosBC readers for Quantum Espresso
        -- added Bohr units reader for Quantum Espresso
        (AFLOW: aconvasp_main.cpp, pflow.h, xatom.cpp) (DX)
3.1.163 - 2018/01/23
        Location: http://materials.duke.edu/AFLOW/HISTORIC/aflow.3.1.163.tar.xz
        -- added --dist2hull=0.25,0.25 option for chull, which provides the value of the convex hull surface at the specified coordinate/concentration (CO)
        -- added separate readme for chull (--readme=chull) (CO)
        -- customized avasp.cpp (--proto) with options from .aflow.rc, --mpi, and --np (CO)
        -- fixed QHA/AAPL aflow.in keyword bug (CO)
        -- added ANRL modifiers to directory for --proto (Ex: label:ANRL=param1,param2,...) (DX)
        (AFLOW: aconvasp_main.cpp, aflowrc.cpp, avasp.cpp, chull.cpp, aflow.cpp, aflow.h, init.cpp, kbin.cpp, Makefile, README_AFLOW_ACONVASP.TXT, README_AFLOW_CHULL.TXT, README_AFLOW.TXT) (CO+DX)
3.1.162 - 2018/01/19
        Location: http://materials.duke.edu/AFLOW/HISTORIC/aflow.3.1.162.tar.xz
        -- added SU(2) complex matrix and su(2) generator coefficients representation of symmetry elements 
        -- added SU(2) and su(2) information to .out and .json symmetry files        
        -- extended functionality for complex matrices and vectors (trace, exponential, ostream, etc.)
        -- added xcomplex2json to represent complex numbers in json
        -- added pgroupk_xtal (dual of crystal point group operations) standalone function
        -- extended --proto for ANRL prototypes (to generate aflow.in)
        -- updated README_AFLOW_SYM.TXT
        (AUROSTD: aurostd.h, boot.cpp, main.cpp, xmatrix.cpp, xmatrix.h)
        (AFLOW: README_AFLOW_ACONVASP.TXT, README_AFLOW_SYM.TXT, aflow.h, aconvasp_main.cpp, avasp.cpp, symmetry.cpp, xatom.cpp) (DX)
3.1.161 - 2018/01/17
        Location: http://materials.duke.edu/AFLOW/HISTORIC/aflow.3.1.161.tar.xz
        -- bool xscalar and xvector gccV7 warning fixes (SC)
        -- double xscalar and xmatrix clang warning fixes (CO)
        -- uint chull gccV7 warning fix (CO)
        (AUROSTD: xscalar.h, xvector.h, xmatrix.h)
        (AFLOW: chull.cpp)
        Added README_AFLOW_SYM.TXT (init.cpp aflow.h aflow.cpp data.cpp) (DX+SC)
3.1.160 - 2018/01/13
        Location: http://materials.duke.edu/AFLOW/HISTORIC/aflow.3.1.160.tar.xz
        convex hull mods:
         -- keep order of points (m_points) same as input from user/database
         -- size will only differ if there are artificial points (they go at the end of m_points)
         -- moved point banning to structurePoints() (i.e., m_coord_groups will only contain validated points)
         -- only print decomposition phases with non-zero coefficients (tie-line)
         -- fixed bug in initial facet.f_outside_set calculation
         -- fixed bug in using hull centroid vs. hull reference to align normals
         -- fixed bug in vcoords input (shiftlrows)
        (AFLOW: chull.cpp, chull.h)
3.1.159 - 2018/01/10 -
        Location: http://materials.duke.edu/AFLOW/HISTORIC/aflow.3.1.159.tar.xz
        MAJOR UPDATE - convex hull code rewritten, includes: (CO)
         -- complete generalization of input (need not be thermodynamic hull, can be ANY data)
         -- new major classes for naries, alloys, and coordinate (stoichiometry) groups
         -- for hulls with stoichiometric coordinates, the hull and properties are calculated in steps of increasing dimensionality
         -- automatic calculation of equivalent ground state structures, near-equivalent (by symmetry) ground state structures, equilibrium phases (by mixture)
         -- automatic removal of equivalent ground states for calculation of stability criterion
         -- automatic detection/removal of outliers (IQR/MAD)
         -- moved all major plotting options to .aflow.rc
         -- report any bugs to aflow.org/forum
        added xcombo class for combinations/permutations (CO)
        integrated roundoff/precision/format into stream2stream/utype2tring and variants (xvecDouble2String(),xmatDouble2String()) (CO)
        added another date format for chull (CO)
        added tol to isinteger (CO)
        added +=, -=, gcd (reduced composition), shiftlrows(), isCollinear(), getCentroid(), getGeneralAngles() (similar to Euler angles), getGeneralNormal() (n-dimensional normal), and getQuartiles()/getMAD() (outlier analysis) for xvector (CO)
        added general Householder QR decomposition (CO)
        smarter overloading of loadEntries()/loadXstructures() (CO)
        updated logger() to take directory (aflags) (CO)
        fixed Wyckoff position (a) for space group 117 (DX)
        fixed monoclinic space group determination with multiple unique axis choices (DX)
        (AUROSTD: Makefile,aurostd.cpp,aurostd.h,boot.cpp,main.cpp,xcombos.cpp,xcombos.h,xmatrix.cpp,xmatrix.h,xoption.cpp,xoption.h,xscalar.cpp,xscalar.h,xvector.cpp,xvector.h) (CO, patched SC)
        (AFLOW: Makefile,aflow.h,aconvasp_main.cpp,aflowrc.cpp,anrl.cpp,chull.cpp,chull.h,compare_structure.cpp,compare_structure.h,compare_structure_function.cpp,pflow.h,pflow_funcs.cpp,xatom.cpp) (CO)
        (AFLOWLIB: aflowlib.h,aflowlib_libraries.cpp,aflowlib_web_interface.cpp) (CO)
        (SYM: symmetry_spacegroup.cpp,symmetry_spacegroup_ITC_library.cpp) (CO)
3.1.158 - 2018/01/09 -
        Location: http://materials.duke.edu/AFLOW/HISTORIC/aflow.3.1.158.tar.xz
        Tentative distribution GNU (SC)
3.1.157 - 2017/12/19 -
        Working on mpcdf-draco (SC) 
        Replaced pgroupk with pgroupk_xtal for resolving IBZ in APL/AAPL (CO)
        Fixed pgroupk_xtal flag and wyckoff position for sg133 (DX)
        (aflowrc.cpp,APL/apl_supercell.cpp,APL/apl_mpmesh.cpp,APL/aapl_tcond.cpp,lattice.cpp,symmetry_spacegroup_ITC_library.cpp)
3.1.156 - 2017/12/18 -
        Working on mpcdf-hydra (SC)
3.1.155 - 2017/12/13 -
        updated web component of ANRL CPP files to include the prototype generator and Jmol visualization
        fixed Wyckoff position for SG #171
        improvement for monoclinic space group determination (consider alternative unique axis choices, if possible)
        added more to debug output for the space group routine
        (ANRL/,ANRL_CPPS_20171213/,aconvasp_main.cpp,symmetry_spacegroup.cpp,symmetry_spacegroup_ITC_library.cpp,symmetry_spacegroup_functions.cpp,xatom.cpp) (DX)
      
3.1.154 - 2017/12/07 -
        added pgroupk_xtal (dual of crystal point group operations)
        added magnetic symmetry analysis (crystal + spin) to edata 
        added non-collinear magnetic symmetry analysis (crystal + spin) to 
        edata,sgdata,aflowSG,aflowSYM,fgroup,pgroup_xtal,pgroupk_xtal,agroup,and sgroup
        fixed ApplyAtom (tolerance issue)
        fixed AFLOW-SYM printing bug (--screen_only for Python environment)
        changed point group matrix comparisons (uses Uf; exact)
        added SO(3) generator expansion coefficients onto Lx, Ly, and Lz
        (README_ACONVASP.TXT,aflow.h,aconvasp_main.cpp,ovasp.cpp,pflow.h,symmetry.cpp,symmetry_spacegroup.cpp,symmetry_spacegroup_functions.cpp,xatom.cpp,lattice.cpp,aflowlib_libraries.cpp) (DX)       
 
3.1.153 - 2017/11/23 -
        Fixing Makefile for GNU version (SC) (fixed Library_ICSD..) (SC)
        Updating directories from AFLOW2 to AFLOW3 (SC)
        Updating directories for findsym platon frozsl (SC)
        
3.1.152 - 2017/11/20 -
        Fixing Makefile for GNU version (SC) (fixed DATA_CVs..)
3.1.151 - 2017/11/17 -
        Fixing Makefile for GNU version (SC) (fixed DATA_CVs..)
3.1.150 - 2017/11/06 -
        NFS cache-cleaning HACK
        (kbin.cpp) (CO)
3.1.149 - 2017/11/06 -
        fixed --xplug
        (libraries.cpp) (SC)
3.1.148 - 2017/10/27 -
        fixed --edata (txt + json print outs)
        (aconvasp_main.cpp,pflow.h,pflow_print.cpp,aflowlib_libraries.cpp) (CO+DX)
3.1.147 - 2017/10/25 -
        added skew test for structures (sym_eps),
        incorporated full symmetry analysis in more functions,
        improved --lib2raw_local,
        improved dos/bands-2json functionality,
        actually fixed --delta_kpoints,
        made min_dist (nearest neighbor distance) function more robust/faster,
        fixed nbondxx units,
        added jsons for sym/structure/bandsdata/dosdata to lib2raw,
        incorporated scale (ReScale()) in more functions
        (aurostd.h,boot.cpp,main.cpp,xmatrix.cpp,xmatrix.h,Makefile,README_AFLOW_ACONVASP.TXT,aflow.h,aconvasp_main.cpp,bader.cpp,defects.cpp,estructure.cpp,init.cpp,ovasp.cpp,pflow.h,pflow_print.cpp,surface.cpp,symmetry.cpp,symmetry_spacegroup.cpp,xatom.cpp,xclasses.cpp,xproto.cpp,aflowlib.h,aflowlib_libraries.cpp) (CO+DX)
3.1.146 - 2017/10/16 -
        rewritten bandgap code,
        added extensive FHI-AIMS support (APL),
        modified loadEntries() for GFA code,
        added new xvector operations (*=,/=),
        fixed delta_kpoints function,
        fixed bands/dos-2json functions,
        added local lib2raw
        (aapl_tensor.cpp,apl.h,apl_dirphoncalc.cpp,apl_gsa.cpp,apl_kphonons.cpp,apl_lrphoncalc.cpp,apl_phoncalc.cpp,qha_eosrun.cpp,aurostd.h,boot.cpp,main.cpp,xmatrix.cpp,xvector.cpp,xvector.h,xmatrix.h,Makefile,README_AFLOW_ACONVASP.TXT,aflow.h,aconvasp_main.cpp,aflowrc.cpp,chull.cpp,kbin.cpp,ovasp.cpp,pflow.h,poccupation_edos.cpp,xatom.cpp,xclasses.cpp,aflowlib_libraries.cpp,apl_supercell.cpp,iaims.cpp,kaims.cpp,oaims.cpp,estructure.cpp,ivasp.cpp,aflowlib.h) (CO)
3.1.145 - 2017/10/12 -
        fixed tolerance scan range (symmetry.cpp) (DX) 
3.1.144 - 2017/10/03 -
        fixed bandgap type bug,
        fixed precision mistmatch in bands data when plotting band structure,
        changed misleading metric_tensor function name,
        fixed false positive message in structure_comparison,
        fixed APL bugs with reading aflow.in,
        avoid SYMPREC vs. PREC confusion
        (ovasp.cpp,estructure.cpp,xatom.cpp,aconvasp_main.cpp,pflow.h,aflow.h,aurostd.h,aflowlib_libraries.cpp,poccupation_edos.cpp,Makefile,ivasp.cpp,apl_phoncalc.cpp,qha_eosrun.cpp,apl.h,apl_kphonons.cpp,compare_structure.cpp,symmetry_spacegroup_functions.cpp,symmetry_spacegroup.h) (CO+DX)
3.1.143 - 2017/09/28 -
        added magnetic symmetry analysis (crystal + spin) to sgdata,
        aflowSG,aflowSYM,agroup,fgroup,pgroup_xtal,agroup,and sgroup; speed increase for space group routine,
        alter tolerance scan range
        (README_AFLOW_ACONVASP.TXT,aflow.h,aconvasp.cpp,aconvasp_main.cpp,lattice.cpp,pflow.h,symmetry.cpp,symmetry_spacegroup.cpp,symmetry_spacegroup_functions.cpp,xatom.cpp) (DX)  
3.1.142 - 2017/09/14 -
        added mpcdf_eos machine,
        fixed proper nouns in symmetry output
        (aflow.cpp,kbin.cpp,aflowrc.cpp,init.cpp,kvasp.cpp,README_AFLOW.TXT,Makefile,pflow_print.cpp) (CO+DX)
3.1.141 - 2017/09/12 -
        fixed sgdata/wyccar issue,
        added space group functions to SYM namespace,
        more detailed warning messages
        (symmetry_spacegroup.h,symmetry_spacegroup.cpp,symmetry_spacegroup_function.cpp,symmetry_spacegroup_ITC_library.cpp,aconvasp_main.cpp,pflow_print.cpp,symmetry.cpp) (DX) 
3.1.140 - 2017/09/05 -
        added sgdata function (along with options for json output),
        edata updated (along with options for json output),
        pgroupk speed up,
        added covalent radii info,
        dos/band structure gnuplot updates
        (main.cpp,README_AFLOW_ACONVASP.TXT,aflow.h,aconvasp_main.cpp,lattice.cpp,pflow.h,pflow_print.cpp,symmetry.cpp,symmetry_spacegroup.cpp,symmetry_spacegroup.h,symmetry_spacegroup_functions.cpp,xatom.cpp,estructure.cpp,init.cpp) (DX+CO) 
3.1.139 - 2017/08/29 -
        fixed edata issue (agroups/iatoms were not calculated) for library runs
        (README_AFLOW_ACONVASP.TXT,aconvasp_main.cpp,lattice.cpp,xatom.cpp,aflow.h) (DX)
3.1.138 - 2017/08/25 -
        fully functional AAPL,
        Pearson symbol/lattice type speed up,
        json serializers for symmetry groups,
        tolerance scan implemented for separate symmetry groups,
        chull latex fix
        (chull.cpp,aconvasp_main.cpp,aflow.h,lattice.cpp,pflow.h,symmetry.cpp,xatom.cpp,xclasses.cpp,aapl_pairs.cpp,aapl_tcond.cpp,aapl_tensor.cpp,apl.h,apl_kphonons.cpp,aurostd.h,main.cpp) (JJPR+DX+CO)
3.1.137 - 2017/08/04 -
        incorporated aflow.Xgroup.json,
        json serializers for bands/dos,
        print to screen options for AFLOW-SYM API,
        xvector/xmatrix lrows/urows/lcols/ucols bug fix,
        APL symmetry output append to ofstream,
        removed validation for sgroup (NOT NEEDED)
        (aconvasp_main.cpp,aflow.h,pflow.h,symmetry.cpp,xatom.cpp,README_AFLOW_ACONVASP.TXT,main.cpp,aurostd.h,xvector.cpp,xmatrix.cpp,apl_supercell.cpp,Makefile,estructure.cpp) (DX+EG+CO)
3.1.136 - 2017/08/01 -
        speed up getFullSymBasis,
        fixed some Wyckoff positions,
        fixed printing in apl (spacegroup vs. lattice type)
        (apl_pdisc.cpp,apl_phoncalc.cpp,aflow.h,symmetry.cpp,symmetry_spacegroup.cpp,symmetry_spacegroup.h,symmetry_spacegroup_ITC_library.cpp,symmetry_spacegroup_functions.cpp) (DX+CO)
3.1.135 - 2017/07/25 -
        fixed xOUTCAR parsing issue with lattice vectors (vasp bug)
        (aflow.h,ovasp.cpp) (CO)
3.1.134 - 2017/07/19 -
        fixed symmetry for library runs (angle/vol tolerance),
        added directory output,
        removed relaxed data from orig structure section in entry page
        (aflowlib_web_interface.cpp,Makefile,aconvasp_main.cpp,aflow.h,lattice.cpp,aflowlib_libraries.cpp,pflow_print.cpp,symmetry.cpp,symmetry_spacegroup.cpp,xatom.cpp,xproto.cpp) (DX+GG+CO)
3.1.133 - 2017/07/19 -
        AEL/AGL: Hugoniots,
        AEL vs pressure (CT) 
3.1.132 - 2017/07/14 -
        added full_sym output to RAW
        (aflowlib_libraries.cpp) (DX+CO)
3.1.131 - 2017/07/14 -
        allow global aflowrc in /etc/aflow.conf plus bug fixes in aflowrc (SC)
3.1.130 - 2017/07/13 -
        bug fixes in aflowrc (SC)
3.1.129 - 2017/07/13 -
        bug fixes init.cpp aflowrc.cpp xvector.cpp (SC/CO)
3.1.128 - 2017/07/12 -
        more ~/.aflowrc definitions and porting to MPI-DE (SC)
3.1.127 - 2017/07/11 -
        more ~/.aflowrc aflow.h ivasp ovasp avasp kbin init VASP_POTCAR_* AFLOW_LIBRARY AFLOW_PROJECT (SC)
3.1.126 - 2017/07/10 -
        more ~/.aflowrc name_dynamics aflow.h  DEFAULT_DOS estructure.cpp poccupation_edos (SC)
3.1.125 - 2017/07/10 -
        more ~/.aflowrc aflow.h  kbin.cpp apl_phoncalc.cpp apl_kphonons.cpp (SC)
3.1.124 - 2017/07/06 -
        quaternion representation additions,
        aflowSYM bug fixes (HfV2)
        (lattice.cpp,xatom.cpp,aflow.h,symmetry.cpp,Makefile) (GG+DX+CO)
3.1.123 - 2017/07/06 -
        adding flags for METAGGA and IVDW (xclasses.cpp) (SC)
3.1.122 - 2017/07/04 -
        aflowrc bug fixes,
        clean names (SC)
3.1.121 - 2017/07/04 -
        aflowrc bug fixes,
        clean names,
        clean METAGGA_SET,
        IVDW_SET (SC)
3.1.120 - 2017/07/02 -
        more ~/.aflowrc
        aflow.h init.cpp aflowrc.cpp kbin kvasp README* VASP_FORCE* PLATON/FINDSYM (SC)
3.1.119 - 2017/07/02 -
        more ~/.aflowrc
        aflow.h init.cpp aflowrc.cpp kbin kvasp README* MACHINE DEPENDENT MPI* (SC)
3.1.118 - 2017/07/02 -
        more ~/.aflowrc
        aflow.h init.cpp aflowrc.cpp kbin kvasp README* GENERIC MPI* (SC)
3.1.117 - 2017/07/02 -
        more ~/.aflowrc
        aflow.h init.cpp aflowrc.cpp README*.TXT: AFLOW_CORE_TEMPERATURE,VASP_PREC (SC)
3.1.116 - 2017/07/01 -
        starting ~/.aflowrc
        aflow.h init.cpp aflowrc.cpp xoptions.h.cpp avasp.cpp apennsy lattice README_AFLOW_ACONVASP.TXT (SC)
3.1.115 - 2017/06/29 -
        XVASP_INCAR_PREPARE_GENERIC aflow.h ivasp.cpp (SC)
3.1.114 - 2017/06/29 -
        added new Jmol js scripts,
        fixed DISMAG issue with APL,
        checkMEMORY() mostly removed from messaging
        (apl_dirphoncalc.cpp,apl_kphonons.cpp,aflowlib_web_interface.cpp,entry.cpp,entry.js,kvasp.cpp,kbin.cpp,init.cpp,avasp.cpp,aflow.h,README_AFLOW_POCC.TXT,README_AFLOW_APL.TXT,README_AFLOW_AGL.TXT,README_AFLOW_AEL.TXT,README_AFLOW.TXT,Makefile) (CO)
3.1.113 - 2017/06/28 -
        XVASP_INCAR_PREPARE_GENERIC aflow.h ivasp.cpp (SC)
3.1.112 - 2017/06/28 -
        added EDIFFG --ediffg
        aflow.h avasp aconvasp_main ivasp kvasp xclasses README_AFLOW_CONVASP README_AFLOW (SC)
3.1.111 - 2017/06/13 -
        SQLITE integration
        (avasp.cpp ow_chull,aflowlib_web_interface,aflowlib_libraries,kbin,apl_phoncalc,README_AFLOW_VERSIONS_HISTORY.TXT,pflow_print,pflow_funcs,main,aurostd.h,bader,Makefile,aflow,SQLITE) (CO)
3.1.110 - 2017/06/13 -
        fixed chull invalid inputs,
        removed exit in loadLIBX,
        force output for mpi settings in APL,
        fixed settings in CIF writer,
        removed aflow.end.out from CompressDirectory(),
        major fixes to CHGCAR/AECCAR readers for bader analysis (CO)
3.1.109 - 2017/06/06 -
        fixed some chull issues (CO)
3.1.108 - 2017/06/06 -
        individualized QHA/AAPL workflows,
        set reliable convex hull standard to 200 entries (binaries),
        updated ill-calculated systems in the database,
        incorporated sort for loadEntries(),
        fixed DPM=AUTO in APL,
        fixed MCL systems
        (APL/aapl_tensor,apl.h,apl_kphonons,apl_lrphoncalc,apl_phoncalc,qha_eosrun,apl_dirphoncalc,Makefile,README_AFLOW.TXT,README_AFLOW_ACONVASP.TXT,README_AFLOW_AEL.TXT,README_AFLOW_AGL.TXT,README_AFLOW_
APL.TXT,README_AFLOW_POCC.TXT,README_AFLOW_VERSIONS_HISTORY.TXT,aflow,aflow.h,avasp,init,kbin,kvasp,xclasses,aconvasp_main,chull,chull.h,symmetry_spacegroup,symmetry) (CO)
3.1.107 - 2017/06/05 -
        online pubs management curtarolo/oses/toher (SC)
3.1.106 - 2017/06/02 -
        added IVDW
        (aflow.h avasp xclasses aconvasp_main ivasp kvasp) (SC)
3.1.105 - 2017/06/01 -
        added METAGGA
        (aflow.h avasp xclasses aconvasp_main ivasp kvasp) (SC)
3.1.104 - 2017/05/30 -
        set reliable convex hull standard to 200 entries (CO)
3.1.103 - 2017/05/30 -
        added pgroup_xtal propagation in supercell creation,
        also fixed ".nfs*" issues in CompressDirectory() (CO)
3.1.102 - 2017/05/29 -
        issues with symmetry in the aflowlib.out calculation (CO)
3.1.101 - 2017/05/26 -
        cosmetics and added PaddedCENTER (SC)
3.1.100 - 2017/05/26 -
        changed numbering style + cosmetics(SC)<|MERGE_RESOLUTION|>--- conflicted
+++ resolved
@@ -12,7 +12,6 @@
         -- exiting with error if VASP output files are corrupted after full aflow run (CO)
         -- removing POSCAR.orig from --xplug check, it's already in the aflow.in (CO)
         -- adding --force to LIB2LIB (CO)
-<<<<<<< HEAD
         -- added utype2string variant; includes print format (DX)
         -- added algorithm option to xcombos; added Heap's algorithm to generate permutations (DX)
         -- added Python modules for AFLOW-SYM and AFLOW-XtalFinder into src (DX)
@@ -55,9 +54,7 @@
         -- added PolarDecomposition() function to separate the rotation and deformation components of a transformation (DX)
         -- added functions to transform structures based on transformation matrix, rotation, and origin shift: TransformStructure() (DX)
         -- added foldAtomsInCell() and SetNumEachType() in-place-modification overloads (DX)
-=======
         -- implemented new on-the-fly threading scheme into AAPL (ME)
->>>>>>> 7ac05c51
 3.2.6 - 2020/12/30
         Location: http://materials.duke.edu/AFLOW/aflow.3.2.6.tar.xz
         -- Bibtex for publications - aflowlib.h aflowlib_web_outreach.cpp (SC)
