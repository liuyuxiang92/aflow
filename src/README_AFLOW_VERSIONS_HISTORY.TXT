--- conflicted
+++ resolved
@@ -1,9 +1,6 @@
 3.2.3 - 2020/05/01
-<<<<<<< HEAD
         Location: http://materials.duke.edu/AFLOW/aflow.3.2.3.tar.xz
         -- fixed bug that SPIN was switched OFF in static calc. when SPIN=ON in aflow.in and REMOVE_RELAX was set by default (ME & RF)
-=======
-        Location: http://materials.duke.edu/AFLOW/aflow.3.2.1.tar.xz
         -- Sped up determination of irreducible tetrahedra for the tetrahedron method. (ME)
         -- Sped up APL force constant matrix calculation. (ME)
         -- Sped up the calculation of the dynamical matrix. (ME)
@@ -25,7 +22,6 @@
         -- Changed the determination of the irreducible Brillouin zone in APL. (ME)
         -- Redesigned ThermalPropertiesCalculator to take temperature-dependent DOS. (ME)
         -- Changed getVASPVersionString function to not throw errors anymore (broke post-processing). (ME)
->>>>>>> 68ff6162
         -- added --np1 (N+1 enthalpy gain) and --sc (stability criterion) chull web functionality (SK)
         -- Fixed segmentation fault when DINEQUIV_ONLY option was used. (AS)
         -- Added check for required binaries to plotter. (ME)
