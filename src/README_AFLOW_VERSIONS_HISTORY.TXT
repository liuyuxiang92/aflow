--- conflicted
+++ resolved
@@ -1,6 +1,5 @@
 3.2.3 - 2020/05/01
-        Location: http://materials.duke.edu/AFLOW/aflow.3.2.1.tar.xz
-<<<<<<< HEAD
+        Location: http://materials.duke.edu/AFLOW/aflow.3.2.3.tar.xz
         -- Redesigned mean square displacement calculations. (ME)
         -- Added interfaces to XCRYSDEN and V_SIM to visualize phonon displacements. (ME)
         -- Enhanced logger support for APL using xStream. (ME)
@@ -18,8 +17,6 @@
         -- Replaced apl::Logger with pflow::logger in some classes. (ME).
         -- Fixed force constant reader for linear response calculations. (ME)
         -- Fixed signs of second order force constants. (ME)
-=======
->>>>>>> 68ff6162
         -- Sped up determination of irreducible tetrahedra for the tetrahedron method. (ME)
         -- Sped up APL force constant matrix calculation. (ME)
         -- Sped up the calculation of the dynamical matrix. (ME)
@@ -33,12 +30,8 @@
         -- Updated KPPRA for phonons. (ME)
         -- APL now saves the state for phonon calculation using PHPOSCAR. (ME)
         -- Refactored supercell generation code in APL. (ME)
-<<<<<<< HEAD
         -- Added standard class methods to all APL and AAPL classes. (ME)
         -- Replaced reference members with pointers for all APL and AAPL classes. (ME)
-=======
-        -- Added standard class methods to LTMethod and QMesh. (ME)
->>>>>>> 68ff6162
         -- Fixed bug in apl::ClusterSet for conventional unit cells. (ME)
         -- Moved calculation of little groups from TCONDCalculator to QMesh. (ME)
         -- Added missing function CalculateSymmetryPointGroupKCrystal. (ME)
@@ -46,11 +39,8 @@
         -- Changed the determination of the irreducible Brillouin zone in APL. (ME)
         -- Redesigned ThermalPropertiesCalculator to take temperature-dependent DOS. (ME)
         -- Changed getVASPVersionString function to not throw errors anymore (broke post-processing). (ME)
-<<<<<<< HEAD
         -- Fixed bug that deleted old qmvasp files. (ME)
-=======
         -- added --np1 (N+1 enthalpy gain) and --sc (stability criterion) chull web functionality (SK)
->>>>>>> 68ff6162
         -- Fixed segmentation fault when DINEQUIV_ONLY option was used. (AS)
         -- Added check for required binaries to plotter. (ME)
         -- Canonical system name is now based on aflow.in instead of VASP output files. (ME)
