--- conflicted
+++ resolved
@@ -1,4 +1,3 @@
-<<<<<<< HEAD
 3.2.1   - 2020/02/20
         Location: http://materials.duke.edu/AFLOW/aflow.3.2.1.tar.xz
         -- Fixed segmentation fault when DINEQUIV_ONLY option was used. (AS)
@@ -53,13 +52,8 @@
         -- patched --bandgap and --bandgapdos to work with extension-less OUTCAR/DOSCAR (CO)
         -- patched species-project dos plot issues: lacking species key and emax TOO high (CO)
         -- added logger objects to plotter functions (CO)
+        -- patched BvolXXXX.dat increment issue (++atomCOUNT) (CO)
 3.1.228 - 2020/01/20
-=======
-3.1.229 - 20XX/XX/XX
-        Location: http://materials.duke.edu/AFLOW/aflow.3.1.229.tar.xz
-        -- patched BvolXXXX.dat increment issue (++atomCOUNT) (CO)
-3.1.228 - 2019/11/20
->>>>>>> bad03e22
         Location: http://materials.duke.edu/AFLOW/aflow.3.1.228.tar.xz
         -- added schema name/unit/type to XHOST (SC)
         -- added file2dequestring(), string2dequestring() (SC)
