3.2.1   - 2020/02/20
        Location: http://materials.duke.edu/AFLOW/aflow.3.2.1.tar.xz
        -- Fixed segmentation fault when DINEQUIV_ONLY option was used. (AS)
<<<<<<< HEAD
        -- added error for non-standard prototypes that create structures with atoms too close (CO+DX)
        -- Canonical system name is now based on aflow.in instead of VASP output files. (ME)
=======
        -- added 67 structure prototypes from Y. Lederer: 58 new ANRL files (generates 60 new protos), 7 generated with existing files with different internal degrees of freedom (DX)
        -- updated README_PROTO.TXT with new prototypes, unique atom decorations, and supplemental notes (DX)
        -- clean input structure species (pseudopotentials) in compare::compare2database() (DX)
        -- Fixed segmentation fault when DINEQUIV_ONLY option was used. (AS)
        -- fixed bug in --poscar2aflowin; symmetry tolerance not propogated for tolerance scan (DX)
>>>>>>> 639e7f9b
        -- added Patterson symmetry analysis; denoted "pgroupk_Patterson" (applies to reciprocal space only) (DX)
        -- compare Patterson point symmetry to Laue point group as consistency check (DX)
        -- added Patterson symmetry to full symmetry command (DX)
        -- added stand-alone Patterson symmetry command (DX)
        -- cleaned text/json if-statements in symmetry writing functions (DX)
        -- added Patterson symmetry usage to README_AFLOW_SYM.TXT and README_AFLOW_ACONVASP.TXT (DX)
        -- added error for non-standard prototypes that create structures with atoms too close (CO+DX)
3.1.228 - 2020/01/20
        Location: http://materials.duke.edu/AFLOW/aflow.3.1.228.tar.xz
        -- added schema name/unit/type to XHOST (SC)
        -- added file2dequestring(), string2dequestring() (SC)
        -- optimized NCPUS/NPAR/NCORE settings (SC)
        -- patched _atom() class: constructor()/copy()/free() (SC)
        -- updated xoptions so content can be lowercase (SC)
        -- added isdefined to xoption (SC)
        -- AFLOW DFT calculations can now read in CHGCAR files. (ME)
        -- Improved runtimes and memory requirements for AAPL. (ME)
        -- Switched the thermal conductivity integration method to the tetrahedron method. (ME)
        -- Added Grueneisen parameter and phase space calculation to thermal conductivity calculations. (ME)
        -- APL and AAPL can now use the CHGCAR file from the ZEROSTATE calculation to speed up calculations. (ME)
        -- Replaced APLLogicError and APLRuntimeError with aurostd::xerror. (ME)
        -- Fixed bug in APL and AAPL that did not properly process -D option. (ME)
        -- Removed unused source files. (ME)
        -- Added matrix norms to aurostd::xmatrix. (ME)
        -- Fixed KPPRA for APL relaxations to use the standard density. (ME)
        -- Added a handler for the AFLOW database. (ME)
        -- Added an AFLOW-SQLITE interface. (ME)
        -- Updated SQLite to version 3.30.1 (2019-10-11, https://www.sqlite.org/2019/sqlite-amalgamation-3300100.zip). (ME)
        -- Added additional web output for entry page generation. (ME)
        -- Fixed bug that put NCORE into INCARs of linear response calculations. (ME)
        -- Fixed bug that caused phonon dispersion path builder to break for some lattices. (ME)
        -- Fixed bug in xDOSCAR reader error detection. (ME)
        -- Additional web output for entry page applets. (ME)
        -- Fixed bug that prevented LDA+U parameters from being passed into ARUN aflow.ins. (ME)
        -- Added ael_stiffness_tensor and ael_compliance_tensor to aentry. (ME)
        -- Fixed bug that prevented AGL from running during LIB2LIB. (ME)
        -- added warnings/errors if species information missing in POSCAR for --poscar2aflowin (CO)
        -- tab aligning all files (CO)
        -- patched clang warnings for aurostd_boot.cpp (CO)
        -- patching warning for writing aflow.rc, only issue if it was written, should fix www-data (CO)
        -- added xQMVASP (CO)
        -- force signed distance for hull formation enthalpy (CO)
        -- added --geometry to get abc_angles for any input structure (CO)
        -- commenting out CreateSlab_RigidRotation(), it does not work, need to redefine lattice vectors (CO)
        -- patching CreateSlab_SurfaceLattice() lattice vector search to include explicit length/angle constraints (CO)
        -- patched slab_test with v3len_max_strict (CO) 
        -- added minimumDistance() calculator for non-periodic systems like molecules or grid of atoms (CO)
        -- patched atoms grid generated for foldAtomsInCell(): GenerateGridAtoms() populates grid_atoms, not atoms (CO)
        -- added setAutoVolume() to xstructure (CO)
        -- added getOSS() and getOFStream() to xStream() (CO)
        -- added GetBandGap() to xDOSCAR: get bandgap from DOS (CO)
        -- added PrintBandGap_DOS() for command line access to DOS bandgap analysis (CO)
        -- incorporating equivalent hkl planes analysis (CO)
        -- patched supercell dimensions reduction for slip system analysis (CO)
        -- now preserving volume for slip system analysis (CO)
        -- added --plot_all_atoms option for DOS plotter (CO)
        -- added functionality for plotting species-projected DOS in plotter (CO)
        -- added '/' between all path separators in plotter (CO)
        -- added LDEBUG in plotter (CO)  
        -- patched formatDefaultTitlePOCC() to understand pocc string in plotter (CO)
        -- added getAflowInFromAFlags() for pocc (CO) 
        -- added --pocc_minimum_configuration identifying which ARUN is minimum energy (CO)  
        -- patched FINAL volume of ordered supercells from pocc, should speed up VASP calculations (CO)
        -- added postprocessing workflow for pocc: performs postprocessing from input files, does NOT redo structure analysis (CO) 
        -- added self-patch for pocc: patches structures files (all and unique) so individual POSCARs can be read by aflow (CO) 
        -- added reader for structures file (CO)
        -- pocc writes out PARTCAR (CO)
        -- pocc calculates/writes out EFA (CO)
        -- pocc writes out ensemble average DOSCAR (CO)  
        -- pocc writes out supercell probabilities to aflow.pocc.out (CO)  
        -- pocc writes out results of ensemble average band gap to aflow.pocc.out (CO) 
        -- pocc plots ensemble average DOS projected by orbitals and species (CO)
        -- added KBIN_POCC_TEMPERATURE_STRING (aflow.in) and --temperature (command line) for pocc post-processing (CO)
        -- avoiding NEGLECT_NOMIX for pocc, high-entropy offers increased solubility over binaries (CO)
        -- added option for printing ensemble average IDOS in pocc data files (aflow_pocc_old.cpp) (CO) 
        -- added POccStructuresFile class to read post-processing files (CO)
        -- patched zero-padding for pocc output files (CO)
        -- add first POCC unit test to Makefile (CO)
        -- patch distinction between POTCAR_TYPE_DATE_PRINT_flag and POTCAR_TYPE_PRINT_flag in avasp (CO)
        -- patching xvasp.POTCAR_TYPE_PRINT_flag for LIB2/LIB3 (CO)
        -- added --potential_type for auto aflow.in generator (CO)
        -- streamlined xvector constructors and copy() methods (CO)
        -- added xvector constructor for xmatrix input (CO)
        -- added getcol(), getmat(), setrow(), setcol(), setmat() to xmatrix, with relevant unit tests called by —test_xmatrix (CO)
        -- added operator *=(utype r) and operator /=(utype r) to xmatrix (CO)
        -- added modulus(), modulussquare(), modulus2() to xmatrix (CO)
        -- getmat() now returns void, xmatrix is an input (CO)
        -- added lrows_out, lcols_out input getmat() as well as a overload for returning xvector (as input) (CO)
        -- added xmatrix2xvector() (CO)
        -- patched QRDecomposition_HouseHolder() not to assume lrows, lcols (CO)
        -- updated generalHouseHolderQRDecomposition()->QRDecomposition_HouseHolder() (CO)
        -- added EFileEmpty() and EFileNotEmpty() (CO)
        -- added _AFLOW_FILE_NAME_ to logger() and xerror(), and patched Makefile for some missing cpp (CO)
        -- added aurostd::getPWD() (CO)
        -- added unsigned long long to _isfloat(), _iscomplex(), _isreal(), _size(), _real(), isinteger() (CO)
        -- added aurostd::powint() for fast powers of integers (CO)
        -- added all variants of iszero() (CO)
        -- templated GCD(), patched for positive/negative inputs, and added Bezout coefficients as output (CO)
        -- adding free(), copy(), refresh() to xmatrix (CO)
        -- added shiftlrows, shiftlcols, shiftlrowscols to xmatrix (CO)
        -- added inverse of 2x2 matrix (CO)
        -- added xmatrixint2double() and xmatrixdouble2int() (CO)
        -- added right matrix division, traspInPlace(), traspSquareInPlace(), submatrixInPlace(), and getdiag() to xmatrix (CO)
        -- added getmatInplace() and getvec() to xmatrix (CO)
        -- patched inverse() for xmatrix, now uses matrix of minors (adjoint) approach which is more stable than GaussJordan (CO)
        -- converted bool inverse() to bool isNonInvertible() in xmatrix() (CO)
        -- added smith normal form calculator to xmatrix (CO)
        -- updated QR decomposition algorithm to avoid saving householder rotations to form Q at the end (CO)
        -- added xDOSCAR.convertSpinOFF2ON() for easy manipulation between SPIN-OFF/SPIN-ON POCC ARUNS (CO)
        -- fixed tolerance "WARNING" in symmetry screw axis determination (DX)
        -- added missing partial occupation value when printing CIF (DX)
        -- added site occupation to Wyckoff object (DX)
        -- used _atom copy constructor in symmetry functions instead of by-hand updates (DX)
        -- fixed indenting in symmetry functions (DX)
        -- added rescaling of structure in prototyping functionality (DX)
        -- added functions to extract information from certain Wyckoff positions (DX)
        -- added functionality to force input Wyckoff choice for structure prototyping (DX)
        -- added check for duplicate subdirectory in aflow zipping, removes subdirectory if found (DX+CO)
        -- added flags to get matching AFLOW prototypes and cast into prototype designation (DX)
        -- added environment analysis (isoconfigurational) to structure comparison (DX)
        -- fixed multiple thread calls in structure comparison and building prototype structures (DX)
        -- suppress permutation calculation for AFLOW prototypes in structure comparison (DX)
        -- replaced exit() with throws in structure comparison functions (DX)
        -- added database comparison functionality (DX)
        -- added directory information to structure comparison for debugging  (DX)
        -- multithreaded prototype casting in structure comparison (DX)
        -- use more robust supercell expansion method (lattice dimensions vs 3x3x3) in structure comparison (DX)
        -- added functionality to check for better matches (necessary for environment and permutation comparisons) (DX)
        -- store Wyckoff groupings for duplicates and same family structures (DX)
        -- added preliminary magnetic structure analysis with new functions to add spin to structure (DX)
        -- added consistency check in permutation comparisons (DX)
        -- boolean for threading safety check (save time) (DX)
        -- improved (speed) atom matching functionality in structure comparison (DX)
        -- speed increase to generateGrid function (DX)
        -- replace SplitAlloySpecies and compare::GetElements() with stringElements2VectorElements() in comparison functions (DX)
        -- added functionality to search prototype labels by symmetry without nspecies and stoichiometry (DX)
        -- added space group to lattice type and centering functions (DX)
        -- added more methods for extracting lattice parameters for prototyping (wyccar, cif, etc.) (DX)
        -- store Wyckoff information from CIF reader (DX) 
        -- fixed bug in extracting Wyckoff coordinates (DX)
        -- allow non-standard space group symbol formats for CIF, check provided equations to verify setting (DX)
        -- update structure comparison class attribute names (DX)
        -- allow for mix of ICSD and non-ICSD structures during sorting by ICSD number for structure comparison (DX)
        -- created generalized function for adding magnetic information to structure (DX)
        -- fixed non-collinear spin lattice primitivization function (DX)
        -- fixed typos in README_PROTO.TXT: A2B_oP12_26_abc_ab-001 to A2B_oP12_26_abc_ab-002 and AB_oC8_67_a_g-001 to AB_oC8_67_a_g-002 (DX)
        -- check if tolerance input is negative for BringInCell() (DX)
        -- added AtomEnvironment class in aflow_xatom.cpp (DX)
        -- generalized inCell() and added atomInCell() (DX)
        -- added aurostd::GCD(), aurostd::LCM(), and aurostd::reduceByGCD(), for vector and deque (DX)
        -- added FileMESSAGE and logstream overloads for comparison functions (DX)
        -- added lattice deviation, coordinate displacement, and figure of failure (structure misfit) to the JSON output for structure comparison (DX)
        -- added try-catch for pflow::loadXstructure() in case URL times out or a bad structure file input (DX)
        -- refined magnetic misfit criteria (DX)
        -- added JSON output for structure prototyping (DX)
        -- fixed parameters for prototype=A_tI2_139_a; fct convention vs bct convention (DX)
        -- added unit tests in makefile for aflowSG, aflowSYM, and aflow-xtal-match (DX)
        -- put xstructure initialization in free() and call free() at beginning of constructors (otherwise xstructure is not always initialize) (DX)
        -- changed xstructure::Clear() to xstructure::clear() (DX)
        -- changed xstructure::Clean() to xstructure::clean() (DX)
        -- updated README_AFLOW_COMPARE.TXT (DX)
        -- use xoptions schema for property units in comparison code (DX)
        -- use ANRL setting as default for symmetry analysis in comparisons for quick conversion to AFLOW prototype designation (DX)
        -- use of xoptions throughout comparison functions (DX)
        (AFLOW: aconvasp.cpp, aconvasp_main.cpp, aflow.cpp, aflow.h, aflowlib_database.cpp, aflowlib.h, aflowlib_libraries.cpp, aflowlib_web_interface.cpp, aflowrc.cpp, apennsy_gndstate.cpp, apennsy_main.cpp, avasp.cpp, bader.cpp, cce.cpp, chull.cpp, chull.h, compare_structure.cpp, compare_structure_function.cpp, compare_structure.h, contrib_shidong_auxiliary.cpp, gfa.cpp, iaims.cpp, init.cpp, ivasp.cpp, kbin.cpp, kvasp.cpp, lattice.cpp, Makefile, modules.cpp, ovasp.cpp, pflow_funcs.cpp, pflow.h, pflow_print.cpp, plotter.cpp, pocc.cpp, pocc.h, pocc_old.cpp, pocc_old.h, README_AFLOW_ACONVASP.TXT, README_AFLOW_AFLOWRC.TXT, README_AFLOW_COMPARE.TXT, README_AFLOW_EXCEPTIONS.TXT, README_AFLOW.TXT, README_PROTO.TXT, SQLITE/shell.c, SQLITE/sqlite3.c, SQLITE/sqlite3ext.h, SQLITE/sqlite3.h, SQLITE/sqlite.cpp, SQLITE/sqlite.h, surface.cpp, symmetry.cpp, symmetry_spacegroup.cpp, symmetry_spacegroup_functions.cpp, symmetry_spacegroup.h, symmetry_spacegroup_ITC_library.cpp, xatom.cpp, xclasses.cpp, xelement.cpp, xproto.cpp, xproto_gus.cpp)
        (ANRL: aflow_anrl.cpp, ANRL_CPPS_20180710/list.cpp)
        (APL: aapl_cluster.cpp, aapl_ifcs.cpp, aapl_setup.cpp, aapl_tcond.cpp, apl_atomic_disp.cpp, apl_dirphoncalc.cpp, apl_dm_pdos_save.cpp, apl_doscalc.cpp, apl_group_velocity.cpp, apl.h, apl_hsqpoints.cpp, apl_kphonons.cpp, apl_lrphoncalc.cpp, apl_ltet.cpp, apl_pathbuilder.cpp, apl_pdisc.cpp, apl_phoncalc.cpp, apl_qmesh.cpp, apl_shellhandle.cpp, apl_supercell.cpp, apl_thermalpc.cpp, qha3phonons_eos.cpp, qha_aflowin_creator.cpp, qha_dm_pdos_save.cpp, qha_energies.cpp, qha_eoscalc.cpp, qha_eos.cpp, qha_eosrun.cpp, qha_gruneisen.cpp, qha_operations.cpp, README_AFLOW_APL.TXT, scqha_eos.cpp, scqha_gruneisen.cpp, scqha_T_freqs.cpp)
        (AUROSTD: aurostd.h, boot.cpp, main.cpp, xcombos.cpp, xcombos.h, xcomplex.cpp, xcomplex.h, xerror.cpp, xerror.h, xmatrix.cpp, xmatrix.h, xoption.cpp, xoption.h, xscalar.cpp, xscalar.h, xtensor.cpp, xvector.cpp, xvector.h)
3.1.227 - 2019/10/16
        Location: http://materials.duke.edu/AFLOW/aflow.3.1.227.tar.xz
        -- Bug fixes for MPI (SC)
        -- Verbosity fixes (Message("")) (SC)
3.1.226 - 2019/10/01
        Location: http://materials.duke.edu/AFLOW/aflow.3.1.226.tar.xz
        -- Modification on the allocation of web entries, through web cache of AUID. Speed up of 20-200 times in serving aflowlib entry pages (SC)
        -- Bug fixes in producing html/json for icsd# entries (SC)
        -- Modified aflow.in generation in AEL and AGL to use common routines in aflow_avasp.cpp and aflow_modules.cpp (CT)  
        -- Write AGL enthalpy as a function of pressure in an AFLOW readable format for future phase diagram application (CT)
        -- Added --quiet option to LIB2LIB routine (CT)
        -- Sets the VASP symmetry to off by default for AEL calculations (CT)
        -- Added projected phonon DOS calculations. (ME)
        -- Linear tetrahedron method does not reduce upon construction anymore (necessary for projected DOS). (ME)
        -- Cleaned up code and added more comments to QMesh and LTMethod files. (ME)
        -- Made moveToBZ inside QMesh more robust. (ME)
        -- Replaced all instances of exit in APL with throw APLRuntimeError. (ME)
        -- Sped up reduction of q-mesh grid. (ME)
        -- Added safeguards for DOSCAR readers for broken DOSCAR files. (ME)
        -- Fixed plotter bugs for HTQC prototype names. (ME)
        -- Added findInList function to AUROSTD. (ME)
        -- Generalized BringInCell method. (ME/DX)
        -- created overloads for BringInCell method (double/xvector/_atom/xstructure), along with "InPlace" variants, i.e., const input (DX)
        -- replaced all mod_one/mod_one_xvec/mod_one_atom for new BringInCell method (DX)
        -- replaced old BringInCell functions with new version (DX)
        -- fixed indenting in symmetry functions (DX)
        -- replaced all SYM::CrossPro() with aurostd::vector_product() (DX)
        -- replaced all SYM::normalize() with explicity division of aurostd::modulus() (DX)
        -- replaced SYM::extract_row() with aurostd::operator() (DX)
        -- fabs() -> aurostd::abs() (CO)
        -- changed abinit writer lattice from column-based to row-based (CO)
        -- updated some class definitions (free()/copy()) (CO)
        (AFLOW: aconvasp.cpp, aconvasp_main.cpp, aflow.cpp, aflow.h, aflowlib.h, aflowlib_libraries.cpp, aflowlib_webapp_entry.js, aflowlib_web_interface.cpp, aflowrc.cpp, apennsy_gndstate.cpp, apennsy_main.cpp, apennsy_vaspin.cpp, avasp.cpp, chull.cpp, compare_structure_function.cpp, compare_structure.h, contrib_cormac.cpp, contrib_wahyu.cpp, data.cpp, init.cpp, Makefile, modules.cpp, oaims.cpp, ovasp.cpp, pflow_funcs.cpp, pflow_print.cpp, plotter.cpp, pocc.cpp, pocc.h, pocc_old.cpp, README_AFLOW_ACONVASP.TXT, README_AFLOW_SYM.TXT, spacegroup.cpp, surface.cpp, symmetry.cpp, symmetry_spacegroup.cpp, symmetry_spacegroup_functions.cpp, symmetry_spacegroup.h, symmetry_spacegroup_ITC_library.cpp, xatom.cpp, xclasses.cpp, xproto.cpp)
        (AEL: ael_elastic_fit.cpp, ael_elasticity.cpp, ael_elasticity.h, ael_get_stress.cpp)
        (AGL: agl_debye.cpp, agl_debye.h, agl_electronic.cpp, agl_eqn_state.cpp, agl_get_ev.cpp, agl_hugoniot.cpp, agl_polynomial.cpp, agl_rungibbs.cpp, agl_thermal.cpp)
        (APL: apl_atomic_disp.cpp, apl_dm_pdos_save.cpp, apl_doscalc.cpp, apl_function_fitting.cpp, apl_group_velocity.cpp, apl.h, apl_hsqpoints.cpp, apl_kphonons.cpp, apl_ltet.cpp, apl_pdisc.cpp, apl_phoncalc.cpp, apl_qmesh.cpp, apl_shellhandle.cpp, apl_supercell.cpp, qha3phonons_eos.cpp, qha_dm_pdos_save.cpp, qha_energies.cpp, qha_eoscalc.cpp, qha_gruneisen.cpp, qha_operations.cpp, README_AFLOW_APL.TXT, scqha_eos.cpp, scqha_gruneisen.cpp)
        (AUROSTD: aurostd.h, main.cpp, xmatrix.cpp, xmatrix.h)
3.1.225 - 2019/07/26
        Location: http://materials.duke.edu/AFLOW/aflow.3.1.225.tar.xz
        -- fixing bug with stability criterion calculation in --output=web, need structure comparison for correct stability criterion calculation (WS)
        -- changed output name for --output=web to aflow_ALLOY_hull_web.json (WS)
        -- integrated N+1_enthalpy_gain and stability criterion to --output=web (WS)
        -- patched web json for quaternary chull (WS)
        -- added CCE functionality (RF)
        -- added CCE readme (RF)
        -- added a user input cutoff energy to the GFA code (DF)
        -- Added vector version of RemoveComments. (ME)
        -- RemoveControlCharactersFromStringstream now also removes carriage returns because they break string additions. (ME)
        -- SPIN_REMOVE_RELAX_2 did not remove spin after the second relaxation; this is fixed now. (ME)
        -- Removed bug that prevented certain NBANDS errors from being fixed while an NBANDS warning was present in vasp.out (ME)
        -- APL and AAPL now read forces from qmvasp file. (ME)
        -- AAPL_KPPRA added to aflow_modules. (ME)
        -- Minor APL code clean-ups. (ME)
        -- Added new plotter functions for band structures, phonons, and thermal properties. (ME)
        -- Updated numbering scheme for partial DOS from being zero-based to being one-based. (ME)
        -- Changed xDOSCAR, xEIGENVAL, and xKPOINTS to be compatible with new plotter. (ME)
        -- Added functionality to APL that outputs phonon DOS and dispersion in
        -- VASP format for new plotter functions. (ME)
        -- Fixed bug for the path builder for path with - and | as separators. (ME)
        -- Fixed xDOSCAR reader to be more general. (ME)
        -- patched change_tolerance() bug for double& tolerance return (DX)
        -- renamed minimum distance functions, more descriptive (minimizeDistanceCartesianMethod() and minimizeDistanceFractionalMethod()) (DX)
        -- reduced number of inputs for minimum distance functions (DX)
        -- added functionality to read VASP5 format in CHGCAR (DX)
        -- cleaned species/atom names in xstructure2json; remove pseudopotential information, oxidation numbers, etc. (DX)
        -- added boolean to ignore minimum distance check in foldAtomsInCell() (DX)
        -- added overloads for mapping functions (DX) 
        -- fixed bug in in xstructure2json in LIB2RAW runs; store corresponding structure from relaxations (DX) 
        -- read species for xstructure2json in LIB2RAW runs (DX) 
        -- added default permutation designation to ANRL prototypes for --proto and --aflow_proto, e.g., ".AB" for "AB_cF8_225_a_b.AB" (DX) 
        -- added functionality to read "_symmetry_space_group_name_H-M" in CIF reader (DX)
        -- added GetSpaceGroupNumber() to get the space group number from the Hermann-Mauguin symbol (DX)
        -- added RemoveCharacterFromBack(), RemoveCharacterFromFront(), and RemoveCharacterFromBackandFront() to AUROSTD; useful for parsing CIF fields (DX)
        -- added function to compare Wyckoff position strings regardless of order, necessary for matching equations in CIF to ITC standard (DX)
        -- fixed bug in reading symops from CIF; check for symop_id (DX)
        -- fixed bug in "_space_group_name_Hall" reader in CIF (DX)
        -- converted exits to xerrors in GetSpaceGroup*() functions (DX)
        -- added DEFAULT_GFA_FORMATION_ENTHALPY_CUTOFF to aflow.rc (CO)
        -- added functions to find pointLineIntersection() and linePlaneIntersection() (CO)
        -- added function to find 3D rotation between two 3D vectors (CO)
        -- remapped const utype& tol -> utype tol in function inputs (CO)
        -- remapped const bool& -> bool in function inputs (CO)
        -- added check in generalHouseHolderQRDecomposition() that Q*R=A (CO)
        -- changed gcd() to GCD() (CO)
        -- added least common multiple function LCM() (CO)
        -- added --slab_test (CO)
        -- added setctau/setftau functions to _sym_op (CO)
        -- added ReplaceAtoms() to xstructure to safely RemoveAtom() then AddAtom() (CO)
        -- modified foldAtomsInCell() to remove fold_in_only complexity, this was simplified by GenerateGridAtoms() (CO)
        -- added check to foldAtomsInCell() that min_dist does not change (CO)
        -- added CreateSlab_RigidRotation(), CreateSlab_SurfaceLattice(), and associated functions (many overloads) to create slabs for surface calculations: the two functions should yield about the same structure but by two different methods (CO)
        -- reformulate basis in CreateSlab_RigidRotation() so k-points grid is created appropriately (K1xK2x1) (CO)
        -- added new modules for calculating the generalized stacking fault energy and cleavage energy (CO)
        -- patched bug in CHULL pdf output for missing column-types in compiling aflow_CsIPb_hull.tex (CO)
        -- added cout as default for ostream& oss in header files (CO)
        -- converted Normal2HKLPlane (CO)
        -- reduce total layers creation by calculating how many layers are in a cell for that particular direction (CO)
        -- added XHOST.WEB_MODE to reduce cluttered AFLOW-Online output (CO)
        -- removed pocc progress bar in web_mode (CO)
        -- added FPOSDistance() for skew considerations (CO)
        -- reduced dims considered for GetSuperCell(), RadiusSphereLattice and LatticeDimensionSphere() are enough (CO)
        -- added general getPeaks() function to AUROSTD (CO)
        -- calculated X-ray amplitude on-the-fly, no need to pass it around (CO)
        -- moved double lambda to end of inputs and default to 1.5418 Copper K-alpha (CO)
        -- patched RemoveControlCodeCharactersFromString() for carriage return (CO)
        -- added width_maximum to getPeaks() to resolve arbitrarily defined peaks (CO)
        -- made x-ray analysis code more modular (CO)
        -- added --plot_xray_file option (CO)
        -- patched moving_average function (!= convolution with box_filter) (CO)
        -- defaulted lambda=Cu_Ka for XRD functions (CO)
        -- added compareVecElements(), compareXVecElements(), and class compareVecElement(ind) to sort vector<vector<utype> > and vector<xvector<utype> > and retire classes ids_cmp and hkl_cmp (CO)
        -- changed signal -> signal_input so it does not get confused with std::signal (CO)
        -- added --force_generic_title to PLOT_XRAY (CO)
        -- removed ids_cmp and hkl_cmp classes (CO)
        -- added filetype and vector_reduction_type enums (CO)
        -- patched aflags.Directory() early in kbin::KBIN_Main() (CO)
        -- corrected GetCompoundAttenuationLenght -> GetCompoundAttenuationLength and toogle -> toggle (CO)
        -- extended PARTCAR functionality for VASP5 POSCARs, including the optional Selective Dynamics tag (CO)
        -- patched 'make check' to return an error, instead of a string, if encountered (CO)
        -- patched 'S' -> 'P' conversion in --pocc_params (CO)
        -- incorporated some new warnings from VASP6 (CO)
        -- patched stringElements2VectorElements() to handle two types of compound designation: composition_string and pp_string (CO)
        -- added new suffixes to pseudopotential list (CO)
        -- address capital letters in new pp suffixes directly (CO)
        -- added faster (in place) routines for CleanStringASCII(), RemoveNumbers(), VASP_PseudoPotential_CleanName() (CO)
        -- added AFLOWIN_FLAG::NOAUTOPP (--noautopp) functionality to --aflow_proto (CO)
        -- converted flag PFLOW::LOAD_ENTRIES_ONLY_ALPHABETICAL to PFLOW::LOAD_ENTRIES_NON_ALPHABETICAL so the default is always OFF (CO)
        -- added 'make clean_autogen' to delete files that are automatically downloaded/generated by aflow during compilation (CO)
        -- set explicit double->int conversion for roundDouble() in chull (CO)
        (AFLOW: aconvasp.cpp, aconvasp_main.cpp, aflow.cpp, aflow.h, aflowlib_libraries.cpp, aflowlib_web_interface.cpp, aflowrc.cpp, avasp.cpp, cce.cpp, cce.h, chull.cpp, chull.h, compare_structure_function.cpp, contrib_shidong_main.cpp, data.cpp, gfa.cpp, gfa.h, init.cpp, ivasp.cpp, kbin.cpp, kvasp.cpp, Makefile, mix.cpp, modules.cpp, ovasp.cpp, pflow_funcs.cpp, pflow.h, pflow_print.cpp, plotter.cpp, pocc.cpp, README_AFLOW_ACONVASP.TXT, README_AFLOW_AFLOWRC.TXT, README_AFLOW_CCE.TXT, README_AFLOW_GFA.TXT, surface.cpp, symmetry.cpp, symmetry_spacegroup.cpp, symmetry_spacegroup_functions.cpp, symmetry_spacegroup.h, symmetry_spacegroup_ITC_library.cpp, xatom.cpp, xclasses.cpp, xelement.cpp, xelement.h, xproto.cpp)
        (AGL: agl_electronic.cpp)
        (APL: aapl_cluster.cpp, aapl_tcond.cpp, apl_dirphoncalc.cpp, apl_doscalc.cpp, apl.h, apl_kphonons.cpp, apl_lrphoncalc.cpp, apl_pathbuilder.cpp, apl_pdisc.cpp, apl_phoncalc.cpp, apl_qmesh.cpp, apl_supercell.cpp, apl_thermalpc.cpp, README_AFLOW_APL.TXT)
        (AUROSTD: aurostd.h, boot.cpp, main.cpp, xmatrix.cpp, xmatrix.h, xscalar.cpp, xscalar.h, xvector.cpp, xvector.h)
3.1.224 - 2019/05/20
        Location: http://materials.duke.edu/AFLOW/aflow.3.1.224.tar.xz
        -- Fixed bug that didn't allow users to override the standard lattice phonon dispersion path. (ME)
        -- Replaced anharmonic IFC option struct with xoption. (ME)
        -- Simplified APL class structure: IReciprocalPointGrid, MonkhorstPackMesh, and UniformMesh are consolidated into QMesh. IDOSCalculator, DOSCalculator, RootSamplingMethod, and LinearTetrahedronMethod are now described only by the DOSCalculator and LTMethod classes. (ME)
        -- Fixed QHA file name bugs for phonon dispersion and DOS. (ME)
        -- Fixed bug that caused AAPL to read APL calculations even though AAPL calculations are still missing. (ME)
        -- Fixed seg fault bug when DC=OFF and TP=ON. (ME)
        -- Fixed bug where DOS parameters are not properly set when DOS=OFF and TP=ON. (ME)
        -- Added KPPRA option for AAPL. (ME)
        -- Increased number of iterations for the AAPL BTE solver. (ME)
        -- fixed symmetry bug: if AddAtom() removes too many atoms and alters stoichiometry, then change to better tolerance (DX) 
        -- fixed comparison bug: ordering of stoichiometry for material-type comparisons (DX)
        -- changed name of prototyping flag (DX)
        -- added --structure2json command line functionality (DX)
        -- cleaned/reduced comparison command line calls (DX)
        -- added to comparison code: JSON output, print to screen only, keep non-matching info, store comparison logs, store family properties, and speed up comparison grouping function (DX)
        -- removed atomic library for communicating between threads, obsolete (DX)
        -- removed unused line in SYM::PBC() function (DX)
        -- added types information in CIF reader, otherwise aflowSG fails (DX)
        -- alphabetize elements in CIF reader function (DX)
        -- fixed --machine names (DX)
        -- fixed removal of control code characters in aflow.in; only overwrites if invalid chars are detected and saves old version to aflow.in_old (DX)
        -- changed internal indexing of xvectors in CHULL/GFA code from 0 to 1 to match rest of code (CO)
        -- fixed bug in web-json writer for AFLOW-CHULL Online (CO)
        -- added function for defining 3D rotation matrix between two vectors (CO)
        -- added functions to convert xvector<double> to xvector<int> and vice versa, useful for hkl (CO)
        -- added functionality for generalized stacking fault calculation, alpha testing only (CO)
        -- added functions for HKLPlane -> direct normal vector and vice versa (CO)
        -- added function to find distance between HKL planes (CO)
        -- added function to get distance between images of atoms along particular direction (CO)
        -- for many sym functions, removed pointers for read-only bools and doubles, added const where possible (CO)
        -- updated xstructure::Rotate() (CO)
        -- in xclasses, stringstream.clear() -> stringstream.str("") (CO)
        -- removed '#' from sg specification in POSCAR, it is interpreted as comment and removed (CO)
        -- bug fix with AFLOWDATA path in automatic aflow.in generator (CO)
        -- added force_strict_pc2scMap to GetSuperCell() constraining the map to the true primitive cell and not equivalent atoms (CO)
        -- added general function to fix string for latex output (CO)
        -- added XHOST.vflag_control.flag("DIRECTORY_CLEAN") for accurate logging of current directory (CO)
        -- major restructuring of pocc code, consolidating classes, renaming variables, etc. (CO)
        -- fixed old pocc to run with any compression extension (CO)
        -- eliminating atom.print_RHT (CO)
        -- patches for xStream() (CO)
        -- fixed webapp_entry for displaying first bader charge isosurface online with help from Bob Hanson (CO)
        -- added convolution function for signal processing (CO)
        -- added moving average and box/gaussian filters (CO)
        -- added mean/stddev functions to xvector (CO)
        -- added plotter for XRD (CO)
        -- added analysis for peaks with moving average (CO)
        (AFLOW: aconvasp_main.cpp, aflow.cpp, aflow.h, aflowlib_libraries.cpp, aflowlib_webapp_entry.js, aflowrc.cpp, avasp.cpp, chull.cpp, chull.h, compare_structure.cpp, compare_structure_function.cpp, compare_structure.h, gfa.cpp, init.cpp, kbin.cpp, kvasp.cpp, lattice.cpp, Makefile, modules.cpp, pflow_funcs.cpp, pflow.h, pflow_print.cpp, pocc.cpp, pocc.h, pocc_old.cpp, README_AFLOW_ACONVASP.TXT, README_AFLOW_AFLOWRC.TXT, symmetry.cpp, symmetry_spacegroup.cpp, xatom.cpp, xclasses.cpp, xproto.cpp)
        (ANRL: aflow_anrl.cpp, ANRL_CPPS_20180710/A10B2C_hP39_171_5c_c_a.cpp, ANRL_CPPS_20180710/A10B2C_hP39_172_5c_c_a.cpp, ANRL_CPPS_20180710/A10B3_oF52_42_2abce_ab.cpp, ANRL_CPPS_20180710/A12B2C_cF60_196_h_bc_a.cpp, ANRL_CPPS_20180710/A12B36CD12_cF488_196_2h_6h_ac_fgh.cpp, ANRL_CPPS_20180710/A12B36CD12_cF488_210_h_3h_a_fg.cpp, ANRL_CPPS_20180710/A12B6C_cF608_210_4h_2h_e.cpp, ANRL_CPPS_20180710/A12B7C2_hP21_174_2j2k_ajk_cf.cpp, ANRL_CPPS_20180710/A12BC4_cP34_195_2j_ab_2e.cpp, ANRL_CPPS_20180710/A12B_cF52_225_i_a.cpp, ANRL_CPPS_20180710/A12B_cI26_204_g_a.cpp, ANRL_CPPS_20180710/A12B_tI26_139_fij_a.cpp, ANRL_CPPS_20180710/A13B2C2_oP34_32_a6c_c_c.cpp, ANRL_CPPS_20180710/A14B3C5_tP44_94_c3g_ad_bg.cpp, ANRL_CPPS_20180710/A15B4_cI76_220_ae_c.cpp, ANRL_CPPS_20180710/A17B15_cP64_207_acfk_eij.cpp, ANRL_CPPS_20180710/A17BC4D_tP184_89_17p_p_4p_io.cpp, ANRL_CPPS_20180710/A23B6_cF116_225_bd2f_e.cpp, ANRL_CPPS_20180710/A24BC_cF104_209_j_a_b.cpp, ANRL_CPPS_20180710/A2B11_cP39_200_f_aghij.cpp, ANRL_CPPS_20180710/A2B13C4_hP57_168_d_c6d_2d.cpp, ANRL_CPPS_20180710/A2B2C4D_tP18_132_e_i_o_d.cpp, ANRL_CPPS_20180710/A2B2C7_cF88_227_c_d_af.cpp, ANRL_CPPS_20180710/A2B2C_oC80_64_efg_efg_df.cpp, ANRL_CPPS_20180710/A2B3C12D3_cI160_230_a_c_h_d.cpp, ANRL_CPPS_20180710/A2B3C18D6_hP58_192_c_f_lm_l.cpp, ANRL_CPPS_20180710/A2B3C3DE7_hP48_145_2a_3a_3a_a_7a.cpp, ANRL_CPPS_20180710/A2B3C6_cP264_205_2d_ab2c2d_6d.cpp, ANRL_CPPS_20180710/A2B3C6_cP33_221_cd_ag_fh.cpp, ANRL_CPPS_20180710/A2B3C7D_oP13_47_t_aq_eqrs_h.cpp, ANRL_CPPS_20180710/A2B3_hP20_159_bc_2c.cpp, ANRL_CPPS_20180710/A2B3_hP30_169_2a_3a.cpp, ANRL_CPPS_20180710/A2B3_hP30_170_2a_3a.cpp, ANRL_CPPS_20180710/A2B3_hP5_164_d_ad.cpp, ANRL_CPPS_20180710/A2B3_hR10_167_c_e.cpp, ANRL_CPPS_20180710/A2B3_hR5_166_c_ac.cpp, ANRL_CPPS_20180710/A2B3_oC40_39_2d_2c2d.cpp, ANRL_CPPS_20180710/A2B3_oP20_60_d_cd.cpp, ANRL_CPPS_20180710/A2B3_oP20_62_2c_3c.cpp, ANRL_CPPS_20180710/A2B3_oP40_33_4a_6a.cpp, ANRL_CPPS_20180710/A2B3_tI80_141_ceh_3h.cpp, ANRL_CPPS_20180710/A2B3_tP10_127_g_ah.cpp, ANRL_CPPS_20180710/A2B3_tP20_102_2c_b2c.cpp, ANRL_CPPS_20180710/A2B3_tP20_116_bci_fj.cpp, ANRL_CPPS_20180710/A2B3_tP20_117_i_adgh.cpp, ANRL_CPPS_20180710/A2B3_tP40_137_cdf_3g.cpp, ANRL_CPPS_20180710/A2B3_tP5_115_g_ag.cpp, ANRL_CPPS_20180710/A2B4C_hR42_148_2f_4f_f.cpp, ANRL_CPPS_20180710/A2B4C_oC28_66_l_kl_a.cpp, ANRL_CPPS_20180710/A2B4C_oP28_62_ac_2cd_c.cpp, ANRL_CPPS_20180710/A2B5C2_oC36_37_d_c2d_d.cpp, ANRL_CPPS_20180710/A2B5_mC28_15_f_e2f.cpp, ANRL_CPPS_20180710/A2B6CD7_tP64_77_2d_6d_d_ab6d.cpp, ANRL_CPPS_20180710/A2B7C2_tP88_78_4a_14a_4a.cpp, ANRL_CPPS_20180710/A2B7_cI54_229_e_afh.cpp, ANRL_CPPS_20180710/A2B8C2D_tP26_100_c_abcd_c_a.cpp, ANRL_CPPS_20180710/A2B8CD_oP24_48_k_2m_d_b.cpp, ANRL_CPPS_20180710/A2B8CD_tI24_97_d_k_a_b.cpp, ANRL_CPPS_20180710/A2B8C_oP22_34_c_4c_a.cpp, ANRL_CPPS_20180710/A2B_aP6_2_2i_i.cpp, ANRL_CPPS_20180710/A2B_aP6_2_aei_i.cpp, ANRL_CPPS_20180710/A2BC2_oF40_22_fi_ad_gh.cpp, ANRL_CPPS_20180710/A2BC2_oI20_45_c_b_c.cpp, ANRL_CPPS_20180710/A2BC2_tI20_79_c_2a_c.cpp, ANRL_CPPS_20180710/A2BC2_tP20_105_f_ac_2e.cpp, ANRL_CPPS_20180710/A2BC3_oC24_63_e_c_cg.cpp, ANRL_CPPS_20180710/A2BC4_cF56_227_d_a_e.cpp, ANRL_CPPS_20180710/A2BC4D_tI16_121_d_a_i_b.cpp, ANRL_CPPS_20180710/A2BC4_oP28_50_ij_ac_ijm.cpp, ANRL_CPPS_20180710/A2BC4_tI14_82_bc_a_g.cpp, ANRL_CPPS_20180710/A2BC4_tP28_126_cd_e_k.cpp, ANRL_CPPS_20180710/A2BC4_tP28_130_f_c_g.cpp, ANRL_CPPS_20180710/A2BC7D2_tP24_113_e_a_cef_e.cpp, ANRL_CPPS_20180710/A2BC8_tI176_110_2b_b_8b.cpp, ANRL_CPPS_20180710/A2BCD3E6_cF208_203_e_c_d_f_g.cpp, ANRL_CPPS_20180710/A2BCD4_tI16_82_ac_b_d_g.cpp, ANRL_CPPS_20180710/A2B_cF24_227_c_a.cpp, ANRL_CPPS_20180710/A2B_cF24_227_d_a.cpp, ANRL_CPPS_20180710/A2B_cI72_211_hi_i.cpp, ANRL_CPPS_20180710/A2BC_oC16_67_ag_b_g.cpp, ANRL_CPPS_20180710/A2BC_oC8_38_e_a_b.cpp, ANRL_CPPS_20180710/A2B_cP12_212_c_a.cpp, ANRL_CPPS_20180710/A2B_cP6_224_b_a.cpp, ANRL_CPPS_20180710/A2BC_tP16_76_2a_a_a.cpp, ANRL_CPPS_20180710/A2B_hP12_194_cg_f.cpp, ANRL_CPPS_20180710/A2B_hP18_180_fi_bd.cpp, ANRL_CPPS_20180710/A2B_hP18_190_gh_bf.cpp, ANRL_CPPS_20180710/A2B_hP36_177_j2lm_n.cpp, ANRL_CPPS_20180710/A2B_hP6_191_h_e.cpp, ANRL_CPPS_20180710/A2B_hP9_147_g_ad.cpp, ANRL_CPPS_20180710/A2B_hP9_150_ef_bd.cpp, ANRL_CPPS_20180710/A2B_hP9_152_c_a.cpp, ANRL_CPPS_20180710/A2B_hP9_180_j_c.cpp, ANRL_CPPS_20180710/A2B_hP9_181_j_c.cpp, ANRL_CPPS_20180710/A2B_hP9_189_fg_bc.cpp, ANRL_CPPS_20180710/A2B_hR18_148_2f_f.cpp, ANRL_CPPS_20180710/A2B_mC144_9_24a_12a.cpp, ANRL_CPPS_20180710/A2B_mC48_15_ae3f_2f.cpp, ANRL_CPPS_20180710/A2B_mP12_13_2g_ef.cpp, ANRL_CPPS_20180710/A2B_mP12_14_2e_e.cpp, ANRL_CPPS_20180710/A2B_mP12_3_bc3e_2e.cpp, ANRL_CPPS_20180710/A2B_mP12_7_4a_2a.cpp, ANRL_CPPS_20180710/A2B_mP18_7_6a_3a.cpp, ANRL_CPPS_20180710/A2B_mP6_10_mn_bg.cpp, ANRL_CPPS_20180710/A2B_mP6_14_e_a.cpp, ANRL_CPPS_20180710/A2B_oC12_36_2a_a.cpp, ANRL_CPPS_20180710/A2B_oC12_38_de_ab.cpp, ANRL_CPPS_20180710/A2B_oC12_63_2c_c.cpp, ANRL_CPPS_20180710/A2B_oC24_20_abc_c.cpp, ANRL_CPPS_20180710/A2B_oC24_64_2f_f.cpp, ANRL_CPPS_20180710/A2B_oF24_70_e_a.cpp, ANRL_CPPS_20180710/A2B_oI12_72_j_a.cpp, ANRL_CPPS_20180710/A2B_oI12_74_h_e.cpp, ANRL_CPPS_20180710/A2B_oP12_17_abe_e.cpp, ANRL_CPPS_20180710/A2B_oP12_19_2a_a.cpp, ANRL_CPPS_20180710/A2B_oP12_26_abc_ab.cpp, ANRL_CPPS_20180710/A2B_oP12_29_2a_a.cpp, ANRL_CPPS_20180710/A2B_oP12_62_2c_c.cpp, ANRL_CPPS_20180710/A2B_oP24_52_2e_cd.cpp, ANRL_CPPS_20180710/A2B_oP24_55_2g2h_gh.cpp, ANRL_CPPS_20180710/A2B_oP24_61_2c_c.cpp, ANRL_CPPS_20180710/A2B_oP6_58_g_a.cpp, ANRL_CPPS_20180710/A2B_tI12_140_h_a.cpp, ANRL_CPPS_20180710/A2B_tI12_141_e_a.cpp, ANRL_CPPS_20180710/A2B_tI12_98_f_a.cpp, ANRL_CPPS_20180710/A2B_tI24_141_2e_e.cpp, ANRL_CPPS_20180710/A2B_tI6_139_d_a.cpp, ANRL_CPPS_20180710/A2B_tP12_111_2n_adf.cpp, ANRL_CPPS_20180710/A2B_tP12_92_b_a.cpp, ANRL_CPPS_20180710/A2B_tP24_135_gh_h.cpp, ANRL_CPPS_20180710/A2B_tP30_85_ab2g_cg.cpp, ANRL_CPPS_20180710/A2B_tP36_96_3b_ab.cpp, ANRL_CPPS_20180710/A2B_tP48_77_8d_4d.cpp, ANRL_CPPS_20180710/A2B_tP6_129_ac_c.cpp, ANRL_CPPS_20180710/A2B_tP6_136_f_a.cpp, ANRL_CPPS_20180710/A2B_tP6_137_d_a.cpp, ANRL_CPPS_20180710/A3B10_cI52_229_e_fh.cpp, ANRL_CPPS_20180710/A3B11C6_tP40_100_ac_bc2d_cd.cpp, ANRL_CPPS_20180710/A3B13_oC32_38_ac_a2bcdef.cpp, ANRL_CPPS_20180710/A3B2_cI40_220_d_c.cpp, ANRL_CPPS_20180710/A3B2_hP10_176_h_bc.cpp, ANRL_CPPS_20180710/A3B2_hP10_176_h_bd.cpp, ANRL_CPPS_20180710/A3B2_hP5_164_ad_d.cpp, ANRL_CPPS_20180710/A3B2_hR5_155_e_c.cpp, ANRL_CPPS_20180710/A3B2_oP20_52_de_cd.cpp, ANRL_CPPS_20180710/A3B2_oP20_56_ce_e.cpp, ANRL_CPPS_20180710/A3B2_oP20_62_3c_2c.cpp, ANRL_CPPS_20180710/A3B2_tP10_83_adk_j.cpp, ANRL_CPPS_20180710/A3B3C_cI56_214_g_h_a.cpp, ANRL_CPPS_20180710/A3B3C_hP14_176_h_h_c.cpp, ANRL_CPPS_20180710/A3B3C_hP14_176_h_h_d.cpp, ANRL_CPPS_20180710/A3B4C_cP16_218_c_e_a.cpp, ANRL_CPPS_20180710/A3B4C_cP8_215_d_e_a.cpp, ANRL_CPPS_20180710/A3B4_cF56_227_ad_e.cpp, ANRL_CPPS_20180710/A3B4_tI28_141_ad_h.cpp, ANRL_CPPS_20180710/A3B5_oC16_65_ah_bej.cpp, ANRL_CPPS_20180710/A3B5_oC32_38_abce_abcdf.cpp, ANRL_CPPS_20180710/A3B5_oP16_55_ch_agh.cpp, ANRL_CPPS_20180710/A3B5_tI32_108_ac_a2c.cpp, ANRL_CPPS_20180710/A3B5_tI32_140_ah_bk.cpp, ANRL_CPPS_20180710/A3B5_tI32_140_ah_cl.cpp, ANRL_CPPS_20180710/A3B7_hP20_186_c_b2c.cpp, ANRL_CPPS_20180710/A3B7_oP40_62_cd_3c2d.cpp, ANRL_CPPS_20180710/A3B7_tP40_76_3a_7a.cpp, ANRL_CPPS_20180710/A3BC2_cI48_214_f_a_e.cpp, ANRL_CPPS_20180710/A3BC2_oP48_50_3m_m_2m.cpp, ANRL_CPPS_20180710/A3BC3D_tP64_106_3c_c_3c_c.cpp, ANRL_CPPS_20180710/A3BC_hP10_188_k_a_e.cpp, ANRL_CPPS_20180710/A3BC_hP10_188_k_c_a.cpp, ANRL_CPPS_20180710/A3BC_hP30_185_cd_c_ab.cpp, ANRL_CPPS_20180710/A3BC_hR5_146_b_a_a.cpp, ANRL_CPPS_20180710/A3B_cI32_204_g_c.cpp, ANRL_CPPS_20180710/A3B_cI8_229_b_a.cpp, ANRL_CPPS_20180710/A3BC_mC10_8_ab_a_a.cpp, ANRL_CPPS_20180710/A3B_cP16_198_b_a.cpp, ANRL_CPPS_20180710/A3B_cP16_208_j_b.cpp, ANRL_CPPS_20180710/A3B_cP4_221_d_a.cpp, ANRL_CPPS_20180710/A3B_cP8_223_c_a.cpp, ANRL_CPPS_20180710/A3BC_tP5_99_bc_a_b.cpp, ANRL_CPPS_20180710/A3B_hP16_194_gh_ac.cpp, ANRL_CPPS_20180710/A3B_hP24_151_3c_2a.cpp, ANRL_CPPS_20180710/A3B_hP24_153_3c_2b.cpp, ANRL_CPPS_20180710/A3B_hP24_165_adg_f.cpp, ANRL_CPPS_20180710/A3B_hP24_165_bdg_f.cpp, ANRL_CPPS_20180710/A3B_hP24_185_ab2c_c.cpp, ANRL_CPPS_20180710/A3B_hP4_191_bc_a.cpp, ANRL_CPPS_20180710/A3B_hP8_158_d_a.cpp, ANRL_CPPS_20180710/A3B_hP8_173_c_b.cpp, ANRL_CPPS_20180710/A3B_hP8_176_h_c.cpp, ANRL_CPPS_20180710/A3B_hP8_176_h_d.cpp, ANRL_CPPS_20180710/A3B_hP8_185_c_a.cpp, ANRL_CPPS_20180710/A3B_hP8_194_h_c.cpp, ANRL_CPPS_20180710/A3B_hR4_160_b_a.cpp, ANRL_CPPS_20180710/A3B_mP16_7_6a_2a.cpp, ANRL_CPPS_20180710/A3B_oC64_66_gi2lm_2l.cpp, ANRL_CPPS_20180710/A3B_oC64_66_kl2m_bdl.cpp, ANRL_CPPS_20180710/A3B_oI32_23_ij2k_k.cpp, ANRL_CPPS_20180710/A3B_oP16_62_cd_c.cpp, ANRL_CPPS_20180710/A3B_oP32_60_3d_d.cpp, ANRL_CPPS_20180710/A3B_oP8_59_bf_a.cpp, ANRL_CPPS_20180710/A3B_tI16_139_cde_e.cpp, ANRL_CPPS_20180710/A3B_tI24_119_b2i_af.cpp, ANRL_CPPS_20180710/A3B_tI32_82_3g_g.cpp, ANRL_CPPS_20180710/A3B_tI8_139_bd_a.cpp, ANRL_CPPS_20180710/A3B_tP16_118_ei_f.cpp, ANRL_CPPS_20180710/A3B_tP32_114_3e_e.cpp, ANRL_CPPS_20180710/A43B5C17_oC260_63_c8fg6h_cfg_ce3f2h.cpp, ANRL_CPPS_20180710/A4B14C3_hP21_143_bd_ac4d_d.cpp, ANRL_CPPS_20180710/A4B2C13D_tP40_90_g_d_cef2g_c.cpp, ANRL_CPPS_20180710/A4B2C6D16E_cF232_203_e_d_f_eg_a.cpp, ANRL_CPPS_20180710/A4B2C_tP28_135_gh_h_d.cpp, ANRL_CPPS_20180710/A4B3_cI112_230_af_g.cpp, ANRL_CPPS_20180710/A4B3_cI14_229_c_b.cpp, ANRL_CPPS_20180710/A4B3_cI28_220_c_a.cpp, ANRL_CPPS_20180710/A4B3_hP14_173_bc_c.cpp, ANRL_CPPS_20180710/A4B3_hP28_159_ab2c_2c.cpp, ANRL_CPPS_20180710/A4B3_hR7_166_2c_ac.cpp, ANRL_CPPS_20180710/A4B3_oI14_71_gh_cg.cpp, ANRL_CPPS_20180710/A4B5_tI18_139_i_ah.cpp, ANRL_CPPS_20180710/A4B5_tI18_87_h_ah.cpp, ANRL_CPPS_20180710/A4B6C_hP11_143_bd_2d_a.cpp, ANRL_CPPS_20180710/A4B9_cP52_215_ei_3efgi.cpp, ANRL_CPPS_20180710/A4BC2_tI28_120_i_d_e.cpp, ANRL_CPPS_20180710/A4BC4D_tP10_123_gh_a_i_d.cpp, ANRL_CPPS_20180710/A4BC4_tP18_137_g_b_g.cpp, ANRL_CPPS_20180710/A4B_cI10_217_c_a.cpp, ANRL_CPPS_20180710/A4B_cI10_229_c_a.cpp, ANRL_CPPS_20180710/A4B_cI40_197_cde_c.cpp, ANRL_CPPS_20180710/A4BC_tI24_141_h_b_a.cpp, ANRL_CPPS_20180710/A4B_hP15_144_4a_a.cpp, ANRL_CPPS_20180710/A4B_oI20_74_beh_e.cpp, ANRL_CPPS_20180710/A4B_oP20_62_2cd_c.cpp, ANRL_CPPS_20180710/A4B_tI10_139_de_a.cpp, ANRL_CPPS_20180710/A4B_tI20_88_f_a.cpp, ANRL_CPPS_20180710/A4B_tP10_114_e_a.cpp, ANRL_CPPS_20180710/A4B_tP10_125_m_a.cpp, ANRL_CPPS_20180710/A4B_tP20_127_ehj_g.cpp, ANRL_CPPS_20180710/A5B11_mP16_6_2abc_2a3b3c.cpp, ANRL_CPPS_20180710/A5B2_hP14_194_abdf_f.cpp, ANRL_CPPS_20180710/A5B2_hP28_194_ahk_ch.cpp, ANRL_CPPS_20180710/A5B2_hR7_166_a2c_c.cpp, ANRL_CPPS_20180710/A5B2_mC14_12_a2i_i.cpp, ANRL_CPPS_20180710/A5B2_oP14_49_dehq_ab.cpp, ANRL_CPPS_20180710/A5B3C15_oP46_30_a2c_bc_a7c.cpp, ANRL_CPPS_20180710/A5B3C16_cP96_222_ce_d_fi.cpp, ANRL_CPPS_20180710/A5B3C_hP18_186_2a3b_2ab_b.cpp, ANRL_CPPS_20180710/A5B3_hP16_190_bdh_g.cpp, ANRL_CPPS_20180710/A5B3_hP16_193_dg_g.cpp, ANRL_CPPS_20180710/A5B3_mC32_9_5a_3a.cpp, ANRL_CPPS_20180710/A5B3_tP32_118_g2i_aceh.cpp, ANRL_CPPS_20180710/A5B3_tP32_130_cg_cf.cpp, ANRL_CPPS_20180710/A5B5C4_tP28_104_ac_ac_c.cpp, ANRL_CPPS_20180710/A5B6C2_hP13_157_2ac_2c_b.cpp, ANRL_CPPS_20180710/A5B7_tI24_107_ac_abd.cpp, ANRL_CPPS_20180710/A5B8_cI52_217_ce_cg.cpp, ANRL_CPPS_20180710/A5BCD6_cF416_228_eg_c_b_h.cpp, ANRL_CPPS_20180710/A5B_oP24_26_3a3b2c_ab.cpp, ANRL_CPPS_20180710/A6B23_cF116_225_e_acfh.cpp, ANRL_CPPS_20180710/A6B2C_cF36_225_e_c_a.cpp, ANRL_CPPS_20180710/A6B2CD6E_cP64_208_m_ad_b_m_c.cpp, ANRL_CPPS_20180710/A6B2C_tP18_128_eh_d_a.cpp, ANRL_CPPS_20180710/A6B2C_tP18_128_eh_d_b.cpp, ANRL_CPPS_20180710/A6B2C_tP18_94_eg_c_a.cpp, ANRL_CPPS_20180710/A6B4C16D_oP108_27_abcd4e_4e_16e_e.cpp, ANRL_CPPS_20180710/A6B6C_cF104_202_h_h_c.cpp, ANRL_CPPS_20180710/A6B_cF224_228_h_c.cpp, ANRL_CPPS_20180710/A6B_cP7_221_f_a.cpp, ANRL_CPPS_20180710/A6B_hR7_166_g_a.cpp, ANRL_CPPS_20180710/A6B_oC28_63_efg_c.cpp, ANRL_CPPS_20180710/A7B2C2_mC22_12_aij_h_i.cpp, ANRL_CPPS_20180710/A7B2C_tP40_128_egi_h_e.cpp, ANRL_CPPS_20180710/A7B3_cI40_229_df_e.cpp, ANRL_CPPS_20180710/A7B6_hR13_166_ah_3c.cpp, ANRL_CPPS_20180710/A7B7C2_tP32_101_bde_ade_d.cpp, ANRL_CPPS_20180710/A7B8_mP120_14_14e_16e.cpp, ANRL_CPPS_20180710/A7B8_oP120_60_7d_8d.cpp, ANRL_CPPS_20180710/A7BC3D13_cF192_219_de_b_c_ah.cpp, ANRL_CPPS_20180710/A7B_cF32_225_bd_a.cpp, ANRL_CPPS_20180710/A8B2C12D2E_oI50_23_bcfk_i_3k_j_a.cpp, ANRL_CPPS_20180710/A8B5_hR26_160_a3bc_a3b.cpp, ANRL_CPPS_20180710/A8B5_mP13_6_a7b_3a2b.cpp, ANRL_CPPS_20180710/A8B7C6_hP21_175_ck_aj_k.cpp, ANRL_CPPS_20180710/A8BC3D6_hP18_189_bfh_a_g_i.cpp, ANRL_CPPS_20180710/A8B_tI18_139_hi_a.cpp, ANRL_CPPS_20180710/A9B16C7_cF128_225_acd_2f_be.cpp, ANRL_CPPS_20180710/A9B2_mP22_7_9a_2a.cpp, ANRL_CPPS_20180710/A9B3C_hP26_194_hk_h_a.cpp, ANRL_CPPS_20180710/A9BC3D5_hP18_189_fi_a_g_bh.cpp, ANRL_CPPS_20180710/A9BC_oC44_39_3c3d_a_c.cpp, ANRL_CPPS_20180710/A_aP4_2_aci.cpp, ANRL_CPPS_20180710/AB11CD3_cP16_221_a_dg_b_c.cpp, ANRL_CPPS_20180710/AB11_cP36_221_c_agij.cpp, ANRL_CPPS_20180710/AB12C3_cI32_229_a_h_b.cpp, ANRL_CPPS_20180710/AB13_cF112_226_a_bi.cpp, ANRL_CPPS_20180710/AB18C8_cF108_225_a_eh_f.cpp, ANRL_CPPS_20180710/AB27CD3_cP32_221_a_dij_b_c.cpp, ANRL_CPPS_20180710/AB2_aP12_1_4a_8a.cpp, ANRL_CPPS_20180710/AB2C12D4_tP76_75_2a2b_2d_12d_4d.cpp, ANRL_CPPS_20180710/AB2C3_oP24_62_c_d_cd.cpp, ANRL_CPPS_20180710/AB2C4_tI14_139_a_e_ce.cpp, ANRL_CPPS_20180710/AB2C8D_oP24_49_g_q_2qr_e.cpp, ANRL_CPPS_20180710/AB2C_cF16_225_a_c_b.cpp, ANRL_CPPS_20180710/AB2CD2_hP36_163_h_i_bf_i.cpp, ANRL_CPPS_20180710/AB2_cF12_225_a_c.cpp, ANRL_CPPS_20180710/AB2_cF48_227_c_e.cpp, ANRL_CPPS_20180710/AB2_cF96_227_e_cf.cpp, ANRL_CPPS_20180710/AB2C_oC16_40_a_2b_b.cpp, ANRL_CPPS_20180710/AB2C_oC16_63_c_2c_c.cpp, ANRL_CPPS_20180710/AB2C_oP16_62_c_2c_c.cpp, ANRL_CPPS_20180710/AB2_cP12_205_a_c.cpp, ANRL_CPPS_20180710/AB2_hP12_143_cd_ab2d.cpp, ANRL_CPPS_20180710/AB2_hP12_194_f_ah.cpp, ANRL_CPPS_20180710/AB2_hP24_194_ef_fgh.cpp, ANRL_CPPS_20180710/AB2_hP3_164_a_d.cpp, ANRL_CPPS_20180710/AB2_hP3_191_a_d.cpp, ANRL_CPPS_20180710/AB2_hP6_194_b_f.cpp, ANRL_CPPS_20180710/AB2_hP6_194_c_ad.cpp, ANRL_CPPS_20180710/AB2_hP6_194_c_f.cpp, ANRL_CPPS_20180710/AB2_hP72_192_m_j2kl.cpp, ANRL_CPPS_20180710/AB2_hP9_156_b2c_3a2bc.cpp, ANRL_CPPS_20180710/AB2_hP9_162_ad_k.cpp, ANRL_CPPS_20180710/AB2_hP9_164_bd_c2d.cpp, ANRL_CPPS_20180710/AB2_hP9_180_d_j.cpp, ANRL_CPPS_20180710/AB2_mC6_12_a_i.cpp, ANRL_CPPS_20180710/AB2_oC24_41_2a_2b.cpp, ANRL_CPPS_20180710/AB2_oC6_21_a_k.cpp, ANRL_CPPS_20180710/AB2_oF48_70_f_fg.cpp, ANRL_CPPS_20180710/AB2_oF72_43_ab_3b.cpp, ANRL_CPPS_20180710/AB2_oI6_71_a_g.cpp, ANRL_CPPS_20180710/AB2_oI6_71_a_i.cpp, ANRL_CPPS_20180710/AB2_oP12_29_a_2a.cpp, ANRL_CPPS_20180710/AB2_oP24_28_acd_2c3d.cpp, ANRL_CPPS_20180710/AB2_oP6_34_a_c.cpp, ANRL_CPPS_20180710/AB2_oP6_58_a_g.cpp, ANRL_CPPS_20180710/AB2_tI48_80_2b_4b.cpp, ANRL_CPPS_20180710/AB2_tI6_139_a_e.cpp, ANRL_CPPS_20180710/AB2_tI96_88_2f_4f.cpp, ANRL_CPPS_20180710/AB2_tP12_115_j_egi.cpp, ANRL_CPPS_20180710/AB2_tP12_81_adg_2h.cpp, ANRL_CPPS_20180710/AB2_tP6_137_a_d.cpp, ANRL_CPPS_20180710/AB32C48_cI162_204_a_2efg_2gh.cpp, ANRL_CPPS_20180710/AB32CD4E8_tP184_93_i_16p_af_2p_4p.cpp, ANRL_CPPS_20180710/AB3C16_cF160_203_a_bc_eg.cpp, ANRL_CPPS_20180710/AB3C16_cF160_203_b_ad_eg.cpp, ANRL_CPPS_20180710/AB3C2_cI96_206_c_e_ad.cpp, ANRL_CPPS_20180710/AB3C3_cF112_227_c_de_f.cpp, ANRL_CPPS_20180710/AB3C4_cP8_215_a_c_e.cpp, ANRL_CPPS_20180710/AB3C4_hP16_194_c_af_ef.cpp, ANRL_CPPS_20180710/AB3C4_oP16_31_a_ab_2ab.cpp, ANRL_CPPS_20180710/AB3C4_oP32_33_a_3a_4a.cpp, ANRL_CPPS_20180710/AB3C6_cI80_206_a_d_e.cpp, ANRL_CPPS_20180710/AB3C_cP5_221_a_c_b.cpp, ANRL_CPPS_20180710/AB3C_cP60_201_be_fh_g.cpp, ANRL_CPPS_20180710/AB3C_cP60_201_ce_fh_g.cpp, ANRL_CPPS_20180710/AB3_cF16_225_a_bc.cpp, ANRL_CPPS_20180710/AB3C_hR10_148_c_f_c.cpp, ANRL_CPPS_20180710/AB3C_hR10_167_b_e_a.cpp, ANRL_CPPS_20180710/AB3C_oC20_63_a_cf_c.cpp, ANRL_CPPS_20180710/AB3C_oP20_62_c_cd_a.cpp, ANRL_CPPS_20180710/AB3_cP4_221_a_c.cpp, ANRL_CPPS_20180710/AB3_hP24_149_acgi_3l.cpp, ANRL_CPPS_20180710/AB3_hP24_178_b_ac.cpp, ANRL_CPPS_20180710/AB3_hP24_179_b_ac.cpp, ANRL_CPPS_20180710/AB3_hP24_185_c_ab2c.cpp, ANRL_CPPS_20180710/AB3_hP4_187_e_fh.cpp, ANRL_CPPS_20180710/AB3_hP8_182_c_g.cpp, ANRL_CPPS_20180710/AB3_hP8_194_c_bf.cpp, ANRL_CPPS_20180710/AB3_hR8_148_c_f.cpp, ANRL_CPPS_20180710/AB3_hR8_155_c_de.cpp, ANRL_CPPS_20180710/AB3_mC16_12_g_ij.cpp, ANRL_CPPS_20180710/AB3_mC16_15_e_cf.cpp, ANRL_CPPS_20180710/AB3_mC16_9_a_3a.cpp, ANRL_CPPS_20180710/AB3_mC32_8_4a_12a.cpp, ANRL_CPPS_20180710/AB3_mC32_8_4a_4a4b.cpp, ANRL_CPPS_20180710/AB3_mP16_10_mn_3m3n.cpp, ANRL_CPPS_20180710/AB3_oC16_40_b_3b.cpp, ANRL_CPPS_20180710/AB3_oC8_65_a_bf.cpp, ANRL_CPPS_20180710/AB3_oP16_18_ab_3c.cpp, ANRL_CPPS_20180710/AB3_oP16_19_a_3a.cpp, ANRL_CPPS_20180710/AB3_oP16_62_c_3c.cpp, ANRL_CPPS_20180710/AB3_oP16_62_c_cd.cpp, ANRL_CPPS_20180710/AB3_tI16_140_b_ah.cpp, ANRL_CPPS_20180710/AB3_tP32_133_h_i2j.cpp, ANRL_CPPS_20180710/AB3_tP32_86_g_3g.cpp, ANRL_CPPS_20180710/AB3_tP4_123_a_ce.cpp, ANRL_CPPS_20180710/AB3_tP8_113_a_ce.cpp, ANRL_CPPS_20180710/AB4C17D4E_tP54_90_a_g_c4g_g_c.cpp, ANRL_CPPS_20180710/AB4C3_cI16_229_a_c_b.cpp, ANRL_CPPS_20180710/AB4C7D_hP26_159_b_ac_a2c_b.cpp, ANRL_CPPS_20180710/AB4C_hP6_191_a_h_b.cpp, ANRL_CPPS_20180710/AB4C_hP72_168_2d_8d_2d.cpp, ANRL_CPPS_20180710/AB4C_hP72_184_d_4d_d.cpp, ANRL_CPPS_20180710/AB4C_oC24_63_a_fg_c.cpp, ANRL_CPPS_20180710/AB4C_oC24_63_c_fg_c.cpp, ANRL_CPPS_20180710/AB4C_oP24_62_c_2cd_c.cpp, ANRL_CPPS_20180710/AB4_cP5_215_a_e.cpp, ANRL_CPPS_20180710/AB4C_tI12_82_c_g_a.cpp, ANRL_CPPS_20180710/AB4C_tP12_112_b_n_e.cpp, ANRL_CPPS_20180710/AB4C_tP12_124_a_m_c.cpp, ANRL_CPPS_20180710/AB4_oC20_41_a_2b.cpp, ANRL_CPPS_20180710/AB4_oC20_68_a_i.cpp, ANRL_CPPS_20180710/AB4_tI10_87_a_h.cpp, ANRL_CPPS_20180710/AB4_tP10_103_a_d.cpp, ANRL_CPPS_20180710/AB4_tP10_124_a_m.cpp, ANRL_CPPS_20180710/AB5_cF24_216_a_ce.cpp, ANRL_CPPS_20180710/AB5C_tP7_123_b_ci_a.cpp, ANRL_CPPS_20180710/AB5_hP6_191_a_cg.cpp, ANRL_CPPS_20180710/AB6C4_tP22_104_a_2ac_c.cpp, ANRL_CPPS_20180710/AB6C_tP16_132_d_io_a.cpp, ANRL_CPPS_20180710/AB7CD2_oI44_24_a_b3d_c_ac.cpp, ANRL_CPPS_20180710/AB7_hR16_166_c_c2h.cpp, ANRL_CPPS_20180710/AB8C2_oC22_35_a_ab3e_e.cpp, ANRL_CPPS_20180710/AB8C2_tI44_97_e_2k_cd.cpp, ANRL_CPPS_20180710/AB9C4_hP28_188_e_kl_ak.cpp, ANRL_CPPS_20180710/AB_aP16_2_4i_4i.cpp, ANRL_CPPS_20180710/ABC2_aP16_1_4a_4a_8a.cpp, ANRL_CPPS_20180710/ABC2_hP4_164_a_b_d.cpp, ANRL_CPPS_20180710/ABC2_hP8_194_d_a_f.cpp, ANRL_CPPS_20180710/ABC2_hR24_167_e_e_2e.cpp, ANRL_CPPS_20180710/ABC2_hR4_166_a_b_c.cpp, ANRL_CPPS_20180710/ABC2_mP8_10_ac_eh_mn.cpp, ANRL_CPPS_20180710/ABC2_oC16_67_b_g_ag.cpp, ANRL_CPPS_20180710/ABC2_oI16_23_ab_i_k.cpp, ANRL_CPPS_20180710/ABC2_oP16_53_h_e_gh.cpp, ANRL_CPPS_20180710/ABC2_tI16_122_a_b_d.cpp, ANRL_CPPS_20180710/ABC2_tP4_123_d_a_f.cpp, ANRL_CPPS_20180710/ABC3_cP20_198_a_a_b.cpp, ANRL_CPPS_20180710/ABC3_hR10_146_2a_2a_2b.cpp, ANRL_CPPS_20180710/ABC3_hR10_161_a_a_b.cpp, ANRL_CPPS_20180710/ABC3_hR10_167_a_b_e.cpp, ANRL_CPPS_20180710/ABC3_mP10_11_e_e_ef.cpp, ANRL_CPPS_20180710/ABC3_oP20_30_2a_c_3c.cpp, ANRL_CPPS_20180710/ABC3_oP20_53_e_g_hi.cpp, ANRL_CPPS_20180710/ABC3_oP20_54_e_d_cf.cpp, ANRL_CPPS_20180710/ABC4_mP12_13_e_a_2g.cpp, ANRL_CPPS_20180710/ABC4_oI12_23_a_b_k.cpp, ANRL_CPPS_20180710/ABC4_oP12_16_ag_cd_2u.cpp, ANRL_CPPS_20180710/ABC4_tI96_142_e_ab_2g.cpp, ANRL_CPPS_20180710/ABC4_tP12_125_a_b_m.cpp, ANRL_CPPS_20180710/ABC6D2_mC40_15_e_e_3f_f.cpp, ANRL_CPPS_20180710/ABC_cF12_216_b_c_a.cpp, ANRL_CPPS_20180710/ABC_cP12_198_a_a_a.cpp, ANRL_CPPS_20180710/ABCD3_oI48_73_d_e_e_ef.cpp, ANRL_CPPS_20180710/ABCD_cF16_216_c_d_b_a.cpp, ANRL_CPPS_20180710/ABCD_oP16_57_d_c_d_d.cpp, ANRL_CPPS_20180710/ABCD_tP8_129_c_b_a_c.cpp, ANRL_CPPS_20180710/AB_cF16_227_a_b.cpp, ANRL_CPPS_20180710/AB_cF8_216_c_a.cpp, ANRL_CPPS_20180710/AB_cF8_225_a_b.cpp, ANRL_CPPS_20180710/ABC_hP12_174_cj_fk_aj.cpp, ANRL_CPPS_20180710/ABC_hP3_183_a_a_a.cpp, ANRL_CPPS_20180710/ABC_hP3_187_a_d_f.cpp, ANRL_CPPS_20180710/ABC_hP36_175_jk_jk_jk.cpp, ANRL_CPPS_20180710/ABC_hP6_194_c_d_a.cpp, ANRL_CPPS_20180710/ABC_hR3_160_a_a_a.cpp, ANRL_CPPS_20180710/ABC_hR6_166_c_c_c.cpp, ANRL_CPPS_20180710/AB_cI16_199_a_a.cpp, ANRL_CPPS_20180710/ABC_oI12_71_h_j_g.cpp, ANRL_CPPS_20180710/ABC_oI36_46_ac_bc_3b.cpp, ANRL_CPPS_20180710/ABC_oP12_29_a_a_a.cpp, ANRL_CPPS_20180710/ABC_oP6_59_a_a_a.cpp, ANRL_CPPS_20180710/ABC_oP6_59_a_b_a.cpp, ANRL_CPPS_20180710/AB_cP16_205_c_c.cpp, ANRL_CPPS_20180710/AB_cP2_221_b_a.cpp, ANRL_CPPS_20180710/AB_cP6_221_c_d.cpp, ANRL_CPPS_20180710/AB_cP8_198_a_a.cpp, ANRL_CPPS_20180710/ABC_tI12_109_a_a_a.cpp, ANRL_CPPS_20180710/ABC_tP24_91_d_d_d.cpp, ANRL_CPPS_20180710/ABC_tP24_95_d_d_d.cpp, ANRL_CPPS_20180710/ABC_tP6_129_c_a_c.cpp, ANRL_CPPS_20180710/AB_hP12_156_2ab3c_2ab3c.cpp, ANRL_CPPS_20180710/AB_hP12_186_a2b_a2b.cpp, ANRL_CPPS_20180710/AB_hP12_194_af_bf.cpp, ANRL_CPPS_20180710/AB_hP12_194_df_ce.cpp, ANRL_CPPS_20180710/AB_hP2_187_d_a.cpp, ANRL_CPPS_20180710/AB_hP24_190_i_afh.cpp, ANRL_CPPS_20180710/AB_hP4_156_ab_ab.cpp, ANRL_CPPS_20180710/AB_hP4_156_ac_ac.cpp, ANRL_CPPS_20180710/AB_hP4_186_b_a.cpp, ANRL_CPPS_20180710/AB_hP4_186_b_b.cpp, ANRL_CPPS_20180710/AB_hP4_194_c_a.cpp, ANRL_CPPS_20180710/AB_hP4_194_c_d.cpp, ANRL_CPPS_20180710/AB_hP6_144_a_a.cpp, ANRL_CPPS_20180710/AB_hP6_154_a_b.cpp, ANRL_CPPS_20180710/AB_hP6_183_c_ab.cpp, ANRL_CPPS_20180710/AB_hP6_191_f_ad.cpp, ANRL_CPPS_20180710/AB_hP8_186_ab_ab.cpp, ANRL_CPPS_20180710/AB_hP8_194_ad_f.cpp, ANRL_CPPS_20180710/AB_hR10_160_5a_5a.cpp, ANRL_CPPS_20180710/AB_hR16_148_cf_cf.cpp, ANRL_CPPS_20180710/AB_hR2_166_a_b.cpp, ANRL_CPPS_20180710/AB_hR26_148_b2f_a2f.cpp, ANRL_CPPS_20180710/AB_hR6_160_3a_3a.cpp, ANRL_CPPS_20180710/AB_hR6_160_b_b.cpp, ANRL_CPPS_20180710/AB_mC8_15_c_e.cpp, ANRL_CPPS_20180710/AB_mP4_11_e_e.cpp, ANRL_CPPS_20180710/AB_mP4_6_2b_2a.cpp, ANRL_CPPS_20180710/AB_mP6_10_en_am.cpp, ANRL_CPPS_20180710/AB_oC8_36_a_a.cpp, ANRL_CPPS_20180710/AB_oC8_63_c_c.cpp, ANRL_CPPS_20180710/AB_oC8_65_j_g.cpp, ANRL_CPPS_20180710/AB_oC8_67_a_g.cpp, ANRL_CPPS_20180710/AB_oF8_22_a_c.cpp, ANRL_CPPS_20180710/AB_oF8_42_a_a.cpp, ANRL_CPPS_20180710/AB_oF8_69_a_b.cpp, ANRL_CPPS_20180710/AB_oI4_44_a_b.cpp, ANRL_CPPS_20180710/AB_oP16_61_c_c.cpp, ANRL_CPPS_20180710/AB_oP2_25_b_a.cpp, ANRL_CPPS_20180710/AB_oP4_51_e_f.cpp, ANRL_CPPS_20180710/AB_oP4_59_a_b.cpp, ANRL_CPPS_20180710/AB_oP48_61_3c_3c.cpp, ANRL_CPPS_20180710/AB_oP8_33_a_a.cpp, ANRL_CPPS_20180710/AB_oP8_57_d_d.cpp, ANRL_CPPS_20180710/AB_oP8_62_c_c.cpp, ANRL_CPPS_20180710/AB_tI16_140_ab_h.cpp, ANRL_CPPS_20180710/AB_tI16_141_e_e.cpp, ANRL_CPPS_20180710/AB_tI4_107_a_a.cpp, ANRL_CPPS_20180710/AB_tI4_119_c_a.cpp, ANRL_CPPS_20180710/AB_tI8_109_a_a.cpp, ANRL_CPPS_20180710/AB_tI8_139_e_e.cpp, ANRL_CPPS_20180710/AB_tI8_141_a_b.cpp, ANRL_CPPS_20180710/AB_tP16_84_cej_k.cpp, ANRL_CPPS_20180710/AB_tP2_123_a_d.cpp, ANRL_CPPS_20180710/AB_tP4_129_a_c.cpp, ANRL_CPPS_20180710/AB_tP4_129_c_c.cpp, ANRL_CPPS_20180710/AB_tP4_131_c_e.cpp, ANRL_CPPS_20180710/AB_tP8_111_n_n.cpp, ANRL_CPPS_20180710/AB_tP8_136_g_f.cpp, ANRL_CPPS_20180710/A_cF136_227_aeg.cpp, ANRL_CPPS_20180710/A_cF240_202_h2i.cpp, ANRL_CPPS_20180710/A_cF4_225_a.cpp, ANRL_CPPS_20180710/A_cF8_227_a.cpp, ANRL_CPPS_20180710/A_cI16_206_c.cpp, ANRL_CPPS_20180710/A_cI16_220_c.cpp, ANRL_CPPS_20180710/A_cI2_229_a.cpp, ANRL_CPPS_20180710/A_cI58_217_ac2g.cpp, ANRL_CPPS_20180710/A_cP1_221_a.cpp, ANRL_CPPS_20180710/A_cP20_213_cd.cpp, ANRL_CPPS_20180710/A_cP240_205_10d.cpp, ANRL_CPPS_20180710/A_cP46_223_dik.cpp, ANRL_CPPS_20180710/A_cP8_198_2a.cpp, ANRL_CPPS_20180710/A_cP8_205_c.cpp, ANRL_CPPS_20180710/A_hP1_191_a.cpp, ANRL_CPPS_20180710/A_hP2_194_c.cpp, ANRL_CPPS_20180710/A_hP3_152_a.cpp, ANRL_CPPS_20180710/A_hP4_186_ab.cpp, ANRL_CPPS_20180710/A_hP4_194_ac.cpp, ANRL_CPPS_20180710/A_hP4_194_bc.cpp, ANRL_CPPS_20180710/A_hP4_194_f.cpp, ANRL_CPPS_20180710/A_hP6_178_a.cpp, ANRL_CPPS_20180710/A_hP6_194_h.cpp, ANRL_CPPS_20180710/A_hP9_154_bc.cpp, ANRL_CPPS_20180710/A_hR105_166_bc9h4i.cpp, ANRL_CPPS_20180710/A_hR1_166_a.cpp, ANRL_CPPS_20180710/A_hR12_166_2h.cpp, ANRL_CPPS_20180710/A_hR2_166_c.cpp, ANRL_CPPS_20180710/A_hR3_166_ac.cpp, ANRL_CPPS_20180710/A_mC12_5_3c.cpp, ANRL_CPPS_20180710/A_mC16_12_4i.cpp, ANRL_CPPS_20180710/A_mC24_15_2e2f.cpp, ANRL_CPPS_20180710/A_mC34_12_ah3i2j.cpp, ANRL_CPPS_20180710/A_mC4_12_i.cpp, ANRL_CPPS_20180710/A_mP16_11_8e.cpp, ANRL_CPPS_20180710/A_mP32_14_8e.cpp, ANRL_CPPS_20180710/A_mP4_4_2a.cpp, ANRL_CPPS_20180710/A_mP64_14_16e.cpp, ANRL_CPPS_20180710/A_mP8_10_2m2n.cpp, ANRL_CPPS_20180710/A_mP84_13_21g.cpp, ANRL_CPPS_20180710/A_oC4_63_c.cpp, ANRL_CPPS_20180710/A_oC8_64_f.cpp, ANRL_CPPS_20180710/A_oF128_70_4h.cpp, ANRL_CPPS_20180710/A_oF8_70_a.cpp, ANRL_CPPS_20180710/A_oP16_55_2g2h.cpp, ANRL_CPPS_20180710/A_oP8_62_2c.cpp, ANRL_CPPS_20180710/A_tI16_142_f.cpp, ANRL_CPPS_20180710/A_tI2_139_a.cpp, ANRL_CPPS_20180710/A_tI4_139_e.cpp, ANRL_CPPS_20180710/A_tI4_141_a.cpp, ANRL_CPPS_20180710/A_tI8_139_h.cpp, ANRL_CPPS_20180710/A_tP12_138_bi.cpp, ANRL_CPPS_20180710/A_tP12_96_ab.cpp, ANRL_CPPS_20180710/A_tP16_138_j.cpp, ANRL_CPPS_20180710/A_tP30_136_bf2ij.cpp, ANRL_CPPS_20180710/A_tP4_129_ac.cpp, ANRL_CPPS_20180710/A_tP4_136_f.cpp, ANRL_CPPS_20180710/A_tP50_134_b2m2n.cpp, ANRL_CPPS_20180710/sigma_tP30_136_bf2ij.cpp)
        (APL: aapl_ifcs.cpp, aapl_setup.cpp, aapl_tcond.cpp, apl_atomic_disp.cpp, apl_dirphoncalc.cpp, apl_doscalc.cpp, apl_group_velocity.cpp, apl.h, apl_kphonons.cpp, apl_lrphoncalc.cpp, apl_ltet.cpp, apl_pathbuilder.cpp, apl_phoncalc.cpp, apl_qmesh.cpp, apl_supercell.cpp, apl_thermalpc.cpp, qha_energies.cpp, qha_eoscalc.cpp, qha_gruneisen.cpp, README_AFLOW_APL.TXT, scqha_gruneisen.cpp, scqha_T_freqs.cpp)
        (AUROSTD: aurostd.h, boot.cpp, main.cpp, xmatrix.cpp, xmatrix.h, xscalar.cpp, xscalar.h, xvector.cpp, xvector.h)
        Deleted files: APL/apl_mpmesh.cpp, APL/apl_uniform_mesh.cpp, APL/apl_ltetdos.cpp, APL/apl_rsmdos.cpp
3.1.223 - 2019/04/18
        Location: http://materials.duke.edu/AFLOW/aflow.3.1.223.tar.xz
        -- fixed logics for filename extended characters (SC)
        -- created compliance in aurostd for extended characters and added aurostd::LinkFile (SC)
        -- aurostd::RenameFile => aurostd::file2file (SC)
        -- aurostd::MoveFile => aurostd::file2directory (SC)
        -- --use_tmpfs=XXXXX (for rerouting /tmp directories, useful for [il]logical mapping) (SC)
         (AFLOW: aflowlib_libraries.cpp aflow_ivasp.cpp aurostd.h aurostd_main.cpp)
3.1.222 - 2019/04/01
        Location: http://materials.duke.edu/AFLOW/aflow.3.1.222.tar.xz
        -- added GFA code+README (DF)
        -- added Cygwin support (ME)
        -- fixed bugs in the phonon property plotter (ME)
        -- added defaults/options for DoD MUSTANG machine (--machine=dod_mustang); also added in aflowrc (DX)
        -- remove pseudopotential information for comparing materials (DX)
        -- fixed comparison bugs (e.g., duplicate count, load from URL, printing properties, BrinInCell() for supercell expansion, etc.) (DX)
        -- fixed --aflow_proto bug when generating POCC structures with ANRL parameters (DX)
        -- patched GetDistMatrix() header declaration (CO)
        -- patched x-ray analysis for POSCARs with no atom names (CO)
        -- silenced cematrix::InverseMatrix (CO)
        -- minor patches for clang (CO)
        -- patched fancy print (colors) for POCC AFLOW-Online web mode (CO)
        -- added --scrub=LIBS for lib2raw (SC)
        -- added ProgressBar(std::ostream& oss,string prelim,uint j,uint jmax,bool VERBOSE_PERCENTAGE,bool VERBOSE_ROLLER,bool VERBOSE_CURSOR) in aurostd*
        (AFLOW: aconvasp.cpp, aconvasp_main.cpp, aflow.cpp, aflow.h, aflowrc.cpp, avasp.cpp, bader.cpp, compare_structure.cpp, compare_structure_function.cpp, data.cpp, gfa.cpp, gfa.h, init.cpp, ivasp.cpp, kbin.cpp, kvasp.cpp, Makefile, pflow_funcs.cpp, pflow.h, pflow_print.cpp, pocc.cpp, README_AFLOW_ACONVASP.TXT, README_AFLOW_GFA.TXT, README_AFLOW.TXT, README_CONTRIBS.TXT, symmetry_spacegroup_ITC_library.cpp, xclasses.cpp)
        (AUROSTD: aurostd.h, boot.cpp, xmatrix.cpp)
3.1.221 - 2019/03/20
        Location: http://materials.duke.edu/AFLOW/aflow.3.1.221.tar.xz
        -- changed the compiler for Mac OS to clang++ as g++ does not find the standard libraries on some systems. (ME)
        -- fixed bug in VASP_Produce_POTCAR for POTCAR paths (ME)
        -- APL now switches RELAX to off with --generate_aflowin_only. Also does not check for the vasp binary anymore if POLAR is ON, which would break the code if no vasp binary is present. (ME)
        -- fixed ANRL setting for symmetry cell choice (DX)
        -- added fast supercell function for quick expansion (DX)
        -- speed increase for compare functions (DX)
        -- fixed tolerance scan issue introduced in V3.1.220 after removing global symmetry variables (DX)
        -- added missing directory string in GetSpaceGroupLabel() function (DX)
        -- fixed primitive reduction corner case; should use PBC() instead of BringInCell() for distance vectors (DX)
        -- added ANRL directory name for --aflow_proto: check if ANRL proto matches to entry in library and return ANRL suffix, otherwise add parameter values to directory name (DX)
        -- added FileMESSAGE argument to compare functions (DX)
        -- patched species re-decoration for parent structure, volumes should be consistent across different decorations (CO)
        -- sort unique structures by HNF matrix/site configuration indices so order is always fixed (CO)
        -- removed file writing for command-line POCC commands, speeds up AFLOW-Online (CO)
        -- propagate flags into POCC structures for command-line control (CO)
        -- fixed AFLOW_CHULL_JUPYTER subdirectory creation (CO)
        (AFLOW: aconvasp_main.cpp, aflow.h, aflowlib_libraries.cpp, avasp.cpp, chull.cpp, chull.h, compare_structure.cpp, compare_structure_function.cpp, compare_structure.h, ivasp.cpp, Makefile, pflow.h, pocc.cpp, pocc.h, symmetry_spacegroup.cpp, xatom.cpp, xclasses.cpp)
        (ANRL: aflow_anrl.cpp, ANRL_CPPS_20180710/list.cpp)
        (APL: apl_kphonons.cpp)
3.1.220 - 2019/03/11
        Location: http://materials.duke.edu/AFLOW/aflow.3.1.220.tar.xz
        -- added jupyter|jupyter2|jupyter3 functionality to chull (MB)
        -- added functionality to generate prototypes in CIF format (--cif flag); for --proto and --aflow_proto (DX)
        -- added functionality to generate prototypes in ABCCAR format (--abccar flag); for --proto and --aflow_proto (DX)
        -- added original crystal keywords to aflowlib entry (volume_cell_orig, volume_atom_orig, density_orig, crystal_family_orig, crystal_system_orig, point_group_Hermann_Mauguin_orig, point_group_Schoenflies_orig, point_group_orbifold_orig, point_group_type_orig, point_group_order_orig, point_group_structure_orig, Bravais_lattice_lattice_type_orig, Bravais_lattice_lattice_system_orig, Bravais_superlattice_lattice_type_orig, Bravais_superlattice_lattice_variation_type_orig, Bravais_superlattice_lattice_system_orig, Pearson_symbol_superlattice_orig, reciprocal_geometry_orig, reciprocal_volume_cell_orig, reciprocal_lattice_type_orig, reciprocal_lattice_variation_type_orig, Wyckoff_letters_orig, Wyckoff_multiplicities_orig, Wyckoff_site_symmetries_orig) (DX)
        -- fixed type for point_group_order in JSON; should be int, not string (DX)  
        -- added character check when loading aflow.in, to prevent null bytes (DX) 
        -- added function to remove null bytes in aflow.in file; rewrites cleaned aflow.in (DX) 
        -- added defaults/options for DoD ONYX, GORDON, COPPER, GAFFNEY, and KOEHR machines (--machine=dod_onyx,dod_gordon,dod_copper,dod_gaffney,dod_koehr); also added in aflowrc (DX)
        -- added ANRL space group setting option; monoclinic: unique axis-b, rhombohedral: rhombohedral setting, centrosymmetric: origin centered on inversion (DX)
        -- added functionality to convert a structure into an ANRL designation, i.e., label, parameter list, and parameter values (DX)
        -- added ANRL keywords to aflowlib entry (anrl_label_orig, anrl_parameter_list_orig, anrl_parameter_values_orig, anrl_label_relax, anrl_parameter_list_relax, anrl_parameter_values_relax) (DX)
        -- added functions to get the Wyckoff equations for future symbolic notation (DX)
        -- added ANRL preset values for prototypes in getANRLParameters() (DX)
        -- added ANRL prototypes to README_PROTO.TXT along with unique permutation information (DX)
        -- updated headers for each AFLOW prototype in README_LIBRARY_HTQC.TXT to include the stoichometry, Pearson symbol, space group, and Wyckoff letters (DX)
        -- added functionality to search AFLOW prototypes (--proto_labels) via stoichiometry, space group, arity, etc. (DX)
        -- added AFLUX command line functionality (DX+FR)
        -- added AFLUX helper functions to run inside AFLOW and extract properties into vectors of properties (DX)
        -- added functionality to --wyccar, print letters/multiplicities/site symmetries as a string (DX)
        -- added function to perform symmetry on vector of xstructures (DX)
        -- added function to get enantiomophs of space group, if any exist (DX)
        -- added function to return list of particular element classes, e.g., alkali, transition metals, metals, non-metals, etc. (DX) 
        -- added function to convert compound name into a stoichiometry (DX) 
        -- updated comparison code; added new functionality to compare compounds to AFLOW database, compare compounds to AFLOW prototypes, identify unique permutations, etc. (DX)
        -- added options to ignore symmetry during structure comparison (DX)
        -- improved comparison code output, i.e., more information and cleaner (DX)
        -- improved multithreading of comparison code (DX)
        -- refactor symmetry code to remove extern variables, otherwise it breaks multithreaded symmetry analyses (DX)
        -- refactor symmetry code to remove global variable _SYM_TOL_, otherwise it breaks multithreaded symmetry analyses (DX)
        -- fixed lattice transformation in GetLatticeType(); account for unit cell orientation change using GetPrimitive() (DX)
        -- fixed bug in CIF writer; set VASP version booleans to false (DX)
        -- updated "make check" hash since Wyckoff letters are now in title line; changed from #174c76b2b2928dcdf2f3b39069a8b59 to #ffb9c5681045fb80f391e9a931f21d1 (DX)   
        -- fixed typo in AEL/AGL json functions (CT)
        -- fixed zerostate for AAPL (ME)
        -- small bug fixes for AAPL and APL (ME)
        -- made changes to write(A)APL functions (ME)
        -- added keywords to aflowlib.out/json: title, ldau_type, ldau_l, ldau_u, ldau_j, kpoints_relax, kpoints_static, kpoints_bands_path, kpoints_bands_nkpts (ME)
        -- fixed type declaration bug in aurostd::StringStreamSubst (ME)
        -- fixed bug in QHA with uninitialized Booleans (ME)
        -- accelerated reading of forces from vasprun.xml files for APL and AAPL (ME)
        -- AFLOW not produces POSCAR in the format required by the VASP binary instead of just taking the format in the aflow.in file (ME)
        -- added functionality to read CHGCAR and WAVECAR files between relaxations (ME + Rico Friedrich)
        -- removed duplicate APL functions - apl_hroutines.cpp is now obsolete (ME)
        -- auto-sort by inequivalent atoms in APL (CO + Xiaoyu Wang from UBuffalo)
        -- added sortAtomsEquivalent() to pre-APL/POCC and CONVERT-sprim, -sconv, -niggli, -minkowski for prospective APL calculations: better to sort before relaxations and not have to sort again in the future (CO)
        -- patched sortAtoms*() to include basis and ensure relative order (CO)
        -- added switches for symmetrization of distortions (DISTORTION_SYMMETRIZE) and considering iatoms only (DISTORTION_INEQUIVONLY) in APL (CO)
        -- populate forceConstants matrix in iatoms-sorted-agnostic fashion as we move away from this dependence (CO)
        -- clear pgroupk and pgroupk_xtal symmetries before re-calculating - bug in APL (CO)
        -- patching pc2scpMap in GetSuperCell() (CO)
        -- removed exit's from balanceChemicalEquations(), now throwing exceptions (CO)
        -- overloaded StringsAlphabetic (CO)
        -- set up Makefile with auto-alerts to AFLOW-Forum (CO)
        -- added ClearSymmetry() for _atom (CO)
        -- patched robust structure comparison in POCC (CO)
        -- patched --hnf/--hnfcell routines to work with new POCC (AFLOW-Online) and added --pocc_count_total and --pocc_count_unique (CO)
        -- pre-sort sites for --proto with POCC (CO)
        -- added 'S'+'P' combo functionality to --proto with POCC (CO)
        -- patching robust structure comparison analysis within POCC (CO)
        -- added counts to chull txt and json outputs (CO)
        -- patched logo+count centering on chull doc (CO)
        -- removed dependency of chull .tex on tabu, which breaks in TeX Live 2019 (CO)
        -- fixed image alignment in chull pdf doc (CO)
        -- added options for --aflow_proto, including --run_relax, --run_relax_static, --run_relax_static_bands, --run_static, --run_static_bands, --relax_count (CO)
        (AFLOW: aconvasp_main.cpp, aflow.h, aflowlib.h, aflowlib_libraries.cpp, aflowlib_webapp_bands.js, aflowlib_web_interface.cpp, aflowrc.cpp, avasp.cpp, bader.cpp, chull.cpp, chull.h, chull_jupyter.json, chull_jupyter_plotter.py, chull_jupyter_requirements.txt, chull_python.py, compare_structure.cpp, compare_structure_function.cpp, compare_structure.h, init.cpp, ivasp.cpp, kaims.cpp, kalien.cpp, kbin.cpp, kvasp.cpp, lattice.cpp, Makefile, matlab.cpp, modules.cpp, ovasp.cpp, pflow_funcs.cpp, pflow.h, pocc.cpp, pocc.h, pocc_old.cpp, README_AFLOW_ACONVASP.TXT, README_AFLOW_CHULL.TXT, README_AFLOW_COMPARE.TXT, README_AFLOW.TXT, README_LIBRARY_HTQC_BORIDES.TXT, README_LIBRARY_HTQC_CARBIDES.TXT, README_LIBRARY_HTQC.TXT, README_PROTO.TXT, symmetry.cpp, symmetry_spacegroup.cpp, symmetry_spacegroup_functions.cpp, symmetry_spacegroup.h, symmetry_spacegroup_ITC_library.cpp, xatom.cpp, xclasses.cpp, xproto.cpp, xproto_gus.cpp)
        (ANRL: aflow_anrl.cpp, ANRL_CPPS_20180710/list.cpp, README_AFLOW_ANRL.TXT)
        (APL: aapl_cluster.cpp, aapl_ifcs.cpp, aapl_setup.cpp, aapl_tcond.cpp, apl_dirphoncalc.cpp, apl.h, apl_kphonons.cpp, apl_lrphoncalc.cpp, apl_pathbuilder.cpp, apl_phoncalc.cpp, apl_shellhandle.cpp, apl_supercell.cpp, README_AFLOW_APL.TXT)
        (AUROSTD: aurostd.h, main.cpp)
3.1.219 - 2019/01/20
        Location: http://materials.duke.edu/AFLOW/aflow.3.1.219.tar.xz
        -- small modifications for --aflow_proto (--generate_aflowin_only) that enable aflow.in generation on any mac (CO)
        -- fixed JSON output chull (CO)
        (AFLOW: aconvasp_main.cpp, avasp.cpp, chull.cpp, Makefile)
3.1.218 - 2019/01/14
        Location: http://materials.duke.edu/AFLOW/aflow.3.1.218.tar.xz
        -- added defaults/options for CMU EULER machine (--machine=cmu_euler); also added in aflowrc (DX)
        -- modified AEL/AGL aflow.in keys (CT)
        -- aurostd::xoption: fixed bug in addattachedscheme, added additional Boolean functionality in options2entry. (ME)
        -- Added debug options to AAPL. (ME)
        -- Improved APL and AAPL defaults. (ME)
        -- Integrated APL and AAPL into the standardized aflow.in creator for VASP calculations. (ME)
        -- Updated the APL README. (ME)
        -- Fixed bugs for APL and AAPL output file names. (ME)
        -- Updated the PREC=PHONONS INCAR parameters. (ME)
        -- Added RELAX feature to APL: structures can now be relaxed specifically for phonon calculations inside the APL environment. (ME)
        -- Added features to handle NCPUS=MAX. (ME)
        -- *NEW* automatic aflow.in generator for APL/AAPL/POCC (beta) (CO+ME)
        -- integrated POCC into the standardized aflow.in creator for VASP calculations (ME)
        -- added pocc params and tol to --proto (CO)
        -- added aflags to APL so sym analysis works with -D (CO)
        -- added SYMMETRIZE=OFF option for APL distortions (CO)
        -- added --aflow_proto options: --bader, --spin_remove_relax_1 _2, --kscheme _static, --kppra _static, --relax_count=XX, --run_relax_static, --run_relax_static_bands (CO)
        -- patched PrototypeLibrariesSpeciesNumber() to handle ANY ICSD (CO)
        -- added -001 for select ANRL prototypes (CO)
        -- added pseudopotential information to --aflow_proto directory + system name (CO)
        -- fixed m_initialized in chull/pocc (CO)
        -- added chull plotting functionality: if unstable, figure out how far above hull to plot automatically (CO)
        -- modified plot axes titles in chull (CO)
        -- added more fixes for "Reciprocal lattice and k-lattice belong to different class of lattices", off until further testing (CO)
        -- moved pocc settings to aflow.rc (CO)
        -- now write out all derivative structures, unique derivative structures, hnf matrices, and site configurations in pocc (CO)
        -- fixed pocc partial occupancy optimizer table settings (CO)
        -- added AEL/AGL settings to aflow.in generator (CO)
        (AFLOW: aconvasp_main.cpp, aflow.h, aflowlib.h, aflowlib_libraries.cpp, aflowlib_web_interface.cpp, aflowrc.cpp, avasp.cpp, chull.cpp, contrib_shidong.cpp, ifrozsl.cpp, init.cpp, ivasp.cpp, kaims.cpp, kbin.cpp, kvasp.cpp, Makefile, modules.cpp, neighbours.cpp, pflow.h, pocc.cpp, pocc.h, pocc_old.cpp, pthreads.cpp, README_AFLOW_ACONVASP.TXT, README_AFLOW_AFLOWRC.TXT, symmetry.cpp, xatom.cpp, xclasses.cpp, xproto.cpp)
        (ANRL: aflow_anrl.cpp)
        (AEL: ael_elasticity.cpp, README_AFLOW_AEL.TXT)
        (AGL: agl_debye.cpp, README_AFLOW_AGL.TXT)
        (APL: aapl_setup.cpp, aapl_tcond.cpp, apl_dirphoncalc.cpp, apl_doscalc.cpp, apl.h, apl_hsqpoints.cpp, apl_kphonons.cpp, apl_lrphoncalc.cpp, apl_pdisc.cpp, apl_phoncalc.cpp, apl_supercell.cpp, apl_thermalpc.cpp, qha_aflowin_creator.cpp, qha_eosrun.cpp, README_AFLOW_APL.TXT)
        (AUROSTD: aurostd.h, boot.cpp, main.cpp, xerror.cpp, xoption.cpp)
3.1.217 - 2018/12/13
        Location: http://materials.duke.edu/AFLOW/aflow.3.1.217.tar.xz
        -- Added LIB2LIB function to automatically perform AEL and AGL post processing when running LIB2RAW (CT)
        -- Updated LIB2RAW and webpage generation functions to incorporate additional AEL and AGL properties (CT)
        -- Added conversion of pressure extracted from OUTCAR file from kB to GPa in AEL and AGL to keep units consistent (CT)
        -- added species scaling to volume for ANRL prototypes, if --params=-1.0,... (DX)
        -- added ANRL prototype for the kesterite structure (DX)
        -- improved CIF reader, i.e., account for different formats and partial occupation (DX)
        -- fixed bug in kpath determination (primitive vs original lattice) (DX)
        (AFLOW: aconvasp_main.cpp, anrl.cpp, xatom.cpp, AFLOW_README_PROTO.TXT, aflow.h, aconvasp_main.cpp, ael_elastic_fit.cpp, ael_elasticity.cpp, agl_debye.cpp, agl_electronic.cpp, init.cpp, xclasses.cpp, aflowlib.h, aflowlib_libraries.cpp, aflowlib_web_interface.cpp, Makefile, README_PROTO.TXT)
        (ANRL: ANRL_CPPS_20180710/aflow_anrl_A2BCD4_tI16_82_ac_b_d_g.cpp, ANRL_CPPS_20180710/aflow_anrl_list.cpp)
3.1.216 - 2018/12/05
        Location: http://materials.duke.edu/AFLOW/aflow.3.1.216.tar.xz
        -- fixed std in AAPL (ME)
        -- added seven SQS structures to ANRL prototypes (DX)
        -- Write Gibbs free energy as a function of pressure and temperature in AFLOW readable format for future phase diagram application (CT)
        -- Add option to suppress extrapolation in Hugoniot relation calculation (CT)
        -- Functions to extract electronic properties as a function of pressure from AGL data (CT)
        -- Calculate and write additional elastic properties from AEL (Young's modulus, Pugh's modulus ratio) (CT)
        -- Flattened JSON structure used for writing and storing elastic stiffness and compliance tensors (CT)
        -- fixed anisotropy spelling (CO)
        -- added ISMEAR/SIGMA VASP option (CO)
        -- rerouted GetAtomVolume() and GetAtomMass() for properly cleaning pp (CO)
        -- added N+1 analysis to chull (CO)
        -- removed _pc from QH_ENERGIES() class (CO)
        (AUROSTD: AUROSTD/aurostd.h, main.cpp, xcombos.cpp, xcombos.h)
        (ANRL: ANRL_CPPS_20180710/aflow_anrl_A3B13_oC32_38_ac_a2bcdef.cpp, ANRL_CPPS_20180710/aflow_anrl_A3B5_oC32_38_abce_abcdf.cpp, ANRL_CPPS_20180710/aflow_anrl_A5B11_mP16_6_2abc_2a3b3c.cpp, ANRL_CPPS_20180710/aflow_anrl_AB3_mC32_8_4a_12a.cpp, ANRL_CPPS_20180710/aflow_anrl_AB3_mC32_8_4a_4a4b.cpp, ANRL_CPPS_20180710/aflow_anrl_AB7_hR16_166_c_c2h.cpp, ANRL_CPPS_20180710/aflow_anrl_AB_aP16_2_4i_4i.cpp, ANRL_CPPS_20180710/aflow_anrl_list.cpp)
        (AFLOW: ael_elastic_fit.cpp, ael_elasticity.cpp, ael_elasticity.h, agl_debye.cpp, agl_debye.h, agl_electronic.cpp, agl_hugoniot.cpp, anrl.cpp, avasp.cpp, chull.cpp, chull.h, aflow.cpp, aflow.h, ivasp.cpp, kaims.cpp, kvasp.cpp, aflowlib.h, aflowlib_libraries.cpp, aflowlib_web_interface.cpp, pocc.cpp, pocc.h, xatom.cpp, xclasses.cpp, xproto.cpp, xproto_gus.cpp, APL/aapl_cluster.cpp, APL/aapl_ifcs.cpp, APL/aapl_tcond.cpp, APL/apl.h, APL/apl_kphonons.cpp, APL/qha_energies.cpp, Makefile, README_AFLOW_AEL.TXT, README_AFLOW_AGL.TXT, README_AFLOW.TXT, README_CONTRIBS.TXT)
3.1.215 - 2018/12/04
        Location: http://materials.duke.edu/AFLOW/aflow.3.1.215.tar.xz
        -- added machinery for vaiud (auid bytes for the AUID directory cashed) (SC)
	      aflowlib.h aflowlib_libraries.cpp aflowlib_web_interface.cpp aflow.h aflow_aflowrc.cpp aflow_init.cpp
3.1.214 - 2018/11/30
        Location: http://materials.duke.edu/AFLOW/aflow.3.1.214.tar.xz
        -- added auid.out and auid.json to RAW/WEB (SC)
3.1.213 - 2018/11/27
        Location: http://materials.duke.edu/AFLOW/aflow.3.1.213.tar.xz
        -- added LIB0 (a bunch of h and cpp) (SC)
3.1.212 - 2018/11/12
        Location: http://materials.duke.edu/AFLOW/aflow.3.1.212.tar.xz
        -- in --bzd command, added option to transform high-symmetry kpaths to input lattice representation with [--transform2original] (DX)
        -- in --bzd command, added option to print transformation matrices between input lattice and AFLOW standard lattice [--print_transformation_matrix] (DX)
        -- store both the coordinate system and unit cell (rigid rotation) transformations in xstructure (DX)
        -- created _kpoints class; easier to transform and print kpoint information (DX)
        (AFLOW: aflow.h, aconvasp_main.cpp, lattice.cpp, pflow.h, xatom.cpp, README_AFLOW_ACONVASP.TXT)
3.1.211 - 2018/10/19
        Location: http://materials.duke.edu/AFLOW/aflow.3.1.211.tar.xz
        -- added Pearson coefficient to element properties (ME)
        -- fixed some constants in xscalar (ME)
        -- Rewrote AAPL to be faster, require less DFT calculations, and include four-phonon processes. (ME)
        -- Added more functionality to xvector and xmatrix for complex numbers. (ME)
        -- Added ability to update progress bar using percentages instead of indices (ME)
        -- Redesigned xtensor to be more lightweight and faster. (ME)
        -- Fixed bug in aurostd::xcombos::reset() (ME)
        -- Fixed minor typos (ME)
        -- Edited APL readme for grammar and clarity, and added new AAPL features (ME)
        -- Added APL and AAPL parameters to the aflow.rc (ME)
        -- Reformatted exception readme to be more consistent with other readmes and fixed typos (ME)
        -- updated get_datetime_formatted() and StringsAlphabetic() (CO)
        -- new chull date format avoids time stamp, too much resolution (CO)
        -- added png output option for chull and resolution option to aflowrc (CO)
        -- switched to tight tol spacegroups (vsg2) in chull (CO)
        -- centralized checking sign of distances in chull, then flipped sign of distance to hull to be positive by default (CO)
        -- funneled all points of facet through addVertex() (CO)
        -- fixed facet content tolerance scaling with increasing dimensionality, important for 6D hulls (CO)
        -- added default initializations to a bunch of variables in chull to avoid spurious warnings (CO)
        -- added polymorph case to decomposition phases and coefficients (CO)
        -- allow for eq_g_states to be calculated on the fly if not already calculated (CO)
        -- intelligently avoid printing unknown (or unset) stability criterion (CO)
        -- fixed unsorted directories in aflow_compare_structure (CO)
        -- now check for negative coefficients when balancing chemical equations, means we missed the facet (CO)
        -- correctBadDatabase() now checks for unaries too (as per apennsy) (CO)
        -- skipping ".old" prototypes (CO)
        -- fixed shidong warnings with strncat (CO)
        (AUROSTD: boot.cpp, AUROSTD/aurostd.h, main.cpp, xcombos.cpp, xcombos.h, xcomplex.cpp, xcomplex.h, xmatrix.cpp, xmatrix.h, xtensor.cpp, xtensor.h, xvector.cpp, xvector.h)
        (AFLOW: aconvasp_main.cpp, aflowrc.cpp, chull.cpp, chull.h, compare_structure.cpp, contrib_shidong_auxiliary.cpp, aflowlib_web_interface.cpp, pflow_funcs.cpp, APL/aapl_cluster.cpp, APL/aapl_ifcs.cpp, APL/aapl_setup.cpp, APL/aapl_tcond.cpp, APL/apl_atomic_disp.cpp, APL/apl_dirphoncalc.cpp, APL/apl_dm_pdos_save.cpp, APL/apl_doscalc.cpp, APL/apl_group_velocity.cpp, APL/apl_gsa.cpp, APL/apl.h, APL/apl_hsqpoints.cpp, APL/apl_kphonons.cpp, APL/apl_logger.cpp, APL/apl_lrphoncalc.cpp, APL/apl_pdisc.cpp, APL/apl_phoncalc.cpp, APL/apl_supercell.cpp, APL/apl_thermalpc.cpp, APL/qha3phonons_eos.cpp, APL/qha_aflowin_creator.cpp, APL/qha_dm_pdos_save.cpp, APL/qha_eosrun.cpp, APL/qha_gruneisen.cpp, APL/scqha_gruneisen.cpp, APL/scqha_T_freqs.cpp, Makefile, README_AFLOW_ACONVASP.TXT, README_AFLOW_APL.TXT, README_AFLOW_CHULL.TXT, README_AFLOW_EXCEPTIONS.TXT)
3.1.210 - 2018/10/01
        Location: http://materials.duke.edu/AFLOW/aflow.3.1.210.tar.xz
        -- changed 8 ANRL prototype labels (part 2) to match with Wyckoff positions in reference literature (DX)
        -- fixed prototype names for A4BC4D_tP10_123_gh_a_i_d and AB_hP6_144_a_a in aflow_anrl_list.cpp (DX) 
        -- added Strukturbericht designations to aflow_anrl_list.cpp (DX)
        -- fixed minimum enumerated Wyckoff letter determination; more robust (DX)
        -- cleaned workflow for Wyckoff functions (DX)
        -- added more debugging messages to symmetry functions (DX)
        (AFLOW: ANRL/aflow_anrl_list.cpp ANRL/aflow_anrl_A12B36CD12_cF488_210_h_3h_a_fg.cpp ANRL/aflow_anrl_A3B3C_hP14_176_h_h_c.cpp ANRL/aflow_anrl_A3B_hP8_176_h_c.cpp ANRL/aflow_anrl_AB3C_cP60_201_be_fh_g.cpp ANRL/aflow_anrl_A3B2_hP10_176_h_bc.cpp ANRL/aflow_anrl_A3BC_hP10_188_k_c_a.cpp ANRL/aflow_anrl_AB3C16_cF160_203_a_bc_eg.cpp ANRL/aflow_anrl_AB_hP4_156_ab_ab.cpp Makefile anrl.cpp symmetry_spacegroup.cpp symmetry_spacegroup.h symmetry_spacegroup_functions.cpp)
3.1.209 - 2018/08/31
        Location: http://materials.duke.edu/AFLOW/aflow.3.1.209.tar.xz
        -- added all origin choice 2 possibilities to ITC space group list (DX)
        -- added all rhombohedral setting possibilities to ITC space group list (DX)
        -- added monoclinic unique axis choices (b or c) to ITC space group list (DX)
        -- added SYM::findRhombohedralSetting() in space group functions to distinguish between hexagonal and rhombohedral settings (DX)
        -- added other settings for Hall space group symbol (settings 1 or 2, H or R for rhombohedral, and unique axis-b or -c for monoclinic systems) (DX)
        -- added CIF reader; can read/expand CIFs with only representative Wyckoff position specified in settings 1 or 2 (H or R for rhombohedral systems and unique axis-b or -c for monoclinic systems) (DX)
        -- improved CIF writer; default functionality calculates the symmetry and prints the representative Wyckoff positions (DX)
        -- added symmetry tolerance option to CIF writer via --cif[=<tolerance>] (default: tight; other options: loose, <number>) (DX)
        -- added space group setting option to CIF writer via [--setting=1| =2] (default: 1) (DX)
        -- added [--no_symmetry] option to CIF writer, which returns CIF as space group 1 (DX)
        -- added space group setting option to --wyccar via [--setting=1| =2] (default: 1) (DX)
        -- added space group setting option to --sgdata and --edata via [--setting=1| =2] (default: 1) (DX)
        -- added [--no_scan] and [--magmom] options to --wyccar and moved function to pflow::WYCCAR() (DX)
        -- added more debugging messages to space group functions (ConventionalCell(), SpaceGroup_ITC(), etc.) (DX)
        -- changed ANRL prototype A6B2C_tP18_128_eh_d_b to A6B2C_tP18_128_eh_d_a (b vs a Wyckoff letter); consistent with reference (DX)
        -- fixed bug in minimumDistanceVector(); should return xvector<double> not double (DX)
        (AFLOW: ANRL/aflow_anrl_list.cpp, ANRL/aflow_anrl_A6B2C_tP18_128_eh_d_a.cpp, Makefile, README_AFLOW_ACONVASP.TXT, README_AFLOW_SYM.TXT, aflow.h, aconvasp_main.cpp, anrl.cpp, pflow.h , pflow_print.cpp, symmetry.cpp, symmetry_spacegroup.cpp, symmetry_spacegroup.h, symmetry_spacegroup_ITC_library.cpp, symmetry_spacegroup_functions.cpp, xatom.cpp)
3.1.208 - 2018/08/27
        Location: http://materials.duke.edu/AFLOW/aflow.3.1.208.tar.xz
        -- new small banner style in chull (CO)
        -- perform thermo loop with static run in aflowlib_libraries (CO)
        -- added xoption to edata and sgdata functions; stores all data (DX)
        -- added more keywords to aflowlib entry (crystal_family, crystal_system, point_group_Hermann_Mauguin, point_group_Schoenflies, point_group_orbifold, point_group_type, point_group_order, point_group_structure, Bravais_lattice_lattice_type, Bravais_lattice_lattice_system, Bravais_superlattice_lattice_type, Bravais_superlattice_lattice_variation_type, Bravais_superlattice_lattice_system, Pearson_symbol_superlattice, reciprocal_geometry, reciprocal_volume_cell, reciprocal_lattice_type, reciprocal_lattice_variation_type, Wyckoff_letters, Wyckoff_multiplicities, Wyckoff_site_symmetries) (DX)
        -- new aflowlib keywords extracted from xoption and integrated into aflowlib.out/.json (DX)
        -- prepared website function to read in new keywords once database is populated; currently commented out (DX)
        -- fixed typo in sgdata; Shoenflies is now Schoenflies (DX)
        -- added functions to create Wyckoff strings in aflowlib entry; ExtractWyckoffLettersString(), ExtractWyckoffMultiplicitiesString(), and ExtractWyckoffSiteSymmetriesString() (DX)
        (AUROSTD: xoption.cpp)
        (AFLOW: aconvasp_main.cpp, aflowrc.cpp, pflow.h, pflow_print.cpp, symmetry_spacegroup.h, symmetry_spacegroup_functions.cpp, aflowlib.h, aflowlib_libraries.cpp, aflowlib_web_interface.cpp)
3.1.207 - 2018/08/19
        Location: http://materials.duke.edu/AFLOW/aflow.3.1.207.tar.xz
        -- integrated new html for entry page (JPO)
        -- fixed xaxis of bands plotter for entry page (PC)
        -- Improved distribution of APL calculations over threads. (ME)
        -- Added function to SYM that returns the minimum distance vector. (ME)
        -- Added docstring to xcombos. (ME)
        -- added xvector::normalizeSumToOne() (CO)
        -- changed decomposition reaction to atomic concentrations (CO)
        -- added fractional_compound to chull output (CO)
        -- replaced AFLOWLogicError() and AFLOWRuntimeError() with xerror() (CO)
        -- added chull plot ICSD labels mode (CO)
        -- revamped small banner setting (CO)
        -- added verbose output if skipping entries above/below half hull (CO)
        -- added --output=png --png_resolution=500 options to chull (CO)
        -- added --keep=gpl to phonons gnuplot script (CO)
        (AUROSTD: boot.cpp, AUROSTD/aurostd.h, xcombos.cpp, xscalar.cpp, xscalar.h, xvector.cpp, xvector.h)
        (AFLOW: aconvasp_main.cpp, aflowrc.cpp, avasp.cpp, bader.cpp, chull.cpp, chull.h, aflow.cpp, aflow.h, aflowlib_webapp_bands.js, aflowlib_web_interface.cpp, pflow_funcs.cpp, pflow.h, pocc.cpp, symmetry.cpp, APL/aapl_tcond.cpp, APL/apl_atomic_disp.cpp, APL/apl_dm_pdos_save.cpp, APL/apl_doscalc.cpp, APL/apl_group_velocity.cpp, APL/apl.h, APL/apl_hroutines.cpp, APL/apl_pdisc.cpp, APL/qha3phonons_eos.cpp, APL/qha_dm_pdos_save.cpp, APL/qha_gruneisen.cpp, APL/scqha_eos.cpp, APL/scqha_gruneisen.cpp, APL/scqha_T_freqs.cpp, Makefile, README_AFLOW_ACONVASP.TXT, README_AFLOW_AFLOWRC.TXT, README_AFLOW_CHULL.TXT)
3.1.206 - 2018/08/08
        Location: http://materials.duke.edu/AFLOW/aflow.3.1.206.tar.xz
        -- Fix JVXL (SC)
3.1.205 - 2018/07/27
        Location: http://materials.duke.edu/AFLOW/aflow.3.1.205.tar.xz
        -- Improved destructor for xtensor (ME)
        -- Added function to test if xvector is a zero vector (ME)
        -- fixed parameter list for ANRL prototype (A_hR105_166_bc9h4i); z2 to x2 (DX)
  	-- more rigorous check for atoms within the new cell in GetSuperCell(); check periodic images of atoms (DX)
  	-- fixed "over-reduced" issue in primitivization routine in space group function (DX)
  	-- added roundoff to axis and SU2 matrix in JSON output of symmetry elements (DX)
  	-- fixed function for printing fractions in general Wyckoff positions (DX)
        -- created --generate_aflowin_only (CT)
        -- QHA3P and SCQHA conflict resolved (PN)
        -- reorganize QHA modes (PN)
        -- added four QHA3P options (PN)
        -- reorganize QHA, SCQHA, and QHA3P options (PN)
        -- filename changed and accordingly modified in QHA-README (PN)
        -- replaced some QHA functions with aurostd (PN)
        -- fixed slab AddAtom() function (CO+DU)
        -- added --readme=aflowrc (CO)
        -- fixed --readme=xaflow for local configuration (CO)
        -- fixed a few warnings for beta (CO)
        -- fixed AMIX/BMIX typo (CO)
        -- added defaults/options for DOD CONRAD machine (--machine=dod_conrad); also added in aflowrc (DX)
        (AUROSTD: xscalar.cpp, xscalar.h, xtensor.cpp, xvector.cpp, xvector.h)
        (AFLOW: aflowrc.cpp, avasp.cpp, chull.cpp, aflow.cpp, data.cpp, aflow.h, init.cpp, ivasp.cpp, kbin.cpp, kvasp.cpp, aflowlib_webapp_entry.js, aflowlib_web_interface.cpp, pocc_old.cpp, surface.cpp, symmetry.cpp, symmetry_spacegroup.cpp, symmetry_spacegroup_functions.cpp, xatom.cpp, xclasses.cpp, ANRL_CPPS_20180710/anrl_list.cpp, APL/apl_group_velocity.cpp, APL/apl.h, APL/apl_kphonons.cpp, APL/qha3phonons_eos.cpp, APL/qha_aflowin_creator.cpp, APL/qha_energies.cpp, APL/qha_eos.cpp, APL/qha_gruneisen.cpp, APL/scqha_eos.cpp, APL/scqha_gruneisen.cpp, APL/scqha_T_freqs.cpp, Makefile, README_AFLOW_AEL.TXT, README_AFLOW_AFLOWRC.TXT, README_AFLOW_AGL.TXT, README_AFLOW_POCC.TXT, README_AFLOW_QHA_SCQHA_QHA3P.TXT, README_AFLOW.TXT, README_AFLOW_XAFLOW.TXT)
3.1.204 - 2018/07/12
        Location: http://materials.duke.edu/AFLOW/aflow.3.1.204.tar.xz
        -- updated QHA and added QHA3P and SCQHA functionality (PN)
        -- Restrucured xcombos. Added enumerations. (ME) [AUROSTD/aflow_xcombos.cpp, AUROSTD/aflow_xcombos.h]
        -- Introduced exception handlier class aurostd::xerror. (ME)
        -- Introduced xtensor class for tensors of arbitrary dimension. Other xtensor classes are obsolete now. (ME).
        -- Changed all current xtensor3 instances to the new xtensor format. (ME)
        -- Added Kronecker product to xmatrix. (ME)
        -- Option to write and use AEL data at lowest finite pressure where the material is elastically stable (CT)
        -- Option to specify a separate set of finite pressures for AEL calculations than are used for AGL post-processing (CT)
        -- Integrated workflow option for using finite pressure Poisson ratio in AGL calculations (CT)
        -- Write nominal target pressure and calculated external pressure for AEL calculations in aflow.ael.out file (CT)
        -- Fixed keyword in JSON output file (CT)
        -- Increase grid for AGL DOSCAR (CT)
        -- cleaning up webapp_bands.js and added more mouse functionality (PC)
        -- added citation information to entry page (PC)
        -- added ANRL prototypes from part 2 of library (302 prototypes) (DX)
        -- added option to print symbolic math representation of ANRL prototypes (--add_equations or --equations_only) in aims and vasp formats (DX)
        -- updated DOI for ANRL part 1 and added arXiv for part 2 to title line of each prototype (DX) 
        -- fixed bug with --vasp keyword, i.e., need to check if used with --proto command (DX) 
        -- removed unused variables in standard lattice function (DX)
        -- added applyCombo() to xcombos (CO)
        -- fixed wget *.xz issue if *.xz already exists (CO)
        -- fixed apl2agr to handle xz compression format (CO)
        -- fixed --aflow_proto empty BZ issue, occurs when structure is downloaded from online (CO)
        -- fixed reading in forces from aims.out (CO)
        -- force species input for aims structure (CO)
        -- added checks for broken API (CO)
        -- added GENERATOR to aflow.in generation (CO)
        -- added auid to chull PDF output (CO)
        -- fixed bader num_each_type issue (relax2 vs. static primitivization) (CO)
        -- fixed command line aflow_qmvasp generation (CO)
        -- fixed search for ./aflow_data issue upon initial installation (CO)
        -- PARTCAR now handles '+' in write out (CO)
        -- fixed AddAtom() to handle different occupations (CO)
        -- added combination parameters to chull (CO)
        -- fixed aflowrc load issue (remove spaces between quotes and comment) (CO)
        (AUROSTD: boot.cpp, AUROSTD/aurostd.cpp, AUROSTD/aurostd.h, main.cpp, xcombos.cpp, xcombos.h, xerror.cpp, xerror.h, xmatrix.cpp, xmatrix.h, xtensor.cpp, xtensor.h)
        (AFLOW: aconvasp_main.cpp, aflowrc.cpp, anrl.cpp, avasp.cpp, bader.cpp, bader.h, chull.cpp, chull.h, aflow.cpp, data.cpp, aflow.h, init.cpp, ivasp.cpp, kbin.cpp, lattice.cpp, aflowlib_libraries.cpp, aflowlib_webapp_bands.js, aflowlib_web_interface.cpp, oaims.cpp, ovasp.cpp, pflow.h, pocc.cpp, pocc.h, surface.cpp, xatom.cpp, xclasses.cpp, xproto.cpp, ANRL_CPPS_20180710, APL/apl_atomic_disp.cpp, APL/apl_doscalc.cpp, APL/apl_group_velocity.cpp, APL/apl.h, APL/apl_hroutines.cpp, APL/apl_hsqpoints.cpp, APL/apl_kphonons.cpp, APL/apl_ltetdos.cpp, APL/apl_mpmesh.cpp, APL/apl_pdisc.cpp, APL/apl_phoncalc.cpp, APL/apl_thermalpc.cpp, APL/apl_uniform_mesh.cpp, APL/qha3phonons_eos.cpp, APL/qha_aflowin_creator.cpp, APL/qha_dm_pdos_save.cpp, APL/qha_energies.cpp, APL/qha_eoscalc.cpp, APL/qha_eos.cpp, APL/qha_gruneisen.cpp, APL/scqha_eos.cpp, APL/scqha_gruneisen.cpp, APL/scqha_T_freqs.cpp, Makefile, README_AFLOW_ACONVASP.TXT, README_AFLOW_AEL.TXT, README_AFLOW_AGL.TXT, README_AFLOW_ANRL.TXT, README_AFLOW_APL.TXT, README_AFLOW_CHULL.TXT, README_AFLOW_EXCEPTIONS.TXT, README_AFLOW_POCC.TXT, README_AFLOW_QHA_SCQHA_QHA3P.TXT, README_AFLOW.TXT, README_AFLOW_XAFLOW.TXT, README_CONTRIBS.TXT)
3.1.203 - 2018/06/15
        Location: http://materials.duke.edu/AFLOW/aflow.3.1.203.tar.xz
        -- fixed tolerance scan issue in edata (try new tolerance from PrintSGData() on GetLatticeType() routine before changing tolerance) (DX)
        -- fixed primitivization routine in aflowSG functions (Minkowski/Niggli to fix left-handed candidate lattices and recheck moduli after Minkowski/Niggli) (DX)
        -- check all possible generator choices to match to ITC convention before changing tolerance (DX)
        -- added more rigorous check of tetragonal symmetry operations for determining conventional cell (DX)
        -- added generator information for P1 symmetry systems (DX)
        -- added check of Cartesian distance before removing fractional copies in GetPrimitive() (DX)
        (AFLOW: lattice.cpp, pflow_print.cpp, symmetry_spacegroup.cpp, symmetry_spacegroup_ITC.cpp, xatom.cpp) 
3.1.202 - 2018/06/07
        Location: http://materials.duke.edu/AFLOW/aflow.3.1.202.tar.xz
        -- dropping EXTRA to AFLOW3_FREE/EXTRA on local machine or wget (SC)
3.1.201 - 2018/06/04
        Location: http://materials.duke.edu/AFLOW/aflow.3.1.201.tar.xz
        -- more space saving in lib2raw (linking OUTCAR.relax instead of copying) SC
3.1.200 - 2018/05/27
        Location: http://materials.duke.edu/AFLOW/aflow.3.1.200.tar.xz
        -- fixed structure rescaling issue for space group determination (affecting LIB4) (DX)
        -- print geometry file location for errors/debug (DX)
        -- added more debugging messages along with file location in symmetry functions (DX) 
        -- initialize variables for -O3 in symmetry and structure comparison routines (DX)
        -- speed increase for minimumDistance() function (DX)
        -- speed increase for primitivization routine in aflowSG functions (DX)
        -- fixed Wyckoff position typo for space group 62 (8d not 8e) (DX)
        -- fixed Wyckoff position typo for space group 89 (4i not 2i) (DX)
        (AFLOW: aflow.h, aconvasp_main.cpp, compare_structure.cpp, compare_structure_function.cpp, pflow_print.cpp, symmetry.cpp, symmetry_spacegroup.cpp, symmetry_spacegroup_ITC_library.cpp, symmetry_spacegroup_functions.cpp, xatom.cpp, xproto.cpp, aflowlib_libraries.cpp)
3.1.199 - 2018/05/27
       Location: http://materials.duke.edu/AFLOW/aflow.3.1.199.tar.xz
	      -- compressing aflow.***.json/out in LIB2RAW and linking them (SC)
        -- removing the brainy/useless stuff about file compression in aurostd (SC)
	      -- fighting sloppyness in aflow_libraries about aflow_pgroup[x][_xtal] (SC)
	      -- fixed aflow_libraries about compress, delete and link files (SC)
	      -- fixed inconsitencies in aflow_convasp_main compress (SC)
	      -- fixed as bunch of inconsistencies in compressing and XHOST.command (SC)
	      -- more inconsistencies RAW-WEB in aflow_libraries  (SC)
	      -- fixed removal useless files in LIB2RAW (SC)
	      -- added BZ2XZ engine to aurostd_main (SC)
	      -- added GZ2XZ engine to aurostd_main (SC)
	      -- added ZIP2ZIP engine to aurostd_main (SC)
3.1.198 - 2018/05/24
        Location: http://materials.duke.edu/AFLOW/aflow.3.1.198.tar.xz
        -- fixed bader extension finder for --lib2raw (CO)
        (AFLOW: bader.cpp, bader.h, aflowlib_libraries.cpp, Makefile)
3.1.197 - 2018/05/24
        Location: http://materials.duke.edu/AFLOW/aflow.3.1.197.tar.xz
        -- updates to entry page bands plotter (PC)
        -- added some helpful comments for getGeneralNormal(), CMdet(), and ZVAL in bader (CO)
        -- check if /www directory exists for jmol display on entry page (CO)
        (AUROSTD: xmatrix.cpp, xvector.cpp)
        (AFLOW: bader.cpp, chull.cpp, aflowlib_webapp_bands.js, aflowlib_web_interface.cpp, Makefile)
3.1.196 - 2018/05/21
        Location: http://materials.duke.edu/AFLOW/aflow.3.1.196.tar.xz
        -- fixed entry page property line wrapping issues (PC)
        -- added button for spin-polarized band structure selection in webapp (PC)
        -- fixed precision inconsistency printing xstr.json (FK)
        -- added some -O3 compatibility (FK)
        -- citation added to aflow_aapl_pairs.cpp (ME)
        -- fixed bug in aflow_kvasp.cpp that prevented the creation of the primitive cell structure for APL, AAPL, and QHA calculations (ME)
        -- implemented combinations with repetitions with sequence taken into account (ME)
        -- moved the code to check for input and output files in APL into separate functions to make them available for AAPL, remove duplicate code, and make the code more readable (ME)
        -- removed the ENCUT and EDIFF tags from AAPL input files as they may result in lower cut-off energies and higher energy differences (ME)
        -- fixed gcc8 issue in AGL (CO)
        -- added simplex content and hypercollinearity properties to convex hull data (CO)
        -- decoupled internal links between graph2doc and withindoc (CO)
        -- fixed site error calculation in POCC for vacancies (CO)
        -- added eyes/ones xmatrix constructors (CO)
        -- added Cayley-Menger determinant to xmatrix (CO)
        -- included cstdlib in aflow_data.cpp for compilation on qrats (CO)
        (AUROSTD: boot.cpp, xcombos.cpp, xcombos.h, xmatrix.cpp, xmatrix.h, xvector.cpp)
        (AFLOW: aconvasp_main.cpp, apennsy_main.cpp, chull.cpp, chull.h, contrib_shidong_auxiliary.cpp, data.cpp, aflow.h, kvasp.cpp, aflowlib.h, aflowlib_libraries.cpp, aflowlib_webapp_bands.js, aflowlib_web_interface.cpp, pflow_funcs.cpp, pflow.h, pocc.cpp, pocc.h, pocc_old.cpp, pocc_old.h, xatom.cpp, APL/aapl_tensor.cpp, APL/apl_dirphoncalc.cpp, APL/apl.h, APL/apl_phoncalc.cpp, APL/apl_thermalpc.cpp, Makefile)
3.1.195 - 2018/05/21
        Location: http://materials.duke.edu/AFLOW/aflow.3.1.195.tar.xz
        -- beta of release with XZ (SC)
3.1.194 - 2018/05/16
        Location: http://materials.duke.edu/AFLOW/aflow.3.1.194.tar.xz
        -- small bug fixes for g++/gcc 7 and 8 (SC)
        -- preparing for xz compression (SC) 
        194 xatom.cpp  aurostd.h aurostd_main.cpp pthread.cpp README_SCRIPTING README_AFLOW init.cpp aflow.cpp aconvasp_main.cpp
        194c fix aconvasp_main.cpp
	194d avasp.cpp ael_elasticity.cpp ael_get_stress.cpp agl_debye.cpp agl_get_ev.cpp contrib_cormac.cpp contrib_junkai_phasediag.cpp
	194e avasp.cpp xatom.cpp  aurostd_main libraries.cpp ael_elasticity.cpp ael_get_stress.cpp agl_debye.cpp agl_get_ev.cpp contrib_cormac.cpp aconvasp_main.cpp pthread.cpp init.cpp aflow.cpp (heavy)
	194f good bye bzip2 (SC)
	194g aflow_contrib_wahyu.cpp 
	194h aflow.cpp aflow_estructure.cpp aflow_ifrozsl.cpp aflow_ivasp.cpp
	194i aflow_pthreads.cpp
	194j aflow_aflowrc.cpp
	194l BASE64 for pseudopotentials and aflow_data.cpp
	194m aflow_kbin.cpp aflow_kvasp.cpp
	194n aflowlib_web_interface.cpp aflow_matlab_funcs.cpp (EXTRA/MATLAB/plotband.m) aflow_ovasp.cpp aflow_pocc_edos.cpp
	shortened aflow_xatom.cpp working on ZVAL POMASS and removing all EXT stuff. Tests work.  Fixed even further aflow_pthread.cpp aflow_xproto_gus.cpp
3.1.193 - 2018/05/11
        Location: http://materials.duke.edu/AFLOW/aflow.3.1.193.tar.xz
        -- extending xoptions push pop (SC)
3.1.192 - 2018/05/10
        Location: http://materials.duke.edu/AFLOW/aflow.3.1.192.tar.xz
        -- extending xoptions push pop (SC)
3.1.191 - 2018/05/08
        Location: http://materials.duke.edu/AFLOW/aflow.3.1.191.tar.xz
        -- rationalized orthogonality search in xmatrix (SC)
        aurostd_xmatrix.h aurostd_xmatrix.cpp aflow.h
3.1.190 - 2018/05/08
        Location: http://materials.duke.edu/AFLOW/aflow.3.1.190.tar.xz
        -- fixed units in AGL output (CT)
        -- fixed permutation vector initialization in APL (required for compiling on DoD CONRAD machine) (DX)
        -- fixed bug in tolerance scan; was only scanning in one direction (DX) 
        -- created faster minimum cartesian distance calculator for skewed cells; fewer duplicate operations (DX) 
        -- fixed conflict between CUT_RAD and CUT_SHELL in AAPL (ME)
        -- properly added directory to bader error output (CO)
        -- fixed slow down with loadEntries() (stringElements2VectorElements()) (CO)
        -- fixed AIMS read-in issue with '#' comments (CO)
        -- added guard around BANDSDATA_JSON() for html generation (CO)
        -- fixed static compile settings (CO)
        -- fixed _sym_op.basis_map_calculated issue in ApplyAtom() for AAPL (CO)
        -- added xStream class for logging workflow updates (CO)
        -- fixed stability criterion vs. (Delta H) fonts in chull report (CO)
        -- substantial clean-up of classes in POCC in anticipation for AVASP_MakeSingleAFLOWIN integration (CO)
        -- added avasp function in preparation for AVASP_MakeSingleAFLOWIN integration (CO)
        -- added try/catches for easy debugging (CO)
        (AUROSTD: main.cpp)
        (AFLOW: aconvasp_main.cpp, aflowrc.cpp, agl_debye.cpp, avasp.cpp, bader.cpp, chull.cpp, chull.h, contrib_kesong_ipocc.cpp, aflow.cpp, aflow.h, ivasp.cpp, kbin.cpp, kvasp.cpp, aflowlib_web_interface.cpp, pflow.h, pocc.cpp, pocc.h, symmetry.cpp, xatom.cpp, xclasses.cpp, APL/aapl_pairs.cpp, APL/apl_kphonons.cpp, Makefile, README_AFLOW_ACONVASP.TXT, README_AFLOW_CHULL.TXT)
3.1.189 - 2018/05/04 -
        Location: http://materials.duke.edu/AFLOW/aflow.3.1.189.tar.xz
        Moved these defaults from aflow.h to aflow_aflowrc.cpp for user tuning (SC)
        #define DEFAULT_AFLOW_PRESCRIPT_OUT            string("aflow.prescript.out")  
        #define DEFAULT_AFLOW_PRESCRIPT_COMMAND        string("aflow.prescript.command")  
        #define DEFAULT_AFLOW_POSTSCRIPT_OUT           string("aflow.postscript.out")  
        #define DEFAULT_AFLOW_POSTSCRIPT_COMMAND       string("aflow.postscript.command") 
        #define DEFAULT_AFLOW_PGROUP_OUT               string("aflow.pgroup.out")
        #define DEFAULT_AFLOW_PGROUP_XTAL_OUT          string("aflow.pgroup_xtal.out")
        #define DEFAULT_AFLOW_PGROUPK_OUT              string("aflow.pgroupk.out")
        #define DEFAULT_AFLOW_PGROUPK_XTAL_OUT         string("aflow.pgroupk_xtal.out")
        #define DEFAULT_AFLOW_FGROUP_OUT               string("aflow.fgroup.out")
        #define DEFAULT_AFLOW_SGROUP_OUT               string("aflow.sgroup.out")
        #define DEFAULT_AFLOW_AGROUP_OUT               string("aflow.agroup.out")
        #define DEFAULT_AFLOW_IATOMS_OUT               string("aflow.iatoms.out")
        #define DEFAULT_AFLOW_PGROUP_JSON              string("aflow.pgroup.json")      
        #define DEFAULT_AFLOW_PGROUP_XTAL_JSON         string("aflow.pgroup_xtal.json") 
        #define DEFAULT_AFLOW_PGROUPK_JSON             string("aflow.pgroupk.json")    
        #define DEFAULT_AFLOW_PGROUPK_XTAL_JSON        string("aflow.pgroupk_xtal.json")
        #define DEFAULT_AFLOW_FGROUP_JSON              string("aflow.fgroup.json")   
        #define DEFAULT_AFLOW_SGROUP_JSON              string("aflow.sgroup.json")  
        #define DEFAULT_AFLOW_AGROUP_JSON              string("aflow.agroup.json")    
        #define DEFAULT_AFLOW_IATOMS_JSON              string("aflow.iatoms.json")   
        #define DEFAULT_AFLOW_ICAGES_OUT               string("aflow.icages.out")
        #define DEFAULT_AFLOW_SURFACE_OUT              string("aflow.surface.out")
        #define DEFAULT_AFLOW_QMVASP_OUT               string("aflow.qmvasp.out")
        #define DEFAULT_AFLOW_ERVASP_OUT               string("aflow.error.out")
        #define DEFAULT_AFLOW_IMMISCIBILITY_OUT        string("aflow.immiscibility.out")
        #define DEFAULT_AFLOW_MEMORY_OUT               string("aflow.memory.out")
        #define DEFAULT_AFLOW_FROZSL_INPUT_OUT         string("aflow.frozsl_input.out")
        #define DEFAULT_AFLOW_FROZSL_POSCAR_OUT        string("aflow.frozsl_poscar.out")
        #define DEFAULT_AFLOW_FROZSL_MODES_OUT         string("aflow.frozsl_energies.out")
        #define DEFAULT_AFLOW_FROZSL_EIGEN_OUT         string("aflow.frozsl_eigen.out")
        #define DEFAULT_AFLOW_END_OUT                  string("aflow.end.out")
3.1.188- 2018/05/03 -
       Location: http://materials.duke.edu/AFLOW/aflow.3.1.188.tar.xz
       Fixing kvasp.cpp (SC)
3.1.187- 2018/04/26 -
        Location: http://materials.duke.edu/AFLOW/aflow.3.1.187.tar.xz
        -- added missing scaling factor information to lattice for AIMS xstructure output (DX) 
        -- fixed bug in edata lattice type/variation determination; accounts for lattices that do not reflect crystal symmetry (DX) 
        -- fixed bug in edata reciprocal lattice type/variation determination; accounts for reciprocal lattices transformed from a lattice that does not reflect crystal symmetry (DX) 
        -- added directory (pwd) information to LDEBUG/ERROR messages for symmetry functions (DX)
        (AFLOW: aconvasp_main.cpp, lattice.cpp, symmetry.cpp, xatom.cpp) 
3.1.186- 2018/04/25 -
        Location: http://materials.duke.edu/AFLOW/aflow.3.1.186.tar.xz
        -- fixed bug in tolerance scan; was only scanning in one direction (DX) 
        -- created faster minimum cartesian distance calculator for skewed cells; fewer duplicate operations (DX) 
        (AFLOW: symmetry_spacegroup.cpp, symmetry.cpp) 
3.1.185- 2018/04/24 -
       Location: http://materials.duke.edu/AFLOW/aflow.3.1.185.tar.xz
       Fixing kvasp.cpp for dying jobs (SC)
3.1.184- 2018/04/23 -
       Location: http://materials.duke.edu/AFLOW/aflow.3.1.184.tar.xz
       Fixing ivasp.cpp for AFLOW_PSEUDOPOTENTIALS.TXT AFLOW_PSEUDOPOTENTIALS_LIST.TXT (SC)
       Tuning aflow_aflowrc.cpp for HYPERTHREADING in eos,draco,cobra,hydra (SC)
3.1.183- 2018/04/20 -
        Location: http://materials.duke.edu/AFLOW/aflow.3.1.183.tar.xz
        Fixing ovasp for METAGGA/isKINETIC (SC)
3.1.182- 2018/04/19 -
        Location: http://materials.duke.edu/AFLOW/aflow.3.1.182.tar.xz
        AFLOW_PSEUDOPOTENTIALS.TXT AFLOW_PSEUDOPOTENTIALS_LIST.TXT (SC)
3.1.181- 2018/04/17 -
        Location: http://materials.duke.edu/AFLOW/aflow.3.1.181.tar.xz
        Creating defaults in aflow_aflowrc.cpp for HYPERTHREADING in eos,draco,cobra,hydra (SC)
3.1.180- 2018/04/16 -
        Location: http://materials.duke.edu/AFLOW/aflow.3.1.180.tar.xz
        Creating defaults in aflow_aflowrc.cpp for NCPUS in eos,draco,cobra,hydra (SC)
3.1.179 - 2018/04/13 -
        Location: http://materials.duke.edu/AFLOW/aflow.3.1.179.tar.xz
        -- fixed PP settings for SCAN (RF)
        -- fixed warning in APIget() (CO)
        -- added relative stability criterion and latex-formatted sg's to chull properties list (CO)
        -- added control.in and geometry.in file name specification in aflowrc (CO)
        -- --generate now applies for aims output as well (CO)
        -- force aflow.in generation even for MODE=AIMS (CO)
        -- fixed k-point mismatch for non-primitive APL runs (CO)
        -- added MINATOMS_RESTRICTED tag for APL (CO)
        -- added functionality for user-defined path in phonon dispersion, specify coords/labels in aflow.in (CO)
        -- swapped out quser for qflow, but maintain backwards compatibility (CO)
        (AUROSTD: xoption.cpp, xoption.cpp, xoption.h, xoption.h, xvector.cpp, xvector.cpp, xvector.h, xvector.h)
        (AFLOW: aconvasp_main.cpp, aconvasp_main.cpp, aflowrc.cpp, aflowrc.cpp, avasp.cpp, avasp.cpp, chull.cpp, chull.cpp, chull.h, chull.h, compare_structure.cpp, compare_structure.cpp, contrib_kesong_hnfcell.cpp, contrib_kesong_hnfcell.cpp, contrib_kesong_ipocc.cpp, contrib_kesong_ipocc.cpp, contrib_kesong_pocc_basic.cpp, contrib_kesong_pocc_basic.cpp, aflow.cpp, aflow.cpp, aflow.h, aflow.h, init.cpp, init.cpp, kbin.cpp, kbin.cpp, kvasp.cpp, kvasp.cpp, aflowlib.h, aflowlib.h, aflowlib_web_interface.cpp, aflowlib_web_interface.cpp, pocc.cpp, pocc.h, poccupation_forcefield.cpp, poccupation_forcefield.cpp, symmetry.cpp, symmetry.cpp, symmetry_spacegroup.cpp, symmetry_spacegroup.cpp, symmetry_spacegroup_functions.cpp, symmetry_spacegroup_functions.cpp, symmetry_spacegroup.h, symmetry_spacegroup.h, xatom.cpp, xatom.cpp, xclasses.cpp, xclasses.cpp, APL/aapl_tcond.cpp, APL/aapl_tcond.cpp, APL/aapl_tensor.cpp, APL/aapl_tensor.cpp, APL/apl_dirphoncalc.cpp, APL/apl_dirphoncalc.cpp, APL/apl.h, APL/apl.h, APL/apl_kphonons.cpp, APL/apl_kphonons.cpp, APL/apl_lrphoncalc.cpp, APL/apl_lrphoncalc.cpp, APL/apl_pathbuilder.cpp, APL/apl_pathbuilder.cpp, APL/apl_pdisc.cpp, APL/apl_pdisc.cpp, APL/apl_phoncalc.cpp, APL/apl_phoncalc.cpp, APL/apl_supercell.cpp, APL/apl_supercell.cpp, APL/qha_eosrun.cpp, APL/qha_eosrun.cpp, Makefile, Makefile, README_AFLOW_APL.TXT, README_AFLOW_APL.TXT, README_AFLOW.TXT, README_AFLOW.TXT)
3.1.178 - 2018/04/13 -
        Location: http://materials.duke.edu/AFLOW/aflow.3.1.178.tar.xz
        Moved these defaults from aflow.h to aflow_aflowrc.cpp for user tuning (SC)
        #define DEFAULT_FILE_AFLOWLIB_ENTRY_OUT        string("aflowlib.out")
        #define DEFAULT_FILE_AFLOWLIB_ENTRY_JSON       string("aflowlib.json")
        #define DEFAULT_FILE_EDATA_ORIG_OUT            string("edata.orig.out")
        #define DEFAULT_FILE_EDATA_RELAX_OUT           string("edata.relax.out")
        #define DEFAULT_FILE_EDATA_BANDS_OUT           string("edata.bands.out")
        #define DEFAULT_FILE_DATA_ORIG_OUT             string("data.orig.out")
        #define DEFAULT_FILE_DATA_RELAX_OUT            string("data.relax.out")
        #define DEFAULT_FILE_DATA_BANDS_OUT            string("data.bands.out")
        #define DEFAULT_FILE_EDATA_ORIG_JSON           string("edata.orig.json")
        #define DEFAULT_FILE_EDATA_RELAX_JSON          string("edata.relax.json")
        #define DEFAULT_FILE_EDATA_BANDS_JSON          string("edata.bands.json")
        #define DEFAULT_FILE_DATA_ORIG_JSON            string("data.orig.json")
        #define DEFAULT_FILE_DATA_RELAX_JSON           string("data.relax.json")
        #define DEFAULT_FILE_DATA_BANDS_JSON           string("data.bands.json")
        #define DEFAULT_FILE_TIME_OUT                  string("time")
        #define DEFAULT_FILE_SPACEGROUP1_OUT           string("SpaceGroup")
        #define DEFAULT_FILE_SPACEGROUP2_OUT           string("SpaceGroup2")
        #define DEFAULT_FILE_VOLDISTPARAMS_OUT         string("VOLDISTParams")
        #define DEFAULT_FILE_VOLDISTEVOLUTION_OUT      string("VOLDISTEvolution")
3.1.177 - 2018/04/06 -
        Location: http://materials.duke.edu/AFLOW/aflow.3.1.177.tar.xz
        Bug fixes on autopseudootentialsl (SC)
3.1.176 - 2018/04/06 -
        Location: http://materials.duke.edu/AFLOW/aflow.3.1.176.tar.xz
        Working PAW_PBE_KIN and PAW_LDA_KIN autopseudopotential (SC)
3.1.175 - 2018/04/06 -
        Location: http://materials.duke.edu/AFLOW/aflow.3.1.175.tar.xz
        Working on mpcdf-cobra (SC)
3.1.174 - 2018/03/29
        Location: http://materials.duke.edu/AFLOW/aflow.3.1.174.tar.xz    
        -- added bands app to entry page (GG)
        -- fixed scaling factor type in xstructure2json() (DX)
        -- account for Wyckoff positions in represented as fractions (hex/rhl) in minimum enumerated Wyckoff search (DX)
        -- improved minimum enumerated Wyckoff search (consider combinations of origin shifts) (DX)
        -- fixed typo in xmatrix2json function (DX)
        -- limited outlier detection to binaries only, statistics not globally favorable for ternaries and above YET (CO)
        -- added explanatory comments in aflowrc for chull settings (CO)
        -- added statistics output to chull logger (CO)
        -- fixed Greek letter issues with Helvetica fonts in chull (CO)
        -- further decoupled ChullFacet() initialization from ConvexHull() with initialize() and addVertex() (CO)
        -- added user-defined dft_type restrictions in aflowrc (CO)
        -- added LIB1 to loadEntries() default (CO)
        -- fixed stringElements2VectorElements() bugs with LIB1 colons (CO)
        -- added plotting option for iso-max latent heat (CO)
        -- added kJ/mol axis for formation enthalpy hulls (CO)
        -- added logos to hull illustrations, generally fixed header/footers (CO)
        -- added stability criterion analysis to default routine (CO)
        -- fixed sign of decomposition energy/stability criterion (CO)
        -- added equivalent ICSD structures analysis to default routine (CO)
        -- fixed --readme vs. --readme=XX (CO)
        -- fixed superfluous output in --poscar2aflowin (CO)
        -- fixed bug in aconvasp's Ewald summation function as pointed out by Wei Xie (CO)
        -- changed generic xstructure title to include cleannames in case there is pp info (CO)
        (AUROSTD: AUROSTD/aurostd.h, main.cpp, xscalar.h, xvector.cpp)
        (AFLOW: aconvasp_main.cpp, aflowrc.cpp, chull.cpp, chull.h, init.cpp, aflowlib.h, aflowlib_web_interface.cpp, pflow_funcs.cpp, pflow.h, symmetry_spacegroup.cpp, webapp_bands.js, webapp_entry.js, xatom.cpp, Makefile, README_AFLOW_ACONVASP.TXT, README_AFLOW_CHULL.TXT)
3.1.173 - 2018/03/12
        Location: http://materials.duke.edu/AFLOW/aflow.3.1.173.tar.xz    
        -- Create LIB7/LIB8/LIB9 framework (SC)
3.1.172 - 2018/02/27
        Location: http://materials.duke.edu/AFLOW/aflow.3.1.172.tar.xz    
        -- Write data in JSON format in AEL/AGL (CT)
        -- Option to turn off VASP symmetry in AEL/AGL (CT)
        -- Write vibrational free energy and vibrational entropy at 300K in aflow.agl.out in AEL/AGL (CT)
        -- Write enthalpy (H = E + pV) in AEL/AGL (CT)
        -- Option to skip pressure/temperature points where no minimum Gibbs free energy is found, instead of truncating pressure/temperature range in AEL/AGL (CT)
        -- fixed tolerance scan counter for lib2raw runs (no longer static variable) (DX)
        -- edata speed increase, only calculate up to pgroup_xtal for lattice, superlattice, and reciprocal lattice (DX)
        -- fixed typo in Wyckoff position "b" for space group #160 (DX)
        -- fixed --kppra command line bug, divided by natoms twice (CO)
        -- added debug output to nanoparticle (CO)
        -- fixed --readme=chull empty string error (CO)
        -- automated plot_unstable with z_filter_cutoff in chull (CO)
        -- fixed plotting ranges with z_filter_cutoff in chull (CO)
        (AFLOW: aconvasp_main.cpp, ael_elastic_fit.cpp, ael_elasticity.cpp, ael_elasticity.h, ael_get_stress.cpp, agl_debye.cpp, agl_debye.h, agl_eqn_state.cpp, agl_get_ev.cpp, agl_hugoniot.cpp, agl_polynomial.cpp, agl_rungibbs.cpp, chull.cpp, data.cpp, aflow.h, lattice.cpp, aflowlib_libraries.cpp, pflow.h, pflow_print.cpp, symmetry.cpp, symmetry_spacegroup.cpp, symmetry_spacegroup_ITC_library.cpp, xatom.cpp, Makefile, README_AFLOW_AEL.TXT, README_AFLOW_AGL.TXT, README_AFLOW_SYM.TXT)
3.1.171 - 2018/02/21
        Location: http://materials.duke.edu/AFLOW/aflow.3.1.171.tar.xz    
        -- fixed multiple degeneracy prints in POCC (CO)
        -- added directory information to logging functions in bader/chull (CO)
        -- added --destination=|--path= flag for output of chull (CO)
        -- use full path (pwd) for working directory in AFLOW-SYM functions (DX)
        -- fixed directory flag for AFLOW-SYM functions (DX)
        -- fixed typo in site symmetry of  Wyckoff position "a" for space group #109 (DX)
        (AUROSTD: aurostd.h, main.cpp)
        (AFLOW: aconvasp_main.cpp, bader.cpp, bader.h, chull.cpp, chull.h, poccupation_edos.cpp, symmetry_spacegroup_ITC_library.cpp, Makefile, README_AFLOW_ACONVASP.TXT, README_AFLOW_CHULL.TXT)
3.1.170 - 2018/02/18
        Location: http://materials.duke.edu/AFLOW/aflow.3.1.170.tar.xz    
        -- fixed chmod in LIB2RAW (CO)
        -- fixed DOS-extraction bug (exit() vs. return false) in LIB2RAW for POCC+AEL/AGL runs (CO)
        -- fixed joinWDelimiter() xvector<int> bug: removed erroneous delimiter at the end (CO)
        -- fixed DOSDATA_JSON() + BANDSDATA_JSON() amalgamation: removed erroneous wrapping brackets around DOS (CO)
        -- fixed misleading logging message in APL on primitivization of input (CO)
        (AUROSTD: main.cpp)
        (AFLOW: estructure.cpp, aflow.h, aflowlib_libraries.cpp, aflowlib_web_interface.cpp, poccupation_edos.cpp, APL/apl_supercell.cpp, Makefile)
3.1.169 - 2018/02/16
        Location: http://materials.duke.edu/AFLOW/aflow.3.1.169.tar.xz    
        -- added aflow_proto functionality:  --relax_type=IONS, --module=APL, --apl_supercell=3x3x3, --no_volume_adjustment (CO)
        -- NCPUS in APL now respects parent aflow.in (default MAX, then looks at parent aflow.in, otherwise overrides with --np=XX) (CO)
        -- fixed spacegroup bug in apl post hibernation (CO)
        -- added --print and --screen_only options to chull for python integration (CO)
        -- removed extraneous ytick lines from 3D hull (CO)
        -- increased spacing between axes and ticklabels on hulls (CO)
        -- fixed bugs in entropic_temperature hull visualization (CO)
        -- fixed apl2agr/subst make commands (CO)
        -- fixed Niggli tolerance; more robust and use _ZERO_TOL_ (DX)
        -- fixed bug in Niggl step 6 (DX)
        -- fixed comparison of SU(2) to exp(theta*su(2)); parentheses issue (DX)
        -- fixed Quantum Espresso output to include lattice scaling factor (DX)
        -- fixed Quantum Espresso celldm units (Bohr) (DX)
        -- fixed Quantum Espresso alat flag to multiply cell parameters by celldm(1) or A parameter (DX)
        -- fixed tolerance issue with PrintData for lib2raw runs (DX)
        (AFLOW: aconvasp_main.cpp, avasp.cpp, chull.cpp, aflow.h, pflow_print.cpp, symmetry.cpp, xatom.cpp, APL/aapl_tcond.cpp, APL/apl_dm_pdos_save.cpp, APL/apl_doscalc.cpp, APL/apl.h, APL/apl_pdisc.cpp, APL/apl_phoncalc.cpp, APL/qha_gruneisen.cpp, Makefile, README_AFLOW_ACONVASP.TXT, README_AFLOW_CHULL.TXT)
3.1.168 - 2018/02/08
        Location: http://materials.duke.edu/AFLOW/aflow.3.1.168.tar.xz
        -- fixed structure comparison bug (overwritten match)  (DX)
        (AFLOW: aflow_compare_structure.h, aflow_compare_structure_function.cpp)
3.1.167 - 2018/02/06
        Location: http://materials.duke.edu/AFLOW/aflow.3.1.167.tar.xz
        -- speed increase for structure comparison (DX)
        -- fixed bugs for structure comparison (DX)
        -- added Wyckoff position analysis to group similar structures in directory comparison (DX)
        -- added grouped Wyckoff position information to the JSON output (DX)
        -- added logger/status for directory comparisons (DX)
        -- added functionality to read .bz2 geometry files (DX)
        -- added --no_scale option for comparisons (required for chull) (CO/DX)
        (AFLOW: aconvasp_main.cpp, chull.cpp, symmetry_spacegroup.cpp, compare_structure.cpp, compare_structure_function.cpp, compare_structure.h) (DX)
3.1.166 - 2018/02/02
        Location: http://materials.duke.edu/AFLOW/aflow.3.1.165.tar.xz
        -- fixed broken --slab commmand (CO)
        (AFLOW: slab.cpp)
3.1.165 - 2018/01/30
        Location: http://materials.duke.edu/AFLOW/aflow.3.1.165.tar.xz
        -- integrated .aflow.rc settings into APL/QHA/AEL/AGL (CO)
        -- added LORBIT=10 to relaxation INCAR (spinD) (CO)
        -- improved magnetic properties extraction, pull from relax first, overwrite with static (CO)
        -- added safety hull coordinates assignment (CO)
        -- new default for load entries (no load xstructures) (CO)
        (AFLOW: aconvasp_main.cpp, ael_get_stress.cpp, agl_get_ev.cpp, chull.cpp, ivasp.cpp, aflowlib_libraries.cpp, APL/apl_phoncalc.cpp, APL/qha_eosrun.cpp, Makefile) (CO)
3.1.164 - 2018/01/25
        Location: http://materials.duke.edu/AFLOW/aflow.3.1.164.tar.xz
        -- fixed minor bugs in Quantum Espresso reader
        -- added ibrav options to Quantum Espresso reader (ibrav2lattice function)
        -- added celldm and a, b, c, cosAB, cosAC, cosBC readers for Quantum Espresso
        -- added Bohr units reader for Quantum Espresso
        (AFLOW: aconvasp_main.cpp, pflow.h, xatom.cpp) (DX)
3.1.163 - 2018/01/23
        Location: http://materials.duke.edu/AFLOW/aflow.3.1.163.tar.xz
        -- added --dist2hull=0.25,0.25 option for chull, which provides the value of the convex hull surface at the specified coordinate/concentration (CO)
        -- added separate readme for chull (--readme=chull) (CO)
        -- customized avasp.cpp (--proto) with options from .aflow.rc, --mpi, and --np (CO)
        -- fixed QHA/AAPL aflow.in keyword bug (CO)
        -- added ANRL modifiers to directory for --proto (Ex: label:ANRL=param1,param2,...) (DX)
        (AFLOW: aconvasp_main.cpp, aflowrc.cpp, avasp.cpp, chull.cpp, aflow.cpp, aflow.h, init.cpp, kbin.cpp, Makefile, README_AFLOW_ACONVASP.TXT, README_AFLOW_CHULL.TXT, README_AFLOW.TXT) (CO/DX)
3.1.162 - 2018/01/19
        Location: http://materials.duke.edu/AFLOW/aflow.3.1.162.tar.xz
        -- added SU(2) complex matrix and su(2) generator coefficients representation of symmetry elements 
        -- added SU(2) and su(2) information to .out and .json symmetry files        
        -- extended functionality for complex matrices and vectors (trace, exponential, ostream, etc.)
        -- added xcomplex2json to represent complex numbers in json
        -- added pgroupk_xtal (dual of crystal point group operations) standalone function
        -- extended --proto for ANRL prototypes (to generate aflow.in)
        -- updated README_AFLOW_SYM.TXT
        (AUROSTD: aurostd.h, boot.cpp, main.cpp, xmatrix.cpp, xmatrix.h)
        (AFLOW: README_AFLOW_ACONVASP.TXT, README_AFLOW_SYM.TXT, aflow.h, aconvasp_main.cpp, avasp.cpp, symmetry.cpp, xatom.cpp) (DX)
3.1.161 - 2018/01/17
        Location: http://materials.duke.edu/AFLOW/aflow.3.1.161.tar.xz
        -- bool xscalar and xvector gccV7 warning fixes (SC)
        -- double xscalar and xmatrix clang warning fixes (CO)
        -- uint chull gccV7 warning fix (CO)
        (AUROSTD: xscalar.h, xvector.h, xmatrix.h)
        (AFLOW: chull.cpp)
        Added README_AFLOW_SYM.TXT (init.cpp aflow.h aflow.cpp data.cpp) (DX/SC)
3.1.160 - 2018/01/13
        Location: http://materials.duke.edu/AFLOW/aflow.3.1.160.tar.xz
        convex hull mods:
          - keep order of points (m_points) same as input from user/database
          - size will only differ if there are artificial points (they go at the end of m_points)
          - moved point banning to structurePoints() (i.e., m_coord_groups will only contain validated points)
          - only print decomposition phases with non-zero coefficients (tie-line)
          - fixed bug in initial facet.f_outside_set calculation
          - fixed bug in using hull centroid vs. hull reference to align normals
          - fixed bug in vcoords input (shiftlrows)
        (AFLOW: chull.cpp, chull.h)
3.1.159 - 2018/01/10 -
        Location: http://materials.duke.edu/AFLOW/aflow.3.1.159.tar.xz
        MAJOR UPDATE - convex hull code rewritten, includes: (CO)
          - complete generalization of input (need not be thermodynamic hull, can be ANY data)
          - new major classes for naries, alloys, and coordinate (stoichiometry) groups
          - for hulls with stoichiometric coordinates, the hull and properties are calculated in steps of increasing dimensionality
          - automatic calculation of equivalent ground state structures, near-equivalent (by symmetry) ground state structures, equilibrium phases (by mixture)
          - automatic removal of equivalent ground states for calculation of stability criterion
          - automatic detection/removal of outliers (IQR/MAD)
          - moved all major plotting options to .aflow.rc
          - report any bugs to aflow.org/forum
        added xcombo class for combinations/permutations (CO)
        integrated roundoff/precision/format into stream2stream/utype2tring and variants (xvecDouble2String(),xmatDouble2String()) (CO)
        added another date format for chull (CO)
        added tol to isinteger (CO)
        added +=, -=, gcd (reduced composition), shiftlrows(), isCollinear(), getCentroid(), getGeneralAngles() (similar to Euler angles), getGeneralNormal() (n-dimensional normal), and getQuartiles()/getMAD() (outlier analysis) for xvector (CO)
        added general Householder QR decomposition (CO)
        smarter overloading of loadEntries()/loadXstructures() (CO)
        updated logger() to take directory (aflags) (CO)
        fixed Wyckoff position (a) for space group 117 (DX)
        fixed monoclinic space group determination with multiple unique axis choices (DX)
        (AUROSTD: Makefile,aurostd.cpp,aurostd.h,boot.cpp,main.cpp,xcombos.cpp,xcombos.h,xmatrix.cpp,xmatrix.h,xoption.cpp,xoption.h,xscalar.cpp,xscalar.h,xvector.cpp,xvector.h) (CO, patched SC)
	(AFLOW: Makefile,aflow.h,aconvasp_main.cpp,aflowrc.cpp,anrl.cpp,chull.cpp,chull.h,compare_structure.cpp,compare_structure.h,compare_structure_function.cpp,pflow.h,pflow_funcs.cpp,xatom.cpp) (CO)
	(AFLOWLIB: aflowlib.h,aflowlib_libraries.cpp,aflowlib_web_interface.cpp) (CO)
	(SYM: symmetry_spacegroup.cpp,symmetry_spacegroup_ITC_library.cpp) (CO)
3.1.158 - 2018/01/09 -
        Location: http://materials.duke.edu/AFLOW/aflow.3.1.158.tar.xz
        Tentative distribution GNU (SC)
3.1.157 - 2017/12/19 -
	Working on mpcdf-draco (SC) 
        Replaced pgroupk with pgroupk_xtal for resolving IBZ in APL/AAPL (CO)
        Fixed pgroupk_xtal flag and wyckoff position for sg133 (DX)
        (aflowrc.cpp,APL/apl_supercell.cpp,APL/apl_mpmesh.cpp,APL/aapl_tcond.cpp,lattice.cpp,symmetry_spacegroup_ITC_library.cpp)
3.1.156 - 2017/12/18 -
        Working on mpcdf-hydra (SC)
3.1.155 - 2017/12/13 -
        updated web component of ANRL CPP files to include the prototype generator and Jmol visualization
        fixed Wyckoff position for SG #171
        improvement for monoclinic space group determination (consider alternative unique axis choices, if possible)
        added more to debug output for the space group routine
        (ANRL/,ANRL_CPPS_20171213/,aconvasp_main.cpp,symmetry_spacegroup.cpp,symmetry_spacegroup_ITC_library.cpp,symmetry_spacegroup_functions.cpp,xatom.cpp) (DX)
      
3.1.154 - 2017/12/07 -
        added pgroupk_xtal (dual of crystal point group operations)
        added magnetic symmetry analysis (crystal + spin) to edata 
        added non-collinear magnetic symmetry analysis (crystal + spin) to 
        edata,sgdata,aflowSG,aflowSYM,fgroup,pgroup_xtal,pgroupk_xtal,agroup,and sgroup
        fixed ApplyAtom (tolerance issue)
        fixed AFLOW-SYM printing bug (--screen_only for Python environment)
        changed point group matrix comparisons (uses Uf; exact)
        added SO(3) generator expansion coefficients onto Lx, Ly, and Lz
        (README_ACONVASP.TXT,aflow.h,aconvasp_main.cpp,ovasp.cpp,pflow.h,symmetry.cpp,symmetry_spacegroup.cpp,symmetry_spacegroup_functions.cpp,xatom.cpp,lattice.cpp,aflowlib_libraries.cpp) (DX)       
 
3.1.153 - 2017/11/23 -
        Fixing Makefile for GNU version (SC) (fixed Library_ICSD..) (SC)
	Updating directories from AFLOW2 to AFLOW3 (SC)
	Updating directories for findsym platon frozsl (SC)
	
3.1.152 - 2017/11/20 -
        Fixing Makefile for GNU version (SC) (fixed DATA_CVs..)
3.1.151 - 2017/11/17 -
        Fixing Makefile for GNU version (SC) (fixed DATA_CVs..)
3.1.150 - 2017/11/06 -
        NFS cache-cleaning HACK
        (kbin.cpp) (CO)
3.1.149 - 2017/11/06 -
        fixed --xplug
        (libraries.cpp) (SC)
3.1.148 - 2017/10/27 -
        fixed --edata (txt + json print outs)
        (aconvasp_main.cpp,pflow.h,pflow_print.cpp,aflowlib_libraries.cpp) (CO/DX)
3.1.147 - 2017/10/25 -
	added skew test for structures (sym_eps),
	incorporated full symmetry analysis in more functions,
	improved --lib2raw_local,
	improved dos/bands-2json functionality,
	actually fixed --delta_kpoints,
	made min_dist (nearest neighbor distance) function more robust/faster,
	fixed nbondxx units,
	added jsons for sym/structure/bandsdata/dosdata to lib2raw,
	incorporated scale (ReScale()) in more functions
	(aurostd.h,boot.cpp,main.cpp,xmatrix.cpp,xmatrix.h,Makefile,README_AFLOW_ACONVASP.TXT,aflow.h,aconvasp_main.cpp,bader.cpp,defects.cpp,estructure.cpp,init.cpp,ovasp.cpp,pflow.h,pflow_print.cpp,surface.cpp,symmetry.cpp,symmetry_spacegroup.cpp,xatom.cpp,xclasses.cpp,xproto.cpp,aflowlib.h,aflowlib_libraries.cpp) (CO/DX)
3.1.146 - 2017/10/16 -
	rewritten bandgap code,
	added extensive FHI-AIMS support (APL),
	modified loadEntries() for GFA code,
	added new xvector operations (*=,/=),
	fixed delta_kpoints function,
	fixed bands/dos-2json functions,
	added local lib2raw
	(aapl_tensor.cpp,apl.h,apl_dirphoncalc.cpp,apl_gsa.cpp,apl_kphonons.cpp,apl_lrphoncalc.cpp,apl_phoncalc.cpp,qha_eosrun.cpp,aurostd.h,boot.cpp,main.cpp,xmatrix.cpp,xvector.cpp,xvector.h,xmatrix.h,Makefile,README_AFLOW_ACONVASP.TXT,aflow.h,aconvasp_main.cpp,aflowrc.cpp,chull.cpp,kbin.cpp,ovasp.cpp,pflow.h,poccupation_edos.cpp,xatom.cpp,xclasses.cpp,aflowlib_libraries.cpp,apl_supercell.cpp,iaims.cpp,kaims.cpp,oaims.cpp,estructure.cpp,ivasp.cpp,aflowlib.h) (CO)
3.1.145 - 2017/10/12 -
	fixed tolerance scan range (symmetry.cpp) (DX) 
3.1.144 - 2017/10/03 -
	fixed bandgap type bug,
	fixed precision mistmatch in bands data when plotting band structure,
	changed misleading metric_tensor function name,
	fixed false positive message in structure_comparison,
	fixed APL bugs with reading aflow.in,
	avoid SYMPREC vs. PREC confusion
	(ovasp.cpp,estructure.cpp,xatom.cpp,aconvasp_main.cpp,pflow.h,aflow.h,aurostd.h,aflowlib_libraries.cpp,poccupation_edos.cpp,Makefile,ivasp.cpp,apl_phoncalc.cpp,qha_eosrun.cpp,apl.h,apl_kphonons.cpp,compare_structure.cpp,symmetry_spacegroup_functions.cpp,symmetry_spacegroup.h) (CO/DX)
3.1.143 - 2017/09/28 -
	added magnetic symmetry analysis (crystal + spin) to sgdata,
	aflowSG,aflowSYM,agroup,fgroup,pgroup_xtal,agroup,and sgroup; speed increase for space group routine,
	alter tolerance scan range
	(README_AFLOW_ACONVASP.TXT,aflow.h,aconvasp.cpp,aconvasp_main.cpp,lattice.cpp,pflow.h,symmetry.cpp,symmetry_spacegroup.cpp,symmetry_spacegroup_functions.cpp,xatom.cpp) (DX)  
3.1.142 - 2017/09/14 -
	added mpcdf_eos machine,
	fixed proper nouns in symmetry output
	(aflow.cpp,kbin.cpp,aflowrc.cpp,init.cpp,kvasp.cpp,README_AFLOW.TXT,Makefile,pflow_print.cpp) (CO/DX)
3.1.141 - 2017/09/12 -
	fixed sgdata/wyccar issue,
	added space group functions to SYM namespace,
	more detailed warning messages
	(symmetry_spacegroup.h,symmetry_spacegroup.cpp,symmetry_spacegroup_function.cpp,symmetry_spacegroup_ITC_library.cpp,aconvasp_main.cpp,pflow_print.cpp,symmetry.cpp) (DX) 
3.1.140 - 2017/09/05 -
	added sgdata function (along with options for json output),
	edata updated (along with options for json output),
	pgroupk speed up,
	added covalent radii info,
	dos/band structure gnuplot updates
	(main.cpp,README_AFLOW_ACONVASP.TXT,aflow.h,aconvasp_main.cpp,lattice.cpp,pflow.h,pflow_print.cpp,symmetry.cpp,symmetry_spacegroup.cpp,symmetry_spacegroup.h,symmetry_spacegroup_functions.cpp,xatom.cpp,estructure.cpp,init.cpp) (DX/CO) 
3.1.139 - 2017/08/29 -
	fixed edata issue (agroups/iatoms were not calculated) for library runs
	(README_AFLOW_ACONVASP.TXT,aconvasp_main.cpp,lattice.cpp,xatom.cpp,aflow.h) (DX)
3.1.138 - 2017/08/25 -
	fully functional AAPL,
	Pearson symbol/lattice type speed up,
	json serializers for symmetry groups,
	tolerance scan implemented for separate symmetry groups,
	chull latex fix
	(chull.cpp,aconvasp_main.cpp,aflow.h,lattice.cpp,pflow.h,symmetry.cpp,xatom.cpp,xclasses.cpp,aapl_pairs.cpp,aapl_tcond.cpp,aapl_tensor.cpp,apl.h,apl_kphonons.cpp,aurostd.h,main.cpp) (JJPR/DX/CO)
3.1.137 - 2017/08/04 -
	incorporated aflow.Xgroup.json,
	json serializers for bands/dos,
	print to screen options for AFLOW-SYM API,
	xvector/xmatrix lrows/urows/lcols/ucols bug fix,
	APL symmetry output append to ofstream,
	removed validation for sgroup (NOT NEEDED)
	(aconvasp_main.cpp,aflow.h,pflow.h,symmetry.cpp,xatom.cpp,README_AFLOW_ACONVASP.TXT,main.cpp,aurostd.h,xvector.cpp,xmatrix.cpp,apl_supercell.cpp,Makefile,estructure.cpp) (DX/EG/CO)
3.1.136 - 2017/08/01 -
	speed up getFullSymBasis,
	fixed some Wyckoff positions,
	fixed printing in apl (spacegroup vs. lattice type)
	(apl_pdisc.cpp,apl_phoncalc.cpp,aflow.h,symmetry.cpp,symmetry_spacegroup.cpp,symmetry_spacegroup.h,symmetry_spacegroup_ITC_library.cpp,symmetry_spacegroup_functions.cpp) (DX/CO)
3.1.135 - 2017/07/25 -
	fixed xOUTCAR parsing issue with lattice vectors (vasp bug)
	(aflow.h,ovasp.cpp) (CO)
3.1.134 - 2017/07/19 -
	fixed symmetry for library runs (angle/vol tolerance),
	added directory output,
	removed relaxed data from orig structure section in entry page
	(aflowlib_web_interface.cpp,Makefile,aconvasp_main.cpp,aflow.h,lattice.cpp,aflowlib_libraries.cpp,pflow_print.cpp,symmetry.cpp,symmetry_spacegroup.cpp,xatom.cpp,xproto.cpp) (DX/GG/CO)
3.1.133 - 2017/07/19 -
	AEL/AGL: Hugoniots,
	AEL vs pressure (CT) 
3.1.132 - 2017/07/14 -
	added full_sym output to RAW
	(aflowlib_libraries.cpp) (DX/CO)
3.1.131 - 2017/07/14 -
	allow global aflowrc in /etc/aflow.conf plus bug fixes in aflowrc (SC)
3.1.130 - 2017/07/13 -
	bug fixes in aflowrc (SC)
3.1.129 - 2017/07/13 -
	bug fixes init.cpp aflowrc.cpp xvector.cpp (SC/CO)
3.1.128 - 2017/07/12 -
	more ~/.aflowrc definitions and porting to MPI-DE (SC)
3.1.127 - 2017/07/11 -
	more ~/.aflowrc aflow.h ivasp ovasp avasp kbin init VASP_POTCAR_* AFLOW_LIBRARY AFLOW_PROJECT (SC)
3.1.126 - 2017/07/10 -
	more ~/.aflowrc name_dynamics aflow.h  DEFAULT_DOS estructure.cpp poccupation_edos (SC)
3.1.125 - 2017/07/10 -
	more ~/.aflowrc aflow.h  kbin.cpp apl_phoncalc.cpp apl_kphonons.cpp (SC)
3.1.124 - 2017/07/06 -
	quaternion representation additions,
	aflowSYM bug fixes (HfV2)
	(lattice.cpp,xatom.cpp,aflow.h,symmetry.cpp,Makefile) (GG/DX/CO)
3.1.123 - 2017/07/06 -
	adding flags for METAGGA and IVDW (xclasses.cpp) (SC)
3.1.122 - 2017/07/04 -
	aflowrc bug fixes,
	clean names (SC)
3.1.121 - 2017/07/04 -
	aflowrc bug fixes,
	clean names,
	clean METAGGA_SET,
	IVDW_SET (SC)
3.1.120 - 2017/07/02 -
	more ~/.aflowrc
	aflow.h init.cpp aflowrc.cpp kbin kvasp README* VASP_FORCE* PLATON/FINDSYM (SC)
3.1.119 - 2017/07/02 -
	more ~/.aflowrc
	aflow.h init.cpp aflowrc.cpp kbin kvasp README* MACHINE DEPENDENT MPI* (SC)
3.1.118 - 2017/07/02 -
	more ~/.aflowrc
	aflow.h init.cpp aflowrc.cpp kbin kvasp README* GENERIC MPI* (SC)
3.1.117 - 2017/07/02 -
	more ~/.aflowrc
	aflow.h init.cpp aflowrc.cpp README*.TXT: AFLOW_CORE_TEMPERATURE,VASP_PREC (SC)
3.1.116 - 2017/07/01 -
	starting ~/.aflowrc
	aflow.h init.cpp aflowrc.cpp xoptions.h.cpp avasp.cpp apennsy lattice README_AFLOW_ACONVASP.TXT (SC)
3.1.115 - 2017/06/29 -
	XVASP_INCAR_PREPARE_GENERIC aflow.h ivasp.cpp (SC)
3.1.114 - 2017/06/29 -
	added new Jmol js scripts,
	fixed DISMAG issue with APL,
	checkMEMORY() mostly removed from messaging
	(apl_dirphoncalc.cpp,apl_kphonons.cpp,aflowlib_web_interface.cpp,entry.cpp,entry.js,kvasp.cpp,kbin.cpp,init.cpp,avasp.cpp,aflow.h,README_AFLOW_POCC.TXT,README_AFLOW_APL.TXT,README_AFLOW_AGL.TXT,README_AFLOW_AEL.TXT,README_AFLOW.TXT,Makefile) (CO)
3.1.113 - 2017/06/28 -
	XVASP_INCAR_PREPARE_GENERIC aflow.h ivasp.cpp (SC)
3.1.112 - 2017/06/28 -
	added EDIFFG --ediffg
	aflow.h avasp aconvasp_main ivasp kvasp xclasses README_AFLOW_CONVASP README_AFLOW (SC)
3.1.111 - 2017/06/13 -
	SQLITE integration
	(avasp.cpp ow_chull,aflowlib_web_interface,aflowlib_libraries,kbin,apl_phoncalc,README_AFLOW_VERSIONS_HISTORY.TXT,pflow_print,pflow_funcs,main,aurostd.h,bader,Makefile,aflow,SQLITE) (CO)
3.1.110 - 2017/06/13 -
	fixed chull invalid inputs,
	removed exit(0) in loadLIBX,
	force output for mpi settings in APL,
	fixed settings in CIF writer,
	removed aflow.end.out from CompressDirectory(),
	major fixes to CHGCAR/AECCAR readers for bader analysis (CO)
3.1.109 - 2017/06/06 -
	fixed some chull issues (CO)
3.1.108 - 2017/06/06 -
	individualized QHA/AAPL workflows,
	set reliable convex hull standard to 200 entries (binaries),
	updated ill-calculated systems in the database,
	incorporated sort for loadEntries(),
	fixed DPM=AUTO in APL,
	fixed MCL systems
	(APL/aapl_tensor,apl.h,apl_kphonons,apl_lrphoncalc,apl_phoncalc,qha_eosrun,apl_dirphoncalc,Makefile,README_AFLOW.TXT,README_AFLOW_ACONVASP.TXT,README_AFLOW_AEL.TXT,README_AFLOW_AGL.TXT,README_AFLOW_
APL.TXT,README_AFLOW_POCC.TXT,README_AFLOW_VERSIONS_HISTORY.TXT,aflow,aflow.h,avasp,init,kbin,kvasp,xclasses,aconvasp_main,chull,chull.h,symmetry_spacegroup,symmetry) (CO)
3.1.107 - 2017/06/05 -
	online pubs management curtarolo/oses/toher (SC)
3.1.106 - 2017/06/02 -
	added IVDW
	(aflow.h avasp xclasses aconvasp_main ivasp kvasp) (SC)
3.1.105 - 2017/06/01 -
	added METAGGA
	(aflow.h avasp xclasses aconvasp_main ivasp kvasp) (SC)
3.1.104 - 2017/05/30 -
	set reliable convex hull standard to 200 entries (CO)
3.1.103 - 2017/05/30 -
	added pgroup_xtal propagation in supercell creation,
	also fixed ".nfs*" issues in CompressDirectory() (CO)
3.1.102 - 2017/05/29 -
	issues with symmetry in the aflowlib.out calculation (CO)
3.1.101 - 2017/05/26 -
	cosmetics and added PaddedCENTER (SC)
3.1.100 - 2017/05/26 -
	changed numbering style + cosmetics(SC)<|MERGE_RESOLUTION|>--- conflicted
+++ resolved
@@ -1,16 +1,11 @@
 3.2.1   - 2020/02/20
         Location: http://materials.duke.edu/AFLOW/aflow.3.2.1.tar.xz
-        -- Fixed segmentation fault when DINEQUIV_ONLY option was used. (AS)
-<<<<<<< HEAD
-        -- added error for non-standard prototypes that create structures with atoms too close (CO+DX)
         -- Canonical system name is now based on aflow.in instead of VASP output files. (ME)
-=======
         -- added 67 structure prototypes from Y. Lederer: 58 new ANRL files (generates 60 new protos), 7 generated with existing files with different internal degrees of freedom (DX)
         -- updated README_PROTO.TXT with new prototypes, unique atom decorations, and supplemental notes (DX)
         -- clean input structure species (pseudopotentials) in compare::compare2database() (DX)
         -- Fixed segmentation fault when DINEQUIV_ONLY option was used. (AS)
         -- fixed bug in --poscar2aflowin; symmetry tolerance not propogated for tolerance scan (DX)
->>>>>>> 639e7f9b
         -- added Patterson symmetry analysis; denoted "pgroupk_Patterson" (applies to reciprocal space only) (DX)
         -- compare Patterson point symmetry to Laue point group as consistency check (DX)
         -- added Patterson symmetry to full symmetry command (DX)
