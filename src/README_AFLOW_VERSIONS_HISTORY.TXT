--- conflicted
+++ resolved
@@ -35,16 +35,13 @@
         -- Changed getVASPVersionString function to not throw errors anymore (broke post-processing). (ME)
         -- Fixed bug that deleted old qmvasp files. (ME)
         -- Fixed segmentation fault when DINEQUIV_ONLY option was used. (AS)
-<<<<<<< HEAD
         -- Added check for required binaries to plotter. (ME)
         -- Canonical system name is now based on aflow.in instead of VASP output files. (ME)
         -- Fixed broken system name for aflow_proto. (ME)
         -- Fixed plotter title and file names when ANRL parameters are present. (ME)
         -- Fixed bug that deleted qmvasp files from previous runs instead of appending to them. (ME)
         -- Removed VASP k-mesh symmetry fixes when SYM=OFF. (ME)
-=======
         -- Added QHA to modules. (AS)
->>>>>>> 04bd0ef0
         -- Changed database file name conventions. (ME)
         -- added 67 structure prototypes from Y. Lederer: 58 new ANRL files (generates 60 new protos), 7 generated with existing files with different internal degrees of freedom (DX)
         -- updated README_PROTO.TXT with new prototypes, unique atom decorations, and supplemental notes (DX)
