--- conflicted
+++ resolved
@@ -52,34 +52,25 @@
         -- Changed the determination of the irreducible Brillouin zone in APL. (ME)
         -- Redesigned ThermalPropertiesCalculator to take temperature-dependent DOS. (ME)
         -- Changed getVASPVersionString function to not throw errors anymore (broke post-processing). (ME)
-<<<<<<< HEAD
         -- Fixed bug that deleted old qmvasp files. (ME)
         -- added --np1 (N+1 enthalpy gain) and --sc (stability criterion) chull web functionality (SK)
         -- Fixed segmentation fault when DINEQUIV_ONLY option was used. (AS)
-<<<<<<< HEAD
-=======
         -- Added QHA to modules. (AS)
         -- Changed database file name conventions. (ME)
         -- added 67 structure prototypes from Y. Lederer: 58 new ANRL files (generates 60 new protos), 7 generated with existing files with different internal degrees of freedom (DX)
         -- updated README_PROTO.TXT with new prototypes, unique atom decorations, and supplemental notes (DX)
         -- clean input structure species (pseudopotentials) in compare::compare2database() (DX)
         -- fixed bug in --poscar2aflowin; symmetry tolerance not propogated for tolerance scan (DX)
->>>>>>> 84d843ab5177e8940986eceb4eac5ef191c6e87f
         -- Added check for required binaries to plotter. (ME)
         -- Canonical system name is now based on aflow.in instead of VASP output files. (ME)
         -- Fixed broken system name for aflow_proto. (ME)
         -- Fixed plotter title and file names when ANRL parameters are present. (ME)
         -- Fixed bug that deleted qmvasp files from previous runs instead of appending to them. (ME)
         -- Removed VASP k-mesh symmetry fixes when SYM=OFF. (ME)
-<<<<<<< HEAD
         -- QHA class was reworked. (AS)
         -- Fixed xEIGENVAL to work correctly with files created by vasp 5. (AS)
         -- Added QHA to modules. (AS)
-=======
->>>>>>> 84d843ab5177e8940986eceb4eac5ef191c6e87f
         -- Changed database file name conventions. (ME)
-=======
->>>>>>> 374c84c6
         -- added 67 structure prototypes from Y. Lederer: 58 new ANRL files (generates 60 new protos), 7 generated with existing files with different internal degrees of freedom (DX)
         -- updated README_PROTO.TXT with new prototypes, unique atom decorations, and supplemental notes (DX)
         -- clean input structure species (pseudopotentials) in compare::compare2database() (DX)
