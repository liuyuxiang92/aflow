--- conflicted
+++ resolved
@@ -1,14 +1,12 @@
 3.2.3 - 2020/05/01
         Location: http://materials.duke.edu/AFLOW/aflow.3.2.1.tar.xz
         -- Fixed segmentation fault when DINEQUIV_ONLY option was used. (AS)
-<<<<<<< HEAD
         -- Added QHA to modules. (AS)
         -- Changed database file name conventions. (ME)
         -- added 67 structure prototypes from Y. Lederer: 58 new ANRL files (generates 60 new protos), 7 generated with existing files with different internal degrees of freedom (DX)
         -- updated README_PROTO.TXT with new prototypes, unique atom decorations, and supplemental notes (DX)
         -- clean input structure species (pseudopotentials) in compare::compare2database() (DX)
         -- fixed bug in --poscar2aflowin; symmetry tolerance not propogated for tolerance scan (DX)
-=======
         -- Added check for required binaries to plotter. (ME)
         -- Canonical system name is now based on aflow.in instead of VASP output files. (ME)
         -- Fixed broken system name for aflow_proto. (ME)
@@ -16,7 +14,6 @@
         -- Fixed bug that deleted qmvasp files from previous runs instead of appending to them. (ME)
         -- Removed VASP k-mesh symmetry fixes when SYM=OFF. (ME)
         -- Changed database file name conventions. (ME)
->>>>>>> 5166ff1a
         -- added Patterson symmetry analysis; denoted "pgroupk_Patterson" (applies to reciprocal space only) (DX)
         -- compare Patterson point symmetry to Laue point group as consistency check (DX)
         -- added Patterson symmetry to full symmetry command (DX)
