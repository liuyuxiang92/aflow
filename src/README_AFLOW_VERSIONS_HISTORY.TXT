<<<<<<< HEAD
3.1.229 - 2020/01/30
        Location: http://materials.duke.edu/AFLOW/aflow.3.1.229.tar.xz
        -- number->basis (CO)
=======
3.1.229 - 2020/02/10
        Location: http://materials.duke.edu/AFLOW/aflow.3.1.229.tar.xz
        -- throw error when lattice gives negative determinant (CO)
>>>>>>> 166057c5
3.1.228 - 2020/01/20
        Location: http://materials.duke.edu/AFLOW/aflow.3.1.228.tar.xz
        -- added schema name/unit/type to XHOST (SC)
        -- added file2dequestring(), string2dequestring() (SC)
        -- optimized NCPUS/NPAR/NCORE settings (SC)
        -- patched _atom() class: constructor()/copy()/free() (SC)
        -- updated xoptions so content can be lowercase (SC)
        -- added isdefined to xoption (SC)
        -- AFLOW DFT calculations can now read in CHGCAR files. (ME)
        -- Improved runtimes and memory requirements for AAPL. (ME)
        -- Switched the thermal conductivity integration method to the tetrahedron method. (ME)
        -- Added Grueneisen parameter and phase space calculation to thermal conductivity calculations. (ME)
        -- APL and AAPL can now use the CHGCAR file from the ZEROSTATE calculation to speed up calculations. (ME)
        -- Replaced APLLogicError and APLRuntimeError with aurostd::xerror. (ME)
        -- Fixed bug in APL and AAPL that did not properly process -D option. (ME)
        -- Removed unused source files. (ME)
        -- Added matrix norms to aurostd::xmatrix. (ME)
        -- Fixed KPPRA for APL relaxations to use the standard density. (ME)
        -- Added a handler for the AFLOW database. (ME)
        -- Added an AFLOW-SQLITE interface. (ME)
        -- Updated SQLite to version 3.30.1 (2019-10-11, https://www.sqlite.org/2019/sqlite-amalgamation-3300100.zip). (ME)
        -- Added additional web output for entry page generation. (ME)
        -- Fixed bug that put NCORE into INCARs of linear response calculations. (ME)
        -- Fixed bug that caused phonon dispersion path builder to break for some lattices. (ME)
        -- Fixed bug in xDOSCAR reader error detection. (ME)
        -- Additional web output for entry page applets. (ME)
        -- Fixed bug that prevented LDA+U parameters from being passed into ARUN aflow.ins. (ME)
        -- Added ael_stiffness_tensor and ael_compliance_tensor to aentry. (ME)
        -- Fixed bug that prevented AGL from running during LIB2LIB. (ME)
        -- added warnings/errors if species information missing in POSCAR for --poscar2aflowin (CO)
        -- tab aligning all files (CO)
        -- patched clang warnings for aurostd_boot.cpp (CO)
        -- patching warning for writing aflow.rc, only issue if it was written, should fix www-data (CO)
        -- added xQMVASP (CO)
        -- force signed distance for hull formation enthalpy (CO)
        -- added --geometry to get abc_angles for any input structure (CO)
        -- commenting out CreateSlab_RigidRotation(), it does not work, need to redefine lattice vectors (CO)
        -- patching CreateSlab_SurfaceLattice() lattice vector search to include explicit length/angle constraints (CO)
        -- patched slab_test with v3len_max_strict (CO) 
        -- added minimumDistance() calculator for non-periodic systems like molecules or grid of atoms (CO)
        -- patched atoms grid generated for foldAtomsInCell(): GenerateGridAtoms() populates grid_atoms, not atoms (CO)
        -- added setAutoVolume() to xstructure (CO)
        -- added getOSS() and getOFStream() to xStream() (CO)
        -- added GetBandGap() to xDOSCAR: get bandgap from DOS (CO)
        -- added PrintBandGap_DOS() for command line access to DOS bandgap analysis (CO)
        -- incorporating equivalent hkl planes analysis (CO)
        -- patched supercell dimensions reduction for slip system analysis (CO)
        -- now preserving volume for slip system analysis (CO)
        -- added --plot_all_atoms option for DOS plotter (CO)
        -- added functionality for plotting species-projected DOS in plotter (CO)
        -- added '/' between all path separators in plotter (CO)
        -- added LDEBUG in plotter (CO)  
        -- patched formatDefaultTitlePOCC() to understand pocc string in plotter (CO)
        -- added getAflowInFromAFlags() for pocc (CO) 
        -- added --pocc_minimum_configuration identifying which ARUN is minimum energy (CO)  
        -- patched FINAL volume of ordered supercells from pocc, should speed up VASP calculations (CO)
        -- added postprocessing workflow for pocc: performs postprocessing from input files, does NOT redo structure analysis (CO) 
        -- added self-patch for pocc: patches structures files (all and unique) so individual POSCARs can be read by aflow (CO) 
        -- added reader for structures file (CO)
        -- pocc writes out PARTCAR (CO)
        -- pocc calculates/writes out EFA (CO)
        -- pocc writes out ensemble average DOSCAR (CO)  
        -- pocc writes out supercell probabilities to aflow.pocc.out (CO)  
        -- pocc writes out results of ensemble average band gap to aflow.pocc.out (CO) 
        -- pocc plots ensemble average DOS projected by orbitals and species (CO)
        -- added KBIN_POCC_TEMPERATURE_STRING (aflow.in) and --temperature (command line) for pocc post-processing (CO)
        -- avoiding NEGLECT_NOMIX for pocc, high-entropy offers increased solubility over binaries (CO)
        -- added option for printing ensemble average IDOS in pocc data files (aflow_pocc_old.cpp) (CO) 
        -- added POccStructuresFile class to read post-processing files (CO)
        -- patched zero-padding for pocc output files (CO)
        -- add first POCC unit test to Makefile (CO)
        -- patch distinction between POTCAR_TYPE_DATE_PRINT_flag and POTCAR_TYPE_PRINT_flag in avasp (CO)
        -- patching xvasp.POTCAR_TYPE_PRINT_flag for LIB2/LIB3 (CO)
        -- added --potential_type for auto aflow.in generator (CO)
        -- streamlined xvector constructors and copy() methods (CO)
        -- added xvector constructor for xmatrix input (CO)
        -- added getcol(), getmat(), setrow(), setcol(), setmat() to xmatrix, with relevant unit tests called by —test_xmatrix (CO)
        -- added operator *=(utype r) and operator /=(utype r) to xmatrix (CO)
        -- added modulus(), modulussquare(), modulus2() to xmatrix (CO)
        -- getmat() now returns void, xmatrix is an input (CO)
        -- added lrows_out, lcols_out input getmat() as well as a overload for returning xvector (as input) (CO)
        -- added xmatrix2xvector() (CO)
        -- patched QRDecomposition_HouseHolder() not to assume lrows, lcols (CO)
        -- updated generalHouseHolderQRDecomposition()->QRDecomposition_HouseHolder() (CO)
        -- added EFileEmpty() and EFileNotEmpty() (CO)
        -- added _AFLOW_FILE_NAME_ to logger() and xerror(), and patched Makefile for some missing cpp (CO)
        -- added aurostd::getPWD() (CO)
        -- added unsigned long long to _isfloat(), _iscomplex(), _isreal(), _size(), _real(), isinteger() (CO)
        -- added aurostd::powint() for fast powers of integers (CO)
        -- added all variants of iszero() (CO)
        -- templated GCD(), patched for positive/negative inputs, and added Bezout coefficients as output (CO)
        -- adding free(), copy(), refresh() to xmatrix (CO)
        -- added shiftlrows, shiftlcols, shiftlrowscols to xmatrix (CO)
        -- added inverse of 2x2 matrix (CO)
        -- added xmatrixint2double() and xmatrixdouble2int() (CO)
        -- added right matrix division, traspInPlace(), traspSquareInPlace(), submatrixInPlace(), and getdiag() to xmatrix (CO)
        -- added getmatInplace() and getvec() to xmatrix (CO)
        -- patched inverse() for xmatrix, now uses matrix of minors (adjoint) approach which is more stable than GaussJordan (CO)
        -- converted bool inverse() to bool isNonInvertible() in xmatrix() (CO)
        -- added smith normal form calculator to xmatrix (CO)
        -- updated QR decomposition algorithm to avoid saving householder rotations to form Q at the end (CO)
        -- added xDOSCAR.convertSpinOFF2ON() for easy manipulation between SPIN-OFF/SPIN-ON POCC ARUNS (CO)
        -- fixed tolerance "WARNING" in symmetry screw axis determination (DX)
        -- added missing partial occupation value when printing CIF (DX)
        -- added site occupation to Wyckoff object (DX)
        -- used _atom copy constructor in symmetry functions instead of by-hand updates (DX)
        -- fixed indenting in symmetry functions (DX)
        -- added rescaling of structure in prototyping functionality (DX)
        -- added functions to extract information from certain Wyckoff positions (DX)
        -- added functionality to force input Wyckoff choice for structure prototyping (DX)
        -- added check for duplicate subdirectory in aflow zipping, removes subdirectory if found (DX+CO)
        -- added flags to get matching AFLOW prototypes and cast into prototype designation (DX)
        -- added environment analysis (isoconfigurational) to structure comparison (DX)
        -- fixed multiple thread calls in structure comparison and building prototype structures (DX)
        -- suppress permutation calculation for AFLOW prototypes in structure comparison (DX)
        -- replaced exit() with throws in structure comparison functions (DX)
        -- added database comparison functionality (DX)
        -- added directory information to structure comparison for debugging  (DX)
        -- multithreaded prototype casting in structure comparison (DX)
        -- use more robust supercell expansion method (lattice dimensions vs 3x3x3) in structure comparison (DX)
        -- added functionality to check for better matches (necessary for environment and permutation comparisons) (DX)
        -- store Wyckoff groupings for duplicates and same family structures (DX)
        -- added preliminary magnetic structure analysis with new functions to add spin to structure (DX)
        -- added consistency check in permutation comparisons (DX)
        -- boolean for threading safety check (save time) (DX)
        -- improved (speed) atom matching functionality in structure comparison (DX)
        -- speed increase to generateGrid function (DX)
        -- replace SplitAlloySpecies and compare::GetElements() with stringElements2VectorElements() in comparison functions (DX)
        -- added functionality to search prototype labels by symmetry without nspecies and stoichiometry (DX)
        -- added space group to lattice type and centering functions (DX)
        -- added more methods for extracting lattice parameters for prototyping (wyccar, cif, etc.) (DX)
        -- store Wyckoff information from CIF reader (DX) 
        -- fixed bug in extracting Wyckoff coordinates (DX)
        -- allow non-standard space group symbol formats for CIF, check provided equations to verify setting (DX)
        -- update structure comparison class attribute names (DX)
        -- allow for mix of ICSD and non-ICSD structures during sorting by ICSD number for structure comparison (DX)
        -- created generalized function for adding magnetic information to structure (DX)
        -- fixed non-collinear spin lattice primitivization function (DX)
        -- fixed typos in README_PROTO.TXT: A2B_oP12_26_abc_ab-001 to A2B_oP12_26_abc_ab-002 and AB_oC8_67_a_g-001 to AB_oC8_67_a_g-002 (DX)
        -- check if tolerance input is negative for BringInCell() (DX)
        -- added AtomEnvironment class in aflow_xatom.cpp (DX)
        -- generalized inCell() and added atomInCell() (DX)
        -- added aurostd::GCD(), aurostd::LCM(), and aurostd::reduceByGCD(), for vector and deque (DX)
        -- added FileMESSAGE and logstream overloads for comparison functions (DX)
        -- added lattice deviation, coordinate displacement, and figure of failure (structure misfit) to the JSON output for structure comparison (DX)
        -- added try-catch for pflow::loadXstructure() in case URL times out or a bad structure file input (DX)
        -- refined magnetic misfit criteria (DX)
        -- added JSON output for structure prototyping (DX)
        -- fixed parameters for prototype=A_tI2_139_a; fct convention vs bct convention (DX)
        -- added unit tests in makefile for aflowSG, aflowSYM, and aflow-xtal-match (DX)
        -- put xstructure initialization in free() and call free() at beginning of constructors (otherwise xstructure is not always initialize) (DX)
        -- changed xstructure::Clear() to xstructure::clear() (DX)
        -- changed xstructure::Clean() to xstructure::clean() (DX)
        -- updated README_AFLOW_COMPARE.TXT (DX)
        -- use xoptions schema for property units in comparison code (DX)
        -- use ANRL setting as default for symmetry analysis in comparisons for quick conversion to AFLOW prototype designation (DX)
        -- use of xoptions throughout comparison functions (DX)
        (AFLOW: aconvasp.cpp, aconvasp_main.cpp, aflow.cpp, aflow.h, aflowlib_database.cpp, aflowlib.h, aflowlib_libraries.cpp, aflowlib_web_interface.cpp, aflowrc.cpp, apennsy_gndstate.cpp, apennsy_main.cpp, avasp.cpp, bader.cpp, cce.cpp, chull.cpp, chull.h, compare_structure.cpp, compare_structure_function.cpp, compare_structure.h, contrib_shidong_auxiliary.cpp, gfa.cpp, iaims.cpp, init.cpp, ivasp.cpp, kbin.cpp, kvasp.cpp, lattice.cpp, Makefile, modules.cpp, ovasp.cpp, pflow_funcs.cpp, pflow.h, pflow_print.cpp, plotter.cpp, pocc.cpp, pocc.h, pocc_old.cpp, pocc_old.h, README_AFLOW_ACONVASP.TXT, README_AFLOW_AFLOWRC.TXT, README_AFLOW_COMPARE.TXT, README_AFLOW_EXCEPTIONS.TXT, README_AFLOW.TXT, README_PROTO.TXT, SQLITE/shell.c, SQLITE/sqlite3.c, SQLITE/sqlite3ext.h, SQLITE/sqlite3.h, SQLITE/sqlite.cpp, SQLITE/sqlite.h, surface.cpp, symmetry.cpp, symmetry_spacegroup.cpp, symmetry_spacegroup_functions.cpp, symmetry_spacegroup.h, symmetry_spacegroup_ITC_library.cpp, xatom.cpp, xclasses.cpp, xelement.cpp, xproto.cpp, xproto_gus.cpp)
        (ANRL: aflow_anrl.cpp, ANRL_CPPS_20180710/list.cpp)
        (APL: aapl_cluster.cpp, aapl_ifcs.cpp, aapl_setup.cpp, aapl_tcond.cpp, apl_atomic_disp.cpp, apl_dirphoncalc.cpp, apl_dm_pdos_save.cpp, apl_doscalc.cpp, apl_group_velocity.cpp, apl.h, apl_hsqpoints.cpp, apl_kphonons.cpp, apl_lrphoncalc.cpp, apl_ltet.cpp, apl_pathbuilder.cpp, apl_pdisc.cpp, apl_phoncalc.cpp, apl_qmesh.cpp, apl_shellhandle.cpp, apl_supercell.cpp, apl_thermalpc.cpp, qha3phonons_eos.cpp, qha_aflowin_creator.cpp, qha_dm_pdos_save.cpp, qha_energies.cpp, qha_eoscalc.cpp, qha_eos.cpp, qha_eosrun.cpp, qha_gruneisen.cpp, qha_operations.cpp, README_AFLOW_APL.TXT, scqha_eos.cpp, scqha_gruneisen.cpp, scqha_T_freqs.cpp)
        (AUROSTD: aurostd.h, boot.cpp, main.cpp, xcombos.cpp, xcombos.h, xcomplex.cpp, xcomplex.h, xerror.cpp, xerror.h, xmatrix.cpp, xmatrix.h, xoption.cpp, xoption.h, xscalar.cpp, xscalar.h, xtensor.cpp, xvector.cpp, xvector.h)
3.1.227 - 2019/10/16
        Location: http://materials.duke.edu/AFLOW/aflow.3.1.227.tar.xz
        -- Bug fixes for MPI (SC)
        -- Verbosity fixes (Message("")) (SC)
3.1.226 - 2019/10/01
        Location: http://materials.duke.edu/AFLOW/aflow.3.1.226.tar.xz
        -- Modification on the allocation of web entries, through web cache of AUID. Speed up of 20-200 times in serving aflowlib entry pages (SC)
        -- Bug fixes in producing html/json for icsd# entries (SC)
        -- Modified aflow.in generation in AEL and AGL to use common routines in aflow_avasp.cpp and aflow_modules.cpp (CT)  
        -- Write AGL enthalpy as a function of pressure in an AFLOW readable format for future phase diagram application (CT)
        -- Added --quiet option to LIB2LIB routine (CT)
        -- Sets the VASP symmetry to off by default for AEL calculations (CT)
        -- Added projected phonon DOS calculations. (ME)
        -- Linear tetrahedron method does not reduce upon construction anymore (necessary for projected DOS). (ME)
        -- Cleaned up code and added more comments to QMesh and LTMethod files. (ME)
        -- Made moveToBZ inside QMesh more robust. (ME)
        -- Replaced all instances of exit in APL with throw APLRuntimeError. (ME)
        -- Sped up reduction of q-mesh grid. (ME)
        -- Added safeguards for DOSCAR readers for broken DOSCAR files. (ME)
        -- Fixed plotter bugs for HTQC prototype names. (ME)
        -- Added findInList function to AUROSTD. (ME)
        -- Generalized BringInCell method. (ME/DX)
        -- created overloads for BringInCell method (double/xvector/_atom/xstructure), along with "InPlace" variants, i.e., const input (DX)
        -- replaced all mod_one/mod_one_xvec/mod_one_atom for new BringInCell method (DX)
        -- replaced old BringInCell functions with new version (DX)
        -- fixed indenting in symmetry functions (DX)
        -- replaced all SYM::CrossPro() with aurostd::vector_product() (DX)
        -- replaced all SYM::normalize() with explicity division of aurostd::modulus() (DX)
        -- replaced SYM::extract_row() with aurostd::operator() (DX)
        -- fabs() -> aurostd::abs() (CO)
        -- changed abinit writer lattice from column-based to row-based (CO)
        -- updated some class definitions (free()/copy()) (CO)
        (AFLOW: aconvasp.cpp, aconvasp_main.cpp, aflow.cpp, aflow.h, aflowlib.h, aflowlib_libraries.cpp, aflowlib_webapp_entry.js, aflowlib_web_interface.cpp, aflowrc.cpp, apennsy_gndstate.cpp, apennsy_main.cpp, apennsy_vaspin.cpp, avasp.cpp, chull.cpp, compare_structure_function.cpp, compare_structure.h, contrib_cormac.cpp, contrib_wahyu.cpp, data.cpp, init.cpp, Makefile, modules.cpp, oaims.cpp, ovasp.cpp, pflow_funcs.cpp, pflow_print.cpp, plotter.cpp, pocc.cpp, pocc.h, pocc_old.cpp, README_AFLOW_ACONVASP.TXT, README_AFLOW_SYM.TXT, spacegroup.cpp, surface.cpp, symmetry.cpp, symmetry_spacegroup.cpp, symmetry_spacegroup_functions.cpp, symmetry_spacegroup.h, symmetry_spacegroup_ITC_library.cpp, xatom.cpp, xclasses.cpp, xproto.cpp)
        (AEL: ael_elastic_fit.cpp, ael_elasticity.cpp, ael_elasticity.h, ael_get_stress.cpp)
        (AGL: agl_debye.cpp, agl_debye.h, agl_electronic.cpp, agl_eqn_state.cpp, agl_get_ev.cpp, agl_hugoniot.cpp, agl_polynomial.cpp, agl_rungibbs.cpp, agl_thermal.cpp)
        (APL: apl_atomic_disp.cpp, apl_dm_pdos_save.cpp, apl_doscalc.cpp, apl_function_fitting.cpp, apl_group_velocity.cpp, apl.h, apl_hsqpoints.cpp, apl_kphonons.cpp, apl_ltet.cpp, apl_pdisc.cpp, apl_phoncalc.cpp, apl_qmesh.cpp, apl_shellhandle.cpp, apl_supercell.cpp, qha3phonons_eos.cpp, qha_dm_pdos_save.cpp, qha_energies.cpp, qha_eoscalc.cpp, qha_gruneisen.cpp, qha_operations.cpp, README_AFLOW_APL.TXT, scqha_eos.cpp, scqha_gruneisen.cpp)
        (AUROSTD: aurostd.h, main.cpp, xmatrix.cpp, xmatrix.h)
3.1.225 - 2019/07/26
        Location: http://materials.duke.edu/AFLOW/aflow.3.1.225.tar.xz
        -- fixing bug with stability criterion calculation in --output=web, need structure comparison for correct stability criterion calculation (WS)
        -- changed output name for --output=web to aflow_ALLOY_hull_web.json (WS)
        -- integrated N+1_enthalpy_gain and stability criterion to --output=web (WS)
        -- patched web json for quaternary chull (WS)
        -- added CCE functionality (RF)
        -- added CCE readme (RF)
        -- added a user input cutoff energy to the GFA code (DF)
        -- Added vector version of RemoveComments. (ME)
        -- RemoveControlCharactersFromStringstream now also removes carriage returns because they break string additions. (ME)
        -- SPIN_REMOVE_RELAX_2 did not remove spin after the second relaxation; this is fixed now. (ME)
        -- Removed bug that prevented certain NBANDS errors from being fixed while an NBANDS warning was present in vasp.out (ME)
        -- APL and AAPL now read forces from qmvasp file. (ME)
        -- AAPL_KPPRA added to aflow_modules. (ME)
        -- Minor APL code clean-ups. (ME)
        -- Added new plotter functions for band structures, phonons, and thermal properties. (ME)
        -- Updated numbering scheme for partial DOS from being zero-based to being one-based. (ME)
        -- Changed xDOSCAR, xEIGENVAL, and xKPOINTS to be compatible with new plotter. (ME)
        -- Added functionality to APL that outputs phonon DOS and dispersion in
        -- VASP format for new plotter functions. (ME)
        -- Fixed bug for the path builder for path with - and | as separators. (ME)
        -- Fixed xDOSCAR reader to be more general. (ME)
        -- patched change_tolerance() bug for double& tolerance return (DX)
        -- renamed minimum distance functions, more descriptive (minimizeDistanceCartesianMethod() and minimizeDistanceFractionalMethod()) (DX)
        -- reduced number of inputs for minimum distance functions (DX)
        -- added functionality to read VASP5 format in CHGCAR (DX)
        -- cleaned species/atom names in xstructure2json; remove pseudopotential information, oxidation numbers, etc. (DX)
        -- added boolean to ignore minimum distance check in foldAtomsInCell() (DX)
        -- added overloads for mapping functions (DX) 
        -- fixed bug in in xstructure2json in LIB2RAW runs; store corresponding structure from relaxations (DX) 
        -- read species for xstructure2json in LIB2RAW runs (DX) 
        -- added default permutation designation to ANRL prototypes for --proto and --aflow_proto, e.g., ".AB" for "AB_cF8_225_a_b.AB" (DX) 
        -- added functionality to read "_symmetry_space_group_name_H-M" in CIF reader (DX)
        -- added GetSpaceGroupNumber() to get the space group number from the Hermann-Mauguin symbol (DX)
        -- added RemoveCharacterFromBack(), RemoveCharacterFromFront(), and RemoveCharacterFromBackandFront() to AUROSTD; useful for parsing CIF fields (DX)
        -- added function to compare Wyckoff position strings regardless of order, necessary for matching equations in CIF to ITC standard (DX)
        -- fixed bug in reading symops from CIF; check for symop_id (DX)
        -- fixed bug in "_space_group_name_Hall" reader in CIF (DX)
        -- converted exits to xerrors in GetSpaceGroup*() functions (DX)
        -- added DEFAULT_GFA_FORMATION_ENTHALPY_CUTOFF to aflow.rc (CO)
        -- added functions to find pointLineIntersection() and linePlaneIntersection() (CO)
        -- added function to find 3D rotation between two 3D vectors (CO)
        -- remapped const utype& tol -> utype tol in function inputs (CO)
        -- remapped const bool& -> bool in function inputs (CO)
        -- added check in generalHouseHolderQRDecomposition() that Q*R=A (CO)
        -- changed gcd() to GCD() (CO)
        -- added least common multiple function LCM() (CO)
        -- added --slab_test (CO)
        -- added setctau/setftau functions to _sym_op (CO)
        -- added ReplaceAtoms() to xstructure to safely RemoveAtom() then AddAtom() (CO)
        -- modified foldAtomsInCell() to remove fold_in_only complexity, this was simplified by GenerateGridAtoms() (CO)
        -- added check to foldAtomsInCell() that min_dist does not change (CO)
        -- added CreateSlab_RigidRotation(), CreateSlab_SurfaceLattice(), and associated functions (many overloads) to create slabs for surface calculations: the two functions should yield about the same structure but by two different methods (CO)
        -- reformulate basis in CreateSlab_RigidRotation() so k-points grid is created appropriately (K1xK2x1) (CO)
        -- added new modules for calculating the generalized stacking fault energy and cleavage energy (CO)
        -- patched bug in CHULL pdf output for missing column-types in compiling aflow_CsIPb_hull.tex (CO)
        -- added cout as default for ostream& oss in header files (CO)
        -- converted Normal2HKLPlane (CO)
        -- reduce total layers creation by calculating how many layers are in a cell for that particular direction (CO)
        -- added XHOST.WEB_MODE to reduce cluttered AFLOW-Online output (CO)
        -- removed pocc progress bar in web_mode (CO)
        -- added FPOSDistance() for skew considerations (CO)
        -- reduced dims considered for GetSuperCell(), RadiusSphereLattice and LatticeDimensionSphere() are enough (CO)
        -- added general getPeaks() function to AUROSTD (CO)
        -- calculated X-ray amplitude on-the-fly, no need to pass it around (CO)
        -- moved double lambda to end of inputs and default to 1.5418 Copper K-alpha (CO)
        -- patched RemoveControlCodeCharactersFromString() for carriage return (CO)
        -- added width_maximum to getPeaks() to resolve arbitrarily defined peaks (CO)
        -- made x-ray analysis code more modular (CO)
        -- added --plot_xray_file option (CO)
        -- patched moving_average function (!= convolution with box_filter) (CO)
        -- defaulted lambda=Cu_Ka for XRD functions (CO)
        -- added compareVecElements(), compareXVecElements(), and class compareVecElement(ind) to sort vector<vector<utype> > and vector<xvector<utype> > and retire classes ids_cmp and hkl_cmp (CO)
        -- changed signal -> signal_input so it does not get confused with std::signal (CO)
        -- added --force_generic_title to PLOT_XRAY (CO)
        -- removed ids_cmp and hkl_cmp classes (CO)
        -- added filetype and vector_reduction_type enums (CO)
        -- patched aflags.Directory() early in kbin::KBIN_Main() (CO)
        -- corrected GetCompoundAttenuationLenght -> GetCompoundAttenuationLength and toogle -> toggle (CO)
        -- extended PARTCAR functionality for VASP5 POSCARs, including the optional Selective Dynamics tag (CO)
        -- patched 'make check' to return an error, instead of a string, if encountered (CO)
        -- patched 'S' -> 'P' conversion in --pocc_params (CO)
        -- incorporated some new warnings from VASP6 (CO)
        -- patched stringElements2VectorElements() to handle two types of compound designation: composition_string and pp_string (CO)
        -- added new suffixes to pseudopotential list (CO)
        -- address capital letters in new pp suffixes directly (CO)
        -- added faster (in place) routines for CleanStringASCII(), RemoveNumbers(), VASP_PseudoPotential_CleanName() (CO)
        -- added AFLOWIN_FLAG::NOAUTOPP (--noautopp) functionality to --aflow_proto (CO)
        -- converted flag PFLOW::LOAD_ENTRIES_ONLY_ALPHABETICAL to PFLOW::LOAD_ENTRIES_NON_ALPHABETICAL so the default is always OFF (CO)
        -- added 'make clean_autogen' to delete files that are automatically downloaded/generated by aflow during compilation (CO)
        -- set explicit double->int conversion for roundDouble() in chull (CO)
        (AFLOW: aconvasp.cpp, aconvasp_main.cpp, aflow.cpp, aflow.h, aflowlib_libraries.cpp, aflowlib_web_interface.cpp, aflowrc.cpp, avasp.cpp, cce.cpp, cce.h, chull.cpp, chull.h, compare_structure_function.cpp, contrib_shidong_main.cpp, data.cpp, gfa.cpp, gfa.h, init.cpp, ivasp.cpp, kbin.cpp, kvasp.cpp, Makefile, mix.cpp, modules.cpp, ovasp.cpp, pflow_funcs.cpp, pflow.h, pflow_print.cpp, plotter.cpp, pocc.cpp, README_AFLOW_ACONVASP.TXT, README_AFLOW_AFLOWRC.TXT, README_AFLOW_CCE.TXT, README_AFLOW_GFA.TXT, surface.cpp, symmetry.cpp, symmetry_spacegroup.cpp, symmetry_spacegroup_functions.cpp, symmetry_spacegroup.h, symmetry_spacegroup_ITC_library.cpp, xatom.cpp, xclasses.cpp, xelement.cpp, xelement.h, xproto.cpp)
        (AGL: agl_electronic.cpp)
        (APL: aapl_cluster.cpp, aapl_tcond.cpp, apl_dirphoncalc.cpp, apl_doscalc.cpp, apl.h, apl_kphonons.cpp, apl_lrphoncalc.cpp, apl_pathbuilder.cpp, apl_pdisc.cpp, apl_phoncalc.cpp, apl_qmesh.cpp, apl_supercell.cpp, apl_thermalpc.cpp, README_AFLOW_APL.TXT)
        (AUROSTD: aurostd.h, boot.cpp, main.cpp, xmatrix.cpp, xmatrix.h, xscalar.cpp, xscalar.h, xvector.cpp, xvector.h)
3.1.224 - 2019/05/20
        Location: http://materials.duke.edu/AFLOW/aflow.3.1.224.tar.xz
        -- Fixed bug that didn't allow users to override the standard lattice phonon dispersion path. (ME)
        -- Replaced anharmonic IFC option struct with xoption. (ME)
        -- Simplified APL class structure: IReciprocalPointGrid, MonkhorstPackMesh, and UniformMesh are consolidated into QMesh. IDOSCalculator, DOSCalculator, RootSamplingMethod, and LinearTetrahedronMethod are now described only by the DOSCalculator and LTMethod classes. (ME)
        -- Fixed QHA file name bugs for phonon dispersion and DOS. (ME)
        -- Fixed bug that caused AAPL to read APL calculations even though AAPL calculations are still missing. (ME)
        -- Fixed seg fault bug when DC=OFF and TP=ON. (ME)
        -- Fixed bug where DOS parameters are not properly set when DOS=OFF and TP=ON. (ME)
        -- Added KPPRA option for AAPL. (ME)
        -- Increased number of iterations for the AAPL BTE solver. (ME)
        -- fixed symmetry bug: if AddAtom() removes too many atoms and alters stoichiometry, then change to better tolerance (DX) 
        -- fixed comparison bug: ordering of stoichiometry for material-type comparisons (DX)
        -- changed name of prototyping flag (DX)
        -- added --structure2json command line functionality (DX)
        -- cleaned/reduced comparison command line calls (DX)
        -- added to comparison code: JSON output, print to screen only, keep non-matching info, store comparison logs, store family properties, and speed up comparison grouping function (DX)
        -- removed atomic library for communicating between threads, obsolete (DX)
        -- removed unused line in SYM::PBC() function (DX)
        -- added types information in CIF reader, otherwise aflowSG fails (DX)
        -- alphabetize elements in CIF reader function (DX)
        -- fixed --machine names (DX)
        -- fixed removal of control code characters in aflow.in; only overwrites if invalid chars are detected and saves old version to aflow.in_old (DX)
        -- changed internal indexing of xvectors in CHULL/GFA code from 0 to 1 to match rest of code (CO)
        -- fixed bug in web-json writer for AFLOW-CHULL Online (CO)
        -- added function for defining 3D rotation matrix between two vectors (CO)
        -- added functions to convert xvector<double> to xvector<int> and vice versa, useful for hkl (CO)
        -- added functionality for generalized stacking fault calculation, alpha testing only (CO)
        -- added functions for HKLPlane -> direct normal vector and vice versa (CO)
        -- added function to find distance between HKL planes (CO)
        -- added function to get distance between images of atoms along particular direction (CO)
        -- for many sym functions, removed pointers for read-only bools and doubles, added const where possible (CO)
        -- updated xstructure::Rotate() (CO)
        -- in xclasses, stringstream.clear() -> stringstream.str("") (CO)
        -- removed '#' from sg specification in POSCAR, it is interpreted as comment and removed (CO)
        -- bug fix with AFLOWDATA path in automatic aflow.in generator (CO)
        -- added force_strict_pc2scMap to GetSuperCell() constraining the map to the true primitive cell and not equivalent atoms (CO)
        -- added general function to fix string for latex output (CO)
        -- added XHOST.vflag_control.flag("DIRECTORY_CLEAN") for accurate logging of current directory (CO)
        -- major restructuring of pocc code, consolidating classes, renaming variables, etc. (CO)
        -- fixed old pocc to run with any compression extension (CO)
        -- eliminating atom.print_RHT (CO)
        -- patches for xStream() (CO)
        -- fixed webapp_entry for displaying first bader charge isosurface online with help from Bob Hanson (CO)
        -- added convolution function for signal processing (CO)
        -- added moving average and box/gaussian filters (CO)
        -- added mean/stddev functions to xvector (CO)
        -- added plotter for XRD (CO)
        -- added analysis for peaks with moving average (CO)
        (AFLOW: aconvasp_main.cpp, aflow.cpp, aflow.h, aflowlib_libraries.cpp, aflowlib_webapp_entry.js, aflowrc.cpp, avasp.cpp, chull.cpp, chull.h, compare_structure.cpp, compare_structure_function.cpp, compare_structure.h, gfa.cpp, init.cpp, kbin.cpp, kvasp.cpp, lattice.cpp, Makefile, modules.cpp, pflow_funcs.cpp, pflow.h, pflow_print.cpp, pocc.cpp, pocc.h, pocc_old.cpp, README_AFLOW_ACONVASP.TXT, README_AFLOW_AFLOWRC.TXT, symmetry.cpp, symmetry_spacegroup.cpp, xatom.cpp, xclasses.cpp, xproto.cpp)
        (ANRL: aflow_anrl.cpp, ANRL_CPPS_20180710/A10B2C_hP39_171_5c_c_a.cpp, ANRL_CPPS_20180710/A10B2C_hP39_172_5c_c_a.cpp, ANRL_CPPS_20180710/A10B3_oF52_42_2abce_ab.cpp, ANRL_CPPS_20180710/A12B2C_cF60_196_h_bc_a.cpp, ANRL_CPPS_20180710/A12B36CD12_cF488_196_2h_6h_ac_fgh.cpp, ANRL_CPPS_20180710/A12B36CD12_cF488_210_h_3h_a_fg.cpp, ANRL_CPPS_20180710/A12B6C_cF608_210_4h_2h_e.cpp, ANRL_CPPS_20180710/A12B7C2_hP21_174_2j2k_ajk_cf.cpp, ANRL_CPPS_20180710/A12BC4_cP34_195_2j_ab_2e.cpp, ANRL_CPPS_20180710/A12B_cF52_225_i_a.cpp, ANRL_CPPS_20180710/A12B_cI26_204_g_a.cpp, ANRL_CPPS_20180710/A12B_tI26_139_fij_a.cpp, ANRL_CPPS_20180710/A13B2C2_oP34_32_a6c_c_c.cpp, ANRL_CPPS_20180710/A14B3C5_tP44_94_c3g_ad_bg.cpp, ANRL_CPPS_20180710/A15B4_cI76_220_ae_c.cpp, ANRL_CPPS_20180710/A17B15_cP64_207_acfk_eij.cpp, ANRL_CPPS_20180710/A17BC4D_tP184_89_17p_p_4p_io.cpp, ANRL_CPPS_20180710/A23B6_cF116_225_bd2f_e.cpp, ANRL_CPPS_20180710/A24BC_cF104_209_j_a_b.cpp, ANRL_CPPS_20180710/A2B11_cP39_200_f_aghij.cpp, ANRL_CPPS_20180710/A2B13C4_hP57_168_d_c6d_2d.cpp, ANRL_CPPS_20180710/A2B2C4D_tP18_132_e_i_o_d.cpp, ANRL_CPPS_20180710/A2B2C7_cF88_227_c_d_af.cpp, ANRL_CPPS_20180710/A2B2C_oC80_64_efg_efg_df.cpp, ANRL_CPPS_20180710/A2B3C12D3_cI160_230_a_c_h_d.cpp, ANRL_CPPS_20180710/A2B3C18D6_hP58_192_c_f_lm_l.cpp, ANRL_CPPS_20180710/A2B3C3DE7_hP48_145_2a_3a_3a_a_7a.cpp, ANRL_CPPS_20180710/A2B3C6_cP264_205_2d_ab2c2d_6d.cpp, ANRL_CPPS_20180710/A2B3C6_cP33_221_cd_ag_fh.cpp, ANRL_CPPS_20180710/A2B3C7D_oP13_47_t_aq_eqrs_h.cpp, ANRL_CPPS_20180710/A2B3_hP20_159_bc_2c.cpp, ANRL_CPPS_20180710/A2B3_hP30_169_2a_3a.cpp, ANRL_CPPS_20180710/A2B3_hP30_170_2a_3a.cpp, ANRL_CPPS_20180710/A2B3_hP5_164_d_ad.cpp, ANRL_CPPS_20180710/A2B3_hR10_167_c_e.cpp, ANRL_CPPS_20180710/A2B3_hR5_166_c_ac.cpp, ANRL_CPPS_20180710/A2B3_oC40_39_2d_2c2d.cpp, ANRL_CPPS_20180710/A2B3_oP20_60_d_cd.cpp, ANRL_CPPS_20180710/A2B3_oP20_62_2c_3c.cpp, ANRL_CPPS_20180710/A2B3_oP40_33_4a_6a.cpp, ANRL_CPPS_20180710/A2B3_tI80_141_ceh_3h.cpp, ANRL_CPPS_20180710/A2B3_tP10_127_g_ah.cpp, ANRL_CPPS_20180710/A2B3_tP20_102_2c_b2c.cpp, ANRL_CPPS_20180710/A2B3_tP20_116_bci_fj.cpp, ANRL_CPPS_20180710/A2B3_tP20_117_i_adgh.cpp, ANRL_CPPS_20180710/A2B3_tP40_137_cdf_3g.cpp, ANRL_CPPS_20180710/A2B3_tP5_115_g_ag.cpp, ANRL_CPPS_20180710/A2B4C_hR42_148_2f_4f_f.cpp, ANRL_CPPS_20180710/A2B4C_oC28_66_l_kl_a.cpp, ANRL_CPPS_20180710/A2B4C_oP28_62_ac_2cd_c.cpp, ANRL_CPPS_20180710/A2B5C2_oC36_37_d_c2d_d.cpp, ANRL_CPPS_20180710/A2B5_mC28_15_f_e2f.cpp, ANRL_CPPS_20180710/A2B6CD7_tP64_77_2d_6d_d_ab6d.cpp, ANRL_CPPS_20180710/A2B7C2_tP88_78_4a_14a_4a.cpp, ANRL_CPPS_20180710/A2B7_cI54_229_e_afh.cpp, ANRL_CPPS_20180710/A2B8C2D_tP26_100_c_abcd_c_a.cpp, ANRL_CPPS_20180710/A2B8CD_oP24_48_k_2m_d_b.cpp, ANRL_CPPS_20180710/A2B8CD_tI24_97_d_k_a_b.cpp, ANRL_CPPS_20180710/A2B8C_oP22_34_c_4c_a.cpp, ANRL_CPPS_20180710/A2B_aP6_2_2i_i.cpp, ANRL_CPPS_20180710/A2B_aP6_2_aei_i.cpp, ANRL_CPPS_20180710/A2BC2_oF40_22_fi_ad_gh.cpp, ANRL_CPPS_20180710/A2BC2_oI20_45_c_b_c.cpp, ANRL_CPPS_20180710/A2BC2_tI20_79_c_2a_c.cpp, ANRL_CPPS_20180710/A2BC2_tP20_105_f_ac_2e.cpp, ANRL_CPPS_20180710/A2BC3_oC24_63_e_c_cg.cpp, ANRL_CPPS_20180710/A2BC4_cF56_227_d_a_e.cpp, ANRL_CPPS_20180710/A2BC4D_tI16_121_d_a_i_b.cpp, ANRL_CPPS_20180710/A2BC4_oP28_50_ij_ac_ijm.cpp, ANRL_CPPS_20180710/A2BC4_tI14_82_bc_a_g.cpp, ANRL_CPPS_20180710/A2BC4_tP28_126_cd_e_k.cpp, ANRL_CPPS_20180710/A2BC4_tP28_130_f_c_g.cpp, ANRL_CPPS_20180710/A2BC7D2_tP24_113_e_a_cef_e.cpp, ANRL_CPPS_20180710/A2BC8_tI176_110_2b_b_8b.cpp, ANRL_CPPS_20180710/A2BCD3E6_cF208_203_e_c_d_f_g.cpp, ANRL_CPPS_20180710/A2BCD4_tI16_82_ac_b_d_g.cpp, ANRL_CPPS_20180710/A2B_cF24_227_c_a.cpp, ANRL_CPPS_20180710/A2B_cF24_227_d_a.cpp, ANRL_CPPS_20180710/A2B_cI72_211_hi_i.cpp, ANRL_CPPS_20180710/A2BC_oC16_67_ag_b_g.cpp, ANRL_CPPS_20180710/A2BC_oC8_38_e_a_b.cpp, ANRL_CPPS_20180710/A2B_cP12_212_c_a.cpp, ANRL_CPPS_20180710/A2B_cP6_224_b_a.cpp, ANRL_CPPS_20180710/A2BC_tP16_76_2a_a_a.cpp, ANRL_CPPS_20180710/A2B_hP12_194_cg_f.cpp, ANRL_CPPS_20180710/A2B_hP18_180_fi_bd.cpp, ANRL_CPPS_20180710/A2B_hP18_190_gh_bf.cpp, ANRL_CPPS_20180710/A2B_hP36_177_j2lm_n.cpp, ANRL_CPPS_20180710/A2B_hP6_191_h_e.cpp, ANRL_CPPS_20180710/A2B_hP9_147_g_ad.cpp, ANRL_CPPS_20180710/A2B_hP9_150_ef_bd.cpp, ANRL_CPPS_20180710/A2B_hP9_152_c_a.cpp, ANRL_CPPS_20180710/A2B_hP9_180_j_c.cpp, ANRL_CPPS_20180710/A2B_hP9_181_j_c.cpp, ANRL_CPPS_20180710/A2B_hP9_189_fg_bc.cpp, ANRL_CPPS_20180710/A2B_hR18_148_2f_f.cpp, ANRL_CPPS_20180710/A2B_mC144_9_24a_12a.cpp, ANRL_CPPS_20180710/A2B_mC48_15_ae3f_2f.cpp, ANRL_CPPS_20180710/A2B_mP12_13_2g_ef.cpp, ANRL_CPPS_20180710/A2B_mP12_14_2e_e.cpp, ANRL_CPPS_20180710/A2B_mP12_3_bc3e_2e.cpp, ANRL_CPPS_20180710/A2B_mP12_7_4a_2a.cpp, ANRL_CPPS_20180710/A2B_mP18_7_6a_3a.cpp, ANRL_CPPS_20180710/A2B_mP6_10_mn_bg.cpp, ANRL_CPPS_20180710/A2B_mP6_14_e_a.cpp, ANRL_CPPS_20180710/A2B_oC12_36_2a_a.cpp, ANRL_CPPS_20180710/A2B_oC12_38_de_ab.cpp, ANRL_CPPS_20180710/A2B_oC12_63_2c_c.cpp, ANRL_CPPS_20180710/A2B_oC24_20_abc_c.cpp, ANRL_CPPS_20180710/A2B_oC24_64_2f_f.cpp, ANRL_CPPS_20180710/A2B_oF24_70_e_a.cpp, ANRL_CPPS_20180710/A2B_oI12_72_j_a.cpp, ANRL_CPPS_20180710/A2B_oI12_74_h_e.cpp, ANRL_CPPS_20180710/A2B_oP12_17_abe_e.cpp, ANRL_CPPS_20180710/A2B_oP12_19_2a_a.cpp, ANRL_CPPS_20180710/A2B_oP12_26_abc_ab.cpp, ANRL_CPPS_20180710/A2B_oP12_29_2a_a.cpp, ANRL_CPPS_20180710/A2B_oP12_62_2c_c.cpp, ANRL_CPPS_20180710/A2B_oP24_52_2e_cd.cpp, ANRL_CPPS_20180710/A2B_oP24_55_2g2h_gh.cpp, ANRL_CPPS_20180710/A2B_oP24_61_2c_c.cpp, ANRL_CPPS_20180710/A2B_oP6_58_g_a.cpp, ANRL_CPPS_20180710/A2B_tI12_140_h_a.cpp, ANRL_CPPS_20180710/A2B_tI12_141_e_a.cpp, ANRL_CPPS_20180710/A2B_tI12_98_f_a.cpp, ANRL_CPPS_20180710/A2B_tI24_141_2e_e.cpp, ANRL_CPPS_20180710/A2B_tI6_139_d_a.cpp, ANRL_CPPS_20180710/A2B_tP12_111_2n_adf.cpp, ANRL_CPPS_20180710/A2B_tP12_92_b_a.cpp, ANRL_CPPS_20180710/A2B_tP24_135_gh_h.cpp, ANRL_CPPS_20180710/A2B_tP30_85_ab2g_cg.cpp, ANRL_CPPS_20180710/A2B_tP36_96_3b_ab.cpp, ANRL_CPPS_20180710/A2B_tP48_77_8d_4d.cpp, ANRL_CPPS_20180710/A2B_tP6_129_ac_c.cpp, ANRL_CPPS_20180710/A2B_tP6_136_f_a.cpp, ANRL_CPPS_20180710/A2B_tP6_137_d_a.cpp, ANRL_CPPS_20180710/A3B10_cI52_229_e_fh.cpp, ANRL_CPPS_20180710/A3B11C6_tP40_100_ac_bc2d_cd.cpp, ANRL_CPPS_20180710/A3B13_oC32_38_ac_a2bcdef.cpp, ANRL_CPPS_20180710/A3B2_cI40_220_d_c.cpp, ANRL_CPPS_20180710/A3B2_hP10_176_h_bc.cpp, ANRL_CPPS_20180710/A3B2_hP10_176_h_bd.cpp, ANRL_CPPS_20180710/A3B2_hP5_164_ad_d.cpp, ANRL_CPPS_20180710/A3B2_hR5_155_e_c.cpp, ANRL_CPPS_20180710/A3B2_oP20_52_de_cd.cpp, ANRL_CPPS_20180710/A3B2_oP20_56_ce_e.cpp, ANRL_CPPS_20180710/A3B2_oP20_62_3c_2c.cpp, ANRL_CPPS_20180710/A3B2_tP10_83_adk_j.cpp, ANRL_CPPS_20180710/A3B3C_cI56_214_g_h_a.cpp, ANRL_CPPS_20180710/A3B3C_hP14_176_h_h_c.cpp, ANRL_CPPS_20180710/A3B3C_hP14_176_h_h_d.cpp, ANRL_CPPS_20180710/A3B4C_cP16_218_c_e_a.cpp, ANRL_CPPS_20180710/A3B4C_cP8_215_d_e_a.cpp, ANRL_CPPS_20180710/A3B4_cF56_227_ad_e.cpp, ANRL_CPPS_20180710/A3B4_tI28_141_ad_h.cpp, ANRL_CPPS_20180710/A3B5_oC16_65_ah_bej.cpp, ANRL_CPPS_20180710/A3B5_oC32_38_abce_abcdf.cpp, ANRL_CPPS_20180710/A3B5_oP16_55_ch_agh.cpp, ANRL_CPPS_20180710/A3B5_tI32_108_ac_a2c.cpp, ANRL_CPPS_20180710/A3B5_tI32_140_ah_bk.cpp, ANRL_CPPS_20180710/A3B5_tI32_140_ah_cl.cpp, ANRL_CPPS_20180710/A3B7_hP20_186_c_b2c.cpp, ANRL_CPPS_20180710/A3B7_oP40_62_cd_3c2d.cpp, ANRL_CPPS_20180710/A3B7_tP40_76_3a_7a.cpp, ANRL_CPPS_20180710/A3BC2_cI48_214_f_a_e.cpp, ANRL_CPPS_20180710/A3BC2_oP48_50_3m_m_2m.cpp, ANRL_CPPS_20180710/A3BC3D_tP64_106_3c_c_3c_c.cpp, ANRL_CPPS_20180710/A3BC_hP10_188_k_a_e.cpp, ANRL_CPPS_20180710/A3BC_hP10_188_k_c_a.cpp, ANRL_CPPS_20180710/A3BC_hP30_185_cd_c_ab.cpp, ANRL_CPPS_20180710/A3BC_hR5_146_b_a_a.cpp, ANRL_CPPS_20180710/A3B_cI32_204_g_c.cpp, ANRL_CPPS_20180710/A3B_cI8_229_b_a.cpp, ANRL_CPPS_20180710/A3BC_mC10_8_ab_a_a.cpp, ANRL_CPPS_20180710/A3B_cP16_198_b_a.cpp, ANRL_CPPS_20180710/A3B_cP16_208_j_b.cpp, ANRL_CPPS_20180710/A3B_cP4_221_d_a.cpp, ANRL_CPPS_20180710/A3B_cP8_223_c_a.cpp, ANRL_CPPS_20180710/A3BC_tP5_99_bc_a_b.cpp, ANRL_CPPS_20180710/A3B_hP16_194_gh_ac.cpp, ANRL_CPPS_20180710/A3B_hP24_151_3c_2a.cpp, ANRL_CPPS_20180710/A3B_hP24_153_3c_2b.cpp, ANRL_CPPS_20180710/A3B_hP24_165_adg_f.cpp, ANRL_CPPS_20180710/A3B_hP24_165_bdg_f.cpp, ANRL_CPPS_20180710/A3B_hP24_185_ab2c_c.cpp, ANRL_CPPS_20180710/A3B_hP4_191_bc_a.cpp, ANRL_CPPS_20180710/A3B_hP8_158_d_a.cpp, ANRL_CPPS_20180710/A3B_hP8_173_c_b.cpp, ANRL_CPPS_20180710/A3B_hP8_176_h_c.cpp, ANRL_CPPS_20180710/A3B_hP8_176_h_d.cpp, ANRL_CPPS_20180710/A3B_hP8_185_c_a.cpp, ANRL_CPPS_20180710/A3B_hP8_194_h_c.cpp, ANRL_CPPS_20180710/A3B_hR4_160_b_a.cpp, ANRL_CPPS_20180710/A3B_mP16_7_6a_2a.cpp, ANRL_CPPS_20180710/A3B_oC64_66_gi2lm_2l.cpp, ANRL_CPPS_20180710/A3B_oC64_66_kl2m_bdl.cpp, ANRL_CPPS_20180710/A3B_oI32_23_ij2k_k.cpp, ANRL_CPPS_20180710/A3B_oP16_62_cd_c.cpp, ANRL_CPPS_20180710/A3B_oP32_60_3d_d.cpp, ANRL_CPPS_20180710/A3B_oP8_59_bf_a.cpp, ANRL_CPPS_20180710/A3B_tI16_139_cde_e.cpp, ANRL_CPPS_20180710/A3B_tI24_119_b2i_af.cpp, ANRL_CPPS_20180710/A3B_tI32_82_3g_g.cpp, ANRL_CPPS_20180710/A3B_tI8_139_bd_a.cpp, ANRL_CPPS_20180710/A3B_tP16_118_ei_f.cpp, ANRL_CPPS_20180710/A3B_tP32_114_3e_e.cpp, ANRL_CPPS_20180710/A43B5C17_oC260_63_c8fg6h_cfg_ce3f2h.cpp, ANRL_CPPS_20180710/A4B14C3_hP21_143_bd_ac4d_d.cpp, ANRL_CPPS_20180710/A4B2C13D_tP40_90_g_d_cef2g_c.cpp, ANRL_CPPS_20180710/A4B2C6D16E_cF232_203_e_d_f_eg_a.cpp, ANRL_CPPS_20180710/A4B2C_tP28_135_gh_h_d.cpp, ANRL_CPPS_20180710/A4B3_cI112_230_af_g.cpp, ANRL_CPPS_20180710/A4B3_cI14_229_c_b.cpp, ANRL_CPPS_20180710/A4B3_cI28_220_c_a.cpp, ANRL_CPPS_20180710/A4B3_hP14_173_bc_c.cpp, ANRL_CPPS_20180710/A4B3_hP28_159_ab2c_2c.cpp, ANRL_CPPS_20180710/A4B3_hR7_166_2c_ac.cpp, ANRL_CPPS_20180710/A4B3_oI14_71_gh_cg.cpp, ANRL_CPPS_20180710/A4B5_tI18_139_i_ah.cpp, ANRL_CPPS_20180710/A4B5_tI18_87_h_ah.cpp, ANRL_CPPS_20180710/A4B6C_hP11_143_bd_2d_a.cpp, ANRL_CPPS_20180710/A4B9_cP52_215_ei_3efgi.cpp, ANRL_CPPS_20180710/A4BC2_tI28_120_i_d_e.cpp, ANRL_CPPS_20180710/A4BC4D_tP10_123_gh_a_i_d.cpp, ANRL_CPPS_20180710/A4BC4_tP18_137_g_b_g.cpp, ANRL_CPPS_20180710/A4B_cI10_217_c_a.cpp, ANRL_CPPS_20180710/A4B_cI10_229_c_a.cpp, ANRL_CPPS_20180710/A4B_cI40_197_cde_c.cpp, ANRL_CPPS_20180710/A4BC_tI24_141_h_b_a.cpp, ANRL_CPPS_20180710/A4B_hP15_144_4a_a.cpp, ANRL_CPPS_20180710/A4B_oI20_74_beh_e.cpp, ANRL_CPPS_20180710/A4B_oP20_62_2cd_c.cpp, ANRL_CPPS_20180710/A4B_tI10_139_de_a.cpp, ANRL_CPPS_20180710/A4B_tI20_88_f_a.cpp, ANRL_CPPS_20180710/A4B_tP10_114_e_a.cpp, ANRL_CPPS_20180710/A4B_tP10_125_m_a.cpp, ANRL_CPPS_20180710/A4B_tP20_127_ehj_g.cpp, ANRL_CPPS_20180710/A5B11_mP16_6_2abc_2a3b3c.cpp, ANRL_CPPS_20180710/A5B2_hP14_194_abdf_f.cpp, ANRL_CPPS_20180710/A5B2_hP28_194_ahk_ch.cpp, ANRL_CPPS_20180710/A5B2_hR7_166_a2c_c.cpp, ANRL_CPPS_20180710/A5B2_mC14_12_a2i_i.cpp, ANRL_CPPS_20180710/A5B2_oP14_49_dehq_ab.cpp, ANRL_CPPS_20180710/A5B3C15_oP46_30_a2c_bc_a7c.cpp, ANRL_CPPS_20180710/A5B3C16_cP96_222_ce_d_fi.cpp, ANRL_CPPS_20180710/A5B3C_hP18_186_2a3b_2ab_b.cpp, ANRL_CPPS_20180710/A5B3_hP16_190_bdh_g.cpp, ANRL_CPPS_20180710/A5B3_hP16_193_dg_g.cpp, ANRL_CPPS_20180710/A5B3_mC32_9_5a_3a.cpp, ANRL_CPPS_20180710/A5B3_tP32_118_g2i_aceh.cpp, ANRL_CPPS_20180710/A5B3_tP32_130_cg_cf.cpp, ANRL_CPPS_20180710/A5B5C4_tP28_104_ac_ac_c.cpp, ANRL_CPPS_20180710/A5B6C2_hP13_157_2ac_2c_b.cpp, ANRL_CPPS_20180710/A5B7_tI24_107_ac_abd.cpp, ANRL_CPPS_20180710/A5B8_cI52_217_ce_cg.cpp, ANRL_CPPS_20180710/A5BCD6_cF416_228_eg_c_b_h.cpp, ANRL_CPPS_20180710/A5B_oP24_26_3a3b2c_ab.cpp, ANRL_CPPS_20180710/A6B23_cF116_225_e_acfh.cpp, ANRL_CPPS_20180710/A6B2C_cF36_225_e_c_a.cpp, ANRL_CPPS_20180710/A6B2CD6E_cP64_208_m_ad_b_m_c.cpp, ANRL_CPPS_20180710/A6B2C_tP18_128_eh_d_a.cpp, ANRL_CPPS_20180710/A6B2C_tP18_128_eh_d_b.cpp, ANRL_CPPS_20180710/A6B2C_tP18_94_eg_c_a.cpp, ANRL_CPPS_20180710/A6B4C16D_oP108_27_abcd4e_4e_16e_e.cpp, ANRL_CPPS_20180710/A6B6C_cF104_202_h_h_c.cpp, ANRL_CPPS_20180710/A6B_cF224_228_h_c.cpp, ANRL_CPPS_20180710/A6B_cP7_221_f_a.cpp, ANRL_CPPS_20180710/A6B_hR7_166_g_a.cpp, ANRL_CPPS_20180710/A6B_oC28_63_efg_c.cpp, ANRL_CPPS_20180710/A7B2C2_mC22_12_aij_h_i.cpp, ANRL_CPPS_20180710/A7B2C_tP40_128_egi_h_e.cpp, ANRL_CPPS_20180710/A7B3_cI40_229_df_e.cpp, ANRL_CPPS_20180710/A7B6_hR13_166_ah_3c.cpp, ANRL_CPPS_20180710/A7B7C2_tP32_101_bde_ade_d.cpp, ANRL_CPPS_20180710/A7B8_mP120_14_14e_16e.cpp, ANRL_CPPS_20180710/A7B8_oP120_60_7d_8d.cpp, ANRL_CPPS_20180710/A7BC3D13_cF192_219_de_b_c_ah.cpp, ANRL_CPPS_20180710/A7B_cF32_225_bd_a.cpp, ANRL_CPPS_20180710/A8B2C12D2E_oI50_23_bcfk_i_3k_j_a.cpp, ANRL_CPPS_20180710/A8B5_hR26_160_a3bc_a3b.cpp, ANRL_CPPS_20180710/A8B5_mP13_6_a7b_3a2b.cpp, ANRL_CPPS_20180710/A8B7C6_hP21_175_ck_aj_k.cpp, ANRL_CPPS_20180710/A8BC3D6_hP18_189_bfh_a_g_i.cpp, ANRL_CPPS_20180710/A8B_tI18_139_hi_a.cpp, ANRL_CPPS_20180710/A9B16C7_cF128_225_acd_2f_be.cpp, ANRL_CPPS_20180710/A9B2_mP22_7_9a_2a.cpp, ANRL_CPPS_20180710/A9B3C_hP26_194_hk_h_a.cpp, ANRL_CPPS_20180710/A9BC3D5_hP18_189_fi_a_g_bh.cpp, ANRL_CPPS_20180710/A9BC_oC44_39_3c3d_a_c.cpp, ANRL_CPPS_20180710/A_aP4_2_aci.cpp, ANRL_CPPS_20180710/AB11CD3_cP16_221_a_dg_b_c.cpp, ANRL_CPPS_20180710/AB11_cP36_221_c_agij.cpp, ANRL_CPPS_20180710/AB12C3_cI32_229_a_h_b.cpp, ANRL_CPPS_20180710/AB13_cF112_226_a_bi.cpp, ANRL_CPPS_20180710/AB18C8_cF108_225_a_eh_f.cpp, ANRL_CPPS_20180710/AB27CD3_cP32_221_a_dij_b_c.cpp, ANRL_CPPS_20180710/AB2_aP12_1_4a_8a.cpp, ANRL_CPPS_20180710/AB2C12D4_tP76_75_2a2b_2d_12d_4d.cpp, ANRL_CPPS_20180710/AB2C3_oP24_62_c_d_cd.cpp, ANRL_CPPS_20180710/AB2C4_tI14_139_a_e_ce.cpp, ANRL_CPPS_20180710/AB2C8D_oP24_49_g_q_2qr_e.cpp, ANRL_CPPS_20180710/AB2C_cF16_225_a_c_b.cpp, ANRL_CPPS_20180710/AB2CD2_hP36_163_h_i_bf_i.cpp, ANRL_CPPS_20180710/AB2_cF12_225_a_c.cpp, ANRL_CPPS_20180710/AB2_cF48_227_c_e.cpp, ANRL_CPPS_20180710/AB2_cF96_227_e_cf.cpp, ANRL_CPPS_20180710/AB2C_oC16_40_a_2b_b.cpp, ANRL_CPPS_20180710/AB2C_oC16_63_c_2c_c.cpp, ANRL_CPPS_20180710/AB2C_oP16_62_c_2c_c.cpp, ANRL_CPPS_20180710/AB2_cP12_205_a_c.cpp, ANRL_CPPS_20180710/AB2_hP12_143_cd_ab2d.cpp, ANRL_CPPS_20180710/AB2_hP12_194_f_ah.cpp, ANRL_CPPS_20180710/AB2_hP24_194_ef_fgh.cpp, ANRL_CPPS_20180710/AB2_hP3_164_a_d.cpp, ANRL_CPPS_20180710/AB2_hP3_191_a_d.cpp, ANRL_CPPS_20180710/AB2_hP6_194_b_f.cpp, ANRL_CPPS_20180710/AB2_hP6_194_c_ad.cpp, ANRL_CPPS_20180710/AB2_hP6_194_c_f.cpp, ANRL_CPPS_20180710/AB2_hP72_192_m_j2kl.cpp, ANRL_CPPS_20180710/AB2_hP9_156_b2c_3a2bc.cpp, ANRL_CPPS_20180710/AB2_hP9_162_ad_k.cpp, ANRL_CPPS_20180710/AB2_hP9_164_bd_c2d.cpp, ANRL_CPPS_20180710/AB2_hP9_180_d_j.cpp, ANRL_CPPS_20180710/AB2_mC6_12_a_i.cpp, ANRL_CPPS_20180710/AB2_oC24_41_2a_2b.cpp, ANRL_CPPS_20180710/AB2_oC6_21_a_k.cpp, ANRL_CPPS_20180710/AB2_oF48_70_f_fg.cpp, ANRL_CPPS_20180710/AB2_oF72_43_ab_3b.cpp, ANRL_CPPS_20180710/AB2_oI6_71_a_g.cpp, ANRL_CPPS_20180710/AB2_oI6_71_a_i.cpp, ANRL_CPPS_20180710/AB2_oP12_29_a_2a.cpp, ANRL_CPPS_20180710/AB2_oP24_28_acd_2c3d.cpp, ANRL_CPPS_20180710/AB2_oP6_34_a_c.cpp, ANRL_CPPS_20180710/AB2_oP6_58_a_g.cpp, ANRL_CPPS_20180710/AB2_tI48_80_2b_4b.cpp, ANRL_CPPS_20180710/AB2_tI6_139_a_e.cpp, ANRL_CPPS_20180710/AB2_tI96_88_2f_4f.cpp, ANRL_CPPS_20180710/AB2_tP12_115_j_egi.cpp, ANRL_CPPS_20180710/AB2_tP12_81_adg_2h.cpp, ANRL_CPPS_20180710/AB2_tP6_137_a_d.cpp, ANRL_CPPS_20180710/AB32C48_cI162_204_a_2efg_2gh.cpp, ANRL_CPPS_20180710/AB32CD4E8_tP184_93_i_16p_af_2p_4p.cpp, ANRL_CPPS_20180710/AB3C16_cF160_203_a_bc_eg.cpp, ANRL_CPPS_20180710/AB3C16_cF160_203_b_ad_eg.cpp, ANRL_CPPS_20180710/AB3C2_cI96_206_c_e_ad.cpp, ANRL_CPPS_20180710/AB3C3_cF112_227_c_de_f.cpp, ANRL_CPPS_20180710/AB3C4_cP8_215_a_c_e.cpp, ANRL_CPPS_20180710/AB3C4_hP16_194_c_af_ef.cpp, ANRL_CPPS_20180710/AB3C4_oP16_31_a_ab_2ab.cpp, ANRL_CPPS_20180710/AB3C4_oP32_33_a_3a_4a.cpp, ANRL_CPPS_20180710/AB3C6_cI80_206_a_d_e.cpp, ANRL_CPPS_20180710/AB3C_cP5_221_a_c_b.cpp, ANRL_CPPS_20180710/AB3C_cP60_201_be_fh_g.cpp, ANRL_CPPS_20180710/AB3C_cP60_201_ce_fh_g.cpp, ANRL_CPPS_20180710/AB3_cF16_225_a_bc.cpp, ANRL_CPPS_20180710/AB3C_hR10_148_c_f_c.cpp, ANRL_CPPS_20180710/AB3C_hR10_167_b_e_a.cpp, ANRL_CPPS_20180710/AB3C_oC20_63_a_cf_c.cpp, ANRL_CPPS_20180710/AB3C_oP20_62_c_cd_a.cpp, ANRL_CPPS_20180710/AB3_cP4_221_a_c.cpp, ANRL_CPPS_20180710/AB3_hP24_149_acgi_3l.cpp, ANRL_CPPS_20180710/AB3_hP24_178_b_ac.cpp, ANRL_CPPS_20180710/AB3_hP24_179_b_ac.cpp, ANRL_CPPS_20180710/AB3_hP24_185_c_ab2c.cpp, ANRL_CPPS_20180710/AB3_hP4_187_e_fh.cpp, ANRL_CPPS_20180710/AB3_hP8_182_c_g.cpp, ANRL_CPPS_20180710/AB3_hP8_194_c_bf.cpp, ANRL_CPPS_20180710/AB3_hR8_148_c_f.cpp, ANRL_CPPS_20180710/AB3_hR8_155_c_de.cpp, ANRL_CPPS_20180710/AB3_mC16_12_g_ij.cpp, ANRL_CPPS_20180710/AB3_mC16_15_e_cf.cpp, ANRL_CPPS_20180710/AB3_mC16_9_a_3a.cpp, ANRL_CPPS_20180710/AB3_mC32_8_4a_12a.cpp, ANRL_CPPS_20180710/AB3_mC32_8_4a_4a4b.cpp, ANRL_CPPS_20180710/AB3_mP16_10_mn_3m3n.cpp, ANRL_CPPS_20180710/AB3_oC16_40_b_3b.cpp, ANRL_CPPS_20180710/AB3_oC8_65_a_bf.cpp, ANRL_CPPS_20180710/AB3_oP16_18_ab_3c.cpp, ANRL_CPPS_20180710/AB3_oP16_19_a_3a.cpp, ANRL_CPPS_20180710/AB3_oP16_62_c_3c.cpp, ANRL_CPPS_20180710/AB3_oP16_62_c_cd.cpp, ANRL_CPPS_20180710/AB3_tI16_140_b_ah.cpp, ANRL_CPPS_20180710/AB3_tP32_133_h_i2j.cpp, ANRL_CPPS_20180710/AB3_tP32_86_g_3g.cpp, ANRL_CPPS_20180710/AB3_tP4_123_a_ce.cpp, ANRL_CPPS_20180710/AB3_tP8_113_a_ce.cpp, ANRL_CPPS_20180710/AB4C17D4E_tP54_90_a_g_c4g_g_c.cpp, ANRL_CPPS_20180710/AB4C3_cI16_229_a_c_b.cpp, ANRL_CPPS_20180710/AB4C7D_hP26_159_b_ac_a2c_b.cpp, ANRL_CPPS_20180710/AB4C_hP6_191_a_h_b.cpp, ANRL_CPPS_20180710/AB4C_hP72_168_2d_8d_2d.cpp, ANRL_CPPS_20180710/AB4C_hP72_184_d_4d_d.cpp, ANRL_CPPS_20180710/AB4C_oC24_63_a_fg_c.cpp, ANRL_CPPS_20180710/AB4C_oC24_63_c_fg_c.cpp, ANRL_CPPS_20180710/AB4C_oP24_62_c_2cd_c.cpp, ANRL_CPPS_20180710/AB4_cP5_215_a_e.cpp, ANRL_CPPS_20180710/AB4C_tI12_82_c_g_a.cpp, ANRL_CPPS_20180710/AB4C_tP12_112_b_n_e.cpp, ANRL_CPPS_20180710/AB4C_tP12_124_a_m_c.cpp, ANRL_CPPS_20180710/AB4_oC20_41_a_2b.cpp, ANRL_CPPS_20180710/AB4_oC20_68_a_i.cpp, ANRL_CPPS_20180710/AB4_tI10_87_a_h.cpp, ANRL_CPPS_20180710/AB4_tP10_103_a_d.cpp, ANRL_CPPS_20180710/AB4_tP10_124_a_m.cpp, ANRL_CPPS_20180710/AB5_cF24_216_a_ce.cpp, ANRL_CPPS_20180710/AB5C_tP7_123_b_ci_a.cpp, ANRL_CPPS_20180710/AB5_hP6_191_a_cg.cpp, ANRL_CPPS_20180710/AB6C4_tP22_104_a_2ac_c.cpp, ANRL_CPPS_20180710/AB6C_tP16_132_d_io_a.cpp, ANRL_CPPS_20180710/AB7CD2_oI44_24_a_b3d_c_ac.cpp, ANRL_CPPS_20180710/AB7_hR16_166_c_c2h.cpp, ANRL_CPPS_20180710/AB8C2_oC22_35_a_ab3e_e.cpp, ANRL_CPPS_20180710/AB8C2_tI44_97_e_2k_cd.cpp, ANRL_CPPS_20180710/AB9C4_hP28_188_e_kl_ak.cpp, ANRL_CPPS_20180710/AB_aP16_2_4i_4i.cpp, ANRL_CPPS_20180710/ABC2_aP16_1_4a_4a_8a.cpp, ANRL_CPPS_20180710/ABC2_hP4_164_a_b_d.cpp, ANRL_CPPS_20180710/ABC2_hP8_194_d_a_f.cpp, ANRL_CPPS_20180710/ABC2_hR24_167_e_e_2e.cpp, ANRL_CPPS_20180710/ABC2_hR4_166_a_b_c.cpp, ANRL_CPPS_20180710/ABC2_mP8_10_ac_eh_mn.cpp, ANRL_CPPS_20180710/ABC2_oC16_67_b_g_ag.cpp, ANRL_CPPS_20180710/ABC2_oI16_23_ab_i_k.cpp, ANRL_CPPS_20180710/ABC2_oP16_53_h_e_gh.cpp, ANRL_CPPS_20180710/ABC2_tI16_122_a_b_d.cpp, ANRL_CPPS_20180710/ABC2_tP4_123_d_a_f.cpp, ANRL_CPPS_20180710/ABC3_cP20_198_a_a_b.cpp, ANRL_CPPS_20180710/ABC3_hR10_146_2a_2a_2b.cpp, ANRL_CPPS_20180710/ABC3_hR10_161_a_a_b.cpp, ANRL_CPPS_20180710/ABC3_hR10_167_a_b_e.cpp, ANRL_CPPS_20180710/ABC3_mP10_11_e_e_ef.cpp, ANRL_CPPS_20180710/ABC3_oP20_30_2a_c_3c.cpp, ANRL_CPPS_20180710/ABC3_oP20_53_e_g_hi.cpp, ANRL_CPPS_20180710/ABC3_oP20_54_e_d_cf.cpp, ANRL_CPPS_20180710/ABC4_mP12_13_e_a_2g.cpp, ANRL_CPPS_20180710/ABC4_oI12_23_a_b_k.cpp, ANRL_CPPS_20180710/ABC4_oP12_16_ag_cd_2u.cpp, ANRL_CPPS_20180710/ABC4_tI96_142_e_ab_2g.cpp, ANRL_CPPS_20180710/ABC4_tP12_125_a_b_m.cpp, ANRL_CPPS_20180710/ABC6D2_mC40_15_e_e_3f_f.cpp, ANRL_CPPS_20180710/ABC_cF12_216_b_c_a.cpp, ANRL_CPPS_20180710/ABC_cP12_198_a_a_a.cpp, ANRL_CPPS_20180710/ABCD3_oI48_73_d_e_e_ef.cpp, ANRL_CPPS_20180710/ABCD_cF16_216_c_d_b_a.cpp, ANRL_CPPS_20180710/ABCD_oP16_57_d_c_d_d.cpp, ANRL_CPPS_20180710/ABCD_tP8_129_c_b_a_c.cpp, ANRL_CPPS_20180710/AB_cF16_227_a_b.cpp, ANRL_CPPS_20180710/AB_cF8_216_c_a.cpp, ANRL_CPPS_20180710/AB_cF8_225_a_b.cpp, ANRL_CPPS_20180710/ABC_hP12_174_cj_fk_aj.cpp, ANRL_CPPS_20180710/ABC_hP3_183_a_a_a.cpp, ANRL_CPPS_20180710/ABC_hP3_187_a_d_f.cpp, ANRL_CPPS_20180710/ABC_hP36_175_jk_jk_jk.cpp, ANRL_CPPS_20180710/ABC_hP6_194_c_d_a.cpp, ANRL_CPPS_20180710/ABC_hR3_160_a_a_a.cpp, ANRL_CPPS_20180710/ABC_hR6_166_c_c_c.cpp, ANRL_CPPS_20180710/AB_cI16_199_a_a.cpp, ANRL_CPPS_20180710/ABC_oI12_71_h_j_g.cpp, ANRL_CPPS_20180710/ABC_oI36_46_ac_bc_3b.cpp, ANRL_CPPS_20180710/ABC_oP12_29_a_a_a.cpp, ANRL_CPPS_20180710/ABC_oP6_59_a_a_a.cpp, ANRL_CPPS_20180710/ABC_oP6_59_a_b_a.cpp, ANRL_CPPS_20180710/AB_cP16_205_c_c.cpp, ANRL_CPPS_20180710/AB_cP2_221_b_a.cpp, ANRL_CPPS_20180710/AB_cP6_221_c_d.cpp, ANRL_CPPS_20180710/AB_cP8_198_a_a.cpp, ANRL_CPPS_20180710/ABC_tI12_109_a_a_a.cpp, ANRL_CPPS_20180710/ABC_tP24_91_d_d_d.cpp, ANRL_CPPS_20180710/ABC_tP24_95_d_d_d.cpp, ANRL_CPPS_20180710/ABC_tP6_129_c_a_c.cpp, ANRL_CPPS_20180710/AB_hP12_156_2ab3c_2ab3c.cpp, ANRL_CPPS_20180710/AB_hP12_186_a2b_a2b.cpp, ANRL_CPPS_20180710/AB_hP12_194_af_bf.cpp, ANRL_CPPS_20180710/AB_hP12_194_df_ce.cpp, ANRL_CPPS_20180710/AB_hP2_187_d_a.cpp, ANRL_CPPS_20180710/AB_hP24_190_i_afh.cpp, ANRL_CPPS_20180710/AB_hP4_156_ab_ab.cpp, ANRL_CPPS_20180710/AB_hP4_156_ac_ac.cpp, ANRL_CPPS_20180710/AB_hP4_186_b_a.cpp, ANRL_CPPS_20180710/AB_hP4_186_b_b.cpp, ANRL_CPPS_20180710/AB_hP4_194_c_a.cpp, ANRL_CPPS_20180710/AB_hP4_194_c_d.cpp, ANRL_CPPS_20180710/AB_hP6_144_a_a.cpp, ANRL_CPPS_20180710/AB_hP6_154_a_b.cpp, ANRL_CPPS_20180710/AB_hP6_183_c_ab.cpp, ANRL_CPPS_20180710/AB_hP6_191_f_ad.cpp, ANRL_CPPS_20180710/AB_hP8_186_ab_ab.cpp, ANRL_CPPS_20180710/AB_hP8_194_ad_f.cpp, ANRL_CPPS_20180710/AB_hR10_160_5a_5a.cpp, ANRL_CPPS_20180710/AB_hR16_148_cf_cf.cpp, ANRL_CPPS_20180710/AB_hR2_166_a_b.cpp, ANRL_CPPS_20180710/AB_hR26_148_b2f_a2f.cpp, ANRL_CPPS_20180710/AB_hR6_160_3a_3a.cpp, ANRL_CPPS_20180710/AB_hR6_160_b_b.cpp, ANRL_CPPS_20180710/AB_mC8_15_c_e.cpp, ANRL_CPPS_20180710/AB_mP4_11_e_e.cpp, ANRL_CPPS_20180710/AB_mP4_6_2b_2a.cpp, ANRL_CPPS_20180710/AB_mP6_10_en_am.cpp, ANRL_CPPS_20180710/AB_oC8_36_a_a.cpp, ANRL_CPPS_20180710/AB_oC8_63_c_c.cpp, ANRL_CPPS_20180710/AB_oC8_65_j_g.cpp, ANRL_CPPS_20180710/AB_oC8_67_a_g.cpp, ANRL_CPPS_20180710/AB_oF8_22_a_c.cpp, ANRL_CPPS_20180710/AB_oF8_42_a_a.cpp, ANRL_CPPS_20180710/AB_oF8_69_a_b.cpp, ANRL_CPPS_20180710/AB_oI4_44_a_b.cpp, ANRL_CPPS_20180710/AB_oP16_61_c_c.cpp, ANRL_CPPS_20180710/AB_oP2_25_b_a.cpp, ANRL_CPPS_20180710/AB_oP4_51_e_f.cpp, ANRL_CPPS_20180710/AB_oP4_59_a_b.cpp, ANRL_CPPS_20180710/AB_oP48_61_3c_3c.cpp, ANRL_CPPS_20180710/AB_oP8_33_a_a.cpp, ANRL_CPPS_20180710/AB_oP8_57_d_d.cpp, ANRL_CPPS_20180710/AB_oP8_62_c_c.cpp, ANRL_CPPS_20180710/AB_tI16_140_ab_h.cpp, ANRL_CPPS_20180710/AB_tI16_141_e_e.cpp, ANRL_CPPS_20180710/AB_tI4_107_a_a.cpp, ANRL_CPPS_20180710/AB_tI4_119_c_a.cpp, ANRL_CPPS_20180710/AB_tI8_109_a_a.cpp, ANRL_CPPS_20180710/AB_tI8_139_e_e.cpp, ANRL_CPPS_20180710/AB_tI8_141_a_b.cpp, ANRL_CPPS_20180710/AB_tP16_84_cej_k.cpp, ANRL_CPPS_20180710/AB_tP2_123_a_d.cpp, ANRL_CPPS_20180710/AB_tP4_129_a_c.cpp, ANRL_CPPS_20180710/AB_tP4_129_c_c.cpp, ANRL_CPPS_20180710/AB_tP4_131_c_e.cpp, ANRL_CPPS_20180710/AB_tP8_111_n_n.cpp, ANRL_CPPS_20180710/AB_tP8_136_g_f.cpp, ANRL_CPPS_20180710/A_cF136_227_aeg.cpp, ANRL_CPPS_20180710/A_cF240_202_h2i.cpp, ANRL_CPPS_20180710/A_cF4_225_a.cpp, ANRL_CPPS_20180710/A_cF8_227_a.cpp, ANRL_CPPS_20180710/A_cI16_206_c.cpp, ANRL_CPPS_20180710/A_cI16_220_c.cpp, ANRL_CPPS_20180710/A_cI2_229_a.cpp, ANRL_CPPS_20180710/A_cI58_217_ac2g.cpp, ANRL_CPPS_20180710/A_cP1_221_a.cpp, ANRL_CPPS_20180710/A_cP20_213_cd.cpp, ANRL_CPPS_20180710/A_cP240_205_10d.cpp, ANRL_CPPS_20180710/A_cP46_223_dik.cpp, ANRL_CPPS_20180710/A_cP8_198_2a.cpp, ANRL_CPPS_20180710/A_cP8_205_c.cpp, ANRL_CPPS_20180710/A_hP1_191_a.cpp, ANRL_CPPS_20180710/A_hP2_194_c.cpp, ANRL_CPPS_20180710/A_hP3_152_a.cpp, ANRL_CPPS_20180710/A_hP4_186_ab.cpp, ANRL_CPPS_20180710/A_hP4_194_ac.cpp, ANRL_CPPS_20180710/A_hP4_194_bc.cpp, ANRL_CPPS_20180710/A_hP4_194_f.cpp, ANRL_CPPS_20180710/A_hP6_178_a.cpp, ANRL_CPPS_20180710/A_hP6_194_h.cpp, ANRL_CPPS_20180710/A_hP9_154_bc.cpp, ANRL_CPPS_20180710/A_hR105_166_bc9h4i.cpp, ANRL_CPPS_20180710/A_hR1_166_a.cpp, ANRL_CPPS_20180710/A_hR12_166_2h.cpp, ANRL_CPPS_20180710/A_hR2_166_c.cpp, ANRL_CPPS_20180710/A_hR3_166_ac.cpp, ANRL_CPPS_20180710/A_mC12_5_3c.cpp, ANRL_CPPS_20180710/A_mC16_12_4i.cpp, ANRL_CPPS_20180710/A_mC24_15_2e2f.cpp, ANRL_CPPS_20180710/A_mC34_12_ah3i2j.cpp, ANRL_CPPS_20180710/A_mC4_12_i.cpp, ANRL_CPPS_20180710/A_mP16_11_8e.cpp, ANRL_CPPS_20180710/A_mP32_14_8e.cpp, ANRL_CPPS_20180710/A_mP4_4_2a.cpp, ANRL_CPPS_20180710/A_mP64_14_16e.cpp, ANRL_CPPS_20180710/A_mP8_10_2m2n.cpp, ANRL_CPPS_20180710/A_mP84_13_21g.cpp, ANRL_CPPS_20180710/A_oC4_63_c.cpp, ANRL_CPPS_20180710/A_oC8_64_f.cpp, ANRL_CPPS_20180710/A_oF128_70_4h.cpp, ANRL_CPPS_20180710/A_oF8_70_a.cpp, ANRL_CPPS_20180710/A_oP16_55_2g2h.cpp, ANRL_CPPS_20180710/A_oP8_62_2c.cpp, ANRL_CPPS_20180710/A_tI16_142_f.cpp, ANRL_CPPS_20180710/A_tI2_139_a.cpp, ANRL_CPPS_20180710/A_tI4_139_e.cpp, ANRL_CPPS_20180710/A_tI4_141_a.cpp, ANRL_CPPS_20180710/A_tI8_139_h.cpp, ANRL_CPPS_20180710/A_tP12_138_bi.cpp, ANRL_CPPS_20180710/A_tP12_96_ab.cpp, ANRL_CPPS_20180710/A_tP16_138_j.cpp, ANRL_CPPS_20180710/A_tP30_136_bf2ij.cpp, ANRL_CPPS_20180710/A_tP4_129_ac.cpp, ANRL_CPPS_20180710/A_tP4_136_f.cpp, ANRL_CPPS_20180710/A_tP50_134_b2m2n.cpp, ANRL_CPPS_20180710/sigma_tP30_136_bf2ij.cpp)
        (APL: aapl_ifcs.cpp, aapl_setup.cpp, aapl_tcond.cpp, apl_atomic_disp.cpp, apl_dirphoncalc.cpp, apl_doscalc.cpp, apl_group_velocity.cpp, apl.h, apl_kphonons.cpp, apl_lrphoncalc.cpp, apl_ltet.cpp, apl_pathbuilder.cpp, apl_phoncalc.cpp, apl_qmesh.cpp, apl_supercell.cpp, apl_thermalpc.cpp, qha_energies.cpp, qha_eoscalc.cpp, qha_gruneisen.cpp, README_AFLOW_APL.TXT, scqha_gruneisen.cpp, scqha_T_freqs.cpp)
        (AUROSTD: aurostd.h, boot.cpp, main.cpp, xmatrix.cpp, xmatrix.h, xscalar.cpp, xscalar.h, xvector.cpp, xvector.h)
        Deleted files: APL/apl_mpmesh.cpp, APL/apl_uniform_mesh.cpp, APL/apl_ltetdos.cpp, APL/apl_rsmdos.cpp
3.1.223 - 2019/04/18
        Location: http://materials.duke.edu/AFLOW/aflow.3.1.223.tar.xz
        -- fixed logics for filename extended characters (SC)
        -- created compliance in aurostd for extended characters and added aurostd::LinkFile (SC)
        -- aurostd::RenameFile => aurostd::file2file (SC)
        -- aurostd::MoveFile => aurostd::file2directory (SC)
        -- --use_tmpfs=XXXXX (for rerouting /tmp directories, useful for [il]logical mapping) (SC)
         (AFLOW: aflowlib_libraries.cpp aflow_ivasp.cpp aurostd.h aurostd_main.cpp)
3.1.222 - 2019/04/01
        Location: http://materials.duke.edu/AFLOW/aflow.3.1.222.tar.xz
        -- added GFA code+README (DF)
        -- added Cygwin support (ME)
        -- fixed bugs in the phonon property plotter (ME)
        -- added defaults/options for DoD MUSTANG machine (--machine=dod_mustang); also added in aflowrc (DX)
        -- remove pseudopotential information for comparing materials (DX)
        -- fixed comparison bugs (e.g., duplicate count, load from URL, printing properties, BrinInCell() for supercell expansion, etc.) (DX)
        -- fixed --aflow_proto bug when generating POCC structures with ANRL parameters (DX)
        -- patched GetDistMatrix() header declaration (CO)
        -- patched x-ray analysis for POSCARs with no atom names (CO)
        -- silenced cematrix::InverseMatrix (CO)
        -- minor patches for clang (CO)
        -- patched fancy print (colors) for POCC AFLOW-Online web mode (CO)
        -- added --scrub=LIBS for lib2raw (SC)
        -- added ProgressBar(std::ostream& oss,string prelim,uint j,uint jmax,bool VERBOSE_PERCENTAGE,bool VERBOSE_ROLLER,bool VERBOSE_CURSOR) in aurostd*
        (AFLOW: aconvasp.cpp, aconvasp_main.cpp, aflow.cpp, aflow.h, aflowrc.cpp, avasp.cpp, bader.cpp, compare_structure.cpp, compare_structure_function.cpp, data.cpp, gfa.cpp, gfa.h, init.cpp, ivasp.cpp, kbin.cpp, kvasp.cpp, Makefile, pflow_funcs.cpp, pflow.h, pflow_print.cpp, pocc.cpp, README_AFLOW_ACONVASP.TXT, README_AFLOW_GFA.TXT, README_AFLOW.TXT, README_CONTRIBS.TXT, symmetry_spacegroup_ITC_library.cpp, xclasses.cpp)
        (AUROSTD: aurostd.h, boot.cpp, xmatrix.cpp)
3.1.221 - 2019/03/20
        Location: http://materials.duke.edu/AFLOW/aflow.3.1.221.tar.xz
        -- changed the compiler for Mac OS to clang++ as g++ does not find the standard libraries on some systems. (ME)
        -- fixed bug in VASP_Produce_POTCAR for POTCAR paths (ME)
        -- APL now switches RELAX to off with --generate_aflowin_only. Also does not check for the vasp binary anymore if POLAR is ON, which would break the code if no vasp binary is present. (ME)
        -- fixed ANRL setting for symmetry cell choice (DX)
        -- added fast supercell function for quick expansion (DX)
        -- speed increase for compare functions (DX)
        -- fixed tolerance scan issue introduced in V3.1.220 after removing global symmetry variables (DX)
        -- added missing directory string in GetSpaceGroupLabel() function (DX)
        -- fixed primitive reduction corner case; should use PBC() instead of BringInCell() for distance vectors (DX)
        -- added ANRL directory name for --aflow_proto: check if ANRL proto matches to entry in library and return ANRL suffix, otherwise add parameter values to directory name (DX)
        -- added FileMESSAGE argument to compare functions (DX)
        -- patched species re-decoration for parent structure, volumes should be consistent across different decorations (CO)
        -- sort unique structures by HNF matrix/site configuration indices so order is always fixed (CO)
        -- removed file writing for command-line POCC commands, speeds up AFLOW-Online (CO)
        -- propagate flags into POCC structures for command-line control (CO)
        -- fixed AFLOW_CHULL_JUPYTER subdirectory creation (CO)
        (AFLOW: aconvasp_main.cpp, aflow.h, aflowlib_libraries.cpp, avasp.cpp, chull.cpp, chull.h, compare_structure.cpp, compare_structure_function.cpp, compare_structure.h, ivasp.cpp, Makefile, pflow.h, pocc.cpp, pocc.h, symmetry_spacegroup.cpp, xatom.cpp, xclasses.cpp)
        (ANRL: aflow_anrl.cpp, ANRL_CPPS_20180710/list.cpp)
        (APL: apl_kphonons.cpp)
3.1.220 - 2019/03/11
        Location: http://materials.duke.edu/AFLOW/aflow.3.1.220.tar.xz
        -- added jupyter|jupyter2|jupyter3 functionality to chull (MB)
        -- added functionality to generate prototypes in CIF format (--cif flag); for --proto and --aflow_proto (DX)
        -- added functionality to generate prototypes in ABCCAR format (--abccar flag); for --proto and --aflow_proto (DX)
        -- added original crystal keywords to aflowlib entry (volume_cell_orig, volume_atom_orig, density_orig, crystal_family_orig, crystal_system_orig, point_group_Hermann_Mauguin_orig, point_group_Schoenflies_orig, point_group_orbifold_orig, point_group_type_orig, point_group_order_orig, point_group_structure_orig, Bravais_lattice_lattice_type_orig, Bravais_lattice_lattice_system_orig, Bravais_superlattice_lattice_type_orig, Bravais_superlattice_lattice_variation_type_orig, Bravais_superlattice_lattice_system_orig, Pearson_symbol_superlattice_orig, reciprocal_geometry_orig, reciprocal_volume_cell_orig, reciprocal_lattice_type_orig, reciprocal_lattice_variation_type_orig, Wyckoff_letters_orig, Wyckoff_multiplicities_orig, Wyckoff_site_symmetries_orig) (DX)
        -- fixed type for point_group_order in JSON; should be int, not string (DX)  
        -- added character check when loading aflow.in, to prevent null bytes (DX) 
        -- added function to remove null bytes in aflow.in file; rewrites cleaned aflow.in (DX) 
        -- added defaults/options for DoD ONYX, GORDON, COPPER, GAFFNEY, and KOEHR machines (--machine=dod_onyx,dod_gordon,dod_copper,dod_gaffney,dod_koehr); also added in aflowrc (DX)
        -- added ANRL space group setting option; monoclinic: unique axis-b, rhombohedral: rhombohedral setting, centrosymmetric: origin centered on inversion (DX)
        -- added functionality to convert a structure into an ANRL designation, i.e., label, parameter list, and parameter values (DX)
        -- added ANRL keywords to aflowlib entry (anrl_label_orig, anrl_parameter_list_orig, anrl_parameter_values_orig, anrl_label_relax, anrl_parameter_list_relax, anrl_parameter_values_relax) (DX)
        -- added functions to get the Wyckoff equations for future symbolic notation (DX)
        -- added ANRL preset values for prototypes in getANRLParameters() (DX)
        -- added ANRL prototypes to README_PROTO.TXT along with unique permutation information (DX)
        -- updated headers for each AFLOW prototype in README_LIBRARY_HTQC.TXT to include the stoichometry, Pearson symbol, space group, and Wyckoff letters (DX)
        -- added functionality to search AFLOW prototypes (--proto_labels) via stoichiometry, space group, arity, etc. (DX)
        -- added AFLUX command line functionality (DX+FR)
        -- added AFLUX helper functions to run inside AFLOW and extract properties into vectors of properties (DX)
        -- added functionality to --wyccar, print letters/multiplicities/site symmetries as a string (DX)
        -- added function to perform symmetry on vector of xstructures (DX)
        -- added function to get enantiomophs of space group, if any exist (DX)
        -- added function to return list of particular element classes, e.g., alkali, transition metals, metals, non-metals, etc. (DX) 
        -- added function to convert compound name into a stoichiometry (DX) 
        -- updated comparison code; added new functionality to compare compounds to AFLOW database, compare compounds to AFLOW prototypes, identify unique permutations, etc. (DX)
        -- added options to ignore symmetry during structure comparison (DX)
        -- improved comparison code output, i.e., more information and cleaner (DX)
        -- improved multithreading of comparison code (DX)
        -- refactor symmetry code to remove extern variables, otherwise it breaks multithreaded symmetry analyses (DX)
        -- refactor symmetry code to remove global variable _SYM_TOL_, otherwise it breaks multithreaded symmetry analyses (DX)
        -- fixed lattice transformation in GetLatticeType(); account for unit cell orientation change using GetPrimitive() (DX)
        -- fixed bug in CIF writer; set VASP version booleans to false (DX)
        -- updated "make check" hash since Wyckoff letters are now in title line; changed from #174c76b2b2928dcdf2f3b39069a8b59 to #ffb9c5681045fb80f391e9a931f21d1 (DX)   
        -- fixed typo in AEL/AGL json functions (CT)
        -- fixed zerostate for AAPL (ME)
        -- small bug fixes for AAPL and APL (ME)
        -- made changes to write(A)APL functions (ME)
        -- added keywords to aflowlib.out/json: title, ldau_type, ldau_l, ldau_u, ldau_j, kpoints_relax, kpoints_static, kpoints_bands_path, kpoints_bands_nkpts (ME)
        -- fixed type declaration bug in aurostd::StringStreamSubst (ME)
        -- fixed bug in QHA with uninitialized Booleans (ME)
        -- accelerated reading of forces from vasprun.xml files for APL and AAPL (ME)
        -- AFLOW not produces POSCAR in the format required by the VASP binary instead of just taking the format in the aflow.in file (ME)
        -- added functionality to read CHGCAR and WAVECAR files between relaxations (ME + Rico Friedrich)
        -- removed duplicate APL functions - apl_hroutines.cpp is now obsolete (ME)
        -- auto-sort by inequivalent atoms in APL (CO + Xiaoyu Wang from UBuffalo)
        -- added sortAtomsEquivalent() to pre-APL/POCC and CONVERT-sprim, -sconv, -niggli, -minkowski for prospective APL calculations: better to sort before relaxations and not have to sort again in the future (CO)
        -- patched sortAtoms*() to include basis and ensure relative order (CO)
        -- added switches for symmetrization of distortions (DISTORTION_SYMMETRIZE) and considering iatoms only (DISTORTION_INEQUIVONLY) in APL (CO)
        -- populate forceConstants matrix in iatoms-sorted-agnostic fashion as we move away from this dependence (CO)
        -- clear pgroupk and pgroupk_xtal symmetries before re-calculating - bug in APL (CO)
        -- patching pc2scpMap in GetSuperCell() (CO)
        -- removed exit's from balanceChemicalEquations(), now throwing exceptions (CO)
        -- overloaded StringsAlphabetic (CO)
        -- set up Makefile with auto-alerts to AFLOW-Forum (CO)
        -- added ClearSymmetry() for _atom (CO)
        -- patched robust structure comparison in POCC (CO)
        -- patched --hnf/--hnfcell routines to work with new POCC (AFLOW-Online) and added --pocc_count_total and --pocc_count_unique (CO)
        -- pre-sort sites for --proto with POCC (CO)
        -- added 'S'+'P' combo functionality to --proto with POCC (CO)
        -- patching robust structure comparison analysis within POCC (CO)
        -- added counts to chull txt and json outputs (CO)
        -- patched logo+count centering on chull doc (CO)
        -- removed dependency of chull .tex on tabu, which breaks in TeX Live 2019 (CO)
        -- fixed image alignment in chull pdf doc (CO)
        -- added options for --aflow_proto, including --run_relax, --run_relax_static, --run_relax_static_bands, --run_static, --run_static_bands, --relax_count (CO)
        (AFLOW: aconvasp_main.cpp, aflow.h, aflowlib.h, aflowlib_libraries.cpp, aflowlib_webapp_bands.js, aflowlib_web_interface.cpp, aflowrc.cpp, avasp.cpp, bader.cpp, chull.cpp, chull.h, chull_jupyter.json, chull_jupyter_plotter.py, chull_jupyter_requirements.txt, chull_python.py, compare_structure.cpp, compare_structure_function.cpp, compare_structure.h, init.cpp, ivasp.cpp, kaims.cpp, kalien.cpp, kbin.cpp, kvasp.cpp, lattice.cpp, Makefile, matlab.cpp, modules.cpp, ovasp.cpp, pflow_funcs.cpp, pflow.h, pocc.cpp, pocc.h, pocc_old.cpp, README_AFLOW_ACONVASP.TXT, README_AFLOW_CHULL.TXT, README_AFLOW_COMPARE.TXT, README_AFLOW.TXT, README_LIBRARY_HTQC_BORIDES.TXT, README_LIBRARY_HTQC_CARBIDES.TXT, README_LIBRARY_HTQC.TXT, README_PROTO.TXT, symmetry.cpp, symmetry_spacegroup.cpp, symmetry_spacegroup_functions.cpp, symmetry_spacegroup.h, symmetry_spacegroup_ITC_library.cpp, xatom.cpp, xclasses.cpp, xproto.cpp, xproto_gus.cpp)
        (ANRL: aflow_anrl.cpp, ANRL_CPPS_20180710/list.cpp, README_AFLOW_ANRL.TXT)
        (APL: aapl_cluster.cpp, aapl_ifcs.cpp, aapl_setup.cpp, aapl_tcond.cpp, apl_dirphoncalc.cpp, apl.h, apl_kphonons.cpp, apl_lrphoncalc.cpp, apl_pathbuilder.cpp, apl_phoncalc.cpp, apl_shellhandle.cpp, apl_supercell.cpp, README_AFLOW_APL.TXT)
        (AUROSTD: aurostd.h, main.cpp)
3.1.219 - 2019/01/20
        Location: http://materials.duke.edu/AFLOW/aflow.3.1.219.tar.xz
        -- small modifications for --aflow_proto (--generate_aflowin_only) that enable aflow.in generation on any mac (CO)
        -- fixed JSON output chull (CO)
        (AFLOW: aconvasp_main.cpp, avasp.cpp, chull.cpp, Makefile)
3.1.218 - 2019/01/14
        Location: http://materials.duke.edu/AFLOW/aflow.3.1.218.tar.xz
        -- added defaults/options for CMU EULER machine (--machine=cmu_euler); also added in aflowrc (DX)
        -- modified AEL/AGL aflow.in keys (CT)
        -- aurostd::xoption: fixed bug in addattachedscheme, added additional Boolean functionality in options2entry. (ME)
        -- Added debug options to AAPL. (ME)
        -- Improved APL and AAPL defaults. (ME)
        -- Integrated APL and AAPL into the standardized aflow.in creator for VASP calculations. (ME)
        -- Updated the APL README. (ME)
        -- Fixed bugs for APL and AAPL output file names. (ME)
        -- Updated the PREC=PHONONS INCAR parameters. (ME)
        -- Added RELAX feature to APL: structures can now be relaxed specifically for phonon calculations inside the APL environment. (ME)
        -- Added features to handle NCPUS=MAX. (ME)
        -- *NEW* automatic aflow.in generator for APL/AAPL/POCC (beta) (CO+ME)
        -- integrated POCC into the standardized aflow.in creator for VASP calculations (ME)
        -- added pocc params and tol to --proto (CO)
        -- added aflags to APL so sym analysis works with -D (CO)
        -- added SYMMETRIZE=OFF option for APL distortions (CO)
        -- added --aflow_proto options: --bader, --spin_remove_relax_1 _2, --kscheme _static, --kppra _static, --relax_count=XX, --run_relax_static, --run_relax_static_bands (CO)
        -- patched PrototypeLibrariesSpeciesNumber() to handle ANY ICSD (CO)
        -- added -001 for select ANRL prototypes (CO)
        -- added pseudopotential information to --aflow_proto directory + system name (CO)
        -- fixed m_initialized in chull/pocc (CO)
        -- added chull plotting functionality: if unstable, figure out how far above hull to plot automatically (CO)
        -- modified plot axes titles in chull (CO)
        -- added more fixes for "Reciprocal lattice and k-lattice belong to different class of lattices", off until further testing (CO)
        -- moved pocc settings to aflow.rc (CO)
        -- now write out all derivative structures, unique derivative structures, hnf matrices, and site configurations in pocc (CO)
        -- fixed pocc partial occupancy optimizer table settings (CO)
        -- added AEL/AGL settings to aflow.in generator (CO)
        (AFLOW: aconvasp_main.cpp, aflow.h, aflowlib.h, aflowlib_libraries.cpp, aflowlib_web_interface.cpp, aflowrc.cpp, avasp.cpp, chull.cpp, contrib_shidong.cpp, ifrozsl.cpp, init.cpp, ivasp.cpp, kaims.cpp, kbin.cpp, kvasp.cpp, Makefile, modules.cpp, neighbours.cpp, pflow.h, pocc.cpp, pocc.h, pocc_old.cpp, pthreads.cpp, README_AFLOW_ACONVASP.TXT, README_AFLOW_AFLOWRC.TXT, symmetry.cpp, xatom.cpp, xclasses.cpp, xproto.cpp)
        (ANRL: aflow_anrl.cpp)
        (AEL: ael_elasticity.cpp, README_AFLOW_AEL.TXT)
        (AGL: agl_debye.cpp, README_AFLOW_AGL.TXT)
        (APL: aapl_setup.cpp, aapl_tcond.cpp, apl_dirphoncalc.cpp, apl_doscalc.cpp, apl.h, apl_hsqpoints.cpp, apl_kphonons.cpp, apl_lrphoncalc.cpp, apl_pdisc.cpp, apl_phoncalc.cpp, apl_supercell.cpp, apl_thermalpc.cpp, qha_aflowin_creator.cpp, qha_eosrun.cpp, README_AFLOW_APL.TXT)
        (AUROSTD: aurostd.h, boot.cpp, main.cpp, xerror.cpp, xoption.cpp)
3.1.217 - 2018/12/13
        Location: http://materials.duke.edu/AFLOW/aflow.3.1.217.tar.xz
        -- Added LIB2LIB function to automatically perform AEL and AGL post processing when running LIB2RAW (CT)
        -- Updated LIB2RAW and webpage generation functions to incorporate additional AEL and AGL properties (CT)
        -- Added conversion of pressure extracted from OUTCAR file from kB to GPa in AEL and AGL to keep units consistent (CT)
        -- added species scaling to volume for ANRL prototypes, if --params=-1.0,... (DX)
        -- added ANRL prototype for the kesterite structure (DX)
        -- improved CIF reader, i.e., account for different formats and partial occupation (DX)
        -- fixed bug in kpath determination (primitive vs original lattice) (DX)
        (AFLOW: aconvasp_main.cpp, anrl.cpp, xatom.cpp, AFLOW_README_PROTO.TXT, aflow.h, aconvasp_main.cpp, ael_elastic_fit.cpp, ael_elasticity.cpp, agl_debye.cpp, agl_electronic.cpp, init.cpp, xclasses.cpp, aflowlib.h, aflowlib_libraries.cpp, aflowlib_web_interface.cpp, Makefile, README_PROTO.TXT)
        (ANRL: ANRL_CPPS_20180710/aflow_anrl_A2BCD4_tI16_82_ac_b_d_g.cpp, ANRL_CPPS_20180710/aflow_anrl_list.cpp)
3.1.216 - 2018/12/05
        Location: http://materials.duke.edu/AFLOW/aflow.3.1.216.tar.xz
        -- fixed std in AAPL (ME)
        -- added seven SQS structures to ANRL prototypes (DX)
        -- Write Gibbs free energy as a function of pressure and temperature in AFLOW readable format for future phase diagram application (CT)
        -- Add option to suppress extrapolation in Hugoniot relation calculation (CT)
        -- Functions to extract electronic properties as a function of pressure from AGL data (CT)
        -- Calculate and write additional elastic properties from AEL (Young's modulus, Pugh's modulus ratio) (CT)
        -- Flattened JSON structure used for writing and storing elastic stiffness and compliance tensors (CT)
        -- fixed anisotropy spelling (CO)
        -- added ISMEAR/SIGMA VASP option (CO)
        -- rerouted GetAtomVolume() and GetAtomMass() for properly cleaning pp (CO)
        -- added N+1 analysis to chull (CO)
        -- removed _pc from QH_ENERGIES() class (CO)
        (AUROSTD: AUROSTD/aurostd.h, main.cpp, xcombos.cpp, xcombos.h)
        (ANRL: ANRL_CPPS_20180710/aflow_anrl_A3B13_oC32_38_ac_a2bcdef.cpp, ANRL_CPPS_20180710/aflow_anrl_A3B5_oC32_38_abce_abcdf.cpp, ANRL_CPPS_20180710/aflow_anrl_A5B11_mP16_6_2abc_2a3b3c.cpp, ANRL_CPPS_20180710/aflow_anrl_AB3_mC32_8_4a_12a.cpp, ANRL_CPPS_20180710/aflow_anrl_AB3_mC32_8_4a_4a4b.cpp, ANRL_CPPS_20180710/aflow_anrl_AB7_hR16_166_c_c2h.cpp, ANRL_CPPS_20180710/aflow_anrl_AB_aP16_2_4i_4i.cpp, ANRL_CPPS_20180710/aflow_anrl_list.cpp)
        (AFLOW: ael_elastic_fit.cpp, ael_elasticity.cpp, ael_elasticity.h, agl_debye.cpp, agl_debye.h, agl_electronic.cpp, agl_hugoniot.cpp, anrl.cpp, avasp.cpp, chull.cpp, chull.h, aflow.cpp, aflow.h, ivasp.cpp, kaims.cpp, kvasp.cpp, aflowlib.h, aflowlib_libraries.cpp, aflowlib_web_interface.cpp, pocc.cpp, pocc.h, xatom.cpp, xclasses.cpp, xproto.cpp, xproto_gus.cpp, APL/aapl_cluster.cpp, APL/aapl_ifcs.cpp, APL/aapl_tcond.cpp, APL/apl.h, APL/apl_kphonons.cpp, APL/qha_energies.cpp, Makefile, README_AFLOW_AEL.TXT, README_AFLOW_AGL.TXT, README_AFLOW.TXT, README_CONTRIBS.TXT)
3.1.215 - 2018/12/04
        Location: http://materials.duke.edu/AFLOW/aflow.3.1.215.tar.xz
        -- added machinery for vaiud (auid bytes for the AUID directory cashed) (SC)
	      aflowlib.h aflowlib_libraries.cpp aflowlib_web_interface.cpp aflow.h aflow_aflowrc.cpp aflow_init.cpp
3.1.214 - 2018/11/30
        Location: http://materials.duke.edu/AFLOW/aflow.3.1.214.tar.xz
        -- added auid.out and auid.json to RAW/WEB (SC)
3.1.213 - 2018/11/27
        Location: http://materials.duke.edu/AFLOW/aflow.3.1.213.tar.xz
        -- added LIB0 (a bunch of h and cpp) (SC)
3.1.212 - 2018/11/12
        Location: http://materials.duke.edu/AFLOW/aflow.3.1.212.tar.xz
        -- in --bzd command, added option to transform high-symmetry kpaths to input lattice representation with [--transform2original] (DX)
        -- in --bzd command, added option to print transformation matrices between input lattice and AFLOW standard lattice [--print_transformation_matrix] (DX)
        -- store both the coordinate system and unit cell (rigid rotation) transformations in xstructure (DX)
        -- created _kpoints class; easier to transform and print kpoint information (DX)
        (AFLOW: aflow.h, aconvasp_main.cpp, lattice.cpp, pflow.h, xatom.cpp, README_AFLOW_ACONVASP.TXT)
3.1.211 - 2018/10/19
        Location: http://materials.duke.edu/AFLOW/aflow.3.1.211.tar.xz
        -- added Pearson coefficient to element properties (ME)
        -- fixed some constants in xscalar (ME)
        -- Rewrote AAPL to be faster, require less DFT calculations, and include four-phonon processes. (ME)
        -- Added more functionality to xvector and xmatrix for complex numbers. (ME)
        -- Added ability to update progress bar using percentages instead of indices (ME)
        -- Redesigned xtensor to be more lightweight and faster. (ME)
        -- Fixed bug in aurostd::xcombos::reset() (ME)
        -- Fixed minor typos (ME)
        -- Edited APL readme for grammar and clarity, and added new AAPL features (ME)
        -- Added APL and AAPL parameters to the aflow.rc (ME)
        -- Reformatted exception readme to be more consistent with other readmes and fixed typos (ME)
        -- updated get_datetime_formatted() and StringsAlphabetic() (CO)
        -- new chull date format avoids time stamp, too much resolution (CO)
        -- added png output option for chull and resolution option to aflowrc (CO)
        -- switched to tight tol spacegroups (vsg2) in chull (CO)
        -- centralized checking sign of distances in chull, then flipped sign of distance to hull to be positive by default (CO)
        -- funneled all points of facet through addVertex() (CO)
        -- fixed facet content tolerance scaling with increasing dimensionality, important for 6D hulls (CO)
        -- added default initializations to a bunch of variables in chull to avoid spurious warnings (CO)
        -- added polymorph case to decomposition phases and coefficients (CO)
        -- allow for eq_g_states to be calculated on the fly if not already calculated (CO)
        -- intelligently avoid printing unknown (or unset) stability criterion (CO)
        -- fixed unsorted directories in aflow_compare_structure (CO)
        -- now check for negative coefficients when balancing chemical equations, means we missed the facet (CO)
        -- correctBadDatabase() now checks for unaries too (as per apennsy) (CO)
        -- skipping ".old" prototypes (CO)
        -- fixed shidong warnings with strncat (CO)
        (AUROSTD: boot.cpp, AUROSTD/aurostd.h, main.cpp, xcombos.cpp, xcombos.h, xcomplex.cpp, xcomplex.h, xmatrix.cpp, xmatrix.h, xtensor.cpp, xtensor.h, xvector.cpp, xvector.h)
        (AFLOW: aconvasp_main.cpp, aflowrc.cpp, chull.cpp, chull.h, compare_structure.cpp, contrib_shidong_auxiliary.cpp, aflowlib_web_interface.cpp, pflow_funcs.cpp, APL/aapl_cluster.cpp, APL/aapl_ifcs.cpp, APL/aapl_setup.cpp, APL/aapl_tcond.cpp, APL/apl_atomic_disp.cpp, APL/apl_dirphoncalc.cpp, APL/apl_dm_pdos_save.cpp, APL/apl_doscalc.cpp, APL/apl_group_velocity.cpp, APL/apl_gsa.cpp, APL/apl.h, APL/apl_hsqpoints.cpp, APL/apl_kphonons.cpp, APL/apl_logger.cpp, APL/apl_lrphoncalc.cpp, APL/apl_pdisc.cpp, APL/apl_phoncalc.cpp, APL/apl_supercell.cpp, APL/apl_thermalpc.cpp, APL/qha3phonons_eos.cpp, APL/qha_aflowin_creator.cpp, APL/qha_dm_pdos_save.cpp, APL/qha_eosrun.cpp, APL/qha_gruneisen.cpp, APL/scqha_gruneisen.cpp, APL/scqha_T_freqs.cpp, Makefile, README_AFLOW_ACONVASP.TXT, README_AFLOW_APL.TXT, README_AFLOW_CHULL.TXT, README_AFLOW_EXCEPTIONS.TXT)
3.1.210 - 2018/10/01
        Location: http://materials.duke.edu/AFLOW/aflow.3.1.210.tar.xz
        -- changed 8 ANRL prototype labels (part 2) to match with Wyckoff positions in reference literature (DX)
        -- fixed prototype names for A4BC4D_tP10_123_gh_a_i_d and AB_hP6_144_a_a in aflow_anrl_list.cpp (DX) 
        -- added Strukturbericht designations to aflow_anrl_list.cpp (DX)
        -- fixed minimum enumerated Wyckoff letter determination; more robust (DX)
        -- cleaned workflow for Wyckoff functions (DX)
        -- added more debugging messages to symmetry functions (DX)
        (AFLOW: ANRL/aflow_anrl_list.cpp ANRL/aflow_anrl_A12B36CD12_cF488_210_h_3h_a_fg.cpp ANRL/aflow_anrl_A3B3C_hP14_176_h_h_c.cpp ANRL/aflow_anrl_A3B_hP8_176_h_c.cpp ANRL/aflow_anrl_AB3C_cP60_201_be_fh_g.cpp ANRL/aflow_anrl_A3B2_hP10_176_h_bc.cpp ANRL/aflow_anrl_A3BC_hP10_188_k_c_a.cpp ANRL/aflow_anrl_AB3C16_cF160_203_a_bc_eg.cpp ANRL/aflow_anrl_AB_hP4_156_ab_ab.cpp Makefile anrl.cpp symmetry_spacegroup.cpp symmetry_spacegroup.h symmetry_spacegroup_functions.cpp)
3.1.209 - 2018/08/31
        Location: http://materials.duke.edu/AFLOW/aflow.3.1.209.tar.xz
        -- added all origin choice 2 possibilities to ITC space group list (DX)
        -- added all rhombohedral setting possibilities to ITC space group list (DX)
        -- added monoclinic unique axis choices (b or c) to ITC space group list (DX)
        -- added SYM::findRhombohedralSetting() in space group functions to distinguish between hexagonal and rhombohedral settings (DX)
        -- added other settings for Hall space group symbol (settings 1 or 2, H or R for rhombohedral, and unique axis-b or -c for monoclinic systems) (DX)
        -- added CIF reader; can read/expand CIFs with only representative Wyckoff position specified in settings 1 or 2 (H or R for rhombohedral systems and unique axis-b or -c for monoclinic systems) (DX)
        -- improved CIF writer; default functionality calculates the symmetry and prints the representative Wyckoff positions (DX)
        -- added symmetry tolerance option to CIF writer via --cif[=<tolerance>] (default: tight; other options: loose, <number>) (DX)
        -- added space group setting option to CIF writer via [--setting=1| =2] (default: 1) (DX)
        -- added [--no_symmetry] option to CIF writer, which returns CIF as space group 1 (DX)
        -- added space group setting option to --wyccar via [--setting=1| =2] (default: 1) (DX)
        -- added space group setting option to --sgdata and --edata via [--setting=1| =2] (default: 1) (DX)
        -- added [--no_scan] and [--magmom] options to --wyccar and moved function to pflow::WYCCAR() (DX)
        -- added more debugging messages to space group functions (ConventionalCell(), SpaceGroup_ITC(), etc.) (DX)
        -- changed ANRL prototype A6B2C_tP18_128_eh_d_b to A6B2C_tP18_128_eh_d_a (b vs a Wyckoff letter); consistent with reference (DX)
        -- fixed bug in minimumDistanceVector(); should return xvector<double> not double (DX)
        (AFLOW: ANRL/aflow_anrl_list.cpp, ANRL/aflow_anrl_A6B2C_tP18_128_eh_d_a.cpp, Makefile, README_AFLOW_ACONVASP.TXT, README_AFLOW_SYM.TXT, aflow.h, aconvasp_main.cpp, anrl.cpp, pflow.h , pflow_print.cpp, symmetry.cpp, symmetry_spacegroup.cpp, symmetry_spacegroup.h, symmetry_spacegroup_ITC_library.cpp, symmetry_spacegroup_functions.cpp, xatom.cpp)
3.1.208 - 2018/08/27
        Location: http://materials.duke.edu/AFLOW/aflow.3.1.208.tar.xz
        -- new small banner style in chull (CO)
        -- perform thermo loop with static run in aflowlib_libraries (CO)
        -- added xoption to edata and sgdata functions; stores all data (DX)
        -- added more keywords to aflowlib entry (crystal_family, crystal_system, point_group_Hermann_Mauguin, point_group_Schoenflies, point_group_orbifold, point_group_type, point_group_order, point_group_structure, Bravais_lattice_lattice_type, Bravais_lattice_lattice_system, Bravais_superlattice_lattice_type, Bravais_superlattice_lattice_variation_type, Bravais_superlattice_lattice_system, Pearson_symbol_superlattice, reciprocal_geometry, reciprocal_volume_cell, reciprocal_lattice_type, reciprocal_lattice_variation_type, Wyckoff_letters, Wyckoff_multiplicities, Wyckoff_site_symmetries) (DX)
        -- new aflowlib keywords extracted from xoption and integrated into aflowlib.out/.json (DX)
        -- prepared website function to read in new keywords once database is populated; currently commented out (DX)
        -- fixed typo in sgdata; Shoenflies is now Schoenflies (DX)
        -- added functions to create Wyckoff strings in aflowlib entry; ExtractWyckoffLettersString(), ExtractWyckoffMultiplicitiesString(), and ExtractWyckoffSiteSymmetriesString() (DX)
        (AUROSTD: xoption.cpp)
        (AFLOW: aconvasp_main.cpp, aflowrc.cpp, pflow.h, pflow_print.cpp, symmetry_spacegroup.h, symmetry_spacegroup_functions.cpp, aflowlib.h, aflowlib_libraries.cpp, aflowlib_web_interface.cpp)
3.1.207 - 2018/08/19
        Location: http://materials.duke.edu/AFLOW/aflow.3.1.207.tar.xz
        -- integrated new html for entry page (JPO)
        -- fixed xaxis of bands plotter for entry page (PC)
        -- Improved distribution of APL calculations over threads. (ME)
        -- Added function to SYM that returns the minimum distance vector. (ME)
        -- Added docstring to xcombos. (ME)
        -- added xvector::normalizeSumToOne() (CO)
        -- changed decomposition reaction to atomic concentrations (CO)
        -- added fractional_compound to chull output (CO)
        -- replaced AFLOWLogicError() and AFLOWRuntimeError() with xerror() (CO)
        -- added chull plot ICSD labels mode (CO)
        -- revamped small banner setting (CO)
        -- added verbose output if skipping entries above/below half hull (CO)
        -- added --output=png --png_resolution=500 options to chull (CO)
        -- added --keep=gpl to phonons gnuplot script (CO)
        (AUROSTD: boot.cpp, AUROSTD/aurostd.h, xcombos.cpp, xscalar.cpp, xscalar.h, xvector.cpp, xvector.h)
        (AFLOW: aconvasp_main.cpp, aflowrc.cpp, avasp.cpp, bader.cpp, chull.cpp, chull.h, aflow.cpp, aflow.h, aflowlib_webapp_bands.js, aflowlib_web_interface.cpp, pflow_funcs.cpp, pflow.h, pocc.cpp, symmetry.cpp, APL/aapl_tcond.cpp, APL/apl_atomic_disp.cpp, APL/apl_dm_pdos_save.cpp, APL/apl_doscalc.cpp, APL/apl_group_velocity.cpp, APL/apl.h, APL/apl_hroutines.cpp, APL/apl_pdisc.cpp, APL/qha3phonons_eos.cpp, APL/qha_dm_pdos_save.cpp, APL/qha_gruneisen.cpp, APL/scqha_eos.cpp, APL/scqha_gruneisen.cpp, APL/scqha_T_freqs.cpp, Makefile, README_AFLOW_ACONVASP.TXT, README_AFLOW_AFLOWRC.TXT, README_AFLOW_CHULL.TXT)
3.1.206 - 2018/08/08
        Location: http://materials.duke.edu/AFLOW/aflow.3.1.206.tar.xz
        -- Fix JVXL (SC)
3.1.205 - 2018/07/27
        Location: http://materials.duke.edu/AFLOW/aflow.3.1.205.tar.xz
        -- Improved destructor for xtensor (ME)
        -- Added function to test if xvector is a zero vector (ME)
        -- fixed parameter list for ANRL prototype (A_hR105_166_bc9h4i); z2 to x2 (DX)
  	-- more rigorous check for atoms within the new cell in GetSuperCell(); check periodic images of atoms (DX)
  	-- fixed "over-reduced" issue in primitivization routine in space group function (DX)
  	-- added roundoff to axis and SU2 matrix in JSON output of symmetry elements (DX)
  	-- fixed function for printing fractions in general Wyckoff positions (DX)
        -- created --generate_aflowin_only (CT)
        -- QHA3P and SCQHA conflict resolved (PN)
        -- reorganize QHA modes (PN)
        -- added four QHA3P options (PN)
        -- reorganize QHA, SCQHA, and QHA3P options (PN)
        -- filename changed and accordingly modified in QHA-README (PN)
        -- replaced some QHA functions with aurostd (PN)
        -- fixed slab AddAtom() function (CO+DU)
        -- added --readme=aflowrc (CO)
        -- fixed --readme=xaflow for local configuration (CO)
        -- fixed a few warnings for beta (CO)
        -- fixed AMIX/BMIX typo (CO)
        -- added defaults/options for DOD CONRAD machine (--machine=dod_conrad); also added in aflowrc (DX)
        (AUROSTD: xscalar.cpp, xscalar.h, xtensor.cpp, xvector.cpp, xvector.h)
        (AFLOW: aflowrc.cpp, avasp.cpp, chull.cpp, aflow.cpp, data.cpp, aflow.h, init.cpp, ivasp.cpp, kbin.cpp, kvasp.cpp, aflowlib_webapp_entry.js, aflowlib_web_interface.cpp, pocc_old.cpp, surface.cpp, symmetry.cpp, symmetry_spacegroup.cpp, symmetry_spacegroup_functions.cpp, xatom.cpp, xclasses.cpp, ANRL_CPPS_20180710/anrl_list.cpp, APL/apl_group_velocity.cpp, APL/apl.h, APL/apl_kphonons.cpp, APL/qha3phonons_eos.cpp, APL/qha_aflowin_creator.cpp, APL/qha_energies.cpp, APL/qha_eos.cpp, APL/qha_gruneisen.cpp, APL/scqha_eos.cpp, APL/scqha_gruneisen.cpp, APL/scqha_T_freqs.cpp, Makefile, README_AFLOW_AEL.TXT, README_AFLOW_AFLOWRC.TXT, README_AFLOW_AGL.TXT, README_AFLOW_POCC.TXT, README_AFLOW_QHA_SCQHA_QHA3P.TXT, README_AFLOW.TXT, README_AFLOW_XAFLOW.TXT)
3.1.204 - 2018/07/12
        Location: http://materials.duke.edu/AFLOW/aflow.3.1.204.tar.xz
        -- updated QHA and added QHA3P and SCQHA functionality (PN)
        -- Restrucured xcombos. Added enumerations. (ME) [AUROSTD/aflow_xcombos.cpp, AUROSTD/aflow_xcombos.h]
        -- Introduced exception handlier class aurostd::xerror. (ME)
        -- Introduced xtensor class for tensors of arbitrary dimension. Other xtensor classes are obsolete now. (ME).
        -- Changed all current xtensor3 instances to the new xtensor format. (ME)
        -- Added Kronecker product to xmatrix. (ME)
        -- Option to write and use AEL data at lowest finite pressure where the material is elastically stable (CT)
        -- Option to specify a separate set of finite pressures for AEL calculations than are used for AGL post-processing (CT)
        -- Integrated workflow option for using finite pressure Poisson ratio in AGL calculations (CT)
        -- Write nominal target pressure and calculated external pressure for AEL calculations in aflow.ael.out file (CT)
        -- Fixed keyword in JSON output file (CT)
        -- Increase grid for AGL DOSCAR (CT)
        -- cleaning up webapp_bands.js and added more mouse functionality (PC)
        -- added citation information to entry page (PC)
        -- added ANRL prototypes from part 2 of library (302 prototypes) (DX)
        -- added option to print symbolic math representation of ANRL prototypes (--add_equations or --equations_only) in aims and vasp formats (DX)
        -- updated DOI for ANRL part 1 and added arXiv for part 2 to title line of each prototype (DX) 
        -- fixed bug with --vasp keyword, i.e., need to check if used with --proto command (DX) 
        -- removed unused variables in standard lattice function (DX)
        -- added applyCombo() to xcombos (CO)
        -- fixed wget *.xz issue if *.xz already exists (CO)
        -- fixed apl2agr to handle xz compression format (CO)
        -- fixed --aflow_proto empty BZ issue, occurs when structure is downloaded from online (CO)
        -- fixed reading in forces from aims.out (CO)
        -- force species input for aims structure (CO)
        -- added checks for broken API (CO)
        -- added GENERATOR to aflow.in generation (CO)
        -- added auid to chull PDF output (CO)
        -- fixed bader num_each_type issue (relax2 vs. static primitivization) (CO)
        -- fixed command line aflow_qmvasp generation (CO)
        -- fixed search for ./aflow_data issue upon initial installation (CO)
        -- PARTCAR now handles '+' in write out (CO)
        -- fixed AddAtom() to handle different occupations (CO)
        -- added combination parameters to chull (CO)
        -- fixed aflowrc load issue (remove spaces between quotes and comment) (CO)
        (AUROSTD: boot.cpp, AUROSTD/aurostd.cpp, AUROSTD/aurostd.h, main.cpp, xcombos.cpp, xcombos.h, xerror.cpp, xerror.h, xmatrix.cpp, xmatrix.h, xtensor.cpp, xtensor.h)
        (AFLOW: aconvasp_main.cpp, aflowrc.cpp, anrl.cpp, avasp.cpp, bader.cpp, bader.h, chull.cpp, chull.h, aflow.cpp, data.cpp, aflow.h, init.cpp, ivasp.cpp, kbin.cpp, lattice.cpp, aflowlib_libraries.cpp, aflowlib_webapp_bands.js, aflowlib_web_interface.cpp, oaims.cpp, ovasp.cpp, pflow.h, pocc.cpp, pocc.h, surface.cpp, xatom.cpp, xclasses.cpp, xproto.cpp, ANRL_CPPS_20180710, APL/apl_atomic_disp.cpp, APL/apl_doscalc.cpp, APL/apl_group_velocity.cpp, APL/apl.h, APL/apl_hroutines.cpp, APL/apl_hsqpoints.cpp, APL/apl_kphonons.cpp, APL/apl_ltetdos.cpp, APL/apl_mpmesh.cpp, APL/apl_pdisc.cpp, APL/apl_phoncalc.cpp, APL/apl_thermalpc.cpp, APL/apl_uniform_mesh.cpp, APL/qha3phonons_eos.cpp, APL/qha_aflowin_creator.cpp, APL/qha_dm_pdos_save.cpp, APL/qha_energies.cpp, APL/qha_eoscalc.cpp, APL/qha_eos.cpp, APL/qha_gruneisen.cpp, APL/scqha_eos.cpp, APL/scqha_gruneisen.cpp, APL/scqha_T_freqs.cpp, Makefile, README_AFLOW_ACONVASP.TXT, README_AFLOW_AEL.TXT, README_AFLOW_AGL.TXT, README_AFLOW_ANRL.TXT, README_AFLOW_APL.TXT, README_AFLOW_CHULL.TXT, README_AFLOW_EXCEPTIONS.TXT, README_AFLOW_POCC.TXT, README_AFLOW_QHA_SCQHA_QHA3P.TXT, README_AFLOW.TXT, README_AFLOW_XAFLOW.TXT, README_CONTRIBS.TXT)
3.1.203 - 2018/06/15
        Location: http://materials.duke.edu/AFLOW/aflow.3.1.203.tar.xz
        -- fixed tolerance scan issue in edata (try new tolerance from PrintSGData() on GetLatticeType() routine before changing tolerance) (DX)
        -- fixed primitivization routine in aflowSG functions (Minkowski/Niggli to fix left-handed candidate lattices and recheck moduli after Minkowski/Niggli) (DX)
        -- check all possible generator choices to match to ITC convention before changing tolerance (DX)
        -- added more rigorous check of tetragonal symmetry operations for determining conventional cell (DX)
        -- added generator information for P1 symmetry systems (DX)
        -- added check of Cartesian distance before removing fractional copies in GetPrimitive() (DX)
        (AFLOW: lattice.cpp, pflow_print.cpp, symmetry_spacegroup.cpp, symmetry_spacegroup_ITC.cpp, xatom.cpp) 
3.1.202 - 2018/06/07
        Location: http://materials.duke.edu/AFLOW/aflow.3.1.202.tar.xz
        -- dropping EXTRA to AFLOW3_FREE/EXTRA on local machine or wget (SC)
3.1.201 - 2018/06/04
        Location: http://materials.duke.edu/AFLOW/aflow.3.1.201.tar.xz
        -- more space saving in lib2raw (linking OUTCAR.relax instead of copying) SC
3.1.200 - 2018/05/27
        Location: http://materials.duke.edu/AFLOW/aflow.3.1.200.tar.xz
        -- fixed structure rescaling issue for space group determination (affecting LIB4) (DX)
        -- print geometry file location for errors/debug (DX)
        -- added more debugging messages along with file location in symmetry functions (DX) 
        -- initialize variables for -O3 in symmetry and structure comparison routines (DX)
        -- speed increase for minimumDistance() function (DX)
        -- speed increase for primitivization routine in aflowSG functions (DX)
        -- fixed Wyckoff position typo for space group 62 (8d not 8e) (DX)
        -- fixed Wyckoff position typo for space group 89 (4i not 2i) (DX)
        (AFLOW: aflow.h, aconvasp_main.cpp, compare_structure.cpp, compare_structure_function.cpp, pflow_print.cpp, symmetry.cpp, symmetry_spacegroup.cpp, symmetry_spacegroup_ITC_library.cpp, symmetry_spacegroup_functions.cpp, xatom.cpp, xproto.cpp, aflowlib_libraries.cpp)
3.1.199 - 2018/05/27
       Location: http://materials.duke.edu/AFLOW/aflow.3.1.199.tar.xz
	      -- compressing aflow.***.json/out in LIB2RAW and linking them (SC)
        -- removing the brainy/useless stuff about file compression in aurostd (SC)
	      -- fighting sloppyness in aflow_libraries about aflow_pgroup[x][_xtal] (SC)
	      -- fixed aflow_libraries about compress, delete and link files (SC)
	      -- fixed inconsitencies in aflow_convasp_main compress (SC)
	      -- fixed as bunch of inconsistencies in compressing and XHOST.command (SC)
	      -- more inconsistencies RAW-WEB in aflow_libraries  (SC)
	      -- fixed removal useless files in LIB2RAW (SC)
	      -- added BZ2XZ engine to aurostd_main (SC)
	      -- added GZ2XZ engine to aurostd_main (SC)
	      -- added ZIP2ZIP engine to aurostd_main (SC)
3.1.198 - 2018/05/24
        Location: http://materials.duke.edu/AFLOW/aflow.3.1.198.tar.xz
        -- fixed bader extension finder for --lib2raw (CO)
        (AFLOW: bader.cpp, bader.h, aflowlib_libraries.cpp, Makefile)
3.1.197 - 2018/05/24
        Location: http://materials.duke.edu/AFLOW/aflow.3.1.197.tar.xz
        -- updates to entry page bands plotter (PC)
        -- added some helpful comments for getGeneralNormal(), CMdet(), and ZVAL in bader (CO)
        -- check if /www directory exists for jmol display on entry page (CO)
        (AUROSTD: xmatrix.cpp, xvector.cpp)
        (AFLOW: bader.cpp, chull.cpp, aflowlib_webapp_bands.js, aflowlib_web_interface.cpp, Makefile)
3.1.196 - 2018/05/21
        Location: http://materials.duke.edu/AFLOW/aflow.3.1.196.tar.xz
        -- fixed entry page property line wrapping issues (PC)
        -- added button for spin-polarized band structure selection in webapp (PC)
        -- fixed precision inconsistency printing xstr.json (FK)
        -- added some -O3 compatibility (FK)
        -- citation added to aflow_aapl_pairs.cpp (ME)
        -- fixed bug in aflow_kvasp.cpp that prevented the creation of the primitive cell structure for APL, AAPL, and QHA calculations (ME)
        -- implemented combinations with repetitions with sequence taken into account (ME)
        -- moved the code to check for input and output files in APL into separate functions to make them available for AAPL, remove duplicate code, and make the code more readable (ME)
        -- removed the ENCUT and EDIFF tags from AAPL input files as they may result in lower cut-off energies and higher energy differences (ME)
        -- fixed gcc8 issue in AGL (CO)
        -- added simplex content and hypercollinearity properties to convex hull data (CO)
        -- decoupled internal links between graph2doc and withindoc (CO)
        -- fixed site error calculation in POCC for vacancies (CO)
        -- added eyes/ones xmatrix constructors (CO)
        -- added Cayley-Menger determinant to xmatrix (CO)
        -- included cstdlib in aflow_data.cpp for compilation on qrats (CO)
        (AUROSTD: boot.cpp, xcombos.cpp, xcombos.h, xmatrix.cpp, xmatrix.h, xvector.cpp)
        (AFLOW: aconvasp_main.cpp, apennsy_main.cpp, chull.cpp, chull.h, contrib_shidong_auxiliary.cpp, data.cpp, aflow.h, kvasp.cpp, aflowlib.h, aflowlib_libraries.cpp, aflowlib_webapp_bands.js, aflowlib_web_interface.cpp, pflow_funcs.cpp, pflow.h, pocc.cpp, pocc.h, pocc_old.cpp, pocc_old.h, xatom.cpp, APL/aapl_tensor.cpp, APL/apl_dirphoncalc.cpp, APL/apl.h, APL/apl_phoncalc.cpp, APL/apl_thermalpc.cpp, Makefile)
3.1.195 - 2018/05/21
        Location: http://materials.duke.edu/AFLOW/aflow.3.1.195.tar.xz
        -- beta of release with XZ (SC)
3.1.194 - 2018/05/16
        Location: http://materials.duke.edu/AFLOW/aflow.3.1.194.tar.xz
        -- small bug fixes for g++/gcc 7 and 8 (SC)
        -- preparing for xz compression (SC) 
        194 xatom.cpp  aurostd.h aurostd_main.cpp pthread.cpp README_SCRIPTING README_AFLOW init.cpp aflow.cpp aconvasp_main.cpp
        194c fix aconvasp_main.cpp
	194d avasp.cpp ael_elasticity.cpp ael_get_stress.cpp agl_debye.cpp agl_get_ev.cpp contrib_cormac.cpp contrib_junkai_phasediag.cpp
	194e avasp.cpp xatom.cpp  aurostd_main libraries.cpp ael_elasticity.cpp ael_get_stress.cpp agl_debye.cpp agl_get_ev.cpp contrib_cormac.cpp aconvasp_main.cpp pthread.cpp init.cpp aflow.cpp (heavy)
	194f good bye bzip2 (SC)
	194g aflow_contrib_wahyu.cpp 
	194h aflow.cpp aflow_estructure.cpp aflow_ifrozsl.cpp aflow_ivasp.cpp
	194i aflow_pthreads.cpp
	194j aflow_aflowrc.cpp
	194l BASE64 for pseudopotentials and aflow_data.cpp
	194m aflow_kbin.cpp aflow_kvasp.cpp
	194n aflowlib_web_interface.cpp aflow_matlab_funcs.cpp (EXTRA/MATLAB/plotband.m) aflow_ovasp.cpp aflow_pocc_edos.cpp
	shortened aflow_xatom.cpp working on ZVAL POMASS and removing all EXT stuff. Tests work.  Fixed even further aflow_pthread.cpp aflow_xproto_gus.cpp
3.1.193 - 2018/05/11
        Location: http://materials.duke.edu/AFLOW/aflow.3.1.193.tar.xz
        -- extending xoptions push pop (SC)
3.1.192 - 2018/05/10
        Location: http://materials.duke.edu/AFLOW/aflow.3.1.192.tar.xz
        -- extending xoptions push pop (SC)
3.1.191 - 2018/05/08
        Location: http://materials.duke.edu/AFLOW/aflow.3.1.191.tar.xz
        -- rationalized orthogonality search in xmatrix (SC)
        aurostd_xmatrix.h aurostd_xmatrix.cpp aflow.h
3.1.190 - 2018/05/08
        Location: http://materials.duke.edu/AFLOW/aflow.3.1.190.tar.xz
        -- fixed units in AGL output (CT)
        -- fixed permutation vector initialization in APL (required for compiling on DoD CONRAD machine) (DX)
        -- fixed bug in tolerance scan; was only scanning in one direction (DX) 
        -- created faster minimum cartesian distance calculator for skewed cells; fewer duplicate operations (DX) 
        -- fixed conflict between CUT_RAD and CUT_SHELL in AAPL (ME)
        -- properly added directory to bader error output (CO)
        -- fixed slow down with loadEntries() (stringElements2VectorElements()) (CO)
        -- fixed AIMS read-in issue with '#' comments (CO)
        -- added guard around BANDSDATA_JSON() for html generation (CO)
        -- fixed static compile settings (CO)
        -- fixed _sym_op.basis_map_calculated issue in ApplyAtom() for AAPL (CO)
        -- added xStream class for logging workflow updates (CO)
        -- fixed stability criterion vs. (Delta H) fonts in chull report (CO)
        -- substantial clean-up of classes in POCC in anticipation for AVASP_MakeSingleAFLOWIN integration (CO)
        -- added avasp function in preparation for AVASP_MakeSingleAFLOWIN integration (CO)
        -- added try/catches for easy debugging (CO)
        (AUROSTD: main.cpp)
        (AFLOW: aconvasp_main.cpp, aflowrc.cpp, agl_debye.cpp, avasp.cpp, bader.cpp, chull.cpp, chull.h, contrib_kesong_ipocc.cpp, aflow.cpp, aflow.h, ivasp.cpp, kbin.cpp, kvasp.cpp, aflowlib_web_interface.cpp, pflow.h, pocc.cpp, pocc.h, symmetry.cpp, xatom.cpp, xclasses.cpp, APL/aapl_pairs.cpp, APL/apl_kphonons.cpp, Makefile, README_AFLOW_ACONVASP.TXT, README_AFLOW_CHULL.TXT)
3.1.189 - 2018/05/04 -
        Location: http://materials.duke.edu/AFLOW/aflow.3.1.189.tar.xz
        Moved these defaults from aflow.h to aflow_aflowrc.cpp for user tuning (SC)
        #define DEFAULT_AFLOW_PRESCRIPT_OUT            string("aflow.prescript.out")  
        #define DEFAULT_AFLOW_PRESCRIPT_COMMAND        string("aflow.prescript.command")  
        #define DEFAULT_AFLOW_POSTSCRIPT_OUT           string("aflow.postscript.out")  
        #define DEFAULT_AFLOW_POSTSCRIPT_COMMAND       string("aflow.postscript.command") 
        #define DEFAULT_AFLOW_PGROUP_OUT               string("aflow.pgroup.out")
        #define DEFAULT_AFLOW_PGROUP_XTAL_OUT          string("aflow.pgroup_xtal.out")
        #define DEFAULT_AFLOW_PGROUPK_OUT              string("aflow.pgroupk.out")
        #define DEFAULT_AFLOW_PGROUPK_XTAL_OUT         string("aflow.pgroupk_xtal.out")
        #define DEFAULT_AFLOW_FGROUP_OUT               string("aflow.fgroup.out")
        #define DEFAULT_AFLOW_SGROUP_OUT               string("aflow.sgroup.out")
        #define DEFAULT_AFLOW_AGROUP_OUT               string("aflow.agroup.out")
        #define DEFAULT_AFLOW_IATOMS_OUT               string("aflow.iatoms.out")
        #define DEFAULT_AFLOW_PGROUP_JSON              string("aflow.pgroup.json")      
        #define DEFAULT_AFLOW_PGROUP_XTAL_JSON         string("aflow.pgroup_xtal.json") 
        #define DEFAULT_AFLOW_PGROUPK_JSON             string("aflow.pgroupk.json")    
        #define DEFAULT_AFLOW_PGROUPK_XTAL_JSON        string("aflow.pgroupk_xtal.json")
        #define DEFAULT_AFLOW_FGROUP_JSON              string("aflow.fgroup.json")   
        #define DEFAULT_AFLOW_SGROUP_JSON              string("aflow.sgroup.json")  
        #define DEFAULT_AFLOW_AGROUP_JSON              string("aflow.agroup.json")    
        #define DEFAULT_AFLOW_IATOMS_JSON              string("aflow.iatoms.json")   
        #define DEFAULT_AFLOW_ICAGES_OUT               string("aflow.icages.out")
        #define DEFAULT_AFLOW_SURFACE_OUT              string("aflow.surface.out")
        #define DEFAULT_AFLOW_QMVASP_OUT               string("aflow.qmvasp.out")
        #define DEFAULT_AFLOW_ERVASP_OUT               string("aflow.error.out")
        #define DEFAULT_AFLOW_IMMISCIBILITY_OUT        string("aflow.immiscibility.out")
        #define DEFAULT_AFLOW_MEMORY_OUT               string("aflow.memory.out")
        #define DEFAULT_AFLOW_FROZSL_INPUT_OUT         string("aflow.frozsl_input.out")
        #define DEFAULT_AFLOW_FROZSL_POSCAR_OUT        string("aflow.frozsl_poscar.out")
        #define DEFAULT_AFLOW_FROZSL_MODES_OUT         string("aflow.frozsl_energies.out")
        #define DEFAULT_AFLOW_FROZSL_EIGEN_OUT         string("aflow.frozsl_eigen.out")
        #define DEFAULT_AFLOW_END_OUT                  string("aflow.end.out")
3.1.188- 2018/05/03 -
       Location: http://materials.duke.edu/AFLOW/aflow.3.1.188.tar.xz
       Fixing kvasp.cpp (SC)
3.1.187- 2018/04/26 -
        Location: http://materials.duke.edu/AFLOW/aflow.3.1.187.tar.xz
        -- added missing scaling factor information to lattice for AIMS xstructure output (DX) 
        -- fixed bug in edata lattice type/variation determination; accounts for lattices that do not reflect crystal symmetry (DX) 
        -- fixed bug in edata reciprocal lattice type/variation determination; accounts for reciprocal lattices transformed from a lattice that does not reflect crystal symmetry (DX) 
        -- added directory (pwd) information to LDEBUG/ERROR messages for symmetry functions (DX)
        (AFLOW: aconvasp_main.cpp, lattice.cpp, symmetry.cpp, xatom.cpp) 
3.1.186- 2018/04/25 -
        Location: http://materials.duke.edu/AFLOW/aflow.3.1.186.tar.xz
        -- fixed bug in tolerance scan; was only scanning in one direction (DX) 
        -- created faster minimum cartesian distance calculator for skewed cells; fewer duplicate operations (DX) 
        (AFLOW: symmetry_spacegroup.cpp, symmetry.cpp) 
3.1.185- 2018/04/24 -
       Location: http://materials.duke.edu/AFLOW/aflow.3.1.185.tar.xz
       Fixing kvasp.cpp for dying jobs (SC)
3.1.184- 2018/04/23 -
       Location: http://materials.duke.edu/AFLOW/aflow.3.1.184.tar.xz
       Fixing ivasp.cpp for AFLOW_PSEUDOPOTENTIALS.TXT AFLOW_PSEUDOPOTENTIALS_LIST.TXT (SC)
       Tuning aflow_aflowrc.cpp for HYPERTHREADING in eos,draco,cobra,hydra (SC)
3.1.183- 2018/04/20 -
        Location: http://materials.duke.edu/AFLOW/aflow.3.1.183.tar.xz
        Fixing ovasp for METAGGA/isKINETIC (SC)
3.1.182- 2018/04/19 -
        Location: http://materials.duke.edu/AFLOW/aflow.3.1.182.tar.xz
        AFLOW_PSEUDOPOTENTIALS.TXT AFLOW_PSEUDOPOTENTIALS_LIST.TXT (SC)
3.1.181- 2018/04/17 -
        Location: http://materials.duke.edu/AFLOW/aflow.3.1.181.tar.xz
        Creating defaults in aflow_aflowrc.cpp for HYPERTHREADING in eos,draco,cobra,hydra (SC)
3.1.180- 2018/04/16 -
        Location: http://materials.duke.edu/AFLOW/aflow.3.1.180.tar.xz
        Creating defaults in aflow_aflowrc.cpp for NCPUS in eos,draco,cobra,hydra (SC)
3.1.179 - 2018/04/13 -
        Location: http://materials.duke.edu/AFLOW/aflow.3.1.179.tar.xz
        -- fixed PP settings for SCAN (RF)
        -- fixed warning in APIget() (CO)
        -- added relative stability criterion and latex-formatted sg's to chull properties list (CO)
        -- added control.in and geometry.in file name specification in aflowrc (CO)
        -- --generate now applies for aims output as well (CO)
        -- force aflow.in generation even for MODE=AIMS (CO)
        -- fixed k-point mismatch for non-primitive APL runs (CO)
        -- added MINATOMS_RESTRICTED tag for APL (CO)
        -- added functionality for user-defined path in phonon dispersion, specify coords/labels in aflow.in (CO)
        -- swapped out quser for qflow, but maintain backwards compatibility (CO)
        (AUROSTD: xoption.cpp, xoption.cpp, xoption.h, xoption.h, xvector.cpp, xvector.cpp, xvector.h, xvector.h)
        (AFLOW: aconvasp_main.cpp, aconvasp_main.cpp, aflowrc.cpp, aflowrc.cpp, avasp.cpp, avasp.cpp, chull.cpp, chull.cpp, chull.h, chull.h, compare_structure.cpp, compare_structure.cpp, contrib_kesong_hnfcell.cpp, contrib_kesong_hnfcell.cpp, contrib_kesong_ipocc.cpp, contrib_kesong_ipocc.cpp, contrib_kesong_pocc_basic.cpp, contrib_kesong_pocc_basic.cpp, aflow.cpp, aflow.cpp, aflow.h, aflow.h, init.cpp, init.cpp, kbin.cpp, kbin.cpp, kvasp.cpp, kvasp.cpp, aflowlib.h, aflowlib.h, aflowlib_web_interface.cpp, aflowlib_web_interface.cpp, pocc.cpp, pocc.h, poccupation_forcefield.cpp, poccupation_forcefield.cpp, symmetry.cpp, symmetry.cpp, symmetry_spacegroup.cpp, symmetry_spacegroup.cpp, symmetry_spacegroup_functions.cpp, symmetry_spacegroup_functions.cpp, symmetry_spacegroup.h, symmetry_spacegroup.h, xatom.cpp, xatom.cpp, xclasses.cpp, xclasses.cpp, APL/aapl_tcond.cpp, APL/aapl_tcond.cpp, APL/aapl_tensor.cpp, APL/aapl_tensor.cpp, APL/apl_dirphoncalc.cpp, APL/apl_dirphoncalc.cpp, APL/apl.h, APL/apl.h, APL/apl_kphonons.cpp, APL/apl_kphonons.cpp, APL/apl_lrphoncalc.cpp, APL/apl_lrphoncalc.cpp, APL/apl_pathbuilder.cpp, APL/apl_pathbuilder.cpp, APL/apl_pdisc.cpp, APL/apl_pdisc.cpp, APL/apl_phoncalc.cpp, APL/apl_phoncalc.cpp, APL/apl_supercell.cpp, APL/apl_supercell.cpp, APL/qha_eosrun.cpp, APL/qha_eosrun.cpp, Makefile, Makefile, README_AFLOW_APL.TXT, README_AFLOW_APL.TXT, README_AFLOW.TXT, README_AFLOW.TXT)
3.1.178 - 2018/04/13 -
        Location: http://materials.duke.edu/AFLOW/aflow.3.1.178.tar.xz
        Moved these defaults from aflow.h to aflow_aflowrc.cpp for user tuning (SC)
        #define DEFAULT_FILE_AFLOWLIB_ENTRY_OUT        string("aflowlib.out")
        #define DEFAULT_FILE_AFLOWLIB_ENTRY_JSON       string("aflowlib.json")
        #define DEFAULT_FILE_EDATA_ORIG_OUT            string("edata.orig.out")
        #define DEFAULT_FILE_EDATA_RELAX_OUT           string("edata.relax.out")
        #define DEFAULT_FILE_EDATA_BANDS_OUT           string("edata.bands.out")
        #define DEFAULT_FILE_DATA_ORIG_OUT             string("data.orig.out")
        #define DEFAULT_FILE_DATA_RELAX_OUT            string("data.relax.out")
        #define DEFAULT_FILE_DATA_BANDS_OUT            string("data.bands.out")
        #define DEFAULT_FILE_EDATA_ORIG_JSON           string("edata.orig.json")
        #define DEFAULT_FILE_EDATA_RELAX_JSON          string("edata.relax.json")
        #define DEFAULT_FILE_EDATA_BANDS_JSON          string("edata.bands.json")
        #define DEFAULT_FILE_DATA_ORIG_JSON            string("data.orig.json")
        #define DEFAULT_FILE_DATA_RELAX_JSON           string("data.relax.json")
        #define DEFAULT_FILE_DATA_BANDS_JSON           string("data.bands.json")
        #define DEFAULT_FILE_TIME_OUT                  string("time")
        #define DEFAULT_FILE_SPACEGROUP1_OUT           string("SpaceGroup")
        #define DEFAULT_FILE_SPACEGROUP2_OUT           string("SpaceGroup2")
        #define DEFAULT_FILE_VOLDISTPARAMS_OUT         string("VOLDISTParams")
        #define DEFAULT_FILE_VOLDISTEVOLUTION_OUT      string("VOLDISTEvolution")
3.1.177 - 2018/04/06 -
        Location: http://materials.duke.edu/AFLOW/aflow.3.1.177.tar.xz
        Bug fixes on autopseudootentialsl (SC)
3.1.176 - 2018/04/06 -
        Location: http://materials.duke.edu/AFLOW/aflow.3.1.176.tar.xz
        Working PAW_PBE_KIN and PAW_LDA_KIN autopseudopotential (SC)
3.1.175 - 2018/04/06 -
        Location: http://materials.duke.edu/AFLOW/aflow.3.1.175.tar.xz
        Working on mpcdf-cobra (SC)
3.1.174 - 2018/03/29
        Location: http://materials.duke.edu/AFLOW/aflow.3.1.174.tar.xz    
        -- added bands app to entry page (GG)
        -- fixed scaling factor type in xstructure2json() (DX)
        -- account for Wyckoff positions in represented as fractions (hex/rhl) in minimum enumerated Wyckoff search (DX)
        -- improved minimum enumerated Wyckoff search (consider combinations of origin shifts) (DX)
        -- fixed typo in xmatrix2json function (DX)
        -- limited outlier detection to binaries only, statistics not globally favorable for ternaries and above YET (CO)
        -- added explanatory comments in aflowrc for chull settings (CO)
        -- added statistics output to chull logger (CO)
        -- fixed Greek letter issues with Helvetica fonts in chull (CO)
        -- further decoupled ChullFacet() initialization from ConvexHull() with initialize() and addVertex() (CO)
        -- added user-defined dft_type restrictions in aflowrc (CO)
        -- added LIB1 to loadEntries() default (CO)
        -- fixed stringElements2VectorElements() bugs with LIB1 colons (CO)
        -- added plotting option for iso-max latent heat (CO)
        -- added kJ/mol axis for formation enthalpy hulls (CO)
        -- added logos to hull illustrations, generally fixed header/footers (CO)
        -- added stability criterion analysis to default routine (CO)
        -- fixed sign of decomposition energy/stability criterion (CO)
        -- added equivalent ICSD structures analysis to default routine (CO)
        -- fixed --readme vs. --readme=XX (CO)
        -- fixed superfluous output in --poscar2aflowin (CO)
        -- fixed bug in aconvasp's Ewald summation function as pointed out by Wei Xie (CO)
        -- changed generic xstructure title to include cleannames in case there is pp info (CO)
        (AUROSTD: AUROSTD/aurostd.h, main.cpp, xscalar.h, xvector.cpp)
        (AFLOW: aconvasp_main.cpp, aflowrc.cpp, chull.cpp, chull.h, init.cpp, aflowlib.h, aflowlib_web_interface.cpp, pflow_funcs.cpp, pflow.h, symmetry_spacegroup.cpp, webapp_bands.js, webapp_entry.js, xatom.cpp, Makefile, README_AFLOW_ACONVASP.TXT, README_AFLOW_CHULL.TXT)
3.1.173 - 2018/03/12
        Location: http://materials.duke.edu/AFLOW/aflow.3.1.173.tar.xz    
        -- Create LIB7/LIB8/LIB9 framework (SC)
3.1.172 - 2018/02/27
        Location: http://materials.duke.edu/AFLOW/aflow.3.1.172.tar.xz    
        -- Write data in JSON format in AEL/AGL (CT)
        -- Option to turn off VASP symmetry in AEL/AGL (CT)
        -- Write vibrational free energy and vibrational entropy at 300K in aflow.agl.out in AEL/AGL (CT)
        -- Write enthalpy (H = E + pV) in AEL/AGL (CT)
        -- Option to skip pressure/temperature points where no minimum Gibbs free energy is found, instead of truncating pressure/temperature range in AEL/AGL (CT)
        -- fixed tolerance scan counter for lib2raw runs (no longer static variable) (DX)
        -- edata speed increase, only calculate up to pgroup_xtal for lattice, superlattice, and reciprocal lattice (DX)
        -- fixed typo in Wyckoff position "b" for space group #160 (DX)
        -- fixed --kppra command line bug, divided by natoms twice (CO)
        -- added debug output to nanoparticle (CO)
        -- fixed --readme=chull empty string error (CO)
        -- automated plot_unstable with z_filter_cutoff in chull (CO)
        -- fixed plotting ranges with z_filter_cutoff in chull (CO)
        (AFLOW: aconvasp_main.cpp, ael_elastic_fit.cpp, ael_elasticity.cpp, ael_elasticity.h, ael_get_stress.cpp, agl_debye.cpp, agl_debye.h, agl_eqn_state.cpp, agl_get_ev.cpp, agl_hugoniot.cpp, agl_polynomial.cpp, agl_rungibbs.cpp, chull.cpp, data.cpp, aflow.h, lattice.cpp, aflowlib_libraries.cpp, pflow.h, pflow_print.cpp, symmetry.cpp, symmetry_spacegroup.cpp, symmetry_spacegroup_ITC_library.cpp, xatom.cpp, Makefile, README_AFLOW_AEL.TXT, README_AFLOW_AGL.TXT, README_AFLOW_SYM.TXT)
3.1.171 - 2018/02/21
        Location: http://materials.duke.edu/AFLOW/aflow.3.1.171.tar.xz    
        -- fixed multiple degeneracy prints in POCC (CO)
        -- added directory information to logging functions in bader/chull (CO)
        -- added --destination=|--path= flag for output of chull (CO)
        -- use full path (pwd) for working directory in AFLOW-SYM functions (DX)
        -- fixed directory flag for AFLOW-SYM functions (DX)
        -- fixed typo in site symmetry of  Wyckoff position "a" for space group #109 (DX)
        (AUROSTD: aurostd.h, main.cpp)
        (AFLOW: aconvasp_main.cpp, bader.cpp, bader.h, chull.cpp, chull.h, poccupation_edos.cpp, symmetry_spacegroup_ITC_library.cpp, Makefile, README_AFLOW_ACONVASP.TXT, README_AFLOW_CHULL.TXT)
3.1.170 - 2018/02/18
        Location: http://materials.duke.edu/AFLOW/aflow.3.1.170.tar.xz    
        -- fixed chmod in LIB2RAW (CO)
        -- fixed DOS-extraction bug (exit() vs. return false) in LIB2RAW for POCC+AEL/AGL runs (CO)
        -- fixed joinWDelimiter() xvector<int> bug: removed erroneous delimiter at the end (CO)
        -- fixed DOSDATA_JSON() + BANDSDATA_JSON() amalgamation: removed erroneous wrapping brackets around DOS (CO)
        -- fixed misleading logging message in APL on primitivization of input (CO)
        (AUROSTD: main.cpp)
        (AFLOW: estructure.cpp, aflow.h, aflowlib_libraries.cpp, aflowlib_web_interface.cpp, poccupation_edos.cpp, APL/apl_supercell.cpp, Makefile)
3.1.169 - 2018/02/16
        Location: http://materials.duke.edu/AFLOW/aflow.3.1.169.tar.xz    
        -- added aflow_proto functionality:  --relax_type=IONS, --module=APL, --apl_supercell=3x3x3, --no_volume_adjustment (CO)
        -- NCPUS in APL now respects parent aflow.in (default MAX, then looks at parent aflow.in, otherwise overrides with --np=XX) (CO)
        -- fixed spacegroup bug in apl post hibernation (CO)
        -- added --print and --screen_only options to chull for python integration (CO)
        -- removed extraneous ytick lines from 3D hull (CO)
        -- increased spacing between axes and ticklabels on hulls (CO)
        -- fixed bugs in entropic_temperature hull visualization (CO)
        -- fixed apl2agr/subst make commands (CO)
        -- fixed Niggli tolerance; more robust and use _ZERO_TOL_ (DX)
        -- fixed bug in Niggl step 6 (DX)
        -- fixed comparison of SU(2) to exp(theta*su(2)); parentheses issue (DX)
        -- fixed Quantum Espresso output to include lattice scaling factor (DX)
        -- fixed Quantum Espresso celldm units (Bohr) (DX)
        -- fixed Quantum Espresso alat flag to multiply cell parameters by celldm(1) or A parameter (DX)
        -- fixed tolerance issue with PrintData for lib2raw runs (DX)
        (AFLOW: aconvasp_main.cpp, avasp.cpp, chull.cpp, aflow.h, pflow_print.cpp, symmetry.cpp, xatom.cpp, APL/aapl_tcond.cpp, APL/apl_dm_pdos_save.cpp, APL/apl_doscalc.cpp, APL/apl.h, APL/apl_pdisc.cpp, APL/apl_phoncalc.cpp, APL/qha_gruneisen.cpp, Makefile, README_AFLOW_ACONVASP.TXT, README_AFLOW_CHULL.TXT)
3.1.168 - 2018/02/08
        Location: http://materials.duke.edu/AFLOW/aflow.3.1.168.tar.xz
        -- fixed structure comparison bug (overwritten match)  (DX)
        (AFLOW: aflow_compare_structure.h, aflow_compare_structure_function.cpp)
3.1.167 - 2018/02/06
        Location: http://materials.duke.edu/AFLOW/aflow.3.1.167.tar.xz
        -- speed increase for structure comparison (DX)
        -- fixed bugs for structure comparison (DX)
        -- added Wyckoff position analysis to group similar structures in directory comparison (DX)
        -- added grouped Wyckoff position information to the JSON output (DX)
        -- added logger/status for directory comparisons (DX)
        -- added functionality to read .bz2 geometry files (DX)
        -- added --no_scale option for comparisons (required for chull) (CO/DX)
        (AFLOW: aconvasp_main.cpp, chull.cpp, symmetry_spacegroup.cpp, compare_structure.cpp, compare_structure_function.cpp, compare_structure.h) (DX)
3.1.166 - 2018/02/02
        Location: http://materials.duke.edu/AFLOW/aflow.3.1.165.tar.xz
        -- fixed broken --slab commmand (CO)
        (AFLOW: slab.cpp)
3.1.165 - 2018/01/30
        Location: http://materials.duke.edu/AFLOW/aflow.3.1.165.tar.xz
        -- integrated .aflow.rc settings into APL/QHA/AEL/AGL (CO)
        -- added LORBIT=10 to relaxation INCAR (spinD) (CO)
        -- improved magnetic properties extraction, pull from relax first, overwrite with static (CO)
        -- added safety hull coordinates assignment (CO)
        -- new default for load entries (no load xstructures) (CO)
        (AFLOW: aconvasp_main.cpp, ael_get_stress.cpp, agl_get_ev.cpp, chull.cpp, ivasp.cpp, aflowlib_libraries.cpp, APL/apl_phoncalc.cpp, APL/qha_eosrun.cpp, Makefile) (CO)
3.1.164 - 2018/01/25
        Location: http://materials.duke.edu/AFLOW/aflow.3.1.164.tar.xz
        -- fixed minor bugs in Quantum Espresso reader
        -- added ibrav options to Quantum Espresso reader (ibrav2lattice function)
        -- added celldm and a, b, c, cosAB, cosAC, cosBC readers for Quantum Espresso
        -- added Bohr units reader for Quantum Espresso
        (AFLOW: aconvasp_main.cpp, pflow.h, xatom.cpp) (DX)
3.1.163 - 2018/01/23
        Location: http://materials.duke.edu/AFLOW/aflow.3.1.163.tar.xz
        -- added --dist2hull=0.25,0.25 option for chull, which provides the value of the convex hull surface at the specified coordinate/concentration (CO)
        -- added separate readme for chull (--readme=chull) (CO)
        -- customized avasp.cpp (--proto) with options from .aflow.rc, --mpi, and --np (CO)
        -- fixed QHA/AAPL aflow.in keyword bug (CO)
        -- added ANRL modifiers to directory for --proto (Ex: label:ANRL=param1,param2,...) (DX)
        (AFLOW: aconvasp_main.cpp, aflowrc.cpp, avasp.cpp, chull.cpp, aflow.cpp, aflow.h, init.cpp, kbin.cpp, Makefile, README_AFLOW_ACONVASP.TXT, README_AFLOW_CHULL.TXT, README_AFLOW.TXT) (CO/DX)
3.1.162 - 2018/01/19
        Location: http://materials.duke.edu/AFLOW/aflow.3.1.162.tar.xz
        -- added SU(2) complex matrix and su(2) generator coefficients representation of symmetry elements 
        -- added SU(2) and su(2) information to .out and .json symmetry files        
        -- extended functionality for complex matrices and vectors (trace, exponential, ostream, etc.)
        -- added xcomplex2json to represent complex numbers in json
        -- added pgroupk_xtal (dual of crystal point group operations) standalone function
        -- extended --proto for ANRL prototypes (to generate aflow.in)
        -- updated README_AFLOW_SYM.TXT
        (AUROSTD: aurostd.h, boot.cpp, main.cpp, xmatrix.cpp, xmatrix.h)
        (AFLOW: README_AFLOW_ACONVASP.TXT, README_AFLOW_SYM.TXT, aflow.h, aconvasp_main.cpp, avasp.cpp, symmetry.cpp, xatom.cpp) (DX)
3.1.161 - 2018/01/17
        Location: http://materials.duke.edu/AFLOW/aflow.3.1.161.tar.xz
        -- bool xscalar and xvector gccV7 warning fixes (SC)
        -- double xscalar and xmatrix clang warning fixes (CO)
        -- uint chull gccV7 warning fix (CO)
        (AUROSTD: xscalar.h, xvector.h, xmatrix.h)
        (AFLOW: chull.cpp)
        Added README_AFLOW_SYM.TXT (init.cpp aflow.h aflow.cpp data.cpp) (DX/SC)
3.1.160 - 2018/01/13
        Location: http://materials.duke.edu/AFLOW/aflow.3.1.160.tar.xz
        convex hull mods:
          - keep order of points (m_points) same as input from user/database
          - size will only differ if there are artificial points (they go at the end of m_points)
          - moved point banning to structurePoints() (i.e., m_coord_groups will only contain validated points)
          - only print decomposition phases with non-zero coefficients (tie-line)
          - fixed bug in initial facet.f_outside_set calculation
          - fixed bug in using hull centroid vs. hull reference to align normals
          - fixed bug in vcoords input (shiftlrows)
        (AFLOW: chull.cpp, chull.h)
3.1.159 - 2018/01/10 -
        Location: http://materials.duke.edu/AFLOW/aflow.3.1.159.tar.xz
        MAJOR UPDATE - convex hull code rewritten, includes: (CO)
          - complete generalization of input (need not be thermodynamic hull, can be ANY data)
          - new major classes for naries, alloys, and coordinate (stoichiometry) groups
          - for hulls with stoichiometric coordinates, the hull and properties are calculated in steps of increasing dimensionality
          - automatic calculation of equivalent ground state structures, near-equivalent (by symmetry) ground state structures, equilibrium phases (by mixture)
          - automatic removal of equivalent ground states for calculation of stability criterion
          - automatic detection/removal of outliers (IQR/MAD)
          - moved all major plotting options to .aflow.rc
          - report any bugs to aflow.org/forum
        added xcombo class for combinations/permutations (CO)
        integrated roundoff/precision/format into stream2stream/utype2tring and variants (xvecDouble2String(),xmatDouble2String()) (CO)
        added another date format for chull (CO)
        added tol to isinteger (CO)
        added +=, -=, gcd (reduced composition), shiftlrows(), isCollinear(), getCentroid(), getGeneralAngles() (similar to Euler angles), getGeneralNormal() (n-dimensional normal), and getQuartiles()/getMAD() (outlier analysis) for xvector (CO)
        added general Householder QR decomposition (CO)
        smarter overloading of loadEntries()/loadXstructures() (CO)
        updated logger() to take directory (aflags) (CO)
        fixed Wyckoff position (a) for space group 117 (DX)
        fixed monoclinic space group determination with multiple unique axis choices (DX)
        (AUROSTD: Makefile,aurostd.cpp,aurostd.h,boot.cpp,main.cpp,xcombos.cpp,xcombos.h,xmatrix.cpp,xmatrix.h,xoption.cpp,xoption.h,xscalar.cpp,xscalar.h,xvector.cpp,xvector.h) (CO, patched SC)
	(AFLOW: Makefile,aflow.h,aconvasp_main.cpp,aflowrc.cpp,anrl.cpp,chull.cpp,chull.h,compare_structure.cpp,compare_structure.h,compare_structure_function.cpp,pflow.h,pflow_funcs.cpp,xatom.cpp) (CO)
	(AFLOWLIB: aflowlib.h,aflowlib_libraries.cpp,aflowlib_web_interface.cpp) (CO)
	(SYM: symmetry_spacegroup.cpp,symmetry_spacegroup_ITC_library.cpp) (CO)
3.1.158 - 2018/01/09 -
        Location: http://materials.duke.edu/AFLOW/aflow.3.1.158.tar.xz
        Tentative distribution GNU (SC)
3.1.157 - 2017/12/19 -
	Working on mpcdf-draco (SC) 
        Replaced pgroupk with pgroupk_xtal for resolving IBZ in APL/AAPL (CO)
        Fixed pgroupk_xtal flag and wyckoff position for sg133 (DX)
        (aflowrc.cpp,APL/apl_supercell.cpp,APL/apl_mpmesh.cpp,APL/aapl_tcond.cpp,lattice.cpp,symmetry_spacegroup_ITC_library.cpp)
3.1.156 - 2017/12/18 -
        Working on mpcdf-hydra (SC)
3.1.155 - 2017/12/13 -
        updated web component of ANRL CPP files to include the prototype generator and Jmol visualization
        fixed Wyckoff position for SG #171
        improvement for monoclinic space group determination (consider alternative unique axis choices, if possible)
        added more to debug output for the space group routine
        (ANRL/,ANRL_CPPS_20171213/,aconvasp_main.cpp,symmetry_spacegroup.cpp,symmetry_spacegroup_ITC_library.cpp,symmetry_spacegroup_functions.cpp,xatom.cpp) (DX)
      
3.1.154 - 2017/12/07 -
        added pgroupk_xtal (dual of crystal point group operations)
        added magnetic symmetry analysis (crystal + spin) to edata 
        added non-collinear magnetic symmetry analysis (crystal + spin) to 
        edata,sgdata,aflowSG,aflowSYM,fgroup,pgroup_xtal,pgroupk_xtal,agroup,and sgroup
        fixed ApplyAtom (tolerance issue)
        fixed AFLOW-SYM printing bug (--screen_only for Python environment)
        changed point group matrix comparisons (uses Uf; exact)
        added SO(3) generator expansion coefficients onto Lx, Ly, and Lz
        (README_ACONVASP.TXT,aflow.h,aconvasp_main.cpp,ovasp.cpp,pflow.h,symmetry.cpp,symmetry_spacegroup.cpp,symmetry_spacegroup_functions.cpp,xatom.cpp,lattice.cpp,aflowlib_libraries.cpp) (DX)       
 
3.1.153 - 2017/11/23 -
        Fixing Makefile for GNU version (SC) (fixed Library_ICSD..) (SC)
	Updating directories from AFLOW2 to AFLOW3 (SC)
	Updating directories for findsym platon frozsl (SC)
	
3.1.152 - 2017/11/20 -
        Fixing Makefile for GNU version (SC) (fixed DATA_CVs..)
3.1.151 - 2017/11/17 -
        Fixing Makefile for GNU version (SC) (fixed DATA_CVs..)
3.1.150 - 2017/11/06 -
        NFS cache-cleaning HACK
        (kbin.cpp) (CO)
3.1.149 - 2017/11/06 -
        fixed --xplug
        (libraries.cpp) (SC)
3.1.148 - 2017/10/27 -
        fixed --edata (txt + json print outs)
        (aconvasp_main.cpp,pflow.h,pflow_print.cpp,aflowlib_libraries.cpp) (CO/DX)
3.1.147 - 2017/10/25 -
	added skew test for structures (sym_eps),
	incorporated full symmetry analysis in more functions,
	improved --lib2raw_local,
	improved dos/bands-2json functionality,
	actually fixed --delta_kpoints,
	made min_dist (nearest neighbor distance) function more robust/faster,
	fixed nbondxx units,
	added jsons for sym/structure/bandsdata/dosdata to lib2raw,
	incorporated scale (ReScale()) in more functions
	(aurostd.h,boot.cpp,main.cpp,xmatrix.cpp,xmatrix.h,Makefile,README_AFLOW_ACONVASP.TXT,aflow.h,aconvasp_main.cpp,bader.cpp,defects.cpp,estructure.cpp,init.cpp,ovasp.cpp,pflow.h,pflow_print.cpp,surface.cpp,symmetry.cpp,symmetry_spacegroup.cpp,xatom.cpp,xclasses.cpp,xproto.cpp,aflowlib.h,aflowlib_libraries.cpp) (CO/DX)
3.1.146 - 2017/10/16 -
	rewritten bandgap code,
	added extensive FHI-AIMS support (APL),
	modified loadEntries() for GFA code,
	added new xvector operations (*=,/=),
	fixed delta_kpoints function,
	fixed bands/dos-2json functions,
	added local lib2raw
	(aapl_tensor.cpp,apl.h,apl_dirphoncalc.cpp,apl_gsa.cpp,apl_kphonons.cpp,apl_lrphoncalc.cpp,apl_phoncalc.cpp,qha_eosrun.cpp,aurostd.h,boot.cpp,main.cpp,xmatrix.cpp,xvector.cpp,xvector.h,xmatrix.h,Makefile,README_AFLOW_ACONVASP.TXT,aflow.h,aconvasp_main.cpp,aflowrc.cpp,chull.cpp,kbin.cpp,ovasp.cpp,pflow.h,poccupation_edos.cpp,xatom.cpp,xclasses.cpp,aflowlib_libraries.cpp,apl_supercell.cpp,iaims.cpp,kaims.cpp,oaims.cpp,estructure.cpp,ivasp.cpp,aflowlib.h) (CO)
3.1.145 - 2017/10/12 -
	fixed tolerance scan range (symmetry.cpp) (DX) 
3.1.144 - 2017/10/03 -
	fixed bandgap type bug,
	fixed precision mistmatch in bands data when plotting band structure,
	changed misleading metric_tensor function name,
	fixed false positive message in structure_comparison,
	fixed APL bugs with reading aflow.in,
	avoid SYMPREC vs. PREC confusion
	(ovasp.cpp,estructure.cpp,xatom.cpp,aconvasp_main.cpp,pflow.h,aflow.h,aurostd.h,aflowlib_libraries.cpp,poccupation_edos.cpp,Makefile,ivasp.cpp,apl_phoncalc.cpp,qha_eosrun.cpp,apl.h,apl_kphonons.cpp,compare_structure.cpp,symmetry_spacegroup_functions.cpp,symmetry_spacegroup.h) (CO/DX)
3.1.143 - 2017/09/28 -
	added magnetic symmetry analysis (crystal + spin) to sgdata,
	aflowSG,aflowSYM,agroup,fgroup,pgroup_xtal,agroup,and sgroup; speed increase for space group routine,
	alter tolerance scan range
	(README_AFLOW_ACONVASP.TXT,aflow.h,aconvasp.cpp,aconvasp_main.cpp,lattice.cpp,pflow.h,symmetry.cpp,symmetry_spacegroup.cpp,symmetry_spacegroup_functions.cpp,xatom.cpp) (DX)  
3.1.142 - 2017/09/14 -
	added mpcdf_eos machine,
	fixed proper nouns in symmetry output
	(aflow.cpp,kbin.cpp,aflowrc.cpp,init.cpp,kvasp.cpp,README_AFLOW.TXT,Makefile,pflow_print.cpp) (CO/DX)
3.1.141 - 2017/09/12 -
	fixed sgdata/wyccar issue,
	added space group functions to SYM namespace,
	more detailed warning messages
	(symmetry_spacegroup.h,symmetry_spacegroup.cpp,symmetry_spacegroup_function.cpp,symmetry_spacegroup_ITC_library.cpp,aconvasp_main.cpp,pflow_print.cpp,symmetry.cpp) (DX) 
3.1.140 - 2017/09/05 -
	added sgdata function (along with options for json output),
	edata updated (along with options for json output),
	pgroupk speed up,
	added covalent radii info,
	dos/band structure gnuplot updates
	(main.cpp,README_AFLOW_ACONVASP.TXT,aflow.h,aconvasp_main.cpp,lattice.cpp,pflow.h,pflow_print.cpp,symmetry.cpp,symmetry_spacegroup.cpp,symmetry_spacegroup.h,symmetry_spacegroup_functions.cpp,xatom.cpp,estructure.cpp,init.cpp) (DX/CO) 
3.1.139 - 2017/08/29 -
	fixed edata issue (agroups/iatoms were not calculated) for library runs
	(README_AFLOW_ACONVASP.TXT,aconvasp_main.cpp,lattice.cpp,xatom.cpp,aflow.h) (DX)
3.1.138 - 2017/08/25 -
	fully functional AAPL,
	Pearson symbol/lattice type speed up,
	json serializers for symmetry groups,
	tolerance scan implemented for separate symmetry groups,
	chull latex fix
	(chull.cpp,aconvasp_main.cpp,aflow.h,lattice.cpp,pflow.h,symmetry.cpp,xatom.cpp,xclasses.cpp,aapl_pairs.cpp,aapl_tcond.cpp,aapl_tensor.cpp,apl.h,apl_kphonons.cpp,aurostd.h,main.cpp) (JJPR/DX/CO)
3.1.137 - 2017/08/04 -
	incorporated aflow.Xgroup.json,
	json serializers for bands/dos,
	print to screen options for AFLOW-SYM API,
	xvector/xmatrix lrows/urows/lcols/ucols bug fix,
	APL symmetry output append to ofstream,
	removed validation for sgroup (NOT NEEDED)
	(aconvasp_main.cpp,aflow.h,pflow.h,symmetry.cpp,xatom.cpp,README_AFLOW_ACONVASP.TXT,main.cpp,aurostd.h,xvector.cpp,xmatrix.cpp,apl_supercell.cpp,Makefile,estructure.cpp) (DX/EG/CO)
3.1.136 - 2017/08/01 -
	speed up getFullSymBasis,
	fixed some Wyckoff positions,
	fixed printing in apl (spacegroup vs. lattice type)
	(apl_pdisc.cpp,apl_phoncalc.cpp,aflow.h,symmetry.cpp,symmetry_spacegroup.cpp,symmetry_spacegroup.h,symmetry_spacegroup_ITC_library.cpp,symmetry_spacegroup_functions.cpp) (DX/CO)
3.1.135 - 2017/07/25 -
	fixed xOUTCAR parsing issue with lattice vectors (vasp bug)
	(aflow.h,ovasp.cpp) (CO)
3.1.134 - 2017/07/19 -
	fixed symmetry for library runs (angle/vol tolerance),
	added directory output,
	removed relaxed data from orig structure section in entry page
	(aflowlib_web_interface.cpp,Makefile,aconvasp_main.cpp,aflow.h,lattice.cpp,aflowlib_libraries.cpp,pflow_print.cpp,symmetry.cpp,symmetry_spacegroup.cpp,xatom.cpp,xproto.cpp) (DX/GG/CO)
3.1.133 - 2017/07/19 -
	AEL/AGL: Hugoniots,
	AEL vs pressure (CT) 
3.1.132 - 2017/07/14 -
	added full_sym output to RAW
	(aflowlib_libraries.cpp) (DX/CO)
3.1.131 - 2017/07/14 -
	allow global aflowrc in /etc/aflow.conf plus bug fixes in aflowrc (SC)
3.1.130 - 2017/07/13 -
	bug fixes in aflowrc (SC)
3.1.129 - 2017/07/13 -
	bug fixes init.cpp aflowrc.cpp xvector.cpp (SC/CO)
3.1.128 - 2017/07/12 -
	more ~/.aflowrc definitions and porting to MPI-DE (SC)
3.1.127 - 2017/07/11 -
	more ~/.aflowrc aflow.h ivasp ovasp avasp kbin init VASP_POTCAR_* AFLOW_LIBRARY AFLOW_PROJECT (SC)
3.1.126 - 2017/07/10 -
	more ~/.aflowrc name_dynamics aflow.h  DEFAULT_DOS estructure.cpp poccupation_edos (SC)
3.1.125 - 2017/07/10 -
	more ~/.aflowrc aflow.h  kbin.cpp apl_phoncalc.cpp apl_kphonons.cpp (SC)
3.1.124 - 2017/07/06 -
	quaternion representation additions,
	aflowSYM bug fixes (HfV2)
	(lattice.cpp,xatom.cpp,aflow.h,symmetry.cpp,Makefile) (GG/DX/CO)
3.1.123 - 2017/07/06 -
	adding flags for METAGGA and IVDW (xclasses.cpp) (SC)
3.1.122 - 2017/07/04 -
	aflowrc bug fixes,
	clean names (SC)
3.1.121 - 2017/07/04 -
	aflowrc bug fixes,
	clean names,
	clean METAGGA_SET,
	IVDW_SET (SC)
3.1.120 - 2017/07/02 -
	more ~/.aflowrc
	aflow.h init.cpp aflowrc.cpp kbin kvasp README* VASP_FORCE* PLATON/FINDSYM (SC)
3.1.119 - 2017/07/02 -
	more ~/.aflowrc
	aflow.h init.cpp aflowrc.cpp kbin kvasp README* MACHINE DEPENDENT MPI* (SC)
3.1.118 - 2017/07/02 -
	more ~/.aflowrc
	aflow.h init.cpp aflowrc.cpp kbin kvasp README* GENERIC MPI* (SC)
3.1.117 - 2017/07/02 -
	more ~/.aflowrc
	aflow.h init.cpp aflowrc.cpp README*.TXT: AFLOW_CORE_TEMPERATURE,VASP_PREC (SC)
3.1.116 - 2017/07/01 -
	starting ~/.aflowrc
	aflow.h init.cpp aflowrc.cpp xoptions.h.cpp avasp.cpp apennsy lattice README_AFLOW_ACONVASP.TXT (SC)
3.1.115 - 2017/06/29 -
	XVASP_INCAR_PREPARE_GENERIC aflow.h ivasp.cpp (SC)
3.1.114 - 2017/06/29 -
	added new Jmol js scripts,
	fixed DISMAG issue with APL,
	checkMEMORY() mostly removed from messaging
	(apl_dirphoncalc.cpp,apl_kphonons.cpp,aflowlib_web_interface.cpp,entry.cpp,entry.js,kvasp.cpp,kbin.cpp,init.cpp,avasp.cpp,aflow.h,README_AFLOW_POCC.TXT,README_AFLOW_APL.TXT,README_AFLOW_AGL.TXT,README_AFLOW_AEL.TXT,README_AFLOW.TXT,Makefile) (CO)
3.1.113 - 2017/06/28 -
	XVASP_INCAR_PREPARE_GENERIC aflow.h ivasp.cpp (SC)
3.1.112 - 2017/06/28 -
	added EDIFFG --ediffg
	aflow.h avasp aconvasp_main ivasp kvasp xclasses README_AFLOW_CONVASP README_AFLOW (SC)
3.1.111 - 2017/06/13 -
	SQLITE integration
	(avasp.cpp ow_chull,aflowlib_web_interface,aflowlib_libraries,kbin,apl_phoncalc,README_AFLOW_VERSIONS_HISTORY.TXT,pflow_print,pflow_funcs,main,aurostd.h,bader,Makefile,aflow,SQLITE) (CO)
3.1.110 - 2017/06/13 -
	fixed chull invalid inputs,
	removed exit(0) in loadLIBX,
	force output for mpi settings in APL,
	fixed settings in CIF writer,
	removed aflow.end.out from CompressDirectory(),
	major fixes to CHGCAR/AECCAR readers for bader analysis (CO)
3.1.109 - 2017/06/06 -
	fixed some chull issues (CO)
3.1.108 - 2017/06/06 -
	individualized QHA/AAPL workflows,
	set reliable convex hull standard to 200 entries (binaries),
	updated ill-calculated systems in the database,
	incorporated sort for loadEntries(),
	fixed DPM=AUTO in APL,
	fixed MCL systems
	(APL/aapl_tensor,apl.h,apl_kphonons,apl_lrphoncalc,apl_phoncalc,qha_eosrun,apl_dirphoncalc,Makefile,README_AFLOW.TXT,README_AFLOW_ACONVASP.TXT,README_AFLOW_AEL.TXT,README_AFLOW_AGL.TXT,README_AFLOW_
APL.TXT,README_AFLOW_POCC.TXT,README_AFLOW_VERSIONS_HISTORY.TXT,aflow,aflow.h,avasp,init,kbin,kvasp,xclasses,aconvasp_main,chull,chull.h,symmetry_spacegroup,symmetry) (CO)
3.1.107 - 2017/06/05 -
	online pubs management curtarolo/oses/toher (SC)
3.1.106 - 2017/06/02 -
	added IVDW
	(aflow.h avasp xclasses aconvasp_main ivasp kvasp) (SC)
3.1.105 - 2017/06/01 -
	added METAGGA
	(aflow.h avasp xclasses aconvasp_main ivasp kvasp) (SC)
3.1.104 - 2017/05/30 -
	set reliable convex hull standard to 200 entries (CO)
3.1.103 - 2017/05/30 -
	added pgroup_xtal propagation in supercell creation,
	also fixed ".nfs*" issues in CompressDirectory() (CO)
3.1.102 - 2017/05/29 -
	issues with symmetry in the aflowlib.out calculation (CO)
3.1.101 - 2017/05/26 -
	cosmetics and added PaddedCENTER (SC)
3.1.100 - 2017/05/26 -
	changed numbering style + cosmetics(SC)<|MERGE_RESOLUTION|>--- conflicted
+++ resolved
@@ -1,12 +1,7 @@
-<<<<<<< HEAD
-3.1.229 - 2020/01/30
+3.1.229 - 2020/02/10
         Location: http://materials.duke.edu/AFLOW/aflow.3.1.229.tar.xz
         -- number->basis (CO)
-=======
-3.1.229 - 2020/02/10
-        Location: http://materials.duke.edu/AFLOW/aflow.3.1.229.tar.xz
         -- throw error when lattice gives negative determinant (CO)
->>>>>>> 166057c5
 3.1.228 - 2020/01/20
         Location: http://materials.duke.edu/AFLOW/aflow.3.1.228.tar.xz
         -- added schema name/unit/type to XHOST (SC)
