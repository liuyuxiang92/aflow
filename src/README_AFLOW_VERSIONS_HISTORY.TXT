<<<<<<< HEAD
3.2.6 - 2020/xx/xx
        Location: http://materials.duke.edu/AFLOW/aflow.3.2.6.tar.xz
        -- Added additional AEL and AGL properties to database. (ME)
=======
3.2.7 - 2020/xx/xx
        Location: http://materials.duke.edu/AFLOW/aflow.3.2.7.tar.xz
>>>>>>> be0e43a5
        -- Added functionality to plot thermodynamic properties calculated by QHA with the SJ EOS model. (AS)
        -- Added processing of QHA data to LIB2LIB and LIB2RAW. (AS)
        -- Added a feature to employ fixed volume relaxation of QHA subcalculations. (AS)
        -- Added a JSONwriter class to output data in JSON format. (AS)
        -- adding KBIN::WaitFinished() after VASP runs to allow NFS to catch up (CO)
        -- setting _KVASP_CHECK_SLEEP_ to 30 seconds (CO)
        -- created rc parameter VASP_CHECK_SLEEP (CO)
        -- checking if VASP output files printed correctly, retrying if it fails (CO)
        -- exiting with error if VASP output files are corrupted after full aflow run (CO)
        -- removing POSCAR.orig from --xplug check, it's already in the aflow.in (CO)
        -- adding --force to LIB2LIB (CO)
3.2.6 - 2020/12/30
        Location: http://materials.duke.edu/AFLOW/aflow.3.2.6.tar.xz
        -- Bibtex for publications - aflowlib.h aflowlib_web_outreach.cpp (SC)
3.2.5 - 2020/09/25
        Location: http://materials.duke.edu/AFLOW/aflow.3.2.5.tar.xz
        -- patched convert issue: security policy 'PDF' blocking conversion (SC)
        -- adding decompositionAuids for webapp (SK)
        -- Implemented option (--get_num_anion_neighbors) for printing number of anion neighbors for each cation for given POSCAR (RF)
        -- Implemented option (--get_oxidation_numbers) for printing oxidation numbers for given POSCAR (RF)
        -- Separated CCE corrections listing into different anion types (RF)
        -- Moved CCE corrections and Bader charges to main CCE file (RF)
        -- fixed output printing of CCE (RF)
        -- fixed CCE for ICSD (RF)
        -- adding --lib2lib patches for AEL/AGL (CT)
        -- Added calculation of electronic contributions to the free energy. (AS)
        -- Added calculation of temperature-dependent phonon dispersions. (AS)
        -- Implemented QHANP method (frequency-volume dependency is extrapolated by N-order Taylor expansion). (AS)
        -- Removed old QHA code, related infrastructure and dependencies. (AS)
        -- Fixed web output for README files and AFLOW banners. (ME)
        -- Added patch functionality to the AflowDB database. (ME)
        -- Added xStream to AflowDB. (ME)
        -- Improved database analysis speed. (ME)
        -- Added UPDATE command interface to AflowDB. (ME)
        -- Made title property obsolete. (ME)
        -- Made search --aflowlib more inclusive. (ME)
        -- Fixed out of bounds error in init::AFLOW_Projects_Directories for missing LIB directories. (ME)
        -- Added aurostd::_ishex. (ME)
        -- Moved POCC progress bar into pflow. (ME)
        -- Added "Notice" from apl::Logger into pflow::logger. (ME)
        -- Modularized APL option parsing. (ME)
        -- Merged more pflow logging capabilities into APL. (ME)
        -- Consolidated APL classes: ShellHandle and ShellData integrated into Supercell, group velocities moved into PhononCalculator, and harmonic force constant calculations are now handled by a single class. (ME)
        -- APL code clean-up: removed obsolete code and moved functions into AUROSTD where appropriate. (ME)
        -- Added 49 new ANRL prototype files for the nitrides and oxides (DX+RF)
        -- Added 14 new parameter enumerations to existing ANRL labels for nitrides and oxides (DX+RF)
        -- Updated README_PROTO.TXT with new nitrides and oxides (DX+RF)
        -- Bug fixes in XtalFinder: precondition structures with BringInCell() for local geometry comparisons (DX)
        -- Bug fixes in XtalFinder: use more robust matching protocol; accounts for undecorated prototypes (i.e., small volumes) (DX)
        -- Bug fixes in XtalFinder: use more robust lattice search procedure (slower, but correct) (DX)
        -- Consolidated symmetry tolerance command-line code into pflow::getSymmetryTolerance() (DX)
        -- Added input tolerance capabilities to --lattice and --lattice_type (DX)
        -- Added tolerance spectrum analysis functionality to symmetry routines (--aflowSG) (DX)
        -- Added option to XtalFinder to ignore the atom decoration comparisons (DX)
        -- Created generic prototype generator: creates a geometry file regardless of whether it is located in the AFLOW Encyclopedia of Crystallographic Prototypes (DX)
        -- Added SYMBOLICCPLUSPLUS/ subdirectory to perform symbolic math operations (DX)
        -- Altered SYMBOLICCPLUSPLUS/ source code to compile with AFLOW and use in multiple files (e.g., moved function definitions from header files into cpp files) (DX)
        -- Created aflow_symbolic.cpp/.h files, containing functions to manipulate the symbolic math (DX)
        -- Created DecorateWithFakeElements() to xstructure (DX)
        -- Moved compare::fakeElements() to pflow::fakeElements() (DX)
        -- Extended aurostd::getCentroid(); added overload with weights (DX)
        -- Added aurostd::getCentroidPBC() for periodic systems (DX)
        -- Added comments to Standard_Lattice_Structure() (DX)
        -- Added getCentroidPBC() for periodic systems (DX)
        -- Added xstructure::getElements() and xstructure::GetReducedComposition() (DX)
        -- Added getCentroidOfStructure() and getCentroidOfStructurePBC() for periodic systems (DX)
        -- Added sorting functionality for Wyckoff positions (DX)
        -- Added ANRL prototype keywords (6) to schema (DX)
        -- Changed LDEBUG in xoptions and argv to VERBOSE (DX)
        -- Added functionality to minimize mapping distances in XtalFinder (DX)
        -- cleaning up all getElements() variants (CO+DX)
        -- adding aurostd_xparser.cpp .h (CO)
        -- adding enthlapy_formation_cce_300K_cell, enthlapy_formation_cce_300K_atom, enthlapy_formation_cce_0K_cell, and enthlapy_formation_cce_0K_cell to database (CO+RF)
        -- incorporating CCE into CHULL (CO)
        -- changed XHOST.vschema for aflowlib_date (CO+ME)
        -- changing NOTICE color blue to cyan (CO+ME)
        -- making /www/AFLOWDATA an .aflow.rc parameter (CO+ME)
        -- adding aurostd::RemoveTrailingCharacter() (CO+ME)
        -- patching lib2raw index issues: LIB7/LIB did not exist (CO)
        -- patching lib2raw index issues: string substitution of /core (CO)
        -- patching --run vs --run=1 bug in AEL/AGL (CO)
        -- cleaning up PrintMessageStream()/PrintWarningStream()/PrintErrorStream() (CO)
        -- creating VASP_Get_Kflags_from_AflowIN() and separating from KBIN::RUN_Directory() (CO)
        -- adding XHOST.ARUN_POSTPROCESS hard stop for VASP_Run() function (--postprocess) (CO)
        -- adding POCC postprocessing to LIB2LIB (CO)
        -- reading kflags and vflags options from aflow.in before processing POCC (CO)
        -- changing LIB2LIB() to run RUN_Directory() instead of individual post-processing functions (CO)
        -- adding functionality to process LIB6/POCC:OLD calculations (CO)
        -- adding --pocc_old2new to convert aflow.in of old pocc calculations to one that works for new pocc algorithm (CO)
        -- patching bug in aurostd::EFileEmpty() - remove file IFF it is a temporary file (CO)
        -- soft patch for FR+web: cout->cerr in aflowlib::WEB_Aflowlib_Entry() (CO)
        -- patching pocc_tol :TOL_0.001:0.001 -> :TOL_0.001_0.001 (CO)
        -- adding overloads to get_date() variants for an input time structure (CO)
        -- adding lock_date to aflowlib.out via aflowlib_date ([0]=lock_date_start,[1]=lock_date_end,[2]=lib2raw_date) (CO)
        -- cleaned up PrintMessageStream()/PrintErrorStream()/PrintWarningStream() (CO)
        -- included nice colors to screen for PrintMessageStream()/PrintErrorStream()/PrintWarningStream() (CO)
        -- integrated PrintMessageStream()/PrintErrorStream()/PrintWarningStream() with logger() (CO)
        -- force PrintErrorStream()/PrintWarningStream() to print to cerr for web (CO)
        -- cleaned up ErrorOption() and integrated with logger() (CO)
        -- patched StringstreamClean() which introduced junk binary characters before (CO)
        -- return early for --pocc_count_total command to avoid giving user too much verbosity (CO)
        -- added MessageOption() (vs. ErrorOption()) that does NOT throw error (CO)
        -- patching flow of POccCalculator() to read/load from aflow.in ALWAYS and overwrite with inputs (CO)
        -- created scheme for POCC auids, see POCCdirectory2MetadataAUIDjsonfile (CO)
        -- prepared LIB2RAW for POCC, including adding perform_POCC and aflowlib::LIB2RAW_Loop_POCC() (CO)
        -- added aurostd::FileExist() to all linking in LIB2RAW (CO)
        -- lots of cleaning of LIB2RAW, including adding CleanDirectoryLIB(), removing obsolete VOLDISTPARAMS and VOLDISTEVOLUTION functionality, and cleaning vspecies (CO)
        -- differentiating Egap_DOS and Egap in POCC (CO)
        -- removing exits from xOUTCAR which kills VASP auto-fix (CO)
        -- cleaning up Message() in aflow_init.cpp (CO)
        -- adding --aruns2skip=XX and [AFLOW_POCC]ARUNS2SKIP=XX for POCC analysis (CO)
        -- fixing empty ael_*_tensor appearing in aflowlib.out (CO)
        -- fixed _atom.CleanName() (CO)
        -- converted all exits to throw (CO+ME+DX)
        -- removing exits from: aflow.cpp,aflow_aconvasp.cpp,aflow_aconvasp_main.cpp,aflow_aflowrc.cpp,aflow_anrl.cpp,aflow_apennsy.cpp,aflow_apennsy_gndstate.cpp,aflow_apennsy_main.cpp,aflow_apennsy_vaspin.cpp,aflow_contrib_cormac.cpp,aflow_contrib_shidong.cpp,aflow_contrib_shidong_auxiliary.cpp,aflow_contrib_shidong_cluster_expansion.cpp,aflow_contrib_shidong_main.cpp,aflow_contrib_wahyu.cpp,aflow_defects.cpp,aflow_iaims.cpp,aflow_ivasp.cpp,aflow_kaims.cpp,aflow_kbin.cpp,aflow_mix.cpp,aflow_neighbours.cpp,aflow_oaims.cpp,aflow_pflow_funcs.cpp,aflow_pflow_print.cpp,aflow_pocc.cpp,aflow_pocc_ael_agl.cpp,aflow_pocc_old.cpp,aflow_surface.cpp,aflow_test.cpp,aflow_xelement.cpp,aflow_xvaspin.h (CO)
        -- added --force_outliers to chull (CO)
        -- added EFA to _aflowlib_entry (CO)
        -- added entropy_stabilization_coefficient to chull (CO)
        -- adding null_xv (CO)
        -- patched xvector for null_xv (CO)
        -- optimized stability criterion and n+1 enthalpy gain algorithms: shaved minutes off the full analysis for ternaries, even bigger gains for higher N (CO)
        -- added --n+1_enthalpy_gain and --skip_n_plus_1_enthalpy_gain_analysis for chull (CO)
        -- adding pocc_agl properties to aflowlib.out (CO)
        -- some cleaning of PrintData() (CO)
        -- added pocc_parameters to _aflowlib_entry (CO)
        -- added anrl parameters to pocc _aflowlib_entry (CO)
        -- starting to consolidate precisions and tolerances code-wide (CO)
        -- clearing title in qe input (CO)
        -- patching "[AFLOW] SYSTEM = " extraction problem (CO)
        -- adding --gen_ceram generating elemental combinations for --aflow_proto (CO)
        -- added LIB2RAW_Loop_Static() to --lib2raw (CO)
        -- converted CCE functions to take structure as read-in only parameter (CO)
        -- added enthalpy_formation to POCC structures (CO)
        -- adjusting aflow_max_argv for xplug (CO)
        -- adding --np functionality to --multi=zip (CO)
        -- added aurostd::meanWeighted() (CO)
        -- cleaned up GenerateGridAtoms() (CO)
        -- rewrote GetNeighbors() and GetCoordinations() function (CO)
        -- sped up CCE with new GetNeighbors() and GetCoordinations() functions and restructuring structural analysis (CO)
        (AFLOW: aconvasp.cpp, aconvasp_main.cpp, aflow.cpp, aflow.h, aflowlib_database.cpp, aflowlib.h, aflowlib_libraries.cpp, aflowlib_libraries_scrubber.cpp, aflowlib_web_interface.cpp, aflowlib_web_outreach.cpp, aflowrc.cpp, apennsy.cpp, apennsy_gndstate.cpp, apennsy_main.cpp, apennsy_vaspin.cpp, avasp.cpp, bader.cpp, bader.h, cce.cpp, cce_data.cpp, cce.h, chull.cpp, chull.h, compare_structure.cpp, compare_structure_function.cpp, compare_structure.h, contrib_cormac.cpp, contrib_shidong_auxiliary.cpp, contrib_shidong_cluster_expansion.cpp, contrib_shidong.cpp, contrib_shidong_main.cpp, contrib_wahyu.cpp, data.cpp, defects.cpp, estructure.cpp, gfa.cpp, iaims.cpp, ifrozsl.cpp, init.cpp, ivasp.cpp, kaims.cpp, kbin.cpp, kvasp.cpp, lattice.cpp, Makefile, Makefile.aflow, makefile.cpp, makefile.h, mix.cpp, modules.cpp, neighbours.cpp, oaims.cpp, ovasp.cpp, pflow_funcs.cpp, pflow.h, pflow_print.cpp, plotter.cpp, pocc.cpp, pocc.h, pocc_old.cpp, pthreads.cpp, README_AFLOW_ACONVASP.TXT, README_AFLOW_AFLOWRC.TXT, README_AFLOW_CCE.TXT, README_AFLOW_CHULL.TXT, README_AFLOW_EXCEPTIONS.TXT, README_AFLOW_SYM.TXT, README_PROTO.TXT, surface.cpp, symbolic.cpp, symbolic.h, symmetry.cpp, symmetry_spacegroup.cpp, symmetry_spacegroup_functions.cpp, symmetry_spacegroup.h, symmetry_spacegroup_ITC_library.cpp, test.cpp, wyckoff.cpp, xatom.cpp, xclasses.cpp, xelement.cpp, xelement.h, xproto.cpp, xproto_gus.cpp, xpseudopotentials.cpp, xvaspin.h)
        (ANRL: aflow_anrl.cpp, aflow_anrl.h, ANRL_CPPS_20180710/*.cpp, list.cpp, README_AFLOW_ANRL.TXT)
        (AEL: ael_elasticity.cpp, ael_elasticity.h, ael_get_stress.cpp, pocc_ael_agl.cpp)
        (AGL: agl_debye.cpp, agl_debye.h, agl_electronic.cpp, agl_get_ev.cpp, pocc_ael_agl.cpp)
        (APL: aapl_cluster.cpp, aapl_ifcs.cpp, aapl_tcond.cpp, apl_atomic_disp.cpp, apl_doscalc.cpp, apl_fccalc.cpp, apl_function_fitting.cpp, apl_group_velocity.cpp, apl_gsa.cpp, apl.h, apl_hsqpoints.cpp, apl_kphonons.cpp, apl_logger.cpp, apl_pdisc.cpp, apl_phoncalc.cpp, apl_qmesh.cpp, apl_shellhandle.cpp, apl_supercell.cpp, apl_thermalpc.cpp, qha3phonons_eos.cpp, qha_aflowin_creator.cpp, qha.cpp, qha_dm_pdos_save.cpp, qha_energies.cpp, qha_eos.cpp, qha_gruneisen.cpp, qha_operations.cpp, qha_operations.h, README_AFLOW_APL.TXT, scqha_eos.cpp, scqha_gruneisen.cpp, scqha_T_freqs.cpp)
        (SQLITE: aflow_sqlite.cpp, aflow_sqlite.h)
        (SYMBOLICCPLUSPLUS: array.cpp, array.h, cloning.cpp, cloning.h, constants.h, derive.cpp, derive.h, equation.cpp, equation.h, functions.cpp, functions.h, identity.cpp, identity.h, integrate.cpp, integrate.h, matnorm.cpp, matnorm.h, matrix.cpp, matrix.h, multinomial.cpp, multinomial.h, number.cpp, number.h, polynomial.cpp, polynomial.h, product.cpp, product.h, quatern.cpp, quatern.h, rational.cpp, rational.h, README_AFLOW_SYMBOLIC.TXT, solve.cpp, solve.h, sum.cpp, sum.h, symbol.cpp, symbol.h, symbolicc++.cpp, symbolicc++.h, symbolic.cpp, symbolic.h, symbolic_main.cpp, symbolic_main.h, symerror.cpp, symerror.h, symmatrix.cpp, symmatrix.h, vecnorm.cpp, vecnorm.h, vector.cpp, vector.h, verylong.cpp, verylong.h)
        (AUROSTD: argv.cpp, argv.h, aurostd.cpp, aurostd.h, boot.cpp, main.cpp, xcombos.cpp, xcomplex.h, xerror.cpp, xerror.h, xfit.cpp, xfit.h, xmatrix.cpp, xmatrix.h, xoption.cpp, xoption.h, xparser.cpp, xparser.h, xscalar.cpp, xscalar.h, xvector.cpp, xvector.h)
3.2.4b - 2020/07/19
        Location: http://materials.duke.edu/AFLOW/aflow.3.2.4b.tar.xz
        -- Fixed xprototype class for David ANRL symbolic (SC)
3.2.4 - 2020/06/25
        Location: http://materials.duke.edu/AFLOW/aflow.3.2.4.tar.xz
        -- Added latex->dvips->ps2pdf compilation route for pre-2010 texlive versions. (ME)
        -- Bug fixes to xPOTCAR (exits) (CO+ME)
        -- Bug fixes to Wyckoff positions (DX)
        -- Bug fixes for overwriting symmetry output files text/json (DX)
        -- adding in CHULL workshop unit tests (CO)
        -- adding exits to CCE unit tests (CO)
        -- Bug fixes to aurostd::isDirectory() and isFile() (CO)
        -- Bug fixes for xelement, adding populate() function for CCE (CO)
        -- Bug fixes in POCC: missing POTCAR suffix for LIB6 and EFileNotEmpty() cerr verbose (CO)
        -- Bug fixes in KBIN::getVASPVersion() (CO)
        -- Bug fixes in POCC: extending m_Egap.size() if metal is found among ARUNs (CO)
        -- Bug fixes in XHOST: adding another way to get XHOST.home, might fail on OSX (CO)
        (AFLOW: aconvasp_main.cpp, aflow.h, aflowlib_libraries.cpp, aflowlib_web_interface.cpp, avasp.cpp, chull.cpp, chull_jupyter.json, chull_jupyter_plotter.py, chull_python.py, compare_structure_function.cpp, init.cpp, ivasp.cpp, kvasp.cpp, lattice.cpp, Makefile, Makefile.aflow, makefile.cpp, makefile.h, ovasp.cpp, plotter.cpp, pocc.cpp, README_AFLOW.TXT, symmetry_spacegroup_functions.cpp, symmetry_spacegroup_ITC_library.cpp, xelement.cpp, xelement.h)
        (AUROSTD: main.cpp)
3.2.3 - 2020/05/22
        Location: http://materials.duke.edu/AFLOW/aflow.3.2.3.tar.xz
        -- Bug fixes in KBIN::ExtractSystemName() (ME)
        -- Fixed PID/TID and XPID XTID in aflow.h aflow_init.cpp (SC)
        -- added --np1 (N+1 enthalpy gain) and --sc (stability criterion) chull web functionality (SK)
        -- added check for broken REST-API to aflow_chull_python.py (MB)
        -- Fixed segmentation fault when DINEQUIV_ONLY option was used. (AS)
        -- Added QHA to modules. (AS)
        -- Fixed xEIGENVAL to work correctly with files created by vasp 5. (AS)
        -- Introduced a core part of the new QHA class: (AS)
        -- QHA-related options from aflow.in are parsed into QHA module; (AS)
        -- QHA options are processed and initialized inside the QHA class; (AS)
        -- QHA, QHA3P and SCQHA are united into one class; (AS)
        -- new QHA uses standard aflow infrastructure to create aflow.in files; (AS)
        -- new functionality: thermal properties can be derived from the temperature dependence of the free energy; (AS)
        -- added the possibility to calculate Grueneisen parameters using fit to frequency-volume relation. (AS)
        -- added POCC+AEL+AGL workflow (CT)
        -- updated and restructured CCE for PBE, LDA and SCAN (RF)
        -- added CCE functions for command line, web tool, and internal AFLOW use (RF)
        -- CCE can now determine oxidation numbers automatically from structure and Allen electronegativities (RF)
        -- added CCE function to determine oxidation numbers from Allen electronegativities (RF)
        -- added CCE function to get number of neighbors for all atoms (RF)
        -- added CCE function to get number of neighbors of a certain type for all atoms (RF)
        -- extended CCE scheme to PBE+U:ICSD functional and approach based on experimental formation enthalpies per bond (RF)
        -- extended CCE to work for general anion systems (RF)
        -- extended CCE to multi-anion sytems (RF)
        -- CCE corrections added for nitrides (RF)
        -- fixed bug that SPIN was switched OFF in static calc. when SPIN=ON in aflow.in and REMOVE_RELAX was set by default (ME+RF)
        -- Added check for required binaries to plotter. (ME)
        -- Canonical system name is now based on aflow.in instead of VASP output files. (ME)
        -- Fixed broken system name for aflow_proto. (ME)
        -- Fixed plotter title and file names when ANRL parameters are present. (ME)
        -- Fixed bug that deleted qmvasp files from previous runs instead of appending to them. (ME)
        -- Removed VASP k-mesh symmetry fixes when SYM=OFF. (ME)
        -- Changed database file name conventions. (ME)
        -- Redesigned mean square displacement calculations. (ME)
        -- Added interfaces to XCRYSDEN and V_SIM to visualize phonon displacements. (ME)
        -- Enhanced logger support for APL using xStream. (ME)
        -- Added state writer and reader for the force constant calculators. (ME)
        -- Added KPOINTS_GRID, KPOINTS_SHIFT, and RELAX_COMMENSURATE options to APL. (ME)
        -- NBANDS now scales with supercell size if set in the parent aflow.in (ME)
        -- Separated harmonic force constants and Born effective charges/dielectric tensor into different hibernate files. (ME)
        -- APL will now always read harmonic force constants when HIBERNATE=ON. (ME)
        -- Fixed multiplot bug in plotter. (ME)
        -- Added feature to plotter that allows setting the output image file name. (ME)
        -- Made adding directory to plot functions optional. Will take ./ as default. (ME)
        -- Added phonon plotter functions to APL README. (ME)
        -- Refactored apl::PhononCalculator into a force constant and phonon calcuator class. (ME)
        -- Removed apl::APLStageBreak. (ME)
        -- Replaced apl::Logger with pflow::logger in some classes. (ME).
        -- Fixed force constant reader for linear response calculations. (ME)
        -- Fixed signs of second order force constants. (ME)
        -- Sped up determination of irreducible tetrahedra for the tetrahedron method. (ME)
        -- Sped up APL force constant matrix calculation. (ME)
        -- Sped up the calculation of the dynamical matrix. (ME)
        -- Phonon DOS calculations can now be perfomed over an arbitrary frequency range. (ME)
        -- Phonon dispersions are now projected to the primitive cell when using DCPATH=LATTICE. (ME)
        -- Fixed behavior of non-analytical term correction at the Gamma point for phonon dispersions. (ME)
        -- Fixed calculation of non-analytical term correction for the Wang method. (ME)
        -- APL now always uses a commensurate k-point grid for relaxations. (ME)
        -- Fixed bug that did not set k-point mode to implicit for APL runs. (ME)
        -- Fixed bug for SPIN_REMOVE_RELAX_2 in APL relaxations. (ME)
        -- Updated KPPRA for phonons. (ME)
        -- APL now saves the structure for phonon calculations using PHPOSCAR. (ME)
        -- Refactored supercell generation code in APL. (ME)
        -- Added standard class methods to all APL and AAPL classes. (ME)
        -- Removed most reference members and replaced remaining ones with pointers for all APL and AAPL classes. (ME)
        -- Fixed bug in apl::ClusterSet for conventional unit cells. (ME)
        -- Moved calculation of little groups from TCONDCalculator to QMesh. (ME)
        -- Added missing function CalculateSymmetryPointGroupKCrystal. (ME)
        -- Simplified symmetry calculations in (A)APL. (ME)
        -- Changed the determination of the irreducible Brillouin zone in APL. (ME)
        -- Redesigned ThermalPropertiesCalculator to take temperature-dependent DOS. (ME)
        -- Made ZEROSTATE_CHGCAR obsolete. (ME)
        -- Changed getVASPVersionString function to not throw errors anymore (broke post-processing). (ME)
        -- added 67 structure prototypes from Y. Lederer: 58 new ANRL files (generates 60 new protos), 7 generated with existing files with different internal degrees of freedom (DX)
        -- updated README_PROTO.TXT with new prototypes, unique atom decorations, and supplemental notes (DX)
        -- clean input structure species (pseudopotentials) in compare::compare2database() (DX)
        -- updated README_AFLOW_COMPARE.TXT and README_AFLOW_ACONVASP.TXT with "relaxation_step" and "isopointal" comparison functionality (DX)
        -- added --relaxation_step flag to --compare2database and --compare_database_entries to compare original/relax1/most_relaxed geometry files (DX)
        -- added ABINIT detector and reader (DX)
        -- added atom type/element to ABINIT writer (via nuclear charge, i.e., znucl) (DX)
        -- added ELK detector, reader, and writer (DX)
        -- added ELK file format to READMEs (DX)
        -- moved frac2dbl from SYM to AUROSTD, and reformatted in more consistent style to AFLOW (DX)
        -- speed increase to GenerateGridAtoms(): move LDEBUG outside nested loop (DX)
        -- speed increase for comparing LFA environments: use angle tolerance of 10 degrees (DX)
        -- speed increase when checking for better structure matches: use the neighborhood distance information but remove the environment angle check (DX)
        -- speed increase for loading structures in comparison functions: cut out extra xstructure instantiation (DX)
        -- fixed Wyckoff position function; now displays more than just the representative position (DX)
        -- added overloads for running database comparison functions internally: compare2database(), isMatchingStructureInDatabase(), matchingStructuresInDatabase(), printCompare2Database()  (DX)
        -- added FileMESSAGE and logstream to more comparison functions (DX)
        -- changed namespace of all comparison functions to "compare"; i.e., "pflow" -> "compare" (DX)
        -- added check for grouping structures based on the number of atoms in XtalMatch, must be integer multiples (DX)
        -- normalize environment distances when comparing environments in XtalMatch (DX)
        -- widened tolerances to check more lattices in XtalMatch for volume scaling comparisons only (DX)
        -- fixed typo in "a" Wyckoff position for space group #55 (DX)
        -- fixed bug in --poscar2aflowin; symmetry tolerance not propogated for tolerance scan (DX)
        -- added Patterson symmetry analysis; denoted "pgroupk_Patterson" (applies to reciprocal space only) (DX)
        -- compare Patterson point symmetry to Laue point group as consistency check (DX)
        -- added Patterson symmetry to full symmetry command (DX)
        -- added stand-alone Patterson symmetry command (DX)
        -- cleaned text/json if-statements in symmetry writing functions (DX)
        -- added Patterson symmetry usage to README_AFLOW_SYM.TXT and README_AFLOW_ACONVASP.TXT (DX)
        -- fixed compilation bugs with old GCC/G++ version (V4.3.4 specifically; nullptr vs NULL, assigning struct attributes, and no back() method for strings) (DX)
        -- added aflow_gcc_compatibility_check to Makefile (DX)
        -- variable name changes in structure comparison (number_of_atoms -> natoms, number_of_types -> ntypes, structure_from -> structure_source) (DX+CO)
        -- added error for non-standard prototypes that create structures with atoms too close (CO+DX)
        -- added note about 3-fold rotations requiring Gamma-centered k-meshes (CO+DX)
        -- throw error when lattice gives negative determinant (CO)
        -- fixed --kppra=XX collision with aflow_proto (CO)
        -- xvasp.POTCAR_TYPE_PRINT_flag==FALSE for lib2 and lib3 even for pocc structures (CO)
        -- added RHL to auto Gamma-centering kpoints schemes (CO)
        -- patched aflow.rc for AUTO kpoints generation (CO)
        -- patched TITEL search issue for PAW_LDA_KIN (CO)
        -- patched --slab_check warning with det(lattice)<0 (CO)
        -- added eurl2string(), eurl2stringstream(), eurl2vectorstring(), eurl2dequestring(), eurl2tokens(), eurl2string() (CO)
        -- added EWithinList() (CO)
        -- patched getPathAURL() to load from LIB if available (CO)
        -- patched loadXStructure() to handle compressed POSCARs (CO)
        -- added more POSCAR variants to loadXStructure() (CO)
        -- small speed-ups to N+1 calculation in chull (CO)
        -- changed material.php -> material dir for chull web links (CO)
        -- added N+1 enthalpy gain to chull pdf doc (CO)
        -- patched vbadness warnings with longtable in chull (CO)
        -- patched hull_energy sign (CO)
        -- added chull_check to Makefile (CO)
        -- patched --bandgap and --bandgapdos to work with extension-less OUTCAR/DOSCAR (CO)
        -- patched species-project dos plot issues: lacking species key and emax TOO high (CO)
        -- added logger objects to plotter functions (CO)
        -- patched BvolXXXX.dat increment issue (++atomCOUNT) (CO)
        -- patched --kapth to take default values from .aflow.rc (CO)
        -- changed default value for kgrid to AUTO (MP vs. Gamma) (CO)
        -- added secondary wget location for AFLOW3_FREE files for make (CO)
        -- pflow::matrix()->aurostd::matrix() to fix linking issues on nietzsche (CO)
        -- restructured xOUTCAR, xDOSCAR, xEIGENVAL, xPOTCAR, xQMVASP for xStream (CO + ME)
        -- removed error in xOUTCAR looking for irreducible kpoints, this fails for all OUTCAR.bands (CO)
        -- patched --bandgap function with new xOUTCAR.GetProperties() routine (CO)
        -- removed xOUTCAR.ERROR, xDOSCAR.ERROR, xAIMSOUT.ERROR (CO)
        -- unfriended effective mass functions (CO)
        -- including OUTCAR.bands in WEB, needed for Egap; EIGENVAL.bands does not have occupancies (CO)
        -- added unit test for Egap, will add to check_full once ICSD LIB2RAW is redone (CO)
        -- added some messaging/debug-logging to POCC+AEL+AGL workflow (CO)
        -- added Hmix to aflow.pocc.out (CO)
        -- ANOTHER patch for warnings with the aflow.rc, write to std::cerr, should fix www-data (CO)
        -- merging --web_mode with --www (CO)
        -- added --xplug_check_only() for completed runs (CO)
        -- patched time_delim in get_date_formatted() (CO)
        -- speeding up --poscar2aflowin with new AUTO settings (CO)
        -- adding TID (CO)
        -- restructured Makefile for auto-generation of dependency tree (CO)
        (AFLOW: aconvasp.cpp, aconvasp_main.cpp, aflow.cpp, aflow.h, aflowlib_database.cpp, aflowlib.h, aflowlib_libraries.cpp, aflowlib_libraries_scrubber.cpp, aflowlib_webapp_bands.js, aflowlib_webapp_entry.js, aflowlib_web_interface.cpp, aflowlib_web_outreach.cpp, aflowrc.cpp, apennsy.cpp, apennsy_gndstate.cpp, apennsy_main.cpp, apennsy_vaspin.cpp, avasp.cpp, bader.cpp, cce.cpp, cce_data.cpp, cce.h, chull.cpp, chull.h, chull_python.py, compare_structure.cpp, compare_structure_function.cpp, compare_structure.h, contrib_cormac.cpp, contrib_shidong_auxiliary.cpp, contrib_shidong.cpp, contrib_shidong_main.cpp, contrib_wahyu.cpp, defects.cpp, estructure.cpp, gfa.cpp, iaims.cpp, ialien.cpp, ifrozsl.cpp, init.cpp, ivasp.cpp, kaims.cpp, kalien.cpp, kbin.cpp, kvasp.cpp, lattice.cpp, Makefile, Makefile.aflow, makefile.cpp, makefile.h, matlab.cpp, mix_experiments.cpp, modules.cpp, neighbours.cpp, oaims.cpp, ovasp.cpp, pflow_funcs.cpp, pflow.h, pflow_print.cpp, plotter.cpp, pocc.cpp, pocc.h, pocc_old.cpp, pthreads.cpp, qsub.cpp, README_AFLOW_ACONVASP.TXT, README_AFLOW_AFLOWRC.TXT, README_AFLOW_CCE.TXT, README_AFLOW_COMPARE.TXT, README_AFLOW_SYM.TXT, README_PROTO.TXT, SQLITE/sqlite.cpp, surface.cpp, symmetry.cpp, symmetry_spacegroup.cpp, symmetry_spacegroup_functions.cpp, symmetry_spacegroup.h, symmetry_spacegroup_ITC_library.cpp, test.cpp, wyckoff.cpp, xatom.cpp, xclasses.cpp, xelement.cpp, xelement.h, xproto.cpp, xproto_gus.cpp, xproto_gus_lib.cpp, xpseudopotentials.cpp, xvaspin.h)
        (ANRL: aflow_anrl.cpp, ANRL, ANRL_CPPS_20180710/*.cpp, data.cpp, README_AFLOW_ANRL.TXT)
        (AEL: ael_elastic_fit.cpp, ael_elasticity.cpp, ael_elasticity.h, ael_get_stress.cpp, pocc_ael_agl.cpp)
        (AGL: agl_debye.cpp, agl_debye.h, agl_electronic.cpp, agl_eqn_state.cpp, agl_get_ev.cpp, agl_hugoniot.cpp, agl_plot_write.cpp, agl_polynomial.cpp, agl_rungibbs.cpp, agl_thermal.cpp, pocc_ael_agl.cpp)
        (APL: aapl_cluster.cpp, aapl_ifcs.cpp, aapl_setup.cpp, aapl_tcond.cpp, apl_atomic_disp.cpp, apl_dirphoncalc.cpp, apl_doscalc.cpp, apl_fccalc.cpp, apl_function_fitting.cpp, apl_group_velocity.cpp, apl_gsa.cpp, apl.h, apl_hsqpoints.cpp, apl_kphonons.cpp, apl_logger.cpp, apl_lrphoncalc.cpp, apl_ltet.cpp, apl_pathbuilder.cpp, apl_pdisc.cpp, apl_phoncalc.cpp, apl_qmesh.cpp, apl_shellhandle.cpp, apl_supercell.cpp, apl_thermalpc.cpp, qha3phonons_eos.cpp, qha_aflowin_creator.cpp, qha.cpp, qha_dm_pdos_save.cpp, qha_energies.cpp, qha_eos.cpp, qha_gruneisen.cpp, qha_operations.cpp, README_AFLOW_APL.TXT, scqha_eos.cpp, scqha_gruneisen.cpp, scqha_T_freqs.cpp)
        (AUROSTD: aurostd.cpp, aurostd.h, boot.cpp, main.cpp, xcombos.cpp, xcombos.h, xcomplex.cpp, xcomplex.h, xerror.cpp, xerror.h, xmatrix.cpp, xmatrix.h, xoption.cpp, xoption.h, xrandom.cpp, xscalar.cpp, xscalar.h, xtensor.cpp, xtensor.h, xvector.cpp, xvector.h)
3.2.2l - 2020/04/02
        Location: http://materials.duke.edu/AFLOW/aflow.3.2.2*.tar.xz
        -- added PID to a bunch of messages 2l (SC)
        -- bug fixing aflow_avasp.cpp 2l (SC)
        -- added scrubber test for missing species_pp_AUID aflowlib_libraries_scrubber.cpp 2l (SC)
        -- added PID to LIB2LIB and LIB2RAW and --showPID 2l (SC)
        -- added temperature wait for LIB2LIB and fixed to 42C 2k (SC)
        -- bug fixes for vext,vcat,vzip 2k (SC)
        -- standardized vext,vcat,vzip from XHOST 2j (SC)
        -- accelerated lib2raw with moreauid checks 2i (SC)
        -- more pseudopotentials 2h (SC)
        -- fixed Mike reported bug in APL, from POTCAR_AUID in aflow_ivasp.cpp 2g (SC)
        -- test (2f)
        -- cleaned up vAUIDs vAURLs vLOOPs all now children of vLIBS 2e (SC)
        -- renaming VASP_Write_ppAUID_FILE and VASP_Write_ppAUID_AFLOWIN 2e (SC)
        -- adding pseudopotentials references 2d (SC)
        -- working on SCAN in aflowlib.h added aflowlib_enrty MEGAGGA 2d (SC)
        -- added some pseudopotentials references, fixed HEX/FCC and RHL into autogamma ivasp 2c (SC)
        -- removed EnthalpyReference 2b (SC)
        -- sum up all the previous updates - ready to run now 2a (SC)
3.2.2 - 2020/03/30
        Location: http://materials.duke.edu/AFLOW/aflow.3.2.2.tar.xz
        -- sum up all the previous updates - ready to run now (SC)
3.2.1k - 2020/03/29
        Location: http://materials.duke.edu/AFLOW/aflow.3.2.1*.tar.xz
        -- species_pp_groundstate_energy and species_pp_groundstate_structure 1k (SC)
        -- VASP_Write_AUID_FILE and VASP_Write_AUID_AUID in ivasp 1j (SC)
        -- removed vsymbol vname vdate in xPOTCAR, moved vZ into species_Z (unnecessary)
        -- LIB2RAW_Loop_PATCH in aflowlib* 1j (SC)
        -- needed RAUG too 1i (SC)
        -- --pseudopotentials_check for OUTCARS 1i (SC)
        -- operator << xOUTCAR 1i (SC)
        -- removed TITEL LEXCH symbol name date Z .... and made them dynamical vectors 1h (SC)
        -- --pseudopotentials_check --pp_check --ppk in aconvasp_main.cpp 1h (SC)
        -- unicity of PSEUDOPOTENTIALS nailed in xPOTCAR and xOUTCAR 1g (SC)
        -- wrapVecEntries and wrapDeqEntries overloads 1g (SC)
        -- adding pp information in aflolwib entries and AUROSTD 1g (SC)
        -- dealing with PP collision in aflow.h aflow_ovasp.cpp 1g (SC)
        -- removed WEB_Aflowlib_Entry_PHP aflowlib_web_interface.cpp 1f (SC)
        -- added aflowlib_libraries_scrubber.cpp aflow_xpseudopotentials.cpp (SC)
        -- added much to xPOTCAR (SC)
        -- AUROSTD deque/vector string2file  (SC)
        -- AUROSTD bool2string file2md5sum  (SC)
        -- modifications in aflow.h aflow_xclasses.cpp and aflow_ivasp.cpp for POTCAR_AUID (SC)
3.2.1c - 2020/03/22
        Location: http://materials.duke.edu/AFLOW/aflow.3.2.1c.tar.xz
        -- fixes for lib2raw and and error checking in uploading calculations (SC)
3.2.1 - 2020/03/17
        Location: http://materials.duke.edu/AFLOW/aflow.3.2.1.tar.xz
        -- Fixes times stamp in bug fixes (SC)
        -- Updates on pthread.cpp and libraries.cpp for error checking in uploading calculations  (SC)
3.2.0 - 2020/02/10
        Location: http://materials.duke.edu/AFLOW/aflow.3.2.0.tar.xz
        -- New release, finally aflow 3.2 (SC)
3.1.228 - 2020/01/20
        Location: http://materials.duke.edu/AFLOW/HISTORIC/aflow.3.1.228.tar.xz
        -- added schema name/unit/type to XHOST (SC)
        -- added file2dequestring(), string2dequestring() (SC)
        -- optimized NCPUS/NPAR/NCORE settings (SC)
        -- patched _atom() class: constructor()/copy()/free() (SC)
        -- updated xoptions so content can be lowercase (SC)
        -- added isdefined to xoption (SC)
        -- AFLOW DFT calculations can now read in CHGCAR files (ME)
        -- Improved runtimes and memory requirements for AAPL (ME)
        -- Switched the thermal conductivity integration method to the tetrahedron method (ME)
        -- Added Grueneisen parameter and phase space calculation to thermal conductivity calculations (ME)
        -- APL and AAPL can now use the CHGCAR file from the ZEROSTATE calculation to speed up calculations (ME)
        -- Replaced APLLogicError and APLRuntimeError with aurostd::xerror (ME)
        -- Fixed bug in APL and AAPL that did not properly process -D option (ME)
        -- Removed unused source files (ME)
        -- Added matrix norms to aurostd::xmatrix (ME)
        -- Fixed KPPRA for APL relaxations to use the standard density (ME)
        -- Added a handler for the AFLOW database (ME)
        -- Added an AFLOW-SQLITE interface (ME)
        -- Updated SQLite to version 3.30.1 (2019-10-11, https://www.sqlite.org/2019/sqlite-amalgamation-3300100.zip) (ME)
        -- Added additional web output for entry page generation (ME)
        -- Fixed bug that put NCORE into INCARs of linear response calculations (ME)
        -- Fixed bug that caused phonon dispersion path builder to break for some lattices (ME)
        -- Fixed bug in xDOSCAR reader error detection (ME)
        -- Additional web output for entry page applets (ME)
        -- Fixed bug that prevented LDA+U parameters from being passed into ARUN aflow.ins (ME)
        -- Added ael_stiffness_tensor and ael_compliance_tensor to aentry (ME)
        -- Fixed bug that prevented AGL from running during LIB2LIB (ME)
        -- added warnings/errors if species information missing in POSCAR for --poscar2aflowin (CO)
        -- tab aligning all files (CO)
        -- patched clang warnings for aurostd_boot.cpp (CO)
        -- patching warning for writing aflow.rc, only issue if it was written, should fix www-data (CO)
        -- added xQMVASP (CO)
        -- force signed distance for hull formation enthalpy (CO)
        -- added --geometry to get abc_angles for any input structure (CO)
        -- commenting out CreateSlab_RigidRotation(), it does not work, need to redefine lattice vectors (CO)
        -- patching CreateSlab_SurfaceLattice() lattice vector search to include explicit length/angle constraints (CO)
        -- patched slab_test with v3len_max_strict (CO) 
        -- added minimumDistance() calculator for non-periodic systems like molecules or grid of atoms (CO)
        -- patched atoms grid generated for foldAtomsInCell(): GenerateGridAtoms() populates grid_atoms, not atoms (CO)
        -- added setAutoVolume() to xstructure (CO)
        -- added getOSS() and getOFStream() to xStream() (CO)
        -- added GetBandGap() to xDOSCAR: get bandgap from DOS (CO)
        -- added PrintBandGap_DOS() for command line access to DOS bandgap analysis (CO)
        -- incorporating equivalent hkl planes analysis (CO)
        -- patched supercell dimensions reduction for slip system analysis (CO)
        -- now preserving volume for slip system analysis (CO)
        -- added --plot_all_atoms option for DOS plotter (CO)
        -- added functionality for plotting species-projected DOS in plotter (CO)
        -- added '/' between all path separators in plotter (CO)
        -- added LDEBUG in plotter (CO)  
        -- patched formatDefaultTitlePOCC() to understand pocc string in plotter (CO)
        -- added getAflowInFromAFlags() for pocc (CO) 
        -- added --pocc_minimum_configuration identifying which ARUN is minimum energy (CO)  
        -- patched FINAL volume of ordered supercells from pocc, should speed up VASP calculations (CO)
        -- added postprocessing workflow for pocc: performs postprocessing from input files, does NOT redo structure analysis (CO) 
        -- added self-patch for pocc: patches structures files (all and unique) so individual POSCARs can be read by aflow (CO) 
        -- added reader for structures file (CO)
        -- pocc writes out PARTCAR (CO)
        -- pocc calculates/writes out EFA (CO)
        -- pocc writes out ensemble average DOSCAR (CO)  
        -- pocc writes out supercell probabilities to aflow.pocc.out (CO)  
        -- pocc writes out results of ensemble average band gap to aflow.pocc.out (CO) 
        -- pocc plots ensemble average DOS projected by orbitals and species (CO)
        -- added KBIN_POCC_TEMPERATURE_STRING (aflow.in) and --temperature (command line) for pocc post-processing (CO)
        -- avoiding NEGLECT_NOMIX for pocc, high-entropy offers increased solubility over binaries (CO)
        -- added option for printing ensemble average IDOS in pocc data files (aflow_pocc_old.cpp) (CO) 
        -- added POccStructuresFile class to read post-processing files (CO)
        -- patched zero-padding for pocc output files (CO)
        -- add first POCC unit test to Makefile (CO)
        -- patch distinction between POTCAR_TYPE_DATE_PRINT_flag and POTCAR_TYPE_PRINT_flag in avasp (CO)
        -- patching xvasp.POTCAR_TYPE_PRINT_flag for LIB2/LIB3 (CO)
        -- added --potential_type for auto aflow.in generator (CO)
        -- streamlined xvector constructors and copy() methods (CO)
        -- added xvector constructor for xmatrix input (CO)
        -- added getcol(), getmat(), setrow(), setcol(), setmat() to xmatrix, with relevant unit tests called by —test_xmatrix (CO)
        -- added operator *=(utype r) and operator /=(utype r) to xmatrix (CO)
        -- added modulus(), modulussquare(), modulus2() to xmatrix (CO)
        -- getmat() now returns void, xmatrix is an input (CO)
        -- added lrows_out, lcols_out input getmat() as well as a overload for returning xvector (as input) (CO)
        -- added xmatrix2xvector() (CO)
        -- patched QRDecomposition_HouseHolder() not to assume lrows, lcols (CO)
        -- updated generalHouseHolderQRDecomposition()->QRDecomposition_HouseHolder() (CO)
        -- added EFileEmpty() and EFileNotEmpty() (CO)
        -- added _AFLOW_FILE_NAME_ to logger() and xerror(), and patched Makefile for some missing cpp (CO)
        -- added aurostd::getPWD() (CO)
        -- added unsigned long long to _isfloat(), _iscomplex(), _isreal(), _size(), _real(), isinteger() (CO)
        -- added aurostd::powint() for fast powers of integers (CO)
        -- added all variants of iszero() (CO)
        -- templated GCD(), patched for positive/negative inputs, and added Bezout coefficients as output (CO)
        -- adding free(), copy(), refresh() to xmatrix (CO)
        -- added shiftlrows, shiftlcols, shiftlrowscols to xmatrix (CO)
        -- added inverse of 2x2 matrix (CO)
        -- added xmatrixint2double() and xmatrixdouble2int() (CO)
        -- added right matrix division, traspInPlace(), traspSquareInPlace(), submatrixInPlace(), and getdiag() to xmatrix (CO)
        -- added getmatInplace() and getvec() to xmatrix (CO)
        -- patched inverse() for xmatrix, now uses matrix of minors (adjoint) approach which is more stable than GaussJordan (CO)
        -- converted bool inverse() to bool isNonInvertible() in xmatrix() (CO)
        -- added smith normal form calculator to xmatrix (CO)
        -- updated QR decomposition algorithm to avoid saving householder rotations to form Q at the end (CO)
        -- added xDOSCAR.convertSpinOFF2ON() for easy manipulation between SPIN-OFF/SPIN-ON POCC ARUNS (CO)
        -- fixed tolerance "WARNING" in symmetry screw axis determination (DX)
        -- added missing partial occupation value when printing CIF (DX)
        -- added site occupation to Wyckoff object (DX)
        -- used _atom copy constructor in symmetry functions instead of by-hand updates (DX)
        -- fixed indenting in symmetry functions (DX)
        -- added rescaling of structure in prototyping functionality (DX)
        -- added functions to extract information from certain Wyckoff positions (DX)
        -- added functionality to force input Wyckoff choice for structure prototyping (DX)
        -- added check for duplicate subdirectory in aflow zipping, removes subdirectory if found (DX+CO)
        -- added flags to get matching AFLOW prototypes and cast into prototype designation (DX)
        -- added environment analysis (isoconfigurational) to structure comparison (DX)
        -- fixed multiple thread calls in structure comparison and building prototype structures (DX)
        -- suppress permutation calculation for AFLOW prototypes in structure comparison (DX)
        -- replaced exit with throws in structure comparison functions (DX)
        -- added database comparison functionality (DX)
        -- added directory information to structure comparison for debugging  (DX)
        -- multithreaded prototype casting in structure comparison (DX)
        -- use more robust supercell expansion method (lattice dimensions vs 3x3x3) in structure comparison (DX)
        -- added functionality to check for better matches (necessary for environment and permutation comparisons) (DX)
        -- store Wyckoff groupings for duplicates and same family structures (DX)
        -- added preliminary magnetic structure analysis with new functions to add spin to structure (DX)
        -- added consistency check in permutation comparisons (DX)
        -- boolean for threading safety check (save time) (DX)
        -- improved (speed) atom matching functionality in structure comparison (DX)
        -- speed increase to generateGrid function (DX)
        -- replace SplitAlloySpecies and compare::GetElements() with stringElements2VectorElements() in comparison functions (DX)
        -- added functionality to search prototype labels by symmetry without nspecies and stoichiometry (DX)
        -- added space group to lattice type and centering functions (DX)
        -- added more methods for extracting lattice parameters for prototyping (wyccar, cif, etc.) (DX)
        -- store Wyckoff information from CIF reader (DX) 
        -- fixed bug in extracting Wyckoff coordinates (DX)
        -- allow non-standard space group symbol formats for CIF, check provided equations to verify setting (DX)
        -- update structure comparison class attribute names (DX)
        -- allow for mix of ICSD and non-ICSD structures during sorting by ICSD number for structure comparison (DX)
        -- created generalized function for adding magnetic information to structure (DX)
        -- fixed non-collinear spin lattice primitivization function (DX)
        -- fixed typos in README_PROTO.TXT: A2B_oP12_26_abc_ab-001 to A2B_oP12_26_abc_ab-002 and AB_oC8_67_a_g-001 to AB_oC8_67_a_g-002 (DX)
        -- check if tolerance input is negative for BringInCell() (DX)
        -- added AtomEnvironment class in aflow_xatom.cpp (DX)
        -- generalized inCell() and added atomInCell() (DX)
        -- added aurostd::GCD(), aurostd::LCM(), and aurostd::reduceByGCD(), for vector and deque (DX)
        -- added FileMESSAGE and logstream overloads for comparison functions (DX)
        -- added lattice deviation, coordinate displacement, and figure of failure (structure misfit) to the JSON output for structure comparison (DX)
        -- added try-catch for pflow::loadXstructure() in case URL times out or a bad structure file input (DX)
        -- refined magnetic misfit criteria (DX)
        -- added JSON output for structure prototyping (DX)
        -- fixed parameters for prototype=A_tI2_139_a; fct convention vs bct convention (DX)
        -- added unit tests in makefile for aflowSG, aflowSYM, and aflow-xtal-match (DX)
        -- put xstructure initialization in free() and call free() at beginning of constructors (otherwise xstructure is not always initialize) (DX)
        -- changed xstructure::Clear() to xstructure::clear() (DX)
        -- changed xstructure::Clean() to xstructure::clean() (DX)
        -- updated README_AFLOW_COMPARE.TXT (DX)
        -- use xoptions schema for property units in comparison code (DX)
        -- use ANRL setting as default for symmetry analysis in comparisons for quick conversion to AFLOW prototype designation (DX)
        -- use of xoptions throughout comparison functions (DX)
        (AFLOW: aconvasp.cpp, aconvasp_main.cpp, aflow.cpp, aflow.h, aflowlib_database.cpp, aflowlib.h, aflowlib_libraries.cpp, aflowlib_web_interface.cpp, aflowrc.cpp, apennsy_gndstate.cpp, apennsy_main.cpp, avasp.cpp, bader.cpp, cce.cpp, chull.cpp, chull.h, compare_structure.cpp, compare_structure_function.cpp, compare_structure.h, contrib_shidong_auxiliary.cpp, gfa.cpp, iaims.cpp, init.cpp, ivasp.cpp, kbin.cpp, kvasp.cpp, lattice.cpp, Makefile, modules.cpp, ovasp.cpp, pflow_funcs.cpp, pflow.h, pflow_print.cpp, plotter.cpp, pocc.cpp, pocc.h, pocc_old.cpp, pocc_old.h, README_AFLOW_ACONVASP.TXT, README_AFLOW_AFLOWRC.TXT, README_AFLOW_COMPARE.TXT, README_AFLOW_EXCEPTIONS.TXT, README_AFLOW.TXT, README_PROTO.TXT, SQLITE/shell.c, SQLITE/sqlite3.c, SQLITE/sqlite3ext.h, SQLITE/sqlite3.h, SQLITE/sqlite.cpp, SQLITE/sqlite.h, surface.cpp, symmetry.cpp, symmetry_spacegroup.cpp, symmetry_spacegroup_functions.cpp, symmetry_spacegroup.h, symmetry_spacegroup_ITC_library.cpp, xatom.cpp, xclasses.cpp, xelement.cpp, xproto.cpp, xproto_gus.cpp)
        (ANRL: aflow_anrl.cpp, ANRL_CPPS_20180710/list.cpp)
        (APL: aapl_cluster.cpp, aapl_ifcs.cpp, aapl_setup.cpp, aapl_tcond.cpp, apl_atomic_disp.cpp, apl_dirphoncalc.cpp, apl_dm_pdos_save.cpp, apl_doscalc.cpp, apl_group_velocity.cpp, apl.h, apl_hsqpoints.cpp, apl_kphonons.cpp, apl_lrphoncalc.cpp, apl_ltet.cpp, apl_pathbuilder.cpp, apl_pdisc.cpp, apl_phoncalc.cpp, apl_qmesh.cpp, apl_shellhandle.cpp, apl_supercell.cpp, apl_thermalpc.cpp, qha3phonons_eos.cpp, qha_aflowin_creator.cpp, qha_dm_pdos_save.cpp, qha_energies.cpp, qha_eoscalc.cpp, qha_eos.cpp, qha_eosrun.cpp, qha_gruneisen.cpp, qha_operations.cpp, README_AFLOW_APL.TXT, scqha_eos.cpp, scqha_gruneisen.cpp, scqha_T_freqs.cpp)
        (AUROSTD: aurostd.h, boot.cpp, main.cpp, xcombos.cpp, xcombos.h, xcomplex.cpp, xcomplex.h, xerror.cpp, xerror.h, xmatrix.cpp, xmatrix.h, xoption.cpp, xoption.h, xscalar.cpp, xscalar.h, xtensor.cpp, xvector.cpp, xvector.h)
3.1.227 - 2019/10/16
        Location: http://materials.duke.edu/AFLOW/HISTORIC/aflow.3.1.227.tar.xz
        -- Bug fixes for MPI (SC)
        -- Verbosity fixes (Message("")) (SC)
3.1.226 - 2019/10/01
        Location: http://materials.duke.edu/AFLOW/HISTORIC/aflow.3.1.226.tar.xz
        -- Modification on the allocation of web entries, through web cache of AUID. Speed up of 20-200 times in serving aflowlib entry pages (SC)
        -- Bug fixes in producing html/json for icsd# entries (SC)
        -- Modified aflow.in generation in AEL and AGL to use common routines in aflow_avasp.cpp and aflow_modules.cpp (CT)  
        -- Write AGL enthalpy as a function of pressure in an AFLOW readable format for future phase diagram application (CT)
        -- Added --quiet option to LIB2LIB routine (CT)
        -- Sets the VASP symmetry to off by default for AEL calculations (CT)
        -- Added projected phonon DOS calculations (ME)
        -- Linear tetrahedron method does not reduce upon construction anymore (necessary for projected DOS) (ME)
        -- Cleaned up code and added more comments to QMesh and LTMethod files (ME)
        -- Made moveToBZ inside QMesh more robust (ME)
        -- Replaced all instances of exit in APL with throw APLRuntimeError (ME)
        -- Sped up reduction of q-mesh grid (ME)
        -- Added safeguards for DOSCAR readers for broken DOSCAR files (ME)
        -- Fixed plotter bugs for HTQC prototype names (ME)
        -- Added findInList function to AUROSTD (ME)
        -- Generalized BringInCell method (ME+DX)
        -- created overloads for BringInCell method (double/xvector/_atom/xstructure), along with "InPlace" variants, i.e., const input (DX)
        -- replaced all mod_one/mod_one_xvec/mod_one_atom for new BringInCell method (DX)
        -- replaced old BringInCell functions with new version (DX)
        -- fixed indenting in symmetry functions (DX)
        -- replaced all SYM::CrossPro() with aurostd::vector_product() (DX)
        -- replaced all SYM::normalize() with explicity division of aurostd::modulus() (DX)
        -- replaced SYM::extract_row() with aurostd::operator() (DX)
        -- fabs() -> aurostd::abs() (CO)
        -- changed abinit writer lattice from column-based to row-based (CO)
        -- updated some class definitions (free()/copy()) (CO)
        (AFLOW: aconvasp.cpp, aconvasp_main.cpp, aflow.cpp, aflow.h, aflowlib.h, aflowlib_libraries.cpp, aflowlib_webapp_entry.js, aflowlib_web_interface.cpp, aflowrc.cpp, apennsy_gndstate.cpp, apennsy_main.cpp, apennsy_vaspin.cpp, avasp.cpp, chull.cpp, compare_structure_function.cpp, compare_structure.h, contrib_cormac.cpp, contrib_wahyu.cpp, data.cpp, init.cpp, Makefile, modules.cpp, oaims.cpp, ovasp.cpp, pflow_funcs.cpp, pflow_print.cpp, plotter.cpp, pocc.cpp, pocc.h, pocc_old.cpp, README_AFLOW_ACONVASP.TXT, README_AFLOW_SYM.TXT, spacegroup.cpp, surface.cpp, symmetry.cpp, symmetry_spacegroup.cpp, symmetry_spacegroup_functions.cpp, symmetry_spacegroup.h, symmetry_spacegroup_ITC_library.cpp, xatom.cpp, xclasses.cpp, xproto.cpp)
        (AEL: ael_elastic_fit.cpp, ael_elasticity.cpp, ael_elasticity.h, ael_get_stress.cpp)
        (AGL: agl_debye.cpp, agl_debye.h, agl_electronic.cpp, agl_eqn_state.cpp, agl_get_ev.cpp, agl_hugoniot.cpp, agl_polynomial.cpp, agl_rungibbs.cpp, agl_thermal.cpp)
        (APL: apl_atomic_disp.cpp, apl_dm_pdos_save.cpp, apl_doscalc.cpp, apl_function_fitting.cpp, apl_group_velocity.cpp, apl.h, apl_hsqpoints.cpp, apl_kphonons.cpp, apl_ltet.cpp, apl_pdisc.cpp, apl_phoncalc.cpp, apl_qmesh.cpp, apl_shellhandle.cpp, apl_supercell.cpp, qha3phonons_eos.cpp, qha_dm_pdos_save.cpp, qha_energies.cpp, qha_eoscalc.cpp, qha_gruneisen.cpp, qha_operations.cpp, README_AFLOW_APL.TXT, scqha_eos.cpp, scqha_gruneisen.cpp)
        (AUROSTD: aurostd.h, main.cpp, xmatrix.cpp, xmatrix.h)
3.1.225 - 2019/07/26
        Location: http://materials.duke.edu/AFLOW/HISTORIC/aflow.3.1.225.tar.xz
        -- fixing bug with stability criterion calculation in --output=web, need structure comparison for correct stability criterion calculation (WS)
        -- changed output name for --output=web to aflow_ALLOY_hull_web.json (WS)
        -- integrated N+1_enthalpy_gain and stability criterion to --output=web (WS)
        -- patched web json for quaternary chull (WS)
        -- added CCE functionality (RF)
        -- added CCE readme (RF)
        -- added a user input cutoff energy to the GFA code (DF)
        -- Added vector version of RemoveComments (ME)
        -- RemoveControlCharactersFromStringstream now also removes carriage returns because they break string additions (ME)
        -- SPIN_REMOVE_RELAX_2 did not remove spin after the second relaxation; this is fixed now (ME)
        -- Removed bug that prevented certain NBANDS errors from being fixed while an NBANDS warning was present in vasp.out (ME)
        -- APL and AAPL now read forces from qmvasp file (ME)
        -- AAPL_KPPRA added to aflow_modules (ME)
        -- Minor APL code clean-ups (ME)
        -- Added new plotter functions for band structures, phonons, and thermal properties (ME)
        -- Updated numbering scheme for partial DOS from being zero-based to being one-based (ME)
        -- Changed xDOSCAR, xEIGENVAL, and xKPOINTS to be compatible with new plotter (ME)
        -- Added functionality to APL that outputs phonon DOS and dispersion in
        -- VASP format for new plotter functions (ME)
        -- Fixed bug for the path builder for path with - and | as separators (ME)
        -- Fixed xDOSCAR reader to be more general (ME)
        -- patched change_tolerance() bug for double& tolerance return (DX)
        -- renamed minimum distance functions, more descriptive (minimizeDistanceCartesianMethod() and minimizeDistanceFractionalMethod()) (DX)
        -- reduced number of inputs for minimum distance functions (DX)
        -- added functionality to read VASP5 format in CHGCAR (DX)
        -- cleaned species/atom names in xstructure2json; remove pseudopotential information, oxidation numbers, etc. (DX)
        -- added boolean to ignore minimum distance check in foldAtomsInCell() (DX)
        -- added overloads for mapping functions (DX) 
        -- fixed bug in in xstructure2json in LIB2RAW runs; store corresponding structure from relaxations (DX) 
        -- read species for xstructure2json in LIB2RAW runs (DX) 
        -- added default permutation designation to ANRL prototypes for --proto and --aflow_proto, e.g., ".AB" for "AB_cF8_225_a_b.AB" (DX) 
        -- added functionality to read "_symmetry_space_group_name_H-M" in CIF reader (DX)
        -- added GetSpaceGroupNumber() to get the space group number from the Hermann-Mauguin symbol (DX)
        -- added RemoveCharacterFromBack(), RemoveCharacterFromFront(), and RemoveCharacterFromBackandFront() to AUROSTD; useful for parsing CIF fields (DX)
        -- added function to compare Wyckoff position strings regardless of order, necessary for matching equations in CIF to ITC standard (DX)
        -- fixed bug in reading symops from CIF; check for symop_id (DX)
        -- fixed bug in "_space_group_name_Hall" reader in CIF (DX)
        -- converted exits to xerrors in GetSpaceGroup*() functions (DX)
        -- added DEFAULT_GFA_FORMATION_ENTHALPY_CUTOFF to aflow.rc (CO)
        -- added functions to find pointLineIntersection() and linePlaneIntersection() (CO)
        -- added function to find 3D rotation between two 3D vectors (CO)
        -- remapped const utype& tol -> utype tol in function inputs (CO)
        -- remapped const bool& -> bool in function inputs (CO)
        -- added check in generalHouseHolderQRDecomposition() that Q*R=A (CO)
        -- changed gcd() to GCD() (CO)
        -- added least common multiple function LCM() (CO)
        -- added --slab_test (CO)
        -- added setctau/setftau functions to _sym_op (CO)
        -- added ReplaceAtoms() to xstructure to safely RemoveAtom() then AddAtom() (CO)
        -- modified foldAtomsInCell() to remove fold_in_only complexity, this was simplified by GenerateGridAtoms() (CO)
        -- added check to foldAtomsInCell() that min_dist does not change (CO)
        -- added CreateSlab_RigidRotation(), CreateSlab_SurfaceLattice(), and associated functions (many overloads) to create slabs for surface calculations: the two functions should yield about the same structure but by two different methods (CO)
        -- reformulate basis in CreateSlab_RigidRotation() so k-points grid is created appropriately (K1xK2x1) (CO)
        -- added new modules for calculating the generalized stacking fault energy and cleavage energy (CO)
        -- patched bug in CHULL pdf output for missing column-types in compiling aflow_CsIPb_hull.tex (CO)
        -- added cout as default for ostream& oss in header files (CO)
        -- converted Normal2HKLPlane (CO)
        -- reduce total layers creation by calculating how many layers are in a cell for that particular direction (CO)
        -- added XHOST.WEB_MODE to reduce cluttered AFLOW-Online output (CO)
        -- removed pocc progress bar in web_mode (CO)
        -- added FPOSDistance() for skew considerations (CO)
        -- reduced dims considered for GetSuperCell(), RadiusSphereLattice and LatticeDimensionSphere() are enough (CO)
        -- added general getPeaks() function to AUROSTD (CO)
        -- calculated X-ray amplitude on-the-fly, no need to pass it around (CO)
        -- moved double lambda to end of inputs and default to 1.5418 Copper K-alpha (CO)
        -- patched RemoveControlCodeCharactersFromString() for carriage return (CO)
        -- added width_maximum to getPeaks() to resolve arbitrarily defined peaks (CO)
        -- made x-ray analysis code more modular (CO)
        -- added --plot_xray_file option (CO)
        -- patched moving_average function (!= convolution with box_filter) (CO)
        -- defaulted lambda=Cu_Ka for XRD functions (CO)
        -- added compareVecElements(), compareXVecElements(), and class compareVecElement(ind) to sort vector<vector<utype> > and vector<xvector<utype> > and retire classes ids_cmp and hkl_cmp (CO)
        -- changed signal -> signal_input so it does not get confused with std::signal (CO)
        -- added --force_generic_title to PLOT_XRAY (CO)
        -- removed ids_cmp and hkl_cmp classes (CO)
        -- added filetype and vector_reduction_type enums (CO)
        -- patched aflags.Directory() early in kbin::KBIN_Main() (CO)
        -- corrected GetCompoundAttenuationLenght -> GetCompoundAttenuationLength and toogle -> toggle (CO)
        -- extended PARTCAR functionality for VASP5 POSCARs, including the optional Selective Dynamics tag (CO)
        -- patched 'make check' to return an error, instead of a string, if encountered (CO)
        -- patched 'S' -> 'P' conversion in --pocc_params (CO)
        -- incorporated some new warnings from VASP6 (CO)
        -- patched stringElements2VectorElements() to handle two types of compound designation: composition_string and pp_string (CO)
        -- added new suffixes to pseudopotential list (CO)
        -- address capital letters in new pp suffixes directly (CO)
        -- added faster (in place) routines for CleanStringASCII(), RemoveNumbers(), VASP_PseudoPotential_CleanName() (CO)
        -- added AFLOWIN_FLAG::NOAUTOPP (--noautopp) functionality to --aflow_proto (CO)
        -- converted flag PFLOW::LOAD_ENTRIES_ONLY_ALPHABETICAL to PFLOW::LOAD_ENTRIES_NON_ALPHABETICAL so the default is always OFF (CO)
        -- added 'make clean_autogen' to delete files that are automatically downloaded/generated by aflow during compilation (CO)
        -- set explicit double->int conversion for roundDouble() in chull (CO)
        (AFLOW: aconvasp.cpp, aconvasp_main.cpp, aflow.cpp, aflow.h, aflowlib_libraries.cpp, aflowlib_web_interface.cpp, aflowrc.cpp, avasp.cpp, cce.cpp, cce.h, chull.cpp, chull.h, compare_structure_function.cpp, contrib_shidong_main.cpp, data.cpp, gfa.cpp, gfa.h, init.cpp, ivasp.cpp, kbin.cpp, kvasp.cpp, Makefile, mix.cpp, modules.cpp, ovasp.cpp, pflow_funcs.cpp, pflow.h, pflow_print.cpp, plotter.cpp, pocc.cpp, README_AFLOW_ACONVASP.TXT, README_AFLOW_AFLOWRC.TXT, README_AFLOW_CCE.TXT, README_AFLOW_GFA.TXT, surface.cpp, symmetry.cpp, symmetry_spacegroup.cpp, symmetry_spacegroup_functions.cpp, symmetry_spacegroup.h, symmetry_spacegroup_ITC_library.cpp, xatom.cpp, xclasses.cpp, xelement.cpp, xelement.h, xproto.cpp)
        (AGL: agl_electronic.cpp)
        (APL: aapl_cluster.cpp, aapl_tcond.cpp, apl_dirphoncalc.cpp, apl_doscalc.cpp, apl.h, apl_kphonons.cpp, apl_lrphoncalc.cpp, apl_pathbuilder.cpp, apl_pdisc.cpp, apl_phoncalc.cpp, apl_qmesh.cpp, apl_supercell.cpp, apl_thermalpc.cpp, README_AFLOW_APL.TXT)
        (AUROSTD: aurostd.h, boot.cpp, main.cpp, xmatrix.cpp, xmatrix.h, xscalar.cpp, xscalar.h, xvector.cpp, xvector.h)
3.1.224 - 2019/05/20
        Location: http://materials.duke.edu/AFLOW/HISTORIC/aflow.3.1.224.tar.xz
        -- Fixed bug that didn't allow users to override the standard lattice phonon dispersion path (ME)
        -- Replaced anharmonic IFC option struct with xoption (ME)
        -- Simplified APL class structure: IReciprocalPointGrid, MonkhorstPackMesh, and UniformMesh are consolidated into QMesh. IDOSCalculator, DOSCalculator, RootSamplingMethod, and LinearTetrahedronMethod are now described only by the DOSCalculator and LTMethod classes (ME)
        -- Fixed QHA file name bugs for phonon dispersion and DOS (ME)
        -- Fixed bug that caused AAPL to read APL calculations even though AAPL calculations are still missing (ME)
        -- Fixed seg fault bug when DC=OFF and TP=ON (ME)
        -- Fixed bug where DOS parameters are not properly set when DOS=OFF and TP=ON (ME)
        -- Added KPPRA option for AAPL (ME)
        -- Increased number of iterations for the AAPL BTE solver (ME)
        -- fixed symmetry bug: if AddAtom() removes too many atoms and alters stoichiometry, then change to better tolerance (DX) 
        -- fixed comparison bug: ordering of stoichiometry for material-type comparisons (DX)
        -- changed name of prototyping flag (DX)
        -- added --structure2json command line functionality (DX)
        -- cleaned/reduced comparison command line calls (DX)
        -- added to comparison code: JSON output, print to screen only, keep non-matching info, store comparison logs, store family properties, and speed up comparison grouping function (DX)
        -- removed atomic library for communicating between threads, obsolete (DX)
        -- removed unused line in SYM::PBC() function (DX)
        -- added types information in CIF reader, otherwise aflowSG fails (DX)
        -- alphabetize elements in CIF reader function (DX)
        -- fixed --machine names (DX)
        -- fixed removal of control code characters in aflow.in; only overwrites if invalid chars are detected and saves old version to aflow.in_old (DX)
        -- changed internal indexing of xvectors in CHULL/GFA code from 0 to 1 to match rest of code (CO)
        -- fixed bug in web-json writer for AFLOW-CHULL Online (CO)
        -- added function for defining 3D rotation matrix between two vectors (CO)
        -- added functions to convert xvector<double> to xvector<int> and vice versa, useful for hkl (CO)
        -- added functionality for generalized stacking fault calculation, alpha testing only (CO)
        -- added functions for HKLPlane -> direct normal vector and vice versa (CO)
        -- added function to find distance between HKL planes (CO)
        -- added function to get distance between images of atoms along particular direction (CO)
        -- for many sym functions, removed pointers for read-only bools and doubles, added const where possible (CO)
        -- updated xstructure::Rotate() (CO)
        -- in xclasses, stringstream.clear() -> stringstream.str("") (CO)
        -- removed '#' from sg specification in POSCAR, it is interpreted as comment and removed (CO)
        -- bug fix with AFLOWDATA path in automatic aflow.in generator (CO)
        -- added force_strict_pc2scMap to GetSuperCell() constraining the map to the true primitive cell and not equivalent atoms (CO)
        -- added general function to fix string for latex output (CO)
        -- added XHOST.vflag_control.flag("DIRECTORY_CLEAN") for accurate logging of current directory (CO)
        -- major restructuring of pocc code, consolidating classes, renaming variables, etc. (CO)
        -- fixed old pocc to run with any compression extension (CO)
        -- eliminating atom.print_RHT (CO)
        -- patches for xStream() (CO)
        -- fixed webapp_entry for displaying first bader charge isosurface online with help from Bob Hanson (CO)
        -- added convolution function for signal processing (CO)
        -- added moving average and box/gaussian filters (CO)
        -- added mean/stddev functions to xvector (CO)
        -- added plotter for XRD (CO)
        -- added analysis for peaks with moving average (CO)
        (AFLOW: aconvasp_main.cpp, aflow.cpp, aflow.h, aflowlib_libraries.cpp, aflowlib_webapp_entry.js, aflowrc.cpp, avasp.cpp, chull.cpp, chull.h, compare_structure.cpp, compare_structure_function.cpp, compare_structure.h, gfa.cpp, init.cpp, kbin.cpp, kvasp.cpp, lattice.cpp, Makefile, modules.cpp, pflow_funcs.cpp, pflow.h, pflow_print.cpp, pocc.cpp, pocc.h, pocc_old.cpp, README_AFLOW_ACONVASP.TXT, README_AFLOW_AFLOWRC.TXT, symmetry.cpp, symmetry_spacegroup.cpp, xatom.cpp, xclasses.cpp, xproto.cpp)
        (ANRL: aflow_anrl.cpp, A10B2C_hP39_171_5c_c_a.cpp, A10B2C_hP39_172_5c_c_a.cpp, A10B3_oF52_42_2abce_ab.cpp, A12B2C_cF60_196_h_bc_a.cpp, A12B36CD12_cF488_196_2h_6h_ac_fgh.cpp, A12B36CD12_cF488_210_h_3h_a_fg.cpp, A12B6C_cF608_210_4h_2h_e.cpp, A12B7C2_hP21_174_2j2k_ajk_cf.cpp, A12BC4_cP34_195_2j_ab_2e.cpp, A12B_cF52_225_i_a.cpp, A12B_cI26_204_g_a.cpp, A12B_tI26_139_fij_a.cpp, A13B2C2_oP34_32_a6c_c_c.cpp, A14B3C5_tP44_94_c3g_ad_bg.cpp, A15B4_cI76_220_ae_c.cpp, A17B15_cP64_207_acfk_eij.cpp, A17BC4D_tP184_89_17p_p_4p_io.cpp, A23B6_cF116_225_bd2f_e.cpp, A24BC_cF104_209_j_a_b.cpp, A2B11_cP39_200_f_aghij.cpp, A2B13C4_hP57_168_d_c6d_2d.cpp, A2B2C4D_tP18_132_e_i_o_d.cpp, A2B2C7_cF88_227_c_d_af.cpp, A2B2C_oC80_64_efg_efg_df.cpp, A2B3C12D3_cI160_230_a_c_h_d.cpp, A2B3C18D6_hP58_192_c_f_lm_l.cpp, A2B3C3DE7_hP48_145_2a_3a_3a_a_7a.cpp, A2B3C6_cP264_205_2d_ab2c2d_6d.cpp, A2B3C6_cP33_221_cd_ag_fh.cpp, A2B3C7D_oP13_47_t_aq_eqrs_h.cpp, A2B3_hP20_159_bc_2c.cpp, A2B3_hP30_169_2a_3a.cpp, A2B3_hP30_170_2a_3a.cpp, A2B3_hP5_164_d_ad.cpp, A2B3_hR10_167_c_e.cpp, A2B3_hR5_166_c_ac.cpp, A2B3_oC40_39_2d_2c2d.cpp, A2B3_oP20_60_d_cd.cpp, A2B3_oP20_62_2c_3c.cpp, A2B3_oP40_33_4a_6a.cpp, A2B3_tI80_141_ceh_3h.cpp, A2B3_tP10_127_g_ah.cpp, A2B3_tP20_102_2c_b2c.cpp, A2B3_tP20_116_bci_fj.cpp, A2B3_tP20_117_i_adgh.cpp, A2B3_tP40_137_cdf_3g.cpp, A2B3_tP5_115_g_ag.cpp, A2B4C_hR42_148_2f_4f_f.cpp, A2B4C_oC28_66_l_kl_a.cpp, A2B4C_oP28_62_ac_2cd_c.cpp, A2B5C2_oC36_37_d_c2d_d.cpp, A2B5_mC28_15_f_e2f.cpp, A2B6CD7_tP64_77_2d_6d_d_ab6d.cpp, A2B7C2_tP88_78_4a_14a_4a.cpp, A2B7_cI54_229_e_afh.cpp, A2B8C2D_tP26_100_c_abcd_c_a.cpp, A2B8CD_oP24_48_k_2m_d_b.cpp, A2B8CD_tI24_97_d_k_a_b.cpp, A2B8C_oP22_34_c_4c_a.cpp, A2B_aP6_2_2i_i.cpp, A2B_aP6_2_aei_i.cpp, A2BC2_oF40_22_fi_ad_gh.cpp, A2BC2_oI20_45_c_b_c.cpp, A2BC2_tI20_79_c_2a_c.cpp, A2BC2_tP20_105_f_ac_2e.cpp, A2BC3_oC24_63_e_c_cg.cpp, A2BC4_cF56_227_d_a_e.cpp, A2BC4D_tI16_121_d_a_i_b.cpp, A2BC4_oP28_50_ij_ac_ijm.cpp, A2BC4_tI14_82_bc_a_g.cpp, A2BC4_tP28_126_cd_e_k.cpp, A2BC4_tP28_130_f_c_g.cpp, A2BC7D2_tP24_113_e_a_cef_e.cpp, A2BC8_tI176_110_2b_b_8b.cpp, A2BCD3E6_cF208_203_e_c_d_f_g.cpp, A2BCD4_tI16_82_ac_b_d_g.cpp, A2B_cF24_227_c_a.cpp, A2B_cF24_227_d_a.cpp, A2B_cI72_211_hi_i.cpp, A2BC_oC16_67_ag_b_g.cpp, A2BC_oC8_38_e_a_b.cpp, A2B_cP12_212_c_a.cpp, A2B_cP6_224_b_a.cpp, A2BC_tP16_76_2a_a_a.cpp, A2B_hP12_194_cg_f.cpp, A2B_hP18_180_fi_bd.cpp, A2B_hP18_190_gh_bf.cpp, A2B_hP36_177_j2lm_n.cpp, A2B_hP6_191_h_e.cpp, A2B_hP9_147_g_ad.cpp, A2B_hP9_150_ef_bd.cpp, A2B_hP9_152_c_a.cpp, A2B_hP9_180_j_c.cpp, A2B_hP9_181_j_c.cpp, A2B_hP9_189_fg_bc.cpp, A2B_hR18_148_2f_f.cpp, A2B_mC144_9_24a_12a.cpp, A2B_mC48_15_ae3f_2f.cpp, A2B_mP12_13_2g_ef.cpp, A2B_mP12_14_2e_e.cpp, A2B_mP12_3_bc3e_2e.cpp, A2B_mP12_7_4a_2a.cpp, A2B_mP18_7_6a_3a.cpp, A2B_mP6_10_mn_bg.cpp, A2B_mP6_14_e_a.cpp, A2B_oC12_36_2a_a.cpp, A2B_oC12_38_de_ab.cpp, A2B_oC12_63_2c_c.cpp, A2B_oC24_20_abc_c.cpp, A2B_oC24_64_2f_f.cpp, A2B_oF24_70_e_a.cpp, A2B_oI12_72_j_a.cpp, A2B_oI12_74_h_e.cpp, A2B_oP12_17_abe_e.cpp, A2B_oP12_19_2a_a.cpp, A2B_oP12_26_abc_ab.cpp, A2B_oP12_29_2a_a.cpp, A2B_oP12_62_2c_c.cpp, A2B_oP24_52_2e_cd.cpp, A2B_oP24_55_2g2h_gh.cpp, A2B_oP24_61_2c_c.cpp, A2B_oP6_58_g_a.cpp, A2B_tI12_140_h_a.cpp, A2B_tI12_141_e_a.cpp, A2B_tI12_98_f_a.cpp, A2B_tI24_141_2e_e.cpp, A2B_tI6_139_d_a.cpp, A2B_tP12_111_2n_adf.cpp, A2B_tP12_92_b_a.cpp, A2B_tP24_135_gh_h.cpp, A2B_tP30_85_ab2g_cg.cpp, A2B_tP36_96_3b_ab.cpp, A2B_tP48_77_8d_4d.cpp, A2B_tP6_129_ac_c.cpp, A2B_tP6_136_f_a.cpp, A2B_tP6_137_d_a.cpp, A3B10_cI52_229_e_fh.cpp, A3B11C6_tP40_100_ac_bc2d_cd.cpp, A3B13_oC32_38_ac_a2bcdef.cpp, A3B2_cI40_220_d_c.cpp, A3B2_hP10_176_h_bc.cpp, A3B2_hP10_176_h_bd.cpp, A3B2_hP5_164_ad_d.cpp, A3B2_hR5_155_e_c.cpp, A3B2_oP20_52_de_cd.cpp, A3B2_oP20_56_ce_e.cpp, A3B2_oP20_62_3c_2c.cpp, A3B2_tP10_83_adk_j.cpp, A3B3C_cI56_214_g_h_a.cpp, A3B3C_hP14_176_h_h_c.cpp, A3B3C_hP14_176_h_h_d.cpp, A3B4C_cP16_218_c_e_a.cpp, A3B4C_cP8_215_d_e_a.cpp, A3B4_cF56_227_ad_e.cpp, A3B4_tI28_141_ad_h.cpp, A3B5_oC16_65_ah_bej.cpp, A3B5_oC32_38_abce_abcdf.cpp, A3B5_oP16_55_ch_agh.cpp, A3B5_tI32_108_ac_a2c.cpp, A3B5_tI32_140_ah_bk.cpp, A3B5_tI32_140_ah_cl.cpp, A3B7_hP20_186_c_b2c.cpp, A3B7_oP40_62_cd_3c2d.cpp, A3B7_tP40_76_3a_7a.cpp, A3BC2_cI48_214_f_a_e.cpp, A3BC2_oP48_50_3m_m_2m.cpp, A3BC3D_tP64_106_3c_c_3c_c.cpp, A3BC_hP10_188_k_a_e.cpp, A3BC_hP10_188_k_c_a.cpp, A3BC_hP30_185_cd_c_ab.cpp, A3BC_hR5_146_b_a_a.cpp, A3B_cI32_204_g_c.cpp, A3B_cI8_229_b_a.cpp, A3BC_mC10_8_ab_a_a.cpp, A3B_cP16_198_b_a.cpp, A3B_cP16_208_j_b.cpp, A3B_cP4_221_d_a.cpp, A3B_cP8_223_c_a.cpp, A3BC_tP5_99_bc_a_b.cpp, A3B_hP16_194_gh_ac.cpp, A3B_hP24_151_3c_2a.cpp, A3B_hP24_153_3c_2b.cpp, A3B_hP24_165_adg_f.cpp, A3B_hP24_165_bdg_f.cpp, A3B_hP24_185_ab2c_c.cpp, A3B_hP4_191_bc_a.cpp, A3B_hP8_158_d_a.cpp, A3B_hP8_173_c_b.cpp, A3B_hP8_176_h_c.cpp, A3B_hP8_176_h_d.cpp, A3B_hP8_185_c_a.cpp, A3B_hP8_194_h_c.cpp, A3B_hR4_160_b_a.cpp, A3B_mP16_7_6a_2a.cpp, A3B_oC64_66_gi2lm_2l.cpp, A3B_oC64_66_kl2m_bdl.cpp, A3B_oI32_23_ij2k_k.cpp, A3B_oP16_62_cd_c.cpp, A3B_oP32_60_3d_d.cpp, A3B_oP8_59_bf_a.cpp, A3B_tI16_139_cde_e.cpp, A3B_tI24_119_b2i_af.cpp, A3B_tI32_82_3g_g.cpp, A3B_tI8_139_bd_a.cpp, A3B_tP16_118_ei_f.cpp, A3B_tP32_114_3e_e.cpp, A43B5C17_oC260_63_c8fg6h_cfg_ce3f2h.cpp, A4B14C3_hP21_143_bd_ac4d_d.cpp, A4B2C13D_tP40_90_g_d_cef2g_c.cpp, A4B2C6D16E_cF232_203_e_d_f_eg_a.cpp, A4B2C_tP28_135_gh_h_d.cpp, A4B3_cI112_230_af_g.cpp, A4B3_cI14_229_c_b.cpp, A4B3_cI28_220_c_a.cpp, A4B3_hP14_173_bc_c.cpp, A4B3_hP28_159_ab2c_2c.cpp, A4B3_hR7_166_2c_ac.cpp, A4B3_oI14_71_gh_cg.cpp, A4B5_tI18_139_i_ah.cpp, A4B5_tI18_87_h_ah.cpp, A4B6C_hP11_143_bd_2d_a.cpp, A4B9_cP52_215_ei_3efgi.cpp, A4BC2_tI28_120_i_d_e.cpp, A4BC4D_tP10_123_gh_a_i_d.cpp, A4BC4_tP18_137_g_b_g.cpp, A4B_cI10_217_c_a.cpp, A4B_cI10_229_c_a.cpp, A4B_cI40_197_cde_c.cpp, A4BC_tI24_141_h_b_a.cpp, A4B_hP15_144_4a_a.cpp, A4B_oI20_74_beh_e.cpp, A4B_oP20_62_2cd_c.cpp, A4B_tI10_139_de_a.cpp, A4B_tI20_88_f_a.cpp, A4B_tP10_114_e_a.cpp, A4B_tP10_125_m_a.cpp, A4B_tP20_127_ehj_g.cpp, A5B11_mP16_6_2abc_2a3b3c.cpp, A5B2_hP14_194_abdf_f.cpp, A5B2_hP28_194_ahk_ch.cpp, A5B2_hR7_166_a2c_c.cpp, A5B2_mC14_12_a2i_i.cpp, A5B2_oP14_49_dehq_ab.cpp, A5B3C15_oP46_30_a2c_bc_a7c.cpp, A5B3C16_cP96_222_ce_d_fi.cpp, A5B3C_hP18_186_2a3b_2ab_b.cpp, A5B3_hP16_190_bdh_g.cpp, A5B3_hP16_193_dg_g.cpp, A5B3_mC32_9_5a_3a.cpp, A5B3_tP32_118_g2i_aceh.cpp, A5B3_tP32_130_cg_cf.cpp, A5B5C4_tP28_104_ac_ac_c.cpp, A5B6C2_hP13_157_2ac_2c_b.cpp, A5B7_tI24_107_ac_abd.cpp, A5B8_cI52_217_ce_cg.cpp, A5BCD6_cF416_228_eg_c_b_h.cpp, A5B_oP24_26_3a3b2c_ab.cpp, A6B23_cF116_225_e_acfh.cpp, A6B2C_cF36_225_e_c_a.cpp, A6B2CD6E_cP64_208_m_ad_b_m_c.cpp, A6B2C_tP18_128_eh_d_a.cpp, A6B2C_tP18_128_eh_d_b.cpp, A6B2C_tP18_94_eg_c_a.cpp, A6B4C16D_oP108_27_abcd4e_4e_16e_e.cpp, A6B6C_cF104_202_h_h_c.cpp, A6B_cF224_228_h_c.cpp, A6B_cP7_221_f_a.cpp, A6B_hR7_166_g_a.cpp, A6B_oC28_63_efg_c.cpp, A7B2C2_mC22_12_aij_h_i.cpp, A7B2C_tP40_128_egi_h_e.cpp, A7B3_cI40_229_df_e.cpp, A7B6_hR13_166_ah_3c.cpp, A7B7C2_tP32_101_bde_ade_d.cpp, A7B8_mP120_14_14e_16e.cpp, A7B8_oP120_60_7d_8d.cpp, A7BC3D13_cF192_219_de_b_c_ah.cpp, A7B_cF32_225_bd_a.cpp, A8B2C12D2E_oI50_23_bcfk_i_3k_j_a.cpp, A8B5_hR26_160_a3bc_a3b.cpp, A8B5_mP13_6_a7b_3a2b.cpp, A8B7C6_hP21_175_ck_aj_k.cpp, A8BC3D6_hP18_189_bfh_a_g_i.cpp, A8B_tI18_139_hi_a.cpp, A9B16C7_cF128_225_acd_2f_be.cpp, A9B2_mP22_7_9a_2a.cpp, A9B3C_hP26_194_hk_h_a.cpp, A9BC3D5_hP18_189_fi_a_g_bh.cpp, A9BC_oC44_39_3c3d_a_c.cpp, A_aP4_2_aci.cpp, AB11CD3_cP16_221_a_dg_b_c.cpp, AB11_cP36_221_c_agij.cpp, AB12C3_cI32_229_a_h_b.cpp, AB13_cF112_226_a_bi.cpp, AB18C8_cF108_225_a_eh_f.cpp, AB27CD3_cP32_221_a_dij_b_c.cpp, AB2_aP12_1_4a_8a.cpp, AB2C12D4_tP76_75_2a2b_2d_12d_4d.cpp, AB2C3_oP24_62_c_d_cd.cpp, AB2C4_tI14_139_a_e_ce.cpp, AB2C8D_oP24_49_g_q_2qr_e.cpp, AB2C_cF16_225_a_c_b.cpp, AB2CD2_hP36_163_h_i_bf_i.cpp, AB2_cF12_225_a_c.cpp, AB2_cF48_227_c_e.cpp, AB2_cF96_227_e_cf.cpp, AB2C_oC16_40_a_2b_b.cpp, AB2C_oC16_63_c_2c_c.cpp, AB2C_oP16_62_c_2c_c.cpp, AB2_cP12_205_a_c.cpp, AB2_hP12_143_cd_ab2d.cpp, AB2_hP12_194_f_ah.cpp, AB2_hP24_194_ef_fgh.cpp, AB2_hP3_164_a_d.cpp, AB2_hP3_191_a_d.cpp, AB2_hP6_194_b_f.cpp, AB2_hP6_194_c_ad.cpp, AB2_hP6_194_c_f.cpp, AB2_hP72_192_m_j2kl.cpp, AB2_hP9_156_b2c_3a2bc.cpp, AB2_hP9_162_ad_k.cpp, AB2_hP9_164_bd_c2d.cpp, AB2_hP9_180_d_j.cpp, AB2_mC6_12_a_i.cpp, AB2_oC24_41_2a_2b.cpp, AB2_oC6_21_a_k.cpp, AB2_oF48_70_f_fg.cpp, AB2_oF72_43_ab_3b.cpp, AB2_oI6_71_a_g.cpp, AB2_oI6_71_a_i.cpp, AB2_oP12_29_a_2a.cpp, AB2_oP24_28_acd_2c3d.cpp, AB2_oP6_34_a_c.cpp, AB2_oP6_58_a_g.cpp, AB2_tI48_80_2b_4b.cpp, AB2_tI6_139_a_e.cpp, AB2_tI96_88_2f_4f.cpp, AB2_tP12_115_j_egi.cpp, AB2_tP12_81_adg_2h.cpp, AB2_tP6_137_a_d.cpp, AB32C48_cI162_204_a_2efg_2gh.cpp, AB32CD4E8_tP184_93_i_16p_af_2p_4p.cpp, AB3C16_cF160_203_a_bc_eg.cpp, AB3C16_cF160_203_b_ad_eg.cpp, AB3C2_cI96_206_c_e_ad.cpp, AB3C3_cF112_227_c_de_f.cpp, AB3C4_cP8_215_a_c_e.cpp, AB3C4_hP16_194_c_af_ef.cpp, AB3C4_oP16_31_a_ab_2ab.cpp, AB3C4_oP32_33_a_3a_4a.cpp, AB3C6_cI80_206_a_d_e.cpp, AB3C_cP5_221_a_c_b.cpp, AB3C_cP60_201_be_fh_g.cpp, AB3C_cP60_201_ce_fh_g.cpp, AB3_cF16_225_a_bc.cpp, AB3C_hR10_148_c_f_c.cpp, AB3C_hR10_167_b_e_a.cpp, AB3C_oC20_63_a_cf_c.cpp, AB3C_oP20_62_c_cd_a.cpp, AB3_cP4_221_a_c.cpp, AB3_hP24_149_acgi_3l.cpp, AB3_hP24_178_b_ac.cpp, AB3_hP24_179_b_ac.cpp, AB3_hP24_185_c_ab2c.cpp, AB3_hP4_187_e_fh.cpp, AB3_hP8_182_c_g.cpp, AB3_hP8_194_c_bf.cpp, AB3_hR8_148_c_f.cpp, AB3_hR8_155_c_de.cpp, AB3_mC16_12_g_ij.cpp, AB3_mC16_15_e_cf.cpp, AB3_mC16_9_a_3a.cpp, AB3_mC32_8_4a_12a.cpp, AB3_mC32_8_4a_4a4b.cpp, AB3_mP16_10_mn_3m3n.cpp, AB3_oC16_40_b_3b.cpp, AB3_oC8_65_a_bf.cpp, AB3_oP16_18_ab_3c.cpp, AB3_oP16_19_a_3a.cpp, AB3_oP16_62_c_3c.cpp, AB3_oP16_62_c_cd.cpp, AB3_tI16_140_b_ah.cpp, AB3_tP32_133_h_i2j.cpp, AB3_tP32_86_g_3g.cpp, AB3_tP4_123_a_ce.cpp, AB3_tP8_113_a_ce.cpp, AB4C17D4E_tP54_90_a_g_c4g_g_c.cpp, AB4C3_cI16_229_a_c_b.cpp, AB4C7D_hP26_159_b_ac_a2c_b.cpp, AB4C_hP6_191_a_h_b.cpp, AB4C_hP72_168_2d_8d_2d.cpp, AB4C_hP72_184_d_4d_d.cpp, AB4C_oC24_63_a_fg_c.cpp, AB4C_oC24_63_c_fg_c.cpp, AB4C_oP24_62_c_2cd_c.cpp, AB4_cP5_215_a_e.cpp, AB4C_tI12_82_c_g_a.cpp, AB4C_tP12_112_b_n_e.cpp, AB4C_tP12_124_a_m_c.cpp, AB4_oC20_41_a_2b.cpp, AB4_oC20_68_a_i.cpp, AB4_tI10_87_a_h.cpp, AB4_tP10_103_a_d.cpp, AB4_tP10_124_a_m.cpp, AB5_cF24_216_a_ce.cpp, AB5C_tP7_123_b_ci_a.cpp, AB5_hP6_191_a_cg.cpp, AB6C4_tP22_104_a_2ac_c.cpp, AB6C_tP16_132_d_io_a.cpp, AB7CD2_oI44_24_a_b3d_c_ac.cpp, AB7_hR16_166_c_c2h.cpp, AB8C2_oC22_35_a_ab3e_e.cpp, AB8C2_tI44_97_e_2k_cd.cpp, AB9C4_hP28_188_e_kl_ak.cpp, AB_aP16_2_4i_4i.cpp, ABC2_aP16_1_4a_4a_8a.cpp, ABC2_hP4_164_a_b_d.cpp, ABC2_hP8_194_d_a_f.cpp, ABC2_hR24_167_e_e_2e.cpp, ABC2_hR4_166_a_b_c.cpp, ABC2_mP8_10_ac_eh_mn.cpp, ABC2_oC16_67_b_g_ag.cpp, ABC2_oI16_23_ab_i_k.cpp, ABC2_oP16_53_h_e_gh.cpp, ABC2_tI16_122_a_b_d.cpp, ABC2_tP4_123_d_a_f.cpp, ABC3_cP20_198_a_a_b.cpp, ABC3_hR10_146_2a_2a_2b.cpp, ABC3_hR10_161_a_a_b.cpp, ABC3_hR10_167_a_b_e.cpp, ABC3_mP10_11_e_e_ef.cpp, ABC3_oP20_30_2a_c_3c.cpp, ABC3_oP20_53_e_g_hi.cpp, ABC3_oP20_54_e_d_cf.cpp, ABC4_mP12_13_e_a_2g.cpp, ABC4_oI12_23_a_b_k.cpp, ABC4_oP12_16_ag_cd_2u.cpp, ABC4_tI96_142_e_ab_2g.cpp, ABC4_tP12_125_a_b_m.cpp, ABC6D2_mC40_15_e_e_3f_f.cpp, ABC_cF12_216_b_c_a.cpp, ABC_cP12_198_a_a_a.cpp, ABCD3_oI48_73_d_e_e_ef.cpp, ABCD_cF16_216_c_d_b_a.cpp, ABCD_oP16_57_d_c_d_d.cpp, ABCD_tP8_129_c_b_a_c.cpp, AB_cF16_227_a_b.cpp, AB_cF8_216_c_a.cpp, AB_cF8_225_a_b.cpp, ABC_hP12_174_cj_fk_aj.cpp, ABC_hP3_183_a_a_a.cpp, ABC_hP3_187_a_d_f.cpp, ABC_hP36_175_jk_jk_jk.cpp, ABC_hP6_194_c_d_a.cpp, ABC_hR3_160_a_a_a.cpp, ABC_hR6_166_c_c_c.cpp, AB_cI16_199_a_a.cpp, ABC_oI12_71_h_j_g.cpp, ABC_oI36_46_ac_bc_3b.cpp, ABC_oP12_29_a_a_a.cpp, ABC_oP6_59_a_a_a.cpp, ABC_oP6_59_a_b_a.cpp, AB_cP16_205_c_c.cpp, AB_cP2_221_b_a.cpp, AB_cP6_221_c_d.cpp, AB_cP8_198_a_a.cpp, ABC_tI12_109_a_a_a.cpp, ABC_tP24_91_d_d_d.cpp, ABC_tP24_95_d_d_d.cpp, ABC_tP6_129_c_a_c.cpp, AB_hP12_156_2ab3c_2ab3c.cpp, AB_hP12_186_a2b_a2b.cpp, AB_hP12_194_af_bf.cpp, AB_hP12_194_df_ce.cpp, AB_hP2_187_d_a.cpp, AB_hP24_190_i_afh.cpp, AB_hP4_156_ab_ab.cpp, AB_hP4_156_ac_ac.cpp, AB_hP4_186_b_a.cpp, AB_hP4_186_b_b.cpp, AB_hP4_194_c_a.cpp, AB_hP4_194_c_d.cpp, AB_hP6_144_a_a.cpp, AB_hP6_154_a_b.cpp, AB_hP6_183_c_ab.cpp, AB_hP6_191_f_ad.cpp, AB_hP8_186_ab_ab.cpp, AB_hP8_194_ad_f.cpp, AB_hR10_160_5a_5a.cpp, AB_hR16_148_cf_cf.cpp, AB_hR2_166_a_b.cpp, AB_hR26_148_b2f_a2f.cpp, AB_hR6_160_3a_3a.cpp, AB_hR6_160_b_b.cpp, AB_mC8_15_c_e.cpp, AB_mP4_11_e_e.cpp, AB_mP4_6_2b_2a.cpp, AB_mP6_10_en_am.cpp, AB_oC8_36_a_a.cpp, AB_oC8_63_c_c.cpp, AB_oC8_65_j_g.cpp, AB_oC8_67_a_g.cpp, AB_oF8_22_a_c.cpp, AB_oF8_42_a_a.cpp, AB_oF8_69_a_b.cpp, AB_oI4_44_a_b.cpp, AB_oP16_61_c_c.cpp, AB_oP2_25_b_a.cpp, AB_oP4_51_e_f.cpp, AB_oP4_59_a_b.cpp, AB_oP48_61_3c_3c.cpp, AB_oP8_33_a_a.cpp, AB_oP8_57_d_d.cpp, AB_oP8_62_c_c.cpp, AB_tI16_140_ab_h.cpp, AB_tI16_141_e_e.cpp, AB_tI4_107_a_a.cpp, AB_tI4_119_c_a.cpp, AB_tI8_109_a_a.cpp, AB_tI8_139_e_e.cpp, AB_tI8_141_a_b.cpp, AB_tP16_84_cej_k.cpp, AB_tP2_123_a_d.cpp, AB_tP4_129_a_c.cpp, AB_tP4_129_c_c.cpp, AB_tP4_131_c_e.cpp, AB_tP8_111_n_n.cpp, AB_tP8_136_g_f.cpp, A_cF136_227_aeg.cpp, A_cF240_202_h2i.cpp, A_cF4_225_a.cpp, A_cF8_227_a.cpp, A_cI16_206_c.cpp, A_cI16_220_c.cpp, A_cI2_229_a.cpp, A_cI58_217_ac2g.cpp, A_cP1_221_a.cpp, A_cP20_213_cd.cpp, A_cP240_205_10d.cpp, A_cP46_223_dik.cpp, A_cP8_198_2a.cpp, A_cP8_205_c.cpp, A_hP1_191_a.cpp, A_hP2_194_c.cpp, A_hP3_152_a.cpp, A_hP4_186_ab.cpp, A_hP4_194_ac.cpp, A_hP4_194_bc.cpp, A_hP4_194_f.cpp, A_hP6_178_a.cpp, A_hP6_194_h.cpp, A_hP9_154_bc.cpp, A_hR105_166_bc9h4i.cpp, A_hR1_166_a.cpp, A_hR12_166_2h.cpp, A_hR2_166_c.cpp, A_hR3_166_ac.cpp, A_mC12_5_3c.cpp, A_mC16_12_4i.cpp, A_mC24_15_2e2f.cpp, A_mC34_12_ah3i2j.cpp, A_mC4_12_i.cpp, A_mP16_11_8e.cpp, A_mP32_14_8e.cpp, A_mP4_4_2a.cpp, A_mP64_14_16e.cpp, A_mP8_10_2m2n.cpp, A_mP84_13_21g.cpp, A_oC4_63_c.cpp, A_oC8_64_f.cpp, A_oF128_70_4h.cpp, A_oF8_70_a.cpp, A_oP16_55_2g2h.cpp, A_oP8_62_2c.cpp, A_tI16_142_f.cpp, A_tI2_139_a.cpp, A_tI4_139_e.cpp, A_tI4_141_a.cpp, A_tI8_139_h.cpp, A_tP12_138_bi.cpp, A_tP12_96_ab.cpp, A_tP16_138_j.cpp, A_tP30_136_bf2ij.cpp, A_tP4_129_ac.cpp, A_tP4_136_f.cpp, A_tP50_134_b2m2n.cpp, sigma_tP30_136_bf2ij.cpp)
        (APL: aapl_ifcs.cpp, aapl_setup.cpp, aapl_tcond.cpp, apl_atomic_disp.cpp, apl_dirphoncalc.cpp, apl_doscalc.cpp, apl_group_velocity.cpp, apl.h, apl_kphonons.cpp, apl_lrphoncalc.cpp, apl_ltet.cpp, apl_pathbuilder.cpp, apl_phoncalc.cpp, apl_qmesh.cpp, apl_supercell.cpp, apl_thermalpc.cpp, qha_energies.cpp, qha_eoscalc.cpp, qha_gruneisen.cpp, README_AFLOW_APL.TXT, scqha_gruneisen.cpp, scqha_T_freqs.cpp)
        (AUROSTD: aurostd.h, boot.cpp, main.cpp, xmatrix.cpp, xmatrix.h, xscalar.cpp, xscalar.h, xvector.cpp, xvector.h)
        Deleted files: APL/apl_mpmesh.cpp, APL/apl_uniform_mesh.cpp, APL/apl_ltetdos.cpp, APL/apl_rsmdos.cpp
3.1.223 - 2019/04/18
        Location: http://materials.duke.edu/AFLOW/HISTORIC/aflow.3.1.223.tar.xz
        -- fixed logics for filename extended characters (SC)
        -- created compliance in aurostd for extended characters and added aurostd::LinkFile (SC)
        -- aurostd::RenameFile => aurostd::file2file (SC)
        -- aurostd::MoveFile => aurostd::file2directory (SC)
        -- --use_tmpfs=XXXXX (for rerouting /tmp directories, useful for [il]logical mapping) (SC)
        (AFLOW: aflowlib_libraries.cpp aflow_ivasp.cpp aurostd.h aurostd_main.cpp)
3.1.222 - 2019/04/01
        Location: http://materials.duke.edu/AFLOW/HISTORIC/aflow.3.1.222.tar.xz
        -- added GFA code+README (DF)
        -- added Cygwin support (ME)
        -- fixed bugs in the phonon property plotter (ME)
        -- added defaults/options for DoD MUSTANG machine (--machine=dod_mustang); also added in aflowrc (DX)
        -- remove pseudopotential information for comparing materials (DX)
        -- fixed comparison bugs (e.g., duplicate count, load from URL, printing properties, BrinInCell() for supercell expansion, etc.) (DX)
        -- fixed --aflow_proto bug when generating POCC structures with ANRL parameters (DX)
        -- patched GetDistMatrix() header declaration (CO)
        -- patched x-ray analysis for POSCARs with no atom names (CO)
        -- silenced cematrix::InverseMatrix (CO)
        -- minor patches for clang (CO)
        -- patched fancy print (colors) for POCC AFLOW-Online web mode (CO)
        -- added --scrub=LIBS for lib2raw (SC)
        -- added ProgressBar(std::ostream& oss,string prelim,uint j,uint jmax,bool VERBOSE_PERCENTAGE,bool VERBOSE_ROLLER,bool VERBOSE_CURSOR) in aurostd*
        (AFLOW: aconvasp.cpp, aconvasp_main.cpp, aflow.cpp, aflow.h, aflowrc.cpp, avasp.cpp, bader.cpp, compare_structure.cpp, compare_structure_function.cpp, data.cpp, gfa.cpp, gfa.h, init.cpp, ivasp.cpp, kbin.cpp, kvasp.cpp, Makefile, pflow_funcs.cpp, pflow.h, pflow_print.cpp, pocc.cpp, README_AFLOW_ACONVASP.TXT, README_AFLOW_GFA.TXT, README_AFLOW.TXT, README_CONTRIBS.TXT, symmetry_spacegroup_ITC_library.cpp, xclasses.cpp)
        (AUROSTD: aurostd.h, boot.cpp, xmatrix.cpp)
3.1.221 - 2019/03/20
        Location: http://materials.duke.edu/AFLOW/HISTORIC/aflow.3.1.221.tar.xz
        -- changed the compiler for Mac OS to clang++ as g++ does not find the standard libraries on some systems (ME)
        -- fixed bug in VASP_Produce_POTCAR for POTCAR paths (ME)
        -- APL now switches RELAX to off with --generate_aflowin_only. Also does not check for the vasp binary anymore if POLAR is ON, which would break the code if no vasp binary is present (ME)
        -- fixed ANRL setting for symmetry cell choice (DX)
        -- added fast supercell function for quick expansion (DX)
        -- speed increase for compare functions (DX)
        -- fixed tolerance scan issue introduced in V3.1.220 after removing global symmetry variables (DX)
        -- added missing directory string in GetSpaceGroupLabel() function (DX)
        -- fixed primitive reduction corner case; should use PBC() instead of BringInCell() for distance vectors (DX)
        -- added ANRL directory name for --aflow_proto: check if ANRL proto matches to entry in library and return ANRL suffix, otherwise add parameter values to directory name (DX)
        -- added FileMESSAGE argument to compare functions (DX)
        -- patched species re-decoration for parent structure, volumes should be consistent across different decorations (CO)
        -- sort unique structures by HNF matrix/site configuration indices so order is always fixed (CO)
        -- removed file writing for command-line POCC commands, speeds up AFLOW-Online (CO)
        -- propagate flags into POCC structures for command-line control (CO)
        -- fixed AFLOW_CHULL_JUPYTER subdirectory creation (CO)
        (AFLOW: aconvasp_main.cpp, aflow.h, aflowlib_libraries.cpp, avasp.cpp, chull.cpp, chull.h, compare_structure.cpp, compare_structure_function.cpp, compare_structure.h, ivasp.cpp, Makefile, pflow.h, pocc.cpp, pocc.h, symmetry_spacegroup.cpp, xatom.cpp, xclasses.cpp)
        (ANRL: aflow_anrl.cpp, list.cpp)
        (APL: apl_kphonons.cpp)
3.1.220 - 2019/03/11
        Location: http://materials.duke.edu/AFLOW/HISTORIC/aflow.3.1.220.tar.xz
        -- added jupyter|jupyter2|jupyter3 functionality to chull (MB)
        -- added functionality to generate prototypes in CIF format (--cif flag); for --proto and --aflow_proto (DX)
        -- added functionality to generate prototypes in ABCCAR format (--abccar flag); for --proto and --aflow_proto (DX)
        -- added original crystal keywords to aflowlib entry (volume_cell_orig, volume_atom_orig, density_orig, crystal_family_orig, crystal_system_orig, point_group_Hermann_Mauguin_orig, point_group_Schoenflies_orig, point_group_orbifold_orig, point_group_type_orig, point_group_order_orig, point_group_structure_orig, Bravais_lattice_lattice_type_orig, Bravais_lattice_lattice_system_orig, Bravais_superlattice_lattice_type_orig, Bravais_superlattice_lattice_variation_type_orig, Bravais_superlattice_lattice_system_orig, Pearson_symbol_superlattice_orig, reciprocal_geometry_orig, reciprocal_volume_cell_orig, reciprocal_lattice_type_orig, reciprocal_lattice_variation_type_orig, Wyckoff_letters_orig, Wyckoff_multiplicities_orig, Wyckoff_site_symmetries_orig) (DX)
        -- fixed type for point_group_order in JSON; should be int, not string (DX)  
        -- added character check when loading aflow.in, to prevent null bytes (DX) 
        -- added function to remove null bytes in aflow.in file; rewrites cleaned aflow.in (DX) 
        -- added defaults/options for DoD ONYX, GORDON, COPPER, GAFFNEY, and KOEHR machines (--machine=dod_onyx,dod_gordon,dod_copper,dod_gaffney,dod_koehr); also added in aflowrc (DX)
        -- added ANRL space group setting option; monoclinic: unique axis-b, rhombohedral: rhombohedral setting, centrosymmetric: origin centered on inversion (DX)
        -- added functionality to convert a structure into an ANRL designation, i.e., label, parameter list, and parameter values (DX)
        -- added ANRL keywords to aflowlib entry (anrl_label_orig, anrl_parameter_list_orig, anrl_parameter_values_orig, anrl_label_relax, anrl_parameter_list_relax, anrl_parameter_values_relax) (DX)
        -- added functions to get the Wyckoff equations for future symbolic notation (DX)
        -- added ANRL preset values for prototypes in getANRLParameters() (DX)
        -- added ANRL prototypes to README_PROTO.TXT along with unique permutation information (DX)
        -- updated headers for each AFLOW prototype in README_LIBRARY_HTQC.TXT to include the stoichometry, Pearson symbol, space group, and Wyckoff letters (DX)
        -- added functionality to search AFLOW prototypes (--proto_labels) via stoichiometry, space group, arity, etc. (DX)
        -- added AFLUX command line functionality (DX+FR)
        -- added AFLUX helper functions to run inside AFLOW and extract properties into vectors of properties (DX)
        -- added functionality to --wyccar, print letters/multiplicities/site symmetries as a string (DX)
        -- added function to perform symmetry on vector of xstructures (DX)
        -- added function to get enantiomophs of space group, if any exist (DX)
        -- added function to return list of particular element classes, e.g., alkali, transition metals, metals, non-metals, etc. (DX) 
        -- added function to convert compound name into a stoichiometry (DX) 
        -- updated comparison code; added new functionality to compare compounds to AFLOW database, compare compounds to AFLOW prototypes, identify unique permutations, etc. (DX)
        -- added options to ignore symmetry during structure comparison (DX)
        -- improved comparison code output, i.e., more information and cleaner (DX)
        -- improved multithreading of comparison code (DX)
        -- refactor symmetry code to remove extern variables, otherwise it breaks multithreaded symmetry analyses (DX)
        -- refactor symmetry code to remove global variable _SYM_TOL_, otherwise it breaks multithreaded symmetry analyses (DX)
        -- fixed lattice transformation in GetLatticeType(); account for unit cell orientation change using GetPrimitive() (DX)
        -- fixed bug in CIF writer; set VASP version booleans to false (DX)
        -- updated "make check" hash since Wyckoff letters are now in title line; changed from #174c76b2b2928dcdf2f3b39069a8b59 to #ffb9c5681045fb80f391e9a931f21d1 (DX)   
        -- fixed typo in AEL/AGL json functions (CT)
        -- fixed zerostate for AAPL (ME)
        -- small bug fixes for AAPL and APL (ME)
        -- made changes to write(A)APL functions (ME)
        -- added keywords to aflowlib.out/json: title, ldau_type, ldau_l, ldau_u, ldau_j, kpoints_relax, kpoints_static, kpoints_bands_path, kpoints_bands_nkpts (ME)
        -- fixed type declaration bug in aurostd::StringStreamSubst (ME)
        -- fixed bug in QHA with uninitialized Booleans (ME)
        -- accelerated reading of forces from vasprun.xml files for APL and AAPL (ME)
        -- AFLOW not produces POSCAR in the format required by the VASP binary instead of just taking the format in the aflow.in file (ME)
        -- added functionality to read CHGCAR and WAVECAR files between relaxations (ME + Rico Friedrich)
        -- removed duplicate APL functions - apl_hroutines.cpp is now obsolete (ME)
        -- auto-sort by inequivalent atoms in APL (CO + Xiaoyu Wang from UBuffalo)
        -- added sortAtomsEquivalent() to pre-APL/POCC and CONVERT-sprim, -sconv, -niggli, -minkowski for prospective APL calculations: better to sort before relaxations and not have to sort again in the future (CO)
        -- patched sortAtoms*() to include basis and ensure relative order (CO)
        -- added switches for symmetrization of distortions (DISTORTION_SYMMETRIZE) and considering iatoms only (DISTORTION_INEQUIVONLY) in APL (CO)
        -- populate forceConstants matrix in iatoms-sorted-agnostic fashion as we move away from this dependence (CO)
        -- clear pgroupk and pgroupk_xtal symmetries before re-calculating -- bug in APL (CO)
        -- patching pc2scpMap in GetSuperCell() (CO)
        -- removed exit's from balanceChemicalEquations(), now throwing exceptions (CO)
        -- overloaded StringsAlphabetic (CO)
        -- set up Makefile with auto-alerts to AFLOW-Forum (CO)
        -- added ClearSymmetry() for _atom (CO)
        -- patched robust structure comparison in POCC (CO)
        -- patched --hnf/--hnfcell routines to work with new POCC (AFLOW-Online) and added --pocc_count_total and --pocc_count_unique (CO)
        -- pre-sort sites for --proto with POCC (CO)
        -- added 'S'+'P' combo functionality to --proto with POCC (CO)
        -- patching robust structure comparison analysis within POCC (CO)
        -- added counts to chull txt and json outputs (CO)
        -- patched logo+count centering on chull doc (CO)
        -- removed dependency of chull .tex on tabu, which breaks in TeX Live 2019 (CO)
        -- fixed image alignment in chull pdf doc (CO)
        -- added options for --aflow_proto, including --run_relax, --run_relax_static, --run_relax_static_bands, --run_static, --run_static_bands, --relax_count (CO)
        (AFLOW: aconvasp_main.cpp, aflow.h, aflowlib.h, aflowlib_libraries.cpp, aflowlib_webapp_bands.js, aflowlib_web_interface.cpp, aflowrc.cpp, avasp.cpp, bader.cpp, chull.cpp, chull.h, chull_jupyter.json, chull_jupyter_plotter.py, chull_jupyter_requirements.txt, chull_python.py, compare_structure.cpp, compare_structure_function.cpp, compare_structure.h, init.cpp, ivasp.cpp, kaims.cpp, kalien.cpp, kbin.cpp, kvasp.cpp, lattice.cpp, Makefile, matlab.cpp, modules.cpp, ovasp.cpp, pflow_funcs.cpp, pflow.h, pocc.cpp, pocc.h, pocc_old.cpp, README_AFLOW_ACONVASP.TXT, README_AFLOW_CHULL.TXT, README_AFLOW_COMPARE.TXT, README_AFLOW.TXT, README_LIBRARY_HTQC_BORIDES.TXT, README_LIBRARY_HTQC_CARBIDES.TXT, README_LIBRARY_HTQC.TXT, README_PROTO.TXT, symmetry.cpp, symmetry_spacegroup.cpp, symmetry_spacegroup_functions.cpp, symmetry_spacegroup.h, symmetry_spacegroup_ITC_library.cpp, xatom.cpp, xclasses.cpp, xproto.cpp, xproto_gus.cpp)
        (ANRL: aflow_anrl.cpp, list.cpp, README_AFLOW_ANRL.TXT)
        (APL: aapl_cluster.cpp, aapl_ifcs.cpp, aapl_setup.cpp, aapl_tcond.cpp, apl_dirphoncalc.cpp, apl.h, apl_kphonons.cpp, apl_lrphoncalc.cpp, apl_pathbuilder.cpp, apl_phoncalc.cpp, apl_shellhandle.cpp, apl_supercell.cpp, README_AFLOW_APL.TXT)
        (AUROSTD: aurostd.h, main.cpp)
3.1.219 - 2019/01/20
        Location: http://materials.duke.edu/AFLOW/HISTORIC/aflow.3.1.219.tar.xz
        -- small modifications for --aflow_proto (--generate_aflowin_only) that enable aflow.in generation on any mac (CO)
        -- fixed JSON output chull (CO)
        (AFLOW: aconvasp_main.cpp, avasp.cpp, chull.cpp, Makefile)
3.1.218 - 2019/01/14
        Location: http://materials.duke.edu/AFLOW/HISTORIC/aflow.3.1.218.tar.xz
        -- added defaults/options for CMU EULER machine (--machine=cmu_euler); also added in aflowrc (DX)
        -- modified AEL/AGL aflow.in keys (CT)
        -- aurostd::xoption: fixed bug in addattachedscheme, added additional Boolean functionality in options2entry (ME)
        -- Added debug options to AAPL (ME)
        -- Improved APL and AAPL defaults (ME)
        -- Integrated APL and AAPL into the standardized aflow.in creator for VASP calculations (ME)
        -- Updated the APL README (ME)
        -- Fixed bugs for APL and AAPL output file names (ME)
        -- Updated the PREC=PHONONS INCAR parameters (ME)
        -- Added RELAX feature to APL: structures can now be relaxed specifically for phonon calculations inside the APL environment (ME)
        -- Added features to handle NCPUS=MAX (ME)
        -- *NEW* automatic aflow.in generator for APL/AAPL/POCC (beta) (CO+ME)
        -- integrated POCC into the standardized aflow.in creator for VASP calculations (ME)
        -- added pocc params and tol to --proto (CO)
        -- added aflags to APL so sym analysis works with -D (CO)
        -- added SYMMETRIZE=OFF option for APL distortions (CO)
        -- added --aflow_proto options: --bader, --spin_remove_relax_1 _2, --kscheme _static, --kppra _static, --relax_count=XX, --run_relax_static, --run_relax_static_bands (CO)
        -- patched PrototypeLibrariesSpeciesNumber() to handle ANY ICSD (CO)
        -- added -001 for select ANRL prototypes (CO)
        -- added pseudopotential information to --aflow_proto directory + system name (CO)
        -- fixed m_initialized in chull/pocc (CO)
        -- added chull plotting functionality: if unstable, figure out how far above hull to plot automatically (CO)
        -- modified plot axes titles in chull (CO)
        -- added more fixes for "Reciprocal lattice and k-lattice belong to different class of lattices", off until further testing (CO)
        -- moved pocc settings to aflow.rc (CO)
        -- now write out all derivative structures, unique derivative structures, hnf matrices, and site configurations in pocc (CO)
        -- fixed pocc partial occupancy optimizer table settings (CO)
        -- added AEL/AGL settings to aflow.in generator (CO)
        (AFLOW: aconvasp_main.cpp, aflow.h, aflowlib.h, aflowlib_libraries.cpp, aflowlib_web_interface.cpp, aflowrc.cpp, avasp.cpp, chull.cpp, contrib_shidong.cpp, ifrozsl.cpp, init.cpp, ivasp.cpp, kaims.cpp, kbin.cpp, kvasp.cpp, Makefile, modules.cpp, neighbours.cpp, pflow.h, pocc.cpp, pocc.h, pocc_old.cpp, pthreads.cpp, README_AFLOW_ACONVASP.TXT, README_AFLOW_AFLOWRC.TXT, symmetry.cpp, xatom.cpp, xclasses.cpp, xproto.cpp)
        (ANRL: aflow_anrl.cpp)
        (AEL: ael_elasticity.cpp, README_AFLOW_AEL.TXT)
        (AGL: agl_debye.cpp, README_AFLOW_AGL.TXT)
        (APL: aapl_setup.cpp, aapl_tcond.cpp, apl_dirphoncalc.cpp, apl_doscalc.cpp, apl.h, apl_hsqpoints.cpp, apl_kphonons.cpp, apl_lrphoncalc.cpp, apl_pdisc.cpp, apl_phoncalc.cpp, apl_supercell.cpp, apl_thermalpc.cpp, qha_aflowin_creator.cpp, qha_eosrun.cpp, README_AFLOW_APL.TXT)
        (AUROSTD: aurostd.h, boot.cpp, main.cpp, xerror.cpp, xoption.cpp)
3.1.217 - 2018/12/13
        Location: http://materials.duke.edu/AFLOW/HISTORIC/aflow.3.1.217.tar.xz
        -- Added LIB2LIB function to automatically perform AEL and AGL post processing when running LIB2RAW (CT)
        -- Updated LIB2RAW and webpage generation functions to incorporate additional AEL and AGL properties (CT)
        -- Added conversion of pressure extracted from OUTCAR file from kB to GPa in AEL and AGL to keep units consistent (CT)
        -- added species scaling to volume for ANRL prototypes, if --params=-1.0,... (DX)
        -- added ANRL prototype for the kesterite structure (DX)
        -- improved CIF reader, i.e., account for different formats and partial occupation (DX)
        -- fixed bug in kpath determination (primitive vs original lattice) (DX)
        (AFLOW: aconvasp_main.cpp, anrl.cpp, xatom.cpp, AFLOW_README_PROTO.TXT, aflow.h, aconvasp_main.cpp, ael_elastic_fit.cpp, ael_elasticity.cpp, agl_debye.cpp, agl_electronic.cpp, init.cpp, xclasses.cpp, aflowlib.h, aflowlib_libraries.cpp, aflowlib_web_interface.cpp, Makefile, README_PROTO.TXT)
        (ANRL: aflow_anrl_A2BCD4_tI16_82_ac_b_d_g.cpp, aflow_anrl_list.cpp)
3.1.216 - 2018/12/05
        Location: http://materials.duke.edu/AFLOW/HISTORIC/aflow.3.1.216.tar.xz
        -- fixed std in AAPL (ME)
        -- added seven SQS structures to ANRL prototypes (DX)
        -- Write Gibbs free energy as a function of pressure and temperature in AFLOW readable format for future phase diagram application (CT)
        -- Add option to suppress extrapolation in Hugoniot relation calculation (CT)
        -- Functions to extract electronic properties as a function of pressure from AGL data (CT)
        -- Calculate and write additional elastic properties from AEL (Young's modulus, Pugh's modulus ratio) (CT)
        -- Flattened JSON structure used for writing and storing elastic stiffness and compliance tensors (CT)
        -- fixed anisotropy spelling (CO)
        -- added ISMEAR/SIGMA VASP option (CO)
        -- rerouted GetAtomVolume() and GetAtomMass() for properly cleaning pp (CO)
        -- added N+1 analysis to chull (CO)
        -- removed _pc from QH_ENERGIES() class (CO)
        (AUROSTD: AUROSTD/aurostd.h, main.cpp, xcombos.cpp, xcombos.h)
        (ANRL: aflow_anrl_A3B13_oC32_38_ac_a2bcdef.cpp, aflow_anrl_A3B5_oC32_38_abce_abcdf.cpp, aflow_anrl_A5B11_mP16_6_2abc_2a3b3c.cpp, aflow_anrl_AB3_mC32_8_4a_12a.cpp, aflow_anrl_AB3_mC32_8_4a_4a4b.cpp, aflow_anrl_AB7_hR16_166_c_c2h.cpp, aflow_anrl_AB_aP16_2_4i_4i.cpp, aflow_anrl_list.cpp)
        (AFLOW: ael_elastic_fit.cpp, ael_elasticity.cpp, ael_elasticity.h, agl_debye.cpp, agl_debye.h, agl_electronic.cpp, agl_hugoniot.cpp, anrl.cpp, avasp.cpp, chull.cpp, chull.h, aflow.cpp, aflow.h, ivasp.cpp, kaims.cpp, kvasp.cpp, aflowlib.h, aflowlib_libraries.cpp, aflowlib_web_interface.cpp, pocc.cpp, pocc.h, xatom.cpp, xclasses.cpp, xproto.cpp, xproto_gus.cpp, APL/aapl_cluster.cpp, APL/aapl_ifcs.cpp, APL/aapl_tcond.cpp, APL/apl.h, APL/apl_kphonons.cpp, APL/qha_energies.cpp, Makefile, README_AFLOW_AEL.TXT, README_AFLOW_AGL.TXT, README_AFLOW.TXT, README_CONTRIBS.TXT)
3.1.215 - 2018/12/04
        Location: http://materials.duke.edu/AFLOW/HISTORIC/aflow.3.1.215.tar.xz
        -- added machinery for vaiud (auid bytes for the AUID directory cached) (SC)
	      aflowlib.h aflowlib_libraries.cpp aflowlib_web_interface.cpp aflow.h aflow_aflowrc.cpp aflow_init.cpp
3.1.214 - 2018/11/30
        Location: http://materials.duke.edu/AFLOW/HISTORIC/aflow.3.1.214.tar.xz
        -- added auid.out and auid.json to RAW/WEB (SC)
3.1.213 - 2018/11/27
        Location: http://materials.duke.edu/AFLOW/HISTORIC/aflow.3.1.213.tar.xz
        -- added LIB0 (a bunch of h and cpp) (SC)
3.1.212 - 2018/11/12
        Location: http://materials.duke.edu/AFLOW/HISTORIC/aflow.3.1.212.tar.xz
        -- in --bzd command, added option to transform high-symmetry kpaths to input lattice representation with [--transform2original] (DX)
        -- in --bzd command, added option to print transformation matrices between input lattice and AFLOW standard lattice [--print_transformation_matrix] (DX)
        -- store both the coordinate system and unit cell (rigid rotation) transformations in xstructure (DX)
        -- created _kpoints class; easier to transform and print kpoint information (DX)
        (AFLOW: aflow.h, aconvasp_main.cpp, lattice.cpp, pflow.h, xatom.cpp, README_AFLOW_ACONVASP.TXT)
3.1.211 - 2018/10/19
        Location: http://materials.duke.edu/AFLOW/HISTORIC/aflow.3.1.211.tar.xz
        -- added Pearson coefficient to element properties (ME)
        -- fixed some constants in xscalar (ME)
        -- Rewrote AAPL to be faster, require less DFT calculations, and include four-phonon processes (ME)
        -- Added more functionality to xvector and xmatrix for complex numbers (ME)
        -- Added ability to update progress bar using percentages instead of indices (ME)
        -- Redesigned xtensor to be more lightweight and faster (ME)
        -- Fixed bug in aurostd::xcombos::reset() (ME)
        -- Fixed minor typos (ME)
        -- Edited APL readme for grammar and clarity, and added new AAPL features (ME)
        -- Added APL and AAPL parameters to the aflow.rc (ME)
        -- Reformatted exception readme to be more consistent with other readmes and fixed typos (ME)
        -- updated get_datetime_formatted() and StringsAlphabetic() (CO)
        -- new chull date format avoids time stamp, too much resolution (CO)
        -- added png output option for chull and resolution option to aflowrc (CO)
        -- switched to tight tol spacegroups (vsg2) in chull (CO)
        -- centralized checking sign of distances in chull, then flipped sign of distance to hull to be positive by default (CO)
        -- funneled all points of facet through addVertex() (CO)
        -- fixed facet content tolerance scaling with increasing dimensionality, important for 6D hulls (CO)
        -- added default initializations to a bunch of variables in chull to avoid spurious warnings (CO)
        -- added polymorph case to decomposition phases and coefficients (CO)
        -- allow for eq_g_states to be calculated on the fly if not already calculated (CO)
        -- intelligently avoid printing unknown (or unset) stability criterion (CO)
        -- fixed unsorted directories in aflow_compare_structure (CO)
        -- now check for negative coefficients when balancing chemical equations, means we missed the facet (CO)
        -- correctBadDatabase() now checks for unaries too (as per apennsy) (CO)
        -- skipping ".old" prototypes (CO)
        -- fixed shidong warnings with strncat (CO)
        (AUROSTD: boot.cpp, AUROSTD/aurostd.h, main.cpp, xcombos.cpp, xcombos.h, xcomplex.cpp, xcomplex.h, xmatrix.cpp, xmatrix.h, xtensor.cpp, xtensor.h, xvector.cpp, xvector.h)
        (AFLOW: aconvasp_main.cpp, aflowrc.cpp, chull.cpp, chull.h, compare_structure.cpp, contrib_shidong_auxiliary.cpp, aflowlib_web_interface.cpp, pflow_funcs.cpp, APL/aapl_cluster.cpp, APL/aapl_ifcs.cpp, APL/aapl_setup.cpp, APL/aapl_tcond.cpp, APL/apl_atomic_disp.cpp, APL/apl_dirphoncalc.cpp, APL/apl_dm_pdos_save.cpp, APL/apl_doscalc.cpp, APL/apl_group_velocity.cpp, APL/apl_gsa.cpp, APL/apl.h, APL/apl_hsqpoints.cpp, APL/apl_kphonons.cpp, APL/apl_logger.cpp, APL/apl_lrphoncalc.cpp, APL/apl_pdisc.cpp, APL/apl_phoncalc.cpp, APL/apl_supercell.cpp, APL/apl_thermalpc.cpp, APL/qha3phonons_eos.cpp, APL/qha_aflowin_creator.cpp, APL/qha_dm_pdos_save.cpp, APL/qha_eosrun.cpp, APL/qha_gruneisen.cpp, APL/scqha_gruneisen.cpp, APL/scqha_T_freqs.cpp, Makefile, README_AFLOW_ACONVASP.TXT, README_AFLOW_APL.TXT, README_AFLOW_CHULL.TXT, README_AFLOW_EXCEPTIONS.TXT)
3.1.210 - 2018/10/01
        Location: http://materials.duke.edu/AFLOW/HISTORIC/aflow.3.1.210.tar.xz
        -- changed 8 ANRL prototype labels (part 2) to match with Wyckoff positions in reference literature (DX)
        -- fixed prototype names for A4BC4D_tP10_123_gh_a_i_d and AB_hP6_144_a_a in aflow_anrl_list.cpp (DX) 
        -- added Strukturbericht designations to aflow_anrl_list.cpp (DX)
        -- fixed minimum enumerated Wyckoff letter determination; more robust (DX)
        -- cleaned workflow for Wyckoff functions (DX)
        -- added more debugging messages to symmetry functions (DX)
        (AFLOW: ANRL/aflow_anrl_list.cpp ANRL/aflow_anrl_A12B36CD12_cF488_210_h_3h_a_fg.cpp ANRL/aflow_anrl_A3B3C_hP14_176_h_h_c.cpp ANRL/aflow_anrl_A3B_hP8_176_h_c.cpp ANRL/aflow_anrl_AB3C_cP60_201_be_fh_g.cpp ANRL/aflow_anrl_A3B2_hP10_176_h_bc.cpp ANRL/aflow_anrl_A3BC_hP10_188_k_c_a.cpp ANRL/aflow_anrl_AB3C16_cF160_203_a_bc_eg.cpp ANRL/aflow_anrl_AB_hP4_156_ab_ab.cpp Makefile anrl.cpp symmetry_spacegroup.cpp symmetry_spacegroup.h symmetry_spacegroup_functions.cpp)
3.1.209 - 2018/08/31
        Location: http://materials.duke.edu/AFLOW/HISTORIC/aflow.3.1.209.tar.xz
        -- added all origin choice 2 possibilities to ITC space group list (DX)
        -- added all rhombohedral setting possibilities to ITC space group list (DX)
        -- added monoclinic unique axis choices (b or c) to ITC space group list (DX)
        -- added SYM::findRhombohedralSetting() in space group functions to distinguish between hexagonal and rhombohedral settings (DX)
        -- added other settings for Hall space group symbol (settings 1 or 2, H or R for rhombohedral, and unique axis-b or -c for monoclinic systems) (DX)
        -- added CIF reader; can read/expand CIFs with only representative Wyckoff position specified in settings 1 or 2 (H or R for rhombohedral systems and unique axis-b or -c for monoclinic systems) (DX)
        -- improved CIF writer; default functionality calculates the symmetry and prints the representative Wyckoff positions (DX)
        -- added symmetry tolerance option to CIF writer via --cif[=<tolerance>] (default: tight; other options: loose, <number>) (DX)
        -- added space group setting option to CIF writer via [--setting=1| =2] (default: 1) (DX)
        -- added [--no_symmetry] option to CIF writer, which returns CIF as space group 1 (DX)
        -- added space group setting option to --wyccar via [--setting=1| =2] (default: 1) (DX)
        -- added space group setting option to --sgdata and --edata via [--setting=1| =2] (default: 1) (DX)
        -- added [--no_scan] and [--magmom] options to --wyccar and moved function to pflow::WYCCAR() (DX)
        -- added more debugging messages to space group functions (ConventionalCell(), SpaceGroup_ITC(), etc.) (DX)
        -- changed ANRL prototype A6B2C_tP18_128_eh_d_b to A6B2C_tP18_128_eh_d_a (b vs a Wyckoff letter); consistent with reference (DX)
        -- fixed bug in minimumDistanceVector(); should return xvector<double> not double (DX)
        (AFLOW: ANRL/aflow_anrl_list.cpp, ANRL/aflow_anrl_A6B2C_tP18_128_eh_d_a.cpp, Makefile, README_AFLOW_ACONVASP.TXT, README_AFLOW_SYM.TXT, aflow.h, aconvasp_main.cpp, anrl.cpp, pflow.h , pflow_print.cpp, symmetry.cpp, symmetry_spacegroup.cpp, symmetry_spacegroup.h, symmetry_spacegroup_ITC_library.cpp, symmetry_spacegroup_functions.cpp, xatom.cpp)
3.1.208 - 2018/08/27
        Location: http://materials.duke.edu/AFLOW/HISTORIC/aflow.3.1.208.tar.xz
        -- new small banner style in chull (CO)
        -- perform thermo loop with static run in aflowlib_libraries (CO)
        -- added xoption to edata and sgdata functions; stores all data (DX)
        -- added more keywords to aflowlib entry (crystal_family, crystal_system, point_group_Hermann_Mauguin, point_group_Schoenflies, point_group_orbifold, point_group_type, point_group_order, point_group_structure, Bravais_lattice_lattice_type, Bravais_lattice_lattice_system, Bravais_superlattice_lattice_type, Bravais_superlattice_lattice_variation_type, Bravais_superlattice_lattice_system, Pearson_symbol_superlattice, reciprocal_geometry, reciprocal_volume_cell, reciprocal_lattice_type, reciprocal_lattice_variation_type, Wyckoff_letters, Wyckoff_multiplicities, Wyckoff_site_symmetries) (DX)
        -- new aflowlib keywords extracted from xoption and integrated into aflowlib.out/.json (DX)
        -- prepared website function to read in new keywords once database is populated; currently commented out (DX)
        -- fixed typo in sgdata; Shoenflies is now Schoenflies (DX)
        -- added functions to create Wyckoff strings in aflowlib entry; ExtractWyckoffLettersString(), ExtractWyckoffMultiplicitiesString(), and ExtractWyckoffSiteSymmetriesString() (DX)
        (AUROSTD: xoption.cpp)
        (AFLOW: aconvasp_main.cpp, aflowrc.cpp, pflow.h, pflow_print.cpp, symmetry_spacegroup.h, symmetry_spacegroup_functions.cpp, aflowlib.h, aflowlib_libraries.cpp, aflowlib_web_interface.cpp)
3.1.207 - 2018/08/19
        Location: http://materials.duke.edu/AFLOW/HISTORIC/aflow.3.1.207.tar.xz
        -- integrated new html for entry page (JPO)
        -- fixed xaxis of bands plotter for entry page (PC)
        -- Improved distribution of APL calculations over threads (ME)
        -- Added function to SYM that returns the minimum distance vector (ME)
        -- Added docstring to xcombos (ME)
        -- added xvector::normalizeSumToOne() (CO)
        -- changed decomposition reaction to atomic concentrations (CO)
        -- added fractional_compound to chull output (CO)
        -- replaced AFLOWLogicError() and AFLOWRuntimeError() with xerror() (CO)
        -- added chull plot ICSD labels mode (CO)
        -- revamped small banner setting (CO)
        -- added verbose output if skipping entries above/below half hull (CO)
        -- added --output=png --png_resolution=500 options to chull (CO)
        -- added --keep=gpl to phonons gnuplot script (CO)
        (AUROSTD: boot.cpp, AUROSTD/aurostd.h, xcombos.cpp, xscalar.cpp, xscalar.h, xvector.cpp, xvector.h)
        (AFLOW: aconvasp_main.cpp, aflowrc.cpp, avasp.cpp, bader.cpp, chull.cpp, chull.h, aflow.cpp, aflow.h, aflowlib_webapp_bands.js, aflowlib_web_interface.cpp, pflow_funcs.cpp, pflow.h, pocc.cpp, symmetry.cpp, APL/aapl_tcond.cpp, APL/apl_atomic_disp.cpp, APL/apl_dm_pdos_save.cpp, APL/apl_doscalc.cpp, APL/apl_group_velocity.cpp, APL/apl.h, APL/apl_hroutines.cpp, APL/apl_pdisc.cpp, APL/qha3phonons_eos.cpp, APL/qha_dm_pdos_save.cpp, APL/qha_gruneisen.cpp, APL/scqha_eos.cpp, APL/scqha_gruneisen.cpp, APL/scqha_T_freqs.cpp, Makefile, README_AFLOW_ACONVASP.TXT, README_AFLOW_AFLOWRC.TXT, README_AFLOW_CHULL.TXT)
3.1.206 - 2018/08/08
        Location: http://materials.duke.edu/AFLOW/HISTORIC/aflow.3.1.206.tar.xz
        -- Fix JVXL (SC)
3.1.205 - 2018/07/27
        Location: http://materials.duke.edu/AFLOW/HISTORIC/aflow.3.1.205.tar.xz
        -- Improved destructor for xtensor (ME)
        -- Added function to test if xvector is a zero vector (ME)
        -- fixed parameter list for ANRL prototype (A_hR105_166_bc9h4i); z2 to x2 (DX)
         -- more rigorous check for atoms within the new cell in GetSuperCell(); check periodic images of atoms (DX)
         -- fixed "over-reduced" issue in primitivization routine in space group function (DX)
         -- added roundoff to axis and SU2 matrix in JSON output of symmetry elements (DX)
         -- fixed function for printing fractions in general Wyckoff positions (DX)
        -- created --generate_aflowin_only (CT)
        -- QHA3P and SCQHA conflict resolved (PN)
        -- reorganize QHA modes (PN)
        -- added four QHA3P options (PN)
        -- reorganize QHA, SCQHA, and QHA3P options (PN)
        -- filename changed and accordingly modified in QHA-README (PN)
        -- replaced some QHA functions with aurostd (PN)
        -- fixed slab AddAtom() function (CO+DU)
        -- added --readme=aflowrc (CO)
        -- fixed --readme=xaflow for local configuration (CO)
        -- fixed a few warnings for beta (CO)
        -- fixed AMIX/BMIX typo (CO)
        -- added defaults/options for DOD CONRAD machine (--machine=dod_conrad); also added in aflowrc (DX)
        (AUROSTD: xscalar.cpp, xscalar.h, xtensor.cpp, xvector.cpp, xvector.h)
        (AFLOW: aflowrc.cpp, avasp.cpp, chull.cpp, aflow.cpp, data.cpp, aflow.h, init.cpp, ivasp.cpp, kbin.cpp, kvasp.cpp, aflowlib_webapp_entry.js, aflowlib_web_interface.cpp, pocc_old.cpp, surface.cpp, symmetry.cpp, symmetry_spacegroup.cpp, symmetry_spacegroup_functions.cpp, xatom.cpp, xclasses.cpp, anrl_list.cpp, APL/apl_group_velocity.cpp, APL/apl.h, APL/apl_kphonons.cpp, APL/qha3phonons_eos.cpp, APL/qha_aflowin_creator.cpp, APL/qha_energies.cpp, APL/qha_eos.cpp, APL/qha_gruneisen.cpp, APL/scqha_eos.cpp, APL/scqha_gruneisen.cpp, APL/scqha_T_freqs.cpp, Makefile, README_AFLOW_AEL.TXT, README_AFLOW_AFLOWRC.TXT, README_AFLOW_AGL.TXT, README_AFLOW_POCC.TXT, README_AFLOW_QHA_SCQHA_QHA3P.TXT, README_AFLOW.TXT, README_AFLOW_XAFLOW.TXT)
3.1.204 - 2018/07/12
        Location: http://materials.duke.edu/AFLOW/HISTORIC/aflow.3.1.204.tar.xz
        -- updated QHA and added QHA3P and SCQHA functionality (PN)
        -- Restrucured xcombos. Added enumerations (ME) [AUROSTD/aflow_xcombos.cpp, AUROSTD/aflow_xcombos.h]
        -- Introduced exception handlier class aurostd::xerror (ME)
        -- Introduced xtensor class for tensors of arbitrary dimension. Other xtensor classes are obsolete now (ME).
        -- Changed all current xtensor3 instances to the new xtensor format (ME)
        -- Added Kronecker product to xmatrix (ME)
        -- Option to write and use AEL data at lowest finite pressure where the material is elastically stable (CT)
        -- Option to specify a separate set of finite pressures for AEL calculations than are used for AGL post-processing (CT)
        -- Integrated workflow option for using finite pressure Poisson ratio in AGL calculations (CT)
        -- Write nominal target pressure and calculated external pressure for AEL calculations in aflow.ael.out file (CT)
        -- Fixed keyword in JSON output file (CT)
        -- Increase grid for AGL DOSCAR (CT)
        -- cleaning up webapp_bands.js and added more mouse functionality (PC)
        -- added citation information to entry page (PC)
        -- added ANRL prototypes from part 2 of library (302 prototypes) (DX)
        -- added option to print symbolic math representation of ANRL prototypes (--add_equations or --equations_only) in aims and vasp formats (DX)
        -- updated DOI for ANRL part 1 and added arXiv for part 2 to title line of each prototype (DX) 
        -- fixed bug with --vasp keyword, i.e., need to check if used with --proto command (DX) 
        -- removed unused variables in standard lattice function (DX)
        -- added applyCombo() to xcombos (CO)
        -- fixed wget *.xz issue if *.xz already exists (CO)
        -- fixed apl2agr to handle xz compression format (CO)
        -- fixed --aflow_proto empty BZ issue, occurs when structure is downloaded from online (CO)
        -- fixed reading in forces from aims.out (CO)
        -- force species input for aims structure (CO)
        -- added checks for broken API (CO)
        -- added GENERATOR to aflow.in generation (CO)
        -- added auid to chull PDF output (CO)
        -- fixed bader num_each_type issue (relax2 vs. static primitivization) (CO)
        -- fixed command line aflow_qmvasp generation (CO)
        -- fixed search for ./aflow_data issue upon initial installation (CO)
        -- PARTCAR now handles '+' in write out (CO)
        -- fixed AddAtom() to handle different occupations (CO)
        -- added combination parameters to chull (CO)
        -- fixed aflowrc load issue (remove spaces between quotes and comment) (CO)
        (AUROSTD: boot.cpp, AUROSTD/aurostd.cpp, AUROSTD/aurostd.h, main.cpp, xcombos.cpp, xcombos.h, xerror.cpp, xerror.h, xmatrix.cpp, xmatrix.h, xtensor.cpp, xtensor.h)
        (AFLOW: aconvasp_main.cpp, aflowrc.cpp, anrl.cpp, avasp.cpp, bader.cpp, bader.h, chull.cpp, chull.h, aflow.cpp, data.cpp, aflow.h, init.cpp, ivasp.cpp, kbin.cpp, lattice.cpp, aflowlib_libraries.cpp, aflowlib_webapp_bands.js, aflowlib_web_interface.cpp, oaims.cpp, ovasp.cpp, pflow.h, pocc.cpp, pocc.h, surface.cpp, xatom.cpp, xclasses.cpp, xproto.cpp, ANRL_CPPS_20180710, APL/apl_atomic_disp.cpp, APL/apl_doscalc.cpp, APL/apl_group_velocity.cpp, APL/apl.h, APL/apl_hroutines.cpp, APL/apl_hsqpoints.cpp, APL/apl_kphonons.cpp, APL/apl_ltetdos.cpp, APL/apl_mpmesh.cpp, APL/apl_pdisc.cpp, APL/apl_phoncalc.cpp, APL/apl_thermalpc.cpp, APL/apl_uniform_mesh.cpp, APL/qha3phonons_eos.cpp, APL/qha_aflowin_creator.cpp, APL/qha_dm_pdos_save.cpp, APL/qha_energies.cpp, APL/qha_eoscalc.cpp, APL/qha_eos.cpp, APL/qha_gruneisen.cpp, APL/scqha_eos.cpp, APL/scqha_gruneisen.cpp, APL/scqha_T_freqs.cpp, Makefile, README_AFLOW_ACONVASP.TXT, README_AFLOW_AEL.TXT, README_AFLOW_AGL.TXT, README_AFLOW_ANRL.TXT, README_AFLOW_APL.TXT, README_AFLOW_CHULL.TXT, README_AFLOW_EXCEPTIONS.TXT, README_AFLOW_POCC.TXT, README_AFLOW_QHA_SCQHA_QHA3P.TXT, README_AFLOW.TXT, README_AFLOW_XAFLOW.TXT, README_CONTRIBS.TXT)
3.1.203 - 2018/06/15
        Location: http://materials.duke.edu/AFLOW/HISTORIC/aflow.3.1.203.tar.xz
        -- fixed tolerance scan issue in edata (try new tolerance from PrintSGData() on GetLatticeType() routine before changing tolerance) (DX)
        -- fixed primitivization routine in aflowSG functions (Minkowski/Niggli to fix left-handed candidate lattices and recheck moduli after Minkowski/Niggli) (DX)
        -- check all possible generator choices to match to ITC convention before changing tolerance (DX)
        -- added more rigorous check of tetragonal symmetry operations for determining conventional cell (DX)
        -- added generator information for P1 symmetry systems (DX)
        -- added check of Cartesian distance before removing fractional copies in GetPrimitive() (DX)
        (AFLOW: lattice.cpp, pflow_print.cpp, symmetry_spacegroup.cpp, symmetry_spacegroup_ITC.cpp, xatom.cpp) 
3.1.202 - 2018/06/07
        Location: http://materials.duke.edu/AFLOW/HISTORIC/aflow.3.1.202.tar.xz
        -- dropping EXTRA to AFLOW3_FREE/EXTRA on local machine or wget (SC)
3.1.201 - 2018/06/04
        Location: http://materials.duke.edu/AFLOW/HISTORIC/aflow.3.1.201.tar.xz
        -- more space saving in lib2raw (linking OUTCAR.relax instead of copying) SC
3.1.200 - 2018/05/27
        Location: http://materials.duke.edu/AFLOW/HISTORIC/aflow.3.1.200.tar.xz
        -- fixed structure rescaling issue for space group determination (affecting LIB4) (DX)
        -- print geometry file location for errors/debug (DX)
        -- added more debugging messages along with file location in symmetry functions (DX) 
        -- initialize variables for -O3 in symmetry and structure comparison routines (DX)
        -- speed increase for minimumDistance() function (DX)
        -- speed increase for primitivization routine in aflowSG functions (DX)
        -- fixed Wyckoff position typo for space group 62 (8d not 8e) (DX)
        -- fixed Wyckoff position typo for space group 89 (4i not 2i) (DX)
        (AFLOW: aflow.h, aconvasp_main.cpp, compare_structure.cpp, compare_structure_function.cpp, pflow_print.cpp, symmetry.cpp, symmetry_spacegroup.cpp, symmetry_spacegroup_ITC_library.cpp, symmetry_spacegroup_functions.cpp, xatom.cpp, xproto.cpp, aflowlib_libraries.cpp)
3.1.199 - 2018/05/27
       Location: http://materials.duke.edu/AFLOW/HISTORIC/aflow.3.1.199.tar.xz
             -- compressing aflow.***.json/out in LIB2RAW and linking them (SC)
        -- removing the brainy/useless stuff about file compression in aurostd (SC)
             -- fighting sloppyness in aflow_libraries about aflow_pgroup[x][_xtal] (SC)
             -- fixed aflow_libraries about compress, delete and link files (SC)
             -- fixed inconsitencies in aflow_convasp_main compress (SC)
             -- fixed as bunch of inconsistencies in compressing and XHOST.command (SC)
             -- more inconsistencies RAW-WEB in aflow_libraries  (SC)
             -- fixed removal useless files in LIB2RAW (SC)
             -- added BZ2XZ engine to aurostd_main (SC)
             -- added GZ2XZ engine to aurostd_main (SC)
             -- added ZIP2ZIP engine to aurostd_main (SC)
3.1.198 - 2018/05/24
        Location: http://materials.duke.edu/AFLOW/HISTORIC/aflow.3.1.198.tar.xz
        -- fixed bader extension finder for --lib2raw (CO)
        (AFLOW: bader.cpp, bader.h, aflowlib_libraries.cpp, Makefile)
3.1.197 - 2018/05/24
        Location: http://materials.duke.edu/AFLOW/HISTORIC/aflow.3.1.197.tar.xz
        -- updates to entry page bands plotter (PC)
        -- added some helpful comments for getGeneralNormal(), CMdet(), and ZVAL in bader (CO)
        -- check if /www directory exists for jmol display on entry page (CO)
        (AUROSTD: xmatrix.cpp, xvector.cpp)
        (AFLOW: bader.cpp, chull.cpp, aflowlib_webapp_bands.js, aflowlib_web_interface.cpp, Makefile)
3.1.196 - 2018/05/21
        Location: http://materials.duke.edu/AFLOW/HISTORIC/aflow.3.1.196.tar.xz
        -- fixed entry page property line wrapping issues (PC)
        -- added button for spin-polarized band structure selection in webapp (PC)
        -- fixed precision inconsistency printing xstr.json (FK)
        -- added some -O3 compatibility (FK)
        -- citation added to aflow_aapl_pairs.cpp (ME)
        -- fixed bug in aflow_kvasp.cpp that prevented the creation of the primitive cell structure for APL, AAPL, and QHA calculations (ME)
        -- implemented combinations with repetitions with sequence taken into account (ME)
        -- moved the code to check for input and output files in APL into separate functions to make them available for AAPL, remove duplicate code, and make the code more readable (ME)
        -- removed the ENCUT and EDIFF tags from AAPL input files as they may result in lower cut-off energies and higher energy differences (ME)
        -- fixed gcc8 issue in AGL (CO)
        -- added simplex content and hypercollinearity properties to convex hull data (CO)
        -- decoupled internal links between graph2doc and withindoc (CO)
        -- fixed site error calculation in POCC for vacancies (CO)
        -- added eyes/ones xmatrix constructors (CO)
        -- added Cayley-Menger determinant to xmatrix (CO)
        -- included cstdlib in aflow_data.cpp for compilation on qrats (CO)
        (AUROSTD: boot.cpp, xcombos.cpp, xcombos.h, xmatrix.cpp, xmatrix.h, xvector.cpp)
        (AFLOW: aconvasp_main.cpp, apennsy_main.cpp, chull.cpp, chull.h, contrib_shidong_auxiliary.cpp, data.cpp, aflow.h, kvasp.cpp, aflowlib.h, aflowlib_libraries.cpp, aflowlib_webapp_bands.js, aflowlib_web_interface.cpp, pflow_funcs.cpp, pflow.h, pocc.cpp, pocc.h, pocc_old.cpp, pocc_old.h, xatom.cpp, APL/aapl_tensor.cpp, APL/apl_dirphoncalc.cpp, APL/apl.h, APL/apl_phoncalc.cpp, APL/apl_thermalpc.cpp, Makefile)
3.1.195 - 2018/05/21
        Location: http://materials.duke.edu/AFLOW/HISTORIC/aflow.3.1.195.tar.xz
        -- beta of release with XZ (SC)
3.1.194 - 2018/05/16
        Location: http://materials.duke.edu/AFLOW/HISTORIC/aflow.3.1.194.tar.xz
        -- small bug fixes for g++/gcc 7 and 8 (SC)
        -- preparing for xz compression (SC) 
        194 xatom.cpp  aurostd.h aurostd_main.cpp pthread.cpp README_SCRIPTING README_AFLOW init.cpp aflow.cpp aconvasp_main.cpp
        194c fix aconvasp_main.cpp
        194d avasp.cpp ael_elasticity.cpp ael_get_stress.cpp agl_debye.cpp agl_get_ev.cpp contrib_cormac.cpp contrib_junkai_phasediag.cpp
        194e avasp.cpp xatom.cpp  aurostd_main libraries.cpp ael_elasticity.cpp ael_get_stress.cpp agl_debye.cpp agl_get_ev.cpp contrib_cormac.cpp aconvasp_main.cpp pthread.cpp init.cpp aflow.cpp (heavy)
        194f good bye bzip2 (SC)
        194g aflow_contrib_wahyu.cpp 
        194h aflow.cpp aflow_estructure.cpp aflow_ifrozsl.cpp aflow_ivasp.cpp
        194i aflow_pthreads.cpp
        194j aflow_aflowrc.cpp
        194l BASE64 for pseudopotentials and aflow_data.cpp
        194m aflow_kbin.cpp aflow_kvasp.cpp
        194n aflowlib_web_interface.cpp aflow_matlab_funcs.cpp (EXTRA/MATLAB/plotband.m) aflow_ovasp.cpp aflow_pocc_edos.cpp
        shortened aflow_xatom.cpp working on ZVAL POMASS and removing all EXT stuff. Tests work.  Fixed even further aflow_pthread.cpp aflow_xproto_gus.cpp
3.1.193 - 2018/05/11
        Location: http://materials.duke.edu/AFLOW/HISTORIC/aflow.3.1.193.tar.xz
        -- extending xoptions push pop (SC)
3.1.192 - 2018/05/10
        Location: http://materials.duke.edu/AFLOW/HISTORIC/aflow.3.1.192.tar.xz
        -- extending xoptions push pop (SC)
3.1.191 - 2018/05/08
        Location: http://materials.duke.edu/AFLOW/HISTORIC/aflow.3.1.191.tar.xz
        -- rationalized orthogonality search in xmatrix (SC)
        aurostd_xmatrix.h aurostd_xmatrix.cpp aflow.h
3.1.190 - 2018/05/08
        Location: http://materials.duke.edu/AFLOW/HISTORIC/aflow.3.1.190.tar.xz
        -- fixed units in AGL output (CT)
        -- fixed permutation vector initialization in APL (required for compiling on DoD CONRAD machine) (DX)
        -- fixed bug in tolerance scan; was only scanning in one direction (DX) 
        -- created faster minimum cartesian distance calculator for skewed cells; fewer duplicate operations (DX) 
        -- fixed conflict between CUT_RAD and CUT_SHELL in AAPL (ME)
        -- properly added directory to bader error output (CO)
        -- fixed slow down with loadEntries() (stringElements2VectorElements()) (CO)
        -- fixed AIMS read-in issue with '#' comments (CO)
        -- added guard around BANDSDATA_JSON() for html generation (CO)
        -- fixed static compile settings (CO)
        -- fixed _sym_op.basis_map_calculated issue in ApplyAtom() for AAPL (CO)
        -- added xStream class for logging workflow updates (CO)
        -- fixed stability criterion vs. (Delta H) fonts in chull report (CO)
        -- substantial clean-up of classes in POCC in anticipation for AVASP_MakeSingleAFLOWIN integration (CO)
        -- added avasp function in preparation for AVASP_MakeSingleAFLOWIN integration (CO)
        -- added try/catches for easy debugging (CO)
        (AUROSTD: main.cpp)
        (AFLOW: aconvasp_main.cpp, aflowrc.cpp, agl_debye.cpp, avasp.cpp, bader.cpp, chull.cpp, chull.h, contrib_kesong_ipocc.cpp, aflow.cpp, aflow.h, ivasp.cpp, kbin.cpp, kvasp.cpp, aflowlib_web_interface.cpp, pflow.h, pocc.cpp, pocc.h, symmetry.cpp, xatom.cpp, xclasses.cpp, APL/aapl_pairs.cpp, APL/apl_kphonons.cpp, Makefile, README_AFLOW_ACONVASP.TXT, README_AFLOW_CHULL.TXT)
3.1.189 - 2018/05/04 -
        Location: http://materials.duke.edu/AFLOW/HISTORIC/aflow.3.1.189.tar.xz
        Moved these defaults from aflow.h to aflow_aflowrc.cpp for user tuning (SC)
        #define DEFAULT_AFLOW_PRESCRIPT_OUT string("aflow.prescript.out")  
        #define DEFAULT_AFLOW_PRESCRIPT_COMMAND string("aflow.prescript.command")  
        #define DEFAULT_AFLOW_POSTSCRIPT_OUT string("aflow.postscript.out")  
        #define DEFAULT_AFLOW_POSTSCRIPT_COMMAND string("aflow.postscript.command") 
        #define DEFAULT_AFLOW_PGROUP_OUT string("aflow.pgroup.out")
        #define DEFAULT_AFLOW_PGROUP_XTAL_OUT string("aflow.pgroup_xtal.out")
        #define DEFAULT_AFLOW_PGROUPK_OUT string("aflow.pgroupk.out")
        #define DEFAULT_AFLOW_PGROUPK_XTAL_OUT   string("aflow.pgroupk_xtal.out")
        #define DEFAULT_AFLOW_FGROUP_OUT string("aflow.fgroup.out")
        #define DEFAULT_AFLOW_SGROUP_OUT string("aflow.sgroup.out")
        #define DEFAULT_AFLOW_AGROUP_OUT string("aflow.agroup.out")
        #define DEFAULT_AFLOW_IATOMS_OUT string("aflow.iatoms.out")
        #define DEFAULT_AFLOW_PGROUP_JSON string("aflow.pgroup.json")      
        #define DEFAULT_AFLOW_PGROUP_XTAL_JSON   string("aflow.pgroup_xtal.json") 
        #define DEFAULT_AFLOW_PGROUPK_JSON string("aflow.pgroupk.json")    
        #define DEFAULT_AFLOW_PGROUPK_XTAL_JSON string("aflow.pgroupk_xtal.json")
        #define DEFAULT_AFLOW_FGROUP_JSON string("aflow.fgroup.json")   
        #define DEFAULT_AFLOW_SGROUP_JSON string("aflow.sgroup.json")  
        #define DEFAULT_AFLOW_AGROUP_JSON string("aflow.agroup.json")    
        #define DEFAULT_AFLOW_IATOMS_JSON string("aflow.iatoms.json")   
        #define DEFAULT_AFLOW_ICAGES_OUT string("aflow.icages.out")
        #define DEFAULT_AFLOW_SURFACE_OUT string("aflow.surface.out")
        #define DEFAULT_AFLOW_QMVASP_OUT string("aflow.qmvasp.out")
        #define DEFAULT_AFLOW_ERVASP_OUT string("aflow.error.out")
        #define DEFAULT_AFLOW_IMMISCIBILITY_OUT string("aflow.immiscibility.out")
        #define DEFAULT_AFLOW_MEMORY_OUT string("aflow.memory.out")
        #define DEFAULT_AFLOW_FROZSL_INPUT_OUT   string("aflow.frozsl_input.out")
        #define DEFAULT_AFLOW_FROZSL_POSCAR_OUT string("aflow.frozsl_poscar.out")
        #define DEFAULT_AFLOW_FROZSL_MODES_OUT   string("aflow.frozsl_energies.out")
        #define DEFAULT_AFLOW_FROZSL_EIGEN_OUT   string("aflow.frozsl_eigen.out")
        #define DEFAULT_AFLOW_END_OUT   string("aflow.end.out")
3.1.188- 2018/05/03 -
       Location: http://materials.duke.edu/AFLOW/HISTORIC/aflow.3.1.188.tar.xz
       Fixing kvasp.cpp (SC)
3.1.187- 2018/04/26 -
        Location: http://materials.duke.edu/AFLOW/HISTORIC/aflow.3.1.187.tar.xz
        -- added missing scaling factor information to lattice for AIMS xstructure output (DX) 
        -- fixed bug in edata lattice type/variation determination; accounts for lattices that do not reflect crystal symmetry (DX) 
        -- fixed bug in edata reciprocal lattice type/variation determination; accounts for reciprocal lattices transformed from a lattice that does not reflect crystal symmetry (DX) 
        -- added directory (pwd) information to LDEBUG/ERROR messages for symmetry functions (DX)
        (AFLOW: aconvasp_main.cpp, lattice.cpp, symmetry.cpp, xatom.cpp) 
3.1.186- 2018/04/25 -
        Location: http://materials.duke.edu/AFLOW/HISTORIC/aflow.3.1.186.tar.xz
        -- fixed bug in tolerance scan; was only scanning in one direction (DX) 
        -- created faster minimum cartesian distance calculator for skewed cells; fewer duplicate operations (DX) 
        (AFLOW: symmetry_spacegroup.cpp, symmetry.cpp) 
3.1.185- 2018/04/24 -
       Location: http://materials.duke.edu/AFLOW/HISTORIC/aflow.3.1.185.tar.xz
       Fixing kvasp.cpp for dying jobs (SC)
3.1.184- 2018/04/23 -
       Location: http://materials.duke.edu/AFLOW/HISTORIC/aflow.3.1.184.tar.xz
       Fixing ivasp.cpp for AFLOW_PSEUDOPOTENTIALS.TXT AFLOW_PSEUDOPOTENTIALS_LIST.TXT (SC)
       Tuning aflow_aflowrc.cpp for HYPERTHREADING in eos,draco,cobra,hydra (SC)
3.1.183- 2018/04/20 -
        Location: http://materials.duke.edu/AFLOW/HISTORIC/aflow.3.1.183.tar.xz
        Fixing ovasp for METAGGA/isKINETIC (SC)
3.1.182- 2018/04/19 -
        Location: http://materials.duke.edu/AFLOW/HISTORIC/aflow.3.1.182.tar.xz
        AFLOW_PSEUDOPOTENTIALS.TXT AFLOW_PSEUDOPOTENTIALS_LIST.TXT (SC)
3.1.181- 2018/04/17 -
        Location: http://materials.duke.edu/AFLOW/HISTORIC/aflow.3.1.181.tar.xz
        Creating defaults in aflow_aflowrc.cpp for HYPERTHREADING in eos,draco,cobra,hydra (SC)
3.1.180- 2018/04/16 -
        Location: http://materials.duke.edu/AFLOW/HISTORIC/aflow.3.1.180.tar.xz
        Creating defaults in aflow_aflowrc.cpp for NCPUS in eos,draco,cobra,hydra (SC)
3.1.179 - 2018/04/13 -
        Location: http://materials.duke.edu/AFLOW/HISTORIC/aflow.3.1.179.tar.xz
        -- fixed PP settings for SCAN (RF)
        -- fixed warning in APIget() (CO)
        -- added relative stability criterion and latex-formatted sg's to chull properties list (CO)
        -- added control.in and geometry.in file name specification in aflowrc (CO)
        -- --generate now applies for aims output as well (CO)
        -- force aflow.in generation even for MODE=AIMS (CO)
        -- fixed k-point mismatch for non-primitive APL runs (CO)
        -- added MINATOMS_RESTRICTED tag for APL (CO)
        -- added functionality for user-defined path in phonon dispersion, specify coords/labels in aflow.in (CO)
        -- swapped out quser for qflow, but maintain backwards compatibility (CO)
        (AUROSTD: xoption.cpp, xoption.cpp, xoption.h, xoption.h, xvector.cpp, xvector.cpp, xvector.h, xvector.h)
        (AFLOW: aconvasp_main.cpp, aconvasp_main.cpp, aflowrc.cpp, aflowrc.cpp, avasp.cpp, avasp.cpp, chull.cpp, chull.cpp, chull.h, chull.h, compare_structure.cpp, compare_structure.cpp, contrib_kesong_hnfcell.cpp, contrib_kesong_hnfcell.cpp, contrib_kesong_ipocc.cpp, contrib_kesong_ipocc.cpp, contrib_kesong_pocc_basic.cpp, contrib_kesong_pocc_basic.cpp, aflow.cpp, aflow.cpp, aflow.h, aflow.h, init.cpp, init.cpp, kbin.cpp, kbin.cpp, kvasp.cpp, kvasp.cpp, aflowlib.h, aflowlib.h, aflowlib_web_interface.cpp, aflowlib_web_interface.cpp, pocc.cpp, pocc.h, poccupation_forcefield.cpp, poccupation_forcefield.cpp, symmetry.cpp, symmetry.cpp, symmetry_spacegroup.cpp, symmetry_spacegroup.cpp, symmetry_spacegroup_functions.cpp, symmetry_spacegroup_functions.cpp, symmetry_spacegroup.h, symmetry_spacegroup.h, xatom.cpp, xatom.cpp, xclasses.cpp, xclasses.cpp, APL/aapl_tcond.cpp, APL/aapl_tcond.cpp, APL/aapl_tensor.cpp, APL/aapl_tensor.cpp, APL/apl_dirphoncalc.cpp, APL/apl_dirphoncalc.cpp, APL/apl.h, APL/apl.h, APL/apl_kphonons.cpp, APL/apl_kphonons.cpp, APL/apl_lrphoncalc.cpp, APL/apl_lrphoncalc.cpp, APL/apl_pathbuilder.cpp, APL/apl_pathbuilder.cpp, APL/apl_pdisc.cpp, APL/apl_pdisc.cpp, APL/apl_phoncalc.cpp, APL/apl_phoncalc.cpp, APL/apl_supercell.cpp, APL/apl_supercell.cpp, APL/qha_eosrun.cpp, APL/qha_eosrun.cpp, Makefile, Makefile, README_AFLOW_APL.TXT, README_AFLOW_APL.TXT, README_AFLOW.TXT, README_AFLOW.TXT)
3.1.178 - 2018/04/13 -
        Location: http://materials.duke.edu/AFLOW/HISTORIC/aflow.3.1.178.tar.xz
        Moved these defaults from aflow.h to aflow_aflowrc.cpp for user tuning (SC)
        #define DEFAULT_FILE_AFLOWLIB_ENTRY_OUT string("aflowlib.out")
        #define DEFAULT_FILE_AFLOWLIB_ENTRY_JSON string("aflowlib.json")
        #define DEFAULT_FILE_EDATA_ORIG_OUT string("edata.orig.out")
        #define DEFAULT_FILE_EDATA_RELAX_OUT string("edata.relax.out")
        #define DEFAULT_FILE_EDATA_BANDS_OUT    string("edata.bands.out")
        #define DEFAULT_FILE_DATA_ORIG_OUT       string("data.orig.out")
        #define DEFAULT_FILE_DATA_RELAX_OUT      string("data.relax.out")
        #define DEFAULT_FILE_DATA_BANDS_OUT      string("data.bands.out")
        #define DEFAULT_FILE_EDATA_ORIG_JSON    string("edata.orig.json")
        #define DEFAULT_FILE_EDATA_RELAX_JSON    string("edata.relax.json")
        #define DEFAULT_FILE_EDATA_BANDS_JSON    string("edata.bands.json")
        #define DEFAULT_FILE_DATA_ORIG_JSON      string("data.orig.json")
        #define DEFAULT_FILE_DATA_RELAX_JSON    string("data.relax.json")
        #define DEFAULT_FILE_DATA_BANDS_JSON    string("data.bands.json")
        #define DEFAULT_FILE_TIME_OUT           string("time")
        #define DEFAULT_FILE_SPACEGROUP1_OUT    string("SpaceGroup")
        #define DEFAULT_FILE_SPACEGROUP2_OUT    string("SpaceGroup2")
        #define DEFAULT_FILE_VOLDISTPARAMS_OUT   string("VOLDISTParams")
        #define DEFAULT_FILE_VOLDISTEVOLUTION_OUT string("VOLDISTEvolution")
3.1.177 - 2018/04/06 -
        Location: http://materials.duke.edu/AFLOW/HISTORIC/aflow.3.1.177.tar.xz
        Bug fixes on autopseudootentialsl (SC)
3.1.176 - 2018/04/06 -
        Location: http://materials.duke.edu/AFLOW/HISTORIC/aflow.3.1.176.tar.xz
        Working PAW_PBE_KIN and PAW_LDA_KIN autopseudopotential (SC)
3.1.175 - 2018/04/06 -
        Location: http://materials.duke.edu/AFLOW/HISTORIC/aflow.3.1.175.tar.xz
        Working on mpcdf-cobra (SC)
3.1.174 - 2018/03/29
        Location: http://materials.duke.edu/AFLOW/HISTORIC/aflow.3.1.174.tar.xz    
        -- added bands app to entry page (GG)
        -- fixed scaling factor type in xstructure2json() (DX)
        -- account for Wyckoff positions in represented as fractions (hex/rhl) in minimum enumerated Wyckoff search (DX)
        -- improved minimum enumerated Wyckoff search (consider combinations of origin shifts) (DX)
        -- fixed typo in xmatrix2json function (DX)
        -- limited outlier detection to binaries only, statistics not globally favorable for ternaries and above YET (CO)
        -- added explanatory comments in aflowrc for chull settings (CO)
        -- added statistics output to chull logger (CO)
        -- fixed Greek letter issues with Helvetica fonts in chull (CO)
        -- further decoupled ChullFacet() initialization from ConvexHull() with initialize() and addVertex() (CO)
        -- added user-defined dft_type restrictions in aflowrc (CO)
        -- added LIB1 to loadEntries() default (CO)
        -- fixed stringElements2VectorElements() bugs with LIB1 colons (CO)
        -- added plotting option for iso-max latent heat (CO)
        -- added kJ/mol axis for formation enthalpy hulls (CO)
        -- added logos to hull illustrations, generally fixed header/footers (CO)
        -- added stability criterion analysis to default routine (CO)
        -- fixed sign of decomposition energy/stability criterion (CO)
        -- added equivalent ICSD structures analysis to default routine (CO)
        -- fixed --readme vs. --readme=XX (CO)
        -- fixed superfluous output in --poscar2aflowin (CO)
        -- fixed bug in aconvasp's Ewald summation function as pointed out by Wei Xie (CO)
        -- changed generic xstructure title to include cleannames in case there is pp info (CO)
        (AUROSTD: AUROSTD/aurostd.h, main.cpp, xscalar.h, xvector.cpp)
        (AFLOW: aconvasp_main.cpp, aflowrc.cpp, chull.cpp, chull.h, init.cpp, aflowlib.h, aflowlib_web_interface.cpp, pflow_funcs.cpp, pflow.h, symmetry_spacegroup.cpp, webapp_bands.js, webapp_entry.js, xatom.cpp, Makefile, README_AFLOW_ACONVASP.TXT, README_AFLOW_CHULL.TXT)
3.1.173 - 2018/03/12
        Location: http://materials.duke.edu/AFLOW/HISTORIC/aflow.3.1.173.tar.xz    
        -- Create LIB7/LIB8/LIB9 framework (SC)
3.1.172 - 2018/02/27
        Location: http://materials.duke.edu/AFLOW/HISTORIC/aflow.3.1.172.tar.xz    
        -- Write data in JSON format in AEL/AGL (CT)
        -- Option to turn off VASP symmetry in AEL/AGL (CT)
        -- Write vibrational free energy and vibrational entropy at 300K in aflow.agl.out in AEL/AGL (CT)
        -- Write enthalpy (H = E + pV) in AEL/AGL (CT)
        -- Option to skip pressure/temperature points where no minimum Gibbs free energy is found, instead of truncating pressure/temperature range in AEL/AGL (CT)
        -- fixed tolerance scan counter for lib2raw runs (no longer static variable) (DX)
        -- edata speed increase, only calculate up to pgroup_xtal for lattice, superlattice, and reciprocal lattice (DX)
        -- fixed typo in Wyckoff position "b" for space group #160 (DX)
        -- fixed --kppra command line bug, divided by natoms twice (CO)
        -- added debug output to nanoparticle (CO)
        -- fixed --readme=chull empty string error (CO)
        -- automated plot_unstable with z_filter_cutoff in chull (CO)
        -- fixed plotting ranges with z_filter_cutoff in chull (CO)
        (AFLOW: aconvasp_main.cpp, ael_elastic_fit.cpp, ael_elasticity.cpp, ael_elasticity.h, ael_get_stress.cpp, agl_debye.cpp, agl_debye.h, agl_eqn_state.cpp, agl_get_ev.cpp, agl_hugoniot.cpp, agl_polynomial.cpp, agl_rungibbs.cpp, chull.cpp, data.cpp, aflow.h, lattice.cpp, aflowlib_libraries.cpp, pflow.h, pflow_print.cpp, symmetry.cpp, symmetry_spacegroup.cpp, symmetry_spacegroup_ITC_library.cpp, xatom.cpp, Makefile, README_AFLOW_AEL.TXT, README_AFLOW_AGL.TXT, README_AFLOW_SYM.TXT)
3.1.171 - 2018/02/21
        Location: http://materials.duke.edu/AFLOW/HISTORIC/aflow.3.1.171.tar.xz    
        -- fixed multiple degeneracy prints in POCC (CO)
        -- added directory information to logging functions in bader/chull (CO)
        -- added --destination=|--path= flag for output of chull (CO)
        -- use full path (pwd) for working directory in AFLOW-SYM functions (DX)
        -- fixed directory flag for AFLOW-SYM functions (DX)
        -- fixed typo in site symmetry of  Wyckoff position "a" for space group #109 (DX)
        (AUROSTD: aurostd.h, main.cpp)
        (AFLOW: aconvasp_main.cpp, bader.cpp, bader.h, chull.cpp, chull.h, poccupation_edos.cpp, symmetry_spacegroup_ITC_library.cpp, Makefile, README_AFLOW_ACONVASP.TXT, README_AFLOW_CHULL.TXT)
3.1.170 - 2018/02/18
        Location: http://materials.duke.edu/AFLOW/HISTORIC/aflow.3.1.170.tar.xz    
        -- fixed chmod in LIB2RAW (CO)
        -- fixed DOS-extraction bug (exit vs. return false) in LIB2RAW for POCC+AEL/AGL runs (CO)
        -- fixed joinWDelimiter() xvector<int> bug: removed erroneous delimiter at the end (CO)
        -- fixed DOSDATA_JSON() + BANDSDATA_JSON() amalgamation: removed erroneous wrapping brackets around DOS (CO)
        -- fixed misleading logging message in APL on primitivization of input (CO)
        (AUROSTD: main.cpp)
        (AFLOW: estructure.cpp, aflow.h, aflowlib_libraries.cpp, aflowlib_web_interface.cpp, poccupation_edos.cpp, APL/apl_supercell.cpp, Makefile)
3.1.169 - 2018/02/16
        Location: http://materials.duke.edu/AFLOW/HISTORIC/aflow.3.1.169.tar.xz    
        -- added aflow_proto functionality:  --relax_type=IONS, --module=APL, --apl_supercell=3x3x3, --no_volume_adjustment (CO)
        -- NCPUS in APL now respects parent aflow.in (default MAX, then looks at parent aflow.in, otherwise overrides with --np=XX) (CO)
        -- fixed spacegroup bug in apl post hibernation (CO)
        -- added --print and --screen_only options to chull for python integration (CO)
        -- removed extraneous ytick lines from 3D hull (CO)
        -- increased spacing between axes and ticklabels on hulls (CO)
        -- fixed bugs in entropic_temperature hull visualization (CO)
        -- fixed apl2agr/subst make commands (CO)
        -- fixed Niggli tolerance; more robust and use _ZERO_TOL_ (DX)
        -- fixed bug in Niggl step 6 (DX)
        -- fixed comparison of SU(2) to exp(theta*su(2)); parentheses issue (DX)
        -- fixed Quantum Espresso output to include lattice scaling factor (DX)
        -- fixed Quantum Espresso celldm units (Bohr) (DX)
        -- fixed Quantum Espresso alat flag to multiply cell parameters by celldm(1) or A parameter (DX)
        -- fixed tolerance issue with PrintData for lib2raw runs (DX)
        (AFLOW: aconvasp_main.cpp, avasp.cpp, chull.cpp, aflow.h, pflow_print.cpp, symmetry.cpp, xatom.cpp, APL/aapl_tcond.cpp, APL/apl_dm_pdos_save.cpp, APL/apl_doscalc.cpp, APL/apl.h, APL/apl_pdisc.cpp, APL/apl_phoncalc.cpp, APL/qha_gruneisen.cpp, Makefile, README_AFLOW_ACONVASP.TXT, README_AFLOW_CHULL.TXT)
3.1.168 - 2018/02/08
        Location: http://materials.duke.edu/AFLOW/HISTORIC/aflow.3.1.168.tar.xz
        -- fixed structure comparison bug (overwritten match)  (DX)
        (AFLOW: aflow_compare_structure.h, aflow_compare_structure_function.cpp)
3.1.167 - 2018/02/06
        Location: http://materials.duke.edu/AFLOW/HISTORIC/aflow.3.1.167.tar.xz
        -- speed increase for structure comparison (DX)
        -- fixed bugs for structure comparison (DX)
        -- added Wyckoff position analysis to group similar structures in directory comparison (DX)
        -- added grouped Wyckoff position information to the JSON output (DX)
        -- added logger/status for directory comparisons (DX)
        -- added functionality to read .bz2 geometry files (DX)
        -- added --no_scale option for comparisons (required for chull) (CO+DX)
        (AFLOW: aconvasp_main.cpp, chull.cpp, symmetry_spacegroup.cpp, compare_structure.cpp, compare_structure_function.cpp, compare_structure.h) (DX)
3.1.166 - 2018/02/02
        Location: http://materials.duke.edu/AFLOW/HISTORIC/aflow.3.1.165.tar.xz
        -- fixed broken --slab commmand (CO)
        (AFLOW: slab.cpp)
3.1.165 - 2018/01/30
        Location: http://materials.duke.edu/AFLOW/HISTORIC/aflow.3.1.165.tar.xz
        -- integrated .aflow.rc settings into APL/QHA/AEL/AGL (CO)
        -- added LORBIT=10 to relaxation INCAR (spinD) (CO)
        -- improved magnetic properties extraction, pull from relax first, overwrite with static (CO)
        -- added safety hull coordinates assignment (CO)
        -- new default for load entries (no load xstructures) (CO)
        (AFLOW: aconvasp_main.cpp, ael_get_stress.cpp, agl_get_ev.cpp, chull.cpp, ivasp.cpp, aflowlib_libraries.cpp, APL/apl_phoncalc.cpp, APL/qha_eosrun.cpp, Makefile) (CO)
3.1.164 - 2018/01/25
        Location: http://materials.duke.edu/AFLOW/HISTORIC/aflow.3.1.164.tar.xz
        -- fixed minor bugs in Quantum Espresso reader
        -- added ibrav options to Quantum Espresso reader (ibrav2lattice function)
        -- added celldm and a, b, c, cosAB, cosAC, cosBC readers for Quantum Espresso
        -- added Bohr units reader for Quantum Espresso
        (AFLOW: aconvasp_main.cpp, pflow.h, xatom.cpp) (DX)
3.1.163 - 2018/01/23
        Location: http://materials.duke.edu/AFLOW/HISTORIC/aflow.3.1.163.tar.xz
        -- added --dist2hull=0.25,0.25 option for chull, which provides the value of the convex hull surface at the specified coordinate/concentration (CO)
        -- added separate readme for chull (--readme=chull) (CO)
        -- customized avasp.cpp (--proto) with options from .aflow.rc, --mpi, and --np (CO)
        -- fixed QHA/AAPL aflow.in keyword bug (CO)
        -- added ANRL modifiers to directory for --proto (Ex: label:ANRL=param1,param2,...) (DX)
        (AFLOW: aconvasp_main.cpp, aflowrc.cpp, avasp.cpp, chull.cpp, aflow.cpp, aflow.h, init.cpp, kbin.cpp, Makefile, README_AFLOW_ACONVASP.TXT, README_AFLOW_CHULL.TXT, README_AFLOW.TXT) (CO+DX)
3.1.162 - 2018/01/19
        Location: http://materials.duke.edu/AFLOW/HISTORIC/aflow.3.1.162.tar.xz
        -- added SU(2) complex matrix and su(2) generator coefficients representation of symmetry elements 
        -- added SU(2) and su(2) information to .out and .json symmetry files        
        -- extended functionality for complex matrices and vectors (trace, exponential, ostream, etc.)
        -- added xcomplex2json to represent complex numbers in json
        -- added pgroupk_xtal (dual of crystal point group operations) standalone function
        -- extended --proto for ANRL prototypes (to generate aflow.in)
        -- updated README_AFLOW_SYM.TXT
        (AUROSTD: aurostd.h, boot.cpp, main.cpp, xmatrix.cpp, xmatrix.h)
        (AFLOW: README_AFLOW_ACONVASP.TXT, README_AFLOW_SYM.TXT, aflow.h, aconvasp_main.cpp, avasp.cpp, symmetry.cpp, xatom.cpp) (DX)
3.1.161 - 2018/01/17
        Location: http://materials.duke.edu/AFLOW/HISTORIC/aflow.3.1.161.tar.xz
        -- bool xscalar and xvector gccV7 warning fixes (SC)
        -- double xscalar and xmatrix clang warning fixes (CO)
        -- uint chull gccV7 warning fix (CO)
        (AUROSTD: xscalar.h, xvector.h, xmatrix.h)
        (AFLOW: chull.cpp)
        Added README_AFLOW_SYM.TXT (init.cpp aflow.h aflow.cpp data.cpp) (DX+SC)
3.1.160 - 2018/01/13
        Location: http://materials.duke.edu/AFLOW/HISTORIC/aflow.3.1.160.tar.xz
        convex hull mods:
         -- keep order of points (m_points) same as input from user/database
         -- size will only differ if there are artificial points (they go at the end of m_points)
         -- moved point banning to structurePoints() (i.e., m_coord_groups will only contain validated points)
         -- only print decomposition phases with non-zero coefficients (tie-line)
         -- fixed bug in initial facet.f_outside_set calculation
         -- fixed bug in using hull centroid vs. hull reference to align normals
         -- fixed bug in vcoords input (shiftlrows)
        (AFLOW: chull.cpp, chull.h)
3.1.159 - 2018/01/10 -
        Location: http://materials.duke.edu/AFLOW/HISTORIC/aflow.3.1.159.tar.xz
        MAJOR UPDATE - convex hull code rewritten, includes: (CO)
         -- complete generalization of input (need not be thermodynamic hull, can be ANY data)
         -- new major classes for naries, alloys, and coordinate (stoichiometry) groups
         -- for hulls with stoichiometric coordinates, the hull and properties are calculated in steps of increasing dimensionality
         -- automatic calculation of equivalent ground state structures, near-equivalent (by symmetry) ground state structures, equilibrium phases (by mixture)
         -- automatic removal of equivalent ground states for calculation of stability criterion
         -- automatic detection/removal of outliers (IQR/MAD)
         -- moved all major plotting options to .aflow.rc
         -- report any bugs to aflow.org/forum
        added xcombo class for combinations/permutations (CO)
        integrated roundoff/precision/format into stream2stream/utype2tring and variants (xvecDouble2String(),xmatDouble2String()) (CO)
        added another date format for chull (CO)
        added tol to isinteger (CO)
        added +=, -=, gcd (reduced composition), shiftlrows(), isCollinear(), getCentroid(), getGeneralAngles() (similar to Euler angles), getGeneralNormal() (n-dimensional normal), and getQuartiles()/getMAD() (outlier analysis) for xvector (CO)
        added general Householder QR decomposition (CO)
        smarter overloading of loadEntries()/loadXstructures() (CO)
        updated logger() to take directory (aflags) (CO)
        fixed Wyckoff position (a) for space group 117 (DX)
        fixed monoclinic space group determination with multiple unique axis choices (DX)
        (AUROSTD: Makefile,aurostd.cpp,aurostd.h,boot.cpp,main.cpp,xcombos.cpp,xcombos.h,xmatrix.cpp,xmatrix.h,xoption.cpp,xoption.h,xscalar.cpp,xscalar.h,xvector.cpp,xvector.h) (CO, patched SC)
        (AFLOW: Makefile,aflow.h,aconvasp_main.cpp,aflowrc.cpp,anrl.cpp,chull.cpp,chull.h,compare_structure.cpp,compare_structure.h,compare_structure_function.cpp,pflow.h,pflow_funcs.cpp,xatom.cpp) (CO)
        (AFLOWLIB: aflowlib.h,aflowlib_libraries.cpp,aflowlib_web_interface.cpp) (CO)
        (SYM: symmetry_spacegroup.cpp,symmetry_spacegroup_ITC_library.cpp) (CO)
3.1.158 - 2018/01/09 -
        Location: http://materials.duke.edu/AFLOW/HISTORIC/aflow.3.1.158.tar.xz
        Tentative distribution GNU (SC)
3.1.157 - 2017/12/19 -
        Working on mpcdf-draco (SC) 
        Replaced pgroupk with pgroupk_xtal for resolving IBZ in APL/AAPL (CO)
        Fixed pgroupk_xtal flag and wyckoff position for sg133 (DX)
        (aflowrc.cpp,APL/apl_supercell.cpp,APL/apl_mpmesh.cpp,APL/aapl_tcond.cpp,lattice.cpp,symmetry_spacegroup_ITC_library.cpp)
3.1.156 - 2017/12/18 -
        Working on mpcdf-hydra (SC)
3.1.155 - 2017/12/13 -
        updated web component of ANRL CPP files to include the prototype generator and Jmol visualization
        fixed Wyckoff position for SG #171
        improvement for monoclinic space group determination (consider alternative unique axis choices, if possible)
        added more to debug output for the space group routine
        (ANRL/,ANRL_CPPS_20171213/,aconvasp_main.cpp,symmetry_spacegroup.cpp,symmetry_spacegroup_ITC_library.cpp,symmetry_spacegroup_functions.cpp,xatom.cpp) (DX)
      
3.1.154 - 2017/12/07 -
        added pgroupk_xtal (dual of crystal point group operations)
        added magnetic symmetry analysis (crystal + spin) to edata 
        added non-collinear magnetic symmetry analysis (crystal + spin) to 
        edata,sgdata,aflowSG,aflowSYM,fgroup,pgroup_xtal,pgroupk_xtal,agroup,and sgroup
        fixed ApplyAtom (tolerance issue)
        fixed AFLOW-SYM printing bug (--screen_only for Python environment)
        changed point group matrix comparisons (uses Uf; exact)
        added SO(3) generator expansion coefficients onto Lx, Ly, and Lz
        (README_ACONVASP.TXT,aflow.h,aconvasp_main.cpp,ovasp.cpp,pflow.h,symmetry.cpp,symmetry_spacegroup.cpp,symmetry_spacegroup_functions.cpp,xatom.cpp,lattice.cpp,aflowlib_libraries.cpp) (DX)       
 
3.1.153 - 2017/11/23 -
        Fixing Makefile for GNU version (SC) (fixed Library_ICSD..) (SC)
        Updating directories from AFLOW2 to AFLOW3 (SC)
        Updating directories for findsym platon frozsl (SC)
        
3.1.152 - 2017/11/20 -
        Fixing Makefile for GNU version (SC) (fixed DATA_CVs..)
3.1.151 - 2017/11/17 -
        Fixing Makefile for GNU version (SC) (fixed DATA_CVs..)
3.1.150 - 2017/11/06 -
        NFS cache-cleaning HACK
        (kbin.cpp) (CO)
3.1.149 - 2017/11/06 -
        fixed --xplug
        (libraries.cpp) (SC)
3.1.148 - 2017/10/27 -
        fixed --edata (txt + json print outs)
        (aconvasp_main.cpp,pflow.h,pflow_print.cpp,aflowlib_libraries.cpp) (CO+DX)
3.1.147 - 2017/10/25 -
        added skew test for structures (sym_eps),
        incorporated full symmetry analysis in more functions,
        improved --lib2raw_local,
        improved dos/bands-2json functionality,
        actually fixed --delta_kpoints,
        made min_dist (nearest neighbor distance) function more robust/faster,
        fixed nbondxx units,
        added jsons for sym/structure/bandsdata/dosdata to lib2raw,
        incorporated scale (ReScale()) in more functions
        (aurostd.h,boot.cpp,main.cpp,xmatrix.cpp,xmatrix.h,Makefile,README_AFLOW_ACONVASP.TXT,aflow.h,aconvasp_main.cpp,bader.cpp,defects.cpp,estructure.cpp,init.cpp,ovasp.cpp,pflow.h,pflow_print.cpp,surface.cpp,symmetry.cpp,symmetry_spacegroup.cpp,xatom.cpp,xclasses.cpp,xproto.cpp,aflowlib.h,aflowlib_libraries.cpp) (CO+DX)
3.1.146 - 2017/10/16 -
        rewritten bandgap code,
        added extensive FHI-AIMS support (APL),
        modified loadEntries() for GFA code,
        added new xvector operations (*=,/=),
        fixed delta_kpoints function,
        fixed bands/dos-2json functions,
        added local lib2raw
        (aapl_tensor.cpp,apl.h,apl_dirphoncalc.cpp,apl_gsa.cpp,apl_kphonons.cpp,apl_lrphoncalc.cpp,apl_phoncalc.cpp,qha_eosrun.cpp,aurostd.h,boot.cpp,main.cpp,xmatrix.cpp,xvector.cpp,xvector.h,xmatrix.h,Makefile,README_AFLOW_ACONVASP.TXT,aflow.h,aconvasp_main.cpp,aflowrc.cpp,chull.cpp,kbin.cpp,ovasp.cpp,pflow.h,poccupation_edos.cpp,xatom.cpp,xclasses.cpp,aflowlib_libraries.cpp,apl_supercell.cpp,iaims.cpp,kaims.cpp,oaims.cpp,estructure.cpp,ivasp.cpp,aflowlib.h) (CO)
3.1.145 - 2017/10/12 -
        fixed tolerance scan range (symmetry.cpp) (DX) 
3.1.144 - 2017/10/03 -
        fixed bandgap type bug,
        fixed precision mistmatch in bands data when plotting band structure,
        changed misleading metric_tensor function name,
        fixed false positive message in structure_comparison,
        fixed APL bugs with reading aflow.in,
        avoid SYMPREC vs. PREC confusion
        (ovasp.cpp,estructure.cpp,xatom.cpp,aconvasp_main.cpp,pflow.h,aflow.h,aurostd.h,aflowlib_libraries.cpp,poccupation_edos.cpp,Makefile,ivasp.cpp,apl_phoncalc.cpp,qha_eosrun.cpp,apl.h,apl_kphonons.cpp,compare_structure.cpp,symmetry_spacegroup_functions.cpp,symmetry_spacegroup.h) (CO+DX)
3.1.143 - 2017/09/28 -
        added magnetic symmetry analysis (crystal + spin) to sgdata,
        aflowSG,aflowSYM,agroup,fgroup,pgroup_xtal,agroup,and sgroup; speed increase for space group routine,
        alter tolerance scan range
        (README_AFLOW_ACONVASP.TXT,aflow.h,aconvasp.cpp,aconvasp_main.cpp,lattice.cpp,pflow.h,symmetry.cpp,symmetry_spacegroup.cpp,symmetry_spacegroup_functions.cpp,xatom.cpp) (DX)  
3.1.142 - 2017/09/14 -
        added mpcdf_eos machine,
        fixed proper nouns in symmetry output
        (aflow.cpp,kbin.cpp,aflowrc.cpp,init.cpp,kvasp.cpp,README_AFLOW.TXT,Makefile,pflow_print.cpp) (CO+DX)
3.1.141 - 2017/09/12 -
        fixed sgdata/wyccar issue,
        added space group functions to SYM namespace,
        more detailed warning messages
        (symmetry_spacegroup.h,symmetry_spacegroup.cpp,symmetry_spacegroup_function.cpp,symmetry_spacegroup_ITC_library.cpp,aconvasp_main.cpp,pflow_print.cpp,symmetry.cpp) (DX) 
3.1.140 - 2017/09/05 -
        added sgdata function (along with options for json output),
        edata updated (along with options for json output),
        pgroupk speed up,
        added covalent radii info,
        dos/band structure gnuplot updates
        (main.cpp,README_AFLOW_ACONVASP.TXT,aflow.h,aconvasp_main.cpp,lattice.cpp,pflow.h,pflow_print.cpp,symmetry.cpp,symmetry_spacegroup.cpp,symmetry_spacegroup.h,symmetry_spacegroup_functions.cpp,xatom.cpp,estructure.cpp,init.cpp) (DX+CO) 
3.1.139 - 2017/08/29 -
        fixed edata issue (agroups/iatoms were not calculated) for library runs
        (README_AFLOW_ACONVASP.TXT,aconvasp_main.cpp,lattice.cpp,xatom.cpp,aflow.h) (DX)
3.1.138 - 2017/08/25 -
        fully functional AAPL,
        Pearson symbol/lattice type speed up,
        json serializers for symmetry groups,
        tolerance scan implemented for separate symmetry groups,
        chull latex fix
        (chull.cpp,aconvasp_main.cpp,aflow.h,lattice.cpp,pflow.h,symmetry.cpp,xatom.cpp,xclasses.cpp,aapl_pairs.cpp,aapl_tcond.cpp,aapl_tensor.cpp,apl.h,apl_kphonons.cpp,aurostd.h,main.cpp) (JJPR+DX+CO)
3.1.137 - 2017/08/04 -
        incorporated aflow.Xgroup.json,
        json serializers for bands/dos,
        print to screen options for AFLOW-SYM API,
        xvector/xmatrix lrows/urows/lcols/ucols bug fix,
        APL symmetry output append to ofstream,
        removed validation for sgroup (NOT NEEDED)
        (aconvasp_main.cpp,aflow.h,pflow.h,symmetry.cpp,xatom.cpp,README_AFLOW_ACONVASP.TXT,main.cpp,aurostd.h,xvector.cpp,xmatrix.cpp,apl_supercell.cpp,Makefile,estructure.cpp) (DX+EG+CO)
3.1.136 - 2017/08/01 -
        speed up getFullSymBasis,
        fixed some Wyckoff positions,
        fixed printing in apl (spacegroup vs. lattice type)
        (apl_pdisc.cpp,apl_phoncalc.cpp,aflow.h,symmetry.cpp,symmetry_spacegroup.cpp,symmetry_spacegroup.h,symmetry_spacegroup_ITC_library.cpp,symmetry_spacegroup_functions.cpp) (DX+CO)
3.1.135 - 2017/07/25 -
        fixed xOUTCAR parsing issue with lattice vectors (vasp bug)
        (aflow.h,ovasp.cpp) (CO)
3.1.134 - 2017/07/19 -
        fixed symmetry for library runs (angle/vol tolerance),
        added directory output,
        removed relaxed data from orig structure section in entry page
        (aflowlib_web_interface.cpp,Makefile,aconvasp_main.cpp,aflow.h,lattice.cpp,aflowlib_libraries.cpp,pflow_print.cpp,symmetry.cpp,symmetry_spacegroup.cpp,xatom.cpp,xproto.cpp) (DX+GG+CO)
3.1.133 - 2017/07/19 -
        AEL/AGL: Hugoniots,
        AEL vs pressure (CT) 
3.1.132 - 2017/07/14 -
        added full_sym output to RAW
        (aflowlib_libraries.cpp) (DX+CO)
3.1.131 - 2017/07/14 -
        allow global aflowrc in /etc/aflow.conf plus bug fixes in aflowrc (SC)
3.1.130 - 2017/07/13 -
        bug fixes in aflowrc (SC)
3.1.129 - 2017/07/13 -
        bug fixes init.cpp aflowrc.cpp xvector.cpp (SC/CO)
3.1.128 - 2017/07/12 -
        more ~/.aflowrc definitions and porting to MPI-DE (SC)
3.1.127 - 2017/07/11 -
        more ~/.aflowrc aflow.h ivasp ovasp avasp kbin init VASP_POTCAR_* AFLOW_LIBRARY AFLOW_PROJECT (SC)
3.1.126 - 2017/07/10 -
        more ~/.aflowrc name_dynamics aflow.h  DEFAULT_DOS estructure.cpp poccupation_edos (SC)
3.1.125 - 2017/07/10 -
        more ~/.aflowrc aflow.h  kbin.cpp apl_phoncalc.cpp apl_kphonons.cpp (SC)
3.1.124 - 2017/07/06 -
        quaternion representation additions,
        aflowSYM bug fixes (HfV2)
        (lattice.cpp,xatom.cpp,aflow.h,symmetry.cpp,Makefile) (GG+DX+CO)
3.1.123 - 2017/07/06 -
        adding flags for METAGGA and IVDW (xclasses.cpp) (SC)
3.1.122 - 2017/07/04 -
        aflowrc bug fixes,
        clean names (SC)
3.1.121 - 2017/07/04 -
        aflowrc bug fixes,
        clean names,
        clean METAGGA_SET,
        IVDW_SET (SC)
3.1.120 - 2017/07/02 -
        more ~/.aflowrc
        aflow.h init.cpp aflowrc.cpp kbin kvasp README* VASP_FORCE* PLATON/FINDSYM (SC)
3.1.119 - 2017/07/02 -
        more ~/.aflowrc
        aflow.h init.cpp aflowrc.cpp kbin kvasp README* MACHINE DEPENDENT MPI* (SC)
3.1.118 - 2017/07/02 -
        more ~/.aflowrc
        aflow.h init.cpp aflowrc.cpp kbin kvasp README* GENERIC MPI* (SC)
3.1.117 - 2017/07/02 -
        more ~/.aflowrc
        aflow.h init.cpp aflowrc.cpp README*.TXT: AFLOW_CORE_TEMPERATURE,VASP_PREC (SC)
3.1.116 - 2017/07/01 -
        starting ~/.aflowrc
        aflow.h init.cpp aflowrc.cpp xoptions.h.cpp avasp.cpp apennsy lattice README_AFLOW_ACONVASP.TXT (SC)
3.1.115 - 2017/06/29 -
        XVASP_INCAR_PREPARE_GENERIC aflow.h ivasp.cpp (SC)
3.1.114 - 2017/06/29 -
        added new Jmol js scripts,
        fixed DISMAG issue with APL,
        checkMEMORY() mostly removed from messaging
        (apl_dirphoncalc.cpp,apl_kphonons.cpp,aflowlib_web_interface.cpp,entry.cpp,entry.js,kvasp.cpp,kbin.cpp,init.cpp,avasp.cpp,aflow.h,README_AFLOW_POCC.TXT,README_AFLOW_APL.TXT,README_AFLOW_AGL.TXT,README_AFLOW_AEL.TXT,README_AFLOW.TXT,Makefile) (CO)
3.1.113 - 2017/06/28 -
        XVASP_INCAR_PREPARE_GENERIC aflow.h ivasp.cpp (SC)
3.1.112 - 2017/06/28 -
        added EDIFFG --ediffg
        aflow.h avasp aconvasp_main ivasp kvasp xclasses README_AFLOW_CONVASP README_AFLOW (SC)
3.1.111 - 2017/06/13 -
        SQLITE integration
        (avasp.cpp ow_chull,aflowlib_web_interface,aflowlib_libraries,kbin,apl_phoncalc,README_AFLOW_VERSIONS_HISTORY.TXT,pflow_print,pflow_funcs,main,aurostd.h,bader,Makefile,aflow,SQLITE) (CO)
3.1.110 - 2017/06/13 -
        fixed chull invalid inputs,
        removed exit in loadLIBX,
        force output for mpi settings in APL,
        fixed settings in CIF writer,
        removed aflow.end.out from CompressDirectory(),
        major fixes to CHGCAR/AECCAR readers for bader analysis (CO)
3.1.109 - 2017/06/06 -
        fixed some chull issues (CO)
3.1.108 - 2017/06/06 -
        individualized QHA/AAPL workflows,
        set reliable convex hull standard to 200 entries (binaries),
        updated ill-calculated systems in the database,
        incorporated sort for loadEntries(),
        fixed DPM=AUTO in APL,
        fixed MCL systems
        (APL/aapl_tensor,apl.h,apl_kphonons,apl_lrphoncalc,apl_phoncalc,qha_eosrun,apl_dirphoncalc,Makefile,README_AFLOW.TXT,README_AFLOW_ACONVASP.TXT,README_AFLOW_AEL.TXT,README_AFLOW_AGL.TXT,README_AFLOW_
APL.TXT,README_AFLOW_POCC.TXT,README_AFLOW_VERSIONS_HISTORY.TXT,aflow,aflow.h,avasp,init,kbin,kvasp,xclasses,aconvasp_main,chull,chull.h,symmetry_spacegroup,symmetry) (CO)
3.1.107 - 2017/06/05 -
        online pubs management curtarolo/oses/toher (SC)
3.1.106 - 2017/06/02 -
        added IVDW
        (aflow.h avasp xclasses aconvasp_main ivasp kvasp) (SC)
3.1.105 - 2017/06/01 -
        added METAGGA
        (aflow.h avasp xclasses aconvasp_main ivasp kvasp) (SC)
3.1.104 - 2017/05/30 -
        set reliable convex hull standard to 200 entries (CO)
3.1.103 - 2017/05/30 -
        added pgroup_xtal propagation in supercell creation,
        also fixed ".nfs*" issues in CompressDirectory() (CO)
3.1.102 - 2017/05/29 -
        issues with symmetry in the aflowlib.out calculation (CO)
3.1.101 - 2017/05/26 -
        cosmetics and added PaddedCENTER (SC)
3.1.100 - 2017/05/26 -
        changed numbering style + cosmetics(SC)<|MERGE_RESOLUTION|>--- conflicted
+++ resolved
@@ -1,11 +1,6 @@
-<<<<<<< HEAD
-3.2.6 - 2020/xx/xx
-        Location: http://materials.duke.edu/AFLOW/aflow.3.2.6.tar.xz
-        -- Added additional AEL and AGL properties to database. (ME)
-=======
 3.2.7 - 2020/xx/xx
         Location: http://materials.duke.edu/AFLOW/aflow.3.2.7.tar.xz
->>>>>>> be0e43a5
+        -- Added additional AEL and AGL properties to the AFLOW schema. (ME)
         -- Added functionality to plot thermodynamic properties calculated by QHA with the SJ EOS model. (AS)
         -- Added processing of QHA data to LIB2LIB and LIB2RAW. (AS)
         -- Added a feature to employ fixed volume relaxation of QHA subcalculations. (AS)
