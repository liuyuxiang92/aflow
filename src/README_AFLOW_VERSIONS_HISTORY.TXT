--- conflicted
+++ resolved
@@ -1,11 +1,7 @@
-<<<<<<< HEAD
-3.2.3 - 2020/05/22
-=======
 3.2.4 - 2020/05/29
         Location: http://materials.duke.edu/AFLOW/aflow.3.2.3.tar.xz
         -- Added calculation of electronic contribution to the free energy. (AS)
-3.2.3 - 2020/05/20
->>>>>>> 625c624d
+3.2.3 - 2020/05/22
         Location: http://materials.duke.edu/AFLOW/aflow.3.2.3.tar.xz
 	-- Bug fixes in KBIN::ExtractSystemName() (ME)
         -- Fixed PID/TID and XPID XTID in aflow.h aflow_init.cpp (SC)
