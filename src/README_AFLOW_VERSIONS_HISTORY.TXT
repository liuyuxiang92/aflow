3.2.3 - 2020/05/01
        Location: http://materials.duke.edu/AFLOW/aflow.3.2.1.tar.xz
<<<<<<< HEAD
        -- fixed bug that SPIN was switched OFF in static calc. when SPIN=ON in aflow.in and REMOVE_RELAX was set by default (ME & RF)
=======
        -- added --np1 (N+1 enthalpy gain) and --sc (stability criterion) chull web functionality (SK)
>>>>>>> a421c45b
        -- Fixed segmentation fault when DINEQUIV_ONLY option was used. (AS)
        -- Added check for required binaries to plotter. (ME)
        -- Canonical system name is now based on aflow.in instead of VASP output files. (ME)
        -- Fixed broken system name for aflow_proto. (ME)
        -- Fixed plotter title and file names when ANRL parameters are present. (ME)
        -- Fixed bug that deleted qmvasp files from previous runs instead of appending to them. (ME)
        -- Removed VASP k-mesh symmetry fixes when SYM=OFF. (ME)
        -- Changed database file name conventions. (ME)
        -- added Patterson symmetry analysis; denoted "pgroupk_Patterson" (applies to reciprocal space only) (DX)
        -- compare Patterson point symmetry to Laue point group as consistency check (DX)
        -- added Patterson symmetry to full symmetry command (DX)
        -- added stand-alone Patterson symmetry command (DX)
        -- cleaned text/json if-statements in symmetry writing functions (DX)
        -- added Patterson symmetry usage to README_AFLOW_SYM.TXT and README_AFLOW_ACONVASP.TXT (DX)
        -- added 67 structure prototypes from Y. Lederer: 58 new ANRL files (generates 60 new protos), 7 generated with existing files with different internal degrees of freedom (DX)
        -- updated README_PROTO.TXT with new prototypes, unique atom decorations, and supplemental notes (DX)
        -- clean input structure species (pseudopotentials) in compare::compare2database() (DX)
        -- fixed bug in --poscar2aflowin; symmetry tolerance not propogated for tolerance scan (DX)
        -- added error for non-standard prototypes that create structures with atoms too close (CO+DX)
        -- added secondary wget location for AFLOW3_FREE files for make (CO)
3.2.2j - 2020/04/02
        Location: http://materials.duke.edu/AFLOW/aflow.3.2.2*.tar.xz
        -- standardized vext,vcat,vzip from XHOST 2j (SC)
        -- accelerated lib2raw with moreauid checks 2i (SC)
        -- more pseudopotentials 2h (SC)
        -- fixed Mike reported bug in APL, from POTCAR_AUID in aflow_ivasp.cpp 2g (SC)
        -- test (2f)
        -- cleaned up vAUIDs vAURLs vLOOPs all now children of vLIBS 2e (SC)
        -- renaming VASP_Write_ppAUID_FILE and VASP_Write_ppAUID_AFLOWIN 2e (SC)
        -- adding pseudopotentials references 2d (SC)
        -- working on SCAN in aflowlib.h added aflowlib_enrty MEGAGGA 2d (SC)
        -- added some pseudopotentials references, fixed HEX/FCC and RHL into autogamma ivasp 2c (SC)
        -- removed EnthalpyReference 2b (SC)
        -- sum up all the previous updates - ready to run now 2a (SC)
3.2.2 - 2020/03/30
        Location: http://materials.duke.edu/AFLOW/aflow.3.2.2.tar.xz
        -- sum up all the previous updates - ready to run now (SC)
3.2.1k - 2020/03/29
        Location: http://materials.duke.edu/AFLOW/aflow.3.2.1*.tar.xz
        -- species_pp_groundstate_energy and species_pp_groundstate_structure 1k (SC)
        -- VASP_Write_AUID_FILE and VASP_Write_AUID_AUID in ivasp 1j (SC)
        -- removed vsymbol vname vdate in xPOTCAR, moved vZ into species_Z (unnecessary)
        -- LIB2RAW_Loop_PATCH in aflowlib* 1j (SC)
        -- needed RAUG too 1i (SC)
        -- --pseudopotentials_check for OUTCARS 1i (SC)
        -- operator << xOUTCAR 1i (SC)
        -- removed TITEL LEXCH symbol name date Z .... and made them dynamical vectors 1h (SC)
        -- --pseudopotentials_check --pp_check --ppk in aconvasp_main.cpp 1h (SC)
        -- unicity of PSEUDOPOTENTIALS nailed in xPOTCAR and xOUTCAR 1g (SC)
        -- wrapVecEntries and wrapDeqEntries overloads 1g (SC)
        -- adding pp information in aflolwib entries and AUROSTD 1g (SC)
        -- dealing with PP collision in aflow.h aflow_ovasp.cpp 1g (SC)
        -- removed WEB_Aflowlib_Entry_PHP aflowlib_web_interface.cpp 1f (SC)
        -- added aflowlib_libraries_scrubber.cpp aflow_xpseudopotentials.cpp (SC)
        -- added much to xPOTCAR (SC)
        -- AUROSTD deque/vector string2file  (SC)
        -- AUROSTD bool2string file2md5sum  (SC)
        -- modifications in aflow.h aflow_xclasses.cpp and aflow_ivasp.cpp for POTCAR_AUID (SC)
3.2.1c - 2020/03/22
        Location: http://materials.duke.edu/AFLOW/aflow.3.2.1c.tar.xz
        -- fixes for lib2raw and and error checking in uploading calculations (SC)
3.2.1 - 2020/03/17
        Location: http://materials.duke.edu/AFLOW/aflow.3.2.1.tar.xz
        -- Fixes times stamp in bug fixes (SC)
        -- Updates on pthread.cpp and libraries.cpp for error checking in uploading calculations  (SC)
3.2.0 - 2020/02/10
        Location: http://materials.duke.edu/AFLOW/aflow.3.2.0.tar.xz
        -- New release, finally aflow 3.2 (SC)
3.1.228 - 2020/01/20
        Location: http://materials.duke.edu/AFLOW/HISTORIC/aflow.3.1.228.tar.xz
        -- added schema name/unit/type to XHOST (SC)
        -- added file2dequestring(), string2dequestring() (SC)
        -- optimized NCPUS/NPAR/NCORE settings (SC)
        -- patched _atom() class: constructor()/copy()/free() (SC)
        -- updated xoptions so content can be lowercase (SC)
        -- added isdefined to xoption (SC)
        -- AFLOW DFT calculations can now read in CHGCAR files. (ME)
        -- Improved runtimes and memory requirements for AAPL. (ME)
        -- Switched the thermal conductivity integration method to the tetrahedron method. (ME)
        -- Added Grueneisen parameter and phase space calculation to thermal conductivity calculations. (ME)
        -- APL and AAPL can now use the CHGCAR file from the ZEROSTATE calculation to speed up calculations. (ME)
        -- Replaced APLLogicError and APLRuntimeError with aurostd::xerror. (ME)
        -- Fixed bug in APL and AAPL that did not properly process -D option. (ME)
        -- Removed unused source files. (ME)
        -- Added matrix norms to aurostd::xmatrix. (ME)
        -- Fixed KPPRA for APL relaxations to use the standard density. (ME)
        -- Added a handler for the AFLOW database. (ME)
        -- Added an AFLOW-SQLITE interface. (ME)
        -- Updated SQLite to version 3.30.1 (2019-10-11, https://www.sqlite.org/2019/sqlite-amalgamation-3300100.zip). (ME)
        -- Added additional web output for entry page generation. (ME)
        -- Fixed bug that put NCORE into INCARs of linear response calculations. (ME)
        -- Fixed bug that caused phonon dispersion path builder to break for some lattices. (ME)
        -- Fixed bug in xDOSCAR reader error detection. (ME)
        -- Additional web output for entry page applets. (ME)
        -- Fixed bug that prevented LDA+U parameters from being passed into ARUN aflow.ins. (ME)
        -- Added ael_stiffness_tensor and ael_compliance_tensor to aentry. (ME)
        -- Fixed bug that prevented AGL from running during LIB2LIB. (ME)
        -- added warnings/errors if species information missing in POSCAR for --poscar2aflowin (CO)
        -- tab aligning all files (CO)
        -- patched clang warnings for aurostd_boot.cpp (CO)
        -- patching warning for writing aflow.rc, only issue if it was written, should fix www-data (CO)
        -- added xQMVASP (CO)
        -- force signed distance for hull formation enthalpy (CO)
        -- added --geometry to get abc_angles for any input structure (CO)
        -- commenting out CreateSlab_RigidRotation(), it does not work, need to redefine lattice vectors (CO)
        -- patching CreateSlab_SurfaceLattice() lattice vector search to include explicit length/angle constraints (CO)
        -- patched slab_test with v3len_max_strict (CO) 
        -- added minimumDistance() calculator for non-periodic systems like molecules or grid of atoms (CO)
        -- patched atoms grid generated for foldAtomsInCell(): GenerateGridAtoms() populates grid_atoms, not atoms (CO)
        -- added setAutoVolume() to xstructure (CO)
        -- added getOSS() and getOFStream() to xStream() (CO)
        -- added GetBandGap() to xDOSCAR: get bandgap from DOS (CO)
        -- added PrintBandGap_DOS() for command line access to DOS bandgap analysis (CO)
        -- incorporating equivalent hkl planes analysis (CO)
        -- patched supercell dimensions reduction for slip system analysis (CO)
        -- now preserving volume for slip system analysis (CO)
        -- added --plot_all_atoms option for DOS plotter (CO)
        -- added functionality for plotting species-projected DOS in plotter (CO)
        -- added '/' between all path separators in plotter (CO)
        -- added LDEBUG in plotter (CO)  
        -- patched formatDefaultTitlePOCC() to understand pocc string in plotter (CO)
        -- added getAflowInFromAFlags() for pocc (CO) 
        -- added --pocc_minimum_configuration identifying which ARUN is minimum energy (CO)  
        -- patched FINAL volume of ordered supercells from pocc, should speed up VASP calculations (CO)
        -- added postprocessing workflow for pocc: performs postprocessing from input files, does NOT redo structure analysis (CO) 
        -- added self-patch for pocc: patches structures files (all and unique) so individual POSCARs can be read by aflow (CO) 
        -- added reader for structures file (CO)
        -- pocc writes out PARTCAR (CO)
        -- pocc calculates/writes out EFA (CO)
        -- pocc writes out ensemble average DOSCAR (CO)  
        -- pocc writes out supercell probabilities to aflow.pocc.out (CO)  
        -- pocc writes out results of ensemble average band gap to aflow.pocc.out (CO) 
        -- pocc plots ensemble average DOS projected by orbitals and species (CO)
        -- added KBIN_POCC_TEMPERATURE_STRING (aflow.in) and --temperature (command line) for pocc post-processing (CO)
        -- avoiding NEGLECT_NOMIX for pocc, high-entropy offers increased solubility over binaries (CO)
        -- added option for printing ensemble average IDOS in pocc data files (aflow_pocc_old.cpp) (CO) 
        -- added POccStructuresFile class to read post-processing files (CO)
        -- patched zero-padding for pocc output files (CO)
        -- add first POCC unit test to Makefile (CO)
        -- patch distinction between POTCAR_TYPE_DATE_PRINT_flag and POTCAR_TYPE_PRINT_flag in avasp (CO)
        -- patching xvasp.POTCAR_TYPE_PRINT_flag for LIB2/LIB3 (CO)
        -- added --potential_type for auto aflow.in generator (CO)
        -- streamlined xvector constructors and copy() methods (CO)
        -- added xvector constructor for xmatrix input (CO)
        -- added getcol(), getmat(), setrow(), setcol(), setmat() to xmatrix, with relevant unit tests called by —test_xmatrix (CO)
        -- added operator *=(utype r) and operator /=(utype r) to xmatrix (CO)
        -- added modulus(), modulussquare(), modulus2() to xmatrix (CO)
        -- getmat() now returns void, xmatrix is an input (CO)
        -- added lrows_out, lcols_out input getmat() as well as a overload for returning xvector (as input) (CO)
        -- added xmatrix2xvector() (CO)
        -- patched QRDecomposition_HouseHolder() not to assume lrows, lcols (CO)
        -- updated generalHouseHolderQRDecomposition()->QRDecomposition_HouseHolder() (CO)
        -- added EFileEmpty() and EFileNotEmpty() (CO)
        -- added _AFLOW_FILE_NAME_ to logger() and xerror(), and patched Makefile for some missing cpp (CO)
        -- added aurostd::getPWD() (CO)
        -- added unsigned long long to _isfloat(), _iscomplex(), _isreal(), _size(), _real(), isinteger() (CO)
        -- added aurostd::powint() for fast powers of integers (CO)
        -- added all variants of iszero() (CO)
        -- templated GCD(), patched for positive/negative inputs, and added Bezout coefficients as output (CO)
        -- adding free(), copy(), refresh() to xmatrix (CO)
        -- added shiftlrows, shiftlcols, shiftlrowscols to xmatrix (CO)
        -- added inverse of 2x2 matrix (CO)
        -- added xmatrixint2double() and xmatrixdouble2int() (CO)
        -- added right matrix division, traspInPlace(), traspSquareInPlace(), submatrixInPlace(), and getdiag() to xmatrix (CO)
        -- added getmatInplace() and getvec() to xmatrix (CO)
        -- patched inverse() for xmatrix, now uses matrix of minors (adjoint) approach which is more stable than GaussJordan (CO)
        -- converted bool inverse() to bool isNonInvertible() in xmatrix() (CO)
        -- added smith normal form calculator to xmatrix (CO)
        -- updated QR decomposition algorithm to avoid saving householder rotations to form Q at the end (CO)
        -- added xDOSCAR.convertSpinOFF2ON() for easy manipulation between SPIN-OFF/SPIN-ON POCC ARUNS (CO)
        -- fixed tolerance "WARNING" in symmetry screw axis determination (DX)
        -- added missing partial occupation value when printing CIF (DX)
        -- added site occupation to Wyckoff object (DX)
        -- used _atom copy constructor in symmetry functions instead of by-hand updates (DX)
        -- fixed indenting in symmetry functions (DX)
        -- added rescaling of structure in prototyping functionality (DX)
        -- added functions to extract information from certain Wyckoff positions (DX)
        -- added functionality to force input Wyckoff choice for structure prototyping (DX)
        -- added check for duplicate subdirectory in aflow zipping, removes subdirectory if found (DX+CO)
        -- added flags to get matching AFLOW prototypes and cast into prototype designation (DX)
        -- added environment analysis (isoconfigurational) to structure comparison (DX)
        -- fixed multiple thread calls in structure comparison and building prototype structures (DX)
        -- suppress permutation calculation for AFLOW prototypes in structure comparison (DX)
        -- replaced exit() with throws in structure comparison functions (DX)
        -- added database comparison functionality (DX)
        -- added directory information to structure comparison for debugging  (DX)
        -- multithreaded prototype casting in structure comparison (DX)
        -- use more robust supercell expansion method (lattice dimensions vs 3x3x3) in structure comparison (DX)
        -- added functionality to check for better matches (necessary for environment and permutation comparisons) (DX)
        -- store Wyckoff groupings for duplicates and same family structures (DX)
        -- added preliminary magnetic structure analysis with new functions to add spin to structure (DX)
        -- added consistency check in permutation comparisons (DX)
        -- boolean for threading safety check (save time) (DX)
        -- improved (speed) atom matching functionality in structure comparison (DX)
        -- speed increase to generateGrid function (DX)
        -- replace SplitAlloySpecies and compare::GetElements() with stringElements2VectorElements() in comparison functions (DX)
        -- added functionality to search prototype labels by symmetry without nspecies and stoichiometry (DX)
        -- added space group to lattice type and centering functions (DX)
        -- added more methods for extracting lattice parameters for prototyping (wyccar, cif, etc.) (DX)
        -- store Wyckoff information from CIF reader (DX) 
        -- fixed bug in extracting Wyckoff coordinates (DX)
        -- allow non-standard space group symbol formats for CIF, check provided equations to verify setting (DX)
        -- update structure comparison class attribute names (DX)
        -- allow for mix of ICSD and non-ICSD structures during sorting by ICSD number for structure comparison (DX)
        -- created generalized function for adding magnetic information to structure (DX)
        -- fixed non-collinear spin lattice primitivization function (DX)
        -- fixed typos in README_PROTO.TXT: A2B_oP12_26_abc_ab-001 to A2B_oP12_26_abc_ab-002 and AB_oC8_67_a_g-001 to AB_oC8_67_a_g-002 (DX)
        -- check if tolerance input is negative for BringInCell() (DX)
        -- added AtomEnvironment class in aflow_xatom.cpp (DX)
        -- generalized inCell() and added atomInCell() (DX)
        -- added aurostd::GCD(), aurostd::LCM(), and aurostd::reduceByGCD(), for vector and deque (DX)
        -- added FileMESSAGE and logstream overloads for comparison functions (DX)
        -- added lattice deviation, coordinate displacement, and figure of failure (structure misfit) to the JSON output for structure comparison (DX)
        -- added try-catch for pflow::loadXstructure() in case URL times out or a bad structure file input (DX)
        -- refined magnetic misfit criteria (DX)
        -- added JSON output for structure prototyping (DX)
        -- fixed parameters for prototype=A_tI2_139_a; fct convention vs bct convention (DX)
        -- added unit tests in makefile for aflowSG, aflowSYM, and aflow-xtal-match (DX)
        -- put xstructure initialization in free() and call free() at beginning of constructors (otherwise xstructure is not always initialize) (DX)
        -- changed xstructure::Clear() to xstructure::clear() (DX)
        -- changed xstructure::Clean() to xstructure::clean() (DX)
        -- updated README_AFLOW_COMPARE.TXT (DX)
        -- use xoptions schema for property units in comparison code (DX)
        -- use ANRL setting as default for symmetry analysis in comparisons for quick conversion to AFLOW prototype designation (DX)
        -- use of xoptions throughout comparison functions (DX)
        (AFLOW: aconvasp.cpp, aconvasp_main.cpp, aflow.cpp, aflow.h, aflowlib_database.cpp, aflowlib.h, aflowlib_libraries.cpp, aflowlib_web_interface.cpp, aflowrc.cpp, apennsy_gndstate.cpp, apennsy_main.cpp, avasp.cpp, bader.cpp, cce.cpp, chull.cpp, chull.h, compare_structure.cpp, compare_structure_function.cpp, compare_structure.h, contrib_shidong_auxiliary.cpp, gfa.cpp, iaims.cpp, init.cpp, ivasp.cpp, kbin.cpp, kvasp.cpp, lattice.cpp, Makefile, modules.cpp, ovasp.cpp, pflow_funcs.cpp, pflow.h, pflow_print.cpp, plotter.cpp, pocc.cpp, pocc.h, pocc_old.cpp, pocc_old.h, README_AFLOW_ACONVASP.TXT, README_AFLOW_AFLOWRC.TXT, README_AFLOW_COMPARE.TXT, README_AFLOW_EXCEPTIONS.TXT, README_AFLOW.TXT, README_PROTO.TXT, SQLITE/shell.c, SQLITE/sqlite3.c, SQLITE/sqlite3ext.h, SQLITE/sqlite3.h, SQLITE/sqlite.cpp, SQLITE/sqlite.h, surface.cpp, symmetry.cpp, symmetry_spacegroup.cpp, symmetry_spacegroup_functions.cpp, symmetry_spacegroup.h, symmetry_spacegroup_ITC_library.cpp, xatom.cpp, xclasses.cpp, xelement.cpp, xproto.cpp, xproto_gus.cpp)
        (ANRL: aflow_anrl.cpp, ANRL_CPPS_20180710/list.cpp)
        (APL: aapl_cluster.cpp, aapl_ifcs.cpp, aapl_setup.cpp, aapl_tcond.cpp, apl_atomic_disp.cpp, apl_dirphoncalc.cpp, apl_dm_pdos_save.cpp, apl_doscalc.cpp, apl_group_velocity.cpp, apl.h, apl_hsqpoints.cpp, apl_kphonons.cpp, apl_lrphoncalc.cpp, apl_ltet.cpp, apl_pathbuilder.cpp, apl_pdisc.cpp, apl_phoncalc.cpp, apl_qmesh.cpp, apl_shellhandle.cpp, apl_supercell.cpp, apl_thermalpc.cpp, qha3phonons_eos.cpp, qha_aflowin_creator.cpp, qha_dm_pdos_save.cpp, qha_energies.cpp, qha_eoscalc.cpp, qha_eos.cpp, qha_eosrun.cpp, qha_gruneisen.cpp, qha_operations.cpp, README_AFLOW_APL.TXT, scqha_eos.cpp, scqha_gruneisen.cpp, scqha_T_freqs.cpp)
        (AUROSTD: aurostd.h, boot.cpp, main.cpp, xcombos.cpp, xcombos.h, xcomplex.cpp, xcomplex.h, xerror.cpp, xerror.h, xmatrix.cpp, xmatrix.h, xoption.cpp, xoption.h, xscalar.cpp, xscalar.h, xtensor.cpp, xvector.cpp, xvector.h)
3.1.227 - 2019/10/16
        Location: http://materials.duke.edu/AFLOW/HISTORIC/aflow.3.1.227.tar.xz
        -- Bug fixes for MPI (SC)
        -- Verbosity fixes (Message("")) (SC)
3.1.226 - 2019/10/01
        Location: http://materials.duke.edu/AFLOW/HISTORIC/aflow.3.1.226.tar.xz
        -- Modification on the allocation of web entries, through web cache of AUID. Speed up of 20-200 times in serving aflowlib entry pages (SC)
        -- Bug fixes in producing html/json for icsd# entries (SC)
        -- Modified aflow.in generation in AEL and AGL to use common routines in aflow_avasp.cpp and aflow_modules.cpp (CT)  
        -- Write AGL enthalpy as a function of pressure in an AFLOW readable format for future phase diagram application (CT)
        -- Added --quiet option to LIB2LIB routine (CT)
        -- Sets the VASP symmetry to off by default for AEL calculations (CT)
        -- Added projected phonon DOS calculations. (ME)
        -- Linear tetrahedron method does not reduce upon construction anymore (necessary for projected DOS). (ME)
        -- Cleaned up code and added more comments to QMesh and LTMethod files. (ME)
        -- Made moveToBZ inside QMesh more robust. (ME)
        -- Replaced all instances of exit in APL with throw APLRuntimeError. (ME)
        -- Sped up reduction of q-mesh grid. (ME)
        -- Added safeguards for DOSCAR readers for broken DOSCAR files. (ME)
        -- Fixed plotter bugs for HTQC prototype names. (ME)
        -- Added findInList function to AUROSTD. (ME)
        -- Generalized BringInCell method. (ME/DX)
        -- created overloads for BringInCell method (double/xvector/_atom/xstructure), along with "InPlace" variants, i.e., const input (DX)
        -- replaced all mod_one/mod_one_xvec/mod_one_atom for new BringInCell method (DX)
        -- replaced old BringInCell functions with new version (DX)
        -- fixed indenting in symmetry functions (DX)
        -- replaced all SYM::CrossPro() with aurostd::vector_product() (DX)
        -- replaced all SYM::normalize() with explicity division of aurostd::modulus() (DX)
        -- replaced SYM::extract_row() with aurostd::operator() (DX)
        -- fabs() -> aurostd::abs() (CO)
        -- changed abinit writer lattice from column-based to row-based (CO)
        -- updated some class definitions (free()/copy()) (CO)
        (AFLOW: aconvasp.cpp, aconvasp_main.cpp, aflow.cpp, aflow.h, aflowlib.h, aflowlib_libraries.cpp, aflowlib_webapp_entry.js, aflowlib_web_interface.cpp, aflowrc.cpp, apennsy_gndstate.cpp, apennsy_main.cpp, apennsy_vaspin.cpp, avasp.cpp, chull.cpp, compare_structure_function.cpp, compare_structure.h, contrib_cormac.cpp, contrib_wahyu.cpp, data.cpp, init.cpp, Makefile, modules.cpp, oaims.cpp, ovasp.cpp, pflow_funcs.cpp, pflow_print.cpp, plotter.cpp, pocc.cpp, pocc.h, pocc_old.cpp, README_AFLOW_ACONVASP.TXT, README_AFLOW_SYM.TXT, spacegroup.cpp, surface.cpp, symmetry.cpp, symmetry_spacegroup.cpp, symmetry_spacegroup_functions.cpp, symmetry_spacegroup.h, symmetry_spacegroup_ITC_library.cpp, xatom.cpp, xclasses.cpp, xproto.cpp)
        (AEL: ael_elastic_fit.cpp, ael_elasticity.cpp, ael_elasticity.h, ael_get_stress.cpp)
        (AGL: agl_debye.cpp, agl_debye.h, agl_electronic.cpp, agl_eqn_state.cpp, agl_get_ev.cpp, agl_hugoniot.cpp, agl_polynomial.cpp, agl_rungibbs.cpp, agl_thermal.cpp)
        (APL: apl_atomic_disp.cpp, apl_dm_pdos_save.cpp, apl_doscalc.cpp, apl_function_fitting.cpp, apl_group_velocity.cpp, apl.h, apl_hsqpoints.cpp, apl_kphonons.cpp, apl_ltet.cpp, apl_pdisc.cpp, apl_phoncalc.cpp, apl_qmesh.cpp, apl_shellhandle.cpp, apl_supercell.cpp, qha3phonons_eos.cpp, qha_dm_pdos_save.cpp, qha_energies.cpp, qha_eoscalc.cpp, qha_gruneisen.cpp, qha_operations.cpp, README_AFLOW_APL.TXT, scqha_eos.cpp, scqha_gruneisen.cpp)
        (AUROSTD: aurostd.h, main.cpp, xmatrix.cpp, xmatrix.h)
3.1.225 - 2019/07/26
        Location: http://materials.duke.edu/AFLOW/HISTORIC/aflow.3.1.225.tar.xz
        -- fixing bug with stability criterion calculation in --output=web, need structure comparison for correct stability criterion calculation (WS)
        -- changed output name for --output=web to aflow_ALLOY_hull_web.json (WS)
        -- integrated N+1_enthalpy_gain and stability criterion to --output=web (WS)
        -- patched web json for quaternary chull (WS)
        -- added CCE functionality (RF)
        -- added CCE readme (RF)
        -- added a user input cutoff energy to the GFA code (DF)
        -- Added vector version of RemoveComments. (ME)
        -- RemoveControlCharactersFromStringstream now also removes carriage returns because they break string additions. (ME)
        -- SPIN_REMOVE_RELAX_2 did not remove spin after the second relaxation; this is fixed now. (ME)
        -- Removed bug that prevented certain NBANDS errors from being fixed while an NBANDS warning was present in vasp.out (ME)
        -- APL and AAPL now read forces from qmvasp file. (ME)
        -- AAPL_KPPRA added to aflow_modules. (ME)
        -- Minor APL code clean-ups. (ME)
        -- Added new plotter functions for band structures, phonons, and thermal properties. (ME)
        -- Updated numbering scheme for partial DOS from being zero-based to being one-based. (ME)
        -- Changed xDOSCAR, xEIGENVAL, and xKPOINTS to be compatible with new plotter. (ME)
        -- Added functionality to APL that outputs phonon DOS and dispersion in
        -- VASP format for new plotter functions. (ME)
        -- Fixed bug for the path builder for path with - and | as separators. (ME)
        -- Fixed xDOSCAR reader to be more general. (ME)
        -- patched change_tolerance() bug for double& tolerance return (DX)
        -- renamed minimum distance functions, more descriptive (minimizeDistanceCartesianMethod() and minimizeDistanceFractionalMethod()) (DX)
        -- reduced number of inputs for minimum distance functions (DX)
        -- added functionality to read VASP5 format in CHGCAR (DX)
        -- cleaned species/atom names in xstructure2json; remove pseudopotential information, oxidation numbers, etc. (DX)
        -- added boolean to ignore minimum distance check in foldAtomsInCell() (DX)
        -- added overloads for mapping functions (DX) 
        -- fixed bug in in xstructure2json in LIB2RAW runs; store corresponding structure from relaxations (DX) 
        -- read species for xstructure2json in LIB2RAW runs (DX) 
        -- added default permutation designation to ANRL prototypes for --proto and --aflow_proto, e.g., ".AB" for "AB_cF8_225_a_b.AB" (DX) 
        -- added functionality to read "_symmetry_space_group_name_H-M" in CIF reader (DX)
        -- added GetSpaceGroupNumber() to get the space group number from the Hermann-Mauguin symbol (DX)
        -- added RemoveCharacterFromBack(), RemoveCharacterFromFront(), and RemoveCharacterFromBackandFront() to AUROSTD; useful for parsing CIF fields (DX)
        -- added function to compare Wyckoff position strings regardless of order, necessary for matching equations in CIF to ITC standard (DX)
        -- fixed bug in reading symops from CIF; check for symop_id (DX)
        -- fixed bug in "_space_group_name_Hall" reader in CIF (DX)
        -- converted exits to xerrors in GetSpaceGroup*() functions (DX)
        -- added DEFAULT_GFA_FORMATION_ENTHALPY_CUTOFF to aflow.rc (CO)
        -- added functions to find pointLineIntersection() and linePlaneIntersection() (CO)
        -- added function to find 3D rotation between two 3D vectors (CO)
        -- remapped const utype& tol -> utype tol in function inputs (CO)
        -- remapped const bool& -> bool in function inputs (CO)
        -- added check in generalHouseHolderQRDecomposition() that Q*R=A (CO)
        -- changed gcd() to GCD() (CO)
        -- added least common multiple function LCM() (CO)
        -- added --slab_test (CO)
        -- added setctau/setftau functions to _sym_op (CO)
        -- added ReplaceAtoms() to xstructure to safely RemoveAtom() then AddAtom() (CO)
        -- modified foldAtomsInCell() to remove fold_in_only complexity, this was simplified by GenerateGridAtoms() (CO)
        -- added check to foldAtomsInCell() that min_dist does not change (CO)
        -- added CreateSlab_RigidRotation(), CreateSlab_SurfaceLattice(), and associated functions (many overloads) to create slabs for surface calculations: the two functions should yield about the same structure but by two different methods (CO)
        -- reformulate basis in CreateSlab_RigidRotation() so k-points grid is created appropriately (K1xK2x1) (CO)
        -- added new modules for calculating the generalized stacking fault energy and cleavage energy (CO)
        -- patched bug in CHULL pdf output for missing column-types in compiling aflow_CsIPb_hull.tex (CO)
        -- added cout as default for ostream& oss in header files (CO)
        -- converted Normal2HKLPlane (CO)
        -- reduce total layers creation by calculating how many layers are in a cell for that particular direction (CO)
        -- added XHOST.WEB_MODE to reduce cluttered AFLOW-Online output (CO)
        -- removed pocc progress bar in web_mode (CO)
        -- added FPOSDistance() for skew considerations (CO)
        -- reduced dims considered for GetSuperCell(), RadiusSphereLattice and LatticeDimensionSphere() are enough (CO)
        -- added general getPeaks() function to AUROSTD (CO)
        -- calculated X-ray amplitude on-the-fly, no need to pass it around (CO)
        -- moved double lambda to end of inputs and default to 1.5418 Copper K-alpha (CO)
        -- patched RemoveControlCodeCharactersFromString() for carriage return (CO)
        -- added width_maximum to getPeaks() to resolve arbitrarily defined peaks (CO)
        -- made x-ray analysis code more modular (CO)
        -- added --plot_xray_file option (CO)
        -- patched moving_average function (!= convolution with box_filter) (CO)
        -- defaulted lambda=Cu_Ka for XRD functions (CO)
        -- added compareVecElements(), compareXVecElements(), and class compareVecElement(ind) to sort vector<vector<utype> > and vector<xvector<utype> > and retire classes ids_cmp and hkl_cmp (CO)
        -- changed signal -> signal_input so it does not get confused with std::signal (CO)
        -- added --force_generic_title to PLOT_XRAY (CO)
        -- removed ids_cmp and hkl_cmp classes (CO)
        -- added filetype and vector_reduction_type enums (CO)
        -- patched aflags.Directory() early in kbin::KBIN_Main() (CO)
        -- corrected GetCompoundAttenuationLenght -> GetCompoundAttenuationLength and toogle -> toggle (CO)
        -- extended PARTCAR functionality for VASP5 POSCARs, including the optional Selective Dynamics tag (CO)
        -- patched 'make check' to return an error, instead of a string, if encountered (CO)
        -- patched 'S' -> 'P' conversion in --pocc_params (CO)
        -- incorporated some new warnings from VASP6 (CO)
        -- patched stringElements2VectorElements() to handle two types of compound designation: composition_string and pp_string (CO)
        -- added new suffixes to pseudopotential list (CO)
        -- address capital letters in new pp suffixes directly (CO)
        -- added faster (in place) routines for CleanStringASCII(), RemoveNumbers(), VASP_PseudoPotential_CleanName() (CO)
        -- added AFLOWIN_FLAG::NOAUTOPP (--noautopp) functionality to --aflow_proto (CO)
        -- converted flag PFLOW::LOAD_ENTRIES_ONLY_ALPHABETICAL to PFLOW::LOAD_ENTRIES_NON_ALPHABETICAL so the default is always OFF (CO)
        -- added 'make clean_autogen' to delete files that are automatically downloaded/generated by aflow during compilation (CO)
        -- set explicit double->int conversion for roundDouble() in chull (CO)
        (AFLOW: aconvasp.cpp, aconvasp_main.cpp, aflow.cpp, aflow.h, aflowlib_libraries.cpp, aflowlib_web_interface.cpp, aflowrc.cpp, avasp.cpp, cce.cpp, cce.h, chull.cpp, chull.h, compare_structure_function.cpp, contrib_shidong_main.cpp, data.cpp, gfa.cpp, gfa.h, init.cpp, ivasp.cpp, kbin.cpp, kvasp.cpp, Makefile, mix.cpp, modules.cpp, ovasp.cpp, pflow_funcs.cpp, pflow.h, pflow_print.cpp, plotter.cpp, pocc.cpp, README_AFLOW_ACONVASP.TXT, README_AFLOW_AFLOWRC.TXT, README_AFLOW_CCE.TXT, README_AFLOW_GFA.TXT, surface.cpp, symmetry.cpp, symmetry_spacegroup.cpp, symmetry_spacegroup_functions.cpp, symmetry_spacegroup.h, symmetry_spacegroup_ITC_library.cpp, xatom.cpp, xclasses.cpp, xelement.cpp, xelement.h, xproto.cpp)
        (AGL: agl_electronic.cpp)
        (APL: aapl_cluster.cpp, aapl_tcond.cpp, apl_dirphoncalc.cpp, apl_doscalc.cpp, apl.h, apl_kphonons.cpp, apl_lrphoncalc.cpp, apl_pathbuilder.cpp, apl_pdisc.cpp, apl_phoncalc.cpp, apl_qmesh.cpp, apl_supercell.cpp, apl_thermalpc.cpp, README_AFLOW_APL.TXT)
        (AUROSTD: aurostd.h, boot.cpp, main.cpp, xmatrix.cpp, xmatrix.h, xscalar.cpp, xscalar.h, xvector.cpp, xvector.h)
3.1.224 - 2019/05/20
        Location: http://materials.duke.edu/AFLOW/HISTORIC/aflow.3.1.224.tar.xz
        -- Fixed bug that didn't allow users to override the standard lattice phonon dispersion path. (ME)
        -- Replaced anharmonic IFC option struct with xoption. (ME)
        -- Simplified APL class structure: IReciprocalPointGrid, MonkhorstPackMesh, and UniformMesh are consolidated into QMesh. IDOSCalculator, DOSCalculator, RootSamplingMethod, and LinearTetrahedronMethod are now described only by the DOSCalculator and LTMethod classes. (ME)
        -- Fixed QHA file name bugs for phonon dispersion and DOS. (ME)
        -- Fixed bug that caused AAPL to read APL calculations even though AAPL calculations are still missing. (ME)
        -- Fixed seg fault bug when DC=OFF and TP=ON. (ME)
        -- Fixed bug where DOS parameters are not properly set when DOS=OFF and TP=ON. (ME)
        -- Added KPPRA option for AAPL. (ME)
        -- Increased number of iterations for the AAPL BTE solver. (ME)
        -- fixed symmetry bug: if AddAtom() removes too many atoms and alters stoichiometry, then change to better tolerance (DX) 
        -- fixed comparison bug: ordering of stoichiometry for material-type comparisons (DX)
        -- changed name of prototyping flag (DX)
        -- added --structure2json command line functionality (DX)
        -- cleaned/reduced comparison command line calls (DX)
        -- added to comparison code: JSON output, print to screen only, keep non-matching info, store comparison logs, store family properties, and speed up comparison grouping function (DX)
        -- removed atomic library for communicating between threads, obsolete (DX)
        -- removed unused line in SYM::PBC() function (DX)
        -- added types information in CIF reader, otherwise aflowSG fails (DX)
        -- alphabetize elements in CIF reader function (DX)
        -- fixed --machine names (DX)
        -- fixed removal of control code characters in aflow.in; only overwrites if invalid chars are detected and saves old version to aflow.in_old (DX)
        -- changed internal indexing of xvectors in CHULL/GFA code from 0 to 1 to match rest of code (CO)
        -- fixed bug in web-json writer for AFLOW-CHULL Online (CO)
        -- added function for defining 3D rotation matrix between two vectors (CO)
        -- added functions to convert xvector<double> to xvector<int> and vice versa, useful for hkl (CO)
        -- added functionality for generalized stacking fault calculation, alpha testing only (CO)
        -- added functions for HKLPlane -> direct normal vector and vice versa (CO)
        -- added function to find distance between HKL planes (CO)
        -- added function to get distance between images of atoms along particular direction (CO)
        -- for many sym functions, removed pointers for read-only bools and doubles, added const where possible (CO)
        -- updated xstructure::Rotate() (CO)
        -- in xclasses, stringstream.clear() -> stringstream.str("") (CO)
        -- removed '#' from sg specification in POSCAR, it is interpreted as comment and removed (CO)
        -- bug fix with AFLOWDATA path in automatic aflow.in generator (CO)
        -- added force_strict_pc2scMap to GetSuperCell() constraining the map to the true primitive cell and not equivalent atoms (CO)
        -- added general function to fix string for latex output (CO)
        -- added XHOST.vflag_control.flag("DIRECTORY_CLEAN") for accurate logging of current directory (CO)
        -- major restructuring of pocc code, consolidating classes, renaming variables, etc. (CO)
        -- fixed old pocc to run with any compression extension (CO)
        -- eliminating atom.print_RHT (CO)
        -- patches for xStream() (CO)
        -- fixed webapp_entry for displaying first bader charge isosurface online with help from Bob Hanson (CO)
        -- added convolution function for signal processing (CO)
        -- added moving average and box/gaussian filters (CO)
        -- added mean/stddev functions to xvector (CO)
        -- added plotter for XRD (CO)
        -- added analysis for peaks with moving average (CO)
        (AFLOW: aconvasp_main.cpp, aflow.cpp, aflow.h, aflowlib_libraries.cpp, aflowlib_webapp_entry.js, aflowrc.cpp, avasp.cpp, chull.cpp, chull.h, compare_structure.cpp, compare_structure_function.cpp, compare_structure.h, gfa.cpp, init.cpp, kbin.cpp, kvasp.cpp, lattice.cpp, Makefile, modules.cpp, pflow_funcs.cpp, pflow.h, pflow_print.cpp, pocc.cpp, pocc.h, pocc_old.cpp, README_AFLOW_ACONVASP.TXT, README_AFLOW_AFLOWRC.TXT, symmetry.cpp, symmetry_spacegroup.cpp, xatom.cpp, xclasses.cpp, xproto.cpp)
        (ANRL: aflow_anrl.cpp, A10B2C_hP39_171_5c_c_a.cpp, A10B2C_hP39_172_5c_c_a.cpp, A10B3_oF52_42_2abce_ab.cpp, A12B2C_cF60_196_h_bc_a.cpp, A12B36CD12_cF488_196_2h_6h_ac_fgh.cpp, A12B36CD12_cF488_210_h_3h_a_fg.cpp, A12B6C_cF608_210_4h_2h_e.cpp, A12B7C2_hP21_174_2j2k_ajk_cf.cpp, A12BC4_cP34_195_2j_ab_2e.cpp, A12B_cF52_225_i_a.cpp, A12B_cI26_204_g_a.cpp, A12B_tI26_139_fij_a.cpp, A13B2C2_oP34_32_a6c_c_c.cpp, A14B3C5_tP44_94_c3g_ad_bg.cpp, A15B4_cI76_220_ae_c.cpp, A17B15_cP64_207_acfk_eij.cpp, A17BC4D_tP184_89_17p_p_4p_io.cpp, A23B6_cF116_225_bd2f_e.cpp, A24BC_cF104_209_j_a_b.cpp, A2B11_cP39_200_f_aghij.cpp, A2B13C4_hP57_168_d_c6d_2d.cpp, A2B2C4D_tP18_132_e_i_o_d.cpp, A2B2C7_cF88_227_c_d_af.cpp, A2B2C_oC80_64_efg_efg_df.cpp, A2B3C12D3_cI160_230_a_c_h_d.cpp, A2B3C18D6_hP58_192_c_f_lm_l.cpp, A2B3C3DE7_hP48_145_2a_3a_3a_a_7a.cpp, A2B3C6_cP264_205_2d_ab2c2d_6d.cpp, A2B3C6_cP33_221_cd_ag_fh.cpp, A2B3C7D_oP13_47_t_aq_eqrs_h.cpp, A2B3_hP20_159_bc_2c.cpp, A2B3_hP30_169_2a_3a.cpp, A2B3_hP30_170_2a_3a.cpp, A2B3_hP5_164_d_ad.cpp, A2B3_hR10_167_c_e.cpp, A2B3_hR5_166_c_ac.cpp, A2B3_oC40_39_2d_2c2d.cpp, A2B3_oP20_60_d_cd.cpp, A2B3_oP20_62_2c_3c.cpp, A2B3_oP40_33_4a_6a.cpp, A2B3_tI80_141_ceh_3h.cpp, A2B3_tP10_127_g_ah.cpp, A2B3_tP20_102_2c_b2c.cpp, A2B3_tP20_116_bci_fj.cpp, A2B3_tP20_117_i_adgh.cpp, A2B3_tP40_137_cdf_3g.cpp, A2B3_tP5_115_g_ag.cpp, A2B4C_hR42_148_2f_4f_f.cpp, A2B4C_oC28_66_l_kl_a.cpp, A2B4C_oP28_62_ac_2cd_c.cpp, A2B5C2_oC36_37_d_c2d_d.cpp, A2B5_mC28_15_f_e2f.cpp, A2B6CD7_tP64_77_2d_6d_d_ab6d.cpp, A2B7C2_tP88_78_4a_14a_4a.cpp, A2B7_cI54_229_e_afh.cpp, A2B8C2D_tP26_100_c_abcd_c_a.cpp, A2B8CD_oP24_48_k_2m_d_b.cpp, A2B8CD_tI24_97_d_k_a_b.cpp, A2B8C_oP22_34_c_4c_a.cpp, A2B_aP6_2_2i_i.cpp, A2B_aP6_2_aei_i.cpp, A2BC2_oF40_22_fi_ad_gh.cpp, A2BC2_oI20_45_c_b_c.cpp, A2BC2_tI20_79_c_2a_c.cpp, A2BC2_tP20_105_f_ac_2e.cpp, A2BC3_oC24_63_e_c_cg.cpp, A2BC4_cF56_227_d_a_e.cpp, A2BC4D_tI16_121_d_a_i_b.cpp, A2BC4_oP28_50_ij_ac_ijm.cpp, A2BC4_tI14_82_bc_a_g.cpp, A2BC4_tP28_126_cd_e_k.cpp, A2BC4_tP28_130_f_c_g.cpp, A2BC7D2_tP24_113_e_a_cef_e.cpp, A2BC8_tI176_110_2b_b_8b.cpp, A2BCD3E6_cF208_203_e_c_d_f_g.cpp, A2BCD4_tI16_82_ac_b_d_g.cpp, A2B_cF24_227_c_a.cpp, A2B_cF24_227_d_a.cpp, A2B_cI72_211_hi_i.cpp, A2BC_oC16_67_ag_b_g.cpp, A2BC_oC8_38_e_a_b.cpp, A2B_cP12_212_c_a.cpp, A2B_cP6_224_b_a.cpp, A2BC_tP16_76_2a_a_a.cpp, A2B_hP12_194_cg_f.cpp, A2B_hP18_180_fi_bd.cpp, A2B_hP18_190_gh_bf.cpp, A2B_hP36_177_j2lm_n.cpp, A2B_hP6_191_h_e.cpp, A2B_hP9_147_g_ad.cpp, A2B_hP9_150_ef_bd.cpp, A2B_hP9_152_c_a.cpp, A2B_hP9_180_j_c.cpp, A2B_hP9_181_j_c.cpp, A2B_hP9_189_fg_bc.cpp, A2B_hR18_148_2f_f.cpp, A2B_mC144_9_24a_12a.cpp, A2B_mC48_15_ae3f_2f.cpp, A2B_mP12_13_2g_ef.cpp, A2B_mP12_14_2e_e.cpp, A2B_mP12_3_bc3e_2e.cpp, A2B_mP12_7_4a_2a.cpp, A2B_mP18_7_6a_3a.cpp, A2B_mP6_10_mn_bg.cpp, A2B_mP6_14_e_a.cpp, A2B_oC12_36_2a_a.cpp, A2B_oC12_38_de_ab.cpp, A2B_oC12_63_2c_c.cpp, A2B_oC24_20_abc_c.cpp, A2B_oC24_64_2f_f.cpp, A2B_oF24_70_e_a.cpp, A2B_oI12_72_j_a.cpp, A2B_oI12_74_h_e.cpp, A2B_oP12_17_abe_e.cpp, A2B_oP12_19_2a_a.cpp, A2B_oP12_26_abc_ab.cpp, A2B_oP12_29_2a_a.cpp, A2B_oP12_62_2c_c.cpp, A2B_oP24_52_2e_cd.cpp, A2B_oP24_55_2g2h_gh.cpp, A2B_oP24_61_2c_c.cpp, A2B_oP6_58_g_a.cpp, A2B_tI12_140_h_a.cpp, A2B_tI12_141_e_a.cpp, A2B_tI12_98_f_a.cpp, A2B_tI24_141_2e_e.cpp, A2B_tI6_139_d_a.cpp, A2B_tP12_111_2n_adf.cpp, A2B_tP12_92_b_a.cpp, A2B_tP24_135_gh_h.cpp, A2B_tP30_85_ab2g_cg.cpp, A2B_tP36_96_3b_ab.cpp, A2B_tP48_77_8d_4d.cpp, A2B_tP6_129_ac_c.cpp, A2B_tP6_136_f_a.cpp, A2B_tP6_137_d_a.cpp, A3B10_cI52_229_e_fh.cpp, A3B11C6_tP40_100_ac_bc2d_cd.cpp, A3B13_oC32_38_ac_a2bcdef.cpp, A3B2_cI40_220_d_c.cpp, A3B2_hP10_176_h_bc.cpp, A3B2_hP10_176_h_bd.cpp, A3B2_hP5_164_ad_d.cpp, A3B2_hR5_155_e_c.cpp, A3B2_oP20_52_de_cd.cpp, A3B2_oP20_56_ce_e.cpp, A3B2_oP20_62_3c_2c.cpp, A3B2_tP10_83_adk_j.cpp, A3B3C_cI56_214_g_h_a.cpp, A3B3C_hP14_176_h_h_c.cpp, A3B3C_hP14_176_h_h_d.cpp, A3B4C_cP16_218_c_e_a.cpp, A3B4C_cP8_215_d_e_a.cpp, A3B4_cF56_227_ad_e.cpp, A3B4_tI28_141_ad_h.cpp, A3B5_oC16_65_ah_bej.cpp, A3B5_oC32_38_abce_abcdf.cpp, A3B5_oP16_55_ch_agh.cpp, A3B5_tI32_108_ac_a2c.cpp, A3B5_tI32_140_ah_bk.cpp, A3B5_tI32_140_ah_cl.cpp, A3B7_hP20_186_c_b2c.cpp, A3B7_oP40_62_cd_3c2d.cpp, A3B7_tP40_76_3a_7a.cpp, A3BC2_cI48_214_f_a_e.cpp, A3BC2_oP48_50_3m_m_2m.cpp, A3BC3D_tP64_106_3c_c_3c_c.cpp, A3BC_hP10_188_k_a_e.cpp, A3BC_hP10_188_k_c_a.cpp, A3BC_hP30_185_cd_c_ab.cpp, A3BC_hR5_146_b_a_a.cpp, A3B_cI32_204_g_c.cpp, A3B_cI8_229_b_a.cpp, A3BC_mC10_8_ab_a_a.cpp, A3B_cP16_198_b_a.cpp, A3B_cP16_208_j_b.cpp, A3B_cP4_221_d_a.cpp, A3B_cP8_223_c_a.cpp, A3BC_tP5_99_bc_a_b.cpp, A3B_hP16_194_gh_ac.cpp, A3B_hP24_151_3c_2a.cpp, A3B_hP24_153_3c_2b.cpp, A3B_hP24_165_adg_f.cpp, A3B_hP24_165_bdg_f.cpp, A3B_hP24_185_ab2c_c.cpp, A3B_hP4_191_bc_a.cpp, A3B_hP8_158_d_a.cpp, A3B_hP8_173_c_b.cpp, A3B_hP8_176_h_c.cpp, A3B_hP8_176_h_d.cpp, A3B_hP8_185_c_a.cpp, A3B_hP8_194_h_c.cpp, A3B_hR4_160_b_a.cpp, A3B_mP16_7_6a_2a.cpp, A3B_oC64_66_gi2lm_2l.cpp, A3B_oC64_66_kl2m_bdl.cpp, A3B_oI32_23_ij2k_k.cpp, A3B_oP16_62_cd_c.cpp, A3B_oP32_60_3d_d.cpp, A3B_oP8_59_bf_a.cpp, A3B_tI16_139_cde_e.cpp, A3B_tI24_119_b2i_af.cpp, A3B_tI32_82_3g_g.cpp, A3B_tI8_139_bd_a.cpp, A3B_tP16_118_ei_f.cpp, A3B_tP32_114_3e_e.cpp, A43B5C17_oC260_63_c8fg6h_cfg_ce3f2h.cpp, A4B14C3_hP21_143_bd_ac4d_d.cpp, A4B2C13D_tP40_90_g_d_cef2g_c.cpp, A4B2C6D16E_cF232_203_e_d_f_eg_a.cpp, A4B2C_tP28_135_gh_h_d.cpp, A4B3_cI112_230_af_g.cpp, A4B3_cI14_229_c_b.cpp, A4B3_cI28_220_c_a.cpp, A4B3_hP14_173_bc_c.cpp, A4B3_hP28_159_ab2c_2c.cpp, A4B3_hR7_166_2c_ac.cpp, A4B3_oI14_71_gh_cg.cpp, A4B5_tI18_139_i_ah.cpp, A4B5_tI18_87_h_ah.cpp, A4B6C_hP11_143_bd_2d_a.cpp, A4B9_cP52_215_ei_3efgi.cpp, A4BC2_tI28_120_i_d_e.cpp, A4BC4D_tP10_123_gh_a_i_d.cpp, A4BC4_tP18_137_g_b_g.cpp, A4B_cI10_217_c_a.cpp, A4B_cI10_229_c_a.cpp, A4B_cI40_197_cde_c.cpp, A4BC_tI24_141_h_b_a.cpp, A4B_hP15_144_4a_a.cpp, A4B_oI20_74_beh_e.cpp, A4B_oP20_62_2cd_c.cpp, A4B_tI10_139_de_a.cpp, A4B_tI20_88_f_a.cpp, A4B_tP10_114_e_a.cpp, A4B_tP10_125_m_a.cpp, A4B_tP20_127_ehj_g.cpp, A5B11_mP16_6_2abc_2a3b3c.cpp, A5B2_hP14_194_abdf_f.cpp, A5B2_hP28_194_ahk_ch.cpp, A5B2_hR7_166_a2c_c.cpp, A5B2_mC14_12_a2i_i.cpp, A5B2_oP14_49_dehq_ab.cpp, A5B3C15_oP46_30_a2c_bc_a7c.cpp, A5B3C16_cP96_222_ce_d_fi.cpp, A5B3C_hP18_186_2a3b_2ab_b.cpp, A5B3_hP16_190_bdh_g.cpp, A5B3_hP16_193_dg_g.cpp, A5B3_mC32_9_5a_3a.cpp, A5B3_tP32_118_g2i_aceh.cpp, A5B3_tP32_130_cg_cf.cpp, A5B5C4_tP28_104_ac_ac_c.cpp, A5B6C2_hP13_157_2ac_2c_b.cpp, A5B7_tI24_107_ac_abd.cpp, A5B8_cI52_217_ce_cg.cpp, A5BCD6_cF416_228_eg_c_b_h.cpp, A5B_oP24_26_3a3b2c_ab.cpp, A6B23_cF116_225_e_acfh.cpp, A6B2C_cF36_225_e_c_a.cpp, A6B2CD6E_cP64_208_m_ad_b_m_c.cpp, A6B2C_tP18_128_eh_d_a.cpp, A6B2C_tP18_128_eh_d_b.cpp, A6B2C_tP18_94_eg_c_a.cpp, A6B4C16D_oP108_27_abcd4e_4e_16e_e.cpp, A6B6C_cF104_202_h_h_c.cpp, A6B_cF224_228_h_c.cpp, A6B_cP7_221_f_a.cpp, A6B_hR7_166_g_a.cpp, A6B_oC28_63_efg_c.cpp, A7B2C2_mC22_12_aij_h_i.cpp, A7B2C_tP40_128_egi_h_e.cpp, A7B3_cI40_229_df_e.cpp, A7B6_hR13_166_ah_3c.cpp, A7B7C2_tP32_101_bde_ade_d.cpp, A7B8_mP120_14_14e_16e.cpp, A7B8_oP120_60_7d_8d.cpp, A7BC3D13_cF192_219_de_b_c_ah.cpp, A7B_cF32_225_bd_a.cpp, A8B2C12D2E_oI50_23_bcfk_i_3k_j_a.cpp, A8B5_hR26_160_a3bc_a3b.cpp, A8B5_mP13_6_a7b_3a2b.cpp, A8B7C6_hP21_175_ck_aj_k.cpp, A8BC3D6_hP18_189_bfh_a_g_i.cpp, A8B_tI18_139_hi_a.cpp, A9B16C7_cF128_225_acd_2f_be.cpp, A9B2_mP22_7_9a_2a.cpp, A9B3C_hP26_194_hk_h_a.cpp, A9BC3D5_hP18_189_fi_a_g_bh.cpp, A9BC_oC44_39_3c3d_a_c.cpp, A_aP4_2_aci.cpp, AB11CD3_cP16_221_a_dg_b_c.cpp, AB11_cP36_221_c_agij.cpp, AB12C3_cI32_229_a_h_b.cpp, AB13_cF112_226_a_bi.cpp, AB18C8_cF108_225_a_eh_f.cpp, AB27CD3_cP32_221_a_dij_b_c.cpp, AB2_aP12_1_4a_8a.cpp, AB2C12D4_tP76_75_2a2b_2d_12d_4d.cpp, AB2C3_oP24_62_c_d_cd.cpp, AB2C4_tI14_139_a_e_ce.cpp, AB2C8D_oP24_49_g_q_2qr_e.cpp, AB2C_cF16_225_a_c_b.cpp, AB2CD2_hP36_163_h_i_bf_i.cpp, AB2_cF12_225_a_c.cpp, AB2_cF48_227_c_e.cpp, AB2_cF96_227_e_cf.cpp, AB2C_oC16_40_a_2b_b.cpp, AB2C_oC16_63_c_2c_c.cpp, AB2C_oP16_62_c_2c_c.cpp, AB2_cP12_205_a_c.cpp, AB2_hP12_143_cd_ab2d.cpp, AB2_hP12_194_f_ah.cpp, AB2_hP24_194_ef_fgh.cpp, AB2_hP3_164_a_d.cpp, AB2_hP3_191_a_d.cpp, AB2_hP6_194_b_f.cpp, AB2_hP6_194_c_ad.cpp, AB2_hP6_194_c_f.cpp, AB2_hP72_192_m_j2kl.cpp, AB2_hP9_156_b2c_3a2bc.cpp, AB2_hP9_162_ad_k.cpp, AB2_hP9_164_bd_c2d.cpp, AB2_hP9_180_d_j.cpp, AB2_mC6_12_a_i.cpp, AB2_oC24_41_2a_2b.cpp, AB2_oC6_21_a_k.cpp, AB2_oF48_70_f_fg.cpp, AB2_oF72_43_ab_3b.cpp, AB2_oI6_71_a_g.cpp, AB2_oI6_71_a_i.cpp, AB2_oP12_29_a_2a.cpp, AB2_oP24_28_acd_2c3d.cpp, AB2_oP6_34_a_c.cpp, AB2_oP6_58_a_g.cpp, AB2_tI48_80_2b_4b.cpp, AB2_tI6_139_a_e.cpp, AB2_tI96_88_2f_4f.cpp, AB2_tP12_115_j_egi.cpp, AB2_tP12_81_adg_2h.cpp, AB2_tP6_137_a_d.cpp, AB32C48_cI162_204_a_2efg_2gh.cpp, AB32CD4E8_tP184_93_i_16p_af_2p_4p.cpp, AB3C16_cF160_203_a_bc_eg.cpp, AB3C16_cF160_203_b_ad_eg.cpp, AB3C2_cI96_206_c_e_ad.cpp, AB3C3_cF112_227_c_de_f.cpp, AB3C4_cP8_215_a_c_e.cpp, AB3C4_hP16_194_c_af_ef.cpp, AB3C4_oP16_31_a_ab_2ab.cpp, AB3C4_oP32_33_a_3a_4a.cpp, AB3C6_cI80_206_a_d_e.cpp, AB3C_cP5_221_a_c_b.cpp, AB3C_cP60_201_be_fh_g.cpp, AB3C_cP60_201_ce_fh_g.cpp, AB3_cF16_225_a_bc.cpp, AB3C_hR10_148_c_f_c.cpp, AB3C_hR10_167_b_e_a.cpp, AB3C_oC20_63_a_cf_c.cpp, AB3C_oP20_62_c_cd_a.cpp, AB3_cP4_221_a_c.cpp, AB3_hP24_149_acgi_3l.cpp, AB3_hP24_178_b_ac.cpp, AB3_hP24_179_b_ac.cpp, AB3_hP24_185_c_ab2c.cpp, AB3_hP4_187_e_fh.cpp, AB3_hP8_182_c_g.cpp, AB3_hP8_194_c_bf.cpp, AB3_hR8_148_c_f.cpp, AB3_hR8_155_c_de.cpp, AB3_mC16_12_g_ij.cpp, AB3_mC16_15_e_cf.cpp, AB3_mC16_9_a_3a.cpp, AB3_mC32_8_4a_12a.cpp, AB3_mC32_8_4a_4a4b.cpp, AB3_mP16_10_mn_3m3n.cpp, AB3_oC16_40_b_3b.cpp, AB3_oC8_65_a_bf.cpp, AB3_oP16_18_ab_3c.cpp, AB3_oP16_19_a_3a.cpp, AB3_oP16_62_c_3c.cpp, AB3_oP16_62_c_cd.cpp, AB3_tI16_140_b_ah.cpp, AB3_tP32_133_h_i2j.cpp, AB3_tP32_86_g_3g.cpp, AB3_tP4_123_a_ce.cpp, AB3_tP8_113_a_ce.cpp, AB4C17D4E_tP54_90_a_g_c4g_g_c.cpp, AB4C3_cI16_229_a_c_b.cpp, AB4C7D_hP26_159_b_ac_a2c_b.cpp, AB4C_hP6_191_a_h_b.cpp, AB4C_hP72_168_2d_8d_2d.cpp, AB4C_hP72_184_d_4d_d.cpp, AB4C_oC24_63_a_fg_c.cpp, AB4C_oC24_63_c_fg_c.cpp, AB4C_oP24_62_c_2cd_c.cpp, AB4_cP5_215_a_e.cpp, AB4C_tI12_82_c_g_a.cpp, AB4C_tP12_112_b_n_e.cpp, AB4C_tP12_124_a_m_c.cpp, AB4_oC20_41_a_2b.cpp, AB4_oC20_68_a_i.cpp, AB4_tI10_87_a_h.cpp, AB4_tP10_103_a_d.cpp, AB4_tP10_124_a_m.cpp, AB5_cF24_216_a_ce.cpp, AB5C_tP7_123_b_ci_a.cpp, AB5_hP6_191_a_cg.cpp, AB6C4_tP22_104_a_2ac_c.cpp, AB6C_tP16_132_d_io_a.cpp, AB7CD2_oI44_24_a_b3d_c_ac.cpp, AB7_hR16_166_c_c2h.cpp, AB8C2_oC22_35_a_ab3e_e.cpp, AB8C2_tI44_97_e_2k_cd.cpp, AB9C4_hP28_188_e_kl_ak.cpp, AB_aP16_2_4i_4i.cpp, ABC2_aP16_1_4a_4a_8a.cpp, ABC2_hP4_164_a_b_d.cpp, ABC2_hP8_194_d_a_f.cpp, ABC2_hR24_167_e_e_2e.cpp, ABC2_hR4_166_a_b_c.cpp, ABC2_mP8_10_ac_eh_mn.cpp, ABC2_oC16_67_b_g_ag.cpp, ABC2_oI16_23_ab_i_k.cpp, ABC2_oP16_53_h_e_gh.cpp, ABC2_tI16_122_a_b_d.cpp, ABC2_tP4_123_d_a_f.cpp, ABC3_cP20_198_a_a_b.cpp, ABC3_hR10_146_2a_2a_2b.cpp, ABC3_hR10_161_a_a_b.cpp, ABC3_hR10_167_a_b_e.cpp, ABC3_mP10_11_e_e_ef.cpp, ABC3_oP20_30_2a_c_3c.cpp, ABC3_oP20_53_e_g_hi.cpp, ABC3_oP20_54_e_d_cf.cpp, ABC4_mP12_13_e_a_2g.cpp, ABC4_oI12_23_a_b_k.cpp, ABC4_oP12_16_ag_cd_2u.cpp, ABC4_tI96_142_e_ab_2g.cpp, ABC4_tP12_125_a_b_m.cpp, ABC6D2_mC40_15_e_e_3f_f.cpp, ABC_cF12_216_b_c_a.cpp, ABC_cP12_198_a_a_a.cpp, ABCD3_oI48_73_d_e_e_ef.cpp, ABCD_cF16_216_c_d_b_a.cpp, ABCD_oP16_57_d_c_d_d.cpp, ABCD_tP8_129_c_b_a_c.cpp, AB_cF16_227_a_b.cpp, AB_cF8_216_c_a.cpp, AB_cF8_225_a_b.cpp, ABC_hP12_174_cj_fk_aj.cpp, ABC_hP3_183_a_a_a.cpp, ABC_hP3_187_a_d_f.cpp, ABC_hP36_175_jk_jk_jk.cpp, ABC_hP6_194_c_d_a.cpp, ABC_hR3_160_a_a_a.cpp, ABC_hR6_166_c_c_c.cpp, AB_cI16_199_a_a.cpp, ABC_oI12_71_h_j_g.cpp, ABC_oI36_46_ac_bc_3b.cpp, ABC_oP12_29_a_a_a.cpp, ABC_oP6_59_a_a_a.cpp, ABC_oP6_59_a_b_a.cpp, AB_cP16_205_c_c.cpp, AB_cP2_221_b_a.cpp, AB_cP6_221_c_d.cpp, AB_cP8_198_a_a.cpp, ABC_tI12_109_a_a_a.cpp, ABC_tP24_91_d_d_d.cpp, ABC_tP24_95_d_d_d.cpp, ABC_tP6_129_c_a_c.cpp, AB_hP12_156_2ab3c_2ab3c.cpp, AB_hP12_186_a2b_a2b.cpp, AB_hP12_194_af_bf.cpp, AB_hP12_194_df_ce.cpp, AB_hP2_187_d_a.cpp, AB_hP24_190_i_afh.cpp, AB_hP4_156_ab_ab.cpp, AB_hP4_156_ac_ac.cpp, AB_hP4_186_b_a.cpp, AB_hP4_186_b_b.cpp, AB_hP4_194_c_a.cpp, AB_hP4_194_c_d.cpp, AB_hP6_144_a_a.cpp, AB_hP6_154_a_b.cpp, AB_hP6_183_c_ab.cpp, AB_hP6_191_f_ad.cpp, AB_hP8_186_ab_ab.cpp, AB_hP8_194_ad_f.cpp, AB_hR10_160_5a_5a.cpp, AB_hR16_148_cf_cf.cpp, AB_hR2_166_a_b.cpp, AB_hR26_148_b2f_a2f.cpp, AB_hR6_160_3a_3a.cpp, AB_hR6_160_b_b.cpp, AB_mC8_15_c_e.cpp, AB_mP4_11_e_e.cpp, AB_mP4_6_2b_2a.cpp, AB_mP6_10_en_am.cpp, AB_oC8_36_a_a.cpp, AB_oC8_63_c_c.cpp, AB_oC8_65_j_g.cpp, AB_oC8_67_a_g.cpp, AB_oF8_22_a_c.cpp, AB_oF8_42_a_a.cpp, AB_oF8_69_a_b.cpp, AB_oI4_44_a_b.cpp, AB_oP16_61_c_c.cpp, AB_oP2_25_b_a.cpp, AB_oP4_51_e_f.cpp, AB_oP4_59_a_b.cpp, AB_oP48_61_3c_3c.cpp, AB_oP8_33_a_a.cpp, AB_oP8_57_d_d.cpp, AB_oP8_62_c_c.cpp, AB_tI16_140_ab_h.cpp, AB_tI16_141_e_e.cpp, AB_tI4_107_a_a.cpp, AB_tI4_119_c_a.cpp, AB_tI8_109_a_a.cpp, AB_tI8_139_e_e.cpp, AB_tI8_141_a_b.cpp, AB_tP16_84_cej_k.cpp, AB_tP2_123_a_d.cpp, AB_tP4_129_a_c.cpp, AB_tP4_129_c_c.cpp, AB_tP4_131_c_e.cpp, AB_tP8_111_n_n.cpp, AB_tP8_136_g_f.cpp, A_cF136_227_aeg.cpp, A_cF240_202_h2i.cpp, A_cF4_225_a.cpp, A_cF8_227_a.cpp, A_cI16_206_c.cpp, A_cI16_220_c.cpp, A_cI2_229_a.cpp, A_cI58_217_ac2g.cpp, A_cP1_221_a.cpp, A_cP20_213_cd.cpp, A_cP240_205_10d.cpp, A_cP46_223_dik.cpp, A_cP8_198_2a.cpp, A_cP8_205_c.cpp, A_hP1_191_a.cpp, A_hP2_194_c.cpp, A_hP3_152_a.cpp, A_hP4_186_ab.cpp, A_hP4_194_ac.cpp, A_hP4_194_bc.cpp, A_hP4_194_f.cpp, A_hP6_178_a.cpp, A_hP6_194_h.cpp, A_hP9_154_bc.cpp, A_hR105_166_bc9h4i.cpp, A_hR1_166_a.cpp, A_hR12_166_2h.cpp, A_hR2_166_c.cpp, A_hR3_166_ac.cpp, A_mC12_5_3c.cpp, A_mC16_12_4i.cpp, A_mC24_15_2e2f.cpp, A_mC34_12_ah3i2j.cpp, A_mC4_12_i.cpp, A_mP16_11_8e.cpp, A_mP32_14_8e.cpp, A_mP4_4_2a.cpp, A_mP64_14_16e.cpp, A_mP8_10_2m2n.cpp, A_mP84_13_21g.cpp, A_oC4_63_c.cpp, A_oC8_64_f.cpp, A_oF128_70_4h.cpp, A_oF8_70_a.cpp, A_oP16_55_2g2h.cpp, A_oP8_62_2c.cpp, A_tI16_142_f.cpp, A_tI2_139_a.cpp, A_tI4_139_e.cpp, A_tI4_141_a.cpp, A_tI8_139_h.cpp, A_tP12_138_bi.cpp, A_tP12_96_ab.cpp, A_tP16_138_j.cpp, A_tP30_136_bf2ij.cpp, A_tP4_129_ac.cpp, A_tP4_136_f.cpp, A_tP50_134_b2m2n.cpp, sigma_tP30_136_bf2ij.cpp)
        (APL: aapl_ifcs.cpp, aapl_setup.cpp, aapl_tcond.cpp, apl_atomic_disp.cpp, apl_dirphoncalc.cpp, apl_doscalc.cpp, apl_group_velocity.cpp, apl.h, apl_kphonons.cpp, apl_lrphoncalc.cpp, apl_ltet.cpp, apl_pathbuilder.cpp, apl_phoncalc.cpp, apl_qmesh.cpp, apl_supercell.cpp, apl_thermalpc.cpp, qha_energies.cpp, qha_eoscalc.cpp, qha_gruneisen.cpp, README_AFLOW_APL.TXT, scqha_gruneisen.cpp, scqha_T_freqs.cpp)
        (AUROSTD: aurostd.h, boot.cpp, main.cpp, xmatrix.cpp, xmatrix.h, xscalar.cpp, xscalar.h, xvector.cpp, xvector.h)
        Deleted files: APL/apl_mpmesh.cpp, APL/apl_uniform_mesh.cpp, APL/apl_ltetdos.cpp, APL/apl_rsmdos.cpp
3.1.223 - 2019/04/18
        Location: http://materials.duke.edu/AFLOW/HISTORIC/aflow.3.1.223.tar.xz
        -- fixed logics for filename extended characters (SC)
        -- created compliance in aurostd for extended characters and added aurostd::LinkFile (SC)
        -- aurostd::RenameFile => aurostd::file2file (SC)
        -- aurostd::MoveFile => aurostd::file2directory (SC)
        -- --use_tmpfs=XXXXX (for rerouting /tmp directories, useful for [il]logical mapping) (SC)
         (AFLOW: aflowlib_libraries.cpp aflow_ivasp.cpp aurostd.h aurostd_main.cpp)
3.1.222 - 2019/04/01
        Location: http://materials.duke.edu/AFLOW/HISTORIC/aflow.3.1.222.tar.xz
        -- added GFA code+README (DF)
        -- added Cygwin support (ME)
        -- fixed bugs in the phonon property plotter (ME)
        -- added defaults/options for DoD MUSTANG machine (--machine=dod_mustang); also added in aflowrc (DX)
        -- remove pseudopotential information for comparing materials (DX)
        -- fixed comparison bugs (e.g., duplicate count, load from URL, printing properties, BrinInCell() for supercell expansion, etc.) (DX)
        -- fixed --aflow_proto bug when generating POCC structures with ANRL parameters (DX)
        -- patched GetDistMatrix() header declaration (CO)
        -- patched x-ray analysis for POSCARs with no atom names (CO)
        -- silenced cematrix::InverseMatrix (CO)
        -- minor patches for clang (CO)
        -- patched fancy print (colors) for POCC AFLOW-Online web mode (CO)
        -- added --scrub=LIBS for lib2raw (SC)
        -- added ProgressBar(std::ostream& oss,string prelim,uint j,uint jmax,bool VERBOSE_PERCENTAGE,bool VERBOSE_ROLLER,bool VERBOSE_CURSOR) in aurostd*
        (AFLOW: aconvasp.cpp, aconvasp_main.cpp, aflow.cpp, aflow.h, aflowrc.cpp, avasp.cpp, bader.cpp, compare_structure.cpp, compare_structure_function.cpp, data.cpp, gfa.cpp, gfa.h, init.cpp, ivasp.cpp, kbin.cpp, kvasp.cpp, Makefile, pflow_funcs.cpp, pflow.h, pflow_print.cpp, pocc.cpp, README_AFLOW_ACONVASP.TXT, README_AFLOW_GFA.TXT, README_AFLOW.TXT, README_CONTRIBS.TXT, symmetry_spacegroup_ITC_library.cpp, xclasses.cpp)
        (AUROSTD: aurostd.h, boot.cpp, xmatrix.cpp)
3.1.221 - 2019/03/20
        Location: http://materials.duke.edu/AFLOW/HISTORIC/aflow.3.1.221.tar.xz
        -- changed the compiler for Mac OS to clang++ as g++ does not find the standard libraries on some systems. (ME)
        -- fixed bug in VASP_Produce_POTCAR for POTCAR paths (ME)
        -- APL now switches RELAX to off with --generate_aflowin_only. Also does not check for the vasp binary anymore if POLAR is ON, which would break the code if no vasp binary is present. (ME)
        -- fixed ANRL setting for symmetry cell choice (DX)
        -- added fast supercell function for quick expansion (DX)
        -- speed increase for compare functions (DX)
        -- fixed tolerance scan issue introduced in V3.1.220 after removing global symmetry variables (DX)
        -- added missing directory string in GetSpaceGroupLabel() function (DX)
        -- fixed primitive reduction corner case; should use PBC() instead of BringInCell() for distance vectors (DX)
        -- added ANRL directory name for --aflow_proto: check if ANRL proto matches to entry in library and return ANRL suffix, otherwise add parameter values to directory name (DX)
        -- added FileMESSAGE argument to compare functions (DX)
        -- patched species re-decoration for parent structure, volumes should be consistent across different decorations (CO)
        -- sort unique structures by HNF matrix/site configuration indices so order is always fixed (CO)
        -- removed file writing for command-line POCC commands, speeds up AFLOW-Online (CO)
        -- propagate flags into POCC structures for command-line control (CO)
        -- fixed AFLOW_CHULL_JUPYTER subdirectory creation (CO)
        (AFLOW: aconvasp_main.cpp, aflow.h, aflowlib_libraries.cpp, avasp.cpp, chull.cpp, chull.h, compare_structure.cpp, compare_structure_function.cpp, compare_structure.h, ivasp.cpp, Makefile, pflow.h, pocc.cpp, pocc.h, symmetry_spacegroup.cpp, xatom.cpp, xclasses.cpp)
        (ANRL: aflow_anrl.cpp, list.cpp)
        (APL: apl_kphonons.cpp)
3.1.220 - 2019/03/11
        Location: http://materials.duke.edu/AFLOW/HISTORIC/aflow.3.1.220.tar.xz
        -- added jupyter|jupyter2|jupyter3 functionality to chull (MB)
        -- added functionality to generate prototypes in CIF format (--cif flag); for --proto and --aflow_proto (DX)
        -- added functionality to generate prototypes in ABCCAR format (--abccar flag); for --proto and --aflow_proto (DX)
        -- added original crystal keywords to aflowlib entry (volume_cell_orig, volume_atom_orig, density_orig, crystal_family_orig, crystal_system_orig, point_group_Hermann_Mauguin_orig, point_group_Schoenflies_orig, point_group_orbifold_orig, point_group_type_orig, point_group_order_orig, point_group_structure_orig, Bravais_lattice_lattice_type_orig, Bravais_lattice_lattice_system_orig, Bravais_superlattice_lattice_type_orig, Bravais_superlattice_lattice_variation_type_orig, Bravais_superlattice_lattice_system_orig, Pearson_symbol_superlattice_orig, reciprocal_geometry_orig, reciprocal_volume_cell_orig, reciprocal_lattice_type_orig, reciprocal_lattice_variation_type_orig, Wyckoff_letters_orig, Wyckoff_multiplicities_orig, Wyckoff_site_symmetries_orig) (DX)
        -- fixed type for point_group_order in JSON; should be int, not string (DX)  
        -- added character check when loading aflow.in, to prevent null bytes (DX) 
        -- added function to remove null bytes in aflow.in file; rewrites cleaned aflow.in (DX) 
        -- added defaults/options for DoD ONYX, GORDON, COPPER, GAFFNEY, and KOEHR machines (--machine=dod_onyx,dod_gordon,dod_copper,dod_gaffney,dod_koehr); also added in aflowrc (DX)
        -- added ANRL space group setting option; monoclinic: unique axis-b, rhombohedral: rhombohedral setting, centrosymmetric: origin centered on inversion (DX)
        -- added functionality to convert a structure into an ANRL designation, i.e., label, parameter list, and parameter values (DX)
        -- added ANRL keywords to aflowlib entry (anrl_label_orig, anrl_parameter_list_orig, anrl_parameter_values_orig, anrl_label_relax, anrl_parameter_list_relax, anrl_parameter_values_relax) (DX)
        -- added functions to get the Wyckoff equations for future symbolic notation (DX)
        -- added ANRL preset values for prototypes in getANRLParameters() (DX)
        -- added ANRL prototypes to README_PROTO.TXT along with unique permutation information (DX)
        -- updated headers for each AFLOW prototype in README_LIBRARY_HTQC.TXT to include the stoichometry, Pearson symbol, space group, and Wyckoff letters (DX)
        -- added functionality to search AFLOW prototypes (--proto_labels) via stoichiometry, space group, arity, etc. (DX)
        -- added AFLUX command line functionality (DX+FR)
        -- added AFLUX helper functions to run inside AFLOW and extract properties into vectors of properties (DX)
        -- added functionality to --wyccar, print letters/multiplicities/site symmetries as a string (DX)
        -- added function to perform symmetry on vector of xstructures (DX)
        -- added function to get enantiomophs of space group, if any exist (DX)
        -- added function to return list of particular element classes, e.g., alkali, transition metals, metals, non-metals, etc. (DX) 
        -- added function to convert compound name into a stoichiometry (DX) 
        -- updated comparison code; added new functionality to compare compounds to AFLOW database, compare compounds to AFLOW prototypes, identify unique permutations, etc. (DX)
        -- added options to ignore symmetry during structure comparison (DX)
        -- improved comparison code output, i.e., more information and cleaner (DX)
        -- improved multithreading of comparison code (DX)
        -- refactor symmetry code to remove extern variables, otherwise it breaks multithreaded symmetry analyses (DX)
        -- refactor symmetry code to remove global variable _SYM_TOL_, otherwise it breaks multithreaded symmetry analyses (DX)
        -- fixed lattice transformation in GetLatticeType(); account for unit cell orientation change using GetPrimitive() (DX)
        -- fixed bug in CIF writer; set VASP version booleans to false (DX)
        -- updated "make check" hash since Wyckoff letters are now in title line; changed from #174c76b2b2928dcdf2f3b39069a8b59 to #ffb9c5681045fb80f391e9a931f21d1 (DX)   
        -- fixed typo in AEL/AGL json functions (CT)
        -- fixed zerostate for AAPL (ME)
        -- small bug fixes for AAPL and APL (ME)
        -- made changes to write(A)APL functions (ME)
        -- added keywords to aflowlib.out/json: title, ldau_type, ldau_l, ldau_u, ldau_j, kpoints_relax, kpoints_static, kpoints_bands_path, kpoints_bands_nkpts (ME)
        -- fixed type declaration bug in aurostd::StringStreamSubst (ME)
        -- fixed bug in QHA with uninitialized Booleans (ME)
        -- accelerated reading of forces from vasprun.xml files for APL and AAPL (ME)
        -- AFLOW not produces POSCAR in the format required by the VASP binary instead of just taking the format in the aflow.in file (ME)
        -- added functionality to read CHGCAR and WAVECAR files between relaxations (ME + Rico Friedrich)
        -- removed duplicate APL functions - apl_hroutines.cpp is now obsolete (ME)
        -- auto-sort by inequivalent atoms in APL (CO + Xiaoyu Wang from UBuffalo)
        -- added sortAtomsEquivalent() to pre-APL/POCC and CONVERT-sprim, -sconv, -niggli, -minkowski for prospective APL calculations: better to sort before relaxations and not have to sort again in the future (CO)
        -- patched sortAtoms*() to include basis and ensure relative order (CO)
        -- added switches for symmetrization of distortions (DISTORTION_SYMMETRIZE) and considering iatoms only (DISTORTION_INEQUIVONLY) in APL (CO)
        -- populate forceConstants matrix in iatoms-sorted-agnostic fashion as we move away from this dependence (CO)
        -- clear pgroupk and pgroupk_xtal symmetries before re-calculating - bug in APL (CO)
        -- patching pc2scpMap in GetSuperCell() (CO)
        -- removed exit's from balanceChemicalEquations(), now throwing exceptions (CO)
        -- overloaded StringsAlphabetic (CO)
        -- set up Makefile with auto-alerts to AFLOW-Forum (CO)
        -- added ClearSymmetry() for _atom (CO)
        -- patched robust structure comparison in POCC (CO)
        -- patched --hnf/--hnfcell routines to work with new POCC (AFLOW-Online) and added --pocc_count_total and --pocc_count_unique (CO)
        -- pre-sort sites for --proto with POCC (CO)
        -- added 'S'+'P' combo functionality to --proto with POCC (CO)
        -- patching robust structure comparison analysis within POCC (CO)
        -- added counts to chull txt and json outputs (CO)
        -- patched logo+count centering on chull doc (CO)
        -- removed dependency of chull .tex on tabu, which breaks in TeX Live 2019 (CO)
        -- fixed image alignment in chull pdf doc (CO)
        -- added options for --aflow_proto, including --run_relax, --run_relax_static, --run_relax_static_bands, --run_static, --run_static_bands, --relax_count (CO)
        (AFLOW: aconvasp_main.cpp, aflow.h, aflowlib.h, aflowlib_libraries.cpp, aflowlib_webapp_bands.js, aflowlib_web_interface.cpp, aflowrc.cpp, avasp.cpp, bader.cpp, chull.cpp, chull.h, chull_jupyter.json, chull_jupyter_plotter.py, chull_jupyter_requirements.txt, chull_python.py, compare_structure.cpp, compare_structure_function.cpp, compare_structure.h, init.cpp, ivasp.cpp, kaims.cpp, kalien.cpp, kbin.cpp, kvasp.cpp, lattice.cpp, Makefile, matlab.cpp, modules.cpp, ovasp.cpp, pflow_funcs.cpp, pflow.h, pocc.cpp, pocc.h, pocc_old.cpp, README_AFLOW_ACONVASP.TXT, README_AFLOW_CHULL.TXT, README_AFLOW_COMPARE.TXT, README_AFLOW.TXT, README_LIBRARY_HTQC_BORIDES.TXT, README_LIBRARY_HTQC_CARBIDES.TXT, README_LIBRARY_HTQC.TXT, README_PROTO.TXT, symmetry.cpp, symmetry_spacegroup.cpp, symmetry_spacegroup_functions.cpp, symmetry_spacegroup.h, symmetry_spacegroup_ITC_library.cpp, xatom.cpp, xclasses.cpp, xproto.cpp, xproto_gus.cpp)
        (ANRL: aflow_anrl.cpp, list.cpp, README_AFLOW_ANRL.TXT)
        (APL: aapl_cluster.cpp, aapl_ifcs.cpp, aapl_setup.cpp, aapl_tcond.cpp, apl_dirphoncalc.cpp, apl.h, apl_kphonons.cpp, apl_lrphoncalc.cpp, apl_pathbuilder.cpp, apl_phoncalc.cpp, apl_shellhandle.cpp, apl_supercell.cpp, README_AFLOW_APL.TXT)
        (AUROSTD: aurostd.h, main.cpp)
3.1.219 - 2019/01/20
        Location: http://materials.duke.edu/AFLOW/HISTORIC/aflow.3.1.219.tar.xz
        -- small modifications for --aflow_proto (--generate_aflowin_only) that enable aflow.in generation on any mac (CO)
        -- fixed JSON output chull (CO)
        (AFLOW: aconvasp_main.cpp, avasp.cpp, chull.cpp, Makefile)
3.1.218 - 2019/01/14
        Location: http://materials.duke.edu/AFLOW/HISTORIC/aflow.3.1.218.tar.xz
        -- added defaults/options for CMU EULER machine (--machine=cmu_euler); also added in aflowrc (DX)
        -- modified AEL/AGL aflow.in keys (CT)
        -- aurostd::xoption: fixed bug in addattachedscheme, added additional Boolean functionality in options2entry. (ME)
        -- Added debug options to AAPL. (ME)
        -- Improved APL and AAPL defaults. (ME)
        -- Integrated APL and AAPL into the standardized aflow.in creator for VASP calculations. (ME)
        -- Updated the APL README. (ME)
        -- Fixed bugs for APL and AAPL output file names. (ME)
        -- Updated the PREC=PHONONS INCAR parameters. (ME)
        -- Added RELAX feature to APL: structures can now be relaxed specifically for phonon calculations inside the APL environment. (ME)
        -- Added features to handle NCPUS=MAX. (ME)
        -- *NEW* automatic aflow.in generator for APL/AAPL/POCC (beta) (CO+ME)
        -- integrated POCC into the standardized aflow.in creator for VASP calculations (ME)
        -- added pocc params and tol to --proto (CO)
        -- added aflags to APL so sym analysis works with -D (CO)
        -- added SYMMETRIZE=OFF option for APL distortions (CO)
        -- added --aflow_proto options: --bader, --spin_remove_relax_1 _2, --kscheme _static, --kppra _static, --relax_count=XX, --run_relax_static, --run_relax_static_bands (CO)
        -- patched PrototypeLibrariesSpeciesNumber() to handle ANY ICSD (CO)
        -- added -001 for select ANRL prototypes (CO)
        -- added pseudopotential information to --aflow_proto directory + system name (CO)
        -- fixed m_initialized in chull/pocc (CO)
        -- added chull plotting functionality: if unstable, figure out how far above hull to plot automatically (CO)
        -- modified plot axes titles in chull (CO)
        -- added more fixes for "Reciprocal lattice and k-lattice belong to different class of lattices", off until further testing (CO)
        -- moved pocc settings to aflow.rc (CO)
        -- now write out all derivative structures, unique derivative structures, hnf matrices, and site configurations in pocc (CO)
        -- fixed pocc partial occupancy optimizer table settings (CO)
        -- added AEL/AGL settings to aflow.in generator (CO)
        (AFLOW: aconvasp_main.cpp, aflow.h, aflowlib.h, aflowlib_libraries.cpp, aflowlib_web_interface.cpp, aflowrc.cpp, avasp.cpp, chull.cpp, contrib_shidong.cpp, ifrozsl.cpp, init.cpp, ivasp.cpp, kaims.cpp, kbin.cpp, kvasp.cpp, Makefile, modules.cpp, neighbours.cpp, pflow.h, pocc.cpp, pocc.h, pocc_old.cpp, pthreads.cpp, README_AFLOW_ACONVASP.TXT, README_AFLOW_AFLOWRC.TXT, symmetry.cpp, xatom.cpp, xclasses.cpp, xproto.cpp)
        (ANRL: aflow_anrl.cpp)
        (AEL: ael_elasticity.cpp, README_AFLOW_AEL.TXT)
        (AGL: agl_debye.cpp, README_AFLOW_AGL.TXT)
        (APL: aapl_setup.cpp, aapl_tcond.cpp, apl_dirphoncalc.cpp, apl_doscalc.cpp, apl.h, apl_hsqpoints.cpp, apl_kphonons.cpp, apl_lrphoncalc.cpp, apl_pdisc.cpp, apl_phoncalc.cpp, apl_supercell.cpp, apl_thermalpc.cpp, qha_aflowin_creator.cpp, qha_eosrun.cpp, README_AFLOW_APL.TXT)
        (AUROSTD: aurostd.h, boot.cpp, main.cpp, xerror.cpp, xoption.cpp)
3.1.217 - 2018/12/13
        Location: http://materials.duke.edu/AFLOW/HISTORIC/aflow.3.1.217.tar.xz
        -- Added LIB2LIB function to automatically perform AEL and AGL post processing when running LIB2RAW (CT)
        -- Updated LIB2RAW and webpage generation functions to incorporate additional AEL and AGL properties (CT)
        -- Added conversion of pressure extracted from OUTCAR file from kB to GPa in AEL and AGL to keep units consistent (CT)
        -- added species scaling to volume for ANRL prototypes, if --params=-1.0,... (DX)
        -- added ANRL prototype for the kesterite structure (DX)
        -- improved CIF reader, i.e., account for different formats and partial occupation (DX)
        -- fixed bug in kpath determination (primitive vs original lattice) (DX)
        (AFLOW: aconvasp_main.cpp, anrl.cpp, xatom.cpp, AFLOW_README_PROTO.TXT, aflow.h, aconvasp_main.cpp, ael_elastic_fit.cpp, ael_elasticity.cpp, agl_debye.cpp, agl_electronic.cpp, init.cpp, xclasses.cpp, aflowlib.h, aflowlib_libraries.cpp, aflowlib_web_interface.cpp, Makefile, README_PROTO.TXT)
        (ANRL: aflow_anrl_A2BCD4_tI16_82_ac_b_d_g.cpp, aflow_anrl_list.cpp)
3.1.216 - 2018/12/05
        Location: http://materials.duke.edu/AFLOW/HISTORIC/aflow.3.1.216.tar.xz
        -- fixed std in AAPL (ME)
        -- added seven SQS structures to ANRL prototypes (DX)
        -- Write Gibbs free energy as a function of pressure and temperature in AFLOW readable format for future phase diagram application (CT)
        -- Add option to suppress extrapolation in Hugoniot relation calculation (CT)
        -- Functions to extract electronic properties as a function of pressure from AGL data (CT)
        -- Calculate and write additional elastic properties from AEL (Young's modulus, Pugh's modulus ratio) (CT)
        -- Flattened JSON structure used for writing and storing elastic stiffness and compliance tensors (CT)
        -- fixed anisotropy spelling (CO)
        -- added ISMEAR/SIGMA VASP option (CO)
        -- rerouted GetAtomVolume() and GetAtomMass() for properly cleaning pp (CO)
        -- added N+1 analysis to chull (CO)
        -- removed _pc from QH_ENERGIES() class (CO)
        (AUROSTD: AUROSTD/aurostd.h, main.cpp, xcombos.cpp, xcombos.h)
        (ANRL: aflow_anrl_A3B13_oC32_38_ac_a2bcdef.cpp, aflow_anrl_A3B5_oC32_38_abce_abcdf.cpp, aflow_anrl_A5B11_mP16_6_2abc_2a3b3c.cpp, aflow_anrl_AB3_mC32_8_4a_12a.cpp, aflow_anrl_AB3_mC32_8_4a_4a4b.cpp, aflow_anrl_AB7_hR16_166_c_c2h.cpp, aflow_anrl_AB_aP16_2_4i_4i.cpp, aflow_anrl_list.cpp)
        (AFLOW: ael_elastic_fit.cpp, ael_elasticity.cpp, ael_elasticity.h, agl_debye.cpp, agl_debye.h, agl_electronic.cpp, agl_hugoniot.cpp, anrl.cpp, avasp.cpp, chull.cpp, chull.h, aflow.cpp, aflow.h, ivasp.cpp, kaims.cpp, kvasp.cpp, aflowlib.h, aflowlib_libraries.cpp, aflowlib_web_interface.cpp, pocc.cpp, pocc.h, xatom.cpp, xclasses.cpp, xproto.cpp, xproto_gus.cpp, APL/aapl_cluster.cpp, APL/aapl_ifcs.cpp, APL/aapl_tcond.cpp, APL/apl.h, APL/apl_kphonons.cpp, APL/qha_energies.cpp, Makefile, README_AFLOW_AEL.TXT, README_AFLOW_AGL.TXT, README_AFLOW.TXT, README_CONTRIBS.TXT)
3.1.215 - 2018/12/04
        Location: http://materials.duke.edu/AFLOW/HISTORIC/aflow.3.1.215.tar.xz
        -- added machinery for vaiud (auid bytes for the AUID directory cashed) (SC)
	      aflowlib.h aflowlib_libraries.cpp aflowlib_web_interface.cpp aflow.h aflow_aflowrc.cpp aflow_init.cpp
3.1.214 - 2018/11/30
        Location: http://materials.duke.edu/AFLOW/HISTORIC/aflow.3.1.214.tar.xz
        -- added auid.out and auid.json to RAW/WEB (SC)
3.1.213 - 2018/11/27
        Location: http://materials.duke.edu/AFLOW/HISTORIC/aflow.3.1.213.tar.xz
        -- added LIB0 (a bunch of h and cpp) (SC)
3.1.212 - 2018/11/12
        Location: http://materials.duke.edu/AFLOW/HISTORIC/aflow.3.1.212.tar.xz
        -- in --bzd command, added option to transform high-symmetry kpaths to input lattice representation with [--transform2original] (DX)
        -- in --bzd command, added option to print transformation matrices between input lattice and AFLOW standard lattice [--print_transformation_matrix] (DX)
        -- store both the coordinate system and unit cell (rigid rotation) transformations in xstructure (DX)
        -- created _kpoints class; easier to transform and print kpoint information (DX)
        (AFLOW: aflow.h, aconvasp_main.cpp, lattice.cpp, pflow.h, xatom.cpp, README_AFLOW_ACONVASP.TXT)
3.1.211 - 2018/10/19
        Location: http://materials.duke.edu/AFLOW/HISTORIC/aflow.3.1.211.tar.xz
        -- added Pearson coefficient to element properties (ME)
        -- fixed some constants in xscalar (ME)
        -- Rewrote AAPL to be faster, require less DFT calculations, and include four-phonon processes. (ME)
        -- Added more functionality to xvector and xmatrix for complex numbers. (ME)
        -- Added ability to update progress bar using percentages instead of indices (ME)
        -- Redesigned xtensor to be more lightweight and faster. (ME)
        -- Fixed bug in aurostd::xcombos::reset() (ME)
        -- Fixed minor typos (ME)
        -- Edited APL readme for grammar and clarity, and added new AAPL features (ME)
        -- Added APL and AAPL parameters to the aflow.rc (ME)
        -- Reformatted exception readme to be more consistent with other readmes and fixed typos (ME)
        -- updated get_datetime_formatted() and StringsAlphabetic() (CO)
        -- new chull date format avoids time stamp, too much resolution (CO)
        -- added png output option for chull and resolution option to aflowrc (CO)
        -- switched to tight tol spacegroups (vsg2) in chull (CO)
        -- centralized checking sign of distances in chull, then flipped sign of distance to hull to be positive by default (CO)
        -- funneled all points of facet through addVertex() (CO)
        -- fixed facet content tolerance scaling with increasing dimensionality, important for 6D hulls (CO)
        -- added default initializations to a bunch of variables in chull to avoid spurious warnings (CO)
        -- added polymorph case to decomposition phases and coefficients (CO)
        -- allow for eq_g_states to be calculated on the fly if not already calculated (CO)
        -- intelligently avoid printing unknown (or unset) stability criterion (CO)
        -- fixed unsorted directories in aflow_compare_structure (CO)
        -- now check for negative coefficients when balancing chemical equations, means we missed the facet (CO)
        -- correctBadDatabase() now checks for unaries too (as per apennsy) (CO)
        -- skipping ".old" prototypes (CO)
        -- fixed shidong warnings with strncat (CO)
        (AUROSTD: boot.cpp, AUROSTD/aurostd.h, main.cpp, xcombos.cpp, xcombos.h, xcomplex.cpp, xcomplex.h, xmatrix.cpp, xmatrix.h, xtensor.cpp, xtensor.h, xvector.cpp, xvector.h)
        (AFLOW: aconvasp_main.cpp, aflowrc.cpp, chull.cpp, chull.h, compare_structure.cpp, contrib_shidong_auxiliary.cpp, aflowlib_web_interface.cpp, pflow_funcs.cpp, APL/aapl_cluster.cpp, APL/aapl_ifcs.cpp, APL/aapl_setup.cpp, APL/aapl_tcond.cpp, APL/apl_atomic_disp.cpp, APL/apl_dirphoncalc.cpp, APL/apl_dm_pdos_save.cpp, APL/apl_doscalc.cpp, APL/apl_group_velocity.cpp, APL/apl_gsa.cpp, APL/apl.h, APL/apl_hsqpoints.cpp, APL/apl_kphonons.cpp, APL/apl_logger.cpp, APL/apl_lrphoncalc.cpp, APL/apl_pdisc.cpp, APL/apl_phoncalc.cpp, APL/apl_supercell.cpp, APL/apl_thermalpc.cpp, APL/qha3phonons_eos.cpp, APL/qha_aflowin_creator.cpp, APL/qha_dm_pdos_save.cpp, APL/qha_eosrun.cpp, APL/qha_gruneisen.cpp, APL/scqha_gruneisen.cpp, APL/scqha_T_freqs.cpp, Makefile, README_AFLOW_ACONVASP.TXT, README_AFLOW_APL.TXT, README_AFLOW_CHULL.TXT, README_AFLOW_EXCEPTIONS.TXT)
3.1.210 - 2018/10/01
        Location: http://materials.duke.edu/AFLOW/HISTORIC/aflow.3.1.210.tar.xz
        -- changed 8 ANRL prototype labels (part 2) to match with Wyckoff positions in reference literature (DX)
        -- fixed prototype names for A4BC4D_tP10_123_gh_a_i_d and AB_hP6_144_a_a in aflow_anrl_list.cpp (DX) 
        -- added Strukturbericht designations to aflow_anrl_list.cpp (DX)
        -- fixed minimum enumerated Wyckoff letter determination; more robust (DX)
        -- cleaned workflow for Wyckoff functions (DX)
        -- added more debugging messages to symmetry functions (DX)
        (AFLOW: ANRL/aflow_anrl_list.cpp ANRL/aflow_anrl_A12B36CD12_cF488_210_h_3h_a_fg.cpp ANRL/aflow_anrl_A3B3C_hP14_176_h_h_c.cpp ANRL/aflow_anrl_A3B_hP8_176_h_c.cpp ANRL/aflow_anrl_AB3C_cP60_201_be_fh_g.cpp ANRL/aflow_anrl_A3B2_hP10_176_h_bc.cpp ANRL/aflow_anrl_A3BC_hP10_188_k_c_a.cpp ANRL/aflow_anrl_AB3C16_cF160_203_a_bc_eg.cpp ANRL/aflow_anrl_AB_hP4_156_ab_ab.cpp Makefile anrl.cpp symmetry_spacegroup.cpp symmetry_spacegroup.h symmetry_spacegroup_functions.cpp)
3.1.209 - 2018/08/31
        Location: http://materials.duke.edu/AFLOW/HISTORIC/aflow.3.1.209.tar.xz
        -- added all origin choice 2 possibilities to ITC space group list (DX)
        -- added all rhombohedral setting possibilities to ITC space group list (DX)
        -- added monoclinic unique axis choices (b or c) to ITC space group list (DX)
        -- added SYM::findRhombohedralSetting() in space group functions to distinguish between hexagonal and rhombohedral settings (DX)
        -- added other settings for Hall space group symbol (settings 1 or 2, H or R for rhombohedral, and unique axis-b or -c for monoclinic systems) (DX)
        -- added CIF reader; can read/expand CIFs with only representative Wyckoff position specified in settings 1 or 2 (H or R for rhombohedral systems and unique axis-b or -c for monoclinic systems) (DX)
        -- improved CIF writer; default functionality calculates the symmetry and prints the representative Wyckoff positions (DX)
        -- added symmetry tolerance option to CIF writer via --cif[=<tolerance>] (default: tight; other options: loose, <number>) (DX)
        -- added space group setting option to CIF writer via [--setting=1| =2] (default: 1) (DX)
        -- added [--no_symmetry] option to CIF writer, which returns CIF as space group 1 (DX)
        -- added space group setting option to --wyccar via [--setting=1| =2] (default: 1) (DX)
        -- added space group setting option to --sgdata and --edata via [--setting=1| =2] (default: 1) (DX)
        -- added [--no_scan] and [--magmom] options to --wyccar and moved function to pflow::WYCCAR() (DX)
        -- added more debugging messages to space group functions (ConventionalCell(), SpaceGroup_ITC(), etc.) (DX)
        -- changed ANRL prototype A6B2C_tP18_128_eh_d_b to A6B2C_tP18_128_eh_d_a (b vs a Wyckoff letter); consistent with reference (DX)
        -- fixed bug in minimumDistanceVector(); should return xvector<double> not double (DX)
        (AFLOW: ANRL/aflow_anrl_list.cpp, ANRL/aflow_anrl_A6B2C_tP18_128_eh_d_a.cpp, Makefile, README_AFLOW_ACONVASP.TXT, README_AFLOW_SYM.TXT, aflow.h, aconvasp_main.cpp, anrl.cpp, pflow.h , pflow_print.cpp, symmetry.cpp, symmetry_spacegroup.cpp, symmetry_spacegroup.h, symmetry_spacegroup_ITC_library.cpp, symmetry_spacegroup_functions.cpp, xatom.cpp)
3.1.208 - 2018/08/27
        Location: http://materials.duke.edu/AFLOW/HISTORIC/aflow.3.1.208.tar.xz
        -- new small banner style in chull (CO)
        -- perform thermo loop with static run in aflowlib_libraries (CO)
        -- added xoption to edata and sgdata functions; stores all data (DX)
        -- added more keywords to aflowlib entry (crystal_family, crystal_system, point_group_Hermann_Mauguin, point_group_Schoenflies, point_group_orbifold, point_group_type, point_group_order, point_group_structure, Bravais_lattice_lattice_type, Bravais_lattice_lattice_system, Bravais_superlattice_lattice_type, Bravais_superlattice_lattice_variation_type, Bravais_superlattice_lattice_system, Pearson_symbol_superlattice, reciprocal_geometry, reciprocal_volume_cell, reciprocal_lattice_type, reciprocal_lattice_variation_type, Wyckoff_letters, Wyckoff_multiplicities, Wyckoff_site_symmetries) (DX)
        -- new aflowlib keywords extracted from xoption and integrated into aflowlib.out/.json (DX)
        -- prepared website function to read in new keywords once database is populated; currently commented out (DX)
        -- fixed typo in sgdata; Shoenflies is now Schoenflies (DX)
        -- added functions to create Wyckoff strings in aflowlib entry; ExtractWyckoffLettersString(), ExtractWyckoffMultiplicitiesString(), and ExtractWyckoffSiteSymmetriesString() (DX)
        (AUROSTD: xoption.cpp)
        (AFLOW: aconvasp_main.cpp, aflowrc.cpp, pflow.h, pflow_print.cpp, symmetry_spacegroup.h, symmetry_spacegroup_functions.cpp, aflowlib.h, aflowlib_libraries.cpp, aflowlib_web_interface.cpp)
3.1.207 - 2018/08/19
        Location: http://materials.duke.edu/AFLOW/HISTORIC/aflow.3.1.207.tar.xz
        -- integrated new html for entry page (JPO)
        -- fixed xaxis of bands plotter for entry page (PC)
        -- Improved distribution of APL calculations over threads. (ME)
        -- Added function to SYM that returns the minimum distance vector. (ME)
        -- Added docstring to xcombos. (ME)
        -- added xvector::normalizeSumToOne() (CO)
        -- changed decomposition reaction to atomic concentrations (CO)
        -- added fractional_compound to chull output (CO)
        -- replaced AFLOWLogicError() and AFLOWRuntimeError() with xerror() (CO)
        -- added chull plot ICSD labels mode (CO)
        -- revamped small banner setting (CO)
        -- added verbose output if skipping entries above/below half hull (CO)
        -- added --output=png --png_resolution=500 options to chull (CO)
        -- added --keep=gpl to phonons gnuplot script (CO)
        (AUROSTD: boot.cpp, AUROSTD/aurostd.h, xcombos.cpp, xscalar.cpp, xscalar.h, xvector.cpp, xvector.h)
        (AFLOW: aconvasp_main.cpp, aflowrc.cpp, avasp.cpp, bader.cpp, chull.cpp, chull.h, aflow.cpp, aflow.h, aflowlib_webapp_bands.js, aflowlib_web_interface.cpp, pflow_funcs.cpp, pflow.h, pocc.cpp, symmetry.cpp, APL/aapl_tcond.cpp, APL/apl_atomic_disp.cpp, APL/apl_dm_pdos_save.cpp, APL/apl_doscalc.cpp, APL/apl_group_velocity.cpp, APL/apl.h, APL/apl_hroutines.cpp, APL/apl_pdisc.cpp, APL/qha3phonons_eos.cpp, APL/qha_dm_pdos_save.cpp, APL/qha_gruneisen.cpp, APL/scqha_eos.cpp, APL/scqha_gruneisen.cpp, APL/scqha_T_freqs.cpp, Makefile, README_AFLOW_ACONVASP.TXT, README_AFLOW_AFLOWRC.TXT, README_AFLOW_CHULL.TXT)
3.1.206 - 2018/08/08
        Location: http://materials.duke.edu/AFLOW/HISTORIC/aflow.3.1.206.tar.xz
        -- Fix JVXL (SC)
3.1.205 - 2018/07/27
        Location: http://materials.duke.edu/AFLOW/HISTORIC/aflow.3.1.205.tar.xz
        -- Improved destructor for xtensor (ME)
        -- Added function to test if xvector is a zero vector (ME)
        -- fixed parameter list for ANRL prototype (A_hR105_166_bc9h4i); z2 to x2 (DX)
  	-- more rigorous check for atoms within the new cell in GetSuperCell(); check periodic images of atoms (DX)
  	-- fixed "over-reduced" issue in primitivization routine in space group function (DX)
  	-- added roundoff to axis and SU2 matrix in JSON output of symmetry elements (DX)
  	-- fixed function for printing fractions in general Wyckoff positions (DX)
        -- created --generate_aflowin_only (CT)
        -- QHA3P and SCQHA conflict resolved (PN)
        -- reorganize QHA modes (PN)
        -- added four QHA3P options (PN)
        -- reorganize QHA, SCQHA, and QHA3P options (PN)
        -- filename changed and accordingly modified in QHA-README (PN)
        -- replaced some QHA functions with aurostd (PN)
        -- fixed slab AddAtom() function (CO+DU)
        -- added --readme=aflowrc (CO)
        -- fixed --readme=xaflow for local configuration (CO)
        -- fixed a few warnings for beta (CO)
        -- fixed AMIX/BMIX typo (CO)
        -- added defaults/options for DOD CONRAD machine (--machine=dod_conrad); also added in aflowrc (DX)
        (AUROSTD: xscalar.cpp, xscalar.h, xtensor.cpp, xvector.cpp, xvector.h)
        (AFLOW: aflowrc.cpp, avasp.cpp, chull.cpp, aflow.cpp, data.cpp, aflow.h, init.cpp, ivasp.cpp, kbin.cpp, kvasp.cpp, aflowlib_webapp_entry.js, aflowlib_web_interface.cpp, pocc_old.cpp, surface.cpp, symmetry.cpp, symmetry_spacegroup.cpp, symmetry_spacegroup_functions.cpp, xatom.cpp, xclasses.cpp, anrl_list.cpp, APL/apl_group_velocity.cpp, APL/apl.h, APL/apl_kphonons.cpp, APL/qha3phonons_eos.cpp, APL/qha_aflowin_creator.cpp, APL/qha_energies.cpp, APL/qha_eos.cpp, APL/qha_gruneisen.cpp, APL/scqha_eos.cpp, APL/scqha_gruneisen.cpp, APL/scqha_T_freqs.cpp, Makefile, README_AFLOW_AEL.TXT, README_AFLOW_AFLOWRC.TXT, README_AFLOW_AGL.TXT, README_AFLOW_POCC.TXT, README_AFLOW_QHA_SCQHA_QHA3P.TXT, README_AFLOW.TXT, README_AFLOW_XAFLOW.TXT)
3.1.204 - 2018/07/12
        Location: http://materials.duke.edu/AFLOW/HISTORIC/aflow.3.1.204.tar.xz
        -- updated QHA and added QHA3P and SCQHA functionality (PN)
        -- Restrucured xcombos. Added enumerations. (ME) [AUROSTD/aflow_xcombos.cpp, AUROSTD/aflow_xcombos.h]
        -- Introduced exception handlier class aurostd::xerror. (ME)
        -- Introduced xtensor class for tensors of arbitrary dimension. Other xtensor classes are obsolete now. (ME).
        -- Changed all current xtensor3 instances to the new xtensor format. (ME)
        -- Added Kronecker product to xmatrix. (ME)
        -- Option to write and use AEL data at lowest finite pressure where the material is elastically stable (CT)
        -- Option to specify a separate set of finite pressures for AEL calculations than are used for AGL post-processing (CT)
        -- Integrated workflow option for using finite pressure Poisson ratio in AGL calculations (CT)
        -- Write nominal target pressure and calculated external pressure for AEL calculations in aflow.ael.out file (CT)
        -- Fixed keyword in JSON output file (CT)
        -- Increase grid for AGL DOSCAR (CT)
        -- cleaning up webapp_bands.js and added more mouse functionality (PC)
        -- added citation information to entry page (PC)
        -- added ANRL prototypes from part 2 of library (302 prototypes) (DX)
        -- added option to print symbolic math representation of ANRL prototypes (--add_equations or --equations_only) in aims and vasp formats (DX)
        -- updated DOI for ANRL part 1 and added arXiv for part 2 to title line of each prototype (DX) 
        -- fixed bug with --vasp keyword, i.e., need to check if used with --proto command (DX) 
        -- removed unused variables in standard lattice function (DX)
        -- added applyCombo() to xcombos (CO)
        -- fixed wget *.xz issue if *.xz already exists (CO)
        -- fixed apl2agr to handle xz compression format (CO)
        -- fixed --aflow_proto empty BZ issue, occurs when structure is downloaded from online (CO)
        -- fixed reading in forces from aims.out (CO)
        -- force species input for aims structure (CO)
        -- added checks for broken API (CO)
        -- added GENERATOR to aflow.in generation (CO)
        -- added auid to chull PDF output (CO)
        -- fixed bader num_each_type issue (relax2 vs. static primitivization) (CO)
        -- fixed command line aflow_qmvasp generation (CO)
        -- fixed search for ./aflow_data issue upon initial installation (CO)
        -- PARTCAR now handles '+' in write out (CO)
        -- fixed AddAtom() to handle different occupations (CO)
        -- added combination parameters to chull (CO)
        -- fixed aflowrc load issue (remove spaces between quotes and comment) (CO)
        (AUROSTD: boot.cpp, AUROSTD/aurostd.cpp, AUROSTD/aurostd.h, main.cpp, xcombos.cpp, xcombos.h, xerror.cpp, xerror.h, xmatrix.cpp, xmatrix.h, xtensor.cpp, xtensor.h)
        (AFLOW: aconvasp_main.cpp, aflowrc.cpp, anrl.cpp, avasp.cpp, bader.cpp, bader.h, chull.cpp, chull.h, aflow.cpp, data.cpp, aflow.h, init.cpp, ivasp.cpp, kbin.cpp, lattice.cpp, aflowlib_libraries.cpp, aflowlib_webapp_bands.js, aflowlib_web_interface.cpp, oaims.cpp, ovasp.cpp, pflow.h, pocc.cpp, pocc.h, surface.cpp, xatom.cpp, xclasses.cpp, xproto.cpp, ANRL_CPPS_20180710, APL/apl_atomic_disp.cpp, APL/apl_doscalc.cpp, APL/apl_group_velocity.cpp, APL/apl.h, APL/apl_hroutines.cpp, APL/apl_hsqpoints.cpp, APL/apl_kphonons.cpp, APL/apl_ltetdos.cpp, APL/apl_mpmesh.cpp, APL/apl_pdisc.cpp, APL/apl_phoncalc.cpp, APL/apl_thermalpc.cpp, APL/apl_uniform_mesh.cpp, APL/qha3phonons_eos.cpp, APL/qha_aflowin_creator.cpp, APL/qha_dm_pdos_save.cpp, APL/qha_energies.cpp, APL/qha_eoscalc.cpp, APL/qha_eos.cpp, APL/qha_gruneisen.cpp, APL/scqha_eos.cpp, APL/scqha_gruneisen.cpp, APL/scqha_T_freqs.cpp, Makefile, README_AFLOW_ACONVASP.TXT, README_AFLOW_AEL.TXT, README_AFLOW_AGL.TXT, README_AFLOW_ANRL.TXT, README_AFLOW_APL.TXT, README_AFLOW_CHULL.TXT, README_AFLOW_EXCEPTIONS.TXT, README_AFLOW_POCC.TXT, README_AFLOW_QHA_SCQHA_QHA3P.TXT, README_AFLOW.TXT, README_AFLOW_XAFLOW.TXT, README_CONTRIBS.TXT)
3.1.203 - 2018/06/15
        Location: http://materials.duke.edu/AFLOW/HISTORIC/aflow.3.1.203.tar.xz
        -- fixed tolerance scan issue in edata (try new tolerance from PrintSGData() on GetLatticeType() routine before changing tolerance) (DX)
        -- fixed primitivization routine in aflowSG functions (Minkowski/Niggli to fix left-handed candidate lattices and recheck moduli after Minkowski/Niggli) (DX)
        -- check all possible generator choices to match to ITC convention before changing tolerance (DX)
        -- added more rigorous check of tetragonal symmetry operations for determining conventional cell (DX)
        -- added generator information for P1 symmetry systems (DX)
        -- added check of Cartesian distance before removing fractional copies in GetPrimitive() (DX)
        (AFLOW: lattice.cpp, pflow_print.cpp, symmetry_spacegroup.cpp, symmetry_spacegroup_ITC.cpp, xatom.cpp) 
3.1.202 - 2018/06/07
        Location: http://materials.duke.edu/AFLOW/HISTORIC/aflow.3.1.202.tar.xz
        -- dropping EXTRA to AFLOW3_FREE/EXTRA on local machine or wget (SC)
3.1.201 - 2018/06/04
        Location: http://materials.duke.edu/AFLOW/HISTORIC/aflow.3.1.201.tar.xz
        -- more space saving in lib2raw (linking OUTCAR.relax instead of copying) SC
3.1.200 - 2018/05/27
        Location: http://materials.duke.edu/AFLOW/HISTORIC/aflow.3.1.200.tar.xz
        -- fixed structure rescaling issue for space group determination (affecting LIB4) (DX)
        -- print geometry file location for errors/debug (DX)
        -- added more debugging messages along with file location in symmetry functions (DX) 
        -- initialize variables for -O3 in symmetry and structure comparison routines (DX)
        -- speed increase for minimumDistance() function (DX)
        -- speed increase for primitivization routine in aflowSG functions (DX)
        -- fixed Wyckoff position typo for space group 62 (8d not 8e) (DX)
        -- fixed Wyckoff position typo for space group 89 (4i not 2i) (DX)
        (AFLOW: aflow.h, aconvasp_main.cpp, compare_structure.cpp, compare_structure_function.cpp, pflow_print.cpp, symmetry.cpp, symmetry_spacegroup.cpp, symmetry_spacegroup_ITC_library.cpp, symmetry_spacegroup_functions.cpp, xatom.cpp, xproto.cpp, aflowlib_libraries.cpp)
3.1.199 - 2018/05/27
       Location: http://materials.duke.edu/AFLOW/HISTORIC/aflow.3.1.199.tar.xz
	      -- compressing aflow.***.json/out in LIB2RAW and linking them (SC)
        -- removing the brainy/useless stuff about file compression in aurostd (SC)
	      -- fighting sloppyness in aflow_libraries about aflow_pgroup[x][_xtal] (SC)
	      -- fixed aflow_libraries about compress, delete and link files (SC)
	      -- fixed inconsitencies in aflow_convasp_main compress (SC)
	      -- fixed as bunch of inconsistencies in compressing and XHOST.command (SC)
	      -- more inconsistencies RAW-WEB in aflow_libraries  (SC)
	      -- fixed removal useless files in LIB2RAW (SC)
	      -- added BZ2XZ engine to aurostd_main (SC)
	      -- added GZ2XZ engine to aurostd_main (SC)
	      -- added ZIP2ZIP engine to aurostd_main (SC)
3.1.198 - 2018/05/24
        Location: http://materials.duke.edu/AFLOW/HISTORIC/aflow.3.1.198.tar.xz
        -- fixed bader extension finder for --lib2raw (CO)
        (AFLOW: bader.cpp, bader.h, aflowlib_libraries.cpp, Makefile)
3.1.197 - 2018/05/24
        Location: http://materials.duke.edu/AFLOW/HISTORIC/aflow.3.1.197.tar.xz
        -- updates to entry page bands plotter (PC)
        -- added some helpful comments for getGeneralNormal(), CMdet(), and ZVAL in bader (CO)
        -- check if /www directory exists for jmol display on entry page (CO)
        (AUROSTD: xmatrix.cpp, xvector.cpp)
        (AFLOW: bader.cpp, chull.cpp, aflowlib_webapp_bands.js, aflowlib_web_interface.cpp, Makefile)
3.1.196 - 2018/05/21
        Location: http://materials.duke.edu/AFLOW/HISTORIC/aflow.3.1.196.tar.xz
        -- fixed entry page property line wrapping issues (PC)
        -- added button for spin-polarized band structure selection in webapp (PC)
        -- fixed precision inconsistency printing xstr.json (FK)
        -- added some -O3 compatibility (FK)
        -- citation added to aflow_aapl_pairs.cpp (ME)
        -- fixed bug in aflow_kvasp.cpp that prevented the creation of the primitive cell structure for APL, AAPL, and QHA calculations (ME)
        -- implemented combinations with repetitions with sequence taken into account (ME)
        -- moved the code to check for input and output files in APL into separate functions to make them available for AAPL, remove duplicate code, and make the code more readable (ME)
        -- removed the ENCUT and EDIFF tags from AAPL input files as they may result in lower cut-off energies and higher energy differences (ME)
        -- fixed gcc8 issue in AGL (CO)
        -- added simplex content and hypercollinearity properties to convex hull data (CO)
        -- decoupled internal links between graph2doc and withindoc (CO)
        -- fixed site error calculation in POCC for vacancies (CO)
        -- added eyes/ones xmatrix constructors (CO)
        -- added Cayley-Menger determinant to xmatrix (CO)
        -- included cstdlib in aflow_data.cpp for compilation on qrats (CO)
        (AUROSTD: boot.cpp, xcombos.cpp, xcombos.h, xmatrix.cpp, xmatrix.h, xvector.cpp)
        (AFLOW: aconvasp_main.cpp, apennsy_main.cpp, chull.cpp, chull.h, contrib_shidong_auxiliary.cpp, data.cpp, aflow.h, kvasp.cpp, aflowlib.h, aflowlib_libraries.cpp, aflowlib_webapp_bands.js, aflowlib_web_interface.cpp, pflow_funcs.cpp, pflow.h, pocc.cpp, pocc.h, pocc_old.cpp, pocc_old.h, xatom.cpp, APL/aapl_tensor.cpp, APL/apl_dirphoncalc.cpp, APL/apl.h, APL/apl_phoncalc.cpp, APL/apl_thermalpc.cpp, Makefile)
3.1.195 - 2018/05/21
        Location: http://materials.duke.edu/AFLOW/HISTORIC/aflow.3.1.195.tar.xz
        -- beta of release with XZ (SC)
3.1.194 - 2018/05/16
        Location: http://materials.duke.edu/AFLOW/HISTORIC/aflow.3.1.194.tar.xz
        -- small bug fixes for g++/gcc 7 and 8 (SC)
        -- preparing for xz compression (SC) 
        194 xatom.cpp  aurostd.h aurostd_main.cpp pthread.cpp README_SCRIPTING README_AFLOW init.cpp aflow.cpp aconvasp_main.cpp
        194c fix aconvasp_main.cpp
	194d avasp.cpp ael_elasticity.cpp ael_get_stress.cpp agl_debye.cpp agl_get_ev.cpp contrib_cormac.cpp contrib_junkai_phasediag.cpp
	194e avasp.cpp xatom.cpp  aurostd_main libraries.cpp ael_elasticity.cpp ael_get_stress.cpp agl_debye.cpp agl_get_ev.cpp contrib_cormac.cpp aconvasp_main.cpp pthread.cpp init.cpp aflow.cpp (heavy)
	194f good bye bzip2 (SC)
	194g aflow_contrib_wahyu.cpp 
	194h aflow.cpp aflow_estructure.cpp aflow_ifrozsl.cpp aflow_ivasp.cpp
	194i aflow_pthreads.cpp
	194j aflow_aflowrc.cpp
	194l BASE64 for pseudopotentials and aflow_data.cpp
	194m aflow_kbin.cpp aflow_kvasp.cpp
	194n aflowlib_web_interface.cpp aflow_matlab_funcs.cpp (EXTRA/MATLAB/plotband.m) aflow_ovasp.cpp aflow_pocc_edos.cpp
	shortened aflow_xatom.cpp working on ZVAL POMASS and removing all EXT stuff. Tests work.  Fixed even further aflow_pthread.cpp aflow_xproto_gus.cpp
3.1.193 - 2018/05/11
        Location: http://materials.duke.edu/AFLOW/HISTORIC/aflow.3.1.193.tar.xz
        -- extending xoptions push pop (SC)
3.1.192 - 2018/05/10
        Location: http://materials.duke.edu/AFLOW/HISTORIC/aflow.3.1.192.tar.xz
        -- extending xoptions push pop (SC)
3.1.191 - 2018/05/08
        Location: http://materials.duke.edu/AFLOW/HISTORIC/aflow.3.1.191.tar.xz
        -- rationalized orthogonality search in xmatrix (SC)
        aurostd_xmatrix.h aurostd_xmatrix.cpp aflow.h
3.1.190 - 2018/05/08
        Location: http://materials.duke.edu/AFLOW/HISTORIC/aflow.3.1.190.tar.xz
        -- fixed units in AGL output (CT)
        -- fixed permutation vector initialization in APL (required for compiling on DoD CONRAD machine) (DX)
        -- fixed bug in tolerance scan; was only scanning in one direction (DX) 
        -- created faster minimum cartesian distance calculator for skewed cells; fewer duplicate operations (DX) 
        -- fixed conflict between CUT_RAD and CUT_SHELL in AAPL (ME)
        -- properly added directory to bader error output (CO)
        -- fixed slow down with loadEntries() (stringElements2VectorElements()) (CO)
        -- fixed AIMS read-in issue with '#' comments (CO)
        -- added guard around BANDSDATA_JSON() for html generation (CO)
        -- fixed static compile settings (CO)
        -- fixed _sym_op.basis_map_calculated issue in ApplyAtom() for AAPL (CO)
        -- added xStream class for logging workflow updates (CO)
        -- fixed stability criterion vs. (Delta H) fonts in chull report (CO)
        -- substantial clean-up of classes in POCC in anticipation for AVASP_MakeSingleAFLOWIN integration (CO)
        -- added avasp function in preparation for AVASP_MakeSingleAFLOWIN integration (CO)
        -- added try/catches for easy debugging (CO)
        (AUROSTD: main.cpp)
        (AFLOW: aconvasp_main.cpp, aflowrc.cpp, agl_debye.cpp, avasp.cpp, bader.cpp, chull.cpp, chull.h, contrib_kesong_ipocc.cpp, aflow.cpp, aflow.h, ivasp.cpp, kbin.cpp, kvasp.cpp, aflowlib_web_interface.cpp, pflow.h, pocc.cpp, pocc.h, symmetry.cpp, xatom.cpp, xclasses.cpp, APL/aapl_pairs.cpp, APL/apl_kphonons.cpp, Makefile, README_AFLOW_ACONVASP.TXT, README_AFLOW_CHULL.TXT)
3.1.189 - 2018/05/04 -
        Location: http://materials.duke.edu/AFLOW/HISTORIC/aflow.3.1.189.tar.xz
        Moved these defaults from aflow.h to aflow_aflowrc.cpp for user tuning (SC)
        #define DEFAULT_AFLOW_PRESCRIPT_OUT            string("aflow.prescript.out")  
        #define DEFAULT_AFLOW_PRESCRIPT_COMMAND        string("aflow.prescript.command")  
        #define DEFAULT_AFLOW_POSTSCRIPT_OUT           string("aflow.postscript.out")  
        #define DEFAULT_AFLOW_POSTSCRIPT_COMMAND       string("aflow.postscript.command") 
        #define DEFAULT_AFLOW_PGROUP_OUT               string("aflow.pgroup.out")
        #define DEFAULT_AFLOW_PGROUP_XTAL_OUT          string("aflow.pgroup_xtal.out")
        #define DEFAULT_AFLOW_PGROUPK_OUT              string("aflow.pgroupk.out")
        #define DEFAULT_AFLOW_PGROUPK_XTAL_OUT         string("aflow.pgroupk_xtal.out")
        #define DEFAULT_AFLOW_FGROUP_OUT               string("aflow.fgroup.out")
        #define DEFAULT_AFLOW_SGROUP_OUT               string("aflow.sgroup.out")
        #define DEFAULT_AFLOW_AGROUP_OUT               string("aflow.agroup.out")
        #define DEFAULT_AFLOW_IATOMS_OUT               string("aflow.iatoms.out")
        #define DEFAULT_AFLOW_PGROUP_JSON              string("aflow.pgroup.json")      
        #define DEFAULT_AFLOW_PGROUP_XTAL_JSON         string("aflow.pgroup_xtal.json") 
        #define DEFAULT_AFLOW_PGROUPK_JSON             string("aflow.pgroupk.json")    
        #define DEFAULT_AFLOW_PGROUPK_XTAL_JSON        string("aflow.pgroupk_xtal.json")
        #define DEFAULT_AFLOW_FGROUP_JSON              string("aflow.fgroup.json")   
        #define DEFAULT_AFLOW_SGROUP_JSON              string("aflow.sgroup.json")  
        #define DEFAULT_AFLOW_AGROUP_JSON              string("aflow.agroup.json")    
        #define DEFAULT_AFLOW_IATOMS_JSON              string("aflow.iatoms.json")   
        #define DEFAULT_AFLOW_ICAGES_OUT               string("aflow.icages.out")
        #define DEFAULT_AFLOW_SURFACE_OUT              string("aflow.surface.out")
        #define DEFAULT_AFLOW_QMVASP_OUT               string("aflow.qmvasp.out")
        #define DEFAULT_AFLOW_ERVASP_OUT               string("aflow.error.out")
        #define DEFAULT_AFLOW_IMMISCIBILITY_OUT        string("aflow.immiscibility.out")
        #define DEFAULT_AFLOW_MEMORY_OUT               string("aflow.memory.out")
        #define DEFAULT_AFLOW_FROZSL_INPUT_OUT         string("aflow.frozsl_input.out")
        #define DEFAULT_AFLOW_FROZSL_POSCAR_OUT        string("aflow.frozsl_poscar.out")
        #define DEFAULT_AFLOW_FROZSL_MODES_OUT         string("aflow.frozsl_energies.out")
        #define DEFAULT_AFLOW_FROZSL_EIGEN_OUT         string("aflow.frozsl_eigen.out")
        #define DEFAULT_AFLOW_END_OUT                  string("aflow.end.out")
3.1.188- 2018/05/03 -
       Location: http://materials.duke.edu/AFLOW/HISTORIC/aflow.3.1.188.tar.xz
       Fixing kvasp.cpp (SC)
3.1.187- 2018/04/26 -
        Location: http://materials.duke.edu/AFLOW/HISTORIC/aflow.3.1.187.tar.xz
        -- added missing scaling factor information to lattice for AIMS xstructure output (DX) 
        -- fixed bug in edata lattice type/variation determination; accounts for lattices that do not reflect crystal symmetry (DX) 
        -- fixed bug in edata reciprocal lattice type/variation determination; accounts for reciprocal lattices transformed from a lattice that does not reflect crystal symmetry (DX) 
        -- added directory (pwd) information to LDEBUG/ERROR messages for symmetry functions (DX)
        (AFLOW: aconvasp_main.cpp, lattice.cpp, symmetry.cpp, xatom.cpp) 
3.1.186- 2018/04/25 -
        Location: http://materials.duke.edu/AFLOW/HISTORIC/aflow.3.1.186.tar.xz
        -- fixed bug in tolerance scan; was only scanning in one direction (DX) 
        -- created faster minimum cartesian distance calculator for skewed cells; fewer duplicate operations (DX) 
        (AFLOW: symmetry_spacegroup.cpp, symmetry.cpp) 
3.1.185- 2018/04/24 -
       Location: http://materials.duke.edu/AFLOW/HISTORIC/aflow.3.1.185.tar.xz
       Fixing kvasp.cpp for dying jobs (SC)
3.1.184- 2018/04/23 -
       Location: http://materials.duke.edu/AFLOW/HISTORIC/aflow.3.1.184.tar.xz
       Fixing ivasp.cpp for AFLOW_PSEUDOPOTENTIALS.TXT AFLOW_PSEUDOPOTENTIALS_LIST.TXT (SC)
       Tuning aflow_aflowrc.cpp for HYPERTHREADING in eos,draco,cobra,hydra (SC)
3.1.183- 2018/04/20 -
        Location: http://materials.duke.edu/AFLOW/HISTORIC/aflow.3.1.183.tar.xz
        Fixing ovasp for METAGGA/isKINETIC (SC)
3.1.182- 2018/04/19 -
        Location: http://materials.duke.edu/AFLOW/HISTORIC/aflow.3.1.182.tar.xz
        AFLOW_PSEUDOPOTENTIALS.TXT AFLOW_PSEUDOPOTENTIALS_LIST.TXT (SC)
3.1.181- 2018/04/17 -
        Location: http://materials.duke.edu/AFLOW/HISTORIC/aflow.3.1.181.tar.xz
        Creating defaults in aflow_aflowrc.cpp for HYPERTHREADING in eos,draco,cobra,hydra (SC)
3.1.180- 2018/04/16 -
        Location: http://materials.duke.edu/AFLOW/HISTORIC/aflow.3.1.180.tar.xz
        Creating defaults in aflow_aflowrc.cpp for NCPUS in eos,draco,cobra,hydra (SC)
3.1.179 - 2018/04/13 -
        Location: http://materials.duke.edu/AFLOW/HISTORIC/aflow.3.1.179.tar.xz
        -- fixed PP settings for SCAN (RF)
        -- fixed warning in APIget() (CO)
        -- added relative stability criterion and latex-formatted sg's to chull properties list (CO)
        -- added control.in and geometry.in file name specification in aflowrc (CO)
        -- --generate now applies for aims output as well (CO)
        -- force aflow.in generation even for MODE=AIMS (CO)
        -- fixed k-point mismatch for non-primitive APL runs (CO)
        -- added MINATOMS_RESTRICTED tag for APL (CO)
        -- added functionality for user-defined path in phonon dispersion, specify coords/labels in aflow.in (CO)
        -- swapped out quser for qflow, but maintain backwards compatibility (CO)
        (AUROSTD: xoption.cpp, xoption.cpp, xoption.h, xoption.h, xvector.cpp, xvector.cpp, xvector.h, xvector.h)
        (AFLOW: aconvasp_main.cpp, aconvasp_main.cpp, aflowrc.cpp, aflowrc.cpp, avasp.cpp, avasp.cpp, chull.cpp, chull.cpp, chull.h, chull.h, compare_structure.cpp, compare_structure.cpp, contrib_kesong_hnfcell.cpp, contrib_kesong_hnfcell.cpp, contrib_kesong_ipocc.cpp, contrib_kesong_ipocc.cpp, contrib_kesong_pocc_basic.cpp, contrib_kesong_pocc_basic.cpp, aflow.cpp, aflow.cpp, aflow.h, aflow.h, init.cpp, init.cpp, kbin.cpp, kbin.cpp, kvasp.cpp, kvasp.cpp, aflowlib.h, aflowlib.h, aflowlib_web_interface.cpp, aflowlib_web_interface.cpp, pocc.cpp, pocc.h, poccupation_forcefield.cpp, poccupation_forcefield.cpp, symmetry.cpp, symmetry.cpp, symmetry_spacegroup.cpp, symmetry_spacegroup.cpp, symmetry_spacegroup_functions.cpp, symmetry_spacegroup_functions.cpp, symmetry_spacegroup.h, symmetry_spacegroup.h, xatom.cpp, xatom.cpp, xclasses.cpp, xclasses.cpp, APL/aapl_tcond.cpp, APL/aapl_tcond.cpp, APL/aapl_tensor.cpp, APL/aapl_tensor.cpp, APL/apl_dirphoncalc.cpp, APL/apl_dirphoncalc.cpp, APL/apl.h, APL/apl.h, APL/apl_kphonons.cpp, APL/apl_kphonons.cpp, APL/apl_lrphoncalc.cpp, APL/apl_lrphoncalc.cpp, APL/apl_pathbuilder.cpp, APL/apl_pathbuilder.cpp, APL/apl_pdisc.cpp, APL/apl_pdisc.cpp, APL/apl_phoncalc.cpp, APL/apl_phoncalc.cpp, APL/apl_supercell.cpp, APL/apl_supercell.cpp, APL/qha_eosrun.cpp, APL/qha_eosrun.cpp, Makefile, Makefile, README_AFLOW_APL.TXT, README_AFLOW_APL.TXT, README_AFLOW.TXT, README_AFLOW.TXT)
3.1.178 - 2018/04/13 -
        Location: http://materials.duke.edu/AFLOW/HISTORIC/aflow.3.1.178.tar.xz
        Moved these defaults from aflow.h to aflow_aflowrc.cpp for user tuning (SC)
        #define DEFAULT_FILE_AFLOWLIB_ENTRY_OUT        string("aflowlib.out")
        #define DEFAULT_FILE_AFLOWLIB_ENTRY_JSON       string("aflowlib.json")
        #define DEFAULT_FILE_EDATA_ORIG_OUT            string("edata.orig.out")
        #define DEFAULT_FILE_EDATA_RELAX_OUT           string("edata.relax.out")
        #define DEFAULT_FILE_EDATA_BANDS_OUT           string("edata.bands.out")
        #define DEFAULT_FILE_DATA_ORIG_OUT             string("data.orig.out")
        #define DEFAULT_FILE_DATA_RELAX_OUT            string("data.relax.out")
        #define DEFAULT_FILE_DATA_BANDS_OUT            string("data.bands.out")
        #define DEFAULT_FILE_EDATA_ORIG_JSON           string("edata.orig.json")
        #define DEFAULT_FILE_EDATA_RELAX_JSON          string("edata.relax.json")
        #define DEFAULT_FILE_EDATA_BANDS_JSON          string("edata.bands.json")
        #define DEFAULT_FILE_DATA_ORIG_JSON            string("data.orig.json")
        #define DEFAULT_FILE_DATA_RELAX_JSON           string("data.relax.json")
        #define DEFAULT_FILE_DATA_BANDS_JSON           string("data.bands.json")
        #define DEFAULT_FILE_TIME_OUT                  string("time")
        #define DEFAULT_FILE_SPACEGROUP1_OUT           string("SpaceGroup")
        #define DEFAULT_FILE_SPACEGROUP2_OUT           string("SpaceGroup2")
        #define DEFAULT_FILE_VOLDISTPARAMS_OUT         string("VOLDISTParams")
        #define DEFAULT_FILE_VOLDISTEVOLUTION_OUT      string("VOLDISTEvolution")
3.1.177 - 2018/04/06 -
        Location: http://materials.duke.edu/AFLOW/HISTORIC/aflow.3.1.177.tar.xz
        Bug fixes on autopseudootentialsl (SC)
3.1.176 - 2018/04/06 -
        Location: http://materials.duke.edu/AFLOW/HISTORIC/aflow.3.1.176.tar.xz
        Working PAW_PBE_KIN and PAW_LDA_KIN autopseudopotential (SC)
3.1.175 - 2018/04/06 -
        Location: http://materials.duke.edu/AFLOW/HISTORIC/aflow.3.1.175.tar.xz
        Working on mpcdf-cobra (SC)
3.1.174 - 2018/03/29
        Location: http://materials.duke.edu/AFLOW/HISTORIC/aflow.3.1.174.tar.xz    
        -- added bands app to entry page (GG)
        -- fixed scaling factor type in xstructure2json() (DX)
        -- account for Wyckoff positions in represented as fractions (hex/rhl) in minimum enumerated Wyckoff search (DX)
        -- improved minimum enumerated Wyckoff search (consider combinations of origin shifts) (DX)
        -- fixed typo in xmatrix2json function (DX)
        -- limited outlier detection to binaries only, statistics not globally favorable for ternaries and above YET (CO)
        -- added explanatory comments in aflowrc for chull settings (CO)
        -- added statistics output to chull logger (CO)
        -- fixed Greek letter issues with Helvetica fonts in chull (CO)
        -- further decoupled ChullFacet() initialization from ConvexHull() with initialize() and addVertex() (CO)
        -- added user-defined dft_type restrictions in aflowrc (CO)
        -- added LIB1 to loadEntries() default (CO)
        -- fixed stringElements2VectorElements() bugs with LIB1 colons (CO)
        -- added plotting option for iso-max latent heat (CO)
        -- added kJ/mol axis for formation enthalpy hulls (CO)
        -- added logos to hull illustrations, generally fixed header/footers (CO)
        -- added stability criterion analysis to default routine (CO)
        -- fixed sign of decomposition energy/stability criterion (CO)
        -- added equivalent ICSD structures analysis to default routine (CO)
        -- fixed --readme vs. --readme=XX (CO)
        -- fixed superfluous output in --poscar2aflowin (CO)
        -- fixed bug in aconvasp's Ewald summation function as pointed out by Wei Xie (CO)
        -- changed generic xstructure title to include cleannames in case there is pp info (CO)
        (AUROSTD: AUROSTD/aurostd.h, main.cpp, xscalar.h, xvector.cpp)
        (AFLOW: aconvasp_main.cpp, aflowrc.cpp, chull.cpp, chull.h, init.cpp, aflowlib.h, aflowlib_web_interface.cpp, pflow_funcs.cpp, pflow.h, symmetry_spacegroup.cpp, webapp_bands.js, webapp_entry.js, xatom.cpp, Makefile, README_AFLOW_ACONVASP.TXT, README_AFLOW_CHULL.TXT)
3.1.173 - 2018/03/12
        Location: http://materials.duke.edu/AFLOW/HISTORIC/aflow.3.1.173.tar.xz    
        -- Create LIB7/LIB8/LIB9 framework (SC)
3.1.172 - 2018/02/27
        Location: http://materials.duke.edu/AFLOW/HISTORIC/aflow.3.1.172.tar.xz    
        -- Write data in JSON format in AEL/AGL (CT)
        -- Option to turn off VASP symmetry in AEL/AGL (CT)
        -- Write vibrational free energy and vibrational entropy at 300K in aflow.agl.out in AEL/AGL (CT)
        -- Write enthalpy (H = E + pV) in AEL/AGL (CT)
        -- Option to skip pressure/temperature points where no minimum Gibbs free energy is found, instead of truncating pressure/temperature range in AEL/AGL (CT)
        -- fixed tolerance scan counter for lib2raw runs (no longer static variable) (DX)
        -- edata speed increase, only calculate up to pgroup_xtal for lattice, superlattice, and reciprocal lattice (DX)
        -- fixed typo in Wyckoff position "b" for space group #160 (DX)
        -- fixed --kppra command line bug, divided by natoms twice (CO)
        -- added debug output to nanoparticle (CO)
        -- fixed --readme=chull empty string error (CO)
        -- automated plot_unstable with z_filter_cutoff in chull (CO)
        -- fixed plotting ranges with z_filter_cutoff in chull (CO)
        (AFLOW: aconvasp_main.cpp, ael_elastic_fit.cpp, ael_elasticity.cpp, ael_elasticity.h, ael_get_stress.cpp, agl_debye.cpp, agl_debye.h, agl_eqn_state.cpp, agl_get_ev.cpp, agl_hugoniot.cpp, agl_polynomial.cpp, agl_rungibbs.cpp, chull.cpp, data.cpp, aflow.h, lattice.cpp, aflowlib_libraries.cpp, pflow.h, pflow_print.cpp, symmetry.cpp, symmetry_spacegroup.cpp, symmetry_spacegroup_ITC_library.cpp, xatom.cpp, Makefile, README_AFLOW_AEL.TXT, README_AFLOW_AGL.TXT, README_AFLOW_SYM.TXT)
3.1.171 - 2018/02/21
        Location: http://materials.duke.edu/AFLOW/HISTORIC/aflow.3.1.171.tar.xz    
        -- fixed multiple degeneracy prints in POCC (CO)
        -- added directory information to logging functions in bader/chull (CO)
        -- added --destination=|--path= flag for output of chull (CO)
        -- use full path (pwd) for working directory in AFLOW-SYM functions (DX)
        -- fixed directory flag for AFLOW-SYM functions (DX)
        -- fixed typo in site symmetry of  Wyckoff position "a" for space group #109 (DX)
        (AUROSTD: aurostd.h, main.cpp)
        (AFLOW: aconvasp_main.cpp, bader.cpp, bader.h, chull.cpp, chull.h, poccupation_edos.cpp, symmetry_spacegroup_ITC_library.cpp, Makefile, README_AFLOW_ACONVASP.TXT, README_AFLOW_CHULL.TXT)
3.1.170 - 2018/02/18
        Location: http://materials.duke.edu/AFLOW/HISTORIC/aflow.3.1.170.tar.xz    
        -- fixed chmod in LIB2RAW (CO)
        -- fixed DOS-extraction bug (exit() vs. return false) in LIB2RAW for POCC+AEL/AGL runs (CO)
        -- fixed joinWDelimiter() xvector<int> bug: removed erroneous delimiter at the end (CO)
        -- fixed DOSDATA_JSON() + BANDSDATA_JSON() amalgamation: removed erroneous wrapping brackets around DOS (CO)
        -- fixed misleading logging message in APL on primitivization of input (CO)
        (AUROSTD: main.cpp)
        (AFLOW: estructure.cpp, aflow.h, aflowlib_libraries.cpp, aflowlib_web_interface.cpp, poccupation_edos.cpp, APL/apl_supercell.cpp, Makefile)
3.1.169 - 2018/02/16
        Location: http://materials.duke.edu/AFLOW/HISTORIC/aflow.3.1.169.tar.xz    
        -- added aflow_proto functionality:  --relax_type=IONS, --module=APL, --apl_supercell=3x3x3, --no_volume_adjustment (CO)
        -- NCPUS in APL now respects parent aflow.in (default MAX, then looks at parent aflow.in, otherwise overrides with --np=XX) (CO)
        -- fixed spacegroup bug in apl post hibernation (CO)
        -- added --print and --screen_only options to chull for python integration (CO)
        -- removed extraneous ytick lines from 3D hull (CO)
        -- increased spacing between axes and ticklabels on hulls (CO)
        -- fixed bugs in entropic_temperature hull visualization (CO)
        -- fixed apl2agr/subst make commands (CO)
        -- fixed Niggli tolerance; more robust and use _ZERO_TOL_ (DX)
        -- fixed bug in Niggl step 6 (DX)
        -- fixed comparison of SU(2) to exp(theta*su(2)); parentheses issue (DX)
        -- fixed Quantum Espresso output to include lattice scaling factor (DX)
        -- fixed Quantum Espresso celldm units (Bohr) (DX)
        -- fixed Quantum Espresso alat flag to multiply cell parameters by celldm(1) or A parameter (DX)
        -- fixed tolerance issue with PrintData for lib2raw runs (DX)
        (AFLOW: aconvasp_main.cpp, avasp.cpp, chull.cpp, aflow.h, pflow_print.cpp, symmetry.cpp, xatom.cpp, APL/aapl_tcond.cpp, APL/apl_dm_pdos_save.cpp, APL/apl_doscalc.cpp, APL/apl.h, APL/apl_pdisc.cpp, APL/apl_phoncalc.cpp, APL/qha_gruneisen.cpp, Makefile, README_AFLOW_ACONVASP.TXT, README_AFLOW_CHULL.TXT)
3.1.168 - 2018/02/08
        Location: http://materials.duke.edu/AFLOW/HISTORIC/aflow.3.1.168.tar.xz
        -- fixed structure comparison bug (overwritten match)  (DX)
        (AFLOW: aflow_compare_structure.h, aflow_compare_structure_function.cpp)
3.1.167 - 2018/02/06
        Location: http://materials.duke.edu/AFLOW/HISTORIC/aflow.3.1.167.tar.xz
        -- speed increase for structure comparison (DX)
        -- fixed bugs for structure comparison (DX)
        -- added Wyckoff position analysis to group similar structures in directory comparison (DX)
        -- added grouped Wyckoff position information to the JSON output (DX)
        -- added logger/status for directory comparisons (DX)
        -- added functionality to read .bz2 geometry files (DX)
        -- added --no_scale option for comparisons (required for chull) (CO/DX)
        (AFLOW: aconvasp_main.cpp, chull.cpp, symmetry_spacegroup.cpp, compare_structure.cpp, compare_structure_function.cpp, compare_structure.h) (DX)
3.1.166 - 2018/02/02
        Location: http://materials.duke.edu/AFLOW/HISTORIC/aflow.3.1.165.tar.xz
        -- fixed broken --slab commmand (CO)
        (AFLOW: slab.cpp)
3.1.165 - 2018/01/30
        Location: http://materials.duke.edu/AFLOW/HISTORIC/aflow.3.1.165.tar.xz
        -- integrated .aflow.rc settings into APL/QHA/AEL/AGL (CO)
        -- added LORBIT=10 to relaxation INCAR (spinD) (CO)
        -- improved magnetic properties extraction, pull from relax first, overwrite with static (CO)
        -- added safety hull coordinates assignment (CO)
        -- new default for load entries (no load xstructures) (CO)
        (AFLOW: aconvasp_main.cpp, ael_get_stress.cpp, agl_get_ev.cpp, chull.cpp, ivasp.cpp, aflowlib_libraries.cpp, APL/apl_phoncalc.cpp, APL/qha_eosrun.cpp, Makefile) (CO)
3.1.164 - 2018/01/25
        Location: http://materials.duke.edu/AFLOW/HISTORIC/aflow.3.1.164.tar.xz
        -- fixed minor bugs in Quantum Espresso reader
        -- added ibrav options to Quantum Espresso reader (ibrav2lattice function)
        -- added celldm and a, b, c, cosAB, cosAC, cosBC readers for Quantum Espresso
        -- added Bohr units reader for Quantum Espresso
        (AFLOW: aconvasp_main.cpp, pflow.h, xatom.cpp) (DX)
3.1.163 - 2018/01/23
        Location: http://materials.duke.edu/AFLOW/HISTORIC/aflow.3.1.163.tar.xz
        -- added --dist2hull=0.25,0.25 option for chull, which provides the value of the convex hull surface at the specified coordinate/concentration (CO)
        -- added separate readme for chull (--readme=chull) (CO)
        -- customized avasp.cpp (--proto) with options from .aflow.rc, --mpi, and --np (CO)
        -- fixed QHA/AAPL aflow.in keyword bug (CO)
        -- added ANRL modifiers to directory for --proto (Ex: label:ANRL=param1,param2,...) (DX)
        (AFLOW: aconvasp_main.cpp, aflowrc.cpp, avasp.cpp, chull.cpp, aflow.cpp, aflow.h, init.cpp, kbin.cpp, Makefile, README_AFLOW_ACONVASP.TXT, README_AFLOW_CHULL.TXT, README_AFLOW.TXT) (CO/DX)
3.1.162 - 2018/01/19
        Location: http://materials.duke.edu/AFLOW/HISTORIC/aflow.3.1.162.tar.xz
        -- added SU(2) complex matrix and su(2) generator coefficients representation of symmetry elements 
        -- added SU(2) and su(2) information to .out and .json symmetry files        
        -- extended functionality for complex matrices and vectors (trace, exponential, ostream, etc.)
        -- added xcomplex2json to represent complex numbers in json
        -- added pgroupk_xtal (dual of crystal point group operations) standalone function
        -- extended --proto for ANRL prototypes (to generate aflow.in)
        -- updated README_AFLOW_SYM.TXT
        (AUROSTD: aurostd.h, boot.cpp, main.cpp, xmatrix.cpp, xmatrix.h)
        (AFLOW: README_AFLOW_ACONVASP.TXT, README_AFLOW_SYM.TXT, aflow.h, aconvasp_main.cpp, avasp.cpp, symmetry.cpp, xatom.cpp) (DX)
3.1.161 - 2018/01/17
        Location: http://materials.duke.edu/AFLOW/HISTORIC/aflow.3.1.161.tar.xz
        -- bool xscalar and xvector gccV7 warning fixes (SC)
        -- double xscalar and xmatrix clang warning fixes (CO)
        -- uint chull gccV7 warning fix (CO)
        (AUROSTD: xscalar.h, xvector.h, xmatrix.h)
        (AFLOW: chull.cpp)
        Added README_AFLOW_SYM.TXT (init.cpp aflow.h aflow.cpp data.cpp) (DX/SC)
3.1.160 - 2018/01/13
        Location: http://materials.duke.edu/AFLOW/HISTORIC/aflow.3.1.160.tar.xz
        convex hull mods:
          - keep order of points (m_points) same as input from user/database
          - size will only differ if there are artificial points (they go at the end of m_points)
          - moved point banning to structurePoints() (i.e., m_coord_groups will only contain validated points)
          - only print decomposition phases with non-zero coefficients (tie-line)
          - fixed bug in initial facet.f_outside_set calculation
          - fixed bug in using hull centroid vs. hull reference to align normals
          - fixed bug in vcoords input (shiftlrows)
        (AFLOW: chull.cpp, chull.h)
3.1.159 - 2018/01/10 -
        Location: http://materials.duke.edu/AFLOW/HISTORIC/aflow.3.1.159.tar.xz
        MAJOR UPDATE - convex hull code rewritten, includes: (CO)
          - complete generalization of input (need not be thermodynamic hull, can be ANY data)
          - new major classes for naries, alloys, and coordinate (stoichiometry) groups
          - for hulls with stoichiometric coordinates, the hull and properties are calculated in steps of increasing dimensionality
          - automatic calculation of equivalent ground state structures, near-equivalent (by symmetry) ground state structures, equilibrium phases (by mixture)
          - automatic removal of equivalent ground states for calculation of stability criterion
          - automatic detection/removal of outliers (IQR/MAD)
          - moved all major plotting options to .aflow.rc
          - report any bugs to aflow.org/forum
        added xcombo class for combinations/permutations (CO)
        integrated roundoff/precision/format into stream2stream/utype2tring and variants (xvecDouble2String(),xmatDouble2String()) (CO)
        added another date format for chull (CO)
        added tol to isinteger (CO)
        added +=, -=, gcd (reduced composition), shiftlrows(), isCollinear(), getCentroid(), getGeneralAngles() (similar to Euler angles), getGeneralNormal() (n-dimensional normal), and getQuartiles()/getMAD() (outlier analysis) for xvector (CO)
        added general Householder QR decomposition (CO)
        smarter overloading of loadEntries()/loadXstructures() (CO)
        updated logger() to take directory (aflags) (CO)
        fixed Wyckoff position (a) for space group 117 (DX)
        fixed monoclinic space group determination with multiple unique axis choices (DX)
        (AUROSTD: Makefile,aurostd.cpp,aurostd.h,boot.cpp,main.cpp,xcombos.cpp,xcombos.h,xmatrix.cpp,xmatrix.h,xoption.cpp,xoption.h,xscalar.cpp,xscalar.h,xvector.cpp,xvector.h) (CO, patched SC)
	(AFLOW: Makefile,aflow.h,aconvasp_main.cpp,aflowrc.cpp,anrl.cpp,chull.cpp,chull.h,compare_structure.cpp,compare_structure.h,compare_structure_function.cpp,pflow.h,pflow_funcs.cpp,xatom.cpp) (CO)
	(AFLOWLIB: aflowlib.h,aflowlib_libraries.cpp,aflowlib_web_interface.cpp) (CO)
	(SYM: symmetry_spacegroup.cpp,symmetry_spacegroup_ITC_library.cpp) (CO)
3.1.158 - 2018/01/09 -
        Location: http://materials.duke.edu/AFLOW/HISTORIC/aflow.3.1.158.tar.xz
        Tentative distribution GNU (SC)
3.1.157 - 2017/12/19 -
	Working on mpcdf-draco (SC) 
        Replaced pgroupk with pgroupk_xtal for resolving IBZ in APL/AAPL (CO)
        Fixed pgroupk_xtal flag and wyckoff position for sg133 (DX)
        (aflowrc.cpp,APL/apl_supercell.cpp,APL/apl_mpmesh.cpp,APL/aapl_tcond.cpp,lattice.cpp,symmetry_spacegroup_ITC_library.cpp)
3.1.156 - 2017/12/18 -
        Working on mpcdf-hydra (SC)
3.1.155 - 2017/12/13 -
        updated web component of ANRL CPP files to include the prototype generator and Jmol visualization
        fixed Wyckoff position for SG #171
        improvement for monoclinic space group determination (consider alternative unique axis choices, if possible)
        added more to debug output for the space group routine
        (ANRL/,ANRL_CPPS_20171213/,aconvasp_main.cpp,symmetry_spacegroup.cpp,symmetry_spacegroup_ITC_library.cpp,symmetry_spacegroup_functions.cpp,xatom.cpp) (DX)
      
3.1.154 - 2017/12/07 -
        added pgroupk_xtal (dual of crystal point group operations)
        added magnetic symmetry analysis (crystal + spin) to edata 
        added non-collinear magnetic symmetry analysis (crystal + spin) to 
        edata,sgdata,aflowSG,aflowSYM,fgroup,pgroup_xtal,pgroupk_xtal,agroup,and sgroup
        fixed ApplyAtom (tolerance issue)
        fixed AFLOW-SYM printing bug (--screen_only for Python environment)
        changed point group matrix comparisons (uses Uf; exact)
        added SO(3) generator expansion coefficients onto Lx, Ly, and Lz
        (README_ACONVASP.TXT,aflow.h,aconvasp_main.cpp,ovasp.cpp,pflow.h,symmetry.cpp,symmetry_spacegroup.cpp,symmetry_spacegroup_functions.cpp,xatom.cpp,lattice.cpp,aflowlib_libraries.cpp) (DX)       
 
3.1.153 - 2017/11/23 -
        Fixing Makefile for GNU version (SC) (fixed Library_ICSD..) (SC)
	Updating directories from AFLOW2 to AFLOW3 (SC)
	Updating directories for findsym platon frozsl (SC)
	
3.1.152 - 2017/11/20 -
        Fixing Makefile for GNU version (SC) (fixed DATA_CVs..)
3.1.151 - 2017/11/17 -
        Fixing Makefile for GNU version (SC) (fixed DATA_CVs..)
3.1.150 - 2017/11/06 -
        NFS cache-cleaning HACK
        (kbin.cpp) (CO)
3.1.149 - 2017/11/06 -
        fixed --xplug
        (libraries.cpp) (SC)
3.1.148 - 2017/10/27 -
        fixed --edata (txt + json print outs)
        (aconvasp_main.cpp,pflow.h,pflow_print.cpp,aflowlib_libraries.cpp) (CO/DX)
3.1.147 - 2017/10/25 -
	added skew test for structures (sym_eps),
	incorporated full symmetry analysis in more functions,
	improved --lib2raw_local,
	improved dos/bands-2json functionality,
	actually fixed --delta_kpoints,
	made min_dist (nearest neighbor distance) function more robust/faster,
	fixed nbondxx units,
	added jsons for sym/structure/bandsdata/dosdata to lib2raw,
	incorporated scale (ReScale()) in more functions
	(aurostd.h,boot.cpp,main.cpp,xmatrix.cpp,xmatrix.h,Makefile,README_AFLOW_ACONVASP.TXT,aflow.h,aconvasp_main.cpp,bader.cpp,defects.cpp,estructure.cpp,init.cpp,ovasp.cpp,pflow.h,pflow_print.cpp,surface.cpp,symmetry.cpp,symmetry_spacegroup.cpp,xatom.cpp,xclasses.cpp,xproto.cpp,aflowlib.h,aflowlib_libraries.cpp) (CO/DX)
3.1.146 - 2017/10/16 -
	rewritten bandgap code,
	added extensive FHI-AIMS support (APL),
	modified loadEntries() for GFA code,
	added new xvector operations (*=,/=),
	fixed delta_kpoints function,
	fixed bands/dos-2json functions,
	added local lib2raw
	(aapl_tensor.cpp,apl.h,apl_dirphoncalc.cpp,apl_gsa.cpp,apl_kphonons.cpp,apl_lrphoncalc.cpp,apl_phoncalc.cpp,qha_eosrun.cpp,aurostd.h,boot.cpp,main.cpp,xmatrix.cpp,xvector.cpp,xvector.h,xmatrix.h,Makefile,README_AFLOW_ACONVASP.TXT,aflow.h,aconvasp_main.cpp,aflowrc.cpp,chull.cpp,kbin.cpp,ovasp.cpp,pflow.h,poccupation_edos.cpp,xatom.cpp,xclasses.cpp,aflowlib_libraries.cpp,apl_supercell.cpp,iaims.cpp,kaims.cpp,oaims.cpp,estructure.cpp,ivasp.cpp,aflowlib.h) (CO)
3.1.145 - 2017/10/12 -
	fixed tolerance scan range (symmetry.cpp) (DX) 
3.1.144 - 2017/10/03 -
	fixed bandgap type bug,
	fixed precision mistmatch in bands data when plotting band structure,
	changed misleading metric_tensor function name,
	fixed false positive message in structure_comparison,
	fixed APL bugs with reading aflow.in,
	avoid SYMPREC vs. PREC confusion
	(ovasp.cpp,estructure.cpp,xatom.cpp,aconvasp_main.cpp,pflow.h,aflow.h,aurostd.h,aflowlib_libraries.cpp,poccupation_edos.cpp,Makefile,ivasp.cpp,apl_phoncalc.cpp,qha_eosrun.cpp,apl.h,apl_kphonons.cpp,compare_structure.cpp,symmetry_spacegroup_functions.cpp,symmetry_spacegroup.h) (CO/DX)
3.1.143 - 2017/09/28 -
	added magnetic symmetry analysis (crystal + spin) to sgdata,
	aflowSG,aflowSYM,agroup,fgroup,pgroup_xtal,agroup,and sgroup; speed increase for space group routine,
	alter tolerance scan range
	(README_AFLOW_ACONVASP.TXT,aflow.h,aconvasp.cpp,aconvasp_main.cpp,lattice.cpp,pflow.h,symmetry.cpp,symmetry_spacegroup.cpp,symmetry_spacegroup_functions.cpp,xatom.cpp) (DX)  
3.1.142 - 2017/09/14 -
	added mpcdf_eos machine,
	fixed proper nouns in symmetry output
	(aflow.cpp,kbin.cpp,aflowrc.cpp,init.cpp,kvasp.cpp,README_AFLOW.TXT,Makefile,pflow_print.cpp) (CO/DX)
3.1.141 - 2017/09/12 -
	fixed sgdata/wyccar issue,
	added space group functions to SYM namespace,
	more detailed warning messages
	(symmetry_spacegroup.h,symmetry_spacegroup.cpp,symmetry_spacegroup_function.cpp,symmetry_spacegroup_ITC_library.cpp,aconvasp_main.cpp,pflow_print.cpp,symmetry.cpp) (DX) 
3.1.140 - 2017/09/05 -
	added sgdata function (along with options for json output),
	edata updated (along with options for json output),
	pgroupk speed up,
	added covalent radii info,
	dos/band structure gnuplot updates
	(main.cpp,README_AFLOW_ACONVASP.TXT,aflow.h,aconvasp_main.cpp,lattice.cpp,pflow.h,pflow_print.cpp,symmetry.cpp,symmetry_spacegroup.cpp,symmetry_spacegroup.h,symmetry_spacegroup_functions.cpp,xatom.cpp,estructure.cpp,init.cpp) (DX/CO) 
3.1.139 - 2017/08/29 -
	fixed edata issue (agroups/iatoms were not calculated) for library runs
	(README_AFLOW_ACONVASP.TXT,aconvasp_main.cpp,lattice.cpp,xatom.cpp,aflow.h) (DX)
3.1.138 - 2017/08/25 -
	fully functional AAPL,
	Pearson symbol/lattice type speed up,
	json serializers for symmetry groups,
	tolerance scan implemented for separate symmetry groups,
	chull latex fix
	(chull.cpp,aconvasp_main.cpp,aflow.h,lattice.cpp,pflow.h,symmetry.cpp,xatom.cpp,xclasses.cpp,aapl_pairs.cpp,aapl_tcond.cpp,aapl_tensor.cpp,apl.h,apl_kphonons.cpp,aurostd.h,main.cpp) (JJPR/DX/CO)
3.1.137 - 2017/08/04 -
	incorporated aflow.Xgroup.json,
	json serializers for bands/dos,
	print to screen options for AFLOW-SYM API,
	xvector/xmatrix lrows/urows/lcols/ucols bug fix,
	APL symmetry output append to ofstream,
	removed validation for sgroup (NOT NEEDED)
	(aconvasp_main.cpp,aflow.h,pflow.h,symmetry.cpp,xatom.cpp,README_AFLOW_ACONVASP.TXT,main.cpp,aurostd.h,xvector.cpp,xmatrix.cpp,apl_supercell.cpp,Makefile,estructure.cpp) (DX/EG/CO)
3.1.136 - 2017/08/01 -
	speed up getFullSymBasis,
	fixed some Wyckoff positions,
	fixed printing in apl (spacegroup vs. lattice type)
	(apl_pdisc.cpp,apl_phoncalc.cpp,aflow.h,symmetry.cpp,symmetry_spacegroup.cpp,symmetry_spacegroup.h,symmetry_spacegroup_ITC_library.cpp,symmetry_spacegroup_functions.cpp) (DX/CO)
3.1.135 - 2017/07/25 -
	fixed xOUTCAR parsing issue with lattice vectors (vasp bug)
	(aflow.h,ovasp.cpp) (CO)
3.1.134 - 2017/07/19 -
	fixed symmetry for library runs (angle/vol tolerance),
	added directory output,
	removed relaxed data from orig structure section in entry page
	(aflowlib_web_interface.cpp,Makefile,aconvasp_main.cpp,aflow.h,lattice.cpp,aflowlib_libraries.cpp,pflow_print.cpp,symmetry.cpp,symmetry_spacegroup.cpp,xatom.cpp,xproto.cpp) (DX/GG/CO)
3.1.133 - 2017/07/19 -
	AEL/AGL: Hugoniots,
	AEL vs pressure (CT) 
3.1.132 - 2017/07/14 -
	added full_sym output to RAW
	(aflowlib_libraries.cpp) (DX/CO)
3.1.131 - 2017/07/14 -
	allow global aflowrc in /etc/aflow.conf plus bug fixes in aflowrc (SC)
3.1.130 - 2017/07/13 -
	bug fixes in aflowrc (SC)
3.1.129 - 2017/07/13 -
	bug fixes init.cpp aflowrc.cpp xvector.cpp (SC/CO)
3.1.128 - 2017/07/12 -
	more ~/.aflowrc definitions and porting to MPI-DE (SC)
3.1.127 - 2017/07/11 -
	more ~/.aflowrc aflow.h ivasp ovasp avasp kbin init VASP_POTCAR_* AFLOW_LIBRARY AFLOW_PROJECT (SC)
3.1.126 - 2017/07/10 -
	more ~/.aflowrc name_dynamics aflow.h  DEFAULT_DOS estructure.cpp poccupation_edos (SC)
3.1.125 - 2017/07/10 -
	more ~/.aflowrc aflow.h  kbin.cpp apl_phoncalc.cpp apl_kphonons.cpp (SC)
3.1.124 - 2017/07/06 -
	quaternion representation additions,
	aflowSYM bug fixes (HfV2)
	(lattice.cpp,xatom.cpp,aflow.h,symmetry.cpp,Makefile) (GG/DX/CO)
3.1.123 - 2017/07/06 -
	adding flags for METAGGA and IVDW (xclasses.cpp) (SC)
3.1.122 - 2017/07/04 -
	aflowrc bug fixes,
	clean names (SC)
3.1.121 - 2017/07/04 -
	aflowrc bug fixes,
	clean names,
	clean METAGGA_SET,
	IVDW_SET (SC)
3.1.120 - 2017/07/02 -
	more ~/.aflowrc
	aflow.h init.cpp aflowrc.cpp kbin kvasp README* VASP_FORCE* PLATON/FINDSYM (SC)
3.1.119 - 2017/07/02 -
	more ~/.aflowrc
	aflow.h init.cpp aflowrc.cpp kbin kvasp README* MACHINE DEPENDENT MPI* (SC)
3.1.118 - 2017/07/02 -
	more ~/.aflowrc
	aflow.h init.cpp aflowrc.cpp kbin kvasp README* GENERIC MPI* (SC)
3.1.117 - 2017/07/02 -
	more ~/.aflowrc
	aflow.h init.cpp aflowrc.cpp README*.TXT: AFLOW_CORE_TEMPERATURE,VASP_PREC (SC)
3.1.116 - 2017/07/01 -
	starting ~/.aflowrc
	aflow.h init.cpp aflowrc.cpp xoptions.h.cpp avasp.cpp apennsy lattice README_AFLOW_ACONVASP.TXT (SC)
3.1.115 - 2017/06/29 -
	XVASP_INCAR_PREPARE_GENERIC aflow.h ivasp.cpp (SC)
3.1.114 - 2017/06/29 -
	added new Jmol js scripts,
	fixed DISMAG issue with APL,
	checkMEMORY() mostly removed from messaging
	(apl_dirphoncalc.cpp,apl_kphonons.cpp,aflowlib_web_interface.cpp,entry.cpp,entry.js,kvasp.cpp,kbin.cpp,init.cpp,avasp.cpp,aflow.h,README_AFLOW_POCC.TXT,README_AFLOW_APL.TXT,README_AFLOW_AGL.TXT,README_AFLOW_AEL.TXT,README_AFLOW.TXT,Makefile) (CO)
3.1.113 - 2017/06/28 -
	XVASP_INCAR_PREPARE_GENERIC aflow.h ivasp.cpp (SC)
3.1.112 - 2017/06/28 -
	added EDIFFG --ediffg
	aflow.h avasp aconvasp_main ivasp kvasp xclasses README_AFLOW_CONVASP README_AFLOW (SC)
3.1.111 - 2017/06/13 -
	SQLITE integration
	(avasp.cpp ow_chull,aflowlib_web_interface,aflowlib_libraries,kbin,apl_phoncalc,README_AFLOW_VERSIONS_HISTORY.TXT,pflow_print,pflow_funcs,main,aurostd.h,bader,Makefile,aflow,SQLITE) (CO)
3.1.110 - 2017/06/13 -
	fixed chull invalid inputs,
	removed exit(0) in loadLIBX,
	force output for mpi settings in APL,
	fixed settings in CIF writer,
	removed aflow.end.out from CompressDirectory(),
	major fixes to CHGCAR/AECCAR readers for bader analysis (CO)
3.1.109 - 2017/06/06 -
	fixed some chull issues (CO)
3.1.108 - 2017/06/06 -
	individualized QHA/AAPL workflows,
	set reliable convex hull standard to 200 entries (binaries),
	updated ill-calculated systems in the database,
	incorporated sort for loadEntries(),
	fixed DPM=AUTO in APL,
	fixed MCL systems
	(APL/aapl_tensor,apl.h,apl_kphonons,apl_lrphoncalc,apl_phoncalc,qha_eosrun,apl_dirphoncalc,Makefile,README_AFLOW.TXT,README_AFLOW_ACONVASP.TXT,README_AFLOW_AEL.TXT,README_AFLOW_AGL.TXT,README_AFLOW_
APL.TXT,README_AFLOW_POCC.TXT,README_AFLOW_VERSIONS_HISTORY.TXT,aflow,aflow.h,avasp,init,kbin,kvasp,xclasses,aconvasp_main,chull,chull.h,symmetry_spacegroup,symmetry) (CO)
3.1.107 - 2017/06/05 -
	online pubs management curtarolo/oses/toher (SC)
3.1.106 - 2017/06/02 -
	added IVDW
	(aflow.h avasp xclasses aconvasp_main ivasp kvasp) (SC)
3.1.105 - 2017/06/01 -
	added METAGGA
	(aflow.h avasp xclasses aconvasp_main ivasp kvasp) (SC)
3.1.104 - 2017/05/30 -
	set reliable convex hull standard to 200 entries (CO)
3.1.103 - 2017/05/30 -
	added pgroup_xtal propagation in supercell creation,
	also fixed ".nfs*" issues in CompressDirectory() (CO)
3.1.102 - 2017/05/29 -
	issues with symmetry in the aflowlib.out calculation (CO)
3.1.101 - 2017/05/26 -
	cosmetics and added PaddedCENTER (SC)
3.1.100 - 2017/05/26 -
	changed numbering style + cosmetics(SC)<|MERGE_RESOLUTION|>--- conflicted
+++ resolved
@@ -1,10 +1,7 @@
 3.2.3 - 2020/05/01
-        Location: http://materials.duke.edu/AFLOW/aflow.3.2.1.tar.xz
-<<<<<<< HEAD
+        Location: http://materials.duke.edu/AFLOW/aflow.3.2.3.tar.xz
         -- fixed bug that SPIN was switched OFF in static calc. when SPIN=ON in aflow.in and REMOVE_RELAX was set by default (ME & RF)
-=======
         -- added --np1 (N+1 enthalpy gain) and --sc (stability criterion) chull web functionality (SK)
->>>>>>> a421c45b
         -- Fixed segmentation fault when DINEQUIV_ONLY option was used. (AS)
         -- Added check for required binaries to plotter. (ME)
         -- Canonical system name is now based on aflow.in instead of VASP output files. (ME)
