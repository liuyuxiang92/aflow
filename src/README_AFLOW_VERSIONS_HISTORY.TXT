3.1.228 - 2019/11/15
        Location: http://materials.duke.edu/AFLOW/aflow.3.1.228.tar.xz
        -- ADD BELOW
3.1.227 - 2019/10/16
        Location: http://materials.duke.edu/AFLOW/aflow.3.1.227.tar.xz
<<<<<<< HEAD
        -- Fixed bug in xDOSCAR reader error detection. (ME)
        -- Additional web output for entry page applets. (ME)
        -- Fixed bug that prevented LDA parameters from being passed into ARUN aflow.ins. (ME)
        -- Added ael_stiffness_tensor and ael_compliance_tensor to aentry. (ME)
        -- Fixed bug that prevented AGL from running during LIB2LIB. (ME)
=======
	      -- Bug fixes for MPI (SC)
	      -- Verbosity fixes (Message("")) (SC)
>>>>>>> c58b6b77
3.1.226 - 2019/10/01
        Location: http://materials.duke.edu/AFLOW/aflow.3.1.226.tar.xz
        -- Modification on the allocation of web entries, through web cash of AUID. Speed up of 20-200 times in serving aflowlib entry pages (SC)
        -- Bug fixes in producing html/json for icsd# entries (SC)
        -- Modified aflow.in generation in AEL and AGL to use common routines in aflow_avasp.cpp and aflow_modules.cpp (CT)  
        -- Write AGL enthalpy as a function of pressure in an AFLOW readable format for future phase diagram application (CT)
        -- Added --quiet option to LIB2LIB routine (CT)
        -- Sets the VASP symmetry to off by default for AEL calculations (CT)
        -- Added projected phonon DOS calculations. (ME)
        -- Linear tetrahedron method does not reduce upon construction anymore (necessary for projected DOS). (ME)
        -- Cleaned up code and added more comments to QMesh and LTMethod files. (ME)
        -- Made moveToBZ inside QMesh more robust. (ME)
        -- Replaced all instances of exit in APL with throw APLRuntimeError. (ME)
        -- Sped up reduction of q-mesh grid. (ME)
        -- Added safeguards for DOSCAR readers for broken DOSCAR files. (ME)
        -- Fixed plotter bugs for HTQC prototype names. (ME)
        -- Added findInList function to AUROSTD. (ME)
        -- Generalized BringInCell method. (ME/DX)
        -- created overloads for BringInCell method (double/xvector/_atom/xstructure), along with "InPlace" variants, i.e., const input (DX)
        -- replaced all mod_one/mod_one_xvec/mod_one_atom for new BringInCell method (DX)
        -- replaced old BringInCell functions with new version (DX)
        -- fixed indenting in symmetry functions (DX)
        -- replaced all SYM::CrossPro() with aurostd::vector_product() (DX)
        -- replaced all SYM::normalize() with explicity division of aurostd::modulus() (DX)
        -- replaced SYM::extract_row() with aurostd::operator() (DX)
        -- fabs() -> aurostd::abs() (CO)
        -- changed abinit writer lattice from column-based to row-based (CO)
        -- updated some class definitions (free()/copy()) (CO)
        (AFLOW: aconvasp.cpp, aconvasp_main.cpp, aflow.cpp, aflow.h, aflowlib.h, aflowlib_libraries.cpp, aflowlib_webapp_entry.js, aflowlib_web_interface.cpp, aflowrc.cpp, apennsy_gndstate.cpp, apennsy_main.cpp, apennsy_vaspin.cpp, avasp.cpp, chull.cpp, compare_structure_function.cpp, compare_structure.h, contrib_cormac.cpp, contrib_wahyu.cpp, data.cpp, init.cpp, Makefile, modules.cpp, oaims.cpp, ovasp.cpp, pflow_funcs.cpp, pflow_print.cpp, plotter.cpp, pocc.cpp, pocc.h, pocc_old.cpp, README_AFLOW_ACONVASP.TXT, README_AFLOW_SYM.TXT, spacegroup.cpp, surface.cpp, symmetry.cpp, symmetry_spacegroup.cpp, symmetry_spacegroup_functions.cpp, symmetry_spacegroup.h, symmetry_spacegroup_ITC_library.cpp, xatom.cpp, xclasses.cpp, xproto.cpp)
        (AEL: ael_elastic_fit.cpp, ael_elasticity.cpp, ael_elasticity.h, ael_get_stress.cpp)
        (AGL: agl_debye.cpp, agl_debye.h, agl_electronic.cpp, agl_eqn_state.cpp, agl_get_ev.cpp, agl_hugoniot.cpp, agl_polynomial.cpp, agl_rungibbs.cpp, agl_thermal.cpp)
        (APL: apl_atomic_disp.cpp, apl_dm_pdos_save.cpp, apl_doscalc.cpp, apl_function_fitting.cpp, apl_group_velocity.cpp, apl.h, apl_hsqpoints.cpp, apl_kphonons.cpp, apl_ltet.cpp, apl_pdisc.cpp, apl_phoncalc.cpp, apl_qmesh.cpp, apl_shellhandle.cpp, apl_supercell.cpp, qha3phonons_eos.cpp, qha_dm_pdos_save.cpp, qha_energies.cpp, qha_eoscalc.cpp, qha_gruneisen.cpp, qha_operations.cpp, README_AFLOW_APL.TXT, scqha_eos.cpp, scqha_gruneisen.cpp)
        (AUROSTD: aurostd.h, main.cpp, xmatrix.cpp, xmatrix.h)
3.1.225 - 2019/07/26
        Location: http://materials.duke.edu/AFLOW/aflow.3.1.225.tar.xz
        -- fixing bug with stability criterion calculation in --output=web, need structure comparison for correct stability criterion calculation (WS)
        -- changed output name for --output=web to aflow_ALLOY_hull_web.json (WS)
        -- integrated N+1_enthalpy_gain and stability criterion to --output=web (WS)
        -- patched web json for quaternary chull (WS)
        -- added CCE functionality (RF)
        -- added CCE readme (RF)
        -- added a user input cutoff energy to the GFA code (DF)
        -- Added vector version of RemoveComments. (ME)
        -- RemoveControlCharactersFromStringstream now also removes carriage returns because they break string additions. (ME)
        -- SPIN_REMOVE_RELAX_2 did not remove spin after the second relaxation; this is fixed now. (ME)
        -- Removed bug that prevented certain NBANDS errors from being fixed while an NBANDS warning was present in vasp.out (ME)
        -- APL and AAPL now read forces from qmvasp file. (ME)
        -- AAPL_KPPRA added to aflow_modules. (ME)
        -- Minor APL code clean-ups. (ME)
        -- Added new plotter functions for band structures, phonons, and thermal properties. (ME)
        -- Updated numbering scheme for partial DOS from being zero-based to being one-based. (ME)
        -- Changed xDOSCAR, xEIGENVAL, and xKPOINTS to be compatible with new plotter. (ME)
        -- Added functionality to APL that outputs phonon DOS and dispersion in
        -- VASP format for new plotter functions. (ME)
        -- Fixed bug for the path builder for path with - and | as separators. (ME)
        -- Fixed xDOSCAR reader to be more general. (ME)
        -- patched change_tolerance() bug for double& tolerance return (DX)
        -- renamed minimum distance functions, more descriptive (minimizeDistanceCartesianMethod() and minimizeDistanceFractionalMethod()) (DX)
        -- reduced number of inputs for minimum distance functions (DX)
        -- added functionality to read VASP5 format in CHGCAR (DX)
        -- cleaned species/atom names in xstructure2json; remove pseudopotential information, oxidation numbers, etc. (DX)
        -- added boolean to ignore minimum distance check in foldAtomsInCell() (DX)
        -- added overloads for mapping functions (DX) 
        -- fixed bug in in xstructure2json in LIB2RAW runs; store corresponding structure from relaxations (DX) 
        -- read species for xstructure2json in LIB2RAW runs (DX) 
        -- added default permutation designation to ANRL prototypes for --proto and --aflow_proto, e.g., ".AB" for "AB_cF8_225_a_b.AB" (DX) 
        -- added functionality to read "_symmetry_space_group_name_H-M" in CIF reader (DX)
        -- added GetSpaceGroupNumber() to get the space group number from the Hermann-Mauguin symbol (DX)
        -- added RemoveCharacterFromBack(), RemoveCharacterFromFront(), and RemoveCharacterFromBackandFront() to AUROSTD; useful for parsing CIF fields (DX)
        -- added function to compare Wyckoff position strings regardless of order, necessary for matching equations in CIF to ITC standard (DX)
        -- fixed bug in reading symops from CIF; check for symop_id (DX)
        -- fixed bug in "_space_group_name_Hall" reader in CIF (DX)
        -- converted exits to xerrors in GetSpaceGroup*() functions (DX)
        -- added DEFAULT_GFA_FORMATION_ENTHALPY_CUTOFF to aflow.rc (CO)
        -- added functions to find pointLineIntersection() and linePlaneIntersection() (CO)
        -- added function to find 3D rotation between two 3D vectors (CO)
        -- remapped const utype& tol -> utype tol in function inputs (CO)
        -- remapped const bool& -> bool in function inputs (CO)
        -- added check in generalHouseHolderQRDecomposition() that Q*R=A (CO)
        -- changed gcd() to GCD() (CO)
        -- added least common multiple function LCM() (CO)
        -- added --slab_test (CO)
        -- added setctau/setftau functions to _sym_op (CO)
        -- added ReplaceAtoms() to xstructure to safely RemoveAtom() then AddAtom() (CO)
        -- modified foldAtomsInCell() to remove fold_in_only complexity, this was simplified by GenerateGridAtoms() (CO)
        -- added check to foldAtomsInCell() that min_dist does not change (CO)
        -- added CreateSlab_RigidRotation(), CreateSlab_SurfaceLattice(), and associated functions (many overloads) to create slabs for surface calculations: the two functions should yield about the same structure but by two different methods (CO)
        -- reformulate basis in CreateSlab_RigidRotation() so k-points grid is created appropriately (K1xK2x1) (CO)
        -- added new modules for calculating the generalized stacking fault energy and cleavage energy (CO)
        -- patched bug in CHULL pdf output for missing column-types in compiling aflow_CsIPb_hull.tex (CO)
        -- added cout as default for ostream& oss in header files (CO)
        -- converted Normal2HKLPlane (CO)
        -- reduce total layers creation by calculating how many layers are in a cell for that particular direction (CO)
        -- added XHOST.WEB_MODE to reduce cluttered AFLOW-Online output (CO)
        -- removed pocc progress bar in web_mode (CO)
        -- added FPOSDistance() for skew considerations (CO)
        -- reduced dims considered for GetSuperCell(), RadiusSphereLattice and LatticeDimensionSphere() are enough (CO)
        -- added general getPeaks() function to AUROSTD (CO)
        -- calculated X-ray amplitude on-the-fly, no need to pass it around (CO)
        -- moved double lambda to end of inputs and default to 1.5418 Copper K-alpha (CO)
        -- patched RemoveControlCodeCharactersFromString() for carriage return (CO)
        -- added width_maximum to getPeaks() to resolve arbitrarily defined peaks (CO)
        -- made x-ray analysis code more modular (CO)
        -- added --plot_xray_file option (CO)
        -- patched moving_average function (!= convolution with box_filter) (CO)
        -- defaulted lambda=Cu_Ka for XRD functions (CO)
        -- added compareVecElements(), compareXVecElements(), and class compareVecElement(ind) to sort vector<vector<utype> > and vector<xvector<utype> > and retire classes ids_cmp and hkl_cmp (CO)
        -- changed signal -> signal_input so it does not get confused with std::signal (CO)
        -- added --force_generic_title to PLOT_XRAY (CO)
        -- removed ids_cmp and hkl_cmp classes (CO)
        -- added filetype and vector_reduction_type enums (CO)
        -- patched aflags.Directory() early in kbin::KBIN_Main() (CO)
        -- corrected GetCompoundAttenuationLenght -> GetCompoundAttenuationLength and toogle -> toggle (CO)
        -- extended PARTCAR functionality for VASP5 POSCARs, including the optional Selective Dynamics tag (CO)
        -- patched 'make check' to return an error, instead of a string, if encountered (CO)
        -- patched 'S' -> 'P' conversion in --pocc_params (CO)
        -- incorporated some new warnings from VASP6 (CO)
        -- patched stringElements2VectorElements() to handle two types of compound designation: composition_string and pp_string (CO)
        -- added new suffixes to pseudopotential list (CO)
        -- address capital letters in new pp suffixes directly (CO)
        -- added faster (in place) routines for CleanStringASCII(), RemoveNumbers(), VASP_PseudoPotential_CleanName() (CO)
        -- added AFLOWIN_FLAG::NOAUTOPP (--noautopp) functionality to --aflow_proto (CO)
        -- converted flag PFLOW::LOAD_ENTRIES_ONLY_ALPHABETICAL to PFLOW::LOAD_ENTRIES_NON_ALPHABETICAL so the default is always OFF (CO)
        -- added 'make clean_autogen' to delete files that are automatically downloaded/generated by aflow during compilation (CO)
        -- set explicit double->int conversion for roundDouble() in chull (CO)
        (AFLOW: aconvasp.cpp, aconvasp_main.cpp, aflow.cpp, aflow.h, aflowlib_libraries.cpp, aflowlib_web_interface.cpp, aflowrc.cpp, avasp.cpp, cce.cpp, cce.h, chull.cpp, chull.h, compare_structure_function.cpp, contrib_shidong_main.cpp, data.cpp, gfa.cpp, gfa.h, init.cpp, ivasp.cpp, kbin.cpp, kvasp.cpp, Makefile, mix.cpp, modules.cpp, ovasp.cpp, pflow_funcs.cpp, pflow.h, pflow_print.cpp, plotter.cpp, pocc.cpp, README_AFLOW_ACONVASP.TXT, README_AFLOW_AFLOWRC.TXT, README_AFLOW_CCE.TXT, README_AFLOW_GFA.TXT, surface.cpp, symmetry.cpp, symmetry_spacegroup.cpp, symmetry_spacegroup_functions.cpp, symmetry_spacegroup.h, symmetry_spacegroup_ITC_library.cpp, xatom.cpp, xclasses.cpp, xelement.cpp, xelement.h, xproto.cpp)
        (AGL: agl_electronic.cpp)
        (APL: aapl_cluster.cpp, aapl_tcond.cpp, apl_dirphoncalc.cpp, apl_doscalc.cpp, apl.h, apl_kphonons.cpp, apl_lrphoncalc.cpp, apl_pathbuilder.cpp, apl_pdisc.cpp, apl_phoncalc.cpp, apl_qmesh.cpp, apl_supercell.cpp, apl_thermalpc.cpp, README_AFLOW_APL.TXT)
        (AUROSTD: aurostd.h, boot.cpp, main.cpp, xmatrix.cpp, xmatrix.h, xscalar.cpp, xscalar.h, xvector.cpp, xvector.h)
3.1.224 - 2019/05/20
        Location: http://materials.duke.edu/AFLOW/aflow.3.1.224.tar.xz
        -- Fixed bug that didn't allow users to override the standard lattice phonon dispersion path. (ME)
        -- Replaced anharmonic IFC option struct with xoption. (ME)
        -- Simplified APL class structure: IReciprocalPointGrid, MonkhorstPackMesh, and UniformMesh are consolidated into QMesh. IDOSCalculator, DOSCalculator, RootSamplingMethod, and LinearTetrahedronMethod are now described only by the DOSCalculator and LTMethod classes. (ME)
        -- Fixed QHA file name bugs for phonon dispersion and DOS. (ME)
        -- Fixed bug that caused AAPL to read APL calculations even though AAPL calculations are still missing. (ME)
        -- Fixed seg fault bug when DC=OFF and TP=ON. (ME)
        -- Fixed bug where DOS parameters are not properly set when DOS=OFF and TP=ON. (ME)
        -- Added KPPRA option for AAPL. (ME)
        -- Increased number of iterations for the AAPL BTE solver. (ME)
        -- fixed symmetry bug: if AddAtom() removes too many atoms and alters stoichiometry, then change to better tolerance (DX) 
        -- fixed comparison bug: ordering of stoichiometry for material-type comparisons (DX)
        -- changed name of prototyping flag (DX)
        -- added --structure2json command line functionality (DX)
        -- cleaned/reduced comparison command line calls (DX)
        -- added to comparison code: JSON output, print to screen only, keep non-matching info, store comparison logs, store family properties, and speed up comparison grouping function (DX)
        -- removed atomic library for communicating between threads, obsolete (DX)
        -- removed unused line in SYM::PBC() function (DX)
        -- added types information in CIF reader, otherwise aflowSG fails (DX)
        -- alphabetize elements in CIF reader function (DX)
        -- fixed --machine names (DX)
        -- fixed removal of control code characters in aflow.in; only overwrites if invalid chars are detected and saves old version to aflow.in_old (DX)
        -- changed internal indexing of xvectors in CHULL/GFA code from 0 to 1 to match rest of code (CO)
        -- fixed bug in web-json writer for AFLOW-CHULL Online (CO)
        -- added function for defining 3D rotation matrix between two vectors (CO)
        -- added functions to convert xvector<double> to xvector<int> and vice versa, useful for hkl (CO)
        -- added functionality for generalized stacking fault calculation, alpha testing only (CO)
        -- added functions for HKLPlane -> direct normal vector and vice versa (CO)
        -- added function to find distance between HKL planes (CO)
        -- added function to get distance between images of atoms along particular direction (CO)
        -- for many sym functions, removed pointers for read-only bools and doubles, added const where possible (CO)
        -- updated xstructure::Rotate() (CO)
        -- in xclasses, stringstream.clear() -> stringstream.str("") (CO)
        -- removed '#' from sg specification in POSCAR, it is interpreted as comment and removed (CO)
        -- bug fix with AFLOWDATA path in automatic aflow.in generator (CO)
        -- added force_strict_pc2scMap to GetSuperCell() constraining the map to the true primitive cell and not equivalent atoms (CO)
        -- added general function to fix string for latex output (CO)
        -- added XHOST.vflag_control.flag("DIRECTORY_CLEAN") for accurate logging of current directory (CO)
        -- major restructuring of pocc code, consolidating classes, renaming variables, etc. (CO)
        -- fixed old pocc to run with any compression extension (CO)
        -- eliminating atom.print_RHT (CO)
        -- patches for xStream() (CO)
        -- fixed webapp_entry for displaying first bader charge isosurface online with help from Bob Hanson (CO)
        -- added convolution function for signal processing (CO)
        -- added moving average and box/gaussian filters (CO)
        -- added mean/stddev functions to xvector (CO)
        -- added plotter for XRD (CO)
        -- added analysis for peaks with moving average (CO)
        (AFLOW: aconvasp_main.cpp, aflow.cpp, aflow.h, aflowlib_libraries.cpp, aflowlib_webapp_entry.js, aflowrc.cpp, avasp.cpp, chull.cpp, chull.h, compare_structure.cpp, compare_structure_function.cpp, compare_structure.h, gfa.cpp, init.cpp, kbin.cpp, kvasp.cpp, lattice.cpp, Makefile, modules.cpp, pflow_funcs.cpp, pflow.h, pflow_print.cpp, pocc.cpp, pocc.h, pocc_old.cpp, README_AFLOW_ACONVASP.TXT, README_AFLOW_AFLOWRC.TXT, symmetry.cpp, symmetry_spacegroup.cpp, xatom.cpp, xclasses.cpp, xproto.cpp)
        (ANRL: aflow_anrl.cpp, ANRL_CPPS_20180710/A10B2C_hP39_171_5c_c_a.cpp, ANRL_CPPS_20180710/A10B2C_hP39_172_5c_c_a.cpp, ANRL_CPPS_20180710/A10B3_oF52_42_2abce_ab.cpp, ANRL_CPPS_20180710/A12B2C_cF60_196_h_bc_a.cpp, ANRL_CPPS_20180710/A12B36CD12_cF488_196_2h_6h_ac_fgh.cpp, ANRL_CPPS_20180710/A12B36CD12_cF488_210_h_3h_a_fg.cpp, ANRL_CPPS_20180710/A12B6C_cF608_210_4h_2h_e.cpp, ANRL_CPPS_20180710/A12B7C2_hP21_174_2j2k_ajk_cf.cpp, ANRL_CPPS_20180710/A12BC4_cP34_195_2j_ab_2e.cpp, ANRL_CPPS_20180710/A12B_cF52_225_i_a.cpp, ANRL_CPPS_20180710/A12B_cI26_204_g_a.cpp, ANRL_CPPS_20180710/A12B_tI26_139_fij_a.cpp, ANRL_CPPS_20180710/A13B2C2_oP34_32_a6c_c_c.cpp, ANRL_CPPS_20180710/A14B3C5_tP44_94_c3g_ad_bg.cpp, ANRL_CPPS_20180710/A15B4_cI76_220_ae_c.cpp, ANRL_CPPS_20180710/A17B15_cP64_207_acfk_eij.cpp, ANRL_CPPS_20180710/A17BC4D_tP184_89_17p_p_4p_io.cpp, ANRL_CPPS_20180710/A23B6_cF116_225_bd2f_e.cpp, ANRL_CPPS_20180710/A24BC_cF104_209_j_a_b.cpp, ANRL_CPPS_20180710/A2B11_cP39_200_f_aghij.cpp, ANRL_CPPS_20180710/A2B13C4_hP57_168_d_c6d_2d.cpp, ANRL_CPPS_20180710/A2B2C4D_tP18_132_e_i_o_d.cpp, ANRL_CPPS_20180710/A2B2C7_cF88_227_c_d_af.cpp, ANRL_CPPS_20180710/A2B2C_oC80_64_efg_efg_df.cpp, ANRL_CPPS_20180710/A2B3C12D3_cI160_230_a_c_h_d.cpp, ANRL_CPPS_20180710/A2B3C18D6_hP58_192_c_f_lm_l.cpp, ANRL_CPPS_20180710/A2B3C3DE7_hP48_145_2a_3a_3a_a_7a.cpp, ANRL_CPPS_20180710/A2B3C6_cP264_205_2d_ab2c2d_6d.cpp, ANRL_CPPS_20180710/A2B3C6_cP33_221_cd_ag_fh.cpp, ANRL_CPPS_20180710/A2B3C7D_oP13_47_t_aq_eqrs_h.cpp, ANRL_CPPS_20180710/A2B3_hP20_159_bc_2c.cpp, ANRL_CPPS_20180710/A2B3_hP30_169_2a_3a.cpp, ANRL_CPPS_20180710/A2B3_hP30_170_2a_3a.cpp, ANRL_CPPS_20180710/A2B3_hP5_164_d_ad.cpp, ANRL_CPPS_20180710/A2B3_hR10_167_c_e.cpp, ANRL_CPPS_20180710/A2B3_hR5_166_c_ac.cpp, ANRL_CPPS_20180710/A2B3_oC40_39_2d_2c2d.cpp, ANRL_CPPS_20180710/A2B3_oP20_60_d_cd.cpp, ANRL_CPPS_20180710/A2B3_oP20_62_2c_3c.cpp, ANRL_CPPS_20180710/A2B3_oP40_33_4a_6a.cpp, ANRL_CPPS_20180710/A2B3_tI80_141_ceh_3h.cpp, ANRL_CPPS_20180710/A2B3_tP10_127_g_ah.cpp, ANRL_CPPS_20180710/A2B3_tP20_102_2c_b2c.cpp, ANRL_CPPS_20180710/A2B3_tP20_116_bci_fj.cpp, ANRL_CPPS_20180710/A2B3_tP20_117_i_adgh.cpp, ANRL_CPPS_20180710/A2B3_tP40_137_cdf_3g.cpp, ANRL_CPPS_20180710/A2B3_tP5_115_g_ag.cpp, ANRL_CPPS_20180710/A2B4C_hR42_148_2f_4f_f.cpp, ANRL_CPPS_20180710/A2B4C_oC28_66_l_kl_a.cpp, ANRL_CPPS_20180710/A2B4C_oP28_62_ac_2cd_c.cpp, ANRL_CPPS_20180710/A2B5C2_oC36_37_d_c2d_d.cpp, ANRL_CPPS_20180710/A2B5_mC28_15_f_e2f.cpp, ANRL_CPPS_20180710/A2B6CD7_tP64_77_2d_6d_d_ab6d.cpp, ANRL_CPPS_20180710/A2B7C2_tP88_78_4a_14a_4a.cpp, ANRL_CPPS_20180710/A2B7_cI54_229_e_afh.cpp, ANRL_CPPS_20180710/A2B8C2D_tP26_100_c_abcd_c_a.cpp, ANRL_CPPS_20180710/A2B8CD_oP24_48_k_2m_d_b.cpp, ANRL_CPPS_20180710/A2B8CD_tI24_97_d_k_a_b.cpp, ANRL_CPPS_20180710/A2B8C_oP22_34_c_4c_a.cpp, ANRL_CPPS_20180710/A2B_aP6_2_2i_i.cpp, ANRL_CPPS_20180710/A2B_aP6_2_aei_i.cpp, ANRL_CPPS_20180710/A2BC2_oF40_22_fi_ad_gh.cpp, ANRL_CPPS_20180710/A2BC2_oI20_45_c_b_c.cpp, ANRL_CPPS_20180710/A2BC2_tI20_79_c_2a_c.cpp, ANRL_CPPS_20180710/A2BC2_tP20_105_f_ac_2e.cpp, ANRL_CPPS_20180710/A2BC3_oC24_63_e_c_cg.cpp, ANRL_CPPS_20180710/A2BC4_cF56_227_d_a_e.cpp, ANRL_CPPS_20180710/A2BC4D_tI16_121_d_a_i_b.cpp, ANRL_CPPS_20180710/A2BC4_oP28_50_ij_ac_ijm.cpp, ANRL_CPPS_20180710/A2BC4_tI14_82_bc_a_g.cpp, ANRL_CPPS_20180710/A2BC4_tP28_126_cd_e_k.cpp, ANRL_CPPS_20180710/A2BC4_tP28_130_f_c_g.cpp, ANRL_CPPS_20180710/A2BC7D2_tP24_113_e_a_cef_e.cpp, ANRL_CPPS_20180710/A2BC8_tI176_110_2b_b_8b.cpp, ANRL_CPPS_20180710/A2BCD3E6_cF208_203_e_c_d_f_g.cpp, ANRL_CPPS_20180710/A2BCD4_tI16_82_ac_b_d_g.cpp, ANRL_CPPS_20180710/A2B_cF24_227_c_a.cpp, ANRL_CPPS_20180710/A2B_cF24_227_d_a.cpp, ANRL_CPPS_20180710/A2B_cI72_211_hi_i.cpp, ANRL_CPPS_20180710/A2BC_oC16_67_ag_b_g.cpp, ANRL_CPPS_20180710/A2BC_oC8_38_e_a_b.cpp, ANRL_CPPS_20180710/A2B_cP12_212_c_a.cpp, ANRL_CPPS_20180710/A2B_cP6_224_b_a.cpp, ANRL_CPPS_20180710/A2BC_tP16_76_2a_a_a.cpp, ANRL_CPPS_20180710/A2B_hP12_194_cg_f.cpp, ANRL_CPPS_20180710/A2B_hP18_180_fi_bd.cpp, ANRL_CPPS_20180710/A2B_hP18_190_gh_bf.cpp, ANRL_CPPS_20180710/A2B_hP36_177_j2lm_n.cpp, ANRL_CPPS_20180710/A2B_hP6_191_h_e.cpp, ANRL_CPPS_20180710/A2B_hP9_147_g_ad.cpp, ANRL_CPPS_20180710/A2B_hP9_150_ef_bd.cpp, ANRL_CPPS_20180710/A2B_hP9_152_c_a.cpp, ANRL_CPPS_20180710/A2B_hP9_180_j_c.cpp, ANRL_CPPS_20180710/A2B_hP9_181_j_c.cpp, ANRL_CPPS_20180710/A2B_hP9_189_fg_bc.cpp, ANRL_CPPS_20180710/A2B_hR18_148_2f_f.cpp, ANRL_CPPS_20180710/A2B_mC144_9_24a_12a.cpp, ANRL_CPPS_20180710/A2B_mC48_15_ae3f_2f.cpp, ANRL_CPPS_20180710/A2B_mP12_13_2g_ef.cpp, ANRL_CPPS_20180710/A2B_mP12_14_2e_e.cpp, ANRL_CPPS_20180710/A2B_mP12_3_bc3e_2e.cpp, ANRL_CPPS_20180710/A2B_mP12_7_4a_2a.cpp, ANRL_CPPS_20180710/A2B_mP18_7_6a_3a.cpp, ANRL_CPPS_20180710/A2B_mP6_10_mn_bg.cpp, ANRL_CPPS_20180710/A2B_mP6_14_e_a.cpp, ANRL_CPPS_20180710/A2B_oC12_36_2a_a.cpp, ANRL_CPPS_20180710/A2B_oC12_38_de_ab.cpp, ANRL_CPPS_20180710/A2B_oC12_63_2c_c.cpp, ANRL_CPPS_20180710/A2B_oC24_20_abc_c.cpp, ANRL_CPPS_20180710/A2B_oC24_64_2f_f.cpp, ANRL_CPPS_20180710/A2B_oF24_70_e_a.cpp, ANRL_CPPS_20180710/A2B_oI12_72_j_a.cpp, ANRL_CPPS_20180710/A2B_oI12_74_h_e.cpp, ANRL_CPPS_20180710/A2B_oP12_17_abe_e.cpp, ANRL_CPPS_20180710/A2B_oP12_19_2a_a.cpp, ANRL_CPPS_20180710/A2B_oP12_26_abc_ab.cpp, ANRL_CPPS_20180710/A2B_oP12_29_2a_a.cpp, ANRL_CPPS_20180710/A2B_oP12_62_2c_c.cpp, ANRL_CPPS_20180710/A2B_oP24_52_2e_cd.cpp, ANRL_CPPS_20180710/A2B_oP24_55_2g2h_gh.cpp, ANRL_CPPS_20180710/A2B_oP24_61_2c_c.cpp, ANRL_CPPS_20180710/A2B_oP6_58_g_a.cpp, ANRL_CPPS_20180710/A2B_tI12_140_h_a.cpp, ANRL_CPPS_20180710/A2B_tI12_141_e_a.cpp, ANRL_CPPS_20180710/A2B_tI12_98_f_a.cpp, ANRL_CPPS_20180710/A2B_tI24_141_2e_e.cpp, ANRL_CPPS_20180710/A2B_tI6_139_d_a.cpp, ANRL_CPPS_20180710/A2B_tP12_111_2n_adf.cpp, ANRL_CPPS_20180710/A2B_tP12_92_b_a.cpp, ANRL_CPPS_20180710/A2B_tP24_135_gh_h.cpp, ANRL_CPPS_20180710/A2B_tP30_85_ab2g_cg.cpp, ANRL_CPPS_20180710/A2B_tP36_96_3b_ab.cpp, ANRL_CPPS_20180710/A2B_tP48_77_8d_4d.cpp, ANRL_CPPS_20180710/A2B_tP6_129_ac_c.cpp, ANRL_CPPS_20180710/A2B_tP6_136_f_a.cpp, ANRL_CPPS_20180710/A2B_tP6_137_d_a.cpp, ANRL_CPPS_20180710/A3B10_cI52_229_e_fh.cpp, ANRL_CPPS_20180710/A3B11C6_tP40_100_ac_bc2d_cd.cpp, ANRL_CPPS_20180710/A3B13_oC32_38_ac_a2bcdef.cpp, ANRL_CPPS_20180710/A3B2_cI40_220_d_c.cpp, ANRL_CPPS_20180710/A3B2_hP10_176_h_bc.cpp, ANRL_CPPS_20180710/A3B2_hP10_176_h_bd.cpp, ANRL_CPPS_20180710/A3B2_hP5_164_ad_d.cpp, ANRL_CPPS_20180710/A3B2_hR5_155_e_c.cpp, ANRL_CPPS_20180710/A3B2_oP20_52_de_cd.cpp, ANRL_CPPS_20180710/A3B2_oP20_56_ce_e.cpp, ANRL_CPPS_20180710/A3B2_oP20_62_3c_2c.cpp, ANRL_CPPS_20180710/A3B2_tP10_83_adk_j.cpp, ANRL_CPPS_20180710/A3B3C_cI56_214_g_h_a.cpp, ANRL_CPPS_20180710/A3B3C_hP14_176_h_h_c.cpp, ANRL_CPPS_20180710/A3B3C_hP14_176_h_h_d.cpp, ANRL_CPPS_20180710/A3B4C_cP16_218_c_e_a.cpp, ANRL_CPPS_20180710/A3B4C_cP8_215_d_e_a.cpp, ANRL_CPPS_20180710/A3B4_cF56_227_ad_e.cpp, ANRL_CPPS_20180710/A3B4_tI28_141_ad_h.cpp, ANRL_CPPS_20180710/A3B5_oC16_65_ah_bej.cpp, ANRL_CPPS_20180710/A3B5_oC32_38_abce_abcdf.cpp, ANRL_CPPS_20180710/A3B5_oP16_55_ch_agh.cpp, ANRL_CPPS_20180710/A3B5_tI32_108_ac_a2c.cpp, ANRL_CPPS_20180710/A3B5_tI32_140_ah_bk.cpp, ANRL_CPPS_20180710/A3B5_tI32_140_ah_cl.cpp, ANRL_CPPS_20180710/A3B7_hP20_186_c_b2c.cpp, ANRL_CPPS_20180710/A3B7_oP40_62_cd_3c2d.cpp, ANRL_CPPS_20180710/A3B7_tP40_76_3a_7a.cpp, ANRL_CPPS_20180710/A3BC2_cI48_214_f_a_e.cpp, ANRL_CPPS_20180710/A3BC2_oP48_50_3m_m_2m.cpp, ANRL_CPPS_20180710/A3BC3D_tP64_106_3c_c_3c_c.cpp, ANRL_CPPS_20180710/A3BC_hP10_188_k_a_e.cpp, ANRL_CPPS_20180710/A3BC_hP10_188_k_c_a.cpp, ANRL_CPPS_20180710/A3BC_hP30_185_cd_c_ab.cpp, ANRL_CPPS_20180710/A3BC_hR5_146_b_a_a.cpp, ANRL_CPPS_20180710/A3B_cI32_204_g_c.cpp, ANRL_CPPS_20180710/A3B_cI8_229_b_a.cpp, ANRL_CPPS_20180710/A3BC_mC10_8_ab_a_a.cpp, ANRL_CPPS_20180710/A3B_cP16_198_b_a.cpp, ANRL_CPPS_20180710/A3B_cP16_208_j_b.cpp, ANRL_CPPS_20180710/A3B_cP4_221_d_a.cpp, ANRL_CPPS_20180710/A3B_cP8_223_c_a.cpp, ANRL_CPPS_20180710/A3BC_tP5_99_bc_a_b.cpp, ANRL_CPPS_20180710/A3B_hP16_194_gh_ac.cpp, ANRL_CPPS_20180710/A3B_hP24_151_3c_2a.cpp, ANRL_CPPS_20180710/A3B_hP24_153_3c_2b.cpp, ANRL_CPPS_20180710/A3B_hP24_165_adg_f.cpp, ANRL_CPPS_20180710/A3B_hP24_165_bdg_f.cpp, ANRL_CPPS_20180710/A3B_hP24_185_ab2c_c.cpp, ANRL_CPPS_20180710/A3B_hP4_191_bc_a.cpp, ANRL_CPPS_20180710/A3B_hP8_158_d_a.cpp, ANRL_CPPS_20180710/A3B_hP8_173_c_b.cpp, ANRL_CPPS_20180710/A3B_hP8_176_h_c.cpp, ANRL_CPPS_20180710/A3B_hP8_176_h_d.cpp, ANRL_CPPS_20180710/A3B_hP8_185_c_a.cpp, ANRL_CPPS_20180710/A3B_hP8_194_h_c.cpp, ANRL_CPPS_20180710/A3B_hR4_160_b_a.cpp, ANRL_CPPS_20180710/A3B_mP16_7_6a_2a.cpp, ANRL_CPPS_20180710/A3B_oC64_66_gi2lm_2l.cpp, ANRL_CPPS_20180710/A3B_oC64_66_kl2m_bdl.cpp, ANRL_CPPS_20180710/A3B_oI32_23_ij2k_k.cpp, ANRL_CPPS_20180710/A3B_oP16_62_cd_c.cpp, ANRL_CPPS_20180710/A3B_oP32_60_3d_d.cpp, ANRL_CPPS_20180710/A3B_oP8_59_bf_a.cpp, ANRL_CPPS_20180710/A3B_tI16_139_cde_e.cpp, ANRL_CPPS_20180710/A3B_tI24_119_b2i_af.cpp, ANRL_CPPS_20180710/A3B_tI32_82_3g_g.cpp, ANRL_CPPS_20180710/A3B_tI8_139_bd_a.cpp, ANRL_CPPS_20180710/A3B_tP16_118_ei_f.cpp, ANRL_CPPS_20180710/A3B_tP32_114_3e_e.cpp, ANRL_CPPS_20180710/A43B5C17_oC260_63_c8fg6h_cfg_ce3f2h.cpp, ANRL_CPPS_20180710/A4B14C3_hP21_143_bd_ac4d_d.cpp, ANRL_CPPS_20180710/A4B2C13D_tP40_90_g_d_cef2g_c.cpp, ANRL_CPPS_20180710/A4B2C6D16E_cF232_203_e_d_f_eg_a.cpp, ANRL_CPPS_20180710/A4B2C_tP28_135_gh_h_d.cpp, ANRL_CPPS_20180710/A4B3_cI112_230_af_g.cpp, ANRL_CPPS_20180710/A4B3_cI14_229_c_b.cpp, ANRL_CPPS_20180710/A4B3_cI28_220_c_a.cpp, ANRL_CPPS_20180710/A4B3_hP14_173_bc_c.cpp, ANRL_CPPS_20180710/A4B3_hP28_159_ab2c_2c.cpp, ANRL_CPPS_20180710/A4B3_hR7_166_2c_ac.cpp, ANRL_CPPS_20180710/A4B3_oI14_71_gh_cg.cpp, ANRL_CPPS_20180710/A4B5_tI18_139_i_ah.cpp, ANRL_CPPS_20180710/A4B5_tI18_87_h_ah.cpp, ANRL_CPPS_20180710/A4B6C_hP11_143_bd_2d_a.cpp, ANRL_CPPS_20180710/A4B9_cP52_215_ei_3efgi.cpp, ANRL_CPPS_20180710/A4BC2_tI28_120_i_d_e.cpp, ANRL_CPPS_20180710/A4BC4D_tP10_123_gh_a_i_d.cpp, ANRL_CPPS_20180710/A4BC4_tP18_137_g_b_g.cpp, ANRL_CPPS_20180710/A4B_cI10_217_c_a.cpp, ANRL_CPPS_20180710/A4B_cI10_229_c_a.cpp, ANRL_CPPS_20180710/A4B_cI40_197_cde_c.cpp, ANRL_CPPS_20180710/A4BC_tI24_141_h_b_a.cpp, ANRL_CPPS_20180710/A4B_hP15_144_4a_a.cpp, ANRL_CPPS_20180710/A4B_oI20_74_beh_e.cpp, ANRL_CPPS_20180710/A4B_oP20_62_2cd_c.cpp, ANRL_CPPS_20180710/A4B_tI10_139_de_a.cpp, ANRL_CPPS_20180710/A4B_tI20_88_f_a.cpp, ANRL_CPPS_20180710/A4B_tP10_114_e_a.cpp, ANRL_CPPS_20180710/A4B_tP10_125_m_a.cpp, ANRL_CPPS_20180710/A4B_tP20_127_ehj_g.cpp, ANRL_CPPS_20180710/A5B11_mP16_6_2abc_2a3b3c.cpp, ANRL_CPPS_20180710/A5B2_hP14_194_abdf_f.cpp, ANRL_CPPS_20180710/A5B2_hP28_194_ahk_ch.cpp, ANRL_CPPS_20180710/A5B2_hR7_166_a2c_c.cpp, ANRL_CPPS_20180710/A5B2_mC14_12_a2i_i.cpp, ANRL_CPPS_20180710/A5B2_oP14_49_dehq_ab.cpp, ANRL_CPPS_20180710/A5B3C15_oP46_30_a2c_bc_a7c.cpp, ANRL_CPPS_20180710/A5B3C16_cP96_222_ce_d_fi.cpp, ANRL_CPPS_20180710/A5B3C_hP18_186_2a3b_2ab_b.cpp, ANRL_CPPS_20180710/A5B3_hP16_190_bdh_g.cpp, ANRL_CPPS_20180710/A5B3_hP16_193_dg_g.cpp, ANRL_CPPS_20180710/A5B3_mC32_9_5a_3a.cpp, ANRL_CPPS_20180710/A5B3_tP32_118_g2i_aceh.cpp, ANRL_CPPS_20180710/A5B3_tP32_130_cg_cf.cpp, ANRL_CPPS_20180710/A5B5C4_tP28_104_ac_ac_c.cpp, ANRL_CPPS_20180710/A5B6C2_hP13_157_2ac_2c_b.cpp, ANRL_CPPS_20180710/A5B7_tI24_107_ac_abd.cpp, ANRL_CPPS_20180710/A5B8_cI52_217_ce_cg.cpp, ANRL_CPPS_20180710/A5BCD6_cF416_228_eg_c_b_h.cpp, ANRL_CPPS_20180710/A5B_oP24_26_3a3b2c_ab.cpp, ANRL_CPPS_20180710/A6B23_cF116_225_e_acfh.cpp, ANRL_CPPS_20180710/A6B2C_cF36_225_e_c_a.cpp, ANRL_CPPS_20180710/A6B2CD6E_cP64_208_m_ad_b_m_c.cpp, ANRL_CPPS_20180710/A6B2C_tP18_128_eh_d_a.cpp, ANRL_CPPS_20180710/A6B2C_tP18_128_eh_d_b.cpp, ANRL_CPPS_20180710/A6B2C_tP18_94_eg_c_a.cpp, ANRL_CPPS_20180710/A6B4C16D_oP108_27_abcd4e_4e_16e_e.cpp, ANRL_CPPS_20180710/A6B6C_cF104_202_h_h_c.cpp, ANRL_CPPS_20180710/A6B_cF224_228_h_c.cpp, ANRL_CPPS_20180710/A6B_cP7_221_f_a.cpp, ANRL_CPPS_20180710/A6B_hR7_166_g_a.cpp, ANRL_CPPS_20180710/A6B_oC28_63_efg_c.cpp, ANRL_CPPS_20180710/A7B2C2_mC22_12_aij_h_i.cpp, ANRL_CPPS_20180710/A7B2C_tP40_128_egi_h_e.cpp, ANRL_CPPS_20180710/A7B3_cI40_229_df_e.cpp, ANRL_CPPS_20180710/A7B6_hR13_166_ah_3c.cpp, ANRL_CPPS_20180710/A7B7C2_tP32_101_bde_ade_d.cpp, ANRL_CPPS_20180710/A7B8_mP120_14_14e_16e.cpp, ANRL_CPPS_20180710/A7B8_oP120_60_7d_8d.cpp, ANRL_CPPS_20180710/A7BC3D13_cF192_219_de_b_c_ah.cpp, ANRL_CPPS_20180710/A7B_cF32_225_bd_a.cpp, ANRL_CPPS_20180710/A8B2C12D2E_oI50_23_bcfk_i_3k_j_a.cpp, ANRL_CPPS_20180710/A8B5_hR26_160_a3bc_a3b.cpp, ANRL_CPPS_20180710/A8B5_mP13_6_a7b_3a2b.cpp, ANRL_CPPS_20180710/A8B7C6_hP21_175_ck_aj_k.cpp, ANRL_CPPS_20180710/A8BC3D6_hP18_189_bfh_a_g_i.cpp, ANRL_CPPS_20180710/A8B_tI18_139_hi_a.cpp, ANRL_CPPS_20180710/A9B16C7_cF128_225_acd_2f_be.cpp, ANRL_CPPS_20180710/A9B2_mP22_7_9a_2a.cpp, ANRL_CPPS_20180710/A9B3C_hP26_194_hk_h_a.cpp, ANRL_CPPS_20180710/A9BC3D5_hP18_189_fi_a_g_bh.cpp, ANRL_CPPS_20180710/A9BC_oC44_39_3c3d_a_c.cpp, ANRL_CPPS_20180710/A_aP4_2_aci.cpp, ANRL_CPPS_20180710/AB11CD3_cP16_221_a_dg_b_c.cpp, ANRL_CPPS_20180710/AB11_cP36_221_c_agij.cpp, ANRL_CPPS_20180710/AB12C3_cI32_229_a_h_b.cpp, ANRL_CPPS_20180710/AB13_cF112_226_a_bi.cpp, ANRL_CPPS_20180710/AB18C8_cF108_225_a_eh_f.cpp, ANRL_CPPS_20180710/AB27CD3_cP32_221_a_dij_b_c.cpp, ANRL_CPPS_20180710/AB2_aP12_1_4a_8a.cpp, ANRL_CPPS_20180710/AB2C12D4_tP76_75_2a2b_2d_12d_4d.cpp, ANRL_CPPS_20180710/AB2C3_oP24_62_c_d_cd.cpp, ANRL_CPPS_20180710/AB2C4_tI14_139_a_e_ce.cpp, ANRL_CPPS_20180710/AB2C8D_oP24_49_g_q_2qr_e.cpp, ANRL_CPPS_20180710/AB2C_cF16_225_a_c_b.cpp, ANRL_CPPS_20180710/AB2CD2_hP36_163_h_i_bf_i.cpp, ANRL_CPPS_20180710/AB2_cF12_225_a_c.cpp, ANRL_CPPS_20180710/AB2_cF48_227_c_e.cpp, ANRL_CPPS_20180710/AB2_cF96_227_e_cf.cpp, ANRL_CPPS_20180710/AB2C_oC16_40_a_2b_b.cpp, ANRL_CPPS_20180710/AB2C_oC16_63_c_2c_c.cpp, ANRL_CPPS_20180710/AB2C_oP16_62_c_2c_c.cpp, ANRL_CPPS_20180710/AB2_cP12_205_a_c.cpp, ANRL_CPPS_20180710/AB2_hP12_143_cd_ab2d.cpp, ANRL_CPPS_20180710/AB2_hP12_194_f_ah.cpp, ANRL_CPPS_20180710/AB2_hP24_194_ef_fgh.cpp, ANRL_CPPS_20180710/AB2_hP3_164_a_d.cpp, ANRL_CPPS_20180710/AB2_hP3_191_a_d.cpp, ANRL_CPPS_20180710/AB2_hP6_194_b_f.cpp, ANRL_CPPS_20180710/AB2_hP6_194_c_ad.cpp, ANRL_CPPS_20180710/AB2_hP6_194_c_f.cpp, ANRL_CPPS_20180710/AB2_hP72_192_m_j2kl.cpp, ANRL_CPPS_20180710/AB2_hP9_156_b2c_3a2bc.cpp, ANRL_CPPS_20180710/AB2_hP9_162_ad_k.cpp, ANRL_CPPS_20180710/AB2_hP9_164_bd_c2d.cpp, ANRL_CPPS_20180710/AB2_hP9_180_d_j.cpp, ANRL_CPPS_20180710/AB2_mC6_12_a_i.cpp, ANRL_CPPS_20180710/AB2_oC24_41_2a_2b.cpp, ANRL_CPPS_20180710/AB2_oC6_21_a_k.cpp, ANRL_CPPS_20180710/AB2_oF48_70_f_fg.cpp, ANRL_CPPS_20180710/AB2_oF72_43_ab_3b.cpp, ANRL_CPPS_20180710/AB2_oI6_71_a_g.cpp, ANRL_CPPS_20180710/AB2_oI6_71_a_i.cpp, ANRL_CPPS_20180710/AB2_oP12_29_a_2a.cpp, ANRL_CPPS_20180710/AB2_oP24_28_acd_2c3d.cpp, ANRL_CPPS_20180710/AB2_oP6_34_a_c.cpp, ANRL_CPPS_20180710/AB2_oP6_58_a_g.cpp, ANRL_CPPS_20180710/AB2_tI48_80_2b_4b.cpp, ANRL_CPPS_20180710/AB2_tI6_139_a_e.cpp, ANRL_CPPS_20180710/AB2_tI96_88_2f_4f.cpp, ANRL_CPPS_20180710/AB2_tP12_115_j_egi.cpp, ANRL_CPPS_20180710/AB2_tP12_81_adg_2h.cpp, ANRL_CPPS_20180710/AB2_tP6_137_a_d.cpp, ANRL_CPPS_20180710/AB32C48_cI162_204_a_2efg_2gh.cpp, ANRL_CPPS_20180710/AB32CD4E8_tP184_93_i_16p_af_2p_4p.cpp, ANRL_CPPS_20180710/AB3C16_cF160_203_a_bc_eg.cpp, ANRL_CPPS_20180710/AB3C16_cF160_203_b_ad_eg.cpp, ANRL_CPPS_20180710/AB3C2_cI96_206_c_e_ad.cpp, ANRL_CPPS_20180710/AB3C3_cF112_227_c_de_f.cpp, ANRL_CPPS_20180710/AB3C4_cP8_215_a_c_e.cpp, ANRL_CPPS_20180710/AB3C4_hP16_194_c_af_ef.cpp, ANRL_CPPS_20180710/AB3C4_oP16_31_a_ab_2ab.cpp, ANRL_CPPS_20180710/AB3C4_oP32_33_a_3a_4a.cpp, ANRL_CPPS_20180710/AB3C6_cI80_206_a_d_e.cpp, ANRL_CPPS_20180710/AB3C_cP5_221_a_c_b.cpp, ANRL_CPPS_20180710/AB3C_cP60_201_be_fh_g.cpp, ANRL_CPPS_20180710/AB3C_cP60_201_ce_fh_g.cpp, ANRL_CPPS_20180710/AB3_cF16_225_a_bc.cpp, ANRL_CPPS_20180710/AB3C_hR10_148_c_f_c.cpp, ANRL_CPPS_20180710/AB3C_hR10_167_b_e_a.cpp, ANRL_CPPS_20180710/AB3C_oC20_63_a_cf_c.cpp, ANRL_CPPS_20180710/AB3C_oP20_62_c_cd_a.cpp, ANRL_CPPS_20180710/AB3_cP4_221_a_c.cpp, ANRL_CPPS_20180710/AB3_hP24_149_acgi_3l.cpp, ANRL_CPPS_20180710/AB3_hP24_178_b_ac.cpp, ANRL_CPPS_20180710/AB3_hP24_179_b_ac.cpp, ANRL_CPPS_20180710/AB3_hP24_185_c_ab2c.cpp, ANRL_CPPS_20180710/AB3_hP4_187_e_fh.cpp, ANRL_CPPS_20180710/AB3_hP8_182_c_g.cpp, ANRL_CPPS_20180710/AB3_hP8_194_c_bf.cpp, ANRL_CPPS_20180710/AB3_hR8_148_c_f.cpp, ANRL_CPPS_20180710/AB3_hR8_155_c_de.cpp, ANRL_CPPS_20180710/AB3_mC16_12_g_ij.cpp, ANRL_CPPS_20180710/AB3_mC16_15_e_cf.cpp, ANRL_CPPS_20180710/AB3_mC16_9_a_3a.cpp, ANRL_CPPS_20180710/AB3_mC32_8_4a_12a.cpp, ANRL_CPPS_20180710/AB3_mC32_8_4a_4a4b.cpp, ANRL_CPPS_20180710/AB3_mP16_10_mn_3m3n.cpp, ANRL_CPPS_20180710/AB3_oC16_40_b_3b.cpp, ANRL_CPPS_20180710/AB3_oC8_65_a_bf.cpp, ANRL_CPPS_20180710/AB3_oP16_18_ab_3c.cpp, ANRL_CPPS_20180710/AB3_oP16_19_a_3a.cpp, ANRL_CPPS_20180710/AB3_oP16_62_c_3c.cpp, ANRL_CPPS_20180710/AB3_oP16_62_c_cd.cpp, ANRL_CPPS_20180710/AB3_tI16_140_b_ah.cpp, ANRL_CPPS_20180710/AB3_tP32_133_h_i2j.cpp, ANRL_CPPS_20180710/AB3_tP32_86_g_3g.cpp, ANRL_CPPS_20180710/AB3_tP4_123_a_ce.cpp, ANRL_CPPS_20180710/AB3_tP8_113_a_ce.cpp, ANRL_CPPS_20180710/AB4C17D4E_tP54_90_a_g_c4g_g_c.cpp, ANRL_CPPS_20180710/AB4C3_cI16_229_a_c_b.cpp, ANRL_CPPS_20180710/AB4C7D_hP26_159_b_ac_a2c_b.cpp, ANRL_CPPS_20180710/AB4C_hP6_191_a_h_b.cpp, ANRL_CPPS_20180710/AB4C_hP72_168_2d_8d_2d.cpp, ANRL_CPPS_20180710/AB4C_hP72_184_d_4d_d.cpp, ANRL_CPPS_20180710/AB4C_oC24_63_a_fg_c.cpp, ANRL_CPPS_20180710/AB4C_oC24_63_c_fg_c.cpp, ANRL_CPPS_20180710/AB4C_oP24_62_c_2cd_c.cpp, ANRL_CPPS_20180710/AB4_cP5_215_a_e.cpp, ANRL_CPPS_20180710/AB4C_tI12_82_c_g_a.cpp, ANRL_CPPS_20180710/AB4C_tP12_112_b_n_e.cpp, ANRL_CPPS_20180710/AB4C_tP12_124_a_m_c.cpp, ANRL_CPPS_20180710/AB4_oC20_41_a_2b.cpp, ANRL_CPPS_20180710/AB4_oC20_68_a_i.cpp, ANRL_CPPS_20180710/AB4_tI10_87_a_h.cpp, ANRL_CPPS_20180710/AB4_tP10_103_a_d.cpp, ANRL_CPPS_20180710/AB4_tP10_124_a_m.cpp, ANRL_CPPS_20180710/AB5_cF24_216_a_ce.cpp, ANRL_CPPS_20180710/AB5C_tP7_123_b_ci_a.cpp, ANRL_CPPS_20180710/AB5_hP6_191_a_cg.cpp, ANRL_CPPS_20180710/AB6C4_tP22_104_a_2ac_c.cpp, ANRL_CPPS_20180710/AB6C_tP16_132_d_io_a.cpp, ANRL_CPPS_20180710/AB7CD2_oI44_24_a_b3d_c_ac.cpp, ANRL_CPPS_20180710/AB7_hR16_166_c_c2h.cpp, ANRL_CPPS_20180710/AB8C2_oC22_35_a_ab3e_e.cpp, ANRL_CPPS_20180710/AB8C2_tI44_97_e_2k_cd.cpp, ANRL_CPPS_20180710/AB9C4_hP28_188_e_kl_ak.cpp, ANRL_CPPS_20180710/AB_aP16_2_4i_4i.cpp, ANRL_CPPS_20180710/ABC2_aP16_1_4a_4a_8a.cpp, ANRL_CPPS_20180710/ABC2_hP4_164_a_b_d.cpp, ANRL_CPPS_20180710/ABC2_hP8_194_d_a_f.cpp, ANRL_CPPS_20180710/ABC2_hR24_167_e_e_2e.cpp, ANRL_CPPS_20180710/ABC2_hR4_166_a_b_c.cpp, ANRL_CPPS_20180710/ABC2_mP8_10_ac_eh_mn.cpp, ANRL_CPPS_20180710/ABC2_oC16_67_b_g_ag.cpp, ANRL_CPPS_20180710/ABC2_oI16_23_ab_i_k.cpp, ANRL_CPPS_20180710/ABC2_oP16_53_h_e_gh.cpp, ANRL_CPPS_20180710/ABC2_tI16_122_a_b_d.cpp, ANRL_CPPS_20180710/ABC2_tP4_123_d_a_f.cpp, ANRL_CPPS_20180710/ABC3_cP20_198_a_a_b.cpp, ANRL_CPPS_20180710/ABC3_hR10_146_2a_2a_2b.cpp, ANRL_CPPS_20180710/ABC3_hR10_161_a_a_b.cpp, ANRL_CPPS_20180710/ABC3_hR10_167_a_b_e.cpp, ANRL_CPPS_20180710/ABC3_mP10_11_e_e_ef.cpp, ANRL_CPPS_20180710/ABC3_oP20_30_2a_c_3c.cpp, ANRL_CPPS_20180710/ABC3_oP20_53_e_g_hi.cpp, ANRL_CPPS_20180710/ABC3_oP20_54_e_d_cf.cpp, ANRL_CPPS_20180710/ABC4_mP12_13_e_a_2g.cpp, ANRL_CPPS_20180710/ABC4_oI12_23_a_b_k.cpp, ANRL_CPPS_20180710/ABC4_oP12_16_ag_cd_2u.cpp, ANRL_CPPS_20180710/ABC4_tI96_142_e_ab_2g.cpp, ANRL_CPPS_20180710/ABC4_tP12_125_a_b_m.cpp, ANRL_CPPS_20180710/ABC6D2_mC40_15_e_e_3f_f.cpp, ANRL_CPPS_20180710/ABC_cF12_216_b_c_a.cpp, ANRL_CPPS_20180710/ABC_cP12_198_a_a_a.cpp, ANRL_CPPS_20180710/ABCD3_oI48_73_d_e_e_ef.cpp, ANRL_CPPS_20180710/ABCD_cF16_216_c_d_b_a.cpp, ANRL_CPPS_20180710/ABCD_oP16_57_d_c_d_d.cpp, ANRL_CPPS_20180710/ABCD_tP8_129_c_b_a_c.cpp, ANRL_CPPS_20180710/AB_cF16_227_a_b.cpp, ANRL_CPPS_20180710/AB_cF8_216_c_a.cpp, ANRL_CPPS_20180710/AB_cF8_225_a_b.cpp, ANRL_CPPS_20180710/ABC_hP12_174_cj_fk_aj.cpp, ANRL_CPPS_20180710/ABC_hP3_183_a_a_a.cpp, ANRL_CPPS_20180710/ABC_hP3_187_a_d_f.cpp, ANRL_CPPS_20180710/ABC_hP36_175_jk_jk_jk.cpp, ANRL_CPPS_20180710/ABC_hP6_194_c_d_a.cpp, ANRL_CPPS_20180710/ABC_hR3_160_a_a_a.cpp, ANRL_CPPS_20180710/ABC_hR6_166_c_c_c.cpp, ANRL_CPPS_20180710/AB_cI16_199_a_a.cpp, ANRL_CPPS_20180710/ABC_oI12_71_h_j_g.cpp, ANRL_CPPS_20180710/ABC_oI36_46_ac_bc_3b.cpp, ANRL_CPPS_20180710/ABC_oP12_29_a_a_a.cpp, ANRL_CPPS_20180710/ABC_oP6_59_a_a_a.cpp, ANRL_CPPS_20180710/ABC_oP6_59_a_b_a.cpp, ANRL_CPPS_20180710/AB_cP16_205_c_c.cpp, ANRL_CPPS_20180710/AB_cP2_221_b_a.cpp, ANRL_CPPS_20180710/AB_cP6_221_c_d.cpp, ANRL_CPPS_20180710/AB_cP8_198_a_a.cpp, ANRL_CPPS_20180710/ABC_tI12_109_a_a_a.cpp, ANRL_CPPS_20180710/ABC_tP24_91_d_d_d.cpp, ANRL_CPPS_20180710/ABC_tP24_95_d_d_d.cpp, ANRL_CPPS_20180710/ABC_tP6_129_c_a_c.cpp, ANRL_CPPS_20180710/AB_hP12_156_2ab3c_2ab3c.cpp, ANRL_CPPS_20180710/AB_hP12_186_a2b_a2b.cpp, ANRL_CPPS_20180710/AB_hP12_194_af_bf.cpp, ANRL_CPPS_20180710/AB_hP12_194_df_ce.cpp, ANRL_CPPS_20180710/AB_hP2_187_d_a.cpp, ANRL_CPPS_20180710/AB_hP24_190_i_afh.cpp, ANRL_CPPS_20180710/AB_hP4_156_ab_ab.cpp, ANRL_CPPS_20180710/AB_hP4_156_ac_ac.cpp, ANRL_CPPS_20180710/AB_hP4_186_b_a.cpp, ANRL_CPPS_20180710/AB_hP4_186_b_b.cpp, ANRL_CPPS_20180710/AB_hP4_194_c_a.cpp, ANRL_CPPS_20180710/AB_hP4_194_c_d.cpp, ANRL_CPPS_20180710/AB_hP6_144_a_a.cpp, ANRL_CPPS_20180710/AB_hP6_154_a_b.cpp, ANRL_CPPS_20180710/AB_hP6_183_c_ab.cpp, ANRL_CPPS_20180710/AB_hP6_191_f_ad.cpp, ANRL_CPPS_20180710/AB_hP8_186_ab_ab.cpp, ANRL_CPPS_20180710/AB_hP8_194_ad_f.cpp, ANRL_CPPS_20180710/AB_hR10_160_5a_5a.cpp, ANRL_CPPS_20180710/AB_hR16_148_cf_cf.cpp, ANRL_CPPS_20180710/AB_hR2_166_a_b.cpp, ANRL_CPPS_20180710/AB_hR26_148_b2f_a2f.cpp, ANRL_CPPS_20180710/AB_hR6_160_3a_3a.cpp, ANRL_CPPS_20180710/AB_hR6_160_b_b.cpp, ANRL_CPPS_20180710/AB_mC8_15_c_e.cpp, ANRL_CPPS_20180710/AB_mP4_11_e_e.cpp, ANRL_CPPS_20180710/AB_mP4_6_2b_2a.cpp, ANRL_CPPS_20180710/AB_mP6_10_en_am.cpp, ANRL_CPPS_20180710/AB_oC8_36_a_a.cpp, ANRL_CPPS_20180710/AB_oC8_63_c_c.cpp, ANRL_CPPS_20180710/AB_oC8_65_j_g.cpp, ANRL_CPPS_20180710/AB_oC8_67_a_g.cpp, ANRL_CPPS_20180710/AB_oF8_22_a_c.cpp, ANRL_CPPS_20180710/AB_oF8_42_a_a.cpp, ANRL_CPPS_20180710/AB_oF8_69_a_b.cpp, ANRL_CPPS_20180710/AB_oI4_44_a_b.cpp, ANRL_CPPS_20180710/AB_oP16_61_c_c.cpp, ANRL_CPPS_20180710/AB_oP2_25_b_a.cpp, ANRL_CPPS_20180710/AB_oP4_51_e_f.cpp, ANRL_CPPS_20180710/AB_oP4_59_a_b.cpp, ANRL_CPPS_20180710/AB_oP48_61_3c_3c.cpp, ANRL_CPPS_20180710/AB_oP8_33_a_a.cpp, ANRL_CPPS_20180710/AB_oP8_57_d_d.cpp, ANRL_CPPS_20180710/AB_oP8_62_c_c.cpp, ANRL_CPPS_20180710/AB_tI16_140_ab_h.cpp, ANRL_CPPS_20180710/AB_tI16_141_e_e.cpp, ANRL_CPPS_20180710/AB_tI4_107_a_a.cpp, ANRL_CPPS_20180710/AB_tI4_119_c_a.cpp, ANRL_CPPS_20180710/AB_tI8_109_a_a.cpp, ANRL_CPPS_20180710/AB_tI8_139_e_e.cpp, ANRL_CPPS_20180710/AB_tI8_141_a_b.cpp, ANRL_CPPS_20180710/AB_tP16_84_cej_k.cpp, ANRL_CPPS_20180710/AB_tP2_123_a_d.cpp, ANRL_CPPS_20180710/AB_tP4_129_a_c.cpp, ANRL_CPPS_20180710/AB_tP4_129_c_c.cpp, ANRL_CPPS_20180710/AB_tP4_131_c_e.cpp, ANRL_CPPS_20180710/AB_tP8_111_n_n.cpp, ANRL_CPPS_20180710/AB_tP8_136_g_f.cpp, ANRL_CPPS_20180710/A_cF136_227_aeg.cpp, ANRL_CPPS_20180710/A_cF240_202_h2i.cpp, ANRL_CPPS_20180710/A_cF4_225_a.cpp, ANRL_CPPS_20180710/A_cF8_227_a.cpp, ANRL_CPPS_20180710/A_cI16_206_c.cpp, ANRL_CPPS_20180710/A_cI16_220_c.cpp, ANRL_CPPS_20180710/A_cI2_229_a.cpp, ANRL_CPPS_20180710/A_cI58_217_ac2g.cpp, ANRL_CPPS_20180710/A_cP1_221_a.cpp, ANRL_CPPS_20180710/A_cP20_213_cd.cpp, ANRL_CPPS_20180710/A_cP240_205_10d.cpp, ANRL_CPPS_20180710/A_cP46_223_dik.cpp, ANRL_CPPS_20180710/A_cP8_198_2a.cpp, ANRL_CPPS_20180710/A_cP8_205_c.cpp, ANRL_CPPS_20180710/A_hP1_191_a.cpp, ANRL_CPPS_20180710/A_hP2_194_c.cpp, ANRL_CPPS_20180710/A_hP3_152_a.cpp, ANRL_CPPS_20180710/A_hP4_186_ab.cpp, ANRL_CPPS_20180710/A_hP4_194_ac.cpp, ANRL_CPPS_20180710/A_hP4_194_bc.cpp, ANRL_CPPS_20180710/A_hP4_194_f.cpp, ANRL_CPPS_20180710/A_hP6_178_a.cpp, ANRL_CPPS_20180710/A_hP6_194_h.cpp, ANRL_CPPS_20180710/A_hP9_154_bc.cpp, ANRL_CPPS_20180710/A_hR105_166_bc9h4i.cpp, ANRL_CPPS_20180710/A_hR1_166_a.cpp, ANRL_CPPS_20180710/A_hR12_166_2h.cpp, ANRL_CPPS_20180710/A_hR2_166_c.cpp, ANRL_CPPS_20180710/A_hR3_166_ac.cpp, ANRL_CPPS_20180710/A_mC12_5_3c.cpp, ANRL_CPPS_20180710/A_mC16_12_4i.cpp, ANRL_CPPS_20180710/A_mC24_15_2e2f.cpp, ANRL_CPPS_20180710/A_mC34_12_ah3i2j.cpp, ANRL_CPPS_20180710/A_mC4_12_i.cpp, ANRL_CPPS_20180710/A_mP16_11_8e.cpp, ANRL_CPPS_20180710/A_mP32_14_8e.cpp, ANRL_CPPS_20180710/A_mP4_4_2a.cpp, ANRL_CPPS_20180710/A_mP64_14_16e.cpp, ANRL_CPPS_20180710/A_mP8_10_2m2n.cpp, ANRL_CPPS_20180710/A_mP84_13_21g.cpp, ANRL_CPPS_20180710/A_oC4_63_c.cpp, ANRL_CPPS_20180710/A_oC8_64_f.cpp, ANRL_CPPS_20180710/A_oF128_70_4h.cpp, ANRL_CPPS_20180710/A_oF8_70_a.cpp, ANRL_CPPS_20180710/A_oP16_55_2g2h.cpp, ANRL_CPPS_20180710/A_oP8_62_2c.cpp, ANRL_CPPS_20180710/A_tI16_142_f.cpp, ANRL_CPPS_20180710/A_tI2_139_a.cpp, ANRL_CPPS_20180710/A_tI4_139_e.cpp, ANRL_CPPS_20180710/A_tI4_141_a.cpp, ANRL_CPPS_20180710/A_tI8_139_h.cpp, ANRL_CPPS_20180710/A_tP12_138_bi.cpp, ANRL_CPPS_20180710/A_tP12_96_ab.cpp, ANRL_CPPS_20180710/A_tP16_138_j.cpp, ANRL_CPPS_20180710/A_tP30_136_bf2ij.cpp, ANRL_CPPS_20180710/A_tP4_129_ac.cpp, ANRL_CPPS_20180710/A_tP4_136_f.cpp, ANRL_CPPS_20180710/A_tP50_134_b2m2n.cpp, ANRL_CPPS_20180710/sigma_tP30_136_bf2ij.cpp)
        (APL: aapl_ifcs.cpp, aapl_setup.cpp, aapl_tcond.cpp, apl_atomic_disp.cpp, apl_dirphoncalc.cpp, apl_doscalc.cpp, apl_group_velocity.cpp, apl.h, apl_kphonons.cpp, apl_lrphoncalc.cpp, apl_ltet.cpp, apl_pathbuilder.cpp, apl_phoncalc.cpp, apl_qmesh.cpp, apl_supercell.cpp, apl_thermalpc.cpp, qha_energies.cpp, qha_eoscalc.cpp, qha_gruneisen.cpp, README_AFLOW_APL.TXT, scqha_gruneisen.cpp, scqha_T_freqs.cpp)
        (AUROSTD: aurostd.h, boot.cpp, main.cpp, xmatrix.cpp, xmatrix.h, xscalar.cpp, xscalar.h, xvector.cpp, xvector.h)
        Deleted files: APL/apl_mpmesh.cpp, APL/apl_uniform_mesh.cpp, APL/apl_ltetdos.cpp, APL/apl_rsmdos.cpp
3.1.223 - 2019/04/18
        Location: http://materials.duke.edu/AFLOW/aflow.3.1.223.tar.xz
        -- fixed logics for filename extended characters (SC)
        -- created compliance in aurostd for extended characters and added aurostd::LinkFile (SC)
        -- aurostd::RenameFile => aurostd::file2file (SC)
        -- aurostd::MoveFile => aurostd::file2directory (SC)
        -- --use_tmpfs=XXXXX (for rerouting /tmp directories, useful for [il]logical mapping) (SC)
         (AFLOW: aflowlib_libraries.cpp aflow_ivasp.cpp aurostd.h aurostd_main.cpp)
3.1.222 - 2019/04/01
        Location: http://materials.duke.edu/AFLOW/aflow.3.1.222.tar.xz
        -- added GFA code+README (DF)
        -- added Cygwin support (ME)
        -- fixed bugs in the phonon property plotter (ME)
        -- added defaults/options for DoD MUSTANG machine (--machine=dod_mustang); also added in aflowrc (DX)
        -- remove pseudopotential information for comparing materials (DX)
        -- fixed comparison bugs (e.g., duplicate count, load from URL, printing properties, BrinInCell() for supercell expansion, etc.) (DX)
        -- fixed --aflow_proto bug when generating POCC structures with ANRL parameters (DX)
        -- patched GetDistMatrix() header declaration (CO)
        -- patched x-ray analysis for POSCARs with no atom names (CO)
        -- silenced cematrix::InverseMatrix (CO)
        -- minor patches for clang (CO)
        -- patched fancy print (colors) for POCC AFLOW-Online web mode (CO)
        -- added --scrub=LIBS for lib2raw (SC)
        -- added ProgressBar(std::ostream& oss,string prelim,uint j,uint jmax,bool VERBOSE_PERCENTAGE,bool VERBOSE_ROLLER,bool VERBOSE_CURSOR) in aurostd*
        (AFLOW: aconvasp.cpp, aconvasp_main.cpp, aflow.cpp, aflow.h, aflowrc.cpp, avasp.cpp, bader.cpp, compare_structure.cpp, compare_structure_function.cpp, data.cpp, gfa.cpp, gfa.h, init.cpp, ivasp.cpp, kbin.cpp, kvasp.cpp, Makefile, pflow_funcs.cpp, pflow.h, pflow_print.cpp, pocc.cpp, README_AFLOW_ACONVASP.TXT, README_AFLOW_GFA.TXT, README_AFLOW.TXT, README_CONTRIBS.TXT, symmetry_spacegroup_ITC_library.cpp, xclasses.cpp)
        (AUROSTD: aurostd.h, boot.cpp, xmatrix.cpp)
3.1.221 - 2019/03/20
        Location: http://materials.duke.edu/AFLOW/aflow.3.1.221.tar.xz
        -- changed the compiler for Mac OS to clang++ as g++ does not find the standard libraries on some systems. (ME)
        -- fixed bug in VASP_Produce_POTCAR for POTCAR paths (ME)
        -- APL now switches RELAX to off with --generate_aflowin_only. Also does not check for the vasp binary anymore if POLAR is ON, which would break the code if no vasp binary is present. (ME)
        -- fixed ANRL setting for symmetry cell choice (DX)
        -- added fast supercell function for quick expansion (DX)
        -- speed increase for compare functions (DX)
        -- fixed tolerance scan issue introduced in V3.1.220 after removing global symmetry variables (DX)
        -- added missing directory string in GetSpaceGroupLabel() function (DX)
        -- fixed primitive reduction corner case; should use PBC() instead of BringInCell() for distance vectors (DX)
        -- added ANRL directory name for --aflow_proto: check if ANRL proto matches to entry in library and return ANRL suffix, otherwise add parameter values to directory name (DX)
        -- added FileMESSAGE argument to compare functions (DX)
        -- patched species re-decoration for parent structure, volumes should be consistent across different decorations (CO)
        -- sort unique structures by HNF matrix/site configuration indices so order is always fixed (CO)
        -- removed file writing for command-line POCC commands, speeds up AFLOW-Online (CO)
        -- propagate flags into POCC structures for command-line control (CO)
        -- fixed AFLOW_CHULL_JUPYTER subdirectory creation (CO)
        (AFLOW: aconvasp_main.cpp, aflow.h, aflowlib_libraries.cpp, avasp.cpp, chull.cpp, chull.h, compare_structure.cpp, compare_structure_function.cpp, compare_structure.h, ivasp.cpp, Makefile, pflow.h, pocc.cpp, pocc.h, symmetry_spacegroup.cpp, xatom.cpp, xclasses.cpp)
        (ANRL: aflow_anrl.cpp, ANRL_CPPS_20180710/list.cpp)
        (APL: apl_kphonons.cpp)
3.1.220 - 2019/03/11
        Location: http://materials.duke.edu/AFLOW/aflow.3.1.220.tar.xz
        -- added jupyter|jupyter2|jupyter3 functionality to chull (MB)
        -- added functionality to generate prototypes in CIF format (--cif flag); for --proto and --aflow_proto (DX)
        -- added functionality to generate prototypes in ABCCAR format (--abccar flag); for --proto and --aflow_proto (DX)
        -- added original crystal keywords to aflowlib entry (volume_cell_orig, volume_atom_orig, density_orig, crystal_family_orig, crystal_system_orig, point_group_Hermann_Mauguin_orig, point_group_Schoenflies_orig, point_group_orbifold_orig, point_group_type_orig, point_group_order_orig, point_group_structure_orig, Bravais_lattice_lattice_type_orig, Bravais_lattice_lattice_system_orig, Bravais_superlattice_lattice_type_orig, Bravais_superlattice_lattice_variation_type_orig, Bravais_superlattice_lattice_system_orig, Pearson_symbol_superlattice_orig, reciprocal_geometry_orig, reciprocal_volume_cell_orig, reciprocal_lattice_type_orig, reciprocal_lattice_variation_type_orig, Wyckoff_letters_orig, Wyckoff_multiplicities_orig, Wyckoff_site_symmetries_orig) (DX)
        -- fixed type for point_group_order in JSON; should be int, not string (DX)  
        -- added character check when loading aflow.in, to prevent null bytes (DX) 
        -- added function to remove null bytes in aflow.in file; rewrites cleaned aflow.in (DX) 
        -- added defaults/options for DoD ONYX, GORDON, COPPER, GAFFNEY, and KOEHR machines (--machine=dod_onyx,dod_gordon,dod_copper,dod_gaffney,dod_koehr); also added in aflowrc (DX)
        -- added ANRL space group setting option; monoclinic: unique axis-b, rhombohedral: rhombohedral setting, centrosymmetric: origin centered on inversion (DX)
        -- added functionality to convert a structure into an ANRL designation, i.e., label, parameter list, and parameter values (DX)
        -- added ANRL keywords to aflowlib entry (anrl_label_orig, anrl_parameter_list_orig, anrl_parameter_values_orig, anrl_label_relax, anrl_parameter_list_relax, anrl_parameter_values_relax) (DX)
        -- added functions to get the Wyckoff equations for future symbolic notation (DX)
        -- added ANRL preset values for prototypes in getANRLParameters() (DX)
        -- added ANRL prototypes to README_PROTO.TXT along with unique permutation information (DX)
        -- updated headers for each AFLOW prototype in README_LIBRARY_HTQC.TXT to include the stoichometry, Pearson symbol, space group, and Wyckoff letters (DX)
        -- added functionality to search AFLOW prototypes (--proto_labels) via stoichiometry, space group, arity, etc. (DX)
        -- added AFLUX command line functionality (DX+FR)
        -- added AFLUX helper functions to run inside AFLOW and extract properties into vectors of properties (DX)
        -- added functionality to --wyccar, print letters/multiplicities/site symmetries as a string (DX)
        -- added function to perform symmetry on vector of xstructures (DX)
        -- added function to get enantiomophs of space group, if any exist (DX)
        -- added function to return list of particular element classes, e.g., alkali, transition metals, metals, non-metals, etc. (DX) 
        -- added function to convert compound name into a stoichiometry (DX) 
        -- updated comparison code; added new functionality to compare compounds to AFLOW database, compare compounds to AFLOW prototypes, identify unique permutations, etc. (DX)
        -- added options to ignore symmetry during structure comparison (DX)
        -- improved comparison code output, i.e., more information and cleaner (DX)
        -- improved multithreading of comparison code (DX)
        -- refactor symmetry code to remove extern variables, otherwise it breaks multithreaded symmetry analyses (DX)
        -- refactor symmetry code to remove global variable _SYM_TOL_, otherwise it breaks multithreaded symmetry analyses (DX)
        -- fixed lattice transformation in GetLatticeType(); account for unit cell orientation change using GetPrimitive() (DX)
        -- fixed bug in CIF writer; set VASP version booleans to false (DX)
        -- updated "make check" hash since Wyckoff letters are now in title line; changed from #174c76b2b2928dcdf2f3b39069a8b59 to #ffb9c5681045fb80f391e9a931f21d1 (DX)   
        -- fixed typo in AEL/AGL json functions (CT)
        -- fixed zerostate for AAPL (ME)
        -- small bug fixes for AAPL and APL (ME)
        -- made changes to write(A)APL functions (ME)
        -- added keywords to aflowlib.out/json: title, ldau_type, ldau_l, ldau_u, ldau_j, kpoints_relax, kpoints_static, kpoints_bands_path, kpoints_bands_nkpts (ME)
        -- fixed type declaration bug in aurostd::StringStreamSubst (ME)
        -- fixed bug in QHA with uninitialized Booleans (ME)
        -- accelerated reading of forces from vasprun.xml files for APL and AAPL (ME)
        -- AFLOW not produces POSCAR in the format required by the VASP binary instead of just taking the format in the aflow.in file (ME)
        -- added functionality to read CHGCAR and WAVECAR files between relaxations (ME + Rico Friedrich)
        -- removed duplicate APL functions - apl_hroutines.cpp is now obsolete (ME)
        -- auto-sort by inequivalent atoms in APL (CO + Xiaoyu Wang from UBuffalo)
        -- added sortAtomsEquivalent() to pre-APL/POCC and CONVERT-sprim, -sconv, -niggli, -minkowski for prospective APL calculations: better to sort before relaxations and not have to sort again in the future (CO)
        -- patched sortAtoms*() to include basis and ensure relative order (CO)
        -- added switches for symmetrization of distortions (DISTORTION_SYMMETRIZE) and considering iatoms only (DISTORTION_INEQUIVONLY) in APL (CO)
        -- populate forceConstants matrix in iatoms-sorted-agnostic fashion as we move away from this dependence (CO)
        -- clear pgroupk and pgroupk_xtal symmetries before re-calculating - bug in APL (CO)
        -- patching pc2scpMap in GetSuperCell() (CO)
        -- removed exit's from balanceChemicalEquations(), now throwing exceptions (CO)
        -- overloaded StringsAlphabetic (CO)
        -- set up Makefile with auto-alerts to AFLOW-Forum (CO)
        -- added ClearSymmetry() for _atom (CO)
        -- patched robust structure comparison in POCC (CO)
        -- patched --hnf/--hnfcell routines to work with new POCC (AFLOW-Online) and added --pocc_count_total and --pocc_count_unique (CO)
        -- pre-sort sites for --proto with POCC (CO)
        -- added 'S'+'P' combo functionality to --proto with POCC (CO)
        -- patching robust structure comparison analysis within POCC (CO)
        -- added counts to chull txt and json outputs (CO)
        -- patched logo+count centering on chull doc (CO)
        -- removed dependency of chull .tex on tabu, which breaks in TeX Live 2019 (CO)
        -- fixed image alignment in chull pdf doc (CO)
        -- added options for --aflow_proto, including --run_relax, --run_relax_static, --run_relax_static_bands, --run_static, --run_static_bands, --relax_count (CO)
        (AFLOW: aconvasp_main.cpp, aflow.h, aflowlib.h, aflowlib_libraries.cpp, aflowlib_webapp_bands.js, aflowlib_web_interface.cpp, aflowrc.cpp, avasp.cpp, bader.cpp, chull.cpp, chull.h, chull_jupyter.json, chull_jupyter_plotter.py, chull_jupyter_requirements.txt, chull_python.py, compare_structure.cpp, compare_structure_function.cpp, compare_structure.h, init.cpp, ivasp.cpp, kaims.cpp, kalien.cpp, kbin.cpp, kvasp.cpp, lattice.cpp, Makefile, matlab.cpp, modules.cpp, ovasp.cpp, pflow_funcs.cpp, pflow.h, pocc.cpp, pocc.h, pocc_old.cpp, README_AFLOW_ACONVASP.TXT, README_AFLOW_CHULL.TXT, README_AFLOW_COMPARE.TXT, README_AFLOW.TXT, README_LIBRARY_HTQC_BORIDES.TXT, README_LIBRARY_HTQC_CARBIDES.TXT, README_LIBRARY_HTQC.TXT, README_PROTO.TXT, symmetry.cpp, symmetry_spacegroup.cpp, symmetry_spacegroup_functions.cpp, symmetry_spacegroup.h, symmetry_spacegroup_ITC_library.cpp, xatom.cpp, xclasses.cpp, xproto.cpp, xproto_gus.cpp)
        (ANRL: aflow_anrl.cpp, ANRL_CPPS_20180710/list.cpp, README_AFLOW_ANRL.TXT)
        (APL: aapl_cluster.cpp, aapl_ifcs.cpp, aapl_setup.cpp, aapl_tcond.cpp, apl_dirphoncalc.cpp, apl.h, apl_kphonons.cpp, apl_lrphoncalc.cpp, apl_pathbuilder.cpp, apl_phoncalc.cpp, apl_shellhandle.cpp, apl_supercell.cpp, README_AFLOW_APL.TXT)
        (AUROSTD: aurostd.h, main.cpp)
3.1.219 - 2019/01/20
        Location: http://materials.duke.edu/AFLOW/aflow.3.1.219.tar.xz
        -- small modifications for --aflow_proto (--generate_aflowin_only) that enable aflow.in generation on any mac (CO)
        -- fixed JSON output chull (CO)
        (AFLOW: aconvasp_main.cpp, avasp.cpp, chull.cpp, Makefile)
3.1.218 - 2019/01/14
        Location: http://materials.duke.edu/AFLOW/aflow.3.1.218.tar.xz
        -- added defaults/options for CMU EULER machine (--machine=cmu_euler); also added in aflowrc (DX)
        -- modified AEL/AGL aflow.in keys (CT)
        -- aurostd::xoption: fixed bug in addattachedscheme, added additional Boolean functionality in options2entry. (ME)
        -- Added debug options to AAPL. (ME)
        -- Improved APL and AAPL defaults. (ME)
        -- Integrated APL and AAPL into the standardized aflow.in creator for VASP calculations. (ME)
        -- Updated the APL README. (ME)
        -- Fixed bugs for APL and AAPL output file names. (ME)
        -- Updated the PREC=PHONONS INCAR parameters. (ME)
        -- Added RELAX feature to APL: structures can now be relaxed specifically for phonon calculations inside the APL environment. (ME)
        -- Added features to handle NCPUS=MAX. (ME)
        -- *NEW* automatic aflow.in generator for APL/AAPL/POCC (beta) (CO+ME)
        -- integrated POCC into the standardized aflow.in creator for VASP calculations (ME)
        -- added pocc params and tol to --proto (CO)
        -- added aflags to APL so sym analysis works with -D (CO)
        -- added SYMMETRIZE=OFF option for APL distortions (CO)
        -- added --aflow_proto options: --bader, --spin_remove_relax_1 _2, --kscheme _static, --kppra _static, --relax_count=XX, --run_relax_static, --run_relax_static_bands (CO)
        -- patched PrototypeLibrariesSpeciesNumber() to handle ANY ICSD (CO)
        -- added -001 for select ANRL prototypes (CO)
        -- added pseudopotential information to --aflow_proto directory + system name (CO)
        -- fixed m_initialized in chull/pocc (CO)
        -- added chull plotting functionality: if unstable, figure out how far above hull to plot automatically (CO)
        -- modified plot axes titles in chull (CO)
        -- added more fixes for "Reciprocal lattice and k-lattice belong to different class of lattices", off until further testing (CO)
        -- moved pocc settings to aflow.rc (CO)
        -- now write out all derivative structures, unique derivative structures, hnf matrices, and site configurations in pocc (CO)
        -- fixed pocc partial occupancy optimizer table settings (CO)
        -- added AEL/AGL settings to aflow.in generator (CO)
        (AFLOW: aconvasp_main.cpp, aflow.h, aflowlib.h, aflowlib_libraries.cpp, aflowlib_web_interface.cpp, aflowrc.cpp, avasp.cpp, chull.cpp, contrib_shidong.cpp, ifrozsl.cpp, init.cpp, ivasp.cpp, kaims.cpp, kbin.cpp, kvasp.cpp, Makefile, modules.cpp, neighbours.cpp, pflow.h, pocc.cpp, pocc.h, pocc_old.cpp, pthreads.cpp, README_AFLOW_ACONVASP.TXT, README_AFLOW_AFLOWRC.TXT, symmetry.cpp, xatom.cpp, xclasses.cpp, xproto.cpp)
        (ANRL: aflow_anrl.cpp)
        (AEL: ael_elasticity.cpp, README_AFLOW_AEL.TXT)
        (AGL: agl_debye.cpp, README_AFLOW_AGL.TXT)
        (APL: aapl_setup.cpp, aapl_tcond.cpp, apl_dirphoncalc.cpp, apl_doscalc.cpp, apl.h, apl_hsqpoints.cpp, apl_kphonons.cpp, apl_lrphoncalc.cpp, apl_pdisc.cpp, apl_phoncalc.cpp, apl_supercell.cpp, apl_thermalpc.cpp, qha_aflowin_creator.cpp, qha_eosrun.cpp, README_AFLOW_APL.TXT)
        (AUROSTD: aurostd.h, boot.cpp, main.cpp, xerror.cpp, xoption.cpp)
3.1.217 - 2018/12/13
        Location: http://materials.duke.edu/AFLOW/aflow.3.1.217.tar.xz
        -- Added LIB2LIB function to automatically perform AEL and AGL post processing when running LIB2RAW (CT)
        -- Updated LIB2RAW and webpage generation functions to incorporate additional AEL and AGL properties (CT)
        -- Added conversion of pressure extracted from OUTCAR file from kB to GPa in AEL and AGL to keep units consistent (CT)
        -- added species scaling to volume for ANRL prototypes, if --params=-1.0,... (DX)
        -- added ANRL prototype for the kesterite structure (DX)
        -- improved CIF reader, i.e., account for different formats and partial occupation (DX)
        -- fixed bug in kpath determination (primitive vs original lattice) (DX)
        (AFLOW: aconvasp_main.cpp, anrl.cpp, xatom.cpp, AFLOW_README_PROTO.TXT, aflow.h, aconvasp_main.cpp, ael_elastic_fit.cpp, ael_elasticity.cpp, agl_debye.cpp, agl_electronic.cpp, init.cpp, xclasses.cpp, aflowlib.h, aflowlib_libraries.cpp, aflowlib_web_interface.cpp, Makefile, README_PROTO.TXT)
        (ANRL: ANRL_CPPS_20180710/aflow_anrl_A2BCD4_tI16_82_ac_b_d_g.cpp, ANRL_CPPS_20180710/aflow_anrl_list.cpp)
3.1.216 - 2018/12/05
        Location: http://materials.duke.edu/AFLOW/aflow.3.1.216.tar.xz
        -- fixed std in AAPL (ME)
        -- added seven SQS structures to ANRL prototypes (DX)
        -- Write Gibbs free energy as a function of pressure and temperature in AFLOW readable format for future phase diagram application (CT)
        -- Add option to suppress extrapolation in Hugoniot relation calculation (CT)
        -- Functions to extract electronic properties as a function of pressure from AGL data (CT)
        -- Calculate and write additional elastic properties from AEL (Young's modulus, Pugh's modulus ratio) (CT)
        -- Flattened JSON structure used for writing and storing elastic stiffness and compliance tensors (CT)
        -- fixed anisotropy spelling (CO)
        -- added ISMEAR/SIGMA VASP option (CO)
        -- rerouted GetAtomVolume() and GetAtomMass() for properly cleaning pp (CO)
        -- added N+1 analysis to chull (CO)
        -- removed _pc from QH_ENERGIES() class (CO)
        (AUROSTD: AUROSTD/aurostd.h, main.cpp, xcombos.cpp, xcombos.h)
        (ANRL: ANRL_CPPS_20180710/aflow_anrl_A3B13_oC32_38_ac_a2bcdef.cpp, ANRL_CPPS_20180710/aflow_anrl_A3B5_oC32_38_abce_abcdf.cpp, ANRL_CPPS_20180710/aflow_anrl_A5B11_mP16_6_2abc_2a3b3c.cpp, ANRL_CPPS_20180710/aflow_anrl_AB3_mC32_8_4a_12a.cpp, ANRL_CPPS_20180710/aflow_anrl_AB3_mC32_8_4a_4a4b.cpp, ANRL_CPPS_20180710/aflow_anrl_AB7_hR16_166_c_c2h.cpp, ANRL_CPPS_20180710/aflow_anrl_AB_aP16_2_4i_4i.cpp, ANRL_CPPS_20180710/aflow_anrl_list.cpp)
        (AFLOW: ael_elastic_fit.cpp, ael_elasticity.cpp, ael_elasticity.h, agl_debye.cpp, agl_debye.h, agl_electronic.cpp, agl_hugoniot.cpp, anrl.cpp, avasp.cpp, chull.cpp, chull.h, aflow.cpp, aflow.h, ivasp.cpp, kaims.cpp, kvasp.cpp, aflowlib.h, aflowlib_libraries.cpp, aflowlib_web_interface.cpp, pocc.cpp, pocc.h, xatom.cpp, xclasses.cpp, xproto.cpp, xproto_gus.cpp, APL/aapl_cluster.cpp, APL/aapl_ifcs.cpp, APL/aapl_tcond.cpp, APL/apl.h, APL/apl_kphonons.cpp, APL/qha_energies.cpp, Makefile, README_AFLOW_AEL.TXT, README_AFLOW_AGL.TXT, README_AFLOW.TXT, README_CONTRIBS.TXT)
3.1.215 - 2018/12/04
        Location: http://materials.duke.edu/AFLOW/aflow.3.1.215.tar.xz
        -- added machinery for vaiud (auid bytes for the AUID directory cashed) (SC)
	      aflowlib.h aflowlib_libraries.cpp aflowlib_web_interface.cpp aflow.h aflow_aflowrc.cpp aflow_init.cpp
3.1.214 - 2018/11/30
        Location: http://materials.duke.edu/AFLOW/aflow.3.1.214.tar.xz
        -- added auid.out and auid.json to RAW/WEB (SC)
3.1.213 - 2018/11/27
        Location: http://materials.duke.edu/AFLOW/aflow.3.1.213.tar.xz
        -- added LIB0 (a bunch of h and cpp) (SC)
3.1.212 - 2018/11/12
        Location: http://materials.duke.edu/AFLOW/aflow.3.1.212.tar.xz
        -- in --bzd command, added option to transform high-symmetry kpaths to input lattice representation with [--transform2original] (DX)
        -- in --bzd command, added option to print transformation matrices between input lattice and AFLOW standard lattice [--print_transformation_matrix] (DX)
        -- store both the coordinate system and unit cell (rigid rotation) transformations in xstructure (DX)
        -- created _kpoints class; easier to transform and print kpoint information (DX)
        (AFLOW: aflow.h, aconvasp_main.cpp, lattice.cpp, pflow.h, xatom.cpp, README_AFLOW_ACONVASP.TXT)
3.1.211 - 2018/10/19
        Location: http://materials.duke.edu/AFLOW/aflow.3.1.211.tar.xz
        -- added Pearson coefficient to element properties (ME)
        -- fixed some constants in xscalar (ME)
        -- Rewrote AAPL to be faster, require less DFT calculations, and include four-phonon processes. (ME)
        -- Added more functionality to xvector and xmatrix for complex numbers. (ME)
        -- Added ability to update progress bar using percentages instead of indices (ME)
        -- Redesigned xtensor to be more lightweight and faster. (ME)
        -- Fixed bug in aurostd::xcombos::reset() (ME)
        -- Fixed minor typos (ME)
        -- Edited APL readme for grammar and clarity, and added new AAPL features (ME)
        -- Added APL and AAPL parameters to the aflow.rc (ME)
        -- Reformatted exception readme to be more consistent with other readmes and fixed typos (ME)
        -- updated get_datetime_formatted() and StringsAlphabetic() (CO)
        -- new chull date format avoids time stamp, too much resolution (CO)
        -- added png output option for chull and resolution option to aflowrc (CO)
        -- switched to tight tol spacegroups (vsg2) in chull (CO)
        -- centralized checking sign of distances in chull, then flipped sign of distance to hull to be positive by default (CO)
        -- funneled all points of facet through addVertex() (CO)
        -- fixed facet content tolerance scaling with increasing dimensionality, important for 6D hulls (CO)
        -- added default initializations to a bunch of variables in chull to avoid spurious warnings (CO)
        -- added polymorph case to decomposition phases and coefficients (CO)
        -- allow for eq_g_states to be calculated on the fly if not already calculated (CO)
        -- intelligently avoid printing unknown (or unset) stability criterion (CO)
        -- fixed unsorted directories in aflow_compare_structure (CO)
        -- now check for negative coefficients when balancing chemical equations, means we missed the facet (CO)
        -- correctBadDatabase() now checks for unaries too (as per apennsy) (CO)
        -- skipping ".old" prototypes (CO)
        -- fixed shidong warnings with strncat (CO)
        (AUROSTD: boot.cpp, AUROSTD/aurostd.h, main.cpp, xcombos.cpp, xcombos.h, xcomplex.cpp, xcomplex.h, xmatrix.cpp, xmatrix.h, xtensor.cpp, xtensor.h, xvector.cpp, xvector.h)
        (AFLOW: aconvasp_main.cpp, aflowrc.cpp, chull.cpp, chull.h, compare_structure.cpp, contrib_shidong_auxiliary.cpp, aflowlib_web_interface.cpp, pflow_funcs.cpp, APL/aapl_cluster.cpp, APL/aapl_ifcs.cpp, APL/aapl_setup.cpp, APL/aapl_tcond.cpp, APL/apl_atomic_disp.cpp, APL/apl_dirphoncalc.cpp, APL/apl_dm_pdos_save.cpp, APL/apl_doscalc.cpp, APL/apl_group_velocity.cpp, APL/apl_gsa.cpp, APL/apl.h, APL/apl_hsqpoints.cpp, APL/apl_kphonons.cpp, APL/apl_logger.cpp, APL/apl_lrphoncalc.cpp, APL/apl_pdisc.cpp, APL/apl_phoncalc.cpp, APL/apl_supercell.cpp, APL/apl_thermalpc.cpp, APL/qha3phonons_eos.cpp, APL/qha_aflowin_creator.cpp, APL/qha_dm_pdos_save.cpp, APL/qha_eosrun.cpp, APL/qha_gruneisen.cpp, APL/scqha_gruneisen.cpp, APL/scqha_T_freqs.cpp, Makefile, README_AFLOW_ACONVASP.TXT, README_AFLOW_APL.TXT, README_AFLOW_CHULL.TXT, README_AFLOW_EXCEPTIONS.TXT)
3.1.210 - 2018/10/01
        Location: http://materials.duke.edu/AFLOW/aflow.3.1.210.tar.xz
        -- changed 8 ANRL prototype labels (part 2) to match with Wyckoff positions in reference literature (DX)
        -- fixed prototype names for A4BC4D_tP10_123_gh_a_i_d and AB_hP6_144_a_a in aflow_anrl_list.cpp (DX) 
        -- added Strukturbericht designations to aflow_anrl_list.cpp (DX)
        -- fixed minimum enumerated Wyckoff letter determination; more robust (DX)
        -- cleaned workflow for Wyckoff functions (DX)
        -- added more debugging messages to symmetry functions (DX)
        (AFLOW: ANRL/aflow_anrl_list.cpp ANRL/aflow_anrl_A12B36CD12_cF488_210_h_3h_a_fg.cpp ANRL/aflow_anrl_A3B3C_hP14_176_h_h_c.cpp ANRL/aflow_anrl_A3B_hP8_176_h_c.cpp ANRL/aflow_anrl_AB3C_cP60_201_be_fh_g.cpp ANRL/aflow_anrl_A3B2_hP10_176_h_bc.cpp ANRL/aflow_anrl_A3BC_hP10_188_k_c_a.cpp ANRL/aflow_anrl_AB3C16_cF160_203_a_bc_eg.cpp ANRL/aflow_anrl_AB_hP4_156_ab_ab.cpp Makefile anrl.cpp symmetry_spacegroup.cpp symmetry_spacegroup.h symmetry_spacegroup_functions.cpp)
3.1.209 - 2018/08/31
        Location: http://materials.duke.edu/AFLOW/aflow.3.1.209.tar.xz
        -- added all origin choice 2 possibilities to ITC space group list (DX)
        -- added all rhombohedral setting possibilities to ITC space group list (DX)
        -- added monoclinic unique axis choices (b or c) to ITC space group list (DX)
        -- added SYM::findRhombohedralSetting() in space group functions to distinguish between hexagonal and rhombohedral settings (DX)
        -- added other settings for Hall space group symbol (settings 1 or 2, H or R for rhombohedral, and unique axis-b or -c for monoclinic systems) (DX)
        -- added CIF reader; can read/expand CIFs with only representative Wyckoff position specified in settings 1 or 2 (H or R for rhombohedral systems and unique axis-b or -c for monoclinic systems) (DX)
        -- improved CIF writer; default functionality calculates the symmetry and prints the representative Wyckoff positions (DX)
        -- added symmetry tolerance option to CIF writer via --cif[=<tolerance>] (default: tight; other options: loose, <number>) (DX)
        -- added space group setting option to CIF writer via [--setting=1| =2] (default: 1) (DX)
        -- added [--no_symmetry] option to CIF writer, which returns CIF as space group 1 (DX)
        -- added space group setting option to --wyccar via [--setting=1| =2] (default: 1) (DX)
        -- added space group setting option to --sgdata and --edata via [--setting=1| =2] (default: 1) (DX)
        -- added [--no_scan] and [--magmom] options to --wyccar and moved function to pflow::WYCCAR() (DX)
        -- added more debugging messages to space group functions (ConventionalCell(), SpaceGroup_ITC(), etc.) (DX)
        -- changed ANRL prototype A6B2C_tP18_128_eh_d_b to A6B2C_tP18_128_eh_d_a (b vs a Wyckoff letter); consistent with reference (DX)
        -- fixed bug in minimumDistanceVector(); should return xvector<double> not double (DX)
        (AFLOW: ANRL/aflow_anrl_list.cpp, ANRL/aflow_anrl_A6B2C_tP18_128_eh_d_a.cpp, Makefile, README_AFLOW_ACONVASP.TXT, README_AFLOW_SYM.TXT, aflow.h, aconvasp_main.cpp, anrl.cpp, pflow.h , pflow_print.cpp, symmetry.cpp, symmetry_spacegroup.cpp, symmetry_spacegroup.h, symmetry_spacegroup_ITC_library.cpp, symmetry_spacegroup_functions.cpp, xatom.cpp)
3.1.208 - 2018/08/27
        Location: http://materials.duke.edu/AFLOW/aflow.3.1.208.tar.xz
        -- new small banner style in chull (CO)
        -- perform thermo loop with static run in aflowlib_libraries (CO)
        -- added xoption to edata and sgdata functions; stores all data (DX)
        -- added more keywords to aflowlib entry (crystal_family, crystal_system, point_group_Hermann_Mauguin, point_group_Schoenflies, point_group_orbifold, point_group_type, point_group_order, point_group_structure, Bravais_lattice_lattice_type, Bravais_lattice_lattice_system, Bravais_superlattice_lattice_type, Bravais_superlattice_lattice_variation_type, Bravais_superlattice_lattice_system, Pearson_symbol_superlattice, reciprocal_geometry, reciprocal_volume_cell, reciprocal_lattice_type, reciprocal_lattice_variation_type, Wyckoff_letters, Wyckoff_multiplicities, Wyckoff_site_symmetries) (DX)
        -- new aflowlib keywords extracted from xoption and integrated into aflowlib.out/.json (DX)
        -- prepared website function to read in new keywords once database is populated; currently commented out (DX)
        -- fixed typo in sgdata; Shoenflies is now Schoenflies (DX)
        -- added functions to create Wyckoff strings in aflowlib entry; ExtractWyckoffLettersString(), ExtractWyckoffMultiplicitiesString(), and ExtractWyckoffSiteSymmetriesString() (DX)
        (AUROSTD: xoption.cpp)
        (AFLOW: aconvasp_main.cpp, aflowrc.cpp, pflow.h, pflow_print.cpp, symmetry_spacegroup.h, symmetry_spacegroup_functions.cpp, aflowlib.h, aflowlib_libraries.cpp, aflowlib_web_interface.cpp)
3.1.207 - 2018/08/19
        Location: http://materials.duke.edu/AFLOW/aflow.3.1.207.tar.xz
        -- integrated new html for entry page (JPO)
        -- fixed xaxis of bands plotter for entry page (PC)
        -- Improved distribution of APL calculations over threads. (ME)
        -- Added function to SYM that returns the minimum distance vector. (ME)
        -- Added docstring to xcombos. (ME)
        -- added xvector::normalizeSumToOne() (CO)
        -- changed decomposition reaction to atomic concentrations (CO)
        -- added fractional_compound to chull output (CO)
        -- replaced AFLOWLogicError() and AFLOWRuntimeError() with xerror() (CO)
        -- added chull plot ICSD labels mode (CO)
        -- revamped small banner setting (CO)
        -- added verbose output if skipping entries above/below half hull (CO)
        -- added --output=png --png_resolution=500 options to chull (CO)
        -- added --keep=gpl to phonons gnuplot script (CO)
        (AUROSTD: boot.cpp, AUROSTD/aurostd.h, xcombos.cpp, xscalar.cpp, xscalar.h, xvector.cpp, xvector.h)
        (AFLOW: aconvasp_main.cpp, aflowrc.cpp, avasp.cpp, bader.cpp, chull.cpp, chull.h, aflow.cpp, aflow.h, aflowlib_webapp_bands.js, aflowlib_web_interface.cpp, pflow_funcs.cpp, pflow.h, pocc.cpp, symmetry.cpp, APL/aapl_tcond.cpp, APL/apl_atomic_disp.cpp, APL/apl_dm_pdos_save.cpp, APL/apl_doscalc.cpp, APL/apl_group_velocity.cpp, APL/apl.h, APL/apl_hroutines.cpp, APL/apl_pdisc.cpp, APL/qha3phonons_eos.cpp, APL/qha_dm_pdos_save.cpp, APL/qha_gruneisen.cpp, APL/scqha_eos.cpp, APL/scqha_gruneisen.cpp, APL/scqha_T_freqs.cpp, Makefile, README_AFLOW_ACONVASP.TXT, README_AFLOW_AFLOWRC.TXT, README_AFLOW_CHULL.TXT)
3.1.206 - 2018/08/08
        Location: http://materials.duke.edu/AFLOW/aflow.3.1.206.tar.xz
        -- Fix JVXL (SC)
3.1.205 - 2018/07/27
        Location: http://materials.duke.edu/AFLOW/aflow.3.1.205.tar.xz
        -- Improved destructor for xtensor (ME)
        -- Added function to test if xvector is a zero vector (ME)
        -- fixed parameter list for ANRL prototype (A_hR105_166_bc9h4i); z2 to x2 (DX)
  	-- more rigorous check for atoms within the new cell in GetSuperCell(); check periodic images of atoms (DX)
  	-- fixed "over-reduced" issue in primitivization routine in space group function (DX)
  	-- added roundoff to axis and SU2 matrix in JSON output of symmetry elements (DX)
  	-- fixed function for printing fractions in general Wyckoff positions (DX)
        -- created --generate_aflowin_only (CT)
        -- QHA3P and SCQHA conflict resolved (PN)
        -- reorganize QHA modes (PN)
        -- added four QHA3P options (PN)
        -- reorganize QHA, SCQHA, and QHA3P options (PN)
        -- filename changed and accordingly modified in QHA-README (PN)
        -- replaced some QHA functions with aurostd (PN)
        -- fixed slab AddAtom() function (CO+DU)
        -- added --readme=aflowrc (CO)
        -- fixed --readme=xaflow for local configuration (CO)
        -- fixed a few warnings for beta (CO)
        -- fixed AMIX/BMIX typo (CO)
        -- added defaults/options for DOD CONRAD machine (--machine=dod_conrad); also added in aflowrc (DX)
        (AUROSTD: xscalar.cpp, xscalar.h, xtensor.cpp, xvector.cpp, xvector.h)
        (AFLOW: aflowrc.cpp, avasp.cpp, chull.cpp, aflow.cpp, data.cpp, aflow.h, init.cpp, ivasp.cpp, kbin.cpp, kvasp.cpp, aflowlib_webapp_entry.js, aflowlib_web_interface.cpp, pocc_old.cpp, surface.cpp, symmetry.cpp, symmetry_spacegroup.cpp, symmetry_spacegroup_functions.cpp, xatom.cpp, xclasses.cpp, ANRL_CPPS_20180710/anrl_list.cpp, APL/apl_group_velocity.cpp, APL/apl.h, APL/apl_kphonons.cpp, APL/qha3phonons_eos.cpp, APL/qha_aflowin_creator.cpp, APL/qha_energies.cpp, APL/qha_eos.cpp, APL/qha_gruneisen.cpp, APL/scqha_eos.cpp, APL/scqha_gruneisen.cpp, APL/scqha_T_freqs.cpp, Makefile, README_AFLOW_AEL.TXT, README_AFLOW_AFLOWRC.TXT, README_AFLOW_AGL.TXT, README_AFLOW_POCC.TXT, README_AFLOW_QHA_SCQHA_QHA3P.TXT, README_AFLOW.TXT, README_AFLOW_XAFLOW.TXT)
3.1.204 - 2018/07/12
        Location: http://materials.duke.edu/AFLOW/aflow.3.1.204.tar.xz
        -- updated QHA and added QHA3P and SCQHA functionality (PN)
        -- Restrucured xcombos. Added enumerations. (ME) [AUROSTD/aflow_xcombos.cpp, AUROSTD/aflow_xcombos.h]
        -- Introduced exception handlier class aurostd::xerror. (ME)
        -- Introduced xtensor class for tensors of arbitrary dimension. Other xtensor classes are obsolete now. (ME).
        -- Changed all current xtensor3 instances to the new xtensor format. (ME)
        -- Added Kronecker product to xmatrix. (ME)
        -- Option to write and use AEL data at lowest finite pressure where the material is elastically stable (CT)
        -- Option to specify a separate set of finite pressures for AEL calculations than are used for AGL post-processing (CT)
        -- Integrated workflow option for using finite pressure Poisson ratio in AGL calculations (CT)
        -- Write nominal target pressure and calculated external pressure for AEL calculations in aflow.ael.out file (CT)
        -- Fixed keyword in JSON output file (CT)
        -- Increase grid for AGL DOSCAR (CT)
        -- cleaning up webapp_bands.js and added more mouse functionality (PC)
        -- added citation information to entry page (PC)
        -- added ANRL prototypes from part 2 of library (302 prototypes) (DX)
        -- added option to print symbolic math representation of ANRL prototypes (--add_equations or --equations_only) in aims and vasp formats (DX)
        -- updated DOI for ANRL part 1 and added arXiv for part 2 to title line of each prototype (DX) 
        -- fixed bug with --vasp keyword, i.e., need to check if used with --proto command (DX) 
        -- removed unused variables in standard lattice function (DX)
        -- added applyCombo() to xcombos (CO)
        -- fixed wget *.xz issue if *.xz already exists (CO)
        -- fixed apl2agr to handle xz compression format (CO)
        -- fixed --aflow_proto empty BZ issue, occurs when structure is downloaded from online (CO)
        -- fixed reading in forces from aims.out (CO)
        -- force species input for aims structure (CO)
        -- added checks for broken API (CO)
        -- added GENERATOR to aflow.in generation (CO)
        -- added auid to chull PDF output (CO)
        -- fixed bader num_each_type issue (relax2 vs. static primitivization) (CO)
        -- fixed command line aflow_qmvasp generation (CO)
        -- fixed search for ./aflow_data issue upon initial installation (CO)
        -- PARTCAR now handles '+' in write out (CO)
        -- fixed AddAtom() to handle different occupations (CO)
        -- added combination parameters to chull (CO)
        -- fixed aflowrc load issue (remove spaces between quotes and comment) (CO)
        (AUROSTD: boot.cpp, AUROSTD/aurostd.cpp, AUROSTD/aurostd.h, main.cpp, xcombos.cpp, xcombos.h, xerror.cpp, xerror.h, xmatrix.cpp, xmatrix.h, xtensor.cpp, xtensor.h)
        (AFLOW: aconvasp_main.cpp, aflowrc.cpp, anrl.cpp, avasp.cpp, bader.cpp, bader.h, chull.cpp, chull.h, aflow.cpp, data.cpp, aflow.h, init.cpp, ivasp.cpp, kbin.cpp, lattice.cpp, aflowlib_libraries.cpp, aflowlib_webapp_bands.js, aflowlib_web_interface.cpp, oaims.cpp, ovasp.cpp, pflow.h, pocc.cpp, pocc.h, surface.cpp, xatom.cpp, xclasses.cpp, xproto.cpp, ANRL_CPPS_20180710, APL/apl_atomic_disp.cpp, APL/apl_doscalc.cpp, APL/apl_group_velocity.cpp, APL/apl.h, APL/apl_hroutines.cpp, APL/apl_hsqpoints.cpp, APL/apl_kphonons.cpp, APL/apl_ltetdos.cpp, APL/apl_mpmesh.cpp, APL/apl_pdisc.cpp, APL/apl_phoncalc.cpp, APL/apl_thermalpc.cpp, APL/apl_uniform_mesh.cpp, APL/qha3phonons_eos.cpp, APL/qha_aflowin_creator.cpp, APL/qha_dm_pdos_save.cpp, APL/qha_energies.cpp, APL/qha_eoscalc.cpp, APL/qha_eos.cpp, APL/qha_gruneisen.cpp, APL/scqha_eos.cpp, APL/scqha_gruneisen.cpp, APL/scqha_T_freqs.cpp, Makefile, README_AFLOW_ACONVASP.TXT, README_AFLOW_AEL.TXT, README_AFLOW_AGL.TXT, README_AFLOW_ANRL.TXT, README_AFLOW_APL.TXT, README_AFLOW_CHULL.TXT, README_AFLOW_EXCEPTIONS.TXT, README_AFLOW_POCC.TXT, README_AFLOW_QHA_SCQHA_QHA3P.TXT, README_AFLOW.TXT, README_AFLOW_XAFLOW.TXT, README_CONTRIBS.TXT)
3.1.203 - 2018/06/15
        Location: http://materials.duke.edu/AFLOW/aflow.3.1.203.tar.xz
        -- fixed tolerance scan issue in edata (try new tolerance from PrintSGData() on GetLatticeType() routine before changing tolerance) (DX)
        -- fixed primitivization routine in aflowSG functions (Minkowski/Niggli to fix left-handed candidate lattices and recheck moduli after Minkowski/Niggli) (DX)
        -- check all possible generator choices to match to ITC convention before changing tolerance (DX)
        -- added more rigorous check of tetragonal symmetry operations for determining conventional cell (DX)
        -- added generator information for P1 symmetry systems (DX)
        -- added check of Cartesian distance before removing fractional copies in GetPrimitive() (DX)
        (AFLOW: lattice.cpp, pflow_print.cpp, symmetry_spacegroup.cpp, symmetry_spacegroup_ITC.cpp, xatom.cpp) 
3.1.202 - 2018/06/07
        Location: http://materials.duke.edu/AFLOW/aflow.3.1.202.tar.xz
        -- dropping EXTRA to AFLOW3_FREE/EXTRA on local machine or wget (SC)
3.1.201 - 2018/06/04
        Location: http://materials.duke.edu/AFLOW/aflow.3.1.201.tar.xz
        -- more space saving in lib2raw (linking OUTCAR.relax instead of copying) SC
3.1.200 - 2018/05/27
        Location: http://materials.duke.edu/AFLOW/aflow.3.1.200.tar.xz
        -- fixed structure rescaling issue for space group determination (affecting LIB4) (DX)
        -- print geometry file location for errors/debug (DX)
        -- added more debugging messages along with file location in symmetry functions (DX) 
        -- initialize variables for -O3 in symmetry and structure comparison routines (DX)
        -- speed increase for minimumDistance() function (DX)
        -- speed increase for primitivization routine in aflowSG functions (DX)
        -- fixed Wyckoff position typo for space group 62 (8d not 8e) (DX)
        -- fixed Wyckoff position typo for space group 89 (4i not 2i) (DX)
        (AFLOW: aflow.h, aconvasp_main.cpp, compare_structure.cpp, compare_structure_function.cpp, pflow_print.cpp, symmetry.cpp, symmetry_spacegroup.cpp, symmetry_spacegroup_ITC_library.cpp, symmetry_spacegroup_functions.cpp, xatom.cpp, xproto.cpp, aflowlib_libraries.cpp)
3.1.199 - 2018/05/27
       Location: http://materials.duke.edu/AFLOW/aflow.3.1.199.tar.xz
	      -- compressing aflow.***.json/out in LIB2RAW and linking them (SC)
        -- removing the brainy/useless stuff about file compression in aurostd (SC)
	      -- fighting sloppyness in aflow_libraries about aflow_pgroup[x][_xtal] (SC)
	      -- fixed aflow_libraries about compress, delete and link files (SC)
	      -- fixed inconsitencies in aflow_convasp_main compress (SC)
	      -- fixed as bunch of inconsistencies in compressing and XHOST.command (SC)
	      -- more inconsistencies RAW-WEB in aflow_libraries  (SC)
	      -- fixed removal useless files in LIB2RAW (SC)
	      -- added BZ2XZ engine to aurostd_main (SC)
	      -- added GZ2XZ engine to aurostd_main (SC)
	      -- added ZIP2ZIP engine to aurostd_main (SC)
3.1.198 - 2018/05/24
        Location: http://materials.duke.edu/AFLOW/aflow.3.1.198.tar.xz
        -- fixed bader extension finder for --lib2raw (CO)
        (AFLOW: bader.cpp, bader.h, aflowlib_libraries.cpp, Makefile)
3.1.197 - 2018/05/24
        Location: http://materials.duke.edu/AFLOW/aflow.3.1.197.tar.xz
        -- updates to entry page bands plotter (PC)
        -- added some helpful comments for getGeneralNormal(), CMdet(), and ZVAL in bader (CO)
        -- check if /www directory exists for jmol display on entry page (CO)
        (AUROSTD: xmatrix.cpp, xvector.cpp)
        (AFLOW: bader.cpp, chull.cpp, aflowlib_webapp_bands.js, aflowlib_web_interface.cpp, Makefile)
3.1.196 - 2018/05/21
        Location: http://materials.duke.edu/AFLOW/aflow.3.1.196.tar.xz
        -- fixed entry page property line wrapping issues (PC)
        -- added button for spin-polarized band structure selection in webapp (PC)
        -- fixed precision inconsistency printing xstr.json (FK)
        -- added some -O3 compatibility (FK)
        -- citation added to aflow_aapl_pairs.cpp (ME)
        -- fixed bug in aflow_kvasp.cpp that prevented the creation of the primitive cell structure for APL, AAPL, and QHA calculations (ME)
        -- implemented combinations with repetitions with sequence taken into account (ME)
        -- moved the code to check for input and output files in APL into separate functions to make them available for AAPL, remove duplicate code, and make the code more readable (ME)
        -- removed the ENCUT and EDIFF tags from AAPL input files as they may result in lower cut-off energies and higher energy differences (ME)
        -- fixed gcc8 issue in AGL (CO)
        -- added simplex content and hypercollinearity properties to convex hull data (CO)
        -- decoupled internal links between graph2doc and withindoc (CO)
        -- fixed site error calculation in POCC for vacancies (CO)
        -- added eyes/ones xmatrix constructors (CO)
        -- added Cayley-Menger determinant to xmatrix (CO)
        -- included cstdlib in aflow_data.cpp for compilation on qrats (CO)
        (AUROSTD: boot.cpp, xcombos.cpp, xcombos.h, xmatrix.cpp, xmatrix.h, xvector.cpp)
        (AFLOW: aconvasp_main.cpp, apennsy_main.cpp, chull.cpp, chull.h, contrib_shidong_auxiliary.cpp, data.cpp, aflow.h, kvasp.cpp, aflowlib.h, aflowlib_libraries.cpp, aflowlib_webapp_bands.js, aflowlib_web_interface.cpp, pflow_funcs.cpp, pflow.h, pocc.cpp, pocc.h, pocc_old.cpp, pocc_old.h, xatom.cpp, APL/aapl_tensor.cpp, APL/apl_dirphoncalc.cpp, APL/apl.h, APL/apl_phoncalc.cpp, APL/apl_thermalpc.cpp, Makefile)
3.1.195 - 2018/05/21
        Location: http://materials.duke.edu/AFLOW/aflow.3.1.195.tar.xz
        -- beta of release with XZ (SC)
3.1.194 - 2018/05/16
        Location: http://materials.duke.edu/AFLOW/aflow.3.1.194.tar.xz
        -- small bug fixes for g++/gcc 7 and 8 (SC)
        -- preparing for xz compression (SC) 
        194 xatom.cpp  aurostd.h aurostd_main.cpp pthread.cpp README_SCRIPTING README_AFLOW init.cpp aflow.cpp aconvasp_main.cpp
        194c fix aconvasp_main.cpp
	194d avasp.cpp ael_elasticity.cpp ael_get_stress.cpp agl_debye.cpp agl_get_ev.cpp contrib_cormac.cpp contrib_junkai_phasediag.cpp
	194e avasp.cpp xatom.cpp  aurostd_main libraries.cpp ael_elasticity.cpp ael_get_stress.cpp agl_debye.cpp agl_get_ev.cpp contrib_cormac.cpp aconvasp_main.cpp pthread.cpp init.cpp aflow.cpp (heavy)
	194f good bye bzip2 (SC)
	194g aflow_contrib_wahyu.cpp 
	194h aflow.cpp aflow_estructure.cpp aflow_ifrozsl.cpp aflow_ivasp.cpp
	194i aflow_pthreads.cpp
	194j aflow_aflowrc.cpp
	194l BASE64 for pseudopotentials and aflow_data.cpp
	194m aflow_kbin.cpp aflow_kvasp.cpp
	194n aflowlib_web_interface.cpp aflow_matlab_funcs.cpp (EXTRA/MATLAB/plotband.m) aflow_ovasp.cpp aflow_pocc_edos.cpp
	shortened aflow_xatom.cpp working on ZVAL POMASS and removing all EXT stuff. Tests work.  Fixed even further aflow_pthread.cpp aflow_xproto_gus.cpp
3.1.193 - 2018/05/11
        Location: http://materials.duke.edu/AFLOW/aflow.3.1.193.tar.xz
        -- extending xoptions push pop (SC)
3.1.192 - 2018/05/10
        Location: http://materials.duke.edu/AFLOW/aflow.3.1.192.tar.xz
        -- extending xoptions push pop (SC)
3.1.191 - 2018/05/08
        Location: http://materials.duke.edu/AFLOW/aflow.3.1.191.tar.xz
        -- rationalized orthogonality search in xmatrix (SC)
        aurostd_xmatrix.h aurostd_xmatrix.cpp aflow.h
3.1.190 - 2018/05/08
        Location: http://materials.duke.edu/AFLOW/aflow.3.1.190.tar.xz
        -- fixed units in AGL output (CT)
        -- fixed permutation vector initialization in APL (required for compiling on DoD CONRAD machine) (DX)
        -- fixed bug in tolerance scan; was only scanning in one direction (DX) 
        -- created faster minimum cartesian distance calculator for skewed cells; fewer duplicate operations (DX) 
        -- fixed conflict between CUT_RAD and CUT_SHELL in AAPL (ME)
        -- properly added directory to bader error output (CO)
        -- fixed slow down with loadEntries() (stringElements2VectorElements()) (CO)
        -- fixed AIMS read-in issue with '#' comments (CO)
        -- added guard around BANDSDATA_JSON() for html generation (CO)
        -- fixed static compile settings (CO)
        -- fixed _sym_op.basis_map_calculated issue in ApplyAtom() for AAPL (CO)
        -- added xStream class for logging workflow updates (CO)
        -- fixed stability criterion vs. (Delta H) fonts in chull report (CO)
        -- substantial clean-up of classes in POCC in anticipation for AVASP_MakeSingleAFLOWIN integration (CO)
        -- added avasp function in preparation for AVASP_MakeSingleAFLOWIN integration (CO)
        -- added try/catches for easy debugging (CO)
        (AUROSTD: main.cpp)
        (AFLOW: aconvasp_main.cpp, aflowrc.cpp, agl_debye.cpp, avasp.cpp, bader.cpp, chull.cpp, chull.h, contrib_kesong_ipocc.cpp, aflow.cpp, aflow.h, ivasp.cpp, kbin.cpp, kvasp.cpp, aflowlib_web_interface.cpp, pflow.h, pocc.cpp, pocc.h, symmetry.cpp, xatom.cpp, xclasses.cpp, APL/aapl_pairs.cpp, APL/apl_kphonons.cpp, Makefile, README_AFLOW_ACONVASP.TXT, README_AFLOW_CHULL.TXT)
3.1.189 - 2018/05/04 -
        Location: http://materials.duke.edu/AFLOW/aflow.3.1.189.tar.xz
        Moved these defaults from aflow.h to aflow_aflowrc.cpp for user tuning (SC)
        #define DEFAULT_AFLOW_PRESCRIPT_OUT            string("aflow.prescript.out")  
        #define DEFAULT_AFLOW_PRESCRIPT_COMMAND        string("aflow.prescript.command")  
        #define DEFAULT_AFLOW_POSTSCRIPT_OUT           string("aflow.postscript.out")  
        #define DEFAULT_AFLOW_POSTSCRIPT_COMMAND       string("aflow.postscript.command") 
        #define DEFAULT_AFLOW_PGROUP_OUT               string("aflow.pgroup.out")
        #define DEFAULT_AFLOW_PGROUP_XTAL_OUT          string("aflow.pgroup_xtal.out")
        #define DEFAULT_AFLOW_PGROUPK_OUT              string("aflow.pgroupk.out")
        #define DEFAULT_AFLOW_PGROUPK_XTAL_OUT         string("aflow.pgroupk_xtal.out")
        #define DEFAULT_AFLOW_FGROUP_OUT               string("aflow.fgroup.out")
        #define DEFAULT_AFLOW_SGROUP_OUT               string("aflow.sgroup.out")
        #define DEFAULT_AFLOW_AGROUP_OUT               string("aflow.agroup.out")
        #define DEFAULT_AFLOW_IATOMS_OUT               string("aflow.iatoms.out")
        #define DEFAULT_AFLOW_PGROUP_JSON              string("aflow.pgroup.json")      
        #define DEFAULT_AFLOW_PGROUP_XTAL_JSON         string("aflow.pgroup_xtal.json") 
        #define DEFAULT_AFLOW_PGROUPK_JSON             string("aflow.pgroupk.json")    
        #define DEFAULT_AFLOW_PGROUPK_XTAL_JSON        string("aflow.pgroupk_xtal.json")
        #define DEFAULT_AFLOW_FGROUP_JSON              string("aflow.fgroup.json")   
        #define DEFAULT_AFLOW_SGROUP_JSON              string("aflow.sgroup.json")  
        #define DEFAULT_AFLOW_AGROUP_JSON              string("aflow.agroup.json")    
        #define DEFAULT_AFLOW_IATOMS_JSON              string("aflow.iatoms.json")   
        #define DEFAULT_AFLOW_ICAGES_OUT               string("aflow.icages.out")
        #define DEFAULT_AFLOW_SURFACE_OUT              string("aflow.surface.out")
        #define DEFAULT_AFLOW_QMVASP_OUT               string("aflow.qmvasp.out")
        #define DEFAULT_AFLOW_ERVASP_OUT               string("aflow.error.out")
        #define DEFAULT_AFLOW_IMMISCIBILITY_OUT        string("aflow.immiscibility.out")
        #define DEFAULT_AFLOW_MEMORY_OUT               string("aflow.memory.out")
        #define DEFAULT_AFLOW_FROZSL_INPUT_OUT         string("aflow.frozsl_input.out")
        #define DEFAULT_AFLOW_FROZSL_POSCAR_OUT        string("aflow.frozsl_poscar.out")
        #define DEFAULT_AFLOW_FROZSL_MODES_OUT         string("aflow.frozsl_energies.out")
        #define DEFAULT_AFLOW_FROZSL_EIGEN_OUT         string("aflow.frozsl_eigen.out")
        #define DEFAULT_AFLOW_END_OUT                  string("aflow.end.out")
3.1.188- 2018/05/03 -
       Location: http://materials.duke.edu/AFLOW/aflow.3.1.188.tar.xz
       Fixing kvasp.cpp (SC)
3.1.187- 2018/04/26 -
        Location: http://materials.duke.edu/AFLOW/aflow.3.1.187.tar.xz
        -- added missing scaling factor information to lattice for AIMS xstructure output (DX) 
        -- fixed bug in edata lattice type/variation determination; accounts for lattices that do not reflect crystal symmetry (DX) 
        -- fixed bug in edata reciprocal lattice type/variation determination; accounts for reciprocal lattices transformed from a lattice that does not reflect crystal symmetry (DX) 
        -- added directory (pwd) information to LDEBUG/ERROR messages for symmetry functions (DX)
        (AFLOW: aconvasp_main.cpp, lattice.cpp, symmetry.cpp, xatom.cpp) 
3.1.186- 2018/04/25 -
        Location: http://materials.duke.edu/AFLOW/aflow.3.1.186.tar.xz
        -- fixed bug in tolerance scan; was only scanning in one direction (DX) 
        -- created faster minimum cartesian distance calculator for skewed cells; fewer duplicate operations (DX) 
        (AFLOW: symmetry_spacegroup.cpp, symmetry.cpp) 
3.1.185- 2018/04/24 -
       Location: http://materials.duke.edu/AFLOW/aflow.3.1.185.tar.xz
       Fixing kvasp.cpp for dying jobs (SC)
3.1.184- 2018/04/23 -
       Location: http://materials.duke.edu/AFLOW/aflow.3.1.184.tar.xz
       Fixing ivasp.cpp for AFLOW_PSEUDOPOTENTIALS.TXT AFLOW_PSEUDOPOTENTIALS_LIST.TXT (SC)
       Tuning aflow_aflowrc.cpp for HYPERTHREADING in eos,draco,cobra,hydra (SC)
3.1.183- 2018/04/20 -
        Location: http://materials.duke.edu/AFLOW/aflow.3.1.183.tar.xz
        Fixing ovasp for METAGGA/isKINETIC (SC)
3.1.182- 2018/04/19 -
        Location: http://materials.duke.edu/AFLOW/aflow.3.1.182.tar.xz
        AFLOW_PSEUDOPOTENTIALS.TXT AFLOW_PSEUDOPOTENTIALS_LIST.TXT (SC)
3.1.181- 2018/04/17 -
        Location: http://materials.duke.edu/AFLOW/aflow.3.1.181.tar.xz
        Creating defaults in aflow_aflowrc.cpp for HYPERTHREADING in eos,draco,cobra,hydra (SC)
3.1.180- 2018/04/16 -
        Location: http://materials.duke.edu/AFLOW/aflow.3.1.180.tar.xz
        Creating defaults in aflow_aflowrc.cpp for NCPUS in eos,draco,cobra,hydra (SC)
3.1.179 - 2018/04/13 -
        Location: http://materials.duke.edu/AFLOW/aflow.3.1.179.tar.xz
        -- fixed PP settings for SCAN (RF)
        -- fixed warning in APIget() (CO)
        -- added relative stability criterion and latex-formatted sg's to chull properties list (CO)
        -- added control.in and geometry.in file name specification in aflowrc (CO)
        -- --generate now applies for aims output as well (CO)
        -- force aflow.in generation even for MODE=AIMS (CO)
        -- fixed k-point mismatch for non-primitive APL runs (CO)
        -- added MINATOMS_RESTRICTED tag for APL (CO)
        -- added functionality for user-defined path in phonon dispersion, specify coords/labels in aflow.in (CO)
        -- swapped out quser for qflow, but maintain backwards compatibility (CO)
        (AUROSTD: xoption.cpp, xoption.cpp, xoption.h, xoption.h, xvector.cpp, xvector.cpp, xvector.h, xvector.h)
        (AFLOW: aconvasp_main.cpp, aconvasp_main.cpp, aflowrc.cpp, aflowrc.cpp, avasp.cpp, avasp.cpp, chull.cpp, chull.cpp, chull.h, chull.h, compare_structure.cpp, compare_structure.cpp, contrib_kesong_hnfcell.cpp, contrib_kesong_hnfcell.cpp, contrib_kesong_ipocc.cpp, contrib_kesong_ipocc.cpp, contrib_kesong_pocc_basic.cpp, contrib_kesong_pocc_basic.cpp, aflow.cpp, aflow.cpp, aflow.h, aflow.h, init.cpp, init.cpp, kbin.cpp, kbin.cpp, kvasp.cpp, kvasp.cpp, aflowlib.h, aflowlib.h, aflowlib_web_interface.cpp, aflowlib_web_interface.cpp, pocc.cpp, pocc.h, poccupation_forcefield.cpp, poccupation_forcefield.cpp, symmetry.cpp, symmetry.cpp, symmetry_spacegroup.cpp, symmetry_spacegroup.cpp, symmetry_spacegroup_functions.cpp, symmetry_spacegroup_functions.cpp, symmetry_spacegroup.h, symmetry_spacegroup.h, xatom.cpp, xatom.cpp, xclasses.cpp, xclasses.cpp, APL/aapl_tcond.cpp, APL/aapl_tcond.cpp, APL/aapl_tensor.cpp, APL/aapl_tensor.cpp, APL/apl_dirphoncalc.cpp, APL/apl_dirphoncalc.cpp, APL/apl.h, APL/apl.h, APL/apl_kphonons.cpp, APL/apl_kphonons.cpp, APL/apl_lrphoncalc.cpp, APL/apl_lrphoncalc.cpp, APL/apl_pathbuilder.cpp, APL/apl_pathbuilder.cpp, APL/apl_pdisc.cpp, APL/apl_pdisc.cpp, APL/apl_phoncalc.cpp, APL/apl_phoncalc.cpp, APL/apl_supercell.cpp, APL/apl_supercell.cpp, APL/qha_eosrun.cpp, APL/qha_eosrun.cpp, Makefile, Makefile, README_AFLOW_APL.TXT, README_AFLOW_APL.TXT, README_AFLOW.TXT, README_AFLOW.TXT)
3.1.178 - 2018/04/13 -
        Location: http://materials.duke.edu/AFLOW/aflow.3.1.178.tar.xz
        Moved these defaults from aflow.h to aflow_aflowrc.cpp for user tuning (SC)
        #define DEFAULT_FILE_AFLOWLIB_ENTRY_OUT        string("aflowlib.out")
        #define DEFAULT_FILE_AFLOWLIB_ENTRY_JSON       string("aflowlib.json")
        #define DEFAULT_FILE_EDATA_ORIG_OUT            string("edata.orig.out")
        #define DEFAULT_FILE_EDATA_RELAX_OUT           string("edata.relax.out")
        #define DEFAULT_FILE_EDATA_BANDS_OUT           string("edata.bands.out")
        #define DEFAULT_FILE_DATA_ORIG_OUT             string("data.orig.out")
        #define DEFAULT_FILE_DATA_RELAX_OUT            string("data.relax.out")
        #define DEFAULT_FILE_DATA_BANDS_OUT            string("data.bands.out")
        #define DEFAULT_FILE_EDATA_ORIG_JSON           string("edata.orig.json")
        #define DEFAULT_FILE_EDATA_RELAX_JSON          string("edata.relax.json")
        #define DEFAULT_FILE_EDATA_BANDS_JSON          string("edata.bands.json")
        #define DEFAULT_FILE_DATA_ORIG_JSON            string("data.orig.json")
        #define DEFAULT_FILE_DATA_RELAX_JSON           string("data.relax.json")
        #define DEFAULT_FILE_DATA_BANDS_JSON           string("data.bands.json")
        #define DEFAULT_FILE_TIME_OUT                  string("time")
        #define DEFAULT_FILE_SPACEGROUP1_OUT           string("SpaceGroup")
        #define DEFAULT_FILE_SPACEGROUP2_OUT           string("SpaceGroup2")
        #define DEFAULT_FILE_VOLDISTPARAMS_OUT         string("VOLDISTParams")
        #define DEFAULT_FILE_VOLDISTEVOLUTION_OUT      string("VOLDISTEvolution")
3.1.177 - 2018/04/06 -
        Location: http://materials.duke.edu/AFLOW/aflow.3.1.177.tar.xz
        Bug fixes on autopseudootentialsl (SC)
3.1.176 - 2018/04/06 -
        Location: http://materials.duke.edu/AFLOW/aflow.3.1.176.tar.xz
        Working PAW_PBE_KIN and PAW_LDA_KIN autopseudopotential (SC)
3.1.175 - 2018/04/06 -
        Location: http://materials.duke.edu/AFLOW/aflow.3.1.175.tar.xz
        Working on mpcdf-cobra (SC)
3.1.174 - 2018/03/29
        Location: http://materials.duke.edu/AFLOW/aflow.3.1.174.tar.xz    
        -- added bands app to entry page (GG)
        -- fixed scaling factor type in xstructure2json() (DX)
        -- account for Wyckoff positions in represented as fractions (hex/rhl) in minimum enumerated Wyckoff search (DX)
        -- improved minimum enumerated Wyckoff search (consider combinations of origin shifts) (DX)
        -- fixed typo in xmatrix2json function (DX)
        -- limited outlier detection to binaries only, statistics not globally favorable for ternaries and above YET (CO)
        -- added explanatory comments in aflowrc for chull settings (CO)
        -- added statistics output to chull logger (CO)
        -- fixed Greek letter issues with Helvetica fonts in chull (CO)
        -- further decoupled ChullFacet() initialization from ConvexHull() with initialize() and addVertex() (CO)
        -- added user-defined dft_type restrictions in aflowrc (CO)
        -- added LIB1 to loadEntries() default (CO)
        -- fixed stringElements2VectorElements() bugs with LIB1 colons (CO)
        -- added plotting option for iso-max latent heat (CO)
        -- added kJ/mol axis for formation enthalpy hulls (CO)
        -- added logos to hull illustrations, generally fixed header/footers (CO)
        -- added stability criterion analysis to default routine (CO)
        -- fixed sign of decomposition energy/stability criterion (CO)
        -- added equivalent ICSD structures analysis to default routine (CO)
        -- fixed --readme vs. --readme=XX (CO)
        -- fixed superfluous output in --poscar2aflowin (CO)
        -- fixed bug in aconvasp's Ewald summation function as pointed out by Wei Xie (CO)
        -- changed generic xstructure title to include cleannames in case there is pp info (CO)
        (AUROSTD: AUROSTD/aurostd.h, main.cpp, xscalar.h, xvector.cpp)
        (AFLOW: aconvasp_main.cpp, aflowrc.cpp, chull.cpp, chull.h, init.cpp, aflowlib.h, aflowlib_web_interface.cpp, pflow_funcs.cpp, pflow.h, symmetry_spacegroup.cpp, webapp_bands.js, webapp_entry.js, xatom.cpp, Makefile, README_AFLOW_ACONVASP.TXT, README_AFLOW_CHULL.TXT)
3.1.173 - 2018/03/12
        Location: http://materials.duke.edu/AFLOW/aflow.3.1.173.tar.xz    
        -- Create LIB7/LIB8/LIB9 framework (SC)
3.1.172 - 2018/02/27
        Location: http://materials.duke.edu/AFLOW/aflow.3.1.172.tar.xz    
        -- Write data in JSON format in AEL/AGL (CT)
        -- Option to turn off VASP symmetry in AEL/AGL (CT)
        -- Write vibrational free energy and vibrational entropy at 300K in aflow.agl.out in AEL/AGL (CT)
        -- Write enthalpy (H = E + pV) in AEL/AGL (CT)
        -- Option to skip pressure/temperature points where no minimum Gibbs free energy is found, instead of truncating pressure/temperature range in AEL/AGL (CT)
        -- fixed tolerance scan counter for lib2raw runs (no longer static variable) (DX)
        -- edata speed increase, only calculate up to pgroup_xtal for lattice, superlattice, and reciprocal lattice (DX)
        -- fixed typo in Wyckoff position "b" for space group #160 (DX)
        -- fixed --kppra command line bug, divided by natoms twice (CO)
        -- added debug output to nanoparticle (CO)
        -- fixed --readme=chull empty string error (CO)
        -- automated plot_unstable with z_filter_cutoff in chull (CO)
        -- fixed plotting ranges with z_filter_cutoff in chull (CO)
        (AFLOW: aconvasp_main.cpp, ael_elastic_fit.cpp, ael_elasticity.cpp, ael_elasticity.h, ael_get_stress.cpp, agl_debye.cpp, agl_debye.h, agl_eqn_state.cpp, agl_get_ev.cpp, agl_hugoniot.cpp, agl_polynomial.cpp, agl_rungibbs.cpp, chull.cpp, data.cpp, aflow.h, lattice.cpp, aflowlib_libraries.cpp, pflow.h, pflow_print.cpp, symmetry.cpp, symmetry_spacegroup.cpp, symmetry_spacegroup_ITC_library.cpp, xatom.cpp, Makefile, README_AFLOW_AEL.TXT, README_AFLOW_AGL.TXT, README_AFLOW_SYM.TXT)
3.1.171 - 2018/02/21
        Location: http://materials.duke.edu/AFLOW/aflow.3.1.171.tar.xz    
        -- fixed multiple degeneracy prints in POCC (CO)
        -- added directory information to logging functions in bader/chull (CO)
        -- added --destination=|--path= flag for output of chull (CO)
        -- use full path (pwd) for working directory in AFLOW-SYM functions (DX)
        -- fixed directory flag for AFLOW-SYM functions (DX)
        -- fixed typo in site symmetry of  Wyckoff position "a" for space group #109 (DX)
        (AUROSTD: aurostd.h, main.cpp)
        (AFLOW: aconvasp_main.cpp, bader.cpp, bader.h, chull.cpp, chull.h, poccupation_edos.cpp, symmetry_spacegroup_ITC_library.cpp, Makefile, README_AFLOW_ACONVASP.TXT, README_AFLOW_CHULL.TXT)
3.1.170 - 2018/02/18
        Location: http://materials.duke.edu/AFLOW/aflow.3.1.170.tar.xz    
        -- fixed chmod in LIB2RAW (CO)
        -- fixed DOS-extraction bug (exit() vs. return false) in LIB2RAW for POCC+AEL/AGL runs (CO)
        -- fixed joinWDelimiter() xvector<int> bug: removed erroneous delimiter at the end (CO)
        -- fixed DOSDATA_JSON() + BANDSDATA_JSON() amalgamation: removed erroneous wrapping brackets around DOS (CO)
        -- fixed misleading logging message in APL on primitivization of input (CO)
        (AUROSTD: main.cpp)
        (AFLOW: estructure.cpp, aflow.h, aflowlib_libraries.cpp, aflowlib_web_interface.cpp, poccupation_edos.cpp, APL/apl_supercell.cpp, Makefile)
3.1.169 - 2018/02/16
        Location: http://materials.duke.edu/AFLOW/aflow.3.1.169.tar.xz    
        -- added aflow_proto functionality:  --relax_type=IONS, --module=APL, --apl_supercell=3x3x3, --no_volume_adjustment (CO)
        -- NCPUS in APL now respects parent aflow.in (default MAX, then looks at parent aflow.in, otherwise overrides with --np=XX) (CO)
        -- fixed spacegroup bug in apl post hibernation (CO)
        -- added --print and --screen_only options to chull for python integration (CO)
        -- removed extraneous ytick lines from 3D hull (CO)
        -- increased spacing between axes and ticklabels on hulls (CO)
        -- fixed bugs in entropic_temperature hull visualization (CO)
        -- fixed apl2agr/subst make commands (CO)
        -- fixed Niggli tolerance; more robust and use _ZERO_TOL_ (DX)
        -- fixed bug in Niggl step 6 (DX)
        -- fixed comparison of SU(2) to exp(theta*su(2)); parentheses issue (DX)
        -- fixed Quantum Espresso output to include lattice scaling factor (DX)
        -- fixed Quantum Espresso celldm units (Bohr) (DX)
        -- fixed Quantum Espresso alat flag to multiply cell parameters by celldm(1) or A parameter (DX)
        -- fixed tolerance issue with PrintData for lib2raw runs (DX)
        (AFLOW: aconvasp_main.cpp, avasp.cpp, chull.cpp, aflow.h, pflow_print.cpp, symmetry.cpp, xatom.cpp, APL/aapl_tcond.cpp, APL/apl_dm_pdos_save.cpp, APL/apl_doscalc.cpp, APL/apl.h, APL/apl_pdisc.cpp, APL/apl_phoncalc.cpp, APL/qha_gruneisen.cpp, Makefile, README_AFLOW_ACONVASP.TXT, README_AFLOW_CHULL.TXT)
3.1.168 - 2018/02/08
        Location: http://materials.duke.edu/AFLOW/aflow.3.1.168.tar.xz
        -- fixed structure comparison bug (overwritten match)  (DX)
        (AFLOW: aflow_compare_structure.h, aflow_compare_structure_function.cpp)
3.1.167 - 2018/02/06
        Location: http://materials.duke.edu/AFLOW/aflow.3.1.167.tar.xz
        -- speed increase for structure comparison (DX)
        -- fixed bugs for structure comparison (DX)
        -- added Wyckoff position analysis to group similar structures in directory comparison (DX)
        -- added grouped Wyckoff position information to the JSON output (DX)
        -- added logger/status for directory comparisons (DX)
        -- added functionality to read .bz2 geometry files (DX)
        -- added --no_scale option for comparisons (required for chull) (CO/DX)
        (AFLOW: aconvasp_main.cpp, chull.cpp, symmetry_spacegroup.cpp, compare_structure.cpp, compare_structure_function.cpp, compare_structure.h) (DX)
3.1.166 - 2018/02/02
        Location: http://materials.duke.edu/AFLOW/aflow.3.1.165.tar.xz
        -- fixed broken --slab commmand (CO)
        (AFLOW: slab.cpp)
3.1.165 - 2018/01/30
        Location: http://materials.duke.edu/AFLOW/aflow.3.1.165.tar.xz
        -- integrated .aflow.rc settings into APL/QHA/AEL/AGL (CO)
        -- added LORBIT=10 to relaxation INCAR (spinD) (CO)
        -- improved magnetic properties extraction, pull from relax first, overwrite with static (CO)
        -- added safety hull coordinates assignment (CO)
        -- new default for load entries (no load xstructures) (CO)
        (AFLOW: aconvasp_main.cpp, ael_get_stress.cpp, agl_get_ev.cpp, chull.cpp, ivasp.cpp, aflowlib_libraries.cpp, APL/apl_phoncalc.cpp, APL/qha_eosrun.cpp, Makefile) (CO)
3.1.164 - 2018/01/25
        Location: http://materials.duke.edu/AFLOW/aflow.3.1.164.tar.xz
        -- fixed minor bugs in Quantum Espresso reader
        -- added ibrav options to Quantum Espresso reader (ibrav2lattice function)
        -- added celldm and a, b, c, cosAB, cosAC, cosBC readers for Quantum Espresso
        -- added Bohr units reader for Quantum Espresso
        (AFLOW: aconvasp_main.cpp, pflow.h, xatom.cpp) (DX)
3.1.163 - 2018/01/23
        Location: http://materials.duke.edu/AFLOW/aflow.3.1.163.tar.xz
        -- added --dist2hull=0.25,0.25 option for chull, which provides the value of the convex hull surface at the specified coordinate/concentration (CO)
        -- added separate readme for chull (--readme=chull) (CO)
        -- customized avasp.cpp (--proto) with options from .aflow.rc, --mpi, and --np (CO)
        -- fixed QHA/AAPL aflow.in keyword bug (CO)
        -- added ANRL modifiers to directory for --proto (Ex: label:ANRL=param1,param2,...) (DX)
        (AFLOW: aconvasp_main.cpp, aflowrc.cpp, avasp.cpp, chull.cpp, aflow.cpp, aflow.h, init.cpp, kbin.cpp, Makefile, README_AFLOW_ACONVASP.TXT, README_AFLOW_CHULL.TXT, README_AFLOW.TXT) (CO/DX)
3.1.162 - 2018/01/19
        Location: http://materials.duke.edu/AFLOW/aflow.3.1.162.tar.xz
        -- added SU(2) complex matrix and su(2) generator coefficients representation of symmetry elements 
        -- added SU(2) and su(2) information to .out and .json symmetry files        
        -- extended functionality for complex matrices and vectors (trace, exponential, ostream, etc.)
        -- added xcomplex2json to represent complex numbers in json
        -- added pgroupk_xtal (dual of crystal point group operations) standalone function
        -- extended --proto for ANRL prototypes (to generate aflow.in)
        -- updated README_AFLOW_SYM.TXT
        (AUROSTD: aurostd.h, boot.cpp, main.cpp, xmatrix.cpp, xmatrix.h)
        (AFLOW: README_AFLOW_ACONVASP.TXT, README_AFLOW_SYM.TXT, aflow.h, aconvasp_main.cpp, avasp.cpp, symmetry.cpp, xatom.cpp) (DX)
3.1.161 - 2018/01/17
        Location: http://materials.duke.edu/AFLOW/aflow.3.1.161.tar.xz
        -- bool xscalar and xvector gccV7 warning fixes (SC)
        -- double xscalar and xmatrix clang warning fixes (CO)
        -- uint chull gccV7 warning fix (CO)
        (AUROSTD: xscalar.h, xvector.h, xmatrix.h)
        (AFLOW: chull.cpp)
        Added README_AFLOW_SYM.TXT (init.cpp aflow.h aflow.cpp data.cpp) (DX/SC)
3.1.160 - 2018/01/13
        Location: http://materials.duke.edu/AFLOW/aflow.3.1.160.tar.xz
        convex hull mods:
          - keep order of points (m_points) same as input from user/database
          - size will only differ if there are artificial points (they go at the end of m_points)
          - moved point banning to structurePoints() (i.e., m_coord_groups will only contain validated points)
          - only print decomposition phases with non-zero coefficients (tie-line)
          - fixed bug in initial facet.f_outside_set calculation
          - fixed bug in using hull centroid vs. hull reference to align normals
          - fixed bug in vcoords input (shiftlrows)
        (AFLOW: chull.cpp, chull.h)
3.1.159 - 2018/01/10 -
        Location: http://materials.duke.edu/AFLOW/aflow.3.1.159.tar.xz
        MAJOR UPDATE - convex hull code rewritten, includes: (CO)
          - complete generalization of input (need not be thermodynamic hull, can be ANY data)
          - new major classes for naries, alloys, and coordinate (stoichiometry) groups
          - for hulls with stoichiometric coordinates, the hull and properties are calculated in steps of increasing dimensionality
          - automatic calculation of equivalent ground state structures, near-equivalent (by symmetry) ground state structures, equilibrium phases (by mixture)
          - automatic removal of equivalent ground states for calculation of stability criterion
          - automatic detection/removal of outliers (IQR/MAD)
          - moved all major plotting options to .aflow.rc
          - report any bugs to aflow.org/forum
        added xcombo class for combinations/permutations (CO)
        integrated roundoff/precision/format into stream2stream/utype2tring and variants (xvecDouble2String(),xmatDouble2String()) (CO)
        added another date format for chull (CO)
        added tol to isinteger (CO)
        added +=, -=, gcd (reduced composition), shiftlrows(), isCollinear(), getCentroid(), getGeneralAngles() (similar to Euler angles), getGeneralNormal() (n-dimensional normal), and getQuartiles()/getMAD() (outlier analysis) for xvector (CO)
        added general Householder QR decomposition (CO)
        smarter overloading of loadEntries()/loadXstructures() (CO)
        updated logger() to take directory (aflags) (CO)
        fixed Wyckoff position (a) for space group 117 (DX)
        fixed monoclinic space group determination with multiple unique axis choices (DX)
        (AUROSTD: Makefile,aurostd.cpp,aurostd.h,boot.cpp,main.cpp,xcombos.cpp,xcombos.h,xmatrix.cpp,xmatrix.h,xoption.cpp,xoption.h,xscalar.cpp,xscalar.h,xvector.cpp,xvector.h) (CO, patched SC)
	(AFLOW: Makefile,aflow.h,aconvasp_main.cpp,aflowrc.cpp,anrl.cpp,chull.cpp,chull.h,compare_structure.cpp,compare_structure.h,compare_structure_function.cpp,pflow.h,pflow_funcs.cpp,xatom.cpp) (CO)
	(AFLOWLIB: aflowlib.h,aflowlib_libraries.cpp,aflowlib_web_interface.cpp) (CO)
	(SYM: symmetry_spacegroup.cpp,symmetry_spacegroup_ITC_library.cpp) (CO)
3.1.158 - 2018/01/09 -
        Location: http://materials.duke.edu/AFLOW/aflow.3.1.158.tar.xz
        Tentative distribution GNU (SC)
3.1.157 - 2017/12/19 -
	Working on mpcdf-draco (SC) 
        Replaced pgroupk with pgroupk_xtal for resolving IBZ in APL/AAPL (CO)
        Fixed pgroupk_xtal flag and wyckoff position for sg133 (DX)
        (aflowrc.cpp,APL/apl_supercell.cpp,APL/apl_mpmesh.cpp,APL/aapl_tcond.cpp,lattice.cpp,symmetry_spacegroup_ITC_library.cpp)
3.1.156 - 2017/12/18 -
        Working on mpcdf-hydra (SC)
3.1.155 - 2017/12/13 -
        updated web component of ANRL CPP files to include the prototype generator and Jmol visualization
        fixed Wyckoff position for SG #171
        improvement for monoclinic space group determination (consider alternative unique axis choices, if possible)
        added more to debug output for the space group routine
        (ANRL/,ANRL_CPPS_20171213/,aconvasp_main.cpp,symmetry_spacegroup.cpp,symmetry_spacegroup_ITC_library.cpp,symmetry_spacegroup_functions.cpp,xatom.cpp) (DX)
      
3.1.154 - 2017/12/07 -
        added pgroupk_xtal (dual of crystal point group operations)
        added magnetic symmetry analysis (crystal + spin) to edata 
        added non-collinear magnetic symmetry analysis (crystal + spin) to 
        edata,sgdata,aflowSG,aflowSYM,fgroup,pgroup_xtal,pgroupk_xtal,agroup,and sgroup
        fixed ApplyAtom (tolerance issue)
        fixed AFLOW-SYM printing bug (--screen_only for Python environment)
        changed point group matrix comparisons (uses Uf; exact)
        added SO(3) generator expansion coefficients onto Lx, Ly, and Lz
        (README_ACONVASP.TXT,aflow.h,aconvasp_main.cpp,ovasp.cpp,pflow.h,symmetry.cpp,symmetry_spacegroup.cpp,symmetry_spacegroup_functions.cpp,xatom.cpp,lattice.cpp,aflowlib_libraries.cpp) (DX)       
 
3.1.153 - 2017/11/23 -
        Fixing Makefile for GNU version (SC) (fixed Library_ICSD..) (SC)
	Updating directories from AFLOW2 to AFLOW3 (SC)
	Updating directories for findsym platon frozsl (SC)
	
3.1.152 - 2017/11/20 -
        Fixing Makefile for GNU version (SC) (fixed DATA_CVs..)
3.1.151 - 2017/11/17 -
        Fixing Makefile for GNU version (SC) (fixed DATA_CVs..)
3.1.150 - 2017/11/06 -
        NFS cache-cleaning HACK
        (kbin.cpp) (CO)
3.1.149 - 2017/11/06 -
        fixed --xplug
        (libraries.cpp) (SC)
3.1.148 - 2017/10/27 -
        fixed --edata (txt + json print outs)
        (aconvasp_main.cpp,pflow.h,pflow_print.cpp,aflowlib_libraries.cpp) (CO/DX)
3.1.147 - 2017/10/25 -
	added skew test for structures (sym_eps),
	incorporated full symmetry analysis in more functions,
	improved --lib2raw_local,
	improved dos/bands-2json functionality,
	actually fixed --delta_kpoints,
	made min_dist (nearest neighbor distance) function more robust/faster,
	fixed nbondxx units,
	added jsons for sym/structure/bandsdata/dosdata to lib2raw,
	incorporated scale (ReScale()) in more functions
	(aurostd.h,boot.cpp,main.cpp,xmatrix.cpp,xmatrix.h,Makefile,README_AFLOW_ACONVASP.TXT,aflow.h,aconvasp_main.cpp,bader.cpp,defects.cpp,estructure.cpp,init.cpp,ovasp.cpp,pflow.h,pflow_print.cpp,surface.cpp,symmetry.cpp,symmetry_spacegroup.cpp,xatom.cpp,xclasses.cpp,xproto.cpp,aflowlib.h,aflowlib_libraries.cpp) (CO/DX)
3.1.146 - 2017/10/16 -
	rewritten bandgap code,
	added extensive FHI-AIMS support (APL),
	modified loadEntries() for GFA code,
	added new xvector operations (*=,/=),
	fixed delta_kpoints function,
	fixed bands/dos-2json functions,
	added local lib2raw
	(aapl_tensor.cpp,apl.h,apl_dirphoncalc.cpp,apl_gsa.cpp,apl_kphonons.cpp,apl_lrphoncalc.cpp,apl_phoncalc.cpp,qha_eosrun.cpp,aurostd.h,boot.cpp,main.cpp,xmatrix.cpp,xvector.cpp,xvector.h,xmatrix.h,Makefile,README_AFLOW_ACONVASP.TXT,aflow.h,aconvasp_main.cpp,aflowrc.cpp,chull.cpp,kbin.cpp,ovasp.cpp,pflow.h,poccupation_edos.cpp,xatom.cpp,xclasses.cpp,aflowlib_libraries.cpp,apl_supercell.cpp,iaims.cpp,kaims.cpp,oaims.cpp,estructure.cpp,ivasp.cpp,aflowlib.h) (CO)
3.1.145 - 2017/10/12 -
	fixed tolerance scan range (symmetry.cpp) (DX) 
3.1.144 - 2017/10/03 -
	fixed bandgap type bug,
	fixed precision mistmatch in bands data when plotting band structure,
	changed misleading metric_tensor function name,
	fixed false positive message in structure_comparison,
	fixed APL bugs with reading aflow.in,
	avoid SYMPREC vs. PREC confusion
	(ovasp.cpp,estructure.cpp,xatom.cpp,aconvasp_main.cpp,pflow.h,aflow.h,aurostd.h,aflowlib_libraries.cpp,poccupation_edos.cpp,Makefile,ivasp.cpp,apl_phoncalc.cpp,qha_eosrun.cpp,apl.h,apl_kphonons.cpp,compare_structure.cpp,symmetry_spacegroup_functions.cpp,symmetry_spacegroup.h) (CO/DX)
3.1.143 - 2017/09/28 -
	added magnetic symmetry analysis (crystal + spin) to sgdata,
	aflowSG,aflowSYM,agroup,fgroup,pgroup_xtal,agroup,and sgroup; speed increase for space group routine,
	alter tolerance scan range
	(README_AFLOW_ACONVASP.TXT,aflow.h,aconvasp.cpp,aconvasp_main.cpp,lattice.cpp,pflow.h,symmetry.cpp,symmetry_spacegroup.cpp,symmetry_spacegroup_functions.cpp,xatom.cpp) (DX)  
3.1.142 - 2017/09/14 -
	added mpcdf_eos machine,
	fixed proper nouns in symmetry output
	(aflow.cpp,kbin.cpp,aflowrc.cpp,init.cpp,kvasp.cpp,README_AFLOW.TXT,Makefile,pflow_print.cpp) (CO/DX)
3.1.141 - 2017/09/12 -
	fixed sgdata/wyccar issue,
	added space group functions to SYM namespace,
	more detailed warning messages
	(symmetry_spacegroup.h,symmetry_spacegroup.cpp,symmetry_spacegroup_function.cpp,symmetry_spacegroup_ITC_library.cpp,aconvasp_main.cpp,pflow_print.cpp,symmetry.cpp) (DX) 
3.1.140 - 2017/09/05 -
	added sgdata function (along with options for json output),
	edata updated (along with options for json output),
	pgroupk speed up,
	added covalent radii info,
	dos/band structure gnuplot updates
	(main.cpp,README_AFLOW_ACONVASP.TXT,aflow.h,aconvasp_main.cpp,lattice.cpp,pflow.h,pflow_print.cpp,symmetry.cpp,symmetry_spacegroup.cpp,symmetry_spacegroup.h,symmetry_spacegroup_functions.cpp,xatom.cpp,estructure.cpp,init.cpp) (DX/CO) 
3.1.139 - 2017/08/29 -
	fixed edata issue (agroups/iatoms were not calculated) for library runs
	(README_AFLOW_ACONVASP.TXT,aconvasp_main.cpp,lattice.cpp,xatom.cpp,aflow.h) (DX)
3.1.138 - 2017/08/25 -
	fully functional AAPL,
	Pearson symbol/lattice type speed up,
	json serializers for symmetry groups,
	tolerance scan implemented for separate symmetry groups,
	chull latex fix
	(chull.cpp,aconvasp_main.cpp,aflow.h,lattice.cpp,pflow.h,symmetry.cpp,xatom.cpp,xclasses.cpp,aapl_pairs.cpp,aapl_tcond.cpp,aapl_tensor.cpp,apl.h,apl_kphonons.cpp,aurostd.h,main.cpp) (JJPR/DX/CO)
3.1.137 - 2017/08/04 -
	incorporated aflow.Xgroup.json,
	json serializers for bands/dos,
	print to screen options for AFLOW-SYM API,
	xvector/xmatrix lrows/urows/lcols/ucols bug fix,
	APL symmetry output append to ofstream,
	removed validation for sgroup (NOT NEEDED)
	(aconvasp_main.cpp,aflow.h,pflow.h,symmetry.cpp,xatom.cpp,README_AFLOW_ACONVASP.TXT,main.cpp,aurostd.h,xvector.cpp,xmatrix.cpp,apl_supercell.cpp,Makefile,estructure.cpp) (DX/EG/CO)
3.1.136 - 2017/08/01 -
	speed up getFullSymBasis,
	fixed some Wyckoff positions,
	fixed printing in apl (spacegroup vs. lattice type)
	(apl_pdisc.cpp,apl_phoncalc.cpp,aflow.h,symmetry.cpp,symmetry_spacegroup.cpp,symmetry_spacegroup.h,symmetry_spacegroup_ITC_library.cpp,symmetry_spacegroup_functions.cpp) (DX/CO)
3.1.135 - 2017/07/25 -
	fixed xOUTCAR parsing issue with lattice vectors (vasp bug)
	(aflow.h,ovasp.cpp) (CO)
3.1.134 - 2017/07/19 -
	fixed symmetry for library runs (angle/vol tolerance),
	added directory output,
	removed relaxed data from orig structure section in entry page
	(aflowlib_web_interface.cpp,Makefile,aconvasp_main.cpp,aflow.h,lattice.cpp,aflowlib_libraries.cpp,pflow_print.cpp,symmetry.cpp,symmetry_spacegroup.cpp,xatom.cpp,xproto.cpp) (DX/GG/CO)
3.1.133 - 2017/07/19 -
	AEL/AGL: Hugoniots,
	AEL vs pressure (CT) 
3.1.132 - 2017/07/14 -
	added full_sym output to RAW
	(aflowlib_libraries.cpp) (DX/CO)
3.1.131 - 2017/07/14 -
	allow global aflowrc in /etc/aflow.conf plus bug fixes in aflowrc (SC)
3.1.130 - 2017/07/13 -
	bug fixes in aflowrc (SC)
3.1.129 - 2017/07/13 -
	bug fixes init.cpp aflowrc.cpp xvector.cpp (SC/CO)
3.1.128 - 2017/07/12 -
	more ~/.aflowrc definitions and porting to MPI-DE (SC)
3.1.127 - 2017/07/11 -
	more ~/.aflowrc aflow.h ivasp ovasp avasp kbin init VASP_POTCAR_* AFLOW_LIBRARY AFLOW_PROJECT (SC)
3.1.126 - 2017/07/10 -
	more ~/.aflowrc name_dynamics aflow.h  DEFAULT_DOS estructure.cpp poccupation_edos (SC)
3.1.125 - 2017/07/10 -
	more ~/.aflowrc aflow.h  kbin.cpp apl_phoncalc.cpp apl_kphonons.cpp (SC)
3.1.124 - 2017/07/06 -
	quaternion representation additions,
	aflowSYM bug fixes (HfV2)
	(lattice.cpp,xatom.cpp,aflow.h,symmetry.cpp,Makefile) (GG/DX/CO)
3.1.123 - 2017/07/06 -
	adding flags for METAGGA and IVDW (xclasses.cpp) (SC)
3.1.122 - 2017/07/04 -
	aflowrc bug fixes,
	clean names (SC)
3.1.121 - 2017/07/04 -
	aflowrc bug fixes,
	clean names,
	clean METAGGA_SET,
	IVDW_SET (SC)
3.1.120 - 2017/07/02 -
	more ~/.aflowrc
	aflow.h init.cpp aflowrc.cpp kbin kvasp README* VASP_FORCE* PLATON/FINDSYM (SC)
3.1.119 - 2017/07/02 -
	more ~/.aflowrc
	aflow.h init.cpp aflowrc.cpp kbin kvasp README* MACHINE DEPENDENT MPI* (SC)
3.1.118 - 2017/07/02 -
	more ~/.aflowrc
	aflow.h init.cpp aflowrc.cpp kbin kvasp README* GENERIC MPI* (SC)
3.1.117 - 2017/07/02 -
	more ~/.aflowrc
	aflow.h init.cpp aflowrc.cpp README*.TXT: AFLOW_CORE_TEMPERATURE,VASP_PREC (SC)
3.1.116 - 2017/07/01 -
	starting ~/.aflowrc
	aflow.h init.cpp aflowrc.cpp xoptions.h.cpp avasp.cpp apennsy lattice README_AFLOW_ACONVASP.TXT (SC)
3.1.115 - 2017/06/29 -
	XVASP_INCAR_PREPARE_GENERIC aflow.h ivasp.cpp (SC)
3.1.114 - 2017/06/29 -
	added new Jmol js scripts,
	fixed DISMAG issue with APL,
	checkMEMORY() mostly removed from messaging
	(apl_dirphoncalc.cpp,apl_kphonons.cpp,aflowlib_web_interface.cpp,entry.cpp,entry.js,kvasp.cpp,kbin.cpp,init.cpp,avasp.cpp,aflow.h,README_AFLOW_POCC.TXT,README_AFLOW_APL.TXT,README_AFLOW_AGL.TXT,README_AFLOW_AEL.TXT,README_AFLOW.TXT,Makefile) (CO)
3.1.113 - 2017/06/28 -
	XVASP_INCAR_PREPARE_GENERIC aflow.h ivasp.cpp (SC)
3.1.112 - 2017/06/28 -
	added EDIFFG --ediffg
	aflow.h avasp aconvasp_main ivasp kvasp xclasses README_AFLOW_CONVASP README_AFLOW (SC)
3.1.111 - 2017/06/13 -
	SQLITE integration
	(avasp.cpp ow_chull,aflowlib_web_interface,aflowlib_libraries,kbin,apl_phoncalc,README_AFLOW_VERSIONS_HISTORY.TXT,pflow_print,pflow_funcs,main,aurostd.h,bader,Makefile,aflow,SQLITE) (CO)
3.1.110 - 2017/06/13 -
	fixed chull invalid inputs,
	removed exit(0) in loadLIBX,
	force output for mpi settings in APL,
	fixed settings in CIF writer,
	removed aflow.end.out from CompressDirectory(),
	major fixes to CHGCAR/AECCAR readers for bader analysis (CO)
3.1.109 - 2017/06/06 -
	fixed some chull issues (CO)
3.1.108 - 2017/06/06 -
	individualized QHA/AAPL workflows,
	set reliable convex hull standard to 200 entries (binaries),
	updated ill-calculated systems in the database,
	incorporated sort for loadEntries(),
	fixed DPM=AUTO in APL,
	fixed MCL systems
	(APL/aapl_tensor,apl.h,apl_kphonons,apl_lrphoncalc,apl_phoncalc,qha_eosrun,apl_dirphoncalc,Makefile,README_AFLOW.TXT,README_AFLOW_ACONVASP.TXT,README_AFLOW_AEL.TXT,README_AFLOW_AGL.TXT,README_AFLOW_
APL.TXT,README_AFLOW_POCC.TXT,README_AFLOW_VERSIONS_HISTORY.TXT,aflow,aflow.h,avasp,init,kbin,kvasp,xclasses,aconvasp_main,chull,chull.h,symmetry_spacegroup,symmetry) (CO)
3.1.107 - 2017/06/05 -
	online pubs management curtarolo/oses/toher (SC)
3.1.106 - 2017/06/02 -
	added IVDW
	(aflow.h avasp xclasses aconvasp_main ivasp kvasp) (SC)
3.1.105 - 2017/06/01 -
	added METAGGA
	(aflow.h avasp xclasses aconvasp_main ivasp kvasp) (SC)
3.1.104 - 2017/05/30 -
	set reliable convex hull standard to 200 entries (CO)
3.1.103 - 2017/05/30 -
	added pgroup_xtal propagation in supercell creation,
	also fixed ".nfs*" issues in CompressDirectory() (CO)
3.1.102 - 2017/05/29 -
	issues with symmetry in the aflowlib.out calculation (CO)
3.1.101 - 2017/05/26 -
	cosmetics and added PaddedCENTER (SC)
3.1.100 - 2017/05/26 -
	changed numbering style + cosmetics(SC)<|MERGE_RESOLUTION|>--- conflicted
+++ resolved
@@ -1,18 +1,15 @@
 3.1.228 - 2019/11/15
         Location: http://materials.duke.edu/AFLOW/aflow.3.1.228.tar.xz
         -- ADD BELOW
-3.1.227 - 2019/10/16
-        Location: http://materials.duke.edu/AFLOW/aflow.3.1.227.tar.xz
-<<<<<<< HEAD
         -- Fixed bug in xDOSCAR reader error detection. (ME)
         -- Additional web output for entry page applets. (ME)
         -- Fixed bug that prevented LDA parameters from being passed into ARUN aflow.ins. (ME)
         -- Added ael_stiffness_tensor and ael_compliance_tensor to aentry. (ME)
         -- Fixed bug that prevented AGL from running during LIB2LIB. (ME)
-=======
+3.1.227 - 2019/10/16
+        Location: http://materials.duke.edu/AFLOW/aflow.3.1.227.tar.xz
 	      -- Bug fixes for MPI (SC)
 	      -- Verbosity fixes (Message("")) (SC)
->>>>>>> c58b6b77
 3.1.226 - 2019/10/01
         Location: http://materials.duke.edu/AFLOW/aflow.3.1.226.tar.xz
         -- Modification on the allocation of web entries, through web cash of AUID. Speed up of 20-200 times in serving aflowlib entry pages (SC)
