<<<<<<< HEAD
3.2.6 - 2020/xx/xx
        Location: http://materials.duke.edu/AFLOW/aflow.3.2.6.tar.xz
        -- Added functionality to plot thermodynamic properties calculated by QHA with the SJ EOS model. (AS)
        -- Added processing of QHA data to LIB2LIB and LIB2RAW. (AS)
        -- Added a feature to employ fixed volume relaxation of QHA subcalculations. (AS)
        -- Added a JSONwriter class to output data in JSON format. (AS)
        -- adding KBIN::WaitFinished() after VASP runs to allow NFS to catch up (CO)
        -- setting _KVASP_CHECK_SLEEP_ to 30 seconds (CO)
        -- created rc parameter VASP_CHECK_SLEEP (CO)
        -- checking if VASP output files printed correctly, retrying if it fails (CO)
        -- exiting with error if VASP output files are corrupted after full aflow run (CO)
        -- removing POSCAR.orig from --xplug check, it's already in the aflow.in (CO)
        -- adding --force to LIB2LIB (CO)
=======
3.2.5 - 2020/12/30
        Location: http://materials.duke.edu/AFLOW/aflow.3.2.5.tar.xz
	-- Bibtex for publications - aflowlib.h aflowlib_web_outreach.cpp (SC)
>>>>>>> 66a9a568
3.2.5 - 2020/09/25
        Location: http://materials.duke.edu/AFLOW/aflow.3.2.5.tar.xz
        -- patched convert issue: security policy 'PDF' blocking conversion (SC)
        -- adding decompositionAuids for webapp (SK)
        -- Implemented option (--get_num_anion_neighbors) for printing number of anion neighbors for each cation for given POSCAR (RF)
        -- Implemented option (--get_oxidation_numbers) for printing oxidation numbers for given POSCAR (RF)
        -- Separated CCE corrections listing into different anion types (RF)
        -- Moved CCE corrections and Bader charges to main CCE file (RF)
        -- fixed output printing of CCE (RF)
        -- fixed CCE for ICSD (RF)
        -- adding --lib2lib patches for AEL/AGL (CT)
        -- Added calculation of electronic contributions to the free energy. (AS)
        -- Added calculation of temperature-dependent phonon dispersions. (AS)
        -- Implemented QHANP method (frequency-volume dependency is extrapolated by N-order Taylor expansion). (AS)
        -- Removed old QHA code, related infrastructure and dependencies. (AS)
        -- Fixed web output for README files and AFLOW banners. (ME)
        -- Added patch functionality to the AflowDB database. (ME)
        -- Added xStream to AflowDB. (ME)
        -- Improved database analysis speed. (ME)
        -- Added UPDATE command interface to AflowDB. (ME)
        -- Made title property obsolete. (ME)
        -- Made search --aflowlib more inclusive. (ME)
        -- Fixed out of bounds error in init::AFLOW_Projects_Directories for missing LIB directories. (ME)
        -- Added aurostd::_ishex. (ME)
        -- Moved POCC progress bar into pflow. (ME)
        -- Added "Notice" from apl::Logger into pflow::logger. (ME)
        -- Modularized APL option parsing. (ME)
        -- Merged more pflow logging capabilities into APL. (ME)
        -- Consolidated APL classes: ShellHandle and ShellData integrated into Supercell, group velocities moved into PhononCalculator, and harmonic force constant calculations are now handled by a single class. (ME)
        -- APL code clean-up: removed obsolete code and moved functions into AUROSTD where appropriate. (ME)
        -- Added 49 new ANRL prototype files for the nitrides and oxides (DX+RF)
        -- Added 14 new parameter enumerations to existing ANRL labels for nitrides and oxides (DX+RF)
        -- Updated README_PROTO.TXT with new nitrides and oxides (DX+RF)
        -- Bug fixes in XtalFinder: precondition structures with BringInCell() for local geometry comparisons (DX)
        -- Bug fixes in XtalFinder: use more robust matching protocol; accounts for undecorated prototypes (i.e., small volumes) (DX)
        -- Bug fixes in XtalFinder: use more robust lattice search procedure (slower, but correct) (DX)
        -- Consolidated symmetry tolerance command-line code into pflow::getSymmetryTolerance() (DX)
        -- Added input tolerance capabilities to --lattice and --lattice_type (DX)
        -- Added tolerance spectrum analysis functionality to symmetry routines (--aflowSG) (DX)
        -- Added option to XtalFinder to ignore the atom decoration comparisons (DX)
        -- Created generic prototype generator: creates a geometry file regardless of whether it is located in the AFLOW Encyclopedia of Crystallographic Prototypes (DX)
        -- Added SYMBOLICCPLUSPLUS/ subdirectory to perform symbolic math operations (DX)
        -- Altered SYMBOLICCPLUSPLUS/ source code to compile with AFLOW and use in multiple files (e.g., moved function definitions from header files into cpp files) (DX)
        -- Created aflow_symbolic.cpp/.h files, containing functions to manipulate the symbolic math (DX)
        -- Created DecorateWithFakeElements() to xstructure (DX)
        -- Moved compare::fakeElements() to pflow::fakeElements() (DX)
        -- Extended aurostd::getCentroid(); added overload with weights (DX)
        -- Added aurostd::getCentroidPBC() for periodic systems (DX)
        -- Added comments to Standard_Lattice_Structure() (DX)
        -- Added getCentroidPBC() for periodic systems (DX)
        -- Added xstructure::getElements() and xstructure::GetReducedComposition() (DX)
        -- Added getCentroidOfStructure() and getCentroidOfStructurePBC() for periodic systems (DX)
        -- Added sorting functionality for Wyckoff positions (DX)
        -- Added ANRL prototype keywords (6) to schema (DX)
        -- Changed LDEBUG in xoptions and argv to VERBOSE (DX)
        -- Added functionality to minimize mapping distances in XtalFinder (DX)
        -- cleaning up all getElements() variants (CO+DX)
        -- adding aurostd_xparser.cpp .h (CO)
        -- adding enthlapy_formation_cce_300K_cell, enthlapy_formation_cce_300K_atom, enthlapy_formation_cce_0K_cell, and enthlapy_formation_cce_0K_cell to database (CO+RF)
        -- incorporating CCE into CHULL (CO)
        -- changed XHOST.vschema for aflowlib_date (CO+ME)
        -- changing NOTICE color blue to cyan (CO+ME)
        -- making /www/AFLOWDATA an .aflow.rc parameter (CO+ME)
        -- adding aurostd::RemoveTrailingCharacter() (CO+ME)
        -- patching lib2raw index issues: LIB7/LIB did not exist (CO)
        -- patching lib2raw index issues: string substitution of /core (CO)
        -- patching --run vs --run=1 bug in AEL/AGL (CO)
        -- cleaning up PrintMessageStream()/PrintWarningStream()/PrintErrorStream() (CO)
        -- creating VASP_Get_Kflags_from_AflowIN() and separating from KBIN::RUN_Directory() (CO)
        -- adding XHOST.ARUN_POSTPROCESS hard stop for VASP_Run() function (--postprocess) (CO)
        -- adding POCC postprocessing to LIB2LIB (CO)
        -- reading kflags and vflags options from aflow.in before processing POCC (CO)
        -- changing LIB2LIB() to run RUN_Directory() instead of individual post-processing functions (CO)
        -- adding functionality to process LIB6/POCC:OLD calculations (CO)
        -- adding --pocc_old2new to convert aflow.in of old pocc calculations to one that works for new pocc algorithm (CO)
        -- patching bug in aurostd::EFileEmpty() - remove file IFF it is a temporary file (CO)
        -- soft patch for FR+web: cout->cerr in aflowlib::WEB_Aflowlib_Entry() (CO)
        -- patching pocc_tol :TOL_0.001:0.001 -> :TOL_0.001_0.001 (CO)
        -- adding overloads to get_date() variants for an input time structure (CO)
        -- adding lock_date to aflowlib.out via aflowlib_date ([0]=lock_date_start,[1]=lock_date_end,[2]=lib2raw_date) (CO)
        -- cleaned up PrintMessageStream()/PrintErrorStream()/PrintWarningStream() (CO)
        -- included nice colors to screen for PrintMessageStream()/PrintErrorStream()/PrintWarningStream() (CO)
        -- integrated PrintMessageStream()/PrintErrorStream()/PrintWarningStream() with logger() (CO)
        -- force PrintErrorStream()/PrintWarningStream() to print to cerr for web (CO)
        -- cleaned up ErrorOption() and integrated with logger() (CO)
        -- patched StringstreamClean() which introduced junk binary characters before (CO)
        -- return early for --pocc_count_total command to avoid giving user too much verbosity (CO)
        -- added MessageOption() (vs. ErrorOption()) that does NOT throw error (CO)
        -- patching flow of POccCalculator() to read/load from aflow.in ALWAYS and overwrite with inputs (CO)
        -- created scheme for POCC auids, see POCCdirectory2MetadataAUIDjsonfile (CO)
        -- prepared LIB2RAW for POCC, including adding perform_POCC and aflowlib::LIB2RAW_Loop_POCC() (CO)
        -- added aurostd::FileExist() to all linking in LIB2RAW (CO)
        -- lots of cleaning of LIB2RAW, including adding CleanDirectoryLIB(), removing obsolete VOLDISTPARAMS and VOLDISTEVOLUTION functionality, and cleaning vspecies (CO)
        -- differentiating Egap_DOS and Egap in POCC (CO)
        -- removing exits from xOUTCAR which kills VASP auto-fix (CO)
        -- cleaning up Message() in aflow_init.cpp (CO)
        -- adding --aruns2skip=XX and [AFLOW_POCC]ARUNS2SKIP=XX for POCC analysis (CO)
        -- fixing empty ael_*_tensor appearing in aflowlib.out (CO)
        -- fixed _atom.CleanName() (CO)
        -- converted all exits to throw (CO+ME+DX)
        -- removing exits from: aflow.cpp,aflow_aconvasp.cpp,aflow_aconvasp_main.cpp,aflow_aflowrc.cpp,aflow_anrl.cpp,aflow_apennsy.cpp,aflow_apennsy_gndstate.cpp,aflow_apennsy_main.cpp,aflow_apennsy_vaspin.cpp,aflow_contrib_cormac.cpp,aflow_contrib_shidong.cpp,aflow_contrib_shidong_auxiliary.cpp,aflow_contrib_shidong_cluster_expansion.cpp,aflow_contrib_shidong_main.cpp,aflow_contrib_wahyu.cpp,aflow_defects.cpp,aflow_iaims.cpp,aflow_ivasp.cpp,aflow_kaims.cpp,aflow_kbin.cpp,aflow_mix.cpp,aflow_neighbours.cpp,aflow_oaims.cpp,aflow_pflow_funcs.cpp,aflow_pflow_print.cpp,aflow_pocc.cpp,aflow_pocc_ael_agl.cpp,aflow_pocc_old.cpp,aflow_surface.cpp,aflow_test.cpp,aflow_xelement.cpp,aflow_xvaspin.h (CO)
        -- added --force_outliers to chull (CO)
        -- added EFA to _aflowlib_entry (CO)
        -- added entropy_stabilization_coefficient to chull (CO)
        -- adding null_xv (CO)
        -- patched xvector for null_xv (CO)
        -- optimized stability criterion and n+1 enthalpy gain algorithms: shaved minutes off the full analysis for ternaries, even bigger gains for higher N (CO)
        -- added --n+1_enthalpy_gain and --skip_n_plus_1_enthalpy_gain_analysis for chull (CO)
        -- adding pocc_agl properties to aflowlib.out (CO)
        -- some cleaning of PrintData() (CO)
        -- added pocc_parameters to _aflowlib_entry (CO)
        -- added anrl parameters to pocc _aflowlib_entry (CO)
        -- starting to consolidate precisions and tolerances code-wide (CO)
        -- clearing title in qe input (CO)
        -- patching "[AFLOW] SYSTEM = " extraction problem (CO)
        -- adding --gen_ceram generating elemental combinations for --aflow_proto (CO)
        -- added LIB2RAW_Loop_Static() to --lib2raw (CO)
        -- converted CCE functions to take structure as read-in only parameter (CO)
        -- added enthalpy_formation to POCC structures (CO)
        -- adjusting aflow_max_argv for xplug (CO)
        -- adding --np functionality to --multi=zip (CO)
        -- added aurostd::meanWeighted() (CO)
        -- cleaned up GenerateGridAtoms() (CO)
        -- rewrote GetNeighbors() and GetCoordinations() function (CO)
        -- sped up CCE with new GetNeighbors() and GetCoordinations() functions and restructuring structural analysis (CO)
        (AFLOW: aconvasp.cpp, aconvasp_main.cpp, aflow.cpp, aflow.h, aflowlib_database.cpp, aflowlib.h, aflowlib_libraries.cpp, aflowlib_libraries_scrubber.cpp, aflowlib_web_interface.cpp, aflowlib_web_outreach.cpp, aflowrc.cpp, apennsy.cpp, apennsy_gndstate.cpp, apennsy_main.cpp, apennsy_vaspin.cpp, avasp.cpp, bader.cpp, bader.h, cce.cpp, cce_data.cpp, cce.h, chull.cpp, chull.h, compare_structure.cpp, compare_structure_function.cpp, compare_structure.h, contrib_cormac.cpp, contrib_shidong_auxiliary.cpp, contrib_shidong_cluster_expansion.cpp, contrib_shidong.cpp, contrib_shidong_main.cpp, contrib_wahyu.cpp, data.cpp, defects.cpp, estructure.cpp, gfa.cpp, iaims.cpp, ifrozsl.cpp, init.cpp, ivasp.cpp, kaims.cpp, kbin.cpp, kvasp.cpp, lattice.cpp, Makefile, Makefile.aflow, makefile.cpp, makefile.h, mix.cpp, modules.cpp, neighbours.cpp, oaims.cpp, ovasp.cpp, pflow_funcs.cpp, pflow.h, pflow_print.cpp, plotter.cpp, pocc.cpp, pocc.h, pocc_old.cpp, pthreads.cpp, README_AFLOW_ACONVASP.TXT, README_AFLOW_AFLOWRC.TXT, README_AFLOW_CCE.TXT, README_AFLOW_CHULL.TXT, README_AFLOW_EXCEPTIONS.TXT, README_AFLOW_SYM.TXT, README_PROTO.TXT, surface.cpp, symbolic.cpp, symbolic.h, symmetry.cpp, symmetry_spacegroup.cpp, symmetry_spacegroup_functions.cpp, symmetry_spacegroup.h, symmetry_spacegroup_ITC_library.cpp, test.cpp, wyckoff.cpp, xatom.cpp, xclasses.cpp, xelement.cpp, xelement.h, xproto.cpp, xproto_gus.cpp, xpseudopotentials.cpp, xvaspin.h)
        (ANRL: aflow_anrl.cpp, aflow_anrl.h, ANRL_CPPS_20180710/*.cpp, list.cpp, README_AFLOW_ANRL.TXT)
        (AEL: ael_elasticity.cpp, ael_elasticity.h, ael_get_stress.cpp, pocc_ael_agl.cpp)
        (AGL: agl_debye.cpp, agl_debye.h, agl_electronic.cpp, agl_get_ev.cpp, pocc_ael_agl.cpp)
        (APL: aapl_cluster.cpp, aapl_ifcs.cpp, aapl_tcond.cpp, apl_atomic_disp.cpp, apl_doscalc.cpp, apl_fccalc.cpp, apl_function_fitting.cpp, apl_group_velocity.cpp, apl_gsa.cpp, apl.h, apl_hsqpoints.cpp, apl_kphonons.cpp, apl_logger.cpp, apl_pdisc.cpp, apl_phoncalc.cpp, apl_qmesh.cpp, apl_shellhandle.cpp, apl_supercell.cpp, apl_thermalpc.cpp, qha3phonons_eos.cpp, qha_aflowin_creator.cpp, qha.cpp, qha_dm_pdos_save.cpp, qha_energies.cpp, qha_eos.cpp, qha_gruneisen.cpp, qha_operations.cpp, qha_operations.h, README_AFLOW_APL.TXT, scqha_eos.cpp, scqha_gruneisen.cpp, scqha_T_freqs.cpp)
        (SQLITE: aflow_sqlite.cpp, aflow_sqlite.h)
        (SYMBOLICCPLUSPLUS: array.cpp, array.h, cloning.cpp, cloning.h, constants.h, derive.cpp, derive.h, equation.cpp, equation.h, functions.cpp, functions.h, identity.cpp, identity.h, integrate.cpp, integrate.h, matnorm.cpp, matnorm.h, matrix.cpp, matrix.h, multinomial.cpp, multinomial.h, number.cpp, number.h, polynomial.cpp, polynomial.h, product.cpp, product.h, quatern.cpp, quatern.h, rational.cpp, rational.h, README_AFLOW_SYMBOLIC.TXT, solve.cpp, solve.h, sum.cpp, sum.h, symbol.cpp, symbol.h, symbolicc++.cpp, symbolicc++.h, symbolic.cpp, symbolic.h, symbolic_main.cpp, symbolic_main.h, symerror.cpp, symerror.h, symmatrix.cpp, symmatrix.h, vecnorm.cpp, vecnorm.h, vector.cpp, vector.h, verylong.cpp, verylong.h)
        (AUROSTD: argv.cpp, argv.h, aurostd.cpp, aurostd.h, boot.cpp, main.cpp, xcombos.cpp, xcomplex.h, xerror.cpp, xerror.h, xfit.cpp, xfit.h, xmatrix.cpp, xmatrix.h, xoption.cpp, xoption.h, xparser.cpp, xparser.h, xscalar.cpp, xscalar.h, xvector.cpp, xvector.h)
3.2.4b - 2020/07/19
        Location: http://materials.duke.edu/AFLOW/aflow.3.2.4b.tar.xz
        -- Fixed xprototype class for David ANRL symbolic (SC)
3.2.4 - 2020/06/25
        Location: http://materials.duke.edu/AFLOW/aflow.3.2.4.tar.xz
        -- Added latex->dvips->ps2pdf compilation route for pre-2010 texlive versions. (ME)
        -- Bug fixes to xPOTCAR (exits) (CO+ME)
        -- Bug fixes to Wyckoff positions (DX)
        -- Bug fixes for overwriting symmetry output files text/json (DX)
        -- adding in CHULL workshop unit tests (CO)
        -- adding exits to CCE unit tests (CO)
        -- Bug fixes to aurostd::isDirectory() and isFile() (CO)
        -- Bug fixes for xelement, adding populate() function for CCE (CO)
        -- Bug fixes in POCC: missing POTCAR suffix for LIB6 and EFileNotEmpty() cerr verbose (CO)
        -- Bug fixes in KBIN::getVASPVersion() (CO)
        -- Bug fixes in POCC: extending m_Egap.size() if metal is found among ARUNs (CO)
        -- Bug fixes in XHOST: adding another way to get XHOST.home, might fail on OSX (CO)
        (AFLOW: aconvasp_main.cpp, aflow.h, aflowlib_libraries.cpp, aflowlib_web_interface.cpp, avasp.cpp, chull.cpp, chull_jupyter.json, chull_jupyter_plotter.py, chull_python.py, compare_structure_function.cpp, init.cpp, ivasp.cpp, kvasp.cpp, lattice.cpp, Makefile, Makefile.aflow, makefile.cpp, makefile.h, ovasp.cpp, plotter.cpp, pocc.cpp, README_AFLOW.TXT, symmetry_spacegroup_functions.cpp, symmetry_spacegroup_ITC_library.cpp, xelement.cpp, xelement.h)
        (AUROSTD: main.cpp)
3.2.3 - 2020/05/22
        Location: http://materials.duke.edu/AFLOW/aflow.3.2.3.tar.xz
        -- Bug fixes in KBIN::ExtractSystemName() (ME)
        -- Fixed PID/TID and XPID XTID in aflow.h aflow_init.cpp (SC)
        -- added --np1 (N+1 enthalpy gain) and --sc (stability criterion) chull web functionality (SK)
        -- added check for broken REST-API to aflow_chull_python.py (MB)
        -- Fixed segmentation fault when DINEQUIV_ONLY option was used. (AS)
        -- Added QHA to modules. (AS)
        -- Fixed xEIGENVAL to work correctly with files created by vasp 5. (AS)
        -- Introduced a core part of the new QHA class: (AS)
        -- QHA-related options from aflow.in are parsed into QHA module; (AS)
        -- QHA options are processed and initialized inside the QHA class; (AS)
        -- QHA, QHA3P and SCQHA are united into one class; (AS)
        -- new QHA uses standard aflow infrastructure to create aflow.in files; (AS)
        -- new functionality: thermal properties can be derived from the temperature dependence of the free energy; (AS)
        -- added the possibility to calculate Grueneisen parameters using fit to frequency-volume relation. (AS)
        -- added POCC+AEL+AGL workflow (CT)
        -- updated and restructured CCE for PBE, LDA and SCAN (RF)
        -- added CCE functions for command line, web tool, and internal AFLOW use (RF)
        -- CCE can now determine oxidation numbers automatically from structure and Allen electronegativities (RF)
        -- added CCE function to determine oxidation numbers from Allen electronegativities (RF)
        -- added CCE function to get number of neighbors for all atoms (RF)
        -- added CCE function to get number of neighbors of a certain type for all atoms (RF)
        -- extended CCE scheme to PBE+U:ICSD functional and approach based on experimental formation enthalpies per bond (RF)
        -- extended CCE to work for general anion systems (RF)
        -- extended CCE to multi-anion sytems (RF)
        -- CCE corrections added for nitrides (RF)
        -- fixed bug that SPIN was switched OFF in static calc. when SPIN=ON in aflow.in and REMOVE_RELAX was set by default (ME+RF)
        -- Added check for required binaries to plotter. (ME)
        -- Canonical system name is now based on aflow.in instead of VASP output files. (ME)
        -- Fixed broken system name for aflow_proto. (ME)
        -- Fixed plotter title and file names when ANRL parameters are present. (ME)
        -- Fixed bug that deleted qmvasp files from previous runs instead of appending to them. (ME)
        -- Removed VASP k-mesh symmetry fixes when SYM=OFF. (ME)
        -- Changed database file name conventions. (ME)
        -- Redesigned mean square displacement calculations. (ME)
        -- Added interfaces to XCRYSDEN and V_SIM to visualize phonon displacements. (ME)
        -- Enhanced logger support for APL using xStream. (ME)
        -- Added state writer and reader for the force constant calculators. (ME)
        -- Added KPOINTS_GRID, KPOINTS_SHIFT, and RELAX_COMMENSURATE options to APL. (ME)
        -- NBANDS now scales with supercell size if set in the parent aflow.in (ME)
        -- Separated harmonic force constants and Born effective charges/dielectric tensor into different hibernate files. (ME)
        -- APL will now always read harmonic force constants when HIBERNATE=ON. (ME)
        -- Fixed multiplot bug in plotter. (ME)
        -- Added feature to plotter that allows setting the output image file name. (ME)
        -- Made adding directory to plot functions optional. Will take ./ as default. (ME)
        -- Added phonon plotter functions to APL README. (ME)
        -- Refactored apl::PhononCalculator into a force constant and phonon calcuator class. (ME)
        -- Removed apl::APLStageBreak. (ME)
        -- Replaced apl::Logger with pflow::logger in some classes. (ME).
        -- Fixed force constant reader for linear response calculations. (ME)
        -- Fixed signs of second order force constants. (ME)
        -- Sped up determination of irreducible tetrahedra for the tetrahedron method. (ME)
        -- Sped up APL force constant matrix calculation. (ME)
        -- Sped up the calculation of the dynamical matrix. (ME)
        -- Phonon DOS calculations can now be perfomed over an arbitrary frequency range. (ME)
        -- Phonon dispersions are now projected to the primitive cell when using DCPATH=LATTICE. (ME)
        -- Fixed behavior of non-analytical term correction at the Gamma point for phonon dispersions. (ME)
        -- Fixed calculation of non-analytical term correction for the Wang method. (ME)
        -- APL now always uses a commensurate k-point grid for relaxations. (ME)
        -- Fixed bug that did not set k-point mode to implicit for APL runs. (ME)
        -- Fixed bug for SPIN_REMOVE_RELAX_2 in APL relaxations. (ME)
        -- Updated KPPRA for phonons. (ME)
        -- APL now saves the structure for phonon calculations using PHPOSCAR. (ME)
        -- Refactored supercell generation code in APL. (ME)
        -- Added standard class methods to all APL and AAPL classes. (ME)
        -- Removed most reference members and replaced remaining ones with pointers for all APL and AAPL classes. (ME)
        -- Fixed bug in apl::ClusterSet for conventional unit cells. (ME)
        -- Moved calculation of little groups from TCONDCalculator to QMesh. (ME)
        -- Added missing function CalculateSymmetryPointGroupKCrystal. (ME)
        -- Simplified symmetry calculations in (A)APL. (ME)
        -- Changed the determination of the irreducible Brillouin zone in APL. (ME)
        -- Redesigned ThermalPropertiesCalculator to take temperature-dependent DOS. (ME)
        -- Made ZEROSTATE_CHGCAR obsolete. (ME)
        -- Changed getVASPVersionString function to not throw errors anymore (broke post-processing). (ME)
        -- added 67 structure prototypes from Y. Lederer: 58 new ANRL files (generates 60 new protos), 7 generated with existing files with different internal degrees of freedom (DX)
        -- updated README_PROTO.TXT with new prototypes, unique atom decorations, and supplemental notes (DX)
        -- clean input structure species (pseudopotentials) in compare::compare2database() (DX)
        -- updated README_AFLOW_COMPARE.TXT and README_AFLOW_ACONVASP.TXT with "relaxation_step" and "isopointal" comparison functionality (DX)
        -- added --relaxation_step flag to --compare2database and --compare_database_entries to compare original/relax1/most_relaxed geometry files (DX)
        -- added ABINIT detector and reader (DX)
        -- added atom type/element to ABINIT writer (via nuclear charge, i.e., znucl) (DX)
        -- added ELK detector, reader, and writer (DX)
        -- added ELK file format to READMEs (DX)
        -- moved frac2dbl from SYM to AUROSTD, and reformatted in more consistent style to AFLOW (DX)
        -- speed increase to GenerateGridAtoms(): move LDEBUG outside nested loop (DX)
        -- speed increase for comparing LFA environments: use angle tolerance of 10 degrees (DX)
        -- speed increase when checking for better structure matches: use the neighborhood distance information but remove the environment angle check (DX)
        -- speed increase for loading structures in comparison functions: cut out extra xstructure instantiation (DX)
        -- fixed Wyckoff position function; now displays more than just the representative position (DX)
        -- added overloads for running database comparison functions internally: compare2database(), isMatchingStructureInDatabase(), matchingStructuresInDatabase(), printCompare2Database()  (DX)
        -- added FileMESSAGE and logstream to more comparison functions (DX)
        -- changed namespace of all comparison functions to "compare"; i.e., "pflow" -> "compare" (DX)
        -- added check for grouping structures based on the number of atoms in XtalMatch, must be integer multiples (DX)
        -- normalize environment distances when comparing environments in XtalMatch (DX)
        -- widened tolerances to check more lattices in XtalMatch for volume scaling comparisons only (DX)
        -- fixed typo in "a" Wyckoff position for space group #55 (DX)
        -- fixed bug in --poscar2aflowin; symmetry tolerance not propogated for tolerance scan (DX)
        -- added Patterson symmetry analysis; denoted "pgroupk_Patterson" (applies to reciprocal space only) (DX)
        -- compare Patterson point symmetry to Laue point group as consistency check (DX)
        -- added Patterson symmetry to full symmetry command (DX)
        -- added stand-alone Patterson symmetry command (DX)
        -- cleaned text/json if-statements in symmetry writing functions (DX)
        -- added Patterson symmetry usage to README_AFLOW_SYM.TXT and README_AFLOW_ACONVASP.TXT (DX)
        -- fixed compilation bugs with old GCC/G++ version (V4.3.4 specifically; nullptr vs NULL, assigning struct attributes, and no back() method for strings) (DX)
        -- added aflow_gcc_compatibility_check to Makefile (DX)
        -- variable name changes in structure comparison (number_of_atoms -> natoms, number_of_types -> ntypes, structure_from -> structure_source) (DX+CO)
        -- added error for non-standard prototypes that create structures with atoms too close (CO+DX)
        -- added note about 3-fold rotations requiring Gamma-centered k-meshes (CO+DX)
        -- throw error when lattice gives negative determinant (CO)
        -- fixed --kppra=XX collision with aflow_proto (CO)
        -- xvasp.POTCAR_TYPE_PRINT_flag==FALSE for lib2 and lib3 even for pocc structures (CO)
        -- added RHL to auto Gamma-centering kpoints schemes (CO)
        -- patched aflow.rc for AUTO kpoints generation (CO)
        -- patched TITEL search issue for PAW_LDA_KIN (CO)
        -- patched --slab_check warning with det(lattice)<0 (CO)
        -- added eurl2string(), eurl2stringstream(), eurl2vectorstring(), eurl2dequestring(), eurl2tokens(), eurl2string() (CO)
        -- added EWithinList() (CO)
        -- patched getPathAURL() to load from LIB if available (CO)
        -- patched loadXStructure() to handle compressed POSCARs (CO)
        -- added more POSCAR variants to loadXStructure() (CO)
        -- small speed-ups to N+1 calculation in chull (CO)
        -- changed material.php -> material dir for chull web links (CO)
        -- added N+1 enthalpy gain to chull pdf doc (CO)
        -- patched vbadness warnings with longtable in chull (CO)
        -- patched hull_energy sign (CO)
        -- added chull_check to Makefile (CO)
        -- patched --bandgap and --bandgapdos to work with extension-less OUTCAR/DOSCAR (CO)
        -- patched species-project dos plot issues: lacking species key and emax TOO high (CO)
        -- added logger objects to plotter functions (CO)
        -- patched BvolXXXX.dat increment issue (++atomCOUNT) (CO)
        -- patched --kapth to take default values from .aflow.rc (CO)
        -- changed default value for kgrid to AUTO (MP vs. Gamma) (CO)
        -- added secondary wget location for AFLOW3_FREE files for make (CO)
        -- pflow::matrix()->aurostd::matrix() to fix linking issues on nietzsche (CO)
        -- restructured xOUTCAR, xDOSCAR, xEIGENVAL, xPOTCAR, xQMVASP for xStream (CO + ME)
        -- removed error in xOUTCAR looking for irreducible kpoints, this fails for all OUTCAR.bands (CO)
        -- patched --bandgap function with new xOUTCAR.GetProperties() routine (CO)
        -- removed xOUTCAR.ERROR, xDOSCAR.ERROR, xAIMSOUT.ERROR (CO)
        -- unfriended effective mass functions (CO)
        -- including OUTCAR.bands in WEB, needed for Egap; EIGENVAL.bands does not have occupancies (CO)
        -- added unit test for Egap, will add to check_full once ICSD LIB2RAW is redone (CO)
        -- added some messaging/debug-logging to POCC+AEL+AGL workflow (CO)
        -- added Hmix to aflow.pocc.out (CO)
        -- ANOTHER patch for warnings with the aflow.rc, write to std::cerr, should fix www-data (CO)
        -- merging --web_mode with --www (CO)
        -- added --xplug_check_only() for completed runs (CO)
        -- patched time_delim in get_date_formatted() (CO)
        -- speeding up --poscar2aflowin with new AUTO settings (CO)
        -- adding TID (CO)
        -- restructured Makefile for auto-generation of dependency tree (CO)
        (AFLOW: aconvasp.cpp, aconvasp_main.cpp, aflow.cpp, aflow.h, aflowlib_database.cpp, aflowlib.h, aflowlib_libraries.cpp, aflowlib_libraries_scrubber.cpp, aflowlib_webapp_bands.js, aflowlib_webapp_entry.js, aflowlib_web_interface.cpp, aflowlib_web_outreach.cpp, aflowrc.cpp, apennsy.cpp, apennsy_gndstate.cpp, apennsy_main.cpp, apennsy_vaspin.cpp, avasp.cpp, bader.cpp, cce.cpp, cce_data.cpp, cce.h, chull.cpp, chull.h, chull_python.py, compare_structure.cpp, compare_structure_function.cpp, compare_structure.h, contrib_cormac.cpp, contrib_shidong_auxiliary.cpp, contrib_shidong.cpp, contrib_shidong_main.cpp, contrib_wahyu.cpp, defects.cpp, estructure.cpp, gfa.cpp, iaims.cpp, ialien.cpp, ifrozsl.cpp, init.cpp, ivasp.cpp, kaims.cpp, kalien.cpp, kbin.cpp, kvasp.cpp, lattice.cpp, Makefile, Makefile.aflow, makefile.cpp, makefile.h, matlab.cpp, mix_experiments.cpp, modules.cpp, neighbours.cpp, oaims.cpp, ovasp.cpp, pflow_funcs.cpp, pflow.h, pflow_print.cpp, plotter.cpp, pocc.cpp, pocc.h, pocc_old.cpp, pthreads.cpp, qsub.cpp, README_AFLOW_ACONVASP.TXT, README_AFLOW_AFLOWRC.TXT, README_AFLOW_CCE.TXT, README_AFLOW_COMPARE.TXT, README_AFLOW_SYM.TXT, README_PROTO.TXT, SQLITE/sqlite.cpp, surface.cpp, symmetry.cpp, symmetry_spacegroup.cpp, symmetry_spacegroup_functions.cpp, symmetry_spacegroup.h, symmetry_spacegroup_ITC_library.cpp, test.cpp, wyckoff.cpp, xatom.cpp, xclasses.cpp, xelement.cpp, xelement.h, xproto.cpp, xproto_gus.cpp, xproto_gus_lib.cpp, xpseudopotentials.cpp, xvaspin.h)
        (ANRL: aflow_anrl.cpp, ANRL, ANRL_CPPS_20180710/*.cpp, data.cpp, README_AFLOW_ANRL.TXT)
        (AEL: ael_elastic_fit.cpp, ael_elasticity.cpp, ael_elasticity.h, ael_get_stress.cpp, pocc_ael_agl.cpp)
        (AGL: agl_debye.cpp, agl_debye.h, agl_electronic.cpp, agl_eqn_state.cpp, agl_get_ev.cpp, agl_hugoniot.cpp, agl_plot_write.cpp, agl_polynomial.cpp, agl_rungibbs.cpp, agl_thermal.cpp, pocc_ael_agl.cpp)
        (APL: aapl_cluster.cpp, aapl_ifcs.cpp, aapl_setup.cpp, aapl_tcond.cpp, apl_atomic_disp.cpp, apl_dirphoncalc.cpp, apl_doscalc.cpp, apl_fccalc.cpp, apl_function_fitting.cpp, apl_group_velocity.cpp, apl_gsa.cpp, apl.h, apl_hsqpoints.cpp, apl_kphonons.cpp, apl_logger.cpp, apl_lrphoncalc.cpp, apl_ltet.cpp, apl_pathbuilder.cpp, apl_pdisc.cpp, apl_phoncalc.cpp, apl_qmesh.cpp, apl_shellhandle.cpp, apl_supercell.cpp, apl_thermalpc.cpp, qha3phonons_eos.cpp, qha_aflowin_creator.cpp, qha.cpp, qha_dm_pdos_save.cpp, qha_energies.cpp, qha_eos.cpp, qha_gruneisen.cpp, qha_operations.cpp, README_AFLOW_APL.TXT, scqha_eos.cpp, scqha_gruneisen.cpp, scqha_T_freqs.cpp)
        (AUROSTD: aurostd.cpp, aurostd.h, boot.cpp, main.cpp, xcombos.cpp, xcombos.h, xcomplex.cpp, xcomplex.h, xerror.cpp, xerror.h, xmatrix.cpp, xmatrix.h, xoption.cpp, xoption.h, xrandom.cpp, xscalar.cpp, xscalar.h, xtensor.cpp, xtensor.h, xvector.cpp, xvector.h)
3.2.2l - 2020/04/02
        Location: http://materials.duke.edu/AFLOW/aflow.3.2.2*.tar.xz
        -- added PID to a bunch of messages 2l (SC)
        -- bug fixing aflow_avasp.cpp 2l (SC)
        -- added scrubber test for missing species_pp_AUID aflowlib_libraries_scrubber.cpp 2l (SC)
        -- added PID to LIB2LIB and LIB2RAW and --showPID 2l (SC)
        -- added temperature wait for LIB2LIB and fixed to 42C 2k (SC)
        -- bug fixes for vext,vcat,vzip 2k (SC)
        -- standardized vext,vcat,vzip from XHOST 2j (SC)
        -- accelerated lib2raw with moreauid checks 2i (SC)
        -- more pseudopotentials 2h (SC)
        -- fixed Mike reported bug in APL, from POTCAR_AUID in aflow_ivasp.cpp 2g (SC)
        -- test (2f)
        -- cleaned up vAUIDs vAURLs vLOOPs all now children of vLIBS 2e (SC)
        -- renaming VASP_Write_ppAUID_FILE and VASP_Write_ppAUID_AFLOWIN 2e (SC)
        -- adding pseudopotentials references 2d (SC)
        -- working on SCAN in aflowlib.h added aflowlib_enrty MEGAGGA 2d (SC)
        -- added some pseudopotentials references, fixed HEX/FCC and RHL into autogamma ivasp 2c (SC)
        -- removed EnthalpyReference 2b (SC)
        -- sum up all the previous updates - ready to run now 2a (SC)
3.2.2 - 2020/03/30
        Location: http://materials.duke.edu/AFLOW/aflow.3.2.2.tar.xz
        -- sum up all the previous updates - ready to run now (SC)
3.2.1k - 2020/03/29
        Location: http://materials.duke.edu/AFLOW/aflow.3.2.1*.tar.xz
        -- species_pp_groundstate_energy and species_pp_groundstate_structure 1k (SC)
        -- VASP_Write_AUID_FILE and VASP_Write_AUID_AUID in ivasp 1j (SC)
        -- removed vsymbol vname vdate in xPOTCAR, moved vZ into species_Z (unnecessary)
        -- LIB2RAW_Loop_PATCH in aflowlib* 1j (SC)
        -- needed RAUG too 1i (SC)
        -- --pseudopotentials_check for OUTCARS 1i (SC)
        -- operator << xOUTCAR 1i (SC)
        -- removed TITEL LEXCH symbol name date Z .... and made them dynamical vectors 1h (SC)
        -- --pseudopotentials_check --pp_check --ppk in aconvasp_main.cpp 1h (SC)
        -- unicity of PSEUDOPOTENTIALS nailed in xPOTCAR and xOUTCAR 1g (SC)
        -- wrapVecEntries and wrapDeqEntries overloads 1g (SC)
        -- adding pp information in aflolwib entries and AUROSTD 1g (SC)
        -- dealing with PP collision in aflow.h aflow_ovasp.cpp 1g (SC)
        -- removed WEB_Aflowlib_Entry_PHP aflowlib_web_interface.cpp 1f (SC)
        -- added aflowlib_libraries_scrubber.cpp aflow_xpseudopotentials.cpp (SC)
        -- added much to xPOTCAR (SC)
        -- AUROSTD deque/vector string2file  (SC)
        -- AUROSTD bool2string file2md5sum  (SC)
        -- modifications in aflow.h aflow_xclasses.cpp and aflow_ivasp.cpp for POTCAR_AUID (SC)
3.2.1c - 2020/03/22
        Location: http://materials.duke.edu/AFLOW/aflow.3.2.1c.tar.xz
        -- fixes for lib2raw and and error checking in uploading calculations (SC)
3.2.1 - 2020/03/17
        Location: http://materials.duke.edu/AFLOW/aflow.3.2.1.tar.xz
        -- Fixes times stamp in bug fixes (SC)
        -- Updates on pthread.cpp and libraries.cpp for error checking in uploading calculations  (SC)
3.2.0 - 2020/02/10
        Location: http://materials.duke.edu/AFLOW/aflow.3.2.0.tar.xz
        -- New release, finally aflow 3.2 (SC)
3.1.228 - 2020/01/20
        Location: http://materials.duke.edu/AFLOW/HISTORIC/aflow.3.1.228.tar.xz
        -- added schema name/unit/type to XHOST (SC)
        -- added file2dequestring(), string2dequestring() (SC)
        -- optimized NCPUS/NPAR/NCORE settings (SC)
        -- patched _atom() class: constructor()/copy()/free() (SC)
        -- updated xoptions so content can be lowercase (SC)
        -- added isdefined to xoption (SC)
        -- AFLOW DFT calculations can now read in CHGCAR files (ME)
        -- Improved runtimes and memory requirements for AAPL (ME)
        -- Switched the thermal conductivity integration method to the tetrahedron method (ME)
        -- Added Grueneisen parameter and phase space calculation to thermal conductivity calculations (ME)
        -- APL and AAPL can now use the CHGCAR file from the ZEROSTATE calculation to speed up calculations (ME)
        -- Replaced APLLogicError and APLRuntimeError with aurostd::xerror (ME)
        -- Fixed bug in APL and AAPL that did not properly process -D option (ME)
        -- Removed unused source files (ME)
        -- Added matrix norms to aurostd::xmatrix (ME)
        -- Fixed KPPRA for APL relaxations to use the standard density (ME)
        -- Added a handler for the AFLOW database (ME)
        -- Added an AFLOW-SQLITE interface (ME)
        -- Updated SQLite to version 3.30.1 (2019-10-11, https://www.sqlite.org/2019/sqlite-amalgamation-3300100.zip) (ME)
        -- Added additional web output for entry page generation (ME)
        -- Fixed bug that put NCORE into INCARs of linear response calculations (ME)
        -- Fixed bug that caused phonon dispersion path builder to break for some lattices (ME)
        -- Fixed bug in xDOSCAR reader error detection (ME)
        -- Additional web output for entry page applets (ME)
        -- Fixed bug that prevented LDA+U parameters from being passed into ARUN aflow.ins (ME)
        -- Added ael_stiffness_tensor and ael_compliance_tensor to aentry (ME)
        -- Fixed bug that prevented AGL from running during LIB2LIB (ME)
        -- added warnings/errors if species information missing in POSCAR for --poscar2aflowin (CO)
        -- tab aligning all files (CO)
        -- patched clang warnings for aurostd_boot.cpp (CO)
        -- patching warning for writing aflow.rc, only issue if it was written, should fix www-data (CO)
        -- added xQMVASP (CO)
        -- force signed distance for hull formation enthalpy (CO)
        -- added --geometry to get abc_angles for any input structure (CO)
        -- commenting out CreateSlab_RigidRotation(), it does not work, need to redefine lattice vectors (CO)
        -- patching CreateSlab_SurfaceLattice() lattice vector search to include explicit length/angle constraints (CO)
        -- patched slab_test with v3len_max_strict (CO) 
        -- added minimumDistance() calculator for non-periodic systems like molecules or grid of atoms (CO)
        -- patched atoms grid generated for foldAtomsInCell(): GenerateGridAtoms() populates grid_atoms, not atoms (CO)
        -- added setAutoVolume() to xstructure (CO)
        -- added getOSS() and getOFStream() to xStream() (CO)
        -- added GetBandGap() to xDOSCAR: get bandgap from DOS (CO)
        -- added PrintBandGap_DOS() for command line access to DOS bandgap analysis (CO)
        -- incorporating equivalent hkl planes analysis (CO)
        -- patched supercell dimensions reduction for slip system analysis (CO)
        -- now preserving volume for slip system analysis (CO)
        -- added --plot_all_atoms option for DOS plotter (CO)
        -- added functionality for plotting species-projected DOS in plotter (CO)
        -- added '/' between all path separators in plotter (CO)
        -- added LDEBUG in plotter (CO)  
        -- patched formatDefaultTitlePOCC() to understand pocc string in plotter (CO)
        -- added getAflowInFromAFlags() for pocc (CO) 
        -- added --pocc_minimum_configuration identifying which ARUN is minimum energy (CO)  
        -- patched FINAL volume of ordered supercells from pocc, should speed up VASP calculations (CO)
        -- added postprocessing workflow for pocc: performs postprocessing from input files, does NOT redo structure analysis (CO) 
        -- added self-patch for pocc: patches structures files (all and unique) so individual POSCARs can be read by aflow (CO) 
        -- added reader for structures file (CO)
        -- pocc writes out PARTCAR (CO)
        -- pocc calculates/writes out EFA (CO)
        -- pocc writes out ensemble average DOSCAR (CO)  
        -- pocc writes out supercell probabilities to aflow.pocc.out (CO)  
        -- pocc writes out results of ensemble average band gap to aflow.pocc.out (CO) 
        -- pocc plots ensemble average DOS projected by orbitals and species (CO)
        -- added KBIN_POCC_TEMPERATURE_STRING (aflow.in) and --temperature (command line) for pocc post-processing (CO)
        -- avoiding NEGLECT_NOMIX for pocc, high-entropy offers increased solubility over binaries (CO)
        -- added option for printing ensemble average IDOS in pocc data files (aflow_pocc_old.cpp) (CO) 
        -- added POccStructuresFile class to read post-processing files (CO)
        -- patched zero-padding for pocc output files (CO)
        -- add first POCC unit test to Makefile (CO)
        -- patch distinction between POTCAR_TYPE_DATE_PRINT_flag and POTCAR_TYPE_PRINT_flag in avasp (CO)
        -- patching xvasp.POTCAR_TYPE_PRINT_flag for LIB2/LIB3 (CO)
        -- added --potential_type for auto aflow.in generator (CO)
        -- streamlined xvector constructors and copy() methods (CO)
        -- added xvector constructor for xmatrix input (CO)
        -- added getcol(), getmat(), setrow(), setcol(), setmat() to xmatrix, with relevant unit tests called by —test_xmatrix (CO)
        -- added operator *=(utype r) and operator /=(utype r) to xmatrix (CO)
        -- added modulus(), modulussquare(), modulus2() to xmatrix (CO)
        -- getmat() now returns void, xmatrix is an input (CO)
        -- added lrows_out, lcols_out input getmat() as well as a overload for returning xvector (as input) (CO)
        -- added xmatrix2xvector() (CO)
        -- patched QRDecomposition_HouseHolder() not to assume lrows, lcols (CO)
        -- updated generalHouseHolderQRDecomposition()->QRDecomposition_HouseHolder() (CO)
        -- added EFileEmpty() and EFileNotEmpty() (CO)
        -- added _AFLOW_FILE_NAME_ to logger() and xerror(), and patched Makefile for some missing cpp (CO)
        -- added aurostd::getPWD() (CO)
        -- added unsigned long long to _isfloat(), _iscomplex(), _isreal(), _size(), _real(), isinteger() (CO)
        -- added aurostd::powint() for fast powers of integers (CO)
        -- added all variants of iszero() (CO)
        -- templated GCD(), patched for positive/negative inputs, and added Bezout coefficients as output (CO)
        -- adding free(), copy(), refresh() to xmatrix (CO)
        -- added shiftlrows, shiftlcols, shiftlrowscols to xmatrix (CO)
        -- added inverse of 2x2 matrix (CO)
        -- added xmatrixint2double() and xmatrixdouble2int() (CO)
        -- added right matrix division, traspInPlace(), traspSquareInPlace(), submatrixInPlace(), and getdiag() to xmatrix (CO)
        -- added getmatInplace() and getvec() to xmatrix (CO)
        -- patched inverse() for xmatrix, now uses matrix of minors (adjoint) approach which is more stable than GaussJordan (CO)
        -- converted bool inverse() to bool isNonInvertible() in xmatrix() (CO)
        -- added smith normal form calculator to xmatrix (CO)
        -- updated QR decomposition algorithm to avoid saving householder rotations to form Q at the end (CO)
        -- added xDOSCAR.convertSpinOFF2ON() for easy manipulation between SPIN-OFF/SPIN-ON POCC ARUNS (CO)
        -- fixed tolerance "WARNING" in symmetry screw axis determination (DX)
        -- added missing partial occupation value when printing CIF (DX)
        -- added site occupation to Wyckoff object (DX)
        -- used _atom copy constructor in symmetry functions instead of by-hand updates (DX)
        -- fixed indenting in symmetry functions (DX)
        -- added rescaling of structure in prototyping functionality (DX)
        -- added functions to extract information from certain Wyckoff positions (DX)
        -- added functionality to force input Wyckoff choice for structure prototyping (DX)
        -- added check for duplicate subdirectory in aflow zipping, removes subdirectory if found (DX+CO)
        -- added flags to get matching AFLOW prototypes and cast into prototype designation (DX)
        -- added environment analysis (isoconfigurational) to structure comparison (DX)
        -- fixed multiple thread calls in structure comparison and building prototype structures (DX)
        -- suppress permutation calculation for AFLOW prototypes in structure comparison (DX)
        -- replaced exit with throws in structure comparison functions (DX)
        -- added database comparison functionality (DX)
        -- added directory information to structure comparison for debugging  (DX)
        -- multithreaded prototype casting in structure comparison (DX)
        -- use more robust supercell expansion method (lattice dimensions vs 3x3x3) in structure comparison (DX)
        -- added functionality to check for better matches (necessary for environment and permutation comparisons) (DX)
        -- store Wyckoff groupings for duplicates and same family structures (DX)
        -- added preliminary magnetic structure analysis with new functions to add spin to structure (DX)
        -- added consistency check in permutation comparisons (DX)
        -- boolean for threading safety check (save time) (DX)
        -- improved (speed) atom matching functionality in structure comparison (DX)
        -- speed increase to generateGrid function (DX)
        -- replace SplitAlloySpecies and compare::GetElements() with stringElements2VectorElements() in comparison functions (DX)
        -- added functionality to search prototype labels by symmetry without nspecies and stoichiometry (DX)
        -- added space group to lattice type and centering functions (DX)
        -- added more methods for extracting lattice parameters for prototyping (wyccar, cif, etc.) (DX)
        -- store Wyckoff information from CIF reader (DX) 
        -- fixed bug in extracting Wyckoff coordinates (DX)
        -- allow non-standard space group symbol formats for CIF, check provided equations to verify setting (DX)
        -- update structure comparison class attribute names (DX)
        -- allow for mix of ICSD and non-ICSD structures during sorting by ICSD number for structure comparison (DX)
        -- created generalized function for adding magnetic information to structure (DX)
        -- fixed non-collinear spin lattice primitivization function (DX)
        -- fixed typos in README_PROTO.TXT: A2B_oP12_26_abc_ab-001 to A2B_oP12_26_abc_ab-002 and AB_oC8_67_a_g-001 to AB_oC8_67_a_g-002 (DX)
        -- check if tolerance input is negative for BringInCell() (DX)
        -- added AtomEnvironment class in aflow_xatom.cpp (DX)
        -- generalized inCell() and added atomInCell() (DX)
        -- added aurostd::GCD(), aurostd::LCM(), and aurostd::reduceByGCD(), for vector and deque (DX)
        -- added FileMESSAGE and logstream overloads for comparison functions (DX)
        -- added lattice deviation, coordinate displacement, and figure of failure (structure misfit) to the JSON output for structure comparison (DX)
        -- added try-catch for pflow::loadXstructure() in case URL times out or a bad structure file input (DX)
        -- refined magnetic misfit criteria (DX)
        -- added JSON output for structure prototyping (DX)
        -- fixed parameters for prototype=A_tI2_139_a; fct convention vs bct convention (DX)
        -- added unit tests in makefile for aflowSG, aflowSYM, and aflow-xtal-match (DX)
        -- put xstructure initialization in free() and call free() at beginning of constructors (otherwise xstructure is not always initialize) (DX)
        -- changed xstructure::Clear() to xstructure::clear() (DX)
        -- changed xstructure::Clean() to xstructure::clean() (DX)
        -- updated README_AFLOW_COMPARE.TXT (DX)
        -- use xoptions schema for property units in comparison code (DX)
        -- use ANRL setting as default for symmetry analysis in comparisons for quick conversion to AFLOW prototype designation (DX)
        -- use of xoptions throughout comparison functions (DX)
        (AFLOW: aconvasp.cpp, aconvasp_main.cpp, aflow.cpp, aflow.h, aflowlib_database.cpp, aflowlib.h, aflowlib_libraries.cpp, aflowlib_web_interface.cpp, aflowrc.cpp, apennsy_gndstate.cpp, apennsy_main.cpp, avasp.cpp, bader.cpp, cce.cpp, chull.cpp, chull.h, compare_structure.cpp, compare_structure_function.cpp, compare_structure.h, contrib_shidong_auxiliary.cpp, gfa.cpp, iaims.cpp, init.cpp, ivasp.cpp, kbin.cpp, kvasp.cpp, lattice.cpp, Makefile, modules.cpp, ovasp.cpp, pflow_funcs.cpp, pflow.h, pflow_print.cpp, plotter.cpp, pocc.cpp, pocc.h, pocc_old.cpp, pocc_old.h, README_AFLOW_ACONVASP.TXT, README_AFLOW_AFLOWRC.TXT, README_AFLOW_COMPARE.TXT, README_AFLOW_EXCEPTIONS.TXT, README_AFLOW.TXT, README_PROTO.TXT, SQLITE/shell.c, SQLITE/sqlite3.c, SQLITE/sqlite3ext.h, SQLITE/sqlite3.h, SQLITE/sqlite.cpp, SQLITE/sqlite.h, surface.cpp, symmetry.cpp, symmetry_spacegroup.cpp, symmetry_spacegroup_functions.cpp, symmetry_spacegroup.h, symmetry_spacegroup_ITC_library.cpp, xatom.cpp, xclasses.cpp, xelement.cpp, xproto.cpp, xproto_gus.cpp)
        (ANRL: aflow_anrl.cpp, ANRL_CPPS_20180710/list.cpp)
        (APL: aapl_cluster.cpp, aapl_ifcs.cpp, aapl_setup.cpp, aapl_tcond.cpp, apl_atomic_disp.cpp, apl_dirphoncalc.cpp, apl_dm_pdos_save.cpp, apl_doscalc.cpp, apl_group_velocity.cpp, apl.h, apl_hsqpoints.cpp, apl_kphonons.cpp, apl_lrphoncalc.cpp, apl_ltet.cpp, apl_pathbuilder.cpp, apl_pdisc.cpp, apl_phoncalc.cpp, apl_qmesh.cpp, apl_shellhandle.cpp, apl_supercell.cpp, apl_thermalpc.cpp, qha3phonons_eos.cpp, qha_aflowin_creator.cpp, qha_dm_pdos_save.cpp, qha_energies.cpp, qha_eoscalc.cpp, qha_eos.cpp, qha_eosrun.cpp, qha_gruneisen.cpp, qha_operations.cpp, README_AFLOW_APL.TXT, scqha_eos.cpp, scqha_gruneisen.cpp, scqha_T_freqs.cpp)
        (AUROSTD: aurostd.h, boot.cpp, main.cpp, xcombos.cpp, xcombos.h, xcomplex.cpp, xcomplex.h, xerror.cpp, xerror.h, xmatrix.cpp, xmatrix.h, xoption.cpp, xoption.h, xscalar.cpp, xscalar.h, xtensor.cpp, xvector.cpp, xvector.h)
3.1.227 - 2019/10/16
        Location: http://materials.duke.edu/AFLOW/HISTORIC/aflow.3.1.227.tar.xz
        -- Bug fixes for MPI (SC)
        -- Verbosity fixes (Message("")) (SC)
3.1.226 - 2019/10/01
        Location: http://materials.duke.edu/AFLOW/HISTORIC/aflow.3.1.226.tar.xz
        -- Modification on the allocation of web entries, through web cache of AUID. Speed up of 20-200 times in serving aflowlib entry pages (SC)
        -- Bug fixes in producing html/json for icsd# entries (SC)
        -- Modified aflow.in generation in AEL and AGL to use common routines in aflow_avasp.cpp and aflow_modules.cpp (CT)  
        -- Write AGL enthalpy as a function of pressure in an AFLOW readable format for future phase diagram application (CT)
        -- Added --quiet option to LIB2LIB routine (CT)
        -- Sets the VASP symmetry to off by default for AEL calculations (CT)
        -- Added projected phonon DOS calculations (ME)
        -- Linear tetrahedron method does not reduce upon construction anymore (necessary for projected DOS) (ME)
        -- Cleaned up code and added more comments to QMesh and LTMethod files (ME)
        -- Made moveToBZ inside QMesh more robust (ME)
        -- Replaced all instances of exit in APL with throw APLRuntimeError (ME)
        -- Sped up reduction of q-mesh grid (ME)
        -- Added safeguards for DOSCAR readers for broken DOSCAR files (ME)
        -- Fixed plotter bugs for HTQC prototype names (ME)
        -- Added findInList function to AUROSTD (ME)
        -- Generalized BringInCell method (ME+DX)
        -- created overloads for BringInCell method (double/xvector/_atom/xstructure), along with "InPlace" variants, i.e., const input (DX)
        -- replaced all mod_one/mod_one_xvec/mod_one_atom for new BringInCell method (DX)
        -- replaced old BringInCell functions with new version (DX)
        -- fixed indenting in symmetry functions (DX)
        -- replaced all SYM::CrossPro() with aurostd::vector_product() (DX)
        -- replaced all SYM::normalize() with explicity division of aurostd::modulus() (DX)
        -- replaced SYM::extract_row() with aurostd::operator() (DX)
        -- fabs() -> aurostd::abs() (CO)
        -- changed abinit writer lattice from column-based to row-based (CO)
        -- updated some class definitions (free()/copy()) (CO)
        (AFLOW: aconvasp.cpp, aconvasp_main.cpp, aflow.cpp, aflow.h, aflowlib.h, aflowlib_libraries.cpp, aflowlib_webapp_entry.js, aflowlib_web_interface.cpp, aflowrc.cpp, apennsy_gndstate.cpp, apennsy_main.cpp, apennsy_vaspin.cpp, avasp.cpp, chull.cpp, compare_structure_function.cpp, compare_structure.h, contrib_cormac.cpp, contrib_wahyu.cpp, data.cpp, init.cpp, Makefile, modules.cpp, oaims.cpp, ovasp.cpp, pflow_funcs.cpp, pflow_print.cpp, plotter.cpp, pocc.cpp, pocc.h, pocc_old.cpp, README_AFLOW_ACONVASP.TXT, README_AFLOW_SYM.TXT, spacegroup.cpp, surface.cpp, symmetry.cpp, symmetry_spacegroup.cpp, symmetry_spacegroup_functions.cpp, symmetry_spacegroup.h, symmetry_spacegroup_ITC_library.cpp, xatom.cpp, xclasses.cpp, xproto.cpp)
        (AEL: ael_elastic_fit.cpp, ael_elasticity.cpp, ael_elasticity.h, ael_get_stress.cpp)
        (AGL: agl_debye.cpp, agl_debye.h, agl_electronic.cpp, agl_eqn_state.cpp, agl_get_ev.cpp, agl_hugoniot.cpp, agl_polynomial.cpp, agl_rungibbs.cpp, agl_thermal.cpp)
        (APL: apl_atomic_disp.cpp, apl_dm_pdos_save.cpp, apl_doscalc.cpp, apl_function_fitting.cpp, apl_group_velocity.cpp, apl.h, apl_hsqpoints.cpp, apl_kphonons.cpp, apl_ltet.cpp, apl_pdisc.cpp, apl_phoncalc.cpp, apl_qmesh.cpp, apl_shellhandle.cpp, apl_supercell.cpp, qha3phonons_eos.cpp, qha_dm_pdos_save.cpp, qha_energies.cpp, qha_eoscalc.cpp, qha_gruneisen.cpp, qha_operations.cpp, README_AFLOW_APL.TXT, scqha_eos.cpp, scqha_gruneisen.cpp)
        (AUROSTD: aurostd.h, main.cpp, xmatrix.cpp, xmatrix.h)
3.1.225 - 2019/07/26
        Location: http://materials.duke.edu/AFLOW/HISTORIC/aflow.3.1.225.tar.xz
        -- fixing bug with stability criterion calculation in --output=web, need structure comparison for correct stability criterion calculation (WS)
        -- changed output name for --output=web to aflow_ALLOY_hull_web.json (WS)
        -- integrated N+1_enthalpy_gain and stability criterion to --output=web (WS)
        -- patched web json for quaternary chull (WS)
        -- added CCE functionality (RF)
        -- added CCE readme (RF)
        -- added a user input cutoff energy to the GFA code (DF)
        -- Added vector version of RemoveComments (ME)
        -- RemoveControlCharactersFromStringstream now also removes carriage returns because they break string additions (ME)
        -- SPIN_REMOVE_RELAX_2 did not remove spin after the second relaxation; this is fixed now (ME)
        -- Removed bug that prevented certain NBANDS errors from being fixed while an NBANDS warning was present in vasp.out (ME)
        -- APL and AAPL now read forces from qmvasp file (ME)
        -- AAPL_KPPRA added to aflow_modules (ME)
        -- Minor APL code clean-ups (ME)
        -- Added new plotter functions for band structures, phonons, and thermal properties (ME)
        -- Updated numbering scheme for partial DOS from being zero-based to being one-based (ME)
        -- Changed xDOSCAR, xEIGENVAL, and xKPOINTS to be compatible with new plotter (ME)
        -- Added functionality to APL that outputs phonon DOS and dispersion in
        -- VASP format for new plotter functions (ME)
        -- Fixed bug for the path builder for path with - and | as separators (ME)
        -- Fixed xDOSCAR reader to be more general (ME)
        -- patched change_tolerance() bug for double& tolerance return (DX)
        -- renamed minimum distance functions, more descriptive (minimizeDistanceCartesianMethod() and minimizeDistanceFractionalMethod()) (DX)
        -- reduced number of inputs for minimum distance functions (DX)
        -- added functionality to read VASP5 format in CHGCAR (DX)
        -- cleaned species/atom names in xstructure2json; remove pseudopotential information, oxidation numbers, etc. (DX)
        -- added boolean to ignore minimum distance check in foldAtomsInCell() (DX)
        -- added overloads for mapping functions (DX) 
        -- fixed bug in in xstructure2json in LIB2RAW runs; store corresponding structure from relaxations (DX) 
        -- read species for xstructure2json in LIB2RAW runs (DX) 
        -- added default permutation designation to ANRL prototypes for --proto and --aflow_proto, e.g., ".AB" for "AB_cF8_225_a_b.AB" (DX) 
        -- added functionality to read "_symmetry_space_group_name_H-M" in CIF reader (DX)
        -- added GetSpaceGroupNumber() to get the space group number from the Hermann-Mauguin symbol (DX)
        -- added RemoveCharacterFromBack(), RemoveCharacterFromFront(), and RemoveCharacterFromBackandFront() to AUROSTD; useful for parsing CIF fields (DX)
        -- added function to compare Wyckoff position strings regardless of order, necessary for matching equations in CIF to ITC standard (DX)
        -- fixed bug in reading symops from CIF; check for symop_id (DX)
        -- fixed bug in "_space_group_name_Hall" reader in CIF (DX)
        -- converted exits to xerrors in GetSpaceGroup*() functions (DX)
        -- added DEFAULT_GFA_FORMATION_ENTHALPY_CUTOFF to aflow.rc (CO)
        -- added functions to find pointLineIntersection() and linePlaneIntersection() (CO)
        -- added function to find 3D rotation between two 3D vectors (CO)
        -- remapped const utype& tol -> utype tol in function inputs (CO)
        -- remapped const bool& -> bool in function inputs (CO)
        -- added check in generalHouseHolderQRDecomposition() that Q*R=A (CO)
        -- changed gcd() to GCD() (CO)
        -- added least common multiple function LCM() (CO)
        -- added --slab_test (CO)
        -- added setctau/setftau functions to _sym_op (CO)
        -- added ReplaceAtoms() to xstructure to safely RemoveAtom() then AddAtom() (CO)
        -- modified foldAtomsInCell() to remove fold_in_only complexity, this was simplified by GenerateGridAtoms() (CO)
        -- added check to foldAtomsInCell() that min_dist does not change (CO)
        -- added CreateSlab_RigidRotation(), CreateSlab_SurfaceLattice(), and associated functions (many overloads) to create slabs for surface calculations: the two functions should yield about the same structure but by two different methods (CO)
        -- reformulate basis in CreateSlab_RigidRotation() so k-points grid is created appropriately (K1xK2x1) (CO)
        -- added new modules for calculating the generalized stacking fault energy and cleavage energy (CO)
        -- patched bug in CHULL pdf output for missing column-types in compiling aflow_CsIPb_hull.tex (CO)
        -- added cout as default for ostream& oss in header files (CO)
        -- converted Normal2HKLPlane (CO)
        -- reduce total layers creation by calculating how many layers are in a cell for that particular direction (CO)
        -- added XHOST.WEB_MODE to reduce cluttered AFLOW-Online output (CO)
        -- removed pocc progress bar in web_mode (CO)
        -- added FPOSDistance() for skew considerations (CO)
        -- reduced dims considered for GetSuperCell(), RadiusSphereLattice and LatticeDimensionSphere() are enough (CO)
        -- added general getPeaks() function to AUROSTD (CO)
        -- calculated X-ray amplitude on-the-fly, no need to pass it around (CO)
        -- moved double lambda to end of inputs and default to 1.5418 Copper K-alpha (CO)
        -- patched RemoveControlCodeCharactersFromString() for carriage return (CO)
        -- added width_maximum to getPeaks() to resolve arbitrarily defined peaks (CO)
        -- made x-ray analysis code more modular (CO)
        -- added --plot_xray_file option (CO)
        -- patched moving_average function (!= convolution with box_filter) (CO)
        -- defaulted lambda=Cu_Ka for XRD functions (CO)
        -- added compareVecElements(), compareXVecElements(), and class compareVecElement(ind) to sort vector<vector<utype> > and vector<xvector<utype> > and retire classes ids_cmp and hkl_cmp (CO)
        -- changed signal -> signal_input so it does not get confused with std::signal (CO)
        -- added --force_generic_title to PLOT_XRAY (CO)
        -- removed ids_cmp and hkl_cmp classes (CO)
        -- added filetype and vector_reduction_type enums (CO)
        -- patched aflags.Directory() early in kbin::KBIN_Main() (CO)
        -- corrected GetCompoundAttenuationLenght -> GetCompoundAttenuationLength and toogle -> toggle (CO)
        -- extended PARTCAR functionality for VASP5 POSCARs, including the optional Selective Dynamics tag (CO)
        -- patched 'make check' to return an error, instead of a string, if encountered (CO)
        -- patched 'S' -> 'P' conversion in --pocc_params (CO)
        -- incorporated some new warnings from VASP6 (CO)
        -- patched stringElements2VectorElements() to handle two types of compound designation: composition_string and pp_string (CO)
        -- added new suffixes to pseudopotential list (CO)
        -- address capital letters in new pp suffixes directly (CO)
        -- added faster (in place) routines for CleanStringASCII(), RemoveNumbers(), VASP_PseudoPotential_CleanName() (CO)
        -- added AFLOWIN_FLAG::NOAUTOPP (--noautopp) functionality to --aflow_proto (CO)
        -- converted flag PFLOW::LOAD_ENTRIES_ONLY_ALPHABETICAL to PFLOW::LOAD_ENTRIES_NON_ALPHABETICAL so the default is always OFF (CO)
        -- added 'make clean_autogen' to delete files that are automatically downloaded/generated by aflow during compilation (CO)
        -- set explicit double->int conversion for roundDouble() in chull (CO)
        (AFLOW: aconvasp.cpp, aconvasp_main.cpp, aflow.cpp, aflow.h, aflowlib_libraries.cpp, aflowlib_web_interface.cpp, aflowrc.cpp, avasp.cpp, cce.cpp, cce.h, chull.cpp, chull.h, compare_structure_function.cpp, contrib_shidong_main.cpp, data.cpp, gfa.cpp, gfa.h, init.cpp, ivasp.cpp, kbin.cpp, kvasp.cpp, Makefile, mix.cpp, modules.cpp, ovasp.cpp, pflow_funcs.cpp, pflow.h, pflow_print.cpp, plotter.cpp, pocc.cpp, README_AFLOW_ACONVASP.TXT, README_AFLOW_AFLOWRC.TXT, README_AFLOW_CCE.TXT, README_AFLOW_GFA.TXT, surface.cpp, symmetry.cpp, symmetry_spacegroup.cpp, symmetry_spacegroup_functions.cpp, symmetry_spacegroup.h, symmetry_spacegroup_ITC_library.cpp, xatom.cpp, xclasses.cpp, xelement.cpp, xelement.h, xproto.cpp)
        (AGL: agl_electronic.cpp)
        (APL: aapl_cluster.cpp, aapl_tcond.cpp, apl_dirphoncalc.cpp, apl_doscalc.cpp, apl.h, apl_kphonons.cpp, apl_lrphoncalc.cpp, apl_pathbuilder.cpp, apl_pdisc.cpp, apl_phoncalc.cpp, apl_qmesh.cpp, apl_supercell.cpp, apl_thermalpc.cpp, README_AFLOW_APL.TXT)
        (AUROSTD: aurostd.h, boot.cpp, main.cpp, xmatrix.cpp, xmatrix.h, xscalar.cpp, xscalar.h, xvector.cpp, xvector.h)
3.1.224 - 2019/05/20
        Location: http://materials.duke.edu/AFLOW/HISTORIC/aflow.3.1.224.tar.xz
        -- Fixed bug that didn't allow users to override the standard lattice phonon dispersion path (ME)
        -- Replaced anharmonic IFC option struct with xoption (ME)
        -- Simplified APL class structure: IReciprocalPointGrid, MonkhorstPackMesh, and UniformMesh are consolidated into QMesh. IDOSCalculator, DOSCalculator, RootSamplingMethod, and LinearTetrahedronMethod are now described only by the DOSCalculator and LTMethod classes (ME)
        -- Fixed QHA file name bugs for phonon dispersion and DOS (ME)
        -- Fixed bug that caused AAPL to read APL calculations even though AAPL calculations are still missing (ME)
        -- Fixed seg fault bug when DC=OFF and TP=ON (ME)
        -- Fixed bug where DOS parameters are not properly set when DOS=OFF and TP=ON (ME)
        -- Added KPPRA option for AAPL (ME)
        -- Increased number of iterations for the AAPL BTE solver (ME)
        -- fixed symmetry bug: if AddAtom() removes too many atoms and alters stoichiometry, then change to better tolerance (DX) 
        -- fixed comparison bug: ordering of stoichiometry for material-type comparisons (DX)
        -- changed name of prototyping flag (DX)
        -- added --structure2json command line functionality (DX)
        -- cleaned/reduced comparison command line calls (DX)
        -- added to comparison code: JSON output, print to screen only, keep non-matching info, store comparison logs, store family properties, and speed up comparison grouping function (DX)
        -- removed atomic library for communicating between threads, obsolete (DX)
        -- removed unused line in SYM::PBC() function (DX)
        -- added types information in CIF reader, otherwise aflowSG fails (DX)
        -- alphabetize elements in CIF reader function (DX)
        -- fixed --machine names (DX)
        -- fixed removal of control code characters in aflow.in; only overwrites if invalid chars are detected and saves old version to aflow.in_old (DX)
        -- changed internal indexing of xvectors in CHULL/GFA code from 0 to 1 to match rest of code (CO)
        -- fixed bug in web-json writer for AFLOW-CHULL Online (CO)
        -- added function for defining 3D rotation matrix between two vectors (CO)
        -- added functions to convert xvector<double> to xvector<int> and vice versa, useful for hkl (CO)
        -- added functionality for generalized stacking fault calculation, alpha testing only (CO)
        -- added functions for HKLPlane -> direct normal vector and vice versa (CO)
        -- added function to find distance between HKL planes (CO)
        -- added function to get distance between images of atoms along particular direction (CO)
        -- for many sym functions, removed pointers for read-only bools and doubles, added const where possible (CO)
        -- updated xstructure::Rotate() (CO)
        -- in xclasses, stringstream.clear() -> stringstream.str("") (CO)
        -- removed '#' from sg specification in POSCAR, it is interpreted as comment and removed (CO)
        -- bug fix with AFLOWDATA path in automatic aflow.in generator (CO)
        -- added force_strict_pc2scMap to GetSuperCell() constraining the map to the true primitive cell and not equivalent atoms (CO)
        -- added general function to fix string for latex output (CO)
        -- added XHOST.vflag_control.flag("DIRECTORY_CLEAN") for accurate logging of current directory (CO)
        -- major restructuring of pocc code, consolidating classes, renaming variables, etc. (CO)
        -- fixed old pocc to run with any compression extension (CO)
        -- eliminating atom.print_RHT (CO)
        -- patches for xStream() (CO)
        -- fixed webapp_entry for displaying first bader charge isosurface online with help from Bob Hanson (CO)
        -- added convolution function for signal processing (CO)
        -- added moving average and box/gaussian filters (CO)
        -- added mean/stddev functions to xvector (CO)
        -- added plotter for XRD (CO)
        -- added analysis for peaks with moving average (CO)
        (AFLOW: aconvasp_main.cpp, aflow.cpp, aflow.h, aflowlib_libraries.cpp, aflowlib_webapp_entry.js, aflowrc.cpp, avasp.cpp, chull.cpp, chull.h, compare_structure.cpp, compare_structure_function.cpp, compare_structure.h, gfa.cpp, init.cpp, kbin.cpp, kvasp.cpp, lattice.cpp, Makefile, modules.cpp, pflow_funcs.cpp, pflow.h, pflow_print.cpp, pocc.cpp, pocc.h, pocc_old.cpp, README_AFLOW_ACONVASP.TXT, README_AFLOW_AFLOWRC.TXT, symmetry.cpp, symmetry_spacegroup.cpp, xatom.cpp, xclasses.cpp, xproto.cpp)
        (ANRL: aflow_anrl.cpp, A10B2C_hP39_171_5c_c_a.cpp, A10B2C_hP39_172_5c_c_a.cpp, A10B3_oF52_42_2abce_ab.cpp, A12B2C_cF60_196_h_bc_a.cpp, A12B36CD12_cF488_196_2h_6h_ac_fgh.cpp, A12B36CD12_cF488_210_h_3h_a_fg.cpp, A12B6C_cF608_210_4h_2h_e.cpp, A12B7C2_hP21_174_2j2k_ajk_cf.cpp, A12BC4_cP34_195_2j_ab_2e.cpp, A12B_cF52_225_i_a.cpp, A12B_cI26_204_g_a.cpp, A12B_tI26_139_fij_a.cpp, A13B2C2_oP34_32_a6c_c_c.cpp, A14B3C5_tP44_94_c3g_ad_bg.cpp, A15B4_cI76_220_ae_c.cpp, A17B15_cP64_207_acfk_eij.cpp, A17BC4D_tP184_89_17p_p_4p_io.cpp, A23B6_cF116_225_bd2f_e.cpp, A24BC_cF104_209_j_a_b.cpp, A2B11_cP39_200_f_aghij.cpp, A2B13C4_hP57_168_d_c6d_2d.cpp, A2B2C4D_tP18_132_e_i_o_d.cpp, A2B2C7_cF88_227_c_d_af.cpp, A2B2C_oC80_64_efg_efg_df.cpp, A2B3C12D3_cI160_230_a_c_h_d.cpp, A2B3C18D6_hP58_192_c_f_lm_l.cpp, A2B3C3DE7_hP48_145_2a_3a_3a_a_7a.cpp, A2B3C6_cP264_205_2d_ab2c2d_6d.cpp, A2B3C6_cP33_221_cd_ag_fh.cpp, A2B3C7D_oP13_47_t_aq_eqrs_h.cpp, A2B3_hP20_159_bc_2c.cpp, A2B3_hP30_169_2a_3a.cpp, A2B3_hP30_170_2a_3a.cpp, A2B3_hP5_164_d_ad.cpp, A2B3_hR10_167_c_e.cpp, A2B3_hR5_166_c_ac.cpp, A2B3_oC40_39_2d_2c2d.cpp, A2B3_oP20_60_d_cd.cpp, A2B3_oP20_62_2c_3c.cpp, A2B3_oP40_33_4a_6a.cpp, A2B3_tI80_141_ceh_3h.cpp, A2B3_tP10_127_g_ah.cpp, A2B3_tP20_102_2c_b2c.cpp, A2B3_tP20_116_bci_fj.cpp, A2B3_tP20_117_i_adgh.cpp, A2B3_tP40_137_cdf_3g.cpp, A2B3_tP5_115_g_ag.cpp, A2B4C_hR42_148_2f_4f_f.cpp, A2B4C_oC28_66_l_kl_a.cpp, A2B4C_oP28_62_ac_2cd_c.cpp, A2B5C2_oC36_37_d_c2d_d.cpp, A2B5_mC28_15_f_e2f.cpp, A2B6CD7_tP64_77_2d_6d_d_ab6d.cpp, A2B7C2_tP88_78_4a_14a_4a.cpp, A2B7_cI54_229_e_afh.cpp, A2B8C2D_tP26_100_c_abcd_c_a.cpp, A2B8CD_oP24_48_k_2m_d_b.cpp, A2B8CD_tI24_97_d_k_a_b.cpp, A2B8C_oP22_34_c_4c_a.cpp, A2B_aP6_2_2i_i.cpp, A2B_aP6_2_aei_i.cpp, A2BC2_oF40_22_fi_ad_gh.cpp, A2BC2_oI20_45_c_b_c.cpp, A2BC2_tI20_79_c_2a_c.cpp, A2BC2_tP20_105_f_ac_2e.cpp, A2BC3_oC24_63_e_c_cg.cpp, A2BC4_cF56_227_d_a_e.cpp, A2BC4D_tI16_121_d_a_i_b.cpp, A2BC4_oP28_50_ij_ac_ijm.cpp, A2BC4_tI14_82_bc_a_g.cpp, A2BC4_tP28_126_cd_e_k.cpp, A2BC4_tP28_130_f_c_g.cpp, A2BC7D2_tP24_113_e_a_cef_e.cpp, A2BC8_tI176_110_2b_b_8b.cpp, A2BCD3E6_cF208_203_e_c_d_f_g.cpp, A2BCD4_tI16_82_ac_b_d_g.cpp, A2B_cF24_227_c_a.cpp, A2B_cF24_227_d_a.cpp, A2B_cI72_211_hi_i.cpp, A2BC_oC16_67_ag_b_g.cpp, A2BC_oC8_38_e_a_b.cpp, A2B_cP12_212_c_a.cpp, A2B_cP6_224_b_a.cpp, A2BC_tP16_76_2a_a_a.cpp, A2B_hP12_194_cg_f.cpp, A2B_hP18_180_fi_bd.cpp, A2B_hP18_190_gh_bf.cpp, A2B_hP36_177_j2lm_n.cpp, A2B_hP6_191_h_e.cpp, A2B_hP9_147_g_ad.cpp, A2B_hP9_150_ef_bd.cpp, A2B_hP9_152_c_a.cpp, A2B_hP9_180_j_c.cpp, A2B_hP9_181_j_c.cpp, A2B_hP9_189_fg_bc.cpp, A2B_hR18_148_2f_f.cpp, A2B_mC144_9_24a_12a.cpp, A2B_mC48_15_ae3f_2f.cpp, A2B_mP12_13_2g_ef.cpp, A2B_mP12_14_2e_e.cpp, A2B_mP12_3_bc3e_2e.cpp, A2B_mP12_7_4a_2a.cpp, A2B_mP18_7_6a_3a.cpp, A2B_mP6_10_mn_bg.cpp, A2B_mP6_14_e_a.cpp, A2B_oC12_36_2a_a.cpp, A2B_oC12_38_de_ab.cpp, A2B_oC12_63_2c_c.cpp, A2B_oC24_20_abc_c.cpp, A2B_oC24_64_2f_f.cpp, A2B_oF24_70_e_a.cpp, A2B_oI12_72_j_a.cpp, A2B_oI12_74_h_e.cpp, A2B_oP12_17_abe_e.cpp, A2B_oP12_19_2a_a.cpp, A2B_oP12_26_abc_ab.cpp, A2B_oP12_29_2a_a.cpp, A2B_oP12_62_2c_c.cpp, A2B_oP24_52_2e_cd.cpp, A2B_oP24_55_2g2h_gh.cpp, A2B_oP24_61_2c_c.cpp, A2B_oP6_58_g_a.cpp, A2B_tI12_140_h_a.cpp, A2B_tI12_141_e_a.cpp, A2B_tI12_98_f_a.cpp, A2B_tI24_141_2e_e.cpp, A2B_tI6_139_d_a.cpp, A2B_tP12_111_2n_adf.cpp, A2B_tP12_92_b_a.cpp, A2B_tP24_135_gh_h.cpp, A2B_tP30_85_ab2g_cg.cpp, A2B_tP36_96_3b_ab.cpp, A2B_tP48_77_8d_4d.cpp, A2B_tP6_129_ac_c.cpp, A2B_tP6_136_f_a.cpp, A2B_tP6_137_d_a.cpp, A3B10_cI52_229_e_fh.cpp, A3B11C6_tP40_100_ac_bc2d_cd.cpp, A3B13_oC32_38_ac_a2bcdef.cpp, A3B2_cI40_220_d_c.cpp, A3B2_hP10_176_h_bc.cpp, A3B2_hP10_176_h_bd.cpp, A3B2_hP5_164_ad_d.cpp, A3B2_hR5_155_e_c.cpp, A3B2_oP20_52_de_cd.cpp, A3B2_oP20_56_ce_e.cpp, A3B2_oP20_62_3c_2c.cpp, A3B2_tP10_83_adk_j.cpp, A3B3C_cI56_214_g_h_a.cpp, A3B3C_hP14_176_h_h_c.cpp, A3B3C_hP14_176_h_h_d.cpp, A3B4C_cP16_218_c_e_a.cpp, A3B4C_cP8_215_d_e_a.cpp, A3B4_cF56_227_ad_e.cpp, A3B4_tI28_141_ad_h.cpp, A3B5_oC16_65_ah_bej.cpp, A3B5_oC32_38_abce_abcdf.cpp, A3B5_oP16_55_ch_agh.cpp, A3B5_tI32_108_ac_a2c.cpp, A3B5_tI32_140_ah_bk.cpp, A3B5_tI32_140_ah_cl.cpp, A3B7_hP20_186_c_b2c.cpp, A3B7_oP40_62_cd_3c2d.cpp, A3B7_tP40_76_3a_7a.cpp, A3BC2_cI48_214_f_a_e.cpp, A3BC2_oP48_50_3m_m_2m.cpp, A3BC3D_tP64_106_3c_c_3c_c.cpp, A3BC_hP10_188_k_a_e.cpp, A3BC_hP10_188_k_c_a.cpp, A3BC_hP30_185_cd_c_ab.cpp, A3BC_hR5_146_b_a_a.cpp, A3B_cI32_204_g_c.cpp, A3B_cI8_229_b_a.cpp, A3BC_mC10_8_ab_a_a.cpp, A3B_cP16_198_b_a.cpp, A3B_cP16_208_j_b.cpp, A3B_cP4_221_d_a.cpp, A3B_cP8_223_c_a.cpp, A3BC_tP5_99_bc_a_b.cpp, A3B_hP16_194_gh_ac.cpp, A3B_hP24_151_3c_2a.cpp, A3B_hP24_153_3c_2b.cpp, A3B_hP24_165_adg_f.cpp, A3B_hP24_165_bdg_f.cpp, A3B_hP24_185_ab2c_c.cpp, A3B_hP4_191_bc_a.cpp, A3B_hP8_158_d_a.cpp, A3B_hP8_173_c_b.cpp, A3B_hP8_176_h_c.cpp, A3B_hP8_176_h_d.cpp, A3B_hP8_185_c_a.cpp, A3B_hP8_194_h_c.cpp, A3B_hR4_160_b_a.cpp, A3B_mP16_7_6a_2a.cpp, A3B_oC64_66_gi2lm_2l.cpp, A3B_oC64_66_kl2m_bdl.cpp, A3B_oI32_23_ij2k_k.cpp, A3B_oP16_62_cd_c.cpp, A3B_oP32_60_3d_d.cpp, A3B_oP8_59_bf_a.cpp, A3B_tI16_139_cde_e.cpp, A3B_tI24_119_b2i_af.cpp, A3B_tI32_82_3g_g.cpp, A3B_tI8_139_bd_a.cpp, A3B_tP16_118_ei_f.cpp, A3B_tP32_114_3e_e.cpp, A43B5C17_oC260_63_c8fg6h_cfg_ce3f2h.cpp, A4B14C3_hP21_143_bd_ac4d_d.cpp, A4B2C13D_tP40_90_g_d_cef2g_c.cpp, A4B2C6D16E_cF232_203_e_d_f_eg_a.cpp, A4B2C_tP28_135_gh_h_d.cpp, A4B3_cI112_230_af_g.cpp, A4B3_cI14_229_c_b.cpp, A4B3_cI28_220_c_a.cpp, A4B3_hP14_173_bc_c.cpp, A4B3_hP28_159_ab2c_2c.cpp, A4B3_hR7_166_2c_ac.cpp, A4B3_oI14_71_gh_cg.cpp, A4B5_tI18_139_i_ah.cpp, A4B5_tI18_87_h_ah.cpp, A4B6C_hP11_143_bd_2d_a.cpp, A4B9_cP52_215_ei_3efgi.cpp, A4BC2_tI28_120_i_d_e.cpp, A4BC4D_tP10_123_gh_a_i_d.cpp, A4BC4_tP18_137_g_b_g.cpp, A4B_cI10_217_c_a.cpp, A4B_cI10_229_c_a.cpp, A4B_cI40_197_cde_c.cpp, A4BC_tI24_141_h_b_a.cpp, A4B_hP15_144_4a_a.cpp, A4B_oI20_74_beh_e.cpp, A4B_oP20_62_2cd_c.cpp, A4B_tI10_139_de_a.cpp, A4B_tI20_88_f_a.cpp, A4B_tP10_114_e_a.cpp, A4B_tP10_125_m_a.cpp, A4B_tP20_127_ehj_g.cpp, A5B11_mP16_6_2abc_2a3b3c.cpp, A5B2_hP14_194_abdf_f.cpp, A5B2_hP28_194_ahk_ch.cpp, A5B2_hR7_166_a2c_c.cpp, A5B2_mC14_12_a2i_i.cpp, A5B2_oP14_49_dehq_ab.cpp, A5B3C15_oP46_30_a2c_bc_a7c.cpp, A5B3C16_cP96_222_ce_d_fi.cpp, A5B3C_hP18_186_2a3b_2ab_b.cpp, A5B3_hP16_190_bdh_g.cpp, A5B3_hP16_193_dg_g.cpp, A5B3_mC32_9_5a_3a.cpp, A5B3_tP32_118_g2i_aceh.cpp, A5B3_tP32_130_cg_cf.cpp, A5B5C4_tP28_104_ac_ac_c.cpp, A5B6C2_hP13_157_2ac_2c_b.cpp, A5B7_tI24_107_ac_abd.cpp, A5B8_cI52_217_ce_cg.cpp, A5BCD6_cF416_228_eg_c_b_h.cpp, A5B_oP24_26_3a3b2c_ab.cpp, A6B23_cF116_225_e_acfh.cpp, A6B2C_cF36_225_e_c_a.cpp, A6B2CD6E_cP64_208_m_ad_b_m_c.cpp, A6B2C_tP18_128_eh_d_a.cpp, A6B2C_tP18_128_eh_d_b.cpp, A6B2C_tP18_94_eg_c_a.cpp, A6B4C16D_oP108_27_abcd4e_4e_16e_e.cpp, A6B6C_cF104_202_h_h_c.cpp, A6B_cF224_228_h_c.cpp, A6B_cP7_221_f_a.cpp, A6B_hR7_166_g_a.cpp, A6B_oC28_63_efg_c.cpp, A7B2C2_mC22_12_aij_h_i.cpp, A7B2C_tP40_128_egi_h_e.cpp, A7B3_cI40_229_df_e.cpp, A7B6_hR13_166_ah_3c.cpp, A7B7C2_tP32_101_bde_ade_d.cpp, A7B8_mP120_14_14e_16e.cpp, A7B8_oP120_60_7d_8d.cpp, A7BC3D13_cF192_219_de_b_c_ah.cpp, A7B_cF32_225_bd_a.cpp, A8B2C12D2E_oI50_23_bcfk_i_3k_j_a.cpp, A8B5_hR26_160_a3bc_a3b.cpp, A8B5_mP13_6_a7b_3a2b.cpp, A8B7C6_hP21_175_ck_aj_k.cpp, A8BC3D6_hP18_189_bfh_a_g_i.cpp, A8B_tI18_139_hi_a.cpp, A9B16C7_cF128_225_acd_2f_be.cpp, A9B2_mP22_7_9a_2a.cpp, A9B3C_hP26_194_hk_h_a.cpp, A9BC3D5_hP18_189_fi_a_g_bh.cpp, A9BC_oC44_39_3c3d_a_c.cpp, A_aP4_2_aci.cpp, AB11CD3_cP16_221_a_dg_b_c.cpp, AB11_cP36_221_c_agij.cpp, AB12C3_cI32_229_a_h_b.cpp, AB13_cF112_226_a_bi.cpp, AB18C8_cF108_225_a_eh_f.cpp, AB27CD3_cP32_221_a_dij_b_c.cpp, AB2_aP12_1_4a_8a.cpp, AB2C12D4_tP76_75_2a2b_2d_12d_4d.cpp, AB2C3_oP24_62_c_d_cd.cpp, AB2C4_tI14_139_a_e_ce.cpp, AB2C8D_oP24_49_g_q_2qr_e.cpp, AB2C_cF16_225_a_c_b.cpp, AB2CD2_hP36_163_h_i_bf_i.cpp, AB2_cF12_225_a_c.cpp, AB2_cF48_227_c_e.cpp, AB2_cF96_227_e_cf.cpp, AB2C_oC16_40_a_2b_b.cpp, AB2C_oC16_63_c_2c_c.cpp, AB2C_oP16_62_c_2c_c.cpp, AB2_cP12_205_a_c.cpp, AB2_hP12_143_cd_ab2d.cpp, AB2_hP12_194_f_ah.cpp, AB2_hP24_194_ef_fgh.cpp, AB2_hP3_164_a_d.cpp, AB2_hP3_191_a_d.cpp, AB2_hP6_194_b_f.cpp, AB2_hP6_194_c_ad.cpp, AB2_hP6_194_c_f.cpp, AB2_hP72_192_m_j2kl.cpp, AB2_hP9_156_b2c_3a2bc.cpp, AB2_hP9_162_ad_k.cpp, AB2_hP9_164_bd_c2d.cpp, AB2_hP9_180_d_j.cpp, AB2_mC6_12_a_i.cpp, AB2_oC24_41_2a_2b.cpp, AB2_oC6_21_a_k.cpp, AB2_oF48_70_f_fg.cpp, AB2_oF72_43_ab_3b.cpp, AB2_oI6_71_a_g.cpp, AB2_oI6_71_a_i.cpp, AB2_oP12_29_a_2a.cpp, AB2_oP24_28_acd_2c3d.cpp, AB2_oP6_34_a_c.cpp, AB2_oP6_58_a_g.cpp, AB2_tI48_80_2b_4b.cpp, AB2_tI6_139_a_e.cpp, AB2_tI96_88_2f_4f.cpp, AB2_tP12_115_j_egi.cpp, AB2_tP12_81_adg_2h.cpp, AB2_tP6_137_a_d.cpp, AB32C48_cI162_204_a_2efg_2gh.cpp, AB32CD4E8_tP184_93_i_16p_af_2p_4p.cpp, AB3C16_cF160_203_a_bc_eg.cpp, AB3C16_cF160_203_b_ad_eg.cpp, AB3C2_cI96_206_c_e_ad.cpp, AB3C3_cF112_227_c_de_f.cpp, AB3C4_cP8_215_a_c_e.cpp, AB3C4_hP16_194_c_af_ef.cpp, AB3C4_oP16_31_a_ab_2ab.cpp, AB3C4_oP32_33_a_3a_4a.cpp, AB3C6_cI80_206_a_d_e.cpp, AB3C_cP5_221_a_c_b.cpp, AB3C_cP60_201_be_fh_g.cpp, AB3C_cP60_201_ce_fh_g.cpp, AB3_cF16_225_a_bc.cpp, AB3C_hR10_148_c_f_c.cpp, AB3C_hR10_167_b_e_a.cpp, AB3C_oC20_63_a_cf_c.cpp, AB3C_oP20_62_c_cd_a.cpp, AB3_cP4_221_a_c.cpp, AB3_hP24_149_acgi_3l.cpp, AB3_hP24_178_b_ac.cpp, AB3_hP24_179_b_ac.cpp, AB3_hP24_185_c_ab2c.cpp, AB3_hP4_187_e_fh.cpp, AB3_hP8_182_c_g.cpp, AB3_hP8_194_c_bf.cpp, AB3_hR8_148_c_f.cpp, AB3_hR8_155_c_de.cpp, AB3_mC16_12_g_ij.cpp, AB3_mC16_15_e_cf.cpp, AB3_mC16_9_a_3a.cpp, AB3_mC32_8_4a_12a.cpp, AB3_mC32_8_4a_4a4b.cpp, AB3_mP16_10_mn_3m3n.cpp, AB3_oC16_40_b_3b.cpp, AB3_oC8_65_a_bf.cpp, AB3_oP16_18_ab_3c.cpp, AB3_oP16_19_a_3a.cpp, AB3_oP16_62_c_3c.cpp, AB3_oP16_62_c_cd.cpp, AB3_tI16_140_b_ah.cpp, AB3_tP32_133_h_i2j.cpp, AB3_tP32_86_g_3g.cpp, AB3_tP4_123_a_ce.cpp, AB3_tP8_113_a_ce.cpp, AB4C17D4E_tP54_90_a_g_c4g_g_c.cpp, AB4C3_cI16_229_a_c_b.cpp, AB4C7D_hP26_159_b_ac_a2c_b.cpp, AB4C_hP6_191_a_h_b.cpp, AB4C_hP72_168_2d_8d_2d.cpp, AB4C_hP72_184_d_4d_d.cpp, AB4C_oC24_63_a_fg_c.cpp, AB4C_oC24_63_c_fg_c.cpp, AB4C_oP24_62_c_2cd_c.cpp, AB4_cP5_215_a_e.cpp, AB4C_tI12_82_c_g_a.cpp, AB4C_tP12_112_b_n_e.cpp, AB4C_tP12_124_a_m_c.cpp, AB4_oC20_41_a_2b.cpp, AB4_oC20_68_a_i.cpp, AB4_tI10_87_a_h.cpp, AB4_tP10_103_a_d.cpp, AB4_tP10_124_a_m.cpp, AB5_cF24_216_a_ce.cpp, AB5C_tP7_123_b_ci_a.cpp, AB5_hP6_191_a_cg.cpp, AB6C4_tP22_104_a_2ac_c.cpp, AB6C_tP16_132_d_io_a.cpp, AB7CD2_oI44_24_a_b3d_c_ac.cpp, AB7_hR16_166_c_c2h.cpp, AB8C2_oC22_35_a_ab3e_e.cpp, AB8C2_tI44_97_e_2k_cd.cpp, AB9C4_hP28_188_e_kl_ak.cpp, AB_aP16_2_4i_4i.cpp, ABC2_aP16_1_4a_4a_8a.cpp, ABC2_hP4_164_a_b_d.cpp, ABC2_hP8_194_d_a_f.cpp, ABC2_hR24_167_e_e_2e.cpp, ABC2_hR4_166_a_b_c.cpp, ABC2_mP8_10_ac_eh_mn.cpp, ABC2_oC16_67_b_g_ag.cpp, ABC2_oI16_23_ab_i_k.cpp, ABC2_oP16_53_h_e_gh.cpp, ABC2_tI16_122_a_b_d.cpp, ABC2_tP4_123_d_a_f.cpp, ABC3_cP20_198_a_a_b.cpp, ABC3_hR10_146_2a_2a_2b.cpp, ABC3_hR10_161_a_a_b.cpp, ABC3_hR10_167_a_b_e.cpp, ABC3_mP10_11_e_e_ef.cpp, ABC3_oP20_30_2a_c_3c.cpp, ABC3_oP20_53_e_g_hi.cpp, ABC3_oP20_54_e_d_cf.cpp, ABC4_mP12_13_e_a_2g.cpp, ABC4_oI12_23_a_b_k.cpp, ABC4_oP12_16_ag_cd_2u.cpp, ABC4_tI96_142_e_ab_2g.cpp, ABC4_tP12_125_a_b_m.cpp, ABC6D2_mC40_15_e_e_3f_f.cpp, ABC_cF12_216_b_c_a.cpp, ABC_cP12_198_a_a_a.cpp, ABCD3_oI48_73_d_e_e_ef.cpp, ABCD_cF16_216_c_d_b_a.cpp, ABCD_oP16_57_d_c_d_d.cpp, ABCD_tP8_129_c_b_a_c.cpp, AB_cF16_227_a_b.cpp, AB_cF8_216_c_a.cpp, AB_cF8_225_a_b.cpp, ABC_hP12_174_cj_fk_aj.cpp, ABC_hP3_183_a_a_a.cpp, ABC_hP3_187_a_d_f.cpp, ABC_hP36_175_jk_jk_jk.cpp, ABC_hP6_194_c_d_a.cpp, ABC_hR3_160_a_a_a.cpp, ABC_hR6_166_c_c_c.cpp, AB_cI16_199_a_a.cpp, ABC_oI12_71_h_j_g.cpp, ABC_oI36_46_ac_bc_3b.cpp, ABC_oP12_29_a_a_a.cpp, ABC_oP6_59_a_a_a.cpp, ABC_oP6_59_a_b_a.cpp, AB_cP16_205_c_c.cpp, AB_cP2_221_b_a.cpp, AB_cP6_221_c_d.cpp, AB_cP8_198_a_a.cpp, ABC_tI12_109_a_a_a.cpp, ABC_tP24_91_d_d_d.cpp, ABC_tP24_95_d_d_d.cpp, ABC_tP6_129_c_a_c.cpp, AB_hP12_156_2ab3c_2ab3c.cpp, AB_hP12_186_a2b_a2b.cpp, AB_hP12_194_af_bf.cpp, AB_hP12_194_df_ce.cpp, AB_hP2_187_d_a.cpp, AB_hP24_190_i_afh.cpp, AB_hP4_156_ab_ab.cpp, AB_hP4_156_ac_ac.cpp, AB_hP4_186_b_a.cpp, AB_hP4_186_b_b.cpp, AB_hP4_194_c_a.cpp, AB_hP4_194_c_d.cpp, AB_hP6_144_a_a.cpp, AB_hP6_154_a_b.cpp, AB_hP6_183_c_ab.cpp, AB_hP6_191_f_ad.cpp, AB_hP8_186_ab_ab.cpp, AB_hP8_194_ad_f.cpp, AB_hR10_160_5a_5a.cpp, AB_hR16_148_cf_cf.cpp, AB_hR2_166_a_b.cpp, AB_hR26_148_b2f_a2f.cpp, AB_hR6_160_3a_3a.cpp, AB_hR6_160_b_b.cpp, AB_mC8_15_c_e.cpp, AB_mP4_11_e_e.cpp, AB_mP4_6_2b_2a.cpp, AB_mP6_10_en_am.cpp, AB_oC8_36_a_a.cpp, AB_oC8_63_c_c.cpp, AB_oC8_65_j_g.cpp, AB_oC8_67_a_g.cpp, AB_oF8_22_a_c.cpp, AB_oF8_42_a_a.cpp, AB_oF8_69_a_b.cpp, AB_oI4_44_a_b.cpp, AB_oP16_61_c_c.cpp, AB_oP2_25_b_a.cpp, AB_oP4_51_e_f.cpp, AB_oP4_59_a_b.cpp, AB_oP48_61_3c_3c.cpp, AB_oP8_33_a_a.cpp, AB_oP8_57_d_d.cpp, AB_oP8_62_c_c.cpp, AB_tI16_140_ab_h.cpp, AB_tI16_141_e_e.cpp, AB_tI4_107_a_a.cpp, AB_tI4_119_c_a.cpp, AB_tI8_109_a_a.cpp, AB_tI8_139_e_e.cpp, AB_tI8_141_a_b.cpp, AB_tP16_84_cej_k.cpp, AB_tP2_123_a_d.cpp, AB_tP4_129_a_c.cpp, AB_tP4_129_c_c.cpp, AB_tP4_131_c_e.cpp, AB_tP8_111_n_n.cpp, AB_tP8_136_g_f.cpp, A_cF136_227_aeg.cpp, A_cF240_202_h2i.cpp, A_cF4_225_a.cpp, A_cF8_227_a.cpp, A_cI16_206_c.cpp, A_cI16_220_c.cpp, A_cI2_229_a.cpp, A_cI58_217_ac2g.cpp, A_cP1_221_a.cpp, A_cP20_213_cd.cpp, A_cP240_205_10d.cpp, A_cP46_223_dik.cpp, A_cP8_198_2a.cpp, A_cP8_205_c.cpp, A_hP1_191_a.cpp, A_hP2_194_c.cpp, A_hP3_152_a.cpp, A_hP4_186_ab.cpp, A_hP4_194_ac.cpp, A_hP4_194_bc.cpp, A_hP4_194_f.cpp, A_hP6_178_a.cpp, A_hP6_194_h.cpp, A_hP9_154_bc.cpp, A_hR105_166_bc9h4i.cpp, A_hR1_166_a.cpp, A_hR12_166_2h.cpp, A_hR2_166_c.cpp, A_hR3_166_ac.cpp, A_mC12_5_3c.cpp, A_mC16_12_4i.cpp, A_mC24_15_2e2f.cpp, A_mC34_12_ah3i2j.cpp, A_mC4_12_i.cpp, A_mP16_11_8e.cpp, A_mP32_14_8e.cpp, A_mP4_4_2a.cpp, A_mP64_14_16e.cpp, A_mP8_10_2m2n.cpp, A_mP84_13_21g.cpp, A_oC4_63_c.cpp, A_oC8_64_f.cpp, A_oF128_70_4h.cpp, A_oF8_70_a.cpp, A_oP16_55_2g2h.cpp, A_oP8_62_2c.cpp, A_tI16_142_f.cpp, A_tI2_139_a.cpp, A_tI4_139_e.cpp, A_tI4_141_a.cpp, A_tI8_139_h.cpp, A_tP12_138_bi.cpp, A_tP12_96_ab.cpp, A_tP16_138_j.cpp, A_tP30_136_bf2ij.cpp, A_tP4_129_ac.cpp, A_tP4_136_f.cpp, A_tP50_134_b2m2n.cpp, sigma_tP30_136_bf2ij.cpp)
        (APL: aapl_ifcs.cpp, aapl_setup.cpp, aapl_tcond.cpp, apl_atomic_disp.cpp, apl_dirphoncalc.cpp, apl_doscalc.cpp, apl_group_velocity.cpp, apl.h, apl_kphonons.cpp, apl_lrphoncalc.cpp, apl_ltet.cpp, apl_pathbuilder.cpp, apl_phoncalc.cpp, apl_qmesh.cpp, apl_supercell.cpp, apl_thermalpc.cpp, qha_energies.cpp, qha_eoscalc.cpp, qha_gruneisen.cpp, README_AFLOW_APL.TXT, scqha_gruneisen.cpp, scqha_T_freqs.cpp)
        (AUROSTD: aurostd.h, boot.cpp, main.cpp, xmatrix.cpp, xmatrix.h, xscalar.cpp, xscalar.h, xvector.cpp, xvector.h)
        Deleted files: APL/apl_mpmesh.cpp, APL/apl_uniform_mesh.cpp, APL/apl_ltetdos.cpp, APL/apl_rsmdos.cpp
3.1.223 - 2019/04/18
        Location: http://materials.duke.edu/AFLOW/HISTORIC/aflow.3.1.223.tar.xz
        -- fixed logics for filename extended characters (SC)
        -- created compliance in aurostd for extended characters and added aurostd::LinkFile (SC)
        -- aurostd::RenameFile => aurostd::file2file (SC)
        -- aurostd::MoveFile => aurostd::file2directory (SC)
        -- --use_tmpfs=XXXXX (for rerouting /tmp directories, useful for [il]logical mapping) (SC)
        (AFLOW: aflowlib_libraries.cpp aflow_ivasp.cpp aurostd.h aurostd_main.cpp)
3.1.222 - 2019/04/01
        Location: http://materials.duke.edu/AFLOW/HISTORIC/aflow.3.1.222.tar.xz
        -- added GFA code+README (DF)
        -- added Cygwin support (ME)
        -- fixed bugs in the phonon property plotter (ME)
        -- added defaults/options for DoD MUSTANG machine (--machine=dod_mustang); also added in aflowrc (DX)
        -- remove pseudopotential information for comparing materials (DX)
        -- fixed comparison bugs (e.g., duplicate count, load from URL, printing properties, BrinInCell() for supercell expansion, etc.) (DX)
        -- fixed --aflow_proto bug when generating POCC structures with ANRL parameters (DX)
        -- patched GetDistMatrix() header declaration (CO)
        -- patched x-ray analysis for POSCARs with no atom names (CO)
        -- silenced cematrix::InverseMatrix (CO)
        -- minor patches for clang (CO)
        -- patched fancy print (colors) for POCC AFLOW-Online web mode (CO)
        -- added --scrub=LIBS for lib2raw (SC)
        -- added ProgressBar(std::ostream& oss,string prelim,uint j,uint jmax,bool VERBOSE_PERCENTAGE,bool VERBOSE_ROLLER,bool VERBOSE_CURSOR) in aurostd*
        (AFLOW: aconvasp.cpp, aconvasp_main.cpp, aflow.cpp, aflow.h, aflowrc.cpp, avasp.cpp, bader.cpp, compare_structure.cpp, compare_structure_function.cpp, data.cpp, gfa.cpp, gfa.h, init.cpp, ivasp.cpp, kbin.cpp, kvasp.cpp, Makefile, pflow_funcs.cpp, pflow.h, pflow_print.cpp, pocc.cpp, README_AFLOW_ACONVASP.TXT, README_AFLOW_GFA.TXT, README_AFLOW.TXT, README_CONTRIBS.TXT, symmetry_spacegroup_ITC_library.cpp, xclasses.cpp)
        (AUROSTD: aurostd.h, boot.cpp, xmatrix.cpp)
3.1.221 - 2019/03/20
        Location: http://materials.duke.edu/AFLOW/HISTORIC/aflow.3.1.221.tar.xz
        -- changed the compiler for Mac OS to clang++ as g++ does not find the standard libraries on some systems (ME)
        -- fixed bug in VASP_Produce_POTCAR for POTCAR paths (ME)
        -- APL now switches RELAX to off with --generate_aflowin_only. Also does not check for the vasp binary anymore if POLAR is ON, which would break the code if no vasp binary is present (ME)
        -- fixed ANRL setting for symmetry cell choice (DX)
        -- added fast supercell function for quick expansion (DX)
        -- speed increase for compare functions (DX)
        -- fixed tolerance scan issue introduced in V3.1.220 after removing global symmetry variables (DX)
        -- added missing directory string in GetSpaceGroupLabel() function (DX)
        -- fixed primitive reduction corner case; should use PBC() instead of BringInCell() for distance vectors (DX)
        -- added ANRL directory name for --aflow_proto: check if ANRL proto matches to entry in library and return ANRL suffix, otherwise add parameter values to directory name (DX)
        -- added FileMESSAGE argument to compare functions (DX)
        -- patched species re-decoration for parent structure, volumes should be consistent across different decorations (CO)
        -- sort unique structures by HNF matrix/site configuration indices so order is always fixed (CO)
        -- removed file writing for command-line POCC commands, speeds up AFLOW-Online (CO)
        -- propagate flags into POCC structures for command-line control (CO)
        -- fixed AFLOW_CHULL_JUPYTER subdirectory creation (CO)
        (AFLOW: aconvasp_main.cpp, aflow.h, aflowlib_libraries.cpp, avasp.cpp, chull.cpp, chull.h, compare_structure.cpp, compare_structure_function.cpp, compare_structure.h, ivasp.cpp, Makefile, pflow.h, pocc.cpp, pocc.h, symmetry_spacegroup.cpp, xatom.cpp, xclasses.cpp)
        (ANRL: aflow_anrl.cpp, list.cpp)
        (APL: apl_kphonons.cpp)
3.1.220 - 2019/03/11
        Location: http://materials.duke.edu/AFLOW/HISTORIC/aflow.3.1.220.tar.xz
        -- added jupyter|jupyter2|jupyter3 functionality to chull (MB)
        -- added functionality to generate prototypes in CIF format (--cif flag); for --proto and --aflow_proto (DX)
        -- added functionality to generate prototypes in ABCCAR format (--abccar flag); for --proto and --aflow_proto (DX)
        -- added original crystal keywords to aflowlib entry (volume_cell_orig, volume_atom_orig, density_orig, crystal_family_orig, crystal_system_orig, point_group_Hermann_Mauguin_orig, point_group_Schoenflies_orig, point_group_orbifold_orig, point_group_type_orig, point_group_order_orig, point_group_structure_orig, Bravais_lattice_lattice_type_orig, Bravais_lattice_lattice_system_orig, Bravais_superlattice_lattice_type_orig, Bravais_superlattice_lattice_variation_type_orig, Bravais_superlattice_lattice_system_orig, Pearson_symbol_superlattice_orig, reciprocal_geometry_orig, reciprocal_volume_cell_orig, reciprocal_lattice_type_orig, reciprocal_lattice_variation_type_orig, Wyckoff_letters_orig, Wyckoff_multiplicities_orig, Wyckoff_site_symmetries_orig) (DX)
        -- fixed type for point_group_order in JSON; should be int, not string (DX)  
        -- added character check when loading aflow.in, to prevent null bytes (DX) 
        -- added function to remove null bytes in aflow.in file; rewrites cleaned aflow.in (DX) 
        -- added defaults/options for DoD ONYX, GORDON, COPPER, GAFFNEY, and KOEHR machines (--machine=dod_onyx,dod_gordon,dod_copper,dod_gaffney,dod_koehr); also added in aflowrc (DX)
        -- added ANRL space group setting option; monoclinic: unique axis-b, rhombohedral: rhombohedral setting, centrosymmetric: origin centered on inversion (DX)
        -- added functionality to convert a structure into an ANRL designation, i.e., label, parameter list, and parameter values (DX)
        -- added ANRL keywords to aflowlib entry (anrl_label_orig, anrl_parameter_list_orig, anrl_parameter_values_orig, anrl_label_relax, anrl_parameter_list_relax, anrl_parameter_values_relax) (DX)
        -- added functions to get the Wyckoff equations for future symbolic notation (DX)
        -- added ANRL preset values for prototypes in getANRLParameters() (DX)
        -- added ANRL prototypes to README_PROTO.TXT along with unique permutation information (DX)
        -- updated headers for each AFLOW prototype in README_LIBRARY_HTQC.TXT to include the stoichometry, Pearson symbol, space group, and Wyckoff letters (DX)
        -- added functionality to search AFLOW prototypes (--proto_labels) via stoichiometry, space group, arity, etc. (DX)
        -- added AFLUX command line functionality (DX+FR)
        -- added AFLUX helper functions to run inside AFLOW and extract properties into vectors of properties (DX)
        -- added functionality to --wyccar, print letters/multiplicities/site symmetries as a string (DX)
        -- added function to perform symmetry on vector of xstructures (DX)
        -- added function to get enantiomophs of space group, if any exist (DX)
        -- added function to return list of particular element classes, e.g., alkali, transition metals, metals, non-metals, etc. (DX) 
        -- added function to convert compound name into a stoichiometry (DX) 
        -- updated comparison code; added new functionality to compare compounds to AFLOW database, compare compounds to AFLOW prototypes, identify unique permutations, etc. (DX)
        -- added options to ignore symmetry during structure comparison (DX)
        -- improved comparison code output, i.e., more information and cleaner (DX)
        -- improved multithreading of comparison code (DX)
        -- refactor symmetry code to remove extern variables, otherwise it breaks multithreaded symmetry analyses (DX)
        -- refactor symmetry code to remove global variable _SYM_TOL_, otherwise it breaks multithreaded symmetry analyses (DX)
        -- fixed lattice transformation in GetLatticeType(); account for unit cell orientation change using GetPrimitive() (DX)
        -- fixed bug in CIF writer; set VASP version booleans to false (DX)
        -- updated "make check" hash since Wyckoff letters are now in title line; changed from #174c76b2b2928dcdf2f3b39069a8b59 to #ffb9c5681045fb80f391e9a931f21d1 (DX)   
        -- fixed typo in AEL/AGL json functions (CT)
        -- fixed zerostate for AAPL (ME)
        -- small bug fixes for AAPL and APL (ME)
        -- made changes to write(A)APL functions (ME)
        -- added keywords to aflowlib.out/json: title, ldau_type, ldau_l, ldau_u, ldau_j, kpoints_relax, kpoints_static, kpoints_bands_path, kpoints_bands_nkpts (ME)
        -- fixed type declaration bug in aurostd::StringStreamSubst (ME)
        -- fixed bug in QHA with uninitialized Booleans (ME)
        -- accelerated reading of forces from vasprun.xml files for APL and AAPL (ME)
        -- AFLOW not produces POSCAR in the format required by the VASP binary instead of just taking the format in the aflow.in file (ME)
        -- added functionality to read CHGCAR and WAVECAR files between relaxations (ME + Rico Friedrich)
        -- removed duplicate APL functions - apl_hroutines.cpp is now obsolete (ME)
        -- auto-sort by inequivalent atoms in APL (CO + Xiaoyu Wang from UBuffalo)
        -- added sortAtomsEquivalent() to pre-APL/POCC and CONVERT-sprim, -sconv, -niggli, -minkowski for prospective APL calculations: better to sort before relaxations and not have to sort again in the future (CO)
        -- patched sortAtoms*() to include basis and ensure relative order (CO)
        -- added switches for symmetrization of distortions (DISTORTION_SYMMETRIZE) and considering iatoms only (DISTORTION_INEQUIVONLY) in APL (CO)
        -- populate forceConstants matrix in iatoms-sorted-agnostic fashion as we move away from this dependence (CO)
        -- clear pgroupk and pgroupk_xtal symmetries before re-calculating -- bug in APL (CO)
        -- patching pc2scpMap in GetSuperCell() (CO)
        -- removed exit's from balanceChemicalEquations(), now throwing exceptions (CO)
        -- overloaded StringsAlphabetic (CO)
        -- set up Makefile with auto-alerts to AFLOW-Forum (CO)
        -- added ClearSymmetry() for _atom (CO)
        -- patched robust structure comparison in POCC (CO)
        -- patched --hnf/--hnfcell routines to work with new POCC (AFLOW-Online) and added --pocc_count_total and --pocc_count_unique (CO)
        -- pre-sort sites for --proto with POCC (CO)
        -- added 'S'+'P' combo functionality to --proto with POCC (CO)
        -- patching robust structure comparison analysis within POCC (CO)
        -- added counts to chull txt and json outputs (CO)
        -- patched logo+count centering on chull doc (CO)
        -- removed dependency of chull .tex on tabu, which breaks in TeX Live 2019 (CO)
        -- fixed image alignment in chull pdf doc (CO)
        -- added options for --aflow_proto, including --run_relax, --run_relax_static, --run_relax_static_bands, --run_static, --run_static_bands, --relax_count (CO)
        (AFLOW: aconvasp_main.cpp, aflow.h, aflowlib.h, aflowlib_libraries.cpp, aflowlib_webapp_bands.js, aflowlib_web_interface.cpp, aflowrc.cpp, avasp.cpp, bader.cpp, chull.cpp, chull.h, chull_jupyter.json, chull_jupyter_plotter.py, chull_jupyter_requirements.txt, chull_python.py, compare_structure.cpp, compare_structure_function.cpp, compare_structure.h, init.cpp, ivasp.cpp, kaims.cpp, kalien.cpp, kbin.cpp, kvasp.cpp, lattice.cpp, Makefile, matlab.cpp, modules.cpp, ovasp.cpp, pflow_funcs.cpp, pflow.h, pocc.cpp, pocc.h, pocc_old.cpp, README_AFLOW_ACONVASP.TXT, README_AFLOW_CHULL.TXT, README_AFLOW_COMPARE.TXT, README_AFLOW.TXT, README_LIBRARY_HTQC_BORIDES.TXT, README_LIBRARY_HTQC_CARBIDES.TXT, README_LIBRARY_HTQC.TXT, README_PROTO.TXT, symmetry.cpp, symmetry_spacegroup.cpp, symmetry_spacegroup_functions.cpp, symmetry_spacegroup.h, symmetry_spacegroup_ITC_library.cpp, xatom.cpp, xclasses.cpp, xproto.cpp, xproto_gus.cpp)
        (ANRL: aflow_anrl.cpp, list.cpp, README_AFLOW_ANRL.TXT)
        (APL: aapl_cluster.cpp, aapl_ifcs.cpp, aapl_setup.cpp, aapl_tcond.cpp, apl_dirphoncalc.cpp, apl.h, apl_kphonons.cpp, apl_lrphoncalc.cpp, apl_pathbuilder.cpp, apl_phoncalc.cpp, apl_shellhandle.cpp, apl_supercell.cpp, README_AFLOW_APL.TXT)
        (AUROSTD: aurostd.h, main.cpp)
3.1.219 - 2019/01/20
        Location: http://materials.duke.edu/AFLOW/HISTORIC/aflow.3.1.219.tar.xz
        -- small modifications for --aflow_proto (--generate_aflowin_only) that enable aflow.in generation on any mac (CO)
        -- fixed JSON output chull (CO)
        (AFLOW: aconvasp_main.cpp, avasp.cpp, chull.cpp, Makefile)
3.1.218 - 2019/01/14
        Location: http://materials.duke.edu/AFLOW/HISTORIC/aflow.3.1.218.tar.xz
        -- added defaults/options for CMU EULER machine (--machine=cmu_euler); also added in aflowrc (DX)
        -- modified AEL/AGL aflow.in keys (CT)
        -- aurostd::xoption: fixed bug in addattachedscheme, added additional Boolean functionality in options2entry (ME)
        -- Added debug options to AAPL (ME)
        -- Improved APL and AAPL defaults (ME)
        -- Integrated APL and AAPL into the standardized aflow.in creator for VASP calculations (ME)
        -- Updated the APL README (ME)
        -- Fixed bugs for APL and AAPL output file names (ME)
        -- Updated the PREC=PHONONS INCAR parameters (ME)
        -- Added RELAX feature to APL: structures can now be relaxed specifically for phonon calculations inside the APL environment (ME)
        -- Added features to handle NCPUS=MAX (ME)
        -- *NEW* automatic aflow.in generator for APL/AAPL/POCC (beta) (CO+ME)
        -- integrated POCC into the standardized aflow.in creator for VASP calculations (ME)
        -- added pocc params and tol to --proto (CO)
        -- added aflags to APL so sym analysis works with -D (CO)
        -- added SYMMETRIZE=OFF option for APL distortions (CO)
        -- added --aflow_proto options: --bader, --spin_remove_relax_1 _2, --kscheme _static, --kppra _static, --relax_count=XX, --run_relax_static, --run_relax_static_bands (CO)
        -- patched PrototypeLibrariesSpeciesNumber() to handle ANY ICSD (CO)
        -- added -001 for select ANRL prototypes (CO)
        -- added pseudopotential information to --aflow_proto directory + system name (CO)
        -- fixed m_initialized in chull/pocc (CO)
        -- added chull plotting functionality: if unstable, figure out how far above hull to plot automatically (CO)
        -- modified plot axes titles in chull (CO)
        -- added more fixes for "Reciprocal lattice and k-lattice belong to different class of lattices", off until further testing (CO)
        -- moved pocc settings to aflow.rc (CO)
        -- now write out all derivative structures, unique derivative structures, hnf matrices, and site configurations in pocc (CO)
        -- fixed pocc partial occupancy optimizer table settings (CO)
        -- added AEL/AGL settings to aflow.in generator (CO)
        (AFLOW: aconvasp_main.cpp, aflow.h, aflowlib.h, aflowlib_libraries.cpp, aflowlib_web_interface.cpp, aflowrc.cpp, avasp.cpp, chull.cpp, contrib_shidong.cpp, ifrozsl.cpp, init.cpp, ivasp.cpp, kaims.cpp, kbin.cpp, kvasp.cpp, Makefile, modules.cpp, neighbours.cpp, pflow.h, pocc.cpp, pocc.h, pocc_old.cpp, pthreads.cpp, README_AFLOW_ACONVASP.TXT, README_AFLOW_AFLOWRC.TXT, symmetry.cpp, xatom.cpp, xclasses.cpp, xproto.cpp)
        (ANRL: aflow_anrl.cpp)
        (AEL: ael_elasticity.cpp, README_AFLOW_AEL.TXT)
        (AGL: agl_debye.cpp, README_AFLOW_AGL.TXT)
        (APL: aapl_setup.cpp, aapl_tcond.cpp, apl_dirphoncalc.cpp, apl_doscalc.cpp, apl.h, apl_hsqpoints.cpp, apl_kphonons.cpp, apl_lrphoncalc.cpp, apl_pdisc.cpp, apl_phoncalc.cpp, apl_supercell.cpp, apl_thermalpc.cpp, qha_aflowin_creator.cpp, qha_eosrun.cpp, README_AFLOW_APL.TXT)
        (AUROSTD: aurostd.h, boot.cpp, main.cpp, xerror.cpp, xoption.cpp)
3.1.217 - 2018/12/13
        Location: http://materials.duke.edu/AFLOW/HISTORIC/aflow.3.1.217.tar.xz
        -- Added LIB2LIB function to automatically perform AEL and AGL post processing when running LIB2RAW (CT)
        -- Updated LIB2RAW and webpage generation functions to incorporate additional AEL and AGL properties (CT)
        -- Added conversion of pressure extracted from OUTCAR file from kB to GPa in AEL and AGL to keep units consistent (CT)
        -- added species scaling to volume for ANRL prototypes, if --params=-1.0,... (DX)
        -- added ANRL prototype for the kesterite structure (DX)
        -- improved CIF reader, i.e., account for different formats and partial occupation (DX)
        -- fixed bug in kpath determination (primitive vs original lattice) (DX)
        (AFLOW: aconvasp_main.cpp, anrl.cpp, xatom.cpp, AFLOW_README_PROTO.TXT, aflow.h, aconvasp_main.cpp, ael_elastic_fit.cpp, ael_elasticity.cpp, agl_debye.cpp, agl_electronic.cpp, init.cpp, xclasses.cpp, aflowlib.h, aflowlib_libraries.cpp, aflowlib_web_interface.cpp, Makefile, README_PROTO.TXT)
        (ANRL: aflow_anrl_A2BCD4_tI16_82_ac_b_d_g.cpp, aflow_anrl_list.cpp)
3.1.216 - 2018/12/05
        Location: http://materials.duke.edu/AFLOW/HISTORIC/aflow.3.1.216.tar.xz
        -- fixed std in AAPL (ME)
        -- added seven SQS structures to ANRL prototypes (DX)
        -- Write Gibbs free energy as a function of pressure and temperature in AFLOW readable format for future phase diagram application (CT)
        -- Add option to suppress extrapolation in Hugoniot relation calculation (CT)
        -- Functions to extract electronic properties as a function of pressure from AGL data (CT)
        -- Calculate and write additional elastic properties from AEL (Young's modulus, Pugh's modulus ratio) (CT)
        -- Flattened JSON structure used for writing and storing elastic stiffness and compliance tensors (CT)
        -- fixed anisotropy spelling (CO)
        -- added ISMEAR/SIGMA VASP option (CO)
        -- rerouted GetAtomVolume() and GetAtomMass() for properly cleaning pp (CO)
        -- added N+1 analysis to chull (CO)
        -- removed _pc from QH_ENERGIES() class (CO)
        (AUROSTD: AUROSTD/aurostd.h, main.cpp, xcombos.cpp, xcombos.h)
        (ANRL: aflow_anrl_A3B13_oC32_38_ac_a2bcdef.cpp, aflow_anrl_A3B5_oC32_38_abce_abcdf.cpp, aflow_anrl_A5B11_mP16_6_2abc_2a3b3c.cpp, aflow_anrl_AB3_mC32_8_4a_12a.cpp, aflow_anrl_AB3_mC32_8_4a_4a4b.cpp, aflow_anrl_AB7_hR16_166_c_c2h.cpp, aflow_anrl_AB_aP16_2_4i_4i.cpp, aflow_anrl_list.cpp)
        (AFLOW: ael_elastic_fit.cpp, ael_elasticity.cpp, ael_elasticity.h, agl_debye.cpp, agl_debye.h, agl_electronic.cpp, agl_hugoniot.cpp, anrl.cpp, avasp.cpp, chull.cpp, chull.h, aflow.cpp, aflow.h, ivasp.cpp, kaims.cpp, kvasp.cpp, aflowlib.h, aflowlib_libraries.cpp, aflowlib_web_interface.cpp, pocc.cpp, pocc.h, xatom.cpp, xclasses.cpp, xproto.cpp, xproto_gus.cpp, APL/aapl_cluster.cpp, APL/aapl_ifcs.cpp, APL/aapl_tcond.cpp, APL/apl.h, APL/apl_kphonons.cpp, APL/qha_energies.cpp, Makefile, README_AFLOW_AEL.TXT, README_AFLOW_AGL.TXT, README_AFLOW.TXT, README_CONTRIBS.TXT)
3.1.215 - 2018/12/04
        Location: http://materials.duke.edu/AFLOW/HISTORIC/aflow.3.1.215.tar.xz
        -- added machinery for vaiud (auid bytes for the AUID directory cached) (SC)
	      aflowlib.h aflowlib_libraries.cpp aflowlib_web_interface.cpp aflow.h aflow_aflowrc.cpp aflow_init.cpp
3.1.214 - 2018/11/30
        Location: http://materials.duke.edu/AFLOW/HISTORIC/aflow.3.1.214.tar.xz
        -- added auid.out and auid.json to RAW/WEB (SC)
3.1.213 - 2018/11/27
        Location: http://materials.duke.edu/AFLOW/HISTORIC/aflow.3.1.213.tar.xz
        -- added LIB0 (a bunch of h and cpp) (SC)
3.1.212 - 2018/11/12
        Location: http://materials.duke.edu/AFLOW/HISTORIC/aflow.3.1.212.tar.xz
        -- in --bzd command, added option to transform high-symmetry kpaths to input lattice representation with [--transform2original] (DX)
        -- in --bzd command, added option to print transformation matrices between input lattice and AFLOW standard lattice [--print_transformation_matrix] (DX)
        -- store both the coordinate system and unit cell (rigid rotation) transformations in xstructure (DX)
        -- created _kpoints class; easier to transform and print kpoint information (DX)
        (AFLOW: aflow.h, aconvasp_main.cpp, lattice.cpp, pflow.h, xatom.cpp, README_AFLOW_ACONVASP.TXT)
3.1.211 - 2018/10/19
        Location: http://materials.duke.edu/AFLOW/HISTORIC/aflow.3.1.211.tar.xz
        -- added Pearson coefficient to element properties (ME)
        -- fixed some constants in xscalar (ME)
        -- Rewrote AAPL to be faster, require less DFT calculations, and include four-phonon processes (ME)
        -- Added more functionality to xvector and xmatrix for complex numbers (ME)
        -- Added ability to update progress bar using percentages instead of indices (ME)
        -- Redesigned xtensor to be more lightweight and faster (ME)
        -- Fixed bug in aurostd::xcombos::reset() (ME)
        -- Fixed minor typos (ME)
        -- Edited APL readme for grammar and clarity, and added new AAPL features (ME)
        -- Added APL and AAPL parameters to the aflow.rc (ME)
        -- Reformatted exception readme to be more consistent with other readmes and fixed typos (ME)
        -- updated get_datetime_formatted() and StringsAlphabetic() (CO)
        -- new chull date format avoids time stamp, too much resolution (CO)
        -- added png output option for chull and resolution option to aflowrc (CO)
        -- switched to tight tol spacegroups (vsg2) in chull (CO)
        -- centralized checking sign of distances in chull, then flipped sign of distance to hull to be positive by default (CO)
        -- funneled all points of facet through addVertex() (CO)
        -- fixed facet content tolerance scaling with increasing dimensionality, important for 6D hulls (CO)
        -- added default initializations to a bunch of variables in chull to avoid spurious warnings (CO)
        -- added polymorph case to decomposition phases and coefficients (CO)
        -- allow for eq_g_states to be calculated on the fly if not already calculated (CO)
        -- intelligently avoid printing unknown (or unset) stability criterion (CO)
        -- fixed unsorted directories in aflow_compare_structure (CO)
        -- now check for negative coefficients when balancing chemical equations, means we missed the facet (CO)
        -- correctBadDatabase() now checks for unaries too (as per apennsy) (CO)
        -- skipping ".old" prototypes (CO)
        -- fixed shidong warnings with strncat (CO)
        (AUROSTD: boot.cpp, AUROSTD/aurostd.h, main.cpp, xcombos.cpp, xcombos.h, xcomplex.cpp, xcomplex.h, xmatrix.cpp, xmatrix.h, xtensor.cpp, xtensor.h, xvector.cpp, xvector.h)
        (AFLOW: aconvasp_main.cpp, aflowrc.cpp, chull.cpp, chull.h, compare_structure.cpp, contrib_shidong_auxiliary.cpp, aflowlib_web_interface.cpp, pflow_funcs.cpp, APL/aapl_cluster.cpp, APL/aapl_ifcs.cpp, APL/aapl_setup.cpp, APL/aapl_tcond.cpp, APL/apl_atomic_disp.cpp, APL/apl_dirphoncalc.cpp, APL/apl_dm_pdos_save.cpp, APL/apl_doscalc.cpp, APL/apl_group_velocity.cpp, APL/apl_gsa.cpp, APL/apl.h, APL/apl_hsqpoints.cpp, APL/apl_kphonons.cpp, APL/apl_logger.cpp, APL/apl_lrphoncalc.cpp, APL/apl_pdisc.cpp, APL/apl_phoncalc.cpp, APL/apl_supercell.cpp, APL/apl_thermalpc.cpp, APL/qha3phonons_eos.cpp, APL/qha_aflowin_creator.cpp, APL/qha_dm_pdos_save.cpp, APL/qha_eosrun.cpp, APL/qha_gruneisen.cpp, APL/scqha_gruneisen.cpp, APL/scqha_T_freqs.cpp, Makefile, README_AFLOW_ACONVASP.TXT, README_AFLOW_APL.TXT, README_AFLOW_CHULL.TXT, README_AFLOW_EXCEPTIONS.TXT)
3.1.210 - 2018/10/01
        Location: http://materials.duke.edu/AFLOW/HISTORIC/aflow.3.1.210.tar.xz
        -- changed 8 ANRL prototype labels (part 2) to match with Wyckoff positions in reference literature (DX)
        -- fixed prototype names for A4BC4D_tP10_123_gh_a_i_d and AB_hP6_144_a_a in aflow_anrl_list.cpp (DX) 
        -- added Strukturbericht designations to aflow_anrl_list.cpp (DX)
        -- fixed minimum enumerated Wyckoff letter determination; more robust (DX)
        -- cleaned workflow for Wyckoff functions (DX)
        -- added more debugging messages to symmetry functions (DX)
        (AFLOW: ANRL/aflow_anrl_list.cpp ANRL/aflow_anrl_A12B36CD12_cF488_210_h_3h_a_fg.cpp ANRL/aflow_anrl_A3B3C_hP14_176_h_h_c.cpp ANRL/aflow_anrl_A3B_hP8_176_h_c.cpp ANRL/aflow_anrl_AB3C_cP60_201_be_fh_g.cpp ANRL/aflow_anrl_A3B2_hP10_176_h_bc.cpp ANRL/aflow_anrl_A3BC_hP10_188_k_c_a.cpp ANRL/aflow_anrl_AB3C16_cF160_203_a_bc_eg.cpp ANRL/aflow_anrl_AB_hP4_156_ab_ab.cpp Makefile anrl.cpp symmetry_spacegroup.cpp symmetry_spacegroup.h symmetry_spacegroup_functions.cpp)
3.1.209 - 2018/08/31
        Location: http://materials.duke.edu/AFLOW/HISTORIC/aflow.3.1.209.tar.xz
        -- added all origin choice 2 possibilities to ITC space group list (DX)
        -- added all rhombohedral setting possibilities to ITC space group list (DX)
        -- added monoclinic unique axis choices (b or c) to ITC space group list (DX)
        -- added SYM::findRhombohedralSetting() in space group functions to distinguish between hexagonal and rhombohedral settings (DX)
        -- added other settings for Hall space group symbol (settings 1 or 2, H or R for rhombohedral, and unique axis-b or -c for monoclinic systems) (DX)
        -- added CIF reader; can read/expand CIFs with only representative Wyckoff position specified in settings 1 or 2 (H or R for rhombohedral systems and unique axis-b or -c for monoclinic systems) (DX)
        -- improved CIF writer; default functionality calculates the symmetry and prints the representative Wyckoff positions (DX)
        -- added symmetry tolerance option to CIF writer via --cif[=<tolerance>] (default: tight; other options: loose, <number>) (DX)
        -- added space group setting option to CIF writer via [--setting=1| =2] (default: 1) (DX)
        -- added [--no_symmetry] option to CIF writer, which returns CIF as space group 1 (DX)
        -- added space group setting option to --wyccar via [--setting=1| =2] (default: 1) (DX)
        -- added space group setting option to --sgdata and --edata via [--setting=1| =2] (default: 1) (DX)
        -- added [--no_scan] and [--magmom] options to --wyccar and moved function to pflow::WYCCAR() (DX)
        -- added more debugging messages to space group functions (ConventionalCell(), SpaceGroup_ITC(), etc.) (DX)
        -- changed ANRL prototype A6B2C_tP18_128_eh_d_b to A6B2C_tP18_128_eh_d_a (b vs a Wyckoff letter); consistent with reference (DX)
        -- fixed bug in minimumDistanceVector(); should return xvector<double> not double (DX)
        (AFLOW: ANRL/aflow_anrl_list.cpp, ANRL/aflow_anrl_A6B2C_tP18_128_eh_d_a.cpp, Makefile, README_AFLOW_ACONVASP.TXT, README_AFLOW_SYM.TXT, aflow.h, aconvasp_main.cpp, anrl.cpp, pflow.h , pflow_print.cpp, symmetry.cpp, symmetry_spacegroup.cpp, symmetry_spacegroup.h, symmetry_spacegroup_ITC_library.cpp, symmetry_spacegroup_functions.cpp, xatom.cpp)
3.1.208 - 2018/08/27
        Location: http://materials.duke.edu/AFLOW/HISTORIC/aflow.3.1.208.tar.xz
        -- new small banner style in chull (CO)
        -- perform thermo loop with static run in aflowlib_libraries (CO)
        -- added xoption to edata and sgdata functions; stores all data (DX)
        -- added more keywords to aflowlib entry (crystal_family, crystal_system, point_group_Hermann_Mauguin, point_group_Schoenflies, point_group_orbifold, point_group_type, point_group_order, point_group_structure, Bravais_lattice_lattice_type, Bravais_lattice_lattice_system, Bravais_superlattice_lattice_type, Bravais_superlattice_lattice_variation_type, Bravais_superlattice_lattice_system, Pearson_symbol_superlattice, reciprocal_geometry, reciprocal_volume_cell, reciprocal_lattice_type, reciprocal_lattice_variation_type, Wyckoff_letters, Wyckoff_multiplicities, Wyckoff_site_symmetries) (DX)
        -- new aflowlib keywords extracted from xoption and integrated into aflowlib.out/.json (DX)
        -- prepared website function to read in new keywords once database is populated; currently commented out (DX)
        -- fixed typo in sgdata; Shoenflies is now Schoenflies (DX)
        -- added functions to create Wyckoff strings in aflowlib entry; ExtractWyckoffLettersString(), ExtractWyckoffMultiplicitiesString(), and ExtractWyckoffSiteSymmetriesString() (DX)
        (AUROSTD: xoption.cpp)
        (AFLOW: aconvasp_main.cpp, aflowrc.cpp, pflow.h, pflow_print.cpp, symmetry_spacegroup.h, symmetry_spacegroup_functions.cpp, aflowlib.h, aflowlib_libraries.cpp, aflowlib_web_interface.cpp)
3.1.207 - 2018/08/19
        Location: http://materials.duke.edu/AFLOW/HISTORIC/aflow.3.1.207.tar.xz
        -- integrated new html for entry page (JPO)
        -- fixed xaxis of bands plotter for entry page (PC)
        -- Improved distribution of APL calculations over threads (ME)
        -- Added function to SYM that returns the minimum distance vector (ME)
        -- Added docstring to xcombos (ME)
        -- added xvector::normalizeSumToOne() (CO)
        -- changed decomposition reaction to atomic concentrations (CO)
        -- added fractional_compound to chull output (CO)
        -- replaced AFLOWLogicError() and AFLOWRuntimeError() with xerror() (CO)
        -- added chull plot ICSD labels mode (CO)
        -- revamped small banner setting (CO)
        -- added verbose output if skipping entries above/below half hull (CO)
        -- added --output=png --png_resolution=500 options to chull (CO)
        -- added --keep=gpl to phonons gnuplot script (CO)
        (AUROSTD: boot.cpp, AUROSTD/aurostd.h, xcombos.cpp, xscalar.cpp, xscalar.h, xvector.cpp, xvector.h)
        (AFLOW: aconvasp_main.cpp, aflowrc.cpp, avasp.cpp, bader.cpp, chull.cpp, chull.h, aflow.cpp, aflow.h, aflowlib_webapp_bands.js, aflowlib_web_interface.cpp, pflow_funcs.cpp, pflow.h, pocc.cpp, symmetry.cpp, APL/aapl_tcond.cpp, APL/apl_atomic_disp.cpp, APL/apl_dm_pdos_save.cpp, APL/apl_doscalc.cpp, APL/apl_group_velocity.cpp, APL/apl.h, APL/apl_hroutines.cpp, APL/apl_pdisc.cpp, APL/qha3phonons_eos.cpp, APL/qha_dm_pdos_save.cpp, APL/qha_gruneisen.cpp, APL/scqha_eos.cpp, APL/scqha_gruneisen.cpp, APL/scqha_T_freqs.cpp, Makefile, README_AFLOW_ACONVASP.TXT, README_AFLOW_AFLOWRC.TXT, README_AFLOW_CHULL.TXT)
3.1.206 - 2018/08/08
        Location: http://materials.duke.edu/AFLOW/HISTORIC/aflow.3.1.206.tar.xz
        -- Fix JVXL (SC)
3.1.205 - 2018/07/27
        Location: http://materials.duke.edu/AFLOW/HISTORIC/aflow.3.1.205.tar.xz
        -- Improved destructor for xtensor (ME)
        -- Added function to test if xvector is a zero vector (ME)
        -- fixed parameter list for ANRL prototype (A_hR105_166_bc9h4i); z2 to x2 (DX)
         -- more rigorous check for atoms within the new cell in GetSuperCell(); check periodic images of atoms (DX)
         -- fixed "over-reduced" issue in primitivization routine in space group function (DX)
         -- added roundoff to axis and SU2 matrix in JSON output of symmetry elements (DX)
         -- fixed function for printing fractions in general Wyckoff positions (DX)
        -- created --generate_aflowin_only (CT)
        -- QHA3P and SCQHA conflict resolved (PN)
        -- reorganize QHA modes (PN)
        -- added four QHA3P options (PN)
        -- reorganize QHA, SCQHA, and QHA3P options (PN)
        -- filename changed and accordingly modified in QHA-README (PN)
        -- replaced some QHA functions with aurostd (PN)
        -- fixed slab AddAtom() function (CO+DU)
        -- added --readme=aflowrc (CO)
        -- fixed --readme=xaflow for local configuration (CO)
        -- fixed a few warnings for beta (CO)
        -- fixed AMIX/BMIX typo (CO)
        -- added defaults/options for DOD CONRAD machine (--machine=dod_conrad); also added in aflowrc (DX)
        (AUROSTD: xscalar.cpp, xscalar.h, xtensor.cpp, xvector.cpp, xvector.h)
        (AFLOW: aflowrc.cpp, avasp.cpp, chull.cpp, aflow.cpp, data.cpp, aflow.h, init.cpp, ivasp.cpp, kbin.cpp, kvasp.cpp, aflowlib_webapp_entry.js, aflowlib_web_interface.cpp, pocc_old.cpp, surface.cpp, symmetry.cpp, symmetry_spacegroup.cpp, symmetry_spacegroup_functions.cpp, xatom.cpp, xclasses.cpp, anrl_list.cpp, APL/apl_group_velocity.cpp, APL/apl.h, APL/apl_kphonons.cpp, APL/qha3phonons_eos.cpp, APL/qha_aflowin_creator.cpp, APL/qha_energies.cpp, APL/qha_eos.cpp, APL/qha_gruneisen.cpp, APL/scqha_eos.cpp, APL/scqha_gruneisen.cpp, APL/scqha_T_freqs.cpp, Makefile, README_AFLOW_AEL.TXT, README_AFLOW_AFLOWRC.TXT, README_AFLOW_AGL.TXT, README_AFLOW_POCC.TXT, README_AFLOW_QHA_SCQHA_QHA3P.TXT, README_AFLOW.TXT, README_AFLOW_XAFLOW.TXT)
3.1.204 - 2018/07/12
        Location: http://materials.duke.edu/AFLOW/HISTORIC/aflow.3.1.204.tar.xz
        -- updated QHA and added QHA3P and SCQHA functionality (PN)
        -- Restrucured xcombos. Added enumerations (ME) [AUROSTD/aflow_xcombos.cpp, AUROSTD/aflow_xcombos.h]
        -- Introduced exception handlier class aurostd::xerror (ME)
        -- Introduced xtensor class for tensors of arbitrary dimension. Other xtensor classes are obsolete now (ME).
        -- Changed all current xtensor3 instances to the new xtensor format (ME)
        -- Added Kronecker product to xmatrix (ME)
        -- Option to write and use AEL data at lowest finite pressure where the material is elastically stable (CT)
        -- Option to specify a separate set of finite pressures for AEL calculations than are used for AGL post-processing (CT)
        -- Integrated workflow option for using finite pressure Poisson ratio in AGL calculations (CT)
        -- Write nominal target pressure and calculated external pressure for AEL calculations in aflow.ael.out file (CT)
        -- Fixed keyword in JSON output file (CT)
        -- Increase grid for AGL DOSCAR (CT)
        -- cleaning up webapp_bands.js and added more mouse functionality (PC)
        -- added citation information to entry page (PC)
        -- added ANRL prototypes from part 2 of library (302 prototypes) (DX)
        -- added option to print symbolic math representation of ANRL prototypes (--add_equations or --equations_only) in aims and vasp formats (DX)
        -- updated DOI for ANRL part 1 and added arXiv for part 2 to title line of each prototype (DX) 
        -- fixed bug with --vasp keyword, i.e., need to check if used with --proto command (DX) 
        -- removed unused variables in standard lattice function (DX)
        -- added applyCombo() to xcombos (CO)
        -- fixed wget *.xz issue if *.xz already exists (CO)
        -- fixed apl2agr to handle xz compression format (CO)
        -- fixed --aflow_proto empty BZ issue, occurs when structure is downloaded from online (CO)
        -- fixed reading in forces from aims.out (CO)
        -- force species input for aims structure (CO)
        -- added checks for broken API (CO)
        -- added GENERATOR to aflow.in generation (CO)
        -- added auid to chull PDF output (CO)
        -- fixed bader num_each_type issue (relax2 vs. static primitivization) (CO)
        -- fixed command line aflow_qmvasp generation (CO)
        -- fixed search for ./aflow_data issue upon initial installation (CO)
        -- PARTCAR now handles '+' in write out (CO)
        -- fixed AddAtom() to handle different occupations (CO)
        -- added combination parameters to chull (CO)
        -- fixed aflowrc load issue (remove spaces between quotes and comment) (CO)
        (AUROSTD: boot.cpp, AUROSTD/aurostd.cpp, AUROSTD/aurostd.h, main.cpp, xcombos.cpp, xcombos.h, xerror.cpp, xerror.h, xmatrix.cpp, xmatrix.h, xtensor.cpp, xtensor.h)
        (AFLOW: aconvasp_main.cpp, aflowrc.cpp, anrl.cpp, avasp.cpp, bader.cpp, bader.h, chull.cpp, chull.h, aflow.cpp, data.cpp, aflow.h, init.cpp, ivasp.cpp, kbin.cpp, lattice.cpp, aflowlib_libraries.cpp, aflowlib_webapp_bands.js, aflowlib_web_interface.cpp, oaims.cpp, ovasp.cpp, pflow.h, pocc.cpp, pocc.h, surface.cpp, xatom.cpp, xclasses.cpp, xproto.cpp, ANRL_CPPS_20180710, APL/apl_atomic_disp.cpp, APL/apl_doscalc.cpp, APL/apl_group_velocity.cpp, APL/apl.h, APL/apl_hroutines.cpp, APL/apl_hsqpoints.cpp, APL/apl_kphonons.cpp, APL/apl_ltetdos.cpp, APL/apl_mpmesh.cpp, APL/apl_pdisc.cpp, APL/apl_phoncalc.cpp, APL/apl_thermalpc.cpp, APL/apl_uniform_mesh.cpp, APL/qha3phonons_eos.cpp, APL/qha_aflowin_creator.cpp, APL/qha_dm_pdos_save.cpp, APL/qha_energies.cpp, APL/qha_eoscalc.cpp, APL/qha_eos.cpp, APL/qha_gruneisen.cpp, APL/scqha_eos.cpp, APL/scqha_gruneisen.cpp, APL/scqha_T_freqs.cpp, Makefile, README_AFLOW_ACONVASP.TXT, README_AFLOW_AEL.TXT, README_AFLOW_AGL.TXT, README_AFLOW_ANRL.TXT, README_AFLOW_APL.TXT, README_AFLOW_CHULL.TXT, README_AFLOW_EXCEPTIONS.TXT, README_AFLOW_POCC.TXT, README_AFLOW_QHA_SCQHA_QHA3P.TXT, README_AFLOW.TXT, README_AFLOW_XAFLOW.TXT, README_CONTRIBS.TXT)
3.1.203 - 2018/06/15
        Location: http://materials.duke.edu/AFLOW/HISTORIC/aflow.3.1.203.tar.xz
        -- fixed tolerance scan issue in edata (try new tolerance from PrintSGData() on GetLatticeType() routine before changing tolerance) (DX)
        -- fixed primitivization routine in aflowSG functions (Minkowski/Niggli to fix left-handed candidate lattices and recheck moduli after Minkowski/Niggli) (DX)
        -- check all possible generator choices to match to ITC convention before changing tolerance (DX)
        -- added more rigorous check of tetragonal symmetry operations for determining conventional cell (DX)
        -- added generator information for P1 symmetry systems (DX)
        -- added check of Cartesian distance before removing fractional copies in GetPrimitive() (DX)
        (AFLOW: lattice.cpp, pflow_print.cpp, symmetry_spacegroup.cpp, symmetry_spacegroup_ITC.cpp, xatom.cpp) 
3.1.202 - 2018/06/07
        Location: http://materials.duke.edu/AFLOW/HISTORIC/aflow.3.1.202.tar.xz
        -- dropping EXTRA to AFLOW3_FREE/EXTRA on local machine or wget (SC)
3.1.201 - 2018/06/04
        Location: http://materials.duke.edu/AFLOW/HISTORIC/aflow.3.1.201.tar.xz
        -- more space saving in lib2raw (linking OUTCAR.relax instead of copying) SC
3.1.200 - 2018/05/27
        Location: http://materials.duke.edu/AFLOW/HISTORIC/aflow.3.1.200.tar.xz
        -- fixed structure rescaling issue for space group determination (affecting LIB4) (DX)
        -- print geometry file location for errors/debug (DX)
        -- added more debugging messages along with file location in symmetry functions (DX) 
        -- initialize variables for -O3 in symmetry and structure comparison routines (DX)
        -- speed increase for minimumDistance() function (DX)
        -- speed increase for primitivization routine in aflowSG functions (DX)
        -- fixed Wyckoff position typo for space group 62 (8d not 8e) (DX)
        -- fixed Wyckoff position typo for space group 89 (4i not 2i) (DX)
        (AFLOW: aflow.h, aconvasp_main.cpp, compare_structure.cpp, compare_structure_function.cpp, pflow_print.cpp, symmetry.cpp, symmetry_spacegroup.cpp, symmetry_spacegroup_ITC_library.cpp, symmetry_spacegroup_functions.cpp, xatom.cpp, xproto.cpp, aflowlib_libraries.cpp)
3.1.199 - 2018/05/27
       Location: http://materials.duke.edu/AFLOW/HISTORIC/aflow.3.1.199.tar.xz
             -- compressing aflow.***.json/out in LIB2RAW and linking them (SC)
        -- removing the brainy/useless stuff about file compression in aurostd (SC)
             -- fighting sloppyness in aflow_libraries about aflow_pgroup[x][_xtal] (SC)
             -- fixed aflow_libraries about compress, delete and link files (SC)
             -- fixed inconsitencies in aflow_convasp_main compress (SC)
             -- fixed as bunch of inconsistencies in compressing and XHOST.command (SC)
             -- more inconsistencies RAW-WEB in aflow_libraries  (SC)
             -- fixed removal useless files in LIB2RAW (SC)
             -- added BZ2XZ engine to aurostd_main (SC)
             -- added GZ2XZ engine to aurostd_main (SC)
             -- added ZIP2ZIP engine to aurostd_main (SC)
3.1.198 - 2018/05/24
        Location: http://materials.duke.edu/AFLOW/HISTORIC/aflow.3.1.198.tar.xz
        -- fixed bader extension finder for --lib2raw (CO)
        (AFLOW: bader.cpp, bader.h, aflowlib_libraries.cpp, Makefile)
3.1.197 - 2018/05/24
        Location: http://materials.duke.edu/AFLOW/HISTORIC/aflow.3.1.197.tar.xz
        -- updates to entry page bands plotter (PC)
        -- added some helpful comments for getGeneralNormal(), CMdet(), and ZVAL in bader (CO)
        -- check if /www directory exists for jmol display on entry page (CO)
        (AUROSTD: xmatrix.cpp, xvector.cpp)
        (AFLOW: bader.cpp, chull.cpp, aflowlib_webapp_bands.js, aflowlib_web_interface.cpp, Makefile)
3.1.196 - 2018/05/21
        Location: http://materials.duke.edu/AFLOW/HISTORIC/aflow.3.1.196.tar.xz
        -- fixed entry page property line wrapping issues (PC)
        -- added button for spin-polarized band structure selection in webapp (PC)
        -- fixed precision inconsistency printing xstr.json (FK)
        -- added some -O3 compatibility (FK)
        -- citation added to aflow_aapl_pairs.cpp (ME)
        -- fixed bug in aflow_kvasp.cpp that prevented the creation of the primitive cell structure for APL, AAPL, and QHA calculations (ME)
        -- implemented combinations with repetitions with sequence taken into account (ME)
        -- moved the code to check for input and output files in APL into separate functions to make them available for AAPL, remove duplicate code, and make the code more readable (ME)
        -- removed the ENCUT and EDIFF tags from AAPL input files as they may result in lower cut-off energies and higher energy differences (ME)
        -- fixed gcc8 issue in AGL (CO)
        -- added simplex content and hypercollinearity properties to convex hull data (CO)
        -- decoupled internal links between graph2doc and withindoc (CO)
        -- fixed site error calculation in POCC for vacancies (CO)
        -- added eyes/ones xmatrix constructors (CO)
        -- added Cayley-Menger determinant to xmatrix (CO)
        -- included cstdlib in aflow_data.cpp for compilation on qrats (CO)
        (AUROSTD: boot.cpp, xcombos.cpp, xcombos.h, xmatrix.cpp, xmatrix.h, xvector.cpp)
        (AFLOW: aconvasp_main.cpp, apennsy_main.cpp, chull.cpp, chull.h, contrib_shidong_auxiliary.cpp, data.cpp, aflow.h, kvasp.cpp, aflowlib.h, aflowlib_libraries.cpp, aflowlib_webapp_bands.js, aflowlib_web_interface.cpp, pflow_funcs.cpp, pflow.h, pocc.cpp, pocc.h, pocc_old.cpp, pocc_old.h, xatom.cpp, APL/aapl_tensor.cpp, APL/apl_dirphoncalc.cpp, APL/apl.h, APL/apl_phoncalc.cpp, APL/apl_thermalpc.cpp, Makefile)
3.1.195 - 2018/05/21
        Location: http://materials.duke.edu/AFLOW/HISTORIC/aflow.3.1.195.tar.xz
        -- beta of release with XZ (SC)
3.1.194 - 2018/05/16
        Location: http://materials.duke.edu/AFLOW/HISTORIC/aflow.3.1.194.tar.xz
        -- small bug fixes for g++/gcc 7 and 8 (SC)
        -- preparing for xz compression (SC) 
        194 xatom.cpp  aurostd.h aurostd_main.cpp pthread.cpp README_SCRIPTING README_AFLOW init.cpp aflow.cpp aconvasp_main.cpp
        194c fix aconvasp_main.cpp
        194d avasp.cpp ael_elasticity.cpp ael_get_stress.cpp agl_debye.cpp agl_get_ev.cpp contrib_cormac.cpp contrib_junkai_phasediag.cpp
        194e avasp.cpp xatom.cpp  aurostd_main libraries.cpp ael_elasticity.cpp ael_get_stress.cpp agl_debye.cpp agl_get_ev.cpp contrib_cormac.cpp aconvasp_main.cpp pthread.cpp init.cpp aflow.cpp (heavy)
        194f good bye bzip2 (SC)
        194g aflow_contrib_wahyu.cpp 
        194h aflow.cpp aflow_estructure.cpp aflow_ifrozsl.cpp aflow_ivasp.cpp
        194i aflow_pthreads.cpp
        194j aflow_aflowrc.cpp
        194l BASE64 for pseudopotentials and aflow_data.cpp
        194m aflow_kbin.cpp aflow_kvasp.cpp
        194n aflowlib_web_interface.cpp aflow_matlab_funcs.cpp (EXTRA/MATLAB/plotband.m) aflow_ovasp.cpp aflow_pocc_edos.cpp
        shortened aflow_xatom.cpp working on ZVAL POMASS and removing all EXT stuff. Tests work.  Fixed even further aflow_pthread.cpp aflow_xproto_gus.cpp
3.1.193 - 2018/05/11
        Location: http://materials.duke.edu/AFLOW/HISTORIC/aflow.3.1.193.tar.xz
        -- extending xoptions push pop (SC)
3.1.192 - 2018/05/10
        Location: http://materials.duke.edu/AFLOW/HISTORIC/aflow.3.1.192.tar.xz
        -- extending xoptions push pop (SC)
3.1.191 - 2018/05/08
        Location: http://materials.duke.edu/AFLOW/HISTORIC/aflow.3.1.191.tar.xz
        -- rationalized orthogonality search in xmatrix (SC)
        aurostd_xmatrix.h aurostd_xmatrix.cpp aflow.h
3.1.190 - 2018/05/08
        Location: http://materials.duke.edu/AFLOW/HISTORIC/aflow.3.1.190.tar.xz
        -- fixed units in AGL output (CT)
        -- fixed permutation vector initialization in APL (required for compiling on DoD CONRAD machine) (DX)
        -- fixed bug in tolerance scan; was only scanning in one direction (DX) 
        -- created faster minimum cartesian distance calculator for skewed cells; fewer duplicate operations (DX) 
        -- fixed conflict between CUT_RAD and CUT_SHELL in AAPL (ME)
        -- properly added directory to bader error output (CO)
        -- fixed slow down with loadEntries() (stringElements2VectorElements()) (CO)
        -- fixed AIMS read-in issue with '#' comments (CO)
        -- added guard around BANDSDATA_JSON() for html generation (CO)
        -- fixed static compile settings (CO)
        -- fixed _sym_op.basis_map_calculated issue in ApplyAtom() for AAPL (CO)
        -- added xStream class for logging workflow updates (CO)
        -- fixed stability criterion vs. (Delta H) fonts in chull report (CO)
        -- substantial clean-up of classes in POCC in anticipation for AVASP_MakeSingleAFLOWIN integration (CO)
        -- added avasp function in preparation for AVASP_MakeSingleAFLOWIN integration (CO)
        -- added try/catches for easy debugging (CO)
        (AUROSTD: main.cpp)
        (AFLOW: aconvasp_main.cpp, aflowrc.cpp, agl_debye.cpp, avasp.cpp, bader.cpp, chull.cpp, chull.h, contrib_kesong_ipocc.cpp, aflow.cpp, aflow.h, ivasp.cpp, kbin.cpp, kvasp.cpp, aflowlib_web_interface.cpp, pflow.h, pocc.cpp, pocc.h, symmetry.cpp, xatom.cpp, xclasses.cpp, APL/aapl_pairs.cpp, APL/apl_kphonons.cpp, Makefile, README_AFLOW_ACONVASP.TXT, README_AFLOW_CHULL.TXT)
3.1.189 - 2018/05/04 -
        Location: http://materials.duke.edu/AFLOW/HISTORIC/aflow.3.1.189.tar.xz
        Moved these defaults from aflow.h to aflow_aflowrc.cpp for user tuning (SC)
        #define DEFAULT_AFLOW_PRESCRIPT_OUT string("aflow.prescript.out")  
        #define DEFAULT_AFLOW_PRESCRIPT_COMMAND string("aflow.prescript.command")  
        #define DEFAULT_AFLOW_POSTSCRIPT_OUT string("aflow.postscript.out")  
        #define DEFAULT_AFLOW_POSTSCRIPT_COMMAND string("aflow.postscript.command") 
        #define DEFAULT_AFLOW_PGROUP_OUT string("aflow.pgroup.out")
        #define DEFAULT_AFLOW_PGROUP_XTAL_OUT string("aflow.pgroup_xtal.out")
        #define DEFAULT_AFLOW_PGROUPK_OUT string("aflow.pgroupk.out")
        #define DEFAULT_AFLOW_PGROUPK_XTAL_OUT   string("aflow.pgroupk_xtal.out")
        #define DEFAULT_AFLOW_FGROUP_OUT string("aflow.fgroup.out")
        #define DEFAULT_AFLOW_SGROUP_OUT string("aflow.sgroup.out")
        #define DEFAULT_AFLOW_AGROUP_OUT string("aflow.agroup.out")
        #define DEFAULT_AFLOW_IATOMS_OUT string("aflow.iatoms.out")
        #define DEFAULT_AFLOW_PGROUP_JSON string("aflow.pgroup.json")      
        #define DEFAULT_AFLOW_PGROUP_XTAL_JSON   string("aflow.pgroup_xtal.json") 
        #define DEFAULT_AFLOW_PGROUPK_JSON string("aflow.pgroupk.json")    
        #define DEFAULT_AFLOW_PGROUPK_XTAL_JSON string("aflow.pgroupk_xtal.json")
        #define DEFAULT_AFLOW_FGROUP_JSON string("aflow.fgroup.json")   
        #define DEFAULT_AFLOW_SGROUP_JSON string("aflow.sgroup.json")  
        #define DEFAULT_AFLOW_AGROUP_JSON string("aflow.agroup.json")    
        #define DEFAULT_AFLOW_IATOMS_JSON string("aflow.iatoms.json")   
        #define DEFAULT_AFLOW_ICAGES_OUT string("aflow.icages.out")
        #define DEFAULT_AFLOW_SURFACE_OUT string("aflow.surface.out")
        #define DEFAULT_AFLOW_QMVASP_OUT string("aflow.qmvasp.out")
        #define DEFAULT_AFLOW_ERVASP_OUT string("aflow.error.out")
        #define DEFAULT_AFLOW_IMMISCIBILITY_OUT string("aflow.immiscibility.out")
        #define DEFAULT_AFLOW_MEMORY_OUT string("aflow.memory.out")
        #define DEFAULT_AFLOW_FROZSL_INPUT_OUT   string("aflow.frozsl_input.out")
        #define DEFAULT_AFLOW_FROZSL_POSCAR_OUT string("aflow.frozsl_poscar.out")
        #define DEFAULT_AFLOW_FROZSL_MODES_OUT   string("aflow.frozsl_energies.out")
        #define DEFAULT_AFLOW_FROZSL_EIGEN_OUT   string("aflow.frozsl_eigen.out")
        #define DEFAULT_AFLOW_END_OUT   string("aflow.end.out")
3.1.188- 2018/05/03 -
       Location: http://materials.duke.edu/AFLOW/HISTORIC/aflow.3.1.188.tar.xz
       Fixing kvasp.cpp (SC)
3.1.187- 2018/04/26 -
        Location: http://materials.duke.edu/AFLOW/HISTORIC/aflow.3.1.187.tar.xz
        -- added missing scaling factor information to lattice for AIMS xstructure output (DX) 
        -- fixed bug in edata lattice type/variation determination; accounts for lattices that do not reflect crystal symmetry (DX) 
        -- fixed bug in edata reciprocal lattice type/variation determination; accounts for reciprocal lattices transformed from a lattice that does not reflect crystal symmetry (DX) 
        -- added directory (pwd) information to LDEBUG/ERROR messages for symmetry functions (DX)
        (AFLOW: aconvasp_main.cpp, lattice.cpp, symmetry.cpp, xatom.cpp) 
3.1.186- 2018/04/25 -
        Location: http://materials.duke.edu/AFLOW/HISTORIC/aflow.3.1.186.tar.xz
        -- fixed bug in tolerance scan; was only scanning in one direction (DX) 
        -- created faster minimum cartesian distance calculator for skewed cells; fewer duplicate operations (DX) 
        (AFLOW: symmetry_spacegroup.cpp, symmetry.cpp) 
3.1.185- 2018/04/24 -
       Location: http://materials.duke.edu/AFLOW/HISTORIC/aflow.3.1.185.tar.xz
       Fixing kvasp.cpp for dying jobs (SC)
3.1.184- 2018/04/23 -
       Location: http://materials.duke.edu/AFLOW/HISTORIC/aflow.3.1.184.tar.xz
       Fixing ivasp.cpp for AFLOW_PSEUDOPOTENTIALS.TXT AFLOW_PSEUDOPOTENTIALS_LIST.TXT (SC)
       Tuning aflow_aflowrc.cpp for HYPERTHREADING in eos,draco,cobra,hydra (SC)
3.1.183- 2018/04/20 -
        Location: http://materials.duke.edu/AFLOW/HISTORIC/aflow.3.1.183.tar.xz
        Fixing ovasp for METAGGA/isKINETIC (SC)
3.1.182- 2018/04/19 -
        Location: http://materials.duke.edu/AFLOW/HISTORIC/aflow.3.1.182.tar.xz
        AFLOW_PSEUDOPOTENTIALS.TXT AFLOW_PSEUDOPOTENTIALS_LIST.TXT (SC)
3.1.181- 2018/04/17 -
        Location: http://materials.duke.edu/AFLOW/HISTORIC/aflow.3.1.181.tar.xz
        Creating defaults in aflow_aflowrc.cpp for HYPERTHREADING in eos,draco,cobra,hydra (SC)
3.1.180- 2018/04/16 -
        Location: http://materials.duke.edu/AFLOW/HISTORIC/aflow.3.1.180.tar.xz
        Creating defaults in aflow_aflowrc.cpp for NCPUS in eos,draco,cobra,hydra (SC)
3.1.179 - 2018/04/13 -
        Location: http://materials.duke.edu/AFLOW/HISTORIC/aflow.3.1.179.tar.xz
        -- fixed PP settings for SCAN (RF)
        -- fixed warning in APIget() (CO)
        -- added relative stability criterion and latex-formatted sg's to chull properties list (CO)
        -- added control.in and geometry.in file name specification in aflowrc (CO)
        -- --generate now applies for aims output as well (CO)
        -- force aflow.in generation even for MODE=AIMS (CO)
        -- fixed k-point mismatch for non-primitive APL runs (CO)
        -- added MINATOMS_RESTRICTED tag for APL (CO)
        -- added functionality for user-defined path in phonon dispersion, specify coords/labels in aflow.in (CO)
        -- swapped out quser for qflow, but maintain backwards compatibility (CO)
        (AUROSTD: xoption.cpp, xoption.cpp, xoption.h, xoption.h, xvector.cpp, xvector.cpp, xvector.h, xvector.h)
        (AFLOW: aconvasp_main.cpp, aconvasp_main.cpp, aflowrc.cpp, aflowrc.cpp, avasp.cpp, avasp.cpp, chull.cpp, chull.cpp, chull.h, chull.h, compare_structure.cpp, compare_structure.cpp, contrib_kesong_hnfcell.cpp, contrib_kesong_hnfcell.cpp, contrib_kesong_ipocc.cpp, contrib_kesong_ipocc.cpp, contrib_kesong_pocc_basic.cpp, contrib_kesong_pocc_basic.cpp, aflow.cpp, aflow.cpp, aflow.h, aflow.h, init.cpp, init.cpp, kbin.cpp, kbin.cpp, kvasp.cpp, kvasp.cpp, aflowlib.h, aflowlib.h, aflowlib_web_interface.cpp, aflowlib_web_interface.cpp, pocc.cpp, pocc.h, poccupation_forcefield.cpp, poccupation_forcefield.cpp, symmetry.cpp, symmetry.cpp, symmetry_spacegroup.cpp, symmetry_spacegroup.cpp, symmetry_spacegroup_functions.cpp, symmetry_spacegroup_functions.cpp, symmetry_spacegroup.h, symmetry_spacegroup.h, xatom.cpp, xatom.cpp, xclasses.cpp, xclasses.cpp, APL/aapl_tcond.cpp, APL/aapl_tcond.cpp, APL/aapl_tensor.cpp, APL/aapl_tensor.cpp, APL/apl_dirphoncalc.cpp, APL/apl_dirphoncalc.cpp, APL/apl.h, APL/apl.h, APL/apl_kphonons.cpp, APL/apl_kphonons.cpp, APL/apl_lrphoncalc.cpp, APL/apl_lrphoncalc.cpp, APL/apl_pathbuilder.cpp, APL/apl_pathbuilder.cpp, APL/apl_pdisc.cpp, APL/apl_pdisc.cpp, APL/apl_phoncalc.cpp, APL/apl_phoncalc.cpp, APL/apl_supercell.cpp, APL/apl_supercell.cpp, APL/qha_eosrun.cpp, APL/qha_eosrun.cpp, Makefile, Makefile, README_AFLOW_APL.TXT, README_AFLOW_APL.TXT, README_AFLOW.TXT, README_AFLOW.TXT)
3.1.178 - 2018/04/13 -
        Location: http://materials.duke.edu/AFLOW/HISTORIC/aflow.3.1.178.tar.xz
        Moved these defaults from aflow.h to aflow_aflowrc.cpp for user tuning (SC)
        #define DEFAULT_FILE_AFLOWLIB_ENTRY_OUT string("aflowlib.out")
        #define DEFAULT_FILE_AFLOWLIB_ENTRY_JSON string("aflowlib.json")
        #define DEFAULT_FILE_EDATA_ORIG_OUT string("edata.orig.out")
        #define DEFAULT_FILE_EDATA_RELAX_OUT string("edata.relax.out")
        #define DEFAULT_FILE_EDATA_BANDS_OUT    string("edata.bands.out")
        #define DEFAULT_FILE_DATA_ORIG_OUT       string("data.orig.out")
        #define DEFAULT_FILE_DATA_RELAX_OUT      string("data.relax.out")
        #define DEFAULT_FILE_DATA_BANDS_OUT      string("data.bands.out")
        #define DEFAULT_FILE_EDATA_ORIG_JSON    string("edata.orig.json")
        #define DEFAULT_FILE_EDATA_RELAX_JSON    string("edata.relax.json")
        #define DEFAULT_FILE_EDATA_BANDS_JSON    string("edata.bands.json")
        #define DEFAULT_FILE_DATA_ORIG_JSON      string("data.orig.json")
        #define DEFAULT_FILE_DATA_RELAX_JSON    string("data.relax.json")
        #define DEFAULT_FILE_DATA_BANDS_JSON    string("data.bands.json")
        #define DEFAULT_FILE_TIME_OUT           string("time")
        #define DEFAULT_FILE_SPACEGROUP1_OUT    string("SpaceGroup")
        #define DEFAULT_FILE_SPACEGROUP2_OUT    string("SpaceGroup2")
        #define DEFAULT_FILE_VOLDISTPARAMS_OUT   string("VOLDISTParams")
        #define DEFAULT_FILE_VOLDISTEVOLUTION_OUT string("VOLDISTEvolution")
3.1.177 - 2018/04/06 -
        Location: http://materials.duke.edu/AFLOW/HISTORIC/aflow.3.1.177.tar.xz
        Bug fixes on autopseudootentialsl (SC)
3.1.176 - 2018/04/06 -
        Location: http://materials.duke.edu/AFLOW/HISTORIC/aflow.3.1.176.tar.xz
        Working PAW_PBE_KIN and PAW_LDA_KIN autopseudopotential (SC)
3.1.175 - 2018/04/06 -
        Location: http://materials.duke.edu/AFLOW/HISTORIC/aflow.3.1.175.tar.xz
        Working on mpcdf-cobra (SC)
3.1.174 - 2018/03/29
        Location: http://materials.duke.edu/AFLOW/HISTORIC/aflow.3.1.174.tar.xz    
        -- added bands app to entry page (GG)
        -- fixed scaling factor type in xstructure2json() (DX)
        -- account for Wyckoff positions in represented as fractions (hex/rhl) in minimum enumerated Wyckoff search (DX)
        -- improved minimum enumerated Wyckoff search (consider combinations of origin shifts) (DX)
        -- fixed typo in xmatrix2json function (DX)
        -- limited outlier detection to binaries only, statistics not globally favorable for ternaries and above YET (CO)
        -- added explanatory comments in aflowrc for chull settings (CO)
        -- added statistics output to chull logger (CO)
        -- fixed Greek letter issues with Helvetica fonts in chull (CO)
        -- further decoupled ChullFacet() initialization from ConvexHull() with initialize() and addVertex() (CO)
        -- added user-defined dft_type restrictions in aflowrc (CO)
        -- added LIB1 to loadEntries() default (CO)
        -- fixed stringElements2VectorElements() bugs with LIB1 colons (CO)
        -- added plotting option for iso-max latent heat (CO)
        -- added kJ/mol axis for formation enthalpy hulls (CO)
        -- added logos to hull illustrations, generally fixed header/footers (CO)
        -- added stability criterion analysis to default routine (CO)
        -- fixed sign of decomposition energy/stability criterion (CO)
        -- added equivalent ICSD structures analysis to default routine (CO)
        -- fixed --readme vs. --readme=XX (CO)
        -- fixed superfluous output in --poscar2aflowin (CO)
        -- fixed bug in aconvasp's Ewald summation function as pointed out by Wei Xie (CO)
        -- changed generic xstructure title to include cleannames in case there is pp info (CO)
        (AUROSTD: AUROSTD/aurostd.h, main.cpp, xscalar.h, xvector.cpp)
        (AFLOW: aconvasp_main.cpp, aflowrc.cpp, chull.cpp, chull.h, init.cpp, aflowlib.h, aflowlib_web_interface.cpp, pflow_funcs.cpp, pflow.h, symmetry_spacegroup.cpp, webapp_bands.js, webapp_entry.js, xatom.cpp, Makefile, README_AFLOW_ACONVASP.TXT, README_AFLOW_CHULL.TXT)
3.1.173 - 2018/03/12
        Location: http://materials.duke.edu/AFLOW/HISTORIC/aflow.3.1.173.tar.xz    
        -- Create LIB7/LIB8/LIB9 framework (SC)
3.1.172 - 2018/02/27
        Location: http://materials.duke.edu/AFLOW/HISTORIC/aflow.3.1.172.tar.xz    
        -- Write data in JSON format in AEL/AGL (CT)
        -- Option to turn off VASP symmetry in AEL/AGL (CT)
        -- Write vibrational free energy and vibrational entropy at 300K in aflow.agl.out in AEL/AGL (CT)
        -- Write enthalpy (H = E + pV) in AEL/AGL (CT)
        -- Option to skip pressure/temperature points where no minimum Gibbs free energy is found, instead of truncating pressure/temperature range in AEL/AGL (CT)
        -- fixed tolerance scan counter for lib2raw runs (no longer static variable) (DX)
        -- edata speed increase, only calculate up to pgroup_xtal for lattice, superlattice, and reciprocal lattice (DX)
        -- fixed typo in Wyckoff position "b" for space group #160 (DX)
        -- fixed --kppra command line bug, divided by natoms twice (CO)
        -- added debug output to nanoparticle (CO)
        -- fixed --readme=chull empty string error (CO)
        -- automated plot_unstable with z_filter_cutoff in chull (CO)
        -- fixed plotting ranges with z_filter_cutoff in chull (CO)
        (AFLOW: aconvasp_main.cpp, ael_elastic_fit.cpp, ael_elasticity.cpp, ael_elasticity.h, ael_get_stress.cpp, agl_debye.cpp, agl_debye.h, agl_eqn_state.cpp, agl_get_ev.cpp, agl_hugoniot.cpp, agl_polynomial.cpp, agl_rungibbs.cpp, chull.cpp, data.cpp, aflow.h, lattice.cpp, aflowlib_libraries.cpp, pflow.h, pflow_print.cpp, symmetry.cpp, symmetry_spacegroup.cpp, symmetry_spacegroup_ITC_library.cpp, xatom.cpp, Makefile, README_AFLOW_AEL.TXT, README_AFLOW_AGL.TXT, README_AFLOW_SYM.TXT)
3.1.171 - 2018/02/21
        Location: http://materials.duke.edu/AFLOW/HISTORIC/aflow.3.1.171.tar.xz    
        -- fixed multiple degeneracy prints in POCC (CO)
        -- added directory information to logging functions in bader/chull (CO)
        -- added --destination=|--path= flag for output of chull (CO)
        -- use full path (pwd) for working directory in AFLOW-SYM functions (DX)
        -- fixed directory flag for AFLOW-SYM functions (DX)
        -- fixed typo in site symmetry of  Wyckoff position "a" for space group #109 (DX)
        (AUROSTD: aurostd.h, main.cpp)
        (AFLOW: aconvasp_main.cpp, bader.cpp, bader.h, chull.cpp, chull.h, poccupation_edos.cpp, symmetry_spacegroup_ITC_library.cpp, Makefile, README_AFLOW_ACONVASP.TXT, README_AFLOW_CHULL.TXT)
3.1.170 - 2018/02/18
        Location: http://materials.duke.edu/AFLOW/HISTORIC/aflow.3.1.170.tar.xz    
        -- fixed chmod in LIB2RAW (CO)
        -- fixed DOS-extraction bug (exit vs. return false) in LIB2RAW for POCC+AEL/AGL runs (CO)
        -- fixed joinWDelimiter() xvector<int> bug: removed erroneous delimiter at the end (CO)
        -- fixed DOSDATA_JSON() + BANDSDATA_JSON() amalgamation: removed erroneous wrapping brackets around DOS (CO)
        -- fixed misleading logging message in APL on primitivization of input (CO)
        (AUROSTD: main.cpp)
        (AFLOW: estructure.cpp, aflow.h, aflowlib_libraries.cpp, aflowlib_web_interface.cpp, poccupation_edos.cpp, APL/apl_supercell.cpp, Makefile)
3.1.169 - 2018/02/16
        Location: http://materials.duke.edu/AFLOW/HISTORIC/aflow.3.1.169.tar.xz    
        -- added aflow_proto functionality:  --relax_type=IONS, --module=APL, --apl_supercell=3x3x3, --no_volume_adjustment (CO)
        -- NCPUS in APL now respects parent aflow.in (default MAX, then looks at parent aflow.in, otherwise overrides with --np=XX) (CO)
        -- fixed spacegroup bug in apl post hibernation (CO)
        -- added --print and --screen_only options to chull for python integration (CO)
        -- removed extraneous ytick lines from 3D hull (CO)
        -- increased spacing between axes and ticklabels on hulls (CO)
        -- fixed bugs in entropic_temperature hull visualization (CO)
        -- fixed apl2agr/subst make commands (CO)
        -- fixed Niggli tolerance; more robust and use _ZERO_TOL_ (DX)
        -- fixed bug in Niggl step 6 (DX)
        -- fixed comparison of SU(2) to exp(theta*su(2)); parentheses issue (DX)
        -- fixed Quantum Espresso output to include lattice scaling factor (DX)
        -- fixed Quantum Espresso celldm units (Bohr) (DX)
        -- fixed Quantum Espresso alat flag to multiply cell parameters by celldm(1) or A parameter (DX)
        -- fixed tolerance issue with PrintData for lib2raw runs (DX)
        (AFLOW: aconvasp_main.cpp, avasp.cpp, chull.cpp, aflow.h, pflow_print.cpp, symmetry.cpp, xatom.cpp, APL/aapl_tcond.cpp, APL/apl_dm_pdos_save.cpp, APL/apl_doscalc.cpp, APL/apl.h, APL/apl_pdisc.cpp, APL/apl_phoncalc.cpp, APL/qha_gruneisen.cpp, Makefile, README_AFLOW_ACONVASP.TXT, README_AFLOW_CHULL.TXT)
3.1.168 - 2018/02/08
        Location: http://materials.duke.edu/AFLOW/HISTORIC/aflow.3.1.168.tar.xz
        -- fixed structure comparison bug (overwritten match)  (DX)
        (AFLOW: aflow_compare_structure.h, aflow_compare_structure_function.cpp)
3.1.167 - 2018/02/06
        Location: http://materials.duke.edu/AFLOW/HISTORIC/aflow.3.1.167.tar.xz
        -- speed increase for structure comparison (DX)
        -- fixed bugs for structure comparison (DX)
        -- added Wyckoff position analysis to group similar structures in directory comparison (DX)
        -- added grouped Wyckoff position information to the JSON output (DX)
        -- added logger/status for directory comparisons (DX)
        -- added functionality to read .bz2 geometry files (DX)
        -- added --no_scale option for comparisons (required for chull) (CO+DX)
        (AFLOW: aconvasp_main.cpp, chull.cpp, symmetry_spacegroup.cpp, compare_structure.cpp, compare_structure_function.cpp, compare_structure.h) (DX)
3.1.166 - 2018/02/02
        Location: http://materials.duke.edu/AFLOW/HISTORIC/aflow.3.1.165.tar.xz
        -- fixed broken --slab commmand (CO)
        (AFLOW: slab.cpp)
3.1.165 - 2018/01/30
        Location: http://materials.duke.edu/AFLOW/HISTORIC/aflow.3.1.165.tar.xz
        -- integrated .aflow.rc settings into APL/QHA/AEL/AGL (CO)
        -- added LORBIT=10 to relaxation INCAR (spinD) (CO)
        -- improved magnetic properties extraction, pull from relax first, overwrite with static (CO)
        -- added safety hull coordinates assignment (CO)
        -- new default for load entries (no load xstructures) (CO)
        (AFLOW: aconvasp_main.cpp, ael_get_stress.cpp, agl_get_ev.cpp, chull.cpp, ivasp.cpp, aflowlib_libraries.cpp, APL/apl_phoncalc.cpp, APL/qha_eosrun.cpp, Makefile) (CO)
3.1.164 - 2018/01/25
        Location: http://materials.duke.edu/AFLOW/HISTORIC/aflow.3.1.164.tar.xz
        -- fixed minor bugs in Quantum Espresso reader
        -- added ibrav options to Quantum Espresso reader (ibrav2lattice function)
        -- added celldm and a, b, c, cosAB, cosAC, cosBC readers for Quantum Espresso
        -- added Bohr units reader for Quantum Espresso
        (AFLOW: aconvasp_main.cpp, pflow.h, xatom.cpp) (DX)
3.1.163 - 2018/01/23
        Location: http://materials.duke.edu/AFLOW/HISTORIC/aflow.3.1.163.tar.xz
        -- added --dist2hull=0.25,0.25 option for chull, which provides the value of the convex hull surface at the specified coordinate/concentration (CO)
        -- added separate readme for chull (--readme=chull) (CO)
        -- customized avasp.cpp (--proto) with options from .aflow.rc, --mpi, and --np (CO)
        -- fixed QHA/AAPL aflow.in keyword bug (CO)
        -- added ANRL modifiers to directory for --proto (Ex: label:ANRL=param1,param2,...) (DX)
        (AFLOW: aconvasp_main.cpp, aflowrc.cpp, avasp.cpp, chull.cpp, aflow.cpp, aflow.h, init.cpp, kbin.cpp, Makefile, README_AFLOW_ACONVASP.TXT, README_AFLOW_CHULL.TXT, README_AFLOW.TXT) (CO+DX)
3.1.162 - 2018/01/19
        Location: http://materials.duke.edu/AFLOW/HISTORIC/aflow.3.1.162.tar.xz
        -- added SU(2) complex matrix and su(2) generator coefficients representation of symmetry elements 
        -- added SU(2) and su(2) information to .out and .json symmetry files        
        -- extended functionality for complex matrices and vectors (trace, exponential, ostream, etc.)
        -- added xcomplex2json to represent complex numbers in json
        -- added pgroupk_xtal (dual of crystal point group operations) standalone function
        -- extended --proto for ANRL prototypes (to generate aflow.in)
        -- updated README_AFLOW_SYM.TXT
        (AUROSTD: aurostd.h, boot.cpp, main.cpp, xmatrix.cpp, xmatrix.h)
        (AFLOW: README_AFLOW_ACONVASP.TXT, README_AFLOW_SYM.TXT, aflow.h, aconvasp_main.cpp, avasp.cpp, symmetry.cpp, xatom.cpp) (DX)
3.1.161 - 2018/01/17
        Location: http://materials.duke.edu/AFLOW/HISTORIC/aflow.3.1.161.tar.xz
        -- bool xscalar and xvector gccV7 warning fixes (SC)
        -- double xscalar and xmatrix clang warning fixes (CO)
        -- uint chull gccV7 warning fix (CO)
        (AUROSTD: xscalar.h, xvector.h, xmatrix.h)
        (AFLOW: chull.cpp)
        Added README_AFLOW_SYM.TXT (init.cpp aflow.h aflow.cpp data.cpp) (DX+SC)
3.1.160 - 2018/01/13
        Location: http://materials.duke.edu/AFLOW/HISTORIC/aflow.3.1.160.tar.xz
        convex hull mods:
         -- keep order of points (m_points) same as input from user/database
         -- size will only differ if there are artificial points (they go at the end of m_points)
         -- moved point banning to structurePoints() (i.e., m_coord_groups will only contain validated points)
         -- only print decomposition phases with non-zero coefficients (tie-line)
         -- fixed bug in initial facet.f_outside_set calculation
         -- fixed bug in using hull centroid vs. hull reference to align normals
         -- fixed bug in vcoords input (shiftlrows)
        (AFLOW: chull.cpp, chull.h)
3.1.159 - 2018/01/10 -
        Location: http://materials.duke.edu/AFLOW/HISTORIC/aflow.3.1.159.tar.xz
        MAJOR UPDATE - convex hull code rewritten, includes: (CO)
         -- complete generalization of input (need not be thermodynamic hull, can be ANY data)
         -- new major classes for naries, alloys, and coordinate (stoichiometry) groups
         -- for hulls with stoichiometric coordinates, the hull and properties are calculated in steps of increasing dimensionality
         -- automatic calculation of equivalent ground state structures, near-equivalent (by symmetry) ground state structures, equilibrium phases (by mixture)
         -- automatic removal of equivalent ground states for calculation of stability criterion
         -- automatic detection/removal of outliers (IQR/MAD)
         -- moved all major plotting options to .aflow.rc
         -- report any bugs to aflow.org/forum
        added xcombo class for combinations/permutations (CO)
        integrated roundoff/precision/format into stream2stream/utype2tring and variants (xvecDouble2String(),xmatDouble2String()) (CO)
        added another date format for chull (CO)
        added tol to isinteger (CO)
        added +=, -=, gcd (reduced composition), shiftlrows(), isCollinear(), getCentroid(), getGeneralAngles() (similar to Euler angles), getGeneralNormal() (n-dimensional normal), and getQuartiles()/getMAD() (outlier analysis) for xvector (CO)
        added general Householder QR decomposition (CO)
        smarter overloading of loadEntries()/loadXstructures() (CO)
        updated logger() to take directory (aflags) (CO)
        fixed Wyckoff position (a) for space group 117 (DX)
        fixed monoclinic space group determination with multiple unique axis choices (DX)
        (AUROSTD: Makefile,aurostd.cpp,aurostd.h,boot.cpp,main.cpp,xcombos.cpp,xcombos.h,xmatrix.cpp,xmatrix.h,xoption.cpp,xoption.h,xscalar.cpp,xscalar.h,xvector.cpp,xvector.h) (CO, patched SC)
        (AFLOW: Makefile,aflow.h,aconvasp_main.cpp,aflowrc.cpp,anrl.cpp,chull.cpp,chull.h,compare_structure.cpp,compare_structure.h,compare_structure_function.cpp,pflow.h,pflow_funcs.cpp,xatom.cpp) (CO)
        (AFLOWLIB: aflowlib.h,aflowlib_libraries.cpp,aflowlib_web_interface.cpp) (CO)
        (SYM: symmetry_spacegroup.cpp,symmetry_spacegroup_ITC_library.cpp) (CO)
3.1.158 - 2018/01/09 -
        Location: http://materials.duke.edu/AFLOW/HISTORIC/aflow.3.1.158.tar.xz
        Tentative distribution GNU (SC)
3.1.157 - 2017/12/19 -
        Working on mpcdf-draco (SC) 
        Replaced pgroupk with pgroupk_xtal for resolving IBZ in APL/AAPL (CO)
        Fixed pgroupk_xtal flag and wyckoff position for sg133 (DX)
        (aflowrc.cpp,APL/apl_supercell.cpp,APL/apl_mpmesh.cpp,APL/aapl_tcond.cpp,lattice.cpp,symmetry_spacegroup_ITC_library.cpp)
3.1.156 - 2017/12/18 -
        Working on mpcdf-hydra (SC)
3.1.155 - 2017/12/13 -
        updated web component of ANRL CPP files to include the prototype generator and Jmol visualization
        fixed Wyckoff position for SG #171
        improvement for monoclinic space group determination (consider alternative unique axis choices, if possible)
        added more to debug output for the space group routine
        (ANRL/,ANRL_CPPS_20171213/,aconvasp_main.cpp,symmetry_spacegroup.cpp,symmetry_spacegroup_ITC_library.cpp,symmetry_spacegroup_functions.cpp,xatom.cpp) (DX)
      
3.1.154 - 2017/12/07 -
        added pgroupk_xtal (dual of crystal point group operations)
        added magnetic symmetry analysis (crystal + spin) to edata 
        added non-collinear magnetic symmetry analysis (crystal + spin) to 
        edata,sgdata,aflowSG,aflowSYM,fgroup,pgroup_xtal,pgroupk_xtal,agroup,and sgroup
        fixed ApplyAtom (tolerance issue)
        fixed AFLOW-SYM printing bug (--screen_only for Python environment)
        changed point group matrix comparisons (uses Uf; exact)
        added SO(3) generator expansion coefficients onto Lx, Ly, and Lz
        (README_ACONVASP.TXT,aflow.h,aconvasp_main.cpp,ovasp.cpp,pflow.h,symmetry.cpp,symmetry_spacegroup.cpp,symmetry_spacegroup_functions.cpp,xatom.cpp,lattice.cpp,aflowlib_libraries.cpp) (DX)       
 
3.1.153 - 2017/11/23 -
        Fixing Makefile for GNU version (SC) (fixed Library_ICSD..) (SC)
        Updating directories from AFLOW2 to AFLOW3 (SC)
        Updating directories for findsym platon frozsl (SC)
        
3.1.152 - 2017/11/20 -
        Fixing Makefile for GNU version (SC) (fixed DATA_CVs..)
3.1.151 - 2017/11/17 -
        Fixing Makefile for GNU version (SC) (fixed DATA_CVs..)
3.1.150 - 2017/11/06 -
        NFS cache-cleaning HACK
        (kbin.cpp) (CO)
3.1.149 - 2017/11/06 -
        fixed --xplug
        (libraries.cpp) (SC)
3.1.148 - 2017/10/27 -
        fixed --edata (txt + json print outs)
        (aconvasp_main.cpp,pflow.h,pflow_print.cpp,aflowlib_libraries.cpp) (CO+DX)
3.1.147 - 2017/10/25 -
        added skew test for structures (sym_eps),
        incorporated full symmetry analysis in more functions,
        improved --lib2raw_local,
        improved dos/bands-2json functionality,
        actually fixed --delta_kpoints,
        made min_dist (nearest neighbor distance) function more robust/faster,
        fixed nbondxx units,
        added jsons for sym/structure/bandsdata/dosdata to lib2raw,
        incorporated scale (ReScale()) in more functions
        (aurostd.h,boot.cpp,main.cpp,xmatrix.cpp,xmatrix.h,Makefile,README_AFLOW_ACONVASP.TXT,aflow.h,aconvasp_main.cpp,bader.cpp,defects.cpp,estructure.cpp,init.cpp,ovasp.cpp,pflow.h,pflow_print.cpp,surface.cpp,symmetry.cpp,symmetry_spacegroup.cpp,xatom.cpp,xclasses.cpp,xproto.cpp,aflowlib.h,aflowlib_libraries.cpp) (CO+DX)
3.1.146 - 2017/10/16 -
        rewritten bandgap code,
        added extensive FHI-AIMS support (APL),
        modified loadEntries() for GFA code,
        added new xvector operations (*=,/=),
        fixed delta_kpoints function,
        fixed bands/dos-2json functions,
        added local lib2raw
        (aapl_tensor.cpp,apl.h,apl_dirphoncalc.cpp,apl_gsa.cpp,apl_kphonons.cpp,apl_lrphoncalc.cpp,apl_phoncalc.cpp,qha_eosrun.cpp,aurostd.h,boot.cpp,main.cpp,xmatrix.cpp,xvector.cpp,xvector.h,xmatrix.h,Makefile,README_AFLOW_ACONVASP.TXT,aflow.h,aconvasp_main.cpp,aflowrc.cpp,chull.cpp,kbin.cpp,ovasp.cpp,pflow.h,poccupation_edos.cpp,xatom.cpp,xclasses.cpp,aflowlib_libraries.cpp,apl_supercell.cpp,iaims.cpp,kaims.cpp,oaims.cpp,estructure.cpp,ivasp.cpp,aflowlib.h) (CO)
3.1.145 - 2017/10/12 -
        fixed tolerance scan range (symmetry.cpp) (DX) 
3.1.144 - 2017/10/03 -
        fixed bandgap type bug,
        fixed precision mistmatch in bands data when plotting band structure,
        changed misleading metric_tensor function name,
        fixed false positive message in structure_comparison,
        fixed APL bugs with reading aflow.in,
        avoid SYMPREC vs. PREC confusion
        (ovasp.cpp,estructure.cpp,xatom.cpp,aconvasp_main.cpp,pflow.h,aflow.h,aurostd.h,aflowlib_libraries.cpp,poccupation_edos.cpp,Makefile,ivasp.cpp,apl_phoncalc.cpp,qha_eosrun.cpp,apl.h,apl_kphonons.cpp,compare_structure.cpp,symmetry_spacegroup_functions.cpp,symmetry_spacegroup.h) (CO+DX)
3.1.143 - 2017/09/28 -
        added magnetic symmetry analysis (crystal + spin) to sgdata,
        aflowSG,aflowSYM,agroup,fgroup,pgroup_xtal,agroup,and sgroup; speed increase for space group routine,
        alter tolerance scan range
        (README_AFLOW_ACONVASP.TXT,aflow.h,aconvasp.cpp,aconvasp_main.cpp,lattice.cpp,pflow.h,symmetry.cpp,symmetry_spacegroup.cpp,symmetry_spacegroup_functions.cpp,xatom.cpp) (DX)  
3.1.142 - 2017/09/14 -
        added mpcdf_eos machine,
        fixed proper nouns in symmetry output
        (aflow.cpp,kbin.cpp,aflowrc.cpp,init.cpp,kvasp.cpp,README_AFLOW.TXT,Makefile,pflow_print.cpp) (CO+DX)
3.1.141 - 2017/09/12 -
        fixed sgdata/wyccar issue,
        added space group functions to SYM namespace,
        more detailed warning messages
        (symmetry_spacegroup.h,symmetry_spacegroup.cpp,symmetry_spacegroup_function.cpp,symmetry_spacegroup_ITC_library.cpp,aconvasp_main.cpp,pflow_print.cpp,symmetry.cpp) (DX) 
3.1.140 - 2017/09/05 -
        added sgdata function (along with options for json output),
        edata updated (along with options for json output),
        pgroupk speed up,
        added covalent radii info,
        dos/band structure gnuplot updates
        (main.cpp,README_AFLOW_ACONVASP.TXT,aflow.h,aconvasp_main.cpp,lattice.cpp,pflow.h,pflow_print.cpp,symmetry.cpp,symmetry_spacegroup.cpp,symmetry_spacegroup.h,symmetry_spacegroup_functions.cpp,xatom.cpp,estructure.cpp,init.cpp) (DX+CO) 
3.1.139 - 2017/08/29 -
        fixed edata issue (agroups/iatoms were not calculated) for library runs
        (README_AFLOW_ACONVASP.TXT,aconvasp_main.cpp,lattice.cpp,xatom.cpp,aflow.h) (DX)
3.1.138 - 2017/08/25 -
        fully functional AAPL,
        Pearson symbol/lattice type speed up,
        json serializers for symmetry groups,
        tolerance scan implemented for separate symmetry groups,
        chull latex fix
        (chull.cpp,aconvasp_main.cpp,aflow.h,lattice.cpp,pflow.h,symmetry.cpp,xatom.cpp,xclasses.cpp,aapl_pairs.cpp,aapl_tcond.cpp,aapl_tensor.cpp,apl.h,apl_kphonons.cpp,aurostd.h,main.cpp) (JJPR+DX+CO)
3.1.137 - 2017/08/04 -
        incorporated aflow.Xgroup.json,
        json serializers for bands/dos,
        print to screen options for AFLOW-SYM API,
        xvector/xmatrix lrows/urows/lcols/ucols bug fix,
        APL symmetry output append to ofstream,
        removed validation for sgroup (NOT NEEDED)
        (aconvasp_main.cpp,aflow.h,pflow.h,symmetry.cpp,xatom.cpp,README_AFLOW_ACONVASP.TXT,main.cpp,aurostd.h,xvector.cpp,xmatrix.cpp,apl_supercell.cpp,Makefile,estructure.cpp) (DX+EG+CO)
3.1.136 - 2017/08/01 -
        speed up getFullSymBasis,
        fixed some Wyckoff positions,
        fixed printing in apl (spacegroup vs. lattice type)
        (apl_pdisc.cpp,apl_phoncalc.cpp,aflow.h,symmetry.cpp,symmetry_spacegroup.cpp,symmetry_spacegroup.h,symmetry_spacegroup_ITC_library.cpp,symmetry_spacegroup_functions.cpp) (DX+CO)
3.1.135 - 2017/07/25 -
        fixed xOUTCAR parsing issue with lattice vectors (vasp bug)
        (aflow.h,ovasp.cpp) (CO)
3.1.134 - 2017/07/19 -
        fixed symmetry for library runs (angle/vol tolerance),
        added directory output,
        removed relaxed data from orig structure section in entry page
        (aflowlib_web_interface.cpp,Makefile,aconvasp_main.cpp,aflow.h,lattice.cpp,aflowlib_libraries.cpp,pflow_print.cpp,symmetry.cpp,symmetry_spacegroup.cpp,xatom.cpp,xproto.cpp) (DX+GG+CO)
3.1.133 - 2017/07/19 -
        AEL/AGL: Hugoniots,
        AEL vs pressure (CT) 
3.1.132 - 2017/07/14 -
        added full_sym output to RAW
        (aflowlib_libraries.cpp) (DX+CO)
3.1.131 - 2017/07/14 -
        allow global aflowrc in /etc/aflow.conf plus bug fixes in aflowrc (SC)
3.1.130 - 2017/07/13 -
        bug fixes in aflowrc (SC)
3.1.129 - 2017/07/13 -
        bug fixes init.cpp aflowrc.cpp xvector.cpp (SC/CO)
3.1.128 - 2017/07/12 -
        more ~/.aflowrc definitions and porting to MPI-DE (SC)
3.1.127 - 2017/07/11 -
        more ~/.aflowrc aflow.h ivasp ovasp avasp kbin init VASP_POTCAR_* AFLOW_LIBRARY AFLOW_PROJECT (SC)
3.1.126 - 2017/07/10 -
        more ~/.aflowrc name_dynamics aflow.h  DEFAULT_DOS estructure.cpp poccupation_edos (SC)
3.1.125 - 2017/07/10 -
        more ~/.aflowrc aflow.h  kbin.cpp apl_phoncalc.cpp apl_kphonons.cpp (SC)
3.1.124 - 2017/07/06 -
        quaternion representation additions,
        aflowSYM bug fixes (HfV2)
        (lattice.cpp,xatom.cpp,aflow.h,symmetry.cpp,Makefile) (GG+DX+CO)
3.1.123 - 2017/07/06 -
        adding flags for METAGGA and IVDW (xclasses.cpp) (SC)
3.1.122 - 2017/07/04 -
        aflowrc bug fixes,
        clean names (SC)
3.1.121 - 2017/07/04 -
        aflowrc bug fixes,
        clean names,
        clean METAGGA_SET,
        IVDW_SET (SC)
3.1.120 - 2017/07/02 -
        more ~/.aflowrc
        aflow.h init.cpp aflowrc.cpp kbin kvasp README* VASP_FORCE* PLATON/FINDSYM (SC)
3.1.119 - 2017/07/02 -
        more ~/.aflowrc
        aflow.h init.cpp aflowrc.cpp kbin kvasp README* MACHINE DEPENDENT MPI* (SC)
3.1.118 - 2017/07/02 -
        more ~/.aflowrc
        aflow.h init.cpp aflowrc.cpp kbin kvasp README* GENERIC MPI* (SC)
3.1.117 - 2017/07/02 -
        more ~/.aflowrc
        aflow.h init.cpp aflowrc.cpp README*.TXT: AFLOW_CORE_TEMPERATURE,VASP_PREC (SC)
3.1.116 - 2017/07/01 -
        starting ~/.aflowrc
        aflow.h init.cpp aflowrc.cpp xoptions.h.cpp avasp.cpp apennsy lattice README_AFLOW_ACONVASP.TXT (SC)
3.1.115 - 2017/06/29 -
        XVASP_INCAR_PREPARE_GENERIC aflow.h ivasp.cpp (SC)
3.1.114 - 2017/06/29 -
        added new Jmol js scripts,
        fixed DISMAG issue with APL,
        checkMEMORY() mostly removed from messaging
        (apl_dirphoncalc.cpp,apl_kphonons.cpp,aflowlib_web_interface.cpp,entry.cpp,entry.js,kvasp.cpp,kbin.cpp,init.cpp,avasp.cpp,aflow.h,README_AFLOW_POCC.TXT,README_AFLOW_APL.TXT,README_AFLOW_AGL.TXT,README_AFLOW_AEL.TXT,README_AFLOW.TXT,Makefile) (CO)
3.1.113 - 2017/06/28 -
        XVASP_INCAR_PREPARE_GENERIC aflow.h ivasp.cpp (SC)
3.1.112 - 2017/06/28 -
        added EDIFFG --ediffg
        aflow.h avasp aconvasp_main ivasp kvasp xclasses README_AFLOW_CONVASP README_AFLOW (SC)
3.1.111 - 2017/06/13 -
        SQLITE integration
        (avasp.cpp ow_chull,aflowlib_web_interface,aflowlib_libraries,kbin,apl_phoncalc,README_AFLOW_VERSIONS_HISTORY.TXT,pflow_print,pflow_funcs,main,aurostd.h,bader,Makefile,aflow,SQLITE) (CO)
3.1.110 - 2017/06/13 -
        fixed chull invalid inputs,
        removed exit in loadLIBX,
        force output for mpi settings in APL,
        fixed settings in CIF writer,
        removed aflow.end.out from CompressDirectory(),
        major fixes to CHGCAR/AECCAR readers for bader analysis (CO)
3.1.109 - 2017/06/06 -
        fixed some chull issues (CO)
3.1.108 - 2017/06/06 -
        individualized QHA/AAPL workflows,
        set reliable convex hull standard to 200 entries (binaries),
        updated ill-calculated systems in the database,
        incorporated sort for loadEntries(),
        fixed DPM=AUTO in APL,
        fixed MCL systems
        (APL/aapl_tensor,apl.h,apl_kphonons,apl_lrphoncalc,apl_phoncalc,qha_eosrun,apl_dirphoncalc,Makefile,README_AFLOW.TXT,README_AFLOW_ACONVASP.TXT,README_AFLOW_AEL.TXT,README_AFLOW_AGL.TXT,README_AFLOW_
APL.TXT,README_AFLOW_POCC.TXT,README_AFLOW_VERSIONS_HISTORY.TXT,aflow,aflow.h,avasp,init,kbin,kvasp,xclasses,aconvasp_main,chull,chull.h,symmetry_spacegroup,symmetry) (CO)
3.1.107 - 2017/06/05 -
        online pubs management curtarolo/oses/toher (SC)
3.1.106 - 2017/06/02 -
        added IVDW
        (aflow.h avasp xclasses aconvasp_main ivasp kvasp) (SC)
3.1.105 - 2017/06/01 -
        added METAGGA
        (aflow.h avasp xclasses aconvasp_main ivasp kvasp) (SC)
3.1.104 - 2017/05/30 -
        set reliable convex hull standard to 200 entries (CO)
3.1.103 - 2017/05/30 -
        added pgroup_xtal propagation in supercell creation,
        also fixed ".nfs*" issues in CompressDirectory() (CO)
3.1.102 - 2017/05/29 -
        issues with symmetry in the aflowlib.out calculation (CO)
3.1.101 - 2017/05/26 -
        cosmetics and added PaddedCENTER (SC)
3.1.100 - 2017/05/26 -
        changed numbering style + cosmetics(SC)<|MERGE_RESOLUTION|>--- conflicted
+++ resolved
@@ -1,6 +1,5 @@
-<<<<<<< HEAD
-3.2.6 - 2020/xx/xx
-        Location: http://materials.duke.edu/AFLOW/aflow.3.2.6.tar.xz
+3.2.7 - 2020/xx/xx
+        Location: http://materials.duke.edu/AFLOW/aflow.3.2.7.tar.xz
         -- Added functionality to plot thermodynamic properties calculated by QHA with the SJ EOS model. (AS)
         -- Added processing of QHA data to LIB2LIB and LIB2RAW. (AS)
         -- Added a feature to employ fixed volume relaxation of QHA subcalculations. (AS)
@@ -12,11 +11,9 @@
         -- exiting with error if VASP output files are corrupted after full aflow run (CO)
         -- removing POSCAR.orig from --xplug check, it's already in the aflow.in (CO)
         -- adding --force to LIB2LIB (CO)
-=======
-3.2.5 - 2020/12/30
-        Location: http://materials.duke.edu/AFLOW/aflow.3.2.5.tar.xz
-	-- Bibtex for publications - aflowlib.h aflowlib_web_outreach.cpp (SC)
->>>>>>> 66a9a568
+3.2.6 - 2020/12/30
+        Location: http://materials.duke.edu/AFLOW/aflow.3.2.6.tar.xz
+        -- Bibtex for publications - aflowlib.h aflowlib_web_outreach.cpp (SC)
 3.2.5 - 2020/09/25
         Location: http://materials.duke.edu/AFLOW/aflow.3.2.5.tar.xz
         -- patched convert issue: security policy 'PDF' blocking conversion (SC)
