3.1.228 - 2019/11/20
        Location: http://materials.duke.edu/AFLOW/aflow.3.1.228.tar.xz
        -- Fixed bug in xDOSCAR reader error detection. (ME)
        -- Additional web output for entry page applets. (ME)
        -- Fixed bug that prevented LDA+U parameters from being passed into ARUN aflow.ins. (ME)
        -- Added ael_stiffness_tensor and ael_compliance_tensor to aentry. (ME)
        -- Fixed bug that prevented AGL from running during LIB2LIB. (ME)
        -- patching warning for writing aflow.rc, only issue if it was written, should fix www-data (CO)
        -- added xQMVASP (CO)
        -- force signed distance for hull formation enthalpy (CO)
        -- added --geometry to get abc_angles for any input structure (CO)
        -- commenting out CreateSlab_RigidRotation(), it does not work, need to redefine lattice vectors (CO)
        -- patching CreateSlab_SurfaceLattice() lattice vector search to include explicit length/angle constraints (CO)
        -- patched slab_test with v3len_max_strict (CO) 
        -- added minimumDistance() calculator for non-periodic systems like molecules or grid of atoms (CO)
        -- patched atoms grid generated for foldAtomsInCell(): GenerateGridAtoms() populates grid_atoms, not atoms (CO)
        -- added setAutoVolume() to xstructure (CO)
        -- added getOSS() and getOFStream() to xStream() (CO)
        -- added GetBandGap() to xDOSCAR: get bandgap from DOS (CO)
        -- added PrintBandGap_DOS() for command line access to DOS bandgap analysis (CO)
        -- incorporating equivalent hkl planes analysis (CO)
        -- patched supercell dimensions reduction for slip system analysis (CO)
        -- now preserving volume for slip system analysis (CO)
        -- added --plot_all_atoms option for DOS plotter (CO)
        -- added functionality for plotting species-projected DOS in plotter (CO)
        -- added '/' between all path separators in plotter (CO)
        -- added LDEBUG in plotter (CO)  
        -- patched formatDefaultTitlePOCC() to understand pocc string in plotter (CO)
        -- added getAflowInFromAFlags() for pocc (CO) 
        -- added --pocc_minimum_configuration identifying which ARUN is minimum energy (CO)  
        -- patched FINAL volume of ordered supercells from pocc, should speed up VASP calculations (CO)
        -- added postprocessing workflow for pocc: performs postprocessing from input files, does NOT redo structure analysis (CO) 
        -- added self-patch for pocc: patches structures files (all and unique) so individual POSCARs can be read by aflow (CO) 
        -- pocc writes out PARTCAR (CO)
        -- pocc calculates/writes out EFA (CO)
        -- pocc writes out ensemble average DOSCAR (CO)  
        -- pocc writes out supercell probabilities to aflow.pocc.out (CO)  
        -- pocc writes out results of ensemble average band gap to aflow.pocc.out (CO) 
        -- pocc plots ensemble average DOS projected by orbitals and species (CO)
        -- added KBIN_POCC_TEMPERATURE_STRING (aflow.in) and --temperature (command line) for pocc post-processing (CO)
        -- avoiding NEGLECT_NOMIX for pocc, high-entropy offers increased solubility over binaries (CO)
        -- added option for printing ensemble average IDOS in pocc data files (aflow_pocc_old.cpp) (CO) 
        -- patch distinction between POTCAR_TYPE_DATE_PRINT_flag and POTCAR_TYPE_PRINT_flag in avasp (CO)
        -- patching xvasp.POTCAR_TYPE_PRINT_flag for LIB2/LIB3 (CO)
        -- added --potential_type for auto aflow.in generator (CO)
        -- streamlined xvector constructors and copy() methods (CO)
        -- added xvector constructor for xmatrix input (CO)
        -- added getcol(), getmat(), setrow(), setcol(), setmat() to xmatrix, with relevant unit tests called by —test_xmatrix (CO)
        -- added operator *=(utype r) and operator /=(utype r) to xmatrix (CO)
        -- added modulus(), modulussquare(), modulus2() to xmatrix (CO)
        -- getmat() now returns void, xmatrix is an input (CO)
        -- added lrows_out, lcols_out input getmat() as well as a overload for returning xvector (as input) (CO)
        -- added xmatrix2xvector() (CO)
        -- patched QRDecomposition_HouseHolder() not to assume lrows, lcols (CO)
        -- updated generalHouseHolderQRDecomposition()->QRDecomposition_HouseHolder() (CO)
        -- added EFileEmpty() and EFileNotEmpty() (CO)
        -- added _AFLOW_FILE_NAME_ to logger() and xerror(), and patched Makefile for some missing cpp (CO)
        -- added aurostd::getPWD() (CO)
3.1.227 - 2019/10/16
        Location: http://materials.duke.edu/AFLOW/aflow.3.1.227.tar.xz
<<<<<<< HEAD
        -- AFLOW DFT calculations can now read in CHGCAR files. (ME)
        -- Improved runtimes and memory requirements for AAPL. (ME)
        -- Switched the thermal conductivity integration method to the tetrahedron method. (ME)
        -- Added Grueneisen parameter and phase space calculation to thermal conductvity calculations. (ME)
        -- APL and AAPL can now use the CHGCAR file from the ZEROSTATE calculation to speed up calculations. (ME)
        -- Replaced APLLogicError and APLRuntimeError with aurostd::xerror. (ME)
        -- Fixed bug in APL and AAPL that did not properly process -D option. (ME)
        -- Removed unused source files. (ME)
        -- Added matrix norms to aurostd::xmatrix. (ME)
        -- Fixed KPPRA for APL relaxations to use the standard density. (ME)
=======
        -- Bug fixes for MPI (SC)
        -- Verbosity fixes (Message("")) (SC)
>>>>>>> 9ddb17da
3.1.226 - 2019/10/01
        Location: http://materials.duke.edu/AFLOW/aflow.3.1.226.tar.xz
        -- Modification on the allocation of web entries, through web cache of AUID. Speed up of 20-200 times in serving aflowlib entry pages (SC)
        -- Bug fixes in producing html/json for icsd# entries (SC)
        -- Modified aflow.in generation in AEL and AGL to use common routines in aflow_avasp.cpp and aflow_modules.cpp (CT)  
        -- Write AGL enthalpy as a function of pressure in an AFLOW readable format for future phase diagram application (CT)
        -- Added --quiet option to LIB2LIB routine (CT)
        -- Sets the VASP symmetry to off by default for AEL calculations (CT)
        -- Added projected phonon DOS calculations. (ME)
        -- Linear tetrahedron method does not reduce upon construction anymore (necessary for projected DOS). (ME)
        -- Cleaned up code and added more comments to QMesh and LTMethod files. (ME)
        -- Made moveToBZ inside QMesh more robust. (ME)
        -- Replaced all instances of exit in APL with throw APLRuntimeError. (ME)
        -- Sped up reduction of q-mesh grid. (ME)
        -- Added safeguards for DOSCAR readers for broken DOSCAR files. (ME)
        -- Fixed plotter bugs for HTQC prototype names. (ME)
        -- Added findInList function to AUROSTD. (ME)
        -- Generalized BringInCell method. (ME/DX)
        -- created overloads for BringInCell method (double/xvector/_atom/xstructure), along with "InPlace" variants, i.e., const input (DX)
        -- replaced all mod_one/mod_one_xvec/mod_one_atom for new BringInCell method (DX)
        -- replaced old BringInCell functions with new version (DX)
        -- fixed indenting in symmetry functions (DX)
        -- replaced all SYM::CrossPro() with aurostd::vector_product() (DX)
        -- replaced all SYM::normalize() with explicity division of aurostd::modulus() (DX)
        -- replaced SYM::extract_row() with aurostd::operator() (DX)
        -- fabs() -> aurostd::abs() (CO)
        -- changed abinit writer lattice from column-based to row-based (CO)
        -- updated some class definitions (free()/copy()) (CO)
        (AFLOW: aconvasp.cpp, aconvasp_main.cpp, aflow.cpp, aflow.h, aflowlib.h, aflowlib_libraries.cpp, aflowlib_webapp_entry.js, aflowlib_web_interface.cpp, aflowrc.cpp, apennsy_gndstate.cpp, apennsy_main.cpp, apennsy_vaspin.cpp, avasp.cpp, chull.cpp, compare_structure_function.cpp, compare_structure.h, contrib_cormac.cpp, contrib_wahyu.cpp, data.cpp, init.cpp, Makefile, modules.cpp, oaims.cpp, ovasp.cpp, pflow_funcs.cpp, pflow_print.cpp, plotter.cpp, pocc.cpp, pocc.h, pocc_old.cpp, README_AFLOW_ACONVASP.TXT, README_AFLOW_SYM.TXT, spacegroup.cpp, surface.cpp, symmetry.cpp, symmetry_spacegroup.cpp, symmetry_spacegroup_functions.cpp, symmetry_spacegroup.h, symmetry_spacegroup_ITC_library.cpp, xatom.cpp, xclasses.cpp, xproto.cpp)
        (AEL: ael_elastic_fit.cpp, ael_elasticity.cpp, ael_elasticity.h, ael_get_stress.cpp)
        (AGL: agl_debye.cpp, agl_debye.h, agl_electronic.cpp, agl_eqn_state.cpp, agl_get_ev.cpp, agl_hugoniot.cpp, agl_polynomial.cpp, agl_rungibbs.cpp, agl_thermal.cpp)
        (APL: apl_atomic_disp.cpp, apl_dm_pdos_save.cpp, apl_doscalc.cpp, apl_function_fitting.cpp, apl_group_velocity.cpp, apl.h, apl_hsqpoints.cpp, apl_kphonons.cpp, apl_ltet.cpp, apl_pdisc.cpp, apl_phoncalc.cpp, apl_qmesh.cpp, apl_shellhandle.cpp, apl_supercell.cpp, qha3phonons_eos.cpp, qha_dm_pdos_save.cpp, qha_energies.cpp, qha_eoscalc.cpp, qha_gruneisen.cpp, qha_operations.cpp, README_AFLOW_APL.TXT, scqha_eos.cpp, scqha_gruneisen.cpp)
        (AUROSTD: aurostd.h, main.cpp, xmatrix.cpp, xmatrix.h)
3.1.225 - 2019/07/26
        Location: http://materials.duke.edu/AFLOW/aflow.3.1.225.tar.xz
        -- fixing bug with stability criterion calculation in --output=web, need structure comparison for correct stability criterion calculation (WS)
        -- changed output name for --output=web to aflow_ALLOY_hull_web.json (WS)
        -- integrated N+1_enthalpy_gain and stability criterion to --output=web (WS)
        -- patched web json for quaternary chull (WS)
        -- added CCE functionality (RF)
        -- added CCE readme (RF)
        -- added a user input cutoff energy to the GFA code (DF)
        -- Added vector version of RemoveComments. (ME)
        -- RemoveControlCharactersFromStringstream now also removes carriage returns because they break string additions. (ME)
        -- SPIN_REMOVE_RELAX_2 did not remove spin after the second relaxation; this is fixed now. (ME)
        -- Removed bug that prevented certain NBANDS errors from being fixed while an NBANDS warning was present in vasp.out (ME)
        -- APL and AAPL now read forces from qmvasp file. (ME)
        -- AAPL_KPPRA added to aflow_modules. (ME)
        -- Minor APL code clean-ups. (ME)
        -- Added new plotter functions for band structures, phonons, and thermal properties. (ME)
        -- Updated numbering scheme for partial DOS from being zero-based to being one-based. (ME)
        -- Changed xDOSCAR, xEIGENVAL, and xKPOINTS to be compatible with new plotter. (ME)
        -- Added functionality to APL that outputs phonon DOS and dispersion in
        -- VASP format for new plotter functions. (ME)
        -- Fixed bug for the path builder for path with - and | as separators. (ME)
        -- Fixed xDOSCAR reader to be more general. (ME)
        -- patched change_tolerance() bug for double& tolerance return (DX)
        -- renamed minimum distance functions, more descriptive (minimizeDistanceCartesianMethod() and minimizeDistanceFractionalMethod()) (DX)
        -- reduced number of inputs for minimum distance functions (DX)
        -- added functionality to read VASP5 format in CHGCAR (DX)
        -- cleaned species/atom names in xstructure2json; remove pseudopotential information, oxidation numbers, etc. (DX)
        -- added boolean to ignore minimum distance check in foldAtomsInCell() (DX)
        -- added overloads for mapping functions (DX) 
        -- fixed bug in in xstructure2json in LIB2RAW runs; store corresponding structure from relaxations (DX) 
        -- read species for xstructure2json in LIB2RAW runs (DX) 
        -- added default permutation designation to ANRL prototypes for --proto and --aflow_proto, e.g., ".AB" for "AB_cF8_225_a_b.AB" (DX) 
        -- added functionality to read "_symmetry_space_group_name_H-M" in CIF reader (DX)
        -- added GetSpaceGroupNumber() to get the space group number from the Hermann-Mauguin symbol (DX)
        -- added RemoveCharacterFromBack(), RemoveCharacterFromFront(), and RemoveCharacterFromBackandFront() to AUROSTD; useful for parsing CIF fields (DX)
        -- added function to compare Wyckoff position strings regardless of order, necessary for matching equations in CIF to ITC standard (DX)
        -- fixed bug in reading symops from CIF; check for symop_id (DX)
        -- fixed bug in "_space_group_name_Hall" reader in CIF (DX)
        -- converted exits to xerrors in GetSpaceGroup*() functions (DX)
        -- added DEFAULT_GFA_FORMATION_ENTHALPY_CUTOFF to aflow.rc (CO)
        -- added functions to find pointLineIntersection() and linePlaneIntersection() (CO)
        -- added function to find 3D rotation between two 3D vectors (CO)
        -- remapped const utype& tol -> utype tol in function inputs (CO)
        -- remapped const bool& -> bool in function inputs (CO)
        -- added check in generalHouseHolderQRDecomposition() that Q*R=A (CO)
        -- changed gcd() to GCD() (CO)
        -- added least common multiple function LCM() (CO)
        -- added --slab_test (CO)
        -- added setctau/setftau functions to _sym_op (CO)
        -- added ReplaceAtoms() to xstructure to safely RemoveAtom() then AddAtom() (CO)
        -- modified foldAtomsInCell() to remove fold_in_only complexity, this was simplified by GenerateGridAtoms() (CO)
        -- added check to foldAtomsInCell() that min_dist does not change (CO)
        -- added CreateSlab_RigidRotation(), CreateSlab_SurfaceLattice(), and associated functions (many overloads) to create slabs for surface calculations: the two functions should yield about the same structure but by two different methods (CO)
        -- reformulate basis in CreateSlab_RigidRotation() so k-points grid is created appropriately (K1xK2x1) (CO)
        -- added new modules for calculating the generalized stacking fault energy and cleavage energy (CO)
        -- patched bug in CHULL pdf output for missing column-types in compiling aflow_CsIPb_hull.tex (CO)
        -- added cout as default for ostream& oss in header files (CO)
        -- converted Normal2HKLPlane (CO)
        -- reduce total layers creation by calculating how many layers are in a cell for that particular direction (CO)
        -- added XHOST.WEB_MODE to reduce cluttered AFLOW-Online output (CO)
        -- removed pocc progress bar in web_mode (CO)
        -- added FPOSDistance() for skew considerations (CO)
        -- reduced dims considered for GetSuperCell(), RadiusSphereLattice and LatticeDimensionSphere() are enough (CO)
        -- added general getPeaks() function to AUROSTD (CO)
        -- calculated X-ray amplitude on-the-fly, no need to pass it around (CO)
        -- moved double lambda to end of inputs and default to 1.5418 Copper K-alpha (CO)
        -- patched RemoveControlCodeCharactersFromString() for carriage return (CO)
        -- added width_maximum to getPeaks() to resolve arbitrarily defined peaks (CO)
        -- made x-ray analysis code more modular (CO)
        -- added --plot_xray_file option (CO)
        -- patched moving_average function (!= convolution with box_filter) (CO)
        -- defaulted lambda=Cu_Ka for XRD functions (CO)
        -- added compareVecElements(), compareXVecElements(), and class compareVecElement(ind) to sort vector<vector<utype> > and vector<xvector<utype> > and retire classes ids_cmp and hkl_cmp (CO)
        -- changed signal -> signal_input so it does not get confused with std::signal (CO)
        -- added --force_generic_title to PLOT_XRAY (CO)
        -- removed ids_cmp and hkl_cmp classes (CO)
        -- added filetype and vector_reduction_type enums (CO)
        -- patched aflags.Directory() early in kbin::KBIN_Main() (CO)
        -- corrected GetCompoundAttenuationLenght -> GetCompoundAttenuationLength and toogle -> toggle (CO)
        -- extended PARTCAR functionality for VASP5 POSCARs, including the optional Selective Dynamics tag (CO)
        -- patched 'make check' to return an error, instead of a string, if encountered (CO)
        -- patched 'S' -> 'P' conversion in --pocc_params (CO)
        -- incorporated some new warnings from VASP6 (CO)
        -- patched stringElements2VectorElements() to handle two types of compound designation: composition_string and pp_string (CO)
        -- added new suffixes to pseudopotential list (CO)
        -- address capital letters in new pp suffixes directly (CO)
        -- added faster (in place) routines for CleanStringASCII(), RemoveNumbers(), VASP_PseudoPotential_CleanName() (CO)
        -- added AFLOWIN_FLAG::NOAUTOPP (--noautopp) functionality to --aflow_proto (CO)
        -- converted flag PFLOW::LOAD_ENTRIES_ONLY_ALPHABETICAL to PFLOW::LOAD_ENTRIES_NON_ALPHABETICAL so the default is always OFF (CO)
        -- added 'make clean_autogen' to delete files that are automatically downloaded/generated by aflow during compilation (CO)
        -- set explicit double->int conversion for roundDouble() in chull (CO)
        (AFLOW: aconvasp.cpp, aconvasp_main.cpp, aflow.cpp, aflow.h, aflowlib_libraries.cpp, aflowlib_web_interface.cpp, aflowrc.cpp, avasp.cpp, cce.cpp, cce.h, chull.cpp, chull.h, compare_structure_function.cpp, contrib_shidong_main.cpp, data.cpp, gfa.cpp, gfa.h, init.cpp, ivasp.cpp, kbin.cpp, kvasp.cpp, Makefile, mix.cpp, modules.cpp, ovasp.cpp, pflow_funcs.cpp, pflow.h, pflow_print.cpp, plotter.cpp, pocc.cpp, README_AFLOW_ACONVASP.TXT, README_AFLOW_AFLOWRC.TXT, README_AFLOW_CCE.TXT, README_AFLOW_GFA.TXT, surface.cpp, symmetry.cpp, symmetry_spacegroup.cpp, symmetry_spacegroup_functions.cpp, symmetry_spacegroup.h, symmetry_spacegroup_ITC_library.cpp, xatom.cpp, xclasses.cpp, xelement.cpp, xelement.h, xproto.cpp)
        (AGL: agl_electronic.cpp)
        (APL: aapl_cluster.cpp, aapl_tcond.cpp, apl_dirphoncalc.cpp, apl_doscalc.cpp, apl.h, apl_kphonons.cpp, apl_lrphoncalc.cpp, apl_pathbuilder.cpp, apl_pdisc.cpp, apl_phoncalc.cpp, apl_qmesh.cpp, apl_supercell.cpp, apl_thermalpc.cpp, README_AFLOW_APL.TXT)
        (AUROSTD: aurostd.h, boot.cpp, main.cpp, xmatrix.cpp, xmatrix.h, xscalar.cpp, xscalar.h, xvector.cpp, xvector.h)
3.1.224 - 2019/05/20
        Location: http://materials.duke.edu/AFLOW/aflow.3.1.224.tar.xz
        -- Fixed bug that didn't allow users to override the standard lattice phonon dispersion path. (ME)
        -- Replaced anharmonic IFC option struct with xoption. (ME)
        -- Simplified APL class structure: IReciprocalPointGrid, MonkhorstPackMesh, and UniformMesh are consolidated into QMesh. IDOSCalculator, DOSCalculator, RootSamplingMethod, and LinearTetrahedronMethod are now described only by the DOSCalculator and LTMethod classes. (ME)
        -- Fixed QHA file name bugs for phonon dispersion and DOS. (ME)
        -- Fixed bug that caused AAPL to read APL calculations even though AAPL calculations are still missing. (ME)
        -- Fixed seg fault bug when DC=OFF and TP=ON. (ME)
        -- Fixed bug where DOS parameters are not properly set when DOS=OFF and TP=ON. (ME)
        -- Added KPPRA option for AAPL. (ME)
        -- Increased number of iterations for the AAPL BTE solver. (ME)
        -- fixed symmetry bug: if AddAtom() removes too many atoms and alters stoichiometry, then change to better tolerance (DX) 
        -- fixed comparison bug: ordering of stoichiometry for material-type comparisons (DX)
        -- changed name of prototyping flag (DX)
        -- added --structure2json command line functionality (DX)
        -- cleaned/reduced comparison command line calls (DX)
        -- added to comparison code: JSON output, print to screen only, keep non-matching info, store comparison logs, store family properties, and speed up comparison grouping function (DX)
        -- removed atomic library for communicating between threads, obsolete (DX)
        -- removed unused line in SYM::PBC() function (DX)
        -- added types information in CIF reader, otherwise aflowSG fails (DX)
        -- alphabetize elements in CIF reader function (DX)
        -- fixed --machine names (DX)
        -- fixed removal of control code characters in aflow.in; only overwrites if invalid chars are detected and saves old version to aflow.in_old (DX)
        -- changed internal indexing of xvectors in CHULL/GFA code from 0 to 1 to match rest of code (CO)
        -- fixed bug in web-json writer for AFLOW-CHULL Online (CO)
        -- added function for defining 3D rotation matrix between two vectors (CO)
        -- added functions to convert xvector<double> to xvector<int> and vice versa, useful for hkl (CO)
        -- added functionality for generalized stacking fault calculation, alpha testing only (CO)
        -- added functions for HKLPlane -> direct normal vector and vice versa (CO)
        -- added function to find distance between HKL planes (CO)
        -- added function to get distance between images of atoms along particular direction (CO)
        -- for many sym functions, removed pointers for read-only bools and doubles, added const where possible (CO)
        -- updated xstructure::Rotate() (CO)
        -- in xclasses, stringstream.clear() -> stringstream.str("") (CO)
        -- removed '#' from sg specification in POSCAR, it is interpreted as comment and removed (CO)
        -- bug fix with AFLOWDATA path in automatic aflow.in generator (CO)
        -- added force_strict_pc2scMap to GetSuperCell() constraining the map to the true primitive cell and not equivalent atoms (CO)
        -- added general function to fix string for latex output (CO)
        -- added XHOST.vflag_control.flag("DIRECTORY_CLEAN") for accurate logging of current directory (CO)
        -- major restructuring of pocc code, consolidating classes, renaming variables, etc. (CO)
        -- fixed old pocc to run with any compression extension (CO)
        -- eliminating atom.print_RHT (CO)
        -- patches for xStream() (CO)
        -- fixed webapp_entry for displaying first bader charge isosurface online with help from Bob Hanson (CO)
        -- added convolution function for signal processing (CO)
        -- added moving average and box/gaussian filters (CO)
        -- added mean/stddev functions to xvector (CO)
        -- added plotter for XRD (CO)
        -- added analysis for peaks with moving average (CO)
        (AFLOW: aconvasp_main.cpp, aflow.cpp, aflow.h, aflowlib_libraries.cpp, aflowlib_webapp_entry.js, aflowrc.cpp, avasp.cpp, chull.cpp, chull.h, compare_structure.cpp, compare_structure_function.cpp, compare_structure.h, gfa.cpp, init.cpp, kbin.cpp, kvasp.cpp, lattice.cpp, Makefile, modules.cpp, pflow_funcs.cpp, pflow.h, pflow_print.cpp, pocc.cpp, pocc.h, pocc_old.cpp, README_AFLOW_ACONVASP.TXT, README_AFLOW_AFLOWRC.TXT, symmetry.cpp, symmetry_spacegroup.cpp, xatom.cpp, xclasses.cpp, xproto.cpp)
        (ANRL: aflow_anrl.cpp, ANRL_CPPS_20180710/A10B2C_hP39_171_5c_c_a.cpp, ANRL_CPPS_20180710/A10B2C_hP39_172_5c_c_a.cpp, ANRL_CPPS_20180710/A10B3_oF52_42_2abce_ab.cpp, ANRL_CPPS_20180710/A12B2C_cF60_196_h_bc_a.cpp, ANRL_CPPS_20180710/A12B36CD12_cF488_196_2h_6h_ac_fgh.cpp, ANRL_CPPS_20180710/A12B36CD12_cF488_210_h_3h_a_fg.cpp, ANRL_CPPS_20180710/A12B6C_cF608_210_4h_2h_e.cpp, ANRL_CPPS_20180710/A12B7C2_hP21_174_2j2k_ajk_cf.cpp, ANRL_CPPS_20180710/A12BC4_cP34_195_2j_ab_2e.cpp, ANRL_CPPS_20180710/A12B_cF52_225_i_a.cpp, ANRL_CPPS_20180710/A12B_cI26_204_g_a.cpp, ANRL_CPPS_20180710/A12B_tI26_139_fij_a.cpp, ANRL_CPPS_20180710/A13B2C2_oP34_32_a6c_c_c.cpp, ANRL_CPPS_20180710/A14B3C5_tP44_94_c3g_ad_bg.cpp, ANRL_CPPS_20180710/A15B4_cI76_220_ae_c.cpp, ANRL_CPPS_20180710/A17B15_cP64_207_acfk_eij.cpp, ANRL_CPPS_20180710/A17BC4D_tP184_89_17p_p_4p_io.cpp, ANRL_CPPS_20180710/A23B6_cF116_225_bd2f_e.cpp, ANRL_CPPS_20180710/A24BC_cF104_209_j_a_b.cpp, ANRL_CPPS_20180710/A2B11_cP39_200_f_aghij.cpp, ANRL_CPPS_20180710/A2B13C4_hP57_168_d_c6d_2d.cpp, ANRL_CPPS_20180710/A2B2C4D_tP18_132_e_i_o_d.cpp, ANRL_CPPS_20180710/A2B2C7_cF88_227_c_d_af.cpp, ANRL_CPPS_20180710/A2B2C_oC80_64_efg_efg_df.cpp, ANRL_CPPS_20180710/A2B3C12D3_cI160_230_a_c_h_d.cpp, ANRL_CPPS_20180710/A2B3C18D6_hP58_192_c_f_lm_l.cpp, ANRL_CPPS_20180710/A2B3C3DE7_hP48_145_2a_3a_3a_a_7a.cpp, ANRL_CPPS_20180710/A2B3C6_cP264_205_2d_ab2c2d_6d.cpp, ANRL_CPPS_20180710/A2B3C6_cP33_221_cd_ag_fh.cpp, ANRL_CPPS_20180710/A2B3C7D_oP13_47_t_aq_eqrs_h.cpp, ANRL_CPPS_20180710/A2B3_hP20_159_bc_2c.cpp, ANRL_CPPS_20180710/A2B3_hP30_169_2a_3a.cpp, ANRL_CPPS_20180710/A2B3_hP30_170_2a_3a.cpp, ANRL_CPPS_20180710/A2B3_hP5_164_d_ad.cpp, ANRL_CPPS_20180710/A2B3_hR10_167_c_e.cpp, ANRL_CPPS_20180710/A2B3_hR5_166_c_ac.cpp, ANRL_CPPS_20180710/A2B3_oC40_39_2d_2c2d.cpp, ANRL_CPPS_20180710/A2B3_oP20_60_d_cd.cpp, ANRL_CPPS_20180710/A2B3_oP20_62_2c_3c.cpp, ANRL_CPPS_20180710/A2B3_oP40_33_4a_6a.cpp, ANRL_CPPS_20180710/A2B3_tI80_141_ceh_3h.cpp, ANRL_CPPS_20180710/A2B3_tP10_127_g_ah.cpp, ANRL_CPPS_20180710/A2B3_tP20_102_2c_b2c.cpp, ANRL_CPPS_20180710/A2B3_tP20_116_bci_fj.cpp, ANRL_CPPS_20180710/A2B3_tP20_117_i_adgh.cpp, ANRL_CPPS_20180710/A2B3_tP40_137_cdf_3g.cpp, ANRL_CPPS_20180710/A2B3_tP5_115_g_ag.cpp, ANRL_CPPS_20180710/A2B4C_hR42_148_2f_4f_f.cpp, ANRL_CPPS_20180710/A2B4C_oC28_66_l_kl_a.cpp, ANRL_CPPS_20180710/A2B4C_oP28_62_ac_2cd_c.cpp, ANRL_CPPS_20180710/A2B5C2_oC36_37_d_c2d_d.cpp, ANRL_CPPS_20180710/A2B5_mC28_15_f_e2f.cpp, ANRL_CPPS_20180710/A2B6CD7_tP64_77_2d_6d_d_ab6d.cpp, ANRL_CPPS_20180710/A2B7C2_tP88_78_4a_14a_4a.cpp, ANRL_CPPS_20180710/A2B7_cI54_229_e_afh.cpp, ANRL_CPPS_20180710/A2B8C2D_tP26_100_c_abcd_c_a.cpp, ANRL_CPPS_20180710/A2B8CD_oP24_48_k_2m_d_b.cpp, ANRL_CPPS_20180710/A2B8CD_tI24_97_d_k_a_b.cpp, ANRL_CPPS_20180710/A2B8C_oP22_34_c_4c_a.cpp, ANRL_CPPS_20180710/A2B_aP6_2_2i_i.cpp, ANRL_CPPS_20180710/A2B_aP6_2_aei_i.cpp, ANRL_CPPS_20180710/A2BC2_oF40_22_fi_ad_gh.cpp, ANRL_CPPS_20180710/A2BC2_oI20_45_c_b_c.cpp, ANRL_CPPS_20180710/A2BC2_tI20_79_c_2a_c.cpp, ANRL_CPPS_20180710/A2BC2_tP20_105_f_ac_2e.cpp, ANRL_CPPS_20180710/A2BC3_oC24_63_e_c_cg.cpp, ANRL_CPPS_20180710/A2BC4_cF56_227_d_a_e.cpp, ANRL_CPPS_20180710/A2BC4D_tI16_121_d_a_i_b.cpp, ANRL_CPPS_20180710/A2BC4_oP28_50_ij_ac_ijm.cpp, ANRL_CPPS_20180710/A2BC4_tI14_82_bc_a_g.cpp, ANRL_CPPS_20180710/A2BC4_tP28_126_cd_e_k.cpp, ANRL_CPPS_20180710/A2BC4_tP28_130_f_c_g.cpp, ANRL_CPPS_20180710/A2BC7D2_tP24_113_e_a_cef_e.cpp, ANRL_CPPS_20180710/A2BC8_tI176_110_2b_b_8b.cpp, ANRL_CPPS_20180710/A2BCD3E6_cF208_203_e_c_d_f_g.cpp, ANRL_CPPS_20180710/A2BCD4_tI16_82_ac_b_d_g.cpp, ANRL_CPPS_20180710/A2B_cF24_227_c_a.cpp, ANRL_CPPS_20180710/A2B_cF24_227_d_a.cpp, ANRL_CPPS_20180710/A2B_cI72_211_hi_i.cpp, ANRL_CPPS_20180710/A2BC_oC16_67_ag_b_g.cpp, ANRL_CPPS_20180710/A2BC_oC8_38_e_a_b.cpp, ANRL_CPPS_20180710/A2B_cP12_212_c_a.cpp, ANRL_CPPS_20180710/A2B_cP6_224_b_a.cpp, ANRL_CPPS_20180710/A2BC_tP16_76_2a_a_a.cpp, ANRL_CPPS_20180710/A2B_hP12_194_cg_f.cpp, ANRL_CPPS_20180710/A2B_hP18_180_fi_bd.cpp, ANRL_CPPS_20180710/A2B_hP18_190_gh_bf.cpp, ANRL_CPPS_20180710/A2B_hP36_177_j2lm_n.cpp, ANRL_CPPS_20180710/A2B_hP6_191_h_e.cpp, ANRL_CPPS_20180710/A2B_hP9_147_g_ad.cpp, ANRL_CPPS_20180710/A2B_hP9_150_ef_bd.cpp, ANRL_CPPS_20180710/A2B_hP9_152_c_a.cpp, ANRL_CPPS_20180710/A2B_hP9_180_j_c.cpp, ANRL_CPPS_20180710/A2B_hP9_181_j_c.cpp, ANRL_CPPS_20180710/A2B_hP9_189_fg_bc.cpp, ANRL_CPPS_20180710/A2B_hR18_148_2f_f.cpp, ANRL_CPPS_20180710/A2B_mC144_9_24a_12a.cpp, ANRL_CPPS_20180710/A2B_mC48_15_ae3f_2f.cpp, ANRL_CPPS_20180710/A2B_mP12_13_2g_ef.cpp, ANRL_CPPS_20180710/A2B_mP12_14_2e_e.cpp, ANRL_CPPS_20180710/A2B_mP12_3_bc3e_2e.cpp, ANRL_CPPS_20180710/A2B_mP12_7_4a_2a.cpp, ANRL_CPPS_20180710/A2B_mP18_7_6a_3a.cpp, ANRL_CPPS_20180710/A2B_mP6_10_mn_bg.cpp, ANRL_CPPS_20180710/A2B_mP6_14_e_a.cpp, ANRL_CPPS_20180710/A2B_oC12_36_2a_a.cpp, ANRL_CPPS_20180710/A2B_oC12_38_de_ab.cpp, ANRL_CPPS_20180710/A2B_oC12_63_2c_c.cpp, ANRL_CPPS_20180710/A2B_oC24_20_abc_c.cpp, ANRL_CPPS_20180710/A2B_oC24_64_2f_f.cpp, ANRL_CPPS_20180710/A2B_oF24_70_e_a.cpp, ANRL_CPPS_20180710/A2B_oI12_72_j_a.cpp, ANRL_CPPS_20180710/A2B_oI12_74_h_e.cpp, ANRL_CPPS_20180710/A2B_oP12_17_abe_e.cpp, ANRL_CPPS_20180710/A2B_oP12_19_2a_a.cpp, ANRL_CPPS_20180710/A2B_oP12_26_abc_ab.cpp, ANRL_CPPS_20180710/A2B_oP12_29_2a_a.cpp, ANRL_CPPS_20180710/A2B_oP12_62_2c_c.cpp, ANRL_CPPS_20180710/A2B_oP24_52_2e_cd.cpp, ANRL_CPPS_20180710/A2B_oP24_55_2g2h_gh.cpp, ANRL_CPPS_20180710/A2B_oP24_61_2c_c.cpp, ANRL_CPPS_20180710/A2B_oP6_58_g_a.cpp, ANRL_CPPS_20180710/A2B_tI12_140_h_a.cpp, ANRL_CPPS_20180710/A2B_tI12_141_e_a.cpp, ANRL_CPPS_20180710/A2B_tI12_98_f_a.cpp, ANRL_CPPS_20180710/A2B_tI24_141_2e_e.cpp, ANRL_CPPS_20180710/A2B_tI6_139_d_a.cpp, ANRL_CPPS_20180710/A2B_tP12_111_2n_adf.cpp, ANRL_CPPS_20180710/A2B_tP12_92_b_a.cpp, ANRL_CPPS_20180710/A2B_tP24_135_gh_h.cpp, ANRL_CPPS_20180710/A2B_tP30_85_ab2g_cg.cpp, ANRL_CPPS_20180710/A2B_tP36_96_3b_ab.cpp, ANRL_CPPS_20180710/A2B_tP48_77_8d_4d.cpp, ANRL_CPPS_20180710/A2B_tP6_129_ac_c.cpp, ANRL_CPPS_20180710/A2B_tP6_136_f_a.cpp, ANRL_CPPS_20180710/A2B_tP6_137_d_a.cpp, ANRL_CPPS_20180710/A3B10_cI52_229_e_fh.cpp, ANRL_CPPS_20180710/A3B11C6_tP40_100_ac_bc2d_cd.cpp, ANRL_CPPS_20180710/A3B13_oC32_38_ac_a2bcdef.cpp, ANRL_CPPS_20180710/A3B2_cI40_220_d_c.cpp, ANRL_CPPS_20180710/A3B2_hP10_176_h_bc.cpp, ANRL_CPPS_20180710/A3B2_hP10_176_h_bd.cpp, ANRL_CPPS_20180710/A3B2_hP5_164_ad_d.cpp, ANRL_CPPS_20180710/A3B2_hR5_155_e_c.cpp, ANRL_CPPS_20180710/A3B2_oP20_52_de_cd.cpp, ANRL_CPPS_20180710/A3B2_oP20_56_ce_e.cpp, ANRL_CPPS_20180710/A3B2_oP20_62_3c_2c.cpp, ANRL_CPPS_20180710/A3B2_tP10_83_adk_j.cpp, ANRL_CPPS_20180710/A3B3C_cI56_214_g_h_a.cpp, ANRL_CPPS_20180710/A3B3C_hP14_176_h_h_c.cpp, ANRL_CPPS_20180710/A3B3C_hP14_176_h_h_d.cpp, ANRL_CPPS_20180710/A3B4C_cP16_218_c_e_a.cpp, ANRL_CPPS_20180710/A3B4C_cP8_215_d_e_a.cpp, ANRL_CPPS_20180710/A3B4_cF56_227_ad_e.cpp, ANRL_CPPS_20180710/A3B4_tI28_141_ad_h.cpp, ANRL_CPPS_20180710/A3B5_oC16_65_ah_bej.cpp, ANRL_CPPS_20180710/A3B5_oC32_38_abce_abcdf.cpp, ANRL_CPPS_20180710/A3B5_oP16_55_ch_agh.cpp, ANRL_CPPS_20180710/A3B5_tI32_108_ac_a2c.cpp, ANRL_CPPS_20180710/A3B5_tI32_140_ah_bk.cpp, ANRL_CPPS_20180710/A3B5_tI32_140_ah_cl.cpp, ANRL_CPPS_20180710/A3B7_hP20_186_c_b2c.cpp, ANRL_CPPS_20180710/A3B7_oP40_62_cd_3c2d.cpp, ANRL_CPPS_20180710/A3B7_tP40_76_3a_7a.cpp, ANRL_CPPS_20180710/A3BC2_cI48_214_f_a_e.cpp, ANRL_CPPS_20180710/A3BC2_oP48_50_3m_m_2m.cpp, ANRL_CPPS_20180710/A3BC3D_tP64_106_3c_c_3c_c.cpp, ANRL_CPPS_20180710/A3BC_hP10_188_k_a_e.cpp, ANRL_CPPS_20180710/A3BC_hP10_188_k_c_a.cpp, ANRL_CPPS_20180710/A3BC_hP30_185_cd_c_ab.cpp, ANRL_CPPS_20180710/A3BC_hR5_146_b_a_a.cpp, ANRL_CPPS_20180710/A3B_cI32_204_g_c.cpp, ANRL_CPPS_20180710/A3B_cI8_229_b_a.cpp, ANRL_CPPS_20180710/A3BC_mC10_8_ab_a_a.cpp, ANRL_CPPS_20180710/A3B_cP16_198_b_a.cpp, ANRL_CPPS_20180710/A3B_cP16_208_j_b.cpp, ANRL_CPPS_20180710/A3B_cP4_221_d_a.cpp, ANRL_CPPS_20180710/A3B_cP8_223_c_a.cpp, ANRL_CPPS_20180710/A3BC_tP5_99_bc_a_b.cpp, ANRL_CPPS_20180710/A3B_hP16_194_gh_ac.cpp, ANRL_CPPS_20180710/A3B_hP24_151_3c_2a.cpp, ANRL_CPPS_20180710/A3B_hP24_153_3c_2b.cpp, ANRL_CPPS_20180710/A3B_hP24_165_adg_f.cpp, ANRL_CPPS_20180710/A3B_hP24_165_bdg_f.cpp, ANRL_CPPS_20180710/A3B_hP24_185_ab2c_c.cpp, ANRL_CPPS_20180710/A3B_hP4_191_bc_a.cpp, ANRL_CPPS_20180710/A3B_hP8_158_d_a.cpp, ANRL_CPPS_20180710/A3B_hP8_173_c_b.cpp, ANRL_CPPS_20180710/A3B_hP8_176_h_c.cpp, ANRL_CPPS_20180710/A3B_hP8_176_h_d.cpp, ANRL_CPPS_20180710/A3B_hP8_185_c_a.cpp, ANRL_CPPS_20180710/A3B_hP8_194_h_c.cpp, ANRL_CPPS_20180710/A3B_hR4_160_b_a.cpp, ANRL_CPPS_20180710/A3B_mP16_7_6a_2a.cpp, ANRL_CPPS_20180710/A3B_oC64_66_gi2lm_2l.cpp, ANRL_CPPS_20180710/A3B_oC64_66_kl2m_bdl.cpp, ANRL_CPPS_20180710/A3B_oI32_23_ij2k_k.cpp, ANRL_CPPS_20180710/A3B_oP16_62_cd_c.cpp, ANRL_CPPS_20180710/A3B_oP32_60_3d_d.cpp, ANRL_CPPS_20180710/A3B_oP8_59_bf_a.cpp, ANRL_CPPS_20180710/A3B_tI16_139_cde_e.cpp, ANRL_CPPS_20180710/A3B_tI24_119_b2i_af.cpp, ANRL_CPPS_20180710/A3B_tI32_82_3g_g.cpp, ANRL_CPPS_20180710/A3B_tI8_139_bd_a.cpp, ANRL_CPPS_20180710/A3B_tP16_118_ei_f.cpp, ANRL_CPPS_20180710/A3B_tP32_114_3e_e.cpp, ANRL_CPPS_20180710/A43B5C17_oC260_63_c8fg6h_cfg_ce3f2h.cpp, ANRL_CPPS_20180710/A4B14C3_hP21_143_bd_ac4d_d.cpp, ANRL_CPPS_20180710/A4B2C13D_tP40_90_g_d_cef2g_c.cpp, ANRL_CPPS_20180710/A4B2C6D16E_cF232_203_e_d_f_eg_a.cpp, ANRL_CPPS_20180710/A4B2C_tP28_135_gh_h_d.cpp, ANRL_CPPS_20180710/A4B3_cI112_230_af_g.cpp, ANRL_CPPS_20180710/A4B3_cI14_229_c_b.cpp, ANRL_CPPS_20180710/A4B3_cI28_220_c_a.cpp, ANRL_CPPS_20180710/A4B3_hP14_173_bc_c.cpp, ANRL_CPPS_20180710/A4B3_hP28_159_ab2c_2c.cpp, ANRL_CPPS_20180710/A4B3_hR7_166_2c_ac.cpp, ANRL_CPPS_20180710/A4B3_oI14_71_gh_cg.cpp, ANRL_CPPS_20180710/A4B5_tI18_139_i_ah.cpp, ANRL_CPPS_20180710/A4B5_tI18_87_h_ah.cpp, ANRL_CPPS_20180710/A4B6C_hP11_143_bd_2d_a.cpp, ANRL_CPPS_20180710/A4B9_cP52_215_ei_3efgi.cpp, ANRL_CPPS_20180710/A4BC2_tI28_120_i_d_e.cpp, ANRL_CPPS_20180710/A4BC4D_tP10_123_gh_a_i_d.cpp, ANRL_CPPS_20180710/A4BC4_tP18_137_g_b_g.cpp, ANRL_CPPS_20180710/A4B_cI10_217_c_a.cpp, ANRL_CPPS_20180710/A4B_cI10_229_c_a.cpp, ANRL_CPPS_20180710/A4B_cI40_197_cde_c.cpp, ANRL_CPPS_20180710/A4BC_tI24_141_h_b_a.cpp, ANRL_CPPS_20180710/A4B_hP15_144_4a_a.cpp, ANRL_CPPS_20180710/A4B_oI20_74_beh_e.cpp, ANRL_CPPS_20180710/A4B_oP20_62_2cd_c.cpp, ANRL_CPPS_20180710/A4B_tI10_139_de_a.cpp, ANRL_CPPS_20180710/A4B_tI20_88_f_a.cpp, ANRL_CPPS_20180710/A4B_tP10_114_e_a.cpp, ANRL_CPPS_20180710/A4B_tP10_125_m_a.cpp, ANRL_CPPS_20180710/A4B_tP20_127_ehj_g.cpp, ANRL_CPPS_20180710/A5B11_mP16_6_2abc_2a3b3c.cpp, ANRL_CPPS_20180710/A5B2_hP14_194_abdf_f.cpp, ANRL_CPPS_20180710/A5B2_hP28_194_ahk_ch.cpp, ANRL_CPPS_20180710/A5B2_hR7_166_a2c_c.cpp, ANRL_CPPS_20180710/A5B2_mC14_12_a2i_i.cpp, ANRL_CPPS_20180710/A5B2_oP14_49_dehq_ab.cpp, ANRL_CPPS_20180710/A5B3C15_oP46_30_a2c_bc_a7c.cpp, ANRL_CPPS_20180710/A5B3C16_cP96_222_ce_d_fi.cpp, ANRL_CPPS_20180710/A5B3C_hP18_186_2a3b_2ab_b.cpp, ANRL_CPPS_20180710/A5B3_hP16_190_bdh_g.cpp, ANRL_CPPS_20180710/A5B3_hP16_193_dg_g.cpp, ANRL_CPPS_20180710/A5B3_mC32_9_5a_3a.cpp, ANRL_CPPS_20180710/A5B3_tP32_118_g2i_aceh.cpp, ANRL_CPPS_20180710/A5B3_tP32_130_cg_cf.cpp, ANRL_CPPS_20180710/A5B5C4_tP28_104_ac_ac_c.cpp, ANRL_CPPS_20180710/A5B6C2_hP13_157_2ac_2c_b.cpp, ANRL_CPPS_20180710/A5B7_tI24_107_ac_abd.cpp, ANRL_CPPS_20180710/A5B8_cI52_217_ce_cg.cpp, ANRL_CPPS_20180710/A5BCD6_cF416_228_eg_c_b_h.cpp, ANRL_CPPS_20180710/A5B_oP24_26_3a3b2c_ab.cpp, ANRL_CPPS_20180710/A6B23_cF116_225_e_acfh.cpp, ANRL_CPPS_20180710/A6B2C_cF36_225_e_c_a.cpp, ANRL_CPPS_20180710/A6B2CD6E_cP64_208_m_ad_b_m_c.cpp, ANRL_CPPS_20180710/A6B2C_tP18_128_eh_d_a.cpp, ANRL_CPPS_20180710/A6B2C_tP18_128_eh_d_b.cpp, ANRL_CPPS_20180710/A6B2C_tP18_94_eg_c_a.cpp, ANRL_CPPS_20180710/A6B4C16D_oP108_27_abcd4e_4e_16e_e.cpp, ANRL_CPPS_20180710/A6B6C_cF104_202_h_h_c.cpp, ANRL_CPPS_20180710/A6B_cF224_228_h_c.cpp, ANRL_CPPS_20180710/A6B_cP7_221_f_a.cpp, ANRL_CPPS_20180710/A6B_hR7_166_g_a.cpp, ANRL_CPPS_20180710/A6B_oC28_63_efg_c.cpp, ANRL_CPPS_20180710/A7B2C2_mC22_12_aij_h_i.cpp, ANRL_CPPS_20180710/A7B2C_tP40_128_egi_h_e.cpp, ANRL_CPPS_20180710/A7B3_cI40_229_df_e.cpp, ANRL_CPPS_20180710/A7B6_hR13_166_ah_3c.cpp, ANRL_CPPS_20180710/A7B7C2_tP32_101_bde_ade_d.cpp, ANRL_CPPS_20180710/A7B8_mP120_14_14e_16e.cpp, ANRL_CPPS_20180710/A7B8_oP120_60_7d_8d.cpp, ANRL_CPPS_20180710/A7BC3D13_cF192_219_de_b_c_ah.cpp, ANRL_CPPS_20180710/A7B_cF32_225_bd_a.cpp, ANRL_CPPS_20180710/A8B2C12D2E_oI50_23_bcfk_i_3k_j_a.cpp, ANRL_CPPS_20180710/A8B5_hR26_160_a3bc_a3b.cpp, ANRL_CPPS_20180710/A8B5_mP13_6_a7b_3a2b.cpp, ANRL_CPPS_20180710/A8B7C6_hP21_175_ck_aj_k.cpp, ANRL_CPPS_20180710/A8BC3D6_hP18_189_bfh_a_g_i.cpp, ANRL_CPPS_20180710/A8B_tI18_139_hi_a.cpp, ANRL_CPPS_20180710/A9B16C7_cF128_225_acd_2f_be.cpp, ANRL_CPPS_20180710/A9B2_mP22_7_9a_2a.cpp, ANRL_CPPS_20180710/A9B3C_hP26_194_hk_h_a.cpp, ANRL_CPPS_20180710/A9BC3D5_hP18_189_fi_a_g_bh.cpp, ANRL_CPPS_20180710/A9BC_oC44_39_3c3d_a_c.cpp, ANRL_CPPS_20180710/A_aP4_2_aci.cpp, ANRL_CPPS_20180710/AB11CD3_cP16_221_a_dg_b_c.cpp, ANRL_CPPS_20180710/AB11_cP36_221_c_agij.cpp, ANRL_CPPS_20180710/AB12C3_cI32_229_a_h_b.cpp, ANRL_CPPS_20180710/AB13_cF112_226_a_bi.cpp, ANRL_CPPS_20180710/AB18C8_cF108_225_a_eh_f.cpp, ANRL_CPPS_20180710/AB27CD3_cP32_221_a_dij_b_c.cpp, ANRL_CPPS_20180710/AB2_aP12_1_4a_8a.cpp, ANRL_CPPS_20180710/AB2C12D4_tP76_75_2a2b_2d_12d_4d.cpp, ANRL_CPPS_20180710/AB2C3_oP24_62_c_d_cd.cpp, ANRL_CPPS_20180710/AB2C4_tI14_139_a_e_ce.cpp, ANRL_CPPS_20180710/AB2C8D_oP24_49_g_q_2qr_e.cpp, ANRL_CPPS_20180710/AB2C_cF16_225_a_c_b.cpp, ANRL_CPPS_20180710/AB2CD2_hP36_163_h_i_bf_i.cpp, ANRL_CPPS_20180710/AB2_cF12_225_a_c.cpp, ANRL_CPPS_20180710/AB2_cF48_227_c_e.cpp, ANRL_CPPS_20180710/AB2_cF96_227_e_cf.cpp, ANRL_CPPS_20180710/AB2C_oC16_40_a_2b_b.cpp, ANRL_CPPS_20180710/AB2C_oC16_63_c_2c_c.cpp, ANRL_CPPS_20180710/AB2C_oP16_62_c_2c_c.cpp, ANRL_CPPS_20180710/AB2_cP12_205_a_c.cpp, ANRL_CPPS_20180710/AB2_hP12_143_cd_ab2d.cpp, ANRL_CPPS_20180710/AB2_hP12_194_f_ah.cpp, ANRL_CPPS_20180710/AB2_hP24_194_ef_fgh.cpp, ANRL_CPPS_20180710/AB2_hP3_164_a_d.cpp, ANRL_CPPS_20180710/AB2_hP3_191_a_d.cpp, ANRL_CPPS_20180710/AB2_hP6_194_b_f.cpp, ANRL_CPPS_20180710/AB2_hP6_194_c_ad.cpp, ANRL_CPPS_20180710/AB2_hP6_194_c_f.cpp, ANRL_CPPS_20180710/AB2_hP72_192_m_j2kl.cpp, ANRL_CPPS_20180710/AB2_hP9_156_b2c_3a2bc.cpp, ANRL_CPPS_20180710/AB2_hP9_162_ad_k.cpp, ANRL_CPPS_20180710/AB2_hP9_164_bd_c2d.cpp, ANRL_CPPS_20180710/AB2_hP9_180_d_j.cpp, ANRL_CPPS_20180710/AB2_mC6_12_a_i.cpp, ANRL_CPPS_20180710/AB2_oC24_41_2a_2b.cpp, ANRL_CPPS_20180710/AB2_oC6_21_a_k.cpp, ANRL_CPPS_20180710/AB2_oF48_70_f_fg.cpp, ANRL_CPPS_20180710/AB2_oF72_43_ab_3b.cpp, ANRL_CPPS_20180710/AB2_oI6_71_a_g.cpp, ANRL_CPPS_20180710/AB2_oI6_71_a_i.cpp, ANRL_CPPS_20180710/AB2_oP12_29_a_2a.cpp, ANRL_CPPS_20180710/AB2_oP24_28_acd_2c3d.cpp, ANRL_CPPS_20180710/AB2_oP6_34_a_c.cpp, ANRL_CPPS_20180710/AB2_oP6_58_a_g.cpp, ANRL_CPPS_20180710/AB2_tI48_80_2b_4b.cpp, ANRL_CPPS_20180710/AB2_tI6_139_a_e.cpp, ANRL_CPPS_20180710/AB2_tI96_88_2f_4f.cpp, ANRL_CPPS_20180710/AB2_tP12_115_j_egi.cpp, ANRL_CPPS_20180710/AB2_tP12_81_adg_2h.cpp, ANRL_CPPS_20180710/AB2_tP6_137_a_d.cpp, ANRL_CPPS_20180710/AB32C48_cI162_204_a_2efg_2gh.cpp, ANRL_CPPS_20180710/AB32CD4E8_tP184_93_i_16p_af_2p_4p.cpp, ANRL_CPPS_20180710/AB3C16_cF160_203_a_bc_eg.cpp, ANRL_CPPS_20180710/AB3C16_cF160_203_b_ad_eg.cpp, ANRL_CPPS_20180710/AB3C2_cI96_206_c_e_ad.cpp, ANRL_CPPS_20180710/AB3C3_cF112_227_c_de_f.cpp, ANRL_CPPS_20180710/AB3C4_cP8_215_a_c_e.cpp, ANRL_CPPS_20180710/AB3C4_hP16_194_c_af_ef.cpp, ANRL_CPPS_20180710/AB3C4_oP16_31_a_ab_2ab.cpp, ANRL_CPPS_20180710/AB3C4_oP32_33_a_3a_4a.cpp, ANRL_CPPS_20180710/AB3C6_cI80_206_a_d_e.cpp, ANRL_CPPS_20180710/AB3C_cP5_221_a_c_b.cpp, ANRL_CPPS_20180710/AB3C_cP60_201_be_fh_g.cpp, ANRL_CPPS_20180710/AB3C_cP60_201_ce_fh_g.cpp, ANRL_CPPS_20180710/AB3_cF16_225_a_bc.cpp, ANRL_CPPS_20180710/AB3C_hR10_148_c_f_c.cpp, ANRL_CPPS_20180710/AB3C_hR10_167_b_e_a.cpp, ANRL_CPPS_20180710/AB3C_oC20_63_a_cf_c.cpp, ANRL_CPPS_20180710/AB3C_oP20_62_c_cd_a.cpp, ANRL_CPPS_20180710/AB3_cP4_221_a_c.cpp, ANRL_CPPS_20180710/AB3_hP24_149_acgi_3l.cpp, ANRL_CPPS_20180710/AB3_hP24_178_b_ac.cpp, ANRL_CPPS_20180710/AB3_hP24_179_b_ac.cpp, ANRL_CPPS_20180710/AB3_hP24_185_c_ab2c.cpp, ANRL_CPPS_20180710/AB3_hP4_187_e_fh.cpp, ANRL_CPPS_20180710/AB3_hP8_182_c_g.cpp, ANRL_CPPS_20180710/AB3_hP8_194_c_bf.cpp, ANRL_CPPS_20180710/AB3_hR8_148_c_f.cpp, ANRL_CPPS_20180710/AB3_hR8_155_c_de.cpp, ANRL_CPPS_20180710/AB3_mC16_12_g_ij.cpp, ANRL_CPPS_20180710/AB3_mC16_15_e_cf.cpp, ANRL_CPPS_20180710/AB3_mC16_9_a_3a.cpp, ANRL_CPPS_20180710/AB3_mC32_8_4a_12a.cpp, ANRL_CPPS_20180710/AB3_mC32_8_4a_4a4b.cpp, ANRL_CPPS_20180710/AB3_mP16_10_mn_3m3n.cpp, ANRL_CPPS_20180710/AB3_oC16_40_b_3b.cpp, ANRL_CPPS_20180710/AB3_oC8_65_a_bf.cpp, ANRL_CPPS_20180710/AB3_oP16_18_ab_3c.cpp, ANRL_CPPS_20180710/AB3_oP16_19_a_3a.cpp, ANRL_CPPS_20180710/AB3_oP16_62_c_3c.cpp, ANRL_CPPS_20180710/AB3_oP16_62_c_cd.cpp, ANRL_CPPS_20180710/AB3_tI16_140_b_ah.cpp, ANRL_CPPS_20180710/AB3_tP32_133_h_i2j.cpp, ANRL_CPPS_20180710/AB3_tP32_86_g_3g.cpp, ANRL_CPPS_20180710/AB3_tP4_123_a_ce.cpp, ANRL_CPPS_20180710/AB3_tP8_113_a_ce.cpp, ANRL_CPPS_20180710/AB4C17D4E_tP54_90_a_g_c4g_g_c.cpp, ANRL_CPPS_20180710/AB4C3_cI16_229_a_c_b.cpp, ANRL_CPPS_20180710/AB4C7D_hP26_159_b_ac_a2c_b.cpp, ANRL_CPPS_20180710/AB4C_hP6_191_a_h_b.cpp, ANRL_CPPS_20180710/AB4C_hP72_168_2d_8d_2d.cpp, ANRL_CPPS_20180710/AB4C_hP72_184_d_4d_d.cpp, ANRL_CPPS_20180710/AB4C_oC24_63_a_fg_c.cpp, ANRL_CPPS_20180710/AB4C_oC24_63_c_fg_c.cpp, ANRL_CPPS_20180710/AB4C_oP24_62_c_2cd_c.cpp, ANRL_CPPS_20180710/AB4_cP5_215_a_e.cpp, ANRL_CPPS_20180710/AB4C_tI12_82_c_g_a.cpp, ANRL_CPPS_20180710/AB4C_tP12_112_b_n_e.cpp, ANRL_CPPS_20180710/AB4C_tP12_124_a_m_c.cpp, ANRL_CPPS_20180710/AB4_oC20_41_a_2b.cpp, ANRL_CPPS_20180710/AB4_oC20_68_a_i.cpp, ANRL_CPPS_20180710/AB4_tI10_87_a_h.cpp, ANRL_CPPS_20180710/AB4_tP10_103_a_d.cpp, ANRL_CPPS_20180710/AB4_tP10_124_a_m.cpp, ANRL_CPPS_20180710/AB5_cF24_216_a_ce.cpp, ANRL_CPPS_20180710/AB5C_tP7_123_b_ci_a.cpp, ANRL_CPPS_20180710/AB5_hP6_191_a_cg.cpp, ANRL_CPPS_20180710/AB6C4_tP22_104_a_2ac_c.cpp, ANRL_CPPS_20180710/AB6C_tP16_132_d_io_a.cpp, ANRL_CPPS_20180710/AB7CD2_oI44_24_a_b3d_c_ac.cpp, ANRL_CPPS_20180710/AB7_hR16_166_c_c2h.cpp, ANRL_CPPS_20180710/AB8C2_oC22_35_a_ab3e_e.cpp, ANRL_CPPS_20180710/AB8C2_tI44_97_e_2k_cd.cpp, ANRL_CPPS_20180710/AB9C4_hP28_188_e_kl_ak.cpp, ANRL_CPPS_20180710/AB_aP16_2_4i_4i.cpp, ANRL_CPPS_20180710/ABC2_aP16_1_4a_4a_8a.cpp, ANRL_CPPS_20180710/ABC2_hP4_164_a_b_d.cpp, ANRL_CPPS_20180710/ABC2_hP8_194_d_a_f.cpp, ANRL_CPPS_20180710/ABC2_hR24_167_e_e_2e.cpp, ANRL_CPPS_20180710/ABC2_hR4_166_a_b_c.cpp, ANRL_CPPS_20180710/ABC2_mP8_10_ac_eh_mn.cpp, ANRL_CPPS_20180710/ABC2_oC16_67_b_g_ag.cpp, ANRL_CPPS_20180710/ABC2_oI16_23_ab_i_k.cpp, ANRL_CPPS_20180710/ABC2_oP16_53_h_e_gh.cpp, ANRL_CPPS_20180710/ABC2_tI16_122_a_b_d.cpp, ANRL_CPPS_20180710/ABC2_tP4_123_d_a_f.cpp, ANRL_CPPS_20180710/ABC3_cP20_198_a_a_b.cpp, ANRL_CPPS_20180710/ABC3_hR10_146_2a_2a_2b.cpp, ANRL_CPPS_20180710/ABC3_hR10_161_a_a_b.cpp, ANRL_CPPS_20180710/ABC3_hR10_167_a_b_e.cpp, ANRL_CPPS_20180710/ABC3_mP10_11_e_e_ef.cpp, ANRL_CPPS_20180710/ABC3_oP20_30_2a_c_3c.cpp, ANRL_CPPS_20180710/ABC3_oP20_53_e_g_hi.cpp, ANRL_CPPS_20180710/ABC3_oP20_54_e_d_cf.cpp, ANRL_CPPS_20180710/ABC4_mP12_13_e_a_2g.cpp, ANRL_CPPS_20180710/ABC4_oI12_23_a_b_k.cpp, ANRL_CPPS_20180710/ABC4_oP12_16_ag_cd_2u.cpp, ANRL_CPPS_20180710/ABC4_tI96_142_e_ab_2g.cpp, ANRL_CPPS_20180710/ABC4_tP12_125_a_b_m.cpp, ANRL_CPPS_20180710/ABC6D2_mC40_15_e_e_3f_f.cpp, ANRL_CPPS_20180710/ABC_cF12_216_b_c_a.cpp, ANRL_CPPS_20180710/ABC_cP12_198_a_a_a.cpp, ANRL_CPPS_20180710/ABCD3_oI48_73_d_e_e_ef.cpp, ANRL_CPPS_20180710/ABCD_cF16_216_c_d_b_a.cpp, ANRL_CPPS_20180710/ABCD_oP16_57_d_c_d_d.cpp, ANRL_CPPS_20180710/ABCD_tP8_129_c_b_a_c.cpp, ANRL_CPPS_20180710/AB_cF16_227_a_b.cpp, ANRL_CPPS_20180710/AB_cF8_216_c_a.cpp, ANRL_CPPS_20180710/AB_cF8_225_a_b.cpp, ANRL_CPPS_20180710/ABC_hP12_174_cj_fk_aj.cpp, ANRL_CPPS_20180710/ABC_hP3_183_a_a_a.cpp, ANRL_CPPS_20180710/ABC_hP3_187_a_d_f.cpp, ANRL_CPPS_20180710/ABC_hP36_175_jk_jk_jk.cpp, ANRL_CPPS_20180710/ABC_hP6_194_c_d_a.cpp, ANRL_CPPS_20180710/ABC_hR3_160_a_a_a.cpp, ANRL_CPPS_20180710/ABC_hR6_166_c_c_c.cpp, ANRL_CPPS_20180710/AB_cI16_199_a_a.cpp, ANRL_CPPS_20180710/ABC_oI12_71_h_j_g.cpp, ANRL_CPPS_20180710/ABC_oI36_46_ac_bc_3b.cpp, ANRL_CPPS_20180710/ABC_oP12_29_a_a_a.cpp, ANRL_CPPS_20180710/ABC_oP6_59_a_a_a.cpp, ANRL_CPPS_20180710/ABC_oP6_59_a_b_a.cpp, ANRL_CPPS_20180710/AB_cP16_205_c_c.cpp, ANRL_CPPS_20180710/AB_cP2_221_b_a.cpp, ANRL_CPPS_20180710/AB_cP6_221_c_d.cpp, ANRL_CPPS_20180710/AB_cP8_198_a_a.cpp, ANRL_CPPS_20180710/ABC_tI12_109_a_a_a.cpp, ANRL_CPPS_20180710/ABC_tP24_91_d_d_d.cpp, ANRL_CPPS_20180710/ABC_tP24_95_d_d_d.cpp, ANRL_CPPS_20180710/ABC_tP6_129_c_a_c.cpp, ANRL_CPPS_20180710/AB_hP12_156_2ab3c_2ab3c.cpp, ANRL_CPPS_20180710/AB_hP12_186_a2b_a2b.cpp, ANRL_CPPS_20180710/AB_hP12_194_af_bf.cpp, ANRL_CPPS_20180710/AB_hP12_194_df_ce.cpp, ANRL_CPPS_20180710/AB_hP2_187_d_a.cpp, ANRL_CPPS_20180710/AB_hP24_190_i_afh.cpp, ANRL_CPPS_20180710/AB_hP4_156_ab_ab.cpp, ANRL_CPPS_20180710/AB_hP4_156_ac_ac.cpp, ANRL_CPPS_20180710/AB_hP4_186_b_a.cpp, ANRL_CPPS_20180710/AB_hP4_186_b_b.cpp, ANRL_CPPS_20180710/AB_hP4_194_c_a.cpp, ANRL_CPPS_20180710/AB_hP4_194_c_d.cpp, ANRL_CPPS_20180710/AB_hP6_144_a_a.cpp, ANRL_CPPS_20180710/AB_hP6_154_a_b.cpp, ANRL_CPPS_20180710/AB_hP6_183_c_ab.cpp, ANRL_CPPS_20180710/AB_hP6_191_f_ad.cpp, ANRL_CPPS_20180710/AB_hP8_186_ab_ab.cpp, ANRL_CPPS_20180710/AB_hP8_194_ad_f.cpp, ANRL_CPPS_20180710/AB_hR10_160_5a_5a.cpp, ANRL_CPPS_20180710/AB_hR16_148_cf_cf.cpp, ANRL_CPPS_20180710/AB_hR2_166_a_b.cpp, ANRL_CPPS_20180710/AB_hR26_148_b2f_a2f.cpp, ANRL_CPPS_20180710/AB_hR6_160_3a_3a.cpp, ANRL_CPPS_20180710/AB_hR6_160_b_b.cpp, ANRL_CPPS_20180710/AB_mC8_15_c_e.cpp, ANRL_CPPS_20180710/AB_mP4_11_e_e.cpp, ANRL_CPPS_20180710/AB_mP4_6_2b_2a.cpp, ANRL_CPPS_20180710/AB_mP6_10_en_am.cpp, ANRL_CPPS_20180710/AB_oC8_36_a_a.cpp, ANRL_CPPS_20180710/AB_oC8_63_c_c.cpp, ANRL_CPPS_20180710/AB_oC8_65_j_g.cpp, ANRL_CPPS_20180710/AB_oC8_67_a_g.cpp, ANRL_CPPS_20180710/AB_oF8_22_a_c.cpp, ANRL_CPPS_20180710/AB_oF8_42_a_a.cpp, ANRL_CPPS_20180710/AB_oF8_69_a_b.cpp, ANRL_CPPS_20180710/AB_oI4_44_a_b.cpp, ANRL_CPPS_20180710/AB_oP16_61_c_c.cpp, ANRL_CPPS_20180710/AB_oP2_25_b_a.cpp, ANRL_CPPS_20180710/AB_oP4_51_e_f.cpp, ANRL_CPPS_20180710/AB_oP4_59_a_b.cpp, ANRL_CPPS_20180710/AB_oP48_61_3c_3c.cpp, ANRL_CPPS_20180710/AB_oP8_33_a_a.cpp, ANRL_CPPS_20180710/AB_oP8_57_d_d.cpp, ANRL_CPPS_20180710/AB_oP8_62_c_c.cpp, ANRL_CPPS_20180710/AB_tI16_140_ab_h.cpp, ANRL_CPPS_20180710/AB_tI16_141_e_e.cpp, ANRL_CPPS_20180710/AB_tI4_107_a_a.cpp, ANRL_CPPS_20180710/AB_tI4_119_c_a.cpp, ANRL_CPPS_20180710/AB_tI8_109_a_a.cpp, ANRL_CPPS_20180710/AB_tI8_139_e_e.cpp, ANRL_CPPS_20180710/AB_tI8_141_a_b.cpp, ANRL_CPPS_20180710/AB_tP16_84_cej_k.cpp, ANRL_CPPS_20180710/AB_tP2_123_a_d.cpp, ANRL_CPPS_20180710/AB_tP4_129_a_c.cpp, ANRL_CPPS_20180710/AB_tP4_129_c_c.cpp, ANRL_CPPS_20180710/AB_tP4_131_c_e.cpp, ANRL_CPPS_20180710/AB_tP8_111_n_n.cpp, ANRL_CPPS_20180710/AB_tP8_136_g_f.cpp, ANRL_CPPS_20180710/A_cF136_227_aeg.cpp, ANRL_CPPS_20180710/A_cF240_202_h2i.cpp, ANRL_CPPS_20180710/A_cF4_225_a.cpp, ANRL_CPPS_20180710/A_cF8_227_a.cpp, ANRL_CPPS_20180710/A_cI16_206_c.cpp, ANRL_CPPS_20180710/A_cI16_220_c.cpp, ANRL_CPPS_20180710/A_cI2_229_a.cpp, ANRL_CPPS_20180710/A_cI58_217_ac2g.cpp, ANRL_CPPS_20180710/A_cP1_221_a.cpp, ANRL_CPPS_20180710/A_cP20_213_cd.cpp, ANRL_CPPS_20180710/A_cP240_205_10d.cpp, ANRL_CPPS_20180710/A_cP46_223_dik.cpp, ANRL_CPPS_20180710/A_cP8_198_2a.cpp, ANRL_CPPS_20180710/A_cP8_205_c.cpp, ANRL_CPPS_20180710/A_hP1_191_a.cpp, ANRL_CPPS_20180710/A_hP2_194_c.cpp, ANRL_CPPS_20180710/A_hP3_152_a.cpp, ANRL_CPPS_20180710/A_hP4_186_ab.cpp, ANRL_CPPS_20180710/A_hP4_194_ac.cpp, ANRL_CPPS_20180710/A_hP4_194_bc.cpp, ANRL_CPPS_20180710/A_hP4_194_f.cpp, ANRL_CPPS_20180710/A_hP6_178_a.cpp, ANRL_CPPS_20180710/A_hP6_194_h.cpp, ANRL_CPPS_20180710/A_hP9_154_bc.cpp, ANRL_CPPS_20180710/A_hR105_166_bc9h4i.cpp, ANRL_CPPS_20180710/A_hR1_166_a.cpp, ANRL_CPPS_20180710/A_hR12_166_2h.cpp, ANRL_CPPS_20180710/A_hR2_166_c.cpp, ANRL_CPPS_20180710/A_hR3_166_ac.cpp, ANRL_CPPS_20180710/A_mC12_5_3c.cpp, ANRL_CPPS_20180710/A_mC16_12_4i.cpp, ANRL_CPPS_20180710/A_mC24_15_2e2f.cpp, ANRL_CPPS_20180710/A_mC34_12_ah3i2j.cpp, ANRL_CPPS_20180710/A_mC4_12_i.cpp, ANRL_CPPS_20180710/A_mP16_11_8e.cpp, ANRL_CPPS_20180710/A_mP32_14_8e.cpp, ANRL_CPPS_20180710/A_mP4_4_2a.cpp, ANRL_CPPS_20180710/A_mP64_14_16e.cpp, ANRL_CPPS_20180710/A_mP8_10_2m2n.cpp, ANRL_CPPS_20180710/A_mP84_13_21g.cpp, ANRL_CPPS_20180710/A_oC4_63_c.cpp, ANRL_CPPS_20180710/A_oC8_64_f.cpp, ANRL_CPPS_20180710/A_oF128_70_4h.cpp, ANRL_CPPS_20180710/A_oF8_70_a.cpp, ANRL_CPPS_20180710/A_oP16_55_2g2h.cpp, ANRL_CPPS_20180710/A_oP8_62_2c.cpp, ANRL_CPPS_20180710/A_tI16_142_f.cpp, ANRL_CPPS_20180710/A_tI2_139_a.cpp, ANRL_CPPS_20180710/A_tI4_139_e.cpp, ANRL_CPPS_20180710/A_tI4_141_a.cpp, ANRL_CPPS_20180710/A_tI8_139_h.cpp, ANRL_CPPS_20180710/A_tP12_138_bi.cpp, ANRL_CPPS_20180710/A_tP12_96_ab.cpp, ANRL_CPPS_20180710/A_tP16_138_j.cpp, ANRL_CPPS_20180710/A_tP30_136_bf2ij.cpp, ANRL_CPPS_20180710/A_tP4_129_ac.cpp, ANRL_CPPS_20180710/A_tP4_136_f.cpp, ANRL_CPPS_20180710/A_tP50_134_b2m2n.cpp, ANRL_CPPS_20180710/sigma_tP30_136_bf2ij.cpp)
        (APL: aapl_ifcs.cpp, aapl_setup.cpp, aapl_tcond.cpp, apl_atomic_disp.cpp, apl_dirphoncalc.cpp, apl_doscalc.cpp, apl_group_velocity.cpp, apl.h, apl_kphonons.cpp, apl_lrphoncalc.cpp, apl_ltet.cpp, apl_pathbuilder.cpp, apl_phoncalc.cpp, apl_qmesh.cpp, apl_supercell.cpp, apl_thermalpc.cpp, qha_energies.cpp, qha_eoscalc.cpp, qha_gruneisen.cpp, README_AFLOW_APL.TXT, scqha_gruneisen.cpp, scqha_T_freqs.cpp)
        (AUROSTD: aurostd.h, boot.cpp, main.cpp, xmatrix.cpp, xmatrix.h, xscalar.cpp, xscalar.h, xvector.cpp, xvector.h)
        Deleted files: APL/apl_mpmesh.cpp, APL/apl_uniform_mesh.cpp, APL/apl_ltetdos.cpp, APL/apl_rsmdos.cpp
3.1.223 - 2019/04/18
        Location: http://materials.duke.edu/AFLOW/aflow.3.1.223.tar.xz
        -- fixed logics for filename extended characters (SC)
        -- created compliance in aurostd for extended characters and added aurostd::LinkFile (SC)
        -- aurostd::RenameFile => aurostd::file2file (SC)
        -- aurostd::MoveFile => aurostd::file2directory (SC)
        -- --use_tmpfs=XXXXX (for rerouting /tmp directories, useful for [il]logical mapping) (SC)
         (AFLOW: aflowlib_libraries.cpp aflow_ivasp.cpp aurostd.h aurostd_main.cpp)
3.1.222 - 2019/04/01
        Location: http://materials.duke.edu/AFLOW/aflow.3.1.222.tar.xz
        -- added GFA code+README (DF)
        -- added Cygwin support (ME)
        -- fixed bugs in the phonon property plotter (ME)
        -- added defaults/options for DoD MUSTANG machine (--machine=dod_mustang); also added in aflowrc (DX)
        -- remove pseudopotential information for comparing materials (DX)
        -- fixed comparison bugs (e.g., duplicate count, load from URL, printing properties, BrinInCell() for supercell expansion, etc.) (DX)
        -- fixed --aflow_proto bug when generating POCC structures with ANRL parameters (DX)
        -- patched GetDistMatrix() header declaration (CO)
        -- patched x-ray analysis for POSCARs with no atom names (CO)
        -- silenced cematrix::InverseMatrix (CO)
        -- minor patches for clang (CO)
        -- patched fancy print (colors) for POCC AFLOW-Online web mode (CO)
        -- added --scrub=LIBS for lib2raw (SC)
        -- added ProgressBar(std::ostream& oss,string prelim,uint j,uint jmax,bool VERBOSE_PERCENTAGE,bool VERBOSE_ROLLER,bool VERBOSE_CURSOR) in aurostd*
        (AFLOW: aconvasp.cpp, aconvasp_main.cpp, aflow.cpp, aflow.h, aflowrc.cpp, avasp.cpp, bader.cpp, compare_structure.cpp, compare_structure_function.cpp, data.cpp, gfa.cpp, gfa.h, init.cpp, ivasp.cpp, kbin.cpp, kvasp.cpp, Makefile, pflow_funcs.cpp, pflow.h, pflow_print.cpp, pocc.cpp, README_AFLOW_ACONVASP.TXT, README_AFLOW_GFA.TXT, README_AFLOW.TXT, README_CONTRIBS.TXT, symmetry_spacegroup_ITC_library.cpp, xclasses.cpp)
        (AUROSTD: aurostd.h, boot.cpp, xmatrix.cpp)
3.1.221 - 2019/03/20
        Location: http://materials.duke.edu/AFLOW/aflow.3.1.221.tar.xz
        -- changed the compiler for Mac OS to clang++ as g++ does not find the standard libraries on some systems. (ME)
        -- fixed bug in VASP_Produce_POTCAR for POTCAR paths (ME)
        -- APL now switches RELAX to off with --generate_aflowin_only. Also does not check for the vasp binary anymore if POLAR is ON, which would break the code if no vasp binary is present. (ME)
        -- fixed ANRL setting for symmetry cell choice (DX)
        -- added fast supercell function for quick expansion (DX)
        -- speed increase for compare functions (DX)
        -- fixed tolerance scan issue introduced in V3.1.220 after removing global symmetry variables (DX)
        -- added missing directory string in GetSpaceGroupLabel() function (DX)
        -- fixed primitive reduction corner case; should use PBC() instead of BringInCell() for distance vectors (DX)
        -- added ANRL directory name for --aflow_proto: check if ANRL proto matches to entry in library and return ANRL suffix, otherwise add parameter values to directory name (DX)
        -- added FileMESSAGE argument to compare functions (DX)
        -- patched species re-decoration for parent structure, volumes should be consistent across different decorations (CO)
        -- sort unique structures by HNF matrix/site configuration indices so order is always fixed (CO)
        -- removed file writing for command-line POCC commands, speeds up AFLOW-Online (CO)
        -- propagate flags into POCC structures for command-line control (CO)
        -- fixed AFLOW_CHULL_JUPYTER subdirectory creation (CO)
        (AFLOW: aconvasp_main.cpp, aflow.h, aflowlib_libraries.cpp, avasp.cpp, chull.cpp, chull.h, compare_structure.cpp, compare_structure_function.cpp, compare_structure.h, ivasp.cpp, Makefile, pflow.h, pocc.cpp, pocc.h, symmetry_spacegroup.cpp, xatom.cpp, xclasses.cpp)
        (ANRL: aflow_anrl.cpp, ANRL_CPPS_20180710/list.cpp)
        (APL: apl_kphonons.cpp)
3.1.220 - 2019/03/11
        Location: http://materials.duke.edu/AFLOW/aflow.3.1.220.tar.xz
        -- added jupyter|jupyter2|jupyter3 functionality to chull (MB)
        -- added functionality to generate prototypes in CIF format (--cif flag); for --proto and --aflow_proto (DX)
        -- added functionality to generate prototypes in ABCCAR format (--abccar flag); for --proto and --aflow_proto (DX)
        -- added original crystal keywords to aflowlib entry (volume_cell_orig, volume_atom_orig, density_orig, crystal_family_orig, crystal_system_orig, point_group_Hermann_Mauguin_orig, point_group_Schoenflies_orig, point_group_orbifold_orig, point_group_type_orig, point_group_order_orig, point_group_structure_orig, Bravais_lattice_lattice_type_orig, Bravais_lattice_lattice_system_orig, Bravais_superlattice_lattice_type_orig, Bravais_superlattice_lattice_variation_type_orig, Bravais_superlattice_lattice_system_orig, Pearson_symbol_superlattice_orig, reciprocal_geometry_orig, reciprocal_volume_cell_orig, reciprocal_lattice_type_orig, reciprocal_lattice_variation_type_orig, Wyckoff_letters_orig, Wyckoff_multiplicities_orig, Wyckoff_site_symmetries_orig) (DX)
        -- fixed type for point_group_order in JSON; should be int, not string (DX)  
        -- added character check when loading aflow.in, to prevent null bytes (DX) 
        -- added function to remove null bytes in aflow.in file; rewrites cleaned aflow.in (DX) 
        -- added defaults/options for DoD ONYX, GORDON, COPPER, GAFFNEY, and KOEHR machines (--machine=dod_onyx,dod_gordon,dod_copper,dod_gaffney,dod_koehr); also added in aflowrc (DX)
        -- added ANRL space group setting option; monoclinic: unique axis-b, rhombohedral: rhombohedral setting, centrosymmetric: origin centered on inversion (DX)
        -- added functionality to convert a structure into an ANRL designation, i.e., label, parameter list, and parameter values (DX)
        -- added ANRL keywords to aflowlib entry (anrl_label_orig, anrl_parameter_list_orig, anrl_parameter_values_orig, anrl_label_relax, anrl_parameter_list_relax, anrl_parameter_values_relax) (DX)
        -- added functions to get the Wyckoff equations for future symbolic notation (DX)
        -- added ANRL preset values for prototypes in getANRLParameters() (DX)
        -- added ANRL prototypes to README_PROTO.TXT along with unique permutation information (DX)
        -- updated headers for each AFLOW prototype in README_LIBRARY_HTQC.TXT to include the stoichometry, Pearson symbol, space group, and Wyckoff letters (DX)
        -- added functionality to search AFLOW prototypes (--proto_labels) via stoichiometry, space group, arity, etc. (DX)
        -- added AFLUX command line functionality (DX+FR)
        -- added AFLUX helper functions to run inside AFLOW and extract properties into vectors of properties (DX)
        -- added functionality to --wyccar, print letters/multiplicities/site symmetries as a string (DX)
        -- added function to perform symmetry on vector of xstructures (DX)
        -- added function to get enantiomophs of space group, if any exist (DX)
        -- added function to return list of particular element classes, e.g., alkali, transition metals, metals, non-metals, etc. (DX) 
        -- added function to convert compound name into a stoichiometry (DX) 
        -- updated comparison code; added new functionality to compare compounds to AFLOW database, compare compounds to AFLOW prototypes, identify unique permutations, etc. (DX)
        -- added options to ignore symmetry during structure comparison (DX)
        -- improved comparison code output, i.e., more information and cleaner (DX)
        -- improved multithreading of comparison code (DX)
        -- refactor symmetry code to remove extern variables, otherwise it breaks multithreaded symmetry analyses (DX)
        -- refactor symmetry code to remove global variable _SYM_TOL_, otherwise it breaks multithreaded symmetry analyses (DX)
        -- fixed lattice transformation in GetLatticeType(); account for unit cell orientation change using GetPrimitive() (DX)
        -- fixed bug in CIF writer; set VASP version booleans to false (DX)
        -- updated "make check" hash since Wyckoff letters are now in title line; changed from #174c76b2b2928dcdf2f3b39069a8b59 to #ffb9c5681045fb80f391e9a931f21d1 (DX)   
        -- fixed typo in AEL/AGL json functions (CT)
        -- fixed zerostate for AAPL (ME)
        -- small bug fixes for AAPL and APL (ME)
        -- made changes to write(A)APL functions (ME)
        -- added keywords to aflowlib.out/json: title, ldau_type, ldau_l, ldau_u, ldau_j, kpoints_relax, kpoints_static, kpoints_bands_path, kpoints_bands_nkpts (ME)
        -- fixed type declaration bug in aurostd::StringStreamSubst (ME)
        -- fixed bug in QHA with uninitialized Booleans (ME)
        -- accelerated reading of forces from vasprun.xml files for APL and AAPL (ME)
        -- AFLOW not produces POSCAR in the format required by the VASP binary instead of just taking the format in the aflow.in file (ME)
        -- added functionality to read CHGCAR and WAVECAR files between relaxations (ME + Rico Friedrich)
        -- removed duplicate APL functions - apl_hroutines.cpp is now obsolete (ME)
        -- auto-sort by inequivalent atoms in APL (CO + Xiaoyu Wang from UBuffalo)
        -- added sortAtomsEquivalent() to pre-APL/POCC and CONVERT-sprim, -sconv, -niggli, -minkowski for prospective APL calculations: better to sort before relaxations and not have to sort again in the future (CO)
        -- patched sortAtoms*() to include basis and ensure relative order (CO)
        -- added switches for symmetrization of distortions (DISTORTION_SYMMETRIZE) and considering iatoms only (DISTORTION_INEQUIVONLY) in APL (CO)
        -- populate forceConstants matrix in iatoms-sorted-agnostic fashion as we move away from this dependence (CO)
        -- clear pgroupk and pgroupk_xtal symmetries before re-calculating - bug in APL (CO)
        -- patching pc2scpMap in GetSuperCell() (CO)
        -- removed exit's from balanceChemicalEquations(), now throwing exceptions (CO)
        -- overloaded StringsAlphabetic (CO)
        -- set up Makefile with auto-alerts to AFLOW-Forum (CO)
        -- added ClearSymmetry() for _atom (CO)
        -- patched robust structure comparison in POCC (CO)
        -- patched --hnf/--hnfcell routines to work with new POCC (AFLOW-Online) and added --pocc_count_total and --pocc_count_unique (CO)
        -- pre-sort sites for --proto with POCC (CO)
        -- added 'S'+'P' combo functionality to --proto with POCC (CO)
        -- patching robust structure comparison analysis within POCC (CO)
        -- added counts to chull txt and json outputs (CO)
        -- patched logo+count centering on chull doc (CO)
        -- removed dependency of chull .tex on tabu, which breaks in TeX Live 2019 (CO)
        -- fixed image alignment in chull pdf doc (CO)
        -- added options for --aflow_proto, including --run_relax, --run_relax_static, --run_relax_static_bands, --run_static, --run_static_bands, --relax_count (CO)
        (AFLOW: aconvasp_main.cpp, aflow.h, aflowlib.h, aflowlib_libraries.cpp, aflowlib_webapp_bands.js, aflowlib_web_interface.cpp, aflowrc.cpp, avasp.cpp, bader.cpp, chull.cpp, chull.h, chull_jupyter.json, chull_jupyter_plotter.py, chull_jupyter_requirements.txt, chull_python.py, compare_structure.cpp, compare_structure_function.cpp, compare_structure.h, init.cpp, ivasp.cpp, kaims.cpp, kalien.cpp, kbin.cpp, kvasp.cpp, lattice.cpp, Makefile, matlab.cpp, modules.cpp, ovasp.cpp, pflow_funcs.cpp, pflow.h, pocc.cpp, pocc.h, pocc_old.cpp, README_AFLOW_ACONVASP.TXT, README_AFLOW_CHULL.TXT, README_AFLOW_COMPARE.TXT, README_AFLOW.TXT, README_LIBRARY_HTQC_BORIDES.TXT, README_LIBRARY_HTQC_CARBIDES.TXT, README_LIBRARY_HTQC.TXT, README_PROTO.TXT, symmetry.cpp, symmetry_spacegroup.cpp, symmetry_spacegroup_functions.cpp, symmetry_spacegroup.h, symmetry_spacegroup_ITC_library.cpp, xatom.cpp, xclasses.cpp, xproto.cpp, xproto_gus.cpp)
        (ANRL: aflow_anrl.cpp, ANRL_CPPS_20180710/list.cpp, README_AFLOW_ANRL.TXT)
        (APL: aapl_cluster.cpp, aapl_ifcs.cpp, aapl_setup.cpp, aapl_tcond.cpp, apl_dirphoncalc.cpp, apl.h, apl_kphonons.cpp, apl_lrphoncalc.cpp, apl_pathbuilder.cpp, apl_phoncalc.cpp, apl_shellhandle.cpp, apl_supercell.cpp, README_AFLOW_APL.TXT)
        (AUROSTD: aurostd.h, main.cpp)
3.1.219 - 2019/01/20
        Location: http://materials.duke.edu/AFLOW/aflow.3.1.219.tar.xz
        -- small modifications for --aflow_proto (--generate_aflowin_only) that enable aflow.in generation on any mac (CO)
        -- fixed JSON output chull (CO)
        (AFLOW: aconvasp_main.cpp, avasp.cpp, chull.cpp, Makefile)
3.1.218 - 2019/01/14
        Location: http://materials.duke.edu/AFLOW/aflow.3.1.218.tar.xz
        -- added defaults/options for CMU EULER machine (--machine=cmu_euler); also added in aflowrc (DX)
        -- modified AEL/AGL aflow.in keys (CT)
        -- aurostd::xoption: fixed bug in addattachedscheme, added additional Boolean functionality in options2entry. (ME)
        -- Added debug options to AAPL. (ME)
        -- Improved APL and AAPL defaults. (ME)
        -- Integrated APL and AAPL into the standardized aflow.in creator for VASP calculations. (ME)
        -- Updated the APL README. (ME)
        -- Fixed bugs for APL and AAPL output file names. (ME)
        -- Updated the PREC=PHONONS INCAR parameters. (ME)
        -- Added RELAX feature to APL: structures can now be relaxed specifically for phonon calculations inside the APL environment. (ME)
        -- Added features to handle NCPUS=MAX. (ME)
        -- *NEW* automatic aflow.in generator for APL/AAPL/POCC (beta) (CO+ME)
        -- integrated POCC into the standardized aflow.in creator for VASP calculations (ME)
        -- added pocc params and tol to --proto (CO)
        -- added aflags to APL so sym analysis works with -D (CO)
        -- added SYMMETRIZE=OFF option for APL distortions (CO)
        -- added --aflow_proto options: --bader, --spin_remove_relax_1 _2, --kscheme _static, --kppra _static, --relax_count=XX, --run_relax_static, --run_relax_static_bands (CO)
        -- patched PrototypeLibrariesSpeciesNumber() to handle ANY ICSD (CO)
        -- added -001 for select ANRL prototypes (CO)
        -- added pseudopotential information to --aflow_proto directory + system name (CO)
        -- fixed m_initialized in chull/pocc (CO)
        -- added chull plotting functionality: if unstable, figure out how far above hull to plot automatically (CO)
        -- modified plot axes titles in chull (CO)
        -- added more fixes for "Reciprocal lattice and k-lattice belong to different class of lattices", off until further testing (CO)
        -- moved pocc settings to aflow.rc (CO)
        -- now write out all derivative structures, unique derivative structures, hnf matrices, and site configurations in pocc (CO)
        -- fixed pocc partial occupancy optimizer table settings (CO)
        -- added AEL/AGL settings to aflow.in generator (CO)
        (AFLOW: aconvasp_main.cpp, aflow.h, aflowlib.h, aflowlib_libraries.cpp, aflowlib_web_interface.cpp, aflowrc.cpp, avasp.cpp, chull.cpp, contrib_shidong.cpp, ifrozsl.cpp, init.cpp, ivasp.cpp, kaims.cpp, kbin.cpp, kvasp.cpp, Makefile, modules.cpp, neighbours.cpp, pflow.h, pocc.cpp, pocc.h, pocc_old.cpp, pthreads.cpp, README_AFLOW_ACONVASP.TXT, README_AFLOW_AFLOWRC.TXT, symmetry.cpp, xatom.cpp, xclasses.cpp, xproto.cpp)
        (ANRL: aflow_anrl.cpp)
        (AEL: ael_elasticity.cpp, README_AFLOW_AEL.TXT)
        (AGL: agl_debye.cpp, README_AFLOW_AGL.TXT)
        (APL: aapl_setup.cpp, aapl_tcond.cpp, apl_dirphoncalc.cpp, apl_doscalc.cpp, apl.h, apl_hsqpoints.cpp, apl_kphonons.cpp, apl_lrphoncalc.cpp, apl_pdisc.cpp, apl_phoncalc.cpp, apl_supercell.cpp, apl_thermalpc.cpp, qha_aflowin_creator.cpp, qha_eosrun.cpp, README_AFLOW_APL.TXT)
        (AUROSTD: aurostd.h, boot.cpp, main.cpp, xerror.cpp, xoption.cpp)
3.1.217 - 2018/12/13
        Location: http://materials.duke.edu/AFLOW/aflow.3.1.217.tar.xz
        -- Added LIB2LIB function to automatically perform AEL and AGL post processing when running LIB2RAW (CT)
        -- Updated LIB2RAW and webpage generation functions to incorporate additional AEL and AGL properties (CT)
        -- Added conversion of pressure extracted from OUTCAR file from kB to GPa in AEL and AGL to keep units consistent (CT)
        -- added species scaling to volume for ANRL prototypes, if --params=-1.0,... (DX)
        -- added ANRL prototype for the kesterite structure (DX)
        -- improved CIF reader, i.e., account for different formats and partial occupation (DX)
        -- fixed bug in kpath determination (primitive vs original lattice) (DX)
        (AFLOW: aconvasp_main.cpp, anrl.cpp, xatom.cpp, AFLOW_README_PROTO.TXT, aflow.h, aconvasp_main.cpp, ael_elastic_fit.cpp, ael_elasticity.cpp, agl_debye.cpp, agl_electronic.cpp, init.cpp, xclasses.cpp, aflowlib.h, aflowlib_libraries.cpp, aflowlib_web_interface.cpp, Makefile, README_PROTO.TXT)
        (ANRL: ANRL_CPPS_20180710/aflow_anrl_A2BCD4_tI16_82_ac_b_d_g.cpp, ANRL_CPPS_20180710/aflow_anrl_list.cpp)
3.1.216 - 2018/12/05
        Location: http://materials.duke.edu/AFLOW/aflow.3.1.216.tar.xz
        -- fixed std in AAPL (ME)
        -- added seven SQS structures to ANRL prototypes (DX)
        -- Write Gibbs free energy as a function of pressure and temperature in AFLOW readable format for future phase diagram application (CT)
        -- Add option to suppress extrapolation in Hugoniot relation calculation (CT)
        -- Functions to extract electronic properties as a function of pressure from AGL data (CT)
        -- Calculate and write additional elastic properties from AEL (Young's modulus, Pugh's modulus ratio) (CT)
        -- Flattened JSON structure used for writing and storing elastic stiffness and compliance tensors (CT)
        -- fixed anisotropy spelling (CO)
        -- added ISMEAR/SIGMA VASP option (CO)
        -- rerouted GetAtomVolume() and GetAtomMass() for properly cleaning pp (CO)
        -- added N+1 analysis to chull (CO)
        -- removed _pc from QH_ENERGIES() class (CO)
        (AUROSTD: AUROSTD/aurostd.h, main.cpp, xcombos.cpp, xcombos.h)
        (ANRL: ANRL_CPPS_20180710/aflow_anrl_A3B13_oC32_38_ac_a2bcdef.cpp, ANRL_CPPS_20180710/aflow_anrl_A3B5_oC32_38_abce_abcdf.cpp, ANRL_CPPS_20180710/aflow_anrl_A5B11_mP16_6_2abc_2a3b3c.cpp, ANRL_CPPS_20180710/aflow_anrl_AB3_mC32_8_4a_12a.cpp, ANRL_CPPS_20180710/aflow_anrl_AB3_mC32_8_4a_4a4b.cpp, ANRL_CPPS_20180710/aflow_anrl_AB7_hR16_166_c_c2h.cpp, ANRL_CPPS_20180710/aflow_anrl_AB_aP16_2_4i_4i.cpp, ANRL_CPPS_20180710/aflow_anrl_list.cpp)
        (AFLOW: ael_elastic_fit.cpp, ael_elasticity.cpp, ael_elasticity.h, agl_debye.cpp, agl_debye.h, agl_electronic.cpp, agl_hugoniot.cpp, anrl.cpp, avasp.cpp, chull.cpp, chull.h, aflow.cpp, aflow.h, ivasp.cpp, kaims.cpp, kvasp.cpp, aflowlib.h, aflowlib_libraries.cpp, aflowlib_web_interface.cpp, pocc.cpp, pocc.h, xatom.cpp, xclasses.cpp, xproto.cpp, xproto_gus.cpp, APL/aapl_cluster.cpp, APL/aapl_ifcs.cpp, APL/aapl_tcond.cpp, APL/apl.h, APL/apl_kphonons.cpp, APL/qha_energies.cpp, Makefile, README_AFLOW_AEL.TXT, README_AFLOW_AGL.TXT, README_AFLOW.TXT, README_CONTRIBS.TXT)
3.1.215 - 2018/12/04
        Location: http://materials.duke.edu/AFLOW/aflow.3.1.215.tar.xz
        -- added machinery for vaiud (auid bytes for the AUID directory cashed) (SC)
	      aflowlib.h aflowlib_libraries.cpp aflowlib_web_interface.cpp aflow.h aflow_aflowrc.cpp aflow_init.cpp
3.1.214 - 2018/11/30
        Location: http://materials.duke.edu/AFLOW/aflow.3.1.214.tar.xz
        -- added auid.out and auid.json to RAW/WEB (SC)
3.1.213 - 2018/11/27
        Location: http://materials.duke.edu/AFLOW/aflow.3.1.213.tar.xz
        -- added LIB0 (a bunch of h and cpp) (SC)
3.1.212 - 2018/11/12
        Location: http://materials.duke.edu/AFLOW/aflow.3.1.212.tar.xz
        -- in --bzd command, added option to transform high-symmetry kpaths to input lattice representation with [--transform2original] (DX)
        -- in --bzd command, added option to print transformation matrices between input lattice and AFLOW standard lattice [--print_transformation_matrix] (DX)
        -- store both the coordinate system and unit cell (rigid rotation) transformations in xstructure (DX)
        -- created _kpoints class; easier to transform and print kpoint information (DX)
        (AFLOW: aflow.h, aconvasp_main.cpp, lattice.cpp, pflow.h, xatom.cpp, README_AFLOW_ACONVASP.TXT)
3.1.211 - 2018/10/19
        Location: http://materials.duke.edu/AFLOW/aflow.3.1.211.tar.xz
        -- added Pearson coefficient to element properties (ME)
        -- fixed some constants in xscalar (ME)
        -- Rewrote AAPL to be faster, require less DFT calculations, and include four-phonon processes. (ME)
        -- Added more functionality to xvector and xmatrix for complex numbers. (ME)
        -- Added ability to update progress bar using percentages instead of indices (ME)
        -- Redesigned xtensor to be more lightweight and faster. (ME)
        -- Fixed bug in aurostd::xcombos::reset() (ME)
        -- Fixed minor typos (ME)
        -- Edited APL readme for grammar and clarity, and added new AAPL features (ME)
        -- Added APL and AAPL parameters to the aflow.rc (ME)
        -- Reformatted exception readme to be more consistent with other readmes and fixed typos (ME)
        -- updated get_datetime_formatted() and StringsAlphabetic() (CO)
        -- new chull date format avoids time stamp, too much resolution (CO)
        -- added png output option for chull and resolution option to aflowrc (CO)
        -- switched to tight tol spacegroups (vsg2) in chull (CO)
        -- centralized checking sign of distances in chull, then flipped sign of distance to hull to be positive by default (CO)
        -- funneled all points of facet through addVertex() (CO)
        -- fixed facet content tolerance scaling with increasing dimensionality, important for 6D hulls (CO)
        -- added default initializations to a bunch of variables in chull to avoid spurious warnings (CO)
        -- added polymorph case to decomposition phases and coefficients (CO)
        -- allow for eq_g_states to be calculated on the fly if not already calculated (CO)
        -- intelligently avoid printing unknown (or unset) stability criterion (CO)
        -- fixed unsorted directories in aflow_compare_structure (CO)
        -- now check for negative coefficients when balancing chemical equations, means we missed the facet (CO)
        -- correctBadDatabase() now checks for unaries too (as per apennsy) (CO)
        -- skipping ".old" prototypes (CO)
        -- fixed shidong warnings with strncat (CO)
        (AUROSTD: boot.cpp, AUROSTD/aurostd.h, main.cpp, xcombos.cpp, xcombos.h, xcomplex.cpp, xcomplex.h, xmatrix.cpp, xmatrix.h, xtensor.cpp, xtensor.h, xvector.cpp, xvector.h)
        (AFLOW: aconvasp_main.cpp, aflowrc.cpp, chull.cpp, chull.h, compare_structure.cpp, contrib_shidong_auxiliary.cpp, aflowlib_web_interface.cpp, pflow_funcs.cpp, APL/aapl_cluster.cpp, APL/aapl_ifcs.cpp, APL/aapl_setup.cpp, APL/aapl_tcond.cpp, APL/apl_atomic_disp.cpp, APL/apl_dirphoncalc.cpp, APL/apl_dm_pdos_save.cpp, APL/apl_doscalc.cpp, APL/apl_group_velocity.cpp, APL/apl_gsa.cpp, APL/apl.h, APL/apl_hsqpoints.cpp, APL/apl_kphonons.cpp, APL/apl_logger.cpp, APL/apl_lrphoncalc.cpp, APL/apl_pdisc.cpp, APL/apl_phoncalc.cpp, APL/apl_supercell.cpp, APL/apl_thermalpc.cpp, APL/qha3phonons_eos.cpp, APL/qha_aflowin_creator.cpp, APL/qha_dm_pdos_save.cpp, APL/qha_eosrun.cpp, APL/qha_gruneisen.cpp, APL/scqha_gruneisen.cpp, APL/scqha_T_freqs.cpp, Makefile, README_AFLOW_ACONVASP.TXT, README_AFLOW_APL.TXT, README_AFLOW_CHULL.TXT, README_AFLOW_EXCEPTIONS.TXT)
3.1.210 - 2018/10/01
        Location: http://materials.duke.edu/AFLOW/aflow.3.1.210.tar.xz
        -- changed 8 ANRL prototype labels (part 2) to match with Wyckoff positions in reference literature (DX)
        -- fixed prototype names for A4BC4D_tP10_123_gh_a_i_d and AB_hP6_144_a_a in aflow_anrl_list.cpp (DX) 
        -- added Strukturbericht designations to aflow_anrl_list.cpp (DX)
        -- fixed minimum enumerated Wyckoff letter determination; more robust (DX)
        -- cleaned workflow for Wyckoff functions (DX)
        -- added more debugging messages to symmetry functions (DX)
        (AFLOW: ANRL/aflow_anrl_list.cpp ANRL/aflow_anrl_A12B36CD12_cF488_210_h_3h_a_fg.cpp ANRL/aflow_anrl_A3B3C_hP14_176_h_h_c.cpp ANRL/aflow_anrl_A3B_hP8_176_h_c.cpp ANRL/aflow_anrl_AB3C_cP60_201_be_fh_g.cpp ANRL/aflow_anrl_A3B2_hP10_176_h_bc.cpp ANRL/aflow_anrl_A3BC_hP10_188_k_c_a.cpp ANRL/aflow_anrl_AB3C16_cF160_203_a_bc_eg.cpp ANRL/aflow_anrl_AB_hP4_156_ab_ab.cpp Makefile anrl.cpp symmetry_spacegroup.cpp symmetry_spacegroup.h symmetry_spacegroup_functions.cpp)
3.1.209 - 2018/08/31
        Location: http://materials.duke.edu/AFLOW/aflow.3.1.209.tar.xz
        -- added all origin choice 2 possibilities to ITC space group list (DX)
        -- added all rhombohedral setting possibilities to ITC space group list (DX)
        -- added monoclinic unique axis choices (b or c) to ITC space group list (DX)
        -- added SYM::findRhombohedralSetting() in space group functions to distinguish between hexagonal and rhombohedral settings (DX)
        -- added other settings for Hall space group symbol (settings 1 or 2, H or R for rhombohedral, and unique axis-b or -c for monoclinic systems) (DX)
        -- added CIF reader; can read/expand CIFs with only representative Wyckoff position specified in settings 1 or 2 (H or R for rhombohedral systems and unique axis-b or -c for monoclinic systems) (DX)
        -- improved CIF writer; default functionality calculates the symmetry and prints the representative Wyckoff positions (DX)
        -- added symmetry tolerance option to CIF writer via --cif[=<tolerance>] (default: tight; other options: loose, <number>) (DX)
        -- added space group setting option to CIF writer via [--setting=1| =2] (default: 1) (DX)
        -- added [--no_symmetry] option to CIF writer, which returns CIF as space group 1 (DX)
        -- added space group setting option to --wyccar via [--setting=1| =2] (default: 1) (DX)
        -- added space group setting option to --sgdata and --edata via [--setting=1| =2] (default: 1) (DX)
        -- added [--no_scan] and [--magmom] options to --wyccar and moved function to pflow::WYCCAR() (DX)
        -- added more debugging messages to space group functions (ConventionalCell(), SpaceGroup_ITC(), etc.) (DX)
        -- changed ANRL prototype A6B2C_tP18_128_eh_d_b to A6B2C_tP18_128_eh_d_a (b vs a Wyckoff letter); consistent with reference (DX)
        -- fixed bug in minimumDistanceVector(); should return xvector<double> not double (DX)
        (AFLOW: ANRL/aflow_anrl_list.cpp, ANRL/aflow_anrl_A6B2C_tP18_128_eh_d_a.cpp, Makefile, README_AFLOW_ACONVASP.TXT, README_AFLOW_SYM.TXT, aflow.h, aconvasp_main.cpp, anrl.cpp, pflow.h , pflow_print.cpp, symmetry.cpp, symmetry_spacegroup.cpp, symmetry_spacegroup.h, symmetry_spacegroup_ITC_library.cpp, symmetry_spacegroup_functions.cpp, xatom.cpp)
3.1.208 - 2018/08/27
        Location: http://materials.duke.edu/AFLOW/aflow.3.1.208.tar.xz
        -- new small banner style in chull (CO)
        -- perform thermo loop with static run in aflowlib_libraries (CO)
        -- added xoption to edata and sgdata functions; stores all data (DX)
        -- added more keywords to aflowlib entry (crystal_family, crystal_system, point_group_Hermann_Mauguin, point_group_Schoenflies, point_group_orbifold, point_group_type, point_group_order, point_group_structure, Bravais_lattice_lattice_type, Bravais_lattice_lattice_system, Bravais_superlattice_lattice_type, Bravais_superlattice_lattice_variation_type, Bravais_superlattice_lattice_system, Pearson_symbol_superlattice, reciprocal_geometry, reciprocal_volume_cell, reciprocal_lattice_type, reciprocal_lattice_variation_type, Wyckoff_letters, Wyckoff_multiplicities, Wyckoff_site_symmetries) (DX)
        -- new aflowlib keywords extracted from xoption and integrated into aflowlib.out/.json (DX)
        -- prepared website function to read in new keywords once database is populated; currently commented out (DX)
        -- fixed typo in sgdata; Shoenflies is now Schoenflies (DX)
        -- added functions to create Wyckoff strings in aflowlib entry; ExtractWyckoffLettersString(), ExtractWyckoffMultiplicitiesString(), and ExtractWyckoffSiteSymmetriesString() (DX)
        (AUROSTD: xoption.cpp)
        (AFLOW: aconvasp_main.cpp, aflowrc.cpp, pflow.h, pflow_print.cpp, symmetry_spacegroup.h, symmetry_spacegroup_functions.cpp, aflowlib.h, aflowlib_libraries.cpp, aflowlib_web_interface.cpp)
3.1.207 - 2018/08/19
        Location: http://materials.duke.edu/AFLOW/aflow.3.1.207.tar.xz
        -- integrated new html for entry page (JPO)
        -- fixed xaxis of bands plotter for entry page (PC)
        -- Improved distribution of APL calculations over threads. (ME)
        -- Added function to SYM that returns the minimum distance vector. (ME)
        -- Added docstring to xcombos. (ME)
        -- added xvector::normalizeSumToOne() (CO)
        -- changed decomposition reaction to atomic concentrations (CO)
        -- added fractional_compound to chull output (CO)
        -- replaced AFLOWLogicError() and AFLOWRuntimeError() with xerror() (CO)
        -- added chull plot ICSD labels mode (CO)
        -- revamped small banner setting (CO)
        -- added verbose output if skipping entries above/below half hull (CO)
        -- added --output=png --png_resolution=500 options to chull (CO)
        -- added --keep=gpl to phonons gnuplot script (CO)
        (AUROSTD: boot.cpp, AUROSTD/aurostd.h, xcombos.cpp, xscalar.cpp, xscalar.h, xvector.cpp, xvector.h)
        (AFLOW: aconvasp_main.cpp, aflowrc.cpp, avasp.cpp, bader.cpp, chull.cpp, chull.h, aflow.cpp, aflow.h, aflowlib_webapp_bands.js, aflowlib_web_interface.cpp, pflow_funcs.cpp, pflow.h, pocc.cpp, symmetry.cpp, APL/aapl_tcond.cpp, APL/apl_atomic_disp.cpp, APL/apl_dm_pdos_save.cpp, APL/apl_doscalc.cpp, APL/apl_group_velocity.cpp, APL/apl.h, APL/apl_hroutines.cpp, APL/apl_pdisc.cpp, APL/qha3phonons_eos.cpp, APL/qha_dm_pdos_save.cpp, APL/qha_gruneisen.cpp, APL/scqha_eos.cpp, APL/scqha_gruneisen.cpp, APL/scqha_T_freqs.cpp, Makefile, README_AFLOW_ACONVASP.TXT, README_AFLOW_AFLOWRC.TXT, README_AFLOW_CHULL.TXT)
3.1.206 - 2018/08/08
        Location: http://materials.duke.edu/AFLOW/aflow.3.1.206.tar.xz
        -- Fix JVXL (SC)
3.1.205 - 2018/07/27
        Location: http://materials.duke.edu/AFLOW/aflow.3.1.205.tar.xz
        -- Improved destructor for xtensor (ME)
        -- Added function to test if xvector is a zero vector (ME)
        -- fixed parameter list for ANRL prototype (A_hR105_166_bc9h4i); z2 to x2 (DX)
  	-- more rigorous check for atoms within the new cell in GetSuperCell(); check periodic images of atoms (DX)
  	-- fixed "over-reduced" issue in primitivization routine in space group function (DX)
  	-- added roundoff to axis and SU2 matrix in JSON output of symmetry elements (DX)
  	-- fixed function for printing fractions in general Wyckoff positions (DX)
        -- created --generate_aflowin_only (CT)
        -- QHA3P and SCQHA conflict resolved (PN)
        -- reorganize QHA modes (PN)
        -- added four QHA3P options (PN)
        -- reorganize QHA, SCQHA, and QHA3P options (PN)
        -- filename changed and accordingly modified in QHA-README (PN)
        -- replaced some QHA functions with aurostd (PN)
        -- fixed slab AddAtom() function (CO+DU)
        -- added --readme=aflowrc (CO)
        -- fixed --readme=xaflow for local configuration (CO)
        -- fixed a few warnings for beta (CO)
        -- fixed AMIX/BMIX typo (CO)
        -- added defaults/options for DOD CONRAD machine (--machine=dod_conrad); also added in aflowrc (DX)
        (AUROSTD: xscalar.cpp, xscalar.h, xtensor.cpp, xvector.cpp, xvector.h)
        (AFLOW: aflowrc.cpp, avasp.cpp, chull.cpp, aflow.cpp, data.cpp, aflow.h, init.cpp, ivasp.cpp, kbin.cpp, kvasp.cpp, aflowlib_webapp_entry.js, aflowlib_web_interface.cpp, pocc_old.cpp, surface.cpp, symmetry.cpp, symmetry_spacegroup.cpp, symmetry_spacegroup_functions.cpp, xatom.cpp, xclasses.cpp, ANRL_CPPS_20180710/anrl_list.cpp, APL/apl_group_velocity.cpp, APL/apl.h, APL/apl_kphonons.cpp, APL/qha3phonons_eos.cpp, APL/qha_aflowin_creator.cpp, APL/qha_energies.cpp, APL/qha_eos.cpp, APL/qha_gruneisen.cpp, APL/scqha_eos.cpp, APL/scqha_gruneisen.cpp, APL/scqha_T_freqs.cpp, Makefile, README_AFLOW_AEL.TXT, README_AFLOW_AFLOWRC.TXT, README_AFLOW_AGL.TXT, README_AFLOW_POCC.TXT, README_AFLOW_QHA_SCQHA_QHA3P.TXT, README_AFLOW.TXT, README_AFLOW_XAFLOW.TXT)
3.1.204 - 2018/07/12
        Location: http://materials.duke.edu/AFLOW/aflow.3.1.204.tar.xz
        -- updated QHA and added QHA3P and SCQHA functionality (PN)
        -- Restrucured xcombos. Added enumerations. (ME) [AUROSTD/aflow_xcombos.cpp, AUROSTD/aflow_xcombos.h]
        -- Introduced exception handlier class aurostd::xerror. (ME)
        -- Introduced xtensor class for tensors of arbitrary dimension. Other xtensor classes are obsolete now. (ME).
        -- Changed all current xtensor3 instances to the new xtensor format. (ME)
        -- Added Kronecker product to xmatrix. (ME)
        -- Option to write and use AEL data at lowest finite pressure where the material is elastically stable (CT)
        -- Option to specify a separate set of finite pressures for AEL calculations than are used for AGL post-processing (CT)
        -- Integrated workflow option for using finite pressure Poisson ratio in AGL calculations (CT)
        -- Write nominal target pressure and calculated external pressure for AEL calculations in aflow.ael.out file (CT)
        -- Fixed keyword in JSON output file (CT)
        -- Increase grid for AGL DOSCAR (CT)
        -- cleaning up webapp_bands.js and added more mouse functionality (PC)
        -- added citation information to entry page (PC)
        -- added ANRL prototypes from part 2 of library (302 prototypes) (DX)
        -- added option to print symbolic math representation of ANRL prototypes (--add_equations or --equations_only) in aims and vasp formats (DX)
        -- updated DOI for ANRL part 1 and added arXiv for part 2 to title line of each prototype (DX) 
        -- fixed bug with --vasp keyword, i.e., need to check if used with --proto command (DX) 
        -- removed unused variables in standard lattice function (DX)
        -- added applyCombo() to xcombos (CO)
        -- fixed wget *.xz issue if *.xz already exists (CO)
        -- fixed apl2agr to handle xz compression format (CO)
        -- fixed --aflow_proto empty BZ issue, occurs when structure is downloaded from online (CO)
        -- fixed reading in forces from aims.out (CO)
        -- force species input for aims structure (CO)
        -- added checks for broken API (CO)
        -- added GENERATOR to aflow.in generation (CO)
        -- added auid to chull PDF output (CO)
        -- fixed bader num_each_type issue (relax2 vs. static primitivization) (CO)
        -- fixed command line aflow_qmvasp generation (CO)
        -- fixed search for ./aflow_data issue upon initial installation (CO)
        -- PARTCAR now handles '+' in write out (CO)
        -- fixed AddAtom() to handle different occupations (CO)
        -- added combination parameters to chull (CO)
        -- fixed aflowrc load issue (remove spaces between quotes and comment) (CO)
        (AUROSTD: boot.cpp, AUROSTD/aurostd.cpp, AUROSTD/aurostd.h, main.cpp, xcombos.cpp, xcombos.h, xerror.cpp, xerror.h, xmatrix.cpp, xmatrix.h, xtensor.cpp, xtensor.h)
        (AFLOW: aconvasp_main.cpp, aflowrc.cpp, anrl.cpp, avasp.cpp, bader.cpp, bader.h, chull.cpp, chull.h, aflow.cpp, data.cpp, aflow.h, init.cpp, ivasp.cpp, kbin.cpp, lattice.cpp, aflowlib_libraries.cpp, aflowlib_webapp_bands.js, aflowlib_web_interface.cpp, oaims.cpp, ovasp.cpp, pflow.h, pocc.cpp, pocc.h, surface.cpp, xatom.cpp, xclasses.cpp, xproto.cpp, ANRL_CPPS_20180710, APL/apl_atomic_disp.cpp, APL/apl_doscalc.cpp, APL/apl_group_velocity.cpp, APL/apl.h, APL/apl_hroutines.cpp, APL/apl_hsqpoints.cpp, APL/apl_kphonons.cpp, APL/apl_ltetdos.cpp, APL/apl_mpmesh.cpp, APL/apl_pdisc.cpp, APL/apl_phoncalc.cpp, APL/apl_thermalpc.cpp, APL/apl_uniform_mesh.cpp, APL/qha3phonons_eos.cpp, APL/qha_aflowin_creator.cpp, APL/qha_dm_pdos_save.cpp, APL/qha_energies.cpp, APL/qha_eoscalc.cpp, APL/qha_eos.cpp, APL/qha_gruneisen.cpp, APL/scqha_eos.cpp, APL/scqha_gruneisen.cpp, APL/scqha_T_freqs.cpp, Makefile, README_AFLOW_ACONVASP.TXT, README_AFLOW_AEL.TXT, README_AFLOW_AGL.TXT, README_AFLOW_ANRL.TXT, README_AFLOW_APL.TXT, README_AFLOW_CHULL.TXT, README_AFLOW_EXCEPTIONS.TXT, README_AFLOW_POCC.TXT, README_AFLOW_QHA_SCQHA_QHA3P.TXT, README_AFLOW.TXT, README_AFLOW_XAFLOW.TXT, README_CONTRIBS.TXT)
3.1.203 - 2018/06/15
        Location: http://materials.duke.edu/AFLOW/aflow.3.1.203.tar.xz
        -- fixed tolerance scan issue in edata (try new tolerance from PrintSGData() on GetLatticeType() routine before changing tolerance) (DX)
        -- fixed primitivization routine in aflowSG functions (Minkowski/Niggli to fix left-handed candidate lattices and recheck moduli after Minkowski/Niggli) (DX)
        -- check all possible generator choices to match to ITC convention before changing tolerance (DX)
        -- added more rigorous check of tetragonal symmetry operations for determining conventional cell (DX)
        -- added generator information for P1 symmetry systems (DX)
        -- added check of Cartesian distance before removing fractional copies in GetPrimitive() (DX)
        (AFLOW: lattice.cpp, pflow_print.cpp, symmetry_spacegroup.cpp, symmetry_spacegroup_ITC.cpp, xatom.cpp) 
3.1.202 - 2018/06/07
        Location: http://materials.duke.edu/AFLOW/aflow.3.1.202.tar.xz
        -- dropping EXTRA to AFLOW3_FREE/EXTRA on local machine or wget (SC)
3.1.201 - 2018/06/04
        Location: http://materials.duke.edu/AFLOW/aflow.3.1.201.tar.xz
        -- more space saving in lib2raw (linking OUTCAR.relax instead of copying) SC
3.1.200 - 2018/05/27
        Location: http://materials.duke.edu/AFLOW/aflow.3.1.200.tar.xz
        -- fixed structure rescaling issue for space group determination (affecting LIB4) (DX)
        -- print geometry file location for errors/debug (DX)
        -- added more debugging messages along with file location in symmetry functions (DX) 
        -- initialize variables for -O3 in symmetry and structure comparison routines (DX)
        -- speed increase for minimumDistance() function (DX)
        -- speed increase for primitivization routine in aflowSG functions (DX)
        -- fixed Wyckoff position typo for space group 62 (8d not 8e) (DX)
        -- fixed Wyckoff position typo for space group 89 (4i not 2i) (DX)
        (AFLOW: aflow.h, aconvasp_main.cpp, compare_structure.cpp, compare_structure_function.cpp, pflow_print.cpp, symmetry.cpp, symmetry_spacegroup.cpp, symmetry_spacegroup_ITC_library.cpp, symmetry_spacegroup_functions.cpp, xatom.cpp, xproto.cpp, aflowlib_libraries.cpp)
3.1.199 - 2018/05/27
       Location: http://materials.duke.edu/AFLOW/aflow.3.1.199.tar.xz
	      -- compressing aflow.***.json/out in LIB2RAW and linking them (SC)
        -- removing the brainy/useless stuff about file compression in aurostd (SC)
	      -- fighting sloppyness in aflow_libraries about aflow_pgroup[x][_xtal] (SC)
	      -- fixed aflow_libraries about compress, delete and link files (SC)
	      -- fixed inconsitencies in aflow_convasp_main compress (SC)
	      -- fixed as bunch of inconsistencies in compressing and XHOST.command (SC)
	      -- more inconsistencies RAW-WEB in aflow_libraries  (SC)
	      -- fixed removal useless files in LIB2RAW (SC)
	      -- added BZ2XZ engine to aurostd_main (SC)
	      -- added GZ2XZ engine to aurostd_main (SC)
	      -- added ZIP2ZIP engine to aurostd_main (SC)
3.1.198 - 2018/05/24
        Location: http://materials.duke.edu/AFLOW/aflow.3.1.198.tar.xz
        -- fixed bader extension finder for --lib2raw (CO)
        (AFLOW: bader.cpp, bader.h, aflowlib_libraries.cpp, Makefile)
3.1.197 - 2018/05/24
        Location: http://materials.duke.edu/AFLOW/aflow.3.1.197.tar.xz
        -- updates to entry page bands plotter (PC)
        -- added some helpful comments for getGeneralNormal(), CMdet(), and ZVAL in bader (CO)
        -- check if /www directory exists for jmol display on entry page (CO)
        (AUROSTD: xmatrix.cpp, xvector.cpp)
        (AFLOW: bader.cpp, chull.cpp, aflowlib_webapp_bands.js, aflowlib_web_interface.cpp, Makefile)
3.1.196 - 2018/05/21
        Location: http://materials.duke.edu/AFLOW/aflow.3.1.196.tar.xz
        -- fixed entry page property line wrapping issues (PC)
        -- added button for spin-polarized band structure selection in webapp (PC)
        -- fixed precision inconsistency printing xstr.json (FK)
        -- added some -O3 compatibility (FK)
        -- citation added to aflow_aapl_pairs.cpp (ME)
        -- fixed bug in aflow_kvasp.cpp that prevented the creation of the primitive cell structure for APL, AAPL, and QHA calculations (ME)
        -- implemented combinations with repetitions with sequence taken into account (ME)
        -- moved the code to check for input and output files in APL into separate functions to make them available for AAPL, remove duplicate code, and make the code more readable (ME)
        -- removed the ENCUT and EDIFF tags from AAPL input files as they may result in lower cut-off energies and higher energy differences (ME)
        -- fixed gcc8 issue in AGL (CO)
        -- added simplex content and hypercollinearity properties to convex hull data (CO)
        -- decoupled internal links between graph2doc and withindoc (CO)
        -- fixed site error calculation in POCC for vacancies (CO)
        -- added eyes/ones xmatrix constructors (CO)
        -- added Cayley-Menger determinant to xmatrix (CO)
        -- included cstdlib in aflow_data.cpp for compilation on qrats (CO)
        (AUROSTD: boot.cpp, xcombos.cpp, xcombos.h, xmatrix.cpp, xmatrix.h, xvector.cpp)
        (AFLOW: aconvasp_main.cpp, apennsy_main.cpp, chull.cpp, chull.h, contrib_shidong_auxiliary.cpp, data.cpp, aflow.h, kvasp.cpp, aflowlib.h, aflowlib_libraries.cpp, aflowlib_webapp_bands.js, aflowlib_web_interface.cpp, pflow_funcs.cpp, pflow.h, pocc.cpp, pocc.h, pocc_old.cpp, pocc_old.h, xatom.cpp, APL/aapl_tensor.cpp, APL/apl_dirphoncalc.cpp, APL/apl.h, APL/apl_phoncalc.cpp, APL/apl_thermalpc.cpp, Makefile)
3.1.195 - 2018/05/21
        Location: http://materials.duke.edu/AFLOW/aflow.3.1.195.tar.xz
        -- beta of release with XZ (SC)
3.1.194 - 2018/05/16
        Location: http://materials.duke.edu/AFLOW/aflow.3.1.194.tar.xz
        -- small bug fixes for g++/gcc 7 and 8 (SC)
        -- preparing for xz compression (SC) 
        194 xatom.cpp  aurostd.h aurostd_main.cpp pthread.cpp README_SCRIPTING README_AFLOW init.cpp aflow.cpp aconvasp_main.cpp
        194c fix aconvasp_main.cpp
	194d avasp.cpp ael_elasticity.cpp ael_get_stress.cpp agl_debye.cpp agl_get_ev.cpp contrib_cormac.cpp contrib_junkai_phasediag.cpp
	194e avasp.cpp xatom.cpp  aurostd_main libraries.cpp ael_elasticity.cpp ael_get_stress.cpp agl_debye.cpp agl_get_ev.cpp contrib_cormac.cpp aconvasp_main.cpp pthread.cpp init.cpp aflow.cpp (heavy)
	194f good bye bzip2 (SC)
	194g aflow_contrib_wahyu.cpp 
	194h aflow.cpp aflow_estructure.cpp aflow_ifrozsl.cpp aflow_ivasp.cpp
	194i aflow_pthreads.cpp
	194j aflow_aflowrc.cpp
	194l BASE64 for pseudopotentials and aflow_data.cpp
	194m aflow_kbin.cpp aflow_kvasp.cpp
	194n aflowlib_web_interface.cpp aflow_matlab_funcs.cpp (EXTRA/MATLAB/plotband.m) aflow_ovasp.cpp aflow_pocc_edos.cpp
	shortened aflow_xatom.cpp working on ZVAL POMASS and removing all EXT stuff. Tests work.  Fixed even further aflow_pthread.cpp aflow_xproto_gus.cpp
3.1.193 - 2018/05/11
        Location: http://materials.duke.edu/AFLOW/aflow.3.1.193.tar.xz
        -- extending xoptions push pop (SC)
3.1.192 - 2018/05/10
        Location: http://materials.duke.edu/AFLOW/aflow.3.1.192.tar.xz
        -- extending xoptions push pop (SC)
3.1.191 - 2018/05/08
        Location: http://materials.duke.edu/AFLOW/aflow.3.1.191.tar.xz
        -- rationalized orthogonality search in xmatrix (SC)
        aurostd_xmatrix.h aurostd_xmatrix.cpp aflow.h
3.1.190 - 2018/05/08
        Location: http://materials.duke.edu/AFLOW/aflow.3.1.190.tar.xz
        -- fixed units in AGL output (CT)
        -- fixed permutation vector initialization in APL (required for compiling on DoD CONRAD machine) (DX)
        -- fixed bug in tolerance scan; was only scanning in one direction (DX) 
        -- created faster minimum cartesian distance calculator for skewed cells; fewer duplicate operations (DX) 
        -- fixed conflict between CUT_RAD and CUT_SHELL in AAPL (ME)
        -- properly added directory to bader error output (CO)
        -- fixed slow down with loadEntries() (stringElements2VectorElements()) (CO)
        -- fixed AIMS read-in issue with '#' comments (CO)
        -- added guard around BANDSDATA_JSON() for html generation (CO)
        -- fixed static compile settings (CO)
        -- fixed _sym_op.basis_map_calculated issue in ApplyAtom() for AAPL (CO)
        -- added xStream class for logging workflow updates (CO)
        -- fixed stability criterion vs. (Delta H) fonts in chull report (CO)
        -- substantial clean-up of classes in POCC in anticipation for AVASP_MakeSingleAFLOWIN integration (CO)
        -- added avasp function in preparation for AVASP_MakeSingleAFLOWIN integration (CO)
        -- added try/catches for easy debugging (CO)
        (AUROSTD: main.cpp)
        (AFLOW: aconvasp_main.cpp, aflowrc.cpp, agl_debye.cpp, avasp.cpp, bader.cpp, chull.cpp, chull.h, contrib_kesong_ipocc.cpp, aflow.cpp, aflow.h, ivasp.cpp, kbin.cpp, kvasp.cpp, aflowlib_web_interface.cpp, pflow.h, pocc.cpp, pocc.h, symmetry.cpp, xatom.cpp, xclasses.cpp, APL/aapl_pairs.cpp, APL/apl_kphonons.cpp, Makefile, README_AFLOW_ACONVASP.TXT, README_AFLOW_CHULL.TXT)
3.1.189 - 2018/05/04 -
        Location: http://materials.duke.edu/AFLOW/aflow.3.1.189.tar.xz
        Moved these defaults from aflow.h to aflow_aflowrc.cpp for user tuning (SC)
        #define DEFAULT_AFLOW_PRESCRIPT_OUT            string("aflow.prescript.out")  
        #define DEFAULT_AFLOW_PRESCRIPT_COMMAND        string("aflow.prescript.command")  
        #define DEFAULT_AFLOW_POSTSCRIPT_OUT           string("aflow.postscript.out")  
        #define DEFAULT_AFLOW_POSTSCRIPT_COMMAND       string("aflow.postscript.command") 
        #define DEFAULT_AFLOW_PGROUP_OUT               string("aflow.pgroup.out")
        #define DEFAULT_AFLOW_PGROUP_XTAL_OUT          string("aflow.pgroup_xtal.out")
        #define DEFAULT_AFLOW_PGROUPK_OUT              string("aflow.pgroupk.out")
        #define DEFAULT_AFLOW_PGROUPK_XTAL_OUT         string("aflow.pgroupk_xtal.out")
        #define DEFAULT_AFLOW_FGROUP_OUT               string("aflow.fgroup.out")
        #define DEFAULT_AFLOW_SGROUP_OUT               string("aflow.sgroup.out")
        #define DEFAULT_AFLOW_AGROUP_OUT               string("aflow.agroup.out")
        #define DEFAULT_AFLOW_IATOMS_OUT               string("aflow.iatoms.out")
        #define DEFAULT_AFLOW_PGROUP_JSON              string("aflow.pgroup.json")      
        #define DEFAULT_AFLOW_PGROUP_XTAL_JSON         string("aflow.pgroup_xtal.json") 
        #define DEFAULT_AFLOW_PGROUPK_JSON             string("aflow.pgroupk.json")    
        #define DEFAULT_AFLOW_PGROUPK_XTAL_JSON        string("aflow.pgroupk_xtal.json")
        #define DEFAULT_AFLOW_FGROUP_JSON              string("aflow.fgroup.json")   
        #define DEFAULT_AFLOW_SGROUP_JSON              string("aflow.sgroup.json")  
        #define DEFAULT_AFLOW_AGROUP_JSON              string("aflow.agroup.json")    
        #define DEFAULT_AFLOW_IATOMS_JSON              string("aflow.iatoms.json")   
        #define DEFAULT_AFLOW_ICAGES_OUT               string("aflow.icages.out")
        #define DEFAULT_AFLOW_SURFACE_OUT              string("aflow.surface.out")
        #define DEFAULT_AFLOW_QMVASP_OUT               string("aflow.qmvasp.out")
        #define DEFAULT_AFLOW_ERVASP_OUT               string("aflow.error.out")
        #define DEFAULT_AFLOW_IMMISCIBILITY_OUT        string("aflow.immiscibility.out")
        #define DEFAULT_AFLOW_MEMORY_OUT               string("aflow.memory.out")
        #define DEFAULT_AFLOW_FROZSL_INPUT_OUT         string("aflow.frozsl_input.out")
        #define DEFAULT_AFLOW_FROZSL_POSCAR_OUT        string("aflow.frozsl_poscar.out")
        #define DEFAULT_AFLOW_FROZSL_MODES_OUT         string("aflow.frozsl_energies.out")
        #define DEFAULT_AFLOW_FROZSL_EIGEN_OUT         string("aflow.frozsl_eigen.out")
        #define DEFAULT_AFLOW_END_OUT                  string("aflow.end.out")
3.1.188- 2018/05/03 -
       Location: http://materials.duke.edu/AFLOW/aflow.3.1.188.tar.xz
       Fixing kvasp.cpp (SC)
3.1.187- 2018/04/26 -
        Location: http://materials.duke.edu/AFLOW/aflow.3.1.187.tar.xz
        -- added missing scaling factor information to lattice for AIMS xstructure output (DX) 
        -- fixed bug in edata lattice type/variation determination; accounts for lattices that do not reflect crystal symmetry (DX) 
        -- fixed bug in edata reciprocal lattice type/variation determination; accounts for reciprocal lattices transformed from a lattice that does not reflect crystal symmetry (DX) 
        -- added directory (pwd) information to LDEBUG/ERROR messages for symmetry functions (DX)
        (AFLOW: aconvasp_main.cpp, lattice.cpp, symmetry.cpp, xatom.cpp) 
3.1.186- 2018/04/25 -
        Location: http://materials.duke.edu/AFLOW/aflow.3.1.186.tar.xz
        -- fixed bug in tolerance scan; was only scanning in one direction (DX) 
        -- created faster minimum cartesian distance calculator for skewed cells; fewer duplicate operations (DX) 
        (AFLOW: symmetry_spacegroup.cpp, symmetry.cpp) 
3.1.185- 2018/04/24 -
       Location: http://materials.duke.edu/AFLOW/aflow.3.1.185.tar.xz
       Fixing kvasp.cpp for dying jobs (SC)
3.1.184- 2018/04/23 -
       Location: http://materials.duke.edu/AFLOW/aflow.3.1.184.tar.xz
       Fixing ivasp.cpp for AFLOW_PSEUDOPOTENTIALS.TXT AFLOW_PSEUDOPOTENTIALS_LIST.TXT (SC)
       Tuning aflow_aflowrc.cpp for HYPERTHREADING in eos,draco,cobra,hydra (SC)
3.1.183- 2018/04/20 -
        Location: http://materials.duke.edu/AFLOW/aflow.3.1.183.tar.xz
        Fixing ovasp for METAGGA/isKINETIC (SC)
3.1.182- 2018/04/19 -
        Location: http://materials.duke.edu/AFLOW/aflow.3.1.182.tar.xz
        AFLOW_PSEUDOPOTENTIALS.TXT AFLOW_PSEUDOPOTENTIALS_LIST.TXT (SC)
3.1.181- 2018/04/17 -
        Location: http://materials.duke.edu/AFLOW/aflow.3.1.181.tar.xz
        Creating defaults in aflow_aflowrc.cpp for HYPERTHREADING in eos,draco,cobra,hydra (SC)
3.1.180- 2018/04/16 -
        Location: http://materials.duke.edu/AFLOW/aflow.3.1.180.tar.xz
        Creating defaults in aflow_aflowrc.cpp for NCPUS in eos,draco,cobra,hydra (SC)
3.1.179 - 2018/04/13 -
        Location: http://materials.duke.edu/AFLOW/aflow.3.1.179.tar.xz
        -- fixed PP settings for SCAN (RF)
        -- fixed warning in APIget() (CO)
        -- added relative stability criterion and latex-formatted sg's to chull properties list (CO)
        -- added control.in and geometry.in file name specification in aflowrc (CO)
        -- --generate now applies for aims output as well (CO)
        -- force aflow.in generation even for MODE=AIMS (CO)
        -- fixed k-point mismatch for non-primitive APL runs (CO)
        -- added MINATOMS_RESTRICTED tag for APL (CO)
        -- added functionality for user-defined path in phonon dispersion, specify coords/labels in aflow.in (CO)
        -- swapped out quser for qflow, but maintain backwards compatibility (CO)
        (AUROSTD: xoption.cpp, xoption.cpp, xoption.h, xoption.h, xvector.cpp, xvector.cpp, xvector.h, xvector.h)
        (AFLOW: aconvasp_main.cpp, aconvasp_main.cpp, aflowrc.cpp, aflowrc.cpp, avasp.cpp, avasp.cpp, chull.cpp, chull.cpp, chull.h, chull.h, compare_structure.cpp, compare_structure.cpp, contrib_kesong_hnfcell.cpp, contrib_kesong_hnfcell.cpp, contrib_kesong_ipocc.cpp, contrib_kesong_ipocc.cpp, contrib_kesong_pocc_basic.cpp, contrib_kesong_pocc_basic.cpp, aflow.cpp, aflow.cpp, aflow.h, aflow.h, init.cpp, init.cpp, kbin.cpp, kbin.cpp, kvasp.cpp, kvasp.cpp, aflowlib.h, aflowlib.h, aflowlib_web_interface.cpp, aflowlib_web_interface.cpp, pocc.cpp, pocc.h, poccupation_forcefield.cpp, poccupation_forcefield.cpp, symmetry.cpp, symmetry.cpp, symmetry_spacegroup.cpp, symmetry_spacegroup.cpp, symmetry_spacegroup_functions.cpp, symmetry_spacegroup_functions.cpp, symmetry_spacegroup.h, symmetry_spacegroup.h, xatom.cpp, xatom.cpp, xclasses.cpp, xclasses.cpp, APL/aapl_tcond.cpp, APL/aapl_tcond.cpp, APL/aapl_tensor.cpp, APL/aapl_tensor.cpp, APL/apl_dirphoncalc.cpp, APL/apl_dirphoncalc.cpp, APL/apl.h, APL/apl.h, APL/apl_kphonons.cpp, APL/apl_kphonons.cpp, APL/apl_lrphoncalc.cpp, APL/apl_lrphoncalc.cpp, APL/apl_pathbuilder.cpp, APL/apl_pathbuilder.cpp, APL/apl_pdisc.cpp, APL/apl_pdisc.cpp, APL/apl_phoncalc.cpp, APL/apl_phoncalc.cpp, APL/apl_supercell.cpp, APL/apl_supercell.cpp, APL/qha_eosrun.cpp, APL/qha_eosrun.cpp, Makefile, Makefile, README_AFLOW_APL.TXT, README_AFLOW_APL.TXT, README_AFLOW.TXT, README_AFLOW.TXT)
3.1.178 - 2018/04/13 -
        Location: http://materials.duke.edu/AFLOW/aflow.3.1.178.tar.xz
        Moved these defaults from aflow.h to aflow_aflowrc.cpp for user tuning (SC)
        #define DEFAULT_FILE_AFLOWLIB_ENTRY_OUT        string("aflowlib.out")
        #define DEFAULT_FILE_AFLOWLIB_ENTRY_JSON       string("aflowlib.json")
        #define DEFAULT_FILE_EDATA_ORIG_OUT            string("edata.orig.out")
        #define DEFAULT_FILE_EDATA_RELAX_OUT           string("edata.relax.out")
        #define DEFAULT_FILE_EDATA_BANDS_OUT           string("edata.bands.out")
        #define DEFAULT_FILE_DATA_ORIG_OUT             string("data.orig.out")
        #define DEFAULT_FILE_DATA_RELAX_OUT            string("data.relax.out")
        #define DEFAULT_FILE_DATA_BANDS_OUT            string("data.bands.out")
        #define DEFAULT_FILE_EDATA_ORIG_JSON           string("edata.orig.json")
        #define DEFAULT_FILE_EDATA_RELAX_JSON          string("edata.relax.json")
        #define DEFAULT_FILE_EDATA_BANDS_JSON          string("edata.bands.json")
        #define DEFAULT_FILE_DATA_ORIG_JSON            string("data.orig.json")
        #define DEFAULT_FILE_DATA_RELAX_JSON           string("data.relax.json")
        #define DEFAULT_FILE_DATA_BANDS_JSON           string("data.bands.json")
        #define DEFAULT_FILE_TIME_OUT                  string("time")
        #define DEFAULT_FILE_SPACEGROUP1_OUT           string("SpaceGroup")
        #define DEFAULT_FILE_SPACEGROUP2_OUT           string("SpaceGroup2")
        #define DEFAULT_FILE_VOLDISTPARAMS_OUT         string("VOLDISTParams")
        #define DEFAULT_FILE_VOLDISTEVOLUTION_OUT      string("VOLDISTEvolution")
3.1.177 - 2018/04/06 -
        Location: http://materials.duke.edu/AFLOW/aflow.3.1.177.tar.xz
        Bug fixes on autopseudootentialsl (SC)
3.1.176 - 2018/04/06 -
        Location: http://materials.duke.edu/AFLOW/aflow.3.1.176.tar.xz
        Working PAW_PBE_KIN and PAW_LDA_KIN autopseudopotential (SC)
3.1.175 - 2018/04/06 -
        Location: http://materials.duke.edu/AFLOW/aflow.3.1.175.tar.xz
        Working on mpcdf-cobra (SC)
3.1.174 - 2018/03/29
        Location: http://materials.duke.edu/AFLOW/aflow.3.1.174.tar.xz    
        -- added bands app to entry page (GG)
        -- fixed scaling factor type in xstructure2json() (DX)
        -- account for Wyckoff positions in represented as fractions (hex/rhl) in minimum enumerated Wyckoff search (DX)
        -- improved minimum enumerated Wyckoff search (consider combinations of origin shifts) (DX)
        -- fixed typo in xmatrix2json function (DX)
        -- limited outlier detection to binaries only, statistics not globally favorable for ternaries and above YET (CO)
        -- added explanatory comments in aflowrc for chull settings (CO)
        -- added statistics output to chull logger (CO)
        -- fixed Greek letter issues with Helvetica fonts in chull (CO)
        -- further decoupled ChullFacet() initialization from ConvexHull() with initialize() and addVertex() (CO)
        -- added user-defined dft_type restrictions in aflowrc (CO)
        -- added LIB1 to loadEntries() default (CO)
        -- fixed stringElements2VectorElements() bugs with LIB1 colons (CO)
        -- added plotting option for iso-max latent heat (CO)
        -- added kJ/mol axis for formation enthalpy hulls (CO)
        -- added logos to hull illustrations, generally fixed header/footers (CO)
        -- added stability criterion analysis to default routine (CO)
        -- fixed sign of decomposition energy/stability criterion (CO)
        -- added equivalent ICSD structures analysis to default routine (CO)
        -- fixed --readme vs. --readme=XX (CO)
        -- fixed superfluous output in --poscar2aflowin (CO)
        -- fixed bug in aconvasp's Ewald summation function as pointed out by Wei Xie (CO)
        -- changed generic xstructure title to include cleannames in case there is pp info (CO)
        (AUROSTD: AUROSTD/aurostd.h, main.cpp, xscalar.h, xvector.cpp)
        (AFLOW: aconvasp_main.cpp, aflowrc.cpp, chull.cpp, chull.h, init.cpp, aflowlib.h, aflowlib_web_interface.cpp, pflow_funcs.cpp, pflow.h, symmetry_spacegroup.cpp, webapp_bands.js, webapp_entry.js, xatom.cpp, Makefile, README_AFLOW_ACONVASP.TXT, README_AFLOW_CHULL.TXT)
3.1.173 - 2018/03/12
        Location: http://materials.duke.edu/AFLOW/aflow.3.1.173.tar.xz    
        -- Create LIB7/LIB8/LIB9 framework (SC)
3.1.172 - 2018/02/27
        Location: http://materials.duke.edu/AFLOW/aflow.3.1.172.tar.xz    
        -- Write data in JSON format in AEL/AGL (CT)
        -- Option to turn off VASP symmetry in AEL/AGL (CT)
        -- Write vibrational free energy and vibrational entropy at 300K in aflow.agl.out in AEL/AGL (CT)
        -- Write enthalpy (H = E + pV) in AEL/AGL (CT)
        -- Option to skip pressure/temperature points where no minimum Gibbs free energy is found, instead of truncating pressure/temperature range in AEL/AGL (CT)
        -- fixed tolerance scan counter for lib2raw runs (no longer static variable) (DX)
        -- edata speed increase, only calculate up to pgroup_xtal for lattice, superlattice, and reciprocal lattice (DX)
        -- fixed typo in Wyckoff position "b" for space group #160 (DX)
        -- fixed --kppra command line bug, divided by natoms twice (CO)
        -- added debug output to nanoparticle (CO)
        -- fixed --readme=chull empty string error (CO)
        -- automated plot_unstable with z_filter_cutoff in chull (CO)
        -- fixed plotting ranges with z_filter_cutoff in chull (CO)
        (AFLOW: aconvasp_main.cpp, ael_elastic_fit.cpp, ael_elasticity.cpp, ael_elasticity.h, ael_get_stress.cpp, agl_debye.cpp, agl_debye.h, agl_eqn_state.cpp, agl_get_ev.cpp, agl_hugoniot.cpp, agl_polynomial.cpp, agl_rungibbs.cpp, chull.cpp, data.cpp, aflow.h, lattice.cpp, aflowlib_libraries.cpp, pflow.h, pflow_print.cpp, symmetry.cpp, symmetry_spacegroup.cpp, symmetry_spacegroup_ITC_library.cpp, xatom.cpp, Makefile, README_AFLOW_AEL.TXT, README_AFLOW_AGL.TXT, README_AFLOW_SYM.TXT)
3.1.171 - 2018/02/21
        Location: http://materials.duke.edu/AFLOW/aflow.3.1.171.tar.xz    
        -- fixed multiple degeneracy prints in POCC (CO)
        -- added directory information to logging functions in bader/chull (CO)
        -- added --destination=|--path= flag for output of chull (CO)
        -- use full path (pwd) for working directory in AFLOW-SYM functions (DX)
        -- fixed directory flag for AFLOW-SYM functions (DX)
        -- fixed typo in site symmetry of  Wyckoff position "a" for space group #109 (DX)
        (AUROSTD: aurostd.h, main.cpp)
        (AFLOW: aconvasp_main.cpp, bader.cpp, bader.h, chull.cpp, chull.h, poccupation_edos.cpp, symmetry_spacegroup_ITC_library.cpp, Makefile, README_AFLOW_ACONVASP.TXT, README_AFLOW_CHULL.TXT)
3.1.170 - 2018/02/18
        Location: http://materials.duke.edu/AFLOW/aflow.3.1.170.tar.xz    
        -- fixed chmod in LIB2RAW (CO)
        -- fixed DOS-extraction bug (exit() vs. return false) in LIB2RAW for POCC+AEL/AGL runs (CO)
        -- fixed joinWDelimiter() xvector<int> bug: removed erroneous delimiter at the end (CO)
        -- fixed DOSDATA_JSON() + BANDSDATA_JSON() amalgamation: removed erroneous wrapping brackets around DOS (CO)
        -- fixed misleading logging message in APL on primitivization of input (CO)
        (AUROSTD: main.cpp)
        (AFLOW: estructure.cpp, aflow.h, aflowlib_libraries.cpp, aflowlib_web_interface.cpp, poccupation_edos.cpp, APL/apl_supercell.cpp, Makefile)
3.1.169 - 2018/02/16
        Location: http://materials.duke.edu/AFLOW/aflow.3.1.169.tar.xz    
        -- added aflow_proto functionality:  --relax_type=IONS, --module=APL, --apl_supercell=3x3x3, --no_volume_adjustment (CO)
        -- NCPUS in APL now respects parent aflow.in (default MAX, then looks at parent aflow.in, otherwise overrides with --np=XX) (CO)
        -- fixed spacegroup bug in apl post hibernation (CO)
        -- added --print and --screen_only options to chull for python integration (CO)
        -- removed extraneous ytick lines from 3D hull (CO)
        -- increased spacing between axes and ticklabels on hulls (CO)
        -- fixed bugs in entropic_temperature hull visualization (CO)
        -- fixed apl2agr/subst make commands (CO)
        -- fixed Niggli tolerance; more robust and use _ZERO_TOL_ (DX)
        -- fixed bug in Niggl step 6 (DX)
        -- fixed comparison of SU(2) to exp(theta*su(2)); parentheses issue (DX)
        -- fixed Quantum Espresso output to include lattice scaling factor (DX)
        -- fixed Quantum Espresso celldm units (Bohr) (DX)
        -- fixed Quantum Espresso alat flag to multiply cell parameters by celldm(1) or A parameter (DX)
        -- fixed tolerance issue with PrintData for lib2raw runs (DX)
        (AFLOW: aconvasp_main.cpp, avasp.cpp, chull.cpp, aflow.h, pflow_print.cpp, symmetry.cpp, xatom.cpp, APL/aapl_tcond.cpp, APL/apl_dm_pdos_save.cpp, APL/apl_doscalc.cpp, APL/apl.h, APL/apl_pdisc.cpp, APL/apl_phoncalc.cpp, APL/qha_gruneisen.cpp, Makefile, README_AFLOW_ACONVASP.TXT, README_AFLOW_CHULL.TXT)
3.1.168 - 2018/02/08
        Location: http://materials.duke.edu/AFLOW/aflow.3.1.168.tar.xz
        -- fixed structure comparison bug (overwritten match)  (DX)
        (AFLOW: aflow_compare_structure.h, aflow_compare_structure_function.cpp)
3.1.167 - 2018/02/06
        Location: http://materials.duke.edu/AFLOW/aflow.3.1.167.tar.xz
        -- speed increase for structure comparison (DX)
        -- fixed bugs for structure comparison (DX)
        -- added Wyckoff position analysis to group similar structures in directory comparison (DX)
        -- added grouped Wyckoff position information to the JSON output (DX)
        -- added logger/status for directory comparisons (DX)
        -- added functionality to read .bz2 geometry files (DX)
        -- added --no_scale option for comparisons (required for chull) (CO/DX)
        (AFLOW: aconvasp_main.cpp, chull.cpp, symmetry_spacegroup.cpp, compare_structure.cpp, compare_structure_function.cpp, compare_structure.h) (DX)
3.1.166 - 2018/02/02
        Location: http://materials.duke.edu/AFLOW/aflow.3.1.165.tar.xz
        -- fixed broken --slab commmand (CO)
        (AFLOW: slab.cpp)
3.1.165 - 2018/01/30
        Location: http://materials.duke.edu/AFLOW/aflow.3.1.165.tar.xz
        -- integrated .aflow.rc settings into APL/QHA/AEL/AGL (CO)
        -- added LORBIT=10 to relaxation INCAR (spinD) (CO)
        -- improved magnetic properties extraction, pull from relax first, overwrite with static (CO)
        -- added safety hull coordinates assignment (CO)
        -- new default for load entries (no load xstructures) (CO)
        (AFLOW: aconvasp_main.cpp, ael_get_stress.cpp, agl_get_ev.cpp, chull.cpp, ivasp.cpp, aflowlib_libraries.cpp, APL/apl_phoncalc.cpp, APL/qha_eosrun.cpp, Makefile) (CO)
3.1.164 - 2018/01/25
        Location: http://materials.duke.edu/AFLOW/aflow.3.1.164.tar.xz
        -- fixed minor bugs in Quantum Espresso reader
        -- added ibrav options to Quantum Espresso reader (ibrav2lattice function)
        -- added celldm and a, b, c, cosAB, cosAC, cosBC readers for Quantum Espresso
        -- added Bohr units reader for Quantum Espresso
        (AFLOW: aconvasp_main.cpp, pflow.h, xatom.cpp) (DX)
3.1.163 - 2018/01/23
        Location: http://materials.duke.edu/AFLOW/aflow.3.1.163.tar.xz
        -- added --dist2hull=0.25,0.25 option for chull, which provides the value of the convex hull surface at the specified coordinate/concentration (CO)
        -- added separate readme for chull (--readme=chull) (CO)
        -- customized avasp.cpp (--proto) with options from .aflow.rc, --mpi, and --np (CO)
        -- fixed QHA/AAPL aflow.in keyword bug (CO)
        -- added ANRL modifiers to directory for --proto (Ex: label:ANRL=param1,param2,...) (DX)
        (AFLOW: aconvasp_main.cpp, aflowrc.cpp, avasp.cpp, chull.cpp, aflow.cpp, aflow.h, init.cpp, kbin.cpp, Makefile, README_AFLOW_ACONVASP.TXT, README_AFLOW_CHULL.TXT, README_AFLOW.TXT) (CO/DX)
3.1.162 - 2018/01/19
        Location: http://materials.duke.edu/AFLOW/aflow.3.1.162.tar.xz
        -- added SU(2) complex matrix and su(2) generator coefficients representation of symmetry elements 
        -- added SU(2) and su(2) information to .out and .json symmetry files        
        -- extended functionality for complex matrices and vectors (trace, exponential, ostream, etc.)
        -- added xcomplex2json to represent complex numbers in json
        -- added pgroupk_xtal (dual of crystal point group operations) standalone function
        -- extended --proto for ANRL prototypes (to generate aflow.in)
        -- updated README_AFLOW_SYM.TXT
        (AUROSTD: aurostd.h, boot.cpp, main.cpp, xmatrix.cpp, xmatrix.h)
        (AFLOW: README_AFLOW_ACONVASP.TXT, README_AFLOW_SYM.TXT, aflow.h, aconvasp_main.cpp, avasp.cpp, symmetry.cpp, xatom.cpp) (DX)
3.1.161 - 2018/01/17
        Location: http://materials.duke.edu/AFLOW/aflow.3.1.161.tar.xz
        -- bool xscalar and xvector gccV7 warning fixes (SC)
        -- double xscalar and xmatrix clang warning fixes (CO)
        -- uint chull gccV7 warning fix (CO)
        (AUROSTD: xscalar.h, xvector.h, xmatrix.h)
        (AFLOW: chull.cpp)
        Added README_AFLOW_SYM.TXT (init.cpp aflow.h aflow.cpp data.cpp) (DX/SC)
3.1.160 - 2018/01/13
        Location: http://materials.duke.edu/AFLOW/aflow.3.1.160.tar.xz
        convex hull mods:
          - keep order of points (m_points) same as input from user/database
          - size will only differ if there are artificial points (they go at the end of m_points)
          - moved point banning to structurePoints() (i.e., m_coord_groups will only contain validated points)
          - only print decomposition phases with non-zero coefficients (tie-line)
          - fixed bug in initial facet.f_outside_set calculation
          - fixed bug in using hull centroid vs. hull reference to align normals
          - fixed bug in vcoords input (shiftlrows)
        (AFLOW: chull.cpp, chull.h)
3.1.159 - 2018/01/10 -
        Location: http://materials.duke.edu/AFLOW/aflow.3.1.159.tar.xz
        MAJOR UPDATE - convex hull code rewritten, includes: (CO)
          - complete generalization of input (need not be thermodynamic hull, can be ANY data)
          - new major classes for naries, alloys, and coordinate (stoichiometry) groups
          - for hulls with stoichiometric coordinates, the hull and properties are calculated in steps of increasing dimensionality
          - automatic calculation of equivalent ground state structures, near-equivalent (by symmetry) ground state structures, equilibrium phases (by mixture)
          - automatic removal of equivalent ground states for calculation of stability criterion
          - automatic detection/removal of outliers (IQR/MAD)
          - moved all major plotting options to .aflow.rc
          - report any bugs to aflow.org/forum
        added xcombo class for combinations/permutations (CO)
        integrated roundoff/precision/format into stream2stream/utype2tring and variants (xvecDouble2String(),xmatDouble2String()) (CO)
        added another date format for chull (CO)
        added tol to isinteger (CO)
        added +=, -=, gcd (reduced composition), shiftlrows(), isCollinear(), getCentroid(), getGeneralAngles() (similar to Euler angles), getGeneralNormal() (n-dimensional normal), and getQuartiles()/getMAD() (outlier analysis) for xvector (CO)
        added general Householder QR decomposition (CO)
        smarter overloading of loadEntries()/loadXstructures() (CO)
        updated logger() to take directory (aflags) (CO)
        fixed Wyckoff position (a) for space group 117 (DX)
        fixed monoclinic space group determination with multiple unique axis choices (DX)
        (AUROSTD: Makefile,aurostd.cpp,aurostd.h,boot.cpp,main.cpp,xcombos.cpp,xcombos.h,xmatrix.cpp,xmatrix.h,xoption.cpp,xoption.h,xscalar.cpp,xscalar.h,xvector.cpp,xvector.h) (CO, patched SC)
	(AFLOW: Makefile,aflow.h,aconvasp_main.cpp,aflowrc.cpp,anrl.cpp,chull.cpp,chull.h,compare_structure.cpp,compare_structure.h,compare_structure_function.cpp,pflow.h,pflow_funcs.cpp,xatom.cpp) (CO)
	(AFLOWLIB: aflowlib.h,aflowlib_libraries.cpp,aflowlib_web_interface.cpp) (CO)
	(SYM: symmetry_spacegroup.cpp,symmetry_spacegroup_ITC_library.cpp) (CO)
3.1.158 - 2018/01/09 -
        Location: http://materials.duke.edu/AFLOW/aflow.3.1.158.tar.xz
        Tentative distribution GNU (SC)
3.1.157 - 2017/12/19 -
	Working on mpcdf-draco (SC) 
        Replaced pgroupk with pgroupk_xtal for resolving IBZ in APL/AAPL (CO)
        Fixed pgroupk_xtal flag and wyckoff position for sg133 (DX)
        (aflowrc.cpp,APL/apl_supercell.cpp,APL/apl_mpmesh.cpp,APL/aapl_tcond.cpp,lattice.cpp,symmetry_spacegroup_ITC_library.cpp)
3.1.156 - 2017/12/18 -
        Working on mpcdf-hydra (SC)
3.1.155 - 2017/12/13 -
        updated web component of ANRL CPP files to include the prototype generator and Jmol visualization
        fixed Wyckoff position for SG #171
        improvement for monoclinic space group determination (consider alternative unique axis choices, if possible)
        added more to debug output for the space group routine
        (ANRL/,ANRL_CPPS_20171213/,aconvasp_main.cpp,symmetry_spacegroup.cpp,symmetry_spacegroup_ITC_library.cpp,symmetry_spacegroup_functions.cpp,xatom.cpp) (DX)
      
3.1.154 - 2017/12/07 -
        added pgroupk_xtal (dual of crystal point group operations)
        added magnetic symmetry analysis (crystal + spin) to edata 
        added non-collinear magnetic symmetry analysis (crystal + spin) to 
        edata,sgdata,aflowSG,aflowSYM,fgroup,pgroup_xtal,pgroupk_xtal,agroup,and sgroup
        fixed ApplyAtom (tolerance issue)
        fixed AFLOW-SYM printing bug (--screen_only for Python environment)
        changed point group matrix comparisons (uses Uf; exact)
        added SO(3) generator expansion coefficients onto Lx, Ly, and Lz
        (README_ACONVASP.TXT,aflow.h,aconvasp_main.cpp,ovasp.cpp,pflow.h,symmetry.cpp,symmetry_spacegroup.cpp,symmetry_spacegroup_functions.cpp,xatom.cpp,lattice.cpp,aflowlib_libraries.cpp) (DX)       
 
3.1.153 - 2017/11/23 -
        Fixing Makefile for GNU version (SC) (fixed Library_ICSD..) (SC)
	Updating directories from AFLOW2 to AFLOW3 (SC)
	Updating directories for findsym platon frozsl (SC)
	
3.1.152 - 2017/11/20 -
        Fixing Makefile for GNU version (SC) (fixed DATA_CVs..)
3.1.151 - 2017/11/17 -
        Fixing Makefile for GNU version (SC) (fixed DATA_CVs..)
3.1.150 - 2017/11/06 -
        NFS cache-cleaning HACK
        (kbin.cpp) (CO)
3.1.149 - 2017/11/06 -
        fixed --xplug
        (libraries.cpp) (SC)
3.1.148 - 2017/10/27 -
        fixed --edata (txt + json print outs)
        (aconvasp_main.cpp,pflow.h,pflow_print.cpp,aflowlib_libraries.cpp) (CO/DX)
3.1.147 - 2017/10/25 -
	added skew test for structures (sym_eps),
	incorporated full symmetry analysis in more functions,
	improved --lib2raw_local,
	improved dos/bands-2json functionality,
	actually fixed --delta_kpoints,
	made min_dist (nearest neighbor distance) function more robust/faster,
	fixed nbondxx units,
	added jsons for sym/structure/bandsdata/dosdata to lib2raw,
	incorporated scale (ReScale()) in more functions
	(aurostd.h,boot.cpp,main.cpp,xmatrix.cpp,xmatrix.h,Makefile,README_AFLOW_ACONVASP.TXT,aflow.h,aconvasp_main.cpp,bader.cpp,defects.cpp,estructure.cpp,init.cpp,ovasp.cpp,pflow.h,pflow_print.cpp,surface.cpp,symmetry.cpp,symmetry_spacegroup.cpp,xatom.cpp,xclasses.cpp,xproto.cpp,aflowlib.h,aflowlib_libraries.cpp) (CO/DX)
3.1.146 - 2017/10/16 -
	rewritten bandgap code,
	added extensive FHI-AIMS support (APL),
	modified loadEntries() for GFA code,
	added new xvector operations (*=,/=),
	fixed delta_kpoints function,
	fixed bands/dos-2json functions,
	added local lib2raw
	(aapl_tensor.cpp,apl.h,apl_dirphoncalc.cpp,apl_gsa.cpp,apl_kphonons.cpp,apl_lrphoncalc.cpp,apl_phoncalc.cpp,qha_eosrun.cpp,aurostd.h,boot.cpp,main.cpp,xmatrix.cpp,xvector.cpp,xvector.h,xmatrix.h,Makefile,README_AFLOW_ACONVASP.TXT,aflow.h,aconvasp_main.cpp,aflowrc.cpp,chull.cpp,kbin.cpp,ovasp.cpp,pflow.h,poccupation_edos.cpp,xatom.cpp,xclasses.cpp,aflowlib_libraries.cpp,apl_supercell.cpp,iaims.cpp,kaims.cpp,oaims.cpp,estructure.cpp,ivasp.cpp,aflowlib.h) (CO)
3.1.145 - 2017/10/12 -
	fixed tolerance scan range (symmetry.cpp) (DX) 
3.1.144 - 2017/10/03 -
	fixed bandgap type bug,
	fixed precision mistmatch in bands data when plotting band structure,
	changed misleading metric_tensor function name,
	fixed false positive message in structure_comparison,
	fixed APL bugs with reading aflow.in,
	avoid SYMPREC vs. PREC confusion
	(ovasp.cpp,estructure.cpp,xatom.cpp,aconvasp_main.cpp,pflow.h,aflow.h,aurostd.h,aflowlib_libraries.cpp,poccupation_edos.cpp,Makefile,ivasp.cpp,apl_phoncalc.cpp,qha_eosrun.cpp,apl.h,apl_kphonons.cpp,compare_structure.cpp,symmetry_spacegroup_functions.cpp,symmetry_spacegroup.h) (CO/DX)
3.1.143 - 2017/09/28 -
	added magnetic symmetry analysis (crystal + spin) to sgdata,
	aflowSG,aflowSYM,agroup,fgroup,pgroup_xtal,agroup,and sgroup; speed increase for space group routine,
	alter tolerance scan range
	(README_AFLOW_ACONVASP.TXT,aflow.h,aconvasp.cpp,aconvasp_main.cpp,lattice.cpp,pflow.h,symmetry.cpp,symmetry_spacegroup.cpp,symmetry_spacegroup_functions.cpp,xatom.cpp) (DX)  
3.1.142 - 2017/09/14 -
	added mpcdf_eos machine,
	fixed proper nouns in symmetry output
	(aflow.cpp,kbin.cpp,aflowrc.cpp,init.cpp,kvasp.cpp,README_AFLOW.TXT,Makefile,pflow_print.cpp) (CO/DX)
3.1.141 - 2017/09/12 -
	fixed sgdata/wyccar issue,
	added space group functions to SYM namespace,
	more detailed warning messages
	(symmetry_spacegroup.h,symmetry_spacegroup.cpp,symmetry_spacegroup_function.cpp,symmetry_spacegroup_ITC_library.cpp,aconvasp_main.cpp,pflow_print.cpp,symmetry.cpp) (DX) 
3.1.140 - 2017/09/05 -
	added sgdata function (along with options for json output),
	edata updated (along with options for json output),
	pgroupk speed up,
	added covalent radii info,
	dos/band structure gnuplot updates
	(main.cpp,README_AFLOW_ACONVASP.TXT,aflow.h,aconvasp_main.cpp,lattice.cpp,pflow.h,pflow_print.cpp,symmetry.cpp,symmetry_spacegroup.cpp,symmetry_spacegroup.h,symmetry_spacegroup_functions.cpp,xatom.cpp,estructure.cpp,init.cpp) (DX/CO) 
3.1.139 - 2017/08/29 -
	fixed edata issue (agroups/iatoms were not calculated) for library runs
	(README_AFLOW_ACONVASP.TXT,aconvasp_main.cpp,lattice.cpp,xatom.cpp,aflow.h) (DX)
3.1.138 - 2017/08/25 -
	fully functional AAPL,
	Pearson symbol/lattice type speed up,
	json serializers for symmetry groups,
	tolerance scan implemented for separate symmetry groups,
	chull latex fix
	(chull.cpp,aconvasp_main.cpp,aflow.h,lattice.cpp,pflow.h,symmetry.cpp,xatom.cpp,xclasses.cpp,aapl_pairs.cpp,aapl_tcond.cpp,aapl_tensor.cpp,apl.h,apl_kphonons.cpp,aurostd.h,main.cpp) (JJPR/DX/CO)
3.1.137 - 2017/08/04 -
	incorporated aflow.Xgroup.json,
	json serializers for bands/dos,
	print to screen options for AFLOW-SYM API,
	xvector/xmatrix lrows/urows/lcols/ucols bug fix,
	APL symmetry output append to ofstream,
	removed validation for sgroup (NOT NEEDED)
	(aconvasp_main.cpp,aflow.h,pflow.h,symmetry.cpp,xatom.cpp,README_AFLOW_ACONVASP.TXT,main.cpp,aurostd.h,xvector.cpp,xmatrix.cpp,apl_supercell.cpp,Makefile,estructure.cpp) (DX/EG/CO)
3.1.136 - 2017/08/01 -
	speed up getFullSymBasis,
	fixed some Wyckoff positions,
	fixed printing in apl (spacegroup vs. lattice type)
	(apl_pdisc.cpp,apl_phoncalc.cpp,aflow.h,symmetry.cpp,symmetry_spacegroup.cpp,symmetry_spacegroup.h,symmetry_spacegroup_ITC_library.cpp,symmetry_spacegroup_functions.cpp) (DX/CO)
3.1.135 - 2017/07/25 -
	fixed xOUTCAR parsing issue with lattice vectors (vasp bug)
	(aflow.h,ovasp.cpp) (CO)
3.1.134 - 2017/07/19 -
	fixed symmetry for library runs (angle/vol tolerance),
	added directory output,
	removed relaxed data from orig structure section in entry page
	(aflowlib_web_interface.cpp,Makefile,aconvasp_main.cpp,aflow.h,lattice.cpp,aflowlib_libraries.cpp,pflow_print.cpp,symmetry.cpp,symmetry_spacegroup.cpp,xatom.cpp,xproto.cpp) (DX/GG/CO)
3.1.133 - 2017/07/19 -
	AEL/AGL: Hugoniots,
	AEL vs pressure (CT) 
3.1.132 - 2017/07/14 -
	added full_sym output to RAW
	(aflowlib_libraries.cpp) (DX/CO)
3.1.131 - 2017/07/14 -
	allow global aflowrc in /etc/aflow.conf plus bug fixes in aflowrc (SC)
3.1.130 - 2017/07/13 -
	bug fixes in aflowrc (SC)
3.1.129 - 2017/07/13 -
	bug fixes init.cpp aflowrc.cpp xvector.cpp (SC/CO)
3.1.128 - 2017/07/12 -
	more ~/.aflowrc definitions and porting to MPI-DE (SC)
3.1.127 - 2017/07/11 -
	more ~/.aflowrc aflow.h ivasp ovasp avasp kbin init VASP_POTCAR_* AFLOW_LIBRARY AFLOW_PROJECT (SC)
3.1.126 - 2017/07/10 -
	more ~/.aflowrc name_dynamics aflow.h  DEFAULT_DOS estructure.cpp poccupation_edos (SC)
3.1.125 - 2017/07/10 -
	more ~/.aflowrc aflow.h  kbin.cpp apl_phoncalc.cpp apl_kphonons.cpp (SC)
3.1.124 - 2017/07/06 -
	quaternion representation additions,
	aflowSYM bug fixes (HfV2)
	(lattice.cpp,xatom.cpp,aflow.h,symmetry.cpp,Makefile) (GG/DX/CO)
3.1.123 - 2017/07/06 -
	adding flags for METAGGA and IVDW (xclasses.cpp) (SC)
3.1.122 - 2017/07/04 -
	aflowrc bug fixes,
	clean names (SC)
3.1.121 - 2017/07/04 -
	aflowrc bug fixes,
	clean names,
	clean METAGGA_SET,
	IVDW_SET (SC)
3.1.120 - 2017/07/02 -
	more ~/.aflowrc
	aflow.h init.cpp aflowrc.cpp kbin kvasp README* VASP_FORCE* PLATON/FINDSYM (SC)
3.1.119 - 2017/07/02 -
	more ~/.aflowrc
	aflow.h init.cpp aflowrc.cpp kbin kvasp README* MACHINE DEPENDENT MPI* (SC)
3.1.118 - 2017/07/02 -
	more ~/.aflowrc
	aflow.h init.cpp aflowrc.cpp kbin kvasp README* GENERIC MPI* (SC)
3.1.117 - 2017/07/02 -
	more ~/.aflowrc
	aflow.h init.cpp aflowrc.cpp README*.TXT: AFLOW_CORE_TEMPERATURE,VASP_PREC (SC)
3.1.116 - 2017/07/01 -
	starting ~/.aflowrc
	aflow.h init.cpp aflowrc.cpp xoptions.h.cpp avasp.cpp apennsy lattice README_AFLOW_ACONVASP.TXT (SC)
3.1.115 - 2017/06/29 -
	XVASP_INCAR_PREPARE_GENERIC aflow.h ivasp.cpp (SC)
3.1.114 - 2017/06/29 -
	added new Jmol js scripts,
	fixed DISMAG issue with APL,
	checkMEMORY() mostly removed from messaging
	(apl_dirphoncalc.cpp,apl_kphonons.cpp,aflowlib_web_interface.cpp,entry.cpp,entry.js,kvasp.cpp,kbin.cpp,init.cpp,avasp.cpp,aflow.h,README_AFLOW_POCC.TXT,README_AFLOW_APL.TXT,README_AFLOW_AGL.TXT,README_AFLOW_AEL.TXT,README_AFLOW.TXT,Makefile) (CO)
3.1.113 - 2017/06/28 -
	XVASP_INCAR_PREPARE_GENERIC aflow.h ivasp.cpp (SC)
3.1.112 - 2017/06/28 -
	added EDIFFG --ediffg
	aflow.h avasp aconvasp_main ivasp kvasp xclasses README_AFLOW_CONVASP README_AFLOW (SC)
3.1.111 - 2017/06/13 -
	SQLITE integration
	(avasp.cpp ow_chull,aflowlib_web_interface,aflowlib_libraries,kbin,apl_phoncalc,README_AFLOW_VERSIONS_HISTORY.TXT,pflow_print,pflow_funcs,main,aurostd.h,bader,Makefile,aflow,SQLITE) (CO)
3.1.110 - 2017/06/13 -
	fixed chull invalid inputs,
	removed exit(0) in loadLIBX,
	force output for mpi settings in APL,
	fixed settings in CIF writer,
	removed aflow.end.out from CompressDirectory(),
	major fixes to CHGCAR/AECCAR readers for bader analysis (CO)
3.1.109 - 2017/06/06 -
	fixed some chull issues (CO)
3.1.108 - 2017/06/06 -
	individualized QHA/AAPL workflows,
	set reliable convex hull standard to 200 entries (binaries),
	updated ill-calculated systems in the database,
	incorporated sort for loadEntries(),
	fixed DPM=AUTO in APL,
	fixed MCL systems
	(APL/aapl_tensor,apl.h,apl_kphonons,apl_lrphoncalc,apl_phoncalc,qha_eosrun,apl_dirphoncalc,Makefile,README_AFLOW.TXT,README_AFLOW_ACONVASP.TXT,README_AFLOW_AEL.TXT,README_AFLOW_AGL.TXT,README_AFLOW_
APL.TXT,README_AFLOW_POCC.TXT,README_AFLOW_VERSIONS_HISTORY.TXT,aflow,aflow.h,avasp,init,kbin,kvasp,xclasses,aconvasp_main,chull,chull.h,symmetry_spacegroup,symmetry) (CO)
3.1.107 - 2017/06/05 -
	online pubs management curtarolo/oses/toher (SC)
3.1.106 - 2017/06/02 -
	added IVDW
	(aflow.h avasp xclasses aconvasp_main ivasp kvasp) (SC)
3.1.105 - 2017/06/01 -
	added METAGGA
	(aflow.h avasp xclasses aconvasp_main ivasp kvasp) (SC)
3.1.104 - 2017/05/30 -
	set reliable convex hull standard to 200 entries (CO)
3.1.103 - 2017/05/30 -
	added pgroup_xtal propagation in supercell creation,
	also fixed ".nfs*" issues in CompressDirectory() (CO)
3.1.102 - 2017/05/29 -
	issues with symmetry in the aflowlib.out calculation (CO)
3.1.101 - 2017/05/26 -
	cosmetics and added PaddedCENTER (SC)
3.1.100 - 2017/05/26 -
	changed numbering style + cosmetics(SC)<|MERGE_RESOLUTION|>--- conflicted
+++ resolved
@@ -1,5 +1,15 @@
 3.1.228 - 2019/11/20
         Location: http://materials.duke.edu/AFLOW/aflow.3.1.228.tar.xz
+        -- AFLOW DFT calculations can now read in CHGCAR files. (ME)
+        -- Improved runtimes and memory requirements for AAPL. (ME)
+        -- Switched the thermal conductivity integration method to the tetrahedron method. (ME)
+        -- Added Grueneisen parameter and phase space calculation to thermal conductvity calculations. (ME)
+        -- APL and AAPL can now use the CHGCAR file from the ZEROSTATE calculation to speed up calculations. (ME)
+        -- Replaced APLLogicError and APLRuntimeError with aurostd::xerror. (ME)
+        -- Fixed bug in APL and AAPL that did not properly process -D option. (ME)
+        -- Removed unused source files. (ME)
+        -- Added matrix norms to aurostd::xmatrix. (ME)
+        -- Fixed KPPRA for APL relaxations to use the standard density. (ME)
         -- Fixed bug in xDOSCAR reader error detection. (ME)
         -- Additional web output for entry page applets. (ME)
         -- Fixed bug that prevented LDA+U parameters from being passed into ARUN aflow.ins. (ME)
@@ -58,21 +68,8 @@
         -- added aurostd::getPWD() (CO)
 3.1.227 - 2019/10/16
         Location: http://materials.duke.edu/AFLOW/aflow.3.1.227.tar.xz
-<<<<<<< HEAD
-        -- AFLOW DFT calculations can now read in CHGCAR files. (ME)
-        -- Improved runtimes and memory requirements for AAPL. (ME)
-        -- Switched the thermal conductivity integration method to the tetrahedron method. (ME)
-        -- Added Grueneisen parameter and phase space calculation to thermal conductvity calculations. (ME)
-        -- APL and AAPL can now use the CHGCAR file from the ZEROSTATE calculation to speed up calculations. (ME)
-        -- Replaced APLLogicError and APLRuntimeError with aurostd::xerror. (ME)
-        -- Fixed bug in APL and AAPL that did not properly process -D option. (ME)
-        -- Removed unused source files. (ME)
-        -- Added matrix norms to aurostd::xmatrix. (ME)
-        -- Fixed KPPRA for APL relaxations to use the standard density. (ME)
-=======
         -- Bug fixes for MPI (SC)
         -- Verbosity fixes (Message("")) (SC)
->>>>>>> 9ddb17da
 3.1.226 - 2019/10/01
         Location: http://materials.duke.edu/AFLOW/aflow.3.1.226.tar.xz
         -- Modification on the allocation of web entries, through web cache of AUID. Speed up of 20-200 times in serving aflowlib entry pages (SC)
