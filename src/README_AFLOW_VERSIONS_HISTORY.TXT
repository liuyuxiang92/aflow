3.2.3 - 2020/05/01
        Location: http://materials.duke.edu/AFLOW/aflow.3.2.1.tar.xz
        -- Fixed segmentation fault when DINEQUIV_ONLY option was used. (AS)
        -- added check for broken REST-API to aflow_chull_python.py (MB)
        -- Added check for required binaries to plotter. (ME)
        -- Canonical system name is now based on aflow.in instead of VASP output files. (ME)
        -- Fixed broken system name for aflow_proto. (ME)
        -- Fixed plotter title and file names when ANRL parameters are present. (ME)
        -- Fixed bug that deleted qmvasp files from previous runs instead of appending to them. (ME)
        -- Removed VASP k-mesh symmetry fixes when SYM=OFF. (ME)
        -- Changed database file name conventions. (ME)
<<<<<<< HEAD
        -- added 67 structure prototypes from Y. Lederer: 58 new ANRL files (generates 60 new protos), 7 generated with existing files with different internal degrees of freedom (DX)
        -- updated README_PROTO.TXT with new prototypes, unique atom decorations, and supplemental notes (DX)
        -- clean input structure species (pseudopotentials) in compare::compare2database() (DX)
        -- updated README_AFLOW_COMPARE.TXT and README_AFLOW_ACONVASP.TXT with "relaxation_step" and "isopointal" comparison functionality (DX)
        -- added --relaxation_step flag to --compare2database and --compare_database_entries to compare original/relax1/most_relaxed geometry files (DX)
        -- added ABINIT detector and reader (DX)
        -- added atom type/element to ABINIT writer (via nuclear charge, i.e., znucl) (DX)
        -- added ELK detector, reader, and writer (DX)
        -- added ELK file format to READMEs (DX)
        -- moved frac2dbl from SYM to AUROSTD, and reformatted in more consistent style to AFLOW (DX)
        -- added overloads for running database comparison functions internally: compare2database(), isMatchingStructureInDatabase(), matchingStructuresInDatabase(), printCompare2Database()  (DX)
        -- added FileMESSAGE and logstream to more comparison functions (DX)
        -- changed namespace of all comparison functions to "compare"; i.e., "pflow" -> "compare" (DX)
        -- fixed bug in --poscar2aflowin; symmetry tolerance not propogated for tolerance scan (DX)
=======
>>>>>>> 5166ff1a
        -- added Patterson symmetry analysis; denoted "pgroupk_Patterson" (applies to reciprocal space only) (DX)
        -- compare Patterson point symmetry to Laue point group as consistency check (DX)
        -- added Patterson symmetry to full symmetry command (DX)
        -- added stand-alone Patterson symmetry command (DX)
        -- cleaned text/json if-statements in symmetry writing functions (DX)
        -- added Patterson symmetry usage to README_AFLOW_SYM.TXT and README_AFLOW_ACONVASP.TXT (DX)
        -- added 67 structure prototypes from Y. Lederer: 58 new ANRL files (generates 60 new protos), 7 generated with existing files with different internal degrees of freedom (DX)
        -- updated README_PROTO.TXT with new prototypes, unique atom decorations, and supplemental notes (DX)
        -- clean input structure species (pseudopotentials) in compare::compare2database() (DX)
        -- fixed bug in --poscar2aflowin; symmetry tolerance not propogated for tolerance scan (DX)
        -- added error for non-standard prototypes that create structures with atoms too close (CO+DX)
<<<<<<< HEAD
        -- throw error when lattice gives negative determinant (CO)
        -- fixed --kppra=XX collision with aflow_proto (CO)
        -- xaus.POTCAR_TYPE_PRINT_flag==FALSE for lib2 and lib3 even for pocc structures (CO)
        -- added RHL to auto Gamma-centering kpoints schemes (CO)
        -- patched aflow.rc for AUTO kpoints generation (CO)
        -- patched TITEL search issue for PAW_LDA_KIN (CO)
        -- patched --slab_check warning with det(lattice)<0 (CO)
        -- added eurl2string(), eurl2stringstream(), eurl2vectorstring(), eurl2dequestring(), eurl2tokens(), eurl2string() (CO)
        -- added EWithinList() (CO)
        -- patched getPathAURL() to load from LIB if available (CO)
        -- patched loadXStructure() to handle compressed POSCARs (CO)
        -- added more POSCAR variants to loadXStructure() (CO)
        -- small speed-ups to N+1 calculation in chull (CO)
        -- changed material.php -> material dir for chull web links (CO)
        -- added N+1 enthalpy gain to chull pdf doc (CO)
        -- patched vbadness warnings with longtable in chull (CO)
        -- patched hull_energy sign (CO)
        -- added chull_check to Makefile (CO)
        -- patched --bandgap and --bandgapdos to work with extension-less OUTCAR/DOSCAR (CO)
        -- patched species-project dos plot issues: lacking species key and emax TOO high (CO)
        -- added logger objects to plotter functions (CO)
        -- patched BvolXXXX.dat increment issue (++atomCOUNT) (CO)
        -- patched --kapth to take default values from .aflow.rc (CO)
        -- changed default value for kgrid to AUTO (MP vs. Gamma) (CO)
=======
        -- added secondary wget location for AFLOW3_FREE files for make (CO)
3.2.2j - 2020/04/02
        Location: http://materials.duke.edu/AFLOW/aflow.3.2.2*.tar.xz
        -- standardized vext,vcat,vzip from XHOST 2j (SC)
        -- accelerated lib2raw with moreauid checks 2i (SC)
        -- more pseudopotentials 2h (SC)
        -- fixed Mike reported bug in APL, from POTCAR_AUID in aflow_ivasp.cpp 2g (SC)
        -- test (2f)
        -- cleaned up vAUIDs vAURLs vLOOPs all now children of vLIBS 2e (SC)
        -- renaming VASP_Write_ppAUID_FILE and VASP_Write_ppAUID_AFLOWIN 2e (SC)
        -- adding pseudopotentials references 2d (SC)
        -- working on SCAN in aflowlib.h added aflowlib_enrty MEGAGGA 2d (SC)
        -- added some pseudopotentials references, fixed HEX/FCC and RHL into autogamma ivasp 2c (SC)
        -- removed EnthalpyReference 2b (SC)
        -- sum up all the previous updates - ready to run now 2a (SC)
3.2.2 - 2020/03/30
        Location: http://materials.duke.edu/AFLOW/aflow.3.2.2.tar.xz
        -- sum up all the previous updates - ready to run now (SC)
3.2.1k - 2020/03/29
        Location: http://materials.duke.edu/AFLOW/aflow.3.2.1*.tar.xz
        -- species_pp_groundstate_energy and species_pp_groundstate_structure 1k (SC)
        -- VASP_Write_AUID_FILE and VASP_Write_AUID_AUID in ivasp 1j (SC)
        -- removed vsymbol vname vdate in xPOTCAR, moved vZ into species_Z (unnecessary)
        -- LIB2RAW_Loop_PATCH in aflowlib* 1j (SC)
        -- needed RAUG too 1i (SC)
        -- --pseudopotentials_check for OUTCARS 1i (SC)
        -- operator << xOUTCAR 1i (SC)
        -- removed TITEL LEXCH symbol name date Z .... and made them dynamical vectors 1h (SC)
        -- --pseudopotentials_check --pp_check --ppk in aconvasp_main.cpp 1h (SC)
        -- unicity of PSEUDOPOTENTIALS nailed in xPOTCAR and xOUTCAR 1g (SC)
        -- wrapVecEntries and wrapDeqEntries overloads 1g (SC)
        -- adding pp information in aflolwib entries and AUROSTD 1g (SC)
        -- dealing with PP collision in aflow.h aflow_ovasp.cpp 1g (SC)
        -- removed WEB_Aflowlib_Entry_PHP aflowlib_web_interface.cpp 1f (SC)
        -- added aflowlib_libraries_scrubber.cpp aflow_xpseudopotentials.cpp (SC)
        -- added much to xPOTCAR (SC)
        -- AUROSTD deque/vector string2file  (SC)
        -- AUROSTD bool2string file2md5sum  (SC)
        -- modifications in aflow.h aflow_xclasses.cpp and aflow_ivasp.cpp for POTCAR_AUID (SC)
3.2.1c - 2020/03/22
        Location: http://materials.duke.edu/AFLOW/aflow.3.2.1c.tar.xz
        -- fixes for lib2raw and and error checking in uploading calculations (SC)
3.2.1 - 2020/03/17
        Location: http://materials.duke.edu/AFLOW/aflow.3.2.1.tar.xz
        -- Fixes times stamp in bug fixes (SC)
        -- Updates on pthread.cpp and libraries.cpp for error checking in uploading calculations  (SC)
3.2.0 - 2020/02/10
        Location: http://materials.duke.edu/AFLOW/aflow.3.2.0.tar.xz
        -- New release, finally aflow 3.2 (SC)
>>>>>>> 5166ff1a
3.1.228 - 2020/01/20
        Location: http://materials.duke.edu/AFLOW/HISTORIC/aflow.3.1.228.tar.xz
        -- added schema name/unit/type to XHOST (SC)
        -- added file2dequestring(), string2dequestring() (SC)
        -- optimized NCPUS/NPAR/NCORE settings (SC)
        -- patched _atom() class: constructor()/copy()/free() (SC)
        -- updated xoptions so content can be lowercase (SC)
        -- added isdefined to xoption (SC)
        -- AFLOW DFT calculations can now read in CHGCAR files. (ME)
        -- Improved runtimes and memory requirements for AAPL. (ME)
        -- Switched the thermal conductivity integration method to the tetrahedron method. (ME)
        -- Added Grueneisen parameter and phase space calculation to thermal conductivity calculations. (ME)
        -- APL and AAPL can now use the CHGCAR file from the ZEROSTATE calculation to speed up calculations. (ME)
        -- Replaced APLLogicError and APLRuntimeError with aurostd::xerror. (ME)
        -- Fixed bug in APL and AAPL that did not properly process -D option. (ME)
        -- Removed unused source files. (ME)
        -- Added matrix norms to aurostd::xmatrix. (ME)
        -- Fixed KPPRA for APL relaxations to use the standard density. (ME)
        -- Added a handler for the AFLOW database. (ME)
        -- Added an AFLOW-SQLITE interface. (ME)
        -- Updated SQLite to version 3.30.1 (2019-10-11, https://www.sqlite.org/2019/sqlite-amalgamation-3300100.zip). (ME)
        -- Added additional web output for entry page generation. (ME)
        -- Fixed bug that put NCORE into INCARs of linear response calculations. (ME)
        -- Fixed bug that caused phonon dispersion path builder to break for some lattices. (ME)
        -- Fixed bug in xDOSCAR reader error detection. (ME)
        -- Additional web output for entry page applets. (ME)
        -- Fixed bug that prevented LDA+U parameters from being passed into ARUN aflow.ins. (ME)
        -- Added ael_stiffness_tensor and ael_compliance_tensor to aentry. (ME)
        -- Fixed bug that prevented AGL from running during LIB2LIB. (ME)
        -- added warnings/errors if species information missing in POSCAR for --poscar2aflowin (CO)
        -- tab aligning all files (CO)
        -- patched clang warnings for aurostd_boot.cpp (CO)
        -- patching warning for writing aflow.rc, only issue if it was written, should fix www-data (CO)
        -- added xQMVASP (CO)
        -- force signed distance for hull formation enthalpy (CO)
        -- added --geometry to get abc_angles for any input structure (CO)
        -- commenting out CreateSlab_RigidRotation(), it does not work, need to redefine lattice vectors (CO)
        -- patching CreateSlab_SurfaceLattice() lattice vector search to include explicit length/angle constraints (CO)
        -- patched slab_test with v3len_max_strict (CO) 
        -- added minimumDistance() calculator for non-periodic systems like molecules or grid of atoms (CO)
        -- patched atoms grid generated for foldAtomsInCell(): GenerateGridAtoms() populates grid_atoms, not atoms (CO)
        -- added setAutoVolume() to xstructure (CO)
        -- added getOSS() and getOFStream() to xStream() (CO)
        -- added GetBandGap() to xDOSCAR: get bandgap from DOS (CO)
        -- added PrintBandGap_DOS() for command line access to DOS bandgap analysis (CO)
        -- incorporating equivalent hkl planes analysis (CO)
        -- patched supercell dimensions reduction for slip system analysis (CO)
        -- now preserving volume for slip system analysis (CO)
        -- added --plot_all_atoms option for DOS plotter (CO)
        -- added functionality for plotting species-projected DOS in plotter (CO)
        -- added '/' between all path separators in plotter (CO)
        -- added LDEBUG in plotter (CO)  
        -- patched formatDefaultTitlePOCC() to understand pocc string in plotter (CO)
        -- added getAflowInFromAFlags() for pocc (CO) 
        -- added --pocc_minimum_configuration identifying which ARUN is minimum energy (CO)  
        -- patched FINAL volume of ordered supercells from pocc, should speed up VASP calculations (CO)
        -- added postprocessing workflow for pocc: performs postprocessing from input files, does NOT redo structure analysis (CO) 
        -- added self-patch for pocc: patches structures files (all and unique) so individual POSCARs can be read by aflow (CO) 
        -- added reader for structures file (CO)
        -- pocc writes out PARTCAR (CO)
        -- pocc calculates/writes out EFA (CO)
        -- pocc writes out ensemble average DOSCAR (CO)  
        -- pocc writes out supercell probabilities to aflow.pocc.out (CO)  
        -- pocc writes out results of ensemble average band gap to aflow.pocc.out (CO) 
        -- pocc plots ensemble average DOS projected by orbitals and species (CO)
        -- added KBIN_POCC_TEMPERATURE_STRING (aflow.in) and --temperature (command line) for pocc post-processing (CO)
        -- avoiding NEGLECT_NOMIX for pocc, high-entropy offers increased solubility over binaries (CO)
        -- added option for printing ensemble average IDOS in pocc data files (aflow_pocc_old.cpp) (CO) 
        -- added POccStructuresFile class to read post-processing files (CO)
        -- patched zero-padding for pocc output files (CO)
        -- add first POCC unit test to Makefile (CO)
        -- patch distinction between POTCAR_TYPE_DATE_PRINT_flag and POTCAR_TYPE_PRINT_flag in avasp (CO)
        -- patching xvasp.POTCAR_TYPE_PRINT_flag for LIB2/LIB3 (CO)
        -- added --potential_type for auto aflow.in generator (CO)
        -- streamlined xvector constructors and copy() methods (CO)
        -- added xvector constructor for xmatrix input (CO)
        -- added getcol(), getmat(), setrow(), setcol(), setmat() to xmatrix, with relevant unit tests called by —test_xmatrix (CO)
        -- added operator *=(utype r) and operator /=(utype r) to xmatrix (CO)
        -- added modulus(), modulussquare(), modulus2() to xmatrix (CO)
        -- getmat() now returns void, xmatrix is an input (CO)
        -- added lrows_out, lcols_out input getmat() as well as a overload for returning xvector (as input) (CO)
        -- added xmatrix2xvector() (CO)
        -- patched QRDecomposition_HouseHolder() not to assume lrows, lcols (CO)
        -- updated generalHouseHolderQRDecomposition()->QRDecomposition_HouseHolder() (CO)
        -- added EFileEmpty() and EFileNotEmpty() (CO)
        -- added _AFLOW_FILE_NAME_ to logger() and xerror(), and patched Makefile for some missing cpp (CO)
        -- added aurostd::getPWD() (CO)
        -- added unsigned long long to _isfloat(), _iscomplex(), _isreal(), _size(), _real(), isinteger() (CO)
        -- added aurostd::powint() for fast powers of integers (CO)
        -- added all variants of iszero() (CO)
        -- templated GCD(), patched for positive/negative inputs, and added Bezout coefficients as output (CO)
        -- adding free(), copy(), refresh() to xmatrix (CO)
        -- added shiftlrows, shiftlcols, shiftlrowscols to xmatrix (CO)
        -- added inverse of 2x2 matrix (CO)
        -- added xmatrixint2double() and xmatrixdouble2int() (CO)
        -- added right matrix division, traspInPlace(), traspSquareInPlace(), submatrixInPlace(), and getdiag() to xmatrix (CO)
        -- added getmatInplace() and getvec() to xmatrix (CO)
        -- patched inverse() for xmatrix, now uses matrix of minors (adjoint) approach which is more stable than GaussJordan (CO)
        -- converted bool inverse() to bool isNonInvertible() in xmatrix() (CO)
        -- added smith normal form calculator to xmatrix (CO)
        -- updated QR decomposition algorithm to avoid saving householder rotations to form Q at the end (CO)
        -- added xDOSCAR.convertSpinOFF2ON() for easy manipulation between SPIN-OFF/SPIN-ON POCC ARUNS (CO)
        -- fixed tolerance "WARNING" in symmetry screw axis determination (DX)
        -- added missing partial occupation value when printing CIF (DX)
        -- added site occupation to Wyckoff object (DX)
        -- used _atom copy constructor in symmetry functions instead of by-hand updates (DX)
        -- fixed indenting in symmetry functions (DX)
        -- added rescaling of structure in prototyping functionality (DX)
        -- added functions to extract information from certain Wyckoff positions (DX)
        -- added functionality to force input Wyckoff choice for structure prototyping (DX)
        -- added check for duplicate subdirectory in aflow zipping, removes subdirectory if found (DX+CO)
        -- added flags to get matching AFLOW prototypes and cast into prototype designation (DX)
        -- added environment analysis (isoconfigurational) to structure comparison (DX)
        -- fixed multiple thread calls in structure comparison and building prototype structures (DX)
        -- suppress permutation calculation for AFLOW prototypes in structure comparison (DX)
        -- replaced exit() with throws in structure comparison functions (DX)
        -- added database comparison functionality (DX)
        -- added directory information to structure comparison for debugging  (DX)
        -- multithreaded prototype casting in structure comparison (DX)
        -- use more robust supercell expansion method (lattice dimensions vs 3x3x3) in structure comparison (DX)
        -- added functionality to check for better matches (necessary for environment and permutation comparisons) (DX)
        -- store Wyckoff groupings for duplicates and same family structures (DX)
        -- added preliminary magnetic structure analysis with new functions to add spin to structure (DX)
        -- added consistency check in permutation comparisons (DX)
        -- boolean for threading safety check (save time) (DX)
        -- improved (speed) atom matching functionality in structure comparison (DX)
        -- speed increase to generateGrid function (DX)
        -- replace SplitAlloySpecies and compare::GetElements() with stringElements2VectorElements() in comparison functions (DX)
        -- added functionality to search prototype labels by symmetry without nspecies and stoichiometry (DX)
        -- added space group to lattice type and centering functions (DX)
        -- added more methods for extracting lattice parameters for prototyping (wyccar, cif, etc.) (DX)
        -- store Wyckoff information from CIF reader (DX) 
        -- fixed bug in extracting Wyckoff coordinates (DX)
        -- allow non-standard space group symbol formats for CIF, check provided equations to verify setting (DX)
        -- update structure comparison class attribute names (DX)
        -- allow for mix of ICSD and non-ICSD structures during sorting by ICSD number for structure comparison (DX)
        -- created generalized function for adding magnetic information to structure (DX)
        -- fixed non-collinear spin lattice primitivization function (DX)
        -- fixed typos in README_PROTO.TXT: A2B_oP12_26_abc_ab-001 to A2B_oP12_26_abc_ab-002 and AB_oC8_67_a_g-001 to AB_oC8_67_a_g-002 (DX)
        -- check if tolerance input is negative for BringInCell() (DX)
        -- added AtomEnvironment class in aflow_xatom.cpp (DX)
        -- generalized inCell() and added atomInCell() (DX)
        -- added aurostd::GCD(), aurostd::LCM(), and aurostd::reduceByGCD(), for vector and deque (DX)
        -- added FileMESSAGE and logstream overloads for comparison functions (DX)
        -- added lattice deviation, coordinate displacement, and figure of failure (structure misfit) to the JSON output for structure comparison (DX)
        -- added try-catch for pflow::loadXstructure() in case URL times out or a bad structure file input (DX)
        -- refined magnetic misfit criteria (DX)
        -- added JSON output for structure prototyping (DX)
        -- fixed parameters for prototype=A_tI2_139_a; fct convention vs bct convention (DX)
        -- added unit tests in makefile for aflowSG, aflowSYM, and aflow-xtal-match (DX)
        -- put xstructure initialization in free() and call free() at beginning of constructors (otherwise xstructure is not always initialize) (DX)
        -- changed xstructure::Clear() to xstructure::clear() (DX)
        -- changed xstructure::Clean() to xstructure::clean() (DX)
        -- updated README_AFLOW_COMPARE.TXT (DX)
        -- use xoptions schema for property units in comparison code (DX)
        -- use ANRL setting as default for symmetry analysis in comparisons for quick conversion to AFLOW prototype designation (DX)
        -- use of xoptions throughout comparison functions (DX)
        (AFLOW: aconvasp.cpp, aconvasp_main.cpp, aflow.cpp, aflow.h, aflowlib_database.cpp, aflowlib.h, aflowlib_libraries.cpp, aflowlib_web_interface.cpp, aflowrc.cpp, apennsy_gndstate.cpp, apennsy_main.cpp, avasp.cpp, bader.cpp, cce.cpp, chull.cpp, chull.h, compare_structure.cpp, compare_structure_function.cpp, compare_structure.h, contrib_shidong_auxiliary.cpp, gfa.cpp, iaims.cpp, init.cpp, ivasp.cpp, kbin.cpp, kvasp.cpp, lattice.cpp, Makefile, modules.cpp, ovasp.cpp, pflow_funcs.cpp, pflow.h, pflow_print.cpp, plotter.cpp, pocc.cpp, pocc.h, pocc_old.cpp, pocc_old.h, README_AFLOW_ACONVASP.TXT, README_AFLOW_AFLOWRC.TXT, README_AFLOW_COMPARE.TXT, README_AFLOW_EXCEPTIONS.TXT, README_AFLOW.TXT, README_PROTO.TXT, SQLITE/shell.c, SQLITE/sqlite3.c, SQLITE/sqlite3ext.h, SQLITE/sqlite3.h, SQLITE/sqlite.cpp, SQLITE/sqlite.h, surface.cpp, symmetry.cpp, symmetry_spacegroup.cpp, symmetry_spacegroup_functions.cpp, symmetry_spacegroup.h, symmetry_spacegroup_ITC_library.cpp, xatom.cpp, xclasses.cpp, xelement.cpp, xproto.cpp, xproto_gus.cpp)
        (ANRL: aflow_anrl.cpp, ANRL_CPPS_20180710/list.cpp)
        (APL: aapl_cluster.cpp, aapl_ifcs.cpp, aapl_setup.cpp, aapl_tcond.cpp, apl_atomic_disp.cpp, apl_dirphoncalc.cpp, apl_dm_pdos_save.cpp, apl_doscalc.cpp, apl_group_velocity.cpp, apl.h, apl_hsqpoints.cpp, apl_kphonons.cpp, apl_lrphoncalc.cpp, apl_ltet.cpp, apl_pathbuilder.cpp, apl_pdisc.cpp, apl_phoncalc.cpp, apl_qmesh.cpp, apl_shellhandle.cpp, apl_supercell.cpp, apl_thermalpc.cpp, qha3phonons_eos.cpp, qha_aflowin_creator.cpp, qha_dm_pdos_save.cpp, qha_energies.cpp, qha_eoscalc.cpp, qha_eos.cpp, qha_eosrun.cpp, qha_gruneisen.cpp, qha_operations.cpp, README_AFLOW_APL.TXT, scqha_eos.cpp, scqha_gruneisen.cpp, scqha_T_freqs.cpp)
        (AUROSTD: aurostd.h, boot.cpp, main.cpp, xcombos.cpp, xcombos.h, xcomplex.cpp, xcomplex.h, xerror.cpp, xerror.h, xmatrix.cpp, xmatrix.h, xoption.cpp, xoption.h, xscalar.cpp, xscalar.h, xtensor.cpp, xvector.cpp, xvector.h)
3.1.227 - 2019/10/16
        Location: http://materials.duke.edu/AFLOW/HISTORIC/aflow.3.1.227.tar.xz
        -- Bug fixes for MPI (SC)
        -- Verbosity fixes (Message("")) (SC)
3.1.226 - 2019/10/01
        Location: http://materials.duke.edu/AFLOW/HISTORIC/aflow.3.1.226.tar.xz
        -- Modification on the allocation of web entries, through web cache of AUID. Speed up of 20-200 times in serving aflowlib entry pages (SC)
        -- Bug fixes in producing html/json for icsd# entries (SC)
        -- Modified aflow.in generation in AEL and AGL to use common routines in aflow_avasp.cpp and aflow_modules.cpp (CT)  
        -- Write AGL enthalpy as a function of pressure in an AFLOW readable format for future phase diagram application (CT)
        -- Added --quiet option to LIB2LIB routine (CT)
        -- Sets the VASP symmetry to off by default for AEL calculations (CT)
        -- Added projected phonon DOS calculations. (ME)
        -- Linear tetrahedron method does not reduce upon construction anymore (necessary for projected DOS). (ME)
        -- Cleaned up code and added more comments to QMesh and LTMethod files. (ME)
        -- Made moveToBZ inside QMesh more robust. (ME)
        -- Replaced all instances of exit in APL with throw APLRuntimeError. (ME)
        -- Sped up reduction of q-mesh grid. (ME)
        -- Added safeguards for DOSCAR readers for broken DOSCAR files. (ME)
        -- Fixed plotter bugs for HTQC prototype names. (ME)
        -- Added findInList function to AUROSTD. (ME)
        -- Generalized BringInCell method. (ME/DX)
        -- created overloads for BringInCell method (double/xvector/_atom/xstructure), along with "InPlace" variants, i.e., const input (DX)
        -- replaced all mod_one/mod_one_xvec/mod_one_atom for new BringInCell method (DX)
        -- replaced old BringInCell functions with new version (DX)
        -- fixed indenting in symmetry functions (DX)
        -- replaced all SYM::CrossPro() with aurostd::vector_product() (DX)
        -- replaced all SYM::normalize() with explicity division of aurostd::modulus() (DX)
        -- replaced SYM::extract_row() with aurostd::operator() (DX)
        -- fabs() -> aurostd::abs() (CO)
        -- changed abinit writer lattice from column-based to row-based (CO)
        -- updated some class definitions (free()/copy()) (CO)
        (AFLOW: aconvasp.cpp, aconvasp_main.cpp, aflow.cpp, aflow.h, aflowlib.h, aflowlib_libraries.cpp, aflowlib_webapp_entry.js, aflowlib_web_interface.cpp, aflowrc.cpp, apennsy_gndstate.cpp, apennsy_main.cpp, apennsy_vaspin.cpp, avasp.cpp, chull.cpp, compare_structure_function.cpp, compare_structure.h, contrib_cormac.cpp, contrib_wahyu.cpp, data.cpp, init.cpp, Makefile, modules.cpp, oaims.cpp, ovasp.cpp, pflow_funcs.cpp, pflow_print.cpp, plotter.cpp, pocc.cpp, pocc.h, pocc_old.cpp, README_AFLOW_ACONVASP.TXT, README_AFLOW_SYM.TXT, spacegroup.cpp, surface.cpp, symmetry.cpp, symmetry_spacegroup.cpp, symmetry_spacegroup_functions.cpp, symmetry_spacegroup.h, symmetry_spacegroup_ITC_library.cpp, xatom.cpp, xclasses.cpp, xproto.cpp)
        (AEL: ael_elastic_fit.cpp, ael_elasticity.cpp, ael_elasticity.h, ael_get_stress.cpp)
        (AGL: agl_debye.cpp, agl_debye.h, agl_electronic.cpp, agl_eqn_state.cpp, agl_get_ev.cpp, agl_hugoniot.cpp, agl_polynomial.cpp, agl_rungibbs.cpp, agl_thermal.cpp)
        (APL: apl_atomic_disp.cpp, apl_dm_pdos_save.cpp, apl_doscalc.cpp, apl_function_fitting.cpp, apl_group_velocity.cpp, apl.h, apl_hsqpoints.cpp, apl_kphonons.cpp, apl_ltet.cpp, apl_pdisc.cpp, apl_phoncalc.cpp, apl_qmesh.cpp, apl_shellhandle.cpp, apl_supercell.cpp, qha3phonons_eos.cpp, qha_dm_pdos_save.cpp, qha_energies.cpp, qha_eoscalc.cpp, qha_gruneisen.cpp, qha_operations.cpp, README_AFLOW_APL.TXT, scqha_eos.cpp, scqha_gruneisen.cpp)
        (AUROSTD: aurostd.h, main.cpp, xmatrix.cpp, xmatrix.h)
3.1.225 - 2019/07/26
        Location: http://materials.duke.edu/AFLOW/HISTORIC/aflow.3.1.225.tar.xz
        -- fixing bug with stability criterion calculation in --output=web, need structure comparison for correct stability criterion calculation (WS)
        -- changed output name for --output=web to aflow_ALLOY_hull_web.json (WS)
        -- integrated N+1_enthalpy_gain and stability criterion to --output=web (WS)
        -- patched web json for quaternary chull (WS)
        -- added CCE functionality (RF)
        -- added CCE readme (RF)
        -- added a user input cutoff energy to the GFA code (DF)
        -- Added vector version of RemoveComments. (ME)
        -- RemoveControlCharactersFromStringstream now also removes carriage returns because they break string additions. (ME)
        -- SPIN_REMOVE_RELAX_2 did not remove spin after the second relaxation; this is fixed now. (ME)
        -- Removed bug that prevented certain NBANDS errors from being fixed while an NBANDS warning was present in vasp.out (ME)
        -- APL and AAPL now read forces from qmvasp file. (ME)
        -- AAPL_KPPRA added to aflow_modules. (ME)
        -- Minor APL code clean-ups. (ME)
        -- Added new plotter functions for band structures, phonons, and thermal properties. (ME)
        -- Updated numbering scheme for partial DOS from being zero-based to being one-based. (ME)
        -- Changed xDOSCAR, xEIGENVAL, and xKPOINTS to be compatible with new plotter. (ME)
        -- Added functionality to APL that outputs phonon DOS and dispersion in
        -- VASP format for new plotter functions. (ME)
        -- Fixed bug for the path builder for path with - and | as separators. (ME)
        -- Fixed xDOSCAR reader to be more general. (ME)
        -- patched change_tolerance() bug for double& tolerance return (DX)
        -- renamed minimum distance functions, more descriptive (minimizeDistanceCartesianMethod() and minimizeDistanceFractionalMethod()) (DX)
        -- reduced number of inputs for minimum distance functions (DX)
        -- added functionality to read VASP5 format in CHGCAR (DX)
        -- cleaned species/atom names in xstructure2json; remove pseudopotential information, oxidation numbers, etc. (DX)
        -- added boolean to ignore minimum distance check in foldAtomsInCell() (DX)
        -- added overloads for mapping functions (DX) 
        -- fixed bug in in xstructure2json in LIB2RAW runs; store corresponding structure from relaxations (DX) 
        -- read species for xstructure2json in LIB2RAW runs (DX) 
        -- added default permutation designation to ANRL prototypes for --proto and --aflow_proto, e.g., ".AB" for "AB_cF8_225_a_b.AB" (DX) 
        -- added functionality to read "_symmetry_space_group_name_H-M" in CIF reader (DX)
        -- added GetSpaceGroupNumber() to get the space group number from the Hermann-Mauguin symbol (DX)
        -- added RemoveCharacterFromBack(), RemoveCharacterFromFront(), and RemoveCharacterFromBackandFront() to AUROSTD; useful for parsing CIF fields (DX)
        -- added function to compare Wyckoff position strings regardless of order, necessary for matching equations in CIF to ITC standard (DX)
        -- fixed bug in reading symops from CIF; check for symop_id (DX)
        -- fixed bug in "_space_group_name_Hall" reader in CIF (DX)
        -- converted exits to xerrors in GetSpaceGroup*() functions (DX)
        -- added DEFAULT_GFA_FORMATION_ENTHALPY_CUTOFF to aflow.rc (CO)
        -- added functions to find pointLineIntersection() and linePlaneIntersection() (CO)
        -- added function to find 3D rotation between two 3D vectors (CO)
        -- remapped const utype& tol -> utype tol in function inputs (CO)
        -- remapped const bool& -> bool in function inputs (CO)
        -- added check in generalHouseHolderQRDecomposition() that Q*R=A (CO)
        -- changed gcd() to GCD() (CO)
        -- added least common multiple function LCM() (CO)
        -- added --slab_test (CO)
        -- added setctau/setftau functions to _sym_op (CO)
        -- added ReplaceAtoms() to xstructure to safely RemoveAtom() then AddAtom() (CO)
        -- modified foldAtomsInCell() to remove fold_in_only complexity, this was simplified by GenerateGridAtoms() (CO)
        -- added check to foldAtomsInCell() that min_dist does not change (CO)
        -- added CreateSlab_RigidRotation(), CreateSlab_SurfaceLattice(), and associated functions (many overloads) to create slabs for surface calculations: the two functions should yield about the same structure but by two different methods (CO)
        -- reformulate basis in CreateSlab_RigidRotation() so k-points grid is created appropriately (K1xK2x1) (CO)
        -- added new modules for calculating the generalized stacking fault energy and cleavage energy (CO)
        -- patched bug in CHULL pdf output for missing column-types in compiling aflow_CsIPb_hull.tex (CO)
        -- added cout as default for ostream& oss in header files (CO)
        -- converted Normal2HKLPlane (CO)
        -- reduce total layers creation by calculating how many layers are in a cell for that particular direction (CO)
        -- added XHOST.WEB_MODE to reduce cluttered AFLOW-Online output (CO)
        -- removed pocc progress bar in web_mode (CO)
        -- added FPOSDistance() for skew considerations (CO)
        -- reduced dims considered for GetSuperCell(), RadiusSphereLattice and LatticeDimensionSphere() are enough (CO)
        -- added general getPeaks() function to AUROSTD (CO)
        -- calculated X-ray amplitude on-the-fly, no need to pass it around (CO)
        -- moved double lambda to end of inputs and default to 1.5418 Copper K-alpha (CO)
        -- patched RemoveControlCodeCharactersFromString() for carriage return (CO)
        -- added width_maximum to getPeaks() to resolve arbitrarily defined peaks (CO)
        -- made x-ray analysis code more modular (CO)
        -- added --plot_xray_file option (CO)
        -- patched moving_average function (!= convolution with box_filter) (CO)
        -- defaulted lambda=Cu_Ka for XRD functions (CO)
        -- added compareVecElements(), compareXVecElements(), and class compareVecElement(ind) to sort vector<vector<utype> > and vector<xvector<utype> > and retire classes ids_cmp and hkl_cmp (CO)
        -- changed signal -> signal_input so it does not get confused with std::signal (CO)
        -- added --force_generic_title to PLOT_XRAY (CO)
        -- removed ids_cmp and hkl_cmp classes (CO)
        -- added filetype and vector_reduction_type enums (CO)
        -- patched aflags.Directory() early in kbin::KBIN_Main() (CO)
        -- corrected GetCompoundAttenuationLenght -> GetCompoundAttenuationLength and toogle -> toggle (CO)
        -- extended PARTCAR functionality for VASP5 POSCARs, including the optional Selective Dynamics tag (CO)
        -- patched 'make check' to return an error, instead of a string, if encountered (CO)
        -- patched 'S' -> 'P' conversion in --pocc_params (CO)
        -- incorporated some new warnings from VASP6 (CO)
        -- patched stringElements2VectorElements() to handle two types of compound designation: composition_string and pp_string (CO)
        -- added new suffixes to pseudopotential list (CO)
        -- address capital letters in new pp suffixes directly (CO)
        -- added faster (in place) routines for CleanStringASCII(), RemoveNumbers(), VASP_PseudoPotential_CleanName() (CO)
        -- added AFLOWIN_FLAG::NOAUTOPP (--noautopp) functionality to --aflow_proto (CO)
        -- converted flag PFLOW::LOAD_ENTRIES_ONLY_ALPHABETICAL to PFLOW::LOAD_ENTRIES_NON_ALPHABETICAL so the default is always OFF (CO)
        -- added 'make clean_autogen' to delete files that are automatically downloaded/generated by aflow during compilation (CO)
        -- set explicit double->int conversion for roundDouble() in chull (CO)
        (AFLOW: aconvasp.cpp, aconvasp_main.cpp, aflow.cpp, aflow.h, aflowlib_libraries.cpp, aflowlib_web_interface.cpp, aflowrc.cpp, avasp.cpp, cce.cpp, cce.h, chull.cpp, chull.h, compare_structure_function.cpp, contrib_shidong_main.cpp, data.cpp, gfa.cpp, gfa.h, init.cpp, ivasp.cpp, kbin.cpp, kvasp.cpp, Makefile, mix.cpp, modules.cpp, ovasp.cpp, pflow_funcs.cpp, pflow.h, pflow_print.cpp, plotter.cpp, pocc.cpp, README_AFLOW_ACONVASP.TXT, README_AFLOW_AFLOWRC.TXT, README_AFLOW_CCE.TXT, README_AFLOW_GFA.TXT, surface.cpp, symmetry.cpp, symmetry_spacegroup.cpp, symmetry_spacegroup_functions.cpp, symmetry_spacegroup.h, symmetry_spacegroup_ITC_library.cpp, xatom.cpp, xclasses.cpp, xelement.cpp, xelement.h, xproto.cpp)
        (AGL: agl_electronic.cpp)
        (APL: aapl_cluster.cpp, aapl_tcond.cpp, apl_dirphoncalc.cpp, apl_doscalc.cpp, apl.h, apl_kphonons.cpp, apl_lrphoncalc.cpp, apl_pathbuilder.cpp, apl_pdisc.cpp, apl_phoncalc.cpp, apl_qmesh.cpp, apl_supercell.cpp, apl_thermalpc.cpp, README_AFLOW_APL.TXT)
        (AUROSTD: aurostd.h, boot.cpp, main.cpp, xmatrix.cpp, xmatrix.h, xscalar.cpp, xscalar.h, xvector.cpp, xvector.h)
3.1.224 - 2019/05/20
        Location: http://materials.duke.edu/AFLOW/HISTORIC/aflow.3.1.224.tar.xz
        -- Fixed bug that didn't allow users to override the standard lattice phonon dispersion path. (ME)
        -- Replaced anharmonic IFC option struct with xoption. (ME)
        -- Simplified APL class structure: IReciprocalPointGrid, MonkhorstPackMesh, and UniformMesh are consolidated into QMesh. IDOSCalculator, DOSCalculator, RootSamplingMethod, and LinearTetrahedronMethod are now described only by the DOSCalculator and LTMethod classes. (ME)
        -- Fixed QHA file name bugs for phonon dispersion and DOS. (ME)
        -- Fixed bug that caused AAPL to read APL calculations even though AAPL calculations are still missing. (ME)
        -- Fixed seg fault bug when DC=OFF and TP=ON. (ME)
        -- Fixed bug where DOS parameters are not properly set when DOS=OFF and TP=ON. (ME)
        -- Added KPPRA option for AAPL. (ME)
        -- Increased number of iterations for the AAPL BTE solver. (ME)
        -- fixed symmetry bug: if AddAtom() removes too many atoms and alters stoichiometry, then change to better tolerance (DX) 
        -- fixed comparison bug: ordering of stoichiometry for material-type comparisons (DX)
        -- changed name of prototyping flag (DX)
        -- added --structure2json command line functionality (DX)
        -- cleaned/reduced comparison command line calls (DX)
        -- added to comparison code: JSON output, print to screen only, keep non-matching info, store comparison logs, store family properties, and speed up comparison grouping function (DX)
        -- removed atomic library for communicating between threads, obsolete (DX)
        -- removed unused line in SYM::PBC() function (DX)
        -- added types information in CIF reader, otherwise aflowSG fails (DX)
        -- alphabetize elements in CIF reader function (DX)
        -- fixed --machine names (DX)
        -- fixed removal of control code characters in aflow.in; only overwrites if invalid chars are detected and saves old version to aflow.in_old (DX)
        -- changed internal indexing of xvectors in CHULL/GFA code from 0 to 1 to match rest of code (CO)
        -- fixed bug in web-json writer for AFLOW-CHULL Online (CO)
        -- added function for defining 3D rotation matrix between two vectors (CO)
        -- added functions to convert xvector<double> to xvector<int> and vice versa, useful for hkl (CO)
        -- added functionality for generalized stacking fault calculation, alpha testing only (CO)
        -- added functions for HKLPlane -> direct normal vector and vice versa (CO)
        -- added function to find distance between HKL planes (CO)
        -- added function to get distance between images of atoms along particular direction (CO)
        -- for many sym functions, removed pointers for read-only bools and doubles, added const where possible (CO)
        -- updated xstructure::Rotate() (CO)
        -- in xclasses, stringstream.clear() -> stringstream.str("") (CO)
        -- removed '#' from sg specification in POSCAR, it is interpreted as comment and removed (CO)
        -- bug fix with AFLOWDATA path in automatic aflow.in generator (CO)
        -- added force_strict_pc2scMap to GetSuperCell() constraining the map to the true primitive cell and not equivalent atoms (CO)
        -- added general function to fix string for latex output (CO)
        -- added XHOST.vflag_control.flag("DIRECTORY_CLEAN") for accurate logging of current directory (CO)
        -- major restructuring of pocc code, consolidating classes, renaming variables, etc. (CO)
        -- fixed old pocc to run with any compression extension (CO)
        -- eliminating atom.print_RHT (CO)
        -- patches for xStream() (CO)
        -- fixed webapp_entry for displaying first bader charge isosurface online with help from Bob Hanson (CO)
        -- added convolution function for signal processing (CO)
        -- added moving average and box/gaussian filters (CO)
        -- added mean/stddev functions to xvector (CO)
        -- added plotter for XRD (CO)
        -- added analysis for peaks with moving average (CO)
        (AFLOW: aconvasp_main.cpp, aflow.cpp, aflow.h, aflowlib_libraries.cpp, aflowlib_webapp_entry.js, aflowrc.cpp, avasp.cpp, chull.cpp, chull.h, compare_structure.cpp, compare_structure_function.cpp, compare_structure.h, gfa.cpp, init.cpp, kbin.cpp, kvasp.cpp, lattice.cpp, Makefile, modules.cpp, pflow_funcs.cpp, pflow.h, pflow_print.cpp, pocc.cpp, pocc.h, pocc_old.cpp, README_AFLOW_ACONVASP.TXT, README_AFLOW_AFLOWRC.TXT, symmetry.cpp, symmetry_spacegroup.cpp, xatom.cpp, xclasses.cpp, xproto.cpp)
        (ANRL: aflow_anrl.cpp, A10B2C_hP39_171_5c_c_a.cpp, A10B2C_hP39_172_5c_c_a.cpp, A10B3_oF52_42_2abce_ab.cpp, A12B2C_cF60_196_h_bc_a.cpp, A12B36CD12_cF488_196_2h_6h_ac_fgh.cpp, A12B36CD12_cF488_210_h_3h_a_fg.cpp, A12B6C_cF608_210_4h_2h_e.cpp, A12B7C2_hP21_174_2j2k_ajk_cf.cpp, A12BC4_cP34_195_2j_ab_2e.cpp, A12B_cF52_225_i_a.cpp, A12B_cI26_204_g_a.cpp, A12B_tI26_139_fij_a.cpp, A13B2C2_oP34_32_a6c_c_c.cpp, A14B3C5_tP44_94_c3g_ad_bg.cpp, A15B4_cI76_220_ae_c.cpp, A17B15_cP64_207_acfk_eij.cpp, A17BC4D_tP184_89_17p_p_4p_io.cpp, A23B6_cF116_225_bd2f_e.cpp, A24BC_cF104_209_j_a_b.cpp, A2B11_cP39_200_f_aghij.cpp, A2B13C4_hP57_168_d_c6d_2d.cpp, A2B2C4D_tP18_132_e_i_o_d.cpp, A2B2C7_cF88_227_c_d_af.cpp, A2B2C_oC80_64_efg_efg_df.cpp, A2B3C12D3_cI160_230_a_c_h_d.cpp, A2B3C18D6_hP58_192_c_f_lm_l.cpp, A2B3C3DE7_hP48_145_2a_3a_3a_a_7a.cpp, A2B3C6_cP264_205_2d_ab2c2d_6d.cpp, A2B3C6_cP33_221_cd_ag_fh.cpp, A2B3C7D_oP13_47_t_aq_eqrs_h.cpp, A2B3_hP20_159_bc_2c.cpp, A2B3_hP30_169_2a_3a.cpp, A2B3_hP30_170_2a_3a.cpp, A2B3_hP5_164_d_ad.cpp, A2B3_hR10_167_c_e.cpp, A2B3_hR5_166_c_ac.cpp, A2B3_oC40_39_2d_2c2d.cpp, A2B3_oP20_60_d_cd.cpp, A2B3_oP20_62_2c_3c.cpp, A2B3_oP40_33_4a_6a.cpp, A2B3_tI80_141_ceh_3h.cpp, A2B3_tP10_127_g_ah.cpp, A2B3_tP20_102_2c_b2c.cpp, A2B3_tP20_116_bci_fj.cpp, A2B3_tP20_117_i_adgh.cpp, A2B3_tP40_137_cdf_3g.cpp, A2B3_tP5_115_g_ag.cpp, A2B4C_hR42_148_2f_4f_f.cpp, A2B4C_oC28_66_l_kl_a.cpp, A2B4C_oP28_62_ac_2cd_c.cpp, A2B5C2_oC36_37_d_c2d_d.cpp, A2B5_mC28_15_f_e2f.cpp, A2B6CD7_tP64_77_2d_6d_d_ab6d.cpp, A2B7C2_tP88_78_4a_14a_4a.cpp, A2B7_cI54_229_e_afh.cpp, A2B8C2D_tP26_100_c_abcd_c_a.cpp, A2B8CD_oP24_48_k_2m_d_b.cpp, A2B8CD_tI24_97_d_k_a_b.cpp, A2B8C_oP22_34_c_4c_a.cpp, A2B_aP6_2_2i_i.cpp, A2B_aP6_2_aei_i.cpp, A2BC2_oF40_22_fi_ad_gh.cpp, A2BC2_oI20_45_c_b_c.cpp, A2BC2_tI20_79_c_2a_c.cpp, A2BC2_tP20_105_f_ac_2e.cpp, A2BC3_oC24_63_e_c_cg.cpp, A2BC4_cF56_227_d_a_e.cpp, A2BC4D_tI16_121_d_a_i_b.cpp, A2BC4_oP28_50_ij_ac_ijm.cpp, A2BC4_tI14_82_bc_a_g.cpp, A2BC4_tP28_126_cd_e_k.cpp, A2BC4_tP28_130_f_c_g.cpp, A2BC7D2_tP24_113_e_a_cef_e.cpp, A2BC8_tI176_110_2b_b_8b.cpp, A2BCD3E6_cF208_203_e_c_d_f_g.cpp, A2BCD4_tI16_82_ac_b_d_g.cpp, A2B_cF24_227_c_a.cpp, A2B_cF24_227_d_a.cpp, A2B_cI72_211_hi_i.cpp, A2BC_oC16_67_ag_b_g.cpp, A2BC_oC8_38_e_a_b.cpp, A2B_cP12_212_c_a.cpp, A2B_cP6_224_b_a.cpp, A2BC_tP16_76_2a_a_a.cpp, A2B_hP12_194_cg_f.cpp, A2B_hP18_180_fi_bd.cpp, A2B_hP18_190_gh_bf.cpp, A2B_hP36_177_j2lm_n.cpp, A2B_hP6_191_h_e.cpp, A2B_hP9_147_g_ad.cpp, A2B_hP9_150_ef_bd.cpp, A2B_hP9_152_c_a.cpp, A2B_hP9_180_j_c.cpp, A2B_hP9_181_j_c.cpp, A2B_hP9_189_fg_bc.cpp, A2B_hR18_148_2f_f.cpp, A2B_mC144_9_24a_12a.cpp, A2B_mC48_15_ae3f_2f.cpp, A2B_mP12_13_2g_ef.cpp, A2B_mP12_14_2e_e.cpp, A2B_mP12_3_bc3e_2e.cpp, A2B_mP12_7_4a_2a.cpp, A2B_mP18_7_6a_3a.cpp, A2B_mP6_10_mn_bg.cpp, A2B_mP6_14_e_a.cpp, A2B_oC12_36_2a_a.cpp, A2B_oC12_38_de_ab.cpp, A2B_oC12_63_2c_c.cpp, A2B_oC24_20_abc_c.cpp, A2B_oC24_64_2f_f.cpp, A2B_oF24_70_e_a.cpp, A2B_oI12_72_j_a.cpp, A2B_oI12_74_h_e.cpp, A2B_oP12_17_abe_e.cpp, A2B_oP12_19_2a_a.cpp, A2B_oP12_26_abc_ab.cpp, A2B_oP12_29_2a_a.cpp, A2B_oP12_62_2c_c.cpp, A2B_oP24_52_2e_cd.cpp, A2B_oP24_55_2g2h_gh.cpp, A2B_oP24_61_2c_c.cpp, A2B_oP6_58_g_a.cpp, A2B_tI12_140_h_a.cpp, A2B_tI12_141_e_a.cpp, A2B_tI12_98_f_a.cpp, A2B_tI24_141_2e_e.cpp, A2B_tI6_139_d_a.cpp, A2B_tP12_111_2n_adf.cpp, A2B_tP12_92_b_a.cpp, A2B_tP24_135_gh_h.cpp, A2B_tP30_85_ab2g_cg.cpp, A2B_tP36_96_3b_ab.cpp, A2B_tP48_77_8d_4d.cpp, A2B_tP6_129_ac_c.cpp, A2B_tP6_136_f_a.cpp, A2B_tP6_137_d_a.cpp, A3B10_cI52_229_e_fh.cpp, A3B11C6_tP40_100_ac_bc2d_cd.cpp, A3B13_oC32_38_ac_a2bcdef.cpp, A3B2_cI40_220_d_c.cpp, A3B2_hP10_176_h_bc.cpp, A3B2_hP10_176_h_bd.cpp, A3B2_hP5_164_ad_d.cpp, A3B2_hR5_155_e_c.cpp, A3B2_oP20_52_de_cd.cpp, A3B2_oP20_56_ce_e.cpp, A3B2_oP20_62_3c_2c.cpp, A3B2_tP10_83_adk_j.cpp, A3B3C_cI56_214_g_h_a.cpp, A3B3C_hP14_176_h_h_c.cpp, A3B3C_hP14_176_h_h_d.cpp, A3B4C_cP16_218_c_e_a.cpp, A3B4C_cP8_215_d_e_a.cpp, A3B4_cF56_227_ad_e.cpp, A3B4_tI28_141_ad_h.cpp, A3B5_oC16_65_ah_bej.cpp, A3B5_oC32_38_abce_abcdf.cpp, A3B5_oP16_55_ch_agh.cpp, A3B5_tI32_108_ac_a2c.cpp, A3B5_tI32_140_ah_bk.cpp, A3B5_tI32_140_ah_cl.cpp, A3B7_hP20_186_c_b2c.cpp, A3B7_oP40_62_cd_3c2d.cpp, A3B7_tP40_76_3a_7a.cpp, A3BC2_cI48_214_f_a_e.cpp, A3BC2_oP48_50_3m_m_2m.cpp, A3BC3D_tP64_106_3c_c_3c_c.cpp, A3BC_hP10_188_k_a_e.cpp, A3BC_hP10_188_k_c_a.cpp, A3BC_hP30_185_cd_c_ab.cpp, A3BC_hR5_146_b_a_a.cpp, A3B_cI32_204_g_c.cpp, A3B_cI8_229_b_a.cpp, A3BC_mC10_8_ab_a_a.cpp, A3B_cP16_198_b_a.cpp, A3B_cP16_208_j_b.cpp, A3B_cP4_221_d_a.cpp, A3B_cP8_223_c_a.cpp, A3BC_tP5_99_bc_a_b.cpp, A3B_hP16_194_gh_ac.cpp, A3B_hP24_151_3c_2a.cpp, A3B_hP24_153_3c_2b.cpp, A3B_hP24_165_adg_f.cpp, A3B_hP24_165_bdg_f.cpp, A3B_hP24_185_ab2c_c.cpp, A3B_hP4_191_bc_a.cpp, A3B_hP8_158_d_a.cpp, A3B_hP8_173_c_b.cpp, A3B_hP8_176_h_c.cpp, A3B_hP8_176_h_d.cpp, A3B_hP8_185_c_a.cpp, A3B_hP8_194_h_c.cpp, A3B_hR4_160_b_a.cpp, A3B_mP16_7_6a_2a.cpp, A3B_oC64_66_gi2lm_2l.cpp, A3B_oC64_66_kl2m_bdl.cpp, A3B_oI32_23_ij2k_k.cpp, A3B_oP16_62_cd_c.cpp, A3B_oP32_60_3d_d.cpp, A3B_oP8_59_bf_a.cpp, A3B_tI16_139_cde_e.cpp, A3B_tI24_119_b2i_af.cpp, A3B_tI32_82_3g_g.cpp, A3B_tI8_139_bd_a.cpp, A3B_tP16_118_ei_f.cpp, A3B_tP32_114_3e_e.cpp, A43B5C17_oC260_63_c8fg6h_cfg_ce3f2h.cpp, A4B14C3_hP21_143_bd_ac4d_d.cpp, A4B2C13D_tP40_90_g_d_cef2g_c.cpp, A4B2C6D16E_cF232_203_e_d_f_eg_a.cpp, A4B2C_tP28_135_gh_h_d.cpp, A4B3_cI112_230_af_g.cpp, A4B3_cI14_229_c_b.cpp, A4B3_cI28_220_c_a.cpp, A4B3_hP14_173_bc_c.cpp, A4B3_hP28_159_ab2c_2c.cpp, A4B3_hR7_166_2c_ac.cpp, A4B3_oI14_71_gh_cg.cpp, A4B5_tI18_139_i_ah.cpp, A4B5_tI18_87_h_ah.cpp, A4B6C_hP11_143_bd_2d_a.cpp, A4B9_cP52_215_ei_3efgi.cpp, A4BC2_tI28_120_i_d_e.cpp, A4BC4D_tP10_123_gh_a_i_d.cpp, A4BC4_tP18_137_g_b_g.cpp, A4B_cI10_217_c_a.cpp, A4B_cI10_229_c_a.cpp, A4B_cI40_197_cde_c.cpp, A4BC_tI24_141_h_b_a.cpp, A4B_hP15_144_4a_a.cpp, A4B_oI20_74_beh_e.cpp, A4B_oP20_62_2cd_c.cpp, A4B_tI10_139_de_a.cpp, A4B_tI20_88_f_a.cpp, A4B_tP10_114_e_a.cpp, A4B_tP10_125_m_a.cpp, A4B_tP20_127_ehj_g.cpp, A5B11_mP16_6_2abc_2a3b3c.cpp, A5B2_hP14_194_abdf_f.cpp, A5B2_hP28_194_ahk_ch.cpp, A5B2_hR7_166_a2c_c.cpp, A5B2_mC14_12_a2i_i.cpp, A5B2_oP14_49_dehq_ab.cpp, A5B3C15_oP46_30_a2c_bc_a7c.cpp, A5B3C16_cP96_222_ce_d_fi.cpp, A5B3C_hP18_186_2a3b_2ab_b.cpp, A5B3_hP16_190_bdh_g.cpp, A5B3_hP16_193_dg_g.cpp, A5B3_mC32_9_5a_3a.cpp, A5B3_tP32_118_g2i_aceh.cpp, A5B3_tP32_130_cg_cf.cpp, A5B5C4_tP28_104_ac_ac_c.cpp, A5B6C2_hP13_157_2ac_2c_b.cpp, A5B7_tI24_107_ac_abd.cpp, A5B8_cI52_217_ce_cg.cpp, A5BCD6_cF416_228_eg_c_b_h.cpp, A5B_oP24_26_3a3b2c_ab.cpp, A6B23_cF116_225_e_acfh.cpp, A6B2C_cF36_225_e_c_a.cpp, A6B2CD6E_cP64_208_m_ad_b_m_c.cpp, A6B2C_tP18_128_eh_d_a.cpp, A6B2C_tP18_128_eh_d_b.cpp, A6B2C_tP18_94_eg_c_a.cpp, A6B4C16D_oP108_27_abcd4e_4e_16e_e.cpp, A6B6C_cF104_202_h_h_c.cpp, A6B_cF224_228_h_c.cpp, A6B_cP7_221_f_a.cpp, A6B_hR7_166_g_a.cpp, A6B_oC28_63_efg_c.cpp, A7B2C2_mC22_12_aij_h_i.cpp, A7B2C_tP40_128_egi_h_e.cpp, A7B3_cI40_229_df_e.cpp, A7B6_hR13_166_ah_3c.cpp, A7B7C2_tP32_101_bde_ade_d.cpp, A7B8_mP120_14_14e_16e.cpp, A7B8_oP120_60_7d_8d.cpp, A7BC3D13_cF192_219_de_b_c_ah.cpp, A7B_cF32_225_bd_a.cpp, A8B2C12D2E_oI50_23_bcfk_i_3k_j_a.cpp, A8B5_hR26_160_a3bc_a3b.cpp, A8B5_mP13_6_a7b_3a2b.cpp, A8B7C6_hP21_175_ck_aj_k.cpp, A8BC3D6_hP18_189_bfh_a_g_i.cpp, A8B_tI18_139_hi_a.cpp, A9B16C7_cF128_225_acd_2f_be.cpp, A9B2_mP22_7_9a_2a.cpp, A9B3C_hP26_194_hk_h_a.cpp, A9BC3D5_hP18_189_fi_a_g_bh.cpp, A9BC_oC44_39_3c3d_a_c.cpp, A_aP4_2_aci.cpp, AB11CD3_cP16_221_a_dg_b_c.cpp, AB11_cP36_221_c_agij.cpp, AB12C3_cI32_229_a_h_b.cpp, AB13_cF112_226_a_bi.cpp, AB18C8_cF108_225_a_eh_f.cpp, AB27CD3_cP32_221_a_dij_b_c.cpp, AB2_aP12_1_4a_8a.cpp, AB2C12D4_tP76_75_2a2b_2d_12d_4d.cpp, AB2C3_oP24_62_c_d_cd.cpp, AB2C4_tI14_139_a_e_ce.cpp, AB2C8D_oP24_49_g_q_2qr_e.cpp, AB2C_cF16_225_a_c_b.cpp, AB2CD2_hP36_163_h_i_bf_i.cpp, AB2_cF12_225_a_c.cpp, AB2_cF48_227_c_e.cpp, AB2_cF96_227_e_cf.cpp, AB2C_oC16_40_a_2b_b.cpp, AB2C_oC16_63_c_2c_c.cpp, AB2C_oP16_62_c_2c_c.cpp, AB2_cP12_205_a_c.cpp, AB2_hP12_143_cd_ab2d.cpp, AB2_hP12_194_f_ah.cpp, AB2_hP24_194_ef_fgh.cpp, AB2_hP3_164_a_d.cpp, AB2_hP3_191_a_d.cpp, AB2_hP6_194_b_f.cpp, AB2_hP6_194_c_ad.cpp, AB2_hP6_194_c_f.cpp, AB2_hP72_192_m_j2kl.cpp, AB2_hP9_156_b2c_3a2bc.cpp, AB2_hP9_162_ad_k.cpp, AB2_hP9_164_bd_c2d.cpp, AB2_hP9_180_d_j.cpp, AB2_mC6_12_a_i.cpp, AB2_oC24_41_2a_2b.cpp, AB2_oC6_21_a_k.cpp, AB2_oF48_70_f_fg.cpp, AB2_oF72_43_ab_3b.cpp, AB2_oI6_71_a_g.cpp, AB2_oI6_71_a_i.cpp, AB2_oP12_29_a_2a.cpp, AB2_oP24_28_acd_2c3d.cpp, AB2_oP6_34_a_c.cpp, AB2_oP6_58_a_g.cpp, AB2_tI48_80_2b_4b.cpp, AB2_tI6_139_a_e.cpp, AB2_tI96_88_2f_4f.cpp, AB2_tP12_115_j_egi.cpp, AB2_tP12_81_adg_2h.cpp, AB2_tP6_137_a_d.cpp, AB32C48_cI162_204_a_2efg_2gh.cpp, AB32CD4E8_tP184_93_i_16p_af_2p_4p.cpp, AB3C16_cF160_203_a_bc_eg.cpp, AB3C16_cF160_203_b_ad_eg.cpp, AB3C2_cI96_206_c_e_ad.cpp, AB3C3_cF112_227_c_de_f.cpp, AB3C4_cP8_215_a_c_e.cpp, AB3C4_hP16_194_c_af_ef.cpp, AB3C4_oP16_31_a_ab_2ab.cpp, AB3C4_oP32_33_a_3a_4a.cpp, AB3C6_cI80_206_a_d_e.cpp, AB3C_cP5_221_a_c_b.cpp, AB3C_cP60_201_be_fh_g.cpp, AB3C_cP60_201_ce_fh_g.cpp, AB3_cF16_225_a_bc.cpp, AB3C_hR10_148_c_f_c.cpp, AB3C_hR10_167_b_e_a.cpp, AB3C_oC20_63_a_cf_c.cpp, AB3C_oP20_62_c_cd_a.cpp, AB3_cP4_221_a_c.cpp, AB3_hP24_149_acgi_3l.cpp, AB3_hP24_178_b_ac.cpp, AB3_hP24_179_b_ac.cpp, AB3_hP24_185_c_ab2c.cpp, AB3_hP4_187_e_fh.cpp, AB3_hP8_182_c_g.cpp, AB3_hP8_194_c_bf.cpp, AB3_hR8_148_c_f.cpp, AB3_hR8_155_c_de.cpp, AB3_mC16_12_g_ij.cpp, AB3_mC16_15_e_cf.cpp, AB3_mC16_9_a_3a.cpp, AB3_mC32_8_4a_12a.cpp, AB3_mC32_8_4a_4a4b.cpp, AB3_mP16_10_mn_3m3n.cpp, AB3_oC16_40_b_3b.cpp, AB3_oC8_65_a_bf.cpp, AB3_oP16_18_ab_3c.cpp, AB3_oP16_19_a_3a.cpp, AB3_oP16_62_c_3c.cpp, AB3_oP16_62_c_cd.cpp, AB3_tI16_140_b_ah.cpp, AB3_tP32_133_h_i2j.cpp, AB3_tP32_86_g_3g.cpp, AB3_tP4_123_a_ce.cpp, AB3_tP8_113_a_ce.cpp, AB4C17D4E_tP54_90_a_g_c4g_g_c.cpp, AB4C3_cI16_229_a_c_b.cpp, AB4C7D_hP26_159_b_ac_a2c_b.cpp, AB4C_hP6_191_a_h_b.cpp, AB4C_hP72_168_2d_8d_2d.cpp, AB4C_hP72_184_d_4d_d.cpp, AB4C_oC24_63_a_fg_c.cpp, AB4C_oC24_63_c_fg_c.cpp, AB4C_oP24_62_c_2cd_c.cpp, AB4_cP5_215_a_e.cpp, AB4C_tI12_82_c_g_a.cpp, AB4C_tP12_112_b_n_e.cpp, AB4C_tP12_124_a_m_c.cpp, AB4_oC20_41_a_2b.cpp, AB4_oC20_68_a_i.cpp, AB4_tI10_87_a_h.cpp, AB4_tP10_103_a_d.cpp, AB4_tP10_124_a_m.cpp, AB5_cF24_216_a_ce.cpp, AB5C_tP7_123_b_ci_a.cpp, AB5_hP6_191_a_cg.cpp, AB6C4_tP22_104_a_2ac_c.cpp, AB6C_tP16_132_d_io_a.cpp, AB7CD2_oI44_24_a_b3d_c_ac.cpp, AB7_hR16_166_c_c2h.cpp, AB8C2_oC22_35_a_ab3e_e.cpp, AB8C2_tI44_97_e_2k_cd.cpp, AB9C4_hP28_188_e_kl_ak.cpp, AB_aP16_2_4i_4i.cpp, ABC2_aP16_1_4a_4a_8a.cpp, ABC2_hP4_164_a_b_d.cpp, ABC2_hP8_194_d_a_f.cpp, ABC2_hR24_167_e_e_2e.cpp, ABC2_hR4_166_a_b_c.cpp, ABC2_mP8_10_ac_eh_mn.cpp, ABC2_oC16_67_b_g_ag.cpp, ABC2_oI16_23_ab_i_k.cpp, ABC2_oP16_53_h_e_gh.cpp, ABC2_tI16_122_a_b_d.cpp, ABC2_tP4_123_d_a_f.cpp, ABC3_cP20_198_a_a_b.cpp, ABC3_hR10_146_2a_2a_2b.cpp, ABC3_hR10_161_a_a_b.cpp, ABC3_hR10_167_a_b_e.cpp, ABC3_mP10_11_e_e_ef.cpp, ABC3_oP20_30_2a_c_3c.cpp, ABC3_oP20_53_e_g_hi.cpp, ABC3_oP20_54_e_d_cf.cpp, ABC4_mP12_13_e_a_2g.cpp, ABC4_oI12_23_a_b_k.cpp, ABC4_oP12_16_ag_cd_2u.cpp, ABC4_tI96_142_e_ab_2g.cpp, ABC4_tP12_125_a_b_m.cpp, ABC6D2_mC40_15_e_e_3f_f.cpp, ABC_cF12_216_b_c_a.cpp, ABC_cP12_198_a_a_a.cpp, ABCD3_oI48_73_d_e_e_ef.cpp, ABCD_cF16_216_c_d_b_a.cpp, ABCD_oP16_57_d_c_d_d.cpp, ABCD_tP8_129_c_b_a_c.cpp, AB_cF16_227_a_b.cpp, AB_cF8_216_c_a.cpp, AB_cF8_225_a_b.cpp, ABC_hP12_174_cj_fk_aj.cpp, ABC_hP3_183_a_a_a.cpp, ABC_hP3_187_a_d_f.cpp, ABC_hP36_175_jk_jk_jk.cpp, ABC_hP6_194_c_d_a.cpp, ABC_hR3_160_a_a_a.cpp, ABC_hR6_166_c_c_c.cpp, AB_cI16_199_a_a.cpp, ABC_oI12_71_h_j_g.cpp, ABC_oI36_46_ac_bc_3b.cpp, ABC_oP12_29_a_a_a.cpp, ABC_oP6_59_a_a_a.cpp, ABC_oP6_59_a_b_a.cpp, AB_cP16_205_c_c.cpp, AB_cP2_221_b_a.cpp, AB_cP6_221_c_d.cpp, AB_cP8_198_a_a.cpp, ABC_tI12_109_a_a_a.cpp, ABC_tP24_91_d_d_d.cpp, ABC_tP24_95_d_d_d.cpp, ABC_tP6_129_c_a_c.cpp, AB_hP12_156_2ab3c_2ab3c.cpp, AB_hP12_186_a2b_a2b.cpp, AB_hP12_194_af_bf.cpp, AB_hP12_194_df_ce.cpp, AB_hP2_187_d_a.cpp, AB_hP24_190_i_afh.cpp, AB_hP4_156_ab_ab.cpp, AB_hP4_156_ac_ac.cpp, AB_hP4_186_b_a.cpp, AB_hP4_186_b_b.cpp, AB_hP4_194_c_a.cpp, AB_hP4_194_c_d.cpp, AB_hP6_144_a_a.cpp, AB_hP6_154_a_b.cpp, AB_hP6_183_c_ab.cpp, AB_hP6_191_f_ad.cpp, AB_hP8_186_ab_ab.cpp, AB_hP8_194_ad_f.cpp, AB_hR10_160_5a_5a.cpp, AB_hR16_148_cf_cf.cpp, AB_hR2_166_a_b.cpp, AB_hR26_148_b2f_a2f.cpp, AB_hR6_160_3a_3a.cpp, AB_hR6_160_b_b.cpp, AB_mC8_15_c_e.cpp, AB_mP4_11_e_e.cpp, AB_mP4_6_2b_2a.cpp, AB_mP6_10_en_am.cpp, AB_oC8_36_a_a.cpp, AB_oC8_63_c_c.cpp, AB_oC8_65_j_g.cpp, AB_oC8_67_a_g.cpp, AB_oF8_22_a_c.cpp, AB_oF8_42_a_a.cpp, AB_oF8_69_a_b.cpp, AB_oI4_44_a_b.cpp, AB_oP16_61_c_c.cpp, AB_oP2_25_b_a.cpp, AB_oP4_51_e_f.cpp, AB_oP4_59_a_b.cpp, AB_oP48_61_3c_3c.cpp, AB_oP8_33_a_a.cpp, AB_oP8_57_d_d.cpp, AB_oP8_62_c_c.cpp, AB_tI16_140_ab_h.cpp, AB_tI16_141_e_e.cpp, AB_tI4_107_a_a.cpp, AB_tI4_119_c_a.cpp, AB_tI8_109_a_a.cpp, AB_tI8_139_e_e.cpp, AB_tI8_141_a_b.cpp, AB_tP16_84_cej_k.cpp, AB_tP2_123_a_d.cpp, AB_tP4_129_a_c.cpp, AB_tP4_129_c_c.cpp, AB_tP4_131_c_e.cpp, AB_tP8_111_n_n.cpp, AB_tP8_136_g_f.cpp, A_cF136_227_aeg.cpp, A_cF240_202_h2i.cpp, A_cF4_225_a.cpp, A_cF8_227_a.cpp, A_cI16_206_c.cpp, A_cI16_220_c.cpp, A_cI2_229_a.cpp, A_cI58_217_ac2g.cpp, A_cP1_221_a.cpp, A_cP20_213_cd.cpp, A_cP240_205_10d.cpp, A_cP46_223_dik.cpp, A_cP8_198_2a.cpp, A_cP8_205_c.cpp, A_hP1_191_a.cpp, A_hP2_194_c.cpp, A_hP3_152_a.cpp, A_hP4_186_ab.cpp, A_hP4_194_ac.cpp, A_hP4_194_bc.cpp, A_hP4_194_f.cpp, A_hP6_178_a.cpp, A_hP6_194_h.cpp, A_hP9_154_bc.cpp, A_hR105_166_bc9h4i.cpp, A_hR1_166_a.cpp, A_hR12_166_2h.cpp, A_hR2_166_c.cpp, A_hR3_166_ac.cpp, A_mC12_5_3c.cpp, A_mC16_12_4i.cpp, A_mC24_15_2e2f.cpp, A_mC34_12_ah3i2j.cpp, A_mC4_12_i.cpp, A_mP16_11_8e.cpp, A_mP32_14_8e.cpp, A_mP4_4_2a.cpp, A_mP64_14_16e.cpp, A_mP8_10_2m2n.cpp, A_mP84_13_21g.cpp, A_oC4_63_c.cpp, A_oC8_64_f.cpp, A_oF128_70_4h.cpp, A_oF8_70_a.cpp, A_oP16_55_2g2h.cpp, A_oP8_62_2c.cpp, A_tI16_142_f.cpp, A_tI2_139_a.cpp, A_tI4_139_e.cpp, A_tI4_141_a.cpp, A_tI8_139_h.cpp, A_tP12_138_bi.cpp, A_tP12_96_ab.cpp, A_tP16_138_j.cpp, A_tP30_136_bf2ij.cpp, A_tP4_129_ac.cpp, A_tP4_136_f.cpp, A_tP50_134_b2m2n.cpp, sigma_tP30_136_bf2ij.cpp)
        (APL: aapl_ifcs.cpp, aapl_setup.cpp, aapl_tcond.cpp, apl_atomic_disp.cpp, apl_dirphoncalc.cpp, apl_doscalc.cpp, apl_group_velocity.cpp, apl.h, apl_kphonons.cpp, apl_lrphoncalc.cpp, apl_ltet.cpp, apl_pathbuilder.cpp, apl_phoncalc.cpp, apl_qmesh.cpp, apl_supercell.cpp, apl_thermalpc.cpp, qha_energies.cpp, qha_eoscalc.cpp, qha_gruneisen.cpp, README_AFLOW_APL.TXT, scqha_gruneisen.cpp, scqha_T_freqs.cpp)
        (AUROSTD: aurostd.h, boot.cpp, main.cpp, xmatrix.cpp, xmatrix.h, xscalar.cpp, xscalar.h, xvector.cpp, xvector.h)
        Deleted files: APL/apl_mpmesh.cpp, APL/apl_uniform_mesh.cpp, APL/apl_ltetdos.cpp, APL/apl_rsmdos.cpp
3.1.223 - 2019/04/18
        Location: http://materials.duke.edu/AFLOW/HISTORIC/aflow.3.1.223.tar.xz
        -- fixed logics for filename extended characters (SC)
        -- created compliance in aurostd for extended characters and added aurostd::LinkFile (SC)
        -- aurostd::RenameFile => aurostd::file2file (SC)
        -- aurostd::MoveFile => aurostd::file2directory (SC)
        -- --use_tmpfs=XXXXX (for rerouting /tmp directories, useful for [il]logical mapping) (SC)
         (AFLOW: aflowlib_libraries.cpp aflow_ivasp.cpp aurostd.h aurostd_main.cpp)
3.1.222 - 2019/04/01
        Location: http://materials.duke.edu/AFLOW/HISTORIC/aflow.3.1.222.tar.xz
        -- added GFA code+README (DF)
        -- added Cygwin support (ME)
        -- fixed bugs in the phonon property plotter (ME)
        -- added defaults/options for DoD MUSTANG machine (--machine=dod_mustang); also added in aflowrc (DX)
        -- remove pseudopotential information for comparing materials (DX)
        -- fixed comparison bugs (e.g., duplicate count, load from URL, printing properties, BrinInCell() for supercell expansion, etc.) (DX)
        -- fixed --aflow_proto bug when generating POCC structures with ANRL parameters (DX)
        -- patched GetDistMatrix() header declaration (CO)
        -- patched x-ray analysis for POSCARs with no atom names (CO)
        -- silenced cematrix::InverseMatrix (CO)
        -- minor patches for clang (CO)
        -- patched fancy print (colors) for POCC AFLOW-Online web mode (CO)
        -- added --scrub=LIBS for lib2raw (SC)
        -- added ProgressBar(std::ostream& oss,string prelim,uint j,uint jmax,bool VERBOSE_PERCENTAGE,bool VERBOSE_ROLLER,bool VERBOSE_CURSOR) in aurostd*
        (AFLOW: aconvasp.cpp, aconvasp_main.cpp, aflow.cpp, aflow.h, aflowrc.cpp, avasp.cpp, bader.cpp, compare_structure.cpp, compare_structure_function.cpp, data.cpp, gfa.cpp, gfa.h, init.cpp, ivasp.cpp, kbin.cpp, kvasp.cpp, Makefile, pflow_funcs.cpp, pflow.h, pflow_print.cpp, pocc.cpp, README_AFLOW_ACONVASP.TXT, README_AFLOW_GFA.TXT, README_AFLOW.TXT, README_CONTRIBS.TXT, symmetry_spacegroup_ITC_library.cpp, xclasses.cpp)
        (AUROSTD: aurostd.h, boot.cpp, xmatrix.cpp)
3.1.221 - 2019/03/20
        Location: http://materials.duke.edu/AFLOW/HISTORIC/aflow.3.1.221.tar.xz
        -- changed the compiler for Mac OS to clang++ as g++ does not find the standard libraries on some systems. (ME)
        -- fixed bug in VASP_Produce_POTCAR for POTCAR paths (ME)
        -- APL now switches RELAX to off with --generate_aflowin_only. Also does not check for the vasp binary anymore if POLAR is ON, which would break the code if no vasp binary is present. (ME)
        -- fixed ANRL setting for symmetry cell choice (DX)
        -- added fast supercell function for quick expansion (DX)
        -- speed increase for compare functions (DX)
        -- fixed tolerance scan issue introduced in V3.1.220 after removing global symmetry variables (DX)
        -- added missing directory string in GetSpaceGroupLabel() function (DX)
        -- fixed primitive reduction corner case; should use PBC() instead of BringInCell() for distance vectors (DX)
        -- added ANRL directory name for --aflow_proto: check if ANRL proto matches to entry in library and return ANRL suffix, otherwise add parameter values to directory name (DX)
        -- added FileMESSAGE argument to compare functions (DX)
        -- patched species re-decoration for parent structure, volumes should be consistent across different decorations (CO)
        -- sort unique structures by HNF matrix/site configuration indices so order is always fixed (CO)
        -- removed file writing for command-line POCC commands, speeds up AFLOW-Online (CO)
        -- propagate flags into POCC structures for command-line control (CO)
        -- fixed AFLOW_CHULL_JUPYTER subdirectory creation (CO)
        (AFLOW: aconvasp_main.cpp, aflow.h, aflowlib_libraries.cpp, avasp.cpp, chull.cpp, chull.h, compare_structure.cpp, compare_structure_function.cpp, compare_structure.h, ivasp.cpp, Makefile, pflow.h, pocc.cpp, pocc.h, symmetry_spacegroup.cpp, xatom.cpp, xclasses.cpp)
        (ANRL: aflow_anrl.cpp, list.cpp)
        (APL: apl_kphonons.cpp)
3.1.220 - 2019/03/11
        Location: http://materials.duke.edu/AFLOW/HISTORIC/aflow.3.1.220.tar.xz
        -- added jupyter|jupyter2|jupyter3 functionality to chull (MB)
        -- added functionality to generate prototypes in CIF format (--cif flag); for --proto and --aflow_proto (DX)
        -- added functionality to generate prototypes in ABCCAR format (--abccar flag); for --proto and --aflow_proto (DX)
        -- added original crystal keywords to aflowlib entry (volume_cell_orig, volume_atom_orig, density_orig, crystal_family_orig, crystal_system_orig, point_group_Hermann_Mauguin_orig, point_group_Schoenflies_orig, point_group_orbifold_orig, point_group_type_orig, point_group_order_orig, point_group_structure_orig, Bravais_lattice_lattice_type_orig, Bravais_lattice_lattice_system_orig, Bravais_superlattice_lattice_type_orig, Bravais_superlattice_lattice_variation_type_orig, Bravais_superlattice_lattice_system_orig, Pearson_symbol_superlattice_orig, reciprocal_geometry_orig, reciprocal_volume_cell_orig, reciprocal_lattice_type_orig, reciprocal_lattice_variation_type_orig, Wyckoff_letters_orig, Wyckoff_multiplicities_orig, Wyckoff_site_symmetries_orig) (DX)
        -- fixed type for point_group_order in JSON; should be int, not string (DX)  
        -- added character check when loading aflow.in, to prevent null bytes (DX) 
        -- added function to remove null bytes in aflow.in file; rewrites cleaned aflow.in (DX) 
        -- added defaults/options for DoD ONYX, GORDON, COPPER, GAFFNEY, and KOEHR machines (--machine=dod_onyx,dod_gordon,dod_copper,dod_gaffney,dod_koehr); also added in aflowrc (DX)
        -- added ANRL space group setting option; monoclinic: unique axis-b, rhombohedral: rhombohedral setting, centrosymmetric: origin centered on inversion (DX)
        -- added functionality to convert a structure into an ANRL designation, i.e., label, parameter list, and parameter values (DX)
        -- added ANRL keywords to aflowlib entry (anrl_label_orig, anrl_parameter_list_orig, anrl_parameter_values_orig, anrl_label_relax, anrl_parameter_list_relax, anrl_parameter_values_relax) (DX)
        -- added functions to get the Wyckoff equations for future symbolic notation (DX)
        -- added ANRL preset values for prototypes in getANRLParameters() (DX)
        -- added ANRL prototypes to README_PROTO.TXT along with unique permutation information (DX)
        -- updated headers for each AFLOW prototype in README_LIBRARY_HTQC.TXT to include the stoichometry, Pearson symbol, space group, and Wyckoff letters (DX)
        -- added functionality to search AFLOW prototypes (--proto_labels) via stoichiometry, space group, arity, etc. (DX)
        -- added AFLUX command line functionality (DX+FR)
        -- added AFLUX helper functions to run inside AFLOW and extract properties into vectors of properties (DX)
        -- added functionality to --wyccar, print letters/multiplicities/site symmetries as a string (DX)
        -- added function to perform symmetry on vector of xstructures (DX)
        -- added function to get enantiomophs of space group, if any exist (DX)
        -- added function to return list of particular element classes, e.g., alkali, transition metals, metals, non-metals, etc. (DX) 
        -- added function to convert compound name into a stoichiometry (DX) 
        -- updated comparison code; added new functionality to compare compounds to AFLOW database, compare compounds to AFLOW prototypes, identify unique permutations, etc. (DX)
        -- added options to ignore symmetry during structure comparison (DX)
        -- improved comparison code output, i.e., more information and cleaner (DX)
        -- improved multithreading of comparison code (DX)
        -- refactor symmetry code to remove extern variables, otherwise it breaks multithreaded symmetry analyses (DX)
        -- refactor symmetry code to remove global variable _SYM_TOL_, otherwise it breaks multithreaded symmetry analyses (DX)
        -- fixed lattice transformation in GetLatticeType(); account for unit cell orientation change using GetPrimitive() (DX)
        -- fixed bug in CIF writer; set VASP version booleans to false (DX)
        -- updated "make check" hash since Wyckoff letters are now in title line; changed from #174c76b2b2928dcdf2f3b39069a8b59 to #ffb9c5681045fb80f391e9a931f21d1 (DX)   
        -- fixed typo in AEL/AGL json functions (CT)
        -- fixed zerostate for AAPL (ME)
        -- small bug fixes for AAPL and APL (ME)
        -- made changes to write(A)APL functions (ME)
        -- added keywords to aflowlib.out/json: title, ldau_type, ldau_l, ldau_u, ldau_j, kpoints_relax, kpoints_static, kpoints_bands_path, kpoints_bands_nkpts (ME)
        -- fixed type declaration bug in aurostd::StringStreamSubst (ME)
        -- fixed bug in QHA with uninitialized Booleans (ME)
        -- accelerated reading of forces from vasprun.xml files for APL and AAPL (ME)
        -- AFLOW not produces POSCAR in the format required by the VASP binary instead of just taking the format in the aflow.in file (ME)
        -- added functionality to read CHGCAR and WAVECAR files between relaxations (ME + Rico Friedrich)
        -- removed duplicate APL functions - apl_hroutines.cpp is now obsolete (ME)
        -- auto-sort by inequivalent atoms in APL (CO + Xiaoyu Wang from UBuffalo)
        -- added sortAtomsEquivalent() to pre-APL/POCC and CONVERT-sprim, -sconv, -niggli, -minkowski for prospective APL calculations: better to sort before relaxations and not have to sort again in the future (CO)
        -- patched sortAtoms*() to include basis and ensure relative order (CO)
        -- added switches for symmetrization of distortions (DISTORTION_SYMMETRIZE) and considering iatoms only (DISTORTION_INEQUIVONLY) in APL (CO)
        -- populate forceConstants matrix in iatoms-sorted-agnostic fashion as we move away from this dependence (CO)
        -- clear pgroupk and pgroupk_xtal symmetries before re-calculating - bug in APL (CO)
        -- patching pc2scpMap in GetSuperCell() (CO)
        -- removed exit's from balanceChemicalEquations(), now throwing exceptions (CO)
        -- overloaded StringsAlphabetic (CO)
        -- set up Makefile with auto-alerts to AFLOW-Forum (CO)
        -- added ClearSymmetry() for _atom (CO)
        -- patched robust structure comparison in POCC (CO)
        -- patched --hnf/--hnfcell routines to work with new POCC (AFLOW-Online) and added --pocc_count_total and --pocc_count_unique (CO)
        -- pre-sort sites for --proto with POCC (CO)
        -- added 'S'+'P' combo functionality to --proto with POCC (CO)
        -- patching robust structure comparison analysis within POCC (CO)
        -- added counts to chull txt and json outputs (CO)
        -- patched logo+count centering on chull doc (CO)
        -- removed dependency of chull .tex on tabu, which breaks in TeX Live 2019 (CO)
        -- fixed image alignment in chull pdf doc (CO)
        -- added options for --aflow_proto, including --run_relax, --run_relax_static, --run_relax_static_bands, --run_static, --run_static_bands, --relax_count (CO)
        (AFLOW: aconvasp_main.cpp, aflow.h, aflowlib.h, aflowlib_libraries.cpp, aflowlib_webapp_bands.js, aflowlib_web_interface.cpp, aflowrc.cpp, avasp.cpp, bader.cpp, chull.cpp, chull.h, chull_jupyter.json, chull_jupyter_plotter.py, chull_jupyter_requirements.txt, chull_python.py, compare_structure.cpp, compare_structure_function.cpp, compare_structure.h, init.cpp, ivasp.cpp, kaims.cpp, kalien.cpp, kbin.cpp, kvasp.cpp, lattice.cpp, Makefile, matlab.cpp, modules.cpp, ovasp.cpp, pflow_funcs.cpp, pflow.h, pocc.cpp, pocc.h, pocc_old.cpp, README_AFLOW_ACONVASP.TXT, README_AFLOW_CHULL.TXT, README_AFLOW_COMPARE.TXT, README_AFLOW.TXT, README_LIBRARY_HTQC_BORIDES.TXT, README_LIBRARY_HTQC_CARBIDES.TXT, README_LIBRARY_HTQC.TXT, README_PROTO.TXT, symmetry.cpp, symmetry_spacegroup.cpp, symmetry_spacegroup_functions.cpp, symmetry_spacegroup.h, symmetry_spacegroup_ITC_library.cpp, xatom.cpp, xclasses.cpp, xproto.cpp, xproto_gus.cpp)
        (ANRL: aflow_anrl.cpp, list.cpp, README_AFLOW_ANRL.TXT)
        (APL: aapl_cluster.cpp, aapl_ifcs.cpp, aapl_setup.cpp, aapl_tcond.cpp, apl_dirphoncalc.cpp, apl.h, apl_kphonons.cpp, apl_lrphoncalc.cpp, apl_pathbuilder.cpp, apl_phoncalc.cpp, apl_shellhandle.cpp, apl_supercell.cpp, README_AFLOW_APL.TXT)
        (AUROSTD: aurostd.h, main.cpp)
3.1.219 - 2019/01/20
        Location: http://materials.duke.edu/AFLOW/HISTORIC/aflow.3.1.219.tar.xz
        -- small modifications for --aflow_proto (--generate_aflowin_only) that enable aflow.in generation on any mac (CO)
        -- fixed JSON output chull (CO)
        (AFLOW: aconvasp_main.cpp, avasp.cpp, chull.cpp, Makefile)
3.1.218 - 2019/01/14
        Location: http://materials.duke.edu/AFLOW/HISTORIC/aflow.3.1.218.tar.xz
        -- added defaults/options for CMU EULER machine (--machine=cmu_euler); also added in aflowrc (DX)
        -- modified AEL/AGL aflow.in keys (CT)
        -- aurostd::xoption: fixed bug in addattachedscheme, added additional Boolean functionality in options2entry. (ME)
        -- Added debug options to AAPL. (ME)
        -- Improved APL and AAPL defaults. (ME)
        -- Integrated APL and AAPL into the standardized aflow.in creator for VASP calculations. (ME)
        -- Updated the APL README. (ME)
        -- Fixed bugs for APL and AAPL output file names. (ME)
        -- Updated the PREC=PHONONS INCAR parameters. (ME)
        -- Added RELAX feature to APL: structures can now be relaxed specifically for phonon calculations inside the APL environment. (ME)
        -- Added features to handle NCPUS=MAX. (ME)
        -- *NEW* automatic aflow.in generator for APL/AAPL/POCC (beta) (CO+ME)
        -- integrated POCC into the standardized aflow.in creator for VASP calculations (ME)
        -- added pocc params and tol to --proto (CO)
        -- added aflags to APL so sym analysis works with -D (CO)
        -- added SYMMETRIZE=OFF option for APL distortions (CO)
        -- added --aflow_proto options: --bader, --spin_remove_relax_1 _2, --kscheme _static, --kppra _static, --relax_count=XX, --run_relax_static, --run_relax_static_bands (CO)
        -- patched PrototypeLibrariesSpeciesNumber() to handle ANY ICSD (CO)
        -- added -001 for select ANRL prototypes (CO)
        -- added pseudopotential information to --aflow_proto directory + system name (CO)
        -- fixed m_initialized in chull/pocc (CO)
        -- added chull plotting functionality: if unstable, figure out how far above hull to plot automatically (CO)
        -- modified plot axes titles in chull (CO)
        -- added more fixes for "Reciprocal lattice and k-lattice belong to different class of lattices", off until further testing (CO)
        -- moved pocc settings to aflow.rc (CO)
        -- now write out all derivative structures, unique derivative structures, hnf matrices, and site configurations in pocc (CO)
        -- fixed pocc partial occupancy optimizer table settings (CO)
        -- added AEL/AGL settings to aflow.in generator (CO)
        (AFLOW: aconvasp_main.cpp, aflow.h, aflowlib.h, aflowlib_libraries.cpp, aflowlib_web_interface.cpp, aflowrc.cpp, avasp.cpp, chull.cpp, contrib_shidong.cpp, ifrozsl.cpp, init.cpp, ivasp.cpp, kaims.cpp, kbin.cpp, kvasp.cpp, Makefile, modules.cpp, neighbours.cpp, pflow.h, pocc.cpp, pocc.h, pocc_old.cpp, pthreads.cpp, README_AFLOW_ACONVASP.TXT, README_AFLOW_AFLOWRC.TXT, symmetry.cpp, xatom.cpp, xclasses.cpp, xproto.cpp)
        (ANRL: aflow_anrl.cpp)
        (AEL: ael_elasticity.cpp, README_AFLOW_AEL.TXT)
        (AGL: agl_debye.cpp, README_AFLOW_AGL.TXT)
        (APL: aapl_setup.cpp, aapl_tcond.cpp, apl_dirphoncalc.cpp, apl_doscalc.cpp, apl.h, apl_hsqpoints.cpp, apl_kphonons.cpp, apl_lrphoncalc.cpp, apl_pdisc.cpp, apl_phoncalc.cpp, apl_supercell.cpp, apl_thermalpc.cpp, qha_aflowin_creator.cpp, qha_eosrun.cpp, README_AFLOW_APL.TXT)
        (AUROSTD: aurostd.h, boot.cpp, main.cpp, xerror.cpp, xoption.cpp)
3.1.217 - 2018/12/13
        Location: http://materials.duke.edu/AFLOW/HISTORIC/aflow.3.1.217.tar.xz
        -- Added LIB2LIB function to automatically perform AEL and AGL post processing when running LIB2RAW (CT)
        -- Updated LIB2RAW and webpage generation functions to incorporate additional AEL and AGL properties (CT)
        -- Added conversion of pressure extracted from OUTCAR file from kB to GPa in AEL and AGL to keep units consistent (CT)
        -- added species scaling to volume for ANRL prototypes, if --params=-1.0,... (DX)
        -- added ANRL prototype for the kesterite structure (DX)
        -- improved CIF reader, i.e., account for different formats and partial occupation (DX)
        -- fixed bug in kpath determination (primitive vs original lattice) (DX)
        (AFLOW: aconvasp_main.cpp, anrl.cpp, xatom.cpp, AFLOW_README_PROTO.TXT, aflow.h, aconvasp_main.cpp, ael_elastic_fit.cpp, ael_elasticity.cpp, agl_debye.cpp, agl_electronic.cpp, init.cpp, xclasses.cpp, aflowlib.h, aflowlib_libraries.cpp, aflowlib_web_interface.cpp, Makefile, README_PROTO.TXT)
        (ANRL: aflow_anrl_A2BCD4_tI16_82_ac_b_d_g.cpp, aflow_anrl_list.cpp)
3.1.216 - 2018/12/05
        Location: http://materials.duke.edu/AFLOW/HISTORIC/aflow.3.1.216.tar.xz
        -- fixed std in AAPL (ME)
        -- added seven SQS structures to ANRL prototypes (DX)
        -- Write Gibbs free energy as a function of pressure and temperature in AFLOW readable format for future phase diagram application (CT)
        -- Add option to suppress extrapolation in Hugoniot relation calculation (CT)
        -- Functions to extract electronic properties as a function of pressure from AGL data (CT)
        -- Calculate and write additional elastic properties from AEL (Young's modulus, Pugh's modulus ratio) (CT)
        -- Flattened JSON structure used for writing and storing elastic stiffness and compliance tensors (CT)
        -- fixed anisotropy spelling (CO)
        -- added ISMEAR/SIGMA VASP option (CO)
        -- rerouted GetAtomVolume() and GetAtomMass() for properly cleaning pp (CO)
        -- added N+1 analysis to chull (CO)
        -- removed _pc from QH_ENERGIES() class (CO)
        (AUROSTD: AUROSTD/aurostd.h, main.cpp, xcombos.cpp, xcombos.h)
        (ANRL: aflow_anrl_A3B13_oC32_38_ac_a2bcdef.cpp, aflow_anrl_A3B5_oC32_38_abce_abcdf.cpp, aflow_anrl_A5B11_mP16_6_2abc_2a3b3c.cpp, aflow_anrl_AB3_mC32_8_4a_12a.cpp, aflow_anrl_AB3_mC32_8_4a_4a4b.cpp, aflow_anrl_AB7_hR16_166_c_c2h.cpp, aflow_anrl_AB_aP16_2_4i_4i.cpp, aflow_anrl_list.cpp)
        (AFLOW: ael_elastic_fit.cpp, ael_elasticity.cpp, ael_elasticity.h, agl_debye.cpp, agl_debye.h, agl_electronic.cpp, agl_hugoniot.cpp, anrl.cpp, avasp.cpp, chull.cpp, chull.h, aflow.cpp, aflow.h, ivasp.cpp, kaims.cpp, kvasp.cpp, aflowlib.h, aflowlib_libraries.cpp, aflowlib_web_interface.cpp, pocc.cpp, pocc.h, xatom.cpp, xclasses.cpp, xproto.cpp, xproto_gus.cpp, APL/aapl_cluster.cpp, APL/aapl_ifcs.cpp, APL/aapl_tcond.cpp, APL/apl.h, APL/apl_kphonons.cpp, APL/qha_energies.cpp, Makefile, README_AFLOW_AEL.TXT, README_AFLOW_AGL.TXT, README_AFLOW.TXT, README_CONTRIBS.TXT)
3.1.215 - 2018/12/04
        Location: http://materials.duke.edu/AFLOW/HISTORIC/aflow.3.1.215.tar.xz
        -- added machinery for vaiud (auid bytes for the AUID directory cashed) (SC)
	      aflowlib.h aflowlib_libraries.cpp aflowlib_web_interface.cpp aflow.h aflow_aflowrc.cpp aflow_init.cpp
3.1.214 - 2018/11/30
        Location: http://materials.duke.edu/AFLOW/HISTORIC/aflow.3.1.214.tar.xz
        -- added auid.out and auid.json to RAW/WEB (SC)
3.1.213 - 2018/11/27
        Location: http://materials.duke.edu/AFLOW/HISTORIC/aflow.3.1.213.tar.xz
        -- added LIB0 (a bunch of h and cpp) (SC)
3.1.212 - 2018/11/12
        Location: http://materials.duke.edu/AFLOW/HISTORIC/aflow.3.1.212.tar.xz
        -- in --bzd command, added option to transform high-symmetry kpaths to input lattice representation with [--transform2original] (DX)
        -- in --bzd command, added option to print transformation matrices between input lattice and AFLOW standard lattice [--print_transformation_matrix] (DX)
        -- store both the coordinate system and unit cell (rigid rotation) transformations in xstructure (DX)
        -- created _kpoints class; easier to transform and print kpoint information (DX)
        (AFLOW: aflow.h, aconvasp_main.cpp, lattice.cpp, pflow.h, xatom.cpp, README_AFLOW_ACONVASP.TXT)
3.1.211 - 2018/10/19
        Location: http://materials.duke.edu/AFLOW/HISTORIC/aflow.3.1.211.tar.xz
        -- added Pearson coefficient to element properties (ME)
        -- fixed some constants in xscalar (ME)
        -- Rewrote AAPL to be faster, require less DFT calculations, and include four-phonon processes. (ME)
        -- Added more functionality to xvector and xmatrix for complex numbers. (ME)
        -- Added ability to update progress bar using percentages instead of indices (ME)
        -- Redesigned xtensor to be more lightweight and faster. (ME)
        -- Fixed bug in aurostd::xcombos::reset() (ME)
        -- Fixed minor typos (ME)
        -- Edited APL readme for grammar and clarity, and added new AAPL features (ME)
        -- Added APL and AAPL parameters to the aflow.rc (ME)
        -- Reformatted exception readme to be more consistent with other readmes and fixed typos (ME)
        -- updated get_datetime_formatted() and StringsAlphabetic() (CO)
        -- new chull date format avoids time stamp, too much resolution (CO)
        -- added png output option for chull and resolution option to aflowrc (CO)
        -- switched to tight tol spacegroups (vsg2) in chull (CO)
        -- centralized checking sign of distances in chull, then flipped sign of distance to hull to be positive by default (CO)
        -- funneled all points of facet through addVertex() (CO)
        -- fixed facet content tolerance scaling with increasing dimensionality, important for 6D hulls (CO)
        -- added default initializations to a bunch of variables in chull to avoid spurious warnings (CO)
        -- added polymorph case to decomposition phases and coefficients (CO)
        -- allow for eq_g_states to be calculated on the fly if not already calculated (CO)
        -- intelligently avoid printing unknown (or unset) stability criterion (CO)
        -- fixed unsorted directories in aflow_compare_structure (CO)
        -- now check for negative coefficients when balancing chemical equations, means we missed the facet (CO)
        -- correctBadDatabase() now checks for unaries too (as per apennsy) (CO)
        -- skipping ".old" prototypes (CO)
        -- fixed shidong warnings with strncat (CO)
        (AUROSTD: boot.cpp, AUROSTD/aurostd.h, main.cpp, xcombos.cpp, xcombos.h, xcomplex.cpp, xcomplex.h, xmatrix.cpp, xmatrix.h, xtensor.cpp, xtensor.h, xvector.cpp, xvector.h)
        (AFLOW: aconvasp_main.cpp, aflowrc.cpp, chull.cpp, chull.h, compare_structure.cpp, contrib_shidong_auxiliary.cpp, aflowlib_web_interface.cpp, pflow_funcs.cpp, APL/aapl_cluster.cpp, APL/aapl_ifcs.cpp, APL/aapl_setup.cpp, APL/aapl_tcond.cpp, APL/apl_atomic_disp.cpp, APL/apl_dirphoncalc.cpp, APL/apl_dm_pdos_save.cpp, APL/apl_doscalc.cpp, APL/apl_group_velocity.cpp, APL/apl_gsa.cpp, APL/apl.h, APL/apl_hsqpoints.cpp, APL/apl_kphonons.cpp, APL/apl_logger.cpp, APL/apl_lrphoncalc.cpp, APL/apl_pdisc.cpp, APL/apl_phoncalc.cpp, APL/apl_supercell.cpp, APL/apl_thermalpc.cpp, APL/qha3phonons_eos.cpp, APL/qha_aflowin_creator.cpp, APL/qha_dm_pdos_save.cpp, APL/qha_eosrun.cpp, APL/qha_gruneisen.cpp, APL/scqha_gruneisen.cpp, APL/scqha_T_freqs.cpp, Makefile, README_AFLOW_ACONVASP.TXT, README_AFLOW_APL.TXT, README_AFLOW_CHULL.TXT, README_AFLOW_EXCEPTIONS.TXT)
3.1.210 - 2018/10/01
        Location: http://materials.duke.edu/AFLOW/HISTORIC/aflow.3.1.210.tar.xz
        -- changed 8 ANRL prototype labels (part 2) to match with Wyckoff positions in reference literature (DX)
        -- fixed prototype names for A4BC4D_tP10_123_gh_a_i_d and AB_hP6_144_a_a in aflow_anrl_list.cpp (DX) 
        -- added Strukturbericht designations to aflow_anrl_list.cpp (DX)
        -- fixed minimum enumerated Wyckoff letter determination; more robust (DX)
        -- cleaned workflow for Wyckoff functions (DX)
        -- added more debugging messages to symmetry functions (DX)
        (AFLOW: ANRL/aflow_anrl_list.cpp ANRL/aflow_anrl_A12B36CD12_cF488_210_h_3h_a_fg.cpp ANRL/aflow_anrl_A3B3C_hP14_176_h_h_c.cpp ANRL/aflow_anrl_A3B_hP8_176_h_c.cpp ANRL/aflow_anrl_AB3C_cP60_201_be_fh_g.cpp ANRL/aflow_anrl_A3B2_hP10_176_h_bc.cpp ANRL/aflow_anrl_A3BC_hP10_188_k_c_a.cpp ANRL/aflow_anrl_AB3C16_cF160_203_a_bc_eg.cpp ANRL/aflow_anrl_AB_hP4_156_ab_ab.cpp Makefile anrl.cpp symmetry_spacegroup.cpp symmetry_spacegroup.h symmetry_spacegroup_functions.cpp)
3.1.209 - 2018/08/31
        Location: http://materials.duke.edu/AFLOW/HISTORIC/aflow.3.1.209.tar.xz
        -- added all origin choice 2 possibilities to ITC space group list (DX)
        -- added all rhombohedral setting possibilities to ITC space group list (DX)
        -- added monoclinic unique axis choices (b or c) to ITC space group list (DX)
        -- added SYM::findRhombohedralSetting() in space group functions to distinguish between hexagonal and rhombohedral settings (DX)
        -- added other settings for Hall space group symbol (settings 1 or 2, H or R for rhombohedral, and unique axis-b or -c for monoclinic systems) (DX)
        -- added CIF reader; can read/expand CIFs with only representative Wyckoff position specified in settings 1 or 2 (H or R for rhombohedral systems and unique axis-b or -c for monoclinic systems) (DX)
        -- improved CIF writer; default functionality calculates the symmetry and prints the representative Wyckoff positions (DX)
        -- added symmetry tolerance option to CIF writer via --cif[=<tolerance>] (default: tight; other options: loose, <number>) (DX)
        -- added space group setting option to CIF writer via [--setting=1| =2] (default: 1) (DX)
        -- added [--no_symmetry] option to CIF writer, which returns CIF as space group 1 (DX)
        -- added space group setting option to --wyccar via [--setting=1| =2] (default: 1) (DX)
        -- added space group setting option to --sgdata and --edata via [--setting=1| =2] (default: 1) (DX)
        -- added [--no_scan] and [--magmom] options to --wyccar and moved function to pflow::WYCCAR() (DX)
        -- added more debugging messages to space group functions (ConventionalCell(), SpaceGroup_ITC(), etc.) (DX)
        -- changed ANRL prototype A6B2C_tP18_128_eh_d_b to A6B2C_tP18_128_eh_d_a (b vs a Wyckoff letter); consistent with reference (DX)
        -- fixed bug in minimumDistanceVector(); should return xvector<double> not double (DX)
        (AFLOW: ANRL/aflow_anrl_list.cpp, ANRL/aflow_anrl_A6B2C_tP18_128_eh_d_a.cpp, Makefile, README_AFLOW_ACONVASP.TXT, README_AFLOW_SYM.TXT, aflow.h, aconvasp_main.cpp, anrl.cpp, pflow.h , pflow_print.cpp, symmetry.cpp, symmetry_spacegroup.cpp, symmetry_spacegroup.h, symmetry_spacegroup_ITC_library.cpp, symmetry_spacegroup_functions.cpp, xatom.cpp)
3.1.208 - 2018/08/27
        Location: http://materials.duke.edu/AFLOW/HISTORIC/aflow.3.1.208.tar.xz
        -- new small banner style in chull (CO)
        -- perform thermo loop with static run in aflowlib_libraries (CO)
        -- added xoption to edata and sgdata functions; stores all data (DX)
        -- added more keywords to aflowlib entry (crystal_family, crystal_system, point_group_Hermann_Mauguin, point_group_Schoenflies, point_group_orbifold, point_group_type, point_group_order, point_group_structure, Bravais_lattice_lattice_type, Bravais_lattice_lattice_system, Bravais_superlattice_lattice_type, Bravais_superlattice_lattice_variation_type, Bravais_superlattice_lattice_system, Pearson_symbol_superlattice, reciprocal_geometry, reciprocal_volume_cell, reciprocal_lattice_type, reciprocal_lattice_variation_type, Wyckoff_letters, Wyckoff_multiplicities, Wyckoff_site_symmetries) (DX)
        -- new aflowlib keywords extracted from xoption and integrated into aflowlib.out/.json (DX)
        -- prepared website function to read in new keywords once database is populated; currently commented out (DX)
        -- fixed typo in sgdata; Shoenflies is now Schoenflies (DX)
        -- added functions to create Wyckoff strings in aflowlib entry; ExtractWyckoffLettersString(), ExtractWyckoffMultiplicitiesString(), and ExtractWyckoffSiteSymmetriesString() (DX)
        (AUROSTD: xoption.cpp)
        (AFLOW: aconvasp_main.cpp, aflowrc.cpp, pflow.h, pflow_print.cpp, symmetry_spacegroup.h, symmetry_spacegroup_functions.cpp, aflowlib.h, aflowlib_libraries.cpp, aflowlib_web_interface.cpp)
3.1.207 - 2018/08/19
        Location: http://materials.duke.edu/AFLOW/HISTORIC/aflow.3.1.207.tar.xz
        -- integrated new html for entry page (JPO)
        -- fixed xaxis of bands plotter for entry page (PC)
        -- Improved distribution of APL calculations over threads. (ME)
        -- Added function to SYM that returns the minimum distance vector. (ME)
        -- Added docstring to xcombos. (ME)
        -- added xvector::normalizeSumToOne() (CO)
        -- changed decomposition reaction to atomic concentrations (CO)
        -- added fractional_compound to chull output (CO)
        -- replaced AFLOWLogicError() and AFLOWRuntimeError() with xerror() (CO)
        -- added chull plot ICSD labels mode (CO)
        -- revamped small banner setting (CO)
        -- added verbose output if skipping entries above/below half hull (CO)
        -- added --output=png --png_resolution=500 options to chull (CO)
        -- added --keep=gpl to phonons gnuplot script (CO)
        (AUROSTD: boot.cpp, AUROSTD/aurostd.h, xcombos.cpp, xscalar.cpp, xscalar.h, xvector.cpp, xvector.h)
        (AFLOW: aconvasp_main.cpp, aflowrc.cpp, avasp.cpp, bader.cpp, chull.cpp, chull.h, aflow.cpp, aflow.h, aflowlib_webapp_bands.js, aflowlib_web_interface.cpp, pflow_funcs.cpp, pflow.h, pocc.cpp, symmetry.cpp, APL/aapl_tcond.cpp, APL/apl_atomic_disp.cpp, APL/apl_dm_pdos_save.cpp, APL/apl_doscalc.cpp, APL/apl_group_velocity.cpp, APL/apl.h, APL/apl_hroutines.cpp, APL/apl_pdisc.cpp, APL/qha3phonons_eos.cpp, APL/qha_dm_pdos_save.cpp, APL/qha_gruneisen.cpp, APL/scqha_eos.cpp, APL/scqha_gruneisen.cpp, APL/scqha_T_freqs.cpp, Makefile, README_AFLOW_ACONVASP.TXT, README_AFLOW_AFLOWRC.TXT, README_AFLOW_CHULL.TXT)
3.1.206 - 2018/08/08
        Location: http://materials.duke.edu/AFLOW/HISTORIC/aflow.3.1.206.tar.xz
        -- Fix JVXL (SC)
3.1.205 - 2018/07/27
        Location: http://materials.duke.edu/AFLOW/HISTORIC/aflow.3.1.205.tar.xz
        -- Improved destructor for xtensor (ME)
        -- Added function to test if xvector is a zero vector (ME)
        -- fixed parameter list for ANRL prototype (A_hR105_166_bc9h4i); z2 to x2 (DX)
  	-- more rigorous check for atoms within the new cell in GetSuperCell(); check periodic images of atoms (DX)
  	-- fixed "over-reduced" issue in primitivization routine in space group function (DX)
  	-- added roundoff to axis and SU2 matrix in JSON output of symmetry elements (DX)
  	-- fixed function for printing fractions in general Wyckoff positions (DX)
        -- created --generate_aflowin_only (CT)
        -- QHA3P and SCQHA conflict resolved (PN)
        -- reorganize QHA modes (PN)
        -- added four QHA3P options (PN)
        -- reorganize QHA, SCQHA, and QHA3P options (PN)
        -- filename changed and accordingly modified in QHA-README (PN)
        -- replaced some QHA functions with aurostd (PN)
        -- fixed slab AddAtom() function (CO+DU)
        -- added --readme=aflowrc (CO)
        -- fixed --readme=xaflow for local configuration (CO)
        -- fixed a few warnings for beta (CO)
        -- fixed AMIX/BMIX typo (CO)
        -- added defaults/options for DOD CONRAD machine (--machine=dod_conrad); also added in aflowrc (DX)
        (AUROSTD: xscalar.cpp, xscalar.h, xtensor.cpp, xvector.cpp, xvector.h)
        (AFLOW: aflowrc.cpp, avasp.cpp, chull.cpp, aflow.cpp, data.cpp, aflow.h, init.cpp, ivasp.cpp, kbin.cpp, kvasp.cpp, aflowlib_webapp_entry.js, aflowlib_web_interface.cpp, pocc_old.cpp, surface.cpp, symmetry.cpp, symmetry_spacegroup.cpp, symmetry_spacegroup_functions.cpp, xatom.cpp, xclasses.cpp, anrl_list.cpp, APL/apl_group_velocity.cpp, APL/apl.h, APL/apl_kphonons.cpp, APL/qha3phonons_eos.cpp, APL/qha_aflowin_creator.cpp, APL/qha_energies.cpp, APL/qha_eos.cpp, APL/qha_gruneisen.cpp, APL/scqha_eos.cpp, APL/scqha_gruneisen.cpp, APL/scqha_T_freqs.cpp, Makefile, README_AFLOW_AEL.TXT, README_AFLOW_AFLOWRC.TXT, README_AFLOW_AGL.TXT, README_AFLOW_POCC.TXT, README_AFLOW_QHA_SCQHA_QHA3P.TXT, README_AFLOW.TXT, README_AFLOW_XAFLOW.TXT)
3.1.204 - 2018/07/12
        Location: http://materials.duke.edu/AFLOW/HISTORIC/aflow.3.1.204.tar.xz
        -- updated QHA and added QHA3P and SCQHA functionality (PN)
        -- Restrucured xcombos. Added enumerations. (ME) [AUROSTD/aflow_xcombos.cpp, AUROSTD/aflow_xcombos.h]
        -- Introduced exception handlier class aurostd::xerror. (ME)
        -- Introduced xtensor class for tensors of arbitrary dimension. Other xtensor classes are obsolete now. (ME).
        -- Changed all current xtensor3 instances to the new xtensor format. (ME)
        -- Added Kronecker product to xmatrix. (ME)
        -- Option to write and use AEL data at lowest finite pressure where the material is elastically stable (CT)
        -- Option to specify a separate set of finite pressures for AEL calculations than are used for AGL post-processing (CT)
        -- Integrated workflow option for using finite pressure Poisson ratio in AGL calculations (CT)
        -- Write nominal target pressure and calculated external pressure for AEL calculations in aflow.ael.out file (CT)
        -- Fixed keyword in JSON output file (CT)
        -- Increase grid for AGL DOSCAR (CT)
        -- cleaning up webapp_bands.js and added more mouse functionality (PC)
        -- added citation information to entry page (PC)
        -- added ANRL prototypes from part 2 of library (302 prototypes) (DX)
        -- added option to print symbolic math representation of ANRL prototypes (--add_equations or --equations_only) in aims and vasp formats (DX)
        -- updated DOI for ANRL part 1 and added arXiv for part 2 to title line of each prototype (DX) 
        -- fixed bug with --vasp keyword, i.e., need to check if used with --proto command (DX) 
        -- removed unused variables in standard lattice function (DX)
        -- added applyCombo() to xcombos (CO)
        -- fixed wget *.xz issue if *.xz already exists (CO)
        -- fixed apl2agr to handle xz compression format (CO)
        -- fixed --aflow_proto empty BZ issue, occurs when structure is downloaded from online (CO)
        -- fixed reading in forces from aims.out (CO)
        -- force species input for aims structure (CO)
        -- added checks for broken API (CO)
        -- added GENERATOR to aflow.in generation (CO)
        -- added auid to chull PDF output (CO)
        -- fixed bader num_each_type issue (relax2 vs. static primitivization) (CO)
        -- fixed command line aflow_qmvasp generation (CO)
        -- fixed search for ./aflow_data issue upon initial installation (CO)
        -- PARTCAR now handles '+' in write out (CO)
        -- fixed AddAtom() to handle different occupations (CO)
        -- added combination parameters to chull (CO)
        -- fixed aflowrc load issue (remove spaces between quotes and comment) (CO)
        (AUROSTD: boot.cpp, AUROSTD/aurostd.cpp, AUROSTD/aurostd.h, main.cpp, xcombos.cpp, xcombos.h, xerror.cpp, xerror.h, xmatrix.cpp, xmatrix.h, xtensor.cpp, xtensor.h)
        (AFLOW: aconvasp_main.cpp, aflowrc.cpp, anrl.cpp, avasp.cpp, bader.cpp, bader.h, chull.cpp, chull.h, aflow.cpp, data.cpp, aflow.h, init.cpp, ivasp.cpp, kbin.cpp, lattice.cpp, aflowlib_libraries.cpp, aflowlib_webapp_bands.js, aflowlib_web_interface.cpp, oaims.cpp, ovasp.cpp, pflow.h, pocc.cpp, pocc.h, surface.cpp, xatom.cpp, xclasses.cpp, xproto.cpp, ANRL_CPPS_20180710, APL/apl_atomic_disp.cpp, APL/apl_doscalc.cpp, APL/apl_group_velocity.cpp, APL/apl.h, APL/apl_hroutines.cpp, APL/apl_hsqpoints.cpp, APL/apl_kphonons.cpp, APL/apl_ltetdos.cpp, APL/apl_mpmesh.cpp, APL/apl_pdisc.cpp, APL/apl_phoncalc.cpp, APL/apl_thermalpc.cpp, APL/apl_uniform_mesh.cpp, APL/qha3phonons_eos.cpp, APL/qha_aflowin_creator.cpp, APL/qha_dm_pdos_save.cpp, APL/qha_energies.cpp, APL/qha_eoscalc.cpp, APL/qha_eos.cpp, APL/qha_gruneisen.cpp, APL/scqha_eos.cpp, APL/scqha_gruneisen.cpp, APL/scqha_T_freqs.cpp, Makefile, README_AFLOW_ACONVASP.TXT, README_AFLOW_AEL.TXT, README_AFLOW_AGL.TXT, README_AFLOW_ANRL.TXT, README_AFLOW_APL.TXT, README_AFLOW_CHULL.TXT, README_AFLOW_EXCEPTIONS.TXT, README_AFLOW_POCC.TXT, README_AFLOW_QHA_SCQHA_QHA3P.TXT, README_AFLOW.TXT, README_AFLOW_XAFLOW.TXT, README_CONTRIBS.TXT)
3.1.203 - 2018/06/15
        Location: http://materials.duke.edu/AFLOW/HISTORIC/aflow.3.1.203.tar.xz
        -- fixed tolerance scan issue in edata (try new tolerance from PrintSGData() on GetLatticeType() routine before changing tolerance) (DX)
        -- fixed primitivization routine in aflowSG functions (Minkowski/Niggli to fix left-handed candidate lattices and recheck moduli after Minkowski/Niggli) (DX)
        -- check all possible generator choices to match to ITC convention before changing tolerance (DX)
        -- added more rigorous check of tetragonal symmetry operations for determining conventional cell (DX)
        -- added generator information for P1 symmetry systems (DX)
        -- added check of Cartesian distance before removing fractional copies in GetPrimitive() (DX)
        (AFLOW: lattice.cpp, pflow_print.cpp, symmetry_spacegroup.cpp, symmetry_spacegroup_ITC.cpp, xatom.cpp) 
3.1.202 - 2018/06/07
        Location: http://materials.duke.edu/AFLOW/HISTORIC/aflow.3.1.202.tar.xz
        -- dropping EXTRA to AFLOW3_FREE/EXTRA on local machine or wget (SC)
3.1.201 - 2018/06/04
        Location: http://materials.duke.edu/AFLOW/HISTORIC/aflow.3.1.201.tar.xz
        -- more space saving in lib2raw (linking OUTCAR.relax instead of copying) SC
3.1.200 - 2018/05/27
        Location: http://materials.duke.edu/AFLOW/HISTORIC/aflow.3.1.200.tar.xz
        -- fixed structure rescaling issue for space group determination (affecting LIB4) (DX)
        -- print geometry file location for errors/debug (DX)
        -- added more debugging messages along with file location in symmetry functions (DX) 
        -- initialize variables for -O3 in symmetry and structure comparison routines (DX)
        -- speed increase for minimumDistance() function (DX)
        -- speed increase for primitivization routine in aflowSG functions (DX)
        -- fixed Wyckoff position typo for space group 62 (8d not 8e) (DX)
        -- fixed Wyckoff position typo for space group 89 (4i not 2i) (DX)
        (AFLOW: aflow.h, aconvasp_main.cpp, compare_structure.cpp, compare_structure_function.cpp, pflow_print.cpp, symmetry.cpp, symmetry_spacegroup.cpp, symmetry_spacegroup_ITC_library.cpp, symmetry_spacegroup_functions.cpp, xatom.cpp, xproto.cpp, aflowlib_libraries.cpp)
3.1.199 - 2018/05/27
       Location: http://materials.duke.edu/AFLOW/HISTORIC/aflow.3.1.199.tar.xz
	      -- compressing aflow.***.json/out in LIB2RAW and linking them (SC)
        -- removing the brainy/useless stuff about file compression in aurostd (SC)
	      -- fighting sloppyness in aflow_libraries about aflow_pgroup[x][_xtal] (SC)
	      -- fixed aflow_libraries about compress, delete and link files (SC)
	      -- fixed inconsitencies in aflow_convasp_main compress (SC)
	      -- fixed as bunch of inconsistencies in compressing and XHOST.command (SC)
	      -- more inconsistencies RAW-WEB in aflow_libraries  (SC)
	      -- fixed removal useless files in LIB2RAW (SC)
	      -- added BZ2XZ engine to aurostd_main (SC)
	      -- added GZ2XZ engine to aurostd_main (SC)
	      -- added ZIP2ZIP engine to aurostd_main (SC)
3.1.198 - 2018/05/24
        Location: http://materials.duke.edu/AFLOW/HISTORIC/aflow.3.1.198.tar.xz
        -- fixed bader extension finder for --lib2raw (CO)
        (AFLOW: bader.cpp, bader.h, aflowlib_libraries.cpp, Makefile)
3.1.197 - 2018/05/24
        Location: http://materials.duke.edu/AFLOW/HISTORIC/aflow.3.1.197.tar.xz
        -- updates to entry page bands plotter (PC)
        -- added some helpful comments for getGeneralNormal(), CMdet(), and ZVAL in bader (CO)
        -- check if /www directory exists for jmol display on entry page (CO)
        (AUROSTD: xmatrix.cpp, xvector.cpp)
        (AFLOW: bader.cpp, chull.cpp, aflowlib_webapp_bands.js, aflowlib_web_interface.cpp, Makefile)
3.1.196 - 2018/05/21
        Location: http://materials.duke.edu/AFLOW/HISTORIC/aflow.3.1.196.tar.xz
        -- fixed entry page property line wrapping issues (PC)
        -- added button for spin-polarized band structure selection in webapp (PC)
        -- fixed precision inconsistency printing xstr.json (FK)
        -- added some -O3 compatibility (FK)
        -- citation added to aflow_aapl_pairs.cpp (ME)
        -- fixed bug in aflow_kvasp.cpp that prevented the creation of the primitive cell structure for APL, AAPL, and QHA calculations (ME)
        -- implemented combinations with repetitions with sequence taken into account (ME)
        -- moved the code to check for input and output files in APL into separate functions to make them available for AAPL, remove duplicate code, and make the code more readable (ME)
        -- removed the ENCUT and EDIFF tags from AAPL input files as they may result in lower cut-off energies and higher energy differences (ME)
        -- fixed gcc8 issue in AGL (CO)
        -- added simplex content and hypercollinearity properties to convex hull data (CO)
        -- decoupled internal links between graph2doc and withindoc (CO)
        -- fixed site error calculation in POCC for vacancies (CO)
        -- added eyes/ones xmatrix constructors (CO)
        -- added Cayley-Menger determinant to xmatrix (CO)
        -- included cstdlib in aflow_data.cpp for compilation on qrats (CO)
        (AUROSTD: boot.cpp, xcombos.cpp, xcombos.h, xmatrix.cpp, xmatrix.h, xvector.cpp)
        (AFLOW: aconvasp_main.cpp, apennsy_main.cpp, chull.cpp, chull.h, contrib_shidong_auxiliary.cpp, data.cpp, aflow.h, kvasp.cpp, aflowlib.h, aflowlib_libraries.cpp, aflowlib_webapp_bands.js, aflowlib_web_interface.cpp, pflow_funcs.cpp, pflow.h, pocc.cpp, pocc.h, pocc_old.cpp, pocc_old.h, xatom.cpp, APL/aapl_tensor.cpp, APL/apl_dirphoncalc.cpp, APL/apl.h, APL/apl_phoncalc.cpp, APL/apl_thermalpc.cpp, Makefile)
3.1.195 - 2018/05/21
        Location: http://materials.duke.edu/AFLOW/HISTORIC/aflow.3.1.195.tar.xz
        -- beta of release with XZ (SC)
3.1.194 - 2018/05/16
        Location: http://materials.duke.edu/AFLOW/HISTORIC/aflow.3.1.194.tar.xz
        -- small bug fixes for g++/gcc 7 and 8 (SC)
        -- preparing for xz compression (SC) 
        194 xatom.cpp  aurostd.h aurostd_main.cpp pthread.cpp README_SCRIPTING README_AFLOW init.cpp aflow.cpp aconvasp_main.cpp
        194c fix aconvasp_main.cpp
	194d avasp.cpp ael_elasticity.cpp ael_get_stress.cpp agl_debye.cpp agl_get_ev.cpp contrib_cormac.cpp contrib_junkai_phasediag.cpp
	194e avasp.cpp xatom.cpp  aurostd_main libraries.cpp ael_elasticity.cpp ael_get_stress.cpp agl_debye.cpp agl_get_ev.cpp contrib_cormac.cpp aconvasp_main.cpp pthread.cpp init.cpp aflow.cpp (heavy)
	194f good bye bzip2 (SC)
	194g aflow_contrib_wahyu.cpp 
	194h aflow.cpp aflow_estructure.cpp aflow_ifrozsl.cpp aflow_ivasp.cpp
	194i aflow_pthreads.cpp
	194j aflow_aflowrc.cpp
	194l BASE64 for pseudopotentials and aflow_data.cpp
	194m aflow_kbin.cpp aflow_kvasp.cpp
	194n aflowlib_web_interface.cpp aflow_matlab_funcs.cpp (EXTRA/MATLAB/plotband.m) aflow_ovasp.cpp aflow_pocc_edos.cpp
	shortened aflow_xatom.cpp working on ZVAL POMASS and removing all EXT stuff. Tests work.  Fixed even further aflow_pthread.cpp aflow_xproto_gus.cpp
3.1.193 - 2018/05/11
        Location: http://materials.duke.edu/AFLOW/HISTORIC/aflow.3.1.193.tar.xz
        -- extending xoptions push pop (SC)
3.1.192 - 2018/05/10
        Location: http://materials.duke.edu/AFLOW/HISTORIC/aflow.3.1.192.tar.xz
        -- extending xoptions push pop (SC)
3.1.191 - 2018/05/08
        Location: http://materials.duke.edu/AFLOW/HISTORIC/aflow.3.1.191.tar.xz
        -- rationalized orthogonality search in xmatrix (SC)
        aurostd_xmatrix.h aurostd_xmatrix.cpp aflow.h
3.1.190 - 2018/05/08
        Location: http://materials.duke.edu/AFLOW/HISTORIC/aflow.3.1.190.tar.xz
        -- fixed units in AGL output (CT)
        -- fixed permutation vector initialization in APL (required for compiling on DoD CONRAD machine) (DX)
        -- fixed bug in tolerance scan; was only scanning in one direction (DX) 
        -- created faster minimum cartesian distance calculator for skewed cells; fewer duplicate operations (DX) 
        -- fixed conflict between CUT_RAD and CUT_SHELL in AAPL (ME)
        -- properly added directory to bader error output (CO)
        -- fixed slow down with loadEntries() (stringElements2VectorElements()) (CO)
        -- fixed AIMS read-in issue with '#' comments (CO)
        -- added guard around BANDSDATA_JSON() for html generation (CO)
        -- fixed static compile settings (CO)
        -- fixed _sym_op.basis_map_calculated issue in ApplyAtom() for AAPL (CO)
        -- added xStream class for logging workflow updates (CO)
        -- fixed stability criterion vs. (Delta H) fonts in chull report (CO)
        -- substantial clean-up of classes in POCC in anticipation for AVASP_MakeSingleAFLOWIN integration (CO)
        -- added avasp function in preparation for AVASP_MakeSingleAFLOWIN integration (CO)
        -- added try/catches for easy debugging (CO)
        (AUROSTD: main.cpp)
        (AFLOW: aconvasp_main.cpp, aflowrc.cpp, agl_debye.cpp, avasp.cpp, bader.cpp, chull.cpp, chull.h, contrib_kesong_ipocc.cpp, aflow.cpp, aflow.h, ivasp.cpp, kbin.cpp, kvasp.cpp, aflowlib_web_interface.cpp, pflow.h, pocc.cpp, pocc.h, symmetry.cpp, xatom.cpp, xclasses.cpp, APL/aapl_pairs.cpp, APL/apl_kphonons.cpp, Makefile, README_AFLOW_ACONVASP.TXT, README_AFLOW_CHULL.TXT)
3.1.189 - 2018/05/04 -
        Location: http://materials.duke.edu/AFLOW/HISTORIC/aflow.3.1.189.tar.xz
        Moved these defaults from aflow.h to aflow_aflowrc.cpp for user tuning (SC)
        #define DEFAULT_AFLOW_PRESCRIPT_OUT            string("aflow.prescript.out")  
        #define DEFAULT_AFLOW_PRESCRIPT_COMMAND        string("aflow.prescript.command")  
        #define DEFAULT_AFLOW_POSTSCRIPT_OUT           string("aflow.postscript.out")  
        #define DEFAULT_AFLOW_POSTSCRIPT_COMMAND       string("aflow.postscript.command") 
        #define DEFAULT_AFLOW_PGROUP_OUT               string("aflow.pgroup.out")
        #define DEFAULT_AFLOW_PGROUP_XTAL_OUT          string("aflow.pgroup_xtal.out")
        #define DEFAULT_AFLOW_PGROUPK_OUT              string("aflow.pgroupk.out")
        #define DEFAULT_AFLOW_PGROUPK_XTAL_OUT         string("aflow.pgroupk_xtal.out")
        #define DEFAULT_AFLOW_FGROUP_OUT               string("aflow.fgroup.out")
        #define DEFAULT_AFLOW_SGROUP_OUT               string("aflow.sgroup.out")
        #define DEFAULT_AFLOW_AGROUP_OUT               string("aflow.agroup.out")
        #define DEFAULT_AFLOW_IATOMS_OUT               string("aflow.iatoms.out")
        #define DEFAULT_AFLOW_PGROUP_JSON              string("aflow.pgroup.json")      
        #define DEFAULT_AFLOW_PGROUP_XTAL_JSON         string("aflow.pgroup_xtal.json") 
        #define DEFAULT_AFLOW_PGROUPK_JSON             string("aflow.pgroupk.json")    
        #define DEFAULT_AFLOW_PGROUPK_XTAL_JSON        string("aflow.pgroupk_xtal.json")
        #define DEFAULT_AFLOW_FGROUP_JSON              string("aflow.fgroup.json")   
        #define DEFAULT_AFLOW_SGROUP_JSON              string("aflow.sgroup.json")  
        #define DEFAULT_AFLOW_AGROUP_JSON              string("aflow.agroup.json")    
        #define DEFAULT_AFLOW_IATOMS_JSON              string("aflow.iatoms.json")   
        #define DEFAULT_AFLOW_ICAGES_OUT               string("aflow.icages.out")
        #define DEFAULT_AFLOW_SURFACE_OUT              string("aflow.surface.out")
        #define DEFAULT_AFLOW_QMVASP_OUT               string("aflow.qmvasp.out")
        #define DEFAULT_AFLOW_ERVASP_OUT               string("aflow.error.out")
        #define DEFAULT_AFLOW_IMMISCIBILITY_OUT        string("aflow.immiscibility.out")
        #define DEFAULT_AFLOW_MEMORY_OUT               string("aflow.memory.out")
        #define DEFAULT_AFLOW_FROZSL_INPUT_OUT         string("aflow.frozsl_input.out")
        #define DEFAULT_AFLOW_FROZSL_POSCAR_OUT        string("aflow.frozsl_poscar.out")
        #define DEFAULT_AFLOW_FROZSL_MODES_OUT         string("aflow.frozsl_energies.out")
        #define DEFAULT_AFLOW_FROZSL_EIGEN_OUT         string("aflow.frozsl_eigen.out")
        #define DEFAULT_AFLOW_END_OUT                  string("aflow.end.out")
3.1.188- 2018/05/03 -
       Location: http://materials.duke.edu/AFLOW/HISTORIC/aflow.3.1.188.tar.xz
       Fixing kvasp.cpp (SC)
3.1.187- 2018/04/26 -
        Location: http://materials.duke.edu/AFLOW/HISTORIC/aflow.3.1.187.tar.xz
        -- added missing scaling factor information to lattice for AIMS xstructure output (DX) 
        -- fixed bug in edata lattice type/variation determination; accounts for lattices that do not reflect crystal symmetry (DX) 
        -- fixed bug in edata reciprocal lattice type/variation determination; accounts for reciprocal lattices transformed from a lattice that does not reflect crystal symmetry (DX) 
        -- added directory (pwd) information to LDEBUG/ERROR messages for symmetry functions (DX)
        (AFLOW: aconvasp_main.cpp, lattice.cpp, symmetry.cpp, xatom.cpp) 
3.1.186- 2018/04/25 -
        Location: http://materials.duke.edu/AFLOW/HISTORIC/aflow.3.1.186.tar.xz
        -- fixed bug in tolerance scan; was only scanning in one direction (DX) 
        -- created faster minimum cartesian distance calculator for skewed cells; fewer duplicate operations (DX) 
        (AFLOW: symmetry_spacegroup.cpp, symmetry.cpp) 
3.1.185- 2018/04/24 -
       Location: http://materials.duke.edu/AFLOW/HISTORIC/aflow.3.1.185.tar.xz
       Fixing kvasp.cpp for dying jobs (SC)
3.1.184- 2018/04/23 -
       Location: http://materials.duke.edu/AFLOW/HISTORIC/aflow.3.1.184.tar.xz
       Fixing ivasp.cpp for AFLOW_PSEUDOPOTENTIALS.TXT AFLOW_PSEUDOPOTENTIALS_LIST.TXT (SC)
       Tuning aflow_aflowrc.cpp for HYPERTHREADING in eos,draco,cobra,hydra (SC)
3.1.183- 2018/04/20 -
        Location: http://materials.duke.edu/AFLOW/HISTORIC/aflow.3.1.183.tar.xz
        Fixing ovasp for METAGGA/isKINETIC (SC)
3.1.182- 2018/04/19 -
        Location: http://materials.duke.edu/AFLOW/HISTORIC/aflow.3.1.182.tar.xz
        AFLOW_PSEUDOPOTENTIALS.TXT AFLOW_PSEUDOPOTENTIALS_LIST.TXT (SC)
3.1.181- 2018/04/17 -
        Location: http://materials.duke.edu/AFLOW/HISTORIC/aflow.3.1.181.tar.xz
        Creating defaults in aflow_aflowrc.cpp for HYPERTHREADING in eos,draco,cobra,hydra (SC)
3.1.180- 2018/04/16 -
        Location: http://materials.duke.edu/AFLOW/HISTORIC/aflow.3.1.180.tar.xz
        Creating defaults in aflow_aflowrc.cpp for NCPUS in eos,draco,cobra,hydra (SC)
3.1.179 - 2018/04/13 -
        Location: http://materials.duke.edu/AFLOW/HISTORIC/aflow.3.1.179.tar.xz
        -- fixed PP settings for SCAN (RF)
        -- fixed warning in APIget() (CO)
        -- added relative stability criterion and latex-formatted sg's to chull properties list (CO)
        -- added control.in and geometry.in file name specification in aflowrc (CO)
        -- --generate now applies for aims output as well (CO)
        -- force aflow.in generation even for MODE=AIMS (CO)
        -- fixed k-point mismatch for non-primitive APL runs (CO)
        -- added MINATOMS_RESTRICTED tag for APL (CO)
        -- added functionality for user-defined path in phonon dispersion, specify coords/labels in aflow.in (CO)
        -- swapped out quser for qflow, but maintain backwards compatibility (CO)
        (AUROSTD: xoption.cpp, xoption.cpp, xoption.h, xoption.h, xvector.cpp, xvector.cpp, xvector.h, xvector.h)
        (AFLOW: aconvasp_main.cpp, aconvasp_main.cpp, aflowrc.cpp, aflowrc.cpp, avasp.cpp, avasp.cpp, chull.cpp, chull.cpp, chull.h, chull.h, compare_structure.cpp, compare_structure.cpp, contrib_kesong_hnfcell.cpp, contrib_kesong_hnfcell.cpp, contrib_kesong_ipocc.cpp, contrib_kesong_ipocc.cpp, contrib_kesong_pocc_basic.cpp, contrib_kesong_pocc_basic.cpp, aflow.cpp, aflow.cpp, aflow.h, aflow.h, init.cpp, init.cpp, kbin.cpp, kbin.cpp, kvasp.cpp, kvasp.cpp, aflowlib.h, aflowlib.h, aflowlib_web_interface.cpp, aflowlib_web_interface.cpp, pocc.cpp, pocc.h, poccupation_forcefield.cpp, poccupation_forcefield.cpp, symmetry.cpp, symmetry.cpp, symmetry_spacegroup.cpp, symmetry_spacegroup.cpp, symmetry_spacegroup_functions.cpp, symmetry_spacegroup_functions.cpp, symmetry_spacegroup.h, symmetry_spacegroup.h, xatom.cpp, xatom.cpp, xclasses.cpp, xclasses.cpp, APL/aapl_tcond.cpp, APL/aapl_tcond.cpp, APL/aapl_tensor.cpp, APL/aapl_tensor.cpp, APL/apl_dirphoncalc.cpp, APL/apl_dirphoncalc.cpp, APL/apl.h, APL/apl.h, APL/apl_kphonons.cpp, APL/apl_kphonons.cpp, APL/apl_lrphoncalc.cpp, APL/apl_lrphoncalc.cpp, APL/apl_pathbuilder.cpp, APL/apl_pathbuilder.cpp, APL/apl_pdisc.cpp, APL/apl_pdisc.cpp, APL/apl_phoncalc.cpp, APL/apl_phoncalc.cpp, APL/apl_supercell.cpp, APL/apl_supercell.cpp, APL/qha_eosrun.cpp, APL/qha_eosrun.cpp, Makefile, Makefile, README_AFLOW_APL.TXT, README_AFLOW_APL.TXT, README_AFLOW.TXT, README_AFLOW.TXT)
3.1.178 - 2018/04/13 -
        Location: http://materials.duke.edu/AFLOW/HISTORIC/aflow.3.1.178.tar.xz
        Moved these defaults from aflow.h to aflow_aflowrc.cpp for user tuning (SC)
        #define DEFAULT_FILE_AFLOWLIB_ENTRY_OUT        string("aflowlib.out")
        #define DEFAULT_FILE_AFLOWLIB_ENTRY_JSON       string("aflowlib.json")
        #define DEFAULT_FILE_EDATA_ORIG_OUT            string("edata.orig.out")
        #define DEFAULT_FILE_EDATA_RELAX_OUT           string("edata.relax.out")
        #define DEFAULT_FILE_EDATA_BANDS_OUT           string("edata.bands.out")
        #define DEFAULT_FILE_DATA_ORIG_OUT             string("data.orig.out")
        #define DEFAULT_FILE_DATA_RELAX_OUT            string("data.relax.out")
        #define DEFAULT_FILE_DATA_BANDS_OUT            string("data.bands.out")
        #define DEFAULT_FILE_EDATA_ORIG_JSON           string("edata.orig.json")
        #define DEFAULT_FILE_EDATA_RELAX_JSON          string("edata.relax.json")
        #define DEFAULT_FILE_EDATA_BANDS_JSON          string("edata.bands.json")
        #define DEFAULT_FILE_DATA_ORIG_JSON            string("data.orig.json")
        #define DEFAULT_FILE_DATA_RELAX_JSON           string("data.relax.json")
        #define DEFAULT_FILE_DATA_BANDS_JSON           string("data.bands.json")
        #define DEFAULT_FILE_TIME_OUT                  string("time")
        #define DEFAULT_FILE_SPACEGROUP1_OUT           string("SpaceGroup")
        #define DEFAULT_FILE_SPACEGROUP2_OUT           string("SpaceGroup2")
        #define DEFAULT_FILE_VOLDISTPARAMS_OUT         string("VOLDISTParams")
        #define DEFAULT_FILE_VOLDISTEVOLUTION_OUT      string("VOLDISTEvolution")
3.1.177 - 2018/04/06 -
        Location: http://materials.duke.edu/AFLOW/HISTORIC/aflow.3.1.177.tar.xz
        Bug fixes on autopseudootentialsl (SC)
3.1.176 - 2018/04/06 -
        Location: http://materials.duke.edu/AFLOW/HISTORIC/aflow.3.1.176.tar.xz
        Working PAW_PBE_KIN and PAW_LDA_KIN autopseudopotential (SC)
3.1.175 - 2018/04/06 -
        Location: http://materials.duke.edu/AFLOW/HISTORIC/aflow.3.1.175.tar.xz
        Working on mpcdf-cobra (SC)
3.1.174 - 2018/03/29
        Location: http://materials.duke.edu/AFLOW/HISTORIC/aflow.3.1.174.tar.xz    
        -- added bands app to entry page (GG)
        -- fixed scaling factor type in xstructure2json() (DX)
        -- account for Wyckoff positions in represented as fractions (hex/rhl) in minimum enumerated Wyckoff search (DX)
        -- improved minimum enumerated Wyckoff search (consider combinations of origin shifts) (DX)
        -- fixed typo in xmatrix2json function (DX)
        -- limited outlier detection to binaries only, statistics not globally favorable for ternaries and above YET (CO)
        -- added explanatory comments in aflowrc for chull settings (CO)
        -- added statistics output to chull logger (CO)
        -- fixed Greek letter issues with Helvetica fonts in chull (CO)
        -- further decoupled ChullFacet() initialization from ConvexHull() with initialize() and addVertex() (CO)
        -- added user-defined dft_type restrictions in aflowrc (CO)
        -- added LIB1 to loadEntries() default (CO)
        -- fixed stringElements2VectorElements() bugs with LIB1 colons (CO)
        -- added plotting option for iso-max latent heat (CO)
        -- added kJ/mol axis for formation enthalpy hulls (CO)
        -- added logos to hull illustrations, generally fixed header/footers (CO)
        -- added stability criterion analysis to default routine (CO)
        -- fixed sign of decomposition energy/stability criterion (CO)
        -- added equivalent ICSD structures analysis to default routine (CO)
        -- fixed --readme vs. --readme=XX (CO)
        -- fixed superfluous output in --poscar2aflowin (CO)
        -- fixed bug in aconvasp's Ewald summation function as pointed out by Wei Xie (CO)
        -- changed generic xstructure title to include cleannames in case there is pp info (CO)
        (AUROSTD: AUROSTD/aurostd.h, main.cpp, xscalar.h, xvector.cpp)
        (AFLOW: aconvasp_main.cpp, aflowrc.cpp, chull.cpp, chull.h, init.cpp, aflowlib.h, aflowlib_web_interface.cpp, pflow_funcs.cpp, pflow.h, symmetry_spacegroup.cpp, webapp_bands.js, webapp_entry.js, xatom.cpp, Makefile, README_AFLOW_ACONVASP.TXT, README_AFLOW_CHULL.TXT)
3.1.173 - 2018/03/12
        Location: http://materials.duke.edu/AFLOW/HISTORIC/aflow.3.1.173.tar.xz    
        -- Create LIB7/LIB8/LIB9 framework (SC)
3.1.172 - 2018/02/27
        Location: http://materials.duke.edu/AFLOW/HISTORIC/aflow.3.1.172.tar.xz    
        -- Write data in JSON format in AEL/AGL (CT)
        -- Option to turn off VASP symmetry in AEL/AGL (CT)
        -- Write vibrational free energy and vibrational entropy at 300K in aflow.agl.out in AEL/AGL (CT)
        -- Write enthalpy (H = E + pV) in AEL/AGL (CT)
        -- Option to skip pressure/temperature points where no minimum Gibbs free energy is found, instead of truncating pressure/temperature range in AEL/AGL (CT)
        -- fixed tolerance scan counter for lib2raw runs (no longer static variable) (DX)
        -- edata speed increase, only calculate up to pgroup_xtal for lattice, superlattice, and reciprocal lattice (DX)
        -- fixed typo in Wyckoff position "b" for space group #160 (DX)
        -- fixed --kppra command line bug, divided by natoms twice (CO)
        -- added debug output to nanoparticle (CO)
        -- fixed --readme=chull empty string error (CO)
        -- automated plot_unstable with z_filter_cutoff in chull (CO)
        -- fixed plotting ranges with z_filter_cutoff in chull (CO)
        (AFLOW: aconvasp_main.cpp, ael_elastic_fit.cpp, ael_elasticity.cpp, ael_elasticity.h, ael_get_stress.cpp, agl_debye.cpp, agl_debye.h, agl_eqn_state.cpp, agl_get_ev.cpp, agl_hugoniot.cpp, agl_polynomial.cpp, agl_rungibbs.cpp, chull.cpp, data.cpp, aflow.h, lattice.cpp, aflowlib_libraries.cpp, pflow.h, pflow_print.cpp, symmetry.cpp, symmetry_spacegroup.cpp, symmetry_spacegroup_ITC_library.cpp, xatom.cpp, Makefile, README_AFLOW_AEL.TXT, README_AFLOW_AGL.TXT, README_AFLOW_SYM.TXT)
3.1.171 - 2018/02/21
        Location: http://materials.duke.edu/AFLOW/HISTORIC/aflow.3.1.171.tar.xz    
        -- fixed multiple degeneracy prints in POCC (CO)
        -- added directory information to logging functions in bader/chull (CO)
        -- added --destination=|--path= flag for output of chull (CO)
        -- use full path (pwd) for working directory in AFLOW-SYM functions (DX)
        -- fixed directory flag for AFLOW-SYM functions (DX)
        -- fixed typo in site symmetry of  Wyckoff position "a" for space group #109 (DX)
        (AUROSTD: aurostd.h, main.cpp)
        (AFLOW: aconvasp_main.cpp, bader.cpp, bader.h, chull.cpp, chull.h, poccupation_edos.cpp, symmetry_spacegroup_ITC_library.cpp, Makefile, README_AFLOW_ACONVASP.TXT, README_AFLOW_CHULL.TXT)
3.1.170 - 2018/02/18
        Location: http://materials.duke.edu/AFLOW/HISTORIC/aflow.3.1.170.tar.xz    
        -- fixed chmod in LIB2RAW (CO)
        -- fixed DOS-extraction bug (exit() vs. return false) in LIB2RAW for POCC+AEL/AGL runs (CO)
        -- fixed joinWDelimiter() xvector<int> bug: removed erroneous delimiter at the end (CO)
        -- fixed DOSDATA_JSON() + BANDSDATA_JSON() amalgamation: removed erroneous wrapping brackets around DOS (CO)
        -- fixed misleading logging message in APL on primitivization of input (CO)
        (AUROSTD: main.cpp)
        (AFLOW: estructure.cpp, aflow.h, aflowlib_libraries.cpp, aflowlib_web_interface.cpp, poccupation_edos.cpp, APL/apl_supercell.cpp, Makefile)
3.1.169 - 2018/02/16
        Location: http://materials.duke.edu/AFLOW/HISTORIC/aflow.3.1.169.tar.xz    
        -- added aflow_proto functionality:  --relax_type=IONS, --module=APL, --apl_supercell=3x3x3, --no_volume_adjustment (CO)
        -- NCPUS in APL now respects parent aflow.in (default MAX, then looks at parent aflow.in, otherwise overrides with --np=XX) (CO)
        -- fixed spacegroup bug in apl post hibernation (CO)
        -- added --print and --screen_only options to chull for python integration (CO)
        -- removed extraneous ytick lines from 3D hull (CO)
        -- increased spacing between axes and ticklabels on hulls (CO)
        -- fixed bugs in entropic_temperature hull visualization (CO)
        -- fixed apl2agr/subst make commands (CO)
        -- fixed Niggli tolerance; more robust and use _ZERO_TOL_ (DX)
        -- fixed bug in Niggl step 6 (DX)
        -- fixed comparison of SU(2) to exp(theta*su(2)); parentheses issue (DX)
        -- fixed Quantum Espresso output to include lattice scaling factor (DX)
        -- fixed Quantum Espresso celldm units (Bohr) (DX)
        -- fixed Quantum Espresso alat flag to multiply cell parameters by celldm(1) or A parameter (DX)
        -- fixed tolerance issue with PrintData for lib2raw runs (DX)
        (AFLOW: aconvasp_main.cpp, avasp.cpp, chull.cpp, aflow.h, pflow_print.cpp, symmetry.cpp, xatom.cpp, APL/aapl_tcond.cpp, APL/apl_dm_pdos_save.cpp, APL/apl_doscalc.cpp, APL/apl.h, APL/apl_pdisc.cpp, APL/apl_phoncalc.cpp, APL/qha_gruneisen.cpp, Makefile, README_AFLOW_ACONVASP.TXT, README_AFLOW_CHULL.TXT)
3.1.168 - 2018/02/08
        Location: http://materials.duke.edu/AFLOW/HISTORIC/aflow.3.1.168.tar.xz
        -- fixed structure comparison bug (overwritten match)  (DX)
        (AFLOW: aflow_compare_structure.h, aflow_compare_structure_function.cpp)
3.1.167 - 2018/02/06
        Location: http://materials.duke.edu/AFLOW/HISTORIC/aflow.3.1.167.tar.xz
        -- speed increase for structure comparison (DX)
        -- fixed bugs for structure comparison (DX)
        -- added Wyckoff position analysis to group similar structures in directory comparison (DX)
        -- added grouped Wyckoff position information to the JSON output (DX)
        -- added logger/status for directory comparisons (DX)
        -- added functionality to read .bz2 geometry files (DX)
        -- added --no_scale option for comparisons (required for chull) (CO/DX)
        (AFLOW: aconvasp_main.cpp, chull.cpp, symmetry_spacegroup.cpp, compare_structure.cpp, compare_structure_function.cpp, compare_structure.h) (DX)
3.1.166 - 2018/02/02
        Location: http://materials.duke.edu/AFLOW/HISTORIC/aflow.3.1.165.tar.xz
        -- fixed broken --slab commmand (CO)
        (AFLOW: slab.cpp)
3.1.165 - 2018/01/30
        Location: http://materials.duke.edu/AFLOW/HISTORIC/aflow.3.1.165.tar.xz
        -- integrated .aflow.rc settings into APL/QHA/AEL/AGL (CO)
        -- added LORBIT=10 to relaxation INCAR (spinD) (CO)
        -- improved magnetic properties extraction, pull from relax first, overwrite with static (CO)
        -- added safety hull coordinates assignment (CO)
        -- new default for load entries (no load xstructures) (CO)
        (AFLOW: aconvasp_main.cpp, ael_get_stress.cpp, agl_get_ev.cpp, chull.cpp, ivasp.cpp, aflowlib_libraries.cpp, APL/apl_phoncalc.cpp, APL/qha_eosrun.cpp, Makefile) (CO)
3.1.164 - 2018/01/25
        Location: http://materials.duke.edu/AFLOW/HISTORIC/aflow.3.1.164.tar.xz
        -- fixed minor bugs in Quantum Espresso reader
        -- added ibrav options to Quantum Espresso reader (ibrav2lattice function)
        -- added celldm and a, b, c, cosAB, cosAC, cosBC readers for Quantum Espresso
        -- added Bohr units reader for Quantum Espresso
        (AFLOW: aconvasp_main.cpp, pflow.h, xatom.cpp) (DX)
3.1.163 - 2018/01/23
        Location: http://materials.duke.edu/AFLOW/HISTORIC/aflow.3.1.163.tar.xz
        -- added --dist2hull=0.25,0.25 option for chull, which provides the value of the convex hull surface at the specified coordinate/concentration (CO)
        -- added separate readme for chull (--readme=chull) (CO)
        -- customized avasp.cpp (--proto) with options from .aflow.rc, --mpi, and --np (CO)
        -- fixed QHA/AAPL aflow.in keyword bug (CO)
        -- added ANRL modifiers to directory for --proto (Ex: label:ANRL=param1,param2,...) (DX)
        (AFLOW: aconvasp_main.cpp, aflowrc.cpp, avasp.cpp, chull.cpp, aflow.cpp, aflow.h, init.cpp, kbin.cpp, Makefile, README_AFLOW_ACONVASP.TXT, README_AFLOW_CHULL.TXT, README_AFLOW.TXT) (CO/DX)
3.1.162 - 2018/01/19
        Location: http://materials.duke.edu/AFLOW/HISTORIC/aflow.3.1.162.tar.xz
        -- added SU(2) complex matrix and su(2) generator coefficients representation of symmetry elements 
        -- added SU(2) and su(2) information to .out and .json symmetry files        
        -- extended functionality for complex matrices and vectors (trace, exponential, ostream, etc.)
        -- added xcomplex2json to represent complex numbers in json
        -- added pgroupk_xtal (dual of crystal point group operations) standalone function
        -- extended --proto for ANRL prototypes (to generate aflow.in)
        -- updated README_AFLOW_SYM.TXT
        (AUROSTD: aurostd.h, boot.cpp, main.cpp, xmatrix.cpp, xmatrix.h)
        (AFLOW: README_AFLOW_ACONVASP.TXT, README_AFLOW_SYM.TXT, aflow.h, aconvasp_main.cpp, avasp.cpp, symmetry.cpp, xatom.cpp) (DX)
3.1.161 - 2018/01/17
        Location: http://materials.duke.edu/AFLOW/HISTORIC/aflow.3.1.161.tar.xz
        -- bool xscalar and xvector gccV7 warning fixes (SC)
        -- double xscalar and xmatrix clang warning fixes (CO)
        -- uint chull gccV7 warning fix (CO)
        (AUROSTD: xscalar.h, xvector.h, xmatrix.h)
        (AFLOW: chull.cpp)
        Added README_AFLOW_SYM.TXT (init.cpp aflow.h aflow.cpp data.cpp) (DX/SC)
3.1.160 - 2018/01/13
        Location: http://materials.duke.edu/AFLOW/HISTORIC/aflow.3.1.160.tar.xz
        convex hull mods:
          - keep order of points (m_points) same as input from user/database
          - size will only differ if there are artificial points (they go at the end of m_points)
          - moved point banning to structurePoints() (i.e., m_coord_groups will only contain validated points)
          - only print decomposition phases with non-zero coefficients (tie-line)
          - fixed bug in initial facet.f_outside_set calculation
          - fixed bug in using hull centroid vs. hull reference to align normals
          - fixed bug in vcoords input (shiftlrows)
        (AFLOW: chull.cpp, chull.h)
3.1.159 - 2018/01/10 -
        Location: http://materials.duke.edu/AFLOW/HISTORIC/aflow.3.1.159.tar.xz
        MAJOR UPDATE - convex hull code rewritten, includes: (CO)
          - complete generalization of input (need not be thermodynamic hull, can be ANY data)
          - new major classes for naries, alloys, and coordinate (stoichiometry) groups
          - for hulls with stoichiometric coordinates, the hull and properties are calculated in steps of increasing dimensionality
          - automatic calculation of equivalent ground state structures, near-equivalent (by symmetry) ground state structures, equilibrium phases (by mixture)
          - automatic removal of equivalent ground states for calculation of stability criterion
          - automatic detection/removal of outliers (IQR/MAD)
          - moved all major plotting options to .aflow.rc
          - report any bugs to aflow.org/forum
        added xcombo class for combinations/permutations (CO)
        integrated roundoff/precision/format into stream2stream/utype2tring and variants (xvecDouble2String(),xmatDouble2String()) (CO)
        added another date format for chull (CO)
        added tol to isinteger (CO)
        added +=, -=, gcd (reduced composition), shiftlrows(), isCollinear(), getCentroid(), getGeneralAngles() (similar to Euler angles), getGeneralNormal() (n-dimensional normal), and getQuartiles()/getMAD() (outlier analysis) for xvector (CO)
        added general Householder QR decomposition (CO)
        smarter overloading of loadEntries()/loadXstructures() (CO)
        updated logger() to take directory (aflags) (CO)
        fixed Wyckoff position (a) for space group 117 (DX)
        fixed monoclinic space group determination with multiple unique axis choices (DX)
        (AUROSTD: Makefile,aurostd.cpp,aurostd.h,boot.cpp,main.cpp,xcombos.cpp,xcombos.h,xmatrix.cpp,xmatrix.h,xoption.cpp,xoption.h,xscalar.cpp,xscalar.h,xvector.cpp,xvector.h) (CO, patched SC)
	(AFLOW: Makefile,aflow.h,aconvasp_main.cpp,aflowrc.cpp,anrl.cpp,chull.cpp,chull.h,compare_structure.cpp,compare_structure.h,compare_structure_function.cpp,pflow.h,pflow_funcs.cpp,xatom.cpp) (CO)
	(AFLOWLIB: aflowlib.h,aflowlib_libraries.cpp,aflowlib_web_interface.cpp) (CO)
	(SYM: symmetry_spacegroup.cpp,symmetry_spacegroup_ITC_library.cpp) (CO)
3.1.158 - 2018/01/09 -
        Location: http://materials.duke.edu/AFLOW/HISTORIC/aflow.3.1.158.tar.xz
        Tentative distribution GNU (SC)
3.1.157 - 2017/12/19 -
	Working on mpcdf-draco (SC) 
        Replaced pgroupk with pgroupk_xtal for resolving IBZ in APL/AAPL (CO)
        Fixed pgroupk_xtal flag and wyckoff position for sg133 (DX)
        (aflowrc.cpp,APL/apl_supercell.cpp,APL/apl_mpmesh.cpp,APL/aapl_tcond.cpp,lattice.cpp,symmetry_spacegroup_ITC_library.cpp)
3.1.156 - 2017/12/18 -
        Working on mpcdf-hydra (SC)
3.1.155 - 2017/12/13 -
        updated web component of ANRL CPP files to include the prototype generator and Jmol visualization
        fixed Wyckoff position for SG #171
        improvement for monoclinic space group determination (consider alternative unique axis choices, if possible)
        added more to debug output for the space group routine
        (ANRL/,ANRL_CPPS_20171213/,aconvasp_main.cpp,symmetry_spacegroup.cpp,symmetry_spacegroup_ITC_library.cpp,symmetry_spacegroup_functions.cpp,xatom.cpp) (DX)
      
3.1.154 - 2017/12/07 -
        added pgroupk_xtal (dual of crystal point group operations)
        added magnetic symmetry analysis (crystal + spin) to edata 
        added non-collinear magnetic symmetry analysis (crystal + spin) to 
        edata,sgdata,aflowSG,aflowSYM,fgroup,pgroup_xtal,pgroupk_xtal,agroup,and sgroup
        fixed ApplyAtom (tolerance issue)
        fixed AFLOW-SYM printing bug (--screen_only for Python environment)
        changed point group matrix comparisons (uses Uf; exact)
        added SO(3) generator expansion coefficients onto Lx, Ly, and Lz
        (README_ACONVASP.TXT,aflow.h,aconvasp_main.cpp,ovasp.cpp,pflow.h,symmetry.cpp,symmetry_spacegroup.cpp,symmetry_spacegroup_functions.cpp,xatom.cpp,lattice.cpp,aflowlib_libraries.cpp) (DX)       
 
3.1.153 - 2017/11/23 -
        Fixing Makefile for GNU version (SC) (fixed Library_ICSD..) (SC)
	Updating directories from AFLOW2 to AFLOW3 (SC)
	Updating directories for findsym platon frozsl (SC)
	
3.1.152 - 2017/11/20 -
        Fixing Makefile for GNU version (SC) (fixed DATA_CVs..)
3.1.151 - 2017/11/17 -
        Fixing Makefile for GNU version (SC) (fixed DATA_CVs..)
3.1.150 - 2017/11/06 -
        NFS cache-cleaning HACK
        (kbin.cpp) (CO)
3.1.149 - 2017/11/06 -
        fixed --xplug
        (libraries.cpp) (SC)
3.1.148 - 2017/10/27 -
        fixed --edata (txt + json print outs)
        (aconvasp_main.cpp,pflow.h,pflow_print.cpp,aflowlib_libraries.cpp) (CO/DX)
3.1.147 - 2017/10/25 -
	added skew test for structures (sym_eps),
	incorporated full symmetry analysis in more functions,
	improved --lib2raw_local,
	improved dos/bands-2json functionality,
	actually fixed --delta_kpoints,
	made min_dist (nearest neighbor distance) function more robust/faster,
	fixed nbondxx units,
	added jsons for sym/structure/bandsdata/dosdata to lib2raw,
	incorporated scale (ReScale()) in more functions
	(aurostd.h,boot.cpp,main.cpp,xmatrix.cpp,xmatrix.h,Makefile,README_AFLOW_ACONVASP.TXT,aflow.h,aconvasp_main.cpp,bader.cpp,defects.cpp,estructure.cpp,init.cpp,ovasp.cpp,pflow.h,pflow_print.cpp,surface.cpp,symmetry.cpp,symmetry_spacegroup.cpp,xatom.cpp,xclasses.cpp,xproto.cpp,aflowlib.h,aflowlib_libraries.cpp) (CO/DX)
3.1.146 - 2017/10/16 -
	rewritten bandgap code,
	added extensive FHI-AIMS support (APL),
	modified loadEntries() for GFA code,
	added new xvector operations (*=,/=),
	fixed delta_kpoints function,
	fixed bands/dos-2json functions,
	added local lib2raw
	(aapl_tensor.cpp,apl.h,apl_dirphoncalc.cpp,apl_gsa.cpp,apl_kphonons.cpp,apl_lrphoncalc.cpp,apl_phoncalc.cpp,qha_eosrun.cpp,aurostd.h,boot.cpp,main.cpp,xmatrix.cpp,xvector.cpp,xvector.h,xmatrix.h,Makefile,README_AFLOW_ACONVASP.TXT,aflow.h,aconvasp_main.cpp,aflowrc.cpp,chull.cpp,kbin.cpp,ovasp.cpp,pflow.h,poccupation_edos.cpp,xatom.cpp,xclasses.cpp,aflowlib_libraries.cpp,apl_supercell.cpp,iaims.cpp,kaims.cpp,oaims.cpp,estructure.cpp,ivasp.cpp,aflowlib.h) (CO)
3.1.145 - 2017/10/12 -
	fixed tolerance scan range (symmetry.cpp) (DX) 
3.1.144 - 2017/10/03 -
	fixed bandgap type bug,
	fixed precision mistmatch in bands data when plotting band structure,
	changed misleading metric_tensor function name,
	fixed false positive message in structure_comparison,
	fixed APL bugs with reading aflow.in,
	avoid SYMPREC vs. PREC confusion
	(ovasp.cpp,estructure.cpp,xatom.cpp,aconvasp_main.cpp,pflow.h,aflow.h,aurostd.h,aflowlib_libraries.cpp,poccupation_edos.cpp,Makefile,ivasp.cpp,apl_phoncalc.cpp,qha_eosrun.cpp,apl.h,apl_kphonons.cpp,compare_structure.cpp,symmetry_spacegroup_functions.cpp,symmetry_spacegroup.h) (CO/DX)
3.1.143 - 2017/09/28 -
	added magnetic symmetry analysis (crystal + spin) to sgdata,
	aflowSG,aflowSYM,agroup,fgroup,pgroup_xtal,agroup,and sgroup; speed increase for space group routine,
	alter tolerance scan range
	(README_AFLOW_ACONVASP.TXT,aflow.h,aconvasp.cpp,aconvasp_main.cpp,lattice.cpp,pflow.h,symmetry.cpp,symmetry_spacegroup.cpp,symmetry_spacegroup_functions.cpp,xatom.cpp) (DX)  
3.1.142 - 2017/09/14 -
	added mpcdf_eos machine,
	fixed proper nouns in symmetry output
	(aflow.cpp,kbin.cpp,aflowrc.cpp,init.cpp,kvasp.cpp,README_AFLOW.TXT,Makefile,pflow_print.cpp) (CO/DX)
3.1.141 - 2017/09/12 -
	fixed sgdata/wyccar issue,
	added space group functions to SYM namespace,
	more detailed warning messages
	(symmetry_spacegroup.h,symmetry_spacegroup.cpp,symmetry_spacegroup_function.cpp,symmetry_spacegroup_ITC_library.cpp,aconvasp_main.cpp,pflow_print.cpp,symmetry.cpp) (DX) 
3.1.140 - 2017/09/05 -
	added sgdata function (along with options for json output),
	edata updated (along with options for json output),
	pgroupk speed up,
	added covalent radii info,
	dos/band structure gnuplot updates
	(main.cpp,README_AFLOW_ACONVASP.TXT,aflow.h,aconvasp_main.cpp,lattice.cpp,pflow.h,pflow_print.cpp,symmetry.cpp,symmetry_spacegroup.cpp,symmetry_spacegroup.h,symmetry_spacegroup_functions.cpp,xatom.cpp,estructure.cpp,init.cpp) (DX/CO) 
3.1.139 - 2017/08/29 -
	fixed edata issue (agroups/iatoms were not calculated) for library runs
	(README_AFLOW_ACONVASP.TXT,aconvasp_main.cpp,lattice.cpp,xatom.cpp,aflow.h) (DX)
3.1.138 - 2017/08/25 -
	fully functional AAPL,
	Pearson symbol/lattice type speed up,
	json serializers for symmetry groups,
	tolerance scan implemented for separate symmetry groups,
	chull latex fix
	(chull.cpp,aconvasp_main.cpp,aflow.h,lattice.cpp,pflow.h,symmetry.cpp,xatom.cpp,xclasses.cpp,aapl_pairs.cpp,aapl_tcond.cpp,aapl_tensor.cpp,apl.h,apl_kphonons.cpp,aurostd.h,main.cpp) (JJPR/DX/CO)
3.1.137 - 2017/08/04 -
	incorporated aflow.Xgroup.json,
	json serializers for bands/dos,
	print to screen options for AFLOW-SYM API,
	xvector/xmatrix lrows/urows/lcols/ucols bug fix,
	APL symmetry output append to ofstream,
	removed validation for sgroup (NOT NEEDED)
	(aconvasp_main.cpp,aflow.h,pflow.h,symmetry.cpp,xatom.cpp,README_AFLOW_ACONVASP.TXT,main.cpp,aurostd.h,xvector.cpp,xmatrix.cpp,apl_supercell.cpp,Makefile,estructure.cpp) (DX/EG/CO)
3.1.136 - 2017/08/01 -
	speed up getFullSymBasis,
	fixed some Wyckoff positions,
	fixed printing in apl (spacegroup vs. lattice type)
	(apl_pdisc.cpp,apl_phoncalc.cpp,aflow.h,symmetry.cpp,symmetry_spacegroup.cpp,symmetry_spacegroup.h,symmetry_spacegroup_ITC_library.cpp,symmetry_spacegroup_functions.cpp) (DX/CO)
3.1.135 - 2017/07/25 -
	fixed xOUTCAR parsing issue with lattice vectors (vasp bug)
	(aflow.h,ovasp.cpp) (CO)
3.1.134 - 2017/07/19 -
	fixed symmetry for library runs (angle/vol tolerance),
	added directory output,
	removed relaxed data from orig structure section in entry page
	(aflowlib_web_interface.cpp,Makefile,aconvasp_main.cpp,aflow.h,lattice.cpp,aflowlib_libraries.cpp,pflow_print.cpp,symmetry.cpp,symmetry_spacegroup.cpp,xatom.cpp,xproto.cpp) (DX/GG/CO)
3.1.133 - 2017/07/19 -
	AEL/AGL: Hugoniots,
	AEL vs pressure (CT) 
3.1.132 - 2017/07/14 -
	added full_sym output to RAW
	(aflowlib_libraries.cpp) (DX/CO)
3.1.131 - 2017/07/14 -
	allow global aflowrc in /etc/aflow.conf plus bug fixes in aflowrc (SC)
3.1.130 - 2017/07/13 -
	bug fixes in aflowrc (SC)
3.1.129 - 2017/07/13 -
	bug fixes init.cpp aflowrc.cpp xvector.cpp (SC/CO)
3.1.128 - 2017/07/12 -
	more ~/.aflowrc definitions and porting to MPI-DE (SC)
3.1.127 - 2017/07/11 -
	more ~/.aflowrc aflow.h ivasp ovasp avasp kbin init VASP_POTCAR_* AFLOW_LIBRARY AFLOW_PROJECT (SC)
3.1.126 - 2017/07/10 -
	more ~/.aflowrc name_dynamics aflow.h  DEFAULT_DOS estructure.cpp poccupation_edos (SC)
3.1.125 - 2017/07/10 -
	more ~/.aflowrc aflow.h  kbin.cpp apl_phoncalc.cpp apl_kphonons.cpp (SC)
3.1.124 - 2017/07/06 -
	quaternion representation additions,
	aflowSYM bug fixes (HfV2)
	(lattice.cpp,xatom.cpp,aflow.h,symmetry.cpp,Makefile) (GG/DX/CO)
3.1.123 - 2017/07/06 -
	adding flags for METAGGA and IVDW (xclasses.cpp) (SC)
3.1.122 - 2017/07/04 -
	aflowrc bug fixes,
	clean names (SC)
3.1.121 - 2017/07/04 -
	aflowrc bug fixes,
	clean names,
	clean METAGGA_SET,
	IVDW_SET (SC)
3.1.120 - 2017/07/02 -
	more ~/.aflowrc
	aflow.h init.cpp aflowrc.cpp kbin kvasp README* VASP_FORCE* PLATON/FINDSYM (SC)
3.1.119 - 2017/07/02 -
	more ~/.aflowrc
	aflow.h init.cpp aflowrc.cpp kbin kvasp README* MACHINE DEPENDENT MPI* (SC)
3.1.118 - 2017/07/02 -
	more ~/.aflowrc
	aflow.h init.cpp aflowrc.cpp kbin kvasp README* GENERIC MPI* (SC)
3.1.117 - 2017/07/02 -
	more ~/.aflowrc
	aflow.h init.cpp aflowrc.cpp README*.TXT: AFLOW_CORE_TEMPERATURE,VASP_PREC (SC)
3.1.116 - 2017/07/01 -
	starting ~/.aflowrc
	aflow.h init.cpp aflowrc.cpp xoptions.h.cpp avasp.cpp apennsy lattice README_AFLOW_ACONVASP.TXT (SC)
3.1.115 - 2017/06/29 -
	XVASP_INCAR_PREPARE_GENERIC aflow.h ivasp.cpp (SC)
3.1.114 - 2017/06/29 -
	added new Jmol js scripts,
	fixed DISMAG issue with APL,
	checkMEMORY() mostly removed from messaging
	(apl_dirphoncalc.cpp,apl_kphonons.cpp,aflowlib_web_interface.cpp,entry.cpp,entry.js,kvasp.cpp,kbin.cpp,init.cpp,avasp.cpp,aflow.h,README_AFLOW_POCC.TXT,README_AFLOW_APL.TXT,README_AFLOW_AGL.TXT,README_AFLOW_AEL.TXT,README_AFLOW.TXT,Makefile) (CO)
3.1.113 - 2017/06/28 -
	XVASP_INCAR_PREPARE_GENERIC aflow.h ivasp.cpp (SC)
3.1.112 - 2017/06/28 -
	added EDIFFG --ediffg
	aflow.h avasp aconvasp_main ivasp kvasp xclasses README_AFLOW_CONVASP README_AFLOW (SC)
3.1.111 - 2017/06/13 -
	SQLITE integration
	(avasp.cpp ow_chull,aflowlib_web_interface,aflowlib_libraries,kbin,apl_phoncalc,README_AFLOW_VERSIONS_HISTORY.TXT,pflow_print,pflow_funcs,main,aurostd.h,bader,Makefile,aflow,SQLITE) (CO)
3.1.110 - 2017/06/13 -
	fixed chull invalid inputs,
	removed exit(0) in loadLIBX,
	force output for mpi settings in APL,
	fixed settings in CIF writer,
	removed aflow.end.out from CompressDirectory(),
	major fixes to CHGCAR/AECCAR readers for bader analysis (CO)
3.1.109 - 2017/06/06 -
	fixed some chull issues (CO)
3.1.108 - 2017/06/06 -
	individualized QHA/AAPL workflows,
	set reliable convex hull standard to 200 entries (binaries),
	updated ill-calculated systems in the database,
	incorporated sort for loadEntries(),
	fixed DPM=AUTO in APL,
	fixed MCL systems
	(APL/aapl_tensor,apl.h,apl_kphonons,apl_lrphoncalc,apl_phoncalc,qha_eosrun,apl_dirphoncalc,Makefile,README_AFLOW.TXT,README_AFLOW_ACONVASP.TXT,README_AFLOW_AEL.TXT,README_AFLOW_AGL.TXT,README_AFLOW_
APL.TXT,README_AFLOW_POCC.TXT,README_AFLOW_VERSIONS_HISTORY.TXT,aflow,aflow.h,avasp,init,kbin,kvasp,xclasses,aconvasp_main,chull,chull.h,symmetry_spacegroup,symmetry) (CO)
3.1.107 - 2017/06/05 -
	online pubs management curtarolo/oses/toher (SC)
3.1.106 - 2017/06/02 -
	added IVDW
	(aflow.h avasp xclasses aconvasp_main ivasp kvasp) (SC)
3.1.105 - 2017/06/01 -
	added METAGGA
	(aflow.h avasp xclasses aconvasp_main ivasp kvasp) (SC)
3.1.104 - 2017/05/30 -
	set reliable convex hull standard to 200 entries (CO)
3.1.103 - 2017/05/30 -
	added pgroup_xtal propagation in supercell creation,
	also fixed ".nfs*" issues in CompressDirectory() (CO)
3.1.102 - 2017/05/29 -
	issues with symmetry in the aflowlib.out calculation (CO)
3.1.101 - 2017/05/26 -
	cosmetics and added PaddedCENTER (SC)
3.1.100 - 2017/05/26 -
	changed numbering style + cosmetics(SC)<|MERGE_RESOLUTION|>--- conflicted
+++ resolved
@@ -9,7 +9,6 @@
         -- Fixed bug that deleted qmvasp files from previous runs instead of appending to them. (ME)
         -- Removed VASP k-mesh symmetry fixes when SYM=OFF. (ME)
         -- Changed database file name conventions. (ME)
-<<<<<<< HEAD
         -- added 67 structure prototypes from Y. Lederer: 58 new ANRL files (generates 60 new protos), 7 generated with existing files with different internal degrees of freedom (DX)
         -- updated README_PROTO.TXT with new prototypes, unique atom decorations, and supplemental notes (DX)
         -- clean input structure species (pseudopotentials) in compare::compare2database() (DX)
@@ -24,20 +23,13 @@
         -- added FileMESSAGE and logstream to more comparison functions (DX)
         -- changed namespace of all comparison functions to "compare"; i.e., "pflow" -> "compare" (DX)
         -- fixed bug in --poscar2aflowin; symmetry tolerance not propogated for tolerance scan (DX)
-=======
->>>>>>> 5166ff1a
         -- added Patterson symmetry analysis; denoted "pgroupk_Patterson" (applies to reciprocal space only) (DX)
         -- compare Patterson point symmetry to Laue point group as consistency check (DX)
         -- added Patterson symmetry to full symmetry command (DX)
         -- added stand-alone Patterson symmetry command (DX)
         -- cleaned text/json if-statements in symmetry writing functions (DX)
         -- added Patterson symmetry usage to README_AFLOW_SYM.TXT and README_AFLOW_ACONVASP.TXT (DX)
-        -- added 67 structure prototypes from Y. Lederer: 58 new ANRL files (generates 60 new protos), 7 generated with existing files with different internal degrees of freedom (DX)
-        -- updated README_PROTO.TXT with new prototypes, unique atom decorations, and supplemental notes (DX)
-        -- clean input structure species (pseudopotentials) in compare::compare2database() (DX)
-        -- fixed bug in --poscar2aflowin; symmetry tolerance not propogated for tolerance scan (DX)
         -- added error for non-standard prototypes that create structures with atoms too close (CO+DX)
-<<<<<<< HEAD
         -- throw error when lattice gives negative determinant (CO)
         -- fixed --kppra=XX collision with aflow_proto (CO)
         -- xaus.POTCAR_TYPE_PRINT_flag==FALSE for lib2 and lib3 even for pocc structures (CO)
@@ -62,7 +54,6 @@
         -- patched BvolXXXX.dat increment issue (++atomCOUNT) (CO)
         -- patched --kapth to take default values from .aflow.rc (CO)
         -- changed default value for kgrid to AUTO (MP vs. Gamma) (CO)
-=======
         -- added secondary wget location for AFLOW3_FREE files for make (CO)
 3.2.2j - 2020/04/02
         Location: http://materials.duke.edu/AFLOW/aflow.3.2.2*.tar.xz
@@ -112,7 +103,6 @@
 3.2.0 - 2020/02/10
         Location: http://materials.duke.edu/AFLOW/aflow.3.2.0.tar.xz
         -- New release, finally aflow 3.2 (SC)
->>>>>>> 5166ff1a
 3.1.228 - 2020/01/20
         Location: http://materials.duke.edu/AFLOW/HISTORIC/aflow.3.1.228.tar.xz
         -- added schema name/unit/type to XHOST (SC)
@@ -649,7 +639,7 @@
         (AFLOW: ael_elastic_fit.cpp, ael_elasticity.cpp, ael_elasticity.h, agl_debye.cpp, agl_debye.h, agl_electronic.cpp, agl_hugoniot.cpp, anrl.cpp, avasp.cpp, chull.cpp, chull.h, aflow.cpp, aflow.h, ivasp.cpp, kaims.cpp, kvasp.cpp, aflowlib.h, aflowlib_libraries.cpp, aflowlib_web_interface.cpp, pocc.cpp, pocc.h, xatom.cpp, xclasses.cpp, xproto.cpp, xproto_gus.cpp, APL/aapl_cluster.cpp, APL/aapl_ifcs.cpp, APL/aapl_tcond.cpp, APL/apl.h, APL/apl_kphonons.cpp, APL/qha_energies.cpp, Makefile, README_AFLOW_AEL.TXT, README_AFLOW_AGL.TXT, README_AFLOW.TXT, README_CONTRIBS.TXT)
 3.1.215 - 2018/12/04
         Location: http://materials.duke.edu/AFLOW/HISTORIC/aflow.3.1.215.tar.xz
-        -- added machinery for vaiud (auid bytes for the AUID directory cashed) (SC)
+        -- added machinery for vaiud (auid bytes for the AUID directory cached) (SC)
 	      aflowlib.h aflowlib_libraries.cpp aflowlib_web_interface.cpp aflow.h aflow_aflowrc.cpp aflow_init.cpp
 3.1.214 - 2018/11/30
         Location: http://materials.duke.edu/AFLOW/HISTORIC/aflow.3.1.214.tar.xz
