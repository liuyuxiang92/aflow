--- conflicted
+++ resolved
@@ -11,7 +11,6 @@
         -- exiting with error if VASP output files are corrupted after full aflow run (CO)
         -- removing POSCAR.orig from --xplug check, it's already in the aflow.in (CO)
         -- adding --force to LIB2LIB (CO)
-<<<<<<< HEAD
         -- adding max=6D for chull online (CO)
         -- adding --machine=x settings (CO)
         -- added stress tensor check in --xplug (CO)
@@ -22,11 +21,9 @@
         -- more robust patch to chemistry-specific UFF energies (CO)
         -- changing chull binary count statistics threshold to 75 (CO)
         -- defaulting to skipping chull statistics analysis if not enough points are present (CO)
-=======
 3.2.6 - 2020/12/30
         Location: http://materials.duke.edu/AFLOW/aflow.3.2.6.tar.xz
         -- Bibtex for publications - aflowlib.h aflowlib_web_outreach.cpp (SC)
->>>>>>> be0e43a5
 3.2.5 - 2020/09/25
         Location: http://materials.duke.edu/AFLOW/aflow.3.2.5.tar.xz
         -- patched convert issue: security policy 'PDF' blocking conversion (SC)
