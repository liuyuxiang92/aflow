3.2.5 - 2020/XX/XX
        Location: http://materials.duke.edu/AFLOW/aflow.3.2.5.tar.xz
<<<<<<< HEAD
        -- Implemented option (--get_num_anion_neighbors) for printing number of anion neighbors for each cation for given POSCAR (RF)
        -- Implemented option (--get_oxidation_numbers) for printing oxidation numbers for given POSCAR (RF)
        -- Separated CCE corrections listing into different anion types (RF)
        -- Moved CCE corrections and Bader charges to main CCE file (RF)
        -- fixed output printing of CCE (RF)
        -- fixed CCE for ICSD (RF)
=======
        -- patched convert issue: security policy 'PDF' blocking conversion (SC)
        -- adding decompositionAuids for webapp (SK)
        -- adding --lib2lib patches for AEL/AGL (CT)
        -- Added 49 new ANRL prototype files for the nitrides and oxides (DX+RF)
        -- Added 14 new parameter enumerations to existing ANRL labels for nitrides and oxides (DX+RF)
        -- Updated README_PROTO.TXT with new nitrides and oxides (DX+RF)
        -- Bug fixes in XtalFinder: precondition structures with BringInCell() for local geometry comparisons (DX)
        -- Bug fixes in XtalFinder: use more robust matching protocol; accounts for undecorated prototypes (i.e., small volumes) (DX)
        -- Added calculation of electronic contributions to the free energy. (AS)
        -- Added calculation of temperature-dependent phonon dispersions. (AS)
        -- Implemented QHANP method (frequency-volume dependency is extrapolated by N-order Taylor expansion). (AS)
        -- Removed old QHA code, related infrastructure and dependencies. (AS)
        -- Added patch functionality to the AflowDB database. (ME)
        -- Added xStream to AflowDB. (ME)
        -- Improved database analysis speed. (ME)
        -- Added UPDATE command interface to AflowDB. (ME)
        -- Made title property obsolete. (ME)
>>>>>>> 9453e25f
        -- Made search --aflowlib more inclusive. (ME)
        -- Fixed out of bounds error in init::AFLOW_Projects_Directories for missing LIB directories. (ME)
        -- Added aurostd::_ishex. (ME)
        -- Moved POCC progress bar into pflow. (ME)
        -- Added "Notice" from apl::Logger into pflow::logger. (ME)
        -- Modularized APL option parsing. (ME)
        -- Merged more pflow logging capabilities into APL. (ME)
        -- Consolidated APL classes: ShellHandle and ShellData integrated into Supercell, group velocities moved into PhononCalculator, and harmonic force constant calculations are now handled by a single class. (ME)
        -- APL code clean-up: removed obsolete code and moved functions into AUROSTD where appropriate. (ME)
        -- adding enthlapy_formation_cce_300K_cell, enthlapy_formation_cce_300K_atom, enthlapy_formation_cce_0K_cell, and enthlapy_formation_cce_0K_cell to database (CO+RF)
        -- incorporating CCE into CHULL (CO)
        -- changed XHOST.vschema for aflowlib_date (CO+ME)
        -- changing NOTICE color blue to cyan (CO+ME)
        -- making /www/AFLOWDATA an .aflow.rc parameter (CO+ME)
        -- adding aurostd::RemoveTrailingCharacter() (CO+ME)
        -- patching lib2raw index issues: LIB7/LIB did not exist (CO)
        -- patching lib2raw index issues: string substitution of /core (CO)
        -- patching --run vs --run=1 bug in AEL/AGL (CO)
        -- cleaning up PrintMessageStream()/PrintWarningStream()/PrintErrorStream() (CO)
        -- creating VASP_Get_Kflags_from_AflowIN() and separating from KBIN::RUN_Directory() (CO)
        -- adding XHOST.ARUN_POSTPROCESS hard stop for VASP_Run() function (--postprocess) (CO)
        -- adding POCC postprocessing to LIB2LIB (CO)
        -- reading kflags and vflags options from aflow.in before processing POCC (CO)
        -- changing LIB2LIB() to run RUN_Directory() instead of individual post-processing functions (CO)
        -- adding functionality to process LIB6/POCC:OLD calculations (CO)
        -- adding --pocc_old2new to convert aflow.in of old pocc calculations to one that works for new pocc algorithm (CO)
        -- patching bug in aurostd::EFileEmpty() - remove file IFF it is a temporary file (CO)
        -- soft patch for FR+web: cout->cerr in aflowlib::WEB_Aflowlib_Entry() (CO)
        -- patching pocc_tol :TOL_0.001:0.001 -> :TOL_0.001_0.001 (CO)
        -- adding overloads to get_date() variants for an input time structure (CO)
        -- adding lock_date to aflowlib.out via aflowlib_date ([0]=lock_date_start,[1]=lock_date_end,[2]=lib2raw_date) (CO)
        -- cleaned up PrintMessageStream()/PrintErrorStream()/PrintWarningStream() (CO)
        -- included nice colors to screen for PrintMessageStream()/PrintErrorStream()/PrintWarningStream() (CO)
        -- integrated PrintMessageStream()/PrintErrorStream()/PrintWarningStream() with logger() (CO)
        -- force PrintErrorStream()/PrintWarningStream() to print to cerr for web (CO)
        -- cleaned up ErrorOption() and integrated with logger() (CO)
        -- patched StringstreamClean() which introduced junk binary characters before (CO)
        -- return early for --pocc_count_total command to avoid giving user too much verbosity (CO)
        -- added MessageOption() (vs. ErrorOption()) that does NOT throw error (CO)
        -- patching flow of POccCalculator() to read/load from aflow.in ALWAYS and overwrite with inputs (CO)
        -- created scheme for POCC auids, see POCCdirectory2MetadataAUIDjsonfile (CO)
        -- prepared LIB2RAW for POCC, including adding perform_POCC and aflowlib::LIB2RAW_Loop_POCC() (CO)
        -- added aurostd::FileExist() to all linking in LIB2RAW (CO)
        -- lots of cleaning of LIB2RAW, including adding CleanDirectoryLIB(), removing obsolete VOLDISTPARAMS and VOLDISTEVOLUTION functionality, and cleaning vspecies (CO)
        -- differentiating Egap_DOS and Egap in POCC (CO)
        -- removing exits from xOUTCAR which kills VASP auto-fix (CO)
        -- cleaning up Message() in aflow_init.cpp (CO)
        -- adding --aruns2skip=XX and [AFLOW_POCC]ARUNS2SKIP=XX for POCC analysis (CO)
        -- fixing empty ael_*_tensor appearing in aflowlib.out (CO)
        -- fixed _atom.CleanName() (CO)
        -- converted all exits to throw (CO+ME+DX)
        -- removing exits from: aflow.cpp,aflow_aconvasp.cpp,aflow_aconvasp_main.cpp,aflow_aflowrc.cpp,aflow_anrl.cpp,aflow_apennsy.cpp,aflow_apennsy_gndstate.cpp,aflow_apennsy_main.cpp,aflow_apennsy_vaspin.cpp,aflow_contrib_cormac.cpp,aflow_contrib_shidong.cpp,aflow_contrib_shidong_auxiliary.cpp,aflow_contrib_shidong_cluster_expansion.cpp,aflow_contrib_shidong_main.cpp,aflow_contrib_wahyu.cpp,aflow_defects.cpp,aflow_iaims.cpp,aflow_ivasp.cpp,aflow_kaims.cpp,aflow_kbin.cpp,aflow_mix.cpp,aflow_neighbours.cpp,aflow_oaims.cpp,aflow_pflow_funcs.cpp,aflow_pflow_print.cpp,aflow_pocc.cpp,aflow_pocc_ael_agl.cpp,aflow_pocc_old.cpp,aflow_surface.cpp,aflow_test.cpp,aflow_xelement.cpp,aflow_xvaspin.h (CO)
        -- added --force_outliers to chull (CO)
        -- added EFA to _aflowlib_entry (CO)
        -- added entropy_stabilization_coefficient to chull (CO)
        -- adding null_xv (CO)
        -- patched xvector for null_xv (CO)
        -- optimized stability criterion and n+1 enthalpy gain algorithms: shaved minutes off the full analysis for ternaries, even bigger gains for higher N (CO)
        -- added --n+1_enthalpy_gain and --skip_n_plus_1_enthalpy_gain_analysis for chull (CO)
        -- adding pocc_agl properties to aflowlib.out (CO)
        -- some cleaning of PrintData() (CO)
        -- added pocc_parameters to _aflowlib_entry (CO)
        -- added anrl parameters to pocc _aflowlib_entry (CO)
        -- starting to consolidate precisions and tolerances code-wide (CO)
        -- clearing title in qe input (CO)
        -- patching "[AFLOW] SYSTEM = " extraction problem (CO)
        -- adding --gen_ceram generating elemental combinations for --aflow_proto (CO)
        -- added LIB2RAW_Loop_Static() to --lib2raw (CO)
        -- converted CCE functions to take structure as read-in only parameter (CO)
        -- added enthalpy_formation to POCC structures (CO)
        -- adjusting aflow_max_argv for xplug (CO)
        -- adding --np functionality to --multi=zip (CO)
3.2.4 - 2020/06/25
        Location: http://materials.duke.edu/AFLOW/aflow.3.2.4.tar.xz
        -- Added latex->dvips->ps2pdf compilation route for pre-2010 texlive versions. (ME)
        -- Bug fixes to xPOTCAR (exits) (CO+ME)
        -- Bug fixes to Wyckoff positions (DX)
        -- Bug fixes for overwriting symmetry output files text/json (DX)
        -- adding in CHULL workshop unit tests (CO)
        -- adding exits to CCE unit tests (CO)
        -- Bug fixes to aurostd::isDirectory() and isFile() (CO)
        -- Bug fixes for xelement, adding populate() function for CCE (CO)
        -- Bug fixes in POCC: missing POTCAR suffix for LIB6 and EFileNotEmpty() cerr verbose (CO)
        -- Bug fixes in KBIN::getVASPVersion() (CO)
        -- Bug fixes in POCC: extending m_Egap.size() if metal is found among ARUNs (CO)
        -- Bug fixes in XHOST: adding another way to get XHOST.home, might fail on OSX (CO)
        (AFLOW: aconvasp_main.cpp, aflow.h, aflowlib_libraries.cpp, aflowlib_web_interface.cpp, avasp.cpp, chull.cpp, chull_jupyter.json, chull_jupyter_plotter.py, chull_python.py, compare_structure_function.cpp, init.cpp, ivasp.cpp, kvasp.cpp, lattice.cpp, Makefile, Makefile.aflow, makefile.cpp, makefile.h, ovasp.cpp, plotter.cpp, pocc.cpp, README_AFLOW.TXT, symmetry_spacegroup_functions.cpp, symmetry_spacegroup_ITC_library.cpp, xelement.cpp, xelement.h)
        (AUROSTD: main.cpp)
3.2.3 - 2020/05/22
        Location: http://materials.duke.edu/AFLOW/aflow.3.2.3.tar.xz
        -- Bug fixes in KBIN::ExtractSystemName() (ME)
        -- Fixed PID/TID and XPID XTID in aflow.h aflow_init.cpp (SC)
        -- added --np1 (N+1 enthalpy gain) and --sc (stability criterion) chull web functionality (SK)
        -- added check for broken REST-API to aflow_chull_python.py (MB)
        -- Fixed segmentation fault when DINEQUIV_ONLY option was used. (AS)
        -- Added QHA to modules. (AS)
        -- Fixed xEIGENVAL to work correctly with files created by vasp 5. (AS)
        -- Introduced a core part of the new QHA class: (AS)
        -- QHA-related options from aflow.in are parsed into QHA module; (AS)
        -- QHA options are processed and initialized inside the QHA class; (AS)
        -- QHA, QHA3P and SCQHA are united into one class; (AS)
        -- new QHA uses standard aflow infrastructure to create aflow.in files; (AS)
        -- new functionality: thermal properties can be derived from the temperature dependence of the free energy; (AS)
        -- added the possibility to calculate Grueneisen parameters using fit to frequency-volume relation. (AS)
        -- added POCC+AEL+AGL workflow (CT)
        -- updated and restructured CCE for PBE, LDA and SCAN (RF)
        -- added CCE functions for command line, web tool, and internal AFLOW use (RF)
        -- CCE can now determine oxidation numbers automatically from structure and Allen electronegativities (RF)
        -- added CCE function to determine oxidation numbers from Allen electronegativities (RF)
        -- added CCE function to get number of neighbors for all atoms (RF)
        -- added CCE function to get number of neighbors of a certain type for all atoms (RF)
        -- extended CCE scheme to PBE+U:ICSD functional and approach based on experimental formation enthalpies per bond (RF)
        -- extended CCE to work for general anion systems (RF)
        -- extended CCE to multi-anion sytems (RF)
        -- CCE corrections added for nitrides (RF)
        -- fixed bug that SPIN was switched OFF in static calc. when SPIN=ON in aflow.in and REMOVE_RELAX was set by default (ME+RF)
        -- Added check for required binaries to plotter. (ME)
        -- Canonical system name is now based on aflow.in instead of VASP output files. (ME)
        -- Fixed broken system name for aflow_proto. (ME)
        -- Fixed plotter title and file names when ANRL parameters are present. (ME)
        -- Fixed bug that deleted qmvasp files from previous runs instead of appending to them. (ME)
        -- Removed VASP k-mesh symmetry fixes when SYM=OFF. (ME)
        -- Changed database file name conventions. (ME)
        -- Redesigned mean square displacement calculations. (ME)
        -- Added interfaces to XCRYSDEN and V_SIM to visualize phonon displacements. (ME)
        -- Enhanced logger support for APL using xStream. (ME)
        -- Added state writer and reader for the force constant calculators. (ME)
        -- Added KPOINTS_GRID, KPOINTS_SHIFT, and RELAX_COMMENSURATE options to APL. (ME)
        -- NBANDS now scales with supercell size if set in the parent aflow.in (ME)
        -- Separated harmonic force constants and Born effective charges/dielectric tensor into different hibernate files. (ME)
        -- APL will now always read harmonic force constants when HIBERNATE=ON. (ME)
        -- Fixed multiplot bug in plotter. (ME)
        -- Added feature to plotter that allows setting the output image file name. (ME)
        -- Made adding directory to plot functions optional. Will take ./ as default. (ME)
        -- Added phonon plotter functions to APL README. (ME)
        -- Refactored apl::PhononCalculator into a force constant and phonon calcuator class. (ME)
        -- Removed apl::APLStageBreak. (ME)
        -- Replaced apl::Logger with pflow::logger in some classes. (ME).
        -- Fixed force constant reader for linear response calculations. (ME)
        -- Fixed signs of second order force constants. (ME)
        -- Sped up determination of irreducible tetrahedra for the tetrahedron method. (ME)
        -- Sped up APL force constant matrix calculation. (ME)
        -- Sped up the calculation of the dynamical matrix. (ME)
        -- Phonon DOS calculations can now be perfomed over an arbitrary frequency range. (ME)
        -- Phonon dispersions are now projected to the primitive cell when using DCPATH=LATTICE. (ME)
        -- Fixed behavior of non-analytical term correction at the Gamma point for phonon dispersions. (ME)
        -- Fixed calculation of non-analytical term correction for the Wang method. (ME)
        -- APL now always uses a commensurate k-point grid for relaxations. (ME)
        -- Fixed bug that did not set k-point mode to implicit for APL runs. (ME)
        -- Fixed bug for SPIN_REMOVE_RELAX_2 in APL relaxations. (ME)
        -- Updated KPPRA for phonons. (ME)
        -- APL now saves the structure for phonon calculations using PHPOSCAR. (ME)
        -- Refactored supercell generation code in APL. (ME)
        -- Added standard class methods to all APL and AAPL classes. (ME)
        -- Removed most reference members and replaced remaining ones with pointers for all APL and AAPL classes. (ME)
        -- Fixed bug in apl::ClusterSet for conventional unit cells. (ME)
        -- Moved calculation of little groups from TCONDCalculator to QMesh. (ME)
        -- Added missing function CalculateSymmetryPointGroupKCrystal. (ME)
        -- Simplified symmetry calculations in (A)APL. (ME)
        -- Changed the determination of the irreducible Brillouin zone in APL. (ME)
        -- Redesigned ThermalPropertiesCalculator to take temperature-dependent DOS. (ME)
        -- Made ZEROSTATE_CHGCAR obsolete. (ME)
        -- Changed getVASPVersionString function to not throw errors anymore (broke post-processing). (ME)
        -- added 67 structure prototypes from Y. Lederer: 58 new ANRL files (generates 60 new protos), 7 generated with existing files with different internal degrees of freedom (DX)
        -- updated README_PROTO.TXT with new prototypes, unique atom decorations, and supplemental notes (DX)
        -- clean input structure species (pseudopotentials) in compare::compare2database() (DX)
        -- updated README_AFLOW_COMPARE.TXT and README_AFLOW_ACONVASP.TXT with "relaxation_step" and "isopointal" comparison functionality (DX)
        -- added --relaxation_step flag to --compare2database and --compare_database_entries to compare original/relax1/most_relaxed geometry files (DX)
        -- added ABINIT detector and reader (DX)
        -- added atom type/element to ABINIT writer (via nuclear charge, i.e., znucl) (DX)
        -- added ELK detector, reader, and writer (DX)
        -- added ELK file format to READMEs (DX)
        -- moved frac2dbl from SYM to AUROSTD, and reformatted in more consistent style to AFLOW (DX)
        -- speed increase to GenerateGridAtoms(): move LDEBUG outside nested loop (DX)
        -- speed increase for comparing LFA environments: use angle tolerance of 10 degrees (DX)
        -- speed increase when checking for better structure matches: use the neighborhood distance information but remove the environment angle check (DX)
        -- speed increase for loading structures in comparison functions: cut out extra xstructure instantiation (DX)
        -- fixed Wyckoff position function; now displays more than just the representative position (DX)
        -- added overloads for running database comparison functions internally: compare2database(), isMatchingStructureInDatabase(), matchingStructuresInDatabase(), printCompare2Database()  (DX)
        -- added FileMESSAGE and logstream to more comparison functions (DX)
        -- changed namespace of all comparison functions to "compare"; i.e., "pflow" -> "compare" (DX)
        -- added check for grouping structures based on the number of atoms in XtalMatch, must be integer multiples (DX)
        -- normalize environment distances when comparing environments in XtalMatch (DX)
        -- widened tolerances to check more lattices in XtalMatch for volume scaling comparisons only (DX)
        -- fixed typo in "a" Wyckoff position for space group #55 (DX)
        -- fixed bug in --poscar2aflowin; symmetry tolerance not propogated for tolerance scan (DX)
        -- added Patterson symmetry analysis; denoted "pgroupk_Patterson" (applies to reciprocal space only) (DX)
        -- compare Patterson point symmetry to Laue point group as consistency check (DX)
        -- added Patterson symmetry to full symmetry command (DX)
        -- added stand-alone Patterson symmetry command (DX)
        -- cleaned text/json if-statements in symmetry writing functions (DX)
        -- added Patterson symmetry usage to README_AFLOW_SYM.TXT and README_AFLOW_ACONVASP.TXT (DX)
        -- fixed compilation bugs with old GCC/G++ version (V4.3.4 specifically; nullptr vs NULL, assigning struct attributes, and no back() method for strings) (DX)
        -- added aflow_gcc_compatibility_check to Makefile (DX)
        -- variable name changes in structure comparison (number_of_atoms -> natoms, number_of_types -> ntypes, structure_from -> structure_source) (DX+CO)
        -- added error for non-standard prototypes that create structures with atoms too close (CO+DX)
        -- added note about 3-fold rotations requiring Gamma-centered k-meshes (CO+DX)
        -- throw error when lattice gives negative determinant (CO)
        -- fixed --kppra=XX collision with aflow_proto (CO)
        -- xvasp.POTCAR_TYPE_PRINT_flag==FALSE for lib2 and lib3 even for pocc structures (CO)
        -- added RHL to auto Gamma-centering kpoints schemes (CO)
        -- patched aflow.rc for AUTO kpoints generation (CO)
        -- patched TITEL search issue for PAW_LDA_KIN (CO)
        -- patched --slab_check warning with det(lattice)<0 (CO)
        -- added eurl2string(), eurl2stringstream(), eurl2vectorstring(), eurl2dequestring(), eurl2tokens(), eurl2string() (CO)
        -- added EWithinList() (CO)
        -- patched getPathAURL() to load from LIB if available (CO)
        -- patched loadXStructure() to handle compressed POSCARs (CO)
        -- added more POSCAR variants to loadXStructure() (CO)
        -- small speed-ups to N+1 calculation in chull (CO)
        -- changed material.php -> material dir for chull web links (CO)
        -- added N+1 enthalpy gain to chull pdf doc (CO)
        -- patched vbadness warnings with longtable in chull (CO)
        -- patched hull_energy sign (CO)
        -- added chull_check to Makefile (CO)
        -- patched --bandgap and --bandgapdos to work with extension-less OUTCAR/DOSCAR (CO)
        -- patched species-project dos plot issues: lacking species key and emax TOO high (CO)
        -- added logger objects to plotter functions (CO)
        -- patched BvolXXXX.dat increment issue (++atomCOUNT) (CO)
        -- patched --kapth to take default values from .aflow.rc (CO)
        -- changed default value for kgrid to AUTO (MP vs. Gamma) (CO)
        -- added secondary wget location for AFLOW3_FREE files for make (CO)
        -- pflow::matrix()->aurostd::matrix() to fix linking issues on nietzsche (CO)
        -- restructured xOUTCAR, xDOSCAR, xEIGENVAL, xPOTCAR, xQMVASP for xStream (CO + ME)
        -- removed error in xOUTCAR looking for irreducible kpoints, this fails for all OUTCAR.bands (CO)
        -- patched --bandgap function with new xOUTCAR.GetProperties() routine (CO)
        -- removed xOUTCAR.ERROR, xDOSCAR.ERROR, xAIMSOUT.ERROR (CO)
        -- unfriended effective mass functions (CO)
        -- including OUTCAR.bands in WEB, needed for Egap; EIGENVAL.bands does not have occupancies (CO)
        -- added unit test for Egap, will add to check_full once ICSD LIB2RAW is redone (CO)
        -- added some messaging/debug-logging to POCC+AEL+AGL workflow (CO)
        -- added Hmix to aflow.pocc.out (CO)
        -- ANOTHER patch for warnings with the aflow.rc, write to std::cerr, should fix www-data (CO)
        -- merging --web_mode with --www (CO)
        -- added --xplug_check_only() for completed runs (CO)
        -- patched time_delim in get_date_formatted() (CO)
        -- speeding up --poscar2aflowin with new AUTO settings (CO)
        -- adding TID (CO)
        -- restructured Makefile for auto-generation of dependency tree (CO)
        (AFLOW: aconvasp.cpp, aconvasp_main.cpp, aflow.cpp, aflow.h, aflowlib_database.cpp, aflowlib.h, aflowlib_libraries.cpp, aflowlib_libraries_scrubber.cpp, aflowlib_webapp_bands.js, aflowlib_webapp_entry.js, aflowlib_web_interface.cpp, aflowlib_web_outreach.cpp, aflowrc.cpp, apennsy.cpp, apennsy_gndstate.cpp, apennsy_main.cpp, apennsy_vaspin.cpp, avasp.cpp, bader.cpp, cce.cpp, cce_data.cpp, cce.h, chull.cpp, chull.h, chull_python.py, compare_structure.cpp, compare_structure_function.cpp, compare_structure.h, contrib_cormac.cpp, contrib_shidong_auxiliary.cpp, contrib_shidong.cpp, contrib_shidong_main.cpp, contrib_wahyu.cpp, defects.cpp, estructure.cpp, gfa.cpp, iaims.cpp, ialien.cpp, ifrozsl.cpp, init.cpp, ivasp.cpp, kaims.cpp, kalien.cpp, kbin.cpp, kvasp.cpp, lattice.cpp, Makefile, Makefile.aflow, makefile.cpp, makefile.h, matlab.cpp, mix_experiments.cpp, modules.cpp, neighbours.cpp, oaims.cpp, ovasp.cpp, pflow_funcs.cpp, pflow.h, pflow_print.cpp, plotter.cpp, pocc.cpp, pocc.h, pocc_old.cpp, pthreads.cpp, qsub.cpp, README_AFLOW_ACONVASP.TXT, README_AFLOW_AFLOWRC.TXT, README_AFLOW_CCE.TXT, README_AFLOW_COMPARE.TXT, README_AFLOW_SYM.TXT, README_PROTO.TXT, SQLITE/sqlite.cpp, surface.cpp, symmetry.cpp, symmetry_spacegroup.cpp, symmetry_spacegroup_functions.cpp, symmetry_spacegroup.h, symmetry_spacegroup_ITC_library.cpp, test.cpp, wyckoff.cpp, xatom.cpp, xclasses.cpp, xelement.cpp, xelement.h, xproto.cpp, xproto_gus.cpp, xproto_gus_lib.cpp, xpseudopotentials.cpp, xvaspin.h)
        (ANRL: aflow_anrl.cpp, ANRL, ANRL_CPPS_20180710/*.cpp, data.cpp, README_AFLOW_ANRL.TXT)
        (AEL: ael_elastic_fit.cpp, ael_elasticity.cpp, ael_elasticity.h, ael_get_stress.cpp, pocc_ael_agl.cpp)
        (AGL: agl_debye.cpp, agl_debye.h, agl_electronic.cpp, agl_eqn_state.cpp, agl_get_ev.cpp, agl_hugoniot.cpp, agl_plot_write.cpp, agl_polynomial.cpp, agl_rungibbs.cpp, agl_thermal.cpp, pocc_ael_agl.cpp)
        (APL: aapl_cluster.cpp, aapl_ifcs.cpp, aapl_setup.cpp, aapl_tcond.cpp, apl_atomic_disp.cpp, apl_dirphoncalc.cpp, apl_doscalc.cpp, apl_fccalc.cpp, apl_function_fitting.cpp, apl_group_velocity.cpp, apl_gsa.cpp, apl.h, apl_hsqpoints.cpp, apl_kphonons.cpp, apl_logger.cpp, apl_lrphoncalc.cpp, apl_ltet.cpp, apl_pathbuilder.cpp, apl_pdisc.cpp, apl_phoncalc.cpp, apl_qmesh.cpp, apl_shellhandle.cpp, apl_supercell.cpp, apl_thermalpc.cpp, qha3phonons_eos.cpp, qha_aflowin_creator.cpp, qha.cpp, qha_dm_pdos_save.cpp, qha_energies.cpp, qha_eos.cpp, qha_gruneisen.cpp, qha_operations.cpp, README_AFLOW_APL.TXT, scqha_eos.cpp, scqha_gruneisen.cpp, scqha_T_freqs.cpp)
        (AUROSTD: aurostd.cpp, aurostd.h, boot.cpp, main.cpp, xcombos.cpp, xcombos.h, xcomplex.cpp, xcomplex.h, xerror.cpp, xerror.h, xmatrix.cpp, xmatrix.h, xoption.cpp, xoption.h, xrandom.cpp, xscalar.cpp, xscalar.h, xtensor.cpp, xtensor.h, xvector.cpp, xvector.h)
3.2.2l - 2020/04/02
        Location: http://materials.duke.edu/AFLOW/aflow.3.2.2*.tar.xz
        -- added PID to a bunch of messages 2l (SC)
        -- bug fixing aflow_avasp.cpp 2l (SC)
        -- added scrubber test for missing species_pp_AUID aflowlib_libraries_scrubber.cpp 2l (SC)
        -- added PID to LIB2LIB and LIB2RAW and --showPID 2l (SC)
        -- added temperature wait for LIB2LIB and fixed to 42C 2k (SC)
        -- bug fixes for vext,vcat,vzip 2k (SC)
        -- standardized vext,vcat,vzip from XHOST 2j (SC)
        -- accelerated lib2raw with moreauid checks 2i (SC)
        -- more pseudopotentials 2h (SC)
        -- fixed Mike reported bug in APL, from POTCAR_AUID in aflow_ivasp.cpp 2g (SC)
        -- test (2f)
        -- cleaned up vAUIDs vAURLs vLOOPs all now children of vLIBS 2e (SC)
        -- renaming VASP_Write_ppAUID_FILE and VASP_Write_ppAUID_AFLOWIN 2e (SC)
        -- adding pseudopotentials references 2d (SC)
        -- working on SCAN in aflowlib.h added aflowlib_enrty MEGAGGA 2d (SC)
        -- added some pseudopotentials references, fixed HEX/FCC and RHL into autogamma ivasp 2c (SC)
        -- removed EnthalpyReference 2b (SC)
        -- sum up all the previous updates - ready to run now 2a (SC)
3.2.2 - 2020/03/30
        Location: http://materials.duke.edu/AFLOW/aflow.3.2.2.tar.xz
        -- sum up all the previous updates - ready to run now (SC)
3.2.1k - 2020/03/29
        Location: http://materials.duke.edu/AFLOW/aflow.3.2.1*.tar.xz
        -- species_pp_groundstate_energy and species_pp_groundstate_structure 1k (SC)
        -- VASP_Write_AUID_FILE and VASP_Write_AUID_AUID in ivasp 1j (SC)
        -- removed vsymbol vname vdate in xPOTCAR, moved vZ into species_Z (unnecessary)
        -- LIB2RAW_Loop_PATCH in aflowlib* 1j (SC)
        -- needed RAUG too 1i (SC)
        -- --pseudopotentials_check for OUTCARS 1i (SC)
        -- operator << xOUTCAR 1i (SC)
        -- removed TITEL LEXCH symbol name date Z .... and made them dynamical vectors 1h (SC)
        -- --pseudopotentials_check --pp_check --ppk in aconvasp_main.cpp 1h (SC)
        -- unicity of PSEUDOPOTENTIALS nailed in xPOTCAR and xOUTCAR 1g (SC)
        -- wrapVecEntries and wrapDeqEntries overloads 1g (SC)
        -- adding pp information in aflolwib entries and AUROSTD 1g (SC)
        -- dealing with PP collision in aflow.h aflow_ovasp.cpp 1g (SC)
        -- removed WEB_Aflowlib_Entry_PHP aflowlib_web_interface.cpp 1f (SC)
        -- added aflowlib_libraries_scrubber.cpp aflow_xpseudopotentials.cpp (SC)
        -- added much to xPOTCAR (SC)
        -- AUROSTD deque/vector string2file  (SC)
        -- AUROSTD bool2string file2md5sum  (SC)
        -- modifications in aflow.h aflow_xclasses.cpp and aflow_ivasp.cpp for POTCAR_AUID (SC)
3.2.1c - 2020/03/22
        Location: http://materials.duke.edu/AFLOW/aflow.3.2.1c.tar.xz
        -- fixes for lib2raw and and error checking in uploading calculations (SC)
3.2.1 - 2020/03/17
        Location: http://materials.duke.edu/AFLOW/aflow.3.2.1.tar.xz
        -- Fixes times stamp in bug fixes (SC)
        -- Updates on pthread.cpp and libraries.cpp for error checking in uploading calculations  (SC)
3.2.0 - 2020/02/10
        Location: http://materials.duke.edu/AFLOW/aflow.3.2.0.tar.xz
        -- New release, finally aflow 3.2 (SC)
3.1.228 - 2020/01/20
        Location: http://materials.duke.edu/AFLOW/HISTORIC/aflow.3.1.228.tar.xz
        -- added schema name/unit/type to XHOST (SC)
        -- added file2dequestring(), string2dequestring() (SC)
        -- optimized NCPUS/NPAR/NCORE settings (SC)
        -- patched _atom() class: constructor()/copy()/free() (SC)
        -- updated xoptions so content can be lowercase (SC)
        -- added isdefined to xoption (SC)
        -- AFLOW DFT calculations can now read in CHGCAR files (ME)
        -- Improved runtimes and memory requirements for AAPL (ME)
        -- Switched the thermal conductivity integration method to the tetrahedron method (ME)
        -- Added Grueneisen parameter and phase space calculation to thermal conductivity calculations (ME)
        -- APL and AAPL can now use the CHGCAR file from the ZEROSTATE calculation to speed up calculations (ME)
        -- Replaced APLLogicError and APLRuntimeError with aurostd::xerror (ME)
        -- Fixed bug in APL and AAPL that did not properly process -D option (ME)
        -- Removed unused source files (ME)
        -- Added matrix norms to aurostd::xmatrix (ME)
        -- Fixed KPPRA for APL relaxations to use the standard density (ME)
        -- Added a handler for the AFLOW database (ME)
        -- Added an AFLOW-SQLITE interface (ME)
        -- Updated SQLite to version 3.30.1 (2019-10-11, https://www.sqlite.org/2019/sqlite-amalgamation-3300100.zip) (ME)
        -- Added additional web output for entry page generation (ME)
        -- Fixed bug that put NCORE into INCARs of linear response calculations (ME)
        -- Fixed bug that caused phonon dispersion path builder to break for some lattices (ME)
        -- Fixed bug in xDOSCAR reader error detection (ME)
        -- Additional web output for entry page applets (ME)
        -- Fixed bug that prevented LDA+U parameters from being passed into ARUN aflow.ins (ME)
        -- Added ael_stiffness_tensor and ael_compliance_tensor to aentry (ME)
        -- Fixed bug that prevented AGL from running during LIB2LIB (ME)
        -- added warnings/errors if species information missing in POSCAR for --poscar2aflowin (CO)
        -- tab aligning all files (CO)
        -- patched clang warnings for aurostd_boot.cpp (CO)
        -- patching warning for writing aflow.rc, only issue if it was written, should fix www-data (CO)
        -- added xQMVASP (CO)
        -- force signed distance for hull formation enthalpy (CO)
        -- added --geometry to get abc_angles for any input structure (CO)
        -- commenting out CreateSlab_RigidRotation(), it does not work, need to redefine lattice vectors (CO)
        -- patching CreateSlab_SurfaceLattice() lattice vector search to include explicit length/angle constraints (CO)
        -- patched slab_test with v3len_max_strict (CO) 
        -- added minimumDistance() calculator for non-periodic systems like molecules or grid of atoms (CO)
        -- patched atoms grid generated for foldAtomsInCell(): GenerateGridAtoms() populates grid_atoms, not atoms (CO)
        -- added setAutoVolume() to xstructure (CO)
        -- added getOSS() and getOFStream() to xStream() (CO)
        -- added GetBandGap() to xDOSCAR: get bandgap from DOS (CO)
        -- added PrintBandGap_DOS() for command line access to DOS bandgap analysis (CO)
        -- incorporating equivalent hkl planes analysis (CO)
        -- patched supercell dimensions reduction for slip system analysis (CO)
        -- now preserving volume for slip system analysis (CO)
        -- added --plot_all_atoms option for DOS plotter (CO)
        -- added functionality for plotting species-projected DOS in plotter (CO)
        -- added '/' between all path separators in plotter (CO)
        -- added LDEBUG in plotter (CO)  
        -- patched formatDefaultTitlePOCC() to understand pocc string in plotter (CO)
        -- added getAflowInFromAFlags() for pocc (CO) 
        -- added --pocc_minimum_configuration identifying which ARUN is minimum energy (CO)  
        -- patched FINAL volume of ordered supercells from pocc, should speed up VASP calculations (CO)
        -- added postprocessing workflow for pocc: performs postprocessing from input files, does NOT redo structure analysis (CO) 
        -- added self-patch for pocc: patches structures files (all and unique) so individual POSCARs can be read by aflow (CO) 
        -- added reader for structures file (CO)
        -- pocc writes out PARTCAR (CO)
        -- pocc calculates/writes out EFA (CO)
        -- pocc writes out ensemble average DOSCAR (CO)  
        -- pocc writes out supercell probabilities to aflow.pocc.out (CO)  
        -- pocc writes out results of ensemble average band gap to aflow.pocc.out (CO) 
        -- pocc plots ensemble average DOS projected by orbitals and species (CO)
        -- added KBIN_POCC_TEMPERATURE_STRING (aflow.in) and --temperature (command line) for pocc post-processing (CO)
        -- avoiding NEGLECT_NOMIX for pocc, high-entropy offers increased solubility over binaries (CO)
        -- added option for printing ensemble average IDOS in pocc data files (aflow_pocc_old.cpp) (CO) 
        -- added POccStructuresFile class to read post-processing files (CO)
        -- patched zero-padding for pocc output files (CO)
        -- add first POCC unit test to Makefile (CO)
        -- patch distinction between POTCAR_TYPE_DATE_PRINT_flag and POTCAR_TYPE_PRINT_flag in avasp (CO)
        -- patching xvasp.POTCAR_TYPE_PRINT_flag for LIB2/LIB3 (CO)
        -- added --potential_type for auto aflow.in generator (CO)
        -- streamlined xvector constructors and copy() methods (CO)
        -- added xvector constructor for xmatrix input (CO)
        -- added getcol(), getmat(), setrow(), setcol(), setmat() to xmatrix, with relevant unit tests called by —test_xmatrix (CO)
        -- added operator *=(utype r) and operator /=(utype r) to xmatrix (CO)
        -- added modulus(), modulussquare(), modulus2() to xmatrix (CO)
        -- getmat() now returns void, xmatrix is an input (CO)
        -- added lrows_out, lcols_out input getmat() as well as a overload for returning xvector (as input) (CO)
        -- added xmatrix2xvector() (CO)
        -- patched QRDecomposition_HouseHolder() not to assume lrows, lcols (CO)
        -- updated generalHouseHolderQRDecomposition()->QRDecomposition_HouseHolder() (CO)
        -- added EFileEmpty() and EFileNotEmpty() (CO)
        -- added _AFLOW_FILE_NAME_ to logger() and xerror(), and patched Makefile for some missing cpp (CO)
        -- added aurostd::getPWD() (CO)
        -- added unsigned long long to _isfloat(), _iscomplex(), _isreal(), _size(), _real(), isinteger() (CO)
        -- added aurostd::powint() for fast powers of integers (CO)
        -- added all variants of iszero() (CO)
        -- templated GCD(), patched for positive/negative inputs, and added Bezout coefficients as output (CO)
        -- adding free(), copy(), refresh() to xmatrix (CO)
        -- added shiftlrows, shiftlcols, shiftlrowscols to xmatrix (CO)
        -- added inverse of 2x2 matrix (CO)
        -- added xmatrixint2double() and xmatrixdouble2int() (CO)
        -- added right matrix division, traspInPlace(), traspSquareInPlace(), submatrixInPlace(), and getdiag() to xmatrix (CO)
        -- added getmatInplace() and getvec() to xmatrix (CO)
        -- patched inverse() for xmatrix, now uses matrix of minors (adjoint) approach which is more stable than GaussJordan (CO)
        -- converted bool inverse() to bool isNonInvertible() in xmatrix() (CO)
        -- added smith normal form calculator to xmatrix (CO)
        -- updated QR decomposition algorithm to avoid saving householder rotations to form Q at the end (CO)
        -- added xDOSCAR.convertSpinOFF2ON() for easy manipulation between SPIN-OFF/SPIN-ON POCC ARUNS (CO)
        -- fixed tolerance "WARNING" in symmetry screw axis determination (DX)
        -- added missing partial occupation value when printing CIF (DX)
        -- added site occupation to Wyckoff object (DX)
        -- used _atom copy constructor in symmetry functions instead of by-hand updates (DX)
        -- fixed indenting in symmetry functions (DX)
        -- added rescaling of structure in prototyping functionality (DX)
        -- added functions to extract information from certain Wyckoff positions (DX)
        -- added functionality to force input Wyckoff choice for structure prototyping (DX)
        -- added check for duplicate subdirectory in aflow zipping, removes subdirectory if found (DX+CO)
        -- added flags to get matching AFLOW prototypes and cast into prototype designation (DX)
        -- added environment analysis (isoconfigurational) to structure comparison (DX)
        -- fixed multiple thread calls in structure comparison and building prototype structures (DX)
        -- suppress permutation calculation for AFLOW prototypes in structure comparison (DX)
        -- replaced exit with throws in structure comparison functions (DX)
        -- added database comparison functionality (DX)
        -- added directory information to structure comparison for debugging  (DX)
        -- multithreaded prototype casting in structure comparison (DX)
        -- use more robust supercell expansion method (lattice dimensions vs 3x3x3) in structure comparison (DX)
        -- added functionality to check for better matches (necessary for environment and permutation comparisons) (DX)
        -- store Wyckoff groupings for duplicates and same family structures (DX)
        -- added preliminary magnetic structure analysis with new functions to add spin to structure (DX)
        -- added consistency check in permutation comparisons (DX)
        -- boolean for threading safety check (save time) (DX)
        -- improved (speed) atom matching functionality in structure comparison (DX)
        -- speed increase to generateGrid function (DX)
        -- replace SplitAlloySpecies and compare::GetElements() with stringElements2VectorElements() in comparison functions (DX)
        -- added functionality to search prototype labels by symmetry without nspecies and stoichiometry (DX)
        -- added space group to lattice type and centering functions (DX)
        -- added more methods for extracting lattice parameters for prototyping (wyccar, cif, etc.) (DX)
        -- store Wyckoff information from CIF reader (DX) 
        -- fixed bug in extracting Wyckoff coordinates (DX)
        -- allow non-standard space group symbol formats for CIF, check provided equations to verify setting (DX)
        -- update structure comparison class attribute names (DX)
        -- allow for mix of ICSD and non-ICSD structures during sorting by ICSD number for structure comparison (DX)
        -- created generalized function for adding magnetic information to structure (DX)
        -- fixed non-collinear spin lattice primitivization function (DX)
        -- fixed typos in README_PROTO.TXT: A2B_oP12_26_abc_ab-001 to A2B_oP12_26_abc_ab-002 and AB_oC8_67_a_g-001 to AB_oC8_67_a_g-002 (DX)
        -- check if tolerance input is negative for BringInCell() (DX)
        -- added AtomEnvironment class in aflow_xatom.cpp (DX)
        -- generalized inCell() and added atomInCell() (DX)
        -- added aurostd::GCD(), aurostd::LCM(), and aurostd::reduceByGCD(), for vector and deque (DX)
        -- added FileMESSAGE and logstream overloads for comparison functions (DX)
        -- added lattice deviation, coordinate displacement, and figure of failure (structure misfit) to the JSON output for structure comparison (DX)
        -- added try-catch for pflow::loadXstructure() in case URL times out or a bad structure file input (DX)
        -- refined magnetic misfit criteria (DX)
        -- added JSON output for structure prototyping (DX)
        -- fixed parameters for prototype=A_tI2_139_a; fct convention vs bct convention (DX)
        -- added unit tests in makefile for aflowSG, aflowSYM, and aflow-xtal-match (DX)
        -- put xstructure initialization in free() and call free() at beginning of constructors (otherwise xstructure is not always initialize) (DX)
        -- changed xstructure::Clear() to xstructure::clear() (DX)
        -- changed xstructure::Clean() to xstructure::clean() (DX)
        -- updated README_AFLOW_COMPARE.TXT (DX)
        -- use xoptions schema for property units in comparison code (DX)
        -- use ANRL setting as default for symmetry analysis in comparisons for quick conversion to AFLOW prototype designation (DX)
        -- use of xoptions throughout comparison functions (DX)
        (AFLOW: aconvasp.cpp, aconvasp_main.cpp, aflow.cpp, aflow.h, aflowlib_database.cpp, aflowlib.h, aflowlib_libraries.cpp, aflowlib_web_interface.cpp, aflowrc.cpp, apennsy_gndstate.cpp, apennsy_main.cpp, avasp.cpp, bader.cpp, cce.cpp, chull.cpp, chull.h, compare_structure.cpp, compare_structure_function.cpp, compare_structure.h, contrib_shidong_auxiliary.cpp, gfa.cpp, iaims.cpp, init.cpp, ivasp.cpp, kbin.cpp, kvasp.cpp, lattice.cpp, Makefile, modules.cpp, ovasp.cpp, pflow_funcs.cpp, pflow.h, pflow_print.cpp, plotter.cpp, pocc.cpp, pocc.h, pocc_old.cpp, pocc_old.h, README_AFLOW_ACONVASP.TXT, README_AFLOW_AFLOWRC.TXT, README_AFLOW_COMPARE.TXT, README_AFLOW_EXCEPTIONS.TXT, README_AFLOW.TXT, README_PROTO.TXT, SQLITE/shell.c, SQLITE/sqlite3.c, SQLITE/sqlite3ext.h, SQLITE/sqlite3.h, SQLITE/sqlite.cpp, SQLITE/sqlite.h, surface.cpp, symmetry.cpp, symmetry_spacegroup.cpp, symmetry_spacegroup_functions.cpp, symmetry_spacegroup.h, symmetry_spacegroup_ITC_library.cpp, xatom.cpp, xclasses.cpp, xelement.cpp, xproto.cpp, xproto_gus.cpp)
        (ANRL: aflow_anrl.cpp, ANRL_CPPS_20180710/list.cpp)
        (APL: aapl_cluster.cpp, aapl_ifcs.cpp, aapl_setup.cpp, aapl_tcond.cpp, apl_atomic_disp.cpp, apl_dirphoncalc.cpp, apl_dm_pdos_save.cpp, apl_doscalc.cpp, apl_group_velocity.cpp, apl.h, apl_hsqpoints.cpp, apl_kphonons.cpp, apl_lrphoncalc.cpp, apl_ltet.cpp, apl_pathbuilder.cpp, apl_pdisc.cpp, apl_phoncalc.cpp, apl_qmesh.cpp, apl_shellhandle.cpp, apl_supercell.cpp, apl_thermalpc.cpp, qha3phonons_eos.cpp, qha_aflowin_creator.cpp, qha_dm_pdos_save.cpp, qha_energies.cpp, qha_eoscalc.cpp, qha_eos.cpp, qha_eosrun.cpp, qha_gruneisen.cpp, qha_operations.cpp, README_AFLOW_APL.TXT, scqha_eos.cpp, scqha_gruneisen.cpp, scqha_T_freqs.cpp)
        (AUROSTD: aurostd.h, boot.cpp, main.cpp, xcombos.cpp, xcombos.h, xcomplex.cpp, xcomplex.h, xerror.cpp, xerror.h, xmatrix.cpp, xmatrix.h, xoption.cpp, xoption.h, xscalar.cpp, xscalar.h, xtensor.cpp, xvector.cpp, xvector.h)
3.1.227 - 2019/10/16
        Location: http://materials.duke.edu/AFLOW/HISTORIC/aflow.3.1.227.tar.xz
        -- Bug fixes for MPI (SC)
        -- Verbosity fixes (Message("")) (SC)
3.1.226 - 2019/10/01
        Location: http://materials.duke.edu/AFLOW/HISTORIC/aflow.3.1.226.tar.xz
        -- Modification on the allocation of web entries, through web cache of AUID. Speed up of 20-200 times in serving aflowlib entry pages (SC)
        -- Bug fixes in producing html/json for icsd# entries (SC)
        -- Modified aflow.in generation in AEL and AGL to use common routines in aflow_avasp.cpp and aflow_modules.cpp (CT)  
        -- Write AGL enthalpy as a function of pressure in an AFLOW readable format for future phase diagram application (CT)
        -- Added --quiet option to LIB2LIB routine (CT)
        -- Sets the VASP symmetry to off by default for AEL calculations (CT)
        -- Added projected phonon DOS calculations (ME)
        -- Linear tetrahedron method does not reduce upon construction anymore (necessary for projected DOS) (ME)
        -- Cleaned up code and added more comments to QMesh and LTMethod files (ME)
        -- Made moveToBZ inside QMesh more robust (ME)
        -- Replaced all instances of exit in APL with throw APLRuntimeError (ME)
        -- Sped up reduction of q-mesh grid (ME)
        -- Added safeguards for DOSCAR readers for broken DOSCAR files (ME)
        -- Fixed plotter bugs for HTQC prototype names (ME)
        -- Added findInList function to AUROSTD (ME)
        -- Generalized BringInCell method (ME+DX)
        -- created overloads for BringInCell method (double/xvector/_atom/xstructure), along with "InPlace" variants, i.e., const input (DX)
        -- replaced all mod_one/mod_one_xvec/mod_one_atom for new BringInCell method (DX)
        -- replaced old BringInCell functions with new version (DX)
        -- fixed indenting in symmetry functions (DX)
        -- replaced all SYM::CrossPro() with aurostd::vector_product() (DX)
        -- replaced all SYM::normalize() with explicity division of aurostd::modulus() (DX)
        -- replaced SYM::extract_row() with aurostd::operator() (DX)
        -- fabs() -> aurostd::abs() (CO)
        -- changed abinit writer lattice from column-based to row-based (CO)
        -- updated some class definitions (free()/copy()) (CO)
        (AFLOW: aconvasp.cpp, aconvasp_main.cpp, aflow.cpp, aflow.h, aflowlib.h, aflowlib_libraries.cpp, aflowlib_webapp_entry.js, aflowlib_web_interface.cpp, aflowrc.cpp, apennsy_gndstate.cpp, apennsy_main.cpp, apennsy_vaspin.cpp, avasp.cpp, chull.cpp, compare_structure_function.cpp, compare_structure.h, contrib_cormac.cpp, contrib_wahyu.cpp, data.cpp, init.cpp, Makefile, modules.cpp, oaims.cpp, ovasp.cpp, pflow_funcs.cpp, pflow_print.cpp, plotter.cpp, pocc.cpp, pocc.h, pocc_old.cpp, README_AFLOW_ACONVASP.TXT, README_AFLOW_SYM.TXT, spacegroup.cpp, surface.cpp, symmetry.cpp, symmetry_spacegroup.cpp, symmetry_spacegroup_functions.cpp, symmetry_spacegroup.h, symmetry_spacegroup_ITC_library.cpp, xatom.cpp, xclasses.cpp, xproto.cpp)
        (AEL: ael_elastic_fit.cpp, ael_elasticity.cpp, ael_elasticity.h, ael_get_stress.cpp)
        (AGL: agl_debye.cpp, agl_debye.h, agl_electronic.cpp, agl_eqn_state.cpp, agl_get_ev.cpp, agl_hugoniot.cpp, agl_polynomial.cpp, agl_rungibbs.cpp, agl_thermal.cpp)
        (APL: apl_atomic_disp.cpp, apl_dm_pdos_save.cpp, apl_doscalc.cpp, apl_function_fitting.cpp, apl_group_velocity.cpp, apl.h, apl_hsqpoints.cpp, apl_kphonons.cpp, apl_ltet.cpp, apl_pdisc.cpp, apl_phoncalc.cpp, apl_qmesh.cpp, apl_shellhandle.cpp, apl_supercell.cpp, qha3phonons_eos.cpp, qha_dm_pdos_save.cpp, qha_energies.cpp, qha_eoscalc.cpp, qha_gruneisen.cpp, qha_operations.cpp, README_AFLOW_APL.TXT, scqha_eos.cpp, scqha_gruneisen.cpp)
        (AUROSTD: aurostd.h, main.cpp, xmatrix.cpp, xmatrix.h)
3.1.225 - 2019/07/26
        Location: http://materials.duke.edu/AFLOW/HISTORIC/aflow.3.1.225.tar.xz
        -- fixing bug with stability criterion calculation in --output=web, need structure comparison for correct stability criterion calculation (WS)
        -- changed output name for --output=web to aflow_ALLOY_hull_web.json (WS)
        -- integrated N+1_enthalpy_gain and stability criterion to --output=web (WS)
        -- patched web json for quaternary chull (WS)
        -- added CCE functionality (RF)
        -- added CCE readme (RF)
        -- added a user input cutoff energy to the GFA code (DF)
        -- Added vector version of RemoveComments (ME)
        -- RemoveControlCharactersFromStringstream now also removes carriage returns because they break string additions (ME)
        -- SPIN_REMOVE_RELAX_2 did not remove spin after the second relaxation; this is fixed now (ME)
        -- Removed bug that prevented certain NBANDS errors from being fixed while an NBANDS warning was present in vasp.out (ME)
        -- APL and AAPL now read forces from qmvasp file (ME)
        -- AAPL_KPPRA added to aflow_modules (ME)
        -- Minor APL code clean-ups (ME)
        -- Added new plotter functions for band structures, phonons, and thermal properties (ME)
        -- Updated numbering scheme for partial DOS from being zero-based to being one-based (ME)
        -- Changed xDOSCAR, xEIGENVAL, and xKPOINTS to be compatible with new plotter (ME)
        -- Added functionality to APL that outputs phonon DOS and dispersion in
        -- VASP format for new plotter functions (ME)
        -- Fixed bug for the path builder for path with - and | as separators (ME)
        -- Fixed xDOSCAR reader to be more general (ME)
        -- patched change_tolerance() bug for double& tolerance return (DX)
        -- renamed minimum distance functions, more descriptive (minimizeDistanceCartesianMethod() and minimizeDistanceFractionalMethod()) (DX)
        -- reduced number of inputs for minimum distance functions (DX)
        -- added functionality to read VASP5 format in CHGCAR (DX)
        -- cleaned species/atom names in xstructure2json; remove pseudopotential information, oxidation numbers, etc. (DX)
        -- added boolean to ignore minimum distance check in foldAtomsInCell() (DX)
        -- added overloads for mapping functions (DX) 
        -- fixed bug in in xstructure2json in LIB2RAW runs; store corresponding structure from relaxations (DX) 
        -- read species for xstructure2json in LIB2RAW runs (DX) 
        -- added default permutation designation to ANRL prototypes for --proto and --aflow_proto, e.g., ".AB" for "AB_cF8_225_a_b.AB" (DX) 
        -- added functionality to read "_symmetry_space_group_name_H-M" in CIF reader (DX)
        -- added GetSpaceGroupNumber() to get the space group number from the Hermann-Mauguin symbol (DX)
        -- added RemoveCharacterFromBack(), RemoveCharacterFromFront(), and RemoveCharacterFromBackandFront() to AUROSTD; useful for parsing CIF fields (DX)
        -- added function to compare Wyckoff position strings regardless of order, necessary for matching equations in CIF to ITC standard (DX)
        -- fixed bug in reading symops from CIF; check for symop_id (DX)
        -- fixed bug in "_space_group_name_Hall" reader in CIF (DX)
        -- converted exits to xerrors in GetSpaceGroup*() functions (DX)
        -- added DEFAULT_GFA_FORMATION_ENTHALPY_CUTOFF to aflow.rc (CO)
        -- added functions to find pointLineIntersection() and linePlaneIntersection() (CO)
        -- added function to find 3D rotation between two 3D vectors (CO)
        -- remapped const utype& tol -> utype tol in function inputs (CO)
        -- remapped const bool& -> bool in function inputs (CO)
        -- added check in generalHouseHolderQRDecomposition() that Q*R=A (CO)
        -- changed gcd() to GCD() (CO)
        -- added least common multiple function LCM() (CO)
        -- added --slab_test (CO)
        -- added setctau/setftau functions to _sym_op (CO)
        -- added ReplaceAtoms() to xstructure to safely RemoveAtom() then AddAtom() (CO)
        -- modified foldAtomsInCell() to remove fold_in_only complexity, this was simplified by GenerateGridAtoms() (CO)
        -- added check to foldAtomsInCell() that min_dist does not change (CO)
        -- added CreateSlab_RigidRotation(), CreateSlab_SurfaceLattice(), and associated functions (many overloads) to create slabs for surface calculations: the two functions should yield about the same structure but by two different methods (CO)
        -- reformulate basis in CreateSlab_RigidRotation() so k-points grid is created appropriately (K1xK2x1) (CO)
        -- added new modules for calculating the generalized stacking fault energy and cleavage energy (CO)
        -- patched bug in CHULL pdf output for missing column-types in compiling aflow_CsIPb_hull.tex (CO)
        -- added cout as default for ostream& oss in header files (CO)
        -- converted Normal2HKLPlane (CO)
        -- reduce total layers creation by calculating how many layers are in a cell for that particular direction (CO)
        -- added XHOST.WEB_MODE to reduce cluttered AFLOW-Online output (CO)
        -- removed pocc progress bar in web_mode (CO)
        -- added FPOSDistance() for skew considerations (CO)
        -- reduced dims considered for GetSuperCell(), RadiusSphereLattice and LatticeDimensionSphere() are enough (CO)
        -- added general getPeaks() function to AUROSTD (CO)
        -- calculated X-ray amplitude on-the-fly, no need to pass it around (CO)
        -- moved double lambda to end of inputs and default to 1.5418 Copper K-alpha (CO)
        -- patched RemoveControlCodeCharactersFromString() for carriage return (CO)
        -- added width_maximum to getPeaks() to resolve arbitrarily defined peaks (CO)
        -- made x-ray analysis code more modular (CO)
        -- added --plot_xray_file option (CO)
        -- patched moving_average function (!= convolution with box_filter) (CO)
        -- defaulted lambda=Cu_Ka for XRD functions (CO)
        -- added compareVecElements(), compareXVecElements(), and class compareVecElement(ind) to sort vector<vector<utype> > and vector<xvector<utype> > and retire classes ids_cmp and hkl_cmp (CO)
        -- changed signal -> signal_input so it does not get confused with std::signal (CO)
        -- added --force_generic_title to PLOT_XRAY (CO)
        -- removed ids_cmp and hkl_cmp classes (CO)
        -- added filetype and vector_reduction_type enums (CO)
        -- patched aflags.Directory() early in kbin::KBIN_Main() (CO)
        -- corrected GetCompoundAttenuationLenght -> GetCompoundAttenuationLength and toogle -> toggle (CO)
        -- extended PARTCAR functionality for VASP5 POSCARs, including the optional Selective Dynamics tag (CO)
        -- patched 'make check' to return an error, instead of a string, if encountered (CO)
        -- patched 'S' -> 'P' conversion in --pocc_params (CO)
        -- incorporated some new warnings from VASP6 (CO)
        -- patched stringElements2VectorElements() to handle two types of compound designation: composition_string and pp_string (CO)
        -- added new suffixes to pseudopotential list (CO)
        -- address capital letters in new pp suffixes directly (CO)
        -- added faster (in place) routines for CleanStringASCII(), RemoveNumbers(), VASP_PseudoPotential_CleanName() (CO)
        -- added AFLOWIN_FLAG::NOAUTOPP (--noautopp) functionality to --aflow_proto (CO)
        -- converted flag PFLOW::LOAD_ENTRIES_ONLY_ALPHABETICAL to PFLOW::LOAD_ENTRIES_NON_ALPHABETICAL so the default is always OFF (CO)
        -- added 'make clean_autogen' to delete files that are automatically downloaded/generated by aflow during compilation (CO)
        -- set explicit double->int conversion for roundDouble() in chull (CO)
        (AFLOW: aconvasp.cpp, aconvasp_main.cpp, aflow.cpp, aflow.h, aflowlib_libraries.cpp, aflowlib_web_interface.cpp, aflowrc.cpp, avasp.cpp, cce.cpp, cce.h, chull.cpp, chull.h, compare_structure_function.cpp, contrib_shidong_main.cpp, data.cpp, gfa.cpp, gfa.h, init.cpp, ivasp.cpp, kbin.cpp, kvasp.cpp, Makefile, mix.cpp, modules.cpp, ovasp.cpp, pflow_funcs.cpp, pflow.h, pflow_print.cpp, plotter.cpp, pocc.cpp, README_AFLOW_ACONVASP.TXT, README_AFLOW_AFLOWRC.TXT, README_AFLOW_CCE.TXT, README_AFLOW_GFA.TXT, surface.cpp, symmetry.cpp, symmetry_spacegroup.cpp, symmetry_spacegroup_functions.cpp, symmetry_spacegroup.h, symmetry_spacegroup_ITC_library.cpp, xatom.cpp, xclasses.cpp, xelement.cpp, xelement.h, xproto.cpp)
        (AGL: agl_electronic.cpp)
        (APL: aapl_cluster.cpp, aapl_tcond.cpp, apl_dirphoncalc.cpp, apl_doscalc.cpp, apl.h, apl_kphonons.cpp, apl_lrphoncalc.cpp, apl_pathbuilder.cpp, apl_pdisc.cpp, apl_phoncalc.cpp, apl_qmesh.cpp, apl_supercell.cpp, apl_thermalpc.cpp, README_AFLOW_APL.TXT)
        (AUROSTD: aurostd.h, boot.cpp, main.cpp, xmatrix.cpp, xmatrix.h, xscalar.cpp, xscalar.h, xvector.cpp, xvector.h)
3.1.224 - 2019/05/20
        Location: http://materials.duke.edu/AFLOW/HISTORIC/aflow.3.1.224.tar.xz
        -- Fixed bug that didn't allow users to override the standard lattice phonon dispersion path (ME)
        -- Replaced anharmonic IFC option struct with xoption (ME)
        -- Simplified APL class structure: IReciprocalPointGrid, MonkhorstPackMesh, and UniformMesh are consolidated into QMesh. IDOSCalculator, DOSCalculator, RootSamplingMethod, and LinearTetrahedronMethod are now described only by the DOSCalculator and LTMethod classes (ME)
        -- Fixed QHA file name bugs for phonon dispersion and DOS (ME)
        -- Fixed bug that caused AAPL to read APL calculations even though AAPL calculations are still missing (ME)
        -- Fixed seg fault bug when DC=OFF and TP=ON (ME)
        -- Fixed bug where DOS parameters are not properly set when DOS=OFF and TP=ON (ME)
        -- Added KPPRA option for AAPL (ME)
        -- Increased number of iterations for the AAPL BTE solver (ME)
        -- fixed symmetry bug: if AddAtom() removes too many atoms and alters stoichiometry, then change to better tolerance (DX) 
        -- fixed comparison bug: ordering of stoichiometry for material-type comparisons (DX)
        -- changed name of prototyping flag (DX)
        -- added --structure2json command line functionality (DX)
        -- cleaned/reduced comparison command line calls (DX)
        -- added to comparison code: JSON output, print to screen only, keep non-matching info, store comparison logs, store family properties, and speed up comparison grouping function (DX)
        -- removed atomic library for communicating between threads, obsolete (DX)
        -- removed unused line in SYM::PBC() function (DX)
        -- added types information in CIF reader, otherwise aflowSG fails (DX)
        -- alphabetize elements in CIF reader function (DX)
        -- fixed --machine names (DX)
        -- fixed removal of control code characters in aflow.in; only overwrites if invalid chars are detected and saves old version to aflow.in_old (DX)
        -- changed internal indexing of xvectors in CHULL/GFA code from 0 to 1 to match rest of code (CO)
        -- fixed bug in web-json writer for AFLOW-CHULL Online (CO)
        -- added function for defining 3D rotation matrix between two vectors (CO)
        -- added functions to convert xvector<double> to xvector<int> and vice versa, useful for hkl (CO)
        -- added functionality for generalized stacking fault calculation, alpha testing only (CO)
        -- added functions for HKLPlane -> direct normal vector and vice versa (CO)
        -- added function to find distance between HKL planes (CO)
        -- added function to get distance between images of atoms along particular direction (CO)
        -- for many sym functions, removed pointers for read-only bools and doubles, added const where possible (CO)
        -- updated xstructure::Rotate() (CO)
        -- in xclasses, stringstream.clear() -> stringstream.str("") (CO)
        -- removed '#' from sg specification in POSCAR, it is interpreted as comment and removed (CO)
        -- bug fix with AFLOWDATA path in automatic aflow.in generator (CO)
        -- added force_strict_pc2scMap to GetSuperCell() constraining the map to the true primitive cell and not equivalent atoms (CO)
        -- added general function to fix string for latex output (CO)
        -- added XHOST.vflag_control.flag("DIRECTORY_CLEAN") for accurate logging of current directory (CO)
        -- major restructuring of pocc code, consolidating classes, renaming variables, etc. (CO)
        -- fixed old pocc to run with any compression extension (CO)
        -- eliminating atom.print_RHT (CO)
        -- patches for xStream() (CO)
        -- fixed webapp_entry for displaying first bader charge isosurface online with help from Bob Hanson (CO)
        -- added convolution function for signal processing (CO)
        -- added moving average and box/gaussian filters (CO)
        -- added mean/stddev functions to xvector (CO)
        -- added plotter for XRD (CO)
        -- added analysis for peaks with moving average (CO)
        (AFLOW: aconvasp_main.cpp, aflow.cpp, aflow.h, aflowlib_libraries.cpp, aflowlib_webapp_entry.js, aflowrc.cpp, avasp.cpp, chull.cpp, chull.h, compare_structure.cpp, compare_structure_function.cpp, compare_structure.h, gfa.cpp, init.cpp, kbin.cpp, kvasp.cpp, lattice.cpp, Makefile, modules.cpp, pflow_funcs.cpp, pflow.h, pflow_print.cpp, pocc.cpp, pocc.h, pocc_old.cpp, README_AFLOW_ACONVASP.TXT, README_AFLOW_AFLOWRC.TXT, symmetry.cpp, symmetry_spacegroup.cpp, xatom.cpp, xclasses.cpp, xproto.cpp)
        (ANRL: aflow_anrl.cpp, A10B2C_hP39_171_5c_c_a.cpp, A10B2C_hP39_172_5c_c_a.cpp, A10B3_oF52_42_2abce_ab.cpp, A12B2C_cF60_196_h_bc_a.cpp, A12B36CD12_cF488_196_2h_6h_ac_fgh.cpp, A12B36CD12_cF488_210_h_3h_a_fg.cpp, A12B6C_cF608_210_4h_2h_e.cpp, A12B7C2_hP21_174_2j2k_ajk_cf.cpp, A12BC4_cP34_195_2j_ab_2e.cpp, A12B_cF52_225_i_a.cpp, A12B_cI26_204_g_a.cpp, A12B_tI26_139_fij_a.cpp, A13B2C2_oP34_32_a6c_c_c.cpp, A14B3C5_tP44_94_c3g_ad_bg.cpp, A15B4_cI76_220_ae_c.cpp, A17B15_cP64_207_acfk_eij.cpp, A17BC4D_tP184_89_17p_p_4p_io.cpp, A23B6_cF116_225_bd2f_e.cpp, A24BC_cF104_209_j_a_b.cpp, A2B11_cP39_200_f_aghij.cpp, A2B13C4_hP57_168_d_c6d_2d.cpp, A2B2C4D_tP18_132_e_i_o_d.cpp, A2B2C7_cF88_227_c_d_af.cpp, A2B2C_oC80_64_efg_efg_df.cpp, A2B3C12D3_cI160_230_a_c_h_d.cpp, A2B3C18D6_hP58_192_c_f_lm_l.cpp, A2B3C3DE7_hP48_145_2a_3a_3a_a_7a.cpp, A2B3C6_cP264_205_2d_ab2c2d_6d.cpp, A2B3C6_cP33_221_cd_ag_fh.cpp, A2B3C7D_oP13_47_t_aq_eqrs_h.cpp, A2B3_hP20_159_bc_2c.cpp, A2B3_hP30_169_2a_3a.cpp, A2B3_hP30_170_2a_3a.cpp, A2B3_hP5_164_d_ad.cpp, A2B3_hR10_167_c_e.cpp, A2B3_hR5_166_c_ac.cpp, A2B3_oC40_39_2d_2c2d.cpp, A2B3_oP20_60_d_cd.cpp, A2B3_oP20_62_2c_3c.cpp, A2B3_oP40_33_4a_6a.cpp, A2B3_tI80_141_ceh_3h.cpp, A2B3_tP10_127_g_ah.cpp, A2B3_tP20_102_2c_b2c.cpp, A2B3_tP20_116_bci_fj.cpp, A2B3_tP20_117_i_adgh.cpp, A2B3_tP40_137_cdf_3g.cpp, A2B3_tP5_115_g_ag.cpp, A2B4C_hR42_148_2f_4f_f.cpp, A2B4C_oC28_66_l_kl_a.cpp, A2B4C_oP28_62_ac_2cd_c.cpp, A2B5C2_oC36_37_d_c2d_d.cpp, A2B5_mC28_15_f_e2f.cpp, A2B6CD7_tP64_77_2d_6d_d_ab6d.cpp, A2B7C2_tP88_78_4a_14a_4a.cpp, A2B7_cI54_229_e_afh.cpp, A2B8C2D_tP26_100_c_abcd_c_a.cpp, A2B8CD_oP24_48_k_2m_d_b.cpp, A2B8CD_tI24_97_d_k_a_b.cpp, A2B8C_oP22_34_c_4c_a.cpp, A2B_aP6_2_2i_i.cpp, A2B_aP6_2_aei_i.cpp, A2BC2_oF40_22_fi_ad_gh.cpp, A2BC2_oI20_45_c_b_c.cpp, A2BC2_tI20_79_c_2a_c.cpp, A2BC2_tP20_105_f_ac_2e.cpp, A2BC3_oC24_63_e_c_cg.cpp, A2BC4_cF56_227_d_a_e.cpp, A2BC4D_tI16_121_d_a_i_b.cpp, A2BC4_oP28_50_ij_ac_ijm.cpp, A2BC4_tI14_82_bc_a_g.cpp, A2BC4_tP28_126_cd_e_k.cpp, A2BC4_tP28_130_f_c_g.cpp, A2BC7D2_tP24_113_e_a_cef_e.cpp, A2BC8_tI176_110_2b_b_8b.cpp, A2BCD3E6_cF208_203_e_c_d_f_g.cpp, A2BCD4_tI16_82_ac_b_d_g.cpp, A2B_cF24_227_c_a.cpp, A2B_cF24_227_d_a.cpp, A2B_cI72_211_hi_i.cpp, A2BC_oC16_67_ag_b_g.cpp, A2BC_oC8_38_e_a_b.cpp, A2B_cP12_212_c_a.cpp, A2B_cP6_224_b_a.cpp, A2BC_tP16_76_2a_a_a.cpp, A2B_hP12_194_cg_f.cpp, A2B_hP18_180_fi_bd.cpp, A2B_hP18_190_gh_bf.cpp, A2B_hP36_177_j2lm_n.cpp, A2B_hP6_191_h_e.cpp, A2B_hP9_147_g_ad.cpp, A2B_hP9_150_ef_bd.cpp, A2B_hP9_152_c_a.cpp, A2B_hP9_180_j_c.cpp, A2B_hP9_181_j_c.cpp, A2B_hP9_189_fg_bc.cpp, A2B_hR18_148_2f_f.cpp, A2B_mC144_9_24a_12a.cpp, A2B_mC48_15_ae3f_2f.cpp, A2B_mP12_13_2g_ef.cpp, A2B_mP12_14_2e_e.cpp, A2B_mP12_3_bc3e_2e.cpp, A2B_mP12_7_4a_2a.cpp, A2B_mP18_7_6a_3a.cpp, A2B_mP6_10_mn_bg.cpp, A2B_mP6_14_e_a.cpp, A2B_oC12_36_2a_a.cpp, A2B_oC12_38_de_ab.cpp, A2B_oC12_63_2c_c.cpp, A2B_oC24_20_abc_c.cpp, A2B_oC24_64_2f_f.cpp, A2B_oF24_70_e_a.cpp, A2B_oI12_72_j_a.cpp, A2B_oI12_74_h_e.cpp, A2B_oP12_17_abe_e.cpp, A2B_oP12_19_2a_a.cpp, A2B_oP12_26_abc_ab.cpp, A2B_oP12_29_2a_a.cpp, A2B_oP12_62_2c_c.cpp, A2B_oP24_52_2e_cd.cpp, A2B_oP24_55_2g2h_gh.cpp, A2B_oP24_61_2c_c.cpp, A2B_oP6_58_g_a.cpp, A2B_tI12_140_h_a.cpp, A2B_tI12_141_e_a.cpp, A2B_tI12_98_f_a.cpp, A2B_tI24_141_2e_e.cpp, A2B_tI6_139_d_a.cpp, A2B_tP12_111_2n_adf.cpp, A2B_tP12_92_b_a.cpp, A2B_tP24_135_gh_h.cpp, A2B_tP30_85_ab2g_cg.cpp, A2B_tP36_96_3b_ab.cpp, A2B_tP48_77_8d_4d.cpp, A2B_tP6_129_ac_c.cpp, A2B_tP6_136_f_a.cpp, A2B_tP6_137_d_a.cpp, A3B10_cI52_229_e_fh.cpp, A3B11C6_tP40_100_ac_bc2d_cd.cpp, A3B13_oC32_38_ac_a2bcdef.cpp, A3B2_cI40_220_d_c.cpp, A3B2_hP10_176_h_bc.cpp, A3B2_hP10_176_h_bd.cpp, A3B2_hP5_164_ad_d.cpp, A3B2_hR5_155_e_c.cpp, A3B2_oP20_52_de_cd.cpp, A3B2_oP20_56_ce_e.cpp, A3B2_oP20_62_3c_2c.cpp, A3B2_tP10_83_adk_j.cpp, A3B3C_cI56_214_g_h_a.cpp, A3B3C_hP14_176_h_h_c.cpp, A3B3C_hP14_176_h_h_d.cpp, A3B4C_cP16_218_c_e_a.cpp, A3B4C_cP8_215_d_e_a.cpp, A3B4_cF56_227_ad_e.cpp, A3B4_tI28_141_ad_h.cpp, A3B5_oC16_65_ah_bej.cpp, A3B5_oC32_38_abce_abcdf.cpp, A3B5_oP16_55_ch_agh.cpp, A3B5_tI32_108_ac_a2c.cpp, A3B5_tI32_140_ah_bk.cpp, A3B5_tI32_140_ah_cl.cpp, A3B7_hP20_186_c_b2c.cpp, A3B7_oP40_62_cd_3c2d.cpp, A3B7_tP40_76_3a_7a.cpp, A3BC2_cI48_214_f_a_e.cpp, A3BC2_oP48_50_3m_m_2m.cpp, A3BC3D_tP64_106_3c_c_3c_c.cpp, A3BC_hP10_188_k_a_e.cpp, A3BC_hP10_188_k_c_a.cpp, A3BC_hP30_185_cd_c_ab.cpp, A3BC_hR5_146_b_a_a.cpp, A3B_cI32_204_g_c.cpp, A3B_cI8_229_b_a.cpp, A3BC_mC10_8_ab_a_a.cpp, A3B_cP16_198_b_a.cpp, A3B_cP16_208_j_b.cpp, A3B_cP4_221_d_a.cpp, A3B_cP8_223_c_a.cpp, A3BC_tP5_99_bc_a_b.cpp, A3B_hP16_194_gh_ac.cpp, A3B_hP24_151_3c_2a.cpp, A3B_hP24_153_3c_2b.cpp, A3B_hP24_165_adg_f.cpp, A3B_hP24_165_bdg_f.cpp, A3B_hP24_185_ab2c_c.cpp, A3B_hP4_191_bc_a.cpp, A3B_hP8_158_d_a.cpp, A3B_hP8_173_c_b.cpp, A3B_hP8_176_h_c.cpp, A3B_hP8_176_h_d.cpp, A3B_hP8_185_c_a.cpp, A3B_hP8_194_h_c.cpp, A3B_hR4_160_b_a.cpp, A3B_mP16_7_6a_2a.cpp, A3B_oC64_66_gi2lm_2l.cpp, A3B_oC64_66_kl2m_bdl.cpp, A3B_oI32_23_ij2k_k.cpp, A3B_oP16_62_cd_c.cpp, A3B_oP32_60_3d_d.cpp, A3B_oP8_59_bf_a.cpp, A3B_tI16_139_cde_e.cpp, A3B_tI24_119_b2i_af.cpp, A3B_tI32_82_3g_g.cpp, A3B_tI8_139_bd_a.cpp, A3B_tP16_118_ei_f.cpp, A3B_tP32_114_3e_e.cpp, A43B5C17_oC260_63_c8fg6h_cfg_ce3f2h.cpp, A4B14C3_hP21_143_bd_ac4d_d.cpp, A4B2C13D_tP40_90_g_d_cef2g_c.cpp, A4B2C6D16E_cF232_203_e_d_f_eg_a.cpp, A4B2C_tP28_135_gh_h_d.cpp, A4B3_cI112_230_af_g.cpp, A4B3_cI14_229_c_b.cpp, A4B3_cI28_220_c_a.cpp, A4B3_hP14_173_bc_c.cpp, A4B3_hP28_159_ab2c_2c.cpp, A4B3_hR7_166_2c_ac.cpp, A4B3_oI14_71_gh_cg.cpp, A4B5_tI18_139_i_ah.cpp, A4B5_tI18_87_h_ah.cpp, A4B6C_hP11_143_bd_2d_a.cpp, A4B9_cP52_215_ei_3efgi.cpp, A4BC2_tI28_120_i_d_e.cpp, A4BC4D_tP10_123_gh_a_i_d.cpp, A4BC4_tP18_137_g_b_g.cpp, A4B_cI10_217_c_a.cpp, A4B_cI10_229_c_a.cpp, A4B_cI40_197_cde_c.cpp, A4BC_tI24_141_h_b_a.cpp, A4B_hP15_144_4a_a.cpp, A4B_oI20_74_beh_e.cpp, A4B_oP20_62_2cd_c.cpp, A4B_tI10_139_de_a.cpp, A4B_tI20_88_f_a.cpp, A4B_tP10_114_e_a.cpp, A4B_tP10_125_m_a.cpp, A4B_tP20_127_ehj_g.cpp, A5B11_mP16_6_2abc_2a3b3c.cpp, A5B2_hP14_194_abdf_f.cpp, A5B2_hP28_194_ahk_ch.cpp, A5B2_hR7_166_a2c_c.cpp, A5B2_mC14_12_a2i_i.cpp, A5B2_oP14_49_dehq_ab.cpp, A5B3C15_oP46_30_a2c_bc_a7c.cpp, A5B3C16_cP96_222_ce_d_fi.cpp, A5B3C_hP18_186_2a3b_2ab_b.cpp, A5B3_hP16_190_bdh_g.cpp, A5B3_hP16_193_dg_g.cpp, A5B3_mC32_9_5a_3a.cpp, A5B3_tP32_118_g2i_aceh.cpp, A5B3_tP32_130_cg_cf.cpp, A5B5C4_tP28_104_ac_ac_c.cpp, A5B6C2_hP13_157_2ac_2c_b.cpp, A5B7_tI24_107_ac_abd.cpp, A5B8_cI52_217_ce_cg.cpp, A5BCD6_cF416_228_eg_c_b_h.cpp, A5B_oP24_26_3a3b2c_ab.cpp, A6B23_cF116_225_e_acfh.cpp, A6B2C_cF36_225_e_c_a.cpp, A6B2CD6E_cP64_208_m_ad_b_m_c.cpp, A6B2C_tP18_128_eh_d_a.cpp, A6B2C_tP18_128_eh_d_b.cpp, A6B2C_tP18_94_eg_c_a.cpp, A6B4C16D_oP108_27_abcd4e_4e_16e_e.cpp, A6B6C_cF104_202_h_h_c.cpp, A6B_cF224_228_h_c.cpp, A6B_cP7_221_f_a.cpp, A6B_hR7_166_g_a.cpp, A6B_oC28_63_efg_c.cpp, A7B2C2_mC22_12_aij_h_i.cpp, A7B2C_tP40_128_egi_h_e.cpp, A7B3_cI40_229_df_e.cpp, A7B6_hR13_166_ah_3c.cpp, A7B7C2_tP32_101_bde_ade_d.cpp, A7B8_mP120_14_14e_16e.cpp, A7B8_oP120_60_7d_8d.cpp, A7BC3D13_cF192_219_de_b_c_ah.cpp, A7B_cF32_225_bd_a.cpp, A8B2C12D2E_oI50_23_bcfk_i_3k_j_a.cpp, A8B5_hR26_160_a3bc_a3b.cpp, A8B5_mP13_6_a7b_3a2b.cpp, A8B7C6_hP21_175_ck_aj_k.cpp, A8BC3D6_hP18_189_bfh_a_g_i.cpp, A8B_tI18_139_hi_a.cpp, A9B16C7_cF128_225_acd_2f_be.cpp, A9B2_mP22_7_9a_2a.cpp, A9B3C_hP26_194_hk_h_a.cpp, A9BC3D5_hP18_189_fi_a_g_bh.cpp, A9BC_oC44_39_3c3d_a_c.cpp, A_aP4_2_aci.cpp, AB11CD3_cP16_221_a_dg_b_c.cpp, AB11_cP36_221_c_agij.cpp, AB12C3_cI32_229_a_h_b.cpp, AB13_cF112_226_a_bi.cpp, AB18C8_cF108_225_a_eh_f.cpp, AB27CD3_cP32_221_a_dij_b_c.cpp, AB2_aP12_1_4a_8a.cpp, AB2C12D4_tP76_75_2a2b_2d_12d_4d.cpp, AB2C3_oP24_62_c_d_cd.cpp, AB2C4_tI14_139_a_e_ce.cpp, AB2C8D_oP24_49_g_q_2qr_e.cpp, AB2C_cF16_225_a_c_b.cpp, AB2CD2_hP36_163_h_i_bf_i.cpp, AB2_cF12_225_a_c.cpp, AB2_cF48_227_c_e.cpp, AB2_cF96_227_e_cf.cpp, AB2C_oC16_40_a_2b_b.cpp, AB2C_oC16_63_c_2c_c.cpp, AB2C_oP16_62_c_2c_c.cpp, AB2_cP12_205_a_c.cpp, AB2_hP12_143_cd_ab2d.cpp, AB2_hP12_194_f_ah.cpp, AB2_hP24_194_ef_fgh.cpp, AB2_hP3_164_a_d.cpp, AB2_hP3_191_a_d.cpp, AB2_hP6_194_b_f.cpp, AB2_hP6_194_c_ad.cpp, AB2_hP6_194_c_f.cpp, AB2_hP72_192_m_j2kl.cpp, AB2_hP9_156_b2c_3a2bc.cpp, AB2_hP9_162_ad_k.cpp, AB2_hP9_164_bd_c2d.cpp, AB2_hP9_180_d_j.cpp, AB2_mC6_12_a_i.cpp, AB2_oC24_41_2a_2b.cpp, AB2_oC6_21_a_k.cpp, AB2_oF48_70_f_fg.cpp, AB2_oF72_43_ab_3b.cpp, AB2_oI6_71_a_g.cpp, AB2_oI6_71_a_i.cpp, AB2_oP12_29_a_2a.cpp, AB2_oP24_28_acd_2c3d.cpp, AB2_oP6_34_a_c.cpp, AB2_oP6_58_a_g.cpp, AB2_tI48_80_2b_4b.cpp, AB2_tI6_139_a_e.cpp, AB2_tI96_88_2f_4f.cpp, AB2_tP12_115_j_egi.cpp, AB2_tP12_81_adg_2h.cpp, AB2_tP6_137_a_d.cpp, AB32C48_cI162_204_a_2efg_2gh.cpp, AB32CD4E8_tP184_93_i_16p_af_2p_4p.cpp, AB3C16_cF160_203_a_bc_eg.cpp, AB3C16_cF160_203_b_ad_eg.cpp, AB3C2_cI96_206_c_e_ad.cpp, AB3C3_cF112_227_c_de_f.cpp, AB3C4_cP8_215_a_c_e.cpp, AB3C4_hP16_194_c_af_ef.cpp, AB3C4_oP16_31_a_ab_2ab.cpp, AB3C4_oP32_33_a_3a_4a.cpp, AB3C6_cI80_206_a_d_e.cpp, AB3C_cP5_221_a_c_b.cpp, AB3C_cP60_201_be_fh_g.cpp, AB3C_cP60_201_ce_fh_g.cpp, AB3_cF16_225_a_bc.cpp, AB3C_hR10_148_c_f_c.cpp, AB3C_hR10_167_b_e_a.cpp, AB3C_oC20_63_a_cf_c.cpp, AB3C_oP20_62_c_cd_a.cpp, AB3_cP4_221_a_c.cpp, AB3_hP24_149_acgi_3l.cpp, AB3_hP24_178_b_ac.cpp, AB3_hP24_179_b_ac.cpp, AB3_hP24_185_c_ab2c.cpp, AB3_hP4_187_e_fh.cpp, AB3_hP8_182_c_g.cpp, AB3_hP8_194_c_bf.cpp, AB3_hR8_148_c_f.cpp, AB3_hR8_155_c_de.cpp, AB3_mC16_12_g_ij.cpp, AB3_mC16_15_e_cf.cpp, AB3_mC16_9_a_3a.cpp, AB3_mC32_8_4a_12a.cpp, AB3_mC32_8_4a_4a4b.cpp, AB3_mP16_10_mn_3m3n.cpp, AB3_oC16_40_b_3b.cpp, AB3_oC8_65_a_bf.cpp, AB3_oP16_18_ab_3c.cpp, AB3_oP16_19_a_3a.cpp, AB3_oP16_62_c_3c.cpp, AB3_oP16_62_c_cd.cpp, AB3_tI16_140_b_ah.cpp, AB3_tP32_133_h_i2j.cpp, AB3_tP32_86_g_3g.cpp, AB3_tP4_123_a_ce.cpp, AB3_tP8_113_a_ce.cpp, AB4C17D4E_tP54_90_a_g_c4g_g_c.cpp, AB4C3_cI16_229_a_c_b.cpp, AB4C7D_hP26_159_b_ac_a2c_b.cpp, AB4C_hP6_191_a_h_b.cpp, AB4C_hP72_168_2d_8d_2d.cpp, AB4C_hP72_184_d_4d_d.cpp, AB4C_oC24_63_a_fg_c.cpp, AB4C_oC24_63_c_fg_c.cpp, AB4C_oP24_62_c_2cd_c.cpp, AB4_cP5_215_a_e.cpp, AB4C_tI12_82_c_g_a.cpp, AB4C_tP12_112_b_n_e.cpp, AB4C_tP12_124_a_m_c.cpp, AB4_oC20_41_a_2b.cpp, AB4_oC20_68_a_i.cpp, AB4_tI10_87_a_h.cpp, AB4_tP10_103_a_d.cpp, AB4_tP10_124_a_m.cpp, AB5_cF24_216_a_ce.cpp, AB5C_tP7_123_b_ci_a.cpp, AB5_hP6_191_a_cg.cpp, AB6C4_tP22_104_a_2ac_c.cpp, AB6C_tP16_132_d_io_a.cpp, AB7CD2_oI44_24_a_b3d_c_ac.cpp, AB7_hR16_166_c_c2h.cpp, AB8C2_oC22_35_a_ab3e_e.cpp, AB8C2_tI44_97_e_2k_cd.cpp, AB9C4_hP28_188_e_kl_ak.cpp, AB_aP16_2_4i_4i.cpp, ABC2_aP16_1_4a_4a_8a.cpp, ABC2_hP4_164_a_b_d.cpp, ABC2_hP8_194_d_a_f.cpp, ABC2_hR24_167_e_e_2e.cpp, ABC2_hR4_166_a_b_c.cpp, ABC2_mP8_10_ac_eh_mn.cpp, ABC2_oC16_67_b_g_ag.cpp, ABC2_oI16_23_ab_i_k.cpp, ABC2_oP16_53_h_e_gh.cpp, ABC2_tI16_122_a_b_d.cpp, ABC2_tP4_123_d_a_f.cpp, ABC3_cP20_198_a_a_b.cpp, ABC3_hR10_146_2a_2a_2b.cpp, ABC3_hR10_161_a_a_b.cpp, ABC3_hR10_167_a_b_e.cpp, ABC3_mP10_11_e_e_ef.cpp, ABC3_oP20_30_2a_c_3c.cpp, ABC3_oP20_53_e_g_hi.cpp, ABC3_oP20_54_e_d_cf.cpp, ABC4_mP12_13_e_a_2g.cpp, ABC4_oI12_23_a_b_k.cpp, ABC4_oP12_16_ag_cd_2u.cpp, ABC4_tI96_142_e_ab_2g.cpp, ABC4_tP12_125_a_b_m.cpp, ABC6D2_mC40_15_e_e_3f_f.cpp, ABC_cF12_216_b_c_a.cpp, ABC_cP12_198_a_a_a.cpp, ABCD3_oI48_73_d_e_e_ef.cpp, ABCD_cF16_216_c_d_b_a.cpp, ABCD_oP16_57_d_c_d_d.cpp, ABCD_tP8_129_c_b_a_c.cpp, AB_cF16_227_a_b.cpp, AB_cF8_216_c_a.cpp, AB_cF8_225_a_b.cpp, ABC_hP12_174_cj_fk_aj.cpp, ABC_hP3_183_a_a_a.cpp, ABC_hP3_187_a_d_f.cpp, ABC_hP36_175_jk_jk_jk.cpp, ABC_hP6_194_c_d_a.cpp, ABC_hR3_160_a_a_a.cpp, ABC_hR6_166_c_c_c.cpp, AB_cI16_199_a_a.cpp, ABC_oI12_71_h_j_g.cpp, ABC_oI36_46_ac_bc_3b.cpp, ABC_oP12_29_a_a_a.cpp, ABC_oP6_59_a_a_a.cpp, ABC_oP6_59_a_b_a.cpp, AB_cP16_205_c_c.cpp, AB_cP2_221_b_a.cpp, AB_cP6_221_c_d.cpp, AB_cP8_198_a_a.cpp, ABC_tI12_109_a_a_a.cpp, ABC_tP24_91_d_d_d.cpp, ABC_tP24_95_d_d_d.cpp, ABC_tP6_129_c_a_c.cpp, AB_hP12_156_2ab3c_2ab3c.cpp, AB_hP12_186_a2b_a2b.cpp, AB_hP12_194_af_bf.cpp, AB_hP12_194_df_ce.cpp, AB_hP2_187_d_a.cpp, AB_hP24_190_i_afh.cpp, AB_hP4_156_ab_ab.cpp, AB_hP4_156_ac_ac.cpp, AB_hP4_186_b_a.cpp, AB_hP4_186_b_b.cpp, AB_hP4_194_c_a.cpp, AB_hP4_194_c_d.cpp, AB_hP6_144_a_a.cpp, AB_hP6_154_a_b.cpp, AB_hP6_183_c_ab.cpp, AB_hP6_191_f_ad.cpp, AB_hP8_186_ab_ab.cpp, AB_hP8_194_ad_f.cpp, AB_hR10_160_5a_5a.cpp, AB_hR16_148_cf_cf.cpp, AB_hR2_166_a_b.cpp, AB_hR26_148_b2f_a2f.cpp, AB_hR6_160_3a_3a.cpp, AB_hR6_160_b_b.cpp, AB_mC8_15_c_e.cpp, AB_mP4_11_e_e.cpp, AB_mP4_6_2b_2a.cpp, AB_mP6_10_en_am.cpp, AB_oC8_36_a_a.cpp, AB_oC8_63_c_c.cpp, AB_oC8_65_j_g.cpp, AB_oC8_67_a_g.cpp, AB_oF8_22_a_c.cpp, AB_oF8_42_a_a.cpp, AB_oF8_69_a_b.cpp, AB_oI4_44_a_b.cpp, AB_oP16_61_c_c.cpp, AB_oP2_25_b_a.cpp, AB_oP4_51_e_f.cpp, AB_oP4_59_a_b.cpp, AB_oP48_61_3c_3c.cpp, AB_oP8_33_a_a.cpp, AB_oP8_57_d_d.cpp, AB_oP8_62_c_c.cpp, AB_tI16_140_ab_h.cpp, AB_tI16_141_e_e.cpp, AB_tI4_107_a_a.cpp, AB_tI4_119_c_a.cpp, AB_tI8_109_a_a.cpp, AB_tI8_139_e_e.cpp, AB_tI8_141_a_b.cpp, AB_tP16_84_cej_k.cpp, AB_tP2_123_a_d.cpp, AB_tP4_129_a_c.cpp, AB_tP4_129_c_c.cpp, AB_tP4_131_c_e.cpp, AB_tP8_111_n_n.cpp, AB_tP8_136_g_f.cpp, A_cF136_227_aeg.cpp, A_cF240_202_h2i.cpp, A_cF4_225_a.cpp, A_cF8_227_a.cpp, A_cI16_206_c.cpp, A_cI16_220_c.cpp, A_cI2_229_a.cpp, A_cI58_217_ac2g.cpp, A_cP1_221_a.cpp, A_cP20_213_cd.cpp, A_cP240_205_10d.cpp, A_cP46_223_dik.cpp, A_cP8_198_2a.cpp, A_cP8_205_c.cpp, A_hP1_191_a.cpp, A_hP2_194_c.cpp, A_hP3_152_a.cpp, A_hP4_186_ab.cpp, A_hP4_194_ac.cpp, A_hP4_194_bc.cpp, A_hP4_194_f.cpp, A_hP6_178_a.cpp, A_hP6_194_h.cpp, A_hP9_154_bc.cpp, A_hR105_166_bc9h4i.cpp, A_hR1_166_a.cpp, A_hR12_166_2h.cpp, A_hR2_166_c.cpp, A_hR3_166_ac.cpp, A_mC12_5_3c.cpp, A_mC16_12_4i.cpp, A_mC24_15_2e2f.cpp, A_mC34_12_ah3i2j.cpp, A_mC4_12_i.cpp, A_mP16_11_8e.cpp, A_mP32_14_8e.cpp, A_mP4_4_2a.cpp, A_mP64_14_16e.cpp, A_mP8_10_2m2n.cpp, A_mP84_13_21g.cpp, A_oC4_63_c.cpp, A_oC8_64_f.cpp, A_oF128_70_4h.cpp, A_oF8_70_a.cpp, A_oP16_55_2g2h.cpp, A_oP8_62_2c.cpp, A_tI16_142_f.cpp, A_tI2_139_a.cpp, A_tI4_139_e.cpp, A_tI4_141_a.cpp, A_tI8_139_h.cpp, A_tP12_138_bi.cpp, A_tP12_96_ab.cpp, A_tP16_138_j.cpp, A_tP30_136_bf2ij.cpp, A_tP4_129_ac.cpp, A_tP4_136_f.cpp, A_tP50_134_b2m2n.cpp, sigma_tP30_136_bf2ij.cpp)
        (APL: aapl_ifcs.cpp, aapl_setup.cpp, aapl_tcond.cpp, apl_atomic_disp.cpp, apl_dirphoncalc.cpp, apl_doscalc.cpp, apl_group_velocity.cpp, apl.h, apl_kphonons.cpp, apl_lrphoncalc.cpp, apl_ltet.cpp, apl_pathbuilder.cpp, apl_phoncalc.cpp, apl_qmesh.cpp, apl_supercell.cpp, apl_thermalpc.cpp, qha_energies.cpp, qha_eoscalc.cpp, qha_gruneisen.cpp, README_AFLOW_APL.TXT, scqha_gruneisen.cpp, scqha_T_freqs.cpp)
        (AUROSTD: aurostd.h, boot.cpp, main.cpp, xmatrix.cpp, xmatrix.h, xscalar.cpp, xscalar.h, xvector.cpp, xvector.h)
        Deleted files: APL/apl_mpmesh.cpp, APL/apl_uniform_mesh.cpp, APL/apl_ltetdos.cpp, APL/apl_rsmdos.cpp
3.1.223 - 2019/04/18
        Location: http://materials.duke.edu/AFLOW/HISTORIC/aflow.3.1.223.tar.xz
        -- fixed logics for filename extended characters (SC)
        -- created compliance in aurostd for extended characters and added aurostd::LinkFile (SC)
        -- aurostd::RenameFile => aurostd::file2file (SC)
        -- aurostd::MoveFile => aurostd::file2directory (SC)
        -- --use_tmpfs=XXXXX (for rerouting /tmp directories, useful for [il]logical mapping) (SC)
        (AFLOW: aflowlib_libraries.cpp aflow_ivasp.cpp aurostd.h aurostd_main.cpp)
3.1.222 - 2019/04/01
        Location: http://materials.duke.edu/AFLOW/HISTORIC/aflow.3.1.222.tar.xz
        -- added GFA code+README (DF)
        -- added Cygwin support (ME)
        -- fixed bugs in the phonon property plotter (ME)
        -- added defaults/options for DoD MUSTANG machine (--machine=dod_mustang); also added in aflowrc (DX)
        -- remove pseudopotential information for comparing materials (DX)
        -- fixed comparison bugs (e.g., duplicate count, load from URL, printing properties, BrinInCell() for supercell expansion, etc.) (DX)
        -- fixed --aflow_proto bug when generating POCC structures with ANRL parameters (DX)
        -- patched GetDistMatrix() header declaration (CO)
        -- patched x-ray analysis for POSCARs with no atom names (CO)
        -- silenced cematrix::InverseMatrix (CO)
        -- minor patches for clang (CO)
        -- patched fancy print (colors) for POCC AFLOW-Online web mode (CO)
        -- added --scrub=LIBS for lib2raw (SC)
        -- added ProgressBar(std::ostream& oss,string prelim,uint j,uint jmax,bool VERBOSE_PERCENTAGE,bool VERBOSE_ROLLER,bool VERBOSE_CURSOR) in aurostd*
        (AFLOW: aconvasp.cpp, aconvasp_main.cpp, aflow.cpp, aflow.h, aflowrc.cpp, avasp.cpp, bader.cpp, compare_structure.cpp, compare_structure_function.cpp, data.cpp, gfa.cpp, gfa.h, init.cpp, ivasp.cpp, kbin.cpp, kvasp.cpp, Makefile, pflow_funcs.cpp, pflow.h, pflow_print.cpp, pocc.cpp, README_AFLOW_ACONVASP.TXT, README_AFLOW_GFA.TXT, README_AFLOW.TXT, README_CONTRIBS.TXT, symmetry_spacegroup_ITC_library.cpp, xclasses.cpp)
        (AUROSTD: aurostd.h, boot.cpp, xmatrix.cpp)
3.1.221 - 2019/03/20
        Location: http://materials.duke.edu/AFLOW/HISTORIC/aflow.3.1.221.tar.xz
        -- changed the compiler for Mac OS to clang++ as g++ does not find the standard libraries on some systems (ME)
        -- fixed bug in VASP_Produce_POTCAR for POTCAR paths (ME)
        -- APL now switches RELAX to off with --generate_aflowin_only. Also does not check for the vasp binary anymore if POLAR is ON, which would break the code if no vasp binary is present (ME)
        -- fixed ANRL setting for symmetry cell choice (DX)
        -- added fast supercell function for quick expansion (DX)
        -- speed increase for compare functions (DX)
        -- fixed tolerance scan issue introduced in V3.1.220 after removing global symmetry variables (DX)
        -- added missing directory string in GetSpaceGroupLabel() function (DX)
        -- fixed primitive reduction corner case; should use PBC() instead of BringInCell() for distance vectors (DX)
        -- added ANRL directory name for --aflow_proto: check if ANRL proto matches to entry in library and return ANRL suffix, otherwise add parameter values to directory name (DX)
        -- added FileMESSAGE argument to compare functions (DX)
        -- patched species re-decoration for parent structure, volumes should be consistent across different decorations (CO)
        -- sort unique structures by HNF matrix/site configuration indices so order is always fixed (CO)
        -- removed file writing for command-line POCC commands, speeds up AFLOW-Online (CO)
        -- propagate flags into POCC structures for command-line control (CO)
        -- fixed AFLOW_CHULL_JUPYTER subdirectory creation (CO)
        (AFLOW: aconvasp_main.cpp, aflow.h, aflowlib_libraries.cpp, avasp.cpp, chull.cpp, chull.h, compare_structure.cpp, compare_structure_function.cpp, compare_structure.h, ivasp.cpp, Makefile, pflow.h, pocc.cpp, pocc.h, symmetry_spacegroup.cpp, xatom.cpp, xclasses.cpp)
        (ANRL: aflow_anrl.cpp, list.cpp)
        (APL: apl_kphonons.cpp)
3.1.220 - 2019/03/11
        Location: http://materials.duke.edu/AFLOW/HISTORIC/aflow.3.1.220.tar.xz
        -- added jupyter|jupyter2|jupyter3 functionality to chull (MB)
        -- added functionality to generate prototypes in CIF format (--cif flag); for --proto and --aflow_proto (DX)
        -- added functionality to generate prototypes in ABCCAR format (--abccar flag); for --proto and --aflow_proto (DX)
        -- added original crystal keywords to aflowlib entry (volume_cell_orig, volume_atom_orig, density_orig, crystal_family_orig, crystal_system_orig, point_group_Hermann_Mauguin_orig, point_group_Schoenflies_orig, point_group_orbifold_orig, point_group_type_orig, point_group_order_orig, point_group_structure_orig, Bravais_lattice_lattice_type_orig, Bravais_lattice_lattice_system_orig, Bravais_superlattice_lattice_type_orig, Bravais_superlattice_lattice_variation_type_orig, Bravais_superlattice_lattice_system_orig, Pearson_symbol_superlattice_orig, reciprocal_geometry_orig, reciprocal_volume_cell_orig, reciprocal_lattice_type_orig, reciprocal_lattice_variation_type_orig, Wyckoff_letters_orig, Wyckoff_multiplicities_orig, Wyckoff_site_symmetries_orig) (DX)
        -- fixed type for point_group_order in JSON; should be int, not string (DX)  
        -- added character check when loading aflow.in, to prevent null bytes (DX) 
        -- added function to remove null bytes in aflow.in file; rewrites cleaned aflow.in (DX) 
        -- added defaults/options for DoD ONYX, GORDON, COPPER, GAFFNEY, and KOEHR machines (--machine=dod_onyx,dod_gordon,dod_copper,dod_gaffney,dod_koehr); also added in aflowrc (DX)
        -- added ANRL space group setting option; monoclinic: unique axis-b, rhombohedral: rhombohedral setting, centrosymmetric: origin centered on inversion (DX)
        -- added functionality to convert a structure into an ANRL designation, i.e., label, parameter list, and parameter values (DX)
        -- added ANRL keywords to aflowlib entry (anrl_label_orig, anrl_parameter_list_orig, anrl_parameter_values_orig, anrl_label_relax, anrl_parameter_list_relax, anrl_parameter_values_relax) (DX)
        -- added functions to get the Wyckoff equations for future symbolic notation (DX)
        -- added ANRL preset values for prototypes in getANRLParameters() (DX)
        -- added ANRL prototypes to README_PROTO.TXT along with unique permutation information (DX)
        -- updated headers for each AFLOW prototype in README_LIBRARY_HTQC.TXT to include the stoichometry, Pearson symbol, space group, and Wyckoff letters (DX)
        -- added functionality to search AFLOW prototypes (--proto_labels) via stoichiometry, space group, arity, etc. (DX)
        -- added AFLUX command line functionality (DX+FR)
        -- added AFLUX helper functions to run inside AFLOW and extract properties into vectors of properties (DX)
        -- added functionality to --wyccar, print letters/multiplicities/site symmetries as a string (DX)
        -- added function to perform symmetry on vector of xstructures (DX)
        -- added function to get enantiomophs of space group, if any exist (DX)
        -- added function to return list of particular element classes, e.g., alkali, transition metals, metals, non-metals, etc. (DX) 
        -- added function to convert compound name into a stoichiometry (DX) 
        -- updated comparison code; added new functionality to compare compounds to AFLOW database, compare compounds to AFLOW prototypes, identify unique permutations, etc. (DX)
        -- added options to ignore symmetry during structure comparison (DX)
        -- improved comparison code output, i.e., more information and cleaner (DX)
        -- improved multithreading of comparison code (DX)
        -- refactor symmetry code to remove extern variables, otherwise it breaks multithreaded symmetry analyses (DX)
        -- refactor symmetry code to remove global variable _SYM_TOL_, otherwise it breaks multithreaded symmetry analyses (DX)
        -- fixed lattice transformation in GetLatticeType(); account for unit cell orientation change using GetPrimitive() (DX)
        -- fixed bug in CIF writer; set VASP version booleans to false (DX)
        -- updated "make check" hash since Wyckoff letters are now in title line; changed from #174c76b2b2928dcdf2f3b39069a8b59 to #ffb9c5681045fb80f391e9a931f21d1 (DX)   
        -- fixed typo in AEL/AGL json functions (CT)
        -- fixed zerostate for AAPL (ME)
        -- small bug fixes for AAPL and APL (ME)
        -- made changes to write(A)APL functions (ME)
        -- added keywords to aflowlib.out/json: title, ldau_type, ldau_l, ldau_u, ldau_j, kpoints_relax, kpoints_static, kpoints_bands_path, kpoints_bands_nkpts (ME)
        -- fixed type declaration bug in aurostd::StringStreamSubst (ME)
        -- fixed bug in QHA with uninitialized Booleans (ME)
        -- accelerated reading of forces from vasprun.xml files for APL and AAPL (ME)
        -- AFLOW not produces POSCAR in the format required by the VASP binary instead of just taking the format in the aflow.in file (ME)
        -- added functionality to read CHGCAR and WAVECAR files between relaxations (ME + Rico Friedrich)
        -- removed duplicate APL functions - apl_hroutines.cpp is now obsolete (ME)
        -- auto-sort by inequivalent atoms in APL (CO + Xiaoyu Wang from UBuffalo)
        -- added sortAtomsEquivalent() to pre-APL/POCC and CONVERT-sprim, -sconv, -niggli, -minkowski for prospective APL calculations: better to sort before relaxations and not have to sort again in the future (CO)
        -- patched sortAtoms*() to include basis and ensure relative order (CO)
        -- added switches for symmetrization of distortions (DISTORTION_SYMMETRIZE) and considering iatoms only (DISTORTION_INEQUIVONLY) in APL (CO)
        -- populate forceConstants matrix in iatoms-sorted-agnostic fashion as we move away from this dependence (CO)
        -- clear pgroupk and pgroupk_xtal symmetries before re-calculating -- bug in APL (CO)
        -- patching pc2scpMap in GetSuperCell() (CO)
        -- removed exit's from balanceChemicalEquations(), now throwing exceptions (CO)
        -- overloaded StringsAlphabetic (CO)
        -- set up Makefile with auto-alerts to AFLOW-Forum (CO)
        -- added ClearSymmetry() for _atom (CO)
        -- patched robust structure comparison in POCC (CO)
        -- patched --hnf/--hnfcell routines to work with new POCC (AFLOW-Online) and added --pocc_count_total and --pocc_count_unique (CO)
        -- pre-sort sites for --proto with POCC (CO)
        -- added 'S'+'P' combo functionality to --proto with POCC (CO)
        -- patching robust structure comparison analysis within POCC (CO)
        -- added counts to chull txt and json outputs (CO)
        -- patched logo+count centering on chull doc (CO)
        -- removed dependency of chull .tex on tabu, which breaks in TeX Live 2019 (CO)
        -- fixed image alignment in chull pdf doc (CO)
        -- added options for --aflow_proto, including --run_relax, --run_relax_static, --run_relax_static_bands, --run_static, --run_static_bands, --relax_count (CO)
        (AFLOW: aconvasp_main.cpp, aflow.h, aflowlib.h, aflowlib_libraries.cpp, aflowlib_webapp_bands.js, aflowlib_web_interface.cpp, aflowrc.cpp, avasp.cpp, bader.cpp, chull.cpp, chull.h, chull_jupyter.json, chull_jupyter_plotter.py, chull_jupyter_requirements.txt, chull_python.py, compare_structure.cpp, compare_structure_function.cpp, compare_structure.h, init.cpp, ivasp.cpp, kaims.cpp, kalien.cpp, kbin.cpp, kvasp.cpp, lattice.cpp, Makefile, matlab.cpp, modules.cpp, ovasp.cpp, pflow_funcs.cpp, pflow.h, pocc.cpp, pocc.h, pocc_old.cpp, README_AFLOW_ACONVASP.TXT, README_AFLOW_CHULL.TXT, README_AFLOW_COMPARE.TXT, README_AFLOW.TXT, README_LIBRARY_HTQC_BORIDES.TXT, README_LIBRARY_HTQC_CARBIDES.TXT, README_LIBRARY_HTQC.TXT, README_PROTO.TXT, symmetry.cpp, symmetry_spacegroup.cpp, symmetry_spacegroup_functions.cpp, symmetry_spacegroup.h, symmetry_spacegroup_ITC_library.cpp, xatom.cpp, xclasses.cpp, xproto.cpp, xproto_gus.cpp)
        (ANRL: aflow_anrl.cpp, list.cpp, README_AFLOW_ANRL.TXT)
        (APL: aapl_cluster.cpp, aapl_ifcs.cpp, aapl_setup.cpp, aapl_tcond.cpp, apl_dirphoncalc.cpp, apl.h, apl_kphonons.cpp, apl_lrphoncalc.cpp, apl_pathbuilder.cpp, apl_phoncalc.cpp, apl_shellhandle.cpp, apl_supercell.cpp, README_AFLOW_APL.TXT)
        (AUROSTD: aurostd.h, main.cpp)
3.1.219 - 2019/01/20
        Location: http://materials.duke.edu/AFLOW/HISTORIC/aflow.3.1.219.tar.xz
        -- small modifications for --aflow_proto (--generate_aflowin_only) that enable aflow.in generation on any mac (CO)
        -- fixed JSON output chull (CO)
        (AFLOW: aconvasp_main.cpp, avasp.cpp, chull.cpp, Makefile)
3.1.218 - 2019/01/14
        Location: http://materials.duke.edu/AFLOW/HISTORIC/aflow.3.1.218.tar.xz
        -- added defaults/options for CMU EULER machine (--machine=cmu_euler); also added in aflowrc (DX)
        -- modified AEL/AGL aflow.in keys (CT)
        -- aurostd::xoption: fixed bug in addattachedscheme, added additional Boolean functionality in options2entry (ME)
        -- Added debug options to AAPL (ME)
        -- Improved APL and AAPL defaults (ME)
        -- Integrated APL and AAPL into the standardized aflow.in creator for VASP calculations (ME)
        -- Updated the APL README (ME)
        -- Fixed bugs for APL and AAPL output file names (ME)
        -- Updated the PREC=PHONONS INCAR parameters (ME)
        -- Added RELAX feature to APL: structures can now be relaxed specifically for phonon calculations inside the APL environment (ME)
        -- Added features to handle NCPUS=MAX (ME)
        -- *NEW* automatic aflow.in generator for APL/AAPL/POCC (beta) (CO+ME)
        -- integrated POCC into the standardized aflow.in creator for VASP calculations (ME)
        -- added pocc params and tol to --proto (CO)
        -- added aflags to APL so sym analysis works with -D (CO)
        -- added SYMMETRIZE=OFF option for APL distortions (CO)
        -- added --aflow_proto options: --bader, --spin_remove_relax_1 _2, --kscheme _static, --kppra _static, --relax_count=XX, --run_relax_static, --run_relax_static_bands (CO)
        -- patched PrototypeLibrariesSpeciesNumber() to handle ANY ICSD (CO)
        -- added -001 for select ANRL prototypes (CO)
        -- added pseudopotential information to --aflow_proto directory + system name (CO)
        -- fixed m_initialized in chull/pocc (CO)
        -- added chull plotting functionality: if unstable, figure out how far above hull to plot automatically (CO)
        -- modified plot axes titles in chull (CO)
        -- added more fixes for "Reciprocal lattice and k-lattice belong to different class of lattices", off until further testing (CO)
        -- moved pocc settings to aflow.rc (CO)
        -- now write out all derivative structures, unique derivative structures, hnf matrices, and site configurations in pocc (CO)
        -- fixed pocc partial occupancy optimizer table settings (CO)
        -- added AEL/AGL settings to aflow.in generator (CO)
        (AFLOW: aconvasp_main.cpp, aflow.h, aflowlib.h, aflowlib_libraries.cpp, aflowlib_web_interface.cpp, aflowrc.cpp, avasp.cpp, chull.cpp, contrib_shidong.cpp, ifrozsl.cpp, init.cpp, ivasp.cpp, kaims.cpp, kbin.cpp, kvasp.cpp, Makefile, modules.cpp, neighbours.cpp, pflow.h, pocc.cpp, pocc.h, pocc_old.cpp, pthreads.cpp, README_AFLOW_ACONVASP.TXT, README_AFLOW_AFLOWRC.TXT, symmetry.cpp, xatom.cpp, xclasses.cpp, xproto.cpp)
        (ANRL: aflow_anrl.cpp)
        (AEL: ael_elasticity.cpp, README_AFLOW_AEL.TXT)
        (AGL: agl_debye.cpp, README_AFLOW_AGL.TXT)
        (APL: aapl_setup.cpp, aapl_tcond.cpp, apl_dirphoncalc.cpp, apl_doscalc.cpp, apl.h, apl_hsqpoints.cpp, apl_kphonons.cpp, apl_lrphoncalc.cpp, apl_pdisc.cpp, apl_phoncalc.cpp, apl_supercell.cpp, apl_thermalpc.cpp, qha_aflowin_creator.cpp, qha_eosrun.cpp, README_AFLOW_APL.TXT)
        (AUROSTD: aurostd.h, boot.cpp, main.cpp, xerror.cpp, xoption.cpp)
3.1.217 - 2018/12/13
        Location: http://materials.duke.edu/AFLOW/HISTORIC/aflow.3.1.217.tar.xz
        -- Added LIB2LIB function to automatically perform AEL and AGL post processing when running LIB2RAW (CT)
        -- Updated LIB2RAW and webpage generation functions to incorporate additional AEL and AGL properties (CT)
        -- Added conversion of pressure extracted from OUTCAR file from kB to GPa in AEL and AGL to keep units consistent (CT)
        -- added species scaling to volume for ANRL prototypes, if --params=-1.0,... (DX)
        -- added ANRL prototype for the kesterite structure (DX)
        -- improved CIF reader, i.e., account for different formats and partial occupation (DX)
        -- fixed bug in kpath determination (primitive vs original lattice) (DX)
        (AFLOW: aconvasp_main.cpp, anrl.cpp, xatom.cpp, AFLOW_README_PROTO.TXT, aflow.h, aconvasp_main.cpp, ael_elastic_fit.cpp, ael_elasticity.cpp, agl_debye.cpp, agl_electronic.cpp, init.cpp, xclasses.cpp, aflowlib.h, aflowlib_libraries.cpp, aflowlib_web_interface.cpp, Makefile, README_PROTO.TXT)
        (ANRL: aflow_anrl_A2BCD4_tI16_82_ac_b_d_g.cpp, aflow_anrl_list.cpp)
3.1.216 - 2018/12/05
        Location: http://materials.duke.edu/AFLOW/HISTORIC/aflow.3.1.216.tar.xz
        -- fixed std in AAPL (ME)
        -- added seven SQS structures to ANRL prototypes (DX)
        -- Write Gibbs free energy as a function of pressure and temperature in AFLOW readable format for future phase diagram application (CT)
        -- Add option to suppress extrapolation in Hugoniot relation calculation (CT)
        -- Functions to extract electronic properties as a function of pressure from AGL data (CT)
        -- Calculate and write additional elastic properties from AEL (Young's modulus, Pugh's modulus ratio) (CT)
        -- Flattened JSON structure used for writing and storing elastic stiffness and compliance tensors (CT)
        -- fixed anisotropy spelling (CO)
        -- added ISMEAR/SIGMA VASP option (CO)
        -- rerouted GetAtomVolume() and GetAtomMass() for properly cleaning pp (CO)
        -- added N+1 analysis to chull (CO)
        -- removed _pc from QH_ENERGIES() class (CO)
        (AUROSTD: AUROSTD/aurostd.h, main.cpp, xcombos.cpp, xcombos.h)
        (ANRL: aflow_anrl_A3B13_oC32_38_ac_a2bcdef.cpp, aflow_anrl_A3B5_oC32_38_abce_abcdf.cpp, aflow_anrl_A5B11_mP16_6_2abc_2a3b3c.cpp, aflow_anrl_AB3_mC32_8_4a_12a.cpp, aflow_anrl_AB3_mC32_8_4a_4a4b.cpp, aflow_anrl_AB7_hR16_166_c_c2h.cpp, aflow_anrl_AB_aP16_2_4i_4i.cpp, aflow_anrl_list.cpp)
        (AFLOW: ael_elastic_fit.cpp, ael_elasticity.cpp, ael_elasticity.h, agl_debye.cpp, agl_debye.h, agl_electronic.cpp, agl_hugoniot.cpp, anrl.cpp, avasp.cpp, chull.cpp, chull.h, aflow.cpp, aflow.h, ivasp.cpp, kaims.cpp, kvasp.cpp, aflowlib.h, aflowlib_libraries.cpp, aflowlib_web_interface.cpp, pocc.cpp, pocc.h, xatom.cpp, xclasses.cpp, xproto.cpp, xproto_gus.cpp, APL/aapl_cluster.cpp, APL/aapl_ifcs.cpp, APL/aapl_tcond.cpp, APL/apl.h, APL/apl_kphonons.cpp, APL/qha_energies.cpp, Makefile, README_AFLOW_AEL.TXT, README_AFLOW_AGL.TXT, README_AFLOW.TXT, README_CONTRIBS.TXT)
3.1.215 - 2018/12/04
        Location: http://materials.duke.edu/AFLOW/HISTORIC/aflow.3.1.215.tar.xz
        -- added machinery for vaiud (auid bytes for the AUID directory cached) (SC)
	      aflowlib.h aflowlib_libraries.cpp aflowlib_web_interface.cpp aflow.h aflow_aflowrc.cpp aflow_init.cpp
3.1.214 - 2018/11/30
        Location: http://materials.duke.edu/AFLOW/HISTORIC/aflow.3.1.214.tar.xz
        -- added auid.out and auid.json to RAW/WEB (SC)
3.1.213 - 2018/11/27
        Location: http://materials.duke.edu/AFLOW/HISTORIC/aflow.3.1.213.tar.xz
        -- added LIB0 (a bunch of h and cpp) (SC)
3.1.212 - 2018/11/12
        Location: http://materials.duke.edu/AFLOW/HISTORIC/aflow.3.1.212.tar.xz
        -- in --bzd command, added option to transform high-symmetry kpaths to input lattice representation with [--transform2original] (DX)
        -- in --bzd command, added option to print transformation matrices between input lattice and AFLOW standard lattice [--print_transformation_matrix] (DX)
        -- store both the coordinate system and unit cell (rigid rotation) transformations in xstructure (DX)
        -- created _kpoints class; easier to transform and print kpoint information (DX)
        (AFLOW: aflow.h, aconvasp_main.cpp, lattice.cpp, pflow.h, xatom.cpp, README_AFLOW_ACONVASP.TXT)
3.1.211 - 2018/10/19
        Location: http://materials.duke.edu/AFLOW/HISTORIC/aflow.3.1.211.tar.xz
        -- added Pearson coefficient to element properties (ME)
        -- fixed some constants in xscalar (ME)
        -- Rewrote AAPL to be faster, require less DFT calculations, and include four-phonon processes (ME)
        -- Added more functionality to xvector and xmatrix for complex numbers (ME)
        -- Added ability to update progress bar using percentages instead of indices (ME)
        -- Redesigned xtensor to be more lightweight and faster (ME)
        -- Fixed bug in aurostd::xcombos::reset() (ME)
        -- Fixed minor typos (ME)
        -- Edited APL readme for grammar and clarity, and added new AAPL features (ME)
        -- Added APL and AAPL parameters to the aflow.rc (ME)
        -- Reformatted exception readme to be more consistent with other readmes and fixed typos (ME)
        -- updated get_datetime_formatted() and StringsAlphabetic() (CO)
        -- new chull date format avoids time stamp, too much resolution (CO)
        -- added png output option for chull and resolution option to aflowrc (CO)
        -- switched to tight tol spacegroups (vsg2) in chull (CO)
        -- centralized checking sign of distances in chull, then flipped sign of distance to hull to be positive by default (CO)
        -- funneled all points of facet through addVertex() (CO)
        -- fixed facet content tolerance scaling with increasing dimensionality, important for 6D hulls (CO)
        -- added default initializations to a bunch of variables in chull to avoid spurious warnings (CO)
        -- added polymorph case to decomposition phases and coefficients (CO)
        -- allow for eq_g_states to be calculated on the fly if not already calculated (CO)
        -- intelligently avoid printing unknown (or unset) stability criterion (CO)
        -- fixed unsorted directories in aflow_compare_structure (CO)
        -- now check for negative coefficients when balancing chemical equations, means we missed the facet (CO)
        -- correctBadDatabase() now checks for unaries too (as per apennsy) (CO)
        -- skipping ".old" prototypes (CO)
        -- fixed shidong warnings with strncat (CO)
        (AUROSTD: boot.cpp, AUROSTD/aurostd.h, main.cpp, xcombos.cpp, xcombos.h, xcomplex.cpp, xcomplex.h, xmatrix.cpp, xmatrix.h, xtensor.cpp, xtensor.h, xvector.cpp, xvector.h)
        (AFLOW: aconvasp_main.cpp, aflowrc.cpp, chull.cpp, chull.h, compare_structure.cpp, contrib_shidong_auxiliary.cpp, aflowlib_web_interface.cpp, pflow_funcs.cpp, APL/aapl_cluster.cpp, APL/aapl_ifcs.cpp, APL/aapl_setup.cpp, APL/aapl_tcond.cpp, APL/apl_atomic_disp.cpp, APL/apl_dirphoncalc.cpp, APL/apl_dm_pdos_save.cpp, APL/apl_doscalc.cpp, APL/apl_group_velocity.cpp, APL/apl_gsa.cpp, APL/apl.h, APL/apl_hsqpoints.cpp, APL/apl_kphonons.cpp, APL/apl_logger.cpp, APL/apl_lrphoncalc.cpp, APL/apl_pdisc.cpp, APL/apl_phoncalc.cpp, APL/apl_supercell.cpp, APL/apl_thermalpc.cpp, APL/qha3phonons_eos.cpp, APL/qha_aflowin_creator.cpp, APL/qha_dm_pdos_save.cpp, APL/qha_eosrun.cpp, APL/qha_gruneisen.cpp, APL/scqha_gruneisen.cpp, APL/scqha_T_freqs.cpp, Makefile, README_AFLOW_ACONVASP.TXT, README_AFLOW_APL.TXT, README_AFLOW_CHULL.TXT, README_AFLOW_EXCEPTIONS.TXT)
3.1.210 - 2018/10/01
        Location: http://materials.duke.edu/AFLOW/HISTORIC/aflow.3.1.210.tar.xz
        -- changed 8 ANRL prototype labels (part 2) to match with Wyckoff positions in reference literature (DX)
        -- fixed prototype names for A4BC4D_tP10_123_gh_a_i_d and AB_hP6_144_a_a in aflow_anrl_list.cpp (DX) 
        -- added Strukturbericht designations to aflow_anrl_list.cpp (DX)
        -- fixed minimum enumerated Wyckoff letter determination; more robust (DX)
        -- cleaned workflow for Wyckoff functions (DX)
        -- added more debugging messages to symmetry functions (DX)
        (AFLOW: ANRL/aflow_anrl_list.cpp ANRL/aflow_anrl_A12B36CD12_cF488_210_h_3h_a_fg.cpp ANRL/aflow_anrl_A3B3C_hP14_176_h_h_c.cpp ANRL/aflow_anrl_A3B_hP8_176_h_c.cpp ANRL/aflow_anrl_AB3C_cP60_201_be_fh_g.cpp ANRL/aflow_anrl_A3B2_hP10_176_h_bc.cpp ANRL/aflow_anrl_A3BC_hP10_188_k_c_a.cpp ANRL/aflow_anrl_AB3C16_cF160_203_a_bc_eg.cpp ANRL/aflow_anrl_AB_hP4_156_ab_ab.cpp Makefile anrl.cpp symmetry_spacegroup.cpp symmetry_spacegroup.h symmetry_spacegroup_functions.cpp)
3.1.209 - 2018/08/31
        Location: http://materials.duke.edu/AFLOW/HISTORIC/aflow.3.1.209.tar.xz
        -- added all origin choice 2 possibilities to ITC space group list (DX)
        -- added all rhombohedral setting possibilities to ITC space group list (DX)
        -- added monoclinic unique axis choices (b or c) to ITC space group list (DX)
        -- added SYM::findRhombohedralSetting() in space group functions to distinguish between hexagonal and rhombohedral settings (DX)
        -- added other settings for Hall space group symbol (settings 1 or 2, H or R for rhombohedral, and unique axis-b or -c for monoclinic systems) (DX)
        -- added CIF reader; can read/expand CIFs with only representative Wyckoff position specified in settings 1 or 2 (H or R for rhombohedral systems and unique axis-b or -c for monoclinic systems) (DX)
        -- improved CIF writer; default functionality calculates the symmetry and prints the representative Wyckoff positions (DX)
        -- added symmetry tolerance option to CIF writer via --cif[=<tolerance>] (default: tight; other options: loose, <number>) (DX)
        -- added space group setting option to CIF writer via [--setting=1| =2] (default: 1) (DX)
        -- added [--no_symmetry] option to CIF writer, which returns CIF as space group 1 (DX)
        -- added space group setting option to --wyccar via [--setting=1| =2] (default: 1) (DX)
        -- added space group setting option to --sgdata and --edata via [--setting=1| =2] (default: 1) (DX)
        -- added [--no_scan] and [--magmom] options to --wyccar and moved function to pflow::WYCCAR() (DX)
        -- added more debugging messages to space group functions (ConventionalCell(), SpaceGroup_ITC(), etc.) (DX)
        -- changed ANRL prototype A6B2C_tP18_128_eh_d_b to A6B2C_tP18_128_eh_d_a (b vs a Wyckoff letter); consistent with reference (DX)
        -- fixed bug in minimumDistanceVector(); should return xvector<double> not double (DX)
        (AFLOW: ANRL/aflow_anrl_list.cpp, ANRL/aflow_anrl_A6B2C_tP18_128_eh_d_a.cpp, Makefile, README_AFLOW_ACONVASP.TXT, README_AFLOW_SYM.TXT, aflow.h, aconvasp_main.cpp, anrl.cpp, pflow.h , pflow_print.cpp, symmetry.cpp, symmetry_spacegroup.cpp, symmetry_spacegroup.h, symmetry_spacegroup_ITC_library.cpp, symmetry_spacegroup_functions.cpp, xatom.cpp)
3.1.208 - 2018/08/27
        Location: http://materials.duke.edu/AFLOW/HISTORIC/aflow.3.1.208.tar.xz
        -- new small banner style in chull (CO)
        -- perform thermo loop with static run in aflowlib_libraries (CO)
        -- added xoption to edata and sgdata functions; stores all data (DX)
        -- added more keywords to aflowlib entry (crystal_family, crystal_system, point_group_Hermann_Mauguin, point_group_Schoenflies, point_group_orbifold, point_group_type, point_group_order, point_group_structure, Bravais_lattice_lattice_type, Bravais_lattice_lattice_system, Bravais_superlattice_lattice_type, Bravais_superlattice_lattice_variation_type, Bravais_superlattice_lattice_system, Pearson_symbol_superlattice, reciprocal_geometry, reciprocal_volume_cell, reciprocal_lattice_type, reciprocal_lattice_variation_type, Wyckoff_letters, Wyckoff_multiplicities, Wyckoff_site_symmetries) (DX)
        -- new aflowlib keywords extracted from xoption and integrated into aflowlib.out/.json (DX)
        -- prepared website function to read in new keywords once database is populated; currently commented out (DX)
        -- fixed typo in sgdata; Shoenflies is now Schoenflies (DX)
        -- added functions to create Wyckoff strings in aflowlib entry; ExtractWyckoffLettersString(), ExtractWyckoffMultiplicitiesString(), and ExtractWyckoffSiteSymmetriesString() (DX)
        (AUROSTD: xoption.cpp)
        (AFLOW: aconvasp_main.cpp, aflowrc.cpp, pflow.h, pflow_print.cpp, symmetry_spacegroup.h, symmetry_spacegroup_functions.cpp, aflowlib.h, aflowlib_libraries.cpp, aflowlib_web_interface.cpp)
3.1.207 - 2018/08/19
        Location: http://materials.duke.edu/AFLOW/HISTORIC/aflow.3.1.207.tar.xz
        -- integrated new html for entry page (JPO)
        -- fixed xaxis of bands plotter for entry page (PC)
        -- Improved distribution of APL calculations over threads (ME)
        -- Added function to SYM that returns the minimum distance vector (ME)
        -- Added docstring to xcombos (ME)
        -- added xvector::normalizeSumToOne() (CO)
        -- changed decomposition reaction to atomic concentrations (CO)
        -- added fractional_compound to chull output (CO)
        -- replaced AFLOWLogicError() and AFLOWRuntimeError() with xerror() (CO)
        -- added chull plot ICSD labels mode (CO)
        -- revamped small banner setting (CO)
        -- added verbose output if skipping entries above/below half hull (CO)
        -- added --output=png --png_resolution=500 options to chull (CO)
        -- added --keep=gpl to phonons gnuplot script (CO)
        (AUROSTD: boot.cpp, AUROSTD/aurostd.h, xcombos.cpp, xscalar.cpp, xscalar.h, xvector.cpp, xvector.h)
        (AFLOW: aconvasp_main.cpp, aflowrc.cpp, avasp.cpp, bader.cpp, chull.cpp, chull.h, aflow.cpp, aflow.h, aflowlib_webapp_bands.js, aflowlib_web_interface.cpp, pflow_funcs.cpp, pflow.h, pocc.cpp, symmetry.cpp, APL/aapl_tcond.cpp, APL/apl_atomic_disp.cpp, APL/apl_dm_pdos_save.cpp, APL/apl_doscalc.cpp, APL/apl_group_velocity.cpp, APL/apl.h, APL/apl_hroutines.cpp, APL/apl_pdisc.cpp, APL/qha3phonons_eos.cpp, APL/qha_dm_pdos_save.cpp, APL/qha_gruneisen.cpp, APL/scqha_eos.cpp, APL/scqha_gruneisen.cpp, APL/scqha_T_freqs.cpp, Makefile, README_AFLOW_ACONVASP.TXT, README_AFLOW_AFLOWRC.TXT, README_AFLOW_CHULL.TXT)
3.1.206 - 2018/08/08
        Location: http://materials.duke.edu/AFLOW/HISTORIC/aflow.3.1.206.tar.xz
        -- Fix JVXL (SC)
3.1.205 - 2018/07/27
        Location: http://materials.duke.edu/AFLOW/HISTORIC/aflow.3.1.205.tar.xz
        -- Improved destructor for xtensor (ME)
        -- Added function to test if xvector is a zero vector (ME)
        -- fixed parameter list for ANRL prototype (A_hR105_166_bc9h4i); z2 to x2 (DX)
         -- more rigorous check for atoms within the new cell in GetSuperCell(); check periodic images of atoms (DX)
         -- fixed "over-reduced" issue in primitivization routine in space group function (DX)
         -- added roundoff to axis and SU2 matrix in JSON output of symmetry elements (DX)
         -- fixed function for printing fractions in general Wyckoff positions (DX)
        -- created --generate_aflowin_only (CT)
        -- QHA3P and SCQHA conflict resolved (PN)
        -- reorganize QHA modes (PN)
        -- added four QHA3P options (PN)
        -- reorganize QHA, SCQHA, and QHA3P options (PN)
        -- filename changed and accordingly modified in QHA-README (PN)
        -- replaced some QHA functions with aurostd (PN)
        -- fixed slab AddAtom() function (CO+DU)
        -- added --readme=aflowrc (CO)
        -- fixed --readme=xaflow for local configuration (CO)
        -- fixed a few warnings for beta (CO)
        -- fixed AMIX/BMIX typo (CO)
        -- added defaults/options for DOD CONRAD machine (--machine=dod_conrad); also added in aflowrc (DX)
        (AUROSTD: xscalar.cpp, xscalar.h, xtensor.cpp, xvector.cpp, xvector.h)
        (AFLOW: aflowrc.cpp, avasp.cpp, chull.cpp, aflow.cpp, data.cpp, aflow.h, init.cpp, ivasp.cpp, kbin.cpp, kvasp.cpp, aflowlib_webapp_entry.js, aflowlib_web_interface.cpp, pocc_old.cpp, surface.cpp, symmetry.cpp, symmetry_spacegroup.cpp, symmetry_spacegroup_functions.cpp, xatom.cpp, xclasses.cpp, anrl_list.cpp, APL/apl_group_velocity.cpp, APL/apl.h, APL/apl_kphonons.cpp, APL/qha3phonons_eos.cpp, APL/qha_aflowin_creator.cpp, APL/qha_energies.cpp, APL/qha_eos.cpp, APL/qha_gruneisen.cpp, APL/scqha_eos.cpp, APL/scqha_gruneisen.cpp, APL/scqha_T_freqs.cpp, Makefile, README_AFLOW_AEL.TXT, README_AFLOW_AFLOWRC.TXT, README_AFLOW_AGL.TXT, README_AFLOW_POCC.TXT, README_AFLOW_QHA_SCQHA_QHA3P.TXT, README_AFLOW.TXT, README_AFLOW_XAFLOW.TXT)
3.1.204 - 2018/07/12
        Location: http://materials.duke.edu/AFLOW/HISTORIC/aflow.3.1.204.tar.xz
        -- updated QHA and added QHA3P and SCQHA functionality (PN)
        -- Restrucured xcombos. Added enumerations (ME) [AUROSTD/aflow_xcombos.cpp, AUROSTD/aflow_xcombos.h]
        -- Introduced exception handlier class aurostd::xerror (ME)
        -- Introduced xtensor class for tensors of arbitrary dimension. Other xtensor classes are obsolete now (ME).
        -- Changed all current xtensor3 instances to the new xtensor format (ME)
        -- Added Kronecker product to xmatrix (ME)
        -- Option to write and use AEL data at lowest finite pressure where the material is elastically stable (CT)
        -- Option to specify a separate set of finite pressures for AEL calculations than are used for AGL post-processing (CT)
        -- Integrated workflow option for using finite pressure Poisson ratio in AGL calculations (CT)
        -- Write nominal target pressure and calculated external pressure for AEL calculations in aflow.ael.out file (CT)
        -- Fixed keyword in JSON output file (CT)
        -- Increase grid for AGL DOSCAR (CT)
        -- cleaning up webapp_bands.js and added more mouse functionality (PC)
        -- added citation information to entry page (PC)
        -- added ANRL prototypes from part 2 of library (302 prototypes) (DX)
        -- added option to print symbolic math representation of ANRL prototypes (--add_equations or --equations_only) in aims and vasp formats (DX)
        -- updated DOI for ANRL part 1 and added arXiv for part 2 to title line of each prototype (DX) 
        -- fixed bug with --vasp keyword, i.e., need to check if used with --proto command (DX) 
        -- removed unused variables in standard lattice function (DX)
        -- added applyCombo() to xcombos (CO)
        -- fixed wget *.xz issue if *.xz already exists (CO)
        -- fixed apl2agr to handle xz compression format (CO)
        -- fixed --aflow_proto empty BZ issue, occurs when structure is downloaded from online (CO)
        -- fixed reading in forces from aims.out (CO)
        -- force species input for aims structure (CO)
        -- added checks for broken API (CO)
        -- added GENERATOR to aflow.in generation (CO)
        -- added auid to chull PDF output (CO)
        -- fixed bader num_each_type issue (relax2 vs. static primitivization) (CO)
        -- fixed command line aflow_qmvasp generation (CO)
        -- fixed search for ./aflow_data issue upon initial installation (CO)
        -- PARTCAR now handles '+' in write out (CO)
        -- fixed AddAtom() to handle different occupations (CO)
        -- added combination parameters to chull (CO)
        -- fixed aflowrc load issue (remove spaces between quotes and comment) (CO)
        (AUROSTD: boot.cpp, AUROSTD/aurostd.cpp, AUROSTD/aurostd.h, main.cpp, xcombos.cpp, xcombos.h, xerror.cpp, xerror.h, xmatrix.cpp, xmatrix.h, xtensor.cpp, xtensor.h)
        (AFLOW: aconvasp_main.cpp, aflowrc.cpp, anrl.cpp, avasp.cpp, bader.cpp, bader.h, chull.cpp, chull.h, aflow.cpp, data.cpp, aflow.h, init.cpp, ivasp.cpp, kbin.cpp, lattice.cpp, aflowlib_libraries.cpp, aflowlib_webapp_bands.js, aflowlib_web_interface.cpp, oaims.cpp, ovasp.cpp, pflow.h, pocc.cpp, pocc.h, surface.cpp, xatom.cpp, xclasses.cpp, xproto.cpp, ANRL_CPPS_20180710, APL/apl_atomic_disp.cpp, APL/apl_doscalc.cpp, APL/apl_group_velocity.cpp, APL/apl.h, APL/apl_hroutines.cpp, APL/apl_hsqpoints.cpp, APL/apl_kphonons.cpp, APL/apl_ltetdos.cpp, APL/apl_mpmesh.cpp, APL/apl_pdisc.cpp, APL/apl_phoncalc.cpp, APL/apl_thermalpc.cpp, APL/apl_uniform_mesh.cpp, APL/qha3phonons_eos.cpp, APL/qha_aflowin_creator.cpp, APL/qha_dm_pdos_save.cpp, APL/qha_energies.cpp, APL/qha_eoscalc.cpp, APL/qha_eos.cpp, APL/qha_gruneisen.cpp, APL/scqha_eos.cpp, APL/scqha_gruneisen.cpp, APL/scqha_T_freqs.cpp, Makefile, README_AFLOW_ACONVASP.TXT, README_AFLOW_AEL.TXT, README_AFLOW_AGL.TXT, README_AFLOW_ANRL.TXT, README_AFLOW_APL.TXT, README_AFLOW_CHULL.TXT, README_AFLOW_EXCEPTIONS.TXT, README_AFLOW_POCC.TXT, README_AFLOW_QHA_SCQHA_QHA3P.TXT, README_AFLOW.TXT, README_AFLOW_XAFLOW.TXT, README_CONTRIBS.TXT)
3.1.203 - 2018/06/15
        Location: http://materials.duke.edu/AFLOW/HISTORIC/aflow.3.1.203.tar.xz
        -- fixed tolerance scan issue in edata (try new tolerance from PrintSGData() on GetLatticeType() routine before changing tolerance) (DX)
        -- fixed primitivization routine in aflowSG functions (Minkowski/Niggli to fix left-handed candidate lattices and recheck moduli after Minkowski/Niggli) (DX)
        -- check all possible generator choices to match to ITC convention before changing tolerance (DX)
        -- added more rigorous check of tetragonal symmetry operations for determining conventional cell (DX)
        -- added generator information for P1 symmetry systems (DX)
        -- added check of Cartesian distance before removing fractional copies in GetPrimitive() (DX)
        (AFLOW: lattice.cpp, pflow_print.cpp, symmetry_spacegroup.cpp, symmetry_spacegroup_ITC.cpp, xatom.cpp) 
3.1.202 - 2018/06/07
        Location: http://materials.duke.edu/AFLOW/HISTORIC/aflow.3.1.202.tar.xz
        -- dropping EXTRA to AFLOW3_FREE/EXTRA on local machine or wget (SC)
3.1.201 - 2018/06/04
        Location: http://materials.duke.edu/AFLOW/HISTORIC/aflow.3.1.201.tar.xz
        -- more space saving in lib2raw (linking OUTCAR.relax instead of copying) SC
3.1.200 - 2018/05/27
        Location: http://materials.duke.edu/AFLOW/HISTORIC/aflow.3.1.200.tar.xz
        -- fixed structure rescaling issue for space group determination (affecting LIB4) (DX)
        -- print geometry file location for errors/debug (DX)
        -- added more debugging messages along with file location in symmetry functions (DX) 
        -- initialize variables for -O3 in symmetry and structure comparison routines (DX)
        -- speed increase for minimumDistance() function (DX)
        -- speed increase for primitivization routine in aflowSG functions (DX)
        -- fixed Wyckoff position typo for space group 62 (8d not 8e) (DX)
        -- fixed Wyckoff position typo for space group 89 (4i not 2i) (DX)
        (AFLOW: aflow.h, aconvasp_main.cpp, compare_structure.cpp, compare_structure_function.cpp, pflow_print.cpp, symmetry.cpp, symmetry_spacegroup.cpp, symmetry_spacegroup_ITC_library.cpp, symmetry_spacegroup_functions.cpp, xatom.cpp, xproto.cpp, aflowlib_libraries.cpp)
3.1.199 - 2018/05/27
       Location: http://materials.duke.edu/AFLOW/HISTORIC/aflow.3.1.199.tar.xz
             -- compressing aflow.***.json/out in LIB2RAW and linking them (SC)
        -- removing the brainy/useless stuff about file compression in aurostd (SC)
             -- fighting sloppyness in aflow_libraries about aflow_pgroup[x][_xtal] (SC)
             -- fixed aflow_libraries about compress, delete and link files (SC)
             -- fixed inconsitencies in aflow_convasp_main compress (SC)
             -- fixed as bunch of inconsistencies in compressing and XHOST.command (SC)
             -- more inconsistencies RAW-WEB in aflow_libraries  (SC)
             -- fixed removal useless files in LIB2RAW (SC)
             -- added BZ2XZ engine to aurostd_main (SC)
             -- added GZ2XZ engine to aurostd_main (SC)
             -- added ZIP2ZIP engine to aurostd_main (SC)
3.1.198 - 2018/05/24
        Location: http://materials.duke.edu/AFLOW/HISTORIC/aflow.3.1.198.tar.xz
        -- fixed bader extension finder for --lib2raw (CO)
        (AFLOW: bader.cpp, bader.h, aflowlib_libraries.cpp, Makefile)
3.1.197 - 2018/05/24
        Location: http://materials.duke.edu/AFLOW/HISTORIC/aflow.3.1.197.tar.xz
        -- updates to entry page bands plotter (PC)
        -- added some helpful comments for getGeneralNormal(), CMdet(), and ZVAL in bader (CO)
        -- check if /www directory exists for jmol display on entry page (CO)
        (AUROSTD: xmatrix.cpp, xvector.cpp)
        (AFLOW: bader.cpp, chull.cpp, aflowlib_webapp_bands.js, aflowlib_web_interface.cpp, Makefile)
3.1.196 - 2018/05/21
        Location: http://materials.duke.edu/AFLOW/HISTORIC/aflow.3.1.196.tar.xz
        -- fixed entry page property line wrapping issues (PC)
        -- added button for spin-polarized band structure selection in webapp (PC)
        -- fixed precision inconsistency printing xstr.json (FK)
        -- added some -O3 compatibility (FK)
        -- citation added to aflow_aapl_pairs.cpp (ME)
        -- fixed bug in aflow_kvasp.cpp that prevented the creation of the primitive cell structure for APL, AAPL, and QHA calculations (ME)
        -- implemented combinations with repetitions with sequence taken into account (ME)
        -- moved the code to check for input and output files in APL into separate functions to make them available for AAPL, remove duplicate code, and make the code more readable (ME)
        -- removed the ENCUT and EDIFF tags from AAPL input files as they may result in lower cut-off energies and higher energy differences (ME)
        -- fixed gcc8 issue in AGL (CO)
        -- added simplex content and hypercollinearity properties to convex hull data (CO)
        -- decoupled internal links between graph2doc and withindoc (CO)
        -- fixed site error calculation in POCC for vacancies (CO)
        -- added eyes/ones xmatrix constructors (CO)
        -- added Cayley-Menger determinant to xmatrix (CO)
        -- included cstdlib in aflow_data.cpp for compilation on qrats (CO)
        (AUROSTD: boot.cpp, xcombos.cpp, xcombos.h, xmatrix.cpp, xmatrix.h, xvector.cpp)
        (AFLOW: aconvasp_main.cpp, apennsy_main.cpp, chull.cpp, chull.h, contrib_shidong_auxiliary.cpp, data.cpp, aflow.h, kvasp.cpp, aflowlib.h, aflowlib_libraries.cpp, aflowlib_webapp_bands.js, aflowlib_web_interface.cpp, pflow_funcs.cpp, pflow.h, pocc.cpp, pocc.h, pocc_old.cpp, pocc_old.h, xatom.cpp, APL/aapl_tensor.cpp, APL/apl_dirphoncalc.cpp, APL/apl.h, APL/apl_phoncalc.cpp, APL/apl_thermalpc.cpp, Makefile)
3.1.195 - 2018/05/21
        Location: http://materials.duke.edu/AFLOW/HISTORIC/aflow.3.1.195.tar.xz
        -- beta of release with XZ (SC)
3.1.194 - 2018/05/16
        Location: http://materials.duke.edu/AFLOW/HISTORIC/aflow.3.1.194.tar.xz
        -- small bug fixes for g++/gcc 7 and 8 (SC)
        -- preparing for xz compression (SC) 
        194 xatom.cpp  aurostd.h aurostd_main.cpp pthread.cpp README_SCRIPTING README_AFLOW init.cpp aflow.cpp aconvasp_main.cpp
        194c fix aconvasp_main.cpp
        194d avasp.cpp ael_elasticity.cpp ael_get_stress.cpp agl_debye.cpp agl_get_ev.cpp contrib_cormac.cpp contrib_junkai_phasediag.cpp
        194e avasp.cpp xatom.cpp  aurostd_main libraries.cpp ael_elasticity.cpp ael_get_stress.cpp agl_debye.cpp agl_get_ev.cpp contrib_cormac.cpp aconvasp_main.cpp pthread.cpp init.cpp aflow.cpp (heavy)
        194f good bye bzip2 (SC)
        194g aflow_contrib_wahyu.cpp 
        194h aflow.cpp aflow_estructure.cpp aflow_ifrozsl.cpp aflow_ivasp.cpp
        194i aflow_pthreads.cpp
        194j aflow_aflowrc.cpp
        194l BASE64 for pseudopotentials and aflow_data.cpp
        194m aflow_kbin.cpp aflow_kvasp.cpp
        194n aflowlib_web_interface.cpp aflow_matlab_funcs.cpp (EXTRA/MATLAB/plotband.m) aflow_ovasp.cpp aflow_pocc_edos.cpp
        shortened aflow_xatom.cpp working on ZVAL POMASS and removing all EXT stuff. Tests work.  Fixed even further aflow_pthread.cpp aflow_xproto_gus.cpp
3.1.193 - 2018/05/11
        Location: http://materials.duke.edu/AFLOW/HISTORIC/aflow.3.1.193.tar.xz
        -- extending xoptions push pop (SC)
3.1.192 - 2018/05/10
        Location: http://materials.duke.edu/AFLOW/HISTORIC/aflow.3.1.192.tar.xz
        -- extending xoptions push pop (SC)
3.1.191 - 2018/05/08
        Location: http://materials.duke.edu/AFLOW/HISTORIC/aflow.3.1.191.tar.xz
        -- rationalized orthogonality search in xmatrix (SC)
        aurostd_xmatrix.h aurostd_xmatrix.cpp aflow.h
3.1.190 - 2018/05/08
        Location: http://materials.duke.edu/AFLOW/HISTORIC/aflow.3.1.190.tar.xz
        -- fixed units in AGL output (CT)
        -- fixed permutation vector initialization in APL (required for compiling on DoD CONRAD machine) (DX)
        -- fixed bug in tolerance scan; was only scanning in one direction (DX) 
        -- created faster minimum cartesian distance calculator for skewed cells; fewer duplicate operations (DX) 
        -- fixed conflict between CUT_RAD and CUT_SHELL in AAPL (ME)
        -- properly added directory to bader error output (CO)
        -- fixed slow down with loadEntries() (stringElements2VectorElements()) (CO)
        -- fixed AIMS read-in issue with '#' comments (CO)
        -- added guard around BANDSDATA_JSON() for html generation (CO)
        -- fixed static compile settings (CO)
        -- fixed _sym_op.basis_map_calculated issue in ApplyAtom() for AAPL (CO)
        -- added xStream class for logging workflow updates (CO)
        -- fixed stability criterion vs. (Delta H) fonts in chull report (CO)
        -- substantial clean-up of classes in POCC in anticipation for AVASP_MakeSingleAFLOWIN integration (CO)
        -- added avasp function in preparation for AVASP_MakeSingleAFLOWIN integration (CO)
        -- added try/catches for easy debugging (CO)
        (AUROSTD: main.cpp)
        (AFLOW: aconvasp_main.cpp, aflowrc.cpp, agl_debye.cpp, avasp.cpp, bader.cpp, chull.cpp, chull.h, contrib_kesong_ipocc.cpp, aflow.cpp, aflow.h, ivasp.cpp, kbin.cpp, kvasp.cpp, aflowlib_web_interface.cpp, pflow.h, pocc.cpp, pocc.h, symmetry.cpp, xatom.cpp, xclasses.cpp, APL/aapl_pairs.cpp, APL/apl_kphonons.cpp, Makefile, README_AFLOW_ACONVASP.TXT, README_AFLOW_CHULL.TXT)
3.1.189 - 2018/05/04 -
        Location: http://materials.duke.edu/AFLOW/HISTORIC/aflow.3.1.189.tar.xz
        Moved these defaults from aflow.h to aflow_aflowrc.cpp for user tuning (SC)
        #define DEFAULT_AFLOW_PRESCRIPT_OUT string("aflow.prescript.out")  
        #define DEFAULT_AFLOW_PRESCRIPT_COMMAND string("aflow.prescript.command")  
        #define DEFAULT_AFLOW_POSTSCRIPT_OUT string("aflow.postscript.out")  
        #define DEFAULT_AFLOW_POSTSCRIPT_COMMAND string("aflow.postscript.command") 
        #define DEFAULT_AFLOW_PGROUP_OUT string("aflow.pgroup.out")
        #define DEFAULT_AFLOW_PGROUP_XTAL_OUT string("aflow.pgroup_xtal.out")
        #define DEFAULT_AFLOW_PGROUPK_OUT string("aflow.pgroupk.out")
        #define DEFAULT_AFLOW_PGROUPK_XTAL_OUT   string("aflow.pgroupk_xtal.out")
        #define DEFAULT_AFLOW_FGROUP_OUT string("aflow.fgroup.out")
        #define DEFAULT_AFLOW_SGROUP_OUT string("aflow.sgroup.out")
        #define DEFAULT_AFLOW_AGROUP_OUT string("aflow.agroup.out")
        #define DEFAULT_AFLOW_IATOMS_OUT string("aflow.iatoms.out")
        #define DEFAULT_AFLOW_PGROUP_JSON string("aflow.pgroup.json")      
        #define DEFAULT_AFLOW_PGROUP_XTAL_JSON   string("aflow.pgroup_xtal.json") 
        #define DEFAULT_AFLOW_PGROUPK_JSON string("aflow.pgroupk.json")    
        #define DEFAULT_AFLOW_PGROUPK_XTAL_JSON string("aflow.pgroupk_xtal.json")
        #define DEFAULT_AFLOW_FGROUP_JSON string("aflow.fgroup.json")   
        #define DEFAULT_AFLOW_SGROUP_JSON string("aflow.sgroup.json")  
        #define DEFAULT_AFLOW_AGROUP_JSON string("aflow.agroup.json")    
        #define DEFAULT_AFLOW_IATOMS_JSON string("aflow.iatoms.json")   
        #define DEFAULT_AFLOW_ICAGES_OUT string("aflow.icages.out")
        #define DEFAULT_AFLOW_SURFACE_OUT string("aflow.surface.out")
        #define DEFAULT_AFLOW_QMVASP_OUT string("aflow.qmvasp.out")
        #define DEFAULT_AFLOW_ERVASP_OUT string("aflow.error.out")
        #define DEFAULT_AFLOW_IMMISCIBILITY_OUT string("aflow.immiscibility.out")
        #define DEFAULT_AFLOW_MEMORY_OUT string("aflow.memory.out")
        #define DEFAULT_AFLOW_FROZSL_INPUT_OUT   string("aflow.frozsl_input.out")
        #define DEFAULT_AFLOW_FROZSL_POSCAR_OUT string("aflow.frozsl_poscar.out")
        #define DEFAULT_AFLOW_FROZSL_MODES_OUT   string("aflow.frozsl_energies.out")
        #define DEFAULT_AFLOW_FROZSL_EIGEN_OUT   string("aflow.frozsl_eigen.out")
        #define DEFAULT_AFLOW_END_OUT   string("aflow.end.out")
3.1.188- 2018/05/03 -
       Location: http://materials.duke.edu/AFLOW/HISTORIC/aflow.3.1.188.tar.xz
       Fixing kvasp.cpp (SC)
3.1.187- 2018/04/26 -
        Location: http://materials.duke.edu/AFLOW/HISTORIC/aflow.3.1.187.tar.xz
        -- added missing scaling factor information to lattice for AIMS xstructure output (DX) 
        -- fixed bug in edata lattice type/variation determination; accounts for lattices that do not reflect crystal symmetry (DX) 
        -- fixed bug in edata reciprocal lattice type/variation determination; accounts for reciprocal lattices transformed from a lattice that does not reflect crystal symmetry (DX) 
        -- added directory (pwd) information to LDEBUG/ERROR messages for symmetry functions (DX)
        (AFLOW: aconvasp_main.cpp, lattice.cpp, symmetry.cpp, xatom.cpp) 
3.1.186- 2018/04/25 -
        Location: http://materials.duke.edu/AFLOW/HISTORIC/aflow.3.1.186.tar.xz
        -- fixed bug in tolerance scan; was only scanning in one direction (DX) 
        -- created faster minimum cartesian distance calculator for skewed cells; fewer duplicate operations (DX) 
        (AFLOW: symmetry_spacegroup.cpp, symmetry.cpp) 
3.1.185- 2018/04/24 -
       Location: http://materials.duke.edu/AFLOW/HISTORIC/aflow.3.1.185.tar.xz
       Fixing kvasp.cpp for dying jobs (SC)
3.1.184- 2018/04/23 -
       Location: http://materials.duke.edu/AFLOW/HISTORIC/aflow.3.1.184.tar.xz
       Fixing ivasp.cpp for AFLOW_PSEUDOPOTENTIALS.TXT AFLOW_PSEUDOPOTENTIALS_LIST.TXT (SC)
       Tuning aflow_aflowrc.cpp for HYPERTHREADING in eos,draco,cobra,hydra (SC)
3.1.183- 2018/04/20 -
        Location: http://materials.duke.edu/AFLOW/HISTORIC/aflow.3.1.183.tar.xz
        Fixing ovasp for METAGGA/isKINETIC (SC)
3.1.182- 2018/04/19 -
        Location: http://materials.duke.edu/AFLOW/HISTORIC/aflow.3.1.182.tar.xz
        AFLOW_PSEUDOPOTENTIALS.TXT AFLOW_PSEUDOPOTENTIALS_LIST.TXT (SC)
3.1.181- 2018/04/17 -
        Location: http://materials.duke.edu/AFLOW/HISTORIC/aflow.3.1.181.tar.xz
        Creating defaults in aflow_aflowrc.cpp for HYPERTHREADING in eos,draco,cobra,hydra (SC)
3.1.180- 2018/04/16 -
        Location: http://materials.duke.edu/AFLOW/HISTORIC/aflow.3.1.180.tar.xz
        Creating defaults in aflow_aflowrc.cpp for NCPUS in eos,draco,cobra,hydra (SC)
3.1.179 - 2018/04/13 -
        Location: http://materials.duke.edu/AFLOW/HISTORIC/aflow.3.1.179.tar.xz
        -- fixed PP settings for SCAN (RF)
        -- fixed warning in APIget() (CO)
        -- added relative stability criterion and latex-formatted sg's to chull properties list (CO)
        -- added control.in and geometry.in file name specification in aflowrc (CO)
        -- --generate now applies for aims output as well (CO)
        -- force aflow.in generation even for MODE=AIMS (CO)
        -- fixed k-point mismatch for non-primitive APL runs (CO)
        -- added MINATOMS_RESTRICTED tag for APL (CO)
        -- added functionality for user-defined path in phonon dispersion, specify coords/labels in aflow.in (CO)
        -- swapped out quser for qflow, but maintain backwards compatibility (CO)
        (AUROSTD: xoption.cpp, xoption.cpp, xoption.h, xoption.h, xvector.cpp, xvector.cpp, xvector.h, xvector.h)
        (AFLOW: aconvasp_main.cpp, aconvasp_main.cpp, aflowrc.cpp, aflowrc.cpp, avasp.cpp, avasp.cpp, chull.cpp, chull.cpp, chull.h, chull.h, compare_structure.cpp, compare_structure.cpp, contrib_kesong_hnfcell.cpp, contrib_kesong_hnfcell.cpp, contrib_kesong_ipocc.cpp, contrib_kesong_ipocc.cpp, contrib_kesong_pocc_basic.cpp, contrib_kesong_pocc_basic.cpp, aflow.cpp, aflow.cpp, aflow.h, aflow.h, init.cpp, init.cpp, kbin.cpp, kbin.cpp, kvasp.cpp, kvasp.cpp, aflowlib.h, aflowlib.h, aflowlib_web_interface.cpp, aflowlib_web_interface.cpp, pocc.cpp, pocc.h, poccupation_forcefield.cpp, poccupation_forcefield.cpp, symmetry.cpp, symmetry.cpp, symmetry_spacegroup.cpp, symmetry_spacegroup.cpp, symmetry_spacegroup_functions.cpp, symmetry_spacegroup_functions.cpp, symmetry_spacegroup.h, symmetry_spacegroup.h, xatom.cpp, xatom.cpp, xclasses.cpp, xclasses.cpp, APL/aapl_tcond.cpp, APL/aapl_tcond.cpp, APL/aapl_tensor.cpp, APL/aapl_tensor.cpp, APL/apl_dirphoncalc.cpp, APL/apl_dirphoncalc.cpp, APL/apl.h, APL/apl.h, APL/apl_kphonons.cpp, APL/apl_kphonons.cpp, APL/apl_lrphoncalc.cpp, APL/apl_lrphoncalc.cpp, APL/apl_pathbuilder.cpp, APL/apl_pathbuilder.cpp, APL/apl_pdisc.cpp, APL/apl_pdisc.cpp, APL/apl_phoncalc.cpp, APL/apl_phoncalc.cpp, APL/apl_supercell.cpp, APL/apl_supercell.cpp, APL/qha_eosrun.cpp, APL/qha_eosrun.cpp, Makefile, Makefile, README_AFLOW_APL.TXT, README_AFLOW_APL.TXT, README_AFLOW.TXT, README_AFLOW.TXT)
3.1.178 - 2018/04/13 -
        Location: http://materials.duke.edu/AFLOW/HISTORIC/aflow.3.1.178.tar.xz
        Moved these defaults from aflow.h to aflow_aflowrc.cpp for user tuning (SC)
        #define DEFAULT_FILE_AFLOWLIB_ENTRY_OUT string("aflowlib.out")
        #define DEFAULT_FILE_AFLOWLIB_ENTRY_JSON string("aflowlib.json")
        #define DEFAULT_FILE_EDATA_ORIG_OUT string("edata.orig.out")
        #define DEFAULT_FILE_EDATA_RELAX_OUT string("edata.relax.out")
        #define DEFAULT_FILE_EDATA_BANDS_OUT    string("edata.bands.out")
        #define DEFAULT_FILE_DATA_ORIG_OUT       string("data.orig.out")
        #define DEFAULT_FILE_DATA_RELAX_OUT      string("data.relax.out")
        #define DEFAULT_FILE_DATA_BANDS_OUT      string("data.bands.out")
        #define DEFAULT_FILE_EDATA_ORIG_JSON    string("edata.orig.json")
        #define DEFAULT_FILE_EDATA_RELAX_JSON    string("edata.relax.json")
        #define DEFAULT_FILE_EDATA_BANDS_JSON    string("edata.bands.json")
        #define DEFAULT_FILE_DATA_ORIG_JSON      string("data.orig.json")
        #define DEFAULT_FILE_DATA_RELAX_JSON    string("data.relax.json")
        #define DEFAULT_FILE_DATA_BANDS_JSON    string("data.bands.json")
        #define DEFAULT_FILE_TIME_OUT           string("time")
        #define DEFAULT_FILE_SPACEGROUP1_OUT    string("SpaceGroup")
        #define DEFAULT_FILE_SPACEGROUP2_OUT    string("SpaceGroup2")
        #define DEFAULT_FILE_VOLDISTPARAMS_OUT   string("VOLDISTParams")
        #define DEFAULT_FILE_VOLDISTEVOLUTION_OUT string("VOLDISTEvolution")
3.1.177 - 2018/04/06 -
        Location: http://materials.duke.edu/AFLOW/HISTORIC/aflow.3.1.177.tar.xz
        Bug fixes on autopseudootentialsl (SC)
3.1.176 - 2018/04/06 -
        Location: http://materials.duke.edu/AFLOW/HISTORIC/aflow.3.1.176.tar.xz
        Working PAW_PBE_KIN and PAW_LDA_KIN autopseudopotential (SC)
3.1.175 - 2018/04/06 -
        Location: http://materials.duke.edu/AFLOW/HISTORIC/aflow.3.1.175.tar.xz
        Working on mpcdf-cobra (SC)
3.1.174 - 2018/03/29
        Location: http://materials.duke.edu/AFLOW/HISTORIC/aflow.3.1.174.tar.xz    
        -- added bands app to entry page (GG)
        -- fixed scaling factor type in xstructure2json() (DX)
        -- account for Wyckoff positions in represented as fractions (hex/rhl) in minimum enumerated Wyckoff search (DX)
        -- improved minimum enumerated Wyckoff search (consider combinations of origin shifts) (DX)
        -- fixed typo in xmatrix2json function (DX)
        -- limited outlier detection to binaries only, statistics not globally favorable for ternaries and above YET (CO)
        -- added explanatory comments in aflowrc for chull settings (CO)
        -- added statistics output to chull logger (CO)
        -- fixed Greek letter issues with Helvetica fonts in chull (CO)
        -- further decoupled ChullFacet() initialization from ConvexHull() with initialize() and addVertex() (CO)
        -- added user-defined dft_type restrictions in aflowrc (CO)
        -- added LIB1 to loadEntries() default (CO)
        -- fixed stringElements2VectorElements() bugs with LIB1 colons (CO)
        -- added plotting option for iso-max latent heat (CO)
        -- added kJ/mol axis for formation enthalpy hulls (CO)
        -- added logos to hull illustrations, generally fixed header/footers (CO)
        -- added stability criterion analysis to default routine (CO)
        -- fixed sign of decomposition energy/stability criterion (CO)
        -- added equivalent ICSD structures analysis to default routine (CO)
        -- fixed --readme vs. --readme=XX (CO)
        -- fixed superfluous output in --poscar2aflowin (CO)
        -- fixed bug in aconvasp's Ewald summation function as pointed out by Wei Xie (CO)
        -- changed generic xstructure title to include cleannames in case there is pp info (CO)
        (AUROSTD: AUROSTD/aurostd.h, main.cpp, xscalar.h, xvector.cpp)
        (AFLOW: aconvasp_main.cpp, aflowrc.cpp, chull.cpp, chull.h, init.cpp, aflowlib.h, aflowlib_web_interface.cpp, pflow_funcs.cpp, pflow.h, symmetry_spacegroup.cpp, webapp_bands.js, webapp_entry.js, xatom.cpp, Makefile, README_AFLOW_ACONVASP.TXT, README_AFLOW_CHULL.TXT)
3.1.173 - 2018/03/12
        Location: http://materials.duke.edu/AFLOW/HISTORIC/aflow.3.1.173.tar.xz    
        -- Create LIB7/LIB8/LIB9 framework (SC)
3.1.172 - 2018/02/27
        Location: http://materials.duke.edu/AFLOW/HISTORIC/aflow.3.1.172.tar.xz    
        -- Write data in JSON format in AEL/AGL (CT)
        -- Option to turn off VASP symmetry in AEL/AGL (CT)
        -- Write vibrational free energy and vibrational entropy at 300K in aflow.agl.out in AEL/AGL (CT)
        -- Write enthalpy (H = E + pV) in AEL/AGL (CT)
        -- Option to skip pressure/temperature points where no minimum Gibbs free energy is found, instead of truncating pressure/temperature range in AEL/AGL (CT)
        -- fixed tolerance scan counter for lib2raw runs (no longer static variable) (DX)
        -- edata speed increase, only calculate up to pgroup_xtal for lattice, superlattice, and reciprocal lattice (DX)
        -- fixed typo in Wyckoff position "b" for space group #160 (DX)
        -- fixed --kppra command line bug, divided by natoms twice (CO)
        -- added debug output to nanoparticle (CO)
        -- fixed --readme=chull empty string error (CO)
        -- automated plot_unstable with z_filter_cutoff in chull (CO)
        -- fixed plotting ranges with z_filter_cutoff in chull (CO)
        (AFLOW: aconvasp_main.cpp, ael_elastic_fit.cpp, ael_elasticity.cpp, ael_elasticity.h, ael_get_stress.cpp, agl_debye.cpp, agl_debye.h, agl_eqn_state.cpp, agl_get_ev.cpp, agl_hugoniot.cpp, agl_polynomial.cpp, agl_rungibbs.cpp, chull.cpp, data.cpp, aflow.h, lattice.cpp, aflowlib_libraries.cpp, pflow.h, pflow_print.cpp, symmetry.cpp, symmetry_spacegroup.cpp, symmetry_spacegroup_ITC_library.cpp, xatom.cpp, Makefile, README_AFLOW_AEL.TXT, README_AFLOW_AGL.TXT, README_AFLOW_SYM.TXT)
3.1.171 - 2018/02/21
        Location: http://materials.duke.edu/AFLOW/HISTORIC/aflow.3.1.171.tar.xz    
        -- fixed multiple degeneracy prints in POCC (CO)
        -- added directory information to logging functions in bader/chull (CO)
        -- added --destination=|--path= flag for output of chull (CO)
        -- use full path (pwd) for working directory in AFLOW-SYM functions (DX)
        -- fixed directory flag for AFLOW-SYM functions (DX)
        -- fixed typo in site symmetry of  Wyckoff position "a" for space group #109 (DX)
        (AUROSTD: aurostd.h, main.cpp)
        (AFLOW: aconvasp_main.cpp, bader.cpp, bader.h, chull.cpp, chull.h, poccupation_edos.cpp, symmetry_spacegroup_ITC_library.cpp, Makefile, README_AFLOW_ACONVASP.TXT, README_AFLOW_CHULL.TXT)
3.1.170 - 2018/02/18
        Location: http://materials.duke.edu/AFLOW/HISTORIC/aflow.3.1.170.tar.xz    
        -- fixed chmod in LIB2RAW (CO)
        -- fixed DOS-extraction bug (exit vs. return false) in LIB2RAW for POCC+AEL/AGL runs (CO)
        -- fixed joinWDelimiter() xvector<int> bug: removed erroneous delimiter at the end (CO)
        -- fixed DOSDATA_JSON() + BANDSDATA_JSON() amalgamation: removed erroneous wrapping brackets around DOS (CO)
        -- fixed misleading logging message in APL on primitivization of input (CO)
        (AUROSTD: main.cpp)
        (AFLOW: estructure.cpp, aflow.h, aflowlib_libraries.cpp, aflowlib_web_interface.cpp, poccupation_edos.cpp, APL/apl_supercell.cpp, Makefile)
3.1.169 - 2018/02/16
        Location: http://materials.duke.edu/AFLOW/HISTORIC/aflow.3.1.169.tar.xz    
        -- added aflow_proto functionality:  --relax_type=IONS, --module=APL, --apl_supercell=3x3x3, --no_volume_adjustment (CO)
        -- NCPUS in APL now respects parent aflow.in (default MAX, then looks at parent aflow.in, otherwise overrides with --np=XX) (CO)
        -- fixed spacegroup bug in apl post hibernation (CO)
        -- added --print and --screen_only options to chull for python integration (CO)
        -- removed extraneous ytick lines from 3D hull (CO)
        -- increased spacing between axes and ticklabels on hulls (CO)
        -- fixed bugs in entropic_temperature hull visualization (CO)
        -- fixed apl2agr/subst make commands (CO)
        -- fixed Niggli tolerance; more robust and use _ZERO_TOL_ (DX)
        -- fixed bug in Niggl step 6 (DX)
        -- fixed comparison of SU(2) to exp(theta*su(2)); parentheses issue (DX)
        -- fixed Quantum Espresso output to include lattice scaling factor (DX)
        -- fixed Quantum Espresso celldm units (Bohr) (DX)
        -- fixed Quantum Espresso alat flag to multiply cell parameters by celldm(1) or A parameter (DX)
        -- fixed tolerance issue with PrintData for lib2raw runs (DX)
        (AFLOW: aconvasp_main.cpp, avasp.cpp, chull.cpp, aflow.h, pflow_print.cpp, symmetry.cpp, xatom.cpp, APL/aapl_tcond.cpp, APL/apl_dm_pdos_save.cpp, APL/apl_doscalc.cpp, APL/apl.h, APL/apl_pdisc.cpp, APL/apl_phoncalc.cpp, APL/qha_gruneisen.cpp, Makefile, README_AFLOW_ACONVASP.TXT, README_AFLOW_CHULL.TXT)
3.1.168 - 2018/02/08
        Location: http://materials.duke.edu/AFLOW/HISTORIC/aflow.3.1.168.tar.xz
        -- fixed structure comparison bug (overwritten match)  (DX)
        (AFLOW: aflow_compare_structure.h, aflow_compare_structure_function.cpp)
3.1.167 - 2018/02/06
        Location: http://materials.duke.edu/AFLOW/HISTORIC/aflow.3.1.167.tar.xz
        -- speed increase for structure comparison (DX)
        -- fixed bugs for structure comparison (DX)
        -- added Wyckoff position analysis to group similar structures in directory comparison (DX)
        -- added grouped Wyckoff position information to the JSON output (DX)
        -- added logger/status for directory comparisons (DX)
        -- added functionality to read .bz2 geometry files (DX)
        -- added --no_scale option for comparisons (required for chull) (CO+DX)
        (AFLOW: aconvasp_main.cpp, chull.cpp, symmetry_spacegroup.cpp, compare_structure.cpp, compare_structure_function.cpp, compare_structure.h) (DX)
3.1.166 - 2018/02/02
        Location: http://materials.duke.edu/AFLOW/HISTORIC/aflow.3.1.165.tar.xz
        -- fixed broken --slab commmand (CO)
        (AFLOW: slab.cpp)
3.1.165 - 2018/01/30
        Location: http://materials.duke.edu/AFLOW/HISTORIC/aflow.3.1.165.tar.xz
        -- integrated .aflow.rc settings into APL/QHA/AEL/AGL (CO)
        -- added LORBIT=10 to relaxation INCAR (spinD) (CO)
        -- improved magnetic properties extraction, pull from relax first, overwrite with static (CO)
        -- added safety hull coordinates assignment (CO)
        -- new default for load entries (no load xstructures) (CO)
        (AFLOW: aconvasp_main.cpp, ael_get_stress.cpp, agl_get_ev.cpp, chull.cpp, ivasp.cpp, aflowlib_libraries.cpp, APL/apl_phoncalc.cpp, APL/qha_eosrun.cpp, Makefile) (CO)
3.1.164 - 2018/01/25
        Location: http://materials.duke.edu/AFLOW/HISTORIC/aflow.3.1.164.tar.xz
        -- fixed minor bugs in Quantum Espresso reader
        -- added ibrav options to Quantum Espresso reader (ibrav2lattice function)
        -- added celldm and a, b, c, cosAB, cosAC, cosBC readers for Quantum Espresso
        -- added Bohr units reader for Quantum Espresso
        (AFLOW: aconvasp_main.cpp, pflow.h, xatom.cpp) (DX)
3.1.163 - 2018/01/23
        Location: http://materials.duke.edu/AFLOW/HISTORIC/aflow.3.1.163.tar.xz
        -- added --dist2hull=0.25,0.25 option for chull, which provides the value of the convex hull surface at the specified coordinate/concentration (CO)
        -- added separate readme for chull (--readme=chull) (CO)
        -- customized avasp.cpp (--proto) with options from .aflow.rc, --mpi, and --np (CO)
        -- fixed QHA/AAPL aflow.in keyword bug (CO)
        -- added ANRL modifiers to directory for --proto (Ex: label:ANRL=param1,param2,...) (DX)
        (AFLOW: aconvasp_main.cpp, aflowrc.cpp, avasp.cpp, chull.cpp, aflow.cpp, aflow.h, init.cpp, kbin.cpp, Makefile, README_AFLOW_ACONVASP.TXT, README_AFLOW_CHULL.TXT, README_AFLOW.TXT) (CO+DX)
3.1.162 - 2018/01/19
        Location: http://materials.duke.edu/AFLOW/HISTORIC/aflow.3.1.162.tar.xz
        -- added SU(2) complex matrix and su(2) generator coefficients representation of symmetry elements 
        -- added SU(2) and su(2) information to .out and .json symmetry files        
        -- extended functionality for complex matrices and vectors (trace, exponential, ostream, etc.)
        -- added xcomplex2json to represent complex numbers in json
        -- added pgroupk_xtal (dual of crystal point group operations) standalone function
        -- extended --proto for ANRL prototypes (to generate aflow.in)
        -- updated README_AFLOW_SYM.TXT
        (AUROSTD: aurostd.h, boot.cpp, main.cpp, xmatrix.cpp, xmatrix.h)
        (AFLOW: README_AFLOW_ACONVASP.TXT, README_AFLOW_SYM.TXT, aflow.h, aconvasp_main.cpp, avasp.cpp, symmetry.cpp, xatom.cpp) (DX)
3.1.161 - 2018/01/17
        Location: http://materials.duke.edu/AFLOW/HISTORIC/aflow.3.1.161.tar.xz
        -- bool xscalar and xvector gccV7 warning fixes (SC)
        -- double xscalar and xmatrix clang warning fixes (CO)
        -- uint chull gccV7 warning fix (CO)
        (AUROSTD: xscalar.h, xvector.h, xmatrix.h)
        (AFLOW: chull.cpp)
        Added README_AFLOW_SYM.TXT (init.cpp aflow.h aflow.cpp data.cpp) (DX+SC)
3.1.160 - 2018/01/13
        Location: http://materials.duke.edu/AFLOW/HISTORIC/aflow.3.1.160.tar.xz
        convex hull mods:
         -- keep order of points (m_points) same as input from user/database
         -- size will only differ if there are artificial points (they go at the end of m_points)
         -- moved point banning to structurePoints() (i.e., m_coord_groups will only contain validated points)
         -- only print decomposition phases with non-zero coefficients (tie-line)
         -- fixed bug in initial facet.f_outside_set calculation
         -- fixed bug in using hull centroid vs. hull reference to align normals
         -- fixed bug in vcoords input (shiftlrows)
        (AFLOW: chull.cpp, chull.h)
3.1.159 - 2018/01/10 -
        Location: http://materials.duke.edu/AFLOW/HISTORIC/aflow.3.1.159.tar.xz
        MAJOR UPDATE - convex hull code rewritten, includes: (CO)
         -- complete generalization of input (need not be thermodynamic hull, can be ANY data)
         -- new major classes for naries, alloys, and coordinate (stoichiometry) groups
         -- for hulls with stoichiometric coordinates, the hull and properties are calculated in steps of increasing dimensionality
         -- automatic calculation of equivalent ground state structures, near-equivalent (by symmetry) ground state structures, equilibrium phases (by mixture)
         -- automatic removal of equivalent ground states for calculation of stability criterion
         -- automatic detection/removal of outliers (IQR/MAD)
         -- moved all major plotting options to .aflow.rc
         -- report any bugs to aflow.org/forum
        added xcombo class for combinations/permutations (CO)
        integrated roundoff/precision/format into stream2stream/utype2tring and variants (xvecDouble2String(),xmatDouble2String()) (CO)
        added another date format for chull (CO)
        added tol to isinteger (CO)
        added +=, -=, gcd (reduced composition), shiftlrows(), isCollinear(), getCentroid(), getGeneralAngles() (similar to Euler angles), getGeneralNormal() (n-dimensional normal), and getQuartiles()/getMAD() (outlier analysis) for xvector (CO)
        added general Householder QR decomposition (CO)
        smarter overloading of loadEntries()/loadXstructures() (CO)
        updated logger() to take directory (aflags) (CO)
        fixed Wyckoff position (a) for space group 117 (DX)
        fixed monoclinic space group determination with multiple unique axis choices (DX)
        (AUROSTD: Makefile,aurostd.cpp,aurostd.h,boot.cpp,main.cpp,xcombos.cpp,xcombos.h,xmatrix.cpp,xmatrix.h,xoption.cpp,xoption.h,xscalar.cpp,xscalar.h,xvector.cpp,xvector.h) (CO, patched SC)
        (AFLOW: Makefile,aflow.h,aconvasp_main.cpp,aflowrc.cpp,anrl.cpp,chull.cpp,chull.h,compare_structure.cpp,compare_structure.h,compare_structure_function.cpp,pflow.h,pflow_funcs.cpp,xatom.cpp) (CO)
        (AFLOWLIB: aflowlib.h,aflowlib_libraries.cpp,aflowlib_web_interface.cpp) (CO)
        (SYM: symmetry_spacegroup.cpp,symmetry_spacegroup_ITC_library.cpp) (CO)
3.1.158 - 2018/01/09 -
        Location: http://materials.duke.edu/AFLOW/HISTORIC/aflow.3.1.158.tar.xz
        Tentative distribution GNU (SC)
3.1.157 - 2017/12/19 -
        Working on mpcdf-draco (SC) 
        Replaced pgroupk with pgroupk_xtal for resolving IBZ in APL/AAPL (CO)
        Fixed pgroupk_xtal flag and wyckoff position for sg133 (DX)
        (aflowrc.cpp,APL/apl_supercell.cpp,APL/apl_mpmesh.cpp,APL/aapl_tcond.cpp,lattice.cpp,symmetry_spacegroup_ITC_library.cpp)
3.1.156 - 2017/12/18 -
        Working on mpcdf-hydra (SC)
3.1.155 - 2017/12/13 -
        updated web component of ANRL CPP files to include the prototype generator and Jmol visualization
        fixed Wyckoff position for SG #171
        improvement for monoclinic space group determination (consider alternative unique axis choices, if possible)
        added more to debug output for the space group routine
        (ANRL/,ANRL_CPPS_20171213/,aconvasp_main.cpp,symmetry_spacegroup.cpp,symmetry_spacegroup_ITC_library.cpp,symmetry_spacegroup_functions.cpp,xatom.cpp) (DX)
      
3.1.154 - 2017/12/07 -
        added pgroupk_xtal (dual of crystal point group operations)
        added magnetic symmetry analysis (crystal + spin) to edata 
        added non-collinear magnetic symmetry analysis (crystal + spin) to 
        edata,sgdata,aflowSG,aflowSYM,fgroup,pgroup_xtal,pgroupk_xtal,agroup,and sgroup
        fixed ApplyAtom (tolerance issue)
        fixed AFLOW-SYM printing bug (--screen_only for Python environment)
        changed point group matrix comparisons (uses Uf; exact)
        added SO(3) generator expansion coefficients onto Lx, Ly, and Lz
        (README_ACONVASP.TXT,aflow.h,aconvasp_main.cpp,ovasp.cpp,pflow.h,symmetry.cpp,symmetry_spacegroup.cpp,symmetry_spacegroup_functions.cpp,xatom.cpp,lattice.cpp,aflowlib_libraries.cpp) (DX)       
 
3.1.153 - 2017/11/23 -
        Fixing Makefile for GNU version (SC) (fixed Library_ICSD..) (SC)
        Updating directories from AFLOW2 to AFLOW3 (SC)
        Updating directories for findsym platon frozsl (SC)
        
3.1.152 - 2017/11/20 -
        Fixing Makefile for GNU version (SC) (fixed DATA_CVs..)
3.1.151 - 2017/11/17 -
        Fixing Makefile for GNU version (SC) (fixed DATA_CVs..)
3.1.150 - 2017/11/06 -
        NFS cache-cleaning HACK
        (kbin.cpp) (CO)
3.1.149 - 2017/11/06 -
        fixed --xplug
        (libraries.cpp) (SC)
3.1.148 - 2017/10/27 -
        fixed --edata (txt + json print outs)
        (aconvasp_main.cpp,pflow.h,pflow_print.cpp,aflowlib_libraries.cpp) (CO+DX)
3.1.147 - 2017/10/25 -
        added skew test for structures (sym_eps),
        incorporated full symmetry analysis in more functions,
        improved --lib2raw_local,
        improved dos/bands-2json functionality,
        actually fixed --delta_kpoints,
        made min_dist (nearest neighbor distance) function more robust/faster,
        fixed nbondxx units,
        added jsons for sym/structure/bandsdata/dosdata to lib2raw,
        incorporated scale (ReScale()) in more functions
        (aurostd.h,boot.cpp,main.cpp,xmatrix.cpp,xmatrix.h,Makefile,README_AFLOW_ACONVASP.TXT,aflow.h,aconvasp_main.cpp,bader.cpp,defects.cpp,estructure.cpp,init.cpp,ovasp.cpp,pflow.h,pflow_print.cpp,surface.cpp,symmetry.cpp,symmetry_spacegroup.cpp,xatom.cpp,xclasses.cpp,xproto.cpp,aflowlib.h,aflowlib_libraries.cpp) (CO+DX)
3.1.146 - 2017/10/16 -
        rewritten bandgap code,
        added extensive FHI-AIMS support (APL),
        modified loadEntries() for GFA code,
        added new xvector operations (*=,/=),
        fixed delta_kpoints function,
        fixed bands/dos-2json functions,
        added local lib2raw
        (aapl_tensor.cpp,apl.h,apl_dirphoncalc.cpp,apl_gsa.cpp,apl_kphonons.cpp,apl_lrphoncalc.cpp,apl_phoncalc.cpp,qha_eosrun.cpp,aurostd.h,boot.cpp,main.cpp,xmatrix.cpp,xvector.cpp,xvector.h,xmatrix.h,Makefile,README_AFLOW_ACONVASP.TXT,aflow.h,aconvasp_main.cpp,aflowrc.cpp,chull.cpp,kbin.cpp,ovasp.cpp,pflow.h,poccupation_edos.cpp,xatom.cpp,xclasses.cpp,aflowlib_libraries.cpp,apl_supercell.cpp,iaims.cpp,kaims.cpp,oaims.cpp,estructure.cpp,ivasp.cpp,aflowlib.h) (CO)
3.1.145 - 2017/10/12 -
        fixed tolerance scan range (symmetry.cpp) (DX) 
3.1.144 - 2017/10/03 -
        fixed bandgap type bug,
        fixed precision mistmatch in bands data when plotting band structure,
        changed misleading metric_tensor function name,
        fixed false positive message in structure_comparison,
        fixed APL bugs with reading aflow.in,
        avoid SYMPREC vs. PREC confusion
        (ovasp.cpp,estructure.cpp,xatom.cpp,aconvasp_main.cpp,pflow.h,aflow.h,aurostd.h,aflowlib_libraries.cpp,poccupation_edos.cpp,Makefile,ivasp.cpp,apl_phoncalc.cpp,qha_eosrun.cpp,apl.h,apl_kphonons.cpp,compare_structure.cpp,symmetry_spacegroup_functions.cpp,symmetry_spacegroup.h) (CO+DX)
3.1.143 - 2017/09/28 -
        added magnetic symmetry analysis (crystal + spin) to sgdata,
        aflowSG,aflowSYM,agroup,fgroup,pgroup_xtal,agroup,and sgroup; speed increase for space group routine,
        alter tolerance scan range
        (README_AFLOW_ACONVASP.TXT,aflow.h,aconvasp.cpp,aconvasp_main.cpp,lattice.cpp,pflow.h,symmetry.cpp,symmetry_spacegroup.cpp,symmetry_spacegroup_functions.cpp,xatom.cpp) (DX)  
3.1.142 - 2017/09/14 -
        added mpcdf_eos machine,
        fixed proper nouns in symmetry output
        (aflow.cpp,kbin.cpp,aflowrc.cpp,init.cpp,kvasp.cpp,README_AFLOW.TXT,Makefile,pflow_print.cpp) (CO+DX)
3.1.141 - 2017/09/12 -
        fixed sgdata/wyccar issue,
        added space group functions to SYM namespace,
        more detailed warning messages
        (symmetry_spacegroup.h,symmetry_spacegroup.cpp,symmetry_spacegroup_function.cpp,symmetry_spacegroup_ITC_library.cpp,aconvasp_main.cpp,pflow_print.cpp,symmetry.cpp) (DX) 
3.1.140 - 2017/09/05 -
        added sgdata function (along with options for json output),
        edata updated (along with options for json output),
        pgroupk speed up,
        added covalent radii info,
        dos/band structure gnuplot updates
        (main.cpp,README_AFLOW_ACONVASP.TXT,aflow.h,aconvasp_main.cpp,lattice.cpp,pflow.h,pflow_print.cpp,symmetry.cpp,symmetry_spacegroup.cpp,symmetry_spacegroup.h,symmetry_spacegroup_functions.cpp,xatom.cpp,estructure.cpp,init.cpp) (DX+CO) 
3.1.139 - 2017/08/29 -
        fixed edata issue (agroups/iatoms were not calculated) for library runs
        (README_AFLOW_ACONVASP.TXT,aconvasp_main.cpp,lattice.cpp,xatom.cpp,aflow.h) (DX)
3.1.138 - 2017/08/25 -
        fully functional AAPL,
        Pearson symbol/lattice type speed up,
        json serializers for symmetry groups,
        tolerance scan implemented for separate symmetry groups,
        chull latex fix
        (chull.cpp,aconvasp_main.cpp,aflow.h,lattice.cpp,pflow.h,symmetry.cpp,xatom.cpp,xclasses.cpp,aapl_pairs.cpp,aapl_tcond.cpp,aapl_tensor.cpp,apl.h,apl_kphonons.cpp,aurostd.h,main.cpp) (JJPR+DX+CO)
3.1.137 - 2017/08/04 -
        incorporated aflow.Xgroup.json,
        json serializers for bands/dos,
        print to screen options for AFLOW-SYM API,
        xvector/xmatrix lrows/urows/lcols/ucols bug fix,
        APL symmetry output append to ofstream,
        removed validation for sgroup (NOT NEEDED)
        (aconvasp_main.cpp,aflow.h,pflow.h,symmetry.cpp,xatom.cpp,README_AFLOW_ACONVASP.TXT,main.cpp,aurostd.h,xvector.cpp,xmatrix.cpp,apl_supercell.cpp,Makefile,estructure.cpp) (DX+EG+CO)
3.1.136 - 2017/08/01 -
        speed up getFullSymBasis,
        fixed some Wyckoff positions,
        fixed printing in apl (spacegroup vs. lattice type)
        (apl_pdisc.cpp,apl_phoncalc.cpp,aflow.h,symmetry.cpp,symmetry_spacegroup.cpp,symmetry_spacegroup.h,symmetry_spacegroup_ITC_library.cpp,symmetry_spacegroup_functions.cpp) (DX+CO)
3.1.135 - 2017/07/25 -
        fixed xOUTCAR parsing issue with lattice vectors (vasp bug)
        (aflow.h,ovasp.cpp) (CO)
3.1.134 - 2017/07/19 -
        fixed symmetry for library runs (angle/vol tolerance),
        added directory output,
        removed relaxed data from orig structure section in entry page
        (aflowlib_web_interface.cpp,Makefile,aconvasp_main.cpp,aflow.h,lattice.cpp,aflowlib_libraries.cpp,pflow_print.cpp,symmetry.cpp,symmetry_spacegroup.cpp,xatom.cpp,xproto.cpp) (DX+GG+CO)
3.1.133 - 2017/07/19 -
        AEL/AGL: Hugoniots,
        AEL vs pressure (CT) 
3.1.132 - 2017/07/14 -
        added full_sym output to RAW
        (aflowlib_libraries.cpp) (DX+CO)
3.1.131 - 2017/07/14 -
        allow global aflowrc in /etc/aflow.conf plus bug fixes in aflowrc (SC)
3.1.130 - 2017/07/13 -
        bug fixes in aflowrc (SC)
3.1.129 - 2017/07/13 -
        bug fixes init.cpp aflowrc.cpp xvector.cpp (SC/CO)
3.1.128 - 2017/07/12 -
        more ~/.aflowrc definitions and porting to MPI-DE (SC)
3.1.127 - 2017/07/11 -
        more ~/.aflowrc aflow.h ivasp ovasp avasp kbin init VASP_POTCAR_* AFLOW_LIBRARY AFLOW_PROJECT (SC)
3.1.126 - 2017/07/10 -
        more ~/.aflowrc name_dynamics aflow.h  DEFAULT_DOS estructure.cpp poccupation_edos (SC)
3.1.125 - 2017/07/10 -
        more ~/.aflowrc aflow.h  kbin.cpp apl_phoncalc.cpp apl_kphonons.cpp (SC)
3.1.124 - 2017/07/06 -
        quaternion representation additions,
        aflowSYM bug fixes (HfV2)
        (lattice.cpp,xatom.cpp,aflow.h,symmetry.cpp,Makefile) (GG+DX+CO)
3.1.123 - 2017/07/06 -
        adding flags for METAGGA and IVDW (xclasses.cpp) (SC)
3.1.122 - 2017/07/04 -
        aflowrc bug fixes,
        clean names (SC)
3.1.121 - 2017/07/04 -
        aflowrc bug fixes,
        clean names,
        clean METAGGA_SET,
        IVDW_SET (SC)
3.1.120 - 2017/07/02 -
        more ~/.aflowrc
        aflow.h init.cpp aflowrc.cpp kbin kvasp README* VASP_FORCE* PLATON/FINDSYM (SC)
3.1.119 - 2017/07/02 -
        more ~/.aflowrc
        aflow.h init.cpp aflowrc.cpp kbin kvasp README* MACHINE DEPENDENT MPI* (SC)
3.1.118 - 2017/07/02 -
        more ~/.aflowrc
        aflow.h init.cpp aflowrc.cpp kbin kvasp README* GENERIC MPI* (SC)
3.1.117 - 2017/07/02 -
        more ~/.aflowrc
        aflow.h init.cpp aflowrc.cpp README*.TXT: AFLOW_CORE_TEMPERATURE,VASP_PREC (SC)
3.1.116 - 2017/07/01 -
        starting ~/.aflowrc
        aflow.h init.cpp aflowrc.cpp xoptions.h.cpp avasp.cpp apennsy lattice README_AFLOW_ACONVASP.TXT (SC)
3.1.115 - 2017/06/29 -
        XVASP_INCAR_PREPARE_GENERIC aflow.h ivasp.cpp (SC)
3.1.114 - 2017/06/29 -
        added new Jmol js scripts,
        fixed DISMAG issue with APL,
        checkMEMORY() mostly removed from messaging
        (apl_dirphoncalc.cpp,apl_kphonons.cpp,aflowlib_web_interface.cpp,entry.cpp,entry.js,kvasp.cpp,kbin.cpp,init.cpp,avasp.cpp,aflow.h,README_AFLOW_POCC.TXT,README_AFLOW_APL.TXT,README_AFLOW_AGL.TXT,README_AFLOW_AEL.TXT,README_AFLOW.TXT,Makefile) (CO)
3.1.113 - 2017/06/28 -
        XVASP_INCAR_PREPARE_GENERIC aflow.h ivasp.cpp (SC)
3.1.112 - 2017/06/28 -
        added EDIFFG --ediffg
        aflow.h avasp aconvasp_main ivasp kvasp xclasses README_AFLOW_CONVASP README_AFLOW (SC)
3.1.111 - 2017/06/13 -
        SQLITE integration
        (avasp.cpp ow_chull,aflowlib_web_interface,aflowlib_libraries,kbin,apl_phoncalc,README_AFLOW_VERSIONS_HISTORY.TXT,pflow_print,pflow_funcs,main,aurostd.h,bader,Makefile,aflow,SQLITE) (CO)
3.1.110 - 2017/06/13 -
        fixed chull invalid inputs,
        removed exit in loadLIBX,
        force output for mpi settings in APL,
        fixed settings in CIF writer,
        removed aflow.end.out from CompressDirectory(),
        major fixes to CHGCAR/AECCAR readers for bader analysis (CO)
3.1.109 - 2017/06/06 -
        fixed some chull issues (CO)
3.1.108 - 2017/06/06 -
        individualized QHA/AAPL workflows,
        set reliable convex hull standard to 200 entries (binaries),
        updated ill-calculated systems in the database,
        incorporated sort for loadEntries(),
        fixed DPM=AUTO in APL,
        fixed MCL systems
        (APL/aapl_tensor,apl.h,apl_kphonons,apl_lrphoncalc,apl_phoncalc,qha_eosrun,apl_dirphoncalc,Makefile,README_AFLOW.TXT,README_AFLOW_ACONVASP.TXT,README_AFLOW_AEL.TXT,README_AFLOW_AGL.TXT,README_AFLOW_
APL.TXT,README_AFLOW_POCC.TXT,README_AFLOW_VERSIONS_HISTORY.TXT,aflow,aflow.h,avasp,init,kbin,kvasp,xclasses,aconvasp_main,chull,chull.h,symmetry_spacegroup,symmetry) (CO)
3.1.107 - 2017/06/05 -
        online pubs management curtarolo/oses/toher (SC)
3.1.106 - 2017/06/02 -
        added IVDW
        (aflow.h avasp xclasses aconvasp_main ivasp kvasp) (SC)
3.1.105 - 2017/06/01 -
        added METAGGA
        (aflow.h avasp xclasses aconvasp_main ivasp kvasp) (SC)
3.1.104 - 2017/05/30 -
        set reliable convex hull standard to 200 entries (CO)
3.1.103 - 2017/05/30 -
        added pgroup_xtal propagation in supercell creation,
        also fixed ".nfs*" issues in CompressDirectory() (CO)
3.1.102 - 2017/05/29 -
        issues with symmetry in the aflowlib.out calculation (CO)
3.1.101 - 2017/05/26 -
        cosmetics and added PaddedCENTER (SC)
3.1.100 - 2017/05/26 -
        changed numbering style + cosmetics(SC)<|MERGE_RESOLUTION|>--- conflicted
+++ resolved
@@ -1,15 +1,13 @@
 3.2.5 - 2020/XX/XX
         Location: http://materials.duke.edu/AFLOW/aflow.3.2.5.tar.xz
-<<<<<<< HEAD
+        -- patched convert issue: security policy 'PDF' blocking conversion (SC)
+        -- adding decompositionAuids for webapp (SK)
         -- Implemented option (--get_num_anion_neighbors) for printing number of anion neighbors for each cation for given POSCAR (RF)
         -- Implemented option (--get_oxidation_numbers) for printing oxidation numbers for given POSCAR (RF)
         -- Separated CCE corrections listing into different anion types (RF)
         -- Moved CCE corrections and Bader charges to main CCE file (RF)
         -- fixed output printing of CCE (RF)
         -- fixed CCE for ICSD (RF)
-=======
-        -- patched convert issue: security policy 'PDF' blocking conversion (SC)
-        -- adding decompositionAuids for webapp (SK)
         -- adding --lib2lib patches for AEL/AGL (CT)
         -- Added 49 new ANRL prototype files for the nitrides and oxides (DX+RF)
         -- Added 14 new parameter enumerations to existing ANRL labels for nitrides and oxides (DX+RF)
@@ -25,7 +23,6 @@
         -- Improved database analysis speed. (ME)
         -- Added UPDATE command interface to AflowDB. (ME)
         -- Made title property obsolete. (ME)
->>>>>>> 9453e25f
         -- Made search --aflowlib more inclusive. (ME)
         -- Fixed out of bounds error in init::AFLOW_Projects_Directories for missing LIB directories. (ME)
         -- Added aurostd::_ishex. (ME)
