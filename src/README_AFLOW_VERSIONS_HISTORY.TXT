--- conflicted
+++ resolved
@@ -1,6 +1,5 @@
 3.2.3 - 2020/05/01
         Location: http://materials.duke.edu/AFLOW/aflow.3.2.1.tar.xz
-<<<<<<< HEAD
         -- Sped up determination of irreducible tetrahedra for the tetrahedron method. (ME)
         -- Sped up APL force constant matrix calculation. (ME)
         -- Sped up the calculation of the dynamical matrix. (ME)
@@ -22,9 +21,7 @@
         -- Changed the determination of the irreducible Brillouin zone in APL. (ME)
         -- Redesigned ThermalPropertiesCalculator to take temperature-dependent DOS. (ME)
         -- Changed getVASPVersionString function to not throw errors anymore (broke post-processing). (ME)
-=======
         -- added --np1 (N+1 enthalpy gain) and --sc (stability criterion) chull web functionality (SK)
->>>>>>> a421c45b
         -- Fixed segmentation fault when DINEQUIV_ONLY option was used. (AS)
         -- Added check for required binaries to plotter. (ME)
         -- Canonical system name is now based on aflow.in instead of VASP output files. (ME)
