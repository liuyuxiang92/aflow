// ***************************************************************************
// *                                                                         *
// *           Aflow STEFANO CURTAROLO - Duke University 2003-2019           *
// *                                                                         *
// ***************************************************************************
// Stefano Curtarolo

#ifndef _AUROSTD_BOOT_CPP_
#define _AUROSTD_BOOT_CPP_
#include "aurostd.h"

// ----------------------------------------------------------------------------
// ----------------------------------------------------------------------------
// ----------------------------------------------------------------------------
// **************************************************************************
// dont touch the functions below... their purpose is just to be compiled so
// the templates are constructed. SC

using aurostd::nint;
using aurostd::fact;
using aurostd::factorial;
using aurostd::sign;
using aurostd::_isodd;
using aurostd::_iseven;
using aurostd::_isfloat;
using aurostd::_iscomplex;
using aurostd::_GCD;
using aurostd::_isinteger;
using aurostd::_iszero;
using aurostd::_roundoff;
using aurostd::mod;
using aurostd::min;
using aurostd::max;
using aurostd::xcomplex;
using aurostd::xmatrix;
using aurostd::modulus;
using aurostd::angle;
using aurostd::xvector;
using aurostd::identity;
using aurostd::xmatrix2vectorvector;
using aurostd::vectorvector2xmatrix;
using aurostd::xvector2vector;
using aurostd::vector2xvector;
using aurostd::sign;
using aurostd::set;
using aurostd::reset;
using aurostd::clear;
using aurostd::reshape;
using aurostd::isequal;
using aurostd::isdifferent;
using aurostd::reduceByGCD;
using aurostd::normalizeSumToOne; //CO20180817
//using aurostd::swap;
using aurostd::swap_cols;
using aurostd::swap_columns;
using aurostd::swap_rows;
using aurostd::polar;
using aurostd::_real;
using aurostd::jacobi;
using aurostd::eigsrt;
using aurostd::tred2;
using aurostd::QRDecomposition_HouseHolder; //CO20191110
using aurostd::QRDecomposition_HouseHolder_MW; //CO20191110
using aurostd::QRDecomposition_HouseHolder_TB; //CO20191110
using aurostd::getEHermite; //CO20191110
using aurostd::getSmithNormalForm; //CO20191110
using aurostd::xmatrixutype2double; //CO20191201
using aurostd::xmatrixdouble2utype; //CO20191201
using aurostd::tqli;
using aurostd::balanc;
using aurostd::elmhes;
using aurostd::hqr;
using aurostd::eigen;
using aurostd::trasp;
using aurostd::traspInPlace;  //CO20191201
using aurostd::uniform;
using aurostd::gaussian;
using aurostd::expdev;
using aurostd::laplacedev;
using aurostd::utype2string;
using aurostd::GaussJordan;
using aurostd::gaussj;
using aurostd::xoption;
using aurostd::floor;
using aurostd::ceil;

template<class utype> bool initialize_scalar(utype d) {
  string s="";
  utype u=0;
  u+=aurostd::string2utype<utype>(aurostd::utype2string<utype>(utype())+aurostd::utype2string<utype>(utype(),int()));
  u+=aurostd::substring2utype<utype>(s,s,1)+aurostd::substring2utype<utype>(s,s,s,1);
  u+=aurostd::substring2utype<utype>(s,s)+aurostd::substring2utype<utype>(s,s,s);
  double o=0;
  o+=_isfloat(d)+_iscomplex(d);//abs(d);
  o+=max(d,d);o+=max(d,d,d);o+=max(d,d,d,d);o+=max(d,d,d,d,d);o+=min(d,d);o+=min(d,d,d);o+=min(d,d,d,d);o+=min(d,d,d,d,d);o+=_real(d);
  //  char* c=0;
  vector<string> vs;vector<utype> vu;
  deque<string> ds;deque<utype> du;
  o+=aurostd::args2utype(vs,"|",d);
  o+=aurostd::args2flag(vs,"");
  o+=aurostd::args2flag(vs,vs,"");
  o+=aurostd::get_itemized_vector_string_from_input(vs,"",vs,":");
  o+=aurostd::get_itemized_vector_string_from_input(vs,"","",vs,":");
  o+=aurostd::get_itemized_vector_string_from_input(vs,"","","",vs,":");
  o+=aurostd::get_itemized_vector_string_from_input(vs,"","","","",vs,":");
  o+=aurostd::args2attachedutype<utype>(vs,"",0);
  du=aurostd::vector2deque<utype>(vu);vu=aurostd::deque2vector<utype>(du);  //CO20181226
  // [OBSOLETE] o+=aurostd::args2attachedutype<utype>(vs,"","",0);
  // [OBSOLETE] o+=aurostd::args2attachedutype<utype>(vs,"","","",0);
  // [OBSOLETE] o+=aurostd::args2attachedutype<utype>(vs,"","","","",0);
  //  s=utype2string(s);
  //  s=utype2string("  ");

  //  utype uu; _aflowlib::web2utype("location",uu);
  // [OBSOLETE]  _aflowlib::web2utype("location",s);
  aurostd::url2tokens("location",vu); aurostd::url2tokens("location",vu," ");
  aurostd::url2tokens("location",vs); aurostd::url2tokens("location",vs," "); 
  aurostd::url2tokens("location",du); aurostd::url2tokens("location",du," ");
  aurostd::url2tokens("location",ds); aurostd::url2tokens("location",ds," "); 

  u+=aurostd::execute2utype<int>("");u+=aurostd::execute2utype<int>(string(""));
  cout << aurostd::PaddedPRE(d,1) << aurostd::PaddedPRE("",1) << aurostd::PaddedPRE(s,1);
  cout << aurostd::PaddedPOST(d,1) << aurostd::PaddedPOST("",1) << aurostd::PaddedPOST(s,1);

  xoption opt;
  opt.getattachedutype<utype>("");
  opt.args2addattachedscheme<utype>(vs,vs,"","",u);
  opt.args2addattachedscheme<utype>(vs,"","",u);
  return (o<0);
}

template<class utype> bool initialize_xcomplex(utype d) {
  xcomplex<utype> x(0,0),y(0,0);utype r=d;	//CO20190329 - clang doesn't like x=x, changing to x=y
  x+x;x+r;r+x;x+=y;x+=r; // plus		//CO20190329 - clang doesn't like x=x, changing to x=y
  x-x;x-r;r-x;x-=y;x-=r; // minus		//CO20190329 - clang doesn't like x=x, changing to x=y
  x*x;x*r;r*x;x*=y;x*=r; // multiplication	//CO20190329 - clang doesn't like x=x, changing to x=y
  x/x;x/r;r/x;x/=y;x/=r; // division		//CO20190329 - clang doesn't like x=x, changing to x=y
  x=y;x=r;               // equal		//CO20190329 - clang doesn't like x=x, changing to x=y
  identical(x,y,(utype)_AUROSTD_XSCALAR_TOLERANCE_IDENTITY_);isdifferent(x,y);isdifferent(x,y,(utype)_AUROSTD_XSCALAR_TOLERANCE_IDENTITY_);isequal(x,y);isequal(x,y,(utype)_AUROSTD_XSCALAR_TOLERANCE_IDENTITY_);// ME20200107
  x=abs(x)+arg(x)+polar(r,r)+conj(x)+norm(x)+cos(x)+cosh(x)+exp(x)+log(x)+pow(x,x)+pow(x,int(1))+pow(x,r)+pow(r,x)+sin(x)+sinh(x)+sqrt(x); // functions
  r = magsqr(x);  // ME20180907

  aurostd::xvector<xcomplex<utype> > vxfirst,vx(2),vy(2),vbb=vxfirst,vcc(vxfirst),vxvx,vxvxvxvx(1,2),vb=vxfirst,vc(vxfirst); // DX20180115 - equal operator was missing		//CO20190329 - clang doesn't like x=x, changing to x=y
  aurostd::xvector<utype> vr;
<<<<<<< HEAD
  vx=vy;vx+vx;vx+=vy;vx-vx;vx-=vy;vx*vx; // DX 1/17/18 - added vx=vx		//CO190329 - clang doesn't like x=x, changing to x=y
  vx=r*vy;vx=vy*r;vx=vy/r;vx=x*vy;vx=vy*x;vx=vy/r;  // ME20200329
  //xvector<xcomplex<utype> > va,vb=va,vc(va); // DX 1/15/18 - equal operator was missing
=======
  vx=vy;vx+vx;vx+=vy;vx-vx;vx-=vy;vx*vx; // DX20180117 - added vx=vx		//CO20190329 - clang doesn't like x=x, changing to x=y
  //xvector<xcomplex<utype> > va,vb=va,vc(va); // DX20180115 - equal operator was missing
>>>>>>> 4464aa1d
  sin(vx);sinh(vx);cos(vx);cosh(vx);exp(vx);log(vx);//sqrt(vx);
  vx.clear(); // DX20180115 - clear was missing
  cout << vx << endl; // DX20180115 - ostream was missing
  conj(vx);  // ME20180904

  aurostd::xmatrix<utype > mx(2),my(2),mxmx,mxmxmx(2,2),mxmxmxmxmx(1,2,3,4);		//CO20190329 - clang doesn't like x=x, changing to x=y
  mx=mx+mx;mx+=my;mx=mx-mx;mx-=my;mx=mx*mx;vx(1)=vy(1);vx[1]=vy[1];		//CO20190329 - clang doesn't like x=x, changing to x=y  //CO200106 - set the result or clang complains
  mx=sin(mx);mx=sinh(mx);mx=cos(mx);mx=cosh(mx);mx=exp(mx); //CO200106 - set the result or clang complains
  aurostd::ones_xv<utype>();aurostd::ones_xv<utype>(3);aurostd::ones_xv<utype>(3,3); //CO20190520
  aurostd::ones_xm<utype>();aurostd::ones_xm<utype>(3);aurostd::ones_xm<utype>(3,3);aurostd::ones_xm<utype>(1,2,3,4); //CO20190520
  aurostd::eye<utype>();aurostd::eye<utype>(3);aurostd::eye<utype>(3,3);aurostd::eye<utype>(1,2,3,4); //CO20190520
  aurostd::CMdet<utype>(mx);  //CO20180515
  mx=aurostd::getRotationMatrix3D(vr,vr);  //CO20190325 - quick declaration
  cout << mx << endl;  // DX20180115 - ostream was missing

  aurostd::xmatrix<xcomplex<utype> > a,b(1,1),c(1,2,3,4),m(2),n(2),e=a,f(a);		//CO20190329 - clang doesn't like x=x, changing to x=y
  x+=issymmetric(m)+isantisymmetric(m)+ishermitian(m)+isantihermitian(m);
<<<<<<< HEAD
  trace(m); // DX 1/15/17 - initialize trace for xcomplex
  m(1,1)=n(1,1);m[1][1]=n[1][1];m=n;m=m+m;m=m*m;m=m-m;m.clear();//m=m*r;m=r*m;		//CO190329 - clang doesn't like x=x, changing to x=y
  m(1,1)+=n(1,1);m[1][1]-=n[1][1];m[1][1]*=n[1][1];m[1][1]/=n[1][1];mxmx=mx/my;mxmx/=my; // DX 1/15/18 - operator and equal operator initialized for xcomplex		//CO190329 - clang doesn't like x=x, changing to x=y
  exp(m); // DX 1/15/18 - add exponential or complex matrices
  m=x*m;m=m/x; // DX 1/17/18 - allow for xcomplex * xmatrix<xcomplex>
  m=r*n;m=n*r;m=n/r;m+=n;m-=n;vx=mx*vy;  // ME20200329
  cout << m << endl; // DX 1/15/18 - ostream
  vx=m.getcol(1);m=conj(m);trasp(m);trasp(vx);vx=m*vx;  // ME 180904
  bool tf=false;  //CO200106 - set the result or clang complains
  m=mx*m;tf=bool(m==n);tf=bool(m!=n);jacobiHermitian(m);vx=m(1); // ME190814  //CO200106 - set the result or clang complains
  m = aurostd::outer_product(vx, vy); // ME20200327
=======
  trace(m); // DX20170115 - initialize trace for xcomplex
  m(1,1)=n(1,1);m[1][1]=n[1][1];m=n;m=m+m;m=m*m;m=m-m;m.clear();//m=m*r;m=r*m;		//CO20190329 - clang doesn't like x=x, changing to x=y
  m(1,1)+=n(1,1);m[1][1]-=n[1][1];m[1][1]*=n[1][1];m[1][1]/=n[1][1];mxmx=mx/my;mxmx/=my; // DX20180115 - operator and equal operator initialized for xcomplex		//CO20190329 - clang doesn't like x=x, changing to x=y
  exp(m); // DX20180115 - add exponential or complex matrices
  m=x*m;m=m/x; // DX20180117 - allow for xcomplex * xmatrix<xcomplex>
  cout << m << endl; // DX20180115 - ostream
  vx=m.getcol(1);m=conj(m);trasp(m);trasp(vx);vx=m*vx;  // ME20180904
  bool tf=false;  //CO200106 - set the result or clang complains
  m=mx*m;tf=bool(m==n);tf=bool(m!=n);jacobiHermitian(m);vx=m(1); // ME20190814  //CO200106 - set the result or clang complains
>>>>>>> 4464aa1d
  if(tf){;} //CO200106 - keep tf busy

  //  jacobi(m,vx,m);

  return TRUE;
}

template<class utype> bool initialize_eigenproblems(utype x) {
  aurostd::xvector<utype> v(3);v[1]=x;
  aurostd::xmatrix<utype> m(3,3),q(3,3),r(3,3);m[1][1]=x; //CO20191110
  int i=0;i+=jacobi(m,v,m);
  eigsrt(v,m);QRDecomposition_HouseHolder(m,q,r);QRDecomposition_HouseHolder_MW(m,q,r);QRDecomposition_HouseHolder_TB(m,q,r); //CO20191110
  tred2(m,v,v);tqli(v,v,m);balanc(m);elmhes(m);hqr(m,v,v);eigen(m,v,v); // EIGENVECTORS
  return TRUE;
}

template<class utype> bool initialize_xscalar_xvector_xmatrix_xtensor(utype x) {
  char* c=0;
  int i=0;double d=0,o=0;string s;
  aurostd::xvector<int> xvi(2);
  aurostd::xvector<double> xvd(2);

  // initialize vector sort
  vector<utype> vutype;vector<int> vint;vector<uint> vuint;vector<double> vdouble;vector<string> vstring;
  aurostd::sort(vutype);aurostd::sort(vutype,vint);aurostd::sort(vutype,vdouble);
  aurostd::sort(vutype,vutype,vint);aurostd::sort(vutype,vutype,vutype);aurostd::sort(vutype,vint,vint);
  aurostd::sort(vutype,vutype,vdouble);aurostd::sort(vutype,vdouble,vutype);aurostd::sort(vutype,vdouble,vdouble);
  aurostd::sort(vutype,vdouble,vint);aurostd::sort(vutype,vint,vdouble);aurostd::sort(vutype,vint,vint);
  aurostd::sort(vstring);aurostd::sort(vstring,vint);aurostd::sort(vstring,vdouble);aurostd::sort(vstring,vstring);
  aurostd::sort(vdouble);aurostd::sort(vdouble,vint);aurostd::sort(vdouble,vdouble);aurostd::sort(vdouble,vstring);
  aurostd::sort(vstring,vint,vstring);aurostd::sort(vstring,vdouble,vstring);aurostd::sort(vstring,vstring,vstring);
  aurostd::sort(vstring,vstring,vdouble,vstring);aurostd::sort(vstring,vstring,vdouble,vdouble,vstring);
  aurostd::sort_remove_duplicates(vstring);
  aurostd::reduceByGCD(vutype,vutype); //DX201911225
  aurostd::reduceByGCD(vuint,vuint); //DX201911225
  // cout << vutype << vint << vdouble << vstring;
  deque<utype> dutype;deque<int> dint;deque<uint> duint;deque<double> ddouble;deque<string> dstring;
  // aurostd::sort(dstring);aurostd::sort(dstring,dint);aurostd::sort(dstring,ddouble);aurostd::sort(dstring,dstring);
  // aurostd::sort(ddouble);aurostd::sort(ddouble,dint);aurostd::sort(ddouble,ddouble);aurostd::sort(ddouble,dstring);
  aurostd::sort(dstring,dint,dstring);aurostd::sort(dstring,ddouble,dstring);aurostd::sort(dstring,dstring,dstring);
  aurostd::sort(dstring,dstring,ddouble,dstring);aurostd::sort(dstring,dstring,ddouble,ddouble,dstring);
  aurostd::reduceByGCD(dutype,dutype); //DX201911225
  aurostd::reduceByGCD(duint,duint); //DX201911225

  // initialize vector/deque 
  aurostd::string2tokens(s,vstring,"");aurostd::string2tokens(s,dstring,"");
  aurostd::string2tokensAdd(s,vstring,"");aurostd::string2tokensAdd(s,dstring,"");
  aurostd::string2tokens(s,vuint,"");aurostd::string2tokens(s,duint,"");
  aurostd::string2tokensAdd(s,vuint,"");aurostd::string2tokensAdd(s,duint,"");
  aurostd::string2tokens(s,vutype,"");aurostd::string2tokens(s,dutype,"");
  aurostd::string2tokensAdd(s,vutype,"");aurostd::string2tokensAdd(s,dutype,"");

  // initialize xvector sort
  xvector<utype> vxu;xvector<int> ixv;xvector<double> dxv;
  aurostd::quicksort2((uint) 0,ixv,dxv);aurostd::quicksort2((uint) 0,dxv,ixv);

  // initialize scalars
  o+=nint(x)+factorial(x)+fact(x)+isequal(x,x)+isequal(x,x,(utype) 0)+isequal(x,x,x)+isdifferent(x,x)+isdifferent(x,x,x);
  o+=max(x,x);o+=max(x,x,x);o+=max(x,x,x,x);o+=max(x,x,x,x,x);o+=max(x,x,x,x,x,x);o+=sign(x);
  o+=min(x,x);o+=min(x,x,x);o+=min(x,x,x,x);o+=min(x,x,x,x,x);o+=min(x,x,x,x,x,x);o+=sign(x);
  o+=_isinteger(x,x)+_iszero(x,x)+uniform(x)+uniform(x,x)+gaussian(x)+gaussian(x,x)+expdev(x)+laplacedev(x)+laplacedev(x,x);
  o+=_roundoff(x,x);
  o+=combinations(x,x)+Cnk(x,x);

  // initialize xvectors
  aurostd::xvector<utype> v(2),w(2),vv,vvvv(1,2);		//CO20190329 - clang doesn't like x=x, changing to x=y
  std::vector<aurostd::xvector<utype> > vxv;
  v(1);v[1];o+=sum(v);sort(shellsort(heapsort(v+v)));o+=modulus(v);o+=modulus2(v);v=x*v*x/x;v=+w;v=-w;v+=w;v-=w;v+=x;v-=x;v*=x;v/=x;		//CO20190329 - clang doesn't like x=x, changing to x=y
  v=v*i;v=nint(v);v=sign(v);v=i*v;v=v*d;v=d*v;v=d*v*d/d;o+=min(v);o+=max(v);o+=mini(v);o+=maxi(v);v=v+v;v=v-v;v=-v+v;
  cout<<v<<endl;o+=scalar_product(v,v);o+=cos(v,v);o+=sin(v,v);o+=angle(v,v);v=vector_product(v,v);
  trasp(v);
  //  sin(v);sinh(v);cos(v);cosh(v);exp(v);

  vector<vector<utype> > vvu;sort(vvu.begin(),vvu.end(),aurostd::compareVecElements<utype>);  //CO2019062
  vector<xvector<utype> > vxvu;sort(vxvu.begin(),vxvu.end(),aurostd::compareXVecElements<utype>);  //CO2019062
  std::sort(vvu.begin(),vvu.end(),aurostd::compareVecElement<utype>()); //CO20190629
  std::sort(vxvu.begin(),vxvu.end(),aurostd::compareVecElement<utype>()); //CO20190629

  o=+(v==v);o=+(v!=v);o+=identical(v,v);o+=identical(v,v,x);o+=identical(v,v,(utype&) x);o+=identical(v,v,(const utype&) x);o+=isdifferent(v,v);
  o+=isdifferent(v,v,x);v=-v;o+=max(v);v=abs(v);roundoff(v);roundoff(v,x);reduceByGCD(v,v,x);v+=normalizeSumToOne(v,x);clear(v);floor(v);ceil(v); //DX20191125 - changed input format for reduceByGCD()
  o+=getcos(v,v);v.clear();v.set(x);v.reset();clear(v);reset(v);set(v,x);v=abs(v);v=vabs(v);v=sign(v);
  o+=angle(v,v,v);o+=getangle(v,v,v);isCollinear(v,v,x);v=getCentroid(vxv);o+=distance(v,v);
  getGeneralAngles(v,x);getGeneralAngle(v,0,x);
  vv=pointLineIntersection(v,v,v); //CO20190520
  double dist;vv=linePlaneIntersect(v,v,v,v,dist,w); //CO20190520
  getGeneralNormal(vxv);
  v=aurostd::args2xvectorutype<utype>(vstring,c,v);v=aurostd::args2xvectorutype<utype>(vstring,c,i);
  aurostd::args2vectorutype<utype>(vstring,c);aurostd::args2dequeutype<utype>(dstring,c);
  v.clear();clear(v);reshape(x);reshape(x,x);reshape(x,x,x);reshape(x,x,x,x);reshape(x,x,x,x,x);reshape(x,x,x,x,x,x);
  //  sort2((unsigned long)1,v,v);sort2((unsigned long)1,xvd,xvi);sort2((unsigned long)1,xvi,xvd);
  o+=isequal(v,v)+isequal(v,v,(utype) 0)+isequal(v,v,x)+isdifferent(v,v)+isdifferent(v,v,x)+isinteger(v,x);swap(v,1,1);shiftlrows(v,1);
  getQuartiles(v,x,x,x);
  o+=aurostd::mean(v);o+=aurostd::stddev(v); //CO20190520
  v=aurostd::box_filter_xv<utype>(1);v=aurostd::box_filter_xv<utype>(1,1); //CO20190520
  v=aurostd::gaussian_filter_xv<utype>(x);v=aurostd::gaussian_filter_xv<utype>(x,1);v=aurostd::gaussian_filter_xv<utype>(x,1,1); //CO20190520
  vector<uint> vii; //CO20190622
  o+=aurostd::getMAD(v,x);v=aurostd::convolution(v,v,0);v=aurostd::convolution(v,v,vii,0);v=aurostd::moving_average(v,x); //CO20190520
  vector<int> peaks=getPeaks(v);peaks=getPeaks(v,w);
  aurostd::xmatrix<utype> mprod = aurostd::outer_product(v, w);  // ME20200327

  // initialize matrices
  utype* mstar;mstar=NULL;
  aurostd::xmatrix<utype> m(2),n(2),mm,mmm(2,3),mmmmm(1,2,3,4),m5(1,2,mstar),mkron;		//CO20190329 - clang doesn't like x=x, changing to x=y
  xdouble(m);xint(m);m=+m;m=-m;o+=m(1)[1];o+=m(1,1);o+=m[1][1];m=identity(m);m=identity(x,1,1);m=identity(x,1);
  vv=m.getcol(1);vv=m.getdiag(0,1);m.setrow(v);m.setcol(v);m.setmat(n);m.setmat(v);m=n;m=m+n;m=m-n;m=m*n;adjointInPlace(m,n);n=adjoint(m);m=inverseByAdjoint(m);m=inverse(m);isNonInvertible(m);m=reduce_to_shortest_basis(m);		//CO20190329 - clang doesn't like x=x, changing to x=y  //CO20191110  //CO20191201
  m*=(utype)5;m/=(utype)6;  //CO20190911
  m.getmatInPlace(m,1,1,1,1,1,1);m.getmatInPlace(vv,1,1,1,1,1,1); //CO20190911
  m=x*m*x/x;o+=(m==m);o+=(m!=m);o+=trace(m);m=-n;traspSquareInPlace(m,false);traspInPlace(m,false);traspInPlace(m,m,false);m=trasp(m);clear(m);mkron=aurostd::KroneckerProduct(mm,mmm);		//CO20190329 - clang doesn't like x=x, changing to x=y
  o+=sum(m);o+=modulus(m);o+=modulussquare(m);o+=modulus2(m);m=nint(m);m=sign(m);o+=identical(m,m);o+=identical(m,m,x);o+=isdifferent(m,m);o+=isdifferent(m,m,x); //CO20191110
  o+=isequal(m,m);o+=isequal(m,m,x);cout<<m<<endl;
  roundoff(m);roundoff(m,x);m=exp(m);aurostd::abs(m);o+=max(m);xdouble(v);xint(v);
  m.clear();m.set(x);m.reset();m.reset();clear(m);reset(m);clear(m);set(m,x);abs(m);mabs(m);
  o+=det(m);o+=determinant(m);m=submatrix(m,1,1);submatrixInPlace(m,m,1,1);o+=minordet(m,1,1);o+=minordeterminant(m,1,1);v*m;m*v;
  vector<utype> vvv=xvector2vector(v);vector2xvector(vvv,1);
  vector<vector<utype> > mvv=xmatrix2vectorvector(m);vectorvector2xmatrix(mvv);
  if(det(m)==0 || sum(m)==0) return FALSE;
  reshape(v);reshape(v,v);reshape(v,v,v);reshape(v,v,v,v);reshape(v,v,v,v,v);reshape(v,v,v,v,v,v);
  reshape_rows(v);reshape_rows(v,v);reshape_rows(v,v,v);reshape_rows(v,v,v,v);reshape_rows(v,v,v,v,v);reshape_rows(v,v,v,v,v,v);
  reshape_cols(v);reshape_cols(v,v);reshape_cols(v,v,v);reshape_cols(v,v,v,v);reshape_cols(v,v,v,v,v);reshape_cols(v,v,v,v,v,v);
  utype tol; // DX20171025
  o+=isequal(m,m)+isequal(m,m,(utype) 0)+isequal(m,m,x)+isdifferent(m,m)+isdifferent(m,m,x)+isinteger(m,x)+isdiagonal(m)+isdiagonal(m,tol)+issymmetric(m)+isantisymmetric(m);
  o+=isidentity(m); //CO
  swap_cols(m,1,1);swap_columns(m,1,1);swap_rows(m,1,1);shiftlrows(m,1);shiftlcols(m,1);shiftlrowscols(m,1,1);  //CO20191201
  sin(m);sinh(m);cos(m);cosh(m);exp(m);
  aurostd::floor(m);aurostd::ceil(m);
  // ME20190718 - norms
  aurostd::l1_norm(m);aurostd::frobenius_norm(m);aurostd::l2_norm(m);aurostd::linf_norm(m);
  // aurostd::trunc(m);aurostd::round(m);

  //[ME20180627 START]
  std::vector<int> stdv(3, 3),stdv2(2, 3),vind(3, 1),vind2(2),stdv0(3, 0); std::vector<utype> vut(3);
  aurostd::xvector<int> xv = aurostd::vector2xvector(stdv), xv0(3), xvind2 = aurostd::vector2xvector(vind2);
  aurostd::xvector<utype> xvut(3);aurostd::xvector<int> xvind = aurostd::vector2xvector(vind);aurostd::xmatrix<utype> xmut(3, 3);
  aurostd::xtensor<utype> tdef,t(3, 0),u(3, 0),t1(3),t2(stdv2),tv(stdv,stdv0),tv1(stdv),tx(xv,xv0),tx1(xv);		//CO20190329 - clang doesn't like x=x, changing to x=y
  x=t(vind);aurostd::xtensor<utype> ts(t[1]);ts=t[1];ts=-t[1];ts=+t[1];
  x=t(xvind);x=t[1][1][1];x=t[0](vind2);x=t[0](xvind2);t*=x;t/=x;t+=x;t-=x;t=t/x;t=x*t;t=t*x;t=u;		//CO20190329 - clang doesn't like x=x, changing to x=y
  t=-u;t=+u;t=t+t;t=t-u;tdef=t;t+=u;t-=u;t[0][0]+=x;t[0][0]-=x;t[0][0]*=x;t[0][0]/=1;t[0]+=u[0];t[0]-=u[0];		//CO20190329 - clang doesn't like x=x, changing to x=y
  t2+=t[0];t2-=t[0];t[0]+=t2;t[0]-=t2;t2=t2+t[0];t2=t[0]+t2;t2=t[0]+t[0];t2=t2-t[0];t2=t[0]-t2;t2=t[0]-u[0];		//CO20190329 - clang doesn't like x=x, changing to x=y
  t[0][0]=xvut;t[0][0]=vut;t[0]=xmut;t[0][0][0]=x;t[0]=t[0];t[0]=t2;x=t.get(0);t.set(x, 0);t[0].set(x);
  t(vind)=x;t(xvind)=x;t(vind)=t(vind);t(xvind)=t(xvind);xvut=aurostd::xtensor2xvector(t[0][0]);
  vut=aurostd::xtensor2vector(t[0][0]);xmut=aurostd::xtensor2xmatrix(t[9]);t=aurostd::vector2xtensor(vut);
  t=aurostd::xvector2xtensor(xvut);t=aurostd::xmatrix2xtensor(xmut);t.clear();t.reset();t.set(x);t=aurostd::nint(t);
  t=aurostd::sign(t);t=aurostd::abs(t);t=aurostd::floor(t);t=aurostd::ceil(t);t=aurostd::round(t);x=aurostd::max(t);
  x=aurostd::min(t);x=aurostd::sum(t);x=aurostd::trace(t);t=aurostd::identity_tensor(x,3);t[0]=aurostd::nint(t[0]);
  t[0]=aurostd::sign(t[0]);t[0]=aurostd::abs(t[0]);t[0]=aurostd::floor(t[0]);t[0]=aurostd::ceil(t[0]);
  t[0]=aurostd::round(t[0]);x=aurostd::max(t[0]);x=aurostd::min(t[0]);x=aurostd::sum(t[0]);x=aurostd::trace(t[0]);
  //[ME20180627 END]

  //[OBSOLETE ME20180705]// initialize tensor3
  //[OBSOLETE ME20180705]aurostd::xtensor3<utype> t3(1),t3a(1),t3b(1),t3c(1,1),t3d(1,1,1);
  //[OBSOLETE ME20180705]x=t3[3][3][3];x=t3(3,3,3);t3+=t3;t3-=t3;t3=t3;t3=t3+t3;t3=t3-t3;t3=t3/x;t3=t3*x;
  //[OBSOLETE ME20180705]t3=x*t3;t3=-t3;t3=+t3;reset(t3);clear(t3);set(t3,x);x=min(t3);x=max(t3);x=trace(t3);t3=identity(t3);
  //[OBSOLETE ME20180705]t3.clear();t3.set(x);t3.reset();t3=nint(t3);t3=sign(t3);t3=abs(t3);t3=floor(t3);t3=ceil(t3);//t3=round(t3);t3=trunc(t3);
  //[OBSOLETE ME20180705]int i3[3+1];aurostd::xtensor3debug(t3,"");utype *** b3;aurostd::allocate_xtensor3corpus(b3,i3,i3,i3);
  //[OBSOLETE ME20180705]// t3=uniform(t3,(utype) 1,(utype) 2);t3=uniform(t3,(utype) 2);t3=uniform(t3);
  //[OBSOLETE ME20180705]// t3=uniform(t3,(utype) 1,(utype) 1,(utype) 1,(utype) 1);t3=uniform(t3,(utype) 1,(utype) 2);t3=uniform(t3);
  //[OBSOLETE ME20180705]// t3=gaussian(t3,m,sigma);t3=gaussian(t3,sigma);t3=gaussian(t3);
  //[OBSOLETE ME20180705]// t3=gaussian(t3,m1,sigma1,m2,sigma2);t3=gaussian(t3,sigma1,sigma2);
  //[OBSOLETE ME20180705]// t3=gaussian(t3,sigma);t3=gaussian(t3);

  //[OBSOLETE ME20180705]// initialize tensor4
  //[OBSOLETE ME20180705]aurostd::xtensor4<utype> t4(1),t4a(1),t4b(1),t4c(1,1),t4d(1,1,1),t4e(1,1,1,1);
  //[OBSOLETE ME20180705]x=t4[4][4][4][4];x=t4(4,4,4,4);t4+=t4;t4-=t4;t4=t4;t4=t4+t4;t4=t4-t4;t4=t4/x;t4=t4*x;
  //[OBSOLETE ME20180705]t4=x*t4;t4=-t4;t4=+t4;reset(t4);clear(t4);set(t4,x);x=min(t4);x=max(t4);x=trace(t4);t4=identity(t4);
  //[OBSOLETE ME20180705]t4.clear();t4.set(x);t4.reset();t4=nint(t4);t4=sign(t4);t4=abs(t4);t4=floor(t4);t4=ceil(t4);//t4=round(t4);t4=trunc(t4);
  //[OBSOLETE ME20180705]int i4[4+1];aurostd::xtensor4debug(t4,"");utype **** b4;aurostd::allocate_xtensor4corpus(b4,i4,i4,i4);

  //[OBSOLETE ME20180705]// initialize tensor5
  //[OBSOLETE ME20180705]aurostd::xtensor5<utype> t5(1),t5a(1),t5b(1),t5c(1,1),t5d(1,1,1),t5e(1,1,1,1),t5f(1,1,1,1,1);
  //[OBSOLETE ME20180705]x=t5[5][5][5][5][5];x=t5(5,5,5,5,5);t5+=t5;t5-=t5;t5=t5;t5=t5+t5;t5=t5-t5;t5=t5/x;t5=t5*x;
  //[OBSOLETE ME20180705]t5=x*t5;t5=-t5;t5=+t5;reset(t5);clear(t5);set(t5,x);x=min(t5);x=max(t5);x=trace(t5);t5=identity(t5);
  //[OBSOLETE ME20180705]t5.clear();t5.set(x);t5.reset();t5=nint(t5);t5=sign(t5);t5=abs(t5);t5=floor(t5);t5=ceil(t5);//t5=round(t5);t5=trunc(t5);
  //[OBSOLETE ME20180705]int i5[5+1];aurostd::xtensor5debug(t5,"");utype ***** b5;aurostd::allocate_xtensor5corpus(b5,i5,i5,i5);

  //[OBSOLETE ME20180705]// initialize tensor6
  //[OBSOLETE ME20180705]aurostd::xtensor6<utype> t6(1),t6a(1),t6b(1),t6c(1,1),t6d(1,1,1),t6e(1,1,1,1),t6f(1,1,1,1,1),t6g(1,1,1,1,1,1);
  //[OBSOLETE ME20180705]x=t6[6][6][6][6][6][6];x=t6(6,6,6,6,6,6);t6+=t6;t6-=t6;t6=t6;t6=t6+t6;t6=t6-t6;t6=t6/x;t6=t6*x;
  //[OBSOLETE ME20180705]t6=x*t6;t6=-t6;t6=+t6;reset(t6);clear(t6);set(t6,x);x=min(t6);x=max(t6);x=trace(t6);t6=identity(t6);
  //[OBSOLETE ME20180705]t6.clear();t6.set(x);t6.reset();t6=nint(t6);t6=sign(t6);t6=abs(t6);t6=floor(t6);t6=ceil(t6);//t6=round(t6);t6=trunc(t6);
  //[OBSOLETE ME20180705]int i6[6+1];aurostd::xtensor6debug(t6,"");utype ****** b6;aurostd::allocate_xtensor6corpus(b6,i6,i6,i6);

  //[OBSOLETE ME20180705]// initialize tensor7
  //[OBSOLETE ME20180705]aurostd::xtensor7<utype> t7(1),t7a(1),t7b(1),t7c(1,1),t7d(1,1,1),t7e(1,1,1,1),t7f(1,1,1,1,1),t7g(1,1,1,1,1,1,1);
  //[OBSOLETE ME20180705]x=t7[7][7][7][7][7][7][7];x=t7(7,7,7,7,7,7,7);t7+=t7;t7-=t7;t7=t7;t7=t7+t7;t7=t7-t7;t7=t7/x;t7=t7*x;
  //[OBSOLETE ME20180705]t7=x*t7;t7=-t7;t7=+t7;reset(t7);clear(t7);set(t7,x);x=min(t7);x=max(t7);x=trace(t7);t7=identity(t7);
  //[OBSOLETE ME20180705]t7.clear();t7.set(x);t7.reset();t7=nint(t7);t7=sign(t7);t7=abs(t7);t7=floor(t7);t7=ceil(t7);//t7=round(t7);t7=trunc(t7);
  //[OBSOLETE ME20180705]int i7[7+1];aurostd::xtensor7debug(t7,"");utype ******* b7;aurostd::allocate_xtensor7corpus(b7,i7,i7,i7);

  //[OBSOLETE ME20180705]// initialize tensor8
  //[OBSOLETE ME20180705]aurostd::xtensor8<utype> t8(1),t8a(1),t8b(1),t8c(1,1),t8d(1,1,1),t8e(1,1,1,1),t8f(1,1,1,1,1),t8g(1,1,1,1,1,1,1),t8h(1,1,1,1,1,1,1,1);
  //[OBSOLETE ME20180705]x=t8[8][8][8][8][8][8][8][8];x=t8(8,8,8,8,8,8,8,8);t8+=t8;t8-=t8;t8=t8;t8=t8+t8;t8=t8-t8;t8=t8/x;t8=t8*x;
  //[OBSOLETE ME20180705]t8=x*t8;t8=-t8;t8=+t8;reset(t8);clear(t8);set(t8,x);x=min(t8);x=max(t8);x=trace(t8);t8=identity(t8);
  //[OBSOLETE ME20180705]t8.clear();t8.set(x);t8.reset();t8=nint(t8);t8=sign(t8);t8=abs(t8);t8=floor(t8);t8=ceil(t8);//t8=round(t8);t8=trunc(t8);
  //[OBSOLETE ME20180705]int i8[8+1];aurostd::xtensor8debug(t8,"");utype ******** b8;aurostd::allocate_xtensor8corpus(b8,i8,i8,i8);

  return TRUE;
}

template<class utype> void utype_funcs(utype x,aurostd::xvector<utype>& afunc) {afunc[0]+=x;};

bool initialize_templates_never_call_this_procedure(bool flag) {
  // xoption
  xoption opt1,opt2;
  opt1.clear();opt1.push(string("something"));opt1.pop(string("something"));
  opt2=opt1;

  double o=0;
  o=aurostd::sqrt((double) 0.0)+aurostd::sqrt((int) 0.0)+aurostd::sqrt((float) 0.0);
  // return TRUE;
  // NEVER CALL THIS FUNCTION ... JUST TO INITIALIZE TEMPLATES
  // this function is called with aflow.cpp and it is used to create the various templates used in the whole code.
  // do not call it but just leave it here. (stefano).
  // if(flag) return TRUE; else return TRUE;
  if(flag) {
    //char* c=0;vector<string> vs=0;
    int i=2;double d=2.0;float f=2.0;
    i=max((uint) i,(uint) i);i=min((uint) i,(uint) i);
    o+=modulus(d,d);o+=modulus(d,d,d);o+=angle(d,d,d,d);o+=angle(d,d,d,d,d,d);o+=sign(d);o+=sign(i);o+=sign(f);o+=sign(d);
    o+=_isodd((int) 1)+_iseven((int) 1)+_isodd((uint) 1)+_iseven((uint) 1);
    o+=_isfloat((bool) 1)+_isfloat((char) 1)+_isfloat((int) 1)+_isfloat((float) 1)+_isfloat((double) 1);
    o+=_iscomplex((bool) 1)+_iscomplex((char) 1)+_iscomplex((int) 1)+_iscomplex((float) 1)+_iscomplex((double) 1);
    o+=_isodd((int) i)+_iseven((int) i)+_isodd((uint) i)+_iseven((uint) i);
    o+=mod((int) 20, (int) 2);
    string s;vector<string> vs;
    utype2string("tostring");
    aurostd::string2utype<string>("tostring");

    o+=aurostd::string2utype<bool>("0");
    o+=aurostd::string2utype<char>("0");
    o+=aurostd::string2utype<unsigned int>("0");
    // o+=aurostd::string2utype<uint>("0");
    o+=aurostd::string2utype<int>("0");
    o+=aurostd::string2utype<long int>("0");
    o+=aurostd::string2utype<long long int>("0");
    o+=aurostd::string2utype<unsigned long long int>("0"); //CO20191216
    o+=aurostd::string2utype<float>("0");
    o+=aurostd::string2utype<double>("0");
    o+=aurostd::string2utype<long double>("0");

    vector<bool> vxb;vector<char> vxc;vector<string> vxs;vector<unsigned int> vxui;vector<int> vxi;vector<long int> vxli;vector<long long int> vxlli;vector<float> vxf;vector<double> vxd;vector<long double> vxld;  //CO20181226
    deque<bool> dxb;deque<char> dxc;deque<string> dxs;deque<unsigned int> dxui;deque<int> dxi;deque<long int> dxli;deque<long long int> dxlli;deque<float> dxf;deque<double> dxd;deque<long double> dxld; //CO20181226

    dxb=aurostd::vector2deque<bool>(vxb); //CO20181226
    dxc=aurostd::vector2deque<char>(vxc); //CO20181226
    dxs=aurostd::vector2deque<string>(vxs); //CO20181226
    dxui=aurostd::vector2deque<unsigned int>(vxui); //CO20181226
    dxi=aurostd::vector2deque<int>(vxi);  //CO20181226
    dxli=aurostd::vector2deque<long int>(vxli); //CO20181226
    dxlli=aurostd::vector2deque<long long int>(vxlli);  //CO20181226
    dxf=aurostd::vector2deque<float>(vxf);  //CO20181226
    dxd=aurostd::vector2deque<double>(vxd); //CO20181226
    dxld=aurostd::vector2deque<long double>(vxld);  //CO20181226

    vxb=aurostd::deque2vector<bool>(dxb); //CO20181226
    vxc=aurostd::deque2vector<char>(dxc); //CO20181226
    vxs=aurostd::deque2vector<string>(dxs); //CO20181226
    vxui=aurostd::deque2vector<unsigned int>(dxui); //CO20181226
    vxi=aurostd::deque2vector<int>(dxi);  //CO20181226
    vxli=aurostd::deque2vector<long int>(dxli); //CO20181226
    vxlli=aurostd::deque2vector<long long int>(dxlli);  //CO20181226
    vxf=aurostd::deque2vector<float>(dxf);  //CO20181226
    vxd=aurostd::deque2vector<double>(dxd); //CO20181226
    vxld=aurostd::deque2vector<long double>(dxld);  //CO20181226

#define AUROSTD_INITIALIZE_BOOL
    //#define AUROSTD_INITIALIZE_CHAR
#define AUROSTD_INITIALIZE_STRING
#define AUROSTD_INITIALIZE_INT
#define AUROSTD_INITIALIZE_UINT
#define AUROSTD_INITIALIZE_FLOAT
#define AUROSTD_INITIALIZE_DOUBLE
#define AUROSTD_INITIALIZE_LONG_DOUBLE
#define AUROSTD_INITIALIZE_LONG_INT
#define AUROSTD_INITIALIZE_UNSIGNED_LONG_INT
#define AUROSTD_INITIALIZE_LONG_LONG_INT
#define AUROSTD_INITIALIZE_UNSIGNED_LONG_LONG_INT
#define AUROSTD_INITIALIZE_COMPLEX_DOUBLE


    aurostd::xmatrix<double> mxdouble;  //CO20191201
#ifdef AUROSTD_INITIALIZE_BOOL
    o+=initialize_scalar(bool(FALSE));
#endif
#ifdef AUROSTD_INITIALIZE_STRING
    //     string s="";
    // s+=aurostd::args2attachedutype<string>(vs,string(""),string(""));
    // s+=aurostd::args2attachedutype<string>(vs,string(""),string(""),string(""));
    // s+=aurostd::args2attachedutype<string>(vs,string(""),string(""),string(""),string(""));
    // s+=aurostd::args2attachedutype<string>(vs,string(""),string(""),string(""),string(""),string(""));
    aurostd::xcombos xc(1,1); //CO20180627
    vs.clear();vs.push_back("e.g."); //CO20180627
    while(xc.increment()){xc.applyCombo(vs);} //CO20180627
    vector<vector<string> > vvs;
    vvs.push_back(vector<string>(0));vvs[0].push_back("A");
    vvs.push_back(vector<string>(0));vvs[0].push_back("B");vvs[0].push_back("C");
    vector<int> bits;bits.push_back(vvs[0].size());bits.push_back(vvs[1].size());
    xc.reset(bits,'E');
    while(xc.increment()){xc.applyCombo(vvs);}
#endif
#ifdef AUROSTD_INITIALIZE_CHAR
    o+=initialize_scalar(char(1));
    o+=initialize_xscalar_xvector_xmatrix_xtensor(char(1));
#endif
#ifdef AUROSTD_INITIALIZE_INT
    o+=initialize_scalar(int(1));
    o+=initialize_xscalar_xvector_xmatrix_xtensor(int(1));
    //[CO20191201 - better not - these algorithms are NOT meant for ints]o+=initialize_eigenproblems(int(1));  //CO20191201
    aurostd::xvector<int> xv; //CO20190520
    aurostd::ones_xv<int>();aurostd::ones_xv<int>(3);aurostd::ones_xv<int>(3,3); //CO20180515 //CO20190520
    aurostd::xmatrix<int> mxint; //CO20190520
    aurostd::ones_xm<int>();aurostd::ones_xm<int>(3);aurostd::ones_xm<int>(3,3);aurostd::ones_xm<int>(1,2,3,4); //CO20180515 //CO20190520
    aurostd::eye<int>();aurostd::eye<int>(3);aurostd::eye<int>(3,3);aurostd::eye<int>(1,2,3,4); //CO20180515 //CO20190520
    aurostd::CMdet<int>(mxint);  //CO20180515 //CO20190520
    int igcd=1;_GCD(igcd,igcd,igcd,igcd,igcd);_GCD(igcd,igcd,igcd);  //CO20191201
    int aint=1;getEHermite(aint,aint,mxint); //CO20191201
    getSmithNormalForm(mxint,mxint,mxint,mxint); //CO20191201
    mxdouble=xmatrixutype2double(mxint);  //CO20191201
    mxint=xmatrixdouble2utype<int>(mxdouble);   //CO20191201
#endif
#ifdef AUROSTD_INITIALIZE_UINT
    o+=aurostd::string2utype<uint>(aurostd::utype2string<uint>(uint())+aurostd::utype2string<uint>(uint(),int()));
    o+=initialize_scalar(uint(1));
    //  o+=initialize_xscalar_xvector_xmatrix_xtensor(uint(1));
    uint uigcd=1;_GCD(uigcd,uigcd,uigcd,uigcd,uigcd);_GCD(uigcd,uigcd,uigcd);  //CO20191201
    aurostd::xmatrix<uint> mxuint; //CO20190520
    uint auint=1;getEHermite(auint,auint,mxuint); //CO20191201
    getSmithNormalForm(mxuint,mxuint,mxuint,mxuint); //CO20191201
    mxdouble=xmatrixutype2double(mxuint);  //CO20191201
    mxuint=xmatrixdouble2utype<uint>(mxdouble);   //CO20191201
#endif
#ifdef AUROSTD_INITIALIZE_FLOAT
    if(1) { // AUROSTD_INITIALIZE_FLOAT
      o+=initialize_scalar(float(1));
      o+=initialize_xscalar_xvector_xmatrix_xtensor(float(1));
      o+=initialize_xcomplex(float(1));
      o+=initialize_eigenproblems(float(1));
      xvector<float> x(1);xvector<int> ia;float chi=1,d=1;
      xmatrix<float> z(1,1);gaussj(z,z.rows,z,z.urows);GaussJordan(z,z);
      aurostd::lfit(x,x,x,x,ia,z,chi,utype_funcs);
      z=reduce_to_shortest_basis(z);
      o+=aurostd::isequal<float>(float(d),float(d));
      o+=aurostd::isequal<float>(float(d),float(d),float(d));
      o+=aurostd::isdifferent<float>(float(d),float(d));
      o+=aurostd::isdifferent<float>(float(d),float(d),float(d));
    }
#endif
#ifdef AUROSTD_INITIALIZE_DOUBLE
    if(1) { // AUROSTD_INITIALIZE_DOUBLE
      o+=initialize_scalar(double(1));
      o+=initialize_xscalar_xvector_xmatrix_xtensor(double(1));
      o+=initialize_xcomplex(double(1));
      o+=initialize_eigenproblems(double(1));
      xvector<double> x(1);xvector<int> ia;double chi=1,d=1;
      xmatrix<double> z(1,1);gaussj(z,z.rows,z,z.urows);GaussJordan(z,z);
      aurostd::lfit(x,x,x,x,ia,z,chi,utype_funcs);
      z=reduce_to_shortest_basis(z);
      o+=aurostd::isequal<double>(double(d),double(d));
      o+=aurostd::isequal<double>(double(d),double(d),double(d));
      o+=aurostd::isequal<double>(double(d),double(d),0.0);
      o+=aurostd::isequal<double>(double(d),0.0,0.0);
      o+=aurostd::isequal<double>(0.0,0.0,0.0);
      o+=aurostd::isdifferent<double>(double(d),double(d));
      o+=aurostd::isdifferent<double>(double(d),double(d),double(d));
      o+=aurostd::isdifferent<double>(double(d),double(d),0.0);
      const double dd=0;
      o+=aurostd::identical(dd,dd,dd);
      xc.reset(1,1);  //CO20181226
      vxd.clear();vxd.push_back(1);
      while(xc.increment()){xc.applyCombo(vxd);} //CO20181226
      vector<vector<double> > vvxd; //CO20181226
      vvxd.push_back(vector<double>(0));vvxd[0].push_back(1); //CO20181226
      vvxd.push_back(vector<double>(0));vvxd[0].push_back(2);vvxd[0].push_back(3); //CO20181226
      vector<int> bits;bits.push_back(vvxd[0].size());bits.push_back(vvxd[1].size()); //CO20181226
      xc.reset(bits,'E'); //CO20181226
      while(xc.increment()){xc.applyCombo(vvxd);} //CO20181226
      //[CO20191201 - should NOT be needed here, the output should be an int type]getSmithNormalForm(z,z,z,z); //CO20191201
    }
#endif   
#ifdef AUROSTD_INITIALIZE_LONG_DOUBLE
    if(1) { // AUROSTD_INITIALIZE_LONG_DOUBLE
      o+=initialize_scalar((long double)(1));
      o+=initialize_xscalar_xvector_xmatrix_xtensor((long double)(1));
      xvector<long double> x(1);xvector<int> ia;long double chi=1;
      xmatrix<long double> z(1,1);gaussj(z,z.rows,z,z.urows);GaussJordan(z,z);
      z=reduce_to_shortest_basis(z);
      aurostd::lfit(x,x,x,x,ia,z,chi,utype_funcs);
      // o+=initialize_xcomplex((long double)(1));
      // xmatrix<(long double)> mm(1,1);GaussJordan(m,m);
    }
#endif
#ifdef AUROSTD_INITIALIZE_LONG_INT
    o+=initialize_scalar((long int)(1));
    o+=initialize_xscalar_xvector_xmatrix_xtensor((long int)(1));
    // o+=initialize_xcomplex((long int)(1));
    // xmatrix<(long int)> m(1,1);GaussJordan(m,m);
    long int ligcd=1;_GCD(ligcd,ligcd,ligcd,ligcd,ligcd);_GCD(ligcd,ligcd,ligcd);  //CO20191201
    aurostd::xmatrix<long int> mxlint; //CO20190520
    long int alint=1;getEHermite(alint,alint,mxlint); //CO20191201
    getSmithNormalForm(mxlint,mxlint,mxlint,mxlint); //CO20191201
    mxdouble=xmatrixutype2double(mxlint);  //CO20191201
    mxlint=xmatrixdouble2utype<long int>(mxdouble);   //CO20191201
#endif
#ifdef AUROSTD_INITIALIZE_UNSIGNED_LONG_INT
    o+=aurostd::string2utype<unsigned long int>(aurostd::utype2string<unsigned long int>((unsigned long int)(1))+aurostd::utype2string<unsigned long int>((unsigned long int)(1),int()));
    // o+=initialize_scalar(((unsigned long int))(1));
    // o+=initialize_xscalar_xvector_xmatrix_xtensor(((unsigned long int))(1));
    // o+=initialize_xcomplex(((unsigned long int))(1));
    // xmatrix<(long int)> m(1,1);GaussJordan(m,m);
    unsigned long int uligcd=1;_GCD(uligcd,uligcd,uligcd,uligcd,uligcd);_GCD(uligcd,uligcd,uligcd);  //CO20191201
    aurostd::xmatrix<unsigned long int> mxulint; //CO20190520
    unsigned long int aulint=1;getEHermite(aulint,aulint,mxulint); //CO20191201
    getSmithNormalForm(mxulint,mxulint,mxulint,mxulint); //CO20191201
    mxdouble=xmatrixutype2double(mxulint);  //CO20191201
    mxulint=xmatrixdouble2utype<unsigned long int>(mxdouble);   //CO20191201
#endif
#ifdef AUROSTD_INITIALIZE_LONG_LONG_INT
    o+=initialize_scalar((long long int)(1));
    // o+=initialize_xscalar_xvector_xmatrix_xtensor((long long int)(1));
    // o+=initialize_xcomplex((long long int)(1));
    // xmatrix<(long long int)> m(1,1);GaussJordan(m,m);
    long long int lligcd=1;_GCD(lligcd,lligcd,lligcd,lligcd,lligcd);_GCD(lligcd,lligcd,lligcd);  //CO20191201
    aurostd::xmatrix<long long int> mxllint; //CO20190520
    long long int allint=1;getEHermite(allint,allint,mxllint); //CO20191201
    getSmithNormalForm(mxllint,mxllint,mxllint,mxllint); //CO20191201
    mxdouble=xmatrixutype2double(mxllint);  //CO20191201
    mxllint=xmatrixdouble2utype<long long int>(mxdouble);   //CO20191201
#endif
#ifdef AUROSTD_INITIALIZE_UNSIGNED_LONG_LONG_INT
    o+=aurostd::string2utype<unsigned long long int>(aurostd::utype2string<unsigned long long int>((unsigned long long int)(1))+aurostd::utype2string<unsigned long long int>((unsigned long long int)(1),int()));
    // o+=initialize_scalar((unsigned long long int)(1));
    // o+=initialize_xscalar_xvector_xmatrix_xtensor((unsigned long long int)(1));
    // o+=initialize_xcomplex((unsigned long long int)(1));
    // xmatrix<(long long int)> m(1,1);GaussJordan(m,m);
    unsigned long long int ulligcd=1;_GCD(ulligcd,ulligcd,ulligcd,ulligcd,ulligcd);_GCD(ulligcd,ulligcd,ulligcd);  //CO20191201
    aurostd::xmatrix<unsigned long long int> mxullint; //CO20190520
    unsigned long long int aullint=1;getEHermite(aullint,aullint,mxullint); //CO20191201
    getSmithNormalForm(mxullint,mxullint,mxullint,mxullint); //CO20191201
    mxdouble=xmatrixutype2double(mxullint);  //CO20191201
    mxullint=xmatrixdouble2utype<unsigned long long int>(mxdouble);   //CO20191201
#endif
  }
  return TRUE;
}


#endif  // _AURO_IMPLEMENTATIONS_

// ***************************************************************************
// *                                                                         *
// *           Aflow STEFANO CURTAROLO - Duke University 2003-2019           *
// *                                                                         *
// ***************************************************************************
<|MERGE_RESOLUTION|>--- conflicted
+++ resolved
@@ -142,14 +142,9 @@
 
   aurostd::xvector<xcomplex<utype> > vxfirst,vx(2),vy(2),vbb=vxfirst,vcc(vxfirst),vxvx,vxvxvxvx(1,2),vb=vxfirst,vc(vxfirst); // DX20180115 - equal operator was missing		//CO20190329 - clang doesn't like x=x, changing to x=y
   aurostd::xvector<utype> vr;
-<<<<<<< HEAD
-  vx=vy;vx+vx;vx+=vy;vx-vx;vx-=vy;vx*vx; // DX 1/17/18 - added vx=vx		//CO190329 - clang doesn't like x=x, changing to x=y
+  vx=vy;vx+vx;vx+=vy;vx-vx;vx-=vy;vx*vx; // DX20180117 - added vx=vx		//CO20190329 - clang doesn't like x=x, changing to x=y
   vx=r*vy;vx=vy*r;vx=vy/r;vx=x*vy;vx=vy*x;vx=vy/r;  // ME20200329
-  //xvector<xcomplex<utype> > va,vb=va,vc(va); // DX 1/15/18 - equal operator was missing
-=======
-  vx=vy;vx+vx;vx+=vy;vx-vx;vx-=vy;vx*vx; // DX20180117 - added vx=vx		//CO20190329 - clang doesn't like x=x, changing to x=y
   //xvector<xcomplex<utype> > va,vb=va,vc(va); // DX20180115 - equal operator was missing
->>>>>>> 4464aa1d
   sin(vx);sinh(vx);cos(vx);cosh(vx);exp(vx);log(vx);//sqrt(vx);
   vx.clear(); // DX20180115 - clear was missing
   cout << vx << endl; // DX20180115 - ostream was missing
@@ -167,29 +162,17 @@
 
   aurostd::xmatrix<xcomplex<utype> > a,b(1,1),c(1,2,3,4),m(2),n(2),e=a,f(a);		//CO20190329 - clang doesn't like x=x, changing to x=y
   x+=issymmetric(m)+isantisymmetric(m)+ishermitian(m)+isantihermitian(m);
-<<<<<<< HEAD
-  trace(m); // DX 1/15/17 - initialize trace for xcomplex
-  m(1,1)=n(1,1);m[1][1]=n[1][1];m=n;m=m+m;m=m*m;m=m-m;m.clear();//m=m*r;m=r*m;		//CO190329 - clang doesn't like x=x, changing to x=y
-  m(1,1)+=n(1,1);m[1][1]-=n[1][1];m[1][1]*=n[1][1];m[1][1]/=n[1][1];mxmx=mx/my;mxmx/=my; // DX 1/15/18 - operator and equal operator initialized for xcomplex		//CO190329 - clang doesn't like x=x, changing to x=y
-  exp(m); // DX 1/15/18 - add exponential or complex matrices
-  m=x*m;m=m/x; // DX 1/17/18 - allow for xcomplex * xmatrix<xcomplex>
-  m=r*n;m=n*r;m=n/r;m+=n;m-=n;vx=mx*vy;  // ME20200329
-  cout << m << endl; // DX 1/15/18 - ostream
-  vx=m.getcol(1);m=conj(m);trasp(m);trasp(vx);vx=m*vx;  // ME 180904
-  bool tf=false;  //CO200106 - set the result or clang complains
-  m=mx*m;tf=bool(m==n);tf=bool(m!=n);jacobiHermitian(m);vx=m(1); // ME190814  //CO200106 - set the result or clang complains
-  m = aurostd::outer_product(vx, vy); // ME20200327
-=======
   trace(m); // DX20170115 - initialize trace for xcomplex
   m(1,1)=n(1,1);m[1][1]=n[1][1];m=n;m=m+m;m=m*m;m=m-m;m.clear();//m=m*r;m=r*m;		//CO20190329 - clang doesn't like x=x, changing to x=y
   m(1,1)+=n(1,1);m[1][1]-=n[1][1];m[1][1]*=n[1][1];m[1][1]/=n[1][1];mxmx=mx/my;mxmx/=my; // DX20180115 - operator and equal operator initialized for xcomplex		//CO20190329 - clang doesn't like x=x, changing to x=y
   exp(m); // DX20180115 - add exponential or complex matrices
   m=x*m;m=m/x; // DX20180117 - allow for xcomplex * xmatrix<xcomplex>
+  m=r*n;m=n*r;m=n/r;m+=n;m-=n;vx=mx*vy;  // ME20200329
   cout << m << endl; // DX20180115 - ostream
   vx=m.getcol(1);m=conj(m);trasp(m);trasp(vx);vx=m*vx;  // ME20180904
   bool tf=false;  //CO200106 - set the result or clang complains
   m=mx*m;tf=bool(m==n);tf=bool(m!=n);jacobiHermitian(m);vx=m(1); // ME20190814  //CO200106 - set the result or clang complains
->>>>>>> 4464aa1d
+  m = aurostd::outer_product(vx, vy); // ME20200327
   if(tf){;} //CO200106 - keep tf busy
 
   //  jacobi(m,vx,m);
