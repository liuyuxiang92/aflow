--- conflicted
+++ resolved
@@ -20,11 +20,7 @@
 #include <errno.h>
 #include <fcntl.h>
 #include <fstream>
-<<<<<<< HEAD
-#include <functional>  //ME20220127 - for unit tests
-=======
 #include <functional>  //ME20220127 - for unit tests and multithreading
->>>>>>> b26963aa
 #include <grp.h>
 #include <iomanip>
 #include <iostream>
