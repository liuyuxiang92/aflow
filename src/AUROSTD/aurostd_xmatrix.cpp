// ***************************************************************************
// *                                                                         *
// *           Aflow STEFANO CURTAROLO - Duke University 2003-2019           *
// *                                                                         *
// ***************************************************************************
// Written by Stefano Curtarolo 1994-2018
// fixed for g++ 4.5 on Mar11 2014
// compiles in g++6 and 7 2018

#ifndef _AUROSTD_XMATRIX_CPP_
#define _AUROSTD_XMATRIX_CPP_

//#define _AUROSTD_XMATRIX_DEFAULT_SIZE_ 3
//#define _AUROSTD_XMATRIX_TOLERANCE_IDENTITY_ double(1.0e-6)
//#define _AUROSTD_XMATRIX_TOLERANCE_ROUNDOFF_ double(1.0e-6)

//#ifndef _AUROSTD_XMATRIX_TOLERANCE_ROUNDOFF_
//#define _AUROSTD_XMATRIX_TOLERANCE_ROUNDOFF_ 1.0e-6 // DX 171025
//#endif

#ifndef XXEND
#define XXEND 1
#endif

#ifndef _xmatrix_epsilon
#define _xmatrix_epsilon 1.0e-15
#endif

#define _exponential_convergence 1.0e-18

#ifndef _AUROSTD_XCOMPLEX_H_
#include "aurostd_xcomplex.h"
#endif
#ifndef _AUROSTD_XSCALAR_H_
#include "aurostd_xscalar.h"
#endif
#ifndef _AUROSTD_XVECTOR_H_
#include "aurostd_xvector.h"
#endif
#ifndef _AUROSTD_XMATRIX_H_
#include "aurostd_xmatrix.h"
#endif
#ifndef _AUROSTD_XTENSOR6_H_
#include "aurostd_xtensor.h"
#endif

// ----------------------------------------------------------------------------
// --------------------------------------------------------------- constructors
namespace aurostd {  // namespace aurostd
  template<class utype>                                    // constructor
    xmatrix<utype>::xmatrix(int nrh,int nch,int nrl,int ncl) : msize(0) {
      lrows=std::min(nrl,nrh); //if(!nrh||!nch) lrows=0; this messes up convasp
      urows=std::max(nrl,nrh); //if(!nrh||!nch) urows=0; this messes up convasp
      lcols=std::min(ncl,nch); //if(!nrh||!nch) lcols=0; this messes up convasp
      ucols=std::max(ncl,nch); //if(!nrh||!nch) ucols=0; this messes up convasp
      refresh();  //CO191112
#ifdef _XMATH_DEBUG_CONSTRUCTORS
      cerr << "M -> constructor:"
        << "  lrows=" << lrows << ", urows=" << urows
        << ", lcols=" << lcols << ", ucols=" << ucols
        << ", rows="  << rows  << ", cols="  << cols << endl;
#endif
      if(msize>0) {
        corpus=new utype *[rows+XXEND];
        if(!corpus){throw aurostd::xerror(_AFLOW_FILE_NAME_,"aurostd::xmatrix<utype>::xmatrix():","allocation failure 1 (int,int,int,int)",_ALLOC_ERROR_);}
        corpus+= -lrows+ XXEND;
        corpus[lrows]= new utype[rows*cols+XXEND];
        if(!corpus[lrows]){throw aurostd::xerror(_AFLOW_FILE_NAME_,"aurostd::xmatrix<utype>::xmatrix():","allocation failure 2 (int,int,int,int)",_ALLOC_ERROR_);}
        corpus[lrows]+= -lcols+XXEND;
        for(int i=lrows+1;i<=urows;i++){corpus[i]=corpus[i-1]+cols;}  //this propagates previous line to all lrows
        clear();
      }
#ifdef _XMATH_DEBUG_CONSTRUCTORS
      cerr << "issquare=" << issquare << ", isfloat=" << isfloat << ", iscomplex=" << iscomplex
        << ", sizeof=" << size << ", msize=" << msize << endl;
#endif
    }
}

namespace aurostd {  // namespace aurostd
  template<class utype>                                       // copy constructor
    xmatrix<utype>::xmatrix(const xmatrix<utype>& b) : msize(0) {copy(b);}  //CO191112
  template<class utype>                                       // copy constructor
    xmatrix<utype>::xmatrix(const xvector<utype>& b) : msize(0) {copy(b);}  //CO191112
}

namespace aurostd {  // namespace aurostd
  template<class utype>                                       // copy constructor
    xmatrix<utype>::xmatrix(int vrows,int vcols, utype* a) : msize(0) {  // a starts from 0..
      lrows=1;urows=vrows;
      lcols=1;ucols=vcols;
      refresh();  //CO191112
#ifdef _XMATH_DEBUG_CONSTRUCTORS
      cerr << "M -> copy constructor:"
        << "  lrows=" << lrows << ", urows=" << urows
        << ", lcols=" << lcols << ", ucols=" << ucols
        << ", rows="  << rows  << ", cols="  << cols << endl;
#endif
      if(msize>0) {
        corpus=new utype *[rows+XXEND];
        if(!corpus){throw aurostd::xerror(_AFLOW_FILE_NAME_,"aurostd::xmatrix<utype>::xmatrix():","allocation failure 1 (int,int,utype*)",_ALLOC_ERROR_);}
        corpus+= -lrows+ XXEND;
        corpus[lrows]= new utype[rows*cols+XXEND];
        if(!corpus[lrows]){throw aurostd::xerror(_AFLOW_FILE_NAME_,"aurostd::xmatrix<utype>::xmatrix():","allocation failure 2 (int,int,utype*)",_ALLOC_ERROR_);}
        corpus[lrows]+= -lcols+XXEND;
        int i=0,j=0;
        for(i=lrows+1;i<=urows;i++){corpus[i]=corpus[i-1]+cols;}  //this propagates previous line to all lrows
        for(i=lrows;i<=urows;i++){
          for(j=lcols;j<=ucols;j++){
            corpus[i][j]=(utype) a[(i-1)*ucols+(j-1)]; // a.corpus[i][j];  // LIKE FORTRAN
          }
        }
        //      delete [] a;
      }
#ifdef _XMATH_DEBUG_CONSTRUCTORS
      cerr << "issquare=" << issquare << ", isfloat=" << isfloat << ", iscomplex=" << iscomplex
        << ", sizeof=" << size << ", msize=" << msize << endl;
#endif
    }
}

// ----------------------------------------------------------------------------
// ----------------------------------------------------------------- destructor

namespace aurostd {  // namespace aurostd
  template<class utype>                                     // default destructor
    xmatrix<utype>::~xmatrix() {
      // cerr << "problem destructor xmatrix [1]" << endl;
      // free a xmatrix allocated with xmatrix()
#ifdef _XMATH_DEBUG_DESTRUCTORS
      cerr << "M -> default destructor:"
        << "  lrows=" << lrows << ", urows=" << urows
        << ", lcols=" << lcols << ", ucols=" << ucols
        << ", rows="  << rows  << ", cols="  << cols << endl;
#endif
      free(); //CO190808
    }
}
// ----------------------------------------------------------------------------
// -------------------------------------------------------- assigment operators
 
namespace aurostd { // namespace aurostd
  template<class utype>
    void xmatrix<utype>::free() { //CO190808
      if(msize>0) {
        delete [] (corpus[lrows]+lcols-XXEND);
        delete [] (corpus+lrows-XXEND);
      }
      lrows=urows=lcols=ucols=0;refresh();
    }
}

namespace aurostd {  // namespace aurostd
  template<class utype>
    void xmatrix<utype>::copy(const xmatrix<utype>& b) { //CO190808
      if(lrows!=b.lrows||urows!=b.urows||lcols!=b.lrows||ucols!=b.ucols||msize!=b.msize) {    // if dims(this)!=dims(a) => build a new xmatrix !!!  //CO190808 - VERY IMPORTANT that we not only check lrows/urows/lcols/ucols, but msize, as xmatrix could just have been initialized (msize==0)
        free();
        lrows=b.lrows;urows=b.urows;rows=b.rows;
        lcols=b.lcols;ucols=b.ucols;cols=b.cols;
        //[simply copy instead]refresh();
        issquare=bool(rows == cols);
        isfloat=_isfloat((utype) 0);
        iscomplex=_iscomplex((utype) 0);
        size=(char) sizeof(utype);
        msize=(long int) size*rows*cols;
#ifdef _XMATH_DEBUG_OPERATORS
        cerr << "M -> operator =::"
          << "  lrows=" << lrows << ", urows=" << urows
          << ", lcols=" << lcols << ", ucols=" << ucols
          << ", rows="  << rows  << ", cols="  << cols << endl;
#endif
        if(msize>0) {
          corpus=new utype *[rows+XXEND];
          if(!corpus){throw aurostd::xerror(_AFLOW_FILE_NAME_,"aurostd::xmatrix<utype>::copy():","allocation failure 1 in COPY",_ALLOC_ERROR_);}
          corpus+= -lrows+ XXEND;
          corpus[lrows]= new utype[rows*cols+XXEND];
          if(!corpus[lrows]){throw aurostd::xerror(_AFLOW_FILE_NAME_,"aurostd::xmatrix<utype>::copy():","allocation failure 2 in COPY",_ALLOC_ERROR_);}
          corpus[lrows]+= -lcols+XXEND;
          for(int i=lrows+1;i<=urows;i++){corpus[i]=corpus[i-1]+cols;}  //this propagates previous line to all lrows
        }
#ifdef _XMATH_DEBUG_CONSTRUCTORS
        cerr << "issquare=" << issquare << ", isfloat=" << isfloat << ", iscomplex=" << iscomplex
          << ", sizeof=" << size << ", msize=" << msize << endl;
#endif
      }
      if(corpus!=b.corpus){
        int i=0,j=0;
        for(i=0;i<rows;i++){
          for(j=0;j<cols;j++){
            corpus[i+lrows][j+lcols] = b.corpus[i+b.lrows][j+b.lcols];
          }
        }
      } //CO190808 - we definitely have corpus now
    }
  template<class utype>
    void xmatrix<utype>::copy(const xvector<utype>& b) { //CO190808
      xmatrix<utype> a(b.urows,1,b.lrows,1);
      for(int i=b.lrows;i<=b.urows;i++){a[i][1]=b[i];}
      copy(a);
    }
}

namespace aurostd {  // namespace aurostd
  template<class utype>                                             // operator =
    xmatrix<utype>& xmatrix<utype>::operator=(const xmatrix<utype>& b) {  //CO191112
      if(this!=&b) {copy(b);}
      return *this;
    }
}

namespace aurostd {  // namespace aurostd
  template<class utype>
    void xmatrix<utype>::refresh(void) { //CO190808
      rows=urows-lrows+1;      //if(!nrh||!nch) rows=0; this messes up convasp
      cols=ucols-lcols+1;      //if(!nrh||!nch) cols=0; this messes up convasp
      if(rows==0||cols==0) {
        cerr << "XMATRIX constructor: creating EMPTY xmatrix<utype>" << endl;
        lrows=0;urows=0;rows=0;
        lcols=0;ucols=0;cols=0;
      };
      issquare=bool(rows == cols);
      isfloat=_isfloat((utype) 0);
      iscomplex=_iscomplex((utype) 0);
      size=(char) (sizeof(utype));
      msize=(long int) size*rows*cols;
    }
}

// ----------------------------------------------------------------------------
// ------------------------------------------------------------ index operators
// ---------------------------------------------------------------- operator []

namespace aurostd {  // namespace aurostd
  template<class utype>
  // removed inline
  utype* xmatrix<utype>::operator[] (int ir) const {
#ifndef __XOPTIMIZE
    if(ir>urows)  {cerr << _AUROSTD_XLIBS_ERROR_ << "_xmatrix<utype>_rows_high ir=" << ir << ", lrows=" << lrows << ", hrows=" << urows << endl;exit(0);}
    if(ir<lrows) {cerr << _AUROSTD_XLIBS_ERROR_ << "_xmatrix<utype>_rows_low ir=" << ir << ", lrows=" << lrows << ", hrows=" << urows << endl;exit(0);}
#endif
    return corpus[ir];
  }
}

namespace aurostd {  // namespace aurostd
  template<class utype>                                         // operator (i,j)
  // removed inline
  utype& xmatrix<utype>::operator()(int i,int j) const {
    //#ifndef XMATRIX_PERIODIC_BOUNDARY_CONDITIONS
#ifndef __XMATRIX_IGNORE_BOUNDARIES
    if(i>urows) {cerr << _AUROSTD_XLIBS_ERROR_ << "M -> i=" << i << " > urows=" << urows << endl;exit(0);}
    if(i<lrows) {cerr << _AUROSTD_XLIBS_ERROR_ << "M -> i=" << i << " < lrows=" << lrows << endl;exit(0);}
    if(j>ucols) {cerr << _AUROSTD_XLIBS_ERROR_ << "M -> j=" << j << " > ucols=" << ucols << endl;exit(0);}
    if(j<lcols) {cerr << _AUROSTD_XLIBS_ERROR_ << "M -> j=" << j << " < lcols=" << lcols << endl;exit(0);}
#endif // __XMATRIX_IGNORE_BOUNDARIES
    return corpus[i][j];
  }
  /*
  //#else
  # ifdef XMATH_WARNING
  # warning "XMATRIX_PERIODIC_BOUNDARY_CONDITIONS"
  # endif
  int ii=i,jj=j;
  // if(ii>urows) ii=lrows+mod(i-lrows,urows-lrows+1);
  // if(ii<lrows) ii=urows-mod(urows-i,urows-lrows+1);
  // if(jj>ucols) jj=lcols+mod(j-lcols,ucols-lcols+1);
  // if(jj<lcols) jj=ucols-mod(ucols-j,ucols-lcols+1);
  if(ii>urows) ii-=rows;
  if(ii<lrows) ii+=rows;
  if(jj>ucols) jj-=cols;
  if(jj<lcols) jj+=cols;
  return corpus[ii][jj];
  #endif
  }
  */
}
  
namespace aurostd {  // namespace aurostd
  template<class utype>                                         // operator (i)
  xvector<utype> xmatrix<utype>::operator()(int i) const {
    xvector<utype> out(lcols,ucols);
    for(int j=lcols;j<=ucols;j++)
      out(j)=corpus[i][j];
    return out;
  }
}

// ME 180904 returns a matrix column as an xvector
namespace aurostd {  // namespace aurostd
  template<class utype>
  xvector<utype> xmatrix<utype>::getcol(int i) const {
    xvector<utype> out(lrows, urows);
    for (int j = lrows; j <= urows; j++) {
      out(j) = corpus[j][i];
    }
    return out;
  }
}

namespace aurostd {  // namespace aurostd
  template<class utype>
    xvector<utype> xmatrix<utype>::getdiag(int k,int _lrows) const { //CO191210
      //first get length
      int _rows=0,i=0,j=0;
      for(i=lrows;i<=urows;i++){
        j=i+k;
        if(j>ucols){break;}
        _rows++;
      }
      xvector<utype> diag(_rows,_lrows);
      int index=_lrows;
      for(i=lrows;i<=urows;i++){
        j=i+k;
        if(j>ucols){break;}
        diag[index++]=corpus[i][j];
      }
      return diag;
    }
}

//CO190808
namespace aurostd {  // namespace aurostd
  //this function returns a submatrix mat_out spanning urow:lrow,ucol:lcol of the original matrix
  //lrows_out,lcols_out specifies lrows,lcols of mat_out
  //this is different than submatrix(), which returns back a submatrix by cutting out irow,jcol
  template<class utype> void
    xmatrix<utype>::getmatInPlace(xmatrix<utype>& mat_out,int lrow,int urow,int lcol,int ucol,int lrows_out,int lcols_out) const { //lrow, lcol references corpus, lrows_out references output  //CO191110
      string soliloquy="aurostd::getmatInPlace():";
      if(lrows_out==AUROSTD_MAX_INT){lrows_out=lrows;}
      if(lcols_out==AUROSTD_MAX_INT){lcols_out=lcols;}
      if(lrow<lrows){throw aurostd::xerror(_AFLOW_FILE_NAME_,soliloquy,"lrow<lrows",_VALUE_ILLEGAL_);}
      if(urow>urows){throw aurostd::xerror(_AFLOW_FILE_NAME_,soliloquy,"urow>urows",_VALUE_ILLEGAL_);}
      if(lcol<lcols){throw aurostd::xerror(_AFLOW_FILE_NAME_,soliloquy,"lcol<lcols",_VALUE_ILLEGAL_);}
      if(ucol>ucols){throw aurostd::xerror(_AFLOW_FILE_NAME_,soliloquy,"ucol>ucols",_VALUE_ILLEGAL_);}
      int rows_out=(urow-lrow)+1;
      int cols_out=(ucol-lcol)+1;
      if(! ( mat_out.rows==rows_out && mat_out.cols==cols_out && mat_out.lrows==lrows_out && mat_out.lcols==lcols_out ) ) { //check if necessary to create new object
        xmatrix<utype> mat(rows_out,cols_out,lrows_out,lcols_out);
        mat_out=mat;
      }
      for(int i=lrow;i<=urow;i++){
        for(int j=lcol;j<=ucol;j++){mat_out[(i-lrow)+mat_out.lrows][(j-lcol)+mat_out.lcols]=corpus[i][j];}
      }
    }
  template<class utype> void
    xmatrix<utype>::getmatInPlace(xvector<utype>& xv_out,int lrow,int urow,int lcol,int ucol,int lrows_out,int lcols_out) const { //lrow, lcol references corpus, lrows_out references output //CO191110
      xmatrix<utype> xmat;
      (*this).getmatInPlace(xmat,lrow,urow,lcol,ucol,lrows_out,lcols_out);
      xv_out=xmatrix2xvector(xmat,urow,ucol,lrow,lcol,(urow==lrow) ? lrows_out : lcols_out);
    }
  template<class utype> xmatrix<utype>
    xmatrix<utype>::getmat(int lrow,int urow,int lcol,int ucol,int lrows_out,int lcols_out) const { //lrow, lcol references corpus, lrows_out references output  //CO191110
      xmatrix<utype> xmat;
      (*this).getmatInPlace(xmat,lrow,urow,lcol,ucol,lrows_out,lcols_out);
      return xmat;
    }
  template<class utype> xvector<utype>
    xmatrix<utype>::getvec(int lrow,int urow,int lcol,int ucol,int lrows_out,int lcols_out) const { //lrow, lcol references corpus, lrows_out references output  //CO191110
      xvector<utype> xvec;
      (*this).getmatInPlace(xvec,lrow,urow,lcol,ucol,lrows_out,lcols_out);
      return xvec;
    }
}

//CO190808
namespace aurostd {  // namespace aurostd
  template<class utype>
  void xmatrix<utype>::setrow(const xvector<utype>& row,int irow) {  //CO191110
    return setmat(row,irow,false);
    //[OVERLOAD WITH SETMAT()]string soliloquy="aurostd::setrow():";
    //[OVERLOAD WITH SETMAT()]if(row.lrows!=lcols){throw aurostd::xerror(_AFLOW_FILE_NAME_,soliloquy,"row.lrows!=lcols",_INPUT_ILLEGAL_);}
    //[OVERLOAD WITH SETMAT()]if(row.urows!=ucols){throw aurostd::xerror(_AFLOW_FILE_NAME_,soliloquy,"row.urows!=ucols",_INPUT_ILLEGAL_);}
    //[OVERLOAD WITH SETMAT()]if(irow<lrows){throw aurostd::xerror(_AFLOW_FILE_NAME_,soliloquy,"irow<lrows",_INPUT_ILLEGAL_);}
    //[OVERLOAD WITH SETMAT()]if(irow>urows){throw aurostd::xerror(_AFLOW_FILE_NAME_,soliloquy,"irow>urows",_INPUT_ILLEGAL_);}
    //[OVERLOAD WITH SETMAT()]for(int j=row.lrows;j<=row.urows;j++){corpus[irow][j]=row[j];}
  }
}

//CO190808
namespace aurostd {  // namespace aurostd
  template<class utype>
  void xmatrix<utype>::setcol(const xvector<utype>& col,int icol) {  //CO191110
    return setmat(col,icol,true);
    //[OVERLOAD WITH SETMAT()]string soliloquy="aurostd::setcol():";
    //[OVERLOAD WITH SETMAT()]if(col.lrows!=lrows){throw aurostd::xerror(_AFLOW_FILE_NAME_,soliloquy,"col.lrows!=lrows",_INPUT_ILLEGAL_);}
    //[OVERLOAD WITH SETMAT()]if(col.urows!=urows){throw aurostd::xerror(_AFLOW_FILE_NAME_,soliloquy,"col.urows!=urows",_INPUT_ILLEGAL_);}
    //[OVERLOAD WITH SETMAT()]if(icol<lcols){throw aurostd::xerror(_AFLOW_FILE_NAME_,soliloquy,"icol<lcols",_INPUT_ILLEGAL_);}
    //[OVERLOAD WITH SETMAT()]if(icol>ucols){throw aurostd::xerror(_AFLOW_FILE_NAME_,soliloquy,"icol>ucols",_INPUT_ILLEGAL_);}
    //[OVERLOAD WITH SETMAT()]for(int j=col.lrows;j<=col.urows;j++){corpus[j][icol]=col[j];}
  }
}

//CO190808
namespace aurostd {  // namespace aurostd
  template<class utype>
  void xmatrix<utype>::setmat(const xmatrix<utype>& mat,int lrow,int lcol) { //these are the starting lrow, lcol, end is dictated by size of mat //CO191110
    bool LDEBUG=(FALSE || XHOST.DEBUG);
    string soliloquy="aurostd::setmat():";
    int urow=lrow+mat.rows-1; //ending row
    int ucol=lcol+mat.cols-1; //ending col
    if(LDEBUG){
      cerr << soliloquy << " urow=" << urow << endl;
      cerr << soliloquy << " ucol=" << ucol << endl;
    }
    if(lrow<lrows){throw aurostd::xerror(_AFLOW_FILE_NAME_,soliloquy,"lrow<lrows",_VALUE_ILLEGAL_);}
    if(urow>urows){throw aurostd::xerror(_AFLOW_FILE_NAME_,soliloquy,"urow>urows",_VALUE_ILLEGAL_);}
    if(lcol<lcols){throw aurostd::xerror(_AFLOW_FILE_NAME_,soliloquy,"lcol<lcols",_VALUE_ILLEGAL_);}
    if(ucol>ucols){throw aurostd::xerror(_AFLOW_FILE_NAME_,soliloquy,"ucol>ucols",_VALUE_ILLEGAL_);}
    for(int i=mat.lrows;i<=mat.urows;i++){
      for(int j=mat.lcols;j<=mat.ucols;j++){corpus[lrow+i-mat.lrows][lcol+j-mat.lcols]=mat[i][j];}
    }
  }
  template<class utype>
  void xmatrix<utype>::setmat(const xvector<utype>& xv,int icol,bool col) { //replace icol (col==true) or row (col==false) //CO191110
    bool LDEBUG=(FALSE || XHOST.DEBUG);
    string soliloquy="aurostd::setmat():";
    int lrow=1,lcol=1,urow=1,ucol=1;
    if(col==true){
      lrow=lrows; //starting row
      lcol=icol; //starting col
      urow=lrow+xv.rows-1; //ending row
      ucol=icol; //ending col
    }else{
      lrow=icol; //starting row
      lcol=lcols; //starting col
      urow=icol; //ending row
      ucol=lcols+xv.rows-1; //ending col
    }
    if(LDEBUG){
      cerr << soliloquy << " lrow=" << lrow << endl;
      cerr << soliloquy << " urow=" << urow << endl;
      cerr << soliloquy << " lcol=" << lcol << endl;
      cerr << soliloquy << " ucol=" << ucol << endl;
    }
    if(lrow<lrows){throw aurostd::xerror(_AFLOW_FILE_NAME_,soliloquy,"lrow<lrows",_VALUE_ILLEGAL_);}
    if(urow>urows){throw aurostd::xerror(_AFLOW_FILE_NAME_,soliloquy,"urow>urows",_VALUE_ILLEGAL_);}
    if(lcol<lcols){throw aurostd::xerror(_AFLOW_FILE_NAME_,soliloquy,"lcol<lcols",_VALUE_ILLEGAL_);}
    if(ucol>ucols){throw aurostd::xerror(_AFLOW_FILE_NAME_,soliloquy,"ucol>ucols",_VALUE_ILLEGAL_);}
    if(col==true){
      for(int i=xv.lrows;i<=xv.urows;i++){corpus[lrow+i-xv.lrows][icol]=xv[i];}
    }else{
      for(int i=xv.lrows;i<=xv.urows;i++){corpus[icol][lcol+i-xv.lrows]=xv[i];}
    }
  }
}

// ----------------------------------------------------------------------------
// ----------------------------------- index operators with boundary conditions

namespace aurostd {  // namespace aurostd
  template<class utype>                        // operator () boundary conditions
  // removed inline
  utype& xmatrix<utype>::operator()(int i,int j,bool bc) const {
    if(bc==BOUNDARY_CONDITIONS_NONE) {
#ifndef __XOPTIMIZE
      if(i>urows) {cerr << _AUROSTD_XLIBS_ERROR_ << "M -> i=" << i << " > urows=" << urows << endl;exit(0);}
      if(i<lrows) {cerr << _AUROSTD_XLIBS_ERROR_ << "M -> i=" << i << " < lrows=" << lrows << endl;exit(0);}
      if(j>ucols) {cerr << _AUROSTD_XLIBS_ERROR_ << "M -> j=" << j << " > ucols=" << ucols << endl;exit(0);}
      if(j<lcols) {cerr << _AUROSTD_XLIBS_ERROR_ << "M -> j=" << j << " < lcols=" << lcols << endl;exit(0);}
#endif
      return corpus[i][j];
    }
    if(bc==BOUNDARY_CONDITIONS_PERIODIC) {
      int ii=i,jj=j;
      if(ii==urows+1) ii=lrows; // fast switching
      if(ii==lrows-1) ii=urows; // fast switching
      if(ii>urows) ii=lrows+mod(i-lrows,urows-lrows+1);
      if(ii<lrows) ii=urows-mod(urows-i,urows-lrows+1);
      if(jj==ucols+1) jj=lcols; // fast switching
      if(jj==lcols-1) jj=ucols; // fast switching
      if(jj>ucols) jj=lcols+mod(j-lcols,ucols-lcols+1);
      if(jj<lcols) jj=ucols-mod(ucols-j,ucols-lcols+1);
#ifndef __XOPTIMIZE
      if(ii>urows) {cerr << _AUROSTD_XLIBS_ERROR_ << "V -> ii=" << ii << " > urows" << urows << " <<  BC=" << bc << endl;exit(0);}
      if(ii<lrows) {cerr << _AUROSTD_XLIBS_ERROR_ << "V -> ii=" << ii << " < lrows" << lrows << " <<  BC=" << bc << endl;exit(0);}
      if(jj>ucols) {cerr << _AUROSTD_XLIBS_ERROR_ << "V -> jj=" << jj << " > ucols" << ucols << " <<  BC=" << bc << endl;exit(0);}
      if(jj<lcols) {cerr << _AUROSTD_XLIBS_ERROR_ << "V -> jj=" << jj << " < lcols" << lcols << " <<  BC=" << bc << endl;exit(0);}
#endif
      return corpus[ii][jj];
    }
  }
}

// ----------------------------------------------------------------------------
// ------------------------------------------------------- math unary operators

// -------------------------------------------------- operator xmatrix += xmatrix
namespace aurostd {  // namespace aurostd
  template<class utype> xmatrix<utype>&
  // removed inline
  xmatrix<utype>::operator +=(const xmatrix<utype>& r)
  {
#ifdef _XMATH_DEBUG_OPERATORS
    printf("M -> operator +=: ");
    printf("this->lrows=%i, this->urows=%i, ",this->lrows,this->urows);
    printf("this->lcols=%i, this->ucols=%i\n",this->lcols,this->ucols);
    printf("                 ");
    printf("r.lrows=%i, r.urows=%i, ",r.lrows,r.urows);
    printf("r.lcols=%i, r.ucols=%i\n",r.lcols,r.ucols);
#endif
    if(this->rows!=r.rows||this->cols!=r.cols)
      {cerr << _AUROSTD_XLIBS_ERROR_ << "ERROR - aurostd::xmatrix<utype>: failure in operator+=" << endl
	    << " (this->rows!=r.rows||this->cols!=r.cols)=FALSE" << endl;exit(0);}
    for(int i=0;i<rows;i++)
      for(int j=0;j<cols;j++)
	corpus[i+lrows][j+lcols]+=r[i+r.lrows][j+r.lcols];
    return *this;
  }
}

// -------------------------------------------------- operator xmatrix -= xmatrix
namespace aurostd {  // namespace aurostd
  template<class utype> xmatrix<utype>&                  
  // removed inline
  xmatrix<utype>::operator -=(const xmatrix<utype>& r)
  {
#ifdef _XMATH_DEBUG_OPERATORS
    printf("M -> operator -=: ");
    printf("this->lrows=%i, this->urows=%i, ",this->lrows,this->urows);
    printf("this->lcols=%i, this->ucols=%i\n",this->lcols,this->ucols);
    printf("                 ");
    printf("r.lrows=%i, r.urows=%i, ",r.lrows,r.urows);
    printf("r.lcols=%i, r.ucols=%i\n",r.lcols,r.ucols);
#endif
    if(this->rows!=r.rows||this->cols!=r.cols)
      {cerr << _AUROSTD_XLIBS_ERROR_ << "ERROR - aurostd::xmatrix<utype>: failure in operator-=               " << endl
	    << " (this->rows!=r.rows||this->cols!=r.cols)=FALSE" << endl;exit(0);}
    for(int i=0;i<rows;i++)
      for(int j=0;j<cols;j++)
	corpus[i+lrows][j+lcols]-=r[i+r.lrows][j+r.lcols];
    return *this;
  }
}

// -------------------------------------------------- operator xmatrix *= xmatrix
namespace aurostd {  // namespace aurostd
  template<class utype> xmatrix<utype>&                  
  // removed inline
  xmatrix<utype>::operator *=(const xmatrix<utype>& b)
  {
#ifdef _XMATH_DEBUG_OPERATORS
      printf("M -> operator *=: ");
      printf("this->lrows=%i, this->urows=%i, ",this->lrows,this->urows);
      printf("this->lcols=%i, this->ucols=%i\n",this->lcols,this->ucols);
      printf("                 ");
      printf("b.lrows=%i, b.urows=%i, ",b.lrows,b.urows);
      printf("b.lcols=%i, b.ucols=%i\n",b.lcols,b.ucols);
#endif
      if(!this->issquare||!b.issquare||this->rows!=b.rows)
      //{cerr << _AUROSTD_XLIBS_ERROR_ << "ERROR - aurostd::xmatrix<utype>: failure in operator*=: "
      //  <<  "defined only for square xmatrixes with equal dimensions " << endl;exit(0);}
        throw aurostd::xerror(_AFLOW_FILE_NAME_,"xmatrix<utype>::operator *=():","failure in operator*=: defined only for square xmatrixes with equal dimensions",_INPUT_ILLEGAL_);  //CO191112

      xmatrix<utype> a(this->urows,this->ucols,this->lrows,this->lcols);
      int i=0,j=0,k=0,ii=0,jj=0,kk=0;
      utype *bk,*ai,aik,*thisi;

      for(i=this->lrows;i<=this->urows;i++)
        for(j=this->lcols;j<=this->ucols;j++) {
          a.corpus[i][j]=this->corpus[i][j];
          this->corpus[i][j]=(utype) 0;
        }
      for(i=this->lrows,ii=a.lrows;i<=this->urows;i++,ii++) {
        thisi=this->corpus[i];
        ai=a[ii];
        for(k=a.lcols,kk=b.lcols;k<=a.ucols;k++,kk++) {
          bk=b[kk];
          aik=ai[k];
          for(j=this->lrows,jj=b.lcols;j<=this->urows;j++,jj++)
            thisi[j]+=aik*bk[jj];
        }
      }
      return *this;
  }
}

// -------------------------------------------------- operator xmatrix *= utype
namespace aurostd {  // namespace aurostd
  template<class utype> xmatrix<utype>&                  
  // removed inline
  xmatrix<utype>::operator *=(utype r)
  {  //CO191110
#ifdef _XMATH_DEBUG_OPERATORS
      printf("M -> operator *=: ");
      printf("this->lrows=%i, this->urows=%i, ",this->lrows,this->urows);
      printf("this->lcols=%i, this->ucols=%i\n",this->lcols,this->ucols);
      printf("                 ");
      printf("b.lrows=%i, b.urows=%i, ",b.lrows,b.urows);
      printf("b.lcols=%i, b.ucols=%i\n",b.lcols,b.ucols);
#endif
      for(int i=lrows;i<=urows;i++)
        for(int j=lcols;j<=ucols;j++) {
          corpus[i][j]*=r;
        }
      return *this;
  }
}

// -------------------------------------------------- operator xmatrix /= utype
namespace aurostd {  // namespace aurostd
  template<class utype> xmatrix<utype>&                  
    // removed inline
    xmatrix<utype>::operator /=(utype r){  //CO191110
#ifdef _XMATH_DEBUG_OPERATORS
      printf("M -> operator *=: ");
      printf("this->lrows=%i, this->urows=%i, ",this->lrows,this->urows);
      printf("this->lcols=%i, this->ucols=%i\n",this->lcols,this->ucols);
      printf("                 ");
      printf("b.lrows=%i, b.urows=%i, ",b.lrows,b.urows);
      printf("b.lcols=%i, b.ucols=%i\n",b.lcols,b.ucols);
#endif
      for(int i=lrows;i<=urows;i++)
        for(int j=lcols;j<=ucols;j++) {
          corpus[i][j]/=r;
        }
      return *this;
    }
  template<class utype> xmatrix<utype>&                  
    // removed inline
    xmatrix<utype>::operator /=(const xmatrix<utype>& a){  //CO191201 - right matrix division
#ifdef _XMATH_DEBUG_OPERATORS
      printf("M -> operator *=: ");
      printf("this->lrows=%i, this->urows=%i, ",this->lrows,this->urows);
      printf("this->lcols=%i, this->ucols=%i\n",this->lcols,this->ucols);
      printf("                 ");
      printf("b.lrows=%i, b.urows=%i, ",b.lrows,b.urows);
      printf("b.lcols=%i, b.ucols=%i\n",b.lcols,b.ucols);
#endif
      *this=*this*inverse(a);
      return *this;
    }
}

// ----------------------------------------------------------- operator +xmatrix
namespace aurostd {  // namespace aurostd
  template<class utype>                          
    xmatrix<utype> operator+(const xmatrix<utype>& a) {
      return a;
    }
}

// ----------------------------------------------------------- operator -xmatrix
namespace aurostd {  // namespace aurostd
  template<class utype>                          
    xmatrix<utype> operator-(const xmatrix<utype>& a) {
      xmatrix<utype> c(a.urows,a.ucols,a.lrows,a.lcols);
      for (int i=a.lrows;i<=a.urows;i++)
        for (int j=a.lcols;j<=a.ucols;j++)
          c[i][j]=-a[i][j];
      return c;
    }
}

// ----------------------------------------------------------------------------
// ------------------------------------------------------ math binary operators

// ----------------------------------------------------------------------------
// --------------------------------------------------- operator xmatrix + xmatrix
namespace aurostd {  // namespace aurostd
  template<class utype>                          
    xmatrix<utype> operator+(const xmatrix<utype>& a,const xmatrix<utype>& b) {

#ifdef _XMATH_DEBUG_OPERATORS
      printf("M -> operator +: a.lrows=%i, a.urows=%i, a.lcols=%i, a.ucols=%i\n",a.lrows,a.urows,a.lcols,a.ucols);
      printf("M -> operator +: b.lrows=%i, b.urows=%i, b.lcols=%i, b.ucols=%i\n",b.lrows,b.urows,b.lcols,b.ucols);
#endif
      if(a.rows!=b.rows||a.cols!=b.cols)
      {cerr << _AUROSTD_XLIBS_ERROR_ << "ERROR - aurostd::xmatrix<utype>: failure in operator+:"
        << " (a.rows!=b.rows||a.cols!=b.cols)=FALSE" << endl;exit(0);}
      xmatrix<utype> c(a.rows,a.cols);
      int i,j;
      utype *bi,*ci,*ai;
      for(i=0;i<a.rows;i++) {
        ai=a[i+a.lrows];bi=b[i+b.lrows];ci=c[i+c.lrows];
        for(j=0;j<a.cols;j++)
          ci[j+c.lcols]=ai[j+a.lcols]+bi[j+b.lcols];}
      return c;
    }
}

// ----------------------------------------------------------------------------
// --------------------------------------------------- operator xmatrix - xmatrix
namespace aurostd {  // namespace aurostd
  template<class utype>
    xmatrix<utype> operator-(const xmatrix<utype>& a,const xmatrix<utype>& b) {

#ifdef _XMATH_DEBUG_OPERATORS
      printf("M -> operator +: a.lrows=%i, a.urows=%i, a.lcols=%i, a.ucols=%i\n",a.lrows,a.urows,a.lcols,a.ucols);
      printf("M -> operator +: b.lrows=%i, b.urows=%i, b.lcols=%i, b.ucols=%i\n",b.lrows,b.urows,b.lcols,b.ucols);
#endif
      if(a.rows!=b.rows||a.cols!=b.cols)
      {cerr << _AUROSTD_XLIBS_ERROR_ << "ERROR - aurostd::xmatrix<utype>: failure in operator-:"
        << " (a.rows!=b.rows||a.cols!=b.cols)=FALSE" << endl;exit(0);}
      xmatrix<utype> c(a.rows,a.cols);
      int i,j;
      utype *bi,*ci,*ai;
      for(i=0;i<a.rows;i++) {
        ai=a[i+a.lrows];bi=b[i+b.lrows];ci=c[i+c.lrows];
        for(j=0;j<a.cols;j++)
          ci[j+c.lcols]=ai[j+a.lcols]-bi[j+b.lcols];};
      return c;
    }
}

// ----------------------------------------------------------------------------
// --------------------------------------------------- operator xmatrix * xmatrix
namespace aurostd {  // namespace aurostd
  template<class utype>                  
    xmatrix<utype> operator*(const xmatrix<utype>& a,const xmatrix<utype>& b) {    
#ifdef _XMATH_DEBUG_OPERATORS
      printf("M -> operator *: a.lrows=%i, a.urows=%i, a.lcols=%i, a.ucols=%i\n",a.lrows,a.urows,a.lcols,a.ucols);
      printf("M -> operator *: b.lrows=%i, b.urows=%i, b.lcols=%i, b.ucols=%i\n",b.lrows,b.urows,b.lcols,b.ucols);
#endif    
<<<<<<< HEAD
    if(a.cols!=b.rows) {
      // ME190814 - eliminate exit
      //{cerr << _AUROSTD_XLIBS_ERROR_ << "ERROR - aurostd::xmatrix<utype>: failure in operator*: (a.cols!=b.rows)=FALSE" << endl;exit(0);}    
      string function = "aurostd::xmatrix<utype>::operator*";
      string message = "a.cols != b.rows";
      throw xerror(_AFLOW_FILE_NAME_, function, message, _INDEX_MISMATCH_);
    }
    xmatrix<utype> c(a.rows,b.cols);
    int i,j,k,ii,jj,kk;
    // register
    utype *bk,*ci,*ai,aik;    
    for(i=c.lrows,ii=a.lrows;i<=c.urows;i++,ii++) {
      ci=c[i];
      ai=a[ii];
      //for(k=a.lcols,kk=b.lcols;k<=a.ucols;k++,kk++) {
      for(k=a.lcols,kk=b.lrows;k<=a.ucols;k++,kk++) {
	bk=b[kk];
	aik=ai[k];
	for(j=c.lcols,jj=b.lcols;j<=c.ucols;j++,jj++)
	  ci[j]+=aik*bk[jj];
      }
    }    
    /*  
	for(i=c.lrows,ii=a.lrows;i<=c.urows;i++,ii++)          // 48% slower than the
	for(k=a.lcols,kk=b.lrows;k<=a.ucols;k++,kk++)        // previous optimized
	for(j=c.lcols,jj=b.lcols;j<=c.ucols;j++,jj++)      // routine
	c[i][j]+=a[ii][k]*b[kk][jj];	
	for(i=c.lrows,ii=a.lrows;i<=c.urows;i++,ii++)          // 66% slower than the
	for(k=a.lcols,kk=b.lrows;k<=a.ucols;k++,kk++)        // previous optimized
	for(j=c.lcols,jj=b.lcols;j<=c.ucols;j++,jj++)      // routine
	c(i,j)+=a(ii,k)*b(kk,jj);
    */
    return  c;
  }

  // ME190814 - multiplication of a real matrix with a complex matrix
  template<class utype>
  xmatrix<xcomplex<utype> > operator*(const xmatrix<utype>& a, const xmatrix<xcomplex<utype> >& b) {
#ifdef _XMATH_DEBUG_OPERATORS
    printf("M -> operator *: a.lrows=%i, a.urows=%i, a.lcols=%i, a.ucols=%i\n",a.lrows,a.urows,a.lcols,a.ucols);
    printf("M -> operator *: b.lrows=%i, b.urows=%i, b.lcols=%i, b.ucols=%i\n",b.lrows,b.urows,b.lcols,b.ucols);
#endif    
    if (a.cols!=b.rows) {
      string function = "aurostd::xmatrix<utype>::operator*";
      string message = "a.cols != b.rows";
      throw xerror(_AFLOW_FILE_NAME_, function, message, _INDEX_MISMATCH_);
    }

    xmatrix<xcomplex<utype> > c(a.rows, b.cols);
    int i=0, j=0, k=0, ii=0, jj=0, kk=0;
    utype *ai, aik = (utype)0;
    xcomplex<utype> *bk, *ci;
    for (i = c.lrows, ii = a.lrows; i <= c.urows; i++, ii++) {
      ci = c[i];
      ai = a[ii];
      for (k = a.lcols, kk = b.lrows; k <= a.ucols; k++, kk++) {
        bk = b[kk];
        aik = ai[k];
        for (j = c.lcols, jj = b.lcols; j <= c.ucols; j++, jj++) {
          ci[j].re += aik * bk[jj].re;
          ci[j].im += aik * bk[jj].im;
        }
      }
    }
    return c;
  }
}
=======
      if(a.cols!=b.rows)
      {cerr << _AUROSTD_XLIBS_ERROR_ << "ERROR - aurostd::xmatrix<utype>: failure in operator*: (a.cols!=b.rows)=FALSE" << endl;exit(0);}    
      xmatrix<utype> c(a.rows,b.cols);
      int i,j,k,ii,jj,kk;
      // register
      utype *bk,*ci,*ai,aik;    
      for(i=c.lrows,ii=a.lrows;i<=c.urows;i++,ii++) {
        ci=c[i];
        ai=a[ii];
        //for(k=a.lcols,kk=b.lcols;k<=a.ucols;k++,kk++) {
        for(k=a.lcols,kk=b.lrows;k<=a.ucols;k++,kk++) {
          bk=b[kk];
          aik=ai[k];
          for(j=c.lcols,jj=b.lcols;j<=c.ucols;j++,jj++)
            ci[j]+=aik*bk[jj];
        }
      }    
      /*  
          for(i=c.lrows,ii=a.lrows;i<=c.urows;i++,ii++)          // 48% slower than the
          for(k=a.lcols,kk=b.lrows;k<=a.ucols;k++,kk++)        // previous optimized
          for(j=c.lcols,jj=b.lcols;j<=c.ucols;j++,jj++)      // routine
          c[i][j]+=a[ii][k]*b[kk][jj];	
          for(i=c.lrows,ii=a.lrows;i<=c.urows;i++,ii++)          // 66% slower than the
          for(k=a.lcols,kk=b.lrows;k<=a.ucols;k++,kk++)        // previous optimized
          for(j=c.lcols,jj=b.lcols;j<=c.ucols;j++,jj++)      // routine
          c(i,j)+=a(ii,k)*b(kk,jj);
          */
      return  c;
      }
    }
>>>>>>> 12e63c72

  // ----------------------------------------------------------------------------
// ----------------------------------------------------------------------------
namespace aurostd {  // namespace aurostd
  template<class utype>                               // operator xmatrix * xvector
    xvector<utype> operator*(const xmatrix<utype>& a,const xvector<utype>& b) {    
#ifdef _XMATH_DEBUG_OPERATORS
      printf("M -> operator *: a.lrows=%i, a.urows=%i, a.lcols=%i, a.ucols=%i\n",a.lrows,a.urows,a.lcols,a.ucols);
      printf("M -> operator *: b.lrows=%i, b.urows=%i \n",b.lrows,b.urows);
#endif    
      if(a.cols!=b.rows)
      {cerr << _AUROSTD_XLIBS_ERROR_ << "ERROR - aurostd::xmatrix<utype>: failure in operator* xmatrix * xvector: (a.cols!=b.rows)=FALSE " << a.cols << " " << b.rows << endl;exit(0);}    
      xvector<utype> c(a.lrows,a.urows);    
      for(int i=a.lrows;i<=a.urows;i++)
        for(int j=a.lcols;j<=a.ucols;j++)
          //      c[i]+=a[i][j]*b[j-b.lrows+1];
          c(i)+=a(i,j)*b(j-b.lrows+1);   // check... the 1 might be wrong
      return  c;
    }
}

namespace aurostd {  // namespace aurostd
  template<class utype>                               // operator xvector * xmatrix
    xvector<utype> operator*(const xvector<utype>& a,const xmatrix<utype>& b) {    
#ifdef _XMATH_DEBUG_OPERATORS
      printf("M -> operator *: a.lrows=%i, a.urows=%i \n",a.lrows,a.urows);
      printf("M -> operator *: b.lrows=%i, b.urows=%i, b.lcols=%i, b.ucols=%i\n",a.lrows,a.urows,a.lcols,a.ucols);
#endif    
      if(a.rows!=b.rows)
      {cerr << _AUROSTD_XLIBS_ERROR_ << "ERROR - aurostd::xmatrix<utype>: failure in operator* xvector * xmatrix: (a.rows!=b.rows)=FALSE " << a.rows << " " << b.rows << endl;exit(0);}  
      xvector<utype> c(b.lcols,b.ucols);    
      for(int i=b.lcols;i<=b.ucols;i++)
        for(int j=a.lrows;j<=a.urows;j++)
          //      c[i]+=a[j]*b[j-a.lrows+b.lrows][i];
          c(i)+=a(j)*b(j-a.lrows+b.lrows,i);
      return  c;
    }
}

// ----------------------------------------------------------------------------
// ----------------------------------------------------------------------------
namespace aurostd {  // namespace aurostd
  template<class utype> xmatrix<utype>                 // operator xmatrix * scalar
    operator*(const utype s,const xmatrix<utype>& a) {
      xmatrix<utype> c(a.urows,a.ucols,a.lrows,a.lcols);
      for(int i=c.lrows;i<=c.urows;i++)
        for(int j=c.lcols;j<=c.ucols;j++)
          c[i][j]=(utype) a[i][j]*(utype) s;
      return c;
    }
}

// ----------------------------------------------------------------------------
namespace aurostd {  // namespace aurostd
  template<class utype> xmatrix<utype>                //  operator scalar * xmatrix
    operator*(const xmatrix<utype>& a,const utype s) {
      return s*a;
    }
}

// ----------------------------------------------------------------------------
namespace aurostd {  // namespace aurostd
  template<class utype> xmatrix<utype>                 // operator xmatrix / scalar
    operator/(const xmatrix<utype>& a,const utype s) {
      return (utype) ((utype)1/s)*a;                     // DX 1/15/17 - add utype to 1/s to account for xcomplex
    }
  template<class utype> xmatrix<utype>                 // operator xmatrix / scalar
    operator/(const xmatrix<utype>& a,const xmatrix<utype>& b) {  //CO191201
      return a*inverse(b);
  }
}

// ----------------------------------------------------------------------------
// ----------------------------------------------------------------------------
// CONDITIONALS

namespace aurostd {  // namespace aurostd
  template<class utype> bool                             // is xmatrix == xmatrix ?
  __identical(const xmatrix<utype>& a,const xmatrix<utype>& b,const utype& _tol_,const char& _mode_) {
    if(a.rows!=b.rows) {cerr << _AUROSTD_XLIBS_ERROR_ << "ERROR - aurostd::xmatrix<utype>: failure in function identical (xmatrix == xmatrix)[1]" << endl;exit(0);}
    if(a.cols!=b.cols) {cerr << _AUROSTD_XLIBS_ERROR_ << "ERROR - aurostd::xmatrix<utype>: failure in function identical (xmatrix == xmatrix)[2]" << endl;exit(0);}
    bool output=TRUE;
    if(a.isfloat || a.iscomplex) {
      if(_mode_==1) { // relative tolerance
	for(int i=a.lrows,ii=b.lrows;i<=a.urows;i++,ii++)
	  for(int j=a.lcols,jj=b.lcols;j<=a.ucols;j++,jj++) {
	    output=output*(((abs(a[i][j]-b[ii][jj]))/(abs(a[i][j])+abs(b[ii][jj])+_tol_))<=_tol_);
	    if(output==FALSE) return (bool) output;
	  }
      }
      if(_mode_==0) { // absolute tolerance (faster)  DEFAULT
	for(int i=a.lrows,ii=b.lrows;i<=a.urows;i++,ii++)
	  for(int j=a.lcols,jj=b.lcols;j<=a.ucols;j++,jj++) {
	    output=output*(abs(a[i][j]-b[ii][jj])<=_tol_);
	    if(output==FALSE) return (bool) output;
	  }
      }
    } else {
      for(int i=a.lrows,ii=b.lrows;i<=a.urows;i++,ii++)
	for(int j=a.lcols,jj=b.lcols;j<=a.ucols;j++,jj++) {
	  output=output*(a[i][j]==b[ii][jj]);
	  if(output==FALSE) return (bool) output;
	}
    }
    return (bool) output;
  }
  
  template<class utype> bool                             // is xmatrix == xmatrix ?
  identical(const xmatrix<utype>& a,const xmatrix<utype>& b,const utype& _tol_,const char& _mode_) {
    // ME190814 - BEGIN
    // [OBSOLETE - return false instead] if(a.rows!=b.rows) {cerr << _AUROSTD_XLIBS_ERROR_ << "ERROR - aurostd::xmatrix<utype>: failure in function identical (xmatrix == xmatrix)[1]" << endl;exit(0);}
    // [OBSOLETE - return false instead] if(a.cols!=b.cols) {cerr << _AUROSTD_XLIBS_ERROR_ << "ERROR - aurostd::xmatrix<utype>: failure in function identical (xmatrix == xmatrix)[2]" << endl;exit(0);}
    if ((a.rows != b.rows) || (a.cols != b.cols)) return false;
    //if(a.isfloat || a.iscomplex) { ME190814 - this doesn't work for xcomplex because abs() and _tol_ have different types
    // ME190814 - END
    if(a.isfloat) {
      if(_mode_==1) { // relative tolerance
	for(int i=a.lrows,ii=b.lrows;i<=a.urows;i++,ii++)
	  for(int j=a.lcols,jj=b.lcols;j<=a.ucols;j++,jj++)
	    if((abs(a[i][j]-b[ii][jj])/(abs(a[i][j])/2.0+abs(b[ii][jj])/2.0+_tol_))>=_tol_) return FALSE;
      }
      if(_mode_==0) { // absolute tolerance (faster)  DEFAULT
	for(int i=a.lrows,ii=b.lrows;i<=a.urows;i++,ii++)
	  for(int j=a.lcols,jj=b.lcols;j<=a.ucols;j++,jj++)
	    if(abs(a[i][j]-b[ii][jj])>=_tol_) return FALSE;
      }
    } else {
      for(int i=a.lrows,ii=b.lrows;i<=a.urows;i++,ii++)
	for(int j=a.lcols,jj=b.lcols;j<=a.ucols;j++,jj++)
	  if((a[i][j]!=b[ii][jj])) return FALSE;
    }
    return TRUE; // if FALSE has never found....
  }

  // namespace aurostd
  template<class utype> bool                             // is xmatrix == xmatrix ?
  identical(const xmatrix<utype>& a,const xmatrix<utype>& b,const utype& _tol_) {
    return (bool) identical(a,b,_tol_,(char) 0);  // relative
  }

  // namespace aurostd
  template<class utype> bool                             // is xmatrix == xmatrix ?
  rel_identical(const xmatrix<utype>& a,const xmatrix<utype>& b,const utype& _tol_) {
    return (bool) identical(a,b,_tol_,(char) 1);  // relative
  }

  // namespace aurostd
  template<class utype> bool                             // is xmatrix == xmatrix ?
  abs_identical(const xmatrix<utype>& a,const xmatrix<utype>& b,const utype& _tol_) {
    return (bool) identical(a,b,_tol_,(char) 0);  // absolute
  }

  // namespace aurostd
  template<class utype> bool                             // is xmatrix == xmatrix ?
  identical(const xmatrix<utype>& a,const xmatrix<utype>& b) {
    return (bool) identical(a,b,(utype) _AUROSTD_XMATRIX_TOLERANCE_IDENTITY_,(char) 0);
  }

  // namespace aurostd
  template<class utype> bool                             // is xmatrix == xmatrix ?
  operator==(const xmatrix<utype>& a,const xmatrix<utype>& b) {
    return (bool) identical(a,b,(utype) _AUROSTD_XMATRIX_TOLERANCE_IDENTITY_,(char) 0);
  }

  // namespace aurostd
  template<class utype> bool                             // is xmatrix != xmatrix ?
  isdifferent(const xmatrix<utype>& a,const xmatrix<utype>& b,const utype& _tol_) {
    return (bool) !identical(a,b,_tol_,(char) 0);
  }

  // namespace aurostd
  template<class utype> bool                             // is xmatrix != xmatrix ?
  isdifferent(const xmatrix<utype>& a,const xmatrix<utype>& b) {
    return (bool) !identical(a,b,(utype) _AUROSTD_XMATRIX_TOLERANCE_IDENTITY_,(char) 0);
  }

  // namespace aurostd
  template<class utype> bool                             // is xmatrix == xmatrix ?
  isequal(const xmatrix<utype>& a,const xmatrix<utype>& b,const utype& _tol_) {
    return (bool) identical(a,b,_tol_,(char) 0);
  }

  // namespace aurostd
  template<class utype> bool                             // is xmatrix == xmatrix ?
  isequal(const xmatrix<utype>& a,const xmatrix<utype>& b) {
    return (bool) identical(a,b,(utype) _AUROSTD_XMATRIX_TOLERANCE_IDENTITY_,(char) 0);
  }

  // namespace aurostd
  template<class utype> bool                             // is xmatrix != xmatrix ?
  operator!=(const xmatrix<utype>& a,const xmatrix<utype>& b) {
    return (bool) !identical(a,b,(utype) _AUROSTD_XMATRIX_TOLERANCE_IDENTITY_,(char) 0);
  }

  // ME190814 - xcomplex version
  // namespace aurostd
  template<class utype> bool
  identical(const xmatrix<xcomplex<utype> >& a, const xmatrix<xcomplex<utype> >& b, const utype& _tol_, const char& _mode_) {
    if ((a.rows != b.rows) || (a.cols != b.cols)) return false;
    if (_mode_ == 1) {  // relative tolerance
      for (int i = a.lrows, ii = b.lrows; i <= a.urows; i++, ii++) {
        for (int j = a.lcols, jj = b.lcols; i <= a.ucols; j++, jj++) {
          if ((abs(a[i][j].re - b[ii][jj].re)/abs(a[i][j].re/2.0 + abs(b[ii][jj].re)/2.0 + _tol_)) >= _tol_) return false;
          if ((abs(a[i][j].im - b[ii][jj].im)/abs(a[i][j].im/2.0 + abs(b[ii][jj].im)/2.0 + _tol_)) >= _tol_) return false;
        }
      }
    } else if (_mode_ == 0) {  // absolute tolerance (faster) DEFAULT
      for (int i = a.lrows, ii = b.lrows; i <= a.urows; i++, ii++) {
        for (int j = a.lcols, jj = b.lcols; j <= a.ucols; j++, jj++) {
          if (abs(a[i][j].re - b[ii][jj].re) >= _tol_) return false;
          if (abs(a[i][j].im - b[ii][jj].im) >= _tol_) return false;
        }
      }
    } else {  // unknown mode
      string function = "aurostd::xmatrix::identical";
      string message = "Unknown mode " + utype2string<char>(_mode_) + ".";
      throw xerror(_AFLOW_FILE_NAME_, function, message, _VALUE_ILLEGAL_);
    }
    return true;
  }

  // namespace aurostd
  template<class utype> bool                             // is xmatrix == xmatrix ?
  identical(const xmatrix<xcomplex<utype> >& a,const xmatrix<xcomplex<utype> >& b,const utype& _tol_) {
    return (bool) identical(a,b,_tol_,(char) 0);  // relative
  }

  // namespace aurostd
  template<class utype> bool                             // is xmatrix == xmatrix ?
  rel_identical(const xmatrix<xcomplex<utype> >& a,const xmatrix<xcomplex<utype> >& b,const utype& _tol_) {
    return (bool) identical(a,b,_tol_,(char) 1);  // relative
  }

  // namespace aurostd
  template<class utype> bool                             // is xmatrix == xmatrix ?
  abs_identical(const xmatrix<xcomplex<utype> >& a,const xmatrix<xcomplex<utype> >& b,const utype& _tol_) {
    return (bool) identical(a,b,_tol_,(char) 0);  // absolute
  }

  // namespace aurostd
  template<class utype> bool                             // is xmatrix == xmatrix ?
  identical(const xmatrix<xcomplex<utype> >& a,const xmatrix<xcomplex<utype> >& b) {
    return (bool) identical(a,b,(utype) _AUROSTD_XMATRIX_TOLERANCE_IDENTITY_,(char) 0);
  }

  // namespace aurostd
  template<class utype> bool                             // is xmatrix == xmatrix ?
  operator==(const xmatrix<xcomplex<utype> >& a,const xmatrix<xcomplex<utype> >& b) {
    return (bool) identical(a,b,(utype) _AUROSTD_XMATRIX_TOLERANCE_IDENTITY_,(char) 0);
  }

  // namespace aurostd
  template<class utype> bool                             // is xmatrix != xmatrix ?
  isdifferent(const xmatrix<xcomplex<utype> >& a,const xmatrix<xcomplex<utype> >& b,const utype& _tol_) {
    return (bool) !identical(a,b,_tol_,(char) 0);
  }

  // namespace aurostd
  template<class utype> bool                             // is xmatrix != xmatrix ?
  isdifferent(const xmatrix<xcomplex<utype> >& a,const xmatrix<xcomplex<utype> >& b) {
    return (bool) !identical(a,b,(utype) _AUROSTD_XMATRIX_TOLERANCE_IDENTITY_,(char) 0);
  }

  // namespace aurostd
  template<class utype> bool                             // is xmatrix == xmatrix ?
  isequal(const xmatrix<xcomplex<utype> >& a,const xmatrix<xcomplex<utype> >& b,const utype& _tol_) {
    return (bool) identical(a,b,_tol_,(char) 0);
  }

  // namespace aurostd
  template<class utype> bool                             // is xmatrix == xmatrix ?
  isequal(const xmatrix<xcomplex<utype> >& a,const xmatrix<xcomplex<utype> >& b) {
    return (bool) identical(a,b,(utype) _AUROSTD_XMATRIX_TOLERANCE_IDENTITY_,(char) 0);
  }

  // namespace aurostd
  template<class utype> bool                             // is xmatrix != xmatrix ?
  operator!=(const xmatrix<xcomplex<utype> >& a,const xmatrix<xcomplex<utype> >& b) {
    return (bool) !identical(a,b,(utype) _AUROSTD_XMATRIX_TOLERANCE_IDENTITY_,(char) 0);
  }

  // namespace aurostd
  template<class utype> bool
  isinteger(const xmatrix<utype>& a,const utype& tol) {
    if(a.isfloat || a.iscomplex) {
      for(int i=a.lrows;i<=a.urows;i++)
	for(int j=a.lcols;j<=a.ucols;j++)
	  if(isinteger(a[i][j],tol)==FALSE) return FALSE;
    }
    return TRUE;
  }    
  
  // namespace aurostd
  //CO - START
  template<class utype> bool
  isidentity(const xmatrix<utype>& a) {
    if(a.rows!=a.cols) {cerr << _AUROSTD_XLIBS_ERROR_ << "ERROR - aurostd::xmatrix<utype>: failure in issymmetric (must be square)" << endl;exit(0);}
    for(int i=a.lrows;i<=a.urows;i++)
      for(int j=a.lcols;j<=a.ucols;j++)
	if(i-a.lrows+1!=j-a.lcols+1){  // i != j
	  if(aurostd::abs(a[i][j]) >_AUROSTD_XMATRIX_TOLERANCE_IDENTITY_) return FALSE;
        }else{
	  if(aurostd::abs(1.0-a[i][j]) >_AUROSTD_XMATRIX_TOLERANCE_IDENTITY_) return FALSE;
        }
    return TRUE;
  }
  //CO - START

  // namespace aurostd
  template<class utype> bool
  isdiagonal(const xmatrix<utype>& a,const utype& _eps_) { // DX 171025
    for(int i=a.lrows;i<=a.urows;i++)
      for(int j=a.lcols;j<=a.ucols;j++)
	if(i-a.lrows+1!=j-a.lcols+1)  // i != j
	  if(aurostd::abs(a[i][j]) >_eps_) return FALSE;
    return TRUE;
  }
  
  // namespace aurostd
  template<class utype> bool
  issymmetric(const xmatrix<utype>& a) {
    if(a.rows!=a.cols) {cerr << _AUROSTD_XLIBS_ERROR_ << "ERROR - aurostd::xmatrix<utype>: failure in issymmetric (must be square)" << endl;exit(0);}
    for(int i=a.lrows;i<=a.urows;i++)
      for(int j=a.lcols;j<=a.ucols;j++)
	if(aurostd::abs(a[i][j]-a[j][i])> _AUROSTD_XMATRIX_TOLERANCE_IDENTITY_) return FALSE;
    return TRUE;
  }
  
  // namespace aurostd
  template<class utype> bool
  isantisymmetric(const xmatrix<utype>& a) {
    if(a.rows!=a.cols) {cerr << _AUROSTD_XLIBS_ERROR_ << "ERROR - aurostd::xmatrix<utype>: failure in isantisymmetric (must be square)" << endl;exit(0);}
    for(int i=a.lrows;i<=a.urows;i++)
      for(int j=a.lcols;j<=a.ucols;j++)
	if(aurostd::abs(a[i][j]-(-a[j][i]))> _AUROSTD_XMATRIX_TOLERANCE_IDENTITY_) return FALSE;
    return TRUE;
  }

  // namespace aurostd
  template<class utype> bool
  ishermitian(const xmatrix<utype>& a) {
    if(a.rows!=a.cols) {cerr << _AUROSTD_XLIBS_ERROR_ << "ERROR - aurostd::xmatrix<utype>: failure in ishermitian (must be square)" << endl;exit(0);}
    for(int i=a.lrows;i<=a.urows;i++)
      for(int j=a.lcols;j<=a.ucols;j++) {
       	if(aurostd::abs(a[i][j]-aurostd::conj(a[j][i])) > _AUROSTD_XMATRIX_TOLERANCE_IDENTITY_) return FALSE;
      }
    return TRUE;
  }

  // namespace aurostd
  template<class utype> bool
  isantihermitian(const xmatrix<utype>& a) {
    if(a.rows!=a.cols) {cerr << _AUROSTD_XLIBS_ERROR_ << "ERROR - aurostd::xmatrix<utype>: failure in isantihermitian (must be square)" << endl;exit(0);}
    for(int i=a.lrows;i<=a.urows;i++)
      for(int j=a.lcols;j<=a.ucols;j++) {
      	if(aurostd::abs(a[i][j]-(-aurostd::conj(a[j][i]))) > _AUROSTD_XMATRIX_TOLERANCE_IDENTITY_) return FALSE;
      }  
    return TRUE;
  }

}

// ****************************************************************************
// ------------------------------------------------------ xmatrix construction
namespace aurostd {
  // reshape by colums
  template<class utype>
  xmatrix<utype> reshape(const xvector<utype>& v1) {
    xmatrix<utype> c(v1.rows,1);
    for (int i=c.lrows;i<=c.urows;i++)
      c(i,1)=v1(v1.lrows+(i-c.lrows+1));
    return c;
  }
  
  template<class utype>
  xmatrix<utype> reshape(const xvector<utype>& v1,const xvector<utype>& v2) {
    if(v1.rows!=v2.rows) {
      cerr << _AUROSTD_XLIBS_ERROR_ << "ERROR - aurostd::xmatrix<utype>::reshape(v1,v2): vectors must have same dimension "
	   << v1.rows << " " << v2.rows << " " << endl;
      exit(0);
    }
    xmatrix<utype> c(v1.rows,2);
    for (int i=c.lrows;i<=c.urows;i++) {
      c(i,1)=v1(v1.lrows+(i-c.lrows+1));
      c(i,2)=v2(v2.lrows+(i-c.lrows+1));
    }
    return c;
  }
  
  template<class utype> xmatrix<utype>
  reshape(const xvector<utype>& v1,const xvector<utype>& v2,const xvector<utype>& v3) {
    if(v1.rows!=v2.rows || v2.rows!=v3.rows) {
      cerr << _AUROSTD_XLIBS_ERROR_ << "ERROR - aurostd::xmatrix<utype>::reshape(v1,v2,v3): vectors must have same dimension "
	   << v1.rows << " " << v2.rows << " " << v3.rows << " " << endl;
      exit(0);
    }
    xmatrix<utype> c(v1.rows,3);
    for (int i=c.lrows;i<=c.urows;i++) {
      c(i,1)=v1(v1.lrows+(i-c.lrows+1));
      c(i,2)=v2(v2.lrows+(i-c.lrows+1));
      c(i,3)=v3(v3.lrows+(i-c.lrows+1));
    }
    return c;
  }
  
  template<class utype> xmatrix<utype>
  reshape(const xvector<utype>& v1,const xvector<utype>& v2,const xvector<utype>& v3,const xvector<utype>& v4) {
    if(v1.rows!=v2.rows || v2.rows!=v3.rows || v3.rows!=v4.rows) {
      cerr << _AUROSTD_XLIBS_ERROR_ << "ERROR - aurostd::xmatrix<utype>::reshape(v1,v2,v3,v4): vectors must have same dimension "
	   << v1.rows << " " << v2.rows << " " << v3.rows << " "
	   << v4.rows << " " << endl;
      exit(0);
    }
    xmatrix<utype> c(v1.rows,4);
    for (int i=c.lrows;i<=c.urows;i++) {
      c(i,1)=v1(v1.lrows+(i-c.lrows+1));
      c(i,2)=v2(v2.lrows+(i-c.lrows+1));
      c(i,3)=v3(v3.lrows+(i-c.lrows+1));
      c(i,4)=v4(v4.lrows+(i-c.lrows+1));
    }
    return c;
  }

  template<class utype> xmatrix<utype>
  reshape(const xvector<utype>& v1,const xvector<utype>& v2,const xvector<utype>& v3,const xvector<utype>& v4,const xvector<utype>& v5) {
    if(v1.rows!=v2.rows || v2.rows!=v3.rows || v3.rows!=v4.rows || v4.rows!=v5.rows) {
      cerr << _AUROSTD_XLIBS_ERROR_ << "ERROR - aurostd::xmatrix<utype>::reshape(v1,v2,v3,v4,v5): vectors must have same dimension "
	   << v1.rows << " " << v2.rows << " " << v3.rows << " "
	   << v4.rows << " " << v5.rows << " " << endl;
      exit(0);
    }
    xmatrix<utype> c(v1.rows,5);
    for (int i=c.lrows;i<=c.urows;i++) {
      c(i,1)=v1(v1.lrows+(i-c.lrows+1));
      c(i,2)=v2(v2.lrows+(i-c.lrows+1));
      c(i,3)=v3(v3.lrows+(i-c.lrows+1));
      c(i,4)=v4(v4.lrows+(i-c.lrows+1));
      c(i,5)=v5(v5.lrows+(i-c.lrows+1));
    }
    return c;
  }

  template<class utype> xmatrix<utype>
  reshape(const xvector<utype>& v1,const xvector<utype>& v2,const xvector<utype>& v3,const xvector<utype>& v4,const xvector<utype>& v5,const xvector<utype>& v6) {
    if(v1.rows!=v2.rows || v2.rows!=v3.rows || v3.rows!=v4.rows || v4.rows!=v5.rows || v5.rows!=v6.rows) {
      cerr << _AUROSTD_XLIBS_ERROR_ << "ERROR - aurostd::xmatrix<utype>::reshape(v1,v2,v3,v4,v5,v6): vectors must have same dimension "
	   << v1.rows << " " << v2.rows << " " << v3.rows << " "
	   << v4.rows << " " << v5.rows << " " << v6.rows << " " << endl;
      exit(0);
    }
    xmatrix<utype> c(v1.rows,6);
    for (int i=c.lrows;i<=c.urows;i++) {
      c(i,1)=v1(v1.lrows+(i-c.lrows+1));
      c(i,2)=v2(v2.lrows+(i-c.lrows+1));
      c(i,3)=v3(v3.lrows+(i-c.lrows+1));
      c(i,4)=v4(v4.lrows+(i-c.lrows+1));
      c(i,5)=v5(v5.lrows+(i-c.lrows+1));
      c(i,6)=v6(v6.lrows+(i-c.lrows+1));
    }
    return c;
  }

  // reshape by colums
  template<class utype>
  xmatrix<utype> reshape_cols(const xvector<utype>& v1) {
    return reshape(v1);
  }
  template<class utype>
  xmatrix<utype> reshape_cols(const xvector<utype>& v1,const xvector<utype>& v2) {
    return reshape(v1,v2);
  }
  template<class utype>
  xmatrix<utype> reshape_cols(const xvector<utype>& v1,const xvector<utype>& v2,const xvector<utype>& v3) {
    return reshape(v1,v2,v3);
  }
  template<class utype>
  xmatrix<utype> reshape_cols(const xvector<utype>& v1,const xvector<utype>& v2,const xvector<utype>& v3,const xvector<utype>& v4) {
    return reshape(v1,v2,v3,v4);
  }
  template<class utype>
  xmatrix<utype> reshape_cols(const xvector<utype>& v1,const xvector<utype>& v2,const xvector<utype>& v3,const xvector<utype>& v4,const xvector<utype>& v5) {
    return reshape(v1,v2,v3,v4,v5);
  }
  template<class utype>
  xmatrix<utype> reshape_cols(const xvector<utype>& v1,const xvector<utype>& v2,const xvector<utype>& v3,const xvector<utype>& v4,const xvector<utype>& v5,const xvector<utype>& v6) {
    return reshape(v1,v2,v3,v4,v5,v6);
  }

  // reshape by rows
  template<class utype>
  xmatrix<utype> reshape_rows(const xvector<utype>& v1) {
    xmatrix<utype> c(1,v1.rows);
    for (int i=c.lcols;i<=c.urows;i++)
      c(i,1)=v1(v1.lrows+(i-c.lcols+1));
    return c;
  }
  
  template<class utype>
  xmatrix<utype> reshape_rows(const xvector<utype>& v1,const xvector<utype>& v2) {
    if(v1.rows!=v2.rows) {
      cerr << _AUROSTD_XLIBS_ERROR_ << "ERROR - aurostd::xmatrix<utype>::reshape_rows(v1,v2): vectors must have same dimension "
	   << v1.rows << " " << v2.rows << " " << endl;
      exit(0);
    }
    xmatrix<utype> c(2,v1.rows);
    for (int i=c.lcols;i<=c.urows;i++) {
      c(i,1)=v1(v1.lrows+(i-c.lcols+1));
      c(i,2)=v2(v2.lrows+(i-c.lcols+1));
    }
    return c;
  }
  
  template<class utype> xmatrix<utype>
  reshape_rows(const xvector<utype>& v1,const xvector<utype>& v2,const xvector<utype>& v3) {
    if(v1.rows!=v2.rows || v2.rows!=v3.rows) {
      cerr << _AUROSTD_XLIBS_ERROR_ << "ERROR - aurostd::xmatrix<utype>::reshape_rows(v1,v2,v3): vectors must have same dimension "
	   << v1.rows << " " << v2.rows << " " << v3.rows << " " << endl;
      exit(0);
    }
    xmatrix<utype> c(3,v1.rows);
    for (int i=c.lcols;i<=c.urows;i++) {
      c(i,1)=v1(v1.lrows+(i-c.lcols+1));
      c(i,2)=v2(v2.lrows+(i-c.lcols+1));
      c(i,3)=v3(v3.lrows+(i-c.lcols+1));
    }
    return c;
  }
  
  template<class utype> xmatrix<utype>
  reshape_rows(const xvector<utype>& v1,const xvector<utype>& v2,const xvector<utype>& v3,const xvector<utype>& v4) {
    if(v1.rows!=v2.rows || v2.rows!=v3.rows || v3.rows!=v4.rows) {
      cerr << _AUROSTD_XLIBS_ERROR_ << "ERROR - aurostd::xmatrix<utype>::reshape_rows(v1,v2,v3,v4): vectors must have same dimension "
	   << v1.rows << " " << v2.rows << " " << v3.rows << " "
	   << v4.rows << " " << endl;
      exit(0);
    }
    xmatrix<utype> c(4,v1.rows);
    for (int i=c.lcols;i<=c.urows;i++) {
      c(i,1)=v1(v1.lrows+(i-c.lcols+1));
      c(i,2)=v2(v2.lrows+(i-c.lcols+1));
      c(i,3)=v3(v3.lrows+(i-c.lcols+1));
      c(i,4)=v4(v4.lrows+(i-c.lcols+1));
    }
    return c;
  }

  template<class utype> xmatrix<utype>
  reshape_rows(const xvector<utype>& v1,const xvector<utype>& v2,const xvector<utype>& v3,const xvector<utype>& v4,const xvector<utype>& v5) {
    if(v1.rows!=v2.rows || v2.rows!=v3.rows || v3.rows!=v4.rows || v4.rows!=v5.rows ) {
      cerr << _AUROSTD_XLIBS_ERROR_ << "ERROR - aurostd::xmatrix<utype>::reshape_rows(v1,v2,v3,v4,v5): vectors must have same dimension "
	   << v1.rows << " " << v2.rows << " " << v3.rows << " "
	   << v4.rows << " " << v5.rows << " " << endl;
      exit(0);
    }
    xmatrix<utype> c(5,v1.rows);
    for (int i=c.lcols;i<=c.urows;i++) {
      c(i,1)=v1(v1.lrows+(i-c.lcols+1));
      c(i,2)=v2(v2.lrows+(i-c.lcols+1));
      c(i,3)=v3(v3.lrows+(i-c.lcols+1));
      c(i,4)=v4(v4.lrows+(i-c.lcols+1));
      c(i,5)=v5(v5.lrows+(i-c.lcols+1));
    }
    return c;
  }

  template<class utype> xmatrix<utype>
  reshape_rows(const xvector<utype>& v1,const xvector<utype>& v2,const xvector<utype>& v3,const xvector<utype>& v4,const xvector<utype>& v5,const xvector<utype>& v6) {
    if(v1.rows!=v2.rows || v2.rows!=v3.rows || v3.rows!=v4.rows || v4.rows!=v5.rows ) {
      cerr << _AUROSTD_XLIBS_ERROR_ << "ERROR - aurostd::xmatrix<utype>::reshape_rows(v1,v2,v3,v4,v5,v6): vectors must have same dimension "
	   << v1.rows << " " << v2.rows << " " << v3.rows << " "
	   << v4.rows << " " << v5.rows << " " << v6.rows << " " << endl;
      exit(0);
    }
    xmatrix<utype> c(6,v1.rows);
    for (int i=c.lcols;i<=c.urows;i++) {
      c(i,1)=v1(v1.lrows+(i-c.lcols+1));
      c(i,2)=v2(v2.lrows+(i-c.lcols+1));
      c(i,3)=v3(v3.lrows+(i-c.lcols+1));
      c(i,4)=v4(v4.lrows+(i-c.lcols+1));
      c(i,5)=v5(v5.lrows+(i-c.lcols+1));
      c(i,6)=v6(v6.lrows+(i-c.lcols+1));
    }
    return c;
  }

}

// ****************************************************************************
// -------------------------------------------------------------- xmatrix example types

namespace aurostd {  // namespace aurostd
  //171008 - CO
  //doesn't have to be square like identity
  template<class utype> xmatrix<utype>
    eye(int nrh,int nch,int nrl,int ncl) __xprototype { //CO190520
      if(nch==AUROSTD_MAX_INT){nch=nrh;}  //eye(3)==eye(3,3)
      xmatrix<utype> a(nrh,nch,nrl,ncl);
      //[CO200106 - doesn't work for lrows!=lcols]for (int i=a.lrows;i<=a.urows && i<=a.ucols;i++){a[i][i] = (utype)1;} //ME200106
      int i=0,j=0;
      for (i=a.lrows;i<=a.urows;i++){
        for (j=a.lcols;j<=a.ucols;j++){
          if(i==j){a[i][j]=(utype)1;}
        }
      }
      return a;
    }
}

namespace aurostd {  // namespace aurostd
  //171008 - CO
  template<class utype> xmatrix<utype>
    ones_xm(int nrh,int nch,int nrl,int ncl) __xprototype { //CO190520
      xmatrix<utype> a(nrh,nch,nrl,ncl);
      for (int i=a.lrows;i<=a.urows;i++){
        for (int j=a.lcols;j<=a.ucols;j++){
          a[i][j]=(utype)1;
        }
      }
      return a;
    }
}

// ****************************************************************************
// -------------------------------------------------------------- xmatrix casts

namespace aurostd {  // namespace aurostd
  template<class utype>                                 // conversion to long double
  xmatrix<long double> xlongdouble(const xmatrix<utype> &a) __xprototype {
    xmatrix<long double> c(a.urows,a.ucols,a.lrows,a.lcols);
    for (int i=a.lrows;i<=a.urows;i++)
      for (int j=a.lcols;j<=a.ucols;j++)
	c[i][j]=(long double) a[i][j];
    return c;
  }
}

namespace aurostd {  // namespace aurostd
  template<class utype>                                 // conversion to double
  xmatrix<double> xdouble(const xmatrix<utype> &a) __xprototype {
    xmatrix<double> c(a.urows,a.ucols,a.lrows,a.lcols);
    for (int i=a.lrows;i<=a.urows;i++)
      for (int j=a.lcols;j<=a.ucols;j++)
	c[i][j]=(double) a[i][j];
    return c;
  }
}

namespace aurostd {  // namespace aurostd
  template<class utype>                                 // conversion to float
  xmatrix<float> xfloat(const xmatrix<utype> &a) __xprototype {
    xmatrix<float> c(a.urows,a.ucols,a.lrows,a.lcols);
    for (int i=a.lrows;i<=a.urows;i++)
      for (int j=a.lcols;j<=a.ucols;j++)
	c[i][j]=(float) a[i][j];
    return c;
  }
}

namespace aurostd {  // namespace aurostd
  template<class utype>                                 // conversion to long int
  xmatrix<long int> xlongint(const xmatrix<utype> &a) __xprototype {
    xmatrix<long int> c(a.urows,a.ucols,a.lrows,a.lcols);
    for (int i=a.lrows;i<=a.urows;i++)
      for (int j=a.lcols;j<=a.ucols;j++)
	c[i][j]=(long int) a[i][j];
    return c;
  }
}

namespace aurostd {  // namespace aurostd
  template<class utype>                                 // conversion to int
  xmatrix<int> xint(const xmatrix<utype> &a) __xprototype {
    xmatrix<int> c(a.urows,a.ucols,a.lrows,a.lcols);
    for (int i=a.lrows;i<=a.urows;i++)
      for (int j=a.lcols;j<=a.ucols;j++)
	c[i][j]=(int) a[i][j];
    return c;
  }
}

namespace aurostd {  // namespace aurostd
  template<class utype>                                 // conversion to char
  xmatrix<char> xchar(const xmatrix<utype> &a) __xprototype {
    xmatrix<char> c(a.urows,a.ucols,a.lrows,a.lcols);
    for (int i=a.lrows;i<=a.urows;i++)
      for (int j=a.lcols;j<=a.ucols;j++)
	c[i][j]=(char) a[i][j];
    return c;
  }
}

namespace aurostd {                   // conversion to vector<vector<utype> >
  template<class utype> vector<vector<utype> >
  xmatrix2vectorvector(const xmatrix<utype>& xmat) __xprototype {
    int isize=xmat.rows,jsize=xmat.cols;
    // vector<vector<utype> > mat; vector<utype> v; mat=vector<vector<utype> > (m,v); // by hand
    // vector<vector<utype> > vectorvector(isize,jsize);              // WORKS WITH gcc/g++ 4.2 and 4.1
    vector<vector<utype> > vectorvector(isize,vector<utype>(jsize));  // WORKS WITH gcc/g++ 4.3

    for(int i=0;i<isize;i++)
      for(int j=0;j<jsize;j++)
	vectorvector[i][j]=xmat(i+xmat.lrows,j+xmat.lcols);
    return vectorvector;
  }
}

namespace aurostd {                   // conversion to xmatrix<utype>
  template<class utype> xmatrix<utype>
  vectorvector2xmatrix(const vector<vector<utype> >& mat) __xprototype {
    int isize=mat.size(),jsize=mat.at(0).size();
    xmatrix<utype> xmat(isize,jsize);
    for(int i=1;i<=isize;i++)
      for(int j=1;j<=jsize;j++)
	xmat(i,j)=mat.at(i-1).at(j-1);
    return xmat;
  }
}

namespace aurostd {                   // conversion to xvector
  template<class utype> xvector<utype>
  xmatrix2xvector(const xmatrix<utype>& xmat,int urow,int ucol,int lrow,int lcol,int lrows_out) __xprototype {  //CO191110
    string soliloquy="aurostd::xmatrix2xvector():";
    if(urow==lrow){
      xvector<utype> xv((ucol-lcol)+1,lrows_out);
      for(int i=lcol;i<=ucol;i++){xv(i-lcol+xv.lrows)=xmat[i][lrow];}
      return xv;
    }else if(ucol==lcol){
      xvector<utype> xv((urow-lrow)+1,lrows_out);
      for(int i=lrow;i<=urow;i++){xv(i-lrow+xv.lrows)=xmat[lcol][i];}
      return xv;
    }else{throw aurostd::xerror(_AFLOW_FILE_NAME_,soliloquy,"cannot create 2D xvector",_INPUT_ILLEGAL_);}
    return xvector<utype>(0);
  }
}

//CO191201
namespace aurostd {                   // conversion from xmatrix<int> to xmatrix<double>
  template<class utype> xmatrix<double> 
    xmatrixutype2double(const xmatrix<utype>& a){ //CO191201
      xmatrix<double> b(a.urows,a.ucols,a.lrows,a.lcols);
      int i=0,j=0;
      for(i=a.lrows;i<=a.urows;i++){
        for(j=a.lcols;j<=a.ucols;j++){
          b[i][j]=(double)a[i][j];
        }
      }
      return b;
    }
}

//CO191201
namespace aurostd {                   // conversion from xmatrix<int> to xmatrix<double>
  template<class utype> xmatrix<utype> 
    xmatrixdouble2utype(const xmatrix<double>& a,bool check_int){  //CO191201
      xmatrix<utype> b(a.urows,a.ucols,a.lrows,a.lcols);
      int i=0,j=0;
      if(check_int){
        for(i=a.lrows;i<=a.urows;i++){
          for(j=a.lcols;j<=a.ucols;j++){
            if(!isinteger(a[i][j])){throw aurostd::xerror(_AFLOW_FILE_NAME_,"aurostd::xmatrixdouble2utype():","non-integer found ["+aurostd::utype2string(a[i][j])+"]",_INPUT_ILLEGAL_);}
          }
        }
      }
      for(i=a.lrows;i<=a.urows;i++){
        for(j=a.lcols;j<=a.ucols;j++){
          b[i][j]=(utype)nint(a[i][j]);  //nint is for safety
        }
      }
      return b;
    }
}

// ****************************************************************************
// ----------------------------------------------------------------------------
namespace aurostd {  // namespace aurostd
  template<class utype>                               // function reset xmatrix<>
    void xmatrix<utype>::reset(void) {
#ifdef _XMATH_DEBUG_FUNCTIONS
      cout<<"M -> function reset: "
        <<" lrows="<<lrows<<" urows="<<urows<<" lcols="<<lcols<<" ucols="<<ucols<<endl;
#endif
      for(int i=lrows;i<=urows;i++)
        for(int j=lcols;j<=ucols;j++)
          corpus[i][j]=(utype) 0.0;
    }
  template<class utype>                               // function reset xmatrix<>
    void reset(xmatrix<utype>& a) {
#ifdef _XMATH_DEBUG_FUNCTIONS
      cout<<"M -> function reset: "
        <<" a.lrows="<<a.lrows<<" a.urows="<<a.urows<<" a.lcols="<<a.lcols<<" a.ucols="<<a.ucols<<endl;
#endif
      for(int i=a.lrows;i<=a.urows;i++)
        for(int j=a.lcols;j<=a.ucols;j++)
          a[i][j]=(utype) 0.0;
    }
}

namespace aurostd {  // namespace aurostd
  template<class utype>                               // function clear xmatrix<>
    void xmatrix<utype>::clear(void) {
#ifdef _XMATH_DEBUG_FUNCTIONS
      cout<<"M -> function clear: "
        <<" lrows="<<lrows<<" urows="<<urows<<" lcols="<<lcols<<" ucols="<<ucols<<endl;
#endif
      reset();
    }
  template<class utype>                               // function clear xmatrix<>
    void clear(xmatrix<utype>& a) {
#ifdef _XMATH_DEBUG_FUNCTIONS
      cout<<"M -> function clear: "
        <<" a.lrows="<<a.lrows<<" a.urows="<<a.urows<<" a.lcols="<<a.lcols<<" a.ucols="<<a.ucols<<endl;
#endif
      reset(a);
    }
}

namespace aurostd {  // namespace aurostd
  template<class utype>                                 // function set xmatrix<>
  void xmatrix<utype>::set(const utype& s) {
#ifdef _XMATH_DEBUG_FUNCTIONS
    cout<<"M -> function set: "
	<<" lrows="<<lrows<<" urows="<<urows<<" lcols="<<lcols<<" ucols="<<ucols<<endl;
#endif
    for(int i=lrows;i<=urows;i++)
      for(int j=lcols;j<=ucols;j++)
	corpus[i][j]=(utype) s;
  }
  template<class utype>                                 // function set xmatrix<>
  void set(xmatrix<utype>& a,const utype& s) {
#ifdef _XMATH_DEBUG_FUNCTIONS
    cout<<"M -> function set: "
	<<" a.lrows="<<a.lrows<<" a.urows="<<a.urows<<" a.lcols="<<a.lcols<<" a.ucols="<<a.ucols<<endl;
#endif
    for(int i=a.lrows;i<=a.urows;i++)
      for(int j=a.lcols;j<=a.ucols;j++)
	a[i][j]=(utype) s;
  }
}

// ----------------------------------------------------------------------------
namespace aurostd {  // namespace aurostd
  template<class utype>                           // function vector<xmatrix<>>
  xvector<utype> vector(const xmatrix<utype>& a) {
    int n=(a.rows*a.cols);
    xvector<utype> c(1,n);
    for(int i=0;i<n;i++) {
      c[i+1]=(utype) a(int(i/a.cols)+a.lrows,mod(i,a.cols)+a.lcols);
    }
    return c;
  }
}

// ----------------------------------------------------------------------------
namespace aurostd {  // namespace aurostd
  template<class utype>                                 // function det xmatrix<>
    utype det(const xmatrix<utype>& a) {
      /* returns the determinant **/
      if(!a.issquare){throw aurostd::xerror(_AFLOW_FILE_NAME_,"aurostd::det()","a must be square",_INPUT_ILLEGAL_);}
      if(a.lrows!=1 || a.lcols!=1){xmatrix<utype> b=a;shiftlrowscols(b,1,1);return det(b);}
      //[CO191201 - OBSOLETE]if(a.rows != a.cols) {cerr << _AUROSTD_XLIBS_ERROR_ << "ERROR - aurostd::xmatrix<utype>::determinant: must have a.rows = a.cols" << endl;exit(0);}
      //[CO191201 - OBSOLETE]if(a.lrows!=1)       {cerr << _AUROSTD_XLIBS_ERROR_ << "ERROR - aurostd::xmatrix<utype>::determinant: must have a.lrows = 1" << endl;exit(0);}
      //[CO191201 - OBSOLETE]if(a.lcols!=1)       {cerr << _AUROSTD_XLIBS_ERROR_ << "ERROR - aurostd::xmatrix<utype>::determinant: must have a.lcols = 1" << endl;exit(0);}
      int size=a.rows;
      //  cerr << "DET CALL size="<<size<< endl;
      if(size==1) { return (utype) a[1][1]; }
      if(size==2) { return (utype) a[1][1]*a[2][2]-a[1][2]*a[2][1]; }
      if(size==3) { 
        return (utype) (a[1][1]*a[2][2]*a[3][3]+
            a[1][2]*a[2][3]*a[3][1]+
            a[1][3]*a[2][1]*a[3][2]-
            a[1][3]*a[2][2]*a[3][1]-
            a[1][2]*a[2][1]*a[3][3]-
            a[1][1]*a[2][3]*a[3][2]); }
      if(size==4) { 
        return (utype) (a[1][4]*a[2][3]*a[3][2]*a[4][1]-a[1][3]*a[2][4]*a[3][2]*a[4][1]-a[1][4]*a[2][2]*a[3][3]*a[4][1]+a[1][2]*a[2][4]*a[3][3]*a[4][1]+
            a[1][3]*a[2][2]*a[3][4]*a[4][1]-a[1][2]*a[2][3]*a[3][4]*a[4][1]-a[1][4]*a[2][3]*a[3][1]*a[4][2]+a[1][3]*a[2][4]*a[3][1]*a[4][2]+
            a[1][4]*a[2][1]*a[3][3]*a[4][2]-a[1][1]*a[2][4]*a[3][3]*a[4][2]-a[1][3]*a[2][1]*a[3][4]*a[4][2]+a[1][1]*a[2][3]*a[3][4]*a[4][2]+
            a[1][4]*a[2][2]*a[3][1]*a[4][3]-a[1][2]*a[2][4]*a[3][1]*a[4][3]-a[1][4]*a[2][1]*a[3][2]*a[4][3]+a[1][1]*a[2][4]*a[3][2]*a[4][3]+
            a[1][2]*a[2][1]*a[3][4]*a[4][3]-a[1][1]*a[2][2]*a[3][4]*a[4][3]-a[1][3]*a[2][2]*a[3][1]*a[4][4]+a[1][2]*a[2][3]*a[3][1]*a[4][4]+
            a[1][3]*a[2][1]*a[3][2]*a[4][4]-a[1][1]*a[2][3]*a[3][2]*a[4][4]-a[1][2]*a[2][1]*a[3][3]*a[4][4]+a[1][1]*a[2][2]*a[3][3]*a[4][4]);  }
      utype out=(utype) 0;
      if(size>=5) {
        xmatrix<utype> b(size-1,size-1);
        for(int j=1;j<=size;j++) {
          for(int ib=1;ib<=size-1;ib++)                                         // make sub
            for(int jb=1;jb<=size-1;jb++)                                       // make sub
              if(jb<j) { b[ib][jb]=a[ib+1][jb]; } else { b[ib][jb]=a[ib+1][jb+1]; }  // make sub --- FASTER
          if(_isodd(j)) { out+=a[1][j]*det(b); } else { out-=a[1][j]*det(b); }         // get part --- FASTER
          //if(jb<j)  { b(ib,jb)=a(ib+1,jb); } else {  b(ib,jb)=a(ib+1,jb+1); }        // make sub --- SLOWER
          //if(_isodd(j)) { out+=a(1,j)*det(b); } else { out-=a(1,j)*det(b); }         // get part --- SLOWER
        }
        return (utype) out;
      }
      return (utype) out;
    }
}

// ----------------------------------------------------------------------------
namespace aurostd {  // namespace aurostd
  template<class utype>                       // function determinant xmatrix<>
    utype determinant(const xmatrix<utype>& a) {
      return (utype) det(a);
    }
}

// ----------------------------------------------------------------------------
// Cayley-Menger Determinant
// http://mathworld.wolfram.com/Cayley-MengerDeterminant.html
// CO 180515
namespace aurostd { // namespace aurostd
  template<class utype> utype
    CMdet(const xmatrix<utype>& B){ //Cayley-Menger Determinant for simplex content
      bool LDEBUG=(FALSE || XHOST.DEBUG);
      string soliloquy="aurostd::CMdet():";
      if(!B.issquare){cerr << _AUROSTD_XLIBS_ERROR_ << "failure in xmatrix CMdet() defined for square xmatrixes [1]" << endl << endl;exit(0);}
      xmatrix<utype> B_hat=ones_xm<utype>(B.urows+1,B.ucols+1,B.lrows,B.lcols); //CO190520
      B_hat(B.lrows,B.lcols)=(utype)0;
      for(int row=B.lrows;row<=B.urows;row++){
        for(int col=B.lcols;col<=B.ucols;col++){
          B_hat(row+1,col+1)=B(row,col);
        }
      }
      utype detB_hat=det(B_hat);
      if(LDEBUG){
        cerr << soliloquy << " B_hat=" << endl; cerr << B_hat << endl;
        cerr << soliloquy << " det(B_hat)=" << detB_hat << endl;
      }
      return detB_hat;
    }
}

// ----------------------------------------------------------------------------
// getRotationMatrix3D() rotating a onto b
// https://math.stackexchange.com/questions/180418/calculate-rotation-matrix-to-align-vector-a-to-vector-b-in-3d
// CO 190324
namespace aurostd { // namespace aurostd
  template<class utype> xmatrix<utype>
    getRotationMatrix3D(const xvector<utype>& a,const xvector<utype>& b){
      bool LDEBUG=(FALSE || XHOST.DEBUG);
      string soliloquy="aurostd::getRotationMatrix3D():";
      //tests of stupidity
      if(a.rows!=3){throw aurostd::xerror(_AFLOW_FILE_NAME_,soliloquy,"a.rows!=3",_INPUT_ILLEGAL_);}
      if(b.rows!=3){throw aurostd::xerror(_AFLOW_FILE_NAME_,soliloquy,"b.rows!=3",_INPUT_ILLEGAL_);}
      if(LDEBUG){
        cerr << soliloquy << " a=" << a << endl;
        cerr << soliloquy << " b=" << b << endl;
      }
      xmatrix<utype> R=aurostd::eye<utype>(3,3); //CO190520
      
      //trivial cases
      if(aurostd::isequal(a,b,(utype)_ZERO_TOL_)){return R;}
      if(aurostd::isequal(a,-b,(utype)_ZERO_TOL_)){R(1,1)=R(2,2)=R(3,3)=-1;return R;}

      //non-trivial case
      xvector<utype> v=aurostd::vector_product(a,b); //requires first index 1
      if(LDEBUG){cerr << soliloquy << " v=" << v << endl;}
      utype s=aurostd::modulus(v);
      if(LDEBUG){cerr << soliloquy << " s=" << s << endl;}
      utype c=aurostd::scalar_product(a,b);
      if(LDEBUG){cerr << soliloquy << " c=" << c << endl;}
      xmatrix<utype> vx(3,3);
      vx[2][1]=v[3];
      vx[3][1]=-v[2];
      vx[1][2]=-v[3];
      vx[3][2]=v[1];
      vx[1][3]=v[2];
      vx[2][3]=-v[1];
      if(LDEBUG){cerr << soliloquy << " vx=" << endl;cerr << vx << endl;}
      if(!aurostd::isequal(s,(utype)0,(utype)_ZERO_TOL_)){R+=vx+vx*vx*((utype)1-c)/(s*s);}
      if(LDEBUG){cerr << soliloquy << " R=" << endl;cerr << R << endl;}
      return R;
    }
}

// ----------------------------------------------------------------------------
namespace aurostd {  // namespace aurostd
  template<class utype> void                       // minor submatrix - IN PLACE (faster for big routines)
    submatrixInPlace(const xmatrix<utype>& a,xmatrix<utype>& b,int irow,int jcol) {
      //     if(irow<a.lrows || irow>a.urows || jcol<a.lcols || jcol>a.ucols) {
      //       cerr << _AUROSTD_XLIBS_ERROR_ << "submatrix, error in irows,icols: ";
      //       cerr << " a.urows= " << a.urows << " a.lrows= " << a.lrows;
      //       cerr << " a.ucols= " << a.ucols << " a.lcols= " << a.lcols;
      //       cerr << " irow=" << irow << " jcol=" << jcol << endl;
      //       exit(0);
      //     }
      if(irow>=a.lrows && irow<=a.urows && jcol>=a.lcols && jcol<=a.ucols) {
        //[CO191201 - OBSOLETE]xmatrix<utype> b(a.urows-1,a.ucols-1,a.lrows,a.lcols);
        if(b.lrows!=a.lrows || b.lcols!=a.lcols || b.urows!=a.urows-1 || b.ucols!=b.ucols-1){ //CO191201
          xmatrix<utype> c(a.urows-1,a.ucols-1,a.lrows,a.lcols);
          b=c;
        }
        for(int i=a.lrows;i<=a.urows;i++)
          for(int j=a.lcols;j<=a.ucols;j++) {
            if(i<irow && j<jcol) b[i][j]=a[i][j];
            if(i>irow && j<jcol) b[i-1][j]=a[i][j];
            if(i<irow && j>jcol) b[i][j-1]=a[i][j];
            if(i>irow && j>jcol) b[i-1][j-1]=a[i][j];
          }
        //[CO191201 - OBSOLETE]return b;
        return;
      }
      if((irow<a.lrows || irow>a.urows) && jcol>=a.lcols && jcol<=a.ucols) {
        //[CO191201 - OBSOLETE]xmatrix<utype> b(a.urows,a.ucols-1,a.lrows,a.lcols);
        if(b.lrows!=a.lrows || b.lcols!=a.lcols || b.urows!=a.urows || b.ucols!=b.ucols-1){ //CO191201
          xmatrix<utype> c(a.urows,a.ucols-1,a.lrows,a.lcols);
          b=c;
        }
        for(int i=a.lrows;i<=a.urows;i++)
          for(int j=a.lcols;j<=a.ucols;j++) {
            if(j<jcol) b[i][j]=a[i][j];
            if(j>jcol) b[i][j-1]=a[i][j];
          }
        //[CO191201 - OBSOLETE]return b;
        return;
      }
      if(irow>=a.lrows && irow<=a.urows && (jcol<a.lcols || jcol>a.ucols)) {
        //[CO191201 - OBSOLETE]xmatrix<utype> b(a.urows-1,a.ucols,a.lrows,a.lcols);
        if(b.lrows!=a.lrows || b.lcols!=a.lcols || b.urows!=a.urows-1 || b.ucols!=b.ucols){ //CO191201
          xmatrix<utype> c(a.urows-1,a.ucols,a.lrows,a.lcols);
          b=c;
        }
        for(int i=a.lrows;i<=a.urows;i++)
          for(int j=a.lcols;j<=a.ucols;j++) {
            if(i<irow) b[i][j]=a[i][j];
            if(i>irow) b[i-1][j]=a[i][j];
          }
        //[CO191201 - OBSOLETE]return b;
        return;
      }
      //[CO191201 - OBSOLETE]return a;
      b=a;  //CO191201
    }
  template<class utype> xmatrix<utype>                       // minor submatrix - IN PLACE
    submatrix(const xmatrix<utype>& a,int irow,int jcol) {
      if(irow>=a.lrows && irow<=a.urows && jcol>=a.lcols && jcol<=a.ucols) {
        xmatrix<utype> b(a.urows-1,a.ucols-1,a.lrows,a.lcols);
        submatrixInPlace(a,b,irow,jcol);
        return b;
      }
      if((irow<a.lrows || irow>a.urows) && jcol>=a.lcols && jcol<=a.ucols) {
        xmatrix<utype> b(a.urows,a.ucols-1,a.lrows,a.lcols);
        submatrixInPlace(a,b,irow,jcol);
        return b;
      }
      if(irow>=a.lrows && irow<=a.urows && (jcol<a.lcols || jcol>a.ucols)) {
        xmatrix<utype> b(a.urows-1,a.ucols,a.lrows,a.lcols);
        submatrixInPlace(a,b,irow,jcol);
        return b;
      }
      return a;
    }
}

// ----------------------------------------------------------------------------
namespace aurostd {  // namespace aurostd
  template<class utype> utype                       // minor submatrix
  minordet(const xmatrix<utype>& a,const int& irow,const int& jcol) {
    return det(submatrix(a,irow,jcol));
  }
  template<class utype> utype                       // minor submatrix
  minordeterminant(const xmatrix<utype>& a,const int& irow,const int& jcol) {
    return determinant(submatrix(a,irow,jcol));
  }
}

// ----------------------------------------------------------------------------
namespace aurostd {  // namespace aurostd
  template<class utype>                                 // function inverse xmatrix<>
    void adjointInPlace(const xmatrix<utype>& a,xmatrix<utype>& b) { //CO191201
      //inspired by https://www.mathsisfun.com/algebra/matrix-inverse-minors-cofactors-adjugate.html
      if(!a.issquare){throw aurostd::xerror(_AFLOW_FILE_NAME_,"aurostd::inverseByAdjoint()","a must be square",_INPUT_ILLEGAL_);}
      b=a;
      xmatrix<utype> submat(a.urows-1,a.ucols-1,a.lrows,a.lcols);
      int i=0,j=0;
      for(i=a.lrows;i<=a.urows;i++){
        for(j=a.lcols;j<=a.ucols;j++){
          submatrixInPlace(a,submat,i,j);
          b[i][j]=(utype)aurostd::powint(-1,i+j)*det(submat);
        }
      }
      traspInPlace(b);
    }
  template<class utype>                                 // function inverse xmatrix<>
    xmatrix<utype> adjoint(const xmatrix<utype>& a) { //CO191201
      xmatrix<utype> b;
      adjointInPlace(a,b);
      return b;
    }
  template<class utype>                                 // function inverse xmatrix<>
    xmatrix<utype> inverseByAdjoint(const xmatrix<utype>& a) {return (utype)1.0/det(a) * adjoint(a);} //CO191201
  template<class utype>                                 // function inverse xmatrix<>
    xmatrix<utype> inverse(const xmatrix<utype>& a) {
      /* returns the inverse **/
      if(!a.issquare){throw aurostd::xerror(_AFLOW_FILE_NAME_,"aurostd::inverse()","a must be square",_INPUT_ILLEGAL_);}
      if(a.lrows!=1 || a.lcols!=1){
        xmatrix<utype> b(a);
        shiftlrowscols(b,1,1);
        b=inverse(b);
        shiftlrowscols(b,a.lrows,a.lcols);
        return b;
      }
      //[CO191201 - OBSOLETE]if(a.rows != a.cols) {cerr << _AUROSTD_XLIBS_ERROR_ << "ERROR - aurostd::xmatrix<utype>::inverse: must have a.rows = a.cols" << endl;exit(0);}
      //[CO191201 - OBSOLETE]if(a.lrows!=1)       {cerr << _AUROSTD_XLIBS_ERROR_ << "ERROR - aurostd::xmatrix<utype>::inverse: must have a.lrows = 1" << endl;exit(0);}
      //[CO191201 - OBSOLETE]if(a.lcols!=1)       {cerr << _AUROSTD_XLIBS_ERROR_ << "ERROR - aurostd::xmatrix<utype>::inverse: must have a.lcols = 1" << endl;exit(0);}
      int size=a.rows;
      xmatrix<utype> b(a.rows,a.cols);
      //  cerr << "DET CALL size="<<size<< endl;
      utype adet=det(a);
      //[CO191201 - OBSOLETE]if(adet==(utype) 0)  {cerr << _AUROSTD_XLIBS_ERROR_ << "ERROR - aurostd::xmatrix<utype>::inverse: singular matrix" << endl;exit(0);}
      if(adet==(utype) 0)  {throw aurostd::xerror(_AFLOW_FILE_NAME_,"aurostd::inverse()","singular matrix",_INPUT_ILLEGAL_);}
      if(size==1) {b[1][1]=(utype)1/a[1][1]; return b;}
      if(size==2) { //CO191201
        //[CO191201 - OBSOLETE]{cerr << _AUROSTD_XLIBS_ERROR_ << "ERROR - aurostd::xmatrix<utype>::inverse: 2x2 not written yet" << endl;exit(0);} return b;
        b[1][1]=a[2][2]/adet;b[1][2]=-a[1][2]/adet;
        b[2][1]=-a[2][1]/adet;b[2][2]=a[1][1]/adet;
        return b;
      }
      if(size==3) {
        //[CO191201 - already calculated above]adet=det(a);
        /*
           b[1][1]=(+a[2][2]*a[3][3]-a[2][3]*a[3][2])/adet;   // with fast index []
           b[1][2]=(-a[1][2]*a[3][3]+a[1][3]*a[3][2])/adet;   // with fast index []
           b[1][3]=(+a[1][2]*a[2][3]-a[1][3]*a[2][2])/adet;   // with fast index []
           b[2][1]=(-a[2][1]*a[3][3]+a[2][3]*a[3][1])/adet;   // with fast index []
           b[2][2]=(+a[1][1]*a[3][3]-a[1][3]*a[3][1])/adet;   // with fast index []
           b[2][3]=(-a[1][1]*a[2][3]+a[1][3]*a[2][1])/adet;   // with fast index []
           b[3][1]=(+a[2][1]*a[3][2]-a[2][2]*a[3][1])/adet;   // with fast index []
           b[3][2]=(-a[1][1]*a[3][2]+a[1][2]*a[3][1])/adet;   // with fast index []
           b[3][3]=(+a[1][1]*a[2][2]-a[1][2]*a[2][1])/adet;   // with fast index []
           */
        b(1,1)=(+a(2,2)*a(3,3)-a(2,3)*a(3,2))/adet;   // with slow index ()
        b(1,2)=(-a(1,2)*a(3,3)+a(1,3)*a(3,2))/adet;   // with slow index ()
        b(1,3)=(+a(1,2)*a(2,3)-a(1,3)*a(2,2))/adet;   // with slow index ()
        b(2,1)=(-a(2,1)*a(3,3)+a(2,3)*a(3,1))/adet;   // with slow index ()
        b(2,2)=(+a(1,1)*a(3,3)-a(1,3)*a(3,1))/adet;   // with slow index ()
        b(2,3)=(-a(1,1)*a(2,3)+a(1,3)*a(2,1))/adet;   // with slow index ()
        b(3,1)=(+a(2,1)*a(3,2)-a(2,2)*a(3,1))/adet;   // with slow index ()
        b(3,2)=(-a(1,1)*a(3,2)+a(1,2)*a(3,1))/adet;   // with slow index ()
        b(3,3)=(+a(1,1)*a(2,2)-a(1,2)*a(2,1))/adet;   // with slow index ()
        return b;
      }
      if(size==4) {
        //[CO191201 - already calculated above]adet=det(a);
        /*
           b[1][1]=(+a[2][2]*(a[3][3]*a[4][4]-a[3][4]*a[4][3])-a[2][3]*(a[3][2]*a[4][4]-a[3][4]*a[4][2])+a[2][4]*(a[3][2]*a[4][3]-a[3][3]*a[4][2]))/adet;   // with fast index []
           b[2][1]=(-a[2][1]*(a[3][3]*a[4][4]-a[3][4]*a[4][3])+a[2][3]*(a[3][1]*a[4][4]-a[3][4]*a[4][1])-a[2][4]*(a[3][1]*a[4][3]-a[3][3]*a[4][1]))/adet;   // with fast index []
           b[3][1]=(+a[2][1]*(a[3][2]*a[4][4]-a[3][4]*a[4][2])-a[2][2]*(a[3][1]*a[4][4]-a[3][4]*a[4][1])+a[2][4]*(a[3][1]*a[4][2]-a[3][2]*a[4][1]))/adet;   // with fast index []
           b[4][1]=(-a[2][1]*(a[3][2]*a[4][3]-a[3][3]*a[4][2])+a[2][2]*(a[3][1]*a[4][3]-a[3][3]*a[4][1])-a[2][3]*(a[3][1]*a[4][2]-a[3][2]*a[4][1]))/adet;   // with fast index []
           b[1][2]=(-a[1][2]*(a[3][3]*a[4][4]-a[3][4]*a[4][3])+a[1][3]*(a[3][2]*a[4][4]-a[3][4]*a[4][2])-a[1][4]*(a[3][2]*a[4][3]-a[3][3]*a[4][2]))/adet;   // with fast index []
           b[2][2]=(+a[1][1]*(a[3][3]*a[4][4]-a[3][4]*a[4][3])-a[1][3]*(a[3][1]*a[4][4]-a[3][4]*a[4][1])+a[1][4]*(a[3][1]*a[4][3]-a[3][3]*a[4][1]))/adet;   // with fast index []
           b[3][2]=(-a[1][1]*(a[3][2]*a[4][4]-a[3][4]*a[4][2])+a[1][2]*(a[3][1]*a[4][4]-a[3][4]*a[4][1])-a[1][4]*(a[3][1]*a[4][2]-a[3][2]*a[4][1]))/adet;   // with fast index []
           b[4][2]=(+a[1][1]*(a[3][2]*a[4][3]-a[3][3]*a[4][2])-a[1][2]*(a[3][1]*a[4][3]-a[3][3]*a[4][1])+a[1][3]*(a[3][1]*a[4][2]-a[3][2]*a[4][1]))/adet;   // with fast index []
           b[1][3]=(+a[1][2]*(a[2][3]*a[4][4]-a[2][4]*a[4][3])-a[1][3]*(a[2][2]*a[4][4]-a[2][4]*a[4][2])+a[1][4]*(a[2][2]*a[4][3]-a[2][3]*a[4][2]))/adet;   // with fast index []
           b[2][3]=(-a[1][1]*(a[2][3]*a[4][4]-a[2][4]*a[4][3])+a[1][3]*(a[2][1]*a[4][4]-a[2][4]*a[4][1])-a[1][4]*(a[2][1]*a[4][3]-a[2][3]*a[4][1]))/adet;   // with fast index []
           b[3][3]=(+a[1][1]*(a[2][2]*a[4][4]-a[2][4]*a[4][2])-a[1][2]*(a[2][1]*a[4][4]-a[2][4]*a[4][1])+a[1][4]*(a[2][1]*a[4][2]-a[2][2]*a[4][1]))/adet;   // with fast index []
           b[4][3]=(-a[1][1]*(a[2][2]*a[4][3]-a[2][3]*a[4][2])+a[1][2]*(a[2][1]*a[4][3]-a[2][3]*a[4][1])-a[1][3]*(a[2][1]*a[4][2]-a[2][2]*a[4][1]))/adet;   // with fast index []
           b[1][4]=(-a[1][2]*(a[2][3]*a[3][4]-a[2][4]*a[3][3])+a[1][3]*(a[2][2]*a[3][4]-a[2][4]*a[3][2])-a[1][4]*(a[2][2]*a[3][3]-a[2][3]*a[3][2]))/adet;   // with fast index []
           b[2][4]=(+a[1][1]*(a[2][3]*a[3][4]-a[2][4]*a[3][3])-a[1][3]*(a[2][1]*a[3][4]-a[2][4]*a[3][1])+a[1][4]*(a[2][1]*a[3][3]-a[2][3]*a[3][1]))/adet;   // with fast index []
           b[3][4]=(-a[1][1]*(a[2][2]*a[3][4]-a[2][4]*a[3][2])+a[1][2]*(a[2][1]*a[3][4]-a[2][4]*a[3][1])-a[1][4]*(a[2][1]*a[3][2]-a[2][2]*a[3][1]))/adet;   // with fast index []
           b[4][4]=(+a[1][1]*(a[2][2]*a[3][3]-a[2][3]*a[3][2])-a[1][2]*(a[2][1]*a[3][3]-a[2][3]*a[3][1])+a[1][3]*(a[2][1]*a[3][2]-a[2][2]*a[3][1]))/adet;   // with fast index []
           */  
        b(1,1)=(+a(2,2)*(a(3,3)*a(4,4)-a(3,4)*a(4,3))-a(2,3)*(a(3,2)*a(4,4)-a(3,4)*a(4,2))+a(2,4)*(a(3,2)*a(4,3)-a(3,3)*a(4,2)))/adet;   // with slow index ()
        b(2,1)=(-a(2,1)*(a(3,3)*a(4,4)-a(3,4)*a(4,3))+a(2,3)*(a(3,1)*a(4,4)-a(3,4)*a(4,1))-a(2,4)*(a(3,1)*a(4,3)-a(3,3)*a(4,1)))/adet;   // with slow index ()
        b(3,1)=(+a(2,1)*(a(3,2)*a(4,4)-a(3,4)*a(4,2))-a(2,2)*(a(3,1)*a(4,4)-a(3,4)*a(4,1))+a(2,4)*(a(3,1)*a(4,2)-a(3,2)*a(4,1)))/adet;   // with slow index ()
        b(4,1)=(-a(2,1)*(a(3,2)*a(4,3)-a(3,3)*a(4,2))+a(2,2)*(a(3,1)*a(4,3)-a(3,3)*a(4,1))-a(2,3)*(a(3,1)*a(4,2)-a(3,2)*a(4,1)))/adet;   // with slow index ()
        b(1,2)=(-a(1,2)*(a(3,3)*a(4,4)-a(3,4)*a(4,3))+a(1,3)*(a(3,2)*a(4,4)-a(3,4)*a(4,2))-a(1,4)*(a(3,2)*a(4,3)-a(3,3)*a(4,2)))/adet;   // with slow index ()
        b(2,2)=(+a(1,1)*(a(3,3)*a(4,4)-a(3,4)*a(4,3))-a(1,3)*(a(3,1)*a(4,4)-a(3,4)*a(4,1))+a(1,4)*(a(3,1)*a(4,3)-a(3,3)*a(4,1)))/adet;   // with slow index ()
        b(3,2)=(-a(1,1)*(a(3,2)*a(4,4)-a(3,4)*a(4,2))+a(1,2)*(a(3,1)*a(4,4)-a(3,4)*a(4,1))-a(1,4)*(a(3,1)*a(4,2)-a(3,2)*a(4,1)))/adet;   // with slow index ()
        b(4,2)=(+a(1,1)*(a(3,2)*a(4,3)-a(3,3)*a(4,2))-a(1,2)*(a(3,1)*a(4,3)-a(3,3)*a(4,1))+a(1,3)*(a(3,1)*a(4,2)-a(3,2)*a(4,1)))/adet;   // with slow index ()
        b(1,3)=(+a(1,2)*(a(2,3)*a(4,4)-a(2,4)*a(4,3))-a(1,3)*(a(2,2)*a(4,4)-a(2,4)*a(4,2))+a(1,4)*(a(2,2)*a(4,3)-a(2,3)*a(4,2)))/adet;   // with slow index ()
        b(2,3)=(-a(1,1)*(a(2,3)*a(4,4)-a(2,4)*a(4,3))+a(1,3)*(a(2,1)*a(4,4)-a(2,4)*a(4,1))-a(1,4)*(a(2,1)*a(4,3)-a(2,3)*a(4,1)))/adet;   // with slow index ()
        b(3,3)=(+a(1,1)*(a(2,2)*a(4,4)-a(2,4)*a(4,2))-a(1,2)*(a(2,1)*a(4,4)-a(2,4)*a(4,1))+a(1,4)*(a(2,1)*a(4,2)-a(2,2)*a(4,1)))/adet;   // with slow index ()
        b(4,3)=(-a(1,1)*(a(2,2)*a(4,3)-a(2,3)*a(4,2))+a(1,2)*(a(2,1)*a(4,3)-a(2,3)*a(4,1))-a(1,3)*(a(2,1)*a(4,2)-a(2,2)*a(4,1)))/adet;   // with slow index ()
        b(1,4)=(-a(1,2)*(a(2,3)*a(3,4)-a(2,4)*a(3,3))+a(1,3)*(a(2,2)*a(3,4)-a(2,4)*a(3,2))-a(1,4)*(a(2,2)*a(3,3)-a(2,3)*a(3,2)))/adet;   // with slow index ()
        b(2,4)=(+a(1,1)*(a(2,3)*a(3,4)-a(2,4)*a(3,3))-a(1,3)*(a(2,1)*a(3,4)-a(2,4)*a(3,1))+a(1,4)*(a(2,1)*a(3,3)-a(2,3)*a(3,1)))/adet;   // with slow index ()
        b(3,4)=(-a(1,1)*(a(2,2)*a(3,4)-a(2,4)*a(3,2))+a(1,2)*(a(2,1)*a(3,4)-a(2,4)*a(3,1))-a(1,4)*(a(2,1)*a(3,2)-a(2,2)*a(3,1)))/adet;   // with slow index ()
        b(4,4)=(+a(1,1)*(a(2,2)*a(3,3)-a(2,3)*a(3,2))-a(1,2)*(a(2,1)*a(3,3)-a(2,3)*a(3,1))+a(1,3)*(a(2,1)*a(3,2)-a(2,2)*a(3,1)))/adet;   // with slow index ()
        return b;
      }
      //CO191201 - GaussJordan() is INCREDIBLY unstable (division by small numbers over and over again)
      //use inverseByAdjoint, which waits until the end to divide by a (hopefully) bigger number
      //[CO191201 - OBSOLETE]// if everything fails move to GaussJordan
      //[CO191201 - OBSOLETE]b=a;
      //[CO191201 - OBSOLETE]xmatrix<utype> B(a.rows,a.cols);
      //[CO191201 - OBSOLETE]GaussJordan(b,B);  
      //    if(size>=6) {cerr << _AUROSTD_XLIBS_ERROR_ << "ERROR - aurostd::xmatrix<utype>::inverse: " << size << "x" << size << " not written yet" << endl;exit(0);}
      //[CO191201 - OBSOLETE]return b;
      return inverseByAdjoint(a);
    }
}

// ----------------------------------------------------------------------------
namespace aurostd {  // namespace aurostd
  template<class utype>
    bool isNonInvertible(const xmatrix<utype>& a) {  // RETURN ERROR if non invertible  //CO191201
      utype c=aurostd::det(a);
      if(abs(c)<10e-14) {return TRUE;}
      return FALSE;
    }
}

// ----------------------------------------------------------------------------
namespace aurostd {  // namespace aurostd
  template<class utype> xmatrix<utype>  // function roundoff clear small elements
  roundoff(const xmatrix<utype>& a,utype _tol_) {
    xmatrix<utype> c(a.urows,a.ucols,a.lrows,a.lcols);
    for(int i=c.lrows;i<=c.urows;i++)
      for(int j=c.lcols;j<=c.ucols;j++) {
	if(abs(a[i][j])<(utype) _tol_) c[i][j]=a[i][j]=(utype) 0.0; else c[i][j]=a[i][j];
	//	c[i][j]=nint(a[i][j]/_tol_)*_tol_;
      }	  
    return c;
  }
}

namespace aurostd {  // namespace aurostd
  template<class utype> xmatrix<utype>  // function roundoff clear small elements
  roundoff(const xmatrix<utype>& a) {
    return roundoff(a,(utype) _AUROSTD_XMATRIX_TOLERANCE_ROUNDOFF_);
  }
}

// ----------------------------------------------------------------------------
namespace aurostd {  // namespace aurostd
  template<class utype>                                 // function sum xmatrix<>
  utype modulus(const xmatrix<utype>& a) {  //CO191110
#ifdef _XMATH_DEBUG_FUNCTIONS
    printf("M -> function sum: ");
    printf("a.lrows=%i, a.urows=%i, ",a.lrows,a.urows);
    printf("a.lcols=%i, a.ucols=%i\n",a.lcols,a.ucols);
#endif
    return sqrt(modulussquare(a)); //sqrt(sum(trasp(a) * a))
}
  template<class utype>                                 // function sum xmatrix<>
  utype modulussquare(const xmatrix<utype>& a) {  //CO191110
#ifdef _XMATH_DEBUG_FUNCTIONS
    printf("M -> function sum: ");
    printf("a.lrows=%i, a.urows=%i, ",a.lrows,a.urows);
    printf("a.lcols=%i, a.ucols=%i\n",a.lcols,a.ucols);
#endif
    return sum(trasp(a) * a);
}
  
  template<class utype>                                 // function sum xmatrix<>
  utype modulus2(const xmatrix<utype>& a) { //CO191110
#ifdef _XMATH_DEBUG_FUNCTIONS
    printf("M -> function sum: ");
    printf("a.lrows=%i, a.urows=%i, ",a.lrows,a.urows);
    printf("a.lcols=%i, a.ucols=%i\n",a.lcols,a.ucols);
#endif
    return modulussquare(a);
}

}

// ----------------------------------------------------------------------------
namespace aurostd {  // namespace aurostd
  template<class utype>                                 // function sum xmatrix<>
  utype sum(const xmatrix<utype>& a) {
#ifdef _XMATH_DEBUG_FUNCTIONS
    printf("M -> function sum: ");
    printf("a.lrows=%i, a.urows=%i, ",a.lrows,a.urows);
    printf("a.lcols=%i, a.ucols=%i\n",a.lcols,a.ucols);
#endif
    utype c=utype(0.0);
    for(int i=a.lrows;i<=a.urows;i++)
      for(int j=a.lcols;j<=a.ucols;j++)
	c+=a[i][j];
    return c;
  }
}

// ----------------------------------------------------------------------------
namespace aurostd {  // namespace aurostd
  template<class utype>                           // function sum_colum xmatrix<>
  xvector<utype> sum_column(const xmatrix<utype>& a) {
    xvector<utype> c(a.lcols,a.ucols);
    for(int j=a.lcols;j<=a.ucols;j++) {
      c[j]=(utype) 0.0;
      for(int i=a.lrows;i<=a.urows;i++)
	c[j]+=a[i][j];
    }
    return c;
  }
}

// ----------------------------------------------------------------------------
namespace aurostd {  // namespace aurostd
  template<class utype>                          // function mean_colum xmatrix<>
  xvector<utype> mean_column(const xmatrix<utype>& a) {
    xvector<utype> c(a.lcols,a.ucols);
    for(int j=a.lcols;j<=a.ucols;j++) {
      c[j]=(utype) 0.0;
      for(int i=a.lrows;i<=a.urows;i++)
	c[j]+=a[i][j];
      c[j]/=(a.urows-a.lrows+1);
    }
    return c;
  }
}

// ----------------------------------------------------------------------------
namespace aurostd {  // namespace aurostd
  template<class utype>                             // function sum_row xmatrix<>
  xvector<utype> sum_row(const xmatrix<utype>& a) {
    xvector<utype> c(a.lrows,a.urows);
    for(int j=a.lrows;j<=a.urows;j++) {
      c[j]=(utype) 0.0;
      for(int i=a.lcols;i<=a.ucols;i++)
	c[j]+=a[j][i];
    }
    return c;
  }
}

// ----------------------------------------------------------------------------
namespace aurostd {  // namespace aurostd
  template<class utype>                            // function mean_row xmatrix<>
  xvector<utype> mean_row(const xmatrix<utype>& a) {
    xvector<utype> c(a.lrows,a.urows);
    for(int j=a.lrows;j<=a.urows;j++) {
      c[j]=(utype) 0.0;
      for(int i=a.lcols;i<=a.ucols;i++)
	c[j]+=a[j][i];
      c[j]/=(a.ucols-a.lcols+1);
    }
    return c;
  }
}

// -------------------------------------------------------- functions of xmatrix
namespace aurostd {  // namespace aurostd
  template<class utype>                                 // function min xmatrix<>
  utype min(const xmatrix<utype>& a) {
#ifdef _XMATH_DEBUG_FUNCTIONS
    printf("M -> function min: ");
    printf("a.lrows=%i, a.urows=%i, ",a.lrows,a.urows);
    printf("a.lcols=%i, a.ucols=%i\n",a.lcols,a.ucols);
#endif
    utype c=a[a.lrows][a.lcols];
    for(int i=a.lrows;i<=a.urows;i++)
      for(int j=a.lcols;j<=a.ucols;j++)
	c = c < a[i][j] ? c:a[i][j];
    return c;
  }
}

// ----------------------------------------------------------------------------
namespace aurostd {  // namespace aurostd
  template<class utype>                                 // function min xmatrix<>
  utype min(const xmatrix<utype>& a,int& index_i,int& index_j) {
#ifdef _XMATH_DEBUG_FUNCTIONS
    printf("M -> function min: ");
    printf("a.lrows=%i, a.urows=%i, ",a.lrows,a.urows);
    printf("a.lcols=%i, a.ucols=%i\n",a.lcols,a.ucols);
#endif
    utype c=a[a.lrows][a.lcols];
    index_i=a.lrows,index_j=a.lcols;
    for(int i=a.lrows;i<=a.urows;i++)
      for(int j=a.lcols;j<=a.ucols;j++)
	if(a[i][j] < c) {
	  c = a[i][j];
	  index_i=i;
	  index_j=j;
	}
#ifdef _XMATH_DEBUG_FUNCTIONS
    printf("M -> function max: ");
    printf("index_i=%i, index_j=%i \n",index_i,index_j);
#endif
    return c;
  }
}

// ----------------------------------------------------------------------------
namespace aurostd {  // namespace aurostd
  template<class utype>                                 // function max xmatrix<>
  utype max(const xmatrix<utype>& a) {
#ifdef _XMATH_DEBUG_FUNCTIONS
    printf("M -> function max: ");
    printf("a.lrows=%i, a.urows=%i, ",a.lrows,a.urows);
    printf("a.lcols=%i, a.ucols=%i\n",a.lcols,a.ucols);
#endif
    utype c=a[a.lrows][a.lcols];
    for(int i=a.lrows;i<=a.urows;i++)
      for(int j=a.lcols;j<=a.ucols;j++)
	c = c > a[i][j] ? c:a[i][j];
    return c;
  }
}

// ----------------------------------------------------------------------------
namespace aurostd {  // namespace aurostd
  template<class utype>                                 // function max xmatrix<>
  utype max(const xmatrix<utype>& a,int& index_i,int& index_j) {
#ifdef _XMATH_DEBUG_FUNCTIONS
    printf("M -> function max: ");
    printf("a.lrows=%i, a.urows=%i, ",a.lrows,a.urows);
    printf("a.lcols=%i, a.ucols=%i\n",a.lcols,a.ucols);
#endif
    utype c=a[a.lrows][a.lcols];
    index_i=a.lrows,index_j=a.lcols;
    for(int i=a.lrows;i<=a.urows;i++)
      for(int j=a.lcols;j<=a.ucols;j++)
	if(a[i][j] > c) {
	  c = a[i][j];
	  index_i=i;
	  index_j=j;
	}
#ifdef _XMATH_DEBUG_FUNCTIONS
    printf("M -> function max: ");
    printf("index_i=%i, index_j=%i \n",index_i,index_j);
#endif
    return c;
  }
}

// ----------------------------------------------------------------------------
/*namespace aurostd {  
// namespace aurostd
template<class utype> double                               // spectral radius
spectral_radius(const xmatrix<utype>& a)
{
#ifdef _XMATH_DEBUG_FUNCTIONS
printf("M -> function spectral radius: ");
printf("a.lrows=%i, a.urows=%i, ",a.lrows,a.urows);
printf("a.lcols=%i, a.ucols=%i\n",a.lcols,a.ucols);
#endif
if(!a.issquare)
{cerr << _AUROSTD_XLIBS_ERROR_ << "ERROR - aurostd::xmatrix<utype>: failure in spectral radius defined for square xmatrixes" << endl;exit(0);}
double out=0.0;
for(int i=a.lrows;i<=a.urows;i++)
if(abs(a[i][i])>out)
out=(double) abs(a[i][i]);
return out;
}
}
*/

// ----------------------------------------------------------------------------
namespace aurostd {  // namespace aurostd
  template<class utype> utype  // DX 1/15/17 - double to utype (needed for xcomplex)                                          // trace
  trace(const xmatrix<utype>& a) {
#ifdef _XMATH_DEBUG_FUNCTIONS
    printf("M -> function trace: ");
    printf("a.lrows=%i, a.urows=%i, ",a.lrows,a.urows);
    printf("a.lcols=%i, a.ucols=%i\n",a.lcols,a.ucols);
#endif
    if(!a.issquare)
      {cerr << _AUROSTD_XLIBS_ERROR_ << "ERROR - aurostd::xmatrix<utype>: failure in trace defined for square xmatrixes" << endl;exit(0);}
    utype out=0.0; // DX 1/15/17 - double to utype (needed for xcomplex)
    for(int i=a.lrows;i<=a.urows;i++)
      out+=a[i][i];
    return out;
  }
}

// ----------------------------------------------------------------------------
namespace aurostd {
  template<class utype>
  xmatrix<utype> KroneckerProduct(const xmatrix<utype>& A, const xmatrix<utype>& B) { // ME 180614 - Kronecker product
    int rows, cols, r, c;
    utype aelement, belement;
    rows = A.rows * B.rows;
    cols = A.cols * B.cols;
    xmatrix<utype> product(rows, cols);
    for (int arow = 0; arow < A.rows; arow++) {
      for (int acol = 0; acol < A.cols; acol++) {
        aelement = A(arow + A.lrows, acol + A.lcols);
        for (int brow = 0; brow < B.rows; brow++) {
          for (int bcol = 0; bcol < B.cols; bcol++) {
            belement = B(brow + B.lrows, bcol + B.lcols);
            r = arow * B.rows + 1 + brow;
            c = acol * B.cols + 1 + bcol;
            product(r, c) = aelement * belement;
          }
        }
      }
    }
    return product;
  }
}

// ----------------------------------------------------------------------------
namespace aurostd {  // namespace aurostd
  template<class utype> xmatrix<utype>                          // identity xmatrix
  identity(const xmatrix<utype>& a) {
#ifdef _XMATH_DEBUG_FUNCTIONS
    printf("M -> function identity xmatrix: ");
    printf("a.lrows=%i, a.urows=%i, ",a.lrows,a.urows);
    printf("a.lcols=%i, a.ucols=%i\n",a.lcols,a.ucols);
#endif
    if(!a.issquare)
      {cerr << _AUROSTD_XLIBS_ERROR_ << "ERROR - aurostd::xmatrix<utype>: failure in identity defined for square xmatrixes [1]" << endl;exit(0);}
    for(int i=a.lrows;i<=a.urows;i++)
      for(int j=a.lcols;j<=a.ucols;j++)
	a[i][j]=utype(0.0);
    for(int i=a.lrows;i<=a.urows;i++)
      a[i][i]=utype(1.0);
    return a;
  }
}

namespace aurostd {  // namespace aurostd
  template<class utype>                                 // identity xmatrix
  xmatrix<utype> identity(const utype& _type,const int& n,const int& m) {
    xmatrix<utype> a(n,m);
    if(!a.issquare)
      {cerr << _AUROSTD_XLIBS_ERROR_ << "ERROR - aurostd::xmatrix<utype>: failure in identity defined for square xmatrixes [2]" << endl;exit(0);}
    for(int i=a.lrows;i<=a.urows;i++)
      for(int j=a.lcols;j<=a.ucols;j++)
	if(i==j) a[i][j]=(utype) 1.0; else a[i][j]=(utype) 0.0;
    return a;
    if(_type) {;}  // something phony to keep _type busy !
  }
}

/*
  namespace aurostd {  // namespace aurostd
  xmatrix<double>                          // identity_double xmatrix
  identity_double(const int& n,const int& m) {
  xmatrix<double> a(n,m);
  if(!a.issquare) {cerr << _AUROSTD_XLIBS_ERROR_ << "ERROR - aurostd::xmatrix<utype>: failure in identity_double defined for square xmatrixes [3]" << endl;exit(0);}
  for(int i=a.lrows;i<=a.urows;i++)
  for(int j=a.lcols;j<=a.ucols;j++)
  if(i==j) a[i][j]=double(1.0); else a[i][j]=double(0.0);
  return a;
  }
  // namespace aurostd
  xmatrix<double>                          // identity_double xmatrix
  identity_double(const int& n) {
  xmatrix<double> a(n,n);
  for(int i=a.lrows;i<=a.urows;i++)
  for(int j=a.lcols;j<=a.ucols;j++)
  if(i==j) a[i][j]=double(1.0); else a[i][j]=double(0.0);
  return a;
  }
  // namespace aurostd
  xmatrix<float>                          // identity_float xmatrix
  identity_float(const int& n,const int& m) {
  xmatrix<float> a(n,m);
  if(!a.issquare) {cerr << _AUROSTD_XLIBS_ERROR_ << "ERROR - aurostd::xmatrix<utype>: failure in identity_float defined for square xmatrixes [3]" << endl;exit(0);}
  for(int i=a.lrows;i<=a.urows;i++)
  for(int j=a.lcols;j<=a.ucols;j++)
  if(i==j) a[i][j]=float(1.0); else a[i][j]=float(0.0);
  return a;
  }
  // namespace aurostd
  xmatrix<float>                          // identity_float xmatrix
  identity_float(const int& n) {
  xmatrix<float> a(n,n);
  for(int i=a.lrows;i<=a.urows;i++)
  for(int j=a.lcols;j<=a.ucols;j++)
  if(i==j) a[i][j]=float(1.0); else a[i][j]=float(0.0);
  return a;
  }
  // namespace aurostd
  xmatrix<int>                          // identity_int xmatrix
  identity_int(const int& n,const int& m) {
  xmatrix<int> a(n,m);
  if(!a.issquare) {cerr << _AUROSTD_XLIBS_ERROR_ << "ERROR - aurostd::xmatrix<utype>: failure in identity_int defined for square xmatrixes [3]" << endl;exit(0);}
  for(int i=a.lrows;i<=a.urows;i++)
  for(int j=a.lcols;j<=a.ucols;j++)
  if(i==j) a[i][j]=1; else a[i][j]=0;
  return a;
  }
  // namespace aurostd
  xmatrix<int>                          // identity_int xmatrix
  identity_int(const int& n) {
  xmatrix<int> a(n,n);
  for(int i=a.lrows;i<=a.urows;i++)
  for(int j=a.lcols;j<=a.ucols;j++)
  if(i==j) a[i][j]=1; else a[i][j]=0;
  return a;
  }
  // namespace aurostd
  xmatrix<char>                          // identity_char xmatrix
  identity_char(const int& n,const int& m) {
  xmatrix<char> a(n,m);
  if(!a.issquare) {cerr << _AUROSTD_XLIBS_ERROR_ << "ERROR - aurostd::xmatrix<utype>: failure in identity_char defined for square xmatrixes [3]" << endl;exit(0);}
  for(int i=a.lrows;i<=a.urows;i++)
  for(int j=a.lcols;j<=a.ucols;j++)
  if(i==j) a[i][j]=1; else a[i][j]=0;
  return a;
  }
  // namespace aurostd
  xmatrix<char>                          // identity_char xmatrix
  identity_char(const int& n) {
  xmatrix<char> a(n,n);
  for(int i=a.lrows;i<=a.urows;i++)
  for(int j=a.lcols;j<=a.ucols;j++)
  if(i==j) a[i][j]=1; else a[i][j]=0;
  return a;
  }
  // namespace aurostd
  xmatrix<bool>                          // identity_bool xmatrix
  identity_bool(const int& n,const int& m) {
  xmatrix<bool> a(n,m);
  if(!a.issquare) {cerr << _AUROSTD_XLIBS_ERROR_ << "ERROR - aurostd::xmatrix<utype>: failure in identity_bool defined for square xmatrixes [3]" << endl;exit(0);}
  for(int i=a.lrows;i<=a.urows;i++)
  for(int j=a.lcols;j<=a.ucols;j++)
  if(i==j) a[i][j]=1; else a[i][j]=0;
  return a;
  }
  // namespace aurostd
  xmatrix<bool>                          // identity_bool xmatrix
  identity_bool(const int& n) {
  xmatrix<bool> a(n,n);
  for(int i=a.lrows;i<=a.urows;i++)
  for(int j=a.lcols;j<=a.ucols;j++)
  if(i==j) a[i][j]=1; else a[i][j]=0;
  return a;
  }
  }
*/

// ----------------------------------------------------------------------------
namespace aurostd {  // namespace aurostd
  // ME 180904
  template<class utype> xmatrix<utype>                             // conj xmatrix
    conj(const xmatrix<utype>& a){
      if (a.iscomplex) {
        xmatrix<utype> out(a.ucols,a.urows,a.lcols,a.lrows);
        for (int i = a.lrows; i <= a.urows; i++) {
          for (int j = a.lcols; j <= a.ucols; j++) {
            out[i][j] = conj(a[i][j]);
          }
        }
        return out;
      } else {return a;}
    }
}

// ----------------------------------------------------------------------------
namespace aurostd {  // namespace aurostd
  template<class utype> void
    traspSquareInPlace(xmatrix<utype>& a,bool conjugate){ //CO191201 - only designed for square matrices
      if(!a.issquare){throw aurostd::xerror(_AFLOW_FILE_NAME_,"aurostd::traspSquareInPlace():","this function is designed only for square matrices",_VALUE_ILLEGAL_);}
      int i=0,j=0;
      utype aij=(utype)0;
      if(a.iscomplex&&conjugate){ //CO191201
        for(i=a.lrows;i<=a.urows;i++){
          for(j=i+1;j<=a.urows;j++){
            aij=a[i][j];
            a[i][j]=conj(a[j][i]);
            a[j][i]=conj(aij);
          }
        }
        return;
      }else{
        for(i=a.lrows;i<=a.urows;i++){
          for(j=i+1;j<=a.urows;j++){
            aij=a[i][j];
            a[i][j]=a[j][i];
            a[j][i]=aij;
          }
        }
        return;
      }
    }
  template<class utype> void
    traspInPlace(const xmatrix<utype>& a,xmatrix<utype>& b,bool conjugate){ //CO191201
      //always works, just not most efficient for square matrices
      if(b.lrows!=a.lcols || b.lcols!=a.lrows || b.urows!=a.ucols || b.ucols!=a.urows){
        xmatrix<utype> c(a.ucols,a.urows,a.lcols,a.lrows);
        b=c;
      }
      int i=0,j=0;
      if(a.iscomplex&&conjugate){ //CO191201
        for(i=a.lrows;i<=a.urows;i++){
          for(j=a.lcols;j<=a.ucols;j++){b[j][i]=conj(a[i][j]);}  //cannot do j=i+1 since b is unpopulated
        }
        return;
      }else{
        for(i=a.lrows;i<=a.urows;i++){
          for(j=a.lcols;j<=a.ucols;j++){b[j][i]=a[i][j];}  //cannot do j=i+1 since b is unpopulated
        }
        return;
      }
    }
  template<class utype> void                             // trasp xmatrix
    traspInPlace(xmatrix<utype>& a,bool conjugate){  // ME190813 - conjugate complex now an option //CO191201 - in place
#ifdef _XMATH_DEBUG_FUNCTIONS
      printf("M -> function traspose xmatrix: ");
      printf("a.lrows=%i, a.urows=%i, ",a.lrows,a.urows);
      printf("a.lcols=%i, a.ucols=%i\n",a.lcols,a.ucols);
#endif
      if(a.issquare){traspSquareInPlace(a,conjugate);return;} //this works because we modify a[i][j] and a[j][i] at once
      else{  //cannot trasp in place
        xmatrix<utype> b(a.ucols,a.urows,a.lcols,a.lrows);
        traspInPlace(a,b,conjugate);
        a=b;
        return;
      }
      //[CO191201 - OBSOLETE]xmatrix<utype> out(a.ucols,a.urows,a.lcols,a.lrows);
      //[CO191201 - OBSOLETE]for(int i=a.lrows;i<=a.urows;i++)
      //[CO191201 - OBSOLETE]  for(int j=a.lcols;j<=a.ucols;j++)
      //[CO191201 - OBSOLETE]    if (a.iscomplex && conjugate) {
      //[CO191201 - OBSOLETE]      out[j][i] = conj(a[i][j]);
      //[CO191201 - OBSOLETE]    } else {
      //[CO191201 - OBSOLETE]      out[j][i]=a[i][j];
      //[CO191201 - OBSOLETE]    }
      //[CO191201 - OBSOLETE]return out;
    }
  template<class utype> xmatrix<utype>              // trasp xmatrix
    trasp(const xmatrix<utype>& a,bool conjugate){  //CO191201
      xmatrix<utype> b(a.ucols,a.urows,a.lcols,a.lrows);
      traspInPlace(a,b,conjugate);
      return b;
    }
}

// ----------------------------------------------------------------------------
namespace aurostd {  // namespace aurostd
  template<class utype> xmatrix<utype>                             // trasp xvector
    trasp(const xvector<utype>& a, bool conjugate){  // ME190813 - conjugate complex now an option
#ifdef _XMATH_DEBUG_FUNCTIONS
      printf("M -> function traspose xvector: ");
      printf("a.lrows=%i, a.urows=%i, ",a.lrows,a.urows);
#endif
      xmatrix<utype> b(a.urows,1,a.lrows,1);
      int i=0;
      if(a.iscomplex&&conjugate){ //CO191201
        for(i=a.lrows;i<=a.urows;i++){b[i][1]=conj(a[i]);}
      }else{
        for(i=a.lrows;i<=a.urows;i++){b[i][1]=a[i];}
      }
      return b;
    }
}

// ****************************************************************************
// ----------------------------------------------------------------------------
namespace aurostd {  // namespace aurostd
  template<class utype> xmatrix<utype>               // function shift_up xmatrix<>
  shift_up(const xmatrix<utype>& a) {
    utype aus;
    for(int j=a.lcols;j<=a.ucols;j++) {
      aus=a[a.lrows][j];
      for(int i=a.lrows;i<=a.urows-1;i++)
	a[i][j]=a[i+1][j];
      a[a.urows][j]=aus;
    }
    return a;
  }
}

// ----------------------------------------------------------------------------
namespace aurostd {  // namespace aurostd
  template<class utype> xmatrix<utype>             // function shift_down xmatrix<>
  shift_down(const xmatrix<utype>& a) {
    utype aus;
    for(int j=a.lcols;j<=a.ucols;j++) {
      aus=a[a.urows][j];
      for(int i=a.urows;i>=a.lrows+1;i--)
	a[i][j]=a[i-1][j];
      a[a.lrows][j]=aus;
    }
    return a;
  }
}

// ----------------------------------------------------------------------------
namespace aurostd {  // namespace aurostd
  template<class utype> xmatrix<utype>             // function shift_left xmatrix<>
  shift_left(const xmatrix<utype>& a) {
    utype aus;
    for(int i=a.lrows;i<=a.urows;i++) {
      aus=a[i][a.lcols];
      for(int j=a.lcols;j<=a.ucols-1;j++)
	a[i][j]=a[i][j+1];
      a[i][a.ucols]=aus;
    }
    return a;
  }
}

// ----------------------------------------------------------------------------
namespace aurostd {  // namespace aurostd
  template<class utype> xmatrix<utype>             // function shift_right xmatrix<>
  shift_right(const xmatrix<utype>& a) {
    utype aus;
    for(int i=a.lrows;i<=a.urows;i++) {
      aus=a[i][a.ucols];
      for(int j=a.ucols;j>=a.lcols+1;j++)
	a[i][j]=a[i][j+1];
      a[i][a.lcols]=aus;
    }
    return a;
  }
}

// ****************************************************************************
// ----------------------------------------------------------------------------
// SWAP THINGS
namespace aurostd {  // namespace aurostd
  template<class utype> void                                // swap_columns
  swap_cols(xmatrix<utype>& a,const int& i,const int& j) {  // swap_columns
    if(i<a.lcols || i>a.ucols) return; // nothing to do, out of boundaries
    if(j<a.lcols || j>a.ucols) return; // nothing to do, out of boundaries
    if(i==j) return; // nothing to do, no swap    
    utype temp;
    for(int k=a.lrows;k<=a.urows;k++) {
      temp=a[k][i];a[k][i]=a[k][j];a[k][j]=temp;
    }
  }
  
  template<class utype> void                                  // swap_columns
  swap_columns(xmatrix<utype>& a,const int& i,const int& j) {  // swap_columns
    swap_cols(a,i,j);
    //     if(i<a.lcols || i>a.ucols) return; // nothing to do, out of boundaries
    //     if(j<a.lcols || j>a.ucols) return; // nothing to do, out of boundaries
    //     if(i==j) return; // nothing to do, no swap    
    //     utype temp;
    //     for(int k=a.lrows;k<=a.urows;k++) {
    //       temp=a[k][i];a[k][i]=a[k][j];a[k][j]=temp;
    //     }
  }
  
  template<class utype> void                                // swap_rows
  swap_rows(xmatrix<utype>& a,const int& i,const int& j) {  // swap_rows
    if(i<a.lrows || i>a.urows) return; // nothing to do, out of boundaries
    if(j<a.lrows || j>a.urows) return; // nothing to do, out of boundaries
    if(i==j) return; // nothing to do, no swap    
    utype temp;
    for(int k=a.lcols;k<=a.ucols;k++) {
      temp=a[i][k];a[i][k]=a[j][k];a[j][k]=temp;
    }
  }
}

// ****************************************************************************
// ----------------------------------------------------------------------------
namespace aurostd { // namespace aurostd
  
  template<class utype> void  // function shift lrows so first index is i
    shiftlrows(xmatrix<utype>& a,int i){ //CO191201
      if(a.lrows==i){return;}
      xmatrix<utype> b(a.rows+i-1,a.ucols,i,a.lcols);
      int k=i;
      for(int ii=a.lrows;ii<=a.urows;ii++){
        for(int jj=a.lcols;jj<=a.ucols;jj++){
          b[k++][jj]=a[ii][jj];
        }
      }
      a=b;
    }
  
  template<class utype> void  // function shift lcols so first index is i
    shiftlcols(xmatrix<utype>& a,int i){ //CO191201
      if(a.lcols==i){return;}
      xmatrix<utype> b(a.urows,a.cols+i-1,a.lrows,i);
      int k=i;
      for(int ii=a.lrows;ii<=a.urows;ii++){
        for(int jj=a.lcols;jj<=a.ucols;jj++){
          b[ii][k++]=a[ii][jj];
        }
      }
      a=b;
    }
  
  template<class utype> void  // function shift lrows and lcols so first index is i, j
    shiftlrowscols(xmatrix<utype>& a,int i,int j){ //CO191201
      if(a.lrows==i && a.lcols==j){return;}
      xmatrix<utype> b(a.rows+i-1,a.cols+j-1,i,j);
      int k=i,l=j;
      for(int ii=a.lrows;ii<=a.urows;ii++){
        for(int jj=a.lcols;jj<=a.ucols;jj++){
          b[k++][l++]=a[ii][jj];
        }
      }
      a=b;
    }
} // namespace aurostd

// ****************************************************************************
// ----------------------------------------------------------------------------
namespace aurostd {  // namespace aurostd
  template<class utype> xmatrix<utype>                          // sign xmatrix
  sign(const xmatrix<utype>& a) {
    xmatrix<utype> c(a.urows,a.ucols,a.lrows,a.lcols);
    for(int i=c.lrows;i<=c.urows;i++)
      for(int j=c.lcols;j<=c.ucols;j++)
	c[i][j]=aurostd::sign(a[i][j]);
    return c;
  }
}

namespace aurostd {  // namespace aurostd
  template<class utype> xmatrix<utype>                          // nint xmatrix
  nint(const xmatrix<utype>& a) {
    xmatrix<utype> c(a.urows,a.ucols,a.lrows,a.lcols);
    for(int i=c.lrows;i<=c.urows;i++)
      for(int j=c.lcols;j<=c.ucols;j++)
	c[i][j]=aurostd::nint(a[i][j]);
    return c;
  }
}

// ----------------------------------------------------------------------------
namespace aurostd {  // namespace aurostd
  template<class utype> xmatrix<utype>                          // floor xmatrix
  floor(const xmatrix<utype>& a) {
    xmatrix<utype> c(a.urows,a.ucols,a.lrows,a.lcols);
    for(int i=c.lrows;i<=c.urows;i++)
      for(int j=c.lcols;j<=c.ucols;j++)
	c[i][j]=std::floor(a[i][j]);
    return c;
  }
}

namespace aurostd {  // namespace aurostd
  template<class utype> xmatrix<utype>                          // trunc xmatrix
  trunc(const xmatrix<utype>& a) {
    xmatrix<utype> c(a.urows,a.ucols,a.lrows,a.lcols);
    for(int i=c.lrows;i<=c.urows;i++)
      for(int j=c.lcols;j<=c.ucols;j++)
	//	c[i][j]=std::trunc(a[i][j]);
	c[i][j]=trunc(a[i][j]);
    return c;
  }
}

namespace aurostd {  // namespace aurostd
  template<class utype> xmatrix<utype>                          // round xmatrix
  round(const xmatrix<utype>& a) {
    xmatrix<utype> c(a.urows,a.ucols,a.lrows,a.lcols);
    for(int i=c.lrows;i<=c.urows;i++)
      for(int j=c.lcols;j<=c.ucols;j++)
	//	c[i][j]=std::round(a[i][j]);
 	c[i][j]=round(a[i][j]);
    return c;
  }
}

namespace aurostd {  // namespace aurostd
  template<class utype> xmatrix<utype>                          // ceil xmatrix
  ceil(const xmatrix<utype>& a) {
    xmatrix<utype> c(a.urows,a.ucols,a.lrows,a.lcols);
    for(int i=c.lrows;i<=c.urows;i++)
      for(int j=c.lcols;j<=c.ucols;j++)
	c[i][j]=std::ceil(a[i][j]);
    return c;
  }
}

// ----------------------------------------------------------------------------
namespace aurostd {  // namespace aurostd
  template<class utype> xmatrix<utype>                           // mabs xmatrix
  mabs(const xmatrix<utype>& a) {
    xmatrix<utype> c(a.urows,a.ucols,a.lrows,a.lcols);
    for(int i=c.lrows;i<=c.urows;i++)
      for(int j=c.lcols;j<=c.ucols;j++)
	c[i][j]=aurostd::abs(a[i][j]);
    return c;
  }
}

namespace aurostd {  // namespace aurostd
  template<class utype> xmatrix<utype>                           // abs xmatrix
  abs(const xmatrix<utype>& a) {
    xmatrix<utype> c(a.urows,a.ucols,a.lrows,a.lcols);
    for(int i=c.lrows;i<=c.urows;i++)
      for(int j=c.lcols;j<=c.ucols;j++)
	c[i][j]=aurostd::abs(a[i][j]);
    return c;
  }
}

// ****************************************************************************
// ----------------------------------------------------------------------------
namespace aurostd {  // namespace aurostd
  template<class utype> xmatrix<utype>                               // exp xmatrix
  exp_old(const xmatrix<utype>& a) {
    if(!a.issquare) {cerr << _AUROSTD_XLIBS_ERROR_ << "ERROR - aurostd::xmatrix<utype>: failure in exp defined for square xmatrixes" << endl;exit(0);}
    xmatrix<utype> out(a.urows,a.ucols,a.lrows,a.lcols),an(a.urows,a.ucols,a.lrows,a.lcols);
    // UNUSED   bool convergence=FALSE;
    for(int n=0;n<=1000;n++) {
      if(n==0) identity(an);
      else an=(an*a)/utype(n);
      out=out+an;
      //    if(abs(trace(an)/trace(out))<_exponential_convergence)
    }
    return out;
  }
}

namespace aurostd {  // namespace aurostd
  template<class utype> xmatrix<utype>                               // exp xmatrix
  exp(const xmatrix<utype>& a) {
#ifdef _XMATH_DEBUG_FUNCTIONS
    printf("M -> function exponential xmatrix: ");
    printf("a.lrows=%i, a.urows=%i, ",a.lrows,a.urows);
    printf("a.lcols=%i, a.ucols=%i\n",a.lcols,a.ucols);
#endif
    if(!a.issquare) {cerr << _AUROSTD_XLIBS_ERROR_ << "ERROR - aurostd::xmatrix<utype>: failure in exp defined for square xmatrixes" << endl;exit(0);}
    xmatrix<utype> out(a.urows,a.ucols,a.lrows,a.lcols),an(a.urows,a.ucols,a.lrows,a.lcols);
    bool convergence=FALSE;
    for(int n=0;!convergence;n++) {
      if(n==0) identity(an);
      else an=(an*a)/utype(n);
      out=out+an;
      // cerr << n << endl;
      // if(abs(trace(an)/trace(out))<_exponential_convergence)
      if(n>30) if(abs(trace(an))<_exponential_convergence) convergence=TRUE;
      if(n>100) convergence=TRUE;
    }
    return out;
  }
}

// ----------------------------------------------------------------------------
namespace aurostd {  // namespace aurostd
  template<class utype> xmatrix<utype>                               // sin xmatrix
  sin(const xmatrix<utype>& a) {
#ifdef _XMATH_DEBUG_FUNCTIONS
    printf("M -> function sin xmatrix: ");
    printf("a.lrows=%i, a.urows=%i, ",a.lrows,a.urows);
    printf("a.lcols=%i, a.ucols=%i\n",a.lcols,a.ucols);
#endif
    if(!a.issquare) {cerr << _AUROSTD_XLIBS_ERROR_ << "ERROR - aurostd::xmatrix<utype>: failure in sin defined for square xmatrixes" << endl;exit(0);}
    xmatrix<utype> out(a.urows,a.ucols,a.lrows,a.lcols), an(a.urows,a.ucols,a.lrows,a.lcols);
    bool convergence=FALSE;
    for(int n=0;!convergence;n++) {
      if(n==0) an=a;
      else an=(a*a*an)/utype(-1.0*(2.0*n+1.0)*(2.0*n));
      out=out+an;
      //    if(abs(trace(an)/trace(out))<_exponential_convergence)
      if(n>30) if(abs(trace(an))<_exponential_convergence) convergence=TRUE;
      if(n>100) convergence=TRUE;
    }
    return out;
  }
}

// ----------------------------------------------------------------------------
namespace aurostd {  // namespace aurostd
  template<class utype> xmatrix<utype>                               // cos xmatrix
  cos(const xmatrix<utype>& a) {
#ifdef _XMATH_DEBUG_FUNCTIONS
    printf("M -> function cos xmatrix: ");
    printf("a.lrows=%i, a.urows=%i, ",a.lrows,a.urows);
    printf("a.lcols=%i, a.ucols=%i\n",a.lcols,a.ucols);
#endif
    if(!a.issquare) {cerr << _AUROSTD_XLIBS_ERROR_ << "ERROR - aurostd::xmatrix<utype>: failure in cos defined for square xmatrixes" << endl;exit(0);}
    xmatrix<utype> out(a.urows,a.ucols,a.lrows,a.lcols),an(a.urows,a.ucols,a.lrows,a.lcols);
    bool convergence=FALSE;
    for(int n=0;!convergence;n++) {
      if(n==0) identity(an);
      else an=(a*a*an)/utype(-1.0*(2.0*n)*(2.0*n-1.0));
      out=out+an;
      if(n>30) if(abs(trace(an))<_exponential_convergence) convergence=TRUE;
      if(n>100) convergence=TRUE;
    }
    return out;
  }
}

// ----------------------------------------------------------------------------
namespace aurostd {  // namespace aurostd
  template<class utype> xmatrix<utype>                              // sinh xmatrix
  sinh(const xmatrix<utype>& a)
  {
#ifdef _XMATH_DEBUG_FUNCTIONS
    printf("M -> function sinh xmatrix: ");
    printf("a.lrows=%i, a.urows=%i, ",a.lrows,a.urows);
    printf("a.lcols=%i, a.ucols=%i\n",a.lcols,a.ucols);
#endif
    if(!a.issquare) {cerr << _AUROSTD_XLIBS_ERROR_ << "ERROR - aurostd::xmatrix<utype>: failure in sinh defined for square xmatrixes" << endl;exit(0);}
    xmatrix<utype> out(a.urows,a.ucols,a.lrows,a.lcols),an(a.urows,a.ucols,a.lrows,a.lcols);
    bool convergence=FALSE;
    for(int n=0;!convergence;n++) {
      if(n==0) an=a;
      else an=(a*a*an)/utype((2.0*n+1.0)*(2.0*n));
      out=out+an;
      // if(abs(trace(an)/trace(out))<_exponential_convergence)
      if(n>30) if(abs(trace(an))<_exponential_convergence) convergence=TRUE;
      if(n>100) convergence=TRUE;
    }
    return out;
  }
}

// ----------------------------------------------------------------------------
namespace aurostd {  // namespace aurostd
  template<class utype> xmatrix<utype>                              // cosh xmatrix
  cosh(const xmatrix<utype>& a)
  {
#ifdef _XMATH_DEBUG_FUNCTIONS
    printf("M -> function cosh xmatrix: ");
    printf("a.lrows=%i, a.urows=%i, ",a.lrows,a.urows);
    printf("a.lcols=%i, a.ucols=%i\n",a.lcols,a.ucols);
#endif
    if(!a.issquare) {cerr << _AUROSTD_XLIBS_ERROR_ << "ERROR - aurostd::xmatrix<utype>: failure in cosh defined for square xmatrixes" << endl;exit(0);}
    xmatrix<utype> out(a.urows,a.ucols,a.lrows,a.lcols),an(a.urows,a.ucols,a.lrows,a.lcols);
    bool convergence=FALSE;
    for(int n=0;!convergence;n++) {
      if(n==0) identity(an);
      else an=(a*a*an)/utype((2.0*n)*(2.0*n-1.0));
      out=out+an;
      // if(abs(trace(an)/trace(out))<_exponential_convergence)
      if(n>30) if(abs(trace(an))<_exponential_convergence) convergence=TRUE;
      if(n>100) convergence=TRUE;
    }
    return out;
  }
}

// ----------------------------------------------------------------------------
namespace aurostd {  // namespace aurostd
  template<class utype>                                    // GaussJordan xmatrix
  void GaussJordan(xmatrix<utype>& A, xmatrix<utype>& B) {
    /// This function uses Gaussian Jordan elimination to solve A*x=b.  It returns the solution x and the inverse of A.
    if(A.lrows!=1) {cerr << _AUROSTD_XLIBS_ERROR_ << "ERROR - aurostd::xmatrix<utype>::GaussJordan [1] A.lrows!=1 <<  A.lrows=" << A.lrows << endl;exit(0);}  
    if(A.lcols!=1) {cerr << _AUROSTD_XLIBS_ERROR_ << "ERROR - aurostd::xmatrix<utype>::GaussJordan [2] A.lcols!=1 <<  A.lcols=" << A.lcols << endl;exit(0);}  
    if(B.lrows!=1) {cerr << _AUROSTD_XLIBS_ERROR_ << "ERROR - aurostd::xmatrix<utype>::GaussJordan [3] B.lrows!=1 <<  B.lrows=" << B.lrows << endl;exit(0);}  
    if(B.lcols!=1) {cerr << _AUROSTD_XLIBS_ERROR_ << "ERROR - aurostd::xmatrix<utype>::GaussJordan [4] B.lcols!=1 <<  B.lcols=" << B.lcols << endl;exit(0);}  
    if(A.urows!=A.ucols) {cerr << _AUROSTD_XLIBS_ERROR_ << "ERROR - aurostd::xmatrix<utype>::GaussJordan [5] A.urows!=A.ucols <<  A.urows=" << A.urows << " A.ucols=" << A.ucols << endl;exit(0);}  
    if(A.ucols!=B.urows) {cerr << _AUROSTD_XLIBS_ERROR_ << "ERROR - aurostd::xmatrix<utype>::GaussJordan [6] A.ucols!=B.urows <<  A.ucols=" << A.ucols << " B.urows=" << B.urows << endl;exit(0);}  
    int n=A.urows;
    int m=B.ucols;

    // cerr << "GaussJordan" << A.urows << " " << A.ucols << endl;
  
    int i,icol=1,irow=1,j,k,l,ll;
    utype big,dum,pivinv,temp;
  
    xvector<int> indxc(n),indxr(n),ipiv(n);

    for(j=1;j<=n;j++) ipiv[j]=0;
    for(i=1;i<=n;i++) {
      big=0.0;
      for(j=1;j<=n;j++)
	if(ipiv[j]!=1)
	  for(k=1;k<=n;k++) {
	    if(ipiv[k] == 0) {
	      if(aurostd::abs(A[j][k])>=big) {
		big=aurostd::abs(A[j][k]);
		irow=j;
		icol=k;
	      }
	    } else if(ipiv[k]>1) {cerr << _AUROSTD_XLIBS_ERROR_ << "ERROR - aurostd::xmatrix<utype>::GaussJordan [7]: Singular Matrix-1" << endl;exit(0);}
	  }
      ++(ipiv[icol]);
      if(irow!=icol) {
	for(l=1;l<=n;l++) SWAP(A[irow][l],A[icol][l]);
	for(l=1;l<=m;l++) SWAP(B[irow][l],B[icol][l]);
      }
      indxr[i]=irow;
      indxc[i]=icol;
      if(A[icol][icol]==(double) 0.0) {cerr << _AUROSTD_XLIBS_ERROR_ << "ERROR - aurostd::xmatrix<utype>::GaussJordan [8]: Singular Matrix-2" << endl;exit(0);}
      pivinv=1.0/A[icol][icol];
      A[icol][icol]=1.0;
      for(l=1;l<=n;l++) A[icol][l]*=pivinv;
      for(l=1;l<=m;l++) B[icol][l]*=pivinv;
      for(ll=1;ll<=n;ll++)
	if(ll!=icol) {
	  dum=A[ll][icol];
	  A[ll][icol]=0.0;
	  for(l=1;l<=n;l++) A[ll][l]-=A[icol][l]*dum;
	  for(l=1;l<=m;l++) B[ll][l]-=B[icol][l]*dum;
	}
    }
    for(l=n;l>=1;l--) {
      if(indxr[l]!=indxc[l])
	for(k=1;k<=n;k++)
	  SWAP(A[k][indxr[l]],A[k][indxc[l]]);
    }
  }
}

// ----------------------------------------------------------------------------
namespace aurostd {   // least square stuff aurostd adaptation of nrecipes    // 1 August 2014
  // namespace aurostd   
  template<class utype> void gaussj(xmatrix<utype>& a, int n, xmatrix<utype>& b, int m) {  // with indices
    // linear equation solution by gauss-jordan elimination, a[1,n][1,n] is the input matrix.
    // b[1,n][1,m] is input containing the m right-hand side vectors. On the output a is replaced
    // by its matrix inverse, and b is replaced by the corresponding set of solution vectors.
    int i,icol=0,irow=0,j,k,l,ll; // default definitions to avoid compilation errors
    utype big,dum,pivinv,temp;
    
    // int n=a.rows,m=b.cols;
    // if(a.cols!=a.rows) {cerr << _AUROSTD_XLIBS_ERROR_ << "ERROR - aurostd::xmatrix<utype>::gaussj: a.cols!=a.rows" << endl; exit(0);}
    // if(b.rows!=a.rows) {cerr << _AUROSTD_XLIBS_ERROR_ << "ERROR - aurostd::xmatrix<utype>::gaussj: b.rows!=a.rows" << endl; exit(0);}
    
    if(n>a.rows) {cerr << _AUROSTD_XLIBS_ERROR_ << "ERROR - aurostd::xmatrix<utype>::gaussj: n>a.rows" << endl; exit(0);}
    if(n>b.rows) {cerr << _AUROSTD_XLIBS_ERROR_ << "ERROR - aurostd::xmatrix<utype>::gaussj: n>b.rows" << endl; exit(0);}
    if(m>b.cols) {cerr << _AUROSTD_XLIBS_ERROR_ << "ERROR - aurostd::xmatrix<utype>::gaussj: m>b.cols" << endl; exit(0);}
    
    xvector<int> indxc(1,n);
    xvector<int> indxr(1,n);
    xvector<int> ipiv(1,n);
    for (j=1;j<=(int) n;j++) ipiv[j]=0;
    for (i=1;i<=(int) n;i++) {
      big=0.0;
      for (j=1;j<=n;j++)
        if(ipiv[j] != 1)
          for (k=1;k<=n;k++) {
            if(ipiv[k] == 0) {
              if(aurostd::abs(a[j][k]) >= big) {
                big=aurostd::abs(a[j][k]);
                irow=j;
                icol=k;
              }
            } else if(ipiv[k] > 1) { cerr << _AUROSTD_XLIBS_ERROR_ << "ERROR - aurostd::xmatrix<utype>::gaussj: Singular Matrix-1" << endl; exit(0);}
          }
      ++(ipiv[icol]);
      if(irow != icol) {
        for (l=1;l<=n;l++) {SWAP(a[irow][l],a[icol][l]);}
        for (l=1;l<=m;l++) {SWAP(b[irow][l],b[icol][l]);}
      }
      indxr[i]=irow;
      indxc[i]=icol;
      if(a[icol][icol] == 0.0) { cerr << _AUROSTD_XLIBS_ERROR_ << "ERROR - aurostd::xmatrix<utype>::gaussj: Singular Matrix-2" << endl; exit(0);}
      pivinv=1.0/a[icol][icol];
      a[icol][icol]=1.0;
      for (l=1;l<=n;l++) a[icol][l] *= pivinv;
      for (l=1;l<=m;l++) b[icol][l] *= pivinv;
      for (ll=1;ll<=n;ll++)
        if(ll != icol) {
          dum=a[ll][icol];
          a[ll][icol]=0.0;
          for (l=1;l<=n;l++) a[ll][l] -= a[icol][l]*dum;
          for (l=1;l<=m;l++) b[ll][l] -= b[icol][l]*dum;
        }
    }
    for (l=n;l>=1;l--) {
      if(indxr[l] != indxc[l])
        for (k=1;k<=n;k++) {
          SWAP(a[k][indxr[l]],a[k][indxc[l]]);
        }
    }
  }
}

// ----------------------------------------------------------------------------
namespace aurostd {   // least square stuff aurostd adaptation of nrecipes    // 1 August 2014
  template<class utype> 
  void lfit(xvector<utype> x, xvector<utype> y, xvector<utype> sig, 
            xvector<utype>& a, xvector<int> ia, 
            xmatrix<utype>& covar, utype& chisq,
            void (*funcs)(utype, xvector<utype>&)) {
    // Given a set of data points x[1,ndat],y[1,ndat] with individual standar deviation sig[1,ndat], use chisq minimization to fit for some or all the coefficients
    // a[1,ma] of a function that depends linearly on a, y=sum_i a_i*afunc_i(x). The input array ia[1,ma] indicates by nonzero entries those componends of a
    // that should be fitted for, and by zero entries those components that should be held fiuxed at their input values. 
    // The prgram returns value for a[1,ma], chisq,  and the covariance atrix covar[1,ma][1,ma]. (Parameters held fixed will return zero covariances.). 
    // The user supplies a routine funcs(x,xvector<afunc>) that returns the ma basis funcions evaluated at x=X in the array afunc[1,ma]
    
    int ndat=x.rows;
    if(y.rows!=x.rows) {cerr << _AUROSTD_XLIBS_ERROR_ << "ERROR - aurostd::lfit: y.rows!=x.rows" << endl; exit(0);}
    if(sig.rows!=x.rows) {cerr << _AUROSTD_XLIBS_ERROR_ << "ERROR - aurostd::lfit: sig.rows!=x.rows" << endl; exit(0);}
    
    int ma=a.rows;
    if(ia.rows!=a.rows) {cerr << _AUROSTD_XLIBS_ERROR_ << "ERROR - aurostd::lfit: ia.rows!=a.rows" << endl; exit(0);}
    
    int i,j,k,l,m,mfit=0;
    utype ym,wt,sum,sig2i;

    aurostd::xmatrix<utype> beta(1,ma,1,1);
    aurostd::xvector<utype> afunc(1,ma);
    for (j=1;j<=(int) ma;j++)
      if(ia[j]) mfit++;
    if(mfit == 0) { cerr << _AUROSTD_XLIBS_ERROR_ << "ERROR - aurostd::lfit: no parameters to be fitted" << endl; exit(0);}
    for (j=1;j<=mfit;j++) {
      for (k=1;k<=mfit;k++) covar[j][k]=0.0;
      beta[j][1]=0.0;
    }
    for (i=1;i<=(int) ndat;i++) {
      (*funcs)(x[i],afunc);
      ym=y[i];
      if(mfit < (int) ma) {
        for (j=1;j<=(int) ma;j++)
          if(!ia[j]) ym -= a[j]*afunc[j];
      }
      sig2i=1.0/(sig[i]*sig[i]);
      for (j=0,l=1;l<=(int) ma;l++) {
        if(ia[l]) {
          wt=afunc[l]*sig2i;
          for (j++,k=0,m=1;m<=l;m++)
            if(ia[m]) covar[j][++k] += wt*afunc[m];
          beta[j][1] += ym*wt;
        }
      }
    }
    for (j=2;j<=mfit;j++)
      for (k=1;k<j;k++)
        covar[k][j]=covar[j][k];
    gaussj(covar,mfit,beta,1); // operate up to mfit
    for (j=0,l=1;l<=(int) ma;l++)
      if(ia[l]) a[l]=beta[++j][1];
    chisq=0.0;
    for (i=1;i<=(int) ndat;i++) {
      (*funcs)(x[i],afunc);
      for (sum=0.0,j=1;j<=(int) ma;j++) sum += a[j]*afunc[j];
      chisq += (((y[i]-sum)/sig[i])*((y[i]-sum)/sig[i]));
    }
    covsrt(covar,ia,mfit);
  }
  
}
// ----------------------------------------------------------------------------
namespace aurostd {   // least square stuff aurostd adaptation of nrecipes    // 1 August 2014
  template<class utype> void covsrt(xmatrix<utype>&covar, xvector<int> ia, int mfit) {
    // Expand in storage the covariance matrix covar[1,ma][1,ma], so as to take into account parameters
    // that are being fixed. (for the latter, return zero covariance.)
    int i,j,k;
    utype temp;
    
    int ma=covar.rows;
    if(covar.cols!=covar.rows) {cerr << _AUROSTD_XLIBS_ERROR_ << "covsrt: covar.cols!=covar.rows" << endl; exit(0);}
    
    for (i=mfit+1;i<=ma;i++) {
      for (j=1;j<=i;j++) {
        covar[i][j]=covar[j][i]=0.0;
      }
    }
    k=mfit;
    for (j=ma;j>=1;j--) {
      if(ia[j]) {
        for (i=1;i<=ma;i++) {SWAP(covar[i][k],covar[i][j]);}
        for (i=1;i<=ma;i++) {SWAP(covar[k][i],covar[j][i]);}
        k--;
      }
    }
  }
}

namespace aurostd {  // namespace aurostd
  void GCD(const xmatrix<int>& ma,const xmatrix<int>& mb,xmatrix<int>& mgcd){ //CO191201
    if(ma.rows==0 || ma.cols==0){throw aurostd::xerror(_AFLOW_FILE_NAME_,"aurostd::GCD():","ma.rows==0 || ma.cols==0",_INPUT_NUMBER_);}
    xmatrix<int> mx(ma.urows,ma.ucols,ma.lrows,ma.lcols),my(ma.urows,ma.ucols,ma.lrows,ma.lcols);
    return GCD(ma,mb,mgcd,mx,my);
  }
  void GCD(const xmatrix<int>& ma,const xmatrix<int>& mb,xmatrix<int>& mgcd,xmatrix<int>& mx,xmatrix<int>& my){ //CO191291
    if(ma.rows==0 || ma.cols==0){throw aurostd::xerror(_AFLOW_FILE_NAME_,"aurostd::GCD():","ma.rows==0 || ma.cols==0",_INPUT_NUMBER_);}
    //ma vs. mb
    if(ma.lrows!=mb.lrows){throw aurostd::xerror(_AFLOW_FILE_NAME_,"aurostd::GCD():","ma.lrows!=mb.lrows",_INDEX_MISMATCH_);}
    if(ma.urows!=mb.urows){throw aurostd::xerror(_AFLOW_FILE_NAME_,"aurostd::GCD():","ma.urows!=mb.urows",_INDEX_MISMATCH_);}
    if(ma.lcols!=mb.lcols){throw aurostd::xerror(_AFLOW_FILE_NAME_,"aurostd::GCD():","ma.lcols!=mb.lcols",_INDEX_MISMATCH_);}
    if(ma.ucols!=mb.ucols){throw aurostd::xerror(_AFLOW_FILE_NAME_,"aurostd::GCD():","ma.ucols!=mb.ucols",_INDEX_MISMATCH_);}
    //ma vs. mgcd
    if(ma.lrows!=mgcd.lrows || ma.urows!=mgcd.urows || ma.lcols!=mgcd.lcols || ma.ucols!=mgcd.ucols){xmatrix<int> mgcd_tmp(ma);mgcd=mgcd_tmp;}
    //ma vs. mx
    if(ma.lrows!=mx.lrows || ma.urows!=mx.urows || ma.lcols!=mx.lcols || ma.ucols!=mx.ucols){xmatrix<int> mx_tmp(ma);mx=mx_tmp;}
    //ma vs. my
    if(ma.lrows!=my.lrows || ma.urows!=my.urows || ma.lcols!=my.lcols || ma.ucols!=my.ucols){xmatrix<int> my_tmp(ma);my=my_tmp;}
    for(int i=ma.lrows;i<=ma.urows;i++){
      for(int j=ma.lcols;j<=ma.ucols;j++){
        GCD(ma[i][j],mb[i][j],mgcd[i][j],mx[i][j],my[i][j]);
      }
    }
  }
} // namespace aurostd

// ----------------------------------------------------------------------------

namespace aurostd {  // namespace aurostd
  template<class utype>                                      //  std::cout operator <<
  std::ostream& operator<< (std::ostream& buf,const xmatrix<utype>& x) {
    char buf2[80];
    string iobuf1,iobuf2,iobuf3,iobuf4,iobuf5;         // buffers
    utype xij=0;int i,j;                                             // buffer x[i]
    bool done=FALSE;
    if(_isfloat(xij)) {                                    // floating point mode
      if(!_iscomplex(xij)) {                                     // real numbers
	if(_size(xij)==sizeof(long double)) {                     // long double
	  iobuf1="%13.7lle";                                     // long double
	  iobuf2="long double  ";                                  // long double
	  iobuf3="    0.0      ";                                // long double
	  iobuf4="[%2i]   ";                                       // long double
	  iobuf5="     ";                                        // long double
	  done=TRUE;
	}	
	if(_size(xij)==sizeof(double)) {                               // double
	  iobuf1="%11.4le";                                           // double
	  iobuf2="double     ";                                         // double
	  iobuf3="   0.0     ";                                       // double
	  iobuf4="[%2i]  ";                                             // double
	  iobuf5="    ";                                              // double
	  done=TRUE;
	}	
	if(_size(xij)==sizeof(float)) {                                 // float
	  iobuf1=" % 2.4lf";                                             // float
	  iobuf2="float    ";                                            // float
	  iobuf3="  0.0000";                                             // float
	  iobuf4="[%2i] ";                                               // float
	  iobuf5="    ";
	  done=TRUE;
	}	
      } else {                                                // xcomplex numbers
	if(_size(xij)==sizeof(xcomplex<long double>)) {  // xcomplex<long double>
          // 	  iobuf1=" (% 13.7lle,% 13.7lle)";                // xcomplex<long double>
          // 	  iobuf2="xcomplex<long double>";                 // xcomplex<long double>
          // 	  iobuf3=" (     0.0      ,     0.0      )";      // xcomplex<long double>
          // 	  iobuf4="[%2i]   ";                              // xcomplex<long double>
          // 	  iobuf5="       ";                               // xcomplex<long double>
	  done=TRUE;
	}	
	if(_size(xij)==sizeof(xcomplex<double>)) {            // xcomplex<double>
          // 	  iobuf1=" (% 11.5le,% 11.5le)";                       // xcomplex<double>
          // 	  iobuf2="xcomplex<double>";                           // xcomplex<double>
          // 	  iobuf3=" (   0.0      ,   0.0      )";               // xcomplex<double>
          // 	  iobuf4="[%2i]  ";                                    // xcomplex<double>
          // 	  iobuf5="      ";                                     // xcomplex<double>
	  done=TRUE;
	}	
	if(_size(xij)==sizeof(xcomplex<float>)) {              // xcomplex<float>
          // 	  iobuf1=" (% 10.4le,% 10.4le)";                        // xcomplex<float>
          // 	  iobuf2="xcomplex<float>";                             // xcomplex<float>
          // 	  iobuf3=" (   0.0     ,   0.0     )";                  // xcomplex<float>
          // 	  iobuf4="[%2i] ";                                      // xcomplex<float>
          // 	  iobuf5="      ";                                      // xcomplex<float>
	  done=TRUE;
	}	
      }
    } else {                                                      // integer mode
      if(_size(xij)==sizeof(long int))  {                            // long int
	iobuf1="%11i";                                                // long int
	iobuf2="long int     ";                                       // long int
	iobuf3="        0 ";                                          // long int
	iobuf4="[%2i] ";                                              // long int
	iobuf5="     ";                                               // long int
	done=TRUE;
      }	
      if(_size(xij)==sizeof(int))  {                                      // int
	iobuf1="%11i";                                                     // int
	iobuf2="int          ";                                            // int
	iobuf3="        0 ";                                               // int
	iobuf4="[%2i] ";                                                   // int
	iobuf5="     ";                                                    // int
	done=TRUE;
      }	
      if(_size(xij)==sizeof(char))  {                                    // char
	iobuf1="%3d";                                                     // char
	iobuf2="char ";                                                   // char
	iobuf3="  0 ";                                                    // char
	iobuf4="[%2i] ";                                                  // char
	iobuf5="";                                                        // char
	done=TRUE;
      }	
    }

    //cerr << iobuf2 << endl;
    if(done==FALSE)
      {cerr << _AUROSTD_XLIBS_ERROR_ << "failure in operator <<: no data type available for user type" << endl;exit(0);}

#ifdef _XMATH_DEBUG_OUTPUT
    buf << iobuf2;
    for(j=x.lcols;j<=x.ucols;j++) {
      sprintf(buf1,iobuf4.c_str(),j);                                            // above
      buf << buf1 << iobuf5;
    }
    buf << endl ;
#endif
    for(i=x.lrows;i<=x.urows;i++) {
#ifdef _XMATH_DEBUG_OUTPUT
      sprintf(buf1,iobuf4.c_str(),i);                                             // near
      buf << buf1 ;
#endif
#ifdef _XMATH_LATGEN_AL_GULP
      buf << "Al core" ;
#endif  
      for(j=x.lcols;j<=x.ucols;j++) {
	xij=x[i][j];
	if(!_iscomplex(xij)) {
	  if(_isfloat(xij)) {
	    if(abs(xij)> (double) _xmatrix_epsilon) {
	      sprintf(buf2,iobuf1.c_str(),aurostd::_real(xij));
	    } else {
	      //	      sprintf(buf2,iobuf3);
	      sprintf(buf2,iobuf1.c_str(),aurostd::_real(xij));
	    }
	  } else {
	    if(aurostd::_real(xij)!=0) {
	      sprintf(buf2,iobuf1.c_str(),aurostd::_real(xij));
	    } else {
	      //  sprintf(buf2,iobuf3.c_str());
	      sprintf(buf2,iobuf1.c_str(),aurostd::_real(xij));
	    }
	  }
	  buf << string(buf2) << " ";
	} else {
	  //	  if(abs(xij)>  (float) _xmatrix_epsilon)
	  //    sprintf(buf2,iobuf1.c_str(),real(xij),imag(xij));
	  //  else
	  //    sprintf(buf2,iobuf3.c_str());
	  buf << xij << " ";  // problem of printing in xcomplex
	}
	//	if(j<x.ucols) buf;
      }
      if(i<x.urows) buf << endl;
    }
    // cerr << "[3]" << endl;
    return buf;
  }
}


// ----------------------------------------------------------------------------
// --------------------------------------------- MODULE vector_matrix_utilities


//*****************************************************************************
// ORTHOGONALITY STUFF
#define _DEFAULT_EPS_BASIS_REDUCE_ 0.001

namespace aurostd {
  // namespace aurostd
  
  // ***************************************************************************************************
  //  This function calculates the "orthogonality defect" of the given basis of a 3D lattice.
  template<class utype> utype
  orthogonality_defect(const xmatrix<utype>& basis) {
    utype od=1.0;
    xvector<utype> bj(3);
    for(int j=1;j<=3;j++) {
      bj(1)=basis(1,j);
      bj(2)=basis(2,j);
      bj(3)=basis(3,j);
      od=od*aurostd::modulus(bj);
    }
    od=od/aurostd::abs(aurostd::det(basis));
    return od;
  }
  
  // ***************************************************************************************************
  // This routine takes two vectors (in three-space) and reduces them to form a shortest set (Minkowski
  // reduced). The idea is to subtract B from C so that the new C is as close to the origin as any
  // lattice point along the line that passes through C in the direction of B. The process is repeated
  // then for C subtracted from B, and so on, until the new vector isn't shorter than the other. It's
  // pretty obvious if you do an example by hand. Also see 3.1 of Lecture notes in computer science,
  // ISSN 0302-974, ANTS - VI : algorithmic number theory, 2004, vol. 3076, pp. 338-357 ISBN
  // 3-540-22156-5
  template<class utype> bool
  gaussian_reduce_two_vectors(xvector<utype>& B, xvector<utype>& C,utype eps) {
    xvector<utype> temp(3);
    for(int it=0;;it++) { // dont touch this
      int SwapCnt=0;//GH Counter for the number of times B and C are swapped
      if(it > 100) { cerr << "gaussian_reduce_two_vectors failed to converge" << endl;return FALSE;exit(0);}
      if(aurostd::modulus(B) > aurostd::modulus(C)) {
	temp=B;  // Keep C as the longest vector
	B=C;     // Keep C as the longest vector
	C=temp;  // Keep C as the longest vector
	SwapCnt++; //GH Keep track of the number of swaps
      }
      //    cerr << aurostd::modulus(C) << " " << scalar_product(B,C)/aurostd::modulus(B) << endl;
      C=C-nint(scalar_product(B,C)/aurostd::modulus(B)/aurostd::modulus(C))*B;
      if(aurostd::modulus(C) > aurostd::modulus(B)-eps) {
	if(aurostd::mod(SwapCnt,2)!=0) {temp=B;B=C;C=temp;} // GH CORRECT
	// BUG BUG BUG if(aurostd::mod(it,2)!=0) {temp=B;B=C;C=temp;} // GH
	// GH Make sure the routine doesn't change the order of B and C on output
	// In other words, switch B and C again if odd number of swaps so far
	return TRUE; // basis cannot be further reduced
      }
    }
  }
  

  // ***************************************************************************************************
  // This routine takes three vectors, A,B,C, defining a lattice, and reduces the first one so that it
  // is a close as possible to the origin while remaining in the affine plane which is defined by B,C but
  // shifted by A. See Lecture notes in computer science, ISSN 0302-974, ANTS - VI : algorithmic
  // number theory, 2004, vol. 3076, pp. 338-357 ISBN 3-540-22156-5
  template<class utype> void
    reduce_A_in_ABC(xvector<utype>& A, xvector<utype>& B, xvector<utype>& C,utype eps) {
      string soliloquy="aurostd::reduce_A_in_ABC():";
      xvector<utype> T(3);  // closest point to origin in B,C+A affine plane
      xmatrix<utype> ABC(3,3),ABCinv(3,3),oldABC(3,3); // Matrices of ABC basis vectors and inverse
      xvector<utype> dist(4); // the distances from T to enclosing lattice points of B,C (4 corners of the ppiped)
      xvector<utype> i(3),i1(3),i2(3),i3(3),i4(3); // lattice coordinates of A, in the affine plane, using the B,C basis vectors
      int idx; // index of the smallest distance from T to a lattice point in B,C
      //[CO191201 - OBSOLETE]bool err;
      //integer j
      utype lambda;
      //print *,"entering reduction routine..."
      //write(*,'("aurostd::modulus(A): ",f7.3,5x," A ",3(f7.3,1x)A)') aurostd::modulus(A), A
      for(int i=1;i<=3;i++) {
        ABC(i,1)=A(i);
        ABC(i,2)=B(i);
        ABC(i,3)=C(i);
      }
      oldABC=ABC;
      // Use Gaussian reduction to reduce the B,C 2D basis so that it is itself Minkowski reduced. If this
      // is done then the closest lattice point (in B,C plane) to projection of A (into the B,C plane) is
      // guaranteed to be one of the corners of the unit cell enclosing the projection of A
      gaussian_reduce_two_vectors(B,C,eps);

      //do j=1,3
      //   write(*,'(3(f11.5,1x))') ABC(j,:)
      //enddo
      //
      // First thing to do is find the (real, not lattice) point in the affine plane B,C + A that is
      // nearest the origin. Call this T.
      lambda=-scalar_product(A,vector_product(B,C))/(aurostd::modulus(vector_product(B,C))*aurostd::modulus(vector_product(B,C)));
      T=A + lambda*vector_product(B,C);

      //print *,lambda
      //write(*,'("T (vec in B,C affine plane): ",3(f10.3,1x))') T

      // Now find the four points of the B,C lattice, in the affine plane, that enclose the point T
      for(int i=1;i<=3;i++) {//GH We need these 3 lines to load matrix ABC again with the vectors A,B,C
        ABC(i,1)=A(i);ABC(i,2)=B(i);ABC(i,3)=C(i);//GH
      }//GH
      // [OBSOLETE]        aurostd::matrix_inverse(ABC,ABCinv,err);
      //[CO191201 - OBSOLETE]err=aurostd::inverse(ABC,ABCinv);
      //[CO191201 - OBSOLETE]if(err) {cerr << _AUROSTD_XLIBS_ERROR_ << "aurostd::reduce_A_in_ABC:  A,B,C vectors in reduce_A_in_ABC are co-planar" << endl;exit(0);}
      if(aurostd::isNonInvertible(ABC)){throw aurostd::xerror(_AFLOW_FILE_NAME_,soliloquy,"A,B,C vectors in reduce_A_in_ABC are co-planar",_VALUE_RANGE_);} //CO191201
      ABCinv=inverse(ABC);  //CO191201
      i=aurostd::nint(ABCinv*T);

      // print *,"Lattice coordinates of origin enclosing T:", i
      // Compute the distance from T to each of the four points and pick the one that is the closest.
      i1(1)=i(1);i1(2)=i(2);i1(3)=i(3);dist(1)=aurostd::modulus(T-ABC*i1);
      i2(1)=i(1);i2(2)=i(2)+1;i2(3)=i(3);dist(2)=aurostd::modulus(T-ABC*i2);
      i3(1)=i(1);i3(2)=i(2);i3(3)=i(3)+1;dist(3)=aurostd::modulus(T-ABC*i3);
      i4(1)=i(1);i4(2)=i(2)+1;i4(3)=i(3)+1;dist(4)=aurostd::modulus(T-ABC*i4);
      idx=0;idx=aurostd::mini(dist);
      //write(*,'("Dists: ",4(f10.5,1x))') dist

      //if(.not. equal(,origdist,eps)) then // Only change A if the new one really

      if(idx==1) A=A-ABC*i1;
      if(idx==2) A=A-ABC*i2;
      if(idx==3) A=A-ABC*i3;
      if(idx==4) A=A-ABC*i4;
      if(idx==0) {cerr << _AUROSTD_XLIBS_ERROR_ << "aurostd::reduce_A_in_ABC:  Case failed in reduce_A_in_ABC" << endl;exit(0);}
      //endif
      //write(*,'("aurostd::modulus(A): ",f7.3,5x," A ",3(f7.3,1x)A)') aurostd::modulus(A), A
      for(int i=1;i<=3;i++) {//GH We need these 3 lines to load matrix ABC again with the vectors A,B,C
        ABC(i,1)=A(i);ABC(i,2)=B(i);ABC(i,3)=C(i);//GH
      }//GH

      // [OBSOLETE]  aurostd::matrix_inverse(ABC,ABCinv,err);
      //[CO191201 - OBSOLETE]err=aurostd::inverse(ABC,ABCinv);
      //
      if(aurostd::isNonInvertible(ABC)){throw aurostd::xerror(_AFLOW_FILE_NAME_,soliloquy,"A,B,C vectors in reduce_A_in_ABC are co-planar",_VALUE_RANGE_);} //CO191201
      ABCinv=inverse(ABC);  //CO191201
      ABC=ABCinv*oldABC-aurostd::nint(ABCinv*oldABC);

      for(int i=1;i<=3;i++) {
        for(int j=1;j<=3;j++) {
          if(aurostd::abs(ABC(i,j))>eps) {
            cerr << "eps=" << endl << eps << endl;
            cerr << "ABC(i,j)=" << endl << ABC(i,j) << endl;
            cerr << "ABCinv=" << endl << ABCinv << endl;
            cerr << "oldABC=" << endl << oldABC << endl;
            cerr << "ABCinv*oldABC=" << endl << ABCinv*oldABC << endl;
            cerr << "ABCinv*oldABC-aurostd::nint(ABCinv*oldABC)=" << endl << ABCinv*oldABC-aurostd::nint(ABCinv*oldABC) << endl;
            cerr << "Lattice was not preserved  in reduce_A_in_ABC" << endl;
            exit(0);
          }    
        }
      }
      //read(*,*)
    }

  // ***************************************************************************************************
  //  This routine takes a set of basis vectors (that form a lattice) and reduces them so that they form
  //  the shortest possible basis. See Lecture notes in computer science, ISSN 0302-974, ANTS - VI : algorithmic
  //  number theory, 2004, vol. 3076, pp. 338-357 ISBN 3-540-22156-5
  template<class utype> utype
    reduce_to_shortest_basis(const xmatrix<utype>& IN,xmatrix<utype>& OUT,utype eps,bool VERBOSE) {
      string soliloquy="aurostd::reduce_to_shortest_basis():";  //CO191201
      xvector<utype> A(3),B(3),C(3);
      xmatrix<utype> check(3,3);
      //[CO191201 - OBSOLETE]bool err;
      utype od,odnew;
      int ii=0,iimax=10000;
      // IN has colum-vectors
      for(int i=1;i<=3;i++) {
        A(i)=IN(i,1); // 1st vector
        B(i)=IN(i,2); // 2nd vector
        C(i)=IN(i,3); // 3rd vector
      }
      odnew=orthogonality_defect(IN);
      if(VERBOSE) cout << "aurostd::reduce_to_shortest_basis: Before reduction, the orthogonality defect of the basis was " << odnew << endl;
      bool goexit=FALSE;
      while(goexit==FALSE) {
        od=odnew;
        reduce_A_in_ABC(A,B,C,eps);
        reduce_A_in_ABC(B,C,A,eps);
        reduce_A_in_ABC(C,A,B,eps);
        for(int i=1;i<=3;i++) {
          OUT(i,1)=A(i);OUT(i,2)=B(i);OUT(i,3)=C(i);
        }
        odnew=orthogonality_defect(OUT);
        // write(*,'("OD: ",2(f7.3,1x))') odnew, od
        //      cerr << od << " " << odnew << endl;
        if(aurostd::abs(od-odnew)<eps) goexit=TRUE;
        if(ii++>iimax) goexit=TRUE;
        //     if(ii++>iimax) {OUT=IN;return orthogonality_defect(OUT);}
      }
      // [OBSOLETE]    matrix_inverse(OUT,check,err);
      //[CO191201 - OBSOLETE]err=aurostd::inverse(OUT,check);
      //[CO191201 - OBSOLETE]if(err==TRUE) { 
      //[CO191201 - OBSOLETE]  cerr << _AUROSTD_XLIBS_ERROR_ << "aurostd::reduce_to_shortest_basis: OUT matrix is singular in reduce_to_shortest_basis" << endl;
      //[CO191201 - OBSOLETE]  exit(0);
      //[CO191201 - OBSOLETE]}
      if(aurostd::isNonInvertible(OUT)){throw aurostd::xerror(_AFLOW_FILE_NAME_,soliloquy,"OUT matrix is singular in reduce_to_shortest_basis",_VALUE_RANGE_);} //CO191201
      check=aurostd::inverse(OUT);
      //  Check that the conversion from old to new lattice vectors is still an integer matrix
      if(sum(abs(check*IN-nint(check*IN)))>eps) { 
        cerr << _AUROSTD_XLIBS_ERROR_ << "aurostd::reduce_to_shortest_basis: ERROR: Reduced lattice vectors in reduce_to_shortest_basis changed the original lattice" << endl;
        exit(0);
      }
      if(VERBOSE) cout << "aurostd::reduce_to_shortest_basis: After reduction, the orthogonality defect of the basis is " << orthogonality_defect(OUT) << endl;
      //GH if we have a left-handed basis, then exchange two vectors so that the basis is right-handed (I don't care but VASP does...Why?)
      if(aurostd::det(OUT)<eps) {
        utype temp;
        for(int i=1;i<=3;i++) {temp=OUT(i,1);OUT(i,1)=OUT(i,2);OUT(i,2)=temp;} // swap 1st with 2nd vector
      }
      // OUT has colum-vectors
      return orthogonality_defect(OUT);
    }

  template<class utype> xmatrix<utype>
    reduce_to_shortest_basis(const xmatrix<utype>& IN,utype eps,bool VERBOSE) {
      xmatrix<utype> newbasis(3,3);
      reduce_to_shortest_basis(IN,newbasis,eps,VERBOSE);
      return newbasis;
    }

  template<class utype> xmatrix<utype>
    reduce_to_shortest_basis(const xmatrix<utype>& IN) {
      return reduce_to_shortest_basis(IN,(utype)_DEFAULT_EPS_BASIS_REDUCE_,FALSE);
    }
}

//*****************************************************************************
// EIGENVECTORS EIGENVALUES STUFF

// ****************************************************
namespace aurostd {

#define NRANSI
#define ROTATE(a,i,j,k,l)   {g=a[i][j];h=a[k][l];a[i][j]=g-s*(h+g*tau);a[k][l]=h+s*(g-h*tau);}
  template<class utype>
  int jacobi(const xmatrix<utype> &ain,xvector<utype> &d,xmatrix<utype> &v) {
    // Computes all eigenvalues and eigenvectors of a real symmetric xmatrix a[1..n][1..n].
    // On output, elements of a above the diagonal are destroyed. d[1..n] returns the eigenvalues of a.
    // v[1..n][1..n] is a matrix whose columns contain, on output, the normalized eigenvectors of
    // a. The function returns the number of Jacobi rotations that were required.
    
    int j,iq,ip,i,n,nrot=0;
    utype tresh,theta,tau,t,sm,s,h,g,c;
    xmatrix<utype> a(ain);
    n=a.rows;
    if(a.rows!=a.cols) {cerr << _AUROSTD_XLIBS_ERROR_ << "JACOBI: 'a' matrix not square  a.rows" << a.rows << " a.cols=" << a.cols << endl;exit(0);}
    if(v.rows!=v.cols) {cerr << _AUROSTD_XLIBS_ERROR_ << "JACOBI: 'v' matrix not square  v.rows" << v.rows << " v.cols=" << v.cols << endl;exit(0);}
    if(a.rows!=v.rows) {cerr << _AUROSTD_XLIBS_ERROR_ << "JACOBI: 'a' and 'v' matrices must have same size  a.rows" << a.rows << " v.rows=" << v.rows << endl;exit(0);}
    if(a.rows!=d.rows) {cerr << _AUROSTD_XLIBS_ERROR_ << "JACOBI: 'a' and 'd' objects must have same size  a.rows" << a.rows << " d.rows=" << d.rows << endl;exit(0);}
  
    xvector<utype> b(1,n);
    xvector<utype> z(1,n);
    for (ip=1;ip<=n;ip++) {
      for (iq=1;iq<=n;iq++) v[ip][iq]=0.0;
      v[ip][ip]=1.0;
    }
    for (ip=1;ip<=n;ip++) {
      b[ip]=d[ip]=a[ip][ip];
      z[ip]=0.0;
    }
    nrot=0;
    for (i=1;i<=50;i++) {
      sm=0.0;
      for (ip=1;ip<=n-1;ip++) {
	for (iq=ip+1;iq<=n;iq++)
	  sm += aurostd::abs(a[ip][iq]);
      }
      if(sm == 0.0) {
	//~z;~b;
	return nrot;
      }
      if(i < 4)
	tresh=0.2*sm/(n*n);
      else
	tresh=0.0;
      for (ip=1;ip<=n-1;ip++) {
	for (iq=ip+1;iq<=n;iq++) {
	  g=100.0*aurostd::abs(a[ip][iq]);
	  if(i > 4 && (utype)(aurostd::abs(d[ip])+g) == (utype)aurostd::abs(d[ip])
             && (utype)(aurostd::abs(d[iq])+g) == (utype)aurostd::abs(d[iq]))
	    a[ip][iq]=0.0;
	  else if(aurostd::abs(a[ip][iq]) > tresh) {
	    h=d[iq]-d[ip];
	    if((utype)(aurostd::abs(h)+g) == (utype)aurostd::abs(h)) {
	      t=(a[ip][iq])/h;
	    } else {
	      theta=0.5*h/(a[ip][iq]);
	      t=1.0/(aurostd::abs(theta)+aurostd::sqrt(1.0+theta*theta));
	      if(theta < 0.0) t = -t;
	    }
	    c=1.0/sqrt(1+t*t);
	    s=t*c;
	    tau=s/(1.0+c);
	    h=t*a[ip][iq];
	    z[ip] -= h;
	    z[iq] += h;
	    d[ip] -= h;
	    d[iq] += h;
	    a[ip][iq]=0.0;
	    for (j=1;j<=ip-1;j++) {ROTATE(a,j,ip,j,iq);}
	    for (j=ip+1;j<=iq-1;j++) {ROTATE(a,ip,j,j,iq);}
	    for (j=iq+1;j<=n;j++) {ROTATE(a,ip,j,iq,j);}
	    for (j=1;j<=n;j++) {ROTATE(v,j,ip,j,iq);}
	    ++(nrot);
	  }
	}
      }
      for (ip=1;ip<=n;ip++) {
	b[ip] += z[ip];
	d[ip]=b[ip];
	z[ip]=0.0;
      }
    }
    // ME200106 - replace with xerror
    //cerr << _AUROSTD_XLIBS_ERROR_ << "JACOBI: Too many iterations in routine jacobi" << endl;
    //exit(0);
    throw aurostd::xerror(_AFLOW_FILE_NAME_, "xmatrix::jacobi()", "Too many iterations.", _RUNTIME_ERROR_);
  }
#undef ROTATE  

// ME190815
// Jacobi algorithm for Hermitian matrices (used to be in APL/apl_aplmath.cpp)
// Based on http://arxiv.org/abs/physics/0607103
  template<class utype>
  xvector<utype> jacobiHermitian(xmatrix<xcomplex<utype> >& A, char _sort_) {
    xmatrix<xcomplex<utype> > U(A.rows, A.cols);
    return jacobiHermitian(A, U, _sort_);
  }

  template<class utype>
  xvector<utype> jacobiHermitian(xmatrix<xcomplex<utype> >& A, xmatrix<xcomplex<utype> >& U, char _sort_) {
    // Matrices have to be square
    if (!A.issquare) {
      string function = "aurostd::xmatrix::jacobiHermitian";
      string message = "Input matrix is not square.";
      throw xerror(_AFLOW_FILE_NAME_, function, message, _RUNTIME_ERROR_);
    }

    // Reshape eigenvector matrix if needed
    if ((U.rows != A.rows) || (U.cols != A.cols)) {
      xmatrix<xcomplex<utype> > U_new(A.urows, A.ucols, A.lrows, A.lcols);
      U = U_new;
    }

    // Initialize
    utype eps = std::numeric_limits<utype>::epsilon();
    uint max_sweeps = 50;
    uint threshold_sweep = 4;
    uint n = A.rows;
    double reduction = 0.04/std::pow(n, 4);

    xvector<utype> d(n);
    xmatrix<utype> ev(2, n);
    U.clear();
    // Initialize U as unit matrix and d as diagonal elements of A
    for (uint p = 1; p <= n; p++) {
      ev[1][p] = 0.0;
      ev[2][p] = A[p][p].re;
      d[p] = ev[2][p];
      U[p][p] = 1.0;
    }

    utype sum, threshold, t, delta, invc, s;
    xcomplex<utype> x, y, Apq, cApq;
    uint p, q, j, nSweep;

    // Perform sweeps
    for (nSweep = 1; nSweep <= max_sweeps; nSweep++) {
      // Convergence criterion: sum of the squares of the off-diagonal elements
      sum = 0.0;
      for (q = 2; q <= n; q++) {
        for (p = 1; p <= q - 1; p++) {
          sum += magsqr(A[p][q]);
        }
      }
      if (sum < 0.5 * eps) break;
      if (nSweep < threshold_sweep) threshold = reduction * sum;
      else threshold = 0;

      // Perform Jacobi rotations
      for (q = 2; q <= n; q++) {
        for (p = 1; p <= q - 1; p++) {
          sum = magsqr(A[p][q]);
          if ((nSweep > threshold_sweep) && 
              (sum < 0.5 * eps * std::max<utype>(ev[2][p] * ev[2][p], ev[2][q] * ev[2][q]))) {
            A[p][q] = 0;
          } else if (sum > threshold) {
            t = 0.5 * (ev[2][p] - ev[2][q]);
            t = 1.0/(t + copysign(sqrt(t * t + sum), t));
            delta = t * sum;
            ev[1][p] = ev[1][p] + delta;
            ev[2][p] = d[p] + ev[1][p];
            ev[1][q] = ev[1][q] - delta;
            ev[2][q] = d[q] + ev[1][q];

            invc = sqrt(delta * t + 1);
            s = t/invc;
            t = delta/(invc + 1);

            Apq = A[p][q];
            cApq = conj(Apq);

            for (j = 1; j <= p - 1; j++) {
              x = A[j][p];
              y = A[j][q];
              A[j][p] = x + s * (cApq * y - t * x);
              A[j][q] = y - s * (Apq * x + t * y);
            }

            for (j = p + 1; j <= q - 1; j++) {
              x = A[p][j];
              y = A[j][q];
              A[p][j] = x + s * (Apq * conj(y) - t * x);
              A[j][q] = y - s * (Apq * conj(x) + t * y);
            }

            for (j = q + 1; j <= n; j++) {
              x = A[p][j];
              y = A[q][j];
              A[p][j] = x + s * (Apq * y - t * x);
              A[q][j] = y - s * (cApq * x + t * y);
            }

            A[p][q] = 0;

            for (j = 1; j <= n; j++) {
              x = U[p][j];
              y = U[q][j];
              U[p][j] = x + s * (Apq * y - t * x);
              U[q][j] = y - s * (cApq * x + t * y);
            }
          }
        }
      }
      for (p = 1; p <= n; p++) {
        ev[1][p] = 0.0;
        d[p] = ev[2][p];
      }
    }

    if (nSweep > max_sweeps) {
      string function = "aurostd::xmatrix::jacobiHermitian";
      string message = "Number of sweeps exceeded maximum number of sweeps.";
      throw xerror(_AFLOW_FILE_NAME_, function, message, _RUNTIME_ERROR_);
    }

    // Sort - leave as is if sort mode not found
    if (_sort_ == 0) {  // ascending order
      utype temp;
      xcomplex<utype> xtemp;
      for (uint i = 1; i <= n - 1; i++) {
        for (uint j = i + 1; j <= n; j++) {
          if (d[j] < d[i]) {
            temp = d[j];
            d[j] = d[i];
            d[i] = temp;
            for (uint k = 1; k <= n; k++) {
              xtemp = U[j][k];
              U[j][k] = U[i][k];
              U[i][k] = xtemp;
            }
          }
        }
      }
    } else if (_sort_ == 1) {  // descending order
      utype temp;
      xcomplex<utype> xtemp;
      for (uint i = 1; i <= n - 1; i++) {
        for (uint j = i + 1; j <= n; j++) {
          if (d[j] > d[i]) {
            temp = d[j];
            d[j] = d[i];
            d[i] = temp;
            for (uint k = 1; k <= n; k++) {
              xtemp = U[j][k];
              U[j][k] = U[i][k];
              U[i][k] = xtemp;
            }
          }
        }
      }
    }

    // Transpose to have eigenvectors in columns
    U = trasp(U);
    return d;
  }
}

// ****************************************************
namespace aurostd {
  template<class utype>
  void eigsrt(xvector<utype> &d,xmatrix<utype> &v) {
    // Given the eigenvalues d[1..n]and eigenvectors v[1..n][1..n] as output fromjacobi
    // or tqli,this routine sorts the eigenvalues into descending order, and rearranges
    // the columns of v correspondingly. The method is straight insertion and is N2 rather than NlogN;
    // but since you have just done an N3 procedure to get the eigenvalues, you can afford yourself
    // this little indulgence.
    int k,j,i,n;
    utype p;
    
    n=v.rows;
    if(v.rows!=v.cols) {cerr << _AUROSTD_XLIBS_ERROR_ << "EIGSRT: 'v' matrix not square  v.rows" << v.rows << " v.cols=" << v.cols << endl;exit(0);}
    if(v.rows!=d.rows) {cerr << _AUROSTD_XLIBS_ERROR_ << "EIGSRT: 'v' and 'd' objects must have same size  v.rows" << v.rows << " d.rows=" << d.rows << endl;exit(0);}
    
    for (i=1;i<n;i++) {
      p=d[k=i];
      for (j=i+1;j<=n;j++)
	if(d[j] >= p) p=d[k=j];
      if(k != i) {
	d[k]=d[i];
	d[i]=p;
	for (j=1;j<=n;j++) {
	  p=v[j][i];
	  v[j][i]=v[j][k];
	  v[j][k]=p;
	}
      }
    }
  }
}

// ****************************************************
// CO 171129
namespace aurostd {
  template<class utype>
    void QRDecomposition_HouseHolder(const xmatrix<utype>& mat_orig,xmatrix<utype>& Q,xmatrix<utype>& R,utype tol) {  //CO191110
      return QRDecomposition_HouseHolder_MW(mat_orig,Q,R,tol);
      //_MW() and _TB() show to have about the same run time, but _MW() can be slightly faster
      //could be because of extra LDEBUG bool checks
      //_MW() might introduce more error into R as x spans full column everytime, but the error falls below 1e-15
      //_TB() uses more memory storing all v's
      //_MW() is shorter and easier to follow
    }
  template<class utype>
    void QRDecomposition_HouseHolder_MW(const xmatrix<utype>& mat_orig,xmatrix<utype>& Q,xmatrix<utype>& R,utype tol) {  //CO191110
      // mat is mxn, m>=n
      // inspired by https://www.mathworks.com/matlabcentral/answers/169648-qr-factorization-using-householder-transformations
      string soliloquy="aurostd::QRDecomposition_HouseHolder():";
      bool LDEBUG=(FALSE || XHOST.DEBUG);
      if(LDEBUG){cerr << soliloquy << " BEGIN" << endl;}
      if(LDEBUG){cerr << soliloquy << " mat_orig=" << endl;cerr << mat_orig << endl;}
      if(mat_orig.rows<mat_orig.cols){throw aurostd::xerror(_AFLOW_FILE_NAME_,soliloquy,"m<n, please flip the matrix",_VALUE_ERROR_);}

      R=mat_orig; //reset

      utype vModulus;
      Q=eye<utype>(R.urows,R.urows,R.lrows,R.lrows); //reset
      for(int k=R.lcols;k<=R.ucols;k++) {
        if(LDEBUG){cerr << soliloquy << " step k=" << k << endl;}
        xmatrix<utype> x(R.urows,R.lcols,R.lrows,R.lcols);
        x.setmat(R.getmat(k,R.urows,k,k),k,R.lcols);  //x(k:m,1)=R(k:m,k);
        if(LDEBUG){cerr << soliloquy << " x=" << endl;cerr << x << endl;}
        xmatrix<utype> v(x);  //+x first
        v[k][v.lcols]=x[k][x.lcols]+aurostd::modulus(x);
        if(LDEBUG){cerr << soliloquy << " v(unnormalized)=" << endl;cerr << v << endl;}
        vModulus=aurostd::modulus(v);
        if(LDEBUG){cerr << soliloquy << " ||v||=" << vModulus << endl;}
        if(!iszero(vModulus,tol)){  //prevents division by 0
          v/=vModulus;
          if(LDEBUG){cerr << soliloquy << " v(  normalized)=" << endl;cerr << v << endl;}
          xmatrix<utype> u=(utype)2.0*trasp(R)*v;
          if(LDEBUG){cerr << soliloquy << " u=" << endl;cerr << u << endl;}
          if(LDEBUG){cerr << soliloquy << " R( pre)=" << endl;cerr << R << endl;}
          R-=v*trasp(u);  //product HR
          if(LDEBUG){cerr << soliloquy << " R(post)=" << endl;cerr << R << endl;}
          if(LDEBUG){cerr << soliloquy << " Q( pre)=" << endl;cerr << Q << endl;}
          Q-=(utype)2.0*Q*v*trasp(v); //product QR
          if(LDEBUG){cerr << soliloquy << " Q(post)=" << endl;cerr << Q << endl;}
        }
      }

      if(LDEBUG){
        cerr << soliloquy << " mat_orig=" << endl;cerr << mat_orig << endl;
        cerr << soliloquy << " Q=" << endl;cerr << Q << endl;
        cerr << soliloquy << " R=" << endl;cerr << R << endl;
      }

      if(!aurostd::isequal(mat_orig,Q*R,tol)){throw aurostd::xerror(_AFLOW_FILE_NAME_,soliloquy,"QR decomposition failed (A!=Q*R)",_RUNTIME_ERROR_);}
      if(!aurostd::isequal(trasp(Q)*Q,eye<utype>(Q.urows,Q.ucols,Q.lrows,Q.lcols),tol)){throw aurostd::xerror(_AFLOW_FILE_NAME_,soliloquy,"QR decomposition failed (Q not orthonormal)",_RUNTIME_ERROR_);}
      if(LDEBUG){cerr << soliloquy << " END" << endl;}
    }
  template<class utype>
    void QRDecomposition_HouseHolder_TB(const xmatrix<utype>& mat_orig,xmatrix<utype>& Q,xmatrix<utype>& R,utype tol) {  //CO191110
      // mat is mxn, m>=n
      // See Numerical Linear Algebra, Trefethen and Bau, pg. 73
      // this function stores household rotations (v) to create Q at the end
      string soliloquy="aurostd::QRDecomposition_HouseHolder():";
      bool LDEBUG=(FALSE || XHOST.DEBUG);
      if(LDEBUG){cerr << soliloquy << " BEGIN" << endl;}
      if(LDEBUG){cerr << soliloquy << " mat_orig=" << endl;cerr << mat_orig << endl;}
      if(mat_orig.rows<mat_orig.cols){throw aurostd::xerror(_AFLOW_FILE_NAME_,soliloquy,"m<n, please flip the matrix",_VALUE_ERROR_);}

      R=mat_orig; //reset

      int i=0,k=0;
      xmatrix<utype> x,A; //since x and A changes size with each loop, let getmatInPlace() handle it internally
      utype vModulus = (utype)0;
      std::vector<xmatrix<utype> > V; //we need to save v's, Q is calculated afterwards and needs all v's present
      for(k=R.lcols;k<=R.ucols;k++) {
        if(LDEBUG){cerr << soliloquy << " step k=" << k << endl;}
        R.getmatInPlace(x,k,R.urows,k,k);  //build R([k:m],l)
        if(LDEBUG){cerr << soliloquy << " x=" << endl;cerr << x << endl;}
        //v_k=sign(x1)||x||e1+x
        xmatrix<utype> v(x);  //+x first
        v[v.lrows][v.lcols]+=aurostd::sign(x[x.lrows][x.lcols])*aurostd::modulus(x);  //only applies to first entry of v (e1)
        if(LDEBUG){cerr << soliloquy << " v(unnormalized)=" << endl;cerr << v << endl;}
        vModulus=aurostd::modulus(v);
        if(LDEBUG){cerr << soliloquy << " ||v||=" << vModulus << endl;}
        if(!iszero(vModulus,tol)){  //prevents division by 0
          v/=vModulus;
          if(LDEBUG){cerr << soliloquy << " v(  normalized)=" << endl;cerr << v << endl;}
          if(LDEBUG){cerr << soliloquy << " R( pre)=" << endl;cerr << R << endl;}
          R.getmatInPlace(A,k,R.urows,k,R.ucols);  //build R([k:m],[k:m])
          if(LDEBUG){cerr << soliloquy << " A( pre)=" << endl;cerr << A << endl;}
          A-=(utype)2.0*v*trasp(v)*A;
          if(LDEBUG){cerr << soliloquy << " A(post)=" << endl;cerr << A << endl;}
          R.setmat(A,k,k);  //store A back into R
          if(LDEBUG){cerr << soliloquy << " R(post)=" << endl;cerr << R << endl;}
        }
        V.push_back(v);
      }

      Q=xmatrix<utype>(R.urows,R.urows,R.lrows,R.lrows); //reset
      xmatrix<utype> ek(R.urows,R.lcols,R.lrows,R.lcols); //create identity matrix column vector
      for(k=R.lcols;k<=R.urows;k++){  //calculate Q*e1,Q*e2...
        if(LDEBUG){cerr << soliloquy << " Q( pre)=" << endl;cerr << Q << endl;}
        for(i=R.lrows;i<=R.urows;i++){ek[i][ek.lcols]=(i==k) ? (utype)1 : (utype)0;}
        if(LDEBUG){cerr << soliloquy << " ek( pre)=" << endl;cerr << ek << endl;}
        for(i=R.ucols;i>=R.lcols;i--){
          ek.getmatInPlace(x,i,R.urows,R.lcols,R.lcols);
          if(LDEBUG){cerr << soliloquy << " x( pre)=" << endl;cerr << x << endl;}
          x-=(utype)2.0*V[i-R.lcols]*trasp(V[i-R.lcols])*x;
          if(LDEBUG){cerr << soliloquy << " x(post)=" << endl;cerr << x << endl;}
          ek.setmat(x,i,R.lcols);
        }
        if(LDEBUG){cerr << soliloquy << " ek(post)=" << endl;cerr << ek << endl;}
        Q.setmat(ek,R.lrows,k);
        if(LDEBUG){cerr << soliloquy << " Q(post)=" << endl;cerr << Q << endl;}
      }

      if(LDEBUG){
        cerr << soliloquy << " mat_orig=" << endl;cerr << mat_orig << endl;
        cerr << soliloquy << " Q=" << endl;cerr << Q << endl;
        cerr << soliloquy << " R=" << endl;cerr << R << endl;
      }

      if(!aurostd::isequal(mat_orig,Q*R,tol)){throw aurostd::xerror(_AFLOW_FILE_NAME_,soliloquy,"QR decomposition failed (A!=Q*R)",_RUNTIME_ERROR_);}
      if(!aurostd::isequal(trasp(Q)*Q,eye<utype>(Q.urows,Q.ucols,Q.lrows,Q.lcols),tol)){throw aurostd::xerror(_AFLOW_FILE_NAME_,soliloquy,"QR decomposition failed (Q not orthonormal)",_RUNTIME_ERROR_);}
      if(LDEBUG){cerr << soliloquy << " END" << endl;}
    }
  template<class utype>
    void getEHermite(utype a,utype b,xmatrix<utype>& ehermite){ //CO+YL191201
      //implementation is inspired by that found here: http://pydoc.net/GBpy/0.1.1/GBpy.tools/
      //original license: GNU-GPL Style.
      //Elementary Hermite transformation.
      //For integers a and b, E = ehermite(a,b) returns
      //an integer matrix with determinant 1 such that E * [a;b] = [g;0],
      //where g is the gcd of a and b.
      //E = ehermite(a,b)
      //This function is in some ways analogous to GIVENS.
    
      bool LDEBUG=(FALSE || XHOST.DEBUG);
      string soliloquy="aurostd::getEHermite():";
      if(LDEBUG){cerr << soliloquy << " BEGIN" << endl;}

      utype gcd=0,x=0,y=0;
      GCD(a,b,gcd,x,y);
      if(LDEBUG){cerr << soliloquy << " gcd(" << a << "," << b << ")=" << gcd << ", x=" << x << ", y=" << y << endl;}
      //ehermite is 2x2
      if(ehermite.rows!=2 || ehermite.cols!=2){xmatrix<utype> ehermite_tmp(2,2);ehermite=ehermite_tmp;}
      if(gcd){
        ehermite[ehermite.lrows][ehermite.lcols]=x;
        ehermite[ehermite.lrows][ehermite.ucols]=y;       //urows=lrows+1, ucols=lcols+1
        ehermite[ehermite.urows][ehermite.lcols]=-b/gcd;  //urows=lrows+1, ucols=lcols+1
        ehermite[ehermite.urows][ehermite.ucols]=a/gcd;   //urows=lrows+1, ucols=lcols+1
      }else{
        ehermite[ehermite.lrows][ehermite.lcols]=(utype)1;
        ehermite[ehermite.lrows][ehermite.ucols]=(utype)0;       //urows=lrows+1, ucols=lcols+1
        ehermite[ehermite.urows][ehermite.lcols]=(utype)0;       //urows=lrows+1, ucols=lcols+1
        ehermite[ehermite.urows][ehermite.ucols]=(utype)1;       //urows=lrows+1, ucols=lcols+1
      }
      
      if(LDEBUG){cerr << soliloquy << " END" << endl;}
    }
  template<class utype>
    void getSmithNormalForm(const xmatrix<utype>& A_in,xmatrix<utype>& U_out,xmatrix<utype>& V_out,xmatrix<utype>& S_out,double tol){  //CO+YL191201
      //implementation is inspired by that found here: http://pydoc.net/GBpy/0.1.1/GBpy.tools/
      //original license: GNU-GPL Style.
      //Smith normal form of an integer matrix.
      //[U,S,V] = smith(A) returns integer matrices U, S, and V such that
      //S = U*A*V (rotated from A=U*S*V')
      //S is diagonal and nonnegative, S(i,i) divides S(i+1,i+1) for all i,
      //det U =+-1, and det V =+-1.
      //This function is in some ways analogous to SVD.
      //This looks much like an SVD algorithm that first bidiagonalizes
      //A by Givens rotations and then chases zeros, except for
      //the construction of the 2 by 2 elementary transformation.
      //we work with doubles inside, return int matrices later
      
      bool LDEBUG=(FALSE || XHOST.DEBUG);
      string soliloquy="aurostd::getSmithNormalForm():";
      if(LDEBUG){cerr << soliloquy << " BEGIN" << endl;}

      if(LDEBUG){cerr << soliloquy << " A=" << endl;cerr << A_in << endl;}
      
      xmatrix<double> S=aurostd::xmatrixutype2double(A_in);aurostd::shiftlrowscols(S,1,1); //algorithm depends on lrows==lcols==1

      int m=S.rows,n=S.cols;
      int min_mn=std::min(m,n);
      xmatrix<double> U=eye<double>(m),V=eye<double>(n);

      if(LDEBUG){cerr << soliloquy << " bidiagonalizing S with elementary Hermite transforms" << endl;}
      
      xmatrix<double> E(2,2);
      xmatrix<double> mXtwo_in(m,2),mXtwo_out(m,2),nXtwo_in(n,2),nXtwo_out(n,2),twoXn_in(2,n),twoXn_out(2,n);
      int j=0,i=0,jj=0;
      for(j=S.lcols;j<=min_mn;j++){
        //Zero column j below the diagonal.
        for(i=j+1;i<=m;i++){
          if(!iszero(S[i][j],tol)){
            //Construct an elementary Hermite transformation E
            //to zero S(i,j) by combining rows i and j.
            getEHermite(S[j][j],S[i][j],E);
            if(LDEBUG){cerr << soliloquy << " getEHermite(S[j=" << j <<"][j=" << j << "]="<< S[j][j] <<",S[i=" << i << "][j=" << j << "]=" << S[i][j] << ")=" << endl;cerr << E << endl;}
            
            //Apply the transform to S
            if(LDEBUG){cerr << soliloquy << " S(pre)=" << endl;cerr << S << endl;}
            //build S([j i],:)
            for(jj=twoXn_in.lcols;jj<=twoXn_in.ucols;jj++){
              twoXn_in[twoXn_in.lrows][jj]=S[j][jj];
              twoXn_in[twoXn_in.urows][jj]=S[i][jj];  //urows=lrows+1, ucols=lcols+1
            }
            if(LDEBUG){cerr << soliloquy << " S([j=" << j << " i=" << i << "],:)=" << endl;cerr << twoXn_in << endl;}
            twoXn_out=E*twoXn_in; //2x2 x 2x3 = 2x3
            //store twoXn_out into S([j i],:)
            for(jj=twoXn_out.lcols;jj<=twoXn_out.ucols;jj++){
              S[j][jj]=twoXn_out[twoXn_in.lrows][jj];
              S[i][jj]=twoXn_out[twoXn_in.urows][jj];  //urows=lrows+1, ucols=lcols+1
            }
            if(LDEBUG){cerr << soliloquy << " S(post)=" << endl;cerr << S << endl;}
            
            //Apply the transform to U
            if(LDEBUG){cerr << soliloquy << " U(pre)=" << endl;cerr << U << endl;}
            //build U(:,[j i])
            for(jj=mXtwo_in.lrows;jj<=mXtwo_in.urows;jj++){
              mXtwo_in[jj][mXtwo_in.lcols]=U[jj][j];
              mXtwo_in[jj][mXtwo_in.ucols]=U[jj][i];  //urows=lrows+1, ucols=lcols+1
            }
            if(LDEBUG){cerr << soliloquy << " U(:,[j=" << j << " i=" << i << "])=" << endl;cerr << mXtwo_in << endl;}
            mXtwo_out=mXtwo_in/E;
            //store mXtwo_out into U(:,[j i])
            for(jj=mXtwo_out.lrows;jj<=mXtwo_out.urows;jj++){
              U[jj][j]=mXtwo_out[jj][mXtwo_out.lcols];
              U[jj][i]=mXtwo_out[jj][mXtwo_out.ucols];  //urows=lrows+1, ucols=lcols+1
            }
            if(LDEBUG){cerr << soliloquy << " U(post)=" << endl;cerr << U << endl;}
          }
        }
        //Zero row j after the superdiagonal.
        for(i=j+2;i<=n;i++){
          if(!iszero(S[j][i],tol)){
            //Construct an elementary Hermite transformation E
            //to zero S(j,i) by combining columns j+1 and i.
            getEHermite(S[j][j+1],S[j][i],E);
            if(LDEBUG){cerr << soliloquy << " getEHermite(S[j=" << j <<"][j+1=" << j+1 << "]="<< S[j][j+1] <<",S[j=" << j << "][i=" << i << "]=" << S[j][i] << ")=" << endl;cerr << E << endl;}
            
            //Apply the transform to S
            if(LDEBUG){cerr << soliloquy << " S(pre)=" << endl;cerr << S << endl;}
            //build S(:,[j+1 i])
            for(jj=mXtwo_in.lrows;jj<=mXtwo_in.urows;jj++){
              mXtwo_in[jj][mXtwo_in.lcols]=S[jj][j+1];
              mXtwo_in[jj][mXtwo_in.ucols]=S[jj][i];  //urows=lrows+1, ucols=lcols+1
            }
            if(LDEBUG){cerr << soliloquy << " S(:,[j+1=" << j+1 << " i=" << i << "])=" << endl;cerr << mXtwo_in << endl;}
            mXtwo_out=mXtwo_in*trasp(E);
            //store mXtwo_out into S(:,[j+1 i])
            for(jj=mXtwo_out.lrows;jj<=mXtwo_out.urows;jj++){
              S[jj][j+1]=mXtwo_out[jj][mXtwo_out.lcols];
              S[jj][i]=mXtwo_out[jj][mXtwo_out.ucols];  //urows=lrows+1, ucols=lcols+1
            }
            if(LDEBUG){cerr << soliloquy << " S(post)=" << endl;cerr << S << endl;}
            
            //Apply the transform to V
            if(LDEBUG){cerr << soliloquy << " V(pre)=" << endl;cerr << V << endl;}
            //build V(:,[j+1 i])
            for(jj=nXtwo_in.lrows;jj<=nXtwo_in.urows;jj++){
              nXtwo_in[jj][nXtwo_in.lcols]=V[jj][j+1];
              nXtwo_in[jj][nXtwo_in.ucols]=V[jj][i];  //urows=lrows+1, ucols=lcols+1
            }
            if(LDEBUG){cerr << soliloquy << " V(:,[j+1=" << j+1 << " i=" << i << "])=" << endl;cerr << nXtwo_in << endl;}
            nXtwo_out=nXtwo_in/E;
            //store nXtwo_out into V(:,[j+1 i])
            for(jj=nXtwo_out.lrows;jj<=nXtwo_out.urows;jj++){
              V[jj][j+1]=nXtwo_out[jj][nXtwo_out.lcols];
              V[jj][i]=nXtwo_out[jj][nXtwo_out.ucols];  //urows=lrows+1, ucols=lcols+1
            }
            if(LDEBUG){cerr << soliloquy << " V(post)=" << endl;cerr << V << endl;}
          }
        }
      }

      //if results differ slightly from matlab, check _GCD() and enable matlab implementation for gcd(1,1)
      if(LDEBUG){
        cerr << soliloquy << " U=" <<endl;cerr << U << endl;
        cerr << soliloquy << " V=" <<endl;cerr << V << endl;
        cerr << soliloquy << " S=" <<endl;cerr << S << endl;
      }

      if(LDEBUG){cerr << soliloquy << " S is now upper bidiagonal, eliminating superdiagonal non-zeros" << endl;}
      
      xvector<double> D=S.getdiag(1);
      if(LDEBUG){cerr << soliloquy << " D=" << D << endl;}

      int k=0;
      double q=0.0;
      while(!iszero(D,tol)){
        //Start chasing bulge at first nonzero superdiagonal element.
        k=-1;
        for(i=D.lrows;i<=D.urows;i++){
          if(!iszero(D[i],tol)){k=i;break;}
        }
        //be careful, k refers to index of D, not S
        
        //To guarantee reduction in S(k,k), first make S(k,k) positive
        //and make S(k,k+1) nonnegative and less than S(k,k).
        if(std::signbit(S[k][k])){
          for(i=S.lcols;i<=S.ucols;i++){S[k][i]=-S[k][i];}
          for(i=U.lrows;i<=U.urows;i++){U[i][k]=-U[i][k];}
        }
        q=std::floor(S[k][k+1]/S[k][k]);
        E[1][1]=1;E[1][2]=0;
        E[2][1]=-q;E[2][2]=1;

        //Apply the transform to S
        if(LDEBUG){cerr << soliloquy << " S(pre)=" << endl;cerr << S << endl;}
        //build S(:,[k k+1])
        for(jj=mXtwo_in.lrows;jj<=mXtwo_in.urows;jj++){
          mXtwo_in[jj][mXtwo_in.lcols]=S[jj][k];
          mXtwo_in[jj][mXtwo_in.ucols]=S[jj][k+1];  //urows=lrows+1, ucols=lcols+1
        }
        if(LDEBUG){cerr << soliloquy << " S(:,[k=" << k << " k+1=" << k+1 << "])=" << endl;cerr << mXtwo_in << endl;}
        mXtwo_out=mXtwo_in*trasp(E);
        //store mXtwo_out into S(:,[k k+1])
        for(jj=mXtwo_out.lrows;jj<=mXtwo_out.urows;jj++){
          S[jj][k]=mXtwo_out[jj][mXtwo_out.lcols];
          S[jj][k+1]=mXtwo_out[jj][mXtwo_out.ucols];  //urows=lrows+1, ucols=lcols+1
        }
        if(LDEBUG){cerr << soliloquy << " S(post)=" << endl;cerr << S << endl;}

        //Apply the transform to V
        if(LDEBUG){cerr << soliloquy << " V(pre)=" << endl;cerr << V << endl;}
        //build V(:,[k k+1])
        for(jj=nXtwo_in.lrows;jj<=nXtwo_in.urows;jj++){
          nXtwo_in[jj][nXtwo_in.lcols]=V[jj][k];
          nXtwo_in[jj][nXtwo_in.ucols]=V[jj][k+1];  //urows=lrows+1, ucols=lcols+1
        }
        if(LDEBUG){cerr << soliloquy << " V(:,[k=" << k << " k+1=" << k+1 << "])=" << endl;cerr << nXtwo_in << endl;}
        nXtwo_out=nXtwo_in/E;
        //store nXtwo_out into V(:,[k k+1])
        for(jj=nXtwo_out.lrows;jj<=nXtwo_out.urows;jj++){
          V[jj][k]=nXtwo_out[jj][nXtwo_out.lcols];
          V[jj][k+1]=nXtwo_out[jj][nXtwo_out.ucols];  //urows=lrows+1, ucols=lcols+1
        }
        if(LDEBUG){cerr << soliloquy << " V(post)=" << endl;cerr << V << endl;}

        if(!iszero(S[k][k+1],tol)){
          //Zero the first nonzero superdiagonal element
          //using columns k and k+1, to start the bulge at S(k+1,k).
          getEHermite(S[k][k],S[k][k+1],E);
          if(LDEBUG){cerr << soliloquy << " getEHermite(S[k=" << k <<"][k=" << k << "]="<< S[k][k] <<",S[k=" << k << "][k+1=" << k+1 << "]=" << S[k][k+1] << ")=" << endl;cerr << E << endl;}

          //Apply the transform to S
          if(LDEBUG){cerr << soliloquy << " S(pre)=" << endl;cerr << S << endl;}
          //build S(:,[k k+1])
          for(jj=mXtwo_in.lrows;jj<=mXtwo_in.urows;jj++){
            mXtwo_in[jj][mXtwo_in.lcols]=S[jj][k];
            mXtwo_in[jj][mXtwo_in.ucols]=S[jj][k+1];  //urows=lrows+1, ucols=lcols+1
          }
          if(LDEBUG){cerr << soliloquy << " S(:,[k=" << k << " k+1=" << k+1 << "])=" << endl;cerr << mXtwo_in << endl;}
          mXtwo_out=mXtwo_in*trasp(E);
          //store mXtwo_out into S(:,[k k+1])
          for(jj=mXtwo_out.lrows;jj<=mXtwo_out.urows;jj++){
            S[jj][k]=mXtwo_out[jj][mXtwo_out.lcols];
            S[jj][k+1]=mXtwo_out[jj][mXtwo_out.ucols];  //urows=lrows+1, ucols=lcols+1
          }
          if(LDEBUG){cerr << soliloquy << " S(post)=" << endl;cerr << S << endl;}

          //Apply the transform to V
          if(LDEBUG){cerr << soliloquy << " V(pre)=" << endl;cerr << V << endl;}
          //build V(:,[k k+1])
          for(jj=nXtwo_in.lrows;jj<=nXtwo_in.urows;jj++){
            nXtwo_in[jj][nXtwo_in.lcols]=V[jj][k];
            nXtwo_in[jj][nXtwo_in.ucols]=V[jj][k+1];  //urows=lrows+1, ucols=lcols+1
          }
          if(LDEBUG){cerr << soliloquy << " V(:,[k=" << k << " k+1=" << k+1 << "])=" << endl;cerr << nXtwo_in << endl;}
          nXtwo_out=nXtwo_in/E;
          //store nXtwo_out into V(:,[k k+1])
          for(jj=nXtwo_out.lrows;jj<=nXtwo_out.urows;jj++){
            V[jj][k]=nXtwo_out[jj][nXtwo_out.lcols];
            V[jj][k+1]=nXtwo_out[jj][nXtwo_out.ucols];  //urows=lrows+1, ucols=lcols+1
          }
          if(LDEBUG){cerr << soliloquy << " V(post)=" << endl;cerr << V << endl;}

          for(j=S.lcols;j<=min_mn;j++){
            if(j+1<=m){
              //Zero S(j+1,j) using rows j and j+1.
              getEHermite(S[j][j],S[j+1][j],E);
              if(LDEBUG){cerr << soliloquy << " getEHermite(S[j=" << j <<"][j=" << j << "]="<< S[j][j] <<",S[j+1=" << j+1 << "][j=" << j << "]=" << S[j+1][j] << ")=" << endl;cerr << E << endl;}
            
              //Apply the transform to S
              if(LDEBUG){cerr << soliloquy << " S(pre)=" << endl;cerr << S << endl;}
              //build S([j j+1],:)
              for(jj=twoXn_in.lcols;jj<=twoXn_in.ucols;jj++){
                twoXn_in[twoXn_in.lrows][jj]=S[j][jj];
                twoXn_in[twoXn_in.urows][jj]=S[j+1][jj];  //urows=lrows+1, ucols=lcols+1
              }
              if(LDEBUG){cerr << soliloquy << " S([j=" << j << " j+1=" << j+1 << "],:)=" << endl;cerr << twoXn_in << endl;}
              twoXn_out=E*twoXn_in; //2x2 x 2x3 = 2x3
              //store twoXn_out into S([j j+1],:)
              for(jj=twoXn_out.lcols;jj<=twoXn_out.ucols;jj++){
                S[j][jj]=twoXn_out[twoXn_in.lrows][jj];
                S[j+1][jj]=twoXn_out[twoXn_in.urows][jj];  //urows=lrows+1, ucols=lcols+1
              }
              if(LDEBUG){cerr << soliloquy << " S(post)=" << endl;cerr << S << endl;}
              
              //Apply the transform to U
              if(LDEBUG){cerr << soliloquy << " U(pre)=" << endl;cerr << U << endl;}
              //build U(:,[j j+1])
              for(jj=mXtwo_in.lrows;jj<=mXtwo_in.urows;jj++){
                mXtwo_in[jj][mXtwo_in.lcols]=U[jj][j];
                mXtwo_in[jj][mXtwo_in.ucols]=U[jj][j+1];  //urows=lrows+1, ucols=lcols+1
              }
              if(LDEBUG){cerr << soliloquy << " U(:,[j=" << j << " j+1=" << j+1 << "])=" << endl;cerr << mXtwo_in << endl;}
              mXtwo_out=mXtwo_in/E;
              //store mXtwo_out into U(:,[j j+1])
              for(jj=mXtwo_out.lrows;jj<=mXtwo_out.urows;jj++){
                U[jj][j]=mXtwo_out[jj][mXtwo_out.lcols];
                U[jj][j+1]=mXtwo_out[jj][mXtwo_out.ucols];  //urows=lrows+1, ucols=lcols+1
              }
              if(LDEBUG){cerr << soliloquy << " U(post)=" << endl;cerr << U << endl;}
            }
            if(j+2<=n){
              //Zero S(j,j+2) using columns j+1 and j+2.
              getEHermite(S[j][j+1],S[j][j+2],E);
              if(LDEBUG){cerr << soliloquy << " getEHermite(S[j=" << j <<"][j+1=" << j+1 << "]="<< S[j][j+1] <<",S[j=" << j << "][j+2=" << j+2 << "]=" << S[j][j+2] << ")=" << endl;cerr << E << endl;}
              
              //Apply the transform to S
              if(LDEBUG){cerr << soliloquy << " S(pre)=" << endl;cerr << S << endl;}
              //build S(:,[j+1 j+2])
              for(jj=mXtwo_in.lrows;jj<=mXtwo_in.urows;jj++){
                mXtwo_in[jj][mXtwo_in.lcols]=S[jj][j+1];
                mXtwo_in[jj][mXtwo_in.ucols]=S[jj][j+2];  //urows=lrows+1, ucols=lcols+1
              }
              if(LDEBUG){cerr << soliloquy << " S(:,[j+1=" << j+1 << " j+2=" << j+2 << "])=" << endl;cerr << mXtwo_in << endl;}
              mXtwo_out=mXtwo_in*trasp(E);
              //store mXtwo_out into S(:,[j+1 j+2])
              for(jj=mXtwo_out.lrows;jj<=mXtwo_out.urows;jj++){
                S[jj][j+1]=mXtwo_out[jj][mXtwo_out.lcols];
                S[jj][j+2]=mXtwo_out[jj][mXtwo_out.ucols];  //urows=lrows+1, ucols=lcols+1
              }
              if(LDEBUG){cerr << soliloquy << " S(post)=" << endl;cerr << S << endl;}
              
              //Apply the transform to V
              if(LDEBUG){cerr << soliloquy << " V(pre)=" << endl;cerr << V << endl;}
              //build V(:,[j+1 j+2])
              for(jj=nXtwo_in.lrows;jj<=nXtwo_in.urows;jj++){
                nXtwo_in[jj][nXtwo_in.lcols]=V[jj][j+1];
                nXtwo_in[jj][nXtwo_in.ucols]=V[jj][j+2];  //urows=lrows+1, ucols=lcols+1
              }
              if(LDEBUG){cerr << soliloquy << " V(:,[j+1=" << j+1 << " j+2=" << j+2 << "])=" << endl;cerr << nXtwo_in << endl;}
              nXtwo_out=nXtwo_in/E;
              //store nXtwo_out into V(:,[j+1 j+2])
              for(jj=nXtwo_out.lrows;jj<=nXtwo_out.urows;jj++){
                V[jj][j+1]=nXtwo_out[jj][nXtwo_out.lcols];
                V[jj][j+2]=nXtwo_out[jj][nXtwo_out.ucols];  //urows=lrows+1, ucols=lcols+1
              }
              if(LDEBUG){cerr << soliloquy << " V(post)=" << endl;cerr << V << endl;}
            }
          }
        }
        D=S.getdiag(1);
      }

      //if results differ slightly from matlab, check _GCD() and enable matlab implementation for gcd(1,1)
      if(LDEBUG){
        cerr << soliloquy << " U=" <<endl;cerr << U << endl;
        cerr << soliloquy << " V=" <<endl;cerr << V << endl;
        cerr << soliloquy << " S=" <<endl;cerr << S << endl;
      }

      if(LDEBUG){cerr << soliloquy << " S is now diagonal, make it non-negative" << endl;}

      for(j=S.lcols;j<=min_mn;j++){
        if(std::signbit(S[j][j])){
          for(i=S.lcols;i<=S.ucols;i++){S[j][i]=-S[j][i];}
          for(i=U.lrows;i<=U.urows;i++){U[i][j]=-U[i][j];}
        }
      }
      
      if(LDEBUG){
        cerr << soliloquy << " U=" <<endl;cerr << U << endl;
        cerr << soliloquy << " V=" <<endl;cerr << V << endl;
        cerr << soliloquy << " S=" <<endl;cerr << S << endl;
      }

      if(LDEBUG){cerr << soliloquy << " squeezing factors to lower right to enforce divisibility condition" << endl;}
      
      double a=0.0,b=0.0,gcd=0.0,x=0.0,y=0.0;
      xmatrix<double> F(E),twoXtwo_in(2,2),twoXtwo_out(2,2);
      for(i=S.lcols;i<=min_mn;i++){
        for(j=i+1;j<=min_mn;j++){
          //Replace S(i,i), S(j,j) by their gcd and lcm respectively.
          a=S[i][i];
          b=S[j][j];
          GCD(a,b,gcd,x,y);
          
          if(LDEBUG){
            cerr << soliloquy << " a=" << a << endl;
            cerr << soliloquy << " b=" << b << endl;
            cerr << soliloquy << " gcd=" << gcd << endl;
            cerr << soliloquy << " x=" << x << endl;
            cerr << soliloquy << " y=" << y << endl;
          }
          
          E[1][1]=1.0;E[1][2]=y;
          E[2][1]=-b/gcd;E[2][2]=a*x/gcd;
          
          F[1][1]=x;F[1][2]=1.0;
          F[2][1]=-b*y/gcd;F[2][2]=a/gcd;

          if(LDEBUG){
            cerr << soliloquy << " E=" << endl;cerr << E << endl;
            cerr << soliloquy << " F=" << endl;cerr << F << endl;
          }

          //Apply the transform to S
          if(LDEBUG){cerr << soliloquy << " S(pre)=" << endl;cerr << S << endl;}
          //build S([i j],[i j])
          twoXtwo_in[twoXtwo_in.lrows][twoXtwo_in.lcols]=S[i][i];twoXtwo_in[twoXtwo_in.lrows][twoXtwo_in.ucols]=S[i][j];  //urows=lrows+1, ucols=lcols+1
          twoXtwo_in[twoXtwo_in.urows][twoXtwo_in.lcols]=S[j][i];twoXtwo_in[twoXtwo_in.urows][twoXtwo_in.ucols]=S[j][j];  //urows=lrows+1, ucols=lcols+1
          if(LDEBUG){cerr << soliloquy << " S([i=" << i << " j=" << j << "],[i=" << i << " j=" << j << "])=" << endl;cerr << twoXtwo_in << endl;}
          twoXtwo_out=E*twoXtwo_in*trasp(F);
          //store twoXtwo_out into S([i j],[i j])
          S[i][i]=twoXtwo_out[twoXtwo_out.lrows][twoXtwo_out.lcols];S[i][j]=twoXtwo_out[twoXtwo_out.lrows][twoXtwo_out.ucols];  //urows=lrows+1, ucols=lcols+1
          S[j][i]=twoXtwo_out[twoXtwo_out.urows][twoXtwo_out.lcols];S[j][j]=twoXtwo_out[twoXtwo_out.urows][twoXtwo_out.ucols];  //urows=lrows+1, ucols=lcols+1
          if(LDEBUG){cerr << soliloquy << " S(post)=" << endl;cerr << S << endl;}

          //Apply the transform to U
          if(LDEBUG){cerr << soliloquy << " U(pre)=" << endl;cerr << U << endl;}
          //build U(:,[i j])
          for(jj=mXtwo_in.lrows;jj<=mXtwo_in.urows;jj++){
            mXtwo_in[jj][mXtwo_in.lcols]=U[jj][i];
            mXtwo_in[jj][mXtwo_in.ucols]=U[jj][j];  //urows=lrows+1, ucols=lcols+1
          }
          if(LDEBUG){cerr << soliloquy << " U(:,[i=" << i << " j=" << j << "])=" << endl;cerr << mXtwo_in << endl;}
          mXtwo_out=mXtwo_in/E;
          //store mXtwo_out into U(:,[i j])
          for(jj=mXtwo_out.lrows;jj<=mXtwo_out.urows;jj++){
            U[jj][i]=mXtwo_out[jj][mXtwo_out.lcols];
            U[jj][j]=mXtwo_out[jj][mXtwo_out.ucols];  //urows=lrows+1, ucols=lcols+1
          }
          if(LDEBUG){cerr << soliloquy << " U(post)=" << endl;cerr << U << endl;}

          //Apply the transform to V
          if(LDEBUG){cerr << soliloquy << " V(pre)=" << endl;cerr << V << endl;}
          //build V(:,[i j])
          for(jj=nXtwo_in.lrows;jj<=nXtwo_in.urows;jj++){
            nXtwo_in[jj][nXtwo_in.lcols]=V[jj][i];
            nXtwo_in[jj][nXtwo_in.ucols]=V[jj][j];  //urows=lrows+1, ucols=lcols+1
          }
          if(LDEBUG){cerr << soliloquy << " V(:,[i=" << i << " j=" << j << "])=" << endl;cerr << nXtwo_in << endl;}
          nXtwo_out=nXtwo_in/F;
          //store nXtwo_out into V(:,[i j])
          for(jj=nXtwo_in.lrows;jj<=nXtwo_in.urows;jj++){
            V[jj][i]=nXtwo_out[jj][nXtwo_out.lcols];
            V[jj][j]=nXtwo_out[jj][nXtwo_out.ucols];  //urows=lrows+1, ucols=lcols+1
          }
          if(LDEBUG){cerr << soliloquy << " V(post)=" << endl;cerr << V << endl;}
        }
      }
      
      if(LDEBUG){
        cerr << soliloquy << " U=" <<endl;cerr << U << endl;
        cerr << soliloquy << " V=" <<endl;cerr << V << endl;
        cerr << soliloquy << " S=" <<endl;cerr << S << endl;
      }

      //CONVERT TO INTEGERS FIRST!
      //inverse of an integer matrix is an integer matrix IFF det(M)= 1/-1 (true for V and U as above)
      //algorithm is MUCH more stable this way
      if(LDEBUG){cerr << soliloquy << " converting to xmatrix<int>" << endl;}
      U_out=xmatrixdouble2utype<utype>(U);
      V_out=xmatrixdouble2utype<utype>(V);
      S_out=xmatrixdouble2utype<utype>(S);
      //if results differ slightly from matlab, check _GCD() and enable matlab implementation for gcd(1,1)
      if(LDEBUG){
        cerr << soliloquy << " U=" <<endl;cerr << U_out << endl;
        cerr << soliloquy << " V=" <<endl;cerr << V_out << endl;
        cerr << soliloquy << " S=" <<endl;cerr << S_out << endl;
      }
      
      //the routine should give SNF such that A=U*S*V'
      //we will rotate after this if the Matlab output is desired
      if(!aurostd::isequal(A_in,U_out*S_out*trasp(V_out),(utype)tol)){throw aurostd::xerror(_AFLOW_FILE_NAME_,soliloquy,"SNF decomposition failed",_RUNTIME_ERROR_);}
      
      //operations below here for Matlab-like output

      if(LDEBUG){cerr << soliloquy << " transposing V to match Matlab" << endl;}
      traspInPlace(V_out);  //such that A=U*S*V  and not A=U*S*V'
      if(LDEBUG){cerr << soliloquy << " V=" <<endl;cerr << V_out << endl;}

      if(LDEBUG){cerr << soliloquy << " inverting V and U to match Matlab" << endl;}
      V_out=inverse(V_out);U_out=inverse(U_out);  //to be identical to matlab's smithForm we need V -> inv(V) U-> inv(U)
      //if results differ slightly from matlab, check _GCD() and enable matlab implementation for gcd(1,1)
      if(LDEBUG){
        cerr << soliloquy << " U=" <<endl;cerr << U_out << endl;
        cerr << soliloquy << " V=" <<endl;cerr << V_out << endl;
        cerr << soliloquy << " S=" <<endl;cerr << S_out << endl;
      }
      
      //shift everything to match A_in
      aurostd::shiftlrowscols(U_out,A_in.lrows,A_in.lcols);
      aurostd::shiftlrowscols(V_out,A_in.lrows,A_in.lcols);
      aurostd::shiftlrowscols(S_out,A_in.lrows,A_in.lcols);
      
      //Matlab gives SNF such that S=U*A*V
      if(!aurostd::isequal(S_out,U_out*A_in*V_out,(utype)tol)){throw aurostd::xerror(_AFLOW_FILE_NAME_,soliloquy,"SNF decomposition failed AFTER Matlab transformations",_RUNTIME_ERROR_);}

      if(LDEBUG){cerr << soliloquy << " END" << endl;}
    }
}

// ****************************************************
namespace aurostd {
  template<class utype>
  void tred2(const xmatrix<utype> &a,xvector<utype> &d,xvector<utype> &e) {
    // Householder reduction of a real, symmetric matrix a[1..n][1..n].
    // On output, a is replaced by the orthogonal matrix Q eﬀecting the
    // transformation. d[1..n] returns the diagonal elments of
    // the tridiagonal matrix, and e[1..n] the oﬀ-diagonal elements, with e[1]=0.

    int l,k,j,i,n;
    utype scale,hh,h,g,f;
    
    n=a.rows;
    if(a.rows!=a.cols) {cerr << _AUROSTD_XLIBS_ERROR_ << "TRED2: 'a' matrix not square  a.rows" << a.rows << " a.cols=" << a.cols << endl;exit(0);}
    if(a.rows!=d.rows) {cerr << _AUROSTD_XLIBS_ERROR_ << "TRED2: 'a' and 'd' objects must have same size  a.rows" << a.rows << " d.rows=" << d.rows << endl;exit(0);}
    if(a.rows!=e.rows) {cerr << _AUROSTD_XLIBS_ERROR_ << "TRED2: 'a' and 'e' objects must have same size  a.rows" << a.rows << " e.rows=" << e.rows << endl;exit(0);}

    for (i=n;i>=2;i--) {
      l=i-1;
      h=scale=0.0;
      if(l > 1) {
	for (k=1;k<=l;k++)
	  scale += aurostd::abs(a[i][k]);
	if(scale == 0.0)
	  e[i]=a[i][l];
	else {
	  for (k=1;k<=l;k++) {
	    a[i][k] /= scale;
	    h += a[i][k]*a[i][k];
	  }
	  f=a[i][l];
	  g=(f >= 0.0 ? -sqrt(h) : sqrt(h));
	  e[i]=scale*g;
	  h -= f*g;
	  a[i][l]=f-g;
	  f=0.0;
	  for (j=1;j<=l;j++) {
	    a[j][i]=a[i][j]/h;
	    g=0.0;
	    for (k=1;k<=j;k++)
	      g += a[j][k]*a[i][k];
	    for (k=j+1;k<=l;k++)
	      g += a[k][j]*a[i][k];
	    e[j]=g/h;
	    f += e[j]*a[i][j];
	  }
	  hh=f/(h+h);
	  for (j=1;j<=l;j++) {
	    f=a[i][j];
	    e[j]=g=e[j]-hh*f;
	    for (k=1;k<=j;k++)
	      a[j][k] -= (f*e[k]+g*a[i][k]);
	  }
	}
      } else
	e[i]=a[i][l];
      d[i]=h;
    }
    d[1]=0.0;
    e[1]=0.0;
    // Contents of this loop can be omitted if eigenvectors not
    // wanted except for statement d[i]=a[i][i];
    for (i=1;i<=n;i++) {
      l=i-1;
      if(d[i]) {
	for (j=1;j<=l;j++) {
	  g=0.0;
	  for (k=1;k<=l;k++)
	    g += a[i][k]*a[k][j];
	  for (k=1;k<=l;k++)
	    a[k][j] -= g*a[k][i];
	}
      }
      d[i]=a[i][i];
      a[i][i]=1.0;
      for (j=1;j<=l;j++) a[j][i]=a[i][j]=0.0;
    }
  }

}

// ****************************************************
namespace aurostd {

  template<class utype>
  utype NR_SQR(utype a) {
    if(a==(utype) 0.0) return 0.0; else return a*a;
  }
  
  template<class utype>
  utype pythag(utype a, utype b) {
    utype absa,absb;
    absa=aurostd::abs(a);
    absb=aurostd::abs(b);
    if(absa > absb) return absa*sqrt(1.0+NR_SQR(absb/absa));
    else return (absb == 0.0 ? 0.0 : absb*sqrt(1.0+NR_SQR(absa/absb)));
  }
  
  
#define NR_SIGN(a,b) ((b) >= 0.0 ? aurostd::abs(a) : -aurostd::abs(a))
  template<class utype>
  void tqli(xvector<utype> &d,xvector<utype> &e,xmatrix<utype> &z) {
    // QL algorithm with implicit shifts, to determine the eigenvalues
    // and eigenvectors of a real, symmetric, tridiagonal matrix, or of a real,
    // symmetric matrix previously reduced by tred2
    // On input, d[1..n] contains the diagonal elements of the tridiagonal
    // matrix. On output, it returns the eigenvalues. The vectore[1..n]
    // inputs the subdiagonal elements of the tridiagonal matrix, with e[1] arbitrary.
    // On output e is destroyed. When finding only the eigenvalues, several lines
    // maybe omitted, as noted in the comments. If the eigenvectors of a tridiagonal
    // matrix are desired, the matrix z[1..n][1..n] is input as the identity
    // matrix. If the eigenvectors of a matrix that has been reduced by tred2
    // are required, then z is input as the matrix output by tred2.
    // In either case, the kth column of z returns the normalized eigenvector
    // corresponding to d[k].
    int m,l,iter,i,k,n;
    utype s,r,p,g,f,dd,c,b;
    
    n=z.rows;
    if(z.rows!=z.cols) {cerr << _AUROSTD_XLIBS_ERROR_ << "TQLI: 'z' matrix not square  z.rows" << z.rows << " z.cols=" << z.cols << endl;exit(0);}
    if(z.rows!=d.rows) {cerr << _AUROSTD_XLIBS_ERROR_ << "TQLI: 'z' and 'd' objects must have same size  z.rows" << z.rows << " d.rows=" << d.rows << endl;exit(0);}
    if(z.rows!=e.rows) {cerr << _AUROSTD_XLIBS_ERROR_ << "TQLI: 'z' and 'e' objects must have same size  z.rows" << z.rows << " e.rows=" << e.rows << endl;exit(0);}
  
    for (i=2;i<=n;i++) e[i-1]=e[i];
    e[n]=0.0;
    for (l=1;l<=n;l++) {
      iter=0;
      do {
	for (m=l;m<=n-1;m++) {
	  dd=aurostd::abs(d[m])+aurostd::abs(d[m+1]);
	  if((utype)(aurostd::abs(e[m])+dd) == dd) break;
	}
	if(m != l) {
	  if(iter++ == 30) {cerr << _AUROSTD_XLIBS_ERROR_ << "Too many iterations in tqli" << endl;exit(0);}
	  g=(d[l+1]-d[l])/(2.0*e[l]);
	  r=pythag(g,(utype) 1.0);
	  g=d[m]-d[l]+e[l]/(g+NR_SIGN(r,g));
	  s=c=1.0;
	  p=0.0;
	  for (i=m-1;i>=l;i--) {
	    f=s*e[i];
	    b=c*e[i];
	    e[i+1]=(r=pythag(f,g));
	    if(r == 0.0) {
	      d[i+1] -= p;
	      e[m]=0.0;
	      break;
	    }
	    s=f/r;
	    c=g/r;
	    g=d[i+1]-p;
	    r=(d[i]-g)*s+2.0*c*b;
	    d[i+1]=g+(p=s*r);
	    g=c*r-b;
	    for (k=1;k<=n;k++) {
	      f=z[k][i+1];
	      z[k][i+1]=s*z[k][i]+c*f;
	      z[k][i]=c*z[k][i]-s*f;
	    }
	  }
	  if(r == 0.0 && i >= l) continue;
	  d[l] -= p;
	  e[l]=g;
	  e[m]=0.0;
	}
      } while (m != l);
    }
  }
#undef NR_SIGN
}

// ****************************************************
namespace aurostd {
#define RADIX 2.0
  template<class utype>
  void balanc(xmatrix<utype> &a) {
    // Given a matrix a[1..n][1..n], this routine replaces it by
    // a balanced matrix with i dentical eigenvalues. A symmetric matrix
    // is already balanced and is unaﬀected by this procedure. The
    // parameter RADIX should be the machine’s ﬂoating-point radix.
    int last,j,i,n;
    utype s,r,g,f,c,sqrdx;
    
    n=a.rows;
    if(a.rows!=a.cols) {cerr << _AUROSTD_XLIBS_ERROR_ << "BALANCE: 'a' matrix not square  a.rows" << a.rows << " a.cols=" << a.cols << endl;exit(0);}
    
    sqrdx=RADIX*RADIX;
    last=0;
    while (last == 0) {
      last=1;
      for (i=1;i<=n;i++) {
	r=c=0.0;
	for (j=1;j<=n;j++)
	  if(j != i) {
	    c += aurostd::abs(a[j][i]);
	    r += aurostd::abs(a[i][j]);
	  }
	if(c && r) {
	  g=r/RADIX;
	  f=1.0;
	  s=c+r;
	  while (c<g) {
	    f *= RADIX;
	    c *= sqrdx;
	  }
	  g=r*RADIX;
	  while (c>g) {
	    f /= RADIX;
	    c /= sqrdx;
	  }
	  if((c+r)/f < 0.95*s) {
	    last=0;
	    g=1.0/f;
	    for (j=1;j<=n;j++) a[i][j] *= g;
	    for (j=1;j<=n;j++) a[j][i] *= f;
	  }
	}
      }
    }
  }
}
#undef RADIX

// ****************************************************
namespace aurostd {
#define ELMHES_SWAP(g,h) {y=(g);(g)=(h);(h)=y;}
  template<class utype>
  // Reduction to Hessenberg form by the elimination method.
  // The real, nonsymmetric matrix a[1..n][1..n] is replaced by an upper
  // Hessenberg matrix with identical eigenvalues.
  // Recommended, but not required, is that this routine be preceded
  // by balanc. On output, the Hessenberg matrix is in elements a[i][j] with i<=j+1.
  // Elements with i>j+1 are to be thought of as zero,
  // but are returned with random values.
  void elmhes(xmatrix<utype> &a) {
    int m,j,i,n;
    utype y,x;
    
    n=a.rows;
    if(a.rows!=a.cols) {cerr << _AUROSTD_XLIBS_ERROR_ << "ELMHES: 'a' matrix not square  a.rows" << a.rows << " a.cols=" << a.cols << endl;exit(0);}
    
    for (m=2;m<n;m++) {
      x=0.0;
      i=m;
      for (j=m;j<=n;j++) {
	if(aurostd::abs(a[j][m-1]) > aurostd::abs(x)) {
	  x=a[j][m-1];
	  i=j;
	}
      }
      if(i != m) {
	for (j=m-1;j<=n;j++) ELMHES_SWAP(a[i][j],a[m][j]);
	for (j=1;j<=n;j++) ELMHES_SWAP(a[j][i],a[j][m]);
      }
      if(x) {
	for (i=m+1;i<=n;i++) {
	  if((y=a[i][m-1]) != 0.0) {
	    y /= x;
	    a[i][m-1]=y;
	    for (j=m;j<=n;j++)
	      a[i][j] -= y*a[m][j];
	    for (j=1;j<=n;j++)
	      a[j][m] += y*a[j][i];
	  }
	}
      }
    }
  }
#undef ELMHES_SWAP
}

// ****************************************************
namespace aurostd {
  // Finds all eigenvalues of an upper Hessenberg matrix a[1..n][1..n].
  // On input a can be exactly as output from elmhes; on output it is destroyed.
  // The real and imaginary parts of the eigenvalues are returned in
  //wr[1..n] and wi[1..n], respectively.

#define NR_SIGN(a,b) ((b) >= 0.0 ? aurostd::abs(a) : -aurostd::abs(a))

  template<class utype>
  void hqr(xmatrix<utype> &a,xvector<utype> &wr,xvector<utype> &wi) {
    int nn,m,l,k,j,its,i,mmin,n;
    utype z,y,x,w,v,u,t,s,r=0,q=0,p=0,anorm;

    n=a.rows;
    if(a.rows!=a.cols) {cerr << _AUROSTD_XLIBS_ERROR_ << "HQR: 'a' matrix not square  a.rows" << a.rows << " a.cols=" << a.cols << endl;exit(0);}

    anorm=aurostd::abs(a[1][1]);
    for (i=2;i<=n;i++)
      for (j=(i-1);j<=n;j++)
	anorm += aurostd::abs(a[i][j]);
    nn=n;
    t=0.0;
    while (nn >= 1) {
      its=0;
      do {
	for (l=nn;l>=2;l--) {
	  s=aurostd::abs(a[l-1][l-1])+aurostd::abs(a[l][l]);
	  if(s == 0.0) s=anorm;
	  if((utype)(aurostd::abs(a[l][l-1]) + s) == s) break;
	}
	x=a[nn][nn];
	if(l == nn) {
	  wr[nn]=x+t;
	  wi[nn--]=0.0;
	} else {
	  y=a[nn-1][nn-1];
	  w=a[nn][nn-1]*a[nn-1][nn];
	  if(l == (nn-1)) {
	    p=0.5*(y-x);
	    q=p*p+w;
	    z=sqrt(aurostd::abs(q));
	    x += t;
	    if(q >= 0.0) {
	      z=p+NR_SIGN(z,p);
	      wr[nn-1]=wr[nn]=x+z;
	      if(z) wr[nn]=x-w/z;
	      wi[nn-1]=wi[nn]=0.0;
	    } else {
	      wr[nn-1]=wr[nn]=x+p;
	      wi[nn-1]= -(wi[nn]=z);
	    }
	    nn -= 2;
	  } else {
	    if(its == 30) {cerr << _AUROSTD_XLIBS_ERROR_ << "HQR: Too many iterations in hqr" << endl;exit(0);}
	    if(its == 10 || its == 20) {
	      t += x;
	      for (i=1;i<=nn;i++) a[i][i] -= x;
	      s=aurostd::abs(a[nn][nn-1])+aurostd::abs(a[nn-1][nn-2]);
	      y=x=0.75*s;
	      w = -0.4375*s*s;
	    }
	    ++its;
	    for (m=(nn-2);m>=l;m--) {
	      z=a[m][m];
	      r=x-z;
	      s=y-z;
	      p=(r*s-w)/a[m+1][m]+a[m][m+1];
	      q=a[m+1][m+1]-z-r-s;
	      r=a[m+2][m+1];
	      s=aurostd::abs(p)+aurostd::abs(q)+aurostd::abs(r);
	      p /= s;
	      q /= s;
	      r /= s;
	      if(m == l) break;
	      u=aurostd::abs(a[m][m-1])*(aurostd::abs(q)+aurostd::abs(r));
	      v=aurostd::abs(p)*(aurostd::abs(a[m-1][m-1])
				 +aurostd::abs(z)+aurostd::abs(a[m+1][m+1]));
	      if((utype)(u+v) == v) break;
	    }
	    for (i=m+2;i<=nn;i++) {
	      a[i][i-2]=0.0;
	      if(i != (m+2)) a[i][i-3]=0.0;
	    }
	    for (k=m;k<=nn-1;k++) {
	      if(k != m) {
		p=a[k][k-1];
		q=a[k+1][k-1];
		r=0.0;
		if(k != (nn-1)) r=a[k+2][k-1];
		if((x=aurostd::abs(p)+aurostd::abs(q)+aurostd::abs(r)) != 0.0) {
		  p /= x;
		  q /= x;
		  r /= x;
		}
	      }
	      if((s=NR_SIGN(sqrt(p*p+q*q+r*r),p)) != 0.0) {
		if(k == m) {
		  if(l != m)
		    a[k][k-1] = -a[k][k-1];
		} else
		  a[k][k-1] = -s*x;
		p += s;
		x=p/s;
		y=q/s;
		z=r/s;
		q /= p;
		r /= p;
		for (j=k;j<=nn;j++) {
		  p=a[k][j]+q*a[k+1][j];
		  if(k != (nn-1)) {
		    p += r*a[k+2][j];
		    a[k+2][j] -= p*z;
		  }
		  a[k+1][j] -= p*y;
		  a[k][j] -= p*x;
		}
		mmin = nn<k+3 ? nn : k+3;
		for (i=l;i<=mmin;i++) {
		  p=x*a[i][k]+y*a[i][k+1];
		  if(k != (nn-1)) {
		    p += z*a[i][k+2];
		    a[i][k+2] -= p*r;
		  }
		  a[i][k+1] -= p*q;
		  a[i][k] -= p;
		}
	      }
	    }
	  }
	}
      } while (l < nn-1);
    }
  }
#undef NR_SIGN
}

// ****************************************************
namespace aurostd {
  // Finds all eigenvalues of matrix a[1..n][1..n]. The real and imaginary parts
  // of the eigenvalues are returned in wr[1..n] and wi[1..n], respectively.

  template<class utype>
  void eigen(const xmatrix<utype> &ain,xvector<utype> &wr,xvector<utype> &wi) {
    xmatrix<utype> a(ain);
    balanc(a);
    elmhes(a);
    hqr(a,wr,wi);
  }
}


//*****************************************************************************
// MATRIX NORMS - ME190718
//*****************************************************************************

namespace aurostd {
  template<class utype>
  utype l1_norm(const xmatrix<utype>& m) {
    xvector<utype> vals(m.lcols, m.ucols);
    for (int i = m.lcols; i <= m.ucols; i++) {
      for (int j = m.lrows; j <= m.urows; j++) {
        vals[i] += abs(m[j][i]);
      }
    }
    return max(vals);
  }

  template<class utype>
  double frobenius_norm(const xmatrix<utype>& m) {
    double norm = 0;
    for (int i = m.lrows; i <= m.urows; i++) {
      for (int j = m.lcols; j <= m.ucols; j++) {
        norm += abs(m[i][j]) * abs(m[i][j]);
      }
    }
    return sqrt(norm);
  }

  template<class utype>
  double l2_norm(const xmatrix<utype>& m) {
    xvector<utype> wr(m.rows), wi(m.rows);
    eigen(m, wr, wi);
    eigen((trasp(m)*m), wr, wi);
    return sqrt(max(wr));
  }

  template<class utype>
  utype linf_norm(const xmatrix<utype>& m) {
    xvector<utype> vals(m.lrows, m.urows);
    for (int i = m.lrows; i <= m.urows; i++) {
      for (int j = m.lcols; j <= m.ucols; j++) {
        vals[i] += abs(m[i][j]);
      }
    }
    return max(vals);
  }
}

//*****************************************************************************
// ---------------------------------------------------------- aurostd::cematrix
namespace aurostd { // namespace aurostd
#define cematrix_EXIT_RANK_NOT_MATCH 56
#define cematrix_EQUAL_DOUBLE 1.0e-9 // two doubles are equal if difference is smaller than it

  cematrix::cematrix() { // default constructor
    nrow=1;
    ncol=1;
    M=xmatrix<double>(1,1,1,1);
    W=xvector<double>(1,1);
    U=xmatrix<double>(1,1,1,1);
    V=xmatrix<double>(1,1,1,1);
    a_vec=xvector<double>(1,1);
    a_nvec.clear();
    chisq=0.0;
    Cov=xmatrix<double>(1,1,1,1);
  }
 
  cematrix::cematrix(const xmatrix<double> & A_in) { // copy constructor
    nrow=A_in.rows;
    ncol=A_in.cols;
    M=xmatrix<double>(1,1,nrow,ncol);
    for(int i=1;i<=nrow;i++) 
      for(int j=1;j<=ncol;j++)
	M[i][j]=A_in[i][j];
    W=xvector<double>(1,ncol);
    V=xmatrix<double>(1,1,ncol,ncol);
    U=xmatrix<double>(1,1,nrow,ncol);
    a_vec=xvector<double>(1,1);
    a_nvec.clear();
    chisq=0.0;
    Cov=xmatrix<double>(1,1,ncol,ncol);
  }
 
  cematrix::~cematrix() { // default deconstructor
    a_nvec.clear();
  }

  void cematrix::LeastSquare(xvector<double>& y_vec, xvector<double>& y_sigma) { // function
    if(nrow !=y_vec.rows ) {
      cerr << "ERROR - cematrix::LeastSquare: no match of ranks of b and A " << endl;
      cerr << "ERROR - cematrix::LeastSquare: LeastSquares: input two matrices A (m x n) and b (m x 1) " << endl;
      exit(cematrix_EXIT_RANK_NOT_MATCH);
    }
    //SVDcmp(A);
    SVDFit(y_vec, y_sigma);
  }

  double cematrix::Pythag2(double a, double b) { // calculate (a^2+ b^2)^(1/2)
    // from dlapy2.f in Lapack
    double aabs=abs(a),babs=abs(b);
    double val_min,val_max;
    val_min=min(aabs,babs);
    val_max=max(aabs,babs);
    if(val_min ==0) {
      return val_max;
    } else {
      return val_max*sqrt(1.0+(val_min/val_max)*(val_min/val_max));
    }
  }

  void cematrix::SVDsolve(xvector<double>& b_vec) {
    // solve the least squares problem after SVDcmp()
    // it will use xmatrix operators later
    // the results are stored in a_vec
    xvector<double> temp(1,ncol),a_tmp(1,ncol);
    double wj,s;
    const double _NONZERO=1.0e-8;

    for(int j=1;j<=ncol;j++) {
      //wj=W.at(j-1);
      wj=W[j];
      //bj=b_vec[j];
      s=0.0;
      //if(wj !=0.0 ) {
      if(wj> _NONZERO) {
	// only if W[j] !=0
	for(int i=1;i <=nrow;i++) s+=U[i][j]*b_vec[i];
	s /=wj;
	temp[j]=s;
      }
    }

    for(int j=1;j<=ncol;j++) {  //multiply V
      s=0.0;
      for(int i=1;i<=ncol;i++)
	s+=V[j][i]*temp[i];
      a_tmp[j]=s;
    }

    a_vec=a_tmp;
    a_nvec.clear();
    for(int i=1;i<=ncol;i++) {
      a_nvec.push_back(a_vec[i]);
    }
  }

  //void cematrix::SVDcmp_NR()
  bool cematrix::SVDcmp_NR() {
    // SVD decompose matrix A=U Z V^T
    // decomposed matrices U Z V are stored
    xvector<double> rv1(1,ncol);
    double g, scale,anorm;
    int l,nm,jj,j,k,i;
    double f,c,h,x,y,z,s;
    bool flag;
    bool flag_convergence=true;
    // cerr << "ncol " << ncol << " nrow " << nrow << endl;
    // cerr << M << endl;
  
    l=0;
    g=0.0;
    scale=0.0;
    anorm=0.0;
    xvector<double> W_tmp(1,ncol);
    xmatrix<double> V_tmp(1,1,ncol,ncol);
    xmatrix<double> A(1,1,nrow,ncol);
    for(i=1;i<=nrow;i++) 
      for(j=1;j<=ncol;j++) 
	if(aurostd::abs(M(i,j))<cematrix_EQUAL_DOUBLE)
	  M(i,j)=0;
    A=M; // not destroy input matrix A
    
    // Householder reduction to bidiagonal form
    for(i=1;i<=ncol;i++) {
      l=i+1;
      rv1[i]=scale*g;
      g=0.0;
      s=0.0;
      scale=0.0;
      if(i <=nrow) {
	for(k=i;k <=nrow;k++ )
	  scale+=abs(A[k][i]);
	if(abs(scale)> cematrix_EQUAL_DOUBLE ) { // scale !=0
	  for(k=i;k<=nrow;k++) {
	    A[k][i] /=scale;
	    s+=A[k][i]*A[k][i];
	  }
	  f=A[i][i];
	  g=(-_sign(sqrt(s),f));
	  h=f*g - s;
	  A[i][i]=f - g;
	  for(j=l;j <=ncol;j++) {
	    for(s=0.0,k=i;k <=nrow;k++)
	      s+=A[k][i]*A[k][j];
	    f=s/h;
	    for(k=i;k<=nrow;k++)
	      A[k][j]+=f*A[k][i];
	  }
	  for(k=i;k<=nrow ;k++)
	    A[k][i] *=scale;
	}
      }
      W_tmp[i]=scale*g;
      g=0.0;
      s=0.0;
      scale=0.0;
      if(i <=nrow && i !=ncol ) {
	for(k=l;k<=ncol;k++) 
	  scale+=abs(A[i][k]);
	if(scale !=0.0 ) {
	  for(k=l;k<=ncol;k++) {
	    A[i][k] /=scale;
	    s+=A[i][k]*A[i][k];
	  }
	  f=A[i][l];
	  g=(-_sign(sqrt(s),f));
	  h=f*g - s;
	  A[i][l]=f - g;
	  for(k=l;k<=ncol;k++) 
	    rv1[k]=A[i][k]/h;
	  for(j=l;j<=nrow;j++) {
	    for(s=0.0,k=l;k <=ncol;k++)
	      s+=A[j][k]*A[i][k];
	    for(k=l;k<=ncol;k++)
	      A[j][k]+=s*rv1[k];
	  }
	  for(k=l;k<=ncol;k++)
	    A[i][k] *=scale;
	}
      }
      anorm=max(anorm,(abs(W_tmp[i])+ abs(rv1[i])) );
    } // i
    for(i=ncol;i>=1;i--) { //Accumulation of right-hand trnasformations
      if(i < ncol) {
	if(g !=0.0 ) {
	  for(j=l;j <=ncol;j++ ) 
	    V_tmp[j][i]=(A[i][j]/A[i][l])/g;
	  
	  for(j=l;j <=ncol;j++) {
	    for(s=0.0,k=l;k<=ncol;k++) 
	      s+=A[i][k]*V_tmp[k][j];
	    
	    for(k=l;k<=ncol;k++) 
	      V_tmp[k][j]+=s*V_tmp[k][i];
	    
	  }
	}
	for(j=l;j<=ncol;j++) {
	  V_tmp[i][j]=0.0;
	  V_tmp[j][i]=0.0;
	}
      }
      V_tmp[i][i]=1.0;
      g=rv1[i];
      l=i;
    }
    for(i=min(nrow,ncol);i>=1;i--) { // Accumulation of left-hand transformaions
      l=i+1;
      g=W_tmp[i];
      for(j=l;j<=ncol;j++) 
	A[i][j]=0.0;
      
      if(g !=0.0) {
	g=1.0/g;
	for(j=l;j<=ncol;j++) {
	  for(s=0.0,k=l;k<=nrow;k++) 
	    s+=A[k][i]*A[k][j];
	  f=(s/A[i][i])*g;
	  for(k=i;k<=nrow;k++) 
	    A[k][j]+=f*A[k][i];
	}
	for(j=i;j<=nrow;j++) 
	  A[j][i] *=g;
      } else {
	for(j=i;j<=nrow;j++) 
	  A[j][i]=0.0;
      }
      ++A[i][i];
    }
    for(k=ncol;k>=1;k--) {
      // Diagonalization of the bidiagonal form
      // Loop over singular values and over alowed iterations
      for(int its=1;its<=_MAX_ITS;its++) {
	flag=true;
	//for(l=k;l>=1;l-- ) { // test forsplitting
	// to avoid out of range as nm cannot be 0
	// should check!!!!!
	nm=1;
	for(l=k;l>=2;l-- ) { // test forsplitting
	  nm=l-1;//rv1[1] is always zero
	  if((abs(rv1[l])+ anorm)==anorm) {
	    flag=false;
	    break;
	  }
	  //if(nm !=0 ) {
	  // to avoid abort due to nm ==0
	  // xvector start with 1
	  if((abs(W_tmp[nm])+ anorm)==anorm ) break;
	  //}
	}
	if(flag ) {
	  // cancellation of rv1[l],if l> 1
	  c=0.0;
	  s=1.0;
	  for(i=l;i <=k;i++) {
	    f=s*rv1[i];
	    rv1[i]=c*rv1[i];
	    if((abs(f)+ anorm) ==anorm ) break;
	    g=W_tmp[i];
	    h=Pythag2(f,g);
	    W_tmp[i]=h;
	    h=1.0/h;
	    c=g*h;
	    s=-f*h;
	    for(j=1;j<=nrow;j++) {
	      y=A[j][nm];
	      z=A[j][i];
	      A[j][nm]=y*c+z*s;
	      A[j][i]=z*c-y*s;
	    }
	  }
	}
	z=W_tmp[k];
  
	//   cerr << "SVD its=" << its << " l=" << l << " k=" << endl;
	if(l ==k) { // convergence
	  //   cerr << "SVD its=" << its << " l=" << l << " k=" << k << endl;
	  if(z < 0.0 ) { // singular value is made nonnegative
	    W_tmp[k]=-z;
	    for(j=1;j<=ncol;j++) 
	      V_tmp[j][k]=-V_tmp[j][k];
	  }
	  break;
	}

	//   cerr << "SVD its=" << its << endl;
	if(its ==_MAX_ITS ) {
	  cerr << "ERROR - cematrix::SVDcmp_NR: Not converged in " << _MAX_ITS << " SVDcmp iterations !" << endl;;
	  cerr << "ERROR - cematrix::SVDcmp_NR: ncol " << ncol << " nrow " << nrow << endl;
	  cerr << M << endl;
	  //exit(_EXIT_NO_CONVERGENCE);
	  flag_convergence=false;
	}
	x=W_tmp[l];// shift from bottom 2x2 minor
	nm=k-1;
	//if(nm !=0 ) {
	y=W_tmp[nm];
	g=rv1[nm];
	//} else {
	//  y=1.0;
	//}
	h=rv1[k];
	f=((y-z)*(y+z)+ (g-h)*(g+h))/(2.0*h*y);
	g=Pythag2(f,1.0);
	f=((x-z)*(x+z)+h*((y/(f+_sign(g,f)))-h))/x;
	c=1.0;s=1.0;// next QR transformation
	for(j=l;j<=nm;j++) {
	  i=j+1;g=rv1[i];y=W_tmp[i];h=s*g;g=c*g;
	  z=Pythag2(f,h);rv1[j]=z;c=f/z;s=h/z;f=x*c+g*s;
	  g=g*c-x*s;h=y*s;y*=c;
	  for(jj=1;jj<=ncol;jj++) {
	    x=V_tmp[jj][j];
	    z=V_tmp[jj][i];
	    V_tmp[jj][j]=x*c+z*s;
	    V_tmp[jj][i]=z*c-x*s;
	  }
	  z=Pythag2(f,h);
	  W_tmp[j]=z;
	  if(z!=0.0) { // rotation can be arbitrary if z=0
	    z=1.0/z;c=f*z;s=h*z;
	  }
	  f=c*g+ s*y;
	  x=c*y-s*g;
	  for(int jj=1;jj<=nrow;jj++) {
	    y=A[jj][j];
	    z=A[jj][i];
	    A[jj][j]=y*c+z*s;
	    A[jj][i]=z*c-y*s;
	  }
	}
	rv1[l]=0.0;
	rv1[k]=f;
	W_tmp[k]=x;
      } // its
    } // k

    W=W_tmp;
    V=V_tmp;
    U=A;
    //// output U V W
    //
    //cerr.setf(ios_base::fixed);
    //cerr.precision(6);
    //cerr.width(12);
    ////cout.setw(12);
    //cerr << "*** Decomposition Matrice *** " << endl;;
    //cerr << "*** U matrix *** " << endl;;
    //for(i=1;i <=nrow;i++) { // U
    //  for(j=1;j <=ncol;j++) { cerr << setw(12) << U[i][j] << " "; } cerr << endl;
    //}
    //cerr << "*** W matrix diagonal elements*** " << endl;;
    //for(i=1;i <=ncol;i++) {cerr << setw(12) << W[i] << " ";}
    //cerr << endl;
    //cerr << "*** V matrix *** " << endl;;
    //for(i=1;i <=ncol;i++) { // U
    //  for(j=1;j <=ncol;j++) { cerr << setw(12) << V[i][j] << " ";} cerr << endl;
    //}
    //cerr << "Check the produce against the original matrix " << endl;;
    //cerr << "Original matrix " << endl;;
    //for(i=1;i <=nrow;i++) { // U
    //  for(j=1;j <=ncol;j++) { cerr << setw(12) << M[i][j] << " "; } cerr << endl;
    //}
    //cerr << "Product U W transpose(V) " << endl;;
    for(i=1;i <=nrow;i++) { // U
      for(j=1;j<=ncol;j++) {
	A[i][j]=0.0;
	for(k=1;k <=ncol;k++) 
	  A[i][j]+=U[i][k]*W[k]*V[j][k];
      }
    }
    //for(i=1;i <=nrow;i++) { // U
    //  for(j=1;j <=ncol;j++) {
    //    cerr << setw(12) << A[i][j] << " ";
    //  }
    //  cerr << endl;
    //}
    //cerr << "A and M is equal " << isequal(A,M) << endl;
    if(isequal(A,M) ==false ) {
      cerr << "ERROR - cematrix::SVDcmp_NR: SVD fails, check the code of cematrix::SVDcmp!" << endl;;
      //exit(_EXIT_SVD_FAIL);
      flag_convergence=false;
    }
    return flag_convergence;

  }

  xmatrix<double> cematrix::InverseMatrix() {
    bool LDEBUG=(FALSE || XHOST.DEBUG);
    // inverse a general matrix by using SVD
    int i,j,k;
  
    // SVD to get U,V,W
    SVDcmp_NR();//Two functions are essentially the same
    // inverse of matrix
    xmatrix<double> A_inv(1,1,ncol,nrow);
    double DetW=1.0;// determination of diagonal matrix W
    for(i=1;i <=ncol;i++)
      DetW *=W[i];
    if(DetW < cematrix_EQUAL_DOUBLE) {
      cerr << "ERROR - cematrix::InverseMatrix: Singular Matrix. No Inversion" << endl;;
      exit(1);
    }
    for(i=1;i <=ncol;i++) { //row of the inverse Matrix
      for(j=1;j <=nrow;j++) { // colume of the inverse Matrix
	A_inv[i][j]=0.0;
	for(k=1;k <=ncol;k++) // matrix multiplication
	  A_inv[i][j]+=V[i][k]/W[k]*U[j][k];
      }
    }
    if(LDEBUG){ //CO190327
    cerr << "cematrix::InverseMatrix: Inverse of matrix A" << endl;
    for(i=1;i <=ncol;i++) { // U
      for(j=1;j <=nrow;j++) 
	cerr << setw(12) << A_inv[i][j] << " ";
      cerr << endl;
    }
    }
    xmatrix<double> Iden_tmp(1,1,nrow,nrow);
    xmatrix<double> Iden(1,1,nrow,nrow);
    for(i=1;i<=nrow;i++) {
      for(j=1;j<=nrow;j++) {
	Iden_tmp[i][j]=0.0;
	if(i ==j ) {
	  Iden[i][j]=1.0;
	} else {
	  Iden[i][j]=0.0;
	}
	for(k=1;k<=ncol;k++) {
	  Iden_tmp[i][j]+=M[i][k]*A_inv[k][j];
	}
      }
    }
    bool verbose = (LDEBUG || isequal(Iden,Iden_tmp));  //CO190327
    if(verbose){ //CO190327
    cerr << "cematrix::InverseMatrix: A_inv is the inverse of matrix A? ";
    if(isequal(Iden,Iden_tmp) ) {
      cerr << "Yes!" << endl;;
    } else {
      cerr << "No!" << endl;;
    }
    }
    return A_inv;
  }

  void cematrix::SVDFit(xvector<double>& y,xvector<double>& y_sigma) {
    // Least Square fit by using SVD
    // Here x() is afunc() in numerical recipes in C
    int i,j;
    double wmax,tmp,thresh,sum;
    xmatrix<double> A(1,1,nrow,ncol);
    xmatrix<double> M_orig(1,1,nrow,ncol);
    xvector<double> W_orig(1,ncol);
    xmatrix<double> V_orig(1,1,ncol,ncol);
    xmatrix<double> U_orig(1,1,nrow,ncol);
    //const double TOL=1.0e-13;
    const double TOL=1.0e-8;
    xvector<double> y_cal(1,nrow);
    A=M;
    if(A.rows !=y.rows ) {
      cerr << "ERROR - cematrix::SVDFit: Ranks of x vector and y vector does not match!" << endl;;
      exit(cematrix_EXIT_RANK_NOT_MATCH);
    }
    xvector<double> b(1,nrow);
    for(i=1;i <=nrow;i++) { // Accumulate coeeficiens of the fitting matrix
      tmp=1.0/y_sigma[i];
      for(j=1;j<=ncol;j++)
	A[i][j]=M[i][j]*tmp;
      b[i]=y[i]*tmp;
    }
    M_orig=M;
    W_orig=W;
    V_orig=V;
    U_orig=U;
    M=A;
    //SVDcmp_NR();// singular value decomposition
    // singular value decomposition
    if(SVDcmp_NR() ) {
      wmax=0.0;
      for(j=1;j<=ncol;j++) 
	if(W[j]>wmax) wmax=W[j];
      thresh=TOL*wmax;
      for(j=1;j<ncol;j++)
	if(W[j] < thresh ) W[j]=0.0;
      SVDsolve(b);
      chisq=0.0;
      for(i=1;i<=nrow;i++) {
	for(sum=0.0,j=1;j<=ncol;j++)
	  sum+=a_vec[j]*M_orig[i][j];
	tmp=(y[i] - sum)/y_sigma[i];
	chisq+=tmp*tmp;
      }
      chisq=chisq/(nrow - 2.0);// definition in Mathematica
    } else {
      // if svd fails,set the score to a large number
      // to discard it
      chisq=1.0e4;
      for(int i=0;i<y.rows;i++)
	a_nvec.push_back(0.0e0);
    }
    //// output the fitted parameters and square of chi
    //cout << "a_vec " << endl;
    //for(i=1;i<=ncol;i++) {
    //  cout << a_vec[i] << " ";
    //}
    //cout << endl;
    //cout << "chisq " << chisq << endl;
    //cerr << "a_vec " << endl;
    //for(i=1;i<=ncol;i++) {
    //  cerr << a_vec[i] << " ";
    //}
    //cerr << endl;
    //cerr << "chisq " << chisq << endl;
    //cerr << "original y vector" << endl;
    //for(i=1;i<=nrow;i++) {
    //  cerr << y[i] << " ";
    //}
    //  cerr << endl;
    //// fitted value of y vector
    //cerr << "fitted y vector" << endl;
    //for(i=1;i<=nrow;i++) {
    //  for(j=1;j<=ncol;j++) {
    //    y_cal[i]+=A[i][j]*a_vec[j];
    //  }
    //  cerr << y_cal[i] << " ";
    //}
    //cerr << endl;
    //// get the covariance matrix
    //SVDvar();
    //ios_base::fmtflags old_stat=cerr.setf(ios_base::fixed,ios_base::floatfield);
    //cerr.setf(ios_base::scientific);
    //cerr.precision(6);
    //cerr << "Covariance matrix " << endl;;
    //for(i=1;i<=ncol;i++) {
    //  for(j=1;j<=ncol;j++) {
    //    cerr << setw(12) << Cov[i][j] << " ";
    //  }
    //  cerr << endl;
    //}

    // set everything back to original values
    M=M_orig;
    U=U_orig;
    V=V_orig;
    W=W_orig;
    //cerr.setf(old_stat,ios_base::floatfield);
    //cerr.unsetf(ios_base::scientific);

  }

  void cematrix::SVDvar() {
    // get the covariance matrix Cov
    xmatrix<double> Cov_tmp(1,1,ncol,ncol);
    int k,j,i;
    double sum;
    xvector<double> wti(1,ncol);
    for(i=1;i<= ncol;i++) {
      wti[i]=0.0;
      if(W[i] !=0.0 )
	wti[i]=1.0/(W[i]*W[i]);
    }
    for(i=1;i<=ncol;i++) { // sum contributions to covariance matrix
      for(j=1;j<=i;j++) {
	for(sum=0.0,k=1;k<=ncol;k++)
	  sum+=V[i][k]*V[j][k]*wti[k];
	Cov_tmp[j][i]=sum;
	Cov_tmp[i][j]=sum;
      }
    }
    Cov=Cov_tmp*chisq;// definition in Mathematica
  }

  xvector<double> cematrix::EigenValues() {
    // inverse a general matrix by using SVD
    // SVD to get U,V,W
    SVDcmp_NR(); //Two functions are essentially the same
    return W;
  }
}

// **************************************************************************



#endif
// **************************************************************************
// *                                                                        *
// *             STEFANO CURTAROLO - Duke University 2003-2019              *
// *                                                                        *
// **************************************************************************<|MERGE_RESOLUTION|>--- conflicted
+++ resolved
@@ -711,7 +711,6 @@
       printf("M -> operator *: a.lrows=%i, a.urows=%i, a.lcols=%i, a.ucols=%i\n",a.lrows,a.urows,a.lcols,a.ucols);
       printf("M -> operator *: b.lrows=%i, b.urows=%i, b.lcols=%i, b.ucols=%i\n",b.lrows,b.urows,b.lcols,b.ucols);
 #endif    
-<<<<<<< HEAD
     if(a.cols!=b.rows) {
       // ME190814 - eliminate exit
       //{cerr << _AUROSTD_XLIBS_ERROR_ << "ERROR - aurostd::xmatrix<utype>: failure in operator*: (a.cols!=b.rows)=FALSE" << endl;exit(0);}    
@@ -779,40 +778,8 @@
     return c;
   }
 }
-=======
-      if(a.cols!=b.rows)
-      {cerr << _AUROSTD_XLIBS_ERROR_ << "ERROR - aurostd::xmatrix<utype>: failure in operator*: (a.cols!=b.rows)=FALSE" << endl;exit(0);}    
-      xmatrix<utype> c(a.rows,b.cols);
-      int i,j,k,ii,jj,kk;
-      // register
-      utype *bk,*ci,*ai,aik;    
-      for(i=c.lrows,ii=a.lrows;i<=c.urows;i++,ii++) {
-        ci=c[i];
-        ai=a[ii];
-        //for(k=a.lcols,kk=b.lcols;k<=a.ucols;k++,kk++) {
-        for(k=a.lcols,kk=b.lrows;k<=a.ucols;k++,kk++) {
-          bk=b[kk];
-          aik=ai[k];
-          for(j=c.lcols,jj=b.lcols;j<=c.ucols;j++,jj++)
-            ci[j]+=aik*bk[jj];
-        }
-      }    
-      /*  
-          for(i=c.lrows,ii=a.lrows;i<=c.urows;i++,ii++)          // 48% slower than the
-          for(k=a.lcols,kk=b.lrows;k<=a.ucols;k++,kk++)        // previous optimized
-          for(j=c.lcols,jj=b.lcols;j<=c.ucols;j++,jj++)      // routine
-          c[i][j]+=a[ii][k]*b[kk][jj];	
-          for(i=c.lrows,ii=a.lrows;i<=c.urows;i++,ii++)          // 66% slower than the
-          for(k=a.lcols,kk=b.lrows;k<=a.ucols;k++,kk++)        // previous optimized
-          for(j=c.lcols,jj=b.lcols;j<=c.ucols;j++,jj++)      // routine
-          c(i,j)+=a(ii,k)*b(kk,jj);
-          */
-      return  c;
-      }
-    }
->>>>>>> 12e63c72
-
-  // ----------------------------------------------------------------------------
+
+// ----------------------------------------------------------------------------
 // ----------------------------------------------------------------------------
 namespace aurostd {  // namespace aurostd
   template<class utype>                               // operator xmatrix * xvector
