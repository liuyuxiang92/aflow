--- conflicted
+++ resolved
@@ -458,18 +458,6 @@
 namespace aurostd {  // namespace aurostd
     /// @brief Convert xmatrix into xvector given a set of indices. 
     ///
-<<<<<<< HEAD
-    /// @param lrow, urow, lcol, ucol 
-    ///
-    /// @return vector
-    ///
-    /// This is a function that slices xmatrix into vectors, originally written
-    /// by CO as xmatrix2xvector. It enforces that the vector is 1 dimensional
-    /// when slicing the xmatrix. lrow is lower row. urow is upper row. lcol is 
-    /// lower column and ucol is upper column. Note that the indices are inclusive.
-    /// i.e a ucol given will be returned. Also lcol == ucol or lrow == urow in
-    /// order to be a vector.
-=======
     /// @param xv_out the xvector that will be changed InPlace
     /// @param lrow lower row to include in xvector 
     /// @param urow upper row to include in xvector
@@ -478,16 +466,16 @@
     ///
     /// @return xvector 
     ///
+    /// This function allocates the xvector and calculates the size 
+    /// internally, then calls getxvecInPlace(). 
+    //
     /// @authors
     /// @mod{CO,2019110,created as getxmatInPlace() + xmatrix2xvector()}
     /// @mod{AZ,20220711,refactored into getxvecInPlace()}
     ///
-    /// This function allocates the xvector and calculates the size 
-    /// internally, then calls getxvecInPlace(). 
     /// @see
     /// @xlink{aurostd::getxvecInPlace()}
     /// @xlink{aurostd::getxmatInPlace()} 
->>>>>>> ffafd852
   template<class utype> xvector<utype> 
       xmatrix<utype>::getxvec(int lrow, int urow, int lcol, int ucol) const {
     int size = (ucol-lcol+1)*(urow-lrow+1);
