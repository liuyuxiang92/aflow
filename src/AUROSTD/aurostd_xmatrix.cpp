// ***************************************************************************
// *                                                                         *
// *           Aflow STEFANO CURTAROLO - Duke University 2003-2021           *
// *                                                                         *
// ***************************************************************************
// Written by Stefano Curtarolo 1994-2018
// fixed for g++ 4.5 on Mar11 2014
// compiles in g++6 and 7 2018

#ifndef _AUROSTD_XMATRIX_CPP_
#define _AUROSTD_XMATRIX_CPP_

//#define _AUROSTD_XMATRIX_DEFAULT_SIZE_ 3
//#define _AUROSTD_XMATRIX_TOLERANCE_IDENTITY_ double(1.0e-6)
//#define _AUROSTD_XMATRIX_TOLERANCE_ROUNDOFF_ double(1.0e-6)

//#ifndef _AUROSTD_XMATRIX_TOLERANCE_ROUNDOFF_
//#define _AUROSTD_XMATRIX_TOLERANCE_ROUNDOFF_ 1.0e-6 //DX20171025
//#endif

#ifndef XXEND
#define XXEND 1
#endif

#ifndef _xmatrix_epsilon
#define _xmatrix_epsilon 1.0e-15
#endif

#define _exponential_convergence 1.0e-18

#ifndef _AUROSTD_XCOMPLEX_H_
#include "aurostd_xcomplex.h"
#endif
#ifndef _AUROSTD_XSCALAR_H_
#include "aurostd_xscalar.h"
#endif
#ifndef _AUROSTD_XVECTOR_H_
#include "aurostd_xvector.h"
#endif
#ifndef _AUROSTD_XMATRIX_H_
#include "aurostd_xmatrix.h"
#endif
#ifndef _AUROSTD_XTENSOR6_H_
#include "aurostd_xtensor.h"
#endif

#ifndef __XOPTIMIZE
#define _XMATRIX_CHECK_BOUNDARIES_
#endif

// ----------------------------------------------------------------------------
// --------------------------------------------------------------- constructors
namespace aurostd {  // namespace aurostd
  template<class utype>                                    // constructor
    xmatrix<utype>::xmatrix(int nrh,int nch,int nrl,int ncl) : msize(0) {
      lrows=std::min(nrl,nrh); //if(!nrh||!nch) lrows=0; this messes up convasp
      urows=std::max(nrl,nrh); //if(!nrh||!nch) urows=0; this messes up convasp
      lcols=std::min(ncl,nch); //if(!nrh||!nch) lcols=0; this messes up convasp
      ucols=std::max(ncl,nch); //if(!nrh||!nch) ucols=0; this messes up convasp
      refresh();  //CO20191112
#ifdef _XMATH_DEBUG_CONSTRUCTORS
      cerr << "M -> constructor:"
        << "  lrows=" << lrows << ", urows=" << urows
        << ", lcols=" << lcols << ", ucols=" << ucols
        << ", rows="  << rows  << ", cols="  << cols << endl;
#endif
      if(msize>0) {
        corpus=new utype *[rows+XXEND]();  //HE20220613 initialize corpus memory
        if(!corpus){throw aurostd::xerror(__AFLOW_FILE__,"aurostd::xmatrix<utype>::xmatrix():","allocation failure 1 (int,int,int,int)",_ALLOC_ERROR_);}
        corpus+= -lrows+ XXEND;
        corpus[lrows]= new utype[rows*cols+XXEND]();  //HE20220613 initialize corpus memory
        if(!corpus[lrows]){throw aurostd::xerror(__AFLOW_FILE__,"aurostd::xmatrix<utype>::xmatrix():","allocation failure 2 (int,int,int,int)",_ALLOC_ERROR_);}
        corpus[lrows]+= -lcols+XXEND;
        for(int i=lrows+1;i<=urows;i++){corpus[i]=corpus[i-1]+cols;}  //this propagates previous line to all lrows
        clear();
      }
#ifdef _XMATH_DEBUG_CONSTRUCTORS
      cerr << "issquare=" << issquare << ", isfloat=" << isfloat << ", iscomplex=" << iscomplex
        << ", sizeof=" << size << ", msize=" << msize << endl;
#endif
    }
}

namespace aurostd {  // namespace aurostd
  template<class utype>                                       // copy constructor
    xmatrix<utype>::xmatrix(const xmatrix<utype>& b) {
      init();
      copy(b);
    }  //CO20191112
  template<class utype>                                       // copy constructor
    xmatrix<utype>::xmatrix(const xvector<utype>& b) {
      init();
      copy(b);
    }  //CO20191112
  template<class utype>  // initializer_list constructor //HE20220616
    xmatrix<utype>::xmatrix(const std::initializer_list<std::initializer_list<utype>> ll) {
      // usage: xmatrix<double> new_matrix({{1,0, 2.0, 3.0, 4.0},
      //                                    {5,0, 6.0, 7.0, 8.0}});
      init();
      copy(ll);
    }

  template<class utype>
    void xmatrix<utype>::init(){  //HE20220613 initialize all members of xmatrix
      rows=0; lrows=0; urows= 0;
      cols=0; lcols=0; ucols=0;
      issquare=false; isfloat=false; iscomplex=false;
      size=0; msize=0;
    }

}

namespace aurostd {  // namespace aurostd
  template<class utype>                                       // copy constructor
    xmatrix<utype>::xmatrix(int vrows,int vcols, utype* a) : msize(0) {  // a starts from 0..
      lrows=1;urows=vrows;
      lcols=1;ucols=vcols;
      refresh();  //CO20191112
#ifdef _XMATH_DEBUG_CONSTRUCTORS
      cerr << "M -> copy constructor:"
        << "  lrows=" << lrows << ", urows=" << urows
        << ", lcols=" << lcols << ", ucols=" << ucols
        << ", rows="  << rows  << ", cols="  << cols << endl;
#endif
      if(msize>0) {
        corpus=new utype *[rows+XXEND]();  //HE20220613 initialize corpus memory
        if(!corpus){throw aurostd::xerror(__AFLOW_FILE__,"aurostd::xmatrix<utype>::xmatrix():","allocation failure 1 (int,int,utype*)",_ALLOC_ERROR_);}
        corpus+= -lrows+ XXEND;
        corpus[lrows]= new utype[rows*cols+XXEND]();  //HE20220613 initialize corpus memory
        if(!corpus[lrows]){throw aurostd::xerror(__AFLOW_FILE__,"aurostd::xmatrix<utype>::xmatrix():","allocation failure 2 (int,int,utype*)",_ALLOC_ERROR_);}
        corpus[lrows]+= -lcols+XXEND;
        int i=0,j=0;
        for(i=lrows+1;i<=urows;i++){corpus[i]=corpus[i-1]+cols;}  //this propagates previous line to all lrows
        for(i=lrows;i<=urows;i++){
          for(j=lcols;j<=ucols;j++){
            corpus[i][j]=(utype) a[(i-1)*ucols+(j-1)]; // a.corpus[i][j];  // LIKE FORTRAN
          }
        }
        //      delete [] a;
      }
#ifdef _XMATH_DEBUG_CONSTRUCTORS
      cerr << "issquare=" << issquare << ", isfloat=" << isfloat << ", iscomplex=" << iscomplex
        << ", sizeof=" << size << ", msize=" << msize << endl;
#endif
    }
}

// ----------------------------------------------------------------------------
// ----------------------------------------------------------------- destructor

namespace aurostd {  // namespace aurostd
  template<class utype>                                     // default destructor
    xmatrix<utype>::~xmatrix() {
      // cerr << "problem destructor xmatrix [1]" << endl;
      // free a xmatrix allocated with xmatrix()
#ifdef _XMATH_DEBUG_DESTRUCTORS
      cerr << "M -> default destructor:"
        << "  lrows=" << lrows << ", urows=" << urows
        << ", lcols=" << lcols << ", ucols=" << ucols
        << ", rows="  << rows  << ", cols="  << cols << endl;
#endif
      free(); //CO20190808
    }
}
// ----------------------------------------------------------------------------
// -------------------------------------------------------- assigment operators

namespace aurostd { // namespace aurostd
  template<class utype>
    void xmatrix<utype>::free() { //CO20190808
      if(msize>0) {
        delete [] (corpus[lrows]+lcols-XXEND);
        delete [] (corpus+lrows-XXEND);
      }
      lrows=urows=lcols=ucols=0;refresh();
    }
}

namespace aurostd {  // namespace aurostd
  template<class utype>
    void xmatrix<utype>::copy(const xmatrix<utype>& b) { //CO20190808
      if(lrows!=b.lrows||urows!=b.urows||lcols!=b.lrows||ucols!=b.ucols||msize!=b.msize) {    // if dims(this)!=dims(a) => build a new xmatrix !!!  //CO20190808 - VERY IMPORTANT that we not only check lrows/urows/lcols/ucols, but msize, as xmatrix could just have been initialized (msize==0)
        free();
        lrows=b.lrows;urows=b.urows;rows=b.rows;
        lcols=b.lcols;ucols=b.ucols;cols=b.cols;
        //[simply copy instead]refresh();
        issquare=bool(rows == cols);
        isfloat=_isfloat((utype) 0);
        iscomplex=_iscomplex((utype) 0);
        size=(char) sizeof(utype);
        msize=(long int) size*rows*cols;
#ifdef _XMATH_DEBUG_OPERATORS
        cerr << "M -> operator =::"
          << "  lrows=" << lrows << ", urows=" << urows
          << ", lcols=" << lcols << ", ucols=" << ucols
          << ", rows="  << rows  << ", cols="  << cols << endl;
#endif
        if(msize>0) {
          corpus=new utype *[rows+XXEND]();  //HE20220613 initialize corpus memory
          if(!corpus){throw aurostd::xerror(__AFLOW_FILE__,"aurostd::xmatrix<utype>::copy():","allocation failure 1 in COPY",_ALLOC_ERROR_);}
          corpus+= -lrows+ XXEND;
          corpus[lrows]= new utype[rows*cols+XXEND]();  //HE20220613 initialize corpus memory
          if(!corpus[lrows]){throw aurostd::xerror(__AFLOW_FILE__,"aurostd::xmatrix<utype>::copy():","allocation failure 2 in COPY",_ALLOC_ERROR_);}
          corpus[lrows]+= -lcols+XXEND;
          for(int i=lrows+1;i<=urows;i++){corpus[i]=corpus[i-1]+cols;}  //this propagates previous line to all lrows
        }
#ifdef _XMATH_DEBUG_CONSTRUCTORS
        cerr << "issquare=" << issquare << ", isfloat=" << isfloat << ", iscomplex=" << iscomplex
          << ", sizeof=" << size << ", msize=" << msize << endl;
#endif
      }
      if(corpus!=b.corpus){
        int i=0,j=0;
        for(i=0;i<rows;i++){
          for(j=0;j<cols;j++){
            corpus[i+lrows][j+lcols] = b.corpus[i+b.lrows][j+b.lcols];
          }
        }
      } //CO20190808 - we definitely have corpus now
    }
  template<class utype>
    void xmatrix<utype>::copy(const xvector<utype>& b) { //CO20190808
      xmatrix<utype> a(b.urows,1,b.lrows,1);
      for(int i=b.lrows;i<=b.urows;i++){a[i][1]=b[i];}
      copy(a);
    }
  template<class utype>
    void xmatrix<utype>::copy(std::initializer_list<std::initializer_list<utype>> ll) { //HE20220616
      int ll_rows = ll.size();
      int ll_cols = ll.begin()->size();
      xmatrix<utype> a(ll_rows,ll_cols,1,1);
      size_t new_row = 0;
      size_t new_col = 0;
      for (il2i l=ll.begin(); l<ll.end(); l++){
        new_row += 1;
        if (ll_cols != (int) l->size()) {
          stringstream message;
          message << "failure in copy - column size size mismatch ";
          throw aurostd::xerror(__AFLOW_FILE__, __AFLOW_FUNC__, message, _INDEX_MISMATCH_);
        }
        for (ili entry = l->begin(); entry < l->end(); entry++) {
          new_col += 1;
          a[new_row][new_col] = *entry;
        }
        new_col = 0;
      }
      copy(a);
    }
}

namespace aurostd {  // namespace aurostd
  template<class utype>                                             // operator =
    xmatrix<utype>& xmatrix<utype>::operator=(const xmatrix<utype>& b) {  //CO20191112
      if(this!=&b) {copy(b);}
      return *this;
    }
  template<class utype>                                             // operator =
    xmatrix<utype>& xmatrix<utype>::operator=(const std::initializer_list<std::initializer_list<utype>> ll) {  //CO20191112
      // usage: xmatrix<double> new_matrix;
      // new_matrix = {{1,0, 2.0, 3.0, 4.0},
      //               {5,0, 6.0, 7.0, 8.0}};
      copy(ll);
      return *this;
    }
}

namespace aurostd {  // namespace aurostd
  template<class utype>
    void xmatrix<utype>::refresh(void) { //CO20190808
      rows=urows-lrows+1;      //if(!nrh||!nch) rows=0; this messes up convasp
      cols=ucols-lcols+1;      //if(!nrh||!nch) cols=0; this messes up convasp
      if(rows==0||cols==0) {
        cerr << "XMATRIX constructor: creating EMPTY xmatrix<utype>" << endl;
        lrows=0;urows=0;rows=0;
        lcols=0;ucols=0;cols=0;
      };
      issquare=bool(rows == cols);
      isfloat=_isfloat((utype) 0);
      iscomplex=_iscomplex((utype) 0);
      size=(char) (sizeof(utype));
      msize=(long int) size*rows*cols;
    }
}

// ----------------------------------------------------------------------------
// ------------------------------------------------------------ index operators
// ---------------------------------------------------------------- operator []

namespace aurostd {  // namespace aurostd
  template<class utype>
    // removed inline
    utype* xmatrix<utype>::operator[] (int ir) const {
#ifdef _XMATRIX_CHECK_BOUNDARIES_
      if(ir>urows)  {
        stringstream message;
        message << "_xmatrix<utype>_rows_high ir=" << ir << ", lrows=" << lrows << ", hrows=" << urows;
        throw xerror(__AFLOW_FILE__, __AFLOW_FUNC__, message, _INDEX_BOUNDS_);
      }
      if(ir<lrows) {
        stringstream message;
        message << "_xmatrix<utype>_rows_low ir=" << ir << ", lrows=" << lrows << ", hrows=" << urows;
        throw xerror(__AFLOW_FILE__, __AFLOW_FUNC__, message, _INDEX_BOUNDS_);
      }
#endif
      return corpus[ir];
    }
}

namespace aurostd {  // namespace aurostd
  template<class utype>                                         // operator (i,j)
    // removed inline
    utype& xmatrix<utype>::operator()(int i,int j) const {
      //#ifndef XMATRIX_PERIODIC_BOUNDARY_CONDITIONS
#ifdef _XMATRIX_CHECK_BOUNDARIES_
      if(i>urows) {
        stringstream message;
        message << "M -> i=" << i << " > urows=" << urows;
        throw xerror(__AFLOW_FILE__, __AFLOW_FUNC__, message, _INDEX_BOUNDS_);
      }
      if(i<lrows) {
        stringstream message;
        message << "M -> i=" << i << " < lrows=" << lrows;
        throw xerror(__AFLOW_FILE__, __AFLOW_FUNC__, message, _INDEX_BOUNDS_);
      }
      if(j>ucols) {
        stringstream message;
        message << "M -> j=" << j << " > ucols=" << ucols;
        throw xerror(__AFLOW_FILE__, __AFLOW_FUNC__, message, _INDEX_BOUNDS_);
      }
      if(j<lcols) {
        stringstream message;
        message << "M -> j=" << j << " < lcols=" << lcols;
        throw xerror(__AFLOW_FILE__, __AFLOW_FUNC__, message, _INDEX_BOUNDS_);
      }
#endif // _XMATRIX_CHECK_BOUNDARIES_
      return corpus[i][j];
    }
  ////#else
  //# ifdef XMATH_WARNING
  //# warning "XMATRIX_PERIODIC_BOUNDARY_CONDITIONS"
  //# endif
  //int ii=i,jj=j;
  //// if(ii>urows) ii=lrows+mod(i-lrows,urows-lrows+1);
  //// if(ii<lrows) ii=urows-mod(urows-i,urows-lrows+1);
  //// if(jj>ucols) jj=lcols+mod(j-lcols,ucols-lcols+1);
  //// if(jj<lcols) jj=ucols-mod(ucols-j,ucols-lcols+1);
  //if(ii>urows) ii-=rows;
  //if(ii<lrows) ii+=rows;
  //if(jj>ucols) jj-=cols;
  //if(jj<lcols) jj+=cols;
  //return corpus[ii][jj];
  //#endif
  //}
}

namespace aurostd {  // namespace aurostd
  template<class utype>                                         // operator (i)
    xvector<utype> xmatrix<utype>::operator()(int i) const {
      xvector<utype> out(lcols,ucols);
      for(int j=lcols;j<=ucols;j++)
        out(j)=corpus[i][j];
      return out;
    }
}

//ME20180904 returns a matrix column as an xvector
namespace aurostd {  // namespace aurostd
  template<class utype>
    xvector<utype> xmatrix<utype>::getcol(int i) const {
      xvector<utype> out(lrows, urows);
      for (int j = lrows; j <= urows; j++) {
        out(j) = corpus[j][i];
      }
      return out;
    }
}

namespace aurostd {  // namespace aurostd
  template<class utype>
    xvector<utype> xmatrix<utype>::getdiag(int k,int _lrows) const { //CO20191210
      //first get length
      int _rows=0,i=0,j=0;
      for(i=lrows;i<=urows;i++){
        j=i+k;
        if(j>ucols){break;}
        _rows++;
      }
      xvector<utype> diag(_rows,_lrows);
      int index=_lrows;
      for(i=lrows;i<=urows;i++){
        j=i+k;
        if(j>ucols){break;}
        diag[index++]=corpus[i][j];
      }
      return diag;
    }
}

namespace aurostd {  // namespace aurostd
  template<class utype> void
    xmatrix<utype>::getxvecInPlace(xvector<utype>& xv_out, int lrow, int urow, int lcol, int ucol, int lrows_out) const {
      /// @brief Convert an xmatrix into an xvector given a set of indices. 
      ///
      /// @param xv_out the xvector that will be changed InPlace
      /// @param lrow lower row to include in xvector 
      /// @param urow upper row to include in xvector
      /// @param lcol lower column to include in xvector
      /// @param ucol upper column to include in xvector
      /// @param lrows_out the lower rows of the output xvector (if it does not match the xvector will be resized)
      ///
      /// @return void 
      ///
      /// @authors
      /// @mod{CO,2019110,created as getxmatInPlace (xvector overload) + xmatrix2xvector}
      /// @mod{AZ,20220711,refactored into getxvecInPlace}
      ///
      /// This is a function that slices an xmatrix into an xvector, It checks that the vector is 1-dimensional
      /// when slicing the xmatrix. Note that the indices are inclusive.
      /// @see
      /// @xlink{aurostd::getxmatInplace}
      bool LDEBUG=(FALSE || XHOST.DEBUG);
      if(LDEBUG){
        cerr << "xmat=" << endl << (*this) << endl;
        cerr << "urows=" << urows << endl;
        cerr << "ucols=" << ucols << endl;
        cerr << "lrows=" << lrows << endl;
        cerr << "lcols=" << lcols << endl;
        cerr << "urow=" << urow << endl;
        cerr << "ucol=" << ucol << endl;
        cerr << "lrow=" << lrow << endl;
        cerr << "lcol=" << lcol << endl;
      }
      if(lrow<lrows){throw aurostd::xerror(__AFLOW_FILE__,__AFLOW_FUNC__,"lrow<lrows",_INDEX_BOUNDS_);}
      if(urow>urows){throw aurostd::xerror(__AFLOW_FILE__,__AFLOW_FUNC__,"urow>urows",_INDEX_BOUNDS_);}
      if(lcol<lcols){throw aurostd::xerror(__AFLOW_FILE__,__AFLOW_FUNC__,"lcol<lcols",_INDEX_BOUNDS_);}
      if(ucol>ucols){throw aurostd::xerror(__AFLOW_FILE__,__AFLOW_FUNC__,"ucol>ucols",_INDEX_BOUNDS_);}
      if(lcol>ucol){throw aurostd::xerror(__AFLOW_FILE__,__AFLOW_FUNC__,"lcol>ucol",_INDEX_BOUNDS_);}
      if(lrow>urow){throw aurostd::xerror(__AFLOW_FILE__,__AFLOW_FUNC__,"lrow>urow",_INDEX_BOUNDS_);}

      if((ucol != lcol)&&(lrow != urow)){
        throw aurostd::xerror(__AFLOW_FILE__,__AFLOW_FUNC__,"(ucol != lcol)&&(lrow != urow)",_INDEX_BOUNDS_);
      }

      int size_out = (ucol-lcol+1)*(urow-lrow+1);
      int urows_out = size_out+lrows_out-1;
      if(! (xv_out.rows==size_out && xv_out.lrows==lrows_out) ) { //check if necessary to create new object
        xvector<utype> xv(urows_out, lrows_out);
        xv_out=xv;
      }

      else if(ucol == lcol){
        for(int i = lrows_out; i <= urows_out; i++){
          xv_out(i) = corpus[lrow+i-1][lcol];
        }
        return;
      }
      for(int j = lrows_out; j <= urows_out; j++){
        xv_out(j) = corpus[lrow][lcol+j-1];
      }
    }
}
namespace aurostd {  // namespace aurostd
  /// @brief Convert an xmatrix into an xvector given a set of indices. 
  ///
  /// @param xv_out the xvector that will be changed InPlace
  /// @param lrow lower row to include in xvector 
  /// @param urow upper row to include in xvector
  /// @param lcol lower column to include in xvector
  /// @param ucol upper column to include in xvector
  ///
  /// @return xvector 
  ///
  /// This function allocates the xvector then calls getxvecInPlace(). 
  ///
  /// @authors
  /// @mod{CO,2019110,created as getxmatInPlace() + xmatrix2xvector()}
  /// @mod{AZ,20220711,refactored into getxvecInPlace()}
  ///
  /// @see
  /// @xlink{aurostd::getxvecInPlace()}
  /// @xlink{aurostd::getxmatInPlace()} 
  template<class utype> xvector<utype> 
    xmatrix<utype>::getxvec(int lrow, int urow, int lcol, int ucol, int lrows_out) const {
      xvector<utype> xv_out;
      (*this).getxvecInPlace(xv_out, lrow, urow, lcol, ucol, lrows_out);
      return xv_out;
    }
}
namespace aurostd {  // namespace aurostd
  /// @brief Convert xmatrix into xvector given a set of indices. 
  ///
  /// @param void 
  ///
  /// @return xvector 
  ///
  /// @authors
  /// @mod{AZ,20220711,created}
  ///
  /// This function performs the same task as getxvecInPlace(), but it 
  /// assumes that you have already passed it a 1-d slice of the xmatrix
  /// and then performs the type conversion.
  /// @see
  /// @xlink{aurostd::getxvecInPlace()}
  /// @xlink{aurostd::getxmatInPlace()} 
  template<class utype> xvector<utype>
    xmatrix<utype>::getxvec() const {
      return (*this).getxvec(lrows, urows, lcols, ucols);
    }
}
//CO20190808
namespace aurostd {  // namespace aurostd
  /// @brief Convert xmatrix into a submatrix given a set of indices. 
  ///
  /// @param mat_out the matrix that will be changed InPlace
  /// @param lrow lower row to include in submatrix 
  /// @param urow upper row to include in submatrix
  /// @param lcol lower column to include in submatrix
  /// @param ucol upper column to include in submatrix
  /// @param lrows_out the lower row of the matrix that will be written over mat_out (if it is not the same it will allocate a new matrix)
  /// @param lcols_out the lower column of the matrix that will be written over mat_out (if it is not the same it will allocate a new matrix)
  ///
  /// @return void 
  ///
  /// @authors
  /// @mod{CO,2019110,created}
  /// @mod{AZ,20220711,modified}
  ///
  /// This is a function that slices an xmatrix into into a submatrix, originally written
  /// by CO. When slicing the xmatrix. lrow is lower row. urow is upper row. lcol is 
  /// lower column and ucol is upper column. Note that the indices are inclusive.
  /// i.e any index given will be returned. Also lcol == ucol or lrow == urow in
  /// order to be a vector. This function is designed so the base "InPlace" function
  /// drives the rest of the functions. The InPlace designation means you must supply 
  /// a matrix that will then be changed InPlace to the matrix elements that are specified
  /// by the arguments.
  /// @note
  ///
  /// CO: this function returns a submatrix mat_out spanning urow:lrow,ucol:lcol of the original matrix
  /// lrows_out,lcols_out specifies lrows,lcols of mat_out
  /// this is different than submatrix(), which returns back a submatrix by cutting out irow,jcol
  template<class utype> void
    xmatrix<utype>::getxmatInPlace(xmatrix<utype>& mat_out,int lrow,int urow,int lcol,int ucol,int lrows_out,int lcols_out) const { //lrow, lcol references corpus, lrows_out references output  //CO20191110
      //AZ20220627 START
      if(lrow<lrows){throw aurostd::xerror(__AFLOW_FILE__,__AFLOW_FUNC__,"lrow<lrows",_INDEX_BOUNDS_);}
      if(urow>urows){throw aurostd::xerror(__AFLOW_FILE__,__AFLOW_FUNC__,"urow>urows",_INDEX_BOUNDS_);}
      if(lcol<lcols){throw aurostd::xerror(__AFLOW_FILE__,__AFLOW_FUNC__,"lcol<lcols",_INDEX_BOUNDS_);}
      if(ucol>ucols){throw aurostd::xerror(__AFLOW_FILE__,__AFLOW_FUNC__,"ucol>ucols",_INDEX_BOUNDS_);}
      if(lcol>ucol){throw aurostd::xerror(__AFLOW_FILE__,__AFLOW_FUNC__,"lcol>ucol",_INDEX_BOUNDS_);}
      if(lrow>urow){throw aurostd::xerror(__AFLOW_FILE__,__AFLOW_FUNC__,"lrow>urow",_INDEX_BOUNDS_);}
      //AZ20220627 END
      int rows_out=(urow-lrow)+1;
      int cols_out=(ucol-lcol)+1;

      if(! ( mat_out.rows==rows_out && mat_out.cols==cols_out && mat_out.lrows==lrows_out && mat_out.lcols==lcols_out ) ) { //check if necessary to create new object
        xmatrix<utype> mat(rows_out,cols_out,lrows_out,lcols_out);
        mat_out=mat;
      }
      for(int i=lrow;i<=urow;i++){
        for(int j=lcol;j<=ucol;j++){mat_out[(i-lrow)+mat_out.lrows][(j-lcol)+mat_out.lcols]=corpus[i][j];}
      }
    }
  template<class utype> xmatrix<utype>
    xmatrix<utype>::getxmat(int lrow,int urow,int lcol,int ucol,int lrows_out,int lcols_out) const { //lrow, lcol references corpus, lrows_out references output  //CO20191110
      xmatrix<utype> xmat;
      (*this).getxmatInPlace(xmat,lrow,urow,lcol,ucol,lrows_out,lcols_out);
      return xmat;
    }
}

//CO20190808
namespace aurostd {  // namespace aurostd
  template<class utype>
    void xmatrix<utype>::setrow(const xvector<utype>& row,int irow) {  //CO20191110
      return setmat(row,irow,false);
<<<<<<< HEAD
      //[OVERLOAD WITH SETMAT()]if(row.lrows!=lcols){throw aurostd::xerror(_AFLOW_FILE_NAME_,__AFLOW_FUNC__,"row.lrows!=lcols",_INPUT_ILLEGAL_);}
      //[OVERLOAD WITH SETMAT()]if(row.urows!=ucols){throw aurostd::xerror(_AFLOW_FILE_NAME_,__AFLOW_FUNC__,"row.urows!=ucols",_INPUT_ILLEGAL_);}
      //[OVERLOAD WITH SETMAT()]if(irow<lrows){throw aurostd::xerror(_AFLOW_FILE_NAME_,__AFLOW_FUNC__,"irow<lrows",_INPUT_ILLEGAL_);}
      //[OVERLOAD WITH SETMAT()]if(irow>urows){throw aurostd::xerror(_AFLOW_FILE_NAME_,__AFLOW_FUNC__,"irow>urows",_INPUT_ILLEGAL_);}
=======
      //[OVERLOAD WITH SETMAT()]if(row.lrows!=lcols){throw aurostd::xerror(__AFLOW_FILE__,__AFLOW_FUNC__,"row.lrows!=lcols",_INPUT_ILLEGAL_);}
      //[OVERLOAD WITH SETMAT()]if(row.urows!=ucols){throw aurostd::xerror(__AFLOW_FILE__,__AFLOW_FUNC__,"row.urows!=ucols",_INPUT_ILLEGAL_);}
      //[OVERLOAD WITH SETMAT()]if(irow<lrows){throw aurostd::xerror(__AFLOW_FILE__,__AFLOW_FUNC__,"irow<lrows",_INPUT_ILLEGAL_);}
      //[OVERLOAD WITH SETMAT()]if(irow>urows){throw aurostd::xerror(__AFLOW_FILE__,__AFLOW_FUNC__,"irow>urows",_INPUT_ILLEGAL_);}
>>>>>>> 78dcc840
      //[OVERLOAD WITH SETMAT()]for(int j=row.lrows;j<=row.urows;j++){corpus[irow][j]=row[j];}
    }
}

//CO20190808
namespace aurostd {  // namespace aurostd
  template<class utype>
    void xmatrix<utype>::setcol(const xvector<utype>& col,int icol) {  //CO20191110
      return setmat(col,icol,true);
<<<<<<< HEAD
      //[OVERLOAD WITH SETMAT()]if(col.lrows!=lrows){throw aurostd::xerror(_AFLOW_FILE_NAME_,__AFLOW_FUNC__,"col.lrows!=lrows",_INPUT_ILLEGAL_);}
      //[OVERLOAD WITH SETMAT()]if(col.urows!=urows){throw aurostd::xerror(_AFLOW_FILE_NAME_,__AFLOW_FUNC__,"col.urows!=urows",_INPUT_ILLEGAL_);}
      //[OVERLOAD WITH SETMAT()]if(icol<lcols){throw aurostd::xerror(_AFLOW_FILE_NAME_,__AFLOW_FUNC__,"icol<lcols",_INPUT_ILLEGAL_);}
      //[OVERLOAD WITH SETMAT()]if(icol>ucols){throw aurostd::xerror(_AFLOW_FILE_NAME_,__AFLOW_FUNC__,"icol>ucols",_INPUT_ILLEGAL_);}
=======
      //[OVERLOAD WITH SETMAT()]if(col.lrows!=lrows){throw aurostd::xerror(__AFLOW_FILE__,__AFLOW_FUNC__,"col.lrows!=lrows",_INPUT_ILLEGAL_);}
      //[OVERLOAD WITH SETMAT()]if(col.urows!=urows){throw aurostd::xerror(__AFLOW_FILE__,__AFLOW_FUNC__,"col.urows!=urows",_INPUT_ILLEGAL_);}
      //[OVERLOAD WITH SETMAT()]if(icol<lcols){throw aurostd::xerror(__AFLOW_FILE__,__AFLOW_FUNC__,"icol<lcols",_INPUT_ILLEGAL_);}
      //[OVERLOAD WITH SETMAT()]if(icol>ucols){throw aurostd::xerror(__AFLOW_FILE__,__AFLOW_FUNC__,"icol>ucols",_INPUT_ILLEGAL_);}
>>>>>>> 78dcc840
      //[OVERLOAD WITH SETMAT()]for(int j=col.lrows;j<=col.urows;j++){corpus[j][icol]=col[j];}
    }
}

//CO20190808
namespace aurostd {  // namespace aurostd
  template<class utype>
    void xmatrix<utype>::setmat(const xmatrix<utype>& mat,int lrow,int lcol) { //these are the starting lrow, lcol, end is dictated by size of mat //CO20191110
#ifdef _XMATRIX_CHECK_BOUNDARIES_
      bool LDEBUG=(FALSE || XHOST.DEBUG);
      int urow=lrow+mat.rows-1; //ending row
      int ucol=lcol+mat.cols-1; //ending col
      if(LDEBUG){
        cerr << __AFLOW_FUNC__ << " urow=" << urow << endl;
        cerr << __AFLOW_FUNC__ << " ucol=" << ucol << endl;
      }
<<<<<<< HEAD
      if(lrow<lrows){throw aurostd::xerror(_AFLOW_FILE_NAME_,__AFLOW_FUNC__,"lrow<lrows",_VALUE_ILLEGAL_);}
      if(urow>urows){throw aurostd::xerror(_AFLOW_FILE_NAME_,__AFLOW_FUNC__,"urow>urows",_VALUE_ILLEGAL_);}
      if(lcol<lcols){throw aurostd::xerror(_AFLOW_FILE_NAME_,__AFLOW_FUNC__,"lcol<lcols",_VALUE_ILLEGAL_);}
      if(ucol>ucols){throw aurostd::xerror(_AFLOW_FILE_NAME_,__AFLOW_FUNC__,"ucol>ucols",_VALUE_ILLEGAL_);}
=======
      if(lrow<lrows){throw aurostd::xerror(__AFLOW_FILE__,__AFLOW_FUNC__,"lrow<lrows",_VALUE_ILLEGAL_);}
      if(urow>urows){throw aurostd::xerror(__AFLOW_FILE__,__AFLOW_FUNC__,"urow>urows",_VALUE_ILLEGAL_);}
      if(lcol<lcols){throw aurostd::xerror(__AFLOW_FILE__,__AFLOW_FUNC__,"lcol<lcols",_VALUE_ILLEGAL_);}
      if(ucol>ucols){throw aurostd::xerror(__AFLOW_FILE__,__AFLOW_FUNC__,"ucol>ucols",_VALUE_ILLEGAL_);}
>>>>>>> 78dcc840
#endif
      for(int i=mat.lrows;i<=mat.urows;i++){
        for(int j=mat.lcols;j<=mat.ucols;j++){corpus[lrow+i-mat.lrows][lcol+j-mat.lcols]=mat[i][j];}
      }
    }
  template<class utype>
    void xmatrix<utype>::setmat(const xvector<utype>& xv,int icol,bool col) { //replace icol (col==true) or row (col==false) //CO20191110
      int lrow=1,lcol=1;
      if(col==true){
        lrow=lrows; //starting row
        lcol=icol; //starting col
      }else{
        lrow=icol; //starting row
        lcol=lcols; //starting col
      }
#ifdef _XMATRIX_CHECK_BOUNDARIES_
      bool LDEBUG=(FALSE || XHOST.DEBUG);
      int urow=1,ucol=1;
      if(col==true){
        urow=lrow+xv.rows-1; //ending row
        ucol=icol; //ending col
      }else{
        urow=icol; //ending row
        ucol=lcols+xv.rows-1; //ending col
      }
      if(LDEBUG){
        cerr << __AFLOW_FUNC__ << " lrow=" << lrow << endl;
        cerr << __AFLOW_FUNC__ << " urow=" << urow << endl;
        cerr << __AFLOW_FUNC__ << " lcol=" << lcol << endl;
        cerr << __AFLOW_FUNC__ << " ucol=" << ucol << endl;
      }
<<<<<<< HEAD
      if(lrow<lrows){throw aurostd::xerror(_AFLOW_FILE_NAME_,__AFLOW_FUNC__,"lrow<lrows",_VALUE_ILLEGAL_);}
      if(urow>urows){throw aurostd::xerror(_AFLOW_FILE_NAME_,__AFLOW_FUNC__,"urow>urows",_VALUE_ILLEGAL_);}
      if(lcol<lcols){throw aurostd::xerror(_AFLOW_FILE_NAME_,__AFLOW_FUNC__,"lcol<lcols",_VALUE_ILLEGAL_);}
      if(ucol>ucols){throw aurostd::xerror(_AFLOW_FILE_NAME_,__AFLOW_FUNC__,"ucol>ucols",_VALUE_ILLEGAL_);}
=======
      if(lrow<lrows){throw aurostd::xerror(__AFLOW_FILE__,__AFLOW_FUNC__,"lrow<lrows",_VALUE_ILLEGAL_);}
      if(urow>urows){throw aurostd::xerror(__AFLOW_FILE__,__AFLOW_FUNC__,"urow>urows",_VALUE_ILLEGAL_);}
      if(lcol<lcols){throw aurostd::xerror(__AFLOW_FILE__,__AFLOW_FUNC__,"lcol<lcols",_VALUE_ILLEGAL_);}
      if(ucol>ucols){throw aurostd::xerror(__AFLOW_FILE__,__AFLOW_FUNC__,"ucol>ucols",_VALUE_ILLEGAL_);}
>>>>>>> 78dcc840
#endif
      if(col==true){
        for(int i=xv.lrows;i<=xv.urows;i++){corpus[lrow+i-xv.lrows][icol]=xv[i];}
      }else{
        for(int i=xv.lrows;i<=xv.urows;i++){corpus[icol][lcol+i-xv.lrows]=xv[i];}
      }
    }
}

// ----------------------------------------------------------------------------
// ----------------------------------- index operators with boundary conditions

namespace aurostd {  // namespace aurostd
  template<class utype>                        // operator () boundary conditions
    // removed inline
    utype& xmatrix<utype>::operator()(int i,int j,bool bc) const {
      if(bc==BOUNDARY_CONDITIONS_PERIODIC) {
        int ii=i,jj=j;
        if(ii==urows+1) ii=lrows; // fast switching
        if(ii==lrows-1) ii=urows; // fast switching
        if(ii>urows) ii=lrows+mod(i-lrows,urows-lrows+1);
        if(ii<lrows) ii=urows-mod(urows-i,urows-lrows+1);
        if(jj==ucols+1) jj=lcols; // fast switching
        if(jj==lcols-1) jj=ucols; // fast switching
        if(jj>ucols) jj=lcols+mod(j-lcols,ucols-lcols+1);
        if(jj<lcols) jj=ucols-mod(ucols-j,ucols-lcols+1);
#ifdef _XMATRIX_CHECK_BOUNDARIES_
        if(ii>urows) {
          stringstream message;
          message << "V -> ii=" << ii << " > urows" << urows << " <<  BC=" << bc;
          throw xerror(__AFLOW_FILE__, __AFLOW_FUNC__, message, _INDEX_BOUNDS_);
        }
        if(ii<lrows) {
          stringstream message;
          message << "V -> ii=" << ii << " < lrows" << lrows << " <<  BC=" << bc;
          throw xerror(__AFLOW_FILE__, __AFLOW_FUNC__, message, _INDEX_BOUNDS_);
        }
        if(jj>ucols) {
          stringstream message;
          message << "V -> jj=" << jj << " > ucols" << ucols << " <<  BC=" << bc;
          throw xerror(__AFLOW_FILE__, __AFLOW_FUNC__, message, _INDEX_BOUNDS_);
        }
        if(jj<lcols) {
          stringstream message;
          message << "V -> jj=" << jj << " < lcols" << lcols << " <<  BC=" << bc;
          throw xerror(__AFLOW_FILE__, __AFLOW_FUNC__, message, _INDEX_BOUNDS_);
        }
#endif
        return corpus[ii][jj];
      }
      else { // ensure that this function always hit a return //HE20220616
#ifdef _XMATRIX_CHECK_BOUNDARIES_
        if(i>urows) {
          stringstream message;
          message << "M -> i=" << i << " > urows=" << urows;
          throw xerror(__AFLOW_FILE__, __AFLOW_FUNC__, message, _INDEX_BOUNDS_);
        }
        if(i<lrows) {
          stringstream message;
          message << "M -> i=" << i << " < lrows=" << lrows;
          throw xerror(__AFLOW_FILE__, __AFLOW_FUNC__, message, _INDEX_BOUNDS_);
        }
        if(j>ucols) {
          stringstream message;
          message << "M -> j=" << j << " > ucols=" << ucols;
          throw xerror(__AFLOW_FILE__, __AFLOW_FUNC__, message, _INDEX_BOUNDS_);
        }
        if(j<lcols) {
          stringstream message;
          message << "M -> j=" << j << " < lcols=" << lcols;
          throw xerror(__AFLOW_FILE__, __AFLOW_FUNC__, message, _INDEX_BOUNDS_);
        }
#endif
        return corpus[i][j];
      }
    }
}

// ----------------------------------------------------------------------------
// ------------------------------------------------------- math unary operators

// -------------------------------------------------- operator xmatrix += xmatrix
namespace aurostd {  // namespace aurostd
  template<class utype> xmatrix<utype>&
    // removed inline
    xmatrix<utype>::operator +=(const xmatrix<utype>& r)
    {
#ifdef _XMATH_DEBUG_OPERATORS
      printf("M -> operator +=: ");
      printf("this->lrows=%i, this->urows=%i, ",this->lrows,this->urows);
      printf("this->lcols=%i, this->ucols=%i\n",this->lcols,this->ucols);
      printf("                 ");
      printf("r.lrows=%i, r.urows=%i, ",r.lrows,r.urows);
      printf("r.lcols=%i, r.ucols=%i\n",r.lcols,r.ucols);
#endif
      if(this->rows!=r.rows||this->cols!=r.cols) {
        string message = "(this->rows!=r.rows||this->cols!=r.cols)";
        throw xerror(__AFLOW_FILE__, __AFLOW_FUNC__, message, _INDEX_MISMATCH_);
      }
      for(int i=0;i<rows;i++)
        for(int j=0;j<cols;j++)
          corpus[i+lrows][j+lcols]+=r[i+r.lrows][j+r.lcols];
      return *this;
    }

  template<class utype> xmatrix<utype>&
    xmatrix<utype>::operator +=(const std::initializer_list<std::initializer_list<utype>> ll){ //HE20220616
      int ll_rows = ll.size();
      int ll_cols = ll.begin()->size();
      if(this->rows!=ll_rows||this->cols!=ll_cols) {
        string message = "shape miss-match";
        throw xerror(__AFLOW_FILE__, __AFLOW_FUNC__, message, _INDEX_MISMATCH_);
      }
      size_t new_row = lrows;
      size_t new_col = lcols;
      for (il2i l=ll.begin(); l<ll.end(); l++){
        if (ll_cols != (int) l->size()) {
          string message = "column size size mismatch ";
          throw aurostd::xerror(__AFLOW_FILE__, __AFLOW_FUNC__, message, _INDEX_MISMATCH_);
        }
        for (ili entry = l->begin(); entry < l->end(); entry++) {
          corpus[new_row][new_col] += *entry;
          new_col += 1;
        }
        new_row += 1;
      }
      return *this;
    }
}

// -------------------------------------------------- operator xmatrix -= xmatrix
namespace aurostd {  // namespace aurostd
  template<class utype> xmatrix<utype>&
    // removed inline
    xmatrix<utype>::operator -=(const xmatrix<utype>& r)
    {
#ifdef _XMATH_DEBUG_OPERATORS
      printf("M -> operator -=: ");
      printf("this->lrows=%i, this->urows=%i, ",this->lrows,this->urows);
      printf("this->lcols=%i, this->ucols=%i\n",this->lcols,this->ucols);
      printf("                 ");
      printf("r.lrows=%i, r.urows=%i, ",r.lrows,r.urows);
      printf("r.lcols=%i, r.ucols=%i\n",r.lcols,r.ucols);
#endif
      if(this->rows!=r.rows||this->cols!=r.cols) {
        string message = "(this->rows!=r.rows||this->cols!=r.cols)";
        throw xerror(__AFLOW_FILE__, __AFLOW_FUNC__, message, _INDEX_MISMATCH_);
      }
      for(int i=0;i<rows;i++)
        for(int j=0;j<cols;j++)
          corpus[i+lrows][j+lcols]-=r[i+r.lrows][j+r.lcols];
      return *this;
    }
  template<class utype> xmatrix<utype>&
    xmatrix<utype>::operator -=(const std::initializer_list<std::initializer_list<utype>> ll) {//HE20220616
      int ll_rows = ll.size();
      int ll_cols = ll.begin()->size();
      if(this->rows!=ll_rows||this->cols!=ll_cols) {
        string message = "shape miss-match";
        throw xerror(__AFLOW_FILE__, __AFLOW_FUNC__, message, _INDEX_MISMATCH_);
      }
      size_t new_row = lrows;
      size_t new_col = lcols;
      for (il2i l=ll.begin(); l<ll.end(); l++){
        if (ll_cols != (int) l->size()) {
          string message = "column size size mismatch ";
          throw aurostd::xerror(__AFLOW_FILE__, __AFLOW_FUNC__, message, _INDEX_MISMATCH_);
        }
        for (ili entry = l->begin(); entry < l->end(); entry++) {
          corpus[new_row][new_col] -= *entry;
          new_col += 1;
        }
        new_row += 1;
      }
      return *this;
    }

}

// -------------------------------------------------- operator xmatrix *= xmatrix
namespace aurostd {  // namespace aurostd
  template<class utype> xmatrix<utype>&
    // removed inline
    xmatrix<utype>::operator *=(const xmatrix<utype>& b)
    {
#ifdef _XMATH_DEBUG_OPERATORS
      printf("M -> operator *=: ");
      printf("this->lrows=%i, this->urows=%i, ",this->lrows,this->urows);
      printf("this->lcols=%i, this->ucols=%i\n",this->lcols,this->ucols);
      printf("                 ");
      printf("b.lrows=%i, b.urows=%i, ",b.lrows,b.urows);
      printf("b.lcols=%i, b.ucols=%i\n",b.lcols,b.ucols);
#endif
      if(!this->issquare||!b.issquare||this->rows!=b.rows)
        throw aurostd::xerror(__AFLOW_FILE__,"xmatrix<utype>::operator *=():","failure in operator*=: defined only for square xmatrixes with equal dimensions",_INPUT_ILLEGAL_);  //CO20191112

      xmatrix<utype> a(this->urows,this->ucols,this->lrows,this->lcols);
      int i=0,j=0,k=0,ii=0,jj=0,kk=0;
      utype *bk,*ai,aik,*thisi;

      for(i=this->lrows;i<=this->urows;i++)
        for(j=this->lcols;j<=this->ucols;j++) {
          a.corpus[i][j]=this->corpus[i][j];
          this->corpus[i][j]=(utype) 0;
        }
      for(i=this->lrows,ii=a.lrows;i<=this->urows;i++,ii++) {
        thisi=this->corpus[i];
        ai=a[ii];
        for(k=a.lcols,kk=b.lcols;k<=a.ucols;k++,kk++) {
          bk=b[kk];
          aik=ai[k];
          for(j=this->lrows,jj=b.lcols;j<=this->urows;j++,jj++)
            thisi[j]+=aik*bk[jj];
        }
      }
      return *this;
    }
}

// -------------------------------------------------- operator xmatrix *= utype
namespace aurostd {  // namespace aurostd
  template<class utype> xmatrix<utype>&
    // removed inline
    xmatrix<utype>::operator *=(utype r)
    {  //CO20191110
#ifdef _XMATH_DEBUG_OPERATORS
      printf("M -> operator *=: ");
      printf("this->lrows=%i, this->urows=%i, ",this->lrows,this->urows);
      printf("this->lcols=%i, this->ucols=%i\n",this->lcols,this->ucols);
      printf("                 ");
      printf("b.lrows=%i, b.urows=%i, ",b.lrows,b.urows);
      printf("b.lcols=%i, b.ucols=%i\n",b.lcols,b.ucols);
#endif
      for(int i=lrows;i<=urows;i++)
        for(int j=lcols;j<=ucols;j++) {
          corpus[i][j]*=r;
        }
      return *this;
    }
}

// -------------------------------------------------- operator xmatrix /= utype
namespace aurostd {  // namespace aurostd
  template<class utype> xmatrix<utype>&
    // removed inline
    xmatrix<utype>::operator /=(utype r){  //CO20191110
#ifdef _XMATH_DEBUG_OPERATORS
      printf("M -> operator *=: ");
      printf("this->lrows=%i, this->urows=%i, ",this->lrows,this->urows);
      printf("this->lcols=%i, this->ucols=%i\n",this->lcols,this->ucols);
      printf("                 ");
      printf("b.lrows=%i, b.urows=%i, ",b.lrows,b.urows);
      printf("b.lcols=%i, b.ucols=%i\n",b.lcols,b.ucols);
#endif
      for(int i=lrows;i<=urows;i++)
        for(int j=lcols;j<=ucols;j++) {
          corpus[i][j]/=r;
        }
      return *this;
    }
  template<class utype> xmatrix<utype>&
    // removed inline
    xmatrix<utype>::operator /=(const xmatrix<utype>& a){  //CO20191201 - right matrix division
#ifdef _XMATH_DEBUG_OPERATORS
      printf("M -> operator *=: ");
      printf("this->lrows=%i, this->urows=%i, ",this->lrows,this->urows);
      printf("this->lcols=%i, this->ucols=%i\n",this->lcols,this->ucols);
      printf("                 ");
      printf("b.lrows=%i, b.urows=%i, ",b.lrows,b.urows);
      printf("b.lcols=%i, b.ucols=%i\n",b.lcols,b.ucols);
#endif
      *this=*this*inverse(a);
      return *this;
    }
}

// ----------------------------------------------------------- operator +xmatrix
namespace aurostd {  // namespace aurostd
  template<class utype>
    xmatrix<utype> operator+(const xmatrix<utype>& a) {
      return a;
    }
}

// ----------------------------------------------------------- operator -xmatrix
namespace aurostd {  // namespace aurostd
  template<class utype>
    xmatrix<utype> operator-(const xmatrix<utype>& a) {
      xmatrix<utype> c(a.urows,a.ucols,a.lrows,a.lcols);
      for (int i=a.lrows;i<=a.urows;i++)
        for (int j=a.lcols;j<=a.ucols;j++)
          c[i][j]=-a[i][j];
      return c;
    }
}

// ----------------------------------------------------------------------------
// ------------------------------------------------------ math binary operators

// ----------------------------------------------------------------------------
// --------------------------------------------------- operator xmatrix + xmatrix
namespace aurostd {  // namespace aurostd
  template<class utype>
    xmatrix<utype> operator+(const xmatrix<utype>& a,const xmatrix<utype>& b) {

#ifdef _XMATH_DEBUG_OPERATORS
      printf("M -> operator +: a.lrows=%i, a.urows=%i, a.lcols=%i, a.ucols=%i\n",a.lrows,a.urows,a.lcols,a.ucols);
      printf("M -> operator +: b.lrows=%i, b.urows=%i, b.lcols=%i, b.ucols=%i\n",b.lrows,b.urows,b.lcols,b.ucols);
#endif
      if(a.rows!=b.rows||a.cols!=b.cols) {
        string message = "(a.rows!=b.rows||a.cols!=b.cols)";
        throw xerror(__AFLOW_FILE__, __AFLOW_FUNC__, message, _INDEX_MISMATCH_);
      }
      int lr=1, ur=1, lc=1, uc=1;
      if ((a.lrows == b.lrows) && (a.lcols==b.lcols)) {lr = a.lrows; ur = a.urows; lc = a.lcols; uc = a.ucols;}
      else { ur = a.rows; uc = a.cols;}
      xmatrix<utype> c(ur, uc, lr, lc);
      int i,j;
      utype *bi,*ci,*ai;
      for(i=0;i<a.rows;i++) {
        ai=a[i+a.lrows];bi=b[i+b.lrows];ci=c[i+c.lrows];
        for(j=0;j<a.cols;j++)
          ci[j+c.lcols]=ai[j+a.lcols]+bi[j+b.lcols];}
      return c;
    }
}

// ----------------------------------------------------------------------------
// --------------------------------------------------- operator xmatrix - xmatrix
namespace aurostd {  // namespace aurostd
  template<class utype>
    xmatrix<utype> operator-(const xmatrix<utype>& a,const xmatrix<utype>& b) {

#ifdef _XMATH_DEBUG_OPERATORS
      printf("M -> operator +: a.lrows=%i, a.urows=%i, a.lcols=%i, a.ucols=%i\n",a.lrows,a.urows,a.lcols,a.ucols);
      printf("M -> operator +: b.lrows=%i, b.urows=%i, b.lcols=%i, b.ucols=%i\n",b.lrows,b.urows,b.lcols,b.ucols);
#endif
      if(a.rows!=b.rows||a.cols!=b.cols) {
        string message = "(a.rows!=b.rows||a.cols!=b.cols)";
        throw xerror(__AFLOW_FILE__, __AFLOW_FUNC__, message, _INDEX_MISMATCH_);
      }
      xmatrix<utype> c(a.rows,a.cols);
      int i,j;
      utype *bi,*ci,*ai;
      for(i=0;i<a.rows;i++) {
        ai=a[i+a.lrows];bi=b[i+b.lrows];ci=c[i+c.lrows];
        for(j=0;j<a.cols;j++)
          ci[j+c.lcols]=ai[j+a.lcols]-bi[j+b.lcols];};
      return c;
    }
}

// ----------------------------------------------------------------------------
// --------------------------------------------------- operator xmatrix * xmatrix
namespace aurostd {  // namespace aurostd
  template<class utype>
    xmatrix<utype> operator*(const xmatrix<utype>& a,const xmatrix<utype>& b) {
#ifdef _XMATH_DEBUG_OPERATORS
      printf("M -> operator *: a.lrows=%i, a.urows=%i, a.lcols=%i, a.ucols=%i\n",a.lrows,a.urows,a.lcols,a.ucols);
      printf("M -> operator *: b.lrows=%i, b.urows=%i, b.lcols=%i, b.ucols=%i\n",b.lrows,b.urows,b.lcols,b.ucols);
#endif
      if(a.cols!=b.rows) {
        //ME20190814 - eliminate exit
        string message = "a.cols != b.rows";
        throw xerror(__AFLOW_FILE__, __AFLOW_FUNC__, message, _INDEX_MISMATCH_);
      }
      xmatrix<utype> c(a.rows,b.cols);
      int i=0,j=0,k=0,ii=0,jj=0,kk=0;
      // register
      utype *bk,*ci,*ai,aik;
      for(i=c.lrows,ii=a.lrows;i<=c.urows;i++,ii++) {
        ci=c[i];
        ai=a[ii];
        //for(k=a.lcols,kk=b.lcols;k<=a.ucols;k++,kk++)
        for(k=a.lcols,kk=b.lrows;k<=a.ucols;k++,kk++)
        { //CO20200106 - patching for auto-indenting
          bk=b[kk];
          aik=ai[k];
          for(j=c.lcols,jj=b.lcols;j<=c.ucols;j++,jj++)
            ci[j]+=aik*bk[jj];
        }
      }
      //for(i=c.lrows,ii=a.lrows;i<=c.urows;i++,ii++)          // 48% slower than the
      //for(k=a.lcols,kk=b.lrows;k<=a.ucols;k++,kk++)        // previous optimized
      //for(j=c.lcols,jj=b.lcols;j<=c.ucols;j++,jj++)      // routine
      //c[i][j]+=a[ii][k]*b[kk][jj];	
      //for(i=c.lrows,ii=a.lrows;i<=c.urows;i++,ii++)          // 66% slower than the
      //for(k=a.lcols,kk=b.lrows;k<=a.ucols;k++,kk++)        // previous optimized
      //for(j=c.lcols,jj=b.lcols;j<=c.ucols;j++,jj++)      // routine
      //c(i,j)+=a(ii,k)*b(kk,jj);
      return  c;
    }

  //ME20190814 - multiplication of a real matrix with a complex matrix
  template<class utype>
    xmatrix<xcomplex<utype> > operator*(const xmatrix<utype>& a, const xmatrix<xcomplex<utype> >& b) {
#ifdef _XMATH_DEBUG_OPERATORS
      printf("M -> operator *: a.lrows=%i, a.urows=%i, a.lcols=%i, a.ucols=%i\n",a.lrows,a.urows,a.lcols,a.ucols);
      printf("M -> operator *: b.lrows=%i, b.urows=%i, b.lcols=%i, b.ucols=%i\n",b.lrows,b.urows,b.lcols,b.ucols);
#endif
      if (a.cols!=b.rows) {
        string message = "a.cols != b.rows";
        throw xerror(__AFLOW_FILE__, __AFLOW_FUNC__, message, _INDEX_MISMATCH_);
      }

      xmatrix<xcomplex<utype> > c(a.rows, b.cols);
      int i=0, j=0, k=0, ii=0, jj=0, kk=0;
      utype *ai, aik = (utype)0;
      xcomplex<utype> *bk, *ci;
      for (i = c.lrows, ii = a.lrows; i <= c.urows; i++, ii++) {
        ci = c[i];
        ai = a[ii];
        for (k = a.lcols, kk = b.lrows; k <= a.ucols; k++, kk++) {
          bk = b[kk];
          aik = ai[k];
          for (j = c.lcols, jj = b.lcols; j <= c.ucols; j++, jj++) {
            ci[j].re += aik * bk[jj].re;
            ci[j].im += aik * bk[jj].im;
          }
        }
      }
      return c;
    }
}

// ----------------------------------------------------------------------------
// ----------------------------------------------------------------------------
namespace aurostd {  // namespace aurostd
  template<class utype>                               // operator xmatrix * xvector
    xvector<utype> operator*(const xmatrix<utype>& a,const xvector<utype>& b) {
#ifdef _XMATH_DEBUG_OPERATORS
      printf("M -> operator *: a.lrows=%i, a.urows=%i, a.lcols=%i, a.ucols=%i\n",a.lrows,a.urows,a.lcols,a.ucols);
      printf("M -> operator *: b.lrows=%i, b.urows=%i \n",b.lrows,b.urows);
#endif
      if(a.cols!=b.rows) {
        stringstream message;
        message << "xmatrix * xvector: Matrix and vector have different dimensions.";
        message << " a.cols = " << a.cols << ", b.rows = " << b.rows;
        throw xerror(__AFLOW_FILE__, __AFLOW_FUNC__, message, _INDEX_MISMATCH_);
      }
      xvector<utype> c(a.lrows,a.urows);
      for(int i=a.lrows;i<=a.urows;i++)
        for(int j=a.lcols;j<=a.ucols;j++)
          c(i)+=a(i,j)*b(j-a.lcols+b.lrows); //HE20220912 xmatrix and xvector can start at different lcols/lrows
      return  c;
    }
}

namespace aurostd {  // namespace aurostd
  template<class utype>                               // operator xvector * xmatrix
    xvector<utype> operator*(const xvector<utype>& a,const xmatrix<utype>& b) {
#ifdef _XMATH_DEBUG_OPERATORS
      printf("M -> operator *: a.lrows=%i, a.urows=%i \n",a.lrows,a.urows);
      printf("M -> operator *: b.lrows=%i, b.urows=%i, b.lcols=%i, b.ucols=%i\n",a.lrows,a.urows,a.lcols,a.ucols);
#endif
      if(a.rows!=b.rows) {
        stringstream message;
        message << "xvector * xmatrix: Vector and matrix have different dimensions.";
        message << " a.rows = " << a.rows << ", b.rows = " << b.rows;
        throw xerror(__AFLOW_FILE__, __AFLOW_FUNC__, message, _INDEX_MISMATCH_);
      }
      xvector<utype> c(b.lcols,b.ucols);
      for(int i=b.lcols;i<=b.ucols;i++)
        for(int j=a.lrows;j<=a.urows;j++)
          //      c[i]+=a[j]*b[j-a.lrows+b.lrows][i];
          c(i)+=a(j)*b(j-a.lrows+b.lrows,i);
      return  c;
    }
}

//ME20200330 - Multiplication of a real matrix with a complex vector
namespace aurostd {
  template<class utype>
    xvector<xcomplex<utype> > operator*(const xmatrix<utype>& a, const xvector<xcomplex<utype> >& b) {
      if (a.cols != b.rows) {
        stringstream message;
        message << "xmatrix * xvector: Matrix and vector have different dimensions.";
        message << " a.cols = " << a.cols << ", b.rows = " << b.rows;
        throw xerror(__AFLOW_FILE__, __AFLOW_FUNC__, message, _INDEX_MISMATCH_);
      }
      xvector<xcomplex<utype> > c(a.lrows, a.urows);
      for (int i = a.lrows; i <= a.urows; i++) {
        for (int j = a.lcols; j <= a.ucols; j++) {
          c[i].re += a[i][j] * b[j - a.lcols+b.lrows].re; //HE20220912 xmatrix and xvector can start at different lcols/lrows
          c[i].im += a[i][j] * b[j - a.lcols+b.lrows].im;
        }
      }
      return c;
    }
}

// ----------------------------------------------------------------------------
// ----------------------------------------------------------------------------
//SD20220705
namespace aurostd {  // namespace aurostd
  template<class utype> xmatrix<utype>                 // operator xmatrix + scalar
    operator+(const utype s,const xmatrix<utype>& a) {
      xmatrix<utype> c(a.urows,a.ucols,a.lrows,a.lcols);
      for(int i=c.lrows;i<=c.urows;i++)
        for(int j=c.lcols;j<=c.ucols;j++)
          c[i][j]=(utype) a[i][j]+(utype) s;
      return c;
    }
}

// ----------------------------------------------------------------------------
//SD20220705
namespace aurostd {  // namespace aurostd
  template<class utype> xmatrix<utype>                //  operator scalar + xmatrix
    operator+(const xmatrix<utype>& a,const utype s) {
      xmatrix<utype> c(a.urows,a.ucols,a.lrows,a.lcols);
      for(int i=c.lrows;i<=c.urows;i++)
        for(int j=c.lcols;j<=c.ucols;j++)
          c[i][j]=(utype) s+(utype) a[i][j];
      return c;
    }
}

// ----------------------------------------------------------------------------
// ----------------------------------------------------------------------------
namespace aurostd {  // namespace aurostd
  template<class utype> xmatrix<utype>                 // operator xmatrix * scalar
    operator*(const utype s,const xmatrix<utype>& a) {
      xmatrix<utype> c(a.urows,a.ucols,a.lrows,a.lcols);
      for(int i=c.lrows;i<=c.urows;i++)
        for(int j=c.lcols;j<=c.ucols;j++)
          c[i][j]=(utype) a[i][j]*(utype) s;
      return c;
    }
}

// ----------------------------------------------------------------------------
namespace aurostd {  // namespace aurostd
  template<class utype> xmatrix<utype>                //  operator scalar * xmatrix
    operator*(const xmatrix<utype>& a,const utype s) {
      return s*a;
    }
}

//ME20200329 - real * complex matrix
namespace aurostd {
  template<class utype> xmatrix<xcomplex<utype> >
    operator*(utype s, const xmatrix<xcomplex<utype> >& a) {
      xmatrix<xcomplex<utype> > c(a.urows, a.ucols, a.lrows, a.lcols);
      for (int i = c.lrows; i <= c.urows; i++) {
        for (int j = c.lcols; j <= c.ucols; j++) {
          c[i][j].re = a[i][j].re * s;
          c[i][j].im = a[i][j].im * s;
        }
      }
      return c;
    }

  template<class utype> xmatrix<xcomplex<utype> >
    operator*(const xmatrix<xcomplex<utype> >& a, utype s) {
      return s*a;
    }

  template<class utype> xmatrix<xcomplex<utype> >
    operator/(const xmatrix<xcomplex<utype> >& a, utype s) {
      return ((utype) (1/s)) * a;
    }
}


// ----------------------------------------------------------------------------
namespace aurostd {  // namespace aurostd
  template<class utype> xmatrix<utype>                 // operator xmatrix / scalar
    operator/(const xmatrix<utype>& a,const utype s) {
      return (utype) ((utype)1/s)*a;                     //DX20170115 - add utype to 1/s to account for xcomplex
    }
  template<class utype> xmatrix<utype>                 // operator xmatrix / xmatrix
    operator/(const xmatrix<utype>& a,const xmatrix<utype>& b) {  //CO20191201
      return a*inverse(b);
    }
}

// ----------------------------------------------------------------------------
// ----------------------------------------------------------------------------
// CONDITIONALS

namespace aurostd {  // namespace aurostd
  template<class utype> bool                             // is xmatrix == xmatrix ?
    __identical(const xmatrix<utype>& a,const xmatrix<utype>& b,const utype& _tol_,const char& _mode_) {
      //ME20200725 - Changed exit to return false.
      if(a.rows!=b.rows) return false;
      if(a.cols!=b.cols) return false;
      bool output=TRUE;
      if(a.isfloat || a.iscomplex) {
        if(_mode_==1) { // relative tolerance
          for(int i=a.lrows,ii=b.lrows;i<=a.urows;i++,ii++)
            for(int j=a.lcols,jj=b.lcols;j<=a.ucols;j++,jj++) {
              output=output*(((abs(a[i][j]-b[ii][jj]))/(abs(a[i][j])+abs(b[ii][jj])+_tol_))<=_tol_);
              if(output==FALSE) return (bool) output;
            }
        }
        if(_mode_==0) { // absolute tolerance (faster)  DEFAULT
          for(int i=a.lrows,ii=b.lrows;i<=a.urows;i++,ii++)
            for(int j=a.lcols,jj=b.lcols;j<=a.ucols;j++,jj++) {
              output=output*(abs(a[i][j]-b[ii][jj])<=_tol_);
              if(output==FALSE) return (bool) output;
            }
        }
      } else {
        for(int i=a.lrows,ii=b.lrows;i<=a.urows;i++,ii++)
          for(int j=a.lcols,jj=b.lcols;j<=a.ucols;j++,jj++) {
            output=output*(a[i][j]==b[ii][jj]);
            if(output==FALSE) return (bool) output;
          }
      }
      return (bool) output;
    }

  template<class utype> bool                             // is xmatrix == xmatrix ?
    identical(const xmatrix<utype>& a,const xmatrix<utype>& b,const utype& _tol_,const char& _mode_) {
      //ME20190814 BEGIN
      if ((a.rows != b.rows) || (a.cols != b.cols)) return false;
      //if(a.isfloat || a.iscomplex) { ME20190814 - this doesn't work for xcomplex because abs() and _tol_ have different types //[CO20200106 - close bracket for indenting]}
      //ME20190814 END
      if(a.isfloat) {
        if(_mode_==1) { // relative tolerance
          for(int i=a.lrows,ii=b.lrows;i<=a.urows;i++,ii++)
            for(int j=a.lcols,jj=b.lcols;j<=a.ucols;j++,jj++)
              if((abs(a[i][j]-b[ii][jj])/(abs(a[i][j])/2.0+abs(b[ii][jj])/2.0+_tol_))>=_tol_) return FALSE;
        }
        if(_mode_==0) { // absolute tolerance (faster)  DEFAULT
          for(int i=a.lrows,ii=b.lrows;i<=a.urows;i++,ii++)
            for(int j=a.lcols,jj=b.lcols;j<=a.ucols;j++,jj++)
              if(abs(a[i][j]-b[ii][jj])>=_tol_) return FALSE;
        }
      } else {
        for(int i=a.lrows,ii=b.lrows;i<=a.urows;i++,ii++)
          for(int j=a.lcols,jj=b.lcols;j<=a.ucols;j++,jj++)
            if((a[i][j]!=b[ii][jj])) return FALSE;
      }
      return TRUE; // if FALSE has never found....
    }

  // namespace aurostd
  template<class utype> bool                             // is xmatrix == xmatrix ?
    identical(const xmatrix<utype>& a,const xmatrix<utype>& b,const utype& _tol_) {
      return (bool) identical(a,b,_tol_,(char) 0);  // relative
    }

  // namespace aurostd
  template<class utype> bool                             // is xmatrix == xmatrix ?
    rel_identical(const xmatrix<utype>& a,const xmatrix<utype>& b,const utype& _tol_) {
      return (bool) identical(a,b,_tol_,(char) 1);  // relative
    }

  // namespace aurostd
  template<class utype> bool                             // is xmatrix == xmatrix ?
    abs_identical(const xmatrix<utype>& a,const xmatrix<utype>& b,const utype& _tol_) {
      return (bool) identical(a,b,_tol_,(char) 0);  // absolute
    }

  // namespace aurostd
  template<class utype> bool                             // is xmatrix == xmatrix ?
    identical(const xmatrix<utype>& a,const xmatrix<utype>& b) {
      return (bool) identical(a,b,(utype) _AUROSTD_XMATRIX_TOLERANCE_IDENTITY_,(char) 0);
    }

  // namespace aurostd
  template<class utype> bool                             // is xmatrix == xmatrix ?
    operator==(const xmatrix<utype>& a,const xmatrix<utype>& b) {
      return (bool) identical(a,b,(utype) _AUROSTD_XMATRIX_TOLERANCE_IDENTITY_,(char) 0);
    }

  // namespace aurostd
  template<class utype> bool                             // is xmatrix != xmatrix ?
    isdifferent(const xmatrix<utype>& a,const xmatrix<utype>& b,const utype& _tol_) {
      return (bool) !identical(a,b,_tol_,(char) 0);
    }

  // namespace aurostd
  template<class utype> bool                             // is xmatrix != xmatrix ?
    isdifferent(const xmatrix<utype>& a,const xmatrix<utype>& b) {
      return (bool) !identical(a,b,(utype) _AUROSTD_XMATRIX_TOLERANCE_IDENTITY_,(char) 0);
    }

  // namespace aurostd
  template<class utype> bool                             // is xmatrix == xmatrix ?
    isequal(const xmatrix<utype>& a,const xmatrix<utype>& b,const utype& _tol_) {
      return (bool) identical(a,b,_tol_,(char) 0);
    }

  // namespace aurostd
  template<class utype> bool                             // is xmatrix == xmatrix ?
    isequal(const xmatrix<utype>& a,const xmatrix<utype>& b) {
      return (bool) identical(a,b,(utype) _AUROSTD_XMATRIX_TOLERANCE_IDENTITY_,(char) 0);
    }

  // namespace aurostd
  template<class utype> bool                             // is xmatrix != xmatrix ?
    operator!=(const xmatrix<utype>& a,const xmatrix<utype>& b) {
      return (bool) !identical(a,b,(utype) _AUROSTD_XMATRIX_TOLERANCE_IDENTITY_,(char) 0);
    }

  //ME20190814 - xcomplex version
  // namespace aurostd
  template<class utype> bool
    identical(const xmatrix<xcomplex<utype> >& a, const xmatrix<xcomplex<utype> >& b, const utype& _tol_, const char& _mode_) {
      if ((a.rows != b.rows) || (a.cols != b.cols)) return false;
      if (_mode_ == 1) {  // relative tolerance
        for (int i = a.lrows, ii = b.lrows; i <= a.urows; i++, ii++) {
          for (int j = a.lcols, jj = b.lcols; i <= a.ucols; j++, jj++) {
            if ((abs(a[i][j].re - b[ii][jj].re)/abs(a[i][j].re/2.0 + abs(b[ii][jj].re)/2.0 + _tol_)) >= _tol_) return false;
            if ((abs(a[i][j].im - b[ii][jj].im)/abs(a[i][j].im/2.0 + abs(b[ii][jj].im)/2.0 + _tol_)) >= _tol_) return false;
          }
        }
      } else if (_mode_ == 0) {  // absolute tolerance (faster) DEFAULT
        for (int i = a.lrows, ii = b.lrows; i <= a.urows; i++, ii++) {
          for (int j = a.lcols, jj = b.lcols; j <= a.ucols; j++, jj++) {
            if (isdifferent(a, b, _tol_)) return false;
          }
        }
      } else {  // unknown mode
        string message = "Unknown mode " + utype2string<char>(_mode_) + ".";
        throw xerror(__AFLOW_FILE__, __AFLOW_FUNC__, message, _VALUE_ILLEGAL_);
      }
      return true;
    }

  // namespace aurostd
  template<class utype> bool                             // is xmatrix == xmatrix ?
    identical(const xmatrix<xcomplex<utype> >& a,const xmatrix<xcomplex<utype> >& b,const utype& _tol_) {
      return (bool) identical(a,b,_tol_,(char) 0);  // relative
    }

  // namespace aurostd
  template<class utype> bool                             // is xmatrix == xmatrix ?
    rel_identical(const xmatrix<xcomplex<utype> >& a,const xmatrix<xcomplex<utype> >& b,const utype& _tol_) {
      return (bool) identical(a,b,_tol_,(char) 1);  // relative
    }

  // namespace aurostd
  template<class utype> bool                             // is xmatrix == xmatrix ?
    abs_identical(const xmatrix<xcomplex<utype> >& a,const xmatrix<xcomplex<utype> >& b,const utype& _tol_) {
      return (bool) identical(a,b,_tol_,(char) 0);  // absolute
    }

  // namespace aurostd
  template<class utype> bool                             // is xmatrix == xmatrix ?
    identical(const xmatrix<xcomplex<utype> >& a,const xmatrix<xcomplex<utype> >& b) {
      return (bool) identical(a,b,(utype) _AUROSTD_XMATRIX_TOLERANCE_IDENTITY_,(char) 0);
    }

  // namespace aurostd
  template<class utype> bool                             // is xmatrix == xmatrix ?
    operator==(const xmatrix<xcomplex<utype> >& a,const xmatrix<xcomplex<utype> >& b) {
      return (bool) identical(a,b,(utype) _AUROSTD_XMATRIX_TOLERANCE_IDENTITY_,(char) 0);
    }

  // namespace aurostd
  template<class utype> bool                             // is xmatrix != xmatrix ?
    isdifferent(const xmatrix<xcomplex<utype> >& a,const xmatrix<xcomplex<utype> >& b,const utype& _tol_) {
      return (bool) !identical(a,b,_tol_,(char) 0);
    }

  // namespace aurostd
  template<class utype> bool                             // is xmatrix != xmatrix ?
    isdifferent(const xmatrix<xcomplex<utype> >& a,const xmatrix<xcomplex<utype> >& b) {
      return (bool) !identical(a,b,(utype) _AUROSTD_XMATRIX_TOLERANCE_IDENTITY_,(char) 0);
    }

  // namespace aurostd
  template<class utype> bool                             // is xmatrix == xmatrix ?
    isequal(const xmatrix<xcomplex<utype> >& a,const xmatrix<xcomplex<utype> >& b,const utype& _tol_) {
      return (bool) identical(a,b,_tol_,(char) 0);
    }

  // namespace aurostd
  template<class utype> bool                             // is xmatrix == xmatrix ?
    isequal(const xmatrix<xcomplex<utype> >& a,const xmatrix<xcomplex<utype> >& b) {
      return (bool) identical(a,b,(utype) _AUROSTD_XMATRIX_TOLERANCE_IDENTITY_,(char) 0);
    }

  // namespace aurostd
  template<class utype> bool                             // is xmatrix != xmatrix ?
    operator!=(const xmatrix<xcomplex<utype> >& a,const xmatrix<xcomplex<utype> >& b) {
      return (bool) !identical(a,b,(utype) _AUROSTD_XMATRIX_TOLERANCE_IDENTITY_,(char) 0);
    }

  // namespace aurostd
  template<class utype> bool
    isinteger(const xmatrix<utype>& a,const utype& tol) {
      if(a.isfloat || a.iscomplex) {
        for(int i=a.lrows;i<=a.urows;i++)
          for(int j=a.lcols;j<=a.ucols;j++)
            if(isinteger(a[i][j],tol)==FALSE) return FALSE;
      }
      return TRUE;
    }

  // namespace aurostd
  //CO START
  template<class utype> bool
    isidentity(const xmatrix<utype>& a) {
      //ME20200725 - changed exit to return false
      if(a.rows!=a.cols) return false;
      for(int i=a.lrows;i<=a.urows;i++)
        for(int j=a.lcols;j<=a.ucols;j++)
          if(i-a.lrows+1!=j-a.lcols+1){  // i != j
            if(aurostd::abs(a[i][j]) >_AUROSTD_XMATRIX_TOLERANCE_IDENTITY_) return FALSE;
          }else{
            if(aurostd::abs(1.0-a[i][j]) >_AUROSTD_XMATRIX_TOLERANCE_IDENTITY_) return FALSE;
          }
      return TRUE;
    }
  //CO START

  // namespace aurostd
  template<class utype> bool
    isdiagonal(const xmatrix<utype>& a,const utype& _eps_) { //DX20171025
      for(int i=a.lrows;i<=a.urows;i++)
        for(int j=a.lcols;j<=a.ucols;j++)
          if(i-a.lrows+1!=j-a.lcols+1)  // i != j
            if(aurostd::abs(a[i][j]) >_eps_) return FALSE;
      return TRUE;
    }

  // namespace aurostd
  template<class utype> bool
    issymmetric(const xmatrix<utype>& a) {
      //ME20200725 - changed exit to return false
      if(a.rows!=a.cols) return false;
      for(int i=a.lrows;i<=a.urows;i++)
        for(int j=a.lcols;j<=a.ucols;j++)
          if(aurostd::abs(a[i][j]-a[j][i])> _AUROSTD_XMATRIX_TOLERANCE_IDENTITY_) return FALSE;
      return TRUE;
    }

  // namespace aurostd
  template<class utype> bool
    isantisymmetric(const xmatrix<utype>& a) {
      //ME20200725 - changed exit to return false
      if(a.rows!=a.cols) return false;
      for(int i=a.lrows;i<=a.urows;i++)
        for(int j=a.lcols;j<=a.ucols;j++)
          if(aurostd::abs(a[i][j]-(-a[j][i]))> _AUROSTD_XMATRIX_TOLERANCE_IDENTITY_) return FALSE;
      return TRUE;
    }

  // namespace aurostd
  template<class utype> bool
    ishermitian(const xmatrix<utype>& a) {
      //ME20200725 - changed exit to return false
      if(a.rows!=a.cols) return false;
      for(int i=a.lrows;i<=a.urows;i++)
        for(int j=a.lcols;j<=a.ucols;j++) {
          if(aurostd::abs(a[i][j]-aurostd::conj(a[j][i])) > _AUROSTD_XMATRIX_TOLERANCE_IDENTITY_) return FALSE;
        }
      return TRUE;
    }

  // namespace aurostd
  template<class utype> bool
    isantihermitian(const xmatrix<utype>& a) {
      //ME20200725 - changed exit to return false
      if(a.rows!=a.cols) return false;
      for(int i=a.lrows;i<=a.urows;i++)
        for(int j=a.lcols;j<=a.ucols;j++) {
          if(aurostd::abs(a[i][j]-(-aurostd::conj(a[j][i]))) > _AUROSTD_XMATRIX_TOLERANCE_IDENTITY_) return FALSE;
        }
      return TRUE;
    }

}

// ****************************************************************************
// ------------------------------------------------------ xmatrix construction
namespace aurostd {
  // ME2021050 - Reshape given matrix dimensions
  template<class utype>
    xmatrix<utype> reshape(const xvector<utype>& v1, int rows, int cols) {
      if (rows * cols != v1.rows) {
        stringstream message;
        message << "vector (rows = " << v1.rows << ") cannot be reshaped into "
          << rows << "x" << cols << "matrix.";
        throw xerror(__AFLOW_FILE__, __AFLOW_FUNC__, message, _INDEX_MISMATCH_);
      }
      xmatrix<utype> c(rows, cols);
      for (int i = c.lrows; i <= c.urows; i++) {
        for (int j = c.lcols; j <= c.ucols; j++) {
          c(i, j) = v1(v1.lrows + c.ucols*(i-1) + j-1);
        }
      }
      return c;
    }

  // reshape by columns
  template<class utype>
    xmatrix<utype> reshape(const xvector<utype>& v1) {
      xmatrix<utype> c(v1.rows,1);
      for (int i=c.lrows;i<=c.urows;i++)
        c(i,1)=v1(v1.lrows+(i-c.lrows+1));
      return c;
    }

  // SD20220126 - Reshape matrix into another matrix
  template<class utype>
    xmatrix<utype> reshape(const xmatrix<utype>& _c, int rows, int cols) {
      if (rows < 1 || cols < 1) { 
        string message = "New dimensions cannot be less than one";
<<<<<<< HEAD
        throw xerror(_AFLOW_FILE_NAME_, __AFLOW_FUNC__, message, _VALUE_ILLEGAL_);
=======
        throw xerror(__AFLOW_FILE__, __AFLOW_FUNC__, message, _VALUE_ILLEGAL_);
>>>>>>> 78dcc840
      }
      else if (_c.rows * _c.cols != rows * cols) {
        stringstream message;
        message << "New shape (" << rows << "," << cols << ") not compatible with old shape (" << _c.rows << "," << _c.cols << ")";
<<<<<<< HEAD
        throw xerror(_AFLOW_FILE_NAME_, __AFLOW_FUNC__, message, _VALUE_ERROR_);
=======
        throw xerror(__AFLOW_FILE__, __AFLOW_FUNC__, message, _VALUE_ERROR_);
>>>>>>> 78dcc840
      }
      xmatrix<utype> c(rows, cols);
      int irow = 0, icol = 0;
      for (int i = _c.lrows; i <= _c.urows; i++) {
        for (int j = _c.lcols; j <= _c.ucols; j++) {
          c(c.lrows + irow, c.lcols + icol) = _c(i, j);
          icol++;
          if (c.lcols + icol > c.ucols) {irow++; icol = 0;}
        }
      }
      return c;
    }

  template<class utype>
    xmatrix<utype> reshape(const xvector<utype>& v1,const xvector<utype>& v2) {
      if(v1.rows!=v2.rows) {
        stringstream message;
        message << "vectors must have the same dimensions " << v1.rows << " " << v2.rows;
        throw xerror(__AFLOW_FILE__, __AFLOW_FUNC__, message, _INDEX_MISMATCH_);
      }
      xmatrix<utype> c(v1.rows,2);
      for (int i=c.lrows;i<=c.urows;i++) {
        c(i,1)=v1(v1.lrows+(i-c.lrows+1));
        c(i,2)=v2(v2.lrows+(i-c.lrows+1));
      }
      return c;
    }

  template<class utype> xmatrix<utype>
    reshape(const xvector<utype>& v1,const xvector<utype>& v2,const xvector<utype>& v3) {
      if(v1.rows!=v2.rows || v2.rows!=v3.rows) {
        stringstream message;
        message << "vectors must have the same dimensions " << v1.rows << " " << v2.rows << " " << v3.rows;
        throw xerror(__AFLOW_FILE__, __AFLOW_FUNC__, message, _INDEX_MISMATCH_);
      }
      xmatrix<utype> c(v1.rows,3);
      for (int i=c.lrows;i<=c.urows;i++) {
        c(i,1)=v1(v1.lrows+(i-c.lrows+1));
        c(i,2)=v2(v2.lrows+(i-c.lrows+1));
        c(i,3)=v3(v3.lrows+(i-c.lrows+1));
      }
      return c;
    }

  template<class utype> xmatrix<utype>
    reshape(const xvector<utype>& v1,const xvector<utype>& v2,const xvector<utype>& v3,const xvector<utype>& v4) {
      if(v1.rows!=v2.rows || v2.rows!=v3.rows || v3.rows!=v4.rows) {
        stringstream message;
        message << "vectors must have the same dimensions " << v1.rows << " " << v2.rows << " " << v3.rows << " " << v4.rows;
        throw xerror(__AFLOW_FILE__, __AFLOW_FUNC__, message, _INDEX_MISMATCH_);
      }
      xmatrix<utype> c(v1.rows,4);
      for (int i=c.lrows;i<=c.urows;i++) {
        c(i,1)=v1(v1.lrows+(i-c.lrows+1));
        c(i,2)=v2(v2.lrows+(i-c.lrows+1));
        c(i,3)=v3(v3.lrows+(i-c.lrows+1));
        c(i,4)=v4(v4.lrows+(i-c.lrows+1));
      }
      return c;
    }

  template<class utype> xmatrix<utype>
    reshape(const xvector<utype>& v1,const xvector<utype>& v2,const xvector<utype>& v3,const xvector<utype>& v4,const xvector<utype>& v5) {
      if(v1.rows!=v2.rows || v2.rows!=v3.rows || v3.rows!=v4.rows || v4.rows!=v5.rows) {
        stringstream message;
        message << "vectors must have the same dimensions " << v1.rows << " " << v2.rows << " " << v3.rows << " " << v4.rows << " " << v5.rows;
        throw xerror(__AFLOW_FILE__, __AFLOW_FUNC__, message, _INDEX_MISMATCH_);
      }
      xmatrix<utype> c(v1.rows,5);
      for (int i=c.lrows;i<=c.urows;i++) {
        c(i,1)=v1(v1.lrows+(i-c.lrows+1));
        c(i,2)=v2(v2.lrows+(i-c.lrows+1));
        c(i,3)=v3(v3.lrows+(i-c.lrows+1));
        c(i,4)=v4(v4.lrows+(i-c.lrows+1));
        c(i,5)=v5(v5.lrows+(i-c.lrows+1));
      }
      return c;
    }

  template<class utype> xmatrix<utype>
    reshape(const xvector<utype>& v1,const xvector<utype>& v2,const xvector<utype>& v3,const xvector<utype>& v4,const xvector<utype>& v5,const xvector<utype>& v6) {
      if(v1.rows!=v2.rows || v2.rows!=v3.rows || v3.rows!=v4.rows || v4.rows!=v5.rows || v5.rows!=v6.rows) {
        stringstream message;
        message << "vectors must have same the dimensions " << v1.rows << " " << v2.rows << " " << v3.rows << " " << v4.rows << " " << v5.rows << " " << v6.rows;
        throw xerror(__AFLOW_FILE__, __AFLOW_FUNC__, message, _INDEX_MISMATCH_);
      }
      xmatrix<utype> c(v1.rows,6);
      for (int i=c.lrows;i<=c.urows;i++) {
        c(i,1)=v1(v1.lrows+(i-c.lrows+1));
        c(i,2)=v2(v2.lrows+(i-c.lrows+1));
        c(i,3)=v3(v3.lrows+(i-c.lrows+1));
        c(i,4)=v4(v4.lrows+(i-c.lrows+1));
        c(i,5)=v5(v5.lrows+(i-c.lrows+1));
        c(i,6)=v6(v6.lrows+(i-c.lrows+1));
      }
      return c;
    }

  // reshape by colums
  template<class utype>
    xmatrix<utype> reshape_cols(const xvector<utype>& v1) {
      return reshape(v1);
    }
  template<class utype>
    xmatrix<utype> reshape_cols(const xvector<utype>& v1,const xvector<utype>& v2) {
      return reshape(v1,v2);
    }
  template<class utype>
    xmatrix<utype> reshape_cols(const xvector<utype>& v1,const xvector<utype>& v2,const xvector<utype>& v3) {
      return reshape(v1,v2,v3);
    }
  template<class utype>
    xmatrix<utype> reshape_cols(const xvector<utype>& v1,const xvector<utype>& v2,const xvector<utype>& v3,const xvector<utype>& v4) {
      return reshape(v1,v2,v3,v4);
    }
  template<class utype>
    xmatrix<utype> reshape_cols(const xvector<utype>& v1,const xvector<utype>& v2,const xvector<utype>& v3,const xvector<utype>& v4,const xvector<utype>& v5) {
      return reshape(v1,v2,v3,v4,v5);
    }
  template<class utype>
    xmatrix<utype> reshape_cols(const xvector<utype>& v1,const xvector<utype>& v2,const xvector<utype>& v3,const xvector<utype>& v4,const xvector<utype>& v5,const xvector<utype>& v6) {
      return reshape(v1,v2,v3,v4,v5,v6);
    }

  // reshape by rows
  template<class utype>
    xmatrix<utype> reshape_rows(const xvector<utype>& v1) {
      xmatrix<utype> c(1,v1.rows);
      for (int i=c.lcols;i<=c.urows;i++)
        c(i,1)=v1(v1.lrows+(i-c.lcols+1));
      return c;
    }

  template<class utype>
    xmatrix<utype> reshape_rows(const xvector<utype>& v1,const xvector<utype>& v2) {
      if(v1.rows!=v2.rows) {
        stringstream message;
        message << "vectors must have the same dimensions " << v1.rows << " " << v2.rows;
        throw xerror(__AFLOW_FILE__, __AFLOW_FUNC__, message, _INDEX_MISMATCH_);
      }
      xmatrix<utype> c(2,v1.rows);
      for (int i=c.lcols;i<=c.urows;i++) {
        c(i,1)=v1(v1.lrows+(i-c.lcols+1));
        c(i,2)=v2(v2.lrows+(i-c.lcols+1));
      }
      return c;
    }

  template<class utype> xmatrix<utype>
    reshape_rows(const xvector<utype>& v1,const xvector<utype>& v2,const xvector<utype>& v3) {
      if(v1.rows!=v2.rows || v2.rows!=v3.rows) {
        stringstream message;
        message << "vectors must have the same dimensions " << v1.rows << " " << v2.rows << " " << v3.rows;
        throw xerror(__AFLOW_FILE__, __AFLOW_FUNC__, message, _INDEX_MISMATCH_);
      }
      xmatrix<utype> c(3,v1.rows);
      for (int i=c.lcols;i<=c.urows;i++) {
        c(i,1)=v1(v1.lrows+(i-c.lcols+1));
        c(i,2)=v2(v2.lrows+(i-c.lcols+1));
        c(i,3)=v3(v3.lrows+(i-c.lcols+1));
      }
      return c;
    }

  template<class utype> xmatrix<utype>
    reshape_rows(const xvector<utype>& v1,const xvector<utype>& v2,const xvector<utype>& v3,const xvector<utype>& v4) {
      if(v1.rows!=v2.rows || v2.rows!=v3.rows || v3.rows!=v4.rows) {
        stringstream message;
        message << "vectors must have the same dimensions " << v1.rows << " " << v2.rows << " " << v3.rows << " " << v4.rows;
        throw xerror(__AFLOW_FILE__, __AFLOW_FUNC__, message, _INDEX_MISMATCH_);
      }
      xmatrix<utype> c(4,v1.rows);
      for (int i=c.lcols;i<=c.urows;i++) {
        c(i,1)=v1(v1.lrows+(i-c.lcols+1));
        c(i,2)=v2(v2.lrows+(i-c.lcols+1));
        c(i,3)=v3(v3.lrows+(i-c.lcols+1));
        c(i,4)=v4(v4.lrows+(i-c.lcols+1));
      }
      return c;
    }

  template<class utype> xmatrix<utype>
    reshape_rows(const xvector<utype>& v1,const xvector<utype>& v2,const xvector<utype>& v3,const xvector<utype>& v4,const xvector<utype>& v5) {
      if(v1.rows!=v2.rows || v2.rows!=v3.rows || v3.rows!=v4.rows || v4.rows!=v5.rows ) {
        stringstream message;
        message << "vectors must have the same dimensions " << v1.rows << " " << v2.rows << " " << v3.rows << " " << v4.rows << " " << v5.rows;
        throw xerror(__AFLOW_FILE__, __AFLOW_FUNC__, message, _INDEX_MISMATCH_);
      }
      xmatrix<utype> c(5,v1.rows);
      for (int i=c.lcols;i<=c.urows;i++) {
        c(i,1)=v1(v1.lrows+(i-c.lcols+1));
        c(i,2)=v2(v2.lrows+(i-c.lcols+1));
        c(i,3)=v3(v3.lrows+(i-c.lcols+1));
        c(i,4)=v4(v4.lrows+(i-c.lcols+1));
        c(i,5)=v5(v5.lrows+(i-c.lcols+1));
      }
      return c;
    }

  template<class utype> xmatrix<utype>
    reshape_rows(const xvector<utype>& v1,const xvector<utype>& v2,const xvector<utype>& v3,const xvector<utype>& v4,const xvector<utype>& v5,const xvector<utype>& v6) {
      if(v1.rows!=v2.rows || v2.rows!=v3.rows || v3.rows!=v4.rows || v4.rows!=v5.rows ) {
        stringstream message;
        message << "vectors must have the same dimensions " << v1.rows << " " << v2.rows << " " << v3.rows << " " << v4.rows << " " << v5.rows << " " << v6.rows;
        throw xerror(__AFLOW_FILE__, __AFLOW_FUNC__, message, _INDEX_MISMATCH_);
      }
      xmatrix<utype> c(6,v1.rows);
      for (int i=c.lcols;i<=c.urows;i++) {
        c(i,1)=v1(v1.lrows+(i-c.lcols+1));
        c(i,2)=v2(v2.lrows+(i-c.lcols+1));
        c(i,3)=v3(v3.lrows+(i-c.lcols+1));
        c(i,4)=v4(v4.lrows+(i-c.lcols+1));
        c(i,5)=v5(v5.lrows+(i-c.lcols+1));
        c(i,6)=v6(v6.lrows+(i-c.lcols+1));
      }
      return c;
    }

}

// ****************************************************************************
// -------------------------------------------------------------- xmatrix example types

namespace aurostd {  // namespace aurostd
  //20171008 - CO
  //doesn't have to be square like identity
  template<class utype> xmatrix<utype>
    eye(int nrh,int nch,int nrl,int ncl) __xprototype { //CO20190520
      if(nch==AUROSTD_MAX_INT){nch=nrh;}  //eye(3)==eye(3,3)
      xmatrix<utype> a(nrh,nch,nrl,ncl);
      //[CO20200106 - doesn't work for lrows!=lcols]for (int i=a.lrows;i<=a.urows && i<=a.ucols;i++){a[i][i] = (utype)1;} //ME20200106
      int i=0,j=0;
      for (i=a.lrows;i<=a.urows;i++){
        for (j=a.lcols;j<=a.ucols;j++){
          if(i==j){a[i][j]=(utype)1;}
        }
      }
      return a;
    }
}

namespace aurostd {  // namespace aurostd
  //20171008 - CO
  template<class utype> xmatrix<utype>
    ones_xm(int nrh,int nch,int nrl,int ncl) __xprototype { //CO20190520
      xmatrix<utype> a(nrh,nch,nrl,ncl);
      for (int i=a.lrows;i<=a.urows;i++){
        for (int j=a.lcols;j<=a.ucols;j++){
          a[i][j]=(utype)1;
        }
      }
      return a;
    }
}

// ****************************************************************************
// -------------------------------------------------------------- xmatrix casts

namespace aurostd {  // namespace aurostd
  template<class utype>                                 // conversion to long double
    xmatrix<long double> xlongdouble(const xmatrix<utype> &a) __xprototype {
      xmatrix<long double> c(a.urows,a.ucols,a.lrows,a.lcols);
      for (int i=a.lrows;i<=a.urows;i++)
        for (int j=a.lcols;j<=a.ucols;j++)
          c[i][j]=(long double) a[i][j];
      return c;
    }
}

namespace aurostd {  // namespace aurostd
  template<class utype>                                 // conversion to double
    xmatrix<double> xdouble(const xmatrix<utype> &a) __xprototype {
      xmatrix<double> c(a.urows,a.ucols,a.lrows,a.lcols);
      for (int i=a.lrows;i<=a.urows;i++)
        for (int j=a.lcols;j<=a.ucols;j++)
          c[i][j]=(double) a[i][j];
      return c;
    }
}

namespace aurostd {  // namespace aurostd
  template<class utype>                                 // conversion to float
    xmatrix<float> xfloat(const xmatrix<utype> &a) __xprototype {
      xmatrix<float> c(a.urows,a.ucols,a.lrows,a.lcols);
      for (int i=a.lrows;i<=a.urows;i++)
        for (int j=a.lcols;j<=a.ucols;j++)
          c[i][j]=(float) a[i][j];
      return c;
    }
}

namespace aurostd {  // namespace aurostd
  template<class utype>                                 // conversion to long int
    xmatrix<long int> xlongint(const xmatrix<utype> &a) __xprototype {
      xmatrix<long int> c(a.urows,a.ucols,a.lrows,a.lcols);
      for (int i=a.lrows;i<=a.urows;i++)
        for (int j=a.lcols;j<=a.ucols;j++)
          c[i][j]=(long int) a[i][j];
      return c;
    }
}

namespace aurostd {  // namespace aurostd
  template<class utype>                                 // conversion to int
    xmatrix<int> xint(const xmatrix<utype> &a) __xprototype {
      xmatrix<int> c(a.urows,a.ucols,a.lrows,a.lcols);
      for (int i=a.lrows;i<=a.urows;i++)
        for (int j=a.lcols;j<=a.ucols;j++)
          c[i][j]=(int) a[i][j];
      return c;
    }
}

namespace aurostd {  // namespace aurostd
  template<class utype>                                 // conversion to char
    xmatrix<char> xchar(const xmatrix<utype> &a) __xprototype {
      xmatrix<char> c(a.urows,a.ucols,a.lrows,a.lcols);
      for (int i=a.lrows;i<=a.urows;i++)
        for (int j=a.lcols;j<=a.ucols;j++)
          c[i][j]=(char) a[i][j];
      return c;
    }
}

namespace aurostd {                   // conversion to vector<vector<utype> >
  template<class utype> vector<vector<utype> >
    xmatrix2vectorvector(const xmatrix<utype>& xmat) __xprototype {
      int isize=xmat.rows,jsize=xmat.cols;
      // vector<vector<utype> > mat; vector<utype> v; mat=vector<vector<utype> > (m,v); // by hand
      // vector<vector<utype> > vectorvector(isize,jsize);              // WORKS WITH gcc/g++ 4.2 and 4.1
      vector<vector<utype> > vectorvector(isize,vector<utype>(jsize));  // WORKS WITH gcc/g++ 4.3

      for(int i=0;i<isize;i++)
        for(int j=0;j<jsize;j++)
          vectorvector[i][j]=xmat(i+xmat.lrows,j+xmat.lcols);
      return vectorvector;
    }
}

//SD20220504 - Rewritten vectorvector2xmatrix to be more like vector2xvector
namespace aurostd {                   // conversion to xmatrix<utype>
  template<class utype> xmatrix<utype>
    vectorvector2xmatrix(const vector<vector<utype> >& mat, int lrows, int lcols) __xprototype {
      int isize=mat.size(),jsize=mat[0].size();
      xmatrix<utype> xmat(isize+lrows-1,jsize+lcols-1);
      for(int i=lrows;i<=isize+lrows-1;i++)
        for(int j=lcols;j<=jsize+lcols-1;j++)
          xmat[i][j]=mat[i-lrows][j-lcols];
      return xmat;
    }
  template<class utype> xmatrix<utype>
    vectorvector2xmatrix(const vector<vector<string> >& mat, int lrows, int lcols) __xprototype {
      int isize=mat.size(),jsize=mat[0].size();
      xmatrix<utype> xmat(isize+lrows-1,jsize+lcols-1);
      for(int i=lrows;i<=isize+lrows-1;i++)
        for(int j=lcols;j<=jsize+lcols-1;j++)
          xmat[i][j]=aurostd::string2utype<utype>(mat[i-lrows][j-lcols]);
      return xmat;
    }
}

//CO20191201
namespace aurostd {                   // conversion from xmatrix<int> to xmatrix<double>
  template<class utype> xmatrix<double>
    xmatrixutype2double(const xmatrix<utype>& a){ //CO20191201
      xmatrix<double> b(a.urows,a.ucols,a.lrows,a.lcols);
      int i=0,j=0;
      for(i=a.lrows;i<=a.urows;i++){
        for(j=a.lcols;j<=a.ucols;j++){
          b[i][j]=(double)a[i][j];
        }
      }
      return b;
    }
}

//CO20191201
namespace aurostd {                   // conversion from xmatrix<int> to xmatrix<double>
  template<class utype> xmatrix<utype>
    xmatrixdouble2utype(const xmatrix<double>& a,bool check_int){  //CO20191201
      xmatrix<utype> b(a.urows,a.ucols,a.lrows,a.lcols);
      int i=0,j=0;
      if(check_int){
        for(i=a.lrows;i<=a.urows;i++){
          for(j=a.lcols;j<=a.ucols;j++){
            if(!isinteger(a[i][j])){throw aurostd::xerror(__AFLOW_FILE__,"aurostd::xmatrixdouble2utype():","non-integer found ["+aurostd::utype2string(a[i][j])+"]",_INPUT_ILLEGAL_);}
          }
        }
      }
      for(i=a.lrows;i<=a.urows;i++){
        for(j=a.lcols;j<=a.ucols;j++){
          b[i][j]=(utype)nint(a[i][j]);  //nint is for safety
        }
      }
      return b;
    }
}

// ****************************************************************************
// ----------------------------------------------------------------------------
namespace aurostd {  // namespace aurostd
  template<class utype>                               // function reset xmatrix<>
    void xmatrix<utype>::reset(void) {
#ifdef _XMATH_DEBUG_FUNCTIONS
      cout<<"M -> function reset: "
        <<" lrows="<<lrows<<" urows="<<urows<<" lcols="<<lcols<<" ucols="<<ucols<<endl;
#endif
      for(int i=lrows;i<=urows;i++)
        for(int j=lcols;j<=ucols;j++)
          corpus[i][j]=(utype) 0.0;
    }
  template<class utype>                               // function reset xmatrix<>
    void reset(xmatrix<utype>& a) {
#ifdef _XMATH_DEBUG_FUNCTIONS
      cout<<"M -> function reset: "
        <<" a.lrows="<<a.lrows<<" a.urows="<<a.urows<<" a.lcols="<<a.lcols<<" a.ucols="<<a.ucols<<endl;
#endif
      for(int i=a.lrows;i<=a.urows;i++)
        for(int j=a.lcols;j<=a.ucols;j++)
          a[i][j]=(utype) 0.0;
    }
}

namespace aurostd {  // namespace aurostd
  template<class utype>                               // function clear xmatrix<>
    void xmatrix<utype>::clear(void) {
#ifdef _XMATH_DEBUG_FUNCTIONS
      cout<<"M -> function clear: "
        <<" lrows="<<lrows<<" urows="<<urows<<" lcols="<<lcols<<" ucols="<<ucols<<endl;
#endif
      reset();
    }
  template<class utype>                               // function clear xmatrix<>
    void clear(xmatrix<utype>& a) {
#ifdef _XMATH_DEBUG_FUNCTIONS
      cout<<"M -> function clear: "
        <<" a.lrows="<<a.lrows<<" a.urows="<<a.urows<<" a.lcols="<<a.lcols<<" a.ucols="<<a.ucols<<endl;
#endif
      reset(a);
    }
}

namespace aurostd {  // namespace aurostd
  template<class utype>                                 // function set xmatrix<>
    void xmatrix<utype>::set(const utype& s) {
#ifdef _XMATH_DEBUG_FUNCTIONS
      cout<<"M -> function set: "
        <<" lrows="<<lrows<<" urows="<<urows<<" lcols="<<lcols<<" ucols="<<ucols<<endl;
#endif
      for(int i=lrows;i<=urows;i++)
        for(int j=lcols;j<=ucols;j++)
          corpus[i][j]=(utype) s;
    }
  template<class utype>                                 // function set xmatrix<>
    void set(xmatrix<utype>& a,const utype& s) {
#ifdef _XMATH_DEBUG_FUNCTIONS
      cout<<"M -> function set: "
        <<" a.lrows="<<a.lrows<<" a.urows="<<a.urows<<" a.lcols="<<a.lcols<<" a.ucols="<<a.ucols<<endl;
#endif
      for(int i=a.lrows;i<=a.urows;i++)
        for(int j=a.lcols;j<=a.ucols;j++)
          a[i][j]=(utype) s;
    }
}

// ----------------------------------------------------------------------------
//[SD20220616 - OBSOLETE]namespace aurostd {  // namespace aurostd
//[SD20220616 - OBSOLETE]  template<class utype>                           // function vector<xmatrix<>>
//[SD20220616 - OBSOLETE]    xvector<utype> vector(const xmatrix<utype>& a) {
//[SD20220616 - OBSOLETE]      int n=(a.rows*a.cols);
//[SD20220616 - OBSOLETE]      xvector<utype> c(1,n);
//[SD20220616 - OBSOLETE]      for(int i=0;i<n;i++) {
//[SD20220616 - OBSOLETE]        c[i+1]=(utype) a(int(i/a.cols)+a.lrows,mod(i,a.cols)+a.lcols);
//[SD20220616 - OBSOLETE]      }
//[SD20220616 - OBSOLETE]      return c;
//[SD20220616 - OBSOLETE]    }
//[SD20220616 - OBSOLETE]}

// ----------------------------------------------------------------------------
namespace aurostd {  // namespace aurostd
  template<class utype>                                 // function det xmatrix<>
    utype det(const xmatrix<utype>& a) {
      /* returns the determinant **/
      if(!a.issquare){throw aurostd::xerror(__AFLOW_FILE__,"aurostd::det()","a must be square",_INPUT_ILLEGAL_);}
      if(a.lrows!=1 || a.lcols!=1){xmatrix<utype> b=a;shiftlrowscols(b,1,1);return det(b);}
      int size=a.rows;
      //  cerr << "DET CALL size="<<size<< endl;
      if(size==1) { return (utype) a[1][1]; }
      if(size==2) { return (utype) a[1][1]*a[2][2]-a[1][2]*a[2][1]; }
      if(size==3) {
        return (utype) (a[1][1]*a[2][2]*a[3][3]+
            a[1][2]*a[2][3]*a[3][1]+
            a[1][3]*a[2][1]*a[3][2]-
            a[1][3]*a[2][2]*a[3][1]-
            a[1][2]*a[2][1]*a[3][3]-
            a[1][1]*a[2][3]*a[3][2]); }
      if(size==4) {
        return (utype) (a[1][4]*a[2][3]*a[3][2]*a[4][1]-a[1][3]*a[2][4]*a[3][2]*a[4][1]-a[1][4]*a[2][2]*a[3][3]*a[4][1]+a[1][2]*a[2][4]*a[3][3]*a[4][1]+
            a[1][3]*a[2][2]*a[3][4]*a[4][1]-a[1][2]*a[2][3]*a[3][4]*a[4][1]-a[1][4]*a[2][3]*a[3][1]*a[4][2]+a[1][3]*a[2][4]*a[3][1]*a[4][2]+
            a[1][4]*a[2][1]*a[3][3]*a[4][2]-a[1][1]*a[2][4]*a[3][3]*a[4][2]-a[1][3]*a[2][1]*a[3][4]*a[4][2]+a[1][1]*a[2][3]*a[3][4]*a[4][2]+
            a[1][4]*a[2][2]*a[3][1]*a[4][3]-a[1][2]*a[2][4]*a[3][1]*a[4][3]-a[1][4]*a[2][1]*a[3][2]*a[4][3]+a[1][1]*a[2][4]*a[3][2]*a[4][3]+
            a[1][2]*a[2][1]*a[3][4]*a[4][3]-a[1][1]*a[2][2]*a[3][4]*a[4][3]-a[1][3]*a[2][2]*a[3][1]*a[4][4]+a[1][2]*a[2][3]*a[3][1]*a[4][4]+
            a[1][3]*a[2][1]*a[3][2]*a[4][4]-a[1][1]*a[2][3]*a[3][2]*a[4][4]-a[1][2]*a[2][1]*a[3][3]*a[4][4]+a[1][1]*a[2][2]*a[3][3]*a[4][4]);  }
      utype out=(utype) 0;
      if(size>=5) {
        xmatrix<utype> b(size-1,size-1);
        for(int j=1;j<=size;j++) {
          for(int ib=1;ib<=size-1;ib++)                                         // make sub
            for(int jb=1;jb<=size-1;jb++)                                       // make sub
              if(jb<j) { b[ib][jb]=a[ib+1][jb]; } else { b[ib][jb]=a[ib+1][jb+1]; }  // make sub --- FASTER
          if(_isodd(j)) { out+=a[1][j]*det(b); } else { out-=a[1][j]*det(b); }         // get part --- FASTER
          //if(jb<j)  { b(ib,jb)=a(ib+1,jb); } else {  b(ib,jb)=a(ib+1,jb+1); }        // make sub --- SLOWER
          //if(_isodd(j)) { out+=a(1,j)*det(b); } else { out-=a(1,j)*det(b); }         // get part --- SLOWER
        }
        return (utype) out;
      }
      return (utype) out;
    }
}

// ----------------------------------------------------------------------------
namespace aurostd {  // namespace aurostd
  template<class utype>                       // function determinant xmatrix<>
    utype determinant(const xmatrix<utype>& a) {
      return (utype) det(a);
    }
}

// ----------------------------------------------------------------------------
// Cayley-Menger Determinant
// http://mathworld.wolfram.com/Cayley-MengerDeterminant.html
//CO20180515
namespace aurostd { // namespace aurostd
  template<class utype> utype
    CMdet(const xmatrix<utype>& B){ //Cayley-Menger Determinant for simplex content
      bool LDEBUG=(FALSE || XHOST.DEBUG);
      if(!B.issquare){
        string message = "Only defined for square xmatrices";
<<<<<<< HEAD
        throw xerror(_AFLOW_FILE_NAME_, __AFLOW_FUNC__, message, _RUNTIME_ERROR_);
=======
        throw xerror(__AFLOW_FILE__, __AFLOW_FUNC__, message, _RUNTIME_ERROR_);
>>>>>>> 78dcc840
      }
      xmatrix<utype> B_hat=ones_xm<utype>(B.urows+1,B.ucols+1,B.lrows,B.lcols); //CO20190520
      B_hat(B.lrows,B.lcols)=(utype)0;
      for(int row=B.lrows;row<=B.urows;row++){
        for(int col=B.lcols;col<=B.ucols;col++){
          B_hat(row+1,col+1)=B(row,col);
        }
      }
      utype detB_hat=det(B_hat);
      if(LDEBUG){
        cerr << __AFLOW_FUNC__ << " B_hat=" << endl; cerr << B_hat << endl;
        cerr << __AFLOW_FUNC__ << " det(B_hat)=" << detB_hat << endl;
      }
      return detB_hat;
    }
}

// ----------------------------------------------------------------------------
// getRotationMatrix3D() rotating a onto b
// https://math.stackexchange.com/questions/20180418/calculate-rotation-matrix-to-align-vector-a-to-vector-b-in-3d
//CO20190324
namespace aurostd { // namespace aurostd
  template<class utype> xmatrix<utype>
    getRotationMatrix3D(const xvector<utype>& a,const xvector<utype>& b){
      bool LDEBUG=(FALSE || XHOST.DEBUG);
      //tests of stupidity
<<<<<<< HEAD
      if(a.rows!=3){throw aurostd::xerror(_AFLOW_FILE_NAME_,__AFLOW_FUNC__,"a.rows!=3",_INPUT_ILLEGAL_);}
      if(b.rows!=3){throw aurostd::xerror(_AFLOW_FILE_NAME_,__AFLOW_FUNC__,"b.rows!=3",_INPUT_ILLEGAL_);}
=======
      if(a.rows!=3){throw aurostd::xerror(__AFLOW_FILE__,__AFLOW_FUNC__,"a.rows!=3",_INPUT_ILLEGAL_);}
      if(b.rows!=3){throw aurostd::xerror(__AFLOW_FILE__,__AFLOW_FUNC__,"b.rows!=3",_INPUT_ILLEGAL_);}
>>>>>>> 78dcc840
      if(LDEBUG){
        cerr << __AFLOW_FUNC__ << " a=" << a << endl;
        cerr << __AFLOW_FUNC__ << " b=" << b << endl;
      }
      xmatrix<utype> R=aurostd::eye<utype>(3,3); //CO20190520

      //trivial cases
      if(aurostd::isequal(a,b,(utype)_ZERO_TOL_)){return R;}
      if(aurostd::isequal(a,-b,(utype)_ZERO_TOL_)){R(1,1)=R(2,2)=R(3,3)=-1;return R;}

      //non-trivial case
      xvector<utype> v=aurostd::vector_product(a,b); //requires first index 1
      if(LDEBUG){cerr << __AFLOW_FUNC__ << " v=" << v << endl;}
      utype s=aurostd::modulus(v);
      if(LDEBUG){cerr << __AFLOW_FUNC__ << " s=" << s << endl;}
      utype c=aurostd::scalar_product(a,b);
      if(LDEBUG){cerr << __AFLOW_FUNC__ << " c=" << c << endl;}
      xmatrix<utype> vx(3,3);
      vx[2][1]=v[3];
      vx[3][1]=-v[2];
      vx[1][2]=-v[3];
      vx[3][2]=v[1];
      vx[1][3]=v[2];
      vx[2][3]=-v[1];
      if(LDEBUG){cerr << __AFLOW_FUNC__ << " vx=" << endl;cerr << vx << endl;}
      if(!aurostd::isequal(s,(utype)0,(utype)_ZERO_TOL_)){R+=vx+vx*vx*((utype)1-c)/(s*s);}
      if(LDEBUG){cerr << __AFLOW_FUNC__ << " R=" << endl;cerr << R << endl;}
      return R;
    }
}

// ----------------------------------------------------------------------------
namespace aurostd {  // namespace aurostd
  template<class utype> void                       // minor submatrix - IN PLACE (faster for big routines)
    submatrixInPlace(const xmatrix<utype>& a,xmatrix<utype>& b,int irow,int jcol) {
      if(irow>=a.lrows && irow<=a.urows && jcol>=a.lcols && jcol<=a.ucols) {
        //[CO20191201 - OBSOLETE]xmatrix<utype> b(a.urows-1,a.ucols-1,a.lrows,a.lcols);
        if(b.lrows!=a.lrows || b.lcols!=a.lcols || b.urows!=a.urows-1 || b.ucols!=b.ucols-1){ //CO20191201
          xmatrix<utype> c(a.urows-1,a.ucols-1,a.lrows,a.lcols);
          b=c;
        }
        for(int i=a.lrows;i<=a.urows;i++)
          for(int j=a.lcols;j<=a.ucols;j++) {
            if(i<irow && j<jcol) b[i][j]=a[i][j];
            if(i>irow && j<jcol) b[i-1][j]=a[i][j];
            if(i<irow && j>jcol) b[i][j-1]=a[i][j];
            if(i>irow && j>jcol) b[i-1][j-1]=a[i][j];
          }
        //[CO20191201 - OBSOLETE]return b;
        return;
      }
      if((irow<a.lrows || irow>a.urows) && jcol>=a.lcols && jcol<=a.ucols) {
        //[CO20191201 - OBSOLETE]xmatrix<utype> b(a.urows,a.ucols-1,a.lrows,a.lcols);
        if(b.lrows!=a.lrows || b.lcols!=a.lcols || b.urows!=a.urows || b.ucols!=b.ucols-1){ //CO20191201
          xmatrix<utype> c(a.urows,a.ucols-1,a.lrows,a.lcols);
          b=c;
        }
        for(int i=a.lrows;i<=a.urows;i++)
          for(int j=a.lcols;j<=a.ucols;j++) {
            if(j<jcol) b[i][j]=a[i][j];
            if(j>jcol) b[i][j-1]=a[i][j];
          }
        //[CO20191201 - OBSOLETE]return b;
        return;
      }
      if(irow>=a.lrows && irow<=a.urows && (jcol<a.lcols || jcol>a.ucols)) {
        //[CO20191201 - OBSOLETE]xmatrix<utype> b(a.urows-1,a.ucols,a.lrows,a.lcols);
        if(b.lrows!=a.lrows || b.lcols!=a.lcols || b.urows!=a.urows-1 || b.ucols!=b.ucols){ //CO20191201
          xmatrix<utype> c(a.urows-1,a.ucols,a.lrows,a.lcols);
          b=c;
        }
        for(int i=a.lrows;i<=a.urows;i++)
          for(int j=a.lcols;j<=a.ucols;j++) {
            if(i<irow) b[i][j]=a[i][j];
            if(i>irow) b[i-1][j]=a[i][j];
          }
        //[CO20191201 - OBSOLETE]return b;
        return;
      }
      //[CO20191201 - OBSOLETE]return a;
      b=a;  //CO20191201
    }
  template<class utype> xmatrix<utype>                       // minor submatrix - IN PLACE
    submatrix(const xmatrix<utype>& a,int irow,int jcol) {
      if(irow>=a.lrows && irow<=a.urows && jcol>=a.lcols && jcol<=a.ucols) {
        xmatrix<utype> b(a.urows-1,a.ucols-1,a.lrows,a.lcols);
        submatrixInPlace(a,b,irow,jcol);
        return b;
      }
      if((irow<a.lrows || irow>a.urows) && jcol>=a.lcols && jcol<=a.ucols) {
        xmatrix<utype> b(a.urows,a.ucols-1,a.lrows,a.lcols);
        submatrixInPlace(a,b,irow,jcol);
        return b;
      }
      if(irow>=a.lrows && irow<=a.urows && (jcol<a.lcols || jcol>a.ucols)) {
        xmatrix<utype> b(a.urows-1,a.ucols,a.lrows,a.lcols);
        submatrixInPlace(a,b,irow,jcol);
        return b;
      }
      return a;
    }
}

// ----------------------------------------------------------------------------
namespace aurostd {  // namespace aurostd
  template<class utype> utype                       // minor submatrix
    minordet(const xmatrix<utype>& a,const int& irow,const int& jcol) {
      return det(submatrix(a,irow,jcol));
    }
  template<class utype> utype                       // minor submatrix
    minordeterminant(const xmatrix<utype>& a,const int& irow,const int& jcol) {
      return determinant(submatrix(a,irow,jcol));
    }
}

// ----------------------------------------------------------------------------
namespace aurostd {  // namespace aurostd
  template<class utype>                                 // function inverse xmatrix<>
    void adjointInPlace(const xmatrix<utype>& a,xmatrix<utype>& b) { //CO20191201
      //inspired by https://www.mathsisfun.com/algebra/matrix-inverse-minors-cofactors-adjugate.html
      if(!a.issquare){throw aurostd::xerror(__AFLOW_FILE__,"aurostd::inverseByAdjoint()","a must be square",_INPUT_ILLEGAL_);}
      b=a;
      xmatrix<utype> submat(a.urows-1,a.ucols-1,a.lrows,a.lcols);
      int i=0,j=0;
      for(i=a.lrows;i<=a.urows;i++){
        for(j=a.lcols;j<=a.ucols;j++){
          submatrixInPlace(a,submat,i,j);
          b[i][j]=(utype)aurostd::powint(-1,i+j)*det(submat);
        }
      }
      traspInPlace(b);
    }
  template<class utype>                                 // function inverse xmatrix<>
    xmatrix<utype> adjoint(const xmatrix<utype>& a) { //CO20191201
      xmatrix<utype> b;
      adjointInPlace(a,b);
      return b;
    }
  template<class utype>                                 // function inverse xmatrix<>
    xmatrix<utype> inverseByAdjoint(const xmatrix<utype>& a) {return (utype)1.0/det(a) * adjoint(a);} //CO20191201
  template<class utype>                                 // function inverse xmatrix<>
    xmatrix<utype> inverse(const xmatrix<utype>& a) {
      // returns the inverse
<<<<<<< HEAD
      if(!a.issquare){throw aurostd::xerror(_AFLOW_FILE_NAME_,__AFLOW_FUNC__,"Matrix must be square",_INPUT_ILLEGAL_);}
=======
      if(!a.issquare){throw aurostd::xerror(__AFLOW_FILE__,"aurostd::inverse()","a must be square",_INPUT_ILLEGAL_);}
>>>>>>> 78dcc840
      if(a.lrows!=1 || a.lcols!=1){
        xmatrix<utype> b(a);
        shiftlrowscols(b,1,1);
        b=inverse(b);
        shiftlrowscols(b,a.lrows,a.lcols);
        return b;
      }
      int size=a.rows;
      xmatrix<utype> b(a.rows,a.cols);
      //  cerr << "DET CALL size="<<size<< endl;
      utype adet=det(a);
<<<<<<< HEAD
      if(adet==(utype) 0)  {throw aurostd::xerror(_AFLOW_FILE_NAME_,__AFLOW_FUNC__,"Singular matrix",_INPUT_ILLEGAL_);}
=======
      if(adet==(utype) 0)  {throw aurostd::xerror(__AFLOW_FILE__,"aurostd::inverse()","singular matrix",_INPUT_ILLEGAL_);}
>>>>>>> 78dcc840
      if(size==1) {b[1][1]=(utype)1/a[1][1]; return b;}
      if(size==2) { //CO20191201
        b[1][1]=a[2][2]/adet;b[1][2]=-a[1][2]/adet;
        b[2][1]=-a[2][1]/adet;b[2][2]=a[1][1]/adet;
        return b;
      }
      if(size==3) {
        //[CO20191201 - already calculated above]adet=det(a);
        //b[1][1]=(+a[2][2]*a[3][3]-a[2][3]*a[3][2])/adet;   // with fast index []
        //b[1][2]=(-a[1][2]*a[3][3]+a[1][3]*a[3][2])/adet;   // with fast index []
        //b[1][3]=(+a[1][2]*a[2][3]-a[1][3]*a[2][2])/adet;   // with fast index []
        //b[2][1]=(-a[2][1]*a[3][3]+a[2][3]*a[3][1])/adet;   // with fast index []
        //b[2][2]=(+a[1][1]*a[3][3]-a[1][3]*a[3][1])/adet;   // with fast index []
        //b[2][3]=(-a[1][1]*a[2][3]+a[1][3]*a[2][1])/adet;   // with fast index []
        //b[3][1]=(+a[2][1]*a[3][2]-a[2][2]*a[3][1])/adet;   // with fast index []
        //b[3][2]=(-a[1][1]*a[3][2]+a[1][2]*a[3][1])/adet;   // with fast index []
        //b[3][3]=(+a[1][1]*a[2][2]-a[1][2]*a[2][1])/adet;   // with fast index []
        b(1,1)=(+a(2,2)*a(3,3)-a(2,3)*a(3,2))/adet;   // with slow index ()
        b(1,2)=(-a(1,2)*a(3,3)+a(1,3)*a(3,2))/adet;   // with slow index ()
        b(1,3)=(+a(1,2)*a(2,3)-a(1,3)*a(2,2))/adet;   // with slow index ()
        b(2,1)=(-a(2,1)*a(3,3)+a(2,3)*a(3,1))/adet;   // with slow index ()
        b(2,2)=(+a(1,1)*a(3,3)-a(1,3)*a(3,1))/adet;   // with slow index ()
        b(2,3)=(-a(1,1)*a(2,3)+a(1,3)*a(2,1))/adet;   // with slow index ()
        b(3,1)=(+a(2,1)*a(3,2)-a(2,2)*a(3,1))/adet;   // with slow index ()
        b(3,2)=(-a(1,1)*a(3,2)+a(1,2)*a(3,1))/adet;   // with slow index ()
        b(3,3)=(+a(1,1)*a(2,2)-a(1,2)*a(2,1))/adet;   // with slow index ()
        return b;
      }
      if(size==4) {
        //[CO20191201 - already calculated above]adet=det(a);
        //b[1][1]=(+a[2][2]*(a[3][3]*a[4][4]-a[3][4]*a[4][3])-a[2][3]*(a[3][2]*a[4][4]-a[3][4]*a[4][2])+a[2][4]*(a[3][2]*a[4][3]-a[3][3]*a[4][2]))/adet;   // with fast index []
        //b[2][1]=(-a[2][1]*(a[3][3]*a[4][4]-a[3][4]*a[4][3])+a[2][3]*(a[3][1]*a[4][4]-a[3][4]*a[4][1])-a[2][4]*(a[3][1]*a[4][3]-a[3][3]*a[4][1]))/adet;   // with fast index []
        //b[3][1]=(+a[2][1]*(a[3][2]*a[4][4]-a[3][4]*a[4][2])-a[2][2]*(a[3][1]*a[4][4]-a[3][4]*a[4][1])+a[2][4]*(a[3][1]*a[4][2]-a[3][2]*a[4][1]))/adet;   // with fast index []
        //b[4][1]=(-a[2][1]*(a[3][2]*a[4][3]-a[3][3]*a[4][2])+a[2][2]*(a[3][1]*a[4][3]-a[3][3]*a[4][1])-a[2][3]*(a[3][1]*a[4][2]-a[3][2]*a[4][1]))/adet;   // with fast index []
        //b[1][2]=(-a[1][2]*(a[3][3]*a[4][4]-a[3][4]*a[4][3])+a[1][3]*(a[3][2]*a[4][4]-a[3][4]*a[4][2])-a[1][4]*(a[3][2]*a[4][3]-a[3][3]*a[4][2]))/adet;   // with fast index []
        //b[2][2]=(+a[1][1]*(a[3][3]*a[4][4]-a[3][4]*a[4][3])-a[1][3]*(a[3][1]*a[4][4]-a[3][4]*a[4][1])+a[1][4]*(a[3][1]*a[4][3]-a[3][3]*a[4][1]))/adet;   // with fast index []
        //b[3][2]=(-a[1][1]*(a[3][2]*a[4][4]-a[3][4]*a[4][2])+a[1][2]*(a[3][1]*a[4][4]-a[3][4]*a[4][1])-a[1][4]*(a[3][1]*a[4][2]-a[3][2]*a[4][1]))/adet;   // with fast index []
        //b[4][2]=(+a[1][1]*(a[3][2]*a[4][3]-a[3][3]*a[4][2])-a[1][2]*(a[3][1]*a[4][3]-a[3][3]*a[4][1])+a[1][3]*(a[3][1]*a[4][2]-a[3][2]*a[4][1]))/adet;   // with fast index []
        //b[1][3]=(+a[1][2]*(a[2][3]*a[4][4]-a[2][4]*a[4][3])-a[1][3]*(a[2][2]*a[4][4]-a[2][4]*a[4][2])+a[1][4]*(a[2][2]*a[4][3]-a[2][3]*a[4][2]))/adet;   // with fast index []
        //b[2][3]=(-a[1][1]*(a[2][3]*a[4][4]-a[2][4]*a[4][3])+a[1][3]*(a[2][1]*a[4][4]-a[2][4]*a[4][1])-a[1][4]*(a[2][1]*a[4][3]-a[2][3]*a[4][1]))/adet;   // with fast index []
        //b[3][3]=(+a[1][1]*(a[2][2]*a[4][4]-a[2][4]*a[4][2])-a[1][2]*(a[2][1]*a[4][4]-a[2][4]*a[4][1])+a[1][4]*(a[2][1]*a[4][2]-a[2][2]*a[4][1]))/adet;   // with fast index []
        //b[4][3]=(-a[1][1]*(a[2][2]*a[4][3]-a[2][3]*a[4][2])+a[1][2]*(a[2][1]*a[4][3]-a[2][3]*a[4][1])-a[1][3]*(a[2][1]*a[4][2]-a[2][2]*a[4][1]))/adet;   // with fast index []
        //b[1][4]=(-a[1][2]*(a[2][3]*a[3][4]-a[2][4]*a[3][3])+a[1][3]*(a[2][2]*a[3][4]-a[2][4]*a[3][2])-a[1][4]*(a[2][2]*a[3][3]-a[2][3]*a[3][2]))/adet;   // with fast index []
        //b[2][4]=(+a[1][1]*(a[2][3]*a[3][4]-a[2][4]*a[3][3])-a[1][3]*(a[2][1]*a[3][4]-a[2][4]*a[3][1])+a[1][4]*(a[2][1]*a[3][3]-a[2][3]*a[3][1]))/adet;   // with fast index []
        //b[3][4]=(-a[1][1]*(a[2][2]*a[3][4]-a[2][4]*a[3][2])+a[1][2]*(a[2][1]*a[3][4]-a[2][4]*a[3][1])-a[1][4]*(a[2][1]*a[3][2]-a[2][2]*a[3][1]))/adet;   // with fast index []
        //b[4][4]=(+a[1][1]*(a[2][2]*a[3][3]-a[2][3]*a[3][2])-a[1][2]*(a[2][1]*a[3][3]-a[2][3]*a[3][1])+a[1][3]*(a[2][1]*a[3][2]-a[2][2]*a[3][1]))/adet;   // with fast index []
        b(1,1)=(+a(2,2)*(a(3,3)*a(4,4)-a(3,4)*a(4,3))-a(2,3)*(a(3,2)*a(4,4)-a(3,4)*a(4,2))+a(2,4)*(a(3,2)*a(4,3)-a(3,3)*a(4,2)))/adet;   // with slow index ()
        b(2,1)=(-a(2,1)*(a(3,3)*a(4,4)-a(3,4)*a(4,3))+a(2,3)*(a(3,1)*a(4,4)-a(3,4)*a(4,1))-a(2,4)*(a(3,1)*a(4,3)-a(3,3)*a(4,1)))/adet;   // with slow index ()
        b(3,1)=(+a(2,1)*(a(3,2)*a(4,4)-a(3,4)*a(4,2))-a(2,2)*(a(3,1)*a(4,4)-a(3,4)*a(4,1))+a(2,4)*(a(3,1)*a(4,2)-a(3,2)*a(4,1)))/adet;   // with slow index ()
        b(4,1)=(-a(2,1)*(a(3,2)*a(4,3)-a(3,3)*a(4,2))+a(2,2)*(a(3,1)*a(4,3)-a(3,3)*a(4,1))-a(2,3)*(a(3,1)*a(4,2)-a(3,2)*a(4,1)))/adet;   // with slow index ()
        b(1,2)=(-a(1,2)*(a(3,3)*a(4,4)-a(3,4)*a(4,3))+a(1,3)*(a(3,2)*a(4,4)-a(3,4)*a(4,2))-a(1,4)*(a(3,2)*a(4,3)-a(3,3)*a(4,2)))/adet;   // with slow index ()
        b(2,2)=(+a(1,1)*(a(3,3)*a(4,4)-a(3,4)*a(4,3))-a(1,3)*(a(3,1)*a(4,4)-a(3,4)*a(4,1))+a(1,4)*(a(3,1)*a(4,3)-a(3,3)*a(4,1)))/adet;   // with slow index ()
        b(3,2)=(-a(1,1)*(a(3,2)*a(4,4)-a(3,4)*a(4,2))+a(1,2)*(a(3,1)*a(4,4)-a(3,4)*a(4,1))-a(1,4)*(a(3,1)*a(4,2)-a(3,2)*a(4,1)))/adet;   // with slow index ()
        b(4,2)=(+a(1,1)*(a(3,2)*a(4,3)-a(3,3)*a(4,2))-a(1,2)*(a(3,1)*a(4,3)-a(3,3)*a(4,1))+a(1,3)*(a(3,1)*a(4,2)-a(3,2)*a(4,1)))/adet;   // with slow index ()
        b(1,3)=(+a(1,2)*(a(2,3)*a(4,4)-a(2,4)*a(4,3))-a(1,3)*(a(2,2)*a(4,4)-a(2,4)*a(4,2))+a(1,4)*(a(2,2)*a(4,3)-a(2,3)*a(4,2)))/adet;   // with slow index ()
        b(2,3)=(-a(1,1)*(a(2,3)*a(4,4)-a(2,4)*a(4,3))+a(1,3)*(a(2,1)*a(4,4)-a(2,4)*a(4,1))-a(1,4)*(a(2,1)*a(4,3)-a(2,3)*a(4,1)))/adet;   // with slow index ()
        b(3,3)=(+a(1,1)*(a(2,2)*a(4,4)-a(2,4)*a(4,2))-a(1,2)*(a(2,1)*a(4,4)-a(2,4)*a(4,1))+a(1,4)*(a(2,1)*a(4,2)-a(2,2)*a(4,1)))/adet;   // with slow index ()
        b(4,3)=(-a(1,1)*(a(2,2)*a(4,3)-a(2,3)*a(4,2))+a(1,2)*(a(2,1)*a(4,3)-a(2,3)*a(4,1))-a(1,3)*(a(2,1)*a(4,2)-a(2,2)*a(4,1)))/adet;   // with slow index ()
        b(1,4)=(-a(1,2)*(a(2,3)*a(3,4)-a(2,4)*a(3,3))+a(1,3)*(a(2,2)*a(3,4)-a(2,4)*a(3,2))-a(1,4)*(a(2,2)*a(3,3)-a(2,3)*a(3,2)))/adet;   // with slow index ()
        b(2,4)=(+a(1,1)*(a(2,3)*a(3,4)-a(2,4)*a(3,3))-a(1,3)*(a(2,1)*a(3,4)-a(2,4)*a(3,1))+a(1,4)*(a(2,1)*a(3,3)-a(2,3)*a(3,1)))/adet;   // with slow index ()
        b(3,4)=(-a(1,1)*(a(2,2)*a(3,4)-a(2,4)*a(3,2))+a(1,2)*(a(2,1)*a(3,4)-a(2,4)*a(3,1))-a(1,4)*(a(2,1)*a(3,2)-a(2,2)*a(3,1)))/adet;   // with slow index ()
        b(4,4)=(+a(1,1)*(a(2,2)*a(3,3)-a(2,3)*a(3,2))-a(1,2)*(a(2,1)*a(3,3)-a(2,3)*a(3,1))+a(1,3)*(a(2,1)*a(3,2)-a(2,2)*a(3,1)))/adet;   // with slow index ()
        return b;
      }
      //CO20191201 - GaussJordan() is INCREDIBLY unstable (division by small numbers over and over again)
      //use inverseByAdjoint, which waits until the end to divide by a (hopefully) bigger number
      //[CO20191201 - OBSOLETE]// if everything fails move to GaussJordan
      //[CO20191201 - OBSOLETE]b=a;
      //[CO20191201 - OBSOLETE]xmatrix<utype> B(a.rows,a.cols);
      //[CO20191201 - OBSOLETE]GaussJordan(b,B);
      //    if(size>=6) {cerr << _AUROSTD_XLIBS_ERROR_ << "ERROR - aurostd::xmatrix<utype>::inverse: " << size << "x" << size << " not written yet" << endl;}
      //[CO20191201 - OBSOLETE]return b;
      //SD20220427 - start with finding the inverse by adjoint since an answer is guaranteed, if the answer is wrong, then go on to other methods
      xmatrix<utype> id = aurostd::identity(a);
      b = aurostd::inverseByAdjoint(a);
      if(aurostd::isequal(a * b, id)) {return b;} 
      try { //SD20220427 - we need a try block because LUP and QR decompositions can fail with errors
        b = aurostd::inverseByQR(a);
      }
      catch (aurostd::xerror& e) {
      }
      if(!aurostd::isequal(a * b, id)) {
        stringstream message;
        message << "Matrix inversion failed: determinant=" << aurostd::abs(aurostd::det(a)) << " | condition number=" << aurostd::condition_number(a);
        throw aurostd::xerror(_AFLOW_FILE_NAME_, __AFLOW_FUNC__, message, _RUNTIME_ERROR_);
      }
      return b;
    }
}

// ----------------------------------------------------------------------------
namespace aurostd {  // namespace aurostd
  template<class utype>
    bool isNonInvertible(const xmatrix<utype>& a) {  // RETURN ERROR if non invertible  //CO20191201
      utype c=aurostd::det(a);
      if(abs(c)<10e-14) {return TRUE;}
      return FALSE;
    }
}

// ----------------------------------------------------------------------------
namespace aurostd {  // namespace aurostd
  template<class utype>                                 // function inverse xmatrix<>
    xmatrix<utype> inverseByQR(const xmatrix<utype>& A) { //SD20220426
      xmatrix<utype> Q, R;
      aurostd::QRDecomposition_HouseHolder(A, Q, R);
      return aurostd::inverseByLUP(R) * trasp(Q);
    }
}

// ----------------------------------------------------------------------------
namespace aurostd {  // namespace aurostd
  template<class utype>
    void LUPDecomposition(const xmatrix<utype>& A, xmatrix<double>& LU, xmatrix<double>& P, utype tol) { //SD20220426
      // A is a square matrix and LU is the LU decomposition, where LU=(L-I)+U such that A=trasp(P)*LU
      // See: https://en.wikipedia.org/wiki/LU_decomposition
      if (!A.issquare) {
        string message = "Matrix needs to be square for LU decomposition";
        throw aurostd::xerror(_AFLOW_FILE_NAME_, __AFLOW_FUNC__, message, _INPUT_ILLEGAL_);
      }
      LU = aurostd::ones_xm<double>(A.urows, A.ucols, A.lrows, A.lcols);
      for (int i = LU.lrows; i <= LU.urows; i++) {
        for (int j = LU.lcols; j <= LU.ucols; j++) {
          LU(i, j) = (double)A(i, j);
        }
      }
      int imax = 0, _p = 0;
      double maxA = 0.0, absA = 0.0;
      xvector<int> p(LU.urows, LU.lrows);
      xmatrix<double> _LU(LU.urows, LU.ucols, LU.lrows, LU.lcols);
      P = 0.0 * ones_xm<double>(LU.urows, LU.ucols, LU.lrows, LU.lcols);
      for (int i = LU.lrows; i <= LU.urows; i++) {p(i) = i;} // initialize P
      for (int i = LU.lrows; i <= LU.urows; i++) {
        maxA = 0.0;
        imax = i;
        for (int j = i; j <= LU.urows; j++) {
          absA = aurostd::abs(LU(j, i));
          if (absA > maxA) {
            maxA = absA;
            imax = j;
          }
        }
        if (maxA < (double)tol) {
          string message = "Matrix is degenerate";
          throw aurostd::xerror(_AFLOW_FILE_NAME_, __AFLOW_FUNC__, message, _INPUT_ILLEGAL_);
        }
        if (imax != i) {
          // pivoting P
          _p = p(i);
          p(i) = p(imax);
          p(imax) = _p;
          // pivoting rows of A
          _LU = LU.getxmat(i, i, LU.lcols, LU.ucols);
          LU.setmat(LU.getxmat(imax, imax, LU.lcols, LU.ucols), i, LU.lcols);
          LU.setmat(_LU, imax, LU.lcols);
          //LU.setmat(_LU.getxmat(i, i, LU.lcols, LU.ucols), imax, LU.lcols);
        }
        for (int j = i + 1; j <= LU.urows; j++) {
          LU(j, i) /= LU(i, i);
          for (int k = i + 1; k <= LU.urows; k++) {
            LU(j,k) -= LU(j, i) * LU(i, k);
          }
        }
      }
      for (int i = LU.lrows; i <= LU.urows; i++) {P(i, p(i)) = 1.0;}
    }

  template<class utype>
    void LUPDecomposition(const xmatrix<utype>& A, xmatrix<double>& L, xmatrix<double>& U, xmatrix<double>& P, utype tol) { //SD20220426
      // A is a square matrix and LU is the LU decomposition, where A=trasp(P)*LU
      xmatrix<double> LU;
      LUPDecomposition(A, LU, P, tol);
      L = aurostd::eye<double>(LU.urows, LU.ucols, LU.lrows, LU.lcols);
      U = L;
      for (int i = LU.lrows + 1; i <= LU.urows; i++) {
        L.setmat(LU.getxmat(i, i, LU.lcols, i - LU.lcols), i, LU.lcols);
      }
      U += LU - L;
    }

  template<class utype>                                 // function inverse xmatrix<>
    xmatrix<utype> inverseByLUP(const xmatrix<utype>& A) { //SD20220426
      xmatrix<double> LU, P, _IA;
      xmatrix<utype> IA(A.urows, A.ucols, A.lrows, A.lcols);
      LUPDecomposition(A, LU, P);
      _IA = trasp(P);
      for (int i = LU.lrows; i <= LU.urows; i++) {
        for (int j = LU.lcols; j <= LU.ucols; j++) {
          for (int k = 1; k < j; k++) {
            _IA(j, i) -= LU(j, k) * _IA(k, i);
          }
        }
        for (int j = LU.urows; j >= LU.lrows; j--) {
          for (int k = j + 1; k <= LU.urows; k++) {
            _IA(j, i) -= LU(j, k) * _IA(k, i);
          }
          _IA(j, i) /= LU(j, j);
        }
      }
      for (int i = LU.lrows; i <= LU.urows; i++) {
        for (int j = LU.lcols; j <= LU.ucols; j++) {
          IA(i, j) = (utype)_IA(i, j);
        }
      }
      return IA;
    }
}

// ----------------------------------------------------------------------------
namespace aurostd {  // namespace aurostd
  template<class utype>
    // See: https://en.wikipedia.org/wiki/Condition_number
    utype condition_number(const xmatrix<utype>& _a) { //SD20220425
      utype maxv = (utype)0.0, minv = (utype)INFINITY, v;
      xmatrix<utype> a = _a*trasp(_a);
      xvector<utype> rr(a.rows), ri(a.rows);
      aurostd::eigen(a, rr, ri);
      for(int i = 1; i <= a.rows; i++) {
        v = aurostd::modulus(rr(i), ri(i));
        if (v > maxv) {maxv = v;}
        if (v < minv && v > (utype)0.0) {minv = v;}
      }
      return aurostd::sqrt(maxv / minv);
    }
}

// ----------------------------------------------------------------------------
namespace aurostd {  // namespace aurostd
  template<class utype> xmatrix<utype>  // function roundoff clear small elements
    roundoff(const xmatrix<utype>& a,utype _tol_) {
      xmatrix<utype> c(a.urows,a.ucols,a.lrows,a.lcols);
      for(int i=c.lrows;i<=c.urows;i++)
        for(int j=c.lcols;j<=c.ucols;j++) {
          if(abs(a[i][j])<(utype) _tol_) c[i][j]=a[i][j]=(utype) 0.0; else c[i][j]=a[i][j];
          //	c[i][j]=nint(a[i][j]/_tol_)*_tol_;
        }
      return c;
    }
}

namespace aurostd {  // namespace aurostd
  template<class utype> xmatrix<utype>  // function roundoff clear small elements
    roundoff(const xmatrix<utype>& a) {
      return roundoff(a,(utype) _AUROSTD_XMATRIX_TOLERANCE_ROUNDOFF_);
    }
}

// ----------------------------------------------------------------------------
namespace aurostd {  // namespace aurostd
  template<class utype>                                 // function sum xmatrix<>
    utype modulus(const xmatrix<utype>& a) {  //CO20191110
#ifdef _XMATH_DEBUG_FUNCTIONS
      printf("M -> function sum: ");
      printf("a.lrows=%i, a.urows=%i, ",a.lrows,a.urows);
      printf("a.lcols=%i, a.ucols=%i\n",a.lcols,a.ucols);
#endif
      return sqrt(modulussquare(a)); //sqrt(sum(trasp(a) * a))
    }
  template<class utype>                                 // function sum xmatrix<>
    utype modulussquare(const xmatrix<utype>& a) {  //CO20191110
#ifdef _XMATH_DEBUG_FUNCTIONS
      printf("M -> function sum: ");
      printf("a.lrows=%i, a.urows=%i, ",a.lrows,a.urows);
      printf("a.lcols=%i, a.ucols=%i\n",a.lcols,a.ucols);
#endif
      return sum(trasp(a) * a);
    }

  template<class utype>                                 // function sum xmatrix<>
    utype modulus2(const xmatrix<utype>& a) { //CO20191110
#ifdef _XMATH_DEBUG_FUNCTIONS
      printf("M -> function sum: ");
      printf("a.lrows=%i, a.urows=%i, ",a.lrows,a.urows);
      printf("a.lcols=%i, a.ucols=%i\n",a.lcols,a.ucols);
#endif
      return modulussquare(a);
    }

}

// ----------------------------------------------------------------------------
namespace aurostd {  // namespace aurostd
  template<class utype>                                 // function sum xmatrix<>
    utype sum(const xmatrix<utype>& a) {
#ifdef _XMATH_DEBUG_FUNCTIONS
      printf("M -> function sum: ");
      printf("a.lrows=%i, a.urows=%i, ",a.lrows,a.urows);
      printf("a.lcols=%i, a.ucols=%i\n",a.lcols,a.ucols);
#endif
      utype c=utype(0.0);
      for(int i=a.lrows;i<=a.urows;i++)
        for(int j=a.lcols;j<=a.ucols;j++)
          c+=a[i][j];
      return c;
    }
}

// ----------------------------------------------------------------------------
namespace aurostd {  // namespace aurostd
  template<class utype>                           // function sum_colum xmatrix<>
    xvector<utype> sum_column(const xmatrix<utype>& a) {
      xvector<utype> c(a.lcols,a.ucols);
      for(int j=a.lcols;j<=a.ucols;j++) {
        c[j]=(utype) 0.0;
        for(int i=a.lrows;i<=a.urows;i++)
          c[j]+=a[i][j];
      }
      return c;
    }
}

// ----------------------------------------------------------------------------
namespace aurostd {  // namespace aurostd
  template<class utype>                          // function mean_colum xmatrix<>
    xvector<utype> mean_column(const xmatrix<utype>& a) {
      xvector<utype> c(a.lcols,a.ucols);
      for(int j=a.lcols;j<=a.ucols;j++) {
        c[j]=(utype) 0.0;
        for(int i=a.lrows;i<=a.urows;i++)
          c[j]+=a[i][j];
        c[j]/=(a.urows-a.lrows+1);
      }
      return c;
    }
}

// ----------------------------------------------------------------------------
namespace aurostd {  // namespace aurostd
  template<class utype>                             // function sum_row xmatrix<>
    xvector<utype> sum_row(const xmatrix<utype>& a) {
      xvector<utype> c(a.lrows,a.urows);
      for(int j=a.lrows;j<=a.urows;j++) {
        c[j]=(utype) 0.0;
        for(int i=a.lcols;i<=a.ucols;i++)
          c[j]+=a[j][i];
      }
      return c;
    }
}

// ----------------------------------------------------------------------------
namespace aurostd {  // namespace aurostd
  template<class utype>                            // function mean_row xmatrix<>
    xvector<utype> mean_row(const xmatrix<utype>& a) {
      xvector<utype> c(a.lrows,a.urows);
      for(int j=a.lrows;j<=a.urows;j++) {
        c[j]=(utype) 0.0;
        for(int i=a.lcols;i<=a.ucols;i++)
          c[j]+=a[j][i];
        c[j]/=(a.ucols-a.lcols+1);
      }
      return c;
    }
}

// -------------------------------------------------------- functions of xmatrix
namespace aurostd {  // namespace aurostd
  template<class utype>                                 // function min xmatrix<>
    utype min(const xmatrix<utype>& a) {
#ifdef _XMATH_DEBUG_FUNCTIONS
      printf("M -> function min: ");
      printf("a.lrows=%i, a.urows=%i, ",a.lrows,a.urows);
      printf("a.lcols=%i, a.ucols=%i\n",a.lcols,a.ucols);
#endif
      utype c=a[a.lrows][a.lcols];
      for(int i=a.lrows;i<=a.urows;i++)
        for(int j=a.lcols;j<=a.ucols;j++)
          c = c < a[i][j] ? c:a[i][j];
      return c;
    }
}

// ----------------------------------------------------------------------------
namespace aurostd {  // namespace aurostd
  template<class utype>                                 // function min xmatrix<>
    utype min(const xmatrix<utype>& a,int& index_i,int& index_j) {
#ifdef _XMATH_DEBUG_FUNCTIONS
      printf("M -> function min: ");
      printf("a.lrows=%i, a.urows=%i, ",a.lrows,a.urows);
      printf("a.lcols=%i, a.ucols=%i\n",a.lcols,a.ucols);
#endif
      utype c=a[a.lrows][a.lcols];
      index_i=a.lrows,index_j=a.lcols;
      for(int i=a.lrows;i<=a.urows;i++)
        for(int j=a.lcols;j<=a.ucols;j++)
          if(a[i][j] < c) {
            c = a[i][j];
            index_i=i;
            index_j=j;
          }
#ifdef _XMATH_DEBUG_FUNCTIONS
      printf("M -> function max: ");
      printf("index_i=%i, index_j=%i \n",index_i,index_j);
#endif
      return c;
    }
}

// ----------------------------------------------------------------------------
namespace aurostd {  // namespace aurostd
  template<class utype>                                 // function max xmatrix<>
    utype max(const xmatrix<utype>& a) {
#ifdef _XMATH_DEBUG_FUNCTIONS
      printf("M -> function max: ");
      printf("a.lrows=%i, a.urows=%i, ",a.lrows,a.urows);
      printf("a.lcols=%i, a.ucols=%i\n",a.lcols,a.ucols);
#endif
      utype c=a[a.lrows][a.lcols];
      for(int i=a.lrows;i<=a.urows;i++)
        for(int j=a.lcols;j<=a.ucols;j++)
          c = c > a[i][j] ? c:a[i][j];
      return c;
    }
}

// ----------------------------------------------------------------------------
namespace aurostd {  // namespace aurostd
  template<class utype>                                 // function max xmatrix<>
    utype max(const xmatrix<utype>& a,int& index_i,int& index_j) {
#ifdef _XMATH_DEBUG_FUNCTIONS
      printf("M -> function max: ");
      printf("a.lrows=%i, a.urows=%i, ",a.lrows,a.urows);
      printf("a.lcols=%i, a.ucols=%i\n",a.lcols,a.ucols);
#endif
      utype c=a[a.lrows][a.lcols];
      index_i=a.lrows,index_j=a.lcols;
      for(int i=a.lrows;i<=a.urows;i++)
        for(int j=a.lcols;j<=a.ucols;j++)
          if(a[i][j] > c) {
            c = a[i][j];
            index_i=i;
            index_j=j;
          }
#ifdef _XMATH_DEBUG_FUNCTIONS
      printf("M -> function max: ");
      printf("index_i=%i, index_j=%i \n",index_i,index_j);
#endif
      return c;
    }
}

// ----------------------------------------------------------------------------
//namespace aurostd {
//// namespace aurostd
//template<class utype> double                               // spectral radius
//spectral_radius(const xmatrix<utype>& a)
//{
//#ifdef _XMATH_DEBUG_FUNCTIONS
//printf("M -> function spectral radius: ");
//printf("a.lrows=%i, a.urows=%i, ",a.lrows,a.urows);
//printf("a.lcols=%i, a.ucols=%i\n",a.lcols,a.ucols);
//#endif
//if(!a.issquare)
//{cerr << _AUROSTD_XLIBS_ERROR_ << "ERROR - aurostd::xmatrix<utype>: failure in spectral radius defined for square xmatrixes" << endl;}
//double out=0.0;
//for(int i=a.lrows;i<=a.urows;i++)
//if(abs(a[i][i])>out)
//out=(double) abs(a[i][i]);
//return out;
//}
//}

// ----------------------------------------------------------------------------
namespace aurostd {  // namespace aurostd
  template<class utype> utype  //DX20170115 - double to utype (needed for xcomplex)                                          // trace
    trace(const xmatrix<utype>& a) {
#ifdef _XMATH_DEBUG_FUNCTIONS
      printf("M -> function trace: ");
      printf("a.lrows=%i, a.urows=%i, ",a.lrows,a.urows);
      printf("a.lcols=%i, a.ucols=%i\n",a.lcols,a.ucols);
#endif
      if(!a.issquare) {
        string message = "Trace is only defined for square matrices";
        throw xerror(__AFLOW_FILE__, __AFLOW_FUNC__, message, _RUNTIME_ERROR_);
      }
      utype out=0.0; //DX20170115 - double to utype (needed for xcomplex)
      for(int i=a.lrows;i<=a.urows;i++)
        out+=a[i][i];
      return out;
    }
}

// ----------------------------------------------------------------------------
namespace aurostd {
  template<class utype>
    xmatrix<utype> HadamardProduct(const xmatrix<utype>& A, const xmatrix<utype>& B) { //SD20220422 - also called element-wise product or Schur product
      if ((A.rows != B.rows) || (A.cols != B.cols)) {
        stringstream message;
        message << "A and B must have the same dimensions, A.rows=" << A.rows << " B.rows=" << B.rows
                << ", A.cols=" << A.cols << " B.cols=" << B.cols;
        throw aurostd::xerror(_AFLOW_FILE_NAME_, __AFLOW_FUNC__, message, _INDEX_MISMATCH_);
      }
      xmatrix<utype> product(A.rows, A.cols);
      for (int i = 0; i < A.rows; i++) {
        for (int j = 0; j < A.cols; j++) {
          product(i + 1, j + 1) = A(A.lrows + i, A.lcols + j) * B(B.lrows + i, B.lcols + j);
        }
      }
      return product;
    }
}

// ----------------------------------------------------------------------------
namespace aurostd {
  template<class utype>
    xmatrix<utype> KroneckerProduct(const xmatrix<utype>& A, const xmatrix<utype>& B) { //ME20180614 - Kronecker product
      int rows, cols, r, c;
      utype aelement, belement;
      rows = A.rows * B.rows;
      cols = A.cols * B.cols;
      xmatrix<utype> product(rows, cols);
      for (int arow = 0; arow < A.rows; arow++) {
        for (int acol = 0; acol < A.cols; acol++) {
          aelement = A(arow + A.lrows, acol + A.lcols);
          for (int brow = 0; brow < B.rows; brow++) {
            for (int bcol = 0; bcol < B.cols; bcol++) {
              belement = B(brow + B.lrows, bcol + B.lcols);
              r = arow * B.rows + 1 + brow;
              c = acol * B.cols + 1 + bcol;
              product(r, c) = aelement * belement;
            }
          }
        }
      }
      return product;
    }
}

// ----------------------------------------------------------------------------
namespace aurostd {  // namespace aurostd
  template<class utype> xmatrix<utype>                          // identity xmatrix
    identity(const xmatrix<utype>& _a) {
#ifdef _XMATH_DEBUG_FUNCTIONS
      printf("M -> function identity xmatrix: ");
      printf("a.lrows=%i, a.urows=%i, ",a.lrows,a.urows);
      printf("a.lcols=%i, a.ucols=%i\n",a.lcols,a.ucols);
#endif
      if(!_a.issquare) {
        string message = "Identity only defined for square matrices.";
        throw xerror(__AFLOW_FILE__, __AFLOW_FUNC__, message, _RUNTIME_ERROR_);
      }
      xmatrix<utype> a = _a;
      for(int i=a.lrows;i<=a.urows;i++)
        for(int j=a.lcols;j<=a.ucols;j++)
          a[i][j]=utype(0.0);
      for(int i=a.lrows;i<=a.urows;i++)
        a[i][i]=utype(1.0);
      return a;
    }
}

//ME20200123 - if the identity matrix must be square, why would we allow two
// input parameters?
//[OBSOLETE]namespace aurostd {  // namespace aurostd
//[OBSOLETE]  template<class utype>                                 // identity xmatrix
//[OBSOLETE]    xmatrix<utype> identity(const utype& _type,const int& n,const int& m) {
//[OBSOLETE]      xmatrix<utype> a(n,m);
//[OBSOLETE]      if(!a.issquare)
//[OBSOLETE]      {cerr << _AUROSTD_XLIBS_ERROR_ << "ERROR - aurostd::xmatrix<utype>: failure in identity defined for square xmatrixes [2]" << endl;}
//[OBSOLETE]      for(int i=a.lrows;i<=a.urows;i++)
//[OBSOLETE]        for(int j=a.lcols;j<=a.ucols;j++)
//[OBSOLETE]          if(i==j) a[i][j]=(utype) 1.0; else a[i][j]=(utype) 0.0;
//[OBSOLETE]      return a;
//[OBSOLETE]      if(_type) {;}  // something phony to keep _type busy !
//[OBSOLETE]    }
//[OBSOLETE]}

//ME20200123
namespace aurostd {
  template<class utype>
    xmatrix<utype> identity(const utype& _type, int ubounds, int lbounds) {
      return eye<utype>(ubounds, ubounds, lbounds, lbounds);
      if (_type) {;}  // To suppress compiler warnings
    }
}

//namespace aurostd {  // namespace aurostd
//xmatrix<double>                          // identity_double xmatrix
//identity_double(const int& n,const int& m) {
//xmatrix<double> a(n,m);
//if(!a.issquare) {cerr << _AUROSTD_XLIBS_ERROR_ << "ERROR - aurostd::xmatrix<utype>: failure in identity_double defined for square xmatrixes [3]" << endl;}
//for(int i=a.lrows;i<=a.urows;i++)
//for(int j=a.lcols;j<=a.ucols;j++)
//if(i==j) a[i][j]=double(1.0); else a[i][j]=double(0.0);
//return a;
//}
//// namespace aurostd
//xmatrix<double>                          // identity_double xmatrix
//identity_double(const int& n) {
//xmatrix<double> a(n,n);
//for(int i=a.lrows;i<=a.urows;i++)
//for(int j=a.lcols;j<=a.ucols;j++)
//if(i==j) a[i][j]=double(1.0); else a[i][j]=double(0.0);
//return a;
//}
//// namespace aurostd
//xmatrix<float>                          // identity_float xmatrix
//identity_float(const int& n,const int& m) {
//xmatrix<float> a(n,m);
//if(!a.issquare) {cerr << _AUROSTD_XLIBS_ERROR_ << "ERROR - aurostd::xmatrix<utype>: failure in identity_float defined for square xmatrixes [3]" << endl;}
//for(int i=a.lrows;i<=a.urows;i++)
//for(int j=a.lcols;j<=a.ucols;j++)
//if(i==j) a[i][j]=float(1.0); else a[i][j]=float(0.0);
//return a;
//}
//// namespace aurostd
//xmatrix<float>                          // identity_float xmatrix
//identity_float(const int& n) {
//xmatrix<float> a(n,n);
//for(int i=a.lrows;i<=a.urows;i++)
//for(int j=a.lcols;j<=a.ucols;j++)
//if(i==j) a[i][j]=float(1.0); else a[i][j]=float(0.0);
//return a;
//}
//// namespace aurostd
//xmatrix<int>                          // identity_int xmatrix
//identity_int(const int& n,const int& m) {
//xmatrix<int> a(n,m);
//if(!a.issquare) {cerr << _AUROSTD_XLIBS_ERROR_ << "ERROR - aurostd::xmatrix<utype>: failure in identity_int defined for square xmatrixes [3]" << endl;}
//for(int i=a.lrows;i<=a.urows;i++)
//for(int j=a.lcols;j<=a.ucols;j++)
//if(i==j) a[i][j]=1; else a[i][j]=0;
//return a;
//}
//// namespace aurostd
//xmatrix<int>                          // identity_int xmatrix
//identity_int(const int& n) {
//xmatrix<int> a(n,n);
//for(int i=a.lrows;i<=a.urows;i++)
//for(int j=a.lcols;j<=a.ucols;j++)
//if(i==j) a[i][j]=1; else a[i][j]=0;
//return a;
//}
//// namespace aurostd
//xmatrix<char>                          // identity_char xmatrix
//identity_char(const int& n,const int& m) {
//xmatrix<char> a(n,m);
//if(!a.issquare) {cerr << _AUROSTD_XLIBS_ERROR_ << "ERROR - aurostd::xmatrix<utype>: failure in identity_char defined for square xmatrixes [3]" << endl;}
//for(int i=a.lrows;i<=a.urows;i++)
//for(int j=a.lcols;j<=a.ucols;j++)
//if(i==j) a[i][j]=1; else a[i][j]=0;
//return a;
//}
//// namespace aurostd
//xmatrix<char>                          // identity_char xmatrix
//identity_char(const int& n) {
//xmatrix<char> a(n,n);
//for(int i=a.lrows;i<=a.urows;i++)
//for(int j=a.lcols;j<=a.ucols;j++)
//if(i==j) a[i][j]=1; else a[i][j]=0;
//return a;
//}
//// namespace aurostd
//xmatrix<bool>                          // identity_bool xmatrix
//identity_bool(const int& n,const int& m) {
//  xmatrix<bool> a(n,m);
//  if(!a.issquare) {cerr << _AUROSTD_XLIBS_ERROR_ << "ERROR - aurostd::xmatrix<utype>: failure in identity_bool defined for square xmatrixes [3]" << endl;}
//  for(int i=a.lrows;i<=a.urows;i++)
//    for(int j=a.lcols;j<=a.ucols;j++)
//      if(i==j) a[i][j]=1; else a[i][j]=0;
//  return a;
//}
//// namespace aurostd
//xmatrix<bool>                          // identity_bool xmatrix
//identity_bool(const int& n) {
//  xmatrix<bool> a(n,n);
//  for(int i=a.lrows;i<=a.urows;i++)
//    for(int j=a.lcols;j<=a.ucols;j++)
//      if(i==j) a[i][j]=1; else a[i][j]=0;
//  return a;
//}
//}

// ----------------------------------------------------------------------------
namespace aurostd {  // namespace aurostd
  //ME20180904
  template<class utype> xmatrix<utype>                             // conj xmatrix
    conj(const xmatrix<utype>& a){
      if (a.iscomplex) {
        xmatrix<utype> out(a.ucols,a.urows,a.lcols,a.lrows);
        for (int i = a.lrows; i <= a.urows; i++) {
          for (int j = a.lcols; j <= a.ucols; j++) {
            out[i][j] = conj(a[i][j]);
          }
        }
        return out;
      } else {return a;}
    }
}

// ----------------------------------------------------------------------------
namespace aurostd {  // namespace aurostd
  template<class utype> void
    traspSquareInPlace(xmatrix<utype>& a,bool conjugate){ //CO20191201 - only designed for square matrices
      if(!a.issquare){throw aurostd::xerror(__AFLOW_FILE__,"aurostd::traspSquareInPlace():","this function is designed only for square matrices",_VALUE_ILLEGAL_);}
      int i=0,j=0;
      utype aij=(utype)0;
      if(a.iscomplex&&conjugate){ //CO20191201
        for(i=a.lrows;i<=a.urows;i++){
          for(j=i+1;j<=a.urows;j++){
            aij=a[i][j];
            a[i][j]=conj(a[j][i]);
            a[j][i]=conj(aij);
          }
        }
        return;
      }else{
        for(i=a.lrows;i<=a.urows;i++){
          for(j=i+1;j<=a.urows;j++){
            aij=a[i][j];
            a[i][j]=a[j][i];
            a[j][i]=aij;
          }
        }
        return;
      }
    }
  template<class utype> void
    traspInPlace(const xmatrix<utype>& a,xmatrix<utype>& b,bool conjugate){ //CO20191201
      //always works, just not most efficient for square matrices
      if(b.lrows!=a.lcols || b.lcols!=a.lrows || b.urows!=a.ucols || b.ucols!=a.urows){
        xmatrix<utype> c(a.ucols,a.urows,a.lcols,a.lrows);
        b=c;
      }
      int i=0,j=0;
      if(a.iscomplex&&conjugate){ //CO20191201
        for(i=a.lrows;i<=a.urows;i++){
          for(j=a.lcols;j<=a.ucols;j++){b[j][i]=conj(a[i][j]);}  //cannot do j=i+1 since b is unpopulated
        }
        return;
      }else{
        for(i=a.lrows;i<=a.urows;i++){
          for(j=a.lcols;j<=a.ucols;j++){b[j][i]=a[i][j];}  //cannot do j=i+1 since b is unpopulated
        }
        return;
      }
    }
  template<class utype> void                             // trasp xmatrix
    traspInPlace(xmatrix<utype>& a,bool conjugate){  //ME20190813 - conjugate complex now an option //CO20191201 - in place
#ifdef _XMATH_DEBUG_FUNCTIONS
      printf("M -> function traspose xmatrix: ");
      printf("a.lrows=%i, a.urows=%i, ",a.lrows,a.urows);
      printf("a.lcols=%i, a.ucols=%i\n",a.lcols,a.ucols);
#endif
      if(a.issquare){traspSquareInPlace(a,conjugate);return;} //this works because we modify a[i][j] and a[j][i] at once
      else{  //cannot trasp in place
        xmatrix<utype> b(a.ucols,a.urows,a.lcols,a.lrows);
        traspInPlace(a,b,conjugate);
        a=b;
        return;
      }
      //[CO20191201 - OBSOLETE]xmatrix<utype> out(a.ucols,a.urows,a.lcols,a.lrows);
      //[CO20191201 - OBSOLETE]for(int i=a.lrows;i<=a.urows;i++)
      //[CO20191201 - OBSOLETE]  for(int j=a.lcols;j<=a.ucols;j++)
      //[CO20191201 - OBSOLETE]    if (a.iscomplex && conjugate) {
      //[CO20191201 - OBSOLETE]      out[j][i] = conj(a[i][j]);
      //[CO20191201 - OBSOLETE]    } else {
      //[CO20191201 - OBSOLETE]      out[j][i]=a[i][j];
      //[CO20191201 - OBSOLETE]    }
      //[CO20191201 - OBSOLETE]return out;
    }
  template<class utype> xmatrix<utype>              // trasp xmatrix
    trasp(const xmatrix<utype>& a,bool conjugate){  //CO20191201
      xmatrix<utype> b(a.ucols,a.urows,a.lcols,a.lrows);
      traspInPlace(a,b,conjugate);
      return b;
    }
}

// ----------------------------------------------------------------------------
namespace aurostd {  // namespace aurostd
  template<class utype> xmatrix<utype>                             // trasp xvector
    trasp(const xvector<utype>& a, bool conjugate){  //ME20190813 - conjugate complex now an option
#ifdef _XMATH_DEBUG_FUNCTIONS
      printf("M -> function traspose xvector: ");
      printf("a.lrows=%i, a.urows=%i, ",a.lrows,a.urows);
#endif
      xmatrix<utype> b(a.urows,1,a.lrows,1);
      int i=0;
      if(a.iscomplex&&conjugate){ //CO20191201
        for(i=a.lrows;i<=a.urows;i++){b[i][1]=conj(a[i]);}
      }else{
        for(i=a.lrows;i<=a.urows;i++){b[i][1]=a[i];}
      }
      return b;
    }
}

// ****************************************************************************
// ----------------------------------------------------------------------------
namespace aurostd {  // namespace aurostd
  template<class utype> xmatrix<utype>               // function shift_up xmatrix<>
    shift_up(const xmatrix<utype>& a) {
      utype aus;
      for(int j=a.lcols;j<=a.ucols;j++) {
        aus=a[a.lrows][j];
        for(int i=a.lrows;i<=a.urows-1;i++)
          a[i][j]=a[i+1][j];
        a[a.urows][j]=aus;
      }
      return a;
    }
}

// ----------------------------------------------------------------------------
namespace aurostd {  // namespace aurostd
  template<class utype> xmatrix<utype>             // function shift_down xmatrix<>
    shift_down(const xmatrix<utype>& a) {
      utype aus;
      for(int j=a.lcols;j<=a.ucols;j++) {
        aus=a[a.urows][j];
        for(int i=a.urows;i>=a.lrows+1;i--)
          a[i][j]=a[i-1][j];
        a[a.lrows][j]=aus;
      }
      return a;
    }
}

// ----------------------------------------------------------------------------
namespace aurostd {  // namespace aurostd
  template<class utype> xmatrix<utype>             // function shift_left xmatrix<>
    shift_left(const xmatrix<utype>& a) {
      utype aus;
      for(int i=a.lrows;i<=a.urows;i++) {
        aus=a[i][a.lcols];
        for(int j=a.lcols;j<=a.ucols-1;j++)
          a[i][j]=a[i][j+1];
        a[i][a.ucols]=aus;
      }
      return a;
    }
}

// ----------------------------------------------------------------------------
namespace aurostd {  // namespace aurostd
  template<class utype> xmatrix<utype>             // function shift_right xmatrix<>
    shift_right(const xmatrix<utype>& a) {
      utype aus;
      for(int i=a.lrows;i<=a.urows;i++) {
        aus=a[i][a.ucols];
        for(int j=a.ucols;j>=a.lcols+1;j++)
          a[i][j]=a[i][j+1];
        a[i][a.lcols]=aus;
      }
      return a;
    }
}

// ****************************************************************************
// ----------------------------------------------------------------------------
// SWAP THINGS
namespace aurostd {  // namespace aurostd
  template<class utype> void                                // swap_columns
    swap_cols(xmatrix<utype>& a,const int& i,const int& j) {  // swap_columns
      if(i<a.lcols || i>a.ucols) return; // nothing to do, out of boundaries
      if(j<a.lcols || j>a.ucols) return; // nothing to do, out of boundaries
      if(i==j) return; // nothing to do, no swap
      utype temp;
      for(int k=a.lrows;k<=a.urows;k++) {
        temp=a[k][i];a[k][i]=a[k][j];a[k][j]=temp;
      }
    }

  template<class utype> void                                  // swap_columns
    swap_columns(xmatrix<utype>& a,const int& i,const int& j) {  // swap_columns
      swap_cols(a,i,j);
      //     if(i<a.lcols || i>a.ucols) return; // nothing to do, out of boundaries
      //     if(j<a.lcols || j>a.ucols) return; // nothing to do, out of boundaries
      //     if(i==j) return; // nothing to do, no swap
      //     utype temp;
      //     for(int k=a.lrows;k<=a.urows;k++) {
      //       temp=a[k][i];a[k][i]=a[k][j];a[k][j]=temp;
      //     }
    }

  template<class utype> void                                // swap_rows
    swap_rows(xmatrix<utype>& a,const int& i,const int& j) {  // swap_rows
      if(i<a.lrows || i>a.urows) return; // nothing to do, out of boundaries
      if(j<a.lrows || j>a.urows) return; // nothing to do, out of boundaries
      if(i==j) return; // nothing to do, no swap
      utype temp;
      for(int k=a.lcols;k<=a.ucols;k++) {
        temp=a[i][k];a[i][k]=a[j][k];a[j][k]=temp;
      }
    }
}

// ****************************************************************************
// ----------------------------------------------------------------------------
namespace aurostd { // namespace aurostd
  template<class utype> void  // function shift lrows so first index is i
  shiftlrows(xmatrix<utype>& a,int i){ //CO20191201 //SD20220912 - removed degenerate code
    aurostd::shiftlrowscols(a,i,a.lcols);
  }
  template<class utype> void  // function shift lcols so first index is i
  shiftlcols(xmatrix<utype>& a,int i){ //CO20191201 //SD20220912 - removed degenerate code
    aurostd::shiftlrowscols(a,a.lrows,i);
  }
  template<class utype> void  // function shift lrows and lcols so first index is i, j
  shiftlrowscols(xmatrix<utype>& a,int i,int j){ //CO20191201
    if(a.lrows==i && a.lcols==j){return;}
    xmatrix<utype> b(a.rows+i-1,a.cols+j-1,i,j);
    for(int ii=a.lrows;ii<=a.urows;ii++){
      for(int jj=a.lcols;jj<=a.ucols;jj++){
        b[i-a.lrows+ii][j-a.lcols+jj]=a[ii][jj];
      }
    }
    a=b;
  }
} // namespace aurostd

// ****************************************************************************
// ----------------------------------------------------------------------------
namespace aurostd {  // namespace aurostd
  template<class utype> xmatrix<utype>                          // sign xmatrix
    sign(const xmatrix<utype>& a) {
      xmatrix<utype> c(a.urows,a.ucols,a.lrows,a.lcols);
      for(int i=c.lrows;i<=c.urows;i++)
        for(int j=c.lcols;j<=c.ucols;j++)
          c[i][j]=aurostd::sign(a[i][j]);
      return c;
    }
}

namespace aurostd {  // namespace aurostd
  template<class utype> xmatrix<utype>                          // nint xmatrix
    nint(const xmatrix<utype>& a) {
      xmatrix<utype> c(a.urows,a.ucols,a.lrows,a.lcols);
      for(int i=c.lrows;i<=c.urows;i++)
        for(int j=c.lcols;j<=c.ucols;j++)
          c[i][j]=aurostd::nint(a[i][j]);
      return c;
    }
}

// ----------------------------------------------------------------------------
namespace aurostd {  // namespace aurostd
  template<class utype> xmatrix<utype>                          // floor xmatrix
    floor(const xmatrix<utype>& a) {
      xmatrix<utype> c(a.urows,a.ucols,a.lrows,a.lcols);
      for(int i=c.lrows;i<=c.urows;i++)
        for(int j=c.lcols;j<=c.ucols;j++)
          c[i][j]=std::floor(a[i][j]);
      return c;
    }
}

namespace aurostd {  // namespace aurostd
  template<class utype> xmatrix<utype>                          // trunc xmatrix
    trunc(const xmatrix<utype>& a) {
      xmatrix<utype> c(a.urows,a.ucols,a.lrows,a.lcols);
      for(int i=c.lrows;i<=c.urows;i++)
        for(int j=c.lcols;j<=c.ucols;j++)
          //	c[i][j]=std::trunc(a[i][j]);
          c[i][j]=trunc(a[i][j]);
      return c;
    }
}

namespace aurostd {  // namespace aurostd
  template<class utype> xmatrix<utype>                          // round xmatrix
    round(const xmatrix<utype>& a) {
      xmatrix<utype> c(a.urows,a.ucols,a.lrows,a.lcols);
      for(int i=c.lrows;i<=c.urows;i++)
        for(int j=c.lcols;j<=c.ucols;j++)
          //	c[i][j]=std::round(a[i][j]);
          c[i][j]=round(a[i][j]);
      return c;
    }
}

namespace aurostd {  // namespace aurostd
  template<class utype> xmatrix<utype>                          // ceil xmatrix
    ceil(const xmatrix<utype>& a) {
      xmatrix<utype> c(a.urows,a.ucols,a.lrows,a.lcols);
      for(int i=c.lrows;i<=c.urows;i++)
        for(int j=c.lcols;j<=c.ucols;j++)
          c[i][j]=std::ceil(a[i][j]);
      return c;
    }
}

// ----------------------------------------------------------------------------
namespace aurostd {  // namespace aurostd
  template<class utype> xmatrix<utype>                           // mabs xmatrix
    mabs(const xmatrix<utype>& a) {
      xmatrix<utype> c(a.urows,a.ucols,a.lrows,a.lcols);
      for(int i=c.lrows;i<=c.urows;i++)
        for(int j=c.lcols;j<=c.ucols;j++)
          c[i][j]=aurostd::abs(a[i][j]);
      return c;
    }
}

namespace aurostd {  // namespace aurostd
  template<class utype> xmatrix<utype>                           // abs xmatrix
    abs(const xmatrix<utype>& a) {
      xmatrix<utype> c(a.urows,a.ucols,a.lrows,a.lcols);
      for(int i=c.lrows;i<=c.urows;i++)
        for(int j=c.lcols;j<=c.ucols;j++)
          c[i][j]=aurostd::abs(a[i][j]);
      return c;
    }
}

// ****************************************************************************
// ----------------------------------------------------------------------------
namespace aurostd {  // namespace aurostd
  template<class utype> xmatrix<utype>                               // exp xmatrix
    exp_old(const xmatrix<utype>& a) {
      if(!a.issquare) {
        string message = "exp only defined for square matrices.";
        throw xerror(__AFLOW_FILE__, __AFLOW_FUNC__, message, _RUNTIME_ERROR_);
      }
      xmatrix<utype> out(a.urows,a.ucols,a.lrows,a.lcols),an(a.urows,a.ucols,a.lrows,a.lcols);
      // UNUSED   bool convergence=FALSE;
      for(int n=0;n<=1000;n++) {
        if(n==0) identity(an);
        else an=(an*a)/utype(n);
        out=out+an;
        //    if(abs(trace(an)/trace(out))<_exponential_convergence)
      }
      return out;
    }
}

namespace aurostd {  // namespace aurostd
  template<class utype> xmatrix<utype>                               // exp xmatrix
    exp(const xmatrix<utype>& a) {
#ifdef _XMATH_DEBUG_FUNCTIONS
      printf("M -> function exponential xmatrix: ");
      printf("a.lrows=%i, a.urows=%i, ",a.lrows,a.urows);
      printf("a.lcols=%i, a.ucols=%i\n",a.lcols,a.ucols);
#endif
      if(!a.issquare) {
        string message = "exp only defined for square matrices.";
        throw xerror(__AFLOW_FILE__, __AFLOW_FUNC__, message, _RUNTIME_ERROR_);
      }
      xmatrix<utype> out(a.urows,a.ucols,a.lrows,a.lcols),an(a.urows,a.ucols,a.lrows,a.lcols);
      bool convergence=FALSE;
      for(int n=0;!convergence;n++) {
        if(n==0) identity(an);
        else an=(an*a)/utype(n);
        out=out+an;
        // cerr << n << endl;
        // if(abs(trace(an)/trace(out))<_exponential_convergence)
        if(n>30) if(abs(trace(an))<_exponential_convergence) convergence=TRUE;
        if(n>100) convergence=TRUE;
      }
      return out;
    }
}

// ----------------------------------------------------------------------------
namespace aurostd {  // namespace aurostd
  template<class utype> xmatrix<utype>                               // sin xmatrix
    sin(const xmatrix<utype>& a) {
#ifdef _XMATH_DEBUG_FUNCTIONS
      printf("M -> function sin xmatrix: ");
      printf("a.lrows=%i, a.urows=%i, ",a.lrows,a.urows);
      printf("a.lcols=%i, a.ucols=%i\n",a.lcols,a.ucols);
#endif
      if(!a.issquare) {
        string message = "sin only defined for square matrices.";
        throw xerror(__AFLOW_FILE__, __AFLOW_FUNC__, message, _RUNTIME_ERROR_);
      }
      xmatrix<utype> out(a.urows,a.ucols,a.lrows,a.lcols), an(a.urows,a.ucols,a.lrows,a.lcols);
      bool convergence=FALSE;
      for(int n=0;!convergence;n++) {
        if(n==0) an=a;
        else an=(a*a*an)/utype(-1.0*(2.0*n+1.0)*(2.0*n));
        out=out+an;
        //    if(abs(trace(an)/trace(out))<_exponential_convergence)
        if(n>30) if(abs(trace(an))<_exponential_convergence) convergence=TRUE;
        if(n>100) convergence=TRUE;
      }
      return out;
    }
}

// ----------------------------------------------------------------------------
namespace aurostd {  // namespace aurostd
  template<class utype> xmatrix<utype>                               // cos xmatrix
    cos(const xmatrix<utype>& a) {
#ifdef _XMATH_DEBUG_FUNCTIONS
      printf("M -> function cos xmatrix: ");
      printf("a.lrows=%i, a.urows=%i, ",a.lrows,a.urows);
      printf("a.lcols=%i, a.ucols=%i\n",a.lcols,a.ucols);
#endif
      if(!a.issquare) {
        string message = "cos only defined for square matrices.";
        throw xerror(__AFLOW_FILE__, __AFLOW_FUNC__, message, _RUNTIME_ERROR_);
      }
      xmatrix<utype> out(a.urows,a.ucols,a.lrows,a.lcols),an(a.urows,a.ucols,a.lrows,a.lcols);
      bool convergence=FALSE;
      for(int n=0;!convergence;n++) {
        if(n==0) identity(an);
        else an=(a*a*an)/utype(-1.0*(2.0*n)*(2.0*n-1.0));
        out=out+an;
        if(n>30) if(abs(trace(an))<_exponential_convergence) convergence=TRUE;
        if(n>100) convergence=TRUE;
      }
      return out;
    }
}

// ----------------------------------------------------------------------------
namespace aurostd {  // namespace aurostd
  template<class utype> xmatrix<utype>                              // sinh xmatrix
    sinh(const xmatrix<utype>& a)
    {
#ifdef _XMATH_DEBUG_FUNCTIONS
      printf("M -> function sinh xmatrix: ");
      printf("a.lrows=%i, a.urows=%i, ",a.lrows,a.urows);
      printf("a.lcols=%i, a.ucols=%i\n",a.lcols,a.ucols);
#endif
      if(!a.issquare) {
        string message = "sinh only defined for square matrices.";
        throw xerror(__AFLOW_FILE__, __AFLOW_FUNC__, message, _RUNTIME_ERROR_);
      }
      xmatrix<utype> out(a.urows,a.ucols,a.lrows,a.lcols),an(a.urows,a.ucols,a.lrows,a.lcols);
      bool convergence=FALSE;
      for(int n=0;!convergence;n++) {
        if(n==0) an=a;
        else an=(a*a*an)/utype((2.0*n+1.0)*(2.0*n));
        out=out+an;
        // if(abs(trace(an)/trace(out))<_exponential_convergence)
        if(n>30) if(abs(trace(an))<_exponential_convergence) convergence=TRUE;
        if(n>100) convergence=TRUE;
      }
      return out;
    }
}

// ----------------------------------------------------------------------------
namespace aurostd {  // namespace aurostd
  template<class utype> xmatrix<utype>                              // cosh xmatrix
    cosh(const xmatrix<utype>& a)
    {
#ifdef _XMATH_DEBUG_FUNCTIONS
      printf("M -> function cosh xmatrix: ");
      printf("a.lrows=%i, a.urows=%i, ",a.lrows,a.urows);
      printf("a.lcols=%i, a.ucols=%i\n",a.lcols,a.ucols);
#endif
      if(!a.issquare) {
        string message = "cosh only defined for square matrices.";
        throw xerror(__AFLOW_FILE__, __AFLOW_FUNC__, message, _RUNTIME_ERROR_);
      }
      xmatrix<utype> out(a.urows,a.ucols,a.lrows,a.lcols),an(a.urows,a.ucols,a.lrows,a.lcols);
      bool convergence=FALSE;
      for(int n=0;!convergence;n++) {
        if(n==0) identity(an);
        else an=(a*a*an)/utype((2.0*n)*(2.0*n-1.0));
        out=out+an;
        // if(abs(trace(an)/trace(out))<_exponential_convergence)
        if(n>30) if(abs(trace(an))<_exponential_convergence) convergence=TRUE;
        if(n>100) convergence=TRUE;
      }
      return out;
    }
}

// ----------------------------------------------------------------------------
// SD20220426
// Least squares approximation of linear functions to the data
// Solves A*x=b, where A is a m-by-n matrix and b is a m-by-1 vector and
// the output x is a n-by-1 vector
// See: https://en.wikipedia.org/wiki/Linear_least_squares
namespace aurostd {  // namespace aurostd
  template<class utype>                                   
    xvector<utype> LinearLeastSquares(const xmatrix<utype>& A, const xvector<utype>& b) {
    return aurostd::inverse(trasp(A) * A) * trasp(A) * b;
  }
}

// ----------------------------------------------------------------------------
namespace aurostd {  // namespace aurostd
  template<class utype>                                    // GaussJordan xmatrix
    void GaussJordan(xmatrix<utype>& A, xmatrix<utype>& B) {
      /// This function uses Gaussian Jordan elimination to solve A*x=b.  It returns the solution x and the inverse of A.
      string message = "";
      if(A.lrows!=1) {
        message = "[1] A.lrows!=1 <<  A.lrows=" + aurostd::utype2string<int>(A.lrows);
        throw xerror(__AFLOW_FILE__, __AFLOW_FUNC__, message, _INDEX_ERROR_);
      }
      if(A.lcols!=1) {
        message = "[2] A.lcols!=1 <<  A.lcols=" + aurostd::utype2string<int>(A.lcols);
        throw xerror(__AFLOW_FILE__, __AFLOW_FUNC__, message, _INDEX_ERROR_);
      }
      if(B.lrows!=1) {
        message = "[3] B.lrows!=1 <<  B.lrows=" + aurostd::utype2string<int>(B.lrows);
        throw xerror(__AFLOW_FILE__, __AFLOW_FUNC__, message, _INDEX_ERROR_);
      }
      if(B.lcols!=1) {
        message = "[4] B.lcols!=1 <<  B.lcols=" + aurostd::utype2string<int>(B.lcols);
        throw xerror(__AFLOW_FILE__, __AFLOW_FUNC__, message, _INDEX_ERROR_);
      }
      if(A.urows!=A.ucols) {
        message = "[5] A.urows!=A.ucols <<  A.urows=" + aurostd::utype2string<int>(A.urows) + " A.ucols=" + aurostd::utype2string<int>(A.ucols);
        throw xerror(__AFLOW_FILE__, __AFLOW_FUNC__, message, _INDEX_MISMATCH_);
      }
      if(A.ucols!=B.urows) {
        message = "[6] A.ucols!=B.urows <<  A.ucols=" + aurostd::utype2string<int>(A.ucols) + " B.urows=" + aurostd::utype2string<int>(B.urows);
        throw xerror(__AFLOW_FILE__, __AFLOW_FUNC__, message, _INDEX_MISMATCH_);
      }
      int n=A.urows;
      int m=B.ucols;

      // cerr << "GaussJordan" << A.urows << " " << A.ucols << endl;

      int i,icol=1,irow=1,j,k,l,ll;
      utype big,dum,pivinv,temp;

      xvector<int> indxc(n),indxr(n),ipiv(n);

      for(j=1;j<=n;j++) ipiv[j]=0;
      for(i=1;i<=n;i++) {
        big=0.0;
        for(j=1;j<=n;j++)
          if(ipiv[j]!=1)
            for(k=1;k<=n;k++) {
              if(ipiv[k] == 0) {
                if(aurostd::abs(A[j][k])>=big) {
                  big=aurostd::abs(A[j][k]);
                  irow=j;
                  icol=k;
                }
              } else if(ipiv[k]>1) {
                message = "[7]: Singular Matrix-1";
                throw xerror(__AFLOW_FILE__, __AFLOW_FUNC__, message, _RUNTIME_ERROR_);
              }
            }
        ++(ipiv[icol]);
        if(irow!=icol) {
          for(l=1;l<=n;l++) SWAP(A[irow][l],A[icol][l]);
          for(l=1;l<=m;l++) SWAP(B[irow][l],B[icol][l]);
        }
        indxr[i]=irow;
        indxc[i]=icol;
        if(A[icol][icol]==(double) 0.0) {
          message = "[8]: Singular Matrix-2";
          throw xerror(__AFLOW_FILE__, __AFLOW_FUNC__, message, _RUNTIME_ERROR_);
        }
        pivinv=1.0/A[icol][icol];
        A[icol][icol]=1.0;
        for(l=1;l<=n;l++) A[icol][l]*=pivinv;
        for(l=1;l<=m;l++) B[icol][l]*=pivinv;
        for(ll=1;ll<=n;ll++)
          if(ll!=icol) {
            dum=A[ll][icol];
            A[ll][icol]=0.0;
            for(l=1;l<=n;l++) A[ll][l]-=A[icol][l]*dum;
            for(l=1;l<=m;l++) B[ll][l]-=B[icol][l]*dum;
          }
      }
      for(l=n;l>=1;l--) {
        if(indxr[l]!=indxc[l])
          for(k=1;k<=n;k++)
            SWAP(A[k][indxr[l]],A[k][indxc[l]]);
      }
    }
}

// ----------------------------------------------------------------------------
namespace aurostd {   // least square stuff aurostd adaptation of nrecipes    // 1 August 2014
  // namespace aurostd
  template<class utype> void gaussj(xmatrix<utype>& a, int n, xmatrix<utype>& b, int m) {  // with indices
    // linear equation solution by gauss-jordan elimination, a[1,n][1,n] is the input matrix.
    // b[1,n][1,m] is input containing the m right-hand side vectors. On the output a is replaced
    // by its matrix inverse, and b is replaced by the corresponding set of solution vectors.
    int i,icol=0,irow=0,j,k,l,ll; // default definitions to avoid compilation errors
    utype big,dum,pivinv,temp;

    string message = "";
    if(n>a.rows) {
      message = "n>a.rows";
      throw xerror(__AFLOW_FILE__, __AFLOW_FUNC__, message, _VALUE_RANGE_);
    }
    if(n>b.rows) {
      message = "n>b.rows";
      throw xerror(__AFLOW_FILE__, __AFLOW_FUNC__, message, _VALUE_RANGE_);
    }
    if(m>b.cols) {
      message = "m>b.cols";
      throw xerror(__AFLOW_FILE__, __AFLOW_FUNC__, message, _VALUE_RANGE_);
    }

    xvector<int> indxc(1,n);
    xvector<int> indxr(1,n);
    xvector<int> ipiv(1,n);
    for (j=1;j<=(int) n;j++) ipiv[j]=0;
    for (i=1;i<=(int) n;i++) {
      big=0.0;
      for (j=1;j<=n;j++)
        if(ipiv[j] != 1)
          for (k=1;k<=n;k++) {
            if(ipiv[k] == 0) {
              if(aurostd::abs(a[j][k]) >= big) {
                big=aurostd::abs(a[j][k]);
                irow=j;
                icol=k;
              }
            } else if(ipiv[k] > 1) {
              message = "Singular Matrix-1";
              throw xerror(__AFLOW_FILE__, __AFLOW_FUNC__, message, _RUNTIME_ERROR_);
            }
          }
      ++(ipiv[icol]);
      if(irow != icol) {
        for (l=1;l<=n;l++) {SWAP(a[irow][l],a[icol][l]);}
        for (l=1;l<=m;l++) {SWAP(b[irow][l],b[icol][l]);}
      }
      indxr[i]=irow;
      indxc[i]=icol;
      if(a[icol][icol] == 0.0) {
        message = "Singular Matrix-2";
        throw xerror(__AFLOW_FILE__, __AFLOW_FUNC__, message, _RUNTIME_ERROR_);
      }
      pivinv=1.0/a[icol][icol];
      a[icol][icol]=1.0;
      for (l=1;l<=n;l++) a[icol][l] *= pivinv;
      for (l=1;l<=m;l++) b[icol][l] *= pivinv;
      for (ll=1;ll<=n;ll++)
        if(ll != icol) {
          dum=a[ll][icol];
          a[ll][icol]=0.0;
          for (l=1;l<=n;l++) a[ll][l] -= a[icol][l]*dum;
          for (l=1;l<=m;l++) b[ll][l] -= b[icol][l]*dum;
        }
    }
    for (l=n;l>=1;l--) {
      if(indxr[l] != indxc[l])
        for (k=1;k<=n;k++) {
          SWAP(a[k][indxr[l]],a[k][indxc[l]]);
        }
    }
  }
}

// ----------------------------------------------------------------------------
namespace aurostd {   // least square stuff aurostd adaptation of nrecipes    // 1 August 2014
  template<class utype>
    void lfit(xvector<utype> x, xvector<utype> y, xvector<utype> sig,
        xvector<utype>& a, xvector<int> ia,
        xmatrix<utype>& covar, utype& chisq,
        void (*funcs)(utype, xvector<utype>&)) {
      // Given a set of data points x[1,ndat],y[1,ndat] with individual standar deviation sig[1,ndat], use chisq minimization to fit for some or all the coefficients
      // a[1,ma] of a function that depends linearly on a, y=sum_i a_i*afunc_i(x). The input array ia[1,ma] indicates by nonzero entries those componends of a
      // that should be fitted for, and by zero entries those components that should be held fiuxed at their input values.
      // The prgram returns value for a[1,ma], chisq,  and the covariance atrix covar[1,ma][1,ma]. (Parameters held fixed will return zero covariances.).
      // The user supplies a routine funcs(x,xvector<afunc>) that returns the ma basis funcions evaluated at x=X in the array afunc[1,ma]

      string message = "";
      int ndat=x.rows;
      if(y.rows!=x.rows) {
        message = "y.rows!=x.rows";
        throw xerror(__AFLOW_FILE__, __AFLOW_FUNC__, message, _INDEX_MISMATCH_);
      }
      if(sig.rows!=x.rows) {
        message = "sig.rows!=x.rows";
        throw xerror(__AFLOW_FILE__, __AFLOW_FUNC__, message, _INDEX_MISMATCH_);
      }

      int ma=a.rows;
      if(ia.rows!=a.rows) {
        message = "ia.rows!=a.rows";
        throw xerror(__AFLOW_FILE__, __AFLOW_FUNC__, message, _INDEX_MISMATCH_);
      }

      int i,j,k,l,m,mfit=0;
      utype ym,wt,sum,sig2i;

      aurostd::xmatrix<utype> beta(1,ma,1,1);
      aurostd::xvector<utype> afunc(1,ma);
      for (j=1;j<=(int) ma;j++)
        if(ia[j]) mfit++;
      if(mfit == 0) {
        message = "no parameters to be fitted";
        throw xerror(__AFLOW_FILE__, __AFLOW_FUNC__, message, _VALUE_ILLEGAL_);
      }
      for (j=1;j<=mfit;j++) {
        for (k=1;k<=mfit;k++) covar[j][k]=0.0;
        beta[j][1]=0.0;
      }
      for (i=1;i<=(int) ndat;i++) {
        (*funcs)(x[i],afunc);
        ym=y[i];
        if(mfit < (int) ma) {
          for (j=1;j<=(int) ma;j++)
            if(!ia[j]) ym -= a[j]*afunc[j];
        }
        sig2i=1.0/(sig[i]*sig[i]);
        for (j=0,l=1;l<=(int) ma;l++) {
          if(ia[l]) {
            wt=afunc[l]*sig2i;
            for (j++,k=0,m=1;m<=l;m++)
              if(ia[m]) covar[j][++k] += wt*afunc[m];
            beta[j][1] += ym*wt;
          }
        }
      }
      for (j=2;j<=mfit;j++)
        for (k=1;k<j;k++)
          covar[k][j]=covar[j][k];
      gaussj(covar,mfit,beta,1); // operate up to mfit
      for (j=0,l=1;l<=(int) ma;l++)
        if(ia[l]) a[l]=beta[++j][1];
      chisq=0.0;
      for (i=1;i<=(int) ndat;i++) {
        (*funcs)(x[i],afunc);
        for (sum=0.0,j=1;j<=(int) ma;j++) sum += a[j]*afunc[j];
        chisq += (((y[i]-sum)/sig[i])*((y[i]-sum)/sig[i]));
      }
      covsrt(covar,ia,mfit);
    }

}
// ----------------------------------------------------------------------------
namespace aurostd {   // least square stuff aurostd adaptation of nrecipes    // 1 August 2014
  template<class utype> void covsrt(xmatrix<utype>&covar, xvector<int> ia, int mfit) {
    // Expand in storage the covariance matrix covar[1,ma][1,ma], so as to take into account parameters
    // that are being fixed. (for the latter, return zero covariance.)
    int i,j,k;
    utype temp;

    int ma=covar.rows;
    if(covar.cols!=covar.rows) {
      string message = "covar.cols!=covar.rows";
      throw xerror(__AFLOW_FILE__, __AFLOW_FUNC__, message, _INDEX_MISMATCH_);
    }

    for (i=mfit+1;i<=ma;i++) {
      for (j=1;j<=i;j++) {
        covar[i][j]=covar[j][i]=0.0;
      }
    }
    k=mfit;
    for (j=ma;j>=1;j--) {
      if(ia[j]) {
        for (i=1;i<=ma;i++) {SWAP(covar[i][k],covar[i][j]);}
        for (i=1;i<=ma;i++) {SWAP(covar[k][i],covar[j][i]);}
        k--;
      }
    }
  }
}

namespace aurostd {  // namespace aurostd
  void GCD(const xmatrix<int>& ma,const xmatrix<int>& mb,xmatrix<int>& mgcd){ //CO20191201
    if(ma.rows==0 || ma.cols==0){throw aurostd::xerror(__AFLOW_FILE__,"aurostd::GCD():","ma.rows==0 || ma.cols==0",_INPUT_NUMBER_);}
    xmatrix<int> mx(ma.urows,ma.ucols,ma.lrows,ma.lcols),my(ma.urows,ma.ucols,ma.lrows,ma.lcols);
    return GCD(ma,mb,mgcd,mx,my);
  }
  void GCD(const xmatrix<int>& ma,const xmatrix<int>& mb,xmatrix<int>& mgcd,xmatrix<int>& mx,xmatrix<int>& my){ //CO20191219
    if(ma.rows==0 || ma.cols==0){throw aurostd::xerror(__AFLOW_FILE__,"aurostd::GCD():","ma.rows==0 || ma.cols==0",_INPUT_NUMBER_);}
    //ma vs. mb
    if(ma.lrows!=mb.lrows){throw aurostd::xerror(__AFLOW_FILE__,"aurostd::GCD():","ma.lrows!=mb.lrows",_INDEX_MISMATCH_);}
    if(ma.urows!=mb.urows){throw aurostd::xerror(__AFLOW_FILE__,"aurostd::GCD():","ma.urows!=mb.urows",_INDEX_MISMATCH_);}
    if(ma.lcols!=mb.lcols){throw aurostd::xerror(__AFLOW_FILE__,"aurostd::GCD():","ma.lcols!=mb.lcols",_INDEX_MISMATCH_);}
    if(ma.ucols!=mb.ucols){throw aurostd::xerror(__AFLOW_FILE__,"aurostd::GCD():","ma.ucols!=mb.ucols",_INDEX_MISMATCH_);}
    //ma vs. mgcd
    if(ma.lrows!=mgcd.lrows || ma.urows!=mgcd.urows || ma.lcols!=mgcd.lcols || ma.ucols!=mgcd.ucols){xmatrix<int> mgcd_tmp(ma);mgcd=mgcd_tmp;}
    //ma vs. mx
    if(ma.lrows!=mx.lrows || ma.urows!=mx.urows || ma.lcols!=mx.lcols || ma.ucols!=mx.ucols){xmatrix<int> mx_tmp(ma);mx=mx_tmp;}
    //ma vs. my
    if(ma.lrows!=my.lrows || ma.urows!=my.urows || ma.lcols!=my.lcols || ma.ucols!=my.ucols){xmatrix<int> my_tmp(ma);my=my_tmp;}
    for(int i=ma.lrows;i<=ma.urows;i++){
      for(int j=ma.lcols;j<=ma.ucols;j++){
        GCD(ma[i][j],mb[i][j],mgcd[i][j],mx[i][j],my[i][j]);
      }
    }
  }
} // namespace aurostd

// ----------------------------------------------------------------------------
// DX20201125
namespace aurostd {
  template<class utype> void polarDecomposition(const xmatrix<utype>& transformation_matrix,
      xmatrix<utype>& rotation,
      xmatrix<utype>& deformation,
      bool check_orthogonal_rotation) {

    // Decompose a transformation into its rotation and deformation
    // matrices: T=R*U (where T=original matrix, R=rotation, U=deformation).
    // Procedure:
    // 1) T^2 = trasp(T)*T=trasp(R*U)*(R*U)=trasp(U)*trasp(R)*R*U=trasp(U)*U
    //    (since trasp(R)*R=I, i.e. orthogonal matrix)
    // 2) U = sqrt(trasp(U)*U), using diagonalization technique:
    //    http://en.wikipedia.org/wiki/Square_root_of_a_matrix#By_diagonalization
    // 3) R = T*inverse(U)
    // Following ref: http://www.continuummechanics.org/polardecomposition.html
    // Generalized for an nxn matrix.

    bool LDEBUG=(FALSE || XHOST.DEBUG);
    stringstream message;

    // ---------------------------------------------------------------------------
    // analysis only works for a square matrix
    if(!transformation_matrix.issquare){
      message << "The transformation matrix must be a square matrix.";
      throw xerror(__AFLOW_FILE__, __AFLOW_FUNC__, message, _INPUT_ERROR_);
    }

    // ---------------------------------------------------------------------------
    // save matrix dimension
    uint dimension = transformation_matrix.rows;

    // ---------------------------------------------------------------------------
    // square the matrix
    xmatrix<utype> T_squared = trasp(transformation_matrix)*transformation_matrix;

    if(LDEBUG){ cerr << __AFLOW_FUNC__ << " T^2: " << T_squared << endl; }

    // ---------------------------------------------------------------------------
    // if T^2 is the identity, then this is a unitary transformation, no deformation
    // (not sure how sensitive the deformation is, we may not be able to do this)
    if(aurostd::isidentity(T_squared)){
      rotation = transformation_matrix;
      deformation = aurostd::eye<utype>(dimension,dimension); //DX+ME20210111
      return;
    }

    // ---------------------------------------------------------------------------
    // find square root of matrix via diagonalization method
    xvector<utype> diag(dimension); //diag: vector of diagonal components
    xmatrix<utype> eigen_vec(dimension,dimension); //eigen_vec: matrix with eigen vectors as columns

    // ---------------------------------------------------------------------------
    // Jacobi
    jacobi(T_squared, diag, eigen_vec);

    if(LDEBUG){
      cerr << __AFLOW_FUNC__ << " diag: " << diag << endl;
      cerr << __AFLOW_FUNC__ << " eigen_vec: " << eigen_vec << endl;
    }

    // ---------------------------------------------------------------------------
    // build diagonal matrix
    xmatrix<utype> diag_matrix = aurostd::eye<utype>(dimension,dimension);
    for(uint i=1;i<=dimension;i++){
      diag_matrix[i][i] = aurostd::sqrt(diag(i));
    }

    if(LDEBUG){ cerr << __AFLOW_FUNC__ << " diag_matrix: " << diag_matrix << endl; }

    // ---------------------------------------------------------------------------
    // find deformation (U) via U=v*D*inverse(v);
    deformation = eigen_vec*diag_matrix*aurostd::inverse(eigen_vec);

    if(LDEBUG){ cerr << __AFLOW_FUNC__ << " deformation matrix (U): " << deformation << endl; }

    // ---------------------------------------------------------------------------
    // find rotation (R) via R=T*inverse(U)
    rotation = transformation_matrix*aurostd::inverse(deformation);

    if(LDEBUG){ cerr << __AFLOW_FUNC__ << " rotation matrix (R): " << rotation << endl; }

    // ---------------------------------------------------------------------------
    // verify conditions of an orthogonal matrix for rotation
    if(check_orthogonal_rotation){
      xmatrix<utype> identity_matrix = rotation*trasp(rotation);
      if(LDEBUG){
        // R^T==R^-1
        cerr << __AFLOW_FUNC__ << " transpose(R):" << endl << aurostd::trasp(rotation) << endl;
        cerr << __AFLOW_FUNC__ << " inverse(R):" << endl << aurostd::inverse(rotation) << endl;
        // R*R^T=I
        cerr << __AFLOW_FUNC__ << " identity? (R*R^T=I):" << endl << identity_matrix << endl;
      }
      if(!aurostd::isidentity(identity_matrix)){
        message << "Extracted rotation should be an orthogonal matrix (R*R^T==I):" << endl << identity_matrix;
        throw xerror(__AFLOW_FILE__, __AFLOW_FUNC__, message, _RUNTIME_ERROR_);
      }
    }
  }
}


// ----------------------------------------------------------------------------
// SD20220425
// Equilibrates a general rectangular matrix such that it has max-norm 1 in every row and column.
// The equilibrated matrix A can be written in terms of the original matrix as: A = R * A_orig * C
// DOI: 10.1137/S0895479891222088
// See also: https://cs.stanford.edu/people/paulliu/files/cs517-project.pdf
namespace aurostd {
  template<class utype> void equilibrateMatrix(const xmatrix<utype>& A_orig, xmatrix<utype>& A, xmatrix<utype>& R, xmatrix<utype>& C, uint niter, utype tol) {
    bool LDEBUG=(FALSE || XHOST.DEBUG);
    A = A_orig;
    aurostd::shiftlrowscols(A, 1, 1);
    int m = A.rows, n = A.cols, mn = m + n;
    //           ( 0 | A )
    // A_block = ( ----- ) // symmetric matrix
    //           ( A'| 0 )
    xmatrix<utype> A_block = (utype)0.0 * aurostd::ones_xm<utype>(mn, mn);
    A_block.setmat(A, 1, m + 1);
    A_block.setmat(trasp(A), m + 1, 1);
    A = A_block;
    xmatrix<utype> D = aurostd::eye<utype>(mn), D_tmp;
    utype d;
    bool flag_conv = false;
    uint iter = 0;
    if (LDEBUG) {cerr << "A_orig=" << A_orig << endl;}
    while (iter < niter && flag_conv != true) {
      flag_conv = true;
      for (int i = 1; i <= mn; i++) {
        D_tmp = aurostd::eye<utype>(mn);
        d = (utype)1.0 / aurostd::sqrt(aurostd::linf_norm(A.getxmat(1, mn, i, i)));
        D_tmp(i, i) = d;
        D = D * D_tmp;
        A = D_tmp * A * D_tmp;
        if (flag_conv && (aurostd::abs(1.0 - d) > tol)) {flag_conv = false;}
      }
      iter++;
    }
    R = D.getxmat(1, m, 1, m);
    C = D.getxmat(m + 1, mn, m + 1, mn);
    A = R * A_orig * C;
    if (LDEBUG) {
      cerr << "iter=" << iter << endl;
      cerr << "A=" << endl << A;
    }
  }
}

// ----------------------------------------------------------------------------

namespace aurostd {  // namespace aurostd
  template<class utype>                                      //  std::cout operator <<
    std::ostream& operator<< (std::ostream& buf,const xmatrix<utype>& x) {
      char buf2[80];
      string iobuf1,iobuf2,iobuf3,iobuf4,iobuf5;         // buffers
      utype xij=0;int i,j;                                             // buffer x[i]
      bool done=FALSE;
      if(_isfloat(xij)) {                                    // floating point mode
        if(!_iscomplex(xij)) {                                     // real numbers
          if(_size(xij)==sizeof(long double)) {                     // long double
            iobuf1="%13.7lle";                                     // long double
            iobuf2="long double  ";                                  // long double
            iobuf3="    0.0      ";                                // long double
            iobuf4="[%2i]   ";                                       // long double
            iobuf5="     ";                                        // long double
            done=TRUE;
          }	
          if(_size(xij)==sizeof(double)) {                               // double
            iobuf1="%11.4le";                                           // double
            iobuf2="double     ";                                         // double
            iobuf3="   0.0     ";                                       // double
            iobuf4="[%2i]  ";                                             // double
            iobuf5="    ";                                              // double
            done=TRUE;
          }	
          if(_size(xij)==sizeof(float)) {                                 // float
            iobuf1=" % 2.4lf";                                             // float
            iobuf2="float    ";                                            // float
            iobuf3="  0.0000";                                             // float
            iobuf4="[%2i] ";                                               // float
            iobuf5="    ";
            done=TRUE;
          }	
        } else {                                                // xcomplex numbers
          if(_size(xij)==sizeof(xcomplex<long double>)) {  // xcomplex<long double>
            // 	  iobuf1=" (% 13.7lle,% 13.7lle)";                // xcomplex<long double>
            // 	  iobuf2="xcomplex<long double>";                 // xcomplex<long double>
            // 	  iobuf3=" (     0.0      ,     0.0      )";      // xcomplex<long double>
            // 	  iobuf4="[%2i]   ";                              // xcomplex<long double>
            // 	  iobuf5="       ";                               // xcomplex<long double>
            done=TRUE;
          }	
          if(_size(xij)==sizeof(xcomplex<double>)) {            // xcomplex<double>
            // 	  iobuf1=" (% 11.5le,% 11.5le)";                       // xcomplex<double>
            // 	  iobuf2="xcomplex<double>";                           // xcomplex<double>
            // 	  iobuf3=" (   0.0      ,   0.0      )";               // xcomplex<double>
            // 	  iobuf4="[%2i]  ";                                    // xcomplex<double>
            // 	  iobuf5="      ";                                     // xcomplex<double>
            done=TRUE;
          }	
          if(_size(xij)==sizeof(xcomplex<float>)) {              // xcomplex<float>
            // 	  iobuf1=" (% 10.4le,% 10.4le)";                        // xcomplex<float>
            // 	  iobuf2="xcomplex<float>";                             // xcomplex<float>
            // 	  iobuf3=" (   0.0     ,   0.0     )";                  // xcomplex<float>
            // 	  iobuf4="[%2i] ";                                      // xcomplex<float>
            // 	  iobuf5="      ";                                      // xcomplex<float>
            done=TRUE;
          }	
        }
      } else {                                                      // integer mode
        if(_size(xij)==sizeof(long int))  {                            // long int
          iobuf1="%11i";                                                // long int
          iobuf2="long int     ";                                       // long int
          iobuf3="        0 ";                                          // long int
          iobuf4="[%2i] ";                                              // long int
          iobuf5="     ";                                               // long int
          done=TRUE;
        }	
        if(_size(xij)==sizeof(int))  {                                      // int
          iobuf1="%11i";                                                     // int
          iobuf2="int          ";                                            // int
          iobuf3="        0 ";                                               // int
          iobuf4="[%2i] ";                                                   // int
          iobuf5="     ";                                                    // int
          done=TRUE;
        }	
        if(_size(xij)==sizeof(char))  {                                    // char
          iobuf1="%3d";                                                     // char
          iobuf2="char ";                                                   // char
          iobuf3="  0 ";                                                    // char
          iobuf4="[%2i] ";                                                  // char
          iobuf5="";                                                        // char
          done=TRUE;
        }	
      }

      //cerr << iobuf2 << endl;
      if(done==FALSE) {
        string message = "no data type available for user type";
        throw xerror(__AFLOW_FILE__, __AFLOW_FUNC__, message, _RUNTIME_ERROR_);
      }

#ifdef _XMATH_DEBUG_OUTPUT
      buf << iobuf2;
      for(j=x.lcols;j<=x.ucols;j++) {
        sprintf(buf1,iobuf4.c_str(),j);                                            // above
        buf << buf1 << iobuf5;
      }
      buf << endl ;
#endif
      for(i=x.lrows;i<=x.urows;i++) {
#ifdef _XMATH_DEBUG_OUTPUT
        sprintf(buf1,iobuf4.c_str(),i);                                             // near
        buf << buf1 ;
#endif
#ifdef _XMATH_LATGEN_AL_GULP
        buf << "Al core" ;
#endif
        for(j=x.lcols;j<=x.ucols;j++) {
          xij=x[i][j];
          if(!_iscomplex(xij)) {
            if(_isfloat(xij)) {
              if(abs(xij)> (double) _xmatrix_epsilon) {
                sprintf(buf2,iobuf1.c_str(),aurostd::_real(xij));
              } else {
                //	      sprintf(buf2,iobuf3);
                sprintf(buf2,iobuf1.c_str(),aurostd::_real(xij));
              }
            } else {
              if(aurostd::_real(xij)!=0) {
                sprintf(buf2,iobuf1.c_str(),aurostd::_real(xij));
              } else {
                //  sprintf(buf2,iobuf3.c_str());
                sprintf(buf2,iobuf1.c_str(),aurostd::_real(xij));
              }
            }
            buf << string(buf2) << " ";
          } else {
            //	  if(abs(xij)>  (float) _xmatrix_epsilon)
            //    sprintf(buf2,iobuf1.c_str(),real(xij),imag(xij));
            //  else
            //    sprintf(buf2,iobuf3.c_str());
            buf << xij << " ";  // problem of printing in xcomplex
          }
          //	if(j<x.ucols) buf;
        }
        if(i<x.urows) buf << endl;
      }
      // cerr << "[3]" << endl;
      return buf;
    }
}


// ----------------------------------------------------------------------------
// --------------------------------------------- MODULE vector_matrix_utilities


//*****************************************************************************
// ORTHOGONALITY STUFF
#define _DEFAULT_EPS_BASIS_REDUCE_ 0.001

namespace aurostd {
  // namespace aurostd

  // ***************************************************************************************************
  //  This function calculates the "orthogonality defect" of the given basis of a 3D lattice.
  template<class utype> utype
    orthogonality_defect(const xmatrix<utype>& basis) {
      utype od=1.0;
      xvector<utype> bj(3);
      for(int j=1;j<=3;j++) {
        bj(1)=basis(1,j);
        bj(2)=basis(2,j);
        bj(3)=basis(3,j);
        od=od*aurostd::modulus(bj);
      }
      od=od/aurostd::abs(aurostd::det(basis));
      return od;
    }

  // ***************************************************************************************************
  // This routine takes two vectors (in three-space) and reduces them to form a shortest set (Minkowski
  // reduced). The idea is to subtract B from C so that the new C is as close to the origin as any
  // lattice point along the line that passes through C in the direction of B. The process is repeated
  // then for C subtracted from B, and so on, until the new vector isn't shorter than the other. It's
  // pretty obvious if you do an example by hand. Also see 3.1 of Lecture notes in computer science,
  // ISSN 0302-974, ANTS - VI : algorithmic number theory, 2004, vol. 3076, pp. 338-357 ISBN
  // 3-540-22156-5
  template<class utype> bool
    gaussian_reduce_two_vectors(xvector<utype>& B, xvector<utype>& C,utype eps) {
      xvector<utype> temp(3);
      for(int it=0;;it++) { // dont touch this
        int SwapCnt=0;//GH Counter for the number of times B and C are swapped
        if(it > 100) { cerr << "gaussian_reduce_two_vectors failed to converge" << endl;return FALSE;}
        if(aurostd::modulus(B) > aurostd::modulus(C)) {
          temp=B;  // Keep C as the longest vector
          B=C;     // Keep C as the longest vector
          C=temp;  // Keep C as the longest vector
          SwapCnt++; //GH Keep track of the number of swaps
        }
        //    cerr << aurostd::modulus(C) << " " << scalar_product(B,C)/aurostd::modulus(B) << endl;
        C=C-nint(scalar_product(B,C)/aurostd::modulus(B)/aurostd::modulus(C))*B;
        if(aurostd::modulus(C) > aurostd::modulus(B)-eps) {
          if(aurostd::mod(SwapCnt,2)!=0) {temp=B;B=C;C=temp;} // GH CORRECT
          // BUG BUG BUG if(aurostd::mod(it,2)!=0) {temp=B;B=C;C=temp;} // GH
          // GH Make sure the routine doesn't change the order of B and C on output
          // In other words, switch B and C again if odd number of swaps so far
          return TRUE; // basis cannot be further reduced
        }
      }
    }


  // ***************************************************************************************************
  // This routine takes three vectors, A,B,C, defining a lattice, and reduces the first one so that it
  // is a close as possible to the origin while remaining in the affine plane which is defined by B,C but
  // shifted by A. See Lecture notes in computer science, ISSN 0302-974, ANTS - VI : algorithmic
  // number theory, 2004, vol. 3076, pp. 338-357 ISBN 3-540-22156-5
  template<class utype> void
    reduce_A_in_ABC(xvector<utype>& A, xvector<utype>& B, xvector<utype>& C,utype eps) {
      xvector<utype> T(3);  // closest point to origin in B,C+A affine plane
      xmatrix<utype> ABC(3,3),ABCinv(3,3),oldABC(3,3); // Matrices of ABC basis vectors and inverse
      xvector<utype> dist(4); // the distances from T to enclosing lattice points of B,C (4 corners of the ppiped)
      xvector<utype> i(3),i1(3),i2(3),i3(3),i4(3); // lattice coordinates of A, in the affine plane, using the B,C basis vectors
      int idx; // index of the smallest distance from T to a lattice point in B,C
      //[CO20191201 - OBSOLETE]bool err;
      //integer j
      utype lambda;
      //print *,"entering reduction routine..."
      //write(*,'("aurostd::modulus(A): ",f7.3,5x," A ",3(f7.3,1x)A)') aurostd::modulus(A), A
      for(int i=1;i<=3;i++) {
        ABC(i,1)=A(i);
        ABC(i,2)=B(i);
        ABC(i,3)=C(i);
      }
      oldABC=ABC;
      // Use Gaussian reduction to reduce the B,C 2D basis so that it is itself Minkowski reduced. If this
      // is done then the closest lattice point (in B,C plane) to projection of A (into the B,C plane) is
      // guaranteed to be one of the corners of the unit cell enclosing the projection of A
      gaussian_reduce_two_vectors(B,C,eps);

      //do j=1,3
      //   write(*,'(3(f11.5,1x))') ABC(j,:)
      //enddo
      //
      // First thing to do is find the (real, not lattice) point in the affine plane B,C + A that is
      // nearest the origin. Call this T.
      lambda=-scalar_product(A,vector_product(B,C))/(aurostd::modulus(vector_product(B,C))*aurostd::modulus(vector_product(B,C)));
      T=A + lambda*vector_product(B,C);

      //print *,lambda
      //write(*,'("T (vec in B,C affine plane): ",3(f10.3,1x))') T

      // Now find the four points of the B,C lattice, in the affine plane, that enclose the point T
      for(int i=1;i<=3;i++) {//GH We need these 3 lines to load matrix ABC again with the vectors A,B,C
        ABC(i,1)=A(i);ABC(i,2)=B(i);ABC(i,3)=C(i);//GH
      }//GH
<<<<<<< HEAD
      if(aurostd::isNonInvertible(ABC)){throw aurostd::xerror(_AFLOW_FILE_NAME_,__AFLOW_FUNC__,"A,B,C vectors in reduce_A_in_ABC are co-planar",_VALUE_RANGE_);} //CO20191201
=======
      if(aurostd::isNonInvertible(ABC)){throw aurostd::xerror(__AFLOW_FILE__,__AFLOW_FUNC__,"A,B,C vectors in reduce_A_in_ABC are co-planar",_VALUE_RANGE_);} //CO20191201
>>>>>>> 78dcc840
      ABCinv=inverse(ABC);  //CO20191201
      i=aurostd::nint(ABCinv*T);

      // print *,"Lattice coordinates of origin enclosing T:", i
      // Compute the distance from T to each of the four points and pick the one that is the closest.
      i1(1)=i(1);i1(2)=i(2);i1(3)=i(3);dist(1)=aurostd::modulus(T-ABC*i1);
      i2(1)=i(1);i2(2)=i(2)+1;i2(3)=i(3);dist(2)=aurostd::modulus(T-ABC*i2);
      i3(1)=i(1);i3(2)=i(2);i3(3)=i(3)+1;dist(3)=aurostd::modulus(T-ABC*i3);
      i4(1)=i(1);i4(2)=i(2)+1;i4(3)=i(3)+1;dist(4)=aurostd::modulus(T-ABC*i4);
      idx=0;idx=aurostd::mini(dist);
      //write(*,'("Dists: ",4(f10.5,1x))') dist

      //if(.not. equal(,origdist,eps)) then // Only change A if the new one really

      if(idx==1) A=A-ABC*i1;
      if(idx==2) A=A-ABC*i2;
      if(idx==3) A=A-ABC*i3;
      if(idx==4) A=A-ABC*i4;
      if(idx==0) {
        string message = "Case failed in reduce_A_in_ABC";
<<<<<<< HEAD
        throw aurostd::xerror(_AFLOW_FILE_NAME_, __AFLOW_FUNC__, message, _VALUE_RANGE_);
=======
        throw aurostd::xerror(__AFLOW_FILE__, __AFLOW_FUNC__, message, _VALUE_RANGE_);
>>>>>>> 78dcc840
      }
      //endif
      //write(*,'("aurostd::modulus(A): ",f7.3,5x," A ",3(f7.3,1x)A)') aurostd::modulus(A), A
      for(int i=1;i<=3;i++) {//GH We need these 3 lines to load matrix ABC again with the vectors A,B,C
        ABC(i,1)=A(i);ABC(i,2)=B(i);ABC(i,3)=C(i);//GH
      }//GH

      // [OBSOLETE]  aurostd::matrix_inverse(ABC,ABCinv,err);
      //[CO20191201 - OBSOLETE]err=aurostd::inverse(ABC,ABCinv);
      //
<<<<<<< HEAD
      if(aurostd::isNonInvertible(ABC)){throw aurostd::xerror(_AFLOW_FILE_NAME_,__AFLOW_FUNC__,"A,B,C vectors in reduce_A_in_ABC are co-planar",_VALUE_RANGE_);} //CO20191201
=======
      if(aurostd::isNonInvertible(ABC)){throw aurostd::xerror(__AFLOW_FILE__,__AFLOW_FUNC__,"A,B,C vectors in reduce_A_in_ABC are co-planar",_VALUE_RANGE_);} //CO20191201
>>>>>>> 78dcc840
      ABCinv=inverse(ABC);  //CO20191201
      ABC=ABCinv*oldABC-aurostd::nint(ABCinv*oldABC);

      for(int i=1;i<=3;i++) {
        for(int j=1;j<=3;j++) {
          if(aurostd::abs(ABC(i,j))>eps) {
            stringstream message;
            message << "eps=" << eps << std::endl;
            message << "ABC(i,j)=" << ABC(i,j) << std::endl;
            message << "ABCinv=" << ABCinv << std::endl;
            message << "oldABC=" << oldABC << std::endl;
            message << "ABCinv*oldABC=" << ABCinv*oldABC << std::endl;
            message << "ABCinv*oldABC-aurostd::nint(ABCinv*oldABC)=" << ABCinv*oldABC-aurostd::nint(ABCinv*oldABC) << std::endl;
            message << "Lattice was not preserved  in reduce_A_in_ABC";
<<<<<<< HEAD
            throw xerror(_AFLOW_FILE_NAME_, __AFLOW_FUNC__, message, _RUNTIME_ERROR_);
=======
            throw xerror(__AFLOW_FILE__, __AFLOW_FUNC__, message, _RUNTIME_ERROR_);
>>>>>>> 78dcc840
          }
        }
      }
      //read(*,*)
    }

  // ***************************************************************************************************
  //  This routine takes a set of basis vectors (that form a lattice) and reduces them so that they form
  //  the shortest possible basis. See Lecture notes in computer science, ISSN 0302-974, ANTS - VI : algorithmic
  //  number theory, 2004, vol. 3076, pp. 338-357 ISBN 3-540-22156-5
  template<class utype> utype
    reduce_to_shortest_basis(const xmatrix<utype>& IN,xmatrix<utype>& OUT,utype eps,bool VERBOSE) {
      xvector<utype> A(3),B(3),C(3);
      xmatrix<utype> check(3,3);
      //[CO20191201 - OBSOLETE]bool err;
      utype od,odnew;
      int ii=0,iimax=10000;
      // IN has colum-vectors
      for(int i=1;i<=3;i++) {
        A(i)=IN(i,1); // 1st vector
        B(i)=IN(i,2); // 2nd vector
        C(i)=IN(i,3); // 3rd vector
      }
      odnew=orthogonality_defect(IN);
      if(VERBOSE) cout << "aurostd::reduce_to_shortest_basis: Before reduction, the orthogonality defect of the basis was " << odnew << endl;
      bool goexit=FALSE;
      while(goexit==FALSE) {
        od=odnew;
        reduce_A_in_ABC(A,B,C,eps);
        reduce_A_in_ABC(B,C,A,eps);
        reduce_A_in_ABC(C,A,B,eps);
        for(int i=1;i<=3;i++) {
          OUT(i,1)=A(i);OUT(i,2)=B(i);OUT(i,3)=C(i);
        }
        odnew=orthogonality_defect(OUT);
        // write(*,'("OD: ",2(f7.3,1x))') odnew, od
        //      cerr << od << " " << odnew << endl;
        if(aurostd::abs(od-odnew)<eps) goexit=TRUE;
        if(ii++>iimax) goexit=TRUE;
        //     if(ii++>iimax) {OUT=IN;return orthogonality_defect(OUT);}
      }
<<<<<<< HEAD
      if(aurostd::isNonInvertible(OUT)){throw aurostd::xerror(_AFLOW_FILE_NAME_,__AFLOW_FUNC__,"OUT matrix is singular in reduce_to_shortest_basis",_VALUE_RANGE_);} //CO20191201
=======
      if(aurostd::isNonInvertible(OUT)){throw aurostd::xerror(__AFLOW_FILE__,__AFLOW_FUNC__,"OUT matrix is singular in reduce_to_shortest_basis",_VALUE_RANGE_);} //CO20191201
>>>>>>> 78dcc840
      check=aurostd::inverse(OUT);
      //  Check that the conversion from old to new lattice vectors is still an integer matrix
      if(sum(abs(check*IN-nint(check*IN)))>eps) {
        string message = "Reduced lattice vectors in reduce_to_shortest_basis changed the original lattice";
<<<<<<< HEAD
        throw xerror(_AFLOW_FILE_NAME_, __AFLOW_FUNC__, message, _RUNTIME_ERROR_);
=======
        throw xerror(__AFLOW_FILE__, __AFLOW_FUNC__, message, _RUNTIME_ERROR_);
>>>>>>> 78dcc840
      }
      if(VERBOSE) cout << "aurostd::reduce_to_shortest_basis: After reduction, the orthogonality defect of the basis is " << orthogonality_defect(OUT) << endl;
      //GH if we have a left-handed basis, then exchange two vectors so that the basis is right-handed (I don't care but VASP does...Why?)
      if(aurostd::det(OUT)<eps) {
        utype temp;
        for(int i=1;i<=3;i++) {temp=OUT(i,1);OUT(i,1)=OUT(i,2);OUT(i,2)=temp;} // swap 1st with 2nd vector
      }
      // OUT has colum-vectors
      return orthogonality_defect(OUT);
    }

  template<class utype> xmatrix<utype>
    reduce_to_shortest_basis(const xmatrix<utype>& IN,utype eps,bool VERBOSE) {
      xmatrix<utype> newbasis(3,3);
      reduce_to_shortest_basis(IN,newbasis,eps,VERBOSE);
      return newbasis;
    }

  template<class utype> xmatrix<utype>
    reduce_to_shortest_basis(const xmatrix<utype>& IN) {
      return reduce_to_shortest_basis(IN,(utype)_DEFAULT_EPS_BASIS_REDUCE_,FALSE);
    }
}

//*****************************************************************************
// EIGENVECTORS EIGENVALUES STUFF

// ****************************************************
namespace aurostd {

#define NRANSI
#define ROTATE(a,i,j,k,l)   {g=a[i][j];h=a[k][l];a[i][j]=g-s*(h+g*tau);a[k][l]=h+s*(g-h*tau);}
  template<class utype>
    int jacobi(const xmatrix<utype> &ain,xvector<utype> &d,xmatrix<utype> &v) {
      // Computes all eigenvalues and eigenvectors of a real symmetric xmatrix a[1..n][1..n].
      // On output, elements of a above the diagonal are destroyed. d[1..n] returns the eigenvalues of a.
      // v[1..n][1..n] is a matrix whose columns contain, on output, the normalized eigenvectors of
      // a. The function returns the number of Jacobi rotations that were required.

      stringstream message;
      int j,iq,ip,i,n,nrot=0;
      utype tresh,theta,tau,t,sm,s,h,g,c;
      xmatrix<utype> a(ain);
      n=a.rows;
      if(a.rows!=a.cols) {
        message << "'a' matrix not square  a.rows" << a.rows << " a.cols=" << a.cols;
        throw xerror(__AFLOW_FILE__, __AFLOW_FUNC__, message, _RUNTIME_ERROR_);
      }
      if(v.rows!=v.cols) {
        message << "'v' matrix not square  v.rows" << v.rows << " v.cols=" << v.cols;
        throw xerror(__AFLOW_FILE__, __AFLOW_FUNC__, message, _RUNTIME_ERROR_);
      }
      if(a.rows!=v.rows) {
        message << "'a' and 'v' matrices must have same size  a.rows" << a.rows << " v.rows=" << v.rows;
        throw xerror(__AFLOW_FILE__, __AFLOW_FUNC__, message, _RUNTIME_ERROR_);
      }
      if(a.rows!=d.rows) {
        message << "'a' and 'd' objects must have same size  a.rows" << a.rows << " d.rows=" << d.rows;
        throw xerror(__AFLOW_FILE__, __AFLOW_FUNC__, message, _RUNTIME_ERROR_);
      }

      xvector<utype> b(1,n);
      xvector<utype> z(1,n);
      for (ip=1;ip<=n;ip++) {
        for (iq=1;iq<=n;iq++) v[ip][iq]=0.0;
        v[ip][ip]=1.0;
      }
      for (ip=1;ip<=n;ip++) {
        b[ip]=d[ip]=a[ip][ip];
        z[ip]=0.0;
      }
      nrot=0;
      for (i=1;i<=50;i++) {
        sm=0.0;
        for (ip=1;ip<=n-1;ip++) {
          for (iq=ip+1;iq<=n;iq++)
            sm += aurostd::abs(a[ip][iq]);
        }
        if(sm == 0.0) {
          //~z;~b;
          return nrot;
        }
        if(i < 4)
          tresh=0.2*sm/(n*n);
        else
          tresh=0.0;
        for (ip=1;ip<=n-1;ip++) {
          for (iq=ip+1;iq<=n;iq++) {
            g=100.0*aurostd::abs(a[ip][iq]);
            if(i > 4 && (utype)(aurostd::abs(d[ip])+g) == (utype)aurostd::abs(d[ip])
                && (utype)(aurostd::abs(d[iq])+g) == (utype)aurostd::abs(d[iq]))
              a[ip][iq]=0.0;
            else if(aurostd::abs(a[ip][iq]) > tresh) {
              h=d[iq]-d[ip];
              if((utype)(aurostd::abs(h)+g) == (utype)aurostd::abs(h)) {
                t=(a[ip][iq])/h;
              } else {
                theta=0.5*h/(a[ip][iq]);
                t=1.0/(aurostd::abs(theta)+aurostd::sqrt(1.0+theta*theta));
                if(theta < 0.0) t = -t;
              }
              c=1.0/sqrt(1+t*t);
              s=t*c;
              tau=s/(1.0+c);
              h=t*a[ip][iq];
              z[ip] -= h;
              z[iq] += h;
              d[ip] -= h;
              d[iq] += h;
              a[ip][iq]=0.0;
              for (j=1;j<=ip-1;j++) {ROTATE(a,j,ip,j,iq);}
              for (j=ip+1;j<=iq-1;j++) {ROTATE(a,ip,j,j,iq);}
              for (j=iq+1;j<=n;j++) {ROTATE(a,ip,j,iq,j);}
              for (j=1;j<=n;j++) {ROTATE(v,j,ip,j,iq);}
              ++(nrot);
            }
          }
        }
        for (ip=1;ip<=n;ip++) {
          b[ip] += z[ip];
          d[ip]=b[ip];
          z[ip]=0.0;
        }
      }
      throw aurostd::xerror(__AFLOW_FILE__, "xmatrix::jacobi()", "Too many iterations.", _RUNTIME_ERROR_);
    }
#undef ROTATE

  //ME20190815
  // Jacobi algorithm for Hermitian matrices (used to be in APL/apl_aplmath.cpp)
  // Based on http://arxiv.org/abs/physics/0607103
  template<class utype>
    xvector<utype> jacobiHermitian(xmatrix<xcomplex<utype> >& A, char _sort_) {
      xmatrix<xcomplex<utype> > U(A.rows, A.cols);
      return jacobiHermitian(A, U, _sort_);
    }

  template<class utype>
    xvector<utype> jacobiHermitian(xmatrix<xcomplex<utype> >& A, xmatrix<xcomplex<utype> >& U, char _sort_) {
      // Matrices have to be square
      if (!A.issquare) {
        string message = "Input matrix is not square.";
        throw xerror(__AFLOW_FILE__, __AFLOW_FUNC__, message, _RUNTIME_ERROR_);
      }

      // Reshape eigenvector matrix if needed
      if ((U.rows != A.rows) || (U.cols != A.cols)) {
        xmatrix<xcomplex<utype> > U_new(A.urows, A.ucols, A.lrows, A.lcols);
        U = U_new;
      }

      // Initialize
      utype eps = std::numeric_limits<utype>::epsilon();
      uint max_sweeps = 50;
      uint threshold_sweep = 4;
      uint n = A.rows;
      double reduction = 0.04/std::pow(n, 4);

      xvector<utype> d(n);
      xmatrix<utype> ev(2, n);
      U.clear();
      // Initialize U as unit matrix and d as diagonal elements of A
      for (uint p = 1; p <= n; p++) {
        ev[1][p] = 0.0;
        ev[2][p] = A[p][p].re;
        d[p] = ev[2][p];
        U[p][p] = 1.0;
      }

      utype sum, threshold, t, delta, invc, s;
      xcomplex<utype> x, y, Apq, cApq;
      uint p, q, j, nSweep;

      // Perform sweeps
      for (nSweep = 1; nSweep <= max_sweeps; nSweep++) {
        // Convergence criterion: sum of the squares of the off-diagonal elements
        sum = 0.0;
        for (q = 2; q <= n; q++) {
          for (p = 1; p <= q - 1; p++) {
            sum += magsqr(A[p][q]);
          }
        }
        if (sum < 0.5 * eps) break;
        if (nSweep < threshold_sweep) threshold = reduction * sum;
        else threshold = 0;

        // Perform Jacobi rotations
        for (q = 2; q <= n; q++) {
          for (p = 1; p <= q - 1; p++) {
            sum = magsqr(A[p][q]);
            if ((nSweep > threshold_sweep) &&
                (sum < 0.5 * eps * std::max<utype>(ev[2][p] * ev[2][p], ev[2][q] * ev[2][q]))) {
              A[p][q] = 0;
            } else if (sum > threshold) {
              t = 0.5 * (ev[2][p] - ev[2][q]);
              t = 1.0/(t + copysign(sqrt(t * t + sum), t));
              delta = t * sum;
              ev[1][p] = ev[1][p] + delta;
              ev[2][p] = d[p] + ev[1][p];
              ev[1][q] = ev[1][q] - delta;
              ev[2][q] = d[q] + ev[1][q];

              invc = sqrt(delta * t + 1);
              s = t/invc;
              t = delta/(invc + 1);

              Apq = A[p][q];
              cApq = conj(Apq);

              for (j = 1; j <= p - 1; j++) {
                x = A[j][p];
                y = A[j][q];
                A[j][p] = x + s * (cApq * y - t * x);
                A[j][q] = y - s * (Apq * x + t * y);
              }

              for (j = p + 1; j <= q - 1; j++) {
                x = A[p][j];
                y = A[j][q];
                A[p][j] = x + s * (Apq * conj(y) - t * x);
                A[j][q] = y - s * (Apq * conj(x) + t * y);
              }

              for (j = q + 1; j <= n; j++) {
                x = A[p][j];
                y = A[q][j];
                A[p][j] = x + s * (Apq * y - t * x);
                A[q][j] = y - s * (cApq * x + t * y);
              }

              A[p][q] = 0;

              for (j = 1; j <= n; j++) {
                x = U[p][j];
                y = U[q][j];
                U[p][j] = x + s * (Apq * y - t * x);
                U[q][j] = y - s * (cApq * x + t * y);
              }
            }
          }
        }
        for (p = 1; p <= n; p++) {
          ev[1][p] = 0.0;
          d[p] = ev[2][p];
        }
      }

      if (nSweep > max_sweeps) {
        string message = "Number of sweeps exceeded maximum number of sweeps.";
        throw xerror(__AFLOW_FILE__, __AFLOW_FUNC__, message, _RUNTIME_ERROR_);
      }

      // Sort - leave as is if sort mode not found
      if (_sort_ == 0) {  // ascending order
        utype temp;
        xcomplex<utype> xtemp;
        for (uint i = 1; i <= n - 1; i++) {
          for (uint j = i + 1; j <= n; j++) {
            if (d[j] < d[i]) {
              temp = d[j];
              d[j] = d[i];
              d[i] = temp;
              for (uint k = 1; k <= n; k++) {
                xtemp = U[j][k];
                U[j][k] = U[i][k];
                U[i][k] = xtemp;
              }
            }
          }
        }
      } else if (_sort_ == 1) {  // descending order
        utype temp;
        xcomplex<utype> xtemp;
        for (uint i = 1; i <= n - 1; i++) {
          for (uint j = i + 1; j <= n; j++) {
            if (d[j] > d[i]) {
              temp = d[j];
              d[j] = d[i];
              d[i] = temp;
              for (uint k = 1; k <= n; k++) {
                xtemp = U[j][k];
                U[j][k] = U[i][k];
                U[i][k] = xtemp;
              }
            }
          }
        }
      }

      // Transpose to have eigenvectors in columns
      U = trasp(U);
      return d;
    }
}

// ****************************************************
namespace aurostd {
  template<class utype>
    void eigsrt(xvector<utype> &d,xmatrix<utype> &v) {
      // Given the eigenvalues d[1..n]and eigenvectors v[1..n][1..n] as output fromjacobi
      // or tqli,this routine sorts the eigenvalues into descending order, and rearranges
      // the columns of v correspondingly. The method is straight insertion and is N2 rather than NlogN;
      // but since you have just done an N3 procedure to get the eigenvalues, you can afford yourself
      // this little indulgence.
      int k,j,i,n;
      utype p;

      n=v.rows;
      if(v.rows!=v.cols) {
        stringstream message;
        message << "'v' matrix not square  v.rows" << v.rows << " v.cols=" << v.cols;
        throw xerror(__AFLOW_FILE__, __AFLOW_FUNC__, message, _RUNTIME_ERROR_);
      }
      if(v.rows!=d.rows) {
        stringstream message;
        message << "'v' and 'd' objects must have same size  v.rows" << v.rows << " d.rows=" << d.rows;
        throw xerror(__AFLOW_FILE__, __AFLOW_FUNC__, message, _RUNTIME_ERROR_);
      }

      for (i=1;i<n;i++) {
        p=d[k=i];
        for (j=i+1;j<=n;j++)
          if(d[j] >= p) p=d[k=j];
        if(k != i) {
          d[k]=d[i];
          d[i]=p;
          for (j=1;j<=n;j++) {
            p=v[j][i];
            v[j][i]=v[j][k];
            v[j][k]=p;
          }
        }
      }
    }
}

// ****************************************************
//CO20171129
namespace aurostd {
  template<class utype>
    void QRDecomposition_HouseHolder(const xmatrix<utype>& mat_orig,xmatrix<utype>& Q,xmatrix<utype>& R,utype tol) {  //CO20191110
      return QRDecomposition_HouseHolder_MW(mat_orig,Q,R,tol);
      //_MW() and _TB() show to have about the same run time, but _MW() can be slightly faster
      //could be because of extra LDEBUG bool checks
      //_MW() might introduce more error into R as x spans full column everytime, but the error falls below 1e-15
      //_TB() uses more memory storing all v's
      //_MW() is shorter and easier to follow
    }
  template<class utype>
    void QRDecomposition_HouseHolder_MW(const xmatrix<utype>& mat_orig,xmatrix<utype>& Q,xmatrix<utype>& R,utype tol) {  //CO20191110
      // mat is mxn, m>=n
      // inspired by https://www.mathworks.com/matlabcentral/answers/169648-qr-factorization-using-householder-transformations
      bool LDEBUG=(FALSE || XHOST.DEBUG);
      if(LDEBUG){cerr << __AFLOW_FUNC__ << " BEGIN" << endl;}
      if(LDEBUG){cerr << __AFLOW_FUNC__ << " mat_orig=" << endl;cerr << mat_orig << endl;}
<<<<<<< HEAD
      if(mat_orig.rows<mat_orig.cols){throw aurostd::xerror(_AFLOW_FILE_NAME_,__AFLOW_FUNC__,"m<n, please flip the matrix",_VALUE_ERROR_);}
=======
      if(mat_orig.rows<mat_orig.cols){throw aurostd::xerror(__AFLOW_FILE__,__AFLOW_FUNC__,"m<n, please flip the matrix",_VALUE_ERROR_);}
>>>>>>> 78dcc840

      R=mat_orig; //reset

      utype vModulus;
      Q=eye<utype>(R.urows,R.urows,R.lrows,R.lrows); //reset
      for(int k=R.lcols;k<=R.ucols;k++) {
        if(LDEBUG){cerr << __AFLOW_FUNC__ << " step k=" << k << endl;}
        xmatrix<utype> x(R.urows,R.lcols,R.lrows,R.lcols);
        x.setmat(R.getxmat(k,R.urows,k,k),k,R.lcols);  //x(k:m,1)=R(k:m,k);
        if(LDEBUG){cerr << __AFLOW_FUNC__ << " x=" << endl;cerr << x << endl;}
        xmatrix<utype> v(x);  //+x first
        v[k][v.lcols]=x[k][x.lcols]+aurostd::modulus(x);
        if(LDEBUG){cerr << __AFLOW_FUNC__ << " v(unnormalized)=" << endl;cerr << v << endl;}
        vModulus=aurostd::modulus(v);
        if(LDEBUG){cerr << __AFLOW_FUNC__ << " ||v||=" << vModulus << endl;}
        if(!iszero(vModulus,tol)){  //prevents division by 0
          v/=vModulus;
          if(LDEBUG){cerr << __AFLOW_FUNC__ << " v(  normalized)=" << endl;cerr << v << endl;}
          xmatrix<utype> u=(utype)2.0*trasp(R)*v;
          if(LDEBUG){cerr << __AFLOW_FUNC__ << " u=" << endl;cerr << u << endl;}
          if(LDEBUG){cerr << __AFLOW_FUNC__ << " R( pre)=" << endl;cerr << R << endl;}
          R-=v*trasp(u);  //product HR
          if(LDEBUG){cerr << __AFLOW_FUNC__ << " R(post)=" << endl;cerr << R << endl;}
          if(LDEBUG){cerr << __AFLOW_FUNC__ << " Q( pre)=" << endl;cerr << Q << endl;}
          Q-=(utype)2.0*Q*v*trasp(v); //product QR
          if(LDEBUG){cerr << __AFLOW_FUNC__ << " Q(post)=" << endl;cerr << Q << endl;}
        }
      }

      if(LDEBUG){
        cerr << __AFLOW_FUNC__ << " mat_orig=" << endl;cerr << mat_orig << endl;
        cerr << __AFLOW_FUNC__ << " Q=" << endl;cerr << Q << endl;
        cerr << __AFLOW_FUNC__ << " R=" << endl;cerr << R << endl;
      }

<<<<<<< HEAD
      if(!aurostd::isequal(mat_orig,Q*R,tol)){throw aurostd::xerror(_AFLOW_FILE_NAME_,__AFLOW_FUNC__,"QR decomposition failed (A!=Q*R)",_RUNTIME_ERROR_);}
      if(!aurostd::isequal(trasp(Q)*Q,eye<utype>(Q.urows,Q.ucols,Q.lrows,Q.lcols),tol)){throw aurostd::xerror(_AFLOW_FILE_NAME_,__AFLOW_FUNC__,"QR decomposition failed (Q not orthonormal)",_RUNTIME_ERROR_);}
=======
      if(!aurostd::isequal(mat_orig,Q*R,tol)){throw aurostd::xerror(__AFLOW_FILE__,__AFLOW_FUNC__,"QR decomposition failed (A!=Q*R)",_RUNTIME_ERROR_);}
      if(!aurostd::isequal(trasp(Q)*Q,eye<utype>(Q.urows,Q.ucols,Q.lrows,Q.lcols),tol)){throw aurostd::xerror(__AFLOW_FILE__,__AFLOW_FUNC__,"QR decomposition failed (Q not orthonormal)",_RUNTIME_ERROR_);}
>>>>>>> 78dcc840
      if(LDEBUG){cerr << __AFLOW_FUNC__ << " END" << endl;}
    }
  template<class utype>
    void QRDecomposition_HouseHolder_TB(const xmatrix<utype>& mat_orig,xmatrix<utype>& Q,xmatrix<utype>& R,utype tol) {  //CO20191110
      // mat is mxn, m>=n
      // See Numerical Linear Algebra, Trefethen and Bau, pg. 73
      // this function stores household rotations (v) to create Q at the end
      bool LDEBUG=(FALSE || XHOST.DEBUG);
      if(LDEBUG){cerr << __AFLOW_FUNC__ << " BEGIN" << endl;}
      if(LDEBUG){cerr << __AFLOW_FUNC__ << " mat_orig=" << endl;cerr << mat_orig << endl;}
<<<<<<< HEAD
      if(mat_orig.rows<mat_orig.cols){throw aurostd::xerror(_AFLOW_FILE_NAME_,__AFLOW_FUNC__,"m<n, please flip the matrix",_VALUE_ERROR_);}
=======
      if(mat_orig.rows<mat_orig.cols){throw aurostd::xerror(__AFLOW_FILE__,__AFLOW_FUNC__,"m<n, please flip the matrix",_VALUE_ERROR_);}
>>>>>>> 78dcc840

      R=mat_orig; //reset

      int i=0,k=0;
      xmatrix<utype> x,A; //since x and A changes size with each loop, let getxmatInPlace() handle it internally
      utype vModulus = (utype)0;
      std::vector<xmatrix<utype> > V; //we need to save v's, Q is calculated afterwards and needs all v's present
      for(k=R.lcols;k<=R.ucols;k++) {
        if(LDEBUG){cerr << __AFLOW_FUNC__ << " step k=" << k << endl;}
        R.getxmatInPlace(x,k,R.urows,k,k);  //build R([k:m],l)
        if(LDEBUG){cerr << __AFLOW_FUNC__ << " x=" << endl;cerr << x << endl;}
        //v_k=sign(x1)||x||e1+x
        xmatrix<utype> v(x);  //+x first
        v[v.lrows][v.lcols]+=aurostd::sign(x[x.lrows][x.lcols])*aurostd::modulus(x);  //only applies to first entry of v (e1)
        if(LDEBUG){cerr << __AFLOW_FUNC__ << " v(unnormalized)=" << endl;cerr << v << endl;}
        vModulus=aurostd::modulus(v);
        if(LDEBUG){cerr << __AFLOW_FUNC__ << " ||v||=" << vModulus << endl;}
        if(!iszero(vModulus,tol)){  //prevents division by 0
          v/=vModulus;
          if(LDEBUG){cerr << __AFLOW_FUNC__ << " v(  normalized)=" << endl;cerr << v << endl;}
          if(LDEBUG){cerr << __AFLOW_FUNC__ << " R( pre)=" << endl;cerr << R << endl;}
          R.getxmatInPlace(A,k,R.urows,k,R.ucols);  //build R([k:m],[k:m])
          if(LDEBUG){cerr << __AFLOW_FUNC__ << " A( pre)=" << endl;cerr << A << endl;}
          A-=(utype)2.0*v*trasp(v)*A;
          if(LDEBUG){cerr << __AFLOW_FUNC__ << " A(post)=" << endl;cerr << A << endl;}
          R.setmat(A,k,k);  //store A back into R
          if(LDEBUG){cerr << __AFLOW_FUNC__ << " R(post)=" << endl;cerr << R << endl;}
        }
        V.push_back(v);
      }

      Q=xmatrix<utype>(R.urows,R.urows,R.lrows,R.lrows); //reset
      xmatrix<utype> ek(R.urows,R.lcols,R.lrows,R.lcols); //create identity matrix column vector
      for(k=R.lcols;k<=R.urows;k++){  //calculate Q*e1,Q*e2...
        if(LDEBUG){cerr << __AFLOW_FUNC__ << " Q( pre)=" << endl;cerr << Q << endl;}
        for(i=R.lrows;i<=R.urows;i++){ek[i][ek.lcols]=(i==k) ? (utype)1 : (utype)0;}
        if(LDEBUG){cerr << __AFLOW_FUNC__ << " ek( pre)=" << endl;cerr << ek << endl;}
        for(i=R.ucols;i>=R.lcols;i--){
          ek.getxmatInPlace(x,i,R.urows,R.lcols,R.lcols);
          if(LDEBUG){cerr << __AFLOW_FUNC__ << " x( pre)=" << endl;cerr << x << endl;}
          x-=(utype)2.0*V[i-R.lcols]*trasp(V[i-R.lcols])*x;
          if(LDEBUG){cerr << __AFLOW_FUNC__ << " x(post)=" << endl;cerr << x << endl;}
          ek.setmat(x,i,R.lcols);
        }
        if(LDEBUG){cerr << __AFLOW_FUNC__ << " ek(post)=" << endl;cerr << ek << endl;}
        Q.setmat(ek,R.lrows,k);
        if(LDEBUG){cerr << __AFLOW_FUNC__ << " Q(post)=" << endl;cerr << Q << endl;}
      }

      if(LDEBUG){
        cerr << __AFLOW_FUNC__ << " mat_orig=" << endl;cerr << mat_orig << endl;
        cerr << __AFLOW_FUNC__ << " Q=" << endl;cerr << Q << endl;
        cerr << __AFLOW_FUNC__ << " R=" << endl;cerr << R << endl;
      }

<<<<<<< HEAD
      if(!aurostd::isequal(mat_orig,Q*R,tol)){throw aurostd::xerror(_AFLOW_FILE_NAME_,__AFLOW_FUNC__,"QR decomposition failed (A!=Q*R)",_RUNTIME_ERROR_);}
      if(!aurostd::isequal(trasp(Q)*Q,eye<utype>(Q.urows,Q.ucols,Q.lrows,Q.lcols),tol)){throw aurostd::xerror(_AFLOW_FILE_NAME_,__AFLOW_FUNC__,"QR decomposition failed (Q not orthonormal)",_RUNTIME_ERROR_);}
=======
      if(!aurostd::isequal(mat_orig,Q*R,tol)){throw aurostd::xerror(__AFLOW_FILE__,__AFLOW_FUNC__,"QR decomposition failed (A!=Q*R)",_RUNTIME_ERROR_);}
      if(!aurostd::isequal(trasp(Q)*Q,eye<utype>(Q.urows,Q.ucols,Q.lrows,Q.lcols),tol)){throw aurostd::xerror(__AFLOW_FILE__,__AFLOW_FUNC__,"QR decomposition failed (Q not orthonormal)",_RUNTIME_ERROR_);}
>>>>>>> 78dcc840
      if(LDEBUG){cerr << __AFLOW_FUNC__ << " END" << endl;}
    }
  template<class utype>
    void getEHermite(utype a,utype b,xmatrix<utype>& ehermite){ //CO+YL20191201
      //implementation is inspired by that found here: http://pydoc.net/GBpy/0.1.1/GBpy.tools/
      //original license: GNU-GPL Style.
      //Elementary Hermite transformation.
      //For integers a and b, E = ehermite(a,b) returns
      //an integer matrix with determinant 1 such that E * [a;b] = [g;0],
      //where g is the gcd of a and b.
      //E = ehermite(a,b)
      //This function is in some ways analogous to GIVENS.

      bool LDEBUG=(FALSE || XHOST.DEBUG);
      if(LDEBUG){cerr << __AFLOW_FUNC__ << " BEGIN" << endl;}

      utype gcd=0,x=0,y=0;
      GCD(a,b,gcd,x,y);
      if(LDEBUG){cerr << __AFLOW_FUNC__ << " gcd(" << a << "," << b << ")=" << gcd << ", x=" << x << ", y=" << y << endl;}
      //ehermite is 2x2
      if(ehermite.rows!=2 || ehermite.cols!=2){xmatrix<utype> ehermite_tmp(2,2);ehermite=ehermite_tmp;}
      if(gcd){
        ehermite[ehermite.lrows][ehermite.lcols]=x;
        ehermite[ehermite.lrows][ehermite.ucols]=y;       //urows=lrows+1, ucols=lcols+1
        ehermite[ehermite.urows][ehermite.lcols]=-b/gcd;  //urows=lrows+1, ucols=lcols+1
        ehermite[ehermite.urows][ehermite.ucols]=a/gcd;   //urows=lrows+1, ucols=lcols+1
      }else{
        ehermite[ehermite.lrows][ehermite.lcols]=(utype)1;
        ehermite[ehermite.lrows][ehermite.ucols]=(utype)0;       //urows=lrows+1, ucols=lcols+1
        ehermite[ehermite.urows][ehermite.lcols]=(utype)0;       //urows=lrows+1, ucols=lcols+1
        ehermite[ehermite.urows][ehermite.ucols]=(utype)1;       //urows=lrows+1, ucols=lcols+1
      }

      if(LDEBUG){cerr << __AFLOW_FUNC__ << " END" << endl;}
    }
  template<class utype>
    void getSmithNormalForm(const xmatrix<utype>& A_in,xmatrix<utype>& U_out,xmatrix<utype>& V_out,xmatrix<utype>& S_out,double tol){  //CO+YL20191201
      //implementation is inspired by that found here: http://pydoc.net/GBpy/0.1.1/GBpy.tools/
      //original license: GNU-GPL Style.
      //Smith normal form of an integer matrix.
      //[U,S,V] = smith(A) returns integer matrices U, S, and V such that
      //S = U*A*V (rotated from A=U*S*V')
      //S is diagonal and nonnegative, S(i,i) divides S(i+1,i+1) for all i,
      //det U =+-1, and det V =+-1.
      //This function is in some ways analogous to SVD.
      //This looks much like an SVD algorithm that first bidiagonalizes
      //A by Givens rotations and then chases zeros, except for
      //the construction of the 2 by 2 elementary transformation.
      //we work with doubles inside, return int matrices later

      bool LDEBUG=(FALSE || XHOST.DEBUG);
      if(LDEBUG){cerr << __AFLOW_FUNC__ << " BEGIN" << endl;}

      if(LDEBUG){cerr << __AFLOW_FUNC__ << " A=" << endl;cerr << A_in << endl;}

      xmatrix<double> S=aurostd::xmatrixutype2double(A_in);aurostd::shiftlrowscols(S,1,1); //algorithm depends on lrows==lcols==1

      int m=S.rows,n=S.cols;
      int min_mn=std::min(m,n);
      xmatrix<double> U=eye<double>(m),V=eye<double>(n);

      if(LDEBUG){cerr << __AFLOW_FUNC__ << " bidiagonalizing S with elementary Hermite transforms" << endl;}

      xmatrix<double> E(2,2);
      xmatrix<double> mXtwo_in(m,2),mXtwo_out(m,2),nXtwo_in(n,2),nXtwo_out(n,2),twoXn_in(2,n),twoXn_out(2,n);
      int j=0,i=0,jj=0;
      for(j=S.lcols;j<=min_mn;j++){
        //Zero column j below the diagonal.
        for(i=j+1;i<=m;i++){
          if(!iszero(S[i][j],tol)){
            //Construct an elementary Hermite transformation E
            //to zero S(i,j) by combining rows i and j.
            getEHermite(S[j][j],S[i][j],E);
            if(LDEBUG){cerr << __AFLOW_FUNC__ << " getEHermite(S[j=" << j <<"][j=" << j << "]="<< S[j][j] <<",S[i=" << i << "][j=" << j << "]=" << S[i][j] << ")=" << endl;cerr << E << endl;}

            //Apply the transform to S
            if(LDEBUG){cerr << __AFLOW_FUNC__ << " S(pre)=" << endl;cerr << S << endl;}
            //build S([j i],:)
            for(jj=twoXn_in.lcols;jj<=twoXn_in.ucols;jj++){
              twoXn_in[twoXn_in.lrows][jj]=S[j][jj];
              twoXn_in[twoXn_in.urows][jj]=S[i][jj];  //urows=lrows+1, ucols=lcols+1
            }
            if(LDEBUG){cerr << __AFLOW_FUNC__ << " S([j=" << j << " i=" << i << "],:)=" << endl;cerr << twoXn_in << endl;}
            twoXn_out=E*twoXn_in; //2x2 x 2x3 = 2x3
            //store twoXn_out into S([j i],:)
            for(jj=twoXn_out.lcols;jj<=twoXn_out.ucols;jj++){
              S[j][jj]=twoXn_out[twoXn_in.lrows][jj];
              S[i][jj]=twoXn_out[twoXn_in.urows][jj];  //urows=lrows+1, ucols=lcols+1
            }
            if(LDEBUG){cerr << __AFLOW_FUNC__ << " S(post)=" << endl;cerr << S << endl;}

            //Apply the transform to U
            if(LDEBUG){cerr << __AFLOW_FUNC__ << " U(pre)=" << endl;cerr << U << endl;}
            //build U(:,[j i])
            for(jj=mXtwo_in.lrows;jj<=mXtwo_in.urows;jj++){
              mXtwo_in[jj][mXtwo_in.lcols]=U[jj][j];
              mXtwo_in[jj][mXtwo_in.ucols]=U[jj][i];  //urows=lrows+1, ucols=lcols+1
            }
            if(LDEBUG){cerr << __AFLOW_FUNC__ << " U(:,[j=" << j << " i=" << i << "])=" << endl;cerr << mXtwo_in << endl;}
            mXtwo_out=mXtwo_in/E;
            //store mXtwo_out into U(:,[j i])
            for(jj=mXtwo_out.lrows;jj<=mXtwo_out.urows;jj++){
              U[jj][j]=mXtwo_out[jj][mXtwo_out.lcols];
              U[jj][i]=mXtwo_out[jj][mXtwo_out.ucols];  //urows=lrows+1, ucols=lcols+1
            }
            if(LDEBUG){cerr << __AFLOW_FUNC__ << " U(post)=" << endl;cerr << U << endl;}
          }
        }
        //Zero row j after the superdiagonal.
        for(i=j+2;i<=n;i++){
          if(!iszero(S[j][i],tol)){
            //Construct an elementary Hermite transformation E
            //to zero S(j,i) by combining columns j+1 and i.
            getEHermite(S[j][j+1],S[j][i],E);
            if(LDEBUG){cerr << __AFLOW_FUNC__ << " getEHermite(S[j=" << j <<"][j+1=" << j+1 << "]="<< S[j][j+1] <<",S[j=" << j << "][i=" << i << "]=" << S[j][i] << ")=" << endl;cerr << E << endl;}

            //Apply the transform to S
            if(LDEBUG){cerr << __AFLOW_FUNC__ << " S(pre)=" << endl;cerr << S << endl;}
            //build S(:,[j+1 i])
            for(jj=mXtwo_in.lrows;jj<=mXtwo_in.urows;jj++){
              mXtwo_in[jj][mXtwo_in.lcols]=S[jj][j+1];
              mXtwo_in[jj][mXtwo_in.ucols]=S[jj][i];  //urows=lrows+1, ucols=lcols+1
            }
            if(LDEBUG){cerr << __AFLOW_FUNC__ << " S(:,[j+1=" << j+1 << " i=" << i << "])=" << endl;cerr << mXtwo_in << endl;}
            mXtwo_out=mXtwo_in*trasp(E);
            //store mXtwo_out into S(:,[j+1 i])
            for(jj=mXtwo_out.lrows;jj<=mXtwo_out.urows;jj++){
              S[jj][j+1]=mXtwo_out[jj][mXtwo_out.lcols];
              S[jj][i]=mXtwo_out[jj][mXtwo_out.ucols];  //urows=lrows+1, ucols=lcols+1
            }
            if(LDEBUG){cerr << __AFLOW_FUNC__ << " S(post)=" << endl;cerr << S << endl;}

            //Apply the transform to V
            if(LDEBUG){cerr << __AFLOW_FUNC__ << " V(pre)=" << endl;cerr << V << endl;}
            //build V(:,[j+1 i])
            for(jj=nXtwo_in.lrows;jj<=nXtwo_in.urows;jj++){
              nXtwo_in[jj][nXtwo_in.lcols]=V[jj][j+1];
              nXtwo_in[jj][nXtwo_in.ucols]=V[jj][i];  //urows=lrows+1, ucols=lcols+1
            }
            if(LDEBUG){cerr << __AFLOW_FUNC__ << " V(:,[j+1=" << j+1 << " i=" << i << "])=" << endl;cerr << nXtwo_in << endl;}
            nXtwo_out=nXtwo_in/E;
            //store nXtwo_out into V(:,[j+1 i])
            for(jj=nXtwo_out.lrows;jj<=nXtwo_out.urows;jj++){
              V[jj][j+1]=nXtwo_out[jj][nXtwo_out.lcols];
              V[jj][i]=nXtwo_out[jj][nXtwo_out.ucols];  //urows=lrows+1, ucols=lcols+1
            }
            if(LDEBUG){cerr << __AFLOW_FUNC__ << " V(post)=" << endl;cerr << V << endl;}
          }
        }
      }

      //if results differ slightly from matlab, check _GCD() and enable matlab implementation for gcd(1,1)
      if(LDEBUG){
        cerr << __AFLOW_FUNC__ << " U=" <<endl;cerr << U << endl;
        cerr << __AFLOW_FUNC__ << " V=" <<endl;cerr << V << endl;
        cerr << __AFLOW_FUNC__ << " S=" <<endl;cerr << S << endl;
      }

      if(LDEBUG){cerr << __AFLOW_FUNC__ << " S is now upper bidiagonal, eliminating superdiagonal non-zeros" << endl;}

      xvector<double> D=S.getdiag(1);
      if(LDEBUG){cerr << __AFLOW_FUNC__ << " D=" << D << endl;}

      int k=0;
      double q=0.0;
      while(!iszero(D,tol)){
        //Start chasing bulge at first nonzero superdiagonal element.
        k=-1;
        for(i=D.lrows;i<=D.urows;i++){
          if(!iszero(D[i],tol)){k=i;break;}
        }
        //be careful, k refers to index of D, not S

        //To guarantee reduction in S(k,k), first make S(k,k) positive
        //and make S(k,k+1) nonnegative and less than S(k,k).
        if(std::signbit(S[k][k])){
          for(i=S.lcols;i<=S.ucols;i++){S[k][i]=-S[k][i];}
          for(i=U.lrows;i<=U.urows;i++){U[i][k]=-U[i][k];}
        }
        q=std::floor(S[k][k+1]/S[k][k]);
        E[1][1]=1;E[1][2]=0;
        E[2][1]=-q;E[2][2]=1;

        //Apply the transform to S
        if(LDEBUG){cerr << __AFLOW_FUNC__ << " S(pre)=" << endl;cerr << S << endl;}
        //build S(:,[k k+1])
        for(jj=mXtwo_in.lrows;jj<=mXtwo_in.urows;jj++){
          mXtwo_in[jj][mXtwo_in.lcols]=S[jj][k];
          mXtwo_in[jj][mXtwo_in.ucols]=S[jj][k+1];  //urows=lrows+1, ucols=lcols+1
        }
        if(LDEBUG){cerr << __AFLOW_FUNC__ << " S(:,[k=" << k << " k+1=" << k+1 << "])=" << endl;cerr << mXtwo_in << endl;}
        mXtwo_out=mXtwo_in*trasp(E);
        //store mXtwo_out into S(:,[k k+1])
        for(jj=mXtwo_out.lrows;jj<=mXtwo_out.urows;jj++){
          S[jj][k]=mXtwo_out[jj][mXtwo_out.lcols];
          S[jj][k+1]=mXtwo_out[jj][mXtwo_out.ucols];  //urows=lrows+1, ucols=lcols+1
        }
        if(LDEBUG){cerr << __AFLOW_FUNC__ << " S(post)=" << endl;cerr << S << endl;}

        //Apply the transform to V
        if(LDEBUG){cerr << __AFLOW_FUNC__ << " V(pre)=" << endl;cerr << V << endl;}
        //build V(:,[k k+1])
        for(jj=nXtwo_in.lrows;jj<=nXtwo_in.urows;jj++){
          nXtwo_in[jj][nXtwo_in.lcols]=V[jj][k];
          nXtwo_in[jj][nXtwo_in.ucols]=V[jj][k+1];  //urows=lrows+1, ucols=lcols+1
        }
        if(LDEBUG){cerr << __AFLOW_FUNC__ << " V(:,[k=" << k << " k+1=" << k+1 << "])=" << endl;cerr << nXtwo_in << endl;}
        nXtwo_out=nXtwo_in/E;
        //store nXtwo_out into V(:,[k k+1])
        for(jj=nXtwo_out.lrows;jj<=nXtwo_out.urows;jj++){
          V[jj][k]=nXtwo_out[jj][nXtwo_out.lcols];
          V[jj][k+1]=nXtwo_out[jj][nXtwo_out.ucols];  //urows=lrows+1, ucols=lcols+1
        }
        if(LDEBUG){cerr << __AFLOW_FUNC__ << " V(post)=" << endl;cerr << V << endl;}

        if(!iszero(S[k][k+1],tol)){
          //Zero the first nonzero superdiagonal element
          //using columns k and k+1, to start the bulge at S(k+1,k).
          getEHermite(S[k][k],S[k][k+1],E);
          if(LDEBUG){cerr << __AFLOW_FUNC__ << " getEHermite(S[k=" << k <<"][k=" << k << "]="<< S[k][k] <<",S[k=" << k << "][k+1=" << k+1 << "]=" << S[k][k+1] << ")=" << endl;cerr << E << endl;}

          //Apply the transform to S
          if(LDEBUG){cerr << __AFLOW_FUNC__ << " S(pre)=" << endl;cerr << S << endl;}
          //build S(:,[k k+1])
          for(jj=mXtwo_in.lrows;jj<=mXtwo_in.urows;jj++){
            mXtwo_in[jj][mXtwo_in.lcols]=S[jj][k];
            mXtwo_in[jj][mXtwo_in.ucols]=S[jj][k+1];  //urows=lrows+1, ucols=lcols+1
          }
          if(LDEBUG){cerr << __AFLOW_FUNC__ << " S(:,[k=" << k << " k+1=" << k+1 << "])=" << endl;cerr << mXtwo_in << endl;}
          mXtwo_out=mXtwo_in*trasp(E);
          //store mXtwo_out into S(:,[k k+1])
          for(jj=mXtwo_out.lrows;jj<=mXtwo_out.urows;jj++){
            S[jj][k]=mXtwo_out[jj][mXtwo_out.lcols];
            S[jj][k+1]=mXtwo_out[jj][mXtwo_out.ucols];  //urows=lrows+1, ucols=lcols+1
          }
          if(LDEBUG){cerr << __AFLOW_FUNC__ << " S(post)=" << endl;cerr << S << endl;}

          //Apply the transform to V
          if(LDEBUG){cerr << __AFLOW_FUNC__ << " V(pre)=" << endl;cerr << V << endl;}
          //build V(:,[k k+1])
          for(jj=nXtwo_in.lrows;jj<=nXtwo_in.urows;jj++){
            nXtwo_in[jj][nXtwo_in.lcols]=V[jj][k];
            nXtwo_in[jj][nXtwo_in.ucols]=V[jj][k+1];  //urows=lrows+1, ucols=lcols+1
          }
          if(LDEBUG){cerr << __AFLOW_FUNC__ << " V(:,[k=" << k << " k+1=" << k+1 << "])=" << endl;cerr << nXtwo_in << endl;}
          nXtwo_out=nXtwo_in/E;
          //store nXtwo_out into V(:,[k k+1])
          for(jj=nXtwo_out.lrows;jj<=nXtwo_out.urows;jj++){
            V[jj][k]=nXtwo_out[jj][nXtwo_out.lcols];
            V[jj][k+1]=nXtwo_out[jj][nXtwo_out.ucols];  //urows=lrows+1, ucols=lcols+1
          }
          if(LDEBUG){cerr << __AFLOW_FUNC__ << " V(post)=" << endl;cerr << V << endl;}

          for(j=S.lcols;j<=min_mn;j++){
            if(j+1<=m){
              //Zero S(j+1,j) using rows j and j+1.
              getEHermite(S[j][j],S[j+1][j],E);
              if(LDEBUG){cerr << __AFLOW_FUNC__ << " getEHermite(S[j=" << j <<"][j=" << j << "]="<< S[j][j] <<",S[j+1=" << j+1 << "][j=" << j << "]=" << S[j+1][j] << ")=" << endl;cerr << E << endl;}

              //Apply the transform to S
              if(LDEBUG){cerr << __AFLOW_FUNC__ << " S(pre)=" << endl;cerr << S << endl;}
              //build S([j j+1],:)
              for(jj=twoXn_in.lcols;jj<=twoXn_in.ucols;jj++){
                twoXn_in[twoXn_in.lrows][jj]=S[j][jj];
                twoXn_in[twoXn_in.urows][jj]=S[j+1][jj];  //urows=lrows+1, ucols=lcols+1
              }
              if(LDEBUG){cerr << __AFLOW_FUNC__ << " S([j=" << j << " j+1=" << j+1 << "],:)=" << endl;cerr << twoXn_in << endl;}
              twoXn_out=E*twoXn_in; //2x2 x 2x3 = 2x3
              //store twoXn_out into S([j j+1],:)
              for(jj=twoXn_out.lcols;jj<=twoXn_out.ucols;jj++){
                S[j][jj]=twoXn_out[twoXn_in.lrows][jj];
                S[j+1][jj]=twoXn_out[twoXn_in.urows][jj];  //urows=lrows+1, ucols=lcols+1
              }
              if(LDEBUG){cerr << __AFLOW_FUNC__ << " S(post)=" << endl;cerr << S << endl;}

              //Apply the transform to U
              if(LDEBUG){cerr << __AFLOW_FUNC__ << " U(pre)=" << endl;cerr << U << endl;}
              //build U(:,[j j+1])
              for(jj=mXtwo_in.lrows;jj<=mXtwo_in.urows;jj++){
                mXtwo_in[jj][mXtwo_in.lcols]=U[jj][j];
                mXtwo_in[jj][mXtwo_in.ucols]=U[jj][j+1];  //urows=lrows+1, ucols=lcols+1
              }
              if(LDEBUG){cerr << __AFLOW_FUNC__ << " U(:,[j=" << j << " j+1=" << j+1 << "])=" << endl;cerr << mXtwo_in << endl;}
              mXtwo_out=mXtwo_in/E;
              //store mXtwo_out into U(:,[j j+1])
              for(jj=mXtwo_out.lrows;jj<=mXtwo_out.urows;jj++){
                U[jj][j]=mXtwo_out[jj][mXtwo_out.lcols];
                U[jj][j+1]=mXtwo_out[jj][mXtwo_out.ucols];  //urows=lrows+1, ucols=lcols+1
              }
              if(LDEBUG){cerr << __AFLOW_FUNC__ << " U(post)=" << endl;cerr << U << endl;}
            }
            if(j+2<=n){
              //Zero S(j,j+2) using columns j+1 and j+2.
              getEHermite(S[j][j+1],S[j][j+2],E);
              if(LDEBUG){cerr << __AFLOW_FUNC__ << " getEHermite(S[j=" << j <<"][j+1=" << j+1 << "]="<< S[j][j+1] <<",S[j=" << j << "][j+2=" << j+2 << "]=" << S[j][j+2] << ")=" << endl;cerr << E << endl;}

              //Apply the transform to S
              if(LDEBUG){cerr << __AFLOW_FUNC__ << " S(pre)=" << endl;cerr << S << endl;}
              //build S(:,[j+1 j+2])
              for(jj=mXtwo_in.lrows;jj<=mXtwo_in.urows;jj++){
                mXtwo_in[jj][mXtwo_in.lcols]=S[jj][j+1];
                mXtwo_in[jj][mXtwo_in.ucols]=S[jj][j+2];  //urows=lrows+1, ucols=lcols+1
              }
              if(LDEBUG){cerr << __AFLOW_FUNC__ << " S(:,[j+1=" << j+1 << " j+2=" << j+2 << "])=" << endl;cerr << mXtwo_in << endl;}
              mXtwo_out=mXtwo_in*trasp(E);
              //store mXtwo_out into S(:,[j+1 j+2])
              for(jj=mXtwo_out.lrows;jj<=mXtwo_out.urows;jj++){
                S[jj][j+1]=mXtwo_out[jj][mXtwo_out.lcols];
                S[jj][j+2]=mXtwo_out[jj][mXtwo_out.ucols];  //urows=lrows+1, ucols=lcols+1
              }
              if(LDEBUG){cerr << __AFLOW_FUNC__ << " S(post)=" << endl;cerr << S << endl;}

              //Apply the transform to V
              if(LDEBUG){cerr << __AFLOW_FUNC__ << " V(pre)=" << endl;cerr << V << endl;}
              //build V(:,[j+1 j+2])
              for(jj=nXtwo_in.lrows;jj<=nXtwo_in.urows;jj++){
                nXtwo_in[jj][nXtwo_in.lcols]=V[jj][j+1];
                nXtwo_in[jj][nXtwo_in.ucols]=V[jj][j+2];  //urows=lrows+1, ucols=lcols+1
              }
              if(LDEBUG){cerr << __AFLOW_FUNC__ << " V(:,[j+1=" << j+1 << " j+2=" << j+2 << "])=" << endl;cerr << nXtwo_in << endl;}
              nXtwo_out=nXtwo_in/E;
              //store nXtwo_out into V(:,[j+1 j+2])
              for(jj=nXtwo_out.lrows;jj<=nXtwo_out.urows;jj++){
                V[jj][j+1]=nXtwo_out[jj][nXtwo_out.lcols];
                V[jj][j+2]=nXtwo_out[jj][nXtwo_out.ucols];  //urows=lrows+1, ucols=lcols+1
              }
              if(LDEBUG){cerr << __AFLOW_FUNC__ << " V(post)=" << endl;cerr << V << endl;}
            }
          }
        }
        D=S.getdiag(1);
      }

      //if results differ slightly from matlab, check _GCD() and enable matlab implementation for gcd(1,1)
      if(LDEBUG){
        cerr << __AFLOW_FUNC__ << " U=" <<endl;cerr << U << endl;
        cerr << __AFLOW_FUNC__ << " V=" <<endl;cerr << V << endl;
        cerr << __AFLOW_FUNC__ << " S=" <<endl;cerr << S << endl;
      }

      if(LDEBUG){cerr << __AFLOW_FUNC__ << " S is now diagonal, make it non-negative" << endl;}

      for(j=S.lcols;j<=min_mn;j++){
        if(std::signbit(S[j][j])){
          for(i=S.lcols;i<=S.ucols;i++){S[j][i]=-S[j][i];}
          for(i=U.lrows;i<=U.urows;i++){U[i][j]=-U[i][j];}
        }
      }

      if(LDEBUG){
        cerr << __AFLOW_FUNC__ << " U=" <<endl;cerr << U << endl;
        cerr << __AFLOW_FUNC__ << " V=" <<endl;cerr << V << endl;
        cerr << __AFLOW_FUNC__ << " S=" <<endl;cerr << S << endl;
      }

      if(LDEBUG){cerr << __AFLOW_FUNC__ << " squeezing factors to lower right to enforce divisibility condition" << endl;}

      double a=0.0,b=0.0,gcd=0.0,x=0.0,y=0.0;
      xmatrix<double> F(E),twoXtwo_in(2,2),twoXtwo_out(2,2);
      for(i=S.lcols;i<=min_mn;i++){
        for(j=i+1;j<=min_mn;j++){
          //Replace S(i,i), S(j,j) by their gcd and lcm respectively.
          a=S[i][i];
          b=S[j][j];
          GCD(a,b,gcd,x,y);

          if(LDEBUG){
            cerr << __AFLOW_FUNC__ << " a=" << a << endl;
            cerr << __AFLOW_FUNC__ << " b=" << b << endl;
            cerr << __AFLOW_FUNC__ << " gcd=" << gcd << endl;
            cerr << __AFLOW_FUNC__ << " x=" << x << endl;
            cerr << __AFLOW_FUNC__ << " y=" << y << endl;
          }

          E[1][1]=1.0;E[1][2]=y;
          E[2][1]=-b/gcd;E[2][2]=a*x/gcd;

          F[1][1]=x;F[1][2]=1.0;
          F[2][1]=-b*y/gcd;F[2][2]=a/gcd;

          if(LDEBUG){
            cerr << __AFLOW_FUNC__ << " E=" << endl;cerr << E << endl;
            cerr << __AFLOW_FUNC__ << " F=" << endl;cerr << F << endl;
          }

          //Apply the transform to S
          if(LDEBUG){cerr << __AFLOW_FUNC__ << " S(pre)=" << endl;cerr << S << endl;}
          //build S([i j],[i j])
          twoXtwo_in[twoXtwo_in.lrows][twoXtwo_in.lcols]=S[i][i];twoXtwo_in[twoXtwo_in.lrows][twoXtwo_in.ucols]=S[i][j];  //urows=lrows+1, ucols=lcols+1
          twoXtwo_in[twoXtwo_in.urows][twoXtwo_in.lcols]=S[j][i];twoXtwo_in[twoXtwo_in.urows][twoXtwo_in.ucols]=S[j][j];  //urows=lrows+1, ucols=lcols+1
          if(LDEBUG){cerr << __AFLOW_FUNC__ << " S([i=" << i << " j=" << j << "],[i=" << i << " j=" << j << "])=" << endl;cerr << twoXtwo_in << endl;}
          twoXtwo_out=E*twoXtwo_in*trasp(F);
          //store twoXtwo_out into S([i j],[i j])
          S[i][i]=twoXtwo_out[twoXtwo_out.lrows][twoXtwo_out.lcols];S[i][j]=twoXtwo_out[twoXtwo_out.lrows][twoXtwo_out.ucols];  //urows=lrows+1, ucols=lcols+1
          S[j][i]=twoXtwo_out[twoXtwo_out.urows][twoXtwo_out.lcols];S[j][j]=twoXtwo_out[twoXtwo_out.urows][twoXtwo_out.ucols];  //urows=lrows+1, ucols=lcols+1
          if(LDEBUG){cerr << __AFLOW_FUNC__ << " S(post)=" << endl;cerr << S << endl;}

          //Apply the transform to U
          if(LDEBUG){cerr << __AFLOW_FUNC__ << " U(pre)=" << endl;cerr << U << endl;}
          //build U(:,[i j])
          for(jj=mXtwo_in.lrows;jj<=mXtwo_in.urows;jj++){
            mXtwo_in[jj][mXtwo_in.lcols]=U[jj][i];
            mXtwo_in[jj][mXtwo_in.ucols]=U[jj][j];  //urows=lrows+1, ucols=lcols+1
          }
          if(LDEBUG){cerr << __AFLOW_FUNC__ << " U(:,[i=" << i << " j=" << j << "])=" << endl;cerr << mXtwo_in << endl;}
          mXtwo_out=mXtwo_in/E;
          //store mXtwo_out into U(:,[i j])
          for(jj=mXtwo_out.lrows;jj<=mXtwo_out.urows;jj++){
            U[jj][i]=mXtwo_out[jj][mXtwo_out.lcols];
            U[jj][j]=mXtwo_out[jj][mXtwo_out.ucols];  //urows=lrows+1, ucols=lcols+1
          }
          if(LDEBUG){cerr << __AFLOW_FUNC__ << " U(post)=" << endl;cerr << U << endl;}

          //Apply the transform to V
          if(LDEBUG){cerr << __AFLOW_FUNC__ << " V(pre)=" << endl;cerr << V << endl;}
          //build V(:,[i j])
          for(jj=nXtwo_in.lrows;jj<=nXtwo_in.urows;jj++){
            nXtwo_in[jj][nXtwo_in.lcols]=V[jj][i];
            nXtwo_in[jj][nXtwo_in.ucols]=V[jj][j];  //urows=lrows+1, ucols=lcols+1
          }
          if(LDEBUG){cerr << __AFLOW_FUNC__ << " V(:,[i=" << i << " j=" << j << "])=" << endl;cerr << nXtwo_in << endl;}
          nXtwo_out=nXtwo_in/F;
          //store nXtwo_out into V(:,[i j])
          for(jj=nXtwo_in.lrows;jj<=nXtwo_in.urows;jj++){
            V[jj][i]=nXtwo_out[jj][nXtwo_out.lcols];
            V[jj][j]=nXtwo_out[jj][nXtwo_out.ucols];  //urows=lrows+1, ucols=lcols+1
          }
          if(LDEBUG){cerr << __AFLOW_FUNC__ << " V(post)=" << endl;cerr << V << endl;}
        }
      }

      if(LDEBUG){
        cerr << __AFLOW_FUNC__ << " U=" <<endl;cerr << U << endl;
        cerr << __AFLOW_FUNC__ << " V=" <<endl;cerr << V << endl;
        cerr << __AFLOW_FUNC__ << " S=" <<endl;cerr << S << endl;
      }

      //CONVERT TO INTEGERS FIRST!
      //inverse of an integer matrix is an integer matrix IFF det(M)= 1/-1 (true for V and U as above)
      //algorithm is MUCH more stable this way
      if(LDEBUG){cerr << __AFLOW_FUNC__ << " converting to xmatrix<int>" << endl;}
      U_out=xmatrixdouble2utype<utype>(U);
      V_out=xmatrixdouble2utype<utype>(V);
      S_out=xmatrixdouble2utype<utype>(S);
      //if results differ slightly from matlab, check _GCD() and enable matlab implementation for gcd(1,1)
      if(LDEBUG){
        cerr << __AFLOW_FUNC__ << " U=" <<endl;cerr << U_out << endl;
        cerr << __AFLOW_FUNC__ << " V=" <<endl;cerr << V_out << endl;
        cerr << __AFLOW_FUNC__ << " S=" <<endl;cerr << S_out << endl;
      }

      //the routine should give SNF such that A=U*S*V'
      //we will rotate after this if the Matlab output is desired
<<<<<<< HEAD
      if(!aurostd::isequal(A_in,U_out*S_out*trasp(V_out),(utype)tol)){throw aurostd::xerror(_AFLOW_FILE_NAME_,__AFLOW_FUNC__,"SNF decomposition failed",_RUNTIME_ERROR_);}
=======
      if(!aurostd::isequal(A_in,U_out*S_out*trasp(V_out),(utype)tol)){throw aurostd::xerror(__AFLOW_FILE__,__AFLOW_FUNC__,"SNF decomposition failed",_RUNTIME_ERROR_);}
>>>>>>> 78dcc840

      //operations below here for Matlab-like output

      if(LDEBUG){cerr << __AFLOW_FUNC__ << " transposing V to match Matlab" << endl;}
      traspInPlace(V_out);  //such that A=U*S*V  and not A=U*S*V'
      if(LDEBUG){cerr << __AFLOW_FUNC__ << " V=" <<endl;cerr << V_out << endl;}

      if(LDEBUG){cerr << __AFLOW_FUNC__ << " inverting V and U to match Matlab" << endl;}
      V_out=inverse(V_out);U_out=inverse(U_out);  //to be identical to matlab's smithForm we need V -> inv(V) U-> inv(U)
      //if results differ slightly from matlab, check _GCD() and enable matlab implementation for gcd(1,1)
      if(LDEBUG){
        cerr << __AFLOW_FUNC__ << " U=" <<endl;cerr << U_out << endl;
        cerr << __AFLOW_FUNC__ << " V=" <<endl;cerr << V_out << endl;
        cerr << __AFLOW_FUNC__ << " S=" <<endl;cerr << S_out << endl;
      }

      //shift everything to match A_in
      aurostd::shiftlrowscols(U_out,A_in.lrows,A_in.lcols);
      aurostd::shiftlrowscols(V_out,A_in.lrows,A_in.lcols);
      aurostd::shiftlrowscols(S_out,A_in.lrows,A_in.lcols);

      //Matlab gives SNF such that S=U*A*V
<<<<<<< HEAD
      if(!aurostd::isequal(S_out,U_out*A_in*V_out,(utype)tol)){throw aurostd::xerror(_AFLOW_FILE_NAME_,__AFLOW_FUNC__,"SNF decomposition failed AFTER Matlab transformations",_RUNTIME_ERROR_);}
=======
      if(!aurostd::isequal(S_out,U_out*A_in*V_out,(utype)tol)){throw aurostd::xerror(__AFLOW_FILE__,__AFLOW_FUNC__,"SNF decomposition failed AFTER Matlab transformations",_RUNTIME_ERROR_);}
>>>>>>> 78dcc840

      if(LDEBUG){cerr << __AFLOW_FUNC__ << " END" << endl;}
    }
}

// ****************************************************
namespace aurostd {
  template<class utype>
    void tred2(const xmatrix<utype> &a,xvector<utype> &d,xvector<utype> &e) {
      // Householder reduction of a real, symmetric matrix a[1..n][1..n].
      // On output, a is replaced by the orthogonal matrix Q eﬀecting the
      // transformation. d[1..n] returns the diagonal elments of
      // the tridiagonal matrix, and e[1..n] the oﬀ-diagonal elements, with e[1]=0.
      stringstream message;

      int l,k,j,i,n;
      utype scale,hh,h,g,f;

      n=a.rows;
      if(a.rows!=a.cols) {
        message << "'a' matrix not square  a.rows" << a.rows << " a.cols=" << a.cols;
        throw xerror(__AFLOW_FILE__, __AFLOW_FUNC__, message, _RUNTIME_ERROR_);
      }
      if(a.rows!=d.rows) {
        message << "'a' and 'd' objects must have same size  a.rows" << a.rows << " d.rows=" << d.rows;
        throw xerror(__AFLOW_FILE__, __AFLOW_FUNC__, message, _RUNTIME_ERROR_);
      }
      if(a.rows!=e.rows) {
        message << "'a' and 'e' objects must have same size  a.rows" << a.rows << " e.rows=" << e.rows;
        throw xerror(__AFLOW_FILE__, __AFLOW_FUNC__, message, _RUNTIME_ERROR_);
      }

      for (i=n;i>=2;i--) {
        l=i-1;
        h=scale=0.0;
        if(l > 1) {
          for (k=1;k<=l;k++)
            scale += aurostd::abs(a[i][k]);
          if(scale == 0.0)
            e[i]=a[i][l];
          else {
            for (k=1;k<=l;k++) {
              a[i][k] /= scale;
              h += a[i][k]*a[i][k];
            }
            f=a[i][l];
            g=(f >= 0.0 ? -sqrt(h) : sqrt(h));
            e[i]=scale*g;
            h -= f*g;
            a[i][l]=f-g;
            f=0.0;
            for (j=1;j<=l;j++) {
              a[j][i]=a[i][j]/h;
              g=0.0;
              for (k=1;k<=j;k++)
                g += a[j][k]*a[i][k];
              for (k=j+1;k<=l;k++)
                g += a[k][j]*a[i][k];
              e[j]=g/h;
              f += e[j]*a[i][j];
            }
            hh=f/(h+h);
            for (j=1;j<=l;j++) {
              f=a[i][j];
              e[j]=g=e[j]-hh*f;
              for (k=1;k<=j;k++)
                a[j][k] -= (f*e[k]+g*a[i][k]);
            }
          }
        } else
          e[i]=a[i][l];
        d[i]=h;
      }
      d[1]=0.0;
      e[1]=0.0;
      // Contents of this loop can be omitted if eigenvectors not
      // wanted except for statement d[i]=a[i][i];
      for (i=1;i<=n;i++) {
        l=i-1;
        if(d[i]) {
          for (j=1;j<=l;j++) {
            g=0.0;
            for (k=1;k<=l;k++)
              g += a[i][k]*a[k][j];
            for (k=1;k<=l;k++)
              a[k][j] -= g*a[k][i];
          }
        }
        d[i]=a[i][i];
        a[i][i]=1.0;
        for (j=1;j<=l;j++) a[j][i]=a[i][j]=0.0;
      }
    }

}

// ****************************************************
namespace aurostd {

  template<class utype>
    utype NR_SQR(utype a) {
      if(a==(utype) 0.0) return 0.0; else return a*a;
    }

  template<class utype>
    utype pythag(utype a, utype b) {
      utype absa,absb;
      absa=aurostd::abs(a);
      absb=aurostd::abs(b);
      if(absa > absb) return absa*sqrt(1.0+NR_SQR(absb/absa));
      else return (absb == 0.0 ? 0.0 : absb*sqrt(1.0+NR_SQR(absa/absb)));
    }


#define NR_SIGN(a,b) ((b) >= 0.0 ? aurostd::abs(a) : -aurostd::abs(a))
  template<class utype>
    void tqli(xvector<utype> &d,xvector<utype> &e,xmatrix<utype> &z) {
      // QL algorithm with implicit shifts, to determine the eigenvalues
      // and eigenvectors of a real, symmetric, tridiagonal matrix, or of a real,
      // symmetric matrix previously reduced by tred2
      // On input, d[1..n] contains the diagonal elements of the tridiagonal
      // matrix. On output, it returns the eigenvalues. The vectore[1..n]
      // inputs the subdiagonal elements of the tridiagonal matrix, with e[1] arbitrary.
      // On output e is destroyed. When finding only the eigenvalues, several lines
      // maybe omitted, as noted in the comments. If the eigenvectors of a tridiagonal
      // matrix are desired, the matrix z[1..n][1..n] is input as the identity
      // matrix. If the eigenvectors of a matrix that has been reduced by tred2
      // are required, then z is input as the matrix output by tred2.
      // In either case, the kth column of z returns the normalized eigenvector
      // corresponding to d[k].
      int m,l,iter,i,k,n;
      utype s,r,p,g,f,dd,c,b;

      stringstream message;

      n=z.rows;
      if(z.rows!=z.cols) {
        message << "'z' matrix not square  z.rows" << z.rows << " z.cols=" << z.cols;
        throw xerror(__AFLOW_FILE__, __AFLOW_FUNC__, message, _RUNTIME_ERROR_);
      }
      if(z.rows!=d.rows) {
        message << "'z' and 'd' objects must have same size  z.rows" << z.rows << " d.rows=" << d.rows;
        throw xerror(__AFLOW_FILE__, __AFLOW_FUNC__, message, _RUNTIME_ERROR_);
      }
      if(z.rows!=e.rows) {
        message << "'z' and 'e' objects must have same size  z.rows" << z.rows << " e.rows=" << e.rows;
        throw xerror(__AFLOW_FILE__, __AFLOW_FUNC__, message, _RUNTIME_ERROR_);
      }

      for (i=2;i<=n;i++) e[i-1]=e[i];
      e[n]=0.0;
      for (l=1;l<=n;l++) {
        iter=0;
        do {
          for (m=l;m<=n-1;m++) {
            dd=aurostd::abs(d[m])+aurostd::abs(d[m+1]);
            if((utype)(aurostd::abs(e[m])+dd) == dd) break;
          }
          if(m != l) {
            if(iter++ == 30) {
              message << "Too many iterations in tqli.";
              throw xerror(__AFLOW_FILE__, __AFLOW_FUNC__, message, _RUNTIME_ERROR_);
            }
            g=(d[l+1]-d[l])/(2.0*e[l]);
            r=pythag(g,(utype) 1.0);
            g=d[m]-d[l]+e[l]/(g+NR_SIGN(r,g));
            s=c=1.0;
            p=0.0;
            for (i=m-1;i>=l;i--) {
              f=s*e[i];
              b=c*e[i];
              e[i+1]=(r=pythag(f,g));
              if(r == 0.0) {
                d[i+1] -= p;
                e[m]=0.0;
                break;
              }
              s=f/r;
              c=g/r;
              g=d[i+1]-p;
              r=(d[i]-g)*s+2.0*c*b;
              d[i+1]=g+(p=s*r);
              g=c*r-b;
              for (k=1;k<=n;k++) {
                f=z[k][i+1];
                z[k][i+1]=s*z[k][i]+c*f;
                z[k][i]=c*z[k][i]-s*f;
              }
            }
            if(r == 0.0 && i >= l) continue;
            d[l] -= p;
            e[l]=g;
            e[m]=0.0;
          }
        } while (m != l);
      }
    }
#undef NR_SIGN
}

// ****************************************************
namespace aurostd {
#define RADIX 2.0
  template<class utype>
    void balanc(xmatrix<utype> &a) {
      // Given a matrix a[1..n][1..n], this routine replaces it by
      // a balanced matrix with i dentical eigenvalues. A symmetric matrix
      // is already balanced and is unaﬀected by this procedure. The
      // parameter RADIX should be the machine’s ﬂoating-point radix.
      int last,j,i,n;
      utype s,r,g,f,c,sqrdx;

      n=a.rows;
      if(a.rows!=a.cols) {
        stringstream message;
        message << "'a' matrix not square  a.rows" << a.rows << " a.cols=" << a.cols;
        throw xerror(__AFLOW_FILE__, __AFLOW_FUNC__, message, _RUNTIME_ERROR_);
      }

      sqrdx=RADIX*RADIX;
      last=0;
      while (last == 0) {
        last=1;
        for (i=1;i<=n;i++) {
          r=c=0.0;
          for (j=1;j<=n;j++)
            if(j != i) {
              c += aurostd::abs(a[j][i]);
              r += aurostd::abs(a[i][j]);
            }
          if(c && r) {
            g=r/RADIX;
            f=1.0;
            s=c+r;
            while (c<g) {
              f *= RADIX;
              c *= sqrdx;
            }
            g=r*RADIX;
            while (c>g) {
              f /= RADIX;
              c /= sqrdx;
            }
            if((c+r)/f < 0.95*s) {
              last=0;
              g=1.0/f;
              for (j=1;j<=n;j++) a[i][j] *= g;
              for (j=1;j<=n;j++) a[j][i] *= f;
            }
          }
        }
      }
    }
}
#undef RADIX

// ****************************************************
namespace aurostd {
#define ELMHES_SWAP(g,h) {y=(g);(g)=(h);(h)=y;}
  template<class utype>
    // Reduction to Hessenberg form by the elimination method.
    // The real, nonsymmetric matrix a[1..n][1..n] is replaced by an upper
    // Hessenberg matrix with identical eigenvalues.
    // Recommended, but not required, is that this routine be preceded
    // by balanc. On output, the Hessenberg matrix is in elements a[i][j] with i<=j+1.
    // Elements with i>j+1 are to be thought of as zero,
    // but are returned with random values.
    void elmhes(xmatrix<utype> &a) {
      int m,j,i,n;
      utype y,x;

      n=a.rows;
      if(a.rows!=a.cols) {
        stringstream message;
        message << "'a' matrix not square  a.rows" << a.rows << " a.cols=" << a.cols;
        throw xerror(__AFLOW_FILE__, __AFLOW_FUNC__, message, _RUNTIME_ERROR_);
      }

      for (m=2;m<n;m++) {
        x=0.0;
        i=m;
        for (j=m;j<=n;j++) {
          if(aurostd::abs(a[j][m-1]) > aurostd::abs(x)) {
            x=a[j][m-1];
            i=j;
          }
        }
        if(i != m) {
          for (j=m-1;j<=n;j++) ELMHES_SWAP(a[i][j],a[m][j]);
          for (j=1;j<=n;j++) ELMHES_SWAP(a[j][i],a[j][m]);
        }
        if(x) {
          for (i=m+1;i<=n;i++) {
            if((y=a[i][m-1]) != 0.0) {
              y /= x;
              a[i][m-1]=y;
              for (j=m;j<=n;j++)
                a[i][j] -= y*a[m][j];
              for (j=1;j<=n;j++)
                a[j][m] += y*a[j][i];
            }
          }
        }
      }
    }
#undef ELMHES_SWAP
}

// ****************************************************
namespace aurostd {
  // Finds all eigenvalues of an upper Hessenberg matrix a[1..n][1..n].
  // On input a can be exactly as output from elmhes; on output it is destroyed.
  // The real and imaginary parts of the eigenvalues are returned in
  //wr[1..n] and wi[1..n], respectively.

#define NR_SIGN(a,b) ((b) >= 0.0 ? aurostd::abs(a) : -aurostd::abs(a))

  template<class utype>
    void hqr(xmatrix<utype> &a,xvector<utype> &wr,xvector<utype> &wi) {
      int nn,m,l,k,j,its,i,mmin,n;
      utype z,y,x,w,v,u,t,s,r=0,q=0,p=0,anorm;

      n=a.rows;
      if(a.rows!=a.cols) {
        stringstream message;
<<<<<<< HEAD
        message << "'a' matrix not square  a.rows=" << a.rows << " a.cols=" << a.cols;
        throw xerror(_AFLOW_FILE_NAME_, __AFLOW_FUNC__, message, _RUNTIME_ERROR_);
      }
      else if(wr.rows!=a.rows || wi.rows!=a.rows) { //SD20220420 - output lengths need to match input
        stringstream message;
        message << "'wr' and 'wi' lengths must be compatible with 'a' matrix, a.rows=" << a.rows << " wr.rows=" << wr.rows<< " wi.rows=" << wi.rows;
        throw xerror(_AFLOW_FILE_NAME_, __AFLOW_FUNC__, message, _RUNTIME_ERROR_);
=======
        message << "'a' matrix not square  a.rows" << a.rows << " a.cols=" << a.cols;
        throw xerror(__AFLOW_FILE__, __AFLOW_FUNC__, message, _RUNTIME_ERROR_);
>>>>>>> 78dcc840
      }

      anorm=aurostd::abs(a[1][1]);
      for (i=2;i<=n;i++)
        for (j=(i-1);j<=n;j++)
          anorm += aurostd::abs(a[i][j]);
      nn=n;
      t=0.0;
      while (nn >= 1) {
        its=0;
        do {
          for (l=nn;l>=2;l--) {
            s=aurostd::abs(a[l-1][l-1])+aurostd::abs(a[l][l]);
            if(s == 0.0) s=anorm;
            if((utype)(aurostd::abs(a[l][l-1]) + s) == s) break;
          }
          x=a[nn][nn];
          if(l == nn) {
            wr[nn]=x+t;
            wi[nn--]=0.0;
          } else {
            y=a[nn-1][nn-1];
            w=a[nn][nn-1]*a[nn-1][nn];
            if(l == (nn-1)) {
              p=0.5*(y-x);
              q=p*p+w;
              z=sqrt(aurostd::abs(q));
              x += t;
              if(q >= 0.0) {
                z=p+NR_SIGN(z,p);
                wr[nn-1]=wr[nn]=x+z;
                if(z) wr[nn]=x-w/z;
                wi[nn-1]=wi[nn]=0.0;
              } else {
                wr[nn-1]=wr[nn]=x+p;
                wi[nn-1]= -(wi[nn]=z);
              }
              nn -= 2;
            } else {
              if(its == 30) {
                string message = "Too many iterations in hqr";
                throw xerror(__AFLOW_FILE__, __AFLOW_FUNC__, message, _RUNTIME_ERROR_);
              }
              if(its == 10 || its == 20) {
                t += x;
                for (i=1;i<=nn;i++) a[i][i] -= x;
                s=aurostd::abs(a[nn][nn-1])+aurostd::abs(a[nn-1][nn-2]);
                y=x=0.75*s;
                w = -0.4375*s*s;
              }
              ++its;
              for (m=(nn-2);m>=l;m--) {
                z=a[m][m];
                r=x-z;
                s=y-z;
                p=(r*s-w)/a[m+1][m]+a[m][m+1];
                q=a[m+1][m+1]-z-r-s;
                r=a[m+2][m+1];
                s=aurostd::abs(p)+aurostd::abs(q)+aurostd::abs(r);
                p /= s;
                q /= s;
                r /= s;
                if(m == l) break;
                u=aurostd::abs(a[m][m-1])*(aurostd::abs(q)+aurostd::abs(r));
                v=aurostd::abs(p)*(aurostd::abs(a[m-1][m-1])
                    +aurostd::abs(z)+aurostd::abs(a[m+1][m+1]));
                if((utype)(u+v) == v) break;
              }
              for (i=m+2;i<=nn;i++) {
                a[i][i-2]=0.0;
                if(i != (m+2)) a[i][i-3]=0.0;
              }
              for (k=m;k<=nn-1;k++) {
                if(k != m) {
                  p=a[k][k-1];
                  q=a[k+1][k-1];
                  r=0.0;
                  if(k != (nn-1)) r=a[k+2][k-1];
                  if((x=aurostd::abs(p)+aurostd::abs(q)+aurostd::abs(r)) != 0.0) {
                    p /= x;
                    q /= x;
                    r /= x;
                  }
                }
                if((s=NR_SIGN(sqrt(p*p+q*q+r*r),p)) != 0.0) {
                  if(k == m) {
                    if(l != m)
                      a[k][k-1] = -a[k][k-1];
                  } else
                    a[k][k-1] = -s*x;
                  p += s;
                  x=p/s;
                  y=q/s;
                  z=r/s;
                  q /= p;
                  r /= p;
                  for (j=k;j<=nn;j++) {
                    p=a[k][j]+q*a[k+1][j];
                    if(k != (nn-1)) {
                      p += r*a[k+2][j];
                      a[k+2][j] -= p*z;
                    }
                    a[k+1][j] -= p*y;
                    a[k][j] -= p*x;
                  }
                  mmin = nn<k+3 ? nn : k+3;
                  for (i=l;i<=mmin;i++) {
                    p=x*a[i][k]+y*a[i][k+1];
                    if(k != (nn-1)) {
                      p += z*a[i][k+2];
                      a[i][k+2] -= p*r;
                    }
                    a[i][k+1] -= p*q;
                    a[i][k] -= p;
                  }
                }
              }
            }
          }
        } while (l < nn-1);
      }
    }
#undef NR_SIGN
}

// ****************************************************
namespace aurostd {
  // Finds all eigenvalues of matrix a[1..n][1..n]. The real and imaginary parts
  // of the eigenvalues are returned in wr[1..n] and wi[1..n], respectively.

  template<class utype>
    void eigen(const xmatrix<utype> &ain,xvector<utype> &wr,xvector<utype> &wi) {
      xmatrix<utype> a(ain);
      balanc(a);
      elmhes(a);
      hqr(a,wr,wi);
    }
}


//*****************************************************************************
// MATRIX NORMS - ME20190718
//*****************************************************************************

namespace aurostd {
  template<class utype>
    utype l1_norm(const xmatrix<utype>& m) {
      xvector<utype> vals(m.lcols, m.ucols);
      for (int i = m.lcols; i <= m.ucols; i++) {
        for (int j = m.lrows; j <= m.urows; j++) {
          vals[i] += abs(m[j][i]);
        }
      }
      return max(vals);
    }

  template<class utype>
    double frobenius_norm(const xmatrix<utype>& m) {
      double norm = 0;
      for (int i = m.lrows; i <= m.urows; i++) {
        for (int j = m.lcols; j <= m.ucols; j++) {
          norm += abs(m[i][j]) * abs(m[i][j]);
        }
      }
      return sqrt(norm);
    }

  template<class utype>
    double l2_norm(const xmatrix<utype>& m) {
      xvector<utype> wr(m.rows), wi(m.rows);
      eigen(m, wr, wi);
      eigen((trasp(m)*m), wr, wi);
      return sqrt(max(wr));
    }

  template<class utype>
    utype linf_norm(const xmatrix<utype>& m) {
      xvector<utype> vals(m.lrows, m.urows);
      for (int i = m.lrows; i <= m.urows; i++) {
        for (int j = m.lcols; j <= m.ucols; j++) {
          vals[i] += abs(m[i][j]);
        }
      }
      return max(vals);
    }
}

//*****************************************************************************
// ---------------------------------------------------------- aurostd::cematrix
namespace aurostd { // namespace aurostd
#define cematrix_EXIT_RANK_NOT_MATCH 56
#define cematrix_EQUAL_DOUBLE 1.0e-9 // two doubles are equal if difference is smaller than it

  cematrix::cematrix() { // default constructor
    nrow=1;
    ncol=1;
    M=xmatrix<double>(1,1,1,1);
    W=xvector<double>(1,1);
    U=xmatrix<double>(1,1,1,1);
    V=xmatrix<double>(1,1,1,1);
    a_vec=xvector<double>(1,1);
    a_nvec.clear();
    chisq=0.0;
    Cov=xmatrix<double>(1,1,1,1);
  }

  cematrix::cematrix(const xmatrix<double> & A_in) { // copy constructor
    nrow=A_in.rows;
    ncol=A_in.cols;
    M=xmatrix<double>(1,1,nrow,ncol);
    for(int i=1;i<=nrow;i++)
      for(int j=1;j<=ncol;j++)
        M[i][j]=A_in[i][j];
    W=xvector<double>(1,ncol);
    V=xmatrix<double>(1,1,ncol,ncol);
    U=xmatrix<double>(1,1,nrow,ncol);
    a_vec=xvector<double>(1,1);
    a_nvec.clear();
    chisq=0.0;
    Cov=xmatrix<double>(1,1,ncol,ncol);
  }

  cematrix::~cematrix() { // default deconstructor
    a_nvec.clear();
  }

  void cematrix::LeastSquare(xvector<double>& y_vec, xvector<double>& y_sigma) { // function
    if(nrow !=y_vec.rows ) {
      string message = "No match of ranks of b and A. Input two matrices A (m x n) and b (m x 1)";
      throw xerror(__AFLOW_FILE__, __AFLOW_FUNC__, message, _INDEX_MISMATCH_);
    }
    //SVDcmp(A);
    SVDFit(y_vec, y_sigma);
  }

  //AS20200811 BEGIN
  void cematrix::LeastSquare(xvector<double> & y_vec){
    xvector<double> y_sigma(y_vec.rows);
    for (int i=y_sigma.lrows; i<=y_sigma.urows; i++) y_sigma[i] = 1.0;
    LeastSquare(y_vec, y_sigma);
  }//AS20200811 END

  double cematrix::Pythag2(double a, double b) { // calculate (a^2+ b^2)^(1/2)
    // from dlapy2.f in Lapack
    double aabs=abs(a),babs=abs(b);
    double val_min,val_max;
    val_min=min(aabs,babs);
    val_max=max(aabs,babs);
    if(val_min ==0) {
      return val_max;
    } else {
      return val_max*sqrt(1.0+(val_min/val_max)*(val_min/val_max));
    }
  }

  void cematrix::SVDsolve(xvector<double>& b_vec) {
    // solve the least squares problem after SVDcmp()
    // it will use xmatrix operators later
    // the results are stored in a_vec
    xvector<double> temp(1,ncol),a_tmp(1,ncol);
    double wj,s;
    const double _NONZERO=1.0e-8;

    for(int j=1;j<=ncol;j++) {
      //wj=W.at(j-1);
      wj=W[j];
      //bj=b_vec[j];
      s=0.0;
      //if(wj !=0.0 )
      if(wj> _NONZERO)
      {
        // only if W[j] !=0
        for(int i=1;i <=nrow;i++) s+=U[i][j]*b_vec[i];
        s /=wj;
        temp[j]=s;
      }
    }

    for(int j=1;j<=ncol;j++) {  //multiply V
      s=0.0;
      for(int i=1;i<=ncol;i++)
        s+=V[j][i]*temp[i];
      a_tmp[j]=s;
    }

    a_vec=a_tmp;
    a_nvec.clear();
    for(int i=1;i<=ncol;i++) {
      a_nvec.push_back(a_vec[i]);
    }
  }

  //void cematrix::SVDcmp_NR()
  bool cematrix::SVDcmp_NR() {
    // SVD decompose matrix A=U Z V^T
    // decomposed matrices U Z V are stored
    xvector<double> rv1(1,ncol);
    double g, scale,anorm;
    int l,nm,jj,j,k,i;
    double f,c,h,x,y,z,s;
    bool flag;
    bool flag_convergence=true;
    // cerr << "ncol " << ncol << " nrow " << nrow << endl;
    // cerr << M << endl;

    l=0;
    g=0.0;
    scale=0.0;
    anorm=0.0;
    xvector<double> W_tmp(1,ncol);
    xmatrix<double> V_tmp(1,1,ncol,ncol);
    xmatrix<double> A(1,1,nrow,ncol);
    for(i=1;i<=nrow;i++)
      for(j=1;j<=ncol;j++)
        if(aurostd::abs(M(i,j))<cematrix_EQUAL_DOUBLE)
          M(i,j)=0;
    A=M; // not destroy input matrix A

    // Householder reduction to bidiagonal form
    for(i=1;i<=ncol;i++) {
      l=i+1;
      rv1[i]=scale*g;
      g=0.0;
      s=0.0;
      scale=0.0;
      if(i <=nrow) {
        for(k=i;k <=nrow;k++ )
          scale+=abs(A[k][i]);
        if(abs(scale)> cematrix_EQUAL_DOUBLE ) { // scale !=0
          for(k=i;k<=nrow;k++) {
            A[k][i] /=scale;
            s+=A[k][i]*A[k][i];
          }
          f=A[i][i];
          g=(-_sign(sqrt(s),f));
          h=f*g - s;
          A[i][i]=f - g;
          for(j=l;j <=ncol;j++) {
            for(s=0.0,k=i;k <=nrow;k++)
              s+=A[k][i]*A[k][j];
            f=s/h;
            for(k=i;k<=nrow;k++)
              A[k][j]+=f*A[k][i];
          }
          for(k=i;k<=nrow ;k++)
            A[k][i] *=scale;
        }
      }
      W_tmp[i]=scale*g;
      g=0.0;
      s=0.0;
      scale=0.0;
      if(i <=nrow && i !=ncol ) {
        for(k=l;k<=ncol;k++)
          scale+=abs(A[i][k]);
        if(scale !=0.0 ) {
          for(k=l;k<=ncol;k++) {
            A[i][k] /=scale;
            s+=A[i][k]*A[i][k];
          }
          f=A[i][l];
          g=(-_sign(sqrt(s),f));
          h=f*g - s;
          A[i][l]=f - g;
          for(k=l;k<=ncol;k++)
            rv1[k]=A[i][k]/h;
          for(j=l;j<=nrow;j++) {
            for(s=0.0,k=l;k <=ncol;k++)
              s+=A[j][k]*A[i][k];
            for(k=l;k<=ncol;k++)
              A[j][k]+=s*rv1[k];
          }
          for(k=l;k<=ncol;k++)
            A[i][k] *=scale;
        }
      }
      anorm=max(anorm,(abs(W_tmp[i])+ abs(rv1[i])) );
    } // i
    for(i=ncol;i>=1;i--) { //Accumulation of right-hand trnasformations
      if(i < ncol) {
        if(g !=0.0 ) {
          for(j=l;j <=ncol;j++ )
            V_tmp[j][i]=(A[i][j]/A[i][l])/g;

          for(j=l;j <=ncol;j++) {
            for(s=0.0,k=l;k<=ncol;k++)
              s+=A[i][k]*V_tmp[k][j];

            for(k=l;k<=ncol;k++)
              V_tmp[k][j]+=s*V_tmp[k][i];

          }
        }
        for(j=l;j<=ncol;j++) {
          V_tmp[i][j]=0.0;
          V_tmp[j][i]=0.0;
        }
      }
      V_tmp[i][i]=1.0;
      g=rv1[i];
      l=i;
    }
    for(i=min(nrow,ncol);i>=1;i--) { // Accumulation of left-hand transformaions
      l=i+1;
      g=W_tmp[i];
      for(j=l;j<=ncol;j++)
        A[i][j]=0.0;

      if(g !=0.0) {
        g=1.0/g;
        for(j=l;j<=ncol;j++) {
          for(s=0.0,k=l;k<=nrow;k++)
            s+=A[k][i]*A[k][j];
          f=(s/A[i][i])*g;
          for(k=i;k<=nrow;k++)
            A[k][j]+=f*A[k][i];
        }
        for(j=i;j<=nrow;j++)
          A[j][i] *=g;
      } else {
        for(j=i;j<=nrow;j++)
          A[j][i]=0.0;
      }
      ++A[i][i];
    }
    for(k=ncol;k>=1;k--) {
      // Diagonalization of the bidiagonal form
      // Loop over singular values and over alowed iterations
      for(int its=1;its<=_MAX_ITS;its++) {
        flag=true;
        //for(l=k;l>=1;l-- ) { // test forsplitting //[CO20200106 - close bracket for indenting]}
        // to avoid out of range as nm cannot be 0
        // should check!!!!!
        nm=1;
        for(l=k;l>=2;l-- ) { // test forsplitting
          nm=l-1;//rv1[1] is always zero
          if((abs(rv1[l])+ anorm)==anorm) {
            flag=false;
            break;
          }
          //if(nm !=0 ) {
          // to avoid abort due to nm ==0
          // xvector start with 1
          if((abs(W_tmp[nm])+ anorm)==anorm ) break;
          //}
        }
        if(flag ) {
          // cancellation of rv1[l],if l> 1
          c=0.0;
          s=1.0;
          for(i=l;i <=k;i++) {
            f=s*rv1[i];
            rv1[i]=c*rv1[i];
            if((abs(f)+ anorm) ==anorm ) break;
            g=W_tmp[i];
            h=Pythag2(f,g);
            W_tmp[i]=h;
            h=1.0/h;
            c=g*h;
            s=-f*h;
            for(j=1;j<=nrow;j++) {
              y=A[j][nm];
              z=A[j][i];
              A[j][nm]=y*c+z*s;
              A[j][i]=z*c-y*s;
            }
          }
        }
        z=W_tmp[k];

        //   cerr << "SVD its=" << its << " l=" << l << " k=" << endl;
        if(l ==k) { // convergence
          //   cerr << "SVD its=" << its << " l=" << l << " k=" << k << endl;
          if(z < 0.0 ) { // singular value is made nonnegative
            W_tmp[k]=-z;
            for(j=1;j<=ncol;j++)
              V_tmp[j][k]=-V_tmp[j][k];
          }
          break;
        }

        //   cerr << "SVD its=" << its << endl;
        if(its ==_MAX_ITS ) {
          cerr << "ERROR - cematrix::SVDcmp_NR: Not converged in " << _MAX_ITS << " SVDcmp iterations !" << endl;;
          cerr << "ERROR - cematrix::SVDcmp_NR: ncol " << ncol << " nrow " << nrow << endl;
          cerr << M << endl;
          flag_convergence=false;
        }
        x=W_tmp[l];// shift from bottom 2x2 minor
        nm=k-1;
        //if(nm !=0 ) {
        y=W_tmp[nm];
        g=rv1[nm];
        //} else {
        //  y=1.0;
        //}
        h=rv1[k];
        f=((y-z)*(y+z)+ (g-h)*(g+h))/(2.0*h*y);
        g=Pythag2(f,1.0);
        f=((x-z)*(x+z)+h*((y/(f+_sign(g,f)))-h))/x;
        c=1.0;s=1.0;// next QR transformation
        for(j=l;j<=nm;j++) {
          i=j+1;g=rv1[i];y=W_tmp[i];h=s*g;g=c*g;
          z=Pythag2(f,h);rv1[j]=z;c=f/z;s=h/z;f=x*c+g*s;
          g=g*c-x*s;h=y*s;y*=c;
          for(jj=1;jj<=ncol;jj++) {
            x=V_tmp[jj][j];
            z=V_tmp[jj][i];
            V_tmp[jj][j]=x*c+z*s;
            V_tmp[jj][i]=z*c-x*s;
          }
          z=Pythag2(f,h);
          W_tmp[j]=z;
          if(z!=0.0) { // rotation can be arbitrary if z=0
            z=1.0/z;c=f*z;s=h*z;
          }
          f=c*g+ s*y;
          x=c*y-s*g;
          for(int jj=1;jj<=nrow;jj++) {
            y=A[jj][j];
            z=A[jj][i];
            A[jj][j]=y*c+z*s;
            A[jj][i]=z*c-y*s;
          }
        }
        rv1[l]=0.0;
        rv1[k]=f;
        W_tmp[k]=x;
      } // its
    } // k

    W=W_tmp;
    V=V_tmp;
    U=A;
    //// output U V W
    //
    //cerr.setf(ios_base::fixed);
    //cerr.precision(6);
    //cerr.width(12);
    ////cout.setw(12);
    //cerr << "*** Decomposition Matrice *** " << endl;;
    //cerr << "*** U matrix *** " << endl;;
    //for(i=1;i <=nrow;i++) { // U
    //  for(j=1;j <=ncol;j++) { cerr << setw(12) << U[i][j] << " "; } cerr << endl;
    //}
    //cerr << "*** W matrix diagonal elements*** " << endl;;
    //for(i=1;i <=ncol;i++) {cerr << setw(12) << W[i] << " ";}
    //cerr << endl;
    //cerr << "*** V matrix *** " << endl;;
    //for(i=1;i <=ncol;i++) { // U
    //  for(j=1;j <=ncol;j++) { cerr << setw(12) << V[i][j] << " ";} cerr << endl;
    //}
    //cerr << "Check the produce against the original matrix " << endl;;
    //cerr << "Original matrix " << endl;;
    //for(i=1;i <=nrow;i++) { // U
    //  for(j=1;j <=ncol;j++) { cerr << setw(12) << M[i][j] << " "; } cerr << endl;
    //}
    //cerr << "Product U W transpose(V) " << endl;;
    for(i=1;i <=nrow;i++) { // U
      for(j=1;j<=ncol;j++) {
        A[i][j]=0.0;
        for(k=1;k <=ncol;k++)
          A[i][j]+=U[i][k]*W[k]*V[j][k];
      }
    }
    //for(i=1;i <=nrow;i++) { // U
    //  for(j=1;j <=ncol;j++) {
    //    cerr << setw(12) << A[i][j] << " ";
    //  }
    //  cerr << endl;
    //}
    //cerr << "A and M is equal " << isequal(A,M) << endl;
    if(isequal(A,M) ==false ) {
      cerr << "ERROR - cematrix::SVDcmp_NR: SVD fails, check the code of cematrix::SVDcmp!" << endl;;
      flag_convergence=false;
    }
    return flag_convergence;

  }

  xmatrix<double> cematrix::InverseMatrix() {
    bool LDEBUG=(FALSE || XHOST.DEBUG);
    // inverse a general matrix by using SVD
    int i,j,k;

    // SVD to get U,V,W
    SVDcmp_NR();//Two functions are essentially the same
    // inverse of matrix
    xmatrix<double> A_inv(1,1,ncol,nrow);
    double DetW=1.0;// determination of diagonal matrix W
    for(i=1;i <=ncol;i++)
      DetW *=W[i];
    if(DetW < cematrix_EQUAL_DOUBLE) {
      string message = "Singular Matrix. No Inversion.";
      throw xerror(__AFLOW_FILE__, __AFLOW_FUNC__, message, _RUNTIME_ERROR_);
    }
    for(i=1;i <=ncol;i++) { //row of the inverse Matrix
      for(j=1;j <=nrow;j++) { // colume of the inverse Matrix
        A_inv[i][j]=0.0;
        for(k=1;k <=ncol;k++) // matrix multiplication
          A_inv[i][j]+=V[i][k]/W[k]*U[j][k];
      }
    }
    if(LDEBUG){ //CO20190327
      cerr << "cematrix::InverseMatrix: Inverse of matrix A" << endl;
      for(i=1;i <=ncol;i++) { // U
        for(j=1;j <=nrow;j++)
          cerr << setw(12) << A_inv[i][j] << " ";
        cerr << endl;
      }
    }
    xmatrix<double> Iden_tmp(1,1,nrow,nrow);
    xmatrix<double> Iden(1,1,nrow,nrow);
    for(i=1;i<=nrow;i++) {
      for(j=1;j<=nrow;j++) {
        Iden_tmp[i][j]=0.0;
        if(i ==j ) {
          Iden[i][j]=1.0;
        } else {
          Iden[i][j]=0.0;
        }
        for(k=1;k<=ncol;k++) {
          Iden_tmp[i][j]+=M[i][k]*A_inv[k][j];
        }
      }
    }
    bool verbose = (LDEBUG || isequal(Iden,Iden_tmp));  //CO20190327
    if(verbose){ //CO20190327
      cerr << "cematrix::InverseMatrix: A_inv is the inverse of matrix A? ";
      if(isequal(Iden,Iden_tmp) ) {
        cerr << "Yes!" << endl;;
      } else {
        cerr << "No!" << endl;;
      }
    }
    return A_inv;
  }

  void cematrix::SVDFit(xvector<double>& y,xvector<double>& y_sigma) {
    // Least Square fit by using SVD
    // Here x() is afunc() in numerical recipes in C
    int i,j;
    double wmax,tmp,thresh,sum;
    xmatrix<double> A(1,1,nrow,ncol);
    xmatrix<double> M_orig(1,1,nrow,ncol);
    xvector<double> W_orig(1,ncol);
    xmatrix<double> V_orig(1,1,ncol,ncol);
    xmatrix<double> U_orig(1,1,nrow,ncol);
    //const double TOL=1.0e-13;
    const double TOL=1.0e-8;
    xvector<double> y_cal(1,nrow);
    A=M;
    if(A.rows !=y.rows ) {
      string message = "Ranks of x vector and y vector do not match!";
      throw xerror(__AFLOW_FILE__, __AFLOW_FUNC__, message, _INDEX_MISMATCH_);
    }
    xvector<double> b(1,nrow);
    for(i=1;i <=nrow;i++) { // Accumulate coeeficiens of the fitting matrix
      tmp=1.0/y_sigma[i];
      for(j=1;j<=ncol;j++)
        A[i][j]=M[i][j]*tmp;
      b[i]=y[i]*tmp;
    }
    M_orig=M;
    W_orig=W;
    V_orig=V;
    U_orig=U;
    M=A;
    //SVDcmp_NR();// singular value decomposition
    // singular value decomposition
    if(SVDcmp_NR() ) {
      wmax=0.0;
      for(j=1;j<=ncol;j++)
        if(W[j]>wmax) wmax=W[j];
      thresh=TOL*wmax;
      for(j=1;j<ncol;j++)
        if(W[j] < thresh ) W[j]=0.0;
      SVDsolve(b);
      chisq=0.0;
      for(i=1;i<=nrow;i++) {
        for(sum=0.0,j=1;j<=ncol;j++)
          sum+=a_vec[j]*M_orig[i][j];
        tmp=(y[i] - sum)/y_sigma[i];
        chisq+=tmp*tmp;
      }
      chisq=chisq/(nrow - 2.0);// definition in Mathematica
    } else {
      // if svd fails,set the score to a large number
      // to discard it
      chisq=1.0e4;
      for(int i=0;i<y.rows;i++)
        a_nvec.push_back(0.0e0);
    }
    //// output the fitted parameters and square of chi
    //cout << "a_vec " << endl;
    //for(i=1;i<=ncol;i++) {
    //  cout << a_vec[i] << " ";
    //}
    //cout << endl;
    //cout << "chisq " << chisq << endl;
    //cerr << "a_vec " << endl;
    //for(i=1;i<=ncol;i++) {
    //  cerr << a_vec[i] << " ";
    //}
    //cerr << endl;
    //cerr << "chisq " << chisq << endl;
    //cerr << "original y vector" << endl;
    //for(i=1;i<=nrow;i++) {
    //  cerr << y[i] << " ";
    //}
    //  cerr << endl;
    //// fitted value of y vector
    //cerr << "fitted y vector" << endl;
    //for(i=1;i<=nrow;i++) {
    //  for(j=1;j<=ncol;j++) {
    //    y_cal[i]+=A[i][j]*a_vec[j];
    //  }
    //  cerr << y_cal[i] << " ";
    //}
    //cerr << endl;
    //// get the covariance matrix
    //SVDvar();
    //ios_base::fmtflags old_stat=cerr.setf(ios_base::fixed,ios_base::floatfield);
    //cerr.setf(ios_base::scientific);
    //cerr.precision(6);
    //cerr << "Covariance matrix " << endl;;
    //for(i=1;i<=ncol;i++) {
    //  for(j=1;j<=ncol;j++) {
    //    cerr << setw(12) << Cov[i][j] << " ";
    //  }
    //  cerr << endl;
    //}

    // set everything back to original values
    M=M_orig;
    U=U_orig;
    V=V_orig;
    W=W_orig;
    //cerr.setf(old_stat,ios_base::floatfield);
    //cerr.unsetf(ios_base::scientific);

  }

  void cematrix::SVDvar() {
    // get the covariance matrix Cov
    xmatrix<double> Cov_tmp(1,1,ncol,ncol);
    int k,j,i;
    double sum;
    xvector<double> wti(1,ncol);
    for(i=1;i<= ncol;i++) {
      wti[i]=0.0;
      if(W[i] !=0.0 )
        wti[i]=1.0/(W[i]*W[i]);
    }
    for(i=1;i<=ncol;i++) { // sum contributions to covariance matrix
      for(j=1;j<=i;j++) {
        for(sum=0.0,k=1;k<=ncol;k++)
          sum+=V[i][k]*V[j][k]*wti[k];
        Cov_tmp[j][i]=sum;
        Cov_tmp[i][j]=sum;
      }
    }
    Cov=Cov_tmp*chisq;// definition in Mathematica
  }

  xvector<double> cematrix::EigenValues() {
    // inverse a general matrix by using SVD
    // SVD to get U,V,W
    SVDcmp_NR(); //Two functions are essentially the same
    return W;
  }
}

// **************************************************************************
// **************************************************************************
//CO20200404 - moving matrix() from pflow to aurostd because it is templated
//doesn't compile otherwise

// ***************************************************************************
// Matrix classes in Dane Morgan Style
// ***************************************************************************
namespace aurostd {
  // constructor

  template<class utype> matrix<utype>::matrix(void) {free();} // default

  template<class utype>
    matrix<utype>::matrix(const int m) { // specifying rows
      free();  //CO20200404 pflow::matrix()->aurostd::matrix()
      std::vector<utype> v;
      mat=std::vector<std::vector<utype> > (m,v);
    }

  template<class utype>
    matrix<utype>::matrix(const int m, const int n) { // specifying rows and columns
      free();  //CO20200404 pflow::matrix()->aurostd::matrix()
      std::vector<utype> v(n);
      mat=std::vector<std::vector<utype> > (m,v);
    }

  template<class utype>
    matrix<utype>::matrix(const int m, const std::vector<utype>& inutypevec) { // specifying rows as vectors.
      free();  //CO20200404 pflow::matrix()->aurostd::matrix()
      mat=std::vector<std::vector<utype> > (m,inutypevec);
    }

  template<class utype>
    matrix<utype>::matrix(const int m, const int n, const utype& inutype) { // specifying rows and columns and initial values
      free();  //CO20200404 pflow::matrix()->aurostd::matrix()
      std::vector<utype> v(n);
      mat=std::vector<std::vector<utype> > (m,v);
      for(uint i=0;i<mat.size();i++) {
        for(uint j=0;j<mat[i].size();j++) {
          mat[i][j]=inutype;
        }
      }
    }

  //CO20200404 START - patching matrix for nietzsche
  template<class utype> matrix<utype>::matrix(const matrix& b){copy(b);}
  template<class utype> matrix<utype>::~matrix(void){free();}
  template<class utype> void matrix<utype>::clear() {matrix a;copy(a);}  //clear PUBLIC

  template<class utype>
    const matrix<utype>& matrix<utype>::operator=(const matrix& other) {
      if(this!=&other) {copy(other);}
      return *this;
    }

  template<class utype>
    void matrix<utype>::free(){
      for(uint i=0;i<mat.size();i++){mat[i].clear();} mat.clear();
    }

  template<class utype>
    void matrix<utype>::copy(const matrix& b){
      free();
      for(uint i=0;i<b.mat.size();i++){mat.push_back(std::vector<utype>(0));for(uint j=0;j<b.mat[i].size();j++){mat[i].push_back(b.mat[i][j]);}}
    }
  //CO20200404 STOP - patching matrix for nietzsche

  // accessors
  template<class utype>
    void matrix<utype>::print(void) {
      cout.setf(std::ios::fixed,std::ios::floatfield);
      cout.precision(4);
      for(uint i=0;i<mat.size();i++) {
        cout << "  ";
        for(uint j=0;j<mat[i].size();j++) {
          cout << " " << mat[i][j];
        }
        cout << endl;
      }
    }

  //   template<class utype>
  //   inline int matrix<utype>::size(void) const{
  //     return (int) mat.size();
  //   }


  template<class utype>
    matrix<utype> matrix<utype>::transpose() const{
      matrix<utype> tmat;
      uint m=mat.size();
      if(m==0) return tmat;
      uint n=mat[0].size();
      tmat = matrix<utype> (n,m);
      for(uint i=0;i<m;i++) {
        for(uint j=0;j<n;j++) {
          tmat[j][i]=mat[i][j];
        }
      }
      return tmat;
    }

  // template<class utype>
  // std::vector<std::vector<utype> >::iterator matrix<utype>::begin() {
  // return mat.begin();
  // }
  //
  // template<class utype>
  // std::vector<std::vector<utype> >::iterator matrix<utype>::end() {
  // return mat.end();
  // }

  // operator
  //   template<class utype>
  //   std::vector<utype>& matrix<utype>::operator[] (const int index) {
  //     assert(index>=0 && index<=mat.size());
  //     return mat[index];
  //   }
  //   template<class utype>
  //   const std::vector<utype>& matrix<utype>::operator[] (const int index) const {
  //     assert(index>=0 && index<=mat.size());
  //     return mat[index];

  //   }

  //[CO20200404 - OBSOLETE]template<class utype>
  //[CO20200404 - OBSOLETE]  const matrix<utype>& matrix<utype>::operator=(const matrix<utype> &b) {
  //[CO20200404 - OBSOLETE]    if(this != &b) {
  //[CO20200404 - OBSOLETE]      uint m=b.mat.size();
  //[CO20200404 - OBSOLETE]      uint n=0;
  //[CO20200404 - OBSOLETE]      mat=std::vector<std::vector<utype> > (m);
  //[CO20200404 - OBSOLETE]      for(uint i=0;i<m;i++) {
  //[CO20200404 - OBSOLETE]        n=b.mat[i].size();
  //[CO20200404 - OBSOLETE]        mat[i]=std::vector<utype> (n);
  //[CO20200404 - OBSOLETE]        for(uint j=0;j<n;j++) {
  //[CO20200404 - OBSOLETE]          mat[i][j]=b.mat[i][j];
  //[CO20200404 - OBSOLETE]        }
  //[CO20200404 - OBSOLETE]      }
  //[CO20200404 - OBSOLETE]    }
  //[CO20200404 - OBSOLETE]    return *this;
  //[CO20200404 - OBSOLETE]  }

  // mutators
  //  template<class utype>
  // void matrix<utype>::push_back(const std::vector<utype>& inutypevec) {
  //   mat.push_back(inutypevec);
  //  }

  //  template<class utype>
  // void matrix<utype>::pop_back() {
  //   mat.pop_back();
  //  }

  template<class utype>
    void matrix<utype>::vecvec2mat(const std::vector<std::vector<utype> >& inVV) {
      mat=std::vector<std::vector<utype> > (inVV.size());
      for(uint i=0;i<mat.size();i++) {
        mat[i]=std::vector<utype> (inVV[i].size());
        for(uint j=0;j<mat[i].size();j++) {
          mat[i][j]=inVV[i][j];
        }
      }
    }

  // template<class utype>
  // void matrix<utype>::clear() {
  //   mat.clear();
  // }

  template<class utype>
    void matrix<utype>::vec2mat(const std::vector<utype>& inV) {
      mat=std::vector<std::vector<utype> > (1);
      mat[0]=std::vector<utype> (inV.size());
      for(uint j=0;j<mat[0].size();j++) {
        mat[0][j]=inV[j];
      }
    }

  // template<class utype>
  // void matrix<utype>::insert(const int& id, const std::vector<utype>& inV) {
  //  mat.insert(mat.begin()+id,inV);
  // }

  // template<class utype>
  // void matrix<utype>::erase(const int id) {
  // std::vector<utype>::iterator p=mat.begin()+id;
  // mat.erase(p);
  // }

  // template<class utype>
  // void matrix<utype>::erase_col(const int id) {
  //   for(int i=0;i<mat.size();i++) {
  //           std::vector<utype>::iterator p=mat[i].begin()+id;
  //     if(id<mat[i].size()) mat[i].erase(p);
  //   }
  // }

  // template<class utype>
  // void matrix<utype>::erase(const int id) {
  //   std::vector<std::vector<utype> >::iterator p=mat.begin()+id;
  //   mat.erase(p);
  // }

  template <class utype> matrix<utype>
    xmatrix2matrix(const xmatrix<utype>& _xmatrix) {
      int isize=_xmatrix.rows,jsize=_xmatrix.cols;
      matrix<utype> _matrix(isize,jsize);
      for(int i=0;i<isize;i++)   //HE20220124 removed register as it is deprecated in C++11 and gone in C++17
        for(int j=0;j<jsize;j++) //Defect report 809 http://www.open-std.org/jtc1/sc22/wg21/docs/papers/2014/n4193.html#809
          _matrix[i][j]=_xmatrix(i+_xmatrix.lrows,j+_xmatrix.lcols);
      return _matrix;
    }

  //   matrix<double> xmatrix2matrix(const xmatrix<double>& _xmatrix) {
  //     int isize=_xmatrix.rows,jsize=_xmatrix.cols;
  //     matrix<double> _matrix(isize,jsize);
  //     for(int i=0;i<isize;i++)
  //       for(int j=0;j<jsize;j++)
  // 	_matrix[i][j]=_xmatrix(i+_xmatrix.lrows,j+_xmatrix.lcols);
  //     return _matrix;
  //   }

  template <class utype> xmatrix<utype>
    matrix2xmatrix(const matrix<utype>& _matrix) {
      int isize=_matrix.size(),jsize=_matrix[0].size();
      xmatrix<utype> _xmatrix(isize,jsize);
      for(int i=1;i<=isize;i++)   //HE20220124 removed register as it is deprecated in C++11 and gone in C++17
        for(int j=1;j<=jsize;j++) //Defect report 809 http://www.open-std.org/jtc1/sc22/wg21/docs/papers/2014/n4193.html#809
          _xmatrix(i,j)=_matrix[i-1][j-1];
      return _xmatrix;
    }



}

// **************************************************************************
namespace aurostd { //force the compiler to instantiate the template at this point (avoids linker issues)
  template class xmatrix<int>;
  template class xmatrix<unsigned int>;
  template class xmatrix<long int>;
  template class xmatrix<long unsigned int>;
  template class xmatrix<long long int>;
  template class xmatrix<long long unsigned int>;
  template class xmatrix<float>;
  template class xmatrix<double>;
  template class xmatrix<long double>;
}


#endif
// **************************************************************************
// *                                                                        *
// *             STEFANO CURTAROLO - Duke University 2003-2021              *
// *                                                                        *
// **************************************************************************<|MERGE_RESOLUTION|>--- conflicted
+++ resolved
@@ -572,17 +572,10 @@
   template<class utype>
     void xmatrix<utype>::setrow(const xvector<utype>& row,int irow) {  //CO20191110
       return setmat(row,irow,false);
-<<<<<<< HEAD
-      //[OVERLOAD WITH SETMAT()]if(row.lrows!=lcols){throw aurostd::xerror(_AFLOW_FILE_NAME_,__AFLOW_FUNC__,"row.lrows!=lcols",_INPUT_ILLEGAL_);}
-      //[OVERLOAD WITH SETMAT()]if(row.urows!=ucols){throw aurostd::xerror(_AFLOW_FILE_NAME_,__AFLOW_FUNC__,"row.urows!=ucols",_INPUT_ILLEGAL_);}
-      //[OVERLOAD WITH SETMAT()]if(irow<lrows){throw aurostd::xerror(_AFLOW_FILE_NAME_,__AFLOW_FUNC__,"irow<lrows",_INPUT_ILLEGAL_);}
-      //[OVERLOAD WITH SETMAT()]if(irow>urows){throw aurostd::xerror(_AFLOW_FILE_NAME_,__AFLOW_FUNC__,"irow>urows",_INPUT_ILLEGAL_);}
-=======
       //[OVERLOAD WITH SETMAT()]if(row.lrows!=lcols){throw aurostd::xerror(__AFLOW_FILE__,__AFLOW_FUNC__,"row.lrows!=lcols",_INPUT_ILLEGAL_);}
       //[OVERLOAD WITH SETMAT()]if(row.urows!=ucols){throw aurostd::xerror(__AFLOW_FILE__,__AFLOW_FUNC__,"row.urows!=ucols",_INPUT_ILLEGAL_);}
       //[OVERLOAD WITH SETMAT()]if(irow<lrows){throw aurostd::xerror(__AFLOW_FILE__,__AFLOW_FUNC__,"irow<lrows",_INPUT_ILLEGAL_);}
       //[OVERLOAD WITH SETMAT()]if(irow>urows){throw aurostd::xerror(__AFLOW_FILE__,__AFLOW_FUNC__,"irow>urows",_INPUT_ILLEGAL_);}
->>>>>>> 78dcc840
       //[OVERLOAD WITH SETMAT()]for(int j=row.lrows;j<=row.urows;j++){corpus[irow][j]=row[j];}
     }
 }
@@ -592,17 +585,10 @@
   template<class utype>
     void xmatrix<utype>::setcol(const xvector<utype>& col,int icol) {  //CO20191110
       return setmat(col,icol,true);
-<<<<<<< HEAD
-      //[OVERLOAD WITH SETMAT()]if(col.lrows!=lrows){throw aurostd::xerror(_AFLOW_FILE_NAME_,__AFLOW_FUNC__,"col.lrows!=lrows",_INPUT_ILLEGAL_);}
-      //[OVERLOAD WITH SETMAT()]if(col.urows!=urows){throw aurostd::xerror(_AFLOW_FILE_NAME_,__AFLOW_FUNC__,"col.urows!=urows",_INPUT_ILLEGAL_);}
-      //[OVERLOAD WITH SETMAT()]if(icol<lcols){throw aurostd::xerror(_AFLOW_FILE_NAME_,__AFLOW_FUNC__,"icol<lcols",_INPUT_ILLEGAL_);}
-      //[OVERLOAD WITH SETMAT()]if(icol>ucols){throw aurostd::xerror(_AFLOW_FILE_NAME_,__AFLOW_FUNC__,"icol>ucols",_INPUT_ILLEGAL_);}
-=======
       //[OVERLOAD WITH SETMAT()]if(col.lrows!=lrows){throw aurostd::xerror(__AFLOW_FILE__,__AFLOW_FUNC__,"col.lrows!=lrows",_INPUT_ILLEGAL_);}
       //[OVERLOAD WITH SETMAT()]if(col.urows!=urows){throw aurostd::xerror(__AFLOW_FILE__,__AFLOW_FUNC__,"col.urows!=urows",_INPUT_ILLEGAL_);}
       //[OVERLOAD WITH SETMAT()]if(icol<lcols){throw aurostd::xerror(__AFLOW_FILE__,__AFLOW_FUNC__,"icol<lcols",_INPUT_ILLEGAL_);}
       //[OVERLOAD WITH SETMAT()]if(icol>ucols){throw aurostd::xerror(__AFLOW_FILE__,__AFLOW_FUNC__,"icol>ucols",_INPUT_ILLEGAL_);}
->>>>>>> 78dcc840
       //[OVERLOAD WITH SETMAT()]for(int j=col.lrows;j<=col.urows;j++){corpus[j][icol]=col[j];}
     }
 }
@@ -619,17 +605,10 @@
         cerr << __AFLOW_FUNC__ << " urow=" << urow << endl;
         cerr << __AFLOW_FUNC__ << " ucol=" << ucol << endl;
       }
-<<<<<<< HEAD
-      if(lrow<lrows){throw aurostd::xerror(_AFLOW_FILE_NAME_,__AFLOW_FUNC__,"lrow<lrows",_VALUE_ILLEGAL_);}
-      if(urow>urows){throw aurostd::xerror(_AFLOW_FILE_NAME_,__AFLOW_FUNC__,"urow>urows",_VALUE_ILLEGAL_);}
-      if(lcol<lcols){throw aurostd::xerror(_AFLOW_FILE_NAME_,__AFLOW_FUNC__,"lcol<lcols",_VALUE_ILLEGAL_);}
-      if(ucol>ucols){throw aurostd::xerror(_AFLOW_FILE_NAME_,__AFLOW_FUNC__,"ucol>ucols",_VALUE_ILLEGAL_);}
-=======
       if(lrow<lrows){throw aurostd::xerror(__AFLOW_FILE__,__AFLOW_FUNC__,"lrow<lrows",_VALUE_ILLEGAL_);}
       if(urow>urows){throw aurostd::xerror(__AFLOW_FILE__,__AFLOW_FUNC__,"urow>urows",_VALUE_ILLEGAL_);}
       if(lcol<lcols){throw aurostd::xerror(__AFLOW_FILE__,__AFLOW_FUNC__,"lcol<lcols",_VALUE_ILLEGAL_);}
       if(ucol>ucols){throw aurostd::xerror(__AFLOW_FILE__,__AFLOW_FUNC__,"ucol>ucols",_VALUE_ILLEGAL_);}
->>>>>>> 78dcc840
 #endif
       for(int i=mat.lrows;i<=mat.urows;i++){
         for(int j=mat.lcols;j<=mat.ucols;j++){corpus[lrow+i-mat.lrows][lcol+j-mat.lcols]=mat[i][j];}
@@ -661,17 +640,10 @@
         cerr << __AFLOW_FUNC__ << " lcol=" << lcol << endl;
         cerr << __AFLOW_FUNC__ << " ucol=" << ucol << endl;
       }
-<<<<<<< HEAD
-      if(lrow<lrows){throw aurostd::xerror(_AFLOW_FILE_NAME_,__AFLOW_FUNC__,"lrow<lrows",_VALUE_ILLEGAL_);}
-      if(urow>urows){throw aurostd::xerror(_AFLOW_FILE_NAME_,__AFLOW_FUNC__,"urow>urows",_VALUE_ILLEGAL_);}
-      if(lcol<lcols){throw aurostd::xerror(_AFLOW_FILE_NAME_,__AFLOW_FUNC__,"lcol<lcols",_VALUE_ILLEGAL_);}
-      if(ucol>ucols){throw aurostd::xerror(_AFLOW_FILE_NAME_,__AFLOW_FUNC__,"ucol>ucols",_VALUE_ILLEGAL_);}
-=======
       if(lrow<lrows){throw aurostd::xerror(__AFLOW_FILE__,__AFLOW_FUNC__,"lrow<lrows",_VALUE_ILLEGAL_);}
       if(urow>urows){throw aurostd::xerror(__AFLOW_FILE__,__AFLOW_FUNC__,"urow>urows",_VALUE_ILLEGAL_);}
       if(lcol<lcols){throw aurostd::xerror(__AFLOW_FILE__,__AFLOW_FUNC__,"lcol<lcols",_VALUE_ILLEGAL_);}
       if(ucol>ucols){throw aurostd::xerror(__AFLOW_FILE__,__AFLOW_FUNC__,"ucol>ucols",_VALUE_ILLEGAL_);}
->>>>>>> 78dcc840
 #endif
       if(col==true){
         for(int i=xv.lrows;i<=xv.urows;i++){corpus[lrow+i-xv.lrows][icol]=xv[i];}
@@ -1576,20 +1548,12 @@
     xmatrix<utype> reshape(const xmatrix<utype>& _c, int rows, int cols) {
       if (rows < 1 || cols < 1) { 
         string message = "New dimensions cannot be less than one";
-<<<<<<< HEAD
-        throw xerror(_AFLOW_FILE_NAME_, __AFLOW_FUNC__, message, _VALUE_ILLEGAL_);
-=======
         throw xerror(__AFLOW_FILE__, __AFLOW_FUNC__, message, _VALUE_ILLEGAL_);
->>>>>>> 78dcc840
       }
       else if (_c.rows * _c.cols != rows * cols) {
         stringstream message;
         message << "New shape (" << rows << "," << cols << ") not compatible with old shape (" << _c.rows << "," << _c.cols << ")";
-<<<<<<< HEAD
-        throw xerror(_AFLOW_FILE_NAME_, __AFLOW_FUNC__, message, _VALUE_ERROR_);
-=======
         throw xerror(__AFLOW_FILE__, __AFLOW_FUNC__, message, _VALUE_ERROR_);
->>>>>>> 78dcc840
       }
       xmatrix<utype> c(rows, cols);
       int irow = 0, icol = 0;
@@ -2128,11 +2092,7 @@
       bool LDEBUG=(FALSE || XHOST.DEBUG);
       if(!B.issquare){
         string message = "Only defined for square xmatrices";
-<<<<<<< HEAD
-        throw xerror(_AFLOW_FILE_NAME_, __AFLOW_FUNC__, message, _RUNTIME_ERROR_);
-=======
         throw xerror(__AFLOW_FILE__, __AFLOW_FUNC__, message, _RUNTIME_ERROR_);
->>>>>>> 78dcc840
       }
       xmatrix<utype> B_hat=ones_xm<utype>(B.urows+1,B.ucols+1,B.lrows,B.lcols); //CO20190520
       B_hat(B.lrows,B.lcols)=(utype)0;
@@ -2159,13 +2119,8 @@
     getRotationMatrix3D(const xvector<utype>& a,const xvector<utype>& b){
       bool LDEBUG=(FALSE || XHOST.DEBUG);
       //tests of stupidity
-<<<<<<< HEAD
-      if(a.rows!=3){throw aurostd::xerror(_AFLOW_FILE_NAME_,__AFLOW_FUNC__,"a.rows!=3",_INPUT_ILLEGAL_);}
-      if(b.rows!=3){throw aurostd::xerror(_AFLOW_FILE_NAME_,__AFLOW_FUNC__,"b.rows!=3",_INPUT_ILLEGAL_);}
-=======
       if(a.rows!=3){throw aurostd::xerror(__AFLOW_FILE__,__AFLOW_FUNC__,"a.rows!=3",_INPUT_ILLEGAL_);}
       if(b.rows!=3){throw aurostd::xerror(__AFLOW_FILE__,__AFLOW_FUNC__,"b.rows!=3",_INPUT_ILLEGAL_);}
->>>>>>> 78dcc840
       if(LDEBUG){
         cerr << __AFLOW_FUNC__ << " a=" << a << endl;
         cerr << __AFLOW_FUNC__ << " b=" << b << endl;
@@ -2309,11 +2264,7 @@
   template<class utype>                                 // function inverse xmatrix<>
     xmatrix<utype> inverse(const xmatrix<utype>& a) {
       // returns the inverse
-<<<<<<< HEAD
-      if(!a.issquare){throw aurostd::xerror(_AFLOW_FILE_NAME_,__AFLOW_FUNC__,"Matrix must be square",_INPUT_ILLEGAL_);}
-=======
       if(!a.issquare){throw aurostd::xerror(__AFLOW_FILE__,"aurostd::inverse()","a must be square",_INPUT_ILLEGAL_);}
->>>>>>> 78dcc840
       if(a.lrows!=1 || a.lcols!=1){
         xmatrix<utype> b(a);
         shiftlrowscols(b,1,1);
@@ -2325,11 +2276,7 @@
       xmatrix<utype> b(a.rows,a.cols);
       //  cerr << "DET CALL size="<<size<< endl;
       utype adet=det(a);
-<<<<<<< HEAD
-      if(adet==(utype) 0)  {throw aurostd::xerror(_AFLOW_FILE_NAME_,__AFLOW_FUNC__,"Singular matrix",_INPUT_ILLEGAL_);}
-=======
       if(adet==(utype) 0)  {throw aurostd::xerror(__AFLOW_FILE__,"aurostd::inverse()","singular matrix",_INPUT_ILLEGAL_);}
->>>>>>> 78dcc840
       if(size==1) {b[1][1]=(utype)1/a[1][1]; return b;}
       if(size==2) { //CO20191201
         b[1][1]=a[2][2]/adet;b[1][2]=-a[1][2]/adet;
@@ -2414,7 +2361,7 @@
       if(!aurostd::isequal(a * b, id)) {
         stringstream message;
         message << "Matrix inversion failed: determinant=" << aurostd::abs(aurostd::det(a)) << " | condition number=" << aurostd::condition_number(a);
-        throw aurostd::xerror(_AFLOW_FILE_NAME_, __AFLOW_FUNC__, message, _RUNTIME_ERROR_);
+        throw aurostd::xerror(__AFLOW_FILE__, __AFLOW_FUNC__, message, _RUNTIME_ERROR_);
       }
       return b;
     }
@@ -2448,7 +2395,7 @@
       // See: https://en.wikipedia.org/wiki/LU_decomposition
       if (!A.issquare) {
         string message = "Matrix needs to be square for LU decomposition";
-        throw aurostd::xerror(_AFLOW_FILE_NAME_, __AFLOW_FUNC__, message, _INPUT_ILLEGAL_);
+        throw aurostd::xerror(__AFLOW_FILE__, __AFLOW_FUNC__, message, _INPUT_ILLEGAL_);
       }
       LU = aurostd::ones_xm<double>(A.urows, A.ucols, A.lrows, A.lcols);
       for (int i = LU.lrows; i <= LU.urows; i++) {
@@ -2474,7 +2421,7 @@
         }
         if (maxA < (double)tol) {
           string message = "Matrix is degenerate";
-          throw aurostd::xerror(_AFLOW_FILE_NAME_, __AFLOW_FUNC__, message, _INPUT_ILLEGAL_);
+          throw aurostd::xerror(__AFLOW_FILE__, __AFLOW_FUNC__, message, _INPUT_ILLEGAL_);
         }
         if (imax != i) {
           // pivoting P
@@ -2820,7 +2767,7 @@
         stringstream message;
         message << "A and B must have the same dimensions, A.rows=" << A.rows << " B.rows=" << B.rows
                 << ", A.cols=" << A.cols << " B.cols=" << B.cols;
-        throw aurostd::xerror(_AFLOW_FILE_NAME_, __AFLOW_FUNC__, message, _INDEX_MISMATCH_);
+        throw aurostd::xerror(__AFLOW_FILE__, __AFLOW_FUNC__, message, _INDEX_MISMATCH_);
       }
       xmatrix<utype> product(A.rows, A.cols);
       for (int i = 0; i < A.rows; i++) {
@@ -4204,11 +4151,7 @@
       for(int i=1;i<=3;i++) {//GH We need these 3 lines to load matrix ABC again with the vectors A,B,C
         ABC(i,1)=A(i);ABC(i,2)=B(i);ABC(i,3)=C(i);//GH
       }//GH
-<<<<<<< HEAD
-      if(aurostd::isNonInvertible(ABC)){throw aurostd::xerror(_AFLOW_FILE_NAME_,__AFLOW_FUNC__,"A,B,C vectors in reduce_A_in_ABC are co-planar",_VALUE_RANGE_);} //CO20191201
-=======
       if(aurostd::isNonInvertible(ABC)){throw aurostd::xerror(__AFLOW_FILE__,__AFLOW_FUNC__,"A,B,C vectors in reduce_A_in_ABC are co-planar",_VALUE_RANGE_);} //CO20191201
->>>>>>> 78dcc840
       ABCinv=inverse(ABC);  //CO20191201
       i=aurostd::nint(ABCinv*T);
 
@@ -4229,11 +4172,7 @@
       if(idx==4) A=A-ABC*i4;
       if(idx==0) {
         string message = "Case failed in reduce_A_in_ABC";
-<<<<<<< HEAD
-        throw aurostd::xerror(_AFLOW_FILE_NAME_, __AFLOW_FUNC__, message, _VALUE_RANGE_);
-=======
         throw aurostd::xerror(__AFLOW_FILE__, __AFLOW_FUNC__, message, _VALUE_RANGE_);
->>>>>>> 78dcc840
       }
       //endif
       //write(*,'("aurostd::modulus(A): ",f7.3,5x," A ",3(f7.3,1x)A)') aurostd::modulus(A), A
@@ -4244,11 +4183,7 @@
       // [OBSOLETE]  aurostd::matrix_inverse(ABC,ABCinv,err);
       //[CO20191201 - OBSOLETE]err=aurostd::inverse(ABC,ABCinv);
       //
-<<<<<<< HEAD
-      if(aurostd::isNonInvertible(ABC)){throw aurostd::xerror(_AFLOW_FILE_NAME_,__AFLOW_FUNC__,"A,B,C vectors in reduce_A_in_ABC are co-planar",_VALUE_RANGE_);} //CO20191201
-=======
       if(aurostd::isNonInvertible(ABC)){throw aurostd::xerror(__AFLOW_FILE__,__AFLOW_FUNC__,"A,B,C vectors in reduce_A_in_ABC are co-planar",_VALUE_RANGE_);} //CO20191201
->>>>>>> 78dcc840
       ABCinv=inverse(ABC);  //CO20191201
       ABC=ABCinv*oldABC-aurostd::nint(ABCinv*oldABC);
 
@@ -4263,11 +4198,7 @@
             message << "ABCinv*oldABC=" << ABCinv*oldABC << std::endl;
             message << "ABCinv*oldABC-aurostd::nint(ABCinv*oldABC)=" << ABCinv*oldABC-aurostd::nint(ABCinv*oldABC) << std::endl;
             message << "Lattice was not preserved  in reduce_A_in_ABC";
-<<<<<<< HEAD
-            throw xerror(_AFLOW_FILE_NAME_, __AFLOW_FUNC__, message, _RUNTIME_ERROR_);
-=======
             throw xerror(__AFLOW_FILE__, __AFLOW_FUNC__, message, _RUNTIME_ERROR_);
->>>>>>> 78dcc840
           }
         }
       }
@@ -4309,20 +4240,12 @@
         if(ii++>iimax) goexit=TRUE;
         //     if(ii++>iimax) {OUT=IN;return orthogonality_defect(OUT);}
       }
-<<<<<<< HEAD
-      if(aurostd::isNonInvertible(OUT)){throw aurostd::xerror(_AFLOW_FILE_NAME_,__AFLOW_FUNC__,"OUT matrix is singular in reduce_to_shortest_basis",_VALUE_RANGE_);} //CO20191201
-=======
       if(aurostd::isNonInvertible(OUT)){throw aurostd::xerror(__AFLOW_FILE__,__AFLOW_FUNC__,"OUT matrix is singular in reduce_to_shortest_basis",_VALUE_RANGE_);} //CO20191201
->>>>>>> 78dcc840
       check=aurostd::inverse(OUT);
       //  Check that the conversion from old to new lattice vectors is still an integer matrix
       if(sum(abs(check*IN-nint(check*IN)))>eps) {
         string message = "Reduced lattice vectors in reduce_to_shortest_basis changed the original lattice";
-<<<<<<< HEAD
-        throw xerror(_AFLOW_FILE_NAME_, __AFLOW_FUNC__, message, _RUNTIME_ERROR_);
-=======
         throw xerror(__AFLOW_FILE__, __AFLOW_FUNC__, message, _RUNTIME_ERROR_);
->>>>>>> 78dcc840
       }
       if(VERBOSE) cout << "aurostd::reduce_to_shortest_basis: After reduction, the orthogonality defect of the basis is " << orthogonality_defect(OUT) << endl;
       //GH if we have a left-handed basis, then exchange two vectors so that the basis is right-handed (I don't care but VASP does...Why?)
@@ -4678,11 +4601,7 @@
       bool LDEBUG=(FALSE || XHOST.DEBUG);
       if(LDEBUG){cerr << __AFLOW_FUNC__ << " BEGIN" << endl;}
       if(LDEBUG){cerr << __AFLOW_FUNC__ << " mat_orig=" << endl;cerr << mat_orig << endl;}
-<<<<<<< HEAD
-      if(mat_orig.rows<mat_orig.cols){throw aurostd::xerror(_AFLOW_FILE_NAME_,__AFLOW_FUNC__,"m<n, please flip the matrix",_VALUE_ERROR_);}
-=======
       if(mat_orig.rows<mat_orig.cols){throw aurostd::xerror(__AFLOW_FILE__,__AFLOW_FUNC__,"m<n, please flip the matrix",_VALUE_ERROR_);}
->>>>>>> 78dcc840
 
       R=mat_orig; //reset
 
@@ -4718,13 +4637,8 @@
         cerr << __AFLOW_FUNC__ << " R=" << endl;cerr << R << endl;
       }
 
-<<<<<<< HEAD
-      if(!aurostd::isequal(mat_orig,Q*R,tol)){throw aurostd::xerror(_AFLOW_FILE_NAME_,__AFLOW_FUNC__,"QR decomposition failed (A!=Q*R)",_RUNTIME_ERROR_);}
-      if(!aurostd::isequal(trasp(Q)*Q,eye<utype>(Q.urows,Q.ucols,Q.lrows,Q.lcols),tol)){throw aurostd::xerror(_AFLOW_FILE_NAME_,__AFLOW_FUNC__,"QR decomposition failed (Q not orthonormal)",_RUNTIME_ERROR_);}
-=======
       if(!aurostd::isequal(mat_orig,Q*R,tol)){throw aurostd::xerror(__AFLOW_FILE__,__AFLOW_FUNC__,"QR decomposition failed (A!=Q*R)",_RUNTIME_ERROR_);}
       if(!aurostd::isequal(trasp(Q)*Q,eye<utype>(Q.urows,Q.ucols,Q.lrows,Q.lcols),tol)){throw aurostd::xerror(__AFLOW_FILE__,__AFLOW_FUNC__,"QR decomposition failed (Q not orthonormal)",_RUNTIME_ERROR_);}
->>>>>>> 78dcc840
       if(LDEBUG){cerr << __AFLOW_FUNC__ << " END" << endl;}
     }
   template<class utype>
@@ -4735,11 +4649,7 @@
       bool LDEBUG=(FALSE || XHOST.DEBUG);
       if(LDEBUG){cerr << __AFLOW_FUNC__ << " BEGIN" << endl;}
       if(LDEBUG){cerr << __AFLOW_FUNC__ << " mat_orig=" << endl;cerr << mat_orig << endl;}
-<<<<<<< HEAD
-      if(mat_orig.rows<mat_orig.cols){throw aurostd::xerror(_AFLOW_FILE_NAME_,__AFLOW_FUNC__,"m<n, please flip the matrix",_VALUE_ERROR_);}
-=======
       if(mat_orig.rows<mat_orig.cols){throw aurostd::xerror(__AFLOW_FILE__,__AFLOW_FUNC__,"m<n, please flip the matrix",_VALUE_ERROR_);}
->>>>>>> 78dcc840
 
       R=mat_orig; //reset
 
@@ -4795,13 +4705,8 @@
         cerr << __AFLOW_FUNC__ << " R=" << endl;cerr << R << endl;
       }
 
-<<<<<<< HEAD
-      if(!aurostd::isequal(mat_orig,Q*R,tol)){throw aurostd::xerror(_AFLOW_FILE_NAME_,__AFLOW_FUNC__,"QR decomposition failed (A!=Q*R)",_RUNTIME_ERROR_);}
-      if(!aurostd::isequal(trasp(Q)*Q,eye<utype>(Q.urows,Q.ucols,Q.lrows,Q.lcols),tol)){throw aurostd::xerror(_AFLOW_FILE_NAME_,__AFLOW_FUNC__,"QR decomposition failed (Q not orthonormal)",_RUNTIME_ERROR_);}
-=======
       if(!aurostd::isequal(mat_orig,Q*R,tol)){throw aurostd::xerror(__AFLOW_FILE__,__AFLOW_FUNC__,"QR decomposition failed (A!=Q*R)",_RUNTIME_ERROR_);}
       if(!aurostd::isequal(trasp(Q)*Q,eye<utype>(Q.urows,Q.ucols,Q.lrows,Q.lcols),tol)){throw aurostd::xerror(__AFLOW_FILE__,__AFLOW_FUNC__,"QR decomposition failed (Q not orthonormal)",_RUNTIME_ERROR_);}
->>>>>>> 78dcc840
       if(LDEBUG){cerr << __AFLOW_FUNC__ << " END" << endl;}
     }
   template<class utype>
@@ -5255,11 +5160,7 @@
 
       //the routine should give SNF such that A=U*S*V'
       //we will rotate after this if the Matlab output is desired
-<<<<<<< HEAD
-      if(!aurostd::isequal(A_in,U_out*S_out*trasp(V_out),(utype)tol)){throw aurostd::xerror(_AFLOW_FILE_NAME_,__AFLOW_FUNC__,"SNF decomposition failed",_RUNTIME_ERROR_);}
-=======
       if(!aurostd::isequal(A_in,U_out*S_out*trasp(V_out),(utype)tol)){throw aurostd::xerror(__AFLOW_FILE__,__AFLOW_FUNC__,"SNF decomposition failed",_RUNTIME_ERROR_);}
->>>>>>> 78dcc840
 
       //operations below here for Matlab-like output
 
@@ -5282,11 +5183,7 @@
       aurostd::shiftlrowscols(S_out,A_in.lrows,A_in.lcols);
 
       //Matlab gives SNF such that S=U*A*V
-<<<<<<< HEAD
-      if(!aurostd::isequal(S_out,U_out*A_in*V_out,(utype)tol)){throw aurostd::xerror(_AFLOW_FILE_NAME_,__AFLOW_FUNC__,"SNF decomposition failed AFTER Matlab transformations",_RUNTIME_ERROR_);}
-=======
       if(!aurostd::isequal(S_out,U_out*A_in*V_out,(utype)tol)){throw aurostd::xerror(__AFLOW_FILE__,__AFLOW_FUNC__,"SNF decomposition failed AFTER Matlab transformations",_RUNTIME_ERROR_);}
->>>>>>> 78dcc840
 
       if(LDEBUG){cerr << __AFLOW_FUNC__ << " END" << endl;}
     }
@@ -5612,18 +5509,13 @@
       n=a.rows;
       if(a.rows!=a.cols) {
         stringstream message;
-<<<<<<< HEAD
         message << "'a' matrix not square  a.rows=" << a.rows << " a.cols=" << a.cols;
-        throw xerror(_AFLOW_FILE_NAME_, __AFLOW_FUNC__, message, _RUNTIME_ERROR_);
+        throw xerror(__AFLOW_FILE__, __AFLOW_FUNC__, message, _RUNTIME_ERROR_);
       }
       else if(wr.rows!=a.rows || wi.rows!=a.rows) { //SD20220420 - output lengths need to match input
         stringstream message;
         message << "'wr' and 'wi' lengths must be compatible with 'a' matrix, a.rows=" << a.rows << " wr.rows=" << wr.rows<< " wi.rows=" << wi.rows;
-        throw xerror(_AFLOW_FILE_NAME_, __AFLOW_FUNC__, message, _RUNTIME_ERROR_);
-=======
-        message << "'a' matrix not square  a.rows" << a.rows << " a.cols=" << a.cols;
         throw xerror(__AFLOW_FILE__, __AFLOW_FUNC__, message, _RUNTIME_ERROR_);
->>>>>>> 78dcc840
       }
 
       anorm=aurostd::abs(a[1][1]);
