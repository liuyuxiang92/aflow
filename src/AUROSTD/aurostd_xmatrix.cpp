// ***************************************************************************
// *                                                                         *
// *           Aflow STEFANO CURTAROLO - Duke University 2003-2021           *
// *                                                                         *
// ***************************************************************************
// Written by Stefano Curtarolo 1994-2018
// fixed for g++ 4.5 on Mar11 2014
// compiles in g++6 and 7 2018

#ifndef _AUROSTD_XMATRIX_CPP_
#define _AUROSTD_XMATRIX_CPP_

//#define _AUROSTD_XMATRIX_DEFAULT_SIZE_ 3
//#define _AUROSTD_XMATRIX_TOLERANCE_IDENTITY_ double(1.0e-6)
//#define _AUROSTD_XMATRIX_TOLERANCE_ROUNDOFF_ double(1.0e-6)

//#ifndef _AUROSTD_XMATRIX_TOLERANCE_ROUNDOFF_
//#define _AUROSTD_XMATRIX_TOLERANCE_ROUNDOFF_ 1.0e-6 //DX20171025
//#endif

#ifndef XXEND
#define XXEND 1
#endif

#ifndef _xmatrix_epsilon
#define _xmatrix_epsilon 1.0e-15
#endif

#define _exponential_convergence 1.0e-18

#ifndef _AUROSTD_XCOMPLEX_H_
#include "aurostd_xcomplex.h"
#endif
#ifndef _AUROSTD_XSCALAR_H_
#include "aurostd_xscalar.h"
#endif
#ifndef _AUROSTD_XVECTOR_H_
#include "aurostd_xvector.h"
#endif
#ifndef _AUROSTD_XMATRIX_H_
#include "aurostd_xmatrix.h"
#endif
#ifndef _AUROSTD_XTENSOR6_H_
#include "aurostd_xtensor.h"
#endif

#ifndef __XOPTIMIZE
#define _XMATRIX_CHECK_BOUNDARIES_
#endif

// ----------------------------------------------------------------------------
// --------------------------------------------------------------- constructors
namespace aurostd {  // namespace aurostd
  template<class utype>                                    // constructor
    xmatrix<utype>::xmatrix(int nrh,int nch,int nrl,int ncl) : msize(0) {
      lrows=std::min(nrl,nrh); //if(!nrh||!nch) lrows=0; this messes up convasp
      urows=std::max(nrl,nrh); //if(!nrh||!nch) urows=0; this messes up convasp
      lcols=std::min(ncl,nch); //if(!nrh||!nch) lcols=0; this messes up convasp
      ucols=std::max(ncl,nch); //if(!nrh||!nch) ucols=0; this messes up convasp
      refresh();  //CO20191112
#ifdef _XMATH_DEBUG_CONSTRUCTORS
      cerr << "M -> constructor:"
        << "  lrows=" << lrows << ", urows=" << urows
        << ", lcols=" << lcols << ", ucols=" << ucols
        << ", rows="  << rows  << ", cols="  << cols << endl;
#endif
      if(msize>0) {
        corpus=new utype *[rows+XXEND];
        if(!corpus){throw aurostd::xerror(_AFLOW_FILE_NAME_,"aurostd::xmatrix<utype>::xmatrix():","allocation failure 1 (int,int,int,int)",_ALLOC_ERROR_);}
        corpus+= -lrows+ XXEND;
        corpus[lrows]= new utype[rows*cols+XXEND];
        if(!corpus[lrows]){throw aurostd::xerror(_AFLOW_FILE_NAME_,"aurostd::xmatrix<utype>::xmatrix():","allocation failure 2 (int,int,int,int)",_ALLOC_ERROR_);}
        corpus[lrows]+= -lcols+XXEND;
        for(int i=lrows+1;i<=urows;i++){corpus[i]=corpus[i-1]+cols;}  //this propagates previous line to all lrows
        clear();
      }
#ifdef _XMATH_DEBUG_CONSTRUCTORS
      cerr << "issquare=" << issquare << ", isfloat=" << isfloat << ", iscomplex=" << iscomplex
        << ", sizeof=" << size << ", msize=" << msize << endl;
#endif
    }
}

namespace aurostd {  // namespace aurostd
  template<class utype>                                       // copy constructor
    xmatrix<utype>::xmatrix(const xmatrix<utype>& b) : msize(0) {copy(b);}  //CO20191112
  template<class utype>                                       // copy constructor
    xmatrix<utype>::xmatrix(const xvector<utype>& b) : msize(0) {copy(b);}  //CO20191112
}

namespace aurostd {  // namespace aurostd
  template<class utype>                                       // copy constructor
    xmatrix<utype>::xmatrix(int vrows,int vcols, utype* a) : msize(0) {  // a starts from 0..
      lrows=1;urows=vrows;
      lcols=1;ucols=vcols;
      refresh();  //CO20191112
#ifdef _XMATH_DEBUG_CONSTRUCTORS
      cerr << "M -> copy constructor:"
        << "  lrows=" << lrows << ", urows=" << urows
        << ", lcols=" << lcols << ", ucols=" << ucols
        << ", rows="  << rows  << ", cols="  << cols << endl;
#endif
      if(msize>0) {
        corpus=new utype *[rows+XXEND];
        if(!corpus){throw aurostd::xerror(_AFLOW_FILE_NAME_,"aurostd::xmatrix<utype>::xmatrix():","allocation failure 1 (int,int,utype*)",_ALLOC_ERROR_);}
        corpus+= -lrows+ XXEND;
        corpus[lrows]= new utype[rows*cols+XXEND];
        if(!corpus[lrows]){throw aurostd::xerror(_AFLOW_FILE_NAME_,"aurostd::xmatrix<utype>::xmatrix():","allocation failure 2 (int,int,utype*)",_ALLOC_ERROR_);}
        corpus[lrows]+= -lcols+XXEND;
        int i=0,j=0;
        for(i=lrows+1;i<=urows;i++){corpus[i]=corpus[i-1]+cols;}  //this propagates previous line to all lrows
        for(i=lrows;i<=urows;i++){
          for(j=lcols;j<=ucols;j++){
            corpus[i][j]=(utype) a[(i-1)*ucols+(j-1)]; // a.corpus[i][j];  // LIKE FORTRAN
          }
        }
        //      delete [] a;
      }
#ifdef _XMATH_DEBUG_CONSTRUCTORS
      cerr << "issquare=" << issquare << ", isfloat=" << isfloat << ", iscomplex=" << iscomplex
        << ", sizeof=" << size << ", msize=" << msize << endl;
#endif
    }
}

// ----------------------------------------------------------------------------
// ----------------------------------------------------------------- destructor

namespace aurostd {  // namespace aurostd
  template<class utype>                                     // default destructor
    xmatrix<utype>::~xmatrix() {
      // cerr << "problem destructor xmatrix [1]" << endl;
      // free a xmatrix allocated with xmatrix()
#ifdef _XMATH_DEBUG_DESTRUCTORS
      cerr << "M -> default destructor:"
        << "  lrows=" << lrows << ", urows=" << urows
        << ", lcols=" << lcols << ", ucols=" << ucols
        << ", rows="  << rows  << ", cols="  << cols << endl;
#endif
      free(); //CO20190808
    }
}
// ----------------------------------------------------------------------------
// -------------------------------------------------------- assigment operators

namespace aurostd { // namespace aurostd
  template<class utype>
    void xmatrix<utype>::free() { //CO20190808
      if(msize>0) {
        delete [] (corpus[lrows]+lcols-XXEND);
        delete [] (corpus+lrows-XXEND);
      }
      lrows=urows=lcols=ucols=0;refresh();
    }
}

namespace aurostd {  // namespace aurostd
  template<class utype>
    void xmatrix<utype>::copy(const xmatrix<utype>& b) { //CO20190808
      if(lrows!=b.lrows||urows!=b.urows||lcols!=b.lrows||ucols!=b.ucols||msize!=b.msize) {    // if dims(this)!=dims(a) => build a new xmatrix !!!  //CO20190808 - VERY IMPORTANT that we not only check lrows/urows/lcols/ucols, but msize, as xmatrix could just have been initialized (msize==0)
        free();
        lrows=b.lrows;urows=b.urows;rows=b.rows;
        lcols=b.lcols;ucols=b.ucols;cols=b.cols;
        //[simply copy instead]refresh();
        issquare=bool(rows == cols);
        isfloat=_isfloat((utype) 0);
        iscomplex=_iscomplex((utype) 0);
        size=(char) sizeof(utype);
        msize=(long int) size*rows*cols;
#ifdef _XMATH_DEBUG_OPERATORS
        cerr << "M -> operator =::"
          << "  lrows=" << lrows << ", urows=" << urows
          << ", lcols=" << lcols << ", ucols=" << ucols
          << ", rows="  << rows  << ", cols="  << cols << endl;
#endif
        if(msize>0) {
          corpus=new utype *[rows+XXEND];
          if(!corpus){throw aurostd::xerror(_AFLOW_FILE_NAME_,"aurostd::xmatrix<utype>::copy():","allocation failure 1 in COPY",_ALLOC_ERROR_);}
          corpus+= -lrows+ XXEND;
          corpus[lrows]= new utype[rows*cols+XXEND];
          if(!corpus[lrows]){throw aurostd::xerror(_AFLOW_FILE_NAME_,"aurostd::xmatrix<utype>::copy():","allocation failure 2 in COPY",_ALLOC_ERROR_);}
          corpus[lrows]+= -lcols+XXEND;
          for(int i=lrows+1;i<=urows;i++){corpus[i]=corpus[i-1]+cols;}  //this propagates previous line to all lrows
        }
#ifdef _XMATH_DEBUG_CONSTRUCTORS
        cerr << "issquare=" << issquare << ", isfloat=" << isfloat << ", iscomplex=" << iscomplex
          << ", sizeof=" << size << ", msize=" << msize << endl;
#endif
      }
      if(corpus!=b.corpus){
        int i=0,j=0;
        for(i=0;i<rows;i++){
          for(j=0;j<cols;j++){
            corpus[i+lrows][j+lcols] = b.corpus[i+b.lrows][j+b.lcols];
          }
        }
      } //CO20190808 - we definitely have corpus now
    }
  template<class utype>
    void xmatrix<utype>::copy(const xvector<utype>& b) { //CO20190808
      xmatrix<utype> a(b.urows,1,b.lrows,1);
      for(int i=b.lrows;i<=b.urows;i++){a[i][1]=b[i];}
      copy(a);
    }
}

namespace aurostd {  // namespace aurostd
  template<class utype>                                             // operator =
    xmatrix<utype>& xmatrix<utype>::operator=(const xmatrix<utype>& b) {  //CO20191112
      if(this!=&b) {copy(b);}
      return *this;
    }
}

namespace aurostd {  // namespace aurostd
  template<class utype>
    void xmatrix<utype>::refresh(void) { //CO20190808
      rows=urows-lrows+1;      //if(!nrh||!nch) rows=0; this messes up convasp
      cols=ucols-lcols+1;      //if(!nrh||!nch) cols=0; this messes up convasp
      if(rows==0||cols==0) {
        cerr << "XMATRIX constructor: creating EMPTY xmatrix<utype>" << endl;
        lrows=0;urows=0;rows=0;
        lcols=0;ucols=0;cols=0;
      };
      issquare=bool(rows == cols);
      isfloat=_isfloat((utype) 0);
      iscomplex=_iscomplex((utype) 0);
      size=(char) (sizeof(utype));
      msize=(long int) size*rows*cols;
    }
}

// ----------------------------------------------------------------------------
// ------------------------------------------------------------ index operators
// ---------------------------------------------------------------- operator []

namespace aurostd {  // namespace aurostd
  template<class utype>
    // removed inline
    utype* xmatrix<utype>::operator[] (int ir) const {
#ifdef _XMATRIX_CHECK_BOUNDARIES_
      if(ir>urows)  {
        stringstream message;
        message << "_xmatrix<utype>_rows_high ir=" << ir << ", lrows=" << lrows << ", hrows=" << urows;
        throw xerror(_AFLOW_FILE_NAME_, __AFLOW_FUNC__, message, _INDEX_BOUNDS_);
      }
      if(ir<lrows) {
        stringstream message;
        message << "_xmatrix<utype>_rows_low ir=" << ir << ", lrows=" << lrows << ", hrows=" << urows;
        throw xerror(_AFLOW_FILE_NAME_, __AFLOW_FUNC__, message, _INDEX_BOUNDS_);
      }
#endif
      return corpus[ir];
    }
}

namespace aurostd {  // namespace aurostd
  template<class utype>                                         // operator (i,j)
    // removed inline
    utype& xmatrix<utype>::operator()(int i,int j) const {
      //#ifndef XMATRIX_PERIODIC_BOUNDARY_CONDITIONS
#ifdef _XMATRIX_CHECK_BOUNDARIES_
      if(i>urows) {
        stringstream message;
        message << "M -> i=" << i << " > urows=" << urows;
        throw xerror(_AFLOW_FILE_NAME_, __AFLOW_FUNC__, message, _INDEX_BOUNDS_);
      }
      if(i<lrows) {
        stringstream message;
        message << "M -> i=" << i << " < lrows=" << lrows;
        throw xerror(_AFLOW_FILE_NAME_, __AFLOW_FUNC__, message, _INDEX_BOUNDS_);
      }
      if(j>ucols) {
        stringstream message;
        message << "M -> j=" << j << " > ucols=" << ucols;
        throw xerror(_AFLOW_FILE_NAME_, __AFLOW_FUNC__, message, _INDEX_BOUNDS_);
      }
      if(j<lcols) {
        stringstream message;
        message << "M -> j=" << j << " < lcols=" << lcols;
        throw xerror(_AFLOW_FILE_NAME_, __AFLOW_FUNC__, message, _INDEX_BOUNDS_);
      }
#endif // _XMATRIX_CHECK_BOUNDARIES_
      return corpus[i][j];
    }
  ////#else
  //# ifdef XMATH_WARNING
  //# warning "XMATRIX_PERIODIC_BOUNDARY_CONDITIONS"
  //# endif
  //int ii=i,jj=j;
  //// if(ii>urows) ii=lrows+mod(i-lrows,urows-lrows+1);
  //// if(ii<lrows) ii=urows-mod(urows-i,urows-lrows+1);
  //// if(jj>ucols) jj=lcols+mod(j-lcols,ucols-lcols+1);
  //// if(jj<lcols) jj=ucols-mod(ucols-j,ucols-lcols+1);
  //if(ii>urows) ii-=rows;
  //if(ii<lrows) ii+=rows;
  //if(jj>ucols) jj-=cols;
  //if(jj<lcols) jj+=cols;
  //return corpus[ii][jj];
  //#endif
  //}
}

namespace aurostd {  // namespace aurostd
  template<class utype>                                         // operator (i)
    xvector<utype> xmatrix<utype>::operator()(int i) const {
      xvector<utype> out(lcols,ucols);
      for(int j=lcols;j<=ucols;j++)
        out(j)=corpus[i][j];
      return out;
    }
}

//ME20180904 returns a matrix column as an xvector
namespace aurostd {  // namespace aurostd
  template<class utype>
    xvector<utype> xmatrix<utype>::getcol(int i) const {
      xvector<utype> out(lrows, urows);
      for (int j = lrows; j <= urows; j++) {
        out(j) = corpus[j][i];
      }
      return out;
    }
}

namespace aurostd {  // namespace aurostd
  template<class utype>
    xvector<utype> xmatrix<utype>::getdiag(int k,int _lrows) const { //CO20191210
      //first get length
      int _rows=0,i=0,j=0;
      for(i=lrows;i<=urows;i++){
        j=i+k;
        if(j>ucols){break;}
        _rows++;
      }
      xvector<utype> diag(_rows,_lrows);
      int index=_lrows;
      for(i=lrows;i<=urows;i++){
        j=i+k;
        if(j>ucols){break;}
        diag[index++]=corpus[i][j];
      }
      return diag;
    }
}

//CO20190808
namespace aurostd {  // namespace aurostd
  //this function returns a submatrix mat_out spanning urow:lrow,ucol:lcol of the original matrix
  //lrows_out,lcols_out specifies lrows,lcols of mat_out
  //this is different than submatrix(), which returns back a submatrix by cutting out irow,jcol
  template<class utype> void
    xmatrix<utype>::getmatInPlace(xmatrix<utype>& mat_out,int lrow,int urow,int lcol,int ucol,int lrows_out,int lcols_out) const { //lrow, lcol references corpus, lrows_out references output  //CO20191110
      string soliloquy="aurostd::getmatInPlace():";
      if(lrows_out==AUROSTD_MAX_INT){lrows_out=lrows;}
      if(lcols_out==AUROSTD_MAX_INT){lcols_out=lcols;}
      if(lrow<lrows){throw aurostd::xerror(_AFLOW_FILE_NAME_,soliloquy,"lrow<lrows",_VALUE_ILLEGAL_);}
      if(urow>urows){throw aurostd::xerror(_AFLOW_FILE_NAME_,soliloquy,"urow>urows",_VALUE_ILLEGAL_);}
      if(lcol<lcols){throw aurostd::xerror(_AFLOW_FILE_NAME_,soliloquy,"lcol<lcols",_VALUE_ILLEGAL_);}
      if(ucol>ucols){throw aurostd::xerror(_AFLOW_FILE_NAME_,soliloquy,"ucol>ucols",_VALUE_ILLEGAL_);}
      int rows_out=(urow-lrow)+1;
      int cols_out=(ucol-lcol)+1;
      if(! ( mat_out.rows==rows_out && mat_out.cols==cols_out && mat_out.lrows==lrows_out && mat_out.lcols==lcols_out ) ) { //check if necessary to create new object
        xmatrix<utype> mat(rows_out,cols_out,lrows_out,lcols_out);
        mat_out=mat;
      }
      for(int i=lrow;i<=urow;i++){
        for(int j=lcol;j<=ucol;j++){mat_out[(i-lrow)+mat_out.lrows][(j-lcol)+mat_out.lcols]=corpus[i][j];}
      }
    }
  template<class utype> void
    xmatrix<utype>::getmatInPlace(xvector<utype>& xv_out,int lrow,int urow,int lcol,int ucol,int lrows_out,int lcols_out) const { //lrow, lcol references corpus, lrows_out references output //CO20191110
      xmatrix<utype> xmat;
      (*this).getmatInPlace(xmat,lrow,urow,lcol,ucol,lrows_out,lcols_out);
      xv_out=xmatrix2xvector(xmat,urow,ucol,lrow,lcol,(urow==lrow) ? lrows_out : lcols_out);
    }
  template<class utype> xmatrix<utype>
    xmatrix<utype>::getmat(int lrow,int urow,int lcol,int ucol,int lrows_out,int lcols_out) const { //lrow, lcol references corpus, lrows_out references output  //CO20191110
      xmatrix<utype> xmat;
      (*this).getmatInPlace(xmat,lrow,urow,lcol,ucol,lrows_out,lcols_out);
      return xmat;
    }
  template<class utype> xvector<utype>
    xmatrix<utype>::getvec(int lrow,int urow,int lcol,int ucol,int lrows_out,int lcols_out) const { //lrow, lcol references corpus, lrows_out references output  //CO20191110
      xvector<utype> xvec;
      (*this).getmatInPlace(xvec,lrow,urow,lcol,ucol,lrows_out,lcols_out);
      return xvec;
    }
}

//CO20190808
namespace aurostd {  // namespace aurostd
  template<class utype>
    void xmatrix<utype>::setrow(const xvector<utype>& row,int irow) {  //CO20191110
      return setmat(row,irow,false);
      //[OVERLOAD WITH SETMAT()]string soliloquy="aurostd::setrow():";
      //[OVERLOAD WITH SETMAT()]if(row.lrows!=lcols){throw aurostd::xerror(_AFLOW_FILE_NAME_,soliloquy,"row.lrows!=lcols",_INPUT_ILLEGAL_);}
      //[OVERLOAD WITH SETMAT()]if(row.urows!=ucols){throw aurostd::xerror(_AFLOW_FILE_NAME_,soliloquy,"row.urows!=ucols",_INPUT_ILLEGAL_);}
      //[OVERLOAD WITH SETMAT()]if(irow<lrows){throw aurostd::xerror(_AFLOW_FILE_NAME_,soliloquy,"irow<lrows",_INPUT_ILLEGAL_);}
      //[OVERLOAD WITH SETMAT()]if(irow>urows){throw aurostd::xerror(_AFLOW_FILE_NAME_,soliloquy,"irow>urows",_INPUT_ILLEGAL_);}
      //[OVERLOAD WITH SETMAT()]for(int j=row.lrows;j<=row.urows;j++){corpus[irow][j]=row[j];}
    }
}

//CO20190808
namespace aurostd {  // namespace aurostd
  template<class utype>
    void xmatrix<utype>::setcol(const xvector<utype>& col,int icol) {  //CO20191110
      return setmat(col,icol,true);
      //[OVERLOAD WITH SETMAT()]string soliloquy="aurostd::setcol():";
      //[OVERLOAD WITH SETMAT()]if(col.lrows!=lrows){throw aurostd::xerror(_AFLOW_FILE_NAME_,soliloquy,"col.lrows!=lrows",_INPUT_ILLEGAL_);}
      //[OVERLOAD WITH SETMAT()]if(col.urows!=urows){throw aurostd::xerror(_AFLOW_FILE_NAME_,soliloquy,"col.urows!=urows",_INPUT_ILLEGAL_);}
      //[OVERLOAD WITH SETMAT()]if(icol<lcols){throw aurostd::xerror(_AFLOW_FILE_NAME_,soliloquy,"icol<lcols",_INPUT_ILLEGAL_);}
      //[OVERLOAD WITH SETMAT()]if(icol>ucols){throw aurostd::xerror(_AFLOW_FILE_NAME_,soliloquy,"icol>ucols",_INPUT_ILLEGAL_);}
      //[OVERLOAD WITH SETMAT()]for(int j=col.lrows;j<=col.urows;j++){corpus[j][icol]=col[j];}
    }
}

//CO20190808
namespace aurostd {  // namespace aurostd
  template<class utype>
    void xmatrix<utype>::setmat(const xmatrix<utype>& mat,int lrow,int lcol) { //these are the starting lrow, lcol, end is dictated by size of mat //CO20191110
#ifdef _XMATRIX_CHECK_BOUNDARIES_
      bool LDEBUG=(FALSE || XHOST.DEBUG);
      string soliloquy="aurostd::setmat():";
      int urow=lrow+mat.rows-1; //ending row
      int ucol=lcol+mat.cols-1; //ending col
      if(LDEBUG){
        cerr << soliloquy << " urow=" << urow << endl;
        cerr << soliloquy << " ucol=" << ucol << endl;
      }
      if(lrow<lrows){throw aurostd::xerror(_AFLOW_FILE_NAME_,soliloquy,"lrow<lrows",_VALUE_ILLEGAL_);}
      if(urow>urows){throw aurostd::xerror(_AFLOW_FILE_NAME_,soliloquy,"urow>urows",_VALUE_ILLEGAL_);}
      if(lcol<lcols){throw aurostd::xerror(_AFLOW_FILE_NAME_,soliloquy,"lcol<lcols",_VALUE_ILLEGAL_);}
      if(ucol>ucols){throw aurostd::xerror(_AFLOW_FILE_NAME_,soliloquy,"ucol>ucols",_VALUE_ILLEGAL_);}
#endif
      for(int i=mat.lrows;i<=mat.urows;i++){
        for(int j=mat.lcols;j<=mat.ucols;j++){corpus[lrow+i-mat.lrows][lcol+j-mat.lcols]=mat[i][j];}
      }
    }
  template<class utype>
    void xmatrix<utype>::setmat(const xvector<utype>& xv,int icol,bool col) { //replace icol (col==true) or row (col==false) //CO20191110
      int lrow=1,lcol=1;
      if(col==true){
        lrow=lrows; //starting row
        lcol=icol; //starting col
      }else{
        lrow=icol; //starting row
        lcol=lcols; //starting col
      }
#ifdef _XMATRIX_CHECK_BOUNDARIES_
      bool LDEBUG=(FALSE || XHOST.DEBUG);
      string soliloquy="aurostd::setmat():";
      int urow=1,ucol=1;
      if(col==true){
        urow=lrow+xv.rows-1; //ending row
        ucol=icol; //ending col
      }else{
        urow=icol; //ending row
        ucol=lcols+xv.rows-1; //ending col
      }
      if(LDEBUG){
        cerr << soliloquy << " lrow=" << lrow << endl;
        cerr << soliloquy << " urow=" << urow << endl;
        cerr << soliloquy << " lcol=" << lcol << endl;
        cerr << soliloquy << " ucol=" << ucol << endl;
      }
      if(lrow<lrows){throw aurostd::xerror(_AFLOW_FILE_NAME_,soliloquy,"lrow<lrows",_VALUE_ILLEGAL_);}
      if(urow>urows){throw aurostd::xerror(_AFLOW_FILE_NAME_,soliloquy,"urow>urows",_VALUE_ILLEGAL_);}
      if(lcol<lcols){throw aurostd::xerror(_AFLOW_FILE_NAME_,soliloquy,"lcol<lcols",_VALUE_ILLEGAL_);}
      if(ucol>ucols){throw aurostd::xerror(_AFLOW_FILE_NAME_,soliloquy,"ucol>ucols",_VALUE_ILLEGAL_);}
#endif
      if(col==true){
        for(int i=xv.lrows;i<=xv.urows;i++){corpus[lrow+i-xv.lrows][icol]=xv[i];}
      }else{
        for(int i=xv.lrows;i<=xv.urows;i++){corpus[icol][lcol+i-xv.lrows]=xv[i];}
      }
    }
}

// ----------------------------------------------------------------------------
// ----------------------------------- index operators with boundary conditions

namespace aurostd {  // namespace aurostd
  template<class utype>                        // operator () boundary conditions
    // removed inline
    utype& xmatrix<utype>::operator()(int i,int j,bool bc) const {
      if(bc==BOUNDARY_CONDITIONS_NONE) {
#ifdef _XMATRIX_CHECK_BOUNDARIES_
        if(i>urows) {
          stringstream message;
          message << "M -> i=" << i << " > urows=" << urows;
          throw xerror(_AFLOW_FILE_NAME_, __AFLOW_FUNC__, message, _INDEX_BOUNDS_);
        }
        if(i<lrows) {
          stringstream message;
          message << "M -> i=" << i << " < lrows=" << lrows;
          throw xerror(_AFLOW_FILE_NAME_, __AFLOW_FUNC__, message, _INDEX_BOUNDS_);
        }
        if(j>ucols) {
          stringstream message;
          message << "M -> j=" << j << " > ucols=" << ucols;
          throw xerror(_AFLOW_FILE_NAME_, __AFLOW_FUNC__, message, _INDEX_BOUNDS_);
        }
        if(j<lcols) {
          stringstream message;
          message << "M -> j=" << j << " < lcols=" << lcols;
          throw xerror(_AFLOW_FILE_NAME_, __AFLOW_FUNC__, message, _INDEX_BOUNDS_);
        }
#endif
        return corpus[i][j];
      }
      if(bc==BOUNDARY_CONDITIONS_PERIODIC) {
        int ii=i,jj=j;
        if(ii==urows+1) ii=lrows; // fast switching
        if(ii==lrows-1) ii=urows; // fast switching
        if(ii>urows) ii=lrows+mod(i-lrows,urows-lrows+1);
        if(ii<lrows) ii=urows-mod(urows-i,urows-lrows+1);
        if(jj==ucols+1) jj=lcols; // fast switching
        if(jj==lcols-1) jj=ucols; // fast switching
        if(jj>ucols) jj=lcols+mod(j-lcols,ucols-lcols+1);
        if(jj<lcols) jj=ucols-mod(ucols-j,ucols-lcols+1);
#ifdef _XMATRIX_CHECK_BOUNDARIES_
        if(ii>urows) {
          stringstream message;
          message << "V -> ii=" << ii << " > urows" << urows << " <<  BC=" << bc;
          throw xerror(_AFLOW_FILE_NAME_, __AFLOW_FUNC__, message, _INDEX_BOUNDS_);
        }
        if(ii<lrows) {
          stringstream message;
          message << "V -> ii=" << ii << " < lrows" << lrows << " <<  BC=" << bc;
          throw xerror(_AFLOW_FILE_NAME_, __AFLOW_FUNC__, message, _INDEX_BOUNDS_);
        }
        if(jj>ucols) {
          stringstream message;
          message << "V -> jj=" << jj << " > ucols" << ucols << " <<  BC=" << bc;
          throw xerror(_AFLOW_FILE_NAME_, __AFLOW_FUNC__, message, _INDEX_BOUNDS_);
        }
        if(jj<lcols) {
          stringstream message;
          message << "V -> jj=" << jj << " < lcols" << lcols << " <<  BC=" << bc;
          throw xerror(_AFLOW_FILE_NAME_, __AFLOW_FUNC__, message, _INDEX_BOUNDS_);
        }
#endif
        return corpus[ii][jj];
      }
    }
}

// ----------------------------------------------------------------------------
// ------------------------------------------------------- math unary operators

// -------------------------------------------------- operator xmatrix += xmatrix
namespace aurostd {  // namespace aurostd
  template<class utype> xmatrix<utype>&
    // removed inline
    xmatrix<utype>::operator +=(const xmatrix<utype>& r)
    {
#ifdef _XMATH_DEBUG_OPERATORS
      printf("M -> operator +=: ");
      printf("this->lrows=%i, this->urows=%i, ",this->lrows,this->urows);
      printf("this->lcols=%i, this->ucols=%i\n",this->lcols,this->ucols);
      printf("                 ");
      printf("r.lrows=%i, r.urows=%i, ",r.lrows,r.urows);
      printf("r.lcols=%i, r.ucols=%i\n",r.lcols,r.ucols);
#endif
      if(this->rows!=r.rows||this->cols!=r.cols) {
        string message = "(this->rows!=r.rows||this->cols!=r.cols)";
        throw xerror(_AFLOW_FILE_NAME_, __AFLOW_FUNC__, message, _INDEX_MISMATCH_);
      }
      for(int i=0;i<rows;i++)
        for(int j=0;j<cols;j++)
          corpus[i+lrows][j+lcols]+=r[i+r.lrows][j+r.lcols];
      return *this;
    }
}

// -------------------------------------------------- operator xmatrix -= xmatrix
namespace aurostd {  // namespace aurostd
  template<class utype> xmatrix<utype>&
    // removed inline
    xmatrix<utype>::operator -=(const xmatrix<utype>& r)
    {
#ifdef _XMATH_DEBUG_OPERATORS
      printf("M -> operator -=: ");
      printf("this->lrows=%i, this->urows=%i, ",this->lrows,this->urows);
      printf("this->lcols=%i, this->ucols=%i\n",this->lcols,this->ucols);
      printf("                 ");
      printf("r.lrows=%i, r.urows=%i, ",r.lrows,r.urows);
      printf("r.lcols=%i, r.ucols=%i\n",r.lcols,r.ucols);
#endif
      if(this->rows!=r.rows||this->cols!=r.cols) {
        string message = "(this->rows!=r.rows||this->cols!=r.cols)";
        throw xerror(_AFLOW_FILE_NAME_, __AFLOW_FUNC__, message, _INDEX_MISMATCH_);
      }
      for(int i=0;i<rows;i++)
        for(int j=0;j<cols;j++)
          corpus[i+lrows][j+lcols]-=r[i+r.lrows][j+r.lcols];
      return *this;
    }
}

// -------------------------------------------------- operator xmatrix *= xmatrix
namespace aurostd {  // namespace aurostd
  template<class utype> xmatrix<utype>&
    // removed inline
    xmatrix<utype>::operator *=(const xmatrix<utype>& b)
    {
#ifdef _XMATH_DEBUG_OPERATORS
      printf("M -> operator *=: ");
      printf("this->lrows=%i, this->urows=%i, ",this->lrows,this->urows);
      printf("this->lcols=%i, this->ucols=%i\n",this->lcols,this->ucols);
      printf("                 ");
      printf("b.lrows=%i, b.urows=%i, ",b.lrows,b.urows);
      printf("b.lcols=%i, b.ucols=%i\n",b.lcols,b.ucols);
#endif
      if(!this->issquare||!b.issquare||this->rows!=b.rows)
        throw aurostd::xerror(_AFLOW_FILE_NAME_,"xmatrix<utype>::operator *=():","failure in operator*=: defined only for square xmatrixes with equal dimensions",_INPUT_ILLEGAL_);  //CO20191112

      xmatrix<utype> a(this->urows,this->ucols,this->lrows,this->lcols);
      int i=0,j=0,k=0,ii=0,jj=0,kk=0;
      utype *bk,*ai,aik,*thisi;

      for(i=this->lrows;i<=this->urows;i++)
        for(j=this->lcols;j<=this->ucols;j++) {
          a.corpus[i][j]=this->corpus[i][j];
          this->corpus[i][j]=(utype) 0;
        }
      for(i=this->lrows,ii=a.lrows;i<=this->urows;i++,ii++) {
        thisi=this->corpus[i];
        ai=a[ii];
        for(k=a.lcols,kk=b.lcols;k<=a.ucols;k++,kk++) {
          bk=b[kk];
          aik=ai[k];
          for(j=this->lrows,jj=b.lcols;j<=this->urows;j++,jj++)
            thisi[j]+=aik*bk[jj];
        }
      }
      return *this;
    }
}

// -------------------------------------------------- operator xmatrix *= utype
namespace aurostd {  // namespace aurostd
  template<class utype> xmatrix<utype>&
    // removed inline
    xmatrix<utype>::operator *=(utype r)
    {  //CO20191110
#ifdef _XMATH_DEBUG_OPERATORS
      printf("M -> operator *=: ");
      printf("this->lrows=%i, this->urows=%i, ",this->lrows,this->urows);
      printf("this->lcols=%i, this->ucols=%i\n",this->lcols,this->ucols);
      printf("                 ");
      printf("b.lrows=%i, b.urows=%i, ",b.lrows,b.urows);
      printf("b.lcols=%i, b.ucols=%i\n",b.lcols,b.ucols);
#endif
      for(int i=lrows;i<=urows;i++)
        for(int j=lcols;j<=ucols;j++) {
          corpus[i][j]*=r;
        }
      return *this;
    }
}

// -------------------------------------------------- operator xmatrix /= utype
namespace aurostd {  // namespace aurostd
  template<class utype> xmatrix<utype>&
    // removed inline
    xmatrix<utype>::operator /=(utype r){  //CO20191110
#ifdef _XMATH_DEBUG_OPERATORS
      printf("M -> operator *=: ");
      printf("this->lrows=%i, this->urows=%i, ",this->lrows,this->urows);
      printf("this->lcols=%i, this->ucols=%i\n",this->lcols,this->ucols);
      printf("                 ");
      printf("b.lrows=%i, b.urows=%i, ",b.lrows,b.urows);
      printf("b.lcols=%i, b.ucols=%i\n",b.lcols,b.ucols);
#endif
      for(int i=lrows;i<=urows;i++)
        for(int j=lcols;j<=ucols;j++) {
          corpus[i][j]/=r;
        }
      return *this;
    }
  template<class utype> xmatrix<utype>&
    // removed inline
    xmatrix<utype>::operator /=(const xmatrix<utype>& a){  //CO20191201 - right matrix division
#ifdef _XMATH_DEBUG_OPERATORS
      printf("M -> operator *=: ");
      printf("this->lrows=%i, this->urows=%i, ",this->lrows,this->urows);
      printf("this->lcols=%i, this->ucols=%i\n",this->lcols,this->ucols);
      printf("                 ");
      printf("b.lrows=%i, b.urows=%i, ",b.lrows,b.urows);
      printf("b.lcols=%i, b.ucols=%i\n",b.lcols,b.ucols);
#endif
      *this=*this*inverse(a);
      return *this;
    }
}

// ----------------------------------------------------------- operator +xmatrix
namespace aurostd {  // namespace aurostd
  template<class utype>
    xmatrix<utype> operator+(const xmatrix<utype>& a) {
      return a;
    }
}

// ----------------------------------------------------------- operator -xmatrix
namespace aurostd {  // namespace aurostd
  template<class utype>
    xmatrix<utype> operator-(const xmatrix<utype>& a) {
      xmatrix<utype> c(a.urows,a.ucols,a.lrows,a.lcols);
      for (int i=a.lrows;i<=a.urows;i++)
        for (int j=a.lcols;j<=a.ucols;j++)
          c[i][j]=-a[i][j];
      return c;
    }
}

// ----------------------------------------------------------------------------
// ------------------------------------------------------ math binary operators

// ----------------------------------------------------------------------------
// --------------------------------------------------- operator xmatrix + xmatrix
namespace aurostd {  // namespace aurostd
  template<class utype>
    xmatrix<utype> operator+(const xmatrix<utype>& a,const xmatrix<utype>& b) {

#ifdef _XMATH_DEBUG_OPERATORS
      printf("M -> operator +: a.lrows=%i, a.urows=%i, a.lcols=%i, a.ucols=%i\n",a.lrows,a.urows,a.lcols,a.ucols);
      printf("M -> operator +: b.lrows=%i, b.urows=%i, b.lcols=%i, b.ucols=%i\n",b.lrows,b.urows,b.lcols,b.ucols);
#endif
      if(a.rows!=b.rows||a.cols!=b.cols) {
        string message = "(a.rows!=b.rows||a.cols!=b.cols)";
        throw xerror(_AFLOW_FILE_NAME_, __AFLOW_FUNC__, message, _INDEX_MISMATCH_);
      }
      xmatrix<utype> c(a.rows,a.cols);
      int i,j;
      utype *bi,*ci,*ai;
      for(i=0;i<a.rows;i++) {
        ai=a[i+a.lrows];bi=b[i+b.lrows];ci=c[i+c.lrows];
        for(j=0;j<a.cols;j++)
          ci[j+c.lcols]=ai[j+a.lcols]+bi[j+b.lcols];}
      return c;
    }
}

// ----------------------------------------------------------------------------
// --------------------------------------------------- operator xmatrix - xmatrix
namespace aurostd {  // namespace aurostd
  template<class utype>
    xmatrix<utype> operator-(const xmatrix<utype>& a,const xmatrix<utype>& b) {

#ifdef _XMATH_DEBUG_OPERATORS
      printf("M -> operator +: a.lrows=%i, a.urows=%i, a.lcols=%i, a.ucols=%i\n",a.lrows,a.urows,a.lcols,a.ucols);
      printf("M -> operator +: b.lrows=%i, b.urows=%i, b.lcols=%i, b.ucols=%i\n",b.lrows,b.urows,b.lcols,b.ucols);
#endif
      if(a.rows!=b.rows||a.cols!=b.cols) {
        string message = "(a.rows!=b.rows||a.cols!=b.cols)";
        throw xerror(_AFLOW_FILE_NAME_, __AFLOW_FUNC__, message, _INDEX_MISMATCH_);
      }
      xmatrix<utype> c(a.rows,a.cols);
      int i,j;
      utype *bi,*ci,*ai;
      for(i=0;i<a.rows;i++) {
        ai=a[i+a.lrows];bi=b[i+b.lrows];ci=c[i+c.lrows];
        for(j=0;j<a.cols;j++)
          ci[j+c.lcols]=ai[j+a.lcols]-bi[j+b.lcols];};
      return c;
    }
}

// ----------------------------------------------------------------------------
// --------------------------------------------------- operator xmatrix * xmatrix
namespace aurostd {  // namespace aurostd
  template<class utype>
    xmatrix<utype> operator*(const xmatrix<utype>& a,const xmatrix<utype>& b) {
#ifdef _XMATH_DEBUG_OPERATORS
      printf("M -> operator *: a.lrows=%i, a.urows=%i, a.lcols=%i, a.ucols=%i\n",a.lrows,a.urows,a.lcols,a.ucols);
      printf("M -> operator *: b.lrows=%i, b.urows=%i, b.lcols=%i, b.ucols=%i\n",b.lrows,b.urows,b.lcols,b.ucols);
#endif
      if(a.cols!=b.rows) {
        //ME20190814 - eliminate exit
        string message = "a.cols != b.rows";
        throw xerror(_AFLOW_FILE_NAME_, __AFLOW_FUNC__, message, _INDEX_MISMATCH_);
      }
      xmatrix<utype> c(a.rows,b.cols);
      int i=0,j=0,k=0,ii=0,jj=0,kk=0;
      // register
      utype *bk,*ci,*ai,aik;
      for(i=c.lrows,ii=a.lrows;i<=c.urows;i++,ii++) {
        ci=c[i];
        ai=a[ii];
        //for(k=a.lcols,kk=b.lcols;k<=a.ucols;k++,kk++)
        for(k=a.lcols,kk=b.lrows;k<=a.ucols;k++,kk++)
        { //CO20200106 - patching for auto-indenting
          bk=b[kk];
          aik=ai[k];
          for(j=c.lcols,jj=b.lcols;j<=c.ucols;j++,jj++)
            ci[j]+=aik*bk[jj];
        }
      }
      //for(i=c.lrows,ii=a.lrows;i<=c.urows;i++,ii++)          // 48% slower than the
      //for(k=a.lcols,kk=b.lrows;k<=a.ucols;k++,kk++)        // previous optimized
      //for(j=c.lcols,jj=b.lcols;j<=c.ucols;j++,jj++)      // routine
      //c[i][j]+=a[ii][k]*b[kk][jj];	
      //for(i=c.lrows,ii=a.lrows;i<=c.urows;i++,ii++)          // 66% slower than the
      //for(k=a.lcols,kk=b.lrows;k<=a.ucols;k++,kk++)        // previous optimized
      //for(j=c.lcols,jj=b.lcols;j<=c.ucols;j++,jj++)      // routine
      //c(i,j)+=a(ii,k)*b(kk,jj);
      return  c;
    }

  //ME20190814 - multiplication of a real matrix with a complex matrix
  template<class utype>
    xmatrix<xcomplex<utype> > operator*(const xmatrix<utype>& a, const xmatrix<xcomplex<utype> >& b) {
#ifdef _XMATH_DEBUG_OPERATORS
      printf("M -> operator *: a.lrows=%i, a.urows=%i, a.lcols=%i, a.ucols=%i\n",a.lrows,a.urows,a.lcols,a.ucols);
      printf("M -> operator *: b.lrows=%i, b.urows=%i, b.lcols=%i, b.ucols=%i\n",b.lrows,b.urows,b.lcols,b.ucols);
#endif
      if (a.cols!=b.rows) {
        string message = "a.cols != b.rows";
        throw xerror(_AFLOW_FILE_NAME_, __AFLOW_FUNC__, message, _INDEX_MISMATCH_);
      }

      xmatrix<xcomplex<utype> > c(a.rows, b.cols);
      int i=0, j=0, k=0, ii=0, jj=0, kk=0;
      utype *ai, aik = (utype)0;
      xcomplex<utype> *bk, *ci;
      for (i = c.lrows, ii = a.lrows; i <= c.urows; i++, ii++) {
        ci = c[i];
        ai = a[ii];
        for (k = a.lcols, kk = b.lrows; k <= a.ucols; k++, kk++) {
          bk = b[kk];
          aik = ai[k];
          for (j = c.lcols, jj = b.lcols; j <= c.ucols; j++, jj++) {
            ci[j].re += aik * bk[jj].re;
            ci[j].im += aik * bk[jj].im;
          }
        }
      }
      return c;
    }
}

// ----------------------------------------------------------------------------
// ----------------------------------------------------------------------------
namespace aurostd {  // namespace aurostd
  template<class utype>                               // operator xmatrix * xvector
    xvector<utype> operator*(const xmatrix<utype>& a,const xvector<utype>& b) {
#ifdef _XMATH_DEBUG_OPERATORS
      printf("M -> operator *: a.lrows=%i, a.urows=%i, a.lcols=%i, a.ucols=%i\n",a.lrows,a.urows,a.lcols,a.ucols);
      printf("M -> operator *: b.lrows=%i, b.urows=%i \n",b.lrows,b.urows);
#endif
      if(a.cols!=b.rows) {
        stringstream message;
        message << "xmatrix * xvector: Matrix and vector have different dimensions.";
        message << " a.cols = " << a.cols << ", b.rows = " << b.rows;
        throw xerror(_AFLOW_FILE_NAME_, __AFLOW_FUNC__, message, _INDEX_MISMATCH_);
      }
      xvector<utype> c(a.lrows,a.urows);
      for(int i=a.lrows;i<=a.urows;i++)
        for(int j=a.lcols;j<=a.ucols;j++)
          //      c[i]+=a[i][j]*b[j-b.lrows+1];
          c(i)+=a(i,j)*b(j-b.lrows+1);   // check... the 1 might be wrong
      return  c;
    }
}

namespace aurostd {  // namespace aurostd
  template<class utype>                               // operator xvector * xmatrix
    xvector<utype> operator*(const xvector<utype>& a,const xmatrix<utype>& b) {
#ifdef _XMATH_DEBUG_OPERATORS
      printf("M -> operator *: a.lrows=%i, a.urows=%i \n",a.lrows,a.urows);
      printf("M -> operator *: b.lrows=%i, b.urows=%i, b.lcols=%i, b.ucols=%i\n",a.lrows,a.urows,a.lcols,a.ucols);
#endif
      if(a.rows!=b.rows) {
        stringstream message;
        message << "xvector * xmatrix: Vector and matrix have different dimensions.";
        message << " a.rows = " << a.rows << ", b.rows = " << b.rows;
        throw xerror(_AFLOW_FILE_NAME_, __AFLOW_FUNC__, message, _INDEX_MISMATCH_);
      }
      xvector<utype> c(b.lcols,b.ucols);
      for(int i=b.lcols;i<=b.ucols;i++)
        for(int j=a.lrows;j<=a.urows;j++)
          //      c[i]+=a[j]*b[j-a.lrows+b.lrows][i];
          c(i)+=a(j)*b(j-a.lrows+b.lrows,i);
      return  c;
    }
}

//ME20200330 - Multiplication of a real matrix with a complex vector
namespace aurostd {
  template<class utype>
    xvector<xcomplex<utype> > operator*(const xmatrix<utype>& a, const xvector<xcomplex<utype> >& b) {
      if (a.cols != b.rows) {
        stringstream message;
        message << "xmatrix * xvector: Matrix and vector have different dimensions.";
        message << " a.cols = " << a.cols << ", b.rows = " << b.rows;
        throw xerror(_AFLOW_FILE_NAME_, __AFLOW_FUNC__, message, _INDEX_MISMATCH_);
      }
      xvector<xcomplex<utype> > c(a.lrows, a.urows);
      for (int i = a.lrows; i <= a.urows; i++) {
        for (int j = a.lcols; j <= a.ucols; j++) {
          c[i].re += a[i][j] * b[j - b.lrows + 1].re;
          c[i].im += a[i][j] * b[j - b.lrows + 1].im;
        }
      }
      return c;
    }
}

// ----------------------------------------------------------------------------
// ----------------------------------------------------------------------------
namespace aurostd {  // namespace aurostd
  template<class utype> xmatrix<utype>                 // operator xmatrix * scalar
    operator*(const utype s,const xmatrix<utype>& a) {
      xmatrix<utype> c(a.urows,a.ucols,a.lrows,a.lcols);
      for(int i=c.lrows;i<=c.urows;i++)
        for(int j=c.lcols;j<=c.ucols;j++)
          c[i][j]=(utype) a[i][j]*(utype) s;
      return c;
    }
}

// ----------------------------------------------------------------------------
namespace aurostd {  // namespace aurostd
  template<class utype> xmatrix<utype>                //  operator scalar * xmatrix
    operator*(const xmatrix<utype>& a,const utype s) {
      return s*a;
    }
}

//ME20200329 - real * complex matrix
namespace aurostd {
  template<class utype> xmatrix<xcomplex<utype> >
    operator*(utype s, const xmatrix<xcomplex<utype> >& a) {
      xmatrix<xcomplex<utype> > c(a.urows, a.ucols, a.lrows, a.lcols);
      for (int i = c.lrows; i <= c.urows; i++) {
        for (int j = c.lcols; j <= c.ucols; j++) {
          c[i][j].re = a[i][j].re * s;
          c[i][j].im = a[i][j].im * s;
        }
      }
      return c;
    }

  template<class utype> xmatrix<xcomplex<utype> >
    operator*(const xmatrix<xcomplex<utype> >& a, utype s) {
      return s*a;
    }

  template<class utype> xmatrix<xcomplex<utype> >
    operator/(const xmatrix<xcomplex<utype> >& a, utype s) {
      return ((utype) (1/s)) * a;
    }
}


// ----------------------------------------------------------------------------
namespace aurostd {  // namespace aurostd
  template<class utype> xmatrix<utype>                 // operator xmatrix / scalar
    operator/(const xmatrix<utype>& a,const utype s) {
      return (utype) ((utype)1/s)*a;                     //DX20170115 - add utype to 1/s to account for xcomplex
    }
  template<class utype> xmatrix<utype>                 // operator xmatrix / xmatrix
    operator/(const xmatrix<utype>& a,const xmatrix<utype>& b) {  //CO20191201
      return a*inverse(b);
    }
}

// ----------------------------------------------------------------------------
// ----------------------------------------------------------------------------
// CONDITIONALS

namespace aurostd {  // namespace aurostd
  template<class utype> bool                             // is xmatrix == xmatrix ?
    __identical(const xmatrix<utype>& a,const xmatrix<utype>& b,const utype& _tol_,const char& _mode_) {
      //ME20200725 - Changed exit to return false.
      if(a.rows!=b.rows) return false;
      if(a.cols!=b.cols) return false;
      bool output=TRUE;
      if(a.isfloat || a.iscomplex) {
        if(_mode_==1) { // relative tolerance
          for(int i=a.lrows,ii=b.lrows;i<=a.urows;i++,ii++)
            for(int j=a.lcols,jj=b.lcols;j<=a.ucols;j++,jj++) {
              output=output*(((abs(a[i][j]-b[ii][jj]))/(abs(a[i][j])+abs(b[ii][jj])+_tol_))<=_tol_);
              if(output==FALSE) return (bool) output;
            }
        }
        if(_mode_==0) { // absolute tolerance (faster)  DEFAULT
          for(int i=a.lrows,ii=b.lrows;i<=a.urows;i++,ii++)
            for(int j=a.lcols,jj=b.lcols;j<=a.ucols;j++,jj++) {
              output=output*(abs(a[i][j]-b[ii][jj])<=_tol_);
              if(output==FALSE) return (bool) output;
            }
        }
      } else {
        for(int i=a.lrows,ii=b.lrows;i<=a.urows;i++,ii++)
          for(int j=a.lcols,jj=b.lcols;j<=a.ucols;j++,jj++) {
            output=output*(a[i][j]==b[ii][jj]);
            if(output==FALSE) return (bool) output;
          }
      }
      return (bool) output;
    }

  template<class utype> bool                             // is xmatrix == xmatrix ?
    identical(const xmatrix<utype>& a,const xmatrix<utype>& b,const utype& _tol_,const char& _mode_) {
      //ME20190814 BEGIN
      if ((a.rows != b.rows) || (a.cols != b.cols)) return false;
      //if(a.isfloat || a.iscomplex) { ME20190814 - this doesn't work for xcomplex because abs() and _tol_ have different types //[CO20200106 - close bracket for indenting]}
      //ME20190814 END
      if(a.isfloat) {
        if(_mode_==1) { // relative tolerance
          for(int i=a.lrows,ii=b.lrows;i<=a.urows;i++,ii++)
            for(int j=a.lcols,jj=b.lcols;j<=a.ucols;j++,jj++)
              if((abs(a[i][j]-b[ii][jj])/(abs(a[i][j])/2.0+abs(b[ii][jj])/2.0+_tol_))>=_tol_) return FALSE;
        }
        if(_mode_==0) { // absolute tolerance (faster)  DEFAULT
          for(int i=a.lrows,ii=b.lrows;i<=a.urows;i++,ii++)
            for(int j=a.lcols,jj=b.lcols;j<=a.ucols;j++,jj++)
              if(abs(a[i][j]-b[ii][jj])>=_tol_) return FALSE;
        }
      } else {
        for(int i=a.lrows,ii=b.lrows;i<=a.urows;i++,ii++)
          for(int j=a.lcols,jj=b.lcols;j<=a.ucols;j++,jj++)
            if((a[i][j]!=b[ii][jj])) return FALSE;
      }
      return TRUE; // if FALSE has never found....
    }

  // namespace aurostd
  template<class utype> bool                             // is xmatrix == xmatrix ?
    identical(const xmatrix<utype>& a,const xmatrix<utype>& b,const utype& _tol_) {
      return (bool) identical(a,b,_tol_,(char) 0);  // relative
    }

  // namespace aurostd
  template<class utype> bool                             // is xmatrix == xmatrix ?
    rel_identical(const xmatrix<utype>& a,const xmatrix<utype>& b,const utype& _tol_) {
      return (bool) identical(a,b,_tol_,(char) 1);  // relative
    }

  // namespace aurostd
  template<class utype> bool                             // is xmatrix == xmatrix ?
    abs_identical(const xmatrix<utype>& a,const xmatrix<utype>& b,const utype& _tol_) {
      return (bool) identical(a,b,_tol_,(char) 0);  // absolute
    }

  // namespace aurostd
  template<class utype> bool                             // is xmatrix == xmatrix ?
    identical(const xmatrix<utype>& a,const xmatrix<utype>& b) {
      return (bool) identical(a,b,(utype) _AUROSTD_XMATRIX_TOLERANCE_IDENTITY_,(char) 0);
    }

  // namespace aurostd
  template<class utype> bool                             // is xmatrix == xmatrix ?
    operator==(const xmatrix<utype>& a,const xmatrix<utype>& b) {
      return (bool) identical(a,b,(utype) _AUROSTD_XMATRIX_TOLERANCE_IDENTITY_,(char) 0);
    }

  // namespace aurostd
  template<class utype> bool                             // is xmatrix != xmatrix ?
    isdifferent(const xmatrix<utype>& a,const xmatrix<utype>& b,const utype& _tol_) {
      return (bool) !identical(a,b,_tol_,(char) 0);
    }

  // namespace aurostd
  template<class utype> bool                             // is xmatrix != xmatrix ?
    isdifferent(const xmatrix<utype>& a,const xmatrix<utype>& b) {
      return (bool) !identical(a,b,(utype) _AUROSTD_XMATRIX_TOLERANCE_IDENTITY_,(char) 0);
    }

  // namespace aurostd
  template<class utype> bool                             // is xmatrix == xmatrix ?
    isequal(const xmatrix<utype>& a,const xmatrix<utype>& b,const utype& _tol_) {
      return (bool) identical(a,b,_tol_,(char) 0);
    }

  // namespace aurostd
  template<class utype> bool                             // is xmatrix == xmatrix ?
    isequal(const xmatrix<utype>& a,const xmatrix<utype>& b) {
      return (bool) identical(a,b,(utype) _AUROSTD_XMATRIX_TOLERANCE_IDENTITY_,(char) 0);
    }

  // namespace aurostd
  template<class utype> bool                             // is xmatrix != xmatrix ?
    operator!=(const xmatrix<utype>& a,const xmatrix<utype>& b) {
      return (bool) !identical(a,b,(utype) _AUROSTD_XMATRIX_TOLERANCE_IDENTITY_,(char) 0);
    }

  //ME20190814 - xcomplex version
  // namespace aurostd
  template<class utype> bool
    identical(const xmatrix<xcomplex<utype> >& a, const xmatrix<xcomplex<utype> >& b, const utype& _tol_, const char& _mode_) {
      if ((a.rows != b.rows) || (a.cols != b.cols)) return false;
      if (_mode_ == 1) {  // relative tolerance
        for (int i = a.lrows, ii = b.lrows; i <= a.urows; i++, ii++) {
          for (int j = a.lcols, jj = b.lcols; i <= a.ucols; j++, jj++) {
            if ((abs(a[i][j].re - b[ii][jj].re)/abs(a[i][j].re/2.0 + abs(b[ii][jj].re)/2.0 + _tol_)) >= _tol_) return false;
            if ((abs(a[i][j].im - b[ii][jj].im)/abs(a[i][j].im/2.0 + abs(b[ii][jj].im)/2.0 + _tol_)) >= _tol_) return false;
          }
        }
      } else if (_mode_ == 0) {  // absolute tolerance (faster) DEFAULT
        for (int i = a.lrows, ii = b.lrows; i <= a.urows; i++, ii++) {
          for (int j = a.lcols, jj = b.lcols; j <= a.ucols; j++, jj++) {
            if (isdifferent(a, b, _tol_)) return false;
          }
        }
      } else {  // unknown mode
        string message = "Unknown mode " + utype2string<char>(_mode_) + ".";
        throw xerror(_AFLOW_FILE_NAME_, __AFLOW_FUNC__, message, _VALUE_ILLEGAL_);
      }
      return true;
    }

  // namespace aurostd
  template<class utype> bool                             // is xmatrix == xmatrix ?
    identical(const xmatrix<xcomplex<utype> >& a,const xmatrix<xcomplex<utype> >& b,const utype& _tol_) {
      return (bool) identical(a,b,_tol_,(char) 0);  // relative
    }

  // namespace aurostd
  template<class utype> bool                             // is xmatrix == xmatrix ?
    rel_identical(const xmatrix<xcomplex<utype> >& a,const xmatrix<xcomplex<utype> >& b,const utype& _tol_) {
      return (bool) identical(a,b,_tol_,(char) 1);  // relative
    }

  // namespace aurostd
  template<class utype> bool                             // is xmatrix == xmatrix ?
    abs_identical(const xmatrix<xcomplex<utype> >& a,const xmatrix<xcomplex<utype> >& b,const utype& _tol_) {
      return (bool) identical(a,b,_tol_,(char) 0);  // absolute
    }

  // namespace aurostd
  template<class utype> bool                             // is xmatrix == xmatrix ?
    identical(const xmatrix<xcomplex<utype> >& a,const xmatrix<xcomplex<utype> >& b) {
      return (bool) identical(a,b,(utype) _AUROSTD_XMATRIX_TOLERANCE_IDENTITY_,(char) 0);
    }

  // namespace aurostd
  template<class utype> bool                             // is xmatrix == xmatrix ?
    operator==(const xmatrix<xcomplex<utype> >& a,const xmatrix<xcomplex<utype> >& b) {
      return (bool) identical(a,b,(utype) _AUROSTD_XMATRIX_TOLERANCE_IDENTITY_,(char) 0);
    }

  // namespace aurostd
  template<class utype> bool                             // is xmatrix != xmatrix ?
    isdifferent(const xmatrix<xcomplex<utype> >& a,const xmatrix<xcomplex<utype> >& b,const utype& _tol_) {
      return (bool) !identical(a,b,_tol_,(char) 0);
    }

  // namespace aurostd
  template<class utype> bool                             // is xmatrix != xmatrix ?
    isdifferent(const xmatrix<xcomplex<utype> >& a,const xmatrix<xcomplex<utype> >& b) {
      return (bool) !identical(a,b,(utype) _AUROSTD_XMATRIX_TOLERANCE_IDENTITY_,(char) 0);
    }

  // namespace aurostd
  template<class utype> bool                             // is xmatrix == xmatrix ?
    isequal(const xmatrix<xcomplex<utype> >& a,const xmatrix<xcomplex<utype> >& b,const utype& _tol_) {
      return (bool) identical(a,b,_tol_,(char) 0);
    }

  // namespace aurostd
  template<class utype> bool                             // is xmatrix == xmatrix ?
    isequal(const xmatrix<xcomplex<utype> >& a,const xmatrix<xcomplex<utype> >& b) {
      return (bool) identical(a,b,(utype) _AUROSTD_XMATRIX_TOLERANCE_IDENTITY_,(char) 0);
    }

  // namespace aurostd
  template<class utype> bool                             // is xmatrix != xmatrix ?
    operator!=(const xmatrix<xcomplex<utype> >& a,const xmatrix<xcomplex<utype> >& b) {
      return (bool) !identical(a,b,(utype) _AUROSTD_XMATRIX_TOLERANCE_IDENTITY_,(char) 0);
    }

  // namespace aurostd
  template<class utype> bool
    isinteger(const xmatrix<utype>& a,const utype& tol) {
      if(a.isfloat || a.iscomplex) {
        for(int i=a.lrows;i<=a.urows;i++)
          for(int j=a.lcols;j<=a.ucols;j++)
            if(isinteger(a[i][j],tol)==FALSE) return FALSE;
      }
      return TRUE;
    }

  // namespace aurostd
  //CO START
  template<class utype> bool
    isidentity(const xmatrix<utype>& a) {
      //ME20200725 - changed exit to return false
      if(a.rows!=a.cols) return false;
      for(int i=a.lrows;i<=a.urows;i++)
        for(int j=a.lcols;j<=a.ucols;j++)
          if(i-a.lrows+1!=j-a.lcols+1){  // i != j
            if(aurostd::abs(a[i][j]) >_AUROSTD_XMATRIX_TOLERANCE_IDENTITY_) return FALSE;
          }else{
            if(aurostd::abs(1.0-a[i][j]) >_AUROSTD_XMATRIX_TOLERANCE_IDENTITY_) return FALSE;
          }
      return TRUE;
    }
  //CO START

  // namespace aurostd
  template<class utype> bool
    isdiagonal(const xmatrix<utype>& a,const utype& _eps_) { //DX20171025
      for(int i=a.lrows;i<=a.urows;i++)
        for(int j=a.lcols;j<=a.ucols;j++)
          if(i-a.lrows+1!=j-a.lcols+1)  // i != j
            if(aurostd::abs(a[i][j]) >_eps_) return FALSE;
      return TRUE;
    }

  // namespace aurostd
  template<class utype> bool
    issymmetric(const xmatrix<utype>& a) {
      //ME20200725 - changed exit to return false
      if(a.rows!=a.cols) return false;
      for(int i=a.lrows;i<=a.urows;i++)
        for(int j=a.lcols;j<=a.ucols;j++)
          if(aurostd::abs(a[i][j]-a[j][i])> _AUROSTD_XMATRIX_TOLERANCE_IDENTITY_) return FALSE;
      return TRUE;
    }

  // namespace aurostd
  template<class utype> bool
    isantisymmetric(const xmatrix<utype>& a) {
      //ME20200725 - changed exit to return false
      if(a.rows!=a.cols) return false;
      for(int i=a.lrows;i<=a.urows;i++)
        for(int j=a.lcols;j<=a.ucols;j++)
          if(aurostd::abs(a[i][j]-(-a[j][i]))> _AUROSTD_XMATRIX_TOLERANCE_IDENTITY_) return FALSE;
      return TRUE;
    }

  // namespace aurostd
  template<class utype> bool
    ishermitian(const xmatrix<utype>& a) {
      //ME20200725 - changed exit to return false
      if(a.rows!=a.cols) return false;
      for(int i=a.lrows;i<=a.urows;i++)
        for(int j=a.lcols;j<=a.ucols;j++) {
          if(aurostd::abs(a[i][j]-aurostd::conj(a[j][i])) > _AUROSTD_XMATRIX_TOLERANCE_IDENTITY_) return FALSE;
        }
      return TRUE;
    }

  // namespace aurostd
  template<class utype> bool
    isantihermitian(const xmatrix<utype>& a) {
      //ME20200725 - changed exit to return false
      if(a.rows!=a.cols) return false;
      for(int i=a.lrows;i<=a.urows;i++)
        for(int j=a.lcols;j<=a.ucols;j++) {
          if(aurostd::abs(a[i][j]-(-aurostd::conj(a[j][i]))) > _AUROSTD_XMATRIX_TOLERANCE_IDENTITY_) return FALSE;
        }
      return TRUE;
    }

}

// ****************************************************************************
// ------------------------------------------------------ xmatrix construction
namespace aurostd {
  // ME2021050 - Reshape given matrix dimensions
  template<class utype>
    xmatrix<utype> reshape(const xvector<utype>& v1, int rows, int cols) {
      if (rows * cols != v1.rows) {
        stringstream message;
        message << "vector (rows = " << v1.rows << ") cannot be reshaped into "
          << rows << "x" << cols << "matrix.";
        throw xerror(_AFLOW_FILE_NAME_, __AFLOW_FUNC__, message, _INDEX_MISMATCH_);
      }
      xmatrix<utype> c(rows, cols);
      for (int i = c.lrows; i <= c.urows; i++) {
        for (int j = c.lcols; j <= c.ucols; j++) {
          c(i, j) = v1(v1.lrows + c.ucols*(i-1) + j-1);
        }
      }
      return c;
    }

  // reshape by columns
  template<class utype>
    xmatrix<utype> reshape(const xvector<utype>& v1) {
      xmatrix<utype> c(v1.rows,1);
      for (int i=c.lrows;i<=c.urows;i++)
        c(i,1)=v1(v1.lrows+(i-c.lrows+1));
      return c;
    }

  // SD20220126 - Reshape matrix into another matrix
  template<class utype>
    xmatrix<utype> reshape(const xmatrix<utype>& _c, int rows, int cols) {
      if (rows < 1 || cols < 1) { 
        string soliloquy = XPID + "aurostd::xmatrix<utype>::reshape(c,rows,cols):";
        string message = "New dimensions cannot be less than one";
        throw xerror(_AFLOW_FILE_NAME_, soliloquy, message, _VALUE_ILLEGAL_);
      }
      else if (_c.rows * _c.cols != rows * cols) {
        string soliloquy = XPID + "aurostd::xmatrix<utype>::reshape(c,rows,cols):";
        stringstream message;
        message << "New shape (" << rows << "," << cols << ") not compatible with old shape (" << _c.rows << "," << _c.cols << ")";
        throw xerror(_AFLOW_FILE_NAME_, soliloquy, message, _VALUE_ERROR_);
      }
      xmatrix<utype> c(rows, cols);
      int irow = 0, icol = 0;
      for (int i = _c.lrows; i <= _c.urows; i++) {
        for (int j = _c.lcols; j <= _c.ucols; j++) {
          c(c.lrows + irow, c.lcols + icol) = _c(i, j);
          icol++;
          if (c.lcols + icol > c.ucols) {irow++; icol = 0;}
        }
      }
      return c;
    }

  template<class utype>
    xmatrix<utype> reshape(const xvector<utype>& v1,const xvector<utype>& v2) {
      if(v1.rows!=v2.rows) {
        stringstream message;
        message << "vectors must have the same dimensions " << v1.rows << " " << v2.rows;
        throw xerror(_AFLOW_FILE_NAME_, __AFLOW_FUNC__, message, _INDEX_MISMATCH_);
      }
      xmatrix<utype> c(v1.rows,2);
      for (int i=c.lrows;i<=c.urows;i++) {
        c(i,1)=v1(v1.lrows+(i-c.lrows+1));
        c(i,2)=v2(v2.lrows+(i-c.lrows+1));
      }
      return c;
    }

  template<class utype> xmatrix<utype>
    reshape(const xvector<utype>& v1,const xvector<utype>& v2,const xvector<utype>& v3) {
      if(v1.rows!=v2.rows || v2.rows!=v3.rows) {
        stringstream message;
        message << "vectors must have the same dimensions " << v1.rows << " " << v2.rows << " " << v3.rows;
        throw xerror(_AFLOW_FILE_NAME_, __AFLOW_FUNC__, message, _INDEX_MISMATCH_);
      }
      xmatrix<utype> c(v1.rows,3);
      for (int i=c.lrows;i<=c.urows;i++) {
        c(i,1)=v1(v1.lrows+(i-c.lrows+1));
        c(i,2)=v2(v2.lrows+(i-c.lrows+1));
        c(i,3)=v3(v3.lrows+(i-c.lrows+1));
      }
      return c;
    }

  template<class utype> xmatrix<utype>
    reshape(const xvector<utype>& v1,const xvector<utype>& v2,const xvector<utype>& v3,const xvector<utype>& v4) {
      if(v1.rows!=v2.rows || v2.rows!=v3.rows || v3.rows!=v4.rows) {
        stringstream message;
        message << "vectors must have the same dimensions " << v1.rows << " " << v2.rows << " " << v3.rows << " " << v4.rows;
        throw xerror(_AFLOW_FILE_NAME_, __AFLOW_FUNC__, message, _INDEX_MISMATCH_);
      }
      xmatrix<utype> c(v1.rows,4);
      for (int i=c.lrows;i<=c.urows;i++) {
        c(i,1)=v1(v1.lrows+(i-c.lrows+1));
        c(i,2)=v2(v2.lrows+(i-c.lrows+1));
        c(i,3)=v3(v3.lrows+(i-c.lrows+1));
        c(i,4)=v4(v4.lrows+(i-c.lrows+1));
      }
      return c;
    }

  template<class utype> xmatrix<utype>
    reshape(const xvector<utype>& v1,const xvector<utype>& v2,const xvector<utype>& v3,const xvector<utype>& v4,const xvector<utype>& v5) {
      if(v1.rows!=v2.rows || v2.rows!=v3.rows || v3.rows!=v4.rows || v4.rows!=v5.rows) {
        stringstream message;
        message << "vectors must have the same dimensions " << v1.rows << " " << v2.rows << " " << v3.rows << " " << v4.rows << " " << v5.rows;
        throw xerror(_AFLOW_FILE_NAME_, __AFLOW_FUNC__, message, _INDEX_MISMATCH_);
      }
      xmatrix<utype> c(v1.rows,5);
      for (int i=c.lrows;i<=c.urows;i++) {
        c(i,1)=v1(v1.lrows+(i-c.lrows+1));
        c(i,2)=v2(v2.lrows+(i-c.lrows+1));
        c(i,3)=v3(v3.lrows+(i-c.lrows+1));
        c(i,4)=v4(v4.lrows+(i-c.lrows+1));
        c(i,5)=v5(v5.lrows+(i-c.lrows+1));
      }
      return c;
    }

  template<class utype> xmatrix<utype>
    reshape(const xvector<utype>& v1,const xvector<utype>& v2,const xvector<utype>& v3,const xvector<utype>& v4,const xvector<utype>& v5,const xvector<utype>& v6) {
      if(v1.rows!=v2.rows || v2.rows!=v3.rows || v3.rows!=v4.rows || v4.rows!=v5.rows || v5.rows!=v6.rows) {
        stringstream message;
        message << "vectors must have same the dimensions " << v1.rows << " " << v2.rows << " " << v3.rows << " " << v4.rows << " " << v5.rows << " " << v6.rows;
        throw xerror(_AFLOW_FILE_NAME_, __AFLOW_FUNC__, message, _INDEX_MISMATCH_);
      }
      xmatrix<utype> c(v1.rows,6);
      for (int i=c.lrows;i<=c.urows;i++) {
        c(i,1)=v1(v1.lrows+(i-c.lrows+1));
        c(i,2)=v2(v2.lrows+(i-c.lrows+1));
        c(i,3)=v3(v3.lrows+(i-c.lrows+1));
        c(i,4)=v4(v4.lrows+(i-c.lrows+1));
        c(i,5)=v5(v5.lrows+(i-c.lrows+1));
        c(i,6)=v6(v6.lrows+(i-c.lrows+1));
      }
      return c;
    }

  // reshape by colums
  template<class utype>
    xmatrix<utype> reshape_cols(const xvector<utype>& v1) {
      return reshape(v1);
    }
  template<class utype>
    xmatrix<utype> reshape_cols(const xvector<utype>& v1,const xvector<utype>& v2) {
      return reshape(v1,v2);
    }
  template<class utype>
    xmatrix<utype> reshape_cols(const xvector<utype>& v1,const xvector<utype>& v2,const xvector<utype>& v3) {
      return reshape(v1,v2,v3);
    }
  template<class utype>
    xmatrix<utype> reshape_cols(const xvector<utype>& v1,const xvector<utype>& v2,const xvector<utype>& v3,const xvector<utype>& v4) {
      return reshape(v1,v2,v3,v4);
    }
  template<class utype>
    xmatrix<utype> reshape_cols(const xvector<utype>& v1,const xvector<utype>& v2,const xvector<utype>& v3,const xvector<utype>& v4,const xvector<utype>& v5) {
      return reshape(v1,v2,v3,v4,v5);
    }
  template<class utype>
    xmatrix<utype> reshape_cols(const xvector<utype>& v1,const xvector<utype>& v2,const xvector<utype>& v3,const xvector<utype>& v4,const xvector<utype>& v5,const xvector<utype>& v6) {
      return reshape(v1,v2,v3,v4,v5,v6);
    }

  // reshape by rows
  template<class utype>
    xmatrix<utype> reshape_rows(const xvector<utype>& v1) {
      xmatrix<utype> c(1,v1.rows);
      for (int i=c.lcols;i<=c.urows;i++)
        c(i,1)=v1(v1.lrows+(i-c.lcols+1));
      return c;
    }

  template<class utype>
    xmatrix<utype> reshape_rows(const xvector<utype>& v1,const xvector<utype>& v2) {
      if(v1.rows!=v2.rows) {
        stringstream message;
        message << "vectors must have the same dimensions " << v1.rows << " " << v2.rows;
        throw xerror(_AFLOW_FILE_NAME_, __AFLOW_FUNC__, message, _INDEX_MISMATCH_);
      }
      xmatrix<utype> c(2,v1.rows);
      for (int i=c.lcols;i<=c.urows;i++) {
        c(i,1)=v1(v1.lrows+(i-c.lcols+1));
        c(i,2)=v2(v2.lrows+(i-c.lcols+1));
      }
      return c;
    }

  template<class utype> xmatrix<utype>
    reshape_rows(const xvector<utype>& v1,const xvector<utype>& v2,const xvector<utype>& v3) {
      if(v1.rows!=v2.rows || v2.rows!=v3.rows) {
        stringstream message;
        message << "vectors must have the same dimensions " << v1.rows << " " << v2.rows << " " << v3.rows;
        throw xerror(_AFLOW_FILE_NAME_, __AFLOW_FUNC__, message, _INDEX_MISMATCH_);
      }
      xmatrix<utype> c(3,v1.rows);
      for (int i=c.lcols;i<=c.urows;i++) {
        c(i,1)=v1(v1.lrows+(i-c.lcols+1));
        c(i,2)=v2(v2.lrows+(i-c.lcols+1));
        c(i,3)=v3(v3.lrows+(i-c.lcols+1));
      }
      return c;
    }

  template<class utype> xmatrix<utype>
    reshape_rows(const xvector<utype>& v1,const xvector<utype>& v2,const xvector<utype>& v3,const xvector<utype>& v4) {
      if(v1.rows!=v2.rows || v2.rows!=v3.rows || v3.rows!=v4.rows) {
        stringstream message;
        message << "vectors must have the same dimensions " << v1.rows << " " << v2.rows << " " << v3.rows << " " << v4.rows;
        throw xerror(_AFLOW_FILE_NAME_, __AFLOW_FUNC__, message, _INDEX_MISMATCH_);
      }
      xmatrix<utype> c(4,v1.rows);
      for (int i=c.lcols;i<=c.urows;i++) {
        c(i,1)=v1(v1.lrows+(i-c.lcols+1));
        c(i,2)=v2(v2.lrows+(i-c.lcols+1));
        c(i,3)=v3(v3.lrows+(i-c.lcols+1));
        c(i,4)=v4(v4.lrows+(i-c.lcols+1));
      }
      return c;
    }

  template<class utype> xmatrix<utype>
    reshape_rows(const xvector<utype>& v1,const xvector<utype>& v2,const xvector<utype>& v3,const xvector<utype>& v4,const xvector<utype>& v5) {
      if(v1.rows!=v2.rows || v2.rows!=v3.rows || v3.rows!=v4.rows || v4.rows!=v5.rows ) {
        stringstream message;
        message << "vectors must have the same dimensions " << v1.rows << " " << v2.rows << " " << v3.rows << " " << v4.rows << " " << v5.rows;
        throw xerror(_AFLOW_FILE_NAME_, __AFLOW_FUNC__, message, _INDEX_MISMATCH_);
      }
      xmatrix<utype> c(5,v1.rows);
      for (int i=c.lcols;i<=c.urows;i++) {
        c(i,1)=v1(v1.lrows+(i-c.lcols+1));
        c(i,2)=v2(v2.lrows+(i-c.lcols+1));
        c(i,3)=v3(v3.lrows+(i-c.lcols+1));
        c(i,4)=v4(v4.lrows+(i-c.lcols+1));
        c(i,5)=v5(v5.lrows+(i-c.lcols+1));
      }
      return c;
    }

  template<class utype> xmatrix<utype>
    reshape_rows(const xvector<utype>& v1,const xvector<utype>& v2,const xvector<utype>& v3,const xvector<utype>& v4,const xvector<utype>& v5,const xvector<utype>& v6) {
      if(v1.rows!=v2.rows || v2.rows!=v3.rows || v3.rows!=v4.rows || v4.rows!=v5.rows ) {
        stringstream message;
        message << "vectors must have the same dimensions " << v1.rows << " " << v2.rows << " " << v3.rows << " " << v4.rows << " " << v5.rows << " " << v6.rows;
        throw xerror(_AFLOW_FILE_NAME_, __AFLOW_FUNC__, message, _INDEX_MISMATCH_);
      }
      xmatrix<utype> c(6,v1.rows);
      for (int i=c.lcols;i<=c.urows;i++) {
        c(i,1)=v1(v1.lrows+(i-c.lcols+1));
        c(i,2)=v2(v2.lrows+(i-c.lcols+1));
        c(i,3)=v3(v3.lrows+(i-c.lcols+1));
        c(i,4)=v4(v4.lrows+(i-c.lcols+1));
        c(i,5)=v5(v5.lrows+(i-c.lcols+1));
        c(i,6)=v6(v6.lrows+(i-c.lcols+1));
      }
      return c;
    }

}

// ****************************************************************************
// -------------------------------------------------------------- xmatrix example types

namespace aurostd {  // namespace aurostd
  //20171008 - CO
  //doesn't have to be square like identity
  template<class utype> xmatrix<utype>
    eye(int nrh,int nch,int nrl,int ncl) __xprototype { //CO20190520
      if(nch==AUROSTD_MAX_INT){nch=nrh;}  //eye(3)==eye(3,3)
      xmatrix<utype> a(nrh,nch,nrl,ncl);
      //[CO20200106 - doesn't work for lrows!=lcols]for (int i=a.lrows;i<=a.urows && i<=a.ucols;i++){a[i][i] = (utype)1;} //ME20200106
      int i=0,j=0;
      for (i=a.lrows;i<=a.urows;i++){
        for (j=a.lcols;j<=a.ucols;j++){
          if(i==j){a[i][j]=(utype)1;}
        }
      }
      return a;
    }
}

namespace aurostd {  // namespace aurostd
  //20171008 - CO
  template<class utype> xmatrix<utype>
    ones_xm(int nrh,int nch,int nrl,int ncl) __xprototype { //CO20190520
      xmatrix<utype> a(nrh,nch,nrl,ncl);
      for (int i=a.lrows;i<=a.urows;i++){
        for (int j=a.lcols;j<=a.ucols;j++){
          a[i][j]=(utype)1;
        }
      }
      return a;
    }
}

// ****************************************************************************
// -------------------------------------------------------------- xmatrix casts

namespace aurostd {  // namespace aurostd
  template<class utype>                                 // conversion to long double
    xmatrix<long double> xlongdouble(const xmatrix<utype> &a) __xprototype {
      xmatrix<long double> c(a.urows,a.ucols,a.lrows,a.lcols);
      for (int i=a.lrows;i<=a.urows;i++)
        for (int j=a.lcols;j<=a.ucols;j++)
          c[i][j]=(long double) a[i][j];
      return c;
    }
}

namespace aurostd {  // namespace aurostd
  template<class utype>                                 // conversion to double
    xmatrix<double> xdouble(const xmatrix<utype> &a) __xprototype {
      xmatrix<double> c(a.urows,a.ucols,a.lrows,a.lcols);
      for (int i=a.lrows;i<=a.urows;i++)
        for (int j=a.lcols;j<=a.ucols;j++)
          c[i][j]=(double) a[i][j];
      return c;
    }
}

namespace aurostd {  // namespace aurostd
  template<class utype>                                 // conversion to float
    xmatrix<float> xfloat(const xmatrix<utype> &a) __xprototype {
      xmatrix<float> c(a.urows,a.ucols,a.lrows,a.lcols);
      for (int i=a.lrows;i<=a.urows;i++)
        for (int j=a.lcols;j<=a.ucols;j++)
          c[i][j]=(float) a[i][j];
      return c;
    }
}

namespace aurostd {  // namespace aurostd
  template<class utype>                                 // conversion to long int
    xmatrix<long int> xlongint(const xmatrix<utype> &a) __xprototype {
      xmatrix<long int> c(a.urows,a.ucols,a.lrows,a.lcols);
      for (int i=a.lrows;i<=a.urows;i++)
        for (int j=a.lcols;j<=a.ucols;j++)
          c[i][j]=(long int) a[i][j];
      return c;
    }
}

namespace aurostd {  // namespace aurostd
  template<class utype>                                 // conversion to int
    xmatrix<int> xint(const xmatrix<utype> &a) __xprototype {
      xmatrix<int> c(a.urows,a.ucols,a.lrows,a.lcols);
      for (int i=a.lrows;i<=a.urows;i++)
        for (int j=a.lcols;j<=a.ucols;j++)
          c[i][j]=(int) a[i][j];
      return c;
    }
}

namespace aurostd {  // namespace aurostd
  template<class utype>                                 // conversion to char
    xmatrix<char> xchar(const xmatrix<utype> &a) __xprototype {
      xmatrix<char> c(a.urows,a.ucols,a.lrows,a.lcols);
      for (int i=a.lrows;i<=a.urows;i++)
        for (int j=a.lcols;j<=a.ucols;j++)
          c[i][j]=(char) a[i][j];
      return c;
    }
}

namespace aurostd {                   // conversion to vector<vector<utype> >
  template<class utype> vector<vector<utype> >
    xmatrix2vectorvector(const xmatrix<utype>& xmat) __xprototype {
      int isize=xmat.rows,jsize=xmat.cols;
      // vector<vector<utype> > mat; vector<utype> v; mat=vector<vector<utype> > (m,v); // by hand
      // vector<vector<utype> > vectorvector(isize,jsize);              // WORKS WITH gcc/g++ 4.2 and 4.1
      vector<vector<utype> > vectorvector(isize,vector<utype>(jsize));  // WORKS WITH gcc/g++ 4.3

      for(int i=0;i<isize;i++)
        for(int j=0;j<jsize;j++)
          vectorvector[i][j]=xmat(i+xmat.lrows,j+xmat.lcols);
      return vectorvector;
    }
}

namespace aurostd {                   // conversion to xmatrix<utype>
  template<class utype> xmatrix<utype>
    vectorvector2xmatrix(const vector<vector<utype> >& mat) __xprototype {
      int isize=mat.size(),jsize=mat.at(0).size();
      xmatrix<utype> xmat(isize,jsize);
      for(int i=1;i<=isize;i++)
        for(int j=1;j<=jsize;j++)
          xmat(i,j)=mat.at(i-1).at(j-1);
      return xmat;
    }
}

namespace aurostd {                   // conversion to xvector
  template<class utype> xvector<utype>
    xmatrix2xvector(const xmatrix<utype>& xmat,int urow,int ucol,int lrow,int lcol,int lrows_out) __xprototype {  //CO20191110
      string soliloquy="aurostd::xmatrix2xvector():";
      if(urow==lrow){
        xvector<utype> xv((ucol-lcol)+1,lrows_out);
        for(int i=lcol;i<=ucol;i++){xv(i-lcol+xv.lrows)=xmat[i][lrow];}
        return xv;
      }else if(ucol==lcol){
        xvector<utype> xv((urow-lrow)+1,lrows_out);
        for(int i=lrow;i<=urow;i++){xv(i-lrow+xv.lrows)=xmat[lcol][i];}
        return xv;
      }else{throw aurostd::xerror(_AFLOW_FILE_NAME_,soliloquy,"cannot create 2D xvector",_INPUT_ILLEGAL_);}
      return xvector<utype>(0);
    }
}

//CO20191201
namespace aurostd {                   // conversion from xmatrix<int> to xmatrix<double>
  template<class utype> xmatrix<double>
    xmatrixutype2double(const xmatrix<utype>& a){ //CO20191201
      xmatrix<double> b(a.urows,a.ucols,a.lrows,a.lcols);
      int i=0,j=0;
      for(i=a.lrows;i<=a.urows;i++){
        for(j=a.lcols;j<=a.ucols;j++){
          b[i][j]=(double)a[i][j];
        }
      }
      return b;
    }
}

//CO20191201
namespace aurostd {                   // conversion from xmatrix<int> to xmatrix<double>
  template<class utype> xmatrix<utype>
    xmatrixdouble2utype(const xmatrix<double>& a,bool check_int){  //CO20191201
      xmatrix<utype> b(a.urows,a.ucols,a.lrows,a.lcols);
      int i=0,j=0;
      if(check_int){
        for(i=a.lrows;i<=a.urows;i++){
          for(j=a.lcols;j<=a.ucols;j++){
            if(!isinteger(a[i][j])){throw aurostd::xerror(_AFLOW_FILE_NAME_,"aurostd::xmatrixdouble2utype():","non-integer found ["+aurostd::utype2string(a[i][j])+"]",_INPUT_ILLEGAL_);}
          }
        }
      }
      for(i=a.lrows;i<=a.urows;i++){
        for(j=a.lcols;j<=a.ucols;j++){
          b[i][j]=(utype)nint(a[i][j]);  //nint is for safety
        }
      }
      return b;
    }
}

// ****************************************************************************
// ----------------------------------------------------------------------------
namespace aurostd {  // namespace aurostd
  template<class utype>                               // function reset xmatrix<>
    void xmatrix<utype>::reset(void) {
#ifdef _XMATH_DEBUG_FUNCTIONS
      cout<<"M -> function reset: "
        <<" lrows="<<lrows<<" urows="<<urows<<" lcols="<<lcols<<" ucols="<<ucols<<endl;
#endif
      for(int i=lrows;i<=urows;i++)
        for(int j=lcols;j<=ucols;j++)
          corpus[i][j]=(utype) 0.0;
    }
  template<class utype>                               // function reset xmatrix<>
    void reset(xmatrix<utype>& a) {
#ifdef _XMATH_DEBUG_FUNCTIONS
      cout<<"M -> function reset: "
        <<" a.lrows="<<a.lrows<<" a.urows="<<a.urows<<" a.lcols="<<a.lcols<<" a.ucols="<<a.ucols<<endl;
#endif
      for(int i=a.lrows;i<=a.urows;i++)
        for(int j=a.lcols;j<=a.ucols;j++)
          a[i][j]=(utype) 0.0;
    }
}

namespace aurostd {  // namespace aurostd
  template<class utype>                               // function clear xmatrix<>
    void xmatrix<utype>::clear(void) {
#ifdef _XMATH_DEBUG_FUNCTIONS
      cout<<"M -> function clear: "
        <<" lrows="<<lrows<<" urows="<<urows<<" lcols="<<lcols<<" ucols="<<ucols<<endl;
#endif
      reset();
    }
  template<class utype>                               // function clear xmatrix<>
    void clear(xmatrix<utype>& a) {
#ifdef _XMATH_DEBUG_FUNCTIONS
      cout<<"M -> function clear: "
        <<" a.lrows="<<a.lrows<<" a.urows="<<a.urows<<" a.lcols="<<a.lcols<<" a.ucols="<<a.ucols<<endl;
#endif
      reset(a);
    }
}

namespace aurostd {  // namespace aurostd
  template<class utype>                                 // function set xmatrix<>
    void xmatrix<utype>::set(const utype& s) {
#ifdef _XMATH_DEBUG_FUNCTIONS
      cout<<"M -> function set: "
        <<" lrows="<<lrows<<" urows="<<urows<<" lcols="<<lcols<<" ucols="<<ucols<<endl;
#endif
      for(int i=lrows;i<=urows;i++)
        for(int j=lcols;j<=ucols;j++)
          corpus[i][j]=(utype) s;
    }
  template<class utype>                                 // function set xmatrix<>
    void set(xmatrix<utype>& a,const utype& s) {
#ifdef _XMATH_DEBUG_FUNCTIONS
      cout<<"M -> function set: "
        <<" a.lrows="<<a.lrows<<" a.urows="<<a.urows<<" a.lcols="<<a.lcols<<" a.ucols="<<a.ucols<<endl;
#endif
      for(int i=a.lrows;i<=a.urows;i++)
        for(int j=a.lcols;j<=a.ucols;j++)
          a[i][j]=(utype) s;
    }
}

// ----------------------------------------------------------------------------
namespace aurostd {  // namespace aurostd
  template<class utype>                           // function vector<xmatrix<>>
    xvector<utype> vector(const xmatrix<utype>& a) {
      int n=(a.rows*a.cols);
      xvector<utype> c(1,n);
      for(int i=0;i<n;i++) {
        c[i+1]=(utype) a(int(i/a.cols)+a.lrows,mod(i,a.cols)+a.lcols);
      }
      return c;
    }
}

// ----------------------------------------------------------------------------
namespace aurostd {  // namespace aurostd
  template<class utype>                                 // function det xmatrix<>
    utype det(const xmatrix<utype>& a) {
      /* returns the determinant **/
      if(!a.issquare){throw aurostd::xerror(_AFLOW_FILE_NAME_,"aurostd::det()","a must be square",_INPUT_ILLEGAL_);}
      if(a.lrows!=1 || a.lcols!=1){xmatrix<utype> b=a;shiftlrowscols(b,1,1);return det(b);}
      int size=a.rows;
      //  cerr << "DET CALL size="<<size<< endl;
      if(size==1) { return (utype) a[1][1]; }
      if(size==2) { return (utype) a[1][1]*a[2][2]-a[1][2]*a[2][1]; }
      if(size==3) {
        return (utype) (a[1][1]*a[2][2]*a[3][3]+
            a[1][2]*a[2][3]*a[3][1]+
            a[1][3]*a[2][1]*a[3][2]-
            a[1][3]*a[2][2]*a[3][1]-
            a[1][2]*a[2][1]*a[3][3]-
            a[1][1]*a[2][3]*a[3][2]); }
      if(size==4) {
        return (utype) (a[1][4]*a[2][3]*a[3][2]*a[4][1]-a[1][3]*a[2][4]*a[3][2]*a[4][1]-a[1][4]*a[2][2]*a[3][3]*a[4][1]+a[1][2]*a[2][4]*a[3][3]*a[4][1]+
            a[1][3]*a[2][2]*a[3][4]*a[4][1]-a[1][2]*a[2][3]*a[3][4]*a[4][1]-a[1][4]*a[2][3]*a[3][1]*a[4][2]+a[1][3]*a[2][4]*a[3][1]*a[4][2]+
            a[1][4]*a[2][1]*a[3][3]*a[4][2]-a[1][1]*a[2][4]*a[3][3]*a[4][2]-a[1][3]*a[2][1]*a[3][4]*a[4][2]+a[1][1]*a[2][3]*a[3][4]*a[4][2]+
            a[1][4]*a[2][2]*a[3][1]*a[4][3]-a[1][2]*a[2][4]*a[3][1]*a[4][3]-a[1][4]*a[2][1]*a[3][2]*a[4][3]+a[1][1]*a[2][4]*a[3][2]*a[4][3]+
            a[1][2]*a[2][1]*a[3][4]*a[4][3]-a[1][1]*a[2][2]*a[3][4]*a[4][3]-a[1][3]*a[2][2]*a[3][1]*a[4][4]+a[1][2]*a[2][3]*a[3][1]*a[4][4]+
            a[1][3]*a[2][1]*a[3][2]*a[4][4]-a[1][1]*a[2][3]*a[3][2]*a[4][4]-a[1][2]*a[2][1]*a[3][3]*a[4][4]+a[1][1]*a[2][2]*a[3][3]*a[4][4]);  }
      utype out=(utype) 0;
      if(size>=5) {
        xmatrix<utype> b(size-1,size-1);
        for(int j=1;j<=size;j++) {
          for(int ib=1;ib<=size-1;ib++)                                         // make sub
            for(int jb=1;jb<=size-1;jb++)                                       // make sub
              if(jb<j) { b[ib][jb]=a[ib+1][jb]; } else { b[ib][jb]=a[ib+1][jb+1]; }  // make sub --- FASTER
          if(_isodd(j)) { out+=a[1][j]*det(b); } else { out-=a[1][j]*det(b); }         // get part --- FASTER
          //if(jb<j)  { b(ib,jb)=a(ib+1,jb); } else {  b(ib,jb)=a(ib+1,jb+1); }        // make sub --- SLOWER
          //if(_isodd(j)) { out+=a(1,j)*det(b); } else { out-=a(1,j)*det(b); }         // get part --- SLOWER
        }
        return (utype) out;
      }
      return (utype) out;
    }
}

// ----------------------------------------------------------------------------
namespace aurostd {  // namespace aurostd
  template<class utype>                       // function determinant xmatrix<>
    utype determinant(const xmatrix<utype>& a) {
      return (utype) det(a);
    }
}

// ----------------------------------------------------------------------------
// Cayley-Menger Determinant
// http://mathworld.wolfram.com/Cayley-MengerDeterminant.html
//CO20180515
namespace aurostd { // namespace aurostd
  template<class utype> utype
    CMdet(const xmatrix<utype>& B){ //Cayley-Menger Determinant for simplex content
      bool LDEBUG=(FALSE || XHOST.DEBUG);
      string soliloquy=XPID+"aurostd::CMdet():";
      if(!B.issquare){
        string message = "Only defined for square xmatrices";
        throw xerror(_AFLOW_FILE_NAME_, soliloquy, message, _RUNTIME_ERROR_);
      }
      xmatrix<utype> B_hat=ones_xm<utype>(B.urows+1,B.ucols+1,B.lrows,B.lcols); //CO20190520
      B_hat(B.lrows,B.lcols)=(utype)0;
      for(int row=B.lrows;row<=B.urows;row++){
        for(int col=B.lcols;col<=B.ucols;col++){
          B_hat(row+1,col+1)=B(row,col);
        }
      }
      utype detB_hat=det(B_hat);
      if(LDEBUG){
        cerr << soliloquy << " B_hat=" << endl; cerr << B_hat << endl;
        cerr << soliloquy << " det(B_hat)=" << detB_hat << endl;
      }
      return detB_hat;
    }
}

// ----------------------------------------------------------------------------
// getRotationMatrix3D() rotating a onto b
// https://math.stackexchange.com/questions/20180418/calculate-rotation-matrix-to-align-vector-a-to-vector-b-in-3d
//CO20190324
namespace aurostd { // namespace aurostd
  template<class utype> xmatrix<utype>
    getRotationMatrix3D(const xvector<utype>& a,const xvector<utype>& b){
      bool LDEBUG=(FALSE || XHOST.DEBUG);
      string soliloquy="aurostd::getRotationMatrix3D():";
      //tests of stupidity
      if(a.rows!=3){throw aurostd::xerror(_AFLOW_FILE_NAME_,soliloquy,"a.rows!=3",_INPUT_ILLEGAL_);}
      if(b.rows!=3){throw aurostd::xerror(_AFLOW_FILE_NAME_,soliloquy,"b.rows!=3",_INPUT_ILLEGAL_);}
      if(LDEBUG){
        cerr << soliloquy << " a=" << a << endl;
        cerr << soliloquy << " b=" << b << endl;
      }
      xmatrix<utype> R=aurostd::eye<utype>(3,3); //CO20190520

      //trivial cases
      if(aurostd::isequal(a,b,(utype)_ZERO_TOL_)){return R;}
      if(aurostd::isequal(a,-b,(utype)_ZERO_TOL_)){R(1,1)=R(2,2)=R(3,3)=-1;return R;}

      //non-trivial case
      xvector<utype> v=aurostd::vector_product(a,b); //requires first index 1
      if(LDEBUG){cerr << soliloquy << " v=" << v << endl;}
      utype s=aurostd::modulus(v);
      if(LDEBUG){cerr << soliloquy << " s=" << s << endl;}
      utype c=aurostd::scalar_product(a,b);
      if(LDEBUG){cerr << soliloquy << " c=" << c << endl;}
      xmatrix<utype> vx(3,3);
      vx[2][1]=v[3];
      vx[3][1]=-v[2];
      vx[1][2]=-v[3];
      vx[3][2]=v[1];
      vx[1][3]=v[2];
      vx[2][3]=-v[1];
      if(LDEBUG){cerr << soliloquy << " vx=" << endl;cerr << vx << endl;}
      if(!aurostd::isequal(s,(utype)0,(utype)_ZERO_TOL_)){R+=vx+vx*vx*((utype)1-c)/(s*s);}
      if(LDEBUG){cerr << soliloquy << " R=" << endl;cerr << R << endl;}
      return R;
    }
}

// ----------------------------------------------------------------------------
namespace aurostd {  // namespace aurostd
  template<class utype> void                       // minor submatrix - IN PLACE (faster for big routines)
    submatrixInPlace(const xmatrix<utype>& a,xmatrix<utype>& b,int irow,int jcol) {
      if(irow>=a.lrows && irow<=a.urows && jcol>=a.lcols && jcol<=a.ucols) {
        //[CO20191201 - OBSOLETE]xmatrix<utype> b(a.urows-1,a.ucols-1,a.lrows,a.lcols);
        if(b.lrows!=a.lrows || b.lcols!=a.lcols || b.urows!=a.urows-1 || b.ucols!=b.ucols-1){ //CO20191201
          xmatrix<utype> c(a.urows-1,a.ucols-1,a.lrows,a.lcols);
          b=c;
        }
        for(int i=a.lrows;i<=a.urows;i++)
          for(int j=a.lcols;j<=a.ucols;j++) {
            if(i<irow && j<jcol) b[i][j]=a[i][j];
            if(i>irow && j<jcol) b[i-1][j]=a[i][j];
            if(i<irow && j>jcol) b[i][j-1]=a[i][j];
            if(i>irow && j>jcol) b[i-1][j-1]=a[i][j];
          }
        //[CO20191201 - OBSOLETE]return b;
        return;
      }
      if((irow<a.lrows || irow>a.urows) && jcol>=a.lcols && jcol<=a.ucols) {
        //[CO20191201 - OBSOLETE]xmatrix<utype> b(a.urows,a.ucols-1,a.lrows,a.lcols);
        if(b.lrows!=a.lrows || b.lcols!=a.lcols || b.urows!=a.urows || b.ucols!=b.ucols-1){ //CO20191201
          xmatrix<utype> c(a.urows,a.ucols-1,a.lrows,a.lcols);
          b=c;
        }
        for(int i=a.lrows;i<=a.urows;i++)
          for(int j=a.lcols;j<=a.ucols;j++) {
            if(j<jcol) b[i][j]=a[i][j];
            if(j>jcol) b[i][j-1]=a[i][j];
          }
        //[CO20191201 - OBSOLETE]return b;
        return;
      }
      if(irow>=a.lrows && irow<=a.urows && (jcol<a.lcols || jcol>a.ucols)) {
        //[CO20191201 - OBSOLETE]xmatrix<utype> b(a.urows-1,a.ucols,a.lrows,a.lcols);
        if(b.lrows!=a.lrows || b.lcols!=a.lcols || b.urows!=a.urows-1 || b.ucols!=b.ucols){ //CO20191201
          xmatrix<utype> c(a.urows-1,a.ucols,a.lrows,a.lcols);
          b=c;
        }
        for(int i=a.lrows;i<=a.urows;i++)
          for(int j=a.lcols;j<=a.ucols;j++) {
            if(i<irow) b[i][j]=a[i][j];
            if(i>irow) b[i-1][j]=a[i][j];
          }
        //[CO20191201 - OBSOLETE]return b;
        return;
      }
      //[CO20191201 - OBSOLETE]return a;
      b=a;  //CO20191201
    }
  template<class utype> xmatrix<utype>                       // minor submatrix - IN PLACE
    submatrix(const xmatrix<utype>& a,int irow,int jcol) {
      if(irow>=a.lrows && irow<=a.urows && jcol>=a.lcols && jcol<=a.ucols) {
        xmatrix<utype> b(a.urows-1,a.ucols-1,a.lrows,a.lcols);
        submatrixInPlace(a,b,irow,jcol);
        return b;
      }
      if((irow<a.lrows || irow>a.urows) && jcol>=a.lcols && jcol<=a.ucols) {
        xmatrix<utype> b(a.urows,a.ucols-1,a.lrows,a.lcols);
        submatrixInPlace(a,b,irow,jcol);
        return b;
      }
      if(irow>=a.lrows && irow<=a.urows && (jcol<a.lcols || jcol>a.ucols)) {
        xmatrix<utype> b(a.urows-1,a.ucols,a.lrows,a.lcols);
        submatrixInPlace(a,b,irow,jcol);
        return b;
      }
      return a;
    }
}

// ----------------------------------------------------------------------------
namespace aurostd {  // namespace aurostd
  template<class utype> utype                       // minor submatrix
    minordet(const xmatrix<utype>& a,const int& irow,const int& jcol) {
      return det(submatrix(a,irow,jcol));
    }
  template<class utype> utype                       // minor submatrix
    minordeterminant(const xmatrix<utype>& a,const int& irow,const int& jcol) {
      return determinant(submatrix(a,irow,jcol));
    }
}

// ----------------------------------------------------------------------------
namespace aurostd {  // namespace aurostd
  template<class utype>                                 // function inverse xmatrix<>
    void adjointInPlace(const xmatrix<utype>& a,xmatrix<utype>& b) { //CO20191201
      //inspired by https://www.mathsisfun.com/algebra/matrix-inverse-minors-cofactors-adjugate.html
      if(!a.issquare){throw aurostd::xerror(_AFLOW_FILE_NAME_,"aurostd::inverseByAdjoint()","a must be square",_INPUT_ILLEGAL_);}
      b=a;
      xmatrix<utype> submat(a.urows-1,a.ucols-1,a.lrows,a.lcols);
      int i=0,j=0;
      for(i=a.lrows;i<=a.urows;i++){
        for(j=a.lcols;j<=a.ucols;j++){
          submatrixInPlace(a,submat,i,j);
          b[i][j]=(utype)aurostd::powint(-1,i+j)*det(submat);
        }
      }
      traspInPlace(b);
    }
  template<class utype>                                 // function inverse xmatrix<>
    xmatrix<utype> adjoint(const xmatrix<utype>& a) { //CO20191201
      xmatrix<utype> b;
      adjointInPlace(a,b);
      return b;
    }
  template<class utype>                                 // function inverse xmatrix<>
    xmatrix<utype> inverseByAdjoint(const xmatrix<utype>& a) {return (utype)1.0/det(a) * adjoint(a);} //CO20191201
  template<class utype>                                 // function inverse xmatrix<>
    xmatrix<utype> inverse(const xmatrix<utype>& a) {
      string function_name = XPID + "aurostd::inverse():";
      // returns the inverse
      if(!a.issquare){throw aurostd::xerror(_AFLOW_FILE_NAME_,function_name,"Matrix must be square",_INPUT_ILLEGAL_);}
      if(a.lrows!=1 || a.lcols!=1){
        xmatrix<utype> b(a);
        shiftlrowscols(b,1,1);
        b=inverse(b);
        shiftlrowscols(b,a.lrows,a.lcols);
        return b;
      }
      int size=a.rows;
      xmatrix<utype> b(a.rows,a.cols);
      //  cerr << "DET CALL size="<<size<< endl;
      utype adet=det(a);
      if(adet==(utype) 0)  {throw aurostd::xerror(_AFLOW_FILE_NAME_,function_name,"Singular matrix",_INPUT_ILLEGAL_);}
      if(size==1) {b[1][1]=(utype)1/a[1][1]; return b;}
      if(size==2) { //CO20191201
        b[1][1]=a[2][2]/adet;b[1][2]=-a[1][2]/adet;
        b[2][1]=-a[2][1]/adet;b[2][2]=a[1][1]/adet;
        return b;
      }
      if(size==3) {
        //[CO20191201 - already calculated above]adet=det(a);
        //b[1][1]=(+a[2][2]*a[3][3]-a[2][3]*a[3][2])/adet;   // with fast index []
        //b[1][2]=(-a[1][2]*a[3][3]+a[1][3]*a[3][2])/adet;   // with fast index []
        //b[1][3]=(+a[1][2]*a[2][3]-a[1][3]*a[2][2])/adet;   // with fast index []
        //b[2][1]=(-a[2][1]*a[3][3]+a[2][3]*a[3][1])/adet;   // with fast index []
        //b[2][2]=(+a[1][1]*a[3][3]-a[1][3]*a[3][1])/adet;   // with fast index []
        //b[2][3]=(-a[1][1]*a[2][3]+a[1][3]*a[2][1])/adet;   // with fast index []
        //b[3][1]=(+a[2][1]*a[3][2]-a[2][2]*a[3][1])/adet;   // with fast index []
        //b[3][2]=(-a[1][1]*a[3][2]+a[1][2]*a[3][1])/adet;   // with fast index []
        //b[3][3]=(+a[1][1]*a[2][2]-a[1][2]*a[2][1])/adet;   // with fast index []
        b(1,1)=(+a(2,2)*a(3,3)-a(2,3)*a(3,2))/adet;   // with slow index ()
        b(1,2)=(-a(1,2)*a(3,3)+a(1,3)*a(3,2))/adet;   // with slow index ()
        b(1,3)=(+a(1,2)*a(2,3)-a(1,3)*a(2,2))/adet;   // with slow index ()
        b(2,1)=(-a(2,1)*a(3,3)+a(2,3)*a(3,1))/adet;   // with slow index ()
        b(2,2)=(+a(1,1)*a(3,3)-a(1,3)*a(3,1))/adet;   // with slow index ()
        b(2,3)=(-a(1,1)*a(2,3)+a(1,3)*a(2,1))/adet;   // with slow index ()
        b(3,1)=(+a(2,1)*a(3,2)-a(2,2)*a(3,1))/adet;   // with slow index ()
        b(3,2)=(-a(1,1)*a(3,2)+a(1,2)*a(3,1))/adet;   // with slow index ()
        b(3,3)=(+a(1,1)*a(2,2)-a(1,2)*a(2,1))/adet;   // with slow index ()
        return b;
      }
      if(size==4) {
        //[CO20191201 - already calculated above]adet=det(a);
        //b[1][1]=(+a[2][2]*(a[3][3]*a[4][4]-a[3][4]*a[4][3])-a[2][3]*(a[3][2]*a[4][4]-a[3][4]*a[4][2])+a[2][4]*(a[3][2]*a[4][3]-a[3][3]*a[4][2]))/adet;   // with fast index []
        //b[2][1]=(-a[2][1]*(a[3][3]*a[4][4]-a[3][4]*a[4][3])+a[2][3]*(a[3][1]*a[4][4]-a[3][4]*a[4][1])-a[2][4]*(a[3][1]*a[4][3]-a[3][3]*a[4][1]))/adet;   // with fast index []
        //b[3][1]=(+a[2][1]*(a[3][2]*a[4][4]-a[3][4]*a[4][2])-a[2][2]*(a[3][1]*a[4][4]-a[3][4]*a[4][1])+a[2][4]*(a[3][1]*a[4][2]-a[3][2]*a[4][1]))/adet;   // with fast index []
        //b[4][1]=(-a[2][1]*(a[3][2]*a[4][3]-a[3][3]*a[4][2])+a[2][2]*(a[3][1]*a[4][3]-a[3][3]*a[4][1])-a[2][3]*(a[3][1]*a[4][2]-a[3][2]*a[4][1]))/adet;   // with fast index []
        //b[1][2]=(-a[1][2]*(a[3][3]*a[4][4]-a[3][4]*a[4][3])+a[1][3]*(a[3][2]*a[4][4]-a[3][4]*a[4][2])-a[1][4]*(a[3][2]*a[4][3]-a[3][3]*a[4][2]))/adet;   // with fast index []
        //b[2][2]=(+a[1][1]*(a[3][3]*a[4][4]-a[3][4]*a[4][3])-a[1][3]*(a[3][1]*a[4][4]-a[3][4]*a[4][1])+a[1][4]*(a[3][1]*a[4][3]-a[3][3]*a[4][1]))/adet;   // with fast index []
        //b[3][2]=(-a[1][1]*(a[3][2]*a[4][4]-a[3][4]*a[4][2])+a[1][2]*(a[3][1]*a[4][4]-a[3][4]*a[4][1])-a[1][4]*(a[3][1]*a[4][2]-a[3][2]*a[4][1]))/adet;   // with fast index []
        //b[4][2]=(+a[1][1]*(a[3][2]*a[4][3]-a[3][3]*a[4][2])-a[1][2]*(a[3][1]*a[4][3]-a[3][3]*a[4][1])+a[1][3]*(a[3][1]*a[4][2]-a[3][2]*a[4][1]))/adet;   // with fast index []
        //b[1][3]=(+a[1][2]*(a[2][3]*a[4][4]-a[2][4]*a[4][3])-a[1][3]*(a[2][2]*a[4][4]-a[2][4]*a[4][2])+a[1][4]*(a[2][2]*a[4][3]-a[2][3]*a[4][2]))/adet;   // with fast index []
        //b[2][3]=(-a[1][1]*(a[2][3]*a[4][4]-a[2][4]*a[4][3])+a[1][3]*(a[2][1]*a[4][4]-a[2][4]*a[4][1])-a[1][4]*(a[2][1]*a[4][3]-a[2][3]*a[4][1]))/adet;   // with fast index []
        //b[3][3]=(+a[1][1]*(a[2][2]*a[4][4]-a[2][4]*a[4][2])-a[1][2]*(a[2][1]*a[4][4]-a[2][4]*a[4][1])+a[1][4]*(a[2][1]*a[4][2]-a[2][2]*a[4][1]))/adet;   // with fast index []
        //b[4][3]=(-a[1][1]*(a[2][2]*a[4][3]-a[2][3]*a[4][2])+a[1][2]*(a[2][1]*a[4][3]-a[2][3]*a[4][1])-a[1][3]*(a[2][1]*a[4][2]-a[2][2]*a[4][1]))/adet;   // with fast index []
        //b[1][4]=(-a[1][2]*(a[2][3]*a[3][4]-a[2][4]*a[3][3])+a[1][3]*(a[2][2]*a[3][4]-a[2][4]*a[3][2])-a[1][4]*(a[2][2]*a[3][3]-a[2][3]*a[3][2]))/adet;   // with fast index []
        //b[2][4]=(+a[1][1]*(a[2][3]*a[3][4]-a[2][4]*a[3][3])-a[1][3]*(a[2][1]*a[3][4]-a[2][4]*a[3][1])+a[1][4]*(a[2][1]*a[3][3]-a[2][3]*a[3][1]))/adet;   // with fast index []
        //b[3][4]=(-a[1][1]*(a[2][2]*a[3][4]-a[2][4]*a[3][2])+a[1][2]*(a[2][1]*a[3][4]-a[2][4]*a[3][1])-a[1][4]*(a[2][1]*a[3][2]-a[2][2]*a[3][1]))/adet;   // with fast index []
        //b[4][4]=(+a[1][1]*(a[2][2]*a[3][3]-a[2][3]*a[3][2])-a[1][2]*(a[2][1]*a[3][3]-a[2][3]*a[3][1])+a[1][3]*(a[2][1]*a[3][2]-a[2][2]*a[3][1]))/adet;   // with fast index []
        b(1,1)=(+a(2,2)*(a(3,3)*a(4,4)-a(3,4)*a(4,3))-a(2,3)*(a(3,2)*a(4,4)-a(3,4)*a(4,2))+a(2,4)*(a(3,2)*a(4,3)-a(3,3)*a(4,2)))/adet;   // with slow index ()
        b(2,1)=(-a(2,1)*(a(3,3)*a(4,4)-a(3,4)*a(4,3))+a(2,3)*(a(3,1)*a(4,4)-a(3,4)*a(4,1))-a(2,4)*(a(3,1)*a(4,3)-a(3,3)*a(4,1)))/adet;   // with slow index ()
        b(3,1)=(+a(2,1)*(a(3,2)*a(4,4)-a(3,4)*a(4,2))-a(2,2)*(a(3,1)*a(4,4)-a(3,4)*a(4,1))+a(2,4)*(a(3,1)*a(4,2)-a(3,2)*a(4,1)))/adet;   // with slow index ()
        b(4,1)=(-a(2,1)*(a(3,2)*a(4,3)-a(3,3)*a(4,2))+a(2,2)*(a(3,1)*a(4,3)-a(3,3)*a(4,1))-a(2,3)*(a(3,1)*a(4,2)-a(3,2)*a(4,1)))/adet;   // with slow index ()
        b(1,2)=(-a(1,2)*(a(3,3)*a(4,4)-a(3,4)*a(4,3))+a(1,3)*(a(3,2)*a(4,4)-a(3,4)*a(4,2))-a(1,4)*(a(3,2)*a(4,3)-a(3,3)*a(4,2)))/adet;   // with slow index ()
        b(2,2)=(+a(1,1)*(a(3,3)*a(4,4)-a(3,4)*a(4,3))-a(1,3)*(a(3,1)*a(4,4)-a(3,4)*a(4,1))+a(1,4)*(a(3,1)*a(4,3)-a(3,3)*a(4,1)))/adet;   // with slow index ()
        b(3,2)=(-a(1,1)*(a(3,2)*a(4,4)-a(3,4)*a(4,2))+a(1,2)*(a(3,1)*a(4,4)-a(3,4)*a(4,1))-a(1,4)*(a(3,1)*a(4,2)-a(3,2)*a(4,1)))/adet;   // with slow index ()
        b(4,2)=(+a(1,1)*(a(3,2)*a(4,3)-a(3,3)*a(4,2))-a(1,2)*(a(3,1)*a(4,3)-a(3,3)*a(4,1))+a(1,3)*(a(3,1)*a(4,2)-a(3,2)*a(4,1)))/adet;   // with slow index ()
        b(1,3)=(+a(1,2)*(a(2,3)*a(4,4)-a(2,4)*a(4,3))-a(1,3)*(a(2,2)*a(4,4)-a(2,4)*a(4,2))+a(1,4)*(a(2,2)*a(4,3)-a(2,3)*a(4,2)))/adet;   // with slow index ()
        b(2,3)=(-a(1,1)*(a(2,3)*a(4,4)-a(2,4)*a(4,3))+a(1,3)*(a(2,1)*a(4,4)-a(2,4)*a(4,1))-a(1,4)*(a(2,1)*a(4,3)-a(2,3)*a(4,1)))/adet;   // with slow index ()
        b(3,3)=(+a(1,1)*(a(2,2)*a(4,4)-a(2,4)*a(4,2))-a(1,2)*(a(2,1)*a(4,4)-a(2,4)*a(4,1))+a(1,4)*(a(2,1)*a(4,2)-a(2,2)*a(4,1)))/adet;   // with slow index ()
        b(4,3)=(-a(1,1)*(a(2,2)*a(4,3)-a(2,3)*a(4,2))+a(1,2)*(a(2,1)*a(4,3)-a(2,3)*a(4,1))-a(1,3)*(a(2,1)*a(4,2)-a(2,2)*a(4,1)))/adet;   // with slow index ()
        b(1,4)=(-a(1,2)*(a(2,3)*a(3,4)-a(2,4)*a(3,3))+a(1,3)*(a(2,2)*a(3,4)-a(2,4)*a(3,2))-a(1,4)*(a(2,2)*a(3,3)-a(2,3)*a(3,2)))/adet;   // with slow index ()
        b(2,4)=(+a(1,1)*(a(2,3)*a(3,4)-a(2,4)*a(3,3))-a(1,3)*(a(2,1)*a(3,4)-a(2,4)*a(3,1))+a(1,4)*(a(2,1)*a(3,3)-a(2,3)*a(3,1)))/adet;   // with slow index ()
        b(3,4)=(-a(1,1)*(a(2,2)*a(3,4)-a(2,4)*a(3,2))+a(1,2)*(a(2,1)*a(3,4)-a(2,4)*a(3,1))-a(1,4)*(a(2,1)*a(3,2)-a(2,2)*a(3,1)))/adet;   // with slow index ()
        b(4,4)=(+a(1,1)*(a(2,2)*a(3,3)-a(2,3)*a(3,2))-a(1,2)*(a(2,1)*a(3,3)-a(2,3)*a(3,1))+a(1,3)*(a(2,1)*a(3,2)-a(2,2)*a(3,1)))/adet;   // with slow index ()
        return b;
      }
      //CO20191201 - GaussJordan() is INCREDIBLY unstable (division by small numbers over and over again)
      //use inverseByAdjoint, which waits until the end to divide by a (hopefully) bigger number
      //[CO20191201 - OBSOLETE]// if everything fails move to GaussJordan
      //[CO20191201 - OBSOLETE]b=a;
      //[CO20191201 - OBSOLETE]xmatrix<utype> B(a.rows,a.cols);
      //[CO20191201 - OBSOLETE]GaussJordan(b,B);
      //    if(size>=6) {cerr << _AUROSTD_XLIBS_ERROR_ << "ERROR - aurostd::xmatrix<utype>::inverse: " << size << "x" << size << " not written yet" << endl;}
      //[CO20191201 - OBSOLETE]return b;
      //SD20220427 - Adjoint method is also unstable (and costly), instead we use LUP decomposition due to speed.
      //If that method fails, then we use QR decomposition, where we invert R by LUP decomposition.
      //If this further fails, then the user should look into pre-conditioning, see aurostd::equilibrateMatrix()
      //For benefits of QR decomposition when finding the inverse, see: http://batty.mullikin.org/2601/num3.pdf
      //[SD20220427 - OBSOLETE]return inverseByAdjoint(a);
      xmatrix<utype> id = aurostd::identity(a);
      b = aurostd::inverseByLUP(a);
      if(aurostd::isequal(a * b, id)) {return b;} 
      xmatrix<utype> q, r;
      aurostd::QRDecomposition_HouseHolder(a, q, r);
      b = aurostd::inverseByLUP(r) * trasp(q);
      if(aurostd::isequal(a * b, id)) {return b;} 
      stringstream message;
      message << "Matrix is ill-conditioned, condition number=" << aurostd::condition_number(a);
      throw aurostd::xerror(_AFLOW_FILE_NAME_, function_name, message, _RUNTIME_ERROR_);
    }
}

// ----------------------------------------------------------------------------
namespace aurostd {  // namespace aurostd
  template<class utype>
    bool isNonInvertible(const xmatrix<utype>& a) {  // RETURN ERROR if non invertible  //CO20191201
      utype c=aurostd::det(a);
      if(abs(c)<10e-14) {return TRUE;}
      return FALSE;
    }
}

// ----------------------------------------------------------------------------
namespace aurostd {  // namespace aurostd
  template<class utype>
    void LUPDecomposition(const xmatrix<utype>& A, xmatrix<utype>& LU, xmatrix<utype>& P, utype tol) { //SD20220426
      // A is a square matrix and LU is the LU decomposition, where LU=(L-I)+U such that A=trasp(P)*LU
      // See: https://en.wikipedia.org/wiki/LU_decomposition
      string function_name = XPID + "aurostd::LUPDecompoisiton():";
      if (!A.issquare) {
        string message = "Matrix needs to be square for LU decomposition";
        throw aurostd::xerror(_AFLOW_FILE_NAME_, function_name, message, _INPUT_ILLEGAL_);
      }
      LU = A;
      int imax, itmp;
      double maxA, absA;
      xvector<int> p(LU.urows, LU.lrows);
      xmatrix<utype> tmpLU;
      P = (utype)0 * ones_xm<utype>(LU.urows, LU.ucols, LU.lrows, LU.lcols);
      for (int i = LU.lrows; i <= LU.urows; i++) {p(i) = i;} // initialize P
      for (int i = LU.lrows; i <= LU.urows; i++) {
        maxA = 0.0;
        imax = i;
        for (int j = i; j <= LU.urows; j++) {
          absA = aurostd::abs(LU(j, i));
          if (absA > maxA) {
            maxA = absA;
            imax = j;
          }
        }
        if (maxA < tol) {
          string message = "Matrix is degenerate";
          throw aurostd::xerror(_AFLOW_FILE_NAME_, function_name, message, _INPUT_ILLEGAL_);
        }
        if (imax != i) {
          // pivoting P
          itmp = p(i);
          p(i) = p(imax);
          p(imax) = itmp;
          // pivoting rows of A
          tmpLU = LU.getmat(i, i, LU.lcols, LU.ucols);
          LU.setmat(LU.getmat(imax, imax, LU.lcols, LU.ucols), i, 1);
          LU.setmat(tmpLU, imax, 1);
        }
        for (int j = i + 1; j <= LU.urows; j++) {
          LU(j, i) /= LU(i, i);
          for (int k = i + 1; k <= LU.urows; k++) {
            LU(j,k) -= LU(j, i) * LU(i, k);
          }
        }
      }
      for (int i = LU.lrows; i <= LU.urows; i++) {P(i, p(i)) = (utype)1;}
    }
  template<class utype>
    void LUPDecomposition(const xmatrix<utype>& A, xmatrix<utype>& L, xmatrix<utype>& U, xmatrix<utype>& P, utype tol) { //SD20220426
      // A is a square matrix and LU is the LU decomposition, where A=trasp(P)*LU
      xmatrix<utype> LU;
      LUPDecomposition(A, LU, P, tol);
      L = aurostd::eye<utype>(LU.urows, LU.ucols, LU.lrows, LU.lcols);
      U = L;
      for (int i = LU.lrows + 1; i <= LU.urows; i++) {
        L.setmat(LU.getmat(i, i, LU.lcols, i - LU.lcols), i, LU.lcols);
      }
      U += LU - L;
    }
  template<class utype>                                 // function inverse xmatrix<>
    xmatrix<utype> inverseByLUP(const xmatrix<utype>& A) { //SD20220426
      xmatrix<utype> IA, LU, P;
      LUPDecomposition(A, LU, P);
      IA = trasp(P);
      for (int i = LU.lrows; i <= LU.urows; i++) {
        for (int j = LU.lrows; j <= LU.urows; j++) {
          for (int k = 1; k < j; k++) {
            IA(j, i) -= LU(j, k) * IA(k, i);
          }
        }
        for (int j = LU.urows; j >= LU.lrows; j--) {
          for (int k = j + 1; k <= LU.urows; k++) {
            IA(j, i) -= LU(j, k) * IA(k, i);
          }
          IA(j, i) /= LU(j, j);
        }
      }
      return IA;
    }
}

// ----------------------------------------------------------------------------
namespace aurostd {  // namespace aurostd
  template<class utype>
    double condition_number(const xmatrix<utype>& _a) { //SD20220425
      double maxv = 0.0, minv = INFINITY;
      xmatrix<utype> a = aurostd::abs(_a);
      for(int i=a.lrows;i<=a.urows;i++) {
        for(int j=a.lcols;j<=a.ucols;j++) {
          if (a[i][j] > maxv) {
            maxv = (double)a[i][j];
          }
          if (a[i][j] < minv && a[i][j] != 0.0) {
            minv = (double)a[i][j];
          }
        }
      }
      return maxv / minv;
    }
}

// ----------------------------------------------------------------------------
namespace aurostd {  // namespace aurostd
  template<class utype> xmatrix<utype>  // function roundoff clear small elements
    roundoff(const xmatrix<utype>& a,utype _tol_) {
      xmatrix<utype> c(a.urows,a.ucols,a.lrows,a.lcols);
      for(int i=c.lrows;i<=c.urows;i++)
        for(int j=c.lcols;j<=c.ucols;j++) {
          if(abs(a[i][j])<(utype) _tol_) c[i][j]=a[i][j]=(utype) 0.0; else c[i][j]=a[i][j];
          //	c[i][j]=nint(a[i][j]/_tol_)*_tol_;
        }
      return c;
    }
}

namespace aurostd {  // namespace aurostd
  template<class utype> xmatrix<utype>  // function roundoff clear small elements
    roundoff(const xmatrix<utype>& a) {
      return roundoff(a,(utype) _AUROSTD_XMATRIX_TOLERANCE_ROUNDOFF_);
    }
}

// ----------------------------------------------------------------------------
namespace aurostd {  // namespace aurostd
  template<class utype>                                 // function sum xmatrix<>
    utype modulus(const xmatrix<utype>& a) {  //CO20191110
#ifdef _XMATH_DEBUG_FUNCTIONS
      printf("M -> function sum: ");
      printf("a.lrows=%i, a.urows=%i, ",a.lrows,a.urows);
      printf("a.lcols=%i, a.ucols=%i\n",a.lcols,a.ucols);
#endif
      return sqrt(modulussquare(a)); //sqrt(sum(trasp(a) * a))
    }
  template<class utype>                                 // function sum xmatrix<>
    utype modulussquare(const xmatrix<utype>& a) {  //CO20191110
#ifdef _XMATH_DEBUG_FUNCTIONS
      printf("M -> function sum: ");
      printf("a.lrows=%i, a.urows=%i, ",a.lrows,a.urows);
      printf("a.lcols=%i, a.ucols=%i\n",a.lcols,a.ucols);
#endif
      return sum(trasp(a) * a);
    }

  template<class utype>                                 // function sum xmatrix<>
    utype modulus2(const xmatrix<utype>& a) { //CO20191110
#ifdef _XMATH_DEBUG_FUNCTIONS
      printf("M -> function sum: ");
      printf("a.lrows=%i, a.urows=%i, ",a.lrows,a.urows);
      printf("a.lcols=%i, a.ucols=%i\n",a.lcols,a.ucols);
#endif
      return modulussquare(a);
    }

}

// ----------------------------------------------------------------------------
namespace aurostd {  // namespace aurostd
  template<class utype>                                 // function sum xmatrix<>
    utype sum(const xmatrix<utype>& a) {
#ifdef _XMATH_DEBUG_FUNCTIONS
      printf("M -> function sum: ");
      printf("a.lrows=%i, a.urows=%i, ",a.lrows,a.urows);
      printf("a.lcols=%i, a.ucols=%i\n",a.lcols,a.ucols);
#endif
      utype c=utype(0.0);
      for(int i=a.lrows;i<=a.urows;i++)
        for(int j=a.lcols;j<=a.ucols;j++)
          c+=a[i][j];
      return c;
    }
}

// ----------------------------------------------------------------------------
namespace aurostd {  // namespace aurostd
  template<class utype>                           // function sum_colum xmatrix<>
    xvector<utype> sum_column(const xmatrix<utype>& a) {
      xvector<utype> c(a.lcols,a.ucols);
      for(int j=a.lcols;j<=a.ucols;j++) {
        c[j]=(utype) 0.0;
        for(int i=a.lrows;i<=a.urows;i++)
          c[j]+=a[i][j];
      }
      return c;
    }
}

// ----------------------------------------------------------------------------
namespace aurostd {  // namespace aurostd
  template<class utype>                          // function mean_colum xmatrix<>
    xvector<utype> mean_column(const xmatrix<utype>& a) {
      xvector<utype> c(a.lcols,a.ucols);
      for(int j=a.lcols;j<=a.ucols;j++) {
        c[j]=(utype) 0.0;
        for(int i=a.lrows;i<=a.urows;i++)
          c[j]+=a[i][j];
        c[j]/=(a.urows-a.lrows+1);
      }
      return c;
    }
}

// ----------------------------------------------------------------------------
namespace aurostd {  // namespace aurostd
  template<class utype>                             // function sum_row xmatrix<>
    xvector<utype> sum_row(const xmatrix<utype>& a) {
      xvector<utype> c(a.lrows,a.urows);
      for(int j=a.lrows;j<=a.urows;j++) {
        c[j]=(utype) 0.0;
        for(int i=a.lcols;i<=a.ucols;i++)
          c[j]+=a[j][i];
      }
      return c;
    }
}

// ----------------------------------------------------------------------------
namespace aurostd {  // namespace aurostd
  template<class utype>                            // function mean_row xmatrix<>
    xvector<utype> mean_row(const xmatrix<utype>& a) {
      xvector<utype> c(a.lrows,a.urows);
      for(int j=a.lrows;j<=a.urows;j++) {
        c[j]=(utype) 0.0;
        for(int i=a.lcols;i<=a.ucols;i++)
          c[j]+=a[j][i];
        c[j]/=(a.ucols-a.lcols+1);
      }
      return c;
    }
}

// -------------------------------------------------------- functions of xmatrix
namespace aurostd {  // namespace aurostd
  template<class utype>                                 // function min xmatrix<>
    utype min(const xmatrix<utype>& a) {
#ifdef _XMATH_DEBUG_FUNCTIONS
      printf("M -> function min: ");
      printf("a.lrows=%i, a.urows=%i, ",a.lrows,a.urows);
      printf("a.lcols=%i, a.ucols=%i\n",a.lcols,a.ucols);
#endif
      utype c=a[a.lrows][a.lcols];
      for(int i=a.lrows;i<=a.urows;i++)
        for(int j=a.lcols;j<=a.ucols;j++)
          c = c < a[i][j] ? c:a[i][j];
      return c;
    }
}

// ----------------------------------------------------------------------------
namespace aurostd {  // namespace aurostd
  template<class utype>                                 // function min xmatrix<>
    utype min(const xmatrix<utype>& a,int& index_i,int& index_j) {
#ifdef _XMATH_DEBUG_FUNCTIONS
      printf("M -> function min: ");
      printf("a.lrows=%i, a.urows=%i, ",a.lrows,a.urows);
      printf("a.lcols=%i, a.ucols=%i\n",a.lcols,a.ucols);
#endif
      utype c=a[a.lrows][a.lcols];
      index_i=a.lrows,index_j=a.lcols;
      for(int i=a.lrows;i<=a.urows;i++)
        for(int j=a.lcols;j<=a.ucols;j++)
          if(a[i][j] < c) {
            c = a[i][j];
            index_i=i;
            index_j=j;
          }
#ifdef _XMATH_DEBUG_FUNCTIONS
      printf("M -> function max: ");
      printf("index_i=%i, index_j=%i \n",index_i,index_j);
#endif
      return c;
    }
}

// ----------------------------------------------------------------------------
namespace aurostd {  // namespace aurostd
  template<class utype>                                 // function max xmatrix<>
    utype max(const xmatrix<utype>& a) {
#ifdef _XMATH_DEBUG_FUNCTIONS
      printf("M -> function max: ");
      printf("a.lrows=%i, a.urows=%i, ",a.lrows,a.urows);
      printf("a.lcols=%i, a.ucols=%i\n",a.lcols,a.ucols);
#endif
      utype c=a[a.lrows][a.lcols];
      for(int i=a.lrows;i<=a.urows;i++)
        for(int j=a.lcols;j<=a.ucols;j++)
          c = c > a[i][j] ? c:a[i][j];
      return c;
    }
}

// ----------------------------------------------------------------------------
namespace aurostd {  // namespace aurostd
  template<class utype>                                 // function max xmatrix<>
    utype max(const xmatrix<utype>& a,int& index_i,int& index_j) {
#ifdef _XMATH_DEBUG_FUNCTIONS
      printf("M -> function max: ");
      printf("a.lrows=%i, a.urows=%i, ",a.lrows,a.urows);
      printf("a.lcols=%i, a.ucols=%i\n",a.lcols,a.ucols);
#endif
      utype c=a[a.lrows][a.lcols];
      index_i=a.lrows,index_j=a.lcols;
      for(int i=a.lrows;i<=a.urows;i++)
        for(int j=a.lcols;j<=a.ucols;j++)
          if(a[i][j] > c) {
            c = a[i][j];
            index_i=i;
            index_j=j;
          }
#ifdef _XMATH_DEBUG_FUNCTIONS
      printf("M -> function max: ");
      printf("index_i=%i, index_j=%i \n",index_i,index_j);
#endif
      return c;
    }
}

// ----------------------------------------------------------------------------
//namespace aurostd {
//// namespace aurostd
//template<class utype> double                               // spectral radius
//spectral_radius(const xmatrix<utype>& a)
//{
//#ifdef _XMATH_DEBUG_FUNCTIONS
//printf("M -> function spectral radius: ");
//printf("a.lrows=%i, a.urows=%i, ",a.lrows,a.urows);
//printf("a.lcols=%i, a.ucols=%i\n",a.lcols,a.ucols);
//#endif
//if(!a.issquare)
//{cerr << _AUROSTD_XLIBS_ERROR_ << "ERROR - aurostd::xmatrix<utype>: failure in spectral radius defined for square xmatrixes" << endl;}
//double out=0.0;
//for(int i=a.lrows;i<=a.urows;i++)
//if(abs(a[i][i])>out)
//out=(double) abs(a[i][i]);
//return out;
//}
//}

// ----------------------------------------------------------------------------
namespace aurostd {  // namespace aurostd
  template<class utype> utype  //DX20170115 - double to utype (needed for xcomplex)                                          // trace
    trace(const xmatrix<utype>& a) {
#ifdef _XMATH_DEBUG_FUNCTIONS
      printf("M -> function trace: ");
      printf("a.lrows=%i, a.urows=%i, ",a.lrows,a.urows);
      printf("a.lcols=%i, a.ucols=%i\n",a.lcols,a.ucols);
#endif
      if(!a.issquare) {
        string message = "Trace is only defined for square matrices";
        throw xerror(_AFLOW_FILE_NAME_, __AFLOW_FUNC__, message, _RUNTIME_ERROR_);
      }
      utype out=0.0; //DX20170115 - double to utype (needed for xcomplex)
      for(int i=a.lrows;i<=a.urows;i++)
        out+=a[i][i];
      return out;
    }
}

// ----------------------------------------------------------------------------
namespace aurostd {
  template<class utype>
    xmatrix<utype> HadamardProduct(const xmatrix<utype>& A, const xmatrix<utype>& B) { //SD20220422 - also called element-wise product or Schur product
      string function_name = XPID + "aurostd::HadamardProduct():";
      if (A.rows != B.rows) {
        stringstream message;
        message << "A and B must have the same dimensions, A.rows=" << A.rows << " B.rows=" << B.rows;
        throw aurostd::xerror(_AFLOW_FILE_NAME_, function_name, message, _INDEX_MISMATCH_);
      }
      else if (A.cols != B.cols) {
        stringstream message;
        message << "A and B must have the same dimensions, A.cols=" << A.cols << " B.cols=" << B.cols;
        throw aurostd::xerror(_AFLOW_FILE_NAME_, function_name, message, _INDEX_MISMATCH_);
      }
      xmatrix<utype> product(A.rows, A.cols);
      for (int i = 0; i < A.rows; i++) {
        for (int j = 0; j < A.cols; j++) {
          product(i + 1, j + 1) = A(A.lrows + i, A.lcols + j) * B(B.lrows + i, B.lcols + j);
        }
      }
      return product;
    }
}

// ----------------------------------------------------------------------------
namespace aurostd {
  template<class utype>
    xmatrix<utype> KroneckerProduct(const xmatrix<utype>& A, const xmatrix<utype>& B) { //ME20180614 - Kronecker product
      int rows, cols, r, c;
      utype aelement, belement;
      rows = A.rows * B.rows;
      cols = A.cols * B.cols;
      xmatrix<utype> product(rows, cols);
      for (int arow = 0; arow < A.rows; arow++) {
        for (int acol = 0; acol < A.cols; acol++) {
          aelement = A(arow + A.lrows, acol + A.lcols);
          for (int brow = 0; brow < B.rows; brow++) {
            for (int bcol = 0; bcol < B.cols; bcol++) {
              belement = B(brow + B.lrows, bcol + B.lcols);
              r = arow * B.rows + 1 + brow;
              c = acol * B.cols + 1 + bcol;
              product(r, c) = aelement * belement;
            }
          }
        }
      }
      return product;
    }
}

// ----------------------------------------------------------------------------
namespace aurostd {  // namespace aurostd
  template<class utype> xmatrix<utype>                          // identity xmatrix
    identity(const xmatrix<utype>& a) {
#ifdef _XMATH_DEBUG_FUNCTIONS
      printf("M -> function identity xmatrix: ");
      printf("a.lrows=%i, a.urows=%i, ",a.lrows,a.urows);
      printf("a.lcols=%i, a.ucols=%i\n",a.lcols,a.ucols);
#endif
      if(!a.issquare) {
        string message = "Identity only defined for square matrces.";
        throw xerror(_AFLOW_FILE_NAME_, __AFLOW_FUNC__, message, _RUNTIME_ERROR_);
      }
      for(int i=a.lrows;i<=a.urows;i++)
        for(int j=a.lcols;j<=a.ucols;j++)
          a[i][j]=utype(0.0);
      for(int i=a.lrows;i<=a.urows;i++)
        a[i][i]=utype(1.0);
      return a;
    }
}

//ME20200123 - if the identity matrix must be square, why would we allow two
// input parameters?
//[OBSOLETE]namespace aurostd {  // namespace aurostd
//[OBSOLETE]  template<class utype>                                 // identity xmatrix
//[OBSOLETE]    xmatrix<utype> identity(const utype& _type,const int& n,const int& m) {
//[OBSOLETE]      xmatrix<utype> a(n,m);
//[OBSOLETE]      if(!a.issquare)
//[OBSOLETE]      {cerr << _AUROSTD_XLIBS_ERROR_ << "ERROR - aurostd::xmatrix<utype>: failure in identity defined for square xmatrixes [2]" << endl;}
//[OBSOLETE]      for(int i=a.lrows;i<=a.urows;i++)
//[OBSOLETE]        for(int j=a.lcols;j<=a.ucols;j++)
//[OBSOLETE]          if(i==j) a[i][j]=(utype) 1.0; else a[i][j]=(utype) 0.0;
//[OBSOLETE]      return a;
//[OBSOLETE]      if(_type) {;}  // something phony to keep _type busy !
//[OBSOLETE]    }
//[OBSOLETE]}

//ME20200123
namespace aurostd {
  template<class utype>
    xmatrix<utype> identity(const utype& _type, int ubounds, int lbounds) {
      return eye<utype>(ubounds, ubounds, lbounds, lbounds);
      if (_type) {;}  // To suppress compiler warnings
    }
}

//namespace aurostd {  // namespace aurostd
//xmatrix<double>                          // identity_double xmatrix
//identity_double(const int& n,const int& m) {
//xmatrix<double> a(n,m);
//if(!a.issquare) {cerr << _AUROSTD_XLIBS_ERROR_ << "ERROR - aurostd::xmatrix<utype>: failure in identity_double defined for square xmatrixes [3]" << endl;}
//for(int i=a.lrows;i<=a.urows;i++)
//for(int j=a.lcols;j<=a.ucols;j++)
//if(i==j) a[i][j]=double(1.0); else a[i][j]=double(0.0);
//return a;
//}
//// namespace aurostd
//xmatrix<double>                          // identity_double xmatrix
//identity_double(const int& n) {
//xmatrix<double> a(n,n);
//for(int i=a.lrows;i<=a.urows;i++)
//for(int j=a.lcols;j<=a.ucols;j++)
//if(i==j) a[i][j]=double(1.0); else a[i][j]=double(0.0);
//return a;
//}
//// namespace aurostd
//xmatrix<float>                          // identity_float xmatrix
//identity_float(const int& n,const int& m) {
//xmatrix<float> a(n,m);
//if(!a.issquare) {cerr << _AUROSTD_XLIBS_ERROR_ << "ERROR - aurostd::xmatrix<utype>: failure in identity_float defined for square xmatrixes [3]" << endl;}
//for(int i=a.lrows;i<=a.urows;i++)
//for(int j=a.lcols;j<=a.ucols;j++)
//if(i==j) a[i][j]=float(1.0); else a[i][j]=float(0.0);
//return a;
//}
//// namespace aurostd
//xmatrix<float>                          // identity_float xmatrix
//identity_float(const int& n) {
//xmatrix<float> a(n,n);
//for(int i=a.lrows;i<=a.urows;i++)
//for(int j=a.lcols;j<=a.ucols;j++)
//if(i==j) a[i][j]=float(1.0); else a[i][j]=float(0.0);
//return a;
//}
//// namespace aurostd
//xmatrix<int>                          // identity_int xmatrix
//identity_int(const int& n,const int& m) {
//xmatrix<int> a(n,m);
//if(!a.issquare) {cerr << _AUROSTD_XLIBS_ERROR_ << "ERROR - aurostd::xmatrix<utype>: failure in identity_int defined for square xmatrixes [3]" << endl;}
//for(int i=a.lrows;i<=a.urows;i++)
//for(int j=a.lcols;j<=a.ucols;j++)
//if(i==j) a[i][j]=1; else a[i][j]=0;
//return a;
//}
//// namespace aurostd
//xmatrix<int>                          // identity_int xmatrix
//identity_int(const int& n) {
//xmatrix<int> a(n,n);
//for(int i=a.lrows;i<=a.urows;i++)
//for(int j=a.lcols;j<=a.ucols;j++)
//if(i==j) a[i][j]=1; else a[i][j]=0;
//return a;
//}
//// namespace aurostd
//xmatrix<char>                          // identity_char xmatrix
//identity_char(const int& n,const int& m) {
//xmatrix<char> a(n,m);
//if(!a.issquare) {cerr << _AUROSTD_XLIBS_ERROR_ << "ERROR - aurostd::xmatrix<utype>: failure in identity_char defined for square xmatrixes [3]" << endl;}
//for(int i=a.lrows;i<=a.urows;i++)
//for(int j=a.lcols;j<=a.ucols;j++)
//if(i==j) a[i][j]=1; else a[i][j]=0;
//return a;
//}
//// namespace aurostd
//xmatrix<char>                          // identity_char xmatrix
//identity_char(const int& n) {
//xmatrix<char> a(n,n);
//for(int i=a.lrows;i<=a.urows;i++)
//for(int j=a.lcols;j<=a.ucols;j++)
//if(i==j) a[i][j]=1; else a[i][j]=0;
//return a;
//}
//// namespace aurostd
//xmatrix<bool>                          // identity_bool xmatrix
//identity_bool(const int& n,const int& m) {
//  xmatrix<bool> a(n,m);
//  if(!a.issquare) {cerr << _AUROSTD_XLIBS_ERROR_ << "ERROR - aurostd::xmatrix<utype>: failure in identity_bool defined for square xmatrixes [3]" << endl;}
//  for(int i=a.lrows;i<=a.urows;i++)
//    for(int j=a.lcols;j<=a.ucols;j++)
//      if(i==j) a[i][j]=1; else a[i][j]=0;
//  return a;
//}
//// namespace aurostd
//xmatrix<bool>                          // identity_bool xmatrix
//identity_bool(const int& n) {
//  xmatrix<bool> a(n,n);
//  for(int i=a.lrows;i<=a.urows;i++)
//    for(int j=a.lcols;j<=a.ucols;j++)
//      if(i==j) a[i][j]=1; else a[i][j]=0;
//  return a;
//}
//}

// ----------------------------------------------------------------------------
namespace aurostd {  // namespace aurostd
  //ME20180904
  template<class utype> xmatrix<utype>                             // conj xmatrix
    conj(const xmatrix<utype>& a){
      if (a.iscomplex) {
        xmatrix<utype> out(a.ucols,a.urows,a.lcols,a.lrows);
        for (int i = a.lrows; i <= a.urows; i++) {
          for (int j = a.lcols; j <= a.ucols; j++) {
            out[i][j] = conj(a[i][j]);
          }
        }
        return out;
      } else {return a;}
    }
}

// ----------------------------------------------------------------------------
namespace aurostd {  // namespace aurostd
  template<class utype> void
    traspSquareInPlace(xmatrix<utype>& a,bool conjugate){ //CO20191201 - only designed for square matrices
      if(!a.issquare){throw aurostd::xerror(_AFLOW_FILE_NAME_,"aurostd::traspSquareInPlace():","this function is designed only for square matrices",_VALUE_ILLEGAL_);}
      int i=0,j=0;
      utype aij=(utype)0;
      if(a.iscomplex&&conjugate){ //CO20191201
        for(i=a.lrows;i<=a.urows;i++){
          for(j=i+1;j<=a.urows;j++){
            aij=a[i][j];
            a[i][j]=conj(a[j][i]);
            a[j][i]=conj(aij);
          }
        }
        return;
      }else{
        for(i=a.lrows;i<=a.urows;i++){
          for(j=i+1;j<=a.urows;j++){
            aij=a[i][j];
            a[i][j]=a[j][i];
            a[j][i]=aij;
          }
        }
        return;
      }
    }
  template<class utype> void
    traspInPlace(const xmatrix<utype>& a,xmatrix<utype>& b,bool conjugate){ //CO20191201
      //always works, just not most efficient for square matrices
      if(b.lrows!=a.lcols || b.lcols!=a.lrows || b.urows!=a.ucols || b.ucols!=a.urows){
        xmatrix<utype> c(a.ucols,a.urows,a.lcols,a.lrows);
        b=c;
      }
      int i=0,j=0;
      if(a.iscomplex&&conjugate){ //CO20191201
        for(i=a.lrows;i<=a.urows;i++){
          for(j=a.lcols;j<=a.ucols;j++){b[j][i]=conj(a[i][j]);}  //cannot do j=i+1 since b is unpopulated
        }
        return;
      }else{
        for(i=a.lrows;i<=a.urows;i++){
          for(j=a.lcols;j<=a.ucols;j++){b[j][i]=a[i][j];}  //cannot do j=i+1 since b is unpopulated
        }
        return;
      }
    }
  template<class utype> void                             // trasp xmatrix
    traspInPlace(xmatrix<utype>& a,bool conjugate){  //ME20190813 - conjugate complex now an option //CO20191201 - in place
#ifdef _XMATH_DEBUG_FUNCTIONS
      printf("M -> function traspose xmatrix: ");
      printf("a.lrows=%i, a.urows=%i, ",a.lrows,a.urows);
      printf("a.lcols=%i, a.ucols=%i\n",a.lcols,a.ucols);
#endif
      if(a.issquare){traspSquareInPlace(a,conjugate);return;} //this works because we modify a[i][j] and a[j][i] at once
      else{  //cannot trasp in place
        xmatrix<utype> b(a.ucols,a.urows,a.lcols,a.lrows);
        traspInPlace(a,b,conjugate);
        a=b;
        return;
      }
      //[CO20191201 - OBSOLETE]xmatrix<utype> out(a.ucols,a.urows,a.lcols,a.lrows);
      //[CO20191201 - OBSOLETE]for(int i=a.lrows;i<=a.urows;i++)
      //[CO20191201 - OBSOLETE]  for(int j=a.lcols;j<=a.ucols;j++)
      //[CO20191201 - OBSOLETE]    if (a.iscomplex && conjugate) {
      //[CO20191201 - OBSOLETE]      out[j][i] = conj(a[i][j]);
      //[CO20191201 - OBSOLETE]    } else {
      //[CO20191201 - OBSOLETE]      out[j][i]=a[i][j];
      //[CO20191201 - OBSOLETE]    }
      //[CO20191201 - OBSOLETE]return out;
    }
  template<class utype> xmatrix<utype>              // trasp xmatrix
    trasp(const xmatrix<utype>& a,bool conjugate){  //CO20191201
      xmatrix<utype> b(a.ucols,a.urows,a.lcols,a.lrows);
      traspInPlace(a,b,conjugate);
      return b;
    }
}

// ----------------------------------------------------------------------------
namespace aurostd {  // namespace aurostd
  template<class utype> xmatrix<utype>                             // trasp xvector
    trasp(const xvector<utype>& a, bool conjugate){  //ME20190813 - conjugate complex now an option
#ifdef _XMATH_DEBUG_FUNCTIONS
      printf("M -> function traspose xvector: ");
      printf("a.lrows=%i, a.urows=%i, ",a.lrows,a.urows);
#endif
      xmatrix<utype> b(a.urows,1,a.lrows,1);
      int i=0;
      if(a.iscomplex&&conjugate){ //CO20191201
        for(i=a.lrows;i<=a.urows;i++){b[i][1]=conj(a[i]);}
      }else{
        for(i=a.lrows;i<=a.urows;i++){b[i][1]=a[i];}
      }
      return b;
    }
}

// ****************************************************************************
// ----------------------------------------------------------------------------
namespace aurostd {  // namespace aurostd
  template<class utype> xmatrix<utype>               // function shift_up xmatrix<>
    shift_up(const xmatrix<utype>& a) {
      utype aus;
      for(int j=a.lcols;j<=a.ucols;j++) {
        aus=a[a.lrows][j];
        for(int i=a.lrows;i<=a.urows-1;i++)
          a[i][j]=a[i+1][j];
        a[a.urows][j]=aus;
      }
      return a;
    }
}

// ----------------------------------------------------------------------------
namespace aurostd {  // namespace aurostd
  template<class utype> xmatrix<utype>             // function shift_down xmatrix<>
    shift_down(const xmatrix<utype>& a) {
      utype aus;
      for(int j=a.lcols;j<=a.ucols;j++) {
        aus=a[a.urows][j];
        for(int i=a.urows;i>=a.lrows+1;i--)
          a[i][j]=a[i-1][j];
        a[a.lrows][j]=aus;
      }
      return a;
    }
}

// ----------------------------------------------------------------------------
namespace aurostd {  // namespace aurostd
  template<class utype> xmatrix<utype>             // function shift_left xmatrix<>
    shift_left(const xmatrix<utype>& a) {
      utype aus;
      for(int i=a.lrows;i<=a.urows;i++) {
        aus=a[i][a.lcols];
        for(int j=a.lcols;j<=a.ucols-1;j++)
          a[i][j]=a[i][j+1];
        a[i][a.ucols]=aus;
      }
      return a;
    }
}

// ----------------------------------------------------------------------------
namespace aurostd {  // namespace aurostd
  template<class utype> xmatrix<utype>             // function shift_right xmatrix<>
    shift_right(const xmatrix<utype>& a) {
      utype aus;
      for(int i=a.lrows;i<=a.urows;i++) {
        aus=a[i][a.ucols];
        for(int j=a.ucols;j>=a.lcols+1;j++)
          a[i][j]=a[i][j+1];
        a[i][a.lcols]=aus;
      }
      return a;
    }
}

// ****************************************************************************
// ----------------------------------------------------------------------------
// SWAP THINGS
namespace aurostd {  // namespace aurostd
  template<class utype> void                                // swap_columns
    swap_cols(xmatrix<utype>& a,const int& i,const int& j) {  // swap_columns
      if(i<a.lcols || i>a.ucols) return; // nothing to do, out of boundaries
      if(j<a.lcols || j>a.ucols) return; // nothing to do, out of boundaries
      if(i==j) return; // nothing to do, no swap
      utype temp;
      for(int k=a.lrows;k<=a.urows;k++) {
        temp=a[k][i];a[k][i]=a[k][j];a[k][j]=temp;
      }
    }

  template<class utype> void                                  // swap_columns
    swap_columns(xmatrix<utype>& a,const int& i,const int& j) {  // swap_columns
      swap_cols(a,i,j);
      //     if(i<a.lcols || i>a.ucols) return; // nothing to do, out of boundaries
      //     if(j<a.lcols || j>a.ucols) return; // nothing to do, out of boundaries
      //     if(i==j) return; // nothing to do, no swap
      //     utype temp;
      //     for(int k=a.lrows;k<=a.urows;k++) {
      //       temp=a[k][i];a[k][i]=a[k][j];a[k][j]=temp;
      //     }
    }

  template<class utype> void                                // swap_rows
    swap_rows(xmatrix<utype>& a,const int& i,const int& j) {  // swap_rows
      if(i<a.lrows || i>a.urows) return; // nothing to do, out of boundaries
      if(j<a.lrows || j>a.urows) return; // nothing to do, out of boundaries
      if(i==j) return; // nothing to do, no swap
      utype temp;
      for(int k=a.lcols;k<=a.ucols;k++) {
        temp=a[i][k];a[i][k]=a[j][k];a[j][k]=temp;
      }
    }
}

// ****************************************************************************
// ----------------------------------------------------------------------------
namespace aurostd { // namespace aurostd

  template<class utype> void  // function shift lrows so first index is i
    shiftlrows(xmatrix<utype>& a,int i){ //CO20191201
      if(a.lrows==i){return;}
      xmatrix<utype> b(a.rows+i-1,a.ucols,i,a.lcols);
      int k=i;
      for(int ii=a.lrows;ii<=a.urows;ii++){
        for(int jj=a.lcols;jj<=a.ucols;jj++){
          b[k++][jj]=a[ii][jj];
        }
      }
      a=b;
    }

  template<class utype> void  // function shift lcols so first index is i
    shiftlcols(xmatrix<utype>& a,int i){ //CO20191201
      if(a.lcols==i){return;}
      xmatrix<utype> b(a.urows,a.cols+i-1,a.lrows,i);
      int k=i;
      for(int ii=a.lrows;ii<=a.urows;ii++){
        for(int jj=a.lcols;jj<=a.ucols;jj++){
          b[ii][k++]=a[ii][jj];
        }
      }
      a=b;
    }

  template<class utype> void  // function shift lrows and lcols so first index is i, j
    shiftlrowscols(xmatrix<utype>& a,int i,int j){ //CO20191201
      if(a.lrows==i && a.lcols==j){return;}
      xmatrix<utype> b(a.rows+i-1,a.cols+j-1,i,j);
      int k=i,l=j;
      for(int ii=a.lrows;ii<=a.urows;ii++){
        for(int jj=a.lcols;jj<=a.ucols;jj++){
          b[k++][l++]=a[ii][jj];
        }
      }
      a=b;
    }
} // namespace aurostd

// ****************************************************************************
// ----------------------------------------------------------------------------
namespace aurostd {  // namespace aurostd
  template<class utype> xmatrix<utype>                          // sign xmatrix
    sign(const xmatrix<utype>& a) {
      xmatrix<utype> c(a.urows,a.ucols,a.lrows,a.lcols);
      for(int i=c.lrows;i<=c.urows;i++)
        for(int j=c.lcols;j<=c.ucols;j++)
          c[i][j]=aurostd::sign(a[i][j]);
      return c;
    }
}

namespace aurostd {  // namespace aurostd
  template<class utype> xmatrix<utype>                          // nint xmatrix
    nint(const xmatrix<utype>& a) {
      xmatrix<utype> c(a.urows,a.ucols,a.lrows,a.lcols);
      for(int i=c.lrows;i<=c.urows;i++)
        for(int j=c.lcols;j<=c.ucols;j++)
          c[i][j]=aurostd::nint(a[i][j]);
      return c;
    }
}

// ----------------------------------------------------------------------------
namespace aurostd {  // namespace aurostd
  template<class utype> xmatrix<utype>                          // floor xmatrix
    floor(const xmatrix<utype>& a) {
      xmatrix<utype> c(a.urows,a.ucols,a.lrows,a.lcols);
      for(int i=c.lrows;i<=c.urows;i++)
        for(int j=c.lcols;j<=c.ucols;j++)
          c[i][j]=std::floor(a[i][j]);
      return c;
    }
}

namespace aurostd {  // namespace aurostd
  template<class utype> xmatrix<utype>                          // trunc xmatrix
    trunc(const xmatrix<utype>& a) {
      xmatrix<utype> c(a.urows,a.ucols,a.lrows,a.lcols);
      for(int i=c.lrows;i<=c.urows;i++)
        for(int j=c.lcols;j<=c.ucols;j++)
          //	c[i][j]=std::trunc(a[i][j]);
          c[i][j]=trunc(a[i][j]);
      return c;
    }
}

namespace aurostd {  // namespace aurostd
  template<class utype> xmatrix<utype>                          // round xmatrix
    round(const xmatrix<utype>& a) {
      xmatrix<utype> c(a.urows,a.ucols,a.lrows,a.lcols);
      for(int i=c.lrows;i<=c.urows;i++)
        for(int j=c.lcols;j<=c.ucols;j++)
          //	c[i][j]=std::round(a[i][j]);
          c[i][j]=round(a[i][j]);
      return c;
    }
}

namespace aurostd {  // namespace aurostd
  template<class utype> xmatrix<utype>                          // ceil xmatrix
    ceil(const xmatrix<utype>& a) {
      xmatrix<utype> c(a.urows,a.ucols,a.lrows,a.lcols);
      for(int i=c.lrows;i<=c.urows;i++)
        for(int j=c.lcols;j<=c.ucols;j++)
          c[i][j]=std::ceil(a[i][j]);
      return c;
    }
}

// ----------------------------------------------------------------------------
namespace aurostd {  // namespace aurostd
  template<class utype> xmatrix<utype>                           // mabs xmatrix
    mabs(const xmatrix<utype>& a) {
      xmatrix<utype> c(a.urows,a.ucols,a.lrows,a.lcols);
      for(int i=c.lrows;i<=c.urows;i++)
        for(int j=c.lcols;j<=c.ucols;j++)
          c[i][j]=aurostd::abs(a[i][j]);
      return c;
    }
}

namespace aurostd {  // namespace aurostd
  template<class utype> xmatrix<utype>                           // abs xmatrix
    abs(const xmatrix<utype>& a) {
      xmatrix<utype> c(a.urows,a.ucols,a.lrows,a.lcols);
      for(int i=c.lrows;i<=c.urows;i++)
        for(int j=c.lcols;j<=c.ucols;j++)
          c[i][j]=aurostd::abs(a[i][j]);
      return c;
    }
}

// ****************************************************************************
// ----------------------------------------------------------------------------
namespace aurostd {  // namespace aurostd
  template<class utype> xmatrix<utype>                               // exp xmatrix
    exp_old(const xmatrix<utype>& a) {
      if(!a.issquare) {
        string message = "exp only defined for square matrices.";
        throw xerror(_AFLOW_FILE_NAME_, __AFLOW_FUNC__, message, _RUNTIME_ERROR_);
      }
      xmatrix<utype> out(a.urows,a.ucols,a.lrows,a.lcols),an(a.urows,a.ucols,a.lrows,a.lcols);
      // UNUSED   bool convergence=FALSE;
      for(int n=0;n<=1000;n++) {
        if(n==0) identity(an);
        else an=(an*a)/utype(n);
        out=out+an;
        //    if(abs(trace(an)/trace(out))<_exponential_convergence)
      }
      return out;
    }
}

namespace aurostd {  // namespace aurostd
  template<class utype> xmatrix<utype>                               // exp xmatrix
    exp(const xmatrix<utype>& a) {
#ifdef _XMATH_DEBUG_FUNCTIONS
      printf("M -> function exponential xmatrix: ");
      printf("a.lrows=%i, a.urows=%i, ",a.lrows,a.urows);
      printf("a.lcols=%i, a.ucols=%i\n",a.lcols,a.ucols);
#endif
      if(!a.issquare) {
        string message = "exp only defined for square matrices.";
        throw xerror(_AFLOW_FILE_NAME_, __AFLOW_FUNC__, message, _RUNTIME_ERROR_);
      }
      xmatrix<utype> out(a.urows,a.ucols,a.lrows,a.lcols),an(a.urows,a.ucols,a.lrows,a.lcols);
      bool convergence=FALSE;
      for(int n=0;!convergence;n++) {
        if(n==0) identity(an);
        else an=(an*a)/utype(n);
        out=out+an;
        // cerr << n << endl;
        // if(abs(trace(an)/trace(out))<_exponential_convergence)
        if(n>30) if(abs(trace(an))<_exponential_convergence) convergence=TRUE;
        if(n>100) convergence=TRUE;
      }
      return out;
    }
}

// ----------------------------------------------------------------------------
namespace aurostd {  // namespace aurostd
  template<class utype> xmatrix<utype>                               // sin xmatrix
    sin(const xmatrix<utype>& a) {
#ifdef _XMATH_DEBUG_FUNCTIONS
      printf("M -> function sin xmatrix: ");
      printf("a.lrows=%i, a.urows=%i, ",a.lrows,a.urows);
      printf("a.lcols=%i, a.ucols=%i\n",a.lcols,a.ucols);
#endif
      if(!a.issquare) {
        string message = "sin only defined for square matrices.";
        throw xerror(_AFLOW_FILE_NAME_, __AFLOW_FUNC__, message, _RUNTIME_ERROR_);
      }
      xmatrix<utype> out(a.urows,a.ucols,a.lrows,a.lcols), an(a.urows,a.ucols,a.lrows,a.lcols);
      bool convergence=FALSE;
      for(int n=0;!convergence;n++) {
        if(n==0) an=a;
        else an=(a*a*an)/utype(-1.0*(2.0*n+1.0)*(2.0*n));
        out=out+an;
        //    if(abs(trace(an)/trace(out))<_exponential_convergence)
        if(n>30) if(abs(trace(an))<_exponential_convergence) convergence=TRUE;
        if(n>100) convergence=TRUE;
      }
      return out;
    }
}

// ----------------------------------------------------------------------------
namespace aurostd {  // namespace aurostd
  template<class utype> xmatrix<utype>                               // cos xmatrix
    cos(const xmatrix<utype>& a) {
#ifdef _XMATH_DEBUG_FUNCTIONS
      printf("M -> function cos xmatrix: ");
      printf("a.lrows=%i, a.urows=%i, ",a.lrows,a.urows);
      printf("a.lcols=%i, a.ucols=%i\n",a.lcols,a.ucols);
#endif
      if(!a.issquare) {
        string message = "cos only defined for square matrices.";
        throw xerror(_AFLOW_FILE_NAME_, __AFLOW_FUNC__, message, _RUNTIME_ERROR_);
      }
      xmatrix<utype> out(a.urows,a.ucols,a.lrows,a.lcols),an(a.urows,a.ucols,a.lrows,a.lcols);
      bool convergence=FALSE;
      for(int n=0;!convergence;n++) {
        if(n==0) identity(an);
        else an=(a*a*an)/utype(-1.0*(2.0*n)*(2.0*n-1.0));
        out=out+an;
        if(n>30) if(abs(trace(an))<_exponential_convergence) convergence=TRUE;
        if(n>100) convergence=TRUE;
      }
      return out;
    }
}

// ----------------------------------------------------------------------------
namespace aurostd {  // namespace aurostd
  template<class utype> xmatrix<utype>                              // sinh xmatrix
    sinh(const xmatrix<utype>& a)
    {
#ifdef _XMATH_DEBUG_FUNCTIONS
      printf("M -> function sinh xmatrix: ");
      printf("a.lrows=%i, a.urows=%i, ",a.lrows,a.urows);
      printf("a.lcols=%i, a.ucols=%i\n",a.lcols,a.ucols);
#endif
      if(!a.issquare) {
        string message = "sinh only defined for square matrices.";
        throw xerror(_AFLOW_FILE_NAME_, __AFLOW_FUNC__, message, _RUNTIME_ERROR_);
      }
      xmatrix<utype> out(a.urows,a.ucols,a.lrows,a.lcols),an(a.urows,a.ucols,a.lrows,a.lcols);
      bool convergence=FALSE;
      for(int n=0;!convergence;n++) {
        if(n==0) an=a;
        else an=(a*a*an)/utype((2.0*n+1.0)*(2.0*n));
        out=out+an;
        // if(abs(trace(an)/trace(out))<_exponential_convergence)
        if(n>30) if(abs(trace(an))<_exponential_convergence) convergence=TRUE;
        if(n>100) convergence=TRUE;
      }
      return out;
    }
}

// ----------------------------------------------------------------------------
namespace aurostd {  // namespace aurostd
  template<class utype> xmatrix<utype>                              // cosh xmatrix
    cosh(const xmatrix<utype>& a)
    {
#ifdef _XMATH_DEBUG_FUNCTIONS
      printf("M -> function cosh xmatrix: ");
      printf("a.lrows=%i, a.urows=%i, ",a.lrows,a.urows);
      printf("a.lcols=%i, a.ucols=%i\n",a.lcols,a.ucols);
#endif
      if(!a.issquare) {
        string message = "cosh only defined for square matrices.";
        throw xerror(_AFLOW_FILE_NAME_, __AFLOW_FUNC__, message, _RUNTIME_ERROR_);
      }
      xmatrix<utype> out(a.urows,a.ucols,a.lrows,a.lcols),an(a.urows,a.ucols,a.lrows,a.lcols);
      bool convergence=FALSE;
      for(int n=0;!convergence;n++) {
        if(n==0) identity(an);
        else an=(a*a*an)/utype((2.0*n)*(2.0*n-1.0));
        out=out+an;
        // if(abs(trace(an)/trace(out))<_exponential_convergence)
        if(n>30) if(abs(trace(an))<_exponential_convergence) convergence=TRUE;
        if(n>100) convergence=TRUE;
      }
      return out;
    }
}

// ----------------------------------------------------------------------------
namespace aurostd {  // namespace aurostd
  template<class utype>                                    // GaussJordan xmatrix
    void GaussJordan(xmatrix<utype>& A, xmatrix<utype>& B) {
      /// This function uses Gaussian Jordan elimination to solve A*x=b.  It returns the solution x and the inverse of A.
      string message = "";
      if(A.lrows!=1) {
        message = "[1] A.lrows!=1 <<  A.lrows=" + aurostd::utype2string<int>(A.lrows);
        throw xerror(_AFLOW_FILE_NAME_, __AFLOW_FUNC__, message, _INDEX_ERROR_);
      }
      if(A.lcols!=1) {
        message = "[2] A.lcols!=1 <<  A.lcols=" + aurostd::utype2string<int>(A.lcols);
        throw xerror(_AFLOW_FILE_NAME_, __AFLOW_FUNC__, message, _INDEX_ERROR_);
      }
      if(B.lrows!=1) {
        message = "[3] B.lrows!=1 <<  B.lrows=" + aurostd::utype2string<int>(B.lrows);
        throw xerror(_AFLOW_FILE_NAME_, __AFLOW_FUNC__, message, _INDEX_ERROR_);
      }
      if(B.lcols!=1) {
        message = "[4] B.lcols!=1 <<  B.lcols=" + aurostd::utype2string<int>(B.lcols);
        throw xerror(_AFLOW_FILE_NAME_, __AFLOW_FUNC__, message, _INDEX_ERROR_);
      }
      if(A.urows!=A.ucols) {
        message = "[5] A.urows!=A.ucols <<  A.urows=" + aurostd::utype2string<int>(A.urows) + " A.ucols=" + aurostd::utype2string<int>(A.ucols);
        throw xerror(_AFLOW_FILE_NAME_, __AFLOW_FUNC__, message, _INDEX_MISMATCH_);
      }
      if(A.ucols!=B.urows) {
        message = "[6] A.ucols!=B.urows <<  A.ucols=" + aurostd::utype2string<int>(A.ucols) + " B.urows=" + aurostd::utype2string<int>(B.urows);
        throw xerror(_AFLOW_FILE_NAME_, __AFLOW_FUNC__, message, _INDEX_MISMATCH_);
      }
      int n=A.urows;
      int m=B.ucols;

      // cerr << "GaussJordan" << A.urows << " " << A.ucols << endl;

      int i,icol=1,irow=1,j,k,l,ll;
      utype big,dum,pivinv,temp;

      xvector<int> indxc(n),indxr(n),ipiv(n);

      for(j=1;j<=n;j++) ipiv[j]=0;
      for(i=1;i<=n;i++) {
        big=0.0;
        for(j=1;j<=n;j++)
          if(ipiv[j]!=1)
            for(k=1;k<=n;k++) {
              if(ipiv[k] == 0) {
                if(aurostd::abs(A[j][k])>=big) {
                  big=aurostd::abs(A[j][k]);
                  irow=j;
                  icol=k;
                }
              } else if(ipiv[k]>1) {
                message = "[7]: Singular Matrix-1";
                throw xerror(_AFLOW_FILE_NAME_, __AFLOW_FUNC__, message, _RUNTIME_ERROR_);
              }
            }
        ++(ipiv[icol]);
        if(irow!=icol) {
          for(l=1;l<=n;l++) SWAP(A[irow][l],A[icol][l]);
          for(l=1;l<=m;l++) SWAP(B[irow][l],B[icol][l]);
        }
        indxr[i]=irow;
        indxc[i]=icol;
        if(A[icol][icol]==(double) 0.0) {
          message = "[8]: Singular Matrix-2";
          throw xerror(_AFLOW_FILE_NAME_, __AFLOW_FUNC__, message, _RUNTIME_ERROR_);
        }
        pivinv=1.0/A[icol][icol];
        A[icol][icol]=1.0;
        for(l=1;l<=n;l++) A[icol][l]*=pivinv;
        for(l=1;l<=m;l++) B[icol][l]*=pivinv;
        for(ll=1;ll<=n;ll++)
          if(ll!=icol) {
            dum=A[ll][icol];
            A[ll][icol]=0.0;
            for(l=1;l<=n;l++) A[ll][l]-=A[icol][l]*dum;
            for(l=1;l<=m;l++) B[ll][l]-=B[icol][l]*dum;
          }
      }
      for(l=n;l>=1;l--) {
        if(indxr[l]!=indxc[l])
          for(k=1;k<=n;k++)
            SWAP(A[k][indxr[l]],A[k][indxc[l]]);
      }
    }
}

// ----------------------------------------------------------------------------
namespace aurostd {   // least square stuff aurostd adaptation of nrecipes    // 1 August 2014
  // namespace aurostd
  template<class utype> void gaussj(xmatrix<utype>& a, int n, xmatrix<utype>& b, int m) {  // with indices
    // linear equation solution by gauss-jordan elimination, a[1,n][1,n] is the input matrix.
    // b[1,n][1,m] is input containing the m right-hand side vectors. On the output a is replaced
    // by its matrix inverse, and b is replaced by the corresponding set of solution vectors.
    int i,icol=0,irow=0,j,k,l,ll; // default definitions to avoid compilation errors
    utype big,dum,pivinv,temp;

    string message = "";
    if(n>a.rows) {
      message = "n>a.rows";
      throw xerror(_AFLOW_FILE_NAME_, __AFLOW_FUNC__, message, _VALUE_RANGE_);
    }
    if(n>b.rows) {
      message = "n>b.rows";
      throw xerror(_AFLOW_FILE_NAME_, __AFLOW_FUNC__, message, _VALUE_RANGE_);
    }
    if(m>b.cols) {
      message = "m>b.cols";
      throw xerror(_AFLOW_FILE_NAME_, __AFLOW_FUNC__, message, _VALUE_RANGE_);
    }

    xvector<int> indxc(1,n);
    xvector<int> indxr(1,n);
    xvector<int> ipiv(1,n);
    for (j=1;j<=(int) n;j++) ipiv[j]=0;
    for (i=1;i<=(int) n;i++) {
      big=0.0;
      for (j=1;j<=n;j++)
        if(ipiv[j] != 1)
          for (k=1;k<=n;k++) {
            if(ipiv[k] == 0) {
              if(aurostd::abs(a[j][k]) >= big) {
                big=aurostd::abs(a[j][k]);
                irow=j;
                icol=k;
              }
            } else if(ipiv[k] > 1) {
              message = "Singular Matrix-1";
              throw xerror(_AFLOW_FILE_NAME_, __AFLOW_FUNC__, message, _RUNTIME_ERROR_);
            }
          }
      ++(ipiv[icol]);
      if(irow != icol) {
        for (l=1;l<=n;l++) {SWAP(a[irow][l],a[icol][l]);}
        for (l=1;l<=m;l++) {SWAP(b[irow][l],b[icol][l]);}
      }
      indxr[i]=irow;
      indxc[i]=icol;
      if(a[icol][icol] == 0.0) {
        message = "Singular Matrix-2";
        throw xerror(_AFLOW_FILE_NAME_, __AFLOW_FUNC__, message, _RUNTIME_ERROR_);
      }
      pivinv=1.0/a[icol][icol];
      a[icol][icol]=1.0;
      for (l=1;l<=n;l++) a[icol][l] *= pivinv;
      for (l=1;l<=m;l++) b[icol][l] *= pivinv;
      for (ll=1;ll<=n;ll++)
        if(ll != icol) {
          dum=a[ll][icol];
          a[ll][icol]=0.0;
          for (l=1;l<=n;l++) a[ll][l] -= a[icol][l]*dum;
          for (l=1;l<=m;l++) b[ll][l] -= b[icol][l]*dum;
        }
    }
    for (l=n;l>=1;l--) {
      if(indxr[l] != indxc[l])
        for (k=1;k<=n;k++) {
          SWAP(a[k][indxr[l]],a[k][indxc[l]]);
        }
    }
  }
}

// ----------------------------------------------------------------------------
namespace aurostd {   // least square stuff aurostd adaptation of nrecipes    // 1 August 2014
  template<class utype>
    void lfit(xvector<utype> x, xvector<utype> y, xvector<utype> sig,
        xvector<utype>& a, xvector<int> ia,
        xmatrix<utype>& covar, utype& chisq,
        void (*funcs)(utype, xvector<utype>&)) {
      // Given a set of data points x[1,ndat],y[1,ndat] with individual standar deviation sig[1,ndat], use chisq minimization to fit for some or all the coefficients
      // a[1,ma] of a function that depends linearly on a, y=sum_i a_i*afunc_i(x). The input array ia[1,ma] indicates by nonzero entries those componends of a
      // that should be fitted for, and by zero entries those components that should be held fiuxed at their input values.
      // The prgram returns value for a[1,ma], chisq,  and the covariance atrix covar[1,ma][1,ma]. (Parameters held fixed will return zero covariances.).
      // The user supplies a routine funcs(x,xvector<afunc>) that returns the ma basis funcions evaluated at x=X in the array afunc[1,ma]

      string message = "";
      int ndat=x.rows;
      if(y.rows!=x.rows) {
        message = "y.rows!=x.rows";
        throw xerror(_AFLOW_FILE_NAME_, __AFLOW_FUNC__, message, _INDEX_MISMATCH_);
      }
      if(sig.rows!=x.rows) {
        message = "sig.rows!=x.rows";
        throw xerror(_AFLOW_FILE_NAME_, __AFLOW_FUNC__, message, _INDEX_MISMATCH_);
      }

      int ma=a.rows;
      if(ia.rows!=a.rows) {
        message = "ia.rows!=a.rows";
        throw xerror(_AFLOW_FILE_NAME_, __AFLOW_FUNC__, message, _INDEX_MISMATCH_);
      }

      int i,j,k,l,m,mfit=0;
      utype ym,wt,sum,sig2i;

      aurostd::xmatrix<utype> beta(1,ma,1,1);
      aurostd::xvector<utype> afunc(1,ma);
      for (j=1;j<=(int) ma;j++)
        if(ia[j]) mfit++;
      if(mfit == 0) {
        message = "no parameters to be fitted";
        throw xerror(_AFLOW_FILE_NAME_, __AFLOW_FUNC__, message, _VALUE_ILLEGAL_);
      }
      for (j=1;j<=mfit;j++) {
        for (k=1;k<=mfit;k++) covar[j][k]=0.0;
        beta[j][1]=0.0;
      }
      for (i=1;i<=(int) ndat;i++) {
        (*funcs)(x[i],afunc);
        ym=y[i];
        if(mfit < (int) ma) {
          for (j=1;j<=(int) ma;j++)
            if(!ia[j]) ym -= a[j]*afunc[j];
        }
        sig2i=1.0/(sig[i]*sig[i]);
        for (j=0,l=1;l<=(int) ma;l++) {
          if(ia[l]) {
            wt=afunc[l]*sig2i;
            for (j++,k=0,m=1;m<=l;m++)
              if(ia[m]) covar[j][++k] += wt*afunc[m];
            beta[j][1] += ym*wt;
          }
        }
      }
      for (j=2;j<=mfit;j++)
        for (k=1;k<j;k++)
          covar[k][j]=covar[j][k];
      gaussj(covar,mfit,beta,1); // operate up to mfit
      for (j=0,l=1;l<=(int) ma;l++)
        if(ia[l]) a[l]=beta[++j][1];
      chisq=0.0;
      for (i=1;i<=(int) ndat;i++) {
        (*funcs)(x[i],afunc);
        for (sum=0.0,j=1;j<=(int) ma;j++) sum += a[j]*afunc[j];
        chisq += (((y[i]-sum)/sig[i])*((y[i]-sum)/sig[i]));
      }
      covsrt(covar,ia,mfit);
    }

}
// ----------------------------------------------------------------------------
namespace aurostd {   // least square stuff aurostd adaptation of nrecipes    // 1 August 2014
  template<class utype> void covsrt(xmatrix<utype>&covar, xvector<int> ia, int mfit) {
    // Expand in storage the covariance matrix covar[1,ma][1,ma], so as to take into account parameters
    // that are being fixed. (for the latter, return zero covariance.)
    int i,j,k;
    utype temp;

    int ma=covar.rows;
    if(covar.cols!=covar.rows) {
      string message = "covar.cols!=covar.rows";
      throw xerror(_AFLOW_FILE_NAME_, __AFLOW_FUNC__, message, _INDEX_MISMATCH_);
    }

    for (i=mfit+1;i<=ma;i++) {
      for (j=1;j<=i;j++) {
        covar[i][j]=covar[j][i]=0.0;
      }
    }
    k=mfit;
    for (j=ma;j>=1;j--) {
      if(ia[j]) {
        for (i=1;i<=ma;i++) {SWAP(covar[i][k],covar[i][j]);}
        for (i=1;i<=ma;i++) {SWAP(covar[k][i],covar[j][i]);}
        k--;
      }
    }
  }
}

namespace aurostd {  // namespace aurostd
  void GCD(const xmatrix<int>& ma,const xmatrix<int>& mb,xmatrix<int>& mgcd){ //CO20191201
    if(ma.rows==0 || ma.cols==0){throw aurostd::xerror(_AFLOW_FILE_NAME_,"aurostd::GCD():","ma.rows==0 || ma.cols==0",_INPUT_NUMBER_);}
    xmatrix<int> mx(ma.urows,ma.ucols,ma.lrows,ma.lcols),my(ma.urows,ma.ucols,ma.lrows,ma.lcols);
    return GCD(ma,mb,mgcd,mx,my);
  }
  void GCD(const xmatrix<int>& ma,const xmatrix<int>& mb,xmatrix<int>& mgcd,xmatrix<int>& mx,xmatrix<int>& my){ //CO20191219
    if(ma.rows==0 || ma.cols==0){throw aurostd::xerror(_AFLOW_FILE_NAME_,"aurostd::GCD():","ma.rows==0 || ma.cols==0",_INPUT_NUMBER_);}
    //ma vs. mb
    if(ma.lrows!=mb.lrows){throw aurostd::xerror(_AFLOW_FILE_NAME_,"aurostd::GCD():","ma.lrows!=mb.lrows",_INDEX_MISMATCH_);}
    if(ma.urows!=mb.urows){throw aurostd::xerror(_AFLOW_FILE_NAME_,"aurostd::GCD():","ma.urows!=mb.urows",_INDEX_MISMATCH_);}
    if(ma.lcols!=mb.lcols){throw aurostd::xerror(_AFLOW_FILE_NAME_,"aurostd::GCD():","ma.lcols!=mb.lcols",_INDEX_MISMATCH_);}
    if(ma.ucols!=mb.ucols){throw aurostd::xerror(_AFLOW_FILE_NAME_,"aurostd::GCD():","ma.ucols!=mb.ucols",_INDEX_MISMATCH_);}
    //ma vs. mgcd
    if(ma.lrows!=mgcd.lrows || ma.urows!=mgcd.urows || ma.lcols!=mgcd.lcols || ma.ucols!=mgcd.ucols){xmatrix<int> mgcd_tmp(ma);mgcd=mgcd_tmp;}
    //ma vs. mx
    if(ma.lrows!=mx.lrows || ma.urows!=mx.urows || ma.lcols!=mx.lcols || ma.ucols!=mx.ucols){xmatrix<int> mx_tmp(ma);mx=mx_tmp;}
    //ma vs. my
    if(ma.lrows!=my.lrows || ma.urows!=my.urows || ma.lcols!=my.lcols || ma.ucols!=my.ucols){xmatrix<int> my_tmp(ma);my=my_tmp;}
    for(int i=ma.lrows;i<=ma.urows;i++){
      for(int j=ma.lcols;j<=ma.ucols;j++){
        GCD(ma[i][j],mb[i][j],mgcd[i][j],mx[i][j],my[i][j]);
      }
    }
  }
} // namespace aurostd

// ----------------------------------------------------------------------------
// DX20201125
namespace aurostd {
  template<class utype> void polarDecomposition(const xmatrix<utype>& transformation_matrix,
      xmatrix<utype>& rotation,
      xmatrix<utype>& deformation,
      bool check_orthogonal_rotation) {

    // Decompose a transformation into its rotation and deformation
    // matrices: T=R*U (where T=original matrix, R=rotation, U=deformation).
    // Procedure:
    // 1) T^2 = trasp(T)*T=trasp(R*U)*(R*U)=trasp(U)*trasp(R)*R*U=trasp(U)*U
    //    (since trasp(R)*R=I, i.e. orthogonal matrix)
    // 2) U = sqrt(trasp(U)*U), using diagonalization technique:
    //    http://en.wikipedia.org/wiki/Square_root_of_a_matrix#By_diagonalization
    // 3) R = T*inverse(U)
    // Following ref: http://www.continuummechanics.org/polardecomposition.html
    // Generalized for an nxn matrix.

    bool LDEBUG=(FALSE || XHOST.DEBUG);
    stringstream message;

    // ---------------------------------------------------------------------------
    // analysis only works for a square matrix
    if(!transformation_matrix.issquare){
      message << "The transformation matrix must be a square matrix.";
      throw xerror(_AFLOW_FILE_NAME_, __AFLOW_FUNC__, message, _INPUT_ERROR_);
    }

    // ---------------------------------------------------------------------------
    // save matrix dimension
    uint dimension = transformation_matrix.rows;

    // ---------------------------------------------------------------------------
    // square the matrix
    xmatrix<utype> T_squared = trasp(transformation_matrix)*transformation_matrix;

    if(LDEBUG){ cerr << __AFLOW_FUNC__ << " T^2: " << T_squared << endl; }

    // ---------------------------------------------------------------------------
    // if T^2 is the identity, then this is a unitary transformation, no deformation
    // (not sure how sensitive the deformation is, we may not be able to do this)
    if(aurostd::isidentity(T_squared)){
      rotation = transformation_matrix;
      deformation = aurostd::eye<utype>(dimension,dimension); //DX+ME20210111
      return;
    }

    // ---------------------------------------------------------------------------
    // find square root of matrix via diagonalization method
    xvector<utype> diag(dimension); //diag: vector of diagonal components
    xmatrix<utype> eigen_vec(dimension,dimension); //eigen_vec: matrix with eigen vectors as columns

    // ---------------------------------------------------------------------------
    // Jacobi
    jacobi(T_squared, diag, eigen_vec);

    if(LDEBUG){
      cerr << __AFLOW_FUNC__ << " diag: " << diag << endl;
      cerr << __AFLOW_FUNC__ << " eigen_vec: " << eigen_vec << endl;
    }

    // ---------------------------------------------------------------------------
    // build diagonal matrix
    xmatrix<utype> diag_matrix = aurostd::eye<utype>(dimension,dimension);
    for(uint i=1;i<=dimension;i++){
      diag_matrix[i][i] = aurostd::sqrt(diag(i));
    }

    if(LDEBUG){ cerr << __AFLOW_FUNC__ << " diag_matrix: " << diag_matrix << endl; }

    // ---------------------------------------------------------------------------
    // find deformation (U) via U=v*D*inverse(v);
    deformation = eigen_vec*diag_matrix*aurostd::inverse(eigen_vec);

    if(LDEBUG){ cerr << __AFLOW_FUNC__ << " deformation matrix (U): " << deformation << endl; }

    // ---------------------------------------------------------------------------
    // find rotation (R) via R=T*inverse(U)
    rotation = transformation_matrix*aurostd::inverse(deformation);

    if(LDEBUG){ cerr << __AFLOW_FUNC__ << " rotation matrix (R): " << rotation << endl; }

    // ---------------------------------------------------------------------------
    // verify conditions of an orthogonal matrix for rotation
    if(check_orthogonal_rotation){
      xmatrix<utype> identity_matrix = rotation*trasp(rotation);
      if(LDEBUG){
        // R^T==R^-1
        cerr << __AFLOW_FUNC__ << " transpose(R):" << endl << aurostd::trasp(rotation) << endl;
        cerr << __AFLOW_FUNC__ << " inverse(R):" << endl << aurostd::inverse(rotation) << endl;
        // R*R^T=I
        cerr << __AFLOW_FUNC__ << " identity? (R*R^T=I):" << endl << identity_matrix << endl;
      }
      if(!aurostd::isidentity(identity_matrix)){
        message << "Extracted rotation should be an orthogonal matrix (R*R^T==I):" << endl << identity_matrix;
        throw xerror(_AFLOW_FILE_NAME_, __AFLOW_FUNC__, message, _RUNTIME_ERROR_);
      }
    }
  }
}


// ----------------------------------------------------------------------------
// SD20220425
// Equilibrates a general rectangular matrix such that it has max-norm 1 in every row and column.
// The equilibrated matrix A can be written in terms of the original matrix as: A = R * A_orig * C
// DOI: 10.1137/S0895479891222088
// See also: https://cs.stanford.edu/people/paulliu/files/cs517-project.pdf
namespace aurostd {
  template<class utype> void equilibrateMatrix(const xmatrix<utype>& A_orig, xmatrix<utype>& A, xmatrix<utype>& R, xmatrix<utype>& C, uint niter, utype tol) {
    bool LDEBUG=(FALSE || XHOST.DEBUG);
    A = A_orig;
    aurostd::shiftlrowscols(A, 1, 1);
    int m = A.rows, n = A.cols, mn = m + n;
    //           ( 0 | A )
    // A_block = ( ----- ) // symmetric matrix
    //           ( A'| 0 )
    xmatrix<utype> A_block = (utype)0.0 * aurostd::ones_xm<utype>(mn, mn);
    A_block.setmat(A, 1, m + 1);
    A_block.setmat(trasp(A), m + 1, 1);
    A = A_block;
    xmatrix<utype> D = aurostd::eye<utype>(mn), D_tmp;
    utype d;
    bool flag_conv = false;
    uint iter = 0;
    if (LDEBUG) {cerr << "A_orig=" << A_orig << endl;}
    while (iter < niter && flag_conv != true) {
      flag_conv = true;
      for (int i = 1; i <= mn; i++) {
        D_tmp = aurostd::eye<utype>(mn);
        d = (utype)1.0 / aurostd::sqrt(aurostd::linf_norm(A.getmat(1, mn, i, i)));
        D_tmp(i, i) = d;
        D = D * D_tmp;
        A = D_tmp * A * D_tmp;
        if (flag_conv && (aurostd::abs(1.0 - d) > tol)) {flag_conv = false;}
      }
      iter++;
    }
    R = D.getmat(1, m, 1, m);
    C = D.getmat(m + 1, mn, m + 1, mn);
    A = R * A_orig * C;
    if (LDEBUG) {
      cerr << "iter=" << iter << endl;
      cerr << "A=" << A << endl;
    }
  }
}

// ----------------------------------------------------------------------------

namespace aurostd {  // namespace aurostd
  template<class utype>                                      //  std::cout operator <<
    std::ostream& operator<< (std::ostream& buf,const xmatrix<utype>& x) {
      char buf2[80];
      string iobuf1,iobuf2,iobuf3,iobuf4,iobuf5;         // buffers
      utype xij=0;int i,j;                                             // buffer x[i]
      bool done=FALSE;
      if(_isfloat(xij)) {                                    // floating point mode
        if(!_iscomplex(xij)) {                                     // real numbers
          if(_size(xij)==sizeof(long double)) {                     // long double
            iobuf1="%13.7lle";                                     // long double
            iobuf2="long double  ";                                  // long double
            iobuf3="    0.0      ";                                // long double
            iobuf4="[%2i]   ";                                       // long double
            iobuf5="     ";                                        // long double
            done=TRUE;
          }	
          if(_size(xij)==sizeof(double)) {                               // double
            iobuf1="%11.4le";                                           // double
            iobuf2="double     ";                                         // double
            iobuf3="   0.0     ";                                       // double
            iobuf4="[%2i]  ";                                             // double
            iobuf5="    ";                                              // double
            done=TRUE;
          }	
          if(_size(xij)==sizeof(float)) {                                 // float
            iobuf1=" % 2.4lf";                                             // float
            iobuf2="float    ";                                            // float
            iobuf3="  0.0000";                                             // float
            iobuf4="[%2i] ";                                               // float
            iobuf5="    ";
            done=TRUE;
          }	
        } else {                                                // xcomplex numbers
          if(_size(xij)==sizeof(xcomplex<long double>)) {  // xcomplex<long double>
            // 	  iobuf1=" (% 13.7lle,% 13.7lle)";                // xcomplex<long double>
            // 	  iobuf2="xcomplex<long double>";                 // xcomplex<long double>
            // 	  iobuf3=" (     0.0      ,     0.0      )";      // xcomplex<long double>
            // 	  iobuf4="[%2i]   ";                              // xcomplex<long double>
            // 	  iobuf5="       ";                               // xcomplex<long double>
            done=TRUE;
          }	
          if(_size(xij)==sizeof(xcomplex<double>)) {            // xcomplex<double>
            // 	  iobuf1=" (% 11.5le,% 11.5le)";                       // xcomplex<double>
            // 	  iobuf2="xcomplex<double>";                           // xcomplex<double>
            // 	  iobuf3=" (   0.0      ,   0.0      )";               // xcomplex<double>
            // 	  iobuf4="[%2i]  ";                                    // xcomplex<double>
            // 	  iobuf5="      ";                                     // xcomplex<double>
            done=TRUE;
          }	
          if(_size(xij)==sizeof(xcomplex<float>)) {              // xcomplex<float>
            // 	  iobuf1=" (% 10.4le,% 10.4le)";                        // xcomplex<float>
            // 	  iobuf2="xcomplex<float>";                             // xcomplex<float>
            // 	  iobuf3=" (   0.0     ,   0.0     )";                  // xcomplex<float>
            // 	  iobuf4="[%2i] ";                                      // xcomplex<float>
            // 	  iobuf5="      ";                                      // xcomplex<float>
            done=TRUE;
          }	
        }
      } else {                                                      // integer mode
        if(_size(xij)==sizeof(long int))  {                            // long int
          iobuf1="%11i";                                                // long int
          iobuf2="long int     ";                                       // long int
          iobuf3="        0 ";                                          // long int
          iobuf4="[%2i] ";                                              // long int
          iobuf5="     ";                                               // long int
          done=TRUE;
        }	
        if(_size(xij)==sizeof(int))  {                                      // int
          iobuf1="%11i";                                                     // int
          iobuf2="int          ";                                            // int
          iobuf3="        0 ";                                               // int
          iobuf4="[%2i] ";                                                   // int
          iobuf5="     ";                                                    // int
          done=TRUE;
        }	
        if(_size(xij)==sizeof(char))  {                                    // char
          iobuf1="%3d";                                                     // char
          iobuf2="char ";                                                   // char
          iobuf3="  0 ";                                                    // char
          iobuf4="[%2i] ";                                                  // char
          iobuf5="";                                                        // char
          done=TRUE;
        }	
      }

      //cerr << iobuf2 << endl;
      if(done==FALSE) {
        string message = "no data type available for user type";
        throw xerror(_AFLOW_FILE_NAME_, __AFLOW_FUNC__, message, _RUNTIME_ERROR_);
      }

#ifdef _XMATH_DEBUG_OUTPUT
      buf << iobuf2;
      for(j=x.lcols;j<=x.ucols;j++) {
        sprintf(buf1,iobuf4.c_str(),j);                                            // above
        buf << buf1 << iobuf5;
      }
      buf << endl ;
#endif
      for(i=x.lrows;i<=x.urows;i++) {
#ifdef _XMATH_DEBUG_OUTPUT
        sprintf(buf1,iobuf4.c_str(),i);                                             // near
        buf << buf1 ;
#endif
#ifdef _XMATH_LATGEN_AL_GULP
        buf << "Al core" ;
#endif
        for(j=x.lcols;j<=x.ucols;j++) {
          xij=x[i][j];
          if(!_iscomplex(xij)) {
            if(_isfloat(xij)) {
              if(abs(xij)> (double) _xmatrix_epsilon) {
                sprintf(buf2,iobuf1.c_str(),aurostd::_real(xij));
              } else {
                //	      sprintf(buf2,iobuf3);
                sprintf(buf2,iobuf1.c_str(),aurostd::_real(xij));
              }
            } else {
              if(aurostd::_real(xij)!=0) {
                sprintf(buf2,iobuf1.c_str(),aurostd::_real(xij));
              } else {
                //  sprintf(buf2,iobuf3.c_str());
                sprintf(buf2,iobuf1.c_str(),aurostd::_real(xij));
              }
            }
            buf << string(buf2) << " ";
          } else {
            //	  if(abs(xij)>  (float) _xmatrix_epsilon)
            //    sprintf(buf2,iobuf1.c_str(),real(xij),imag(xij));
            //  else
            //    sprintf(buf2,iobuf3.c_str());
            buf << xij << " ";  // problem of printing in xcomplex
          }
          //	if(j<x.ucols) buf;
        }
        if(i<x.urows) buf << endl;
      }
      // cerr << "[3]" << endl;
      return buf;
    }
}


// ----------------------------------------------------------------------------
// --------------------------------------------- MODULE vector_matrix_utilities


//*****************************************************************************
// ORTHOGONALITY STUFF
#define _DEFAULT_EPS_BASIS_REDUCE_ 0.001

namespace aurostd {
  // namespace aurostd

  // ***************************************************************************************************
  //  This function calculates the "orthogonality defect" of the given basis of a 3D lattice.
  template<class utype> utype
    orthogonality_defect(const xmatrix<utype>& basis) {
      utype od=1.0;
      xvector<utype> bj(3);
      for(int j=1;j<=3;j++) {
        bj(1)=basis(1,j);
        bj(2)=basis(2,j);
        bj(3)=basis(3,j);
        od=od*aurostd::modulus(bj);
      }
      od=od/aurostd::abs(aurostd::det(basis));
      return od;
    }

  // ***************************************************************************************************
  // This routine takes two vectors (in three-space) and reduces them to form a shortest set (Minkowski
  // reduced). The idea is to subtract B from C so that the new C is as close to the origin as any
  // lattice point along the line that passes through C in the direction of B. The process is repeated
  // then for C subtracted from B, and so on, until the new vector isn't shorter than the other. It's
  // pretty obvious if you do an example by hand. Also see 3.1 of Lecture notes in computer science,
  // ISSN 0302-974, ANTS - VI : algorithmic number theory, 2004, vol. 3076, pp. 338-357 ISBN
  // 3-540-22156-5
  template<class utype> bool
    gaussian_reduce_two_vectors(xvector<utype>& B, xvector<utype>& C,utype eps) {
      xvector<utype> temp(3);
      for(int it=0;;it++) { // dont touch this
        int SwapCnt=0;//GH Counter for the number of times B and C are swapped
        if(it > 100) { cerr << "gaussian_reduce_two_vectors failed to converge" << endl;return FALSE;}
        if(aurostd::modulus(B) > aurostd::modulus(C)) {
          temp=B;  // Keep C as the longest vector
          B=C;     // Keep C as the longest vector
          C=temp;  // Keep C as the longest vector
          SwapCnt++; //GH Keep track of the number of swaps
        }
        //    cerr << aurostd::modulus(C) << " " << scalar_product(B,C)/aurostd::modulus(B) << endl;
        C=C-nint(scalar_product(B,C)/aurostd::modulus(B)/aurostd::modulus(C))*B;
        if(aurostd::modulus(C) > aurostd::modulus(B)-eps) {
          if(aurostd::mod(SwapCnt,2)!=0) {temp=B;B=C;C=temp;} // GH CORRECT
          // BUG BUG BUG if(aurostd::mod(it,2)!=0) {temp=B;B=C;C=temp;} // GH
          // GH Make sure the routine doesn't change the order of B and C on output
          // In other words, switch B and C again if odd number of swaps so far
          return TRUE; // basis cannot be further reduced
        }
      }
    }


  // ***************************************************************************************************
  // This routine takes three vectors, A,B,C, defining a lattice, and reduces the first one so that it
  // is a close as possible to the origin while remaining in the affine plane which is defined by B,C but
  // shifted by A. See Lecture notes in computer science, ISSN 0302-974, ANTS - VI : algorithmic
  // number theory, 2004, vol. 3076, pp. 338-357 ISBN 3-540-22156-5
  template<class utype> void
    reduce_A_in_ABC(xvector<utype>& A, xvector<utype>& B, xvector<utype>& C,utype eps) {
      string soliloquy="aurostd::reduce_A_in_ABC():";
      xvector<utype> T(3);  // closest point to origin in B,C+A affine plane
      xmatrix<utype> ABC(3,3),ABCinv(3,3),oldABC(3,3); // Matrices of ABC basis vectors and inverse
      xvector<utype> dist(4); // the distances from T to enclosing lattice points of B,C (4 corners of the ppiped)
      xvector<utype> i(3),i1(3),i2(3),i3(3),i4(3); // lattice coordinates of A, in the affine plane, using the B,C basis vectors
      int idx; // index of the smallest distance from T to a lattice point in B,C
      //[CO20191201 - OBSOLETE]bool err;
      //integer j
      utype lambda;
      //print *,"entering reduction routine..."
      //write(*,'("aurostd::modulus(A): ",f7.3,5x," A ",3(f7.3,1x)A)') aurostd::modulus(A), A
      for(int i=1;i<=3;i++) {
        ABC(i,1)=A(i);
        ABC(i,2)=B(i);
        ABC(i,3)=C(i);
      }
      oldABC=ABC;
      // Use Gaussian reduction to reduce the B,C 2D basis so that it is itself Minkowski reduced. If this
      // is done then the closest lattice point (in B,C plane) to projection of A (into the B,C plane) is
      // guaranteed to be one of the corners of the unit cell enclosing the projection of A
      gaussian_reduce_two_vectors(B,C,eps);

      //do j=1,3
      //   write(*,'(3(f11.5,1x))') ABC(j,:)
      //enddo
      //
      // First thing to do is find the (real, not lattice) point in the affine plane B,C + A that is
      // nearest the origin. Call this T.
      lambda=-scalar_product(A,vector_product(B,C))/(aurostd::modulus(vector_product(B,C))*aurostd::modulus(vector_product(B,C)));
      T=A + lambda*vector_product(B,C);

      //print *,lambda
      //write(*,'("T (vec in B,C affine plane): ",3(f10.3,1x))') T

      // Now find the four points of the B,C lattice, in the affine plane, that enclose the point T
      for(int i=1;i<=3;i++) {//GH We need these 3 lines to load matrix ABC again with the vectors A,B,C
        ABC(i,1)=A(i);ABC(i,2)=B(i);ABC(i,3)=C(i);//GH
      }//GH
      if(aurostd::isNonInvertible(ABC)){throw aurostd::xerror(_AFLOW_FILE_NAME_,soliloquy,"A,B,C vectors in reduce_A_in_ABC are co-planar",_VALUE_RANGE_);} //CO20191201
      ABCinv=inverse(ABC);  //CO20191201
      i=aurostd::nint(ABCinv*T);

      // print *,"Lattice coordinates of origin enclosing T:", i
      // Compute the distance from T to each of the four points and pick the one that is the closest.
      i1(1)=i(1);i1(2)=i(2);i1(3)=i(3);dist(1)=aurostd::modulus(T-ABC*i1);
      i2(1)=i(1);i2(2)=i(2)+1;i2(3)=i(3);dist(2)=aurostd::modulus(T-ABC*i2);
      i3(1)=i(1);i3(2)=i(2);i3(3)=i(3)+1;dist(3)=aurostd::modulus(T-ABC*i3);
      i4(1)=i(1);i4(2)=i(2)+1;i4(3)=i(3)+1;dist(4)=aurostd::modulus(T-ABC*i4);
      idx=0;idx=aurostd::mini(dist);
      //write(*,'("Dists: ",4(f10.5,1x))') dist

      //if(.not. equal(,origdist,eps)) then // Only change A if the new one really

      if(idx==1) A=A-ABC*i1;
      if(idx==2) A=A-ABC*i2;
      if(idx==3) A=A-ABC*i3;
      if(idx==4) A=A-ABC*i4;
      if(idx==0) {
        string message = "Case failed in reduce_A_in_ABC";
        throw aurostd::xerror(_AFLOW_FILE_NAME_, soliloquy, message, _VALUE_RANGE_);
      }
      //endif
      //write(*,'("aurostd::modulus(A): ",f7.3,5x," A ",3(f7.3,1x)A)') aurostd::modulus(A), A
      for(int i=1;i<=3;i++) {//GH We need these 3 lines to load matrix ABC again with the vectors A,B,C
        ABC(i,1)=A(i);ABC(i,2)=B(i);ABC(i,3)=C(i);//GH
      }//GH

      // [OBSOLETE]  aurostd::matrix_inverse(ABC,ABCinv,err);
      //[CO20191201 - OBSOLETE]err=aurostd::inverse(ABC,ABCinv);
      //
      if(aurostd::isNonInvertible(ABC)){throw aurostd::xerror(_AFLOW_FILE_NAME_,soliloquy,"A,B,C vectors in reduce_A_in_ABC are co-planar",_VALUE_RANGE_);} //CO20191201
      ABCinv=inverse(ABC);  //CO20191201
      ABC=ABCinv*oldABC-aurostd::nint(ABCinv*oldABC);

      for(int i=1;i<=3;i++) {
        for(int j=1;j<=3;j++) {
          if(aurostd::abs(ABC(i,j))>eps) {
            stringstream message;
            message << "eps=" << eps << std::endl;
            message << "ABC(i,j)=" << ABC(i,j) << std::endl;
            message << "ABCinv=" << ABCinv << std::endl;
            message << "oldABC=" << oldABC << std::endl;
            message << "ABCinv*oldABC=" << ABCinv*oldABC << std::endl;
            message << "ABCinv*oldABC-aurostd::nint(ABCinv*oldABC)=" << ABCinv*oldABC-aurostd::nint(ABCinv*oldABC) << std::endl;
            message << "Lattice was not preserved  in reduce_A_in_ABC";
            throw xerror(_AFLOW_FILE_NAME_, soliloquy, message, _RUNTIME_ERROR_);
          }
        }
      }
      //read(*,*)
    }

  // ***************************************************************************************************
  //  This routine takes a set of basis vectors (that form a lattice) and reduces them so that they form
  //  the shortest possible basis. See Lecture notes in computer science, ISSN 0302-974, ANTS - VI : algorithmic
  //  number theory, 2004, vol. 3076, pp. 338-357 ISBN 3-540-22156-5
  template<class utype> utype
    reduce_to_shortest_basis(const xmatrix<utype>& IN,xmatrix<utype>& OUT,utype eps,bool VERBOSE) {
      string soliloquy="aurostd::reduce_to_shortest_basis():";  //CO20191201
      xvector<utype> A(3),B(3),C(3);
      xmatrix<utype> check(3,3);
      //[CO20191201 - OBSOLETE]bool err;
      utype od,odnew;
      int ii=0,iimax=10000;
      // IN has colum-vectors
      for(int i=1;i<=3;i++) {
        A(i)=IN(i,1); // 1st vector
        B(i)=IN(i,2); // 2nd vector
        C(i)=IN(i,3); // 3rd vector
      }
      odnew=orthogonality_defect(IN);
      if(VERBOSE) cout << "aurostd::reduce_to_shortest_basis: Before reduction, the orthogonality defect of the basis was " << odnew << endl;
      bool goexit=FALSE;
      while(goexit==FALSE) {
        od=odnew;
        reduce_A_in_ABC(A,B,C,eps);
        reduce_A_in_ABC(B,C,A,eps);
        reduce_A_in_ABC(C,A,B,eps);
        for(int i=1;i<=3;i++) {
          OUT(i,1)=A(i);OUT(i,2)=B(i);OUT(i,3)=C(i);
        }
        odnew=orthogonality_defect(OUT);
        // write(*,'("OD: ",2(f7.3,1x))') odnew, od
        //      cerr << od << " " << odnew << endl;
        if(aurostd::abs(od-odnew)<eps) goexit=TRUE;
        if(ii++>iimax) goexit=TRUE;
        //     if(ii++>iimax) {OUT=IN;return orthogonality_defect(OUT);}
      }
      if(aurostd::isNonInvertible(OUT)){throw aurostd::xerror(_AFLOW_FILE_NAME_,soliloquy,"OUT matrix is singular in reduce_to_shortest_basis",_VALUE_RANGE_);} //CO20191201
      check=aurostd::inverse(OUT);
      //  Check that the conversion from old to new lattice vectors is still an integer matrix
      if(sum(abs(check*IN-nint(check*IN)))>eps) {
        string message = "Reduced lattice vectors in reduce_to_shortest_basis changed the original lattice";
        throw xerror(_AFLOW_FILE_NAME_, soliloquy, message, _RUNTIME_ERROR_);
      }
      if(VERBOSE) cout << "aurostd::reduce_to_shortest_basis: After reduction, the orthogonality defect of the basis is " << orthogonality_defect(OUT) << endl;
      //GH if we have a left-handed basis, then exchange two vectors so that the basis is right-handed (I don't care but VASP does...Why?)
      if(aurostd::det(OUT)<eps) {
        utype temp;
        for(int i=1;i<=3;i++) {temp=OUT(i,1);OUT(i,1)=OUT(i,2);OUT(i,2)=temp;} // swap 1st with 2nd vector
      }
      // OUT has colum-vectors
      return orthogonality_defect(OUT);
    }

  template<class utype> xmatrix<utype>
    reduce_to_shortest_basis(const xmatrix<utype>& IN,utype eps,bool VERBOSE) {
      xmatrix<utype> newbasis(3,3);
      reduce_to_shortest_basis(IN,newbasis,eps,VERBOSE);
      return newbasis;
    }

  template<class utype> xmatrix<utype>
    reduce_to_shortest_basis(const xmatrix<utype>& IN) {
      return reduce_to_shortest_basis(IN,(utype)_DEFAULT_EPS_BASIS_REDUCE_,FALSE);
    }
}

//*****************************************************************************
// EIGENVECTORS EIGENVALUES STUFF

// ****************************************************
namespace aurostd {

#define NRANSI
#define ROTATE(a,i,j,k,l)   {g=a[i][j];h=a[k][l];a[i][j]=g-s*(h+g*tau);a[k][l]=h+s*(g-h*tau);}
  template<class utype>
    int jacobi(const xmatrix<utype> &ain,xvector<utype> &d,xmatrix<utype> &v) {
      // Computes all eigenvalues and eigenvectors of a real symmetric xmatrix a[1..n][1..n].
      // On output, elements of a above the diagonal are destroyed. d[1..n] returns the eigenvalues of a.
      // v[1..n][1..n] is a matrix whose columns contain, on output, the normalized eigenvectors of
      // a. The function returns the number of Jacobi rotations that were required.

      stringstream message;
      int j,iq,ip,i,n,nrot=0;
      utype tresh,theta,tau,t,sm,s,h,g,c;
      xmatrix<utype> a(ain);
      n=a.rows;
      if(a.rows!=a.cols) {
        message << "'a' matrix not square  a.rows" << a.rows << " a.cols=" << a.cols;
        throw xerror(_AFLOW_FILE_NAME_, __AFLOW_FUNC__, message, _RUNTIME_ERROR_);
      }
      if(v.rows!=v.cols) {
        message << "'v' matrix not square  v.rows" << v.rows << " v.cols=" << v.cols;
        throw xerror(_AFLOW_FILE_NAME_, __AFLOW_FUNC__, message, _RUNTIME_ERROR_);
      }
      if(a.rows!=v.rows) {
        message << "'a' and 'v' matrices must have same size  a.rows" << a.rows << " v.rows=" << v.rows;
        throw xerror(_AFLOW_FILE_NAME_, __AFLOW_FUNC__, message, _RUNTIME_ERROR_);
      }
      if(a.rows!=d.rows) {
        message << "'a' and 'd' objects must have same size  a.rows" << a.rows << " d.rows=" << d.rows;
        throw xerror(_AFLOW_FILE_NAME_, __AFLOW_FUNC__, message, _RUNTIME_ERROR_);
      }

      xvector<utype> b(1,n);
      xvector<utype> z(1,n);
      for (ip=1;ip<=n;ip++) {
        for (iq=1;iq<=n;iq++) v[ip][iq]=0.0;
        v[ip][ip]=1.0;
      }
      for (ip=1;ip<=n;ip++) {
        b[ip]=d[ip]=a[ip][ip];
        z[ip]=0.0;
      }
      nrot=0;
      for (i=1;i<=50;i++) {
        sm=0.0;
        for (ip=1;ip<=n-1;ip++) {
          for (iq=ip+1;iq<=n;iq++)
            sm += aurostd::abs(a[ip][iq]);
        }
        if(sm == 0.0) {
          //~z;~b;
          return nrot;
        }
        if(i < 4)
          tresh=0.2*sm/(n*n);
        else
          tresh=0.0;
        for (ip=1;ip<=n-1;ip++) {
          for (iq=ip+1;iq<=n;iq++) {
            g=100.0*aurostd::abs(a[ip][iq]);
            if(i > 4 && (utype)(aurostd::abs(d[ip])+g) == (utype)aurostd::abs(d[ip])
                && (utype)(aurostd::abs(d[iq])+g) == (utype)aurostd::abs(d[iq]))
              a[ip][iq]=0.0;
            else if(aurostd::abs(a[ip][iq]) > tresh) {
              h=d[iq]-d[ip];
              if((utype)(aurostd::abs(h)+g) == (utype)aurostd::abs(h)) {
                t=(a[ip][iq])/h;
              } else {
                theta=0.5*h/(a[ip][iq]);
                t=1.0/(aurostd::abs(theta)+aurostd::sqrt(1.0+theta*theta));
                if(theta < 0.0) t = -t;
              }
              c=1.0/sqrt(1+t*t);
              s=t*c;
              tau=s/(1.0+c);
              h=t*a[ip][iq];
              z[ip] -= h;
              z[iq] += h;
              d[ip] -= h;
              d[iq] += h;
              a[ip][iq]=0.0;
              for (j=1;j<=ip-1;j++) {ROTATE(a,j,ip,j,iq);}
              for (j=ip+1;j<=iq-1;j++) {ROTATE(a,ip,j,j,iq);}
              for (j=iq+1;j<=n;j++) {ROTATE(a,ip,j,iq,j);}
              for (j=1;j<=n;j++) {ROTATE(v,j,ip,j,iq);}
              ++(nrot);
            }
          }
        }
        for (ip=1;ip<=n;ip++) {
          b[ip] += z[ip];
          d[ip]=b[ip];
          z[ip]=0.0;
        }
      }
      throw aurostd::xerror(_AFLOW_FILE_NAME_, "xmatrix::jacobi()", "Too many iterations.", _RUNTIME_ERROR_);
    }
#undef ROTATE

  //ME20190815
  // Jacobi algorithm for Hermitian matrices (used to be in APL/apl_aplmath.cpp)
  // Based on http://arxiv.org/abs/physics/0607103
  template<class utype>
    xvector<utype> jacobiHermitian(xmatrix<xcomplex<utype> >& A, char _sort_) {
      xmatrix<xcomplex<utype> > U(A.rows, A.cols);
      return jacobiHermitian(A, U, _sort_);
    }

  template<class utype>
    xvector<utype> jacobiHermitian(xmatrix<xcomplex<utype> >& A, xmatrix<xcomplex<utype> >& U, char _sort_) {
      // Matrices have to be square
      if (!A.issquare) {
        string message = "Input matrix is not square.";
        throw xerror(_AFLOW_FILE_NAME_, __AFLOW_FUNC__, message, _RUNTIME_ERROR_);
      }

      // Reshape eigenvector matrix if needed
      if ((U.rows != A.rows) || (U.cols != A.cols)) {
        xmatrix<xcomplex<utype> > U_new(A.urows, A.ucols, A.lrows, A.lcols);
        U = U_new;
      }

      // Initialize
      utype eps = std::numeric_limits<utype>::epsilon();
      uint max_sweeps = 50;
      uint threshold_sweep = 4;
      uint n = A.rows;
      double reduction = 0.04/std::pow(n, 4);

      xvector<utype> d(n);
      xmatrix<utype> ev(2, n);
      U.clear();
      // Initialize U as unit matrix and d as diagonal elements of A
      for (uint p = 1; p <= n; p++) {
        ev[1][p] = 0.0;
        ev[2][p] = A[p][p].re;
        d[p] = ev[2][p];
        U[p][p] = 1.0;
      }

      utype sum, threshold, t, delta, invc, s;
      xcomplex<utype> x, y, Apq, cApq;
      uint p, q, j, nSweep;

      // Perform sweeps
      for (nSweep = 1; nSweep <= max_sweeps; nSweep++) {
        // Convergence criterion: sum of the squares of the off-diagonal elements
        sum = 0.0;
        for (q = 2; q <= n; q++) {
          for (p = 1; p <= q - 1; p++) {
            sum += magsqr(A[p][q]);
          }
        }
        if (sum < 0.5 * eps) break;
        if (nSweep < threshold_sweep) threshold = reduction * sum;
        else threshold = 0;

        // Perform Jacobi rotations
        for (q = 2; q <= n; q++) {
          for (p = 1; p <= q - 1; p++) {
            sum = magsqr(A[p][q]);
            if ((nSweep > threshold_sweep) &&
                (sum < 0.5 * eps * std::max<utype>(ev[2][p] * ev[2][p], ev[2][q] * ev[2][q]))) {
              A[p][q] = 0;
            } else if (sum > threshold) {
              t = 0.5 * (ev[2][p] - ev[2][q]);
              t = 1.0/(t + copysign(sqrt(t * t + sum), t));
              delta = t * sum;
              ev[1][p] = ev[1][p] + delta;
              ev[2][p] = d[p] + ev[1][p];
              ev[1][q] = ev[1][q] - delta;
              ev[2][q] = d[q] + ev[1][q];

              invc = sqrt(delta * t + 1);
              s = t/invc;
              t = delta/(invc + 1);

              Apq = A[p][q];
              cApq = conj(Apq);

              for (j = 1; j <= p - 1; j++) {
                x = A[j][p];
                y = A[j][q];
                A[j][p] = x + s * (cApq * y - t * x);
                A[j][q] = y - s * (Apq * x + t * y);
              }

              for (j = p + 1; j <= q - 1; j++) {
                x = A[p][j];
                y = A[j][q];
                A[p][j] = x + s * (Apq * conj(y) - t * x);
                A[j][q] = y - s * (Apq * conj(x) + t * y);
              }

              for (j = q + 1; j <= n; j++) {
                x = A[p][j];
                y = A[q][j];
                A[p][j] = x + s * (Apq * y - t * x);
                A[q][j] = y - s * (cApq * x + t * y);
              }

              A[p][q] = 0;

              for (j = 1; j <= n; j++) {
                x = U[p][j];
                y = U[q][j];
                U[p][j] = x + s * (Apq * y - t * x);
                U[q][j] = y - s * (cApq * x + t * y);
              }
            }
          }
        }
        for (p = 1; p <= n; p++) {
          ev[1][p] = 0.0;
          d[p] = ev[2][p];
        }
      }

      if (nSweep > max_sweeps) {
        string message = "Number of sweeps exceeded maximum number of sweeps.";
        throw xerror(_AFLOW_FILE_NAME_, __AFLOW_FUNC__, message, _RUNTIME_ERROR_);
      }

      // Sort - leave as is if sort mode not found
      if (_sort_ == 0) {  // ascending order
        utype temp;
        xcomplex<utype> xtemp;
        for (uint i = 1; i <= n - 1; i++) {
          for (uint j = i + 1; j <= n; j++) {
            if (d[j] < d[i]) {
              temp = d[j];
              d[j] = d[i];
              d[i] = temp;
              for (uint k = 1; k <= n; k++) {
                xtemp = U[j][k];
                U[j][k] = U[i][k];
                U[i][k] = xtemp;
              }
            }
          }
        }
      } else if (_sort_ == 1) {  // descending order
        utype temp;
        xcomplex<utype> xtemp;
        for (uint i = 1; i <= n - 1; i++) {
          for (uint j = i + 1; j <= n; j++) {
            if (d[j] > d[i]) {
              temp = d[j];
              d[j] = d[i];
              d[i] = temp;
              for (uint k = 1; k <= n; k++) {
                xtemp = U[j][k];
                U[j][k] = U[i][k];
                U[i][k] = xtemp;
              }
            }
          }
        }
      }

      // Transpose to have eigenvectors in columns
      U = trasp(U);
      return d;
    }
}

// ****************************************************
namespace aurostd {
  template<class utype>
    void eigsrt(xvector<utype> &d,xmatrix<utype> &v) {
      // Given the eigenvalues d[1..n]and eigenvectors v[1..n][1..n] as output fromjacobi
      // or tqli,this routine sorts the eigenvalues into descending order, and rearranges
      // the columns of v correspondingly. The method is straight insertion and is N2 rather than NlogN;
      // but since you have just done an N3 procedure to get the eigenvalues, you can afford yourself
      // this little indulgence.
      int k,j,i,n;
      utype p;

      n=v.rows;
      if(v.rows!=v.cols) {
        stringstream message;
        message << "'v' matrix not square  v.rows" << v.rows << " v.cols=" << v.cols;
        throw xerror(_AFLOW_FILE_NAME_, __AFLOW_FUNC__, message, _RUNTIME_ERROR_);
      }
      if(v.rows!=d.rows) {
        stringstream message;
        message << "'v' and 'd' objects must have same size  v.rows" << v.rows << " d.rows=" << d.rows;
        throw xerror(_AFLOW_FILE_NAME_, __AFLOW_FUNC__, message, _RUNTIME_ERROR_);
      }

      for (i=1;i<n;i++) {
        p=d[k=i];
        for (j=i+1;j<=n;j++)
          if(d[j] >= p) p=d[k=j];
        if(k != i) {
          d[k]=d[i];
          d[i]=p;
          for (j=1;j<=n;j++) {
            p=v[j][i];
            v[j][i]=v[j][k];
            v[j][k]=p;
          }
        }
      }
    }
}

// ****************************************************
//CO20171129
namespace aurostd {
  template<class utype>
    void QRDecomposition_HouseHolder(const xmatrix<utype>& mat_orig,xmatrix<utype>& Q,xmatrix<utype>& R,utype tol) {  //CO20191110
      return QRDecomposition_HouseHolder_MW(mat_orig,Q,R,tol);
      //_MW() and _TB() show to have about the same run time, but _MW() can be slightly faster
      //could be because of extra LDEBUG bool checks
      //_MW() might introduce more error into R as x spans full column everytime, but the error falls below 1e-15
      //_TB() uses more memory storing all v's
      //_MW() is shorter and easier to follow
    }
  template<class utype>
    void QRDecomposition_HouseHolder_MW(const xmatrix<utype>& mat_orig,xmatrix<utype>& Q,xmatrix<utype>& R,utype tol) {  //CO20191110
      // mat is mxn, m>=n
      // inspired by https://www.mathworks.com/matlabcentral/answers/169648-qr-factorization-using-householder-transformations
      string soliloquy="aurostd::QRDecomposition_HouseHolder():";
      bool LDEBUG=(FALSE || XHOST.DEBUG);
      if(LDEBUG){cerr << soliloquy << " BEGIN" << endl;}
      if(LDEBUG){cerr << soliloquy << " mat_orig=" << endl;cerr << mat_orig << endl;}
      if(mat_orig.rows<mat_orig.cols){throw aurostd::xerror(_AFLOW_FILE_NAME_,soliloquy,"m<n, please flip the matrix",_VALUE_ERROR_);}

      R=mat_orig; //reset

      utype vModulus;
      Q=eye<utype>(R.urows,R.urows,R.lrows,R.lrows); //reset
      for(int k=R.lcols;k<=R.ucols;k++) {
        if(LDEBUG){cerr << soliloquy << " step k=" << k << endl;}
        xmatrix<utype> x(R.urows,R.lcols,R.lrows,R.lcols);
        x.setmat(R.getmat(k,R.urows,k,k),k,R.lcols);  //x(k:m,1)=R(k:m,k);
        if(LDEBUG){cerr << soliloquy << " x=" << endl;cerr << x << endl;}
        xmatrix<utype> v(x);  //+x first
        v[k][v.lcols]=x[k][x.lcols]+aurostd::modulus(x);
        if(LDEBUG){cerr << soliloquy << " v(unnormalized)=" << endl;cerr << v << endl;}
        vModulus=aurostd::modulus(v);
        if(LDEBUG){cerr << soliloquy << " ||v||=" << vModulus << endl;}
        if(!iszero(vModulus,tol)){  //prevents division by 0
          v/=vModulus;
          if(LDEBUG){cerr << soliloquy << " v(  normalized)=" << endl;cerr << v << endl;}
          xmatrix<utype> u=(utype)2.0*trasp(R)*v;
          if(LDEBUG){cerr << soliloquy << " u=" << endl;cerr << u << endl;}
          if(LDEBUG){cerr << soliloquy << " R( pre)=" << endl;cerr << R << endl;}
          R-=v*trasp(u);  //product HR
          if(LDEBUG){cerr << soliloquy << " R(post)=" << endl;cerr << R << endl;}
          if(LDEBUG){cerr << soliloquy << " Q( pre)=" << endl;cerr << Q << endl;}
          Q-=(utype)2.0*Q*v*trasp(v); //product QR
          if(LDEBUG){cerr << soliloquy << " Q(post)=" << endl;cerr << Q << endl;}
        }
      }

      if(LDEBUG){
        cerr << soliloquy << " mat_orig=" << endl;cerr << mat_orig << endl;
        cerr << soliloquy << " Q=" << endl;cerr << Q << endl;
        cerr << soliloquy << " R=" << endl;cerr << R << endl;
      }

      if(!aurostd::isequal(mat_orig,Q*R,tol)){
        stringstream message;
        message << "QR decomposition failed (A!=Q*R), condition number=" << aurostd::condition_number(mat_orig); //SD20220427
        throw aurostd::xerror(_AFLOW_FILE_NAME_,soliloquy,message,_RUNTIME_ERROR_);
      }
      if(!aurostd::isequal(trasp(Q)*Q,eye<utype>(Q.urows,Q.ucols,Q.lrows,Q.lcols),tol)){throw aurostd::xerror(_AFLOW_FILE_NAME_,soliloquy,"QR decomposition failed (Q not orthonormal)",_RUNTIME_ERROR_);}
      if(LDEBUG){cerr << soliloquy << " END" << endl;}
    }
  template<class utype>
    void QRDecomposition_HouseHolder_TB(const xmatrix<utype>& mat_orig,xmatrix<utype>& Q,xmatrix<utype>& R,utype tol) {  //CO20191110
      // mat is mxn, m>=n
      // See Numerical Linear Algebra, Trefethen and Bau, pg. 73
      // this function stores household rotations (v) to create Q at the end
      string soliloquy="aurostd::QRDecomposition_HouseHolder():";
      bool LDEBUG=(FALSE || XHOST.DEBUG);
      if(LDEBUG){cerr << soliloquy << " BEGIN" << endl;}
      if(LDEBUG){cerr << soliloquy << " mat_orig=" << endl;cerr << mat_orig << endl;}
      if(mat_orig.rows<mat_orig.cols){throw aurostd::xerror(_AFLOW_FILE_NAME_,soliloquy,"m<n, please flip the matrix",_VALUE_ERROR_);}

      R=mat_orig; //reset

      int i=0,k=0;
      xmatrix<utype> x,A; //since x and A changes size with each loop, let getmatInPlace() handle it internally
      utype vModulus = (utype)0;
      std::vector<xmatrix<utype> > V; //we need to save v's, Q is calculated afterwards and needs all v's present
      for(k=R.lcols;k<=R.ucols;k++) {
        if(LDEBUG){cerr << soliloquy << " step k=" << k << endl;}
        R.getmatInPlace(x,k,R.urows,k,k);  //build R([k:m],l)
        if(LDEBUG){cerr << soliloquy << " x=" << endl;cerr << x << endl;}
        //v_k=sign(x1)||x||e1+x
        xmatrix<utype> v(x);  //+x first
        v[v.lrows][v.lcols]+=aurostd::sign(x[x.lrows][x.lcols])*aurostd::modulus(x);  //only applies to first entry of v (e1)
        if(LDEBUG){cerr << soliloquy << " v(unnormalized)=" << endl;cerr << v << endl;}
        vModulus=aurostd::modulus(v);
        if(LDEBUG){cerr << soliloquy << " ||v||=" << vModulus << endl;}
        if(!iszero(vModulus,tol)){  //prevents division by 0
          v/=vModulus;
          if(LDEBUG){cerr << soliloquy << " v(  normalized)=" << endl;cerr << v << endl;}
          if(LDEBUG){cerr << soliloquy << " R( pre)=" << endl;cerr << R << endl;}
          R.getmatInPlace(A,k,R.urows,k,R.ucols);  //build R([k:m],[k:m])
          if(LDEBUG){cerr << soliloquy << " A( pre)=" << endl;cerr << A << endl;}
          A-=(utype)2.0*v*trasp(v)*A;
          if(LDEBUG){cerr << soliloquy << " A(post)=" << endl;cerr << A << endl;}
          R.setmat(A,k,k);  //store A back into R
          if(LDEBUG){cerr << soliloquy << " R(post)=" << endl;cerr << R << endl;}
        }
        V.push_back(v);
      }

      Q=xmatrix<utype>(R.urows,R.urows,R.lrows,R.lrows); //reset
      xmatrix<utype> ek(R.urows,R.lcols,R.lrows,R.lcols); //create identity matrix column vector
      for(k=R.lcols;k<=R.urows;k++){  //calculate Q*e1,Q*e2...
        if(LDEBUG){cerr << soliloquy << " Q( pre)=" << endl;cerr << Q << endl;}
        for(i=R.lrows;i<=R.urows;i++){ek[i][ek.lcols]=(i==k) ? (utype)1 : (utype)0;}
        if(LDEBUG){cerr << soliloquy << " ek( pre)=" << endl;cerr << ek << endl;}
        for(i=R.ucols;i>=R.lcols;i--){
          ek.getmatInPlace(x,i,R.urows,R.lcols,R.lcols);
          if(LDEBUG){cerr << soliloquy << " x( pre)=" << endl;cerr << x << endl;}
          x-=(utype)2.0*V[i-R.lcols]*trasp(V[i-R.lcols])*x;
          if(LDEBUG){cerr << soliloquy << " x(post)=" << endl;cerr << x << endl;}
          ek.setmat(x,i,R.lcols);
        }
        if(LDEBUG){cerr << soliloquy << " ek(post)=" << endl;cerr << ek << endl;}
        Q.setmat(ek,R.lrows,k);
        if(LDEBUG){cerr << soliloquy << " Q(post)=" << endl;cerr << Q << endl;}
      }

      if(LDEBUG){
        cerr << soliloquy << " mat_orig=" << endl;cerr << mat_orig << endl;
        cerr << soliloquy << " Q=" << endl;cerr << Q << endl;
        cerr << soliloquy << " R=" << endl;cerr << R << endl;
      }

      if(!aurostd::isequal(mat_orig,Q*R,tol)){
        stringstream message;
        message << "QR decomposition failed (A!=Q*R), condition number=" << aurostd::condition_number(mat_orig); //SD20220427
        throw aurostd::xerror(_AFLOW_FILE_NAME_,soliloquy,message,_RUNTIME_ERROR_);
      }
      if(!aurostd::isequal(trasp(Q)*Q,eye<utype>(Q.urows,Q.ucols,Q.lrows,Q.lcols),tol)){throw aurostd::xerror(_AFLOW_FILE_NAME_,soliloquy,"QR decomposition failed (Q not orthonormal)",_RUNTIME_ERROR_);}
      if(LDEBUG){cerr << soliloquy << " END" << endl;}
    }
  template<class utype>
    void getEHermite(utype a,utype b,xmatrix<utype>& ehermite){ //CO+YL20191201
      //implementation is inspired by that found here: http://pydoc.net/GBpy/0.1.1/GBpy.tools/
      //original license: GNU-GPL Style.
      //Elementary Hermite transformation.
      //For integers a and b, E = ehermite(a,b) returns
      //an integer matrix with determinant 1 such that E * [a;b] = [g;0],
      //where g is the gcd of a and b.
      //E = ehermite(a,b)
      //This function is in some ways analogous to GIVENS.

      bool LDEBUG=(FALSE || XHOST.DEBUG);
      string soliloquy="aurostd::getEHermite():";
      if(LDEBUG){cerr << soliloquy << " BEGIN" << endl;}

      utype gcd=0,x=0,y=0;
      GCD(a,b,gcd,x,y);
      if(LDEBUG){cerr << soliloquy << " gcd(" << a << "," << b << ")=" << gcd << ", x=" << x << ", y=" << y << endl;}
      //ehermite is 2x2
      if(ehermite.rows!=2 || ehermite.cols!=2){xmatrix<utype> ehermite_tmp(2,2);ehermite=ehermite_tmp;}
      if(gcd){
        ehermite[ehermite.lrows][ehermite.lcols]=x;
        ehermite[ehermite.lrows][ehermite.ucols]=y;       //urows=lrows+1, ucols=lcols+1
        ehermite[ehermite.urows][ehermite.lcols]=-b/gcd;  //urows=lrows+1, ucols=lcols+1
        ehermite[ehermite.urows][ehermite.ucols]=a/gcd;   //urows=lrows+1, ucols=lcols+1
      }else{
        ehermite[ehermite.lrows][ehermite.lcols]=(utype)1;
        ehermite[ehermite.lrows][ehermite.ucols]=(utype)0;       //urows=lrows+1, ucols=lcols+1
        ehermite[ehermite.urows][ehermite.lcols]=(utype)0;       //urows=lrows+1, ucols=lcols+1
        ehermite[ehermite.urows][ehermite.ucols]=(utype)1;       //urows=lrows+1, ucols=lcols+1
      }

      if(LDEBUG){cerr << soliloquy << " END" << endl;}
    }
  template<class utype>
    void getSmithNormalForm(const xmatrix<utype>& A_in,xmatrix<utype>& U_out,xmatrix<utype>& V_out,xmatrix<utype>& S_out,double tol){  //CO+YL20191201
      //implementation is inspired by that found here: http://pydoc.net/GBpy/0.1.1/GBpy.tools/
      //original license: GNU-GPL Style.
      //Smith normal form of an integer matrix.
      //[U,S,V] = smith(A) returns integer matrices U, S, and V such that
      //S = U*A*V (rotated from A=U*S*V')
      //S is diagonal and nonnegative, S(i,i) divides S(i+1,i+1) for all i,
      //det U =+-1, and det V =+-1.
      //This function is in some ways analogous to SVD.
      //This looks much like an SVD algorithm that first bidiagonalizes
      //A by Givens rotations and then chases zeros, except for
      //the construction of the 2 by 2 elementary transformation.
      //we work with doubles inside, return int matrices later

      bool LDEBUG=(FALSE || XHOST.DEBUG);
      string soliloquy="aurostd::getSmithNormalForm():";
      if(LDEBUG){cerr << soliloquy << " BEGIN" << endl;}

      if(LDEBUG){cerr << soliloquy << " A=" << endl;cerr << A_in << endl;}

      xmatrix<double> S=aurostd::xmatrixutype2double(A_in);aurostd::shiftlrowscols(S,1,1); //algorithm depends on lrows==lcols==1

      int m=S.rows,n=S.cols;
      int min_mn=std::min(m,n);
      xmatrix<double> U=eye<double>(m),V=eye<double>(n);

      if(LDEBUG){cerr << soliloquy << " bidiagonalizing S with elementary Hermite transforms" << endl;}

      xmatrix<double> E(2,2);
      xmatrix<double> mXtwo_in(m,2),mXtwo_out(m,2),nXtwo_in(n,2),nXtwo_out(n,2),twoXn_in(2,n),twoXn_out(2,n);
      int j=0,i=0,jj=0;
      for(j=S.lcols;j<=min_mn;j++){
        //Zero column j below the diagonal.
        for(i=j+1;i<=m;i++){
          if(!iszero(S[i][j],tol)){
            //Construct an elementary Hermite transformation E
            //to zero S(i,j) by combining rows i and j.
            getEHermite(S[j][j],S[i][j],E);
            if(LDEBUG){cerr << soliloquy << " getEHermite(S[j=" << j <<"][j=" << j << "]="<< S[j][j] <<",S[i=" << i << "][j=" << j << "]=" << S[i][j] << ")=" << endl;cerr << E << endl;}

            //Apply the transform to S
            if(LDEBUG){cerr << soliloquy << " S(pre)=" << endl;cerr << S << endl;}
            //build S([j i],:)
            for(jj=twoXn_in.lcols;jj<=twoXn_in.ucols;jj++){
              twoXn_in[twoXn_in.lrows][jj]=S[j][jj];
              twoXn_in[twoXn_in.urows][jj]=S[i][jj];  //urows=lrows+1, ucols=lcols+1
            }
            if(LDEBUG){cerr << soliloquy << " S([j=" << j << " i=" << i << "],:)=" << endl;cerr << twoXn_in << endl;}
            twoXn_out=E*twoXn_in; //2x2 x 2x3 = 2x3
            //store twoXn_out into S([j i],:)
            for(jj=twoXn_out.lcols;jj<=twoXn_out.ucols;jj++){
              S[j][jj]=twoXn_out[twoXn_in.lrows][jj];
              S[i][jj]=twoXn_out[twoXn_in.urows][jj];  //urows=lrows+1, ucols=lcols+1
            }
            if(LDEBUG){cerr << soliloquy << " S(post)=" << endl;cerr << S << endl;}

            //Apply the transform to U
            if(LDEBUG){cerr << soliloquy << " U(pre)=" << endl;cerr << U << endl;}
            //build U(:,[j i])
            for(jj=mXtwo_in.lrows;jj<=mXtwo_in.urows;jj++){
              mXtwo_in[jj][mXtwo_in.lcols]=U[jj][j];
              mXtwo_in[jj][mXtwo_in.ucols]=U[jj][i];  //urows=lrows+1, ucols=lcols+1
            }
            if(LDEBUG){cerr << soliloquy << " U(:,[j=" << j << " i=" << i << "])=" << endl;cerr << mXtwo_in << endl;}
            mXtwo_out=mXtwo_in/E;
            //store mXtwo_out into U(:,[j i])
            for(jj=mXtwo_out.lrows;jj<=mXtwo_out.urows;jj++){
              U[jj][j]=mXtwo_out[jj][mXtwo_out.lcols];
              U[jj][i]=mXtwo_out[jj][mXtwo_out.ucols];  //urows=lrows+1, ucols=lcols+1
            }
            if(LDEBUG){cerr << soliloquy << " U(post)=" << endl;cerr << U << endl;}
          }
        }
        //Zero row j after the superdiagonal.
        for(i=j+2;i<=n;i++){
          if(!iszero(S[j][i],tol)){
            //Construct an elementary Hermite transformation E
            //to zero S(j,i) by combining columns j+1 and i.
            getEHermite(S[j][j+1],S[j][i],E);
            if(LDEBUG){cerr << soliloquy << " getEHermite(S[j=" << j <<"][j+1=" << j+1 << "]="<< S[j][j+1] <<",S[j=" << j << "][i=" << i << "]=" << S[j][i] << ")=" << endl;cerr << E << endl;}

            //Apply the transform to S
            if(LDEBUG){cerr << soliloquy << " S(pre)=" << endl;cerr << S << endl;}
            //build S(:,[j+1 i])
            for(jj=mXtwo_in.lrows;jj<=mXtwo_in.urows;jj++){
              mXtwo_in[jj][mXtwo_in.lcols]=S[jj][j+1];
              mXtwo_in[jj][mXtwo_in.ucols]=S[jj][i];  //urows=lrows+1, ucols=lcols+1
            }
            if(LDEBUG){cerr << soliloquy << " S(:,[j+1=" << j+1 << " i=" << i << "])=" << endl;cerr << mXtwo_in << endl;}
            mXtwo_out=mXtwo_in*trasp(E);
            //store mXtwo_out into S(:,[j+1 i])
            for(jj=mXtwo_out.lrows;jj<=mXtwo_out.urows;jj++){
              S[jj][j+1]=mXtwo_out[jj][mXtwo_out.lcols];
              S[jj][i]=mXtwo_out[jj][mXtwo_out.ucols];  //urows=lrows+1, ucols=lcols+1
            }
            if(LDEBUG){cerr << soliloquy << " S(post)=" << endl;cerr << S << endl;}

            //Apply the transform to V
            if(LDEBUG){cerr << soliloquy << " V(pre)=" << endl;cerr << V << endl;}
            //build V(:,[j+1 i])
            for(jj=nXtwo_in.lrows;jj<=nXtwo_in.urows;jj++){
              nXtwo_in[jj][nXtwo_in.lcols]=V[jj][j+1];
              nXtwo_in[jj][nXtwo_in.ucols]=V[jj][i];  //urows=lrows+1, ucols=lcols+1
            }
            if(LDEBUG){cerr << soliloquy << " V(:,[j+1=" << j+1 << " i=" << i << "])=" << endl;cerr << nXtwo_in << endl;}
            nXtwo_out=nXtwo_in/E;
            //store nXtwo_out into V(:,[j+1 i])
            for(jj=nXtwo_out.lrows;jj<=nXtwo_out.urows;jj++){
              V[jj][j+1]=nXtwo_out[jj][nXtwo_out.lcols];
              V[jj][i]=nXtwo_out[jj][nXtwo_out.ucols];  //urows=lrows+1, ucols=lcols+1
            }
            if(LDEBUG){cerr << soliloquy << " V(post)=" << endl;cerr << V << endl;}
          }
        }
      }

      //if results differ slightly from matlab, check _GCD() and enable matlab implementation for gcd(1,1)
      if(LDEBUG){
        cerr << soliloquy << " U=" <<endl;cerr << U << endl;
        cerr << soliloquy << " V=" <<endl;cerr << V << endl;
        cerr << soliloquy << " S=" <<endl;cerr << S << endl;
      }

      if(LDEBUG){cerr << soliloquy << " S is now upper bidiagonal, eliminating superdiagonal non-zeros" << endl;}

      xvector<double> D=S.getdiag(1);
      if(LDEBUG){cerr << soliloquy << " D=" << D << endl;}

      int k=0;
      double q=0.0;
      while(!iszero(D,tol)){
        //Start chasing bulge at first nonzero superdiagonal element.
        k=-1;
        for(i=D.lrows;i<=D.urows;i++){
          if(!iszero(D[i],tol)){k=i;break;}
        }
        //be careful, k refers to index of D, not S

        //To guarantee reduction in S(k,k), first make S(k,k) positive
        //and make S(k,k+1) nonnegative and less than S(k,k).
        if(std::signbit(S[k][k])){
          for(i=S.lcols;i<=S.ucols;i++){S[k][i]=-S[k][i];}
          for(i=U.lrows;i<=U.urows;i++){U[i][k]=-U[i][k];}
        }
        q=std::floor(S[k][k+1]/S[k][k]);
        E[1][1]=1;E[1][2]=0;
        E[2][1]=-q;E[2][2]=1;

        //Apply the transform to S
        if(LDEBUG){cerr << soliloquy << " S(pre)=" << endl;cerr << S << endl;}
        //build S(:,[k k+1])
        for(jj=mXtwo_in.lrows;jj<=mXtwo_in.urows;jj++){
          mXtwo_in[jj][mXtwo_in.lcols]=S[jj][k];
          mXtwo_in[jj][mXtwo_in.ucols]=S[jj][k+1];  //urows=lrows+1, ucols=lcols+1
        }
        if(LDEBUG){cerr << soliloquy << " S(:,[k=" << k << " k+1=" << k+1 << "])=" << endl;cerr << mXtwo_in << endl;}
        mXtwo_out=mXtwo_in*trasp(E);
        //store mXtwo_out into S(:,[k k+1])
        for(jj=mXtwo_out.lrows;jj<=mXtwo_out.urows;jj++){
          S[jj][k]=mXtwo_out[jj][mXtwo_out.lcols];
          S[jj][k+1]=mXtwo_out[jj][mXtwo_out.ucols];  //urows=lrows+1, ucols=lcols+1
        }
        if(LDEBUG){cerr << soliloquy << " S(post)=" << endl;cerr << S << endl;}

        //Apply the transform to V
        if(LDEBUG){cerr << soliloquy << " V(pre)=" << endl;cerr << V << endl;}
        //build V(:,[k k+1])
        for(jj=nXtwo_in.lrows;jj<=nXtwo_in.urows;jj++){
          nXtwo_in[jj][nXtwo_in.lcols]=V[jj][k];
          nXtwo_in[jj][nXtwo_in.ucols]=V[jj][k+1];  //urows=lrows+1, ucols=lcols+1
        }
        if(LDEBUG){cerr << soliloquy << " V(:,[k=" << k << " k+1=" << k+1 << "])=" << endl;cerr << nXtwo_in << endl;}
        nXtwo_out=nXtwo_in/E;
        //store nXtwo_out into V(:,[k k+1])
        for(jj=nXtwo_out.lrows;jj<=nXtwo_out.urows;jj++){
          V[jj][k]=nXtwo_out[jj][nXtwo_out.lcols];
          V[jj][k+1]=nXtwo_out[jj][nXtwo_out.ucols];  //urows=lrows+1, ucols=lcols+1
        }
        if(LDEBUG){cerr << soliloquy << " V(post)=" << endl;cerr << V << endl;}

        if(!iszero(S[k][k+1],tol)){
          //Zero the first nonzero superdiagonal element
          //using columns k and k+1, to start the bulge at S(k+1,k).
          getEHermite(S[k][k],S[k][k+1],E);
          if(LDEBUG){cerr << soliloquy << " getEHermite(S[k=" << k <<"][k=" << k << "]="<< S[k][k] <<",S[k=" << k << "][k+1=" << k+1 << "]=" << S[k][k+1] << ")=" << endl;cerr << E << endl;}

          //Apply the transform to S
          if(LDEBUG){cerr << soliloquy << " S(pre)=" << endl;cerr << S << endl;}
          //build S(:,[k k+1])
          for(jj=mXtwo_in.lrows;jj<=mXtwo_in.urows;jj++){
            mXtwo_in[jj][mXtwo_in.lcols]=S[jj][k];
            mXtwo_in[jj][mXtwo_in.ucols]=S[jj][k+1];  //urows=lrows+1, ucols=lcols+1
          }
          if(LDEBUG){cerr << soliloquy << " S(:,[k=" << k << " k+1=" << k+1 << "])=" << endl;cerr << mXtwo_in << endl;}
          mXtwo_out=mXtwo_in*trasp(E);
          //store mXtwo_out into S(:,[k k+1])
          for(jj=mXtwo_out.lrows;jj<=mXtwo_out.urows;jj++){
            S[jj][k]=mXtwo_out[jj][mXtwo_out.lcols];
            S[jj][k+1]=mXtwo_out[jj][mXtwo_out.ucols];  //urows=lrows+1, ucols=lcols+1
          }
          if(LDEBUG){cerr << soliloquy << " S(post)=" << endl;cerr << S << endl;}

          //Apply the transform to V
          if(LDEBUG){cerr << soliloquy << " V(pre)=" << endl;cerr << V << endl;}
          //build V(:,[k k+1])
          for(jj=nXtwo_in.lrows;jj<=nXtwo_in.urows;jj++){
            nXtwo_in[jj][nXtwo_in.lcols]=V[jj][k];
            nXtwo_in[jj][nXtwo_in.ucols]=V[jj][k+1];  //urows=lrows+1, ucols=lcols+1
          }
          if(LDEBUG){cerr << soliloquy << " V(:,[k=" << k << " k+1=" << k+1 << "])=" << endl;cerr << nXtwo_in << endl;}
          nXtwo_out=nXtwo_in/E;
          //store nXtwo_out into V(:,[k k+1])
          for(jj=nXtwo_out.lrows;jj<=nXtwo_out.urows;jj++){
            V[jj][k]=nXtwo_out[jj][nXtwo_out.lcols];
            V[jj][k+1]=nXtwo_out[jj][nXtwo_out.ucols];  //urows=lrows+1, ucols=lcols+1
          }
          if(LDEBUG){cerr << soliloquy << " V(post)=" << endl;cerr << V << endl;}

          for(j=S.lcols;j<=min_mn;j++){
            if(j+1<=m){
              //Zero S(j+1,j) using rows j and j+1.
              getEHermite(S[j][j],S[j+1][j],E);
              if(LDEBUG){cerr << soliloquy << " getEHermite(S[j=" << j <<"][j=" << j << "]="<< S[j][j] <<",S[j+1=" << j+1 << "][j=" << j << "]=" << S[j+1][j] << ")=" << endl;cerr << E << endl;}

              //Apply the transform to S
              if(LDEBUG){cerr << soliloquy << " S(pre)=" << endl;cerr << S << endl;}
              //build S([j j+1],:)
              for(jj=twoXn_in.lcols;jj<=twoXn_in.ucols;jj++){
                twoXn_in[twoXn_in.lrows][jj]=S[j][jj];
                twoXn_in[twoXn_in.urows][jj]=S[j+1][jj];  //urows=lrows+1, ucols=lcols+1
              }
              if(LDEBUG){cerr << soliloquy << " S([j=" << j << " j+1=" << j+1 << "],:)=" << endl;cerr << twoXn_in << endl;}
              twoXn_out=E*twoXn_in; //2x2 x 2x3 = 2x3
              //store twoXn_out into S([j j+1],:)
              for(jj=twoXn_out.lcols;jj<=twoXn_out.ucols;jj++){
                S[j][jj]=twoXn_out[twoXn_in.lrows][jj];
                S[j+1][jj]=twoXn_out[twoXn_in.urows][jj];  //urows=lrows+1, ucols=lcols+1
              }
              if(LDEBUG){cerr << soliloquy << " S(post)=" << endl;cerr << S << endl;}

              //Apply the transform to U
              if(LDEBUG){cerr << soliloquy << " U(pre)=" << endl;cerr << U << endl;}
              //build U(:,[j j+1])
              for(jj=mXtwo_in.lrows;jj<=mXtwo_in.urows;jj++){
                mXtwo_in[jj][mXtwo_in.lcols]=U[jj][j];
                mXtwo_in[jj][mXtwo_in.ucols]=U[jj][j+1];  //urows=lrows+1, ucols=lcols+1
              }
              if(LDEBUG){cerr << soliloquy << " U(:,[j=" << j << " j+1=" << j+1 << "])=" << endl;cerr << mXtwo_in << endl;}
              mXtwo_out=mXtwo_in/E;
              //store mXtwo_out into U(:,[j j+1])
              for(jj=mXtwo_out.lrows;jj<=mXtwo_out.urows;jj++){
                U[jj][j]=mXtwo_out[jj][mXtwo_out.lcols];
                U[jj][j+1]=mXtwo_out[jj][mXtwo_out.ucols];  //urows=lrows+1, ucols=lcols+1
              }
              if(LDEBUG){cerr << soliloquy << " U(post)=" << endl;cerr << U << endl;}
            }
            if(j+2<=n){
              //Zero S(j,j+2) using columns j+1 and j+2.
              getEHermite(S[j][j+1],S[j][j+2],E);
              if(LDEBUG){cerr << soliloquy << " getEHermite(S[j=" << j <<"][j+1=" << j+1 << "]="<< S[j][j+1] <<",S[j=" << j << "][j+2=" << j+2 << "]=" << S[j][j+2] << ")=" << endl;cerr << E << endl;}

              //Apply the transform to S
              if(LDEBUG){cerr << soliloquy << " S(pre)=" << endl;cerr << S << endl;}
              //build S(:,[j+1 j+2])
              for(jj=mXtwo_in.lrows;jj<=mXtwo_in.urows;jj++){
                mXtwo_in[jj][mXtwo_in.lcols]=S[jj][j+1];
                mXtwo_in[jj][mXtwo_in.ucols]=S[jj][j+2];  //urows=lrows+1, ucols=lcols+1
              }
              if(LDEBUG){cerr << soliloquy << " S(:,[j+1=" << j+1 << " j+2=" << j+2 << "])=" << endl;cerr << mXtwo_in << endl;}
              mXtwo_out=mXtwo_in*trasp(E);
              //store mXtwo_out into S(:,[j+1 j+2])
              for(jj=mXtwo_out.lrows;jj<=mXtwo_out.urows;jj++){
                S[jj][j+1]=mXtwo_out[jj][mXtwo_out.lcols];
                S[jj][j+2]=mXtwo_out[jj][mXtwo_out.ucols];  //urows=lrows+1, ucols=lcols+1
              }
              if(LDEBUG){cerr << soliloquy << " S(post)=" << endl;cerr << S << endl;}

              //Apply the transform to V
              if(LDEBUG){cerr << soliloquy << " V(pre)=" << endl;cerr << V << endl;}
              //build V(:,[j+1 j+2])
              for(jj=nXtwo_in.lrows;jj<=nXtwo_in.urows;jj++){
                nXtwo_in[jj][nXtwo_in.lcols]=V[jj][j+1];
                nXtwo_in[jj][nXtwo_in.ucols]=V[jj][j+2];  //urows=lrows+1, ucols=lcols+1
              }
              if(LDEBUG){cerr << soliloquy << " V(:,[j+1=" << j+1 << " j+2=" << j+2 << "])=" << endl;cerr << nXtwo_in << endl;}
              nXtwo_out=nXtwo_in/E;
              //store nXtwo_out into V(:,[j+1 j+2])
              for(jj=nXtwo_out.lrows;jj<=nXtwo_out.urows;jj++){
                V[jj][j+1]=nXtwo_out[jj][nXtwo_out.lcols];
                V[jj][j+2]=nXtwo_out[jj][nXtwo_out.ucols];  //urows=lrows+1, ucols=lcols+1
              }
              if(LDEBUG){cerr << soliloquy << " V(post)=" << endl;cerr << V << endl;}
            }
          }
        }
        D=S.getdiag(1);
      }

      //if results differ slightly from matlab, check _GCD() and enable matlab implementation for gcd(1,1)
      if(LDEBUG){
        cerr << soliloquy << " U=" <<endl;cerr << U << endl;
        cerr << soliloquy << " V=" <<endl;cerr << V << endl;
        cerr << soliloquy << " S=" <<endl;cerr << S << endl;
      }

      if(LDEBUG){cerr << soliloquy << " S is now diagonal, make it non-negative" << endl;}

      for(j=S.lcols;j<=min_mn;j++){
        if(std::signbit(S[j][j])){
          for(i=S.lcols;i<=S.ucols;i++){S[j][i]=-S[j][i];}
          for(i=U.lrows;i<=U.urows;i++){U[i][j]=-U[i][j];}
        }
      }

      if(LDEBUG){
        cerr << soliloquy << " U=" <<endl;cerr << U << endl;
        cerr << soliloquy << " V=" <<endl;cerr << V << endl;
        cerr << soliloquy << " S=" <<endl;cerr << S << endl;
      }

      if(LDEBUG){cerr << soliloquy << " squeezing factors to lower right to enforce divisibility condition" << endl;}

      double a=0.0,b=0.0,gcd=0.0,x=0.0,y=0.0;
      xmatrix<double> F(E),twoXtwo_in(2,2),twoXtwo_out(2,2);
      for(i=S.lcols;i<=min_mn;i++){
        for(j=i+1;j<=min_mn;j++){
          //Replace S(i,i), S(j,j) by their gcd and lcm respectively.
          a=S[i][i];
          b=S[j][j];
          GCD(a,b,gcd,x,y);

          if(LDEBUG){
            cerr << soliloquy << " a=" << a << endl;
            cerr << soliloquy << " b=" << b << endl;
            cerr << soliloquy << " gcd=" << gcd << endl;
            cerr << soliloquy << " x=" << x << endl;
            cerr << soliloquy << " y=" << y << endl;
          }

          E[1][1]=1.0;E[1][2]=y;
          E[2][1]=-b/gcd;E[2][2]=a*x/gcd;

          F[1][1]=x;F[1][2]=1.0;
          F[2][1]=-b*y/gcd;F[2][2]=a/gcd;

          if(LDEBUG){
            cerr << soliloquy << " E=" << endl;cerr << E << endl;
            cerr << soliloquy << " F=" << endl;cerr << F << endl;
          }

          //Apply the transform to S
          if(LDEBUG){cerr << soliloquy << " S(pre)=" << endl;cerr << S << endl;}
          //build S([i j],[i j])
          twoXtwo_in[twoXtwo_in.lrows][twoXtwo_in.lcols]=S[i][i];twoXtwo_in[twoXtwo_in.lrows][twoXtwo_in.ucols]=S[i][j];  //urows=lrows+1, ucols=lcols+1
          twoXtwo_in[twoXtwo_in.urows][twoXtwo_in.lcols]=S[j][i];twoXtwo_in[twoXtwo_in.urows][twoXtwo_in.ucols]=S[j][j];  //urows=lrows+1, ucols=lcols+1
          if(LDEBUG){cerr << soliloquy << " S([i=" << i << " j=" << j << "],[i=" << i << " j=" << j << "])=" << endl;cerr << twoXtwo_in << endl;}
          twoXtwo_out=E*twoXtwo_in*trasp(F);
          //store twoXtwo_out into S([i j],[i j])
          S[i][i]=twoXtwo_out[twoXtwo_out.lrows][twoXtwo_out.lcols];S[i][j]=twoXtwo_out[twoXtwo_out.lrows][twoXtwo_out.ucols];  //urows=lrows+1, ucols=lcols+1
          S[j][i]=twoXtwo_out[twoXtwo_out.urows][twoXtwo_out.lcols];S[j][j]=twoXtwo_out[twoXtwo_out.urows][twoXtwo_out.ucols];  //urows=lrows+1, ucols=lcols+1
          if(LDEBUG){cerr << soliloquy << " S(post)=" << endl;cerr << S << endl;}

          //Apply the transform to U
          if(LDEBUG){cerr << soliloquy << " U(pre)=" << endl;cerr << U << endl;}
          //build U(:,[i j])
          for(jj=mXtwo_in.lrows;jj<=mXtwo_in.urows;jj++){
            mXtwo_in[jj][mXtwo_in.lcols]=U[jj][i];
            mXtwo_in[jj][mXtwo_in.ucols]=U[jj][j];  //urows=lrows+1, ucols=lcols+1
          }
          if(LDEBUG){cerr << soliloquy << " U(:,[i=" << i << " j=" << j << "])=" << endl;cerr << mXtwo_in << endl;}
          mXtwo_out=mXtwo_in/E;
          //store mXtwo_out into U(:,[i j])
          for(jj=mXtwo_out.lrows;jj<=mXtwo_out.urows;jj++){
            U[jj][i]=mXtwo_out[jj][mXtwo_out.lcols];
            U[jj][j]=mXtwo_out[jj][mXtwo_out.ucols];  //urows=lrows+1, ucols=lcols+1
          }
          if(LDEBUG){cerr << soliloquy << " U(post)=" << endl;cerr << U << endl;}

          //Apply the transform to V
          if(LDEBUG){cerr << soliloquy << " V(pre)=" << endl;cerr << V << endl;}
          //build V(:,[i j])
          for(jj=nXtwo_in.lrows;jj<=nXtwo_in.urows;jj++){
            nXtwo_in[jj][nXtwo_in.lcols]=V[jj][i];
            nXtwo_in[jj][nXtwo_in.ucols]=V[jj][j];  //urows=lrows+1, ucols=lcols+1
          }
          if(LDEBUG){cerr << soliloquy << " V(:,[i=" << i << " j=" << j << "])=" << endl;cerr << nXtwo_in << endl;}
          nXtwo_out=nXtwo_in/F;
          //store nXtwo_out into V(:,[i j])
          for(jj=nXtwo_in.lrows;jj<=nXtwo_in.urows;jj++){
            V[jj][i]=nXtwo_out[jj][nXtwo_out.lcols];
            V[jj][j]=nXtwo_out[jj][nXtwo_out.ucols];  //urows=lrows+1, ucols=lcols+1
          }
          if(LDEBUG){cerr << soliloquy << " V(post)=" << endl;cerr << V << endl;}
        }
      }

      if(LDEBUG){
        cerr << soliloquy << " U=" <<endl;cerr << U << endl;
        cerr << soliloquy << " V=" <<endl;cerr << V << endl;
        cerr << soliloquy << " S=" <<endl;cerr << S << endl;
      }

      //CONVERT TO INTEGERS FIRST!
      //inverse of an integer matrix is an integer matrix IFF det(M)= 1/-1 (true for V and U as above)
      //algorithm is MUCH more stable this way
      if(LDEBUG){cerr << soliloquy << " converting to xmatrix<int>" << endl;}
      U_out=xmatrixdouble2utype<utype>(U);
      V_out=xmatrixdouble2utype<utype>(V);
      S_out=xmatrixdouble2utype<utype>(S);
      //if results differ slightly from matlab, check _GCD() and enable matlab implementation for gcd(1,1)
      if(LDEBUG){
        cerr << soliloquy << " U=" <<endl;cerr << U_out << endl;
        cerr << soliloquy << " V=" <<endl;cerr << V_out << endl;
        cerr << soliloquy << " S=" <<endl;cerr << S_out << endl;
      }

      //the routine should give SNF such that A=U*S*V'
      //we will rotate after this if the Matlab output is desired
      if(!aurostd::isequal(A_in,U_out*S_out*trasp(V_out),(utype)tol)){throw aurostd::xerror(_AFLOW_FILE_NAME_,soliloquy,"SNF decomposition failed",_RUNTIME_ERROR_);}

      //operations below here for Matlab-like output

      if(LDEBUG){cerr << soliloquy << " transposing V to match Matlab" << endl;}
      traspInPlace(V_out);  //such that A=U*S*V  and not A=U*S*V'
      if(LDEBUG){cerr << soliloquy << " V=" <<endl;cerr << V_out << endl;}

      if(LDEBUG){cerr << soliloquy << " inverting V and U to match Matlab" << endl;}
      V_out=inverse(V_out);U_out=inverse(U_out);  //to be identical to matlab's smithForm we need V -> inv(V) U-> inv(U)
      //if results differ slightly from matlab, check _GCD() and enable matlab implementation for gcd(1,1)
      if(LDEBUG){
        cerr << soliloquy << " U=" <<endl;cerr << U_out << endl;
        cerr << soliloquy << " V=" <<endl;cerr << V_out << endl;
        cerr << soliloquy << " S=" <<endl;cerr << S_out << endl;
      }

      //shift everything to match A_in
      aurostd::shiftlrowscols(U_out,A_in.lrows,A_in.lcols);
      aurostd::shiftlrowscols(V_out,A_in.lrows,A_in.lcols);
      aurostd::shiftlrowscols(S_out,A_in.lrows,A_in.lcols);

      //Matlab gives SNF such that S=U*A*V
      if(!aurostd::isequal(S_out,U_out*A_in*V_out,(utype)tol)){throw aurostd::xerror(_AFLOW_FILE_NAME_,soliloquy,"SNF decomposition failed AFTER Matlab transformations",_RUNTIME_ERROR_);}

      if(LDEBUG){cerr << soliloquy << " END" << endl;}
    }
}

// ****************************************************
namespace aurostd {
  template<class utype>
    void tred2(const xmatrix<utype> &a,xvector<utype> &d,xvector<utype> &e) {
      // Householder reduction of a real, symmetric matrix a[1..n][1..n].
      // On output, a is replaced by the orthogonal matrix Q eﬀecting the
      // transformation. d[1..n] returns the diagonal elments of
      // the tridiagonal matrix, and e[1..n] the oﬀ-diagonal elements, with e[1]=0.
      stringstream message;

      int l,k,j,i,n;
      utype scale,hh,h,g,f;

      n=a.rows;
      if(a.rows!=a.cols) {
        message << "'a' matrix not square  a.rows" << a.rows << " a.cols=" << a.cols;
        throw xerror(_AFLOW_FILE_NAME_, __AFLOW_FUNC__, message, _RUNTIME_ERROR_);
      }
      if(a.rows!=d.rows) {
        message << "'a' and 'd' objects must have same size  a.rows" << a.rows << " d.rows=" << d.rows;
        throw xerror(_AFLOW_FILE_NAME_, __AFLOW_FUNC__, message, _RUNTIME_ERROR_);
      }
      if(a.rows!=e.rows) {
        message << "'a' and 'e' objects must have same size  a.rows" << a.rows << " e.rows=" << e.rows;
        throw xerror(_AFLOW_FILE_NAME_, __AFLOW_FUNC__, message, _RUNTIME_ERROR_);
      }

      for (i=n;i>=2;i--) {
        l=i-1;
        h=scale=0.0;
        if(l > 1) {
          for (k=1;k<=l;k++)
            scale += aurostd::abs(a[i][k]);
          if(scale == 0.0)
            e[i]=a[i][l];
          else {
            for (k=1;k<=l;k++) {
              a[i][k] /= scale;
              h += a[i][k]*a[i][k];
            }
            f=a[i][l];
            g=(f >= 0.0 ? -sqrt(h) : sqrt(h));
            e[i]=scale*g;
            h -= f*g;
            a[i][l]=f-g;
            f=0.0;
            for (j=1;j<=l;j++) {
              a[j][i]=a[i][j]/h;
              g=0.0;
              for (k=1;k<=j;k++)
                g += a[j][k]*a[i][k];
              for (k=j+1;k<=l;k++)
                g += a[k][j]*a[i][k];
              e[j]=g/h;
              f += e[j]*a[i][j];
            }
            hh=f/(h+h);
            for (j=1;j<=l;j++) {
              f=a[i][j];
              e[j]=g=e[j]-hh*f;
              for (k=1;k<=j;k++)
                a[j][k] -= (f*e[k]+g*a[i][k]);
            }
          }
        } else
          e[i]=a[i][l];
        d[i]=h;
      }
      d[1]=0.0;
      e[1]=0.0;
      // Contents of this loop can be omitted if eigenvectors not
      // wanted except for statement d[i]=a[i][i];
      for (i=1;i<=n;i++) {
        l=i-1;
        if(d[i]) {
          for (j=1;j<=l;j++) {
            g=0.0;
            for (k=1;k<=l;k++)
              g += a[i][k]*a[k][j];
            for (k=1;k<=l;k++)
              a[k][j] -= g*a[k][i];
          }
        }
        d[i]=a[i][i];
        a[i][i]=1.0;
        for (j=1;j<=l;j++) a[j][i]=a[i][j]=0.0;
      }
    }

}

// ****************************************************
namespace aurostd {

  template<class utype>
    utype NR_SQR(utype a) {
      if(a==(utype) 0.0) return 0.0; else return a*a;
    }

  template<class utype>
    utype pythag(utype a, utype b) {
      utype absa,absb;
      absa=aurostd::abs(a);
      absb=aurostd::abs(b);
      if(absa > absb) return absa*sqrt(1.0+NR_SQR(absb/absa));
      else return (absb == 0.0 ? 0.0 : absb*sqrt(1.0+NR_SQR(absa/absb)));
    }


#define NR_SIGN(a,b) ((b) >= 0.0 ? aurostd::abs(a) : -aurostd::abs(a))
  template<class utype>
    void tqli(xvector<utype> &d,xvector<utype> &e,xmatrix<utype> &z) {
      // QL algorithm with implicit shifts, to determine the eigenvalues
      // and eigenvectors of a real, symmetric, tridiagonal matrix, or of a real,
      // symmetric matrix previously reduced by tred2
      // On input, d[1..n] contains the diagonal elements of the tridiagonal
      // matrix. On output, it returns the eigenvalues. The vectore[1..n]
      // inputs the subdiagonal elements of the tridiagonal matrix, with e[1] arbitrary.
      // On output e is destroyed. When finding only the eigenvalues, several lines
      // maybe omitted, as noted in the comments. If the eigenvectors of a tridiagonal
      // matrix are desired, the matrix z[1..n][1..n] is input as the identity
      // matrix. If the eigenvectors of a matrix that has been reduced by tred2
      // are required, then z is input as the matrix output by tred2.
      // In either case, the kth column of z returns the normalized eigenvector
      // corresponding to d[k].
      int m,l,iter,i,k,n;
      utype s,r,p,g,f,dd,c,b;

      stringstream message;

      n=z.rows;
      if(z.rows!=z.cols) {
        message << "'z' matrix not square  z.rows" << z.rows << " z.cols=" << z.cols;
        throw xerror(_AFLOW_FILE_NAME_, __AFLOW_FUNC__, message, _RUNTIME_ERROR_);
      }
      if(z.rows!=d.rows) {
        message << "'z' and 'd' objects must have same size  z.rows" << z.rows << " d.rows=" << d.rows;
        throw xerror(_AFLOW_FILE_NAME_, __AFLOW_FUNC__, message, _RUNTIME_ERROR_);
      }
      if(z.rows!=e.rows) {
        message << "'z' and 'e' objects must have same size  z.rows" << z.rows << " e.rows=" << e.rows;
        throw xerror(_AFLOW_FILE_NAME_, __AFLOW_FUNC__, message, _RUNTIME_ERROR_);
      }

      for (i=2;i<=n;i++) e[i-1]=e[i];
      e[n]=0.0;
      for (l=1;l<=n;l++) {
        iter=0;
        do {
          for (m=l;m<=n-1;m++) {
            dd=aurostd::abs(d[m])+aurostd::abs(d[m+1]);
            if((utype)(aurostd::abs(e[m])+dd) == dd) break;
          }
          if(m != l) {
            if(iter++ == 30) {
              message << "Too many iterations in tqli.";
              throw xerror(_AFLOW_FILE_NAME_, __AFLOW_FUNC__, message, _RUNTIME_ERROR_);
            }
            g=(d[l+1]-d[l])/(2.0*e[l]);
            r=pythag(g,(utype) 1.0);
            g=d[m]-d[l]+e[l]/(g+NR_SIGN(r,g));
            s=c=1.0;
            p=0.0;
            for (i=m-1;i>=l;i--) {
              f=s*e[i];
              b=c*e[i];
              e[i+1]=(r=pythag(f,g));
              if(r == 0.0) {
                d[i+1] -= p;
                e[m]=0.0;
                break;
              }
              s=f/r;
              c=g/r;
              g=d[i+1]-p;
              r=(d[i]-g)*s+2.0*c*b;
              d[i+1]=g+(p=s*r);
              g=c*r-b;
              for (k=1;k<=n;k++) {
                f=z[k][i+1];
                z[k][i+1]=s*z[k][i]+c*f;
                z[k][i]=c*z[k][i]-s*f;
              }
            }
            if(r == 0.0 && i >= l) continue;
            d[l] -= p;
            e[l]=g;
            e[m]=0.0;
          }
        } while (m != l);
      }
    }
#undef NR_SIGN
}

// ****************************************************
namespace aurostd {
#define RADIX 2.0
  template<class utype>
    void balanc(xmatrix<utype> &a) {
      // Given a matrix a[1..n][1..n], this routine replaces it by
      // a balanced matrix with i dentical eigenvalues. A symmetric matrix
      // is already balanced and is unaﬀected by this procedure. The
      // parameter RADIX should be the machine’s ﬂoating-point radix.
      int last,j,i,n;
      utype s,r,g,f,c,sqrdx;

      n=a.rows;
      if(a.rows!=a.cols) {
        stringstream message;
        message << "'a' matrix not square  a.rows" << a.rows << " a.cols=" << a.cols;
        throw xerror(_AFLOW_FILE_NAME_, __AFLOW_FUNC__, message, _RUNTIME_ERROR_);
      }

      sqrdx=RADIX*RADIX;
      last=0;
      while (last == 0) {
        last=1;
        for (i=1;i<=n;i++) {
          r=c=0.0;
          for (j=1;j<=n;j++)
            if(j != i) {
              c += aurostd::abs(a[j][i]);
              r += aurostd::abs(a[i][j]);
            }
          if(c && r) {
            g=r/RADIX;
            f=1.0;
            s=c+r;
            while (c<g) {
              f *= RADIX;
              c *= sqrdx;
            }
            g=r*RADIX;
            while (c>g) {
              f /= RADIX;
              c /= sqrdx;
            }
            if((c+r)/f < 0.95*s) {
              last=0;
              g=1.0/f;
              for (j=1;j<=n;j++) a[i][j] *= g;
              for (j=1;j<=n;j++) a[j][i] *= f;
            }
          }
        }
      }
    }
}
#undef RADIX

// ****************************************************
namespace aurostd {
#define ELMHES_SWAP(g,h) {y=(g);(g)=(h);(h)=y;}
  template<class utype>
    // Reduction to Hessenberg form by the elimination method.
    // The real, nonsymmetric matrix a[1..n][1..n] is replaced by an upper
    // Hessenberg matrix with identical eigenvalues.
    // Recommended, but not required, is that this routine be preceded
    // by balanc. On output, the Hessenberg matrix is in elements a[i][j] with i<=j+1.
    // Elements with i>j+1 are to be thought of as zero,
    // but are returned with random values.
    void elmhes(xmatrix<utype> &a) {
      int m,j,i,n;
      utype y,x;

      n=a.rows;
      if(a.rows!=a.cols) {
        stringstream message;
        message << "'a' matrix not square  a.rows" << a.rows << " a.cols=" << a.cols;
        throw xerror(_AFLOW_FILE_NAME_, __AFLOW_FUNC__, message, _RUNTIME_ERROR_);
      }

      for (m=2;m<n;m++) {
        x=0.0;
        i=m;
        for (j=m;j<=n;j++) {
          if(aurostd::abs(a[j][m-1]) > aurostd::abs(x)) {
            x=a[j][m-1];
            i=j;
          }
        }
        if(i != m) {
          for (j=m-1;j<=n;j++) ELMHES_SWAP(a[i][j],a[m][j]);
          for (j=1;j<=n;j++) ELMHES_SWAP(a[j][i],a[j][m]);
        }
        if(x) {
          for (i=m+1;i<=n;i++) {
            if((y=a[i][m-1]) != 0.0) {
              y /= x;
              a[i][m-1]=y;
              for (j=m;j<=n;j++)
                a[i][j] -= y*a[m][j];
              for (j=1;j<=n;j++)
                a[j][m] += y*a[j][i];
            }
          }
        }
      }
    }
#undef ELMHES_SWAP
}

// ****************************************************
namespace aurostd {
  // Finds all eigenvalues of an upper Hessenberg matrix a[1..n][1..n].
  // On input a can be exactly as output from elmhes; on output it is destroyed.
  // The real and imaginary parts of the eigenvalues are returned in
  //wr[1..n] and wi[1..n], respectively.

#define NR_SIGN(a,b) ((b) >= 0.0 ? aurostd::abs(a) : -aurostd::abs(a))

  template<class utype>
    void hqr(xmatrix<utype> &a,xvector<utype> &wr,xvector<utype> &wi) {
      int nn,m,l,k,j,its,i,mmin,n;
      utype z,y,x,w,v,u,t,s,r=0,q=0,p=0,anorm;

      n=a.rows;
      if(a.rows!=a.cols) {
        stringstream message;
<<<<<<< HEAD
        message << "'a' matrix not square  a.rows=" << a.rows << " a.cols=" << a.cols;
        throw xerror(_AFLOW_FILE_NAME_, function, message, _RUNTIME_ERROR_);
      }
      else if(wr.rows!=a.rows || wi.rows!=a.rows) { //SD20220420 - output lengths need to match input
        stringstream message;
        message << "'wr' and 'wi' lengths must be compatible with 'a' matrix, a.rows=" << a.rows << " wr.rows=" << wr.rows<< " wi.rows=" << wi.rows;
        throw xerror(_AFLOW_FILE_NAME_, function, message, _RUNTIME_ERROR_);
=======
        message << "'a' matrix not square  a.rows" << a.rows << " a.cols=" << a.cols;
        throw xerror(_AFLOW_FILE_NAME_, __AFLOW_FUNC__, message, _RUNTIME_ERROR_);
>>>>>>> 2100e979
      }

      anorm=aurostd::abs(a[1][1]);
      for (i=2;i<=n;i++)
        for (j=(i-1);j<=n;j++)
          anorm += aurostd::abs(a[i][j]);
      nn=n;
      t=0.0;
      while (nn >= 1) {
        its=0;
        do {
          for (l=nn;l>=2;l--) {
            s=aurostd::abs(a[l-1][l-1])+aurostd::abs(a[l][l]);
            if(s == 0.0) s=anorm;
            if((utype)(aurostd::abs(a[l][l-1]) + s) == s) break;
          }
          x=a[nn][nn];
          if(l == nn) {
            wr[nn]=x+t;
            wi[nn--]=0.0;
          } else {
            y=a[nn-1][nn-1];
            w=a[nn][nn-1]*a[nn-1][nn];
            if(l == (nn-1)) {
              p=0.5*(y-x);
              q=p*p+w;
              z=sqrt(aurostd::abs(q));
              x += t;
              if(q >= 0.0) {
                z=p+NR_SIGN(z,p);
                wr[nn-1]=wr[nn]=x+z;
                if(z) wr[nn]=x-w/z;
                wi[nn-1]=wi[nn]=0.0;
              } else {
                wr[nn-1]=wr[nn]=x+p;
                wi[nn-1]= -(wi[nn]=z);
              }
              nn -= 2;
            } else {
              if(its == 30) {
                string message = "Too many iterations in hqr";
                throw xerror(_AFLOW_FILE_NAME_, __AFLOW_FUNC__, message, _RUNTIME_ERROR_);
              }
              if(its == 10 || its == 20) {
                t += x;
                for (i=1;i<=nn;i++) a[i][i] -= x;
                s=aurostd::abs(a[nn][nn-1])+aurostd::abs(a[nn-1][nn-2]);
                y=x=0.75*s;
                w = -0.4375*s*s;
              }
              ++its;
              for (m=(nn-2);m>=l;m--) {
                z=a[m][m];
                r=x-z;
                s=y-z;
                p=(r*s-w)/a[m+1][m]+a[m][m+1];
                q=a[m+1][m+1]-z-r-s;
                r=a[m+2][m+1];
                s=aurostd::abs(p)+aurostd::abs(q)+aurostd::abs(r);
                p /= s;
                q /= s;
                r /= s;
                if(m == l) break;
                u=aurostd::abs(a[m][m-1])*(aurostd::abs(q)+aurostd::abs(r));
                v=aurostd::abs(p)*(aurostd::abs(a[m-1][m-1])
                    +aurostd::abs(z)+aurostd::abs(a[m+1][m+1]));
                if((utype)(u+v) == v) break;
              }
              for (i=m+2;i<=nn;i++) {
                a[i][i-2]=0.0;
                if(i != (m+2)) a[i][i-3]=0.0;
              }
              for (k=m;k<=nn-1;k++) {
                if(k != m) {
                  p=a[k][k-1];
                  q=a[k+1][k-1];
                  r=0.0;
                  if(k != (nn-1)) r=a[k+2][k-1];
                  if((x=aurostd::abs(p)+aurostd::abs(q)+aurostd::abs(r)) != 0.0) {
                    p /= x;
                    q /= x;
                    r /= x;
                  }
                }
                if((s=NR_SIGN(sqrt(p*p+q*q+r*r),p)) != 0.0) {
                  if(k == m) {
                    if(l != m)
                      a[k][k-1] = -a[k][k-1];
                  } else
                    a[k][k-1] = -s*x;
                  p += s;
                  x=p/s;
                  y=q/s;
                  z=r/s;
                  q /= p;
                  r /= p;
                  for (j=k;j<=nn;j++) {
                    p=a[k][j]+q*a[k+1][j];
                    if(k != (nn-1)) {
                      p += r*a[k+2][j];
                      a[k+2][j] -= p*z;
                    }
                    a[k+1][j] -= p*y;
                    a[k][j] -= p*x;
                  }
                  mmin = nn<k+3 ? nn : k+3;
                  for (i=l;i<=mmin;i++) {
                    p=x*a[i][k]+y*a[i][k+1];
                    if(k != (nn-1)) {
                      p += z*a[i][k+2];
                      a[i][k+2] -= p*r;
                    }
                    a[i][k+1] -= p*q;
                    a[i][k] -= p;
                  }
                }
              }
            }
          }
        } while (l < nn-1);
      }
    }
#undef NR_SIGN
}

// ****************************************************
namespace aurostd {
  // Finds all eigenvalues of matrix a[1..n][1..n]. The real and imaginary parts
  // of the eigenvalues are returned in wr[1..n] and wi[1..n], respectively.

  template<class utype>
    void eigen(const xmatrix<utype> &ain,xvector<utype> &wr,xvector<utype> &wi) {
      xmatrix<utype> a(ain);
      balanc(a);
      elmhes(a);
      hqr(a,wr,wi);
    }
}


//*****************************************************************************
// MATRIX NORMS - ME20190718
//*****************************************************************************

namespace aurostd {
  template<class utype>
    utype l1_norm(const xmatrix<utype>& m) {
      xvector<utype> vals(m.lcols, m.ucols);
      for (int i = m.lcols; i <= m.ucols; i++) {
        for (int j = m.lrows; j <= m.urows; j++) {
          vals[i] += abs(m[j][i]);
        }
      }
      return max(vals);
    }

  template<class utype>
    double frobenius_norm(const xmatrix<utype>& m) {
      double norm = 0;
      for (int i = m.lrows; i <= m.urows; i++) {
        for (int j = m.lcols; j <= m.ucols; j++) {
          norm += abs(m[i][j]) * abs(m[i][j]);
        }
      }
      return sqrt(norm);
    }

  template<class utype>
    double l2_norm(const xmatrix<utype>& m) {
      xvector<utype> wr(m.rows), wi(m.rows);
      eigen(m, wr, wi);
      eigen((trasp(m)*m), wr, wi);
      return sqrt(max(wr));
    }

  template<class utype>
    utype linf_norm(const xmatrix<utype>& m) {
      xvector<utype> vals(m.lrows, m.urows);
      for (int i = m.lrows; i <= m.urows; i++) {
        for (int j = m.lcols; j <= m.ucols; j++) {
          vals[i] += abs(m[i][j]);
        }
      }
      return max(vals);
    }
}

//*****************************************************************************
// ---------------------------------------------------------- aurostd::cematrix
namespace aurostd { // namespace aurostd
#define cematrix_EXIT_RANK_NOT_MATCH 56
#define cematrix_EQUAL_DOUBLE 1.0e-9 // two doubles are equal if difference is smaller than it

  cematrix::cematrix() { // default constructor
    nrow=1;
    ncol=1;
    M=xmatrix<double>(1,1,1,1);
    W=xvector<double>(1,1);
    U=xmatrix<double>(1,1,1,1);
    V=xmatrix<double>(1,1,1,1);
    a_vec=xvector<double>(1,1);
    a_nvec.clear();
    chisq=0.0;
    Cov=xmatrix<double>(1,1,1,1);
  }

  cematrix::cematrix(const xmatrix<double> & A_in) { // copy constructor
    nrow=A_in.rows;
    ncol=A_in.cols;
    M=xmatrix<double>(1,1,nrow,ncol);
    for(int i=1;i<=nrow;i++)
      for(int j=1;j<=ncol;j++)
        M[i][j]=A_in[i][j];
    W=xvector<double>(1,ncol);
    V=xmatrix<double>(1,1,ncol,ncol);
    U=xmatrix<double>(1,1,nrow,ncol);
    a_vec=xvector<double>(1,1);
    a_nvec.clear();
    chisq=0.0;
    Cov=xmatrix<double>(1,1,ncol,ncol);
  }

  cematrix::~cematrix() { // default deconstructor
    a_nvec.clear();
  }

  void cematrix::LeastSquare(xvector<double>& y_vec, xvector<double>& y_sigma) { // function
    if(nrow !=y_vec.rows ) {
      string message = "No match of ranks of b and A. Input two matrices A (m x n) and b (m x 1)";
      throw xerror(_AFLOW_FILE_NAME_, __AFLOW_FUNC__, message, _INDEX_MISMATCH_);
    }
    //SVDcmp(A);
    SVDFit(y_vec, y_sigma);
  }

  //AS20200811 BEGIN
  void cematrix::LeastSquare(xvector<double> & y_vec){
    xvector<double> y_sigma(y_vec.rows);
    for (int i=y_sigma.lrows; i<=y_sigma.urows; i++) y_sigma[i] = 1.0;
    LeastSquare(y_vec, y_sigma);
  }//AS20200811 END

  double cematrix::Pythag2(double a, double b) { // calculate (a^2+ b^2)^(1/2)
    // from dlapy2.f in Lapack
    double aabs=abs(a),babs=abs(b);
    double val_min,val_max;
    val_min=min(aabs,babs);
    val_max=max(aabs,babs);
    if(val_min ==0) {
      return val_max;
    } else {
      return val_max*sqrt(1.0+(val_min/val_max)*(val_min/val_max));
    }
  }

  void cematrix::SVDsolve(xvector<double>& b_vec) {
    // solve the least squares problem after SVDcmp()
    // it will use xmatrix operators later
    // the results are stored in a_vec
    xvector<double> temp(1,ncol),a_tmp(1,ncol);
    double wj,s;
    const double _NONZERO=1.0e-8;

    for(int j=1;j<=ncol;j++) {
      //wj=W.at(j-1);
      wj=W[j];
      //bj=b_vec[j];
      s=0.0;
      //if(wj !=0.0 )
      if(wj> _NONZERO)
      {
        // only if W[j] !=0
        for(int i=1;i <=nrow;i++) s+=U[i][j]*b_vec[i];
        s /=wj;
        temp[j]=s;
      }
    }

    for(int j=1;j<=ncol;j++) {  //multiply V
      s=0.0;
      for(int i=1;i<=ncol;i++)
        s+=V[j][i]*temp[i];
      a_tmp[j]=s;
    }

    a_vec=a_tmp;
    a_nvec.clear();
    for(int i=1;i<=ncol;i++) {
      a_nvec.push_back(a_vec[i]);
    }
  }

  //void cematrix::SVDcmp_NR()
  bool cematrix::SVDcmp_NR() {
    // SVD decompose matrix A=U Z V^T
    // decomposed matrices U Z V are stored
    xvector<double> rv1(1,ncol);
    double g, scale,anorm;
    int l,nm,jj,j,k,i;
    double f,c,h,x,y,z,s;
    bool flag;
    bool flag_convergence=true;
    // cerr << "ncol " << ncol << " nrow " << nrow << endl;
    // cerr << M << endl;

    l=0;
    g=0.0;
    scale=0.0;
    anorm=0.0;
    xvector<double> W_tmp(1,ncol);
    xmatrix<double> V_tmp(1,1,ncol,ncol);
    xmatrix<double> A(1,1,nrow,ncol);
    for(i=1;i<=nrow;i++)
      for(j=1;j<=ncol;j++)
        if(aurostd::abs(M(i,j))<cematrix_EQUAL_DOUBLE)
          M(i,j)=0;
    A=M; // not destroy input matrix A

    // Householder reduction to bidiagonal form
    for(i=1;i<=ncol;i++) {
      l=i+1;
      rv1[i]=scale*g;
      g=0.0;
      s=0.0;
      scale=0.0;
      if(i <=nrow) {
        for(k=i;k <=nrow;k++ )
          scale+=abs(A[k][i]);
        if(abs(scale)> cematrix_EQUAL_DOUBLE ) { // scale !=0
          for(k=i;k<=nrow;k++) {
            A[k][i] /=scale;
            s+=A[k][i]*A[k][i];
          }
          f=A[i][i];
          g=(-_sign(sqrt(s),f));
          h=f*g - s;
          A[i][i]=f - g;
          for(j=l;j <=ncol;j++) {
            for(s=0.0,k=i;k <=nrow;k++)
              s+=A[k][i]*A[k][j];
            f=s/h;
            for(k=i;k<=nrow;k++)
              A[k][j]+=f*A[k][i];
          }
          for(k=i;k<=nrow ;k++)
            A[k][i] *=scale;
        }
      }
      W_tmp[i]=scale*g;
      g=0.0;
      s=0.0;
      scale=0.0;
      if(i <=nrow && i !=ncol ) {
        for(k=l;k<=ncol;k++)
          scale+=abs(A[i][k]);
        if(scale !=0.0 ) {
          for(k=l;k<=ncol;k++) {
            A[i][k] /=scale;
            s+=A[i][k]*A[i][k];
          }
          f=A[i][l];
          g=(-_sign(sqrt(s),f));
          h=f*g - s;
          A[i][l]=f - g;
          for(k=l;k<=ncol;k++)
            rv1[k]=A[i][k]/h;
          for(j=l;j<=nrow;j++) {
            for(s=0.0,k=l;k <=ncol;k++)
              s+=A[j][k]*A[i][k];
            for(k=l;k<=ncol;k++)
              A[j][k]+=s*rv1[k];
          }
          for(k=l;k<=ncol;k++)
            A[i][k] *=scale;
        }
      }
      anorm=max(anorm,(abs(W_tmp[i])+ abs(rv1[i])) );
    } // i
    for(i=ncol;i>=1;i--) { //Accumulation of right-hand trnasformations
      if(i < ncol) {
        if(g !=0.0 ) {
          for(j=l;j <=ncol;j++ )
            V_tmp[j][i]=(A[i][j]/A[i][l])/g;

          for(j=l;j <=ncol;j++) {
            for(s=0.0,k=l;k<=ncol;k++)
              s+=A[i][k]*V_tmp[k][j];

            for(k=l;k<=ncol;k++)
              V_tmp[k][j]+=s*V_tmp[k][i];

          }
        }
        for(j=l;j<=ncol;j++) {
          V_tmp[i][j]=0.0;
          V_tmp[j][i]=0.0;
        }
      }
      V_tmp[i][i]=1.0;
      g=rv1[i];
      l=i;
    }
    for(i=min(nrow,ncol);i>=1;i--) { // Accumulation of left-hand transformaions
      l=i+1;
      g=W_tmp[i];
      for(j=l;j<=ncol;j++)
        A[i][j]=0.0;

      if(g !=0.0) {
        g=1.0/g;
        for(j=l;j<=ncol;j++) {
          for(s=0.0,k=l;k<=nrow;k++)
            s+=A[k][i]*A[k][j];
          f=(s/A[i][i])*g;
          for(k=i;k<=nrow;k++)
            A[k][j]+=f*A[k][i];
        }
        for(j=i;j<=nrow;j++)
          A[j][i] *=g;
      } else {
        for(j=i;j<=nrow;j++)
          A[j][i]=0.0;
      }
      ++A[i][i];
    }
    for(k=ncol;k>=1;k--) {
      // Diagonalization of the bidiagonal form
      // Loop over singular values and over alowed iterations
      for(int its=1;its<=_MAX_ITS;its++) {
        flag=true;
        //for(l=k;l>=1;l-- ) { // test forsplitting //[CO20200106 - close bracket for indenting]}
        // to avoid out of range as nm cannot be 0
        // should check!!!!!
        nm=1;
        for(l=k;l>=2;l-- ) { // test forsplitting
          nm=l-1;//rv1[1] is always zero
          if((abs(rv1[l])+ anorm)==anorm) {
            flag=false;
            break;
          }
          //if(nm !=0 ) {
          // to avoid abort due to nm ==0
          // xvector start with 1
          if((abs(W_tmp[nm])+ anorm)==anorm ) break;
          //}
        }
        if(flag ) {
          // cancellation of rv1[l],if l> 1
          c=0.0;
          s=1.0;
          for(i=l;i <=k;i++) {
            f=s*rv1[i];
            rv1[i]=c*rv1[i];
            if((abs(f)+ anorm) ==anorm ) break;
            g=W_tmp[i];
            h=Pythag2(f,g);
            W_tmp[i]=h;
            h=1.0/h;
            c=g*h;
            s=-f*h;
            for(j=1;j<=nrow;j++) {
              y=A[j][nm];
              z=A[j][i];
              A[j][nm]=y*c+z*s;
              A[j][i]=z*c-y*s;
            }
          }
        }
        z=W_tmp[k];

        //   cerr << "SVD its=" << its << " l=" << l << " k=" << endl;
        if(l ==k) { // convergence
          //   cerr << "SVD its=" << its << " l=" << l << " k=" << k << endl;
          if(z < 0.0 ) { // singular value is made nonnegative
            W_tmp[k]=-z;
            for(j=1;j<=ncol;j++)
              V_tmp[j][k]=-V_tmp[j][k];
          }
          break;
        }

        //   cerr << "SVD its=" << its << endl;
        if(its ==_MAX_ITS ) {
          cerr << "ERROR - cematrix::SVDcmp_NR: Not converged in " << _MAX_ITS << " SVDcmp iterations !" << endl;;
          cerr << "ERROR - cematrix::SVDcmp_NR: ncol " << ncol << " nrow " << nrow << endl;
          cerr << M << endl;
          flag_convergence=false;
        }
        x=W_tmp[l];// shift from bottom 2x2 minor
        nm=k-1;
        //if(nm !=0 ) {
        y=W_tmp[nm];
        g=rv1[nm];
        //} else {
        //  y=1.0;
        //}
        h=rv1[k];
        f=((y-z)*(y+z)+ (g-h)*(g+h))/(2.0*h*y);
        g=Pythag2(f,1.0);
        f=((x-z)*(x+z)+h*((y/(f+_sign(g,f)))-h))/x;
        c=1.0;s=1.0;// next QR transformation
        for(j=l;j<=nm;j++) {
          i=j+1;g=rv1[i];y=W_tmp[i];h=s*g;g=c*g;
          z=Pythag2(f,h);rv1[j]=z;c=f/z;s=h/z;f=x*c+g*s;
          g=g*c-x*s;h=y*s;y*=c;
          for(jj=1;jj<=ncol;jj++) {
            x=V_tmp[jj][j];
            z=V_tmp[jj][i];
            V_tmp[jj][j]=x*c+z*s;
            V_tmp[jj][i]=z*c-x*s;
          }
          z=Pythag2(f,h);
          W_tmp[j]=z;
          if(z!=0.0) { // rotation can be arbitrary if z=0
            z=1.0/z;c=f*z;s=h*z;
          }
          f=c*g+ s*y;
          x=c*y-s*g;
          for(int jj=1;jj<=nrow;jj++) {
            y=A[jj][j];
            z=A[jj][i];
            A[jj][j]=y*c+z*s;
            A[jj][i]=z*c-y*s;
          }
        }
        rv1[l]=0.0;
        rv1[k]=f;
        W_tmp[k]=x;
      } // its
    } // k

    W=W_tmp;
    V=V_tmp;
    U=A;
    //// output U V W
    //
    //cerr.setf(ios_base::fixed);
    //cerr.precision(6);
    //cerr.width(12);
    ////cout.setw(12);
    //cerr << "*** Decomposition Matrice *** " << endl;;
    //cerr << "*** U matrix *** " << endl;;
    //for(i=1;i <=nrow;i++) { // U
    //  for(j=1;j <=ncol;j++) { cerr << setw(12) << U[i][j] << " "; } cerr << endl;
    //}
    //cerr << "*** W matrix diagonal elements*** " << endl;;
    //for(i=1;i <=ncol;i++) {cerr << setw(12) << W[i] << " ";}
    //cerr << endl;
    //cerr << "*** V matrix *** " << endl;;
    //for(i=1;i <=ncol;i++) { // U
    //  for(j=1;j <=ncol;j++) { cerr << setw(12) << V[i][j] << " ";} cerr << endl;
    //}
    //cerr << "Check the produce against the original matrix " << endl;;
    //cerr << "Original matrix " << endl;;
    //for(i=1;i <=nrow;i++) { // U
    //  for(j=1;j <=ncol;j++) { cerr << setw(12) << M[i][j] << " "; } cerr << endl;
    //}
    //cerr << "Product U W transpose(V) " << endl;;
    for(i=1;i <=nrow;i++) { // U
      for(j=1;j<=ncol;j++) {
        A[i][j]=0.0;
        for(k=1;k <=ncol;k++)
          A[i][j]+=U[i][k]*W[k]*V[j][k];
      }
    }
    //for(i=1;i <=nrow;i++) { // U
    //  for(j=1;j <=ncol;j++) {
    //    cerr << setw(12) << A[i][j] << " ";
    //  }
    //  cerr << endl;
    //}
    //cerr << "A and M is equal " << isequal(A,M) << endl;
    if(isequal(A,M) ==false ) {
      cerr << "ERROR - cematrix::SVDcmp_NR: SVD fails, check the code of cematrix::SVDcmp!" << endl;;
      flag_convergence=false;
    }
    return flag_convergence;

  }

  xmatrix<double> cematrix::InverseMatrix() {
    bool LDEBUG=(FALSE || XHOST.DEBUG);
    // inverse a general matrix by using SVD
    int i,j,k;

    // SVD to get U,V,W
    SVDcmp_NR();//Two functions are essentially the same
    // inverse of matrix
    xmatrix<double> A_inv(1,1,ncol,nrow);
    double DetW=1.0;// determination of diagonal matrix W
    for(i=1;i <=ncol;i++)
      DetW *=W[i];
    if(DetW < cematrix_EQUAL_DOUBLE) {
      string message = "Singular Matrix. No Inversion.";
      throw xerror(_AFLOW_FILE_NAME_, __AFLOW_FUNC__, message, _RUNTIME_ERROR_);
    }
    for(i=1;i <=ncol;i++) { //row of the inverse Matrix
      for(j=1;j <=nrow;j++) { // colume of the inverse Matrix
        A_inv[i][j]=0.0;
        for(k=1;k <=ncol;k++) // matrix multiplication
          A_inv[i][j]+=V[i][k]/W[k]*U[j][k];
      }
    }
    if(LDEBUG){ //CO20190327
      cerr << "cematrix::InverseMatrix: Inverse of matrix A" << endl;
      for(i=1;i <=ncol;i++) { // U
        for(j=1;j <=nrow;j++)
          cerr << setw(12) << A_inv[i][j] << " ";
        cerr << endl;
      }
    }
    xmatrix<double> Iden_tmp(1,1,nrow,nrow);
    xmatrix<double> Iden(1,1,nrow,nrow);
    for(i=1;i<=nrow;i++) {
      for(j=1;j<=nrow;j++) {
        Iden_tmp[i][j]=0.0;
        if(i ==j ) {
          Iden[i][j]=1.0;
        } else {
          Iden[i][j]=0.0;
        }
        for(k=1;k<=ncol;k++) {
          Iden_tmp[i][j]+=M[i][k]*A_inv[k][j];
        }
      }
    }
    bool verbose = (LDEBUG || isequal(Iden,Iden_tmp));  //CO20190327
    if(verbose){ //CO20190327
      cerr << "cematrix::InverseMatrix: A_inv is the inverse of matrix A? ";
      if(isequal(Iden,Iden_tmp) ) {
        cerr << "Yes!" << endl;;
      } else {
        cerr << "No!" << endl;;
      }
    }
    return A_inv;
  }

  void cematrix::SVDFit(xvector<double>& y,xvector<double>& y_sigma) {
    // Least Square fit by using SVD
    // Here x() is afunc() in numerical recipes in C
    int i,j;
    double wmax,tmp,thresh,sum;
    xmatrix<double> A(1,1,nrow,ncol);
    xmatrix<double> M_orig(1,1,nrow,ncol);
    xvector<double> W_orig(1,ncol);
    xmatrix<double> V_orig(1,1,ncol,ncol);
    xmatrix<double> U_orig(1,1,nrow,ncol);
    //const double TOL=1.0e-13;
    const double TOL=1.0e-8;
    xvector<double> y_cal(1,nrow);
    A=M;
    if(A.rows !=y.rows ) {
      string message = "Ranks of x vector and y vector do not match!";
      throw xerror(_AFLOW_FILE_NAME_, __AFLOW_FUNC__, message, _INDEX_MISMATCH_);
    }
    xvector<double> b(1,nrow);
    for(i=1;i <=nrow;i++) { // Accumulate coeeficiens of the fitting matrix
      tmp=1.0/y_sigma[i];
      for(j=1;j<=ncol;j++)
        A[i][j]=M[i][j]*tmp;
      b[i]=y[i]*tmp;
    }
    M_orig=M;
    W_orig=W;
    V_orig=V;
    U_orig=U;
    M=A;
    //SVDcmp_NR();// singular value decomposition
    // singular value decomposition
    if(SVDcmp_NR() ) {
      wmax=0.0;
      for(j=1;j<=ncol;j++)
        if(W[j]>wmax) wmax=W[j];
      thresh=TOL*wmax;
      for(j=1;j<ncol;j++)
        if(W[j] < thresh ) W[j]=0.0;
      SVDsolve(b);
      chisq=0.0;
      for(i=1;i<=nrow;i++) {
        for(sum=0.0,j=1;j<=ncol;j++)
          sum+=a_vec[j]*M_orig[i][j];
        tmp=(y[i] - sum)/y_sigma[i];
        chisq+=tmp*tmp;
      }
      chisq=chisq/(nrow - 2.0);// definition in Mathematica
    } else {
      // if svd fails,set the score to a large number
      // to discard it
      chisq=1.0e4;
      for(int i=0;i<y.rows;i++)
        a_nvec.push_back(0.0e0);
    }
    //// output the fitted parameters and square of chi
    //cout << "a_vec " << endl;
    //for(i=1;i<=ncol;i++) {
    //  cout << a_vec[i] << " ";
    //}
    //cout << endl;
    //cout << "chisq " << chisq << endl;
    //cerr << "a_vec " << endl;
    //for(i=1;i<=ncol;i++) {
    //  cerr << a_vec[i] << " ";
    //}
    //cerr << endl;
    //cerr << "chisq " << chisq << endl;
    //cerr << "original y vector" << endl;
    //for(i=1;i<=nrow;i++) {
    //  cerr << y[i] << " ";
    //}
    //  cerr << endl;
    //// fitted value of y vector
    //cerr << "fitted y vector" << endl;
    //for(i=1;i<=nrow;i++) {
    //  for(j=1;j<=ncol;j++) {
    //    y_cal[i]+=A[i][j]*a_vec[j];
    //  }
    //  cerr << y_cal[i] << " ";
    //}
    //cerr << endl;
    //// get the covariance matrix
    //SVDvar();
    //ios_base::fmtflags old_stat=cerr.setf(ios_base::fixed,ios_base::floatfield);
    //cerr.setf(ios_base::scientific);
    //cerr.precision(6);
    //cerr << "Covariance matrix " << endl;;
    //for(i=1;i<=ncol;i++) {
    //  for(j=1;j<=ncol;j++) {
    //    cerr << setw(12) << Cov[i][j] << " ";
    //  }
    //  cerr << endl;
    //}

    // set everything back to original values
    M=M_orig;
    U=U_orig;
    V=V_orig;
    W=W_orig;
    //cerr.setf(old_stat,ios_base::floatfield);
    //cerr.unsetf(ios_base::scientific);

  }

  void cematrix::SVDvar() {
    // get the covariance matrix Cov
    xmatrix<double> Cov_tmp(1,1,ncol,ncol);
    int k,j,i;
    double sum;
    xvector<double> wti(1,ncol);
    for(i=1;i<= ncol;i++) {
      wti[i]=0.0;
      if(W[i] !=0.0 )
        wti[i]=1.0/(W[i]*W[i]);
    }
    for(i=1;i<=ncol;i++) { // sum contributions to covariance matrix
      for(j=1;j<=i;j++) {
        for(sum=0.0,k=1;k<=ncol;k++)
          sum+=V[i][k]*V[j][k]*wti[k];
        Cov_tmp[j][i]=sum;
        Cov_tmp[i][j]=sum;
      }
    }
    Cov=Cov_tmp*chisq;// definition in Mathematica
  }

  xvector<double> cematrix::EigenValues() {
    // inverse a general matrix by using SVD
    // SVD to get U,V,W
    SVDcmp_NR(); //Two functions are essentially the same
    return W;
  }
}

// **************************************************************************
// **************************************************************************
//CO20200404 - moving matrix() from pflow to aurostd because it is templated
//doesn't compile otherwise

// ***************************************************************************
// Matrix classes in Dane Morgan Style
// ***************************************************************************
namespace aurostd {
  // constructor

  template<class utype> matrix<utype>::matrix(void) {free();} // default

  template<class utype>
    matrix<utype>::matrix(const int m) { // specifying rows
      free();  //CO20200404 pflow::matrix()->aurostd::matrix()
      std::vector<utype> v;
      mat=std::vector<std::vector<utype> > (m,v);
    }

  template<class utype>
    matrix<utype>::matrix(const int m, const int n) { // specifying rows and columns
      free();  //CO20200404 pflow::matrix()->aurostd::matrix()
      std::vector<utype> v(n);
      mat=std::vector<std::vector<utype> > (m,v);
    }

  template<class utype>
    matrix<utype>::matrix(const int m, const std::vector<utype>& inutypevec) { // specifying rows as vectors.
      free();  //CO20200404 pflow::matrix()->aurostd::matrix()
      mat=std::vector<std::vector<utype> > (m,inutypevec);
    }

  template<class utype>
    matrix<utype>::matrix(const int m, const int n, const utype& inutype) { // specifying rows and columns and initial values
      free();  //CO20200404 pflow::matrix()->aurostd::matrix()
      std::vector<utype> v(n);
      mat=std::vector<std::vector<utype> > (m,v);
      for(uint i=0;i<mat.size();i++) {
        for(uint j=0;j<mat[i].size();j++) {
          mat[i][j]=inutype;
        }
      }
    }

  //CO20200404 START - patching matrix for nietzsche
  template<class utype> matrix<utype>::matrix(const matrix& b){copy(b);}
  template<class utype> matrix<utype>::~matrix(void){free();}
  template<class utype> void matrix<utype>::clear() {matrix a;copy(a);}  //clear PUBLIC

  template<class utype>
    const matrix<utype>& matrix<utype>::operator=(const matrix& other) {
      if(this!=&other) {copy(other);}
      return *this;
    }

  template<class utype>
    void matrix<utype>::free(){
      for(uint i=0;i<mat.size();i++){mat[i].clear();} mat.clear();
    }

  template<class utype>
    void matrix<utype>::copy(const matrix& b){
      free();
      for(uint i=0;i<b.mat.size();i++){mat.push_back(std::vector<utype>(0));for(uint j=0;j<b.mat[i].size();j++){mat[i].push_back(b.mat[i][j]);}}
    }
  //CO20200404 STOP - patching matrix for nietzsche

  // accessors
  template<class utype>
    void matrix<utype>::print(void) {
      cout.setf(std::ios::fixed,std::ios::floatfield);
      cout.precision(4);
      for(uint i=0;i<mat.size();i++) {
        cout << "  ";
        for(uint j=0;j<mat[i].size();j++) {
          cout << " " << mat[i][j];
        }
        cout << endl;
      }
    }

  //   template<class utype>
  //   inline int matrix<utype>::size(void) const{
  //     return (int) mat.size();
  //   }


  template<class utype>
    matrix<utype> matrix<utype>::transpose() const{
      matrix<utype> tmat;
      uint m=mat.size();
      if(m==0) return tmat;
      uint n=mat[0].size();
      tmat = matrix<utype> (n,m);
      for(uint i=0;i<m;i++) {
        for(uint j=0;j<n;j++) {
          tmat[j][i]=mat[i][j];
        }
      }
      return tmat;
    }

  // template<class utype>
  // std::vector<std::vector<utype> >::iterator matrix<utype>::begin() {
  // return mat.begin();
  // }
  //
  // template<class utype>
  // std::vector<std::vector<utype> >::iterator matrix<utype>::end() {
  // return mat.end();
  // }

  // operator
  //   template<class utype>
  //   std::vector<utype>& matrix<utype>::operator[] (const int index) {
  //     assert(index>=0 && index<=mat.size());
  //     return mat[index];
  //   }
  //   template<class utype>
  //   const std::vector<utype>& matrix<utype>::operator[] (const int index) const {
  //     assert(index>=0 && index<=mat.size());
  //     return mat[index];

  //   }

  //[CO20200404 - OBSOLETE]template<class utype>
  //[CO20200404 - OBSOLETE]  const matrix<utype>& matrix<utype>::operator=(const matrix<utype> &b) {
  //[CO20200404 - OBSOLETE]    if(this != &b) {
  //[CO20200404 - OBSOLETE]      uint m=b.mat.size();
  //[CO20200404 - OBSOLETE]      uint n=0;
  //[CO20200404 - OBSOLETE]      mat=std::vector<std::vector<utype> > (m);
  //[CO20200404 - OBSOLETE]      for(uint i=0;i<m;i++) {
  //[CO20200404 - OBSOLETE]        n=b.mat[i].size();
  //[CO20200404 - OBSOLETE]        mat[i]=std::vector<utype> (n);
  //[CO20200404 - OBSOLETE]        for(uint j=0;j<n;j++) {
  //[CO20200404 - OBSOLETE]          mat[i][j]=b.mat[i][j];
  //[CO20200404 - OBSOLETE]        }
  //[CO20200404 - OBSOLETE]      }
  //[CO20200404 - OBSOLETE]    }
  //[CO20200404 - OBSOLETE]    return *this;
  //[CO20200404 - OBSOLETE]  }

  // mutators
  //  template<class utype>
  // void matrix<utype>::push_back(const std::vector<utype>& inutypevec) {
  //   mat.push_back(inutypevec);
  //  }

  //  template<class utype>
  // void matrix<utype>::pop_back() {
  //   mat.pop_back();
  //  }

  template<class utype>
    void matrix<utype>::vecvec2mat(const std::vector<std::vector<utype> >& inVV) {
      mat=std::vector<std::vector<utype> > (inVV.size());
      for(uint i=0;i<mat.size();i++) {
        mat[i]=std::vector<utype> (inVV[i].size());
        for(uint j=0;j<mat[i].size();j++) {
          mat[i][j]=inVV[i][j];
        }
      }
    }

  // template<class utype>
  // void matrix<utype>::clear() {
  //   mat.clear();
  // }

  template<class utype>
    void matrix<utype>::vec2mat(const std::vector<utype>& inV) {
      mat=std::vector<std::vector<utype> > (1);
      mat[0]=std::vector<utype> (inV.size());
      for(uint j=0;j<mat[0].size();j++) {
        mat[0][j]=inV[j];
      }
    }

  // template<class utype>
  // void matrix<utype>::insert(const int& id, const std::vector<utype>& inV) {
  //  mat.insert(mat.begin()+id,inV);
  // }

  // template<class utype>
  // void matrix<utype>::erase(const int id) {
  // std::vector<utype>::iterator p=mat.begin()+id;
  // mat.erase(p);
  // }

  // template<class utype>
  // void matrix<utype>::erase_col(const int id) {
  //   for(int i=0;i<mat.size();i++) {
  //           std::vector<utype>::iterator p=mat[i].begin()+id;
  //     if(id<mat[i].size()) mat[i].erase(p);
  //   }
  // }

  // template<class utype>
  // void matrix<utype>::erase(const int id) {
  //   std::vector<std::vector<utype> >::iterator p=mat.begin()+id;
  //   mat.erase(p);
  // }

  template <class utype> matrix<utype>
    xmatrix2matrix(const xmatrix<utype>& _xmatrix) {
      int isize=_xmatrix.rows,jsize=_xmatrix.cols;
      matrix<utype> _matrix(isize,jsize);
      for(register int i=0;i<isize;i++)
        for(register int j=0;j<jsize;j++)
          _matrix[i][j]=_xmatrix(i+_xmatrix.lrows,j+_xmatrix.lcols);
      return _matrix;
    }

  //   matrix<double> xmatrix2matrix(const xmatrix<double>& _xmatrix) {
  //     int isize=_xmatrix.rows,jsize=_xmatrix.cols;
  //     matrix<double> _matrix(isize,jsize);
  //     for(register int i=0;i<isize;i++)
  //       for(register int j=0;j<jsize;j++)
  // 	_matrix[i][j]=_xmatrix(i+_xmatrix.lrows,j+_xmatrix.lcols);
  //     return _matrix;
  //   }

  template <class utype> xmatrix<utype>
    matrix2xmatrix(const matrix<utype>& _matrix) {
      int isize=_matrix.size(),jsize=_matrix[0].size();
      xmatrix<utype> _xmatrix(isize,jsize);
      for(register int i=1;i<=isize;i++)
        for(register int j=1;j<=jsize;j++)
          _xmatrix(i,j)=_matrix[i-1][j-1];
      return _xmatrix;
    }



}

// **************************************************************************



#endif
// **************************************************************************
// *                                                                        *
// *             STEFANO CURTAROLO - Duke University 2003-2021              *
// *                                                                        *
// **************************************************************************<|MERGE_RESOLUTION|>--- conflicted
+++ resolved
@@ -3204,6 +3204,19 @@
 }
 
 // ----------------------------------------------------------------------------
+// SD20220426
+// Least squares approximation of linear functions to the data
+// Solves A*x=b, where A is a m-by-n matrix and b is a m-by-1 vector and
+// the output x is a n-by-1 vector
+// See: https://en.wikipedia.org/wiki/Linear_least_squares
+namespace aurostd {  // namespace aurostd
+  template<class utype>                                   
+    xvector<utype> LinearLeastSquares(xmatrix<utype>& A, xvector<utype>& b) {
+    return aurostd::inverse(trasp(A) * A) * trasp(A) * b;
+  }
+}
+
+// ----------------------------------------------------------------------------
 namespace aurostd {  // namespace aurostd
   template<class utype>                                    // GaussJordan xmatrix
     void GaussJordan(xmatrix<utype>& A, xmatrix<utype>& B) {
@@ -5273,18 +5286,13 @@
       n=a.rows;
       if(a.rows!=a.cols) {
         stringstream message;
-<<<<<<< HEAD
         message << "'a' matrix not square  a.rows=" << a.rows << " a.cols=" << a.cols;
-        throw xerror(_AFLOW_FILE_NAME_, function, message, _RUNTIME_ERROR_);
+        throw xerror(_AFLOW_FILE_NAME_, __AFLOW_FUNC__, message, _RUNTIME_ERROR_);
       }
       else if(wr.rows!=a.rows || wi.rows!=a.rows) { //SD20220420 - output lengths need to match input
         stringstream message;
         message << "'wr' and 'wi' lengths must be compatible with 'a' matrix, a.rows=" << a.rows << " wr.rows=" << wr.rows<< " wi.rows=" << wi.rows;
-        throw xerror(_AFLOW_FILE_NAME_, function, message, _RUNTIME_ERROR_);
-=======
-        message << "'a' matrix not square  a.rows" << a.rows << " a.cols=" << a.cols;
         throw xerror(_AFLOW_FILE_NAME_, __AFLOW_FUNC__, message, _RUNTIME_ERROR_);
->>>>>>> 2100e979
       }
 
       anorm=aurostd::abs(a[1][1]);
