// ***************************************************************************
// *                                                                         *
// *           Aflow STEFANO CURTAROLO - Duke University 2003-2021           *
// *                                                                         *
// ***************************************************************************
// Written by Stefano Curtarolo 1994-2018
// fixed for g++ 4.5 on Mar11 2014
// compiles in g++6 and 7 2018

#ifndef _AUROSTD_XMATRIX_CPP_
#define _AUROSTD_XMATRIX_CPP_

//#define _AUROSTD_XMATRIX_DEFAULT_SIZE_ 3
//#define _AUROSTD_XMATRIX_TOLERANCE_IDENTITY_ double(1.0e-6)
//#define _AUROSTD_XMATRIX_TOLERANCE_ROUNDOFF_ double(1.0e-6)

//#ifndef _AUROSTD_XMATRIX_TOLERANCE_ROUNDOFF_
//#define _AUROSTD_XMATRIX_TOLERANCE_ROUNDOFF_ 1.0e-6 //DX20171025
//#endif

#ifndef XXEND
#define XXEND 1
#endif

#ifndef _xmatrix_epsilon
#define _xmatrix_epsilon 1.0e-15
#endif

#define _exponential_convergence 1.0e-18

#ifndef _AUROSTD_XCOMPLEX_H_
#include "aurostd_xcomplex.h"
#endif
#ifndef _AUROSTD_XSCALAR_H_
#include "aurostd_xscalar.h"
#endif
#ifndef _AUROSTD_XVECTOR_H_
#include "aurostd_xvector.h"
#endif
#ifndef _AUROSTD_XMATRIX_H_
#include "aurostd_xmatrix.h"
#endif
#ifndef _AUROSTD_XTENSOR6_H_
#include "aurostd_xtensor.h"
#endif

#ifndef __XOPTIMIZE
#define _XMATRIX_CHECK_BOUNDARIES_
#endif

// ----------------------------------------------------------------------------
// --------------------------------------------------------------- constructors
namespace aurostd {  // namespace aurostd
  template<class utype>                                    // constructor
    xmatrix<utype>::xmatrix(int nrh,int nch,int nrl,int ncl) : msize(0) {
      lrows=std::min(nrl,nrh); //if(!nrh||!nch) lrows=0; this messes up convasp
      urows=std::max(nrl,nrh); //if(!nrh||!nch) urows=0; this messes up convasp
      lcols=std::min(ncl,nch); //if(!nrh||!nch) lcols=0; this messes up convasp
      ucols=std::max(ncl,nch); //if(!nrh||!nch) ucols=0; this messes up convasp
      refresh();  //CO20191112
#ifdef _XMATH_DEBUG_CONSTRUCTORS
      cerr << "M -> constructor:"
        << "  lrows=" << lrows << ", urows=" << urows
        << ", lcols=" << lcols << ", ucols=" << ucols
        << ", rows="  << rows  << ", cols="  << cols << endl;
#endif
      if(msize>0) {
        corpus=new utype *[rows+XXEND]();  //HE20220613 initialize corpus memory
        if(!corpus){throw aurostd::xerror(_AFLOW_FILE_NAME_,"aurostd::xmatrix<utype>::xmatrix():","allocation failure 1 (int,int,int,int)",_ALLOC_ERROR_);}
        corpus+= -lrows+ XXEND;
        corpus[lrows]= new utype[rows*cols+XXEND]();  //HE20220613 initialize corpus memory
        if(!corpus[lrows]){throw aurostd::xerror(_AFLOW_FILE_NAME_,"aurostd::xmatrix<utype>::xmatrix():","allocation failure 2 (int,int,int,int)",_ALLOC_ERROR_);}
        corpus[lrows]+= -lcols+XXEND;
        for(int i=lrows+1;i<=urows;i++){corpus[i]=corpus[i-1]+cols;}  //this propagates previous line to all lrows
        clear();
      }
#ifdef _XMATH_DEBUG_CONSTRUCTORS
      cerr << "issquare=" << issquare << ", isfloat=" << isfloat << ", iscomplex=" << iscomplex
        << ", sizeof=" << size << ", msize=" << msize << endl;
#endif
    }
}

namespace aurostd {  // namespace aurostd
  template<class utype>                                       // copy constructor
    xmatrix<utype>::xmatrix(const xmatrix<utype>& b) {
      init();
      copy(b);
    }  //CO20191112
  template<class utype>                                       // copy constructor
    xmatrix<utype>::xmatrix(const xvector<utype>& b) {
      init();
      copy(b);
    }  //CO20191112
  template<class utype>  // initializer_list constructor //HE20220616
  xmatrix<utype>::xmatrix(const std::initializer_list<std::initializer_list<utype>> ll) {
    // usage: xmatrix<double> new_matrix({{1,0, 2.0, 3.0, 4.0},
    //                                    {5,0, 6.0, 7.0, 8.0}});
    init();
    copy(ll);
  }

  template<class utype>
  void xmatrix<utype>::init(){  //HE20220613 initialize all members of xmatrix
    rows=0; lrows=0; urows= 0;
    cols=0; lcols=0; ucols=0;
    issquare=false; isfloat=false; iscomplex=false;
    size=0; msize=0;
  }

}

namespace aurostd {  // namespace aurostd
  template<class utype>                                       // copy constructor
    xmatrix<utype>::xmatrix(int vrows,int vcols, utype* a) : msize(0) {  // a starts from 0..
      lrows=1;urows=vrows;
      lcols=1;ucols=vcols;
      refresh();  //CO20191112
#ifdef _XMATH_DEBUG_CONSTRUCTORS
      cerr << "M -> copy constructor:"
        << "  lrows=" << lrows << ", urows=" << urows
        << ", lcols=" << lcols << ", ucols=" << ucols
        << ", rows="  << rows  << ", cols="  << cols << endl;
#endif
      if(msize>0) {
        corpus=new utype *[rows+XXEND]();  //HE20220613 initialize corpus memory
        if(!corpus){throw aurostd::xerror(_AFLOW_FILE_NAME_,"aurostd::xmatrix<utype>::xmatrix():","allocation failure 1 (int,int,utype*)",_ALLOC_ERROR_);}
        corpus+= -lrows+ XXEND;
        corpus[lrows]= new utype[rows*cols+XXEND]();  //HE20220613 initialize corpus memory
        if(!corpus[lrows]){throw aurostd::xerror(_AFLOW_FILE_NAME_,"aurostd::xmatrix<utype>::xmatrix():","allocation failure 2 (int,int,utype*)",_ALLOC_ERROR_);}
        corpus[lrows]+= -lcols+XXEND;
        int i=0,j=0;
        for(i=lrows+1;i<=urows;i++){corpus[i]=corpus[i-1]+cols;}  //this propagates previous line to all lrows
        for(i=lrows;i<=urows;i++){
          for(j=lcols;j<=ucols;j++){
            corpus[i][j]=(utype) a[(i-1)*ucols+(j-1)]; // a.corpus[i][j];  // LIKE FORTRAN
          }
        }
        //      delete [] a;
      }
#ifdef _XMATH_DEBUG_CONSTRUCTORS
      cerr << "issquare=" << issquare << ", isfloat=" << isfloat << ", iscomplex=" << iscomplex
        << ", sizeof=" << size << ", msize=" << msize << endl;
#endif
    }
}

// ----------------------------------------------------------------------------
// ----------------------------------------------------------------- destructor

namespace aurostd {  // namespace aurostd
  template<class utype>                                     // default destructor
    xmatrix<utype>::~xmatrix() {
      // cerr << "problem destructor xmatrix [1]" << endl;
      // free a xmatrix allocated with xmatrix()
#ifdef _XMATH_DEBUG_DESTRUCTORS
      cerr << "M -> default destructor:"
        << "  lrows=" << lrows << ", urows=" << urows
        << ", lcols=" << lcols << ", ucols=" << ucols
        << ", rows="  << rows  << ", cols="  << cols << endl;
#endif
      free(); //CO20190808
    }
}
// ----------------------------------------------------------------------------
// -------------------------------------------------------- assigment operators

namespace aurostd { // namespace aurostd
  template<class utype>
    void xmatrix<utype>::free() { //CO20190808
      if(msize>0) {
        delete [] (corpus[lrows]+lcols-XXEND);
        delete [] (corpus+lrows-XXEND);
      }
      lrows=urows=lcols=ucols=0;refresh();
    }
}

namespace aurostd {  // namespace aurostd
  template<class utype>
    void xmatrix<utype>::copy(const xmatrix<utype>& b) { //CO20190808
      if(lrows!=b.lrows||urows!=b.urows||lcols!=b.lrows||ucols!=b.ucols||msize!=b.msize) {    // if dims(this)!=dims(a) => build a new xmatrix !!!  //CO20190808 - VERY IMPORTANT that we not only check lrows/urows/lcols/ucols, but msize, as xmatrix could just have been initialized (msize==0)
        free();
        lrows=b.lrows;urows=b.urows;rows=b.rows;
        lcols=b.lcols;ucols=b.ucols;cols=b.cols;
        //[simply copy instead]refresh();
        issquare=bool(rows == cols);
        isfloat=_isfloat((utype) 0);
        iscomplex=_iscomplex((utype) 0);
        size=(char) sizeof(utype);
        msize=(long int) size*rows*cols;
#ifdef _XMATH_DEBUG_OPERATORS
        cerr << "M -> operator =::"
          << "  lrows=" << lrows << ", urows=" << urows
          << ", lcols=" << lcols << ", ucols=" << ucols
          << ", rows="  << rows  << ", cols="  << cols << endl;
#endif
        if(msize>0) {
          corpus=new utype *[rows+XXEND]();  //HE20220613 initialize corpus memory
          if(!corpus){throw aurostd::xerror(_AFLOW_FILE_NAME_,"aurostd::xmatrix<utype>::copy():","allocation failure 1 in COPY",_ALLOC_ERROR_);}
          corpus+= -lrows+ XXEND;
          corpus[lrows]= new utype[rows*cols+XXEND]();  //HE20220613 initialize corpus memory
          if(!corpus[lrows]){throw aurostd::xerror(_AFLOW_FILE_NAME_,"aurostd::xmatrix<utype>::copy():","allocation failure 2 in COPY",_ALLOC_ERROR_);}
          corpus[lrows]+= -lcols+XXEND;
          for(int i=lrows+1;i<=urows;i++){corpus[i]=corpus[i-1]+cols;}  //this propagates previous line to all lrows
        }
#ifdef _XMATH_DEBUG_CONSTRUCTORS
        cerr << "issquare=" << issquare << ", isfloat=" << isfloat << ", iscomplex=" << iscomplex
          << ", sizeof=" << size << ", msize=" << msize << endl;
#endif
      }
      if(corpus!=b.corpus){
        int i=0,j=0;
        for(i=0;i<rows;i++){
          for(j=0;j<cols;j++){
            corpus[i+lrows][j+lcols] = b.corpus[i+b.lrows][j+b.lcols];
          }
        }
      } //CO20190808 - we definitely have corpus now
    }
  template<class utype>
    void xmatrix<utype>::copy(const xvector<utype>& b) { //CO20190808
      xmatrix<utype> a(b.urows,1,b.lrows,1);
      for(int i=b.lrows;i<=b.urows;i++){a[i][1]=b[i];}
      copy(a);
    }
   template<class utype>
    void xmatrix<utype>::copy(std::initializer_list<std::initializer_list<utype>> ll) { //HE20220616
      int ll_rows = ll.size();
      int ll_cols = ll.begin()->size();
      xmatrix<utype> a(ll_rows,ll_cols,1,1);
      size_t new_row = 0;
      size_t new_col = 0;
      for (il2i l=ll.begin(); l<ll.end(); l++){
        new_row += 1;
        if (ll_cols != (int) l->size()) {
          stringstream message;
          message << "failure in copy - column size size mismatch ";
          throw aurostd::xerror(_AFLOW_FILE_NAME_, __AFLOW_FUNC__, message, _INDEX_MISMATCH_);
        }
        for (ili entry = l->begin(); entry < l->end(); entry++) {
          new_col += 1;
          a[new_row][new_col] = *entry;
        }
        new_col = 0;
      }
      copy(a);
    }
}

namespace aurostd {  // namespace aurostd
  template<class utype>                                             // operator =
    xmatrix<utype>& xmatrix<utype>::operator=(const xmatrix<utype>& b) {  //CO20191112
      if(this!=&b) {copy(b);}
      return *this;
    }
  template<class utype>                                             // operator =
  xmatrix<utype>& xmatrix<utype>::operator=(const std::initializer_list<std::initializer_list<utype>> ll) {  //CO20191112
    // usage: xmatrix<double> new_matrix;
    // new_matrix = {{1,0, 2.0, 3.0, 4.0},
    //               {5,0, 6.0, 7.0, 8.0}};
    copy(ll);
    return *this;
  }
}

namespace aurostd {  // namespace aurostd
  template<class utype>
    void xmatrix<utype>::refresh(void) { //CO20190808
      rows=urows-lrows+1;      //if(!nrh||!nch) rows=0; this messes up convasp
      cols=ucols-lcols+1;      //if(!nrh||!nch) cols=0; this messes up convasp
      if(rows==0||cols==0) {
        cerr << "XMATRIX constructor: creating EMPTY xmatrix<utype>" << endl;
        lrows=0;urows=0;rows=0;
        lcols=0;ucols=0;cols=0;
      };
      issquare=bool(rows == cols);
      isfloat=_isfloat((utype) 0);
      iscomplex=_iscomplex((utype) 0);
      size=(char) (sizeof(utype));
      msize=(long int) size*rows*cols;
    }
}

// ----------------------------------------------------------------------------
// ------------------------------------------------------------ index operators
// ---------------------------------------------------------------- operator []

namespace aurostd {  // namespace aurostd
  template<class utype>
    // removed inline
    utype* xmatrix<utype>::operator[] (int ir) const {
#ifdef _XMATRIX_CHECK_BOUNDARIES_
      if(ir>urows)  {
        stringstream message;
        message << "_xmatrix<utype>_rows_high ir=" << ir << ", lrows=" << lrows << ", hrows=" << urows;
        throw xerror(_AFLOW_FILE_NAME_, __AFLOW_FUNC__, message, _INDEX_BOUNDS_);
      }
      if(ir<lrows) {
        stringstream message;
        message << "_xmatrix<utype>_rows_low ir=" << ir << ", lrows=" << lrows << ", hrows=" << urows;
        throw xerror(_AFLOW_FILE_NAME_, __AFLOW_FUNC__, message, _INDEX_BOUNDS_);
      }
#endif
      return corpus[ir];
    }
}

namespace aurostd {  // namespace aurostd
  template<class utype>                                         // operator (i,j)
    // removed inline
    utype& xmatrix<utype>::operator()(int i,int j) const {
      //#ifndef XMATRIX_PERIODIC_BOUNDARY_CONDITIONS
#ifdef _XMATRIX_CHECK_BOUNDARIES_
      if(i>urows) {
        stringstream message;
        message << "M -> i=" << i << " > urows=" << urows;
        throw xerror(_AFLOW_FILE_NAME_, __AFLOW_FUNC__, message, _INDEX_BOUNDS_);
      }
      if(i<lrows) {
        stringstream message;
        message << "M -> i=" << i << " < lrows=" << lrows;
        throw xerror(_AFLOW_FILE_NAME_, __AFLOW_FUNC__, message, _INDEX_BOUNDS_);
      }
      if(j>ucols) {
        stringstream message;
        message << "M -> j=" << j << " > ucols=" << ucols;
        throw xerror(_AFLOW_FILE_NAME_, __AFLOW_FUNC__, message, _INDEX_BOUNDS_);
      }
      if(j<lcols) {
        stringstream message;
        message << "M -> j=" << j << " < lcols=" << lcols;
        throw xerror(_AFLOW_FILE_NAME_, __AFLOW_FUNC__, message, _INDEX_BOUNDS_);
      }
#endif // _XMATRIX_CHECK_BOUNDARIES_
      return corpus[i][j];
    }
  ////#else
  //# ifdef XMATH_WARNING
  //# warning "XMATRIX_PERIODIC_BOUNDARY_CONDITIONS"
  //# endif
  //int ii=i,jj=j;
  //// if(ii>urows) ii=lrows+mod(i-lrows,urows-lrows+1);
  //// if(ii<lrows) ii=urows-mod(urows-i,urows-lrows+1);
  //// if(jj>ucols) jj=lcols+mod(j-lcols,ucols-lcols+1);
  //// if(jj<lcols) jj=ucols-mod(ucols-j,ucols-lcols+1);
  //if(ii>urows) ii-=rows;
  //if(ii<lrows) ii+=rows;
  //if(jj>ucols) jj-=cols;
  //if(jj<lcols) jj+=cols;
  //return corpus[ii][jj];
  //#endif
  //}
}

namespace aurostd {  // namespace aurostd
  template<class utype>                                         // operator (i)
    xvector<utype> xmatrix<utype>::operator()(int i) const {
      xvector<utype> out(lcols,ucols);
      for(int j=lcols;j<=ucols;j++)
        out(j)=corpus[i][j];
      return out;
    }
}

//ME20180904 returns a matrix column as an xvector
namespace aurostd {  // namespace aurostd
  template<class utype>
    xvector<utype> xmatrix<utype>::getcol(int i) const {
      xvector<utype> out(lrows, urows);
      for (int j = lrows; j <= urows; j++) {
        out(j) = corpus[j][i];
      }
      return out;
    }
}

namespace aurostd {  // namespace aurostd
  template<class utype>
    xvector<utype> xmatrix<utype>::getdiag(int k,int _lrows) const { //CO20191210
      //first get length
      int _rows=0,i=0,j=0;
      for(i=lrows;i<=urows;i++){
        j=i+k;
        if(j>ucols){break;}
        _rows++;
      }
      xvector<utype> diag(_rows,_lrows);
      int index=_lrows;
      for(i=lrows;i<=urows;i++){
        j=i+k;
        if(j>ucols){break;}
        diag[index++]=corpus[i][j];
      }
      return diag;
    }
}

namespace aurostd {  // namespace aurostd
  template<class utype> void
    xmatrix<utype>::getxvecInPlace(xvector<utype>& xv_out, int lrow, int urow, int lcol, int ucol, int lrows_out) const {
    /// @brief Convert an xmatrix into an xvector given a set of indices. 
    ///
    /// @param xv_out the xvector that will be changed InPlace
    /// @param lrow lower row to include in xvector 
    /// @param urow upper row to include in xvector
    /// @param lcol lower column to include in xvector
    /// @param ucol upper column to include in xvector
    /// @param lrows_out the lower rows of the output xvector (if it does not match the xvector will be resized)
    ///
    /// @return void 
    ///
    /// @authors
    /// @mod{CO,2019110,created as getxmatInPlace (xvector overload) + xmatrix2xvector}
    /// @mod{AZ,20220711,refactored into getxvecInPlace}
    ///
    /// This is a function that slices an xmatrix into an xvector, It checks that the vector is 1-dimensional
    /// when slicing the xmatrix. Note that the indices are inclusive.
    /// @see
    /// @xlink{aurostd::getxmatInplace}
      bool LDEBUG=(FALSE || XHOST.DEBUG);
      if(LDEBUG){
        cerr << "xmat=" << endl << (*this) << endl;
        cerr << "urows=" << urows << endl;
        cerr << "ucols=" << ucols << endl;
        cerr << "lrows=" << lrows << endl;
        cerr << "lcols=" << lcols << endl;
        cerr << "urow=" << urow << endl;
        cerr << "ucol=" << ucol << endl;
        cerr << "lrow=" << lrow << endl;
        cerr << "lcol=" << lcol << endl;
       }
      if(lrow<lrows){throw aurostd::xerror(_AFLOW_FILE_NAME_,__AFLOW_FUNC__,"lrow<lrows",_INDEX_BOUNDS_);}
      if(urow>urows){throw aurostd::xerror(_AFLOW_FILE_NAME_,__AFLOW_FUNC__,"urow>urows",_INDEX_BOUNDS_);}
      if(lcol<lcols){throw aurostd::xerror(_AFLOW_FILE_NAME_,__AFLOW_FUNC__,"lcol<lcols",_INDEX_BOUNDS_);}
      if(ucol>ucols){throw aurostd::xerror(_AFLOW_FILE_NAME_,__AFLOW_FUNC__,"ucol>ucols",_INDEX_BOUNDS_);}
      if(lcol>ucol){throw aurostd::xerror(_AFLOW_FILE_NAME_,__AFLOW_FUNC__,"lcol>ucol",_INDEX_BOUNDS_);}
      if(lrow>urow){throw aurostd::xerror(_AFLOW_FILE_NAME_,__AFLOW_FUNC__,"lrow>urow",_INDEX_BOUNDS_);}

      if((ucol != lcol)&&(lrow != urow)){
        throw aurostd::xerror(_AFLOW_FILE_NAME_,__AFLOW_FUNC__,"(ucol != lcol)&&(lrow != urow)",_INDEX_BOUNDS_);
      }
      
      int size_out = (ucol-lcol+1)*(urow-lrow+1);
      int urows_out = size_out+lrows_out-1;
      if(! (xv_out.rows==size_out && xv_out.lrows==lrows_out) ) { //check if necessary to create new object
        xvector<utype> xv(urows_out, lrows_out);
        xv_out=xv;
      }

      else if(ucol == lcol){
        for(int i = lrows_out; i <= urows_out; i++){
          xv_out(i) = corpus[lrow+i-1][lcol];
        }
        return;
      }
      for(int j = lrows_out; j <= urows_out; j++){
        xv_out(j) = corpus[lrow][lcol+j-1];
      }
    }
}
namespace aurostd {  // namespace aurostd
    /// @brief Convert an xmatrix into an xvector given a set of indices. 
    ///
    /// @param xv_out the xvector that will be changed InPlace
    /// @param lrow lower row to include in xvector 
    /// @param urow upper row to include in xvector
    /// @param lcol lower column to include in xvector
    /// @param ucol upper column to include in xvector
    ///
    /// @return xvector 
    ///
    /// This function allocates the xvector then calls getxvecInPlace(). 
    ///
    /// @authors
    /// @mod{CO,2019110,created as getxmatInPlace() + xmatrix2xvector()}
    /// @mod{AZ,20220711,refactored into getxvecInPlace()}
    ///
    /// @see
    /// @xlink{aurostd::getxvecInPlace()}
    /// @xlink{aurostd::getxmatInPlace()} 
  template<class utype> xvector<utype> 
      xmatrix<utype>::getxvec(int lrow, int urow, int lcol, int ucol, int lrows_out) const {
      xvector<utype> xv_out;
      (*this).getxvecInPlace(xv_out, lrow, urow, lcol, ucol, lrows_out);
    return xv_out;
  }
}
namespace aurostd {  // namespace aurostd
    /// @brief Convert xmatrix into xvector given a set of indices. 
    ///
    /// @param void 
    ///
    /// @return xvector 
    ///
    /// @authors
    /// @mod{AZ,20220711,created}
    ///
    /// This function performs the same task as getxvecInPlace(), but it 
    /// assumes that you have already passed it a 1-d slice of the xmatrix
    /// and then performs the type conversion.
    /// @see
    /// @xlink{aurostd::getxvecInPlace()}
    /// @xlink{aurostd::getxmatInPlace()} 
  template<class utype> xvector<utype>
      xmatrix<utype>::getxvec() const {
      return (*this).getxvec(lrows, urows, lcols, ucols);
}
}
//CO20190808
namespace aurostd {  // namespace aurostd
    /// @brief Convert xmatrix into a submatrix given a set of indices. 
    ///
    /// @param mat_out the matrix that will be changed InPlace
    /// @param lrow lower row to include in submatrix 
    /// @param urow upper row to include in submatrix
    /// @param lcol lower column to include in submatrix
    /// @param ucol upper column to include in submatrix
    /// @param lrows_out the lower row of the matrix that will be written over mat_out (if it is not the same it will allocate a new matrix)
    /// @param lcols_out the lower column of the matrix that will be written over mat_out (if it is not the same it will allocate a new matrix)
    ///
    /// @return void 
    ///
    /// @authors
    /// @mod{CO,2019110,created}
    /// @mod{AZ,20220711,modified}
    ///
    /// This is a function that slices an xmatrix into into a submatrix, originally written
    /// by CO. When slicing the xmatrix. lrow is lower row. urow is upper row. lcol is 
    /// lower column and ucol is upper column. Note that the indices are inclusive.
    /// i.e any index given will be returned. Also lcol == ucol or lrow == urow in
    /// order to be a vector. This function is designed so the base "InPlace" function
    /// drives the rest of the functions. The InPlace designation means you must supply 
    /// a matrix that will then be changed InPlace to the matrix elements that are specified
    /// by the arguments.
    /// @note
    ///
    /// CO: this function returns a submatrix mat_out spanning urow:lrow,ucol:lcol of the original matrix
    /// lrows_out,lcols_out specifies lrows,lcols of mat_out
    /// this is different than submatrix(), which returns back a submatrix by cutting out irow,jcol
  template<class utype> void
<<<<<<< HEAD
    xmatrix<utype>::getmatInPlace(xmatrix<utype>& mat_out,int lrow,int urow,int lcol,int ucol,int lrows_out,int lcols_out) const { //lrow, lcol references corpus, lrows_out references output  //CO20191110
      if(lrows_out==AUROSTD_MAX_INT){lrows_out=lrows;}
      if(lcols_out==AUROSTD_MAX_INT){lcols_out=lcols;}
      if(lrow<lrows){throw aurostd::xerror(_AFLOW_FILE_NAME_,__AFLOW_FUNC__,"lrow<lrows",_VALUE_ILLEGAL_);}
      if(urow>urows){throw aurostd::xerror(_AFLOW_FILE_NAME_,__AFLOW_FUNC__,"urow>urows",_VALUE_ILLEGAL_);}
      if(lcol<lcols){throw aurostd::xerror(_AFLOW_FILE_NAME_,__AFLOW_FUNC__,"lcol<lcols",_VALUE_ILLEGAL_);}
      if(ucol>ucols){throw aurostd::xerror(_AFLOW_FILE_NAME_,__AFLOW_FUNC__,"ucol>ucols",_VALUE_ILLEGAL_);}
=======
    xmatrix<utype>::getxmatInPlace(xmatrix<utype>& mat_out,int lrow,int urow,int lcol,int ucol,int lrows_out,int lcols_out) const { //lrow, lcol references corpus, lrows_out references output  //CO20191110
      //AZ20220627 START
      if(lrow<lrows){throw aurostd::xerror(_AFLOW_FILE_NAME_,__AFLOW_FUNC__,"lrow<lrows",_INDEX_BOUNDS_);}
      if(urow>urows){throw aurostd::xerror(_AFLOW_FILE_NAME_,__AFLOW_FUNC__,"urow>urows",_INDEX_BOUNDS_);}
      if(lcol<lcols){throw aurostd::xerror(_AFLOW_FILE_NAME_,__AFLOW_FUNC__,"lcol<lcols",_INDEX_BOUNDS_);}
      if(ucol>ucols){throw aurostd::xerror(_AFLOW_FILE_NAME_,__AFLOW_FUNC__,"ucol>ucols",_INDEX_BOUNDS_);}
      if(lcol>ucol){throw aurostd::xerror(_AFLOW_FILE_NAME_,__AFLOW_FUNC__,"lcol>ucol",_INDEX_BOUNDS_);}
      if(lrow>urow){throw aurostd::xerror(_AFLOW_FILE_NAME_,__AFLOW_FUNC__,"lrow>urow",_INDEX_BOUNDS_);}
      //AZ20220627 END
>>>>>>> adf2d891
      int rows_out=(urow-lrow)+1;
      int cols_out=(ucol-lcol)+1;
      
      if(! ( mat_out.rows==rows_out && mat_out.cols==cols_out && mat_out.lrows==lrows_out && mat_out.lcols==lcols_out ) ) { //check if necessary to create new object
        xmatrix<utype> mat(rows_out,cols_out,lrows_out,lcols_out);
        mat_out=mat;
      }
      for(int i=lrow;i<=urow;i++){
        for(int j=lcol;j<=ucol;j++){mat_out[(i-lrow)+mat_out.lrows][(j-lcol)+mat_out.lcols]=corpus[i][j];}
      }
    }
<<<<<<< HEAD
  template<class utype> void
    xmatrix<utype>::getmatInPlace(xvector<utype>& xv_out,int lrow,int urow,int lcol,int ucol,int lrows_out,int lcols_out) const { //lrow, lcol references corpus, lrows_out references output //CO20191110
      if(lrows_out==AUROSTD_MAX_INT){lrows_out=lrows;}
      if(lcols_out==AUROSTD_MAX_INT){lcols_out=lcols;}
      if(lrow<lrows){throw aurostd::xerror(_AFLOW_FILE_NAME_,__AFLOW_FUNC__,"lrow<lrows",_VALUE_ILLEGAL_);}
      if(urow>urows){throw aurostd::xerror(_AFLOW_FILE_NAME_,__AFLOW_FUNC__,"urow>urows",_VALUE_ILLEGAL_);}
      if(lcol<lcols){throw aurostd::xerror(_AFLOW_FILE_NAME_,__AFLOW_FUNC__,"lcol<lcols",_VALUE_ILLEGAL_);}
      if(ucol>ucols){throw aurostd::xerror(_AFLOW_FILE_NAME_,__AFLOW_FUNC__,"ucol>ucols",_VALUE_ILLEGAL_);}
      xmatrix<utype> xmat;
      (*this).getmatInPlace(xmat,lrow,urow,lcol,ucol,lrows_out,lcols_out);
      xv_out=xmatrix2xvector(xmat,urow,ucol,lrow,lcol,(urow==lrow) ? lrows_out : lcols_out);
    }
=======
>>>>>>> adf2d891
  template<class utype> xmatrix<utype>
    xmatrix<utype>::getxmat(int lrow,int urow,int lcol,int ucol,int lrows_out,int lcols_out) const { //lrow, lcol references corpus, lrows_out references output  //CO20191110
      xmatrix<utype> xmat;
      (*this).getxmatInPlace(xmat,lrow,urow,lcol,ucol,lrows_out,lcols_out);
      return xmat;
    }
}

//CO20190808
namespace aurostd {  // namespace aurostd
  template<class utype>
    void xmatrix<utype>::setrow(const xvector<utype>& row,int irow) {  //CO20191110
      return setmat(row,irow,false);
      //[OVERLOAD WITH SETMAT()]string soliloquy="aurostd::setrow():";
      //[OVERLOAD WITH SETMAT()]if(row.lrows!=lcols){throw aurostd::xerror(_AFLOW_FILE_NAME_,soliloquy,"row.lrows!=lcols",_INPUT_ILLEGAL_);}
      //[OVERLOAD WITH SETMAT()]if(row.urows!=ucols){throw aurostd::xerror(_AFLOW_FILE_NAME_,soliloquy,"row.urows!=ucols",_INPUT_ILLEGAL_);}
      //[OVERLOAD WITH SETMAT()]if(irow<lrows){throw aurostd::xerror(_AFLOW_FILE_NAME_,soliloquy,"irow<lrows",_INPUT_ILLEGAL_);}
      //[OVERLOAD WITH SETMAT()]if(irow>urows){throw aurostd::xerror(_AFLOW_FILE_NAME_,soliloquy,"irow>urows",_INPUT_ILLEGAL_);}
      //[OVERLOAD WITH SETMAT()]for(int j=row.lrows;j<=row.urows;j++){corpus[irow][j]=row[j];}
    }
}

//CO20190808
namespace aurostd {  // namespace aurostd
  template<class utype>
    void xmatrix<utype>::setcol(const xvector<utype>& col,int icol) {  //CO20191110
      return setmat(col,icol,true);
      //[OVERLOAD WITH SETMAT()]string soliloquy="aurostd::setcol():";
      //[OVERLOAD WITH SETMAT()]if(col.lrows!=lrows){throw aurostd::xerror(_AFLOW_FILE_NAME_,soliloquy,"col.lrows!=lrows",_INPUT_ILLEGAL_);}
      //[OVERLOAD WITH SETMAT()]if(col.urows!=urows){throw aurostd::xerror(_AFLOW_FILE_NAME_,soliloquy,"col.urows!=urows",_INPUT_ILLEGAL_);}
      //[OVERLOAD WITH SETMAT()]if(icol<lcols){throw aurostd::xerror(_AFLOW_FILE_NAME_,soliloquy,"icol<lcols",_INPUT_ILLEGAL_);}
      //[OVERLOAD WITH SETMAT()]if(icol>ucols){throw aurostd::xerror(_AFLOW_FILE_NAME_,soliloquy,"icol>ucols",_INPUT_ILLEGAL_);}
      //[OVERLOAD WITH SETMAT()]for(int j=col.lrows;j<=col.urows;j++){corpus[j][icol]=col[j];}
    }
}

//CO20190808
namespace aurostd {  // namespace aurostd
  template<class utype>
    void xmatrix<utype>::setmat(const xmatrix<utype>& mat,int lrow,int lcol) { //these are the starting lrow, lcol, end is dictated by size of mat //CO20191110
#ifdef _XMATRIX_CHECK_BOUNDARIES_
      bool LDEBUG=(FALSE || XHOST.DEBUG);
      string soliloquy="aurostd::setmat():";
      int urow=lrow+mat.rows-1; //ending row
      int ucol=lcol+mat.cols-1; //ending col
      if(LDEBUG){
        cerr << soliloquy << " urow=" << urow << endl;
        cerr << soliloquy << " ucol=" << ucol << endl;
      }
      if(lrow<lrows){throw aurostd::xerror(_AFLOW_FILE_NAME_,soliloquy,"lrow<lrows",_VALUE_ILLEGAL_);}
      if(urow>urows){throw aurostd::xerror(_AFLOW_FILE_NAME_,soliloquy,"urow>urows",_VALUE_ILLEGAL_);}
      if(lcol<lcols){throw aurostd::xerror(_AFLOW_FILE_NAME_,soliloquy,"lcol<lcols",_VALUE_ILLEGAL_);}
      if(ucol>ucols){throw aurostd::xerror(_AFLOW_FILE_NAME_,soliloquy,"ucol>ucols",_VALUE_ILLEGAL_);}
#endif
      for(int i=mat.lrows;i<=mat.urows;i++){
        for(int j=mat.lcols;j<=mat.ucols;j++){corpus[lrow+i-mat.lrows][lcol+j-mat.lcols]=mat[i][j];}
      }
    }
  template<class utype>
    void xmatrix<utype>::setmat(const xvector<utype>& xv,int icol,bool col) { //replace icol (col==true) or row (col==false) //CO20191110
      int lrow=1,lcol=1;
      if(col==true){
        lrow=lrows; //starting row
        lcol=icol; //starting col
      }else{
        lrow=icol; //starting row
        lcol=lcols; //starting col
      }
#ifdef _XMATRIX_CHECK_BOUNDARIES_
      bool LDEBUG=(FALSE || XHOST.DEBUG);
      string soliloquy="aurostd::setmat():";
      int urow=1,ucol=1;
      if(col==true){
        urow=lrow+xv.rows-1; //ending row
        ucol=icol; //ending col
      }else{
        urow=icol; //ending row
        ucol=lcols+xv.rows-1; //ending col
      }
      if(LDEBUG){
        cerr << soliloquy << " lrow=" << lrow << endl;
        cerr << soliloquy << " urow=" << urow << endl;
        cerr << soliloquy << " lcol=" << lcol << endl;
        cerr << soliloquy << " ucol=" << ucol << endl;
      }
      if(lrow<lrows){throw aurostd::xerror(_AFLOW_FILE_NAME_,soliloquy,"lrow<lrows",_VALUE_ILLEGAL_);}
      if(urow>urows){throw aurostd::xerror(_AFLOW_FILE_NAME_,soliloquy,"urow>urows",_VALUE_ILLEGAL_);}
      if(lcol<lcols){throw aurostd::xerror(_AFLOW_FILE_NAME_,soliloquy,"lcol<lcols",_VALUE_ILLEGAL_);}
      if(ucol>ucols){throw aurostd::xerror(_AFLOW_FILE_NAME_,soliloquy,"ucol>ucols",_VALUE_ILLEGAL_);}
#endif
      if(col==true){
        for(int i=xv.lrows;i<=xv.urows;i++){corpus[lrow+i-xv.lrows][icol]=xv[i];}
      }else{
        for(int i=xv.lrows;i<=xv.urows;i++){corpus[icol][lcol+i-xv.lrows]=xv[i];}
      }
    }
}

// ----------------------------------------------------------------------------
// ----------------------------------- index operators with boundary conditions

namespace aurostd {  // namespace aurostd
  template<class utype>                        // operator () boundary conditions
    // removed inline
    utype& xmatrix<utype>::operator()(int i,int j,bool bc) const {
      if(bc==BOUNDARY_CONDITIONS_PERIODIC) {
        int ii=i,jj=j;
        if(ii==urows+1) ii=lrows; // fast switching
        if(ii==lrows-1) ii=urows; // fast switching
        if(ii>urows) ii=lrows+mod(i-lrows,urows-lrows+1);
        if(ii<lrows) ii=urows-mod(urows-i,urows-lrows+1);
        if(jj==ucols+1) jj=lcols; // fast switching
        if(jj==lcols-1) jj=ucols; // fast switching
        if(jj>ucols) jj=lcols+mod(j-lcols,ucols-lcols+1);
        if(jj<lcols) jj=ucols-mod(ucols-j,ucols-lcols+1);
#ifdef _XMATRIX_CHECK_BOUNDARIES_
        if(ii>urows) {
          stringstream message;
          message << "V -> ii=" << ii << " > urows" << urows << " <<  BC=" << bc;
          throw xerror(_AFLOW_FILE_NAME_, __AFLOW_FUNC__, message, _INDEX_BOUNDS_);
        }
        if(ii<lrows) {
          stringstream message;
          message << "V -> ii=" << ii << " < lrows" << lrows << " <<  BC=" << bc;
          throw xerror(_AFLOW_FILE_NAME_, __AFLOW_FUNC__, message, _INDEX_BOUNDS_);
        }
        if(jj>ucols) {
          stringstream message;
          message << "V -> jj=" << jj << " > ucols" << ucols << " <<  BC=" << bc;
          throw xerror(_AFLOW_FILE_NAME_, __AFLOW_FUNC__, message, _INDEX_BOUNDS_);
        }
        if(jj<lcols) {
          stringstream message;
          message << "V -> jj=" << jj << " < lcols" << lcols << " <<  BC=" << bc;
          throw xerror(_AFLOW_FILE_NAME_, __AFLOW_FUNC__, message, _INDEX_BOUNDS_);
        }
#endif
        return corpus[ii][jj];
      }
      else { // ensure that this function always hit a return //HE20220616
#ifdef _XMATRIX_CHECK_BOUNDARIES_
          if(i>urows) {
            stringstream message;
            message << "M -> i=" << i << " > urows=" << urows;
            throw xerror(_AFLOW_FILE_NAME_, __AFLOW_FUNC__, message, _INDEX_BOUNDS_);
          }
          if(i<lrows) {
            stringstream message;
            message << "M -> i=" << i << " < lrows=" << lrows;
            throw xerror(_AFLOW_FILE_NAME_, __AFLOW_FUNC__, message, _INDEX_BOUNDS_);
          }
          if(j>ucols) {
            stringstream message;
            message << "M -> j=" << j << " > ucols=" << ucols;
            throw xerror(_AFLOW_FILE_NAME_, __AFLOW_FUNC__, message, _INDEX_BOUNDS_);
          }
          if(j<lcols) {
            stringstream message;
            message << "M -> j=" << j << " < lcols=" << lcols;
            throw xerror(_AFLOW_FILE_NAME_, __AFLOW_FUNC__, message, _INDEX_BOUNDS_);
          }
#endif
          return corpus[i][j];
      }
    }
}

// ----------------------------------------------------------------------------
// ------------------------------------------------------- math unary operators

// -------------------------------------------------- operator xmatrix += xmatrix
namespace aurostd {  // namespace aurostd
  template<class utype> xmatrix<utype>&
    // removed inline
    xmatrix<utype>::operator +=(const xmatrix<utype>& r)
    {
#ifdef _XMATH_DEBUG_OPERATORS
      printf("M -> operator +=: ");
      printf("this->lrows=%i, this->urows=%i, ",this->lrows,this->urows);
      printf("this->lcols=%i, this->ucols=%i\n",this->lcols,this->ucols);
      printf("                 ");
      printf("r.lrows=%i, r.urows=%i, ",r.lrows,r.urows);
      printf("r.lcols=%i, r.ucols=%i\n",r.lcols,r.ucols);
#endif
      if(this->rows!=r.rows||this->cols!=r.cols) {
        string message = "(this->rows!=r.rows||this->cols!=r.cols)";
        throw xerror(_AFLOW_FILE_NAME_, __AFLOW_FUNC__, message, _INDEX_MISMATCH_);
      }
      for(int i=0;i<rows;i++)
        for(int j=0;j<cols;j++)
          corpus[i+lrows][j+lcols]+=r[i+r.lrows][j+r.lcols];
      return *this;
    }

  template<class utype> xmatrix<utype>&
  xmatrix<utype>::operator +=(const std::initializer_list<std::initializer_list<utype>> ll){ //HE20220616
    int ll_rows = ll.size();
    int ll_cols = ll.begin()->size();
    if(this->rows!=ll_rows||this->cols!=ll_cols) {
      string message = "shape miss-match";
      throw xerror(_AFLOW_FILE_NAME_, __AFLOW_FUNC__, message, _INDEX_MISMATCH_);
    }
    size_t new_row = lrows;
    size_t new_col = lcols;
    for (il2i l=ll.begin(); l<ll.end(); l++){
      if (ll_cols != (int) l->size()) {
        string message = "column size size mismatch ";
        throw aurostd::xerror(_AFLOW_FILE_NAME_, __AFLOW_FUNC__, message, _INDEX_MISMATCH_);
      }
      for (ili entry = l->begin(); entry < l->end(); entry++) {
        corpus[new_row][new_col] += *entry;
        new_col += 1;
      }
      new_row += 1;
    }
    return *this;
  }
}

// -------------------------------------------------- operator xmatrix -= xmatrix
namespace aurostd {  // namespace aurostd
  template<class utype> xmatrix<utype>&
    // removed inline
    xmatrix<utype>::operator -=(const xmatrix<utype>& r)
    {
#ifdef _XMATH_DEBUG_OPERATORS
      printf("M -> operator -=: ");
      printf("this->lrows=%i, this->urows=%i, ",this->lrows,this->urows);
      printf("this->lcols=%i, this->ucols=%i\n",this->lcols,this->ucols);
      printf("                 ");
      printf("r.lrows=%i, r.urows=%i, ",r.lrows,r.urows);
      printf("r.lcols=%i, r.ucols=%i\n",r.lcols,r.ucols);
#endif
      if(this->rows!=r.rows||this->cols!=r.cols) {
        string message = "(this->rows!=r.rows||this->cols!=r.cols)";
        throw xerror(_AFLOW_FILE_NAME_, __AFLOW_FUNC__, message, _INDEX_MISMATCH_);
      }
      for(int i=0;i<rows;i++)
        for(int j=0;j<cols;j++)
          corpus[i+lrows][j+lcols]-=r[i+r.lrows][j+r.lcols];
      return *this;
    }
  template<class utype> xmatrix<utype>&
  xmatrix<utype>::operator -=(const std::initializer_list<std::initializer_list<utype>> ll) {//HE20220616
    int ll_rows = ll.size();
    int ll_cols = ll.begin()->size();
    if(this->rows!=ll_rows||this->cols!=ll_cols) {
      string message = "shape miss-match";
      throw xerror(_AFLOW_FILE_NAME_, __AFLOW_FUNC__, message, _INDEX_MISMATCH_);
    }
    size_t new_row = lrows;
    size_t new_col = lcols;
    for (il2i l=ll.begin(); l<ll.end(); l++){
      if (ll_cols != (int) l->size()) {
        string message = "column size size mismatch ";
        throw aurostd::xerror(_AFLOW_FILE_NAME_, __AFLOW_FUNC__, message, _INDEX_MISMATCH_);
      }
      for (ili entry = l->begin(); entry < l->end(); entry++) {
        corpus[new_row][new_col] -= *entry;
        new_col += 1;
      }
      new_row += 1;
    }
    return *this;
  }

}

// -------------------------------------------------- operator xmatrix *= xmatrix
namespace aurostd {  // namespace aurostd
  template<class utype> xmatrix<utype>&
    // removed inline
    xmatrix<utype>::operator *=(const xmatrix<utype>& b)
    {
#ifdef _XMATH_DEBUG_OPERATORS
      printf("M -> operator *=: ");
      printf("this->lrows=%i, this->urows=%i, ",this->lrows,this->urows);
      printf("this->lcols=%i, this->ucols=%i\n",this->lcols,this->ucols);
      printf("                 ");
      printf("b.lrows=%i, b.urows=%i, ",b.lrows,b.urows);
      printf("b.lcols=%i, b.ucols=%i\n",b.lcols,b.ucols);
#endif
      if(!this->issquare||!b.issquare||this->rows!=b.rows)
        throw aurostd::xerror(_AFLOW_FILE_NAME_,"xmatrix<utype>::operator *=():","failure in operator*=: defined only for square xmatrixes with equal dimensions",_INPUT_ILLEGAL_);  //CO20191112

      xmatrix<utype> a(this->urows,this->ucols,this->lrows,this->lcols);
      int i=0,j=0,k=0,ii=0,jj=0,kk=0;
      utype *bk,*ai,aik,*thisi;

      for(i=this->lrows;i<=this->urows;i++)
        for(j=this->lcols;j<=this->ucols;j++) {
          a.corpus[i][j]=this->corpus[i][j];
          this->corpus[i][j]=(utype) 0;
        }
      for(i=this->lrows,ii=a.lrows;i<=this->urows;i++,ii++) {
        thisi=this->corpus[i];
        ai=a[ii];
        for(k=a.lcols,kk=b.lcols;k<=a.ucols;k++,kk++) {
          bk=b[kk];
          aik=ai[k];
          for(j=this->lrows,jj=b.lcols;j<=this->urows;j++,jj++)
            thisi[j]+=aik*bk[jj];
        }
      }
      return *this;
    }
}

// -------------------------------------------------- operator xmatrix *= utype
namespace aurostd {  // namespace aurostd
  template<class utype> xmatrix<utype>&
    // removed inline
    xmatrix<utype>::operator *=(utype r)
    {  //CO20191110
#ifdef _XMATH_DEBUG_OPERATORS
      printf("M -> operator *=: ");
      printf("this->lrows=%i, this->urows=%i, ",this->lrows,this->urows);
      printf("this->lcols=%i, this->ucols=%i\n",this->lcols,this->ucols);
      printf("                 ");
      printf("b.lrows=%i, b.urows=%i, ",b.lrows,b.urows);
      printf("b.lcols=%i, b.ucols=%i\n",b.lcols,b.ucols);
#endif
      for(int i=lrows;i<=urows;i++)
        for(int j=lcols;j<=ucols;j++) {
          corpus[i][j]*=r;
        }
      return *this;
    }
}

// -------------------------------------------------- operator xmatrix /= utype
namespace aurostd {  // namespace aurostd
  template<class utype> xmatrix<utype>&
    // removed inline
    xmatrix<utype>::operator /=(utype r){  //CO20191110
#ifdef _XMATH_DEBUG_OPERATORS
      printf("M -> operator *=: ");
      printf("this->lrows=%i, this->urows=%i, ",this->lrows,this->urows);
      printf("this->lcols=%i, this->ucols=%i\n",this->lcols,this->ucols);
      printf("                 ");
      printf("b.lrows=%i, b.urows=%i, ",b.lrows,b.urows);
      printf("b.lcols=%i, b.ucols=%i\n",b.lcols,b.ucols);
#endif
      for(int i=lrows;i<=urows;i++)
        for(int j=lcols;j<=ucols;j++) {
          corpus[i][j]/=r;
        }
      return *this;
    }
  template<class utype> xmatrix<utype>&
    // removed inline
    xmatrix<utype>::operator /=(const xmatrix<utype>& a){  //CO20191201 - right matrix division
#ifdef _XMATH_DEBUG_OPERATORS
      printf("M -> operator *=: ");
      printf("this->lrows=%i, this->urows=%i, ",this->lrows,this->urows);
      printf("this->lcols=%i, this->ucols=%i\n",this->lcols,this->ucols);
      printf("                 ");
      printf("b.lrows=%i, b.urows=%i, ",b.lrows,b.urows);
      printf("b.lcols=%i, b.ucols=%i\n",b.lcols,b.ucols);
#endif
      *this=*this*inverse(a);
      return *this;
    }
}

// ----------------------------------------------------------- operator +xmatrix
namespace aurostd {  // namespace aurostd
  template<class utype>
    xmatrix<utype> operator+(const xmatrix<utype>& a) {
      return a;
    }
}

// ----------------------------------------------------------- operator -xmatrix
namespace aurostd {  // namespace aurostd
  template<class utype>
    xmatrix<utype> operator-(const xmatrix<utype>& a) {
      xmatrix<utype> c(a.urows,a.ucols,a.lrows,a.lcols);
      for (int i=a.lrows;i<=a.urows;i++)
        for (int j=a.lcols;j<=a.ucols;j++)
          c[i][j]=-a[i][j];
      return c;
    }
}

// ----------------------------------------------------------------------------
// ------------------------------------------------------ math binary operators

// ----------------------------------------------------------------------------
// --------------------------------------------------- operator xmatrix + xmatrix
namespace aurostd {  // namespace aurostd
  template<class utype>
    xmatrix<utype> operator+(const xmatrix<utype>& a,const xmatrix<utype>& b) {

#ifdef _XMATH_DEBUG_OPERATORS
      printf("M -> operator +: a.lrows=%i, a.urows=%i, a.lcols=%i, a.ucols=%i\n",a.lrows,a.urows,a.lcols,a.ucols);
      printf("M -> operator +: b.lrows=%i, b.urows=%i, b.lcols=%i, b.ucols=%i\n",b.lrows,b.urows,b.lcols,b.ucols);
#endif
      if(a.rows!=b.rows||a.cols!=b.cols) {
        string message = "(a.rows!=b.rows||a.cols!=b.cols)";
        throw xerror(_AFLOW_FILE_NAME_, __AFLOW_FUNC__, message, _INDEX_MISMATCH_);
      }
      xmatrix<utype> c(a.rows,a.cols);
      int i,j;
      utype *bi,*ci,*ai;
      for(i=0;i<a.rows;i++) {
        ai=a[i+a.lrows];bi=b[i+b.lrows];ci=c[i+c.lrows];
        for(j=0;j<a.cols;j++)
          ci[j+c.lcols]=ai[j+a.lcols]+bi[j+b.lcols];}
      return c;
    }
}

// ----------------------------------------------------------------------------
// --------------------------------------------------- operator xmatrix - xmatrix
namespace aurostd {  // namespace aurostd
  template<class utype>
    xmatrix<utype> operator-(const xmatrix<utype>& a,const xmatrix<utype>& b) {

#ifdef _XMATH_DEBUG_OPERATORS
      printf("M -> operator +: a.lrows=%i, a.urows=%i, a.lcols=%i, a.ucols=%i\n",a.lrows,a.urows,a.lcols,a.ucols);
      printf("M -> operator +: b.lrows=%i, b.urows=%i, b.lcols=%i, b.ucols=%i\n",b.lrows,b.urows,b.lcols,b.ucols);
#endif
      if(a.rows!=b.rows||a.cols!=b.cols) {
        string message = "(a.rows!=b.rows||a.cols!=b.cols)";
        throw xerror(_AFLOW_FILE_NAME_, __AFLOW_FUNC__, message, _INDEX_MISMATCH_);
      }
      xmatrix<utype> c(a.rows,a.cols);
      int i,j;
      utype *bi,*ci,*ai;
      for(i=0;i<a.rows;i++) {
        ai=a[i+a.lrows];bi=b[i+b.lrows];ci=c[i+c.lrows];
        for(j=0;j<a.cols;j++)
          ci[j+c.lcols]=ai[j+a.lcols]-bi[j+b.lcols];};
      return c;
    }
}

// ----------------------------------------------------------------------------
// --------------------------------------------------- operator xmatrix * xmatrix
namespace aurostd {  // namespace aurostd
  template<class utype>
    xmatrix<utype> operator*(const xmatrix<utype>& a,const xmatrix<utype>& b) {
#ifdef _XMATH_DEBUG_OPERATORS
      printf("M -> operator *: a.lrows=%i, a.urows=%i, a.lcols=%i, a.ucols=%i\n",a.lrows,a.urows,a.lcols,a.ucols);
      printf("M -> operator *: b.lrows=%i, b.urows=%i, b.lcols=%i, b.ucols=%i\n",b.lrows,b.urows,b.lcols,b.ucols);
#endif
      if(a.cols!=b.rows) {
        //ME20190814 - eliminate exit
        string message = "a.cols != b.rows";
        throw xerror(_AFLOW_FILE_NAME_, __AFLOW_FUNC__, message, _INDEX_MISMATCH_);
      }
      xmatrix<utype> c(a.rows,b.cols);
      int i=0,j=0,k=0,ii=0,jj=0,kk=0;
      // register
      utype *bk,*ci,*ai,aik;
      for(i=c.lrows,ii=a.lrows;i<=c.urows;i++,ii++) {
        ci=c[i];
        ai=a[ii];
        //for(k=a.lcols,kk=b.lcols;k<=a.ucols;k++,kk++)
        for(k=a.lcols,kk=b.lrows;k<=a.ucols;k++,kk++)
        { //CO20200106 - patching for auto-indenting
          bk=b[kk];
          aik=ai[k];
          for(j=c.lcols,jj=b.lcols;j<=c.ucols;j++,jj++)
            ci[j]+=aik*bk[jj];
        }
      }
      //for(i=c.lrows,ii=a.lrows;i<=c.urows;i++,ii++)          // 48% slower than the
      //for(k=a.lcols,kk=b.lrows;k<=a.ucols;k++,kk++)        // previous optimized
      //for(j=c.lcols,jj=b.lcols;j<=c.ucols;j++,jj++)      // routine
      //c[i][j]+=a[ii][k]*b[kk][jj];	
      //for(i=c.lrows,ii=a.lrows;i<=c.urows;i++,ii++)          // 66% slower than the
      //for(k=a.lcols,kk=b.lrows;k<=a.ucols;k++,kk++)        // previous optimized
      //for(j=c.lcols,jj=b.lcols;j<=c.ucols;j++,jj++)      // routine
      //c(i,j)+=a(ii,k)*b(kk,jj);
      return  c;
    }

  //ME20190814 - multiplication of a real matrix with a complex matrix
  template<class utype>
    xmatrix<xcomplex<utype> > operator*(const xmatrix<utype>& a, const xmatrix<xcomplex<utype> >& b) {
#ifdef _XMATH_DEBUG_OPERATORS
      printf("M -> operator *: a.lrows=%i, a.urows=%i, a.lcols=%i, a.ucols=%i\n",a.lrows,a.urows,a.lcols,a.ucols);
      printf("M -> operator *: b.lrows=%i, b.urows=%i, b.lcols=%i, b.ucols=%i\n",b.lrows,b.urows,b.lcols,b.ucols);
#endif
      if (a.cols!=b.rows) {
        string message = "a.cols != b.rows";
        throw xerror(_AFLOW_FILE_NAME_, __AFLOW_FUNC__, message, _INDEX_MISMATCH_);
      }

      xmatrix<xcomplex<utype> > c(a.rows, b.cols);
      int i=0, j=0, k=0, ii=0, jj=0, kk=0;
      utype *ai, aik = (utype)0;
      xcomplex<utype> *bk, *ci;
      for (i = c.lrows, ii = a.lrows; i <= c.urows; i++, ii++) {
        ci = c[i];
        ai = a[ii];
        for (k = a.lcols, kk = b.lrows; k <= a.ucols; k++, kk++) {
          bk = b[kk];
          aik = ai[k];
          for (j = c.lcols, jj = b.lcols; j <= c.ucols; j++, jj++) {
            ci[j].re += aik * bk[jj].re;
            ci[j].im += aik * bk[jj].im;
          }
        }
      }
      return c;
    }
}

// ----------------------------------------------------------------------------
// ----------------------------------------------------------------------------
namespace aurostd {  // namespace aurostd
  template<class utype>                               // operator xmatrix * xvector
    xvector<utype> operator*(const xmatrix<utype>& a,const xvector<utype>& b) {
#ifdef _XMATH_DEBUG_OPERATORS
      printf("M -> operator *: a.lrows=%i, a.urows=%i, a.lcols=%i, a.ucols=%i\n",a.lrows,a.urows,a.lcols,a.ucols);
      printf("M -> operator *: b.lrows=%i, b.urows=%i \n",b.lrows,b.urows);
#endif
      if(a.cols!=b.rows) {
        stringstream message;
        message << "xmatrix * xvector: Matrix and vector have different dimensions.";
        message << " a.cols = " << a.cols << ", b.rows = " << b.rows;
        throw xerror(_AFLOW_FILE_NAME_, __AFLOW_FUNC__, message, _INDEX_MISMATCH_);
      }
      xvector<utype> c(a.lrows,a.urows);
      for(int i=a.lrows;i<=a.urows;i++)
        for(int j=a.lcols;j<=a.ucols;j++)
          //      c[i]+=a[i][j]*b[j-b.lrows+1];
          c(i)+=a(i,j)*b(j-b.lrows+1);   // check... the 1 might be wrong
      return  c;
    }
}

namespace aurostd {  // namespace aurostd
  template<class utype>                               // operator xvector * xmatrix
    xvector<utype> operator*(const xvector<utype>& a,const xmatrix<utype>& b) {
#ifdef _XMATH_DEBUG_OPERATORS
      printf("M -> operator *: a.lrows=%i, a.urows=%i \n",a.lrows,a.urows);
      printf("M -> operator *: b.lrows=%i, b.urows=%i, b.lcols=%i, b.ucols=%i\n",a.lrows,a.urows,a.lcols,a.ucols);
#endif
      if(a.rows!=b.rows) {
        stringstream message;
        message << "xvector * xmatrix: Vector and matrix have different dimensions.";
        message << " a.rows = " << a.rows << ", b.rows = " << b.rows;
        throw xerror(_AFLOW_FILE_NAME_, __AFLOW_FUNC__, message, _INDEX_MISMATCH_);
      }
      xvector<utype> c(b.lcols,b.ucols);
      for(int i=b.lcols;i<=b.ucols;i++)
        for(int j=a.lrows;j<=a.urows;j++)
          //      c[i]+=a[j]*b[j-a.lrows+b.lrows][i];
          c(i)+=a(j)*b(j-a.lrows+b.lrows,i);
      return  c;
    }
}

//ME20200330 - Multiplication of a real matrix with a complex vector
namespace aurostd {
  template<class utype>
    xvector<xcomplex<utype> > operator*(const xmatrix<utype>& a, const xvector<xcomplex<utype> >& b) {
      if (a.cols != b.rows) {
        stringstream message;
        message << "xmatrix * xvector: Matrix and vector have different dimensions.";
        message << " a.cols = " << a.cols << ", b.rows = " << b.rows;
        throw xerror(_AFLOW_FILE_NAME_, __AFLOW_FUNC__, message, _INDEX_MISMATCH_);
      }
      xvector<xcomplex<utype> > c(a.lrows, a.urows);
      for (int i = a.lrows; i <= a.urows; i++) {
        for (int j = a.lcols; j <= a.ucols; j++) {
          c[i].re += a[i][j] * b[j - b.lrows + 1].re;
          c[i].im += a[i][j] * b[j - b.lrows + 1].im;
        }
      }
      return c;
    }
}

// ----------------------------------------------------------------------------
// ----------------------------------------------------------------------------
namespace aurostd {  // namespace aurostd
  template<class utype> xmatrix<utype>                 // operator xmatrix * scalar
    operator*(const utype s,const xmatrix<utype>& a) {
      xmatrix<utype> c(a.urows,a.ucols,a.lrows,a.lcols);
      for(int i=c.lrows;i<=c.urows;i++)
        for(int j=c.lcols;j<=c.ucols;j++)
          c[i][j]=(utype) a[i][j]*(utype) s;
      return c;
    }
}

// ----------------------------------------------------------------------------
namespace aurostd {  // namespace aurostd
  template<class utype> xmatrix<utype>                //  operator scalar * xmatrix
    operator*(const xmatrix<utype>& a,const utype s) {
      return s*a;
    }
}

//ME20200329 - real * complex matrix
namespace aurostd {
  template<class utype> xmatrix<xcomplex<utype> >
    operator*(utype s, const xmatrix<xcomplex<utype> >& a) {
      xmatrix<xcomplex<utype> > c(a.urows, a.ucols, a.lrows, a.lcols);
      for (int i = c.lrows; i <= c.urows; i++) {
        for (int j = c.lcols; j <= c.ucols; j++) {
          c[i][j].re = a[i][j].re * s;
          c[i][j].im = a[i][j].im * s;
        }
      }
      return c;
    }

  template<class utype> xmatrix<xcomplex<utype> >
    operator*(const xmatrix<xcomplex<utype> >& a, utype s) {
      return s*a;
    }

  template<class utype> xmatrix<xcomplex<utype> >
    operator/(const xmatrix<xcomplex<utype> >& a, utype s) {
      return ((utype) (1/s)) * a;
    }
}


// ----------------------------------------------------------------------------
namespace aurostd {  // namespace aurostd
  template<class utype> xmatrix<utype>                 // operator xmatrix / scalar
    operator/(const xmatrix<utype>& a,const utype s) {
      return (utype) ((utype)1/s)*a;                     //DX20170115 - add utype to 1/s to account for xcomplex
    }
  template<class utype> xmatrix<utype>                 // operator xmatrix / scalar
    operator/(const xmatrix<utype>& a,const xmatrix<utype>& b) {  //CO20191201
      return a*inverse(b);
    }
}

// ----------------------------------------------------------------------------
// ----------------------------------------------------------------------------
// CONDITIONALS

namespace aurostd {  // namespace aurostd
  template<class utype> bool                             // is xmatrix == xmatrix ?
    __identical(const xmatrix<utype>& a,const xmatrix<utype>& b,const utype& _tol_,const char& _mode_) {
      //ME20200725 - Changed exit to return false.
      if(a.rows!=b.rows) return false;
      if(a.cols!=b.cols) return false;
      bool output=TRUE;
      if(a.isfloat || a.iscomplex) {
        if(_mode_==1) { // relative tolerance
          for(int i=a.lrows,ii=b.lrows;i<=a.urows;i++,ii++)
            for(int j=a.lcols,jj=b.lcols;j<=a.ucols;j++,jj++) {
              output=output*(((abs(a[i][j]-b[ii][jj]))/(abs(a[i][j])+abs(b[ii][jj])+_tol_))<=_tol_);
              if(output==FALSE) return (bool) output;
            }
        }
        if(_mode_==0) { // absolute tolerance (faster)  DEFAULT
          for(int i=a.lrows,ii=b.lrows;i<=a.urows;i++,ii++)
            for(int j=a.lcols,jj=b.lcols;j<=a.ucols;j++,jj++) {
              output=output*(abs(a[i][j]-b[ii][jj])<=_tol_);
              if(output==FALSE) return (bool) output;
            }
        }
      } else {
        for(int i=a.lrows,ii=b.lrows;i<=a.urows;i++,ii++)
          for(int j=a.lcols,jj=b.lcols;j<=a.ucols;j++,jj++) {
            output=output*(a[i][j]==b[ii][jj]);
            if(output==FALSE) return (bool) output;
          }
      }
      return (bool) output;
    }

  template<class utype> bool                             // is xmatrix == xmatrix ?
    identical(const xmatrix<utype>& a,const xmatrix<utype>& b,const utype& _tol_,const char& _mode_) {
      //ME20190814 BEGIN
      if ((a.rows != b.rows) || (a.cols != b.cols)) return false;
      //if(a.isfloat || a.iscomplex) { ME20190814 - this doesn't work for xcomplex because abs() and _tol_ have different types //[CO20200106 - close bracket for indenting]}
      //ME20190814 END
      if(a.isfloat) {
        if(_mode_==1) { // relative tolerance
          for(int i=a.lrows,ii=b.lrows;i<=a.urows;i++,ii++)
            for(int j=a.lcols,jj=b.lcols;j<=a.ucols;j++,jj++)
              if((abs(a[i][j]-b[ii][jj])/(abs(a[i][j])/2.0+abs(b[ii][jj])/2.0+_tol_))>=_tol_) return FALSE;
        }
        if(_mode_==0) { // absolute tolerance (faster)  DEFAULT
          for(int i=a.lrows,ii=b.lrows;i<=a.urows;i++,ii++)
            for(int j=a.lcols,jj=b.lcols;j<=a.ucols;j++,jj++)
              if(abs(a[i][j]-b[ii][jj])>=_tol_) return FALSE;
        }
      } else {
        for(int i=a.lrows,ii=b.lrows;i<=a.urows;i++,ii++)
          for(int j=a.lcols,jj=b.lcols;j<=a.ucols;j++,jj++)
            if((a[i][j]!=b[ii][jj])) return FALSE;
      }
      return TRUE; // if FALSE has never found....
    }

  // namespace aurostd
  template<class utype> bool                             // is xmatrix == xmatrix ?
    identical(const xmatrix<utype>& a,const xmatrix<utype>& b,const utype& _tol_) {
      return (bool) identical(a,b,_tol_,(char) 0);  // relative
    }

  // namespace aurostd
  template<class utype> bool                             // is xmatrix == xmatrix ?
    rel_identical(const xmatrix<utype>& a,const xmatrix<utype>& b,const utype& _tol_) {
      return (bool) identical(a,b,_tol_,(char) 1);  // relative
    }

  // namespace aurostd
  template<class utype> bool                             // is xmatrix == xmatrix ?
    abs_identical(const xmatrix<utype>& a,const xmatrix<utype>& b,const utype& _tol_) {
      return (bool) identical(a,b,_tol_,(char) 0);  // absolute
    }

  // namespace aurostd
  template<class utype> bool                             // is xmatrix == xmatrix ?
    identical(const xmatrix<utype>& a,const xmatrix<utype>& b) {
      return (bool) identical(a,b,(utype) _AUROSTD_XMATRIX_TOLERANCE_IDENTITY_,(char) 0);
    }

  // namespace aurostd
  template<class utype> bool                             // is xmatrix == xmatrix ?
    operator==(const xmatrix<utype>& a,const xmatrix<utype>& b) {
      return (bool) identical(a,b,(utype) _AUROSTD_XMATRIX_TOLERANCE_IDENTITY_,(char) 0);
    }

  // namespace aurostd
  template<class utype> bool                             // is xmatrix != xmatrix ?
    isdifferent(const xmatrix<utype>& a,const xmatrix<utype>& b,const utype& _tol_) {
      return (bool) !identical(a,b,_tol_,(char) 0);
    }

  // namespace aurostd
  template<class utype> bool                             // is xmatrix != xmatrix ?
    isdifferent(const xmatrix<utype>& a,const xmatrix<utype>& b) {
      return (bool) !identical(a,b,(utype) _AUROSTD_XMATRIX_TOLERANCE_IDENTITY_,(char) 0);
    }

  // namespace aurostd
  template<class utype> bool                             // is xmatrix == xmatrix ?
    isequal(const xmatrix<utype>& a,const xmatrix<utype>& b,const utype& _tol_) {
      return (bool) identical(a,b,_tol_,(char) 0);
    }

  // namespace aurostd
  template<class utype> bool                             // is xmatrix == xmatrix ?
    isequal(const xmatrix<utype>& a,const xmatrix<utype>& b) {
      return (bool) identical(a,b,(utype) _AUROSTD_XMATRIX_TOLERANCE_IDENTITY_,(char) 0);
    }

  // namespace aurostd
  template<class utype> bool                             // is xmatrix != xmatrix ?
    operator!=(const xmatrix<utype>& a,const xmatrix<utype>& b) {
      return (bool) !identical(a,b,(utype) _AUROSTD_XMATRIX_TOLERANCE_IDENTITY_,(char) 0);
    }

  //ME20190814 - xcomplex version
  // namespace aurostd
  template<class utype> bool
    identical(const xmatrix<xcomplex<utype> >& a, const xmatrix<xcomplex<utype> >& b, const utype& _tol_, const char& _mode_) {
      if ((a.rows != b.rows) || (a.cols != b.cols)) return false;
      if (_mode_ == 1) {  // relative tolerance
        for (int i = a.lrows, ii = b.lrows; i <= a.urows; i++, ii++) {
          for (int j = a.lcols, jj = b.lcols; i <= a.ucols; j++, jj++) {
            if ((abs(a[i][j].re - b[ii][jj].re)/abs(a[i][j].re/2.0 + abs(b[ii][jj].re)/2.0 + _tol_)) >= _tol_) return false;
            if ((abs(a[i][j].im - b[ii][jj].im)/abs(a[i][j].im/2.0 + abs(b[ii][jj].im)/2.0 + _tol_)) >= _tol_) return false;
          }
        }
      } else if (_mode_ == 0) {  // absolute tolerance (faster) DEFAULT
        for (int i = a.lrows, ii = b.lrows; i <= a.urows; i++, ii++) {
          for (int j = a.lcols, jj = b.lcols; j <= a.ucols; j++, jj++) {
            if (isdifferent(a, b, _tol_)) return false;
          }
        }
      } else {  // unknown mode
        string message = "Unknown mode " + utype2string<char>(_mode_) + ".";
        throw xerror(_AFLOW_FILE_NAME_, __AFLOW_FUNC__, message, _VALUE_ILLEGAL_);
      }
      return true;
    }

  // namespace aurostd
  template<class utype> bool                             // is xmatrix == xmatrix ?
    identical(const xmatrix<xcomplex<utype> >& a,const xmatrix<xcomplex<utype> >& b,const utype& _tol_) {
      return (bool) identical(a,b,_tol_,(char) 0);  // relative
    }

  // namespace aurostd
  template<class utype> bool                             // is xmatrix == xmatrix ?
    rel_identical(const xmatrix<xcomplex<utype> >& a,const xmatrix<xcomplex<utype> >& b,const utype& _tol_) {
      return (bool) identical(a,b,_tol_,(char) 1);  // relative
    }

  // namespace aurostd
  template<class utype> bool                             // is xmatrix == xmatrix ?
    abs_identical(const xmatrix<xcomplex<utype> >& a,const xmatrix<xcomplex<utype> >& b,const utype& _tol_) {
      return (bool) identical(a,b,_tol_,(char) 0);  // absolute
    }

  // namespace aurostd
  template<class utype> bool                             // is xmatrix == xmatrix ?
    identical(const xmatrix<xcomplex<utype> >& a,const xmatrix<xcomplex<utype> >& b) {
      return (bool) identical(a,b,(utype) _AUROSTD_XMATRIX_TOLERANCE_IDENTITY_,(char) 0);
    }

  // namespace aurostd
  template<class utype> bool                             // is xmatrix == xmatrix ?
    operator==(const xmatrix<xcomplex<utype> >& a,const xmatrix<xcomplex<utype> >& b) {
      return (bool) identical(a,b,(utype) _AUROSTD_XMATRIX_TOLERANCE_IDENTITY_,(char) 0);
    }

  // namespace aurostd
  template<class utype> bool                             // is xmatrix != xmatrix ?
    isdifferent(const xmatrix<xcomplex<utype> >& a,const xmatrix<xcomplex<utype> >& b,const utype& _tol_) {
      return (bool) !identical(a,b,_tol_,(char) 0);
    }

  // namespace aurostd
  template<class utype> bool                             // is xmatrix != xmatrix ?
    isdifferent(const xmatrix<xcomplex<utype> >& a,const xmatrix<xcomplex<utype> >& b) {
      return (bool) !identical(a,b,(utype) _AUROSTD_XMATRIX_TOLERANCE_IDENTITY_,(char) 0);
    }

  // namespace aurostd
  template<class utype> bool                             // is xmatrix == xmatrix ?
    isequal(const xmatrix<xcomplex<utype> >& a,const xmatrix<xcomplex<utype> >& b,const utype& _tol_) {
      return (bool) identical(a,b,_tol_,(char) 0);
    }

  // namespace aurostd
  template<class utype> bool                             // is xmatrix == xmatrix ?
    isequal(const xmatrix<xcomplex<utype> >& a,const xmatrix<xcomplex<utype> >& b) {
      return (bool) identical(a,b,(utype) _AUROSTD_XMATRIX_TOLERANCE_IDENTITY_,(char) 0);
    }

  // namespace aurostd
  template<class utype> bool                             // is xmatrix != xmatrix ?
    operator!=(const xmatrix<xcomplex<utype> >& a,const xmatrix<xcomplex<utype> >& b) {
      return (bool) !identical(a,b,(utype) _AUROSTD_XMATRIX_TOLERANCE_IDENTITY_,(char) 0);
    }

  // namespace aurostd
  template<class utype> bool
    isinteger(const xmatrix<utype>& a,const utype& tol) {
      if(a.isfloat || a.iscomplex) {
        for(int i=a.lrows;i<=a.urows;i++)
          for(int j=a.lcols;j<=a.ucols;j++)
            if(isinteger(a[i][j],tol)==FALSE) return FALSE;
      }
      return TRUE;
    }

  // namespace aurostd
  //CO START
  template<class utype> bool
    isidentity(const xmatrix<utype>& a) {
      //ME20200725 - changed exit to return false
      if(a.rows!=a.cols) return false;
      for(int i=a.lrows;i<=a.urows;i++)
        for(int j=a.lcols;j<=a.ucols;j++)
          if(i-a.lrows+1!=j-a.lcols+1){  // i != j
            if(aurostd::abs(a[i][j]) >_AUROSTD_XMATRIX_TOLERANCE_IDENTITY_) return FALSE;
          }else{
            if(aurostd::abs(1.0-a[i][j]) >_AUROSTD_XMATRIX_TOLERANCE_IDENTITY_) return FALSE;
          }
      return TRUE;
    }
  //CO START

  // namespace aurostd
  template<class utype> bool
    isdiagonal(const xmatrix<utype>& a,const utype& _eps_) { //DX20171025
      for(int i=a.lrows;i<=a.urows;i++)
        for(int j=a.lcols;j<=a.ucols;j++)
          if(i-a.lrows+1!=j-a.lcols+1)  // i != j
            if(aurostd::abs(a[i][j]) >_eps_) return FALSE;
      return TRUE;
    }

  // namespace aurostd
  template<class utype> bool
    issymmetric(const xmatrix<utype>& a) {
      //ME20200725 - changed exit to return false
      if(a.rows!=a.cols) return false;
      for(int i=a.lrows;i<=a.urows;i++)
        for(int j=a.lcols;j<=a.ucols;j++)
          if(aurostd::abs(a[i][j]-a[j][i])> _AUROSTD_XMATRIX_TOLERANCE_IDENTITY_) return FALSE;
      return TRUE;
    }

  // namespace aurostd
  template<class utype> bool
    isantisymmetric(const xmatrix<utype>& a) {
      //ME20200725 - changed exit to return false
      if(a.rows!=a.cols) return false;
      for(int i=a.lrows;i<=a.urows;i++)
        for(int j=a.lcols;j<=a.ucols;j++)
          if(aurostd::abs(a[i][j]-(-a[j][i]))> _AUROSTD_XMATRIX_TOLERANCE_IDENTITY_) return FALSE;
      return TRUE;
    }

  // namespace aurostd
  template<class utype> bool
    ishermitian(const xmatrix<utype>& a) {
      //ME20200725 - changed exit to return false
      if(a.rows!=a.cols) return false;
      for(int i=a.lrows;i<=a.urows;i++)
        for(int j=a.lcols;j<=a.ucols;j++) {
          if(aurostd::abs(a[i][j]-aurostd::conj(a[j][i])) > _AUROSTD_XMATRIX_TOLERANCE_IDENTITY_) return FALSE;
        }
      return TRUE;
    }

  // namespace aurostd
  template<class utype> bool
    isantihermitian(const xmatrix<utype>& a) {
      //ME20200725 - changed exit to return false
      if(a.rows!=a.cols) return false;
      for(int i=a.lrows;i<=a.urows;i++)
        for(int j=a.lcols;j<=a.ucols;j++) {
          if(aurostd::abs(a[i][j]-(-aurostd::conj(a[j][i]))) > _AUROSTD_XMATRIX_TOLERANCE_IDENTITY_) return FALSE;
        }
      return TRUE;
    }

}

// ****************************************************************************
// ------------------------------------------------------ xmatrix construction
namespace aurostd {
  // ME2021050 - Reshape given matrix dimensions
  template<class utype>
    xmatrix<utype> reshape(const xvector<utype>& v1, int rows, int cols) {
      if (rows * cols != v1.rows) {
        stringstream message;
        message << "vector (rows = " << v1.rows << ") cannot be reshaped into "
          << rows << "x" << cols << "matrix.";
        throw xerror(_AFLOW_FILE_NAME_, __AFLOW_FUNC__, message, _INDEX_MISMATCH_);
      }
      xmatrix<utype> c(rows, cols);
      for (int i = c.lrows; i <= c.urows; i++) {
        for (int j = c.lcols; j <= c.ucols; j++) {
          c(i, j) = v1(v1.lrows + c.ucols*(i-1) + j-1);
        }
      }
      return c;
    }

  // reshape by columns
  template<class utype>
    xmatrix<utype> reshape(const xvector<utype>& v1) {
      xmatrix<utype> c(v1.rows,1);
      for (int i=c.lrows;i<=c.urows;i++)
        c(i,1)=v1(v1.lrows+(i-c.lrows+1));
      return c;
    }

  // SD20220126 - Reshape matrix into another matrix
  template<class utype>
    xmatrix<utype> reshape(const xmatrix<utype>& _c, int rows, int cols) {
      if (rows < 1 || cols < 1) { 
        string soliloquy = XPID + "aurostd::xmatrix<utype>::reshape(c,rows,cols):";
        string message = "New dimensions cannot be less than one";
        throw xerror(_AFLOW_FILE_NAME_, soliloquy, message, _VALUE_ILLEGAL_);
      }
      else if (_c.rows * _c.cols != rows * cols) {
        string soliloquy = XPID + "aurostd::xmatrix<utype>::reshape(c,rows,cols):";
        stringstream message;
        message << "New shape (" << rows << "," << cols << ") not compatible with old shape (" << _c.rows << "," << _c.cols << ")";
        throw xerror(_AFLOW_FILE_NAME_, soliloquy, message, _VALUE_ERROR_);
      }
      xmatrix<utype> c(rows, cols);
      int irow = 0, icol = 0;
      for (int i = _c.lrows; i <= _c.urows; i++) {
        for (int j = _c.lcols; j <= _c.ucols; j++) {
          c(c.lrows + irow, c.lcols + icol) = _c(i, j);
          icol++;
          if (c.lcols + icol > c.ucols) {irow++; icol = 0;}
        }
      }
      return c;
    }

  template<class utype>
    xmatrix<utype> reshape(const xvector<utype>& v1,const xvector<utype>& v2) {
      if(v1.rows!=v2.rows) {
        stringstream message;
        message << "vectors must have the same dimensions " << v1.rows << " " << v2.rows;
        throw xerror(_AFLOW_FILE_NAME_, __AFLOW_FUNC__, message, _INDEX_MISMATCH_);
      }
      xmatrix<utype> c(v1.rows,2);
      for (int i=c.lrows;i<=c.urows;i++) {
        c(i,1)=v1(v1.lrows+(i-c.lrows+1));
        c(i,2)=v2(v2.lrows+(i-c.lrows+1));
      }
      return c;
    }

  template<class utype> xmatrix<utype>
    reshape(const xvector<utype>& v1,const xvector<utype>& v2,const xvector<utype>& v3) {
      if(v1.rows!=v2.rows || v2.rows!=v3.rows) {
        stringstream message;
        message << "vectors must have the same dimensions " << v1.rows << " " << v2.rows << " " << v3.rows;
        throw xerror(_AFLOW_FILE_NAME_, __AFLOW_FUNC__, message, _INDEX_MISMATCH_);
      }
      xmatrix<utype> c(v1.rows,3);
      for (int i=c.lrows;i<=c.urows;i++) {
        c(i,1)=v1(v1.lrows+(i-c.lrows+1));
        c(i,2)=v2(v2.lrows+(i-c.lrows+1));
        c(i,3)=v3(v3.lrows+(i-c.lrows+1));
      }
      return c;
    }

  template<class utype> xmatrix<utype>
    reshape(const xvector<utype>& v1,const xvector<utype>& v2,const xvector<utype>& v3,const xvector<utype>& v4) {
      if(v1.rows!=v2.rows || v2.rows!=v3.rows || v3.rows!=v4.rows) {
        stringstream message;
        message << "vectors must have the same dimensions " << v1.rows << " " << v2.rows << " " << v3.rows << " " << v4.rows;
        throw xerror(_AFLOW_FILE_NAME_, __AFLOW_FUNC__, message, _INDEX_MISMATCH_);
      }
      xmatrix<utype> c(v1.rows,4);
      for (int i=c.lrows;i<=c.urows;i++) {
        c(i,1)=v1(v1.lrows+(i-c.lrows+1));
        c(i,2)=v2(v2.lrows+(i-c.lrows+1));
        c(i,3)=v3(v3.lrows+(i-c.lrows+1));
        c(i,4)=v4(v4.lrows+(i-c.lrows+1));
      }
      return c;
    }

  template<class utype> xmatrix<utype>
    reshape(const xvector<utype>& v1,const xvector<utype>& v2,const xvector<utype>& v3,const xvector<utype>& v4,const xvector<utype>& v5) {
      if(v1.rows!=v2.rows || v2.rows!=v3.rows || v3.rows!=v4.rows || v4.rows!=v5.rows) {
        stringstream message;
        message << "vectors must have the same dimensions " << v1.rows << " " << v2.rows << " " << v3.rows << " " << v4.rows << " " << v5.rows;
        throw xerror(_AFLOW_FILE_NAME_, __AFLOW_FUNC__, message, _INDEX_MISMATCH_);
      }
      xmatrix<utype> c(v1.rows,5);
      for (int i=c.lrows;i<=c.urows;i++) {
        c(i,1)=v1(v1.lrows+(i-c.lrows+1));
        c(i,2)=v2(v2.lrows+(i-c.lrows+1));
        c(i,3)=v3(v3.lrows+(i-c.lrows+1));
        c(i,4)=v4(v4.lrows+(i-c.lrows+1));
        c(i,5)=v5(v5.lrows+(i-c.lrows+1));
      }
      return c;
    }

  template<class utype> xmatrix<utype>
    reshape(const xvector<utype>& v1,const xvector<utype>& v2,const xvector<utype>& v3,const xvector<utype>& v4,const xvector<utype>& v5,const xvector<utype>& v6) {
      if(v1.rows!=v2.rows || v2.rows!=v3.rows || v3.rows!=v4.rows || v4.rows!=v5.rows || v5.rows!=v6.rows) {
        stringstream message;
        message << "vectors must have same the dimensions " << v1.rows << " " << v2.rows << " " << v3.rows << " " << v4.rows << " " << v5.rows << " " << v6.rows;
        throw xerror(_AFLOW_FILE_NAME_, __AFLOW_FUNC__, message, _INDEX_MISMATCH_);
      }
      xmatrix<utype> c(v1.rows,6);
      for (int i=c.lrows;i<=c.urows;i++) {
        c(i,1)=v1(v1.lrows+(i-c.lrows+1));
        c(i,2)=v2(v2.lrows+(i-c.lrows+1));
        c(i,3)=v3(v3.lrows+(i-c.lrows+1));
        c(i,4)=v4(v4.lrows+(i-c.lrows+1));
        c(i,5)=v5(v5.lrows+(i-c.lrows+1));
        c(i,6)=v6(v6.lrows+(i-c.lrows+1));
      }
      return c;
    }

  // reshape by colums
  template<class utype>
    xmatrix<utype> reshape_cols(const xvector<utype>& v1) {
      return reshape(v1);
    }
  template<class utype>
    xmatrix<utype> reshape_cols(const xvector<utype>& v1,const xvector<utype>& v2) {
      return reshape(v1,v2);
    }
  template<class utype>
    xmatrix<utype> reshape_cols(const xvector<utype>& v1,const xvector<utype>& v2,const xvector<utype>& v3) {
      return reshape(v1,v2,v3);
    }
  template<class utype>
    xmatrix<utype> reshape_cols(const xvector<utype>& v1,const xvector<utype>& v2,const xvector<utype>& v3,const xvector<utype>& v4) {
      return reshape(v1,v2,v3,v4);
    }
  template<class utype>
    xmatrix<utype> reshape_cols(const xvector<utype>& v1,const xvector<utype>& v2,const xvector<utype>& v3,const xvector<utype>& v4,const xvector<utype>& v5) {
      return reshape(v1,v2,v3,v4,v5);
    }
  template<class utype>
    xmatrix<utype> reshape_cols(const xvector<utype>& v1,const xvector<utype>& v2,const xvector<utype>& v3,const xvector<utype>& v4,const xvector<utype>& v5,const xvector<utype>& v6) {
      return reshape(v1,v2,v3,v4,v5,v6);
    }

  // reshape by rows
  template<class utype>
    xmatrix<utype> reshape_rows(const xvector<utype>& v1) {
      xmatrix<utype> c(1,v1.rows);
      for (int i=c.lcols;i<=c.urows;i++)
        c(i,1)=v1(v1.lrows+(i-c.lcols+1));
      return c;
    }

  template<class utype>
    xmatrix<utype> reshape_rows(const xvector<utype>& v1,const xvector<utype>& v2) {
      if(v1.rows!=v2.rows) {
        stringstream message;
        message << "vectors must have the same dimensions " << v1.rows << " " << v2.rows;
        throw xerror(_AFLOW_FILE_NAME_, __AFLOW_FUNC__, message, _INDEX_MISMATCH_);
      }
      xmatrix<utype> c(2,v1.rows);
      for (int i=c.lcols;i<=c.urows;i++) {
        c(i,1)=v1(v1.lrows+(i-c.lcols+1));
        c(i,2)=v2(v2.lrows+(i-c.lcols+1));
      }
      return c;
    }

  template<class utype> xmatrix<utype>
    reshape_rows(const xvector<utype>& v1,const xvector<utype>& v2,const xvector<utype>& v3) {
      if(v1.rows!=v2.rows || v2.rows!=v3.rows) {
        stringstream message;
        message << "vectors must have the same dimensions " << v1.rows << " " << v2.rows << " " << v3.rows;
        throw xerror(_AFLOW_FILE_NAME_, __AFLOW_FUNC__, message, _INDEX_MISMATCH_);
      }
      xmatrix<utype> c(3,v1.rows);
      for (int i=c.lcols;i<=c.urows;i++) {
        c(i,1)=v1(v1.lrows+(i-c.lcols+1));
        c(i,2)=v2(v2.lrows+(i-c.lcols+1));
        c(i,3)=v3(v3.lrows+(i-c.lcols+1));
      }
      return c;
    }

  template<class utype> xmatrix<utype>
    reshape_rows(const xvector<utype>& v1,const xvector<utype>& v2,const xvector<utype>& v3,const xvector<utype>& v4) {
      if(v1.rows!=v2.rows || v2.rows!=v3.rows || v3.rows!=v4.rows) {
        stringstream message;
        message << "vectors must have the same dimensions " << v1.rows << " " << v2.rows << " " << v3.rows << " " << v4.rows;
        throw xerror(_AFLOW_FILE_NAME_, __AFLOW_FUNC__, message, _INDEX_MISMATCH_);
      }
      xmatrix<utype> c(4,v1.rows);
      for (int i=c.lcols;i<=c.urows;i++) {
        c(i,1)=v1(v1.lrows+(i-c.lcols+1));
        c(i,2)=v2(v2.lrows+(i-c.lcols+1));
        c(i,3)=v3(v3.lrows+(i-c.lcols+1));
        c(i,4)=v4(v4.lrows+(i-c.lcols+1));
      }
      return c;
    }

  template<class utype> xmatrix<utype>
    reshape_rows(const xvector<utype>& v1,const xvector<utype>& v2,const xvector<utype>& v3,const xvector<utype>& v4,const xvector<utype>& v5) {
      if(v1.rows!=v2.rows || v2.rows!=v3.rows || v3.rows!=v4.rows || v4.rows!=v5.rows ) {
        stringstream message;
        message << "vectors must have the same dimensions " << v1.rows << " " << v2.rows << " " << v3.rows << " " << v4.rows << " " << v5.rows;
        throw xerror(_AFLOW_FILE_NAME_, __AFLOW_FUNC__, message, _INDEX_MISMATCH_);
      }
      xmatrix<utype> c(5,v1.rows);
      for (int i=c.lcols;i<=c.urows;i++) {
        c(i,1)=v1(v1.lrows+(i-c.lcols+1));
        c(i,2)=v2(v2.lrows+(i-c.lcols+1));
        c(i,3)=v3(v3.lrows+(i-c.lcols+1));
        c(i,4)=v4(v4.lrows+(i-c.lcols+1));
        c(i,5)=v5(v5.lrows+(i-c.lcols+1));
      }
      return c;
    }

  template<class utype> xmatrix<utype>
    reshape_rows(const xvector<utype>& v1,const xvector<utype>& v2,const xvector<utype>& v3,const xvector<utype>& v4,const xvector<utype>& v5,const xvector<utype>& v6) {
      if(v1.rows!=v2.rows || v2.rows!=v3.rows || v3.rows!=v4.rows || v4.rows!=v5.rows ) {
        stringstream message;
        message << "vectors must have the same dimensions " << v1.rows << " " << v2.rows << " " << v3.rows << " " << v4.rows << " " << v5.rows << " " << v6.rows;
        throw xerror(_AFLOW_FILE_NAME_, __AFLOW_FUNC__, message, _INDEX_MISMATCH_);
      }
      xmatrix<utype> c(6,v1.rows);
      for (int i=c.lcols;i<=c.urows;i++) {
        c(i,1)=v1(v1.lrows+(i-c.lcols+1));
        c(i,2)=v2(v2.lrows+(i-c.lcols+1));
        c(i,3)=v3(v3.lrows+(i-c.lcols+1));
        c(i,4)=v4(v4.lrows+(i-c.lcols+1));
        c(i,5)=v5(v5.lrows+(i-c.lcols+1));
        c(i,6)=v6(v6.lrows+(i-c.lcols+1));
      }
      return c;
    }

}

// ****************************************************************************
// -------------------------------------------------------------- xmatrix example types

namespace aurostd {  // namespace aurostd
  //20171008 - CO
  //doesn't have to be square like identity
  template<class utype> xmatrix<utype>
    eye(int nrh,int nch,int nrl,int ncl) __xprototype { //CO20190520
      if(nch==AUROSTD_MAX_INT){nch=nrh;}  //eye(3)==eye(3,3)
      xmatrix<utype> a(nrh,nch,nrl,ncl);
      //[CO20200106 - doesn't work for lrows!=lcols]for (int i=a.lrows;i<=a.urows && i<=a.ucols;i++){a[i][i] = (utype)1;} //ME20200106
      int i=0,j=0;
      for (i=a.lrows;i<=a.urows;i++){
        for (j=a.lcols;j<=a.ucols;j++){
          if(i==j){a[i][j]=(utype)1;}
        }
      }
      return a;
    }
}

namespace aurostd {  // namespace aurostd
  //20171008 - CO
  template<class utype> xmatrix<utype>
    ones_xm(int nrh,int nch,int nrl,int ncl) __xprototype { //CO20190520
      xmatrix<utype> a(nrh,nch,nrl,ncl);
      for (int i=a.lrows;i<=a.urows;i++){
        for (int j=a.lcols;j<=a.ucols;j++){
          a[i][j]=(utype)1;
        }
      }
      return a;
    }
}

// ****************************************************************************
// -------------------------------------------------------------- xmatrix casts

namespace aurostd {  // namespace aurostd
  template<class utype>                                 // conversion to long double
    xmatrix<long double> xlongdouble(const xmatrix<utype> &a) __xprototype {
      xmatrix<long double> c(a.urows,a.ucols,a.lrows,a.lcols);
      for (int i=a.lrows;i<=a.urows;i++)
        for (int j=a.lcols;j<=a.ucols;j++)
          c[i][j]=(long double) a[i][j];
      return c;
    }
}

namespace aurostd {  // namespace aurostd
  template<class utype>                                 // conversion to double
    xmatrix<double> xdouble(const xmatrix<utype> &a) __xprototype {
      xmatrix<double> c(a.urows,a.ucols,a.lrows,a.lcols);
      for (int i=a.lrows;i<=a.urows;i++)
        for (int j=a.lcols;j<=a.ucols;j++)
          c[i][j]=(double) a[i][j];
      return c;
    }
}

namespace aurostd {  // namespace aurostd
  template<class utype>                                 // conversion to float
    xmatrix<float> xfloat(const xmatrix<utype> &a) __xprototype {
      xmatrix<float> c(a.urows,a.ucols,a.lrows,a.lcols);
      for (int i=a.lrows;i<=a.urows;i++)
        for (int j=a.lcols;j<=a.ucols;j++)
          c[i][j]=(float) a[i][j];
      return c;
    }
}

namespace aurostd {  // namespace aurostd
  template<class utype>                                 // conversion to long int
    xmatrix<long int> xlongint(const xmatrix<utype> &a) __xprototype {
      xmatrix<long int> c(a.urows,a.ucols,a.lrows,a.lcols);
      for (int i=a.lrows;i<=a.urows;i++)
        for (int j=a.lcols;j<=a.ucols;j++)
          c[i][j]=(long int) a[i][j];
      return c;
    }
}

namespace aurostd {  // namespace aurostd
  template<class utype>                                 // conversion to int
    xmatrix<int> xint(const xmatrix<utype> &a) __xprototype {
      xmatrix<int> c(a.urows,a.ucols,a.lrows,a.lcols);
      for (int i=a.lrows;i<=a.urows;i++)
        for (int j=a.lcols;j<=a.ucols;j++)
          c[i][j]=(int) a[i][j];
      return c;
    }
}

namespace aurostd {  // namespace aurostd
  template<class utype>                                 // conversion to char
    xmatrix<char> xchar(const xmatrix<utype> &a) __xprototype {
      xmatrix<char> c(a.urows,a.ucols,a.lrows,a.lcols);
      for (int i=a.lrows;i<=a.urows;i++)
        for (int j=a.lcols;j<=a.ucols;j++)
          c[i][j]=(char) a[i][j];
      return c;
    }
}

namespace aurostd {                   // conversion to vector<vector<utype> >
  template<class utype> vector<vector<utype> >
    xmatrix2vectorvector(const xmatrix<utype>& xmat) __xprototype {
      int isize=xmat.rows,jsize=xmat.cols;
      // vector<vector<utype> > mat; vector<utype> v; mat=vector<vector<utype> > (m,v); // by hand
      // vector<vector<utype> > vectorvector(isize,jsize);              // WORKS WITH gcc/g++ 4.2 and 4.1
      vector<vector<utype> > vectorvector(isize,vector<utype>(jsize));  // WORKS WITH gcc/g++ 4.3

      for(int i=0;i<isize;i++)
        for(int j=0;j<jsize;j++)
          vectorvector[i][j]=xmat(i+xmat.lrows,j+xmat.lcols);
      return vectorvector;
    }
}

namespace aurostd {                   // conversion to xmatrix<utype>
  template<class utype> xmatrix<utype>
    vectorvector2xmatrix(const vector<vector<utype> >& mat) __xprototype {
      int isize=mat.size(),jsize=mat.at(0).size();
      xmatrix<utype> xmat(isize,jsize);
      for(int i=1;i<=isize;i++)
        for(int j=1;j<=jsize;j++)
          xmat(i,j)=mat.at(i-1).at(j-1);
      return xmat;
    }
}

<<<<<<< HEAD
namespace aurostd {                   // conversion to xvector
  template<class utype> xvector<utype>
    xmatrix2xvector(const xmatrix<utype>& xmat,int urow,int ucol,int lrow,int lcol,int lrows_out) __xprototype {  //CO20191110
      bool LDEBUG=(FALSE || XHOST.DEBUG);
      if(LDEBUG){
        cerr << __AFLOW_FUNC__ << " xmat=" << xmat << endl;
        cerr << __AFLOW_FUNC__ << " urow=" << urow << endl;
        cerr << __AFLOW_FUNC__ << " ucol=" << ucol << endl;
        cerr << __AFLOW_FUNC__ << " lrow=" << lrow << endl;
        cerr << __AFLOW_FUNC__ << " lcol=" << lcol << endl;
        cerr << __AFLOW_FUNC__ << " lrows_out=" << lrows_out << endl;
      }
      if(urow==lrow){
        xvector<utype> xv((ucol-lcol)+1,lrows_out);
        for(int i=lcol;i<=ucol;i++){xv(i-lcol+xv.lrows)=xmat[i][lrow];}
        return xv;
      }else if(ucol==lcol){
        xvector<utype> xv((urow-lrow)+1,lrows_out);
        for(int i=lrow;i<=urow;i++){xv(i-lrow+xv.lrows)=xmat[lcol][i];}
        return xv;
      }else{throw aurostd::xerror(_AFLOW_FILE_NAME_,__AFLOW_FUNC__,"cannot create 2D xvector",_INPUT_ILLEGAL_);}
      return xvector<utype>(0);
    }
}

=======
>>>>>>> adf2d891
//CO20191201
namespace aurostd {                   // conversion from xmatrix<int> to xmatrix<double>
  template<class utype> xmatrix<double>
    xmatrixutype2double(const xmatrix<utype>& a){ //CO20191201
      xmatrix<double> b(a.urows,a.ucols,a.lrows,a.lcols);
      int i=0,j=0;
      for(i=a.lrows;i<=a.urows;i++){
        for(j=a.lcols;j<=a.ucols;j++){
          b[i][j]=(double)a[i][j];
        }
      }
      return b;
    }
}

//CO20191201
namespace aurostd {                   // conversion from xmatrix<int> to xmatrix<double>
  template<class utype> xmatrix<utype>
    xmatrixdouble2utype(const xmatrix<double>& a,bool check_int){  //CO20191201
      xmatrix<utype> b(a.urows,a.ucols,a.lrows,a.lcols);
      int i=0,j=0;
      if(check_int){
        for(i=a.lrows;i<=a.urows;i++){
          for(j=a.lcols;j<=a.ucols;j++){
            if(!isinteger(a[i][j])){throw aurostd::xerror(_AFLOW_FILE_NAME_,"aurostd::xmatrixdouble2utype():","non-integer found ["+aurostd::utype2string(a[i][j])+"]",_INPUT_ILLEGAL_);}
          }
        }
      }
      for(i=a.lrows;i<=a.urows;i++){
        for(j=a.lcols;j<=a.ucols;j++){
          b[i][j]=(utype)nint(a[i][j]);  //nint is for safety
        }
      }
      return b;
    }
}

// ****************************************************************************
// ----------------------------------------------------------------------------
namespace aurostd {  // namespace aurostd
  template<class utype>                               // function reset xmatrix<>
    void xmatrix<utype>::reset(void) {
#ifdef _XMATH_DEBUG_FUNCTIONS
      cout<<"M -> function reset: "
        <<" lrows="<<lrows<<" urows="<<urows<<" lcols="<<lcols<<" ucols="<<ucols<<endl;
#endif
      for(int i=lrows;i<=urows;i++)
        for(int j=lcols;j<=ucols;j++)
          corpus[i][j]=(utype) 0.0;
    }
  template<class utype>                               // function reset xmatrix<>
    void reset(xmatrix<utype>& a) {
#ifdef _XMATH_DEBUG_FUNCTIONS
      cout<<"M -> function reset: "
        <<" a.lrows="<<a.lrows<<" a.urows="<<a.urows<<" a.lcols="<<a.lcols<<" a.ucols="<<a.ucols<<endl;
#endif
      for(int i=a.lrows;i<=a.urows;i++)
        for(int j=a.lcols;j<=a.ucols;j++)
          a[i][j]=(utype) 0.0;
    }
}

namespace aurostd {  // namespace aurostd
  template<class utype>                               // function clear xmatrix<>
    void xmatrix<utype>::clear(void) {
#ifdef _XMATH_DEBUG_FUNCTIONS
      cout<<"M -> function clear: "
        <<" lrows="<<lrows<<" urows="<<urows<<" lcols="<<lcols<<" ucols="<<ucols<<endl;
#endif
      reset();
    }
  template<class utype>                               // function clear xmatrix<>
    void clear(xmatrix<utype>& a) {
#ifdef _XMATH_DEBUG_FUNCTIONS
      cout<<"M -> function clear: "
        <<" a.lrows="<<a.lrows<<" a.urows="<<a.urows<<" a.lcols="<<a.lcols<<" a.ucols="<<a.ucols<<endl;
#endif
      reset(a);
    }
}

namespace aurostd {  // namespace aurostd
  template<class utype>                                 // function set xmatrix<>
    void xmatrix<utype>::set(const utype& s) {
#ifdef _XMATH_DEBUG_FUNCTIONS
      cout<<"M -> function set: "
        <<" lrows="<<lrows<<" urows="<<urows<<" lcols="<<lcols<<" ucols="<<ucols<<endl;
#endif
      for(int i=lrows;i<=urows;i++)
        for(int j=lcols;j<=ucols;j++)
          corpus[i][j]=(utype) s;
    }
  template<class utype>                                 // function set xmatrix<>
    void set(xmatrix<utype>& a,const utype& s) {
#ifdef _XMATH_DEBUG_FUNCTIONS
      cout<<"M -> function set: "
        <<" a.lrows="<<a.lrows<<" a.urows="<<a.urows<<" a.lcols="<<a.lcols<<" a.ucols="<<a.ucols<<endl;
#endif
      for(int i=a.lrows;i<=a.urows;i++)
        for(int j=a.lcols;j<=a.ucols;j++)
          a[i][j]=(utype) s;
    }
}

// ----------------------------------------------------------------------------
namespace aurostd {  // namespace aurostd
  template<class utype>                           // function vector<xmatrix<>>
    xvector<utype> vector(const xmatrix<utype>& a) {
      int n=(a.rows*a.cols);
      xvector<utype> c(1,n);
      for(int i=0;i<n;i++) {
        c[i+1]=(utype) a(int(i/a.cols)+a.lrows,mod(i,a.cols)+a.lcols);
      }
      return c;
    }
}

// ----------------------------------------------------------------------------
namespace aurostd {  // namespace aurostd
  template<class utype>                                 // function det xmatrix<>
    utype det(const xmatrix<utype>& a) {
      /* returns the determinant **/
      if(!a.issquare){throw aurostd::xerror(_AFLOW_FILE_NAME_,"aurostd::det()","a must be square",_INPUT_ILLEGAL_);}
      if(a.lrows!=1 || a.lcols!=1){xmatrix<utype> b=a;shiftlrowscols(b,1,1);return det(b);}
      int size=a.rows;
      //  cerr << "DET CALL size="<<size<< endl;
      if(size==1) { return (utype) a[1][1]; }
      if(size==2) { return (utype) a[1][1]*a[2][2]-a[1][2]*a[2][1]; }
      if(size==3) {
        return (utype) (a[1][1]*a[2][2]*a[3][3]+
            a[1][2]*a[2][3]*a[3][1]+
            a[1][3]*a[2][1]*a[3][2]-
            a[1][3]*a[2][2]*a[3][1]-
            a[1][2]*a[2][1]*a[3][3]-
            a[1][1]*a[2][3]*a[3][2]); }
      if(size==4) {
        return (utype) (a[1][4]*a[2][3]*a[3][2]*a[4][1]-a[1][3]*a[2][4]*a[3][2]*a[4][1]-a[1][4]*a[2][2]*a[3][3]*a[4][1]+a[1][2]*a[2][4]*a[3][3]*a[4][1]+
            a[1][3]*a[2][2]*a[3][4]*a[4][1]-a[1][2]*a[2][3]*a[3][4]*a[4][1]-a[1][4]*a[2][3]*a[3][1]*a[4][2]+a[1][3]*a[2][4]*a[3][1]*a[4][2]+
            a[1][4]*a[2][1]*a[3][3]*a[4][2]-a[1][1]*a[2][4]*a[3][3]*a[4][2]-a[1][3]*a[2][1]*a[3][4]*a[4][2]+a[1][1]*a[2][3]*a[3][4]*a[4][2]+
            a[1][4]*a[2][2]*a[3][1]*a[4][3]-a[1][2]*a[2][4]*a[3][1]*a[4][3]-a[1][4]*a[2][1]*a[3][2]*a[4][3]+a[1][1]*a[2][4]*a[3][2]*a[4][3]+
            a[1][2]*a[2][1]*a[3][4]*a[4][3]-a[1][1]*a[2][2]*a[3][4]*a[4][3]-a[1][3]*a[2][2]*a[3][1]*a[4][4]+a[1][2]*a[2][3]*a[3][1]*a[4][4]+
            a[1][3]*a[2][1]*a[3][2]*a[4][4]-a[1][1]*a[2][3]*a[3][2]*a[4][4]-a[1][2]*a[2][1]*a[3][3]*a[4][4]+a[1][1]*a[2][2]*a[3][3]*a[4][4]);  }
      utype out=(utype) 0;
      if(size>=5) {
        xmatrix<utype> b(size-1,size-1);
        for(int j=1;j<=size;j++) {
          for(int ib=1;ib<=size-1;ib++)                                         // make sub
            for(int jb=1;jb<=size-1;jb++)                                       // make sub
              if(jb<j) { b[ib][jb]=a[ib+1][jb]; } else { b[ib][jb]=a[ib+1][jb+1]; }  // make sub --- FASTER
          if(_isodd(j)) { out+=a[1][j]*det(b); } else { out-=a[1][j]*det(b); }         // get part --- FASTER
          //if(jb<j)  { b(ib,jb)=a(ib+1,jb); } else {  b(ib,jb)=a(ib+1,jb+1); }        // make sub --- SLOWER
          //if(_isodd(j)) { out+=a(1,j)*det(b); } else { out-=a(1,j)*det(b); }         // get part --- SLOWER
        }
        return (utype) out;
      }
      return (utype) out;
    }
}

// ----------------------------------------------------------------------------
namespace aurostd {  // namespace aurostd
  template<class utype>                       // function determinant xmatrix<>
    utype determinant(const xmatrix<utype>& a) {
      return (utype) det(a);
    }
}

// ----------------------------------------------------------------------------
// Cayley-Menger Determinant
// http://mathworld.wolfram.com/Cayley-MengerDeterminant.html
//CO20180515
namespace aurostd { // namespace aurostd
  template<class utype> utype
    CMdet(const xmatrix<utype>& B){ //Cayley-Menger Determinant for simplex content
      bool LDEBUG=(FALSE || XHOST.DEBUG);
      string soliloquy=XPID+"aurostd::CMdet():";
      if(!B.issquare){
        string message = "Only defined for square xmatrices";
        throw xerror(_AFLOW_FILE_NAME_, soliloquy, message, _RUNTIME_ERROR_);
      }
      xmatrix<utype> B_hat=ones_xm<utype>(B.urows+1,B.ucols+1,B.lrows,B.lcols); //CO20190520
      B_hat(B.lrows,B.lcols)=(utype)0;
      for(int row=B.lrows;row<=B.urows;row++){
        for(int col=B.lcols;col<=B.ucols;col++){
          B_hat(row+1,col+1)=B(row,col);
        }
      }
      utype detB_hat=det(B_hat);
      if(LDEBUG){
        cerr << soliloquy << " B_hat=" << endl; cerr << B_hat << endl;
        cerr << soliloquy << " det(B_hat)=" << detB_hat << endl;
      }
      return detB_hat;
    }
}

// ----------------------------------------------------------------------------
// getRotationMatrix3D() rotating a onto b
// https://math.stackexchange.com/questions/20180418/calculate-rotation-matrix-to-align-vector-a-to-vector-b-in-3d
//CO20190324
namespace aurostd { // namespace aurostd
  template<class utype> xmatrix<utype>
    getRotationMatrix3D(const xvector<utype>& a,const xvector<utype>& b){
      bool LDEBUG=(FALSE || XHOST.DEBUG);
      string soliloquy="aurostd::getRotationMatrix3D():";
      //tests of stupidity
      if(a.rows!=3){throw aurostd::xerror(_AFLOW_FILE_NAME_,soliloquy,"a.rows!=3",_INPUT_ILLEGAL_);}
      if(b.rows!=3){throw aurostd::xerror(_AFLOW_FILE_NAME_,soliloquy,"b.rows!=3",_INPUT_ILLEGAL_);}
      if(LDEBUG){
        cerr << soliloquy << " a=" << a << endl;
        cerr << soliloquy << " b=" << b << endl;
      }
      xmatrix<utype> R=aurostd::eye<utype>(3,3); //CO20190520

      //trivial cases
      if(aurostd::isequal(a,b,(utype)_ZERO_TOL_)){return R;}
      if(aurostd::isequal(a,-b,(utype)_ZERO_TOL_)){R(1,1)=R(2,2)=R(3,3)=-1;return R;}

      //non-trivial case
      xvector<utype> v=aurostd::vector_product(a,b); //requires first index 1
      if(LDEBUG){cerr << soliloquy << " v=" << v << endl;}
      utype s=aurostd::modulus(v);
      if(LDEBUG){cerr << soliloquy << " s=" << s << endl;}
      utype c=aurostd::scalar_product(a,b);
      if(LDEBUG){cerr << soliloquy << " c=" << c << endl;}
      xmatrix<utype> vx(3,3);
      vx[2][1]=v[3];
      vx[3][1]=-v[2];
      vx[1][2]=-v[3];
      vx[3][2]=v[1];
      vx[1][3]=v[2];
      vx[2][3]=-v[1];
      if(LDEBUG){cerr << soliloquy << " vx=" << endl;cerr << vx << endl;}
      if(!aurostd::isequal(s,(utype)0,(utype)_ZERO_TOL_)){R+=vx+vx*vx*((utype)1-c)/(s*s);}
      if(LDEBUG){cerr << soliloquy << " R=" << endl;cerr << R << endl;}
      return R;
    }
}

// ----------------------------------------------------------------------------
namespace aurostd {  // namespace aurostd
  template<class utype> void                       // minor submatrix - IN PLACE (faster for big routines)
    submatrixInPlace(const xmatrix<utype>& a,xmatrix<utype>& b,int irow,int jcol) {
      if(irow>=a.lrows && irow<=a.urows && jcol>=a.lcols && jcol<=a.ucols) {
        //[CO20191201 - OBSOLETE]xmatrix<utype> b(a.urows-1,a.ucols-1,a.lrows,a.lcols);
        if(b.lrows!=a.lrows || b.lcols!=a.lcols || b.urows!=a.urows-1 || b.ucols!=b.ucols-1){ //CO20191201
          xmatrix<utype> c(a.urows-1,a.ucols-1,a.lrows,a.lcols);
          b=c;
        }
        for(int i=a.lrows;i<=a.urows;i++)
          for(int j=a.lcols;j<=a.ucols;j++) {
            if(i<irow && j<jcol) b[i][j]=a[i][j];
            if(i>irow && j<jcol) b[i-1][j]=a[i][j];
            if(i<irow && j>jcol) b[i][j-1]=a[i][j];
            if(i>irow && j>jcol) b[i-1][j-1]=a[i][j];
          }
        //[CO20191201 - OBSOLETE]return b;
        return;
      }
      if((irow<a.lrows || irow>a.urows) && jcol>=a.lcols && jcol<=a.ucols) {
        //[CO20191201 - OBSOLETE]xmatrix<utype> b(a.urows,a.ucols-1,a.lrows,a.lcols);
        if(b.lrows!=a.lrows || b.lcols!=a.lcols || b.urows!=a.urows || b.ucols!=b.ucols-1){ //CO20191201
          xmatrix<utype> c(a.urows,a.ucols-1,a.lrows,a.lcols);
          b=c;
        }
        for(int i=a.lrows;i<=a.urows;i++)
          for(int j=a.lcols;j<=a.ucols;j++) {
            if(j<jcol) b[i][j]=a[i][j];
            if(j>jcol) b[i][j-1]=a[i][j];
          }
        //[CO20191201 - OBSOLETE]return b;
        return;
      }
      if(irow>=a.lrows && irow<=a.urows && (jcol<a.lcols || jcol>a.ucols)) {
        //[CO20191201 - OBSOLETE]xmatrix<utype> b(a.urows-1,a.ucols,a.lrows,a.lcols);
        if(b.lrows!=a.lrows || b.lcols!=a.lcols || b.urows!=a.urows-1 || b.ucols!=b.ucols){ //CO20191201
          xmatrix<utype> c(a.urows-1,a.ucols,a.lrows,a.lcols);
          b=c;
        }
        for(int i=a.lrows;i<=a.urows;i++)
          for(int j=a.lcols;j<=a.ucols;j++) {
            if(i<irow) b[i][j]=a[i][j];
            if(i>irow) b[i-1][j]=a[i][j];
          }
        //[CO20191201 - OBSOLETE]return b;
        return;
      }
      //[CO20191201 - OBSOLETE]return a;
      b=a;  //CO20191201
    }
  template<class utype> xmatrix<utype>                       // minor submatrix - IN PLACE
    submatrix(const xmatrix<utype>& a,int irow,int jcol) {
      if(irow>=a.lrows && irow<=a.urows && jcol>=a.lcols && jcol<=a.ucols) {
        xmatrix<utype> b(a.urows-1,a.ucols-1,a.lrows,a.lcols);
        submatrixInPlace(a,b,irow,jcol);
        return b;
      }
      if((irow<a.lrows || irow>a.urows) && jcol>=a.lcols && jcol<=a.ucols) {
        xmatrix<utype> b(a.urows,a.ucols-1,a.lrows,a.lcols);
        submatrixInPlace(a,b,irow,jcol);
        return b;
      }
      if(irow>=a.lrows && irow<=a.urows && (jcol<a.lcols || jcol>a.ucols)) {
        xmatrix<utype> b(a.urows-1,a.ucols,a.lrows,a.lcols);
        submatrixInPlace(a,b,irow,jcol);
        return b;
      }
      return a;
    }
}

// ----------------------------------------------------------------------------
namespace aurostd {  // namespace aurostd
  template<class utype> utype                       // minor submatrix
    minordet(const xmatrix<utype>& a,const int& irow,const int& jcol) {
      return det(submatrix(a,irow,jcol));
    }
  template<class utype> utype                       // minor submatrix
    minordeterminant(const xmatrix<utype>& a,const int& irow,const int& jcol) {
      return determinant(submatrix(a,irow,jcol));
    }
}

// ----------------------------------------------------------------------------
namespace aurostd {  // namespace aurostd
  template<class utype>                                 // function inverse xmatrix<>
    void adjointInPlace(const xmatrix<utype>& a,xmatrix<utype>& b) { //CO20191201
      //inspired by https://www.mathsisfun.com/algebra/matrix-inverse-minors-cofactors-adjugate.html
      if(!a.issquare){throw aurostd::xerror(_AFLOW_FILE_NAME_,"aurostd::inverseByAdjoint()","a must be square",_INPUT_ILLEGAL_);}
      b=a;
      xmatrix<utype> submat(a.urows-1,a.ucols-1,a.lrows,a.lcols);
      int i=0,j=0;
      for(i=a.lrows;i<=a.urows;i++){
        for(j=a.lcols;j<=a.ucols;j++){
          submatrixInPlace(a,submat,i,j);
          b[i][j]=(utype)aurostd::powint(-1,i+j)*det(submat);
        }
      }
      traspInPlace(b);
    }
  template<class utype>                                 // function inverse xmatrix<>
    xmatrix<utype> adjoint(const xmatrix<utype>& a) { //CO20191201
      xmatrix<utype> b;
      adjointInPlace(a,b);
      return b;
    }
  template<class utype>                                 // function inverse xmatrix<>
    xmatrix<utype> inverseByAdjoint(const xmatrix<utype>& a) {return (utype)1.0/det(a) * adjoint(a);} //CO20191201
  template<class utype>                                 // function inverse xmatrix<>
    xmatrix<utype> inverse(const xmatrix<utype>& a) {
      // returns the inverse
      if(!a.issquare){throw aurostd::xerror(_AFLOW_FILE_NAME_,"aurostd::inverse()","a must be square",_INPUT_ILLEGAL_);}
      if(a.lrows!=1 || a.lcols!=1){
        xmatrix<utype> b(a);
        shiftlrowscols(b,1,1);
        b=inverse(b);
        shiftlrowscols(b,a.lrows,a.lcols);
        return b;
      }
      int size=a.rows;
      xmatrix<utype> b(a.rows,a.cols);
      //  cerr << "DET CALL size="<<size<< endl;
      utype adet=det(a);
      if(adet==(utype) 0)  {throw aurostd::xerror(_AFLOW_FILE_NAME_,"aurostd::inverse()","singular matrix",_INPUT_ILLEGAL_);}
      if(size==1) {b[1][1]=(utype)1/a[1][1]; return b;}
      if(size==2) { //CO20191201
        b[1][1]=a[2][2]/adet;b[1][2]=-a[1][2]/adet;
        b[2][1]=-a[2][1]/adet;b[2][2]=a[1][1]/adet;
        return b;
      }
      if(size==3) {
        //[CO20191201 - already calculated above]adet=det(a);
        //b[1][1]=(+a[2][2]*a[3][3]-a[2][3]*a[3][2])/adet;   // with fast index []
        //b[1][2]=(-a[1][2]*a[3][3]+a[1][3]*a[3][2])/adet;   // with fast index []
        //b[1][3]=(+a[1][2]*a[2][3]-a[1][3]*a[2][2])/adet;   // with fast index []
        //b[2][1]=(-a[2][1]*a[3][3]+a[2][3]*a[3][1])/adet;   // with fast index []
        //b[2][2]=(+a[1][1]*a[3][3]-a[1][3]*a[3][1])/adet;   // with fast index []
        //b[2][3]=(-a[1][1]*a[2][3]+a[1][3]*a[2][1])/adet;   // with fast index []
        //b[3][1]=(+a[2][1]*a[3][2]-a[2][2]*a[3][1])/adet;   // with fast index []
        //b[3][2]=(-a[1][1]*a[3][2]+a[1][2]*a[3][1])/adet;   // with fast index []
        //b[3][3]=(+a[1][1]*a[2][2]-a[1][2]*a[2][1])/adet;   // with fast index []
        b(1,1)=(+a(2,2)*a(3,3)-a(2,3)*a(3,2))/adet;   // with slow index ()
        b(1,2)=(-a(1,2)*a(3,3)+a(1,3)*a(3,2))/adet;   // with slow index ()
        b(1,3)=(+a(1,2)*a(2,3)-a(1,3)*a(2,2))/adet;   // with slow index ()
        b(2,1)=(-a(2,1)*a(3,3)+a(2,3)*a(3,1))/adet;   // with slow index ()
        b(2,2)=(+a(1,1)*a(3,3)-a(1,3)*a(3,1))/adet;   // with slow index ()
        b(2,3)=(-a(1,1)*a(2,3)+a(1,3)*a(2,1))/adet;   // with slow index ()
        b(3,1)=(+a(2,1)*a(3,2)-a(2,2)*a(3,1))/adet;   // with slow index ()
        b(3,2)=(-a(1,1)*a(3,2)+a(1,2)*a(3,1))/adet;   // with slow index ()
        b(3,3)=(+a(1,1)*a(2,2)-a(1,2)*a(2,1))/adet;   // with slow index ()
        return b;
      }
      if(size==4) {
        //[CO20191201 - already calculated above]adet=det(a);
        //b[1][1]=(+a[2][2]*(a[3][3]*a[4][4]-a[3][4]*a[4][3])-a[2][3]*(a[3][2]*a[4][4]-a[3][4]*a[4][2])+a[2][4]*(a[3][2]*a[4][3]-a[3][3]*a[4][2]))/adet;   // with fast index []
        //b[2][1]=(-a[2][1]*(a[3][3]*a[4][4]-a[3][4]*a[4][3])+a[2][3]*(a[3][1]*a[4][4]-a[3][4]*a[4][1])-a[2][4]*(a[3][1]*a[4][3]-a[3][3]*a[4][1]))/adet;   // with fast index []
        //b[3][1]=(+a[2][1]*(a[3][2]*a[4][4]-a[3][4]*a[4][2])-a[2][2]*(a[3][1]*a[4][4]-a[3][4]*a[4][1])+a[2][4]*(a[3][1]*a[4][2]-a[3][2]*a[4][1]))/adet;   // with fast index []
        //b[4][1]=(-a[2][1]*(a[3][2]*a[4][3]-a[3][3]*a[4][2])+a[2][2]*(a[3][1]*a[4][3]-a[3][3]*a[4][1])-a[2][3]*(a[3][1]*a[4][2]-a[3][2]*a[4][1]))/adet;   // with fast index []
        //b[1][2]=(-a[1][2]*(a[3][3]*a[4][4]-a[3][4]*a[4][3])+a[1][3]*(a[3][2]*a[4][4]-a[3][4]*a[4][2])-a[1][4]*(a[3][2]*a[4][3]-a[3][3]*a[4][2]))/adet;   // with fast index []
        //b[2][2]=(+a[1][1]*(a[3][3]*a[4][4]-a[3][4]*a[4][3])-a[1][3]*(a[3][1]*a[4][4]-a[3][4]*a[4][1])+a[1][4]*(a[3][1]*a[4][3]-a[3][3]*a[4][1]))/adet;   // with fast index []
        //b[3][2]=(-a[1][1]*(a[3][2]*a[4][4]-a[3][4]*a[4][2])+a[1][2]*(a[3][1]*a[4][4]-a[3][4]*a[4][1])-a[1][4]*(a[3][1]*a[4][2]-a[3][2]*a[4][1]))/adet;   // with fast index []
        //b[4][2]=(+a[1][1]*(a[3][2]*a[4][3]-a[3][3]*a[4][2])-a[1][2]*(a[3][1]*a[4][3]-a[3][3]*a[4][1])+a[1][3]*(a[3][1]*a[4][2]-a[3][2]*a[4][1]))/adet;   // with fast index []
        //b[1][3]=(+a[1][2]*(a[2][3]*a[4][4]-a[2][4]*a[4][3])-a[1][3]*(a[2][2]*a[4][4]-a[2][4]*a[4][2])+a[1][4]*(a[2][2]*a[4][3]-a[2][3]*a[4][2]))/adet;   // with fast index []
        //b[2][3]=(-a[1][1]*(a[2][3]*a[4][4]-a[2][4]*a[4][3])+a[1][3]*(a[2][1]*a[4][4]-a[2][4]*a[4][1])-a[1][4]*(a[2][1]*a[4][3]-a[2][3]*a[4][1]))/adet;   // with fast index []
        //b[3][3]=(+a[1][1]*(a[2][2]*a[4][4]-a[2][4]*a[4][2])-a[1][2]*(a[2][1]*a[4][4]-a[2][4]*a[4][1])+a[1][4]*(a[2][1]*a[4][2]-a[2][2]*a[4][1]))/adet;   // with fast index []
        //b[4][3]=(-a[1][1]*(a[2][2]*a[4][3]-a[2][3]*a[4][2])+a[1][2]*(a[2][1]*a[4][3]-a[2][3]*a[4][1])-a[1][3]*(a[2][1]*a[4][2]-a[2][2]*a[4][1]))/adet;   // with fast index []
        //b[1][4]=(-a[1][2]*(a[2][3]*a[3][4]-a[2][4]*a[3][3])+a[1][3]*(a[2][2]*a[3][4]-a[2][4]*a[3][2])-a[1][4]*(a[2][2]*a[3][3]-a[2][3]*a[3][2]))/adet;   // with fast index []
        //b[2][4]=(+a[1][1]*(a[2][3]*a[3][4]-a[2][4]*a[3][3])-a[1][3]*(a[2][1]*a[3][4]-a[2][4]*a[3][1])+a[1][4]*(a[2][1]*a[3][3]-a[2][3]*a[3][1]))/adet;   // with fast index []
        //b[3][4]=(-a[1][1]*(a[2][2]*a[3][4]-a[2][4]*a[3][2])+a[1][2]*(a[2][1]*a[3][4]-a[2][4]*a[3][1])-a[1][4]*(a[2][1]*a[3][2]-a[2][2]*a[3][1]))/adet;   // with fast index []
        //b[4][4]=(+a[1][1]*(a[2][2]*a[3][3]-a[2][3]*a[3][2])-a[1][2]*(a[2][1]*a[3][3]-a[2][3]*a[3][1])+a[1][3]*(a[2][1]*a[3][2]-a[2][2]*a[3][1]))/adet;   // with fast index []
        b(1,1)=(+a(2,2)*(a(3,3)*a(4,4)-a(3,4)*a(4,3))-a(2,3)*(a(3,2)*a(4,4)-a(3,4)*a(4,2))+a(2,4)*(a(3,2)*a(4,3)-a(3,3)*a(4,2)))/adet;   // with slow index ()
        b(2,1)=(-a(2,1)*(a(3,3)*a(4,4)-a(3,4)*a(4,3))+a(2,3)*(a(3,1)*a(4,4)-a(3,4)*a(4,1))-a(2,4)*(a(3,1)*a(4,3)-a(3,3)*a(4,1)))/adet;   // with slow index ()
        b(3,1)=(+a(2,1)*(a(3,2)*a(4,4)-a(3,4)*a(4,2))-a(2,2)*(a(3,1)*a(4,4)-a(3,4)*a(4,1))+a(2,4)*(a(3,1)*a(4,2)-a(3,2)*a(4,1)))/adet;   // with slow index ()
        b(4,1)=(-a(2,1)*(a(3,2)*a(4,3)-a(3,3)*a(4,2))+a(2,2)*(a(3,1)*a(4,3)-a(3,3)*a(4,1))-a(2,3)*(a(3,1)*a(4,2)-a(3,2)*a(4,1)))/adet;   // with slow index ()
        b(1,2)=(-a(1,2)*(a(3,3)*a(4,4)-a(3,4)*a(4,3))+a(1,3)*(a(3,2)*a(4,4)-a(3,4)*a(4,2))-a(1,4)*(a(3,2)*a(4,3)-a(3,3)*a(4,2)))/adet;   // with slow index ()
        b(2,2)=(+a(1,1)*(a(3,3)*a(4,4)-a(3,4)*a(4,3))-a(1,3)*(a(3,1)*a(4,4)-a(3,4)*a(4,1))+a(1,4)*(a(3,1)*a(4,3)-a(3,3)*a(4,1)))/adet;   // with slow index ()
        b(3,2)=(-a(1,1)*(a(3,2)*a(4,4)-a(3,4)*a(4,2))+a(1,2)*(a(3,1)*a(4,4)-a(3,4)*a(4,1))-a(1,4)*(a(3,1)*a(4,2)-a(3,2)*a(4,1)))/adet;   // with slow index ()
        b(4,2)=(+a(1,1)*(a(3,2)*a(4,3)-a(3,3)*a(4,2))-a(1,2)*(a(3,1)*a(4,3)-a(3,3)*a(4,1))+a(1,3)*(a(3,1)*a(4,2)-a(3,2)*a(4,1)))/adet;   // with slow index ()
        b(1,3)=(+a(1,2)*(a(2,3)*a(4,4)-a(2,4)*a(4,3))-a(1,3)*(a(2,2)*a(4,4)-a(2,4)*a(4,2))+a(1,4)*(a(2,2)*a(4,3)-a(2,3)*a(4,2)))/adet;   // with slow index ()
        b(2,3)=(-a(1,1)*(a(2,3)*a(4,4)-a(2,4)*a(4,3))+a(1,3)*(a(2,1)*a(4,4)-a(2,4)*a(4,1))-a(1,4)*(a(2,1)*a(4,3)-a(2,3)*a(4,1)))/adet;   // with slow index ()
        b(3,3)=(+a(1,1)*(a(2,2)*a(4,4)-a(2,4)*a(4,2))-a(1,2)*(a(2,1)*a(4,4)-a(2,4)*a(4,1))+a(1,4)*(a(2,1)*a(4,2)-a(2,2)*a(4,1)))/adet;   // with slow index ()
        b(4,3)=(-a(1,1)*(a(2,2)*a(4,3)-a(2,3)*a(4,2))+a(1,2)*(a(2,1)*a(4,3)-a(2,3)*a(4,1))-a(1,3)*(a(2,1)*a(4,2)-a(2,2)*a(4,1)))/adet;   // with slow index ()
        b(1,4)=(-a(1,2)*(a(2,3)*a(3,4)-a(2,4)*a(3,3))+a(1,3)*(a(2,2)*a(3,4)-a(2,4)*a(3,2))-a(1,4)*(a(2,2)*a(3,3)-a(2,3)*a(3,2)))/adet;   // with slow index ()
        b(2,4)=(+a(1,1)*(a(2,3)*a(3,4)-a(2,4)*a(3,3))-a(1,3)*(a(2,1)*a(3,4)-a(2,4)*a(3,1))+a(1,4)*(a(2,1)*a(3,3)-a(2,3)*a(3,1)))/adet;   // with slow index ()
        b(3,4)=(-a(1,1)*(a(2,2)*a(3,4)-a(2,4)*a(3,2))+a(1,2)*(a(2,1)*a(3,4)-a(2,4)*a(3,1))-a(1,4)*(a(2,1)*a(3,2)-a(2,2)*a(3,1)))/adet;   // with slow index ()
        b(4,4)=(+a(1,1)*(a(2,2)*a(3,3)-a(2,3)*a(3,2))-a(1,2)*(a(2,1)*a(3,3)-a(2,3)*a(3,1))+a(1,3)*(a(2,1)*a(3,2)-a(2,2)*a(3,1)))/adet;   // with slow index ()
        return b;
      }
      //CO20191201 - GaussJordan() is INCREDIBLY unstable (division by small numbers over and over again)
      //use inverseByAdjoint, which waits until the end to divide by a (hopefully) bigger number
      //[CO20191201 - OBSOLETE]// if everything fails move to GaussJordan
      //[CO20191201 - OBSOLETE]b=a;
      //[CO20191201 - OBSOLETE]xmatrix<utype> B(a.rows,a.cols);
      //[CO20191201 - OBSOLETE]GaussJordan(b,B);
      //    if(size>=6) {cerr << _AUROSTD_XLIBS_ERROR_ << "ERROR - aurostd::xmatrix<utype>::inverse: " << size << "x" << size << " not written yet" << endl;}
      //[CO20191201 - OBSOLETE]return b;
      return inverseByAdjoint(a);
    }
}

// ----------------------------------------------------------------------------
namespace aurostd {  // namespace aurostd
  template<class utype>
    bool isNonInvertible(const xmatrix<utype>& a) {  // RETURN ERROR if non invertible  //CO20191201
      utype c=aurostd::det(a);
      if(abs(c)<10e-14) {return TRUE;}
      return FALSE;
    }
}

// ----------------------------------------------------------------------------
namespace aurostd {  // namespace aurostd
  template<class utype> xmatrix<utype>  // function roundoff clear small elements
    roundoff(const xmatrix<utype>& a,utype _tol_) {
      xmatrix<utype> c(a.urows,a.ucols,a.lrows,a.lcols);
      for(int i=c.lrows;i<=c.urows;i++)
        for(int j=c.lcols;j<=c.ucols;j++) {
          if(abs(a[i][j])<(utype) _tol_) c[i][j]=a[i][j]=(utype) 0.0; else c[i][j]=a[i][j];
          //	c[i][j]=nint(a[i][j]/_tol_)*_tol_;
        }
      return c;
    }
}

namespace aurostd {  // namespace aurostd
  template<class utype> xmatrix<utype>  // function roundoff clear small elements
    roundoff(const xmatrix<utype>& a) {
      return roundoff(a,(utype) _AUROSTD_XMATRIX_TOLERANCE_ROUNDOFF_);
    }
}

// ----------------------------------------------------------------------------
namespace aurostd {  // namespace aurostd
  template<class utype>                                 // function sum xmatrix<>
    utype modulus(const xmatrix<utype>& a) {  //CO20191110
#ifdef _XMATH_DEBUG_FUNCTIONS
      printf("M -> function sum: ");
      printf("a.lrows=%i, a.urows=%i, ",a.lrows,a.urows);
      printf("a.lcols=%i, a.ucols=%i\n",a.lcols,a.ucols);
#endif
      return sqrt(modulussquare(a)); //sqrt(sum(trasp(a) * a))
    }
  template<class utype>                                 // function sum xmatrix<>
    utype modulussquare(const xmatrix<utype>& a) {  //CO20191110
#ifdef _XMATH_DEBUG_FUNCTIONS
      printf("M -> function sum: ");
      printf("a.lrows=%i, a.urows=%i, ",a.lrows,a.urows);
      printf("a.lcols=%i, a.ucols=%i\n",a.lcols,a.ucols);
#endif
      return sum(trasp(a) * a);
    }

  template<class utype>                                 // function sum xmatrix<>
    utype modulus2(const xmatrix<utype>& a) { //CO20191110
#ifdef _XMATH_DEBUG_FUNCTIONS
      printf("M -> function sum: ");
      printf("a.lrows=%i, a.urows=%i, ",a.lrows,a.urows);
      printf("a.lcols=%i, a.ucols=%i\n",a.lcols,a.ucols);
#endif
      return modulussquare(a);
    }

}

// ----------------------------------------------------------------------------
namespace aurostd {  // namespace aurostd
  template<class utype>                                 // function sum xmatrix<>
    utype sum(const xmatrix<utype>& a) {
#ifdef _XMATH_DEBUG_FUNCTIONS
      printf("M -> function sum: ");
      printf("a.lrows=%i, a.urows=%i, ",a.lrows,a.urows);
      printf("a.lcols=%i, a.ucols=%i\n",a.lcols,a.ucols);
#endif
      utype c=utype(0.0);
      for(int i=a.lrows;i<=a.urows;i++)
        for(int j=a.lcols;j<=a.ucols;j++)
          c+=a[i][j];
      return c;
    }
}

// ----------------------------------------------------------------------------
namespace aurostd {  // namespace aurostd
  template<class utype>                           // function sum_colum xmatrix<>
    xvector<utype> sum_column(const xmatrix<utype>& a) {
      xvector<utype> c(a.lcols,a.ucols);
      for(int j=a.lcols;j<=a.ucols;j++) {
        c[j]=(utype) 0.0;
        for(int i=a.lrows;i<=a.urows;i++)
          c[j]+=a[i][j];
      }
      return c;
    }
}

// ----------------------------------------------------------------------------
namespace aurostd {  // namespace aurostd
  template<class utype>                          // function mean_colum xmatrix<>
    xvector<utype> mean_column(const xmatrix<utype>& a) {
      xvector<utype> c(a.lcols,a.ucols);
      for(int j=a.lcols;j<=a.ucols;j++) {
        c[j]=(utype) 0.0;
        for(int i=a.lrows;i<=a.urows;i++)
          c[j]+=a[i][j];
        c[j]/=(a.urows-a.lrows+1);
      }
      return c;
    }
}

// ----------------------------------------------------------------------------
namespace aurostd {  // namespace aurostd
  template<class utype>                             // function sum_row xmatrix<>
    xvector<utype> sum_row(const xmatrix<utype>& a) {
      xvector<utype> c(a.lrows,a.urows);
      for(int j=a.lrows;j<=a.urows;j++) {
        c[j]=(utype) 0.0;
        for(int i=a.lcols;i<=a.ucols;i++)
          c[j]+=a[j][i];
      }
      return c;
    }
}

// ----------------------------------------------------------------------------
namespace aurostd {  // namespace aurostd
  template<class utype>                            // function mean_row xmatrix<>
    xvector<utype> mean_row(const xmatrix<utype>& a) {
      xvector<utype> c(a.lrows,a.urows);
      for(int j=a.lrows;j<=a.urows;j++) {
        c[j]=(utype) 0.0;
        for(int i=a.lcols;i<=a.ucols;i++)
          c[j]+=a[j][i];
        c[j]/=(a.ucols-a.lcols+1);
      }
      return c;
    }
}

// -------------------------------------------------------- functions of xmatrix
namespace aurostd {  // namespace aurostd
  template<class utype>                                 // function min xmatrix<>
    utype min(const xmatrix<utype>& a) {
#ifdef _XMATH_DEBUG_FUNCTIONS
      printf("M -> function min: ");
      printf("a.lrows=%i, a.urows=%i, ",a.lrows,a.urows);
      printf("a.lcols=%i, a.ucols=%i\n",a.lcols,a.ucols);
#endif
      utype c=a[a.lrows][a.lcols];
      for(int i=a.lrows;i<=a.urows;i++)
        for(int j=a.lcols;j<=a.ucols;j++)
          c = c < a[i][j] ? c:a[i][j];
      return c;
    }
}

// ----------------------------------------------------------------------------
namespace aurostd {  // namespace aurostd
  template<class utype>                                 // function min xmatrix<>
    utype min(const xmatrix<utype>& a,int& index_i,int& index_j) {
#ifdef _XMATH_DEBUG_FUNCTIONS
      printf("M -> function min: ");
      printf("a.lrows=%i, a.urows=%i, ",a.lrows,a.urows);
      printf("a.lcols=%i, a.ucols=%i\n",a.lcols,a.ucols);
#endif
      utype c=a[a.lrows][a.lcols];
      index_i=a.lrows,index_j=a.lcols;
      for(int i=a.lrows;i<=a.urows;i++)
        for(int j=a.lcols;j<=a.ucols;j++)
          if(a[i][j] < c) {
            c = a[i][j];
            index_i=i;
            index_j=j;
          }
#ifdef _XMATH_DEBUG_FUNCTIONS
      printf("M -> function max: ");
      printf("index_i=%i, index_j=%i \n",index_i,index_j);
#endif
      return c;
    }
}

// ----------------------------------------------------------------------------
namespace aurostd {  // namespace aurostd
  template<class utype>                                 // function max xmatrix<>
    utype max(const xmatrix<utype>& a) {
#ifdef _XMATH_DEBUG_FUNCTIONS
      printf("M -> function max: ");
      printf("a.lrows=%i, a.urows=%i, ",a.lrows,a.urows);
      printf("a.lcols=%i, a.ucols=%i\n",a.lcols,a.ucols);
#endif
      utype c=a[a.lrows][a.lcols];
      for(int i=a.lrows;i<=a.urows;i++)
        for(int j=a.lcols;j<=a.ucols;j++)
          c = c > a[i][j] ? c:a[i][j];
      return c;
    }
}

// ----------------------------------------------------------------------------
namespace aurostd {  // namespace aurostd
  template<class utype>                                 // function max xmatrix<>
    utype max(const xmatrix<utype>& a,int& index_i,int& index_j) {
#ifdef _XMATH_DEBUG_FUNCTIONS
      printf("M -> function max: ");
      printf("a.lrows=%i, a.urows=%i, ",a.lrows,a.urows);
      printf("a.lcols=%i, a.ucols=%i\n",a.lcols,a.ucols);
#endif
      utype c=a[a.lrows][a.lcols];
      index_i=a.lrows,index_j=a.lcols;
      for(int i=a.lrows;i<=a.urows;i++)
        for(int j=a.lcols;j<=a.ucols;j++)
          if(a[i][j] > c) {
            c = a[i][j];
            index_i=i;
            index_j=j;
          }
#ifdef _XMATH_DEBUG_FUNCTIONS
      printf("M -> function max: ");
      printf("index_i=%i, index_j=%i \n",index_i,index_j);
#endif
      return c;
    }
}

// ----------------------------------------------------------------------------
//namespace aurostd {
//// namespace aurostd
//template<class utype> double                               // spectral radius
//spectral_radius(const xmatrix<utype>& a)
//{
//#ifdef _XMATH_DEBUG_FUNCTIONS
//printf("M -> function spectral radius: ");
//printf("a.lrows=%i, a.urows=%i, ",a.lrows,a.urows);
//printf("a.lcols=%i, a.ucols=%i\n",a.lcols,a.ucols);
//#endif
//if(!a.issquare)
//{cerr << _AUROSTD_XLIBS_ERROR_ << "ERROR - aurostd::xmatrix<utype>: failure in spectral radius defined for square xmatrixes" << endl;}
//double out=0.0;
//for(int i=a.lrows;i<=a.urows;i++)
//if(abs(a[i][i])>out)
//out=(double) abs(a[i][i]);
//return out;
//}
//}

// ----------------------------------------------------------------------------
namespace aurostd {  // namespace aurostd
  template<class utype> utype  //DX20170115 - double to utype (needed for xcomplex)                                          // trace
    trace(const xmatrix<utype>& a) {
#ifdef _XMATH_DEBUG_FUNCTIONS
      printf("M -> function trace: ");
      printf("a.lrows=%i, a.urows=%i, ",a.lrows,a.urows);
      printf("a.lcols=%i, a.ucols=%i\n",a.lcols,a.ucols);
#endif
      if(!a.issquare) {
        string message = "Trace is only defined for square matrices";
        throw xerror(_AFLOW_FILE_NAME_, __AFLOW_FUNC__, message, _RUNTIME_ERROR_);
      }
      utype out=0.0; //DX20170115 - double to utype (needed for xcomplex)
      for(int i=a.lrows;i<=a.urows;i++)
        out+=a[i][i];
      return out;
    }
}

// ----------------------------------------------------------------------------
namespace aurostd {
  template<class utype>
    xmatrix<utype> KroneckerProduct(const xmatrix<utype>& A, const xmatrix<utype>& B) { //ME20180614 - Kronecker product
      int rows, cols, r, c;
      utype aelement, belement;
      rows = A.rows * B.rows;
      cols = A.cols * B.cols;
      xmatrix<utype> product(rows, cols);
      for (int arow = 0; arow < A.rows; arow++) {
        for (int acol = 0; acol < A.cols; acol++) {
          aelement = A(arow + A.lrows, acol + A.lcols);
          for (int brow = 0; brow < B.rows; brow++) {
            for (int bcol = 0; bcol < B.cols; bcol++) {
              belement = B(brow + B.lrows, bcol + B.lcols);
              r = arow * B.rows + 1 + brow;
              c = acol * B.cols + 1 + bcol;
              product(r, c) = aelement * belement;
            }
          }
        }
      }
      return product;
    }
}

// ----------------------------------------------------------------------------
namespace aurostd {  // namespace aurostd
  template<class utype> xmatrix<utype>                          // identity xmatrix
    identity(const xmatrix<utype>& a) {
#ifdef _XMATH_DEBUG_FUNCTIONS
      printf("M -> function identity xmatrix: ");
      printf("a.lrows=%i, a.urows=%i, ",a.lrows,a.urows);
      printf("a.lcols=%i, a.ucols=%i\n",a.lcols,a.ucols);
#endif
      if(!a.issquare) {
        string message = "Identity only defined for square matrces.";
        throw xerror(_AFLOW_FILE_NAME_, __AFLOW_FUNC__, message, _RUNTIME_ERROR_);
      }
      for(int i=a.lrows;i<=a.urows;i++)
        for(int j=a.lcols;j<=a.ucols;j++)
          a[i][j]=utype(0.0);
      for(int i=a.lrows;i<=a.urows;i++)
        a[i][i]=utype(1.0);
      return a;
    }
}

//ME20200123 - if the identity matrix must be square, why would we allow two
// input parameters?
//[OBSOLETE]namespace aurostd {  // namespace aurostd
//[OBSOLETE]  template<class utype>                                 // identity xmatrix
//[OBSOLETE]    xmatrix<utype> identity(const utype& _type,const int& n,const int& m) {
//[OBSOLETE]      xmatrix<utype> a(n,m);
//[OBSOLETE]      if(!a.issquare)
//[OBSOLETE]      {cerr << _AUROSTD_XLIBS_ERROR_ << "ERROR - aurostd::xmatrix<utype>: failure in identity defined for square xmatrixes [2]" << endl;}
//[OBSOLETE]      for(int i=a.lrows;i<=a.urows;i++)
//[OBSOLETE]        for(int j=a.lcols;j<=a.ucols;j++)
//[OBSOLETE]          if(i==j) a[i][j]=(utype) 1.0; else a[i][j]=(utype) 0.0;
//[OBSOLETE]      return a;
//[OBSOLETE]      if(_type) {;}  // something phony to keep _type busy !
//[OBSOLETE]    }
//[OBSOLETE]}

//ME20200123
namespace aurostd {
  template<class utype>
    xmatrix<utype> identity(const utype& _type, int ubounds, int lbounds) {
      return eye<utype>(ubounds, ubounds, lbounds, lbounds);
      if (_type) {;}  // To suppress compiler warnings
    }
}

//namespace aurostd {  // namespace aurostd
//xmatrix<double>                          // identity_double xmatrix
//identity_double(const int& n,const int& m) {
//xmatrix<double> a(n,m);
//if(!a.issquare) {cerr << _AUROSTD_XLIBS_ERROR_ << "ERROR - aurostd::xmatrix<utype>: failure in identity_double defined for square xmatrixes [3]" << endl;}
//for(int i=a.lrows;i<=a.urows;i++)
//for(int j=a.lcols;j<=a.ucols;j++)
//if(i==j) a[i][j]=double(1.0); else a[i][j]=double(0.0);
//return a;
//}
//// namespace aurostd
//xmatrix<double>                          // identity_double xmatrix
//identity_double(const int& n) {
//xmatrix<double> a(n,n);
//for(int i=a.lrows;i<=a.urows;i++)
//for(int j=a.lcols;j<=a.ucols;j++)
//if(i==j) a[i][j]=double(1.0); else a[i][j]=double(0.0);
//return a;
//}
//// namespace aurostd
//xmatrix<float>                          // identity_float xmatrix
//identity_float(const int& n,const int& m) {
//xmatrix<float> a(n,m);
//if(!a.issquare) {cerr << _AUROSTD_XLIBS_ERROR_ << "ERROR - aurostd::xmatrix<utype>: failure in identity_float defined for square xmatrixes [3]" << endl;}
//for(int i=a.lrows;i<=a.urows;i++)
//for(int j=a.lcols;j<=a.ucols;j++)
//if(i==j) a[i][j]=float(1.0); else a[i][j]=float(0.0);
//return a;
//}
//// namespace aurostd
//xmatrix<float>                          // identity_float xmatrix
//identity_float(const int& n) {
//xmatrix<float> a(n,n);
//for(int i=a.lrows;i<=a.urows;i++)
//for(int j=a.lcols;j<=a.ucols;j++)
//if(i==j) a[i][j]=float(1.0); else a[i][j]=float(0.0);
//return a;
//}
//// namespace aurostd
//xmatrix<int>                          // identity_int xmatrix
//identity_int(const int& n,const int& m) {
//xmatrix<int> a(n,m);
//if(!a.issquare) {cerr << _AUROSTD_XLIBS_ERROR_ << "ERROR - aurostd::xmatrix<utype>: failure in identity_int defined for square xmatrixes [3]" << endl;}
//for(int i=a.lrows;i<=a.urows;i++)
//for(int j=a.lcols;j<=a.ucols;j++)
//if(i==j) a[i][j]=1; else a[i][j]=0;
//return a;
//}
//// namespace aurostd
//xmatrix<int>                          // identity_int xmatrix
//identity_int(const int& n) {
//xmatrix<int> a(n,n);
//for(int i=a.lrows;i<=a.urows;i++)
//for(int j=a.lcols;j<=a.ucols;j++)
//if(i==j) a[i][j]=1; else a[i][j]=0;
//return a;
//}
//// namespace aurostd
//xmatrix<char>                          // identity_char xmatrix
//identity_char(const int& n,const int& m) {
//xmatrix<char> a(n,m);
//if(!a.issquare) {cerr << _AUROSTD_XLIBS_ERROR_ << "ERROR - aurostd::xmatrix<utype>: failure in identity_char defined for square xmatrixes [3]" << endl;}
//for(int i=a.lrows;i<=a.urows;i++)
//for(int j=a.lcols;j<=a.ucols;j++)
//if(i==j) a[i][j]=1; else a[i][j]=0;
//return a;
//}
//// namespace aurostd
//xmatrix<char>                          // identity_char xmatrix
//identity_char(const int& n) {
//xmatrix<char> a(n,n);
//for(int i=a.lrows;i<=a.urows;i++)
//for(int j=a.lcols;j<=a.ucols;j++)
//if(i==j) a[i][j]=1; else a[i][j]=0;
//return a;
//}
//// namespace aurostd
//xmatrix<bool>                          // identity_bool xmatrix
//identity_bool(const int& n,const int& m) {
//  xmatrix<bool> a(n,m);
//  if(!a.issquare) {cerr << _AUROSTD_XLIBS_ERROR_ << "ERROR - aurostd::xmatrix<utype>: failure in identity_bool defined for square xmatrixes [3]" << endl;}
//  for(int i=a.lrows;i<=a.urows;i++)
//    for(int j=a.lcols;j<=a.ucols;j++)
//      if(i==j) a[i][j]=1; else a[i][j]=0;
//  return a;
//}
//// namespace aurostd
//xmatrix<bool>                          // identity_bool xmatrix
//identity_bool(const int& n) {
//  xmatrix<bool> a(n,n);
//  for(int i=a.lrows;i<=a.urows;i++)
//    for(int j=a.lcols;j<=a.ucols;j++)
//      if(i==j) a[i][j]=1; else a[i][j]=0;
//  return a;
//}
//}

// ----------------------------------------------------------------------------
namespace aurostd {  // namespace aurostd
  //ME20180904
  template<class utype> xmatrix<utype>                             // conj xmatrix
    conj(const xmatrix<utype>& a){
      if (a.iscomplex) {
        xmatrix<utype> out(a.ucols,a.urows,a.lcols,a.lrows);
        for (int i = a.lrows; i <= a.urows; i++) {
          for (int j = a.lcols; j <= a.ucols; j++) {
            out[i][j] = conj(a[i][j]);
          }
        }
        return out;
      } else {return a;}
    }
}

// ----------------------------------------------------------------------------
namespace aurostd {  // namespace aurostd
  template<class utype> void
    traspSquareInPlace(xmatrix<utype>& a,bool conjugate){ //CO20191201 - only designed for square matrices
      if(!a.issquare){throw aurostd::xerror(_AFLOW_FILE_NAME_,"aurostd::traspSquareInPlace():","this function is designed only for square matrices",_VALUE_ILLEGAL_);}
      int i=0,j=0;
      utype aij=(utype)0;
      if(a.iscomplex&&conjugate){ //CO20191201
        for(i=a.lrows;i<=a.urows;i++){
          for(j=i+1;j<=a.urows;j++){
            aij=a[i][j];
            a[i][j]=conj(a[j][i]);
            a[j][i]=conj(aij);
          }
        }
        return;
      }else{
        for(i=a.lrows;i<=a.urows;i++){
          for(j=i+1;j<=a.urows;j++){
            aij=a[i][j];
            a[i][j]=a[j][i];
            a[j][i]=aij;
          }
        }
        return;
      }
    }
  template<class utype> void
    traspInPlace(const xmatrix<utype>& a,xmatrix<utype>& b,bool conjugate){ //CO20191201
      //always works, just not most efficient for square matrices
      if(b.lrows!=a.lcols || b.lcols!=a.lrows || b.urows!=a.ucols || b.ucols!=a.urows){
        xmatrix<utype> c(a.ucols,a.urows,a.lcols,a.lrows);
        b=c;
      }
      int i=0,j=0;
      if(a.iscomplex&&conjugate){ //CO20191201
        for(i=a.lrows;i<=a.urows;i++){
          for(j=a.lcols;j<=a.ucols;j++){b[j][i]=conj(a[i][j]);}  //cannot do j=i+1 since b is unpopulated
        }
        return;
      }else{
        for(i=a.lrows;i<=a.urows;i++){
          for(j=a.lcols;j<=a.ucols;j++){b[j][i]=a[i][j];}  //cannot do j=i+1 since b is unpopulated
        }
        return;
      }
    }
  template<class utype> void                             // trasp xmatrix
    traspInPlace(xmatrix<utype>& a,bool conjugate){  //ME20190813 - conjugate complex now an option //CO20191201 - in place
#ifdef _XMATH_DEBUG_FUNCTIONS
      printf("M -> function traspose xmatrix: ");
      printf("a.lrows=%i, a.urows=%i, ",a.lrows,a.urows);
      printf("a.lcols=%i, a.ucols=%i\n",a.lcols,a.ucols);
#endif
      if(a.issquare){traspSquareInPlace(a,conjugate);return;} //this works because we modify a[i][j] and a[j][i] at once
      else{  //cannot trasp in place
        xmatrix<utype> b(a.ucols,a.urows,a.lcols,a.lrows);
        traspInPlace(a,b,conjugate);
        a=b;
        return;
      }
      //[CO20191201 - OBSOLETE]xmatrix<utype> out(a.ucols,a.urows,a.lcols,a.lrows);
      //[CO20191201 - OBSOLETE]for(int i=a.lrows;i<=a.urows;i++)
      //[CO20191201 - OBSOLETE]  for(int j=a.lcols;j<=a.ucols;j++)
      //[CO20191201 - OBSOLETE]    if (a.iscomplex && conjugate) {
      //[CO20191201 - OBSOLETE]      out[j][i] = conj(a[i][j]);
      //[CO20191201 - OBSOLETE]    } else {
      //[CO20191201 - OBSOLETE]      out[j][i]=a[i][j];
      //[CO20191201 - OBSOLETE]    }
      //[CO20191201 - OBSOLETE]return out;
    }
  template<class utype> xmatrix<utype>              // trasp xmatrix
    trasp(const xmatrix<utype>& a,bool conjugate){  //CO20191201
      xmatrix<utype> b(a.ucols,a.urows,a.lcols,a.lrows);
      traspInPlace(a,b,conjugate);
      return b;
    }
}

// ----------------------------------------------------------------------------
namespace aurostd {  // namespace aurostd
  template<class utype> xmatrix<utype>                             // trasp xvector
    trasp(const xvector<utype>& a, bool conjugate){  //ME20190813 - conjugate complex now an option
#ifdef _XMATH_DEBUG_FUNCTIONS
      printf("M -> function traspose xvector: ");
      printf("a.lrows=%i, a.urows=%i, ",a.lrows,a.urows);
#endif
      xmatrix<utype> b(a.urows,1,a.lrows,1);
      int i=0;
      if(a.iscomplex&&conjugate){ //CO20191201
        for(i=a.lrows;i<=a.urows;i++){b[i][1]=conj(a[i]);}
      }else{
        for(i=a.lrows;i<=a.urows;i++){b[i][1]=a[i];}
      }
      return b;
    }
}

// ****************************************************************************
// ----------------------------------------------------------------------------
namespace aurostd {  // namespace aurostd
  template<class utype> xmatrix<utype>               // function shift_up xmatrix<>
    shift_up(const xmatrix<utype>& a) {
      utype aus;
      for(int j=a.lcols;j<=a.ucols;j++) {
        aus=a[a.lrows][j];
        for(int i=a.lrows;i<=a.urows-1;i++)
          a[i][j]=a[i+1][j];
        a[a.urows][j]=aus;
      }
      return a;
    }
}

// ----------------------------------------------------------------------------
namespace aurostd {  // namespace aurostd
  template<class utype> xmatrix<utype>             // function shift_down xmatrix<>
    shift_down(const xmatrix<utype>& a) {
      utype aus;
      for(int j=a.lcols;j<=a.ucols;j++) {
        aus=a[a.urows][j];
        for(int i=a.urows;i>=a.lrows+1;i--)
          a[i][j]=a[i-1][j];
        a[a.lrows][j]=aus;
      }
      return a;
    }
}

// ----------------------------------------------------------------------------
namespace aurostd {  // namespace aurostd
  template<class utype> xmatrix<utype>             // function shift_left xmatrix<>
    shift_left(const xmatrix<utype>& a) {
      utype aus;
      for(int i=a.lrows;i<=a.urows;i++) {
        aus=a[i][a.lcols];
        for(int j=a.lcols;j<=a.ucols-1;j++)
          a[i][j]=a[i][j+1];
        a[i][a.ucols]=aus;
      }
      return a;
    }
}

// ----------------------------------------------------------------------------
namespace aurostd {  // namespace aurostd
  template<class utype> xmatrix<utype>             // function shift_right xmatrix<>
    shift_right(const xmatrix<utype>& a) {
      utype aus;
      for(int i=a.lrows;i<=a.urows;i++) {
        aus=a[i][a.ucols];
        for(int j=a.ucols;j>=a.lcols+1;j++)
          a[i][j]=a[i][j+1];
        a[i][a.lcols]=aus;
      }
      return a;
    }
}

// ****************************************************************************
// ----------------------------------------------------------------------------
// SWAP THINGS
namespace aurostd {  // namespace aurostd
  template<class utype> void                                // swap_columns
    swap_cols(xmatrix<utype>& a,const int& i,const int& j) {  // swap_columns
      if(i<a.lcols || i>a.ucols) return; // nothing to do, out of boundaries
      if(j<a.lcols || j>a.ucols) return; // nothing to do, out of boundaries
      if(i==j) return; // nothing to do, no swap
      utype temp;
      for(int k=a.lrows;k<=a.urows;k++) {
        temp=a[k][i];a[k][i]=a[k][j];a[k][j]=temp;
      }
    }

  template<class utype> void                                  // swap_columns
    swap_columns(xmatrix<utype>& a,const int& i,const int& j) {  // swap_columns
      swap_cols(a,i,j);
      //     if(i<a.lcols || i>a.ucols) return; // nothing to do, out of boundaries
      //     if(j<a.lcols || j>a.ucols) return; // nothing to do, out of boundaries
      //     if(i==j) return; // nothing to do, no swap
      //     utype temp;
      //     for(int k=a.lrows;k<=a.urows;k++) {
      //       temp=a[k][i];a[k][i]=a[k][j];a[k][j]=temp;
      //     }
    }

  template<class utype> void                                // swap_rows
    swap_rows(xmatrix<utype>& a,const int& i,const int& j) {  // swap_rows
      if(i<a.lrows || i>a.urows) return; // nothing to do, out of boundaries
      if(j<a.lrows || j>a.urows) return; // nothing to do, out of boundaries
      if(i==j) return; // nothing to do, no swap
      utype temp;
      for(int k=a.lcols;k<=a.ucols;k++) {
        temp=a[i][k];a[i][k]=a[j][k];a[j][k]=temp;
      }
    }
}

// ****************************************************************************
// ----------------------------------------------------------------------------
namespace aurostd { // namespace aurostd

  template<class utype> void  // function shift lrows so first index is i
    shiftlrows(xmatrix<utype>& a,int i){ //CO20191201
      if(a.lrows==i){return;}
      xmatrix<utype> b(a.rows+i-1,a.ucols,i,a.lcols);
      int k=i;
      for(int ii=a.lrows;ii<=a.urows;ii++){
        for(int jj=a.lcols;jj<=a.ucols;jj++){
          b[k++][jj]=a[ii][jj];
        }
      }
      a=b;
    }

  template<class utype> void  // function shift lcols so first index is i
    shiftlcols(xmatrix<utype>& a,int i){ //CO20191201
      if(a.lcols==i){return;}
      xmatrix<utype> b(a.urows,a.cols+i-1,a.lrows,i);
      int k=i;
      for(int ii=a.lrows;ii<=a.urows;ii++){
        for(int jj=a.lcols;jj<=a.ucols;jj++){
          b[ii][k++]=a[ii][jj];
        }
      }
      a=b;
    }

  template<class utype> void  // function shift lrows and lcols so first index is i, j
    shiftlrowscols(xmatrix<utype>& a,int i,int j){ //CO20191201
      if(a.lrows==i && a.lcols==j){return;}
      xmatrix<utype> b(a.rows+i-1,a.cols+j-1,i,j);
      int k=i,l=j;
      for(int ii=a.lrows;ii<=a.urows;ii++){
        for(int jj=a.lcols;jj<=a.ucols;jj++){
          b[k++][l++]=a[ii][jj];
        }
      }
      a=b;
    }
} // namespace aurostd

// ****************************************************************************
// ----------------------------------------------------------------------------
namespace aurostd {  // namespace aurostd
  template<class utype> xmatrix<utype>                          // sign xmatrix
    sign(const xmatrix<utype>& a) {
      xmatrix<utype> c(a.urows,a.ucols,a.lrows,a.lcols);
      for(int i=c.lrows;i<=c.urows;i++)
        for(int j=c.lcols;j<=c.ucols;j++)
          c[i][j]=aurostd::sign(a[i][j]);
      return c;
    }
}

namespace aurostd {  // namespace aurostd
  template<class utype> xmatrix<utype>                          // nint xmatrix
    nint(const xmatrix<utype>& a) {
      xmatrix<utype> c(a.urows,a.ucols,a.lrows,a.lcols);
      for(int i=c.lrows;i<=c.urows;i++)
        for(int j=c.lcols;j<=c.ucols;j++)
          c[i][j]=aurostd::nint(a[i][j]);
      return c;
    }
}

// ----------------------------------------------------------------------------
namespace aurostd {  // namespace aurostd
  template<class utype> xmatrix<utype>                          // floor xmatrix
    floor(const xmatrix<utype>& a) {
      xmatrix<utype> c(a.urows,a.ucols,a.lrows,a.lcols);
      for(int i=c.lrows;i<=c.urows;i++)
        for(int j=c.lcols;j<=c.ucols;j++)
          c[i][j]=std::floor(a[i][j]);
      return c;
    }
}

namespace aurostd {  // namespace aurostd
  template<class utype> xmatrix<utype>                          // trunc xmatrix
    trunc(const xmatrix<utype>& a) {
      xmatrix<utype> c(a.urows,a.ucols,a.lrows,a.lcols);
      for(int i=c.lrows;i<=c.urows;i++)
        for(int j=c.lcols;j<=c.ucols;j++)
          //	c[i][j]=std::trunc(a[i][j]);
          c[i][j]=trunc(a[i][j]);
      return c;
    }
}

namespace aurostd {  // namespace aurostd
  template<class utype> xmatrix<utype>                          // round xmatrix
    round(const xmatrix<utype>& a) {
      xmatrix<utype> c(a.urows,a.ucols,a.lrows,a.lcols);
      for(int i=c.lrows;i<=c.urows;i++)
        for(int j=c.lcols;j<=c.ucols;j++)
          //	c[i][j]=std::round(a[i][j]);
          c[i][j]=round(a[i][j]);
      return c;
    }
}

namespace aurostd {  // namespace aurostd
  template<class utype> xmatrix<utype>                          // ceil xmatrix
    ceil(const xmatrix<utype>& a) {
      xmatrix<utype> c(a.urows,a.ucols,a.lrows,a.lcols);
      for(int i=c.lrows;i<=c.urows;i++)
        for(int j=c.lcols;j<=c.ucols;j++)
          c[i][j]=std::ceil(a[i][j]);
      return c;
    }
}

// ----------------------------------------------------------------------------
namespace aurostd {  // namespace aurostd
  template<class utype> xmatrix<utype>                           // mabs xmatrix
    mabs(const xmatrix<utype>& a) {
      xmatrix<utype> c(a.urows,a.ucols,a.lrows,a.lcols);
      for(int i=c.lrows;i<=c.urows;i++)
        for(int j=c.lcols;j<=c.ucols;j++)
          c[i][j]=aurostd::abs(a[i][j]);
      return c;
    }
}

namespace aurostd {  // namespace aurostd
  template<class utype> xmatrix<utype>                           // abs xmatrix
    abs(const xmatrix<utype>& a) {
      xmatrix<utype> c(a.urows,a.ucols,a.lrows,a.lcols);
      for(int i=c.lrows;i<=c.urows;i++)
        for(int j=c.lcols;j<=c.ucols;j++)
          c[i][j]=aurostd::abs(a[i][j]);
      return c;
    }
}

// ****************************************************************************
// ----------------------------------------------------------------------------
namespace aurostd {  // namespace aurostd
  template<class utype> xmatrix<utype>                               // exp xmatrix
    exp_old(const xmatrix<utype>& a) {
      if(!a.issquare) {
        string message = "exp only defined for square matrices.";
        throw xerror(_AFLOW_FILE_NAME_, __AFLOW_FUNC__, message, _RUNTIME_ERROR_);
      }
      xmatrix<utype> out(a.urows,a.ucols,a.lrows,a.lcols),an(a.urows,a.ucols,a.lrows,a.lcols);
      // UNUSED   bool convergence=FALSE;
      for(int n=0;n<=1000;n++) {
        if(n==0) identity(an);
        else an=(an*a)/utype(n);
        out=out+an;
        //    if(abs(trace(an)/trace(out))<_exponential_convergence)
      }
      return out;
    }
}

namespace aurostd {  // namespace aurostd
  template<class utype> xmatrix<utype>                               // exp xmatrix
    exp(const xmatrix<utype>& a) {
#ifdef _XMATH_DEBUG_FUNCTIONS
      printf("M -> function exponential xmatrix: ");
      printf("a.lrows=%i, a.urows=%i, ",a.lrows,a.urows);
      printf("a.lcols=%i, a.ucols=%i\n",a.lcols,a.ucols);
#endif
      if(!a.issquare) {
        string message = "exp only defined for square matrices.";
        throw xerror(_AFLOW_FILE_NAME_, __AFLOW_FUNC__, message, _RUNTIME_ERROR_);
      }
      xmatrix<utype> out(a.urows,a.ucols,a.lrows,a.lcols),an(a.urows,a.ucols,a.lrows,a.lcols);
      bool convergence=FALSE;
      for(int n=0;!convergence;n++) {
        if(n==0) identity(an);
        else an=(an*a)/utype(n);
        out=out+an;
        // cerr << n << endl;
        // if(abs(trace(an)/trace(out))<_exponential_convergence)
        if(n>30) if(abs(trace(an))<_exponential_convergence) convergence=TRUE;
        if(n>100) convergence=TRUE;
      }
      return out;
    }
}

// ----------------------------------------------------------------------------
namespace aurostd {  // namespace aurostd
  template<class utype> xmatrix<utype>                               // sin xmatrix
    sin(const xmatrix<utype>& a) {
#ifdef _XMATH_DEBUG_FUNCTIONS
      printf("M -> function sin xmatrix: ");
      printf("a.lrows=%i, a.urows=%i, ",a.lrows,a.urows);
      printf("a.lcols=%i, a.ucols=%i\n",a.lcols,a.ucols);
#endif
      if(!a.issquare) {
        string message = "sin only defined for square matrices.";
        throw xerror(_AFLOW_FILE_NAME_, __AFLOW_FUNC__, message, _RUNTIME_ERROR_);
      }
      xmatrix<utype> out(a.urows,a.ucols,a.lrows,a.lcols), an(a.urows,a.ucols,a.lrows,a.lcols);
      bool convergence=FALSE;
      for(int n=0;!convergence;n++) {
        if(n==0) an=a;
        else an=(a*a*an)/utype(-1.0*(2.0*n+1.0)*(2.0*n));
        out=out+an;
        //    if(abs(trace(an)/trace(out))<_exponential_convergence)
        if(n>30) if(abs(trace(an))<_exponential_convergence) convergence=TRUE;
        if(n>100) convergence=TRUE;
      }
      return out;
    }
}

// ----------------------------------------------------------------------------
namespace aurostd {  // namespace aurostd
  template<class utype> xmatrix<utype>                               // cos xmatrix
    cos(const xmatrix<utype>& a) {
#ifdef _XMATH_DEBUG_FUNCTIONS
      printf("M -> function cos xmatrix: ");
      printf("a.lrows=%i, a.urows=%i, ",a.lrows,a.urows);
      printf("a.lcols=%i, a.ucols=%i\n",a.lcols,a.ucols);
#endif
      if(!a.issquare) {
        string message = "cos only defined for square matrices.";
        throw xerror(_AFLOW_FILE_NAME_, __AFLOW_FUNC__, message, _RUNTIME_ERROR_);
      }
      xmatrix<utype> out(a.urows,a.ucols,a.lrows,a.lcols),an(a.urows,a.ucols,a.lrows,a.lcols);
      bool convergence=FALSE;
      for(int n=0;!convergence;n++) {
        if(n==0) identity(an);
        else an=(a*a*an)/utype(-1.0*(2.0*n)*(2.0*n-1.0));
        out=out+an;
        if(n>30) if(abs(trace(an))<_exponential_convergence) convergence=TRUE;
        if(n>100) convergence=TRUE;
      }
      return out;
    }
}

// ----------------------------------------------------------------------------
namespace aurostd {  // namespace aurostd
  template<class utype> xmatrix<utype>                              // sinh xmatrix
    sinh(const xmatrix<utype>& a)
    {
#ifdef _XMATH_DEBUG_FUNCTIONS
      printf("M -> function sinh xmatrix: ");
      printf("a.lrows=%i, a.urows=%i, ",a.lrows,a.urows);
      printf("a.lcols=%i, a.ucols=%i\n",a.lcols,a.ucols);
#endif
      if(!a.issquare) {
        string message = "sinh only defined for square matrices.";
        throw xerror(_AFLOW_FILE_NAME_, __AFLOW_FUNC__, message, _RUNTIME_ERROR_);
      }
      xmatrix<utype> out(a.urows,a.ucols,a.lrows,a.lcols),an(a.urows,a.ucols,a.lrows,a.lcols);
      bool convergence=FALSE;
      for(int n=0;!convergence;n++) {
        if(n==0) an=a;
        else an=(a*a*an)/utype((2.0*n+1.0)*(2.0*n));
        out=out+an;
        // if(abs(trace(an)/trace(out))<_exponential_convergence)
        if(n>30) if(abs(trace(an))<_exponential_convergence) convergence=TRUE;
        if(n>100) convergence=TRUE;
      }
      return out;
    }
}

// ----------------------------------------------------------------------------
namespace aurostd {  // namespace aurostd
  template<class utype> xmatrix<utype>                              // cosh xmatrix
    cosh(const xmatrix<utype>& a)
    {
#ifdef _XMATH_DEBUG_FUNCTIONS
      printf("M -> function cosh xmatrix: ");
      printf("a.lrows=%i, a.urows=%i, ",a.lrows,a.urows);
      printf("a.lcols=%i, a.ucols=%i\n",a.lcols,a.ucols);
#endif
      if(!a.issquare) {
        string message = "cosh only defined for square matrices.";
        throw xerror(_AFLOW_FILE_NAME_, __AFLOW_FUNC__, message, _RUNTIME_ERROR_);
      }
      xmatrix<utype> out(a.urows,a.ucols,a.lrows,a.lcols),an(a.urows,a.ucols,a.lrows,a.lcols);
      bool convergence=FALSE;
      for(int n=0;!convergence;n++) {
        if(n==0) identity(an);
        else an=(a*a*an)/utype((2.0*n)*(2.0*n-1.0));
        out=out+an;
        // if(abs(trace(an)/trace(out))<_exponential_convergence)
        if(n>30) if(abs(trace(an))<_exponential_convergence) convergence=TRUE;
        if(n>100) convergence=TRUE;
      }
      return out;
    }
}

// ----------------------------------------------------------------------------
namespace aurostd {  // namespace aurostd
  template<class utype>                                    // GaussJordan xmatrix
    void GaussJordan(xmatrix<utype>& A, xmatrix<utype>& B) {
      /// This function uses Gaussian Jordan elimination to solve A*x=b.  It returns the solution x and the inverse of A.
      string message = "";
      if(A.lrows!=1) {
        message = "[1] A.lrows!=1 <<  A.lrows=" + aurostd::utype2string<int>(A.lrows);
        throw xerror(_AFLOW_FILE_NAME_, __AFLOW_FUNC__, message, _INDEX_ERROR_);
      }
      if(A.lcols!=1) {
        message = "[2] A.lcols!=1 <<  A.lcols=" + aurostd::utype2string<int>(A.lcols);
        throw xerror(_AFLOW_FILE_NAME_, __AFLOW_FUNC__, message, _INDEX_ERROR_);
      }
      if(B.lrows!=1) {
        message = "[3] B.lrows!=1 <<  B.lrows=" + aurostd::utype2string<int>(B.lrows);
        throw xerror(_AFLOW_FILE_NAME_, __AFLOW_FUNC__, message, _INDEX_ERROR_);
      }
      if(B.lcols!=1) {
        message = "[4] B.lcols!=1 <<  B.lcols=" + aurostd::utype2string<int>(B.lcols);
        throw xerror(_AFLOW_FILE_NAME_, __AFLOW_FUNC__, message, _INDEX_ERROR_);
      }
      if(A.urows!=A.ucols) {
        message = "[5] A.urows!=A.ucols <<  A.urows=" + aurostd::utype2string<int>(A.urows) + " A.ucols=" + aurostd::utype2string<int>(A.ucols);
        throw xerror(_AFLOW_FILE_NAME_, __AFLOW_FUNC__, message, _INDEX_MISMATCH_);
      }
      if(A.ucols!=B.urows) {
        message = "[6] A.ucols!=B.urows <<  A.ucols=" + aurostd::utype2string<int>(A.ucols) + " B.urows=" + aurostd::utype2string<int>(B.urows);
        throw xerror(_AFLOW_FILE_NAME_, __AFLOW_FUNC__, message, _INDEX_MISMATCH_);
      }
      int n=A.urows;
      int m=B.ucols;

      // cerr << "GaussJordan" << A.urows << " " << A.ucols << endl;

      int i,icol=1,irow=1,j,k,l,ll;
      utype big,dum,pivinv,temp;

      xvector<int> indxc(n),indxr(n),ipiv(n);

      for(j=1;j<=n;j++) ipiv[j]=0;
      for(i=1;i<=n;i++) {
        big=0.0;
        for(j=1;j<=n;j++)
          if(ipiv[j]!=1)
            for(k=1;k<=n;k++) {
              if(ipiv[k] == 0) {
                if(aurostd::abs(A[j][k])>=big) {
                  big=aurostd::abs(A[j][k]);
                  irow=j;
                  icol=k;
                }
              } else if(ipiv[k]>1) {
                message = "[7]: Singular Matrix-1";
                throw xerror(_AFLOW_FILE_NAME_, __AFLOW_FUNC__, message, _RUNTIME_ERROR_);
              }
            }
        ++(ipiv[icol]);
        if(irow!=icol) {
          for(l=1;l<=n;l++) SWAP(A[irow][l],A[icol][l]);
          for(l=1;l<=m;l++) SWAP(B[irow][l],B[icol][l]);
        }
        indxr[i]=irow;
        indxc[i]=icol;
        if(A[icol][icol]==(double) 0.0) {
          message = "[8]: Singular Matrix-2";
          throw xerror(_AFLOW_FILE_NAME_, __AFLOW_FUNC__, message, _RUNTIME_ERROR_);
        }
        pivinv=1.0/A[icol][icol];
        A[icol][icol]=1.0;
        for(l=1;l<=n;l++) A[icol][l]*=pivinv;
        for(l=1;l<=m;l++) B[icol][l]*=pivinv;
        for(ll=1;ll<=n;ll++)
          if(ll!=icol) {
            dum=A[ll][icol];
            A[ll][icol]=0.0;
            for(l=1;l<=n;l++) A[ll][l]-=A[icol][l]*dum;
            for(l=1;l<=m;l++) B[ll][l]-=B[icol][l]*dum;
          }
      }
      for(l=n;l>=1;l--) {
        if(indxr[l]!=indxc[l])
          for(k=1;k<=n;k++)
            SWAP(A[k][indxr[l]],A[k][indxc[l]]);
      }
    }
}

// ----------------------------------------------------------------------------
namespace aurostd {   // least square stuff aurostd adaptation of nrecipes    // 1 August 2014
  // namespace aurostd
  template<class utype> void gaussj(xmatrix<utype>& a, int n, xmatrix<utype>& b, int m) {  // with indices
    // linear equation solution by gauss-jordan elimination, a[1,n][1,n] is the input matrix.
    // b[1,n][1,m] is input containing the m right-hand side vectors. On the output a is replaced
    // by its matrix inverse, and b is replaced by the corresponding set of solution vectors.
    int i,icol=0,irow=0,j,k,l,ll; // default definitions to avoid compilation errors
    utype big,dum,pivinv,temp;

    string message = "";
    if(n>a.rows) {
      message = "n>a.rows";
      throw xerror(_AFLOW_FILE_NAME_, __AFLOW_FUNC__, message, _VALUE_RANGE_);
    }
    if(n>b.rows) {
      message = "n>b.rows";
      throw xerror(_AFLOW_FILE_NAME_, __AFLOW_FUNC__, message, _VALUE_RANGE_);
    }
    if(m>b.cols) {
      message = "m>b.cols";
      throw xerror(_AFLOW_FILE_NAME_, __AFLOW_FUNC__, message, _VALUE_RANGE_);
    }

    xvector<int> indxc(1,n);
    xvector<int> indxr(1,n);
    xvector<int> ipiv(1,n);
    for (j=1;j<=(int) n;j++) ipiv[j]=0;
    for (i=1;i<=(int) n;i++) {
      big=0.0;
      for (j=1;j<=n;j++)
        if(ipiv[j] != 1)
          for (k=1;k<=n;k++) {
            if(ipiv[k] == 0) {
              if(aurostd::abs(a[j][k]) >= big) {
                big=aurostd::abs(a[j][k]);
                irow=j;
                icol=k;
              }
            } else if(ipiv[k] > 1) {
              message = "Singular Matrix-1";
              throw xerror(_AFLOW_FILE_NAME_, __AFLOW_FUNC__, message, _RUNTIME_ERROR_);
            }
          }
      ++(ipiv[icol]);
      if(irow != icol) {
        for (l=1;l<=n;l++) {SWAP(a[irow][l],a[icol][l]);}
        for (l=1;l<=m;l++) {SWAP(b[irow][l],b[icol][l]);}
      }
      indxr[i]=irow;
      indxc[i]=icol;
      if(a[icol][icol] == 0.0) {
        message = "Singular Matrix-2";
        throw xerror(_AFLOW_FILE_NAME_, __AFLOW_FUNC__, message, _RUNTIME_ERROR_);
      }
      pivinv=1.0/a[icol][icol];
      a[icol][icol]=1.0;
      for (l=1;l<=n;l++) a[icol][l] *= pivinv;
      for (l=1;l<=m;l++) b[icol][l] *= pivinv;
      for (ll=1;ll<=n;ll++)
        if(ll != icol) {
          dum=a[ll][icol];
          a[ll][icol]=0.0;
          for (l=1;l<=n;l++) a[ll][l] -= a[icol][l]*dum;
          for (l=1;l<=m;l++) b[ll][l] -= b[icol][l]*dum;
        }
    }
    for (l=n;l>=1;l--) {
      if(indxr[l] != indxc[l])
        for (k=1;k<=n;k++) {
          SWAP(a[k][indxr[l]],a[k][indxc[l]]);
        }
    }
  }
}

// ----------------------------------------------------------------------------
namespace aurostd {   // least square stuff aurostd adaptation of nrecipes    // 1 August 2014
  template<class utype>
    void lfit(xvector<utype> x, xvector<utype> y, xvector<utype> sig,
        xvector<utype>& a, xvector<int> ia,
        xmatrix<utype>& covar, utype& chisq,
        void (*funcs)(utype, xvector<utype>&)) {
      // Given a set of data points x[1,ndat],y[1,ndat] with individual standar deviation sig[1,ndat], use chisq minimization to fit for some or all the coefficients
      // a[1,ma] of a function that depends linearly on a, y=sum_i a_i*afunc_i(x). The input array ia[1,ma] indicates by nonzero entries those componends of a
      // that should be fitted for, and by zero entries those components that should be held fiuxed at their input values.
      // The prgram returns value for a[1,ma], chisq,  and the covariance atrix covar[1,ma][1,ma]. (Parameters held fixed will return zero covariances.).
      // The user supplies a routine funcs(x,xvector<afunc>) that returns the ma basis funcions evaluated at x=X in the array afunc[1,ma]

      string message = "";
      int ndat=x.rows;
      if(y.rows!=x.rows) {
        message = "y.rows!=x.rows";
        throw xerror(_AFLOW_FILE_NAME_, __AFLOW_FUNC__, message, _INDEX_MISMATCH_);
      }
      if(sig.rows!=x.rows) {
        message = "sig.rows!=x.rows";
        throw xerror(_AFLOW_FILE_NAME_, __AFLOW_FUNC__, message, _INDEX_MISMATCH_);
      }

      int ma=a.rows;
      if(ia.rows!=a.rows) {
        message = "ia.rows!=a.rows";
        throw xerror(_AFLOW_FILE_NAME_, __AFLOW_FUNC__, message, _INDEX_MISMATCH_);
      }

      int i,j,k,l,m,mfit=0;
      utype ym,wt,sum,sig2i;

      aurostd::xmatrix<utype> beta(1,ma,1,1);
      aurostd::xvector<utype> afunc(1,ma);
      for (j=1;j<=(int) ma;j++)
        if(ia[j]) mfit++;
      if(mfit == 0) {
        message = "no parameters to be fitted";
        throw xerror(_AFLOW_FILE_NAME_, __AFLOW_FUNC__, message, _VALUE_ILLEGAL_);
      }
      for (j=1;j<=mfit;j++) {
        for (k=1;k<=mfit;k++) covar[j][k]=0.0;
        beta[j][1]=0.0;
      }
      for (i=1;i<=(int) ndat;i++) {
        (*funcs)(x[i],afunc);
        ym=y[i];
        if(mfit < (int) ma) {
          for (j=1;j<=(int) ma;j++)
            if(!ia[j]) ym -= a[j]*afunc[j];
        }
        sig2i=1.0/(sig[i]*sig[i]);
        for (j=0,l=1;l<=(int) ma;l++) {
          if(ia[l]) {
            wt=afunc[l]*sig2i;
            for (j++,k=0,m=1;m<=l;m++)
              if(ia[m]) covar[j][++k] += wt*afunc[m];
            beta[j][1] += ym*wt;
          }
        }
      }
      for (j=2;j<=mfit;j++)
        for (k=1;k<j;k++)
          covar[k][j]=covar[j][k];
      gaussj(covar,mfit,beta,1); // operate up to mfit
      for (j=0,l=1;l<=(int) ma;l++)
        if(ia[l]) a[l]=beta[++j][1];
      chisq=0.0;
      for (i=1;i<=(int) ndat;i++) {
        (*funcs)(x[i],afunc);
        for (sum=0.0,j=1;j<=(int) ma;j++) sum += a[j]*afunc[j];
        chisq += (((y[i]-sum)/sig[i])*((y[i]-sum)/sig[i]));
      }
      covsrt(covar,ia,mfit);
    }

}
// ----------------------------------------------------------------------------
namespace aurostd {   // least square stuff aurostd adaptation of nrecipes    // 1 August 2014
  template<class utype> void covsrt(xmatrix<utype>&covar, xvector<int> ia, int mfit) {
    // Expand in storage the covariance matrix covar[1,ma][1,ma], so as to take into account parameters
    // that are being fixed. (for the latter, return zero covariance.)
    int i,j,k;
    utype temp;

    int ma=covar.rows;
    if(covar.cols!=covar.rows) {
      string message = "covar.cols!=covar.rows";
      throw xerror(_AFLOW_FILE_NAME_, __AFLOW_FUNC__, message, _INDEX_MISMATCH_);
    }

    for (i=mfit+1;i<=ma;i++) {
      for (j=1;j<=i;j++) {
        covar[i][j]=covar[j][i]=0.0;
      }
    }
    k=mfit;
    for (j=ma;j>=1;j--) {
      if(ia[j]) {
        for (i=1;i<=ma;i++) {SWAP(covar[i][k],covar[i][j]);}
        for (i=1;i<=ma;i++) {SWAP(covar[k][i],covar[j][i]);}
        k--;
      }
    }
  }
}

namespace aurostd {  // namespace aurostd
  void GCD(const xmatrix<int>& ma,const xmatrix<int>& mb,xmatrix<int>& mgcd){ //CO20191201
    if(ma.rows==0 || ma.cols==0){throw aurostd::xerror(_AFLOW_FILE_NAME_,"aurostd::GCD():","ma.rows==0 || ma.cols==0",_INPUT_NUMBER_);}
    xmatrix<int> mx(ma.urows,ma.ucols,ma.lrows,ma.lcols),my(ma.urows,ma.ucols,ma.lrows,ma.lcols);
    return GCD(ma,mb,mgcd,mx,my);
  }
  void GCD(const xmatrix<int>& ma,const xmatrix<int>& mb,xmatrix<int>& mgcd,xmatrix<int>& mx,xmatrix<int>& my){ //CO20191219
    if(ma.rows==0 || ma.cols==0){throw aurostd::xerror(_AFLOW_FILE_NAME_,"aurostd::GCD():","ma.rows==0 || ma.cols==0",_INPUT_NUMBER_);}
    //ma vs. mb
    if(ma.lrows!=mb.lrows){throw aurostd::xerror(_AFLOW_FILE_NAME_,"aurostd::GCD():","ma.lrows!=mb.lrows",_INDEX_MISMATCH_);}
    if(ma.urows!=mb.urows){throw aurostd::xerror(_AFLOW_FILE_NAME_,"aurostd::GCD():","ma.urows!=mb.urows",_INDEX_MISMATCH_);}
    if(ma.lcols!=mb.lcols){throw aurostd::xerror(_AFLOW_FILE_NAME_,"aurostd::GCD():","ma.lcols!=mb.lcols",_INDEX_MISMATCH_);}
    if(ma.ucols!=mb.ucols){throw aurostd::xerror(_AFLOW_FILE_NAME_,"aurostd::GCD():","ma.ucols!=mb.ucols",_INDEX_MISMATCH_);}
    //ma vs. mgcd
    if(ma.lrows!=mgcd.lrows || ma.urows!=mgcd.urows || ma.lcols!=mgcd.lcols || ma.ucols!=mgcd.ucols){xmatrix<int> mgcd_tmp(ma);mgcd=mgcd_tmp;}
    //ma vs. mx
    if(ma.lrows!=mx.lrows || ma.urows!=mx.urows || ma.lcols!=mx.lcols || ma.ucols!=mx.ucols){xmatrix<int> mx_tmp(ma);mx=mx_tmp;}
    //ma vs. my
    if(ma.lrows!=my.lrows || ma.urows!=my.urows || ma.lcols!=my.lcols || ma.ucols!=my.ucols){xmatrix<int> my_tmp(ma);my=my_tmp;}
    for(int i=ma.lrows;i<=ma.urows;i++){
      for(int j=ma.lcols;j<=ma.ucols;j++){
        GCD(ma[i][j],mb[i][j],mgcd[i][j],mx[i][j],my[i][j]);
      }
    }
  }
} // namespace aurostd

// ----------------------------------------------------------------------------
// DX20201125
namespace aurostd {
  template<class utype> void polarDecomposition(const xmatrix<utype>& transformation_matrix,
      xmatrix<utype>& rotation,
      xmatrix<utype>& deformation,
      bool check_orthogonal_rotation) {

    // Decompose a transformation into its rotation and deformation
    // matrices: T=R*U (where T=original matrix, R=rotation, U=deformation).
    // Procedure:
    // 1) T^2 = trasp(T)*T=trasp(R*U)*(R*U)=trasp(U)*trasp(R)*R*U=trasp(U)*U
    //    (since trasp(R)*R=I, i.e. orthogonal matrix)
    // 2) U = sqrt(trasp(U)*U), using diagonalization technique:
    //    http://en.wikipedia.org/wiki/Square_root_of_a_matrix#By_diagonalization
    // 3) R = T*inverse(U)
    // Following ref: http://www.continuummechanics.org/polardecomposition.html
    // Generalized for an nxn matrix.

    bool LDEBUG=(FALSE || XHOST.DEBUG);
    stringstream message;

    // ---------------------------------------------------------------------------
    // analysis only works for a square matrix
    if(!transformation_matrix.issquare){
      message << "The transformation matrix must be a square matrix.";
      throw xerror(_AFLOW_FILE_NAME_, __AFLOW_FUNC__, message, _INPUT_ERROR_);
    }

    // ---------------------------------------------------------------------------
    // save matrix dimension
    uint dimension = transformation_matrix.rows;

    // ---------------------------------------------------------------------------
    // square the matrix
    xmatrix<utype> T_squared = trasp(transformation_matrix)*transformation_matrix;

    if(LDEBUG){ cerr << __AFLOW_FUNC__ << " T^2: " << T_squared << endl; }

    // ---------------------------------------------------------------------------
    // if T^2 is the identity, then this is a unitary transformation, no deformation
    // (not sure how sensitive the deformation is, we may not be able to do this)
    if(aurostd::isidentity(T_squared)){
      rotation = transformation_matrix;
      deformation = aurostd::eye<utype>(dimension,dimension); //DX+ME20210111
      return;
    }

    // ---------------------------------------------------------------------------
    // find square root of matrix via diagonalization method
    xvector<utype> diag(dimension); //diag: vector of diagonal components
    xmatrix<utype> eigen_vec(dimension,dimension); //eigen_vec: matrix with eigen vectors as columns

    // ---------------------------------------------------------------------------
    // Jacobi
    jacobi(T_squared, diag, eigen_vec);

    if(LDEBUG){
      cerr << __AFLOW_FUNC__ << " diag: " << diag << endl;
      cerr << __AFLOW_FUNC__ << " eigen_vec: " << eigen_vec << endl;
    }

    // ---------------------------------------------------------------------------
    // build diagonal matrix
    xmatrix<utype> diag_matrix = aurostd::eye<utype>(dimension,dimension);
    for(uint i=1;i<=dimension;i++){
      diag_matrix[i][i] = aurostd::sqrt(diag(i));
    }

    if(LDEBUG){ cerr << __AFLOW_FUNC__ << " diag_matrix: " << diag_matrix << endl; }

    // ---------------------------------------------------------------------------
    // find deformation (U) via U=v*D*inverse(v);
    deformation = eigen_vec*diag_matrix*aurostd::inverse(eigen_vec);

    if(LDEBUG){ cerr << __AFLOW_FUNC__ << " deformation matrix (U): " << deformation << endl; }

    // ---------------------------------------------------------------------------
    // find rotation (R) via R=T*inverse(U)
    rotation = transformation_matrix*aurostd::inverse(deformation);

    if(LDEBUG){ cerr << __AFLOW_FUNC__ << " rotation matrix (R): " << rotation << endl; }

    // ---------------------------------------------------------------------------
    // verify conditions of an orthogonal matrix for rotation
    if(check_orthogonal_rotation){
      xmatrix<utype> identity_matrix = rotation*trasp(rotation);
      if(LDEBUG){
        // R^T==R^-1
        cerr << __AFLOW_FUNC__ << " transpose(R):" << endl << aurostd::trasp(rotation) << endl;
        cerr << __AFLOW_FUNC__ << " inverse(R):" << endl << aurostd::inverse(rotation) << endl;
        // R*R^T=I
        cerr << __AFLOW_FUNC__ << " identity? (R*R^T=I):" << endl << identity_matrix << endl;
      }
      if(!aurostd::isidentity(identity_matrix)){
        message << "Extracted rotation should be an orthogonal matrix (R*R^T==I):" << endl << identity_matrix;
        throw xerror(_AFLOW_FILE_NAME_, __AFLOW_FUNC__, message, _RUNTIME_ERROR_);
      }
    }
  }
}

// ----------------------------------------------------------------------------

namespace aurostd {  // namespace aurostd
  template<class utype>                                      //  std::cout operator <<
    std::ostream& operator<< (std::ostream& buf,const xmatrix<utype>& x) {
      char buf2[80];
      string iobuf1,iobuf2,iobuf3,iobuf4,iobuf5;         // buffers
      utype xij=0;int i,j;                                             // buffer x[i]
      bool done=FALSE;
      if(_isfloat(xij)) {                                    // floating point mode
        if(!_iscomplex(xij)) {                                     // real numbers
          if(_size(xij)==sizeof(long double)) {                     // long double
            iobuf1="%13.7lle";                                     // long double
            iobuf2="long double  ";                                  // long double
            iobuf3="    0.0      ";                                // long double
            iobuf4="[%2i]   ";                                       // long double
            iobuf5="     ";                                        // long double
            done=TRUE;
          }	
          if(_size(xij)==sizeof(double)) {                               // double
            iobuf1="%11.4le";                                           // double
            iobuf2="double     ";                                         // double
            iobuf3="   0.0     ";                                       // double
            iobuf4="[%2i]  ";                                             // double
            iobuf5="    ";                                              // double
            done=TRUE;
          }	
          if(_size(xij)==sizeof(float)) {                                 // float
            iobuf1=" % 2.4lf";                                             // float
            iobuf2="float    ";                                            // float
            iobuf3="  0.0000";                                             // float
            iobuf4="[%2i] ";                                               // float
            iobuf5="    ";
            done=TRUE;
          }	
        } else {                                                // xcomplex numbers
          if(_size(xij)==sizeof(xcomplex<long double>)) {  // xcomplex<long double>
            // 	  iobuf1=" (% 13.7lle,% 13.7lle)";                // xcomplex<long double>
            // 	  iobuf2="xcomplex<long double>";                 // xcomplex<long double>
            // 	  iobuf3=" (     0.0      ,     0.0      )";      // xcomplex<long double>
            // 	  iobuf4="[%2i]   ";                              // xcomplex<long double>
            // 	  iobuf5="       ";                               // xcomplex<long double>
            done=TRUE;
          }	
          if(_size(xij)==sizeof(xcomplex<double>)) {            // xcomplex<double>
            // 	  iobuf1=" (% 11.5le,% 11.5le)";                       // xcomplex<double>
            // 	  iobuf2="xcomplex<double>";                           // xcomplex<double>
            // 	  iobuf3=" (   0.0      ,   0.0      )";               // xcomplex<double>
            // 	  iobuf4="[%2i]  ";                                    // xcomplex<double>
            // 	  iobuf5="      ";                                     // xcomplex<double>
            done=TRUE;
          }	
          if(_size(xij)==sizeof(xcomplex<float>)) {              // xcomplex<float>
            // 	  iobuf1=" (% 10.4le,% 10.4le)";                        // xcomplex<float>
            // 	  iobuf2="xcomplex<float>";                             // xcomplex<float>
            // 	  iobuf3=" (   0.0     ,   0.0     )";                  // xcomplex<float>
            // 	  iobuf4="[%2i] ";                                      // xcomplex<float>
            // 	  iobuf5="      ";                                      // xcomplex<float>
            done=TRUE;
          }	
        }
      } else {                                                      // integer mode
        if(_size(xij)==sizeof(long int))  {                            // long int
          iobuf1="%11i";                                                // long int
          iobuf2="long int     ";                                       // long int
          iobuf3="        0 ";                                          // long int
          iobuf4="[%2i] ";                                              // long int
          iobuf5="     ";                                               // long int
          done=TRUE;
        }	
        if(_size(xij)==sizeof(int))  {                                      // int
          iobuf1="%11i";                                                     // int
          iobuf2="int          ";                                            // int
          iobuf3="        0 ";                                               // int
          iobuf4="[%2i] ";                                                   // int
          iobuf5="     ";                                                    // int
          done=TRUE;
        }	
        if(_size(xij)==sizeof(char))  {                                    // char
          iobuf1="%3d";                                                     // char
          iobuf2="char ";                                                   // char
          iobuf3="  0 ";                                                    // char
          iobuf4="[%2i] ";                                                  // char
          iobuf5="";                                                        // char
          done=TRUE;
        }	
      }

      //cerr << iobuf2 << endl;
      if(done==FALSE) {
        string message = "no data type available for user type";
        throw xerror(_AFLOW_FILE_NAME_, __AFLOW_FUNC__, message, _RUNTIME_ERROR_);
      }

#ifdef _XMATH_DEBUG_OUTPUT
      buf << iobuf2;
      for(j=x.lcols;j<=x.ucols;j++) {
        sprintf(buf1,iobuf4.c_str(),j);                                            // above
        buf << buf1 << iobuf5;
      }
      buf << endl ;
#endif
      for(i=x.lrows;i<=x.urows;i++) {
#ifdef _XMATH_DEBUG_OUTPUT
        sprintf(buf1,iobuf4.c_str(),i);                                             // near
        buf << buf1 ;
#endif
#ifdef _XMATH_LATGEN_AL_GULP
        buf << "Al core" ;
#endif
        for(j=x.lcols;j<=x.ucols;j++) {
          xij=x[i][j];
          if(!_iscomplex(xij)) {
            if(_isfloat(xij)) {
              if(abs(xij)> (double) _xmatrix_epsilon) {
                sprintf(buf2,iobuf1.c_str(),aurostd::_real(xij));
              } else {
                //	      sprintf(buf2,iobuf3);
                sprintf(buf2,iobuf1.c_str(),aurostd::_real(xij));
              }
            } else {
              if(aurostd::_real(xij)!=0) {
                sprintf(buf2,iobuf1.c_str(),aurostd::_real(xij));
              } else {
                //  sprintf(buf2,iobuf3.c_str());
                sprintf(buf2,iobuf1.c_str(),aurostd::_real(xij));
              }
            }
            buf << string(buf2) << " ";
          } else {
            //	  if(abs(xij)>  (float) _xmatrix_epsilon)
            //    sprintf(buf2,iobuf1.c_str(),real(xij),imag(xij));
            //  else
            //    sprintf(buf2,iobuf3.c_str());
            buf << xij << " ";  // problem of printing in xcomplex
          }
          //	if(j<x.ucols) buf;
        }
        if(i<x.urows) buf << endl;
      }
      // cerr << "[3]" << endl;
      return buf;
    }
}


// ----------------------------------------------------------------------------
// --------------------------------------------- MODULE vector_matrix_utilities


//*****************************************************************************
// ORTHOGONALITY STUFF
#define _DEFAULT_EPS_BASIS_REDUCE_ 0.001

namespace aurostd {
  // namespace aurostd

  // ***************************************************************************************************
  //  This function calculates the "orthogonality defect" of the given basis of a 3D lattice.
  template<class utype> utype
    orthogonality_defect(const xmatrix<utype>& basis) {
      utype od=1.0;
      xvector<utype> bj(3);
      for(int j=1;j<=3;j++) {
        bj(1)=basis(1,j);
        bj(2)=basis(2,j);
        bj(3)=basis(3,j);
        od=od*aurostd::modulus(bj);
      }
      od=od/aurostd::abs(aurostd::det(basis));
      return od;
    }

  // ***************************************************************************************************
  // This routine takes two vectors (in three-space) and reduces them to form a shortest set (Minkowski
  // reduced). The idea is to subtract B from C so that the new C is as close to the origin as any
  // lattice point along the line that passes through C in the direction of B. The process is repeated
  // then for C subtracted from B, and so on, until the new vector isn't shorter than the other. It's
  // pretty obvious if you do an example by hand. Also see 3.1 of Lecture notes in computer science,
  // ISSN 0302-974, ANTS - VI : algorithmic number theory, 2004, vol. 3076, pp. 338-357 ISBN
  // 3-540-22156-5
  template<class utype> bool
    gaussian_reduce_two_vectors(xvector<utype>& B, xvector<utype>& C,utype eps) {
      xvector<utype> temp(3);
      for(int it=0;;it++) { // dont touch this
        int SwapCnt=0;//GH Counter for the number of times B and C are swapped
        if(it > 100) { cerr << "gaussian_reduce_two_vectors failed to converge" << endl;return FALSE;}
        if(aurostd::modulus(B) > aurostd::modulus(C)) {
          temp=B;  // Keep C as the longest vector
          B=C;     // Keep C as the longest vector
          C=temp;  // Keep C as the longest vector
          SwapCnt++; //GH Keep track of the number of swaps
        }
        //    cerr << aurostd::modulus(C) << " " << scalar_product(B,C)/aurostd::modulus(B) << endl;
        C=C-nint(scalar_product(B,C)/aurostd::modulus(B)/aurostd::modulus(C))*B;
        if(aurostd::modulus(C) > aurostd::modulus(B)-eps) {
          if(aurostd::mod(SwapCnt,2)!=0) {temp=B;B=C;C=temp;} // GH CORRECT
          // BUG BUG BUG if(aurostd::mod(it,2)!=0) {temp=B;B=C;C=temp;} // GH
          // GH Make sure the routine doesn't change the order of B and C on output
          // In other words, switch B and C again if odd number of swaps so far
          return TRUE; // basis cannot be further reduced
        }
      }
    }


  // ***************************************************************************************************
  // This routine takes three vectors, A,B,C, defining a lattice, and reduces the first one so that it
  // is a close as possible to the origin while remaining in the affine plane which is defined by B,C but
  // shifted by A. See Lecture notes in computer science, ISSN 0302-974, ANTS - VI : algorithmic
  // number theory, 2004, vol. 3076, pp. 338-357 ISBN 3-540-22156-5
  template<class utype> void
    reduce_A_in_ABC(xvector<utype>& A, xvector<utype>& B, xvector<utype>& C,utype eps) {
      string soliloquy="aurostd::reduce_A_in_ABC():";
      xvector<utype> T(3);  // closest point to origin in B,C+A affine plane
      xmatrix<utype> ABC(3,3),ABCinv(3,3),oldABC(3,3); // Matrices of ABC basis vectors and inverse
      xvector<utype> dist(4); // the distances from T to enclosing lattice points of B,C (4 corners of the ppiped)
      xvector<utype> i(3),i1(3),i2(3),i3(3),i4(3); // lattice coordinates of A, in the affine plane, using the B,C basis vectors
      int idx; // index of the smallest distance from T to a lattice point in B,C
      //[CO20191201 - OBSOLETE]bool err;
      //integer j
      utype lambda;
      //print *,"entering reduction routine..."
      //write(*,'("aurostd::modulus(A): ",f7.3,5x," A ",3(f7.3,1x)A)') aurostd::modulus(A), A
      for(int i=1;i<=3;i++) {
        ABC(i,1)=A(i);
        ABC(i,2)=B(i);
        ABC(i,3)=C(i);
      }
      oldABC=ABC;
      // Use Gaussian reduction to reduce the B,C 2D basis so that it is itself Minkowski reduced. If this
      // is done then the closest lattice point (in B,C plane) to projection of A (into the B,C plane) is
      // guaranteed to be one of the corners of the unit cell enclosing the projection of A
      gaussian_reduce_two_vectors(B,C,eps);

      //do j=1,3
      //   write(*,'(3(f11.5,1x))') ABC(j,:)
      //enddo
      //
      // First thing to do is find the (real, not lattice) point in the affine plane B,C + A that is
      // nearest the origin. Call this T.
      lambda=-scalar_product(A,vector_product(B,C))/(aurostd::modulus(vector_product(B,C))*aurostd::modulus(vector_product(B,C)));
      T=A + lambda*vector_product(B,C);

      //print *,lambda
      //write(*,'("T (vec in B,C affine plane): ",3(f10.3,1x))') T

      // Now find the four points of the B,C lattice, in the affine plane, that enclose the point T
      for(int i=1;i<=3;i++) {//GH We need these 3 lines to load matrix ABC again with the vectors A,B,C
        ABC(i,1)=A(i);ABC(i,2)=B(i);ABC(i,3)=C(i);//GH
      }//GH
      if(aurostd::isNonInvertible(ABC)){throw aurostd::xerror(_AFLOW_FILE_NAME_,soliloquy,"A,B,C vectors in reduce_A_in_ABC are co-planar",_VALUE_RANGE_);} //CO20191201
      ABCinv=inverse(ABC);  //CO20191201
      i=aurostd::nint(ABCinv*T);

      // print *,"Lattice coordinates of origin enclosing T:", i
      // Compute the distance from T to each of the four points and pick the one that is the closest.
      i1(1)=i(1);i1(2)=i(2);i1(3)=i(3);dist(1)=aurostd::modulus(T-ABC*i1);
      i2(1)=i(1);i2(2)=i(2)+1;i2(3)=i(3);dist(2)=aurostd::modulus(T-ABC*i2);
      i3(1)=i(1);i3(2)=i(2);i3(3)=i(3)+1;dist(3)=aurostd::modulus(T-ABC*i3);
      i4(1)=i(1);i4(2)=i(2)+1;i4(3)=i(3)+1;dist(4)=aurostd::modulus(T-ABC*i4);
      idx=0;idx=aurostd::mini(dist);
      //write(*,'("Dists: ",4(f10.5,1x))') dist

      //if(.not. equal(,origdist,eps)) then // Only change A if the new one really

      if(idx==1) A=A-ABC*i1;
      if(idx==2) A=A-ABC*i2;
      if(idx==3) A=A-ABC*i3;
      if(idx==4) A=A-ABC*i4;
      if(idx==0) {
        string message = "Case failed in reduce_A_in_ABC";
        throw aurostd::xerror(_AFLOW_FILE_NAME_, soliloquy, message, _VALUE_RANGE_);
      }
      //endif
      //write(*,'("aurostd::modulus(A): ",f7.3,5x," A ",3(f7.3,1x)A)') aurostd::modulus(A), A
      for(int i=1;i<=3;i++) {//GH We need these 3 lines to load matrix ABC again with the vectors A,B,C
        ABC(i,1)=A(i);ABC(i,2)=B(i);ABC(i,3)=C(i);//GH
      }//GH

      // [OBSOLETE]  aurostd::matrix_inverse(ABC,ABCinv,err);
      //[CO20191201 - OBSOLETE]err=aurostd::inverse(ABC,ABCinv);
      //
      if(aurostd::isNonInvertible(ABC)){throw aurostd::xerror(_AFLOW_FILE_NAME_,soliloquy,"A,B,C vectors in reduce_A_in_ABC are co-planar",_VALUE_RANGE_);} //CO20191201
      ABCinv=inverse(ABC);  //CO20191201
      ABC=ABCinv*oldABC-aurostd::nint(ABCinv*oldABC);

      for(int i=1;i<=3;i++) {
        for(int j=1;j<=3;j++) {
          if(aurostd::abs(ABC(i,j))>eps) {
            stringstream message;
            message << "eps=" << eps << std::endl;
            message << "ABC(i,j)=" << ABC(i,j) << std::endl;
            message << "ABCinv=" << ABCinv << std::endl;
            message << "oldABC=" << oldABC << std::endl;
            message << "ABCinv*oldABC=" << ABCinv*oldABC << std::endl;
            message << "ABCinv*oldABC-aurostd::nint(ABCinv*oldABC)=" << ABCinv*oldABC-aurostd::nint(ABCinv*oldABC) << std::endl;
            message << "Lattice was not preserved  in reduce_A_in_ABC";
            throw xerror(_AFLOW_FILE_NAME_, soliloquy, message, _RUNTIME_ERROR_);
          }
        }
      }
      //read(*,*)
    }

  // ***************************************************************************************************
  //  This routine takes a set of basis vectors (that form a lattice) and reduces them so that they form
  //  the shortest possible basis. See Lecture notes in computer science, ISSN 0302-974, ANTS - VI : algorithmic
  //  number theory, 2004, vol. 3076, pp. 338-357 ISBN 3-540-22156-5
  template<class utype> utype
    reduce_to_shortest_basis(const xmatrix<utype>& IN,xmatrix<utype>& OUT,utype eps,bool VERBOSE) {
      string soliloquy="aurostd::reduce_to_shortest_basis():";  //CO20191201
      xvector<utype> A(3),B(3),C(3);
      xmatrix<utype> check(3,3);
      //[CO20191201 - OBSOLETE]bool err;
      utype od,odnew;
      int ii=0,iimax=10000;
      // IN has colum-vectors
      for(int i=1;i<=3;i++) {
        A(i)=IN(i,1); // 1st vector
        B(i)=IN(i,2); // 2nd vector
        C(i)=IN(i,3); // 3rd vector
      }
      odnew=orthogonality_defect(IN);
      if(VERBOSE) cout << "aurostd::reduce_to_shortest_basis: Before reduction, the orthogonality defect of the basis was " << odnew << endl;
      bool goexit=FALSE;
      while(goexit==FALSE) {
        od=odnew;
        reduce_A_in_ABC(A,B,C,eps);
        reduce_A_in_ABC(B,C,A,eps);
        reduce_A_in_ABC(C,A,B,eps);
        for(int i=1;i<=3;i++) {
          OUT(i,1)=A(i);OUT(i,2)=B(i);OUT(i,3)=C(i);
        }
        odnew=orthogonality_defect(OUT);
        // write(*,'("OD: ",2(f7.3,1x))') odnew, od
        //      cerr << od << " " << odnew << endl;
        if(aurostd::abs(od-odnew)<eps) goexit=TRUE;
        if(ii++>iimax) goexit=TRUE;
        //     if(ii++>iimax) {OUT=IN;return orthogonality_defect(OUT);}
      }
      if(aurostd::isNonInvertible(OUT)){throw aurostd::xerror(_AFLOW_FILE_NAME_,soliloquy,"OUT matrix is singular in reduce_to_shortest_basis",_VALUE_RANGE_);} //CO20191201
      check=aurostd::inverse(OUT);
      //  Check that the conversion from old to new lattice vectors is still an integer matrix
      if(sum(abs(check*IN-nint(check*IN)))>eps) {
        string message = "Reduced lattice vectors in reduce_to_shortest_basis changed the original lattice";
        throw xerror(_AFLOW_FILE_NAME_, soliloquy, message, _RUNTIME_ERROR_);
      }
      if(VERBOSE) cout << "aurostd::reduce_to_shortest_basis: After reduction, the orthogonality defect of the basis is " << orthogonality_defect(OUT) << endl;
      //GH if we have a left-handed basis, then exchange two vectors so that the basis is right-handed (I don't care but VASP does...Why?)
      if(aurostd::det(OUT)<eps) {
        utype temp;
        for(int i=1;i<=3;i++) {temp=OUT(i,1);OUT(i,1)=OUT(i,2);OUT(i,2)=temp;} // swap 1st with 2nd vector
      }
      // OUT has colum-vectors
      return orthogonality_defect(OUT);
    }

  template<class utype> xmatrix<utype>
    reduce_to_shortest_basis(const xmatrix<utype>& IN,utype eps,bool VERBOSE) {
      xmatrix<utype> newbasis(3,3);
      reduce_to_shortest_basis(IN,newbasis,eps,VERBOSE);
      return newbasis;
    }

  template<class utype> xmatrix<utype>
    reduce_to_shortest_basis(const xmatrix<utype>& IN) {
      return reduce_to_shortest_basis(IN,(utype)_DEFAULT_EPS_BASIS_REDUCE_,FALSE);
    }
}

//*****************************************************************************
// EIGENVECTORS EIGENVALUES STUFF

// ****************************************************
namespace aurostd {

#define NRANSI
#define ROTATE(a,i,j,k,l)   {g=a[i][j];h=a[k][l];a[i][j]=g-s*(h+g*tau);a[k][l]=h+s*(g-h*tau);}
  template<class utype>
    int jacobi(const xmatrix<utype> &ain,xvector<utype> &d,xmatrix<utype> &v) {
      // Computes all eigenvalues and eigenvectors of a real symmetric xmatrix a[1..n][1..n].
      // On output, elements of a above the diagonal are destroyed. d[1..n] returns the eigenvalues of a.
      // v[1..n][1..n] is a matrix whose columns contain, on output, the normalized eigenvectors of
      // a. The function returns the number of Jacobi rotations that were required.

      stringstream message;
      int j,iq,ip,i,n,nrot=0;
      utype tresh,theta,tau,t,sm,s,h,g,c;
      xmatrix<utype> a(ain);
      n=a.rows;
      if(a.rows!=a.cols) {
        message << "'a' matrix not square  a.rows" << a.rows << " a.cols=" << a.cols;
        throw xerror(_AFLOW_FILE_NAME_, __AFLOW_FUNC__, message, _RUNTIME_ERROR_);
      }
      if(v.rows!=v.cols) {
        message << "'v' matrix not square  v.rows" << v.rows << " v.cols=" << v.cols;
        throw xerror(_AFLOW_FILE_NAME_, __AFLOW_FUNC__, message, _RUNTIME_ERROR_);
      }
      if(a.rows!=v.rows) {
        message << "'a' and 'v' matrices must have same size  a.rows" << a.rows << " v.rows=" << v.rows;
        throw xerror(_AFLOW_FILE_NAME_, __AFLOW_FUNC__, message, _RUNTIME_ERROR_);
      }
      if(a.rows!=d.rows) {
        message << "'a' and 'd' objects must have same size  a.rows" << a.rows << " d.rows=" << d.rows;
        throw xerror(_AFLOW_FILE_NAME_, __AFLOW_FUNC__, message, _RUNTIME_ERROR_);
      }

      xvector<utype> b(1,n);
      xvector<utype> z(1,n);
      for (ip=1;ip<=n;ip++) {
        for (iq=1;iq<=n;iq++) v[ip][iq]=0.0;
        v[ip][ip]=1.0;
      }
      for (ip=1;ip<=n;ip++) {
        b[ip]=d[ip]=a[ip][ip];
        z[ip]=0.0;
      }
      nrot=0;
      for (i=1;i<=50;i++) {
        sm=0.0;
        for (ip=1;ip<=n-1;ip++) {
          for (iq=ip+1;iq<=n;iq++)
            sm += aurostd::abs(a[ip][iq]);
        }
        if(sm == 0.0) {
          //~z;~b;
          return nrot;
        }
        if(i < 4)
          tresh=0.2*sm/(n*n);
        else
          tresh=0.0;
        for (ip=1;ip<=n-1;ip++) {
          for (iq=ip+1;iq<=n;iq++) {
            g=100.0*aurostd::abs(a[ip][iq]);
            if(i > 4 && (utype)(aurostd::abs(d[ip])+g) == (utype)aurostd::abs(d[ip])
                && (utype)(aurostd::abs(d[iq])+g) == (utype)aurostd::abs(d[iq]))
              a[ip][iq]=0.0;
            else if(aurostd::abs(a[ip][iq]) > tresh) {
              h=d[iq]-d[ip];
              if((utype)(aurostd::abs(h)+g) == (utype)aurostd::abs(h)) {
                t=(a[ip][iq])/h;
              } else {
                theta=0.5*h/(a[ip][iq]);
                t=1.0/(aurostd::abs(theta)+aurostd::sqrt(1.0+theta*theta));
                if(theta < 0.0) t = -t;
              }
              c=1.0/sqrt(1+t*t);
              s=t*c;
              tau=s/(1.0+c);
              h=t*a[ip][iq];
              z[ip] -= h;
              z[iq] += h;
              d[ip] -= h;
              d[iq] += h;
              a[ip][iq]=0.0;
              for (j=1;j<=ip-1;j++) {ROTATE(a,j,ip,j,iq);}
              for (j=ip+1;j<=iq-1;j++) {ROTATE(a,ip,j,j,iq);}
              for (j=iq+1;j<=n;j++) {ROTATE(a,ip,j,iq,j);}
              for (j=1;j<=n;j++) {ROTATE(v,j,ip,j,iq);}
              ++(nrot);
            }
          }
        }
        for (ip=1;ip<=n;ip++) {
          b[ip] += z[ip];
          d[ip]=b[ip];
          z[ip]=0.0;
        }
      }
      throw aurostd::xerror(_AFLOW_FILE_NAME_, "xmatrix::jacobi()", "Too many iterations.", _RUNTIME_ERROR_);
    }
#undef ROTATE

  //ME20190815
  // Jacobi algorithm for Hermitian matrices (used to be in APL/apl_aplmath.cpp)
  // Based on http://arxiv.org/abs/physics/0607103
  template<class utype>
    xvector<utype> jacobiHermitian(xmatrix<xcomplex<utype> >& A, char _sort_) {
      xmatrix<xcomplex<utype> > U(A.rows, A.cols);
      return jacobiHermitian(A, U, _sort_);
    }

  template<class utype>
    xvector<utype> jacobiHermitian(xmatrix<xcomplex<utype> >& A, xmatrix<xcomplex<utype> >& U, char _sort_) {
      // Matrices have to be square
      if (!A.issquare) {
        string message = "Input matrix is not square.";
        throw xerror(_AFLOW_FILE_NAME_, __AFLOW_FUNC__, message, _RUNTIME_ERROR_);
      }

      // Reshape eigenvector matrix if needed
      if ((U.rows != A.rows) || (U.cols != A.cols)) {
        xmatrix<xcomplex<utype> > U_new(A.urows, A.ucols, A.lrows, A.lcols);
        U = U_new;
      }

      // Initialize
      utype eps = std::numeric_limits<utype>::epsilon();
      uint max_sweeps = 50;
      uint threshold_sweep = 4;
      uint n = A.rows;
      double reduction = 0.04/std::pow(n, 4);

      xvector<utype> d(n);
      xmatrix<utype> ev(2, n);
      U.clear();
      // Initialize U as unit matrix and d as diagonal elements of A
      for (uint p = 1; p <= n; p++) {
        ev[1][p] = 0.0;
        ev[2][p] = A[p][p].re;
        d[p] = ev[2][p];
        U[p][p] = 1.0;
      }

      utype sum, threshold, t, delta, invc, s;
      xcomplex<utype> x, y, Apq, cApq;
      uint p, q, j, nSweep;

      // Perform sweeps
      for (nSweep = 1; nSweep <= max_sweeps; nSweep++) {
        // Convergence criterion: sum of the squares of the off-diagonal elements
        sum = 0.0;
        for (q = 2; q <= n; q++) {
          for (p = 1; p <= q - 1; p++) {
            sum += magsqr(A[p][q]);
          }
        }
        if (sum < 0.5 * eps) break;
        if (nSweep < threshold_sweep) threshold = reduction * sum;
        else threshold = 0;

        // Perform Jacobi rotations
        for (q = 2; q <= n; q++) {
          for (p = 1; p <= q - 1; p++) {
            sum = magsqr(A[p][q]);
            if ((nSweep > threshold_sweep) &&
                (sum < 0.5 * eps * std::max<utype>(ev[2][p] * ev[2][p], ev[2][q] * ev[2][q]))) {
              A[p][q] = 0;
            } else if (sum > threshold) {
              t = 0.5 * (ev[2][p] - ev[2][q]);
              t = 1.0/(t + copysign(sqrt(t * t + sum), t));
              delta = t * sum;
              ev[1][p] = ev[1][p] + delta;
              ev[2][p] = d[p] + ev[1][p];
              ev[1][q] = ev[1][q] - delta;
              ev[2][q] = d[q] + ev[1][q];

              invc = sqrt(delta * t + 1);
              s = t/invc;
              t = delta/(invc + 1);

              Apq = A[p][q];
              cApq = conj(Apq);

              for (j = 1; j <= p - 1; j++) {
                x = A[j][p];
                y = A[j][q];
                A[j][p] = x + s * (cApq * y - t * x);
                A[j][q] = y - s * (Apq * x + t * y);
              }

              for (j = p + 1; j <= q - 1; j++) {
                x = A[p][j];
                y = A[j][q];
                A[p][j] = x + s * (Apq * conj(y) - t * x);
                A[j][q] = y - s * (Apq * conj(x) + t * y);
              }

              for (j = q + 1; j <= n; j++) {
                x = A[p][j];
                y = A[q][j];
                A[p][j] = x + s * (Apq * y - t * x);
                A[q][j] = y - s * (cApq * x + t * y);
              }

              A[p][q] = 0;

              for (j = 1; j <= n; j++) {
                x = U[p][j];
                y = U[q][j];
                U[p][j] = x + s * (Apq * y - t * x);
                U[q][j] = y - s * (cApq * x + t * y);
              }
            }
          }
        }
        for (p = 1; p <= n; p++) {
          ev[1][p] = 0.0;
          d[p] = ev[2][p];
        }
      }

      if (nSweep > max_sweeps) {
        string message = "Number of sweeps exceeded maximum number of sweeps.";
        throw xerror(_AFLOW_FILE_NAME_, __AFLOW_FUNC__, message, _RUNTIME_ERROR_);
      }

      // Sort - leave as is if sort mode not found
      if (_sort_ == 0) {  // ascending order
        utype temp;
        xcomplex<utype> xtemp;
        for (uint i = 1; i <= n - 1; i++) {
          for (uint j = i + 1; j <= n; j++) {
            if (d[j] < d[i]) {
              temp = d[j];
              d[j] = d[i];
              d[i] = temp;
              for (uint k = 1; k <= n; k++) {
                xtemp = U[j][k];
                U[j][k] = U[i][k];
                U[i][k] = xtemp;
              }
            }
          }
        }
      } else if (_sort_ == 1) {  // descending order
        utype temp;
        xcomplex<utype> xtemp;
        for (uint i = 1; i <= n - 1; i++) {
          for (uint j = i + 1; j <= n; j++) {
            if (d[j] > d[i]) {
              temp = d[j];
              d[j] = d[i];
              d[i] = temp;
              for (uint k = 1; k <= n; k++) {
                xtemp = U[j][k];
                U[j][k] = U[i][k];
                U[i][k] = xtemp;
              }
            }
          }
        }
      }

      // Transpose to have eigenvectors in columns
      U = trasp(U);
      return d;
    }
}

// ****************************************************
namespace aurostd {
  template<class utype>
    void eigsrt(xvector<utype> &d,xmatrix<utype> &v) {
      // Given the eigenvalues d[1..n]and eigenvectors v[1..n][1..n] as output fromjacobi
      // or tqli,this routine sorts the eigenvalues into descending order, and rearranges
      // the columns of v correspondingly. The method is straight insertion and is N2 rather than NlogN;
      // but since you have just done an N3 procedure to get the eigenvalues, you can afford yourself
      // this little indulgence.
      int k,j,i,n;
      utype p;

      n=v.rows;
      if(v.rows!=v.cols) {
        stringstream message;
        message << "'v' matrix not square  v.rows" << v.rows << " v.cols=" << v.cols;
        throw xerror(_AFLOW_FILE_NAME_, __AFLOW_FUNC__, message, _RUNTIME_ERROR_);
      }
      if(v.rows!=d.rows) {
        stringstream message;
        message << "'v' and 'd' objects must have same size  v.rows" << v.rows << " d.rows=" << d.rows;
        throw xerror(_AFLOW_FILE_NAME_, __AFLOW_FUNC__, message, _RUNTIME_ERROR_);
      }

      for (i=1;i<n;i++) {
        p=d[k=i];
        for (j=i+1;j<=n;j++)
          if(d[j] >= p) p=d[k=j];
        if(k != i) {
          d[k]=d[i];
          d[i]=p;
          for (j=1;j<=n;j++) {
            p=v[j][i];
            v[j][i]=v[j][k];
            v[j][k]=p;
          }
        }
      }
    }
}

// ****************************************************
//CO20171129
namespace aurostd {
  template<class utype>
    void QRDecomposition_HouseHolder(const xmatrix<utype>& mat_orig,xmatrix<utype>& Q,xmatrix<utype>& R,utype tol) {  //CO20191110
      return QRDecomposition_HouseHolder_MW(mat_orig,Q,R,tol);
      //_MW() and _TB() show to have about the same run time, but _MW() can be slightly faster
      //could be because of extra LDEBUG bool checks
      //_MW() might introduce more error into R as x spans full column everytime, but the error falls below 1e-15
      //_TB() uses more memory storing all v's
      //_MW() is shorter and easier to follow
    }
  template<class utype>
    void QRDecomposition_HouseHolder_MW(const xmatrix<utype>& mat_orig,xmatrix<utype>& Q,xmatrix<utype>& R,utype tol) {  //CO20191110
      // mat is mxn, m>=n
      // inspired by https://www.mathworks.com/matlabcentral/answers/169648-qr-factorization-using-householder-transformations
      string soliloquy="aurostd::QRDecomposition_HouseHolder():";
      bool LDEBUG=(FALSE || XHOST.DEBUG);
      if(LDEBUG){cerr << soliloquy << " BEGIN" << endl;}
      if(LDEBUG){cerr << soliloquy << " mat_orig=" << endl;cerr << mat_orig << endl;}
      if(mat_orig.rows<mat_orig.cols){throw aurostd::xerror(_AFLOW_FILE_NAME_,soliloquy,"m<n, please flip the matrix",_VALUE_ERROR_);}

      R=mat_orig; //reset

      utype vModulus;
      Q=eye<utype>(R.urows,R.urows,R.lrows,R.lrows); //reset
      for(int k=R.lcols;k<=R.ucols;k++) {
        if(LDEBUG){cerr << soliloquy << " step k=" << k << endl;}
        xmatrix<utype> x(R.urows,R.lcols,R.lrows,R.lcols);
        x.setmat(R.getxmat(k,R.urows,k,k),k,R.lcols);  //x(k:m,1)=R(k:m,k);
        if(LDEBUG){cerr << soliloquy << " x=" << endl;cerr << x << endl;}
        xmatrix<utype> v(x);  //+x first
        v[k][v.lcols]=x[k][x.lcols]+aurostd::modulus(x);
        if(LDEBUG){cerr << soliloquy << " v(unnormalized)=" << endl;cerr << v << endl;}
        vModulus=aurostd::modulus(v);
        if(LDEBUG){cerr << soliloquy << " ||v||=" << vModulus << endl;}
        if(!iszero(vModulus,tol)){  //prevents division by 0
          v/=vModulus;
          if(LDEBUG){cerr << soliloquy << " v(  normalized)=" << endl;cerr << v << endl;}
          xmatrix<utype> u=(utype)2.0*trasp(R)*v;
          if(LDEBUG){cerr << soliloquy << " u=" << endl;cerr << u << endl;}
          if(LDEBUG){cerr << soliloquy << " R( pre)=" << endl;cerr << R << endl;}
          R-=v*trasp(u);  //product HR
          if(LDEBUG){cerr << soliloquy << " R(post)=" << endl;cerr << R << endl;}
          if(LDEBUG){cerr << soliloquy << " Q( pre)=" << endl;cerr << Q << endl;}
          Q-=(utype)2.0*Q*v*trasp(v); //product QR
          if(LDEBUG){cerr << soliloquy << " Q(post)=" << endl;cerr << Q << endl;}
        }
      }

      if(LDEBUG){
        cerr << soliloquy << " mat_orig=" << endl;cerr << mat_orig << endl;
        cerr << soliloquy << " Q=" << endl;cerr << Q << endl;
        cerr << soliloquy << " R=" << endl;cerr << R << endl;
      }

      if(!aurostd::isequal(mat_orig,Q*R,tol)){throw aurostd::xerror(_AFLOW_FILE_NAME_,soliloquy,"QR decomposition failed (A!=Q*R)",_RUNTIME_ERROR_);}
      if(!aurostd::isequal(trasp(Q)*Q,eye<utype>(Q.urows,Q.ucols,Q.lrows,Q.lcols),tol)){throw aurostd::xerror(_AFLOW_FILE_NAME_,soliloquy,"QR decomposition failed (Q not orthonormal)",_RUNTIME_ERROR_);}
      if(LDEBUG){cerr << soliloquy << " END" << endl;}
    }
  template<class utype>
    void QRDecomposition_HouseHolder_TB(const xmatrix<utype>& mat_orig,xmatrix<utype>& Q,xmatrix<utype>& R,utype tol) {  //CO20191110
      // mat is mxn, m>=n
      // See Numerical Linear Algebra, Trefethen and Bau, pg. 73
      // this function stores household rotations (v) to create Q at the end
      string soliloquy="aurostd::QRDecomposition_HouseHolder():";
      bool LDEBUG=(FALSE || XHOST.DEBUG);
      if(LDEBUG){cerr << soliloquy << " BEGIN" << endl;}
      if(LDEBUG){cerr << soliloquy << " mat_orig=" << endl;cerr << mat_orig << endl;}
      if(mat_orig.rows<mat_orig.cols){throw aurostd::xerror(_AFLOW_FILE_NAME_,soliloquy,"m<n, please flip the matrix",_VALUE_ERROR_);}

      R=mat_orig; //reset

      int i=0,k=0;
      xmatrix<utype> x,A; //since x and A changes size with each loop, let getxmatInPlace() handle it internally
      utype vModulus = (utype)0;
      std::vector<xmatrix<utype> > V; //we need to save v's, Q is calculated afterwards and needs all v's present
      for(k=R.lcols;k<=R.ucols;k++) {
        if(LDEBUG){cerr << soliloquy << " step k=" << k << endl;}
        R.getxmatInPlace(x,k,R.urows,k,k);  //build R([k:m],l)
        if(LDEBUG){cerr << soliloquy << " x=" << endl;cerr << x << endl;}
        //v_k=sign(x1)||x||e1+x
        xmatrix<utype> v(x);  //+x first
        v[v.lrows][v.lcols]+=aurostd::sign(x[x.lrows][x.lcols])*aurostd::modulus(x);  //only applies to first entry of v (e1)
        if(LDEBUG){cerr << soliloquy << " v(unnormalized)=" << endl;cerr << v << endl;}
        vModulus=aurostd::modulus(v);
        if(LDEBUG){cerr << soliloquy << " ||v||=" << vModulus << endl;}
        if(!iszero(vModulus,tol)){  //prevents division by 0
          v/=vModulus;
          if(LDEBUG){cerr << soliloquy << " v(  normalized)=" << endl;cerr << v << endl;}
          if(LDEBUG){cerr << soliloquy << " R( pre)=" << endl;cerr << R << endl;}
          R.getxmatInPlace(A,k,R.urows,k,R.ucols);  //build R([k:m],[k:m])
          if(LDEBUG){cerr << soliloquy << " A( pre)=" << endl;cerr << A << endl;}
          A-=(utype)2.0*v*trasp(v)*A;
          if(LDEBUG){cerr << soliloquy << " A(post)=" << endl;cerr << A << endl;}
          R.setmat(A,k,k);  //store A back into R
          if(LDEBUG){cerr << soliloquy << " R(post)=" << endl;cerr << R << endl;}
        }
        V.push_back(v);
      }

      Q=xmatrix<utype>(R.urows,R.urows,R.lrows,R.lrows); //reset
      xmatrix<utype> ek(R.urows,R.lcols,R.lrows,R.lcols); //create identity matrix column vector
      for(k=R.lcols;k<=R.urows;k++){  //calculate Q*e1,Q*e2...
        if(LDEBUG){cerr << soliloquy << " Q( pre)=" << endl;cerr << Q << endl;}
        for(i=R.lrows;i<=R.urows;i++){ek[i][ek.lcols]=(i==k) ? (utype)1 : (utype)0;}
        if(LDEBUG){cerr << soliloquy << " ek( pre)=" << endl;cerr << ek << endl;}
        for(i=R.ucols;i>=R.lcols;i--){
          ek.getxmatInPlace(x,i,R.urows,R.lcols,R.lcols);
          if(LDEBUG){cerr << soliloquy << " x( pre)=" << endl;cerr << x << endl;}
          x-=(utype)2.0*V[i-R.lcols]*trasp(V[i-R.lcols])*x;
          if(LDEBUG){cerr << soliloquy << " x(post)=" << endl;cerr << x << endl;}
          ek.setmat(x,i,R.lcols);
        }
        if(LDEBUG){cerr << soliloquy << " ek(post)=" << endl;cerr << ek << endl;}
        Q.setmat(ek,R.lrows,k);
        if(LDEBUG){cerr << soliloquy << " Q(post)=" << endl;cerr << Q << endl;}
      }

      if(LDEBUG){
        cerr << soliloquy << " mat_orig=" << endl;cerr << mat_orig << endl;
        cerr << soliloquy << " Q=" << endl;cerr << Q << endl;
        cerr << soliloquy << " R=" << endl;cerr << R << endl;
      }

      if(!aurostd::isequal(mat_orig,Q*R,tol)){throw aurostd::xerror(_AFLOW_FILE_NAME_,soliloquy,"QR decomposition failed (A!=Q*R)",_RUNTIME_ERROR_);}
      if(!aurostd::isequal(trasp(Q)*Q,eye<utype>(Q.urows,Q.ucols,Q.lrows,Q.lcols),tol)){throw aurostd::xerror(_AFLOW_FILE_NAME_,soliloquy,"QR decomposition failed (Q not orthonormal)",_RUNTIME_ERROR_);}
      if(LDEBUG){cerr << soliloquy << " END" << endl;}
    }
  template<class utype>
    void getEHermite(utype a,utype b,xmatrix<utype>& ehermite){ //CO+YL20191201
      //implementation is inspired by that found here: http://pydoc.net/GBpy/0.1.1/GBpy.tools/
      //original license: GNU-GPL Style.
      //Elementary Hermite transformation.
      //For integers a and b, E = ehermite(a,b) returns
      //an integer matrix with determinant 1 such that E * [a;b] = [g;0],
      //where g is the gcd of a and b.
      //E = ehermite(a,b)
      //This function is in some ways analogous to GIVENS.

      bool LDEBUG=(FALSE || XHOST.DEBUG);
      string soliloquy="aurostd::getEHermite():";
      if(LDEBUG){cerr << soliloquy << " BEGIN" << endl;}

      utype gcd=0,x=0,y=0;
      GCD(a,b,gcd,x,y);
      if(LDEBUG){cerr << soliloquy << " gcd(" << a << "," << b << ")=" << gcd << ", x=" << x << ", y=" << y << endl;}
      //ehermite is 2x2
      if(ehermite.rows!=2 || ehermite.cols!=2){xmatrix<utype> ehermite_tmp(2,2);ehermite=ehermite_tmp;}
      if(gcd){
        ehermite[ehermite.lrows][ehermite.lcols]=x;
        ehermite[ehermite.lrows][ehermite.ucols]=y;       //urows=lrows+1, ucols=lcols+1
        ehermite[ehermite.urows][ehermite.lcols]=-b/gcd;  //urows=lrows+1, ucols=lcols+1
        ehermite[ehermite.urows][ehermite.ucols]=a/gcd;   //urows=lrows+1, ucols=lcols+1
      }else{
        ehermite[ehermite.lrows][ehermite.lcols]=(utype)1;
        ehermite[ehermite.lrows][ehermite.ucols]=(utype)0;       //urows=lrows+1, ucols=lcols+1
        ehermite[ehermite.urows][ehermite.lcols]=(utype)0;       //urows=lrows+1, ucols=lcols+1
        ehermite[ehermite.urows][ehermite.ucols]=(utype)1;       //urows=lrows+1, ucols=lcols+1
      }

      if(LDEBUG){cerr << soliloquy << " END" << endl;}
    }
  template<class utype>
    void getSmithNormalForm(const xmatrix<utype>& A_in,xmatrix<utype>& U_out,xmatrix<utype>& V_out,xmatrix<utype>& S_out,double tol){  //CO+YL20191201
      //implementation is inspired by that found here: http://pydoc.net/GBpy/0.1.1/GBpy.tools/
      //original license: GNU-GPL Style.
      //Smith normal form of an integer matrix.
      //[U,S,V] = smith(A) returns integer matrices U, S, and V such that
      //S = U*A*V (rotated from A=U*S*V')
      //S is diagonal and nonnegative, S(i,i) divides S(i+1,i+1) for all i,
      //det U =+-1, and det V =+-1.
      //This function is in some ways analogous to SVD.
      //This looks much like an SVD algorithm that first bidiagonalizes
      //A by Givens rotations and then chases zeros, except for
      //the construction of the 2 by 2 elementary transformation.
      //we work with doubles inside, return int matrices later

      bool LDEBUG=(FALSE || XHOST.DEBUG);
      string soliloquy="aurostd::getSmithNormalForm():";
      if(LDEBUG){cerr << soliloquy << " BEGIN" << endl;}

      if(LDEBUG){cerr << soliloquy << " A=" << endl;cerr << A_in << endl;}

      xmatrix<double> S=aurostd::xmatrixutype2double(A_in);aurostd::shiftlrowscols(S,1,1); //algorithm depends on lrows==lcols==1

      int m=S.rows,n=S.cols;
      int min_mn=std::min(m,n);
      xmatrix<double> U=eye<double>(m),V=eye<double>(n);

      if(LDEBUG){cerr << soliloquy << " bidiagonalizing S with elementary Hermite transforms" << endl;}

      xmatrix<double> E(2,2);
      xmatrix<double> mXtwo_in(m,2),mXtwo_out(m,2),nXtwo_in(n,2),nXtwo_out(n,2),twoXn_in(2,n),twoXn_out(2,n);
      int j=0,i=0,jj=0;
      for(j=S.lcols;j<=min_mn;j++){
        //Zero column j below the diagonal.
        for(i=j+1;i<=m;i++){
          if(!iszero(S[i][j],tol)){
            //Construct an elementary Hermite transformation E
            //to zero S(i,j) by combining rows i and j.
            getEHermite(S[j][j],S[i][j],E);
            if(LDEBUG){cerr << soliloquy << " getEHermite(S[j=" << j <<"][j=" << j << "]="<< S[j][j] <<",S[i=" << i << "][j=" << j << "]=" << S[i][j] << ")=" << endl;cerr << E << endl;}

            //Apply the transform to S
            if(LDEBUG){cerr << soliloquy << " S(pre)=" << endl;cerr << S << endl;}
            //build S([j i],:)
            for(jj=twoXn_in.lcols;jj<=twoXn_in.ucols;jj++){
              twoXn_in[twoXn_in.lrows][jj]=S[j][jj];
              twoXn_in[twoXn_in.urows][jj]=S[i][jj];  //urows=lrows+1, ucols=lcols+1
            }
            if(LDEBUG){cerr << soliloquy << " S([j=" << j << " i=" << i << "],:)=" << endl;cerr << twoXn_in << endl;}
            twoXn_out=E*twoXn_in; //2x2 x 2x3 = 2x3
            //store twoXn_out into S([j i],:)
            for(jj=twoXn_out.lcols;jj<=twoXn_out.ucols;jj++){
              S[j][jj]=twoXn_out[twoXn_in.lrows][jj];
              S[i][jj]=twoXn_out[twoXn_in.urows][jj];  //urows=lrows+1, ucols=lcols+1
            }
            if(LDEBUG){cerr << soliloquy << " S(post)=" << endl;cerr << S << endl;}

            //Apply the transform to U
            if(LDEBUG){cerr << soliloquy << " U(pre)=" << endl;cerr << U << endl;}
            //build U(:,[j i])
            for(jj=mXtwo_in.lrows;jj<=mXtwo_in.urows;jj++){
              mXtwo_in[jj][mXtwo_in.lcols]=U[jj][j];
              mXtwo_in[jj][mXtwo_in.ucols]=U[jj][i];  //urows=lrows+1, ucols=lcols+1
            }
            if(LDEBUG){cerr << soliloquy << " U(:,[j=" << j << " i=" << i << "])=" << endl;cerr << mXtwo_in << endl;}
            mXtwo_out=mXtwo_in/E;
            //store mXtwo_out into U(:,[j i])
            for(jj=mXtwo_out.lrows;jj<=mXtwo_out.urows;jj++){
              U[jj][j]=mXtwo_out[jj][mXtwo_out.lcols];
              U[jj][i]=mXtwo_out[jj][mXtwo_out.ucols];  //urows=lrows+1, ucols=lcols+1
            }
            if(LDEBUG){cerr << soliloquy << " U(post)=" << endl;cerr << U << endl;}
          }
        }
        //Zero row j after the superdiagonal.
        for(i=j+2;i<=n;i++){
          if(!iszero(S[j][i],tol)){
            //Construct an elementary Hermite transformation E
            //to zero S(j,i) by combining columns j+1 and i.
            getEHermite(S[j][j+1],S[j][i],E);
            if(LDEBUG){cerr << soliloquy << " getEHermite(S[j=" << j <<"][j+1=" << j+1 << "]="<< S[j][j+1] <<",S[j=" << j << "][i=" << i << "]=" << S[j][i] << ")=" << endl;cerr << E << endl;}

            //Apply the transform to S
            if(LDEBUG){cerr << soliloquy << " S(pre)=" << endl;cerr << S << endl;}
            //build S(:,[j+1 i])
            for(jj=mXtwo_in.lrows;jj<=mXtwo_in.urows;jj++){
              mXtwo_in[jj][mXtwo_in.lcols]=S[jj][j+1];
              mXtwo_in[jj][mXtwo_in.ucols]=S[jj][i];  //urows=lrows+1, ucols=lcols+1
            }
            if(LDEBUG){cerr << soliloquy << " S(:,[j+1=" << j+1 << " i=" << i << "])=" << endl;cerr << mXtwo_in << endl;}
            mXtwo_out=mXtwo_in*trasp(E);
            //store mXtwo_out into S(:,[j+1 i])
            for(jj=mXtwo_out.lrows;jj<=mXtwo_out.urows;jj++){
              S[jj][j+1]=mXtwo_out[jj][mXtwo_out.lcols];
              S[jj][i]=mXtwo_out[jj][mXtwo_out.ucols];  //urows=lrows+1, ucols=lcols+1
            }
            if(LDEBUG){cerr << soliloquy << " S(post)=" << endl;cerr << S << endl;}

            //Apply the transform to V
            if(LDEBUG){cerr << soliloquy << " V(pre)=" << endl;cerr << V << endl;}
            //build V(:,[j+1 i])
            for(jj=nXtwo_in.lrows;jj<=nXtwo_in.urows;jj++){
              nXtwo_in[jj][nXtwo_in.lcols]=V[jj][j+1];
              nXtwo_in[jj][nXtwo_in.ucols]=V[jj][i];  //urows=lrows+1, ucols=lcols+1
            }
            if(LDEBUG){cerr << soliloquy << " V(:,[j+1=" << j+1 << " i=" << i << "])=" << endl;cerr << nXtwo_in << endl;}
            nXtwo_out=nXtwo_in/E;
            //store nXtwo_out into V(:,[j+1 i])
            for(jj=nXtwo_out.lrows;jj<=nXtwo_out.urows;jj++){
              V[jj][j+1]=nXtwo_out[jj][nXtwo_out.lcols];
              V[jj][i]=nXtwo_out[jj][nXtwo_out.ucols];  //urows=lrows+1, ucols=lcols+1
            }
            if(LDEBUG){cerr << soliloquy << " V(post)=" << endl;cerr << V << endl;}
          }
        }
      }

      //if results differ slightly from matlab, check _GCD() and enable matlab implementation for gcd(1,1)
      if(LDEBUG){
        cerr << soliloquy << " U=" <<endl;cerr << U << endl;
        cerr << soliloquy << " V=" <<endl;cerr << V << endl;
        cerr << soliloquy << " S=" <<endl;cerr << S << endl;
      }

      if(LDEBUG){cerr << soliloquy << " S is now upper bidiagonal, eliminating superdiagonal non-zeros" << endl;}

      xvector<double> D=S.getdiag(1);
      if(LDEBUG){cerr << soliloquy << " D=" << D << endl;}

      int k=0;
      double q=0.0;
      while(!iszero(D,tol)){
        //Start chasing bulge at first nonzero superdiagonal element.
        k=-1;
        for(i=D.lrows;i<=D.urows;i++){
          if(!iszero(D[i],tol)){k=i;break;}
        }
        //be careful, k refers to index of D, not S

        //To guarantee reduction in S(k,k), first make S(k,k) positive
        //and make S(k,k+1) nonnegative and less than S(k,k).
        if(std::signbit(S[k][k])){
          for(i=S.lcols;i<=S.ucols;i++){S[k][i]=-S[k][i];}
          for(i=U.lrows;i<=U.urows;i++){U[i][k]=-U[i][k];}
        }
        q=std::floor(S[k][k+1]/S[k][k]);
        E[1][1]=1;E[1][2]=0;
        E[2][1]=-q;E[2][2]=1;

        //Apply the transform to S
        if(LDEBUG){cerr << soliloquy << " S(pre)=" << endl;cerr << S << endl;}
        //build S(:,[k k+1])
        for(jj=mXtwo_in.lrows;jj<=mXtwo_in.urows;jj++){
          mXtwo_in[jj][mXtwo_in.lcols]=S[jj][k];
          mXtwo_in[jj][mXtwo_in.ucols]=S[jj][k+1];  //urows=lrows+1, ucols=lcols+1
        }
        if(LDEBUG){cerr << soliloquy << " S(:,[k=" << k << " k+1=" << k+1 << "])=" << endl;cerr << mXtwo_in << endl;}
        mXtwo_out=mXtwo_in*trasp(E);
        //store mXtwo_out into S(:,[k k+1])
        for(jj=mXtwo_out.lrows;jj<=mXtwo_out.urows;jj++){
          S[jj][k]=mXtwo_out[jj][mXtwo_out.lcols];
          S[jj][k+1]=mXtwo_out[jj][mXtwo_out.ucols];  //urows=lrows+1, ucols=lcols+1
        }
        if(LDEBUG){cerr << soliloquy << " S(post)=" << endl;cerr << S << endl;}

        //Apply the transform to V
        if(LDEBUG){cerr << soliloquy << " V(pre)=" << endl;cerr << V << endl;}
        //build V(:,[k k+1])
        for(jj=nXtwo_in.lrows;jj<=nXtwo_in.urows;jj++){
          nXtwo_in[jj][nXtwo_in.lcols]=V[jj][k];
          nXtwo_in[jj][nXtwo_in.ucols]=V[jj][k+1];  //urows=lrows+1, ucols=lcols+1
        }
        if(LDEBUG){cerr << soliloquy << " V(:,[k=" << k << " k+1=" << k+1 << "])=" << endl;cerr << nXtwo_in << endl;}
        nXtwo_out=nXtwo_in/E;
        //store nXtwo_out into V(:,[k k+1])
        for(jj=nXtwo_out.lrows;jj<=nXtwo_out.urows;jj++){
          V[jj][k]=nXtwo_out[jj][nXtwo_out.lcols];
          V[jj][k+1]=nXtwo_out[jj][nXtwo_out.ucols];  //urows=lrows+1, ucols=lcols+1
        }
        if(LDEBUG){cerr << soliloquy << " V(post)=" << endl;cerr << V << endl;}

        if(!iszero(S[k][k+1],tol)){
          //Zero the first nonzero superdiagonal element
          //using columns k and k+1, to start the bulge at S(k+1,k).
          getEHermite(S[k][k],S[k][k+1],E);
          if(LDEBUG){cerr << soliloquy << " getEHermite(S[k=" << k <<"][k=" << k << "]="<< S[k][k] <<",S[k=" << k << "][k+1=" << k+1 << "]=" << S[k][k+1] << ")=" << endl;cerr << E << endl;}

          //Apply the transform to S
          if(LDEBUG){cerr << soliloquy << " S(pre)=" << endl;cerr << S << endl;}
          //build S(:,[k k+1])
          for(jj=mXtwo_in.lrows;jj<=mXtwo_in.urows;jj++){
            mXtwo_in[jj][mXtwo_in.lcols]=S[jj][k];
            mXtwo_in[jj][mXtwo_in.ucols]=S[jj][k+1];  //urows=lrows+1, ucols=lcols+1
          }
          if(LDEBUG){cerr << soliloquy << " S(:,[k=" << k << " k+1=" << k+1 << "])=" << endl;cerr << mXtwo_in << endl;}
          mXtwo_out=mXtwo_in*trasp(E);
          //store mXtwo_out into S(:,[k k+1])
          for(jj=mXtwo_out.lrows;jj<=mXtwo_out.urows;jj++){
            S[jj][k]=mXtwo_out[jj][mXtwo_out.lcols];
            S[jj][k+1]=mXtwo_out[jj][mXtwo_out.ucols];  //urows=lrows+1, ucols=lcols+1
          }
          if(LDEBUG){cerr << soliloquy << " S(post)=" << endl;cerr << S << endl;}

          //Apply the transform to V
          if(LDEBUG){cerr << soliloquy << " V(pre)=" << endl;cerr << V << endl;}
          //build V(:,[k k+1])
          for(jj=nXtwo_in.lrows;jj<=nXtwo_in.urows;jj++){
            nXtwo_in[jj][nXtwo_in.lcols]=V[jj][k];
            nXtwo_in[jj][nXtwo_in.ucols]=V[jj][k+1];  //urows=lrows+1, ucols=lcols+1
          }
          if(LDEBUG){cerr << soliloquy << " V(:,[k=" << k << " k+1=" << k+1 << "])=" << endl;cerr << nXtwo_in << endl;}
          nXtwo_out=nXtwo_in/E;
          //store nXtwo_out into V(:,[k k+1])
          for(jj=nXtwo_out.lrows;jj<=nXtwo_out.urows;jj++){
            V[jj][k]=nXtwo_out[jj][nXtwo_out.lcols];
            V[jj][k+1]=nXtwo_out[jj][nXtwo_out.ucols];  //urows=lrows+1, ucols=lcols+1
          }
          if(LDEBUG){cerr << soliloquy << " V(post)=" << endl;cerr << V << endl;}

          for(j=S.lcols;j<=min_mn;j++){
            if(j+1<=m){
              //Zero S(j+1,j) using rows j and j+1.
              getEHermite(S[j][j],S[j+1][j],E);
              if(LDEBUG){cerr << soliloquy << " getEHermite(S[j=" << j <<"][j=" << j << "]="<< S[j][j] <<",S[j+1=" << j+1 << "][j=" << j << "]=" << S[j+1][j] << ")=" << endl;cerr << E << endl;}

              //Apply the transform to S
              if(LDEBUG){cerr << soliloquy << " S(pre)=" << endl;cerr << S << endl;}
              //build S([j j+1],:)
              for(jj=twoXn_in.lcols;jj<=twoXn_in.ucols;jj++){
                twoXn_in[twoXn_in.lrows][jj]=S[j][jj];
                twoXn_in[twoXn_in.urows][jj]=S[j+1][jj];  //urows=lrows+1, ucols=lcols+1
              }
              if(LDEBUG){cerr << soliloquy << " S([j=" << j << " j+1=" << j+1 << "],:)=" << endl;cerr << twoXn_in << endl;}
              twoXn_out=E*twoXn_in; //2x2 x 2x3 = 2x3
              //store twoXn_out into S([j j+1],:)
              for(jj=twoXn_out.lcols;jj<=twoXn_out.ucols;jj++){
                S[j][jj]=twoXn_out[twoXn_in.lrows][jj];
                S[j+1][jj]=twoXn_out[twoXn_in.urows][jj];  //urows=lrows+1, ucols=lcols+1
              }
              if(LDEBUG){cerr << soliloquy << " S(post)=" << endl;cerr << S << endl;}

              //Apply the transform to U
              if(LDEBUG){cerr << soliloquy << " U(pre)=" << endl;cerr << U << endl;}
              //build U(:,[j j+1])
              for(jj=mXtwo_in.lrows;jj<=mXtwo_in.urows;jj++){
                mXtwo_in[jj][mXtwo_in.lcols]=U[jj][j];
                mXtwo_in[jj][mXtwo_in.ucols]=U[jj][j+1];  //urows=lrows+1, ucols=lcols+1
              }
              if(LDEBUG){cerr << soliloquy << " U(:,[j=" << j << " j+1=" << j+1 << "])=" << endl;cerr << mXtwo_in << endl;}
              mXtwo_out=mXtwo_in/E;
              //store mXtwo_out into U(:,[j j+1])
              for(jj=mXtwo_out.lrows;jj<=mXtwo_out.urows;jj++){
                U[jj][j]=mXtwo_out[jj][mXtwo_out.lcols];
                U[jj][j+1]=mXtwo_out[jj][mXtwo_out.ucols];  //urows=lrows+1, ucols=lcols+1
              }
              if(LDEBUG){cerr << soliloquy << " U(post)=" << endl;cerr << U << endl;}
            }
            if(j+2<=n){
              //Zero S(j,j+2) using columns j+1 and j+2.
              getEHermite(S[j][j+1],S[j][j+2],E);
              if(LDEBUG){cerr << soliloquy << " getEHermite(S[j=" << j <<"][j+1=" << j+1 << "]="<< S[j][j+1] <<",S[j=" << j << "][j+2=" << j+2 << "]=" << S[j][j+2] << ")=" << endl;cerr << E << endl;}

              //Apply the transform to S
              if(LDEBUG){cerr << soliloquy << " S(pre)=" << endl;cerr << S << endl;}
              //build S(:,[j+1 j+2])
              for(jj=mXtwo_in.lrows;jj<=mXtwo_in.urows;jj++){
                mXtwo_in[jj][mXtwo_in.lcols]=S[jj][j+1];
                mXtwo_in[jj][mXtwo_in.ucols]=S[jj][j+2];  //urows=lrows+1, ucols=lcols+1
              }
              if(LDEBUG){cerr << soliloquy << " S(:,[j+1=" << j+1 << " j+2=" << j+2 << "])=" << endl;cerr << mXtwo_in << endl;}
              mXtwo_out=mXtwo_in*trasp(E);
              //store mXtwo_out into S(:,[j+1 j+2])
              for(jj=mXtwo_out.lrows;jj<=mXtwo_out.urows;jj++){
                S[jj][j+1]=mXtwo_out[jj][mXtwo_out.lcols];
                S[jj][j+2]=mXtwo_out[jj][mXtwo_out.ucols];  //urows=lrows+1, ucols=lcols+1
              }
              if(LDEBUG){cerr << soliloquy << " S(post)=" << endl;cerr << S << endl;}

              //Apply the transform to V
              if(LDEBUG){cerr << soliloquy << " V(pre)=" << endl;cerr << V << endl;}
              //build V(:,[j+1 j+2])
              for(jj=nXtwo_in.lrows;jj<=nXtwo_in.urows;jj++){
                nXtwo_in[jj][nXtwo_in.lcols]=V[jj][j+1];
                nXtwo_in[jj][nXtwo_in.ucols]=V[jj][j+2];  //urows=lrows+1, ucols=lcols+1
              }
              if(LDEBUG){cerr << soliloquy << " V(:,[j+1=" << j+1 << " j+2=" << j+2 << "])=" << endl;cerr << nXtwo_in << endl;}
              nXtwo_out=nXtwo_in/E;
              //store nXtwo_out into V(:,[j+1 j+2])
              for(jj=nXtwo_out.lrows;jj<=nXtwo_out.urows;jj++){
                V[jj][j+1]=nXtwo_out[jj][nXtwo_out.lcols];
                V[jj][j+2]=nXtwo_out[jj][nXtwo_out.ucols];  //urows=lrows+1, ucols=lcols+1
              }
              if(LDEBUG){cerr << soliloquy << " V(post)=" << endl;cerr << V << endl;}
            }
          }
        }
        D=S.getdiag(1);
      }

      //if results differ slightly from matlab, check _GCD() and enable matlab implementation for gcd(1,1)
      if(LDEBUG){
        cerr << soliloquy << " U=" <<endl;cerr << U << endl;
        cerr << soliloquy << " V=" <<endl;cerr << V << endl;
        cerr << soliloquy << " S=" <<endl;cerr << S << endl;
      }

      if(LDEBUG){cerr << soliloquy << " S is now diagonal, make it non-negative" << endl;}

      for(j=S.lcols;j<=min_mn;j++){
        if(std::signbit(S[j][j])){
          for(i=S.lcols;i<=S.ucols;i++){S[j][i]=-S[j][i];}
          for(i=U.lrows;i<=U.urows;i++){U[i][j]=-U[i][j];}
        }
      }

      if(LDEBUG){
        cerr << soliloquy << " U=" <<endl;cerr << U << endl;
        cerr << soliloquy << " V=" <<endl;cerr << V << endl;
        cerr << soliloquy << " S=" <<endl;cerr << S << endl;
      }

      if(LDEBUG){cerr << soliloquy << " squeezing factors to lower right to enforce divisibility condition" << endl;}

      double a=0.0,b=0.0,gcd=0.0,x=0.0,y=0.0;
      xmatrix<double> F(E),twoXtwo_in(2,2),twoXtwo_out(2,2);
      for(i=S.lcols;i<=min_mn;i++){
        for(j=i+1;j<=min_mn;j++){
          //Replace S(i,i), S(j,j) by their gcd and lcm respectively.
          a=S[i][i];
          b=S[j][j];
          GCD(a,b,gcd,x,y);

          if(LDEBUG){
            cerr << soliloquy << " a=" << a << endl;
            cerr << soliloquy << " b=" << b << endl;
            cerr << soliloquy << " gcd=" << gcd << endl;
            cerr << soliloquy << " x=" << x << endl;
            cerr << soliloquy << " y=" << y << endl;
          }

          E[1][1]=1.0;E[1][2]=y;
          E[2][1]=-b/gcd;E[2][2]=a*x/gcd;

          F[1][1]=x;F[1][2]=1.0;
          F[2][1]=-b*y/gcd;F[2][2]=a/gcd;

          if(LDEBUG){
            cerr << soliloquy << " E=" << endl;cerr << E << endl;
            cerr << soliloquy << " F=" << endl;cerr << F << endl;
          }

          //Apply the transform to S
          if(LDEBUG){cerr << soliloquy << " S(pre)=" << endl;cerr << S << endl;}
          //build S([i j],[i j])
          twoXtwo_in[twoXtwo_in.lrows][twoXtwo_in.lcols]=S[i][i];twoXtwo_in[twoXtwo_in.lrows][twoXtwo_in.ucols]=S[i][j];  //urows=lrows+1, ucols=lcols+1
          twoXtwo_in[twoXtwo_in.urows][twoXtwo_in.lcols]=S[j][i];twoXtwo_in[twoXtwo_in.urows][twoXtwo_in.ucols]=S[j][j];  //urows=lrows+1, ucols=lcols+1
          if(LDEBUG){cerr << soliloquy << " S([i=" << i << " j=" << j << "],[i=" << i << " j=" << j << "])=" << endl;cerr << twoXtwo_in << endl;}
          twoXtwo_out=E*twoXtwo_in*trasp(F);
          //store twoXtwo_out into S([i j],[i j])
          S[i][i]=twoXtwo_out[twoXtwo_out.lrows][twoXtwo_out.lcols];S[i][j]=twoXtwo_out[twoXtwo_out.lrows][twoXtwo_out.ucols];  //urows=lrows+1, ucols=lcols+1
          S[j][i]=twoXtwo_out[twoXtwo_out.urows][twoXtwo_out.lcols];S[j][j]=twoXtwo_out[twoXtwo_out.urows][twoXtwo_out.ucols];  //urows=lrows+1, ucols=lcols+1
          if(LDEBUG){cerr << soliloquy << " S(post)=" << endl;cerr << S << endl;}

          //Apply the transform to U
          if(LDEBUG){cerr << soliloquy << " U(pre)=" << endl;cerr << U << endl;}
          //build U(:,[i j])
          for(jj=mXtwo_in.lrows;jj<=mXtwo_in.urows;jj++){
            mXtwo_in[jj][mXtwo_in.lcols]=U[jj][i];
            mXtwo_in[jj][mXtwo_in.ucols]=U[jj][j];  //urows=lrows+1, ucols=lcols+1
          }
          if(LDEBUG){cerr << soliloquy << " U(:,[i=" << i << " j=" << j << "])=" << endl;cerr << mXtwo_in << endl;}
          mXtwo_out=mXtwo_in/E;
          //store mXtwo_out into U(:,[i j])
          for(jj=mXtwo_out.lrows;jj<=mXtwo_out.urows;jj++){
            U[jj][i]=mXtwo_out[jj][mXtwo_out.lcols];
            U[jj][j]=mXtwo_out[jj][mXtwo_out.ucols];  //urows=lrows+1, ucols=lcols+1
          }
          if(LDEBUG){cerr << soliloquy << " U(post)=" << endl;cerr << U << endl;}

          //Apply the transform to V
          if(LDEBUG){cerr << soliloquy << " V(pre)=" << endl;cerr << V << endl;}
          //build V(:,[i j])
          for(jj=nXtwo_in.lrows;jj<=nXtwo_in.urows;jj++){
            nXtwo_in[jj][nXtwo_in.lcols]=V[jj][i];
            nXtwo_in[jj][nXtwo_in.ucols]=V[jj][j];  //urows=lrows+1, ucols=lcols+1
          }
          if(LDEBUG){cerr << soliloquy << " V(:,[i=" << i << " j=" << j << "])=" << endl;cerr << nXtwo_in << endl;}
          nXtwo_out=nXtwo_in/F;
          //store nXtwo_out into V(:,[i j])
          for(jj=nXtwo_in.lrows;jj<=nXtwo_in.urows;jj++){
            V[jj][i]=nXtwo_out[jj][nXtwo_out.lcols];
            V[jj][j]=nXtwo_out[jj][nXtwo_out.ucols];  //urows=lrows+1, ucols=lcols+1
          }
          if(LDEBUG){cerr << soliloquy << " V(post)=" << endl;cerr << V << endl;}
        }
      }

      if(LDEBUG){
        cerr << soliloquy << " U=" <<endl;cerr << U << endl;
        cerr << soliloquy << " V=" <<endl;cerr << V << endl;
        cerr << soliloquy << " S=" <<endl;cerr << S << endl;
      }

      //CONVERT TO INTEGERS FIRST!
      //inverse of an integer matrix is an integer matrix IFF det(M)= 1/-1 (true for V and U as above)
      //algorithm is MUCH more stable this way
      if(LDEBUG){cerr << soliloquy << " converting to xmatrix<int>" << endl;}
      U_out=xmatrixdouble2utype<utype>(U);
      V_out=xmatrixdouble2utype<utype>(V);
      S_out=xmatrixdouble2utype<utype>(S);
      //if results differ slightly from matlab, check _GCD() and enable matlab implementation for gcd(1,1)
      if(LDEBUG){
        cerr << soliloquy << " U=" <<endl;cerr << U_out << endl;
        cerr << soliloquy << " V=" <<endl;cerr << V_out << endl;
        cerr << soliloquy << " S=" <<endl;cerr << S_out << endl;
      }

      //the routine should give SNF such that A=U*S*V'
      //we will rotate after this if the Matlab output is desired
      if(!aurostd::isequal(A_in,U_out*S_out*trasp(V_out),(utype)tol)){throw aurostd::xerror(_AFLOW_FILE_NAME_,soliloquy,"SNF decomposition failed",_RUNTIME_ERROR_);}

      //operations below here for Matlab-like output

      if(LDEBUG){cerr << soliloquy << " transposing V to match Matlab" << endl;}
      traspInPlace(V_out);  //such that A=U*S*V  and not A=U*S*V'
      if(LDEBUG){cerr << soliloquy << " V=" <<endl;cerr << V_out << endl;}

      if(LDEBUG){cerr << soliloquy << " inverting V and U to match Matlab" << endl;}
      V_out=inverse(V_out);U_out=inverse(U_out);  //to be identical to matlab's smithForm we need V -> inv(V) U-> inv(U)
      //if results differ slightly from matlab, check _GCD() and enable matlab implementation for gcd(1,1)
      if(LDEBUG){
        cerr << soliloquy << " U=" <<endl;cerr << U_out << endl;
        cerr << soliloquy << " V=" <<endl;cerr << V_out << endl;
        cerr << soliloquy << " S=" <<endl;cerr << S_out << endl;
      }

      //shift everything to match A_in
      aurostd::shiftlrowscols(U_out,A_in.lrows,A_in.lcols);
      aurostd::shiftlrowscols(V_out,A_in.lrows,A_in.lcols);
      aurostd::shiftlrowscols(S_out,A_in.lrows,A_in.lcols);

      //Matlab gives SNF such that S=U*A*V
      if(!aurostd::isequal(S_out,U_out*A_in*V_out,(utype)tol)){throw aurostd::xerror(_AFLOW_FILE_NAME_,soliloquy,"SNF decomposition failed AFTER Matlab transformations",_RUNTIME_ERROR_);}

      if(LDEBUG){cerr << soliloquy << " END" << endl;}
    }
}

// ****************************************************
namespace aurostd {
  template<class utype>
    void tred2(const xmatrix<utype> &a,xvector<utype> &d,xvector<utype> &e) {
      // Householder reduction of a real, symmetric matrix a[1..n][1..n].
      // On output, a is replaced by the orthogonal matrix Q eﬀecting the
      // transformation. d[1..n] returns the diagonal elments of
      // the tridiagonal matrix, and e[1..n] the oﬀ-diagonal elements, with e[1]=0.
      stringstream message;

      int l,k,j,i,n;
      utype scale,hh,h,g,f;

      n=a.rows;
      if(a.rows!=a.cols) {
        message << "'a' matrix not square  a.rows" << a.rows << " a.cols=" << a.cols;
        throw xerror(_AFLOW_FILE_NAME_, __AFLOW_FUNC__, message, _RUNTIME_ERROR_);
      }
      if(a.rows!=d.rows) {
        message << "'a' and 'd' objects must have same size  a.rows" << a.rows << " d.rows=" << d.rows;
        throw xerror(_AFLOW_FILE_NAME_, __AFLOW_FUNC__, message, _RUNTIME_ERROR_);
      }
      if(a.rows!=e.rows) {
        message << "'a' and 'e' objects must have same size  a.rows" << a.rows << " e.rows=" << e.rows;
        throw xerror(_AFLOW_FILE_NAME_, __AFLOW_FUNC__, message, _RUNTIME_ERROR_);
      }

      for (i=n;i>=2;i--) {
        l=i-1;
        h=scale=0.0;
        if(l > 1) {
          for (k=1;k<=l;k++)
            scale += aurostd::abs(a[i][k]);
          if(scale == 0.0)
            e[i]=a[i][l];
          else {
            for (k=1;k<=l;k++) {
              a[i][k] /= scale;
              h += a[i][k]*a[i][k];
            }
            f=a[i][l];
            g=(f >= 0.0 ? -sqrt(h) : sqrt(h));
            e[i]=scale*g;
            h -= f*g;
            a[i][l]=f-g;
            f=0.0;
            for (j=1;j<=l;j++) {
              a[j][i]=a[i][j]/h;
              g=0.0;
              for (k=1;k<=j;k++)
                g += a[j][k]*a[i][k];
              for (k=j+1;k<=l;k++)
                g += a[k][j]*a[i][k];
              e[j]=g/h;
              f += e[j]*a[i][j];
            }
            hh=f/(h+h);
            for (j=1;j<=l;j++) {
              f=a[i][j];
              e[j]=g=e[j]-hh*f;
              for (k=1;k<=j;k++)
                a[j][k] -= (f*e[k]+g*a[i][k]);
            }
          }
        } else
          e[i]=a[i][l];
        d[i]=h;
      }
      d[1]=0.0;
      e[1]=0.0;
      // Contents of this loop can be omitted if eigenvectors not
      // wanted except for statement d[i]=a[i][i];
      for (i=1;i<=n;i++) {
        l=i-1;
        if(d[i]) {
          for (j=1;j<=l;j++) {
            g=0.0;
            for (k=1;k<=l;k++)
              g += a[i][k]*a[k][j];
            for (k=1;k<=l;k++)
              a[k][j] -= g*a[k][i];
          }
        }
        d[i]=a[i][i];
        a[i][i]=1.0;
        for (j=1;j<=l;j++) a[j][i]=a[i][j]=0.0;
      }
    }

}

// ****************************************************
namespace aurostd {

  template<class utype>
    utype NR_SQR(utype a) {
      if(a==(utype) 0.0) return 0.0; else return a*a;
    }

  template<class utype>
    utype pythag(utype a, utype b) {
      utype absa,absb;
      absa=aurostd::abs(a);
      absb=aurostd::abs(b);
      if(absa > absb) return absa*sqrt(1.0+NR_SQR(absb/absa));
      else return (absb == 0.0 ? 0.0 : absb*sqrt(1.0+NR_SQR(absa/absb)));
    }


#define NR_SIGN(a,b) ((b) >= 0.0 ? aurostd::abs(a) : -aurostd::abs(a))
  template<class utype>
    void tqli(xvector<utype> &d,xvector<utype> &e,xmatrix<utype> &z) {
      // QL algorithm with implicit shifts, to determine the eigenvalues
      // and eigenvectors of a real, symmetric, tridiagonal matrix, or of a real,
      // symmetric matrix previously reduced by tred2
      // On input, d[1..n] contains the diagonal elements of the tridiagonal
      // matrix. On output, it returns the eigenvalues. The vectore[1..n]
      // inputs the subdiagonal elements of the tridiagonal matrix, with e[1] arbitrary.
      // On output e is destroyed. When finding only the eigenvalues, several lines
      // maybe omitted, as noted in the comments. If the eigenvectors of a tridiagonal
      // matrix are desired, the matrix z[1..n][1..n] is input as the identity
      // matrix. If the eigenvectors of a matrix that has been reduced by tred2
      // are required, then z is input as the matrix output by tred2.
      // In either case, the kth column of z returns the normalized eigenvector
      // corresponding to d[k].
      int m,l,iter,i,k,n;
      utype s,r,p,g,f,dd,c,b;

      stringstream message;

      n=z.rows;
      if(z.rows!=z.cols) {
        message << "'z' matrix not square  z.rows" << z.rows << " z.cols=" << z.cols;
        throw xerror(_AFLOW_FILE_NAME_, __AFLOW_FUNC__, message, _RUNTIME_ERROR_);
      }
      if(z.rows!=d.rows) {
        message << "'z' and 'd' objects must have same size  z.rows" << z.rows << " d.rows=" << d.rows;
        throw xerror(_AFLOW_FILE_NAME_, __AFLOW_FUNC__, message, _RUNTIME_ERROR_);
      }
      if(z.rows!=e.rows) {
        message << "'z' and 'e' objects must have same size  z.rows" << z.rows << " e.rows=" << e.rows;
        throw xerror(_AFLOW_FILE_NAME_, __AFLOW_FUNC__, message, _RUNTIME_ERROR_);
      }

      for (i=2;i<=n;i++) e[i-1]=e[i];
      e[n]=0.0;
      for (l=1;l<=n;l++) {
        iter=0;
        do {
          for (m=l;m<=n-1;m++) {
            dd=aurostd::abs(d[m])+aurostd::abs(d[m+1]);
            if((utype)(aurostd::abs(e[m])+dd) == dd) break;
          }
          if(m != l) {
            if(iter++ == 30) {
              message << "Too many iterations in tqli.";
              throw xerror(_AFLOW_FILE_NAME_, __AFLOW_FUNC__, message, _RUNTIME_ERROR_);
            }
            g=(d[l+1]-d[l])/(2.0*e[l]);
            r=pythag(g,(utype) 1.0);
            g=d[m]-d[l]+e[l]/(g+NR_SIGN(r,g));
            s=c=1.0;
            p=0.0;
            for (i=m-1;i>=l;i--) {
              f=s*e[i];
              b=c*e[i];
              e[i+1]=(r=pythag(f,g));
              if(r == 0.0) {
                d[i+1] -= p;
                e[m]=0.0;
                break;
              }
              s=f/r;
              c=g/r;
              g=d[i+1]-p;
              r=(d[i]-g)*s+2.0*c*b;
              d[i+1]=g+(p=s*r);
              g=c*r-b;
              for (k=1;k<=n;k++) {
                f=z[k][i+1];
                z[k][i+1]=s*z[k][i]+c*f;
                z[k][i]=c*z[k][i]-s*f;
              }
            }
            if(r == 0.0 && i >= l) continue;
            d[l] -= p;
            e[l]=g;
            e[m]=0.0;
          }
        } while (m != l);
      }
    }
#undef NR_SIGN
}

// ****************************************************
namespace aurostd {
#define RADIX 2.0
  template<class utype>
    void balanc(xmatrix<utype> &a) {
      // Given a matrix a[1..n][1..n], this routine replaces it by
      // a balanced matrix with i dentical eigenvalues. A symmetric matrix
      // is already balanced and is unaﬀected by this procedure. The
      // parameter RADIX should be the machine’s ﬂoating-point radix.
      int last,j,i,n;
      utype s,r,g,f,c,sqrdx;

      n=a.rows;
      if(a.rows!=a.cols) {
        stringstream message;
        message << "'a' matrix not square  a.rows" << a.rows << " a.cols=" << a.cols;
        throw xerror(_AFLOW_FILE_NAME_, __AFLOW_FUNC__, message, _RUNTIME_ERROR_);
      }

      sqrdx=RADIX*RADIX;
      last=0;
      while (last == 0) {
        last=1;
        for (i=1;i<=n;i++) {
          r=c=0.0;
          for (j=1;j<=n;j++)
            if(j != i) {
              c += aurostd::abs(a[j][i]);
              r += aurostd::abs(a[i][j]);
            }
          if(c && r) {
            g=r/RADIX;
            f=1.0;
            s=c+r;
            while (c<g) {
              f *= RADIX;
              c *= sqrdx;
            }
            g=r*RADIX;
            while (c>g) {
              f /= RADIX;
              c /= sqrdx;
            }
            if((c+r)/f < 0.95*s) {
              last=0;
              g=1.0/f;
              for (j=1;j<=n;j++) a[i][j] *= g;
              for (j=1;j<=n;j++) a[j][i] *= f;
            }
          }
        }
      }
    }
}
#undef RADIX

// ****************************************************
namespace aurostd {
#define ELMHES_SWAP(g,h) {y=(g);(g)=(h);(h)=y;}
  template<class utype>
    // Reduction to Hessenberg form by the elimination method.
    // The real, nonsymmetric matrix a[1..n][1..n] is replaced by an upper
    // Hessenberg matrix with identical eigenvalues.
    // Recommended, but not required, is that this routine be preceded
    // by balanc. On output, the Hessenberg matrix is in elements a[i][j] with i<=j+1.
    // Elements with i>j+1 are to be thought of as zero,
    // but are returned with random values.
    void elmhes(xmatrix<utype> &a) {
      int m,j,i,n;
      utype y,x;

      n=a.rows;
      if(a.rows!=a.cols) {
        stringstream message;
        message << "'a' matrix not square  a.rows" << a.rows << " a.cols=" << a.cols;
        throw xerror(_AFLOW_FILE_NAME_, __AFLOW_FUNC__, message, _RUNTIME_ERROR_);
      }

      for (m=2;m<n;m++) {
        x=0.0;
        i=m;
        for (j=m;j<=n;j++) {
          if(aurostd::abs(a[j][m-1]) > aurostd::abs(x)) {
            x=a[j][m-1];
            i=j;
          }
        }
        if(i != m) {
          for (j=m-1;j<=n;j++) ELMHES_SWAP(a[i][j],a[m][j]);
          for (j=1;j<=n;j++) ELMHES_SWAP(a[j][i],a[j][m]);
        }
        if(x) {
          for (i=m+1;i<=n;i++) {
            if((y=a[i][m-1]) != 0.0) {
              y /= x;
              a[i][m-1]=y;
              for (j=m;j<=n;j++)
                a[i][j] -= y*a[m][j];
              for (j=1;j<=n;j++)
                a[j][m] += y*a[j][i];
            }
          }
        }
      }
    }
#undef ELMHES_SWAP
}

// ****************************************************
namespace aurostd {
  // Finds all eigenvalues of an upper Hessenberg matrix a[1..n][1..n].
  // On input a can be exactly as output from elmhes; on output it is destroyed.
  // The real and imaginary parts of the eigenvalues are returned in
  //wr[1..n] and wi[1..n], respectively.

#define NR_SIGN(a,b) ((b) >= 0.0 ? aurostd::abs(a) : -aurostd::abs(a))

  template<class utype>
    void hqr(xmatrix<utype> &a,xvector<utype> &wr,xvector<utype> &wi) {
      int nn,m,l,k,j,its,i,mmin,n;
      utype z,y,x,w,v,u,t,s,r=0,q=0,p=0,anorm;

      n=a.rows;
      if(a.rows!=a.cols) {
        stringstream message;
        message << "'a' matrix not square  a.rows" << a.rows << " a.cols=" << a.cols;
        throw xerror(_AFLOW_FILE_NAME_, __AFLOW_FUNC__, message, _RUNTIME_ERROR_);
      }

      anorm=aurostd::abs(a[1][1]);
      for (i=2;i<=n;i++)
        for (j=(i-1);j<=n;j++)
          anorm += aurostd::abs(a[i][j]);
      nn=n;
      t=0.0;
      while (nn >= 1) {
        its=0;
        do {
          for (l=nn;l>=2;l--) {
            s=aurostd::abs(a[l-1][l-1])+aurostd::abs(a[l][l]);
            if(s == 0.0) s=anorm;
            if((utype)(aurostd::abs(a[l][l-1]) + s) == s) break;
          }
          x=a[nn][nn];
          if(l == nn) {
            wr[nn]=x+t;
            wi[nn--]=0.0;
          } else {
            y=a[nn-1][nn-1];
            w=a[nn][nn-1]*a[nn-1][nn];
            if(l == (nn-1)) {
              p=0.5*(y-x);
              q=p*p+w;
              z=sqrt(aurostd::abs(q));
              x += t;
              if(q >= 0.0) {
                z=p+NR_SIGN(z,p);
                wr[nn-1]=wr[nn]=x+z;
                if(z) wr[nn]=x-w/z;
                wi[nn-1]=wi[nn]=0.0;
              } else {
                wr[nn-1]=wr[nn]=x+p;
                wi[nn-1]= -(wi[nn]=z);
              }
              nn -= 2;
            } else {
              if(its == 30) {
                string message = "Too many iterations in hqr";
                throw xerror(_AFLOW_FILE_NAME_, __AFLOW_FUNC__, message, _RUNTIME_ERROR_);
              }
              if(its == 10 || its == 20) {
                t += x;
                for (i=1;i<=nn;i++) a[i][i] -= x;
                s=aurostd::abs(a[nn][nn-1])+aurostd::abs(a[nn-1][nn-2]);
                y=x=0.75*s;
                w = -0.4375*s*s;
              }
              ++its;
              for (m=(nn-2);m>=l;m--) {
                z=a[m][m];
                r=x-z;
                s=y-z;
                p=(r*s-w)/a[m+1][m]+a[m][m+1];
                q=a[m+1][m+1]-z-r-s;
                r=a[m+2][m+1];
                s=aurostd::abs(p)+aurostd::abs(q)+aurostd::abs(r);
                p /= s;
                q /= s;
                r /= s;
                if(m == l) break;
                u=aurostd::abs(a[m][m-1])*(aurostd::abs(q)+aurostd::abs(r));
                v=aurostd::abs(p)*(aurostd::abs(a[m-1][m-1])
                    +aurostd::abs(z)+aurostd::abs(a[m+1][m+1]));
                if((utype)(u+v) == v) break;
              }
              for (i=m+2;i<=nn;i++) {
                a[i][i-2]=0.0;
                if(i != (m+2)) a[i][i-3]=0.0;
              }
              for (k=m;k<=nn-1;k++) {
                if(k != m) {
                  p=a[k][k-1];
                  q=a[k+1][k-1];
                  r=0.0;
                  if(k != (nn-1)) r=a[k+2][k-1];
                  if((x=aurostd::abs(p)+aurostd::abs(q)+aurostd::abs(r)) != 0.0) {
                    p /= x;
                    q /= x;
                    r /= x;
                  }
                }
                if((s=NR_SIGN(sqrt(p*p+q*q+r*r),p)) != 0.0) {
                  if(k == m) {
                    if(l != m)
                      a[k][k-1] = -a[k][k-1];
                  } else
                    a[k][k-1] = -s*x;
                  p += s;
                  x=p/s;
                  y=q/s;
                  z=r/s;
                  q /= p;
                  r /= p;
                  for (j=k;j<=nn;j++) {
                    p=a[k][j]+q*a[k+1][j];
                    if(k != (nn-1)) {
                      p += r*a[k+2][j];
                      a[k+2][j] -= p*z;
                    }
                    a[k+1][j] -= p*y;
                    a[k][j] -= p*x;
                  }
                  mmin = nn<k+3 ? nn : k+3;
                  for (i=l;i<=mmin;i++) {
                    p=x*a[i][k]+y*a[i][k+1];
                    if(k != (nn-1)) {
                      p += z*a[i][k+2];
                      a[i][k+2] -= p*r;
                    }
                    a[i][k+1] -= p*q;
                    a[i][k] -= p;
                  }
                }
              }
            }
          }
        } while (l < nn-1);
      }
    }
#undef NR_SIGN
}

// ****************************************************
namespace aurostd {
  // Finds all eigenvalues of matrix a[1..n][1..n]. The real and imaginary parts
  // of the eigenvalues are returned in wr[1..n] and wi[1..n], respectively.

  template<class utype>
    void eigen(const xmatrix<utype> &ain,xvector<utype> &wr,xvector<utype> &wi) {
      xmatrix<utype> a(ain);
      balanc(a);
      elmhes(a);
      hqr(a,wr,wi);
    }
}


//*****************************************************************************
// MATRIX NORMS - ME20190718
//*****************************************************************************

namespace aurostd {
  template<class utype>
    utype l1_norm(const xmatrix<utype>& m) {
      xvector<utype> vals(m.lcols, m.ucols);
      for (int i = m.lcols; i <= m.ucols; i++) {
        for (int j = m.lrows; j <= m.urows; j++) {
          vals[i] += abs(m[j][i]);
        }
      }
      return max(vals);
    }

  template<class utype>
    double frobenius_norm(const xmatrix<utype>& m) {
      double norm = 0;
      for (int i = m.lrows; i <= m.urows; i++) {
        for (int j = m.lcols; j <= m.ucols; j++) {
          norm += abs(m[i][j]) * abs(m[i][j]);
        }
      }
      return sqrt(norm);
    }

  template<class utype>
    double l2_norm(const xmatrix<utype>& m) {
      xvector<utype> wr(m.rows), wi(m.rows);
      eigen(m, wr, wi);
      eigen((trasp(m)*m), wr, wi);
      return sqrt(max(wr));
    }

  template<class utype>
    utype linf_norm(const xmatrix<utype>& m) {
      xvector<utype> vals(m.lrows, m.urows);
      for (int i = m.lrows; i <= m.urows; i++) {
        for (int j = m.lcols; j <= m.ucols; j++) {
          vals[i] += abs(m[i][j]);
        }
      }
      return max(vals);
    }
}

//*****************************************************************************
// ---------------------------------------------------------- aurostd::cematrix
namespace aurostd { // namespace aurostd
#define cematrix_EXIT_RANK_NOT_MATCH 56
#define cematrix_EQUAL_DOUBLE 1.0e-9 // two doubles are equal if difference is smaller than it

  cematrix::cematrix() { // default constructor
    nrow=1;
    ncol=1;
    M=xmatrix<double>(1,1,1,1);
    W=xvector<double>(1,1);
    U=xmatrix<double>(1,1,1,1);
    V=xmatrix<double>(1,1,1,1);
    a_vec=xvector<double>(1,1);
    a_nvec.clear();
    chisq=0.0;
    Cov=xmatrix<double>(1,1,1,1);
  }

  cematrix::cematrix(const xmatrix<double> & A_in) { // copy constructor
    nrow=A_in.rows;
    ncol=A_in.cols;
    M=xmatrix<double>(1,1,nrow,ncol);
    for(int i=1;i<=nrow;i++)
      for(int j=1;j<=ncol;j++)
        M[i][j]=A_in[i][j];
    W=xvector<double>(1,ncol);
    V=xmatrix<double>(1,1,ncol,ncol);
    U=xmatrix<double>(1,1,nrow,ncol);
    a_vec=xvector<double>(1,1);
    a_nvec.clear();
    chisq=0.0;
    Cov=xmatrix<double>(1,1,ncol,ncol);
  }

  cematrix::~cematrix() { // default deconstructor
    a_nvec.clear();
  }

  void cematrix::LeastSquare(xvector<double>& y_vec, xvector<double>& y_sigma) { // function
    if(nrow !=y_vec.rows ) {
      string message = "No match of ranks of b and A. Input two matrices A (m x n) and b (m x 1)";
      throw xerror(_AFLOW_FILE_NAME_, __AFLOW_FUNC__, message, _INDEX_MISMATCH_);
    }
    //SVDcmp(A);
    SVDFit(y_vec, y_sigma);
  }

  //AS20200811 BEGIN
  void cematrix::LeastSquare(xvector<double> & y_vec){
    xvector<double> y_sigma(y_vec.rows);
    for (int i=y_sigma.lrows; i<=y_sigma.urows; i++) y_sigma[i] = 1.0;
    LeastSquare(y_vec, y_sigma);
  }//AS20200811 END

  double cematrix::Pythag2(double a, double b) { // calculate (a^2+ b^2)^(1/2)
    // from dlapy2.f in Lapack
    double aabs=abs(a),babs=abs(b);
    double val_min,val_max;
    val_min=min(aabs,babs);
    val_max=max(aabs,babs);
    if(val_min ==0) {
      return val_max;
    } else {
      return val_max*sqrt(1.0+(val_min/val_max)*(val_min/val_max));
    }
  }

  void cematrix::SVDsolve(xvector<double>& b_vec) {
    // solve the least squares problem after SVDcmp()
    // it will use xmatrix operators later
    // the results are stored in a_vec
    xvector<double> temp(1,ncol),a_tmp(1,ncol);
    double wj,s;
    const double _NONZERO=1.0e-8;

    for(int j=1;j<=ncol;j++) {
      //wj=W.at(j-1);
      wj=W[j];
      //bj=b_vec[j];
      s=0.0;
      //if(wj !=0.0 )
      if(wj> _NONZERO)
      {
        // only if W[j] !=0
        for(int i=1;i <=nrow;i++) s+=U[i][j]*b_vec[i];
        s /=wj;
        temp[j]=s;
      }
    }

    for(int j=1;j<=ncol;j++) {  //multiply V
      s=0.0;
      for(int i=1;i<=ncol;i++)
        s+=V[j][i]*temp[i];
      a_tmp[j]=s;
    }

    a_vec=a_tmp;
    a_nvec.clear();
    for(int i=1;i<=ncol;i++) {
      a_nvec.push_back(a_vec[i]);
    }
  }

  //void cematrix::SVDcmp_NR()
  bool cematrix::SVDcmp_NR() {
    // SVD decompose matrix A=U Z V^T
    // decomposed matrices U Z V are stored
    xvector<double> rv1(1,ncol);
    double g, scale,anorm;
    int l,nm,jj,j,k,i;
    double f,c,h,x,y,z,s;
    bool flag;
    bool flag_convergence=true;
    // cerr << "ncol " << ncol << " nrow " << nrow << endl;
    // cerr << M << endl;

    l=0;
    g=0.0;
    scale=0.0;
    anorm=0.0;
    xvector<double> W_tmp(1,ncol);
    xmatrix<double> V_tmp(1,1,ncol,ncol);
    xmatrix<double> A(1,1,nrow,ncol);
    for(i=1;i<=nrow;i++)
      for(j=1;j<=ncol;j++)
        if(aurostd::abs(M(i,j))<cematrix_EQUAL_DOUBLE)
          M(i,j)=0;
    A=M; // not destroy input matrix A

    // Householder reduction to bidiagonal form
    for(i=1;i<=ncol;i++) {
      l=i+1;
      rv1[i]=scale*g;
      g=0.0;
      s=0.0;
      scale=0.0;
      if(i <=nrow) {
        for(k=i;k <=nrow;k++ )
          scale+=abs(A[k][i]);
        if(abs(scale)> cematrix_EQUAL_DOUBLE ) { // scale !=0
          for(k=i;k<=nrow;k++) {
            A[k][i] /=scale;
            s+=A[k][i]*A[k][i];
          }
          f=A[i][i];
          g=(-_sign(sqrt(s),f));
          h=f*g - s;
          A[i][i]=f - g;
          for(j=l;j <=ncol;j++) {
            for(s=0.0,k=i;k <=nrow;k++)
              s+=A[k][i]*A[k][j];
            f=s/h;
            for(k=i;k<=nrow;k++)
              A[k][j]+=f*A[k][i];
          }
          for(k=i;k<=nrow ;k++)
            A[k][i] *=scale;
        }
      }
      W_tmp[i]=scale*g;
      g=0.0;
      s=0.0;
      scale=0.0;
      if(i <=nrow && i !=ncol ) {
        for(k=l;k<=ncol;k++)
          scale+=abs(A[i][k]);
        if(scale !=0.0 ) {
          for(k=l;k<=ncol;k++) {
            A[i][k] /=scale;
            s+=A[i][k]*A[i][k];
          }
          f=A[i][l];
          g=(-_sign(sqrt(s),f));
          h=f*g - s;
          A[i][l]=f - g;
          for(k=l;k<=ncol;k++)
            rv1[k]=A[i][k]/h;
          for(j=l;j<=nrow;j++) {
            for(s=0.0,k=l;k <=ncol;k++)
              s+=A[j][k]*A[i][k];
            for(k=l;k<=ncol;k++)
              A[j][k]+=s*rv1[k];
          }
          for(k=l;k<=ncol;k++)
            A[i][k] *=scale;
        }
      }
      anorm=max(anorm,(abs(W_tmp[i])+ abs(rv1[i])) );
    } // i
    for(i=ncol;i>=1;i--) { //Accumulation of right-hand trnasformations
      if(i < ncol) {
        if(g !=0.0 ) {
          for(j=l;j <=ncol;j++ )
            V_tmp[j][i]=(A[i][j]/A[i][l])/g;

          for(j=l;j <=ncol;j++) {
            for(s=0.0,k=l;k<=ncol;k++)
              s+=A[i][k]*V_tmp[k][j];

            for(k=l;k<=ncol;k++)
              V_tmp[k][j]+=s*V_tmp[k][i];

          }
        }
        for(j=l;j<=ncol;j++) {
          V_tmp[i][j]=0.0;
          V_tmp[j][i]=0.0;
        }
      }
      V_tmp[i][i]=1.0;
      g=rv1[i];
      l=i;
    }
    for(i=min(nrow,ncol);i>=1;i--) { // Accumulation of left-hand transformaions
      l=i+1;
      g=W_tmp[i];
      for(j=l;j<=ncol;j++)
        A[i][j]=0.0;

      if(g !=0.0) {
        g=1.0/g;
        for(j=l;j<=ncol;j++) {
          for(s=0.0,k=l;k<=nrow;k++)
            s+=A[k][i]*A[k][j];
          f=(s/A[i][i])*g;
          for(k=i;k<=nrow;k++)
            A[k][j]+=f*A[k][i];
        }
        for(j=i;j<=nrow;j++)
          A[j][i] *=g;
      } else {
        for(j=i;j<=nrow;j++)
          A[j][i]=0.0;
      }
      ++A[i][i];
    }
    for(k=ncol;k>=1;k--) {
      // Diagonalization of the bidiagonal form
      // Loop over singular values and over alowed iterations
      for(int its=1;its<=_MAX_ITS;its++) {
        flag=true;
        //for(l=k;l>=1;l-- ) { // test forsplitting //[CO20200106 - close bracket for indenting]}
        // to avoid out of range as nm cannot be 0
        // should check!!!!!
        nm=1;
        for(l=k;l>=2;l-- ) { // test forsplitting
          nm=l-1;//rv1[1] is always zero
          if((abs(rv1[l])+ anorm)==anorm) {
            flag=false;
            break;
          }
          //if(nm !=0 ) {
          // to avoid abort due to nm ==0
          // xvector start with 1
          if((abs(W_tmp[nm])+ anorm)==anorm ) break;
          //}
        }
        if(flag ) {
          // cancellation of rv1[l],if l> 1
          c=0.0;
          s=1.0;
          for(i=l;i <=k;i++) {
            f=s*rv1[i];
            rv1[i]=c*rv1[i];
            if((abs(f)+ anorm) ==anorm ) break;
            g=W_tmp[i];
            h=Pythag2(f,g);
            W_tmp[i]=h;
            h=1.0/h;
            c=g*h;
            s=-f*h;
            for(j=1;j<=nrow;j++) {
              y=A[j][nm];
              z=A[j][i];
              A[j][nm]=y*c+z*s;
              A[j][i]=z*c-y*s;
            }
          }
        }
        z=W_tmp[k];

        //   cerr << "SVD its=" << its << " l=" << l << " k=" << endl;
        if(l ==k) { // convergence
          //   cerr << "SVD its=" << its << " l=" << l << " k=" << k << endl;
          if(z < 0.0 ) { // singular value is made nonnegative
            W_tmp[k]=-z;
            for(j=1;j<=ncol;j++)
              V_tmp[j][k]=-V_tmp[j][k];
          }
          break;
        }

        //   cerr << "SVD its=" << its << endl;
        if(its ==_MAX_ITS ) {
          cerr << "ERROR - cematrix::SVDcmp_NR: Not converged in " << _MAX_ITS << " SVDcmp iterations !" << endl;;
          cerr << "ERROR - cematrix::SVDcmp_NR: ncol " << ncol << " nrow " << nrow << endl;
          cerr << M << endl;
          flag_convergence=false;
        }
        x=W_tmp[l];// shift from bottom 2x2 minor
        nm=k-1;
        //if(nm !=0 ) {
        y=W_tmp[nm];
        g=rv1[nm];
        //} else {
        //  y=1.0;
        //}
        h=rv1[k];
        f=((y-z)*(y+z)+ (g-h)*(g+h))/(2.0*h*y);
        g=Pythag2(f,1.0);
        f=((x-z)*(x+z)+h*((y/(f+_sign(g,f)))-h))/x;
        c=1.0;s=1.0;// next QR transformation
        for(j=l;j<=nm;j++) {
          i=j+1;g=rv1[i];y=W_tmp[i];h=s*g;g=c*g;
          z=Pythag2(f,h);rv1[j]=z;c=f/z;s=h/z;f=x*c+g*s;
          g=g*c-x*s;h=y*s;y*=c;
          for(jj=1;jj<=ncol;jj++) {
            x=V_tmp[jj][j];
            z=V_tmp[jj][i];
            V_tmp[jj][j]=x*c+z*s;
            V_tmp[jj][i]=z*c-x*s;
          }
          z=Pythag2(f,h);
          W_tmp[j]=z;
          if(z!=0.0) { // rotation can be arbitrary if z=0
            z=1.0/z;c=f*z;s=h*z;
          }
          f=c*g+ s*y;
          x=c*y-s*g;
          for(int jj=1;jj<=nrow;jj++) {
            y=A[jj][j];
            z=A[jj][i];
            A[jj][j]=y*c+z*s;
            A[jj][i]=z*c-y*s;
          }
        }
        rv1[l]=0.0;
        rv1[k]=f;
        W_tmp[k]=x;
      } // its
    } // k

    W=W_tmp;
    V=V_tmp;
    U=A;
    //// output U V W
    //
    //cerr.setf(ios_base::fixed);
    //cerr.precision(6);
    //cerr.width(12);
    ////cout.setw(12);
    //cerr << "*** Decomposition Matrice *** " << endl;;
    //cerr << "*** U matrix *** " << endl;;
    //for(i=1;i <=nrow;i++) { // U
    //  for(j=1;j <=ncol;j++) { cerr << setw(12) << U[i][j] << " "; } cerr << endl;
    //}
    //cerr << "*** W matrix diagonal elements*** " << endl;;
    //for(i=1;i <=ncol;i++) {cerr << setw(12) << W[i] << " ";}
    //cerr << endl;
    //cerr << "*** V matrix *** " << endl;;
    //for(i=1;i <=ncol;i++) { // U
    //  for(j=1;j <=ncol;j++) { cerr << setw(12) << V[i][j] << " ";} cerr << endl;
    //}
    //cerr << "Check the produce against the original matrix " << endl;;
    //cerr << "Original matrix " << endl;;
    //for(i=1;i <=nrow;i++) { // U
    //  for(j=1;j <=ncol;j++) { cerr << setw(12) << M[i][j] << " "; } cerr << endl;
    //}
    //cerr << "Product U W transpose(V) " << endl;;
    for(i=1;i <=nrow;i++) { // U
      for(j=1;j<=ncol;j++) {
        A[i][j]=0.0;
        for(k=1;k <=ncol;k++)
          A[i][j]+=U[i][k]*W[k]*V[j][k];
      }
    }
    //for(i=1;i <=nrow;i++) { // U
    //  for(j=1;j <=ncol;j++) {
    //    cerr << setw(12) << A[i][j] << " ";
    //  }
    //  cerr << endl;
    //}
    //cerr << "A and M is equal " << isequal(A,M) << endl;
    if(isequal(A,M) ==false ) {
      cerr << "ERROR - cematrix::SVDcmp_NR: SVD fails, check the code of cematrix::SVDcmp!" << endl;;
      flag_convergence=false;
    }
    return flag_convergence;

  }

  xmatrix<double> cematrix::InverseMatrix() {
    bool LDEBUG=(FALSE || XHOST.DEBUG);
    // inverse a general matrix by using SVD
    int i,j,k;

    // SVD to get U,V,W
    SVDcmp_NR();//Two functions are essentially the same
    // inverse of matrix
    xmatrix<double> A_inv(1,1,ncol,nrow);
    double DetW=1.0;// determination of diagonal matrix W
    for(i=1;i <=ncol;i++)
      DetW *=W[i];
    if(DetW < cematrix_EQUAL_DOUBLE) {
      string message = "Singular Matrix. No Inversion.";
      throw xerror(_AFLOW_FILE_NAME_, __AFLOW_FUNC__, message, _RUNTIME_ERROR_);
    }
    for(i=1;i <=ncol;i++) { //row of the inverse Matrix
      for(j=1;j <=nrow;j++) { // colume of the inverse Matrix
        A_inv[i][j]=0.0;
        for(k=1;k <=ncol;k++) // matrix multiplication
          A_inv[i][j]+=V[i][k]/W[k]*U[j][k];
      }
    }
    if(LDEBUG){ //CO20190327
      cerr << "cematrix::InverseMatrix: Inverse of matrix A" << endl;
      for(i=1;i <=ncol;i++) { // U
        for(j=1;j <=nrow;j++)
          cerr << setw(12) << A_inv[i][j] << " ";
        cerr << endl;
      }
    }
    xmatrix<double> Iden_tmp(1,1,nrow,nrow);
    xmatrix<double> Iden(1,1,nrow,nrow);
    for(i=1;i<=nrow;i++) {
      for(j=1;j<=nrow;j++) {
        Iden_tmp[i][j]=0.0;
        if(i ==j ) {
          Iden[i][j]=1.0;
        } else {
          Iden[i][j]=0.0;
        }
        for(k=1;k<=ncol;k++) {
          Iden_tmp[i][j]+=M[i][k]*A_inv[k][j];
        }
      }
    }
    bool verbose = (LDEBUG || isequal(Iden,Iden_tmp));  //CO20190327
    if(verbose){ //CO20190327
      cerr << "cematrix::InverseMatrix: A_inv is the inverse of matrix A? ";
      if(isequal(Iden,Iden_tmp) ) {
        cerr << "Yes!" << endl;;
      } else {
        cerr << "No!" << endl;;
      }
    }
    return A_inv;
  }

  void cematrix::SVDFit(xvector<double>& y,xvector<double>& y_sigma) {
    // Least Square fit by using SVD
    // Here x() is afunc() in numerical recipes in C
    int i,j;
    double wmax,tmp,thresh,sum;
    xmatrix<double> A(1,1,nrow,ncol);
    xmatrix<double> M_orig(1,1,nrow,ncol);
    xvector<double> W_orig(1,ncol);
    xmatrix<double> V_orig(1,1,ncol,ncol);
    xmatrix<double> U_orig(1,1,nrow,ncol);
    //const double TOL=1.0e-13;
    const double TOL=1.0e-8;
    xvector<double> y_cal(1,nrow);
    A=M;
    if(A.rows !=y.rows ) {
      string message = "Ranks of x vector and y vector do not match!";
      throw xerror(_AFLOW_FILE_NAME_, __AFLOW_FUNC__, message, _INDEX_MISMATCH_);
    }
    xvector<double> b(1,nrow);
    for(i=1;i <=nrow;i++) { // Accumulate coeeficiens of the fitting matrix
      tmp=1.0/y_sigma[i];
      for(j=1;j<=ncol;j++)
        A[i][j]=M[i][j]*tmp;
      b[i]=y[i]*tmp;
    }
    M_orig=M;
    W_orig=W;
    V_orig=V;
    U_orig=U;
    M=A;
    //SVDcmp_NR();// singular value decomposition
    // singular value decomposition
    if(SVDcmp_NR() ) {
      wmax=0.0;
      for(j=1;j<=ncol;j++)
        if(W[j]>wmax) wmax=W[j];
      thresh=TOL*wmax;
      for(j=1;j<ncol;j++)
        if(W[j] < thresh ) W[j]=0.0;
      SVDsolve(b);
      chisq=0.0;
      for(i=1;i<=nrow;i++) {
        for(sum=0.0,j=1;j<=ncol;j++)
          sum+=a_vec[j]*M_orig[i][j];
        tmp=(y[i] - sum)/y_sigma[i];
        chisq+=tmp*tmp;
      }
      chisq=chisq/(nrow - 2.0);// definition in Mathematica
    } else {
      // if svd fails,set the score to a large number
      // to discard it
      chisq=1.0e4;
      for(int i=0;i<y.rows;i++)
        a_nvec.push_back(0.0e0);
    }
    //// output the fitted parameters and square of chi
    //cout << "a_vec " << endl;
    //for(i=1;i<=ncol;i++) {
    //  cout << a_vec[i] << " ";
    //}
    //cout << endl;
    //cout << "chisq " << chisq << endl;
    //cerr << "a_vec " << endl;
    //for(i=1;i<=ncol;i++) {
    //  cerr << a_vec[i] << " ";
    //}
    //cerr << endl;
    //cerr << "chisq " << chisq << endl;
    //cerr << "original y vector" << endl;
    //for(i=1;i<=nrow;i++) {
    //  cerr << y[i] << " ";
    //}
    //  cerr << endl;
    //// fitted value of y vector
    //cerr << "fitted y vector" << endl;
    //for(i=1;i<=nrow;i++) {
    //  for(j=1;j<=ncol;j++) {
    //    y_cal[i]+=A[i][j]*a_vec[j];
    //  }
    //  cerr << y_cal[i] << " ";
    //}
    //cerr << endl;
    //// get the covariance matrix
    //SVDvar();
    //ios_base::fmtflags old_stat=cerr.setf(ios_base::fixed,ios_base::floatfield);
    //cerr.setf(ios_base::scientific);
    //cerr.precision(6);
    //cerr << "Covariance matrix " << endl;;
    //for(i=1;i<=ncol;i++) {
    //  for(j=1;j<=ncol;j++) {
    //    cerr << setw(12) << Cov[i][j] << " ";
    //  }
    //  cerr << endl;
    //}

    // set everything back to original values
    M=M_orig;
    U=U_orig;
    V=V_orig;
    W=W_orig;
    //cerr.setf(old_stat,ios_base::floatfield);
    //cerr.unsetf(ios_base::scientific);

  }

  void cematrix::SVDvar() {
    // get the covariance matrix Cov
    xmatrix<double> Cov_tmp(1,1,ncol,ncol);
    int k,j,i;
    double sum;
    xvector<double> wti(1,ncol);
    for(i=1;i<= ncol;i++) {
      wti[i]=0.0;
      if(W[i] !=0.0 )
        wti[i]=1.0/(W[i]*W[i]);
    }
    for(i=1;i<=ncol;i++) { // sum contributions to covariance matrix
      for(j=1;j<=i;j++) {
        for(sum=0.0,k=1;k<=ncol;k++)
          sum+=V[i][k]*V[j][k]*wti[k];
        Cov_tmp[j][i]=sum;
        Cov_tmp[i][j]=sum;
      }
    }
    Cov=Cov_tmp*chisq;// definition in Mathematica
  }

  xvector<double> cematrix::EigenValues() {
    // inverse a general matrix by using SVD
    // SVD to get U,V,W
    SVDcmp_NR(); //Two functions are essentially the same
    return W;
  }
}

// **************************************************************************
// **************************************************************************
//CO20200404 - moving matrix() from pflow to aurostd because it is templated
//doesn't compile otherwise

// ***************************************************************************
// Matrix classes in Dane Morgan Style
// ***************************************************************************
namespace aurostd {
  // constructor

  template<class utype> matrix<utype>::matrix(void) {free();} // default

  template<class utype>
    matrix<utype>::matrix(const int m) { // specifying rows
      free();  //CO20200404 pflow::matrix()->aurostd::matrix()
      std::vector<utype> v;
      mat=std::vector<std::vector<utype> > (m,v);
    }

  template<class utype>
    matrix<utype>::matrix(const int m, const int n) { // specifying rows and columns
      free();  //CO20200404 pflow::matrix()->aurostd::matrix()
      std::vector<utype> v(n);
      mat=std::vector<std::vector<utype> > (m,v);
    }

  template<class utype>
    matrix<utype>::matrix(const int m, const std::vector<utype>& inutypevec) { // specifying rows as vectors.
      free();  //CO20200404 pflow::matrix()->aurostd::matrix()
      mat=std::vector<std::vector<utype> > (m,inutypevec);
    }

  template<class utype>
    matrix<utype>::matrix(const int m, const int n, const utype& inutype) { // specifying rows and columns and initial values
      free();  //CO20200404 pflow::matrix()->aurostd::matrix()
      std::vector<utype> v(n);
      mat=std::vector<std::vector<utype> > (m,v);
      for(uint i=0;i<mat.size();i++) {
        for(uint j=0;j<mat[i].size();j++) {
          mat[i][j]=inutype;
        }
      }
    }

  //CO20200404 START - patching matrix for nietzsche
  template<class utype> matrix<utype>::matrix(const matrix& b){copy(b);}
  template<class utype> matrix<utype>::~matrix(void){free();}
  template<class utype> void matrix<utype>::clear() {matrix a;copy(a);}  //clear PUBLIC

  template<class utype>
    const matrix<utype>& matrix<utype>::operator=(const matrix& other) {
      if(this!=&other) {copy(other);}
      return *this;
    }

  template<class utype>
    void matrix<utype>::free(){
      for(uint i=0;i<mat.size();i++){mat[i].clear();} mat.clear();
    }

  template<class utype>
    void matrix<utype>::copy(const matrix& b){
      free();
      for(uint i=0;i<b.mat.size();i++){mat.push_back(std::vector<utype>(0));for(uint j=0;j<b.mat[i].size();j++){mat[i].push_back(b.mat[i][j]);}}
    }
  //CO20200404 STOP - patching matrix for nietzsche

  // accessors
  template<class utype>
    void matrix<utype>::print(void) {
      cout.setf(std::ios::fixed,std::ios::floatfield);
      cout.precision(4);
      for(uint i=0;i<mat.size();i++) {
        cout << "  ";
        for(uint j=0;j<mat[i].size();j++) {
          cout << " " << mat[i][j];
        }
        cout << endl;
      }
    }

  //   template<class utype>
  //   inline int matrix<utype>::size(void) const{
  //     return (int) mat.size();
  //   }


  template<class utype>
    matrix<utype> matrix<utype>::transpose() const{
      matrix<utype> tmat;
      uint m=mat.size();
      if(m==0) return tmat;
      uint n=mat[0].size();
      tmat = matrix<utype> (n,m);
      for(uint i=0;i<m;i++) {
        for(uint j=0;j<n;j++) {
          tmat[j][i]=mat[i][j];
        }
      }
      return tmat;
    }

  // template<class utype>
  // std::vector<std::vector<utype> >::iterator matrix<utype>::begin() {
  // return mat.begin();
  // }
  //
  // template<class utype>
  // std::vector<std::vector<utype> >::iterator matrix<utype>::end() {
  // return mat.end();
  // }

  // operator
  //   template<class utype>
  //   std::vector<utype>& matrix<utype>::operator[] (const int index) {
  //     assert(index>=0 && index<=mat.size());
  //     return mat[index];
  //   }
  //   template<class utype>
  //   const std::vector<utype>& matrix<utype>::operator[] (const int index) const {
  //     assert(index>=0 && index<=mat.size());
  //     return mat[index];

  //   }

  //[CO20200404 - OBSOLETE]template<class utype>
  //[CO20200404 - OBSOLETE]  const matrix<utype>& matrix<utype>::operator=(const matrix<utype> &b) {
  //[CO20200404 - OBSOLETE]    if(this != &b) {
  //[CO20200404 - OBSOLETE]      uint m=b.mat.size();
  //[CO20200404 - OBSOLETE]      uint n=0;
  //[CO20200404 - OBSOLETE]      mat=std::vector<std::vector<utype> > (m);
  //[CO20200404 - OBSOLETE]      for(uint i=0;i<m;i++) {
  //[CO20200404 - OBSOLETE]        n=b.mat[i].size();
  //[CO20200404 - OBSOLETE]        mat[i]=std::vector<utype> (n);
  //[CO20200404 - OBSOLETE]        for(uint j=0;j<n;j++) {
  //[CO20200404 - OBSOLETE]          mat[i][j]=b.mat[i][j];
  //[CO20200404 - OBSOLETE]        }
  //[CO20200404 - OBSOLETE]      }
  //[CO20200404 - OBSOLETE]    }
  //[CO20200404 - OBSOLETE]    return *this;
  //[CO20200404 - OBSOLETE]  }

  // mutators
  //  template<class utype>
  // void matrix<utype>::push_back(const std::vector<utype>& inutypevec) {
  //   mat.push_back(inutypevec);
  //  }

  //  template<class utype>
  // void matrix<utype>::pop_back() {
  //   mat.pop_back();
  //  }

  template<class utype>
    void matrix<utype>::vecvec2mat(const std::vector<std::vector<utype> >& inVV) {
      mat=std::vector<std::vector<utype> > (inVV.size());
      for(uint i=0;i<mat.size();i++) {
        mat[i]=std::vector<utype> (inVV[i].size());
        for(uint j=0;j<mat[i].size();j++) {
          mat[i][j]=inVV[i][j];
        }
      }
    }

  // template<class utype>
  // void matrix<utype>::clear() {
  //   mat.clear();
  // }

  template<class utype>
    void matrix<utype>::vec2mat(const std::vector<utype>& inV) {
      mat=std::vector<std::vector<utype> > (1);
      mat[0]=std::vector<utype> (inV.size());
      for(uint j=0;j<mat[0].size();j++) {
        mat[0][j]=inV[j];
      }
    }

  // template<class utype>
  // void matrix<utype>::insert(const int& id, const std::vector<utype>& inV) {
  //  mat.insert(mat.begin()+id,inV);
  // }

  // template<class utype>
  // void matrix<utype>::erase(const int id) {
  // std::vector<utype>::iterator p=mat.begin()+id;
  // mat.erase(p);
  // }

  // template<class utype>
  // void matrix<utype>::erase_col(const int id) {
  //   for(int i=0;i<mat.size();i++) {
  //           std::vector<utype>::iterator p=mat[i].begin()+id;
  //     if(id<mat[i].size()) mat[i].erase(p);
  //   }
  // }

  // template<class utype>
  // void matrix<utype>::erase(const int id) {
  //   std::vector<std::vector<utype> >::iterator p=mat.begin()+id;
  //   mat.erase(p);
  // }

  template <class utype> matrix<utype>
    xmatrix2matrix(const xmatrix<utype>& _xmatrix) {
      int isize=_xmatrix.rows,jsize=_xmatrix.cols;
      matrix<utype> _matrix(isize,jsize);
      for(int i=0;i<isize;i++)   //HE20220124 removed register as it is deprecated in C++11 and gone in C++17
        for(int j=0;j<jsize;j++) //Defect report 809 http://www.open-std.org/jtc1/sc22/wg21/docs/papers/2014/n4193.html#809
          _matrix[i][j]=_xmatrix(i+_xmatrix.lrows,j+_xmatrix.lcols);
      return _matrix;
    }

  //   matrix<double> xmatrix2matrix(const xmatrix<double>& _xmatrix) {
  //     int isize=_xmatrix.rows,jsize=_xmatrix.cols;
  //     matrix<double> _matrix(isize,jsize);
  //     for(int i=0;i<isize;i++)
  //       for(int j=0;j<jsize;j++)
  // 	_matrix[i][j]=_xmatrix(i+_xmatrix.lrows,j+_xmatrix.lcols);
  //     return _matrix;
  //   }

  template <class utype> xmatrix<utype>
    matrix2xmatrix(const matrix<utype>& _matrix) {
      int isize=_matrix.size(),jsize=_matrix[0].size();
      xmatrix<utype> _xmatrix(isize,jsize);
      for(int i=1;i<=isize;i++)   //HE20220124 removed register as it is deprecated in C++11 and gone in C++17
        for(int j=1;j<=jsize;j++) //Defect report 809 http://www.open-std.org/jtc1/sc22/wg21/docs/papers/2014/n4193.html#809
          _xmatrix(i,j)=_matrix[i-1][j-1];
      return _xmatrix;
    }



}

// **************************************************************************
namespace aurostd { //force the compiler to instantiate the template at this point (avoids linker issues)
  template class xmatrix<int>;
  template class xmatrix<unsigned int>;
  template class xmatrix<long int>;
  template class xmatrix<long unsigned int>;
  template class xmatrix<long long int>;
  template class xmatrix<long long unsigned int>;
  template class xmatrix<float>;
  template class xmatrix<double>;
  template class xmatrix<long double>;
}


#endif
// **************************************************************************
// *                                                                        *
// *             STEFANO CURTAROLO - Duke University 2003-2021              *
// *                                                                        *
// **************************************************************************<|MERGE_RESOLUTION|>--- conflicted
+++ resolved
@@ -539,15 +539,6 @@
     /// lrows_out,lcols_out specifies lrows,lcols of mat_out
     /// this is different than submatrix(), which returns back a submatrix by cutting out irow,jcol
   template<class utype> void
-<<<<<<< HEAD
-    xmatrix<utype>::getmatInPlace(xmatrix<utype>& mat_out,int lrow,int urow,int lcol,int ucol,int lrows_out,int lcols_out) const { //lrow, lcol references corpus, lrows_out references output  //CO20191110
-      if(lrows_out==AUROSTD_MAX_INT){lrows_out=lrows;}
-      if(lcols_out==AUROSTD_MAX_INT){lcols_out=lcols;}
-      if(lrow<lrows){throw aurostd::xerror(_AFLOW_FILE_NAME_,__AFLOW_FUNC__,"lrow<lrows",_VALUE_ILLEGAL_);}
-      if(urow>urows){throw aurostd::xerror(_AFLOW_FILE_NAME_,__AFLOW_FUNC__,"urow>urows",_VALUE_ILLEGAL_);}
-      if(lcol<lcols){throw aurostd::xerror(_AFLOW_FILE_NAME_,__AFLOW_FUNC__,"lcol<lcols",_VALUE_ILLEGAL_);}
-      if(ucol>ucols){throw aurostd::xerror(_AFLOW_FILE_NAME_,__AFLOW_FUNC__,"ucol>ucols",_VALUE_ILLEGAL_);}
-=======
     xmatrix<utype>::getxmatInPlace(xmatrix<utype>& mat_out,int lrow,int urow,int lcol,int ucol,int lrows_out,int lcols_out) const { //lrow, lcol references corpus, lrows_out references output  //CO20191110
       //AZ20220627 START
       if(lrow<lrows){throw aurostd::xerror(_AFLOW_FILE_NAME_,__AFLOW_FUNC__,"lrow<lrows",_INDEX_BOUNDS_);}
@@ -557,7 +548,6 @@
       if(lcol>ucol){throw aurostd::xerror(_AFLOW_FILE_NAME_,__AFLOW_FUNC__,"lcol>ucol",_INDEX_BOUNDS_);}
       if(lrow>urow){throw aurostd::xerror(_AFLOW_FILE_NAME_,__AFLOW_FUNC__,"lrow>urow",_INDEX_BOUNDS_);}
       //AZ20220627 END
->>>>>>> adf2d891
       int rows_out=(urow-lrow)+1;
       int cols_out=(ucol-lcol)+1;
       
@@ -569,21 +559,6 @@
         for(int j=lcol;j<=ucol;j++){mat_out[(i-lrow)+mat_out.lrows][(j-lcol)+mat_out.lcols]=corpus[i][j];}
       }
     }
-<<<<<<< HEAD
-  template<class utype> void
-    xmatrix<utype>::getmatInPlace(xvector<utype>& xv_out,int lrow,int urow,int lcol,int ucol,int lrows_out,int lcols_out) const { //lrow, lcol references corpus, lrows_out references output //CO20191110
-      if(lrows_out==AUROSTD_MAX_INT){lrows_out=lrows;}
-      if(lcols_out==AUROSTD_MAX_INT){lcols_out=lcols;}
-      if(lrow<lrows){throw aurostd::xerror(_AFLOW_FILE_NAME_,__AFLOW_FUNC__,"lrow<lrows",_VALUE_ILLEGAL_);}
-      if(urow>urows){throw aurostd::xerror(_AFLOW_FILE_NAME_,__AFLOW_FUNC__,"urow>urows",_VALUE_ILLEGAL_);}
-      if(lcol<lcols){throw aurostd::xerror(_AFLOW_FILE_NAME_,__AFLOW_FUNC__,"lcol<lcols",_VALUE_ILLEGAL_);}
-      if(ucol>ucols){throw aurostd::xerror(_AFLOW_FILE_NAME_,__AFLOW_FUNC__,"ucol>ucols",_VALUE_ILLEGAL_);}
-      xmatrix<utype> xmat;
-      (*this).getmatInPlace(xmat,lrow,urow,lcol,ucol,lrows_out,lcols_out);
-      xv_out=xmatrix2xvector(xmat,urow,ucol,lrow,lcol,(urow==lrow) ? lrows_out : lcols_out);
-    }
-=======
->>>>>>> adf2d891
   template<class utype> xmatrix<utype>
     xmatrix<utype>::getxmat(int lrow,int urow,int lcol,int ucol,int lrows_out,int lcols_out) const { //lrow, lcol references corpus, lrows_out references output  //CO20191110
       xmatrix<utype> xmat;
@@ -1907,34 +1882,6 @@
     }
 }
 
-<<<<<<< HEAD
-namespace aurostd {                   // conversion to xvector
-  template<class utype> xvector<utype>
-    xmatrix2xvector(const xmatrix<utype>& xmat,int urow,int ucol,int lrow,int lcol,int lrows_out) __xprototype {  //CO20191110
-      bool LDEBUG=(FALSE || XHOST.DEBUG);
-      if(LDEBUG){
-        cerr << __AFLOW_FUNC__ << " xmat=" << xmat << endl;
-        cerr << __AFLOW_FUNC__ << " urow=" << urow << endl;
-        cerr << __AFLOW_FUNC__ << " ucol=" << ucol << endl;
-        cerr << __AFLOW_FUNC__ << " lrow=" << lrow << endl;
-        cerr << __AFLOW_FUNC__ << " lcol=" << lcol << endl;
-        cerr << __AFLOW_FUNC__ << " lrows_out=" << lrows_out << endl;
-      }
-      if(urow==lrow){
-        xvector<utype> xv((ucol-lcol)+1,lrows_out);
-        for(int i=lcol;i<=ucol;i++){xv(i-lcol+xv.lrows)=xmat[i][lrow];}
-        return xv;
-      }else if(ucol==lcol){
-        xvector<utype> xv((urow-lrow)+1,lrows_out);
-        for(int i=lrow;i<=urow;i++){xv(i-lrow+xv.lrows)=xmat[lcol][i];}
-        return xv;
-      }else{throw aurostd::xerror(_AFLOW_FILE_NAME_,__AFLOW_FUNC__,"cannot create 2D xvector",_INPUT_ILLEGAL_);}
-      return xvector<utype>(0);
-    }
-}
-
-=======
->>>>>>> adf2d891
 //CO20191201
 namespace aurostd {                   // conversion from xmatrix<int> to xmatrix<double>
   template<class utype> xmatrix<double>
