// ***************************************************************************
// *                                                                         *
// *           Aflow STEFANO CURTAROLO - Duke University 2003-2020           *
// *                                                                         *
// ***************************************************************************
// Written by Stefano Curtarolo 1994-2011

#ifndef _AUROSTD_XCOMPLEX_CPP_
#define _AUROSTD_XCOMPLEX_CPP_
#define _AUROSTD_XCOMPLEX_

#ifndef XXEND
#define XXEND 1
#endif

#ifndef _AUROSTD_XCOMPLEX_H_
#include "aurostd_xcomplex.h"
#endif
#ifndef _AUROSTD_XSCALAR_H_
#include "aurostd_xscalar.h"
#endif

// ----------------------------------------------------------------------------
// --------------------------------------------------------------- constructors
namespace aurostd {

  // constructors
  //   template<class utype>
  //   xcomplex<utype>::xcomplex(void) {
  //     re=utype(0);
  //     im=utype(0);
  //   }

  // destructor
  template<class utype>
    xcomplex<utype>::~xcomplex() {
      free();
    }

  template<class utype>
    void xcomplex<utype>::free() {
      // nothing to be done
    }

  // copy
  template<class utype>
    xcomplex<utype>::xcomplex(const xcomplex<utype>& b) {
      *this=b;
    }

  template<class utype>
    const xcomplex<utype>& xcomplex<utype>::operator=(const xcomplex<utype> &r) {        // copy
      this->re = r.re;
      this->im = r.im;
      return *this;
    }

<<<<<<< HEAD
  // ME20200107 - BEGIN
=======
  //ME20200107 BEGIN
>>>>>>> 68ff6162
  template<class utype>
    bool identical(const xcomplex<utype>& a, const xcomplex<utype>&b, utype _tol_) {
      return (identical(a.re, b.re, _tol_) && identical(a.im, b.im, _tol_));
    }

  template<class utype>
    bool isdifferent(const xcomplex<utype>& a, const xcomplex<utype>&b, utype _tol_) {
      return !identical(a, b, _tol_);
    }

  template<class utype>
    bool isdifferent(const xcomplex<utype>& a, const xcomplex<utype>&b) {
      return !identical(a, b, (utype) _AUROSTD_XSCALAR_TOLERANCE_IDENTITY_);
    }

  template<class utype>
    bool isequal(const xcomplex<utype>& a, const xcomplex<utype>&b, utype _tol_) {
      return identical(a, b, _tol_);
    }

  template<class utype>
    bool isequal(const xcomplex<utype>& a, const xcomplex<utype>&b) {
      return identical(a, b, (utype) _AUROSTD_XSCALAR_TOLERANCE_IDENTITY_);
    }
<<<<<<< HEAD
  // ME20200107 - END
=======
  //ME20200107 END
>>>>>>> 68ff6162

  // namespace aurostd
  //   template<class utype>                            // operator <<  xcomplex<>
  //   std::ostream& operator<< (std::ostream& buf,const xcomplex<utype>& x) {
  //     buf << "[" << x.re << "," << x.im << "]";
  //     return buf;
  //   }

  // ---------------------------------------------- operator ostream << xcomplex
  template<class utype>
    std::ostream& operator <<(std::ostream& os,const xcomplex<utype>& x) {
      return os << '(' << real(x) << ',' << imag(x) << ')';
    }

  // -------------------------------------------------------------- operator +=
  template <class utype>
    // removed inline
    xcomplex<utype>&
    xcomplex<utype>::operator +=(const xcomplex<utype>& r)
    {
      this->re += r.re;
      this->im += r.im;
      return *this;
    }

  // -------------------------------------------------------------- operator -=
  template <class utype>
    // removed inline
    xcomplex<utype>&
    xcomplex<utype>::operator -=(const xcomplex<utype>& r)
    {
      this->re -= r.re;
      this->im -= r.im;
      return *this;
    }

  // -------------------------------------------------------------- operator *=
  template <class utype>
    // removed inline
    xcomplex<utype>&
    xcomplex<utype>::operator *=(const xcomplex<utype>& r)
    {
      utype freal=this->re*r.re-this->im*r.im;
      utype fimag=this->re*r.im+this->im*r.re;
      this->im=fimag;
      this->re=freal;
      return *this;
    }

  // -------------------------------------------------------------- operator *=
  template <class utype>
    // removed inline
    xcomplex<utype>&
    xcomplex<utype>::operator /=(const xcomplex<utype>& r)
    {
      utype ar=abs(r.re);
      utype ai=abs(r.im);
      utype xr,ni;
      utype t,d;
      if(ar <= ai)
      {
        t=r.re / r.im;
        d=r.im*(1+t*t);
        xr=(this->re*t+this->im) / d;
        ni=(this->im*t-this->re) / d;
      }
      else
      {
        t=r.im / r.re;
        d=r.re*(1+t*t);
        xr=(this->re+this->im*t) / d;
        ni=(this->im-this->re*t) / d;
      }
      this->re=xr;
      this->im=ni;
      return *this;
    }


  // ------------------------------------------------------------ function imag
  template<class utype> // removed inline
    utype
    imag(const xcomplex<utype>& x) {
      return x.imag();
    }

  // ------------------------------------------------------------ function real
  template<class utype> // removed inline
    utype
    real(const xcomplex<utype>& x) {
      return x.real();
    }

  // ----------------------------------------------- operator xcomplex + xcomplex
  template<class utype> // removed inline
    xcomplex<utype>
    operator+(const xcomplex<utype>& x,const xcomplex<utype>& y) {
      return xcomplex<utype>(real(x)+real(y),imag(x)+imag(y));
    }

  // ------------------------------------------------- operator xcomplex + utype
  template<class utype> // removed inline
    xcomplex<utype>
    operator+(const xcomplex<utype>& x,utype y) {
      return xcomplex<utype>(real(x)+y,imag(x));
    }

  // ------------------------------------------------- operator utype + xcomplex
  template<class utype> // removed inline
    xcomplex<utype>
    operator+(utype x,const xcomplex<utype>& y) {
      return xcomplex<utype>(x+real(y),imag(y));
    }

  // ----------------------------------------------- operator xcomplex - xcomplex
  template<class utype> // removed inline
    xcomplex<utype>
    operator-(const xcomplex<utype>& x,const xcomplex<utype>& y) {
      return xcomplex<utype>(real(x)-real(y),imag(x)-imag(y));
    }

  // ------------------------------------------------- operator xcomplex - utype
  template<class utype> // removed inline
    xcomplex<utype>
    operator-(const xcomplex<utype>& x,utype y) {
      return xcomplex<utype>(real(x)-y,imag(x));
    }

  // ------------------------------------------------- operator utype - xcomplex
  template<class utype> // removed inline
    xcomplex<utype>
    operator-(utype x,const xcomplex<utype>& y) {
      return xcomplex<utype>(x-real(y),-imag(y));
    }

  // ----------------------------------------------- operator xcomplex * xcomplex
  template<class utype> // removed inline
    xcomplex<utype>
    operator*(const xcomplex<utype>& x,const xcomplex<utype>& y) {
      return xcomplex<utype>(real(x)*real(y)-imag(x)*imag(y),real(x)*imag(y)+imag(x)*real(y));
    }

  // ------------------------------------------------- operator xcomplex * utype
  template<class utype> // removed inline
    xcomplex<utype>
    operator*(const xcomplex<utype>& x,utype y) {
      return xcomplex<utype>(real(x)*y,imag(x)*y);
    }

  // ------------------------------------------------- operator utype * xcomplex
  template<class utype> // removed inline
    xcomplex<utype>
    operator*(utype x,const xcomplex<utype>& y) {
      return xcomplex<utype>(x*real(y),x*imag(y));
    }

  // ----------------------------------------------- operator xcomplex / xcomplex
  template<class utype> xcomplex<utype>
    operator /(const xcomplex<utype>& x,const xcomplex<utype>& y) {
      utype ar=abs(real(y)),ai=abs(imag(y)),xrr,nir,xri,nii,t,d;
      utype xr=abs(real(x)),xi=abs(imag(x));
      if(ar <= ai) {
        t=real(y)/imag(y);
        d=imag(y)*(1+t*t);
        xrr=xr*t/d;nir=-xr/d;
        xri=xi*t/d;nii=-xi/d;
      } else {
        t=imag(y)/real(y);
        d=real(y)*(1+t*t);
        xrr=xr/d;nir=-xr*t/d;
        xri=xi/d;nii=-xi*t/d;
      }
      return xcomplex<utype>(xrr+nii,nir+xri);
    }

  // ------------------------------------------------- operator utype / xcomplex
  template<class utype> xcomplex<utype>
    operator /(utype x,const xcomplex<utype>& y) {
      utype ar=abs(real(y)),ai=abs(imag(y)),xr,ni,t,d;
      if(ar <= ai) {
        t=real(y) / imag(y);
        d=imag(y)*(1+t*t);
        xr=x*t / d;
        ni=-x / d;
      } else {
        t=imag(y) / real(y);
        d=real(y)*(1+t*t);
        xr=x / d;
        ni=-x*t / d;
      }
      return xcomplex<utype>(xr,ni);
    }

  //  // ------------------------------------------------- operator utype / xcomplex
  //  template<class utype> xcomplex<utype>
  //    operator /(const utype x,const xcomplex<utype>& y) {
  //    return xcomplex<utype>(real(x) / y,imag(x) / y); //  MISSING
  //  }

  // ------------------------------------------------- operator xcomplex / utype
  template<class utype> xcomplex<utype>
    operator /(const xcomplex<utype>& x,utype y) {
      return xcomplex<utype>(real(x) / y,imag(x) / y);
    }

  template <class utype1,class utype2> xcomplex<utype1>
    operator /(const xcomplex<utype1>& x,utype2 y) {
      return xcomplex<utype1>(real(x) / (utype1) y,imag(x) / (utype1) y);
    }

  // -------------------------------------------------------- operator +xcomplex
  template<class utype> // removed inline
    xcomplex<utype> operator+(const xcomplex<utype>& x) {
      return x;
    }

  // -------------------------------------------------------- operator -xcomplex
  template<class utype> // removed inline
    xcomplex<utype>    operator-(const xcomplex<utype>& x) {
      return xcomplex<utype>(-real(x),-imag(x));
    }

  // ---------------------------------------------- operator xcomplex == xcomplex
  template<class utype> // removed inline
    bool    operator ==(const xcomplex<utype>& x,const xcomplex<utype>& y) {
      return real(x) == real(y) && imag(x) == imag(y);
    }

  // ------------------------------------------------ operator xcomplex == utype
  template<class utype> // removed inline
    bool    operator ==(const xcomplex<utype>& x,utype y) {
      return real(x) == y && imag(x) == 0;
    }

  // ------------------------------------------------ operator utype == xcomplex
  template<class utype> // removed inline
    bool   operator ==(utype x,const xcomplex<utype>& y) {
      return x == real(y) && imag(y) == 0;
    }

  // ---------------------------------------------- operator xcomplex != xcomplex
  template<class utype> // removed inline
    bool    operator !=(const xcomplex<utype>& x,const xcomplex<utype>& y) {
      return real(x) != real(y) || imag(x) != imag(y);
    }

  // ------------------------------------------------ operator xcomplex != utype
  template<class utype> // removed inline
    bool   operator !=(const xcomplex<utype>& x,utype y) {
      return real(x) != y || imag(x) != 0;
    }

  // ------------------------------------------------ operator utype != xcomplex
  template<class utype> // removed inline
    bool  operator !=(utype x,const xcomplex<utype>& y) {
      return x != real(y) || imag(y) != 0;
    }

  // ------------------------------------------------------------- function abs
  extern "C" double hypot(double,double) __xprototype;
  template<class utype> // removed inline
    utype    abs(const xcomplex<utype>& x) {
      return hypot(real(x),imag(x));
    }

  // ------------------------------------------------------------- function arg
  template<class utype> // removed inline
    utype    arg(const xcomplex<utype>& x) {
      return atan2(imag(x),real(x));
    }

  // ----------------------------------------------------------- function polar
  template<class utype> // removed inline
    xcomplex<utype>
    polar(utype r,utype t) {
      return xcomplex<utype>(r*std::cos(t),r*std::sin(t));
    }

  // ------------------------------------------------------------ function conj
  template<class utype> // removed inline
    xcomplex<utype>
    conj(const xcomplex<utype>& x)  {
      return xcomplex<utype>(real(x),-imag(x));
    }

  // ------------------------------------------------------------ function conj
  //ME20180904 -- needed to compile conjugate transpose in xmatrix
  template<class utype>
    utype
    conj(const utype& x) {
      return x;
    }

  // ------------------------------------------------------------ function norm
  template<class utype> // removed inline
    utype
    norm(const xcomplex<utype>& x) {
      return real(x)*real(x)+imag(x)*imag(x);
    }

  // ------------------------------------------------------------- function cos
  template<class utype> xcomplex<utype>
    cos(const xcomplex<utype>& x) {
      return xcomplex<utype>(std::cos(real(x))*std::cosh(imag(x)),-std::sin(real(x))*std::sinh(imag(x)));
    }

  // ------------------------------------------------------------ function cosh
  template<class utype> xcomplex<utype>
    cosh(const xcomplex<utype>& x) {
      return xcomplex<utype>(std::cosh(real(x))*std::cos(imag(x)),std::sinh(real(x))*std::sin(imag(x)));
    }

  // ------------------------------------------------------------- function exp
  template<class utype> xcomplex<utype>
    exp(const xcomplex<utype>& x) {
      return polar(utype(std::exp(real(x))),imag(x));
    }

  // ------------------------------------------------------------- function log
  template<class utype> xcomplex<utype>
    log(const xcomplex<utype>& x) {
      return xcomplex<utype>(std::log(abs(x)),arg(x));
    }

  // --------------------------------------------- function xcomplex pow xcomplex
  template<class utype> xcomplex<utype>
    pow(const xcomplex<utype>& x,const xcomplex<utype>& y) {
      utype logr=std::log(abs(x)),t=arg(x);
      return polar(utype(std::exp(logr*real(y)-imag(y)*t)),utype(imag(y)*logr+real(y)*t));
    }

  // ------------------------------------------------- function xcomplex pow int
  template<class utype> xcomplex<utype>
    pow(const xcomplex<utype>& xin,int y) {
      if(y == 0)
        return xcomplex<utype>(1.0);
      xcomplex<utype> r(1.0);
      xcomplex<utype> x(xin);
      if(y < 0) {
        y=-y;
        x=((utype) 1.0)/x;
      }
      for(;;) {
        if(y & 1)
          r *= x;
        if(y >>= 1)
          x *= x;
        else
          return r;
      }
    }

  // ----------------------------------------------- function xcomplex pow utype
  template<class utype> xcomplex<utype>
    pow(const xcomplex<utype>& x,utype y) {
      return exp(utype(y)*log(x));
    }

  // ----------------------------------------------- function utype pow xcomplex
  template<class utype> xcomplex<utype>
    pow(utype x,const xcomplex<utype>& y) {
      return exp(y*utype(std::log(x)));
    }

  // ------------------------------------------------------------- function sin
  template<class utype> xcomplex<utype>
    sin(const xcomplex<utype>& x) {
      return xcomplex<utype>(std::sin(real(x))*std::cosh(imag(x)),std::cos(real(x))*std::sinh(imag(x)));
    }

  // ------------------------------------------------------------ function sinh
  template<class utype> xcomplex<utype>
    sinh(const xcomplex<utype>& x) {
      return xcomplex<utype>(std::sinh(real(x))*std::cos(imag(x)),std::cosh(real(x))*std::sin(imag(x)));
    }

  // ------------------------------------------------------------ function sqrt
  template<class utype> xcomplex<utype>
    sqrt(const xcomplex<utype>& x) {
      utype r=abs(x),xr,ni;
      if(r == 0.0)
        xr=ni=r;
      else if(real(x) > 0) {
        xr=std::sqrt(0.5*(r+real(x)));
        ni=imag(x) / xr / 2;
      } else {
        ni=std::sqrt(0.5*(r-real(x)));
        if(imag(x) < 0)
          ni =-ni;
        xr=imag(x) / ni / 2;
      }
      return xcomplex<utype>(xr,ni);
    }

  //ME20180907  
  // ------------------------------------------------------------ function magnitude square
  template<class utype> utype
    magsqr(const xcomplex<utype>& x) {
      return (x.re * x.re + x.im * x.im);
    }

  // ---------------------------------------------- operator istream >> xcomplex
  // WARNING SC FIGURE OUT WHERE ipfx0() and isfx() went !

  //template<class utype> istream&
  //operator >>(istream& is,xcomplex<utype>& x) {
  //utype re,im=0;
  //char ch=0;  
  //if(is.ipfx0()) {
  //if(is.peek() == '(')
  //is >> ch;
  //is >> re;
  //if(ch == '(') {
  //is >> ch;
  //if(ch == ',')
  //is >> im >> ch;
  //}
  //}
  //is.isfx();
  //if(ch != 0 && ch != ')')
  //is.setstate(std::ios_base::failbit);
  //else if(is.good())
  //x=xcomplex<utype>(re,im);
  //return is;
  //}
  // ---------------------------------------------- operator ostream << xcomplex

  // ----------------------------------------------------------------------------
  // ----------------------------------------- implementation for extra data type

}
#endif  // _COMPLEX_IMPLEMENTATIONS_


// **************************************************************************
// *                                                                        *
// *             STEFANO CURTAROLO - Duke University 2003-2020              *
// *                                                                        *
// **************************************************************************
<|MERGE_RESOLUTION|>--- conflicted
+++ resolved
@@ -55,11 +55,7 @@
       return *this;
     }
 
-<<<<<<< HEAD
-  // ME20200107 - BEGIN
-=======
   //ME20200107 BEGIN
->>>>>>> 68ff6162
   template<class utype>
     bool identical(const xcomplex<utype>& a, const xcomplex<utype>&b, utype _tol_) {
       return (identical(a.re, b.re, _tol_) && identical(a.im, b.im, _tol_));
@@ -84,11 +80,7 @@
     bool isequal(const xcomplex<utype>& a, const xcomplex<utype>&b) {
       return identical(a, b, (utype) _AUROSTD_XSCALAR_TOLERANCE_IDENTITY_);
     }
-<<<<<<< HEAD
-  // ME20200107 - END
-=======
   //ME20200107 END
->>>>>>> 68ff6162
 
   // namespace aurostd
   //   template<class utype>                            // operator <<  xcomplex<>
