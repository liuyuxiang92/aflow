// ***************************************************************************
// *                                                                         *
// *           Aflow STEFANO CURTAROLO - Duke University 2003-2021           *
// *                                                                         *
// ***************************************************************************
// Written by Stefano Curtarolo 2013-2014
// added template<class utype> bool xoption::args2addattachedscheme SC 2017

#ifndef _AUROSTD_XOPTION_H_
#define _AUROSTD_XOPTION_H_

// --------------------------------------------------------------------------
// general flag for xoption to take/manipulate options
#define aurostd_xoptionONOFF int(-1)
#define aurostd_xoptionMULTI int(-2)

using std::ostream;
using std::vector;
using std::string;

namespace aurostd {
  // namespace aurostd
  class xoption {
    public:
      // trivial constructurs/destuctors/operators
      xoption();                                         // default, just allocate
      ~xoption();                                        // kill everything
      xoption(const xoption& b);                         // constructor copy
      const xoption& operator=(const xoption &b);        // copy
      friend std::ostream& operator<<(std::ostream&,const xoption&);       // ostream
      void clear(void);                                  // clear
      // CONTENT
      string keyword;            // the keyword found (we can provide a bunch with |) //CO20180404
      bool isentry;              // is the entry available
      string content_string;     // the content
      double content_double;     // the content
      int content_int;           // the content
      uint content_uint;         // the content
      bool option;               // the output
      bool option_default;       // the default 
      string xscheme;            // the content
      vector<string> vxscheme;   // tokenized "," content
      vector<string> vxsghost;   // tokenized "," content
      bool preserved;            // the output
      // LOAD BOOLS FUNCTIONS
      void options2entry(const string&,const string&,int=aurostd_xoptionONOFF,const string& xscheme_DEFAULT="");  //CO20210805 - const&
      void scheme2scheme(char,const string&); //CO20210805 - const&
      void scheme2scheme(const string&,const string&);  //CO20210805 - const&
      bool isscheme(const string&) const; // check if available //CO20180101 //SC20191227 //CO20210805 - const&
      // [OBSOLETE] uint addscheme(string);      // add scheme then returns vscheme.size()
      // [OBSOLETE] uint purgescheme(string);    // remove scheme then returns vscheme.size()
      uint opscheme(const string&,bool);  // add/remove scheme then returns vscheme.size()  //CO20210805 - const&
      uint push(const string&);           // add scheme then returns vscheme.size() //CO20210805 - const&
      uint pop(const string&);            // remove scheme then returns vscheme.size()  //CO20210805 - const&
      // for plain flags
      bool flag(const string&,bool);      // if bool=TRUE/FALSE => add/remove "string"  //CO20210805 - const&
      bool flag(const string&) const;     // interrogate=TRUE/FALSE, same as ischeme //CO20180101  //SC20191227 //CO20210805 - const&
      bool flag(void) const;       // return if there is any scheme inside //CO20180101 //SC20191227
      // attached stuff..
<<<<<<< HEAD
      bool isdefined(string) const;                                    //SC20200114
      uint opattachedscheme(const string&,const string&,bool);                       // add/remove attached_scheme if flag=TRUE, then returns vghost.size()
      uint addattachedscheme(string scheme,string attached,bool flag); // add attached_scheme if flag=TRUE, then returns vghost.size()
      // [OBSOLETE] uint purgeattachedscheme(string check);            // remove attached_scheme, then returns vghost.size() - same as pop_attached
      uint push_attached(const string& scheme,const string& attached);               // add attached_scheme, then returns vghost.size() - like addattachedscheme with flag=TRUE
      uint pop_attached(const string& check);                                 // remove attached_scheme, then returns vghost.size()
=======
      bool isdefined(const string&) const;                                    //SC20200114  //CO20210805 - const&
      uint opattachedscheme(const string&,const string&,bool);                       // add/remove attached_scheme if flag=TRUE, then returns vghost.size() //CO20210805 - const&
      uint addattachedscheme(const string& scheme,const string& attached,bool flag); // add attached_scheme if flag=TRUE, then returns vghost.size()  //CO20210805 - const&
      // [OBSOLETE] uint purgeattachedscheme(string check);            // remove attached_scheme, then returns vghost.size() - same as pop_attached
      uint push_attached(const string& scheme,const string& attached);               // add attached_scheme, then returns vghost.size() - like addattachedscheme with flag=TRUE //CO20210805 - const&
      uint pop_attached(const string& check);                                 // remove attached_scheme, then returns vghost.size() //CO20210805 - const&
>>>>>>> 87f66bc8
      string getattachedscheme(const string& scheme) const; //CO20180101
      template<class utype> utype getattachedutype(const string& scheme) const;  //CO20200731
      bool args2addattachedscheme(vector<string> &argv,const string scheme,const string& _s_search,string string_default); 
      bool args2addattachedscheme(vector<string> &argv,vector<string> &cmds,const string scheme,const string& _s_search,string string_default);
      bool args2addattachedscheme(vector<string> &argv,const string scheme,const string& _s_search,char const* string_default); 
      bool args2addattachedscheme(vector<string> &argv,vector<string> &cmds,const string scheme,const string& _s_search,char const* string_default);
      template<class utype> bool args2addattachedscheme(vector<string> &argv,const string scheme,const string& _s_search,utype utype_default); 
      template<class utype> bool args2addattachedscheme(vector<string> &argv,vector<string> &cmds,const string scheme,const string& _s_search,utype utype_default);
      bool refresh(void);
    private:                                              //
      void free();                                        // free space
      void copy(const xoption& b);                        //
  };
}

// ----------------------------------------------------------------------------
// ----------------------------------------------------------------------------

#endif  // _AUROSTD_XOPTION_H_

// ***************************************************************************
// *                                                                         *
// *           Aflow STEFANO CURTAROLO - Duke University 2003-2021           *
// *                                                                         *
// ***************************************************************************
<|MERGE_RESOLUTION|>--- conflicted
+++ resolved
@@ -57,21 +57,12 @@
       bool flag(const string&) const;     // interrogate=TRUE/FALSE, same as ischeme //CO20180101  //SC20191227 //CO20210805 - const&
       bool flag(void) const;       // return if there is any scheme inside //CO20180101 //SC20191227
       // attached stuff..
-<<<<<<< HEAD
-      bool isdefined(string) const;                                    //SC20200114
-      uint opattachedscheme(const string&,const string&,bool);                       // add/remove attached_scheme if flag=TRUE, then returns vghost.size()
-      uint addattachedscheme(string scheme,string attached,bool flag); // add attached_scheme if flag=TRUE, then returns vghost.size()
+      bool isdefined(const string&) const;                                            //SC20200114  //CO20210805 - const&
+      uint opattachedscheme(const string&,const string&,bool);                        // add/remove attached_scheme if flag=TRUE, then returns vghost.size() //CO20210805 - const&
+      uint addattachedscheme(const string& scheme,const string& attached,bool flag);  // add attached_scheme if flag=TRUE, then returns vghost.size()  //CO20210805 - const&
       // [OBSOLETE] uint purgeattachedscheme(string check);            // remove attached_scheme, then returns vghost.size() - same as pop_attached
-      uint push_attached(const string& scheme,const string& attached);               // add attached_scheme, then returns vghost.size() - like addattachedscheme with flag=TRUE
-      uint pop_attached(const string& check);                                 // remove attached_scheme, then returns vghost.size()
-=======
-      bool isdefined(const string&) const;                                    //SC20200114  //CO20210805 - const&
-      uint opattachedscheme(const string&,const string&,bool);                       // add/remove attached_scheme if flag=TRUE, then returns vghost.size() //CO20210805 - const&
-      uint addattachedscheme(const string& scheme,const string& attached,bool flag); // add attached_scheme if flag=TRUE, then returns vghost.size()  //CO20210805 - const&
-      // [OBSOLETE] uint purgeattachedscheme(string check);            // remove attached_scheme, then returns vghost.size() - same as pop_attached
-      uint push_attached(const string& scheme,const string& attached);               // add attached_scheme, then returns vghost.size() - like addattachedscheme with flag=TRUE //CO20210805 - const&
+      uint push_attached(const string& scheme,const string& attached);        // add attached_scheme, then returns vghost.size() - like addattachedscheme with flag=TRUE //CO20210805 - const&
       uint pop_attached(const string& check);                                 // remove attached_scheme, then returns vghost.size() //CO20210805 - const&
->>>>>>> 87f66bc8
       string getattachedscheme(const string& scheme) const; //CO20180101
       template<class utype> utype getattachedutype(const string& scheme) const;  //CO20200731
       bool args2addattachedscheme(vector<string> &argv,const string scheme,const string& _s_search,string string_default); 
