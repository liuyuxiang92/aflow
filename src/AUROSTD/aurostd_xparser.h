--- conflicted
+++ resolved
@@ -96,14 +96,13 @@
 }
 //AS20201214 END
 
-<<<<<<< HEAD
 //AS20210309 - added JSON benchmarks (keeping to easily test later, but commented out for now)
 //AS20210309 [BENCHMARK] namespace aurostd {
 //AS20210309 [BENCHMARK] 	 void test_vector_string(int niterations);
 //AS20210309 [BENCHMARK]	 void test_vector_json(int niterations);
 //AS20210309 [BENCHMARK]   void run_vector_string_vs_json_test(void);
 //AS20210309 [BENCHMARK] }
-=======
+
 //ME2020408 - JSON reader
 //Moved from the AflowDB class
 
@@ -111,7 +110,6 @@
   vector<string> extractJsonKeysAflow(const string& json);
   string extractJsonValueAflow(const string& json, string key);
 }
->>>>>>> 8f2c8908
 
 #endif // _AUROSTD_XPARSER_H_
 
