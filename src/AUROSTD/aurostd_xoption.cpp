--- conflicted
+++ resolved
@@ -267,11 +267,7 @@
         << ", content_uint=" << content_uint
         << ", keyword=" << keyword
         << ", isentry=" << isentry;
-<<<<<<< HEAD
-      throw aurostd::xerror(_AFLOW_FILE_NAME_, __AFLOW_FUNC__, message, _RUNTIME_ERROR_);
-=======
       throw aurostd::xerror(__AFLOW_FILE__, __AFLOW_FUNC__, message, _RUNTIME_ERROR_);
->>>>>>> 78dcc840
     }
     if(VERBOSE) cerr << "DEBUG - " << __AFLOW_FUNC__ << " END" << endl;
     // return isentry;
