// ***************************************************************************
// *                                                                         *
// *           Aflow STEFANO CURTAROLO - Duke University 2003-2019           *
// *                                                                         *
// ***************************************************************************
// Written by Stefano Curtarolo 2013-2014
// added template<class utype> bool xoption::args2addattachedscheme SC 2017
// streamline schemes SC 2017

#ifndef _AUROSTD_XOPTION_CPP_
#define _AUROSTD_XOPTION_CPP_
//#include "aflow.h"
using std::ostream;

namespace aurostd {
  // ***************************************************************************

  // constructure
  xoption::xoption() {
    keyword=""; //DX 20180824 - missing from constructor
    isentry=FALSE; 
    content_string="";
    content_double=0.0;
    content_int=0;
    content_uint=0;
    option=FALSE;
    option_default=FALSE;
    xscheme="";
    vxscheme.clear();
    vxsghost.clear();
    preserved=FALSE;
    LDEBUG=FALSE;
  }

  // destructor
  xoption::~xoption() {
    free();
  }

  // free
  void xoption::free() {
  }

  // copy fuction
  void xoption::copy(const xoption& b) {
    keyword=b.keyword; //DX 20180824 - missing from copy constructor
    isentry=b.isentry;
    content_string=b.content_string;
    content_double=b.content_double;
    content_int=b.content_int;
    content_uint=b.content_uint;
    option=b.option;
    option_default=b.option_default;
    xscheme=b.xscheme;
    vxscheme.clear();for(uint i=0;i<b.vxscheme.size();i++) vxscheme.push_back(b.vxscheme.at(i));
    vxsghost.clear();for(uint i=0;i<b.vxsghost.size();i++) vxsghost.push_back(b.vxsghost.at(i));
    preserved=b.preserved;
    LDEBUG=b.LDEBUG;
  }

  // copy conctructor
  xoption::xoption(const xoption& b) {
    //  free();
    // *this=b;
    copy(b);
  }

  // copy operator b=a
  const xoption& xoption::operator=(const xoption& b) {  // operator=
    if(this!=&b) {
      free();
      copy(b);}
    return *this;
  }

  std::ostream& operator<<(std::ostream& oss,const xoption& a) {
    for(uint i=0;i<a.vxscheme.size();i++)
      oss << a.vxscheme.at(i) << (i<a.vxscheme.size()-1?",":"");
    return oss;
  }

  void xoption::clear() {
    xoption aflow_option_temp;
    copy(aflow_option_temp);
  }

  // **************************************************************************
  void xoption::options2entry(string options_FILE,string input_keyword,int _option_DEFAULT,string xscheme_DEFAULT) {
    clear();
    LDEBUG=FALSE;
    bool option_DEFAULT=FALSE; 
    if(_option_DEFAULT==0) option_DEFAULT=FALSE; // it is a int.. it might be -1
    if(_option_DEFAULT==1) option_DEFAULT=TRUE; // it is a int.. it might be -1
    isentry=option_DEFAULT;option=option_DEFAULT;content_string=xscheme_DEFAULT;xscheme=xscheme_DEFAULT;preserved=FALSE;   // DEFAULT
    if(LDEBUG) cerr << "DEBUG - aurostd::xoption::options2entry: BEGIN " << endl;
    if(LDEBUG) cerr << "DEBUG - aurostd::xoption::options2entry: input_keyword=\"" << input_keyword << "\"" << endl;
    if(LDEBUG) cerr << "DEBUG - aurostd::xoption::options2entry: option_DEFAULT=" << (option_DEFAULT?"TRUE":"FALSE") << endl;
    if(LDEBUG) cerr << "DEBUG - aurostd::xoption::options2entry: xscheme_DEFAULT=\"" << xscheme_DEFAULT << "\"" << endl;
    // start the scan
    //string keyword; //CO 180404 - now a member of the object
    vector<string> vkeyword;
    // tokenize the option
    aurostd::string2tokens(input_keyword,vkeyword,"|"); 
    if(LDEBUG) for(uint i=0;i<vkeyword.size();i++) cerr << "\"" << vkeyword.at(i) << "\"" << endl;
    // loop through the scan
    if(vkeyword.size()>0) {
      // some default
      keyword=vkeyword.at(0);
      for(uint i=0;i<vkeyword.size();i++) 
        if(aurostd::substring2bool(options_FILE,vkeyword.at(i),TRUE))
          keyword=vkeyword.at(i);
      // found one keyword
      if(LDEBUG) cerr << "DEBUG - aurostd::xoption::options2entry: keyword=\"" << keyword << "\"" << endl;
      // LOOK FOR EXIST/!EXIST ENTRY
      if(_option_DEFAULT==aurostd_xoptionONOFF) {
        isentry=aurostd::substring2bool(options_FILE,keyword,TRUE);
        if(isentry) {option=TRUE;content_string="ON";}
        if(!isentry) {option=FALSE;content_string="OFF";}
      } // aurostd_xoptionONOFF exit/~exit
      // LOOK FOR ON/OFF MODE WITH strings/schemes.
      if(_option_DEFAULT==0 || _option_DEFAULT==1) {
        if(LDEBUG) cerr << "DEBUG - aurostd::xoption::options2entry: LOOK FOR ON/OFF MODE WITH strings/schemes" << endl;
        // start the scan
        isentry=aurostd::substring2bool(options_FILE,keyword,TRUE);
        if(isentry && xscheme_DEFAULT.empty()) {
          content_string=aurostd::RemoveWhiteSpaces(aurostd::substring2string(options_FILE,keyword,FALSE));
          string saus=content_string;content_string="";
          if(LDEBUG) cerr << "DEBUG - aurostd::xoption::options2entry: found saus=" << saus << endl;
          vector<string> tokens;aurostd::string2tokens(saus,tokens,",");
          for(uint i=0;i<tokens.size();i++) { //      c<< tokens.at(i) << endl;
            if(tokens.at(i)=="ON" || tokens.at(i)[0]=='T' || tokens.at(i)[0]=='t' || tokens.at(i)[0]=='1' || tokens.at(i)[0]=='Y' || tokens.at(i)[0]=='y') {
              option=TRUE;content_string=saus;} // modify option and value
            if(tokens.at(i)=="OFF"|| tokens.at(i)[0]=='F' || tokens.at(i)[0]=='f' || tokens.at(i)[0]=='0' || tokens.at(i)[0]=='N' || tokens.at(i)[0]=='n') {
              option=FALSE;content_string=saus;} // modify option and value
            // if(tokens.at(i)=="REMOVE_RELAX_1") {option=TRUE;content_string=saus;} // modify option and value // compatibility with SPIN
            // if(tokens.at(i)=="REMOVE_RELAX_2") {option=TRUE;content_string=saus;} // modify option and value // compatibility with SPIN
            if(tokens.at(i)=="REMOVE_RELAX_1") {content_string=saus;} // modify option and value // compatibility with SPIN but dont touch ON/OFF
            if(tokens.at(i)=="REMOVE_RELAX_2") {content_string=saus;} // modify option and value // compatibility with SPIN but dont touch ON/OFF
          }
        }
        // SCHEME MODE
        if(LDEBUG) cerr << "DEBUG - aurostd::xoption::options2entry: xscheme_DEFAULT=\"" << xscheme_DEFAULT << "\"" << endl;
        if(LDEBUG) cerr << "DEBUG - aurostd::xoption::options2entry: xscheme_DEFAULT.empty()=" << xscheme_DEFAULT.empty() << endl;
        if(isentry && !xscheme_DEFAULT.empty()) {
          if(LDEBUG) cerr << "DEBUG - aurostd::xoption::options2entry: SCHEME MODE" << endl;
          content_string=aurostd::RemoveWhiteSpaces(aurostd::substring2string(options_FILE,keyword,FALSE));
          // ME 181030 - Special case: if the scheme is a Boolean keyword, unset option
          // ME 190107 - Cannot use N or F because it's ambiguous (nitrogen, fluorine)
          string content = aurostd::toupper(content_string);
          if ((content == "OFF") || (content == "FALSE") || (content == "NO")) {
            option = false;
          } else {
            option=isentry;
          }
        }
        if(isentry && (xscheme_DEFAULT.empty() && content_string.empty())) {
          if(LDEBUG) cerr << "DEBUG - aurostd::xoption::options2entry: SCHEME MODE EMPTY DEFAULT STILL EMPTY CONTENT" << endl;
          content_string=aurostd::RemoveWhiteSpaces(aurostd::substring2string(options_FILE,keyword,FALSE));
          option=isentry;
        }
        if(!isentry && option_DEFAULT) {
          option=TRUE;content_string="ON";
        }
      } // 0/1 on/off mode
      // LOOK FOR EXIST/!EXIST ENTRY
      if(_option_DEFAULT==aurostd_xoptionMULTI) {
        vector<string> voptions_FILE,vcontent;
        aurostd::string2vectorstring(options_FILE,voptions_FILE);
        isentry=FALSE;content_string="";
        for(uint i=0;i<voptions_FILE.size();i++) {
          if(aurostd::substring2bool(voptions_FILE.at(i),keyword,TRUE)) {
            vector<string> vstrcheck;
            string strcheck=aurostd::toupper(aurostd::RemoveWhiteSpaces(aurostd::substring2string(voptions_FILE.at(i),keyword,FALSE)));
            aurostd::StringSubst(strcheck,";",",");
            aurostd::string2tokens(strcheck,vstrcheck,","); 
            for(uint j=0;j<vstrcheck.size();j++) {
              if(LDEBUG) cerr << "DEBUG - aurostd::xoption::options2entry: BEFORE keyword=" << keyword << "   " << "vstrcheck.at(j)=" << vstrcheck.at(j) << endl;
              if(aurostd::substring2bool(keyword,"KPOINTS")) {
                if(vstrcheck.at(j)=="A") vstrcheck.at(j)="AUTO";
                if(vstrcheck.at(j)=="G") vstrcheck.at(j)="GAMMA";
                if(vstrcheck.at(j)=="M") vstrcheck.at(j)="MONKHORST_PACK";
              }	 
              if(aurostd::substring2bool(keyword,"IGNORE_AFIX")) {
                ;
              }; // dummy load
              if(aurostd::substring2bool(keyword,"CONVERT_UNIT_CELL")) {
                if(vstrcheck.at(j)=="SPRIM") vstrcheck.at(j)="STANDARD_PRIMITIVE";
                if(vstrcheck.at(j)=="STD_PRIM") vstrcheck.at(j)="STANDARD_PRIMITIVE";
                if(vstrcheck.at(j)=="STANDARD_PRIMITIVE") vstrcheck.at(j)="STANDARD_PRIMITIVE";
                if(vstrcheck.at(j)=="SCONV") vstrcheck.at(j)="STANDARD_CONVENTIONAL";
                if(vstrcheck.at(j)=="STD_CONV") vstrcheck.at(j)="STANDARD_CONVENTIONAL";
                if(vstrcheck.at(j)=="STANDARD_CONVENTIONAL") vstrcheck.at(j)="STANDARD_CONVENTIONAL";
                if(vstrcheck.at(j)=="NIGGLI") vstrcheck.at(j)="NIGGLI";
                if(vstrcheck.at(j)=="MINK") vstrcheck.at(j)="MINKOWSKI";
                if(vstrcheck.at(j)=="MINKOWSKI") vstrcheck.at(j)="MINKOWSKI";
                if(vstrcheck.at(j)=="INCELL") vstrcheck.at(j)="INCELL";
                if(vstrcheck.at(j)=="COMPACT") vstrcheck.at(j)="COMPACT";
                if(vstrcheck.at(j)=="INCOMPACT") vstrcheck.at(j)="COMPACT";
                if(vstrcheck.at(j)=="INWIGNERSEITZ") vstrcheck.at(j)="WIGNERSEITZ";
                if(vstrcheck.at(j)=="WS") vstrcheck.at(j)="WIGNERSEITZ";
                if(vstrcheck.at(j)=="WIGNERSEITZ") vstrcheck.at(j)="WIGNERSEITZ";
                if(vstrcheck.at(j)=="C") vstrcheck.at(j)="CARTESIAN";
                if(vstrcheck.at(j)=="CART") vstrcheck.at(j)="CARTESIAN";
                if(vstrcheck.at(j)=="CARTESIAN") vstrcheck.at(j)="CARTESIAN";
                if(vstrcheck.at(j)=="F") vstrcheck.at(j)="FRACTIONAL";
                if(vstrcheck.at(j)=="FRAC") vstrcheck.at(j)="FRACTIONAL";
                if(vstrcheck.at(j)=="FRACTIONAL") vstrcheck.at(j)="FRACTIONAL";
                if(vstrcheck.at(j)=="D") vstrcheck.at(j)="DIRECT";
                if(vstrcheck.at(j)=="DIR") vstrcheck.at(j)="DIRECT";
                if(vstrcheck.at(j)=="DIRECT") vstrcheck.at(j)="DIRECT";
                if(vstrcheck.at(j)=="PRE") vstrcheck.at(j)="PRESERVE";
                if(vstrcheck.at(j)=="PRES") vstrcheck.at(j)="PRESERVE";
                if(vstrcheck.at(j)=="PRESERVE") vstrcheck.at(j)="PRESERVE";
              }	
              if(LDEBUG) cerr << "DEBUG - aurostd::xoption::options2entry: AFTER keyword=" << keyword << "   " << "vstrcheck.at(j)=" << vstrcheck.at(j) << endl;
              vcontent.push_back(vstrcheck.at(j));
            }
          }
        }
        for(uint i=0;i<vcontent.size();i++)
          content_string+=vcontent.at(i)+(i<vcontent.size()-1?",":"");
        aurostd::StringSubst(content_string,"=","_");aurostd::StringSubst(content_string,";",",");
        if(vcontent.size()) isentry=TRUE;
      } // aurostd_xoptionMULTI list
    }
    content_double=aurostd::string2utype<double>(content_string);
    content_int=aurostd::string2utype<int>(content_string);
    content_uint=aurostd::string2utype<uint>(content_string);
    xscheme=content_string;
    aurostd::string2tokens(xscheme,vxscheme,","); 
    if(LDEBUG) if(_option_DEFAULT==aurostd_xoptionMULTI) for(uint i=0;i<vxscheme.size();i++) cerr << "DEBUG - aurostd::xoption::options2entry: vxscheme.at(" << i << ")=" << vxscheme.at(i) << endl;

    preserved=FALSE;
    for(uint i=0;i<vxscheme.size()&&!preserved;i++) preserved=(vxscheme.at(i)=="PRESERVED");
    if(LDEBUG) cerr << "DEBUG - aurostd::xoption::options2entry: isentry=" << (isentry?"TRUE":"FALSE") << endl;
    if(LDEBUG) cerr << "DEBUG - aurostd::xoption::options2entry: content_string=\"" << content_string << "\"" << endl;
    if(LDEBUG) cerr << "DEBUG - aurostd::xoption::options2entry: content_double=\"" << content_double << "\"" << endl;
    if(LDEBUG) cerr << "DEBUG - aurostd::xoption::options2entry: content_int=\"" << content_int << "\"" << endl;
    if(LDEBUG) cerr << "DEBUG - aurostd::xoption::options2entry: content_uint=\"" << content_uint << "\"" << endl;
    if(LDEBUG) cerr << "DEBUG - aurostd::xoption::options2entry: option=" << (option?"TRUE":"FALSE") << endl;
    if(LDEBUG) cerr << "DEBUG - aurostd::xoption::options2entry: preserved=" << (preserved?"TRUE":"FALSE") << endl;
    if(LDEBUG) cerr << "DEBUG - aurostd::xoption::options2entry: xscheme=" << xscheme << endl << endl;
    if(isentry && content_string.empty()) {
      // check for errors
      cerr << "ERROR - aurostd::xoption::options2entry: content_string=" <<  content_string << endl;
      cerr << "ERROR - aurostd::xoption::options2entry: content_double=" <<  content_double << endl;
      cerr << "ERROR - aurostd::xoption::options2entry: content_int=" <<  content_int << endl;
      cerr << "ERROR - aurostd::xoption::options2entry: content_uint=" <<  content_uint << endl;
      cerr << "ERROR - aurostd::xoption::options2entry: keyword=" << keyword  << endl;
      cerr << "ERROR - aurostd::xoption::options2entry: isentry=" << isentry  << endl;
      // check for errors
      cout << "ERROR - aurostd::xoption::options2entry: content_string=" <<  content_string << endl;
      cout << "ERROR - aurostd::xoption::options2entry: content_double=" <<  content_double << endl;
      cout << "ERROR - aurostd::xoption::options2entry: content_int=" <<  content_int << endl;
      cout << "ERROR - aurostd::xoption::options2entry: content_uint=" <<  content_uint << endl;
      cout << "ERROR - aurostd::xoption::options2entry: keyword=" << keyword  << endl;
      cout << "ERROR - aurostd::xoption::options2entry: isentry=" << isentry  << endl;
      exit(0);
    }
    if(LDEBUG) cerr << "DEBUG - aurostd::xoption::options2entry: END" << endl;
    //  exit(0);
    // return isentry;
  }

  void xoption::scheme2scheme(char c,string s) {
    for(uint i=0;i<vxscheme.size();i++) {
      if(vxscheme.at(i).at(0)==c ||
          vxscheme.at(i).at(0)==aurostd::tolower(c) ||
          vxscheme.at(i).at(0)==aurostd::toupper(c)) {
        xscheme=s;
      }
    }
  }

  void xoption::scheme2scheme(string s1,string s2) {
    for(uint i=0;i<vxscheme.size();i++) {
      if(vxscheme.at(i)==s1 ||
          vxscheme.at(i)==aurostd::tolower(s1) ||
          vxscheme.at(i)==aurostd::toupper(s1)) {
        xscheme=s2;
        //  for(uint i=0;i<vxscheme.size();i++) if(vxscheme.at(i)==s1) scheme=s2;
      }
    }
  }

  bool xoption::isscheme(string check) const {                     //CO 180101
    // ISSCHEME and FLAG checks only vxscheme... does not manage the ghost, so for example    // SC20200114
    // CONVERT_UNIT_CELL (as flag) will not be confused with CONVERT_UNIT_CELL=STANDARD as method.   // SC20200114
    // Thanks to Marco Esters for getting this bug.   // SC20200114
    string a,b;
    // check schemes list going through vxscheme 1 by 1
    for(uint i=0;i<vxscheme.size();i++) {
      a=aurostd::toupper(vxscheme.at(i));                         // shortcuts
      b=aurostd::toupper(check);                                  // shortcuts
      // cerr << "xoption::isscheme for scheme i=" << i << " " << a << " " << b << endl;  
      aurostd::StringSubst(a,"GAMMA","G");aurostd::StringSubst(b,"GAMMA","G");                      // shortcuts
      aurostd::StringSubst(a,"MONKHORST_PACK","M");aurostd::StringSubst(b,"MONKHORST_PACK","M");    // shortcuts
      aurostd::StringSubst(a,"MP","M");aurostd::StringSubst(b,"MP","M");                            // shortcuts
      aurostd::StringSubst(a,"AUTO","A");aurostd::StringSubst(b,"AUTO","A");                        // shortcuts
      if(a==b) {
        //	cerr << "xoption::isscheme BINGO FOUND SCHEME " << a << " " << b << endl;  
        return TRUE;
      }
    }
<<<<<<< HEAD
    // check attached schemes list going through vxsghost 2 by 2  // SC 20191227
    for(uint i=0;i<vxsghost.size();i+=2) {
      //    cerr << "xoption::isscheme for attached scheme i=" << i << " " << a << " " << b << endl;  
      a=aurostd::toupper(vxsghost.at(i));                         // shortcuts
      b=aurostd::toupper(check);                                  // shortcuts
      if(a==b) {
        //	cerr << "xoption::isscheme BINGO FOUND ATTACHED SCHEME" << a << " " << b << endl;  
        return TRUE;
      }
    }
    // nor in scheme nor in attached scheme... exit
=======
>>>>>>> a223c8db
    return FALSE;
  }

  bool xoption::refresh() {
    content_string="";
    for(uint i=0;i<vxscheme.size();i++)
      content_string+=vxscheme.at(i)+(i<vxscheme.size()-1?",":"");
    aurostd::StringSubst(content_string,"=","_");aurostd::StringSubst(content_string,";",",");
    content_double=aurostd::string2utype<double>(content_string);
    content_int=aurostd::string2utype<int>(content_string);
    content_uint=aurostd::string2utype<uint>(content_string);
    xscheme=content_string;
    return TRUE;
  }

  // [OBSOLETE] uint xoption::addscheme(string _xscheme)   { return opscheme(_xscheme,TRUE); }
  // [OBSOLETE] uint xoption::purgescheme(string _xscheme) { return opscheme(_xscheme,FALSE); }
  uint xoption::push(string _xscheme)        { return opscheme(_xscheme,TRUE); }
  uint xoption::pop(string _xscheme)         { return opscheme(_xscheme,FALSE); }

  uint xoption::opscheme(string _xscheme,bool operation) {
    if(operation==TRUE) {
      if(LDEBUG) cerr << "DEBUG - aurostd::xoption::opscheme: ADD=" << aurostd::toupper(_xscheme) << endl;
      if(LDEBUG) for(uint i=0;i<vxscheme.size();i++) cerr << "DEBUG - aurostd::xoption::opscheme: ADD_BEFORE vxscheme.at(" << i << ")=" << vxscheme.at(i) << endl;
      //CO181226 START - check that it doesn't already exist, multiples don't affect isscheme, but affects how we iterate through aplopts
      for(uint i=0;i<vxscheme.size();i++){
        if(aurostd::toupper(vxscheme.at(i))==aurostd::toupper(_xscheme)){opscheme(_xscheme,FALSE);} //recursion is GNU's pleasure
      }
      //CO181226 STOP
      vxscheme.push_back(aurostd::toupper(_xscheme));
      if(LDEBUG) for(uint i=0;i<vxscheme.size();i++) cerr << "DEBUG - aurostd::xoption::opscheme: ADD_BEFORE vxscheme.at(" << i << ")=" << vxscheme.at(i) << endl;
    } else {
      if(LDEBUG) cerr << "DEBUG - aurostd::xoption::opscheme: PURGE=" << aurostd::toupper(_xscheme) << endl;
      if(LDEBUG) for(uint i=0;i<vxscheme.size();i++) cerr << "DEBUG - aurostd::xoption::opscheme: PURGE_BEFORE vxscheme.at(" << i << ")=" << vxscheme.at(i) << endl;
      vector<string> _vxscheme(vxscheme);
      vxscheme.clear();
      for(uint i=0;i<_vxscheme.size();i++) {
        if(aurostd::toupper(_vxscheme.at(i))!=aurostd::toupper(_xscheme)) vxscheme.push_back(_vxscheme.at(i));
      }
      if(LDEBUG) for(uint i=0;i<vxscheme.size();i++) cerr << "DEBUG - aurostd::xoption::opscheme: PURGE_AFTER vxscheme.at(" << i << ")=" << vxscheme.at(i) << endl;
    }
    refresh();
    return vxscheme.size();
  }

  bool xoption::flag(string _xscheme,bool operation) {
    // [OBSOLETE]    if(operation) push(_xscheme);
    // [OBSOLETE]    if(!operation) pop(_xscheme);
    if(operation) opscheme(_xscheme,TRUE);  // push
    if(!operation) opscheme(_xscheme,FALSE);  // pop
    return operation;
  }

  bool xoption::flag(string xscheme) const { return isscheme(xscheme);  } // same as ischeme

  bool xoption::flag(void) const {  // same as ischeme
    if(vxscheme.size()>0) return TRUE;
    // NO NEED ANYMORE SC20200114    if(vxsghost.size()>0) return TRUE;  // SC 20191227
    return FALSE;
  }

<<<<<<< HEAD
=======
  // now for the attached ones.
  
  bool xoption::isdefined(string check) const {                        // SC20200114
    // checks only scheme (vxscheme) it does not go through the attached schemes (vxghost).   // SC20200114
    string a,b;   // SC20200114
    // check schemes list going through vxscheme 1 by 1   // SC20200114
    // check attached schemes list going through vxsghost 2 by 2  // SC 20191227    // SC20200114
    for(uint i=0;i<vxsghost.size();i+=2) {   // SC20200114
      //    cerr << "xoption::isscheme for attached scheme i=" << i << " " << a << " " << b << endl;     // SC20200114
      a=aurostd::toupper(vxsghost.at(i));                         // shortcuts   // SC20200114
      b=aurostd::toupper(check);                                  // shortcuts   // SC20200114
      if(a==b) {   // SC20200114
	//	cerr << "xoption::isscheme BINGO FOUND ATTACHED SCHEME" << a << " " << b << endl;     // SC20200114
	return TRUE;   // SC20200114
      }   // SC20200114
    }   // SC20200114
    return FALSE;   // SC20200114
  }   // SC20200114

>>>>>>> a223c8db
  string xoption::getattachedscheme(string xscheme) const {
    if(vxsghost.size()==0) return "";
    for(uint i=0;i<vxsghost.size()-1;i+=2) {
      if(LDEBUG) cerr << i << " --- [" << aurostd::toupper(xscheme) << "] --- [" << aurostd::toupper(vxsghost.at(i)) << "] --- [" << aurostd::toupper(vxsghost.at(i+1)) << "]" << endl;
      if(aurostd::toupper(xscheme)==aurostd::toupper(vxsghost.at(i))) 
        return vxsghost.at(i+1);
    }
    return "";
  }
  template<class utype> utype xoption::getattachedutype(string xscheme) {
    return aurostd::string2utype<utype>(getattachedscheme(xscheme));
  }

  uint xoption::opattachedscheme(string _xscheme,string attached,bool operation) {
    if(operation==TRUE) {
      if(LDEBUG) cerr << "DEBUG - aurostd::xoption::opattachedscheme: ADD=" << aurostd::toupper(_xscheme) << endl;
      if(LDEBUG) cerr << "DEBUG - aurostd::xoption::opattachedscheme: GHOST=" << attached << endl;
      //CO181226 START - check that it doesn't already exist, multiples affect getattachedscheme
      for(uint i=0;i<vxsghost.size();i+=2) {
        if(aurostd::toupper(vxsghost.at(i))==aurostd::toupper(_xscheme)) {opattachedscheme(_xscheme,attached,FALSE);} //recursion is GNU's pleasure
      }
      //CO181226 STOP
      vxsghost.push_back(aurostd::toupper(_xscheme));
      vxsghost.push_back(attached);
    }  else {
      if(LDEBUG) cerr << "DEBUG - aurostd::xoption::opattachedscheme: PURGE=" << aurostd::toupper(_xscheme) << endl;
      vector<string> _vxsghost(vxsghost);
      vxsghost.clear();
      for(uint i=0;i<_vxsghost.size();i+=2) {
        if(aurostd::toupper(_vxsghost.at(i))!=aurostd::toupper(_xscheme)) {
          vxsghost.push_back(_vxsghost.at(i));vxsghost.push_back(_vxsghost.at(i+1));
        }
      }
      if(LDEBUG) for(uint i=0;i<vxsghost.size();i++) cerr << "PURGEATTACHED_AFTER vxsghost.at(" << i << ")=" << vxsghost.at(i) << endl;
    } 
    refresh();
    return vxsghost.size();
  }  

  uint xoption::addattachedscheme(string _xscheme,string attached,bool operation) {
    if(operation) return opattachedscheme(_xscheme,attached,TRUE);
    return vxsghost.size();
  }

  // [OBSOLETE] uint xoption::purgeattachedscheme(string _xscheme) {
  // [OBSOLETE]   return opattachedscheme(_xscheme,"",FALSE);
  // [OBSOLETE] }

  uint xoption::push_attached(string _xscheme,string attached) {
    return opattachedscheme(_xscheme,attached,TRUE);
  }

  uint xoption::pop_attached(string _xscheme) {
    return opattachedscheme(_xscheme,"",FALSE);
  }

  bool xoption::args2addattachedscheme(vector<string> &argv,const string _xscheme,const string& _s_search,string string_default) {
    vector<string> cmds;
    return args2addattachedscheme(argv,cmds,_xscheme,_s_search,string_default);
  }

  bool xoption::args2addattachedscheme(vector<string> &argv,vector<string> &cmds,const string xscheme,const string& _s_search,string string_default) {
    bool LDEBUG=(FALSE || XHOST.DEBUG);
    string s_search(_s_search);
    if(aurostd::args2attachedflag(argv,cmds,s_search)) {
      flag(xscheme,TRUE);
      addattachedscheme(xscheme,aurostd::args2attachedstring(argv,s_search,string_default),TRUE);
      if(LDEBUG) cerr << "DEBUG - aurostd::xoption::args2addscheme: xscheme=" << xscheme << " s_search=" << s_search << " attached=" << aurostd::args2attachedstring(argv,s_search,string_default) << endl;
      return TRUE;
    } 
    aurostd::StringSubst(s_search,"=","");
    if(aurostd::args2flag(argv,cmds,s_search)) {
      //    cerr << aurostd::args2string(argv,s_search,string_default) << endl;
      flag(xscheme,TRUE);
      // [OBSOLETE]      addattachedscheme(xscheme,string_default,TRUE);
      // [OBSOLETE] if(LDEBUG) cerr << "DEBUG - aurostd::xoption::args2addscheme: xscheme=" << xscheme << " s_search=" << s_search << " taking=" << string_default << endl;
      addattachedscheme(xscheme,aurostd::args2string(argv,s_search,string_default),TRUE);
      if(LDEBUG) cerr << "DEBUG - aurostd::xoption::args2addscheme: xscheme=" << xscheme << " s_search=" << s_search << " taking=" << aurostd::args2string(argv,s_search,string_default) << endl;
      return TRUE;
    }
    return FALSE;
  }

  bool xoption::args2addattachedscheme(vector<string> &argv,const string xscheme,const string& _s_search,char const* string_default) {
    return args2addattachedscheme(argv,xscheme,_s_search,string(string_default));
  }

  bool xoption::args2addattachedscheme(vector<string> &argv,vector<string> &cmds,const string xscheme,const string& _s_search,char const* string_default) {
    return args2addattachedscheme(argv,cmds,xscheme,_s_search,string(string_default));
  }

  template<class utype> bool xoption::args2addattachedscheme(vector<string> &argv,const string xscheme,const string& _s_search,utype utype_default) {
    return args2addattachedscheme(argv,xscheme,_s_search,aurostd::utype2string(utype_default));
  }

  template<class utype> bool xoption::args2addattachedscheme(vector<string> &argv,vector<string> &cmds,const string xscheme,const string& _s_search,utype utype_default) {
    return args2addattachedscheme(argv,cmds,xscheme,_s_search,aurostd::utype2string(utype_default));
  }

}

#endif  // _AUROSTD_XOPTION_CPP_


// **************************************************************************
// *                                                                        *
// *             STEFANO CURTAROLO - Duke University 2003-2019              *
// *                                                                        *
// **************************************************************************<|MERGE_RESOLUTION|>--- conflicted
+++ resolved
@@ -302,7 +302,6 @@
         return TRUE;
       }
     }
-<<<<<<< HEAD
     // check attached schemes list going through vxsghost 2 by 2  // SC 20191227
     for(uint i=0;i<vxsghost.size();i+=2) {
       //    cerr << "xoption::isscheme for attached scheme i=" << i << " " << a << " " << b << endl;  
@@ -314,8 +313,6 @@
       }
     }
     // nor in scheme nor in attached scheme... exit
-=======
->>>>>>> a223c8db
     return FALSE;
   }
 
@@ -377,10 +374,8 @@
     return FALSE;
   }
 
-<<<<<<< HEAD
-=======
   // now for the attached ones.
-  
+
   bool xoption::isdefined(string check) const {                        // SC20200114
     // checks only scheme (vxscheme) it does not go through the attached schemes (vxghost).   // SC20200114
     string a,b;   // SC20200114
@@ -391,14 +386,13 @@
       a=aurostd::toupper(vxsghost.at(i));                         // shortcuts   // SC20200114
       b=aurostd::toupper(check);                                  // shortcuts   // SC20200114
       if(a==b) {   // SC20200114
-	//	cerr << "xoption::isscheme BINGO FOUND ATTACHED SCHEME" << a << " " << b << endl;     // SC20200114
-	return TRUE;   // SC20200114
+        //	cerr << "xoption::isscheme BINGO FOUND ATTACHED SCHEME" << a << " " << b << endl;     // SC20200114
+        return TRUE;   // SC20200114
       }   // SC20200114
     }   // SC20200114
     return FALSE;   // SC20200114
   }   // SC20200114
 
->>>>>>> a223c8db
   string xoption::getattachedscheme(string xscheme) const {
     if(vxsghost.size()==0) return "";
     for(uint i=0;i<vxsghost.size()-1;i+=2) {
