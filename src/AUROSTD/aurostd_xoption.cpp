--- conflicted
+++ resolved
@@ -283,11 +283,7 @@
     }
   }
 
-<<<<<<< HEAD
   bool xoption::isscheme(string check) const {                     //CO20180101
-=======
-  bool xoption::isscheme(string check) const {                     //CO 180101
->>>>>>> 10163148
     // ISSCHEME and FLAG checks only vxscheme... does not manage the ghost, so for example    //SC20200114
     // CONVERT_UNIT_CELL (as flag) will not be confused with CONVERT_UNIT_CELL=STANDARD as method.   //SC20200114
     // Thanks to Marco Esters for getting this bug.   //SC20200114
@@ -385,11 +381,7 @@
     // checks only scheme (vxscheme) it does not go through the attached schemes (vxghost).   //SC20200114
     string a,b;   //SC20200114
     // check schemes list going through vxscheme 1 by 1   //SC20200114
-<<<<<<< HEAD
     // check attached schemes list going through vxsghost 2 by 2  //SC20191227    //SC20200114
-=======
-    // check attached schemes list going through vxsghost 2 by 2  // SC 20191227    //SC20200114
->>>>>>> 10163148
     for(uint i=0;i<vxsghost.size();i+=2) {   //SC20200114
       //    cerr << "xoption::isscheme for attached scheme i=" << i << " " << a << " " << b << endl;     //SC20200114
       a=aurostd::toupper(vxsghost.at(i));                         // shortcuts   //SC20200114
