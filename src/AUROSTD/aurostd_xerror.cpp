//****************************************************************************
// *                                                                         *
// *           Aflow STEFANO CURTAROLO - Duke University 2003-2020           *
// *            Aflow MARCO ESTERS - Duke University 2018-2020               *
// *                                                                         *
//****************************************************************************
// Class to handle AFLOW exceptions.
// 
// Since AFLOW should return 0 when it terminates normally, 0 cannot be used
// as an error code. See README_AFLOW_EXCEPTIONS.TXT for details and examples.
// If exceptions are added, please update the README as well!

#ifndef _AUROSTD_XERROR_CPP_
#define _AUROSTD_XERROR_CPP_

#ifndef _AUROSTD_XERROR_H_
#include "aurostd_xerror.h"
#endif

namespace aurostd {
  // List of error types and errors ////////////////////////////////////////////
#define _AFLOW_NUM_ERR_TYPES_ 7  // Number of error types

  string xerror_PID;  //SC20200508

  static const std::string error_types[_AFLOW_NUM_ERR_TYPES_] = 
  {"", "Input Error", "File Error", "Value Error",
    "Index Error", "Runtime Error", "Allocation Error"};

  //Errors associated with those types
  static const std::string errors[_AFLOW_NUM_ERR_TYPES_][9] =
  {{"Generic error", "Illegal error code", "", "", "", "", "", "", ""},
    {"unknown flag", "missing flag", "input ambiguous", "illegal parameter", "number of parameters", "", "", "", ""},
    {"file not found", "wrong format", "file corrupt", "", "", "", "", "", ""},
    {"illegal value", "out of range", "", "", "", "", "", "", ""},
    {"illegal value", "out of bounds", "mismatch", "", "", "", "", "", ""},
<<<<<<< HEAD
    {"not initialized", "external command not found", "external command failed", "SQL error", "", "", "", "", ""}, //CO20200531
=======
    {"not initialized", "SQL error", "busy", "", "", "", "", "", ""},
>>>>>>> 8907dbc7
    {"could not allocate", "insufficient memory", "", "", "", "", "", "", ""}};

  //Constructors////////////////////////////////////////////////////////////////
  xerror::xerror(const std::string& filename, const std::string& function, const std::string& msg, int code) {
    buildException(filename, function, msg, code);
  }

  xerror::xerror(const std::string& filename, const std::string& function, const std::stringstream& msg, int code) {
    buildException(filename, function, msg.str(), code);
  }

  xerror::xerror(const std::string& filename, const std::stringstream& function, const std::string& msg, int code) {
    buildException(filename, function.str(), msg, code);
  }

  xerror::xerror(const std::string& filename, const std::stringstream& function, const std::stringstream& msg, int code) {
    buildException(filename, function.str(), msg.str(), code);
  }

  //buildExeption///////////////////////////////////////////////////////////////
  // builds the xerror object.
  void xerror::buildException(const std::string& filename, const std::string& function, const std::string& msg, const int& code) {
    file_name = filename;
    function_name = function;
    message = msg;
    error_code = code;
    error_type = error_code/10;
    error_number = error_code%10;
    if (!codeValid()) {
      error_code = 2;
      error_type = 0;
      error_number = 2;
    }
    error_message = buildMessageString();
  }

  //codeValid///////////////////////////////////////////////////////////////////
  // Checks if a valid error code was provided
  bool xerror::codeValid() {
    if (error_code < 0) return false;
    if (error_type > _AFLOW_NUM_ERR_TYPES_) return false;
    if (error_type == 0 && error_number == 0) return false;  // "Error code" 0 is reserved
    if (error_number > 0) {  // an error value of 0 is the generic error, so it's always valid
      if (errors[error_type][error_number -1] == "") return false;
    }
    return true;
  }

  /******************* Functions to build the message string *******************/
  //buildMessageString/////////////////////////////////////////////////////////
  std::string xerror::buildMessageString() {
    std::stringstream msgstr;
    msgstr << xerror_PID; //SC20200508
    msgstr << "ERROR " << error_code << " in ";
    msgstr << whereFunction() << ": ";  // function name
    msgstr << error_string() << endl; //<< " - ";  // error type  //CO20181226
    if (error_code == 2) {
      //   msgstr << xerror_PID;  //SC20200508
      msgstr << "There was an error, but the supplied error code is invalid. Please contact the developers. ";
      msgstr << "Supplied error message: ";
    }
    msgstr << what();  // detailed error message
    if(XHOST.vflag_control.flag("DIRECTORY_CLEAN")){  //CO20200624
      msgstr << " [dir=" << XHOST.vflag_control.getattachedscheme("DIRECTORY_CLEAN") << "]";
    }
    return msgstr.str();
  }

  std::string xerror::whereFunction() { //CO20191201
    return function_name;
  }

  std::string xerror::whereFileName() { //CO20191201
    return file_name;
  }

  std::string xerror::error_string() {
    std::stringstream errorstr;
    if (error_type > 0) {
      errorstr << error_types[error_type];
      errorstr << " (";
      if (error_number == 0) {  // reserve 0 for errors that cannot be specified otherwise
        errorstr << "generic";
      } else {
        errorstr << errors[error_type][error_number - 1];
      }
      errorstr << ")";
    } else {
      errorstr << errors[0][error_number - 1];
    }
    return errorstr.str();
  }

  std::string xerror::what() {
    return message;
  }
} // namespace aurostd
#endif

//****************************************************************************
// *                                                                         *
// *           Aflow STEFANO CURTAROLO - Duke University 2003-2020           *
// *            Aflow MARCO ESTERS - Duke University 2018-2020               *
// *                                                                         *
//****************************************************************************<|MERGE_RESOLUTION|>--- conflicted
+++ resolved
@@ -34,11 +34,7 @@
     {"file not found", "wrong format", "file corrupt", "", "", "", "", "", ""},
     {"illegal value", "out of range", "", "", "", "", "", "", ""},
     {"illegal value", "out of bounds", "mismatch", "", "", "", "", "", ""},
-<<<<<<< HEAD
-    {"not initialized", "external command not found", "external command failed", "SQL error", "", "", "", "", ""}, //CO20200531
-=======
-    {"not initialized", "SQL error", "busy", "", "", "", "", "", ""},
->>>>>>> 8907dbc7
+    {"not initialized", "external command not found", "external command failed", "SQL error", "busy", "", "", "", ""}, //CO20200531
     {"could not allocate", "insufficient memory", "", "", "", "", "", "", ""}};
 
   //Constructors////////////////////////////////////////////////////////////////
