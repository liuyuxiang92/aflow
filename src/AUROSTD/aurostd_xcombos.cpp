// ***************************************************************************
// *                                                                         *
// *           Aflow STEFANO CURTAROLO - Duke University 2003-2021           *
// *           Aflow COREY OSES - Duke University 2013-2021                  *
// *                                                                         *
// ***************************************************************************

#ifndef _AUROSTD_XCOMBOS_CPP_
#define _AUROSTD_XCOMBOS_CPP_

#include "aurostd_xcombos.h"

#ifndef _AUROSTD_XERROR_H_
#include "aurostd_xerror.h"
#endif

#define _DEBUG_XCOMBOS_ false

using aurostd::xerror;

namespace aurostd {
  //--------------------------------------------------------------------------------
  // class xcombos
  //
  // A class to create permutations, combinations, and enumerations. xcombos uses
  // different "modes" to dinstinguish between these different types. A mode can
  // be called using the char 'P', 'C', or 'E'.
  //
  // Permutations (mode 'P') are called using a vector that contains the elements
  // to permute.
  //
  // Combinations (mode 'C') of m_choice out of n_choose elements are called using
  // two integers. They may be created with or without repetitions.
  // 
  // Enumerations (mode 'E') are combinations with repetitions that also include all
  // permutations. For example, the combinations with repetitions of the numbers
  // 0 and 1 of length 3 are {0, 0, 0}, {0, 0, 1}, {0, 1, 1}, and {1, 1, 1}.
  // The enumerations with the same parameters are {0, 0, 0}, {0, 0, 1}, {0, 1, 0},
  // {0, 1, 1}, {1, 0, 0}, {1, 0, 1}, {1, 1, 0}, {1, 1, 1}.
  // It is not necessary for all dimension in an enumeration to have the same size.
  // For example, the first dimension may just contain the number 0, which results
  // in the enumerations {0, 0, 0}, {0, 0, 1}, {0, 1, 0}, {0, 1, 1}.
  // If all dimensions are the same size, they are called like combinations but with
  // mode 'E'. If the dimensions have different sizes, they are called with a vector.
  // 
  //--------------------------------------------------------------------------------

  //--------------------------------------------------------------------------------
  // Permutation algorithms
  // Depending on which algorithm is used, the swapping order for permutations can
  // be different, see http://combos.org/perm
  //
  // Two algorithms are currently supported:
  //  1) Shen - lexicographical order (default)
  //            reference: doi:10.1007/BF01940170
  //            first swap: 1234 -> 1243
  //            example use case(s): POSCARs and POCC algorithm
  //  2) Heap - swap left-most first (fastest, minimum number of swaps)
  //            reference: https://en.wikipedia.org/wiki/Heap%27s_algorithm
  //            first swap: 1234 -> 2134
  //            example use case(s): finding representative atom decorations/permutations for prototypes
  //
  // If new algorithms are added, update the algorithms_xcombos enum.

  //------------------------------------------------------------------------------
  // constructor
  //------------------------------------------------------------------------------
  xcombos::xcombos() {free();}
  xcombos::xcombos(const std::vector<int>& vec, bool sort, char mode, algorithm_xcombos algorithm) {reset(vec, sort, mode, algorithm);} //DX20201222 - added algorithm
  xcombos::xcombos(int choice_count,int choose_count, char mode, bool rpt) {reset(choice_count, choose_count, mode, rpt);}
  xcombos::xcombos(const std::vector<int>& vec, char mode) {reset(vec, mode);}
  xcombos::xcombos(const xcombos& b) {copy(b);} // copy PUBLIC
  xcombos::~xcombos() {free();}

  void xcombos::free() {
    m_initialized=FALSE;
    m_input.clear();
    n_choices=0;
    m_choose=0;
    m_mode = '\0'; //ME20180529
    m_algorithm = shen_alg_xcombos; //DX20201222 - use Shen algorithm by default
    m_sets.clear(); //ME20180529
    m_sort=FALSE;
    m_started=FALSE;
    m_exhausted=FALSE;
    m_current.clear();
    m_indices.clear();
    m_p.clear();
    m_x=0;
    m_y=0;
    m_repeat = false; //ME20180509
  }

  void xcombos::copy(const xcombos& b) {  //copy PRIVATE
    m_initialized=b.m_initialized;
    m_input=b.m_input;
    n_choices=b.n_choices;
    m_choose=b.m_choose;
    m_indices = b.m_indices; //ME20180620
    m_mode = b.m_mode; //ME20180529
    m_algorithm = b.m_algorithm; //DX20201222
    m_sets = b.m_sets;
    m_sort=b.m_sort;
    m_started=b.m_started;
    m_exhausted=b.m_exhausted;
    m_current=b.m_current;
    m_p=b.m_p;
    m_x=b.m_x;
    m_y=b.m_y;
    m_repeat = b.m_repeat; //ME20180509
  }

  const xcombos& xcombos::operator=(const xcombos& other) {
    if(this!=&other) {free();copy(other);}
    return *this;
  }

  xcombos& xcombos::operator++() {  //remember, this is PREFIX (faster than POSTFIX)
    if(!m_initialized) {
      throw xerror(__AFLOW_FILE__,"xcombos::operator++()", "Cannot increment uninitialized xcombos class.",  _RUNTIME_INIT_);
    }
    if(m_mode=='P') {incrementPermutation();}
    else {
      if ((m_mode == 'C') && (!m_repeat)) {
        incrementCombinations();
      }
      else {
        incrementEnumerations();
      }
    }
    return *this;
  }

  void xcombos::reset() {  //clear PUBLIC
    if(m_mode == 'P') {
      reset(m_input, m_sort);
    } else {
      if (m_sets.size() > 0) {
        reset(m_sets, m_mode);
      } else {
        reset(n_choices, m_choose, m_mode, m_repeat);
      }
    }
  }

  void xcombos::reset(std::vector<int> vec,bool sort, char mode, algorithm_xcombos algorithm) { //do NOT make input vec a const &, this will screw up reset()
    free();
    m_input=vec;
    m_mode=mode;
    m_algorithm=algorithm; //DX20201222
    if (m_mode == 'p') {m_mode = 'P';}
    if (m_mode != 'P') {
      m_exhausted = TRUE;
      std::cerr << "xcombos::reset: Unrecognized mode " << m_mode << " for permutations." << std::endl;
      return;
    }
    m_sort=sort;
    m_started=FALSE;
    if(!m_input.size()){m_exhausted=TRUE; return;}  //safe
    initialize();
  }

  //ME20180509 - Implemented combinations with repetitions
  void xcombos::reset(int choice_count,int choose_count, char mode, bool rpt) {
    free();
    m_mode = mode;
    if (choice_count<=0 || choose_count<=0 || ((!rpt) && (choice_count<choose_count))) {m_exhausted=TRUE; return;}  //safe
    if (m_mode == 'e') {m_mode = 'E';}
    if (m_mode == 'E') {
      std::vector<int> vec(choose_count, choice_count);
      reset(vec, m_mode);
    } else {
      n_choices=choice_count;
      m_choose=choose_count;
      //[OBSOLETE ME20180705]m_permutation=FALSE;
      m_started=FALSE;
      m_repeat = rpt;
      if (m_mode == 'c') {m_mode = 'C';}
      if (m_mode != 'C') {
        m_exhausted = TRUE;
        std::cerr << "Unrecognized mode " << m_mode << " for combinations." << std::endl;
        return;
      }
      initialize();
    }
  }

  //ME20180529 - Enumerations
  void xcombos::reset(std::vector<int> vec, char mode) {
    free();
    m_mode = mode;
    if (m_mode == 'e') {m_mode = 'E';}
    if (m_mode != 'E') {
      m_exhausted = TRUE;
      std::cerr << "Unrecognized mode " << m_mode << " for enumerations." << std::endl;
      return;
    }
    m_choose = (int) vec.size();
    n_choices = vec[vec.size() - 1];
    m_sets = vec;
    bool all_zero = true;
    for (uint i = 0; i < m_sets.size(); i++) {
      if (m_sets[i] < 0) {
        std::cerr << "xcombos::reset: m_sets cannot contain negative numbers." << std::endl;
        m_exhausted = TRUE;
        return;
      } else if (m_sets[i] > 0) {
        all_zero = false;
      }
    }
    if (all_zero) {
      m_exhausted = TRUE;
      return;
    }
    initialize();
  }

  //ME20180509 - Implemented combinations with repetitions
  void xcombos::initialize() {
    bool LDEBUG=(FALSE || XHOST.DEBUG||_DEBUG_XCOMBOS_);
    if(m_mode == 'P') {
      m_current=m_input;
      if(m_sort) {std::sort(m_current.begin(),m_current.end());}
      //ME20180620
      m_indices.resize(m_input.size());
      for (uint i = 0; i < m_indices.size(); i++) {
        m_indices[i] = i;
      }
      // for Heap's algorithm //DX20201222
      m_p.clear();
      m_p.resize(m_input.size(),0);
      n_choices = (int)m_input.size(); //DX+ME20210111
      m_choose = (int)m_input.size(); //DX+ME20210111
    } else {
      if(LDEBUG) {
        if (m_mode == 'C') {
          std::cerr << __AFLOW_FUNC__ << " combinations: " << n_choices << " choose " << m_choose << ((m_repeat)? " with " : " without ") << "repetitions."; //CO20200404
        } else {
          std::cerr << __AFLOW_FUNC__ << " enumerations of length " << m_choose << std::endl;  //CO20200404
        }
      }
      if ((m_repeat) || (m_mode == 'E')) {
        m_current.resize(m_choose, 0);
      } else {
        m_current.resize(n_choices);
        for (uint i = 0; i < m_current.size(); i++) {
          if((int)i<m_choose) {
            m_current[i] = 1;
          } else {
            m_current[i] = 0;
          }
        }
        initializeCombinationsP();
      }
    }
    m_initialized=TRUE;
  }

  const std::vector<int>& xcombos::getCombo() const {return m_current;} //ME20190703 - use const & (faster)
  int xcombos::getN() const {return n_choices;}
  int xcombos::getM() const {return m_choose;}

  std::vector<int> xcombos::getIndices() const {
    std::vector<int> vout;
    if(m_mode == 'C'){ //only works for combinations, return nothing otherwise
      for(int i=0;i<(int)m_current.size();i++) {
        if(m_current[i]==1) {vout.push_back(i);}
      }
    }
    return vout;
  }

  template<class utype> std::vector<utype> xcombos::applyCombo(const std::vector<utype>& v_items) const {
    std::vector<utype> v_items_new;
    if(!(m_mode=='P' || m_mode=='C')){return v_items_new;}
    //if permutations, then m_current contains indices
    //otherwise, we need to get them
    //ME says combinations with repetitions is same structure as permutations
    std::vector<int> v_indices=m_current;
    if((m_mode=='C') && !(m_repeat)){v_indices.clear();v_indices=getIndices();} // combo indices
    for(uint i=0;i<v_indices.size();i++){
<<<<<<< HEAD
      if(v_indices[i]>=(int)v_items.size()){throw xerror(_AFLOW_FILE_NAME_,__AFLOW_FUNC__,"Invalid index",_INDEX_MISMATCH_);}
=======
      if(v_indices[i]>=(int)v_items.size()){throw xerror(__AFLOW_FILE__,__AFLOW_FUNC__,"Invalid index",_INDEX_MISMATCH_);}
>>>>>>> 78dcc840
      v_items_new.push_back(v_items[v_indices[i]]);
    }
    return v_items_new;
  }

  template<class utype> std::vector<utype> xcombos::applyCombo(const std::vector<std::vector<utype> >& v_items) const {
    std::vector<utype> v_items_new;
    if(m_mode!='E'){return v_items_new;} //only applies to enumerations
    std::vector<int> v_indices=m_current;
    for(uint i=0;i<v_indices.size();i++){
<<<<<<< HEAD
      if(v_indices[i]>=(int)v_items[i].size()){throw xerror(_AFLOW_FILE_NAME_,__AFLOW_FUNC__,"Invalid index",_INDEX_MISMATCH_);}
=======
      if(v_indices[i]>=(int)v_items[i].size()){throw xerror(__AFLOW_FILE__,__AFLOW_FUNC__,"Invalid index",_INDEX_MISMATCH_);}
>>>>>>> 78dcc840
      v_items_new.push_back(v_items[i][v_indices[i]]);
    }
    return v_items_new;
  }

  bool xcombos::increment() {
    if(!m_initialized) {return FALSE;}     //safety
    if(m_exhausted==TRUE) {return FALSE;}  //safety
    if(!m_started) {m_started=TRUE;return TRUE;} //allows us to use increment() for first grab too!
    ++(*this);
    if(m_exhausted==TRUE) {return FALSE;}
    return TRUE;
  }

  void xcombos::incrementPermutation() {
    bool LDEBUG=(FALSE || XHOST.DEBUG||_DEBUG_XCOMBOS_);
    if(m_exhausted) {return;}
    if(m_algorithm==shen_alg_xcombos){
      //Shen, MK. BIT (1962) 2(228). doi:10.1007/BF01940170
      //note this will generate next permutation in lexicographical order (left to right), e.g., first swap 1234 -> 1243
      int _i=-1;
      int _j=-1;
      for(int i=1;i<m_choose;i++) {if(m_current[i-1]<m_current[i]&&(i>_i)){_i=i;}}
      if(_i==-1) {m_exhausted=TRUE; return;} //stop condition
      for(int j=0;j<m_choose;j++) {if(m_current[_i-1]<m_current[j]&&(j>_j)){_j=j;}}
      if(LDEBUG) {cerr << "xcombos::incrementPermutation(): i=" << _i << "  j=" << _j << " " << endl;}
      std::swap(m_current[_i-1],m_current[_j]);
      std::swap(m_indices[_i-1], m_indices[_j]); //ME20180620
      for(int i=0;i<(m_choose-_i+1)/2;i++) {std::swap(m_current[_i+i],m_current[m_current.size()-i-1]);}
    }
    else if (m_algorithm==heap_alg_xcombos){ //DX20201222 - added this algorithm
      //Heap, B.R. (1963): https://en.wikipedia.org/wiki/Heap%27s_algorithm
      //note this will generate permutation by swapping lowest position index (left-most position), e.g., first swap 1234 -> 2134
      bool found_permutation=false;
      uint count=0, safety = m_choose; //DX20210111 - smarter saftey; each increment should swap no more than m_choose times
      while(!found_permutation&&count<=safety){
        count++;
        if(m_x>=m_choose){ m_exhausted=TRUE; return; } //stop condition
        if(m_p[m_x] < m_x){
          if(m_x%2==0){
            std::swap(m_current[0],m_current[m_x]);
          }
          else{
            std::swap(m_current[m_p[m_x]],m_current[m_x]);
          }
          m_p[m_x]+=1;
          m_x=0;
          found_permutation = true;
          if(LDEBUG) {cerr << "xcombos::incrementPermutation(): [HEAP] m_current: " << aurostd::joinWDelimiter(m_current, ",") << endl;}
        }
        else{
          m_p[m_x]=0;
          m_x+=1;
        }
      }
      if(count>safety){
        throw xerror(__AFLOW_FILE__,"xcombos::incrementPermutation()", "[HEAP] Uncontrolled while loop. Algorithm is not working as expected.",  _RUNTIME_ERROR_);
      }
    }
    else{ //DX2020111
      throw xerror(__AFLOW_FILE__,"xcombos::incrementPermutation()", "Invalide algorithm type, only Shen (shen_alg_xcombos) and Heap's (heap_alg_xcombos) algorithms are available.",  _INPUT_ERROR_);
    }
  }

  //ME20180509 - Implemented combinations with repetitions
  void xcombos::incrementCombinations() {
    if(m_exhausted) {return;}
    //[OBSOLETE ME20180705]if (repeat) { getNextRepeatCombination(); }
    //[OBSOLETE ME20180705]else { //[CO20200106 - close bracket for indenting]}
    setCombinationsIncrementParameters();
    m_current[m_x]=1;
    m_current[m_y]=0;
  }

  void xcombos::incrementEnumerations() {
    if (m_exhausted) {return;}
    getNextEnumeration();
  }

  void xcombos::initializeCombinationsP() {  //combinations only
    bool LDEBUG=(FALSE || XHOST.DEBUG||_DEBUG_XCOMBOS_);
    int i=0;
    m_p.resize(n_choices+2);
    m_p[i++]=-2;
    while(m_choose-i+1>0) {m_p[i]=m_choose-i+1;i++;}
    while(i<n_choices+1) {m_p[i++]=0;}
    m_p[n_choices+1]=n_choices+1;
    if(m_choose==0) {m_p[n_choices]=1;}
    if(LDEBUG) {
      cerr << "xcombos::initializeCombinationsP(): p(0): ";
      for(uint l=0;l<m_p.size();l++) {cerr << m_p[l] << " ";} 
      cerr << endl;
    }
  }

  void xcombos::setCombinationsIncrementParameters() { //combinations only
    if(!m_initialized) {return;}
    if(m_exhausted) {return;}
    bool LDEBUG=(FALSE || XHOST.DEBUG||_DEBUG_XCOMBOS_);
    //Chase, PJ. ACM (1970) 13(6). doi:10.1145/362384.362502
    //implementation modified from twiddle.c by Matthew Belmonte
    //http://www.netlib.no/netlib/toms/382
    //note this will generate next permutation in lexicographical order (left to right)
    //originally, Belmonte programmed right to left
    int i, j, k;
    i=j=k=-1;
    j=n_choices;
    if(LDEBUG) {cerr << "xcombos::setCombinationsIncrementParameters(): j(0)=" << j << endl;}
    while(m_p[j] <= 0) {j--;}
    if(LDEBUG) {cerr << "xcombos::setCombinationsIncrementParameters(): j(1)=" << j << endl;}
    if(m_p[j+1]==0) {
      for(i=j+1; i != n_choices; i++) {m_p[i]=-1;}
      m_p[j]=0;
      m_x=n_choices-1;
      m_p[n_choices]=1;
      m_y=j-1;
      if(LDEBUG) {
        cerr << "xcombos::setCombinationsIncrementParameters(): p(0): ";
        for(uint l=0;l<m_p.size();l++) {cerr << m_p[l] << " ";} 
        cerr << endl;
        cerr << "xcombos::setCombinationsIncrementParameters(): x=" << m_x << "(1)" << endl;
        cerr << "xcombos::setCombinationsIncrementParameters(): y=" << m_y << "(0)" << endl;
      }
    }else {
      if(j<n_choices) {m_p[j+1]=0;}
      j--;
      while(m_p[j]>0) {j--;}
      if(LDEBUG) {cerr << "xcombos::setCombinationsIncrementParameters(): j(2)=" << j << endl;}
      k=j+1;
      i=j;
      if(LDEBUG) {
        cerr << "xcombos::setCombinationsIncrementParameters(): i(0)=" << i << endl;
        cerr << "xcombos::setCombinationsIncrementParameters(): k(0)=" << k << endl;
      }
      while(m_p[i]==0) {m_p[i--]=-1;}
      if(LDEBUG) {cerr << "xcombos::setCombinationsIncrementParameters(): i(1)=" << i << endl;}
      if(m_p[i]==-1) {
        m_p[i]=m_p[k];
        m_x=i-1;
        m_y=k-1;
        m_p[k]=-1;
        if(LDEBUG) {
          cerr << "xcombos::setCombinationsIncrementParameters(): p(1): ";
          for(uint l=0;l<m_p.size();l++) {cerr << m_p[l] << " ";} 
          cerr << endl;
          cerr << "x=" << m_x << "(1)" << endl;
          cerr << "y=" << m_y << "(0)" << endl;
        }
      }else {
        if(LDEBUG) {
          cerr << "xcombos::setCombinationsIncrementParameters(): i=" << i << endl;
          cerr << "xcombos::setCombinationsIncrementParameters(): p(2): ";
          for(uint l=0;l<m_p.size();l++) {cerr << m_p[l] << " ";} 
          cerr << endl;
        }
        if(i==0) {m_exhausted=TRUE; return;}
        //if(i==m_p[n_choices+1]) {m_exhausted=TRUE; cerr << "HERE" << endl;return;}
        else {
          m_p[j]=m_p[i];
          m_p[i]=0;
          m_x=j-1;
          m_y=i-1;
          if(LDEBUG) {
            cerr << "xcombos::setCombinationsIncrementParameters(): p(3): ";
            for(uint l=0;l<m_p.size();l++) {cerr << m_p[l] << " ";} 
            cerr << endl;
            cerr << "x=" << m_x << "(1)" << endl;
            cerr << "y=" << m_y << "(0)" << endl;
          }
        }
      }
    }
    return;
  }

  //ME20180529
  // Creates the next enumeration in lexicographical order
  void xcombos::getNextEnumeration() {
    bool LDEBUG=(FALSE || XHOST.DEBUG || _DEBUG_XCOMBOS_);
    if (m_current[m_choose-1] == n_choices - 1) {
      int p = m_choose - 2;
      if (m_mode == 'E') {
        while ((p >= 0) && (m_current[p] == m_sets[p] - 1)) {
          p--;
        }
      } else {
        while ((p >= 0) && (m_current[p] == n_choices - 1)) {
          p--;
        }
      }
      if (LDEBUG) {cerr << "xcombos::getNextEnumeration: p(0) = " << p << endl;}
      if (p == -1)  {
        m_exhausted = true;
        return;
      } else {
        m_current[p]++;
        for (int i = p + 1; i < m_choose; i++) {
          if (m_mode == 'E') {
            m_current[i] = 0;
          } else {
            m_current[i] = m_current[p];
          }
        }
      }
    } else {
      m_current[m_choose-1]++;
    }
    if (LDEBUG) {
      cerr << "xcombos::getNextEnumeration: m_current(0): ";
      for (uint i = 0; i < m_current.size(); i++) {
        cerr << m_current[i] << " ";
      }
      cerr << endl;
    }
    return; 
  }
} // namespace aurostd

#endif  // _AUROSTD_XCOMBOS_CPP_
// ***************************************************************************
// *                                                                         *
// *           Aflow STEFANO CURTAROLO - Duke University 2003-2021           *
// *           Aflow COREY OSES - Duke University 2013-2021                  *
// *                                                                         *
// ***************************************************************************<|MERGE_RESOLUTION|>--- conflicted
+++ resolved
@@ -279,11 +279,7 @@
     std::vector<int> v_indices=m_current;
     if((m_mode=='C') && !(m_repeat)){v_indices.clear();v_indices=getIndices();} // combo indices
     for(uint i=0;i<v_indices.size();i++){
-<<<<<<< HEAD
-      if(v_indices[i]>=(int)v_items.size()){throw xerror(_AFLOW_FILE_NAME_,__AFLOW_FUNC__,"Invalid index",_INDEX_MISMATCH_);}
-=======
       if(v_indices[i]>=(int)v_items.size()){throw xerror(__AFLOW_FILE__,__AFLOW_FUNC__,"Invalid index",_INDEX_MISMATCH_);}
->>>>>>> 78dcc840
       v_items_new.push_back(v_items[v_indices[i]]);
     }
     return v_items_new;
@@ -294,11 +290,7 @@
     if(m_mode!='E'){return v_items_new;} //only applies to enumerations
     std::vector<int> v_indices=m_current;
     for(uint i=0;i<v_indices.size();i++){
-<<<<<<< HEAD
-      if(v_indices[i]>=(int)v_items[i].size()){throw xerror(_AFLOW_FILE_NAME_,__AFLOW_FUNC__,"Invalid index",_INDEX_MISMATCH_);}
-=======
       if(v_indices[i]>=(int)v_items[i].size()){throw xerror(__AFLOW_FILE__,__AFLOW_FUNC__,"Invalid index",_INDEX_MISMATCH_);}
->>>>>>> 78dcc840
       v_items_new.push_back(v_items[i][v_indices[i]]);
     }
     return v_items_new;
