--- conflicted
+++ resolved
@@ -317,10 +317,7 @@
       return *this;
     }
 }
-<<<<<<< HEAD
-
-// --------------------------------------------------------- operator += scalar
-=======
+
 // --------------------------------------------------------- operator += xvector
 namespace aurostd {  // namespace aurostd
   template<class utype>
@@ -337,8 +334,8 @@
    return *this;
   }
 }
-// --------------------------------------------------------- operator += xvector
->>>>>>> 82fae3e8
+
+// --------------------------------------------------------- operator += scalar
 namespace aurostd {  // namespace aurostd
   template<class utype> xvector<utype>&
     // removed inline
