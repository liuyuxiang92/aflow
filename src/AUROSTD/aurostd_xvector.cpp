// ***************************************************************************
// *                                                                         *
// *           Aflow STEFANO CURTAROLO - Duke University 2003-2021           *
// *                                                                         *
// ***************************************************************************
// Written by Stefano Curtarolo 1994-2011

#ifndef _AUROSTD_XVECTOR_CPP_
#define _AUROSTD_XVECTOR_CPP_

#ifndef XXEND
#define XXEND 1
#endif

#ifndef _AUROSTD_XCOMPLEX_H_
#include "aurostd_xcomplex.h"
#endif
#ifndef _AUROSTD_XSCALAR_H_
#include "aurostd_xscalar.h"
#endif
#ifndef _AUROSTD_XVECTOR_H_
#include "aurostd_xvector.h"
#endif
#ifndef _AUROSTD_XMATRIX_H_
#include "aurostd_xmatrix.h"
#endif
#ifndef _AUROSTD_XTENSOR_H_
#include "aurostd_xtensor.h"
#endif

#ifndef __XOPTIMIZE
#define _XVECTOR_CHECK_BOUNDARIES_
#endif

// ----------------------------------------------------------------------------
// --------------------------------------------------------------- constructors
namespace aurostd {  // namespace aurostd
  template<class utype>                                    // default constructor
    xvector<utype>::xvector(int nh,int nl) : vsize(0) {        
      resize(nh,nl);  //CO20201111
    }
}

namespace aurostd {  // namespace aurostd
  template<class utype>                                       // copy constructor
    xvector<utype>::xvector(const xvector<utype>& b) : vsize(0) {copy(b);} //CO20191110
  template<class utype>                                       // copy constructor
    xvector<utype>::xvector(const xmatrix<utype>& b) : vsize(0) {copy(b);} //CO20191110
}

// ----------------------------------------------------------------------------
// ----------------------------------------------------------------- destructor

namespace aurostd {  // namespace aurostd
  template<class utype>                                     // default destructor
    xvector<utype>::~xvector() {
#ifdef _AUROSTD_XVECTOR_DEBUG_DESTRUCTORS
      cerr << "xxvector -> default destructor: lrows=" << lrows << ", urows=" << urows << ", rows=" << rows << endl;
#endif
      free(); //CO20190808
    }
}

namespace aurostd {  // namespace aurostd
  template<class utype>
    void xvector<utype>::free() { //CO20190808
      if(vsize>0) delete [] (corpus+lrows-XXEND);
      lrows=XXEND;urows=lrows-1;refresh();
    }
}

namespace aurostd {  // namespace aurostd
  template<class utype>
    void xvector<utype>::copy(const xvector<utype>& b) { //CO20190808
      //[CO20190808 - this assumes you have corpus, perhaps it is not constructed yet]if(corpus!=b.corpus||rows!=b.rows||lrows!=b.lrows||urows!=b.urows)     // check  for a=a
      //CO20170803 - ODD CORNER CASE, same corpus and rows, but different lrows and urows
      //if(rows!=b.rows)    // if dims(this)!=dims(a) => build a new xvector !!!
      if(lrows!=b.lrows||urows!=b.urows||vsize!=b.vsize){    // if dims(this)!=dims(a) => build a new xvector !!!  //CO20190808 - VERY IMPORTANT that we not only check lrows and urows, but vsize, as xvector could just have been initialized (vsize==0)
        free();
        lrows=b.lrows;urows=b.urows;rows=b.rows;
        //[simply copy instead]refresh();
        isfloat=b.isfloat;
        iscomplex=b.iscomplex;
        size=b.size;
        vsize=b.vsize;
#ifdef _AUROSTD_XVECTOR_DEBUG_CONSTRUCTORS
        printf("xxvector -> default constructor: lrows=%i, urows=%i,",lrows,urows);
#endif
        if(vsize>0) {
          corpus=new utype[rows+XXEND];
          if(!corpus) {throw aurostd::xerror(_AFLOW_FILE_NAME_,"aurostd::xvector<utype>::copy():","allocation failure in COPY",_ALLOC_ERROR_);}
          corpus+= -lrows+XXEND;
        }
#ifdef _AUROSTD_XVECTOR_DEBUG_CONSTRUCTORS
        printf(" isfloat=%i, iscomplex=%i, sizeof=%i, vsize=%i\n",isfloat,iscomplex,size,vsize);
#endif
        //[CO20190808 - this assumes you have corpus, perhaps it is not constructed yet]
        //[CO20190808 OBSOLETE]for(int i=0;i<rows;i++)
        //[CO20190808 OBSOLETE]  this->corpus[i+lrows] =
        //[CO20190808 OBSOLETE]    (utype) b.corpus[i+b.lrows];
      }
      if(vsize>0 && corpus!=b.corpus){  //CO20200731 - need vsize>0 for null xvector  //CO20190808 - we definitely have corpus now
        for(int i=lrows;i<=urows;i++){this->corpus[i]=b.corpus[i];}
      }
    }
  template<class utype>
    void xvector<utype>::copy(const xmatrix<utype>& b) { //CO20190808
      if(b.rows==1){return copy(b(b.lrows));}
      else if(b.cols==1)return copy(b.getcol(b.lcols));
      throw aurostd::xerror(_AFLOW_FILE_NAME_,"aurostd::xvector<utype>::copy():","xmatrix input cannot be converted to xvector",_VALUE_ILLEGAL_);
    }
}

namespace aurostd {  // namespace aurostd
  template<class utype>
    void xvector<utype>::refresh(void) { //CO20190808
      rows=urows-lrows+1;   // if(!nh) rows=0; this messes up convasp
      // [[BUG]    if(nh==0 && nl==0)
      if(rows==0){ //CO20200106 - patching for auto-indenting
        //[CO20200624 - no need to spit out warning with null vector]cerr << "XVECTOR constructor: creating EMPTY xvector<utype>" << endl;
        lrows=XXEND;urows=lrows-1;rows=0; //safety for for-loops
      };
      // cerr << "XVECTOR constructor:  nh=" << nh << " nl=" << nl << " lrows=" << lrows << " urows=" << urows << " rows=" << rows << endl;
      isfloat=aurostd::_isfloat((utype) 0);      
      iscomplex=aurostd::_iscomplex((utype) 0);
      size=(char) (sizeof(utype));
      vsize=(long int) size*rows;
    }
  template<class utype>
    void xvector<utype>::resize(int nh,int nl) {  //CO20201111
      int lrows_old=lrows,urows_old=urows;long int vsize_old=vsize; //to check whether we need to make a new corpus
      // allocate a xvector with subscript range [nl..nh]
      lrows=std::min(nl,nh);// if(!nh)lrows=0; this messes up convasp
      urows=std::max(nl,nh);// if(!nh)urows=0; this messes up convasp
      refresh(); //CO20191110
#ifdef _AUROSTD_XVECTOR_DEBUG_CONSTRUCTORS
      cerr << "xxvector -> default constructor: lrows=" << lrows << ", urows=" << urows << ", rows=" << rows << endl;
#endif
      if(lrows!=lrows_old||urows!=urows_old||vsize!=vsize_old) { //vsize>0
        corpus=new utype[rows+XXEND];
        if(!corpus) {throw aurostd::xerror(_AFLOW_FILE_NAME_,"aurostd::xvector<utype>::xvector():","allocation failure in default constructor",_ALLOC_ERROR_);}
        corpus+= -lrows+XXEND;
        reset(); //CO20191110
      }
#ifdef _AUROSTD_XVECTOR_DEBUG_CONSTRUCTORS
      cerr << " isfloat=" << isfloat << ", iscomplex=" << iscomplex << ", sizeof=" << size << ", vsize=" << vsize << endl;
#endif
    }
}

// ----------------------------------------------------------------------------
// -------------------------------------------------------- assigment operators

namespace aurostd {  // namespace aurostd
  template<class utype>                                             // operator =
    xvector<utype>& xvector<utype>::operator=(const xvector<utype>& b) { //CO20191110
      if(this!=&b) {copy(b);}
      return *this;
    }
}

// ----------------------------------------------------------------------------
// ------------------------------------------------------------ index operators

namespace aurostd {  // namespace aurostd
  template<class utype>                                            // operator []
    // removed inline
    utype& xvector<utype>::operator[](int i) const {
#ifndef _XVECTOR_CHECK_BOUNDARIES_
      if(i>urows) {
        string function = XPID + "aurostd::xvector::operator[]:";
        stringstream message;
        message << "xvector[1]=" << corpus[1] << endl;
        message << "xvector[2]=" << corpus[2] << endl;
        message << "xvector[3]=" << corpus[3] << endl;
        message << "xvector[] -> i=" << i << " > urows=" << urows << " lrows=" << lrows << " float=" << isfloat;
        throw aurostd::xerror(_AFLOW_FILE_NAME_, function, message, _INDEX_BOUNDS_);
      }
      if(i<lrows) {
        string function = XPID + "aurostd::xvector::operator[]:";
        stringstream message;
        message << "xvector[1]=" << corpus[1] << endl;
        message << "xvector[2]=" << corpus[2] << endl;
        message << "xvector[3]=" << corpus[3] << endl;
        message << "xvector[] -> i=" << i << " < lrows=" << lrows << " urows=" << urows << " float=" << isfloat;
        throw aurostd::xerror(_AFLOW_FILE_NAME_, function, message, _INDEX_BOUNDS_);
      }
#endif
      return corpus[i];
    }
}

namespace aurostd {  // namespace aurostd
  template<class utype>                                            // operator ()
    // removed inline
    utype& xvector<utype>::operator()(int i) const {
      //#ifndef BOUNDARY_CONDITIONS_PERIODIC
#ifndef _XVECTOR_CHECK_BOUNDARIES_
      if(i>urows) {
        string function = XPID + "aurostd::xvector::operator():";
        stringstream message;
        message << "xvector() -> i=" << i << " > urows=" << urows << " lrows=" << lrows << " float=" << isfloat;
        throw aurostd::xerror(_AFLOW_FILE_NAME_, function, message, _INDEX_BOUNDS_);
      }
      if(i<lrows) {
        string function = XPID + "aurostd::xvector::operator():";
        stringstream message;
        message << "xvector() -> i=" << i << " < lrows=" << lrows << " urows=" << urows << " float=" << isfloat;
        throw aurostd::xerror(_AFLOW_FILE_NAME_, function, message, _INDEX_BOUNDS_);
      }
#endif  // __XVECTOR_IGNORE_BOUNDARIES
      return corpus[i];
    }
}
//#else
//#ifdef XVECTOR_WARNING
//#warning "BOUNDARY_CONDITIONS_PERIODIC"
//#endif
//int ii=i;
//// if(ii>urows) ii=lrows+mod(i-lrows,urows-lrows+1);
//// if(ii<lrows) ii=urows-mod(urows-i,urows-lrows+1);
//if(ii>urows) ii-=rows;
//if(ii<lrows) ii+=rows;
//return corpus[ii];
//#endif
//}
//}

// ----------------------------------------------------------------------------
// ----------------------------------- index operators with boundary conditions

namespace aurostd {  // namespace aurostd
  template<class utype>                        // operator () boundary conditions
    inline utype& xvector<utype>::operator()(int i,bool bc) const {
      if(bc==BOUNDARY_CONDITIONS_NONE) {
#ifndef _XVECTOR_CHECK_BOUNDARIES_
        if(i>urows) {
          string function = XPID + "aurostd::xvector::operator():";
          stringstream message;
          message << "i > xvector<utype>.urows, BC=" << bc;
          throw aurostd::xerror(_AFLOW_FILE_NAME_, function, message, _INDEX_BOUNDS_);
        }
        if(i<lrows) {
          string function = XPID + "aurostd::xvector::operator():";
          stringstream message;
          message << "i < xvector<utype>.lrows, BC=" << bc;
          throw aurostd::xerror(_AFLOW_FILE_NAME_, function, message, _INDEX_BOUNDS_);
        }
#endif
        return corpus[i];
      }
      if(bc==BOUNDARY_CONDITIONS_PERIODIC) {
        int ii=boundary_conditions_periodic(lrows,urows,i); //CO20190520
        //[CO20190419 - moved to xscalar]int ii=i; // ,jj=j; //CO20190520
        //[CO20190419 - moved to xscalar]if(ii==urows+1) ii=lrows; //CO20190520
        //[CO20190419 - moved to xscalar]if(ii==lrows-1) ii=urows; //CO20190520
        //[CO20190419 - moved to xscalar]if(ii>urows) ii=lrows+mod(i-lrows,urows-lrows+1); //CO20190520
        //[CO20190419 - moved to xscalar]if(ii<lrows) ii=urows-mod(urows-i,urows-lrows+1); //CO20190520
        return corpus[ii];
      }
      return corpus[i];  //CO20190419 - needs to return something
    }
}

// ----------------------------------------------------------------------------
// ------------------------------------------------------- math unary operators

// --------------------------------------------------------- operator += xvector
namespace aurostd {  // namespace aurostd
  template<class utype> xvector<utype>&
    // removed inline
    xvector<utype>::operator +=(const xvector<utype>& r)
    {
#ifdef _AUROSTD_XVECTOR_DEBUG_OPERATORS
      printf("xxvector -> operator xvector+=xvector: ");
      printf("this->lrows=%i, this->urows=%i, ",this->lrows,this->urows);
      printf("r.lrows=%i, r.urows=%i\n",r.lrows,r.urows);
#endif
      if(this->rows!=r.rows) {
        string function = XPID + "aurostd::xvector::operator+=:";
        stringstream message;
        message << "failure in operator+=: (this->rows!=r.rows)=FALSE";
        throw aurostd::xerror(_AFLOW_FILE_NAME_, function, message, _INDEX_MISMATCH_);
      }
      for(int i=0;i<rows;i++)
        corpus[i+lrows]+=r[i+r.lrows];
      return *this;
    }
}

// --------------------------------------------------------- operator += xvector
namespace aurostd {  // namespace aurostd
  template<class utype> xvector<utype>&
    // removed inline
    xvector<utype>::operator +=(utype r)
    {
      for(int i=0;i<rows;i++)
        corpus[i+lrows]+=r;
      return *this;
    }
}

// --------------------------------------------------------- operator -= xvector
namespace aurostd {  // namespace aurostd
  template<class utype> xvector<utype>&  
    // removed inline
    xvector<utype>::operator -=(const xvector<utype>& r)
    {
#ifdef _AUROSTD_XVECTOR_DEBUG_OPERATORS
      printf("xxvector -> operator xvector-=xvector: ");
      printf("this->lrows=%i, this->urows=%i, ",this->lrows,this->urows);
      printf("r.lrows=%i, r.urows=%i\n",r.lrows,r.urows);
#endif
      if(this->rows!=r.rows) {
        string function = XPID + "aurostd::xvector::operator-=:";
        stringstream message;
        message << "failure in operator-=: (this->rows!=r.rows)=FALSE";
        throw aurostd::xerror(_AFLOW_FILE_NAME_, function, message, _INDEX_MISMATCH_);
      }
      for(int i=0;i<rows;i++)
        corpus[i+lrows]-=r[i+r.lrows];
      return *this;
    }
}

// --------------------------------------------------------- operator -= xvector
namespace aurostd {  // namespace aurostd
  template<class utype> xvector<utype>&  
    // removed inline
    xvector<utype>::operator -=(utype r)
    {
      for(int i=0;i<rows;i++)
        corpus[i+lrows]-=r;
      return *this;
    }
}

// --------------------------------------------------------- operator *= double
namespace aurostd {  // namespace aurostd
  template<class utype> xvector<utype>&
    // removed inline
    xvector<utype>::operator *=(utype r) //(const utype& r) //CO20171130 - v*=v[1] doesn't work
    {
#ifdef _AUROSTD_XVECTOR_DEBUG_OPERATORS
      printf("xxvector -> operator xvector*=xvector: ");
      printf("this->lrows=%i, this->urows=%i, ",this->lrows,this->urows);
      printf("r.lrows=%i, r.urows=%i\n",r.lrows,r.urows);
#endif
      for(int i=0;i<rows;i++)
        corpus[i+lrows]*=r;
      return *this;
    }
}

// --------------------------------------------------------- operator /= double
namespace aurostd {  // namespace aurostd
  template<class utype> xvector<utype>&
    // removed inline
    xvector<utype>::operator /=(utype r) //(const utype& r) //CO20171130 - v/=v[1] doesn't work
    {
#ifdef _AUROSTD_XVECTOR_DEBUG_OPERATORS
      printf("xxvector -> operator xvector/=xvector: ");
      printf("this->lrows=%i, this->urows=%i, ",this->lrows,this->urows);
      printf("r.lrows=%i, r.urows=%i\n",r.lrows,r.urows);
#endif
      for(int i=0;i<rows;i++)
        corpus[i+lrows]/=r;
      return *this;
    }
}

// ---------------------------------------------------------- operator+xvector
namespace aurostd {  // namespace aurostd
  template<class utype>                          
    xvector<utype> operator+(const xvector<utype>& a) {
      return a;
    }
}

// ---------------------------------------------------------- operator-xvector
namespace aurostd {  // namespace aurostd
  template<class utype>                          
    xvector<utype> operator-(const xvector<utype>& a) {
      xvector<utype> c(a.urows,a.lrows);
      for(int i=a.lrows;i<=a.urows;i++)
        c[i]=-a[i];
      return c;
    }
}

// ----------------------------------------------------------------------------
// ------------------------------------------------------ math binary operators

// SCALAR PRODUCT OPERATOR
namespace aurostd {  // namespace aurostd
  template<class utype> utype                         // operator xvector * xvector
    operator*(const xvector<utype>& a,const xvector<utype>& b) {
      if(a.rows!=b.rows) {
        string function = XPID + "aurostd::xvector::operator*:";
        stringstream message;
        message << "failure in operator* (a.rows != b.rows)";
        throw aurostd::xerror(_AFLOW_FILE_NAME_, function, message, _INDEX_MISMATCH_);
      }
      utype out=(utype) 0.0;
      for(int i=a.lrows,ii=b.lrows;i<=a.urows;i++,ii++)
        out += a[i]*b[ii];
      return (utype) out;
    }
}

// SCALAR PRODUCT FUNCTION
namespace aurostd {  // namespace aurostd
  template<class utype> utype                   // scalar_product xvector * xvector
    scalar_product(const xvector<utype>& a,const xvector<utype>& b) {
      if(a.rows!=b.rows) {
        string function = XPID + "aurostd::xvector::scalar_product():";
        stringstream message;
        message << "failure in operator* (a.rows != b.rows)";
        throw aurostd::xerror(_AFLOW_FILE_NAME_, function, message, _INDEX_MISMATCH_);
      }
      utype out=(utype) 0.0;
      for(int i=a.lrows,ii=b.lrows;i<=a.urows;i++,ii++)
        out += a[i]*b[ii];
      return (utype) out;
    }
}

// VECTOR PRODUCT OPERATOR
namespace aurostd {  // namespace aurostd
  template<class utype> xvector<utype>                 // operator xvector % xvector
    operator %(const xvector<utype>& a,const xvector<utype>& b) {
      xvector<utype> c(3);
      if(a.rows!=3) {
        string function = XPID + "aurostd::xvector::operator%:";
        stringstream message;
        message << "xvector product (a%b) a.rows=" << a.rows << " !=3";
        throw aurostd::xerror(_AFLOW_FILE_NAME_, function, message, _INDEX_MISMATCH_);
      }
      if(b.rows!=3) {
        string function = XPID + "aurostd::xvector::operator%:";
        stringstream message;
        message << "xvector product (a%b) b.rows=" << b.rows << " !=3";
        throw aurostd::xerror(_AFLOW_FILE_NAME_, function, message, _INDEX_MISMATCH_);
      }
      c(1)=a(2)*b(3)-a(3)*b(2);
      c(2)=a(3)*b(1)-a(1)*b(3);
      c(3)=a(1)*b(2)-a(2)*b(1);
      return c;
    }
}

// VECTOR PRODUCT FUNCTION
namespace aurostd {  // namespace aurostd
  template<class utype> xvector<utype>          // vector_product xvector % xvector
    vector_product(const xvector<utype>& a,const xvector<utype>& b) {
      xvector<utype> c(3);
      if(a.rows!=3) {
        string function = XPID + "aurostd::xvector::vector_product():";
        stringstream message;
        message << "xvector product (a%b) a.rows=" << a.rows << " !=3";
        throw aurostd::xerror(_AFLOW_FILE_NAME_, function, message, _INDEX_MISMATCH_);
      }
      if(b.rows!=3) {
        string function = XPID + "aurostd::xvector::vector_product():";
        stringstream message;
        message << "xvector product (a%b) b.rows=" << b.rows << " !=3";
        throw aurostd::xerror(_AFLOW_FILE_NAME_, function, message, _INDEX_MISMATCH_);
      }

      c(1)=a(2)*b(3)-a(3)*b(2);
      c(2)=a(3)*b(1)-a(1)*b(3);
      c(3)=a(1)*b(2)-a(2)*b(1);
      return c;
    }
}

//ME20200327
namespace aurostd {
  template<class utype> xmatrix<utype>
    outer_product(const xvector<utype>& a, const xvector<utype>& b) {
      xmatrix<utype> M(a.urows, b.urows, a.lrows, b.lrows);
      for (int i = a.lrows; i <= a.urows; i++) {
        for (int j = b.lrows; j <= b.urows; j++) {
          M[i][j] = a[i] * b[j];
        }
      }
      return M;
    }
}

namespace aurostd {  // namespace aurostd
  template<class utype> xvector<utype>                 // operator xvector+xvector
    operator+(const xvector<utype>& a,const xvector<utype>& b) {
      //xvector<utype> c(std::max(a.rows,b.rows));  //CO20170910 - doesn't work with 0 starting index
      xvector<utype> c(std::max(a.urows,b.urows),std::min(a.lrows,b.lrows));  //CO20170910 - max/min
      for(int i=0;i<c.rows;i++)
        if(a.urows-i>=a.lrows && b.urows-i>=b.lrows)
          c[c.urows-i]=a[a.urows-i]+b[b.urows-i];
        else if(a.urows-i>=a.lrows)
          c[c.urows-i]=a[a.urows-i];
        else c[c.urows-i]=b[b.urows-i];
      //   xvector<utype> cc(c); return cc; VISUALAGE ???
      return c;
    }
}

namespace aurostd {  // namespace aurostd
  template<class utype> xvector<utype>                 // operator xvector-xvector
    operator-(const xvector<utype>& a,const xvector<utype>& b) {
      //xvector<utype> c(std::max(a.rows,b.rows));  //CO20170910 - doesn't work with 0 starting index
      xvector<utype> c(std::max(a.urows,b.urows),std::min(a.lrows,b.lrows));  //CO20170910 - max/min
      for(int i=0;i<c.rows;i++)
        if(a.urows-i>=a.lrows && b.urows-i>=b.lrows)
          c[c.urows-i]=a[a.urows-i]-b[b.urows-i];
        else if(a.urows-i>=a.lrows)
          c[c.urows-i]=a[a.urows-i];
        else c[c.urows-i]=-b[b.urows-i];
      return c;
    }
}

// ------------------------------------------------------ operator scalar+xvector
namespace aurostd {  // namespace aurostd
  template<class utype> xvector<utype>                 // operator scalar+xvector
    operator+(const utype s,const xvector<utype>& a) {
      xvector<utype> c(a.lrows,a.urows);
      for(int i=c.lrows;i<=c.urows;i++) c[i]=(utype) s+a[i];
      return c;
    }
  // namespace aurostd
  template<class utype> xvector<utype>                 // operator xvector+scalar
    operator+(const xvector<utype>& a,const utype s) {
      xvector<utype> c(a.lrows,a.urows);
      for(int i=c.lrows;i<=c.urows;i++) c[i]=(utype) a[i]+s;
      return c;
    }
}

namespace aurostd {  // namespace aurostd
  template<class utype,class stype> xvector<utype>     // operator scalar+xvector
    operator+(const stype s,const xvector<utype>& a) {
      xvector<utype> c(a.lrows,a.urows);
      for(int i=c.lrows;i<=c.urows;i++) c[i]=(utype) s+a[i];
      return c;
    }
  // namespace aurostd
  template<class utype,class stype> xvector<utype>     // operator xvector+scalar
    operator+(const xvector<utype>& a,const stype s) {
      xvector<utype> c(a.lrows,a.urows);
      for(int i=c.lrows;i<=c.urows;i++) c[i]=(utype) a[i]+s;
      return c;
    }
}

// ------------------------------------------------------ operator scalar-xvector
namespace aurostd {  // namespace aurostd
  template<class utype> xvector<utype>                 // operator scalar-xvector
    operator-(const utype s,const xvector<utype>& a) {
      xvector<utype> c(a.lrows,a.urows);
      for(int i=c.lrows;i<=c.urows;i++) c[i]=(utype) s-a[i];
      return c;
    }
  // namespace aurostd
  template<class utype> xvector<utype>                 // operator xvector-scalar
    operator-(const xvector<utype>& a,const utype s) {
      xvector<utype> c(a.lrows,a.urows);
      for(int i=c.lrows;i<=c.urows;i++) c[i]=(utype) a[i]-s;
      return c;
    }
}

namespace aurostd {  // namespace aurostd
  template<class utype,class stype> xvector<utype>     // operator scalar-xvector
    operator-(const stype s,const xvector<utype>& a) {
      xvector<utype> c(a.lrows,a.urows);
      for(int i=c.lrows;i<=c.urows;i++) c[i]=(utype) s-a[i];
      return c;
    }
  // namespace aurostd
  template<class utype,class stype> xvector<utype>     // operator xvector-scalar
    operator-(const xvector<utype>& a,const stype s) {
      xvector<utype> c(a.lrows,a.urows);
      for(int i=c.lrows;i<=c.urows;i++) c[i]=(utype) a[i]-s;
      return c;
    }
}

// ------------------------------------------------------ operator scalar * xvector
namespace aurostd {  // namespace aurostd
  template<class utype> xvector<utype>                 // operator scalar * xvector
    operator*(const utype s,const xvector<utype>& a) {
      xvector<utype> c(a.lrows,a.urows);
      for(int i=c.lrows;i<=c.urows;i++) c[i]=(utype) s*a[i];
      return c;
    }
  // namespace aurostd
  template<class utype> xvector<utype>                 // operator xvector * scalar
    operator*(const xvector<utype>& a,const utype s) {
      xvector<utype> c(a.lrows,a.urows);
      for(int i=c.lrows;i<=c.urows;i++) c[i]=(utype) a[i]*((utype)s);
      return c;
    }
}

namespace aurostd {  // namespace aurostd
  template<class utype,class stype> xvector<utype>     // operator scalar * xvector
    operator*(const stype s,const xvector<utype>& a) {
      xvector<utype> c(a.lrows,a.urows);
      for(int i=c.lrows;i<=c.urows;i++) c[i]=((utype) s)*a[i];
      return c;
    }
  // namespace aurostd
  template<class utype,class stype> xvector<utype>     // operator scalar * xvector
    operator*(const xvector<utype>& a,const stype s) {
      xvector<utype> c(a.lrows,a.urows);
      for(int i=c.lrows;i<=c.urows;i++) c[i]=(utype) a[i]*((utype) s);
      return c;
    }
}

// ------------------------------------------------------ operator scalar / xvector
namespace aurostd {  // namespace aurostd
  template<class utype> xvector<utype>                 // operator scalar / xvector
    operator/(const utype s,const xvector<utype>& a) {
      xvector<utype> c(a.lrows,a.urows);
      for(int i=c.lrows;i<=c.urows;i++) c[i]=(utype) s/a[i];
      return c;
    }
  // namespace aurostd
  template<class utype> xvector<utype>                 // operator xvector / scalar
    operator/(const xvector<utype>& a,const utype s) {
      xvector<utype> c(a.lrows,a.urows);
      for(int i=c.lrows;i<=c.urows;i++) c[i]=(utype) a[i]/s;
      return c;
    }
}

namespace aurostd {  // namespace aurostd
  template<class utype,class stype> xvector<utype>     // operator scalar / xvector
    operator/(const stype s,const xvector<utype>& a) {
      xvector<utype> c(a.lrows,a.urows);
      for(int i=c.lrows;i<=c.urows;i++) c[i]=((utype) s)/a[i];
      return c;
    }
  // namespace aurostd
  template<class utype,class stype> xvector<utype>     // operator xvector / scalar
    operator/(const xvector<utype>& a,const stype s) {
      xvector<utype> c(a.lrows,a.urows);
      for(int i=c.lrows;i<=c.urows;i++) c[i]=a[i]/((utype) s);
      return c;
    }
}

//ME20200329 real * complex vector
namespace aurostd {
  template<class utype> xvector<xcomplex<utype> >
    operator*(utype s, const xvector<xcomplex<utype> >& a) {
      xvector<xcomplex<utype> > c(a.lrows, a.urows);
      for (int i = c.lrows; i <= c.urows; i++) {
        c[i].re = s * a[i].re;
        c[i].im = s * a[i].im;
      }
      return c;
    }

  template<class utype> xvector<xcomplex<utype> >
    operator*(const xvector<xcomplex<utype> >& a, utype s) {
      return s * a;
    }

  template<class utype> xvector<xcomplex<utype> >
    operator/(const xvector<xcomplex<utype> >& a, utype s) {
      return ((utype) 1/s) * a;
    }
}

// --------------------------------------------------------------------------------
namespace aurostd {  // namespace aurostd
  template<class utype> xvector<utype>               // operator xvector << xvector
    operator<<(const xvector<utype>& a,const xvector<utype>& b) {
      xvector<utype> c(a.rows+b.rows);
      for(int i=1;i<=c.rows;i++)
        if(i<=a.rows) c[i]=a[a.lrows-1+i];
        else c[i]=b[b.lrows-1+i-a.rows];
      return c;
    }
}

namespace aurostd {  // namespace aurostd
  template<class utype> xvector<utype>               // operator xvector << scalar
    operator<<(const xvector<utype>& a,const utype s) {
      xvector<utype> c(a.rows+1);
      for(int i=1;i<=a.rows;i++)
        c[i]=a[a.lrows-1+i];
      c[a.rows+1]=(utype) s;
      return c;
    }
}

namespace aurostd {  // namespace aurostd
  template<class utype> xvector<utype>               // operator scalar << xvector
    operator<<(const utype s,const xvector<utype>& a) {
      xvector<utype> c(a.rows+1);
      c[1]=(utype) s;
      for(int i=1;i<=a.rows;i++)
        c[i+1]=a[a.lrows-1+i];
      return c;
    }
}

// ----------------------------------------------------------------------------
// ------------------------------------------------------------- conditionals !

namespace aurostd {  // namespace aurostd
  template<class utype> xvector<char>                    // is xvector > scalar ?
    operator>(const xvector<utype>& a,const utype& b) {
      xvector<char> c(a.lrows,a.urows);
      for(int i=a.lrows;i<=a.urows;i++) {
        c[i]=FALSE;
        if(a[i]>b) c[i]=TRUE;
      }
      return c;
    }
}

namespace aurostd {  // namespace aurostd
  template<class utype> xvector<char>                    // is xvector < scalar ?
    operator<(const xvector<utype>& a,const utype& b) {
      xvector<char> c(a.lrows,a.urows);
      for(int i=a.lrows;i<=a.urows;i++) {
        c[i]=FALSE;
        if(a[i]<b) c[i]=TRUE;
      }
      return c;
    }
}

namespace aurostd {  // namespace aurostd
  template<class utype> xvector<char>                    // is xvector == scalar ?
    operator==(const xvector<utype>& a,const utype& b) {
      xvector<char> c(a.lrows,a.urows);
      for(int i=a.lrows;i<=a.urows;i++) {
        c[i]=FALSE;
        if(a[i]==b) c[i]=TRUE;
      }
      return c;
    }
}

namespace aurostd {  // namespace aurostd
  template<class utype> xvector<char>                    // is xvector > xvector ?
    operator>(const xvector<utype>& a,const xvector<utype>& b) {
      if(a.rows!=b.rows) {
        string function = XPID + "aurostd::xvector::operator>:";
        stringstream message;
        message << "failure in operator> (xvector > xvector)";
        throw aurostd::xerror(_AFLOW_FILE_NAME_, function, message, _INDEX_MISMATCH_);
      }
      xvector<char> c(a.lrows,a.urows);
      for(int i=a.lrows,ii=b.lrows;i<=a.urows;i++,ii++) {
        c[i]=FALSE;
        if(a[i]>b[ii]) c[i]=TRUE;
      }
      return c;
    }
}

namespace aurostd {  // namespace aurostd
  template<class utype> xvector<char>                    // is xvector < xvector ?
    operator<(const xvector<utype>& a,const xvector<utype>& b) {
      if(a.rows!=b.rows)  {
        string function = XPID + "aurostd::xvector::operator<:";
        stringstream message;
        message << "failure in operator> (xvector < xvector)";
        throw aurostd::xerror(_AFLOW_FILE_NAME_, function, message, _INDEX_MISMATCH_);
      }
      xvector<char> c(a.lrows,a.urows);
      for(int i=a.lrows,ii=b.lrows;i<=a.urows;i++,ii++) {
        c[i]=FALSE;
        if(a[i]<b[ii]) c[i]=TRUE;
      }
      return c;
    }
}

namespace aurostd {  // namespace aurostd
  template<class utype> bool                             // is xvector == xvector ?
    identical(const xvector<utype>& a,const xvector<utype>& b,const utype& _tol_) {
      if(a.rows!=b.rows)  {
        string function = XPID + "aurostd::xvector::identical():";
        stringstream message;
        message << "failure in function identical (xvector == xvector)[1]";
        throw aurostd::xerror(_AFLOW_FILE_NAME_, function, message, _INDEX_MISMATCH_);
      }
      bool output=TRUE;
      if(a.isfloat || a.iscomplex) {
        for(int i=a.lrows,ii=b.lrows;i<=a.urows;i++,ii++) {
          if((abs(a[i]-b[ii])/(abs(a[i])+abs(b[ii])+_tol_))>_tol_)  output=FALSE; //SC20180115
          // output=output*(((abs(a[i]-b[ii]))/(abs(a[i])+abs(b[ii])+_tol_))<=_tol_);//SC20180115
          // output=output*(abs(a[i]-b[ii])<=_tol_); //SC pre 20180115
        }
        if(output==FALSE) return (bool) output;
      } else {
        for(int i=a.lrows,ii=b.lrows;i<=a.urows;i++,ii++) {
          if(a[i]!=b[ii]) output=FALSE; //SC20180115
          // output=output*(a[i]==b[ii]); //SC20180115
        }
        if(output==FALSE) return (bool) output;
      }
      return (bool) output;
    }
}

// check if all entries of an xvector are equal
namespace aurostd { //namespace aurostd //DX20210503
  template<class utype> bool identical(const xvector<utype>& a, utype tol) {
    for(int i=a.lrows;i<=a.urows;i++){
      if(isdifferent(a[i],a[0],tol)){ return false; }
    }
    return true; //includes case when xvector is empty
  }
}

namespace aurostd {  // namespace aurostd
  template<class utype> bool                             // is xvector == xvector ?
    identical(const xvector<utype>& a,const xvector<utype>& b) {
      return (bool) identical(a,b,(utype) _AUROSTD_XVECTOR_TOLERANCE_IDENTITY_);
    }
}

namespace aurostd {  // namespace aurostd
  template<class utype> bool                             // is xvector == xvector ?
    operator==(const xvector<utype>& a,const xvector<utype>& b) {
      return (bool) identical(a,b,(utype) _AUROSTD_XVECTOR_TOLERANCE_IDENTITY_);
    }
}

namespace aurostd {  // namespace aurostd
  template<class utype> bool                             // is xvector!=xvector ?
    isdifferent(const xvector<utype>& a,const xvector<utype>& b,const utype& _tol_) {
      return (bool) !identical(a,b,_tol_);
    }
}

namespace aurostd {  // namespace aurostd
  template<class utype> bool                             // is xvector!=xvector ?
    isdifferent(const xvector<utype>& a,const xvector<utype>& b) {
      return (bool) !identical(a,b,(utype) _AUROSTD_XVECTOR_TOLERANCE_IDENTITY_);
    }
}

namespace aurostd {  // namespace aurostd
  template<class utype> bool                             // is xvector == xvector ?
    isequal(const xvector<utype>& a,const xvector<utype>& b,const utype& _tol_) {
      return (bool) identical(a,b,_tol_);
    }
  bool _aurostd_initialize_isequal(const xvector<int>& a,const xvector<int>& b,const int& _tol_) { return isequal(a,b,_tol_);}
  bool _aurostd_initialize_isequal(const xvector<uint>& a,const xvector<uint>& b,const uint& _tol_) { return isequal(a,b,_tol_);} //CO20180409
  bool _aurostd_initialize_isequal(const xvector<float>& a,const xvector<float>& b,const float& _tol_) { return isequal(a,b,_tol_);}
  bool _aurostd_initialize_isequal(const xvector<double>& a,const xvector<double>& b,const double& _tol_) { return isequal(a,b,_tol_);}
}

namespace aurostd {  // namespace aurostd
  template<class utype> bool                             // is xvector == xvector ?
    isequal(const xvector<utype>& a,const xvector<utype>& b) {
      return (bool) identical(a,b,(utype) _AUROSTD_XVECTOR_TOLERANCE_IDENTITY_);
    }
  bool _aurostd_initialize_isequal(const xvector<int>& a,const xvector<int>& b) { return isequal(a,b);}
  bool _aurostd_initialize_isequal(const xvector<uint>& a,const xvector<uint>& b) { return isequal(a,b);} //CO20180409
  bool _aurostd_initialize_isequal(const xvector<float>& a,const xvector<float>& b) { return isequal(a,b);}
  bool _aurostd_initialize_isequal(const xvector<double>& a,const xvector<double>& b) { return isequal(a,b);}
}

namespace aurostd {  // namespace aurostd
  template<class utype> bool                             // is xvector!=xvector ?
    operator!=(const xvector<utype>& a,const xvector<utype>& b) {
      return (bool) !identical(a,b,(utype) _AUROSTD_XVECTOR_TOLERANCE_IDENTITY_);
    }
}

namespace aurostd {  // namespace aurostd
  template<class utype> bool
    isinteger(const xvector<utype>& a,const utype& tol) { //CO20180409
      for(int i=a.lrows;i<=a.urows;i++)
        if(isinteger(a[i],tol)==FALSE) return FALSE; //CO20180409
      return TRUE;
    }
  //[CO20191201 - OBSOLETE]bool _aurostd_initialize_isinteger(const xvector<int>& a) { return isinteger(a);}
  //[CO20191201 - OBSOLETE]bool _aurostd_initialize_isinteger(const xvector<uint>& a) { return isinteger(a);} //CO20180409
  //[CO20191201 - OBSOLETE]bool _aurostd_initialize_isinteger(const xvector<float>& a) { return isinteger(a);}
  //[CO20191201 - OBSOLETE]bool _aurostd_initialize_isinteger(const xvector<double>& a) { return isinteger(a);}
}

//ME20180702 - Tests if vector is the zero vector
namespace aurostd {
  template<class utype> bool
    iszero(const xvector<utype>& a,double tol) {
      for(int i=a.lrows;i<=a.urows;i++){
        if(!iszero(a[i],tol)){return false;}
      }
      return true; 
    }
  //[CO20191201 - OBSOLETE]bool _aurostd_initialize_iszero(const xvector<int>& a) { return iszero(a);}
  //[CO20191201 - OBSOLETE]bool _aurostd_initialize_iszero(const xvector<uint>& a) { return iszero(a);}
  //[CO20191201 - OBSOLETE]bool _aurostd_initialize_iszero(const xvector<float>& a) { return iszero(a);}
  //[CO20191201 - OBSOLETE]bool _aurostd_initialize_iszero(const xvector<double>& a) { return iszero(a);}
}

// ------------------------------------------------------------ std::cout operations

//namespace aurostd {  // namespace aurostd
//template<class utype>
//std::ostream& operator<< (std::ostream& buf,const xvector<utype>& x) {
//char buf1[80],*iobuf;                                    
//utype xi;
//if(!x.isfloat) {
//if(x.size==sizeof(char))
//iobuf= " %4d";        
//if(x.size==sizeof(int))
//iobuf= " %4i";        
//if(x.size==sizeof(long int))
//iobuf= " %9i";        
//} else {
//if(!x.iscomplex && x.size==sizeof(float))
//iobuf= " %7.3le";
//if(!x.iscomplex && x.size==sizeof(double))
//iobuf= " %11.4le";
//if(!x.iscomplex && x.size==sizeof(long double))
//iobuf= " %13.5le";
//if(x.iscomplex && x.size==sizeof(complex<float>))
//iobuf= " (%7.3le,%7.3le)";
//if(x.iscomplex && x.size==sizeof(complex<double>))
//iobuf= " (%11.4le,%11.4le)";
//if(x.iscomplex && x.size==sizeof(complex<long double>))
//iobuf= " (%13.5le,%13.5le)";
//}
//for(int i=x.lrows;i<=x.urows;i++) {
//xi=x[i];
//if(!x.isfloat) {  
//sprintf(buf1,"[%2i]  ",i);
//buf << buf1;
//}
////    sprintf(buf1,iobuf+((xi >=0) ? 0 :1 ),xi);
//if(!x.iscomplex)
//sprintf(buf1,iobuf,xi);
//else
//sprintf(buf1,iobuf,real(xi),imag(xi));
//buf << buf1;
//if(!x.isfloat)
//buf << endl;
//else
//if(i<x.urows) buf << "  ";
//}
//return buf;
//}
//}

namespace aurostd {  // namespace aurostd
  template<class utype>                            // operator <<  xvector<>
    std::ostream& operator<< (std::ostream& buf,const xvector<utype>& x) {
      char buf1[80];
      string iobuf;                                    
      utype xi=0;
      if(!aurostd::_isfloat(xi)) {
        if(aurostd::_size(xi)==sizeof(char))
          iobuf= "%4d";        
        if(aurostd::_size(xi)==sizeof(int))
          //	iobuf= " %4i";        
          iobuf="%11i";        
        if(aurostd::_size(xi)==sizeof(long int))
          iobuf= "%9i";        
        if(aurostd::_size(xi)==sizeof(uint)) //CO20180409
          //	iobuf= " %4i";        
          iobuf="%11i";        
        if(aurostd::_size(xi)==sizeof(unsigned long int)) //CO20180409
          iobuf= "%9i";        
      } else {
        if(!aurostd::_iscomplex(xi) && aurostd::_size(xi)==sizeof(float))
          iobuf="%7.3le";
        if(!aurostd::_iscomplex(xi) && aurostd::_size(xi)==sizeof(double))
          iobuf="%11.4le";
        if(!aurostd::_iscomplex(xi) && aurostd::_size(xi)==sizeof(long double))
          iobuf="%13.5le";
        //    if(aurostd::_iscomplex(xi) && aurostd::_size(xi)==sizeof(complex<float>))
        //      iobuf= " (%7.3le,%7.3le)";
        //    if(aurostd::_iscomplex(xi) && aurostd::_size(xi)==sizeof(complex<double>))
        //      iobuf= " (%11.4le,%11.4le)";
        //    if(aurostd::_iscomplex(xi) && aurostd::_size(xi)==sizeof(complex<long double>))
        //      iobuf= " (%13.5le,%13.5le)";
      }
      if(x.rows>0) {
        for(int i=x.lrows;i<=x.urows;i++) {
          xi=x[i];
          // if(!aurostd::_isfloat(xi)){                              // for index [n]
          //	sprintf(buf1,"[%2i]  ",i);                // for index [n]
          //	buf << buf1;                              // for index [n]
          // }                                                // for index [n]
          //    sprintf(buf1,iobuf.c_str()+((xi >=0) ? 0 :1 ),xi);
          if(!aurostd::_iscomplex(xi)) {
            sprintf(buf1,iobuf.c_str(),aurostd::_real(xi));
            buf << buf1;
          } else {
            //      sprintf(buf1,iobuf.c_str(),real(xi),imag(xi));
            buf << xi << "";  // problem is in << of xcomplex
          }
          //      if(!aurostd::_isfloat(xi))                          // remove newline for integers
          //	buf << endl;                              // remove newline for integers
          //  else                                            // remove newline for integers
          if(i<x.urows) buf << " ";
        }
      } else {
        buf << " xvector=null ";  //CO20200731 - null vector
      }
      return buf;
    }
}

// ----------------------------------------------------------------------------
// ------------------------------------------------------ xvector constrtuction
// reshape from scalars
namespace aurostd {  
  template<class utype>
    xvector<utype> reshape(const utype& s1) {
      xvector<utype> v(1);
      v(1)=s1;
      return v;
    }

  template<class utype>
    xvector<utype> reshape(const utype& s1,const utype& s2) {
      xvector<utype> v(2);
      v(1)=s1;v(2)=s2;
      return v;
    }

  template<class utype>
    xvector<utype> reshape(const utype& s1,const utype& s2,const utype& s3) {
      xvector<utype> v(3);
      v(1)=s1;v(2)=s2;v(3)=s3;
      return v;
    }

  template<class utype>
    xvector<utype> reshape(const utype& s1,const utype& s2,const utype& s3,const utype& s4) {
      xvector<utype> v(4);
      v(1)=s1;v(2)=s2;v(3)=s3;v(4)=s4;
      return v;
    }

  template<class utype>
    xvector<utype> reshape(const utype& s1,const utype& s2,const utype& s3,const utype& s4,const utype& s5) {
      xvector<utype> v(5);
      v(1)=s1;v(2)=s2;v(3)=s3;v(4)=s4;v(5)=s5;
      return v;
    }

  template<class utype>
    xvector<utype> reshape(const utype& s1,const utype& s2,const utype& s3,const utype& s4,const utype& s5,const utype& s6) {
      xvector<utype> v(6);
      v(1)=s1;v(2)=s2;v(3)=s3;v(4)=s4;v(5)=s5;v(6)=s6;
      return v;
    }

}

namespace aurostd {
  template<class utype> xvector<utype> null_xv() __xprototype { //CO20200731
    xvector<utype> a;a.null();
    return a;
  }
  template<class utype> xvector<utype> ones_xv(int nh,int nl) __xprototype { //CO20190419
    xvector<utype> a(nh,nl);
    for(int i=a.lrows;i<=a.urows;i++){a[i]=(utype)1;}
    return a;
  }
  template<class utype> xvector<utype> box_filter_xv(int window,int lrows) __xprototype {  //CO20190419
    xvector<utype> filter=aurostd::ones_xv<utype>(window+(lrows-1),lrows);filter/=(utype)window;
    return filter;
  }
#define STDDEV_TRUNCATE_GAUSSIAN 4 //after 4 stddev's, gaussian is effectively 0
  template<class utype> xvector<utype> gaussian_filter_xv(utype sigma) __xprototype { //CO20190419
    int half_width=(int) (sigma * STDDEV_TRUNCATE_GAUSSIAN);
    int window=2*half_width+1;
    if(window%2==0){window++;}
    return gaussian_filter_xv<utype>(sigma,window); //if you need lrows!=1, use shiftlrows()
  }
  template<class utype> xvector<utype> gaussian_filter_xv(utype sigma,int window,int lrows) __xprototype { //CO20190419
    if(window%2==0){throw aurostd::xerror(_AFLOW_FILE_NAME_,"aurostd::gaussian_filter_xv():","window should NOT be even (window="+aurostd::utype2string(window)+")",_INPUT_ILLEGAL_);}
    xvector<utype> filter(window+(lrows-1),lrows);
    int ind=lrows;utype x=0.0;
    for(int val=-window/2;val<=window/2;val++){
      x=(utype)val; //will look like -3 -2 -1 0 1 2 3
      filter[ind++]=std::exp(-(x*x)/((utype)2*sigma*sigma));
    }
    filter/=(utype)aurostd::sum(filter);
    return filter;
  }
}

// ----------------------------------------------------------------------------
// -------------------------------------------------------------- xvector casts

namespace aurostd {  // namespace aurostd
  template<class utype>                                 // conversion to long double
    xvector<long double> xlongdouble(const xvector<utype> &a) {
      xvector<long double> c(a.urows,a.lrows);
      for(int i=a.lrows;i<=a.urows;i++)
        c[i]=(long double) a[i];
      return c;
    }
}

namespace aurostd {  // namespace aurostd
  template<class utype>                                 // conversion to double
    xvector<double> xdouble(const xvector<utype> &a) {
      xvector<double> c(a.urows,a.lrows);
      for(int i=a.lrows;i<=a.urows;i++)
        c[i]=(double) a[i];
      return c;
    }
}

namespace aurostd {  // namespace aurostd
<<<<<<< HEAD
  template<class utype>                          // function mod
    xvector<utype> mod(const xvector<utype> &a,utype d) {  //CO20200127
      xvector<utype> c(a.urows,a.lrows);
      for(int i=a.lrows;i<=a.urows;i++)
        c[i]=aurostd::mod(a[i],d);
      return c;
    }
=======
  template<class utype>                                 // function mod_floored
    xvector<utype> mod_floored(const xvector<utype> &a,utype d) {  // SD20220117
      xvector<utype> c(a.urows,a.lrows);
      for(int i=a.lrows;i<=a.urows;i++)
          c[i]=mod_floored(a[i],d);
      return c;
    }    
>>>>>>> 641fdffd
}

namespace aurostd {  // namespace aurostd
  template<class utype>                          // function floor
    xvector<double> floor(const xvector<utype> &a) {
      xvector<double> c(a.urows,a.lrows);
      for(int i=a.lrows;i<=a.urows;i++)
        c[i]=std::floor(a[i]);
      return c;
    }
}

namespace aurostd {  // namespace aurostd
  template<class utype>                           // function ceil
    xvector<double> ceil(const xvector<utype> &a) {
      xvector<double> c(a.urows,a.lrows);
      for(int i=a.lrows;i<=a.urows;i++)
        c[i]=std::ceil(a[i]);
      return c;
    }
}

namespace aurostd {  // namespace aurostd
  template<class utype>                           // function round
    xvector<double> round(const xvector<utype> &a) {
      xvector<double> c(a.urows,a.lrows);
      for(int i=a.lrows;i<=a.urows;i++)
        // c[i]=std::round(a[i]);
        c[i]=round(a[i]);
      return c;
    }
}

namespace aurostd {  // namespace aurostd
  template<class utype>                           // function trunc
    xvector<double> trunc(const xvector<utype> &a) {
      xvector<double> c(a.urows,a.lrows);
      for(int i=a.lrows;i<=a.urows;i++)
        //   c[i]=std::trunc(a[i]);
        c[i]=trunc(a[i]);
      return c;
    }
}

namespace aurostd {  // namespace aurostd
  template<class utype>                                 // conversion to float
    xvector<float> xfloat(const xvector<utype> &a) {
      xvector<float> c(a.urows,a.lrows);
      for(int i=a.lrows;i<=a.urows;i++)
        c[i]=(float) a[i];
      return c;
    }
}

namespace aurostd {  // namespace aurostd
  template<class utype>                                 // conversion to long int
    xvector<long int> xlongint(const xvector<utype> &a) {
      xvector<long int> c(a.urows,a.lrows);
      for(int i=a.lrows;i<=a.urows;i++)
        c[i]=(long int) a[i];
      return c;
    }
}

namespace aurostd {  // namespace aurostd
  template<class utype>                                 // conversion to int
    xvector<int> xint(const xvector<utype> &a) {
      xvector<int> c(a.urows,a.lrows);
      for(int i=a.lrows;i<=a.urows;i++)
        c[i]=(int) a[i];
      return c;
    }
}

namespace aurostd {  // namespace aurostd
  template<class utype>                                 // conversion to char
    xvector<char> xchar(const xvector<utype> &a) {
      xvector<char> c(a.urows,a.lrows);
      for(int i=a.lrows;i<=a.urows;i++)
        c[i]=(char) a[i];
      return c;
    }
}

namespace aurostd {                   // conversion to vector<utype>
  template<class utype> vector<utype>
    xvector2vector(const xvector<utype> & xvec) {
      int isize=xvec.rows;
      vector<utype> vvector(isize);
      for(int i=0;i<isize;i++)
        vvector[i]=xvec(i+xvec.lrows);
      return vvector;
    }
}

namespace aurostd {                   // conversion to xvector<utype>
  template<class utype> xvector<utype>
    vector2xvector(const vector<utype>& vec,int lrows) { //CO20180409
      int isize=vec.size();
      xvector<utype> xvec(isize+lrows-1,lrows); //CO20180409
      for(int i=lrows;i<=isize+lrows-1;i++) //CO20180409
        xvec[i]=vec[i-lrows]; //CO20180409
      return xvec;
    }
  template<class utype> xvector<utype>
    vector2xvector(const vector<string>& vec,int lrows) { //CO20180409
      int isize=vec.size();
      xvector<utype> xvec(isize+lrows-1,lrows); //CO20180409
      for(int i=lrows;i<=isize+lrows-1;i++) //CO20180409
        xvec[i]=aurostd::string2utype<utype>(vec[i-lrows]); //CO20180409
      return xvec;
    }
}

//CO20190516
namespace aurostd {                   // conversion from xvector<int> to xvector<double>
  xvector<double> xvectorint2double(const xvector<int>& a){
    xvector<double> b(a.urows,a.lrows);
    for(int i=a.lrows;i<=a.urows;i++){b[i]=(double)a[i];}  //nint is for safety
    return b;
  }
}

//CO20190516
namespace aurostd {                   // conversion from xvector<double> to xvector<int>
  xvector<int> xvectordouble2int(const xvector<double>& a,bool check_int){
    xvector<int> b(a.urows,a.lrows);
    if(check_int){
      for(int i=a.lrows;i<=a.urows;i++){
        if(!isinteger(a[i])){throw aurostd::xerror(_AFLOW_FILE_NAME_,"aurostd::xvectordouble2int():","non-integer found",_INPUT_ILLEGAL_);}
      }
    }
    for(int i=a.lrows;i<=a.urows;i++){b[i]=(int)nint(a[i]);}  //nint is for safety
    return b;
  }
}

// ----------------------------------------------------------------------------
// ------------------------------------------------------- set reset operations

namespace aurostd {  // namespace aurostd
  template<class utype>
    void xvector<utype>::reset(void) {
      for(int i=lrows;i<=urows;i++) corpus[i]=(utype) 0.0;
    }
  template<class utype>                              // function reset xvector<>
    void reset(xvector<utype>& a) {
      for(int i=a.lrows;i<=a.urows;i++) a[i]=(utype) 0.0;
    }
}

namespace aurostd {  // namespace aurostd
  template<class utype>
    void xvector<utype>::clear(void) {
      //[CO20190808 - this is ideal behavior of clear, but to avoid seg faults with size changes, simply reset() instead]xvector<utype> a;copy(a);
      reset(); //CO20191110
    }
  template<class utype>                              // function clear xvector<>
    void clear(xvector<utype>& b) {
      //[CO20190808 - this is ideal behavior of clear, but to avoid seg faults with size changes, simply reset() instead]xvector<utype> a;b=a;
      b.reset(); //CO20191110
    }
  template<class utype>
    void xvector<utype>::null(void) {  //CO20200731 - to create null vector
      free();
    }
}

namespace aurostd {  // namespace aurostd
  template<class utype>
    void xvector<utype>::set(const utype& s) {
      for(int i=lrows;i<=urows;i++) corpus[i]=(utype) s;
    }
  template<class utype>                                // function set xvector<>
    void set(xvector<utype>& a, const utype& s) {
      for(int i=a.lrows;i<=a.urows;i++) a[i]=(utype) s;
    }
}

// ----------------------------------------------------------------------------
// --------------------------------------- abs/sign/modulus/sum/nint operations

namespace aurostd {  // namespace aurostd
  template<class utype> xvector<utype>                // function vabs xvector<>
    vabs(const xvector<utype>& a) {
      xvector<utype> c(a.lrows,a.urows);
      for(int i=c.lrows;i<=c.urows;i++)
        c[i]=(utype) aurostd::abs(a[i]);  // (if any abs is defined on utype)
      return c;
    }
}

namespace aurostd {  // namespace aurostd
  template<class utype> xvector<utype>                // function abs xvector<>
    abs(const xvector<utype>& a) {
      xvector<utype> c(a.lrows,a.urows);
      for(int i=c.lrows;i<=c.urows;i++)
        c[i]=(utype) aurostd::abs(a[i]);  // (if any abs is defined on utype)
      return c;
    }
}

namespace aurostd {  // namespace aurostd
  template<class utype> xvector<utype>                // function sign xvector<>
    sign(const xvector<utype>& a) {
      xvector<utype> c(a.lrows,a.urows);
      for(int i=c.lrows;i<=c.urows;i++)
        c[i]=(utype) aurostd::sign(a[i]);  // (if any abs is defined on utype)
      return c;
    }
}

namespace aurostd {  // namespace aurostd
  template<class utype> xvector<utype>                // function nint xvector<>
    nint(const xvector<utype>& a) {
      xvector<utype> c(a.lrows,a.urows);
      for(int i=c.lrows;i<=c.urows;i++)
        c[i]=(utype) aurostd::nint(a[i]);  // (if any nint is defined on utype)
      return c;
    }
}

namespace aurostd {  // namespace aurostd
  template<class utype>                            // function modulus xvector<>
    utype modulus(const xvector<utype>& a) {
      utype c=(utype) 0.0;
      for(int i=a.lrows;i<=a.urows;i++)
        //      c+=(utype) std::abs(a[i]*a[i]);   // ABS FIX
        c+=(utype) abs(a[i]*a[i]);
      c=(utype) std::sqrt((double) c);
      return c;
    }
}

namespace aurostd {  // namespace aurostd
  template<class utype>                           // function modulussquare xvector<>
    utype modulussquare(const xvector<utype>& a) {
      utype c=(utype) 0.0;
      for(int i=a.lrows;i<=a.urows;i++)
        //     c+=(utype) std::abs(a[i]*a[i]); // ABS FIX
        c+=(utype) abs(a[i]*a[i]);
      return c;
    }
}

namespace aurostd {  // namespace aurostd
  template<class utype>                           // function modulus2 xvector<>
    utype modulus2(const xvector<utype>& a) {
      return modulussquare(a);
    }
}

namespace aurostd {  // namespace aurostd
  template<class utype>                                // function sum xvector<>
    utype sum(const xvector<utype>& a) {
      if(a.rows==0) return (utype)0; //CO20200731 - null vector
      utype c=a[a.lrows];
      for(int i=a.lrows+1;i<=a.urows;i++)
        c+=a[i];
      return c;
    }
}

// ----------------------------------------------------------------------------
// --------------------------------------------------------- min max operations

namespace aurostd {  // namespace aurostd
  template<class utype>                                 // function min xvector<>
    utype min(const xvector<utype>& a) {
      if(a.rows==0) return (utype)AUROSTD_NAN; //CO20200731 - null vector
      utype c=a[a.lrows];
      for(int i=a.lrows+1;i<=a.urows;i++)
        c=c < a[i] ? c:a[i];
      return c;
    }
}

namespace aurostd {  // namespace aurostd
  template<class utype>                                 // function min xvector<>
    utype min(const xvector<utype>& a,int& index) {
      if(a.rows==0) return (utype)AUROSTD_NAN; //CO20200731 - null vector
      utype c=a[a.lrows];
      index=a.lrows;
      for(int i=a.lrows+1;i<=a.urows;i++)
        if(a[i]<c) {
          c=a[i];
          index=i;
        }
      return c;
    }
}

namespace aurostd {  // namespace aurostd
  template<class utype>                                // function mini xvector<>
    int mini(const xvector<utype>& a) {
      if(a.rows==0) return AUROSTD_MAX_INT; //CO20200731 - null vector
      utype c=a[a.lrows];
      int index=a.lrows;
      for(int i=a.lrows+1;i<=a.urows;i++)
        if(a[i]<c) {
          c=a[i];
          index=i;
        }
      return index;
    }
}

namespace aurostd {  // namespace aurostd
  template<class utype>                                 // function max xvector<>
    utype max(const xvector<utype>& a) {
      if(a.rows==0) return -(utype)AUROSTD_NAN; //CO20200731 - null vector
      utype c=a[a.lrows];
      for(int i=a.lrows+1;i<=a.urows;i++)
        c=c > a[i] ? c:a[i];
      return c;
    }
}

namespace aurostd {  // namespace aurostd
  template<class utype>                                 // function max xvector<>
    utype max(const xvector<utype>& a,int& index) {
      if(a.rows==0) return -(utype)AUROSTD_NAN; //CO20200731 - null vector
      utype c=a[a.lrows];
      index=a.lrows;
      for(int i=a.lrows+1;i<=a.urows;i++)
        if(a[i]>c) {
          c=a[i];
          index=i;
        }
      return c;
    }
}

namespace aurostd {  // namespace aurostd
  template<class utype>                                // function maxi xvector<>
    int maxi(const xvector<utype>& a) {
      if(a.rows==0) return AUROSTD_MAX_INT; //CO20200731 - null vector
      utype c=a[a.lrows];
      int index=a.lrows;
      for(int i=a.lrows+1;i<=a.urows;i++)
        if(a[i]>c) {
          c=a[i];
          index=i;
        }
      return index;
    }
}

// ----------------------------------------------------------------------------
// roundoff operations
namespace aurostd {  // namespace aurostd
  template<class utype> xvector<utype>  // function roundoff clear small elements
    roundoff(const xvector<utype>& a,utype _tol_) {
      xvector<utype> c(a.lrows,a.urows);
      for(int i=c.lrows;i<=c.urows;i++) {
        c[i]=roundoff(a[i],_tol_); //CO20180409
        //if(abs(a[i])<(utype) _tol_) c[i]=a[i]=(utype) 0.0; else  c[i]=a[i];
        // c[i]=nint(a[i]/_tol_)*_tol_;
      }
      return c;
    }

  xvector<float>  _aurostd_initialize_roundoff(const xvector<float>& a) { return roundoff(a);} //CO20180409
  xvector<double> _aurostd_initialize_roundoff(const xvector<double>& a) { return roundoff(a);} //CO20180409

}

//[OBSOLETE CO20180409]namespace aurostd {  // namespace aurostd
//[OBSOLETE CO20180409]  template<class utype> xvector<utype>  // function roundoff clear small elements
//[OBSOLETE CO20180409]  roundoff(const xvector<utype>& a) {
//[OBSOLETE CO20180409]    return roundoff(a,(utype) _AUROSTD_XVECTOR_TOLERANCE_ROUNDOFF_);
//[OBSOLETE CO20180409]  }
//[OBSOLETE CO20180409]}

// ----------------------------------------------------------------------------
// GCD //CO20180409
namespace aurostd {
  void GCD(const xvector<int>& vab,int& gcd){
    // find first nonzero entry
    int counter=0;
    bool set=false;
    for(int i=vab.lrows;i<=vab.urows&&!set;i++) { //find first non-zero entry
      if(vab[i]) {
        counter=i;
        set=true;
      }
    }
    if(!set) {throw aurostd::xerror(_AFLOW_FILE_NAME_,"aurostd::GCD():","gcd(0,0) is undefined",_VALUE_ILLEGAL_);}  //special case
    gcd=vab[counter];
    for(int i=counter+1;i<=vab.urows;i++){if(vab[i]){GCD(gcd,vab[i],gcd);}}// if we use chullpoint, there will be 0's!
  }
  void GCD(const xvector<int>& va,const xvector<int>& vb,xvector<int>& vgcd){
    if(va.rows==0){throw aurostd::xerror(_AFLOW_FILE_NAME_,"aurostd::GCD():","va.rows==0",_INDEX_ILLEGAL_);}
    xvector<int> vx(va.urows,va.lrows),vy(va.urows,va.lrows);
    return GCD(va,vb,vgcd,vx,vy);
  }
  void GCD(const xvector<int>& va,const xvector<int>& vb,xvector<int>& vgcd,xvector<int>& vx,xvector<int>& vy){
    if(va.rows==0){throw aurostd::xerror(_AFLOW_FILE_NAME_,"aurostd::GCD():","va.rows==0",_INDEX_ILLEGAL_);}
    //va vs. vb
    if(va.lrows!=vb.lrows){throw aurostd::xerror(_AFLOW_FILE_NAME_,"aurostd::GCD():","va.lrows!=vb.lrows",_INDEX_MISMATCH_);}
    if(va.urows!=vb.urows){throw aurostd::xerror(_AFLOW_FILE_NAME_,"aurostd::GCD():","va.urows!=vb.urows",_INDEX_MISMATCH_);}
    //va vs. vgcd
    if(va.lrows!=vgcd.lrows || va.urows!=vgcd.urows){xvector<int> vgcd_tmp(va);vgcd=vgcd_tmp;}
    //va vs. vx
    if(va.lrows!=vx.lrows || va.urows!=vx.urows){xvector<int> vx_tmp(va);vx=vx_tmp;}
    //va vs. vy
    if(va.lrows!=vy.lrows || va.urows!=vy.urows){xvector<int> vy_tmp(va);vy=vy_tmp;}
    for(int i=va.lrows;i<=va.urows;i++){GCD(va[i],vb[i],vgcd[i],vx[i],vy[i]);}
  }
  int LCM(const xvector<int>& in_V){
    // find first nonzero entry
    int counter;
    bool set=false;
    for(int i=in_V.lrows;i<=in_V.urows&&!set;i++) {
      if(in_V[i]) {
        counter=i;
        set=true;
      }
    }
    if(!set) {return 0;}  //special, trivial case: lcm must really be positive
    int lcm=in_V[counter];
    for(int i=counter+1;i<=in_V.urows;i++){if(in_V[i]){lcm=LCM(lcm,in_V[i]);}}// if we use chullpoint, there will be 0's!
    return lcm;
  }
}

namespace aurostd {
  template<class utype> void reduceByGCD(const xvector<utype>& in_V, xvector<utype>& out_V, utype tol)
    //DX20191125 [OBSOLETE]   reduceByGCD(const xvector<utype>& in_V,const utype& tol)
  { //CO20200106 - patching for auto-indenting
    //DX20191125 [OBSOLETE] xvector<utype> out_V=in_V;
    out_V=in_V;
    if(!isinteger(out_V,tol)){return;} //nothing to reduce //DX20191125 - return type is void

    xvector<int> v1(in_V.lrows,in_V.urows); //cast to xvector of ints
    for(int i=in_V.lrows;i<=in_V.urows;i++){v1[i]=nint(in_V[i]);}
    int denom=0;
    GCD(v1,denom);
    if(denom!=0){v1/=denom;}  //safety
    for(int i=v1.lrows;i<=v1.urows;i++){out_V[i]=(utype)v1[i];}  //cast back
    //DX20191125 [OBSOLETE] return out_V;
  }
  //xvector<int> reduceByGCD(const xvector<int>& in_V){
  //  xvector<int> out_V=in_V;
  //  int denom=GCD(in_V);
  //  if(denom!=1){out_V/=denom;}
  //  return out_V;
  //}
}

// ----------------------------------------------------------------------------
// GCD //DX20191122
// vector version (modeled after CO's xvector version)
namespace aurostd {
  void GCD(const vector<int>& vab,int& gcd){
    // find first nonzero entry
    int counter=0;
    bool set=false;
    // REMOVE for(int i=vab.lrows;i<=vab.urows&&!set;i++)
    for(uint i=0;i<vab.size()&&!set;i++)
    { //CO20200106 - patching for auto-indenting
      if(vab[i]) {
        counter=i;
        set=true;
      }
    }
    if(!set) {throw aurostd::xerror(_AFLOW_FILE_NAME_,"aurostd::GCD():","gcd(0,0) is undefined",_VALUE_ILLEGAL_);}  //special case
    gcd=vab[counter];
    for(uint i=counter+1;i<vab.size();i++){if(vab[i]){GCD(gcd,vab[i],gcd);}}// if we use chullpoint, there will be 0's!
  }
  int LCM(const vector<int>& in_V){
    // find first nonzero entry
    int counter;
    bool set=false;
    for(uint i=0;i<in_V.size()&&!set;i++) {
      if(in_V[i]) {
        counter=i;
        set=true;
      }
    }
    if(!set) {return 0;}  //special, trivial case: lcm must really be positive
    int lcm=in_V[counter];
    for(uint i=counter+1;i<in_V.size();i++){if(in_V[i]){lcm=LCM(lcm,in_V[i]);}}// if we use chullpoint, there will be 0's!
    return lcm;
  }
}

namespace aurostd {
  template<class utype> void reduceByGCD(const vector<utype>& in_V, vector<utype>& out_V, utype tol){
    //DX20191125 [OBSOLETE] vector<utype> out_V=in_V;
    out_V=in_V;
    for(uint i=0;i<out_V.size();i++){ 
      if(!isinteger(out_V[i],tol)){return;}
    }

    vector<int> v1; v1.resize(in_V.size()); //cast to vector of ints
    for(uint i=0;i<in_V.size();i++){v1[i]=nint(in_V[i]);}
    int denom=0;
    GCD(v1,denom);
    if(denom!=0){for(uint i=0;i<v1.size();i++){v1[i]/=denom;}}
    for(uint i=0;i<v1.size();i++){out_V[i]=(utype)v1[i];}  //cast back
    //DX20191125 [OBSOLETE] return out_V;
  }
}

// ----------------------------------------------------------------------------
// GCD //DX20191122
// deque version (modeled after CO's xvector version)
namespace aurostd {
  void GCD(const deque<int>& vab,int& gcd){
    // find first nonzero entry
    int counter;
    bool set=false;
    // REMOVE for(int i=vab.lrows;i<=vab.urows&&!set;i++)
    for(uint i=0;i<vab.size()&&!set;i++)
    { //CO20200106 - patching for auto-indenting
      if(vab[i]) {
        counter=i;
        set=true;
      }
    }
    if(!set) {throw aurostd::xerror(_AFLOW_FILE_NAME_,"aurostd::GCD():","gcd(0,0) is undefined",_VALUE_ILLEGAL_);}  //special case
    gcd=vab[counter];
    for(uint i=counter+1;i<vab.size();i++){if(vab[i]){GCD(gcd,vab[i],gcd);}}// if we use chullpoint, there will be 0's!
  }
  int LCM(const deque<int>& in_V){
    // find first nonzero entry
    int counter;
    bool set=false;
    for(uint i=0;i<in_V.size()&&!set;i++) {
      if(in_V[i]) {
        counter=i;
        set=true;
      }
    }
    if(!set) {return 0;}  //special, trivial case: lcm must really be positive
    int lcm=in_V[counter];
    for(uint i=counter+1;i<in_V.size();i++){if(in_V[i]){lcm=LCM(lcm,in_V[i]);}}// if we use chullpoint, there will be 0's!
    return lcm;
  }
}

namespace aurostd {
  template<class utype> void reduceByGCD(const deque<utype>& in_V, deque<utype>& out_V, utype tol){
    //DX20191125 [OBSOLETE] deque<utype> out_V=in_V;
    out_V=in_V;
    for(uint i=0;i<out_V.size();i++){ 
      if(!isinteger(out_V[i],tol)){return;}
    }

    vector<int> v1; v1.resize(in_V.size()); //cast to vector of ints
    for(uint i=0;i<in_V.size();i++){v1[i]=nint(in_V[i]);}
    int denom=0;
    GCD(v1,denom);
    if(denom!=0){for(uint i=0;i<v1.size();i++){v1[i]/=denom;}}
    for(uint i=0;i<v1.size();i++){out_V[i]=(utype)v1[i];}  //cast back
    //DX20191125 [OBSOLETE] return out_V;
  }
}

// ----------------------------------------------------------------------------
// normalizeSumToOne //CO20180101
namespace aurostd {  // namespace aurostd
  template<class utype> xvector<utype> 
    normalizeSumToOne(const xvector<utype>& in_V,const utype& tol){
      utype s=sum(in_V);
      if(abs(s)<tol){return (utype)0.0;}
      return in_V/s;
    }
}

// ----------------------------------------------------------------------------
// ----------------------------------------------------------------------------
// swap operations
namespace aurostd {  // namespace aurostd
  template<class utype> void                                   // swap
    swap(xvector<utype>& a,const int& i,const int& j) {
      if(i<a.lrows || i>a.urows) return; // nothing to do, out of boundaries
      if(j<a.lrows || j>a.urows) return; // nothing to do, out of boundaries
      if(i==j) return; // nothing to do, no swap
      utype temp=a[i];a[i]=a[j];a[j]=temp;
    }
}

// ----------------------------------------------------------------------------
// shiftlrows operations  //CO20171128
namespace aurostd {  // namespace aurostd
  template<class utype> void  // function lrows shift lrows so first index is i
    shiftlrows(xvector<utype>& a,const int& i) {
      if(a.lrows==i){return;}
      xvector<utype> b(a.rows+i-1,i);
      int j=i;
      for(int ii=a.lrows;ii<=a.urows;ii++){b[j++]=a[ii];}
      a=b;
    }
}

// ----------------------------------------------------------------------------
// ---- Operations on complex vectors

namespace aurostd { // namespace aurostd
  template<class utype> xvector<utype>                 // function conj xvector<>
    conj (const xvector<utype>& a) {
      if (a.iscomplex) {
        xvector<utype> c(a.lrows, a.urows);
        for (int i = c.lrows; i <= c.urows; i++) {
          c[i] = conj(a[i]);
        }
        return c;
      } else {
        return a;
      }
    }
}

// ----------------------------------------------------------------------------
// ---- exponential operations on namespace template<class utype> xvector<utype>
// EXPONENTIAL OPERATIONS

namespace aurostd {  // namespace aurostd
  template<class utype> xvector<utype>                    // function exp xvector<>
    exp(const xvector<utype>& a) {
      xvector<utype> c(a.lrows,a.urows);
      for(int i=c.lrows;i<=c.urows;i++)
        //      c[i]=(utype) std::exp(a[i]);
        c[i]=(utype) exp(a[i]);
      return c;
    }
}

namespace aurostd {  // namespace aurostd
  template<class utype> xvector<utype>                    // function log xvector<>
    log(const xvector<utype>& a) {
      xvector<utype> c(a.lrows,a.urows);
      for(int i=c.lrows;i<=c.urows;i++)
        //      c[i]=(utype) std::log(a[i]);
        c[i]=(utype) log(a[i]);
      return c;
    }
}

namespace aurostd {  // namespace aurostd
  template<class utype> xvector<utype>                   // function log10 xvector<>
    log10(const xvector<utype>& a) {
      xvector<utype> c(a.lrows,a.urows);
      for(int i=c.lrows;i<=c.urows;i++)
        c[i]=(utype) std::log10(a[i]);
      return c;
    }
}

// ----------------------------------------------------------------------------
// ---- tridimensional operations on namespace template<class utype> xvector<utype>
// TRIDIMENSIONAL OPERATIONS
namespace aurostd {  // namespace aurostd
  template<class utype> utype
    distance(const xvector<utype>& v1,const xvector<utype>& v2) {
      return (utype) modulus(v1-v2);
    }
}

// ----------------------------------------------------------------------------
// ---- trigonometric operations on namespace template<class utype> xvector<utype>
// TRIGONOMETRIC OPERATIONS

namespace aurostd {  // namespace aurostd
  template<class utype> xvector<utype>                    // function sin xvector<>
    sin(const xvector<utype>& a) {
      xvector<utype> c(a.lrows,a.urows);
      for(int i=c.lrows;i<=c.urows;i++) {
        // if(aurostd::_isreal(c[i])) c[i]=(utype) std::sin(aurostd::_real(a[i]));
        // else c[i]=(utype) aurostd::sin(a[i]);
        c[i]=(utype) sin(a[i]);
      }
      return c;
    }
}

namespace aurostd {  // namespace aurostd
  template<class utype> xvector<utype>                    // function cos xvector<>
    cos(const xvector<utype>& a) {
      xvector<utype> c(a.lrows,a.urows);
      for(int i=c.lrows;i<=c.urows;i++)
        //    c[i]=(utype) std::cos(a[i]);
        c[i]=(utype) cos(a[i]);
      return c;
    }
}

namespace aurostd {  // namespace aurostd
  template<class utype> xvector<utype>                   // function asin xvector<>
    asin(const xvector<utype>& a) {
      xvector<utype> c(a.lrows,a.urows);
      for(int i=c.lrows;i<=c.urows;i++)
        c[i]=(utype) std::asin(a[i]);
      return c;
    }
}

namespace aurostd {  // namespace aurostd
  template<class utype> xvector<utype>                   // function acos xvector<>
    acos(const xvector<utype>& a) {
      xvector<utype> c(a.lrows,a.urows);
      for(int i=c.lrows;i<=c.urows;i++)
        c[i]=(utype) std::acos(a[i]);
      return c;
    }
}

namespace aurostd {  // namespace aurostd
  template<class utype> xvector<utype>                    // function tan xvector<>
    tan(const xvector<utype>& a) {
      xvector<utype> c(a.lrows,a.urows);
      for(int i=c.lrows;i<=c.urows;i++)
        c[i]=(utype) std::tan(a[i]);
      return c;
    }
}

namespace aurostd {  // namespace aurostd
  template<class utype> xvector<utype>                   // function atan xvector<>
    atan(const xvector<utype>& a) {
      xvector<utype> c(a.lrows,a.urows);
      for(int i=c.lrows;i<=c.urows;i++)
        c[i]=(utype) std::atan(a[i]);
      return c;
    }
}

namespace aurostd {  // namespace aurostd
  template<class utype> xvector<utype>                   // function sinh xvector<>
    sinh(const xvector<utype>& a) {
      xvector<utype> c(a.lrows,a.urows);
      for(int i=c.lrows;i<=c.urows;i++)
        //     c[i]=(utype) std::sinh(a[i]);
        c[i]=(utype) sinh(a[i]);
      return c;
    }
}

namespace aurostd {  // namespace aurostd
  template<class utype> xvector<utype>                  // function asinh xvector<>
    asinh(const xvector<utype>& a) {
      xvector<utype> c(a.lrows,a.urows);
      for(int i=c.lrows;i<=c.urows;i++)
        c[i]=(utype) asinh(a[i]);
      return c;
    }
}

namespace aurostd {  // namespace aurostd
  template<class utype> xvector<utype>                   // function cosh xvector<>
    cosh(const xvector<utype>& a) {
      xvector<utype> c(a.lrows,a.urows);
      for(int i=c.lrows;i<=c.urows;i++)
        //     c[i]=(utype) std::cosh(a[i]);
        c[i]=(utype) cosh(a[i]);
      return c;
    }
}

namespace aurostd {  // namespace aurostd
  template<class utype> xvector<utype>                  // function acosh xvector<>
    acosh(const xvector<utype>& a) {
      xvector<utype> c(a.lrows,a.urows);
      for(int i=c.lrows;i<=c.urows;i++)
        c[i]=(utype) acosh(a[i]);
      return c;
    }
}

namespace aurostd {  // namespace aurostd
  template<class utype> xvector<utype>                   // function tanh xvector<>
    tanh(const xvector<utype>& a) {
      xvector<utype> c(a.lrows,a.urows);
      for(int i=c.lrows;i<=c.urows;i++)
        c[i]=(utype) std::tanh(a[i]);
      return c;
    }
}

namespace aurostd {  // namespace aurostd
  template<class utype> xvector<utype>                  // function atanh xvector<>
    atanh(const xvector<utype>& a) {
      xvector<utype> c(a.lrows,a.urows);
      for(int i=c.lrows;i<=c.urows;i++)
        c[i]=(utype) atanh(a[i]);
      return c;
    }
}

namespace aurostd {  // namespace aurostd
  template<class utype> xvector<utype>                 // function cotanh xvector<>
    cotanh(const xvector<utype>& a) {
      xvector<utype> c(a.lrows,a.urows);
      for(int i=c.lrows;i<=c.urows;i++)
        c[i]=(utype) cotanh(a[i]);
      return c;
    }
}

namespace aurostd {  // namespace aurostd
  template<class utype> xvector<utype>                // function acotanh xvector<>
    acotanh(const xvector<utype>& a) {
      xvector<utype> c(a.lrows,a.urows);
      for(int i=c.lrows;i<=c.urows;i++)
        c[i]=(utype) acotanh(a[i]);
      return c;
    }
}

namespace aurostd {  // namespace aurostd
  template<class utype> xvector<utype>                    // function sec xvector<>
    sec(const xvector<utype>& a) {
      xvector<utype> c(a.lrows,a.urows);
      for(int i=c.lrows;i<=c.urows;i++)
        c[i]=(utype) sec(a[i]);
      return c;
    }
}

namespace aurostd {  // namespace aurostd
  template<class utype> xvector<utype>                  // function cosec xvector<>
    cosec(const xvector<utype>& a) {
      xvector<utype> c(a.lrows,a.urows);
      for(int i=c.lrows;i<=c.urows;i++)
        c[i]=(utype) cosec(a[i]);
      return c;
    }
}

namespace aurostd {  // namespace aurostd
  template<class utype> xvector<utype>                   // function sech xvector<>
    sech(const xvector<utype>& a) {
      xvector<utype> c(a.lrows,a.urows);
      for(int i=c.lrows;i<=c.urows;i++)
        c[i]=(utype) sech(a[i]);
      return c;
    }
}

namespace aurostd {  // namespace aurostd
  template<class utype> xvector<utype>                 // function cosech xvector<>
    cosech(const xvector<utype>& a) {
      xvector<utype> c(a.lrows,a.urows);
      for(int i=c.lrows;i<=c.urows;i++)
        c[i]=(utype) cosech(a[i]);
      return c;
    }
}

// ----------------------------------------------------------------------------
// ---------------------- trigonometric operations between two three xvectors<>
// TRIGONOMETRIC OPERATIONS BETWEEN TWO/THREE VECTORS

namespace aurostd {  // namespace aurostd
  template<class utype> double   // cos of angle between two vectors
    cos(const xvector<utype>& v1,const xvector<utype>& v2) {
      if(v1.rows!=v2.rows) {
        string function = XPID + "aurostd::xvector::cos():";
        stringstream message;
        message << "cos(xvector,xvector) v1.rows,v2.rows=" << v1.rows << "," << v2.rows;
        throw aurostd::xerror(_AFLOW_FILE_NAME_, function, message, _INDEX_MISMATCH_);
      }
      double out=0.0,n_v1=0.0,n_v2=0.0;
      int size=v1.rows,i;
      xvector<double> _v1(size),_v2(size);
      for(i=0;i<size;i++) {
        _v1(i+_v1.lrows)=(double) v1(i+v1.lrows);
        _v2(i+_v2.lrows)=(double) v2(i+v2.lrows);
      }
      out=0.0;
      for(i=1;i<=size;i++)
        out+=_v1[i]*_v2[i]; // scalar product
      n_v1=modulus(_v1);
      n_v2=modulus(_v2);
      // cerr << n_v1 << " " << n_v2 << endl;
      if(n_v1==0.0) {
        string function = XPID + "aurostd::xvector::cos():";
        stringstream message;
        message << "cos(xvector,xvector)=modulus(v1)=0";
        throw aurostd::xerror(_AFLOW_FILE_NAME_, function, message, _RUNTIME_ERROR_);
      } 
      if(n_v2==0.0) {
        string function = XPID + "aurostd::xvector::cos():";
        stringstream message;
        message << "cos(xvector,xvector)=modulus(v2)=0";
        throw aurostd::xerror(_AFLOW_FILE_NAME_, function, message, _RUNTIME_ERROR_);
      }
      // assert(n_v1>0 && n_v2>0);
      out/=(n_v1*n_v2);
      if(out >=1.0) out =1.0; //make sure numerical errors don't place the arguments outside of the [-1,1] interval
      if(out<=-1.0) out=-1.0; //make sure numerical errors don't place the arguments outside of the [-1,1] interval
      return out;  
    }
}

namespace aurostd {  // namespace aurostd
  template<class utype> double   // cos of angle between two vectors
    getcos(const xvector<utype>& v1,const xvector<utype>& v2) {            // for convasp
      return cos(v1,v2);
    }
}

namespace aurostd {
  template<class utype> double   // sin of angle between two vectors
    // namespace aurostd
    sin(const xvector<utype>& v1,const xvector<utype>& v2) {
      double _cos=0.0;
      _cos=cos(v1,v2);
      return (double) std::sqrt(1.0-_cos*_cos);
    }  
}

namespace aurostd {  // namespace aurostd
  template<class utype> double   // sin of angle between two vectors
    getsin(const xvector<utype>& v1,const xvector<utype>& v2) {      // for convasp
      return sin(v1,v2);
    }
}

namespace aurostd {
  template<class utype> double   // angle between two vectors in radiants !!!
    // namespace aurostd
    angle(const xvector<utype>& v1,const xvector<utype>& v2) {
      return (double) std::acos(cos(v1,v2));
    }  
}

namespace aurostd {
  template<class utype> double   // angle between two vectors in radiants !!!
    // namespace aurostd
    getangle(const xvector<utype>& v1,const xvector<utype>& v2) {     // for convasp
      return angle(v1,v2);
    }  
}

namespace aurostd {
  template<class utype> double   // angle between three vectors in radiants !!!
    // namespace aurostd
    angle(const xvector<utype>& v0,const xvector<utype>& v1,const xvector<utype>& v2) {
      return (double) std::acos(cos(v1-v0,v2-v0));
    }  
}

namespace aurostd {
  template<class utype> double   // angle between three vectors in radiants !!!
    // namespace aurostd
    getangle(const xvector<utype>& v0,const xvector<utype>& v1,const xvector<utype>& v2) {     // for convasp
      return angle(v1-v0,v2-v0);
    }  
}

namespace aurostd {
  template<class utype> bool  //determine if two vectors are collinear //CO20180409
    isCollinear(const xvector<utype>& v0,const xvector<utype>& v1,const utype& tol) {
      return abs(aurostd::angle(v0,v1))<tol;
    }
}

namespace aurostd { //HE20210511
  /// @brief area encapsulated by ordered points on a plane
  /// @param points collection of points
  /// @return area
  ///
  /// A series of triangles are formed by the first point P(0), P(k), and P(k+1) for k from 1 to points.size()-2.
  /// The sum of the triangle areas divided by two is the area of the overall polygon.
  /// Instead of calculating the norm for each triangle, the vector product can be summed, thereby reducing sqrt calls.
  ///
  /// area = 0.5 \left| \sum_{k=1}^{k=n-2} \overrightarrow{P_0P_k} \times \overrightarrow{P_0P_{k+1}} \right|
  ///
  /// The definition generates signed areas for each triangle. For a convex polygon, all areas are positive.
  /// For non-convex shapes, some areas will be negative in this definition and correct the overall area automatically.
  ///
  /// This function will return the wrong area if edges are crossed!
  ///
  /// More details:
  /// Cha Zhang and Tsuhan Chen "Efficient feature extraction for 2D/3D objects in mesh representation"
  /// Proceedings 2001 International Conference on Image Processing (Cat. No.01CH37205), 2001, pp. 935-938 vol.3
  /// doi: 10.1109/ICIP.2001.958278.
  template<class utype> double
    areaPointsOnPlane(const vector<xvector<utype> >& points){ //HE20210511
      string soliloquy=XPID+"aurostd::areaPointsOnPlane():";
      if (points.size() < 3){
        throw aurostd::xerror(_AFLOW_FILE_NAME_, soliloquy, "there must be at least three points to calculate an area", _VALUE_ERROR_);
      }
      utype result = 0.0;
      uint upper_border = points.size()-2;
      xvector<utype> sum_temp(points[0].lrows,points[0].urows);
      for (uint k=1; k<=upper_border;k++) sum_temp += aurostd::vector_product(points[k]-points[0], points[k+1]-points[0]);
      for (int i=sum_temp.lrows;i<=sum_temp.urows;i++) result += sum_temp[i]*sum_temp[i];
      return 0.5 * std::sqrt((double) result);
    }
}

namespace aurostd { //HE20210511

  /// @brief volume of a solid defined by points, facets their normals
  /// @param points collection of points
  /// @param facets collection of ordered point indices describing a facet
  /// @param normals collection of facet normals pointing all either outwards or inwards of the solid
  /// @return volume
  ///
  /// A series of pyramids are generated from the solid with the facets as bases and origin as their tips.
  /// Their volumes (1/3 * base area * height) is then summed up.
  /// The height of the pyramids is the scalar product of the normal vector and a point on the facet.
  /// Depending upon the normal direction, the height and, therefore, the volume can be negative.
  /// This ensures that overlapping volumes are handled properly.
  ///
  /// \frac{1}{3} \left| \sum_F (P0_F \cdot N_F) A_F \right|
  /// P0_F first point of a facet (could be any point on facet F)
  /// N_F facet normal vector
  /// A_F facet area
  ///
  /// More details:
  /// Cha Zhang and Tsuhan Chen "Efficient feature extraction for 2D/3D objects in mesh representation"
  /// Proceedings 2001 International Conference on Image Processing (Cat. No.01CH37205), 2001, pp. 935-938 vol.3
  /// doi: 10.1109/ICIP.2001.958278.
  template<class utype>
    double
    volume(const vector <xvector<utype> > &points, const vector <vector<uint> > &facets,
        const vector <xvector<utype> > &normals) { //HE20210511
      bool LDEBUG = (false || XHOST.DEBUG);
      string soliloquy = XPID + "aurostd::volume():";

      if (facets.size() != normals.size()) {
        throw aurostd::xerror(_AFLOW_FILE_NAME_, soliloquy, " there must be an equal number of facets and normal vectors",
            _VALUE_ERROR_);
      }
      double result = 0.0;

      vector <xvector<utype> > facet_points;
      if (LDEBUG) cerr << soliloquy << " facet id | contribution | area | normal | scalar_prod" << endl;
      for (uint f_id = 0; f_id < facets.size(); f_id++) {
        if (facets[f_id].size() < 3) {
          throw aurostd::xerror(_AFLOW_FILE_NAME_, soliloquy, "there must be at least three vertices in each facets",
              _VALUE_ERROR_);
        }
        facet_points.clear();
        for (std::vector<uint>::const_iterator p_id = facets[f_id].begin();
            p_id != facets[f_id].end(); ++p_id)
          facet_points.push_back(points[*p_id]);
        double area = aurostd::areaPointsOnPlane(facet_points);
        double scalar_prod = aurostd::scalar_product(normals[f_id], facet_points[0]);
        if (LDEBUG)
          cerr << soliloquy << " " << f_id << " | " << scalar_prod * area / 3.0 << " | " << area << " | " << normals[f_id]
            << " | " << scalar_prod << endl;
        result += scalar_prod * area;
      }
      if (LDEBUG) cerr << soliloquy << " Volume: " << std::abs(result) / 3.0 << endl;
      return std::abs(result) / 3.0; // depending on the normal direction the volume could be negative
    }

  /// @brief volume of a solid encapsulated by points on ordered facets
  /// @param points collection of points
  /// @param facets collection of consistently ordered point indices describing a facet
  /// @param convex switch to assume
  /// @return volume
  ///
  /// All facets need to be sorted consistently clockwise or anticlockwise in regards to the outside facing facet normal.
  /// For convex solid it is not necessary that all facets are ordered in the same manner.
  template<class utype>
    double
    volume(const vector <xvector<utype> > &points, const vector <vector<uint> > &facets, const bool convex) { //HE20210511
      bool LDEBUG = (true || XHOST.DEBUG);
      string soliloquy = XPID + "aurostd::volume():";
      vector <xvector<utype> > facet_points;
      vector <xvector<utype> > facet_direction;
      xvector<utype> center = aurostd::getCentroid(points);
      vector <xvector<utype> > normals;
      uint index_start = 0;
      for (uint f_id = 0; f_id < facets.size(); f_id++) {
        if (facets[f_id].size() < 3) {
          throw aurostd::xerror(_AFLOW_FILE_NAME_, soliloquy, "there must be at least three vertices in each facets",
              _VALUE_ERROR_);
        }
        facet_points.clear();
        for (std::vector<uint>::const_iterator p_id = facets[f_id].begin();
            p_id != facets[f_id].end(); ++p_id)
          facet_points.push_back(points[*p_id]);
        uint facet_size = facet_points.size();
        index_start = 0;
        while (facet_size >= (index_start + 3)) {
          facet_direction.clear();
          facet_direction.push_back(facet_points[index_start] - facet_points[index_start + 1]);
          facet_direction.push_back(facet_points[index_start + 1] - facet_points[index_start + 2]);
          if (aurostd::isCollinear(facet_direction[0], facet_direction[1], (utype) _ZERO_TOL_)) {
            if (LDEBUG)
              cerr << soliloquy << " Points selected to calculate the normal vector for facet " << f_id
                << " formed a line. (" << index_start << ", " << index_start + 1 << ", " << index_start + 2 << ")"
                << endl;
            index_start++;
            if (facet_size >= (index_start + 3)) {
              if (LDEBUG)
                cerr << soliloquy << " Trying next triplet (" << index_start << ", " << index_start + 1 << ", "
                  << index_start + 2 << ")" << endl;
              continue;
            } else {
              throw aurostd::xerror(_AFLOW_FILE_NAME_, soliloquy,
                  "Could not calculate facet normal - point triplets form a line", _VALUE_ERROR_);
            }
          }
          xvector<utype> normal = aurostd::getGeneralNormal(facet_direction);
          if (convex) {
            utype direction_check = aurostd::scalar_product(facet_points[0] - center, normal);
            if (direction_check < 0) normal = -normal;
          }
          normals.push_back(normal);
          break;
        }
      }
      return volume(points, facets, normals);
    }

  // integer xvectors are converted into double vectors, to enable a correct volume calculation
  double
    volume(const vector <xvector<int> > &points, const vector <vector<uint> > &facets, const bool convex) { //HE20210514
      vector <xvector<double> > mapped_points;
      uint num_points = points.size();
      for (uint p_id = 0; p_id < num_points; p_id++) {
        xvector<double> new_point(3, 1);
        for (int i = points[p_id].lrows; i <= points[p_id].urows; i++) new_point(i) = (double) points[p_id](i);
        mapped_points.push_back(new_point);
      }
      return volume(mapped_points, facets, convex);
    }
}


namespace aurostd {
  template<class utype> xvector<utype> //get centroid of data points //CO20180409
    getCentroid(const vector<xvector<utype> >& points) { //DX20200728 - added weights

      vector<utype> weights;
      for(uint i=0;i<points.size();i++){
        weights.push_back((utype)1.0);
      }
      return getCentroid(points,weights);
    }
}

namespace aurostd {
  template<class utype> xvector<utype> //get centroid of data points //CO20180409
    getCentroid(const vector<xvector<utype> >& points, const vector<utype>& weights) { //DX20200728 - added weights
      if(points.size()==0){ xvector<utype> centroid; return centroid; }
      xvector<utype> centroid(points[0].lrows,points[0].urows); //DX+CO20200907 - ensure dimensions are commensurate
      centroid=points[0]*weights[0]; //DX20200728
      for(uint i=1;i<points.size();i++){centroid+=points[i]*weights[i];} //DX20200728
      centroid/=(aurostd::sum(weights));
      return centroid;
    }
}

namespace aurostd {
  template<class utype> xvector<double> //get centroid of data points with PBC //DX20200728
    getCentroidPBC(const vector<xvector<utype> >& points, const xmatrix<utype>& lattice) {

      vector<utype> weights;
      for(uint i=0;i<points.size();i++){
        weights.push_back((utype)1.0);
      }
      return getCentroidPBC(points,weights,lattice);
    }
}

namespace aurostd {
  template<class utype> xvector<double> //get centroid of data points with PBC //DX20200728
    getCentroidPBC(const vector<xvector<utype> >& points, const vector<utype>& weights, const xmatrix<utype>& lattice) {

      // Calculate the centroid in a system with periodic boundary conditions.
      // This is based on the algorithm proposed in:
      // https://en.wikipedia.org/wiki/Center_of_mass#Systems_with_periodic_boundary_conditions

      if(points.size()==0){ xvector<double> centroid; return centroid; }
      xvector<double> centroid(points[0].lrows,points[0].urows); //DX+CO20200907 - ensure dimensions are commensurate

      for(uint i=1;i<4;i++){
        double zi_avg = 0.0;
        double zeta_avg = 0.0;
        for(uint j=0;j<points.size();j++){
          double theta = points[j][i]*(2.0*pi)/(aurostd::modulus(lattice(i)));
          double zi = std::cos(theta)*weights[j];
          double zeta = std::sin(theta)*weights[j];
          zi_avg += zi;
          zeta_avg += zeta;
        }
        zi_avg/=(aurostd::sum(weights));
        zeta_avg/=(aurostd::sum(weights));
        double theta_avg = std::atan2(-zeta_avg,-zi_avg);
        centroid(i) = theta_avg*(aurostd::modulus(lattice(i))/(2.0*pi));
      }
      return centroid;
    }
}

// ----------------------------------------------------------------------------
// ---------------------- trigonometric operations between two GENERAL xvectors<>
// TRIGONOMETRIC OPERATIONS BETWEEN TWO GENERAL VECTORS

//CO20180409
//given a vector, will give angles from x,y,z... axes (IN THAT ORDER)
//to get it in familar aximuthal and polar angles, need to swap indices
//I show an example below
namespace aurostd {
  template<class utype> xvector<double> 
    getGeneralAngles(const xvector<utype>& vec,const utype& tol) { //CO20180409
      //https://en.wikipedia.org/wiki/N-sphere#Spherical_coordinates
      xvector<double> angles(vec.urows-1,vec.lrows);
      for(int i=vec.lrows;i<vec.urows;i++){angles[i]=getGeneralAngle(vec,i,tol);}
      return angles;
    }

  template<class utype> double 
    getGeneralAngle(const xvector<utype>& _vec,int _i,const utype& tol) { //CO20180409
      //https://en.wikipedia.org/wiki/N-sphere#Spherical_coordinates

      //CO prefers lrows==0
      //force vec to have lrows==0, so code always works (robust)
      //don't worry, we shift the solution back later
      xvector<utype> vec=_vec;
      aurostd::shiftlrows(vec,0);
      int i=(_i-_vec.lrows);

      //this is a nice generalizable formulation
      //but it's a rotation from common azimuthal and polar angles we know in 3D and up
      //the angle i corresponds to angle off axis i, so x is really z for common 3D representation
      //so swap coordinates, easily seen in three coordinates:
      //x,y,z must become z,x,y
      //x,y,z (start)
      //z,y,x (swap 1,3)
      //z,x,y (swap 2,3)
      if(0){
        if(vec.rows>2){
          int j=0;
          for(int k=0;k<vec.rows-2;k++){aurostd::swap(vec,j++,vec.rows-1);}
          cerr << " " << vec << " " << endl; 
        }
      }

      //first check special case 1: that vec[i]!=0 and vec[k]==0 for all k>i
      bool special_case_1=abs(vec[i])>=tol;
      for(int k=i+1;k<vec.rows&&special_case_1;k++){special_case_1=(special_case_1 && abs(vec[k])<tol);}
      if(special_case_1){
        if(std::signbit(vec[i])){return pi;}
        else{return 0.0;}
      }

      double angle=0.0,denominator=0.0;
      for(int j=i;j<vec.rows;j++){denominator+=(vec[j]*vec[j]);}
      denominator=sqrt(denominator);
      if(abs(denominator)<tol){return angle;}  //special case 2: keep at 0
      angle=std::acos(vec[i]/denominator);
      if(i==vec.rows-2 && std::signbit(vec[i+1])){angle=2.0*pi-angle;}  //be wary, i<vec.rows
      return angle;
    }
}

namespace aurostd {
  template<class utype> xvector<utype>
    getGeneralNormal(const vector<xvector<utype> >& _directive_vectors){ //CO20180409
      bool LDEBUG=(FALSE || XHOST.DEBUG);
      string soliloquy="pflow::getGeneralNormal():";

      //tests of stupidity
      xvector<utype> dummy;
      if(!_directive_vectors.size()){return dummy;}
      int dim=_directive_vectors[0].rows;
      for(int i=1;i<(int)_directive_vectors.size();i++){if(_directive_vectors[i].rows!=dim){return dummy;}}
      int lrows=_directive_vectors[0].lrows;  //save for later
      for(int i=1;i<(int)_directive_vectors.size();i++){if(_directive_vectors[i].lrows!=lrows){return dummy;}}
      //in general, this is NOT needed, but it's safe to ensure exact normal (not ambiguous in direction)
      if(dim-1!=(int)_directive_vectors.size()){return dummy;}

      //CO prefers lrows==0
      //force directive vectors to have lrows==0, so code always works (robust)
      //don't worry, we shift the solution back later
      xvector<utype> directive_vector;
      vector<xvector<utype> > directive_vectors;
      for(int i=0;i<(int)_directive_vectors.size();i++){
        directive_vector=_directive_vectors[i];
        aurostd::shiftlrows(directive_vector,0);
        directive_vectors.push_back(directive_vector);
      }

      //normal is calculated by a generalized cross product, i.e., cofactor expansions
      //we simply generalize the method for cross-product in 3-space
      //take matrix of 2 vectors in last two rows of matrix
      // [ i j k ]
      // [ 1 2 3 ]
      // [ 4 5 6 ]
      //next we take determinant of submatrix (minor submatrix=minordet) for that dimension
      //submatrix of i:  det(2*6-3*5) forms coefficient for first dimension, etc.
      //don't forget to do alternating negative sign!
      //there's a few sources for this:
      //W. S. Massey, "Cross Products of Vectors in Higher Dimensional Euclidean Spaces" The American Mathematical Monthly, Vol. 90, No. 10 (Dec., 1983), pp. 697-701 (http://www.jstor.org/stable/2323537)
      //https://en.wikipedia.org/wiki/Cross_product#Multilinear_algebra
      //https://ef.gy/linear-algebra:normal-vectors-in-higher-dimensional-spaces
      //"it can be defined in a coordinate independent way as the Hodge dual of the wedge product of the arguments"
      xvector<utype> normal(dim-1,0);
      xmatrix<utype> mat(dim,dim-1,1,1),submat(dim-1,dim-1,1,1); //must start at 1 to work with det(), minordet()
      for(int i=0;i<dim;i++){
        for(int j=0;j<dim-1;j++){
          mat(i+1,j+1)=directive_vectors[j][i];
        }
      }
      //mat is actually transpose of above
      // [ 1 4 i ]
      // [ 2 5 j ]
      // [ 3 6 k ]
      if(LDEBUG){cerr << soliloquy << " cross-product matrix:" << endl << mat << endl;}

      //since the i,j,k column is phony, we simply have to knock out the corresponding row
      //i.e., row-restricted cofactor
      //therefore, the note in wikipedia that says we need to take minordet(mat,i+1,dim) vs. minordet(mat,i+1,0)
      //is useless, they are the same for even/odd n, I checked.
      //so we keep as implemented
      //this is also verified in http://www.jstor.org/stable/2323537
      //get "cofactor" vector
      //[CO20191201 - OBSOLETE SLOW]for(int i=0;i<dim;i++){normal[i]=std::pow(-1,i)*minordet(mat,i+1,0);}
      for(int i=0;i<dim;i++){ //CO20191201 - faster
        submatrixInPlace(mat,submat,i+1,0);
        normal[i]=(double)aurostd::powint(-1,i)*det(submat);
      }
      normal/=modulus(normal);    //normalize

      aurostd::shiftlrows(normal,lrows); //shift back to original!
      return normal;
    }
}

namespace aurostd {
  template<class utype> xvector<utype>
    pointLineIntersection(const xvector<utype>& a,const xvector<utype>& n,const xvector<utype>& p){ //CO20180520
      //https://en.wikipedia.org/wiki/Distance_from_a_point_to_a_line (vector formulation)
      //equation of line: x=a+t*n
      //a is point on line
      //n is direction of line
      //p is arbitrary point
      return p + ((a-p) - (aurostd::scalar_product((a-p),n)*n));
    }
  template<class utype> bool
    linePlaneIntersect(const xvector<utype>& p0,const xvector<utype>& n,const xvector<utype>& l0, const xvector<utype>& l,double& d,xvector<utype>& intersection){ //CO20180520
      bool LDEBUG=(FALSE || XHOST.DEBUG);
      string soliloquy="aurostd::linePlaneIntersect():";
      //https://en.wikipedia.org/wiki/Line%E2%80%93plane_intersection (algebraic form)
      //plane is defined as (p-p0)*n=0 for set of points p on plane
      //equation of line: p=d*l+l0
      double numerator=aurostd::scalar_product((p0-l0),n);
      double denominator=aurostd::scalar_product(l,n);
      d=0.0;
      if(LDEBUG){
        cerr << soliloquy << " p0=" << p0 << endl;
        cerr << soliloquy << " n=" << n << endl;
        cerr << soliloquy << " l0=" << l0 << endl;
        cerr << soliloquy << " l=" << l << endl;
        cerr << soliloquy << " numerator=" << numerator << endl;
        cerr << soliloquy << " denominator=" << denominator << endl;
      }
      if(aurostd::isequal(denominator,0.0,_ZERO_TOL_)){ //line and plane are parallel
        if(aurostd::isequal(numerator,0.0,_ZERO_TOL_)){intersection=l0;return true;} //line is contained in plane, so return back initial point
        else{return false;} //line and plane have no intersection
      }
      d=numerator/denominator;
      intersection=d*l+l0;
      if(LDEBUG){
        cerr << soliloquy << " d=" << d << endl;
        cerr << soliloquy << " intersection=" << intersection << endl;
      }
      return true;
    }
}

//ME20200511 - vector projections (taken from old APL/aflow_apl.h)
namespace aurostd {

  // Calculate the vector projection of b on a
  template<class utype> xvector<utype>
    getVectorProjection(const xvector<utype>& b, const xvector<utype>& a) {
      return (a * (utype)(scalar_product(a, b)/scalar_product(a, a)));
    }

  // Project vector c using the projection of b on a
  template<class utype> xvector<utype>
    getModeratedVectorProjection(const xvector<utype> c, const xvector<utype>& b, const xvector<utype>& a) {
      return (c * (utype) (scalar_product(a, b)/scalar_product(a, a)));
    }

}

// ----------------------------------------------------------------------------
// ------------------------------------------------------- simple sort routines

namespace aurostd {
  template<class utype> xvector<utype>
    sort(const xvector<utype>& a) {  // function shellsort xvector<utype>
      return shellsort(a);  
    }
}

namespace aurostd {  // namespace aurostd
  template<class utype> xvector<utype>
    shellsort(const xvector<utype>& a) {  // function shellsort xvector<utype>
      // returns a sorted vector !!
      // the input is not messed
      xvector<utype> c(a);
      // N^1.25 for random , N^1.5 for worst
      long i,j,inc=1,n=c.rows,as=c.lrows-1;
      utype v;
      do {
        inc*=3;
        inc++;
      } while (inc<=n);
      do {
        inc/=3;
        for(i=inc+1;i<=n;i++) {
          v=c[i+as];
          j=i;
          while (c[j-inc+as]>v) {
            c[j+as]=c[j-inc+as];
            j-=inc;
            if(j<=inc) break;
          }
          c[j+as]=v;
        }
      } while (inc>1);
      return c;  
    }
}

namespace aurostd {  // namespace aurostd
  template<class utype> xvector<utype>
    heapsort(const xvector<utype>& a) {  // function shellsort xvector<utype>
      xvector<utype> c(a);
      // Nlog2N-ALWAYS
      long i,ir,j,l,n=c.rows,as=c.lrows-1;
      utype ra;
      if(n<2) return c;
      l=(n>>1)+1;
      ir=n;
      for(;;) {
        if(l>1) {
          ra=c[(--l)+as];
        } else {
          ra=c[ir+as];
          c[ir+as]=c[1+as];
          if(--ir==1) {
            c[1+as]=ra;
            break;
          }
        }
        i=l;
        j=l+l;
        while (j<=ir) {
          if(j<ir && c[j+as]<c[j+1+as]) j++;
          if(ra<c[j+as]) {
            c[i+as]=c[j+as];
            i=j;
            j<<=1;
          } else j=ir+1;
        }
        c[i+as]=ra;
      }
      return c;  
    }
}

// ----------------------------------------------------------------------------
// ------------------------ SORT ARR following ARR order (from lower to higher)

#define _XQSORT_SWAP(a,b)        {temp=(a);(a)=(b);(b)=temp;}
#define _XQSORT_M 8              // below M qsort does shellsort
#define _XQSORT_NSTACK 100       // has to be 2log2(N) where N is the max

namespace aurostd {  // namespace aurostd
  template<class utype> xvector<utype>
    quicksort(const xvector<utype>& arr) {
      // Nlog2N for average, N^2 for worst
      long int i,j,k,l=1,ir=arr.rows,jstack=0,as=arr.lrows-1;
      xvector<int> istack(1,_XQSORT_NSTACK);
      utype a,temp;

      for(;;) {
        if(ir-l<_XQSORT_M) {
          for(j=l+1;j<=ir;j++) {
            a=arr[j+as];
            for(i=j-1;i>=1;i--) {
              if(arr[i+as]<=a) break;
              arr[i+1+as]=arr[i+as];
            }
            arr[i+1+as]=a;
          }
          if(jstack == 0) break;
          ir=istack[jstack--];
          l=istack[jstack--];
        } else {
          k=(l+ir)>>1;
          _XQSORT_SWAP(arr[k+as],arr[l+1+as]);
          if(arr[l+1+as] > arr[ir+as])
            _XQSORT_SWAP(arr[l+1+as],arr[ir+as]);    
          if(arr[l+as] > arr[ir+as])
            _XQSORT_SWAP(arr[l+as],arr[ir+as]);
          if(arr[l+1+as] > arr[l+as])
            _XQSORT_SWAP(arr[l+1+as],arr[l+as]);
          i=l+1;
          j=ir;
          a=arr[l+as];
          for(;;) {
            do i++; while (arr[i+as]<a);
            do j--; while (arr[j+as]>a);
            if(j<i) break;
            _XQSORT_SWAP(arr[i+as],arr[j+as]);
          }
          arr[l+as]=arr[j+as];
          arr[j+as]=a;
          jstack += 2;
          if(jstack>_XQSORT_NSTACK) {
            string function = XPID + "aurostd::xvector::quicksort():";
            string message = " _XQSORT_NSTACK too small in sort.";
            throw aurostd::xerror(_AFLOW_FILE_NAME_, function, message, _RUNTIME_ERROR_);
          }
          if(ir-i+1 >= j-l) {
            istack[jstack]=ir;
            istack[jstack-1]=i;
            ir=j-1;
          } else {
            istack[jstack]=j-1;
            istack[jstack-1]=l;
            l=i;
          }
        }
      }
      return arr;
    }
}
#undef _XQSORT_M
#undef _XQSORT_NSTACK
#undef _XQSORT_SWAP

// ----------------------------------------------------------------------------
// ---------------- SORT ARR and BRR following ARR order (from lower to higher)

#define _XSORT_SWAPT(a,b,temp) {temp=(a);(a)=(b);(b)=temp;}
#define _XSORT_M 7
#define _XSORT_NSTACK 50

namespace aurostd {  // namespace aurostd
  template<class utype1,class utype2>                                 // function quicksort
    void quicksort2(unsigned long n, xvector<utype1>& arr, xvector<utype2>&  brr) {
      unsigned long i,ir=n,j,k,l=1;
      int jstack=0;
      utype1 a,atemp;
      utype2 b,btemp;

      xvector<int> istack(1,_XSORT_NSTACK);
      for(;;) {
        if(ir-l<_XSORT_M) {
          for(j=l+1;j<=ir;j++) {
            a=arr[j];
            b=brr[j];
            for(i=j-1;i>=1;i--) {
              if(arr[i] <=a) break;
              arr[i+1]=arr[i];
              brr[i+1]=brr[i];
            }
            arr[i+1]=a;
            brr[i+1]=b;
          }
          if(!jstack) {
            return;
          }
          ir=istack[jstack];
          l=istack[jstack-1];
          jstack -=2;
        } else {
          k=(l+ir)>> 1;
          _XSORT_SWAPT(arr[k],arr[l+1],atemp);
          _XSORT_SWAPT(brr[k],brr[l+1],btemp);
          if(arr[l+1]>arr[ir]) {
            _XSORT_SWAPT(arr[l+1],arr[ir],atemp);
            _XSORT_SWAPT(brr[l+1],brr[ir],btemp);
          }
          if(arr[l]>arr[ir]) {
            _XSORT_SWAPT(arr[l],arr[ir],atemp);
            _XSORT_SWAPT(brr[l],brr[ir],btemp);
          }
          if(arr[l+1]>arr[l]) {
            _XSORT_SWAPT(arr[l+1],arr[l],atemp);
            _XSORT_SWAPT(brr[l+1],brr[l],btemp);
          }
          i=l+1;
          j=ir;
          a=arr[l];
          b=brr[l];
          for(;;) {
            do i++; while (arr[i]<a);
            do j--; while (arr[j]>a);
            if(j<i) break;
            _XSORT_SWAPT(arr[i],arr[j],atemp);
            _XSORT_SWAPT(brr[i],brr[j],btemp);
          }
          arr[l]=arr[j];arr[j]=a;
          brr[l]=brr[j];brr[j]=b;
          jstack +=2;
          if(jstack>_XSORT_NSTACK) {
            string function = XPID + "aurostd::xvector::quicksort2():";
            string message = " _XQSORT_NSTACK too small in sort2.";
            throw aurostd::xerror(_AFLOW_FILE_NAME_, function, message, _RUNTIME_ERROR_);
          }
          if(ir-i+1>=j-l) {
            istack[jstack]=ir;
            istack[jstack-1]=i;
            ir=j-1;
          } else {
            istack[jstack]=j-1;
            istack[jstack-1]=l;
            l=i;
          }
        }
      }
    }
}

// ----------------------------------------------------------------------------
// ---------------- SORT ARR,BRR,CRR following ARR order (from lower to higher)

namespace aurostd {  // namespace aurostd
  template<class utype1, class utype2, class utype3>                                 // function quicksort
    void quicksort3(unsigned long n, xvector<utype1>& arr, xvector<utype2>&  brr, xvector<utype3>&  crr) {
      unsigned long i,ir=n,j,k,l=1;
      int jstack=0;
      utype1 a,atemp;
      utype2 b,btemp;
      utype3 c,ctemp;

      xvector<int> istack(1,_XSORT_NSTACK);
      for(;;) {
        if(ir-l<_XSORT_M) {
          for(j=l+1;j<=ir;j++) {
            a=arr[j];
            b=brr[j];
            c=crr[j];
            for(i=j-1;i>=1;i--) {
              if(arr[i] <=a) break;
              arr[i+1]=arr[i];
              brr[i+1]=brr[i];
              crr[i+1]=crr[i];
            }
            arr[i+1]=a;
            brr[i+1]=b;
            crr[i+1]=c;
          }
          if(!jstack) {
            return;
          }
          ir=istack[jstack];
          l=istack[jstack-1];
          jstack -=2;
        } else {
          k=(l+ir)>> 1;
          _XSORT_SWAPT(arr[k],arr[l+1],atemp);
          _XSORT_SWAPT(brr[k],brr[l+1],btemp);
          _XSORT_SWAPT(crr[k],crr[l+1],ctemp);
          if(arr[l+1]>arr[ir]) {
            _XSORT_SWAPT(arr[l+1],arr[ir],atemp);
            _XSORT_SWAPT(brr[l+1],brr[ir],btemp);
            _XSORT_SWAPT(crr[l+1],crr[ir],ctemp);
          }
          if(arr[l]>arr[ir]) {
            _XSORT_SWAPT(arr[l],arr[ir],atemp);
            _XSORT_SWAPT(brr[l],brr[ir],btemp);
            _XSORT_SWAPT(crr[l],crr[ir],ctemp);
          }
          if(arr[l+1]>arr[l]) {
            _XSORT_SWAPT(arr[l+1],arr[l],atemp);
            _XSORT_SWAPT(brr[l+1],brr[l],btemp);
            _XSORT_SWAPT(crr[l+1],crr[l],ctemp);
          }
          i=l+1;
          j=ir;
          a=arr[l];
          b=brr[l];
          c=crr[l];
          for(;;) {
            do i++; while (arr[i]<a);
            do j--; while (arr[j]>a);
            if(j<i) break;
            _XSORT_SWAPT(arr[i],arr[j],atemp);
            _XSORT_SWAPT(brr[i],brr[j],btemp);
            _XSORT_SWAPT(crr[i],crr[j],ctemp);
          }
          arr[l]=arr[j];arr[j]=a;
          brr[l]=brr[j];brr[j]=b;
          crr[l]=crr[j];crr[j]=c;
          jstack +=2;
          if(jstack>_XSORT_NSTACK) {
            string function = XPID + "aurostd::xvector::quicksort3():";
            string message = " _XQSORT_NSTACK too small in sort3.";
            throw aurostd::xerror(_AFLOW_FILE_NAME_, function, message, _RUNTIME_ERROR_);
          }
          if(ir-i+1>=j-l) {
            istack[jstack]=ir;
            istack[jstack-1]=i;
            ir=j-1;
          } else {
            istack[jstack]=j-1;
            istack[jstack-1]=l;
            l=i;
          }
        }
      }
    }
}

// ----------------------------------------------------------------------------
// ------------ SORT ARR,BRR,CRR,DRR following ARR order (from lower to higher)

namespace aurostd {  // namespace aurostd
  template<class utype1, class utype2, class utype3, class utype4>                // function quicksort
    void quicksort4(unsigned long n, xvector<utype1>& arr, xvector<utype2>&  brr, xvector<utype3>&  crr, xvector<utype4>&  drr) {
      unsigned long i,ir=n,j,k,l=1;
      int jstack=0;
      utype1 a,atemp;
      utype2 b,btemp;
      utype3 c,ctemp;
      utype4 d,dtemp;

      xvector<int> istack(1,_XSORT_NSTACK);
      for(;;) {
        if(ir-l<_XSORT_M) {
          for(j=l+1;j<=ir;j++) {
            a=arr[j];
            b=brr[j];
            c=crr[j];
            d=drr[j];
            for(i=j-1;i>=1;i--) {
              if(arr[i] <=a) break;
              arr[i+1]=arr[i];
              brr[i+1]=brr[i];
              crr[i+1]=crr[i];
              drr[i+1]=drr[i];
            }
            arr[i+1]=a;
            brr[i+1]=b;
            crr[i+1]=c;
            drr[i+1]=d;
          }
          if(!jstack) {
            return;
          }
          ir=istack[jstack];
          l=istack[jstack-1];
          jstack -=2;
        } else {
          k=(l+ir)>> 1;
          _XSORT_SWAPT(arr[k],arr[l+1],atemp);
          _XSORT_SWAPT(brr[k],brr[l+1],btemp);
          _XSORT_SWAPT(crr[k],crr[l+1],ctemp);
          _XSORT_SWAPT(drr[k],drr[l+1],dtemp);
          if(arr[l+1]>arr[ir]) {
            _XSORT_SWAPT(arr[l+1],arr[ir],atemp);
            _XSORT_SWAPT(brr[l+1],brr[ir],btemp);
            _XSORT_SWAPT(crr[l+1],crr[ir],ctemp);
            _XSORT_SWAPT(drr[l+1],drr[ir],dtemp);
          }
          if(arr[l]>arr[ir]) {
            _XSORT_SWAPT(arr[l],arr[ir],atemp);
            _XSORT_SWAPT(brr[l],brr[ir],btemp);
            _XSORT_SWAPT(crr[l],crr[ir],ctemp);
            _XSORT_SWAPT(drr[l],drr[ir],dtemp);
          }
          if(arr[l+1]>arr[l]) {
            _XSORT_SWAPT(arr[l+1],arr[l],atemp);
            _XSORT_SWAPT(brr[l+1],brr[l],btemp);
            _XSORT_SWAPT(crr[l+1],crr[l],ctemp);
            _XSORT_SWAPT(drr[l+1],drr[l],dtemp);
          }
          i=l+1;
          j=ir;
          a=arr[l];
          b=brr[l];
          c=crr[l];
          d=drr[l];
          for(;;) {
            do i++; while (arr[i]<a);
            do j--; while (arr[j]>a);
            if(j<i) break;
            _XSORT_SWAPT(arr[i],arr[j],atemp);
            _XSORT_SWAPT(brr[i],brr[j],btemp);
            _XSORT_SWAPT(crr[i],crr[j],ctemp);
            _XSORT_SWAPT(drr[i],drr[j],dtemp);
          }
          arr[l]=arr[j];arr[j]=a;
          brr[l]=brr[j];brr[j]=b;
          crr[l]=crr[j];crr[j]=c;
          drr[l]=drr[j];drr[j]=d;
          jstack +=2;
          if(jstack>_XSORT_NSTACK) {
            string function = XPID + "aurostd::xvector::quicksort4():";
            string message = " _XQSORT_NSTACK too small in sort4.";
            throw aurostd::xerror(_AFLOW_FILE_NAME_, function, message, _RUNTIME_ERROR_);
          }
          if(ir-i+1>=j-l) {
            istack[jstack]=ir;
            istack[jstack-1]=i;
            ir=j-1;
          } else {
            istack[jstack]=j-1;
            istack[jstack-1]=l;
            l=i;
          }
        }
      }
    }
}

#undef _XSORT_M
#undef _XSORT_NSTACK
#undef _XSORT_SWAPT

//CO20190629 START
namespace aurostd {  // namespace aurostd
  //sort by a particular index ONLY
  //using bool ascending MAY become slow for long containers, as it needs to check the bool with every comparison
  //split out into separate classes (compareVecElementAscending() vs. compareVecElementDescending()) for those cases
  //I don't believe this is a practical problem though
  template<class utype> 
    compareVecElement<utype>::compareVecElement(uint ind,bool ascending) : m_uindex_sort((uint)ind),m_iindex_sort((int)ind),m_ascending_sort(ascending) {} //CO20190629
  template<class utype> 
    bool compareVecElement<utype>::operator() (const vector<utype>& a,const vector<utype>& b) { //CO20190629
      if(a.size()!=b.size()){throw aurostd::xerror(_AFLOW_FILE_NAME_,"compareVecElement::operator()():","a.size()!=b.size()",_INDEX_MISMATCH_);}
      if(m_uindex_sort>=a.size()){throw aurostd::xerror(_AFLOW_FILE_NAME_,"compareVecElement::operator()():","index_sort>=a.size()",_INDEX_BOUNDS_);}
      if(m_ascending_sort){return a[m_uindex_sort]<b[m_uindex_sort];}
      return a[m_uindex_sort]>b[m_uindex_sort]; //descending sort
    }
  template<class utype> 
    bool compareVecElement<utype>::operator() (const xvector<utype>& a,const xvector<utype>& b) { //CO20190629
      if(a.lrows!=b.lrows){throw aurostd::xerror(_AFLOW_FILE_NAME_,"compareVecElement::operator()():","a.lrows!=b.lrows",_INDEX_MISMATCH_);}
      if(a.rows!=b.rows){throw aurostd::xerror(_AFLOW_FILE_NAME_,"compareVecElement::operator()():","a.rows!=b.rows",_INDEX_MISMATCH_);}
      if(m_iindex_sort<a.lrows||m_iindex_sort>a.urows){throw aurostd::xerror(_AFLOW_FILE_NAME_,"compareVecElement::operator()():","index_sort<a.lrows||index_sort>a.urows",_INDEX_BOUNDS_);}
      if(m_ascending_sort){return a[m_iindex_sort]<b[m_iindex_sort];}
      return a[m_iindex_sort]>b[m_iindex_sort]; //descending sort
    }
  //sort by all indices in increasing order
  template<class utype>
    bool compareVecElements(const vector<utype>& a,const vector<utype>& b) { //CO20190629
      if(a.size()!=b.size()){throw aurostd::xerror(_AFLOW_FILE_NAME_,"compareVecElements():","a.size()!=b.size()",_INDEX_MISMATCH_);}
      for(uint i=0;i<a.size();i++){if(a[i]!=b[i]){return a[i]<b[i];}}
      return false;
    }
  template<class utype>
    bool compareXVecElements(const aurostd::xvector<utype>& a,const aurostd::xvector<utype>& b) { //CO20190629
      if(a.lrows!=b.lrows){throw aurostd::xerror(_AFLOW_FILE_NAME_,"compareXVecElements():","a.lrows!=b.lrows",_INDEX_MISMATCH_);}
      if(a.rows!=b.rows){throw aurostd::xerror(_AFLOW_FILE_NAME_,"compareXVecElements():","a.rows!=b.rows",_INDEX_MISMATCH_);}
      for(int i=a.lrows;i<=a.urows;i++){if(a[i]!=b[i]){return a[i]<b[i];}}
      return false;
    }
} // namespace aurostd
//CO20190629 STOP

// ----------------------------------------------------------------------------
// ----------------------------------------- STATS stuff

namespace aurostd {
  template<class utype> utype mean(const xvector<utype>& a){if(a.rows==0){return (utype)0;} return sum(a)/a.rows;} //CO20190520
  template<class utype> utype meanWeighted(const xvector<utype>& a,const xvector<utype>& weights){utype sum_weights;return meanWeighted(a,weights,sum_weights);} //CO20190520
  template<class utype> utype meanWeighted(const xvector<utype>& a,const xvector<utype>& weights,utype& sum_weights){ //CO20190520
    bool LDEBUG=(FALSE || XHOST.DEBUG);
    string soliloquy=XPID+"aurostd::meanWeighted():";
    sum_weights=aurostd::sum(weights);
    if(sum_weights==(utype)0){return (utype)0;}
    if(LDEBUG){cerr << soliloquy << " sum_weights=" << sum_weights << endl;}
    double avg=aurostd::scalar_product(a,weights)/sum_weights;
    if(LDEBUG){cerr << soliloquy << " avg=" << avg << endl;}
    return avg;
  }
  template<class utype> utype var(const xvector<utype>& a,int ddof){ //CO20190520
    //ddof is degrees of freedom
    //ddof==0 is population variance
    //ddof==1 is sample variance (default)
    if(a.rows==0||(a.rows-ddof)==0){return (utype)0;}
    utype avg=mean(a);
    utype var=(utype)0,diff=(utype)0;
    for(int i=a.lrows;i<=a.urows;i++){diff=(a[i]-avg);var+=diff*diff;}
    var/=(a.rows-ddof);
    return var;
  }
  template<class utype> utype stddev(const xvector<utype>& a,int ddof){ //CO20190520
    utype sd=sqrt(var(a,ddof));
    return sd;
  }
  template<class utype> utype mode(const xvector<utype>& a){ //CO20190520
    vector<int> counts(a.rows,1);
    int i=0,j=0;
    for(i=a.lrows;i<=a.urows-1;i++){
      for(j=i+1;j<=a.urows;j++){  //go through unique comparisons, so counts is only accurate for each unique number
        if(a[i]==a[j]){counts[i-a.lrows]++;}
      }
    }
    int count_max=0;
    vector<int> indices_max;
    for(i=0;i<(int)counts.size();i++){
      if(counts[i]>count_max){indices_max.clear();indices_max.push_back(i);count_max=counts[i];}
      else if(counts[i]==count_max){indices_max.push_back(i);}
    }
    if(indices_max.size()==0){throw aurostd::xerror(_AFLOW_FILE_NAME_,"aurostd::mode()","no indices_max found",_RUNTIME_ERROR_);}
    if(indices_max.size()==1){return a[a.lrows+indices_max[0]];}
    //take average
    utype d=(utype)0.0;
    for(i=0;i<(int)indices_max.size();i++){d+=a[a.lrows+indices_max[i]];}
    d/=indices_max.size();
    return d;
  }
  template<class utype> utype correlation_Pearson_fast(const xvector<utype>& a,const xvector<utype>& b,int ddof){  //CO20190520
    utype mean_a=mean(a);
    utype mean_b=mean(b);
    utype stddev_a=stddev(a,ddof);
    utype stddev_b=stddev(b,ddof);
    return correlation_Pearson_fast(a,mean_a,stddev_a,b,mean_b,stddev_b,ddof);
  }
  template<class utype> utype correlation_Pearson_fast(const xvector<utype>& a,utype mean_a,utype stddev_a,
      const xvector<utype>& b,utype mean_b,utype stddev_b,int ddof){  //CO20190520
    //https://github.com/BiermanM/HackerRank/blob/master/10%20Days%20of%20Statistics/Day%207:%20Pearson%20Correlation%20Coefficient%20I.cpp
    if(a.rows==0||(a.rows-ddof)==0){return (utype)0;}
    if(a.lrows!=b.lrows){throw aurostd::xerror(_AFLOW_FILE_NAME_,"aurostd::correlation_Pearson()","a.lrows!=b.lrows",_RUNTIME_ERROR_);}
    if(a.rows!=b.rows){throw aurostd::xerror(_AFLOW_FILE_NAME_,"aurostd::correlation_Pearson()","a.rows!=b.rows",_RUNTIME_ERROR_);}
    utype denom=((a.rows-ddof) * stddev_a * stddev_b);  //faster than checking stddevs individually
    if(denom==(utype)0){return (utype)0;}
    utype sum=(utype)0;
    for(int i=a.lrows;i<=a.urows;i++){sum+=(a[i]-mean_a)*(b[i]-mean_b);}
    return sum/denom;
  }
  template<class utype> utype correlation_Pearson_slow(const xvector<utype>& a,const xvector<utype>& b){  //CO20190520
    //Equation 3 from https://en.wikipedia.org/wiki/Pearson_correlation_coefficient
    if(a.rows!=b.rows){throw aurostd::xerror(_AFLOW_FILE_NAME_,"aurostd::correlation_Pearson()","a.rows!=b.rows",_RUNTIME_ERROR_);}
    utype mean_a=mean(a);
    utype mean_b=mean(b);
    int i=0,j=0;
    //denom_a
    utype denom_a=0;
    for(i=a.lrows;i<=a.urows;i++){denom_a+=std::pow((a[i]-mean_a),2.0);}
    denom_a=sqrt(denom_a);
    //denom_b
    utype denom_b=0;
    for(i=b.lrows;i<=b.urows;i++){denom_b+=std::pow((b[i]-mean_b),2.0);}
    denom_b=sqrt(denom_b);
    if(denom_a==(utype)0||denom_b==(utype)0||(denom_a*denom_b)==(utype)0){return (utype)0;}
    //numerator
    utype numerator=0;
    for(i=a.lrows,j=b.lrows;i<=a.urows&&j<=b.urows;i++,j++){numerator+=((a[i]-mean_a)*(b[j]-mean_b));}
    return numerator/(denom_a*denom_b);
  }
}

// ----------------------------------------------------------------------------
// quartiles - CO20171202
namespace aurostd {
  template<class utype> void 
    getQuartiles(const xvector<utype>& _a,utype& q1,utype& q2,utype& q3){ //CO20180409
      q1=q2=q3=(utype)AUROSTD_NAN;
      if(_a.rows<4){return;} //not enough points to do statistics (need at least 3 quartile)
      xvector<utype> a=sort(_a);  //unfortunate that we have to make a full copy here, but alas, we will
      shiftlrows(a,0);    //CO20180314 - even/odd specifications starting at 0
      //get first, second (median), and third quartiles
      int i1=a.rows/4+a.lrows;
      int i2=a.rows/2+a.lrows;
      int i3=i1+i2;
      if(a.rows%2==0){ //even, the harder of the two
        q1=(a[i1-1]+a[i1])/2.0;
        q2=(a[i2-1]+a[i2])/2.0; //not needed
        q3=(a[i3-1]+a[i3])/2.0;
      }else{  //odd, easy
        q1=a[i1];
        q2=a[i2];  //not needed
        q3=a[i3];
      }
    }
}

namespace aurostd {
  template<class utype> utype
    getMAD(const xvector<utype>& _a,utype median){  //absolute deviation around the median (MAD) //CO20180409
      //an EXCELLENT measure of spread of the data, robust to finding outliers
      //breakpoint = 50%!
      //see doi=10.1016/j.jesp.2013.03.013
      //ADDITIONAL NOTES:
      //"Absolute deviation from the median was (re-)discovered and 
      //popularized by Hampel (1974) who attributes the idea to Carl Friedrich Gauss (1777–1855). 
      //The median (M) is, like the mean, a measure of central tendency 
      //but offers the advantage of being very insensitive to the presence of outliers. 
      //One indicator of this insensitivity is the “breakdown point” (see, e.g., Donoho & Huber, 1983). 
      //The estimator's breakdown point is the maximum proportion of 
      //observations that can be contaminated (i.e., set to infinity) without forcing the estimator to 
      //result in a false value (infinite or null in the case of an estimator of scale). 
      //For example, when a single observation has an infinite value, the mean of all observations 
      //becomes infinite; hence the mean's breakdown point is 0. By contrast, the median value remains unchanged. 
      //The median becomes absurd only when more than 50% of the observations are infinite. 
      //With a breakdown point of 0.5, the median is the location estimator that has the highest 
      //breakdown point. Exactly the same can be said about the Median Absolute Deviation as an 
      //estimator of scale (see the formula below for a definition). 
      //Moreover, the MAD is totally immune to the sample size. 
      //These two properties have led Huber (1981) to describe the MAD as the 
      //“single most useful ancillary estimate of scale” (p. 107). 
      //It is for example more robust than the classical interquartile range (see Rousseeuw & Croux, 1993),
      //which has a breakdown point of 25% only.

      //if no median provided, find it
      if(median==(utype)AUROSTD_NAN){
        utype q1,q3;
        getQuartiles(_a,q1,median,q3);
      }
      xvector<utype> diff(_a); 
      for(int i=diff.lrows;i<=diff.urows;i++){diff[i]=abs(diff[i]-median);}
      utype q1,q2,q3;
      getQuartiles(diff,q1,q2,q3);
      return (utype)1.4826*q2;  //b = 1/Q(0.75), where Q(0.75) is the 0.75 quantile of that underlying distribution, this assumes NORMAL
    }
}
// ----------------------------------------------------------------------------
// ----------------------------------------- implementation for extra data type
#define DEBUG_CONVOLUTION 0
namespace aurostd {
  //CO20190419 - convolution and moving average
  //see 'doc conv' in matlab
  //also see numerical recipes in C 2nd edition, page 538
  template<class utype> xvector<utype> convolution(const xvector<utype>& signal_input,const xvector<utype>& response_input,int SHAPE) {
    vector<uint> sum_counts;
    return convolution(signal_input,response_input,sum_counts,SHAPE);
  }
  template<class utype> xvector<utype> convolution(const xvector<utype>& signal_input,const xvector<utype>& response_input,vector<uint>& sum_counts,int SHAPE) {
    bool LDEBUG=(FALSE || XHOST.DEBUG);
    string soliloquy="aurostd::convolution():";
    if(LDEBUG){
      cerr << soliloquy << " signal_input=" << signal_input << endl;
      cerr << soliloquy << " response_input=" << response_input << endl;
    }
    if(signal_input.lrows!=response_input.lrows){throw aurostd::xerror(_AFLOW_FILE_NAME_,soliloquy,"signal_input.lrows!=response_input.lrows",_INDEX_MISMATCH_);}
    int lrows=signal_input.lrows; //fixed
    int size=signal_input.rows+response_input.rows-1;
    vector<uint> sum_counts_full((uint)size,0);
    xvector<utype> conv(size+(lrows-1),lrows);conv.reset();  //set it all to 0 //CO20191110
    vector<int> ind_zero_padding; //keep indices that require zero-padding for 'valid'
    int ind=0;
    bool k_added=false;
    for(int k=conv.lrows;k<=conv.urows;k++){
      k_added=false;
      for(int j=signal_input.lrows;j<=signal_input.urows;j++){
        ind=k-j+1;
        if(j>=signal_input.lrows && j<=signal_input.urows &&
            ind>=response_input.lrows && ind<=response_input.urows){ //instead of zero-padding, we can check if the response_input index is valid
#if DEBUG_CONVOLUTION
          cerr << soliloquy << " k=" << k << " j=" << j << " ind=" << ind << endl;
#endif
          conv[k]+=signal_input[j]*response_input[ind];
          sum_counts_full[k]++;
        }else{ //keep k that require zero-padding (invalid indices), contains duplicates, but don't do work unless needed
          if(k_added==false){
            ind_zero_padding.push_back(k);
            k_added=true;
          }
        }
      }
    }
    if(LDEBUG){cerr << soliloquy << " full conv=" << conv << endl;}
    if(SHAPE==CONV_SHAPE_FULL){
      sum_counts.clear();for(uint i=0;i<sum_counts_full.size();i++){sum_counts.push_back(sum_counts_full[i]);}  //full copy
      return conv;
    }
    if(SHAPE==CONV_SHAPE_SAME){ //same - same size as signal_input, pick middle of full conv
      xvector<utype> conv_shape(signal_input.urows,signal_input.lrows);
      int ind1=((conv.rows-signal_input.rows)+1)/2+lrows;  //https://stackoverflow.com/questions/2745074/fast-ceiling-of-an-integer-division-in-c-c
      int ind2=lrows;
      if(LDEBUG){
        cerr << soliloquy << " ind1=" << ind1 << " conv[ind1]=" << conv[ind1] << endl;
        cerr << soliloquy << " ind2=" << ind2 << endl;
      }
      sum_counts.clear();
      for(int i=ind1;i<=ind1+signal_input.rows-1;i++){
        conv_shape[ind2++]=conv[i];
        sum_counts.push_back(sum_counts_full[i]);
      }
      if(LDEBUG){cerr << soliloquy << " same conv=" << conv_shape << endl;}
      return conv_shape;
    }
    else if(SHAPE==CONV_SHAPE_VALID){ //valid - only that section of conv that does NOT require zero-padding
      std::sort(ind_zero_padding.begin(),ind_zero_padding.end());ind_zero_padding.erase( std::unique( ind_zero_padding.begin(), ind_zero_padding.end() ), ind_zero_padding.end() );  //get unique only
      if(LDEBUG){cerr << soliloquy << " ind_zero_padding=" << aurostd::joinWDelimiter(ind_zero_padding,",") << endl;}
      size=conv.rows-ind_zero_padding.size();
      xvector<utype> conv_shape(size+(lrows-1),lrows);
      int ind2=lrows;
      sum_counts.clear();
      for(int i=conv.lrows;i<=conv.urows;i++){
        if(!aurostd::WithinList(ind_zero_padding,i)){
          conv_shape[ind2++]=conv[i];
          sum_counts.push_back(sum_counts_full[i]);
        }
      }
      if(LDEBUG){cerr << soliloquy << " valid conv=" << conv_shape << endl;}
      return conv_shape;
    }
    else{throw aurostd::xerror(_AFLOW_FILE_NAME_,soliloquy,"SHAPE specification unknown",_INPUT_UNKNOWN_);}
    return conv;
  }
  template<class utype> xvector<utype> moving_average(const xvector<utype>& signal_input,int window) {
    bool LDEBUG=(FALSE || XHOST.DEBUG);
    string soliloquy="aurostd::moving_average():";
    if(LDEBUG){
      cerr << soliloquy << " _signal_input=" << signal_input << endl;
      cerr << soliloquy << " window=" << window << endl;
    }
    //CO20190622 - box_filter screws up edges
    //the averaging needs to be truncated for the edges
    //do NOT average beforehand
    //[CO20190622 - box_filter screws up edges]xvector<utype> response_input=box_filter_xv<utype>(window,signal_input.lrows);  //note, padding response_input with 0s to make len same as signal_input will yield NO difference
    vector<uint> sum_counts;
    xvector<utype> response_input=ones_xv<utype>(window+(signal_input.lrows-1),signal_input.lrows);  //note, padding response_input with 0s to make len same as signal_input will yield NO difference
    xvector<utype> avg=convolution(signal_input,response_input,sum_counts,CONV_SHAPE_SAME);
    if(LDEBUG){
      cerr << soliloquy << " response_input=" << response_input << endl;
      cerr << soliloquy << " sum_counts=" << aurostd::joinWDelimiter(sum_counts,",") << endl;
    }
    for(int i=avg.lrows;i<=avg.urows;i++){avg[i]/=(utype)sum_counts[i-avg.lrows];}
    if(LDEBUG){cerr << soliloquy << " avg=" << avg << endl;}
    return avg;
  }
}

namespace aurostd {
  template<class utype> vector<int> getPeaks(const xvector<utype>& signal_input,uint smoothing_iterations,uint avg_window,int width_maximum,double significance_multiplier){  //CO20190620
    xvector<utype> signal_smooth;
    return getPeaks(signal_input,signal_smooth,smoothing_iterations,avg_window,width_maximum,significance_multiplier);
  }
  template<class utype> vector<int> getPeaks(const xvector<utype>& signal_input,xvector<utype>& signal_smooth,uint smoothing_iterations,uint avg_window,int width_maximum,double significance_multiplier){  //CO20190620
    //using method outlined here: https://dsp.stackexchange.com/questions/1302/peak-detection-approach
    //raw data is X
    //smooth data via moving average to get Y
    //stddev(X-Y) is sigma
    //detect peaks when (X-Y)>multiplier*sigma

    //smooth data
    bool LDEBUG=(FALSE || XHOST.DEBUG);
    string soliloquy="aurostd::getPeaks():";

    if(LDEBUG){
      cerr << soliloquy << " smoothing_iterations=" << smoothing_iterations << endl;
      cerr << soliloquy << " avg_window=" << avg_window << endl;
      cerr << soliloquy << " width_maximum=" << width_maximum << endl;
      cerr << soliloquy << " significance_multiplier=" << significance_multiplier << endl;
    }

    signal_smooth=signal_input;
    for(uint i=0;i<smoothing_iterations;i++){signal_smooth=aurostd::moving_average(signal_smooth,avg_window);}
    xvector<utype> diff=signal_input-signal_smooth;
    utype sigma=aurostd::stddev(diff);

    vector<int> peak_indices;
    bool local_maximum=false;
    bool significant=false;
    for(int i=signal_input.lrows;i<=signal_input.urows;i++){
      local_maximum=true;
      for(int j=1;j<=width_maximum&&local_maximum;j++){
        if(!((i-j)>=signal_input.lrows && (i+j)<=signal_input.urows && signal_input[i]>signal_input[i-j] && signal_input[i]>signal_input[i+j])){local_maximum=false;}
      }
      //[CO20190620 - now width_maximum is a parameter]local_maximum=((i-1)>=signal_input.lrows && (i+1)<=signal_input.urows && signal_input[i]>signal_input[i-1] && signal_input[i]>signal_input[i+1]);
      significant=(diff[i]>significance_multiplier*sigma);
      if(local_maximum && significant){
        peak_indices.push_back(i);
        if(LDEBUG) {cerr << soliloquy << " PEAK[i=" << i << "]=" << signal_input[i] << endl;}
      }
    }
    return peak_indices;
  }
} // namespace aurostd

#endif  // _AUROSTD_XVECTOR_IMPLEMENTATIONS_

// **************************************************************************
// *                                                                        *
// *             STEFANO CURTAROLO - Duke University 2003-2021              *
// *                                                                        *
// **************************************************************************<|MERGE_RESOLUTION|>--- conflicted
+++ resolved
@@ -1121,7 +1121,6 @@
 }
 
 namespace aurostd {  // namespace aurostd
-<<<<<<< HEAD
   template<class utype>                          // function mod
     xvector<utype> mod(const xvector<utype> &a,utype d) {  //CO20200127
       xvector<utype> c(a.urows,a.lrows);
@@ -1129,15 +1128,16 @@
         c[i]=aurostd::mod(a[i],d);
       return c;
     }
-=======
+}
+
+namespace aurostd {  // namespace aurostd
   template<class utype>                                 // function mod_floored
     xvector<utype> mod_floored(const xvector<utype> &a,utype d) {  // SD20220117
       xvector<utype> c(a.urows,a.lrows);
       for(int i=a.lrows;i<=a.urows;i++)
           c[i]=mod_floored(a[i],d);
       return c;
-    }    
->>>>>>> 641fdffd
+    }
 }
 
 namespace aurostd {  // namespace aurostd
