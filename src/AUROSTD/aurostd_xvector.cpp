// ***************************************************************************
// *                                                                         *
// *           Aflow STEFANO CURTAROLO - Duke University 2003-2021           *
// *                                                                         *
// ***************************************************************************
// Written by Stefano Curtarolo 1994-2011

#ifndef _AUROSTD_XVECTOR_CPP_
#define _AUROSTD_XVECTOR_CPP_

#ifndef XXEND
#define XXEND 1
#endif

#ifndef _AUROSTD_XCOMPLEX_H_
#include "aurostd_xcomplex.h"
#endif
#ifndef _AUROSTD_XSCALAR_H_
#include "aurostd_xscalar.h"
#endif
#ifndef _AUROSTD_XVECTOR_H_
#include "aurostd_xvector.h"
#endif
#ifndef _AUROSTD_XMATRIX_H_
#include "aurostd_xmatrix.h"
#endif
#ifndef _AUROSTD_XTENSOR_H_
#include "aurostd_xtensor.h"
#endif

#ifndef __XOPTIMIZE
#define _XVECTOR_CHECK_BOUNDARIES_
#endif

// ----------------------------------------------------------------------------
// --------------------------------------------------------------- constructors
namespace aurostd {  // namespace aurostd
  template<class utype>                                    // default constructor
    xvector<utype>::xvector(int nh,int nl) {
      init();
      resize(nh,nl);  //CO20201111
    }

  template<class utype>                                    // initializer_list constructor //HE20220616
  xvector<utype>::xvector(std::initializer_list<utype> l) {
    // usage: xvector<double> new_vector({2.0, 3.0, 4.0});
    init();
    copy(l);
  }

  template<class utype>                                       // copy constructor
    xvector<utype>::xvector(const xvector<utype>& b) {
      init();
      copy(b);
    } //CO20191110
  template<class utype>                                       // copy constructor
    xvector<utype>::xvector(const xmatrix<utype>& b) {
      init();
      copy(b);
    } //CO20191110

  template<class utype>
    void xvector<utype>::init() { //HE20220613 initialize all member of xvector
      rows = 0; lrows = 0;
      urows = 0; size = 0;
      vsize= 0; isfloat = false;
      iscomplex = false;
    }
}

// ----------------------------------------------------------------------------
// ----------------------------------------------------------------- destructor

namespace aurostd {  // namespace aurostd
  template<class utype>                                     // default destructor
    xvector<utype>::~xvector() {
#ifdef _AUROSTD_XVECTOR_DEBUG_DESTRUCTORS
      cerr << "xxvector -> default destructor: lrows=" << lrows << ", urows=" << urows << ", rows=" << rows << endl;
#endif
      free(); //CO20190808
    }
}

namespace aurostd {  // namespace aurostd
  template<class utype>
    void xvector<utype>::free() { //CO20190808
      if(vsize>0) delete [] (corpus+lrows-XXEND);
      lrows=XXEND;urows=lrows-1;refresh();
    }
}

namespace aurostd {  // namespace aurostd
  template<class utype>
    void xvector<utype>::copy(const xvector<utype>& b) { //CO20190808
      //[CO20190808 - this assumes you have corpus, perhaps it is not constructed yet]if(corpus!=b.corpus||rows!=b.rows||lrows!=b.lrows||urows!=b.urows)     // check  for a=a
      //CO20170803 - ODD CORNER CASE, same corpus and rows, but different lrows and urows
      //if(rows!=b.rows)    // if dims(this)!=dims(a) => build a new xvector !!!
      if(lrows!=b.lrows||urows!=b.urows||vsize!=b.vsize){    // if dims(this)!=dims(a) => build a new xvector !!!  //CO20190808 - VERY IMPORTANT that we not only check lrows and urows, but vsize, as xvector could just have been initialized (vsize==0)
        free();
        lrows=b.lrows;urows=b.urows;rows=b.rows;
        //[simply copy instead]refresh();
        isfloat=b.isfloat;
        iscomplex=b.iscomplex;
        size=b.size;
        vsize=b.vsize;
#ifdef _AUROSTD_XVECTOR_DEBUG_CONSTRUCTORS
        printf("xxvector -> default constructor: lrows=%i, urows=%i,",lrows,urows);
#endif
        if(vsize>0) {
          corpus=new utype[rows+XXEND](); //HE20220613 initialize corpus memory
          if(!corpus) {throw aurostd::xerror(__AFLOW_FILE__,"aurostd::xvector<utype>::copy():","allocation failure in COPY",_ALLOC_ERROR_);}
          corpus+= -lrows+XXEND; // move the pointer to allow direct access
        }
#ifdef _AUROSTD_XVECTOR_DEBUG_CONSTRUCTORS
        printf(" isfloat=%i, iscomplex=%i, sizeof=%i, vsize=%i\n",isfloat,iscomplex,size,vsize);
#endif
        //[CO20190808 - this assumes you have corpus, perhaps it is not constructed yet]
        //[CO20190808 OBSOLETE]for(int i=0;i<rows;i++)
        //[CO20190808 OBSOLETE]  this->corpus[i+lrows] =
        //[CO20190808 OBSOLETE]    (utype) b.corpus[i+b.lrows];
      }
      if(vsize>0 && corpus!=b.corpus){  //CO20200731 - need vsize>0 for null xvector  //CO20190808 - we definitely have corpus now
        for(int i=lrows;i<=urows;i++){this->corpus[i]=b.corpus[i];}
      }
    }
  template<class utype>
    void xvector<utype>::copy(const xmatrix<utype>& b) { //CO20190808
      if(b.rows==1){return copy(b(b.lrows));}
      else if(b.cols==1)return copy(b.getcol(b.lcols));
      throw aurostd::xerror(__AFLOW_FILE__,"aurostd::xvector<utype>::copy():","xmatrix input cannot be converted to xvector",_VALUE_ILLEGAL_);
    }

  template<class utype>
    void xvector<utype>::copy(const std::initializer_list<utype> l) { // initializer_list copy //HE20220616
      resize(l.size(), 1);
      size_t new_index = 0;
      for (ili entry=l.begin(); entry < l.end(); entry++){
        new_index+=1;
        corpus[new_index] = *entry;
      }
    }
}

namespace aurostd {  // namespace aurostd
  template<class utype>
    void xvector<utype>::refresh(void) { //CO20190808
      rows=urows-lrows+1;   // if(!nh) rows=0; this messes up convasp
      // [[BUG]    if(nh==0 && nl==0)
      if(rows==0){ //CO20200106 - patching for auto-indenting
        //[CO20200624 - no need to spit out warning with null vector]cerr << "XVECTOR constructor: creating EMPTY xvector<utype>" << endl;
        lrows=XXEND;urows=lrows-1;rows=0; //safety for for-loops
      };
      // cerr << "XVECTOR constructor:  nh=" << nh << " nl=" << nl << " lrows=" << lrows << " urows=" << urows << " rows=" << rows << endl;
      isfloat=aurostd::_isfloat((utype) 0);      
      iscomplex=aurostd::_iscomplex((utype) 0);
      size=(char) (sizeof(utype));
      vsize=(long int) size*rows;
    }

  /// @brief resize a xvector to the given dimensions
  /// @param nu new upper bound for rows
  /// @param nl new lower bound for rows
  ///
  /// @authors
  /// @mod{CO,20201111,created function}
  /// @mod{HE,20220916,fixed memory leak and added shift shortcut}
  /// @note The higher value of (nu,nl) is always used as upper bound
  template<class utype>
    void xvector<utype>::resize(int nu, int nl) {
      if (nl>nu) std::swap(nl,nu);
      int new_rows = nu-nl+1;

      int lrows_old=lrows, urows_old=urows;
      long int vsize_old = vsize; // to check whether we need to delete the old corpus
      
      // if the row count is not changed, simply shift the pointers
      if (new_rows == rows) {
        shift(nl);
        return;
      }
      // set the xvector properties to the new values
      lrows = nl; urows = nu;
      refresh(); //CO20191110
#ifdef _AUROSTD_XVECTOR_DEBUG_CONSTRUCTORS
      cerr << "xxvector -> default constructor: lrows=" << lrows << ", urows=" << urows << ", rows=" << rows << endl;
#endif
      if(lrows!=lrows_old||urows!=urows_old||vsize!=vsize_old) {
        //remove previous allocated memory
        if (vsize_old>0) delete [] (corpus+lrows_old-XXEND); //HE20220916
        //recreate with new size
        corpus=new utype[rows+XXEND](); //HE20220613 initialize corpus memory
        if(!corpus) {throw aurostd::xerror(__AFLOW_FILE__,"aurostd::xvector<utype>::xvector():","allocation failure in default constructor",_ALLOC_ERROR_);}
        corpus+= -lrows+XXEND;
        reset(); //CO20191110
      }
#ifdef _AUROSTD_XVECTOR_DEBUG_CONSTRUCTORS
      cerr << " isfloat=" << isfloat << ", iscomplex=" << iscomplex << ", sizeof=" << size << ", vsize=" << vsize << endl;
#endif
    }

  /// @brief shift the lower row bound of an xmatrix to a new value
  /// \param new_lrows new lower bound for rows
  /// @authors
  /// @mod{CO,20180409,first variant}
  /// @mod{HE,20220915,created function}
  /// @note modifies the pointers but not the underlying data field
  template<class utype>
    void xvector<utype>::shift(int new_lrows){
      if(lrows==new_lrows) return;
      int row_shift = lrows-new_lrows;
      corpus += row_shift;
      lrows = new_lrows;
      urows = new_lrows + rows - 1;
    }

}

// ----------------------------------------------------------------------------
// -------------------------------------------------------- assigment operators

namespace aurostd {  // namespace aurostd
  template<class utype>                                             // operator =
    xvector<utype>& xvector<utype>::operator=(const xvector<utype>& b) { //CO20191110
      if(this!=&b) {copy(b);}
      return *this;
    }
  template<class utype>                                             // operator =
    xvector<utype>& xvector<utype>::operator=(const std::initializer_list<utype> l) { // initializer_list assignment //HE20220616
      // usage: xvector<double> new_vector;
      // new_vector = {2.0, 3.0, 4.0};
      copy(l);
      return *this;
    }
}

// ----------------------------------------------------------------------------
// ------------------------------------------------------------ index operators

namespace aurostd {  // namespace aurostd
  template<class utype>                                            // operator []
    // removed inline
    utype& xvector<utype>::operator[](int i) const {
#ifndef _XVECTOR_CHECK_BOUNDARIES_
      if(i>urows) {
        stringstream message;
        message << "xvector[1]=" << corpus[1] << endl;
        message << "xvector[2]=" << corpus[2] << endl;
        message << "xvector[3]=" << corpus[3] << endl;
        message << "xvector[] -> i=" << i << " > urows=" << urows << " lrows=" << lrows << " float=" << isfloat;
        throw aurostd::xerror(__AFLOW_FILE__, __AFLOW_FUNC__, message, _INDEX_BOUNDS_);
      }
      if(i<lrows) {
        stringstream message;
        message << "xvector[1]=" << corpus[1] << endl;
        message << "xvector[2]=" << corpus[2] << endl;
        message << "xvector[3]=" << corpus[3] << endl;
        message << "xvector[] -> i=" << i << " < lrows=" << lrows << " urows=" << urows << " float=" << isfloat;
        throw aurostd::xerror(__AFLOW_FILE__, __AFLOW_FUNC__, message, _INDEX_BOUNDS_);
      }
#endif
      return corpus[i];
    }
}

namespace aurostd {  // namespace aurostd
  template<class utype>                                            // operator ()
    // removed inline
    utype& xvector<utype>::operator()(int i) const {
      //#ifndef BOUNDARY_CONDITIONS_PERIODIC
#ifndef _XVECTOR_CHECK_BOUNDARIES_
      if(i>urows) {
        stringstream message;
        message << "xvector() -> i=" << i << " > urows=" << urows << " lrows=" << lrows << " float=" << isfloat;
        throw aurostd::xerror(__AFLOW_FILE__, __AFLOW_FUNC__, message, _INDEX_BOUNDS_);
      }
      if(i<lrows) {
        stringstream message;
        message << "xvector() -> i=" << i << " < lrows=" << lrows << " urows=" << urows << " float=" << isfloat;
        throw aurostd::xerror(__AFLOW_FILE__, __AFLOW_FUNC__, message, _INDEX_BOUNDS_);
      }
#endif  // __XVECTOR_IGNORE_BOUNDARIES
      return corpus[i];
    }
}
//#else
//#ifdef XVECTOR_WARNING
//#warning "BOUNDARY_CONDITIONS_PERIODIC"
//#endif
//int ii=i;
//// if(ii>urows) ii=lrows+mod(i-lrows,urows-lrows+1);
//// if(ii<lrows) ii=urows-mod(urows-i,urows-lrows+1);
//if(ii>urows) ii-=rows;
//if(ii<lrows) ii+=rows;
//return corpus[ii];
//#endif
//}
//}

// ----------------------------------------------------------------------------
// ----------------------------------- index operators with boundary conditions

namespace aurostd {  // namespace aurostd
  template<class utype>                        // operator () boundary conditions
    inline utype& xvector<utype>::operator()(int i,bool bc) const {
      if(bc==BOUNDARY_CONDITIONS_NONE) {
#ifndef _XVECTOR_CHECK_BOUNDARIES_
        if(i>urows) {
          stringstream message;
          message << "i > xvector<utype>.urows, BC=" << bc;
          throw aurostd::xerror(__AFLOW_FILE__, __AFLOW_FUNC__, message, _INDEX_BOUNDS_);
        }
        if(i<lrows) {
          stringstream message;
          message << "i < xvector<utype>.lrows, BC=" << bc;
          throw aurostd::xerror(__AFLOW_FILE__, __AFLOW_FUNC__, message, _INDEX_BOUNDS_);
        }
#endif
        return corpus[i];
      }
      if(bc==BOUNDARY_CONDITIONS_PERIODIC) {
        int ii=boundary_conditions_periodic(lrows,urows,i); //CO20190520
        //[CO20190419 - moved to xscalar]int ii=i; // ,jj=j; //CO20190520
        //[CO20190419 - moved to xscalar]if(ii==urows+1) ii=lrows; //CO20190520
        //[CO20190419 - moved to xscalar]if(ii==lrows-1) ii=urows; //CO20190520
        //[CO20190419 - moved to xscalar]if(ii>urows) ii=lrows+mod(i-lrows,urows-lrows+1); //CO20190520
        //[CO20190419 - moved to xscalar]if(ii<lrows) ii=urows-mod(urows-i,urows-lrows+1); //CO20190520
        return corpus[ii];
      }
      return corpus[i];  //CO20190419 - needs to return something
    }
}

// ----------------------------------------------------------------------------
// ------------------------------------------------------- math unary operators

// --------------------------------------------------------- operator += xvector
namespace aurostd {  // namespace aurostd
  template<class utype> xvector<utype>&
    // removed inline
    xvector<utype>::operator +=(const xvector<utype>& r)
    {
#ifdef _AUROSTD_XVECTOR_DEBUG_OPERATORS
      printf("xxvector -> operator xvector+=xvector: ");
      printf("this->lrows=%i, this->urows=%i, ",this->lrows,this->urows);
      printf("r.lrows=%i, r.urows=%i\n",r.lrows,r.urows);
#endif
      if(this->rows!=r.rows) {
        stringstream message;
        message << "failure in operator+=: (this->rows!=r.rows)=FALSE";
        throw aurostd::xerror(__AFLOW_FILE__, __AFLOW_FUNC__, message, _INDEX_MISMATCH_);
      }
      for(int i=0;i<rows;i++)
        corpus[i+lrows]+=r[i+r.lrows];
      return *this;
    }
}
// --------------------------------------------------------- operator += xvector
namespace aurostd {  // namespace aurostd
  template<class utype>
  xvector<utype> & xvector<utype>::operator+=(const std::initializer_list <utype> l) { // HE20220616
    if (this->rows != (int) l.size()) { //convert to int to avoid compiler warning
      string message = "failure in operator-=: (this->rows!=r.rows)=FALSE";
      throw aurostd::xerror(__AFLOW_FILE__, __AFLOW_FUNC__, message, _INDEX_MISMATCH_);
    }
    size_t new_index = lrows;
    for (ili entry = l.begin(); entry < l.end(); entry++) {
      corpus[new_index] += *entry;
      new_index += 1;
    }
   return *this;
  }
}
// --------------------------------------------------------- operator += xvector
namespace aurostd {  // namespace aurostd
  template<class utype> xvector<utype>&
    // removed inline
    xvector<utype>::operator +=(utype r)
    {
      for(int i=0;i<rows;i++)
        corpus[i+lrows]+=r;
      return *this;
    }
}

// --------------------------------------------------------- operator -= xvector
namespace aurostd {  // namespace aurostd
  template<class utype> xvector<utype>&  
    // removed inline
    xvector<utype>::operator -=(const xvector<utype>& r)
    {
#ifdef _AUROSTD_XVECTOR_DEBUG_OPERATORS
      printf("xxvector -> operator xvector-=xvector: ");
      printf("this->lrows=%i, this->urows=%i, ",this->lrows,this->urows);
      printf("r.lrows=%i, r.urows=%i\n",r.lrows,r.urows);
#endif
      if(this->rows!=r.rows) {
        stringstream message;
        message << "failure in operator-=: (this->rows!=r.rows)=FALSE";
        throw aurostd::xerror(__AFLOW_FILE__, __AFLOW_FUNC__, message, _INDEX_MISMATCH_);
      }
      for(int i=0;i<rows;i++)
        corpus[i+lrows]-=r[i+r.lrows];
      return *this;
    }
}

// --------------------------------------------------------- operator -= xvector
namespace aurostd {  // namespace aurostd
  template<class utype>
  xvector<utype> & xvector<utype>::operator-=(const std::initializer_list <utype> l) { // HE20220616
    if (this->rows != (int) l.size()) { //convert to int to avoid compiler warning
      string message = "failure in operator-=: (this->rows!=r.rows)=FALSE";
      throw aurostd::xerror(__AFLOW_FILE__, __AFLOW_FUNC__, message, _INDEX_MISMATCH_);
    }
    size_t new_index = lrows;
    for (ili entry = l.begin(); entry < l.end(); entry++) {
      corpus[new_index] -= *entry;
      new_index += 1;
    }
    return *this;
  }
}
// --------------------------------------------------------- operator -= xvector
namespace aurostd {  // namespace aurostd
  template<class utype> xvector<utype>&  
    // removed inline
    xvector<utype>::operator -=(utype r)
    {
      for(int i=0;i<rows;i++)
        corpus[i+lrows]-=r;
      return *this;
    }
}

// --------------------------------------------------------- operator *= double
namespace aurostd {  // namespace aurostd
  template<class utype> xvector<utype>&
    // removed inline
    xvector<utype>::operator *=(utype r) //(const utype& r) //CO20171130 - v*=v[1] doesn't work
    {
#ifdef _AUROSTD_XVECTOR_DEBUG_OPERATORS
      printf("xxvector -> operator xvector*=xvector: ");
      printf("this->lrows=%i, this->urows=%i, ",this->lrows,this->urows);
      printf("r.lrows=%i, r.urows=%i\n",r.lrows,r.urows);
#endif
      for(int i=0;i<rows;i++)
        corpus[i+lrows]*=r;
      return *this;
    }
}

// --------------------------------------------------------- operator /= double
namespace aurostd {  // namespace aurostd
  template<class utype> xvector<utype>&
    // removed inline
    xvector<utype>::operator /=(utype r) //(const utype& r) //CO20171130 - v/=v[1] doesn't work
    {
#ifdef _AUROSTD_XVECTOR_DEBUG_OPERATORS
      printf("xxvector -> operator xvector/=xvector: ");
      printf("this->lrows=%i, this->urows=%i, ",this->lrows,this->urows);
      printf("r.lrows=%i, r.urows=%i\n",r.lrows,r.urows);
#endif
      for(int i=0;i<rows;i++)
        corpus[i+lrows]/=r;
      return *this;
    }
}

// ---------------------------------------------------------- operator+xvector
namespace aurostd {  // namespace aurostd
  template<class utype>                          
    xvector<utype> operator+(const xvector<utype>& a) {
      return a;
    }
}

// ---------------------------------------------------------- operator-xvector
namespace aurostd {  // namespace aurostd
  template<class utype>                          
    xvector<utype> operator-(const xvector<utype>& a) {
      xvector<utype> c(a.urows,a.lrows);
      for(int i=a.lrows;i<=a.urows;i++)
        c[i]=-a[i];
      return c;
    }
}

// ----------------------------------------------------------------------------
// ------------------------------------------------------ math binary operators

// SCALAR PRODUCT OPERATOR
namespace aurostd {  // namespace aurostd
  template<class utype> utype                         // operator xvector * xvector
    operator*(const xvector<utype>& a,const xvector<utype>& b) {
      if(a.rows!=b.rows) {
        stringstream message;
        message << "failure in operator* (a.rows != b.rows)";
        throw aurostd::xerror(__AFLOW_FILE__, __AFLOW_FUNC__, message, _INDEX_MISMATCH_);
      }
      utype out=(utype) 0.0;
      for(int i=a.lrows,ii=b.lrows;i<=a.urows;i++,ii++)
        out += a[i]*b[ii];
      return (utype) out;
    }
}

// SCALAR PRODUCT FUNCTION
namespace aurostd {  // namespace aurostd
  template<class utype> utype                   // scalar_product xvector * xvector
    scalar_product(const xvector<utype>& a,const xvector<utype>& b) {
      if(a.rows!=b.rows) {
        stringstream message;
        message << "failure in operator* (a.rows != b.rows)";
        throw aurostd::xerror(__AFLOW_FILE__, __AFLOW_FUNC__, message, _INDEX_MISMATCH_);
      }
      utype out=(utype) 0.0;
      for(int i=a.lrows,ii=b.lrows;i<=a.urows;i++,ii++)
        out += a[i]*b[ii];
      return (utype) out;
    }
}

// VECTOR PRODUCT OPERATOR
namespace aurostd {  // namespace aurostd
  template<class utype> xvector<utype>                 // operator xvector % xvector
    operator %(const xvector<utype>& a,const xvector<utype>& b) {
      xvector<utype> c(3);
      if(a.rows!=3) {
        stringstream message;
        message << "xvector product (a%b) a.rows=" << a.rows << " !=3";
        throw aurostd::xerror(__AFLOW_FILE__, __AFLOW_FUNC__, message, _INDEX_MISMATCH_);
      }
      if(b.rows!=3) {
        stringstream message;
        message << "xvector product (a%b) b.rows=" << b.rows << " !=3";
        throw aurostd::xerror(__AFLOW_FILE__, __AFLOW_FUNC__, message, _INDEX_MISMATCH_);
      }
      c(1)=a(2)*b(3)-a(3)*b(2);
      c(2)=a(3)*b(1)-a(1)*b(3);
      c(3)=a(1)*b(2)-a(2)*b(1);
      return c;
    }
}

// VECTOR PRODUCT FUNCTION
namespace aurostd {  // namespace aurostd
  template<class utype> xvector<utype>          // vector_product xvector % xvector
    vector_product(const xvector<utype>& a,const xvector<utype>& b) {
      xvector<utype> c(3);
      if(a.rows!=3) {
        stringstream message;
        message << "xvector product (a%b) a.rows=" << a.rows << " !=3";
        throw aurostd::xerror(__AFLOW_FILE__, __AFLOW_FUNC__, message, _INDEX_MISMATCH_);
      }
      if(b.rows!=3) {
        stringstream message;
        message << "xvector product (a%b) b.rows=" << b.rows << " !=3";
        throw aurostd::xerror(__AFLOW_FILE__, __AFLOW_FUNC__, message, _INDEX_MISMATCH_);
      }

      c(1)=a(2)*b(3)-a(3)*b(2);
      c(2)=a(3)*b(1)-a(1)*b(3);
      c(3)=a(1)*b(2)-a(2)*b(1);
      return c;
    }
}

//ME20200327
namespace aurostd {
  template<class utype> xmatrix<utype>
    outer_product(const xvector<utype>& a, const xvector<utype>& b) {
      xmatrix<utype> M(a.urows, b.urows, a.lrows, b.lrows);
      for (int i = a.lrows; i <= a.urows; i++) {
        for (int j = b.lrows; j <= b.urows; j++) {
          M[i][j] = a[i] * b[j];
        }
      }
      return M;
    }
}

namespace aurostd {  // namespace aurostd
  template<class utype> xvector<utype>                 // operator xvector+xvector
    operator+(const xvector<utype>& a,const xvector<utype>& b) {
      //xvector<utype> c(std::max(a.rows,b.rows));  //CO20170910 - doesn't work with 0 starting index
      xvector<utype> c(std::max(a.urows,b.urows),std::min(a.lrows,b.lrows));  //CO20170910 - max/min
      for(int i=0;i<c.rows;i++)
        if(a.urows-i>=a.lrows && b.urows-i>=b.lrows)
          c[c.urows-i]=a[a.urows-i]+b[b.urows-i];
        else if(a.urows-i>=a.lrows)
          c[c.urows-i]=a[a.urows-i];
        else c[c.urows-i]=b[b.urows-i];
      //   xvector<utype> cc(c); return cc; VISUALAGE ???
      return c;
    }
}

namespace aurostd {  // namespace aurostd
  template<class utype> xvector<utype>                 // operator xvector-xvector
    operator-(const xvector<utype>& a,const xvector<utype>& b) {
      //xvector<utype> c(std::max(a.rows,b.rows));  //CO20170910 - doesn't work with 0 starting index
      xvector<utype> c(std::max(a.urows,b.urows),std::min(a.lrows,b.lrows));  //CO20170910 - max/min
      for(int i=0;i<c.rows;i++)
        if(a.urows-i>=a.lrows && b.urows-i>=b.lrows)
          c[c.urows-i]=a[a.urows-i]-b[b.urows-i];
        else if(a.urows-i>=a.lrows)
          c[c.urows-i]=a[a.urows-i];
        else c[c.urows-i]=-b[b.urows-i];
      return c;
    }
}

// ------------------------------------------------------ operator scalar+xvector
namespace aurostd {  // namespace aurostd
  template<class utype> xvector<utype>                 // operator scalar+xvector
    operator+(const utype s,const xvector<utype>& a) {
      xvector<utype> c(a.lrows,a.urows);
      for(int i=c.lrows;i<=c.urows;i++) c[i]=(utype) s+a[i];
      return c;
    }
  // namespace aurostd
  template<class utype> xvector<utype>                 // operator xvector+scalar
    operator+(const xvector<utype>& a,const utype s) {
      xvector<utype> c(a.lrows,a.urows);
      for(int i=c.lrows;i<=c.urows;i++) c[i]=(utype) a[i]+s;
      return c;
    }
}

namespace aurostd {  // namespace aurostd
  template<class utype,class stype> xvector<utype>     // operator scalar+xvector
    operator+(const stype s,const xvector<utype>& a) {
      xvector<utype> c(a.lrows,a.urows);
      for(int i=c.lrows;i<=c.urows;i++) c[i]=(utype) s+a[i];
      return c;
    }
  // namespace aurostd
  template<class utype,class stype> xvector<utype>     // operator xvector+scalar
    operator+(const xvector<utype>& a,const stype s) {
      xvector<utype> c(a.lrows,a.urows);
      for(int i=c.lrows;i<=c.urows;i++) c[i]=(utype) a[i]+s;
      return c;
    }
}

// ------------------------------------------------------ operator scalar-xvector
namespace aurostd {  // namespace aurostd
  template<class utype> xvector<utype>                 // operator scalar-xvector
    operator-(const utype s,const xvector<utype>& a) {
      xvector<utype> c(a.lrows,a.urows);
      for(int i=c.lrows;i<=c.urows;i++) c[i]=(utype) s-a[i];
      return c;
    }
  // namespace aurostd
  template<class utype> xvector<utype>                 // operator xvector-scalar
    operator-(const xvector<utype>& a,const utype s) {
      xvector<utype> c(a.lrows,a.urows);
      for(int i=c.lrows;i<=c.urows;i++) c[i]=(utype) a[i]-s;
      return c;
    }
}

namespace aurostd {  // namespace aurostd
  template<class utype,class stype> xvector<utype>     // operator scalar-xvector
    operator-(const stype s,const xvector<utype>& a) {
      xvector<utype> c(a.lrows,a.urows);
      for(int i=c.lrows;i<=c.urows;i++) c[i]=(utype) s-a[i];
      return c;
    }
  // namespace aurostd
  template<class utype,class stype> xvector<utype>     // operator xvector-scalar
    operator-(const xvector<utype>& a,const stype s) {
      xvector<utype> c(a.lrows,a.urows);
      for(int i=c.lrows;i<=c.urows;i++) c[i]=(utype) a[i]-s;
      return c;
    }
}

// ------------------------------------------------------ operator scalar * xvector
namespace aurostd {  // namespace aurostd
  template<class utype> xvector<utype>                 // operator scalar * xvector
    operator*(const utype s,const xvector<utype>& a) {
      xvector<utype> c(a.lrows,a.urows);
      for(int i=c.lrows;i<=c.urows;i++) c[i]=(utype) s*a[i];
      return c;
    }
  // namespace aurostd
  template<class utype> xvector<utype>                 // operator xvector * scalar
    operator*(const xvector<utype>& a,const utype s) {
      xvector<utype> c(a.lrows,a.urows);
      for(int i=c.lrows;i<=c.urows;i++) c[i]=(utype) a[i]*((utype)s);
      return c;
    }
}

namespace aurostd {  // namespace aurostd
  template<class utype,class stype> xvector<utype>     // operator scalar * xvector
    operator*(const stype s,const xvector<utype>& a) {
      xvector<utype> c(a.lrows,a.urows);
      for(int i=c.lrows;i<=c.urows;i++) c[i]=((utype) s)*a[i];
      return c;
    }
  // namespace aurostd
  template<class utype,class stype> xvector<utype>     // operator scalar * xvector
    operator*(const xvector<utype>& a,const stype s) {
      xvector<utype> c(a.lrows,a.urows);
      for(int i=c.lrows;i<=c.urows;i++) c[i]=(utype) a[i]*((utype) s);
      return c;
    }
}

// ------------------------------------------------------ operator scalar / xvector
namespace aurostd {  // namespace aurostd
  template<class utype> xvector<utype>                 // operator scalar / xvector
    operator/(const utype s,const xvector<utype>& a) {
      xvector<utype> c(a.lrows,a.urows);
      for(int i=c.lrows;i<=c.urows;i++) c[i]=(utype) s/a[i];
      return c;
    }
  // namespace aurostd
  template<class utype> xvector<utype>                 // operator xvector / scalar
    operator/(const xvector<utype>& a,const utype s) {
      xvector<utype> c(a.lrows,a.urows);
      for(int i=c.lrows;i<=c.urows;i++) c[i]=(utype) a[i]/s;
      return c;
    }
}

namespace aurostd {  // namespace aurostd
  template<class utype,class stype> xvector<utype>     // operator scalar / xvector
    operator/(const stype s,const xvector<utype>& a) {
      xvector<utype> c(a.lrows,a.urows);
      for(int i=c.lrows;i<=c.urows;i++) c[i]=((utype) s)/a[i];
      return c;
    }
  // namespace aurostd
  template<class utype,class stype> xvector<utype>     // operator xvector / scalar
    operator/(const xvector<utype>& a,const stype s) {
      xvector<utype> c(a.lrows,a.urows);
      for(int i=c.lrows;i<=c.urows;i++) c[i]=a[i]/((utype) s);
      return c;
    }
}

//ME20200329 real * complex vector
namespace aurostd {
  template<class utype> xvector<xcomplex<utype> >
    operator*(utype s, const xvector<xcomplex<utype> >& a) {
      xvector<xcomplex<utype> > c(a.lrows, a.urows);
      for (int i = c.lrows; i <= c.urows; i++) {
        c[i].re = s * a[i].re;
        c[i].im = s * a[i].im;
      }
      return c;
    }

  template<class utype> xvector<xcomplex<utype> >
    operator*(const xvector<xcomplex<utype> >& a, utype s) {
      return s * a;
    }

  template<class utype> xvector<xcomplex<utype> >
    operator/(const xvector<xcomplex<utype> >& a, utype s) {
      return ((utype) 1/s) * a;
    }
}

// --------------------------------------------------------------------------------
namespace aurostd {  // namespace aurostd
  template<class utype> xvector<utype>               // operator xvector << xvector
    operator<<(const xvector<utype>& a,const xvector<utype>& b) {
      xvector<utype> c(a.rows+b.rows);
      for(int i=1;i<=c.rows;i++)
        if(i<=a.rows) c[i]=a[a.lrows-1+i];
        else c[i]=b[b.lrows-1+i-a.rows];
      return c;
    }
}

namespace aurostd {  // namespace aurostd
  template<class utype> xvector<utype>               // operator xvector << scalar
    operator<<(const xvector<utype>& a,const utype s) {
      xvector<utype> c(a.rows+1);
      for(int i=1;i<=a.rows;i++)
        c[i]=a[a.lrows-1+i];
      c[a.rows+1]=(utype) s;
      return c;
    }
}

namespace aurostd {  // namespace aurostd
  template<class utype> xvector<utype>               // operator scalar << xvector
    operator<<(const utype s,const xvector<utype>& a) {
      xvector<utype> c(a.rows+1);
      c[1]=(utype) s;
      for(int i=1;i<=a.rows;i++)
        c[i+1]=a[a.lrows-1+i];
      return c;
    }
}

// ----------------------------------------------------------------------------
// ------------------------------------------------------------- conditionals !

namespace aurostd {  // namespace aurostd
  template<class utype> xvector<char>                    // is xvector > scalar ?
    operator>(const xvector<utype>& a,const utype& b) {
      xvector<char> c(a.lrows,a.urows);
      for(int i=a.lrows;i<=a.urows;i++) {
        c[i]=FALSE;
        if(a[i]>b) c[i]=TRUE;
      }
      return c;
    }
}

namespace aurostd {  // namespace aurostd
  template<class utype> xvector<char>                    // is xvector < scalar ?
    operator<(const xvector<utype>& a,const utype& b) {
      xvector<char> c(a.lrows,a.urows);
      for(int i=a.lrows;i<=a.urows;i++) {
        c[i]=FALSE;
        if(a[i]<b) c[i]=TRUE;
      }
      return c;
    }
}

namespace aurostd {  // namespace aurostd
  template<class utype> xvector<char>                    // is xvector == scalar ?
    operator==(const xvector<utype>& a,const utype& b) {
      xvector<char> c(a.lrows,a.urows);
      for(int i=a.lrows;i<=a.urows;i++) {
        c[i]=FALSE;
        if(a[i]==b) c[i]=TRUE;
      }
      return c;
    }
}

namespace aurostd {  // namespace aurostd
  template<class utype> xvector<char>                    // is xvector > xvector ?
    operator>(const xvector<utype>& a,const xvector<utype>& b) {
      if(a.rows!=b.rows) {
        stringstream message;
        message << "failure in operator> (xvector > xvector)";
        throw aurostd::xerror(__AFLOW_FILE__, __AFLOW_FUNC__, message, _INDEX_MISMATCH_);
      }
      xvector<char> c(a.lrows,a.urows);
      for(int i=a.lrows,ii=b.lrows;i<=a.urows;i++,ii++) {
        c[i]=FALSE;
        if(a[i]>b[ii]) c[i]=TRUE;
      }
      return c;
    }
}

namespace aurostd {  // namespace aurostd
  template<class utype> xvector<char>                    // is xvector < xvector ?
    operator<(const xvector<utype>& a,const xvector<utype>& b) {
      if(a.rows!=b.rows)  {
        stringstream message;
        message << "failure in operator> (xvector < xvector)";
        throw aurostd::xerror(__AFLOW_FILE__, __AFLOW_FUNC__, message, _INDEX_MISMATCH_);
      }
      xvector<char> c(a.lrows,a.urows);
      for(int i=a.lrows,ii=b.lrows;i<=a.urows;i++,ii++) {
        c[i]=FALSE;
        if(a[i]<b[ii]) c[i]=TRUE;
      }
      return c;
    }
}

namespace aurostd {  // namespace aurostd
  template<class utype> bool                             // is xvector == xvector ?
    identical(const xvector<utype>& a,const xvector<utype>& b,const utype& _tol_) {
      if(a.rows!=b.rows)  {
        stringstream message;
        message << "failure in function identical (xvector == xvector)[1]";
        throw aurostd::xerror(__AFLOW_FILE__, __AFLOW_FUNC__, message, _INDEX_MISMATCH_);
      }
      bool output=TRUE;
      if(a.isfloat || a.iscomplex) {
        for(int i=a.lrows,ii=b.lrows;i<=a.urows;i++,ii++) {
          if((abs(a[i]-b[ii])/(abs(a[i])+abs(b[ii])+_tol_))>_tol_)  output=FALSE; //SC20180115
          // output=output*(((abs(a[i]-b[ii]))/(abs(a[i])+abs(b[ii])+_tol_))<=_tol_);//SC20180115
          // output=output*(abs(a[i]-b[ii])<=_tol_); //SC pre 20180115
        }
        if(output==FALSE) return (bool) output;
      } else {
        for(int i=a.lrows,ii=b.lrows;i<=a.urows;i++,ii++) {
          if(a[i]!=b[ii]) output=FALSE; //SC20180115
          // output=output*(a[i]==b[ii]); //SC20180115
        }
        if(output==FALSE) return (bool) output;
      }
      return (bool) output;
    }
}

// check if all entries of an xvector are equal
namespace aurostd { //namespace aurostd //DX20210503
  template<class utype> bool identical(const xvector<utype>& a, utype tol) {
    for(int i=a.lrows;i<=a.urows;i++){
      if(isdifferent(a[i],a[0],tol)){ return false; }
    }
    return true; //includes case when xvector is empty
  }
}

namespace aurostd {  // namespace aurostd
  template<class utype> bool                             // is xvector == xvector ?
    identical(const xvector<utype>& a,const xvector<utype>& b) {
      return (bool) identical(a,b,(utype) _AUROSTD_XVECTOR_TOLERANCE_IDENTITY_);
    }
}

namespace aurostd {  // namespace aurostd
  template<class utype> bool                             // is xvector == xvector ?
    operator==(const xvector<utype>& a,const xvector<utype>& b) {
      return (bool) identical(a,b,(utype) _AUROSTD_XVECTOR_TOLERANCE_IDENTITY_);
    }
}

namespace aurostd {  // namespace aurostd
  template<class utype> bool                             // is xvector!=xvector ?
    isdifferent(const xvector<utype>& a,const xvector<utype>& b,const utype& _tol_) {
      return (bool) !identical(a,b,_tol_);
    }
}

namespace aurostd {  // namespace aurostd
  template<class utype> bool                             // is xvector!=xvector ?
    isdifferent(const xvector<utype>& a,const xvector<utype>& b) {
      return (bool) !identical(a,b,(utype) _AUROSTD_XVECTOR_TOLERANCE_IDENTITY_);
    }
}

namespace aurostd {  // namespace aurostd
  template<class utype> bool                             // is xvector == xvector ?
    isequal(const xvector<utype>& a,const xvector<utype>& b,const utype& _tol_) {
      return (bool) identical(a,b,_tol_);
    }
  bool _aurostd_initialize_isequal(const xvector<int>& a,const xvector<int>& b,const int& _tol_) { return isequal(a,b,_tol_);}
  bool _aurostd_initialize_isequal(const xvector<uint>& a,const xvector<uint>& b,const uint& _tol_) { return isequal(a,b,_tol_);} //CO20180409
  bool _aurostd_initialize_isequal(const xvector<float>& a,const xvector<float>& b,const float& _tol_) { return isequal(a,b,_tol_);}
  bool _aurostd_initialize_isequal(const xvector<double>& a,const xvector<double>& b,const double& _tol_) { return isequal(a,b,_tol_);}
}

namespace aurostd {  // namespace aurostd
  template<class utype> bool                             // is xvector == xvector ?
    isequal(const xvector<utype>& a,const xvector<utype>& b) {
      return (bool) identical(a,b,(utype) _AUROSTD_XVECTOR_TOLERANCE_IDENTITY_);
    }
  bool _aurostd_initialize_isequal(const xvector<int>& a,const xvector<int>& b) { return isequal(a,b);}
  bool _aurostd_initialize_isequal(const xvector<uint>& a,const xvector<uint>& b) { return isequal(a,b);} //CO20180409
  bool _aurostd_initialize_isequal(const xvector<float>& a,const xvector<float>& b) { return isequal(a,b);}
  bool _aurostd_initialize_isequal(const xvector<double>& a,const xvector<double>& b) { return isequal(a,b);}
}

namespace aurostd {  // namespace aurostd
  template<class utype> bool                             // is xvector!=xvector ?
    operator!=(const xvector<utype>& a,const xvector<utype>& b) {
      return (bool) !identical(a,b,(utype) _AUROSTD_XVECTOR_TOLERANCE_IDENTITY_);
    }
}

namespace aurostd {  // namespace aurostd
  template<class utype> bool
    isinteger(const xvector<utype>& a,const utype& tol) { //CO20180409
      for(int i=a.lrows;i<=a.urows;i++)
        if(isinteger(a[i],tol)==FALSE) return FALSE; //CO20180409
      return TRUE;
    }
  //[CO20191201 - OBSOLETE]bool _aurostd_initialize_isinteger(const xvector<int>& a) { return isinteger(a);}
  //[CO20191201 - OBSOLETE]bool _aurostd_initialize_isinteger(const xvector<uint>& a) { return isinteger(a);} //CO20180409
  //[CO20191201 - OBSOLETE]bool _aurostd_initialize_isinteger(const xvector<float>& a) { return isinteger(a);}
  //[CO20191201 - OBSOLETE]bool _aurostd_initialize_isinteger(const xvector<double>& a) { return isinteger(a);}
}

//ME20180702 - Tests if vector is the zero vector
namespace aurostd {
  template<class utype> bool
    iszero(const xvector<utype>& a,double tol) {
      for(int i=a.lrows;i<=a.urows;i++){
        if(!iszero(a[i],tol)){return false;}
      }
      return true; 
    }
  //[CO20191201 - OBSOLETE]bool _aurostd_initialize_iszero(const xvector<int>& a) { return iszero(a);}
  //[CO20191201 - OBSOLETE]bool _aurostd_initialize_iszero(const xvector<uint>& a) { return iszero(a);}
  //[CO20191201 - OBSOLETE]bool _aurostd_initialize_iszero(const xvector<float>& a) { return iszero(a);}
  //[CO20191201 - OBSOLETE]bool _aurostd_initialize_iszero(const xvector<double>& a) { return iszero(a);}
}

// ------------------------------------------------------------ std::cout operations

//namespace aurostd {  // namespace aurostd
//template<class utype>
//std::ostream& operator<< (std::ostream& buf,const xvector<utype>& x) {
//char buf1[80],*iobuf;                                    
//utype xi;
//if(!x.isfloat) {
//if(x.size==sizeof(char))
//iobuf= " %4d";        
//if(x.size==sizeof(int))
//iobuf= " %4i";        
//if(x.size==sizeof(long int))
//iobuf= " %9i";        
//} else {
//if(!x.iscomplex && x.size==sizeof(float))
//iobuf= " %7.3le";
//if(!x.iscomplex && x.size==sizeof(double))
//iobuf= " %11.4le";
//if(!x.iscomplex && x.size==sizeof(long double))
//iobuf= " %13.5le";
//if(x.iscomplex && x.size==sizeof(complex<float>))
//iobuf= " (%7.3le,%7.3le)";
//if(x.iscomplex && x.size==sizeof(complex<double>))
//iobuf= " (%11.4le,%11.4le)";
//if(x.iscomplex && x.size==sizeof(complex<long double>))
//iobuf= " (%13.5le,%13.5le)";
//}
//for(int i=x.lrows;i<=x.urows;i++) {
//xi=x[i];
//if(!x.isfloat) {  
//sprintf(buf1,"[%2i]  ",i);
//buf << buf1;
//}
////    sprintf(buf1,iobuf+((xi >=0) ? 0 :1 ),xi);
//if(!x.iscomplex)
//sprintf(buf1,iobuf,xi);
//else
//sprintf(buf1,iobuf,real(xi),imag(xi));
//buf << buf1;
//if(!x.isfloat)
//buf << endl;
//else
//if(i<x.urows) buf << "  ";
//}
//return buf;
//}
//}

namespace aurostd {  // namespace aurostd
  template<class utype>                            // operator <<  xvector<>
    std::ostream& operator<< (std::ostream& buf,const xvector<utype>& x) {
      char buf1[80];
      string iobuf;                                    
      utype xi=0;
      if(!aurostd::_isfloat(xi)) {
        if(aurostd::_size(xi)==sizeof(char))
          iobuf= "%4d";        
        if(aurostd::_size(xi)==sizeof(int))
          //	iobuf= " %4i";        
          iobuf="%11i";        
        if(aurostd::_size(xi)==sizeof(long int))
          iobuf= "%9i";        
        if(aurostd::_size(xi)==sizeof(uint)) //CO20180409
          //	iobuf= " %4i";        
          iobuf="%11i";        
        if(aurostd::_size(xi)==sizeof(unsigned long int)) //CO20180409
          iobuf= "%9i";        
      } else {
        if(!aurostd::_iscomplex(xi) && aurostd::_size(xi)==sizeof(float))
          iobuf="%7.3le";
        if(!aurostd::_iscomplex(xi) && aurostd::_size(xi)==sizeof(double))
          iobuf="%11.4le";
        if(!aurostd::_iscomplex(xi) && aurostd::_size(xi)==sizeof(long double))
          iobuf="%13.5le";
        //    if(aurostd::_iscomplex(xi) && aurostd::_size(xi)==sizeof(complex<float>))
        //      iobuf= " (%7.3le,%7.3le)";
        //    if(aurostd::_iscomplex(xi) && aurostd::_size(xi)==sizeof(complex<double>))
        //      iobuf= " (%11.4le,%11.4le)";
        //    if(aurostd::_iscomplex(xi) && aurostd::_size(xi)==sizeof(complex<long double>))
        //      iobuf= " (%13.5le,%13.5le)";
      }
      if(x.rows>0) {
        for(int i=x.lrows;i<=x.urows;i++) {
          xi=x[i];
          // if(!aurostd::_isfloat(xi)){                              // for index [n]
          //	sprintf(buf1,"[%2i]  ",i);                // for index [n]
          //	buf << buf1;                              // for index [n]
          // }                                                // for index [n]
          //    sprintf(buf1,iobuf.c_str()+((xi >=0) ? 0 :1 ),xi);
          if(!aurostd::_iscomplex(xi)) {
            sprintf(buf1,iobuf.c_str(),aurostd::_real(xi));
            buf << buf1;
          } else {
            //      sprintf(buf1,iobuf.c_str(),real(xi),imag(xi));
            buf << xi << "";  // problem is in << of xcomplex
          }
          //      if(!aurostd::_isfloat(xi))                          // remove newline for integers
          //	buf << endl;                              // remove newline for integers
          //  else                                            // remove newline for integers
          if(i<x.urows) buf << " ";
        }
      } else {
        buf << " xvector=null ";  //CO20200731 - null vector
      }
      return buf;
    }
}


namespace aurostd {
  template<class utype> xvector<utype> null_xv() __xprototype { //CO20200731
    xvector<utype> a;a.null();
    return a;
  }
  template<class utype> xvector<utype> ones_xv(int nh,int nl) __xprototype { //CO20190419
    xvector<utype> a(nh,nl);
    for(int i=a.lrows;i<=a.urows;i++){a[i]=(utype)1;}
    return a;
  }
  template<class utype> xvector<utype> box_filter_xv(int window,int lrows) __xprototype {  //CO20190419
    xvector<utype> filter=aurostd::ones_xv<utype>(window+(lrows-1),lrows);filter/=(utype)window;
    return filter;
  }
#define STDDEV_TRUNCATE_GAUSSIAN 4 //after 4 stddev's, gaussian is effectively 0
  template<class utype> int gaussian_filter_get_window(utype sigma) __xprototype { //CO20190419
    int half_width=(int) (sigma * (utype)STDDEV_TRUNCATE_GAUSSIAN);
    int window=2*half_width+1;
    if(window%2==0){window++;}
<<<<<<< HEAD
    return window;
  }
  template<class utype> xvector<utype> gaussian_filter_xv(utype sigma) __xprototype { //CO20190419
    int window=gaussian_filter_get_window(sigma);
    return gaussian_filter_xv<utype>(sigma,window); //if you need lrows!=1, use shiftlrows()
=======
    return gaussian_filter_xv<utype>(sigma,window); //if you need lrows!=1, use shift()
>>>>>>> 7d48d18f
  }
  template<class utype> xvector<utype> gaussian_filter_xv(utype sigma,int window,int lrows) __xprototype { //CO20190419
    if(window%2==0){throw aurostd::xerror(__AFLOW_FILE__,"aurostd::gaussian_filter_xv():","window should NOT be even (window="+aurostd::utype2string(window)+")",_INPUT_ILLEGAL_);}
    xvector<utype> filter(window+(lrows-1),lrows);
    int ind=lrows;utype x=0.0;
    for(int val=-window/2;val<=window/2;val++){
      x=(utype)val; //will look like -3 -2 -1 0 1 2 3
      filter[ind++]=std::exp(-(x*x)/((utype)2*sigma*sigma));
    }
    filter/=(utype)aurostd::sum(filter);
    return filter;
  }
}

// ----------------------------------------------------------------------------
// -------------------------------------------------------------- xvector casts

namespace aurostd {  // namespace aurostd
  template<class utype>                                 // conversion to long double
    xvector<long double> xlongdouble(const xvector<utype> &a) {
      xvector<long double> c(a.urows,a.lrows);
      for(int i=a.lrows;i<=a.urows;i++)
        c[i]=(long double) a[i];
      return c;
    }
}

namespace aurostd {  // namespace aurostd
  template<class utype>                                 // conversion to double
    xvector<double> xdouble(const xvector<utype> &a) {
      xvector<double> c(a.urows,a.lrows);
      for(int i=a.lrows;i<=a.urows;i++)
        c[i]=(double) a[i];
      return c;
    }
}

namespace aurostd {  // namespace aurostd
  template<class utype>                          // function mod
    xvector<utype> mod(const xvector<utype> &a,utype d) {  //CO20200127
      xvector<utype> c(a.urows,a.lrows);
      for(int i=a.lrows;i<=a.urows;i++)
        c[i]=aurostd::mod(a[i],d);
      return c;
    }
}

namespace aurostd {  // namespace aurostd
  template<class utype>                                 // function mod_floored
    xvector<utype> mod_floored(const xvector<utype> &a,utype d) {  // SD20220117
      xvector<utype> c(a.urows,a.lrows);
      for(int i=a.lrows;i<=a.urows;i++)
          c[i]=mod_floored(a[i],d);
      return c;
    }
}

namespace aurostd {  // namespace aurostd
  template<class utype>                          // function floor
    xvector<double> floor(const xvector<utype> &a) {
      xvector<double> c(a.urows,a.lrows);
      for(int i=a.lrows;i<=a.urows;i++)
        c[i]=std::floor(a[i]);
      return c;
    }
}

namespace aurostd {  // namespace aurostd
  template<class utype>                           // function ceil
    xvector<double> ceil(const xvector<utype> &a) {
      xvector<double> c(a.urows,a.lrows);
      for(int i=a.lrows;i<=a.urows;i++)
        c[i]=std::ceil(a[i]);
      return c;
    }
}

namespace aurostd {  // namespace aurostd
  template<class utype>                           // function round
    xvector<double> round(const xvector<utype> &a) {
      xvector<double> c(a.urows,a.lrows);
      for(int i=a.lrows;i<=a.urows;i++)
        // c[i]=std::round(a[i]);
        c[i]=round(a[i]);
      return c;
    }
}

namespace aurostd {  // namespace aurostd
  template<class utype>                           // function trunc
    xvector<double> trunc(const xvector<utype> &a) {
      xvector<double> c(a.urows,a.lrows);
      for(int i=a.lrows;i<=a.urows;i++)
        //   c[i]=std::trunc(a[i]);
        c[i]=trunc(a[i]);
      return c;
    }
}

namespace aurostd {  // namespace aurostd
  template<class utype>                                 // conversion to float
    xvector<float> xfloat(const xvector<utype> &a) {
      xvector<float> c(a.urows,a.lrows);
      for(int i=a.lrows;i<=a.urows;i++)
        c[i]=(float) a[i];
      return c;
    }
}

namespace aurostd {  // namespace aurostd
  template<class utype>                                 // conversion to long int
    xvector<long int> xlongint(const xvector<utype> &a) {
      xvector<long int> c(a.urows,a.lrows);
      for(int i=a.lrows;i<=a.urows;i++)
        c[i]=(long int) a[i];
      return c;
    }
}

namespace aurostd {  // namespace aurostd
  template<class utype>                                 // conversion to int
    xvector<int> xint(const xvector<utype> &a) {
      xvector<int> c(a.urows,a.lrows);
      for(int i=a.lrows;i<=a.urows;i++)
        c[i]=(int) a[i];
      return c;
    }
}

namespace aurostd {  // namespace aurostd
  template<class utype>                                 // conversion to char
    xvector<char> xchar(const xvector<utype> &a) {
      xvector<char> c(a.urows,a.lrows);
      for(int i=a.lrows;i<=a.urows;i++)
        c[i]=(char) a[i];
      return c;
    }
}

namespace aurostd {                   // conversion to vector<utype>
  template<class utype> vector<utype>
    xvector2vector(const xvector<utype> & xvec) {
      int isize=xvec.rows;
      vector<utype> vvector(isize);
      for(int i=0;i<isize;i++)
        vvector[i]=xvec(i+xvec.lrows);
      return vvector;
    }
}

namespace aurostd {                   // conversion to xvector<utype>
  template<class utype> xvector<utype>
    vector2xvector(const vector<utype>& vec,int lrows) { //CO20180409
      int isize=vec.size();
      xvector<utype> xvec(isize+lrows-1,lrows); //CO20180409
      for(int i=lrows;i<=isize+lrows-1;i++) //CO20180409
        xvec[i]=vec[i-lrows]; //CO20180409
      return xvec;
    }
  template<class utype> xvector<utype>
    vector2xvector(const vector<string>& vec,int lrows) { //CO20180409
      int isize=vec.size();
      xvector<utype> xvec(isize+lrows-1,lrows); //CO20180409
      for(int i=lrows;i<=isize+lrows-1;i++) //CO20180409
        xvec[i]=aurostd::string2utype<utype>(vec[i-lrows]); //CO20180409
      return xvec;
    }
}

//CO20190516
namespace aurostd {                   // conversion from xvector<int> to xvector<double>
  xvector<double> xvectorint2double(const xvector<int>& a){
    xvector<double> b(a.urows,a.lrows);
    for(int i=a.lrows;i<=a.urows;i++){b[i]=(double)a[i];}  //nint is for safety
    return b;
  }
}

//CO20190516
namespace aurostd {                   // conversion from xvector<double> to xvector<int>
  xvector<int> xvectordouble2int(const xvector<double>& a,bool check_int){
    xvector<int> b(a.urows,a.lrows);
    if(check_int){
      for(int i=a.lrows;i<=a.urows;i++){
        if(!isinteger(a[i])){throw aurostd::xerror(__AFLOW_FILE__,"aurostd::xvectordouble2int():","non-integer found",_INPUT_ILLEGAL_);}
      }
    }
    for(int i=a.lrows;i<=a.urows;i++){b[i]=(int)nint(a[i]);}  //nint is for safety
    return b;
  }
}

// ----------------------------------------------------------------------------
// ------------------------------------------------------- set reset operations

namespace aurostd {  // namespace aurostd
  template<class utype>
    void xvector<utype>::reset(void) {
      for(int i=lrows;i<=urows;i++) corpus[i]=(utype) 0.0;
    }
  template<class utype>                              // function reset xvector<>
    void reset(xvector<utype>& a) {
      for(int i=a.lrows;i<=a.urows;i++) a[i]=(utype) 0.0;
    }
}

namespace aurostd {  // namespace aurostd
  template<class utype>
    void xvector<utype>::clear(void) {
      //[CO20190808 - this is ideal behavior of clear, but to avoid seg faults with size changes, simply reset() instead]xvector<utype> a;copy(a);
      reset(); //CO20191110
    }
  template<class utype>                              // function clear xvector<>
    void clear(xvector<utype>& b) {
      //[CO20190808 - this is ideal behavior of clear, but to avoid seg faults with size changes, simply reset() instead]xvector<utype> a;b=a;
      b.reset(); //CO20191110
    }
  template<class utype>
    void xvector<utype>::null(void) {  //CO20200731 - to create null vector
      free();
    }
}

namespace aurostd {  // namespace aurostd
  template<class utype>
    void xvector<utype>::set(const utype& s) {
      for(int i=lrows;i<=urows;i++) corpus[i]=(utype) s;
    }
  template<class utype>                                // function set xvector<>
    void set(xvector<utype>& a, const utype& s) {
      for(int i=a.lrows;i<=a.urows;i++) a[i]=(utype) s;
    }
}

// ----------------------------------------------------------------------------
// --------------------------------------- abs/sign/modulus/sum/nint operations

namespace aurostd {  // namespace aurostd
  template<class utype> xvector<utype>                // function vabs xvector<>
    vabs(const xvector<utype>& a) {
      xvector<utype> c(a.lrows,a.urows);
      for(int i=c.lrows;i<=c.urows;i++)
        c[i]=(utype) aurostd::abs(a[i]);  // (if any abs is defined on utype)
      return c;
    }
}

namespace aurostd {  // namespace aurostd
  template<class utype> xvector<utype>                // function abs xvector<>
    abs(const xvector<utype>& a) {
      xvector<utype> c(a.lrows,a.urows);
      for(int i=c.lrows;i<=c.urows;i++)
        c[i]=(utype) aurostd::abs(a[i]);  // (if any abs is defined on utype)
      return c;
    }
}

namespace aurostd {  // namespace aurostd
  template<class utype> xvector<utype>                // function sign xvector<>
    sign(const xvector<utype>& a) {
      xvector<utype> c(a.lrows,a.urows);
      for(int i=c.lrows;i<=c.urows;i++)
        c[i]=(utype) aurostd::sign(a[i]);  // (if any abs is defined on utype)
      return c;
    }
}

namespace aurostd {  // namespace aurostd
  template<class utype> xvector<utype>                // function nint xvector<>
    nint(const xvector<utype>& a) {
      xvector<utype> c(a.lrows,a.urows);
      for(int i=c.lrows;i<=c.urows;i++)
        c[i]=(utype) aurostd::nint(a[i]);  // (if any nint is defined on utype)
      return c;
    }
}

namespace aurostd {  // namespace aurostd
  template<class utype>                            // function modulus xvector<>
    utype modulus(const xvector<utype>& a) {
      utype c=(utype) 0.0;
      for(int i=a.lrows;i<=a.urows;i++)
        //      c+=(utype) std::abs(a[i]*a[i]);   // ABS FIX
        c+=(utype) abs(a[i]*a[i]);
      c=(utype) std::sqrt((double) c);
      return c;
    }
}

namespace aurostd {  // namespace aurostd
  template<class utype>                           // function modulussquare xvector<>
    utype modulussquare(const xvector<utype>& a) {
      utype c=(utype) 0.0;
      for(int i=a.lrows;i<=a.urows;i++)
        //     c+=(utype) std::abs(a[i]*a[i]); // ABS FIX
        c+=(utype) abs(a[i]*a[i]);
      return c;
    }
}

namespace aurostd {  // namespace aurostd
  template<class utype>                           // function modulus2 xvector<>
    utype modulus2(const xvector<utype>& a) {
      return modulussquare(a);
    }
}

namespace aurostd {  // namespace aurostd
  template<class utype>                                // function sum xvector<>
    utype sum(const xvector<utype>& a) {
      if(a.rows==0) return (utype)0; //CO20200731 - null vector
      utype c=a[a.lrows];
      for(int i=a.lrows+1;i<=a.urows;i++)
        c+=a[i];
      return c;
    }
}

// ----------------------------------------------------------------------------
// --------------------------------------------------------- min max operations

namespace aurostd {  // namespace aurostd
  template<class utype>                                 // function min xvector<>
    utype min(const xvector<utype>& a) {
      if(a.rows==0) return (utype)AUROSTD_NAN; //CO20200731 - null vector
      utype c=a[a.lrows];
      for(int i=a.lrows+1;i<=a.urows;i++)
        c=c < a[i] ? c:a[i];
      return c;
    }
}

namespace aurostd {  // namespace aurostd
  template<class utype>                                 // function min xvector<>
    utype min(const xvector<utype>& a,int& index) {
      if(a.rows==0) return (utype)AUROSTD_NAN; //CO20200731 - null vector
      utype c=a[a.lrows];
      index=a.lrows;
      for(int i=a.lrows+1;i<=a.urows;i++)
        if(a[i]<c) {
          c=a[i];
          index=i;
        }
      return c;
    }
}

namespace aurostd {  // namespace aurostd
  template<class utype>                                // function mini xvector<>
    int mini(const xvector<utype>& a) {
      if(a.rows==0) return AUROSTD_MAX_INT; //CO20200731 - null vector
      utype c=a[a.lrows];
      int index=a.lrows;
      for(int i=a.lrows+1;i<=a.urows;i++)
        if(a[i]<c) {
          c=a[i];
          index=i;
        }
      return index;
    }
}

namespace aurostd {  // namespace aurostd
  template<class utype>                                 // function max xvector<>
    utype max(const xvector<utype>& a) {
      if(a.rows==0) return -(utype)AUROSTD_NAN; //CO20200731 - null vector
      utype c=a[a.lrows];
      for(int i=a.lrows+1;i<=a.urows;i++)
        c=c > a[i] ? c:a[i];
      return c;
    }
}

namespace aurostd {  // namespace aurostd
  template<class utype>                                 // function max xvector<>
    utype max(const xvector<utype>& a,int& index) {
      if(a.rows==0) return -(utype)AUROSTD_NAN; //CO20200731 - null vector
      utype c=a[a.lrows];
      index=a.lrows;
      for(int i=a.lrows+1;i<=a.urows;i++)
        if(a[i]>c) {
          c=a[i];
          index=i;
        }
      return c;
    }
}

namespace aurostd {  // namespace aurostd
  template<class utype>                                // function maxi xvector<>
    int maxi(const xvector<utype>& a) {
      if(a.rows==0) return AUROSTD_MAX_INT; //CO20200731 - null vector
      utype c=a[a.lrows];
      int index=a.lrows;
      for(int i=a.lrows+1;i<=a.urows;i++)
        if(a[i]>c) {
          c=a[i];
          index=i;
        }
      return index;
    }
}

// ----------------------------------------------------------------------------
// roundoff operations
namespace aurostd {  // namespace aurostd
  template<class utype> xvector<utype>  // function roundoff clear small elements
    roundoff(const xvector<utype>& a,utype _tol_) {
      xvector<utype> c(a.lrows,a.urows);
      for(int i=c.lrows;i<=c.urows;i++) {
        c[i]=roundoff(a[i],_tol_); //CO20180409
        //if(abs(a[i])<(utype) _tol_) c[i]=a[i]=(utype) 0.0; else  c[i]=a[i];
        // c[i]=nint(a[i]/_tol_)*_tol_;
      }
      return c;
    }

  xvector<float>  _aurostd_initialize_roundoff(const xvector<float>& a) { return roundoff(a);} //CO20180409
  xvector<double> _aurostd_initialize_roundoff(const xvector<double>& a) { return roundoff(a);} //CO20180409

}

//[OBSOLETE CO20180409]namespace aurostd {  // namespace aurostd
//[OBSOLETE CO20180409]  template<class utype> xvector<utype>  // function roundoff clear small elements
//[OBSOLETE CO20180409]  roundoff(const xvector<utype>& a) {
//[OBSOLETE CO20180409]    return roundoff(a,(utype) _AUROSTD_XVECTOR_TOLERANCE_ROUNDOFF_);
//[OBSOLETE CO20180409]  }
//[OBSOLETE CO20180409]}

// ----------------------------------------------------------------------------
// GCD //CO20180409
namespace aurostd {
  void GCD(const xvector<int>& vab,int& gcd){
    // find first nonzero entry
    int counter=0;
    bool set=false;
    for(int i=vab.lrows;i<=vab.urows&&!set;i++) { //find first non-zero entry
      if(vab[i]) {
        counter=i;
        set=true;
      }
    }
    if(!set) {throw aurostd::xerror(__AFLOW_FILE__,"aurostd::GCD():","gcd(0,0) is undefined",_VALUE_ILLEGAL_);}  //special case
    gcd=vab[counter];
    for(int i=counter+1;i<=vab.urows;i++){if(vab[i]){GCD(gcd,vab[i],gcd);}}// if we use chullpoint, there will be 0's!
  }
  void GCD(const xvector<int>& va,const xvector<int>& vb,xvector<int>& vgcd){
    if(va.rows==0){throw aurostd::xerror(__AFLOW_FILE__,"aurostd::GCD():","va.rows==0",_INDEX_ILLEGAL_);}
    xvector<int> vx(va.urows,va.lrows),vy(va.urows,va.lrows);
    return GCD(va,vb,vgcd,vx,vy);
  }
  void GCD(const xvector<int>& va,const xvector<int>& vb,xvector<int>& vgcd,xvector<int>& vx,xvector<int>& vy){
    if(va.rows==0){throw aurostd::xerror(__AFLOW_FILE__,"aurostd::GCD():","va.rows==0",_INDEX_ILLEGAL_);}
    //va vs. vb
    if(va.lrows!=vb.lrows){throw aurostd::xerror(__AFLOW_FILE__,"aurostd::GCD():","va.lrows!=vb.lrows",_INDEX_MISMATCH_);}
    if(va.urows!=vb.urows){throw aurostd::xerror(__AFLOW_FILE__,"aurostd::GCD():","va.urows!=vb.urows",_INDEX_MISMATCH_);}
    //va vs. vgcd
    if(va.lrows!=vgcd.lrows || va.urows!=vgcd.urows){xvector<int> vgcd_tmp(va);vgcd=vgcd_tmp;}
    //va vs. vx
    if(va.lrows!=vx.lrows || va.urows!=vx.urows){xvector<int> vx_tmp(va);vx=vx_tmp;}
    //va vs. vy
    if(va.lrows!=vy.lrows || va.urows!=vy.urows){xvector<int> vy_tmp(va);vy=vy_tmp;}
    for(int i=va.lrows;i<=va.urows;i++){GCD(va[i],vb[i],vgcd[i],vx[i],vy[i]);}
  }
  int LCM(const xvector<int>& in_V){
    // find first nonzero entry
    int counter;
    bool set=false;
    for(int i=in_V.lrows;i<=in_V.urows&&!set;i++) {
      if(in_V[i]) {
        counter=i;
        set=true;
      }
    }
    if(!set) {return 0;}  //special, trivial case: lcm must really be positive
    int lcm=in_V[counter];
    for(int i=counter+1;i<=in_V.urows;i++){if(in_V[i]){lcm=LCM(lcm,in_V[i]);}}// if we use chullpoint, there will be 0's!
    return lcm;
  }
}

namespace aurostd {
  template<class utype> void reduceByGCD(const xvector<utype>& in_V, xvector<utype>& out_V, utype tol)
    //DX20191125 [OBSOLETE]   reduceByGCD(const xvector<utype>& in_V,const utype& tol)
  { //CO20200106 - patching for auto-indenting
    //DX20191125 [OBSOLETE] xvector<utype> out_V=in_V;
    out_V=in_V;
    if(!isinteger(out_V,tol)){return;} //nothing to reduce //DX20191125 - return type is void

    xvector<int> v1(in_V.lrows,in_V.urows); //cast to xvector of ints
    for(int i=in_V.lrows;i<=in_V.urows;i++){v1[i]=nint(in_V[i]);}
    int denom=0;
    GCD(v1,denom);
    if(denom!=0){v1/=denom;}  //safety
    for(int i=v1.lrows;i<=v1.urows;i++){out_V[i]=(utype)v1[i];}  //cast back
    //DX20191125 [OBSOLETE] return out_V;
  }
  //xvector<int> reduceByGCD(const xvector<int>& in_V){
  //  xvector<int> out_V=in_V;
  //  int denom=GCD(in_V);
  //  if(denom!=1){out_V/=denom;}
  //  return out_V;
  //}
}

// ----------------------------------------------------------------------------
// GCD //DX20191122
// vector version (modeled after CO's xvector version)
namespace aurostd {
  void GCD(const vector<int>& vab,int& gcd){
    // find first nonzero entry
    int counter=0;
    bool set=false;
    // REMOVE for(int i=vab.lrows;i<=vab.urows&&!set;i++)
    for(uint i=0;i<vab.size()&&!set;i++)
    { //CO20200106 - patching for auto-indenting
      if(vab[i]) {
        counter=i;
        set=true;
      }
    }
    if(!set) {throw aurostd::xerror(__AFLOW_FILE__,"aurostd::GCD():","gcd(0,0) is undefined",_VALUE_ILLEGAL_);}  //special case
    gcd=vab[counter];
    for(uint i=counter+1;i<vab.size();i++){if(vab[i]){GCD(gcd,vab[i],gcd);}}// if we use chullpoint, there will be 0's!
  }
  int LCM(const vector<int>& in_V){
    // find first nonzero entry
    int counter;
    bool set=false;
    for(uint i=0;i<in_V.size()&&!set;i++) {
      if(in_V[i]) {
        counter=i;
        set=true;
      }
    }
    if(!set) {return 0;}  //special, trivial case: lcm must really be positive
    int lcm=in_V[counter];
    for(uint i=counter+1;i<in_V.size();i++){if(in_V[i]){lcm=LCM(lcm,in_V[i]);}}// if we use chullpoint, there will be 0's!
    return lcm;
  }
}

namespace aurostd {
  template<class utype> void reduceByGCD(const vector<utype>& in_V, vector<utype>& out_V, utype tol){
    //DX20191125 [OBSOLETE] vector<utype> out_V=in_V;
    out_V=in_V;
    for(uint i=0;i<out_V.size();i++){ 
      if(!isinteger(out_V[i],tol)){return;}
    }

    vector<int> v1; v1.resize(in_V.size()); //cast to vector of ints
    for(uint i=0;i<in_V.size();i++){v1[i]=nint(in_V[i]);}
    int denom=0;
    GCD(v1,denom);
    if(denom!=0){for(uint i=0;i<v1.size();i++){v1[i]/=denom;}}
    for(uint i=0;i<v1.size();i++){out_V[i]=(utype)v1[i];}  //cast back
    //DX20191125 [OBSOLETE] return out_V;
  }
}

// ----------------------------------------------------------------------------
// GCD //DX20191122
// deque version (modeled after CO's xvector version)
namespace aurostd {
  void GCD(const deque<int>& vab,int& gcd){
    // find first nonzero entry
    int counter;
    bool set=false;
    // REMOVE for(int i=vab.lrows;i<=vab.urows&&!set;i++)
    for(uint i=0;i<vab.size()&&!set;i++)
    { //CO20200106 - patching for auto-indenting
      if(vab[i]) {
        counter=i;
        set=true;
      }
    }
    if(!set) {throw aurostd::xerror(__AFLOW_FILE__,"aurostd::GCD():","gcd(0,0) is undefined",_VALUE_ILLEGAL_);}  //special case
    gcd=vab[counter];
    for(uint i=counter+1;i<vab.size();i++){if(vab[i]){GCD(gcd,vab[i],gcd);}}// if we use chullpoint, there will be 0's!
  }
  int LCM(const deque<int>& in_V){
    // find first nonzero entry
    int counter;
    bool set=false;
    for(uint i=0;i<in_V.size()&&!set;i++) {
      if(in_V[i]) {
        counter=i;
        set=true;
      }
    }
    if(!set) {return 0;}  //special, trivial case: lcm must really be positive
    int lcm=in_V[counter];
    for(uint i=counter+1;i<in_V.size();i++){if(in_V[i]){lcm=LCM(lcm,in_V[i]);}}// if we use chullpoint, there will be 0's!
    return lcm;
  }
}

namespace aurostd {
  template<class utype> void reduceByGCD(const deque<utype>& in_V, deque<utype>& out_V, utype tol){
    //DX20191125 [OBSOLETE] deque<utype> out_V=in_V;
    out_V=in_V;
    for(uint i=0;i<out_V.size();i++){ 
      if(!isinteger(out_V[i],tol)){return;}
    }

    vector<int> v1; v1.resize(in_V.size()); //cast to vector of ints
    for(uint i=0;i<in_V.size();i++){v1[i]=nint(in_V[i]);}
    int denom=0;
    GCD(v1,denom);
    if(denom!=0){for(uint i=0;i<v1.size();i++){v1[i]/=denom;}}
    for(uint i=0;i<v1.size();i++){out_V[i]=(utype)v1[i];}  //cast back
    //DX20191125 [OBSOLETE] return out_V;
  }
}

// ----------------------------------------------------------------------------
// normalizeSumToOne //CO20180101
namespace aurostd {  // namespace aurostd
  template<class utype> xvector<utype> 
    normalizeSumToOne(const xvector<utype>& in_V,const utype& tol){
      utype s=sum(in_V);
      if(abs(s)<tol){return (utype)0.0;}
      return in_V/s;
    }
}

// ----------------------------------------------------------------------------
// ----------------------------------------------------------------------------
// swap operations
namespace aurostd {  // namespace aurostd
  template<class utype> void                                   // swap
    swap(xvector<utype>& a,const int& i,const int& j) {
      if(i<a.lrows || i>a.urows) return; // nothing to do, out of boundaries
      if(j<a.lrows || j>a.urows) return; // nothing to do, out of boundaries
      if(i==j) return; // nothing to do, no swap
      utype temp=a[i];a[i]=a[j];a[j]=temp;
    }
}


// ----------------------------------------------------------------------------
// ---- Operations on complex vectors

namespace aurostd { // namespace aurostd
  template<class utype> xvector<utype>                 // function conj xvector<>
    conj (const xvector<utype>& a) {
      if (a.iscomplex) {
        xvector<utype> c(a.lrows, a.urows);
        for (int i = c.lrows; i <= c.urows; i++) {
          c[i] = conj(a[i]);
        }
        return c;
      } else {
        return a;
      }
    }
}

// ----------------------------------------------------------------------------
// ---- exponential operations on namespace template<class utype> xvector<utype>
// EXPONENTIAL OPERATIONS

namespace aurostd {  // namespace aurostd
  template<class utype> xvector<utype>                    // function exp xvector<>
    exp(const xvector<utype>& a) {
      xvector<utype> c(a.lrows,a.urows);
      for(int i=c.lrows;i<=c.urows;i++)
        //      c[i]=(utype) std::exp(a[i]);
        c[i]=(utype) exp(a[i]);
      return c;
    }
}

namespace aurostd {  // namespace aurostd
  template<class utype> xvector<utype>                    // function log xvector<>
    log(const xvector<utype>& a) {
      xvector<utype> c(a.lrows,a.urows);
      for(int i=c.lrows;i<=c.urows;i++)
        //      c[i]=(utype) std::log(a[i]);
        c[i]=(utype) log(a[i]);
      return c;
    }
}

namespace aurostd {  // namespace aurostd
  template<class utype> xvector<utype>                   // function log10 xvector<>
    log10(const xvector<utype>& a) {
      xvector<utype> c(a.lrows,a.urows);
      for(int i=c.lrows;i<=c.urows;i++)
        c[i]=(utype) std::log10(a[i]);
      return c;
    }
}

// ----------------------------------------------------------------------------
// ---- tridimensional operations on namespace template<class utype> xvector<utype>
// TRIDIMENSIONAL OPERATIONS
namespace aurostd {  // namespace aurostd
  template<class utype> utype
    distance(const xvector<utype>& v1,const xvector<utype>& v2) {
      return (utype) modulus(v1-v2);
    }
}

// ----------------------------------------------------------------------------
// ---- trigonometric operations on namespace template<class utype> xvector<utype>
// TRIGONOMETRIC OPERATIONS

namespace aurostd {  // namespace aurostd
  template<class utype> xvector<utype>                    // function sin xvector<>
    sin(const xvector<utype>& a) {
      xvector<utype> c(a.lrows,a.urows);
      for(int i=c.lrows;i<=c.urows;i++) {
        // if(aurostd::_isreal(c[i])) c[i]=(utype) std::sin(aurostd::_real(a[i]));
        // else c[i]=(utype) aurostd::sin(a[i]);
        c[i]=(utype) sin(a[i]);
      }
      return c;
    }
}

namespace aurostd {  // namespace aurostd
  template<class utype> xvector<utype>                    // function cos xvector<>
    cos(const xvector<utype>& a) {
      xvector<utype> c(a.lrows,a.urows);
      for(int i=c.lrows;i<=c.urows;i++)
        //    c[i]=(utype) std::cos(a[i]);
        c[i]=(utype) cos(a[i]);
      return c;
    }
}

namespace aurostd {  // namespace aurostd
  template<class utype> xvector<utype>                   // function asin xvector<>
    asin(const xvector<utype>& a) {
      xvector<utype> c(a.lrows,a.urows);
      for(int i=c.lrows;i<=c.urows;i++)
        c[i]=(utype) std::asin(a[i]);
      return c;
    }
}

namespace aurostd {  // namespace aurostd
  template<class utype> xvector<utype>                   // function acos xvector<>
    acos(const xvector<utype>& a) {
      xvector<utype> c(a.lrows,a.urows);
      for(int i=c.lrows;i<=c.urows;i++)
        c[i]=(utype) std::acos(a[i]);
      return c;
    }
}

namespace aurostd {  // namespace aurostd
  template<class utype> xvector<utype>                    // function tan xvector<>
    tan(const xvector<utype>& a) {
      xvector<utype> c(a.lrows,a.urows);
      for(int i=c.lrows;i<=c.urows;i++)
        c[i]=(utype) std::tan(a[i]);
      return c;
    }
}

namespace aurostd {  // namespace aurostd
  template<class utype> xvector<utype>                   // function atan xvector<>
    atan(const xvector<utype>& a) {
      xvector<utype> c(a.lrows,a.urows);
      for(int i=c.lrows;i<=c.urows;i++)
        c[i]=(utype) std::atan(a[i]);
      return c;
    }
}

namespace aurostd {  // namespace aurostd
  template<class utype> xvector<utype>                   // function sinh xvector<>
    sinh(const xvector<utype>& a) {
      xvector<utype> c(a.lrows,a.urows);
      for(int i=c.lrows;i<=c.urows;i++)
        //     c[i]=(utype) std::sinh(a[i]);
        c[i]=(utype) sinh(a[i]);
      return c;
    }
}

namespace aurostd {  // namespace aurostd
  template<class utype> xvector<utype>                  // function asinh xvector<>
    asinh(const xvector<utype>& a) {
      xvector<utype> c(a.lrows,a.urows);
      for(int i=c.lrows;i<=c.urows;i++)
        c[i]=(utype) asinh(a[i]);
      return c;
    }
}

namespace aurostd {  // namespace aurostd
  template<class utype> xvector<utype>                   // function cosh xvector<>
    cosh(const xvector<utype>& a) {
      xvector<utype> c(a.lrows,a.urows);
      for(int i=c.lrows;i<=c.urows;i++)
        //     c[i]=(utype) std::cosh(a[i]);
        c[i]=(utype) cosh(a[i]);
      return c;
    }
}

namespace aurostd {  // namespace aurostd
  template<class utype> xvector<utype>                  // function acosh xvector<>
    acosh(const xvector<utype>& a) {
      xvector<utype> c(a.lrows,a.urows);
      for(int i=c.lrows;i<=c.urows;i++)
        c[i]=(utype) acosh(a[i]);
      return c;
    }
}

namespace aurostd {  // namespace aurostd
  template<class utype> xvector<utype>                   // function tanh xvector<>
    tanh(const xvector<utype>& a) {
      xvector<utype> c(a.lrows,a.urows);
      for(int i=c.lrows;i<=c.urows;i++)
        c[i]=(utype) std::tanh(a[i]);
      return c;
    }
}

namespace aurostd {  // namespace aurostd
  template<class utype> xvector<utype>                  // function atanh xvector<>
    atanh(const xvector<utype>& a) {
      xvector<utype> c(a.lrows,a.urows);
      for(int i=c.lrows;i<=c.urows;i++)
        c[i]=(utype) atanh(a[i]);
      return c;
    }
}

namespace aurostd {  // namespace aurostd
  template<class utype> xvector<utype>                 // function cotanh xvector<>
    cotanh(const xvector<utype>& a) {
      xvector<utype> c(a.lrows,a.urows);
      for(int i=c.lrows;i<=c.urows;i++)
        c[i]=(utype) cotanh(a[i]);
      return c;
    }
}

namespace aurostd {  // namespace aurostd
  template<class utype> xvector<utype>                // function acotanh xvector<>
    acotanh(const xvector<utype>& a) {
      xvector<utype> c(a.lrows,a.urows);
      for(int i=c.lrows;i<=c.urows;i++)
        c[i]=(utype) acotanh(a[i]);
      return c;
    }
}

namespace aurostd {  // namespace aurostd
  template<class utype> xvector<utype>                    // function sec xvector<>
    sec(const xvector<utype>& a) {
      xvector<utype> c(a.lrows,a.urows);
      for(int i=c.lrows;i<=c.urows;i++)
        c[i]=(utype) sec(a[i]);
      return c;
    }
}

namespace aurostd {  // namespace aurostd
  template<class utype> xvector<utype>                  // function cosec xvector<>
    cosec(const xvector<utype>& a) {
      xvector<utype> c(a.lrows,a.urows);
      for(int i=c.lrows;i<=c.urows;i++)
        c[i]=(utype) cosec(a[i]);
      return c;
    }
}

namespace aurostd {  // namespace aurostd
  template<class utype> xvector<utype>                   // function sech xvector<>
    sech(const xvector<utype>& a) {
      xvector<utype> c(a.lrows,a.urows);
      for(int i=c.lrows;i<=c.urows;i++)
        c[i]=(utype) sech(a[i]);
      return c;
    }
}

namespace aurostd {  // namespace aurostd
  template<class utype> xvector<utype>                 // function cosech xvector<>
    cosech(const xvector<utype>& a) {
      xvector<utype> c(a.lrows,a.urows);
      for(int i=c.lrows;i<=c.urows;i++)
        c[i]=(utype) cosech(a[i]);
      return c;
    }
}

// ----------------------------------------------------------------------------
// ---------------------- trigonometric operations between two three xvectors<>
// TRIGONOMETRIC OPERATIONS BETWEEN TWO/THREE VECTORS

namespace aurostd {  // namespace aurostd
  template<class utype> double   // cos of angle between two vectors
    cos(const xvector<utype>& v1,const xvector<utype>& v2) {
      if(v1.rows!=v2.rows) {
        stringstream message;
        message << "cos(xvector,xvector) v1.rows,v2.rows=" << v1.rows << "," << v2.rows;
        throw aurostd::xerror(__AFLOW_FILE__, __AFLOW_FUNC__, message, _INDEX_MISMATCH_);
      }
      double out=0.0,n_v1=0.0,n_v2=0.0;
      int size=v1.rows,i;
      xvector<double> _v1(size),_v2(size);
      for(i=0;i<size;i++) {
        _v1(i+_v1.lrows)=(double) v1(i+v1.lrows);
        _v2(i+_v2.lrows)=(double) v2(i+v2.lrows);
      }
      out=0.0;
      for(i=1;i<=size;i++)
        out+=_v1[i]*_v2[i]; // scalar product
      n_v1=modulus(_v1);
      n_v2=modulus(_v2);
      // cerr << n_v1 << " " << n_v2 << endl;
      if(n_v1==0.0) {
        stringstream message;
        message << "cos(xvector,xvector)=modulus(v1)=0";
        throw aurostd::xerror(__AFLOW_FILE__, __AFLOW_FUNC__, message, _RUNTIME_ERROR_);
      } 
      if(n_v2==0.0) {
        stringstream message;
        message << "cos(xvector,xvector)=modulus(v2)=0";
        throw aurostd::xerror(__AFLOW_FILE__, __AFLOW_FUNC__, message, _RUNTIME_ERROR_);
      }
      // assert(n_v1>0 && n_v2>0);
      out/=(n_v1*n_v2);
      if(out >=1.0) out =1.0; //make sure numerical errors don't place the arguments outside of the [-1,1] interval
      if(out<=-1.0) out=-1.0; //make sure numerical errors don't place the arguments outside of the [-1,1] interval
      return out;  
    }
}

namespace aurostd {  // namespace aurostd
  template<class utype> double   // cos of angle between two vectors
    getcos(const xvector<utype>& v1,const xvector<utype>& v2) {            // for convasp
      return cos(v1,v2);
    }
}

namespace aurostd {
  template<class utype> double   // sin of angle between two vectors
    // namespace aurostd
    sin(const xvector<utype>& v1,const xvector<utype>& v2) {
      double _cos=0.0;
      _cos=cos(v1,v2);
      return (double) std::sqrt(1.0-_cos*_cos);
    }  
}

namespace aurostd {  // namespace aurostd
  template<class utype> double   // sin of angle between two vectors
    getsin(const xvector<utype>& v1,const xvector<utype>& v2) {      // for convasp
      return sin(v1,v2);
    }
}

namespace aurostd {
  template<class utype> double   // angle between two vectors in radiants !!!
    // namespace aurostd
    angle(const xvector<utype>& v1,const xvector<utype>& v2) {
      return (double) std::acos(cos(v1,v2));
    }  
}

namespace aurostd {
  template<class utype> double   // angle between two vectors in radiants !!!
    // namespace aurostd
    getangle(const xvector<utype>& v1,const xvector<utype>& v2) {     // for convasp
      return angle(v1,v2);
    }  
}

namespace aurostd {
  template<class utype> double   // angle between three vectors in radiants !!!
    // namespace aurostd
    angle(const xvector<utype>& v0,const xvector<utype>& v1,const xvector<utype>& v2) {
      return (double) std::acos(cos(v1-v0,v2-v0));
    }  
}

namespace aurostd {
  template<class utype> double   // angle between three vectors in radiants !!!
    // namespace aurostd
    getangle(const xvector<utype>& v0,const xvector<utype>& v1,const xvector<utype>& v2) {     // for convasp
      return angle(v1-v0,v2-v0);
    }  
}

namespace aurostd {
  template<class utype> bool  //determine if two vectors are collinear //CO20180409
    isCollinear(const xvector<utype>& v0,const xvector<utype>& v1,const utype& tol) {
      return abs(aurostd::angle(v0,v1))<tol;
    }
}

namespace aurostd { //HE20210511
  /// @brief area encapsulated by ordered points on a plane
  /// @param points collection of points
  /// @return area
  ///
  /// A series of triangles are formed by the first point P(0), P(k), and P(k+1) for k from 1 to points.size()-2.
  /// The sum of the triangle areas divided by two is the area of the overall polygon.
  /// Instead of calculating the norm for each triangle, the vector product can be summed, thereby reducing sqrt calls.
  ///
  /// area = 0.5 \left| \sum_{k=1}^{k=n-2} \overrightarrow{P_0P_k} \times \overrightarrow{P_0P_{k+1}} \right|
  ///
  /// The definition generates signed areas for each triangle. For a convex polygon, all areas are positive.
  /// For non-convex shapes, some areas will be negative in this definition and correct the overall area automatically.
  ///
  /// This function will return the wrong area if edges are crossed!
  ///
  /// More details:
  /// Cha Zhang and Tsuhan Chen "Efficient feature extraction for 2D/3D objects in mesh representation"
  /// Proceedings 2001 International Conference on Image Processing (Cat. No.01CH37205), 2001, pp. 935-938 vol.3
  /// doi: 10.1109/ICIP.2001.958278.
  template<class utype> double
    areaPointsOnPlane(const vector<xvector<utype> >& points){ //HE20210511
      if (points.size() < 3){
        throw aurostd::xerror(__AFLOW_FILE__, __AFLOW_FUNC__, "there must be at least three points to calculate an area", _VALUE_ERROR_);
      }
      utype result = 0.0;
      uint upper_border = points.size()-2;
      xvector<utype> sum_temp(points[0].lrows,points[0].urows);
      for (uint k=1; k<=upper_border;k++) sum_temp += aurostd::vector_product(points[k]-points[0], points[k+1]-points[0]);
      for (int i=sum_temp.lrows;i<=sum_temp.urows;i++) result += sum_temp[i]*sum_temp[i];
      return 0.5 * std::sqrt((double) result);
    }
}

namespace aurostd { //HE20210511

  /// @brief volume of a solid defined by points, facets their normals
  /// @param points collection of points
  /// @param facets collection of ordered point indices describing a facet
  /// @param normals collection of facet normals pointing all either outwards or inwards of the solid
  /// @return volume
  ///
  /// A series of pyramids are generated from the solid with the facets as bases and origin as their tips.
  /// Their volumes (1/3 * base area * height) is then summed up.
  /// The height of the pyramids is the scalar product of the normal vector and a point on the facet.
  /// Depending upon the normal direction, the height and, therefore, the volume can be negative.
  /// This ensures that overlapping volumes are handled properly.
  ///
  /// \frac{1}{3} \left| \sum_F (P0_F \cdot N_F) A_F \right|
  /// P0_F first point of a facet (could be any point on facet F)
  /// N_F facet normal vector
  /// A_F facet area
  ///
  /// More details:
  /// Cha Zhang and Tsuhan Chen "Efficient feature extraction for 2D/3D objects in mesh representation"
  /// Proceedings 2001 International Conference on Image Processing (Cat. No.01CH37205), 2001, pp. 935-938 vol.3
  /// doi: 10.1109/ICIP.2001.958278.
  template<class utype>
    double
    volume(const vector <xvector<utype> > &points, const vector <vector<uint> > &facets,
        const vector <xvector<utype> > &normals) { //HE20210511
      bool LDEBUG = (false || XHOST.DEBUG);

      if (facets.size() != normals.size()) {
        throw aurostd::xerror(__AFLOW_FILE__, __AFLOW_FUNC__, " there must be an equal number of facets and normal vectors",
            _VALUE_ERROR_);
      }
      double result = 0.0;

      vector <xvector<utype> > facet_points;
      if (LDEBUG) cerr << __AFLOW_FUNC__ << " facet id | contribution | area | normal | scalar_prod" << endl;
      for (uint f_id = 0; f_id < facets.size(); f_id++) {
        if (facets[f_id].size() < 3) {
          throw aurostd::xerror(__AFLOW_FILE__, __AFLOW_FUNC__, "there must be at least three vertices in each facets",
              _VALUE_ERROR_);
        }
        facet_points.clear();
        for (std::vector<uint>::const_iterator p_id = facets[f_id].begin();
            p_id != facets[f_id].end(); ++p_id)
          facet_points.push_back(points[*p_id]);
        double area = aurostd::areaPointsOnPlane(facet_points);
        double scalar_prod = aurostd::scalar_product(normals[f_id], facet_points[0]);
        if (LDEBUG)
          cerr << __AFLOW_FUNC__ << " " << f_id << " | " << scalar_prod * area / 3.0 << " | " << area << " | " << normals[f_id]
            << " | " << scalar_prod << endl;
        result += scalar_prod * area;
      }
      if (LDEBUG) cerr << __AFLOW_FUNC__ << " Volume: " << std::abs(result) / 3.0 << endl;
      return std::abs(result) / 3.0; // depending on the normal direction the volume could be negative
    }

  /// @brief volume of a solid encapsulated by points on ordered facets
  /// @param points collection of points
  /// @param facets collection of consistently ordered point indices describing a facet
  /// @param convex switch to assume
  /// @return volume
  ///
  /// All facets need to be sorted consistently clockwise or anticlockwise in regards to the outside facing facet normal.
  /// For convex solid it is not necessary that all facets are ordered in the same manner.
  template<class utype>
    double
    volume(const vector <xvector<utype> > &points, const vector <vector<uint> > &facets, const bool convex) { //HE20210511
      bool LDEBUG = (true || XHOST.DEBUG);
      vector <xvector<utype> > facet_points;
      vector <xvector<utype> > facet_direction;
      xvector<utype> center = aurostd::getCentroid(points);
      vector <xvector<utype> > normals;
      uint index_start = 0;
      for (uint f_id = 0; f_id < facets.size(); f_id++) {
        if (facets[f_id].size() < 3) {
          throw aurostd::xerror(__AFLOW_FILE__, __AFLOW_FUNC__, "there must be at least three vertices in each facets",
              _VALUE_ERROR_);
        }
        facet_points.clear();
        for (std::vector<uint>::const_iterator p_id = facets[f_id].begin();
            p_id != facets[f_id].end(); ++p_id)
          facet_points.push_back(points[*p_id]);
        uint facet_size = facet_points.size();
        index_start = 0;
        while (facet_size >= (index_start + 3)) {
          facet_direction.clear();
          facet_direction.push_back(facet_points[index_start] - facet_points[index_start + 1]);
          facet_direction.push_back(facet_points[index_start + 1] - facet_points[index_start + 2]);
          if (aurostd::isCollinear(facet_direction[0], facet_direction[1], (utype) _ZERO_TOL_)) {
            if (LDEBUG)
              cerr << __AFLOW_FUNC__ << " Points selected to calculate the normal vector for facet " << f_id
                << " formed a line. (" << index_start << ", " << index_start + 1 << ", " << index_start + 2 << ")"
                << endl;
            index_start++;
            if (facet_size >= (index_start + 3)) {
              if (LDEBUG)
                cerr << __AFLOW_FUNC__ << " Trying next triplet (" << index_start << ", " << index_start + 1 << ", "
                  << index_start + 2 << ")" << endl;
              continue;
            } else {
              throw aurostd::xerror(__AFLOW_FILE__, __AFLOW_FUNC__,
                  "Could not calculate facet normal - point triplets form a line", _VALUE_ERROR_);
            }
          }
          xvector<utype> normal = aurostd::getGeneralNormal(facet_direction);
          if (convex) {
            utype direction_check = aurostd::scalar_product(facet_points[0] - center, normal);
            if (direction_check < 0) normal = -normal;
          }
          normals.push_back(normal);
          break;
        }
      }
      return volume(points, facets, normals);
    }

  // integer xvectors are converted into double vectors, to enable a correct volume calculation
  double
    volume(const vector <xvector<int> > &points, const vector <vector<uint> > &facets, const bool convex) { //HE20210514
      vector <xvector<double> > mapped_points;
      uint num_points = points.size();
      for (uint p_id = 0; p_id < num_points; p_id++) {
        xvector<double> new_point(3, 1);
        for (int i = points[p_id].lrows; i <= points[p_id].urows; i++) new_point(i) = (double) points[p_id](i);
        mapped_points.push_back(new_point);
      }
      return volume(mapped_points, facets, convex);
    }
}


namespace aurostd {
  template<class utype> xvector<utype> //get centroid of data points //CO20180409
    getCentroid(const vector<xvector<utype> >& points) { //DX20200728 - added weights

      vector<utype> weights;
      for(uint i=0;i<points.size();i++){
        weights.push_back((utype)1.0);
      }
      return getCentroid(points,weights);
    }
}

namespace aurostd {
  template<class utype> xvector<utype> //get centroid of data points //CO20180409
    getCentroid(const vector<xvector<utype> >& points, const vector<utype>& weights) { //DX20200728 - added weights
      if(points.size()==0){ xvector<utype> centroid; return centroid; }
      xvector<utype> centroid(points[0].lrows,points[0].urows); //DX+CO20200907 - ensure dimensions are commensurate
      centroid=points[0]*weights[0]; //DX20200728
      for(uint i=1;i<points.size();i++){centroid+=points[i]*weights[i];} //DX20200728
      centroid/=(aurostd::sum(weights));
      return centroid;
    }
}

namespace aurostd {
  template<class utype> xvector<double> //get centroid of data points with PBC //DX20200728
    getCentroidPBC(const vector<xvector<utype> >& points, const xmatrix<utype>& lattice) {

      vector<utype> weights;
      for(uint i=0;i<points.size();i++){
        weights.push_back((utype)1.0);
      }
      return getCentroidPBC(points,weights,lattice);
    }
}

namespace aurostd {
  template<class utype> xvector<double> //get centroid of data points with PBC //DX20200728
    getCentroidPBC(const vector<xvector<utype> >& points, const vector<utype>& weights, const xmatrix<utype>& lattice) {

      // Calculate the centroid in a system with periodic boundary conditions.
      // This is based on the algorithm proposed in:
      // https://en.wikipedia.org/wiki/Center_of_mass#Systems_with_periodic_boundary_conditions

      if(points.size()==0){ xvector<double> centroid; return centroid; }
      xvector<double> centroid(points[0].lrows,points[0].urows); //DX+CO20200907 - ensure dimensions are commensurate

      for(uint i=1;i<4;i++){
        double zi_avg = 0.0;
        double zeta_avg = 0.0;
        for(uint j=0;j<points.size();j++){
          double theta = points[j][i]*(2.0*pi)/(aurostd::modulus(lattice(i)));
          double zi = std::cos(theta)*weights[j];
          double zeta = std::sin(theta)*weights[j];
          zi_avg += zi;
          zeta_avg += zeta;
        }
        zi_avg/=(aurostd::sum(weights));
        zeta_avg/=(aurostd::sum(weights));
        double theta_avg = std::atan2(-zeta_avg,-zi_avg);
        centroid(i) = theta_avg*(aurostd::modulus(lattice(i))/(2.0*pi));
      }
      return centroid;
    }
}

// ----------------------------------------------------------------------------
// ---------------------- trigonometric operations between two GENERAL xvectors<>
// TRIGONOMETRIC OPERATIONS BETWEEN TWO GENERAL VECTORS

//CO20180409
//given a vector, will give angles from x,y,z... axes (IN THAT ORDER)
//to get it in familar aximuthal and polar angles, need to swap indices
//I show an example below
namespace aurostd {
  template<class utype> xvector<double> 
    getGeneralAngles(const xvector<utype>& vec,const utype& tol) { //CO20180409
      //https://en.wikipedia.org/wiki/N-sphere#Spherical_coordinates
      xvector<double> angles(vec.urows-1,vec.lrows);
      for(int i=vec.lrows;i<vec.urows;i++){angles[i]=getGeneralAngle(vec,i,tol);}
      return angles;
    }

  template<class utype> double 
    getGeneralAngle(const xvector<utype>& _vec,int _i,const utype& tol) { //CO20180409
      //https://en.wikipedia.org/wiki/N-sphere#Spherical_coordinates

      //CO prefers lrows==0
      //force vec to have lrows==0, so code always works (robust)
      //don't worry, we shift the solution back later
      xvector<utype> vec=_vec;
      vec.shift(0);
      int i=(_i-_vec.lrows);

      //this is a nice generalizable formulation
      //but it's a rotation from common azimuthal and polar angles we know in 3D and up
      //the angle i corresponds to angle off axis i, so x is really z for common 3D representation
      //so swap coordinates, easily seen in three coordinates:
      //x,y,z must become z,x,y
      //x,y,z (start)
      //z,y,x (swap 1,3)
      //z,x,y (swap 2,3)
      if(0){
        if(vec.rows>2){
          int j=0;
          for(int k=0;k<vec.rows-2;k++){aurostd::swap(vec,j++,vec.rows-1);}
          cerr << " " << vec << " " << endl; 
        }
      }

      //first check special case 1: that vec[i]!=0 and vec[k]==0 for all k>i
      bool special_case_1=abs(vec[i])>=tol;
      for(int k=i+1;k<vec.rows&&special_case_1;k++){special_case_1=(special_case_1 && abs(vec[k])<tol);}
      if(special_case_1){
        if(std::signbit(vec[i])){return pi;}
        else{return 0.0;}
      }

      double angle=0.0,denominator=0.0;
      for(int j=i;j<vec.rows;j++){denominator+=(vec[j]*vec[j]);}
      denominator=sqrt(denominator);
      if(abs(denominator)<tol){return angle;}  //special case 2: keep at 0
      angle=std::acos(vec[i]/denominator);
      if(i==vec.rows-2 && std::signbit(vec[i+1])){angle=2.0*pi-angle;}  //be wary, i<vec.rows
      return angle;
    }
}

namespace aurostd {
  template<class utype> xvector<utype>
    getGeneralNormal(const vector<xvector<utype> >& _directive_vectors){ //CO20180409
      bool LDEBUG=(FALSE || XHOST.DEBUG);

      //tests of stupidity
      xvector<utype> dummy;
      if(!_directive_vectors.size()){return dummy;}
      int dim=_directive_vectors[0].rows;
      for(int i=1;i<(int)_directive_vectors.size();i++){if(_directive_vectors[i].rows!=dim){return dummy;}}
      int lrows=_directive_vectors[0].lrows;  //save for later
      for(int i=1;i<(int)_directive_vectors.size();i++){if(_directive_vectors[i].lrows!=lrows){return dummy;}}
      //in general, this is NOT needed, but it's safe to ensure exact normal (not ambiguous in direction)
      if(dim-1!=(int)_directive_vectors.size()){return dummy;}

      //CO prefers lrows==0
      //force directive vectors to have lrows==0, so code always works (robust)
      //don't worry, we shift the solution back later
      xvector<utype> directive_vector;
      vector<xvector<utype> > directive_vectors;
      for(int i=0;i<(int)_directive_vectors.size();i++){
        directive_vector=_directive_vectors[i];
        directive_vector.shift(0);
        directive_vectors.push_back(directive_vector);
      }

      //normal is calculated by a generalized cross product, i.e., cofactor expansions
      //we simply generalize the method for cross-product in 3-space
      //take matrix of 2 vectors in last two rows of matrix
      // [ i j k ]
      // [ 1 2 3 ]
      // [ 4 5 6 ]
      //next we take determinant of submatrix (minor submatrix=minordet) for that dimension
      //submatrix of i:  det(2*6-3*5) forms coefficient for first dimension, etc.
      //don't forget to do alternating negative sign!
      //there's a few sources for this:
      //W. S. Massey, "Cross Products of Vectors in Higher Dimensional Euclidean Spaces" The American Mathematical Monthly, Vol. 90, No. 10 (Dec., 1983), pp. 697-701 (http://www.jstor.org/stable/2323537)
      //https://en.wikipedia.org/wiki/Cross_product#Multilinear_algebra
      //https://ef.gy/linear-algebra:normal-vectors-in-higher-dimensional-spaces
      //"it can be defined in a coordinate independent way as the Hodge dual of the wedge product of the arguments"
      xvector<utype> normal(dim-1,0);
      xmatrix<utype> mat(dim,dim-1,1,1),submat(dim-1,dim-1,1,1); //must start at 1 to work with det(), minordet()
      for(int i=0;i<dim;i++){
        for(int j=0;j<dim-1;j++){
          mat(i+1,j+1)=directive_vectors[j][i];
        }
      }
      //mat is actually transpose of above
      // [ 1 4 i ]
      // [ 2 5 j ]
      // [ 3 6 k ]
      if(LDEBUG){cerr << __AFLOW_FUNC__ << " cross-product matrix:" << endl << mat << endl;}

      //since the i,j,k column is phony, we simply have to knock out the corresponding row
      //i.e., row-restricted cofactor
      //therefore, the note in wikipedia that says we need to take minordet(mat,i+1,dim) vs. minordet(mat,i+1,0)
      //is useless, they are the same for even/odd n, I checked.
      //so we keep as implemented
      //this is also verified in http://www.jstor.org/stable/2323537
      //get "cofactor" vector
      //[CO20191201 - OBSOLETE SLOW]for(int i=0;i<dim;i++){normal[i]=std::pow(-1,i)*minordet(mat,i+1,0);}
      for(int i=0;i<dim;i++){ //CO20191201 - faster
        submatrixInPlace(mat,submat,i+1,0);
        normal[i]=(double)aurostd::powint(-1,i)*det(submat);
      }
      normal/=modulus(normal);    //normalize

      normal.shift(lrows); //shift back to original!
      return normal;
    }
}

namespace aurostd {
  template<class utype> xvector<utype>
    pointLineIntersection(const xvector<utype>& a,const xvector<utype>& n,const xvector<utype>& p){ //CO20180520
      //https://en.wikipedia.org/wiki/Distance_from_a_point_to_a_line (vector formulation)
      //equation of line: x=a+t*n
      //a is point on line
      //n is direction of line
      //p is arbitrary point
      return p + ((a-p) - (aurostd::scalar_product((a-p),n)*n));
    }
  template<class utype> bool
    linePlaneIntersect(const xvector<utype>& p0,const xvector<utype>& n,const xvector<utype>& l0, const xvector<utype>& l,double& d,xvector<utype>& intersection){ //CO20180520
      bool LDEBUG=(FALSE || XHOST.DEBUG);
      //https://en.wikipedia.org/wiki/Line%E2%80%93plane_intersection (algebraic form)
      //plane is defined as (p-p0)*n=0 for set of points p on plane
      //equation of line: p=d*l+l0
      double numerator=aurostd::scalar_product((p0-l0),n);
      double denominator=aurostd::scalar_product(l,n);
      d=0.0;
      if(LDEBUG){
        cerr << __AFLOW_FUNC__ << " p0=" << p0 << endl;
        cerr << __AFLOW_FUNC__ << " n=" << n << endl;
        cerr << __AFLOW_FUNC__ << " l0=" << l0 << endl;
        cerr << __AFLOW_FUNC__ << " l=" << l << endl;
        cerr << __AFLOW_FUNC__ << " numerator=" << numerator << endl;
        cerr << __AFLOW_FUNC__ << " denominator=" << denominator << endl;
      }
      if(aurostd::isequal(denominator,0.0,_ZERO_TOL_)){ //line and plane are parallel
        if(aurostd::isequal(numerator,0.0,_ZERO_TOL_)){intersection=l0;return true;} //line is contained in plane, so return back initial point
        else{return false;} //line and plane have no intersection
      }
      d=numerator/denominator;
      intersection=d*l+l0;
      if(LDEBUG){
        cerr << __AFLOW_FUNC__ << " d=" << d << endl;
        cerr << __AFLOW_FUNC__ << " intersection=" << intersection << endl;
      }
      return true;
    }
}

//ME20200511 - vector projections (taken from old APL/aflow_apl.h)
namespace aurostd {

  // Calculate the vector projection of b on a
  template<class utype> xvector<utype>
    getVectorProjection(const xvector<utype>& b, const xvector<utype>& a) {
      return (a * (utype)(scalar_product(a, b)/scalar_product(a, a)));
    }

  // Project vector c using the projection of b on a
  template<class utype> xvector<utype>
    getModeratedVectorProjection(const xvector<utype> c, const xvector<utype>& b, const xvector<utype>& a) {
      return (c * (utype) (scalar_product(a, b)/scalar_product(a, a)));
    }

}

// ----------------------------------------------------------------------------
// ------------------------------------------------------- simple sort routines

namespace aurostd {
  template<class utype> void //HE20220901 switch to a void function to match std::sort()
    sort(xvector<utype>& a) {  // function shellsort xvector<utype>
      a = shellsort(a);
    }
}

namespace aurostd {  // namespace aurostd
  template<class utype> xvector<utype>
    shellsort(const xvector<utype>& a) {  // function shellsort xvector<utype>
      // returns a sorted vector !!
      // the input is not messed
      xvector<utype> c(a);
      // N^1.25 for random , N^1.5 for worst
      long i,j,inc=1,n=c.rows,as=c.lrows-1;
      utype v;
      do {
        inc*=3;
        inc++;
      } while (inc<=n);
      do {
        inc/=3;
        for(i=inc+1;i<=n;i++) {
          v=c[i+as];
          j=i;
          while (c[j-inc+as]>v) {
            c[j+as]=c[j-inc+as];
            j-=inc;
            if(j<=inc) break;
          }
          c[j+as]=v;
        }
      } while (inc>1);
      return c;  
    }
}

namespace aurostd {  // namespace aurostd
  template<class utype> xvector<utype>
    heapsort(const xvector<utype>& a) {  // function shellsort xvector<utype>
      xvector<utype> c(a);
      // Nlog2N-ALWAYS
      long i,ir,j,l,n=c.rows,as=c.lrows-1;
      utype ra;
      if(n<2) return c;
      l=(n>>1)+1;
      ir=n;
      for(;;) {
        if(l>1) {
          ra=c[(--l)+as];
        } else {
          ra=c[ir+as];
          c[ir+as]=c[1+as];
          if(--ir==1) {
            c[1+as]=ra;
            break;
          }
        }
        i=l;
        j=l+l;
        while (j<=ir) {
          if(j<ir && c[j+as]<c[j+1+as]) j++;
          if(ra<c[j+as]) {
            c[i+as]=c[j+as];
            i=j;
            j<<=1;
          } else j=ir+1;
        }
        c[i+as]=ra;
      }
      return c;  
    }
}

// ----------------------------------------------------------------------------
// ------------------------ SORT ARR following ARR order (from lower to higher)

#define _XQSORT_SWAP(a,b)        {temp=(a);(a)=(b);(b)=temp;}
#define _XQSORT_M 8              // below M qsort does shellsort
#define _XQSORT_NSTACK 100       // has to be 2log2(N) where N is the max

namespace aurostd {  // namespace aurostd
  template<class utype> xvector<utype>
    quicksort(const xvector<utype>& arr) {
      // Nlog2N for average, N^2 for worst
      long int i,j,k,l=1,ir=arr.rows,jstack=0,as=arr.lrows-1;
      xvector<int> istack(1,_XQSORT_NSTACK);
      utype a,temp;

      for(;;) {
        if(ir-l<_XQSORT_M) {
          for(j=l+1;j<=ir;j++) {
            a=arr[j+as];
            for(i=j-1;i>=1;i--) {
              if(arr[i+as]<=a) break;
              arr[i+1+as]=arr[i+as];
            }
            arr[i+1+as]=a;
          }
          if(jstack == 0) break;
          ir=istack[jstack--];
          l=istack[jstack--];
        } else {
          k=(l+ir)>>1;
          _XQSORT_SWAP(arr[k+as],arr[l+1+as]);
          if(arr[l+1+as] > arr[ir+as])
            _XQSORT_SWAP(arr[l+1+as],arr[ir+as]);    
          if(arr[l+as] > arr[ir+as])
            _XQSORT_SWAP(arr[l+as],arr[ir+as]);
          if(arr[l+1+as] > arr[l+as])
            _XQSORT_SWAP(arr[l+1+as],arr[l+as]);
          i=l+1;
          j=ir;
          a=arr[l+as];
          for(;;) {
            do i++; while (arr[i+as]<a);
            do j--; while (arr[j+as]>a);
            if(j<i) break;
            _XQSORT_SWAP(arr[i+as],arr[j+as]);
          }
          arr[l+as]=arr[j+as];
          arr[j+as]=a;
          jstack += 2;
          if(jstack>_XQSORT_NSTACK) {
            string message = " _XQSORT_NSTACK too small in sort.";
            throw aurostd::xerror(__AFLOW_FILE__, __AFLOW_FUNC__, message, _RUNTIME_ERROR_);
          }
          if(ir-i+1 >= j-l) {
            istack[jstack]=ir;
            istack[jstack-1]=i;
            ir=j-1;
          } else {
            istack[jstack]=j-1;
            istack[jstack-1]=l;
            l=i;
          }
        }
      }
      return arr;
    }
}
#undef _XQSORT_M
#undef _XQSORT_NSTACK
#undef _XQSORT_SWAP

// ----------------------------------------------------------------------------
// ---------------- SORT ARR and BRR following ARR order (from lower to higher)

#define _XSORT_SWAPT(a,b,temp) {temp=(a);(a)=(b);(b)=temp;}
#define _XSORT_M 7
#define _XSORT_NSTACK 50

namespace aurostd {  // namespace aurostd
  template<class utype1,class utype2>                                 // function quicksort
    void quicksort2(unsigned long n, xvector<utype1>& arr, xvector<utype2>&  brr) {
    if (not ((int) n <= arr.rows && (int) n <= brr.rows)){//HE20220901 protect from out of bound reads/writes
      stringstream message;
      message << "Request length " << n << " is larger than the input xvectors ("<< arr.rows << " | " << brr.rows << ")";
      throw aurostd::xerror(__AFLOW_FILE__, __AFLOW_FUNC__, message, _INDEX_BOUNDS_);
    }
      unsigned long i,ir=n,j,k,l=1;
      int jstack=0;
      utype1 a,atemp;
      utype2 b,btemp;

      xvector<int> istack(1,_XSORT_NSTACK);
      for(;;) {
        if(ir-l<_XSORT_M) {
          for(j=l+1;j<=ir;j++) {
            a=arr[j];
            b=brr[j];
            for(i=j-1;i>=1;i--) {
              if(arr[i] <=a) break;
              arr[i+1]=arr[i];
              brr[i+1]=brr[i];
            }
            arr[i+1]=a;
            brr[i+1]=b;
          }
          if(!jstack) {
            return;
          }
          ir=istack[jstack];
          l=istack[jstack-1];
          jstack -=2;
        } else {
          k=(l+ir)>> 1;
          _XSORT_SWAPT(arr[k],arr[l+1],atemp);
          _XSORT_SWAPT(brr[k],brr[l+1],btemp);
          if(arr[l+1]>arr[ir]) {
            _XSORT_SWAPT(arr[l+1],arr[ir],atemp);
            _XSORT_SWAPT(brr[l+1],brr[ir],btemp);
          }
          if(arr[l]>arr[ir]) {
            _XSORT_SWAPT(arr[l],arr[ir],atemp);
            _XSORT_SWAPT(brr[l],brr[ir],btemp);
          }
          if(arr[l+1]>arr[l]) {
            _XSORT_SWAPT(arr[l+1],arr[l],atemp);
            _XSORT_SWAPT(brr[l+1],brr[l],btemp);
          }
          i=l+1;
          j=ir;
          a=arr[l];
          b=brr[l];
          for(;;) {
            do i++; while (arr[i]<a);
            do j--; while (arr[j]>a);
            if(j<i) break;
            _XSORT_SWAPT(arr[i],arr[j],atemp);
            _XSORT_SWAPT(brr[i],brr[j],btemp);
          }
          arr[l]=arr[j];arr[j]=a;
          brr[l]=brr[j];brr[j]=b;
          jstack +=2;
          if(jstack>_XSORT_NSTACK) {
            string message = " _XQSORT_NSTACK too small in sort2.";
            throw aurostd::xerror(__AFLOW_FILE__, __AFLOW_FUNC__, message, _RUNTIME_ERROR_);
          }
          if(ir-i+1>=j-l) {
            istack[jstack]=ir;
            istack[jstack-1]=i;
            ir=j-1;
          } else {
            istack[jstack]=j-1;
            istack[jstack-1]=l;
            l=i;
          }
        }
      }
    }
}

// ----------------------------------------------------------------------------
// ---------------- SORT ARR,BRR,CRR following ARR order (from lower to higher)

namespace aurostd {  // namespace aurostd
  template<class utype1, class utype2, class utype3>                                 // function quicksort
    void quicksort3(unsigned long n, xvector<utype1>& arr, xvector<utype2>&  brr, xvector<utype3>&  crr) {
      if (not ((int) n <= arr.rows && (int) n <= brr.rows && (int) n <= crr.rows)){//HE20220901 protect from out of bound reads/writes
        stringstream message;
        message << "Request length " << n << " is larger than the input xvectors ("<< arr.rows << " | " << brr.rows << " | " << crr.rows << ")";
        throw aurostd::xerror(__AFLOW_FILE__, __AFLOW_FUNC__, message, _INDEX_BOUNDS_);
      }
      unsigned long i,ir=n,j,k,l=1;
      int jstack=0;
      utype1 a,atemp;
      utype2 b,btemp;
      utype3 c,ctemp;

      xvector<int> istack(1,_XSORT_NSTACK);
      for(;;) {
        if(ir-l<_XSORT_M) {
          for(j=l+1;j<=ir;j++) {
            a=arr[j];
            b=brr[j];
            c=crr[j];
            for(i=j-1;i>=1;i--) {
              if(arr[i] <=a) break;
              arr[i+1]=arr[i];
              brr[i+1]=brr[i];
              crr[i+1]=crr[i];
            }
            arr[i+1]=a;
            brr[i+1]=b;
            crr[i+1]=c;
          }
          if(!jstack) {
            return;
          }
          ir=istack[jstack];
          l=istack[jstack-1];
          jstack -=2;
        } else {
          k=(l+ir)>> 1;
          _XSORT_SWAPT(arr[k],arr[l+1],atemp);
          _XSORT_SWAPT(brr[k],brr[l+1],btemp);
          _XSORT_SWAPT(crr[k],crr[l+1],ctemp);
          if(arr[l+1]>arr[ir]) {
            _XSORT_SWAPT(arr[l+1],arr[ir],atemp);
            _XSORT_SWAPT(brr[l+1],brr[ir],btemp);
            _XSORT_SWAPT(crr[l+1],crr[ir],ctemp);
          }
          if(arr[l]>arr[ir]) {
            _XSORT_SWAPT(arr[l],arr[ir],atemp);
            _XSORT_SWAPT(brr[l],brr[ir],btemp);
            _XSORT_SWAPT(crr[l],crr[ir],ctemp);
          }
          if(arr[l+1]>arr[l]) {
            _XSORT_SWAPT(arr[l+1],arr[l],atemp);
            _XSORT_SWAPT(brr[l+1],brr[l],btemp);
            _XSORT_SWAPT(crr[l+1],crr[l],ctemp);
          }
          i=l+1;
          j=ir;
          a=arr[l];
          b=brr[l];
          c=crr[l];
          for(;;) {
            do i++; while (arr[i]<a);
            do j--; while (arr[j]>a);
            if(j<i) break;
            _XSORT_SWAPT(arr[i],arr[j],atemp);
            _XSORT_SWAPT(brr[i],brr[j],btemp);
            _XSORT_SWAPT(crr[i],crr[j],ctemp);
          }
          arr[l]=arr[j];arr[j]=a;
          brr[l]=brr[j];brr[j]=b;
          crr[l]=crr[j];crr[j]=c;
          jstack +=2;
          if(jstack>_XSORT_NSTACK) {
            string message = " _XQSORT_NSTACK too small in sort3.";
            throw aurostd::xerror(__AFLOW_FILE__, __AFLOW_FUNC__, message, _RUNTIME_ERROR_);
          }
          if(ir-i+1>=j-l) {
            istack[jstack]=ir;
            istack[jstack-1]=i;
            ir=j-1;
          } else {
            istack[jstack]=j-1;
            istack[jstack-1]=l;
            l=i;
          }
        }
      }
    }
}

// ----------------------------------------------------------------------------
// ------------ SORT ARR,BRR,CRR,DRR following ARR order (from lower to higher)

namespace aurostd {  // namespace aurostd
  template<class utype1, class utype2, class utype3, class utype4>                // function quicksort
    void quicksort4(unsigned long n, xvector<utype1>& arr, xvector<utype2>&  brr, xvector<utype3>&  crr, xvector<utype4>&  drr) {
    if (not ((int) n <= arr.rows && (int) n <= brr.rows && (int) n <= crr.rows && (int) n <= drr.rows)){//HE20220901 protect from out of bound reads/writes
      stringstream message;
      message << "Request length " << n << " is larger than the input xvectors ("<< arr.rows << " | " << brr.rows << " | " << crr.rows << " | " << drr.rows << ")";
      throw aurostd::xerror(__AFLOW_FILE__, __AFLOW_FUNC__, message, _INDEX_BOUNDS_);
    }
      unsigned long i,ir=n,j,k,l=1;
      int jstack=0;
      utype1 a,atemp;
      utype2 b,btemp;
      utype3 c,ctemp;
      utype4 d,dtemp;

      xvector<int> istack(1,_XSORT_NSTACK);
      for(;;) {
        if(ir-l<_XSORT_M) {
          for(j=l+1;j<=ir;j++) {
            a=arr[j];
            b=brr[j];
            c=crr[j];
            d=drr[j];
            for(i=j-1;i>=1;i--) {
              if(arr[i] <=a) break;
              arr[i+1]=arr[i];
              brr[i+1]=brr[i];
              crr[i+1]=crr[i];
              drr[i+1]=drr[i];
            }
            arr[i+1]=a;
            brr[i+1]=b;
            crr[i+1]=c;
            drr[i+1]=d;
          }
          if(!jstack) {
            return;
          }
          ir=istack[jstack];
          l=istack[jstack-1];
          jstack -=2;
        } else {
          k=(l+ir)>> 1;
          _XSORT_SWAPT(arr[k],arr[l+1],atemp);
          _XSORT_SWAPT(brr[k],brr[l+1],btemp);
          _XSORT_SWAPT(crr[k],crr[l+1],ctemp);
          _XSORT_SWAPT(drr[k],drr[l+1],dtemp);
          if(arr[l+1]>arr[ir]) {
            _XSORT_SWAPT(arr[l+1],arr[ir],atemp);
            _XSORT_SWAPT(brr[l+1],brr[ir],btemp);
            _XSORT_SWAPT(crr[l+1],crr[ir],ctemp);
            _XSORT_SWAPT(drr[l+1],drr[ir],dtemp);
          }
          if(arr[l]>arr[ir]) {
            _XSORT_SWAPT(arr[l],arr[ir],atemp);
            _XSORT_SWAPT(brr[l],brr[ir],btemp);
            _XSORT_SWAPT(crr[l],crr[ir],ctemp);
            _XSORT_SWAPT(drr[l],drr[ir],dtemp);
          }
          if(arr[l+1]>arr[l]) {
            _XSORT_SWAPT(arr[l+1],arr[l],atemp);
            _XSORT_SWAPT(brr[l+1],brr[l],btemp);
            _XSORT_SWAPT(crr[l+1],crr[l],ctemp);
            _XSORT_SWAPT(drr[l+1],drr[l],dtemp);
          }
          i=l+1;
          j=ir;
          a=arr[l];
          b=brr[l];
          c=crr[l];
          d=drr[l];
          for(;;) {
            do i++; while (arr[i]<a);
            do j--; while (arr[j]>a);
            if(j<i) break;
            _XSORT_SWAPT(arr[i],arr[j],atemp);
            _XSORT_SWAPT(brr[i],brr[j],btemp);
            _XSORT_SWAPT(crr[i],crr[j],ctemp);
            _XSORT_SWAPT(drr[i],drr[j],dtemp);
          }
          arr[l]=arr[j];arr[j]=a;
          brr[l]=brr[j];brr[j]=b;
          crr[l]=crr[j];crr[j]=c;
          drr[l]=drr[j];drr[j]=d;
          jstack +=2;
          if(jstack>_XSORT_NSTACK) {
            string message = " _XQSORT_NSTACK too small in sort4.";
            throw aurostd::xerror(__AFLOW_FILE__, __AFLOW_FUNC__, message, _RUNTIME_ERROR_);
          }
          if(ir-i+1>=j-l) {
            istack[jstack]=ir;
            istack[jstack-1]=i;
            ir=j-1;
          } else {
            istack[jstack]=j-1;
            istack[jstack-1]=l;
            l=i;
          }
        }
      }
    }
}

#undef _XSORT_M
#undef _XSORT_NSTACK
#undef _XSORT_SWAPT

//CO20190629 START
namespace aurostd {  // namespace aurostd
  //sort by a particular index ONLY
  //using bool ascending MAY become slow for long containers, as it needs to check the bool with every comparison
  //split out into separate classes (compareVecElementAscending() vs. compareVecElementDescending()) for those cases
  //I don't believe this is a practical problem though
  template<class utype> 
    compareVecElement<utype>::compareVecElement(uint ind,bool ascending) : m_uindex_sort((uint)ind),m_iindex_sort((int)ind),m_ascending_sort(ascending) {} //CO20190629
  template<class utype> 
    bool compareVecElement<utype>::operator() (const vector<utype>& a,const vector<utype>& b) { //CO20190629
      if(a.size()!=b.size()){throw aurostd::xerror(__AFLOW_FILE__,"compareVecElement::operator()():","a.size()!=b.size()",_INDEX_MISMATCH_);}
      if(m_uindex_sort>=a.size()){throw aurostd::xerror(__AFLOW_FILE__,"compareVecElement::operator()():","index_sort>=a.size()",_INDEX_BOUNDS_);}
      if(m_ascending_sort){return a[m_uindex_sort]<b[m_uindex_sort];}
      return a[m_uindex_sort]>b[m_uindex_sort]; //descending sort
    }
  template<class utype> 
    bool compareVecElement<utype>::operator() (const xvector<utype>& a,const xvector<utype>& b) { //CO20190629
      if(a.lrows!=b.lrows){throw aurostd::xerror(__AFLOW_FILE__,"compareVecElement::operator()():","a.lrows!=b.lrows",_INDEX_MISMATCH_);}
      if(a.rows!=b.rows){throw aurostd::xerror(__AFLOW_FILE__,"compareVecElement::operator()():","a.rows!=b.rows",_INDEX_MISMATCH_);}
      if(m_iindex_sort<a.lrows||m_iindex_sort>a.urows){throw aurostd::xerror(__AFLOW_FILE__,"compareVecElement::operator()():","index_sort<a.lrows||index_sort>a.urows",_INDEX_BOUNDS_);}
      if(m_ascending_sort){return a[m_iindex_sort]<b[m_iindex_sort];}
      return a[m_iindex_sort]>b[m_iindex_sort]; //descending sort
    }
  //sort by all indices in increasing order
  template<class utype>
    bool compareVecElements(const vector<utype>& a,const vector<utype>& b) { //CO20190629
      if(a.size()!=b.size()){throw aurostd::xerror(__AFLOW_FILE__,"compareVecElements():","a.size()!=b.size()",_INDEX_MISMATCH_);}
      for(uint i=0;i<a.size();i++){if(a[i]!=b[i]){return a[i]<b[i];}}
      return false;
    }
  template<class utype>
    bool compareXVecElements(const aurostd::xvector<utype>& a,const aurostd::xvector<utype>& b) { //CO20190629
      if(a.lrows!=b.lrows){throw aurostd::xerror(__AFLOW_FILE__,"compareXVecElements():","a.lrows!=b.lrows",_INDEX_MISMATCH_);}
      if(a.rows!=b.rows){throw aurostd::xerror(__AFLOW_FILE__,"compareXVecElements():","a.rows!=b.rows",_INDEX_MISMATCH_);}
      for(int i=a.lrows;i<=a.urows;i++){if(a[i]!=b[i]){return a[i]<b[i];}}
      return false;
    }
} // namespace aurostd
//CO20190629 STOP

// ----------------------------------------------------------------------------
// ----------------------------------------- STATS stuff

namespace aurostd {
  template<class utype> utype mean(const xvector<utype>& a){if(a.rows==0){return (utype)0;} return sum(a)/a.rows;} //CO20190520
  template<class utype> utype meanWeighted(const xvector<utype>& a,const xvector<utype>& weights){utype sum_weights;return meanWeighted(a,weights,sum_weights);} //CO20190520
  template<class utype> utype meanWeighted(const xvector<utype>& a,const xvector<utype>& weights,utype& sum_weights){ //CO20190520
    bool LDEBUG=(FALSE || XHOST.DEBUG);
    sum_weights=aurostd::sum(weights);
    if(sum_weights==(utype)0){return (utype)0;}
    if(LDEBUG){cerr << __AFLOW_FUNC__ << " sum_weights=" << sum_weights << endl;}
    double avg=aurostd::scalar_product(a,weights)/sum_weights;
    if(LDEBUG){cerr << __AFLOW_FUNC__ << " avg=" << avg << endl;}
    return avg;
  }
  template<class utype> utype var(const xvector<utype>& a,int ddof){ //CO20190520
    //ddof is degrees of freedom
    //ddof==0 is population variance
    //ddof==1 is sample variance (default)
    if(a.rows==0||(a.rows-ddof)==0){return (utype)0;}
    utype avg=mean(a);
    utype var=(utype)0,diff=(utype)0;
    for(int i=a.lrows;i<=a.urows;i++){diff=(a[i]-avg);var+=diff*diff;}
    var/=(a.rows-ddof);
    return var;
  }
  template<class utype> utype stddev(const xvector<utype>& a,int ddof){ //CO20190520
    utype sd=sqrt(var(a,ddof));
    return sd;
  }
  template<class utype> utype mode(const xvector<utype>& a){ //CO20190520
    vector<int> counts(a.rows,1);
    int i=0,j=0;
    for(i=a.lrows;i<=a.urows-1;i++){
      for(j=i+1;j<=a.urows;j++){  //go through unique comparisons, so counts is only accurate for each unique number
        if(a[i]==a[j]){counts[i-a.lrows]++;}
      }
    }
    int count_max=0;
    vector<int> indices_max;
    for(i=0;i<(int)counts.size();i++){
      if(counts[i]>count_max){indices_max.clear();indices_max.push_back(i);count_max=counts[i];}
      else if(counts[i]==count_max){indices_max.push_back(i);}
    }
    if(indices_max.size()==0){throw aurostd::xerror(__AFLOW_FILE__,"aurostd::mode()","no indices_max found",_RUNTIME_ERROR_);}
    if(indices_max.size()==1){return a[a.lrows+indices_max[0]];}
    //take average
    utype d=(utype)0.0;
    for(i=0;i<(int)indices_max.size();i++){d+=a[a.lrows+indices_max[i]];}
    d/=indices_max.size();
    return d;
  }
  template<class utype> utype correlation_Pearson_fast(const xvector<utype>& a,const xvector<utype>& b,int ddof){  //CO20190520
    utype mean_a=mean(a);
    utype mean_b=mean(b);
    utype stddev_a=stddev(a,ddof);
    utype stddev_b=stddev(b,ddof);
    return correlation_Pearson_fast(a,mean_a,stddev_a,b,mean_b,stddev_b,ddof);
  }
  template<class utype> utype correlation_Pearson_fast(const xvector<utype>& a,utype mean_a,utype stddev_a,
      const xvector<utype>& b,utype mean_b,utype stddev_b,int ddof){  //CO20190520
    //https://github.com/BiermanM/HackerRank/blob/master/10%20Days%20of%20Statistics/Day%207:%20Pearson%20Correlation%20Coefficient%20I.cpp
    if(a.rows==0||(a.rows-ddof)==0){return (utype)0;}
    if(a.lrows!=b.lrows){throw aurostd::xerror(__AFLOW_FILE__,"aurostd::correlation_Pearson()","a.lrows!=b.lrows",_RUNTIME_ERROR_);}
    if(a.rows!=b.rows){throw aurostd::xerror(__AFLOW_FILE__,"aurostd::correlation_Pearson()","a.rows!=b.rows",_RUNTIME_ERROR_);}
    utype denom=((a.rows-ddof) * stddev_a * stddev_b);  //faster than checking stddevs individually
    if(denom==(utype)0){return (utype)0;}
    utype sum=(utype)0;
    for(int i=a.lrows;i<=a.urows;i++){sum+=(a[i]-mean_a)*(b[i]-mean_b);}
    return sum/denom;
  }
  template<class utype> utype correlation_Pearson_slow(const xvector<utype>& a,const xvector<utype>& b){  //CO20190520
    //Equation 3 from https://en.wikipedia.org/wiki/Pearson_correlation_coefficient
    if(a.rows!=b.rows){throw aurostd::xerror(__AFLOW_FILE__,"aurostd::correlation_Pearson()","a.rows!=b.rows",_RUNTIME_ERROR_);}
    utype mean_a=mean(a);
    utype mean_b=mean(b);
    int i=0,j=0;
    //denom_a
    utype denom_a=0;
    for(i=a.lrows;i<=a.urows;i++){denom_a+=std::pow((a[i]-mean_a),2.0);}
    denom_a=sqrt(denom_a);
    //denom_b
    utype denom_b=0;
    for(i=b.lrows;i<=b.urows;i++){denom_b+=std::pow((b[i]-mean_b),2.0);}
    denom_b=sqrt(denom_b);
    if(denom_a==(utype)0||denom_b==(utype)0||(denom_a*denom_b)==(utype)0){return (utype)0;}
    //numerator
    utype numerator=0;
    for(i=a.lrows,j=b.lrows;i<=a.urows&&j<=b.urows;i++,j++){numerator+=((a[i]-mean_a)*(b[j]-mean_b));}
    return numerator/(denom_a*denom_b);
  }
}

// ----------------------------------------------------------------------------
// quartiles - CO20171202
namespace aurostd {
  template<class utype> void 
    getQuartiles(const xvector<utype>& _a,utype& q1,utype& q2,utype& q3){ //CO20180409
      q1=q2=q3=(utype)AUROSTD_NAN;
      if(_a.rows<4){return;} //not enough points to do statistics (need at least 3 quartile)
      xvector<utype> a = _a; //unfortunate that we have to make a full copy here, but alas, we will
      sort(a);
      a.shift(0);    //CO20180314 - even/odd specifications starting at 0
      //get first, second (median), and third quartiles
      int i1=a.rows/4+a.lrows;
      int i2=a.rows/2+a.lrows;
      int i3=i1+i2;
      if(a.rows%2==0){ //even, the harder of the two
        q1=(a[i1-1]+a[i1])/2.0;
        q2=(a[i2-1]+a[i2])/2.0; //not needed
        q3=(a[i3-1]+a[i3])/2.0;
      }else{  //odd, easy
        q1=a[i1];
        q2=a[i2];  //not needed
        q3=a[i3];
      }
    }
}

namespace aurostd {
  template<class utype> utype
    getMAD(const xvector<utype>& _a,utype median){  //absolute deviation around the median (MAD) //CO20180409
      //an EXCELLENT measure of spread of the data, robust to finding outliers
      //breakpoint = 50%!
      //see doi=10.1016/j.jesp.2013.03.013
      //ADDITIONAL NOTES:
      //"Absolute deviation from the median was (re-)discovered and 
      //popularized by Hampel (1974) who attributes the idea to Carl Friedrich Gauss (1777–1855). 
      //The median (M) is, like the mean, a measure of central tendency 
      //but offers the advantage of being very insensitive to the presence of outliers. 
      //One indicator of this insensitivity is the “breakdown point” (see, e.g., Donoho & Huber, 1983). 
      //The estimator's breakdown point is the maximum proportion of 
      //observations that can be contaminated (i.e., set to infinity) without forcing the estimator to 
      //result in a false value (infinite or null in the case of an estimator of scale). 
      //For example, when a single observation has an infinite value, the mean of all observations 
      //becomes infinite; hence the mean's breakdown point is 0. By contrast, the median value remains unchanged. 
      //The median becomes absurd only when more than 50% of the observations are infinite. 
      //With a breakdown point of 0.5, the median is the location estimator that has the highest 
      //breakdown point. Exactly the same can be said about the Median Absolute Deviation as an 
      //estimator of scale (see the formula below for a definition). 
      //Moreover, the MAD is totally immune to the sample size. 
      //These two properties have led Huber (1981) to describe the MAD as the 
      //“single most useful ancillary estimate of scale” (p. 107). 
      //It is for example more robust than the classical interquartile range (see Rousseeuw & Croux, 1993),
      //which has a breakdown point of 25% only.

      //if no median provided, find it
      if(median==(utype)AUROSTD_NAN){
        utype q1,q3;
        getQuartiles(_a,q1,median,q3);
      }
      xvector<utype> diff(_a); 
      for(int i=diff.lrows;i<=diff.urows;i++){diff[i]=abs(diff[i]-median);}
      utype q1,q2,q3;
      getQuartiles(diff,q1,q2,q3);
      return (utype)1.4826*q2;  //b = 1/Q(0.75), where Q(0.75) is the 0.75 quantile of that underlying distribution, this assumes NORMAL
    }
}
// ----------------------------------------------------------------------------
// ----------------------------------------- implementation for extra data type
#define DEBUG_CONVOLUTION 0
namespace aurostd {
  //CO20190419 - convolution and moving average
  //see 'doc conv' in matlab
  //also see numerical recipes in C 2nd edition, page 538
  template<class utype> xvector<utype> convolution(const xvector<utype>& signal_input,const xvector<utype>& response_input,int SHAPE) {
    vector<uint> sum_counts;
    return convolution(signal_input,response_input,sum_counts,SHAPE);
  }
  template<class utype> xvector<utype> convolution(const xvector<utype>& signal_input,const xvector<utype>& response_input,vector<uint>& sum_counts,int SHAPE) {
    bool LDEBUG=(FALSE || XHOST.DEBUG);
    if(LDEBUG){
      cerr << __AFLOW_FUNC__ << " signal_input=" << signal_input << endl;
      cerr << __AFLOW_FUNC__ << " response_input=" << response_input << endl;
    }
    if(signal_input.lrows!=response_input.lrows){throw aurostd::xerror(__AFLOW_FILE__,__AFLOW_FUNC__,"signal_input.lrows!=response_input.lrows",_INDEX_MISMATCH_);}
    int lrows=signal_input.lrows; //fixed
    int size=signal_input.rows+response_input.rows-1;
    vector<uint> sum_counts_full((uint)size,0);
    xvector<utype> conv(size+(lrows-1),lrows);conv.reset();  //set it all to 0 //CO20191110
    vector<int> ind_zero_padding; //keep indices that require zero-padding for 'valid'
    int ind=0;
    bool k_added=false;
    for(int k=conv.lrows;k<=conv.urows;k++){
      k_added=false;
      for(int j=signal_input.lrows;j<=signal_input.urows;j++){
        ind=k-j+1;
        if(j>=signal_input.lrows && j<=signal_input.urows &&
            ind>=response_input.lrows && ind<=response_input.urows){ //instead of zero-padding, we can check if the response_input index is valid
#if DEBUG_CONVOLUTION
          cerr << __AFLOW_FUNC__ << " k=" << k << " j=" << j << " ind=" << ind << endl;
#endif
          conv[k]+=signal_input[j]*response_input[ind];
          sum_counts_full[k-conv.lrows]++;  //CO20220627 - BIG BUG, need to make sure to subtract conv.lrows
        }else{ //keep k that require zero-padding (invalid indices), contains duplicates, but don't do work unless needed
          if(k_added==false){
            ind_zero_padding.push_back(k);
            k_added=true;
          }
        }
      }
    }
    if(LDEBUG){cerr << __AFLOW_FUNC__ << " full conv=" << conv << endl;}
    if(SHAPE==CONV_SHAPE_FULL){
      sum_counts.clear();for(uint i=0;i<sum_counts_full.size();i++){sum_counts.push_back(sum_counts_full[i]);}  //full copy
      return conv;
    }
    if(SHAPE==CONV_SHAPE_SAME){ //same - same size as signal_input, pick middle of full conv
      xvector<utype> conv_shape(signal_input.urows,signal_input.lrows);
      int ind1=((conv.rows-signal_input.rows)+1)/2+lrows;  //https://stackoverflow.com/questions/2745074/fast-ceiling-of-an-integer-division-in-c-c
      int ind2=lrows;
      if(LDEBUG){
        cerr << __AFLOW_FUNC__ << " ind1=" << ind1 << " conv[ind1]=" << conv[ind1] << endl;
        cerr << __AFLOW_FUNC__ << " ind2=" << ind2 << endl;
      }
      sum_counts.clear();
      for(int i=ind1;i<=ind1+signal_input.rows-1;i++){
        conv_shape[ind2++]=conv[i];
        sum_counts.push_back(sum_counts_full[i]);
      }
      if(LDEBUG){cerr << __AFLOW_FUNC__ << " same conv=" << conv_shape << endl;}
      return conv_shape;
    }
    else if(SHAPE==CONV_SHAPE_VALID){ //valid - only that section of conv that does NOT require zero-padding
      std::sort(ind_zero_padding.begin(),ind_zero_padding.end());ind_zero_padding.erase( std::unique( ind_zero_padding.begin(), ind_zero_padding.end() ), ind_zero_padding.end() );  //get unique only
      if(LDEBUG){cerr << __AFLOW_FUNC__ << " ind_zero_padding=" << aurostd::joinWDelimiter(ind_zero_padding,",") << endl;}
      size=conv.rows-ind_zero_padding.size();
      xvector<utype> conv_shape(size+(lrows-1),lrows);
      int ind2=lrows;
      sum_counts.clear();
      for(int i=conv.lrows;i<=conv.urows;i++){
        if(!aurostd::WithinList(ind_zero_padding,i)){
          conv_shape[ind2++]=conv[i];
          sum_counts.push_back(sum_counts_full[i]);
        }
      }
      if(LDEBUG){cerr << __AFLOW_FUNC__ << " valid conv=" << conv_shape << endl;}
      return conv_shape;
    }
    else{throw aurostd::xerror(__AFLOW_FILE__,__AFLOW_FUNC__,"SHAPE specification unknown",_INPUT_UNKNOWN_);}
    return conv;
  }
  template<class utype> xvector<utype> moving_average(const xvector<utype>& signal_input,int window) {
    bool LDEBUG=(FALSE || XHOST.DEBUG);
    if(LDEBUG){
      cerr << __AFLOW_FUNC__ << " _signal_input=" << signal_input << endl;
      cerr << __AFLOW_FUNC__ << " window=" << window << endl;
    }
    //CO20190622 - box_filter screws up edges
    //the averaging needs to be truncated for the edges
    //do NOT average beforehand
    //[CO20190622 - box_filter screws up edges]xvector<utype> response_input=box_filter_xv<utype>(window,signal_input.lrows);  //note, padding response_input with 0s to make len same as signal_input will yield NO difference
    vector<uint> sum_counts;
    xvector<utype> response_input=ones_xv<utype>(window+(signal_input.lrows-1),signal_input.lrows);  //note, padding response_input with 0s to make len same as signal_input will yield NO difference
    xvector<utype> avg=convolution(signal_input,response_input,sum_counts,CONV_SHAPE_SAME);
    if(LDEBUG){
      cerr << __AFLOW_FUNC__ << " response_input=" << response_input << endl;
      cerr << __AFLOW_FUNC__ << " sum_counts=" << aurostd::joinWDelimiter(sum_counts,",") << endl;
    }
    for(int i=avg.lrows;i<=avg.urows;i++){avg[i]/=(utype)sum_counts[i-avg.lrows];}
    if(LDEBUG){cerr << __AFLOW_FUNC__ << " avg=" << avg << endl;}
    return avg;
  }
}

namespace aurostd {
  template<class utype> vector<int> getPeaks(const xvector<utype>& signal_input,uint smoothing_iterations,uint avg_window,int width_maximum,double significance_multiplier){  //CO20190620
    xvector<utype> signal_smooth;
    return getPeaks(signal_input,signal_smooth,smoothing_iterations,avg_window,width_maximum,significance_multiplier);
  }
  template<class utype> vector<int> getPeaks(const xvector<utype>& signal_input,xvector<utype>& signal_smooth,uint smoothing_iterations,uint avg_window,int width_maximum,double significance_multiplier){  //CO20190620
    //using method outlined here: https://dsp.stackexchange.com/questions/1302/peak-detection-approach
    //raw data is X
    //smooth data via moving average to get Y
    //stddev(X-Y) is sigma
    //detect peaks when (X-Y)>multiplier*sigma

    //smooth data
    bool LDEBUG=(FALSE || XHOST.DEBUG);

    if(LDEBUG){
      cerr << __AFLOW_FUNC__ << " smoothing_iterations=" << smoothing_iterations << endl;
      cerr << __AFLOW_FUNC__ << " avg_window=" << avg_window << endl;
      cerr << __AFLOW_FUNC__ << " width_maximum=" << width_maximum << endl;
      cerr << __AFLOW_FUNC__ << " significance_multiplier=" << significance_multiplier << endl;
    }

    signal_smooth=signal_input;
    for(uint i=0;i<smoothing_iterations;i++){signal_smooth=aurostd::moving_average(signal_smooth,avg_window);}
    xvector<utype> diff=signal_input-signal_smooth;
    utype sigma=aurostd::stddev(diff);

    vector<int> peak_indices;
    bool local_maximum=false;
    bool significant=false;
    for(int i=signal_input.lrows;i<=signal_input.urows;i++){
      local_maximum=true;
      for(int j=1;j<=width_maximum&&local_maximum;j++){
        if(!((i-j)>=signal_input.lrows && (i+j)<=signal_input.urows && signal_input[i]>signal_input[i-j] && signal_input[i]>signal_input[i+j])){local_maximum=false;}
      }
      //[CO20190620 - now width_maximum is a parameter]local_maximum=((i-1)>=signal_input.lrows && (i+1)<=signal_input.urows && signal_input[i]>signal_input[i-1] && signal_input[i]>signal_input[i+1]);
      significant=(diff[i]>significance_multiplier*sigma);
      if(local_maximum && significant){
        peak_indices.push_back(i);
        if(LDEBUG) {cerr << __AFLOW_FUNC__ << " PEAK[i=" << i << "]=" << signal_input[i] << endl;}
      }
    }
    return peak_indices;
  }
} // namespace aurostd

namespace aurostd { //force the compiler to instantiate the template at this point (avoids linker issues)
  template class xvector<int>;
  template class xvector<unsigned int>;
  template class xvector<long int>;
  template class xvector<long unsigned int>;
  template class xvector<long long int>;
  template class xvector<long long unsigned int>;
  template class xvector<float>;
  template class xvector<double>;
  template class xvector<long double>;
}


namespace aurostd {
  //AS20210901 BEGIN
  /// Calculates the first derivative of a given function f employing the
  /// Savitzky-Golay filter for the differentiation.
  xvector<double> diffSG(const xvector<double> &f, double dx)
  {
    // Convolution weights for the Savitzky-Golay 5pt cubic filter as reported in:
    // "General least-squares smoothing and differentiation by the convolution (Savitzky-Golay) method"
    // Peter A. Gorry Analytical Chemistry 1990 62 (6), 570-573
    // https://doi.org/10.1021/ac00205a007
    const static xmatrix<double> SGmat(5,5);
    SGmat[1][1]=-125.0/84.0; SGmat[1][2]=-19.0/42.0; SGmat[1][3]= 1.0/12.0; SGmat[1][4]=  5.0/42.0; SGmat[1][5]= -29.0/84.0;
    SGmat[2][1]= 136.0/84.0; SGmat[2][2]= -1.0/42.0; SGmat[2][3]=-8.0/12.0; SGmat[2][4]=-13.0/42.0; SGmat[2][5]=  88.0/84.0;
    SGmat[3][1]=  48.0/84.0; SGmat[3][2]= 12.0/42.0; SGmat[3][3]= 0.0/12.0; SGmat[3][4]=-12.0/42.0; SGmat[3][5]= -48.0/84.0;
    SGmat[4][1]= -88.0/84.0; SGmat[4][2]= 13.0/42.0; SGmat[4][3]= 8.0/12.0; SGmat[4][4]=  1.0/42.0; SGmat[4][5]=-136.0/84.0;
    SGmat[5][1]=  29.0/84.0; SGmat[5][2]= -5.0/42.0; SGmat[5][3]=-1.0/12.0; SGmat[5][4]= 19.0/42.0; SGmat[5][5]= 125.0/84.0;
    const static xvector<double> SGvec(5);
    SGvec[1]= 1.0/12.0; SGvec[2]=-8.0/12.0; SGvec[3]= 0.0/12.0; SGvec[4]= 8.0/12.0; SGvec[5]=-1.0/12.0;
    ////////////////////////////////////////////////////////////////////////////////

    string function = "calcThermalExpansionSG():", msg = "";
    int npoints = f.rows;
    if (npoints<5){
      msg = "Savitzky-Golay filter requires at least 5 points: only ";
      msg += aurostd::utype2string(npoints) + " were provided.";
      throw aurostd::xerror(__AFLOW_FILE__, function, msg, _INDEX_ILLEGAL_);
    }

    xvector<double> endpoints(5), dummy(5);
    xvector<double> dfdx(npoints);

    // calculate derivatives for the first 2 points
    for (int i=1; i<=5; i++) dummy[i] = f[i];
    endpoints = dummy*SGmat;
    for (int i=1; i<=2; i++) dfdx[i] = endpoints[i];

    // calculate derivatives for the [3:end-3] points
    int id = 0;
    for (int i=3; i<=npoints-2; i++){
      dfdx[i] = 0.0;
      for (int j=1; j<=5; j++){
        id = i - 3 + j;
        dfdx[i] += SGvec[j]*f[id];
      }
    }

    // calculate derivatives for the last 2 points
    for (int i=1; i<=5; i++) dummy[i] = f[npoints-5+i];
    endpoints = dummy*SGmat;
    for (int i=4; i<=5; i++) dfdx[npoints-5+i] = endpoints[i];

    for (int i=1; i<=npoints; i++) dfdx[i] /= dx;

    return dfdx;
  }
  //AS20210901 END
}

#endif  // _AUROSTD_XVECTOR_IMPLEMENTATIONS_

// **************************************************************************
// *                                                                        *
// *             STEFANO CURTAROLO - Duke University 2003-2021              *
// *                                                                        *
// **************************************************************************<|MERGE_RESOLUTION|>--- conflicted
+++ resolved
@@ -1123,15 +1123,11 @@
     int half_width=(int) (sigma * (utype)STDDEV_TRUNCATE_GAUSSIAN);
     int window=2*half_width+1;
     if(window%2==0){window++;}
-<<<<<<< HEAD
     return window;
   }
   template<class utype> xvector<utype> gaussian_filter_xv(utype sigma) __xprototype { //CO20190419
     int window=gaussian_filter_get_window(sigma);
-    return gaussian_filter_xv<utype>(sigma,window); //if you need lrows!=1, use shiftlrows()
-=======
     return gaussian_filter_xv<utype>(sigma,window); //if you need lrows!=1, use shift()
->>>>>>> 7d48d18f
   }
   template<class utype> xvector<utype> gaussian_filter_xv(utype sigma,int window,int lrows) __xprototype { //CO20190419
     if(window%2==0){throw aurostd::xerror(__AFLOW_FILE__,"aurostd::gaussian_filter_xv():","window should NOT be even (window="+aurostd::utype2string(window)+")",_INPUT_ILLEGAL_);}
