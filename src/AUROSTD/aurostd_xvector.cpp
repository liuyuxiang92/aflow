// ***************************************************************************
// *                                                                         *
// *           Aflow STEFANO CURTAROLO - Duke University 2003-2021           *
// *                                                                         *
// ***************************************************************************
// Written by Stefano Curtarolo 1994-2011

#ifndef _AUROSTD_XVECTOR_CPP_
#define _AUROSTD_XVECTOR_CPP_

#ifndef XXEND
#define XXEND 1
#endif

#ifndef _AUROSTD_XCOMPLEX_H_
#include "aurostd_xcomplex.h"
#endif
#ifndef _AUROSTD_XSCALAR_H_
#include "aurostd_xscalar.h"
#endif
#ifndef _AUROSTD_XVECTOR_H_
#include "aurostd_xvector.h"
#endif
#ifndef _AUROSTD_XMATRIX_H_
#include "aurostd_xmatrix.h"
#endif
#ifndef _AUROSTD_XTENSOR_H_
#include "aurostd_xtensor.h"
#endif

#ifndef __XOPTIMIZE
#define _XVECTOR_CHECK_BOUNDARIES_
#endif

// ----------------------------------------------------------------------------
// --------------------------------------------------------------- constructors
namespace aurostd {  // namespace aurostd
  template<class utype>                                    // default constructor
    xvector<utype>::xvector(int nh,int nl) {
      init();
      resize(nh,nl);  //CO20201111
    }

  template<class utype>                                    // initializer_list constructor //HE20220616
  xvector<utype>::xvector(std::initializer_list<utype> l) {
    // usage: xvector<double> new_vector({2.0, 3.0, 4.0});
    init();
    copy(l);
  }

  template<class utype>                                       // copy constructor
    xvector<utype>::xvector(const xvector<utype>& b) {
      init();
      copy(b);
    } //CO20191110
  template<class utype>                                       // copy constructor
    xvector<utype>::xvector(const xmatrix<utype>& b) {
      init();
      copy(b);
    } //CO20191110

  template<class utype>
    void xvector<utype>::init() { //HE20220613 initialize all member of xvector
      rows = 0; lrows = 0;
      urows = 0; size = 0;
      vsize= 0; isfloat = false;
      iscomplex = false;
    }
}



// ----------------------------------------------------------------------------
// ----------------------------------------------------------------- destructor

namespace aurostd {  // namespace aurostd
  template<class utype>                                     // default destructor
    xvector<utype>::~xvector() {
#ifdef _AUROSTD_XVECTOR_DEBUG_DESTRUCTORS
      cerr << "xxvector -> default destructor: lrows=" << lrows << ", urows=" << urows << ", rows=" << rows << endl;
#endif
      free(); //CO20190808
    }
}

namespace aurostd {  // namespace aurostd
  template<class utype>
    void xvector<utype>::free() { //CO20190808
      if(vsize>0) delete [] (corpus+lrows-XXEND);
      lrows=XXEND;urows=lrows-1;refresh();
    }
}

namespace aurostd {  // namespace aurostd
  template<class utype>
    void xvector<utype>::copy(const xvector<utype>& b) { //CO20190808
      //[CO20190808 - this assumes you have corpus, perhaps it is not constructed yet]if(corpus!=b.corpus||rows!=b.rows||lrows!=b.lrows||urows!=b.urows)     // check  for a=a
      //CO20170803 - ODD CORNER CASE, same corpus and rows, but different lrows and urows
      //if(rows!=b.rows)    // if dims(this)!=dims(a) => build a new xvector !!!
      if(lrows!=b.lrows||urows!=b.urows||vsize!=b.vsize){    // if dims(this)!=dims(a) => build a new xvector !!!  //CO20190808 - VERY IMPORTANT that we not only check lrows and urows, but vsize, as xvector could just have been initialized (vsize==0)
        free();
        lrows=b.lrows;urows=b.urows;rows=b.rows;
        //[simply copy instead]refresh();
        isfloat=b.isfloat;
        iscomplex=b.iscomplex;
        size=b.size;
        vsize=b.vsize;
#ifdef _AUROSTD_XVECTOR_DEBUG_CONSTRUCTORS
        printf("xxvector -> default constructor: lrows=%i, urows=%i,",lrows,urows);
#endif
        if(vsize>0) {
          corpus=new utype[rows+XXEND](); //HE20220613 initialize corpus memory
          if(!corpus) {throw aurostd::xerror(_AFLOW_FILE_NAME_,"aurostd::xvector<utype>::copy():","allocation failure in COPY",_ALLOC_ERROR_);}
          corpus+= -lrows+XXEND; // move the pointer to allow direct access
        }
#ifdef _AUROSTD_XVECTOR_DEBUG_CONSTRUCTORS
        printf(" isfloat=%i, iscomplex=%i, sizeof=%i, vsize=%i\n",isfloat,iscomplex,size,vsize);
#endif
        //[CO20190808 - this assumes you have corpus, perhaps it is not constructed yet]
        //[CO20190808 OBSOLETE]for(int i=0;i<rows;i++)
        //[CO20190808 OBSOLETE]  this->corpus[i+lrows] =
        //[CO20190808 OBSOLETE]    (utype) b.corpus[i+b.lrows];
      }
      if(vsize>0 && corpus!=b.corpus){  //CO20200731 - need vsize>0 for null xvector  //CO20190808 - we definitely have corpus now
        for(int i=lrows;i<=urows;i++){this->corpus[i]=b.corpus[i];}
      }
    }
  template<class utype>
    void xvector<utype>::copy(const xmatrix<utype>& b) { //CO20190808
      if(b.rows==1){return copy(b(b.lrows));}
      else if(b.cols==1)return copy(b.getcol(b.lcols));
      throw aurostd::xerror(_AFLOW_FILE_NAME_,"aurostd::xvector<utype>::copy():","xmatrix input cannot be converted to xvector",_VALUE_ILLEGAL_);
    }

  template<class utype>
    void xvector<utype>::copy(const std::initializer_list<utype> l) { // initializer_list copy //HE20220616
      resize(l.size(), 1);
      size_t new_index = 0;
      for (ili entry=l.begin(); entry < l.end(); entry++){
        new_index+=1;
        corpus[new_index] = *entry;
      }
    }
}

namespace aurostd {  // namespace aurostd
  template<class utype>
    void xvector<utype>::refresh(void) { //CO20190808
      rows=urows-lrows+1;   // if(!nh) rows=0; this messes up convasp
      // [[BUG]    if(nh==0 && nl==0)
      if(rows==0){ //CO20200106 - patching for auto-indenting
        //[CO20200624 - no need to spit out warning with null vector]cerr << "XVECTOR constructor: creating EMPTY xvector<utype>" << endl;
        lrows=XXEND;urows=lrows-1;rows=0; //safety for for-loops
      };
      // cerr << "XVECTOR constructor:  nh=" << nh << " nl=" << nl << " lrows=" << lrows << " urows=" << urows << " rows=" << rows << endl;
      isfloat=aurostd::_isfloat((utype) 0);      
      iscomplex=aurostd::_iscomplex((utype) 0);
      size=(char) (sizeof(utype));
      vsize=(long int) size*rows;
    }
  template<class utype>
    void xvector<utype>::resize(int nh,int nl) {  //CO20201111
      int lrows_old=lrows,urows_old=urows;long int vsize_old=vsize; //to check whether we need to make a new corpus
      // allocate a xvector with subscript range [nl..nh]
      lrows=std::min(nl,nh);// if(!nh)lrows=0; this messes up convasp
      urows=std::max(nl,nh);// if(!nh)urows=0; this messes up convasp
      refresh(); //CO20191110
#ifdef _AUROSTD_XVECTOR_DEBUG_CONSTRUCTORS
      cerr << "xxvector -> default constructor: lrows=" << lrows << ", urows=" << urows << ", rows=" << rows << endl;
#endif
      if(lrows!=lrows_old||urows!=urows_old||vsize!=vsize_old) { //vsize>0
        corpus=new utype[rows+XXEND](); //HE20220613 initialize corpus memory
        if(!corpus) {throw aurostd::xerror(_AFLOW_FILE_NAME_,"aurostd::xvector<utype>::xvector():","allocation failure in default constructor",_ALLOC_ERROR_);}
        corpus+= -lrows+XXEND;
        reset(); //CO20191110
      }
#ifdef _AUROSTD_XVECTOR_DEBUG_CONSTRUCTORS
      cerr << " isfloat=" << isfloat << ", iscomplex=" << iscomplex << ", sizeof=" << size << ", vsize=" << vsize << endl;
#endif
    }
}

// ----------------------------------------------------------------------------
// -------------------------------------------------------- assigment operators

namespace aurostd {  // namespace aurostd
  template<class utype>                                             // operator =
    xvector<utype>& xvector<utype>::operator=(const xvector<utype>& b) { //CO20191110
      if(this!=&b) {copy(b);}
      return *this;
    }
  template<class utype>                                             // operator =
    xvector<utype>& xvector<utype>::operator=(const std::initializer_list<utype> l) { // initializer_list assignment //HE20220616
      // usage: xvector<double> new_vector;
      // new_vector = {2.0, 3.0, 4.0};
      copy(l);
      return *this;
    }
}

// ----------------------------------------------------------------------------
// ------------------------------------------------------------ index operators

namespace aurostd {  // namespace aurostd
  template<class utype>                                            // operator []
    // removed inline
    utype& xvector<utype>::operator[](int i) const {
#ifndef _XVECTOR_CHECK_BOUNDARIES_
      if(i>urows) {
        stringstream message;
        message << "xvector[1]=" << corpus[1] << endl;
        message << "xvector[2]=" << corpus[2] << endl;
        message << "xvector[3]=" << corpus[3] << endl;
        message << "xvector[] -> i=" << i << " > urows=" << urows << " lrows=" << lrows << " float=" << isfloat;
        throw aurostd::xerror(_AFLOW_FILE_NAME_, __AFLOW_FUNC__, message, _INDEX_BOUNDS_);
      }
      if(i<lrows) {
        stringstream message;
        message << "xvector[1]=" << corpus[1] << endl;
        message << "xvector[2]=" << corpus[2] << endl;
        message << "xvector[3]=" << corpus[3] << endl;
        message << "xvector[] -> i=" << i << " < lrows=" << lrows << " urows=" << urows << " float=" << isfloat;
        throw aurostd::xerror(_AFLOW_FILE_NAME_, __AFLOW_FUNC__, message, _INDEX_BOUNDS_);
      }
#endif
      return corpus[i];
    }
}

namespace aurostd {  // namespace aurostd
  template<class utype>                                            // operator ()
    // removed inline
    utype& xvector<utype>::operator()(int i) const {
      //#ifndef BOUNDARY_CONDITIONS_PERIODIC
#ifndef _XVECTOR_CHECK_BOUNDARIES_
      if(i>urows) {
        stringstream message;
        message << "xvector() -> i=" << i << " > urows=" << urows << " lrows=" << lrows << " float=" << isfloat;
        throw aurostd::xerror(_AFLOW_FILE_NAME_, __AFLOW_FUNC__, message, _INDEX_BOUNDS_);
      }
      if(i<lrows) {
        stringstream message;
        message << "xvector() -> i=" << i << " < lrows=" << lrows << " urows=" << urows << " float=" << isfloat;
        throw aurostd::xerror(_AFLOW_FILE_NAME_, __AFLOW_FUNC__, message, _INDEX_BOUNDS_);
      }
#endif  // __XVECTOR_IGNORE_BOUNDARIES
      return corpus[i];
    }
}
//#else
//#ifdef XVECTOR_WARNING
//#warning "BOUNDARY_CONDITIONS_PERIODIC"
//#endif
//int ii=i;
//// if(ii>urows) ii=lrows+mod(i-lrows,urows-lrows+1);
//// if(ii<lrows) ii=urows-mod(urows-i,urows-lrows+1);
//if(ii>urows) ii-=rows;
//if(ii<lrows) ii+=rows;
//return corpus[ii];
//#endif
//}
//}

// ----------------------------------------------------------------------------
// ----------------------------------- index operators with boundary conditions

namespace aurostd {  // namespace aurostd
  template<class utype>                        // operator () boundary conditions
    inline utype& xvector<utype>::operator()(int i,bool bc) const {
      if(bc==BOUNDARY_CONDITIONS_NONE) {
#ifndef _XVECTOR_CHECK_BOUNDARIES_
        if(i>urows) {
          stringstream message;
          message << "i > xvector<utype>.urows, BC=" << bc;
          throw aurostd::xerror(_AFLOW_FILE_NAME_, __AFLOW_FUNC__, message, _INDEX_BOUNDS_);
        }
        if(i<lrows) {
          stringstream message;
          message << "i < xvector<utype>.lrows, BC=" << bc;
          throw aurostd::xerror(_AFLOW_FILE_NAME_, __AFLOW_FUNC__, message, _INDEX_BOUNDS_);
        }
#endif
        return corpus[i];
      }
      if(bc==BOUNDARY_CONDITIONS_PERIODIC) {
        int ii=boundary_conditions_periodic(lrows,urows,i); //CO20190520
        //[CO20190419 - moved to xscalar]int ii=i; // ,jj=j; //CO20190520
        //[CO20190419 - moved to xscalar]if(ii==urows+1) ii=lrows; //CO20190520
        //[CO20190419 - moved to xscalar]if(ii==lrows-1) ii=urows; //CO20190520
        //[CO20190419 - moved to xscalar]if(ii>urows) ii=lrows+mod(i-lrows,urows-lrows+1); //CO20190520
        //[CO20190419 - moved to xscalar]if(ii<lrows) ii=urows-mod(urows-i,urows-lrows+1); //CO20190520
        return corpus[ii];
      }
      return corpus[i];  //CO20190419 - needs to return something
    }
}

// ----------------------------------------------------------------------------
// ------------------------------------------------------- math unary operators

// --------------------------------------------------------- operator += xvector
namespace aurostd {  // namespace aurostd
  template<class utype> xvector<utype>&
    // removed inline
    xvector<utype>::operator +=(const xvector<utype>& r)
    {
#ifdef _AUROSTD_XVECTOR_DEBUG_OPERATORS
      printf("xxvector -> operator xvector+=xvector: ");
      printf("this->lrows=%i, this->urows=%i, ",this->lrows,this->urows);
      printf("r.lrows=%i, r.urows=%i\n",r.lrows,r.urows);
#endif
      if(this->rows!=r.rows) {
        stringstream message;
        message << "failure in operator+=: (this->rows!=r.rows)=FALSE";
        throw aurostd::xerror(_AFLOW_FILE_NAME_, __AFLOW_FUNC__, message, _INDEX_MISMATCH_);
      }
      for(int i=0;i<rows;i++)
        corpus[i+lrows]+=r[i+r.lrows];
      return *this;
    }
}
// --------------------------------------------------------- operator += xvector
namespace aurostd {  // namespace aurostd
  template<class utype>
  xvector<utype> & xvector<utype>::operator+=(const std::initializer_list <utype> l) { // HE20220616
    if (this->rows != (int) l.size()) { //convert to int to avoid compiler warning
      string message = "failure in operator-=: (this->rows!=r.rows)=FALSE";
      throw aurostd::xerror(_AFLOW_FILE_NAME_, __AFLOW_FUNC__, message, _INDEX_MISMATCH_);
    }
    size_t new_index = lrows;
    for (ili entry = l.begin(); entry < l.end(); entry++) {
      corpus[new_index] += *entry;
      new_index += 1;
    }
   return *this;
  }
}
// --------------------------------------------------------- operator += xvector
namespace aurostd {  // namespace aurostd
  template<class utype> xvector<utype>&
    // removed inline
    xvector<utype>::operator +=(utype r)
    {
      for(int i=0;i<rows;i++)
        corpus[i+lrows]+=r;
      return *this;
    }
}

// --------------------------------------------------------- operator -= xvector
namespace aurostd {  // namespace aurostd
  template<class utype> xvector<utype>&  
    // removed inline
    xvector<utype>::operator -=(const xvector<utype>& r)
    {
#ifdef _AUROSTD_XVECTOR_DEBUG_OPERATORS
      printf("xxvector -> operator xvector-=xvector: ");
      printf("this->lrows=%i, this->urows=%i, ",this->lrows,this->urows);
      printf("r.lrows=%i, r.urows=%i\n",r.lrows,r.urows);
#endif
      if(this->rows!=r.rows) {
        stringstream message;
        message << "failure in operator-=: (this->rows!=r.rows)=FALSE";
        throw aurostd::xerror(_AFLOW_FILE_NAME_, __AFLOW_FUNC__, message, _INDEX_MISMATCH_);
      }
      for(int i=0;i<rows;i++)
        corpus[i+lrows]-=r[i+r.lrows];
      return *this;
    }
}

// --------------------------------------------------------- operator -= xvector
namespace aurostd {  // namespace aurostd
  template<class utype>
  xvector<utype> & xvector<utype>::operator-=(const std::initializer_list <utype> l) { // HE20220616
    if (this->rows != (int) l.size()) { //convert to int to avoid compiler warning
      string message = "failure in operator-=: (this->rows!=r.rows)=FALSE";
      throw aurostd::xerror(_AFLOW_FILE_NAME_, __AFLOW_FUNC__, message, _INDEX_MISMATCH_);
    }
    size_t new_index = lrows;
    for (ili entry = l.begin(); entry < l.end(); entry++) {
      corpus[new_index] -= *entry;
      new_index += 1;
    }
    return *this;
  }
}
// --------------------------------------------------------- operator -= xvector
namespace aurostd {  // namespace aurostd
  template<class utype> xvector<utype>&  
    // removed inline
    xvector<utype>::operator -=(utype r)
    {
      for(int i=0;i<rows;i++)
        corpus[i+lrows]-=r;
      return *this;
    }
}

// --------------------------------------------------------- operator *= double
namespace aurostd {  // namespace aurostd
  template<class utype> xvector<utype>&
    // removed inline
    xvector<utype>::operator *=(utype r) //(const utype& r) //CO20171130 - v*=v[1] doesn't work
    {
#ifdef _AUROSTD_XVECTOR_DEBUG_OPERATORS
      printf("xxvector -> operator xvector*=xvector: ");
      printf("this->lrows=%i, this->urows=%i, ",this->lrows,this->urows);
      printf("r.lrows=%i, r.urows=%i\n",r.lrows,r.urows);
#endif
      for(int i=0;i<rows;i++)
        corpus[i+lrows]*=r;
      return *this;
    }
}

// --------------------------------------------------------- operator /= double
namespace aurostd {  // namespace aurostd
  template<class utype> xvector<utype>&
    // removed inline
    xvector<utype>::operator /=(utype r) //(const utype& r) //CO20171130 - v/=v[1] doesn't work
    {
#ifdef _AUROSTD_XVECTOR_DEBUG_OPERATORS
      printf("xxvector -> operator xvector/=xvector: ");
      printf("this->lrows=%i, this->urows=%i, ",this->lrows,this->urows);
      printf("r.lrows=%i, r.urows=%i\n",r.lrows,r.urows);
#endif
      for(int i=0;i<rows;i++)
        corpus[i+lrows]/=r;
      return *this;
    }
}

// ---------------------------------------------------------- operator+xvector
namespace aurostd {  // namespace aurostd
  template<class utype>                          
    xvector<utype> operator+(const xvector<utype>& a) {
      return a;
    }
}

// ---------------------------------------------------------- operator-xvector
namespace aurostd {  // namespace aurostd
  template<class utype>                          
    xvector<utype> operator-(const xvector<utype>& a) {
      xvector<utype> c(a.urows,a.lrows);
      for(int i=a.lrows;i<=a.urows;i++)
        c[i]=-a[i];
      return c;
    }
}

// ----------------------------------------------------------------------------
// ------------------------------------------------------ math binary operators

// SCALAR PRODUCT OPERATOR
namespace aurostd {  // namespace aurostd
  template<class utype> utype                         // operator xvector * xvector
    operator*(const xvector<utype>& a,const xvector<utype>& b) {
      if(a.rows!=b.rows) {
        stringstream message;
        message << "failure in operator* (a.rows != b.rows)";
        throw aurostd::xerror(_AFLOW_FILE_NAME_, __AFLOW_FUNC__, message, _INDEX_MISMATCH_);
      }
      utype out=(utype) 0.0;
      for(int i=a.lrows,ii=b.lrows;i<=a.urows;i++,ii++)
        out += a[i]*b[ii];
      return (utype) out;
    }
}

// SCALAR PRODUCT FUNCTION
namespace aurostd {  // namespace aurostd
  template<class utype> utype                   // scalar_product xvector * xvector
    scalar_product(const xvector<utype>& a,const xvector<utype>& b) {
      if(a.rows!=b.rows) {
        stringstream message;
        message << "failure in operator* (a.rows != b.rows)";
        throw aurostd::xerror(_AFLOW_FILE_NAME_, __AFLOW_FUNC__, message, _INDEX_MISMATCH_);
      }
      utype out=(utype) 0.0;
      for(int i=a.lrows,ii=b.lrows;i<=a.urows;i++,ii++)
        out += a[i]*b[ii];
      return (utype) out;
    }
}

// VECTOR PRODUCT OPERATOR
namespace aurostd {  // namespace aurostd
  template<class utype> xvector<utype>                 // operator xvector % xvector
    operator %(const xvector<utype>& a,const xvector<utype>& b) {
      xvector<utype> c(3);
      if(a.rows!=3) {
        stringstream message;
        message << "xvector product (a%b) a.rows=" << a.rows << " !=3";
        throw aurostd::xerror(_AFLOW_FILE_NAME_, __AFLOW_FUNC__, message, _INDEX_MISMATCH_);
      }
      if(b.rows!=3) {
        stringstream message;
        message << "xvector product (a%b) b.rows=" << b.rows << " !=3";
        throw aurostd::xerror(_AFLOW_FILE_NAME_, __AFLOW_FUNC__, message, _INDEX_MISMATCH_);
      }
      c(1)=a(2)*b(3)-a(3)*b(2);
      c(2)=a(3)*b(1)-a(1)*b(3);
      c(3)=a(1)*b(2)-a(2)*b(1);
      return c;
    }
}

// VECTOR PRODUCT FUNCTION
namespace aurostd {  // namespace aurostd
  template<class utype> xvector<utype>          // vector_product xvector % xvector
    vector_product(const xvector<utype>& a,const xvector<utype>& b) {
      xvector<utype> c(3);
      if(a.rows!=3) {
        stringstream message;
        message << "xvector product (a%b) a.rows=" << a.rows << " !=3";
        throw aurostd::xerror(_AFLOW_FILE_NAME_, __AFLOW_FUNC__, message, _INDEX_MISMATCH_);
      }
      if(b.rows!=3) {
        stringstream message;
        message << "xvector product (a%b) b.rows=" << b.rows << " !=3";
        throw aurostd::xerror(_AFLOW_FILE_NAME_, __AFLOW_FUNC__, message, _INDEX_MISMATCH_);
      }

      c(1)=a(2)*b(3)-a(3)*b(2);
      c(2)=a(3)*b(1)-a(1)*b(3);
      c(3)=a(1)*b(2)-a(2)*b(1);
      return c;
    }
}

//ME20200327
namespace aurostd {
  template<class utype> xmatrix<utype>
    outer_product(const xvector<utype>& a, const xvector<utype>& b) {
      xmatrix<utype> M(a.urows, b.urows, a.lrows, b.lrows);
      for (int i = a.lrows; i <= a.urows; i++) {
        for (int j = b.lrows; j <= b.urows; j++) {
          M[i][j] = a[i] * b[j];
        }
      }
      return M;
    }
}

namespace aurostd {  // namespace aurostd
  template<class utype> xvector<utype>                 // operator xvector+xvector
    operator+(const xvector<utype>& a,const xvector<utype>& b) {
      //xvector<utype> c(std::max(a.rows,b.rows));  //CO20170910 - doesn't work with 0 starting index
      xvector<utype> c(std::max(a.urows,b.urows),std::min(a.lrows,b.lrows));  //CO20170910 - max/min
      for(int i=0;i<c.rows;i++)
        if(a.urows-i>=a.lrows && b.urows-i>=b.lrows)
          c[c.urows-i]=a[a.urows-i]+b[b.urows-i];
        else if(a.urows-i>=a.lrows)
          c[c.urows-i]=a[a.urows-i];
        else c[c.urows-i]=b[b.urows-i];
      //   xvector<utype> cc(c); return cc; VISUALAGE ???
      return c;
    }
}

namespace aurostd {  // namespace aurostd
  template<class utype> xvector<utype>                 // operator xvector-xvector
    operator-(const xvector<utype>& a,const xvector<utype>& b) {
      //xvector<utype> c(std::max(a.rows,b.rows));  //CO20170910 - doesn't work with 0 starting index
      xvector<utype> c(std::max(a.urows,b.urows),std::min(a.lrows,b.lrows));  //CO20170910 - max/min
      for(int i=0;i<c.rows;i++)
        if(a.urows-i>=a.lrows && b.urows-i>=b.lrows)
          c[c.urows-i]=a[a.urows-i]-b[b.urows-i];
        else if(a.urows-i>=a.lrows)
          c[c.urows-i]=a[a.urows-i];
        else c[c.urows-i]=-b[b.urows-i];
      return c;
    }
}

// ------------------------------------------------------ operator scalar+xvector
namespace aurostd {  // namespace aurostd
  template<class utype> xvector<utype>                 // operator scalar+xvector
    operator+(const utype s,const xvector<utype>& a) {
      xvector<utype> c(a.lrows,a.urows);
      for(int i=c.lrows;i<=c.urows;i++) c[i]=(utype) s+a[i];
      return c;
    }
  // namespace aurostd
  template<class utype> xvector<utype>                 // operator xvector+scalar
    operator+(const xvector<utype>& a,const utype s) {
      xvector<utype> c(a.lrows,a.urows);
      for(int i=c.lrows;i<=c.urows;i++) c[i]=(utype) a[i]+s;
      return c;
    }
}

namespace aurostd {  // namespace aurostd
  template<class utype,class stype> xvector<utype>     // operator scalar+xvector
    operator+(const stype s,const xvector<utype>& a) {
      xvector<utype> c(a.lrows,a.urows);
      for(int i=c.lrows;i<=c.urows;i++) c[i]=(utype) s+a[i];
      return c;
    }
  // namespace aurostd
  template<class utype,class stype> xvector<utype>     // operator xvector+scalar
    operator+(const xvector<utype>& a,const stype s) {
      xvector<utype> c(a.lrows,a.urows);
      for(int i=c.lrows;i<=c.urows;i++) c[i]=(utype) a[i]+s;
      return c;
    }
}

// ------------------------------------------------------ operator scalar-xvector
namespace aurostd {  // namespace aurostd
  template<class utype> xvector<utype>                 // operator scalar-xvector
    operator-(const utype s,const xvector<utype>& a) {
      xvector<utype> c(a.lrows,a.urows);
      for(int i=c.lrows;i<=c.urows;i++) c[i]=(utype) s-a[i];
      return c;
    }
  // namespace aurostd
  template<class utype> xvector<utype>                 // operator xvector-scalar
    operator-(const xvector<utype>& a,const utype s) {
      xvector<utype> c(a.lrows,a.urows);
      for(int i=c.lrows;i<=c.urows;i++) c[i]=(utype) a[i]-s;
      return c;
    }
}

namespace aurostd {  // namespace aurostd
  template<class utype,class stype> xvector<utype>     // operator scalar-xvector
    operator-(const stype s,const xvector<utype>& a) {
      xvector<utype> c(a.lrows,a.urows);
      for(int i=c.lrows;i<=c.urows;i++) c[i]=(utype) s-a[i];
      return c;
    }
  // namespace aurostd
  template<class utype,class stype> xvector<utype>     // operator xvector-scalar
    operator-(const xvector<utype>& a,const stype s) {
      xvector<utype> c(a.lrows,a.urows);
      for(int i=c.lrows;i<=c.urows;i++) c[i]=(utype) a[i]-s;
      return c;
    }
}

// ------------------------------------------------------ operator scalar * xvector
namespace aurostd {  // namespace aurostd
  template<class utype> xvector<utype>                 // operator scalar * xvector
    operator*(const utype s,const xvector<utype>& a) {
      xvector<utype> c(a.lrows,a.urows);
      for(int i=c.lrows;i<=c.urows;i++) c[i]=(utype) s*a[i];
      return c;
    }
  // namespace aurostd
  template<class utype> xvector<utype>                 // operator xvector * scalar
    operator*(const xvector<utype>& a,const utype s) {
      xvector<utype> c(a.lrows,a.urows);
      for(int i=c.lrows;i<=c.urows;i++) c[i]=(utype) a[i]*((utype)s);
      return c;
    }
}

namespace aurostd {  // namespace aurostd
  template<class utype,class stype> xvector<utype>     // operator scalar * xvector
    operator*(const stype s,const xvector<utype>& a) {
      xvector<utype> c(a.lrows,a.urows);
      for(int i=c.lrows;i<=c.urows;i++) c[i]=((utype) s)*a[i];
      return c;
    }
  // namespace aurostd
  template<class utype,class stype> xvector<utype>     // operator scalar * xvector
    operator*(const xvector<utype>& a,const stype s) {
      xvector<utype> c(a.lrows,a.urows);
      for(int i=c.lrows;i<=c.urows;i++) c[i]=(utype) a[i]*((utype) s);
      return c;
    }
}

// ------------------------------------------------------ operator scalar / xvector
namespace aurostd {  // namespace aurostd
  template<class utype> xvector<utype>                 // operator scalar / xvector
    operator/(const utype s,const xvector<utype>& a) {
      xvector<utype> c(a.lrows,a.urows);
      for(int i=c.lrows;i<=c.urows;i++) c[i]=(utype) s/a[i];
      return c;
    }
  // namespace aurostd
  template<class utype> xvector<utype>                 // operator xvector / scalar
    operator/(const xvector<utype>& a,const utype s) {
      xvector<utype> c(a.lrows,a.urows);
      for(int i=c.lrows;i<=c.urows;i++) c[i]=(utype) a[i]/s;
      return c;
    }
}

namespace aurostd {  // namespace aurostd
  template<class utype,class stype> xvector<utype>     // operator scalar / xvector
    operator/(const stype s,const xvector<utype>& a) {
      xvector<utype> c(a.lrows,a.urows);
      for(int i=c.lrows;i<=c.urows;i++) c[i]=((utype) s)/a[i];
      return c;
    }
  // namespace aurostd
  template<class utype,class stype> xvector<utype>     // operator xvector / scalar
    operator/(const xvector<utype>& a,const stype s) {
      xvector<utype> c(a.lrows,a.urows);
      for(int i=c.lrows;i<=c.urows;i++) c[i]=a[i]/((utype) s);
      return c;
    }
}

//ME20200329 real * complex vector
namespace aurostd {
  template<class utype> xvector<xcomplex<utype> >
    operator*(utype s, const xvector<xcomplex<utype> >& a) {
      xvector<xcomplex<utype> > c(a.lrows, a.urows);
      for (int i = c.lrows; i <= c.urows; i++) {
        c[i].re = s * a[i].re;
        c[i].im = s * a[i].im;
      }
      return c;
    }

  template<class utype> xvector<xcomplex<utype> >
    operator*(const xvector<xcomplex<utype> >& a, utype s) {
      return s * a;
    }

  template<class utype> xvector<xcomplex<utype> >
    operator/(const xvector<xcomplex<utype> >& a, utype s) {
      return ((utype) 1/s) * a;
    }
}

// --------------------------------------------------------------------------------
namespace aurostd {  // namespace aurostd
  template<class utype> xvector<utype>               // operator xvector << xvector
    operator<<(const xvector<utype>& a,const xvector<utype>& b) {
      xvector<utype> c(a.rows+b.rows);
      for(int i=1;i<=c.rows;i++)
        if(i<=a.rows) c[i]=a[a.lrows-1+i];
        else c[i]=b[b.lrows-1+i-a.rows];
      return c;
    }
}

namespace aurostd {  // namespace aurostd
  template<class utype> xvector<utype>               // operator xvector << scalar
    operator<<(const xvector<utype>& a,const utype s) {
      xvector<utype> c(a.rows+1);
      for(int i=1;i<=a.rows;i++)
        c[i]=a[a.lrows-1+i];
      c[a.rows+1]=(utype) s;
      return c;
    }
}

namespace aurostd {  // namespace aurostd
  template<class utype> xvector<utype>               // operator scalar << xvector
    operator<<(const utype s,const xvector<utype>& a) {
      xvector<utype> c(a.rows+1);
      c[1]=(utype) s;
      for(int i=1;i<=a.rows;i++)
        c[i+1]=a[a.lrows-1+i];
      return c;
    }
}

// ----------------------------------------------------------------------------
// ------------------------------------------------------------- conditionals !

namespace aurostd {  // namespace aurostd
  template<class utype> xvector<char>                    // is xvector > scalar ?
    operator>(const xvector<utype>& a,const utype& b) {
      xvector<char> c(a.lrows,a.urows);
      for(int i=a.lrows;i<=a.urows;i++) {
        c[i]=FALSE;
        if(a[i]>b) c[i]=TRUE;
      }
      return c;
    }
}

namespace aurostd {  // namespace aurostd
  template<class utype> xvector<char>                    // is xvector < scalar ?
    operator<(const xvector<utype>& a,const utype& b) {
      xvector<char> c(a.lrows,a.urows);
      for(int i=a.lrows;i<=a.urows;i++) {
        c[i]=FALSE;
        if(a[i]<b) c[i]=TRUE;
      }
      return c;
    }
}

namespace aurostd {  // namespace aurostd
  template<class utype> xvector<char>                    // is xvector == scalar ?
    operator==(const xvector<utype>& a,const utype& b) {
      xvector<char> c(a.lrows,a.urows);
      for(int i=a.lrows;i<=a.urows;i++) {
        c[i]=FALSE;
        if(a[i]==b) c[i]=TRUE;
      }
      return c;
    }
}

namespace aurostd {  // namespace aurostd
  template<class utype> xvector<char>                    // is xvector > xvector ?
    operator>(const xvector<utype>& a,const xvector<utype>& b) {
      if(a.rows!=b.rows) {
        stringstream message;
        message << "failure in operator> (xvector > xvector)";
        throw aurostd::xerror(_AFLOW_FILE_NAME_, __AFLOW_FUNC__, message, _INDEX_MISMATCH_);
      }
      xvector<char> c(a.lrows,a.urows);
      for(int i=a.lrows,ii=b.lrows;i<=a.urows;i++,ii++) {
        c[i]=FALSE;
        if(a[i]>b[ii]) c[i]=TRUE;
      }
      return c;
    }
}

namespace aurostd {  // namespace aurostd
  template<class utype> xvector<char>                    // is xvector < xvector ?
    operator<(const xvector<utype>& a,const xvector<utype>& b) {
      if(a.rows!=b.rows)  {
        stringstream message;
        message << "failure in operator> (xvector < xvector)";
        throw aurostd::xerror(_AFLOW_FILE_NAME_, __AFLOW_FUNC__, message, _INDEX_MISMATCH_);
      }
      xvector<char> c(a.lrows,a.urows);
      for(int i=a.lrows,ii=b.lrows;i<=a.urows;i++,ii++) {
        c[i]=FALSE;
        if(a[i]<b[ii]) c[i]=TRUE;
      }
      return c;
    }
}

namespace aurostd {  // namespace aurostd
  template<class utype> bool                             // is xvector == xvector ?
    identical(const xvector<utype>& a,const xvector<utype>& b,const utype& _tol_) {
      if(a.rows!=b.rows)  {
        stringstream message;
        message << "failure in function identical (xvector == xvector)[1]";
        throw aurostd::xerror(_AFLOW_FILE_NAME_, __AFLOW_FUNC__, message, _INDEX_MISMATCH_);
      }
      bool output=TRUE;
      if(a.isfloat || a.iscomplex) {
        for(int i=a.lrows,ii=b.lrows;i<=a.urows;i++,ii++) {
          if((abs(a[i]-b[ii])/(abs(a[i])+abs(b[ii])+_tol_))>_tol_)  output=FALSE; //SC20180115
          // output=output*(((abs(a[i]-b[ii]))/(abs(a[i])+abs(b[ii])+_tol_))<=_tol_);//SC20180115
          // output=output*(abs(a[i]-b[ii])<=_tol_); //SC pre 20180115
        }
        if(output==FALSE) return (bool) output;
      } else {
        for(int i=a.lrows,ii=b.lrows;i<=a.urows;i++,ii++) {
          if(a[i]!=b[ii]) output=FALSE; //SC20180115
          // output=output*(a[i]==b[ii]); //SC20180115
        }
        if(output==FALSE) return (bool) output;
      }
      return (bool) output;
    }
}

// check if all entries of an xvector are equal
namespace aurostd { //namespace aurostd //DX20210503
  template<class utype> bool identical(const xvector<utype>& a, utype tol) {
    for(int i=a.lrows;i<=a.urows;i++){
      if(isdifferent(a[i],a[0],tol)){ return false; }
    }
    return true; //includes case when xvector is empty
  }
}

namespace aurostd {  // namespace aurostd
  template<class utype> bool                             // is xvector == xvector ?
    identical(const xvector<utype>& a,const xvector<utype>& b) {
      return (bool) identical(a,b,(utype) _AUROSTD_XVECTOR_TOLERANCE_IDENTITY_);
    }
}

namespace aurostd {  // namespace aurostd
  template<class utype> bool                             // is xvector == xvector ?
    operator==(const xvector<utype>& a,const xvector<utype>& b) {
      return (bool) identical(a,b,(utype) _AUROSTD_XVECTOR_TOLERANCE_IDENTITY_);
    }
}

namespace aurostd {  // namespace aurostd
  template<class utype> bool                             // is xvector!=xvector ?
    isdifferent(const xvector<utype>& a,const xvector<utype>& b,const utype& _tol_) {
      return (bool) !identical(a,b,_tol_);
    }
}

namespace aurostd {  // namespace aurostd
  template<class utype> bool                             // is xvector!=xvector ?
    isdifferent(const xvector<utype>& a,const xvector<utype>& b) {
      return (bool) !identical(a,b,(utype) _AUROSTD_XVECTOR_TOLERANCE_IDENTITY_);
    }
}

namespace aurostd {  // namespace aurostd
  template<class utype> bool                             // is xvector == xvector ?
    isequal(const xvector<utype>& a,const xvector<utype>& b,const utype& _tol_) {
      return (bool) identical(a,b,_tol_);
    }
  bool _aurostd_initialize_isequal(const xvector<int>& a,const xvector<int>& b,const int& _tol_) { return isequal(a,b,_tol_);}
  bool _aurostd_initialize_isequal(const xvector<uint>& a,const xvector<uint>& b,const uint& _tol_) { return isequal(a,b,_tol_);} //CO20180409
  bool _aurostd_initialize_isequal(const xvector<float>& a,const xvector<float>& b,const float& _tol_) { return isequal(a,b,_tol_);}
  bool _aurostd_initialize_isequal(const xvector<double>& a,const xvector<double>& b,const double& _tol_) { return isequal(a,b,_tol_);}
}

namespace aurostd {  // namespace aurostd
  template<class utype> bool                             // is xvector == xvector ?
    isequal(const xvector<utype>& a,const xvector<utype>& b) {
      return (bool) identical(a,b,(utype) _AUROSTD_XVECTOR_TOLERANCE_IDENTITY_);
    }
  bool _aurostd_initialize_isequal(const xvector<int>& a,const xvector<int>& b) { return isequal(a,b);}
  bool _aurostd_initialize_isequal(const xvector<uint>& a,const xvector<uint>& b) { return isequal(a,b);} //CO20180409
  bool _aurostd_initialize_isequal(const xvector<float>& a,const xvector<float>& b) { return isequal(a,b);}
  bool _aurostd_initialize_isequal(const xvector<double>& a,const xvector<double>& b) { return isequal(a,b);}
}

namespace aurostd {  // namespace aurostd
  template<class utype> bool                             // is xvector!=xvector ?
    operator!=(const xvector<utype>& a,const xvector<utype>& b) {
      return (bool) !identical(a,b,(utype) _AUROSTD_XVECTOR_TOLERANCE_IDENTITY_);
    }
}

namespace aurostd {  // namespace aurostd
  template<class utype> bool
    isinteger(const xvector<utype>& a,const utype& tol) { //CO20180409
      for(int i=a.lrows;i<=a.urows;i++)
        if(isinteger(a[i],tol)==FALSE) return FALSE; //CO20180409
      return TRUE;
    }
  //[CO20191201 - OBSOLETE]bool _aurostd_initialize_isinteger(const xvector<int>& a) { return isinteger(a);}
  //[CO20191201 - OBSOLETE]bool _aurostd_initialize_isinteger(const xvector<uint>& a) { return isinteger(a);} //CO20180409
  //[CO20191201 - OBSOLETE]bool _aurostd_initialize_isinteger(const xvector<float>& a) { return isinteger(a);}
  //[CO20191201 - OBSOLETE]bool _aurostd_initialize_isinteger(const xvector<double>& a) { return isinteger(a);}
}

//ME20180702 - Tests if vector is the zero vector
namespace aurostd {
  template<class utype> bool
    iszero(const xvector<utype>& a,double tol) {
      for(int i=a.lrows;i<=a.urows;i++){
        if(!iszero(a[i],tol)){return false;}
      }
      return true; 
    }
  //[CO20191201 - OBSOLETE]bool _aurostd_initialize_iszero(const xvector<int>& a) { return iszero(a);}
  //[CO20191201 - OBSOLETE]bool _aurostd_initialize_iszero(const xvector<uint>& a) { return iszero(a);}
  //[CO20191201 - OBSOLETE]bool _aurostd_initialize_iszero(const xvector<float>& a) { return iszero(a);}
  //[CO20191201 - OBSOLETE]bool _aurostd_initialize_iszero(const xvector<double>& a) { return iszero(a);}
}

// ------------------------------------------------------------ std::cout operations

//namespace aurostd {  // namespace aurostd
//template<class utype>
//std::ostream& operator<< (std::ostream& buf,const xvector<utype>& x) {
//char buf1[80],*iobuf;                                    
//utype xi;
//if(!x.isfloat) {
//if(x.size==sizeof(char))
//iobuf= " %4d";        
//if(x.size==sizeof(int))
//iobuf= " %4i";        
//if(x.size==sizeof(long int))
//iobuf= " %9i";        
//} else {
//if(!x.iscomplex && x.size==sizeof(float))
//iobuf= " %7.3le";
//if(!x.iscomplex && x.size==sizeof(double))
//iobuf= " %11.4le";
//if(!x.iscomplex && x.size==sizeof(long double))
//iobuf= " %13.5le";
//if(x.iscomplex && x.size==sizeof(complex<float>))
//iobuf= " (%7.3le,%7.3le)";
//if(x.iscomplex && x.size==sizeof(complex<double>))
//iobuf= " (%11.4le,%11.4le)";
//if(x.iscomplex && x.size==sizeof(complex<long double>))
//iobuf= " (%13.5le,%13.5le)";
//}
//for(int i=x.lrows;i<=x.urows;i++) {
//xi=x[i];
//if(!x.isfloat) {  
//sprintf(buf1,"[%2i]  ",i);
//buf << buf1;
//}
////    sprintf(buf1,iobuf+((xi >=0) ? 0 :1 ),xi);
//if(!x.iscomplex)
//sprintf(buf1,iobuf,xi);
//else
//sprintf(buf1,iobuf,real(xi),imag(xi));
//buf << buf1;
//if(!x.isfloat)
//buf << endl;
//else
//if(i<x.urows) buf << "  ";
//}
//return buf;
//}
//}

namespace aurostd {  // namespace aurostd
  template<class utype>                            // operator <<  xvector<>
    std::ostream& operator<< (std::ostream& buf,const xvector<utype>& x) {
      char buf1[80];
      string iobuf;                                    
      utype xi=0;
      if(!aurostd::_isfloat(xi)) {
        if(aurostd::_size(xi)==sizeof(char))
          iobuf= "%4d";        
        if(aurostd::_size(xi)==sizeof(int))
          //	iobuf= " %4i";        
          iobuf="%11i";        
        if(aurostd::_size(xi)==sizeof(long int))
          iobuf= "%9i";        
        if(aurostd::_size(xi)==sizeof(uint)) //CO20180409
          //	iobuf= " %4i";        
          iobuf="%11i";        
        if(aurostd::_size(xi)==sizeof(unsigned long int)) //CO20180409
          iobuf= "%9i";        
      } else {
        if(!aurostd::_iscomplex(xi) && aurostd::_size(xi)==sizeof(float))
          iobuf="%7.3le";
        if(!aurostd::_iscomplex(xi) && aurostd::_size(xi)==sizeof(double))
          iobuf="%11.4le";
        if(!aurostd::_iscomplex(xi) && aurostd::_size(xi)==sizeof(long double))
          iobuf="%13.5le";
        //    if(aurostd::_iscomplex(xi) && aurostd::_size(xi)==sizeof(complex<float>))
        //      iobuf= " (%7.3le,%7.3le)";
        //    if(aurostd::_iscomplex(xi) && aurostd::_size(xi)==sizeof(complex<double>))
        //      iobuf= " (%11.4le,%11.4le)";
        //    if(aurostd::_iscomplex(xi) && aurostd::_size(xi)==sizeof(complex<long double>))
        //      iobuf= " (%13.5le,%13.5le)";
      }
      if(x.rows>0) {
        for(int i=x.lrows;i<=x.urows;i++) {
          xi=x[i];
          // if(!aurostd::_isfloat(xi)){                              // for index [n]
          //	sprintf(buf1,"[%2i]  ",i);                // for index [n]
          //	buf << buf1;                              // for index [n]
          // }                                                // for index [n]
          //    sprintf(buf1,iobuf.c_str()+((xi >=0) ? 0 :1 ),xi);
          if(!aurostd::_iscomplex(xi)) {
            sprintf(buf1,iobuf.c_str(),aurostd::_real(xi));
            buf << buf1;
          } else {
            //      sprintf(buf1,iobuf.c_str(),real(xi),imag(xi));
            buf << xi << "";  // problem is in << of xcomplex
          }
          //      if(!aurostd::_isfloat(xi))                          // remove newline for integers
          //	buf << endl;                              // remove newline for integers
          //  else                                            // remove newline for integers
          if(i<x.urows) buf << " ";
        }
      } else {
        buf << " xvector=null ";  //CO20200731 - null vector
      }
      return buf;
    }
}

// ----------------------------------------------------------------------------
// ------------------------------------------------------ xvector constrtuction
// reshape from scalars
namespace aurostd {  
  template<class utype>
    xvector<utype> reshape(const utype& s1) {
      xvector<utype> v(1);
      v(1)=s1;
      return v;
    }

  template<class utype>
    xvector<utype> reshape(const utype& s1,const utype& s2) {
      xvector<utype> v(2);
      v(1)=s1;v(2)=s2;
      return v;
    }

  template<class utype>
    xvector<utype> reshape(const utype& s1,const utype& s2,const utype& s3) {
      xvector<utype> v(3);
      v(1)=s1;v(2)=s2;v(3)=s3;
      return v;
    }

  template<class utype>
    xvector<utype> reshape(const utype& s1,const utype& s2,const utype& s3,const utype& s4) {
      xvector<utype> v(4);
      v(1)=s1;v(2)=s2;v(3)=s3;v(4)=s4;
      return v;
    }

  template<class utype>
    xvector<utype> reshape(const utype& s1,const utype& s2,const utype& s3,const utype& s4,const utype& s5) {
      xvector<utype> v(5);
      v(1)=s1;v(2)=s2;v(3)=s3;v(4)=s4;v(5)=s5;
      return v;
    }

  template<class utype>
    xvector<utype> reshape(const utype& s1,const utype& s2,const utype& s3,const utype& s4,const utype& s5,const utype& s6) {
      xvector<utype> v(6);
      v(1)=s1;v(2)=s2;v(3)=s3;v(4)=s4;v(5)=s5;v(6)=s6;
      return v;
    }

}

namespace aurostd {
  template<class utype> xvector<utype> null_xv() __xprototype { //CO20200731
    xvector<utype> a;a.null();
    return a;
  }
  template<class utype> xvector<utype> ones_xv(int nh,int nl) __xprototype { //CO20190419
    xvector<utype> a(nh,nl);
    for(int i=a.lrows;i<=a.urows;i++){a[i]=(utype)1;}
    return a;
  }
  template<class utype> xvector<utype> box_filter_xv(int window,int lrows) __xprototype {  //CO20190419
    xvector<utype> filter=aurostd::ones_xv<utype>(window+(lrows-1),lrows);filter/=(utype)window;
    return filter;
  }
#define STDDEV_TRUNCATE_GAUSSIAN 4 //after 4 stddev's, gaussian is effectively 0
  template<class utype> xvector<utype> gaussian_filter_xv(utype sigma) __xprototype { //CO20190419
    int half_width=(int) (sigma * STDDEV_TRUNCATE_GAUSSIAN);
    int window=2*half_width+1;
    if(window%2==0){window++;}
    return gaussian_filter_xv<utype>(sigma,window); //if you need lrows!=1, use shiftlrows()
  }
  template<class utype> xvector<utype> gaussian_filter_xv(utype sigma,int window,int lrows) __xprototype { //CO20190419
    if(window%2==0){throw aurostd::xerror(_AFLOW_FILE_NAME_,"aurostd::gaussian_filter_xv():","window should NOT be even (window="+aurostd::utype2string(window)+")",_INPUT_ILLEGAL_);}
    xvector<utype> filter(window+(lrows-1),lrows);
    int ind=lrows;utype x=0.0;
    for(int val=-window/2;val<=window/2;val++){
      x=(utype)val; //will look like -3 -2 -1 0 1 2 3
      filter[ind++]=std::exp(-(x*x)/((utype)2*sigma*sigma));
    }
    filter/=(utype)aurostd::sum(filter);
    return filter;
  }
}

// ----------------------------------------------------------------------------
// -------------------------------------------------------------- xvector casts

namespace aurostd {  // namespace aurostd
  template<class utype>                                 // conversion to long double
    xvector<long double> xlongdouble(const xvector<utype> &a) {
      xvector<long double> c(a.urows,a.lrows);
      for(int i=a.lrows;i<=a.urows;i++)
        c[i]=(long double) a[i];
      return c;
    }
}

namespace aurostd {  // namespace aurostd
  template<class utype>                                 // conversion to double
    xvector<double> xdouble(const xvector<utype> &a) {
      xvector<double> c(a.urows,a.lrows);
      for(int i=a.lrows;i<=a.urows;i++)
        c[i]=(double) a[i];
      return c;
    }
}

namespace aurostd {  // namespace aurostd
  template<class utype>                                 // function mod_floored
    xvector<utype> mod_floored(const xvector<utype> &a,utype d) {  // SD20220117
      xvector<utype> c(a.urows,a.lrows);
      for(int i=a.lrows;i<=a.urows;i++)
          c[i]=mod_floored(a[i],d);
      return c;
    }    
}

namespace aurostd {  // namespace aurostd
  template<class utype>                          // function floor
    xvector<double> floor(const xvector<utype> &a) {
      xvector<double> c(a.urows,a.lrows);
      for(int i=a.lrows;i<=a.urows;i++)
        c[i]=std::floor(a[i]);
      return c;
    }
}

namespace aurostd {  // namespace aurostd
  template<class utype>                           // function ceil
    xvector<double> ceil(const xvector<utype> &a) {
      xvector<double> c(a.urows,a.lrows);
      for(int i=a.lrows;i<=a.urows;i++)
        c[i]=std::ceil(a[i]);
      return c;
    }
}

namespace aurostd {  // namespace aurostd
  template<class utype>                           // function round
    xvector<double> round(const xvector<utype> &a) {
      xvector<double> c(a.urows,a.lrows);
      for(int i=a.lrows;i<=a.urows;i++)
        // c[i]=std::round(a[i]);
        c[i]=round(a[i]);
      return c;
    }
}

namespace aurostd {  // namespace aurostd
  template<class utype>                           // function trunc
    xvector<double> trunc(const xvector<utype> &a) {
      xvector<double> c(a.urows,a.lrows);
      for(int i=a.lrows;i<=a.urows;i++)
        //   c[i]=std::trunc(a[i]);
        c[i]=trunc(a[i]);
      return c;
    }
}

namespace aurostd {  // namespace aurostd
  template<class utype>                                 // conversion to float
    xvector<float> xfloat(const xvector<utype> &a) {
      xvector<float> c(a.urows,a.lrows);
      for(int i=a.lrows;i<=a.urows;i++)
        c[i]=(float) a[i];
      return c;
    }
}

namespace aurostd {  // namespace aurostd
  template<class utype>                                 // conversion to long int
    xvector<long int> xlongint(const xvector<utype> &a) {
      xvector<long int> c(a.urows,a.lrows);
      for(int i=a.lrows;i<=a.urows;i++)
        c[i]=(long int) a[i];
      return c;
    }
}

namespace aurostd {  // namespace aurostd
  template<class utype>                                 // conversion to int
    xvector<int> xint(const xvector<utype> &a) {
      xvector<int> c(a.urows,a.lrows);
      for(int i=a.lrows;i<=a.urows;i++)
        c[i]=(int) a[i];
      return c;
    }
}

namespace aurostd {  // namespace aurostd
  template<class utype>                                 // conversion to char
    xvector<char> xchar(const xvector<utype> &a) {
      xvector<char> c(a.urows,a.lrows);
      for(int i=a.lrows;i<=a.urows;i++)
        c[i]=(char) a[i];
      return c;
    }
}

namespace aurostd {                   // conversion to vector<utype>
  template<class utype> vector<utype>
    xvector2vector(const xvector<utype> & xvec) {
      int isize=xvec.rows;
      vector<utype> vvector(isize);
      for(int i=0;i<isize;i++)
        vvector[i]=xvec(i+xvec.lrows);
      return vvector;
    }
}

namespace aurostd {                   // conversion to xvector<utype>
  template<class utype> xvector<utype>
    vector2xvector(const vector<utype>& vec,int lrows) { //CO20180409
      int isize=vec.size();
      xvector<utype> xvec(isize+lrows-1,lrows); //CO20180409
      for(int i=lrows;i<=isize+lrows-1;i++) //CO20180409
        xvec[i]=vec[i-lrows]; //CO20180409
      return xvec;
    }
  template<class utype> xvector<utype>
    vector2xvector(const vector<string>& vec,int lrows) { //CO20180409
      int isize=vec.size();
      xvector<utype> xvec(isize+lrows-1,lrows); //CO20180409
      for(int i=lrows;i<=isize+lrows-1;i++) //CO20180409
        xvec[i]=aurostd::string2utype<utype>(vec[i-lrows]); //CO20180409
      return xvec;
    }
}

//CO20190516
namespace aurostd {                   // conversion from xvector<int> to xvector<double>
  xvector<double> xvectorint2double(const xvector<int>& a){
    xvector<double> b(a.urows,a.lrows);
    for(int i=a.lrows;i<=a.urows;i++){b[i]=(double)a[i];}  //nint is for safety
    return b;
  }
}

//CO20190516
namespace aurostd {                   // conversion from xvector<double> to xvector<int>
  xvector<int> xvectordouble2int(const xvector<double>& a,bool check_int){
    xvector<int> b(a.urows,a.lrows);
    if(check_int){
      for(int i=a.lrows;i<=a.urows;i++){
        if(!isinteger(a[i])){throw aurostd::xerror(_AFLOW_FILE_NAME_,"aurostd::xvectordouble2int():","non-integer found",_INPUT_ILLEGAL_);}
      }
    }
    for(int i=a.lrows;i<=a.urows;i++){b[i]=(int)nint(a[i]);}  //nint is for safety
    return b;
  }
}

// ----------------------------------------------------------------------------
// ------------------------------------------------------- set reset operations

namespace aurostd {  // namespace aurostd
  template<class utype>
    void xvector<utype>::reset(void) {
      for(int i=lrows;i<=urows;i++) corpus[i]=(utype) 0.0;
    }
  template<class utype>                              // function reset xvector<>
    void reset(xvector<utype>& a) {
      for(int i=a.lrows;i<=a.urows;i++) a[i]=(utype) 0.0;
    }
}

namespace aurostd {  // namespace aurostd
  template<class utype>
    void xvector<utype>::clear(void) {
      //[CO20190808 - this is ideal behavior of clear, but to avoid seg faults with size changes, simply reset() instead]xvector<utype> a;copy(a);
      reset(); //CO20191110
    }
  template<class utype>                              // function clear xvector<>
    void clear(xvector<utype>& b) {
      //[CO20190808 - this is ideal behavior of clear, but to avoid seg faults with size changes, simply reset() instead]xvector<utype> a;b=a;
      b.reset(); //CO20191110
    }
  template<class utype>
    void xvector<utype>::null(void) {  //CO20200731 - to create null vector
      free();
    }
}

namespace aurostd {  // namespace aurostd
  template<class utype>
    void xvector<utype>::set(const utype& s) {
      for(int i=lrows;i<=urows;i++) corpus[i]=(utype) s;
    }
  template<class utype>                                // function set xvector<>
    void set(xvector<utype>& a, const utype& s) {
      for(int i=a.lrows;i<=a.urows;i++) a[i]=(utype) s;
    }
}

// ----------------------------------------------------------------------------
// --------------------------------------- abs/sign/modulus/sum/nint operations

namespace aurostd {  // namespace aurostd
  template<class utype> xvector<utype>                // function vabs xvector<>
    vabs(const xvector<utype>& a) {
      xvector<utype> c(a.lrows,a.urows);
      for(int i=c.lrows;i<=c.urows;i++)
        c[i]=(utype) aurostd::abs(a[i]);  // (if any abs is defined on utype)
      return c;
    }
}

namespace aurostd {  // namespace aurostd
  template<class utype> xvector<utype>                // function abs xvector<>
    abs(const xvector<utype>& a) {
      xvector<utype> c(a.lrows,a.urows);
      for(int i=c.lrows;i<=c.urows;i++)
        c[i]=(utype) aurostd::abs(a[i]);  // (if any abs is defined on utype)
      return c;
    }
}

namespace aurostd {  // namespace aurostd
  template<class utype> xvector<utype>                // function sign xvector<>
    sign(const xvector<utype>& a) {
      xvector<utype> c(a.lrows,a.urows);
      for(int i=c.lrows;i<=c.urows;i++)
        c[i]=(utype) aurostd::sign(a[i]);  // (if any abs is defined on utype)
      return c;
    }
}

namespace aurostd {  // namespace aurostd
  template<class utype> xvector<utype>                // function nint xvector<>
    nint(const xvector<utype>& a) {
      xvector<utype> c(a.lrows,a.urows);
      for(int i=c.lrows;i<=c.urows;i++)
        c[i]=(utype) aurostd::nint(a[i]);  // (if any nint is defined on utype)
      return c;
    }
}

namespace aurostd {  // namespace aurostd
  template<class utype>                            // function modulus xvector<>
    utype modulus(const xvector<utype>& a) {
      utype c=(utype) 0.0;
      for(int i=a.lrows;i<=a.urows;i++)
        //      c+=(utype) std::abs(a[i]*a[i]);   // ABS FIX
        c+=(utype) abs(a[i]*a[i]);
      c=(utype) std::sqrt((double) c);
      return c;
    }
}

namespace aurostd {  // namespace aurostd
  template<class utype>                           // function modulussquare xvector<>
    utype modulussquare(const xvector<utype>& a) {
      utype c=(utype) 0.0;
      for(int i=a.lrows;i<=a.urows;i++)
        //     c+=(utype) std::abs(a[i]*a[i]); // ABS FIX
        c+=(utype) abs(a[i]*a[i]);
      return c;
    }
}

namespace aurostd {  // namespace aurostd
  template<class utype>                           // function modulus2 xvector<>
    utype modulus2(const xvector<utype>& a) {
      return modulussquare(a);
    }
}

namespace aurostd {  // namespace aurostd
  template<class utype>                                // function sum xvector<>
    utype sum(const xvector<utype>& a) {
      if(a.rows==0) return (utype)0; //CO20200731 - null vector
      utype c=a[a.lrows];
      for(int i=a.lrows+1;i<=a.urows;i++)
        c+=a[i];
      return c;
    }
}

// ----------------------------------------------------------------------------
// --------------------------------------------------------- min max operations

namespace aurostd {  // namespace aurostd
  template<class utype>                                 // function min xvector<>
    utype min(const xvector<utype>& a) {
      if(a.rows==0) return (utype)AUROSTD_NAN; //CO20200731 - null vector
      utype c=a[a.lrows];
      for(int i=a.lrows+1;i<=a.urows;i++)
        c=c < a[i] ? c:a[i];
      return c;
    }
}

namespace aurostd {  // namespace aurostd
  template<class utype>                                 // function min xvector<>
    utype min(const xvector<utype>& a,int& index) {
      if(a.rows==0) return (utype)AUROSTD_NAN; //CO20200731 - null vector
      utype c=a[a.lrows];
      index=a.lrows;
      for(int i=a.lrows+1;i<=a.urows;i++)
        if(a[i]<c) {
          c=a[i];
          index=i;
        }
      return c;
    }
}

namespace aurostd {  // namespace aurostd
  template<class utype>                                // function mini xvector<>
    int mini(const xvector<utype>& a) {
      if(a.rows==0) return AUROSTD_MAX_INT; //CO20200731 - null vector
      utype c=a[a.lrows];
      int index=a.lrows;
      for(int i=a.lrows+1;i<=a.urows;i++)
        if(a[i]<c) {
          c=a[i];
          index=i;
        }
      return index;
    }
}

namespace aurostd {  // namespace aurostd
  template<class utype>                                 // function max xvector<>
    utype max(const xvector<utype>& a) {
      if(a.rows==0) return -(utype)AUROSTD_NAN; //CO20200731 - null vector
      utype c=a[a.lrows];
      for(int i=a.lrows+1;i<=a.urows;i++)
        c=c > a[i] ? c:a[i];
      return c;
    }
}

namespace aurostd {  // namespace aurostd
  template<class utype>                                 // function max xvector<>
    utype max(const xvector<utype>& a,int& index) {
      if(a.rows==0) return -(utype)AUROSTD_NAN; //CO20200731 - null vector
      utype c=a[a.lrows];
      index=a.lrows;
      for(int i=a.lrows+1;i<=a.urows;i++)
        if(a[i]>c) {
          c=a[i];
          index=i;
        }
      return c;
    }
}

namespace aurostd {  // namespace aurostd
  template<class utype>                                // function maxi xvector<>
    int maxi(const xvector<utype>& a) {
      if(a.rows==0) return AUROSTD_MAX_INT; //CO20200731 - null vector
      utype c=a[a.lrows];
      int index=a.lrows;
      for(int i=a.lrows+1;i<=a.urows;i++)
        if(a[i]>c) {
          c=a[i];
          index=i;
        }
      return index;
    }
}

// ----------------------------------------------------------------------------
// roundoff operations
namespace aurostd {  // namespace aurostd
  template<class utype> xvector<utype>  // function roundoff clear small elements
    roundoff(const xvector<utype>& a,utype _tol_) {
      xvector<utype> c(a.lrows,a.urows);
      for(int i=c.lrows;i<=c.urows;i++) {
        c[i]=roundoff(a[i],_tol_); //CO20180409
        //if(abs(a[i])<(utype) _tol_) c[i]=a[i]=(utype) 0.0; else  c[i]=a[i];
        // c[i]=nint(a[i]/_tol_)*_tol_;
      }
      return c;
    }

  xvector<float>  _aurostd_initialize_roundoff(const xvector<float>& a) { return roundoff(a);} //CO20180409
  xvector<double> _aurostd_initialize_roundoff(const xvector<double>& a) { return roundoff(a);} //CO20180409

}

//[OBSOLETE CO20180409]namespace aurostd {  // namespace aurostd
//[OBSOLETE CO20180409]  template<class utype> xvector<utype>  // function roundoff clear small elements
//[OBSOLETE CO20180409]  roundoff(const xvector<utype>& a) {
//[OBSOLETE CO20180409]    return roundoff(a,(utype) _AUROSTD_XVECTOR_TOLERANCE_ROUNDOFF_);
//[OBSOLETE CO20180409]  }
//[OBSOLETE CO20180409]}

// ----------------------------------------------------------------------------
// GCD //CO20180409
namespace aurostd {
  void GCD(const xvector<int>& vab,int& gcd){
    // find first nonzero entry
    int counter=0;
    bool set=false;
    for(int i=vab.lrows;i<=vab.urows&&!set;i++) { //find first non-zero entry
      if(vab[i]) {
        counter=i;
        set=true;
      }
    }
    if(!set) {throw aurostd::xerror(_AFLOW_FILE_NAME_,"aurostd::GCD():","gcd(0,0) is undefined",_VALUE_ILLEGAL_);}  //special case
    gcd=vab[counter];
    for(int i=counter+1;i<=vab.urows;i++){if(vab[i]){GCD(gcd,vab[i],gcd);}}// if we use chullpoint, there will be 0's!
  }
  void GCD(const xvector<int>& va,const xvector<int>& vb,xvector<int>& vgcd){
    if(va.rows==0){throw aurostd::xerror(_AFLOW_FILE_NAME_,"aurostd::GCD():","va.rows==0",_INDEX_ILLEGAL_);}
    xvector<int> vx(va.urows,va.lrows),vy(va.urows,va.lrows);
    return GCD(va,vb,vgcd,vx,vy);
  }
  void GCD(const xvector<int>& va,const xvector<int>& vb,xvector<int>& vgcd,xvector<int>& vx,xvector<int>& vy){
    if(va.rows==0){throw aurostd::xerror(_AFLOW_FILE_NAME_,"aurostd::GCD():","va.rows==0",_INDEX_ILLEGAL_);}
    //va vs. vb
    if(va.lrows!=vb.lrows){throw aurostd::xerror(_AFLOW_FILE_NAME_,"aurostd::GCD():","va.lrows!=vb.lrows",_INDEX_MISMATCH_);}
    if(va.urows!=vb.urows){throw aurostd::xerror(_AFLOW_FILE_NAME_,"aurostd::GCD():","va.urows!=vb.urows",_INDEX_MISMATCH_);}
    //va vs. vgcd
    if(va.lrows!=vgcd.lrows || va.urows!=vgcd.urows){xvector<int> vgcd_tmp(va);vgcd=vgcd_tmp;}
    //va vs. vx
    if(va.lrows!=vx.lrows || va.urows!=vx.urows){xvector<int> vx_tmp(va);vx=vx_tmp;}
    //va vs. vy
    if(va.lrows!=vy.lrows || va.urows!=vy.urows){xvector<int> vy_tmp(va);vy=vy_tmp;}
    for(int i=va.lrows;i<=va.urows;i++){GCD(va[i],vb[i],vgcd[i],vx[i],vy[i]);}
  }
  int LCM(const xvector<int>& in_V){
    // find first nonzero entry
    int counter;
    bool set=false;
    for(int i=in_V.lrows;i<=in_V.urows&&!set;i++) {
      if(in_V[i]) {
        counter=i;
        set=true;
      }
    }
    if(!set) {return 0;}  //special, trivial case: lcm must really be positive
    int lcm=in_V[counter];
    for(int i=counter+1;i<=in_V.urows;i++){if(in_V[i]){lcm=LCM(lcm,in_V[i]);}}// if we use chullpoint, there will be 0's!
    return lcm;
  }
}

namespace aurostd {
  template<class utype> void reduceByGCD(const xvector<utype>& in_V, xvector<utype>& out_V, utype tol)
    //DX20191125 [OBSOLETE]   reduceByGCD(const xvector<utype>& in_V,const utype& tol)
  { //CO20200106 - patching for auto-indenting
    //DX20191125 [OBSOLETE] xvector<utype> out_V=in_V;
    out_V=in_V;
    if(!isinteger(out_V,tol)){return;} //nothing to reduce //DX20191125 - return type is void

    xvector<int> v1(in_V.lrows,in_V.urows); //cast to xvector of ints
    for(int i=in_V.lrows;i<=in_V.urows;i++){v1[i]=nint(in_V[i]);}
    int denom=0;
    GCD(v1,denom);
    if(denom!=0){v1/=denom;}  //safety
    for(int i=v1.lrows;i<=v1.urows;i++){out_V[i]=(utype)v1[i];}  //cast back
    //DX20191125 [OBSOLETE] return out_V;
  }
  //xvector<int> reduceByGCD(const xvector<int>& in_V){
  //  xvector<int> out_V=in_V;
  //  int denom=GCD(in_V);
  //  if(denom!=1){out_V/=denom;}
  //  return out_V;
  //}
}

// ----------------------------------------------------------------------------
// GCD //DX20191122
// vector version (modeled after CO's xvector version)
namespace aurostd {
  void GCD(const vector<int>& vab,int& gcd){
    // find first nonzero entry
    int counter=0;
    bool set=false;
    // REMOVE for(int i=vab.lrows;i<=vab.urows&&!set;i++)
    for(uint i=0;i<vab.size()&&!set;i++)
    { //CO20200106 - patching for auto-indenting
      if(vab[i]) {
        counter=i;
        set=true;
      }
    }
    if(!set) {throw aurostd::xerror(_AFLOW_FILE_NAME_,"aurostd::GCD():","gcd(0,0) is undefined",_VALUE_ILLEGAL_);}  //special case
    gcd=vab[counter];
    for(uint i=counter+1;i<vab.size();i++){if(vab[i]){GCD(gcd,vab[i],gcd);}}// if we use chullpoint, there will be 0's!
  }
  int LCM(const vector<int>& in_V){
    // find first nonzero entry
    int counter;
    bool set=false;
    for(uint i=0;i<in_V.size()&&!set;i++) {
      if(in_V[i]) {
        counter=i;
        set=true;
      }
    }
    if(!set) {return 0;}  //special, trivial case: lcm must really be positive
    int lcm=in_V[counter];
    for(uint i=counter+1;i<in_V.size();i++){if(in_V[i]){lcm=LCM(lcm,in_V[i]);}}// if we use chullpoint, there will be 0's!
    return lcm;
  }
}

namespace aurostd {
  template<class utype> void reduceByGCD(const vector<utype>& in_V, vector<utype>& out_V, utype tol){
    //DX20191125 [OBSOLETE] vector<utype> out_V=in_V;
    out_V=in_V;
    for(uint i=0;i<out_V.size();i++){ 
      if(!isinteger(out_V[i],tol)){return;}
    }

    vector<int> v1; v1.resize(in_V.size()); //cast to vector of ints
    for(uint i=0;i<in_V.size();i++){v1[i]=nint(in_V[i]);}
    int denom=0;
    GCD(v1,denom);
    if(denom!=0){for(uint i=0;i<v1.size();i++){v1[i]/=denom;}}
    for(uint i=0;i<v1.size();i++){out_V[i]=(utype)v1[i];}  //cast back
    //DX20191125 [OBSOLETE] return out_V;
  }
}

// ----------------------------------------------------------------------------
// GCD //DX20191122
// deque version (modeled after CO's xvector version)
namespace aurostd {
  void GCD(const deque<int>& vab,int& gcd){
    // find first nonzero entry
    int counter;
    bool set=false;
    // REMOVE for(int i=vab.lrows;i<=vab.urows&&!set;i++)
    for(uint i=0;i<vab.size()&&!set;i++)
    { //CO20200106 - patching for auto-indenting
      if(vab[i]) {
        counter=i;
        set=true;
      }
    }
    if(!set) {throw aurostd::xerror(_AFLOW_FILE_NAME_,"aurostd::GCD():","gcd(0,0) is undefined",_VALUE_ILLEGAL_);}  //special case
    gcd=vab[counter];
    for(uint i=counter+1;i<vab.size();i++){if(vab[i]){GCD(gcd,vab[i],gcd);}}// if we use chullpoint, there will be 0's!
  }
  int LCM(const deque<int>& in_V){
    // find first nonzero entry
    int counter;
    bool set=false;
    for(uint i=0;i<in_V.size()&&!set;i++) {
      if(in_V[i]) {
        counter=i;
        set=true;
      }
    }
    if(!set) {return 0;}  //special, trivial case: lcm must really be positive
    int lcm=in_V[counter];
    for(uint i=counter+1;i<in_V.size();i++){if(in_V[i]){lcm=LCM(lcm,in_V[i]);}}// if we use chullpoint, there will be 0's!
    return lcm;
  }
}

namespace aurostd {
  template<class utype> void reduceByGCD(const deque<utype>& in_V, deque<utype>& out_V, utype tol){
    //DX20191125 [OBSOLETE] deque<utype> out_V=in_V;
    out_V=in_V;
    for(uint i=0;i<out_V.size();i++){ 
      if(!isinteger(out_V[i],tol)){return;}
    }

    vector<int> v1; v1.resize(in_V.size()); //cast to vector of ints
    for(uint i=0;i<in_V.size();i++){v1[i]=nint(in_V[i]);}
    int denom=0;
    GCD(v1,denom);
    if(denom!=0){for(uint i=0;i<v1.size();i++){v1[i]/=denom;}}
    for(uint i=0;i<v1.size();i++){out_V[i]=(utype)v1[i];}  //cast back
    //DX20191125 [OBSOLETE] return out_V;
  }
}

// ----------------------------------------------------------------------------
// normalizeSumToOne //CO20180101
namespace aurostd {  // namespace aurostd
  template<class utype> xvector<utype> 
    normalizeSumToOne(const xvector<utype>& in_V,const utype& tol){
      utype s=sum(in_V);
      if(abs(s)<tol){return (utype)0.0;}
      return in_V/s;
    }
}

// ----------------------------------------------------------------------------
// ----------------------------------------------------------------------------
// swap operations
namespace aurostd {  // namespace aurostd
  template<class utype> void                                   // swap
    swap(xvector<utype>& a,const int& i,const int& j) {
      if(i<a.lrows || i>a.urows) return; // nothing to do, out of boundaries
      if(j<a.lrows || j>a.urows) return; // nothing to do, out of boundaries
      if(i==j) return; // nothing to do, no swap
      utype temp=a[i];a[i]=a[j];a[j]=temp;
    }
}

// ----------------------------------------------------------------------------
// shiftlrows operations  //CO20171128
namespace aurostd {  // namespace aurostd
  template<class utype> void  // function lrows shift lrows so first index is i
    shiftlrows(xvector<utype>& a,const int& i) {
      if(a.lrows==i){return;}
      xvector<utype> b(a.rows+i-1,i);
      int j=i;
      for(int ii=a.lrows;ii<=a.urows;ii++){b[j++]=a[ii];}
      a=b;
    }
}

// ----------------------------------------------------------------------------
// ---- Operations on complex vectors

namespace aurostd { // namespace aurostd
  template<class utype> xvector<utype>                 // function conj xvector<>
    conj (const xvector<utype>& a) {
      if (a.iscomplex) {
        xvector<utype> c(a.lrows, a.urows);
        for (int i = c.lrows; i <= c.urows; i++) {
          c[i] = conj(a[i]);
        }
        return c;
      } else {
        return a;
      }
    }
}

// ----------------------------------------------------------------------------
// ---- exponential operations on namespace template<class utype> xvector<utype>
// EXPONENTIAL OPERATIONS

namespace aurostd {  // namespace aurostd
  template<class utype> xvector<utype>                    // function exp xvector<>
    exp(const xvector<utype>& a) {
      xvector<utype> c(a.lrows,a.urows);
      for(int i=c.lrows;i<=c.urows;i++)
        //      c[i]=(utype) std::exp(a[i]);
        c[i]=(utype) exp(a[i]);
      return c;
    }
}

namespace aurostd {  // namespace aurostd
  template<class utype> xvector<utype>                    // function log xvector<>
    log(const xvector<utype>& a) {
      xvector<utype> c(a.lrows,a.urows);
      for(int i=c.lrows;i<=c.urows;i++)
        //      c[i]=(utype) std::log(a[i]);
        c[i]=(utype) log(a[i]);
      return c;
    }
}

namespace aurostd {  // namespace aurostd
  template<class utype> xvector<utype>                   // function log10 xvector<>
    log10(const xvector<utype>& a) {
      xvector<utype> c(a.lrows,a.urows);
      for(int i=c.lrows;i<=c.urows;i++)
        c[i]=(utype) std::log10(a[i]);
      return c;
    }
}

// ----------------------------------------------------------------------------
// ---- tridimensional operations on namespace template<class utype> xvector<utype>
// TRIDIMENSIONAL OPERATIONS
namespace aurostd {  // namespace aurostd
  template<class utype> utype
    distance(const xvector<utype>& v1,const xvector<utype>& v2) {
      return (utype) modulus(v1-v2);
    }
}

// ----------------------------------------------------------------------------
// ---- trigonometric operations on namespace template<class utype> xvector<utype>
// TRIGONOMETRIC OPERATIONS

namespace aurostd {  // namespace aurostd
  template<class utype> xvector<utype>                    // function sin xvector<>
    sin(const xvector<utype>& a) {
      xvector<utype> c(a.lrows,a.urows);
      for(int i=c.lrows;i<=c.urows;i++) {
        // if(aurostd::_isreal(c[i])) c[i]=(utype) std::sin(aurostd::_real(a[i]));
        // else c[i]=(utype) aurostd::sin(a[i]);
        c[i]=(utype) sin(a[i]);
      }
      return c;
    }
}

namespace aurostd {  // namespace aurostd
  template<class utype> xvector<utype>                    // function cos xvector<>
    cos(const xvector<utype>& a) {
      xvector<utype> c(a.lrows,a.urows);
      for(int i=c.lrows;i<=c.urows;i++)
        //    c[i]=(utype) std::cos(a[i]);
        c[i]=(utype) cos(a[i]);
      return c;
    }
}

namespace aurostd {  // namespace aurostd
  template<class utype> xvector<utype>                   // function asin xvector<>
    asin(const xvector<utype>& a) {
      xvector<utype> c(a.lrows,a.urows);
      for(int i=c.lrows;i<=c.urows;i++)
        c[i]=(utype) std::asin(a[i]);
      return c;
    }
}

namespace aurostd {  // namespace aurostd
  template<class utype> xvector<utype>                   // function acos xvector<>
    acos(const xvector<utype>& a) {
      xvector<utype> c(a.lrows,a.urows);
      for(int i=c.lrows;i<=c.urows;i++)
        c[i]=(utype) std::acos(a[i]);
      return c;
    }
}

namespace aurostd {  // namespace aurostd
  template<class utype> xvector<utype>                    // function tan xvector<>
    tan(const xvector<utype>& a) {
      xvector<utype> c(a.lrows,a.urows);
      for(int i=c.lrows;i<=c.urows;i++)
        c[i]=(utype) std::tan(a[i]);
      return c;
    }
}

namespace aurostd {  // namespace aurostd
  template<class utype> xvector<utype>                   // function atan xvector<>
    atan(const xvector<utype>& a) {
      xvector<utype> c(a.lrows,a.urows);
      for(int i=c.lrows;i<=c.urows;i++)
        c[i]=(utype) std::atan(a[i]);
      return c;
    }
}

namespace aurostd {  // namespace aurostd
  template<class utype> xvector<utype>                   // function sinh xvector<>
    sinh(const xvector<utype>& a) {
      xvector<utype> c(a.lrows,a.urows);
      for(int i=c.lrows;i<=c.urows;i++)
        //     c[i]=(utype) std::sinh(a[i]);
        c[i]=(utype) sinh(a[i]);
      return c;
    }
}

namespace aurostd {  // namespace aurostd
  template<class utype> xvector<utype>                  // function asinh xvector<>
    asinh(const xvector<utype>& a) {
      xvector<utype> c(a.lrows,a.urows);
      for(int i=c.lrows;i<=c.urows;i++)
        c[i]=(utype) asinh(a[i]);
      return c;
    }
}

namespace aurostd {  // namespace aurostd
  template<class utype> xvector<utype>                   // function cosh xvector<>
    cosh(const xvector<utype>& a) {
      xvector<utype> c(a.lrows,a.urows);
      for(int i=c.lrows;i<=c.urows;i++)
        //     c[i]=(utype) std::cosh(a[i]);
        c[i]=(utype) cosh(a[i]);
      return c;
    }
}

namespace aurostd {  // namespace aurostd
  template<class utype> xvector<utype>                  // function acosh xvector<>
    acosh(const xvector<utype>& a) {
      xvector<utype> c(a.lrows,a.urows);
      for(int i=c.lrows;i<=c.urows;i++)
        c[i]=(utype) acosh(a[i]);
      return c;
    }
}

namespace aurostd {  // namespace aurostd
  template<class utype> xvector<utype>                   // function tanh xvector<>
    tanh(const xvector<utype>& a) {
      xvector<utype> c(a.lrows,a.urows);
      for(int i=c.lrows;i<=c.urows;i++)
        c[i]=(utype) std::tanh(a[i]);
      return c;
    }
}

namespace aurostd {  // namespace aurostd
  template<class utype> xvector<utype>                  // function atanh xvector<>
    atanh(const xvector<utype>& a) {
      xvector<utype> c(a.lrows,a.urows);
      for(int i=c.lrows;i<=c.urows;i++)
        c[i]=(utype) atanh(a[i]);
      return c;
    }
}

namespace aurostd {  // namespace aurostd
  template<class utype> xvector<utype>                 // function cotanh xvector<>
    cotanh(const xvector<utype>& a) {
      xvector<utype> c(a.lrows,a.urows);
      for(int i=c.lrows;i<=c.urows;i++)
        c[i]=(utype) cotanh(a[i]);
      return c;
    }
}

namespace aurostd {  // namespace aurostd
  template<class utype> xvector<utype>                // function acotanh xvector<>
    acotanh(const xvector<utype>& a) {
      xvector<utype> c(a.lrows,a.urows);
      for(int i=c.lrows;i<=c.urows;i++)
        c[i]=(utype) acotanh(a[i]);
      return c;
    }
}

namespace aurostd {  // namespace aurostd
  template<class utype> xvector<utype>                    // function sec xvector<>
    sec(const xvector<utype>& a) {
      xvector<utype> c(a.lrows,a.urows);
      for(int i=c.lrows;i<=c.urows;i++)
        c[i]=(utype) sec(a[i]);
      return c;
    }
}

namespace aurostd {  // namespace aurostd
  template<class utype> xvector<utype>                  // function cosec xvector<>
    cosec(const xvector<utype>& a) {
      xvector<utype> c(a.lrows,a.urows);
      for(int i=c.lrows;i<=c.urows;i++)
        c[i]=(utype) cosec(a[i]);
      return c;
    }
}

namespace aurostd {  // namespace aurostd
  template<class utype> xvector<utype>                   // function sech xvector<>
    sech(const xvector<utype>& a) {
      xvector<utype> c(a.lrows,a.urows);
      for(int i=c.lrows;i<=c.urows;i++)
        c[i]=(utype) sech(a[i]);
      return c;
    }
}

namespace aurostd {  // namespace aurostd
  template<class utype> xvector<utype>                 // function cosech xvector<>
    cosech(const xvector<utype>& a) {
      xvector<utype> c(a.lrows,a.urows);
      for(int i=c.lrows;i<=c.urows;i++)
        c[i]=(utype) cosech(a[i]);
      return c;
    }
}

// ----------------------------------------------------------------------------
// ---------------------- trigonometric operations between two three xvectors<>
// TRIGONOMETRIC OPERATIONS BETWEEN TWO/THREE VECTORS

namespace aurostd {  // namespace aurostd
  template<class utype> double   // cos of angle between two vectors
    cos(const xvector<utype>& v1,const xvector<utype>& v2) {
      if(v1.rows!=v2.rows) {
        stringstream message;
        message << "cos(xvector,xvector) v1.rows,v2.rows=" << v1.rows << "," << v2.rows;
        throw aurostd::xerror(_AFLOW_FILE_NAME_, __AFLOW_FUNC__, message, _INDEX_MISMATCH_);
      }
      double out=0.0,n_v1=0.0,n_v2=0.0;
      int size=v1.rows,i;
      xvector<double> _v1(size),_v2(size);
      for(i=0;i<size;i++) {
        _v1(i+_v1.lrows)=(double) v1(i+v1.lrows);
        _v2(i+_v2.lrows)=(double) v2(i+v2.lrows);
      }
      out=0.0;
      for(i=1;i<=size;i++)
        out+=_v1[i]*_v2[i]; // scalar product
      n_v1=modulus(_v1);
      n_v2=modulus(_v2);
      // cerr << n_v1 << " " << n_v2 << endl;
      if(n_v1==0.0) {
        stringstream message;
        message << "cos(xvector,xvector)=modulus(v1)=0";
        throw aurostd::xerror(_AFLOW_FILE_NAME_, __AFLOW_FUNC__, message, _RUNTIME_ERROR_);
      } 
      if(n_v2==0.0) {
        stringstream message;
        message << "cos(xvector,xvector)=modulus(v2)=0";
        throw aurostd::xerror(_AFLOW_FILE_NAME_, __AFLOW_FUNC__, message, _RUNTIME_ERROR_);
      }
      // assert(n_v1>0 && n_v2>0);
      out/=(n_v1*n_v2);
      if(out >=1.0) out =1.0; //make sure numerical errors don't place the arguments outside of the [-1,1] interval
      if(out<=-1.0) out=-1.0; //make sure numerical errors don't place the arguments outside of the [-1,1] interval
      return out;  
    }
}

namespace aurostd {  // namespace aurostd
  template<class utype> double   // cos of angle between two vectors
    getcos(const xvector<utype>& v1,const xvector<utype>& v2) {            // for convasp
      return cos(v1,v2);
    }
}

namespace aurostd {
  template<class utype> double   // sin of angle between two vectors
    // namespace aurostd
    sin(const xvector<utype>& v1,const xvector<utype>& v2) {
      double _cos=0.0;
      _cos=cos(v1,v2);
      return (double) std::sqrt(1.0-_cos*_cos);
    }  
}

namespace aurostd {  // namespace aurostd
  template<class utype> double   // sin of angle between two vectors
    getsin(const xvector<utype>& v1,const xvector<utype>& v2) {      // for convasp
      return sin(v1,v2);
    }
}

namespace aurostd {
  template<class utype> double   // angle between two vectors in radiants !!!
    // namespace aurostd
    angle(const xvector<utype>& v1,const xvector<utype>& v2) {
      return (double) std::acos(cos(v1,v2));
    }  
}

namespace aurostd {
  template<class utype> double   // angle between two vectors in radiants !!!
    // namespace aurostd
    getangle(const xvector<utype>& v1,const xvector<utype>& v2) {     // for convasp
      return angle(v1,v2);
    }  
}

namespace aurostd {
  template<class utype> double   // angle between three vectors in radiants !!!
    // namespace aurostd
    angle(const xvector<utype>& v0,const xvector<utype>& v1,const xvector<utype>& v2) {
      return (double) std::acos(cos(v1-v0,v2-v0));
    }  
}

namespace aurostd {
  template<class utype> double   // angle between three vectors in radiants !!!
    // namespace aurostd
    getangle(const xvector<utype>& v0,const xvector<utype>& v1,const xvector<utype>& v2) {     // for convasp
      return angle(v1-v0,v2-v0);
    }  
}

namespace aurostd {
  template<class utype> bool  //determine if two vectors are collinear //CO20180409
    isCollinear(const xvector<utype>& v0,const xvector<utype>& v1,const utype& tol) {
      return abs(aurostd::angle(v0,v1))<tol;
    }
}

namespace aurostd { //HE20210511
  /// @brief area encapsulated by ordered points on a plane
  /// @param points collection of points
  /// @return area
  ///
  /// A series of triangles are formed by the first point P(0), P(k), and P(k+1) for k from 1 to points.size()-2.
  /// The sum of the triangle areas divided by two is the area of the overall polygon.
  /// Instead of calculating the norm for each triangle, the vector product can be summed, thereby reducing sqrt calls.
  ///
  /// area = 0.5 \left| \sum_{k=1}^{k=n-2} \overrightarrow{P_0P_k} \times \overrightarrow{P_0P_{k+1}} \right|
  ///
  /// The definition generates signed areas for each triangle. For a convex polygon, all areas are positive.
  /// For non-convex shapes, some areas will be negative in this definition and correct the overall area automatically.
  ///
  /// This function will return the wrong area if edges are crossed!
  ///
  /// More details:
  /// Cha Zhang and Tsuhan Chen "Efficient feature extraction for 2D/3D objects in mesh representation"
  /// Proceedings 2001 International Conference on Image Processing (Cat. No.01CH37205), 2001, pp. 935-938 vol.3
  /// doi: 10.1109/ICIP.2001.958278.
  template<class utype> double
    areaPointsOnPlane(const vector<xvector<utype> >& points){ //HE20210511
      string soliloquy=XPID+"aurostd::areaPointsOnPlane():";
      if (points.size() < 3){
        throw aurostd::xerror(_AFLOW_FILE_NAME_, soliloquy, "there must be at least three points to calculate an area", _VALUE_ERROR_);
      }
      utype result = 0.0;
      uint upper_border = points.size()-2;
      xvector<utype> sum_temp(points[0].lrows,points[0].urows);
      for (uint k=1; k<=upper_border;k++) sum_temp += aurostd::vector_product(points[k]-points[0], points[k+1]-points[0]);
      for (int i=sum_temp.lrows;i<=sum_temp.urows;i++) result += sum_temp[i]*sum_temp[i];
      return 0.5 * std::sqrt((double) result);
    }
}

namespace aurostd { //HE20210511

  /// @brief volume of a solid defined by points, facets their normals
  /// @param points collection of points
  /// @param facets collection of ordered point indices describing a facet
  /// @param normals collection of facet normals pointing all either outwards or inwards of the solid
  /// @return volume
  ///
  /// A series of pyramids are generated from the solid with the facets as bases and origin as their tips.
  /// Their volumes (1/3 * base area * height) is then summed up.
  /// The height of the pyramids is the scalar product of the normal vector and a point on the facet.
  /// Depending upon the normal direction, the height and, therefore, the volume can be negative.
  /// This ensures that overlapping volumes are handled properly.
  ///
  /// \frac{1}{3} \left| \sum_F (P0_F \cdot N_F) A_F \right|
  /// P0_F first point of a facet (could be any point on facet F)
  /// N_F facet normal vector
  /// A_F facet area
  ///
  /// More details:
  /// Cha Zhang and Tsuhan Chen "Efficient feature extraction for 2D/3D objects in mesh representation"
  /// Proceedings 2001 International Conference on Image Processing (Cat. No.01CH37205), 2001, pp. 935-938 vol.3
  /// doi: 10.1109/ICIP.2001.958278.
  template<class utype>
    double
    volume(const vector <xvector<utype> > &points, const vector <vector<uint> > &facets,
        const vector <xvector<utype> > &normals) { //HE20210511
      bool LDEBUG = (false || XHOST.DEBUG);
      string soliloquy = XPID + "aurostd::volume():";

      if (facets.size() != normals.size()) {
        throw aurostd::xerror(_AFLOW_FILE_NAME_, soliloquy, " there must be an equal number of facets and normal vectors",
            _VALUE_ERROR_);
      }
      double result = 0.0;

      vector <xvector<utype> > facet_points;
      if (LDEBUG) cerr << soliloquy << " facet id | contribution | area | normal | scalar_prod" << endl;
      for (uint f_id = 0; f_id < facets.size(); f_id++) {
        if (facets[f_id].size() < 3) {
          throw aurostd::xerror(_AFLOW_FILE_NAME_, soliloquy, "there must be at least three vertices in each facets",
              _VALUE_ERROR_);
        }
        facet_points.clear();
        for (std::vector<uint>::const_iterator p_id = facets[f_id].begin();
            p_id != facets[f_id].end(); ++p_id)
          facet_points.push_back(points[*p_id]);
        double area = aurostd::areaPointsOnPlane(facet_points);
        double scalar_prod = aurostd::scalar_product(normals[f_id], facet_points[0]);
        if (LDEBUG)
          cerr << soliloquy << " " << f_id << " | " << scalar_prod * area / 3.0 << " | " << area << " | " << normals[f_id]
            << " | " << scalar_prod << endl;
        result += scalar_prod * area;
      }
      if (LDEBUG) cerr << soliloquy << " Volume: " << std::abs(result) / 3.0 << endl;
      return std::abs(result) / 3.0; // depending on the normal direction the volume could be negative
    }

  /// @brief volume of a solid encapsulated by points on ordered facets
  /// @param points collection of points
  /// @param facets collection of consistently ordered point indices describing a facet
  /// @param convex switch to assume
  /// @return volume
  ///
  /// All facets need to be sorted consistently clockwise or anticlockwise in regards to the outside facing facet normal.
  /// For convex solid it is not necessary that all facets are ordered in the same manner.
  template<class utype>
    double
    volume(const vector <xvector<utype> > &points, const vector <vector<uint> > &facets, const bool convex) { //HE20210511
      bool LDEBUG = (true || XHOST.DEBUG);
      string soliloquy = XPID + "aurostd::volume():";
      vector <xvector<utype> > facet_points;
      vector <xvector<utype> > facet_direction;
      xvector<utype> center = aurostd::getCentroid(points);
      vector <xvector<utype> > normals;
      uint index_start = 0;
      for (uint f_id = 0; f_id < facets.size(); f_id++) {
        if (facets[f_id].size() < 3) {
          throw aurostd::xerror(_AFLOW_FILE_NAME_, soliloquy, "there must be at least three vertices in each facets",
              _VALUE_ERROR_);
        }
        facet_points.clear();
        for (std::vector<uint>::const_iterator p_id = facets[f_id].begin();
            p_id != facets[f_id].end(); ++p_id)
          facet_points.push_back(points[*p_id]);
        uint facet_size = facet_points.size();
        index_start = 0;
        while (facet_size >= (index_start + 3)) {
          facet_direction.clear();
          facet_direction.push_back(facet_points[index_start] - facet_points[index_start + 1]);
          facet_direction.push_back(facet_points[index_start + 1] - facet_points[index_start + 2]);
          if (aurostd::isCollinear(facet_direction[0], facet_direction[1], (utype) _ZERO_TOL_)) {
            if (LDEBUG)
              cerr << soliloquy << " Points selected to calculate the normal vector for facet " << f_id
                << " formed a line. (" << index_start << ", " << index_start + 1 << ", " << index_start + 2 << ")"
                << endl;
            index_start++;
            if (facet_size >= (index_start + 3)) {
              if (LDEBUG)
                cerr << soliloquy << " Trying next triplet (" << index_start << ", " << index_start + 1 << ", "
                  << index_start + 2 << ")" << endl;
              continue;
            } else {
              throw aurostd::xerror(_AFLOW_FILE_NAME_, soliloquy,
                  "Could not calculate facet normal - point triplets form a line", _VALUE_ERROR_);
            }
          }
          xvector<utype> normal = aurostd::getGeneralNormal(facet_direction);
          if (convex) {
            utype direction_check = aurostd::scalar_product(facet_points[0] - center, normal);
            if (direction_check < 0) normal = -normal;
          }
          normals.push_back(normal);
          break;
        }
      }
      return volume(points, facets, normals);
    }

  // integer xvectors are converted into double vectors, to enable a correct volume calculation
  double
    volume(const vector <xvector<int> > &points, const vector <vector<uint> > &facets, const bool convex) { //HE20210514
      vector <xvector<double> > mapped_points;
      uint num_points = points.size();
      for (uint p_id = 0; p_id < num_points; p_id++) {
        xvector<double> new_point(3, 1);
        for (int i = points[p_id].lrows; i <= points[p_id].urows; i++) new_point(i) = (double) points[p_id](i);
        mapped_points.push_back(new_point);
      }
      return volume(mapped_points, facets, convex);
    }
}


namespace aurostd {
  template<class utype> xvector<utype> //get centroid of data points //CO20180409
    getCentroid(const vector<xvector<utype> >& points) { //DX20200728 - added weights

      vector<utype> weights;
      for(uint i=0;i<points.size();i++){
        weights.push_back((utype)1.0);
      }
      return getCentroid(points,weights);
    }
}

namespace aurostd {
  template<class utype> xvector<utype> //get centroid of data points //CO20180409
    getCentroid(const vector<xvector<utype> >& points, const vector<utype>& weights) { //DX20200728 - added weights
      if(points.size()==0){ xvector<utype> centroid; return centroid; }
      xvector<utype> centroid(points[0].lrows,points[0].urows); //DX+CO20200907 - ensure dimensions are commensurate
      centroid=points[0]*weights[0]; //DX20200728
      for(uint i=1;i<points.size();i++){centroid+=points[i]*weights[i];} //DX20200728
      centroid/=(aurostd::sum(weights));
      return centroid;
    }
}

namespace aurostd {
  template<class utype> xvector<double> //get centroid of data points with PBC //DX20200728
    getCentroidPBC(const vector<xvector<utype> >& points, const xmatrix<utype>& lattice) {

      vector<utype> weights;
      for(uint i=0;i<points.size();i++){
        weights.push_back((utype)1.0);
      }
      return getCentroidPBC(points,weights,lattice);
    }
}

namespace aurostd {
  template<class utype> xvector<double> //get centroid of data points with PBC //DX20200728
    getCentroidPBC(const vector<xvector<utype> >& points, const vector<utype>& weights, const xmatrix<utype>& lattice) {

      // Calculate the centroid in a system with periodic boundary conditions.
      // This is based on the algorithm proposed in:
      // https://en.wikipedia.org/wiki/Center_of_mass#Systems_with_periodic_boundary_conditions

      if(points.size()==0){ xvector<double> centroid; return centroid; }
      xvector<double> centroid(points[0].lrows,points[0].urows); //DX+CO20200907 - ensure dimensions are commensurate

      for(uint i=1;i<4;i++){
        double zi_avg = 0.0;
        double zeta_avg = 0.0;
        for(uint j=0;j<points.size();j++){
          double theta = points[j][i]*(2.0*pi)/(aurostd::modulus(lattice(i)));
          double zi = std::cos(theta)*weights[j];
          double zeta = std::sin(theta)*weights[j];
          zi_avg += zi;
          zeta_avg += zeta;
        }
        zi_avg/=(aurostd::sum(weights));
        zeta_avg/=(aurostd::sum(weights));
        double theta_avg = std::atan2(-zeta_avg,-zi_avg);
        centroid(i) = theta_avg*(aurostd::modulus(lattice(i))/(2.0*pi));
      }
      return centroid;
    }
}

// ----------------------------------------------------------------------------
// ---------------------- trigonometric operations between two GENERAL xvectors<>
// TRIGONOMETRIC OPERATIONS BETWEEN TWO GENERAL VECTORS

//CO20180409
//given a vector, will give angles from x,y,z... axes (IN THAT ORDER)
//to get it in familar aximuthal and polar angles, need to swap indices
//I show an example below
namespace aurostd {
  template<class utype> xvector<double> 
    getGeneralAngles(const xvector<utype>& vec,const utype& tol) { //CO20180409
      //https://en.wikipedia.org/wiki/N-sphere#Spherical_coordinates
      xvector<double> angles(vec.urows-1,vec.lrows);
      for(int i=vec.lrows;i<vec.urows;i++){angles[i]=getGeneralAngle(vec,i,tol);}
      return angles;
    }

  template<class utype> double 
    getGeneralAngle(const xvector<utype>& _vec,int _i,const utype& tol) { //CO20180409
      //https://en.wikipedia.org/wiki/N-sphere#Spherical_coordinates

      //CO prefers lrows==0
      //force vec to have lrows==0, so code always works (robust)
      //don't worry, we shift the solution back later
      xvector<utype> vec=_vec;
      aurostd::shiftlrows(vec,0);
      int i=(_i-_vec.lrows);

      //this is a nice generalizable formulation
      //but it's a rotation from common azimuthal and polar angles we know in 3D and up
      //the angle i corresponds to angle off axis i, so x is really z for common 3D representation
      //so swap coordinates, easily seen in three coordinates:
      //x,y,z must become z,x,y
      //x,y,z (start)
      //z,y,x (swap 1,3)
      //z,x,y (swap 2,3)
      if(0){
        if(vec.rows>2){
          int j=0;
          for(int k=0;k<vec.rows-2;k++){aurostd::swap(vec,j++,vec.rows-1);}
          cerr << " " << vec << " " << endl; 
        }
      }

      //first check special case 1: that vec[i]!=0 and vec[k]==0 for all k>i
      bool special_case_1=abs(vec[i])>=tol;
      for(int k=i+1;k<vec.rows&&special_case_1;k++){special_case_1=(special_case_1 && abs(vec[k])<tol);}
      if(special_case_1){
        if(std::signbit(vec[i])){return pi;}
        else{return 0.0;}
      }

      double angle=0.0,denominator=0.0;
      for(int j=i;j<vec.rows;j++){denominator+=(vec[j]*vec[j]);}
      denominator=sqrt(denominator);
      if(abs(denominator)<tol){return angle;}  //special case 2: keep at 0
      angle=std::acos(vec[i]/denominator);
      if(i==vec.rows-2 && std::signbit(vec[i+1])){angle=2.0*pi-angle;}  //be wary, i<vec.rows
      return angle;
    }
}

namespace aurostd {
  template<class utype> xvector<utype>
    getGeneralNormal(const vector<xvector<utype> >& _directive_vectors){ //CO20180409
      bool LDEBUG=(FALSE || XHOST.DEBUG);
      string soliloquy="pflow::getGeneralNormal():";

      //tests of stupidity
      xvector<utype> dummy;
      if(!_directive_vectors.size()){return dummy;}
      int dim=_directive_vectors[0].rows;
      for(int i=1;i<(int)_directive_vectors.size();i++){if(_directive_vectors[i].rows!=dim){return dummy;}}
      int lrows=_directive_vectors[0].lrows;  //save for later
      for(int i=1;i<(int)_directive_vectors.size();i++){if(_directive_vectors[i].lrows!=lrows){return dummy;}}
      //in general, this is NOT needed, but it's safe to ensure exact normal (not ambiguous in direction)
      if(dim-1!=(int)_directive_vectors.size()){return dummy;}

      //CO prefers lrows==0
      //force directive vectors to have lrows==0, so code always works (robust)
      //don't worry, we shift the solution back later
      xvector<utype> directive_vector;
      vector<xvector<utype> > directive_vectors;
      for(int i=0;i<(int)_directive_vectors.size();i++){
        directive_vector=_directive_vectors[i];
        aurostd::shiftlrows(directive_vector,0);
        directive_vectors.push_back(directive_vector);
      }

      //normal is calculated by a generalized cross product, i.e., cofactor expansions
      //we simply generalize the method for cross-product in 3-space
      //take matrix of 2 vectors in last two rows of matrix
      // [ i j k ]
      // [ 1 2 3 ]
      // [ 4 5 6 ]
      //next we take determinant of submatrix (minor submatrix=minordet) for that dimension
      //submatrix of i:  det(2*6-3*5) forms coefficient for first dimension, etc.
      //don't forget to do alternating negative sign!
      //there's a few sources for this:
      //W. S. Massey, "Cross Products of Vectors in Higher Dimensional Euclidean Spaces" The American Mathematical Monthly, Vol. 90, No. 10 (Dec., 1983), pp. 697-701 (http://www.jstor.org/stable/2323537)
      //https://en.wikipedia.org/wiki/Cross_product#Multilinear_algebra
      //https://ef.gy/linear-algebra:normal-vectors-in-higher-dimensional-spaces
      //"it can be defined in a coordinate independent way as the Hodge dual of the wedge product of the arguments"
      xvector<utype> normal(dim-1,0);
      xmatrix<utype> mat(dim,dim-1,1,1),submat(dim-1,dim-1,1,1); //must start at 1 to work with det(), minordet()
      for(int i=0;i<dim;i++){
        for(int j=0;j<dim-1;j++){
          mat(i+1,j+1)=directive_vectors[j][i];
        }
      }
      //mat is actually transpose of above
      // [ 1 4 i ]
      // [ 2 5 j ]
      // [ 3 6 k ]
      if(LDEBUG){cerr << soliloquy << " cross-product matrix:" << endl << mat << endl;}

      //since the i,j,k column is phony, we simply have to knock out the corresponding row
      //i.e., row-restricted cofactor
      //therefore, the note in wikipedia that says we need to take minordet(mat,i+1,dim) vs. minordet(mat,i+1,0)
      //is useless, they are the same for even/odd n, I checked.
      //so we keep as implemented
      //this is also verified in http://www.jstor.org/stable/2323537
      //get "cofactor" vector
      //[CO20191201 - OBSOLETE SLOW]for(int i=0;i<dim;i++){normal[i]=std::pow(-1,i)*minordet(mat,i+1,0);}
      for(int i=0;i<dim;i++){ //CO20191201 - faster
        submatrixInPlace(mat,submat,i+1,0);
        normal[i]=(double)aurostd::powint(-1,i)*det(submat);
      }
      normal/=modulus(normal);    //normalize

      aurostd::shiftlrows(normal,lrows); //shift back to original!
      return normal;
    }
}

namespace aurostd {
  template<class utype> xvector<utype>
    pointLineIntersection(const xvector<utype>& a,const xvector<utype>& n,const xvector<utype>& p){ //CO20180520
      //https://en.wikipedia.org/wiki/Distance_from_a_point_to_a_line (vector formulation)
      //equation of line: x=a+t*n
      //a is point on line
      //n is direction of line
      //p is arbitrary point
      return p + ((a-p) - (aurostd::scalar_product((a-p),n)*n));
    }
  template<class utype> bool
    linePlaneIntersect(const xvector<utype>& p0,const xvector<utype>& n,const xvector<utype>& l0, const xvector<utype>& l,double& d,xvector<utype>& intersection){ //CO20180520
      bool LDEBUG=(FALSE || XHOST.DEBUG);
      string soliloquy="aurostd::linePlaneIntersect():";
      //https://en.wikipedia.org/wiki/Line%E2%80%93plane_intersection (algebraic form)
      //plane is defined as (p-p0)*n=0 for set of points p on plane
      //equation of line: p=d*l+l0
      double numerator=aurostd::scalar_product((p0-l0),n);
      double denominator=aurostd::scalar_product(l,n);
      d=0.0;
      if(LDEBUG){
        cerr << soliloquy << " p0=" << p0 << endl;
        cerr << soliloquy << " n=" << n << endl;
        cerr << soliloquy << " l0=" << l0 << endl;
        cerr << soliloquy << " l=" << l << endl;
        cerr << soliloquy << " numerator=" << numerator << endl;
        cerr << soliloquy << " denominator=" << denominator << endl;
      }
      if(aurostd::isequal(denominator,0.0,_ZERO_TOL_)){ //line and plane are parallel
        if(aurostd::isequal(numerator,0.0,_ZERO_TOL_)){intersection=l0;return true;} //line is contained in plane, so return back initial point
        else{return false;} //line and plane have no intersection
      }
      d=numerator/denominator;
      intersection=d*l+l0;
      if(LDEBUG){
        cerr << soliloquy << " d=" << d << endl;
        cerr << soliloquy << " intersection=" << intersection << endl;
      }
      return true;
    }
}

//ME20200511 - vector projections (taken from old APL/aflow_apl.h)
namespace aurostd {

  // Calculate the vector projection of b on a
  template<class utype> xvector<utype>
    getVectorProjection(const xvector<utype>& b, const xvector<utype>& a) {
      return (a * (utype)(scalar_product(a, b)/scalar_product(a, a)));
    }

  // Project vector c using the projection of b on a
  template<class utype> xvector<utype>
    getModeratedVectorProjection(const xvector<utype> c, const xvector<utype>& b, const xvector<utype>& a) {
      return (c * (utype) (scalar_product(a, b)/scalar_product(a, a)));
    }

}

// ----------------------------------------------------------------------------
// ------------------------------------------------------- simple sort routines

namespace aurostd {
  template<class utype> xvector<utype>
    sort(const xvector<utype>& a) {  // function shellsort xvector<utype>
      return shellsort(a);  
    }
}

namespace aurostd {  // namespace aurostd
  template<class utype> xvector<utype>
    shellsort(const xvector<utype>& a) {  // function shellsort xvector<utype>
      // returns a sorted vector !!
      // the input is not messed
      xvector<utype> c(a);
      // N^1.25 for random , N^1.5 for worst
      long i,j,inc=1,n=c.rows,as=c.lrows-1;
      utype v;
      do {
        inc*=3;
        inc++;
      } while (inc<=n);
      do {
        inc/=3;
        for(i=inc+1;i<=n;i++) {
          v=c[i+as];
          j=i;
          while (c[j-inc+as]>v) {
            c[j+as]=c[j-inc+as];
            j-=inc;
            if(j<=inc) break;
          }
          c[j+as]=v;
        }
      } while (inc>1);
      return c;  
    }
}

namespace aurostd {  // namespace aurostd
  template<class utype> xvector<utype>
    heapsort(const xvector<utype>& a) {  // function shellsort xvector<utype>
      xvector<utype> c(a);
      // Nlog2N-ALWAYS
      long i,ir,j,l,n=c.rows,as=c.lrows-1;
      utype ra;
      if(n<2) return c;
      l=(n>>1)+1;
      ir=n;
      for(;;) {
        if(l>1) {
          ra=c[(--l)+as];
        } else {
          ra=c[ir+as];
          c[ir+as]=c[1+as];
          if(--ir==1) {
            c[1+as]=ra;
            break;
          }
        }
        i=l;
        j=l+l;
        while (j<=ir) {
          if(j<ir && c[j+as]<c[j+1+as]) j++;
          if(ra<c[j+as]) {
            c[i+as]=c[j+as];
            i=j;
            j<<=1;
          } else j=ir+1;
        }
        c[i+as]=ra;
      }
      return c;  
    }
}

// ----------------------------------------------------------------------------
// ------------------------ SORT ARR following ARR order (from lower to higher)

#define _XQSORT_SWAP(a,b)        {temp=(a);(a)=(b);(b)=temp;}
#define _XQSORT_M 8              // below M qsort does shellsort
#define _XQSORT_NSTACK 100       // has to be 2log2(N) where N is the max

namespace aurostd {  // namespace aurostd
  template<class utype> xvector<utype>
    quicksort(const xvector<utype>& arr) {
      // Nlog2N for average, N^2 for worst
      long int i,j,k,l=1,ir=arr.rows,jstack=0,as=arr.lrows-1;
      xvector<int> istack(1,_XQSORT_NSTACK);
      utype a,temp;

      for(;;) {
        if(ir-l<_XQSORT_M) {
          for(j=l+1;j<=ir;j++) {
            a=arr[j+as];
            for(i=j-1;i>=1;i--) {
              if(arr[i+as]<=a) break;
              arr[i+1+as]=arr[i+as];
            }
            arr[i+1+as]=a;
          }
          if(jstack == 0) break;
          ir=istack[jstack--];
          l=istack[jstack--];
        } else {
          k=(l+ir)>>1;
          _XQSORT_SWAP(arr[k+as],arr[l+1+as]);
          if(arr[l+1+as] > arr[ir+as])
            _XQSORT_SWAP(arr[l+1+as],arr[ir+as]);    
          if(arr[l+as] > arr[ir+as])
            _XQSORT_SWAP(arr[l+as],arr[ir+as]);
          if(arr[l+1+as] > arr[l+as])
            _XQSORT_SWAP(arr[l+1+as],arr[l+as]);
          i=l+1;
          j=ir;
          a=arr[l+as];
          for(;;) {
            do i++; while (arr[i+as]<a);
            do j--; while (arr[j+as]>a);
            if(j<i) break;
            _XQSORT_SWAP(arr[i+as],arr[j+as]);
          }
          arr[l+as]=arr[j+as];
          arr[j+as]=a;
          jstack += 2;
          if(jstack>_XQSORT_NSTACK) {
            string message = " _XQSORT_NSTACK too small in sort.";
            throw aurostd::xerror(_AFLOW_FILE_NAME_, __AFLOW_FUNC__, message, _RUNTIME_ERROR_);
          }
          if(ir-i+1 >= j-l) {
            istack[jstack]=ir;
            istack[jstack-1]=i;
            ir=j-1;
          } else {
            istack[jstack]=j-1;
            istack[jstack-1]=l;
            l=i;
          }
        }
      }
      return arr;
    }
}
#undef _XQSORT_M
#undef _XQSORT_NSTACK
#undef _XQSORT_SWAP

// ----------------------------------------------------------------------------
// ---------------- SORT ARR and BRR following ARR order (from lower to higher)

#define _XSORT_SWAPT(a,b,temp) {temp=(a);(a)=(b);(b)=temp;}
#define _XSORT_M 7
#define _XSORT_NSTACK 50

namespace aurostd {  // namespace aurostd
  template<class utype1,class utype2>                                 // function quicksort
    void quicksort2(unsigned long n, xvector<utype1>& arr, xvector<utype2>&  brr) {
      unsigned long i,ir=n,j,k,l=1;
      int jstack=0;
      utype1 a,atemp;
      utype2 b,btemp;

      xvector<int> istack(1,_XSORT_NSTACK);
      for(;;) {
        if(ir-l<_XSORT_M) {
          for(j=l+1;j<=ir;j++) {
            a=arr[j];
            b=brr[j];
            for(i=j-1;i>=1;i--) {
              if(arr[i] <=a) break;
              arr[i+1]=arr[i];
              brr[i+1]=brr[i];
            }
            arr[i+1]=a;
            brr[i+1]=b;
          }
          if(!jstack) {
            return;
          }
          ir=istack[jstack];
          l=istack[jstack-1];
          jstack -=2;
        } else {
          k=(l+ir)>> 1;
          _XSORT_SWAPT(arr[k],arr[l+1],atemp);
          _XSORT_SWAPT(brr[k],brr[l+1],btemp);
          if(arr[l+1]>arr[ir]) {
            _XSORT_SWAPT(arr[l+1],arr[ir],atemp);
            _XSORT_SWAPT(brr[l+1],brr[ir],btemp);
          }
          if(arr[l]>arr[ir]) {
            _XSORT_SWAPT(arr[l],arr[ir],atemp);
            _XSORT_SWAPT(brr[l],brr[ir],btemp);
          }
          if(arr[l+1]>arr[l]) {
            _XSORT_SWAPT(arr[l+1],arr[l],atemp);
            _XSORT_SWAPT(brr[l+1],brr[l],btemp);
          }
          i=l+1;
          j=ir;
          a=arr[l];
          b=brr[l];
          for(;;) {
            do i++; while (arr[i]<a);
            do j--; while (arr[j]>a);
            if(j<i) break;
            _XSORT_SWAPT(arr[i],arr[j],atemp);
            _XSORT_SWAPT(brr[i],brr[j],btemp);
          }
          arr[l]=arr[j];arr[j]=a;
          brr[l]=brr[j];brr[j]=b;
          jstack +=2;
          if(jstack>_XSORT_NSTACK) {
            string message = " _XQSORT_NSTACK too small in sort2.";
            throw aurostd::xerror(_AFLOW_FILE_NAME_, __AFLOW_FUNC__, message, _RUNTIME_ERROR_);
          }
          if(ir-i+1>=j-l) {
            istack[jstack]=ir;
            istack[jstack-1]=i;
            ir=j-1;
          } else {
            istack[jstack]=j-1;
            istack[jstack-1]=l;
            l=i;
          }
        }
      }
    }
}

// ----------------------------------------------------------------------------
// ---------------- SORT ARR,BRR,CRR following ARR order (from lower to higher)

namespace aurostd {  // namespace aurostd
  template<class utype1, class utype2, class utype3>                                 // function quicksort
    void quicksort3(unsigned long n, xvector<utype1>& arr, xvector<utype2>&  brr, xvector<utype3>&  crr) {
      unsigned long i,ir=n,j,k,l=1;
      int jstack=0;
      utype1 a,atemp;
      utype2 b,btemp;
      utype3 c,ctemp;

      xvector<int> istack(1,_XSORT_NSTACK);
      for(;;) {
        if(ir-l<_XSORT_M) {
          for(j=l+1;j<=ir;j++) {
            a=arr[j];
            b=brr[j];
            c=crr[j];
            for(i=j-1;i>=1;i--) {
              if(arr[i] <=a) break;
              arr[i+1]=arr[i];
              brr[i+1]=brr[i];
              crr[i+1]=crr[i];
            }
            arr[i+1]=a;
            brr[i+1]=b;
            crr[i+1]=c;
          }
          if(!jstack) {
            return;
          }
          ir=istack[jstack];
          l=istack[jstack-1];
          jstack -=2;
        } else {
          k=(l+ir)>> 1;
          _XSORT_SWAPT(arr[k],arr[l+1],atemp);
          _XSORT_SWAPT(brr[k],brr[l+1],btemp);
          _XSORT_SWAPT(crr[k],crr[l+1],ctemp);
          if(arr[l+1]>arr[ir]) {
            _XSORT_SWAPT(arr[l+1],arr[ir],atemp);
            _XSORT_SWAPT(brr[l+1],brr[ir],btemp);
            _XSORT_SWAPT(crr[l+1],crr[ir],ctemp);
          }
          if(arr[l]>arr[ir]) {
            _XSORT_SWAPT(arr[l],arr[ir],atemp);
            _XSORT_SWAPT(brr[l],brr[ir],btemp);
            _XSORT_SWAPT(crr[l],crr[ir],ctemp);
          }
          if(arr[l+1]>arr[l]) {
            _XSORT_SWAPT(arr[l+1],arr[l],atemp);
            _XSORT_SWAPT(brr[l+1],brr[l],btemp);
            _XSORT_SWAPT(crr[l+1],crr[l],ctemp);
          }
          i=l+1;
          j=ir;
          a=arr[l];
          b=brr[l];
          c=crr[l];
          for(;;) {
            do i++; while (arr[i]<a);
            do j--; while (arr[j]>a);
            if(j<i) break;
            _XSORT_SWAPT(arr[i],arr[j],atemp);
            _XSORT_SWAPT(brr[i],brr[j],btemp);
            _XSORT_SWAPT(crr[i],crr[j],ctemp);
          }
          arr[l]=arr[j];arr[j]=a;
          brr[l]=brr[j];brr[j]=b;
          crr[l]=crr[j];crr[j]=c;
          jstack +=2;
          if(jstack>_XSORT_NSTACK) {
            string message = " _XQSORT_NSTACK too small in sort3.";
            throw aurostd::xerror(_AFLOW_FILE_NAME_, __AFLOW_FUNC__, message, _RUNTIME_ERROR_);
          }
          if(ir-i+1>=j-l) {
            istack[jstack]=ir;
            istack[jstack-1]=i;
            ir=j-1;
          } else {
            istack[jstack]=j-1;
            istack[jstack-1]=l;
            l=i;
          }
        }
      }
    }
}

// ----------------------------------------------------------------------------
// ------------ SORT ARR,BRR,CRR,DRR following ARR order (from lower to higher)

namespace aurostd {  // namespace aurostd
  template<class utype1, class utype2, class utype3, class utype4>                // function quicksort
    void quicksort4(unsigned long n, xvector<utype1>& arr, xvector<utype2>&  brr, xvector<utype3>&  crr, xvector<utype4>&  drr) {
      unsigned long i,ir=n,j,k,l=1;
      int jstack=0;
      utype1 a,atemp;
      utype2 b,btemp;
      utype3 c,ctemp;
      utype4 d,dtemp;

      xvector<int> istack(1,_XSORT_NSTACK);
      for(;;) {
        if(ir-l<_XSORT_M) {
          for(j=l+1;j<=ir;j++) {
            a=arr[j];
            b=brr[j];
            c=crr[j];
            d=drr[j];
            for(i=j-1;i>=1;i--) {
              if(arr[i] <=a) break;
              arr[i+1]=arr[i];
              brr[i+1]=brr[i];
              crr[i+1]=crr[i];
              drr[i+1]=drr[i];
            }
            arr[i+1]=a;
            brr[i+1]=b;
            crr[i+1]=c;
            drr[i+1]=d;
          }
          if(!jstack) {
            return;
          }
          ir=istack[jstack];
          l=istack[jstack-1];
          jstack -=2;
        } else {
          k=(l+ir)>> 1;
          _XSORT_SWAPT(arr[k],arr[l+1],atemp);
          _XSORT_SWAPT(brr[k],brr[l+1],btemp);
          _XSORT_SWAPT(crr[k],crr[l+1],ctemp);
          _XSORT_SWAPT(drr[k],drr[l+1],dtemp);
          if(arr[l+1]>arr[ir]) {
            _XSORT_SWAPT(arr[l+1],arr[ir],atemp);
            _XSORT_SWAPT(brr[l+1],brr[ir],btemp);
            _XSORT_SWAPT(crr[l+1],crr[ir],ctemp);
            _XSORT_SWAPT(drr[l+1],drr[ir],dtemp);
          }
          if(arr[l]>arr[ir]) {
            _XSORT_SWAPT(arr[l],arr[ir],atemp);
            _XSORT_SWAPT(brr[l],brr[ir],btemp);
            _XSORT_SWAPT(crr[l],crr[ir],ctemp);
            _XSORT_SWAPT(drr[l],drr[ir],dtemp);
          }
          if(arr[l+1]>arr[l]) {
            _XSORT_SWAPT(arr[l+1],arr[l],atemp);
            _XSORT_SWAPT(brr[l+1],brr[l],btemp);
            _XSORT_SWAPT(crr[l+1],crr[l],ctemp);
            _XSORT_SWAPT(drr[l+1],drr[l],dtemp);
          }
          i=l+1;
          j=ir;
          a=arr[l];
          b=brr[l];
          c=crr[l];
          d=drr[l];
          for(;;) {
            do i++; while (arr[i]<a);
            do j--; while (arr[j]>a);
            if(j<i) break;
            _XSORT_SWAPT(arr[i],arr[j],atemp);
            _XSORT_SWAPT(brr[i],brr[j],btemp);
            _XSORT_SWAPT(crr[i],crr[j],ctemp);
            _XSORT_SWAPT(drr[i],drr[j],dtemp);
          }
          arr[l]=arr[j];arr[j]=a;
          brr[l]=brr[j];brr[j]=b;
          crr[l]=crr[j];crr[j]=c;
          drr[l]=drr[j];drr[j]=d;
          jstack +=2;
          if(jstack>_XSORT_NSTACK) {
            string message = " _XQSORT_NSTACK too small in sort4.";
            throw aurostd::xerror(_AFLOW_FILE_NAME_, __AFLOW_FUNC__, message, _RUNTIME_ERROR_);
          }
          if(ir-i+1>=j-l) {
            istack[jstack]=ir;
            istack[jstack-1]=i;
            ir=j-1;
          } else {
            istack[jstack]=j-1;
            istack[jstack-1]=l;
            l=i;
          }
        }
      }
    }
}

#undef _XSORT_M
#undef _XSORT_NSTACK
#undef _XSORT_SWAPT

//CO20190629 START
namespace aurostd {  // namespace aurostd
  //sort by a particular index ONLY
  //using bool ascending MAY become slow for long containers, as it needs to check the bool with every comparison
  //split out into separate classes (compareVecElementAscending() vs. compareVecElementDescending()) for those cases
  //I don't believe this is a practical problem though
  template<class utype> 
    compareVecElement<utype>::compareVecElement(uint ind,bool ascending) : m_uindex_sort((uint)ind),m_iindex_sort((int)ind),m_ascending_sort(ascending) {} //CO20190629
  template<class utype> 
    bool compareVecElement<utype>::operator() (const vector<utype>& a,const vector<utype>& b) { //CO20190629
      if(a.size()!=b.size()){throw aurostd::xerror(_AFLOW_FILE_NAME_,"compareVecElement::operator()():","a.size()!=b.size()",_INDEX_MISMATCH_);}
      if(m_uindex_sort>=a.size()){throw aurostd::xerror(_AFLOW_FILE_NAME_,"compareVecElement::operator()():","index_sort>=a.size()",_INDEX_BOUNDS_);}
      if(m_ascending_sort){return a[m_uindex_sort]<b[m_uindex_sort];}
      return a[m_uindex_sort]>b[m_uindex_sort]; //descending sort
    }
  template<class utype> 
    bool compareVecElement<utype>::operator() (const xvector<utype>& a,const xvector<utype>& b) { //CO20190629
      if(a.lrows!=b.lrows){throw aurostd::xerror(_AFLOW_FILE_NAME_,"compareVecElement::operator()():","a.lrows!=b.lrows",_INDEX_MISMATCH_);}
      if(a.rows!=b.rows){throw aurostd::xerror(_AFLOW_FILE_NAME_,"compareVecElement::operator()():","a.rows!=b.rows",_INDEX_MISMATCH_);}
      if(m_iindex_sort<a.lrows||m_iindex_sort>a.urows){throw aurostd::xerror(_AFLOW_FILE_NAME_,"compareVecElement::operator()():","index_sort<a.lrows||index_sort>a.urows",_INDEX_BOUNDS_);}
      if(m_ascending_sort){return a[m_iindex_sort]<b[m_iindex_sort];}
      return a[m_iindex_sort]>b[m_iindex_sort]; //descending sort
    }
  //sort by all indices in increasing order
  template<class utype>
    bool compareVecElements(const vector<utype>& a,const vector<utype>& b) { //CO20190629
      if(a.size()!=b.size()){throw aurostd::xerror(_AFLOW_FILE_NAME_,"compareVecElements():","a.size()!=b.size()",_INDEX_MISMATCH_);}
      for(uint i=0;i<a.size();i++){if(a[i]!=b[i]){return a[i]<b[i];}}
      return false;
    }
  template<class utype>
    bool compareXVecElements(const aurostd::xvector<utype>& a,const aurostd::xvector<utype>& b) { //CO20190629
      if(a.lrows!=b.lrows){throw aurostd::xerror(_AFLOW_FILE_NAME_,"compareXVecElements():","a.lrows!=b.lrows",_INDEX_MISMATCH_);}
      if(a.rows!=b.rows){throw aurostd::xerror(_AFLOW_FILE_NAME_,"compareXVecElements():","a.rows!=b.rows",_INDEX_MISMATCH_);}
      for(int i=a.lrows;i<=a.urows;i++){if(a[i]!=b[i]){return a[i]<b[i];}}
      return false;
    }
} // namespace aurostd
//CO20190629 STOP

// ----------------------------------------------------------------------------
// ----------------------------------------- STATS stuff

namespace aurostd {
  template<class utype> utype mean(const xvector<utype>& a){if(a.rows==0){return (utype)0;} return sum(a)/a.rows;} //CO20190520
  template<class utype> utype meanWeighted(const xvector<utype>& a,const xvector<utype>& weights){utype sum_weights;return meanWeighted(a,weights,sum_weights);} //CO20190520
  template<class utype> utype meanWeighted(const xvector<utype>& a,const xvector<utype>& weights,utype& sum_weights){ //CO20190520
    bool LDEBUG=(FALSE || XHOST.DEBUG);
    string soliloquy=XPID+"aurostd::meanWeighted():";
    sum_weights=aurostd::sum(weights);
    if(sum_weights==(utype)0){return (utype)0;}
    if(LDEBUG){cerr << soliloquy << " sum_weights=" << sum_weights << endl;}
    double avg=aurostd::scalar_product(a,weights)/sum_weights;
    if(LDEBUG){cerr << soliloquy << " avg=" << avg << endl;}
    return avg;
  }
  template<class utype> utype var(const xvector<utype>& a,int ddof){ //CO20190520
    //ddof is degrees of freedom
    //ddof==0 is population variance
    //ddof==1 is sample variance (default)
    if(a.rows==0||(a.rows-ddof)==0){return (utype)0;}
    utype avg=mean(a);
    utype var=(utype)0,diff=(utype)0;
    for(int i=a.lrows;i<=a.urows;i++){diff=(a[i]-avg);var+=diff*diff;}
    var/=(a.rows-ddof);
    return var;
  }
  template<class utype> utype stddev(const xvector<utype>& a,int ddof){ //CO20190520
    utype sd=sqrt(var(a,ddof));
    return sd;
  }
  template<class utype> utype mode(const xvector<utype>& a){ //CO20190520
    vector<int> counts(a.rows,1);
    int i=0,j=0;
    for(i=a.lrows;i<=a.urows-1;i++){
      for(j=i+1;j<=a.urows;j++){  //go through unique comparisons, so counts is only accurate for each unique number
        if(a[i]==a[j]){counts[i-a.lrows]++;}
      }
    }
    int count_max=0;
    vector<int> indices_max;
    for(i=0;i<(int)counts.size();i++){
      if(counts[i]>count_max){indices_max.clear();indices_max.push_back(i);count_max=counts[i];}
      else if(counts[i]==count_max){indices_max.push_back(i);}
    }
    if(indices_max.size()==0){throw aurostd::xerror(_AFLOW_FILE_NAME_,"aurostd::mode()","no indices_max found",_RUNTIME_ERROR_);}
    if(indices_max.size()==1){return a[a.lrows+indices_max[0]];}
    //take average
    utype d=(utype)0.0;
    for(i=0;i<(int)indices_max.size();i++){d+=a[a.lrows+indices_max[i]];}
    d/=indices_max.size();
    return d;
  }
  template<class utype> utype correlation_Pearson_fast(const xvector<utype>& a,const xvector<utype>& b,int ddof){  //CO20190520
    utype mean_a=mean(a);
    utype mean_b=mean(b);
    utype stddev_a=stddev(a,ddof);
    utype stddev_b=stddev(b,ddof);
    return correlation_Pearson_fast(a,mean_a,stddev_a,b,mean_b,stddev_b,ddof);
  }
  template<class utype> utype correlation_Pearson_fast(const xvector<utype>& a,utype mean_a,utype stddev_a,
      const xvector<utype>& b,utype mean_b,utype stddev_b,int ddof){  //CO20190520
    //https://github.com/BiermanM/HackerRank/blob/master/10%20Days%20of%20Statistics/Day%207:%20Pearson%20Correlation%20Coefficient%20I.cpp
    if(a.rows==0||(a.rows-ddof)==0){return (utype)0;}
    if(a.lrows!=b.lrows){throw aurostd::xerror(_AFLOW_FILE_NAME_,"aurostd::correlation_Pearson()","a.lrows!=b.lrows",_RUNTIME_ERROR_);}
    if(a.rows!=b.rows){throw aurostd::xerror(_AFLOW_FILE_NAME_,"aurostd::correlation_Pearson()","a.rows!=b.rows",_RUNTIME_ERROR_);}
    utype denom=((a.rows-ddof) * stddev_a * stddev_b);  //faster than checking stddevs individually
    if(denom==(utype)0){return (utype)0;}
    utype sum=(utype)0;
    for(int i=a.lrows;i<=a.urows;i++){sum+=(a[i]-mean_a)*(b[i]-mean_b);}
    return sum/denom;
  }
  template<class utype> utype correlation_Pearson_slow(const xvector<utype>& a,const xvector<utype>& b){  //CO20190520
    //Equation 3 from https://en.wikipedia.org/wiki/Pearson_correlation_coefficient
    if(a.rows!=b.rows){throw aurostd::xerror(_AFLOW_FILE_NAME_,"aurostd::correlation_Pearson()","a.rows!=b.rows",_RUNTIME_ERROR_);}
    utype mean_a=mean(a);
    utype mean_b=mean(b);
    int i=0,j=0;
    //denom_a
    utype denom_a=0;
    for(i=a.lrows;i<=a.urows;i++){denom_a+=std::pow((a[i]-mean_a),2.0);}
    denom_a=sqrt(denom_a);
    //denom_b
    utype denom_b=0;
    for(i=b.lrows;i<=b.urows;i++){denom_b+=std::pow((b[i]-mean_b),2.0);}
    denom_b=sqrt(denom_b);
    if(denom_a==(utype)0||denom_b==(utype)0||(denom_a*denom_b)==(utype)0){return (utype)0;}
    //numerator
    utype numerator=0;
    for(i=a.lrows,j=b.lrows;i<=a.urows&&j<=b.urows;i++,j++){numerator+=((a[i]-mean_a)*(b[j]-mean_b));}
    return numerator/(denom_a*denom_b);
  }
}

// ----------------------------------------------------------------------------
// quartiles - CO20171202
namespace aurostd {
  template<class utype> void 
    getQuartiles(const xvector<utype>& _a,utype& q1,utype& q2,utype& q3){ //CO20180409
      q1=q2=q3=(utype)AUROSTD_NAN;
      if(_a.rows<4){return;} //not enough points to do statistics (need at least 3 quartile)
      xvector<utype> a=sort(_a);  //unfortunate that we have to make a full copy here, but alas, we will
      shiftlrows(a,0);    //CO20180314 - even/odd specifications starting at 0
      //get first, second (median), and third quartiles
      int i1=a.rows/4+a.lrows;
      int i2=a.rows/2+a.lrows;
      int i3=i1+i2;
      if(a.rows%2==0){ //even, the harder of the two
        q1=(a[i1-1]+a[i1])/2.0;
        q2=(a[i2-1]+a[i2])/2.0; //not needed
        q3=(a[i3-1]+a[i3])/2.0;
      }else{  //odd, easy
        q1=a[i1];
        q2=a[i2];  //not needed
        q3=a[i3];
      }
    }
}

namespace aurostd {
  template<class utype> utype
    getMAD(const xvector<utype>& _a,utype median){  //absolute deviation around the median (MAD) //CO20180409
      //an EXCELLENT measure of spread of the data, robust to finding outliers
      //breakpoint = 50%!
      //see doi=10.1016/j.jesp.2013.03.013
      //ADDITIONAL NOTES:
      //"Absolute deviation from the median was (re-)discovered and 
      //popularized by Hampel (1974) who attributes the idea to Carl Friedrich Gauss (1777–1855). 
      //The median (M) is, like the mean, a measure of central tendency 
      //but offers the advantage of being very insensitive to the presence of outliers. 
      //One indicator of this insensitivity is the “breakdown point” (see, e.g., Donoho & Huber, 1983). 
      //The estimator's breakdown point is the maximum proportion of 
      //observations that can be contaminated (i.e., set to infinity) without forcing the estimator to 
      //result in a false value (infinite or null in the case of an estimator of scale). 
      //For example, when a single observation has an infinite value, the mean of all observations 
      //becomes infinite; hence the mean's breakdown point is 0. By contrast, the median value remains unchanged. 
      //The median becomes absurd only when more than 50% of the observations are infinite. 
      //With a breakdown point of 0.5, the median is the location estimator that has the highest 
      //breakdown point. Exactly the same can be said about the Median Absolute Deviation as an 
      //estimator of scale (see the formula below for a definition). 
      //Moreover, the MAD is totally immune to the sample size. 
      //These two properties have led Huber (1981) to describe the MAD as the 
      //“single most useful ancillary estimate of scale” (p. 107). 
      //It is for example more robust than the classical interquartile range (see Rousseeuw & Croux, 1993),
      //which has a breakdown point of 25% only.

      //if no median provided, find it
      if(median==(utype)AUROSTD_NAN){
        utype q1,q3;
        getQuartiles(_a,q1,median,q3);
      }
      xvector<utype> diff(_a); 
      for(int i=diff.lrows;i<=diff.urows;i++){diff[i]=abs(diff[i]-median);}
      utype q1,q2,q3;
      getQuartiles(diff,q1,q2,q3);
      return (utype)1.4826*q2;  //b = 1/Q(0.75), where Q(0.75) is the 0.75 quantile of that underlying distribution, this assumes NORMAL
    }
}
// ----------------------------------------------------------------------------
// ----------------------------------------- implementation for extra data type
#define DEBUG_CONVOLUTION 0
namespace aurostd {
  //CO20190419 - convolution and moving average
  //see 'doc conv' in matlab
  //also see numerical recipes in C 2nd edition, page 538
  template<class utype> xvector<utype> convolution(const xvector<utype>& signal_input,const xvector<utype>& response_input,int SHAPE) {
    vector<uint> sum_counts;
    return convolution(signal_input,response_input,sum_counts,SHAPE);
  }
  template<class utype> xvector<utype> convolution(const xvector<utype>& signal_input,const xvector<utype>& response_input,vector<uint>& sum_counts,int SHAPE) {
    bool LDEBUG=(FALSE || XHOST.DEBUG);
    string soliloquy="aurostd::convolution():";
    if(LDEBUG){
      cerr << soliloquy << " signal_input=" << signal_input << endl;
      cerr << soliloquy << " response_input=" << response_input << endl;
    }
    if(signal_input.lrows!=response_input.lrows){throw aurostd::xerror(_AFLOW_FILE_NAME_,soliloquy,"signal_input.lrows!=response_input.lrows",_INDEX_MISMATCH_);}
    int lrows=signal_input.lrows; //fixed
    int size=signal_input.rows+response_input.rows-1;
    vector<uint> sum_counts_full((uint)size,0);
    xvector<utype> conv(size+(lrows-1),lrows);conv.reset();  //set it all to 0 //CO20191110
    vector<int> ind_zero_padding; //keep indices that require zero-padding for 'valid'
    int ind=0;
    bool k_added=false;
    for(int k=conv.lrows;k<=conv.urows;k++){
      k_added=false;
      for(int j=signal_input.lrows;j<=signal_input.urows;j++){
        ind=k-j+1;
        if(j>=signal_input.lrows && j<=signal_input.urows &&
            ind>=response_input.lrows && ind<=response_input.urows){ //instead of zero-padding, we can check if the response_input index is valid
#if DEBUG_CONVOLUTION
          cerr << soliloquy << " k=" << k << " j=" << j << " ind=" << ind << endl;
#endif
          conv[k]+=signal_input[j]*response_input[ind];
          sum_counts_full[k]++;
        }else{ //keep k that require zero-padding (invalid indices), contains duplicates, but don't do work unless needed
          if(k_added==false){
            ind_zero_padding.push_back(k);
            k_added=true;
          }
        }
      }
    }
    if(LDEBUG){cerr << soliloquy << " full conv=" << conv << endl;}
    if(SHAPE==CONV_SHAPE_FULL){
      sum_counts.clear();for(uint i=0;i<sum_counts_full.size();i++){sum_counts.push_back(sum_counts_full[i]);}  //full copy
      return conv;
    }
    if(SHAPE==CONV_SHAPE_SAME){ //same - same size as signal_input, pick middle of full conv
      xvector<utype> conv_shape(signal_input.urows,signal_input.lrows);
      int ind1=((conv.rows-signal_input.rows)+1)/2+lrows;  //https://stackoverflow.com/questions/2745074/fast-ceiling-of-an-integer-division-in-c-c
      int ind2=lrows;
      if(LDEBUG){
        cerr << soliloquy << " ind1=" << ind1 << " conv[ind1]=" << conv[ind1] << endl;
        cerr << soliloquy << " ind2=" << ind2 << endl;
      }
      sum_counts.clear();
      for(int i=ind1;i<=ind1+signal_input.rows-1;i++){
        conv_shape[ind2++]=conv[i];
        sum_counts.push_back(sum_counts_full[i]);
      }
      if(LDEBUG){cerr << soliloquy << " same conv=" << conv_shape << endl;}
      return conv_shape;
    }
    else if(SHAPE==CONV_SHAPE_VALID){ //valid - only that section of conv that does NOT require zero-padding
      std::sort(ind_zero_padding.begin(),ind_zero_padding.end());ind_zero_padding.erase( std::unique( ind_zero_padding.begin(), ind_zero_padding.end() ), ind_zero_padding.end() );  //get unique only
      if(LDEBUG){cerr << soliloquy << " ind_zero_padding=" << aurostd::joinWDelimiter(ind_zero_padding,",") << endl;}
      size=conv.rows-ind_zero_padding.size();
      xvector<utype> conv_shape(size+(lrows-1),lrows);
      int ind2=lrows;
      sum_counts.clear();
      for(int i=conv.lrows;i<=conv.urows;i++){
        if(!aurostd::WithinList(ind_zero_padding,i)){
          conv_shape[ind2++]=conv[i];
          sum_counts.push_back(sum_counts_full[i]);
        }
      }
      if(LDEBUG){cerr << soliloquy << " valid conv=" << conv_shape << endl;}
      return conv_shape;
    }
    else{throw aurostd::xerror(_AFLOW_FILE_NAME_,soliloquy,"SHAPE specification unknown",_INPUT_UNKNOWN_);}
    return conv;
  }
  template<class utype> xvector<utype> moving_average(const xvector<utype>& signal_input,int window) {
    bool LDEBUG=(FALSE || XHOST.DEBUG);
    string soliloquy="aurostd::moving_average():";
    if(LDEBUG){
      cerr << soliloquy << " _signal_input=" << signal_input << endl;
      cerr << soliloquy << " window=" << window << endl;
    }
    //CO20190622 - box_filter screws up edges
    //the averaging needs to be truncated for the edges
    //do NOT average beforehand
    //[CO20190622 - box_filter screws up edges]xvector<utype> response_input=box_filter_xv<utype>(window,signal_input.lrows);  //note, padding response_input with 0s to make len same as signal_input will yield NO difference
    vector<uint> sum_counts;
    xvector<utype> response_input=ones_xv<utype>(window+(signal_input.lrows-1),signal_input.lrows);  //note, padding response_input with 0s to make len same as signal_input will yield NO difference
    xvector<utype> avg=convolution(signal_input,response_input,sum_counts,CONV_SHAPE_SAME);
    if(LDEBUG){
      cerr << soliloquy << " response_input=" << response_input << endl;
      cerr << soliloquy << " sum_counts=" << aurostd::joinWDelimiter(sum_counts,",") << endl;
    }
    for(int i=avg.lrows;i<=avg.urows;i++){avg[i]/=(utype)sum_counts[i-avg.lrows];}
    if(LDEBUG){cerr << soliloquy << " avg=" << avg << endl;}
    return avg;
  }
}

namespace aurostd {
  template<class utype> vector<int> getPeaks(const xvector<utype>& signal_input,uint smoothing_iterations,uint avg_window,int width_maximum,double significance_multiplier){  //CO20190620
    xvector<utype> signal_smooth;
    return getPeaks(signal_input,signal_smooth,smoothing_iterations,avg_window,width_maximum,significance_multiplier);
  }
  template<class utype> vector<int> getPeaks(const xvector<utype>& signal_input,xvector<utype>& signal_smooth,uint smoothing_iterations,uint avg_window,int width_maximum,double significance_multiplier){  //CO20190620
    //using method outlined here: https://dsp.stackexchange.com/questions/1302/peak-detection-approach
    //raw data is X
    //smooth data via moving average to get Y
    //stddev(X-Y) is sigma
    //detect peaks when (X-Y)>multiplier*sigma

    //smooth data
    bool LDEBUG=(FALSE || XHOST.DEBUG);
    string soliloquy="aurostd::getPeaks():";

    if(LDEBUG){
      cerr << soliloquy << " smoothing_iterations=" << smoothing_iterations << endl;
      cerr << soliloquy << " avg_window=" << avg_window << endl;
      cerr << soliloquy << " width_maximum=" << width_maximum << endl;
      cerr << soliloquy << " significance_multiplier=" << significance_multiplier << endl;
    }

    signal_smooth=signal_input;
    for(uint i=0;i<smoothing_iterations;i++){signal_smooth=aurostd::moving_average(signal_smooth,avg_window);}
    xvector<utype> diff=signal_input-signal_smooth;
    utype sigma=aurostd::stddev(diff);

    vector<int> peak_indices;
    bool local_maximum=false;
    bool significant=false;
    for(int i=signal_input.lrows;i<=signal_input.urows;i++){
      local_maximum=true;
      for(int j=1;j<=width_maximum&&local_maximum;j++){
        if(!((i-j)>=signal_input.lrows && (i+j)<=signal_input.urows && signal_input[i]>signal_input[i-j] && signal_input[i]>signal_input[i+j])){local_maximum=false;}
      }
      //[CO20190620 - now width_maximum is a parameter]local_maximum=((i-1)>=signal_input.lrows && (i+1)<=signal_input.urows && signal_input[i]>signal_input[i-1] && signal_input[i]>signal_input[i+1]);
      significant=(diff[i]>significance_multiplier*sigma);
      if(local_maximum && significant){
        peak_indices.push_back(i);
        if(LDEBUG) {cerr << soliloquy << " PEAK[i=" << i << "]=" << signal_input[i] << endl;}
      }
    }
    return peak_indices;
  }
} // namespace aurostd

<<<<<<< HEAD
namespace aurostd { //force the compiler to instantiate the template at this point (avoids linker issues)
  template class xvector<int>;
  template class xvector<unsigned int>;
  template class xvector<long int>;
  template class xvector<long unsigned int>;
  template class xvector<long long int>;
  template class xvector<long long unsigned int>;
  template class xvector<float>;
  template class xvector<double>;
  template class xvector<long double>;
=======

namespace aurostd {
  //AS20210901 BEGIN
  /// Calculates the first derivative of a given function f employing the
  /// Savitzky-Golay filter for the differentiation.
  xvector<double> diffSG(const xvector<double> &f, double dx)
  {
    // Convolution weights for the Savitzky-Golay 5pt cubic filter as reported in:
    // "General least-squares smoothing and differentiation by the convolution (Savitzky-Golay) method"
    // Peter A. Gorry Analytical Chemistry 1990 62 (6), 570-573
    // https://doi.org/10.1021/ac00205a007
    const static xmatrix<double> SGmat(5,5);
    SGmat[1][1]=-125.0/84.0; SGmat[1][2]=-19.0/42.0; SGmat[1][3]= 1.0/12.0; SGmat[1][4]=  5.0/42.0; SGmat[1][5]= -29.0/84.0;
    SGmat[2][1]= 136.0/84.0; SGmat[2][2]= -1.0/42.0; SGmat[2][3]=-8.0/12.0; SGmat[2][4]=-13.0/42.0; SGmat[2][5]=  88.0/84.0;
    SGmat[3][1]=  48.0/84.0; SGmat[3][2]= 12.0/42.0; SGmat[3][3]= 0.0/12.0; SGmat[3][4]=-12.0/42.0; SGmat[3][5]= -48.0/84.0;
    SGmat[4][1]= -88.0/84.0; SGmat[4][2]= 13.0/42.0; SGmat[4][3]= 8.0/12.0; SGmat[4][4]=  1.0/42.0; SGmat[4][5]=-136.0/84.0;
    SGmat[5][1]=  29.0/84.0; SGmat[5][2]= -5.0/42.0; SGmat[5][3]=-1.0/12.0; SGmat[5][4]= 19.0/42.0; SGmat[5][5]= 125.0/84.0;
    const static xvector<double> SGvec(5);
    SGvec[1]= 1.0/12.0; SGvec[2]=-8.0/12.0; SGvec[3]= 0.0/12.0; SGvec[4]= 8.0/12.0; SGvec[5]=-1.0/12.0;
    ////////////////////////////////////////////////////////////////////////////////

    string function = "calcThermalExpansionSG():", msg = "";
    int npoints = f.rows;
    if (npoints<5){
      msg = "Savitzky-Golay filter requires at least 5 points: only ";
      msg += aurostd::utype2string(npoints) + " were provided.";
      throw aurostd::xerror(_AFLOW_FILE_NAME_, function, msg, _INDEX_ILLEGAL_);
    }

    xvector<double> endpoints(5), dummy(5);
    xvector<double> dfdx(npoints);

    // calculate derivatives for the first 2 points
    for (int i=1; i<=5; i++) dummy[i] = f[i];
    endpoints = dummy*SGmat;
    for (int i=1; i<=2; i++) dfdx[i] = endpoints[i];

    // calculate derivatives for the [3:end-3] points
    int id = 0;
    for (int i=3; i<=npoints-2; i++){
      dfdx[i] = 0.0;
      for (int j=1; j<=5; j++){
        id = i - 3 + j;
        dfdx[i] += SGvec[j]*f[id];
      }
    }

    // calculate derivatives for the last 2 points
    for (int i=1; i<=5; i++) dummy[i] = f[npoints-5+i];
    endpoints = dummy*SGmat;
    for (int i=4; i<=5; i++) dfdx[npoints-5+i] = endpoints[i];

    for (int i=1; i<=npoints; i++) dfdx[i] /= dx;

    return dfdx;
  }
  //AS20210901 END
>>>>>>> 217cb540
}

#endif  // _AUROSTD_XVECTOR_IMPLEMENTATIONS_

// **************************************************************************
// *                                                                        *
// *             STEFANO CURTAROLO - Duke University 2003-2021              *
// *                                                                        *
// **************************************************************************<|MERGE_RESOLUTION|>--- conflicted
+++ resolved
@@ -67,8 +67,6 @@
       iscomplex = false;
     }
 }
-
-
 
 // ----------------------------------------------------------------------------
 // ----------------------------------------------------------------- destructor
@@ -3347,7 +3345,6 @@
   }
 } // namespace aurostd
 
-<<<<<<< HEAD
 namespace aurostd { //force the compiler to instantiate the template at this point (avoids linker issues)
   template class xvector<int>;
   template class xvector<unsigned int>;
@@ -3358,7 +3355,8 @@
   template class xvector<float>;
   template class xvector<double>;
   template class xvector<long double>;
-=======
+}
+
 
 namespace aurostd {
   //AS20210901 BEGIN
@@ -3416,7 +3414,6 @@
     return dfdx;
   }
   //AS20210901 END
->>>>>>> 217cb540
 }
 
 #endif  // _AUROSTD_XVECTOR_IMPLEMENTATIONS_
