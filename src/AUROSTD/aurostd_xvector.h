--- conflicted
+++ resolved
@@ -270,11 +270,10 @@
     xdouble(const xvector<utype>&) __xprototype;
 
   template<class utype> xvector<utype>
-<<<<<<< HEAD
     mod(const xvector<utype>&,utype d) __xprototype;  //CO20200127
-=======
+
+  template<class utype> xvector<utype>
     mod_floored(const xvector<utype>&,utype d) __xprototype;  //SD20220117
->>>>>>> 641fdffd
 
   template<class utype> xvector<double>
     floor(const xvector<utype>&) __xprototype;
