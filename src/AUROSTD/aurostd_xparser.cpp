--- conflicted
+++ resolved
@@ -136,11 +136,7 @@
     //  }
     //}
     //if(numberOfElements == 0) {
-<<<<<<< HEAD
-    //  pflow::logger(_AFLOW_FILE_NAME_, __AFLOW_FUNC__, "Elements must be properly capitalized", FileMESSAGE, oss, _LOGGER_ERROR_);
-=======
     //  pflow::logger(__AFLOW_FILE__, __AFLOW_FUNC__, "Elements must be properly capitalized", FileMESSAGE, oss, _LOGGER_ERROR_);
->>>>>>> 78dcc840
     //  return velements;
     //}
 
@@ -302,11 +298,7 @@
     if(LDEBUG) {cerr << __AFLOW_FUNC__ << " original input=" << _input << endl;}
 
     if(_input.empty()) {
-<<<<<<< HEAD
-      pflow::logger(_AFLOW_FILE_NAME_, __AFLOW_FUNC__, "Empty input", FileMESSAGE, oss, _LOGGER_ERROR_);
-=======
       pflow::logger(__AFLOW_FILE__, __AFLOW_FUNC__, "Empty input", FileMESSAGE, oss, _LOGGER_ERROR_);
->>>>>>> 78dcc840
       return velements;
     }
 
@@ -322,11 +314,7 @@
     if(LDEBUG) {cerr << __AFLOW_FUNC__ << " checking input [1] =" << input << endl;}
 
     if(!isupper(input[0])) {
-<<<<<<< HEAD
-      pflow::logger(_AFLOW_FILE_NAME_, __AFLOW_FUNC__, "Elements must be properly capitalized (input="+input+")", FileMESSAGE, oss, _LOGGER_ERROR_);
-=======
       pflow::logger(__AFLOW_FILE__, __AFLOW_FUNC__, "Elements must be properly capitalized (input="+input+")", FileMESSAGE, oss, _LOGGER_ERROR_);
->>>>>>> 78dcc840
       return velements;
     }
 
@@ -356,11 +344,7 @@
     //  }
     //}
     //if(numberOfElements == 0) {
-<<<<<<< HEAD
-    //  pflow::logger(_AFLOW_FILE_NAME_, __AFLOW_FUNC__, "Elements must be properly capitalized", FileMESSAGE, oss, _LOGGER_ERROR_);
-=======
     //  pflow::logger(__AFLOW_FILE__, __AFLOW_FUNC__, "Elements must be properly capitalized", FileMESSAGE, oss, _LOGGER_ERROR_);
->>>>>>> 78dcc840
     //  return velements;
     //}
 
@@ -375,11 +359,7 @@
     if(e_str_type==composition_string){elementsFromCompositionString(input,velements,vcomposition);}
     else if(e_str_type==pp_string){elementsFromPPString(input,velements,keep_pp);}
     else{
-<<<<<<< HEAD
-      throw aurostd::xerror(_AFLOW_FILE_NAME_,__AFLOW_FUNC__,"Unknown compound designation",_INPUT_ILLEGAL_);
-=======
       throw aurostd::xerror(__AFLOW_FILE__,__AFLOW_FUNC__,"Unknown compound designation",_INPUT_ILLEGAL_);
->>>>>>> 78dcc840
     }
 
     if(clean){
@@ -393,11 +373,7 @@
     // END Parsing input
     //////////////////////////////////////////////////////////////////////////////
 
-<<<<<<< HEAD
-    if(velements.size()==0){pflow::logger(_AFLOW_FILE_NAME_, __AFLOW_FUNC__, "No elements found", FileMESSAGE, oss, _LOGGER_ERROR_);}
-=======
     if(velements.size()==0){pflow::logger(__AFLOW_FILE__, __AFLOW_FUNC__, "No elements found", FileMESSAGE, oss, _LOGGER_ERROR_);}
->>>>>>> 78dcc840
 
     if(sort_elements && velements.size()>1){
       //this is MORE efficient that std::swap which has a copy constructor inside
