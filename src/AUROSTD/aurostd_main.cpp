// ***************************************************************************
// *                                                                         *
// *           Aflow STEFANO CURTAROLO - Duke University 2003-2020           *
// *                                                                         *
// ***************************************************************************
// Stefano Curtarolo

#ifndef _AUROSTD_MAIN_CPP_
#define _AUROSTD_MAIN_CPP_
//#include "aflow.h"
#include "aurostd.h"

#define _CIN_LINE_BUFFER_LENGTH_     16384
#ifndef  CHMOD_BIN
#define  CHMOD_BIN  string("chmod")
#endif

using std::vector;   // for pennsy
using std::deque;   // for pennsy
using std::ostream;
using std::istream;
using std::ofstream;
using std::ifstream;
using std::string;
using std::cerr;

using aurostd::utype2string;
using aurostd::xvector;
using aurostd::xmatrix;
using aurostd::sign;
using aurostd::ran0;

#define COMMENT_NEGLECT_1 string("#")
//#define COMMENT_NEGLECT_2 string("// ")
#define COMMENT_NEGLECT_2 string("//")
#define COMMENT_NEGLECT_3 string("!")

//CO20171215 - moved to xscalar
// ***************************************************************************
// ROUNDOFF for scalars
//namespace aurostd { //DX add roundoff for scalar values
//  template<class utype>
//  utype roundoff(const utype& x, utype _tol_){
//    return ((abs(x)<(utype) _tol_) ? (utype) 0.0 : x);
//  }
//  double _aurostd_initialize_roundoff(const double& x,double y) {return roundoff(x,y);}
//  float _aurostd_initialize_roundoff(const float& x,float y) {return roundoff(x,y);}
//  int _aurostd_initialize_roundoff(const int& x,int y) {return roundoff(x,y);}
//}

// ***************************************************************************
// TIME evolution stuff
namespace aurostd {
  int get_day(void) { time_t t=time(0);struct tm *now=localtime(&t);return now->tm_mday;}
  int get_month(void) { time_t t=time(0);struct tm *now=localtime(&t);return now->tm_mon+1;}
  int get_year(void) { time_t t=time(0);struct tm *now=localtime(&t);return now->tm_year+1900;}
  long int get_date(void) { return aurostd::get_year()*10000+aurostd::get_month()*100+aurostd::get_day();}
  int get_hour(void) { time_t t=time(0);struct tm *now=localtime(&t);return now->tm_hour;}
  int get_min(void) { time_t t=time(0);struct tm *now=localtime(&t);return now->tm_min;}
  int get_sec(void) { time_t t=time(0);struct tm *now=localtime(&t);return now->tm_sec;}
  long double get_seconds(void) {timeval tim;gettimeofday(&tim,NULL);return tim.tv_sec+tim.tv_usec/1e6;}
  long double get_seconds(long double reference_seconds) { return get_seconds()-reference_seconds;}
  long double get_delta_seconds(long double& seconds_begin) {long double out=get_seconds()-seconds_begin;seconds_begin=get_seconds();return out;}
  long double get_mseconds(void) {timeval tim;gettimeofday(&tim,NULL);return tim.tv_usec/1000.0;}
  long double get_mseconds(long double reference_useconds) { return (aurostd::get_useconds()-reference_useconds)/1000.0;}
  long double get_delta_mseconds(long double& useconds_begin) {long double out=(aurostd::get_useconds()-useconds_begin)/1000.0;useconds_begin=aurostd::get_useconds()/1000.0;return out;}
  long double get_useconds(void) {timeval tim;gettimeofday(&tim,NULL);return tim.tv_usec;}
  long double get_useconds(long double reference_useconds) { return aurostd::get_useconds()-reference_useconds;}
  long double get_delta_useconds(long double& useconds_begin) {long double out=aurostd::get_useconds()-useconds_begin;useconds_begin=aurostd::get_useconds();return out;}
  string get_time(void) {int h=get_hour(),m=get_min(),s=get_sec();return (h<10?"0":"")+aurostd::utype2string(h)+":"+(m<10?"0":"")+aurostd::utype2string(m)+":"+(s<10?"0":"")+aurostd::utype2string(s);}
  string get_datetime(void) { return utype2string(get_date())+"_"+get_time();}
  string get_datetime_formatted(const string& date_delim,bool include_time,const string& date_time_sep,const string& time_delim){  //CO20171215
    stringstream misc_ss;
    int y=aurostd::get_year(),b=aurostd::get_month(),d=aurostd::get_day(),h=get_hour(),m=get_min(),s=get_sec();
    misc_ss << y << date_delim << (b<10?"0":"") << b << date_delim << (d<10?"0":"") << d;
    if(include_time){misc_ss << date_time_sep << (h<10?"0":"") << h << time_delim << (m<10?"0":"") << m << ":" << (s<10?"0":"") << s;}
    return misc_ss.str();
  }
  bool beep(uint freq,uint duration) {
    return aurostd::execute("beep -f "+aurostd::utype2string<uint>(freq)+" -l "+aurostd::utype2string<uint>(duration));
  }
}

// ***************************************************************************
// FILES creation/destruction
namespace aurostd {
  string TmpFileCreate(string identifier) {
    string str=XHOST.tmpfs+"/_aflow_"+identifier+"."+XHOST.user+".pid"+XHOST.ostrPID.str()+".a"+AFLOW_VERSION+".rnd"+aurostd::utype2string(uint((double) std::floor((double)100000*aurostd::ran0())))+".u"+aurostd::utype2string(uint((double) aurostd::get_useconds()))+".tmp";
    // cerr << str << endl;
    return str;
  }
  string TmpFileCreate(void) {
    return TmpFileCreate("");}
  string TmpDirectoryCreate(string identifier) {
    string dir=XHOST.tmpfs+"/_aflow_"+identifier+"_"+XHOST.user+"_pid"+XHOST.ostrPID.str()+"_a"+AFLOW_VERSION+"_rnd"+aurostd::utype2string(uint((double) std::floor((double) 100000*aurostd::ran0())))+"_u"+aurostd::utype2string(uint((double) aurostd::get_useconds()))+"_tmp";
    DirectoryMake(dir);
    return dir;}
  string TmpDirectoryCreate(void) {
    return TmpDirectoryCreate("");}
}

// ***************************************************************************
// Function extra operator << for vector
template<class utype>                            // operator <<  vector<>
std::ostream& operator<< (std::ostream& buf,const std::vector<utype>& x) {
  for(uint i=0;i<x.size();i++) {
    buf << x.at(i) << " ";
  }
  return buf;
}
// ***************************************************************************
// Function extra operator << for deque
template<class utype>                            // operator <<  deque<>
std::ostream& operator<< (std::ostream& buf,const std::deque<utype>& x) {
  for(uint i=0;i<x.size();i++) {
    buf << x.at(i) << " ";
  }
  return buf;
}
// ***************************************************************************
ostream& operator<< (ostream& b,const vector<uint>& x) {for(uint i=0;i<x.size();i++) b << x.at(i) << " "; return b;}
ostream& operator<< (ostream& b,const deque<uint>& x) {for(uint i=0;i<x.size();i++) b << x.at(i) << " "; return b;}
ostream& operator<< (ostream& b,const vector<char>& x) {for(uint i=0;i<x.size();i++) b << x.at(i) << " "; return b;}
ostream& operator<< (ostream& b,const deque<char>& x) {for(uint i=0;i<x.size();i++) b << x.at(i) << " "; return b;}
ostream& operator<< (ostream& b,const vector<int>& x) {for(uint i=0;i<x.size();i++) b << x.at(i) << " "; return b;}
ostream& operator<< (ostream& b,const deque<int>& x) {for(uint i=0;i<x.size();i++) b << x.at(i) << " "; return b;}
ostream& operator<< (ostream& b,const vector<long>& x) {for(uint i=0;i<x.size();i++) b << x.at(i) << " "; return b;}
ostream& operator<< (ostream& b,const deque<long>& x) {for(uint i=0;i<x.size();i++) b << x.at(i) << " "; return b;}
ostream& operator<< (ostream& b,const vector<double>& x) {for(uint i=0;i<x.size();i++) b << x.at(i) << " "; return b;}
ostream& operator<< (ostream& b,const deque<double>& x) {for(uint i=0;i<x.size();i++) b << x.at(i) << " "; return b;}
ostream& operator<< (ostream& b,const vector<long double>& x) {for(uint i=0;i<x.size();i++) b << x.at(i) << " "; return b;}
ostream& operator<< (ostream& b,const deque<long double>& x) {for(uint i=0;i<x.size();i++) b << x.at(i) << " "; return b;}
ostream& operator<< (ostream& b,const vector<string>& x) {for(uint i=0;i<x.size();i++) b << x.at(i) << " "; return b;}
ostream& operator<< (ostream& b,const deque<string>& x) {for(uint i=0;i<x.size();i++) b << x.at(i) << " "; return b;}

namespace aurostd {
  // ***************************************************************************
  // Function aswap
  // ***************************************************************************
  // namespace aurostd
  template<class utype> void aswap(utype &a,utype &b) {utype temp=a;a=b;b=temp;}
  void _aurostd_initialize_aswap(bool& x,bool& y) {aswap(x,y);}
  void _aurostd_initialize_aswap(char& x,char& y) {aswap(x,y);}
  void _aurostd_initialize_aswap(int& x,int& y) {aswap(x,y);}
  void _aurostd_initialize_aswap(uint& x,uint& y) {aswap(x,y);}
  void _aurostd_initialize_aswap(float& x,float& y) {aswap(x,y);}
  void _aurostd_initialize_aswap(double& x,double& y) {aswap(x,y);}
  void _aurostd_initialize_aswap(string& x,string& y) {aswap(x,y);}
  void _aurostd_initialize_aswap(long int& x,long int& y) {aswap(x,y);}
  void _aurostd_initialize_aswap(long long int& x,long long int& y) {aswap(x,y);}
  void _aurostd_initialize_aswap(long double& x,long double& y) {aswap(x,y);}
#ifdef _AUROSTD_XCOMPLEX_
  //   void _aurostd_initialize_aswap(xcomplex<float>& x,xcomplex<float>& y) {aswap(x,y);}
  //   void _aurostd_initialize_aswap(xcomplex<double>& x,xcomplex<double>& y) {aswap(x,y);}
  //   void _aurostd_initialize_aswap(xcomplex<long double>& x,xcomplex<long double>& y) {aswap(x,y);}
#endif

  // ***************************************************************************
  // Function max of a vector/deque
  // ***************************************************************************
  //SC
  template<class utype> utype max(const vector<utype> vec) {
    if(vec.size()==0) return (utype) 0;
    utype out=vec.at(0);
    for(uint i=0;i<vec.size();i++) if(vec.at(i)>=out) out=vec.at(i);
    return out;
  }
  // overload to force compiling
  bool _aurostd_initialize_max(const vector<bool> vec) { return max(vec);}
  char _aurostd_initialize_max(const vector<char> vec) { return max(vec);}
  string _aurostd_initialize_max(const vector<string> vec) { return max(vec);}
  int _aurostd_initialize_max(const vector<int> vec) { return max(vec);}
  long _aurostd_initialize_max(const vector<long> vec) { return max(vec);}
  uint _aurostd_initialize_max(const vector<uint> vec) { return max(vec);}
  float _aurostd_initialize_max(const vector<float> vec) { return max(vec);}
  double _aurostd_initialize_max(const vector<double> vec) { return max(vec);}
  long double _aurostd_initialize_max(const vector<long double> vec) { return max(vec);}

  template<class utype> utype max(const deque<utype> vec) {
    if(vec.size()==0) return (utype) 0;
    utype out=vec.at(0);
    for(uint i=0;i<vec.size();i++) if(vec.at(i)>=out) out=vec.at(i);
    return out;
  }
  // overload to force compiling
  bool _aurostd_initialize_max(const deque<bool> vec) { return max(vec);}
  char _aurostd_initialize_max(const deque<char> vec) { return max(vec);}
  string _aurostd_initialize_max(const deque<string> vec) { return max(vec);}
  int _aurostd_initialize_max(const deque<int> vec) { return max(vec);}
  long _aurostd_initialize_max(const deque<long> vec) { return max(vec);}
  uint _aurostd_initialize_max(const deque<uint> vec) { return max(vec);}
  float _aurostd_initialize_max(const deque<float> vec) { return max(vec);}
  double _aurostd_initialize_max(const deque<double> vec) { return max(vec);}
  long double _aurostd_initialize_max(const deque<long double> vec) { return max(vec);}

  // ***************************************************************************
  // Function max of a vector<vector<>>
  // ***************************************************************************
  template<class utype> utype max(const vector<vector<utype> > mat) {
    if(mat.size()==0) return (utype) 0;
    if(mat.at(0).size()==0) return (utype) 0;
    utype out=mat.at(0).at(0);
    for(uint i=0;i<mat.size();i++)
      for(uint j=0;j<mat.at(i).size();j++)
        if(mat.at(i).at(j)>=out) out=mat.at(i).at(j);
    return out;
  }
  // overload to force compiling
  bool _aurostd_initialize_max(const vector<vector<bool> > mat) { return max(mat);}
  char _aurostd_initialize_max(const vector<vector<char> > mat) { return max(mat);}
  string _aurostd_initialize_max(const vector<vector<string> > mat) { return max(mat);}
  int _aurostd_initialize_max(const vector<vector<int> > mat) { return max(mat);}
  long _aurostd_initialize_max(const vector<vector<long> > mat) { return max(mat);}
  uint _aurostd_initialize_max(const vector<vector<uint> > mat) { return max(mat);}
  float _aurostd_initialize_max(const vector<vector<float> > mat) { return max(mat);}
  double _aurostd_initialize_max(const vector<vector<double> > mat) { return max(mat);}
  long double _aurostd_initialize_max(const vector<vector<long double> > mat) { return max(mat);}

  // ***************************************************************************
  // Function min of a vector/deque
  // ***************************************************************************
  //SC
  template<class utype> utype min(const vector<utype> vec) {
    if(vec.size()==0) return (utype) 0;
    utype out=vec.at(0);
    for(uint i=0;i<vec.size();i++) if(vec.at(i)<=out) out=vec.at(i);
    return out;
  }
  // overload to force compiling
  bool _aurostd_initialize_min(const vector<bool> vec) { return min(vec);}
  char _aurostd_initialize_min(const vector<char> vec) { return min(vec);}
  string _aurostd_initialize_min(const vector<string> vec) { return min(vec);}
  int _aurostd_initialize_min(const vector<int> vec) { return min(vec);}
  long _aurostd_initialize_min(const vector<long> vec) { return min(vec);}
  uint _aurostd_initialize_min(const vector<uint> vec) { return min(vec);}
  float _aurostd_initialize_min(const vector<float> vec) { return min(vec);}
  double _aurostd_initialize_min(const vector<double> vec) { return min(vec);}
  long double _aurostd_initialize_min(const vector<long double> vec) { return min(vec);}

  //SC
  template<class utype> utype min(const deque<utype> vec) {
    if(vec.size()==0) return (utype) 0;
    utype out=vec.at(0);
    for(uint i=0;i<vec.size();i++) if(vec.at(i)<=out) out=vec.at(i);
    return out;
  }
  // overload to force compiling
  bool _aurostd_initialize_min(const deque<bool> vec) { return min(vec);}
  char _aurostd_initialize_min(const deque<char> vec) { return min(vec);}
  string _aurostd_initialize_min(const deque<string> vec) { return min(vec);}
  int _aurostd_initialize_min(const deque<int> vec) { return min(vec);}
  long _aurostd_initialize_min(const deque<long> vec) { return min(vec);}
  uint _aurostd_initialize_min(const deque<uint> vec) { return min(vec);}
  float _aurostd_initialize_min(const deque<float> vec) { return min(vec);}
  double _aurostd_initialize_min(const deque<double> vec) { return min(vec);}
  long double _aurostd_initialize_min(const deque<long double> vec) { return min(vec);}

  // ***************************************************************************
  // Function min of a vector<vector<>>
  // ***************************************************************************
  template<class utype> utype min(const vector<vector<utype> > mat) {
    if(mat.size()==0) return (utype) 0;
    if(mat.at(0).size()==0) return (utype) 0;
    utype out=mat.at(0).at(0);
    for(uint i=0;i<mat.size();i++)
      for(uint j=0;j<mat.at(i).size();j++)
        if(mat.at(i).at(j)<=out) out=mat.at(i).at(j);
    return out;
  }
  // overload to force compiling
  bool _aurostd_initialize_min(const vector<vector<bool> > mat) { return min(mat);}
  char _aurostd_initialize_min(const vector<vector<char> > mat) { return min(mat);}
  string _aurostd_initialize_min(const vector<vector<string> > mat) { return min(mat);}
  int _aurostd_initialize_min(const vector<vector<int> > mat) { return min(mat);}
  long _aurostd_initialize_min(const vector<vector<long> > mat) { return min(mat);}
  uint _aurostd_initialize_min(const vector<vector<uint> > mat) { return min(mat);}
  float _aurostd_initialize_min(const vector<vector<float> > mat) { return min(mat);}
  double _aurostd_initialize_min(const vector<vector<double> > mat) { return min(mat);}
  long double _aurostd_initialize_min(const vector<vector<long double> > mat) { return min(mat);}

  // ***************************************************************************
  // Function sum of a vector/deque
  // ***************************************************************************
  template<class utype> utype sum(const vector<utype> vec) {
    if(vec.size()==0) return (utype) 0;
    utype out=0;
    for(uint i=0;i<vec.size();i++) out+=vec.at(i);
    return out;
  }
  // overload to force compiling
  bool _aurostd_initialize_sum(const vector<bool> vec) { return sum(vec);}
  char _aurostd_initialize_sum(const vector<char> vec) { return sum(vec);}
  string _aurostd_initialize_sum(const vector<string> vec) { return sum(vec);}
  int _aurostd_initialize_sum(const vector<int> vec) { return sum(vec);}
  long _aurostd_initialize_sum(const vector<long> vec) { return sum(vec);}
  uint _aurostd_initialize_sum(const vector<uint> vec) { return sum(vec);}
  float _aurostd_initialize_sum(const vector<float> vec) { return sum(vec);}
  double _aurostd_initialize_sum(const vector<double> vec) { return sum(vec);}
  long double _aurostd_initialize_sum(const vector<long double> vec) { return sum(vec);}

  template<class utype> utype sum(const deque<utype> vec) {
    if(vec.size()==0) return (utype) 0;
    utype out=0;
    for(uint i=0;i<vec.size();i++) out+=vec.at(i);
    return out;
  }
  // overload to force compiling
  bool _aurostd_initialize_sum(const deque<bool> vec) { return sum(vec);}
  char _aurostd_initialize_sum(const deque<char> vec) { return sum(vec);}
  string _aurostd_initialize_sum(const deque<string> vec) { return sum(vec);}
  int _aurostd_initialize_sum(const deque<int> vec) { return sum(vec);}
  long _aurostd_initialize_sum(const deque<long> vec) { return sum(vec);}
  uint _aurostd_initialize_sum(const deque<uint> vec) { return sum(vec);}
  float _aurostd_initialize_sum(const deque<float> vec) { return sum(vec);}
  double _aurostd_initialize_sum(const deque<double> vec) { return sum(vec);}
  long double _aurostd_initialize_sum(const deque<long double> vec) { return sum(vec);}

  // ***************************************************************************
  // Function sum of a vector<vector<>>
  // ***************************************************************************
  template<class utype> utype sum(const vector<vector<utype> > mat) {
    if(mat.size()==0) return (utype) 0;
    if(mat.at(0).size()==0) return (utype) 0;
    utype out=0;
    for(uint i=0;i<mat.size();i++)
      for(uint j=0;j<mat.at(i).size();j++)
        out+=mat.at(i).at(j);
    return out;
  }
  // overload to force compiling
  bool _aurostd_initialize_sum(const vector<vector<bool> > mat) { return sum(mat);}
  char _aurostd_initialize_sum(const vector<vector<char> > mat) { return sum(mat);}
  string _aurostd_initialize_sum(const vector<vector<string> > mat) { return sum(mat);}
  int _aurostd_initialize_sum(const vector<vector<int> > mat) { return sum(mat);}
  long _aurostd_initialize_sum(const vector<vector<long> > mat) { return sum(mat);}
  uint _aurostd_initialize_sum(const vector<vector<uint> > mat) { return sum(mat);}
  float _aurostd_initialize_sum(const vector<vector<float> > mat) { return sum(mat);}
  double _aurostd_initialize_sum(const vector<vector<double> > mat) { return sum(mat);}
  long double _aurostd_initialize_sum(const vector<vector<long double> > mat) { return sum(mat);}

  // ***************************************************************************
  // Function mean of a vector/deque
  // ***************************************************************************
  template<class utype> utype mean(const vector<utype> vec) {
    if(vec.size()==0) return (utype) 0;
    utype out=0;
    for(uint i=0;i<vec.size();i++) out+=vec.at(i);
    return (utype) out/((utype) vec.size());
  }
  // overload to force compiling
  bool _aurostd_initialize_mean(const vector<bool> vec) { return mean(vec);}
  char _aurostd_initialize_mean(const vector<char> vec) { return mean(vec);}
  int _aurostd_initialize_mean(const vector<int> vec) { return mean(vec);}
  long _aurostd_initialize_mean(const vector<long> vec) { return mean(vec);}
  uint _aurostd_initialize_mean(const vector<uint> vec) { return mean(vec);}
  float _aurostd_initialize_mean(const vector<float> vec) { return mean(vec);}
  double _aurostd_initialize_mean(const vector<double> vec) { return mean(vec);}
  long double _aurostd_initialize_mean(const vector<long double> vec) { return mean(vec);}

  template<class utype> utype mean(const deque<utype> vec) {
    if(vec.size()==0) return (utype) 0;
    utype out=0;
    for(uint i=0;i<vec.size();i++) out+=vec.at(i);
    return (utype) out/((utype) vec.size());
  }
  // overload to force compiling
  bool _aurostd_initialize_mean(const deque<bool> vec) { return mean(vec);}
  char _aurostd_initialize_mean(const deque<char> vec) { return mean(vec);}
  int _aurostd_initialize_mean(const deque<int> vec) { return mean(vec);}
  long _aurostd_initialize_mean(const deque<long> vec) { return mean(vec);}
  uint _aurostd_initialize_mean(const deque<uint> vec) { return mean(vec);}
  float _aurostd_initialize_mean(const deque<float> vec) { return mean(vec);}
  double _aurostd_initialize_mean(const deque<double> vec) { return mean(vec);}
  long double _aurostd_initialize_mean(const deque<long double> vec) { return mean(vec);}

  // ***************************************************************************
  // Function mean of a vector<vector<>>
  // ***************************************************************************
  template<class utype> utype mean(const vector<vector<utype> > mat) {
    if(mat.size()==0) return (utype) 0;
    if(mat.at(0).size()==0) return (utype) 0;
    utype out=0;
    for(uint i=0;i<mat.size();i++)
      for(uint j=0;j<mat.at(i).size();j++)
        out+=mat.at(i).at(j);
    return (utype) out/((utype) mat.size()*mat.at(0).size());
  }
  // overload to force compiling
  bool _aurostd_initialize_mean(const vector<vector<bool> > mat) { return mean(mat);}
  char _aurostd_initialize_mean(const vector<vector<char> > mat) { return mean(mat);}
  int _aurostd_initialize_mean(const vector<vector<int> > mat) { return mean(mat);}
  long _aurostd_initialize_mean(const vector<vector<long> > mat) { return mean(mat);}
  uint _aurostd_initialize_mean(const vector<vector<uint> > mat) { return mean(mat);}
  float _aurostd_initialize_mean(const vector<vector<float> > mat) { return mean(mat);}
  double _aurostd_initialize_mean(const vector<vector<double> > mat) { return mean(mat);}
  long double _aurostd_initialize_mean(const vector<vector<long double> > mat) { return mean(mat);}

  // ***************************************************************************
  // Function reset of a vector/deque
  // ***************************************************************************
  template<class utype> vector<utype> reset(vector<utype>& vec) {
    for(uint i=0;i<vec.size();i++) vec.at(i)=(utype) 0;
    return vec;
  }
  // overload to force compiling
  vector<bool>  _aurostd_initialize_reset(vector<bool>& vec) { return reset(vec);}
  vector<char>  _aurostd_initialize_reset(vector<char>& vec) { return reset(vec);}
  vector<string>  _aurostd_initialize_reset(vector<string>& vec) { return reset(vec);}
  vector<int>   _aurostd_initialize_reset(vector<int>& vec) { return reset(vec);}
  vector<long>  _aurostd_initialize_reset(vector<long>& vec) { return reset(vec);}
  vector<uint>  _aurostd_initialize_reset(vector<uint>& vec) { return reset(vec);}
  vector<float> _aurostd_initialize_reset(vector<float>& vec) { return reset(vec);}
  vector<double>  _aurostd_initialize_reset(vector<double>& vec) { return reset(vec);}
  vector<long double>  _aurostd_initialize_reset(vector<long double>& vec) { return reset(vec);}

  template<class utype> deque<utype> reset(deque<utype>& vec) {
    for(uint i=0;i<vec.size();i++) vec.at(i)=(utype) 0;
    return vec;
  }
  // overload to force compiling
  deque<bool>  _aurostd_initialize_reset(deque<bool>& vec) { return reset(vec);}
  deque<char>  _aurostd_initialize_reset(deque<char>& vec) { return reset(vec);}
  deque<string>  _aurostd_initialize_reset(deque<string>& vec) { return reset(vec);}
  deque<int>   _aurostd_initialize_reset(deque<int>& vec) { return reset(vec);}
  deque<long>  _aurostd_initialize_reset(deque<long>& vec) { return reset(vec);}
  deque<uint>  _aurostd_initialize_reset(deque<uint>& vec) { return reset(vec);}
  deque<float> _aurostd_initialize_reset(deque<float>& vec) { return reset(vec);}
  deque<double>  _aurostd_initialize_reset(deque<double>& vec) { return reset(vec);}
  deque<long double>  _aurostd_initialize_reset(deque<long double>& vec) { return reset(vec);}

  // ***************************************************************************
  // Function reset of a vector<vector<>>
  // ***************************************************************************
  template<class utype> vector<vector<utype> > reset(vector<vector<utype> > mat) {
    for(uint i=0;i<mat.size();i++)
      for(uint j=0;j<mat.at(i).size();j++)
        mat.at(i).at(j)=(utype) 0;
    return mat;
  }
  // overload to force compiling
  vector<vector<bool> > _aurostd_initialize_reset(vector<vector<bool> > mat) { return reset(mat);}
  vector<vector<char> > _aurostd_initialize_reset(vector<vector<char> > mat) { return reset(mat);}
  vector<vector<string> > _aurostd_initialize_reset(vector<vector<string> > mat) { return reset(mat);}
  vector<vector<int> > _aurostd_initialize_reset(vector<vector<int> > mat) { return reset(mat);}
  vector<vector<long> > _aurostd_initialize_reset(vector<vector<long> > mat) { return reset(mat);}
  vector<vector<uint> > _aurostd_initialize_reset(vector<vector<uint> > mat) { return reset(mat);}
  vector<vector<float> > _aurostd_initialize_reset(vector<vector<float> > mat) { return reset(mat);}
  vector<vector<double> > _aurostd_initialize_reset(vector<vector<double> > mat) { return reset(mat);}
  vector<vector<long double> > _aurostd_initialize_reset(vector<vector<long double> > mat) { return reset(mat);}

  // ***************************************************************************
  // Function clear of a vector/deque
  // ***************************************************************************
  template<class utype> vector<utype> clear(vector<utype>& vec) {
    for(uint i=0;i<vec.size();i++) vec.at(i)=(utype) 0;
    return vec;
  }
  // overload to force compiling
  vector<bool>  _aurostd_initialize_clear(vector<bool>& vec) { return clear(vec);}
  vector<char>  _aurostd_initialize_clear(vector<char>& vec) { return clear(vec);}
  vector<string>  _aurostd_initialize_clear(vector<string>& vec) { return clear(vec);}
  vector<int>   _aurostd_initialize_clear(vector<int>& vec) { return clear(vec);}
  vector<long>  _aurostd_initialize_clear(vector<long>& vec) { return clear(vec);}
  vector<uint>  _aurostd_initialize_clear(vector<uint>& vec) { return clear(vec);}
  vector<float> _aurostd_initialize_clear(vector<float>& vec) { return clear(vec);}
  vector<double>  _aurostd_initialize_clear(vector<double>& vec) { return clear(vec);}
  vector<long double>  _aurostd_initialize_clear(vector<long double>& vec) { return clear(vec);}

  template<class utype> deque<utype> clear(deque<utype>& vec) {
    for(uint i=0;i<vec.size();i++) vec.at(i)=(utype) 0;
    return vec;
  }
  // overload to force compiling
  deque<bool>  _aurostd_initialize_clear(deque<bool>& vec) { return clear(vec);}
  deque<char>  _aurostd_initialize_clear(deque<char>& vec) { return clear(vec);}
  deque<string>  _aurostd_initialize_clear(deque<string>& vec) { return clear(vec);}
  deque<int>   _aurostd_initialize_clear(deque<int>& vec) { return clear(vec);}
  deque<long>  _aurostd_initialize_clear(deque<long>& vec) { return clear(vec);}
  deque<uint>  _aurostd_initialize_clear(deque<uint>& vec) { return clear(vec);}
  deque<float> _aurostd_initialize_clear(deque<float>& vec) { return clear(vec);}
  deque<double>  _aurostd_initialize_clear(deque<double>& vec) { return clear(vec);}
  deque<long double>  _aurostd_initialize_clear(deque<long double>& vec) { return clear(vec);}

  // ***************************************************************************
  // Function clear of a vector<vector<>>
  // ***************************************************************************
  template<class utype> vector<vector<utype> > clear(vector<vector<utype> > mat) {
    for(uint i=0;i<mat.size();i++)
      for(uint j=0;j<mat.at(i).size();j++)
        mat.at(i).at(j)=(utype) 0;
    return mat;
  }
  // overload to force compiling
  vector<vector<bool> > _aurostd_initialize_clear(vector<vector<bool> > mat) { return clear(mat);}
  vector<vector<char> > _aurostd_initialize_clear(vector<vector<char> > mat) { return clear(mat);}
  vector<vector<string> > _aurostd_initialize_clear(vector<vector<string> > mat) { return clear(mat);}
  vector<vector<int> > _aurostd_initialize_clear(vector<vector<int> > mat) { return clear(mat);}
  vector<vector<long> > _aurostd_initialize_clear(vector<vector<long> > mat) { return clear(mat);}
  vector<vector<uint> > _aurostd_initialize_clear(vector<vector<uint> > mat) { return clear(mat);}
  vector<vector<float> > _aurostd_initialize_clear(vector<vector<float> > mat) { return clear(mat);}
  vector<vector<double> > _aurostd_initialize_clear(vector<vector<double> > mat) { return clear(mat);}
  vector<vector<long double> > _aurostd_initialize_clear(vector<vector<long double> > mat) { return clear(mat);}

  // ***************************************************************************
  // Function random_shuffle of a vector/deque
  // ***************************************************************************
  template<class utype> void random_shuffle(vector<utype>& vec) {
    std::random_shuffle(vec.begin(),vec.end());
  }
  // overload to force compiling
  void _aurostd_initialize_random_shuffle(vector<bool>& vec) {random_shuffle(vec);}
  void _aurostd_initialize_random_shuffle(vector<char>& vec) {random_shuffle(vec);}
  void _aurostd_initialize_random_shuffle(vector<string>& vec) {random_shuffle(vec);}
  void _aurostd_initialize_random_shuffle(vector<int>& vec) {random_shuffle(vec);}
  void _aurostd_initialize_random_shuffle(vector<long>& vec) {random_shuffle(vec);}
  void _aurostd_initialize_random_shuffle(vector<uint>& vec) {random_shuffle(vec);}
  void _aurostd_initialize_random_shuffle(vector<float>& vec) {random_shuffle(vec);}
  void _aurostd_initialize_random_shuffle(vector<double>& vec) {random_shuffle(vec);}
  void _aurostd_initialize_random_shuffle(vector<long double>& vec) {random_shuffle(vec);}

  template<class utype> void random_shuffle(deque<utype>& vec) {
    std::random_shuffle(vec.begin(),vec.end());
  }
  // overload to force compiling
  void _aurostd_initialize_random_shuffle(deque<bool>& vec) {random_shuffle(vec);}
  void _aurostd_initialize_random_shuffle(deque<char>& vec) {random_shuffle(vec);}
  void _aurostd_initialize_random_shuffle(deque<string>& vec) {random_shuffle(vec);}
  void _aurostd_initialize_random_shuffle(deque<int>& vec) {random_shuffle(vec);}
  void _aurostd_initialize_random_shuffle(deque<long>& vec) {random_shuffle(vec);}
  void _aurostd_initialize_random_shuffle(deque<uint>& vec) {random_shuffle(vec);}
  void _aurostd_initialize_random_shuffle(deque<float>& vec) {random_shuffle(vec);}
  void _aurostd_initialize_random_shuffle(deque<double>& vec) {random_shuffle(vec);}
  void _aurostd_initialize_random_shuffle(deque<long double>& vec) {random_shuffle(vec);}

  // ***************************************************************************
  // Function isequal of vector vector
  // ***************************************************************************
  template<class utype> bool identical(vector<utype> vec1,vector<utype> vec2,utype epsilon) {
    if(vec1.size()!=vec2.size()) return FALSE;
    for(uint i=0;i<vec1.size();i++) if(aurostd::abs(vec1[i]-vec2[i])>epsilon) return FALSE;
    return TRUE;
  }

  template<class utype> bool identical(deque<utype> vec1,deque<utype> vec2,utype epsilon) {
    if(vec1.size()!=vec2.size()) return FALSE;
    for(uint i=0;i<vec1.size();i++) if(aurostd::abs(vec1[i]-vec2[i])>epsilon) return FALSE;
    return TRUE;
  }

  bool identical(vector<int> vec1,vector<int> vec2,int epsilon) {
    if(vec1.size()!=vec2.size()) return FALSE;
    for(uint i=0;i<vec1.size();i++) if(aurostd::abs(vec1[i]-vec2[i])>epsilon) return FALSE;
    return TRUE;
  }

  bool identical(deque<int> vec1,deque<int> vec2,int epsilon) {
    if(vec1.size()!=vec2.size()) return FALSE;
    for(uint i=0;i<vec1.size();i++) if(aurostd::abs(vec1[i]-vec2[i])>epsilon) return FALSE;
    return TRUE;
  }

  //   // overload to force compiling
  //  bool _aurostd_initialize_isequal(vector<bool> v1,vector<bool> v2,bool epsilon) { return isequal(v1,v2,epsilon);}
  //  bool _aurostd_initialize_isequal(vector<char> v1,vector<char> v2,char epsilon) { return isequal(v1,v2,epsilon);}
  //  bool _aurostd_initialize_isequal(vector<int> v1,vector<int> v2,int epsilon) { return isequal(v1,v2,epsilon);}
  //  bool _aurostd_initialize_isequal(vector<long> v1,vector<long> v2,long epsilon) { return isequal(v1,v2,epsilon);}
  //  bool _aurostd_initialize_isequal(vector<uint> v1,vector<uint> v2,uint epsilon) { return isequal(v1,v2,epsilon);}
  //  bool _aurostd_initialize_isequal(vector<float> v1,vector<float> v2,float epsilon) { return isequal(v1,v2,epsilon);}
  //  bool _aurostd_initialize_isequal(vector<double> v1,vector<double> v2,double epsilon) { return isequal(v1,v2,epsilon);}
  //  bool _aurostd_initialize_isequal(vector<long double> v1,vector<long double> v2,long double epsilon) { return isequal(v1,v2,epsilon);}

  // ***************************************************************************
  // Function isequal of vector<vector<>> vector<vector<>>
  // ***************************************************************************
  template<class utype> bool identical(const vector<vector<utype> >& mat1,const vector<vector<utype> >& mat2,utype epsilon) {
    if(mat1.size()!=mat2.size()) return FALSE;
    for(uint i=0;i<mat1.size();i++) {
      if(mat1[i].size()!=mat2[i].size()) return FALSE;
      for(uint j=0;j<mat1[i].size();j++)
        if(aurostd::abs(mat1[i][j]-mat2[i][j])>epsilon) return FALSE;
    }
    return TRUE;
  }

  //   // overload to force compiling
  //   bool _aurostd_initialize_isequal(const vector<vector<bool> >& m1,const vector<vector<bool> >& m2,bool epsilon) { return isequal(m1,m2,epsilon);}
  //   bool _aurostd_initialize_isequal(const vector<vector<char> >& m1,const vector<vector<char> >& m2,char epsilon) { return isequal(m1,m2,epsilon);}
  //   bool _aurostd_initialize_isequal(const vector<vector<int> >& m1,const vector<vector<int> >& m2,int epsilon) { return isequal(m1,m2,epsilon);}
  //   bool _aurostd_initialize_isequal(const vector<vector<long> >& m1,const vector<vector<long> >& m2,long epsilon) { return isequal(m1,m2,epsilon);}
  //   bool _aurostd_initialize_isequal(const vector<vector<uint> >& m1,const vector<vector<uint> >& m2,uint epsilon) { return isequal(m1,m2,epsilon);}
  //   bool _aurostd_initialize_isequal(const vector<vector<float> >& m1,const vector<vector<float> >& m2,float epsilon) { return isequal(m1,m2,epsilon);}
  //   bool _aurostd_initialize_isequal(const vector<vector<double> >& m1,const vector<vector<double> >& m2,double epsilon) { return isequal(m1,m2,epsilon);}
  //   bool _aurostd_initialize_isequal(const vector<vector<long double> >& m1,const vector<vector<long double> >& m2,long double epsilon) { return isequal(m1,m2,epsilon);}

  // ***************************************************************************
  // Function isequal of vector<vector<vector<>>> vector<vector<vector<>>>
  // ***************************************************************************
  template<class utype> bool identical(const vector<vector<vector<utype> > >& t1,const vector<vector<vector<utype> > >& t2,utype epsilon) {
    if(t1.size()!=t2.size()) return FALSE;
    for(uint i=0;i<t1.size();i++) {
      if(t1[i].size()!=t2[i].size()) return FALSE;
      for(uint j=0;j<t1[i].size();j++) {
        if(t1[i][j].size()!=t2[i][j].size()) return FALSE;
        for(uint k=0;k<t1[i][i].size();k++) 	
          if(aurostd::abs(t1[i][j][k]-t2[i][j][k])>epsilon) return FALSE;
      }
    }
    return TRUE;
  }
  //   // overload to force compiling
  //   bool _aurostd_initialize_isequal(const vector<vector<vector<bool> > >& t1,const vector<vector<vector<bool> > >& t2,bool epsilon) { return isequal(t1,t2,epsilon);}
  //   bool _aurostd_initialize_isequal(const vector<vector<vector<char> > >& t1,const vector<vector<vector<char> > >& t2,char epsilon) { return isequal(t1,t2,epsilon);}
  //   bool _aurostd_initialize_isequal(const vector<vector<vector<int> > >& t1,const vector<vector<vector<int> > >& t2,int epsilon) { return isequal(t1,t2,epsilon);}
  //   bool _aurostd_initialize_isequal(const vector<vector<vector<long> > >& t1,const vector<vector<vector<long> > >& t2,long epsilon) { return isequal(t1,t2,epsilon);}
  //   bool _aurostd_initialize_isequal(const vector<vector<vector<uint> > >& t1,const vector<vector<vector<uint> > >& t2,uint epsilon) { return isequal(t1,t2,epsilon);}
  //   bool _aurostd_initialize_isequal(const vector<vector<vector<float> > >& t1,const vector<vector<vector<float> > >& t2,float epsilon) { return isequal(t1,t2,epsilon);}
  //   bool _aurostd_initialize_isequal(const vector<vector<vector<double> > >& t1,const vector<vector<vector<double> > >& t2,double epsilon) { return isequal(t1,t2,epsilon);}
  //   bool _aurostd_initialize_isequal(const vector<vector<vector<long double> > >& t1,const vector<vector<vector<long double> > >& t2,long double epsilon) { return isequal(t1,t2,epsilon);}

  // ***************************************************************************
  // Function toupper/tolower
  // ***************************************************************************
  string toupper(const string& in) {
    string out(in);
    for(uint i=0;i<out.length();i++)
      out.at(i)=std::toupper(out.at(i));
    return out;
  }

  string tolower(const string& in) {
    string out(in);
    for(uint i=0;i<out.length();i++)
      out.at(i)=std::tolower(out.at(i));
    return out;
  }

  char toupper(const char& in) {
    return std::toupper(in);
  }

  char tolower(const char& in) {
    return std::tolower(in);
  }

  // ***************************************************************************
  // Function getPWD()
  // ***************************************************************************
  // a function to get current directory
  string getPWD(){  //CO20191112
    //old way also needs PATH_LENGTH_MAX, not good for current LONG pocc directories
    //[old way - need to convert char array -> string]const int PATH_LENGTH_MAX=1024;
    //[old way - need to convert char array -> string]char work_dir[PATH_LENGTH_MAX];
    //[old way - need to convert char array -> string]getcwd(work_dir, PATH_LENGTH_MAX); 

    return aurostd::execute2string("pwd"); //XHOST.command("pwd") ?
  }

  // ***************************************************************************
  // Function GetNumFields
  // ***************************************************************************
  // Dane Morgan
  int GetNumFields(const string& s) {
    int nf=0;
    int in_a_field=0;
    for(uint i=0;i<s.size();i++) {
      if(!(in_a_field) && s[i]!=' ') {
        in_a_field=1;
        nf++;
      }
      if(in_a_field && s[i]==' ') {
        in_a_field=0;
      }
    }
    return nf;
  }

  // ***************************************************************************
  // Function GetNextVal
  // ***************************************************************************
  // Dane Morgan - Stefano Curtarolo
  string GetNextVal(const string& s, int& id) {
    string ss;
    int i=id;
    while (s[i]==' ') {i++;} // ignore leading spaces.
    while (i<(int) s.size() && s[i]!=' ') { // pull out all text until next space.
      ss+=s[i]; i++;
    }
    id=i;
    return ss;
  }

  // ***************************************************************************
  // Function PaddedNumString
  // ***************************************************************************
  // Dane Morgan - Stefano Curtarolo
  string PaddedNumString(const int num, const int ndigits) {
    ostringstream oss;
    oss << std::setw(ndigits) << std::setfill('0') << num;// << ends;
    return oss.str();
  }

  // ***************************************************************************
  // Function getZeroPadding
  // ***************************************************************************
  // Corey Oses
  int getZeroPadding(double d) {return int(log10(d))+1;}
  int getZeroPadding(int num) {return getZeroPadding((double)num);}
  int getZeroPadding(uint num) {return getZeroPadding((double)num);}
  int getZeroPadding(long int num) {return getZeroPadding((double)num);}
  int getZeroPadding(unsigned long int num) {return getZeroPadding((double)num);}
  int getZeroPadding(long long int num) {return getZeroPadding((double)num);}
  int getZeroPadding(unsigned long long int num) {return getZeroPadding((double)num);}

  // ***************************************************************************
  // Function PaddedPRE
  // ***************************************************************************
  // Add PRE characters to pad
  string PaddedPRE(string input,int depth,string ch) {
    stringstream aus("");
    aus << input;
    string strout="";
    for(int i=0;i<depth-(int) aus.str().length();i++) { strout+=ch; }
    strout+=aus.str();
    return strout;
  } 
  template<class utype> string PaddedPRE(utype input,int depth,string ch) {
    stringstream sss;
    sss << input;
    return PaddedPRE(sss.str(),depth,ch);
  }

  // ***************************************************************************
  // Function PaddedPOST
  // ***************************************************************************
  // Add POST characters to pad
  string PaddedPOST(string input,int depth,string ch) {
    stringstream aus("");
    aus << input;
    string strout=aus.str();
    for(int i=0;i<depth-(int) aus.str().length();i++) { strout+=ch; }
    return strout;
  }
  template<class utype> string PaddedPOST(utype input,int depth,string ch) {
    stringstream sss;
    sss << input;
    return PaddedPOST(sss.str(),depth,ch);
  }

  // ***************************************************************************
  // Function PaddedCENTER
  // ***************************************************************************
  // Add PRE AND POST characters to pad so that string is in the center
  string PaddedCENTER(string input,int depth,string ch) {
    stringstream aus("");
    int pre=(depth-(int) input.length())/2;
    int post=depth-pre-(int) input.length();
    // if(DEBUG) cerr << "aurostd::PaddedCENTER: input.length()=" << input.length() << endl;
    // if(DEBUG) cerr << "aurostd::PaddedCENTER: pre=" << pre << endl;
    // if(DEBUG) cerr << "aurostd::PaddedCENTER: post=" << post << endl;   
    // if(DEBUG) cerr << "aurostd::PaddedCENTER: depth=" << depth << endl;   
    // if(DEBUG) cerr << "aurostd::PaddedCENTER: pre+post+input.length()=" << pre+post+input.length() << endl;   
    for(int i=1;i<pre;i++) { aus << ch; }  
    aus << input;
    for(int i=1;i<post;i++) { aus << ch; }  
    return aus.str();
  }
  template<class utype> string PaddedCENTER(utype input,int depth,string ch) {
    stringstream sss;
    sss << input;
    return PaddedCENTER(sss.str(),depth,ch);
  }

  // ***************************************************************************
  // Function ProgressBar
  // ***************************************************************************
  uint ProgressBar(std::ostream& oss,string prelim,uint j,uint jmax,bool VERBOSE_PERCENTAGE,bool VERBOSE_ROLLER,bool VERBOSE_CURSOR) {
    uint position=0;
    double percentage=double(j)/double(jmax);
    if(j==0) {
      oss << prelim; // position+=prelim.size();
    }
    // VERBOSE PERCENTAGE
    if(!mod<uint>(j,50) || j==jmax-1 || j==jmax) {
      if(VERBOSE_PERCENTAGE) {
        if(j==jmax-1 || j==jmax)  {
          if(0) {oss << "[100.%]";}
          if(1) {oss << "[100.0%]";}
          if(0) {oss << "[100.00%]";}
          position+=8;
        } else {
          if(0) {
            // 99.9%
            oss << "[" << (percentage<0.1?" ":"")
              << mod<uint>(uint(percentage*100),100) << "."
              << mod<uint>(uint(percentage*1000),10)
              << "%]";
            position+=7;
          }
          if(1) {
            // 99.99%
            oss << "[" << (percentage<0.1?" ":"")
              << mod<uint>(uint(percentage*100),100) << "."
              << mod<uint>(uint(percentage*1000),10)
              << mod<uint>(uint(percentage*10000),10)
              << "%]";
            position+=8;
          }
          if(0) {
            // 99.999%
            oss << "[" << (percentage<0.1?" ":"")
              << mod<uint>(uint(percentage*100),100) << "."
              << mod<uint>(uint(percentage*1000),10)
              << mod<uint>(uint(percentage*10000),10)
              << mod<uint>(uint(percentage*100000),10)
              << "%]";
            position+=9;
          }
        }  
        oss << " ";position++;
      }
    }
    // VERBOSE_ROLLER
    if(!mod<uint>(j,50) || j==jmax-1 || j==jmax) {
      if(VERBOSE_ROLLER) {
        if(j==jmax-1 || j==jmax)  {
          oss << "[=]";
        } else {
          if(mod<uint>(j/513,4)==0) oss << "[\\]";
          if(mod<uint>(j/513,4)==1) oss << "[|]";
          if(mod<uint>(j/513,4)==2) oss << "[/]";
          if(mod<uint>(j/513,4)==3) oss << "[-]";
        }
        position+=3;
        oss << " ";position++;
      }
    }
    // VERBOSE CURSOR
    if(j==0 || !mod<uint>(j,50) || j==jmax-1 || j==jmax) {
      if(VERBOSE_CURSOR) {
        if(j==jmax-1 || j==jmax)  {
          oss << "[======================================================================================================]";
          position+=102;
        } else {
          oss << "["; position++;
          for(double k=0;k<percentage*100;k+=1.0) {oss << "=";position++;}
          // if(mod<uint>(j,500)==0)
          {
            if(mod<uint>(j/478,4)==0) {oss << "\\";position++;}
            if(mod<uint>(j/478,4)==1) {oss << "|";position++;}
            if(mod<uint>(j/478,4)==2) {oss << "/";position++;}
            if(mod<uint>(j/478,4)==3) {oss << "-";position++;}
          }
          if(j==0)
          {
            for(double k=0;k<(1.0-percentage)*100.0+0.01;k+=1.0) {oss << " ";position++;}
            oss << "]";position++;
          }
        }
        oss << " ";position++;
      }
      // NOW GO BACK
      for(uint k=0;k<position;k++) {oss << "\b";}
      if(j==jmax-1 || j==jmax) oss << endl;
    }
    return position;
  }

  uint ProgressBar(std::ostream& oss,string prelim,uint j,uint jmax) {
    return ProgressBar(oss,prelim,j,jmax,TRUE,TRUE,TRUE);
  }

  uint ProgressBar(std::ostream& oss,string prelim,double j,bool VERBOSE_PERCENTAGE,bool VERBOSE_ROLLER,bool VERBOSE_CURSOR) {
    return ProgressBar(oss,prelim,uint(double(j*100)),100,VERBOSE_PERCENTAGE,VERBOSE_ROLLER,VERBOSE_CURSOR);
  }

  uint ProgressBar(std::ostream& oss,string prelim,double j) {
    return ProgressBar(oss,prelim,uint(double(j*100)),100,TRUE,TRUE,TRUE);
  }

  // ***************************************************************************
  // Function CleanStringASCII
  // ***************************************************************************
  // Clean a string from ASCII junk
  // Stefano Curtarolo
  string CleanStringASCII(const string& s) {return CleanStringASCII_20190712(s);} //CO20190712
  string CleanStringASCII_20190712(const string& s) { //CO20190712
    string ss=s;
    CleanStringASCII_InPlace(ss);
    return ss;
  }
  string CleanStringASCII_20190101(const string& s) { //CO20190712
    string ss="";
    for(uint i=0;i<s.length();i++) {
      if(s[i]>='A' && s[i]<='Z') ss+=s[i];  // LETTERS
      else if(s[i]>='a' && s[i]<='z') ss+=s[i];  // letters
      else if(s[i]>='0' && s[i]<='9') ss+=s[i];  // numbers
      else if(s[i]=='.' || s[i]=='+' || s[i]=='-' || s[i]=='*' || s[i]=='/') ss+=s[i];  // operations
      else if(s[i]=='_' || s[i]=='#' || s[i]=='&' || s[i]==':' || s[i]==',' || s[i]=='@' || s[i]=='$') ss+=s[i];  // underscore
      else if(s[i]=='=' || s[i]=='|' || s[i]=='\'' || s[i]=='\"' || s[i]==' ') ss+=s[i];  // underscore
    }
    return ss;
  }

  // ***************************************************************************
  // Function CleanStringASCIIInPlace
  // ***************************************************************************
  // Similar to CleanStringASCII, but does NOT create a new string (costly if done MANY times)
  // Corey Oses 20190712
  void CleanStringASCII_InPlace(string& s) {
    //[CO20190712 - slight optimization if we go backwards]for(uint i=0;i<s.length();i++)
    for(uint i=s.length()-1;i<s.length();i--)
    { //CO20200106 - patching for auto-indenting
      if(!(
            (s[i]>='A' && s[i]<='Z') || //LETTERS
            (s[i]>='a' && s[i]<='z') || //letters
            (s[i]>='0' && s[i]<='9') || //numbers
            (s[i]=='.' || s[i]=='+' || s[i]=='-' || s[i]=='*' || s[i]=='/') ||  //operations
            (s[i]=='_' || s[i]=='#' || s[i]=='&' || s[i]==':' || s[i]==',' || s[i]=='@' || s[i]=='$') ||  //punctuation1
            (s[i]=='=' || s[i]=='|' || s[i]=='\'' || s[i]=='\"' || s[i]==' ') ||  //punctuation2
            FALSE)
        ){RemoveCharacterInPlace(s,s[i]);}
    }
  }

  //DX20190516 - remove control code characters - START
  // ***************************************************************************
  // Function removeControlCodeCharactersFromString
  // ***************************************************************************
  bool RemoveControlCodeCharactersFromString(const string& in, string& out){  //CO20190620

    // removes control code and backspace characters (e.g., NUL, DEL, etc.)
    // only keep printable characters (i.e., digits, letters, punctuation, and spaces) 
    // and white space characters (i.e., space, newline, tabs, and carrage returns)
    // a boolean indicates if the stringstream contained a control code character
    // string input version

    stringstream ss_in, ss_out;
    ss_in << in;
    bool detected_control_char = RemoveControlCodeCharactersFromStringstream(ss_in, ss_out);
    out = ss_out.str();
    return detected_control_char;
  }

  // ***************************************************************************
  // Function removeControlCodeCharactersFromStringStream
  // ***************************************************************************
  bool RemoveControlCodeCharactersFromStringstream(std::stringstream& ss_in, std::stringstream& ss_out){

    // removes control code and backspace characters (e.g., NUL, DEL, etc.)
    // only keep printable characters (i.e., digits, letters, punctuation, and spaces) 
    // and white space characters (i.e., space, newline, tabs)
    // a boolean indicates if the stringstream contained a control code character
    // stringstream input version
    //
    //ME20190614: We don't want carriage returns either because they mess up string additions.
    // Since they point to the beginning of the string, adding to a string with a carriage
    // return would overwrite instead of append

    bool detected_control_char = false;
    char c;
    //char c1;
    //char c2;

    //stringstream tmp; tmp << ss_in.str();
    while(ss_in.get(c)){
      //[CO20190620 - still doesn't work]if(isprint(c) || isspace(c) || (c != '\r')) {  //ME20190614 //[CO20200106 - close bracket for indenting]}
      if((isprint(c) || isspace(c) || FALSE) && ((c != '\r') || FALSE)) {ss_out << c;}  //CO20190620 - add more cases before FALSE
      else{detected_control_char = true;}
    }
    //uint count=0;
    //while(tmp.get(c1) && ss_out.get(c2)){
    //  count+=1;
    //  if(c1!=c2){
    //     cerr << "WARNING: characters in input and output are not equal: " << c1 << " vs " << c2 << " count=" << count << endl;
    //     if(isprint(c1) || isspace(c1)){
    //       cerr << "VALID CHARACTER WAS ERASED! c=\"" << c1 << "\"" << endl;
    //       exit(1);
    //
    //         }
    //      }


    //}
    return detected_control_char;
  }
  //DX20190516 - remove control code characters - END

  //DX20190211 - remove control code characters from file - START
  // ***************************************************************************
  // Function RemoveControlCodeCharactersFromFile
  // ***************************************************************************
  bool RemoveControlCodeCharactersFromFile(string directory, string filename, bool keep_orig_file){

    // removes control code and backspace characters (e.g., NUL, DEL, etc.)
    // overwrites file if control characters are detected, otherwise the file is untouched (preserve original timestamp)
    // matches original compression

    if(aurostd::FileExist(directory+"/"+filename)){
      stringstream ss_in, ss_out;
      aurostd::efile2stringstream(directory+"/"+filename, ss_in);
      // if file contains control code characters, then overwrite file
      if(RemoveControlCodeCharactersFromStringstream(ss_in, ss_out)){
        string uncompressed_filename = "";
        //compressed files
        if(IsCompressed(filename,uncompressed_filename)){
          stringstream2file(ss_out,directory+"/"+uncompressed_filename+"_tmp");
          string extension = GetCompressionExtension(filename);
          CompressFile(directory+"/"+uncompressed_filename+"_tmp", extension);
          if(keep_orig_file){ file2file(directory+"/"+filename,directory+"/"+uncompressed_filename+"_old"+extension); } //move original
          file2file(directory+"/"+uncompressed_filename+"_tmp"+extension,directory+"/"+filename); //overwrite
        }
        //uncompressed files
        else{
          stringstream2file(ss_out,directory+"/"+filename+".tmp");
          if(keep_orig_file){ file2file(directory+"/"+filename,directory+"/"+filename+"_old"); } //move original
          file2file(directory+"/"+filename+".tmp",directory+"/"+filename); //overwrite
        }
        return true;
      }
      // file is ok, do not update
      else{ return false; } //signals file is unchanged
    }
    else{ cerr << "ERROR - aurostd::RemoveControlCodeCharactersFromFile(): File does not exist: " << directory << "/" << filename << endl;exit(0); }
    return false;
  }
  //DX20190211 - remove control code characters from file - END

  //DX20190125 - remove null bytes - START
  // ***************************************************************************
  // Function isNullbyte
  // ***************************************************************************
  // Deterine if char is a null byte (e.g., ^@)
  bool isNullByte(char c){
    return (c=='\0');
  }

  // ***************************************************************************
  // Function removeNullBytes
  // ***************************************************************************
  // Remove all null bytes in string (e.g., ^@)
  string removeNullBytes(string in){
    string out=in;
    out.erase(remove_if(out.begin(),out.end(),isNullByte), out.end());
    return out;
  }
  //DX20190125 - remove null bytes - END

  //DX20190211 - remove null characters from file - START
  // ***************************************************************************
  // Function RemoveBinaryCharactersFromFile()
  // ***************************************************************************
  // Remove all null bytes in file
  bool RemoveBinaryCharactersFromFile(string directory, string filename){
    stringstream aus_exec;
    deque<string> vext; aurostd::string2tokens(".bz2,.xz,.gz",vext,",");vext.push_front(""); // cheat for void string
    deque<string> vcmd; aurostd::string2tokens("cat,bzcat,xzcat,gzcat",vcmd,",");
    deque<string> vzip; aurostd::string2tokens("bzip2,xz,gzip",vzip,",");vzip.push_front(""); // cheat for void string
    if(vext.size()!=vcmd.size()) { cerr << "ERROR - aurostd::RemoveBinaryCharactersFromFile: vext.size()!=vcmd.size()" << endl;exit(0); }

    for(uint iext=0;iext<vext.size();iext++){ // check filename.EXT
      if(aurostd::FileExist(directory+"/" + filename + vext.at(iext))){
        aus_exec << "cd \"" << directory << "\"" << endl;
        aus_exec << vcmd[iext] << " " << filename << vext[iext] << " | sed \"s/[^[:print:]\\r\\t]//g\" > " << filename << ".tmp && mv " << filename << ".tmp " << filename << endl;
        if(vext[iext]!=""){
          aus_exec << vzip[iext] << " " << filename << endl;
        }
        aurostd::execute(aus_exec);
      }
    }
    return true;
  }
  //DX20190211 - remove binary characters from file - END

  // ***************************************************************************
  // Function CGI_StringClean
  // ***************************************************************************
  // Clean a string from CGI junk
  string CGI_StringClean(const string& stringIN) {
    string stringOUT=stringIN;
    aurostd::StringSubst(stringOUT,"%0D%0A","\n");aurostd::StringSubst(stringOUT,"%0d%0a","\n");   // newlines
    aurostd::StringSubst(stringOUT,"+"," ");    // spaces
    aurostd::StringSubst(stringOUT,"%28","(");aurostd::StringSubst(stringOUT,"%29",")");   // ()
    aurostd::StringSubst(stringOUT,"%5B","[");aurostd::StringSubst(stringOUT,"%5D","]");   // []
    aurostd::StringSubst(stringOUT,"%7B","{");aurostd::StringSubst(stringOUT,"%7D","}");   // brackets (do not write, it screws up indent)
    aurostd::StringSubst(stringOUT,"%2B","+");aurostd::StringSubst(stringOUT,"%2F","/");   //  operations
    aurostd::StringSubst(stringOUT,"%23","#");aurostd::StringSubst(stringOUT,"%21","!");
    aurostd::StringSubst(stringOUT,"%3F","?");aurostd::StringSubst(stringOUT,"%2C",",");
    aurostd::StringSubst(stringOUT,"%3A",":");aurostd::StringSubst(stringOUT,"%3B",";");
    aurostd::StringSubst(stringOUT,"%27","'");aurostd::StringSubst(stringOUT,"%22","\"");
    aurostd::StringSubst(stringOUT,"%60","`");aurostd::StringSubst(stringOUT,"%40","@");
    aurostd::StringSubst(stringOUT,"%24","$");aurostd::StringSubst(stringOUT,"%25","%");
    aurostd::StringSubst(stringOUT,"%5E","^");aurostd::StringSubst(stringOUT,"%26","&");
    aurostd::StringSubst(stringOUT,"%3D","=");aurostd::StringSubst(stringOUT,"%7E","~");
    aurostd::StringSubst(stringOUT,"%5C","\\");aurostd::StringSubst(stringOUT,"%7C","|");
    aurostd::StringSubst(stringOUT,"%3C","<");aurostd::StringSubst(stringOUT,"%3E",">");  // <>
    aurostd::StringSubst(stringOUT,"\n\n","\n");
    return stringOUT;
  }

  // ***************************************************************************
  // Function RemoveWhiteSpaces
  // ***************************************************************************
  // Removes all white spaces (spaces, tabs) from a string. Morgan / Curtarolo
  string RemoveWhiteSpaces(const string& s) {
    if(s.size()==0) return s;  // nothing to do
    string ss;
    for (uint i=0;i<s.size();i++) if(s[i]!=' ' && s[i]!='\t') ss+=s[i];
    return ss;
  }
  string RemoveWhiteSpaces(const string& s, const char toggle) {  //CO20190710
    if(s.size()==0) return s;  // nothing to do
    string ss;
    bool copy=TRUE;
    for (uint i=0;i<s.size();i++) {
      if(s[i]==toggle) copy=!copy;  //CO20190710
      if(copy) if(s[i]!=' ' && s[i]!='\t') ss+=s[i];
      if(!copy) ss+=s[i];
    }
    return ss;
  }

  // ***************************************************************************
  // Function RemoveWhiteSpacesFromTheBack
  // ***************************************************************************
  // Removes all white spaces (spaces, tabs) from a string. Morgan / Curtarolo
  string RemoveWhiteSpacesFromTheBack(const string& s) {
    if(s.size()==0) return s;  // nothing to do
    string ss=s;
    while(ss[ss.size()-1]==' ' || ss[ss.size()-1]=='\t') {
      ss.erase(ss.size()-1,1);
      if(ss.size()==0) return ss;  // nothing to do
    }
    return ss;
  }

  // ***************************************************************************
  // Function RemoveWhiteSpacesFromTheFront
  // ***************************************************************************
  // Removes all white spaces (spaces, tabs) from a string. Oses
  string RemoveWhiteSpacesFromTheFront(const string& s) {
    if(s.size()==0) return s;  // nothing to do
    string ss=s;
    while(ss[0]==' ' || ss[ss.size()-1]=='\t') {
      ss.erase(0,1);
      if(ss.size()==0) return ss;  // nothing to do
    }
    return ss;
  }

  // ***************************************************************************
  // Function RemoveWhiteSpacesFromTheFrontAndBack
  // ***************************************************************************
  // Removes all white spaces (spaces, tabs) from a string. Oses
  string RemoveWhiteSpacesFromTheFrontAndBack(const string& s) {
    if(s.size()==0) return s;  // nothing to do
    string ss=s;
    ss=RemoveWhiteSpacesFromTheBack(ss);
    ss=RemoveWhiteSpacesFromTheFront(ss);
    return ss;
  }

  // ***************************************************************************
  // Function RemoveSpaces
  // ***************************************************************************
  // Removes all spaces from a string. Morgan / Curtarolo
  string RemoveSpaces(const string& s) {
    if(s.size()==0) return s;  // nothing to do
    string ss;
    for (uint i=0;i<s.size();i++) if(s[i]!=' ') ss+=s[i];
    return ss;
  }
  string RemoveSpaces(const string& s, const char toggle) { //CO20190710
    if(s.size()==0) return s;  // nothing to do
    string ss;
    bool copy=TRUE;
    for (uint i=0;i<s.size();i++) {
      if(s[i]==toggle) copy=!copy;  //CO20190710
      if(copy) if(s[i]!=' ') ss+=s[i];
      if(!copy) ss+=s[i];
    }
    return ss;
  }

  // ***************************************************************************
  // Function RemoveSpacesFromTheBack
  // ***************************************************************************
  // Removes all white spaces (spaces, tabs) from a string. Morgan / Curtarolo
  string RemoveSpacesFromTheBack(const string& s) {
    if(s.size()==0) return s;  // nothing to do
    string ss=s;
    while(ss[ss.size()-1]==' ') {
      ss.erase(ss.size()-1,1);
      if(ss.size()==0) return ss;  // nothing to do
    }
    return ss;
  }

  // ***************************************************************************
  // Function RemoveTabs
  // ***************************************************************************
  // Removes all tabs from a string. Stefano Curtarolo
  string RemoveTabs(const string& s) {
    if(s.size()==0) return s;  // nothing to do
    string ss;
    for (uint i=0;i<s.size();i++) if(s[i]!='\t') ss+=s[i];
    return ss;
  }
  string RemoveTabs(const string& s, const char toggle) { //CO20190710
    if(s.size()==0) return s;  // nothing to do
    string ss;
    bool copy=TRUE;
    for (uint i=0;i<s.size();i++) {
      if(s[i]==toggle) copy=!copy;  //CO20190710
      if(copy) if(s[i]!='\t') ss+=s[i];
      if(!copy) ss+=s[i];
    }
    return ss;
  }

  // ***************************************************************************
  // Function RemoveTabsFromTheBack
  // ***************************************************************************
  // Removes all white spaces (spaces, tabs) from a string.
  // Dane Morgan / Stefano Curtarolo
  string RemoveTabsFromTheBack(const string& s) {
    if(s.size()==0) return s;  // nothing to do
    string ss=s;
    while(ss[ss.size()-1]=='\t') {
      ss.erase(ss.size()-1,1);
      if(ss.size()==0) return ss;  // nothing to do
    }
    return ss;
  }

  // ***************************************************************************
  // Function RemoveComments
  // ***************************************************************************
  // Removes all comments from a string.
  // Stefano Curtarolo
  //   string RemoveComments(const string& s) {
  //     if(s.size()==0) return s;  // nothing to do
  //     string ss;
  //     bool copy=TRUE;
  //     for (uint i=0;i<s.size();i++) {
  //       if(s[i]=='#')  copy=FALSE;
  //       if(s[i]=='\n') copy=TRUE;
  //       if(copy) ss+=s[i];
  //     }
  //     return ss;
  //   }

  //ME20190614 - added vector<string> version of RemoveComments
  vector<string> RemoveComments(const vector<string>& vstrin) {
    vector<string> vstrout;
    string::size_type loc;
    string line;
    for (uint i = 0; i < vstrin.size(); i++) {
      line = vstrin[i];
      // COMMENT_NEGLECT_1
      loc = line.find(COMMENT_NEGLECT_1);
      line = line.substr(0, loc);
      // COMMENT_NEGLECT_2
      loc = line.find(COMMENT_NEGLECT_2);
      while (loc != string::npos) {
        // Do not remove :// since it is not a comment
        if (!((loc > 0) && (loc < line.size()) && (line[loc -1] == ':'))) {
          line = line.substr(0, loc);
          break;
        }
        loc = line.find(COMMENT_NEGLECT_2, loc + 1);
      }
      // COMMENT_NEGLECT_3
      loc = line.find(COMMENT_NEGLECT_3);
      line = line.substr(0, loc);
      if (!line.empty()) vstrout.push_back(line);
    }
    return vstrout;
  }
  deque<string> RemoveComments(const deque<string>& vstrin) {
    deque<string> vstrout;
    string::size_type loc;
    string line;
    for (uint i = 0; i < vstrin.size(); i++) {
      line = vstrin[i];
      // COMMENT_NEGLECT_1
      loc = line.find(COMMENT_NEGLECT_1);
      line = line.substr(0, loc);
      // COMMENT_NEGLECT_2
      loc = line.find(COMMENT_NEGLECT_2);
      while (loc != string::npos) {
        // Do not remove :// since it is not a comment
        if (!((loc > 0) && (loc < line.size()) && (line[loc -1] == ':'))) {
          line = line.substr(0, loc);
          break;
        }
        loc = line.find(COMMENT_NEGLECT_2, loc + 1);
      }
      // COMMENT_NEGLECT_3
      loc = line.find(COMMENT_NEGLECT_3);
      line = line.substr(0, loc);
      if (!line.empty()) vstrout.push_back(line);
    }
    return vstrout;
  }

  string RemoveComments(const string& strin) {
    vector<string> vlines;
    aurostd::string2vectorstring(strin, vlines);
    vlines = RemoveComments(vlines);
    string strout;
    for (uint i = 0; i < vlines.size(); i++) strout += vlines[i] + '\n';
    return strout;
  }

  //[OBSOLETE]  string RemoveComments(const string &strin) {
  //[OBSOLETE]    string strout=strin;
  //[OBSOLETE]    vector<string> vstrout;aurostd::string2vectorstring(strout,vstrout);
  //[OBSOLETE]    strout.clear();
  //[OBSOLETE]    string::size_type loc;  //CO20180409, don't do find twice (expensive)
  //[OBSOLETE]    for(uint i=0;i<vstrout.size();i++) {
  //[OBSOLETE]      //COMMENT_NEGLECT_1
  //[OBSOLETE]      loc=vstrout.at(i).find(COMMENT_NEGLECT_1);  //CO20180409
  //[OBSOLETE]      vstrout.at(i)=vstrout.at(i).substr(0,loc);  //no NEED TO ask if()..., it will be set to npos anyway
  //[OBSOLETE]
  //[OBSOLETE]      //COMMENT_NEGLECT_2, but not ":"+//COMMENT_NEGLECT_1
  //[OBSOLETE]      loc=vstrout.at(i).find(COMMENT_NEGLECT_2);  //CO20180409
  //[OBSOLETE]      while(loc!=string::npos){
  //[OBSOLETE]        if(!(loc>0&&loc<vstrout.at(i).size()&&vstrout.at(i).at(loc-1)==':')){  //find the NOT case where we are in the range and we find ':' before comment
  //[OBSOLETE]          vstrout.at(i)=vstrout.at(i).substr(0,loc);
  //[OBSOLETE]          break;
  //[OBSOLETE]        }
  //[OBSOLETE]        loc=vstrout.at(i).find(COMMENT_NEGLECT_2,loc+1);
  //[OBSOLETE]      }
  //[OBSOLETE]
  //[OBSOLETE]      //COMMENT_NEGLECT_3
  //[OBSOLETE]      loc=vstrout.at(i).find(COMMENT_NEGLECT_3);  //CO20180409
  //[OBSOLETE]      vstrout.at(i)=vstrout.at(i).substr(0,loc);  //no NEED TO ask if()..., it will be set to npos anyway
  //[OBSOLETE]
  //[OBSOLETE]if(vstrout.at(i).find(COMMENT_NEGLECT_1)!=string::npos) 
  //[OBSOLETE]  vstrout.at(i)=vstrout.at(i).substr(0,vstrout.at(i).find(COMMENT_NEGLECT_1));  
  //[OBSOLETE]if(vstrout.at(i).find(COMMENT_NEGLECT_2)!=string::npos && vstrout.at(i).find(":"+COMMENT_NEGLECT_2)==string::npos)  // look for // but dont touch ://
  //[OBSOLETE]  vstrout.at(i)=vstrout.at(i).substr(0,vstrout.at(i).find(COMMENT_NEGLECT_2));
  //[OBSOLETE]if(vstrout.at(i).find(COMMENT_NEGLECT_3)!=string::npos)
  //[OBSOLETE]  vstrout.at(i)=vstrout.at(i).substr(0,vstrout.at(i).find(COMMENT_NEGLECT_3));
  //[OBSOLETE]  if(!vstrout.at(i).empty()) cout << vstrout.at(i) << endl;
  //[OBSOLETE]      if(!vstrout.at(i).empty()) strout+=vstrout.at(i)+"\n";
  //[OBSOLETE]    }  
  //[OBSOLETE]    return strout;
  //[OBSOLETE]  }

  // ***************************************************************************
  // Function RemoveCharacter
  // ***************************************************************************
  // Removes charecters from string
  // Stefano Curtarolo
  string RemoveCharacter(const string& s, const char character) {
    if(s.size()==0) return s;  // nothing to do
    string ss=s;
    RemoveCharacterInPlace(ss,character);
    //[CO20190712 - OBSOLETE with RemoveCharacterInPlace()]for (uint i=0;i<s.size();i++) {
    //[CO20190712 - OBSOLETE with RemoveCharacterInPlace()]  if(s[i]!=character) ss+=s[i];
    //[CO20190712 - OBSOLETE with RemoveCharacterInPlace()]}
    return ss;
  }

  // ***************************************************************************
  // Function RemoveCharacterInPlace
  // ***************************************************************************
  // Similar to RemoveCharacter, but does NOT create a new string (costly if done MANY times)
  // Corey Oses 20190712
  void RemoveCharacterInPlace(string& t, const char character) {t.erase(std::remove(t.begin(), t.end(), character), t.end());}

  // ***************************************************************************
  // Function RemoveCharacterFromTheBack
  // ***************************************************************************
  // Remove character from the back of a string. DX (Hicks)
  string RemoveCharacterFromTheBack(const string& s, const char character) {
    if(s.size()==0) return s;  // nothing to do
    string ss=s;
    if(ss[ss.size()-1]==character) {
      ss.erase(ss.size()-1,1);
    }
    return ss;
  }

  // ***************************************************************************
  // Function RemoveCharacterFromTheFront
  // ***************************************************************************
  // Removes character from the front of a string. DX (Hicks)
  string RemoveCharacterFromTheFront(const string& s, const char character) {
    if(s.size()==0) return s;  // nothing to do
    string ss=s;
    if(ss[0]==character) {
      ss.erase(0,1);
    }
    return ss;
  }

  // ***************************************************************************
  // Function RemoveCharacterFromTheFrontAndBack
  // ***************************************************************************
  // Removes character from the front and back of a string. DX (Hicks)
  string RemoveCharacterFromTheFrontAndBack(const string& s, const char character) {
    if(s.size()==0) return s;  // nothing to do
    string ss=s;
    ss=RemoveCharacterFromTheBack(ss,character);
    if(s.size()==0) return s; // cannot remove anything else
    ss=RemoveCharacterFromTheFront(ss,character);
    return ss;
  }

  // ***************************************************************************
  // Function RemoveNumbers
  // ***************************************************************************
  // Removes numbers from string
  // Stefano Curtarolo
  string RemoveNumbers(const string& s) {return RemoveNumbers_20190712(s);} //CO20190712
  string RemoveNumbers_20190712(const string& s) {  //CO20190712 - avoids creating many copies of string
    if(s.size()==0) return s;  // nothing to do
    string ss=s;
    RemoveNumbersInPlace(ss);
    return ss;
  }
  string RemoveNumbers_20190101(const string& s) {
    if(s.size()==0) return s;  // nothing to do
    string ss=s;
    ss=RemoveCharacter(ss,'0');ss=RemoveCharacter(ss,'1');ss=RemoveCharacter(ss,'2');
    ss=RemoveCharacter(ss,'3');ss=RemoveCharacter(ss,'4');ss=RemoveCharacter(ss,'5');
    ss=RemoveCharacter(ss,'6');ss=RemoveCharacter(ss,'7');ss=RemoveCharacter(ss,'8');
    ss=RemoveCharacter(ss,'9');ss=RemoveCharacter(ss,'.');
    return ss;
  }

  // ***************************************************************************
  // Function RemoveNumbersInPlace
  // ***************************************************************************
  // Similar to RemoveNumbers, but does NOT create a new string (costly if done MANY times)
  // Corey Oses 20190712
  void RemoveNumbersInPlace(string& s) { //CO20190712
    RemoveCharacterInPlace(s,'0');RemoveCharacterInPlace(s,'1');RemoveCharacterInPlace(s,'2');
    RemoveCharacterInPlace(s,'3');RemoveCharacterInPlace(s,'4');RemoveCharacterInPlace(s,'5');
    RemoveCharacterInPlace(s,'6');RemoveCharacterInPlace(s,'7');RemoveCharacterInPlace(s,'8');
    RemoveCharacterInPlace(s,'9');RemoveCharacterInPlace(s,'.');
  }

  // ***************************************************************************
  // Function RemoveRounding
  // ***************************************************************************
  // Removes rounding from string
  // Stefano Curtarolo
  string RemoveRounding(const string& s) {
    if(s.size()==0) return s;  // nothing to do
    string ss=s;
    ss=RemoveSubString(ss,"(0)");ss=RemoveSubString(ss,"(1)");ss=RemoveSubString(ss,"(2)");
    ss=RemoveSubString(ss,"(3)");ss=RemoveSubString(ss,"(4)");ss=RemoveSubString(ss,"(5)");
    ss=RemoveSubString(ss,"(6)");ss=RemoveSubString(ss,"(7)");ss=RemoveSubString(ss,"(8)");
    ss=RemoveSubString(ss,"(9)");
    return ss;
  }

  // ***************************************************************************
  // Function RemoveSubStringFirst
  // ***************************************************************************
  // Removes the first substring from string
  // Stefano Curtarolo
  string RemoveSubStringFirst(const string& str_orig, const string& str_rm) {
    string t=str_orig;
    RemoveSubStringFirstInPlace(t,str_rm);  //CO20190712
    //[CO20190712 - moved to RemoveSubStringFirstInPlace()]std::string::size_type i = t.find(str_rm);
    //[CO20190712 - moved to RemoveSubStringFirstInPlace()]if(i != std::string::npos)
    //[CO20190712 - moved to RemoveSubStringFirstInPlace()]  t.erase(i, str_rm.length( ));
    return t;
  }

  // ***************************************************************************
  // Function RemoveSubStringFirstInPlace
  // ***************************************************************************
  // Similar to RemoveSubStringFirst, but does NOT create a new string (costly if done MANY times)
  // Corey Oses 20190712
  void RemoveSubStringFirstInPlace(string& t, const string& str_rm) {
    std::string::size_type i = t.find(str_rm);
    if(i != std::string::npos)
      t.erase(i, str_rm.length( ));
  }

  // ***************************************************************************
  // Function RemoveSubString
  // ***************************************************************************
  // Removes all instances of substring from string
  // Stefano Curtarolo
  string RemoveSubString(const string& str_orig, const string& str_rm) {
    string t=str_orig;
    RemoveSubStringInPlace(t,str_rm); //CO20190712
    //[CO20190712 - moved to RemoveSubStringInPlace()]string::size_type i;
    //[CO20190712 - moved to RemoveSubStringInPlace()]while(t.find(str_rm)!=string::npos) {
    //[CO20190712 - moved to RemoveSubStringInPlace()]  i = t.find(str_rm);
    //[CO20190712 - moved to RemoveSubStringInPlace()]  if(i != std::string::npos) t.erase(i, str_rm.length( ));
    //[CO20190712 - moved to RemoveSubStringInPlace()]};
    return t;
  }

  // ***************************************************************************
  // Function RemoveSubStringInPlace
  // ***************************************************************************
  // Similar to RemoveSubString, but does NOT create a new string (costly if done MANY times)
  // Corey Oses 20190712
  void RemoveSubStringInPlace(string& t, const string& str_rm) {
    string::size_type i = t.find(str_rm); //CO20190712 - fewer operations
    while(i != string::npos) {  //CO20190712 - fewer operations
      t.erase(i, str_rm.length( )); //CO20190712 - fewer operations
      i = t.find(str_rm); //CO20190712 - fewer operations
    }
    //[CO20190712 - OBSOLETE]while(t.find(str_rm)!=string::npos) {
    //[CO20190712 - OBSOLETE]  i = t.find(str_rm);
    //[CO20190712 - OBSOLETE]  if(i != std::string::npos) t.erase(i, str_rm.length( ));
    //[CO20190712 - OBSOLETE]};
  }

  // ***************************************************************************
  // Function DirectoryMake
  // ***************************************************************************
  // Stefano Curtarolo
  // Make a directory by splitting each part.. returns false if something wrong
  // happens.
  bool DirectoryMake(string _Directory) {  // "" compliant April/2019 SC
    bool LDEBUG=(FALSE || XHOST.DEBUG);
    string Directory(CleanFileName(_Directory));
    std::deque<string> tokens;
    string dir_tmp,command;
    aurostd::string2tokens(Directory,tokens,"/");
    if(Directory.at(0)=='/') tokens[0]="/"+tokens[0]; // fix the root thing
    dir_tmp="";
    for(uint i=0;i<tokens.size();i++) {
      dir_tmp+=tokens.at(i)+"/";
      if(!aurostd::FileExist(dir_tmp)) {
        command="mkdir -p \""+dir_tmp+"\"";
        if(LDEBUG) cerr << "DirectoryMake creating directory=" <<  command << endl;
        aurostd::execute(command);
        if(!aurostd::FileExist(dir_tmp)) {
          // if(!QUIET) cout << "EEEEE   can not make directory: " <<  command << endl;
          return FALSE; // found some error in making directory
        }
      }
    }
    return TRUE;
  }

  // ***************************************************************************
  // Function SSH_DirectoryMake
  // ***************************************************************************
  // Stefano Curtarolo
  // Make a directory by splitting each part.. cant check much remotely
  // it starts from the assumption that you DO HAVE access to the remove account
  // which does not pretend a password
  bool SSH_DirectoryMake(string user, string machine,string _Directory) {  // "" compliant April/2019 SC
    bool LDEBUG=(FALSE || XHOST.DEBUG);
    string Directory(CleanFileName(_Directory));
    std::deque<string> tokens;
    string dir_tmp,command;
    aurostd::string2tokens(Directory,tokens,"/");
    if(Directory.at(0)=='/') tokens[0]="/"+tokens[0]; // fix the root thing
    dir_tmp="";
    for(uint i=0;i<tokens.size();i++) {
      dir_tmp+=tokens.at(i)+"/";
      command="ssh "+user+"@"+machine+" mkdir \""+dir_tmp+"\"";
      if(LDEBUG) cerr << "SSH_DirectoryMake creating directory=" <<  command << endl;
      aurostd::execute(command);
    }
    return TRUE;
  }

  // ***************************************************************************
  // Function DirectoryChmod
  // ***************************************************************************
  // Stefano Curtarolo
  // return FALSE if something got messed up
  bool DirectoryChmod(string chmod_string,string _Directory) {  // "" compliant April/2019 SC
    string Directory(CleanFileName(_Directory));
    ostringstream aus;
    aurostd::StringstreamClean(aus);
    aus << CHMOD_BIN << " " << chmod_string << " \"" << Directory << "\"" << endl;
    aurostd::execute(aus);
    return TRUE;
  }

  // ***************************************************************************
  // Function DirectoryLS
  // ***************************************************************************
  // Stefano Curtarolo
  // Returns the content of a directory without "." and ".."
  bool DirectoryLS(string _Directory,vector<string> &vfiles) {
    vfiles.clear();
    string Directory(CleanFileName(_Directory));
    DIR *dp;
    struct dirent *ep;
    string file;
    dp=opendir(Directory.c_str());
    if(dp!=NULL) {
      while((ep=readdir(dp))) {
        file=(ep->d_name);
        if(file!="." && file!="..")
          vfiles.push_back(file);
      }
      (void) closedir (dp);
    } else {
      cerr << "ERROR: aurostd::DirectoryLS Couldn't open the directory: " << Directory << endl;
      return FALSE;
    }
    return TRUE;
  }
  bool DirectoryLS(string _Directory,deque<string> &vfiles) {
    vfiles.clear();
    string Directory(CleanFileName(_Directory));
    DIR *dp;
    struct dirent *ep;
    string file;
    dp=opendir(Directory.c_str());
    if(dp!=NULL) {
      while((ep=readdir(dp))) {
        file=(ep->d_name);
        if(file!="." && file!="..")
          vfiles.push_back(file);
      }
      (void) closedir (dp);
    } else {
      cerr << "ERROR: aurostd::DirectoryLS Couldn't open the directory: " << Directory << endl;
      return FALSE;
    }
    return TRUE;
  }

  // ***************************************************************************
  // Function DirectoryLocked
  // ***************************************************************************
  bool DirectoryLocked(string directory,string LOCK) {
    if(FileExist(directory+"/"+LOCK)) return TRUE;
    if(FileExist(directory+"/"+LOCK+".xz")) return TRUE;
    if(FileExist(directory+"/"+LOCK+".gz")) return TRUE;
    if(FileExist(directory+"/"+LOCK+".bz2")) return TRUE;
    return FALSE;
  }

  // ***************************************************************************
  // Function DirectorySkipped
  // ***************************************************************************
  bool DirectorySkipped(string directory) {
    if(FileExist(directory+"/SKIP")) return TRUE;
    if(FileExist(directory+"/SKIP.xz")) return TRUE;
    if(FileExist(directory+"/SKIP.gz")) return TRUE;
    if(FileExist(directory+"/SKIP.bz2")) return TRUE;
    return FALSE;
  }

  // ***************************************************************************
  // Function DirectoryWritable and DirectoryUnwritable
  // ***************************************************************************
  bool DirectoryWritable(string _Directory) {  // "" compliant April/2019 SC
    string Directory(CleanFileName(_Directory));
    string filename=string(Directory+"/aflow.writable."+aurostd::utype2string(uint((double) std::floor(100000*aurostd::ran0())))+".test");
    string2file("DirectoryWritable",filename);
    if(!FileExist(filename)) return FALSE;
    string command=string("rm -f \""+filename+"\"");
    execute(command);
    return TRUE;
  }
  bool DirectoryUnwritable(string Directory) {
    return !DirectoryWritable(Directory);
  }

  // ***************************************************************************
  // Function CleanFileName
  // ***************************************************************************
  // Stefano Curtarolo
  // cleans file names from obvious things
  string CleanFileName(string fileIN) {
    bool LDEBUG=(FALSE || XHOST.DEBUG);
    string fileOUT=fileIN;
    if(LDEBUG) cerr << "aurostd::CleanFileName: " << fileOUT << endl;
    // [OBSOLETE] interferes with ~/.aflow.rc   if(aurostd::substring2bool(fileOUT,"~/")) aurostd::StringSubst(fileOUT,"~/","/home/"+XHOST.user+"/");
    aurostd::StringSubst(fileOUT,"//","/");
    aurostd::StringSubst(fileOUT,"/./","/");
    aurostd::StringSubst(fileOUT,"*","\"*\"");
    aurostd::StringSubst(fileOUT,"?","\"?\"");
    if(LDEBUG) cerr << "aurostd::CleanFileName: " << fileOUT << endl;
    return fileOUT;
  }

  // ***************************************************************************
  // Function ProperFileName
  // ***************************************************************************
  // Stefano Curtarolo
  // fix file names from obvious things
  string ProperFileName(string fileIN) {
    bool LDEBUG=(FALSE || XHOST.DEBUG);
    string fileOUT=fileIN;
    if(LDEBUG) cerr << "aurostd::ProperFileName: " << fileOUT << endl;
    aurostd::StringSubst(fileOUT,"//",".");
    aurostd::StringSubst(fileOUT,"/",".");
    if(LDEBUG) cerr << "aurostd::ProperFileName: " << fileOUT << endl;
    return fileOUT;
  }

  // ***************************************************************************
  // Function CopyFile
  // ***************************************************************************
  // Stefano Curtarolo
  // copy the file but does not check if the directory can be made or not...
  bool CopyFile(string from,string to) { // "" compliant April/2019 SC
    stringstream command;
    command << "cp -f \"" << CleanFileName(from) << "\" \"" << CleanFileName(to) << "\" " << endl;
    aurostd::execute(command);
    return TRUE;
  }


  // ***************************************************************************
  // Function aurostd::LinkFile
  // ***************************************************************************
  // Stefano Curtarolo
  // copy the file but does not check if the directory can be made or not...
  bool LinkFile(string from,string to) { // "" compliant April/2019 SC
    stringstream command;
    command << "ln -sf \"" << CleanFileName(from) << "\" \"" << CleanFileName(to) << "\" " << endl;
    aurostd::execute(command);
    return TRUE;
  }

  //CO START
  //***************************************************************************//
  // aurostd::MatchCompressed
  //***************************************************************************//
  bool MatchCompressed(const string& CompressedFileName,const string& FileNameOUT) {
    //Corey Oses
    //Will try to mimic compression of a given file, useful for overwriting
    if(!IsCompressed(CompressedFileName)&&!IsCompressed(FileNameOUT)) {return TRUE;}
    if(IsCompressed(FileNameOUT)) {
      if(GetCompressionExtension(CompressedFileName)==GetCompressionExtension(FileNameOUT)) {return TRUE;}
      return FALSE;}
    if(substring2bool(CompressedFileName,".xz")) {CompressFile(FileNameOUT,"xz");return TRUE;}
    if(substring2bool(CompressedFileName,".bz2")) {CompressFile(FileNameOUT,"bzip2");return TRUE;}
    if(substring2bool(CompressedFileName,".gz")) {CompressFile(FileNameOUT,"gzip");return TRUE;}
    if(substring2bool(CompressedFileName,".zip")) {CompressFile(FileNameOUT,"zip");return TRUE;}
    return FALSE;
  }

  // [OBSOLETE] //***************************************************************************//
  // [OBSOLETE] // aurostd::DecompressFile
  // [OBSOLETE] //***************************************************************************//
  // [OBSOLETE] bool DecompressFile(const string& CompressedFileName){
  // [OBSOLETE]   //Corey Oses
  // [OBSOLETE]   //try to decompress the file the ways we know how
  // [OBSOLETE]  //try not to use unless necessary, prefer efile2stringstream, etc.
  // [OBSOLETE]   //where you might use it: open binary files
  // [OBSOLETE]   if(!IsCompressed(CompressedFileName)){return TRUE;}
  // [OBSOLETE]   if(substring2bool(CompressedFileName,".xz")) {XzipFile(CompressedFileName);return TRUE;}
  // [OBSOLETE]   if(substring2bool(CompressedFileName,".bz2")) {BzipFile(CompressedFileName);return TRUE;}
  // [OBSOLETE]   if(substring2bool(CompressedFileName,".gz")) {GzipFile(CompressedFileName);return TRUE;}
  // [OBSOLETE]   if(substring2bool(CompressedFileName,".zip")) {ZipFile(CompressedFileName);return TRUE;}
  // [OBSOLETE]   return FALSE;
  // [OBSOLETE] }

  //***************************************************************************//
  // aurostd::efile2tempfile
  //***************************************************************************//
  bool efile2tempfile(string _FileNameIN, string& FileNameOUT) {
    //Corey Oses
    //Decompresses file to temp file, and return its path
    //SAFE: Will return FileNameIn if compression not needed
    string FileNameIN="";
    if(!(aurostd::FileExist(_FileNameIN,FileNameIN) || aurostd::EFileExist(_FileNameIN,FileNameIN))) {  //CO20191110 - get FileNameIN from functions
      cerr << endl;
      cerr << "ERROR - aurostd::efile2tempfile: file=" << _FileNameIN << " not present !" << endl;  ///is empty
      cerr << endl;
      return FALSE;
    }
    //check if compressed, and decompress
    if(!aurostd::IsCompressed(FileNameIN)) {
      FileNameOUT = FileNameIN;
      return TRUE;
    }
    stringstream FileNameIN_ss;
    aurostd::efile2stringstream(FileNameIN, FileNameIN_ss);
    FileNameOUT = aurostd::TmpFileCreate();
    aurostd::stringstream2file(FileNameIN_ss, FileNameOUT);
    return TRUE;
  }

  //***************************************************************************//
  // aurostd::IsCompressed
  //***************************************************************************//
  bool IsCompressed(string FileNameIN,string& FileNameOUT) {
    //Corey Oses
    //Given a File, it will return name of decompressed variant
    //NB: Does not actually decompress
    //FileNameOUT="";
    if(substring2bool(FileNameIN,".xz")) {FileNameOUT=StringSubst(FileNameIN,".xz","");return TRUE;}
    if(substring2bool(FileNameIN,".bz2")) {FileNameOUT=StringSubst(FileNameIN,".bz2","");return TRUE;}
    if(substring2bool(FileNameIN,".tar.gz")) {FileNameOUT=StringSubst(FileNameIN,".tar.gz","");return TRUE;}
    if(substring2bool(FileNameIN,".gz")) {FileNameOUT=StringSubst(FileNameIN,".gz","");return TRUE;}
    if(substring2bool(FileNameIN,".zip")) {FileNameOUT=StringSubst(FileNameIN,".zip","");return TRUE;}
    // FileNameOUT=FileNameIN; // dont touch it if not found
    return FALSE;
  }

  //***************************************************************************//
  // aurostd::IsCompressed
  //***************************************************************************//
  bool IsCompressed(string FileNameIN) {
    string FileNameOUT;
    return IsCompressed(FileNameIN,FileNameOUT);
  }

  //***************************************************************************//
  // aurostd::GetCompressionExtension
  //***************************************************************************//
  string GetCompressionExtension(const string& CompressedFileName) {
    //Corey Oses
    //Will determine zipped extension
    string extension="";
    if(!IsCompressed(CompressedFileName)) {return extension;}
    if(substring2bool(CompressedFileName,".xz"))  {return ".xz";}
    if(substring2bool(CompressedFileName,".bz2")) {return ".bz2";}
    if(substring2bool(CompressedFileName,".gz"))  {return ".gz";}
    if(substring2bool(CompressedFileName,".zip")) {return ".zip";}
    return extension;
  }
  //CO END

  // ***************************************************************************
  // Function aurostd::UncompressFile aurostd::Compress
  // ***************************************************************************
  // Bzip the file (does not check)
  bool UncompressFile(const string& _file,const string& command) {  // "" compliant April/2019 SC
    string file(CleanFileName(_file));
    if(command=="bunzip2" || command=="bzip2" || command=="bz2"  || command==".bz2") {
      if(!aurostd::IsCommandAvailable("bzip2")) {
        cerr << "ERROR - aurostd::UncompressFile: command \"bzip2\" is necessary !" << endl;
        return FALSE; }   
      if(aurostd::substring2bool(file,".bz2")) aurostd::execute("bzip2 -dqf \""+file+"\"");
    }
    if(command=="xunzip" || command=="xz" || command==".xz") {
      if(!aurostd::IsCommandAvailable("xz")) {
        cerr << "ERROR - aurostd::UncompressFile: command \"xz\" is necessary !" << endl;
        return FALSE; }   
      if(aurostd::substring2bool(file,".xz")) aurostd::execute("xz -dqf \""+file+"\"");
    }
    if(command=="gunzip" || command=="gzip" || command=="gz"  || command==".gz") {
      if(!aurostd::IsCommandAvailable("gzip")) {
        cerr << "ERROR - aurostd::UncompressFile: command \"gzip\" is necessary !" << endl;
        return FALSE; }   
      if(aurostd::substring2bool(file,".gz")) aurostd::execute("gzip -dqf \""+file+"\"");
    }
    if(command=="unzip" || command=="zip" || command==".zip") {
      if(!aurostd::IsCommandAvailable("unzip")) {
        cerr << "ERROR - aurostd::UnzipFile: command \"unzip\" is necessary !" << endl;
        return FALSE;
      }
      if(aurostd::substring2bool(file,".zip")) aurostd::execute("unzip -qo \""+file+"\"");
    }
    return TRUE;
  }
  bool UncompressFile(const string& _file) {  // "" compliant April/2019 SC
    string file(CleanFileName(_file));
    if(substring2bool(file,".xz"))  {return UncompressFile(file,"xz");}
    if(substring2bool(file,".bz2")) {return UncompressFile(file,"bzip2");}
    if(substring2bool(file,".gz"))  {return UncompressFile(file,"gzip");}
    if(substring2bool(file,".zip")) {return UncompressFile(file,"zip");}
    return FALSE;
  }

  bool CompressFile(const string& _file,const string& command) {  // "" compliant April/2019 SC
    string file(CleanFileName(_file));
    //  cerr << "aurostd::CompressFile FileName=[" << FileName << "]  command=[" << command << "]" << endl;
    if(aurostd::substring2bool(command,"bzip2") || aurostd::substring2bool(command,"bz2")  || aurostd::substring2bool(command,".bz2")) {
      if(!aurostd::IsCommandAvailable("bzip2")) {
        cerr << "ERROR - aurostd::CompressFile: command \"bzip2\" is necessary !" << endl;
        return FALSE;
      }   
      // [OBSOLETE]     if(FileExist(file+".bz2")) {aurostd::execute("rm -f \""+file+".bz2\"");}
      if(!aurostd::substring2bool(file,".bz2")) aurostd::execute("bzip2 -9qf \""+file+"\"");
      return TRUE;
    }
    if(aurostd::substring2bool(command,"xz") || aurostd::substring2bool(command,"xzip") || aurostd::substring2bool(command,".xz")) {
      if(!aurostd::IsCommandAvailable("xz")) {
        cerr << "ERROR - aurostd::CompressFile: command \"xz\" is necessary !" << endl;
        return FALSE;
      }   
      // [OBSOLETE]     if(FileExist(file+".xz")) {aurostd::execute("rm -f \""+file+".xz\"");}
      //    cerr << "aurostd::CompressFile XZ  FileName=[" << FileName << "]  command=[" << command << "]" << endl;
      if(!aurostd::substring2bool(file,".xz")) aurostd::execute("xz -9qf -q \""+file+"\""); // twice -q to avoid any verbosity
      return TRUE;
    }
    if(aurostd::substring2bool(command,"gzip") || aurostd::substring2bool(command,"gz") || aurostd::substring2bool(command,".gz")) {
      if(!aurostd::IsCommandAvailable("gzip")) {
        cerr << "ERROR - aurostd::CompressFile: command \"gzip\" is necessary !" << endl;
        return FALSE;
      }   
      // [OBSOLETE]     if(FileExist(file+".gz")) {aurostd::execute("rm -f \""+file+".gz\"");}
      if(!aurostd::substring2bool(file,".gz")) aurostd::execute("gzip -9qf \""+file+"\"");
      return TRUE;
    }
    if(aurostd::substring2bool(command,"zip") || aurostd::substring2bool(command,".zip")) {
      if(!aurostd::IsCommandAvailable("zip")) {
        cerr << "ERROR - aurostd::ZipFile: command \"zip\" is necessary !" << endl;
        return FALSE;
      }
      // [OBSOLETE]     if(FileExist(file+".zip")) {cerr << file << ".zip" << endl;}
      if(FileExist(file+".zip")) {aurostd::execute("rm -f \""+file+".zip\"");}
      if(!aurostd::substring2bool(file,".zip")) aurostd::execute("zip -9qm \""+file+".zip\" \""+file+"\"");
      return TRUE;
    }
    return FALSE;
  }

  // ***************************************************************************
  // aurostd::ZIP2ZIP aurostd::BZ2XZ aurostd::GZ2XZ
  // ***************************************************************************
  bool ZIP2ZIP(string _dir,string from,string to,bool VERBOSE) {  // "" compliant April/2019 SC
    string from_cmd="bzip2",from_ext="bz2";
    string to_cmd="xz",to_ext="xz";
    string dir=aurostd::CleanFileName(_dir);

    if((from=="bz" || from=="bz2" || from=="bzip2") && (to=="xz")) { from_cmd="bzip2",from_ext="bz2";to_cmd="xz",to_ext="xz"; } 
    if((from=="xz") && (to=="bz" || to=="bz2" || to=="bzip2")) { from_cmd="xz",from_ext="xz";to_cmd="bzip2",to_ext="bz2"; } 
    if((from=="bz" || from=="bz2" || from=="bzip2") && (to=="gz" || to=="gzip")) { from_cmd="bzip2",from_ext="bz2";to_cmd="gzip",to_ext="gz"; } 
    if((from=="gz" || from=="gzip") && (to=="bz" || to=="bz2" || to=="bzip2")) { from_cmd="gzip",from_ext="gz";to_cmd="bzip2",to_ext="bz2"; }  
    if((from=="gz" || from=="gzip") && (to=="xz")) { from_cmd="gzip",from_ext="gz";to_cmd="xz",to_ext="xz"; } 
    if((from=="xz") && (to=="gz" || to=="gzip")) { from_cmd="xz",from_ext="xz";to_cmd="gzip",to_ext="gz"; } 
    if((from=="tbz") && (to=="xz")) { from_cmd="bzip",from_ext="tbz";to_cmd="xz",to_ext="xz"; } 
    if((from=="tgz") && (to=="xz")) { from_cmd="gzip",from_ext="tgz";to_cmd="xz",to_ext="xz"; } 

    if(VERBOSE) { cout << "aurostd::ZIP2ZIP: BEGIN - dir=" << dir << endl; }
    vector<string> vfile;
    //    cerr << string("ls \""+dir+"\"/* | grep "+from_ext) << endl;
    aurostd::string2vectorstring(aurostd::execute2string("ls \""+dir+"\"/* | grep "+from_ext),vfile);

    for(uint ifile=0;ifile<vfile.size();ifile++) {
      if(VERBOSE) { cout << "aurostd::ZIP2ZIP: vfile.at(ifile)=" << vfile.at(ifile) << endl;}
      aurostd::StringSubst(vfile.at(ifile),"."+from_ext,"");
      if(aurostd::FileExist(vfile.at(ifile)+"."+from_ext)) {
        // PATCH to be removed	if(VERBOSE)
        { cout << "aurostd::ZIP2ZIP: " << from_ext << "->"+to_ext+" vfile.at(" << ifile << ")=" << vfile.at(ifile) << " "; cout.flush(); }
        aurostd::UncompressFile(vfile.at(ifile)+"."+from_ext);
        // PATCH to be removedif(VERBOSE)
        { cout << "[" << from_ext << "]"; cout.flush(); }
        aurostd::CompressFile(vfile.at(ifile),to_ext);
        // PATCH to be removedif(VERBOSE)
        { cout << "["+to_ext+"]"; cout.flush(); }
        // PATCH to be removed if(VERBOSE)
        { cout << endl; cout.flush(); }
      }
    }
    if(aurostd::FileExist(dir+"/aflow.in"))
      if(aurostd::substring_present_file_FAST(dir+"/aflow.in",from_cmd)) {
        if(VERBOSE) { cout << "aurostd::ZIP2ZIP: " << from_ext << "->"+to_ext+" " << dir << "/aflow.in" << " " << endl; cout.flush(); }
        aurostd::execute("subst "+from_cmd+" "+to_cmd+" \""+dir+"/aflow.in\"");
        aurostd::RemoveFile("\""+dir+"/\"*~");
      }
    if(aurostd::FileExist(dir+"/agl_aflow.in"))
      if(aurostd::substring_present_file_FAST(dir+"/agl_aflow.in",from_cmd)) {
        if(VERBOSE) { cout << "aurostd::ZIP2ZIP: " << from_ext << "->"+to_ext+" " << dir << "/agl_aflow.in" << " " << endl; cout.flush(); }
        aurostd::execute("subst "+from_cmd+" "+to_cmd+" \""+dir+"/agl_aflow.in\"");
        aurostd::RemoveFile("\""+dir+"/\"*~");
      }
    if(aurostd::FileExist(dir+"/ael_aflow.in"))
      if(aurostd::substring_present_file_FAST(dir+"/ael_aflow.in",from_cmd)) {
        if(VERBOSE) { cout << "aurostd::ZIP2ZIP: " << from_ext << "->"+to_ext+" " << dir << "/ael_aflow.in" << " " << endl; cout.flush(); }
        aurostd::execute("subst "+from_cmd+" "+to_cmd+" \""+dir+"/ael_aflow.in\"");
        aurostd::RemoveFile("\""+dir+"/\"*~");
      }
    if(aurostd::FileExist(dir+"/LOCK"))
      if(aurostd::substring_present_file_FAST(dir+"/LOCK",from_cmd)) {
        if(VERBOSE) { cout << "aurostd::ZIP2ZIP: " << from_ext << "->"+to_ext+" " << dir << "/LOCK" << " " << endl; cout.flush(); }
        aurostd::execute("subst "+from_cmd+" "+to_cmd+" \""+dir+"/LOCK\"*");
        aurostd::RemoveFile("\""+dir+"/\"*~");
      }
    if(aurostd::FileExist(dir+"/LLOCK"))
      if(aurostd::substring_present_file_FAST(dir+"/LLOCK",from_cmd)) {
        if(VERBOSE) { cout << "aurostd::ZIP2ZIP: " << from_ext << "->"+to_ext+" " << dir << "/LLOCK" << " " << endl; cout.flush(); }
        aurostd::execute("subst "+from_cmd+" "+to_cmd+" \""+dir+"\"/LLOCK\"*");
        aurostd::RemoveFile("\""+dir+"/\"*~");
      }

    if(VERBOSE) { cout << "aurostd::ZIP2ZIP: END   - dir=" << dir << endl; }
    return TRUE;
  }

  bool BZ2XZ(string dir,bool VERBOSE) { return ZIP2ZIP(dir,"bz2","xz",VERBOSE); }
  bool GZ2XZ(string dir,bool VERBOSE) { return ZIP2ZIP(dir,"gz","xz",VERBOSE); }

  // ***************************************************************************
  // Function FileExist
  // ***************************************************************************
  // Stefano Curtarolo
  // return a simple bool, nothing else, from a string (which is supposed to be
  // a file name)
  bool FileExist(const string& FileName) {
    string file(CleanFileName(FileName));
    //   cerr << file << endl;
    bool exist=FALSE;
    ifstream FileStream;
    FileStream.open(file.c_str(),std::ios::in);
    FileStream.clear();
    FileStream.close();
    if(FileStream.good()) {exist=TRUE;} else {exist=FALSE;}
    return exist;
  }

  // ***************************************************************************
  // Function FileExist
  // ***************************************************************************
  // Stefano Curtarolo
  bool FileExist(const string& FileName, string& FileNameOut) {
    if(FileExist(FileName)) {FileNameOut=FileName;return TRUE;}
    // FileNameOut=FileName;  // dont touch it if not found
    return FALSE;
  }

  // ***************************************************************************
  // Function EFileExist
  // ***************************************************************************
  // Stefano Curtarolo
  bool EFileExist(const string& FileName) {
    string FileNameOut;
    return EFileExist(FileName,FileNameOut);
  }

  // ***************************************************************************
  // Function EFileExist
  // ***************************************************************************
  // Corey Oses
  // tells you if the compressed variant exists
  bool EFileExist(const string& _FileName, string& FileNameOut){
<<<<<<< HEAD
    string FileName=aurostd::CleanFileName(_FileName); //CO20191110
=======
    string FileName=aurostd::CleanFileName(_FileName); //CO191110
    if(FileExist(FileName)) {FileNameOut=FileName;return TRUE;}
>>>>>>> 10163148
    if(FileExist(FileName+".xz")) {FileNameOut=FileName+".xz";return TRUE;}
    if(FileExist(FileName+".bz2")) {FileNameOut=FileName+".bz2";return TRUE;}
    if(FileExist(FileName+".gz")) {FileNameOut=FileName+".gz";return TRUE;}
    if(FileExist(FileName+".zip"))  {FileNameOut=FileName+".zip";return TRUE;}
    // FileNameOut=FileName;  // dont touch it if not found
    return FALSE;
  }

  // ***************************************************************************
  // Function FileSize
  // ***************************************************************************
  // Stefano Curtarolo - jan 08
  // returns in bytes the size of a file
  //ME20191001 - Changed to unsigned long long int to accommodate large files
  unsigned long long int FileSize(const string& _FileName) {
    string FileName(CleanFileName(_FileName));
    ifstream FileStream;
    long int sizeout = 0;
    FileStream.open(FileName.c_str(),std::ios::in);
    if(!FileStream.good()) {
      sizeout=0;
    } else {
      string FileString; FileString="";char c; while (FileStream.get(c)) FileString+=c;
      sizeout=FileString.length();
    }
    FileStream.close();
    return sizeout;
  }

  // ***************************************************************************
  // Function FileEmpty && FileNotEmpty
  // ***************************************************************************
  // Stefano Curtarolo - jan 08
  // returns in bytes the size of a file
  bool FileEmpty(const string& _FileName) {
    string FileName(CleanFileName(_FileName));
    if(FileExist(FileName)==FALSE) return TRUE;  // does not exist hence empty
    // it exists
    if(1) {
      int i=0;
      ifstream FileStream;
      FileStream.open(FileName.c_str(),std::ios::in);
      char c; 
      while (FileStream.get(c)&&i<256) {i++;};
      // count no more that 16... it is not worth to count more
      FileStream.close();
      if(i>0) return FALSE;
      else return TRUE;
    }
    if(0) {
      if(FileSize(FileName)<=1) return TRUE;
      else return FALSE;
    }
    return FALSE;
  }
  bool FileNotEmpty(const string& FileName) {
    return !FileEmpty(FileName);
  }
  bool EFileEmpty(const string& FileName) {  //CO20190808
    string decompressed_file=""; //CO20190808
    efile2tempfile(FileName,decompressed_file);  //CO20190808
    bool fileempty=FileEmpty(decompressed_file);
    RemoveFile(decompressed_file);
    return fileempty;
  }
  bool EFileNotEmpty(const string& FileName) {  //CO20190808
    return !EFileEmpty(FileName);
  }

  // ***************************************************************************
  // Function FileModificationTime
  // ***************************************************************************
  //ME20180712
  // Checks the modification date of the file and returns it as an integer

  long int FileModificationTime(const string& _FileName) {
    string FileName(CleanFileName(_FileName));
    if (FileExist(_FileName)) {
      time_t tm = 0;
      struct stat file_stat;
      if (stat(_FileName.c_str(), &file_stat) == 0) tm = file_stat.st_mtime;
      return static_cast<long int>(tm);
    } else {
      return 0;
    }
  }

  // ***************************************************************************
  // Function getFileChecmSum
  // ***************************************************************************
  //ME20190219
  // Generates the checksum of a file
  // Taken from old APL/apl_hroutines.
  unsigned int getFileCheckSum(const string& filename, const string& algo) {
    ifstream infile(filename.c_str(), std::ios::in | std::ios::binary);
    if (!infile.is_open()) {
      string function = "aurostd::getFileCheckSum()";
      string message = "Cannot open file " + filename + ".";
      throw aurostd::xerror(_AFLOW_FILE_NAME_,function, message, _FILE_ERROR_);
    }

    // Get file length
    infile.seekg(0, std::ios::end);
    unsigned long length = infile.tellg();
    infile.seekg(0, std::ios::beg);

    // Setup read buffer (for whole file)
    if (length % 2 != 0)
      length++;
    char* buffer = new char[length];
    buffer[length - 1] = 0x00;

    // Read it in!
    infile.read(buffer, length);
    infile.close();

    // Get checksum
    unsigned int checksum;
    if (algo == "Fletcher32") {
      checksum = getFletcher32((unsigned short*)buffer, length >> 1);
    } else {
      checksum = 0;
    }
    delete[] buffer;

    // Return value
    return checksum;
  }

  // ***************************************************************************
  // Function getFletcher32
  // ***************************************************************************
  //ME20190219
  // Generates the 32 bit checksum of a string based on Fletcher's algorithm.
  // See http://en.wikipedia.org/wiki/Fletcher%27s_checksum
  // Taken from old APL/apl_hroutines.
  unsigned int getFletcher32(unsigned short* data, size_t len) {
    unsigned int sum1 = 0xffff, sum2 = 0xffff;

    while (len) {
      unsigned tlen = len > 360 ? 360 : len;
      len -= tlen;
      do {
        sum1 += *data++;
        sum2 += sum1;
      } while (--tlen);
      sum1 = (sum1 & 0xffff) + (sum1 >> 16);
      sum2 = (sum2 & 0xffff) + (sum2 >> 16);
    }

    // Second reduction step to reduce sums to 16 bits
    sum1 = (sum1 & 0xffff) + (sum1 >> 16);
    sum2 = (sum2 & 0xffff) + (sum2 >> 16);

    return sum2 << 16 | sum1;
  }

  // ***************************************************************************
  // Function FileToString
  // ***************************************************************************
  // Loat the content of a file into a string
  string FileToString(const string& _FileName) {
    string FileName(CleanFileName(_FileName));
    ifstream FileStream;
    stringstream strstreamout;
    string strline;
    strstreamout.str(std::string());
    //  cerr << FileName.c_str() << endl;  // DEBUG
    FileStream.open(FileName.c_str(),std::ios::in);
    if(FileStream.good()) // !=NULL)
    { //CO20200106 - patching for auto-indenting
      while(getline(FileStream,strline)) {
        strstreamout << strline << endl;
      }
    }
    FileStream.clear();FileStream.close();
    return strstreamout.str();
  }

  // ***************************************************************************
  // Function InFileExistCheck
  // ***************************************************************************
  // Dane Morgan
  void InFileExistCheck(const string& routine, const string& _FileName,
      ifstream& file_to_check, std::ostream& outf) {
    string FileName(CleanFileName(_FileName));
    if(!file_to_check) {
      outf << "Aflow VERSION "<< string(AFLOW_VERSION) << endl;
      outf << " ERROR: in " << routine << endl;
      outf << " ERROR: Cannot open file: \"" << FileName << "\"" << endl;
      outf << " ERROR: Exiting" << endl;
      exit(1);
    }
  }

  // ***************************************************************************
  // Function IsCommandAvailable
  // ***************************************************************************
  // tells you if the command is available
  bool IsCommandAvailable(const string& command, string& position) {
    // position=aurostd::execute2string("which "+command+" 2>&1 2> /dev/null");
    position=aurostd::execute2string("bash -c \"which "+command+" 2>&1 2> /dev/null\"");
    // cerr << position.length() << endl;
    aurostd::StringSubst(position,"\n","");
    if(position.length()>0) return TRUE;
    if(aurostd::FileExist("./"+command)) {position="./"+command;return TRUE;}
    if(aurostd::FileExist("/bin/"+command)) {position="/bin/"+command;return TRUE;}
    if(aurostd::FileExist("/sbin/"+command)) {position="/sbin/"+command;return TRUE;}  // go around path
    if(aurostd::FileExist("/usr/bin/"+command)) {position="/usr/bin/"+command;return TRUE;}  // go around path
    if(aurostd::FileExist("/usr/sbin/"+command)) {position="/usr/sbin/"+command;return TRUE;}  // go around path
    if(aurostd::FileExist("/usr/local/bin/"+command)) {position="/usr/local/bin/"+command;return TRUE;}  // go around path
    if(aurostd::FileExist("/usr/local/sbin/"+command)) {position="/usr/local/sbin/"+command;return TRUE;}  // go around path
    position="";
    return FALSE;
  }

  bool IsCommandAvailable(const string& command) {
    string position;
    return aurostd::IsCommandAvailable(command,position);
  }

  //CO20180706 - fixed this function, previously command/position trampled all over each other
  bool IsCommandAvailableModify(string& command) {
    string position;
    if(!aurostd::IsCommandAvailable(command,position)) return FALSE;
    command=position;
    return true;
  }

  // ***************************************************************************
  // Function CommandRequired
  // ***************************************************************************
  // tells you if the command is available
  bool CommandRequired(const string& command, string& position) {
    position=aurostd::execute2string("which "+command);
    aurostd::StringSubst(position,"\n","");
    if(position.length()>0) return TRUE;
    cerr << "ERROR: CommandRequired \"" << command << "\" is not available" << endl;
    exit(0);
    return FALSE;
  }

  bool CommandRequired(const string& command) {
    string position;
    return CommandRequired(command,position);
  }

  // ***************************************************************************
  // Function IsExecutableAvailable
  // ***************************************************************************
  // tells you if the executable is available
  bool IsExecutableAvailable(const string& executable, string& position) {
    return IsCommandAvailable(executable,position);
  }

  bool IsExecutableAvailable(const string& executable) {
    string position;
    return IsCommandAvailable(executable,position);
  }

  // ***************************************************************************
  // Function ExecutableRequired
  // ***************************************************************************
  // tells you if the executable is available
  bool ExecutableRequired(const string& executable, string& position) {
    return CommandRequired(executable,position);
  }

  bool ExecutableRequired(const string& executable) {
    string position;
    return CommandRequired(executable,position);
  }

  // ***************************************************************************
  // DeleteOstringStreams
  // ***************************************************************************
  void StringstreamClean(ostringstream &aus) {
    aus.seekp(0,ios_base::beg);       // RESET
    for(int i=0;i<BUFFER_MAXLEN;i++)  // RESET
      aus<<(char)0;                   // RESET
    aus.seekp(0,ios_base::beg);       // RESET
    // aus.str(std::string());
  }
  void StringstreamClean(stringstream &aus) {
    aus.seekp(0,ios_base::beg);       // RESET
    for(int i=0;i<BUFFER_MAXLEN;i++)  // RESET
      aus<<(char)0;                   // RESET
    aus.seekp(0,ios_base::beg);       // RESET
    // aus.str(std::string());
  }


  // ***************************************************************************
  // Function FindIfStringInStream
  // ***************************************************************************
  //  This function returns true if string is in stream
  //  (on one line), or otherwise false. The search starts
  //  at the present file pointer location.  Note that this
  //  does alter the input string, resetting the file pointer
  //  to the input value at the end.
  // Dane Morgan style

  int FindIfStringInStream(const string& key, std::istream& instream) {
    // Get file pointer location at entry
    int loc=instream.tellg();
    int found_match=0;
    string s;
    getline(instream,s);
    int cont=0;
    if(getline(instream,s)) cont=1;
    while (cont) {
      int id=s.find(key);
      if(id!=(int) s.npos) { // Found key
        cont=0;
        found_match=1;
      }
      if(!getline(instream,s)) cont=0;
    }
    // Clear any fail bits associated with searching.
    instream.clear();
    // Set file pointer location to entry value
    instream.seekg(loc);
    return found_match;
  }

  // ***************************************************************************
  // Print Messages Errors and Warnings on and off streams.
  // ***************************************************************************
#define ErrorBarString "EEEEE  ---------------------------------------------------------------------------------------------------------------------------- "

  // with ostringstream
  void PrintMessageStream(ofstream &FileERROR,ostringstream &stream,const bool &quiet) {
    FileERROR << stream.str().c_str(); FileERROR.flush();
    if(!quiet) {cout << stream.str().c_str();cout.flush();}
    // cerr << stream.str().c_str(); cerr.flush();
    aurostd::StringstreamClean(stream);
  }

  void PrintMessageStream(std::ostream &FileERROR,ostringstream &stream,const bool &quiet) {
    FileERROR << stream.str().c_str(); FileERROR.flush();
    if(!quiet) {cout << stream.str().c_str();cout.flush();}
    // cerr << stream.str().c_str(); cerr.flush();
    aurostd::StringstreamClean(stream);
  }

  void PrintMessageStream(ofstream &FileERROR,ostringstream &stream,const bool &quiet,const bool& osswrite,std::ostream& oss) {
    FileERROR << stream.str().c_str(); FileERROR.flush();
    if(osswrite) {if(!quiet) {oss << stream.str().c_str();oss.flush();}}
    // cerr << stream.str().c_str(); cerr.flush();
    aurostd::StringstreamClean(stream);
  }

  void PrintMessageStream(ostringstream &stream,const bool &quiet) {
    if(!quiet) {cout << stream.str().c_str();cout.flush();}
    // cerr << stream.str().c_str(); cerr.flush();
    aurostd::StringstreamClean(stream);
  }

  void PrintErrorStream(ofstream &FileERROR,ostringstream &stream,const bool &quiet) {
    if(quiet) {;} // phony just to keep quiet busy
    FileERROR << ErrorBarString << endl << stream.str().c_str() << ErrorBarString << endl; FileERROR.flush();
    cout << ErrorBarString << endl << stream.str().c_str() << ErrorBarString << endl;cout.flush();
    // cerr << stream.str().c_str(); cerr.flush();
    aurostd::StringstreamClean(stream);
  }

  void PrintErrorStream(std::ostream &FileERROR,ostringstream &stream,const bool &quiet) {
    if(quiet) {;} // phony just to keep quiet busy
    FileERROR << ErrorBarString << endl << stream.str().c_str() << ErrorBarString << endl; FileERROR.flush();
    cout << ErrorBarString << endl << stream.str().c_str() << ErrorBarString << endl;cout.flush();
    // cerr << stream.str().c_str(); cerr.flush();
    aurostd::StringstreamClean(stream);
  }

  void PrintErrorStream(ofstream &FileERROR,ostringstream &stream,const bool &quiet,const bool& osswrite,std::ostream& oss) {
    if(quiet) {;} // phony just to keep quiet busy
    if(osswrite) {;} // phony just to keep quiet busy
    FileERROR << ErrorBarString << endl << stream.str().c_str() << ErrorBarString << endl; FileERROR.flush();
    oss << ErrorBarString << endl << stream.str().c_str() << ErrorBarString << endl;cout.flush();
    // cerr << stream.str().c_str(); cerr.flush();
    aurostd::StringstreamClean(stream);
  }

  void PrintErrorStream(ostringstream &stream,const bool &quiet) {
    if(quiet) {;} // phony just to keep quiet busy
    cout << stream.str().c_str();cout.flush();
    // cerr << stream.str().c_str(); cerr.flush();
    aurostd::StringstreamClean(stream);
  }

  void PrintWarningStream(ofstream &FileERROR,ostringstream &stream,const bool &quiet) {
    if(quiet) {;} // phony just to keep quiet busy
    FileERROR << stream.str().c_str(); FileERROR.flush();
    cout << stream.str().c_str();cout.flush();
    // cerr << stream.str().c_str(); cerr.flush();
    aurostd::StringstreamClean(stream);
  }

  void PrintWarningStream(std::ostream &FileERROR,ostringstream &stream,const bool &quiet) {
    if(quiet) {;} // phony just to keep quiet busy
    FileERROR << stream.str().c_str(); FileERROR.flush();
    cout << stream.str().c_str();cout.flush();
    // cerr << stream.str().c_str(); cerr.flush();
    aurostd::StringstreamClean(stream);
  }

  void PrintWarningStream(ofstream &FileERROR,ostringstream &stream,const bool &quiet,const bool& osswrite,std::ostream& oss) {
    if(quiet) {;} // phony just to keep quiet busy
    FileERROR << stream.str().c_str(); FileERROR.flush();
    if(osswrite) {oss << stream.str().c_str();oss.flush();}
    // cerr << stream.str().c_str(); cerr.flush();
    aurostd::StringstreamClean(stream);
  }

  void PrintWarningStream(ostringstream &stream,const bool &quiet) {
    if(quiet) {;} // phony just to keep quiet busy
    cout << stream.str().c_str();cout.flush();
    // cerr << stream.str().c_str(); cerr.flush();
    aurostd::StringstreamClean(stream);
  }

  // with stringstream
  void PrintMessageStream(ofstream &FileERROR,stringstream &stream,const bool &quiet) {
    FileERROR << stream.str().c_str(); FileERROR.flush();
    if(!quiet) {cout << stream.str().c_str();cout.flush();}
    // cerr << stream.str().c_str(); cerr.flush();
    aurostd::StringstreamClean(stream);
  }

  void PrintMessageStream(std::ostream &FileERROR,stringstream &stream,const bool &quiet) {
    FileERROR << stream.str().c_str(); FileERROR.flush();
    if(!quiet) {cout << stream.str().c_str();cout.flush();}
    // cerr << stream.str().c_str(); cerr.flush();
    aurostd::StringstreamClean(stream);
  }

  void PrintMessageStream(ofstream &FileERROR,stringstream &stream,const bool &quiet,const bool& osswrite,std::ostream& oss) {
    FileERROR << stream.str().c_str(); FileERROR.flush();
    if(osswrite) {if(!quiet) {oss << stream.str().c_str();oss.flush();}}
    // cerr << stream.str().c_str(); cerr.flush();
    aurostd::StringstreamClean(stream);
  }

  void PrintMessageStream(stringstream &stream,const bool &quiet) {
    if(!quiet) {cout << stream.str().c_str();cout.flush();}
    // cerr << stream.str().c_str(); cerr.flush();
    aurostd::StringstreamClean(stream);
  }

  void PrintErrorStream(ofstream &FileERROR,stringstream &stream,const bool &quiet) {
    if(quiet) {;} // phony just to keep quiet busy
    FileERROR << ErrorBarString << endl << stream.str().c_str() << ErrorBarString << endl; FileERROR.flush();
    cout << ErrorBarString << endl << stream.str().c_str() << ErrorBarString << endl;cout.flush();
    // cerr << stream.str().c_str(); cerr.flush();
    aurostd::StringstreamClean(stream);
  }

  void PrintErrorStream(std::ostream &FileERROR,stringstream &stream,const bool &quiet) {
    if(quiet) {;} // phony just to keep quiet busy
    FileERROR << ErrorBarString << endl << stream.str().c_str() << ErrorBarString << endl; FileERROR.flush();
    cout << ErrorBarString << endl << stream.str().c_str() << ErrorBarString << endl;cout.flush();
    // cerr << stream.str().c_str(); cerr.flush();
    aurostd::StringstreamClean(stream);
  }

  void PrintErrorStream(ofstream &FileERROR,stringstream &stream,const bool &quiet,const bool& osswrite,std::ostream& oss) {
    if(quiet) {;} // phony just to keep quiet busy
    if(osswrite) {;} // phony just to keep quiet busy
    FileERROR << ErrorBarString << endl << stream.str().c_str() << ErrorBarString << endl; FileERROR.flush();
    oss << ErrorBarString << endl << stream.str().c_str() << ErrorBarString << endl;cout.flush();
    // cerr << stream.str().c_str(); cerr.flush();
    aurostd::StringstreamClean(stream);
  }

  void PrintErrorStream(stringstream &stream,const bool &quiet) {
    if(quiet) {;} // phony just to keep quiet busy
    cout << stream.str().c_str();cout.flush();
    // cerr << stream.str().c_str(); cerr.flush();
    aurostd::StringstreamClean(stream);
  }

  void PrintWarningStream(ofstream &FileERROR,stringstream &stream,const bool &quiet) {
    if(quiet) {;} // phony just to keep quiet busy
    FileERROR << stream.str().c_str(); FileERROR.flush();
    cout << stream.str().c_str();cout.flush();
    // cerr << stream.str().c_str(); cerr.flush();
    aurostd::StringstreamClean(stream);
  }

  void PrintWarningStream(std::ostream &FileERROR,stringstream &stream,const bool &quiet) {
    if(quiet) {;} // phony just to keep quiet busy
    FileERROR << stream.str().c_str(); FileERROR.flush();
    cout << stream.str().c_str();cout.flush();
    // cerr << stream.str().c_str(); cerr.flush();
    aurostd::StringstreamClean(stream);
  }

  void PrintWarningStream(ofstream &FileERROR,stringstream &stream,const bool &quiet,const bool& osswrite,std::ostream& oss) {
    if(quiet) {;} // phony just to keep quiet busy
    FileERROR << stream.str().c_str(); FileERROR.flush();
    if(osswrite) {oss << stream.str().c_str();oss.flush();}
    // cerr << stream.str().c_str(); cerr.flush();
    aurostd::StringstreamClean(stream);
  }

  void PrintWarningStream(stringstream &stream,const bool &quiet) {
    if(quiet) {;} // phony just to keep quiet busy
    cout << stream.str().c_str();cout.flush();
    // cerr << stream.str().c_str(); cerr.flush();
    aurostd::StringstreamClean(stream);
  }

  // ***************************************************************************
  // Execute Streams/Strings/C_strings
  // ***************************************************************************
  bool execute(ostringstream &command) {
    // cerr << "COMMAND " <<  command.str().c_str() << endl;
    system(command.str().c_str());
    aurostd::StringstreamClean(command);
    return TRUE;
  }

  bool execute(stringstream &command) {
    // cerr << "COMMAND " <<  command.str().c_str() << endl;
    system(command.str().c_str());
    aurostd::StringstreamClean(command);
    return TRUE;
  }

  bool execute(string command) {
    // cerr << "COMMAND " <<  command.c_str() << endl;
    system(command.c_str());
    //   command="";
    return TRUE;
  }

#ifdef _stringcharstar_
  bool execute(char* command) {
    // cerr << "COMMAND " <<  command << endl;
    system(command);
    return TRUE;
  }
#endif

  // ***************************************************************************
  // Execute vectors/deque of Strings
  // ***************************************************************************
  bool execute(deque<string> vcommand) {
    for(uint i=0;i<vcommand.size();i++)
      execute(vcommand.at(i));
    return TRUE;
  }
  bool execute(vector<string> vcommand) {
    for(uint i=0;i<vcommand.size();i++)
      execute(vcommand.at(i));
    return TRUE;
  }

  // ***************************************************************************
  // Execute & Report Streams/Strings/C_strings
  // ***************************************************************************
  string execute2string(string command) {
    // bool INIT_VERBOSE=TRUE;
    // cerr << "COMMAND " <<  command << endl;
    stringstream strstream,cmdstream;
    string file=aurostd::TmpFileCreate("execute_report");
    cmdstream << command << " > " << file <<  endl;
    system(cmdstream.str().c_str());
    // command="";
    strstream << aurostd::file2string(file);
    cmdstream.clear();cmdstream.str(std::string());
#ifndef _AFLOW_TEMP_PRESERVE_
    aurostd::RemoveFile(file);
#endif
    string strout=strstream.str();
    if(strout.length()>0)
      if(strout.at(strout.length()-1)=='\n')
        strout.erase(strout.length()-1);
    return strout;
  }

  string execute2string(ostringstream &command) {
    string command_str=command.str();
    aurostd::StringstreamClean(command);
    return execute2string(command_str);
  }

  string execute2string(stringstream &command) {
    string command_str=command.str();
    aurostd::StringstreamClean(command);
    return execute2string(command_str);
  }

  vector<string> execute2string(vector<string> vcommand) {
    vector<string> out;
    for(uint i=0;i<vcommand.size();i++)
      out.push_back(execute2string(vcommand.at(i)));
    return out;
  }

  deque<string> execute2string(deque<string> vcommand) {
    deque<string> out;
    for(uint i=0;i<vcommand.size();i++)
      out.push_back(execute2string(vcommand.at(i)));
    return out;
  }

#ifdef _stringcharstar_
  string execute2string(char* command) {
    string command_str=string(command);
    return execute2string(command_str);
  }
#endif

  // ***************************************************************************
  // Execute & Report Int Streams/Strings/C_strings
  // ***************************************************************************
  template<class utype> utype execute2utype(ostringstream &command) {
    return (utype) aurostd::string2utype<utype>(execute2string(command));
  }

  template<class utype> utype execute2utype(stringstream &command) {
    return (utype) aurostd::string2utype<utype>(execute2string(command));
  }

  template<class utype> utype execute2utype(string command) {
    return (utype) aurostd::string2utype<utype>(execute2string(command));
  }

  template<class utype> vector<utype> execute2utype(vector<utype> vcommand) {
    vector<utype> out;
    for(uint i=0;i<vcommand.size();i++)
      out.push_back((utype) execute2utype<utype>(vcommand.at(i)));
    return out;
  }

  template<class utype> deque<utype> execute2utype(deque<utype> vcommand) {
    deque<utype> out;
    for(uint i=0;i<vcommand.size();i++)
      out.push_back((utype) execute2utype<utype>(vcommand.at(i)));
    return out;
  }

#ifdef _stringcharstar_
  template<class utype> utype execute2utype(char* command) {
    return (utype) aurostd::string2utype<utype>(execute2string(command));
  }
#endif

  // ***************************************************************************
  // Sleep
  // ***************************************************************************
  unsigned int Sleep(unsigned int seconds) {
    //  ostringstream aus;
    // aus << "sleep " << (int) seconds << " " << endl;
    // aurostd::execute(aus);
    return sleep(seconds);
  }

  // *******************************************************************************************
  // *******************************************************************************************
  bool ExtractToFileEXPLICIT(ifstream& FileIN,string FileNameOUTPUT,string Keyword) {        // AFLOW_FUNCTION_IMPLEMENTATION
    ofstream FileOUTPUT;
    FileOUTPUT.open(FileNameOUTPUT.c_str(),std::ios::out);
    string strline,subS2;
    subS2=Keyword; // STRING TO SEARCH
    FileIN.clear();FileIN.seekg(0); // ******* INPUT FILE goes at the beginning
    bool status=FALSE;
    while(getline(FileIN,strline))
      if(aurostd::substring2bool(strline,subS2)) {
        FileOUTPUT << strline.substr(strline.find(subS2)+subS2.length()) << endl;
        status=TRUE;
      }
    FileIN.clear();FileIN.seekg(0); // ******* INPUT FILE goes at the beginning
    FileOUTPUT.flush();FileOUTPUT.clear();FileOUTPUT.close();
    return status;  // return FALSE if the keyword was never found
  }

  bool ExtractToFileEXPLICIT(string StringIN,string FileNameOUTPUT,string Keyword) {        // AFLOW_FUNCTION_IMPLEMENTATION
    ofstream FileOUTPUT;
    FileOUTPUT.open(FileNameOUTPUT.c_str(),std::ios::out);
    string strline,subS2;
    subS2=Keyword; // STRING TO SEARCH
    bool status=FALSE;
    vector<string> tokens;
    aurostd::string2tokens(StringIN,tokens,"\n");
    for(uint i=0;i<tokens.size();i++) {
      strline=tokens.at(i);
      if(aurostd::substring2bool(strline,subS2)) {
        FileOUTPUT << strline.substr(strline.find(subS2)+subS2.length()) << endl;
        status=TRUE;
      }
    }
    FileOUTPUT.flush();FileOUTPUT.clear();FileOUTPUT.close();
    return status;  // return FALSE if the keyword was never found
  }

  // *******************************************************************************************
  bool ExtractToFileEXPLICIT(ifstream& FileIN,string FileNameOUTPUT,string Keyword_start,string Keyword_stop) {        // AFLOW_FUNCTION_IMPLEMENTATION
    ofstream FileOUTPUT;
    FileOUTPUT.open(FileNameOUTPUT.c_str(),std::ios::out);
    string strline,subS2;
    FileIN.clear();FileIN.seekg(0); // ******* INPUT FILE goes at the beginning
    bool status=FALSE;
    while(getline(FileIN,strline)) {
      if(aurostd::substring2bool(strline,Keyword_stop))  status=FALSE;
      if(status) FileOUTPUT << strline << endl;
      if(aurostd::substring2bool(strline,Keyword_start)) status=TRUE;
    }
    FileIN.clear();FileIN.seekg(0); // ******* INPUT FILE goes at the beginning
    FileOUTPUT.flush();FileOUTPUT.clear();FileOUTPUT.close();
    return status;  // return FALSE if something got messed up
  }

  bool ExtractToFileEXPLICIT(string StringIN,string FileNameOUTPUT,string Keyword_start,string Keyword_stop) {        // AFLOW_FUNCTION_IMPLEMENTATION
    ofstream FileOUTPUT;
    FileOUTPUT.open(FileNameOUTPUT.c_str(),std::ios::out);
    string strline,subS2;
    bool status=FALSE;
    vector<string> tokens;
    aurostd::string2tokens(StringIN,tokens,"\n");
    for(uint i=0;i<tokens.size();i++) {
      strline=tokens.at(i);
      if(aurostd::substring2bool(strline,Keyword_stop))  status=FALSE;
      if(status) FileOUTPUT << strline << endl;
      if(aurostd::substring2bool(strline,Keyword_start)) status=TRUE;
    }
    FileOUTPUT.flush();FileOUTPUT.clear();FileOUTPUT.close();
    return status;  // return FALSE if something got messed up
  }

  // *******************************************************************************************
  // *******************************************************************************************
  bool ExtractToStringEXPLICIT(ifstream& FileIN,string& StringOUTPUT,string Keyword) {        // AFLOW_FUNCTION_IMPLEMENTATION
    string strline,subS2;
    subS2=Keyword; // STRING TO SEARCH
    FileIN.clear();FileIN.seekg(0); // ******* INPUT FILE goes at the beginning
    bool status=FALSE;
    while(getline(FileIN,strline))
      if(aurostd::substring2bool(strline,subS2)) {
        StringOUTPUT=StringOUTPUT+strline.substr(strline.find(subS2)+subS2.length())+"\n";
        status=TRUE;
      }
    FileIN.clear();FileIN.seekg(0); // ******* INPUT FILE goes at the beginning
    return status;  // return FALSE if the keyword was never found
  }

  bool ExtractToStringEXPLICIT(string StringIN,string& StringOUTPUT,string Keyword) {        // AFLOW_FUNCTION_IMPLEMENTATION
    string strline,subS2;
    subS2=Keyword; // STRING TO SEARCH
    bool status=FALSE;
    vector<string> tokens;
    aurostd::string2tokens(StringIN,tokens,"\n");
    for(uint i=0;i<tokens.size();i++) {
      strline=tokens.at(i);
      if(aurostd::substring2bool(strline,subS2)) {
        StringOUTPUT=StringOUTPUT+strline.substr(strline.find(subS2)+subS2.length())+"\n";
        status=TRUE;
      }
    }
    return status;  // return FALSE if the keyword was never found
  }

  // *******************************************************************************************
  bool ExtractToStringEXPLICIT(ifstream& FileIN,string& StringOUTPUT,string Keyword_start,string Keyword_stop) {        // AFLOW_FUNCTION_IMPLEMENTATION
    string strline,subS2;
    FileIN.clear();FileIN.seekg(0); // ******* INPUT FILE goes at the beginning
    bool status=FALSE;
    while(getline(FileIN,strline)) {
      if(aurostd::substring2bool(strline,Keyword_stop))  status=FALSE;
      if(status) StringOUTPUT=StringOUTPUT+strline+"\n";
      if(aurostd::substring2bool(strline,Keyword_start)) status=TRUE;
    }
    FileIN.clear();FileIN.seekg(0); // ******* INPUT FILE goes at the beginning
    return status;  // return FALSE if something got messed up
  }

  bool ExtractToStringEXPLICIT(string StringIN,string& StringOUTPUT,string Keyword_start,string Keyword_stop) {        // AFLOW_FUNCTION_IMPLEMENTATION
    string strline,subS2;
    bool status=FALSE;
    vector<string> tokens;
    aurostd::string2tokens(StringIN,tokens,"\n");
    for(uint i=0;i<tokens.size();i++) {
      strline=tokens.at(i);
      if(aurostd::substring2bool(strline,Keyword_stop))  status=FALSE;
      if(status) StringOUTPUT=StringOUTPUT+strline+"\n";
      if(aurostd::substring2bool(strline,Keyword_start)) status=TRUE;
    }
    return status;  // return FALSE if something got messed up
  }

  // *******************************************************************************************
  // *******************************************************************************************
  bool ExtractToStringstreamEXPLICIT(ifstream& FileIN,stringstream& StringstreamOUTPUT,string Keyword) {        // AFLOW_FUNCTION_IMPLEMENTATION
    StringstreamOUTPUT.clear();StringstreamOUTPUT.str(std::string());
    string strline,subS2;
    subS2=Keyword; // STRING TO SEARCH
    FileIN.clear();FileIN.seekg(0); // ******* INPUT FILE goes at the beginning
    bool status=FALSE;
    while(getline(FileIN,strline))
      if(aurostd::substring2bool(strline,subS2)) {
        StringstreamOUTPUT << strline.substr(strline.find(subS2)+subS2.length()) << endl;
        status=TRUE;
      }
    FileIN.clear();FileIN.seekg(0); // ******* INPUT FILE goes at the beginning
    return status;  // return FALSE if the keyword was never found
  }

  // *******************************************************************************************
  bool ExtractToStringstreamEXPLICIT(ifstream& FileIN,stringstream& StringstreamOUTPUT,string Keyword_start,string Keyword_stop) {    // AFLOW_FUNCTION_IMPLEMENTATION
    StringstreamOUTPUT.clear();StringstreamOUTPUT.str(std::string());
    string strline;
    FileIN.clear();FileIN.seekg(0); // ******* INPUT FILE goes at the beginning
    bool status=FALSE;
    while(getline(FileIN,strline)) {
      if(aurostd::substring2bool(strline,Keyword_stop))  status=FALSE;
      if(status) StringstreamOUTPUT << strline << endl;
      if(aurostd::substring2bool(strline,Keyword_start)) status=TRUE;
    }
    FileIN.clear();FileIN.seekg(0); // ******* INPUT FILE goes at the beginning
    return status;  // return FALSE if something got messed up
  }

  bool ExtractToStringstreamEXPLICIT(stringstream StringStreamIN,stringstream& StringstreamOUTPUT,string Keyword_start,string Keyword_stop) { // AFLOW_FUNCTION_IMPLEMENTATION
    StringstreamOUTPUT.clear();StringstreamOUTPUT.str(std::string());
    string StringIN=StringStreamIN.str();
    return ExtractToStringstreamEXPLICIT(StringIN,StringstreamOUTPUT,Keyword_start,Keyword_stop);
  }

  bool ExtractToStringstreamEXPLICIT(string StringIN,stringstream& StringstreamOUTPUT,string Keyword_start,string Keyword_stop) {  // AFLOW_FUNCTION_IMPLEMENTATION
    StringstreamOUTPUT.clear();StringstreamOUTPUT.str(std::string());
    bool status=FALSE;
    vector<string> tokens;
    aurostd::string2tokens(StringIN,tokens,"\n");
    for(uint i=0;i<tokens.size();i++) {
      if(aurostd::substring2bool(tokens.at(i),Keyword_stop))  status=FALSE;
      if(status) StringstreamOUTPUT << tokens.at(i) << endl;
      if(aurostd::substring2bool(tokens.at(i),Keyword_start)) status=TRUE;
    }
    return status;  // return FALSE if something got messed up
  }

  bool ExtractToStringstreamEXPLICIT(string StringIN,stringstream& StringstreamOUTPUT,string Keyword) {  // AFLOW_FUNCTION_IMPLEMENTATION
    StringstreamOUTPUT.clear();StringstreamOUTPUT.str(std::string());
    bool status=FALSE;
    vector<string> tokens;
    aurostd::string2tokens(StringIN,tokens,"\n");
    for(uint i=0;i<tokens.size();i++) {
      if(aurostd::substring2bool(tokens.at(i),Keyword)) StringstreamOUTPUT << tokens.at(i).substr(tokens.at(i).find(Keyword)+Keyword.length()) << endl;
      if(aurostd::substring2bool(tokens.at(i),Keyword)) status=TRUE;
    }
    return status;  // return FALSE if something got messed up
  }

  // *******************************************************************************************
  // *******************************************************************************************
  bool ExtractLastToStringstreamEXPLICIT(ifstream& FileIN,stringstream& StringstreamOUTPUT,string Keyword) {   // AFLOW_FUNCTION_IMPLEMENTATION
    return ExtractToStringstreamEXPLICIT(FileIN,StringstreamOUTPUT,Keyword);
  }

  // *******************************************************************************************
  bool ExtractLastToStringstreamEXPLICIT(ifstream& FileIN,stringstream& StringstreamOUTPUT,string Keyword_start,string Keyword_stop) { // AFLOW_FUNCTION_IMPLEMENTATION
    bool LDEBUG=(FALSE || XHOST.DEBUG);
    if(LDEBUG) cerr << "LDEBUG: ExtractLastToStringstreamEXPLICIT" << endl;
    StringstreamOUTPUT.clear();StringstreamOUTPUT.str(std::string());
    vector<string> tokens;
    aurostd::stream2vectorstring(FileIN,tokens);
    int istart=-1,istop=-1;
    for(int i=(int) tokens.size()-1;i>0;i--) {
      if(aurostd::substring2bool(tokens.at(i),Keyword_stop)  && istop<1)  istop=i-1;
      if(aurostd::substring2bool(tokens.at(i),Keyword_start) && istart<1) istart=i+1;
    }
    if(LDEBUG) cerr << "LDEBUG: " << istart << " " << istop << endl;
    if(istart>0 && istop>0) {
      for(int i=istart;i<=istop;i++) StringstreamOUTPUT << tokens.at(i) << endl;
      if(LDEBUG) cerr << "LDEBUG: " << StringstreamOUTPUT.str() << endl;
      return TRUE;
    }
    return FALSE;
  }


  bool ExtractLastToStringstreamEXPLICIT(stringstream StringStreamIN,stringstream& StringstreamOUTPUT,string Keyword_start,string Keyword_stop) { // AFLOW_FUNCTION_IMPLEMENTATION
    StringstreamOUTPUT.clear();StringstreamOUTPUT.str(std::string());
    string StringIN=StringStreamIN.str();
    return ExtractLastToStringstreamEXPLICIT(StringIN,StringstreamOUTPUT,Keyword_start,Keyword_stop);
  }

  bool ExtractLastToStringstreamEXPLICIT(string StringIN,stringstream& StringstreamOUTPUT,string Keyword_start,string Keyword_stop) {  // AFLOW_FUNCTION_IMPLEMENTATION
    bool LDEBUG=(FALSE || XHOST.DEBUG);
    if(LDEBUG) cerr << "LDEBUG: ExtractLastToStringstreamEXPLICIT" << endl;
    StringstreamOUTPUT.clear();StringstreamOUTPUT.str(std::string());
    vector<string> tokens;
    aurostd::string2vectorstring(StringIN,tokens);
    int istart=-1,istop=-1;
    for(int i=(int) tokens.size()-1;i>0;i--) {
      if(aurostd::substring2bool(tokens.at(i),Keyword_stop)  && istop<1)  istop=i-1;
      if(aurostd::substring2bool(tokens.at(i),Keyword_start) && istart<1) istart=i+1;
    }
    if(LDEBUG) cerr << "LDEBUG: " << istart << " " << istop << endl;
    if(istart>0 && istop>0) {
      for(int i=istart;i<=istop;i++) StringstreamOUTPUT << tokens.at(i) << endl;
      if(LDEBUG) cerr << "LDEBUG: " << StringstreamOUTPUT.str() << endl;
      return TRUE;
    }
    return FALSE;
  }

  // *******************************************************************************************
  // *******************************************************************************************

  bool ExtractJustAfterToFileEXPLICIT(ifstream& FileIN,string FileNameOUTPUT,string Keyword_start) {        // AFLOW_FUNCTION_IMPLEMENTATION
    ofstream FileOUTPUT;
    FileOUTPUT.open(FileNameOUTPUT.c_str(),std::ios::out);
    string strline,subS2;
    FileIN.clear();FileIN.seekg(0); // ******* INPUT FILE goes at the beginning
    bool status=FALSE;
    while(getline(FileIN,strline)) {
      if(status) FileOUTPUT << strline << endl;
      if(aurostd::substring2bool(strline,Keyword_start)) status=TRUE;
    }
    FileIN.clear();FileIN.seekg(0); // ******* INPUT FILE goes at the beginning
    FileOUTPUT.flush();FileOUTPUT.clear();FileOUTPUT.close();
    return status;  // return FALSE if something got messed up
  }

  bool ExtractJustAfterToStringEXPLICIT(ifstream& FileIN,string& StringOUTPUT,string Keyword_start) {        // AFLOW_FUNCTION_IMPLEMENTATION
    string strline,subS2;
    FileIN.clear();FileIN.seekg(0); // ******* INPUT FILE goes at the beginning
    bool status=FALSE;
    while(getline(FileIN,strline)) {
      if(status) StringOUTPUT=StringOUTPUT+strline+"\n";
      if(aurostd::substring2bool(strline,Keyword_start)) status=TRUE;
    }
    FileIN.clear();FileIN.seekg(0); // ******* INPUT FILE goes at the beginning
    return status;  // return FALSE if something got messed up
  }

  bool ExtractJustAfterToStringstreamEXPLICIT(ifstream& FileIN,stringstream& StringstreamOUTPUT,string Keyword_start) {    // AFLOW_FUNCTION_IMPLEMENTATION
    StringstreamOUTPUT.clear();StringstreamOUTPUT.str(std::string());
    string strline;
    FileIN.clear();FileIN.seekg(0); // ******* INPUT FILE goes at the beginning
    bool status=FALSE;
    while(getline(FileIN,strline)) {
      if(status) StringstreamOUTPUT << strline << endl;
      if(aurostd::substring2bool(strline,Keyword_start)) status=TRUE;
    }
    FileIN.clear();FileIN.seekg(0); // ******* INPUT FILE goes at the beginning
    return status;  // return FALSE if something got messed up
  }

  bool ExtractJustAfterToStringstreamEXPLICIT(stringstream StringStreamIN,stringstream& StringstreamOUTPUT,string Keyword_start) { // AFLOW_FUNCTION_IMPLEMENTATION
    StringstreamOUTPUT.clear();StringstreamOUTPUT.str(std::string());
    string StringIN=StringStreamIN.str();
    return ExtractJustAfterToStringstreamEXPLICIT(StringIN,StringstreamOUTPUT,Keyword_start);
  }

  bool ExtractJustAfterToStringstreamEXPLICIT(string StringIN,stringstream& StringstreamOUTPUT,string Keyword_start) {  // AFLOW_FUNCTION_IMPLEMENTATION
    StringstreamOUTPUT.clear();StringstreamOUTPUT.str(std::string());
    bool status=FALSE;
    vector<string> tokens;
    aurostd::string2tokens(StringIN,tokens,"\n");
    for(uint i=0;i<tokens.size();i++) {
      if(status) StringstreamOUTPUT << tokens.at(i) << endl;
      if(aurostd::substring2bool(tokens.at(i),Keyword_start)) status=TRUE;
    }
    return status;  // return FALSE if something got messed up
  }

  bool ExtractJustAfterToStringEXPLICIT(string StringIN,string& StringOUTPUT,string Keyword_start) {  // AFLOW_FUNCTION_IMPLEMENTATION
    stringstream StringstreamOUTPUT;
    bool out=ExtractJustAfterToStringstreamEXPLICIT(StringIN,StringstreamOUTPUT,Keyword_start);
    StringOUTPUT=StringstreamOUTPUT.str();
    return out;  // return FALSE if something got messed up
  }

  // ***************************************************************************
  // Function stream2vectorstring return UINT
  // ***************************************************************************
  // take istream into a vector strings - Stefano Curtarolo
  uint stream2vectorstring(std::istream& istreamIN,vector<string> &vstringout) {
    // istreamIN.clear(); // istreamIN.seekg(0); // ******* INPUT FILE goes at the beginning
    vstringout.clear();
    while(!istreamIN.eof()) {
      char tmp[_CIN_LINE_BUFFER_LENGTH_];
      istreamIN.getline(tmp,_CIN_LINE_BUFFER_LENGTH_-1);
      vstringout.push_back(string(tmp));
    }
    // istreamIN.clear(); // istreamIN.seekg(0); // ******* INPUT FILE goes at the beginning
    return vstringout.size();  // return FALSE if something got messed up
  }
  // take ifstream into a vector strings - Stefano Curtarolo
  uint stream2vectorstring(std::ifstream& ifstreamIN,vector<string> &vstringout) {
    // ifstreamIN.clear(); // ifstreamIN.seekg(0); // ******* INPUT FILE goes at the beginning
    vstringout.clear();
    while(!ifstreamIN.eof()) {
      char tmp[_CIN_LINE_BUFFER_LENGTH_];
      ifstreamIN.getline(tmp,_CIN_LINE_BUFFER_LENGTH_-1);
      vstringout.push_back(string(tmp));
    }
    // ifstreamIN.clear(); // ifstreamIN.seekg(0); // ******* INPUT FILE goes at the beginning
    return vstringout.size();  // return FALSE if something got messed up
  } 
  uint stream2vectorstring(std::stringstream& stringstreamIN,vector<string> &vstringout) {
    // stringstreamIN.clear();stringstreamIN.seekg(0); // ******* INPUT FILE goes at the beginning
    vstringout.clear();
    while(!stringstreamIN.eof()) {
      char tmp[_CIN_LINE_BUFFER_LENGTH_];
      stringstreamIN.getline(tmp,_CIN_LINE_BUFFER_LENGTH_-1);
      vstringout.push_back(string(tmp));
    }
    // stringstreamIN.clear();stringstreamIN.seekg(0); // ******* INPUT FILE goes at the beginning
    return vstringout.size();  // return FALSE if something got messed up
  }
  uint string2vectorstring(const string& stringIN,vector<string> &vstringout,bool consecutive,bool trim_edges) {  //CO20170613
    //CO mods 20170613
    //we are adding functionality here, because string2tokens will treat "\n\n" same as "\n", but not "\n \n"
    //consecutive will do the following: "sssss" -> <"s","s",...>
    //trim_edges will remove delimiters from beginning and end, similar to consecutive=false behavior
    //return aurostd::string2tokens(stringIN,vstringout,"\n",true);
    uint count=aurostd::string2tokens(stringIN,vstringout,"\n",consecutive);
    if(trim_edges){
      //start with front
      while(vstringout.size()){
        if(!aurostd::RemoveWhiteSpaces(vstringout.front()).empty()){
          break;
        }
        vstringout.erase(vstringout.begin());
        count--;
      }
      //now back
      while(vstringout.size()){
        if(!aurostd::RemoveWhiteSpaces(vstringout.back()).empty()){
          break;
        }
        vstringout.pop_back();
        count--;
      }
    }
    return count;
  }

  // ***************************************************************************
  // Function string2vectorstring return VECTOR
  // ***************************************************************************
  // take sitring into a vector strings - Stefano Curtarolo
  vector<string> stream2vectorstring(std::istream& istreamIN) {
    vector<string> vstringout;
    aurostd::stream2vectorstring(istreamIN,vstringout);
    return vstringout;
  }
  vector<string> stream2vectorstring(std::ifstream& iftreamIN) {
    vector<string> vstringout;
    aurostd::stream2vectorstring(iftreamIN,vstringout);
    return vstringout;
  }
  vector<string> stream2vectorstring(std::stringstream& stringstreamIN) {
    vector<string> vstringout;
    aurostd::stream2vectorstring(stringstreamIN,vstringout);
    return vstringout;
  }
  vector<string> string2vectorstring(const string& stringIN,bool consecutive,bool trim_edges) { //CO20170613
    vector<string> vstringout;
    aurostd::string2vectorstring(stringIN,vstringout,consecutive,trim_edges); //CO20170613
    return vstringout;
  }

  // ***************************************************************************
  // Function liststring2string return string
  // ***************************************************************************
  string liststring2string(string s00,string s01,string s02,string s03,string s04,string s05,string s06,string s07,
      string s08,string s09,string s0A,string s0B,string s0C,string s0D,string s0E,string s0F,
      string s10,string s11,string s12,string s13,string s14,string s15,string s16,string s17,
      string s18,string s19,string s1A,string s1B,string s1C,string s1D,string s1E,string s1F,
      string s20,string s21,string s22,string s23,string s24,string s25,string s26,string s27,
      string s28,string s29,string s2A,string s2B,string s2C,string s2D,string s2E,string s2F) {
    string out="";
    if(s00!="") out+=s00+"\n";
    if(s01!="") out+=s01+"\n";
    if(s02!="") out+=s02+"\n";
    if(s03!="") out+=s03+"\n";
    if(s04!="") out+=s04+"\n";
    if(s05!="") out+=s05+"\n";
    if(s06!="") out+=s06+"\n";
    if(s07!="") out+=s07+"\n";
    if(s08!="") out+=s08+"\n";
    if(s09!="") out+=s09+"\n";
    if(s0A!="") out+=s0A+"\n";
    if(s0B!="") out+=s0B+"\n";
    if(s0C!="") out+=s0C+"\n";
    if(s0D!="") out+=s0D+"\n";
    if(s0E!="") out+=s0E+"\n";
    if(s0F!="") out+=s0F+"\n";
    if(s10!="") out+=s10+"\n";
    if(s11!="") out+=s11+"\n";
    if(s12!="") out+=s12+"\n";
    if(s13!="") out+=s13+"\n";
    if(s14!="") out+=s14+"\n";
    if(s15!="") out+=s15+"\n";
    if(s16!="") out+=s16+"\n";
    if(s17!="") out+=s17+"\n";
    if(s18!="") out+=s18+"\n";
    if(s19!="") out+=s19+"\n";
    if(s1A!="") out+=s1A+"\n";
    if(s1B!="") out+=s1B+"\n";
    if(s1C!="") out+=s1C+"\n";
    if(s1D!="") out+=s1D+"\n";
    if(s1E!="") out+=s1E+"\n";
    if(s1F!="") out+=s1F+"\n";
    if(s20!="") out+=s20+"\n";
    if(s21!="") out+=s21+"\n";
    if(s22!="") out+=s22+"\n";
    if(s23!="") out+=s23+"\n";
    if(s24!="") out+=s24+"\n";
    if(s25!="") out+=s25+"\n";
    if(s26!="") out+=s26+"\n";
    if(s27!="") out+=s27+"\n";
    if(s28!="") out+=s28+"\n";
    if(s29!="") out+=s29+"\n";
    if(s2A!="") out+=s2A+"\n";
    if(s2B!="") out+=s2B+"\n";
    if(s2C!="") out+=s2C+"\n";
    if(s2D!="") out+=s2D+"\n";
    if(s2E!="") out+=s2E+"\n";
    if(s2F!="") out+=s2F+"\n";
    return out;
  }

  // ***************************************************************************
  // Function stream2dequestring return UINT
  // ***************************************************************************
  // take istream into a deque strings - Stefano Curtarolo
  uint stream2dequestring(std::istream& istreamIN,deque<string> &vstringout) {
    // istreamIN.clear(); // istreamIN.seekg(0); // ******* INPUT FILE goes at the beginning
    vstringout.clear();
    while(!istreamIN.eof()) {
      char tmp[_CIN_LINE_BUFFER_LENGTH_];
      istreamIN.getline(tmp,_CIN_LINE_BUFFER_LENGTH_-1);
      vstringout.push_back(string(tmp));
    }
    // istreamIN.clear(); // istreamIN.seekg(0); // ******* INPUT FILE goes at the beginning
    return vstringout.size();  // return FALSE if something got messed up
  }
  // take ifstream into a deque strings - Stefano Curtarolo
  uint stream2dequestring(std::ifstream& ifstreamIN,deque<string> &vstringout) {
    // ifstreamIN.clear(); // ifstreamIN.seekg(0); // ******* INPUT FILE goes at the beginning
    vstringout.clear();
    while(!ifstreamIN.eof()) {
      char tmp[_CIN_LINE_BUFFER_LENGTH_];
      ifstreamIN.getline(tmp,_CIN_LINE_BUFFER_LENGTH_-1);
      vstringout.push_back(string(tmp));
    }
    // ifstreamIN.clear(); // ifstreamIN.seekg(0); // ******* INPUT FILE goes at the beginning
    return vstringout.size();  // return FALSE if something got messed up
  }
  uint stream2dequestring(std::stringstream& stringstreamIN,deque<string> &vstringout) {
    // stringstreamIN.clear();stringstreamIN.seekg(0); // ******* INPUT FILE goes at the beginning
    vstringout.clear();
    while(!stringstreamIN.eof()) {
      char tmp[_CIN_LINE_BUFFER_LENGTH_];
      stringstreamIN.getline(tmp,_CIN_LINE_BUFFER_LENGTH_-1);
      vstringout.push_back(string(tmp));
    }
    // stringstreamIN.clear();stringstreamIN.seekg(0); // ******* INPUT FILE goes at the beginning
    return vstringout.size();  // return FALSE if something got messed up
  }
  uint string2dequestring(const string& stringIN,deque<string> &vstringout) {
    return aurostd::string2tokens(stringIN,vstringout,"\n");
  }

  // ***************************************************************************
  // Function string2dequestring return DEQUE
  // ***************************************************************************
  // take sitring into a deque strings - Stefano Curtarolo
  deque<string> stream2dequestring(std::istream& istreamIN) {
    deque<string> vstringout;
    aurostd::stream2dequestring(istreamIN,vstringout);
    return vstringout;
  }
  deque<string> stream2dequestring(std::ifstream& iftreamIN) {
    deque<string> vstringout;
    aurostd::stream2dequestring(iftreamIN,vstringout);
    return vstringout;
  }
  deque<string> stream2dequestring(std::stringstream& stringstreamIN) {
    deque<string> vstringout;
    aurostd::stream2dequestring(stringstreamIN,vstringout);
    return vstringout;
  }
  deque<string> string2dequestring(const string& stringIN) {
    deque<string> vstringout;
    aurostd::string2dequestring(stringIN,vstringout);
    return vstringout;
  }

  // ***************************************************************************
  // Function string2file string2compressfile string2gzfile string2bz2file string2xzfile
  // ***************************************************************************
  // write string to file - Stefano Curtarolo
  bool string2file(const string& StringOUTPUT,const string& FileNameOUTPUT,string mode) {
    if(mode=="POST" || mode=="APPEND") {
      stringstream FileINPUT;
      aurostd::file2stringstream(FileNameOUTPUT,FileINPUT);
      ofstream FileOUTPUT;
      FileOUTPUT.open(FileNameOUTPUT.c_str(),std::ios::out);
      FileOUTPUT << FileINPUT.str();
      FileOUTPUT << StringOUTPUT;    
      FileOUTPUT.flush();FileOUTPUT.clear();FileOUTPUT.close();
      return TRUE;  // return FALSE if something got messed up
    }
    if(mode=="PRE") {
      stringstream FileINPUT;
      aurostd::file2stringstream(FileNameOUTPUT,FileINPUT);
      ofstream FileOUTPUT;
      FileOUTPUT.open(FileNameOUTPUT.c_str(),std::ios::out);
      FileOUTPUT << StringOUTPUT;    
      FileOUTPUT << FileINPUT.str();
      FileOUTPUT.flush();FileOUTPUT.clear();FileOUTPUT.close();
      return TRUE;  // return FALSE if something got messed up
    }
    if(mode=="WRITE" || mode=="") {
      ofstream FileOUTPUT;
      FileOUTPUT.open(FileNameOUTPUT.c_str(),std::ios::out);
      FileOUTPUT << StringOUTPUT;    
      FileOUTPUT.flush();FileOUTPUT.clear();FileOUTPUT.close();
      return TRUE;  // return FALSE if something got messed up
    }   
    return FALSE;
  }

  bool string2compressfile(const string& command,const string& StringOUTPUT,const string& _file,string mode) {
    // "" compliant April/2019 SC
    string file=aurostd::CleanFileName(_file);
    bool out=string2file(StringOUTPUT,file,mode);
    aurostd::execute(command+" -9fq \""+file+"\"");
    return out;
  }

  bool string2gzfile(const string& StringOUTPUT,const string& file,string mode) {
    return string2compressfile("gzip",StringOUTPUT,file,mode);
  }

  bool string2bz2file(const string& StringOUTPUT,const string& file,string mode) {
    return string2compressfile("bzip2",StringOUTPUT,file,mode);
  }

  bool string2xzfile(const string& StringOUTPUT,const string& file,string mode) {
    return string2compressfile("xz",StringOUTPUT,file,mode);
  }


  // ***************************************************************************
  // Function stringstream2file stringstream2compressedfile stringstream2gzfile stringstream2bz2file stringstream2xzfile
  // ***************************************************************************
  // write string to file - Stefano Curtarolo
  bool stringstream2file(const stringstream& StringstreamOUTPUT,const string& _file,string mode) {
    string file=aurostd::CleanFileName(_file);
<<<<<<< HEAD
    bool writeable=true;  //CO20190808 - captures whether we can open/write file
=======
    bool writable=true;  //CO190808 - captures whether we can open/write file
>>>>>>> 10163148
    if(mode=="POST" || mode=="APPEND") {
      stringstream FileINPUT;
      aurostd::file2stringstream(file,FileINPUT);
      ofstream FileOUTPUT;
      FileOUTPUT.open(file.c_str(),std::ios::out);
<<<<<<< HEAD
      writeable=FileOUTPUT.is_open(); //CO20190808 - captures whether we can open/write file
=======
      writable=FileOUTPUT.is_open(); //CO190808 - captures whether we can open/write file
>>>>>>> 10163148
      FileOUTPUT << FileINPUT.str();
      FileOUTPUT << StringstreamOUTPUT.str();
      // FileOUTPUT << StringstreamOUTPUT.rdbuf();
      FileOUTPUT.flush();FileOUTPUT.clear();FileOUTPUT.close();
<<<<<<< HEAD
      return writeable; //TRUE;  // return FALSE if something got messed up //CO20190808 - captures whether we can open/write file
=======
      return writable; //TRUE;  // return FALSE if something got messed up //CO190808 - captures whether we can open/write file
>>>>>>> 10163148
    }
    if(mode=="PRE") {
      stringstream FileINPUT;
      aurostd::file2stringstream(file,FileINPUT);
      ofstream FileOUTPUT;
      FileOUTPUT.open(file.c_str(),std::ios::out);
<<<<<<< HEAD
      writeable=FileOUTPUT.is_open(); //CO20190808 - captures whether we can open/write file
=======
      writable=FileOUTPUT.is_open(); //CO190808 - captures whether we can open/write file
>>>>>>> 10163148
      FileOUTPUT << StringstreamOUTPUT.str();
      // FileOUTPUT << StringstreamOUTPUT.rdbuf();
      FileOUTPUT << FileINPUT.str();
      FileOUTPUT.flush();FileOUTPUT.clear();FileOUTPUT.close();
<<<<<<< HEAD
      return writeable; //TRUE;  // return FALSE if something got messed up //CO20190808 - captures whether we can open/write file
=======
      return writable; //TRUE;  // return FALSE if something got messed up //CO190808 - captures whether we can open/write file
>>>>>>> 10163148
    }
    if(mode=="WRITE" || mode=="") {
      ofstream FileOUTPUT;
      FileOUTPUT.open(file.c_str(),std::ios::out);
<<<<<<< HEAD
      writeable=FileOUTPUT.is_open(); //CO20190808 - captures whether we can open/write file
      FileOUTPUT << StringstreamOUTPUT.str();
      // FileOUTPUT << StringstreamOUTPUT.rdbuf();
      FileOUTPUT.flush();FileOUTPUT.clear();FileOUTPUT.close();
      return writeable; //TRUE;  // return FALSE if something got messed up //CO20190808 - captures whether we can open/write file
=======
      writable=FileOUTPUT.is_open(); //CO190808 - captures whether we can open/write file
      FileOUTPUT << StringstreamOUTPUT.str();
      // FileOUTPUT << StringstreamOUTPUT.rdbuf();
      FileOUTPUT.flush();FileOUTPUT.clear();FileOUTPUT.close();
      return writable; //TRUE;  // return FALSE if something got messed up //CO190808 - captures whether we can open/write file
>>>>>>> 10163148
    }   
    return FALSE;
  }


  bool stringstream2compressfile(const string& command,const stringstream& StringstreamOUTPUT,const string& _file,string mode) {
    string file=aurostd::CleanFileName(_file);
    bool out=stringstream2file(StringstreamOUTPUT,file,mode);
    aurostd::execute(command+" -9fq \""+file+"\"");
    return out;
  }

  bool stringstream2gzfile(const stringstream& StringstreamOUTPUT,const string& file,string mode) {
    return stringstream2compressfile("gzip",StringstreamOUTPUT,file,mode);
  }

  bool stringstream2bz2file(const stringstream& StringstreamOUTPUT,const string& file,string mode) {
    return stringstream2compressfile("bzip2",StringstreamOUTPUT,file,mode);
  }

  bool stringstream2xzfile(const stringstream& StringstreamOUTPUT,const string& file,string mode) {
    return stringstream2compressfile("xz",StringstreamOUTPUT,file,mode);
  }

  // ***************************************************************************
  // Function ostream2string  istream2string   
  // ***************************************************************************
  // convert ostream/istream to string - Stefano Curtarolo
  std::string ostream2string(std::ostream& oss) {
    std::stringstream soss;
    soss << oss.rdbuf();
    return soss.str();
  }

  // ***************************************************************************
  // Function stream2string
  // ***************************************************************************
  // take istream into a  strings - Stefano Curtarolo
  uint stream2string(std::istream& istreamIN,string &vstringout) {
    // istreamIN.clear(); // istreamIN.seekg(0); // ******* INPUT FILE goes at the beginning
    vstringout.clear();
    while(!istreamIN.eof()) {
      char tmp[_CIN_LINE_BUFFER_LENGTH_];
      istreamIN.getline(tmp,_CIN_LINE_BUFFER_LENGTH_-1);
      vstringout+=string(tmp)+"/n";
    }
    // istreamIN.clear(); // istreamIN.seekg(0); // ******* INPUT FILE goes at the beginning
    return vstringout.length();  // return FALSE if something got messed up
  }

  // take ifstream into a  strings - Stefano Curtarolo
  uint stream2string(std::ifstream& ifstreamIN,string &vstringout) {
    // ifstreamIN.clear(); // ifstreamIN.seekg(0); // ******* INPUT FILE goes at the beginning
    vstringout.clear();
    while(!ifstreamIN.eof()) {
      char tmp[_CIN_LINE_BUFFER_LENGTH_];
      ifstreamIN.getline(tmp,_CIN_LINE_BUFFER_LENGTH_-1);
      vstringout+=string(tmp)+"/n";
    }
    // ifstreamIN.clear(); // ifstreamIN.seekg(0); // ******* INPUT FILE goes at the beginning
    return vstringout.length();  // return FALSE if something got messed up
  }

  uint stream2string(std::stringstream& stringstreamIN,string &vstringout) {
    // stringstreamIN.clear();stringstreamIN.seekg(0); // ******* INPUT FILE goes at the beginning
    vstringout.clear();
    while(!stringstreamIN.eof()) {
      char tmp[_CIN_LINE_BUFFER_LENGTH_];
      stringstreamIN.getline(tmp,_CIN_LINE_BUFFER_LENGTH_-1);
      vstringout+=string(tmp)+"/n";
    }
    // stringstreamIN.clear();stringstreamIN.seekg(0); // ******* INPUT FILE goes at the beginning
    return vstringout.length();  // return FALSE if something got messed up
  }

  // ***************************************************************************
  // Function getenv2string getenv2int getenv2uint getenv2double
  // ***************************************************************************
  // convert environments to string;
  string getenv2string(const string& str) {
    if(getenv(str.c_str())==NULL) return string("");
    return string(getenv(str.c_str()));
  }
  int getenv2int(const string& str) {
    if(getenv(str.c_str())==NULL) return int(0);
    return aurostd::string2utype<int>(getenv(str.c_str()));
  }
  uint getenv2uint(const string& str) {
    if(getenv(str.c_str())==NULL) return uint(0);
    return aurostd::string2utype<uint>(getenv(str.c_str()));
  }
  double getenv2double(const string& str) {
    if(getenv(str.c_str())==NULL) return double(0);
    return aurostd::string2utype<double>(getenv(str.c_str()));
  }

  // ***************************************************************************
  // Function file2string bz2file2string gzfile2string xzfile2string zipfile2string efile2string
  // ***************************************************************************
  // write file to string - Stefano Curtarolo
  uint file2string(string _FileNameIN,string& StringIN) {
    string FileNameIN=aurostd::CleanFileName(_FileNameIN);
    if(!FileExist(FileNameIN)) {
      // cerr << "ERROR - aurostd::file2string: file=" << FileNameIN << " not present !" << endl;
      return 0;}   
    ifstream FileIN;
    FileIN.open(FileNameIN.c_str(),std::ios::in);
    char c; while (FileIN.get(c)) StringIN+=c;
    FileIN.clear();FileIN.close();
    return StringIN.length();  // return 0 if something got messed up
  }
  uint bz2file2string(string _FileNameIN,string& StringIN) {
    string FileNameIN=aurostd::CleanFileName(_FileNameIN);
    // cerr << "bz2file2string; BEGIN" << endl;
    if(!FileExist(FileNameIN)) {
      // cerr << "ERROR - aurostd::bz2file2string: file=" << FileNameIN << " not present !" << endl;
      return 0;}   
    if(!aurostd::IsCommandAvailable("bzcat")) {
      // cerr << "ERROR - aurostd::bz2file2string: command \"bzcat\" is necessary !" << endl;
      return 0;}   
    StringIN=aurostd::execute2string("bzcat \""+FileNameIN+"\"");
    return StringIN.length();  // return 0 if something got messed up
  }
  uint gzfile2string(string _FileNameIN,string& StringIN) {
    string FileNameIN=aurostd::CleanFileName(_FileNameIN);
    // cerr << "gzfile2string; BEGIN" << endl;
    if(!FileExist(FileNameIN)) {
      // cerr << "ERROR - aurostd::gzfile2string: file=" << FileNameIN << " not present !" << endl;
      return 0;}   
    if(!aurostd::IsCommandAvailable("zcat")) {
      // cerr << "ERROR - aurostd::gzfile2string: command \"zcat\" is necessary !" << endl;
      return 0;}   
    StringIN=aurostd::execute2string("zcat \""+FileNameIN+"\"");
    return StringIN.length();  // return 0 if something got messed up
  }
  uint xzfile2string(string _FileNameIN,string& StringIN) {
    string FileNameIN=aurostd::CleanFileName(_FileNameIN);
    // cerr << "xzfile2string; BEGIN" << endl;
    if(!FileExist(FileNameIN)) {
      // cerr << "ERROR - aurostd::xzfile2string: file=" << FileNameIN << " not present !" << endl;
      return 0;}   
    if(!aurostd::IsCommandAvailable("xzcat")) {
      // cerr << "ERROR - aurostd::xzfile2string: command \"xzcat\" is necessary !" << endl;
      return 0;}   
    StringIN=aurostd::execute2string("xzcat \""+FileNameIN+"\"");
    return StringIN.length();  // return 0 if something got messed up
  }
  //CO START
  uint zipfile2string(string _FileNameIN,string& StringIN) {
    string FileNameIN=aurostd::CleanFileName(_FileNameIN);
    if(!FileExist(FileNameIN)) {
      return 0;}
    if(!aurostd::IsCommandAvailable("unzip")) {
      return 0;}
    StringIN=aurostd::execute2string("unzip -p \""+FileNameIN+"\"");
    return StringIN.length();  // return 0 if something got messed up
  }
  //CO END
  uint efile2string(const string& FileNameIN,string& StringIN) {
    //[CO20190808 - OBSOLETE, we clean inside FileExist()]string FileNameIN=aurostd::CleanFileName(_FileNameIN),FileNameOUT;  //CO
    string FileNameOUT=""; //CO20191110
    // cerr << "efile2string; BEGIN FileNameIN=[" << FileNameIN << "]" << endl;
    if(!FileExist(FileNameIN,FileNameOUT) && !EFileExist(FileNameIN,FileNameOUT)) {
      // cerr << "ERROR - aurostd::efile2string: file=" << FileNameIN << " not present !" << endl;
      return 0;}   
    // cerr << aurostd::substring2bool(FileNameIN,".bz2") << endl;
    if(aurostd::substring2bool(FileNameOUT,".bz2")) {
      // cerr << "efile2string: found .bz2, using bz2file2string" << endl;
      return aurostd::bz2file2string(FileNameOUT,StringIN);
    }
    if(aurostd::substring2bool(FileNameOUT,".gz"))  {
      // cerr << "efile2string: found .gz, using gzfile2string" << endl;
      return aurostd::gzfile2string(FileNameOUT,StringIN);
    }
    if(aurostd::substring2bool(FileNameOUT,".xz"))  {
      // cerr << "efile2string: found .xz, using xzfile2string" << endl;
      return aurostd::xzfile2string(FileNameOUT,StringIN);
    }
    // cerr << "efile2string: file2string" << endl;
    return aurostd::file2string(FileNameOUT,StringIN);
  }

  // ***************************************************************************
  // Function file2vectorstring bz2file2vectorstring gzfile2vectorstring xzfile2vectorstring efile2vectorstring 
  // ***************************************************************************
  // write file to vector string - Stefano Curtarolo
  uint file2vectorstring(string FileNameIN,vector<string>& vline) {
    return aurostd::string2vectorstring(file2string(aurostd::CleanFileName(FileNameIN)),vline);
  }

  uint bz2file2vectorstring(string FileNameIN,vector<string>& vline) {
    return aurostd::string2vectorstring(bz2file2string(aurostd::CleanFileName(FileNameIN)),vline);
  }

  uint gzfile2vectorstring(string FileNameIN,vector<string>& vline) {
    return aurostd::string2vectorstring(gzfile2string(aurostd::CleanFileName(FileNameIN)),vline);
  }

  uint xzfile2vectorstring(string FileNameIN,vector<string>& vline) {
    return aurostd::string2vectorstring(xzfile2string(aurostd::CleanFileName(FileNameIN)),vline);
  }

  uint efile2vectorstring(string FileNameIN,vector<string>& vline) {
    return aurostd::string2vectorstring(efile2string(aurostd::CleanFileName(FileNameIN)),vline);
  }
  
  bool vectorstring2file(const vector<string>& vline,string FileNameOUT) {
    string file=aurostd::CleanFileName(FileNameOUT);
    ofstream FileOUT;
    FileOUT.open(file.c_str(),std::ios::out);
    bool writable=FileOUT.is_open(); //CO190808 - captures whether we can open/write file
    for(uint iline=0;iline<vline.size();iline++) FileOUT << vline.at(iline) << endl;
    // FileOUT << StringstreamOUT.rdbuf();
    FileOUT.flush();FileOUT.clear();FileOUT.close();
    return writable;
  }

  // ***************************************************************************
  // Function file2dequestring bz2file2dequestring gzfile2dequestring xzfile2dequestring efile2dequestring 
  // ***************************************************************************
  // write file to deque string - Stefano Curtarolo
  uint file2dequestring(string FileNameIN,deque<string>& vline) {
    return aurostd::string2dequestring(file2string(aurostd::CleanFileName(FileNameIN)),vline);
  }

  uint bz2file2dequestring(string FileNameIN,deque<string>& vline) {
    return aurostd::string2dequestring(bz2file2string(aurostd::CleanFileName(FileNameIN)),vline);
  }

  uint gzfile2dequestring(string FileNameIN,deque<string>& vline) {
    return aurostd::string2dequestring(gzfile2string(aurostd::CleanFileName(FileNameIN)),vline);
  }

  uint xzfile2dequestring(string FileNameIN,deque<string>& vline) {
    return aurostd::string2dequestring(xzfile2string(aurostd::CleanFileName(FileNameIN)),vline);
  }

  uint efile2dequestring(string FileNameIN,deque<string>& vline) {
    return aurostd::string2dequestring(efile2string(aurostd::CleanFileName(FileNameIN)),vline);
  }

  bool dequestring2file(const deque<string>& vline,string FileNameOUT) {
    string file=aurostd::CleanFileName(FileNameOUT);
    ofstream FileOUT;
    FileOUT.open(file.c_str(),std::ios::out);
    bool writable=FileOUT.is_open(); //CO190808 - captures whether we can open/write file
    for(uint iline=0;iline<vline.size();iline++)  FileOUT << vline.at(iline) << endl;
    // FileOUT << StringstreamOUT.rdbuf();
    FileOUT.flush();FileOUT.clear();FileOUT.close();
    return writable;
  }


  // ***************************************************************************
  // Function file2vectorstring bz2file2vectorstring gzfile2vectorstring xzfile2vectorstring efile2vectorstring overloading for file2vector
  // ***************************************************************************
  // write file to deque string - Stefano Curtarolo
  uint file2vectorstring(string FileNameIN,deque<string>& vline) {
    return aurostd::string2dequestring(file2string(aurostd::CleanFileName(FileNameIN)),vline);
  }

  uint bz2file2vectorstring(string FileNameIN,deque<string>& vline) {
    return aurostd::string2dequestring(bz2file2string(aurostd::CleanFileName(FileNameIN)),vline);
  }

  uint gzfile2vectorstring(string FileNameIN,deque<string>& vline) {
    return aurostd::string2dequestring(gzfile2string(aurostd::CleanFileName(FileNameIN)),vline);
  }

  uint xzfile2vectorstring(string FileNameIN,deque<string>& vline) {
    return aurostd::string2dequestring(xzfile2string(aurostd::CleanFileName(FileNameIN)),vline);
  }

  uint efile2vectorstring(string FileNameIN,deque<string>& vline) {
    return aurostd::string2dequestring(efile2string(aurostd::CleanFileName(FileNameIN)),vline);
  }

  bool vectorstring2file(const deque<string>& vline,string FileNameOUT) {
    string file=aurostd::CleanFileName(FileNameOUT);
    ofstream FileOUT;
    FileOUT.open(file.c_str(),std::ios::out);
    bool writable=FileOUT.is_open(); //CO190808 - captures whether we can open/write file
    for(uint iline=0;iline<vline.size();iline++) FileOUT << vline.at(iline) << endl;
    // FileOUT << StringstreamOUT.rdbuf();
    FileOUT.flush();FileOUT.clear();FileOUT.close();
    return writable;
  }

  // ***************************************************************************
  // Function file2stringstream bz2file2stringstream gzfile2stringstream xzfile2stringstream zipfile2stringstream efile2stringstream
  // ***************************************************************************
  // write file to stringstream - Stefano Curtarolo
  bool file2stringstream(string _FileNameIN,stringstream& StringstreamIN) {
    string FileNameIN=aurostd::CleanFileName(_FileNameIN);
    if(!FileExist(FileNameIN)) {
      cerr << "ERROR - aurostd::file2stringstream: file=" << FileNameIN << " not present !" << endl;
      return FALSE;}   
    ifstream FileIN;
    StringstreamIN.clear();StringstreamIN.str(std::string());
    FileIN.open(FileNameIN.c_str(),std::ios::in);
    char c; while (FileIN.get(c)) StringstreamIN.put(c);
    FileIN.clear();FileIN.close();
    return TRUE;  // return FALSE if something got messed up
  }
  bool bz2file2stringstream(string _FileNameIN,stringstream& StringstreamIN) {
    string FileNameIN=aurostd::CleanFileName(_FileNameIN);
    if(!FileExist(FileNameIN)) {
      cerr << "ERROR - aurostd::bz2file2stringstream: file=" << FileNameIN << " not present !" << endl;
      return FALSE;}   
    if(!aurostd::IsCommandAvailable("bzcat")) {
      cerr << "ERROR - aurostd::bz2file2stringstream: command \"bzcat\" is necessary !" << endl;
      return FALSE;}   
    StringstreamIN.clear();StringstreamIN.str(std::string());
    StringstreamIN << execute2string("bzcat \""+FileNameIN+"\"");
    return TRUE;  // return FALSE if something got messed up
  }
  bool gzfile2stringstream(string _FileNameIN,stringstream& StringstreamIN) {
    string FileNameIN=aurostd::CleanFileName(_FileNameIN);
    if(!FileExist(FileNameIN)) {
      cerr << "ERROR - aurostd::gzfile2stringstream: file=" << FileNameIN << " not present !" << endl;
      return FALSE;}   
    if(!aurostd::IsCommandAvailable("zcat")) {
      cerr << "ERROR - aurostd::gzfile2stringstream: command \"zcat\" is necessary !" << endl;
      return FALSE;}   
    StringstreamIN.clear();StringstreamIN.str(std::string());
    StringstreamIN << execute2string("zcat \""+FileNameIN+"\"");
    return TRUE;  // return FALSE if something got messed up
  }
  bool xzfile2stringstream(string _FileNameIN,stringstream& StringstreamIN) {
    string FileNameIN=aurostd::CleanFileName(_FileNameIN);
    if(!FileExist(FileNameIN)) {
      cerr << "ERROR - aurostd::xzfile2stringstream: file=" << FileNameIN << " not present !" << endl;
      return FALSE;}   
    if(!aurostd::IsCommandAvailable("xzcat")) {
      cerr << "ERROR - aurostd::xzfile2stringstream: command \"xzcat\" is necessary !" << endl;
      return FALSE;}   
    StringstreamIN.clear();StringstreamIN.str(std::string());
    StringstreamIN << execute2string("xzcat \""+FileNameIN+"\"");
    return TRUE;  // return FALSE if something got messed up
  }
  //CO START
  //zipfile 2 a string
  bool zipfile2stringstream(string _FileNameIN,stringstream& StringstreamIN) {
    string FileNameIN=CleanFileName(_FileNameIN);
    if(!FileExist(FileNameIN)) {
      cerr << "ERROR - aurostd::zipfile2stringstream: file=" << FileNameIN << " not present !" << endl;
      return FALSE;}
    if(!aurostd::IsCommandAvailable("zcat")) {
      cerr << "ERROR - aurostd::zipfile2stringstream: command \"unzip\" is necessary !" << endl;
      return FALSE;}
    StringstreamIN.clear();StringstreamIN.str(std::string());
    StringstreamIN << execute2string("unzip -p \""+FileNameIN+"\"");
    return TRUE;  // return FALSE if something got messed up
  }
  //CO END
  bool efile2stringstream(string _FileNameIN,stringstream& StringstreamIN) {
    string FileNameIN=aurostd::CleanFileName(_FileNameIN),FileNameOUT;  //CO
    if(!FileExist(FileNameIN,FileNameOUT) && !EFileExist(FileNameIN,FileNameOUT)) {
      cerr << "ERROR - aurostd::efile2stringstream: file=" << FileNameIN << " not present !" << endl;
      return FALSE;}   
    if(aurostd::substring2bool(FileNameOUT,".bz2") ) return aurostd::bz2file2stringstream(FileNameOUT,StringstreamIN);
    if(aurostd::substring2bool(FileNameOUT,".gz"))  return aurostd::gzfile2stringstream(FileNameOUT,StringstreamIN);
    if(aurostd::substring2bool(FileNameOUT,".xz"))  return aurostd::xzfile2stringstream(FileNameOUT,StringstreamIN);
    return aurostd::file2stringstream(FileNameOUT,StringstreamIN);
  }

  // ***************************************************************************
  // Function file2string
  // ***************************************************************************
  // write file to string - Stefano Curtarolo
  string file2string(string FileNameIN) {
    ifstream FileIN;
    string StringIN;
    FileIN.open(FileNameIN.c_str(),std::ios::in);
    char c; while (FileIN.get(c)) StringIN+=c;
    FileIN.clear();FileIN.close();
    return StringIN;
  }
  string bz2file2string(string FileNameIN) {
    string StringIN;
    bz2file2string(FileNameIN,StringIN);
    return StringIN;
  }
  string gzfile2string(string FileNameIN) {
    string StringIN;
    gzfile2string(FileNameIN,StringIN);
    return StringIN;
  }
  string xzfile2string(string FileNameIN) {
    string StringIN;
    xzfile2string(FileNameIN,StringIN);
    return StringIN;
  }
  string efile2string(string FileNameIN) {
    string StringIN;
    efile2string(FileNameIN,StringIN);
    return StringIN;
  }

  // ***************************************************************************
  // Function url2file
  // ***************************************************************************
  // wget URL to string - Stefano Curtarolo
  bool url2file(string url,string& fileIN,bool verbose) {
    bool LDEBUG=(FALSE || XHOST.DEBUG);
    if(!aurostd::IsCommandAvailable("wget")) {
      cerr << "ERROR - aurostd::url2file(): command \"wget\" is necessary !" << endl;
      return FALSE;}	
    string _url=url;
    aurostd::StringSubst(_url,"http://","");
    aurostd::StringSubst(_url,"//","/");
    if(LDEBUG) cerr << "aurostd::url2file(): Loading url=" << _url << endl;
    if(verbose) cout << "aurostd::url2file(): Loading url=" << _url << endl;
#ifndef _MACOSX_
    aurostd::execute("wget --quiet --no-cache -O "+fileIN+" http://"+_url);
#else
    aurostd::execute("wget --quiet -O "+fileIN+" http://"+_url);
#endif    
    if(aurostd::FileEmpty(fileIN)) {
      aurostd::StringSubst(_url,":AFLOW","/AFLOW");
#ifndef _MACOSX_
      aurostd::execute("wget --quiet --no-cache -O "+fileIN+" http://"+_url);
#else
      aurostd::execute("wget --quiet -O "+fileIN+" http://"+_url); // _MACOSX_
#endif    
      if(aurostd::FileEmpty(fileIN)) {
        cerr << "ERROR - aurostd::url2file(): URL not found http://" << _url << endl;
        return FALSE;
      }
    }
    return TRUE;
  }

  // ***************************************************************************
  // Function url2string
  // ***************************************************************************
  // wget URL to string - Stefano Curtarolo
  bool url2string(string url,string& stringIN,bool verbose) {
    bool LDEBUG=(FALSE || XHOST.DEBUG);
    if(!aurostd::IsCommandAvailable("wget")) {
      cerr << "ERROR - aurostd::url2string(): command \"wget\" is necessary !" << endl;
      return FALSE;}	
    string _url=url;
    aurostd::StringSubst(_url,"http://","");
    aurostd::StringSubst(_url,"//","/");
    if(LDEBUG) cerr << "aurostd::url2string(): Loading url=" << _url << endl;
    if(verbose) cout << "aurostd::url2string(): Loading url=" << _url << endl;
#ifndef _MACOSX_
    stringIN=aurostd::execute2string("wget --quiet --no-cache -O /dev/stdout http://"+_url);
#else
    stringIN=aurostd::execute2string("wget --quiet -O /dev/stdout http://"+_url); // _MACOSX_
#endif    
    if(stringIN=="") {
      aurostd::StringSubst(_url,":AFLOW","/AFLOW");
#ifndef _MACOSX_
      stringIN=aurostd::execute2string("wget --quiet --no-cache -O /dev/stdout http://"+_url);
#else
      stringIN=aurostd::execute2string("wget --quiet -O /dev/stdout http://"+_url); // _MACOSX_
#endif    
      if(stringIN=="") {
        cerr << "ERROR - aurostd::url2string(): URL not found http://" << _url << endl;
        return FALSE;
      }
    }
    //    aurostd::StringSubst(stringIN,"h1h","h1,"); // old Frisco php error patch
    return TRUE;
  }

  // ***************************************************************************
  // Function url2stringstream
  // ***************************************************************************
  // wget URL to stringstream - Stefano Curtarolo
  bool url2stringstream(string url,stringstream& stringstreamIN,bool verbose) {
    bool LDEBUG=(FALSE || XHOST.DEBUG);
    if(LDEBUG) cerr << "aurostd::url2stringstream() Loading url=" << url << endl;
    if(verbose) cout << "aurostd::url2stringstream() Loading url=" << url << endl;
    string stringIN;
    bool out=url2string(url,stringIN,verbose);
    stringstreamIN.clear(); stringstreamIN << stringIN;
    return out;
  }

  // ***************************************************************************
  // Function url2vectorstring
  // ***************************************************************************
  // wget URL to vectorstring - Stefano Curtarolo
  bool url2vectorstring(string url,vector<string>& vline,bool verbose) {
    bool LDEBUG=(FALSE || XHOST.DEBUG);
    if(LDEBUG) cerr << "aurostd::url2vectorstring() Loading url=" << url << endl;
    if(verbose) cout << "aurostd::url2vectorstring() Loading url=" << url << endl;
    string stringIN;
    bool out=url2string(url,stringIN,verbose);
    aurostd::string2tokens(stringIN,vline);
    return out;
  }

  // ***************************************************************************
  // Function url2dequestring
  // ***************************************************************************
  // wget URL to dequestring - Stefano Curtarolo
  bool url2dequestring(string url,deque<string>& vline,bool verbose) {
    bool LDEBUG=(FALSE || XHOST.DEBUG);
    if(LDEBUG) cerr << "aurostd::url2dequestring() Loading url=" << url << endl;
    if(verbose) cout << "aurostd::url2dequestring() Loading url=" << url << endl;
    string stringIN;
    bool out=url2string(url,stringIN,verbose);
    aurostd::string2tokens(stringIN,vline);
    return out;
  }

  // ***************************************************************************
  // Function url2tokens
  // ***************************************************************************
  // wget URL to vector of tokens - Stefano Curtarolo
  template<typename utype> uint url2tokens(string url,vector<utype>& tokens,const string& delimiters) {
    bool LDEBUG=(FALSE || XHOST.DEBUG);
    if(LDEBUG) cerr << "aurostd::url2tokens<utype>(vector) Loading url=" << url << endl;
    if(!aurostd::IsCommandAvailable("wget")) {
      cerr << "ERROR - aurostd::url2tokens<utype>(vector): command \"wget\" is necessary !" << endl;
      return 0;}	
    tokens.clear(); 
    string content;
    aurostd::url2string(url,content);
    if(LDEBUG) { //CO20180627
      cerr << "aurostd::url2tokens<utype>(vector) content=" << endl;
      cerr << content << endl;
    }
    if(content=="") {cerr << "ERROR - aurostd::url2tokens<utype>(vector): URL empty http://" << url << endl;return 0;}
    vector<string> stokens;
    aurostd::string2tokens(content,stokens,delimiters);
    for(uint i=0;i<stokens.size();i++)
      if(stokens.at(i)!="") 
        tokens.push_back(aurostd::string2utype<utype>(stokens.at(i)));
    if(LDEBUG) cerr << "aurostd::url2tokens() [5] tokens.size()=" << tokens.size() << endl;
    return tokens.size();
  }

  // ***************************************************************************
  // Function url2tokens
  // ***************************************************************************
  // wget URL to deque of tokens - Stefano Curtarolo
  template<typename utype> uint url2tokens(string url,deque<utype>& tokens,const string& delimiters) {
    vector<utype> vtokens;
    aurostd::url2tokens(url,vtokens,delimiters);
    for(uint i=0;i<vtokens.size();i++) tokens.push_back(vtokens.at(i));
    return tokens.size();
  }

  // ***************************************************************************
  // Function url2string
  // ***************************************************************************
  // wget URL to stringstream - Stefano Curtarolo
  string url2string(string url) {
    string stringIN;
    url2string(url,stringIN);
    return stringIN;
  }

  // ***************************************************************************
  // Function ChmodFile
  // ***************************************************************************
  // change mod of a file - Stefano Curtarolo
  bool ChmodFile(string chmod_string,string _file) { // "" compliant April/2019 SC
    string file=aurostd::CleanFileName(_file);
    if(chmod_string.empty()){return false;} //CO20190321
    if(file.empty()){return false;} //CO20190321
    ostringstream aus;
    aurostd::StringstreamClean(aus);
    aus << CHMOD_BIN << " " << chmod_string << " \"" << file << "\"" << endl;
    aurostd::execute(aus);
    return TRUE;  // return FALSE if something got messed up
  }

  //CO START
  //***************************************************************************//
  // aurostd::file2directory
  //***************************************************************************//
  // Corey Oses
  // Move file to destination
  bool file2directory(const string& _file,const string& _destination) { // "" compliant April/2019 SC
    string file=CleanFileName(_file);
    string destination=CleanFileName(_destination);
    if(!aurostd::IsCommandAvailable("mv")) {
      cerr << "ERROR - aurostd::file2directory: command \"mv\" is necessary !" << endl;
      return FALSE;
    }
    if(!aurostd::FileExist(file)) {
      cerr << "ERROR - aurostd::file2directory: " << file << " cannot be found !" << endl;
      //      cerr << "ERROR - aurostd::file2directory: _file=" << _file << " " << endl;
      //      cerr << "ERROR - aurostd::file2directory:  file=" << file << " " << endl;
      //      cerr << "ERROR - aurostd::file2directory: _destination=" << _destination << " " << endl;
      //     cerr << "ERROR - aurostd::file2directory:  destination=" << destination << " " << endl;
      return FALSE;
    }
    if(!aurostd::IsDirectory(destination)) //CO20180220 //FileExist(destination))
    { //CO20200106 - patching for auto-indenting
      cerr << "ERROR - aurostd::file2directory: " << destination << " cannot be found !" << endl;
      return FALSE;
    }
    aurostd::execute("mv \""+file+"\" \""+destination+"/\"");
    return TRUE;
  }

  //***************************************************************************//
  // aurostd::file2directory
  //***************************************************************************//
  // Corey Oses
  // Move files to destination, do one at a time to check if files exist
  bool file2directory(const vector<string>& files,const string& destination) {
    for(uint i=0;i<files.size();i++) {
      if(!file2directory(files.at(i),destination)) {return FALSE;}
    }
    return TRUE;
  }

  //***************************************************************************//
  // aurostd::file2file
  //***************************************************************************//
  // Corey Oses
  bool file2file(const string& _file,const string& _destination) {
    string file=CleanFileName(_file);
    string destination=CleanFileName(_destination);
    if(!aurostd::IsCommandAvailable("mv")) {
      cerr << "ERROR - aurostd::file2file: command \"mv\" is necessary !" << endl;
      return FALSE;
    }
    if(!aurostd::FileExist(file)) {
      cerr << "ERROR - aurostd::file2file: " << file << " cannot be found !" << endl;
      return FALSE;
    }
    aurostd::execute("mv \""+file+"\" \""+destination+"\"");
    return TRUE;
  }
  
  //***************************************************************************//
  // aurostd::file2md5sum
  //***************************************************************************//
  // Stefano Curtarolo
  string file2md5sum(const string& file) { //SC20200326
    vector<string> vtokens;
    if(aurostd::FileExist(file)) {
      aurostd::string2tokens(aurostd::execute2string("md5sum "+file),vtokens," ");
      if(vtokens.size()>0) return vtokens.at(0);
    }
    return "";
  }
  
  //***************************************************************************//
  // aurostd::file2auid
  //***************************************************************************//
  // Stefano Curtarolo
  string file2auid(const string& file) { //SC20200326
    vector<string> vtokens;
    if(aurostd::FileExist(file)) {
    uint64_t crc=0;
    crc=aurostd::crc64(crc,aurostd::efile2string(file)); // DONT TOUCH THIS
    return aurostd::crc2string(crc);
    }
    return "";
  }
  
  // ***************************************************************************
  // Function IsDirectory
  // ***************************************************************************
  // true if path is directory
  // http://stackoverflow.com/questions/146924/how-can-i-tell-if-a-given-path-is-a-directory-or-a-file-c-c
  bool IsDirectory(string _path){
    string path=CleanFileName(_path);
    struct stat s;
    if( stat(path.c_str(),&s) != 0 ){return FALSE;} //error
    if( s.st_mode & S_IFDIR ){return TRUE;}
    return FALSE;
  }

  // ***************************************************************************
  // Function IsFile
  // ***************************************************************************
  // true if path is file
  // http://stackoverflow.com/questions/146924/how-can-i-tell-if-a-given-path-is-a-directory-or-a-file-c-c
  bool IsFile(string _path){
    string path=CleanFileName(_path);
    struct stat s;
    if( stat(path.c_str(),&s) != 0 ){return FALSE;} //error
    if( s.st_mode & S_IFREG ){return TRUE;}
    return FALSE;
  }
  //CO END

  // ***************************************************************************
  // Function RemoveFile
  // ***************************************************************************
  // change remove a file - Stefano Curtarolo
  bool RemoveFile(string _file) {
    string file=CleanFileName(_file);
    // [OBSOLETE]   ostringstream aus;
    // [OBSOLETE] aurostd::StringstreamClean(aus);
    // [OBSOLETE] //    aus << "rm -f \"" << file << "\"" << endl; //   cerr << aus.str() << endl;
    // [OBSOLETE] //    aurostd::execute(aus);
    // [OBSOLETE]    remove(file.c_str()); // this works only with well defined names and not with * which are build by sh/bash
    execute("rm -f \""+file+"\""); // the simplest possible call th sh/bash
    return TRUE;  // return FALSE if something got messed up
  }

  //CO START
  //***************************************************************************//
  // aurostd::RemoveFile
  //***************************************************************************//
  bool RemoveFile(const vector<string>& files) {
    for(uint i=0;i<files.size();i++) {
      if(!RemoveFile(files.at(i))) {return FALSE;}
    }
    return TRUE;
  }

  //***************************************************************************//
  // aurostd::RemoveDirectory
  //***************************************************************************//
  bool RemoveDirectory(const string& _path) {
    string path=CleanFileName(_path);
    if(!IsCommandAvailable("rm")) {
      cerr << "ERROR - aurostd::RemoveDirectory: command \"rm\" is necessary !" << endl;
      return FALSE;
    }
    aurostd::execute("rm -r \""+path+"\"");
    return TRUE;
  }
  //CO END

  // ***************************************************************************
  // Function string2tokens string2tokens<utype>
  // ***************************************************************************
  // Finds string2tokens to split strings in tokens
  // Stefano Curtarolo
  // void string2tokens(const string& str,vector<string>& tokens,const string& delimiters=" ") {  //[CO20200106 - close bracket for indenting]}
  uint string2tokens(const string& str,std::vector<string>& tokens,const string& delimiters,bool consecutive) { //CO20170613
    //CO mods 20170613
    //we are adding functionality here, because string2tokens will treat "\n\n" same as "\n", but not "\n \n"
    //consecutive will do the following: "sssss" -> <"s","s",...>
    //consecutive ALSO starts at 0, not first_not_of
    //return aurostd::string2tokens(stringIN,vstringout,"\n",true);
    tokens.clear(); // clear in the case there was something already in!
    string::size_type lastPos=(consecutive ? 0 : str.find_first_not_of(delimiters,0));   // Skip delimiters at beginning.
    string::size_type pos=str.find_first_of(delimiters,lastPos);     // Find first "non-delimiter".
    while (string::npos!=pos || string::npos!=lastPos) {
      tokens.push_back(str.substr(lastPos,pos-lastPos));             // Found a token, add it to the vector.
      if(consecutive){lastPos=(string::npos!=pos ? pos+1 : string::npos);}
      else{lastPos=str.find_first_not_of(delimiters,pos);}  // Skip delimiters.  Note the "not_of"
      pos=str.find_first_of(delimiters,lastPos);                     // Find next "non-delimiter"
    }
    return tokens.size();
  }

  // void string2tokens(const string& str,deque<string>& tokens,const string& delimiters=" ") { //[CO20200106 - close bracket for indenting]}
  uint string2tokens(const string& str,std::deque<string>& tokens,const string& delimiters,bool consecutive) { //CO20170613
    vector<string> vtokens;
    uint i=aurostd::string2tokens(str,vtokens,delimiters,consecutive);  //CO20170613
    tokens.clear();
    for(i=0;i<vtokens.size();i++) tokens.push_back(vtokens.at(i));
    return tokens.size();
  }
  template<class utype> uint string2tokens(const string& str,std::vector<utype>& tokens,const string& delimiters,bool consecutive) {  //CO20170613
    vector<string> stokens;
    uint out=aurostd::string2tokens(str,stokens, delimiters,consecutive); //CO20170613
    tokens.clear();
    for(uint i=0;i<stokens.size();i++)
      tokens.push_back(aurostd::string2utype<utype>(stokens.at(i)));
    return out;
  }
  template<class utype> uint string2tokens(const string& str,std::deque<utype>& tokens,const string& delimiters,bool consecutive) { //CO20170613
    deque<string> stokens;
    uint out=aurostd::string2tokens(str,stokens, delimiters,consecutive); //CO20170613
    tokens.clear();
    for(uint i=0;i<stokens.size();i++)
      tokens.push_back(aurostd::string2utype<utype>(stokens.at(i)));
    return out;
  }

  // ***************************************************************************
  // Function string2tokensAdd string2tokensAdd<utype>
  // ***************************************************************************

  uint string2tokensAdd(const string& str,std::vector<string>& tokens,const string& delimiters) {
    vector<string> vtokens;
    uint i=aurostd::string2tokens(str,vtokens,delimiters);
    for(i=0;i<vtokens.size();i++) tokens.push_back(vtokens.at(i));
    return tokens.size();
  }
  uint string2tokensAdd(const string& str,std::deque<string>& tokens,const string& delimiters) {
    vector<string> vtokens;
    uint i=aurostd::string2tokens(str,vtokens,delimiters);
    for(i=0;i<vtokens.size();i++) tokens.push_back(vtokens.at(i));
    return tokens.size();
  }
  template<class utype> uint string2tokensAdd(const string& str,std::vector<utype>& tokens,const string& delimiters) {
    vector<string> vtokens;
    uint i=aurostd::string2tokens(str,vtokens,delimiters);
    for(i=0;i<vtokens.size();i++) tokens.push_back(aurostd::string2utype<utype>(vtokens.at(i)));
    return tokens.size();
  }
  template<class utype> uint string2tokensAdd(const string& str,std::deque<utype>& tokens,const string& delimiters) {
    deque<string> vtokens;
    uint i=aurostd::string2tokens(str,vtokens,delimiters);
    for(i=0;i<vtokens.size();i++) tokens.push_back(aurostd::string2utype<utype>(vtokens.at(i)));
    return tokens.size();
  }

  // ***************************************************************************
  // Function StringStreamConvert
  // ***************************************************************************
  // convert whatever into a string !
  template<typename typeTo, typename typeFrom> typeTo StringStreamConvert(typeFrom from) {
    std::stringstream temp;
    temp << from;
    typeTo to=typeTo();
    temp >> to;
    return to;
  }

  template<typename typeFrom> std::string StringConvert(typeFrom from) {
    return StringStreamConvert<std::string>((typeFrom) from);
  }
  // to initialize the templates....
  void _StringConvert(void) {
    cerr << StringStreamConvert<std::string>((int) 1);
    cerr << StringStreamConvert<std::string>((float) 1);
    cerr << StringStreamConvert<std::string>((double) 1);
    cerr << StringConvert<int>((int) 1);
    cerr << StringConvert<float>((float) 1);
    cerr << StringConvert<double>((double) 1);
  }

  // ***************************************************************************
  // Function stream2stream
  // ***************************************************************************
  // convert whatever into a string !
  template<typename typeTo, typename typeFrom> typeTo stream2stream(typeFrom from,int precision,char FORMAT) {
    std::stringstream temp;
    if(FORMAT==DEFAULT_STREAM){;} //default
    if(FORMAT==FIXED_STREAM){temp << std::fixed;}
    if(FORMAT==SCIENTIFIC_STREAM){temp << std::scientific;}
    temp.precision(precision);
    temp << from;
    typeTo to=typeTo();
    temp >> to;
    return to;
  }
  template<typename typeTo, typename typeFrom> typeTo stream2stream(typeFrom from,int precision) {
    return (typeTo) stream2stream<typeTo>(from,precision,DEFAULT_STREAM);
  }
  template<typename typeTo, typename typeFrom> typeTo stream2stream(typeFrom from) {
    return (typeTo) stream2stream<typeTo>(from,AUROSTD_DEFAULT_PRECISION,DEFAULT_STREAM);
  }
  template<typename utype> utype string2utype(const string& from) {
    return (utype) stream2stream<utype>(from,AUROSTD_DEFAULT_PRECISION,DEFAULT_STREAM);
  }

  vector<double> vectorstring2vectordouble(vector<string> from) {
    vector<double> vout;for(uint i=0;i<from.size();i++) vout.push_back(aurostd::string2utype<double>(from.at(i)));return vout;
  }

  string string2string(const string& from) {
    return from;
  }

  vector<int> vectorstring2vectorint(vector<string> from) {
    vector<int> vout;for(uint i=0;i<from.size();i++) vout.push_back(aurostd::string2utype<int>(from.at(i)));return vout;
  }

  vector<uint> vectorstring2vectoruint(vector<string> from) {
    vector<uint> vout;for(uint i=0;i<from.size();i++) vout.push_back(aurostd::string2utype<uint>(from.at(i)));return vout;
  }

  vector<float> vectorstring2vectorfloat(vector<string> from) {
    vector<float> vout;for(uint i=0;i<from.size();i++) vout.push_back(aurostd::string2utype<float>(from.at(i)));return vout;
  }

  string vectorstring2string(const vector<string>& vstrings) {
    string out="";
    for(uint istr=0;istr<vstrings.size();istr++) out+=vstrings.at(istr);
    return out;
  }
  string vectorstring2string(const deque<string>& vstrings) {
    string out="";
    for(uint istr=0;istr<vstrings.size();istr++) out+=vstrings.at(istr);
    return out;
  }

  // ***************************************************************************
  // Function utype2string
  // ***************************************************************************

  //  template<typename string> string utype2string(const string& from) {
  //   return (string) stream2stream<string>(from);
  // }

  template<typename utype> string utype2string(const utype& from) {
    return (string) stream2stream<string>(from);
  }
  template<typename utype> string utype2string(const utype& from,int precision) {
    return (string) stream2stream<string>(from,precision);
  }
  template<typename utype> string utype2string(const utype& from,int precision,char FORMAT) { //see DEFAULT_STREAM, FIXED_STREAM, SCIENTIFIC_STREAM
    return (string) stream2stream<string>(from,precision,FORMAT);
  }
  //  string utype2string(const string& from) {
  //    return (string) from;
  //  }
  //  string utype2string(const std::basic_string<char, std::char_traits<char>, std::allocator<char> >& from) {    return (string) from;  }
  //  string utype2string(std::basic_string<char, std::char_traits<char>, std::allocator<char> > from) {    return (string) from;  }

  //cannot template this the same as others, char's don't make sense with roff
  string utype2string(double from,bool roff) {return utype2string(from,AUROSTD_DEFAULT_PRECISION,roff,DEFAULT_STREAM);}
  string utype2string(double from,int precision,bool roff) {return utype2string(from,precision,roff,AUROSTD_ROUNDOFF_TOL,DEFAULT_STREAM);}
  string utype2string(double from,bool roff,double tol) {return utype2string(from,AUROSTD_DEFAULT_PRECISION,roff,tol,DEFAULT_STREAM);}
  string utype2string(double from,int precision,bool roff,double tol) {return utype2string(from,precision,roff,tol,DEFAULT_STREAM);}
  string utype2string(double from,bool roff,char FORMAT) {return utype2string(from,AUROSTD_DEFAULT_PRECISION,roff,FORMAT);}
  string utype2string(double from,int precision,bool roff,char FORMAT) {return utype2string(from,precision,roff,AUROSTD_ROUNDOFF_TOL,FORMAT);}
  string utype2string(double from,bool roff,double tol,char FORMAT) {return utype2string(from,AUROSTD_DEFAULT_PRECISION,roff,tol,FORMAT);}
  string utype2string(double from,int precision,bool roff,double tol,char FORMAT) {
    double tmp=from;
    if(roff){tmp=roundoff(from,tol);}
    return (string) stream2stream<string>(tmp,precision,FORMAT);
  }
  string bool2string(bool from) {
    if(from) return "TRUE";
    return "FALSE";
  }

  // ***************************************************************************
  // Function utypes2deque
  // ***************************************************************************
  template<class utype> deque<utype> utypes2deque(utype u1) {
    deque<utype> out;
    out.push_back(u1);
    return out;}
  template<class utype> deque<utype> utypes2deque(utype u1,utype u2) {
    deque<utype> out;
    out.push_back(u1);out.push_back(u2);
    return out;}
  template<class utype> deque<utype> utypes2deque(utype u1,utype u2,utype u3) {
    deque<utype> out;
    out.push_back(u1);out.push_back(u2);out.push_back(u3);
    return out;}
  template<class utype> deque<utype> utypes2deque(utype u1,utype u2,utype u3,utype u4) {
    deque<utype> out;
    out.push_back(u1);out.push_back(u2);out.push_back(u3);out.push_back(u4);
    return out;}

  // ***************************************************************************
  // Function StringCommasColumsVectorInt
  // ***************************************************************************
  void StringCommasColumsVectorInt(string vstring,vector<int> &vint) {
    vector<string> tokens_commas,tokens_colums;
    vint.clear();
    string2tokens(vstring,tokens_commas,",");
    for(uint i=0;i<tokens_commas.size();i++) {
      tokens_colums.clear();
      if(aurostd::substring2bool(tokens_commas.at(i),":")) {
        string2tokens(tokens_commas.at(i),tokens_colums,":");
        for(int j=aurostd::string2utype<int>(tokens_colums.at(0));
            j<=aurostd::string2utype<int>(tokens_colums.at(tokens_colums.size()-1));
            j++)
          vint.push_back(j);
      } else {
        vint.push_back(aurostd::string2utype<int>(tokens_commas.at(i)));
      }	
    }
  }

  // ***************************************************************************
  // Function StringCommasColumsVectorUnsignedInt
  // ***************************************************************************
  void StringCommasColumsVectorUnsignedInt(string vstring,vector<uint> &vuint) {
    vector<string> tokens_commas,tokens_colums;
    vuint.clear();
    string2tokens(vstring,tokens_commas,",");
    for(uint i=0;i<tokens_commas.size();i++) {
      tokens_colums.clear();
      if(aurostd::substring2bool(tokens_commas.at(i),":")) {
        string2tokens(tokens_commas.at(i),tokens_colums,":");
        for(uint j=aurostd::string2utype<uint>(tokens_colums.at(0));
            j<=(uint) aurostd::string2utype<uint>(tokens_colums.at(tokens_colums.size()-1));
            j++)
          vuint.push_back(j);
      } else {
        vuint.push_back(aurostd::string2utype<uint>(tokens_commas.at(i)));
      }	
    }
  }

  // ***************************************************************************
  // Function StringCommasColumsVectorFloat
  // ***************************************************************************
  void StringCommasColumsVectorFloat(string vstring,vector<float> &vfloat) {
    vector<string> tokens_commas,tokens_colums;
    vfloat.clear();
    string2tokens(vstring,tokens_commas,",");
    for(uint i=0;i<tokens_commas.size();i++) {
      tokens_colums.clear();
      if(aurostd::substring2bool(tokens_commas.at(i),":")) {
        string2tokens(tokens_commas.at(i),tokens_colums,":");
        for(float j=aurostd::string2utype<float>(tokens_colums.at(0));
            j<=aurostd::string2utype<float>(tokens_colums.at(tokens_colums.size()-1));
            j++)
          vfloat.push_back(j);
      } else {
        vfloat.push_back(aurostd::string2utype<float>(tokens_commas.at(i)));
      }	
    }
  }

  // ***************************************************************************
  // Function StringCommasColumsVectorDouble
  // ***************************************************************************
  void StringCommasColumsVectorDouble(string vstring,vector<double> &vdouble) {
    vector<string> tokens_commas,tokens_colums;
    vdouble.clear();
    string2tokens(vstring,tokens_commas,",");
    for(uint i=0;i<tokens_commas.size();i++) {
      tokens_colums.clear();
      if(aurostd::substring2bool(tokens_commas.at(i),":")) {
        string2tokens(tokens_commas.at(i),tokens_colums,":");
        for(double j=aurostd::string2utype<double>(tokens_colums.at(0));
            j<=aurostd::string2utype<double>(tokens_colums.at(tokens_colums.size()-1));
            j++)
          vdouble.push_back(j);
      } else {
        vdouble.push_back(aurostd::string2utype<double>(tokens_commas.at(i)));
      }	
    }
  }

  // ***************************************************************************
  // Function StringsAlphabetic
  // ***************************************************************************
  // says if two strings are in alphabetical order
  bool StringsAlphabetic(const string& A,const string& B,bool allow_identical) { //CO20181019
    if(A<B) return TRUE; // cerr << "A<B" << "  " << A << "<" << B << endl;
    if(A>B) return FALSE; //cerr << "A>B" << "  " << A << ">" << B << endl;
    if(A==B) return allow_identical; //cerr << "A==B" << "  " << A << "==" << B << endl; //CO20181019
    return TRUE;
  }

  // ***************************************************************************
  // Function StringsAlphabetic
  // ***************************************************************************
  // says if two strings are in alphabetical order  //CO20180801
  bool StringsAlphabetic(const vector<string>& input,bool allow_identical) {
    for(uint i=1;i<input.size();i++){ //CO20190218
      if(!StringsAlphabetic(input[i-1],input[i],allow_identical)){return false;}
    }
    return true;
  }
  bool StringsAlphabetic(const deque<string>& input,bool allow_identical) { //CO20190218
    for(uint i=1;i<input.size();i++){
      if(!StringsAlphabetic(input[i-1],input[i],allow_identical)){return false;}
    }
    return true;
  }

  // ***************************************************************************
  // Function StringSubst
  // ***************************************************************************
  // Substitute strings here and there
  // Stefano Curtarolo
  string StringSubst(string &strstring, const string &strfind, const string &strreplace) {
    if(strfind.empty()) return strstring;
    string::size_type pos=0;
    while((pos=strstring.find(strfind, pos))!=string::npos) {
      strstring.erase(pos, strfind.length());
      strstring.insert(pos, strreplace);
      pos+=strreplace.length();
    }
    return strstring;
  }

  string StringSubst(string &strstring, const char &charfind, const char &charreplace) {
    string stroutput;
    for (uint i=0;i<strstring.size();i++)
      if(strstring[i]==charfind)
        stroutput+=charreplace;
      else
        stroutput+=strstring[i];
    strstring=stroutput;
    return strstring;
  }

  void StringStreamSubst(stringstream &strstringsteram, const string &strfind, const string &strreplace) {
    string strstring=strstringsteram.str();
    StringSubst(strstring,strfind,strreplace);
    strstringsteram.clear();
    strstringsteram.str(std::string());
    strstringsteram << strstring;
  }

  //  string StringSubst(string &strstring, const string &strfind0, const string &strfind1, const string &strfind2, const string &strfind3, const string &strreplace) {
  //    StringSubst(strstring,strfind0,strreplace);
  //    StringSubst(strstring,strfind1,strreplace);
  //    StringSubst(strstring,strfind2,strreplace);
  //    StringSubst(strstring,strfind3,strreplace);
  //    return strstring;
  //  }


  // ***************************************************************************
  // Function SubStrings
  // ***************************************************************************
  // Finds strings here and there.
  // Stefano Curtarolo

  int GetNLinesString(const string& str) {
    // SLOW
    //     string _str(str);
    //     int N=1;
    //     while(_str.find("\n")!=string::npos) {
    //       N++;_str=_str.substr(_str.find("\n")+1);
    //     }
    //     return N;
    stringstream strstream(str);
    return GetNLinesString(strstream);
  }
  int GetNLinesString(const stringstream& strstream) {
    // VERY SLOW    return aurostd::GetNLinesString(strstream.str());
    // FAST
    stringstream strstream_new(strstream.str());  //copy stringstream
    string line;
    int count_line = 0;
    while(getline(strstream_new, line)) {count_line++;}
    return count_line;
  }

  int GetNLinesFile(const string& file_name) {
    stringstream streamFILE;
    aurostd::file2stringstream(file_name, streamFILE);
    return GetNLinesString(streamFILE);
  }

  string GetLineString(const string& strstream, const int& line) {
    string _strstream(strstream),_strline;
    //  if(line>aurostd::GetNLinesString(_strstream)) return (string) "";   // TOO SLOW IF THE STRING IS LONG !
    for(int i=0;i<line;i++) {
      _strline=_strstream.substr(0,_strstream.find("\n"));
      _strstream=_strstream.substr(_strstream.find("\n")+1);
    }
    return _strline;
  }
  string GetLineString(const stringstream& strstream, const int& line) {
    return aurostd::GetLineString(strstream.str(),line);
  }

  // ***************************************************************************
  // Function SubStringsPresent
  // ***************************************************************************
  bool substring2bool(const string& strstream, const string& strsub1, bool CLEAN) {
    bool LDEBUG=FALSE;//TRUE;
    if(LDEBUG) cerr << "bool substring2bool(const string& strstream, const string& strsub1, bool CLEAN)" << endl;
    if(LDEBUG) cerr << "DEBUG substring2bool: (BEGIN) [" << strsub1 << "] " << CLEAN << endl;
    string _strstream(strstream),_strline,_strsub1(strsub1);
    string strout="";
    string::size_type idxS1;
    if(CLEAN==TRUE) _strstream=aurostd::RemoveWhiteSpaces(_strstream,'"');
    if(LDEBUG) cerr << "DEBUG substring2bool: 1 [" << strstream << "], [" << _strsub1 << "]" << endl; 
    if(_strstream.find(_strsub1)==string::npos) return (bool) FALSE;
    if(LDEBUG) cerr << "DEBUG substring2bool: 2 [" << strstream << "], [" << _strsub1 << "]" << endl; 
    vector<string> tokens;
    aurostd::string2tokens(_strstream,tokens,"\n");
    for(uint i=0;i<tokens.size();i++) {
      _strline=tokens.at(i);
      if(_strline.find("#")!=string::npos  
          && _strline.find("#1")==string::npos && _strline.find("#2")==string::npos && _strline.find("#3")==string::npos // avoid space groups
          && _strline.find("#4")==string::npos && _strline.find("#5")==string::npos && _strline.find("#6")==string::npos // avoid space groups
          && _strline.find("#7")==string::npos && _strline.find("#8")==string::npos && _strline.find("#9")==string::npos // avoid space groups
        ) _strline=_strline.substr(0,_strline.find("#")); // avoid space groups
      if(_strline.find(COMMENT_NEGLECT_2)!=string::npos) _strline=_strline.substr(0,_strline.find(COMMENT_NEGLECT_2));
      if(_strline.find(COMMENT_NEGLECT_3)!=string::npos) _strline=_strline.substr(0,_strline.find(COMMENT_NEGLECT_3));
      idxS1=_strline.find(_strsub1);
      if(idxS1!=string::npos) {
        strout=_strline.substr(_strline.find(_strsub1)+_strsub1.length());
        strout=aurostd::RemoveWhiteSpacesFromTheBack(strout);
        if(LDEBUG) cerr << "DEBUG substring2bool: (END) " << strsub1 << " " << CLEAN << endl;
        return (bool) TRUE;
      }
    }
    return (bool) FALSE;
  }

  bool substring2bool(const vector<string>& vstrstream, const string& strsub1, bool CLEAN) {
    //  if(LDEBUG) cerr << "bool substring2bool(const vector<string>& vstrstream, const string& strsub1, bool CLEAN)" << endl;
    for(uint i=0;i<vstrstream.size();i++)
      if(aurostd::substring2bool(vstrstream.at(i),strsub1,CLEAN)) return TRUE;
    return FALSE;
  }
  bool substring2bool(const deque<string>& vstrstream, const string& strsub1, bool CLEAN) {
    //  if(LDEBUG) cerr << "bool substring2bool(const deque<string>& vstrstream, const string& strsub1, bool CLEAN)" << endl;
    for(uint i=0;i<vstrstream.size();i++)
      if(aurostd::substring2bool(vstrstream.at(i),strsub1,CLEAN)) return TRUE;
    return FALSE;
  }

  bool substring2bool(const stringstream& strstream, const string& strsub1, bool CLEAN) {
    //  if(LDEBUG) cerr << "bool substring2bool(const stringstream& strstream, const string& strsub1, bool CLEAN)" << endl;
    return aurostd::substring2bool(strstream.str(),strsub1,CLEAN);
  }

  bool substring2bool(const string& strstream, const string& strsub1) {
    //  if(LDEBUG)   cerr << "bool substring2bool(const string& strstream, const string& strsub1)" << endl;
    return (bool) aurostd::substring2bool(strstream,strsub1,FALSE);
  }

  bool substring2bool(const vector<string>& vstrstream, const string& strsub1) {
    //  if(LDEBUG) cerr << "bool substring2bool(const vector<string>& vstrstream, const string& strsub1)" << endl;
    for(uint i=0;i<vstrstream.size();i++)
      if(aurostd::substring2bool(vstrstream.at(i),strsub1)) return TRUE;
    return FALSE;
  }
  bool substring2bool(const deque<string>& vstrstream, const string& strsub1) {
    //  if(LDEBUG) cerr << "bool substring2bool(const deque<string>& vstrstream, const string& strsub1)" << endl;
    for(uint i=0;i<vstrstream.size();i++)
      if(aurostd::substring2bool(vstrstream.at(i),strsub1)) return TRUE;
    return FALSE;
  }

  bool substring2bool(const stringstream& strstream, const string& strsub1) {
    //  if(LDEBUG) cerr << "bool substring2bool(const stringstream& strstream, const string& strsub1)" << endl;
    return (bool) aurostd::substring2bool(strstream.str(),strsub1,FALSE);
  }
  bool substring_present_file(const string& FileName, const string& strsub1) {
    //  if(LDEBUG) cerr << "bool substring_present_file(const string& FileName, const string& strsub1)" << endl;
    return (bool) aurostd::substring2bool(FileName,strsub1,FALSE);
  }
  bool substring_present_file_FAST(const string& FileName, const string& strsub1) {
    //  if(LDEBUG) cerr << "bool substring_present_file_FAST(const string& FileName, const string& strsub1)" << endl;
    // be careful, this does not filter-out # comments
    return (bool) substring_present_file_FAST(FileName,strsub1,FALSE);
  }

  bool withinList(const vector<string>& list,const string& input) { //CO20181010
    //for(uint i=0;i<list.size();i++){if(list[i]==input){return true;}}  OBSOLETE ME20190905
    //return false;  OBSOLETE ME20190905
    int index;
    return withinList(list, input, index);
  }
  bool withinList(const vector<int>& list,int input) {  //CO20181010
    //for(uint i=0;i<list.size();i++){if(list[i]==input){return true;}}  OBSOLETE ME20190905
    //return false;  OBSOLETE ME20190905
    int index;
    return withinList(list, input, index);
  }
  bool withinList(const vector<uint>& list,uint input) {  //CO20181010
    //for(uint i=0;i<list.size();i++){if(list[i]==input){return true;}}  OBSOLETE ME20190905
    //return false;  OBSOLETE ME20190905
    int index;
    return withinList(list, input, index);
  }

  //ME20190813 - added versions that also determine the index of the item in the list
  bool withinList(const vector<string>& list, const string& input, int& index) {
    for (int i = 0, nlist = (int) list.size(); i < nlist; i++) {
      if(list[i]==input) {
        index = i;
        return true;
      }
    }
    index = -1;
    return false;
  }

  bool withinList(const vector<int>& list, int input, int& index) {
    for (int i = 0, nlist = (int) list.size(); i < nlist; i++) {
      if(list[i]==input) {
        index = i;
        return true;
      }
    }
    index = -1;
    return false;
  }

  bool withinList(const vector<uint>& list, uint input, int& index) {
    for (int i = 0, nlist = (int) list.size(); i < nlist; i++) {
      if(list[i]==input) {
        index = i;
        return true;
      }
    }
    index = -1;
    return false;
  }

  // ***************************************************************************
  bool substring_present_file(const string& FileName, const string& strsub1, bool CLEAN) {
    string StringFile;
    ifstream FileFile;
    FileFile.open(FileName.c_str(),std::ios::in);
    FileFile.clear();FileFile.seekg(0);
    if(!FileFile) {
      cerr << "ERROR  FileName=" << FileName << "   not found" << endl;
      return FALSE;
      //    exit(0);
    }
    StringFile="";char c; while (FileFile.get(c)) StringFile+=c;
    FileFile.close();
    return aurostd::substring2bool(StringFile,strsub1,CLEAN);
  }

  bool substring_present_file_FAST(const string& FileName, const string& strsub1, bool CLEAN) {
    // be careful, this does not filter-out # comments
    string temp_file=aurostd::TmpFileCreate("substring");
    ostringstream aus;
    ifstream FileFile;
    int found=0;
    aurostd::StringstreamClean(aus);
    aus << "rm -f " << temp_file  << endl;
    if(CLEAN==FALSE) aus << "cat \"" << FileName << "\" | grep -c \"" << strsub1 << "\" > " << temp_file  << endl;
    if(CLEAN==TRUE ) aus << "cat \"" << FileName << "\" | sed \"s/ //g\" | sed \"s/\t//g\"  | grep -c \"" << aurostd::RemoveWhiteSpaces(strsub1) << "\" > " << temp_file  << endl;
    aus << "echo >> " << temp_file << endl; // to give EOL
    aurostd::execute(aus);
    if(!aurostd::FileExist(FileName)) {
      cerr << "ERROR: substring_present_file_FAST: file input not found =" << FileName << endl;
      exit(0);
    }
    if(!aurostd::FileExist(temp_file)) {
      cerr << "ERROR: substring_present_file_FAST: file output not found =" << temp_file << endl;
      exit(0);
    }
    FileFile.open(temp_file.c_str(),std::ios::in);
    FileFile.clear();FileFile.seekg(0);
    FileFile >> found;
    FileFile.close();
    aurostd::StringstreamClean(aus);
#ifndef _AFLOW_TEMP_PRESERVE_
    aurostd::RemoveFile(temp_file);
#endif
    if(found>0) return TRUE;
    return FALSE;
  }

  // ***************************************************************************
  // Function SubStringsPresent and EXTRACT
  // ***************************************************************************
  string substring2string(const string& strstream, const string& strsub1, bool CLEAN) {
    bool LDEBUG=(FALSE || XHOST.DEBUG);
    if(LDEBUG) cerr << "DEBUG substring2string3: (BEGIN) " << strsub1 << " " << CLEAN << endl;
    string _strstream(strstream),_strline,_strsub1(strsub1);
    string strout="";
    string::size_type idxS1;
    if(CLEAN==TRUE) _strstream=aurostd::RemoveWhiteSpaces(_strstream,'"');
    if(_strstream.find(_strsub1)==string::npos) return (string) strout;
    //  transform(_strstream.begin(),_strstream.end(),_strstream.begin(),toupper); // pout everything UPPER
    vector<string> tokens;
    aurostd::string2tokens(_strstream,tokens,"\n");
    for(uint i=0;i<tokens.size();i++) {
      _strline=tokens.at(i);
      if(_strline.find(COMMENT_NEGLECT_1)!=string::npos) _strline=_strline.substr(0,_strline.find(COMMENT_NEGLECT_1));
      if(_strline.find(COMMENT_NEGLECT_2)!=string::npos) _strline=_strline.substr(0,_strline.find(COMMENT_NEGLECT_2));
      if(_strline.find(COMMENT_NEGLECT_3)!=string::npos) _strline=_strline.substr(0,_strline.find(COMMENT_NEGLECT_3));
      idxS1=_strline.find(_strsub1);
      if(idxS1!=string::npos) {
        strout=_strline.substr(_strline.find(_strsub1)+_strsub1.length());
        strout=aurostd::RemoveWhiteSpacesFromTheBack(strout);
        if(LDEBUG) cerr << "DEBUG substring2string3: (END) " << strsub1 << " " << CLEAN << endl;
        return (string) strout;
      }
    }
    return (string) strout;
  }

  string substring2string(const string& strstream, const string& strsub1, const string& strsub2, bool CLEAN) {
    bool LDEBUG=(FALSE || XHOST.DEBUG);
    if(LDEBUG) cerr << "DEBUG substring2string5: (BEGIN) " << strsub1 << " " << CLEAN << endl;
    string _strstream(strstream),_strline,_strsub1(strsub1),_strsub2(strsub2);
    string strout="";
    string::size_type idxS1,idxS2;
    if(CLEAN==TRUE) _strstream=aurostd::RemoveWhiteSpaces(_strstream,'"');
    if(_strstream.find(_strsub1)==string::npos) return (string) strout;
    if(_strstream.find(_strsub2)==string::npos) return (string) strout;
    //  transform(_strstream.begin(),_strstream.end(),_strstream.begin(),toupper); // pout everything UPPER
    vector<string> tokens;
    aurostd::string2tokens(_strstream,tokens,"\n");
    for(uint i=0;i<tokens.size();i++) {
      _strline=tokens.at(i);
      if(_strline.find(COMMENT_NEGLECT_1)!=string::npos) _strline=_strline.substr(0,_strline.find(COMMENT_NEGLECT_1));
      if(_strline.find(COMMENT_NEGLECT_2)!=string::npos) _strline=_strline.substr(0,_strline.find(COMMENT_NEGLECT_2));
      if(_strline.find(COMMENT_NEGLECT_3)!=string::npos) _strline=_strline.substr(0,_strline.find(COMMENT_NEGLECT_3));
      idxS1=_strline.find(_strsub1);
      idxS2=_strline.find(_strsub2);
      if(idxS1!=string::npos && idxS2!=string::npos && idxS1<=idxS2) {
        strout=_strline.substr(std::max(_strline.find(_strsub2)+_strsub2.length(),_strline.find(_strsub1)+_strsub1.length()));
        strout=aurostd::RemoveWhiteSpacesFromTheBack(strout);
        if(LDEBUG) cerr << "DEBUG substring2string5: (END) " << strsub1 << " " << CLEAN << endl;
        return (string) strout;
      }
    }
    return (string) strout;
  }

  string substring2string(const string& strstream, const string& strsub1) {
    return (string) substring2string(strstream,strsub1,FALSE);
  }
  string substring2string(const string& strstream, const string& strsub1, const string& strsub2) {
    return (string) substring2string(strstream,strsub1,strsub2,FALSE);
  }

  template<typename utype> utype substring2utype(const string& strstream, const string& strsub1, bool CLEAN) {
    return string2utype<utype>(substring2string(strstream,strsub1,CLEAN));
  }
  template<typename utype> utype substring2utype(const string& strstream, const string& strsub1) {
    return string2utype<utype>(substring2string(strstream,strsub1));
  }
  template<typename utype> utype substring2utype(const string& strstream, const string& strsub1, const string& strsub2, bool CLEAN) {
    return string2utype<utype>(substring2string(strstream,strsub1,strsub2,CLEAN));
  }
  template<typename utype> utype substring2utype(const string& strstream, const string& strsub1, const string& strsub2) {
    return string2utype<utype>(substring2string(strstream,strsub1,strsub2));
  }

  // ***************************************************************************
  // Function SubStringsPresentExtractString and other
  // ***************************************************************************
  uint substring2strings(const string& strstream, vector<string> &vstringout, const string& strsub1, bool CLEAN) {
    bool LDEBUG=(FALSE || XHOST.DEBUG);
    if(LDEBUG) cerr << "DEBUG substring2strings3: (BEGIN) " << strsub1 << " " << CLEAN << endl;
    string _strstream(strstream),_strline,_strsub1(strsub1);
    string::size_type idxS1;
    vstringout.clear(); // clear so it is empty
    if(CLEAN==TRUE) _strstream=aurostd::RemoveWhiteSpaces(_strstream,'"');
    if(_strstream.find(_strsub1)==string::npos) return 0; // there is not
    //  transform(_strstream.begin(),_strstream.end(),_strstream.begin(),toupper); // pout everything UPPER
    vector<string> tokens;
    aurostd::string2tokens(_strstream,tokens,"\n");
    for(uint i=0;i<tokens.size();i++) {
      _strline=tokens.at(i);
      if(_strline.find(COMMENT_NEGLECT_1)!=string::npos) _strline=_strline.substr(0,_strline.find(COMMENT_NEGLECT_1));
      if(_strline.find(COMMENT_NEGLECT_2)!=string::npos) _strline=_strline.substr(0,_strline.find(COMMENT_NEGLECT_2));
      if(_strline.find(COMMENT_NEGLECT_3)!=string::npos) _strline=_strline.substr(0,_strline.find(COMMENT_NEGLECT_3));
      idxS1=_strline.find(_strsub1);
      if(idxS1!=string::npos) {
        vstringout.push_back(aurostd::RemoveWhiteSpacesFromTheBack(_strline.substr(_strline.find(_strsub1)+_strsub1.length())));
      }
    }
    if(LDEBUG) cerr << "DEBUG substring2strings3: (END) " << strsub1 << " " << vstringout.size() << " " << CLEAN << endl;
    return vstringout.size();
  }

  uint substring2strings(const string& strstream, vector<string> &vstringout, const string& strsub1, const string& strsub2, bool CLEAN) {
    bool LDEBUG=(FALSE || XHOST.DEBUG);
    if(LDEBUG) cerr << "DEBUG substring2strings5: (BEGIN) " << strsub1 << " " << strsub2 << " " << CLEAN << endl;
    string _strstream(strstream),_strline,_strsub1(strsub1),_strsub2(strsub2);
    string::size_type idxS1,idxS2;
    vstringout.clear(); // clear so it is empty
    if(CLEAN==TRUE) _strstream=aurostd::RemoveWhiteSpaces(_strstream,'"');
    if(_strstream.find(_strsub1)==string::npos) return 0; // there is not
    if(_strstream.find(_strsub2)==string::npos) return 0; // there is not
    //  transform(_strstream.begin(),_strstream.end(),_strstream.begin(),toupper); // pout everything UPPER
    vector<string> tokens;
    aurostd::string2tokens(_strstream,tokens,"\n");
    for(uint i=0;i<tokens.size();i++) {
      _strline=tokens.at(i);
      if(_strline.find(COMMENT_NEGLECT_1)!=string::npos) _strline=_strline.substr(0,_strline.find(COMMENT_NEGLECT_1));
      if(_strline.find(COMMENT_NEGLECT_2)!=string::npos) _strline=_strline.substr(0,_strline.find(COMMENT_NEGLECT_2));
      if(_strline.find(COMMENT_NEGLECT_3)!=string::npos) _strline=_strline.substr(0,_strline.find(COMMENT_NEGLECT_3));
      idxS1=_strline.find(_strsub1);
      idxS2=_strline.find(_strsub2);
      if(idxS1!=string::npos && idxS2!=string::npos) {
        vstringout.push_back(aurostd::RemoveWhiteSpacesFromTheBack(_strline.substr(std::max(_strline.find(_strsub2)+_strsub2.length(),_strline.find(_strsub1)+_strsub1.length()))));
      }
    }
    if(LDEBUG) cerr << "DEBUG substring2string5: (END) " << strsub1 << " " << strsub2 << " " << vstringout.size() << " " << CLEAN << endl;
    return vstringout.size();
  }
  uint substring2strings(const string& strstream, vector<string> &vstringout, const string& strsub1) {
    return substring2strings(strstream,vstringout,strsub1,FALSE);
  }
  uint substring2strings(const string& strstream, vector<string> &vstringout, const string& strsub1, const string& strsub2) {
    return substring2strings(strstream,vstringout,strsub1,strsub2,FALSE);
  }

  template<typename utype> uint substring2utypes(const string& strstream, vector<int> &vintout, const string& strsub1, bool CLEAN) {
    string _strstream(strstream),_strsub1(strsub1);
    vintout.clear();
    vector<string> vstringout;
    uint i=aurostd::substring2strings(_strstream,vstringout,_strsub1,CLEAN);
    for(i=0;i<vstringout.size();i++) vintout.push_back(string2utype<utype>(vstringout.at(i)));
    return vintout.size();
  }
  template<typename utype> uint substring2utypes(const string& strstream, vector<int> &vintout, const string& strsub1) {
    return substring2utypes<utype>(strstream,vintout,strsub1,FALSE);
  }
  template<typename utype> uint substring2utypes(const string& strstream, vector<int> &vintout, const string& strsub1, const string& strsub2, bool CLEAN) {
    string _strstream(strstream),_strsub1(strsub1),_strsub2(strsub2);
    vintout.clear();
    vector<string> vstringout;
    uint i=aurostd::substring2strings(_strstream,vstringout,_strsub1,_strsub2,CLEAN);
    for(i=0;i<vstringout.size();i++) vintout.push_back(string2utype<utype>(vstringout.at(i)));
    return vintout.size();
  }
  template<typename utype> uint substring2utypes(const string& strstream, vector<int> &vintout, const string& strsub1, const string& strsub2) {
    return substring2utypes<utype>(strstream,vintout,strsub1,strsub2,FALSE);
  }
}

// ***************************************************************************
// FUNCTION HTML LATEX TXT

namespace aurostd {

  // http://www.w3schools.com/tags/ref_entities.asp
  // http://en.wikibooks.org/wiki/LaTeX/Accents

  string html2latex(const string& str) {
    string out=str;
    aurostd::StringSubst(out,"_","\\_");
    aurostd::StringSubst(out,"<sub>","$_{");aurostd::StringSubst(out,"</sub>","}$");
    aurostd::StringSubst(out,"<i>","{\\it ");aurostd::StringSubst(out,"</i>","}");
    aurostd::StringSubst(out,"<b>","{\\bf "); aurostd::StringSubst(out,"</b>","}");
    aurostd::StringSubst(out,"<blink>","{\\bf "); aurostd::StringSubst(out,"</blink>","}");
    aurostd::StringSubst(out,"MgB2","MgB$_2$");
    aurostd::StringSubst(out,"Schuttler","Sch\\\"uttler");
    aurostd::StringSubst(out,"Csányi","Cs\\'anyi");aurostd::StringSubst(out,"Csanyi","Cs\\'anyi");
    aurostd::StringSubst(out,"Pólya","P\\'{o}lya");
    if(!aurostd::substring2bool(out,"Rosenbrock")) aurostd::StringSubst(out,"Rosen","Ros\\'en");
    // string bar="";//;bar.at(0)=92;

    // http://en.wikibooks.org/wiki/LaTeX/Accents
    // umlaut
    aurostd::StringSubst(out,"&auml;","\\\"{a}");aurostd::StringSubst(out,"&Auml;","\\\"{A}");
    aurostd::StringSubst(out,"&euml;","\\\"{e}");aurostd::StringSubst(out,"&Euml;","\\\"{E}");
    aurostd::StringSubst(out,"&iuml;","\\\"{i}");aurostd::StringSubst(out,"&Iuml;","\\\"{I}");
    aurostd::StringSubst(out,"&ouml;","\\\"{o}");aurostd::StringSubst(out,"&Ouml;","\\\"{O}");
    aurostd::StringSubst(out,"&uuml;","\\\"{u}");aurostd::StringSubst(out,"&Uuml;","\\\"{U}");
    // grave accent
    aurostd::StringSubst(out,"&agrave;","\\`{a}");aurostd::StringSubst(out,"&Agrave;","\\`{A}");
    aurostd::StringSubst(out,"&egrave;","\\`{e}");aurostd::StringSubst(out,"&Egrave;","\\`{E}");
    aurostd::StringSubst(out,"&igrave;","\\`{i}");aurostd::StringSubst(out,"&Igrave;","\\`{I}");
    aurostd::StringSubst(out,"&ograve;","\\`{o}");aurostd::StringSubst(out,"&Ograve;","\\`{O}");
    aurostd::StringSubst(out,"&ugrave;","\\`{u}");aurostd::StringSubst(out,"&Ugrave;","\\`{U}");
    // acute accent
    aurostd::StringSubst(out,"&aacute;","\\'{a}");aurostd::StringSubst(out,"&Aacute;","\\'{A}");
    aurostd::StringSubst(out,"&eacute;","\\'{e}");aurostd::StringSubst(out,"&Eacute;","\\'{E}");
    aurostd::StringSubst(out,"&iacute;","\\'{i}");aurostd::StringSubst(out,"&Iacute;","\\'{I}");
    aurostd::StringSubst(out,"&oacute;","\\'{o}");aurostd::StringSubst(out,"&Oacute;","\\'{O}");
    aurostd::StringSubst(out,"&uacute;","\\'{u}");aurostd::StringSubst(out,"&Uacute;","\\'{U}");
    // tilde
    aurostd::StringSubst(out,"&atilde;","\\~{a}");aurostd::StringSubst(out,"&Atilde;","\\~{A}");
    aurostd::StringSubst(out,"&etilde;","\\~{e}");aurostd::StringSubst(out,"&Etilde;","\\~{E}");
    aurostd::StringSubst(out,"&itilde;","\\~{i}");aurostd::StringSubst(out,"&Itilde;","\\~{I}");
    aurostd::StringSubst(out,"&otilde;","\\~{o}");aurostd::StringSubst(out,"&Otilde;","\\~{O}");
    aurostd::StringSubst(out,"&utilde;","\\~{u}");aurostd::StringSubst(out,"&Utilde;","\\~{U}");
    // circ
    aurostd::StringSubst(out,"&acirc;","\\^{a}");aurostd::StringSubst(out,"&Acirc;","\\^{A}");
    aurostd::StringSubst(out,"&ecirc;","\\^{e}");aurostd::StringSubst(out,"&Ecirc;","\\^{E}");
    aurostd::StringSubst(out,"&icirc;","\\^{i}");aurostd::StringSubst(out,"&Icirc;","\\^{I}");
    aurostd::StringSubst(out,"&ocirc;","\\^{o}");aurostd::StringSubst(out,"&Ocirc;","\\^{O}");
    aurostd::StringSubst(out,"&ucirc;","\\^{u}");aurostd::StringSubst(out,"&Ucirc;","\\^{U}");
    // ring
    aurostd::StringSubst(out,"&aring;","\\r{a}");aurostd::StringSubst(out,"&Aring;","\\r{A}");
    aurostd::StringSubst(out,"&ering;","\\r{e}");aurostd::StringSubst(out,"&Ering;","\\r{E}");
    aurostd::StringSubst(out,"&iring;","\\r{i}");aurostd::StringSubst(out,"&Iring;","\\r{I}");
    aurostd::StringSubst(out,"&oring;","\\r{o}");aurostd::StringSubst(out,"&Oring;","\\r{O}");
    aurostd::StringSubst(out,"&uring;","\\r{u}");aurostd::StringSubst(out,"&Uring;","\\r{U}");
    // cedil
    aurostd::StringSubst(out,"&acedil;","\\c{a}");aurostd::StringSubst(out,"&Acedil;","\\c{A}");
    aurostd::StringSubst(out,"&ecedil;","\\c{e}");aurostd::StringSubst(out,"&Ecedil;","\\c{E}");
    aurostd::StringSubst(out,"&icedil;","\\c{i}");aurostd::StringSubst(out,"&Icedil;","\\c{I}");
    aurostd::StringSubst(out,"&ocedil;","\\c{o}");aurostd::StringSubst(out,"&Ocedil;","\\c{O}");
    aurostd::StringSubst(out,"&ucedil;","\\c{u}");aurostd::StringSubst(out,"&Ucedil;","\\c{U}");
    // math
    aurostd::StringSubst(out,"&Alpha;","$\\Alpha$");aurostd::StringSubst(out,"&alpha;","$\\alpha$");
    aurostd::StringSubst(out,"&Beta;","$\\Βeta$");aurostd::StringSubst(out,"&beta;","$\\beta$");
    aurostd::StringSubst(out,"&Gamma;","$\\Gamma$");aurostd::StringSubst(out,"&gamma;","$\\gamma$");
    aurostd::StringSubst(out,"&Delta;","$\\Delta$");aurostd::StringSubst(out,"&delta;","$\\delta$");
    aurostd::StringSubst(out,"&Epsilon;","$\\Εpsilon$");aurostd::StringSubst(out,"&epsilon;","$\\epsilon$");
    aurostd::StringSubst(out,"&Zeta;","$\\Ζeta$");aurostd::StringSubst(out,"&zeta;","$\\zeta$");
    aurostd::StringSubst(out,"&Eta;","$\\Eta$");aurostd::StringSubst(out,"&eta;","$\\eta$");
    aurostd::StringSubst(out,"&Theta;","$\\Theta$");aurostd::StringSubst(out,"&theta;","$\\theta$");
    aurostd::StringSubst(out,"&Iota;","$\\Ιiota$");aurostd::StringSubst(out,"&iota;","$\\iota$");
    aurostd::StringSubst(out,"&Kappa;","$\\Kappa$");aurostd::StringSubst(out,"&kappa;","$\\kappa$");
    aurostd::StringSubst(out,"&Lambda;","$\\Lambda$");aurostd::StringSubst(out,"&lambda;","$\\lambda$");
    aurostd::StringSubst(out,"&Mu;","$\\Mu$");aurostd::StringSubst(out,"&mu;","$\\mu$");
    aurostd::StringSubst(out,"&Nu;","$\\Νu$");aurostd::StringSubst(out,"&nu;","$\\nu$");
    aurostd::StringSubst(out,"&Xi;","$\\Xi$");aurostd::StringSubst(out,"&xi;","$\\xi$");
    aurostd::StringSubst(out,"&Omicron;","$\\Omicron$");aurostd::StringSubst(out,"&omicron;","$\\omicron$");
    aurostd::StringSubst(out,"&Pi;","$\\Pi$");aurostd::StringSubst(out,"&pi;","$\\pi$");
    aurostd::StringSubst(out,"&Rho;","$\\Rho$");aurostd::StringSubst(out,"&rho;","$\\rho$");
    aurostd::StringSubst(out,"&Sigma;","$\\Sigma$");aurostd::StringSubst(out,"&sigma;","$\\sigma$");
    aurostd::StringSubst(out,"&Tau;","$\\Tau$");aurostd::StringSubst(out,"&tau;","$\\tau$");
    aurostd::StringSubst(out,"&Upsilon;","$\\Upsilon$");aurostd::StringSubst(out,"&upsilon;","$\\upsilon$");
    aurostd::StringSubst(out,"&Phi;","$\\Phi$");aurostd::StringSubst(out,"&phi;","$\\phi$");
    aurostd::StringSubst(out,"&Chi;","$\\Chi$");aurostd::StringSubst(out,"&chi;","$\\chi$");
    aurostd::StringSubst(out,"&Psi;","$\\Psi$");aurostd::StringSubst(out,"&psi;","$\\psi$");
    aurostd::StringSubst(out,"&Omega;","$\\Omega$");aurostd::StringSubst(out,"&omega;","$\\omega$");
    aurostd::StringSubst(out,"&thetasym","$\\thetasym$");
    // FINAL
    aurostd::StringSubst(out,"&","\\&");

    return out;
  }

  string html2txt(const string& str) {
    string out=str;
    aurostd::StringSubst(out,"<sub>","");aurostd::StringSubst(out,"</sub>","");
    aurostd::StringSubst(out,"<i>","");aurostd::StringSubst(out,"</i>","");
    aurostd::StringSubst(out,"<b>",""); aurostd::StringSubst(out,"</b>","");
    aurostd::StringSubst(out,"MgB2","MgB2");
    aurostd::StringSubst(out,"&","&");
    aurostd::StringSubst(out,"_","");aurostd::StringSubst(out,"\\","");
    return out;
  }


  // ***************************************************************************
  // Function aurostd::string2latex
  // ***************************************************************************
  string string2latex(const string& str) {
    string out=str;
    aurostd::StringSubst(out,"_pv","_{pv}");aurostd::StringSubst(out,"_sv","_{sv}");aurostd::StringSubst(out,"_h","_{h}");
    aurostd::StringSubst(out,"_d","_{d}");aurostd::StringSubst(out,"_s","_{s}");
    aurostd::StringSubst(out,"_1","_{1}");aurostd::StringSubst(out,"_2","_{2}");aurostd::StringSubst(out,"_3","_{3}");
    return out;
  }

  // ***************************************************************************
  // Function aurostd::latex2html
  // ***************************************************************************
  string latex2html(const string& str) {
    string out=str;
    aurostd::StringSubst(out,"\\alpha","&alpha;");aurostd::StringSubst(out,"\\Alpha","&Alpha;");
    aurostd::StringSubst(out,"\\beta","&beta;");aurostd::StringSubst(out,"\\Beta","&Beta;");
    aurostd::StringSubst(out,"\\epsilon","&epsilon;");aurostd::StringSubst(out,"\\Epsilon","&Epsilon;");
    aurostd::StringSubst(out,"\\eta","&eta;");aurostd::StringSubst(out,"\\Eta","&Eta;");
    aurostd::StringSubst(out,"\\gamma","&gamma;");aurostd::StringSubst(out,"\\Gamma","&Gamma;");
    aurostd::StringSubst(out,"\\delta","&delta;");aurostd::StringSubst(out,"\\Delta","&Delta;");
    aurostd::StringSubst(out,"\\omega","&omega;");aurostd::StringSubst(out,"\\Omega","&Omega;");
    aurostd::StringSubst(out,"\\sigma","&sigma;");aurostd::StringSubst(out,"\\Sigma","&Sigma;");
    aurostd::StringSubst(out,"_{a}","<sub>a</sub>");aurostd::StringSubst(out,"_a","<sub>a</sub>"); 
    aurostd::StringSubst(out,"_{b}","<sub>b</sub>");aurostd::StringSubst(out,"_b","<sub>b</sub>");
    aurostd::StringSubst(out,"_{c}","<sub>d</sub>");aurostd::StringSubst(out,"_c","<sub>d</sub>");
    aurostd::StringSubst(out,"_{d}","<sub>d</sub>");aurostd::StringSubst(out,"_d","<sub>d</sub>");
    aurostd::StringSubst(out,"_{h}","<sub>h</sub>");aurostd::StringSubst(out,"_h","<sub>h</sub>");
    aurostd::StringSubst(out,"_{s}","<sub>s</sub>");aurostd::StringSubst(out,"_s","<sub>s</sub>");
    aurostd::StringSubst(out,"_{v}","<sub>v</sub>");aurostd::StringSubst(out,"_v","<sub>v</sub>");
    aurostd::StringSubst(out,"_{AB}","<sub>AB</sub>");
    aurostd::StringSubst(out,"_{AB2}","<sub>AB2</sub>");
    aurostd::StringSubst(out,"_{A2B2}","<sub>A2B2</sub>");
    aurostd::StringSubst(out,"_{AB3}","<sub>AB3</sub>"); 
    for(uint i=0;i<100;i++) aurostd::StringSubst(out,"_{"+aurostd::utype2string(i)+"}","<sub>"+aurostd::utype2string(i)+"</sub>");
    for(uint i=0;i<10;i++) aurostd::StringSubst(out,"_"+aurostd::utype2string(i)+"","<sub>"+aurostd::utype2string(i)+"</sub>"); // patch
    for(uint i1=0;i1<=3;i1++)
      for(uint i2=0;i2<=3;i2++)
        for(uint i3=0;i3<=3;i3++)
          aurostd::StringSubst(out,
              "^{["+aurostd::utype2string(i1)+aurostd::utype2string(i2)+aurostd::utype2string(i3)+"]}",
              "<sup>"+aurostd::utype2string(i1)+aurostd::utype2string(i2)+aurostd::utype2string(i3)+"</sup>");
    string s="AB";
    stringstream ss;
    for(uint i1=0;i1<=1;i1++)
      for(uint i2=0;i2<=1;i2++)
        for(uint i3=0;i3<=1;i3++)
          for(uint i4=0;i4<=1;i4++)
            for(uint i5=0;i5<=1;i5++) {
              ss.clear();ss.str("");
              ss << s.at(i1) << s.at(i2) << s.at(i3) << s.at(i4) << s.at(i5); 
              aurostd::StringSubst(out,"_{"+ss.str()+"}","<sub>"+ss.str()+"</sub>");
            }
    //    return out;
    //  string latex2html(const string& str) {  //[CO20200106 - close bracket for indenting]}
    // string out=str;
    aurostd::StringSubst(out,"\\&","&");
    aurostd::StringSubst(out,"MgB$_2$","MgB<sub>2</sub>");
    //  aurostd::StringSubst(out,"<sub>","$_{");aurostd::StringSubst(out,"</sub>","}$");
    //  aurostd::StringSubst(out,"<i>","{\\it ");aurostd::StringSubst(out,"</i>","}");
    // aurostd::StringSubst(out,"<b>","{\\bf "); aurostd::StringSubst(out,"</b>","}");
    // aurostd::StringSubst(out,"&","\\&");
    //  aurostd::StringSubst(out,"Schuttler","Sch\\\"uttler");
    //  aurostd::StringSubst(out,"Csányi","Cs\\'anyi");aurostd::StringSubst(out,"Csanyi","Cs\\'anyi");
    // aurostd::StringSubst(out,"Rosen","Ros\\'en");
    // umlaut
    aurostd::StringSubst(out,"\\:a","&auml;");aurostd::StringSubst(out,"\\:A","&Auml;");
    aurostd::StringSubst(out,"\\:e","&euml;");aurostd::StringSubst(out,"\\:E","&Euml;");
    aurostd::StringSubst(out,"\\:i","&iuml;");aurostd::StringSubst(out,"\\:I","&Iuml;");
    aurostd::StringSubst(out,"\\:o","&ouml;");aurostd::StringSubst(out,"\\:O","&Ouml;");
    aurostd::StringSubst(out,"\\:u","&uuml;");aurostd::StringSubst(out,"\\:U","&Uuml;");
    // grave accent
    aurostd::StringSubst(out,"\\`a","&agrave;");aurostd::StringSubst(out,"\\`A","&Agrave;");
    aurostd::StringSubst(out,"\\`e","&egrave;");aurostd::StringSubst(out,"\\`E","&Egrave;");
    aurostd::StringSubst(out,"\\`i","&igrave;");aurostd::StringSubst(out,"\\`I","&Igrave;");
    aurostd::StringSubst(out,"\\`o","&ograve;");aurostd::StringSubst(out,"\\`O","&Ograve;");
    aurostd::StringSubst(out,"\\`u","&ugrave;");aurostd::StringSubst(out,"\\`U","&Ugrave;");
    // acute accent
    aurostd::StringSubst(out,"\\'a","&aacute;");aurostd::StringSubst(out,"\\'A","&Aacute;");
    aurostd::StringSubst(out,"\\'e","&eacute;");aurostd::StringSubst(out,"\\'E","&Eacute;");
    aurostd::StringSubst(out,"\\'i","&iacute;");aurostd::StringSubst(out,"\\'I","&Iacute;");
    aurostd::StringSubst(out,"\\'o","&oacute;");aurostd::StringSubst(out,"\\'O","&Oacute;");
    aurostd::StringSubst(out,"\\'u","&uacute;");aurostd::StringSubst(out,"\\'U","&Uacute;");
    // tilde
    aurostd::StringSubst(out,"\\~a","&atilde;");aurostd::StringSubst(out,"\\~A","&Atilde;");
    aurostd::StringSubst(out,"\\~e","&etilde;");aurostd::StringSubst(out,"\\~E","&Etilde;");
    aurostd::StringSubst(out,"\\~i","&itilde;");aurostd::StringSubst(out,"\\~I","&Itilde;");
    aurostd::StringSubst(out,"\\~o","&otilde;");aurostd::StringSubst(out,"\\~O","&Otilde;");
    aurostd::StringSubst(out,"\\~u","&utilde;");aurostd::StringSubst(out,"\\~U","&Utilde;");
    return out;
  }

  string latex2txt(const string& str) {
    string out=str;
    aurostd::StringSubst(out,"\\&","&");
    aurostd::StringSubst(out,"MgB$_2$","MgB2");
    aurostd::StringSubst(out,"<sub>","");aurostd::StringSubst(out,"</sub>","");
    aurostd::StringSubst(out,"<i>","");aurostd::StringSubst(out,"</i>","");
    aurostd::StringSubst(out,"<b>","");aurostd::StringSubst(out,"</b>","");
    return out;
  }

  //CO20190419 - moved from chull
  string fixStringLatex(const string& input, bool double_back_slash,bool symmetry_string) {
    // deals with special characters for LaTeX, like some characters in prototype
    // see http://tex.stackexchange.com/questions/34580/escape-character-in-latex
    // double_back_slash was needed SOMETIMES for gnuplot output, as one backslash
    // went away when writing to file, and  -- OBSOLETE NOW
    string soliloquy="ConvexHull::fixStringLatex():";
    string output;
    vector<char> problem_characters;
    problem_characters.push_back('&');
    problem_characters.push_back('%');
    problem_characters.push_back('$');
    problem_characters.push_back('#');
    if(!symmetry_string) {
      problem_characters.push_back('_');
      problem_characters.push_back('{');
      problem_characters.push_back('}');
    }
    problem_characters.push_back('~');  // different fix
    problem_characters.push_back('^');  // different fix
    string solution_string;
    solution_string = "\\\\";  // has to be string, \\ char does not work
    bool found_escaped_char;
    bool found_hyphen_symmetry = false;
    bool solved_hyphen_symmetry = false;
    for(uint i=0;i<input.length();i++) {
      // we first enter this loop because symmetry_string and input[i]=='-'
      // second enter loop because symmetry_string and found_hyphen_symmetry
      if(symmetry_string && (input[i] == '-' || found_hyphen_symmetry)) {
        if(!found_hyphen_symmetry) {
          // first enter loop, come here
          found_hyphen_symmetry = true;
          output.append((double_back_slash?string("\\"):string(""))+string("\\overline{"));
          // very important, we don't want to add hyphen, just replace
          // with overline, so continue
          continue;
        } else {
          // second enter loop, do nothing but turn this flag on
          // allow us to add input[i]
          found_hyphen_symmetry = false;
          solved_hyphen_symmetry = true;
        }
      } else {
        if(symmetry_string && solved_hyphen_symmetry) {
          // last step of symmetry_string fix, but we have to do this in part of
          // the loop to allow for next character to be identified as problem
          // character as well
          output.append(1, '}');
          solved_hyphen_symmetry = false;
        }
        // go through all problem characters
        for(uint j=0,fl_size_j=problem_characters.size();j<fl_size_j;j++) {
          if(input[i] == problem_characters[j]) {
            if(double_back_slash) {
              // if we find one, but it has double backslash, leave alone
              // doesn't matter what it is, if it has double backslash it's good
              // if we find one, but it only has single backslash, add one
              if(i && i - 1 && input[i - 1] == '\\' && input[i - 2] == '\\') {break;}
              else if(i && input[i - 1] == '\\') {
                output.append(1, '\\');  // just add one
                break;
              }
              // if we find one, give two backslashes
              output.append("\\\\");
              break;
            } else {
              // if we find one, but it has single backslash, leave alone
              // doesn't matter what it is, if it has single backslash it's good
              // if we find one, give single backslash
              if(i && input[i - 1] == '\\') {break;}  
              output.append(1, '\\');
              break;
            }
          }
        }
        // we also have to add {} for these characters
        if(input[i] == '~' || input[i] == '^') {output.append("{}");}
        found_escaped_char = false;
        if(input[i] == '\\') {
          for(uint j=0,fl_size_j=problem_characters.size();j<fl_size_j;j++) {
            // the only way this works if it's serving as an escape for a character
            // don't worry about double backslash here, we get to that when we find
            // the actual character
            if(i != (input.length() - 1) && input[i+1] == problem_characters[j]) {
              found_escaped_char = true;
              break;  // doesn't matter what it is, if it has backslash it's good
            }
          }
          // this is a problem, no way around it--we cannot output single backslash
          if(!found_escaped_char) {
            stringstream message;
            message << "Extraneous backslash found in \"" << input << "\" which may cause problems for LaTeX/gnuplot";
            //[moved from chull]pflow::logger(soliloquy,message,m_aflags, *p_FileMESSAGE,*p_oss,_LOGGER_WARNING_);
            cerr << soliloquy << " ERROR - " << message.str() << endl;
            return input;
          }
        }
      }
      // add in character from input
      output.append(1, input[i]);
    }
    return output;
  }
}

// ***************************************************************************
// FUNCTION DOUBLE2FRACTION
//DX20190824 (moved from aflow_symmetry_spacegroup_functions.cpp)
// hard-coded variant until generic converter is integrated

// ******************************************************************************
// dbl2frac Double to Fraction (Overloaded)
// ******************************************************************************
namespace aurostd {
  string dbl2frac(double a, bool sign_prefix) {

    string soliloquy = "aurostd::dbl2frac()";
    stringstream message;

    string out;
    bool neg = false;
    double tol = _ZERO_TOL_;
    if(a < 0) {
      neg = true;
      a = aurostd::abs(a);
    }
    else if(aurostd::abs(a) < tol) {
      out = "0";
    }
    else if(aurostd::abs(a - .25) < tol) {
      out = "1/4";
    }
    else if(aurostd::abs(a - .5) < tol) {
      out = "1/2";
    }
    else if(aurostd::abs(a - .75) < tol) {
      out = "3/4";
    }
    else if(aurostd::abs(a - (1.0 / 3.0)) < tol) {
      out = "1/3";
    }
    else if(aurostd::abs(a - (2.0 / 3.0)) < tol) {
      out = "2/3";
    }
    else if(aurostd::abs(a - (1.0 / 6.0)) < tol) {
      out = "1/6";
    }
    else if(aurostd::abs(a - (5.0 / 6.0)) < tol) { //DX20180726 - added
      out = "5/6"; //DX20180726 - added
    } //DX20180726 - added
    else if(aurostd::abs(a - (1.0 / 8.0)) < tol) {
      out = "1/8";
    }
    else if(aurostd::abs(a - (3.0 / 8.0)) < tol) {
      out = "3/8";
    }
    else if(aurostd::abs(a - (5.0 / 8.0)) < tol) {
      out = "5/8";
    }
    else if(aurostd::abs(a - (7.0 / 8.0)) < tol) {
      out = "7/8";
    }
    else if(aurostd::abs(a - (1.0 / 12.0)) < tol) { //DX20180726 - added
      out = "1/12"; //DX20180726 - added
    } //DX20180726 - added
    else if(aurostd::abs(a - (5.0 / 12.0)) < tol) { //DX20180726 - added
      out = "5/12"; //DX20180726 - added
    } //DX20180726 - added
    else if(aurostd::abs(a - (7.0 / 12.0)) < tol) { //DX20180726 - added
      out = "7/12"; //DX20180726 - added
    } //DX20180726 - added
    else if(aurostd::abs(a - (11.0 / 12.0)) < tol) { //DX20180726 - added
      out = "11/12"; //DX20180726 - added
    } //DX20180726 - added
    else {
      message << "Could not find hard-coded fraction for the double " << a << ".";
      throw aurostd::xerror(_AFLOW_FILE_NAME_,soliloquy,message,_VALUE_ERROR_);
    }
    if(sign_prefix){
      if(neg == true) {
        out = "-" + out;
      } 
      else {
        out = "+" + out;
      }
    }
    return out;
  }
} //namespace SYM

// ***************************************************************************
// SORT WORLD
// ----------------------------------------------------------------------------
// sort for vector (starting from xvector)

namespace aurostd {
  template<class utype1> // function quicksort
    void sort(vector<utype1>& arr) {
      xvector<utype1> xarr(arr.size());
      for(uint i=0;i<arr.size();i++) xarr[i+1]=arr.at(i);
      //  aurostd::sort(xarr.rows,xarr);
      aurostd::sort(xarr);
      arr.clear();
      for(int i=0;i<xarr.rows;i++) {
        arr.push_back(xarr[i+1]);
      }
    }

  template<class utype1,class utype2> // function quicksort
    void sort(vector<utype1>& arr, vector<utype2>& brr) {
      xvector<utype1> xarr(arr.size());
      xvector<utype2> xbrr(brr.size());
      for(uint i=0;i<arr.size();i++) xarr[i+1]=arr.at(i);
      for(uint i=0;i<brr.size();i++) xbrr[i+1]=brr.at(i);
      aurostd::sort2(xarr.rows,xarr,xbrr);
      // aurostd::sort2(xarr,xbrr);
      arr.clear();brr.clear();
      for(int i=0;i<xarr.rows;i++) {
        arr.push_back(xarr[i+1]);
        brr.push_back(xbrr[i+1]);
      }
    }

  template<class utype1,class utype2,class utype3> // function quicksort
    void sort(vector<utype1>& arr, vector<utype2>& brr, vector<utype3>& crr) {
      xvector<utype1> xarr(arr.size());
      xvector<utype2> xbrr(brr.size());
      xvector<utype3> xcrr(crr.size());
      for(uint i=0;i<arr.size();i++) xarr[i+1]=arr.at(i);
      for(uint i=0;i<brr.size();i++) xbrr[i+1]=brr.at(i);
      for(uint i=0;i<crr.size();i++) xcrr[i+1]=crr.at(i);
      aurostd::sort3(xarr.rows,xarr,xbrr,xcrr);
      // aurostd::sort3(xarr,xbrr,xcrr);
      arr.clear();brr.clear();crr.clear();
      for(int i=0;i<xarr.rows;i++) {
        arr.push_back(xarr[i+1]);
        brr.push_back(xbrr[i+1]);
        crr.push_back(xcrr[i+1]);
      }
    }

  template<class utype1,class utype2,class utype3,class utype4> // function quicksort
    void sort(vector<utype1>& arr, vector<utype2>& brr, vector<utype3>& crr, vector<utype4>& drr) {
      xvector<utype1> xarr(arr.size());
      xvector<utype2> xbrr(brr.size());
      xvector<utype3> xcrr(crr.size());
      xvector<utype4> xdrr(drr.size());
      for(uint i=0;i<arr.size();i++) xarr[i+1]=arr.at(i);
      for(uint i=0;i<brr.size();i++) xbrr[i+1]=brr.at(i);
      for(uint i=0;i<crr.size();i++) xcrr[i+1]=crr.at(i);
      for(uint i=0;i<drr.size();i++) xdrr[i+1]=drr.at(i);
      //    aurostd::sort4(xarr.rows,xarr,xbrr,xcrr,xdrr);
      aurostd::sort4(xarr,xbrr,xcrr,xdrr);
      arr.clear();brr.clear();crr.clear();drr.clear();
      for(int i=0;i<xarr.rows;i++) {
        arr.push_back(xarr[i+1]);
        brr.push_back(xbrr[i+1]);
        crr.push_back(xcrr[i+1]);
        drr.push_back(xdrr[i+1]);
      }
    }
}

// ----------------------------------------------------------------------------
// ----------------------------------------------------------------------------
// sort for vector of strings
namespace aurostd {
  void sort(vector<string>& arg) {
    sort(arg.begin(),arg.end(),aurostd::_sort_string_());
  }
  void sort(deque<string>& arg) {
    std::sort(arg.begin(),arg.end(),aurostd::_sort_string_());
  }
  void rsort(vector<string>& arg) {
    std::reverse(arg.begin(),arg.end());//,aurostd::_sort_string_());
  }
  void rsort(deque<string>& arg) {
    std::reverse(arg.begin(),arg.end());//,aurostd::_sort_string_());
  }
}

// sort_remove_duplicates for vector of strings
namespace aurostd {
  void sort_remove_duplicates(vector<string>& arg) {
    sort(arg.begin(),arg.end(),aurostd::_sort_string_());
    arg.erase(std::unique(arg.begin(),arg.end()),arg.end());
  }
  void sort_remove_duplicates(deque<string>& arg) {
    std::sort(arg.begin(),arg.end(),aurostd::_sort_string_());
    arg.erase(std::unique(arg.begin(),arg.end()),arg.end());
  }
  void rsort_remove_duplicates(vector<string>& arg) {
    std::reverse(arg.begin(),arg.end());//,aurostd::_sort_string_());
    arg.erase(std::unique(arg.begin(),arg.end()),arg.end());
  }
  void rsort_remove_duplicates(deque<string>& arg) {
    std::reverse(arg.begin(),arg.end());//,aurostd::_sort_string_());
    arg.erase(std::unique(arg.begin(),arg.end()),arg.end());
  }
}


// ----------------------------------------------------------------------------
// sort for vector/deque of string_int
namespace aurostd {
  void sort(vector<string>& varg1,vector<int>& varg2) {
    vector<aurostd::_string_int_> vv(varg1.size());
    for(uint i=0;i<varg1.size();i++) {vv.at(i).arg1=varg1.at(i);vv.at(i).arg2=varg2.at(i);}
    sort(vv.begin(),vv.end(),_sort_string_int_());
    for(uint i=0;i<varg1.size();i++) {varg1.at(i)=vv.at(i).arg1;varg2.at(i)=vv.at(i).arg2;}
  }
  void sort(deque<string>& varg1,deque<int>& varg2) {
    deque<aurostd::_string_int_> vv(varg1.size());
    for(uint i=0;i<varg1.size();i++) {vv.at(i).arg1=varg1.at(i);vv.at(i).arg2=varg2.at(i);}
    sort(vv.begin(),vv.end(),_sort_string_int_());
    for(uint i=0;i<varg1.size();i++) {varg1.at(i)=vv.at(i).arg1;varg2.at(i)=vv.at(i).arg2;}
  }
}

// ----------------------------------------------------------------------------
// sort for vector/deque of string_double
namespace aurostd {
  void sort(vector<string>& varg1,vector<double>& varg2) {
    vector<aurostd::_string_double_> vv(varg1.size());
    for(uint i=0;i<varg1.size();i++) {vv.at(i).arg1=varg1.at(i);vv.at(i).arg2=varg2.at(i);}
    sort(vv.begin(),vv.end(),_sort_string_double_());
    for(uint i=0;i<varg1.size();i++) {varg1.at(i)=vv.at(i).arg1;varg2.at(i)=vv.at(i).arg2;}
  }
  void sort(deque<string>& varg1,deque<double>& varg2) {
    deque<aurostd::_string_double_> vv(varg1.size());
    for(uint i=0;i<varg1.size();i++) {vv.at(i).arg1=varg1.at(i);vv.at(i).arg2=varg2.at(i);}
    sort(vv.begin(),vv.end(),_sort_string_double_());
    for(uint i=0;i<varg1.size();i++) {varg1.at(i)=vv.at(i).arg1;varg2.at(i)=vv.at(i).arg2;}
  }
}

// ----------------------------------------------------------------------------
// sort for vector/deque of string_string
namespace aurostd {
  void sort(vector<string>& varg1,vector<string>& varg2) {
    vector<aurostd::_string_string_> vv(varg1.size());
    for(uint i=0;i<varg1.size();i++) {vv.at(i).arg1=varg1.at(i);vv.at(i).arg2=varg2.at(i);}
    sort(vv.begin(),vv.end(),_sort_string_string_());
    for(uint i=0;i<varg1.size();i++) {varg1.at(i)=vv.at(i).arg1;varg2.at(i)=vv.at(i).arg2;}
  }
  void sort(deque<string>& varg1,deque<string>& varg2) {
    deque<aurostd::_string_string_> vv(varg1.size());
    for(uint i=0;i<varg1.size();i++) {vv.at(i).arg1=varg1.at(i);vv.at(i).arg2=varg2.at(i);}
    sort(vv.begin(),vv.end(),_sort_string_string_());
    for(uint i=0;i<varg1.size();i++) {varg1.at(i)=vv.at(i).arg1;varg2.at(i)=vv.at(i).arg2;}
  }
}


// ----------------------------------------------------------------------------
// sort for vector/deque of double_int
// HERE THEY ARE

namespace aurostd {
  void sort(vector<double>& varg1,vector<int>& varg2) {
    vector<aurostd::_double_int_> vv(varg1.size());
    for(uint i=0;i<varg1.size();i++) {vv.at(i).arg1=varg1.at(i);vv.at(i).arg2=varg2.at(i);}
    sort(vv.begin(),vv.end(),_sort_double_int_());
    for(uint i=0;i<varg1.size();i++) {varg1.at(i)=vv.at(i).arg1;varg2.at(i)=vv.at(i).arg2;}
  }
  void sort(deque<double>& varg1,deque<int>& varg2) {
    deque<aurostd::_double_int_> vv(varg1.size());
    for(uint i=0;i<varg1.size();i++) {vv.at(i).arg1=varg1.at(i);vv.at(i).arg2=varg2.at(i);}
    sort(vv.begin(),vv.end(),_sort_double_int_());
    for(uint i=0;i<varg1.size();i++) {varg1.at(i)=vv.at(i).arg1;varg2.at(i)=vv.at(i).arg2;}
  }
}

// ----------------------------------------------------------------------------
// sort for vector/deque of double_double
namespace aurostd {
  void sort(vector<double>& varg1,vector<double>& varg2) {
    vector<aurostd::_double_double_> vv(varg1.size());
    for(uint i=0;i<varg1.size();i++) {vv.at(i).arg1=varg1.at(i);vv.at(i).arg2=varg2.at(i);}
    sort(vv.begin(),vv.end(),_sort_double_double_());
    for(uint i=0;i<varg1.size();i++) {varg1.at(i)=vv.at(i).arg1;varg2.at(i)=vv.at(i).arg2;}
  }
  void sort(deque<double>& varg1,deque<double>& varg2) {
    deque<aurostd::_double_double_> vv(varg1.size());
    for(uint i=0;i<varg1.size();i++) {vv.at(i).arg1=varg1.at(i);vv.at(i).arg2=varg2.at(i);}
    sort(vv.begin(),vv.end(),_sort_double_double_());
    for(uint i=0;i<varg1.size();i++) {varg1.at(i)=vv.at(i).arg1;varg2.at(i)=vv.at(i).arg2;}
  }
}

// ----------------------------------------------------------------------------
// sort for vector/deque of double_string
namespace aurostd {
  void sort(vector<double>& varg1,vector<string>& varg2) {
    vector<aurostd::_double_string_> vv(varg1.size());
    for(uint i=0;i<varg1.size();i++) {vv.at(i).arg1=varg1.at(i);vv.at(i).arg2=varg2.at(i);}
    sort(vv.begin(),vv.end(),_sort_double_string_());
    for(uint i=0;i<varg1.size();i++) {varg1.at(i)=vv.at(i).arg1;varg2.at(i)=vv.at(i).arg2;}
  }
  void sort(deque<double>& varg1,deque<string>& varg2) {
    deque<aurostd::_double_string_> vv(varg1.size());
    for(uint i=0;i<varg1.size();i++) {vv.at(i).arg1=varg1.at(i);vv.at(i).arg2=varg2.at(i);}
    sort(vv.begin(),vv.end(),_sort_double_string_());
    for(uint i=0;i<varg1.size();i++) {varg1.at(i)=vv.at(i).arg1;varg2.at(i)=vv.at(i).arg2;}
  }
}

// ----------------------------------------------------------------------------
// sort for vector/deque of string_int_string
namespace aurostd {
  void sort(vector<string>& varg1,vector<int>& varg2,vector<string>& varg3) {
    vector<aurostd::_string_int_string_> vv(varg1.size());
    for(uint i=0;i<varg1.size();i++) {vv.at(i).arg1=varg1.at(i);vv.at(i).arg2=varg2.at(i);vv.at(i).arg3=varg3.at(i);}
    sort(vv.begin(),vv.end(),_sort_string_int_string_());
    for(uint i=0;i<varg1.size();i++) {varg1.at(i)=vv.at(i).arg1;varg2.at(i)=vv.at(i).arg2;varg3.at(i)=vv.at(i).arg3;}
  }
  void sort(deque<string>& varg1,deque<int>& varg2,deque<string>& varg3) {
    deque<aurostd::_string_int_string_> vv(varg1.size());
    for(uint i=0;i<varg1.size();i++) {vv.at(i).arg1=varg1.at(i);vv.at(i).arg2=varg2.at(i);vv.at(i).arg3=varg3.at(i);}
    sort(vv.begin(),vv.end(),_sort_string_int_string_());
    for(uint i=0;i<varg1.size();i++) {varg1.at(i)=vv.at(i).arg1;varg2.at(i)=vv.at(i).arg2;varg3.at(i)=vv.at(i).arg3;}
  }
}

// ----------------------------------------------------------------------------
// sort for vector/deque of string_double_string
namespace aurostd {
  void sort(vector<string>& varg1,vector<double>& varg2,vector<string>& varg3) {
    vector<aurostd::_string_double_string_> vv(varg1.size());
    for(uint i=0;i<varg1.size();i++) {vv.at(i).arg1=varg1.at(i);vv.at(i).arg2=varg2.at(i);vv.at(i).arg3=varg3.at(i);}
    sort(vv.begin(),vv.end(),_sort_string_double_string_());
    for(uint i=0;i<varg1.size();i++) {varg1.at(i)=vv.at(i).arg1;varg2.at(i)=vv.at(i).arg2;varg3.at(i)=vv.at(i).arg3;}
  }
  void sort(deque<string>& varg1,deque<double>& varg2,deque<string>& varg3) {
    deque<aurostd::_string_double_string_> vv(varg1.size());
    for(uint i=0;i<varg1.size();i++) {vv.at(i).arg1=varg1.at(i);vv.at(i).arg2=varg2.at(i);vv.at(i).arg3=varg3.at(i);}
    sort(vv.begin(),vv.end(),_sort_string_double_string_());
    for(uint i=0;i<varg1.size();i++) {varg1.at(i)=vv.at(i).arg1;varg2.at(i)=vv.at(i).arg2;varg3.at(i)=vv.at(i).arg3;}
  }
}

// ----------------------------------------------------------------------------
// sort for vector/deque of string_string_string
namespace aurostd {
  void sort(vector<string>& varg1,vector<string>& varg2,vector<string>& varg3) {
    vector<aurostd::_string_string_string_> vv(varg1.size());
    for(uint i=0;i<varg1.size();i++) {vv.at(i).arg1=varg1.at(i);vv.at(i).arg2=varg2.at(i);vv.at(i).arg3=varg3.at(i);}
    sort(vv.begin(),vv.end(),_sort_string_string_string_());
    for(uint i=0;i<varg1.size();i++) {varg1.at(i)=vv.at(i).arg1;varg2.at(i)=vv.at(i).arg2;varg3.at(i)=vv.at(i).arg3;}
  }
  void sort(deque<string>& varg1,deque<string>& varg2,deque<string>& varg3) {
    deque<aurostd::_string_string_string_> vv(varg1.size());
    for(uint i=0;i<varg1.size();i++) {vv.at(i).arg1=varg1.at(i);vv.at(i).arg2=varg2.at(i);vv.at(i).arg3=varg3.at(i);}
    sort(vv.begin(),vv.end(),_sort_string_string_string_());
    for(uint i=0;i<varg1.size();i++) {varg1.at(i)=vv.at(i).arg1;varg2.at(i)=vv.at(i).arg2;varg3.at(i)=vv.at(i).arg3;}
  }
}

// ----------------------------------------------------------------------------
// sort for vector/deque of string_string_double_string
namespace aurostd {
  void sort(vector<string>& varg1,vector<string>& varg2,vector<double>& varg3,vector<string>& varg4) {
    vector<aurostd::_string_string_double_string_> vv(varg1.size());
    for(uint i=0;i<varg1.size();i++) {vv.at(i).arg1=varg1.at(i);vv.at(i).arg2=varg2.at(i);vv.at(i).arg3=varg3.at(i);vv.at(i).arg4=varg4.at(i);}
    sort(vv.begin(),vv.end(),_sort_string_string_double_string_());
    for(uint i=0;i<varg1.size();i++) {varg1.at(i)=vv.at(i).arg1;varg2.at(i)=vv.at(i).arg2;varg3.at(i)=vv.at(i).arg3;varg4.at(i)=vv.at(i).arg4;}
  }
  void sort(deque<string>& varg1,deque<string>& varg2,deque<double>& varg3,deque<string>& varg4) {
    deque<aurostd::_string_string_double_string_> vv(varg1.size());
    for(uint i=0;i<varg1.size();i++) {vv.at(i).arg1=varg1.at(i);vv.at(i).arg2=varg2.at(i);vv.at(i).arg3=varg3.at(i);vv.at(i).arg4=varg4.at(i);}
    sort(vv.begin(),vv.end(),_sort_string_string_double_string_());
    for(uint i=0;i<varg1.size();i++) {varg1.at(i)=vv.at(i).arg1;varg2.at(i)=vv.at(i).arg2;varg3.at(i)=vv.at(i).arg3;varg4.at(i)=vv.at(i).arg4;}
  }
}

// ----------------------------------------------------------------------------
// sort for vector/deque of string_string_double_double_string
namespace aurostd {
  void sort(vector<string>& varg1,vector<string>& varg2,vector<double>& varg3,vector<double>& varg4,vector<string>& varg5) {
    vector<aurostd::_string_string_double_double_string_> vv(varg1.size());
    for(uint i=0;i<varg1.size();i++) {vv.at(i).arg1=varg1.at(i);vv.at(i).arg2=varg2.at(i);vv.at(i).arg3=varg3.at(i);vv.at(i).arg4=varg4.at(i);vv.at(i).arg5=varg5.at(i);}
    sort(vv.begin(),vv.end(),_sort_string_string_double_double_string_());
    for(uint i=0;i<varg1.size();i++) {varg1.at(i)=vv.at(i).arg1;varg2.at(i)=vv.at(i).arg2;varg3.at(i)=vv.at(i).arg3;varg4.at(i)=vv.at(i).arg4;varg5.at(i)=vv.at(i).arg5;}
  }
  void sort(deque<string>& varg1,deque<string>& varg2,deque<double>& varg3,deque<double>& varg4,deque<string>& varg5) {
    deque<aurostd::_string_string_double_double_string_> vv(varg1.size());
    for(uint i=0;i<varg1.size();i++) {vv.at(i).arg1=varg1.at(i);vv.at(i).arg2=varg2.at(i);vv.at(i).arg3=varg3.at(i);vv.at(i).arg4=varg4.at(i);vv.at(i).arg5=varg5.at(i);}
    sort(vv.begin(),vv.end(),_sort_string_string_double_double_string_());
    for(uint i=0;i<varg1.size();i++) {varg1.at(i)=vv.at(i).arg1;varg2.at(i)=vv.at(i).arg2;varg3.at(i)=vv.at(i).arg3;varg4.at(i)=vv.at(i).arg4;varg5.at(i)=vv.at(i).arg5;}
  }
}

// ***************************************************************************
// Function some statistical stuff
// combinations
// ***************************************************************************
template<class utype> utype combinations(utype n,utype k) { // http://en.wikipedia.org/wiki/Combination // C^n_k=n!/k!(n-k)!   hard to calculate
  double cnk=1.0;
  for(utype i=0;i<=k-1;i++) cnk=cnk*(n-i)/(k-i);
  return (utype) cnk;
}

template<class utype> utype Cnk(utype n,utype k) { return combinations(n,k);}  // http://en.wikipedia.org/wiki/Combination


// ***************************************************************************
// aurostd::ShiftFirstColumn(const vector<vector<double> >& a, const double& value)
// ***************************************************************************
namespace aurostd  {
  vector<vector<double> > ShiftFirstColumn(const vector<vector<double> >& vva, const double& value) {
    //change value in the first column (usually menas energy in DOS)
    vector<vector<double> > vvb=vva;
    for (uint i=0; i<vvb.size(); i++) {
      vvb.at(i).at(0)=vvb.at(i).at(0) - value;
    }
    return vvb;
  }
} // namespace aurostd

// ***************************************************************************
// aurostd::ShrinkValuesExceptFirstColumn(const vector<vector<double> >& vva, const double& value)
// ***************************************************************************
namespace aurostd  {
  vector<vector<double> > ShrinkValuesExceptFirstColumn(const vector<vector<double> >& vva, const double& Fi) {
    //shrink Fis (usually means DOS Fis in DOS); Fi means probability
    vector<vector<double> > vvb=vva;
    for (uint i=0; i<vvb.size(); i++) {
      for (uint j=1; j<vvb.at(i).size();j++) {
        vvb.at(i).at(j)*=Fi;
      }
    }
    return vvb;
  }
} // namespace aurostd

// ***************************************************************************
// vector<vector<double> > aurostd::NormalizeAndSum3DVector(const vector<vector<vector<double> > >& vvva, const vector<vector<double> >& vFi)
// ***************************************************************************
namespace aurostd  {
  vector<vector<double> > NormalizeAndSum3DVector(const vector<vector<vector<double> > >& vvva, const vector<double>& vFi) {
    //normalize DOS and sum
    if(vvva.size()!=vFi.size()) {cerr << "Vector sizes are not equal! Aborting!" << endl; exit(2);}
    vector<vector<double> > vvb, vv_tmp, vv_tmp_shrinked;
    vector<vector<vector<double> > > vvvc;
    double Fi;
    for (uint i=0; i<vvva.size();i++) {
      vv_tmp=vvva.at(i);
      Fi=vFi.at(i);
      vv_tmp_shrinked=aurostd::ShrinkValuesExceptFirstColumn(vv_tmp, Fi);
      vvvc.push_back(vv_tmp_shrinked);
    }
    vvb=aurostd::Sum3DVectorAndReduce2D(vvvc);
    return vvb;
  }
} // namespace aurostd

// ***************************************************************************
// aurostd::Sum3DVectorAndReduce2D(const vector<vector<vector<double> > >& vvva)
// ***************************************************************************
namespace aurostd  {
  vector<vector<double> > Sum3DVectorAndReduce2D(const vector<vector<vector<double> > >& vvva) {
    //The first column will not change! (For example, PDOS into TOTALPDOS)
    vector<vector<double> > vvtmp, vv_sum; 
    vv_sum=vvva.at(0);
    for (uint i=1; i<vvva.size();i++) {
      vvtmp=vvva.at(i);
      vv_sum=aurostd::Sum2DVectorExceptFirstColumn(vv_sum, vvtmp);
    }
    return vv_sum;
  }
} // namespace aurostd

// ***************************************************************************
// aurostd::Sum3DVectorAndReduce2D(const vector<vector<vector<double> > >& vvva)
// ***************************************************************************
namespace aurostd  {
  vector<vector<double> > Sum2DVectorExceptFirstColumn(const vector<vector<double> >& vva, const vector<vector<double> >& vvb) {
    if((vva.size()!=vvb.size()) && (vva.at(0).size() != vvb.at(0).size())) {cerr << "Error, two vectors! Aborting! " << endl; exit(2);}

    vector<vector<double> > vv_sum; vv_sum.resize(vva.size());
    for (uint i=0; i<vva.size(); i++) {
      int N=vva.at(i).size();
      vv_sum.at(i).resize(N);
    }

    for (uint i=0; i<vva.size();i++) {
      vv_sum[i][0]=vva.at(i).at(0);
      for (uint j=1; j<vva.at(i).size();j++) {
        vv_sum[i][j]=vva[i][j] + vvb[i][j];
      }
    }
    return vv_sum;
  }
} // namespace aurostd

// ***************************************************************************
// aurostd::ReduceVector(const vector<vector<double> >& vva)
// ***************************************************************************
namespace aurostd  {
  vector<vector<double> > ReduceVector(const vector<vector<double> >& vva, const int& n) {
    //Pick up the first (begin from 0) and the nth column of 2D vector
    vector<vector<double> > vvb; vvb.clear();
    vector<double> vtmp;
    for (uint i=0; i<vva.size();i++) {
      vtmp.clear();
      vtmp.push_back(vva.at(i).at(0));
      vtmp.push_back(vva.at(i).at(n));
      vvb.push_back(vtmp);
    }
    return vvb;
  }
} // namespace aurostd

// ***************************************************************************
// aurostd::CalculateIntegrate(const vector<vector<double> >& vva)
// ***************************************************************************
namespace aurostd  {
  double CalculateIntegrate(const vector<vector<double> >& vva, const int& n) {
    //Calculate integration of vva, the 0st column is x0, x1..., the n column is y1, y2 ...
    //begin from 0
    vector<vector<double> > vvb=aurostd::ReduceVector(vva, n);
    return aurostd::CalculateIntegrate(vvb);
  }
} // namespace aurostd

// ***************************************************************************
// aurostd::CalculateIntegrate(const vector<vector<double> >& vva)
// ***************************************************************************
namespace aurostd  {
  double CalculateIntegrate(const vector<vector<double> >& vva, const int& n, const double& Emin, const double& Emax) {
    //Calculate integration of vva, the 0st column is x0, x1..., the n column is y1, y2 ...
    //begin from 0
    vector<vector<double> > vvb=aurostd::ReduceVector(vva, n);
    return aurostd::CalculateIntegrate(vvb, Emin, Emax);
  }
} // namespace aurostd

// ***************************************************************************
// aurostd::CalculateIntegrate(const vector<vector<double> >& vva)
// ***************************************************************************
namespace aurostd  {
  double CalculateIntegrate(const vector<vector<double> >& vva) {
    double Emin=-100; double Emax=0.0; //default setting
    return aurostd::CalculateIntegrate(vva, Emin, Emax);
  }
} // namespace aurostd

// ***************************************************************************
// aurostd::CalculateIntegrate(const vector<vector<double> >& vva)
// ***************************************************************************
namespace aurostd  {
  double CalculateIntegrate(const vector<vector<double> >& vva, const double& Emin, const double& Emax) {
    //Integral function
    //format of vva: x0, y0; x1, y1; x2, y2
    double integral_result=0.0;
    double area_tmp =0.0;
    double xbeg, xend, ybeg, yend;
    for (uint i=0; i<vva.size()-1;i++) {
      xbeg=vva.at(i).at(0); xend=vva.at(i+1).at(0);
      ybeg=vva.at(i).at(1); yend=vva.at(i+1).at(1);
      if(xbeg >= Emin && xend <= Emax) {
        area_tmp=0.5*(ybeg + yend)*(xend - xbeg);
        integral_result += area_tmp;
      }
    }
    return integral_result;
  }
} // namespace aurostd

// ***************************************************************************
// aurostd::vector2string(const vector<vector<double> >& vva)
// ***************************************************************************
namespace aurostd  {
  string vector2string(const vector<vector<double> >& vva) {
    stringstream ss_vva; ss_vva.str(std::string());
    ss_vva << std::scientific;
    for (uint i=0; i<vva.size();i++) {
      for (uint j=0; j<vva.at(i).size();j++) {
        ss_vva << vva.at(i).at(j) << "   ";
      }
      ss_vva << endl;
    }
    return ss_vva.str();
  }
} // namespace aurostd

// ***************************************************************************
// aurostd::vector2deque(const vector<utype>& vin)
// ***************************************************************************
//CO20181226
namespace aurostd  {
  template<class utype> deque<utype> vector2deque(const vector<utype>& vin){
    deque<utype> dout;
    for(uint i=0;i<vin.size();i++){dout.push_back(vin[i]);}
    return dout;
  }
} // namespace aurostd

// ***************************************************************************
// aurostd::vector2deque(const vector<utype>& vin)
// ***************************************************************************
//CO20181226
namespace aurostd  {
  template<class utype> vector<utype> deque2vector(const deque<utype>& din){
    vector<utype> vout;
    for(uint i=0;i<din.size();i++){vout.push_back(din[i]);}
    return vout;
  }
} // namespace aurostd

// ***************************************************************************
// aurostd::FindMaxIn2DvectorExcept1stColumn(const vector<vector<double> >& vva)
// ***************************************************************************
namespace aurostd  {
  double FindMaxIn2DvectorExcept1stColumn(const vector<vector<double> >& vva) {
    double min=-10;  //default
    double max=10;
    return aurostd::FindMaxIn2DvectorExcept1stColumn(vva, min, max);
  }
} // namespace aurostd

// ***************************************************************************
// aurostd::FindMaxIn2DvectorExcept1stColumn(const vector<vector<double>& vva, const double& min, const double& max)
// ***************************************************************************
namespace aurostd  {
  double FindMaxIn2DvectorExcept1stColumn(const vector<vector<double> >& vva, const double& min, const double& max) {
    double max_value=0.0;
    for (uint i=0; i<vva.size();i++) {
      double E_tmp=vva.at(i).at(0);
      if(E_tmp >= min && E_tmp <= max) {
        for (uint j=1; j<vva.at(i).size();j++) {
          double db_tmp=vva.at(i).at(j);
          if(abs(db_tmp) > max_value) max_value=abs(db_tmp);
        }
      }
    }
    return max_value;
  }
} // namespace aurostd

// ***************************************************************************
// aurostd::FindMaxInTDOS(const vector<vector<double> >& vva, const double& min, const double& max)
// ***************************************************************************
namespace aurostd  {
  double FindMaxInTDOS(const vector<vector<double> >& vva, const double& min, const double& max) {
    double max_value=0.0;
    for (uint i=0; i<vva.size();i++) {
      double E_tmp=vva.at(i).at(0);
      if(E_tmp >= min && E_tmp <= max) {
        int column_max=0; // some default
        if(vva.at(0).size()==3) column_max=2; //get rid of the sum of TDOS
        if(vva.at(0).size()==5) column_max=3;
        for (int j=1; j<column_max;j++) {
          double db_tmp=vva.at(i).at(j);
          if(abs(db_tmp) > max_value) max_value=db_tmp;
        }
      }
    }
    return max_value;
  }
} // namespace aurostd


namespace aurostd {
  //***************************************************************************//
  // aurostd::joinWDelimiter(vector<uint>& uientries,const stringstream&
  // delimiter,const stringstream& m_delimiter,const stringstream& l_delimiter)
  //***************************************************************************//
  // joinWDelimiters int/uint type of objects together by a delimiter
  // no point for double objects, faster to just do it on the spot with
  // setprecision,fixed, etc.
  // m_delimiter is used if input is exactly length 2
  // l_delimiter otherwise
  string joinWDelimiter(const xvector<int>& ientries, const char& _delimiter) {
    return joinWDelimiter(ientries, _delimiter, _delimiter, _delimiter);
  }
  string joinWDelimiter(const xvector<int>& ientries, const char& _delimiter,
      const char& _l_delimiter) {
    return joinWDelimiter(ientries, _delimiter, _delimiter, _l_delimiter);
  }
  string joinWDelimiter(const xvector<int>& ientries, const char& _delimiter,
      const char& _m_delimiter, const char& _l_delimiter) {
    stringstream delimiter, m_delimiter, l_delimiter;
    delimiter << _delimiter;
    m_delimiter << _m_delimiter;
    l_delimiter << _l_delimiter;
    return joinWDelimiter(ientries, delimiter, m_delimiter, l_delimiter);
  }
  string joinWDelimiter(const xvector<int>& ientries, const string& _delimiter) {
    return joinWDelimiter(ientries, _delimiter, _delimiter, _delimiter);
  }
  string joinWDelimiter(const xvector<int>& ientries, const string& _delimiter,
      const string& _l_delimiter) {
    return joinWDelimiter(ientries, _delimiter, _delimiter, _l_delimiter);
  }
  string joinWDelimiter(const xvector<int>& ientries, const string& _delimiter,
      const string& _m_delimiter, const string& _l_delimiter) {
    stringstream delimiter, m_delimiter, l_delimiter;
    delimiter << _delimiter;
    m_delimiter << _m_delimiter;
    l_delimiter << _l_delimiter;
    return joinWDelimiter(ientries, delimiter, m_delimiter, l_delimiter);
  }
  string joinWDelimiter(const xvector<int>& ientries, const stringstream& delimiter) {
    return joinWDelimiter(ientries, delimiter, delimiter, delimiter);
  }
  string joinWDelimiter(const xvector<int>& ientries, const stringstream& delimiter,
      const stringstream& l_delimiter) {
    return joinWDelimiter(ientries, delimiter, delimiter, l_delimiter);
  }
  string joinWDelimiter(const xvector<int>& ientries, const stringstream& delimiter,
      const stringstream& m_delimiter,
      const stringstream& l_delimiter) {
    stringstream output;
    string delim = delimiter.str();
    string mDelim = m_delimiter.str();
    string lDelim = l_delimiter.str();

    if (ientries.rows > 2) {
      for (int i =ientries.lrows; i <= ientries.urows; i++) {
        output << ientries[i];
        if (i == ientries.urows - 1) {  //CO20180216 - added -1
          output << lDelim;
        } else if (i !=ientries.urows) {
          output << delim;
        }
      }
    } else {
      for (int i = ientries.lrows; i <= ientries.urows; i++) {
        output << ientries[i];
        if (i == ientries.urows - 1) {  //CO20180216 - added -1
          output << mDelim;
        } else if (i != ientries.urows) {
          output << delim;
        }
      }
    }
    return output.str();
  }
  string joinWDelimiter(const vector<int>& ientries, const char& _delimiter) {
    return joinWDelimiter(ientries, _delimiter, _delimiter, _delimiter);
  }
  string joinWDelimiter(const vector<int>& ientries, const char& _delimiter,
      const char& _l_delimiter) {
    return joinWDelimiter(ientries, _delimiter, _delimiter, _l_delimiter);
  }
  string joinWDelimiter(const vector<int>& ientries, const char& _delimiter,
      const char& _m_delimiter, const char& _l_delimiter) {
    stringstream delimiter, m_delimiter, l_delimiter;
    delimiter << _delimiter;
    m_delimiter << _m_delimiter;
    l_delimiter << _l_delimiter;
    return joinWDelimiter(ientries, delimiter, m_delimiter, l_delimiter);
  }
  string joinWDelimiter(const vector<int>& ientries, const string& _delimiter) {
    return joinWDelimiter(ientries, _delimiter, _delimiter, _delimiter);
  }
  string joinWDelimiter(const vector<int>& ientries, const string& _delimiter,
      const string& _l_delimiter) {
    return joinWDelimiter(ientries, _delimiter, _delimiter, _l_delimiter);
  }
  string joinWDelimiter(const vector<int>& ientries, const string& _delimiter,
      const string& _m_delimiter, const string& _l_delimiter) {
    stringstream delimiter, m_delimiter, l_delimiter;
    delimiter << _delimiter;
    m_delimiter << _m_delimiter;
    l_delimiter << _l_delimiter;
    return joinWDelimiter(ientries, delimiter, m_delimiter, l_delimiter);
  }
  string joinWDelimiter(const vector<int>& ientries, const stringstream& delimiter) {
    return joinWDelimiter(ientries, delimiter, delimiter, delimiter);
  }
  string joinWDelimiter(const vector<int>& ientries, const stringstream& delimiter,
      const stringstream& l_delimiter) {
    return joinWDelimiter(ientries, delimiter, delimiter, l_delimiter);
  }
  string joinWDelimiter(const vector<int>& ientries, const stringstream& delimiter,
      const stringstream& m_delimiter,
      const stringstream& l_delimiter) {
    stringstream output;
    string delim = delimiter.str();
    string mDelim = m_delimiter.str();
    string lDelim = l_delimiter.str();

    if (ientries.size() > 2) {
      for (uint i = 0; i < ientries.size(); i++) {
        output << ientries.at(i);
        if (i == ientries.size() - 2) {
          output << lDelim;
        } else if (i != ientries.size() - 1) {
          output << delim;
        }
      }
    } else {
      for (uint i = 0; i < ientries.size(); i++) {
        output << ientries.at(i);
        if (i == ientries.size() - 2) {
          output << mDelim;
        } else if (i != ientries.size() - 1) {
          output << delim;
        }
      }
    }
    return output.str();
  }
  string joinWDelimiter(const vector<uint>& uientries, const char& _delimiter) {
    return joinWDelimiter(uientries, _delimiter, _delimiter, _delimiter);
  }
  string joinWDelimiter(const vector<uint>& uientries, const char& _delimiter,
      const char& _l_delimiter) {
    return joinWDelimiter(uientries, _delimiter, _delimiter, _l_delimiter);
  }
  string joinWDelimiter(const vector<uint>& uientries, const char& _delimiter,
      const char& _m_delimiter, const char& _l_delimiter) {
    stringstream delimiter, m_delimiter, l_delimiter;
    delimiter << _delimiter;
    m_delimiter << _m_delimiter;
    l_delimiter << _l_delimiter;
    return joinWDelimiter(uientries, delimiter, m_delimiter, l_delimiter);
  }
  string joinWDelimiter(const vector<uint>& uientries, const string& _delimiter) {
    return joinWDelimiter(uientries, _delimiter, _delimiter, _delimiter);
  }
  string joinWDelimiter(const vector<uint>& uientries, const string& _delimiter,
      const string& _l_delimiter) {
    return joinWDelimiter(uientries, _delimiter, _delimiter, _l_delimiter);
  }
  string joinWDelimiter(const vector<uint>& uientries, const string& _delimiter,
      const string& _m_delimiter, const string& _l_delimiter) {
    stringstream delimiter, m_delimiter, l_delimiter;
    delimiter << _delimiter;
    m_delimiter << _m_delimiter;
    l_delimiter << _l_delimiter;
    return joinWDelimiter(uientries, delimiter, m_delimiter, l_delimiter);
  }
  string joinWDelimiter(const vector<uint>& uientries, const stringstream& delimiter) {
    return joinWDelimiter(uientries, delimiter, delimiter, delimiter);
  }
  string joinWDelimiter(const vector<uint>& uientries, const stringstream& delimiter,
      const stringstream& l_delimiter) {
    return joinWDelimiter(uientries, delimiter, delimiter, l_delimiter);
  }
  string joinWDelimiter(const vector<uint>& uientries, const stringstream& delimiter,
      const stringstream& m_delimiter,
      const stringstream& l_delimiter) {
    stringstream output;
    string delim = delimiter.str();
    string mDelim = m_delimiter.str();
    string lDelim = l_delimiter.str();
    if (uientries.size() > 2) {
      for (uint i = 0; i < uientries.size(); i++) {
        output << uientries.at(i);
        if (i == uientries.size() - 2) {
          output << lDelim;
        } else if (i != uientries.size() - 1) {
          output << delim;
        }
      }
    } else {
      for (uint i = 0; i < uientries.size(); i++) {
        output << uientries.at(i);
        if (i == uientries.size() - 2) {
          output << mDelim;
        } else if (i != uientries.size() - 1) {
          output << delim;
        }
      }
    }
    return output.str();
  }
} // namespace aurostd

namespace aurostd {
  //***************************************************************************//
  // aurostd::joinWDelimiter(vector<string>& _sentries,const stringstream&
  // delimiter,const stringstream& m_delimiter,const stringstream& l_delimiter)
  //***************************************************************************//
  // joinWDelimiters string type of objects together by a delimiter
  // m_delimiter is used if input is exactly length 2
  // l_delimiter otherwise
  string joinWDelimiter(const vector<string>& _sentries, const char& _delimiter) {
    return joinWDelimiter(_sentries, _delimiter, _delimiter, _delimiter);
  }
  string joinWDelimiter(const vector<string>& _sentries, const char& _delimiter,
      const char& _l_delimiter) {
    return joinWDelimiter(_sentries, _delimiter, _delimiter, _l_delimiter);
  }
  string joinWDelimiter(const vector<string>& _sentries, const char& _delimiter,
      const char& _m_delimiter, const char& _l_delimiter) {
    stringstream delimiter, m_delimiter, l_delimiter;
    delimiter << _delimiter;
    m_delimiter << _m_delimiter;
    l_delimiter << _l_delimiter;
    return joinWDelimiter(_sentries, delimiter, m_delimiter, l_delimiter);
  }
  string joinWDelimiter(const vector<string>& _sentries, const string& _delimiter) {
    return joinWDelimiter(_sentries, _delimiter, _delimiter, _delimiter);
  }
  string joinWDelimiter(const vector<string>& _sentries, const string& _delimiter,
      const string& _l_delimiter) {
    return joinWDelimiter(_sentries, _delimiter, _delimiter, _l_delimiter);
  }
  string joinWDelimiter(const vector<string>& _sentries, const string& _delimiter,
      const string& _m_delimiter, const string& _l_delimiter) {
    stringstream delimiter, m_delimiter, l_delimiter;
    delimiter << _delimiter;
    m_delimiter << _m_delimiter;
    l_delimiter << _l_delimiter;
    return joinWDelimiter(_sentries, delimiter, m_delimiter, l_delimiter);
  }
  string joinWDelimiter(const vector<string>& _sentries, const stringstream& delimiter) {
    return joinWDelimiter(_sentries, delimiter, delimiter, delimiter);
  }
  string joinWDelimiter(const vector<string>& _sentries, const stringstream& delimiter,
      const stringstream& l_delimiter) {
    return joinWDelimiter(_sentries, delimiter, delimiter, l_delimiter);
  }
  string joinWDelimiter(const vector<string>& _sentries, const stringstream& delimiter,
      const stringstream& m_delimiter,
      const stringstream& l_delimiter) {
    stringstream output;
    vector<string> sentries;
    string delim = delimiter.str();
    string mDelim = m_delimiter.str();
    string lDelim = l_delimiter.str();
    // go through once to eliminate empty strings
    for (uint i = 0; i < _sentries.size(); i++) {
      if (_sentries.at(i).length()) {
        sentries.push_back(_sentries.at(i));
      }
    }
    if (sentries.size() > 2) {
      for (uint i = 0; i < sentries.size(); i++) {
        output << sentries.at(i);
        if (i == sentries.size() - 2) {
          output << lDelim;
        } else if (i != sentries.size() - 1) {
          output << delim;
        }
      }
    } else {
      for (uint i = 0; i < sentries.size(); i++) {
        output << sentries.at(i);
        if (i == sentries.size() - 2) {
          output << mDelim;
        } else if (i != sentries.size() - 1) {
          output << delim;
        }
      }
    }
    return output.str();
  }
} // namespace aurostd

namespace aurostd {
  //***************************************************************************//
  // aurostd::joinWDelimiter(deque<uint>& uientries,const stringstream&
  // delimiter,const stringstream& m_delimiter,const stringstream& l_delimiter)
  //***************************************************************************//
  // joinWDelimiters int/uint type of objects together by a delimiter
  // no point for double objects, faster to just do it on the spot with
  // setprecision,fixed, etc.
  // m_delimiter is used if input is exactly length 2
  // l_delimiter otherwise
  string joinWDelimiter(const deque<int>& ientries, const char& _delimiter) {
    return joinWDelimiter(ientries, _delimiter, _delimiter, _delimiter);
  }
  string joinWDelimiter(const deque<int>& ientries, const char& _delimiter,
      const char& _l_delimiter) {
    return joinWDelimiter(ientries, _delimiter, _delimiter, _l_delimiter);
  }
  string joinWDelimiter(const deque<int>& ientries, const char& _delimiter,
      const char& _m_delimiter, const char& _l_delimiter) {
    stringstream delimiter, m_delimiter, l_delimiter;
    delimiter << _delimiter;
    m_delimiter << _m_delimiter;
    l_delimiter << _l_delimiter;
    return joinWDelimiter(ientries, delimiter, m_delimiter, l_delimiter);
  }
  string joinWDelimiter(const deque<int>& ientries, const string& _delimiter) {
    return joinWDelimiter(ientries, _delimiter, _delimiter, _delimiter);
  }
  string joinWDelimiter(const deque<int>& ientries, const string& _delimiter,
      const string& _l_delimiter) {
    return joinWDelimiter(ientries, _delimiter, _delimiter, _l_delimiter);
  }
  string joinWDelimiter(const deque<int>& ientries, const string& _delimiter,
      const string& _m_delimiter, const string& _l_delimiter) {
    stringstream delimiter, m_delimiter, l_delimiter;
    delimiter << _delimiter;
    m_delimiter << _m_delimiter;
    l_delimiter << _l_delimiter;
    return joinWDelimiter(ientries, delimiter, m_delimiter, l_delimiter);
  }
  string joinWDelimiter(const deque<int>& ientries, const stringstream& delimiter) {
    return joinWDelimiter(ientries, delimiter, delimiter, delimiter);
  }
  string joinWDelimiter(const deque<int>& ientries, const stringstream& delimiter,
      const stringstream& l_delimiter) {
    return joinWDelimiter(ientries, delimiter, delimiter, l_delimiter);
  }
  string joinWDelimiter(const deque<int>& ientries, const stringstream& delimiter,
      const stringstream& m_delimiter,
      const stringstream& l_delimiter) {
    stringstream output;
    string delim = delimiter.str();
    string mDelim = m_delimiter.str();
    string lDelim = l_delimiter.str();
    if (ientries.size() > 2) {
      for (uint i = 0; i < ientries.size(); i++) {
        output << ientries.at(i);
        if (i == ientries.size() - 2) {
          output << lDelim;
        } else if (i != ientries.size() - 1) {
          output << delim;
        }
      }
    } else {
      for (uint i = 0; i < ientries.size(); i++) {
        output << ientries.at(i);
        if (i == ientries.size() - 2) {
          output << mDelim;
        } else if (i != ientries.size() - 1) {
          output << delim;
        }
      }
    }
    return output.str();
  }
  string joinWDelimiter(const deque<uint>& uientries, const char& _delimiter) {
    return joinWDelimiter(uientries, _delimiter, _delimiter, _delimiter);
  }
  string joinWDelimiter(const deque<uint>& uientries, const char& _delimiter,
      const char& _l_delimiter) {
    return joinWDelimiter(uientries, _delimiter, _delimiter, _l_delimiter);
  }
  string joinWDelimiter(const deque<uint>& uientries, const char& _delimiter,
      const char& _m_delimiter, const char& _l_delimiter) {
    stringstream delimiter, m_delimiter, l_delimiter;
    delimiter << _delimiter;
    m_delimiter << _m_delimiter;
    l_delimiter << _l_delimiter;
    return joinWDelimiter(uientries, delimiter, m_delimiter, l_delimiter);
  }
  string joinWDelimiter(const deque<uint>& uientries, const string& _delimiter) {
    return joinWDelimiter(uientries, _delimiter, _delimiter, _delimiter);
  }
  string joinWDelimiter(const deque<uint>& uientries, const string& _delimiter,
      const string& _l_delimiter) {
    return joinWDelimiter(uientries, _delimiter, _delimiter, _l_delimiter);
  }
  string joinWDelimiter(const deque<uint>& uientries, const string& _delimiter,
      const string& _m_delimiter, const string& _l_delimiter) {
    stringstream delimiter, m_delimiter, l_delimiter;
    delimiter << _delimiter;
    m_delimiter << _m_delimiter;
    l_delimiter << _l_delimiter;
    return joinWDelimiter(uientries, delimiter, m_delimiter, l_delimiter);
  }
  string joinWDelimiter(const deque<uint>& uientries, const stringstream& delimiter) {
    return joinWDelimiter(uientries, delimiter, delimiter, delimiter);
  }
  string joinWDelimiter(const deque<uint>& uientries, const stringstream& delimiter,
      const stringstream& l_delimiter) {
    return joinWDelimiter(uientries, delimiter, delimiter, l_delimiter);
  }
  string joinWDelimiter(const deque<uint>& uientries, const stringstream& delimiter,
      const stringstream& m_delimiter,
      const stringstream& l_delimiter) {
    stringstream output;
    string delim = delimiter.str();
    string mDelim = m_delimiter.str();
    string lDelim = l_delimiter.str();
    if (uientries.size() > 2) {
      for (uint i = 0; i < uientries.size(); i++) {
        output << uientries.at(i);
        if (i == uientries.size() - 2) {
          output << lDelim;
        } else if (i != uientries.size() - 1) {
          output << delim;
        }
      }
    } else {
      for (uint i = 0; i < uientries.size(); i++) {
        output << uientries.at(i);
        if (i == uientries.size() - 2) {
          output << mDelim;
        } else if (i != uientries.size() - 1) {
          output << delim;
        }
      }
    }
    return output.str();
  }
}

namespace aurostd {
  //***************************************************************************//
  // aurostd::joinWDelimiter(deque<string>& _sentries,const stringstream&
  // delimiter,const stringstream& m_delimiter,const stringstream& l_delimiter)
  //***************************************************************************//
  // joinWDelimiters string type of objects together by a delimiter
  // m_delimiter is used if input is exactly length 2
  // l_delimiter otherwise
  string joinWDelimiter(const deque<string>& _sentries, const char& _delimiter) {
    return joinWDelimiter(_sentries, _delimiter, _delimiter, _delimiter);
  }
  string joinWDelimiter(const deque<string>& _sentries, const char& _delimiter,
      const char& _l_delimiter) {
    return joinWDelimiter(_sentries, _delimiter, _delimiter, _l_delimiter);
  }
  string joinWDelimiter(const deque<string>& _sentries, const char& _delimiter,
      const char& _m_delimiter, const char& _l_delimiter) {
    stringstream delimiter, m_delimiter, l_delimiter;
    delimiter << _delimiter;
    m_delimiter << _m_delimiter;
    l_delimiter << _l_delimiter;
    return joinWDelimiter(_sentries, delimiter, m_delimiter, l_delimiter);
  }
  string joinWDelimiter(const deque<string>& _sentries, const string& _delimiter) {
    return joinWDelimiter(_sentries, _delimiter, _delimiter, _delimiter);
  }
  string joinWDelimiter(const deque<string>& _sentries, const string& _delimiter,
      const string& _l_delimiter) {
    return joinWDelimiter(_sentries, _delimiter, _delimiter, _l_delimiter);
  }
  string joinWDelimiter(const deque<string>& _sentries, const string& _delimiter,
      const string& _m_delimiter, const string& _l_delimiter) {
    stringstream delimiter, m_delimiter, l_delimiter;
    delimiter << _delimiter;
    m_delimiter << _m_delimiter;
    l_delimiter << _l_delimiter;
    return joinWDelimiter(_sentries, delimiter, m_delimiter, l_delimiter);
  }
  string joinWDelimiter(const deque<string>& _sentries, const stringstream& delimiter) {
    return joinWDelimiter(_sentries, delimiter, delimiter, delimiter);
  }
  string joinWDelimiter(const deque<string>& _sentries, const stringstream& delimiter,
      const stringstream& l_delimiter) {
    return joinWDelimiter(_sentries, delimiter, delimiter, l_delimiter);
  }
  string joinWDelimiter(const deque<string>& _sentries, const stringstream& delimiter,
      const stringstream& m_delimiter,
      const stringstream& l_delimiter) {
    stringstream output;
    vector<string> sentries;  // no point working with deque
    string delim = delimiter.str();
    string mDelim = m_delimiter.str();
    string lDelim = l_delimiter.str();
    // go through once to eliminate empty strings
    for (uint i = 0; i < _sentries.size(); i++)
      //DX - Should not be an "!"; we want it to push back if it has a length [OBSOLETE] if (!_sentries.at(i).length())
    { //CO20200106 - patching for auto-indenting
      if (_sentries.at(i).length()) {
        sentries.push_back(_sentries.at(i));
      }
    }
    if (sentries.size() > 2) {
      for (uint i = 0; i < sentries.size(); i++) {
        output << sentries.at(i);
        if (i == sentries.size() - 2) {
          output << lDelim;
        } else if (i != sentries.size() - 1) {
          output << delim;
        }
      }
    } else {
      for (uint i = 0; i < sentries.size(); i++) {
        output << sentries.at(i);
        if (i == sentries.size() - 2) {
          output << mDelim;
        } else if (i != sentries.size() - 1) {
          output << delim;
        }
      }
    }
    return output.str();
  }
}

namespace aurostd {
  string wrapString(const string& input,const string& wrapper){return wrapString(input,wrapper,wrapper);}
  string wrapString(const string& input,const string& wrapper_start,const string& wrapper_end){
    if(input.empty()){return input;}
    return wrapper_start+input+wrapper_end;
  }
}

//DX20180118 START: XCOMPLEX TO JSON
namespace aurostd {
  //***************************************************************************//
  // aurostd::xcomplex2json
  //***************************************************************************//
  template<typename utype> string _xcomplex2json(xcomplex<utype>& number){
    string eendl="";
    bool roff=true; //round off
    stringstream sss;
    stringstream sscontent_json;
    vector<string> vcontent_json;
    // real
    sscontent_json << "\"real\":\"" << aurostd::utype2string(number.re,5,roff) << "\"" << eendl;
    vcontent_json.push_back(sscontent_json.str()); sscontent_json.str("");
    // imaginary
    sscontent_json << "\"imag\":\"" << aurostd::utype2string(number.im,5,roff) << "\"" << eendl;
    vcontent_json.push_back(sscontent_json.str()); sscontent_json.str("");

    sss << "{" << aurostd::joinWDelimiter(vcontent_json,",")  << "}" << eendl;
    return sss.str();    
  }
}

//Need to initalize 
namespace aurostd {
  string xcomplex2json(xcomplex<double>& number){ return _xcomplex2json(number); }
}

//DX20180118 END: XCOMPLEX TO JSON

//DX20170803 START: Matrix to JSON
namespace aurostd {
  //***************************************************************************//
  // aurostd::xmatDouble2String(xmatrix<double>& xmat_in)
  //***************************************************************************//
  // converts xmatrix<double> to json string
  // [OBSOLETE] string xmatDouble2String(const xmatrix<double>& xmat_in, bool roff){
  // [OBSOLETE]   stringstream output;
  // [OBSOLETE]   vector<string> rows;
  // [OBSOLETE]   for(uint i=1;i<(uint)xmat_in.rows+1;i++){
  // [OBSOLETE]     stringstream row;
  // [OBSOLETE]     xvector<double> xvec = xmat_in(i); //DX20170822 - added roundoff
  // [OBSOLETE]     if(roff){ xvec = roundoff(xvec,1e-8);} //DX20170822 - added roundoff
  // [OBSOLETE]     row << "[" << joinWDelimiter(xvecDouble2vecString(xvec),",") << "]";
  // [OBSOLETE]     rows.push_back(row.str());
  // [OBSOLETE]   }
  // [OBSOLETE]   output << joinWDelimiter(rows,",");
  // [OBSOLETE]   return output.str();
  // [OBSOLETE] }
  string xmatDouble2String(const xmatrix<double>& xmat_in, int precision, bool roff, double tol, char FORMAT){
    stringstream output;
    vector<string> rows;
    for(int i=1;i<=xmat_in.urows;i++){ //DX20180323 - fixed typo for initial index "int i=1" not "int i=xmat_in.urows"
      stringstream row;
      xvector<double> xvec = xmat_in(i); //DX20170822 - added roundoff
      //if(roff){ xvec = roundoff(xvec,tol);} //DX20170822 - added roundoff
      row << "[" << joinWDelimiter(xvecDouble2vecString(xvec,precision,roff,tol,FORMAT),",") << "]";
      rows.push_back(row.str());
      //cerr << i << "row.str(): " << row.str() << endl;
    }
    output << joinWDelimiter(rows,",");
    return output.str();
  }
}
//DX20170803 START: Matrix to END

namespace aurostd {
  //***************************************************************************//
  // aurostd::vecDouble2vecString(vector<double>& vin,int precision)
  //***************************************************************************//
  // converts vector<double> to vector<string> with precision
  // also works for xvectors and deques
  // [OBSOLETE] vector<string> vecDouble2vecString(const vector<double>& vin, bool roff) {
  // [OBSOLETE]   vector<string> vout;
  // [OBSOLETE]   for(uint i=0;i<vin.size();i++){
  // [OBSOLETE]     double tmp = vin.at(i); //DX20170822 - add roundoff
  // [OBSOLETE]     if(roff){ tmp=scalar_roundoff(tmp,1e-8); } //DX20170822 - add roundoff
  // [OBSOLETE]     vout.push_back(aurostd::utype2string(tmp)); //DX20170822 - add roundoff
  // [OBSOLETE]   }
  // [OBSOLETE]   return vout;
  // [OBSOLETE] }
  vector<string> vecDouble2vecString(const vector<double>& vin,int precision, bool roff, double tol, char FORMAT) {
    vector<string> vout;
    for(uint i=0;i<vin.size();i++){
      //double tmp = vin.at(i); //DX20170822 - add roundoff
      //if(roff){ tmp=roundoff(tmp,tol); } //DX20170822 - add roundoff
      vout.push_back(aurostd::utype2string(vin[i],precision,roff,tol,FORMAT)); //DX20170822 - add roundoff
    }
    return vout;
  }
  // [OBSOLETE] vector<string> xvecDouble2vecString(const xvector<double>& vin, bool roff) {
  // [OBSOLETE]   vector<string> vout;
  // [OBSOLETE]   for(uint i=1;i<(uint)vin.rows+1;i++){
  // [OBSOLETE]     double tmp = vin(i); //DX20170822 - add roundoff
  // [OBSOLETE]    if(roff){ tmp=scalar_roundoff(tmp,1e-8); } //DX20170822 - add roundoff
  // [OBSOLETE]     vout.push_back(aurostd::utype2string(tmp)); //DX20170822 - add roundoff
  // [OBSOLETE]   }
  // [OBSOLETE]   return vout;
  // [OBSOLETE] }
  vector<string> xvecDouble2vecString(const xvector<double>& vin,int precision, bool roff, double tol, char FORMAT) {
    vector<string> vout;
    for(int i=vin.lrows;i<=vin.urows;i++){
      //double tmp = vin(i); //DX20170822 - add roundoff
      //if(roff){ tmp=roundoff(tmp,tol); } //DX20170822 - add roundoff
      vout.push_back(aurostd::utype2string(vin[i],precision,roff,tol,FORMAT)); //DX20170822 - add roundoff
    }
    return vout;
  }
  // [OBSOLETE] deque<string> deqDouble2deqString(const deque<double>& vin, bool roff) {
  // [OBSOLETE]   deque<string> vout;
  // [OBSOLETE]   for(uint i=0;i<vin.size();i++){
  // [OBSOLETE]     double tmp = vin.at(i); //DX20170822 - add roundoff
  // [OBSOLETE]     if(roff){ tmp=scalar_roundoff(tmp,1e-8); } //DX20170822 - add roundoff
  // [OBSOLETE]     vout.push_back(aurostd::utype2string(tmp)); //DX20170822 - add roundoff
  // [OBSOLETE]   }
  // [OBSOLETE]   return vout;
  // [OBSOLETE] }
  // [OBSOLETE]  deque<string> deqDouble2deqString(const deque<double>& vin,int precision, bool roff, double tol, char FORMAT) {  // USE OVERLOADING
  deque<string> vecDouble2vecString(const deque<double>& vin,int precision, bool roff, double tol, char FORMAT) { //SC20200330
    deque<string> vout;
    for(uint i=0;i<vin.size();i++){
      //double tmp = vin.at(i); //DX20170822 - add roundoff
      //if(roff){ tmp=roundoff(tmp,tol); } //DX20170822 - add roundoff
      vout.push_back(aurostd::utype2string(vin[i],precision,roff,tol,FORMAT)); //DX20170822 - add roundoff
    }
    return vout;
  }
}
 
namespace aurostd {
  //***************************************************************************//
  // aurostd::wrapVecEntries(vector<string>& vin,string wrap)
  //***************************************************************************//
  // individually wraps entries of vector with specified string
  // converts <a,b,c> to <'a','b','c'>
  // also works for deques
  vector<string> wrapVecEntries(const vector<string>& vin,string wrap){
    return wrapVecEntries(vin,wrap,wrap);
  }
  vector<string> wrapVecEntries(const vector<string>& vin,string wrap_start,string wrap_end){
    vector<string> vout;
    for(uint i=0;i<vin.size();i++){
      if(vin.at(i).length()){
        vout.push_back(wrap_start+vin.at(i)+wrap_end);
      }
    }
    return vout;
  }
  deque<string> wrapVecEntries(const deque<string>& vin,string wrap){
    return wrapVecEntries(vin,wrap,wrap);
  }
  deque<string> wrapVecEntries(const deque<string>& vin,string wrap_start,string wrap_end){
    deque<string> vout;
    for(uint i=0;i<vin.size();i++){
      if(vin.at(i).length()){
        vout.push_back(wrap_start+vin.at(i)+wrap_end);
      }
    }
    return vout;
  }
}

//base64 stuff
//CO START
namespace aurostd {
  // ***************************************************************************
  // aurostd::isBase64(unsigned char c)
  // ***************************************************************************
  // determines if char is base64
  // http://www.adp-gmbh.ch/cpp/common/base64.html
  //static inline bool isBase64(unsigned char c)
  inline bool isBase64(unsigned char c)
  { //CO20200106 - patching for auto-indenting
    return (isalnum(c) || (c == '+') || (c == '/'));
  }

  // ***************************************************************************
  // aurostd::base64Encoder(unsigned char const* bytes_to_encode, unsigned int in_len)
  // ***************************************************************************
  // encodes bytes to base64
  // http://www.adp-gmbh.ch/cpp/common/base64.html
  std::string base64Encoder(unsigned char const* bytes_to_encode, unsigned int in_len) {
    std::string ret;
    int i = 0;
    int j = 0;
    unsigned char char_array_3[3];
    unsigned char char_array_4[4];

    while (in_len--) {
      char_array_3[i++] = *(bytes_to_encode++);
      if (i == 3) {
        char_array_4[0] = (char_array_3[0] & 0xfc) >> 2;
        char_array_4[1] = ((char_array_3[0] & 0x03) << 4) + ((char_array_3[1] & 0xf0) >> 4);
        char_array_4[2] = ((char_array_3[1] & 0x0f) << 2) + ((char_array_3[2] & 0xc0) >> 6);
        char_array_4[3] = char_array_3[2] & 0x3f;

        for(i = 0; (i <4) ; i++) {
          ret += base64_chars[char_array_4[i]];
        }
        i = 0;
      }
    }

    if (i) {
      for(j = i; j < 3; j++) {
        char_array_3[j] = '\0';
      }

      char_array_4[0] = (char_array_3[0] & 0xfc) >> 2;
      char_array_4[1] = ((char_array_3[0] & 0x03) << 4) + ((char_array_3[1] & 0xf0) >> 4);
      char_array_4[2] = ((char_array_3[1] & 0x0f) << 2) + ((char_array_3[2] & 0xc0) >> 6);
      char_array_4[3] = char_array_3[2] & 0x3f;

      for (j = 0; (j < i + 1); j++) {
        ret += base64_chars[char_array_4[j]];
      }

      while((i++ < 3)) {
        ret += '=';
      }
    }

    return ret;
  }

  // ***************************************************************************
  // aurostd::base64Decoder(std::string const& encoded_string)
  // ***************************************************************************
  // decodes base64 to bytes
  // http://www.adp-gmbh.ch/cpp/common/base64.html
  std::string base64Decoder(std::string const& encoded_string) {
    int in_len = encoded_string.size();
    int i = 0;
    int j = 0;
    int in_ = 0;
    unsigned char char_array_4[4], char_array_3[3];
    std::string ret;

    while (in_len-- && ( encoded_string[in_] != '=') && isBase64(encoded_string[in_])) {
      char_array_4[i++] = encoded_string[in_]; in_++;
      if (i ==4) {
        for (i = 0; i <4; i++) {
          char_array_4[i] = base64_chars.find(char_array_4[i]);
        }

        char_array_3[0] = (char_array_4[0] << 2) + ((char_array_4[1] & 0x30) >> 4);
        char_array_3[1] = ((char_array_4[1] & 0xf) << 4) + ((char_array_4[2] & 0x3c) >> 2);
        char_array_3[2] = ((char_array_4[2] & 0x3) << 6) + char_array_4[3];

        for (i = 0; (i < 3); i++) {
          ret += char_array_3[i];
        }
        i = 0;
      }
    }

    if (i) {
      for (j = i; j <4; j++) {
        char_array_4[j] = 0;
      }

      for (j = 0; j <4; j++) {
        char_array_4[j] = base64_chars.find(char_array_4[j]);
      }

      char_array_3[0] = (char_array_4[0] << 2) + ((char_array_4[1] & 0x30) >> 4);
      char_array_3[1] = ((char_array_4[1] & 0xf) << 4) + ((char_array_4[2] & 0x3c) >> 2);
      char_array_3[2] = ((char_array_4[2] & 0x3) << 6) + char_array_4[3];

      for (j = 0; (j < i - 1); j++) {
        ret += char_array_3[j];
      }
    }

    return ret;
  }

  // ***************************************************************************
  // aurostd::bin2base64(const std::string& b_file, std::string& b64String)
  // ***************************************************************************
  // converts binary file to base64 string
  bool bin2base64(const std::string& b_file, std::string& b64String) {
    stringstream output;
    if (!aurostd::FileExist(b_file)) {
      cerr << "ERROR - aurostd::bin2base64: Binary file " << b_file << " does not exist!";
      return FALSE;
    }
    ifstream file(b_file.c_str(), std::ios::in | std::ios::binary );
    output << b64_encoder << file;
    b64String=output.str();
    return TRUE;
  }

  // ***************************************************************************
  // aurostd::base642bin(const std::string& b64String, const std::string& b_file)
  // ***************************************************************************
  // converts base64 string to binary file
  bool base642bin(const std::string& b64String, const std::string& b_file) {
    ofstream output;
    output.open(b_file.c_str(),std::ios::out | std::ios::binary);
    output << b64_decoder << b64String;
    output.flush();output.clear();output.close();
    return TRUE;
  }

  b64_encoder_proxy operator<<(std::ostream & os, b64_encoder_creator) {
    return b64_encoder_proxy(os);
  }

  b64_decoder_proxy operator<<(std::ostream & os, b64_decoder_creator) {
    return b64_decoder_proxy(os);
  }

}  // namespace aurostd
//CO END

#endif  // _AURO_IMPLEMENTATIONS_

// ***************************************************************************
// *                                                                         *
// *           Aflow STEFANO CURTAROLO - Duke University 2003-2020           *
// *                                                                         *
// ***************************************************************************

<|MERGE_RESOLUTION|>--- conflicted
+++ resolved
@@ -1,6682 +1,6650 @@
-// ***************************************************************************
-// *                                                                         *
-// *           Aflow STEFANO CURTAROLO - Duke University 2003-2020           *
-// *                                                                         *
-// ***************************************************************************
-// Stefano Curtarolo
-
-#ifndef _AUROSTD_MAIN_CPP_
-#define _AUROSTD_MAIN_CPP_
-//#include "aflow.h"
-#include "aurostd.h"
-
-#define _CIN_LINE_BUFFER_LENGTH_     16384
-#ifndef  CHMOD_BIN
-#define  CHMOD_BIN  string("chmod")
-#endif
-
-using std::vector;   // for pennsy
-using std::deque;   // for pennsy
-using std::ostream;
-using std::istream;
-using std::ofstream;
-using std::ifstream;
-using std::string;
-using std::cerr;
-
-using aurostd::utype2string;
-using aurostd::xvector;
-using aurostd::xmatrix;
-using aurostd::sign;
-using aurostd::ran0;
-
-#define COMMENT_NEGLECT_1 string("#")
-//#define COMMENT_NEGLECT_2 string("// ")
-#define COMMENT_NEGLECT_2 string("//")
-#define COMMENT_NEGLECT_3 string("!")
-
-//CO20171215 - moved to xscalar
-// ***************************************************************************
-// ROUNDOFF for scalars
-//namespace aurostd { //DX add roundoff for scalar values
-//  template<class utype>
-//  utype roundoff(const utype& x, utype _tol_){
-//    return ((abs(x)<(utype) _tol_) ? (utype) 0.0 : x);
-//  }
-//  double _aurostd_initialize_roundoff(const double& x,double y) {return roundoff(x,y);}
-//  float _aurostd_initialize_roundoff(const float& x,float y) {return roundoff(x,y);}
-//  int _aurostd_initialize_roundoff(const int& x,int y) {return roundoff(x,y);}
-//}
-
-// ***************************************************************************
-// TIME evolution stuff
-namespace aurostd {
-  int get_day(void) { time_t t=time(0);struct tm *now=localtime(&t);return now->tm_mday;}
-  int get_month(void) { time_t t=time(0);struct tm *now=localtime(&t);return now->tm_mon+1;}
-  int get_year(void) { time_t t=time(0);struct tm *now=localtime(&t);return now->tm_year+1900;}
-  long int get_date(void) { return aurostd::get_year()*10000+aurostd::get_month()*100+aurostd::get_day();}
-  int get_hour(void) { time_t t=time(0);struct tm *now=localtime(&t);return now->tm_hour;}
-  int get_min(void) { time_t t=time(0);struct tm *now=localtime(&t);return now->tm_min;}
-  int get_sec(void) { time_t t=time(0);struct tm *now=localtime(&t);return now->tm_sec;}
-  long double get_seconds(void) {timeval tim;gettimeofday(&tim,NULL);return tim.tv_sec+tim.tv_usec/1e6;}
-  long double get_seconds(long double reference_seconds) { return get_seconds()-reference_seconds;}
-  long double get_delta_seconds(long double& seconds_begin) {long double out=get_seconds()-seconds_begin;seconds_begin=get_seconds();return out;}
-  long double get_mseconds(void) {timeval tim;gettimeofday(&tim,NULL);return tim.tv_usec/1000.0;}
-  long double get_mseconds(long double reference_useconds) { return (aurostd::get_useconds()-reference_useconds)/1000.0;}
-  long double get_delta_mseconds(long double& useconds_begin) {long double out=(aurostd::get_useconds()-useconds_begin)/1000.0;useconds_begin=aurostd::get_useconds()/1000.0;return out;}
-  long double get_useconds(void) {timeval tim;gettimeofday(&tim,NULL);return tim.tv_usec;}
-  long double get_useconds(long double reference_useconds) { return aurostd::get_useconds()-reference_useconds;}
-  long double get_delta_useconds(long double& useconds_begin) {long double out=aurostd::get_useconds()-useconds_begin;useconds_begin=aurostd::get_useconds();return out;}
-  string get_time(void) {int h=get_hour(),m=get_min(),s=get_sec();return (h<10?"0":"")+aurostd::utype2string(h)+":"+(m<10?"0":"")+aurostd::utype2string(m)+":"+(s<10?"0":"")+aurostd::utype2string(s);}
-  string get_datetime(void) { return utype2string(get_date())+"_"+get_time();}
-  string get_datetime_formatted(const string& date_delim,bool include_time,const string& date_time_sep,const string& time_delim){  //CO20171215
-    stringstream misc_ss;
-    int y=aurostd::get_year(),b=aurostd::get_month(),d=aurostd::get_day(),h=get_hour(),m=get_min(),s=get_sec();
-    misc_ss << y << date_delim << (b<10?"0":"") << b << date_delim << (d<10?"0":"") << d;
-    if(include_time){misc_ss << date_time_sep << (h<10?"0":"") << h << time_delim << (m<10?"0":"") << m << ":" << (s<10?"0":"") << s;}
-    return misc_ss.str();
-  }
-  bool beep(uint freq,uint duration) {
-    return aurostd::execute("beep -f "+aurostd::utype2string<uint>(freq)+" -l "+aurostd::utype2string<uint>(duration));
-  }
-}
-
-// ***************************************************************************
-// FILES creation/destruction
-namespace aurostd {
-  string TmpFileCreate(string identifier) {
-    string str=XHOST.tmpfs+"/_aflow_"+identifier+"."+XHOST.user+".pid"+XHOST.ostrPID.str()+".a"+AFLOW_VERSION+".rnd"+aurostd::utype2string(uint((double) std::floor((double)100000*aurostd::ran0())))+".u"+aurostd::utype2string(uint((double) aurostd::get_useconds()))+".tmp";
-    // cerr << str << endl;
-    return str;
-  }
-  string TmpFileCreate(void) {
-    return TmpFileCreate("");}
-  string TmpDirectoryCreate(string identifier) {
-    string dir=XHOST.tmpfs+"/_aflow_"+identifier+"_"+XHOST.user+"_pid"+XHOST.ostrPID.str()+"_a"+AFLOW_VERSION+"_rnd"+aurostd::utype2string(uint((double) std::floor((double) 100000*aurostd::ran0())))+"_u"+aurostd::utype2string(uint((double) aurostd::get_useconds()))+"_tmp";
-    DirectoryMake(dir);
-    return dir;}
-  string TmpDirectoryCreate(void) {
-    return TmpDirectoryCreate("");}
-}
-
-// ***************************************************************************
-// Function extra operator << for vector
-template<class utype>                            // operator <<  vector<>
-std::ostream& operator<< (std::ostream& buf,const std::vector<utype>& x) {
-  for(uint i=0;i<x.size();i++) {
-    buf << x.at(i) << " ";
-  }
-  return buf;
-}
-// ***************************************************************************
-// Function extra operator << for deque
-template<class utype>                            // operator <<  deque<>
-std::ostream& operator<< (std::ostream& buf,const std::deque<utype>& x) {
-  for(uint i=0;i<x.size();i++) {
-    buf << x.at(i) << " ";
-  }
-  return buf;
-}
-// ***************************************************************************
-ostream& operator<< (ostream& b,const vector<uint>& x) {for(uint i=0;i<x.size();i++) b << x.at(i) << " "; return b;}
-ostream& operator<< (ostream& b,const deque<uint>& x) {for(uint i=0;i<x.size();i++) b << x.at(i) << " "; return b;}
-ostream& operator<< (ostream& b,const vector<char>& x) {for(uint i=0;i<x.size();i++) b << x.at(i) << " "; return b;}
-ostream& operator<< (ostream& b,const deque<char>& x) {for(uint i=0;i<x.size();i++) b << x.at(i) << " "; return b;}
-ostream& operator<< (ostream& b,const vector<int>& x) {for(uint i=0;i<x.size();i++) b << x.at(i) << " "; return b;}
-ostream& operator<< (ostream& b,const deque<int>& x) {for(uint i=0;i<x.size();i++) b << x.at(i) << " "; return b;}
-ostream& operator<< (ostream& b,const vector<long>& x) {for(uint i=0;i<x.size();i++) b << x.at(i) << " "; return b;}
-ostream& operator<< (ostream& b,const deque<long>& x) {for(uint i=0;i<x.size();i++) b << x.at(i) << " "; return b;}
-ostream& operator<< (ostream& b,const vector<double>& x) {for(uint i=0;i<x.size();i++) b << x.at(i) << " "; return b;}
-ostream& operator<< (ostream& b,const deque<double>& x) {for(uint i=0;i<x.size();i++) b << x.at(i) << " "; return b;}
-ostream& operator<< (ostream& b,const vector<long double>& x) {for(uint i=0;i<x.size();i++) b << x.at(i) << " "; return b;}
-ostream& operator<< (ostream& b,const deque<long double>& x) {for(uint i=0;i<x.size();i++) b << x.at(i) << " "; return b;}
-ostream& operator<< (ostream& b,const vector<string>& x) {for(uint i=0;i<x.size();i++) b << x.at(i) << " "; return b;}
-ostream& operator<< (ostream& b,const deque<string>& x) {for(uint i=0;i<x.size();i++) b << x.at(i) << " "; return b;}
-
-namespace aurostd {
-  // ***************************************************************************
-  // Function aswap
-  // ***************************************************************************
-  // namespace aurostd
-  template<class utype> void aswap(utype &a,utype &b) {utype temp=a;a=b;b=temp;}
-  void _aurostd_initialize_aswap(bool& x,bool& y) {aswap(x,y);}
-  void _aurostd_initialize_aswap(char& x,char& y) {aswap(x,y);}
-  void _aurostd_initialize_aswap(int& x,int& y) {aswap(x,y);}
-  void _aurostd_initialize_aswap(uint& x,uint& y) {aswap(x,y);}
-  void _aurostd_initialize_aswap(float& x,float& y) {aswap(x,y);}
-  void _aurostd_initialize_aswap(double& x,double& y) {aswap(x,y);}
-  void _aurostd_initialize_aswap(string& x,string& y) {aswap(x,y);}
-  void _aurostd_initialize_aswap(long int& x,long int& y) {aswap(x,y);}
-  void _aurostd_initialize_aswap(long long int& x,long long int& y) {aswap(x,y);}
-  void _aurostd_initialize_aswap(long double& x,long double& y) {aswap(x,y);}
-#ifdef _AUROSTD_XCOMPLEX_
-  //   void _aurostd_initialize_aswap(xcomplex<float>& x,xcomplex<float>& y) {aswap(x,y);}
-  //   void _aurostd_initialize_aswap(xcomplex<double>& x,xcomplex<double>& y) {aswap(x,y);}
-  //   void _aurostd_initialize_aswap(xcomplex<long double>& x,xcomplex<long double>& y) {aswap(x,y);}
-#endif
-
-  // ***************************************************************************
-  // Function max of a vector/deque
-  // ***************************************************************************
-  //SC
-  template<class utype> utype max(const vector<utype> vec) {
-    if(vec.size()==0) return (utype) 0;
-    utype out=vec.at(0);
-    for(uint i=0;i<vec.size();i++) if(vec.at(i)>=out) out=vec.at(i);
-    return out;
-  }
-  // overload to force compiling
-  bool _aurostd_initialize_max(const vector<bool> vec) { return max(vec);}
-  char _aurostd_initialize_max(const vector<char> vec) { return max(vec);}
-  string _aurostd_initialize_max(const vector<string> vec) { return max(vec);}
-  int _aurostd_initialize_max(const vector<int> vec) { return max(vec);}
-  long _aurostd_initialize_max(const vector<long> vec) { return max(vec);}
-  uint _aurostd_initialize_max(const vector<uint> vec) { return max(vec);}
-  float _aurostd_initialize_max(const vector<float> vec) { return max(vec);}
-  double _aurostd_initialize_max(const vector<double> vec) { return max(vec);}
-  long double _aurostd_initialize_max(const vector<long double> vec) { return max(vec);}
-
-  template<class utype> utype max(const deque<utype> vec) {
-    if(vec.size()==0) return (utype) 0;
-    utype out=vec.at(0);
-    for(uint i=0;i<vec.size();i++) if(vec.at(i)>=out) out=vec.at(i);
-    return out;
-  }
-  // overload to force compiling
-  bool _aurostd_initialize_max(const deque<bool> vec) { return max(vec);}
-  char _aurostd_initialize_max(const deque<char> vec) { return max(vec);}
-  string _aurostd_initialize_max(const deque<string> vec) { return max(vec);}
-  int _aurostd_initialize_max(const deque<int> vec) { return max(vec);}
-  long _aurostd_initialize_max(const deque<long> vec) { return max(vec);}
-  uint _aurostd_initialize_max(const deque<uint> vec) { return max(vec);}
-  float _aurostd_initialize_max(const deque<float> vec) { return max(vec);}
-  double _aurostd_initialize_max(const deque<double> vec) { return max(vec);}
-  long double _aurostd_initialize_max(const deque<long double> vec) { return max(vec);}
-
-  // ***************************************************************************
-  // Function max of a vector<vector<>>
-  // ***************************************************************************
-  template<class utype> utype max(const vector<vector<utype> > mat) {
-    if(mat.size()==0) return (utype) 0;
-    if(mat.at(0).size()==0) return (utype) 0;
-    utype out=mat.at(0).at(0);
-    for(uint i=0;i<mat.size();i++)
-      for(uint j=0;j<mat.at(i).size();j++)
-        if(mat.at(i).at(j)>=out) out=mat.at(i).at(j);
-    return out;
-  }
-  // overload to force compiling
-  bool _aurostd_initialize_max(const vector<vector<bool> > mat) { return max(mat);}
-  char _aurostd_initialize_max(const vector<vector<char> > mat) { return max(mat);}
-  string _aurostd_initialize_max(const vector<vector<string> > mat) { return max(mat);}
-  int _aurostd_initialize_max(const vector<vector<int> > mat) { return max(mat);}
-  long _aurostd_initialize_max(const vector<vector<long> > mat) { return max(mat);}
-  uint _aurostd_initialize_max(const vector<vector<uint> > mat) { return max(mat);}
-  float _aurostd_initialize_max(const vector<vector<float> > mat) { return max(mat);}
-  double _aurostd_initialize_max(const vector<vector<double> > mat) { return max(mat);}
-  long double _aurostd_initialize_max(const vector<vector<long double> > mat) { return max(mat);}
-
-  // ***************************************************************************
-  // Function min of a vector/deque
-  // ***************************************************************************
-  //SC
-  template<class utype> utype min(const vector<utype> vec) {
-    if(vec.size()==0) return (utype) 0;
-    utype out=vec.at(0);
-    for(uint i=0;i<vec.size();i++) if(vec.at(i)<=out) out=vec.at(i);
-    return out;
-  }
-  // overload to force compiling
-  bool _aurostd_initialize_min(const vector<bool> vec) { return min(vec);}
-  char _aurostd_initialize_min(const vector<char> vec) { return min(vec);}
-  string _aurostd_initialize_min(const vector<string> vec) { return min(vec);}
-  int _aurostd_initialize_min(const vector<int> vec) { return min(vec);}
-  long _aurostd_initialize_min(const vector<long> vec) { return min(vec);}
-  uint _aurostd_initialize_min(const vector<uint> vec) { return min(vec);}
-  float _aurostd_initialize_min(const vector<float> vec) { return min(vec);}
-  double _aurostd_initialize_min(const vector<double> vec) { return min(vec);}
-  long double _aurostd_initialize_min(const vector<long double> vec) { return min(vec);}
-
-  //SC
-  template<class utype> utype min(const deque<utype> vec) {
-    if(vec.size()==0) return (utype) 0;
-    utype out=vec.at(0);
-    for(uint i=0;i<vec.size();i++) if(vec.at(i)<=out) out=vec.at(i);
-    return out;
-  }
-  // overload to force compiling
-  bool _aurostd_initialize_min(const deque<bool> vec) { return min(vec);}
-  char _aurostd_initialize_min(const deque<char> vec) { return min(vec);}
-  string _aurostd_initialize_min(const deque<string> vec) { return min(vec);}
-  int _aurostd_initialize_min(const deque<int> vec) { return min(vec);}
-  long _aurostd_initialize_min(const deque<long> vec) { return min(vec);}
-  uint _aurostd_initialize_min(const deque<uint> vec) { return min(vec);}
-  float _aurostd_initialize_min(const deque<float> vec) { return min(vec);}
-  double _aurostd_initialize_min(const deque<double> vec) { return min(vec);}
-  long double _aurostd_initialize_min(const deque<long double> vec) { return min(vec);}
-
-  // ***************************************************************************
-  // Function min of a vector<vector<>>
-  // ***************************************************************************
-  template<class utype> utype min(const vector<vector<utype> > mat) {
-    if(mat.size()==0) return (utype) 0;
-    if(mat.at(0).size()==0) return (utype) 0;
-    utype out=mat.at(0).at(0);
-    for(uint i=0;i<mat.size();i++)
-      for(uint j=0;j<mat.at(i).size();j++)
-        if(mat.at(i).at(j)<=out) out=mat.at(i).at(j);
-    return out;
-  }
-  // overload to force compiling
-  bool _aurostd_initialize_min(const vector<vector<bool> > mat) { return min(mat);}
-  char _aurostd_initialize_min(const vector<vector<char> > mat) { return min(mat);}
-  string _aurostd_initialize_min(const vector<vector<string> > mat) { return min(mat);}
-  int _aurostd_initialize_min(const vector<vector<int> > mat) { return min(mat);}
-  long _aurostd_initialize_min(const vector<vector<long> > mat) { return min(mat);}
-  uint _aurostd_initialize_min(const vector<vector<uint> > mat) { return min(mat);}
-  float _aurostd_initialize_min(const vector<vector<float> > mat) { return min(mat);}
-  double _aurostd_initialize_min(const vector<vector<double> > mat) { return min(mat);}
-  long double _aurostd_initialize_min(const vector<vector<long double> > mat) { return min(mat);}
-
-  // ***************************************************************************
-  // Function sum of a vector/deque
-  // ***************************************************************************
-  template<class utype> utype sum(const vector<utype> vec) {
-    if(vec.size()==0) return (utype) 0;
-    utype out=0;
-    for(uint i=0;i<vec.size();i++) out+=vec.at(i);
-    return out;
-  }
-  // overload to force compiling
-  bool _aurostd_initialize_sum(const vector<bool> vec) { return sum(vec);}
-  char _aurostd_initialize_sum(const vector<char> vec) { return sum(vec);}
-  string _aurostd_initialize_sum(const vector<string> vec) { return sum(vec);}
-  int _aurostd_initialize_sum(const vector<int> vec) { return sum(vec);}
-  long _aurostd_initialize_sum(const vector<long> vec) { return sum(vec);}
-  uint _aurostd_initialize_sum(const vector<uint> vec) { return sum(vec);}
-  float _aurostd_initialize_sum(const vector<float> vec) { return sum(vec);}
-  double _aurostd_initialize_sum(const vector<double> vec) { return sum(vec);}
-  long double _aurostd_initialize_sum(const vector<long double> vec) { return sum(vec);}
-
-  template<class utype> utype sum(const deque<utype> vec) {
-    if(vec.size()==0) return (utype) 0;
-    utype out=0;
-    for(uint i=0;i<vec.size();i++) out+=vec.at(i);
-    return out;
-  }
-  // overload to force compiling
-  bool _aurostd_initialize_sum(const deque<bool> vec) { return sum(vec);}
-  char _aurostd_initialize_sum(const deque<char> vec) { return sum(vec);}
-  string _aurostd_initialize_sum(const deque<string> vec) { return sum(vec);}
-  int _aurostd_initialize_sum(const deque<int> vec) { return sum(vec);}
-  long _aurostd_initialize_sum(const deque<long> vec) { return sum(vec);}
-  uint _aurostd_initialize_sum(const deque<uint> vec) { return sum(vec);}
-  float _aurostd_initialize_sum(const deque<float> vec) { return sum(vec);}
-  double _aurostd_initialize_sum(const deque<double> vec) { return sum(vec);}
-  long double _aurostd_initialize_sum(const deque<long double> vec) { return sum(vec);}
-
-  // ***************************************************************************
-  // Function sum of a vector<vector<>>
-  // ***************************************************************************
-  template<class utype> utype sum(const vector<vector<utype> > mat) {
-    if(mat.size()==0) return (utype) 0;
-    if(mat.at(0).size()==0) return (utype) 0;
-    utype out=0;
-    for(uint i=0;i<mat.size();i++)
-      for(uint j=0;j<mat.at(i).size();j++)
-        out+=mat.at(i).at(j);
-    return out;
-  }
-  // overload to force compiling
-  bool _aurostd_initialize_sum(const vector<vector<bool> > mat) { return sum(mat);}
-  char _aurostd_initialize_sum(const vector<vector<char> > mat) { return sum(mat);}
-  string _aurostd_initialize_sum(const vector<vector<string> > mat) { return sum(mat);}
-  int _aurostd_initialize_sum(const vector<vector<int> > mat) { return sum(mat);}
-  long _aurostd_initialize_sum(const vector<vector<long> > mat) { return sum(mat);}
-  uint _aurostd_initialize_sum(const vector<vector<uint> > mat) { return sum(mat);}
-  float _aurostd_initialize_sum(const vector<vector<float> > mat) { return sum(mat);}
-  double _aurostd_initialize_sum(const vector<vector<double> > mat) { return sum(mat);}
-  long double _aurostd_initialize_sum(const vector<vector<long double> > mat) { return sum(mat);}
-
-  // ***************************************************************************
-  // Function mean of a vector/deque
-  // ***************************************************************************
-  template<class utype> utype mean(const vector<utype> vec) {
-    if(vec.size()==0) return (utype) 0;
-    utype out=0;
-    for(uint i=0;i<vec.size();i++) out+=vec.at(i);
-    return (utype) out/((utype) vec.size());
-  }
-  // overload to force compiling
-  bool _aurostd_initialize_mean(const vector<bool> vec) { return mean(vec);}
-  char _aurostd_initialize_mean(const vector<char> vec) { return mean(vec);}
-  int _aurostd_initialize_mean(const vector<int> vec) { return mean(vec);}
-  long _aurostd_initialize_mean(const vector<long> vec) { return mean(vec);}
-  uint _aurostd_initialize_mean(const vector<uint> vec) { return mean(vec);}
-  float _aurostd_initialize_mean(const vector<float> vec) { return mean(vec);}
-  double _aurostd_initialize_mean(const vector<double> vec) { return mean(vec);}
-  long double _aurostd_initialize_mean(const vector<long double> vec) { return mean(vec);}
-
-  template<class utype> utype mean(const deque<utype> vec) {
-    if(vec.size()==0) return (utype) 0;
-    utype out=0;
-    for(uint i=0;i<vec.size();i++) out+=vec.at(i);
-    return (utype) out/((utype) vec.size());
-  }
-  // overload to force compiling
-  bool _aurostd_initialize_mean(const deque<bool> vec) { return mean(vec);}
-  char _aurostd_initialize_mean(const deque<char> vec) { return mean(vec);}
-  int _aurostd_initialize_mean(const deque<int> vec) { return mean(vec);}
-  long _aurostd_initialize_mean(const deque<long> vec) { return mean(vec);}
-  uint _aurostd_initialize_mean(const deque<uint> vec) { return mean(vec);}
-  float _aurostd_initialize_mean(const deque<float> vec) { return mean(vec);}
-  double _aurostd_initialize_mean(const deque<double> vec) { return mean(vec);}
-  long double _aurostd_initialize_mean(const deque<long double> vec) { return mean(vec);}
-
-  // ***************************************************************************
-  // Function mean of a vector<vector<>>
-  // ***************************************************************************
-  template<class utype> utype mean(const vector<vector<utype> > mat) {
-    if(mat.size()==0) return (utype) 0;
-    if(mat.at(0).size()==0) return (utype) 0;
-    utype out=0;
-    for(uint i=0;i<mat.size();i++)
-      for(uint j=0;j<mat.at(i).size();j++)
-        out+=mat.at(i).at(j);
-    return (utype) out/((utype) mat.size()*mat.at(0).size());
-  }
-  // overload to force compiling
-  bool _aurostd_initialize_mean(const vector<vector<bool> > mat) { return mean(mat);}
-  char _aurostd_initialize_mean(const vector<vector<char> > mat) { return mean(mat);}
-  int _aurostd_initialize_mean(const vector<vector<int> > mat) { return mean(mat);}
-  long _aurostd_initialize_mean(const vector<vector<long> > mat) { return mean(mat);}
-  uint _aurostd_initialize_mean(const vector<vector<uint> > mat) { return mean(mat);}
-  float _aurostd_initialize_mean(const vector<vector<float> > mat) { return mean(mat);}
-  double _aurostd_initialize_mean(const vector<vector<double> > mat) { return mean(mat);}
-  long double _aurostd_initialize_mean(const vector<vector<long double> > mat) { return mean(mat);}
-
-  // ***************************************************************************
-  // Function reset of a vector/deque
-  // ***************************************************************************
-  template<class utype> vector<utype> reset(vector<utype>& vec) {
-    for(uint i=0;i<vec.size();i++) vec.at(i)=(utype) 0;
-    return vec;
-  }
-  // overload to force compiling
-  vector<bool>  _aurostd_initialize_reset(vector<bool>& vec) { return reset(vec);}
-  vector<char>  _aurostd_initialize_reset(vector<char>& vec) { return reset(vec);}
-  vector<string>  _aurostd_initialize_reset(vector<string>& vec) { return reset(vec);}
-  vector<int>   _aurostd_initialize_reset(vector<int>& vec) { return reset(vec);}
-  vector<long>  _aurostd_initialize_reset(vector<long>& vec) { return reset(vec);}
-  vector<uint>  _aurostd_initialize_reset(vector<uint>& vec) { return reset(vec);}
-  vector<float> _aurostd_initialize_reset(vector<float>& vec) { return reset(vec);}
-  vector<double>  _aurostd_initialize_reset(vector<double>& vec) { return reset(vec);}
-  vector<long double>  _aurostd_initialize_reset(vector<long double>& vec) { return reset(vec);}
-
-  template<class utype> deque<utype> reset(deque<utype>& vec) {
-    for(uint i=0;i<vec.size();i++) vec.at(i)=(utype) 0;
-    return vec;
-  }
-  // overload to force compiling
-  deque<bool>  _aurostd_initialize_reset(deque<bool>& vec) { return reset(vec);}
-  deque<char>  _aurostd_initialize_reset(deque<char>& vec) { return reset(vec);}
-  deque<string>  _aurostd_initialize_reset(deque<string>& vec) { return reset(vec);}
-  deque<int>   _aurostd_initialize_reset(deque<int>& vec) { return reset(vec);}
-  deque<long>  _aurostd_initialize_reset(deque<long>& vec) { return reset(vec);}
-  deque<uint>  _aurostd_initialize_reset(deque<uint>& vec) { return reset(vec);}
-  deque<float> _aurostd_initialize_reset(deque<float>& vec) { return reset(vec);}
-  deque<double>  _aurostd_initialize_reset(deque<double>& vec) { return reset(vec);}
-  deque<long double>  _aurostd_initialize_reset(deque<long double>& vec) { return reset(vec);}
-
-  // ***************************************************************************
-  // Function reset of a vector<vector<>>
-  // ***************************************************************************
-  template<class utype> vector<vector<utype> > reset(vector<vector<utype> > mat) {
-    for(uint i=0;i<mat.size();i++)
-      for(uint j=0;j<mat.at(i).size();j++)
-        mat.at(i).at(j)=(utype) 0;
-    return mat;
-  }
-  // overload to force compiling
-  vector<vector<bool> > _aurostd_initialize_reset(vector<vector<bool> > mat) { return reset(mat);}
-  vector<vector<char> > _aurostd_initialize_reset(vector<vector<char> > mat) { return reset(mat);}
-  vector<vector<string> > _aurostd_initialize_reset(vector<vector<string> > mat) { return reset(mat);}
-  vector<vector<int> > _aurostd_initialize_reset(vector<vector<int> > mat) { return reset(mat);}
-  vector<vector<long> > _aurostd_initialize_reset(vector<vector<long> > mat) { return reset(mat);}
-  vector<vector<uint> > _aurostd_initialize_reset(vector<vector<uint> > mat) { return reset(mat);}
-  vector<vector<float> > _aurostd_initialize_reset(vector<vector<float> > mat) { return reset(mat);}
-  vector<vector<double> > _aurostd_initialize_reset(vector<vector<double> > mat) { return reset(mat);}
-  vector<vector<long double> > _aurostd_initialize_reset(vector<vector<long double> > mat) { return reset(mat);}
-
-  // ***************************************************************************
-  // Function clear of a vector/deque
-  // ***************************************************************************
-  template<class utype> vector<utype> clear(vector<utype>& vec) {
-    for(uint i=0;i<vec.size();i++) vec.at(i)=(utype) 0;
-    return vec;
-  }
-  // overload to force compiling
-  vector<bool>  _aurostd_initialize_clear(vector<bool>& vec) { return clear(vec);}
-  vector<char>  _aurostd_initialize_clear(vector<char>& vec) { return clear(vec);}
-  vector<string>  _aurostd_initialize_clear(vector<string>& vec) { return clear(vec);}
-  vector<int>   _aurostd_initialize_clear(vector<int>& vec) { return clear(vec);}
-  vector<long>  _aurostd_initialize_clear(vector<long>& vec) { return clear(vec);}
-  vector<uint>  _aurostd_initialize_clear(vector<uint>& vec) { return clear(vec);}
-  vector<float> _aurostd_initialize_clear(vector<float>& vec) { return clear(vec);}
-  vector<double>  _aurostd_initialize_clear(vector<double>& vec) { return clear(vec);}
-  vector<long double>  _aurostd_initialize_clear(vector<long double>& vec) { return clear(vec);}
-
-  template<class utype> deque<utype> clear(deque<utype>& vec) {
-    for(uint i=0;i<vec.size();i++) vec.at(i)=(utype) 0;
-    return vec;
-  }
-  // overload to force compiling
-  deque<bool>  _aurostd_initialize_clear(deque<bool>& vec) { return clear(vec);}
-  deque<char>  _aurostd_initialize_clear(deque<char>& vec) { return clear(vec);}
-  deque<string>  _aurostd_initialize_clear(deque<string>& vec) { return clear(vec);}
-  deque<int>   _aurostd_initialize_clear(deque<int>& vec) { return clear(vec);}
-  deque<long>  _aurostd_initialize_clear(deque<long>& vec) { return clear(vec);}
-  deque<uint>  _aurostd_initialize_clear(deque<uint>& vec) { return clear(vec);}
-  deque<float> _aurostd_initialize_clear(deque<float>& vec) { return clear(vec);}
-  deque<double>  _aurostd_initialize_clear(deque<double>& vec) { return clear(vec);}
-  deque<long double>  _aurostd_initialize_clear(deque<long double>& vec) { return clear(vec);}
-
-  // ***************************************************************************
-  // Function clear of a vector<vector<>>
-  // ***************************************************************************
-  template<class utype> vector<vector<utype> > clear(vector<vector<utype> > mat) {
-    for(uint i=0;i<mat.size();i++)
-      for(uint j=0;j<mat.at(i).size();j++)
-        mat.at(i).at(j)=(utype) 0;
-    return mat;
-  }
-  // overload to force compiling
-  vector<vector<bool> > _aurostd_initialize_clear(vector<vector<bool> > mat) { return clear(mat);}
-  vector<vector<char> > _aurostd_initialize_clear(vector<vector<char> > mat) { return clear(mat);}
-  vector<vector<string> > _aurostd_initialize_clear(vector<vector<string> > mat) { return clear(mat);}
-  vector<vector<int> > _aurostd_initialize_clear(vector<vector<int> > mat) { return clear(mat);}
-  vector<vector<long> > _aurostd_initialize_clear(vector<vector<long> > mat) { return clear(mat);}
-  vector<vector<uint> > _aurostd_initialize_clear(vector<vector<uint> > mat) { return clear(mat);}
-  vector<vector<float> > _aurostd_initialize_clear(vector<vector<float> > mat) { return clear(mat);}
-  vector<vector<double> > _aurostd_initialize_clear(vector<vector<double> > mat) { return clear(mat);}
-  vector<vector<long double> > _aurostd_initialize_clear(vector<vector<long double> > mat) { return clear(mat);}
-
-  // ***************************************************************************
-  // Function random_shuffle of a vector/deque
-  // ***************************************************************************
-  template<class utype> void random_shuffle(vector<utype>& vec) {
-    std::random_shuffle(vec.begin(),vec.end());
-  }
-  // overload to force compiling
-  void _aurostd_initialize_random_shuffle(vector<bool>& vec) {random_shuffle(vec);}
-  void _aurostd_initialize_random_shuffle(vector<char>& vec) {random_shuffle(vec);}
-  void _aurostd_initialize_random_shuffle(vector<string>& vec) {random_shuffle(vec);}
-  void _aurostd_initialize_random_shuffle(vector<int>& vec) {random_shuffle(vec);}
-  void _aurostd_initialize_random_shuffle(vector<long>& vec) {random_shuffle(vec);}
-  void _aurostd_initialize_random_shuffle(vector<uint>& vec) {random_shuffle(vec);}
-  void _aurostd_initialize_random_shuffle(vector<float>& vec) {random_shuffle(vec);}
-  void _aurostd_initialize_random_shuffle(vector<double>& vec) {random_shuffle(vec);}
-  void _aurostd_initialize_random_shuffle(vector<long double>& vec) {random_shuffle(vec);}
-
-  template<class utype> void random_shuffle(deque<utype>& vec) {
-    std::random_shuffle(vec.begin(),vec.end());
-  }
-  // overload to force compiling
-  void _aurostd_initialize_random_shuffle(deque<bool>& vec) {random_shuffle(vec);}
-  void _aurostd_initialize_random_shuffle(deque<char>& vec) {random_shuffle(vec);}
-  void _aurostd_initialize_random_shuffle(deque<string>& vec) {random_shuffle(vec);}
-  void _aurostd_initialize_random_shuffle(deque<int>& vec) {random_shuffle(vec);}
-  void _aurostd_initialize_random_shuffle(deque<long>& vec) {random_shuffle(vec);}
-  void _aurostd_initialize_random_shuffle(deque<uint>& vec) {random_shuffle(vec);}
-  void _aurostd_initialize_random_shuffle(deque<float>& vec) {random_shuffle(vec);}
-  void _aurostd_initialize_random_shuffle(deque<double>& vec) {random_shuffle(vec);}
-  void _aurostd_initialize_random_shuffle(deque<long double>& vec) {random_shuffle(vec);}
-
-  // ***************************************************************************
-  // Function isequal of vector vector
-  // ***************************************************************************
-  template<class utype> bool identical(vector<utype> vec1,vector<utype> vec2,utype epsilon) {
-    if(vec1.size()!=vec2.size()) return FALSE;
-    for(uint i=0;i<vec1.size();i++) if(aurostd::abs(vec1[i]-vec2[i])>epsilon) return FALSE;
-    return TRUE;
-  }
-
-  template<class utype> bool identical(deque<utype> vec1,deque<utype> vec2,utype epsilon) {
-    if(vec1.size()!=vec2.size()) return FALSE;
-    for(uint i=0;i<vec1.size();i++) if(aurostd::abs(vec1[i]-vec2[i])>epsilon) return FALSE;
-    return TRUE;
-  }
-
-  bool identical(vector<int> vec1,vector<int> vec2,int epsilon) {
-    if(vec1.size()!=vec2.size()) return FALSE;
-    for(uint i=0;i<vec1.size();i++) if(aurostd::abs(vec1[i]-vec2[i])>epsilon) return FALSE;
-    return TRUE;
-  }
-
-  bool identical(deque<int> vec1,deque<int> vec2,int epsilon) {
-    if(vec1.size()!=vec2.size()) return FALSE;
-    for(uint i=0;i<vec1.size();i++) if(aurostd::abs(vec1[i]-vec2[i])>epsilon) return FALSE;
-    return TRUE;
-  }
-
-  //   // overload to force compiling
-  //  bool _aurostd_initialize_isequal(vector<bool> v1,vector<bool> v2,bool epsilon) { return isequal(v1,v2,epsilon);}
-  //  bool _aurostd_initialize_isequal(vector<char> v1,vector<char> v2,char epsilon) { return isequal(v1,v2,epsilon);}
-  //  bool _aurostd_initialize_isequal(vector<int> v1,vector<int> v2,int epsilon) { return isequal(v1,v2,epsilon);}
-  //  bool _aurostd_initialize_isequal(vector<long> v1,vector<long> v2,long epsilon) { return isequal(v1,v2,epsilon);}
-  //  bool _aurostd_initialize_isequal(vector<uint> v1,vector<uint> v2,uint epsilon) { return isequal(v1,v2,epsilon);}
-  //  bool _aurostd_initialize_isequal(vector<float> v1,vector<float> v2,float epsilon) { return isequal(v1,v2,epsilon);}
-  //  bool _aurostd_initialize_isequal(vector<double> v1,vector<double> v2,double epsilon) { return isequal(v1,v2,epsilon);}
-  //  bool _aurostd_initialize_isequal(vector<long double> v1,vector<long double> v2,long double epsilon) { return isequal(v1,v2,epsilon);}
-
-  // ***************************************************************************
-  // Function isequal of vector<vector<>> vector<vector<>>
-  // ***************************************************************************
-  template<class utype> bool identical(const vector<vector<utype> >& mat1,const vector<vector<utype> >& mat2,utype epsilon) {
-    if(mat1.size()!=mat2.size()) return FALSE;
-    for(uint i=0;i<mat1.size();i++) {
-      if(mat1[i].size()!=mat2[i].size()) return FALSE;
-      for(uint j=0;j<mat1[i].size();j++)
-        if(aurostd::abs(mat1[i][j]-mat2[i][j])>epsilon) return FALSE;
-    }
-    return TRUE;
-  }
-
-  //   // overload to force compiling
-  //   bool _aurostd_initialize_isequal(const vector<vector<bool> >& m1,const vector<vector<bool> >& m2,bool epsilon) { return isequal(m1,m2,epsilon);}
-  //   bool _aurostd_initialize_isequal(const vector<vector<char> >& m1,const vector<vector<char> >& m2,char epsilon) { return isequal(m1,m2,epsilon);}
-  //   bool _aurostd_initialize_isequal(const vector<vector<int> >& m1,const vector<vector<int> >& m2,int epsilon) { return isequal(m1,m2,epsilon);}
-  //   bool _aurostd_initialize_isequal(const vector<vector<long> >& m1,const vector<vector<long> >& m2,long epsilon) { return isequal(m1,m2,epsilon);}
-  //   bool _aurostd_initialize_isequal(const vector<vector<uint> >& m1,const vector<vector<uint> >& m2,uint epsilon) { return isequal(m1,m2,epsilon);}
-  //   bool _aurostd_initialize_isequal(const vector<vector<float> >& m1,const vector<vector<float> >& m2,float epsilon) { return isequal(m1,m2,epsilon);}
-  //   bool _aurostd_initialize_isequal(const vector<vector<double> >& m1,const vector<vector<double> >& m2,double epsilon) { return isequal(m1,m2,epsilon);}
-  //   bool _aurostd_initialize_isequal(const vector<vector<long double> >& m1,const vector<vector<long double> >& m2,long double epsilon) { return isequal(m1,m2,epsilon);}
-
-  // ***************************************************************************
-  // Function isequal of vector<vector<vector<>>> vector<vector<vector<>>>
-  // ***************************************************************************
-  template<class utype> bool identical(const vector<vector<vector<utype> > >& t1,const vector<vector<vector<utype> > >& t2,utype epsilon) {
-    if(t1.size()!=t2.size()) return FALSE;
-    for(uint i=0;i<t1.size();i++) {
-      if(t1[i].size()!=t2[i].size()) return FALSE;
-      for(uint j=0;j<t1[i].size();j++) {
-        if(t1[i][j].size()!=t2[i][j].size()) return FALSE;
-        for(uint k=0;k<t1[i][i].size();k++) 	
-          if(aurostd::abs(t1[i][j][k]-t2[i][j][k])>epsilon) return FALSE;
-      }
-    }
-    return TRUE;
-  }
-  //   // overload to force compiling
-  //   bool _aurostd_initialize_isequal(const vector<vector<vector<bool> > >& t1,const vector<vector<vector<bool> > >& t2,bool epsilon) { return isequal(t1,t2,epsilon);}
-  //   bool _aurostd_initialize_isequal(const vector<vector<vector<char> > >& t1,const vector<vector<vector<char> > >& t2,char epsilon) { return isequal(t1,t2,epsilon);}
-  //   bool _aurostd_initialize_isequal(const vector<vector<vector<int> > >& t1,const vector<vector<vector<int> > >& t2,int epsilon) { return isequal(t1,t2,epsilon);}
-  //   bool _aurostd_initialize_isequal(const vector<vector<vector<long> > >& t1,const vector<vector<vector<long> > >& t2,long epsilon) { return isequal(t1,t2,epsilon);}
-  //   bool _aurostd_initialize_isequal(const vector<vector<vector<uint> > >& t1,const vector<vector<vector<uint> > >& t2,uint epsilon) { return isequal(t1,t2,epsilon);}
-  //   bool _aurostd_initialize_isequal(const vector<vector<vector<float> > >& t1,const vector<vector<vector<float> > >& t2,float epsilon) { return isequal(t1,t2,epsilon);}
-  //   bool _aurostd_initialize_isequal(const vector<vector<vector<double> > >& t1,const vector<vector<vector<double> > >& t2,double epsilon) { return isequal(t1,t2,epsilon);}
-  //   bool _aurostd_initialize_isequal(const vector<vector<vector<long double> > >& t1,const vector<vector<vector<long double> > >& t2,long double epsilon) { return isequal(t1,t2,epsilon);}
-
-  // ***************************************************************************
-  // Function toupper/tolower
-  // ***************************************************************************
-  string toupper(const string& in) {
-    string out(in);
-    for(uint i=0;i<out.length();i++)
-      out.at(i)=std::toupper(out.at(i));
-    return out;
-  }
-
-  string tolower(const string& in) {
-    string out(in);
-    for(uint i=0;i<out.length();i++)
-      out.at(i)=std::tolower(out.at(i));
-    return out;
-  }
-
-  char toupper(const char& in) {
-    return std::toupper(in);
-  }
-
-  char tolower(const char& in) {
-    return std::tolower(in);
-  }
-
-  // ***************************************************************************
-  // Function getPWD()
-  // ***************************************************************************
-  // a function to get current directory
-  string getPWD(){  //CO20191112
-    //old way also needs PATH_LENGTH_MAX, not good for current LONG pocc directories
-    //[old way - need to convert char array -> string]const int PATH_LENGTH_MAX=1024;
-    //[old way - need to convert char array -> string]char work_dir[PATH_LENGTH_MAX];
-    //[old way - need to convert char array -> string]getcwd(work_dir, PATH_LENGTH_MAX); 
-
-    return aurostd::execute2string("pwd"); //XHOST.command("pwd") ?
-  }
-
-  // ***************************************************************************
-  // Function GetNumFields
-  // ***************************************************************************
-  // Dane Morgan
-  int GetNumFields(const string& s) {
-    int nf=0;
-    int in_a_field=0;
-    for(uint i=0;i<s.size();i++) {
-      if(!(in_a_field) && s[i]!=' ') {
-        in_a_field=1;
-        nf++;
-      }
-      if(in_a_field && s[i]==' ') {
-        in_a_field=0;
-      }
-    }
-    return nf;
-  }
-
-  // ***************************************************************************
-  // Function GetNextVal
-  // ***************************************************************************
-  // Dane Morgan - Stefano Curtarolo
-  string GetNextVal(const string& s, int& id) {
-    string ss;
-    int i=id;
-    while (s[i]==' ') {i++;} // ignore leading spaces.
-    while (i<(int) s.size() && s[i]!=' ') { // pull out all text until next space.
-      ss+=s[i]; i++;
-    }
-    id=i;
-    return ss;
-  }
-
-  // ***************************************************************************
-  // Function PaddedNumString
-  // ***************************************************************************
-  // Dane Morgan - Stefano Curtarolo
-  string PaddedNumString(const int num, const int ndigits) {
-    ostringstream oss;
-    oss << std::setw(ndigits) << std::setfill('0') << num;// << ends;
-    return oss.str();
-  }
-
-  // ***************************************************************************
-  // Function getZeroPadding
-  // ***************************************************************************
-  // Corey Oses
-  int getZeroPadding(double d) {return int(log10(d))+1;}
-  int getZeroPadding(int num) {return getZeroPadding((double)num);}
-  int getZeroPadding(uint num) {return getZeroPadding((double)num);}
-  int getZeroPadding(long int num) {return getZeroPadding((double)num);}
-  int getZeroPadding(unsigned long int num) {return getZeroPadding((double)num);}
-  int getZeroPadding(long long int num) {return getZeroPadding((double)num);}
-  int getZeroPadding(unsigned long long int num) {return getZeroPadding((double)num);}
-
-  // ***************************************************************************
-  // Function PaddedPRE
-  // ***************************************************************************
-  // Add PRE characters to pad
-  string PaddedPRE(string input,int depth,string ch) {
-    stringstream aus("");
-    aus << input;
-    string strout="";
-    for(int i=0;i<depth-(int) aus.str().length();i++) { strout+=ch; }
-    strout+=aus.str();
-    return strout;
-  } 
-  template<class utype> string PaddedPRE(utype input,int depth,string ch) {
-    stringstream sss;
-    sss << input;
-    return PaddedPRE(sss.str(),depth,ch);
-  }
-
-  // ***************************************************************************
-  // Function PaddedPOST
-  // ***************************************************************************
-  // Add POST characters to pad
-  string PaddedPOST(string input,int depth,string ch) {
-    stringstream aus("");
-    aus << input;
-    string strout=aus.str();
-    for(int i=0;i<depth-(int) aus.str().length();i++) { strout+=ch; }
-    return strout;
-  }
-  template<class utype> string PaddedPOST(utype input,int depth,string ch) {
-    stringstream sss;
-    sss << input;
-    return PaddedPOST(sss.str(),depth,ch);
-  }
-
-  // ***************************************************************************
-  // Function PaddedCENTER
-  // ***************************************************************************
-  // Add PRE AND POST characters to pad so that string is in the center
-  string PaddedCENTER(string input,int depth,string ch) {
-    stringstream aus("");
-    int pre=(depth-(int) input.length())/2;
-    int post=depth-pre-(int) input.length();
-    // if(DEBUG) cerr << "aurostd::PaddedCENTER: input.length()=" << input.length() << endl;
-    // if(DEBUG) cerr << "aurostd::PaddedCENTER: pre=" << pre << endl;
-    // if(DEBUG) cerr << "aurostd::PaddedCENTER: post=" << post << endl;   
-    // if(DEBUG) cerr << "aurostd::PaddedCENTER: depth=" << depth << endl;   
-    // if(DEBUG) cerr << "aurostd::PaddedCENTER: pre+post+input.length()=" << pre+post+input.length() << endl;   
-    for(int i=1;i<pre;i++) { aus << ch; }  
-    aus << input;
-    for(int i=1;i<post;i++) { aus << ch; }  
-    return aus.str();
-  }
-  template<class utype> string PaddedCENTER(utype input,int depth,string ch) {
-    stringstream sss;
-    sss << input;
-    return PaddedCENTER(sss.str(),depth,ch);
-  }
-
-  // ***************************************************************************
-  // Function ProgressBar
-  // ***************************************************************************
-  uint ProgressBar(std::ostream& oss,string prelim,uint j,uint jmax,bool VERBOSE_PERCENTAGE,bool VERBOSE_ROLLER,bool VERBOSE_CURSOR) {
-    uint position=0;
-    double percentage=double(j)/double(jmax);
-    if(j==0) {
-      oss << prelim; // position+=prelim.size();
-    }
-    // VERBOSE PERCENTAGE
-    if(!mod<uint>(j,50) || j==jmax-1 || j==jmax) {
-      if(VERBOSE_PERCENTAGE) {
-        if(j==jmax-1 || j==jmax)  {
-          if(0) {oss << "[100.%]";}
-          if(1) {oss << "[100.0%]";}
-          if(0) {oss << "[100.00%]";}
-          position+=8;
-        } else {
-          if(0) {
-            // 99.9%
-            oss << "[" << (percentage<0.1?" ":"")
-              << mod<uint>(uint(percentage*100),100) << "."
-              << mod<uint>(uint(percentage*1000),10)
-              << "%]";
-            position+=7;
-          }
-          if(1) {
-            // 99.99%
-            oss << "[" << (percentage<0.1?" ":"")
-              << mod<uint>(uint(percentage*100),100) << "."
-              << mod<uint>(uint(percentage*1000),10)
-              << mod<uint>(uint(percentage*10000),10)
-              << "%]";
-            position+=8;
-          }
-          if(0) {
-            // 99.999%
-            oss << "[" << (percentage<0.1?" ":"")
-              << mod<uint>(uint(percentage*100),100) << "."
-              << mod<uint>(uint(percentage*1000),10)
-              << mod<uint>(uint(percentage*10000),10)
-              << mod<uint>(uint(percentage*100000),10)
-              << "%]";
-            position+=9;
-          }
-        }  
-        oss << " ";position++;
-      }
-    }
-    // VERBOSE_ROLLER
-    if(!mod<uint>(j,50) || j==jmax-1 || j==jmax) {
-      if(VERBOSE_ROLLER) {
-        if(j==jmax-1 || j==jmax)  {
-          oss << "[=]";
-        } else {
-          if(mod<uint>(j/513,4)==0) oss << "[\\]";
-          if(mod<uint>(j/513,4)==1) oss << "[|]";
-          if(mod<uint>(j/513,4)==2) oss << "[/]";
-          if(mod<uint>(j/513,4)==3) oss << "[-]";
-        }
-        position+=3;
-        oss << " ";position++;
-      }
-    }
-    // VERBOSE CURSOR
-    if(j==0 || !mod<uint>(j,50) || j==jmax-1 || j==jmax) {
-      if(VERBOSE_CURSOR) {
-        if(j==jmax-1 || j==jmax)  {
-          oss << "[======================================================================================================]";
-          position+=102;
-        } else {
-          oss << "["; position++;
-          for(double k=0;k<percentage*100;k+=1.0) {oss << "=";position++;}
-          // if(mod<uint>(j,500)==0)
-          {
-            if(mod<uint>(j/478,4)==0) {oss << "\\";position++;}
-            if(mod<uint>(j/478,4)==1) {oss << "|";position++;}
-            if(mod<uint>(j/478,4)==2) {oss << "/";position++;}
-            if(mod<uint>(j/478,4)==3) {oss << "-";position++;}
-          }
-          if(j==0)
-          {
-            for(double k=0;k<(1.0-percentage)*100.0+0.01;k+=1.0) {oss << " ";position++;}
-            oss << "]";position++;
-          }
-        }
-        oss << " ";position++;
-      }
-      // NOW GO BACK
-      for(uint k=0;k<position;k++) {oss << "\b";}
-      if(j==jmax-1 || j==jmax) oss << endl;
-    }
-    return position;
-  }
-
-  uint ProgressBar(std::ostream& oss,string prelim,uint j,uint jmax) {
-    return ProgressBar(oss,prelim,j,jmax,TRUE,TRUE,TRUE);
-  }
-
-  uint ProgressBar(std::ostream& oss,string prelim,double j,bool VERBOSE_PERCENTAGE,bool VERBOSE_ROLLER,bool VERBOSE_CURSOR) {
-    return ProgressBar(oss,prelim,uint(double(j*100)),100,VERBOSE_PERCENTAGE,VERBOSE_ROLLER,VERBOSE_CURSOR);
-  }
-
-  uint ProgressBar(std::ostream& oss,string prelim,double j) {
-    return ProgressBar(oss,prelim,uint(double(j*100)),100,TRUE,TRUE,TRUE);
-  }
-
-  // ***************************************************************************
-  // Function CleanStringASCII
-  // ***************************************************************************
-  // Clean a string from ASCII junk
-  // Stefano Curtarolo
-  string CleanStringASCII(const string& s) {return CleanStringASCII_20190712(s);} //CO20190712
-  string CleanStringASCII_20190712(const string& s) { //CO20190712
-    string ss=s;
-    CleanStringASCII_InPlace(ss);
-    return ss;
-  }
-  string CleanStringASCII_20190101(const string& s) { //CO20190712
-    string ss="";
-    for(uint i=0;i<s.length();i++) {
-      if(s[i]>='A' && s[i]<='Z') ss+=s[i];  // LETTERS
-      else if(s[i]>='a' && s[i]<='z') ss+=s[i];  // letters
-      else if(s[i]>='0' && s[i]<='9') ss+=s[i];  // numbers
-      else if(s[i]=='.' || s[i]=='+' || s[i]=='-' || s[i]=='*' || s[i]=='/') ss+=s[i];  // operations
-      else if(s[i]=='_' || s[i]=='#' || s[i]=='&' || s[i]==':' || s[i]==',' || s[i]=='@' || s[i]=='$') ss+=s[i];  // underscore
-      else if(s[i]=='=' || s[i]=='|' || s[i]=='\'' || s[i]=='\"' || s[i]==' ') ss+=s[i];  // underscore
-    }
-    return ss;
-  }
-
-  // ***************************************************************************
-  // Function CleanStringASCIIInPlace
-  // ***************************************************************************
-  // Similar to CleanStringASCII, but does NOT create a new string (costly if done MANY times)
-  // Corey Oses 20190712
-  void CleanStringASCII_InPlace(string& s) {
-    //[CO20190712 - slight optimization if we go backwards]for(uint i=0;i<s.length();i++)
-    for(uint i=s.length()-1;i<s.length();i--)
-    { //CO20200106 - patching for auto-indenting
-      if(!(
-            (s[i]>='A' && s[i]<='Z') || //LETTERS
-            (s[i]>='a' && s[i]<='z') || //letters
-            (s[i]>='0' && s[i]<='9') || //numbers
-            (s[i]=='.' || s[i]=='+' || s[i]=='-' || s[i]=='*' || s[i]=='/') ||  //operations
-            (s[i]=='_' || s[i]=='#' || s[i]=='&' || s[i]==':' || s[i]==',' || s[i]=='@' || s[i]=='$') ||  //punctuation1
-            (s[i]=='=' || s[i]=='|' || s[i]=='\'' || s[i]=='\"' || s[i]==' ') ||  //punctuation2
-            FALSE)
-        ){RemoveCharacterInPlace(s,s[i]);}
-    }
-  }
-
-  //DX20190516 - remove control code characters - START
-  // ***************************************************************************
-  // Function removeControlCodeCharactersFromString
-  // ***************************************************************************
-  bool RemoveControlCodeCharactersFromString(const string& in, string& out){  //CO20190620
-
-    // removes control code and backspace characters (e.g., NUL, DEL, etc.)
-    // only keep printable characters (i.e., digits, letters, punctuation, and spaces) 
-    // and white space characters (i.e., space, newline, tabs, and carrage returns)
-    // a boolean indicates if the stringstream contained a control code character
-    // string input version
-
-    stringstream ss_in, ss_out;
-    ss_in << in;
-    bool detected_control_char = RemoveControlCodeCharactersFromStringstream(ss_in, ss_out);
-    out = ss_out.str();
-    return detected_control_char;
-  }
-
-  // ***************************************************************************
-  // Function removeControlCodeCharactersFromStringStream
-  // ***************************************************************************
-  bool RemoveControlCodeCharactersFromStringstream(std::stringstream& ss_in, std::stringstream& ss_out){
-
-    // removes control code and backspace characters (e.g., NUL, DEL, etc.)
-    // only keep printable characters (i.e., digits, letters, punctuation, and spaces) 
-    // and white space characters (i.e., space, newline, tabs)
-    // a boolean indicates if the stringstream contained a control code character
-    // stringstream input version
-    //
-    //ME20190614: We don't want carriage returns either because they mess up string additions.
-    // Since they point to the beginning of the string, adding to a string with a carriage
-    // return would overwrite instead of append
-
-    bool detected_control_char = false;
-    char c;
-    //char c1;
-    //char c2;
-
-    //stringstream tmp; tmp << ss_in.str();
-    while(ss_in.get(c)){
-      //[CO20190620 - still doesn't work]if(isprint(c) || isspace(c) || (c != '\r')) {  //ME20190614 //[CO20200106 - close bracket for indenting]}
-      if((isprint(c) || isspace(c) || FALSE) && ((c != '\r') || FALSE)) {ss_out << c;}  //CO20190620 - add more cases before FALSE
-      else{detected_control_char = true;}
-    }
-    //uint count=0;
-    //while(tmp.get(c1) && ss_out.get(c2)){
-    //  count+=1;
-    //  if(c1!=c2){
-    //     cerr << "WARNING: characters in input and output are not equal: " << c1 << " vs " << c2 << " count=" << count << endl;
-    //     if(isprint(c1) || isspace(c1)){
-    //       cerr << "VALID CHARACTER WAS ERASED! c=\"" << c1 << "\"" << endl;
-    //       exit(1);
-    //
-    //         }
-    //      }
-
-
-    //}
-    return detected_control_char;
-  }
-  //DX20190516 - remove control code characters - END
-
-  //DX20190211 - remove control code characters from file - START
-  // ***************************************************************************
-  // Function RemoveControlCodeCharactersFromFile
-  // ***************************************************************************
-  bool RemoveControlCodeCharactersFromFile(string directory, string filename, bool keep_orig_file){
-
-    // removes control code and backspace characters (e.g., NUL, DEL, etc.)
-    // overwrites file if control characters are detected, otherwise the file is untouched (preserve original timestamp)
-    // matches original compression
-
-    if(aurostd::FileExist(directory+"/"+filename)){
-      stringstream ss_in, ss_out;
-      aurostd::efile2stringstream(directory+"/"+filename, ss_in);
-      // if file contains control code characters, then overwrite file
-      if(RemoveControlCodeCharactersFromStringstream(ss_in, ss_out)){
-        string uncompressed_filename = "";
-        //compressed files
-        if(IsCompressed(filename,uncompressed_filename)){
-          stringstream2file(ss_out,directory+"/"+uncompressed_filename+"_tmp");
-          string extension = GetCompressionExtension(filename);
-          CompressFile(directory+"/"+uncompressed_filename+"_tmp", extension);
-          if(keep_orig_file){ file2file(directory+"/"+filename,directory+"/"+uncompressed_filename+"_old"+extension); } //move original
-          file2file(directory+"/"+uncompressed_filename+"_tmp"+extension,directory+"/"+filename); //overwrite
-        }
-        //uncompressed files
-        else{
-          stringstream2file(ss_out,directory+"/"+filename+".tmp");
-          if(keep_orig_file){ file2file(directory+"/"+filename,directory+"/"+filename+"_old"); } //move original
-          file2file(directory+"/"+filename+".tmp",directory+"/"+filename); //overwrite
-        }
-        return true;
-      }
-      // file is ok, do not update
-      else{ return false; } //signals file is unchanged
-    }
-    else{ cerr << "ERROR - aurostd::RemoveControlCodeCharactersFromFile(): File does not exist: " << directory << "/" << filename << endl;exit(0); }
-    return false;
-  }
-  //DX20190211 - remove control code characters from file - END
-
-  //DX20190125 - remove null bytes - START
-  // ***************************************************************************
-  // Function isNullbyte
-  // ***************************************************************************
-  // Deterine if char is a null byte (e.g., ^@)
-  bool isNullByte(char c){
-    return (c=='\0');
-  }
-
-  // ***************************************************************************
-  // Function removeNullBytes
-  // ***************************************************************************
-  // Remove all null bytes in string (e.g., ^@)
-  string removeNullBytes(string in){
-    string out=in;
-    out.erase(remove_if(out.begin(),out.end(),isNullByte), out.end());
-    return out;
-  }
-  //DX20190125 - remove null bytes - END
-
-  //DX20190211 - remove null characters from file - START
-  // ***************************************************************************
-  // Function RemoveBinaryCharactersFromFile()
-  // ***************************************************************************
-  // Remove all null bytes in file
-  bool RemoveBinaryCharactersFromFile(string directory, string filename){
-    stringstream aus_exec;
-    deque<string> vext; aurostd::string2tokens(".bz2,.xz,.gz",vext,",");vext.push_front(""); // cheat for void string
-    deque<string> vcmd; aurostd::string2tokens("cat,bzcat,xzcat,gzcat",vcmd,",");
-    deque<string> vzip; aurostd::string2tokens("bzip2,xz,gzip",vzip,",");vzip.push_front(""); // cheat for void string
-    if(vext.size()!=vcmd.size()) { cerr << "ERROR - aurostd::RemoveBinaryCharactersFromFile: vext.size()!=vcmd.size()" << endl;exit(0); }
-
-    for(uint iext=0;iext<vext.size();iext++){ // check filename.EXT
-      if(aurostd::FileExist(directory+"/" + filename + vext.at(iext))){
-        aus_exec << "cd \"" << directory << "\"" << endl;
-        aus_exec << vcmd[iext] << " " << filename << vext[iext] << " | sed \"s/[^[:print:]\\r\\t]//g\" > " << filename << ".tmp && mv " << filename << ".tmp " << filename << endl;
-        if(vext[iext]!=""){
-          aus_exec << vzip[iext] << " " << filename << endl;
-        }
-        aurostd::execute(aus_exec);
-      }
-    }
-    return true;
-  }
-  //DX20190211 - remove binary characters from file - END
-
-  // ***************************************************************************
-  // Function CGI_StringClean
-  // ***************************************************************************
-  // Clean a string from CGI junk
-  string CGI_StringClean(const string& stringIN) {
-    string stringOUT=stringIN;
-    aurostd::StringSubst(stringOUT,"%0D%0A","\n");aurostd::StringSubst(stringOUT,"%0d%0a","\n");   // newlines
-    aurostd::StringSubst(stringOUT,"+"," ");    // spaces
-    aurostd::StringSubst(stringOUT,"%28","(");aurostd::StringSubst(stringOUT,"%29",")");   // ()
-    aurostd::StringSubst(stringOUT,"%5B","[");aurostd::StringSubst(stringOUT,"%5D","]");   // []
-    aurostd::StringSubst(stringOUT,"%7B","{");aurostd::StringSubst(stringOUT,"%7D","}");   // brackets (do not write, it screws up indent)
-    aurostd::StringSubst(stringOUT,"%2B","+");aurostd::StringSubst(stringOUT,"%2F","/");   //  operations
-    aurostd::StringSubst(stringOUT,"%23","#");aurostd::StringSubst(stringOUT,"%21","!");
-    aurostd::StringSubst(stringOUT,"%3F","?");aurostd::StringSubst(stringOUT,"%2C",",");
-    aurostd::StringSubst(stringOUT,"%3A",":");aurostd::StringSubst(stringOUT,"%3B",";");
-    aurostd::StringSubst(stringOUT,"%27","'");aurostd::StringSubst(stringOUT,"%22","\"");
-    aurostd::StringSubst(stringOUT,"%60","`");aurostd::StringSubst(stringOUT,"%40","@");
-    aurostd::StringSubst(stringOUT,"%24","$");aurostd::StringSubst(stringOUT,"%25","%");
-    aurostd::StringSubst(stringOUT,"%5E","^");aurostd::StringSubst(stringOUT,"%26","&");
-    aurostd::StringSubst(stringOUT,"%3D","=");aurostd::StringSubst(stringOUT,"%7E","~");
-    aurostd::StringSubst(stringOUT,"%5C","\\");aurostd::StringSubst(stringOUT,"%7C","|");
-    aurostd::StringSubst(stringOUT,"%3C","<");aurostd::StringSubst(stringOUT,"%3E",">");  // <>
-    aurostd::StringSubst(stringOUT,"\n\n","\n");
-    return stringOUT;
-  }
-
-  // ***************************************************************************
-  // Function RemoveWhiteSpaces
-  // ***************************************************************************
-  // Removes all white spaces (spaces, tabs) from a string. Morgan / Curtarolo
-  string RemoveWhiteSpaces(const string& s) {
-    if(s.size()==0) return s;  // nothing to do
-    string ss;
-    for (uint i=0;i<s.size();i++) if(s[i]!=' ' && s[i]!='\t') ss+=s[i];
-    return ss;
-  }
-  string RemoveWhiteSpaces(const string& s, const char toggle) {  //CO20190710
-    if(s.size()==0) return s;  // nothing to do
-    string ss;
-    bool copy=TRUE;
-    for (uint i=0;i<s.size();i++) {
-      if(s[i]==toggle) copy=!copy;  //CO20190710
-      if(copy) if(s[i]!=' ' && s[i]!='\t') ss+=s[i];
-      if(!copy) ss+=s[i];
-    }
-    return ss;
-  }
-
-  // ***************************************************************************
-  // Function RemoveWhiteSpacesFromTheBack
-  // ***************************************************************************
-  // Removes all white spaces (spaces, tabs) from a string. Morgan / Curtarolo
-  string RemoveWhiteSpacesFromTheBack(const string& s) {
-    if(s.size()==0) return s;  // nothing to do
-    string ss=s;
-    while(ss[ss.size()-1]==' ' || ss[ss.size()-1]=='\t') {
-      ss.erase(ss.size()-1,1);
-      if(ss.size()==0) return ss;  // nothing to do
-    }
-    return ss;
-  }
-
-  // ***************************************************************************
-  // Function RemoveWhiteSpacesFromTheFront
-  // ***************************************************************************
-  // Removes all white spaces (spaces, tabs) from a string. Oses
-  string RemoveWhiteSpacesFromTheFront(const string& s) {
-    if(s.size()==0) return s;  // nothing to do
-    string ss=s;
-    while(ss[0]==' ' || ss[ss.size()-1]=='\t') {
-      ss.erase(0,1);
-      if(ss.size()==0) return ss;  // nothing to do
-    }
-    return ss;
-  }
-
-  // ***************************************************************************
-  // Function RemoveWhiteSpacesFromTheFrontAndBack
-  // ***************************************************************************
-  // Removes all white spaces (spaces, tabs) from a string. Oses
-  string RemoveWhiteSpacesFromTheFrontAndBack(const string& s) {
-    if(s.size()==0) return s;  // nothing to do
-    string ss=s;
-    ss=RemoveWhiteSpacesFromTheBack(ss);
-    ss=RemoveWhiteSpacesFromTheFront(ss);
-    return ss;
-  }
-
-  // ***************************************************************************
-  // Function RemoveSpaces
-  // ***************************************************************************
-  // Removes all spaces from a string. Morgan / Curtarolo
-  string RemoveSpaces(const string& s) {
-    if(s.size()==0) return s;  // nothing to do
-    string ss;
-    for (uint i=0;i<s.size();i++) if(s[i]!=' ') ss+=s[i];
-    return ss;
-  }
-  string RemoveSpaces(const string& s, const char toggle) { //CO20190710
-    if(s.size()==0) return s;  // nothing to do
-    string ss;
-    bool copy=TRUE;
-    for (uint i=0;i<s.size();i++) {
-      if(s[i]==toggle) copy=!copy;  //CO20190710
-      if(copy) if(s[i]!=' ') ss+=s[i];
-      if(!copy) ss+=s[i];
-    }
-    return ss;
-  }
-
-  // ***************************************************************************
-  // Function RemoveSpacesFromTheBack
-  // ***************************************************************************
-  // Removes all white spaces (spaces, tabs) from a string. Morgan / Curtarolo
-  string RemoveSpacesFromTheBack(const string& s) {
-    if(s.size()==0) return s;  // nothing to do
-    string ss=s;
-    while(ss[ss.size()-1]==' ') {
-      ss.erase(ss.size()-1,1);
-      if(ss.size()==0) return ss;  // nothing to do
-    }
-    return ss;
-  }
-
-  // ***************************************************************************
-  // Function RemoveTabs
-  // ***************************************************************************
-  // Removes all tabs from a string. Stefano Curtarolo
-  string RemoveTabs(const string& s) {
-    if(s.size()==0) return s;  // nothing to do
-    string ss;
-    for (uint i=0;i<s.size();i++) if(s[i]!='\t') ss+=s[i];
-    return ss;
-  }
-  string RemoveTabs(const string& s, const char toggle) { //CO20190710
-    if(s.size()==0) return s;  // nothing to do
-    string ss;
-    bool copy=TRUE;
-    for (uint i=0;i<s.size();i++) {
-      if(s[i]==toggle) copy=!copy;  //CO20190710
-      if(copy) if(s[i]!='\t') ss+=s[i];
-      if(!copy) ss+=s[i];
-    }
-    return ss;
-  }
-
-  // ***************************************************************************
-  // Function RemoveTabsFromTheBack
-  // ***************************************************************************
-  // Removes all white spaces (spaces, tabs) from a string.
-  // Dane Morgan / Stefano Curtarolo
-  string RemoveTabsFromTheBack(const string& s) {
-    if(s.size()==0) return s;  // nothing to do
-    string ss=s;
-    while(ss[ss.size()-1]=='\t') {
-      ss.erase(ss.size()-1,1);
-      if(ss.size()==0) return ss;  // nothing to do
-    }
-    return ss;
-  }
-
-  // ***************************************************************************
-  // Function RemoveComments
-  // ***************************************************************************
-  // Removes all comments from a string.
-  // Stefano Curtarolo
-  //   string RemoveComments(const string& s) {
-  //     if(s.size()==0) return s;  // nothing to do
-  //     string ss;
-  //     bool copy=TRUE;
-  //     for (uint i=0;i<s.size();i++) {
-  //       if(s[i]=='#')  copy=FALSE;
-  //       if(s[i]=='\n') copy=TRUE;
-  //       if(copy) ss+=s[i];
-  //     }
-  //     return ss;
-  //   }
-
-  //ME20190614 - added vector<string> version of RemoveComments
-  vector<string> RemoveComments(const vector<string>& vstrin) {
-    vector<string> vstrout;
-    string::size_type loc;
-    string line;
-    for (uint i = 0; i < vstrin.size(); i++) {
-      line = vstrin[i];
-      // COMMENT_NEGLECT_1
-      loc = line.find(COMMENT_NEGLECT_1);
-      line = line.substr(0, loc);
-      // COMMENT_NEGLECT_2
-      loc = line.find(COMMENT_NEGLECT_2);
-      while (loc != string::npos) {
-        // Do not remove :// since it is not a comment
-        if (!((loc > 0) && (loc < line.size()) && (line[loc -1] == ':'))) {
-          line = line.substr(0, loc);
-          break;
-        }
-        loc = line.find(COMMENT_NEGLECT_2, loc + 1);
-      }
-      // COMMENT_NEGLECT_3
-      loc = line.find(COMMENT_NEGLECT_3);
-      line = line.substr(0, loc);
-      if (!line.empty()) vstrout.push_back(line);
-    }
-    return vstrout;
-  }
-  deque<string> RemoveComments(const deque<string>& vstrin) {
-    deque<string> vstrout;
-    string::size_type loc;
-    string line;
-    for (uint i = 0; i < vstrin.size(); i++) {
-      line = vstrin[i];
-      // COMMENT_NEGLECT_1
-      loc = line.find(COMMENT_NEGLECT_1);
-      line = line.substr(0, loc);
-      // COMMENT_NEGLECT_2
-      loc = line.find(COMMENT_NEGLECT_2);
-      while (loc != string::npos) {
-        // Do not remove :// since it is not a comment
-        if (!((loc > 0) && (loc < line.size()) && (line[loc -1] == ':'))) {
-          line = line.substr(0, loc);
-          break;
-        }
-        loc = line.find(COMMENT_NEGLECT_2, loc + 1);
-      }
-      // COMMENT_NEGLECT_3
-      loc = line.find(COMMENT_NEGLECT_3);
-      line = line.substr(0, loc);
-      if (!line.empty()) vstrout.push_back(line);
-    }
-    return vstrout;
-  }
-
-  string RemoveComments(const string& strin) {
-    vector<string> vlines;
-    aurostd::string2vectorstring(strin, vlines);
-    vlines = RemoveComments(vlines);
-    string strout;
-    for (uint i = 0; i < vlines.size(); i++) strout += vlines[i] + '\n';
-    return strout;
-  }
-
-  //[OBSOLETE]  string RemoveComments(const string &strin) {
-  //[OBSOLETE]    string strout=strin;
-  //[OBSOLETE]    vector<string> vstrout;aurostd::string2vectorstring(strout,vstrout);
-  //[OBSOLETE]    strout.clear();
-  //[OBSOLETE]    string::size_type loc;  //CO20180409, don't do find twice (expensive)
-  //[OBSOLETE]    for(uint i=0;i<vstrout.size();i++) {
-  //[OBSOLETE]      //COMMENT_NEGLECT_1
-  //[OBSOLETE]      loc=vstrout.at(i).find(COMMENT_NEGLECT_1);  //CO20180409
-  //[OBSOLETE]      vstrout.at(i)=vstrout.at(i).substr(0,loc);  //no NEED TO ask if()..., it will be set to npos anyway
-  //[OBSOLETE]
-  //[OBSOLETE]      //COMMENT_NEGLECT_2, but not ":"+//COMMENT_NEGLECT_1
-  //[OBSOLETE]      loc=vstrout.at(i).find(COMMENT_NEGLECT_2);  //CO20180409
-  //[OBSOLETE]      while(loc!=string::npos){
-  //[OBSOLETE]        if(!(loc>0&&loc<vstrout.at(i).size()&&vstrout.at(i).at(loc-1)==':')){  //find the NOT case where we are in the range and we find ':' before comment
-  //[OBSOLETE]          vstrout.at(i)=vstrout.at(i).substr(0,loc);
-  //[OBSOLETE]          break;
-  //[OBSOLETE]        }
-  //[OBSOLETE]        loc=vstrout.at(i).find(COMMENT_NEGLECT_2,loc+1);
-  //[OBSOLETE]      }
-  //[OBSOLETE]
-  //[OBSOLETE]      //COMMENT_NEGLECT_3
-  //[OBSOLETE]      loc=vstrout.at(i).find(COMMENT_NEGLECT_3);  //CO20180409
-  //[OBSOLETE]      vstrout.at(i)=vstrout.at(i).substr(0,loc);  //no NEED TO ask if()..., it will be set to npos anyway
-  //[OBSOLETE]
-  //[OBSOLETE]if(vstrout.at(i).find(COMMENT_NEGLECT_1)!=string::npos) 
-  //[OBSOLETE]  vstrout.at(i)=vstrout.at(i).substr(0,vstrout.at(i).find(COMMENT_NEGLECT_1));  
-  //[OBSOLETE]if(vstrout.at(i).find(COMMENT_NEGLECT_2)!=string::npos && vstrout.at(i).find(":"+COMMENT_NEGLECT_2)==string::npos)  // look for // but dont touch ://
-  //[OBSOLETE]  vstrout.at(i)=vstrout.at(i).substr(0,vstrout.at(i).find(COMMENT_NEGLECT_2));
-  //[OBSOLETE]if(vstrout.at(i).find(COMMENT_NEGLECT_3)!=string::npos)
-  //[OBSOLETE]  vstrout.at(i)=vstrout.at(i).substr(0,vstrout.at(i).find(COMMENT_NEGLECT_3));
-  //[OBSOLETE]  if(!vstrout.at(i).empty()) cout << vstrout.at(i) << endl;
-  //[OBSOLETE]      if(!vstrout.at(i).empty()) strout+=vstrout.at(i)+"\n";
-  //[OBSOLETE]    }  
-  //[OBSOLETE]    return strout;
-  //[OBSOLETE]  }
-
-  // ***************************************************************************
-  // Function RemoveCharacter
-  // ***************************************************************************
-  // Removes charecters from string
-  // Stefano Curtarolo
-  string RemoveCharacter(const string& s, const char character) {
-    if(s.size()==0) return s;  // nothing to do
-    string ss=s;
-    RemoveCharacterInPlace(ss,character);
-    //[CO20190712 - OBSOLETE with RemoveCharacterInPlace()]for (uint i=0;i<s.size();i++) {
-    //[CO20190712 - OBSOLETE with RemoveCharacterInPlace()]  if(s[i]!=character) ss+=s[i];
-    //[CO20190712 - OBSOLETE with RemoveCharacterInPlace()]}
-    return ss;
-  }
-
-  // ***************************************************************************
-  // Function RemoveCharacterInPlace
-  // ***************************************************************************
-  // Similar to RemoveCharacter, but does NOT create a new string (costly if done MANY times)
-  // Corey Oses 20190712
-  void RemoveCharacterInPlace(string& t, const char character) {t.erase(std::remove(t.begin(), t.end(), character), t.end());}
-
-  // ***************************************************************************
-  // Function RemoveCharacterFromTheBack
-  // ***************************************************************************
-  // Remove character from the back of a string. DX (Hicks)
-  string RemoveCharacterFromTheBack(const string& s, const char character) {
-    if(s.size()==0) return s;  // nothing to do
-    string ss=s;
-    if(ss[ss.size()-1]==character) {
-      ss.erase(ss.size()-1,1);
-    }
-    return ss;
-  }
-
-  // ***************************************************************************
-  // Function RemoveCharacterFromTheFront
-  // ***************************************************************************
-  // Removes character from the front of a string. DX (Hicks)
-  string RemoveCharacterFromTheFront(const string& s, const char character) {
-    if(s.size()==0) return s;  // nothing to do
-    string ss=s;
-    if(ss[0]==character) {
-      ss.erase(0,1);
-    }
-    return ss;
-  }
-
-  // ***************************************************************************
-  // Function RemoveCharacterFromTheFrontAndBack
-  // ***************************************************************************
-  // Removes character from the front and back of a string. DX (Hicks)
-  string RemoveCharacterFromTheFrontAndBack(const string& s, const char character) {
-    if(s.size()==0) return s;  // nothing to do
-    string ss=s;
-    ss=RemoveCharacterFromTheBack(ss,character);
-    if(s.size()==0) return s; // cannot remove anything else
-    ss=RemoveCharacterFromTheFront(ss,character);
-    return ss;
-  }
-
-  // ***************************************************************************
-  // Function RemoveNumbers
-  // ***************************************************************************
-  // Removes numbers from string
-  // Stefano Curtarolo
-  string RemoveNumbers(const string& s) {return RemoveNumbers_20190712(s);} //CO20190712
-  string RemoveNumbers_20190712(const string& s) {  //CO20190712 - avoids creating many copies of string
-    if(s.size()==0) return s;  // nothing to do
-    string ss=s;
-    RemoveNumbersInPlace(ss);
-    return ss;
-  }
-  string RemoveNumbers_20190101(const string& s) {
-    if(s.size()==0) return s;  // nothing to do
-    string ss=s;
-    ss=RemoveCharacter(ss,'0');ss=RemoveCharacter(ss,'1');ss=RemoveCharacter(ss,'2');
-    ss=RemoveCharacter(ss,'3');ss=RemoveCharacter(ss,'4');ss=RemoveCharacter(ss,'5');
-    ss=RemoveCharacter(ss,'6');ss=RemoveCharacter(ss,'7');ss=RemoveCharacter(ss,'8');
-    ss=RemoveCharacter(ss,'9');ss=RemoveCharacter(ss,'.');
-    return ss;
-  }
-
-  // ***************************************************************************
-  // Function RemoveNumbersInPlace
-  // ***************************************************************************
-  // Similar to RemoveNumbers, but does NOT create a new string (costly if done MANY times)
-  // Corey Oses 20190712
-  void RemoveNumbersInPlace(string& s) { //CO20190712
-    RemoveCharacterInPlace(s,'0');RemoveCharacterInPlace(s,'1');RemoveCharacterInPlace(s,'2');
-    RemoveCharacterInPlace(s,'3');RemoveCharacterInPlace(s,'4');RemoveCharacterInPlace(s,'5');
-    RemoveCharacterInPlace(s,'6');RemoveCharacterInPlace(s,'7');RemoveCharacterInPlace(s,'8');
-    RemoveCharacterInPlace(s,'9');RemoveCharacterInPlace(s,'.');
-  }
-
-  // ***************************************************************************
-  // Function RemoveRounding
-  // ***************************************************************************
-  // Removes rounding from string
-  // Stefano Curtarolo
-  string RemoveRounding(const string& s) {
-    if(s.size()==0) return s;  // nothing to do
-    string ss=s;
-    ss=RemoveSubString(ss,"(0)");ss=RemoveSubString(ss,"(1)");ss=RemoveSubString(ss,"(2)");
-    ss=RemoveSubString(ss,"(3)");ss=RemoveSubString(ss,"(4)");ss=RemoveSubString(ss,"(5)");
-    ss=RemoveSubString(ss,"(6)");ss=RemoveSubString(ss,"(7)");ss=RemoveSubString(ss,"(8)");
-    ss=RemoveSubString(ss,"(9)");
-    return ss;
-  }
-
-  // ***************************************************************************
-  // Function RemoveSubStringFirst
-  // ***************************************************************************
-  // Removes the first substring from string
-  // Stefano Curtarolo
-  string RemoveSubStringFirst(const string& str_orig, const string& str_rm) {
-    string t=str_orig;
-    RemoveSubStringFirstInPlace(t,str_rm);  //CO20190712
-    //[CO20190712 - moved to RemoveSubStringFirstInPlace()]std::string::size_type i = t.find(str_rm);
-    //[CO20190712 - moved to RemoveSubStringFirstInPlace()]if(i != std::string::npos)
-    //[CO20190712 - moved to RemoveSubStringFirstInPlace()]  t.erase(i, str_rm.length( ));
-    return t;
-  }
-
-  // ***************************************************************************
-  // Function RemoveSubStringFirstInPlace
-  // ***************************************************************************
-  // Similar to RemoveSubStringFirst, but does NOT create a new string (costly if done MANY times)
-  // Corey Oses 20190712
-  void RemoveSubStringFirstInPlace(string& t, const string& str_rm) {
-    std::string::size_type i = t.find(str_rm);
-    if(i != std::string::npos)
-      t.erase(i, str_rm.length( ));
-  }
-
-  // ***************************************************************************
-  // Function RemoveSubString
-  // ***************************************************************************
-  // Removes all instances of substring from string
-  // Stefano Curtarolo
-  string RemoveSubString(const string& str_orig, const string& str_rm) {
-    string t=str_orig;
-    RemoveSubStringInPlace(t,str_rm); //CO20190712
-    //[CO20190712 - moved to RemoveSubStringInPlace()]string::size_type i;
-    //[CO20190712 - moved to RemoveSubStringInPlace()]while(t.find(str_rm)!=string::npos) {
-    //[CO20190712 - moved to RemoveSubStringInPlace()]  i = t.find(str_rm);
-    //[CO20190712 - moved to RemoveSubStringInPlace()]  if(i != std::string::npos) t.erase(i, str_rm.length( ));
-    //[CO20190712 - moved to RemoveSubStringInPlace()]};
-    return t;
-  }
-
-  // ***************************************************************************
-  // Function RemoveSubStringInPlace
-  // ***************************************************************************
-  // Similar to RemoveSubString, but does NOT create a new string (costly if done MANY times)
-  // Corey Oses 20190712
-  void RemoveSubStringInPlace(string& t, const string& str_rm) {
-    string::size_type i = t.find(str_rm); //CO20190712 - fewer operations
-    while(i != string::npos) {  //CO20190712 - fewer operations
-      t.erase(i, str_rm.length( )); //CO20190712 - fewer operations
-      i = t.find(str_rm); //CO20190712 - fewer operations
-    }
-    //[CO20190712 - OBSOLETE]while(t.find(str_rm)!=string::npos) {
-    //[CO20190712 - OBSOLETE]  i = t.find(str_rm);
-    //[CO20190712 - OBSOLETE]  if(i != std::string::npos) t.erase(i, str_rm.length( ));
-    //[CO20190712 - OBSOLETE]};
-  }
-
-  // ***************************************************************************
-  // Function DirectoryMake
-  // ***************************************************************************
-  // Stefano Curtarolo
-  // Make a directory by splitting each part.. returns false if something wrong
-  // happens.
-  bool DirectoryMake(string _Directory) {  // "" compliant April/2019 SC
-    bool LDEBUG=(FALSE || XHOST.DEBUG);
-    string Directory(CleanFileName(_Directory));
-    std::deque<string> tokens;
-    string dir_tmp,command;
-    aurostd::string2tokens(Directory,tokens,"/");
-    if(Directory.at(0)=='/') tokens[0]="/"+tokens[0]; // fix the root thing
-    dir_tmp="";
-    for(uint i=0;i<tokens.size();i++) {
-      dir_tmp+=tokens.at(i)+"/";
-      if(!aurostd::FileExist(dir_tmp)) {
-        command="mkdir -p \""+dir_tmp+"\"";
-        if(LDEBUG) cerr << "DirectoryMake creating directory=" <<  command << endl;
-        aurostd::execute(command);
-        if(!aurostd::FileExist(dir_tmp)) {
-          // if(!QUIET) cout << "EEEEE   can not make directory: " <<  command << endl;
-          return FALSE; // found some error in making directory
-        }
-      }
-    }
-    return TRUE;
-  }
-
-  // ***************************************************************************
-  // Function SSH_DirectoryMake
-  // ***************************************************************************
-  // Stefano Curtarolo
-  // Make a directory by splitting each part.. cant check much remotely
-  // it starts from the assumption that you DO HAVE access to the remove account
-  // which does not pretend a password
-  bool SSH_DirectoryMake(string user, string machine,string _Directory) {  // "" compliant April/2019 SC
-    bool LDEBUG=(FALSE || XHOST.DEBUG);
-    string Directory(CleanFileName(_Directory));
-    std::deque<string> tokens;
-    string dir_tmp,command;
-    aurostd::string2tokens(Directory,tokens,"/");
-    if(Directory.at(0)=='/') tokens[0]="/"+tokens[0]; // fix the root thing
-    dir_tmp="";
-    for(uint i=0;i<tokens.size();i++) {
-      dir_tmp+=tokens.at(i)+"/";
-      command="ssh "+user+"@"+machine+" mkdir \""+dir_tmp+"\"";
-      if(LDEBUG) cerr << "SSH_DirectoryMake creating directory=" <<  command << endl;
-      aurostd::execute(command);
-    }
-    return TRUE;
-  }
-
-  // ***************************************************************************
-  // Function DirectoryChmod
-  // ***************************************************************************
-  // Stefano Curtarolo
-  // return FALSE if something got messed up
-  bool DirectoryChmod(string chmod_string,string _Directory) {  // "" compliant April/2019 SC
-    string Directory(CleanFileName(_Directory));
-    ostringstream aus;
-    aurostd::StringstreamClean(aus);
-    aus << CHMOD_BIN << " " << chmod_string << " \"" << Directory << "\"" << endl;
-    aurostd::execute(aus);
-    return TRUE;
-  }
-
-  // ***************************************************************************
-  // Function DirectoryLS
-  // ***************************************************************************
-  // Stefano Curtarolo
-  // Returns the content of a directory without "." and ".."
-  bool DirectoryLS(string _Directory,vector<string> &vfiles) {
-    vfiles.clear();
-    string Directory(CleanFileName(_Directory));
-    DIR *dp;
-    struct dirent *ep;
-    string file;
-    dp=opendir(Directory.c_str());
-    if(dp!=NULL) {
-      while((ep=readdir(dp))) {
-        file=(ep->d_name);
-        if(file!="." && file!="..")
-          vfiles.push_back(file);
-      }
-      (void) closedir (dp);
-    } else {
-      cerr << "ERROR: aurostd::DirectoryLS Couldn't open the directory: " << Directory << endl;
-      return FALSE;
-    }
-    return TRUE;
-  }
-  bool DirectoryLS(string _Directory,deque<string> &vfiles) {
-    vfiles.clear();
-    string Directory(CleanFileName(_Directory));
-    DIR *dp;
-    struct dirent *ep;
-    string file;
-    dp=opendir(Directory.c_str());
-    if(dp!=NULL) {
-      while((ep=readdir(dp))) {
-        file=(ep->d_name);
-        if(file!="." && file!="..")
-          vfiles.push_back(file);
-      }
-      (void) closedir (dp);
-    } else {
-      cerr << "ERROR: aurostd::DirectoryLS Couldn't open the directory: " << Directory << endl;
-      return FALSE;
-    }
-    return TRUE;
-  }
-
-  // ***************************************************************************
-  // Function DirectoryLocked
-  // ***************************************************************************
-  bool DirectoryLocked(string directory,string LOCK) {
-    if(FileExist(directory+"/"+LOCK)) return TRUE;
-    if(FileExist(directory+"/"+LOCK+".xz")) return TRUE;
-    if(FileExist(directory+"/"+LOCK+".gz")) return TRUE;
-    if(FileExist(directory+"/"+LOCK+".bz2")) return TRUE;
-    return FALSE;
-  }
-
-  // ***************************************************************************
-  // Function DirectorySkipped
-  // ***************************************************************************
-  bool DirectorySkipped(string directory) {
-    if(FileExist(directory+"/SKIP")) return TRUE;
-    if(FileExist(directory+"/SKIP.xz")) return TRUE;
-    if(FileExist(directory+"/SKIP.gz")) return TRUE;
-    if(FileExist(directory+"/SKIP.bz2")) return TRUE;
-    return FALSE;
-  }
-
-  // ***************************************************************************
-  // Function DirectoryWritable and DirectoryUnwritable
-  // ***************************************************************************
-  bool DirectoryWritable(string _Directory) {  // "" compliant April/2019 SC
-    string Directory(CleanFileName(_Directory));
-    string filename=string(Directory+"/aflow.writable."+aurostd::utype2string(uint((double) std::floor(100000*aurostd::ran0())))+".test");
-    string2file("DirectoryWritable",filename);
-    if(!FileExist(filename)) return FALSE;
-    string command=string("rm -f \""+filename+"\"");
-    execute(command);
-    return TRUE;
-  }
-  bool DirectoryUnwritable(string Directory) {
-    return !DirectoryWritable(Directory);
-  }
-
-  // ***************************************************************************
-  // Function CleanFileName
-  // ***************************************************************************
-  // Stefano Curtarolo
-  // cleans file names from obvious things
-  string CleanFileName(string fileIN) {
-    bool LDEBUG=(FALSE || XHOST.DEBUG);
-    string fileOUT=fileIN;
-    if(LDEBUG) cerr << "aurostd::CleanFileName: " << fileOUT << endl;
-    // [OBSOLETE] interferes with ~/.aflow.rc   if(aurostd::substring2bool(fileOUT,"~/")) aurostd::StringSubst(fileOUT,"~/","/home/"+XHOST.user+"/");
-    aurostd::StringSubst(fileOUT,"//","/");
-    aurostd::StringSubst(fileOUT,"/./","/");
-    aurostd::StringSubst(fileOUT,"*","\"*\"");
-    aurostd::StringSubst(fileOUT,"?","\"?\"");
-    if(LDEBUG) cerr << "aurostd::CleanFileName: " << fileOUT << endl;
-    return fileOUT;
-  }
-
-  // ***************************************************************************
-  // Function ProperFileName
-  // ***************************************************************************
-  // Stefano Curtarolo
-  // fix file names from obvious things
-  string ProperFileName(string fileIN) {
-    bool LDEBUG=(FALSE || XHOST.DEBUG);
-    string fileOUT=fileIN;
-    if(LDEBUG) cerr << "aurostd::ProperFileName: " << fileOUT << endl;
-    aurostd::StringSubst(fileOUT,"//",".");
-    aurostd::StringSubst(fileOUT,"/",".");
-    if(LDEBUG) cerr << "aurostd::ProperFileName: " << fileOUT << endl;
-    return fileOUT;
-  }
-
-  // ***************************************************************************
-  // Function CopyFile
-  // ***************************************************************************
-  // Stefano Curtarolo
-  // copy the file but does not check if the directory can be made or not...
-  bool CopyFile(string from,string to) { // "" compliant April/2019 SC
-    stringstream command;
-    command << "cp -f \"" << CleanFileName(from) << "\" \"" << CleanFileName(to) << "\" " << endl;
-    aurostd::execute(command);
-    return TRUE;
-  }
-
-
-  // ***************************************************************************
-  // Function aurostd::LinkFile
-  // ***************************************************************************
-  // Stefano Curtarolo
-  // copy the file but does not check if the directory can be made or not...
-  bool LinkFile(string from,string to) { // "" compliant April/2019 SC
-    stringstream command;
-    command << "ln -sf \"" << CleanFileName(from) << "\" \"" << CleanFileName(to) << "\" " << endl;
-    aurostd::execute(command);
-    return TRUE;
-  }
-
-  //CO START
-  //***************************************************************************//
-  // aurostd::MatchCompressed
-  //***************************************************************************//
-  bool MatchCompressed(const string& CompressedFileName,const string& FileNameOUT) {
-    //Corey Oses
-    //Will try to mimic compression of a given file, useful for overwriting
-    if(!IsCompressed(CompressedFileName)&&!IsCompressed(FileNameOUT)) {return TRUE;}
-    if(IsCompressed(FileNameOUT)) {
-      if(GetCompressionExtension(CompressedFileName)==GetCompressionExtension(FileNameOUT)) {return TRUE;}
-      return FALSE;}
-    if(substring2bool(CompressedFileName,".xz")) {CompressFile(FileNameOUT,"xz");return TRUE;}
-    if(substring2bool(CompressedFileName,".bz2")) {CompressFile(FileNameOUT,"bzip2");return TRUE;}
-    if(substring2bool(CompressedFileName,".gz")) {CompressFile(FileNameOUT,"gzip");return TRUE;}
-    if(substring2bool(CompressedFileName,".zip")) {CompressFile(FileNameOUT,"zip");return TRUE;}
-    return FALSE;
-  }
-
-  // [OBSOLETE] //***************************************************************************//
-  // [OBSOLETE] // aurostd::DecompressFile
-  // [OBSOLETE] //***************************************************************************//
-  // [OBSOLETE] bool DecompressFile(const string& CompressedFileName){
-  // [OBSOLETE]   //Corey Oses
-  // [OBSOLETE]   //try to decompress the file the ways we know how
-  // [OBSOLETE]  //try not to use unless necessary, prefer efile2stringstream, etc.
-  // [OBSOLETE]   //where you might use it: open binary files
-  // [OBSOLETE]   if(!IsCompressed(CompressedFileName)){return TRUE;}
-  // [OBSOLETE]   if(substring2bool(CompressedFileName,".xz")) {XzipFile(CompressedFileName);return TRUE;}
-  // [OBSOLETE]   if(substring2bool(CompressedFileName,".bz2")) {BzipFile(CompressedFileName);return TRUE;}
-  // [OBSOLETE]   if(substring2bool(CompressedFileName,".gz")) {GzipFile(CompressedFileName);return TRUE;}
-  // [OBSOLETE]   if(substring2bool(CompressedFileName,".zip")) {ZipFile(CompressedFileName);return TRUE;}
-  // [OBSOLETE]   return FALSE;
-  // [OBSOLETE] }
-
-  //***************************************************************************//
-  // aurostd::efile2tempfile
-  //***************************************************************************//
-  bool efile2tempfile(string _FileNameIN, string& FileNameOUT) {
-    //Corey Oses
-    //Decompresses file to temp file, and return its path
-    //SAFE: Will return FileNameIn if compression not needed
-    string FileNameIN="";
-    if(!(aurostd::FileExist(_FileNameIN,FileNameIN) || aurostd::EFileExist(_FileNameIN,FileNameIN))) {  //CO20191110 - get FileNameIN from functions
-      cerr << endl;
-      cerr << "ERROR - aurostd::efile2tempfile: file=" << _FileNameIN << " not present !" << endl;  ///is empty
-      cerr << endl;
-      return FALSE;
-    }
-    //check if compressed, and decompress
-    if(!aurostd::IsCompressed(FileNameIN)) {
-      FileNameOUT = FileNameIN;
-      return TRUE;
-    }
-    stringstream FileNameIN_ss;
-    aurostd::efile2stringstream(FileNameIN, FileNameIN_ss);
-    FileNameOUT = aurostd::TmpFileCreate();
-    aurostd::stringstream2file(FileNameIN_ss, FileNameOUT);
-    return TRUE;
-  }
-
-  //***************************************************************************//
-  // aurostd::IsCompressed
-  //***************************************************************************//
-  bool IsCompressed(string FileNameIN,string& FileNameOUT) {
-    //Corey Oses
-    //Given a File, it will return name of decompressed variant
-    //NB: Does not actually decompress
-    //FileNameOUT="";
-    if(substring2bool(FileNameIN,".xz")) {FileNameOUT=StringSubst(FileNameIN,".xz","");return TRUE;}
-    if(substring2bool(FileNameIN,".bz2")) {FileNameOUT=StringSubst(FileNameIN,".bz2","");return TRUE;}
-    if(substring2bool(FileNameIN,".tar.gz")) {FileNameOUT=StringSubst(FileNameIN,".tar.gz","");return TRUE;}
-    if(substring2bool(FileNameIN,".gz")) {FileNameOUT=StringSubst(FileNameIN,".gz","");return TRUE;}
-    if(substring2bool(FileNameIN,".zip")) {FileNameOUT=StringSubst(FileNameIN,".zip","");return TRUE;}
-    // FileNameOUT=FileNameIN; // dont touch it if not found
-    return FALSE;
-  }
-
-  //***************************************************************************//
-  // aurostd::IsCompressed
-  //***************************************************************************//
-  bool IsCompressed(string FileNameIN) {
-    string FileNameOUT;
-    return IsCompressed(FileNameIN,FileNameOUT);
-  }
-
-  //***************************************************************************//
-  // aurostd::GetCompressionExtension
-  //***************************************************************************//
-  string GetCompressionExtension(const string& CompressedFileName) {
-    //Corey Oses
-    //Will determine zipped extension
-    string extension="";
-    if(!IsCompressed(CompressedFileName)) {return extension;}
-    if(substring2bool(CompressedFileName,".xz"))  {return ".xz";}
-    if(substring2bool(CompressedFileName,".bz2")) {return ".bz2";}
-    if(substring2bool(CompressedFileName,".gz"))  {return ".gz";}
-    if(substring2bool(CompressedFileName,".zip")) {return ".zip";}
-    return extension;
-  }
-  //CO END
-
-  // ***************************************************************************
-  // Function aurostd::UncompressFile aurostd::Compress
-  // ***************************************************************************
-  // Bzip the file (does not check)
-  bool UncompressFile(const string& _file,const string& command) {  // "" compliant April/2019 SC
-    string file(CleanFileName(_file));
-    if(command=="bunzip2" || command=="bzip2" || command=="bz2"  || command==".bz2") {
-      if(!aurostd::IsCommandAvailable("bzip2")) {
-        cerr << "ERROR - aurostd::UncompressFile: command \"bzip2\" is necessary !" << endl;
-        return FALSE; }   
-      if(aurostd::substring2bool(file,".bz2")) aurostd::execute("bzip2 -dqf \""+file+"\"");
-    }
-    if(command=="xunzip" || command=="xz" || command==".xz") {
-      if(!aurostd::IsCommandAvailable("xz")) {
-        cerr << "ERROR - aurostd::UncompressFile: command \"xz\" is necessary !" << endl;
-        return FALSE; }   
-      if(aurostd::substring2bool(file,".xz")) aurostd::execute("xz -dqf \""+file+"\"");
-    }
-    if(command=="gunzip" || command=="gzip" || command=="gz"  || command==".gz") {
-      if(!aurostd::IsCommandAvailable("gzip")) {
-        cerr << "ERROR - aurostd::UncompressFile: command \"gzip\" is necessary !" << endl;
-        return FALSE; }   
-      if(aurostd::substring2bool(file,".gz")) aurostd::execute("gzip -dqf \""+file+"\"");
-    }
-    if(command=="unzip" || command=="zip" || command==".zip") {
-      if(!aurostd::IsCommandAvailable("unzip")) {
-        cerr << "ERROR - aurostd::UnzipFile: command \"unzip\" is necessary !" << endl;
-        return FALSE;
-      }
-      if(aurostd::substring2bool(file,".zip")) aurostd::execute("unzip -qo \""+file+"\"");
-    }
-    return TRUE;
-  }
-  bool UncompressFile(const string& _file) {  // "" compliant April/2019 SC
-    string file(CleanFileName(_file));
-    if(substring2bool(file,".xz"))  {return UncompressFile(file,"xz");}
-    if(substring2bool(file,".bz2")) {return UncompressFile(file,"bzip2");}
-    if(substring2bool(file,".gz"))  {return UncompressFile(file,"gzip");}
-    if(substring2bool(file,".zip")) {return UncompressFile(file,"zip");}
-    return FALSE;
-  }
-
-  bool CompressFile(const string& _file,const string& command) {  // "" compliant April/2019 SC
-    string file(CleanFileName(_file));
-    //  cerr << "aurostd::CompressFile FileName=[" << FileName << "]  command=[" << command << "]" << endl;
-    if(aurostd::substring2bool(command,"bzip2") || aurostd::substring2bool(command,"bz2")  || aurostd::substring2bool(command,".bz2")) {
-      if(!aurostd::IsCommandAvailable("bzip2")) {
-        cerr << "ERROR - aurostd::CompressFile: command \"bzip2\" is necessary !" << endl;
-        return FALSE;
-      }   
-      // [OBSOLETE]     if(FileExist(file+".bz2")) {aurostd::execute("rm -f \""+file+".bz2\"");}
-      if(!aurostd::substring2bool(file,".bz2")) aurostd::execute("bzip2 -9qf \""+file+"\"");
-      return TRUE;
-    }
-    if(aurostd::substring2bool(command,"xz") || aurostd::substring2bool(command,"xzip") || aurostd::substring2bool(command,".xz")) {
-      if(!aurostd::IsCommandAvailable("xz")) {
-        cerr << "ERROR - aurostd::CompressFile: command \"xz\" is necessary !" << endl;
-        return FALSE;
-      }   
-      // [OBSOLETE]     if(FileExist(file+".xz")) {aurostd::execute("rm -f \""+file+".xz\"");}
-      //    cerr << "aurostd::CompressFile XZ  FileName=[" << FileName << "]  command=[" << command << "]" << endl;
-      if(!aurostd::substring2bool(file,".xz")) aurostd::execute("xz -9qf -q \""+file+"\""); // twice -q to avoid any verbosity
-      return TRUE;
-    }
-    if(aurostd::substring2bool(command,"gzip") || aurostd::substring2bool(command,"gz") || aurostd::substring2bool(command,".gz")) {
-      if(!aurostd::IsCommandAvailable("gzip")) {
-        cerr << "ERROR - aurostd::CompressFile: command \"gzip\" is necessary !" << endl;
-        return FALSE;
-      }   
-      // [OBSOLETE]     if(FileExist(file+".gz")) {aurostd::execute("rm -f \""+file+".gz\"");}
-      if(!aurostd::substring2bool(file,".gz")) aurostd::execute("gzip -9qf \""+file+"\"");
-      return TRUE;
-    }
-    if(aurostd::substring2bool(command,"zip") || aurostd::substring2bool(command,".zip")) {
-      if(!aurostd::IsCommandAvailable("zip")) {
-        cerr << "ERROR - aurostd::ZipFile: command \"zip\" is necessary !" << endl;
-        return FALSE;
-      }
-      // [OBSOLETE]     if(FileExist(file+".zip")) {cerr << file << ".zip" << endl;}
-      if(FileExist(file+".zip")) {aurostd::execute("rm -f \""+file+".zip\"");}
-      if(!aurostd::substring2bool(file,".zip")) aurostd::execute("zip -9qm \""+file+".zip\" \""+file+"\"");
-      return TRUE;
-    }
-    return FALSE;
-  }
-
-  // ***************************************************************************
-  // aurostd::ZIP2ZIP aurostd::BZ2XZ aurostd::GZ2XZ
-  // ***************************************************************************
-  bool ZIP2ZIP(string _dir,string from,string to,bool VERBOSE) {  // "" compliant April/2019 SC
-    string from_cmd="bzip2",from_ext="bz2";
-    string to_cmd="xz",to_ext="xz";
-    string dir=aurostd::CleanFileName(_dir);
-
-    if((from=="bz" || from=="bz2" || from=="bzip2") && (to=="xz")) { from_cmd="bzip2",from_ext="bz2";to_cmd="xz",to_ext="xz"; } 
-    if((from=="xz") && (to=="bz" || to=="bz2" || to=="bzip2")) { from_cmd="xz",from_ext="xz";to_cmd="bzip2",to_ext="bz2"; } 
-    if((from=="bz" || from=="bz2" || from=="bzip2") && (to=="gz" || to=="gzip")) { from_cmd="bzip2",from_ext="bz2";to_cmd="gzip",to_ext="gz"; } 
-    if((from=="gz" || from=="gzip") && (to=="bz" || to=="bz2" || to=="bzip2")) { from_cmd="gzip",from_ext="gz";to_cmd="bzip2",to_ext="bz2"; }  
-    if((from=="gz" || from=="gzip") && (to=="xz")) { from_cmd="gzip",from_ext="gz";to_cmd="xz",to_ext="xz"; } 
-    if((from=="xz") && (to=="gz" || to=="gzip")) { from_cmd="xz",from_ext="xz";to_cmd="gzip",to_ext="gz"; } 
-    if((from=="tbz") && (to=="xz")) { from_cmd="bzip",from_ext="tbz";to_cmd="xz",to_ext="xz"; } 
-    if((from=="tgz") && (to=="xz")) { from_cmd="gzip",from_ext="tgz";to_cmd="xz",to_ext="xz"; } 
-
-    if(VERBOSE) { cout << "aurostd::ZIP2ZIP: BEGIN - dir=" << dir << endl; }
-    vector<string> vfile;
-    //    cerr << string("ls \""+dir+"\"/* | grep "+from_ext) << endl;
-    aurostd::string2vectorstring(aurostd::execute2string("ls \""+dir+"\"/* | grep "+from_ext),vfile);
-
-    for(uint ifile=0;ifile<vfile.size();ifile++) {
-      if(VERBOSE) { cout << "aurostd::ZIP2ZIP: vfile.at(ifile)=" << vfile.at(ifile) << endl;}
-      aurostd::StringSubst(vfile.at(ifile),"."+from_ext,"");
-      if(aurostd::FileExist(vfile.at(ifile)+"."+from_ext)) {
-        // PATCH to be removed	if(VERBOSE)
-        { cout << "aurostd::ZIP2ZIP: " << from_ext << "->"+to_ext+" vfile.at(" << ifile << ")=" << vfile.at(ifile) << " "; cout.flush(); }
-        aurostd::UncompressFile(vfile.at(ifile)+"."+from_ext);
-        // PATCH to be removedif(VERBOSE)
-        { cout << "[" << from_ext << "]"; cout.flush(); }
-        aurostd::CompressFile(vfile.at(ifile),to_ext);
-        // PATCH to be removedif(VERBOSE)
-        { cout << "["+to_ext+"]"; cout.flush(); }
-        // PATCH to be removed if(VERBOSE)
-        { cout << endl; cout.flush(); }
-      }
-    }
-    if(aurostd::FileExist(dir+"/aflow.in"))
-      if(aurostd::substring_present_file_FAST(dir+"/aflow.in",from_cmd)) {
-        if(VERBOSE) { cout << "aurostd::ZIP2ZIP: " << from_ext << "->"+to_ext+" " << dir << "/aflow.in" << " " << endl; cout.flush(); }
-        aurostd::execute("subst "+from_cmd+" "+to_cmd+" \""+dir+"/aflow.in\"");
-        aurostd::RemoveFile("\""+dir+"/\"*~");
-      }
-    if(aurostd::FileExist(dir+"/agl_aflow.in"))
-      if(aurostd::substring_present_file_FAST(dir+"/agl_aflow.in",from_cmd)) {
-        if(VERBOSE) { cout << "aurostd::ZIP2ZIP: " << from_ext << "->"+to_ext+" " << dir << "/agl_aflow.in" << " " << endl; cout.flush(); }
-        aurostd::execute("subst "+from_cmd+" "+to_cmd+" \""+dir+"/agl_aflow.in\"");
-        aurostd::RemoveFile("\""+dir+"/\"*~");
-      }
-    if(aurostd::FileExist(dir+"/ael_aflow.in"))
-      if(aurostd::substring_present_file_FAST(dir+"/ael_aflow.in",from_cmd)) {
-        if(VERBOSE) { cout << "aurostd::ZIP2ZIP: " << from_ext << "->"+to_ext+" " << dir << "/ael_aflow.in" << " " << endl; cout.flush(); }
-        aurostd::execute("subst "+from_cmd+" "+to_cmd+" \""+dir+"/ael_aflow.in\"");
-        aurostd::RemoveFile("\""+dir+"/\"*~");
-      }
-    if(aurostd::FileExist(dir+"/LOCK"))
-      if(aurostd::substring_present_file_FAST(dir+"/LOCK",from_cmd)) {
-        if(VERBOSE) { cout << "aurostd::ZIP2ZIP: " << from_ext << "->"+to_ext+" " << dir << "/LOCK" << " " << endl; cout.flush(); }
-        aurostd::execute("subst "+from_cmd+" "+to_cmd+" \""+dir+"/LOCK\"*");
-        aurostd::RemoveFile("\""+dir+"/\"*~");
-      }
-    if(aurostd::FileExist(dir+"/LLOCK"))
-      if(aurostd::substring_present_file_FAST(dir+"/LLOCK",from_cmd)) {
-        if(VERBOSE) { cout << "aurostd::ZIP2ZIP: " << from_ext << "->"+to_ext+" " << dir << "/LLOCK" << " " << endl; cout.flush(); }
-        aurostd::execute("subst "+from_cmd+" "+to_cmd+" \""+dir+"\"/LLOCK\"*");
-        aurostd::RemoveFile("\""+dir+"/\"*~");
-      }
-
-    if(VERBOSE) { cout << "aurostd::ZIP2ZIP: END   - dir=" << dir << endl; }
-    return TRUE;
-  }
-
-  bool BZ2XZ(string dir,bool VERBOSE) { return ZIP2ZIP(dir,"bz2","xz",VERBOSE); }
-  bool GZ2XZ(string dir,bool VERBOSE) { return ZIP2ZIP(dir,"gz","xz",VERBOSE); }
-
-  // ***************************************************************************
-  // Function FileExist
-  // ***************************************************************************
-  // Stefano Curtarolo
-  // return a simple bool, nothing else, from a string (which is supposed to be
-  // a file name)
-  bool FileExist(const string& FileName) {
-    string file(CleanFileName(FileName));
-    //   cerr << file << endl;
-    bool exist=FALSE;
-    ifstream FileStream;
-    FileStream.open(file.c_str(),std::ios::in);
-    FileStream.clear();
-    FileStream.close();
-    if(FileStream.good()) {exist=TRUE;} else {exist=FALSE;}
-    return exist;
-  }
-
-  // ***************************************************************************
-  // Function FileExist
-  // ***************************************************************************
-  // Stefano Curtarolo
-  bool FileExist(const string& FileName, string& FileNameOut) {
-    if(FileExist(FileName)) {FileNameOut=FileName;return TRUE;}
-    // FileNameOut=FileName;  // dont touch it if not found
-    return FALSE;
-  }
-
-  // ***************************************************************************
-  // Function EFileExist
-  // ***************************************************************************
-  // Stefano Curtarolo
-  bool EFileExist(const string& FileName) {
-    string FileNameOut;
-    return EFileExist(FileName,FileNameOut);
-  }
-
-  // ***************************************************************************
-  // Function EFileExist
-  // ***************************************************************************
-  // Corey Oses
-  // tells you if the compressed variant exists
-  bool EFileExist(const string& _FileName, string& FileNameOut){
-<<<<<<< HEAD
-    string FileName=aurostd::CleanFileName(_FileName); //CO20191110
-=======
-    string FileName=aurostd::CleanFileName(_FileName); //CO191110
-    if(FileExist(FileName)) {FileNameOut=FileName;return TRUE;}
->>>>>>> 10163148
-    if(FileExist(FileName+".xz")) {FileNameOut=FileName+".xz";return TRUE;}
-    if(FileExist(FileName+".bz2")) {FileNameOut=FileName+".bz2";return TRUE;}
-    if(FileExist(FileName+".gz")) {FileNameOut=FileName+".gz";return TRUE;}
-    if(FileExist(FileName+".zip"))  {FileNameOut=FileName+".zip";return TRUE;}
-    // FileNameOut=FileName;  // dont touch it if not found
-    return FALSE;
-  }
-
-  // ***************************************************************************
-  // Function FileSize
-  // ***************************************************************************
-  // Stefano Curtarolo - jan 08
-  // returns in bytes the size of a file
-  //ME20191001 - Changed to unsigned long long int to accommodate large files
-  unsigned long long int FileSize(const string& _FileName) {
-    string FileName(CleanFileName(_FileName));
-    ifstream FileStream;
-    long int sizeout = 0;
-    FileStream.open(FileName.c_str(),std::ios::in);
-    if(!FileStream.good()) {
-      sizeout=0;
-    } else {
-      string FileString; FileString="";char c; while (FileStream.get(c)) FileString+=c;
-      sizeout=FileString.length();
-    }
-    FileStream.close();
-    return sizeout;
-  }
-
-  // ***************************************************************************
-  // Function FileEmpty && FileNotEmpty
-  // ***************************************************************************
-  // Stefano Curtarolo - jan 08
-  // returns in bytes the size of a file
-  bool FileEmpty(const string& _FileName) {
-    string FileName(CleanFileName(_FileName));
-    if(FileExist(FileName)==FALSE) return TRUE;  // does not exist hence empty
-    // it exists
-    if(1) {
-      int i=0;
-      ifstream FileStream;
-      FileStream.open(FileName.c_str(),std::ios::in);
-      char c; 
-      while (FileStream.get(c)&&i<256) {i++;};
-      // count no more that 16... it is not worth to count more
-      FileStream.close();
-      if(i>0) return FALSE;
-      else return TRUE;
-    }
-    if(0) {
-      if(FileSize(FileName)<=1) return TRUE;
-      else return FALSE;
-    }
-    return FALSE;
-  }
-  bool FileNotEmpty(const string& FileName) {
-    return !FileEmpty(FileName);
-  }
-  bool EFileEmpty(const string& FileName) {  //CO20190808
-    string decompressed_file=""; //CO20190808
-    efile2tempfile(FileName,decompressed_file);  //CO20190808
-    bool fileempty=FileEmpty(decompressed_file);
-    RemoveFile(decompressed_file);
-    return fileempty;
-  }
-  bool EFileNotEmpty(const string& FileName) {  //CO20190808
-    return !EFileEmpty(FileName);
-  }
-
-  // ***************************************************************************
-  // Function FileModificationTime
-  // ***************************************************************************
-  //ME20180712
-  // Checks the modification date of the file and returns it as an integer
-
-  long int FileModificationTime(const string& _FileName) {
-    string FileName(CleanFileName(_FileName));
-    if (FileExist(_FileName)) {
-      time_t tm = 0;
-      struct stat file_stat;
-      if (stat(_FileName.c_str(), &file_stat) == 0) tm = file_stat.st_mtime;
-      return static_cast<long int>(tm);
-    } else {
-      return 0;
-    }
-  }
-
-  // ***************************************************************************
-  // Function getFileChecmSum
-  // ***************************************************************************
-  //ME20190219
-  // Generates the checksum of a file
-  // Taken from old APL/apl_hroutines.
-  unsigned int getFileCheckSum(const string& filename, const string& algo) {
-    ifstream infile(filename.c_str(), std::ios::in | std::ios::binary);
-    if (!infile.is_open()) {
-      string function = "aurostd::getFileCheckSum()";
-      string message = "Cannot open file " + filename + ".";
-      throw aurostd::xerror(_AFLOW_FILE_NAME_,function, message, _FILE_ERROR_);
-    }
-
-    // Get file length
-    infile.seekg(0, std::ios::end);
-    unsigned long length = infile.tellg();
-    infile.seekg(0, std::ios::beg);
-
-    // Setup read buffer (for whole file)
-    if (length % 2 != 0)
-      length++;
-    char* buffer = new char[length];
-    buffer[length - 1] = 0x00;
-
-    // Read it in!
-    infile.read(buffer, length);
-    infile.close();
-
-    // Get checksum
-    unsigned int checksum;
-    if (algo == "Fletcher32") {
-      checksum = getFletcher32((unsigned short*)buffer, length >> 1);
-    } else {
-      checksum = 0;
-    }
-    delete[] buffer;
-
-    // Return value
-    return checksum;
-  }
-
-  // ***************************************************************************
-  // Function getFletcher32
-  // ***************************************************************************
-  //ME20190219
-  // Generates the 32 bit checksum of a string based on Fletcher's algorithm.
-  // See http://en.wikipedia.org/wiki/Fletcher%27s_checksum
-  // Taken from old APL/apl_hroutines.
-  unsigned int getFletcher32(unsigned short* data, size_t len) {
-    unsigned int sum1 = 0xffff, sum2 = 0xffff;
-
-    while (len) {
-      unsigned tlen = len > 360 ? 360 : len;
-      len -= tlen;
-      do {
-        sum1 += *data++;
-        sum2 += sum1;
-      } while (--tlen);
-      sum1 = (sum1 & 0xffff) + (sum1 >> 16);
-      sum2 = (sum2 & 0xffff) + (sum2 >> 16);
-    }
-
-    // Second reduction step to reduce sums to 16 bits
-    sum1 = (sum1 & 0xffff) + (sum1 >> 16);
-    sum2 = (sum2 & 0xffff) + (sum2 >> 16);
-
-    return sum2 << 16 | sum1;
-  }
-
-  // ***************************************************************************
-  // Function FileToString
-  // ***************************************************************************
-  // Loat the content of a file into a string
-  string FileToString(const string& _FileName) {
-    string FileName(CleanFileName(_FileName));
-    ifstream FileStream;
-    stringstream strstreamout;
-    string strline;
-    strstreamout.str(std::string());
-    //  cerr << FileName.c_str() << endl;  // DEBUG
-    FileStream.open(FileName.c_str(),std::ios::in);
-    if(FileStream.good()) // !=NULL)
-    { //CO20200106 - patching for auto-indenting
-      while(getline(FileStream,strline)) {
-        strstreamout << strline << endl;
-      }
-    }
-    FileStream.clear();FileStream.close();
-    return strstreamout.str();
-  }
-
-  // ***************************************************************************
-  // Function InFileExistCheck
-  // ***************************************************************************
-  // Dane Morgan
-  void InFileExistCheck(const string& routine, const string& _FileName,
-      ifstream& file_to_check, std::ostream& outf) {
-    string FileName(CleanFileName(_FileName));
-    if(!file_to_check) {
-      outf << "Aflow VERSION "<< string(AFLOW_VERSION) << endl;
-      outf << " ERROR: in " << routine << endl;
-      outf << " ERROR: Cannot open file: \"" << FileName << "\"" << endl;
-      outf << " ERROR: Exiting" << endl;
-      exit(1);
-    }
-  }
-
-  // ***************************************************************************
-  // Function IsCommandAvailable
-  // ***************************************************************************
-  // tells you if the command is available
-  bool IsCommandAvailable(const string& command, string& position) {
-    // position=aurostd::execute2string("which "+command+" 2>&1 2> /dev/null");
-    position=aurostd::execute2string("bash -c \"which "+command+" 2>&1 2> /dev/null\"");
-    // cerr << position.length() << endl;
-    aurostd::StringSubst(position,"\n","");
-    if(position.length()>0) return TRUE;
-    if(aurostd::FileExist("./"+command)) {position="./"+command;return TRUE;}
-    if(aurostd::FileExist("/bin/"+command)) {position="/bin/"+command;return TRUE;}
-    if(aurostd::FileExist("/sbin/"+command)) {position="/sbin/"+command;return TRUE;}  // go around path
-    if(aurostd::FileExist("/usr/bin/"+command)) {position="/usr/bin/"+command;return TRUE;}  // go around path
-    if(aurostd::FileExist("/usr/sbin/"+command)) {position="/usr/sbin/"+command;return TRUE;}  // go around path
-    if(aurostd::FileExist("/usr/local/bin/"+command)) {position="/usr/local/bin/"+command;return TRUE;}  // go around path
-    if(aurostd::FileExist("/usr/local/sbin/"+command)) {position="/usr/local/sbin/"+command;return TRUE;}  // go around path
-    position="";
-    return FALSE;
-  }
-
-  bool IsCommandAvailable(const string& command) {
-    string position;
-    return aurostd::IsCommandAvailable(command,position);
-  }
-
-  //CO20180706 - fixed this function, previously command/position trampled all over each other
-  bool IsCommandAvailableModify(string& command) {
-    string position;
-    if(!aurostd::IsCommandAvailable(command,position)) return FALSE;
-    command=position;
-    return true;
-  }
-
-  // ***************************************************************************
-  // Function CommandRequired
-  // ***************************************************************************
-  // tells you if the command is available
-  bool CommandRequired(const string& command, string& position) {
-    position=aurostd::execute2string("which "+command);
-    aurostd::StringSubst(position,"\n","");
-    if(position.length()>0) return TRUE;
-    cerr << "ERROR: CommandRequired \"" << command << "\" is not available" << endl;
-    exit(0);
-    return FALSE;
-  }
-
-  bool CommandRequired(const string& command) {
-    string position;
-    return CommandRequired(command,position);
-  }
-
-  // ***************************************************************************
-  // Function IsExecutableAvailable
-  // ***************************************************************************
-  // tells you if the executable is available
-  bool IsExecutableAvailable(const string& executable, string& position) {
-    return IsCommandAvailable(executable,position);
-  }
-
-  bool IsExecutableAvailable(const string& executable) {
-    string position;
-    return IsCommandAvailable(executable,position);
-  }
-
-  // ***************************************************************************
-  // Function ExecutableRequired
-  // ***************************************************************************
-  // tells you if the executable is available
-  bool ExecutableRequired(const string& executable, string& position) {
-    return CommandRequired(executable,position);
-  }
-
-  bool ExecutableRequired(const string& executable) {
-    string position;
-    return CommandRequired(executable,position);
-  }
-
-  // ***************************************************************************
-  // DeleteOstringStreams
-  // ***************************************************************************
-  void StringstreamClean(ostringstream &aus) {
-    aus.seekp(0,ios_base::beg);       // RESET
-    for(int i=0;i<BUFFER_MAXLEN;i++)  // RESET
-      aus<<(char)0;                   // RESET
-    aus.seekp(0,ios_base::beg);       // RESET
-    // aus.str(std::string());
-  }
-  void StringstreamClean(stringstream &aus) {
-    aus.seekp(0,ios_base::beg);       // RESET
-    for(int i=0;i<BUFFER_MAXLEN;i++)  // RESET
-      aus<<(char)0;                   // RESET
-    aus.seekp(0,ios_base::beg);       // RESET
-    // aus.str(std::string());
-  }
-
-
-  // ***************************************************************************
-  // Function FindIfStringInStream
-  // ***************************************************************************
-  //  This function returns true if string is in stream
-  //  (on one line), or otherwise false. The search starts
-  //  at the present file pointer location.  Note that this
-  //  does alter the input string, resetting the file pointer
-  //  to the input value at the end.
-  // Dane Morgan style
-
-  int FindIfStringInStream(const string& key, std::istream& instream) {
-    // Get file pointer location at entry
-    int loc=instream.tellg();
-    int found_match=0;
-    string s;
-    getline(instream,s);
-    int cont=0;
-    if(getline(instream,s)) cont=1;
-    while (cont) {
-      int id=s.find(key);
-      if(id!=(int) s.npos) { // Found key
-        cont=0;
-        found_match=1;
-      }
-      if(!getline(instream,s)) cont=0;
-    }
-    // Clear any fail bits associated with searching.
-    instream.clear();
-    // Set file pointer location to entry value
-    instream.seekg(loc);
-    return found_match;
-  }
-
-  // ***************************************************************************
-  // Print Messages Errors and Warnings on and off streams.
-  // ***************************************************************************
-#define ErrorBarString "EEEEE  ---------------------------------------------------------------------------------------------------------------------------- "
-
-  // with ostringstream
-  void PrintMessageStream(ofstream &FileERROR,ostringstream &stream,const bool &quiet) {
-    FileERROR << stream.str().c_str(); FileERROR.flush();
-    if(!quiet) {cout << stream.str().c_str();cout.flush();}
-    // cerr << stream.str().c_str(); cerr.flush();
-    aurostd::StringstreamClean(stream);
-  }
-
-  void PrintMessageStream(std::ostream &FileERROR,ostringstream &stream,const bool &quiet) {
-    FileERROR << stream.str().c_str(); FileERROR.flush();
-    if(!quiet) {cout << stream.str().c_str();cout.flush();}
-    // cerr << stream.str().c_str(); cerr.flush();
-    aurostd::StringstreamClean(stream);
-  }
-
-  void PrintMessageStream(ofstream &FileERROR,ostringstream &stream,const bool &quiet,const bool& osswrite,std::ostream& oss) {
-    FileERROR << stream.str().c_str(); FileERROR.flush();
-    if(osswrite) {if(!quiet) {oss << stream.str().c_str();oss.flush();}}
-    // cerr << stream.str().c_str(); cerr.flush();
-    aurostd::StringstreamClean(stream);
-  }
-
-  void PrintMessageStream(ostringstream &stream,const bool &quiet) {
-    if(!quiet) {cout << stream.str().c_str();cout.flush();}
-    // cerr << stream.str().c_str(); cerr.flush();
-    aurostd::StringstreamClean(stream);
-  }
-
-  void PrintErrorStream(ofstream &FileERROR,ostringstream &stream,const bool &quiet) {
-    if(quiet) {;} // phony just to keep quiet busy
-    FileERROR << ErrorBarString << endl << stream.str().c_str() << ErrorBarString << endl; FileERROR.flush();
-    cout << ErrorBarString << endl << stream.str().c_str() << ErrorBarString << endl;cout.flush();
-    // cerr << stream.str().c_str(); cerr.flush();
-    aurostd::StringstreamClean(stream);
-  }
-
-  void PrintErrorStream(std::ostream &FileERROR,ostringstream &stream,const bool &quiet) {
-    if(quiet) {;} // phony just to keep quiet busy
-    FileERROR << ErrorBarString << endl << stream.str().c_str() << ErrorBarString << endl; FileERROR.flush();
-    cout << ErrorBarString << endl << stream.str().c_str() << ErrorBarString << endl;cout.flush();
-    // cerr << stream.str().c_str(); cerr.flush();
-    aurostd::StringstreamClean(stream);
-  }
-
-  void PrintErrorStream(ofstream &FileERROR,ostringstream &stream,const bool &quiet,const bool& osswrite,std::ostream& oss) {
-    if(quiet) {;} // phony just to keep quiet busy
-    if(osswrite) {;} // phony just to keep quiet busy
-    FileERROR << ErrorBarString << endl << stream.str().c_str() << ErrorBarString << endl; FileERROR.flush();
-    oss << ErrorBarString << endl << stream.str().c_str() << ErrorBarString << endl;cout.flush();
-    // cerr << stream.str().c_str(); cerr.flush();
-    aurostd::StringstreamClean(stream);
-  }
-
-  void PrintErrorStream(ostringstream &stream,const bool &quiet) {
-    if(quiet) {;} // phony just to keep quiet busy
-    cout << stream.str().c_str();cout.flush();
-    // cerr << stream.str().c_str(); cerr.flush();
-    aurostd::StringstreamClean(stream);
-  }
-
-  void PrintWarningStream(ofstream &FileERROR,ostringstream &stream,const bool &quiet) {
-    if(quiet) {;} // phony just to keep quiet busy
-    FileERROR << stream.str().c_str(); FileERROR.flush();
-    cout << stream.str().c_str();cout.flush();
-    // cerr << stream.str().c_str(); cerr.flush();
-    aurostd::StringstreamClean(stream);
-  }
-
-  void PrintWarningStream(std::ostream &FileERROR,ostringstream &stream,const bool &quiet) {
-    if(quiet) {;} // phony just to keep quiet busy
-    FileERROR << stream.str().c_str(); FileERROR.flush();
-    cout << stream.str().c_str();cout.flush();
-    // cerr << stream.str().c_str(); cerr.flush();
-    aurostd::StringstreamClean(stream);
-  }
-
-  void PrintWarningStream(ofstream &FileERROR,ostringstream &stream,const bool &quiet,const bool& osswrite,std::ostream& oss) {
-    if(quiet) {;} // phony just to keep quiet busy
-    FileERROR << stream.str().c_str(); FileERROR.flush();
-    if(osswrite) {oss << stream.str().c_str();oss.flush();}
-    // cerr << stream.str().c_str(); cerr.flush();
-    aurostd::StringstreamClean(stream);
-  }
-
-  void PrintWarningStream(ostringstream &stream,const bool &quiet) {
-    if(quiet) {;} // phony just to keep quiet busy
-    cout << stream.str().c_str();cout.flush();
-    // cerr << stream.str().c_str(); cerr.flush();
-    aurostd::StringstreamClean(stream);
-  }
-
-  // with stringstream
-  void PrintMessageStream(ofstream &FileERROR,stringstream &stream,const bool &quiet) {
-    FileERROR << stream.str().c_str(); FileERROR.flush();
-    if(!quiet) {cout << stream.str().c_str();cout.flush();}
-    // cerr << stream.str().c_str(); cerr.flush();
-    aurostd::StringstreamClean(stream);
-  }
-
-  void PrintMessageStream(std::ostream &FileERROR,stringstream &stream,const bool &quiet) {
-    FileERROR << stream.str().c_str(); FileERROR.flush();
-    if(!quiet) {cout << stream.str().c_str();cout.flush();}
-    // cerr << stream.str().c_str(); cerr.flush();
-    aurostd::StringstreamClean(stream);
-  }
-
-  void PrintMessageStream(ofstream &FileERROR,stringstream &stream,const bool &quiet,const bool& osswrite,std::ostream& oss) {
-    FileERROR << stream.str().c_str(); FileERROR.flush();
-    if(osswrite) {if(!quiet) {oss << stream.str().c_str();oss.flush();}}
-    // cerr << stream.str().c_str(); cerr.flush();
-    aurostd::StringstreamClean(stream);
-  }
-
-  void PrintMessageStream(stringstream &stream,const bool &quiet) {
-    if(!quiet) {cout << stream.str().c_str();cout.flush();}
-    // cerr << stream.str().c_str(); cerr.flush();
-    aurostd::StringstreamClean(stream);
-  }
-
-  void PrintErrorStream(ofstream &FileERROR,stringstream &stream,const bool &quiet) {
-    if(quiet) {;} // phony just to keep quiet busy
-    FileERROR << ErrorBarString << endl << stream.str().c_str() << ErrorBarString << endl; FileERROR.flush();
-    cout << ErrorBarString << endl << stream.str().c_str() << ErrorBarString << endl;cout.flush();
-    // cerr << stream.str().c_str(); cerr.flush();
-    aurostd::StringstreamClean(stream);
-  }
-
-  void PrintErrorStream(std::ostream &FileERROR,stringstream &stream,const bool &quiet) {
-    if(quiet) {;} // phony just to keep quiet busy
-    FileERROR << ErrorBarString << endl << stream.str().c_str() << ErrorBarString << endl; FileERROR.flush();
-    cout << ErrorBarString << endl << stream.str().c_str() << ErrorBarString << endl;cout.flush();
-    // cerr << stream.str().c_str(); cerr.flush();
-    aurostd::StringstreamClean(stream);
-  }
-
-  void PrintErrorStream(ofstream &FileERROR,stringstream &stream,const bool &quiet,const bool& osswrite,std::ostream& oss) {
-    if(quiet) {;} // phony just to keep quiet busy
-    if(osswrite) {;} // phony just to keep quiet busy
-    FileERROR << ErrorBarString << endl << stream.str().c_str() << ErrorBarString << endl; FileERROR.flush();
-    oss << ErrorBarString << endl << stream.str().c_str() << ErrorBarString << endl;cout.flush();
-    // cerr << stream.str().c_str(); cerr.flush();
-    aurostd::StringstreamClean(stream);
-  }
-
-  void PrintErrorStream(stringstream &stream,const bool &quiet) {
-    if(quiet) {;} // phony just to keep quiet busy
-    cout << stream.str().c_str();cout.flush();
-    // cerr << stream.str().c_str(); cerr.flush();
-    aurostd::StringstreamClean(stream);
-  }
-
-  void PrintWarningStream(ofstream &FileERROR,stringstream &stream,const bool &quiet) {
-    if(quiet) {;} // phony just to keep quiet busy
-    FileERROR << stream.str().c_str(); FileERROR.flush();
-    cout << stream.str().c_str();cout.flush();
-    // cerr << stream.str().c_str(); cerr.flush();
-    aurostd::StringstreamClean(stream);
-  }
-
-  void PrintWarningStream(std::ostream &FileERROR,stringstream &stream,const bool &quiet) {
-    if(quiet) {;} // phony just to keep quiet busy
-    FileERROR << stream.str().c_str(); FileERROR.flush();
-    cout << stream.str().c_str();cout.flush();
-    // cerr << stream.str().c_str(); cerr.flush();
-    aurostd::StringstreamClean(stream);
-  }
-
-  void PrintWarningStream(ofstream &FileERROR,stringstream &stream,const bool &quiet,const bool& osswrite,std::ostream& oss) {
-    if(quiet) {;} // phony just to keep quiet busy
-    FileERROR << stream.str().c_str(); FileERROR.flush();
-    if(osswrite) {oss << stream.str().c_str();oss.flush();}
-    // cerr << stream.str().c_str(); cerr.flush();
-    aurostd::StringstreamClean(stream);
-  }
-
-  void PrintWarningStream(stringstream &stream,const bool &quiet) {
-    if(quiet) {;} // phony just to keep quiet busy
-    cout << stream.str().c_str();cout.flush();
-    // cerr << stream.str().c_str(); cerr.flush();
-    aurostd::StringstreamClean(stream);
-  }
-
-  // ***************************************************************************
-  // Execute Streams/Strings/C_strings
-  // ***************************************************************************
-  bool execute(ostringstream &command) {
-    // cerr << "COMMAND " <<  command.str().c_str() << endl;
-    system(command.str().c_str());
-    aurostd::StringstreamClean(command);
-    return TRUE;
-  }
-
-  bool execute(stringstream &command) {
-    // cerr << "COMMAND " <<  command.str().c_str() << endl;
-    system(command.str().c_str());
-    aurostd::StringstreamClean(command);
-    return TRUE;
-  }
-
-  bool execute(string command) {
-    // cerr << "COMMAND " <<  command.c_str() << endl;
-    system(command.c_str());
-    //   command="";
-    return TRUE;
-  }
-
-#ifdef _stringcharstar_
-  bool execute(char* command) {
-    // cerr << "COMMAND " <<  command << endl;
-    system(command);
-    return TRUE;
-  }
-#endif
-
-  // ***************************************************************************
-  // Execute vectors/deque of Strings
-  // ***************************************************************************
-  bool execute(deque<string> vcommand) {
-    for(uint i=0;i<vcommand.size();i++)
-      execute(vcommand.at(i));
-    return TRUE;
-  }
-  bool execute(vector<string> vcommand) {
-    for(uint i=0;i<vcommand.size();i++)
-      execute(vcommand.at(i));
-    return TRUE;
-  }
-
-  // ***************************************************************************
-  // Execute & Report Streams/Strings/C_strings
-  // ***************************************************************************
-  string execute2string(string command) {
-    // bool INIT_VERBOSE=TRUE;
-    // cerr << "COMMAND " <<  command << endl;
-    stringstream strstream,cmdstream;
-    string file=aurostd::TmpFileCreate("execute_report");
-    cmdstream << command << " > " << file <<  endl;
-    system(cmdstream.str().c_str());
-    // command="";
-    strstream << aurostd::file2string(file);
-    cmdstream.clear();cmdstream.str(std::string());
-#ifndef _AFLOW_TEMP_PRESERVE_
-    aurostd::RemoveFile(file);
-#endif
-    string strout=strstream.str();
-    if(strout.length()>0)
-      if(strout.at(strout.length()-1)=='\n')
-        strout.erase(strout.length()-1);
-    return strout;
-  }
-
-  string execute2string(ostringstream &command) {
-    string command_str=command.str();
-    aurostd::StringstreamClean(command);
-    return execute2string(command_str);
-  }
-
-  string execute2string(stringstream &command) {
-    string command_str=command.str();
-    aurostd::StringstreamClean(command);
-    return execute2string(command_str);
-  }
-
-  vector<string> execute2string(vector<string> vcommand) {
-    vector<string> out;
-    for(uint i=0;i<vcommand.size();i++)
-      out.push_back(execute2string(vcommand.at(i)));
-    return out;
-  }
-
-  deque<string> execute2string(deque<string> vcommand) {
-    deque<string> out;
-    for(uint i=0;i<vcommand.size();i++)
-      out.push_back(execute2string(vcommand.at(i)));
-    return out;
-  }
-
-#ifdef _stringcharstar_
-  string execute2string(char* command) {
-    string command_str=string(command);
-    return execute2string(command_str);
-  }
-#endif
-
-  // ***************************************************************************
-  // Execute & Report Int Streams/Strings/C_strings
-  // ***************************************************************************
-  template<class utype> utype execute2utype(ostringstream &command) {
-    return (utype) aurostd::string2utype<utype>(execute2string(command));
-  }
-
-  template<class utype> utype execute2utype(stringstream &command) {
-    return (utype) aurostd::string2utype<utype>(execute2string(command));
-  }
-
-  template<class utype> utype execute2utype(string command) {
-    return (utype) aurostd::string2utype<utype>(execute2string(command));
-  }
-
-  template<class utype> vector<utype> execute2utype(vector<utype> vcommand) {
-    vector<utype> out;
-    for(uint i=0;i<vcommand.size();i++)
-      out.push_back((utype) execute2utype<utype>(vcommand.at(i)));
-    return out;
-  }
-
-  template<class utype> deque<utype> execute2utype(deque<utype> vcommand) {
-    deque<utype> out;
-    for(uint i=0;i<vcommand.size();i++)
-      out.push_back((utype) execute2utype<utype>(vcommand.at(i)));
-    return out;
-  }
-
-#ifdef _stringcharstar_
-  template<class utype> utype execute2utype(char* command) {
-    return (utype) aurostd::string2utype<utype>(execute2string(command));
-  }
-#endif
-
-  // ***************************************************************************
-  // Sleep
-  // ***************************************************************************
-  unsigned int Sleep(unsigned int seconds) {
-    //  ostringstream aus;
-    // aus << "sleep " << (int) seconds << " " << endl;
-    // aurostd::execute(aus);
-    return sleep(seconds);
-  }
-
-  // *******************************************************************************************
-  // *******************************************************************************************
-  bool ExtractToFileEXPLICIT(ifstream& FileIN,string FileNameOUTPUT,string Keyword) {        // AFLOW_FUNCTION_IMPLEMENTATION
-    ofstream FileOUTPUT;
-    FileOUTPUT.open(FileNameOUTPUT.c_str(),std::ios::out);
-    string strline,subS2;
-    subS2=Keyword; // STRING TO SEARCH
-    FileIN.clear();FileIN.seekg(0); // ******* INPUT FILE goes at the beginning
-    bool status=FALSE;
-    while(getline(FileIN,strline))
-      if(aurostd::substring2bool(strline,subS2)) {
-        FileOUTPUT << strline.substr(strline.find(subS2)+subS2.length()) << endl;
-        status=TRUE;
-      }
-    FileIN.clear();FileIN.seekg(0); // ******* INPUT FILE goes at the beginning
-    FileOUTPUT.flush();FileOUTPUT.clear();FileOUTPUT.close();
-    return status;  // return FALSE if the keyword was never found
-  }
-
-  bool ExtractToFileEXPLICIT(string StringIN,string FileNameOUTPUT,string Keyword) {        // AFLOW_FUNCTION_IMPLEMENTATION
-    ofstream FileOUTPUT;
-    FileOUTPUT.open(FileNameOUTPUT.c_str(),std::ios::out);
-    string strline,subS2;
-    subS2=Keyword; // STRING TO SEARCH
-    bool status=FALSE;
-    vector<string> tokens;
-    aurostd::string2tokens(StringIN,tokens,"\n");
-    for(uint i=0;i<tokens.size();i++) {
-      strline=tokens.at(i);
-      if(aurostd::substring2bool(strline,subS2)) {
-        FileOUTPUT << strline.substr(strline.find(subS2)+subS2.length()) << endl;
-        status=TRUE;
-      }
-    }
-    FileOUTPUT.flush();FileOUTPUT.clear();FileOUTPUT.close();
-    return status;  // return FALSE if the keyword was never found
-  }
-
-  // *******************************************************************************************
-  bool ExtractToFileEXPLICIT(ifstream& FileIN,string FileNameOUTPUT,string Keyword_start,string Keyword_stop) {        // AFLOW_FUNCTION_IMPLEMENTATION
-    ofstream FileOUTPUT;
-    FileOUTPUT.open(FileNameOUTPUT.c_str(),std::ios::out);
-    string strline,subS2;
-    FileIN.clear();FileIN.seekg(0); // ******* INPUT FILE goes at the beginning
-    bool status=FALSE;
-    while(getline(FileIN,strline)) {
-      if(aurostd::substring2bool(strline,Keyword_stop))  status=FALSE;
-      if(status) FileOUTPUT << strline << endl;
-      if(aurostd::substring2bool(strline,Keyword_start)) status=TRUE;
-    }
-    FileIN.clear();FileIN.seekg(0); // ******* INPUT FILE goes at the beginning
-    FileOUTPUT.flush();FileOUTPUT.clear();FileOUTPUT.close();
-    return status;  // return FALSE if something got messed up
-  }
-
-  bool ExtractToFileEXPLICIT(string StringIN,string FileNameOUTPUT,string Keyword_start,string Keyword_stop) {        // AFLOW_FUNCTION_IMPLEMENTATION
-    ofstream FileOUTPUT;
-    FileOUTPUT.open(FileNameOUTPUT.c_str(),std::ios::out);
-    string strline,subS2;
-    bool status=FALSE;
-    vector<string> tokens;
-    aurostd::string2tokens(StringIN,tokens,"\n");
-    for(uint i=0;i<tokens.size();i++) {
-      strline=tokens.at(i);
-      if(aurostd::substring2bool(strline,Keyword_stop))  status=FALSE;
-      if(status) FileOUTPUT << strline << endl;
-      if(aurostd::substring2bool(strline,Keyword_start)) status=TRUE;
-    }
-    FileOUTPUT.flush();FileOUTPUT.clear();FileOUTPUT.close();
-    return status;  // return FALSE if something got messed up
-  }
-
-  // *******************************************************************************************
-  // *******************************************************************************************
-  bool ExtractToStringEXPLICIT(ifstream& FileIN,string& StringOUTPUT,string Keyword) {        // AFLOW_FUNCTION_IMPLEMENTATION
-    string strline,subS2;
-    subS2=Keyword; // STRING TO SEARCH
-    FileIN.clear();FileIN.seekg(0); // ******* INPUT FILE goes at the beginning
-    bool status=FALSE;
-    while(getline(FileIN,strline))
-      if(aurostd::substring2bool(strline,subS2)) {
-        StringOUTPUT=StringOUTPUT+strline.substr(strline.find(subS2)+subS2.length())+"\n";
-        status=TRUE;
-      }
-    FileIN.clear();FileIN.seekg(0); // ******* INPUT FILE goes at the beginning
-    return status;  // return FALSE if the keyword was never found
-  }
-
-  bool ExtractToStringEXPLICIT(string StringIN,string& StringOUTPUT,string Keyword) {        // AFLOW_FUNCTION_IMPLEMENTATION
-    string strline,subS2;
-    subS2=Keyword; // STRING TO SEARCH
-    bool status=FALSE;
-    vector<string> tokens;
-    aurostd::string2tokens(StringIN,tokens,"\n");
-    for(uint i=0;i<tokens.size();i++) {
-      strline=tokens.at(i);
-      if(aurostd::substring2bool(strline,subS2)) {
-        StringOUTPUT=StringOUTPUT+strline.substr(strline.find(subS2)+subS2.length())+"\n";
-        status=TRUE;
-      }
-    }
-    return status;  // return FALSE if the keyword was never found
-  }
-
-  // *******************************************************************************************
-  bool ExtractToStringEXPLICIT(ifstream& FileIN,string& StringOUTPUT,string Keyword_start,string Keyword_stop) {        // AFLOW_FUNCTION_IMPLEMENTATION
-    string strline,subS2;
-    FileIN.clear();FileIN.seekg(0); // ******* INPUT FILE goes at the beginning
-    bool status=FALSE;
-    while(getline(FileIN,strline)) {
-      if(aurostd::substring2bool(strline,Keyword_stop))  status=FALSE;
-      if(status) StringOUTPUT=StringOUTPUT+strline+"\n";
-      if(aurostd::substring2bool(strline,Keyword_start)) status=TRUE;
-    }
-    FileIN.clear();FileIN.seekg(0); // ******* INPUT FILE goes at the beginning
-    return status;  // return FALSE if something got messed up
-  }
-
-  bool ExtractToStringEXPLICIT(string StringIN,string& StringOUTPUT,string Keyword_start,string Keyword_stop) {        // AFLOW_FUNCTION_IMPLEMENTATION
-    string strline,subS2;
-    bool status=FALSE;
-    vector<string> tokens;
-    aurostd::string2tokens(StringIN,tokens,"\n");
-    for(uint i=0;i<tokens.size();i++) {
-      strline=tokens.at(i);
-      if(aurostd::substring2bool(strline,Keyword_stop))  status=FALSE;
-      if(status) StringOUTPUT=StringOUTPUT+strline+"\n";
-      if(aurostd::substring2bool(strline,Keyword_start)) status=TRUE;
-    }
-    return status;  // return FALSE if something got messed up
-  }
-
-  // *******************************************************************************************
-  // *******************************************************************************************
-  bool ExtractToStringstreamEXPLICIT(ifstream& FileIN,stringstream& StringstreamOUTPUT,string Keyword) {        // AFLOW_FUNCTION_IMPLEMENTATION
-    StringstreamOUTPUT.clear();StringstreamOUTPUT.str(std::string());
-    string strline,subS2;
-    subS2=Keyword; // STRING TO SEARCH
-    FileIN.clear();FileIN.seekg(0); // ******* INPUT FILE goes at the beginning
-    bool status=FALSE;
-    while(getline(FileIN,strline))
-      if(aurostd::substring2bool(strline,subS2)) {
-        StringstreamOUTPUT << strline.substr(strline.find(subS2)+subS2.length()) << endl;
-        status=TRUE;
-      }
-    FileIN.clear();FileIN.seekg(0); // ******* INPUT FILE goes at the beginning
-    return status;  // return FALSE if the keyword was never found
-  }
-
-  // *******************************************************************************************
-  bool ExtractToStringstreamEXPLICIT(ifstream& FileIN,stringstream& StringstreamOUTPUT,string Keyword_start,string Keyword_stop) {    // AFLOW_FUNCTION_IMPLEMENTATION
-    StringstreamOUTPUT.clear();StringstreamOUTPUT.str(std::string());
-    string strline;
-    FileIN.clear();FileIN.seekg(0); // ******* INPUT FILE goes at the beginning
-    bool status=FALSE;
-    while(getline(FileIN,strline)) {
-      if(aurostd::substring2bool(strline,Keyword_stop))  status=FALSE;
-      if(status) StringstreamOUTPUT << strline << endl;
-      if(aurostd::substring2bool(strline,Keyword_start)) status=TRUE;
-    }
-    FileIN.clear();FileIN.seekg(0); // ******* INPUT FILE goes at the beginning
-    return status;  // return FALSE if something got messed up
-  }
-
-  bool ExtractToStringstreamEXPLICIT(stringstream StringStreamIN,stringstream& StringstreamOUTPUT,string Keyword_start,string Keyword_stop) { // AFLOW_FUNCTION_IMPLEMENTATION
-    StringstreamOUTPUT.clear();StringstreamOUTPUT.str(std::string());
-    string StringIN=StringStreamIN.str();
-    return ExtractToStringstreamEXPLICIT(StringIN,StringstreamOUTPUT,Keyword_start,Keyword_stop);
-  }
-
-  bool ExtractToStringstreamEXPLICIT(string StringIN,stringstream& StringstreamOUTPUT,string Keyword_start,string Keyword_stop) {  // AFLOW_FUNCTION_IMPLEMENTATION
-    StringstreamOUTPUT.clear();StringstreamOUTPUT.str(std::string());
-    bool status=FALSE;
-    vector<string> tokens;
-    aurostd::string2tokens(StringIN,tokens,"\n");
-    for(uint i=0;i<tokens.size();i++) {
-      if(aurostd::substring2bool(tokens.at(i),Keyword_stop))  status=FALSE;
-      if(status) StringstreamOUTPUT << tokens.at(i) << endl;
-      if(aurostd::substring2bool(tokens.at(i),Keyword_start)) status=TRUE;
-    }
-    return status;  // return FALSE if something got messed up
-  }
-
-  bool ExtractToStringstreamEXPLICIT(string StringIN,stringstream& StringstreamOUTPUT,string Keyword) {  // AFLOW_FUNCTION_IMPLEMENTATION
-    StringstreamOUTPUT.clear();StringstreamOUTPUT.str(std::string());
-    bool status=FALSE;
-    vector<string> tokens;
-    aurostd::string2tokens(StringIN,tokens,"\n");
-    for(uint i=0;i<tokens.size();i++) {
-      if(aurostd::substring2bool(tokens.at(i),Keyword)) StringstreamOUTPUT << tokens.at(i).substr(tokens.at(i).find(Keyword)+Keyword.length()) << endl;
-      if(aurostd::substring2bool(tokens.at(i),Keyword)) status=TRUE;
-    }
-    return status;  // return FALSE if something got messed up
-  }
-
-  // *******************************************************************************************
-  // *******************************************************************************************
-  bool ExtractLastToStringstreamEXPLICIT(ifstream& FileIN,stringstream& StringstreamOUTPUT,string Keyword) {   // AFLOW_FUNCTION_IMPLEMENTATION
-    return ExtractToStringstreamEXPLICIT(FileIN,StringstreamOUTPUT,Keyword);
-  }
-
-  // *******************************************************************************************
-  bool ExtractLastToStringstreamEXPLICIT(ifstream& FileIN,stringstream& StringstreamOUTPUT,string Keyword_start,string Keyword_stop) { // AFLOW_FUNCTION_IMPLEMENTATION
-    bool LDEBUG=(FALSE || XHOST.DEBUG);
-    if(LDEBUG) cerr << "LDEBUG: ExtractLastToStringstreamEXPLICIT" << endl;
-    StringstreamOUTPUT.clear();StringstreamOUTPUT.str(std::string());
-    vector<string> tokens;
-    aurostd::stream2vectorstring(FileIN,tokens);
-    int istart=-1,istop=-1;
-    for(int i=(int) tokens.size()-1;i>0;i--) {
-      if(aurostd::substring2bool(tokens.at(i),Keyword_stop)  && istop<1)  istop=i-1;
-      if(aurostd::substring2bool(tokens.at(i),Keyword_start) && istart<1) istart=i+1;
-    }
-    if(LDEBUG) cerr << "LDEBUG: " << istart << " " << istop << endl;
-    if(istart>0 && istop>0) {
-      for(int i=istart;i<=istop;i++) StringstreamOUTPUT << tokens.at(i) << endl;
-      if(LDEBUG) cerr << "LDEBUG: " << StringstreamOUTPUT.str() << endl;
-      return TRUE;
-    }
-    return FALSE;
-  }
-
-
-  bool ExtractLastToStringstreamEXPLICIT(stringstream StringStreamIN,stringstream& StringstreamOUTPUT,string Keyword_start,string Keyword_stop) { // AFLOW_FUNCTION_IMPLEMENTATION
-    StringstreamOUTPUT.clear();StringstreamOUTPUT.str(std::string());
-    string StringIN=StringStreamIN.str();
-    return ExtractLastToStringstreamEXPLICIT(StringIN,StringstreamOUTPUT,Keyword_start,Keyword_stop);
-  }
-
-  bool ExtractLastToStringstreamEXPLICIT(string StringIN,stringstream& StringstreamOUTPUT,string Keyword_start,string Keyword_stop) {  // AFLOW_FUNCTION_IMPLEMENTATION
-    bool LDEBUG=(FALSE || XHOST.DEBUG);
-    if(LDEBUG) cerr << "LDEBUG: ExtractLastToStringstreamEXPLICIT" << endl;
-    StringstreamOUTPUT.clear();StringstreamOUTPUT.str(std::string());
-    vector<string> tokens;
-    aurostd::string2vectorstring(StringIN,tokens);
-    int istart=-1,istop=-1;
-    for(int i=(int) tokens.size()-1;i>0;i--) {
-      if(aurostd::substring2bool(tokens.at(i),Keyword_stop)  && istop<1)  istop=i-1;
-      if(aurostd::substring2bool(tokens.at(i),Keyword_start) && istart<1) istart=i+1;
-    }
-    if(LDEBUG) cerr << "LDEBUG: " << istart << " " << istop << endl;
-    if(istart>0 && istop>0) {
-      for(int i=istart;i<=istop;i++) StringstreamOUTPUT << tokens.at(i) << endl;
-      if(LDEBUG) cerr << "LDEBUG: " << StringstreamOUTPUT.str() << endl;
-      return TRUE;
-    }
-    return FALSE;
-  }
-
-  // *******************************************************************************************
-  // *******************************************************************************************
-
-  bool ExtractJustAfterToFileEXPLICIT(ifstream& FileIN,string FileNameOUTPUT,string Keyword_start) {        // AFLOW_FUNCTION_IMPLEMENTATION
-    ofstream FileOUTPUT;
-    FileOUTPUT.open(FileNameOUTPUT.c_str(),std::ios::out);
-    string strline,subS2;
-    FileIN.clear();FileIN.seekg(0); // ******* INPUT FILE goes at the beginning
-    bool status=FALSE;
-    while(getline(FileIN,strline)) {
-      if(status) FileOUTPUT << strline << endl;
-      if(aurostd::substring2bool(strline,Keyword_start)) status=TRUE;
-    }
-    FileIN.clear();FileIN.seekg(0); // ******* INPUT FILE goes at the beginning
-    FileOUTPUT.flush();FileOUTPUT.clear();FileOUTPUT.close();
-    return status;  // return FALSE if something got messed up
-  }
-
-  bool ExtractJustAfterToStringEXPLICIT(ifstream& FileIN,string& StringOUTPUT,string Keyword_start) {        // AFLOW_FUNCTION_IMPLEMENTATION
-    string strline,subS2;
-    FileIN.clear();FileIN.seekg(0); // ******* INPUT FILE goes at the beginning
-    bool status=FALSE;
-    while(getline(FileIN,strline)) {
-      if(status) StringOUTPUT=StringOUTPUT+strline+"\n";
-      if(aurostd::substring2bool(strline,Keyword_start)) status=TRUE;
-    }
-    FileIN.clear();FileIN.seekg(0); // ******* INPUT FILE goes at the beginning
-    return status;  // return FALSE if something got messed up
-  }
-
-  bool ExtractJustAfterToStringstreamEXPLICIT(ifstream& FileIN,stringstream& StringstreamOUTPUT,string Keyword_start) {    // AFLOW_FUNCTION_IMPLEMENTATION
-    StringstreamOUTPUT.clear();StringstreamOUTPUT.str(std::string());
-    string strline;
-    FileIN.clear();FileIN.seekg(0); // ******* INPUT FILE goes at the beginning
-    bool status=FALSE;
-    while(getline(FileIN,strline)) {
-      if(status) StringstreamOUTPUT << strline << endl;
-      if(aurostd::substring2bool(strline,Keyword_start)) status=TRUE;
-    }
-    FileIN.clear();FileIN.seekg(0); // ******* INPUT FILE goes at the beginning
-    return status;  // return FALSE if something got messed up
-  }
-
-  bool ExtractJustAfterToStringstreamEXPLICIT(stringstream StringStreamIN,stringstream& StringstreamOUTPUT,string Keyword_start) { // AFLOW_FUNCTION_IMPLEMENTATION
-    StringstreamOUTPUT.clear();StringstreamOUTPUT.str(std::string());
-    string StringIN=StringStreamIN.str();
-    return ExtractJustAfterToStringstreamEXPLICIT(StringIN,StringstreamOUTPUT,Keyword_start);
-  }
-
-  bool ExtractJustAfterToStringstreamEXPLICIT(string StringIN,stringstream& StringstreamOUTPUT,string Keyword_start) {  // AFLOW_FUNCTION_IMPLEMENTATION
-    StringstreamOUTPUT.clear();StringstreamOUTPUT.str(std::string());
-    bool status=FALSE;
-    vector<string> tokens;
-    aurostd::string2tokens(StringIN,tokens,"\n");
-    for(uint i=0;i<tokens.size();i++) {
-      if(status) StringstreamOUTPUT << tokens.at(i) << endl;
-      if(aurostd::substring2bool(tokens.at(i),Keyword_start)) status=TRUE;
-    }
-    return status;  // return FALSE if something got messed up
-  }
-
-  bool ExtractJustAfterToStringEXPLICIT(string StringIN,string& StringOUTPUT,string Keyword_start) {  // AFLOW_FUNCTION_IMPLEMENTATION
-    stringstream StringstreamOUTPUT;
-    bool out=ExtractJustAfterToStringstreamEXPLICIT(StringIN,StringstreamOUTPUT,Keyword_start);
-    StringOUTPUT=StringstreamOUTPUT.str();
-    return out;  // return FALSE if something got messed up
-  }
-
-  // ***************************************************************************
-  // Function stream2vectorstring return UINT
-  // ***************************************************************************
-  // take istream into a vector strings - Stefano Curtarolo
-  uint stream2vectorstring(std::istream& istreamIN,vector<string> &vstringout) {
-    // istreamIN.clear(); // istreamIN.seekg(0); // ******* INPUT FILE goes at the beginning
-    vstringout.clear();
-    while(!istreamIN.eof()) {
-      char tmp[_CIN_LINE_BUFFER_LENGTH_];
-      istreamIN.getline(tmp,_CIN_LINE_BUFFER_LENGTH_-1);
-      vstringout.push_back(string(tmp));
-    }
-    // istreamIN.clear(); // istreamIN.seekg(0); // ******* INPUT FILE goes at the beginning
-    return vstringout.size();  // return FALSE if something got messed up
-  }
-  // take ifstream into a vector strings - Stefano Curtarolo
-  uint stream2vectorstring(std::ifstream& ifstreamIN,vector<string> &vstringout) {
-    // ifstreamIN.clear(); // ifstreamIN.seekg(0); // ******* INPUT FILE goes at the beginning
-    vstringout.clear();
-    while(!ifstreamIN.eof()) {
-      char tmp[_CIN_LINE_BUFFER_LENGTH_];
-      ifstreamIN.getline(tmp,_CIN_LINE_BUFFER_LENGTH_-1);
-      vstringout.push_back(string(tmp));
-    }
-    // ifstreamIN.clear(); // ifstreamIN.seekg(0); // ******* INPUT FILE goes at the beginning
-    return vstringout.size();  // return FALSE if something got messed up
-  } 
-  uint stream2vectorstring(std::stringstream& stringstreamIN,vector<string> &vstringout) {
-    // stringstreamIN.clear();stringstreamIN.seekg(0); // ******* INPUT FILE goes at the beginning
-    vstringout.clear();
-    while(!stringstreamIN.eof()) {
-      char tmp[_CIN_LINE_BUFFER_LENGTH_];
-      stringstreamIN.getline(tmp,_CIN_LINE_BUFFER_LENGTH_-1);
-      vstringout.push_back(string(tmp));
-    }
-    // stringstreamIN.clear();stringstreamIN.seekg(0); // ******* INPUT FILE goes at the beginning
-    return vstringout.size();  // return FALSE if something got messed up
-  }
-  uint string2vectorstring(const string& stringIN,vector<string> &vstringout,bool consecutive,bool trim_edges) {  //CO20170613
-    //CO mods 20170613
-    //we are adding functionality here, because string2tokens will treat "\n\n" same as "\n", but not "\n \n"
-    //consecutive will do the following: "sssss" -> <"s","s",...>
-    //trim_edges will remove delimiters from beginning and end, similar to consecutive=false behavior
-    //return aurostd::string2tokens(stringIN,vstringout,"\n",true);
-    uint count=aurostd::string2tokens(stringIN,vstringout,"\n",consecutive);
-    if(trim_edges){
-      //start with front
-      while(vstringout.size()){
-        if(!aurostd::RemoveWhiteSpaces(vstringout.front()).empty()){
-          break;
-        }
-        vstringout.erase(vstringout.begin());
-        count--;
-      }
-      //now back
-      while(vstringout.size()){
-        if(!aurostd::RemoveWhiteSpaces(vstringout.back()).empty()){
-          break;
-        }
-        vstringout.pop_back();
-        count--;
-      }
-    }
-    return count;
-  }
-
-  // ***************************************************************************
-  // Function string2vectorstring return VECTOR
-  // ***************************************************************************
-  // take sitring into a vector strings - Stefano Curtarolo
-  vector<string> stream2vectorstring(std::istream& istreamIN) {
-    vector<string> vstringout;
-    aurostd::stream2vectorstring(istreamIN,vstringout);
-    return vstringout;
-  }
-  vector<string> stream2vectorstring(std::ifstream& iftreamIN) {
-    vector<string> vstringout;
-    aurostd::stream2vectorstring(iftreamIN,vstringout);
-    return vstringout;
-  }
-  vector<string> stream2vectorstring(std::stringstream& stringstreamIN) {
-    vector<string> vstringout;
-    aurostd::stream2vectorstring(stringstreamIN,vstringout);
-    return vstringout;
-  }
-  vector<string> string2vectorstring(const string& stringIN,bool consecutive,bool trim_edges) { //CO20170613
-    vector<string> vstringout;
-    aurostd::string2vectorstring(stringIN,vstringout,consecutive,trim_edges); //CO20170613
-    return vstringout;
-  }
-
-  // ***************************************************************************
-  // Function liststring2string return string
-  // ***************************************************************************
-  string liststring2string(string s00,string s01,string s02,string s03,string s04,string s05,string s06,string s07,
-      string s08,string s09,string s0A,string s0B,string s0C,string s0D,string s0E,string s0F,
-      string s10,string s11,string s12,string s13,string s14,string s15,string s16,string s17,
-      string s18,string s19,string s1A,string s1B,string s1C,string s1D,string s1E,string s1F,
-      string s20,string s21,string s22,string s23,string s24,string s25,string s26,string s27,
-      string s28,string s29,string s2A,string s2B,string s2C,string s2D,string s2E,string s2F) {
-    string out="";
-    if(s00!="") out+=s00+"\n";
-    if(s01!="") out+=s01+"\n";
-    if(s02!="") out+=s02+"\n";
-    if(s03!="") out+=s03+"\n";
-    if(s04!="") out+=s04+"\n";
-    if(s05!="") out+=s05+"\n";
-    if(s06!="") out+=s06+"\n";
-    if(s07!="") out+=s07+"\n";
-    if(s08!="") out+=s08+"\n";
-    if(s09!="") out+=s09+"\n";
-    if(s0A!="") out+=s0A+"\n";
-    if(s0B!="") out+=s0B+"\n";
-    if(s0C!="") out+=s0C+"\n";
-    if(s0D!="") out+=s0D+"\n";
-    if(s0E!="") out+=s0E+"\n";
-    if(s0F!="") out+=s0F+"\n";
-    if(s10!="") out+=s10+"\n";
-    if(s11!="") out+=s11+"\n";
-    if(s12!="") out+=s12+"\n";
-    if(s13!="") out+=s13+"\n";
-    if(s14!="") out+=s14+"\n";
-    if(s15!="") out+=s15+"\n";
-    if(s16!="") out+=s16+"\n";
-    if(s17!="") out+=s17+"\n";
-    if(s18!="") out+=s18+"\n";
-    if(s19!="") out+=s19+"\n";
-    if(s1A!="") out+=s1A+"\n";
-    if(s1B!="") out+=s1B+"\n";
-    if(s1C!="") out+=s1C+"\n";
-    if(s1D!="") out+=s1D+"\n";
-    if(s1E!="") out+=s1E+"\n";
-    if(s1F!="") out+=s1F+"\n";
-    if(s20!="") out+=s20+"\n";
-    if(s21!="") out+=s21+"\n";
-    if(s22!="") out+=s22+"\n";
-    if(s23!="") out+=s23+"\n";
-    if(s24!="") out+=s24+"\n";
-    if(s25!="") out+=s25+"\n";
-    if(s26!="") out+=s26+"\n";
-    if(s27!="") out+=s27+"\n";
-    if(s28!="") out+=s28+"\n";
-    if(s29!="") out+=s29+"\n";
-    if(s2A!="") out+=s2A+"\n";
-    if(s2B!="") out+=s2B+"\n";
-    if(s2C!="") out+=s2C+"\n";
-    if(s2D!="") out+=s2D+"\n";
-    if(s2E!="") out+=s2E+"\n";
-    if(s2F!="") out+=s2F+"\n";
-    return out;
-  }
-
-  // ***************************************************************************
-  // Function stream2dequestring return UINT
-  // ***************************************************************************
-  // take istream into a deque strings - Stefano Curtarolo
-  uint stream2dequestring(std::istream& istreamIN,deque<string> &vstringout) {
-    // istreamIN.clear(); // istreamIN.seekg(0); // ******* INPUT FILE goes at the beginning
-    vstringout.clear();
-    while(!istreamIN.eof()) {
-      char tmp[_CIN_LINE_BUFFER_LENGTH_];
-      istreamIN.getline(tmp,_CIN_LINE_BUFFER_LENGTH_-1);
-      vstringout.push_back(string(tmp));
-    }
-    // istreamIN.clear(); // istreamIN.seekg(0); // ******* INPUT FILE goes at the beginning
-    return vstringout.size();  // return FALSE if something got messed up
-  }
-  // take ifstream into a deque strings - Stefano Curtarolo
-  uint stream2dequestring(std::ifstream& ifstreamIN,deque<string> &vstringout) {
-    // ifstreamIN.clear(); // ifstreamIN.seekg(0); // ******* INPUT FILE goes at the beginning
-    vstringout.clear();
-    while(!ifstreamIN.eof()) {
-      char tmp[_CIN_LINE_BUFFER_LENGTH_];
-      ifstreamIN.getline(tmp,_CIN_LINE_BUFFER_LENGTH_-1);
-      vstringout.push_back(string(tmp));
-    }
-    // ifstreamIN.clear(); // ifstreamIN.seekg(0); // ******* INPUT FILE goes at the beginning
-    return vstringout.size();  // return FALSE if something got messed up
-  }
-  uint stream2dequestring(std::stringstream& stringstreamIN,deque<string> &vstringout) {
-    // stringstreamIN.clear();stringstreamIN.seekg(0); // ******* INPUT FILE goes at the beginning
-    vstringout.clear();
-    while(!stringstreamIN.eof()) {
-      char tmp[_CIN_LINE_BUFFER_LENGTH_];
-      stringstreamIN.getline(tmp,_CIN_LINE_BUFFER_LENGTH_-1);
-      vstringout.push_back(string(tmp));
-    }
-    // stringstreamIN.clear();stringstreamIN.seekg(0); // ******* INPUT FILE goes at the beginning
-    return vstringout.size();  // return FALSE if something got messed up
-  }
-  uint string2dequestring(const string& stringIN,deque<string> &vstringout) {
-    return aurostd::string2tokens(stringIN,vstringout,"\n");
-  }
-
-  // ***************************************************************************
-  // Function string2dequestring return DEQUE
-  // ***************************************************************************
-  // take sitring into a deque strings - Stefano Curtarolo
-  deque<string> stream2dequestring(std::istream& istreamIN) {
-    deque<string> vstringout;
-    aurostd::stream2dequestring(istreamIN,vstringout);
-    return vstringout;
-  }
-  deque<string> stream2dequestring(std::ifstream& iftreamIN) {
-    deque<string> vstringout;
-    aurostd::stream2dequestring(iftreamIN,vstringout);
-    return vstringout;
-  }
-  deque<string> stream2dequestring(std::stringstream& stringstreamIN) {
-    deque<string> vstringout;
-    aurostd::stream2dequestring(stringstreamIN,vstringout);
-    return vstringout;
-  }
-  deque<string> string2dequestring(const string& stringIN) {
-    deque<string> vstringout;
-    aurostd::string2dequestring(stringIN,vstringout);
-    return vstringout;
-  }
-
-  // ***************************************************************************
-  // Function string2file string2compressfile string2gzfile string2bz2file string2xzfile
-  // ***************************************************************************
-  // write string to file - Stefano Curtarolo
-  bool string2file(const string& StringOUTPUT,const string& FileNameOUTPUT,string mode) {
-    if(mode=="POST" || mode=="APPEND") {
-      stringstream FileINPUT;
-      aurostd::file2stringstream(FileNameOUTPUT,FileINPUT);
-      ofstream FileOUTPUT;
-      FileOUTPUT.open(FileNameOUTPUT.c_str(),std::ios::out);
-      FileOUTPUT << FileINPUT.str();
-      FileOUTPUT << StringOUTPUT;    
-      FileOUTPUT.flush();FileOUTPUT.clear();FileOUTPUT.close();
-      return TRUE;  // return FALSE if something got messed up
-    }
-    if(mode=="PRE") {
-      stringstream FileINPUT;
-      aurostd::file2stringstream(FileNameOUTPUT,FileINPUT);
-      ofstream FileOUTPUT;
-      FileOUTPUT.open(FileNameOUTPUT.c_str(),std::ios::out);
-      FileOUTPUT << StringOUTPUT;    
-      FileOUTPUT << FileINPUT.str();
-      FileOUTPUT.flush();FileOUTPUT.clear();FileOUTPUT.close();
-      return TRUE;  // return FALSE if something got messed up
-    }
-    if(mode=="WRITE" || mode=="") {
-      ofstream FileOUTPUT;
-      FileOUTPUT.open(FileNameOUTPUT.c_str(),std::ios::out);
-      FileOUTPUT << StringOUTPUT;    
-      FileOUTPUT.flush();FileOUTPUT.clear();FileOUTPUT.close();
-      return TRUE;  // return FALSE if something got messed up
-    }   
-    return FALSE;
-  }
-
-  bool string2compressfile(const string& command,const string& StringOUTPUT,const string& _file,string mode) {
-    // "" compliant April/2019 SC
-    string file=aurostd::CleanFileName(_file);
-    bool out=string2file(StringOUTPUT,file,mode);
-    aurostd::execute(command+" -9fq \""+file+"\"");
-    return out;
-  }
-
-  bool string2gzfile(const string& StringOUTPUT,const string& file,string mode) {
-    return string2compressfile("gzip",StringOUTPUT,file,mode);
-  }
-
-  bool string2bz2file(const string& StringOUTPUT,const string& file,string mode) {
-    return string2compressfile("bzip2",StringOUTPUT,file,mode);
-  }
-
-  bool string2xzfile(const string& StringOUTPUT,const string& file,string mode) {
-    return string2compressfile("xz",StringOUTPUT,file,mode);
-  }
-
-
-  // ***************************************************************************
-  // Function stringstream2file stringstream2compressedfile stringstream2gzfile stringstream2bz2file stringstream2xzfile
-  // ***************************************************************************
-  // write string to file - Stefano Curtarolo
-  bool stringstream2file(const stringstream& StringstreamOUTPUT,const string& _file,string mode) {
-    string file=aurostd::CleanFileName(_file);
-<<<<<<< HEAD
-    bool writeable=true;  //CO20190808 - captures whether we can open/write file
-=======
-    bool writable=true;  //CO190808 - captures whether we can open/write file
->>>>>>> 10163148
-    if(mode=="POST" || mode=="APPEND") {
-      stringstream FileINPUT;
-      aurostd::file2stringstream(file,FileINPUT);
-      ofstream FileOUTPUT;
-      FileOUTPUT.open(file.c_str(),std::ios::out);
-<<<<<<< HEAD
-      writeable=FileOUTPUT.is_open(); //CO20190808 - captures whether we can open/write file
-=======
-      writable=FileOUTPUT.is_open(); //CO190808 - captures whether we can open/write file
->>>>>>> 10163148
-      FileOUTPUT << FileINPUT.str();
-      FileOUTPUT << StringstreamOUTPUT.str();
-      // FileOUTPUT << StringstreamOUTPUT.rdbuf();
-      FileOUTPUT.flush();FileOUTPUT.clear();FileOUTPUT.close();
-<<<<<<< HEAD
-      return writeable; //TRUE;  // return FALSE if something got messed up //CO20190808 - captures whether we can open/write file
-=======
-      return writable; //TRUE;  // return FALSE if something got messed up //CO190808 - captures whether we can open/write file
->>>>>>> 10163148
-    }
-    if(mode=="PRE") {
-      stringstream FileINPUT;
-      aurostd::file2stringstream(file,FileINPUT);
-      ofstream FileOUTPUT;
-      FileOUTPUT.open(file.c_str(),std::ios::out);
-<<<<<<< HEAD
-      writeable=FileOUTPUT.is_open(); //CO20190808 - captures whether we can open/write file
-=======
-      writable=FileOUTPUT.is_open(); //CO190808 - captures whether we can open/write file
->>>>>>> 10163148
-      FileOUTPUT << StringstreamOUTPUT.str();
-      // FileOUTPUT << StringstreamOUTPUT.rdbuf();
-      FileOUTPUT << FileINPUT.str();
-      FileOUTPUT.flush();FileOUTPUT.clear();FileOUTPUT.close();
-<<<<<<< HEAD
-      return writeable; //TRUE;  // return FALSE if something got messed up //CO20190808 - captures whether we can open/write file
-=======
-      return writable; //TRUE;  // return FALSE if something got messed up //CO190808 - captures whether we can open/write file
->>>>>>> 10163148
-    }
-    if(mode=="WRITE" || mode=="") {
-      ofstream FileOUTPUT;
-      FileOUTPUT.open(file.c_str(),std::ios::out);
-<<<<<<< HEAD
-      writeable=FileOUTPUT.is_open(); //CO20190808 - captures whether we can open/write file
-      FileOUTPUT << StringstreamOUTPUT.str();
-      // FileOUTPUT << StringstreamOUTPUT.rdbuf();
-      FileOUTPUT.flush();FileOUTPUT.clear();FileOUTPUT.close();
-      return writeable; //TRUE;  // return FALSE if something got messed up //CO20190808 - captures whether we can open/write file
-=======
-      writable=FileOUTPUT.is_open(); //CO190808 - captures whether we can open/write file
-      FileOUTPUT << StringstreamOUTPUT.str();
-      // FileOUTPUT << StringstreamOUTPUT.rdbuf();
-      FileOUTPUT.flush();FileOUTPUT.clear();FileOUTPUT.close();
-      return writable; //TRUE;  // return FALSE if something got messed up //CO190808 - captures whether we can open/write file
->>>>>>> 10163148
-    }   
-    return FALSE;
-  }
-
-
-  bool stringstream2compressfile(const string& command,const stringstream& StringstreamOUTPUT,const string& _file,string mode) {
-    string file=aurostd::CleanFileName(_file);
-    bool out=stringstream2file(StringstreamOUTPUT,file,mode);
-    aurostd::execute(command+" -9fq \""+file+"\"");
-    return out;
-  }
-
-  bool stringstream2gzfile(const stringstream& StringstreamOUTPUT,const string& file,string mode) {
-    return stringstream2compressfile("gzip",StringstreamOUTPUT,file,mode);
-  }
-
-  bool stringstream2bz2file(const stringstream& StringstreamOUTPUT,const string& file,string mode) {
-    return stringstream2compressfile("bzip2",StringstreamOUTPUT,file,mode);
-  }
-
-  bool stringstream2xzfile(const stringstream& StringstreamOUTPUT,const string& file,string mode) {
-    return stringstream2compressfile("xz",StringstreamOUTPUT,file,mode);
-  }
-
-  // ***************************************************************************
-  // Function ostream2string  istream2string   
-  // ***************************************************************************
-  // convert ostream/istream to string - Stefano Curtarolo
-  std::string ostream2string(std::ostream& oss) {
-    std::stringstream soss;
-    soss << oss.rdbuf();
-    return soss.str();
-  }
-
-  // ***************************************************************************
-  // Function stream2string
-  // ***************************************************************************
-  // take istream into a  strings - Stefano Curtarolo
-  uint stream2string(std::istream& istreamIN,string &vstringout) {
-    // istreamIN.clear(); // istreamIN.seekg(0); // ******* INPUT FILE goes at the beginning
-    vstringout.clear();
-    while(!istreamIN.eof()) {
-      char tmp[_CIN_LINE_BUFFER_LENGTH_];
-      istreamIN.getline(tmp,_CIN_LINE_BUFFER_LENGTH_-1);
-      vstringout+=string(tmp)+"/n";
-    }
-    // istreamIN.clear(); // istreamIN.seekg(0); // ******* INPUT FILE goes at the beginning
-    return vstringout.length();  // return FALSE if something got messed up
-  }
-
-  // take ifstream into a  strings - Stefano Curtarolo
-  uint stream2string(std::ifstream& ifstreamIN,string &vstringout) {
-    // ifstreamIN.clear(); // ifstreamIN.seekg(0); // ******* INPUT FILE goes at the beginning
-    vstringout.clear();
-    while(!ifstreamIN.eof()) {
-      char tmp[_CIN_LINE_BUFFER_LENGTH_];
-      ifstreamIN.getline(tmp,_CIN_LINE_BUFFER_LENGTH_-1);
-      vstringout+=string(tmp)+"/n";
-    }
-    // ifstreamIN.clear(); // ifstreamIN.seekg(0); // ******* INPUT FILE goes at the beginning
-    return vstringout.length();  // return FALSE if something got messed up
-  }
-
-  uint stream2string(std::stringstream& stringstreamIN,string &vstringout) {
-    // stringstreamIN.clear();stringstreamIN.seekg(0); // ******* INPUT FILE goes at the beginning
-    vstringout.clear();
-    while(!stringstreamIN.eof()) {
-      char tmp[_CIN_LINE_BUFFER_LENGTH_];
-      stringstreamIN.getline(tmp,_CIN_LINE_BUFFER_LENGTH_-1);
-      vstringout+=string(tmp)+"/n";
-    }
-    // stringstreamIN.clear();stringstreamIN.seekg(0); // ******* INPUT FILE goes at the beginning
-    return vstringout.length();  // return FALSE if something got messed up
-  }
-
-  // ***************************************************************************
-  // Function getenv2string getenv2int getenv2uint getenv2double
-  // ***************************************************************************
-  // convert environments to string;
-  string getenv2string(const string& str) {
-    if(getenv(str.c_str())==NULL) return string("");
-    return string(getenv(str.c_str()));
-  }
-  int getenv2int(const string& str) {
-    if(getenv(str.c_str())==NULL) return int(0);
-    return aurostd::string2utype<int>(getenv(str.c_str()));
-  }
-  uint getenv2uint(const string& str) {
-    if(getenv(str.c_str())==NULL) return uint(0);
-    return aurostd::string2utype<uint>(getenv(str.c_str()));
-  }
-  double getenv2double(const string& str) {
-    if(getenv(str.c_str())==NULL) return double(0);
-    return aurostd::string2utype<double>(getenv(str.c_str()));
-  }
-
-  // ***************************************************************************
-  // Function file2string bz2file2string gzfile2string xzfile2string zipfile2string efile2string
-  // ***************************************************************************
-  // write file to string - Stefano Curtarolo
-  uint file2string(string _FileNameIN,string& StringIN) {
-    string FileNameIN=aurostd::CleanFileName(_FileNameIN);
-    if(!FileExist(FileNameIN)) {
-      // cerr << "ERROR - aurostd::file2string: file=" << FileNameIN << " not present !" << endl;
-      return 0;}   
-    ifstream FileIN;
-    FileIN.open(FileNameIN.c_str(),std::ios::in);
-    char c; while (FileIN.get(c)) StringIN+=c;
-    FileIN.clear();FileIN.close();
-    return StringIN.length();  // return 0 if something got messed up
-  }
-  uint bz2file2string(string _FileNameIN,string& StringIN) {
-    string FileNameIN=aurostd::CleanFileName(_FileNameIN);
-    // cerr << "bz2file2string; BEGIN" << endl;
-    if(!FileExist(FileNameIN)) {
-      // cerr << "ERROR - aurostd::bz2file2string: file=" << FileNameIN << " not present !" << endl;
-      return 0;}   
-    if(!aurostd::IsCommandAvailable("bzcat")) {
-      // cerr << "ERROR - aurostd::bz2file2string: command \"bzcat\" is necessary !" << endl;
-      return 0;}   
-    StringIN=aurostd::execute2string("bzcat \""+FileNameIN+"\"");
-    return StringIN.length();  // return 0 if something got messed up
-  }
-  uint gzfile2string(string _FileNameIN,string& StringIN) {
-    string FileNameIN=aurostd::CleanFileName(_FileNameIN);
-    // cerr << "gzfile2string; BEGIN" << endl;
-    if(!FileExist(FileNameIN)) {
-      // cerr << "ERROR - aurostd::gzfile2string: file=" << FileNameIN << " not present !" << endl;
-      return 0;}   
-    if(!aurostd::IsCommandAvailable("zcat")) {
-      // cerr << "ERROR - aurostd::gzfile2string: command \"zcat\" is necessary !" << endl;
-      return 0;}   
-    StringIN=aurostd::execute2string("zcat \""+FileNameIN+"\"");
-    return StringIN.length();  // return 0 if something got messed up
-  }
-  uint xzfile2string(string _FileNameIN,string& StringIN) {
-    string FileNameIN=aurostd::CleanFileName(_FileNameIN);
-    // cerr << "xzfile2string; BEGIN" << endl;
-    if(!FileExist(FileNameIN)) {
-      // cerr << "ERROR - aurostd::xzfile2string: file=" << FileNameIN << " not present !" << endl;
-      return 0;}   
-    if(!aurostd::IsCommandAvailable("xzcat")) {
-      // cerr << "ERROR - aurostd::xzfile2string: command \"xzcat\" is necessary !" << endl;
-      return 0;}   
-    StringIN=aurostd::execute2string("xzcat \""+FileNameIN+"\"");
-    return StringIN.length();  // return 0 if something got messed up
-  }
-  //CO START
-  uint zipfile2string(string _FileNameIN,string& StringIN) {
-    string FileNameIN=aurostd::CleanFileName(_FileNameIN);
-    if(!FileExist(FileNameIN)) {
-      return 0;}
-    if(!aurostd::IsCommandAvailable("unzip")) {
-      return 0;}
-    StringIN=aurostd::execute2string("unzip -p \""+FileNameIN+"\"");
-    return StringIN.length();  // return 0 if something got messed up
-  }
-  //CO END
-  uint efile2string(const string& FileNameIN,string& StringIN) {
-    //[CO20190808 - OBSOLETE, we clean inside FileExist()]string FileNameIN=aurostd::CleanFileName(_FileNameIN),FileNameOUT;  //CO
-    string FileNameOUT=""; //CO20191110
-    // cerr << "efile2string; BEGIN FileNameIN=[" << FileNameIN << "]" << endl;
-    if(!FileExist(FileNameIN,FileNameOUT) && !EFileExist(FileNameIN,FileNameOUT)) {
-      // cerr << "ERROR - aurostd::efile2string: file=" << FileNameIN << " not present !" << endl;
-      return 0;}   
-    // cerr << aurostd::substring2bool(FileNameIN,".bz2") << endl;
-    if(aurostd::substring2bool(FileNameOUT,".bz2")) {
-      // cerr << "efile2string: found .bz2, using bz2file2string" << endl;
-      return aurostd::bz2file2string(FileNameOUT,StringIN);
-    }
-    if(aurostd::substring2bool(FileNameOUT,".gz"))  {
-      // cerr << "efile2string: found .gz, using gzfile2string" << endl;
-      return aurostd::gzfile2string(FileNameOUT,StringIN);
-    }
-    if(aurostd::substring2bool(FileNameOUT,".xz"))  {
-      // cerr << "efile2string: found .xz, using xzfile2string" << endl;
-      return aurostd::xzfile2string(FileNameOUT,StringIN);
-    }
-    // cerr << "efile2string: file2string" << endl;
-    return aurostd::file2string(FileNameOUT,StringIN);
-  }
-
-  // ***************************************************************************
-  // Function file2vectorstring bz2file2vectorstring gzfile2vectorstring xzfile2vectorstring efile2vectorstring 
-  // ***************************************************************************
-  // write file to vector string - Stefano Curtarolo
-  uint file2vectorstring(string FileNameIN,vector<string>& vline) {
-    return aurostd::string2vectorstring(file2string(aurostd::CleanFileName(FileNameIN)),vline);
-  }
-
-  uint bz2file2vectorstring(string FileNameIN,vector<string>& vline) {
-    return aurostd::string2vectorstring(bz2file2string(aurostd::CleanFileName(FileNameIN)),vline);
-  }
-
-  uint gzfile2vectorstring(string FileNameIN,vector<string>& vline) {
-    return aurostd::string2vectorstring(gzfile2string(aurostd::CleanFileName(FileNameIN)),vline);
-  }
-
-  uint xzfile2vectorstring(string FileNameIN,vector<string>& vline) {
-    return aurostd::string2vectorstring(xzfile2string(aurostd::CleanFileName(FileNameIN)),vline);
-  }
-
-  uint efile2vectorstring(string FileNameIN,vector<string>& vline) {
-    return aurostd::string2vectorstring(efile2string(aurostd::CleanFileName(FileNameIN)),vline);
-  }
-  
-  bool vectorstring2file(const vector<string>& vline,string FileNameOUT) {
-    string file=aurostd::CleanFileName(FileNameOUT);
-    ofstream FileOUT;
-    FileOUT.open(file.c_str(),std::ios::out);
-    bool writable=FileOUT.is_open(); //CO190808 - captures whether we can open/write file
-    for(uint iline=0;iline<vline.size();iline++) FileOUT << vline.at(iline) << endl;
-    // FileOUT << StringstreamOUT.rdbuf();
-    FileOUT.flush();FileOUT.clear();FileOUT.close();
-    return writable;
-  }
-
-  // ***************************************************************************
-  // Function file2dequestring bz2file2dequestring gzfile2dequestring xzfile2dequestring efile2dequestring 
-  // ***************************************************************************
-  // write file to deque string - Stefano Curtarolo
-  uint file2dequestring(string FileNameIN,deque<string>& vline) {
-    return aurostd::string2dequestring(file2string(aurostd::CleanFileName(FileNameIN)),vline);
-  }
-
-  uint bz2file2dequestring(string FileNameIN,deque<string>& vline) {
-    return aurostd::string2dequestring(bz2file2string(aurostd::CleanFileName(FileNameIN)),vline);
-  }
-
-  uint gzfile2dequestring(string FileNameIN,deque<string>& vline) {
-    return aurostd::string2dequestring(gzfile2string(aurostd::CleanFileName(FileNameIN)),vline);
-  }
-
-  uint xzfile2dequestring(string FileNameIN,deque<string>& vline) {
-    return aurostd::string2dequestring(xzfile2string(aurostd::CleanFileName(FileNameIN)),vline);
-  }
-
-  uint efile2dequestring(string FileNameIN,deque<string>& vline) {
-    return aurostd::string2dequestring(efile2string(aurostd::CleanFileName(FileNameIN)),vline);
-  }
-
-  bool dequestring2file(const deque<string>& vline,string FileNameOUT) {
-    string file=aurostd::CleanFileName(FileNameOUT);
-    ofstream FileOUT;
-    FileOUT.open(file.c_str(),std::ios::out);
-    bool writable=FileOUT.is_open(); //CO190808 - captures whether we can open/write file
-    for(uint iline=0;iline<vline.size();iline++)  FileOUT << vline.at(iline) << endl;
-    // FileOUT << StringstreamOUT.rdbuf();
-    FileOUT.flush();FileOUT.clear();FileOUT.close();
-    return writable;
-  }
-
-
-  // ***************************************************************************
-  // Function file2vectorstring bz2file2vectorstring gzfile2vectorstring xzfile2vectorstring efile2vectorstring overloading for file2vector
-  // ***************************************************************************
-  // write file to deque string - Stefano Curtarolo
-  uint file2vectorstring(string FileNameIN,deque<string>& vline) {
-    return aurostd::string2dequestring(file2string(aurostd::CleanFileName(FileNameIN)),vline);
-  }
-
-  uint bz2file2vectorstring(string FileNameIN,deque<string>& vline) {
-    return aurostd::string2dequestring(bz2file2string(aurostd::CleanFileName(FileNameIN)),vline);
-  }
-
-  uint gzfile2vectorstring(string FileNameIN,deque<string>& vline) {
-    return aurostd::string2dequestring(gzfile2string(aurostd::CleanFileName(FileNameIN)),vline);
-  }
-
-  uint xzfile2vectorstring(string FileNameIN,deque<string>& vline) {
-    return aurostd::string2dequestring(xzfile2string(aurostd::CleanFileName(FileNameIN)),vline);
-  }
-
-  uint efile2vectorstring(string FileNameIN,deque<string>& vline) {
-    return aurostd::string2dequestring(efile2string(aurostd::CleanFileName(FileNameIN)),vline);
-  }
-
-  bool vectorstring2file(const deque<string>& vline,string FileNameOUT) {
-    string file=aurostd::CleanFileName(FileNameOUT);
-    ofstream FileOUT;
-    FileOUT.open(file.c_str(),std::ios::out);
-    bool writable=FileOUT.is_open(); //CO190808 - captures whether we can open/write file
-    for(uint iline=0;iline<vline.size();iline++) FileOUT << vline.at(iline) << endl;
-    // FileOUT << StringstreamOUT.rdbuf();
-    FileOUT.flush();FileOUT.clear();FileOUT.close();
-    return writable;
-  }
-
-  // ***************************************************************************
-  // Function file2stringstream bz2file2stringstream gzfile2stringstream xzfile2stringstream zipfile2stringstream efile2stringstream
-  // ***************************************************************************
-  // write file to stringstream - Stefano Curtarolo
-  bool file2stringstream(string _FileNameIN,stringstream& StringstreamIN) {
-    string FileNameIN=aurostd::CleanFileName(_FileNameIN);
-    if(!FileExist(FileNameIN)) {
-      cerr << "ERROR - aurostd::file2stringstream: file=" << FileNameIN << " not present !" << endl;
-      return FALSE;}   
-    ifstream FileIN;
-    StringstreamIN.clear();StringstreamIN.str(std::string());
-    FileIN.open(FileNameIN.c_str(),std::ios::in);
-    char c; while (FileIN.get(c)) StringstreamIN.put(c);
-    FileIN.clear();FileIN.close();
-    return TRUE;  // return FALSE if something got messed up
-  }
-  bool bz2file2stringstream(string _FileNameIN,stringstream& StringstreamIN) {
-    string FileNameIN=aurostd::CleanFileName(_FileNameIN);
-    if(!FileExist(FileNameIN)) {
-      cerr << "ERROR - aurostd::bz2file2stringstream: file=" << FileNameIN << " not present !" << endl;
-      return FALSE;}   
-    if(!aurostd::IsCommandAvailable("bzcat")) {
-      cerr << "ERROR - aurostd::bz2file2stringstream: command \"bzcat\" is necessary !" << endl;
-      return FALSE;}   
-    StringstreamIN.clear();StringstreamIN.str(std::string());
-    StringstreamIN << execute2string("bzcat \""+FileNameIN+"\"");
-    return TRUE;  // return FALSE if something got messed up
-  }
-  bool gzfile2stringstream(string _FileNameIN,stringstream& StringstreamIN) {
-    string FileNameIN=aurostd::CleanFileName(_FileNameIN);
-    if(!FileExist(FileNameIN)) {
-      cerr << "ERROR - aurostd::gzfile2stringstream: file=" << FileNameIN << " not present !" << endl;
-      return FALSE;}   
-    if(!aurostd::IsCommandAvailable("zcat")) {
-      cerr << "ERROR - aurostd::gzfile2stringstream: command \"zcat\" is necessary !" << endl;
-      return FALSE;}   
-    StringstreamIN.clear();StringstreamIN.str(std::string());
-    StringstreamIN << execute2string("zcat \""+FileNameIN+"\"");
-    return TRUE;  // return FALSE if something got messed up
-  }
-  bool xzfile2stringstream(string _FileNameIN,stringstream& StringstreamIN) {
-    string FileNameIN=aurostd::CleanFileName(_FileNameIN);
-    if(!FileExist(FileNameIN)) {
-      cerr << "ERROR - aurostd::xzfile2stringstream: file=" << FileNameIN << " not present !" << endl;
-      return FALSE;}   
-    if(!aurostd::IsCommandAvailable("xzcat")) {
-      cerr << "ERROR - aurostd::xzfile2stringstream: command \"xzcat\" is necessary !" << endl;
-      return FALSE;}   
-    StringstreamIN.clear();StringstreamIN.str(std::string());
-    StringstreamIN << execute2string("xzcat \""+FileNameIN+"\"");
-    return TRUE;  // return FALSE if something got messed up
-  }
-  //CO START
-  //zipfile 2 a string
-  bool zipfile2stringstream(string _FileNameIN,stringstream& StringstreamIN) {
-    string FileNameIN=CleanFileName(_FileNameIN);
-    if(!FileExist(FileNameIN)) {
-      cerr << "ERROR - aurostd::zipfile2stringstream: file=" << FileNameIN << " not present !" << endl;
-      return FALSE;}
-    if(!aurostd::IsCommandAvailable("zcat")) {
-      cerr << "ERROR - aurostd::zipfile2stringstream: command \"unzip\" is necessary !" << endl;
-      return FALSE;}
-    StringstreamIN.clear();StringstreamIN.str(std::string());
-    StringstreamIN << execute2string("unzip -p \""+FileNameIN+"\"");
-    return TRUE;  // return FALSE if something got messed up
-  }
-  //CO END
-  bool efile2stringstream(string _FileNameIN,stringstream& StringstreamIN) {
-    string FileNameIN=aurostd::CleanFileName(_FileNameIN),FileNameOUT;  //CO
-    if(!FileExist(FileNameIN,FileNameOUT) && !EFileExist(FileNameIN,FileNameOUT)) {
-      cerr << "ERROR - aurostd::efile2stringstream: file=" << FileNameIN << " not present !" << endl;
-      return FALSE;}   
-    if(aurostd::substring2bool(FileNameOUT,".bz2") ) return aurostd::bz2file2stringstream(FileNameOUT,StringstreamIN);
-    if(aurostd::substring2bool(FileNameOUT,".gz"))  return aurostd::gzfile2stringstream(FileNameOUT,StringstreamIN);
-    if(aurostd::substring2bool(FileNameOUT,".xz"))  return aurostd::xzfile2stringstream(FileNameOUT,StringstreamIN);
-    return aurostd::file2stringstream(FileNameOUT,StringstreamIN);
-  }
-
-  // ***************************************************************************
-  // Function file2string
-  // ***************************************************************************
-  // write file to string - Stefano Curtarolo
-  string file2string(string FileNameIN) {
-    ifstream FileIN;
-    string StringIN;
-    FileIN.open(FileNameIN.c_str(),std::ios::in);
-    char c; while (FileIN.get(c)) StringIN+=c;
-    FileIN.clear();FileIN.close();
-    return StringIN;
-  }
-  string bz2file2string(string FileNameIN) {
-    string StringIN;
-    bz2file2string(FileNameIN,StringIN);
-    return StringIN;
-  }
-  string gzfile2string(string FileNameIN) {
-    string StringIN;
-    gzfile2string(FileNameIN,StringIN);
-    return StringIN;
-  }
-  string xzfile2string(string FileNameIN) {
-    string StringIN;
-    xzfile2string(FileNameIN,StringIN);
-    return StringIN;
-  }
-  string efile2string(string FileNameIN) {
-    string StringIN;
-    efile2string(FileNameIN,StringIN);
-    return StringIN;
-  }
-
-  // ***************************************************************************
-  // Function url2file
-  // ***************************************************************************
-  // wget URL to string - Stefano Curtarolo
-  bool url2file(string url,string& fileIN,bool verbose) {
-    bool LDEBUG=(FALSE || XHOST.DEBUG);
-    if(!aurostd::IsCommandAvailable("wget")) {
-      cerr << "ERROR - aurostd::url2file(): command \"wget\" is necessary !" << endl;
-      return FALSE;}	
-    string _url=url;
-    aurostd::StringSubst(_url,"http://","");
-    aurostd::StringSubst(_url,"//","/");
-    if(LDEBUG) cerr << "aurostd::url2file(): Loading url=" << _url << endl;
-    if(verbose) cout << "aurostd::url2file(): Loading url=" << _url << endl;
-#ifndef _MACOSX_
-    aurostd::execute("wget --quiet --no-cache -O "+fileIN+" http://"+_url);
-#else
-    aurostd::execute("wget --quiet -O "+fileIN+" http://"+_url);
-#endif    
-    if(aurostd::FileEmpty(fileIN)) {
-      aurostd::StringSubst(_url,":AFLOW","/AFLOW");
-#ifndef _MACOSX_
-      aurostd::execute("wget --quiet --no-cache -O "+fileIN+" http://"+_url);
-#else
-      aurostd::execute("wget --quiet -O "+fileIN+" http://"+_url); // _MACOSX_
-#endif    
-      if(aurostd::FileEmpty(fileIN)) {
-        cerr << "ERROR - aurostd::url2file(): URL not found http://" << _url << endl;
-        return FALSE;
-      }
-    }
-    return TRUE;
-  }
-
-  // ***************************************************************************
-  // Function url2string
-  // ***************************************************************************
-  // wget URL to string - Stefano Curtarolo
-  bool url2string(string url,string& stringIN,bool verbose) {
-    bool LDEBUG=(FALSE || XHOST.DEBUG);
-    if(!aurostd::IsCommandAvailable("wget")) {
-      cerr << "ERROR - aurostd::url2string(): command \"wget\" is necessary !" << endl;
-      return FALSE;}	
-    string _url=url;
-    aurostd::StringSubst(_url,"http://","");
-    aurostd::StringSubst(_url,"//","/");
-    if(LDEBUG) cerr << "aurostd::url2string(): Loading url=" << _url << endl;
-    if(verbose) cout << "aurostd::url2string(): Loading url=" << _url << endl;
-#ifndef _MACOSX_
-    stringIN=aurostd::execute2string("wget --quiet --no-cache -O /dev/stdout http://"+_url);
-#else
-    stringIN=aurostd::execute2string("wget --quiet -O /dev/stdout http://"+_url); // _MACOSX_
-#endif    
-    if(stringIN=="") {
-      aurostd::StringSubst(_url,":AFLOW","/AFLOW");
-#ifndef _MACOSX_
-      stringIN=aurostd::execute2string("wget --quiet --no-cache -O /dev/stdout http://"+_url);
-#else
-      stringIN=aurostd::execute2string("wget --quiet -O /dev/stdout http://"+_url); // _MACOSX_
-#endif    
-      if(stringIN=="") {
-        cerr << "ERROR - aurostd::url2string(): URL not found http://" << _url << endl;
-        return FALSE;
-      }
-    }
-    //    aurostd::StringSubst(stringIN,"h1h","h1,"); // old Frisco php error patch
-    return TRUE;
-  }
-
-  // ***************************************************************************
-  // Function url2stringstream
-  // ***************************************************************************
-  // wget URL to stringstream - Stefano Curtarolo
-  bool url2stringstream(string url,stringstream& stringstreamIN,bool verbose) {
-    bool LDEBUG=(FALSE || XHOST.DEBUG);
-    if(LDEBUG) cerr << "aurostd::url2stringstream() Loading url=" << url << endl;
-    if(verbose) cout << "aurostd::url2stringstream() Loading url=" << url << endl;
-    string stringIN;
-    bool out=url2string(url,stringIN,verbose);
-    stringstreamIN.clear(); stringstreamIN << stringIN;
-    return out;
-  }
-
-  // ***************************************************************************
-  // Function url2vectorstring
-  // ***************************************************************************
-  // wget URL to vectorstring - Stefano Curtarolo
-  bool url2vectorstring(string url,vector<string>& vline,bool verbose) {
-    bool LDEBUG=(FALSE || XHOST.DEBUG);
-    if(LDEBUG) cerr << "aurostd::url2vectorstring() Loading url=" << url << endl;
-    if(verbose) cout << "aurostd::url2vectorstring() Loading url=" << url << endl;
-    string stringIN;
-    bool out=url2string(url,stringIN,verbose);
-    aurostd::string2tokens(stringIN,vline);
-    return out;
-  }
-
-  // ***************************************************************************
-  // Function url2dequestring
-  // ***************************************************************************
-  // wget URL to dequestring - Stefano Curtarolo
-  bool url2dequestring(string url,deque<string>& vline,bool verbose) {
-    bool LDEBUG=(FALSE || XHOST.DEBUG);
-    if(LDEBUG) cerr << "aurostd::url2dequestring() Loading url=" << url << endl;
-    if(verbose) cout << "aurostd::url2dequestring() Loading url=" << url << endl;
-    string stringIN;
-    bool out=url2string(url,stringIN,verbose);
-    aurostd::string2tokens(stringIN,vline);
-    return out;
-  }
-
-  // ***************************************************************************
-  // Function url2tokens
-  // ***************************************************************************
-  // wget URL to vector of tokens - Stefano Curtarolo
-  template<typename utype> uint url2tokens(string url,vector<utype>& tokens,const string& delimiters) {
-    bool LDEBUG=(FALSE || XHOST.DEBUG);
-    if(LDEBUG) cerr << "aurostd::url2tokens<utype>(vector) Loading url=" << url << endl;
-    if(!aurostd::IsCommandAvailable("wget")) {
-      cerr << "ERROR - aurostd::url2tokens<utype>(vector): command \"wget\" is necessary !" << endl;
-      return 0;}	
-    tokens.clear(); 
-    string content;
-    aurostd::url2string(url,content);
-    if(LDEBUG) { //CO20180627
-      cerr << "aurostd::url2tokens<utype>(vector) content=" << endl;
-      cerr << content << endl;
-    }
-    if(content=="") {cerr << "ERROR - aurostd::url2tokens<utype>(vector): URL empty http://" << url << endl;return 0;}
-    vector<string> stokens;
-    aurostd::string2tokens(content,stokens,delimiters);
-    for(uint i=0;i<stokens.size();i++)
-      if(stokens.at(i)!="") 
-        tokens.push_back(aurostd::string2utype<utype>(stokens.at(i)));
-    if(LDEBUG) cerr << "aurostd::url2tokens() [5] tokens.size()=" << tokens.size() << endl;
-    return tokens.size();
-  }
-
-  // ***************************************************************************
-  // Function url2tokens
-  // ***************************************************************************
-  // wget URL to deque of tokens - Stefano Curtarolo
-  template<typename utype> uint url2tokens(string url,deque<utype>& tokens,const string& delimiters) {
-    vector<utype> vtokens;
-    aurostd::url2tokens(url,vtokens,delimiters);
-    for(uint i=0;i<vtokens.size();i++) tokens.push_back(vtokens.at(i));
-    return tokens.size();
-  }
-
-  // ***************************************************************************
-  // Function url2string
-  // ***************************************************************************
-  // wget URL to stringstream - Stefano Curtarolo
-  string url2string(string url) {
-    string stringIN;
-    url2string(url,stringIN);
-    return stringIN;
-  }
-
-  // ***************************************************************************
-  // Function ChmodFile
-  // ***************************************************************************
-  // change mod of a file - Stefano Curtarolo
-  bool ChmodFile(string chmod_string,string _file) { // "" compliant April/2019 SC
-    string file=aurostd::CleanFileName(_file);
-    if(chmod_string.empty()){return false;} //CO20190321
-    if(file.empty()){return false;} //CO20190321
-    ostringstream aus;
-    aurostd::StringstreamClean(aus);
-    aus << CHMOD_BIN << " " << chmod_string << " \"" << file << "\"" << endl;
-    aurostd::execute(aus);
-    return TRUE;  // return FALSE if something got messed up
-  }
-
-  //CO START
-  //***************************************************************************//
-  // aurostd::file2directory
-  //***************************************************************************//
-  // Corey Oses
-  // Move file to destination
-  bool file2directory(const string& _file,const string& _destination) { // "" compliant April/2019 SC
-    string file=CleanFileName(_file);
-    string destination=CleanFileName(_destination);
-    if(!aurostd::IsCommandAvailable("mv")) {
-      cerr << "ERROR - aurostd::file2directory: command \"mv\" is necessary !" << endl;
-      return FALSE;
-    }
-    if(!aurostd::FileExist(file)) {
-      cerr << "ERROR - aurostd::file2directory: " << file << " cannot be found !" << endl;
-      //      cerr << "ERROR - aurostd::file2directory: _file=" << _file << " " << endl;
-      //      cerr << "ERROR - aurostd::file2directory:  file=" << file << " " << endl;
-      //      cerr << "ERROR - aurostd::file2directory: _destination=" << _destination << " " << endl;
-      //     cerr << "ERROR - aurostd::file2directory:  destination=" << destination << " " << endl;
-      return FALSE;
-    }
-    if(!aurostd::IsDirectory(destination)) //CO20180220 //FileExist(destination))
-    { //CO20200106 - patching for auto-indenting
-      cerr << "ERROR - aurostd::file2directory: " << destination << " cannot be found !" << endl;
-      return FALSE;
-    }
-    aurostd::execute("mv \""+file+"\" \""+destination+"/\"");
-    return TRUE;
-  }
-
-  //***************************************************************************//
-  // aurostd::file2directory
-  //***************************************************************************//
-  // Corey Oses
-  // Move files to destination, do one at a time to check if files exist
-  bool file2directory(const vector<string>& files,const string& destination) {
-    for(uint i=0;i<files.size();i++) {
-      if(!file2directory(files.at(i),destination)) {return FALSE;}
-    }
-    return TRUE;
-  }
-
-  //***************************************************************************//
-  // aurostd::file2file
-  //***************************************************************************//
-  // Corey Oses
-  bool file2file(const string& _file,const string& _destination) {
-    string file=CleanFileName(_file);
-    string destination=CleanFileName(_destination);
-    if(!aurostd::IsCommandAvailable("mv")) {
-      cerr << "ERROR - aurostd::file2file: command \"mv\" is necessary !" << endl;
-      return FALSE;
-    }
-    if(!aurostd::FileExist(file)) {
-      cerr << "ERROR - aurostd::file2file: " << file << " cannot be found !" << endl;
-      return FALSE;
-    }
-    aurostd::execute("mv \""+file+"\" \""+destination+"\"");
-    return TRUE;
-  }
-  
-  //***************************************************************************//
-  // aurostd::file2md5sum
-  //***************************************************************************//
-  // Stefano Curtarolo
-  string file2md5sum(const string& file) { //SC20200326
-    vector<string> vtokens;
-    if(aurostd::FileExist(file)) {
-      aurostd::string2tokens(aurostd::execute2string("md5sum "+file),vtokens," ");
-      if(vtokens.size()>0) return vtokens.at(0);
-    }
-    return "";
-  }
-  
-  //***************************************************************************//
-  // aurostd::file2auid
-  //***************************************************************************//
-  // Stefano Curtarolo
-  string file2auid(const string& file) { //SC20200326
-    vector<string> vtokens;
-    if(aurostd::FileExist(file)) {
-    uint64_t crc=0;
-    crc=aurostd::crc64(crc,aurostd::efile2string(file)); // DONT TOUCH THIS
-    return aurostd::crc2string(crc);
-    }
-    return "";
-  }
-  
-  // ***************************************************************************
-  // Function IsDirectory
-  // ***************************************************************************
-  // true if path is directory
-  // http://stackoverflow.com/questions/146924/how-can-i-tell-if-a-given-path-is-a-directory-or-a-file-c-c
-  bool IsDirectory(string _path){
-    string path=CleanFileName(_path);
-    struct stat s;
-    if( stat(path.c_str(),&s) != 0 ){return FALSE;} //error
-    if( s.st_mode & S_IFDIR ){return TRUE;}
-    return FALSE;
-  }
-
-  // ***************************************************************************
-  // Function IsFile
-  // ***************************************************************************
-  // true if path is file
-  // http://stackoverflow.com/questions/146924/how-can-i-tell-if-a-given-path-is-a-directory-or-a-file-c-c
-  bool IsFile(string _path){
-    string path=CleanFileName(_path);
-    struct stat s;
-    if( stat(path.c_str(),&s) != 0 ){return FALSE;} //error
-    if( s.st_mode & S_IFREG ){return TRUE;}
-    return FALSE;
-  }
-  //CO END
-
-  // ***************************************************************************
-  // Function RemoveFile
-  // ***************************************************************************
-  // change remove a file - Stefano Curtarolo
-  bool RemoveFile(string _file) {
-    string file=CleanFileName(_file);
-    // [OBSOLETE]   ostringstream aus;
-    // [OBSOLETE] aurostd::StringstreamClean(aus);
-    // [OBSOLETE] //    aus << "rm -f \"" << file << "\"" << endl; //   cerr << aus.str() << endl;
-    // [OBSOLETE] //    aurostd::execute(aus);
-    // [OBSOLETE]    remove(file.c_str()); // this works only with well defined names and not with * which are build by sh/bash
-    execute("rm -f \""+file+"\""); // the simplest possible call th sh/bash
-    return TRUE;  // return FALSE if something got messed up
-  }
-
-  //CO START
-  //***************************************************************************//
-  // aurostd::RemoveFile
-  //***************************************************************************//
-  bool RemoveFile(const vector<string>& files) {
-    for(uint i=0;i<files.size();i++) {
-      if(!RemoveFile(files.at(i))) {return FALSE;}
-    }
-    return TRUE;
-  }
-
-  //***************************************************************************//
-  // aurostd::RemoveDirectory
-  //***************************************************************************//
-  bool RemoveDirectory(const string& _path) {
-    string path=CleanFileName(_path);
-    if(!IsCommandAvailable("rm")) {
-      cerr << "ERROR - aurostd::RemoveDirectory: command \"rm\" is necessary !" << endl;
-      return FALSE;
-    }
-    aurostd::execute("rm -r \""+path+"\"");
-    return TRUE;
-  }
-  //CO END
-
-  // ***************************************************************************
-  // Function string2tokens string2tokens<utype>
-  // ***************************************************************************
-  // Finds string2tokens to split strings in tokens
-  // Stefano Curtarolo
-  // void string2tokens(const string& str,vector<string>& tokens,const string& delimiters=" ") {  //[CO20200106 - close bracket for indenting]}
-  uint string2tokens(const string& str,std::vector<string>& tokens,const string& delimiters,bool consecutive) { //CO20170613
-    //CO mods 20170613
-    //we are adding functionality here, because string2tokens will treat "\n\n" same as "\n", but not "\n \n"
-    //consecutive will do the following: "sssss" -> <"s","s",...>
-    //consecutive ALSO starts at 0, not first_not_of
-    //return aurostd::string2tokens(stringIN,vstringout,"\n",true);
-    tokens.clear(); // clear in the case there was something already in!
-    string::size_type lastPos=(consecutive ? 0 : str.find_first_not_of(delimiters,0));   // Skip delimiters at beginning.
-    string::size_type pos=str.find_first_of(delimiters,lastPos);     // Find first "non-delimiter".
-    while (string::npos!=pos || string::npos!=lastPos) {
-      tokens.push_back(str.substr(lastPos,pos-lastPos));             // Found a token, add it to the vector.
-      if(consecutive){lastPos=(string::npos!=pos ? pos+1 : string::npos);}
-      else{lastPos=str.find_first_not_of(delimiters,pos);}  // Skip delimiters.  Note the "not_of"
-      pos=str.find_first_of(delimiters,lastPos);                     // Find next "non-delimiter"
-    }
-    return tokens.size();
-  }
-
-  // void string2tokens(const string& str,deque<string>& tokens,const string& delimiters=" ") { //[CO20200106 - close bracket for indenting]}
-  uint string2tokens(const string& str,std::deque<string>& tokens,const string& delimiters,bool consecutive) { //CO20170613
-    vector<string> vtokens;
-    uint i=aurostd::string2tokens(str,vtokens,delimiters,consecutive);  //CO20170613
-    tokens.clear();
-    for(i=0;i<vtokens.size();i++) tokens.push_back(vtokens.at(i));
-    return tokens.size();
-  }
-  template<class utype> uint string2tokens(const string& str,std::vector<utype>& tokens,const string& delimiters,bool consecutive) {  //CO20170613
-    vector<string> stokens;
-    uint out=aurostd::string2tokens(str,stokens, delimiters,consecutive); //CO20170613
-    tokens.clear();
-    for(uint i=0;i<stokens.size();i++)
-      tokens.push_back(aurostd::string2utype<utype>(stokens.at(i)));
-    return out;
-  }
-  template<class utype> uint string2tokens(const string& str,std::deque<utype>& tokens,const string& delimiters,bool consecutive) { //CO20170613
-    deque<string> stokens;
-    uint out=aurostd::string2tokens(str,stokens, delimiters,consecutive); //CO20170613
-    tokens.clear();
-    for(uint i=0;i<stokens.size();i++)
-      tokens.push_back(aurostd::string2utype<utype>(stokens.at(i)));
-    return out;
-  }
-
-  // ***************************************************************************
-  // Function string2tokensAdd string2tokensAdd<utype>
-  // ***************************************************************************
-
-  uint string2tokensAdd(const string& str,std::vector<string>& tokens,const string& delimiters) {
-    vector<string> vtokens;
-    uint i=aurostd::string2tokens(str,vtokens,delimiters);
-    for(i=0;i<vtokens.size();i++) tokens.push_back(vtokens.at(i));
-    return tokens.size();
-  }
-  uint string2tokensAdd(const string& str,std::deque<string>& tokens,const string& delimiters) {
-    vector<string> vtokens;
-    uint i=aurostd::string2tokens(str,vtokens,delimiters);
-    for(i=0;i<vtokens.size();i++) tokens.push_back(vtokens.at(i));
-    return tokens.size();
-  }
-  template<class utype> uint string2tokensAdd(const string& str,std::vector<utype>& tokens,const string& delimiters) {
-    vector<string> vtokens;
-    uint i=aurostd::string2tokens(str,vtokens,delimiters);
-    for(i=0;i<vtokens.size();i++) tokens.push_back(aurostd::string2utype<utype>(vtokens.at(i)));
-    return tokens.size();
-  }
-  template<class utype> uint string2tokensAdd(const string& str,std::deque<utype>& tokens,const string& delimiters) {
-    deque<string> vtokens;
-    uint i=aurostd::string2tokens(str,vtokens,delimiters);
-    for(i=0;i<vtokens.size();i++) tokens.push_back(aurostd::string2utype<utype>(vtokens.at(i)));
-    return tokens.size();
-  }
-
-  // ***************************************************************************
-  // Function StringStreamConvert
-  // ***************************************************************************
-  // convert whatever into a string !
-  template<typename typeTo, typename typeFrom> typeTo StringStreamConvert(typeFrom from) {
-    std::stringstream temp;
-    temp << from;
-    typeTo to=typeTo();
-    temp >> to;
-    return to;
-  }
-
-  template<typename typeFrom> std::string StringConvert(typeFrom from) {
-    return StringStreamConvert<std::string>((typeFrom) from);
-  }
-  // to initialize the templates....
-  void _StringConvert(void) {
-    cerr << StringStreamConvert<std::string>((int) 1);
-    cerr << StringStreamConvert<std::string>((float) 1);
-    cerr << StringStreamConvert<std::string>((double) 1);
-    cerr << StringConvert<int>((int) 1);
-    cerr << StringConvert<float>((float) 1);
-    cerr << StringConvert<double>((double) 1);
-  }
-
-  // ***************************************************************************
-  // Function stream2stream
-  // ***************************************************************************
-  // convert whatever into a string !
-  template<typename typeTo, typename typeFrom> typeTo stream2stream(typeFrom from,int precision,char FORMAT) {
-    std::stringstream temp;
-    if(FORMAT==DEFAULT_STREAM){;} //default
-    if(FORMAT==FIXED_STREAM){temp << std::fixed;}
-    if(FORMAT==SCIENTIFIC_STREAM){temp << std::scientific;}
-    temp.precision(precision);
-    temp << from;
-    typeTo to=typeTo();
-    temp >> to;
-    return to;
-  }
-  template<typename typeTo, typename typeFrom> typeTo stream2stream(typeFrom from,int precision) {
-    return (typeTo) stream2stream<typeTo>(from,precision,DEFAULT_STREAM);
-  }
-  template<typename typeTo, typename typeFrom> typeTo stream2stream(typeFrom from) {
-    return (typeTo) stream2stream<typeTo>(from,AUROSTD_DEFAULT_PRECISION,DEFAULT_STREAM);
-  }
-  template<typename utype> utype string2utype(const string& from) {
-    return (utype) stream2stream<utype>(from,AUROSTD_DEFAULT_PRECISION,DEFAULT_STREAM);
-  }
-
-  vector<double> vectorstring2vectordouble(vector<string> from) {
-    vector<double> vout;for(uint i=0;i<from.size();i++) vout.push_back(aurostd::string2utype<double>(from.at(i)));return vout;
-  }
-
-  string string2string(const string& from) {
-    return from;
-  }
-
-  vector<int> vectorstring2vectorint(vector<string> from) {
-    vector<int> vout;for(uint i=0;i<from.size();i++) vout.push_back(aurostd::string2utype<int>(from.at(i)));return vout;
-  }
-
-  vector<uint> vectorstring2vectoruint(vector<string> from) {
-    vector<uint> vout;for(uint i=0;i<from.size();i++) vout.push_back(aurostd::string2utype<uint>(from.at(i)));return vout;
-  }
-
-  vector<float> vectorstring2vectorfloat(vector<string> from) {
-    vector<float> vout;for(uint i=0;i<from.size();i++) vout.push_back(aurostd::string2utype<float>(from.at(i)));return vout;
-  }
-
-  string vectorstring2string(const vector<string>& vstrings) {
-    string out="";
-    for(uint istr=0;istr<vstrings.size();istr++) out+=vstrings.at(istr);
-    return out;
-  }
-  string vectorstring2string(const deque<string>& vstrings) {
-    string out="";
-    for(uint istr=0;istr<vstrings.size();istr++) out+=vstrings.at(istr);
-    return out;
-  }
-
-  // ***************************************************************************
-  // Function utype2string
-  // ***************************************************************************
-
-  //  template<typename string> string utype2string(const string& from) {
-  //   return (string) stream2stream<string>(from);
-  // }
-
-  template<typename utype> string utype2string(const utype& from) {
-    return (string) stream2stream<string>(from);
-  }
-  template<typename utype> string utype2string(const utype& from,int precision) {
-    return (string) stream2stream<string>(from,precision);
-  }
-  template<typename utype> string utype2string(const utype& from,int precision,char FORMAT) { //see DEFAULT_STREAM, FIXED_STREAM, SCIENTIFIC_STREAM
-    return (string) stream2stream<string>(from,precision,FORMAT);
-  }
-  //  string utype2string(const string& from) {
-  //    return (string) from;
-  //  }
-  //  string utype2string(const std::basic_string<char, std::char_traits<char>, std::allocator<char> >& from) {    return (string) from;  }
-  //  string utype2string(std::basic_string<char, std::char_traits<char>, std::allocator<char> > from) {    return (string) from;  }
-
-  //cannot template this the same as others, char's don't make sense with roff
-  string utype2string(double from,bool roff) {return utype2string(from,AUROSTD_DEFAULT_PRECISION,roff,DEFAULT_STREAM);}
-  string utype2string(double from,int precision,bool roff) {return utype2string(from,precision,roff,AUROSTD_ROUNDOFF_TOL,DEFAULT_STREAM);}
-  string utype2string(double from,bool roff,double tol) {return utype2string(from,AUROSTD_DEFAULT_PRECISION,roff,tol,DEFAULT_STREAM);}
-  string utype2string(double from,int precision,bool roff,double tol) {return utype2string(from,precision,roff,tol,DEFAULT_STREAM);}
-  string utype2string(double from,bool roff,char FORMAT) {return utype2string(from,AUROSTD_DEFAULT_PRECISION,roff,FORMAT);}
-  string utype2string(double from,int precision,bool roff,char FORMAT) {return utype2string(from,precision,roff,AUROSTD_ROUNDOFF_TOL,FORMAT);}
-  string utype2string(double from,bool roff,double tol,char FORMAT) {return utype2string(from,AUROSTD_DEFAULT_PRECISION,roff,tol,FORMAT);}
-  string utype2string(double from,int precision,bool roff,double tol,char FORMAT) {
-    double tmp=from;
-    if(roff){tmp=roundoff(from,tol);}
-    return (string) stream2stream<string>(tmp,precision,FORMAT);
-  }
-  string bool2string(bool from) {
-    if(from) return "TRUE";
-    return "FALSE";
-  }
-
-  // ***************************************************************************
-  // Function utypes2deque
-  // ***************************************************************************
-  template<class utype> deque<utype> utypes2deque(utype u1) {
-    deque<utype> out;
-    out.push_back(u1);
-    return out;}
-  template<class utype> deque<utype> utypes2deque(utype u1,utype u2) {
-    deque<utype> out;
-    out.push_back(u1);out.push_back(u2);
-    return out;}
-  template<class utype> deque<utype> utypes2deque(utype u1,utype u2,utype u3) {
-    deque<utype> out;
-    out.push_back(u1);out.push_back(u2);out.push_back(u3);
-    return out;}
-  template<class utype> deque<utype> utypes2deque(utype u1,utype u2,utype u3,utype u4) {
-    deque<utype> out;
-    out.push_back(u1);out.push_back(u2);out.push_back(u3);out.push_back(u4);
-    return out;}
-
-  // ***************************************************************************
-  // Function StringCommasColumsVectorInt
-  // ***************************************************************************
-  void StringCommasColumsVectorInt(string vstring,vector<int> &vint) {
-    vector<string> tokens_commas,tokens_colums;
-    vint.clear();
-    string2tokens(vstring,tokens_commas,",");
-    for(uint i=0;i<tokens_commas.size();i++) {
-      tokens_colums.clear();
-      if(aurostd::substring2bool(tokens_commas.at(i),":")) {
-        string2tokens(tokens_commas.at(i),tokens_colums,":");
-        for(int j=aurostd::string2utype<int>(tokens_colums.at(0));
-            j<=aurostd::string2utype<int>(tokens_colums.at(tokens_colums.size()-1));
-            j++)
-          vint.push_back(j);
-      } else {
-        vint.push_back(aurostd::string2utype<int>(tokens_commas.at(i)));
-      }	
-    }
-  }
-
-  // ***************************************************************************
-  // Function StringCommasColumsVectorUnsignedInt
-  // ***************************************************************************
-  void StringCommasColumsVectorUnsignedInt(string vstring,vector<uint> &vuint) {
-    vector<string> tokens_commas,tokens_colums;
-    vuint.clear();
-    string2tokens(vstring,tokens_commas,",");
-    for(uint i=0;i<tokens_commas.size();i++) {
-      tokens_colums.clear();
-      if(aurostd::substring2bool(tokens_commas.at(i),":")) {
-        string2tokens(tokens_commas.at(i),tokens_colums,":");
-        for(uint j=aurostd::string2utype<uint>(tokens_colums.at(0));
-            j<=(uint) aurostd::string2utype<uint>(tokens_colums.at(tokens_colums.size()-1));
-            j++)
-          vuint.push_back(j);
-      } else {
-        vuint.push_back(aurostd::string2utype<uint>(tokens_commas.at(i)));
-      }	
-    }
-  }
-
-  // ***************************************************************************
-  // Function StringCommasColumsVectorFloat
-  // ***************************************************************************
-  void StringCommasColumsVectorFloat(string vstring,vector<float> &vfloat) {
-    vector<string> tokens_commas,tokens_colums;
-    vfloat.clear();
-    string2tokens(vstring,tokens_commas,",");
-    for(uint i=0;i<tokens_commas.size();i++) {
-      tokens_colums.clear();
-      if(aurostd::substring2bool(tokens_commas.at(i),":")) {
-        string2tokens(tokens_commas.at(i),tokens_colums,":");
-        for(float j=aurostd::string2utype<float>(tokens_colums.at(0));
-            j<=aurostd::string2utype<float>(tokens_colums.at(tokens_colums.size()-1));
-            j++)
-          vfloat.push_back(j);
-      } else {
-        vfloat.push_back(aurostd::string2utype<float>(tokens_commas.at(i)));
-      }	
-    }
-  }
-
-  // ***************************************************************************
-  // Function StringCommasColumsVectorDouble
-  // ***************************************************************************
-  void StringCommasColumsVectorDouble(string vstring,vector<double> &vdouble) {
-    vector<string> tokens_commas,tokens_colums;
-    vdouble.clear();
-    string2tokens(vstring,tokens_commas,",");
-    for(uint i=0;i<tokens_commas.size();i++) {
-      tokens_colums.clear();
-      if(aurostd::substring2bool(tokens_commas.at(i),":")) {
-        string2tokens(tokens_commas.at(i),tokens_colums,":");
-        for(double j=aurostd::string2utype<double>(tokens_colums.at(0));
-            j<=aurostd::string2utype<double>(tokens_colums.at(tokens_colums.size()-1));
-            j++)
-          vdouble.push_back(j);
-      } else {
-        vdouble.push_back(aurostd::string2utype<double>(tokens_commas.at(i)));
-      }	
-    }
-  }
-
-  // ***************************************************************************
-  // Function StringsAlphabetic
-  // ***************************************************************************
-  // says if two strings are in alphabetical order
-  bool StringsAlphabetic(const string& A,const string& B,bool allow_identical) { //CO20181019
-    if(A<B) return TRUE; // cerr << "A<B" << "  " << A << "<" << B << endl;
-    if(A>B) return FALSE; //cerr << "A>B" << "  " << A << ">" << B << endl;
-    if(A==B) return allow_identical; //cerr << "A==B" << "  " << A << "==" << B << endl; //CO20181019
-    return TRUE;
-  }
-
-  // ***************************************************************************
-  // Function StringsAlphabetic
-  // ***************************************************************************
-  // says if two strings are in alphabetical order  //CO20180801
-  bool StringsAlphabetic(const vector<string>& input,bool allow_identical) {
-    for(uint i=1;i<input.size();i++){ //CO20190218
-      if(!StringsAlphabetic(input[i-1],input[i],allow_identical)){return false;}
-    }
-    return true;
-  }
-  bool StringsAlphabetic(const deque<string>& input,bool allow_identical) { //CO20190218
-    for(uint i=1;i<input.size();i++){
-      if(!StringsAlphabetic(input[i-1],input[i],allow_identical)){return false;}
-    }
-    return true;
-  }
-
-  // ***************************************************************************
-  // Function StringSubst
-  // ***************************************************************************
-  // Substitute strings here and there
-  // Stefano Curtarolo
-  string StringSubst(string &strstring, const string &strfind, const string &strreplace) {
-    if(strfind.empty()) return strstring;
-    string::size_type pos=0;
-    while((pos=strstring.find(strfind, pos))!=string::npos) {
-      strstring.erase(pos, strfind.length());
-      strstring.insert(pos, strreplace);
-      pos+=strreplace.length();
-    }
-    return strstring;
-  }
-
-  string StringSubst(string &strstring, const char &charfind, const char &charreplace) {
-    string stroutput;
-    for (uint i=0;i<strstring.size();i++)
-      if(strstring[i]==charfind)
-        stroutput+=charreplace;
-      else
-        stroutput+=strstring[i];
-    strstring=stroutput;
-    return strstring;
-  }
-
-  void StringStreamSubst(stringstream &strstringsteram, const string &strfind, const string &strreplace) {
-    string strstring=strstringsteram.str();
-    StringSubst(strstring,strfind,strreplace);
-    strstringsteram.clear();
-    strstringsteram.str(std::string());
-    strstringsteram << strstring;
-  }
-
-  //  string StringSubst(string &strstring, const string &strfind0, const string &strfind1, const string &strfind2, const string &strfind3, const string &strreplace) {
-  //    StringSubst(strstring,strfind0,strreplace);
-  //    StringSubst(strstring,strfind1,strreplace);
-  //    StringSubst(strstring,strfind2,strreplace);
-  //    StringSubst(strstring,strfind3,strreplace);
-  //    return strstring;
-  //  }
-
-
-  // ***************************************************************************
-  // Function SubStrings
-  // ***************************************************************************
-  // Finds strings here and there.
-  // Stefano Curtarolo
-
-  int GetNLinesString(const string& str) {
-    // SLOW
-    //     string _str(str);
-    //     int N=1;
-    //     while(_str.find("\n")!=string::npos) {
-    //       N++;_str=_str.substr(_str.find("\n")+1);
-    //     }
-    //     return N;
-    stringstream strstream(str);
-    return GetNLinesString(strstream);
-  }
-  int GetNLinesString(const stringstream& strstream) {
-    // VERY SLOW    return aurostd::GetNLinesString(strstream.str());
-    // FAST
-    stringstream strstream_new(strstream.str());  //copy stringstream
-    string line;
-    int count_line = 0;
-    while(getline(strstream_new, line)) {count_line++;}
-    return count_line;
-  }
-
-  int GetNLinesFile(const string& file_name) {
-    stringstream streamFILE;
-    aurostd::file2stringstream(file_name, streamFILE);
-    return GetNLinesString(streamFILE);
-  }
-
-  string GetLineString(const string& strstream, const int& line) {
-    string _strstream(strstream),_strline;
-    //  if(line>aurostd::GetNLinesString(_strstream)) return (string) "";   // TOO SLOW IF THE STRING IS LONG !
-    for(int i=0;i<line;i++) {
-      _strline=_strstream.substr(0,_strstream.find("\n"));
-      _strstream=_strstream.substr(_strstream.find("\n")+1);
-    }
-    return _strline;
-  }
-  string GetLineString(const stringstream& strstream, const int& line) {
-    return aurostd::GetLineString(strstream.str(),line);
-  }
-
-  // ***************************************************************************
-  // Function SubStringsPresent
-  // ***************************************************************************
-  bool substring2bool(const string& strstream, const string& strsub1, bool CLEAN) {
-    bool LDEBUG=FALSE;//TRUE;
-    if(LDEBUG) cerr << "bool substring2bool(const string& strstream, const string& strsub1, bool CLEAN)" << endl;
-    if(LDEBUG) cerr << "DEBUG substring2bool: (BEGIN) [" << strsub1 << "] " << CLEAN << endl;
-    string _strstream(strstream),_strline,_strsub1(strsub1);
-    string strout="";
-    string::size_type idxS1;
-    if(CLEAN==TRUE) _strstream=aurostd::RemoveWhiteSpaces(_strstream,'"');
-    if(LDEBUG) cerr << "DEBUG substring2bool: 1 [" << strstream << "], [" << _strsub1 << "]" << endl; 
-    if(_strstream.find(_strsub1)==string::npos) return (bool) FALSE;
-    if(LDEBUG) cerr << "DEBUG substring2bool: 2 [" << strstream << "], [" << _strsub1 << "]" << endl; 
-    vector<string> tokens;
-    aurostd::string2tokens(_strstream,tokens,"\n");
-    for(uint i=0;i<tokens.size();i++) {
-      _strline=tokens.at(i);
-      if(_strline.find("#")!=string::npos  
-          && _strline.find("#1")==string::npos && _strline.find("#2")==string::npos && _strline.find("#3")==string::npos // avoid space groups
-          && _strline.find("#4")==string::npos && _strline.find("#5")==string::npos && _strline.find("#6")==string::npos // avoid space groups
-          && _strline.find("#7")==string::npos && _strline.find("#8")==string::npos && _strline.find("#9")==string::npos // avoid space groups
-        ) _strline=_strline.substr(0,_strline.find("#")); // avoid space groups
-      if(_strline.find(COMMENT_NEGLECT_2)!=string::npos) _strline=_strline.substr(0,_strline.find(COMMENT_NEGLECT_2));
-      if(_strline.find(COMMENT_NEGLECT_3)!=string::npos) _strline=_strline.substr(0,_strline.find(COMMENT_NEGLECT_3));
-      idxS1=_strline.find(_strsub1);
-      if(idxS1!=string::npos) {
-        strout=_strline.substr(_strline.find(_strsub1)+_strsub1.length());
-        strout=aurostd::RemoveWhiteSpacesFromTheBack(strout);
-        if(LDEBUG) cerr << "DEBUG substring2bool: (END) " << strsub1 << " " << CLEAN << endl;
-        return (bool) TRUE;
-      }
-    }
-    return (bool) FALSE;
-  }
-
-  bool substring2bool(const vector<string>& vstrstream, const string& strsub1, bool CLEAN) {
-    //  if(LDEBUG) cerr << "bool substring2bool(const vector<string>& vstrstream, const string& strsub1, bool CLEAN)" << endl;
-    for(uint i=0;i<vstrstream.size();i++)
-      if(aurostd::substring2bool(vstrstream.at(i),strsub1,CLEAN)) return TRUE;
-    return FALSE;
-  }
-  bool substring2bool(const deque<string>& vstrstream, const string& strsub1, bool CLEAN) {
-    //  if(LDEBUG) cerr << "bool substring2bool(const deque<string>& vstrstream, const string& strsub1, bool CLEAN)" << endl;
-    for(uint i=0;i<vstrstream.size();i++)
-      if(aurostd::substring2bool(vstrstream.at(i),strsub1,CLEAN)) return TRUE;
-    return FALSE;
-  }
-
-  bool substring2bool(const stringstream& strstream, const string& strsub1, bool CLEAN) {
-    //  if(LDEBUG) cerr << "bool substring2bool(const stringstream& strstream, const string& strsub1, bool CLEAN)" << endl;
-    return aurostd::substring2bool(strstream.str(),strsub1,CLEAN);
-  }
-
-  bool substring2bool(const string& strstream, const string& strsub1) {
-    //  if(LDEBUG)   cerr << "bool substring2bool(const string& strstream, const string& strsub1)" << endl;
-    return (bool) aurostd::substring2bool(strstream,strsub1,FALSE);
-  }
-
-  bool substring2bool(const vector<string>& vstrstream, const string& strsub1) {
-    //  if(LDEBUG) cerr << "bool substring2bool(const vector<string>& vstrstream, const string& strsub1)" << endl;
-    for(uint i=0;i<vstrstream.size();i++)
-      if(aurostd::substring2bool(vstrstream.at(i),strsub1)) return TRUE;
-    return FALSE;
-  }
-  bool substring2bool(const deque<string>& vstrstream, const string& strsub1) {
-    //  if(LDEBUG) cerr << "bool substring2bool(const deque<string>& vstrstream, const string& strsub1)" << endl;
-    for(uint i=0;i<vstrstream.size();i++)
-      if(aurostd::substring2bool(vstrstream.at(i),strsub1)) return TRUE;
-    return FALSE;
-  }
-
-  bool substring2bool(const stringstream& strstream, const string& strsub1) {
-    //  if(LDEBUG) cerr << "bool substring2bool(const stringstream& strstream, const string& strsub1)" << endl;
-    return (bool) aurostd::substring2bool(strstream.str(),strsub1,FALSE);
-  }
-  bool substring_present_file(const string& FileName, const string& strsub1) {
-    //  if(LDEBUG) cerr << "bool substring_present_file(const string& FileName, const string& strsub1)" << endl;
-    return (bool) aurostd::substring2bool(FileName,strsub1,FALSE);
-  }
-  bool substring_present_file_FAST(const string& FileName, const string& strsub1) {
-    //  if(LDEBUG) cerr << "bool substring_present_file_FAST(const string& FileName, const string& strsub1)" << endl;
-    // be careful, this does not filter-out # comments
-    return (bool) substring_present_file_FAST(FileName,strsub1,FALSE);
-  }
-
-  bool withinList(const vector<string>& list,const string& input) { //CO20181010
-    //for(uint i=0;i<list.size();i++){if(list[i]==input){return true;}}  OBSOLETE ME20190905
-    //return false;  OBSOLETE ME20190905
-    int index;
-    return withinList(list, input, index);
-  }
-  bool withinList(const vector<int>& list,int input) {  //CO20181010
-    //for(uint i=0;i<list.size();i++){if(list[i]==input){return true;}}  OBSOLETE ME20190905
-    //return false;  OBSOLETE ME20190905
-    int index;
-    return withinList(list, input, index);
-  }
-  bool withinList(const vector<uint>& list,uint input) {  //CO20181010
-    //for(uint i=0;i<list.size();i++){if(list[i]==input){return true;}}  OBSOLETE ME20190905
-    //return false;  OBSOLETE ME20190905
-    int index;
-    return withinList(list, input, index);
-  }
-
-  //ME20190813 - added versions that also determine the index of the item in the list
-  bool withinList(const vector<string>& list, const string& input, int& index) {
-    for (int i = 0, nlist = (int) list.size(); i < nlist; i++) {
-      if(list[i]==input) {
-        index = i;
-        return true;
-      }
-    }
-    index = -1;
-    return false;
-  }
-
-  bool withinList(const vector<int>& list, int input, int& index) {
-    for (int i = 0, nlist = (int) list.size(); i < nlist; i++) {
-      if(list[i]==input) {
-        index = i;
-        return true;
-      }
-    }
-    index = -1;
-    return false;
-  }
-
-  bool withinList(const vector<uint>& list, uint input, int& index) {
-    for (int i = 0, nlist = (int) list.size(); i < nlist; i++) {
-      if(list[i]==input) {
-        index = i;
-        return true;
-      }
-    }
-    index = -1;
-    return false;
-  }
-
-  // ***************************************************************************
-  bool substring_present_file(const string& FileName, const string& strsub1, bool CLEAN) {
-    string StringFile;
-    ifstream FileFile;
-    FileFile.open(FileName.c_str(),std::ios::in);
-    FileFile.clear();FileFile.seekg(0);
-    if(!FileFile) {
-      cerr << "ERROR  FileName=" << FileName << "   not found" << endl;
-      return FALSE;
-      //    exit(0);
-    }
-    StringFile="";char c; while (FileFile.get(c)) StringFile+=c;
-    FileFile.close();
-    return aurostd::substring2bool(StringFile,strsub1,CLEAN);
-  }
-
-  bool substring_present_file_FAST(const string& FileName, const string& strsub1, bool CLEAN) {
-    // be careful, this does not filter-out # comments
-    string temp_file=aurostd::TmpFileCreate("substring");
-    ostringstream aus;
-    ifstream FileFile;
-    int found=0;
-    aurostd::StringstreamClean(aus);
-    aus << "rm -f " << temp_file  << endl;
-    if(CLEAN==FALSE) aus << "cat \"" << FileName << "\" | grep -c \"" << strsub1 << "\" > " << temp_file  << endl;
-    if(CLEAN==TRUE ) aus << "cat \"" << FileName << "\" | sed \"s/ //g\" | sed \"s/\t//g\"  | grep -c \"" << aurostd::RemoveWhiteSpaces(strsub1) << "\" > " << temp_file  << endl;
-    aus << "echo >> " << temp_file << endl; // to give EOL
-    aurostd::execute(aus);
-    if(!aurostd::FileExist(FileName)) {
-      cerr << "ERROR: substring_present_file_FAST: file input not found =" << FileName << endl;
-      exit(0);
-    }
-    if(!aurostd::FileExist(temp_file)) {
-      cerr << "ERROR: substring_present_file_FAST: file output not found =" << temp_file << endl;
-      exit(0);
-    }
-    FileFile.open(temp_file.c_str(),std::ios::in);
-    FileFile.clear();FileFile.seekg(0);
-    FileFile >> found;
-    FileFile.close();
-    aurostd::StringstreamClean(aus);
-#ifndef _AFLOW_TEMP_PRESERVE_
-    aurostd::RemoveFile(temp_file);
-#endif
-    if(found>0) return TRUE;
-    return FALSE;
-  }
-
-  // ***************************************************************************
-  // Function SubStringsPresent and EXTRACT
-  // ***************************************************************************
-  string substring2string(const string& strstream, const string& strsub1, bool CLEAN) {
-    bool LDEBUG=(FALSE || XHOST.DEBUG);
-    if(LDEBUG) cerr << "DEBUG substring2string3: (BEGIN) " << strsub1 << " " << CLEAN << endl;
-    string _strstream(strstream),_strline,_strsub1(strsub1);
-    string strout="";
-    string::size_type idxS1;
-    if(CLEAN==TRUE) _strstream=aurostd::RemoveWhiteSpaces(_strstream,'"');
-    if(_strstream.find(_strsub1)==string::npos) return (string) strout;
-    //  transform(_strstream.begin(),_strstream.end(),_strstream.begin(),toupper); // pout everything UPPER
-    vector<string> tokens;
-    aurostd::string2tokens(_strstream,tokens,"\n");
-    for(uint i=0;i<tokens.size();i++) {
-      _strline=tokens.at(i);
-      if(_strline.find(COMMENT_NEGLECT_1)!=string::npos) _strline=_strline.substr(0,_strline.find(COMMENT_NEGLECT_1));
-      if(_strline.find(COMMENT_NEGLECT_2)!=string::npos) _strline=_strline.substr(0,_strline.find(COMMENT_NEGLECT_2));
-      if(_strline.find(COMMENT_NEGLECT_3)!=string::npos) _strline=_strline.substr(0,_strline.find(COMMENT_NEGLECT_3));
-      idxS1=_strline.find(_strsub1);
-      if(idxS1!=string::npos) {
-        strout=_strline.substr(_strline.find(_strsub1)+_strsub1.length());
-        strout=aurostd::RemoveWhiteSpacesFromTheBack(strout);
-        if(LDEBUG) cerr << "DEBUG substring2string3: (END) " << strsub1 << " " << CLEAN << endl;
-        return (string) strout;
-      }
-    }
-    return (string) strout;
-  }
-
-  string substring2string(const string& strstream, const string& strsub1, const string& strsub2, bool CLEAN) {
-    bool LDEBUG=(FALSE || XHOST.DEBUG);
-    if(LDEBUG) cerr << "DEBUG substring2string5: (BEGIN) " << strsub1 << " " << CLEAN << endl;
-    string _strstream(strstream),_strline,_strsub1(strsub1),_strsub2(strsub2);
-    string strout="";
-    string::size_type idxS1,idxS2;
-    if(CLEAN==TRUE) _strstream=aurostd::RemoveWhiteSpaces(_strstream,'"');
-    if(_strstream.find(_strsub1)==string::npos) return (string) strout;
-    if(_strstream.find(_strsub2)==string::npos) return (string) strout;
-    //  transform(_strstream.begin(),_strstream.end(),_strstream.begin(),toupper); // pout everything UPPER
-    vector<string> tokens;
-    aurostd::string2tokens(_strstream,tokens,"\n");
-    for(uint i=0;i<tokens.size();i++) {
-      _strline=tokens.at(i);
-      if(_strline.find(COMMENT_NEGLECT_1)!=string::npos) _strline=_strline.substr(0,_strline.find(COMMENT_NEGLECT_1));
-      if(_strline.find(COMMENT_NEGLECT_2)!=string::npos) _strline=_strline.substr(0,_strline.find(COMMENT_NEGLECT_2));
-      if(_strline.find(COMMENT_NEGLECT_3)!=string::npos) _strline=_strline.substr(0,_strline.find(COMMENT_NEGLECT_3));
-      idxS1=_strline.find(_strsub1);
-      idxS2=_strline.find(_strsub2);
-      if(idxS1!=string::npos && idxS2!=string::npos && idxS1<=idxS2) {
-        strout=_strline.substr(std::max(_strline.find(_strsub2)+_strsub2.length(),_strline.find(_strsub1)+_strsub1.length()));
-        strout=aurostd::RemoveWhiteSpacesFromTheBack(strout);
-        if(LDEBUG) cerr << "DEBUG substring2string5: (END) " << strsub1 << " " << CLEAN << endl;
-        return (string) strout;
-      }
-    }
-    return (string) strout;
-  }
-
-  string substring2string(const string& strstream, const string& strsub1) {
-    return (string) substring2string(strstream,strsub1,FALSE);
-  }
-  string substring2string(const string& strstream, const string& strsub1, const string& strsub2) {
-    return (string) substring2string(strstream,strsub1,strsub2,FALSE);
-  }
-
-  template<typename utype> utype substring2utype(const string& strstream, const string& strsub1, bool CLEAN) {
-    return string2utype<utype>(substring2string(strstream,strsub1,CLEAN));
-  }
-  template<typename utype> utype substring2utype(const string& strstream, const string& strsub1) {
-    return string2utype<utype>(substring2string(strstream,strsub1));
-  }
-  template<typename utype> utype substring2utype(const string& strstream, const string& strsub1, const string& strsub2, bool CLEAN) {
-    return string2utype<utype>(substring2string(strstream,strsub1,strsub2,CLEAN));
-  }
-  template<typename utype> utype substring2utype(const string& strstream, const string& strsub1, const string& strsub2) {
-    return string2utype<utype>(substring2string(strstream,strsub1,strsub2));
-  }
-
-  // ***************************************************************************
-  // Function SubStringsPresentExtractString and other
-  // ***************************************************************************
-  uint substring2strings(const string& strstream, vector<string> &vstringout, const string& strsub1, bool CLEAN) {
-    bool LDEBUG=(FALSE || XHOST.DEBUG);
-    if(LDEBUG) cerr << "DEBUG substring2strings3: (BEGIN) " << strsub1 << " " << CLEAN << endl;
-    string _strstream(strstream),_strline,_strsub1(strsub1);
-    string::size_type idxS1;
-    vstringout.clear(); // clear so it is empty
-    if(CLEAN==TRUE) _strstream=aurostd::RemoveWhiteSpaces(_strstream,'"');
-    if(_strstream.find(_strsub1)==string::npos) return 0; // there is not
-    //  transform(_strstream.begin(),_strstream.end(),_strstream.begin(),toupper); // pout everything UPPER
-    vector<string> tokens;
-    aurostd::string2tokens(_strstream,tokens,"\n");
-    for(uint i=0;i<tokens.size();i++) {
-      _strline=tokens.at(i);
-      if(_strline.find(COMMENT_NEGLECT_1)!=string::npos) _strline=_strline.substr(0,_strline.find(COMMENT_NEGLECT_1));
-      if(_strline.find(COMMENT_NEGLECT_2)!=string::npos) _strline=_strline.substr(0,_strline.find(COMMENT_NEGLECT_2));
-      if(_strline.find(COMMENT_NEGLECT_3)!=string::npos) _strline=_strline.substr(0,_strline.find(COMMENT_NEGLECT_3));
-      idxS1=_strline.find(_strsub1);
-      if(idxS1!=string::npos) {
-        vstringout.push_back(aurostd::RemoveWhiteSpacesFromTheBack(_strline.substr(_strline.find(_strsub1)+_strsub1.length())));
-      }
-    }
-    if(LDEBUG) cerr << "DEBUG substring2strings3: (END) " << strsub1 << " " << vstringout.size() << " " << CLEAN << endl;
-    return vstringout.size();
-  }
-
-  uint substring2strings(const string& strstream, vector<string> &vstringout, const string& strsub1, const string& strsub2, bool CLEAN) {
-    bool LDEBUG=(FALSE || XHOST.DEBUG);
-    if(LDEBUG) cerr << "DEBUG substring2strings5: (BEGIN) " << strsub1 << " " << strsub2 << " " << CLEAN << endl;
-    string _strstream(strstream),_strline,_strsub1(strsub1),_strsub2(strsub2);
-    string::size_type idxS1,idxS2;
-    vstringout.clear(); // clear so it is empty
-    if(CLEAN==TRUE) _strstream=aurostd::RemoveWhiteSpaces(_strstream,'"');
-    if(_strstream.find(_strsub1)==string::npos) return 0; // there is not
-    if(_strstream.find(_strsub2)==string::npos) return 0; // there is not
-    //  transform(_strstream.begin(),_strstream.end(),_strstream.begin(),toupper); // pout everything UPPER
-    vector<string> tokens;
-    aurostd::string2tokens(_strstream,tokens,"\n");
-    for(uint i=0;i<tokens.size();i++) {
-      _strline=tokens.at(i);
-      if(_strline.find(COMMENT_NEGLECT_1)!=string::npos) _strline=_strline.substr(0,_strline.find(COMMENT_NEGLECT_1));
-      if(_strline.find(COMMENT_NEGLECT_2)!=string::npos) _strline=_strline.substr(0,_strline.find(COMMENT_NEGLECT_2));
-      if(_strline.find(COMMENT_NEGLECT_3)!=string::npos) _strline=_strline.substr(0,_strline.find(COMMENT_NEGLECT_3));
-      idxS1=_strline.find(_strsub1);
-      idxS2=_strline.find(_strsub2);
-      if(idxS1!=string::npos && idxS2!=string::npos) {
-        vstringout.push_back(aurostd::RemoveWhiteSpacesFromTheBack(_strline.substr(std::max(_strline.find(_strsub2)+_strsub2.length(),_strline.find(_strsub1)+_strsub1.length()))));
-      }
-    }
-    if(LDEBUG) cerr << "DEBUG substring2string5: (END) " << strsub1 << " " << strsub2 << " " << vstringout.size() << " " << CLEAN << endl;
-    return vstringout.size();
-  }
-  uint substring2strings(const string& strstream, vector<string> &vstringout, const string& strsub1) {
-    return substring2strings(strstream,vstringout,strsub1,FALSE);
-  }
-  uint substring2strings(const string& strstream, vector<string> &vstringout, const string& strsub1, const string& strsub2) {
-    return substring2strings(strstream,vstringout,strsub1,strsub2,FALSE);
-  }
-
-  template<typename utype> uint substring2utypes(const string& strstream, vector<int> &vintout, const string& strsub1, bool CLEAN) {
-    string _strstream(strstream),_strsub1(strsub1);
-    vintout.clear();
-    vector<string> vstringout;
-    uint i=aurostd::substring2strings(_strstream,vstringout,_strsub1,CLEAN);
-    for(i=0;i<vstringout.size();i++) vintout.push_back(string2utype<utype>(vstringout.at(i)));
-    return vintout.size();
-  }
-  template<typename utype> uint substring2utypes(const string& strstream, vector<int> &vintout, const string& strsub1) {
-    return substring2utypes<utype>(strstream,vintout,strsub1,FALSE);
-  }
-  template<typename utype> uint substring2utypes(const string& strstream, vector<int> &vintout, const string& strsub1, const string& strsub2, bool CLEAN) {
-    string _strstream(strstream),_strsub1(strsub1),_strsub2(strsub2);
-    vintout.clear();
-    vector<string> vstringout;
-    uint i=aurostd::substring2strings(_strstream,vstringout,_strsub1,_strsub2,CLEAN);
-    for(i=0;i<vstringout.size();i++) vintout.push_back(string2utype<utype>(vstringout.at(i)));
-    return vintout.size();
-  }
-  template<typename utype> uint substring2utypes(const string& strstream, vector<int> &vintout, const string& strsub1, const string& strsub2) {
-    return substring2utypes<utype>(strstream,vintout,strsub1,strsub2,FALSE);
-  }
-}
-
-// ***************************************************************************
-// FUNCTION HTML LATEX TXT
-
-namespace aurostd {
-
-  // http://www.w3schools.com/tags/ref_entities.asp
-  // http://en.wikibooks.org/wiki/LaTeX/Accents
-
-  string html2latex(const string& str) {
-    string out=str;
-    aurostd::StringSubst(out,"_","\\_");
-    aurostd::StringSubst(out,"<sub>","$_{");aurostd::StringSubst(out,"</sub>","}$");
-    aurostd::StringSubst(out,"<i>","{\\it ");aurostd::StringSubst(out,"</i>","}");
-    aurostd::StringSubst(out,"<b>","{\\bf "); aurostd::StringSubst(out,"</b>","}");
-    aurostd::StringSubst(out,"<blink>","{\\bf "); aurostd::StringSubst(out,"</blink>","}");
-    aurostd::StringSubst(out,"MgB2","MgB$_2$");
-    aurostd::StringSubst(out,"Schuttler","Sch\\\"uttler");
-    aurostd::StringSubst(out,"Csányi","Cs\\'anyi");aurostd::StringSubst(out,"Csanyi","Cs\\'anyi");
-    aurostd::StringSubst(out,"Pólya","P\\'{o}lya");
-    if(!aurostd::substring2bool(out,"Rosenbrock")) aurostd::StringSubst(out,"Rosen","Ros\\'en");
-    // string bar="";//;bar.at(0)=92;
-
-    // http://en.wikibooks.org/wiki/LaTeX/Accents
-    // umlaut
-    aurostd::StringSubst(out,"&auml;","\\\"{a}");aurostd::StringSubst(out,"&Auml;","\\\"{A}");
-    aurostd::StringSubst(out,"&euml;","\\\"{e}");aurostd::StringSubst(out,"&Euml;","\\\"{E}");
-    aurostd::StringSubst(out,"&iuml;","\\\"{i}");aurostd::StringSubst(out,"&Iuml;","\\\"{I}");
-    aurostd::StringSubst(out,"&ouml;","\\\"{o}");aurostd::StringSubst(out,"&Ouml;","\\\"{O}");
-    aurostd::StringSubst(out,"&uuml;","\\\"{u}");aurostd::StringSubst(out,"&Uuml;","\\\"{U}");
-    // grave accent
-    aurostd::StringSubst(out,"&agrave;","\\`{a}");aurostd::StringSubst(out,"&Agrave;","\\`{A}");
-    aurostd::StringSubst(out,"&egrave;","\\`{e}");aurostd::StringSubst(out,"&Egrave;","\\`{E}");
-    aurostd::StringSubst(out,"&igrave;","\\`{i}");aurostd::StringSubst(out,"&Igrave;","\\`{I}");
-    aurostd::StringSubst(out,"&ograve;","\\`{o}");aurostd::StringSubst(out,"&Ograve;","\\`{O}");
-    aurostd::StringSubst(out,"&ugrave;","\\`{u}");aurostd::StringSubst(out,"&Ugrave;","\\`{U}");
-    // acute accent
-    aurostd::StringSubst(out,"&aacute;","\\'{a}");aurostd::StringSubst(out,"&Aacute;","\\'{A}");
-    aurostd::StringSubst(out,"&eacute;","\\'{e}");aurostd::StringSubst(out,"&Eacute;","\\'{E}");
-    aurostd::StringSubst(out,"&iacute;","\\'{i}");aurostd::StringSubst(out,"&Iacute;","\\'{I}");
-    aurostd::StringSubst(out,"&oacute;","\\'{o}");aurostd::StringSubst(out,"&Oacute;","\\'{O}");
-    aurostd::StringSubst(out,"&uacute;","\\'{u}");aurostd::StringSubst(out,"&Uacute;","\\'{U}");
-    // tilde
-    aurostd::StringSubst(out,"&atilde;","\\~{a}");aurostd::StringSubst(out,"&Atilde;","\\~{A}");
-    aurostd::StringSubst(out,"&etilde;","\\~{e}");aurostd::StringSubst(out,"&Etilde;","\\~{E}");
-    aurostd::StringSubst(out,"&itilde;","\\~{i}");aurostd::StringSubst(out,"&Itilde;","\\~{I}");
-    aurostd::StringSubst(out,"&otilde;","\\~{o}");aurostd::StringSubst(out,"&Otilde;","\\~{O}");
-    aurostd::StringSubst(out,"&utilde;","\\~{u}");aurostd::StringSubst(out,"&Utilde;","\\~{U}");
-    // circ
-    aurostd::StringSubst(out,"&acirc;","\\^{a}");aurostd::StringSubst(out,"&Acirc;","\\^{A}");
-    aurostd::StringSubst(out,"&ecirc;","\\^{e}");aurostd::StringSubst(out,"&Ecirc;","\\^{E}");
-    aurostd::StringSubst(out,"&icirc;","\\^{i}");aurostd::StringSubst(out,"&Icirc;","\\^{I}");
-    aurostd::StringSubst(out,"&ocirc;","\\^{o}");aurostd::StringSubst(out,"&Ocirc;","\\^{O}");
-    aurostd::StringSubst(out,"&ucirc;","\\^{u}");aurostd::StringSubst(out,"&Ucirc;","\\^{U}");
-    // ring
-    aurostd::StringSubst(out,"&aring;","\\r{a}");aurostd::StringSubst(out,"&Aring;","\\r{A}");
-    aurostd::StringSubst(out,"&ering;","\\r{e}");aurostd::StringSubst(out,"&Ering;","\\r{E}");
-    aurostd::StringSubst(out,"&iring;","\\r{i}");aurostd::StringSubst(out,"&Iring;","\\r{I}");
-    aurostd::StringSubst(out,"&oring;","\\r{o}");aurostd::StringSubst(out,"&Oring;","\\r{O}");
-    aurostd::StringSubst(out,"&uring;","\\r{u}");aurostd::StringSubst(out,"&Uring;","\\r{U}");
-    // cedil
-    aurostd::StringSubst(out,"&acedil;","\\c{a}");aurostd::StringSubst(out,"&Acedil;","\\c{A}");
-    aurostd::StringSubst(out,"&ecedil;","\\c{e}");aurostd::StringSubst(out,"&Ecedil;","\\c{E}");
-    aurostd::StringSubst(out,"&icedil;","\\c{i}");aurostd::StringSubst(out,"&Icedil;","\\c{I}");
-    aurostd::StringSubst(out,"&ocedil;","\\c{o}");aurostd::StringSubst(out,"&Ocedil;","\\c{O}");
-    aurostd::StringSubst(out,"&ucedil;","\\c{u}");aurostd::StringSubst(out,"&Ucedil;","\\c{U}");
-    // math
-    aurostd::StringSubst(out,"&Alpha;","$\\Alpha$");aurostd::StringSubst(out,"&alpha;","$\\alpha$");
-    aurostd::StringSubst(out,"&Beta;","$\\Βeta$");aurostd::StringSubst(out,"&beta;","$\\beta$");
-    aurostd::StringSubst(out,"&Gamma;","$\\Gamma$");aurostd::StringSubst(out,"&gamma;","$\\gamma$");
-    aurostd::StringSubst(out,"&Delta;","$\\Delta$");aurostd::StringSubst(out,"&delta;","$\\delta$");
-    aurostd::StringSubst(out,"&Epsilon;","$\\Εpsilon$");aurostd::StringSubst(out,"&epsilon;","$\\epsilon$");
-    aurostd::StringSubst(out,"&Zeta;","$\\Ζeta$");aurostd::StringSubst(out,"&zeta;","$\\zeta$");
-    aurostd::StringSubst(out,"&Eta;","$\\Eta$");aurostd::StringSubst(out,"&eta;","$\\eta$");
-    aurostd::StringSubst(out,"&Theta;","$\\Theta$");aurostd::StringSubst(out,"&theta;","$\\theta$");
-    aurostd::StringSubst(out,"&Iota;","$\\Ιiota$");aurostd::StringSubst(out,"&iota;","$\\iota$");
-    aurostd::StringSubst(out,"&Kappa;","$\\Kappa$");aurostd::StringSubst(out,"&kappa;","$\\kappa$");
-    aurostd::StringSubst(out,"&Lambda;","$\\Lambda$");aurostd::StringSubst(out,"&lambda;","$\\lambda$");
-    aurostd::StringSubst(out,"&Mu;","$\\Mu$");aurostd::StringSubst(out,"&mu;","$\\mu$");
-    aurostd::StringSubst(out,"&Nu;","$\\Νu$");aurostd::StringSubst(out,"&nu;","$\\nu$");
-    aurostd::StringSubst(out,"&Xi;","$\\Xi$");aurostd::StringSubst(out,"&xi;","$\\xi$");
-    aurostd::StringSubst(out,"&Omicron;","$\\Omicron$");aurostd::StringSubst(out,"&omicron;","$\\omicron$");
-    aurostd::StringSubst(out,"&Pi;","$\\Pi$");aurostd::StringSubst(out,"&pi;","$\\pi$");
-    aurostd::StringSubst(out,"&Rho;","$\\Rho$");aurostd::StringSubst(out,"&rho;","$\\rho$");
-    aurostd::StringSubst(out,"&Sigma;","$\\Sigma$");aurostd::StringSubst(out,"&sigma;","$\\sigma$");
-    aurostd::StringSubst(out,"&Tau;","$\\Tau$");aurostd::StringSubst(out,"&tau;","$\\tau$");
-    aurostd::StringSubst(out,"&Upsilon;","$\\Upsilon$");aurostd::StringSubst(out,"&upsilon;","$\\upsilon$");
-    aurostd::StringSubst(out,"&Phi;","$\\Phi$");aurostd::StringSubst(out,"&phi;","$\\phi$");
-    aurostd::StringSubst(out,"&Chi;","$\\Chi$");aurostd::StringSubst(out,"&chi;","$\\chi$");
-    aurostd::StringSubst(out,"&Psi;","$\\Psi$");aurostd::StringSubst(out,"&psi;","$\\psi$");
-    aurostd::StringSubst(out,"&Omega;","$\\Omega$");aurostd::StringSubst(out,"&omega;","$\\omega$");
-    aurostd::StringSubst(out,"&thetasym","$\\thetasym$");
-    // FINAL
-    aurostd::StringSubst(out,"&","\\&");
-
-    return out;
-  }
-
-  string html2txt(const string& str) {
-    string out=str;
-    aurostd::StringSubst(out,"<sub>","");aurostd::StringSubst(out,"</sub>","");
-    aurostd::StringSubst(out,"<i>","");aurostd::StringSubst(out,"</i>","");
-    aurostd::StringSubst(out,"<b>",""); aurostd::StringSubst(out,"</b>","");
-    aurostd::StringSubst(out,"MgB2","MgB2");
-    aurostd::StringSubst(out,"&","&");
-    aurostd::StringSubst(out,"_","");aurostd::StringSubst(out,"\\","");
-    return out;
-  }
-
-
-  // ***************************************************************************
-  // Function aurostd::string2latex
-  // ***************************************************************************
-  string string2latex(const string& str) {
-    string out=str;
-    aurostd::StringSubst(out,"_pv","_{pv}");aurostd::StringSubst(out,"_sv","_{sv}");aurostd::StringSubst(out,"_h","_{h}");
-    aurostd::StringSubst(out,"_d","_{d}");aurostd::StringSubst(out,"_s","_{s}");
-    aurostd::StringSubst(out,"_1","_{1}");aurostd::StringSubst(out,"_2","_{2}");aurostd::StringSubst(out,"_3","_{3}");
-    return out;
-  }
-
-  // ***************************************************************************
-  // Function aurostd::latex2html
-  // ***************************************************************************
-  string latex2html(const string& str) {
-    string out=str;
-    aurostd::StringSubst(out,"\\alpha","&alpha;");aurostd::StringSubst(out,"\\Alpha","&Alpha;");
-    aurostd::StringSubst(out,"\\beta","&beta;");aurostd::StringSubst(out,"\\Beta","&Beta;");
-    aurostd::StringSubst(out,"\\epsilon","&epsilon;");aurostd::StringSubst(out,"\\Epsilon","&Epsilon;");
-    aurostd::StringSubst(out,"\\eta","&eta;");aurostd::StringSubst(out,"\\Eta","&Eta;");
-    aurostd::StringSubst(out,"\\gamma","&gamma;");aurostd::StringSubst(out,"\\Gamma","&Gamma;");
-    aurostd::StringSubst(out,"\\delta","&delta;");aurostd::StringSubst(out,"\\Delta","&Delta;");
-    aurostd::StringSubst(out,"\\omega","&omega;");aurostd::StringSubst(out,"\\Omega","&Omega;");
-    aurostd::StringSubst(out,"\\sigma","&sigma;");aurostd::StringSubst(out,"\\Sigma","&Sigma;");
-    aurostd::StringSubst(out,"_{a}","<sub>a</sub>");aurostd::StringSubst(out,"_a","<sub>a</sub>"); 
-    aurostd::StringSubst(out,"_{b}","<sub>b</sub>");aurostd::StringSubst(out,"_b","<sub>b</sub>");
-    aurostd::StringSubst(out,"_{c}","<sub>d</sub>");aurostd::StringSubst(out,"_c","<sub>d</sub>");
-    aurostd::StringSubst(out,"_{d}","<sub>d</sub>");aurostd::StringSubst(out,"_d","<sub>d</sub>");
-    aurostd::StringSubst(out,"_{h}","<sub>h</sub>");aurostd::StringSubst(out,"_h","<sub>h</sub>");
-    aurostd::StringSubst(out,"_{s}","<sub>s</sub>");aurostd::StringSubst(out,"_s","<sub>s</sub>");
-    aurostd::StringSubst(out,"_{v}","<sub>v</sub>");aurostd::StringSubst(out,"_v","<sub>v</sub>");
-    aurostd::StringSubst(out,"_{AB}","<sub>AB</sub>");
-    aurostd::StringSubst(out,"_{AB2}","<sub>AB2</sub>");
-    aurostd::StringSubst(out,"_{A2B2}","<sub>A2B2</sub>");
-    aurostd::StringSubst(out,"_{AB3}","<sub>AB3</sub>"); 
-    for(uint i=0;i<100;i++) aurostd::StringSubst(out,"_{"+aurostd::utype2string(i)+"}","<sub>"+aurostd::utype2string(i)+"</sub>");
-    for(uint i=0;i<10;i++) aurostd::StringSubst(out,"_"+aurostd::utype2string(i)+"","<sub>"+aurostd::utype2string(i)+"</sub>"); // patch
-    for(uint i1=0;i1<=3;i1++)
-      for(uint i2=0;i2<=3;i2++)
-        for(uint i3=0;i3<=3;i3++)
-          aurostd::StringSubst(out,
-              "^{["+aurostd::utype2string(i1)+aurostd::utype2string(i2)+aurostd::utype2string(i3)+"]}",
-              "<sup>"+aurostd::utype2string(i1)+aurostd::utype2string(i2)+aurostd::utype2string(i3)+"</sup>");
-    string s="AB";
-    stringstream ss;
-    for(uint i1=0;i1<=1;i1++)
-      for(uint i2=0;i2<=1;i2++)
-        for(uint i3=0;i3<=1;i3++)
-          for(uint i4=0;i4<=1;i4++)
-            for(uint i5=0;i5<=1;i5++) {
-              ss.clear();ss.str("");
-              ss << s.at(i1) << s.at(i2) << s.at(i3) << s.at(i4) << s.at(i5); 
-              aurostd::StringSubst(out,"_{"+ss.str()+"}","<sub>"+ss.str()+"</sub>");
-            }
-    //    return out;
-    //  string latex2html(const string& str) {  //[CO20200106 - close bracket for indenting]}
-    // string out=str;
-    aurostd::StringSubst(out,"\\&","&");
-    aurostd::StringSubst(out,"MgB$_2$","MgB<sub>2</sub>");
-    //  aurostd::StringSubst(out,"<sub>","$_{");aurostd::StringSubst(out,"</sub>","}$");
-    //  aurostd::StringSubst(out,"<i>","{\\it ");aurostd::StringSubst(out,"</i>","}");
-    // aurostd::StringSubst(out,"<b>","{\\bf "); aurostd::StringSubst(out,"</b>","}");
-    // aurostd::StringSubst(out,"&","\\&");
-    //  aurostd::StringSubst(out,"Schuttler","Sch\\\"uttler");
-    //  aurostd::StringSubst(out,"Csányi","Cs\\'anyi");aurostd::StringSubst(out,"Csanyi","Cs\\'anyi");
-    // aurostd::StringSubst(out,"Rosen","Ros\\'en");
-    // umlaut
-    aurostd::StringSubst(out,"\\:a","&auml;");aurostd::StringSubst(out,"\\:A","&Auml;");
-    aurostd::StringSubst(out,"\\:e","&euml;");aurostd::StringSubst(out,"\\:E","&Euml;");
-    aurostd::StringSubst(out,"\\:i","&iuml;");aurostd::StringSubst(out,"\\:I","&Iuml;");
-    aurostd::StringSubst(out,"\\:o","&ouml;");aurostd::StringSubst(out,"\\:O","&Ouml;");
-    aurostd::StringSubst(out,"\\:u","&uuml;");aurostd::StringSubst(out,"\\:U","&Uuml;");
-    // grave accent
-    aurostd::StringSubst(out,"\\`a","&agrave;");aurostd::StringSubst(out,"\\`A","&Agrave;");
-    aurostd::StringSubst(out,"\\`e","&egrave;");aurostd::StringSubst(out,"\\`E","&Egrave;");
-    aurostd::StringSubst(out,"\\`i","&igrave;");aurostd::StringSubst(out,"\\`I","&Igrave;");
-    aurostd::StringSubst(out,"\\`o","&ograve;");aurostd::StringSubst(out,"\\`O","&Ograve;");
-    aurostd::StringSubst(out,"\\`u","&ugrave;");aurostd::StringSubst(out,"\\`U","&Ugrave;");
-    // acute accent
-    aurostd::StringSubst(out,"\\'a","&aacute;");aurostd::StringSubst(out,"\\'A","&Aacute;");
-    aurostd::StringSubst(out,"\\'e","&eacute;");aurostd::StringSubst(out,"\\'E","&Eacute;");
-    aurostd::StringSubst(out,"\\'i","&iacute;");aurostd::StringSubst(out,"\\'I","&Iacute;");
-    aurostd::StringSubst(out,"\\'o","&oacute;");aurostd::StringSubst(out,"\\'O","&Oacute;");
-    aurostd::StringSubst(out,"\\'u","&uacute;");aurostd::StringSubst(out,"\\'U","&Uacute;");
-    // tilde
-    aurostd::StringSubst(out,"\\~a","&atilde;");aurostd::StringSubst(out,"\\~A","&Atilde;");
-    aurostd::StringSubst(out,"\\~e","&etilde;");aurostd::StringSubst(out,"\\~E","&Etilde;");
-    aurostd::StringSubst(out,"\\~i","&itilde;");aurostd::StringSubst(out,"\\~I","&Itilde;");
-    aurostd::StringSubst(out,"\\~o","&otilde;");aurostd::StringSubst(out,"\\~O","&Otilde;");
-    aurostd::StringSubst(out,"\\~u","&utilde;");aurostd::StringSubst(out,"\\~U","&Utilde;");
-    return out;
-  }
-
-  string latex2txt(const string& str) {
-    string out=str;
-    aurostd::StringSubst(out,"\\&","&");
-    aurostd::StringSubst(out,"MgB$_2$","MgB2");
-    aurostd::StringSubst(out,"<sub>","");aurostd::StringSubst(out,"</sub>","");
-    aurostd::StringSubst(out,"<i>","");aurostd::StringSubst(out,"</i>","");
-    aurostd::StringSubst(out,"<b>","");aurostd::StringSubst(out,"</b>","");
-    return out;
-  }
-
-  //CO20190419 - moved from chull
-  string fixStringLatex(const string& input, bool double_back_slash,bool symmetry_string) {
-    // deals with special characters for LaTeX, like some characters in prototype
-    // see http://tex.stackexchange.com/questions/34580/escape-character-in-latex
-    // double_back_slash was needed SOMETIMES for gnuplot output, as one backslash
-    // went away when writing to file, and  -- OBSOLETE NOW
-    string soliloquy="ConvexHull::fixStringLatex():";
-    string output;
-    vector<char> problem_characters;
-    problem_characters.push_back('&');
-    problem_characters.push_back('%');
-    problem_characters.push_back('$');
-    problem_characters.push_back('#');
-    if(!symmetry_string) {
-      problem_characters.push_back('_');
-      problem_characters.push_back('{');
-      problem_characters.push_back('}');
-    }
-    problem_characters.push_back('~');  // different fix
-    problem_characters.push_back('^');  // different fix
-    string solution_string;
-    solution_string = "\\\\";  // has to be string, \\ char does not work
-    bool found_escaped_char;
-    bool found_hyphen_symmetry = false;
-    bool solved_hyphen_symmetry = false;
-    for(uint i=0;i<input.length();i++) {
-      // we first enter this loop because symmetry_string and input[i]=='-'
-      // second enter loop because symmetry_string and found_hyphen_symmetry
-      if(symmetry_string && (input[i] == '-' || found_hyphen_symmetry)) {
-        if(!found_hyphen_symmetry) {
-          // first enter loop, come here
-          found_hyphen_symmetry = true;
-          output.append((double_back_slash?string("\\"):string(""))+string("\\overline{"));
-          // very important, we don't want to add hyphen, just replace
-          // with overline, so continue
-          continue;
-        } else {
-          // second enter loop, do nothing but turn this flag on
-          // allow us to add input[i]
-          found_hyphen_symmetry = false;
-          solved_hyphen_symmetry = true;
-        }
-      } else {
-        if(symmetry_string && solved_hyphen_symmetry) {
-          // last step of symmetry_string fix, but we have to do this in part of
-          // the loop to allow for next character to be identified as problem
-          // character as well
-          output.append(1, '}');
-          solved_hyphen_symmetry = false;
-        }
-        // go through all problem characters
-        for(uint j=0,fl_size_j=problem_characters.size();j<fl_size_j;j++) {
-          if(input[i] == problem_characters[j]) {
-            if(double_back_slash) {
-              // if we find one, but it has double backslash, leave alone
-              // doesn't matter what it is, if it has double backslash it's good
-              // if we find one, but it only has single backslash, add one
-              if(i && i - 1 && input[i - 1] == '\\' && input[i - 2] == '\\') {break;}
-              else if(i && input[i - 1] == '\\') {
-                output.append(1, '\\');  // just add one
-                break;
-              }
-              // if we find one, give two backslashes
-              output.append("\\\\");
-              break;
-            } else {
-              // if we find one, but it has single backslash, leave alone
-              // doesn't matter what it is, if it has single backslash it's good
-              // if we find one, give single backslash
-              if(i && input[i - 1] == '\\') {break;}  
-              output.append(1, '\\');
-              break;
-            }
-          }
-        }
-        // we also have to add {} for these characters
-        if(input[i] == '~' || input[i] == '^') {output.append("{}");}
-        found_escaped_char = false;
-        if(input[i] == '\\') {
-          for(uint j=0,fl_size_j=problem_characters.size();j<fl_size_j;j++) {
-            // the only way this works if it's serving as an escape for a character
-            // don't worry about double backslash here, we get to that when we find
-            // the actual character
-            if(i != (input.length() - 1) && input[i+1] == problem_characters[j]) {
-              found_escaped_char = true;
-              break;  // doesn't matter what it is, if it has backslash it's good
-            }
-          }
-          // this is a problem, no way around it--we cannot output single backslash
-          if(!found_escaped_char) {
-            stringstream message;
-            message << "Extraneous backslash found in \"" << input << "\" which may cause problems for LaTeX/gnuplot";
-            //[moved from chull]pflow::logger(soliloquy,message,m_aflags, *p_FileMESSAGE,*p_oss,_LOGGER_WARNING_);
-            cerr << soliloquy << " ERROR - " << message.str() << endl;
-            return input;
-          }
-        }
-      }
-      // add in character from input
-      output.append(1, input[i]);
-    }
-    return output;
-  }
-}
-
-// ***************************************************************************
-// FUNCTION DOUBLE2FRACTION
-//DX20190824 (moved from aflow_symmetry_spacegroup_functions.cpp)
-// hard-coded variant until generic converter is integrated
-
-// ******************************************************************************
-// dbl2frac Double to Fraction (Overloaded)
-// ******************************************************************************
-namespace aurostd {
-  string dbl2frac(double a, bool sign_prefix) {
-
-    string soliloquy = "aurostd::dbl2frac()";
-    stringstream message;
-
-    string out;
-    bool neg = false;
-    double tol = _ZERO_TOL_;
-    if(a < 0) {
-      neg = true;
-      a = aurostd::abs(a);
-    }
-    else if(aurostd::abs(a) < tol) {
-      out = "0";
-    }
-    else if(aurostd::abs(a - .25) < tol) {
-      out = "1/4";
-    }
-    else if(aurostd::abs(a - .5) < tol) {
-      out = "1/2";
-    }
-    else if(aurostd::abs(a - .75) < tol) {
-      out = "3/4";
-    }
-    else if(aurostd::abs(a - (1.0 / 3.0)) < tol) {
-      out = "1/3";
-    }
-    else if(aurostd::abs(a - (2.0 / 3.0)) < tol) {
-      out = "2/3";
-    }
-    else if(aurostd::abs(a - (1.0 / 6.0)) < tol) {
-      out = "1/6";
-    }
-    else if(aurostd::abs(a - (5.0 / 6.0)) < tol) { //DX20180726 - added
-      out = "5/6"; //DX20180726 - added
-    } //DX20180726 - added
-    else if(aurostd::abs(a - (1.0 / 8.0)) < tol) {
-      out = "1/8";
-    }
-    else if(aurostd::abs(a - (3.0 / 8.0)) < tol) {
-      out = "3/8";
-    }
-    else if(aurostd::abs(a - (5.0 / 8.0)) < tol) {
-      out = "5/8";
-    }
-    else if(aurostd::abs(a - (7.0 / 8.0)) < tol) {
-      out = "7/8";
-    }
-    else if(aurostd::abs(a - (1.0 / 12.0)) < tol) { //DX20180726 - added
-      out = "1/12"; //DX20180726 - added
-    } //DX20180726 - added
-    else if(aurostd::abs(a - (5.0 / 12.0)) < tol) { //DX20180726 - added
-      out = "5/12"; //DX20180726 - added
-    } //DX20180726 - added
-    else if(aurostd::abs(a - (7.0 / 12.0)) < tol) { //DX20180726 - added
-      out = "7/12"; //DX20180726 - added
-    } //DX20180726 - added
-    else if(aurostd::abs(a - (11.0 / 12.0)) < tol) { //DX20180726 - added
-      out = "11/12"; //DX20180726 - added
-    } //DX20180726 - added
-    else {
-      message << "Could not find hard-coded fraction for the double " << a << ".";
-      throw aurostd::xerror(_AFLOW_FILE_NAME_,soliloquy,message,_VALUE_ERROR_);
-    }
-    if(sign_prefix){
-      if(neg == true) {
-        out = "-" + out;
-      } 
-      else {
-        out = "+" + out;
-      }
-    }
-    return out;
-  }
-} //namespace SYM
-
-// ***************************************************************************
-// SORT WORLD
-// ----------------------------------------------------------------------------
-// sort for vector (starting from xvector)
-
-namespace aurostd {
-  template<class utype1> // function quicksort
-    void sort(vector<utype1>& arr) {
-      xvector<utype1> xarr(arr.size());
-      for(uint i=0;i<arr.size();i++) xarr[i+1]=arr.at(i);
-      //  aurostd::sort(xarr.rows,xarr);
-      aurostd::sort(xarr);
-      arr.clear();
-      for(int i=0;i<xarr.rows;i++) {
-        arr.push_back(xarr[i+1]);
-      }
-    }
-
-  template<class utype1,class utype2> // function quicksort
-    void sort(vector<utype1>& arr, vector<utype2>& brr) {
-      xvector<utype1> xarr(arr.size());
-      xvector<utype2> xbrr(brr.size());
-      for(uint i=0;i<arr.size();i++) xarr[i+1]=arr.at(i);
-      for(uint i=0;i<brr.size();i++) xbrr[i+1]=brr.at(i);
-      aurostd::sort2(xarr.rows,xarr,xbrr);
-      // aurostd::sort2(xarr,xbrr);
-      arr.clear();brr.clear();
-      for(int i=0;i<xarr.rows;i++) {
-        arr.push_back(xarr[i+1]);
-        brr.push_back(xbrr[i+1]);
-      }
-    }
-
-  template<class utype1,class utype2,class utype3> // function quicksort
-    void sort(vector<utype1>& arr, vector<utype2>& brr, vector<utype3>& crr) {
-      xvector<utype1> xarr(arr.size());
-      xvector<utype2> xbrr(brr.size());
-      xvector<utype3> xcrr(crr.size());
-      for(uint i=0;i<arr.size();i++) xarr[i+1]=arr.at(i);
-      for(uint i=0;i<brr.size();i++) xbrr[i+1]=brr.at(i);
-      for(uint i=0;i<crr.size();i++) xcrr[i+1]=crr.at(i);
-      aurostd::sort3(xarr.rows,xarr,xbrr,xcrr);
-      // aurostd::sort3(xarr,xbrr,xcrr);
-      arr.clear();brr.clear();crr.clear();
-      for(int i=0;i<xarr.rows;i++) {
-        arr.push_back(xarr[i+1]);
-        brr.push_back(xbrr[i+1]);
-        crr.push_back(xcrr[i+1]);
-      }
-    }
-
-  template<class utype1,class utype2,class utype3,class utype4> // function quicksort
-    void sort(vector<utype1>& arr, vector<utype2>& brr, vector<utype3>& crr, vector<utype4>& drr) {
-      xvector<utype1> xarr(arr.size());
-      xvector<utype2> xbrr(brr.size());
-      xvector<utype3> xcrr(crr.size());
-      xvector<utype4> xdrr(drr.size());
-      for(uint i=0;i<arr.size();i++) xarr[i+1]=arr.at(i);
-      for(uint i=0;i<brr.size();i++) xbrr[i+1]=brr.at(i);
-      for(uint i=0;i<crr.size();i++) xcrr[i+1]=crr.at(i);
-      for(uint i=0;i<drr.size();i++) xdrr[i+1]=drr.at(i);
-      //    aurostd::sort4(xarr.rows,xarr,xbrr,xcrr,xdrr);
-      aurostd::sort4(xarr,xbrr,xcrr,xdrr);
-      arr.clear();brr.clear();crr.clear();drr.clear();
-      for(int i=0;i<xarr.rows;i++) {
-        arr.push_back(xarr[i+1]);
-        brr.push_back(xbrr[i+1]);
-        crr.push_back(xcrr[i+1]);
-        drr.push_back(xdrr[i+1]);
-      }
-    }
-}
-
-// ----------------------------------------------------------------------------
-// ----------------------------------------------------------------------------
-// sort for vector of strings
-namespace aurostd {
-  void sort(vector<string>& arg) {
-    sort(arg.begin(),arg.end(),aurostd::_sort_string_());
-  }
-  void sort(deque<string>& arg) {
-    std::sort(arg.begin(),arg.end(),aurostd::_sort_string_());
-  }
-  void rsort(vector<string>& arg) {
-    std::reverse(arg.begin(),arg.end());//,aurostd::_sort_string_());
-  }
-  void rsort(deque<string>& arg) {
-    std::reverse(arg.begin(),arg.end());//,aurostd::_sort_string_());
-  }
-}
-
-// sort_remove_duplicates for vector of strings
-namespace aurostd {
-  void sort_remove_duplicates(vector<string>& arg) {
-    sort(arg.begin(),arg.end(),aurostd::_sort_string_());
-    arg.erase(std::unique(arg.begin(),arg.end()),arg.end());
-  }
-  void sort_remove_duplicates(deque<string>& arg) {
-    std::sort(arg.begin(),arg.end(),aurostd::_sort_string_());
-    arg.erase(std::unique(arg.begin(),arg.end()),arg.end());
-  }
-  void rsort_remove_duplicates(vector<string>& arg) {
-    std::reverse(arg.begin(),arg.end());//,aurostd::_sort_string_());
-    arg.erase(std::unique(arg.begin(),arg.end()),arg.end());
-  }
-  void rsort_remove_duplicates(deque<string>& arg) {
-    std::reverse(arg.begin(),arg.end());//,aurostd::_sort_string_());
-    arg.erase(std::unique(arg.begin(),arg.end()),arg.end());
-  }
-}
-
-
-// ----------------------------------------------------------------------------
-// sort for vector/deque of string_int
-namespace aurostd {
-  void sort(vector<string>& varg1,vector<int>& varg2) {
-    vector<aurostd::_string_int_> vv(varg1.size());
-    for(uint i=0;i<varg1.size();i++) {vv.at(i).arg1=varg1.at(i);vv.at(i).arg2=varg2.at(i);}
-    sort(vv.begin(),vv.end(),_sort_string_int_());
-    for(uint i=0;i<varg1.size();i++) {varg1.at(i)=vv.at(i).arg1;varg2.at(i)=vv.at(i).arg2;}
-  }
-  void sort(deque<string>& varg1,deque<int>& varg2) {
-    deque<aurostd::_string_int_> vv(varg1.size());
-    for(uint i=0;i<varg1.size();i++) {vv.at(i).arg1=varg1.at(i);vv.at(i).arg2=varg2.at(i);}
-    sort(vv.begin(),vv.end(),_sort_string_int_());
-    for(uint i=0;i<varg1.size();i++) {varg1.at(i)=vv.at(i).arg1;varg2.at(i)=vv.at(i).arg2;}
-  }
-}
-
-// ----------------------------------------------------------------------------
-// sort for vector/deque of string_double
-namespace aurostd {
-  void sort(vector<string>& varg1,vector<double>& varg2) {
-    vector<aurostd::_string_double_> vv(varg1.size());
-    for(uint i=0;i<varg1.size();i++) {vv.at(i).arg1=varg1.at(i);vv.at(i).arg2=varg2.at(i);}
-    sort(vv.begin(),vv.end(),_sort_string_double_());
-    for(uint i=0;i<varg1.size();i++) {varg1.at(i)=vv.at(i).arg1;varg2.at(i)=vv.at(i).arg2;}
-  }
-  void sort(deque<string>& varg1,deque<double>& varg2) {
-    deque<aurostd::_string_double_> vv(varg1.size());
-    for(uint i=0;i<varg1.size();i++) {vv.at(i).arg1=varg1.at(i);vv.at(i).arg2=varg2.at(i);}
-    sort(vv.begin(),vv.end(),_sort_string_double_());
-    for(uint i=0;i<varg1.size();i++) {varg1.at(i)=vv.at(i).arg1;varg2.at(i)=vv.at(i).arg2;}
-  }
-}
-
-// ----------------------------------------------------------------------------
-// sort for vector/deque of string_string
-namespace aurostd {
-  void sort(vector<string>& varg1,vector<string>& varg2) {
-    vector<aurostd::_string_string_> vv(varg1.size());
-    for(uint i=0;i<varg1.size();i++) {vv.at(i).arg1=varg1.at(i);vv.at(i).arg2=varg2.at(i);}
-    sort(vv.begin(),vv.end(),_sort_string_string_());
-    for(uint i=0;i<varg1.size();i++) {varg1.at(i)=vv.at(i).arg1;varg2.at(i)=vv.at(i).arg2;}
-  }
-  void sort(deque<string>& varg1,deque<string>& varg2) {
-    deque<aurostd::_string_string_> vv(varg1.size());
-    for(uint i=0;i<varg1.size();i++) {vv.at(i).arg1=varg1.at(i);vv.at(i).arg2=varg2.at(i);}
-    sort(vv.begin(),vv.end(),_sort_string_string_());
-    for(uint i=0;i<varg1.size();i++) {varg1.at(i)=vv.at(i).arg1;varg2.at(i)=vv.at(i).arg2;}
-  }
-}
-
-
-// ----------------------------------------------------------------------------
-// sort for vector/deque of double_int
-// HERE THEY ARE
-
-namespace aurostd {
-  void sort(vector<double>& varg1,vector<int>& varg2) {
-    vector<aurostd::_double_int_> vv(varg1.size());
-    for(uint i=0;i<varg1.size();i++) {vv.at(i).arg1=varg1.at(i);vv.at(i).arg2=varg2.at(i);}
-    sort(vv.begin(),vv.end(),_sort_double_int_());
-    for(uint i=0;i<varg1.size();i++) {varg1.at(i)=vv.at(i).arg1;varg2.at(i)=vv.at(i).arg2;}
-  }
-  void sort(deque<double>& varg1,deque<int>& varg2) {
-    deque<aurostd::_double_int_> vv(varg1.size());
-    for(uint i=0;i<varg1.size();i++) {vv.at(i).arg1=varg1.at(i);vv.at(i).arg2=varg2.at(i);}
-    sort(vv.begin(),vv.end(),_sort_double_int_());
-    for(uint i=0;i<varg1.size();i++) {varg1.at(i)=vv.at(i).arg1;varg2.at(i)=vv.at(i).arg2;}
-  }
-}
-
-// ----------------------------------------------------------------------------
-// sort for vector/deque of double_double
-namespace aurostd {
-  void sort(vector<double>& varg1,vector<double>& varg2) {
-    vector<aurostd::_double_double_> vv(varg1.size());
-    for(uint i=0;i<varg1.size();i++) {vv.at(i).arg1=varg1.at(i);vv.at(i).arg2=varg2.at(i);}
-    sort(vv.begin(),vv.end(),_sort_double_double_());
-    for(uint i=0;i<varg1.size();i++) {varg1.at(i)=vv.at(i).arg1;varg2.at(i)=vv.at(i).arg2;}
-  }
-  void sort(deque<double>& varg1,deque<double>& varg2) {
-    deque<aurostd::_double_double_> vv(varg1.size());
-    for(uint i=0;i<varg1.size();i++) {vv.at(i).arg1=varg1.at(i);vv.at(i).arg2=varg2.at(i);}
-    sort(vv.begin(),vv.end(),_sort_double_double_());
-    for(uint i=0;i<varg1.size();i++) {varg1.at(i)=vv.at(i).arg1;varg2.at(i)=vv.at(i).arg2;}
-  }
-}
-
-// ----------------------------------------------------------------------------
-// sort for vector/deque of double_string
-namespace aurostd {
-  void sort(vector<double>& varg1,vector<string>& varg2) {
-    vector<aurostd::_double_string_> vv(varg1.size());
-    for(uint i=0;i<varg1.size();i++) {vv.at(i).arg1=varg1.at(i);vv.at(i).arg2=varg2.at(i);}
-    sort(vv.begin(),vv.end(),_sort_double_string_());
-    for(uint i=0;i<varg1.size();i++) {varg1.at(i)=vv.at(i).arg1;varg2.at(i)=vv.at(i).arg2;}
-  }
-  void sort(deque<double>& varg1,deque<string>& varg2) {
-    deque<aurostd::_double_string_> vv(varg1.size());
-    for(uint i=0;i<varg1.size();i++) {vv.at(i).arg1=varg1.at(i);vv.at(i).arg2=varg2.at(i);}
-    sort(vv.begin(),vv.end(),_sort_double_string_());
-    for(uint i=0;i<varg1.size();i++) {varg1.at(i)=vv.at(i).arg1;varg2.at(i)=vv.at(i).arg2;}
-  }
-}
-
-// ----------------------------------------------------------------------------
-// sort for vector/deque of string_int_string
-namespace aurostd {
-  void sort(vector<string>& varg1,vector<int>& varg2,vector<string>& varg3) {
-    vector<aurostd::_string_int_string_> vv(varg1.size());
-    for(uint i=0;i<varg1.size();i++) {vv.at(i).arg1=varg1.at(i);vv.at(i).arg2=varg2.at(i);vv.at(i).arg3=varg3.at(i);}
-    sort(vv.begin(),vv.end(),_sort_string_int_string_());
-    for(uint i=0;i<varg1.size();i++) {varg1.at(i)=vv.at(i).arg1;varg2.at(i)=vv.at(i).arg2;varg3.at(i)=vv.at(i).arg3;}
-  }
-  void sort(deque<string>& varg1,deque<int>& varg2,deque<string>& varg3) {
-    deque<aurostd::_string_int_string_> vv(varg1.size());
-    for(uint i=0;i<varg1.size();i++) {vv.at(i).arg1=varg1.at(i);vv.at(i).arg2=varg2.at(i);vv.at(i).arg3=varg3.at(i);}
-    sort(vv.begin(),vv.end(),_sort_string_int_string_());
-    for(uint i=0;i<varg1.size();i++) {varg1.at(i)=vv.at(i).arg1;varg2.at(i)=vv.at(i).arg2;varg3.at(i)=vv.at(i).arg3;}
-  }
-}
-
-// ----------------------------------------------------------------------------
-// sort for vector/deque of string_double_string
-namespace aurostd {
-  void sort(vector<string>& varg1,vector<double>& varg2,vector<string>& varg3) {
-    vector<aurostd::_string_double_string_> vv(varg1.size());
-    for(uint i=0;i<varg1.size();i++) {vv.at(i).arg1=varg1.at(i);vv.at(i).arg2=varg2.at(i);vv.at(i).arg3=varg3.at(i);}
-    sort(vv.begin(),vv.end(),_sort_string_double_string_());
-    for(uint i=0;i<varg1.size();i++) {varg1.at(i)=vv.at(i).arg1;varg2.at(i)=vv.at(i).arg2;varg3.at(i)=vv.at(i).arg3;}
-  }
-  void sort(deque<string>& varg1,deque<double>& varg2,deque<string>& varg3) {
-    deque<aurostd::_string_double_string_> vv(varg1.size());
-    for(uint i=0;i<varg1.size();i++) {vv.at(i).arg1=varg1.at(i);vv.at(i).arg2=varg2.at(i);vv.at(i).arg3=varg3.at(i);}
-    sort(vv.begin(),vv.end(),_sort_string_double_string_());
-    for(uint i=0;i<varg1.size();i++) {varg1.at(i)=vv.at(i).arg1;varg2.at(i)=vv.at(i).arg2;varg3.at(i)=vv.at(i).arg3;}
-  }
-}
-
-// ----------------------------------------------------------------------------
-// sort for vector/deque of string_string_string
-namespace aurostd {
-  void sort(vector<string>& varg1,vector<string>& varg2,vector<string>& varg3) {
-    vector<aurostd::_string_string_string_> vv(varg1.size());
-    for(uint i=0;i<varg1.size();i++) {vv.at(i).arg1=varg1.at(i);vv.at(i).arg2=varg2.at(i);vv.at(i).arg3=varg3.at(i);}
-    sort(vv.begin(),vv.end(),_sort_string_string_string_());
-    for(uint i=0;i<varg1.size();i++) {varg1.at(i)=vv.at(i).arg1;varg2.at(i)=vv.at(i).arg2;varg3.at(i)=vv.at(i).arg3;}
-  }
-  void sort(deque<string>& varg1,deque<string>& varg2,deque<string>& varg3) {
-    deque<aurostd::_string_string_string_> vv(varg1.size());
-    for(uint i=0;i<varg1.size();i++) {vv.at(i).arg1=varg1.at(i);vv.at(i).arg2=varg2.at(i);vv.at(i).arg3=varg3.at(i);}
-    sort(vv.begin(),vv.end(),_sort_string_string_string_());
-    for(uint i=0;i<varg1.size();i++) {varg1.at(i)=vv.at(i).arg1;varg2.at(i)=vv.at(i).arg2;varg3.at(i)=vv.at(i).arg3;}
-  }
-}
-
-// ----------------------------------------------------------------------------
-// sort for vector/deque of string_string_double_string
-namespace aurostd {
-  void sort(vector<string>& varg1,vector<string>& varg2,vector<double>& varg3,vector<string>& varg4) {
-    vector<aurostd::_string_string_double_string_> vv(varg1.size());
-    for(uint i=0;i<varg1.size();i++) {vv.at(i).arg1=varg1.at(i);vv.at(i).arg2=varg2.at(i);vv.at(i).arg3=varg3.at(i);vv.at(i).arg4=varg4.at(i);}
-    sort(vv.begin(),vv.end(),_sort_string_string_double_string_());
-    for(uint i=0;i<varg1.size();i++) {varg1.at(i)=vv.at(i).arg1;varg2.at(i)=vv.at(i).arg2;varg3.at(i)=vv.at(i).arg3;varg4.at(i)=vv.at(i).arg4;}
-  }
-  void sort(deque<string>& varg1,deque<string>& varg2,deque<double>& varg3,deque<string>& varg4) {
-    deque<aurostd::_string_string_double_string_> vv(varg1.size());
-    for(uint i=0;i<varg1.size();i++) {vv.at(i).arg1=varg1.at(i);vv.at(i).arg2=varg2.at(i);vv.at(i).arg3=varg3.at(i);vv.at(i).arg4=varg4.at(i);}
-    sort(vv.begin(),vv.end(),_sort_string_string_double_string_());
-    for(uint i=0;i<varg1.size();i++) {varg1.at(i)=vv.at(i).arg1;varg2.at(i)=vv.at(i).arg2;varg3.at(i)=vv.at(i).arg3;varg4.at(i)=vv.at(i).arg4;}
-  }
-}
-
-// ----------------------------------------------------------------------------
-// sort for vector/deque of string_string_double_double_string
-namespace aurostd {
-  void sort(vector<string>& varg1,vector<string>& varg2,vector<double>& varg3,vector<double>& varg4,vector<string>& varg5) {
-    vector<aurostd::_string_string_double_double_string_> vv(varg1.size());
-    for(uint i=0;i<varg1.size();i++) {vv.at(i).arg1=varg1.at(i);vv.at(i).arg2=varg2.at(i);vv.at(i).arg3=varg3.at(i);vv.at(i).arg4=varg4.at(i);vv.at(i).arg5=varg5.at(i);}
-    sort(vv.begin(),vv.end(),_sort_string_string_double_double_string_());
-    for(uint i=0;i<varg1.size();i++) {varg1.at(i)=vv.at(i).arg1;varg2.at(i)=vv.at(i).arg2;varg3.at(i)=vv.at(i).arg3;varg4.at(i)=vv.at(i).arg4;varg5.at(i)=vv.at(i).arg5;}
-  }
-  void sort(deque<string>& varg1,deque<string>& varg2,deque<double>& varg3,deque<double>& varg4,deque<string>& varg5) {
-    deque<aurostd::_string_string_double_double_string_> vv(varg1.size());
-    for(uint i=0;i<varg1.size();i++) {vv.at(i).arg1=varg1.at(i);vv.at(i).arg2=varg2.at(i);vv.at(i).arg3=varg3.at(i);vv.at(i).arg4=varg4.at(i);vv.at(i).arg5=varg5.at(i);}
-    sort(vv.begin(),vv.end(),_sort_string_string_double_double_string_());
-    for(uint i=0;i<varg1.size();i++) {varg1.at(i)=vv.at(i).arg1;varg2.at(i)=vv.at(i).arg2;varg3.at(i)=vv.at(i).arg3;varg4.at(i)=vv.at(i).arg4;varg5.at(i)=vv.at(i).arg5;}
-  }
-}
-
-// ***************************************************************************
-// Function some statistical stuff
-// combinations
-// ***************************************************************************
-template<class utype> utype combinations(utype n,utype k) { // http://en.wikipedia.org/wiki/Combination // C^n_k=n!/k!(n-k)!   hard to calculate
-  double cnk=1.0;
-  for(utype i=0;i<=k-1;i++) cnk=cnk*(n-i)/(k-i);
-  return (utype) cnk;
-}
-
-template<class utype> utype Cnk(utype n,utype k) { return combinations(n,k);}  // http://en.wikipedia.org/wiki/Combination
-
-
-// ***************************************************************************
-// aurostd::ShiftFirstColumn(const vector<vector<double> >& a, const double& value)
-// ***************************************************************************
-namespace aurostd  {
-  vector<vector<double> > ShiftFirstColumn(const vector<vector<double> >& vva, const double& value) {
-    //change value in the first column (usually menas energy in DOS)
-    vector<vector<double> > vvb=vva;
-    for (uint i=0; i<vvb.size(); i++) {
-      vvb.at(i).at(0)=vvb.at(i).at(0) - value;
-    }
-    return vvb;
-  }
-} // namespace aurostd
-
-// ***************************************************************************
-// aurostd::ShrinkValuesExceptFirstColumn(const vector<vector<double> >& vva, const double& value)
-// ***************************************************************************
-namespace aurostd  {
-  vector<vector<double> > ShrinkValuesExceptFirstColumn(const vector<vector<double> >& vva, const double& Fi) {
-    //shrink Fis (usually means DOS Fis in DOS); Fi means probability
-    vector<vector<double> > vvb=vva;
-    for (uint i=0; i<vvb.size(); i++) {
-      for (uint j=1; j<vvb.at(i).size();j++) {
-        vvb.at(i).at(j)*=Fi;
-      }
-    }
-    return vvb;
-  }
-} // namespace aurostd
-
-// ***************************************************************************
-// vector<vector<double> > aurostd::NormalizeAndSum3DVector(const vector<vector<vector<double> > >& vvva, const vector<vector<double> >& vFi)
-// ***************************************************************************
-namespace aurostd  {
-  vector<vector<double> > NormalizeAndSum3DVector(const vector<vector<vector<double> > >& vvva, const vector<double>& vFi) {
-    //normalize DOS and sum
-    if(vvva.size()!=vFi.size()) {cerr << "Vector sizes are not equal! Aborting!" << endl; exit(2);}
-    vector<vector<double> > vvb, vv_tmp, vv_tmp_shrinked;
-    vector<vector<vector<double> > > vvvc;
-    double Fi;
-    for (uint i=0; i<vvva.size();i++) {
-      vv_tmp=vvva.at(i);
-      Fi=vFi.at(i);
-      vv_tmp_shrinked=aurostd::ShrinkValuesExceptFirstColumn(vv_tmp, Fi);
-      vvvc.push_back(vv_tmp_shrinked);
-    }
-    vvb=aurostd::Sum3DVectorAndReduce2D(vvvc);
-    return vvb;
-  }
-} // namespace aurostd
-
-// ***************************************************************************
-// aurostd::Sum3DVectorAndReduce2D(const vector<vector<vector<double> > >& vvva)
-// ***************************************************************************
-namespace aurostd  {
-  vector<vector<double> > Sum3DVectorAndReduce2D(const vector<vector<vector<double> > >& vvva) {
-    //The first column will not change! (For example, PDOS into TOTALPDOS)
-    vector<vector<double> > vvtmp, vv_sum; 
-    vv_sum=vvva.at(0);
-    for (uint i=1; i<vvva.size();i++) {
-      vvtmp=vvva.at(i);
-      vv_sum=aurostd::Sum2DVectorExceptFirstColumn(vv_sum, vvtmp);
-    }
-    return vv_sum;
-  }
-} // namespace aurostd
-
-// ***************************************************************************
-// aurostd::Sum3DVectorAndReduce2D(const vector<vector<vector<double> > >& vvva)
-// ***************************************************************************
-namespace aurostd  {
-  vector<vector<double> > Sum2DVectorExceptFirstColumn(const vector<vector<double> >& vva, const vector<vector<double> >& vvb) {
-    if((vva.size()!=vvb.size()) && (vva.at(0).size() != vvb.at(0).size())) {cerr << "Error, two vectors! Aborting! " << endl; exit(2);}
-
-    vector<vector<double> > vv_sum; vv_sum.resize(vva.size());
-    for (uint i=0; i<vva.size(); i++) {
-      int N=vva.at(i).size();
-      vv_sum.at(i).resize(N);
-    }
-
-    for (uint i=0; i<vva.size();i++) {
-      vv_sum[i][0]=vva.at(i).at(0);
-      for (uint j=1; j<vva.at(i).size();j++) {
-        vv_sum[i][j]=vva[i][j] + vvb[i][j];
-      }
-    }
-    return vv_sum;
-  }
-} // namespace aurostd
-
-// ***************************************************************************
-// aurostd::ReduceVector(const vector<vector<double> >& vva)
-// ***************************************************************************
-namespace aurostd  {
-  vector<vector<double> > ReduceVector(const vector<vector<double> >& vva, const int& n) {
-    //Pick up the first (begin from 0) and the nth column of 2D vector
-    vector<vector<double> > vvb; vvb.clear();
-    vector<double> vtmp;
-    for (uint i=0; i<vva.size();i++) {
-      vtmp.clear();
-      vtmp.push_back(vva.at(i).at(0));
-      vtmp.push_back(vva.at(i).at(n));
-      vvb.push_back(vtmp);
-    }
-    return vvb;
-  }
-} // namespace aurostd
-
-// ***************************************************************************
-// aurostd::CalculateIntegrate(const vector<vector<double> >& vva)
-// ***************************************************************************
-namespace aurostd  {
-  double CalculateIntegrate(const vector<vector<double> >& vva, const int& n) {
-    //Calculate integration of vva, the 0st column is x0, x1..., the n column is y1, y2 ...
-    //begin from 0
-    vector<vector<double> > vvb=aurostd::ReduceVector(vva, n);
-    return aurostd::CalculateIntegrate(vvb);
-  }
-} // namespace aurostd
-
-// ***************************************************************************
-// aurostd::CalculateIntegrate(const vector<vector<double> >& vva)
-// ***************************************************************************
-namespace aurostd  {
-  double CalculateIntegrate(const vector<vector<double> >& vva, const int& n, const double& Emin, const double& Emax) {
-    //Calculate integration of vva, the 0st column is x0, x1..., the n column is y1, y2 ...
-    //begin from 0
-    vector<vector<double> > vvb=aurostd::ReduceVector(vva, n);
-    return aurostd::CalculateIntegrate(vvb, Emin, Emax);
-  }
-} // namespace aurostd
-
-// ***************************************************************************
-// aurostd::CalculateIntegrate(const vector<vector<double> >& vva)
-// ***************************************************************************
-namespace aurostd  {
-  double CalculateIntegrate(const vector<vector<double> >& vva) {
-    double Emin=-100; double Emax=0.0; //default setting
-    return aurostd::CalculateIntegrate(vva, Emin, Emax);
-  }
-} // namespace aurostd
-
-// ***************************************************************************
-// aurostd::CalculateIntegrate(const vector<vector<double> >& vva)
-// ***************************************************************************
-namespace aurostd  {
-  double CalculateIntegrate(const vector<vector<double> >& vva, const double& Emin, const double& Emax) {
-    //Integral function
-    //format of vva: x0, y0; x1, y1; x2, y2
-    double integral_result=0.0;
-    double area_tmp =0.0;
-    double xbeg, xend, ybeg, yend;
-    for (uint i=0; i<vva.size()-1;i++) {
-      xbeg=vva.at(i).at(0); xend=vva.at(i+1).at(0);
-      ybeg=vva.at(i).at(1); yend=vva.at(i+1).at(1);
-      if(xbeg >= Emin && xend <= Emax) {
-        area_tmp=0.5*(ybeg + yend)*(xend - xbeg);
-        integral_result += area_tmp;
-      }
-    }
-    return integral_result;
-  }
-} // namespace aurostd
-
-// ***************************************************************************
-// aurostd::vector2string(const vector<vector<double> >& vva)
-// ***************************************************************************
-namespace aurostd  {
-  string vector2string(const vector<vector<double> >& vva) {
-    stringstream ss_vva; ss_vva.str(std::string());
-    ss_vva << std::scientific;
-    for (uint i=0; i<vva.size();i++) {
-      for (uint j=0; j<vva.at(i).size();j++) {
-        ss_vva << vva.at(i).at(j) << "   ";
-      }
-      ss_vva << endl;
-    }
-    return ss_vva.str();
-  }
-} // namespace aurostd
-
-// ***************************************************************************
-// aurostd::vector2deque(const vector<utype>& vin)
-// ***************************************************************************
-//CO20181226
-namespace aurostd  {
-  template<class utype> deque<utype> vector2deque(const vector<utype>& vin){
-    deque<utype> dout;
-    for(uint i=0;i<vin.size();i++){dout.push_back(vin[i]);}
-    return dout;
-  }
-} // namespace aurostd
-
-// ***************************************************************************
-// aurostd::vector2deque(const vector<utype>& vin)
-// ***************************************************************************
-//CO20181226
-namespace aurostd  {
-  template<class utype> vector<utype> deque2vector(const deque<utype>& din){
-    vector<utype> vout;
-    for(uint i=0;i<din.size();i++){vout.push_back(din[i]);}
-    return vout;
-  }
-} // namespace aurostd
-
-// ***************************************************************************
-// aurostd::FindMaxIn2DvectorExcept1stColumn(const vector<vector<double> >& vva)
-// ***************************************************************************
-namespace aurostd  {
-  double FindMaxIn2DvectorExcept1stColumn(const vector<vector<double> >& vva) {
-    double min=-10;  //default
-    double max=10;
-    return aurostd::FindMaxIn2DvectorExcept1stColumn(vva, min, max);
-  }
-} // namespace aurostd
-
-// ***************************************************************************
-// aurostd::FindMaxIn2DvectorExcept1stColumn(const vector<vector<double>& vva, const double& min, const double& max)
-// ***************************************************************************
-namespace aurostd  {
-  double FindMaxIn2DvectorExcept1stColumn(const vector<vector<double> >& vva, const double& min, const double& max) {
-    double max_value=0.0;
-    for (uint i=0; i<vva.size();i++) {
-      double E_tmp=vva.at(i).at(0);
-      if(E_tmp >= min && E_tmp <= max) {
-        for (uint j=1; j<vva.at(i).size();j++) {
-          double db_tmp=vva.at(i).at(j);
-          if(abs(db_tmp) > max_value) max_value=abs(db_tmp);
-        }
-      }
-    }
-    return max_value;
-  }
-} // namespace aurostd
-
-// ***************************************************************************
-// aurostd::FindMaxInTDOS(const vector<vector<double> >& vva, const double& min, const double& max)
-// ***************************************************************************
-namespace aurostd  {
-  double FindMaxInTDOS(const vector<vector<double> >& vva, const double& min, const double& max) {
-    double max_value=0.0;
-    for (uint i=0; i<vva.size();i++) {
-      double E_tmp=vva.at(i).at(0);
-      if(E_tmp >= min && E_tmp <= max) {
-        int column_max=0; // some default
-        if(vva.at(0).size()==3) column_max=2; //get rid of the sum of TDOS
-        if(vva.at(0).size()==5) column_max=3;
-        for (int j=1; j<column_max;j++) {
-          double db_tmp=vva.at(i).at(j);
-          if(abs(db_tmp) > max_value) max_value=db_tmp;
-        }
-      }
-    }
-    return max_value;
-  }
-} // namespace aurostd
-
-
-namespace aurostd {
-  //***************************************************************************//
-  // aurostd::joinWDelimiter(vector<uint>& uientries,const stringstream&
-  // delimiter,const stringstream& m_delimiter,const stringstream& l_delimiter)
-  //***************************************************************************//
-  // joinWDelimiters int/uint type of objects together by a delimiter
-  // no point for double objects, faster to just do it on the spot with
-  // setprecision,fixed, etc.
-  // m_delimiter is used if input is exactly length 2
-  // l_delimiter otherwise
-  string joinWDelimiter(const xvector<int>& ientries, const char& _delimiter) {
-    return joinWDelimiter(ientries, _delimiter, _delimiter, _delimiter);
-  }
-  string joinWDelimiter(const xvector<int>& ientries, const char& _delimiter,
-      const char& _l_delimiter) {
-    return joinWDelimiter(ientries, _delimiter, _delimiter, _l_delimiter);
-  }
-  string joinWDelimiter(const xvector<int>& ientries, const char& _delimiter,
-      const char& _m_delimiter, const char& _l_delimiter) {
-    stringstream delimiter, m_delimiter, l_delimiter;
-    delimiter << _delimiter;
-    m_delimiter << _m_delimiter;
-    l_delimiter << _l_delimiter;
-    return joinWDelimiter(ientries, delimiter, m_delimiter, l_delimiter);
-  }
-  string joinWDelimiter(const xvector<int>& ientries, const string& _delimiter) {
-    return joinWDelimiter(ientries, _delimiter, _delimiter, _delimiter);
-  }
-  string joinWDelimiter(const xvector<int>& ientries, const string& _delimiter,
-      const string& _l_delimiter) {
-    return joinWDelimiter(ientries, _delimiter, _delimiter, _l_delimiter);
-  }
-  string joinWDelimiter(const xvector<int>& ientries, const string& _delimiter,
-      const string& _m_delimiter, const string& _l_delimiter) {
-    stringstream delimiter, m_delimiter, l_delimiter;
-    delimiter << _delimiter;
-    m_delimiter << _m_delimiter;
-    l_delimiter << _l_delimiter;
-    return joinWDelimiter(ientries, delimiter, m_delimiter, l_delimiter);
-  }
-  string joinWDelimiter(const xvector<int>& ientries, const stringstream& delimiter) {
-    return joinWDelimiter(ientries, delimiter, delimiter, delimiter);
-  }
-  string joinWDelimiter(const xvector<int>& ientries, const stringstream& delimiter,
-      const stringstream& l_delimiter) {
-    return joinWDelimiter(ientries, delimiter, delimiter, l_delimiter);
-  }
-  string joinWDelimiter(const xvector<int>& ientries, const stringstream& delimiter,
-      const stringstream& m_delimiter,
-      const stringstream& l_delimiter) {
-    stringstream output;
-    string delim = delimiter.str();
-    string mDelim = m_delimiter.str();
-    string lDelim = l_delimiter.str();
-
-    if (ientries.rows > 2) {
-      for (int i =ientries.lrows; i <= ientries.urows; i++) {
-        output << ientries[i];
-        if (i == ientries.urows - 1) {  //CO20180216 - added -1
-          output << lDelim;
-        } else if (i !=ientries.urows) {
-          output << delim;
-        }
-      }
-    } else {
-      for (int i = ientries.lrows; i <= ientries.urows; i++) {
-        output << ientries[i];
-        if (i == ientries.urows - 1) {  //CO20180216 - added -1
-          output << mDelim;
-        } else if (i != ientries.urows) {
-          output << delim;
-        }
-      }
-    }
-    return output.str();
-  }
-  string joinWDelimiter(const vector<int>& ientries, const char& _delimiter) {
-    return joinWDelimiter(ientries, _delimiter, _delimiter, _delimiter);
-  }
-  string joinWDelimiter(const vector<int>& ientries, const char& _delimiter,
-      const char& _l_delimiter) {
-    return joinWDelimiter(ientries, _delimiter, _delimiter, _l_delimiter);
-  }
-  string joinWDelimiter(const vector<int>& ientries, const char& _delimiter,
-      const char& _m_delimiter, const char& _l_delimiter) {
-    stringstream delimiter, m_delimiter, l_delimiter;
-    delimiter << _delimiter;
-    m_delimiter << _m_delimiter;
-    l_delimiter << _l_delimiter;
-    return joinWDelimiter(ientries, delimiter, m_delimiter, l_delimiter);
-  }
-  string joinWDelimiter(const vector<int>& ientries, const string& _delimiter) {
-    return joinWDelimiter(ientries, _delimiter, _delimiter, _delimiter);
-  }
-  string joinWDelimiter(const vector<int>& ientries, const string& _delimiter,
-      const string& _l_delimiter) {
-    return joinWDelimiter(ientries, _delimiter, _delimiter, _l_delimiter);
-  }
-  string joinWDelimiter(const vector<int>& ientries, const string& _delimiter,
-      const string& _m_delimiter, const string& _l_delimiter) {
-    stringstream delimiter, m_delimiter, l_delimiter;
-    delimiter << _delimiter;
-    m_delimiter << _m_delimiter;
-    l_delimiter << _l_delimiter;
-    return joinWDelimiter(ientries, delimiter, m_delimiter, l_delimiter);
-  }
-  string joinWDelimiter(const vector<int>& ientries, const stringstream& delimiter) {
-    return joinWDelimiter(ientries, delimiter, delimiter, delimiter);
-  }
-  string joinWDelimiter(const vector<int>& ientries, const stringstream& delimiter,
-      const stringstream& l_delimiter) {
-    return joinWDelimiter(ientries, delimiter, delimiter, l_delimiter);
-  }
-  string joinWDelimiter(const vector<int>& ientries, const stringstream& delimiter,
-      const stringstream& m_delimiter,
-      const stringstream& l_delimiter) {
-    stringstream output;
-    string delim = delimiter.str();
-    string mDelim = m_delimiter.str();
-    string lDelim = l_delimiter.str();
-
-    if (ientries.size() > 2) {
-      for (uint i = 0; i < ientries.size(); i++) {
-        output << ientries.at(i);
-        if (i == ientries.size() - 2) {
-          output << lDelim;
-        } else if (i != ientries.size() - 1) {
-          output << delim;
-        }
-      }
-    } else {
-      for (uint i = 0; i < ientries.size(); i++) {
-        output << ientries.at(i);
-        if (i == ientries.size() - 2) {
-          output << mDelim;
-        } else if (i != ientries.size() - 1) {
-          output << delim;
-        }
-      }
-    }
-    return output.str();
-  }
-  string joinWDelimiter(const vector<uint>& uientries, const char& _delimiter) {
-    return joinWDelimiter(uientries, _delimiter, _delimiter, _delimiter);
-  }
-  string joinWDelimiter(const vector<uint>& uientries, const char& _delimiter,
-      const char& _l_delimiter) {
-    return joinWDelimiter(uientries, _delimiter, _delimiter, _l_delimiter);
-  }
-  string joinWDelimiter(const vector<uint>& uientries, const char& _delimiter,
-      const char& _m_delimiter, const char& _l_delimiter) {
-    stringstream delimiter, m_delimiter, l_delimiter;
-    delimiter << _delimiter;
-    m_delimiter << _m_delimiter;
-    l_delimiter << _l_delimiter;
-    return joinWDelimiter(uientries, delimiter, m_delimiter, l_delimiter);
-  }
-  string joinWDelimiter(const vector<uint>& uientries, const string& _delimiter) {
-    return joinWDelimiter(uientries, _delimiter, _delimiter, _delimiter);
-  }
-  string joinWDelimiter(const vector<uint>& uientries, const string& _delimiter,
-      const string& _l_delimiter) {
-    return joinWDelimiter(uientries, _delimiter, _delimiter, _l_delimiter);
-  }
-  string joinWDelimiter(const vector<uint>& uientries, const string& _delimiter,
-      const string& _m_delimiter, const string& _l_delimiter) {
-    stringstream delimiter, m_delimiter, l_delimiter;
-    delimiter << _delimiter;
-    m_delimiter << _m_delimiter;
-    l_delimiter << _l_delimiter;
-    return joinWDelimiter(uientries, delimiter, m_delimiter, l_delimiter);
-  }
-  string joinWDelimiter(const vector<uint>& uientries, const stringstream& delimiter) {
-    return joinWDelimiter(uientries, delimiter, delimiter, delimiter);
-  }
-  string joinWDelimiter(const vector<uint>& uientries, const stringstream& delimiter,
-      const stringstream& l_delimiter) {
-    return joinWDelimiter(uientries, delimiter, delimiter, l_delimiter);
-  }
-  string joinWDelimiter(const vector<uint>& uientries, const stringstream& delimiter,
-      const stringstream& m_delimiter,
-      const stringstream& l_delimiter) {
-    stringstream output;
-    string delim = delimiter.str();
-    string mDelim = m_delimiter.str();
-    string lDelim = l_delimiter.str();
-    if (uientries.size() > 2) {
-      for (uint i = 0; i < uientries.size(); i++) {
-        output << uientries.at(i);
-        if (i == uientries.size() - 2) {
-          output << lDelim;
-        } else if (i != uientries.size() - 1) {
-          output << delim;
-        }
-      }
-    } else {
-      for (uint i = 0; i < uientries.size(); i++) {
-        output << uientries.at(i);
-        if (i == uientries.size() - 2) {
-          output << mDelim;
-        } else if (i != uientries.size() - 1) {
-          output << delim;
-        }
-      }
-    }
-    return output.str();
-  }
-} // namespace aurostd
-
-namespace aurostd {
-  //***************************************************************************//
-  // aurostd::joinWDelimiter(vector<string>& _sentries,const stringstream&
-  // delimiter,const stringstream& m_delimiter,const stringstream& l_delimiter)
-  //***************************************************************************//
-  // joinWDelimiters string type of objects together by a delimiter
-  // m_delimiter is used if input is exactly length 2
-  // l_delimiter otherwise
-  string joinWDelimiter(const vector<string>& _sentries, const char& _delimiter) {
-    return joinWDelimiter(_sentries, _delimiter, _delimiter, _delimiter);
-  }
-  string joinWDelimiter(const vector<string>& _sentries, const char& _delimiter,
-      const char& _l_delimiter) {
-    return joinWDelimiter(_sentries, _delimiter, _delimiter, _l_delimiter);
-  }
-  string joinWDelimiter(const vector<string>& _sentries, const char& _delimiter,
-      const char& _m_delimiter, const char& _l_delimiter) {
-    stringstream delimiter, m_delimiter, l_delimiter;
-    delimiter << _delimiter;
-    m_delimiter << _m_delimiter;
-    l_delimiter << _l_delimiter;
-    return joinWDelimiter(_sentries, delimiter, m_delimiter, l_delimiter);
-  }
-  string joinWDelimiter(const vector<string>& _sentries, const string& _delimiter) {
-    return joinWDelimiter(_sentries, _delimiter, _delimiter, _delimiter);
-  }
-  string joinWDelimiter(const vector<string>& _sentries, const string& _delimiter,
-      const string& _l_delimiter) {
-    return joinWDelimiter(_sentries, _delimiter, _delimiter, _l_delimiter);
-  }
-  string joinWDelimiter(const vector<string>& _sentries, const string& _delimiter,
-      const string& _m_delimiter, const string& _l_delimiter) {
-    stringstream delimiter, m_delimiter, l_delimiter;
-    delimiter << _delimiter;
-    m_delimiter << _m_delimiter;
-    l_delimiter << _l_delimiter;
-    return joinWDelimiter(_sentries, delimiter, m_delimiter, l_delimiter);
-  }
-  string joinWDelimiter(const vector<string>& _sentries, const stringstream& delimiter) {
-    return joinWDelimiter(_sentries, delimiter, delimiter, delimiter);
-  }
-  string joinWDelimiter(const vector<string>& _sentries, const stringstream& delimiter,
-      const stringstream& l_delimiter) {
-    return joinWDelimiter(_sentries, delimiter, delimiter, l_delimiter);
-  }
-  string joinWDelimiter(const vector<string>& _sentries, const stringstream& delimiter,
-      const stringstream& m_delimiter,
-      const stringstream& l_delimiter) {
-    stringstream output;
-    vector<string> sentries;
-    string delim = delimiter.str();
-    string mDelim = m_delimiter.str();
-    string lDelim = l_delimiter.str();
-    // go through once to eliminate empty strings
-    for (uint i = 0; i < _sentries.size(); i++) {
-      if (_sentries.at(i).length()) {
-        sentries.push_back(_sentries.at(i));
-      }
-    }
-    if (sentries.size() > 2) {
-      for (uint i = 0; i < sentries.size(); i++) {
-        output << sentries.at(i);
-        if (i == sentries.size() - 2) {
-          output << lDelim;
-        } else if (i != sentries.size() - 1) {
-          output << delim;
-        }
-      }
-    } else {
-      for (uint i = 0; i < sentries.size(); i++) {
-        output << sentries.at(i);
-        if (i == sentries.size() - 2) {
-          output << mDelim;
-        } else if (i != sentries.size() - 1) {
-          output << delim;
-        }
-      }
-    }
-    return output.str();
-  }
-} // namespace aurostd
-
-namespace aurostd {
-  //***************************************************************************//
-  // aurostd::joinWDelimiter(deque<uint>& uientries,const stringstream&
-  // delimiter,const stringstream& m_delimiter,const stringstream& l_delimiter)
-  //***************************************************************************//
-  // joinWDelimiters int/uint type of objects together by a delimiter
-  // no point for double objects, faster to just do it on the spot with
-  // setprecision,fixed, etc.
-  // m_delimiter is used if input is exactly length 2
-  // l_delimiter otherwise
-  string joinWDelimiter(const deque<int>& ientries, const char& _delimiter) {
-    return joinWDelimiter(ientries, _delimiter, _delimiter, _delimiter);
-  }
-  string joinWDelimiter(const deque<int>& ientries, const char& _delimiter,
-      const char& _l_delimiter) {
-    return joinWDelimiter(ientries, _delimiter, _delimiter, _l_delimiter);
-  }
-  string joinWDelimiter(const deque<int>& ientries, const char& _delimiter,
-      const char& _m_delimiter, const char& _l_delimiter) {
-    stringstream delimiter, m_delimiter, l_delimiter;
-    delimiter << _delimiter;
-    m_delimiter << _m_delimiter;
-    l_delimiter << _l_delimiter;
-    return joinWDelimiter(ientries, delimiter, m_delimiter, l_delimiter);
-  }
-  string joinWDelimiter(const deque<int>& ientries, const string& _delimiter) {
-    return joinWDelimiter(ientries, _delimiter, _delimiter, _delimiter);
-  }
-  string joinWDelimiter(const deque<int>& ientries, const string& _delimiter,
-      const string& _l_delimiter) {
-    return joinWDelimiter(ientries, _delimiter, _delimiter, _l_delimiter);
-  }
-  string joinWDelimiter(const deque<int>& ientries, const string& _delimiter,
-      const string& _m_delimiter, const string& _l_delimiter) {
-    stringstream delimiter, m_delimiter, l_delimiter;
-    delimiter << _delimiter;
-    m_delimiter << _m_delimiter;
-    l_delimiter << _l_delimiter;
-    return joinWDelimiter(ientries, delimiter, m_delimiter, l_delimiter);
-  }
-  string joinWDelimiter(const deque<int>& ientries, const stringstream& delimiter) {
-    return joinWDelimiter(ientries, delimiter, delimiter, delimiter);
-  }
-  string joinWDelimiter(const deque<int>& ientries, const stringstream& delimiter,
-      const stringstream& l_delimiter) {
-    return joinWDelimiter(ientries, delimiter, delimiter, l_delimiter);
-  }
-  string joinWDelimiter(const deque<int>& ientries, const stringstream& delimiter,
-      const stringstream& m_delimiter,
-      const stringstream& l_delimiter) {
-    stringstream output;
-    string delim = delimiter.str();
-    string mDelim = m_delimiter.str();
-    string lDelim = l_delimiter.str();
-    if (ientries.size() > 2) {
-      for (uint i = 0; i < ientries.size(); i++) {
-        output << ientries.at(i);
-        if (i == ientries.size() - 2) {
-          output << lDelim;
-        } else if (i != ientries.size() - 1) {
-          output << delim;
-        }
-      }
-    } else {
-      for (uint i = 0; i < ientries.size(); i++) {
-        output << ientries.at(i);
-        if (i == ientries.size() - 2) {
-          output << mDelim;
-        } else if (i != ientries.size() - 1) {
-          output << delim;
-        }
-      }
-    }
-    return output.str();
-  }
-  string joinWDelimiter(const deque<uint>& uientries, const char& _delimiter) {
-    return joinWDelimiter(uientries, _delimiter, _delimiter, _delimiter);
-  }
-  string joinWDelimiter(const deque<uint>& uientries, const char& _delimiter,
-      const char& _l_delimiter) {
-    return joinWDelimiter(uientries, _delimiter, _delimiter, _l_delimiter);
-  }
-  string joinWDelimiter(const deque<uint>& uientries, const char& _delimiter,
-      const char& _m_delimiter, const char& _l_delimiter) {
-    stringstream delimiter, m_delimiter, l_delimiter;
-    delimiter << _delimiter;
-    m_delimiter << _m_delimiter;
-    l_delimiter << _l_delimiter;
-    return joinWDelimiter(uientries, delimiter, m_delimiter, l_delimiter);
-  }
-  string joinWDelimiter(const deque<uint>& uientries, const string& _delimiter) {
-    return joinWDelimiter(uientries, _delimiter, _delimiter, _delimiter);
-  }
-  string joinWDelimiter(const deque<uint>& uientries, const string& _delimiter,
-      const string& _l_delimiter) {
-    return joinWDelimiter(uientries, _delimiter, _delimiter, _l_delimiter);
-  }
-  string joinWDelimiter(const deque<uint>& uientries, const string& _delimiter,
-      const string& _m_delimiter, const string& _l_delimiter) {
-    stringstream delimiter, m_delimiter, l_delimiter;
-    delimiter << _delimiter;
-    m_delimiter << _m_delimiter;
-    l_delimiter << _l_delimiter;
-    return joinWDelimiter(uientries, delimiter, m_delimiter, l_delimiter);
-  }
-  string joinWDelimiter(const deque<uint>& uientries, const stringstream& delimiter) {
-    return joinWDelimiter(uientries, delimiter, delimiter, delimiter);
-  }
-  string joinWDelimiter(const deque<uint>& uientries, const stringstream& delimiter,
-      const stringstream& l_delimiter) {
-    return joinWDelimiter(uientries, delimiter, delimiter, l_delimiter);
-  }
-  string joinWDelimiter(const deque<uint>& uientries, const stringstream& delimiter,
-      const stringstream& m_delimiter,
-      const stringstream& l_delimiter) {
-    stringstream output;
-    string delim = delimiter.str();
-    string mDelim = m_delimiter.str();
-    string lDelim = l_delimiter.str();
-    if (uientries.size() > 2) {
-      for (uint i = 0; i < uientries.size(); i++) {
-        output << uientries.at(i);
-        if (i == uientries.size() - 2) {
-          output << lDelim;
-        } else if (i != uientries.size() - 1) {
-          output << delim;
-        }
-      }
-    } else {
-      for (uint i = 0; i < uientries.size(); i++) {
-        output << uientries.at(i);
-        if (i == uientries.size() - 2) {
-          output << mDelim;
-        } else if (i != uientries.size() - 1) {
-          output << delim;
-        }
-      }
-    }
-    return output.str();
-  }
-}
-
-namespace aurostd {
-  //***************************************************************************//
-  // aurostd::joinWDelimiter(deque<string>& _sentries,const stringstream&
-  // delimiter,const stringstream& m_delimiter,const stringstream& l_delimiter)
-  //***************************************************************************//
-  // joinWDelimiters string type of objects together by a delimiter
-  // m_delimiter is used if input is exactly length 2
-  // l_delimiter otherwise
-  string joinWDelimiter(const deque<string>& _sentries, const char& _delimiter) {
-    return joinWDelimiter(_sentries, _delimiter, _delimiter, _delimiter);
-  }
-  string joinWDelimiter(const deque<string>& _sentries, const char& _delimiter,
-      const char& _l_delimiter) {
-    return joinWDelimiter(_sentries, _delimiter, _delimiter, _l_delimiter);
-  }
-  string joinWDelimiter(const deque<string>& _sentries, const char& _delimiter,
-      const char& _m_delimiter, const char& _l_delimiter) {
-    stringstream delimiter, m_delimiter, l_delimiter;
-    delimiter << _delimiter;
-    m_delimiter << _m_delimiter;
-    l_delimiter << _l_delimiter;
-    return joinWDelimiter(_sentries, delimiter, m_delimiter, l_delimiter);
-  }
-  string joinWDelimiter(const deque<string>& _sentries, const string& _delimiter) {
-    return joinWDelimiter(_sentries, _delimiter, _delimiter, _delimiter);
-  }
-  string joinWDelimiter(const deque<string>& _sentries, const string& _delimiter,
-      const string& _l_delimiter) {
-    return joinWDelimiter(_sentries, _delimiter, _delimiter, _l_delimiter);
-  }
-  string joinWDelimiter(const deque<string>& _sentries, const string& _delimiter,
-      const string& _m_delimiter, const string& _l_delimiter) {
-    stringstream delimiter, m_delimiter, l_delimiter;
-    delimiter << _delimiter;
-    m_delimiter << _m_delimiter;
-    l_delimiter << _l_delimiter;
-    return joinWDelimiter(_sentries, delimiter, m_delimiter, l_delimiter);
-  }
-  string joinWDelimiter(const deque<string>& _sentries, const stringstream& delimiter) {
-    return joinWDelimiter(_sentries, delimiter, delimiter, delimiter);
-  }
-  string joinWDelimiter(const deque<string>& _sentries, const stringstream& delimiter,
-      const stringstream& l_delimiter) {
-    return joinWDelimiter(_sentries, delimiter, delimiter, l_delimiter);
-  }
-  string joinWDelimiter(const deque<string>& _sentries, const stringstream& delimiter,
-      const stringstream& m_delimiter,
-      const stringstream& l_delimiter) {
-    stringstream output;
-    vector<string> sentries;  // no point working with deque
-    string delim = delimiter.str();
-    string mDelim = m_delimiter.str();
-    string lDelim = l_delimiter.str();
-    // go through once to eliminate empty strings
-    for (uint i = 0; i < _sentries.size(); i++)
-      //DX - Should not be an "!"; we want it to push back if it has a length [OBSOLETE] if (!_sentries.at(i).length())
-    { //CO20200106 - patching for auto-indenting
-      if (_sentries.at(i).length()) {
-        sentries.push_back(_sentries.at(i));
-      }
-    }
-    if (sentries.size() > 2) {
-      for (uint i = 0; i < sentries.size(); i++) {
-        output << sentries.at(i);
-        if (i == sentries.size() - 2) {
-          output << lDelim;
-        } else if (i != sentries.size() - 1) {
-          output << delim;
-        }
-      }
-    } else {
-      for (uint i = 0; i < sentries.size(); i++) {
-        output << sentries.at(i);
-        if (i == sentries.size() - 2) {
-          output << mDelim;
-        } else if (i != sentries.size() - 1) {
-          output << delim;
-        }
-      }
-    }
-    return output.str();
-  }
-}
-
-namespace aurostd {
-  string wrapString(const string& input,const string& wrapper){return wrapString(input,wrapper,wrapper);}
-  string wrapString(const string& input,const string& wrapper_start,const string& wrapper_end){
-    if(input.empty()){return input;}
-    return wrapper_start+input+wrapper_end;
-  }
-}
-
-//DX20180118 START: XCOMPLEX TO JSON
-namespace aurostd {
-  //***************************************************************************//
-  // aurostd::xcomplex2json
-  //***************************************************************************//
-  template<typename utype> string _xcomplex2json(xcomplex<utype>& number){
-    string eendl="";
-    bool roff=true; //round off
-    stringstream sss;
-    stringstream sscontent_json;
-    vector<string> vcontent_json;
-    // real
-    sscontent_json << "\"real\":\"" << aurostd::utype2string(number.re,5,roff) << "\"" << eendl;
-    vcontent_json.push_back(sscontent_json.str()); sscontent_json.str("");
-    // imaginary
-    sscontent_json << "\"imag\":\"" << aurostd::utype2string(number.im,5,roff) << "\"" << eendl;
-    vcontent_json.push_back(sscontent_json.str()); sscontent_json.str("");
-
-    sss << "{" << aurostd::joinWDelimiter(vcontent_json,",")  << "}" << eendl;
-    return sss.str();    
-  }
-}
-
-//Need to initalize 
-namespace aurostd {
-  string xcomplex2json(xcomplex<double>& number){ return _xcomplex2json(number); }
-}
-
-//DX20180118 END: XCOMPLEX TO JSON
-
-//DX20170803 START: Matrix to JSON
-namespace aurostd {
-  //***************************************************************************//
-  // aurostd::xmatDouble2String(xmatrix<double>& xmat_in)
-  //***************************************************************************//
-  // converts xmatrix<double> to json string
-  // [OBSOLETE] string xmatDouble2String(const xmatrix<double>& xmat_in, bool roff){
-  // [OBSOLETE]   stringstream output;
-  // [OBSOLETE]   vector<string> rows;
-  // [OBSOLETE]   for(uint i=1;i<(uint)xmat_in.rows+1;i++){
-  // [OBSOLETE]     stringstream row;
-  // [OBSOLETE]     xvector<double> xvec = xmat_in(i); //DX20170822 - added roundoff
-  // [OBSOLETE]     if(roff){ xvec = roundoff(xvec,1e-8);} //DX20170822 - added roundoff
-  // [OBSOLETE]     row << "[" << joinWDelimiter(xvecDouble2vecString(xvec),",") << "]";
-  // [OBSOLETE]     rows.push_back(row.str());
-  // [OBSOLETE]   }
-  // [OBSOLETE]   output << joinWDelimiter(rows,",");
-  // [OBSOLETE]   return output.str();
-  // [OBSOLETE] }
-  string xmatDouble2String(const xmatrix<double>& xmat_in, int precision, bool roff, double tol, char FORMAT){
-    stringstream output;
-    vector<string> rows;
-    for(int i=1;i<=xmat_in.urows;i++){ //DX20180323 - fixed typo for initial index "int i=1" not "int i=xmat_in.urows"
-      stringstream row;
-      xvector<double> xvec = xmat_in(i); //DX20170822 - added roundoff
-      //if(roff){ xvec = roundoff(xvec,tol);} //DX20170822 - added roundoff
-      row << "[" << joinWDelimiter(xvecDouble2vecString(xvec,precision,roff,tol,FORMAT),",") << "]";
-      rows.push_back(row.str());
-      //cerr << i << "row.str(): " << row.str() << endl;
-    }
-    output << joinWDelimiter(rows,",");
-    return output.str();
-  }
-}
-//DX20170803 START: Matrix to END
-
-namespace aurostd {
-  //***************************************************************************//
-  // aurostd::vecDouble2vecString(vector<double>& vin,int precision)
-  //***************************************************************************//
-  // converts vector<double> to vector<string> with precision
-  // also works for xvectors and deques
-  // [OBSOLETE] vector<string> vecDouble2vecString(const vector<double>& vin, bool roff) {
-  // [OBSOLETE]   vector<string> vout;
-  // [OBSOLETE]   for(uint i=0;i<vin.size();i++){
-  // [OBSOLETE]     double tmp = vin.at(i); //DX20170822 - add roundoff
-  // [OBSOLETE]     if(roff){ tmp=scalar_roundoff(tmp,1e-8); } //DX20170822 - add roundoff
-  // [OBSOLETE]     vout.push_back(aurostd::utype2string(tmp)); //DX20170822 - add roundoff
-  // [OBSOLETE]   }
-  // [OBSOLETE]   return vout;
-  // [OBSOLETE] }
-  vector<string> vecDouble2vecString(const vector<double>& vin,int precision, bool roff, double tol, char FORMAT) {
-    vector<string> vout;
-    for(uint i=0;i<vin.size();i++){
-      //double tmp = vin.at(i); //DX20170822 - add roundoff
-      //if(roff){ tmp=roundoff(tmp,tol); } //DX20170822 - add roundoff
-      vout.push_back(aurostd::utype2string(vin[i],precision,roff,tol,FORMAT)); //DX20170822 - add roundoff
-    }
-    return vout;
-  }
-  // [OBSOLETE] vector<string> xvecDouble2vecString(const xvector<double>& vin, bool roff) {
-  // [OBSOLETE]   vector<string> vout;
-  // [OBSOLETE]   for(uint i=1;i<(uint)vin.rows+1;i++){
-  // [OBSOLETE]     double tmp = vin(i); //DX20170822 - add roundoff
-  // [OBSOLETE]    if(roff){ tmp=scalar_roundoff(tmp,1e-8); } //DX20170822 - add roundoff
-  // [OBSOLETE]     vout.push_back(aurostd::utype2string(tmp)); //DX20170822 - add roundoff
-  // [OBSOLETE]   }
-  // [OBSOLETE]   return vout;
-  // [OBSOLETE] }
-  vector<string> xvecDouble2vecString(const xvector<double>& vin,int precision, bool roff, double tol, char FORMAT) {
-    vector<string> vout;
-    for(int i=vin.lrows;i<=vin.urows;i++){
-      //double tmp = vin(i); //DX20170822 - add roundoff
-      //if(roff){ tmp=roundoff(tmp,tol); } //DX20170822 - add roundoff
-      vout.push_back(aurostd::utype2string(vin[i],precision,roff,tol,FORMAT)); //DX20170822 - add roundoff
-    }
-    return vout;
-  }
-  // [OBSOLETE] deque<string> deqDouble2deqString(const deque<double>& vin, bool roff) {
-  // [OBSOLETE]   deque<string> vout;
-  // [OBSOLETE]   for(uint i=0;i<vin.size();i++){
-  // [OBSOLETE]     double tmp = vin.at(i); //DX20170822 - add roundoff
-  // [OBSOLETE]     if(roff){ tmp=scalar_roundoff(tmp,1e-8); } //DX20170822 - add roundoff
-  // [OBSOLETE]     vout.push_back(aurostd::utype2string(tmp)); //DX20170822 - add roundoff
-  // [OBSOLETE]   }
-  // [OBSOLETE]   return vout;
-  // [OBSOLETE] }
-  // [OBSOLETE]  deque<string> deqDouble2deqString(const deque<double>& vin,int precision, bool roff, double tol, char FORMAT) {  // USE OVERLOADING
-  deque<string> vecDouble2vecString(const deque<double>& vin,int precision, bool roff, double tol, char FORMAT) { //SC20200330
-    deque<string> vout;
-    for(uint i=0;i<vin.size();i++){
-      //double tmp = vin.at(i); //DX20170822 - add roundoff
-      //if(roff){ tmp=roundoff(tmp,tol); } //DX20170822 - add roundoff
-      vout.push_back(aurostd::utype2string(vin[i],precision,roff,tol,FORMAT)); //DX20170822 - add roundoff
-    }
-    return vout;
-  }
-}
- 
-namespace aurostd {
-  //***************************************************************************//
-  // aurostd::wrapVecEntries(vector<string>& vin,string wrap)
-  //***************************************************************************//
-  // individually wraps entries of vector with specified string
-  // converts <a,b,c> to <'a','b','c'>
-  // also works for deques
-  vector<string> wrapVecEntries(const vector<string>& vin,string wrap){
-    return wrapVecEntries(vin,wrap,wrap);
-  }
-  vector<string> wrapVecEntries(const vector<string>& vin,string wrap_start,string wrap_end){
-    vector<string> vout;
-    for(uint i=0;i<vin.size();i++){
-      if(vin.at(i).length()){
-        vout.push_back(wrap_start+vin.at(i)+wrap_end);
-      }
-    }
-    return vout;
-  }
-  deque<string> wrapVecEntries(const deque<string>& vin,string wrap){
-    return wrapVecEntries(vin,wrap,wrap);
-  }
-  deque<string> wrapVecEntries(const deque<string>& vin,string wrap_start,string wrap_end){
-    deque<string> vout;
-    for(uint i=0;i<vin.size();i++){
-      if(vin.at(i).length()){
-        vout.push_back(wrap_start+vin.at(i)+wrap_end);
-      }
-    }
-    return vout;
-  }
-}
-
-//base64 stuff
-//CO START
-namespace aurostd {
-  // ***************************************************************************
-  // aurostd::isBase64(unsigned char c)
-  // ***************************************************************************
-  // determines if char is base64
-  // http://www.adp-gmbh.ch/cpp/common/base64.html
-  //static inline bool isBase64(unsigned char c)
-  inline bool isBase64(unsigned char c)
-  { //CO20200106 - patching for auto-indenting
-    return (isalnum(c) || (c == '+') || (c == '/'));
-  }
-
-  // ***************************************************************************
-  // aurostd::base64Encoder(unsigned char const* bytes_to_encode, unsigned int in_len)
-  // ***************************************************************************
-  // encodes bytes to base64
-  // http://www.adp-gmbh.ch/cpp/common/base64.html
-  std::string base64Encoder(unsigned char const* bytes_to_encode, unsigned int in_len) {
-    std::string ret;
-    int i = 0;
-    int j = 0;
-    unsigned char char_array_3[3];
-    unsigned char char_array_4[4];
-
-    while (in_len--) {
-      char_array_3[i++] = *(bytes_to_encode++);
-      if (i == 3) {
-        char_array_4[0] = (char_array_3[0] & 0xfc) >> 2;
-        char_array_4[1] = ((char_array_3[0] & 0x03) << 4) + ((char_array_3[1] & 0xf0) >> 4);
-        char_array_4[2] = ((char_array_3[1] & 0x0f) << 2) + ((char_array_3[2] & 0xc0) >> 6);
-        char_array_4[3] = char_array_3[2] & 0x3f;
-
-        for(i = 0; (i <4) ; i++) {
-          ret += base64_chars[char_array_4[i]];
-        }
-        i = 0;
-      }
-    }
-
-    if (i) {
-      for(j = i; j < 3; j++) {
-        char_array_3[j] = '\0';
-      }
-
-      char_array_4[0] = (char_array_3[0] & 0xfc) >> 2;
-      char_array_4[1] = ((char_array_3[0] & 0x03) << 4) + ((char_array_3[1] & 0xf0) >> 4);
-      char_array_4[2] = ((char_array_3[1] & 0x0f) << 2) + ((char_array_3[2] & 0xc0) >> 6);
-      char_array_4[3] = char_array_3[2] & 0x3f;
-
-      for (j = 0; (j < i + 1); j++) {
-        ret += base64_chars[char_array_4[j]];
-      }
-
-      while((i++ < 3)) {
-        ret += '=';
-      }
-    }
-
-    return ret;
-  }
-
-  // ***************************************************************************
-  // aurostd::base64Decoder(std::string const& encoded_string)
-  // ***************************************************************************
-  // decodes base64 to bytes
-  // http://www.adp-gmbh.ch/cpp/common/base64.html
-  std::string base64Decoder(std::string const& encoded_string) {
-    int in_len = encoded_string.size();
-    int i = 0;
-    int j = 0;
-    int in_ = 0;
-    unsigned char char_array_4[4], char_array_3[3];
-    std::string ret;
-
-    while (in_len-- && ( encoded_string[in_] != '=') && isBase64(encoded_string[in_])) {
-      char_array_4[i++] = encoded_string[in_]; in_++;
-      if (i ==4) {
-        for (i = 0; i <4; i++) {
-          char_array_4[i] = base64_chars.find(char_array_4[i]);
-        }
-
-        char_array_3[0] = (char_array_4[0] << 2) + ((char_array_4[1] & 0x30) >> 4);
-        char_array_3[1] = ((char_array_4[1] & 0xf) << 4) + ((char_array_4[2] & 0x3c) >> 2);
-        char_array_3[2] = ((char_array_4[2] & 0x3) << 6) + char_array_4[3];
-
-        for (i = 0; (i < 3); i++) {
-          ret += char_array_3[i];
-        }
-        i = 0;
-      }
-    }
-
-    if (i) {
-      for (j = i; j <4; j++) {
-        char_array_4[j] = 0;
-      }
-
-      for (j = 0; j <4; j++) {
-        char_array_4[j] = base64_chars.find(char_array_4[j]);
-      }
-
-      char_array_3[0] = (char_array_4[0] << 2) + ((char_array_4[1] & 0x30) >> 4);
-      char_array_3[1] = ((char_array_4[1] & 0xf) << 4) + ((char_array_4[2] & 0x3c) >> 2);
-      char_array_3[2] = ((char_array_4[2] & 0x3) << 6) + char_array_4[3];
-
-      for (j = 0; (j < i - 1); j++) {
-        ret += char_array_3[j];
-      }
-    }
-
-    return ret;
-  }
-
-  // ***************************************************************************
-  // aurostd::bin2base64(const std::string& b_file, std::string& b64String)
-  // ***************************************************************************
-  // converts binary file to base64 string
-  bool bin2base64(const std::string& b_file, std::string& b64String) {
-    stringstream output;
-    if (!aurostd::FileExist(b_file)) {
-      cerr << "ERROR - aurostd::bin2base64: Binary file " << b_file << " does not exist!";
-      return FALSE;
-    }
-    ifstream file(b_file.c_str(), std::ios::in | std::ios::binary );
-    output << b64_encoder << file;
-    b64String=output.str();
-    return TRUE;
-  }
-
-  // ***************************************************************************
-  // aurostd::base642bin(const std::string& b64String, const std::string& b_file)
-  // ***************************************************************************
-  // converts base64 string to binary file
-  bool base642bin(const std::string& b64String, const std::string& b_file) {
-    ofstream output;
-    output.open(b_file.c_str(),std::ios::out | std::ios::binary);
-    output << b64_decoder << b64String;
-    output.flush();output.clear();output.close();
-    return TRUE;
-  }
-
-  b64_encoder_proxy operator<<(std::ostream & os, b64_encoder_creator) {
-    return b64_encoder_proxy(os);
-  }
-
-  b64_decoder_proxy operator<<(std::ostream & os, b64_decoder_creator) {
-    return b64_decoder_proxy(os);
-  }
-
-}  // namespace aurostd
-//CO END
-
-#endif  // _AURO_IMPLEMENTATIONS_
-
-// ***************************************************************************
-// *                                                                         *
-// *           Aflow STEFANO CURTAROLO - Duke University 2003-2020           *
-// *                                                                         *
-// ***************************************************************************
-
+// ***************************************************************************
+// *                                                                         *
+// *           Aflow STEFANO CURTAROLO - Duke University 2003-2020           *
+// *                                                                         *
+// ***************************************************************************
+// Stefano Curtarolo
+
+#ifndef _AUROSTD_MAIN_CPP_
+#define _AUROSTD_MAIN_CPP_
+//#include "aflow.h"
+#include "aurostd.h"
+
+#define _CIN_LINE_BUFFER_LENGTH_     16384
+#ifndef  CHMOD_BIN
+#define  CHMOD_BIN  string("chmod")
+#endif
+
+using std::vector;   // for pennsy
+using std::deque;   // for pennsy
+using std::ostream;
+using std::istream;
+using std::ofstream;
+using std::ifstream;
+using std::string;
+using std::cerr;
+
+using aurostd::utype2string;
+using aurostd::xvector;
+using aurostd::xmatrix;
+using aurostd::sign;
+using aurostd::ran0;
+
+#define COMMENT_NEGLECT_1 string("#")
+//#define COMMENT_NEGLECT_2 string("// ")
+#define COMMENT_NEGLECT_2 string("//")
+#define COMMENT_NEGLECT_3 string("!")
+
+//CO20171215 - moved to xscalar
+// ***************************************************************************
+// ROUNDOFF for scalars
+//namespace aurostd { //DX add roundoff for scalar values
+//  template<class utype>
+//  utype roundoff(const utype& x, utype _tol_){
+//    return ((abs(x)<(utype) _tol_) ? (utype) 0.0 : x);
+//  }
+//  double _aurostd_initialize_roundoff(const double& x,double y) {return roundoff(x,y);}
+//  float _aurostd_initialize_roundoff(const float& x,float y) {return roundoff(x,y);}
+//  int _aurostd_initialize_roundoff(const int& x,int y) {return roundoff(x,y);}
+//}
+
+// ***************************************************************************
+// TIME evolution stuff
+namespace aurostd {
+  int get_day(void) { time_t t=time(0);struct tm *now=localtime(&t);return now->tm_mday;}
+  int get_month(void) { time_t t=time(0);struct tm *now=localtime(&t);return now->tm_mon+1;}
+  int get_year(void) { time_t t=time(0);struct tm *now=localtime(&t);return now->tm_year+1900;}
+  long int get_date(void) { return aurostd::get_year()*10000+aurostd::get_month()*100+aurostd::get_day();}
+  int get_hour(void) { time_t t=time(0);struct tm *now=localtime(&t);return now->tm_hour;}
+  int get_min(void) { time_t t=time(0);struct tm *now=localtime(&t);return now->tm_min;}
+  int get_sec(void) { time_t t=time(0);struct tm *now=localtime(&t);return now->tm_sec;}
+  long double get_seconds(void) {timeval tim;gettimeofday(&tim,NULL);return tim.tv_sec+tim.tv_usec/1e6;}
+  long double get_seconds(long double reference_seconds) { return get_seconds()-reference_seconds;}
+  long double get_delta_seconds(long double& seconds_begin) {long double out=get_seconds()-seconds_begin;seconds_begin=get_seconds();return out;}
+  long double get_mseconds(void) {timeval tim;gettimeofday(&tim,NULL);return tim.tv_usec/1000.0;}
+  long double get_mseconds(long double reference_useconds) { return (aurostd::get_useconds()-reference_useconds)/1000.0;}
+  long double get_delta_mseconds(long double& useconds_begin) {long double out=(aurostd::get_useconds()-useconds_begin)/1000.0;useconds_begin=aurostd::get_useconds()/1000.0;return out;}
+  long double get_useconds(void) {timeval tim;gettimeofday(&tim,NULL);return tim.tv_usec;}
+  long double get_useconds(long double reference_useconds) { return aurostd::get_useconds()-reference_useconds;}
+  long double get_delta_useconds(long double& useconds_begin) {long double out=aurostd::get_useconds()-useconds_begin;useconds_begin=aurostd::get_useconds();return out;}
+  string get_time(void) {int h=get_hour(),m=get_min(),s=get_sec();return (h<10?"0":"")+aurostd::utype2string(h)+":"+(m<10?"0":"")+aurostd::utype2string(m)+":"+(s<10?"0":"")+aurostd::utype2string(s);}
+  string get_datetime(void) { return utype2string(get_date())+"_"+get_time();}
+  string get_datetime_formatted(const string& date_delim,bool include_time,const string& date_time_sep,const string& time_delim){  //CO20171215
+    stringstream misc_ss;
+    int y=aurostd::get_year(),b=aurostd::get_month(),d=aurostd::get_day(),h=get_hour(),m=get_min(),s=get_sec();
+    misc_ss << y << date_delim << (b<10?"0":"") << b << date_delim << (d<10?"0":"") << d;
+    if(include_time){misc_ss << date_time_sep << (h<10?"0":"") << h << time_delim << (m<10?"0":"") << m << ":" << (s<10?"0":"") << s;}
+    return misc_ss.str();
+  }
+  bool beep(uint freq,uint duration) {
+    return aurostd::execute("beep -f "+aurostd::utype2string<uint>(freq)+" -l "+aurostd::utype2string<uint>(duration));
+  }
+}
+
+// ***************************************************************************
+// FILES creation/destruction
+namespace aurostd {
+  string TmpFileCreate(string identifier) {
+    string str=XHOST.tmpfs+"/_aflow_"+identifier+"."+XHOST.user+".pid"+XHOST.ostrPID.str()+".a"+AFLOW_VERSION+".rnd"+aurostd::utype2string(uint((double) std::floor((double)100000*aurostd::ran0())))+".u"+aurostd::utype2string(uint((double) aurostd::get_useconds()))+".tmp";
+    // cerr << str << endl;
+    return str;
+  }
+  string TmpFileCreate(void) {
+    return TmpFileCreate("");}
+  string TmpDirectoryCreate(string identifier) {
+    string dir=XHOST.tmpfs+"/_aflow_"+identifier+"_"+XHOST.user+"_pid"+XHOST.ostrPID.str()+"_a"+AFLOW_VERSION+"_rnd"+aurostd::utype2string(uint((double) std::floor((double) 100000*aurostd::ran0())))+"_u"+aurostd::utype2string(uint((double) aurostd::get_useconds()))+"_tmp";
+    DirectoryMake(dir);
+    return dir;}
+  string TmpDirectoryCreate(void) {
+    return TmpDirectoryCreate("");}
+}
+
+// ***************************************************************************
+// Function extra operator << for vector
+template<class utype>                            // operator <<  vector<>
+std::ostream& operator<< (std::ostream& buf,const std::vector<utype>& x) {
+  for(uint i=0;i<x.size();i++) {
+    buf << x.at(i) << " ";
+  }
+  return buf;
+}
+// ***************************************************************************
+// Function extra operator << for deque
+template<class utype>                            // operator <<  deque<>
+std::ostream& operator<< (std::ostream& buf,const std::deque<utype>& x) {
+  for(uint i=0;i<x.size();i++) {
+    buf << x.at(i) << " ";
+  }
+  return buf;
+}
+// ***************************************************************************
+ostream& operator<< (ostream& b,const vector<uint>& x) {for(uint i=0;i<x.size();i++) b << x.at(i) << " "; return b;}
+ostream& operator<< (ostream& b,const deque<uint>& x) {for(uint i=0;i<x.size();i++) b << x.at(i) << " "; return b;}
+ostream& operator<< (ostream& b,const vector<char>& x) {for(uint i=0;i<x.size();i++) b << x.at(i) << " "; return b;}
+ostream& operator<< (ostream& b,const deque<char>& x) {for(uint i=0;i<x.size();i++) b << x.at(i) << " "; return b;}
+ostream& operator<< (ostream& b,const vector<int>& x) {for(uint i=0;i<x.size();i++) b << x.at(i) << " "; return b;}
+ostream& operator<< (ostream& b,const deque<int>& x) {for(uint i=0;i<x.size();i++) b << x.at(i) << " "; return b;}
+ostream& operator<< (ostream& b,const vector<long>& x) {for(uint i=0;i<x.size();i++) b << x.at(i) << " "; return b;}
+ostream& operator<< (ostream& b,const deque<long>& x) {for(uint i=0;i<x.size();i++) b << x.at(i) << " "; return b;}
+ostream& operator<< (ostream& b,const vector<double>& x) {for(uint i=0;i<x.size();i++) b << x.at(i) << " "; return b;}
+ostream& operator<< (ostream& b,const deque<double>& x) {for(uint i=0;i<x.size();i++) b << x.at(i) << " "; return b;}
+ostream& operator<< (ostream& b,const vector<long double>& x) {for(uint i=0;i<x.size();i++) b << x.at(i) << " "; return b;}
+ostream& operator<< (ostream& b,const deque<long double>& x) {for(uint i=0;i<x.size();i++) b << x.at(i) << " "; return b;}
+ostream& operator<< (ostream& b,const vector<string>& x) {for(uint i=0;i<x.size();i++) b << x.at(i) << " "; return b;}
+ostream& operator<< (ostream& b,const deque<string>& x) {for(uint i=0;i<x.size();i++) b << x.at(i) << " "; return b;}
+
+namespace aurostd {
+  // ***************************************************************************
+  // Function aswap
+  // ***************************************************************************
+  // namespace aurostd
+  template<class utype> void aswap(utype &a,utype &b) {utype temp=a;a=b;b=temp;}
+  void _aurostd_initialize_aswap(bool& x,bool& y) {aswap(x,y);}
+  void _aurostd_initialize_aswap(char& x,char& y) {aswap(x,y);}
+  void _aurostd_initialize_aswap(int& x,int& y) {aswap(x,y);}
+  void _aurostd_initialize_aswap(uint& x,uint& y) {aswap(x,y);}
+  void _aurostd_initialize_aswap(float& x,float& y) {aswap(x,y);}
+  void _aurostd_initialize_aswap(double& x,double& y) {aswap(x,y);}
+  void _aurostd_initialize_aswap(string& x,string& y) {aswap(x,y);}
+  void _aurostd_initialize_aswap(long int& x,long int& y) {aswap(x,y);}
+  void _aurostd_initialize_aswap(long long int& x,long long int& y) {aswap(x,y);}
+  void _aurostd_initialize_aswap(long double& x,long double& y) {aswap(x,y);}
+#ifdef _AUROSTD_XCOMPLEX_
+  //   void _aurostd_initialize_aswap(xcomplex<float>& x,xcomplex<float>& y) {aswap(x,y);}
+  //   void _aurostd_initialize_aswap(xcomplex<double>& x,xcomplex<double>& y) {aswap(x,y);}
+  //   void _aurostd_initialize_aswap(xcomplex<long double>& x,xcomplex<long double>& y) {aswap(x,y);}
+#endif
+
+  // ***************************************************************************
+  // Function max of a vector/deque
+  // ***************************************************************************
+  //SC
+  template<class utype> utype max(const vector<utype> vec) {
+    if(vec.size()==0) return (utype) 0;
+    utype out=vec.at(0);
+    for(uint i=0;i<vec.size();i++) if(vec.at(i)>=out) out=vec.at(i);
+    return out;
+  }
+  // overload to force compiling
+  bool _aurostd_initialize_max(const vector<bool> vec) { return max(vec);}
+  char _aurostd_initialize_max(const vector<char> vec) { return max(vec);}
+  string _aurostd_initialize_max(const vector<string> vec) { return max(vec);}
+  int _aurostd_initialize_max(const vector<int> vec) { return max(vec);}
+  long _aurostd_initialize_max(const vector<long> vec) { return max(vec);}
+  uint _aurostd_initialize_max(const vector<uint> vec) { return max(vec);}
+  float _aurostd_initialize_max(const vector<float> vec) { return max(vec);}
+  double _aurostd_initialize_max(const vector<double> vec) { return max(vec);}
+  long double _aurostd_initialize_max(const vector<long double> vec) { return max(vec);}
+
+  template<class utype> utype max(const deque<utype> vec) {
+    if(vec.size()==0) return (utype) 0;
+    utype out=vec.at(0);
+    for(uint i=0;i<vec.size();i++) if(vec.at(i)>=out) out=vec.at(i);
+    return out;
+  }
+  // overload to force compiling
+  bool _aurostd_initialize_max(const deque<bool> vec) { return max(vec);}
+  char _aurostd_initialize_max(const deque<char> vec) { return max(vec);}
+  string _aurostd_initialize_max(const deque<string> vec) { return max(vec);}
+  int _aurostd_initialize_max(const deque<int> vec) { return max(vec);}
+  long _aurostd_initialize_max(const deque<long> vec) { return max(vec);}
+  uint _aurostd_initialize_max(const deque<uint> vec) { return max(vec);}
+  float _aurostd_initialize_max(const deque<float> vec) { return max(vec);}
+  double _aurostd_initialize_max(const deque<double> vec) { return max(vec);}
+  long double _aurostd_initialize_max(const deque<long double> vec) { return max(vec);}
+
+  // ***************************************************************************
+  // Function max of a vector<vector<>>
+  // ***************************************************************************
+  template<class utype> utype max(const vector<vector<utype> > mat) {
+    if(mat.size()==0) return (utype) 0;
+    if(mat.at(0).size()==0) return (utype) 0;
+    utype out=mat.at(0).at(0);
+    for(uint i=0;i<mat.size();i++)
+      for(uint j=0;j<mat.at(i).size();j++)
+        if(mat.at(i).at(j)>=out) out=mat.at(i).at(j);
+    return out;
+  }
+  // overload to force compiling
+  bool _aurostd_initialize_max(const vector<vector<bool> > mat) { return max(mat);}
+  char _aurostd_initialize_max(const vector<vector<char> > mat) { return max(mat);}
+  string _aurostd_initialize_max(const vector<vector<string> > mat) { return max(mat);}
+  int _aurostd_initialize_max(const vector<vector<int> > mat) { return max(mat);}
+  long _aurostd_initialize_max(const vector<vector<long> > mat) { return max(mat);}
+  uint _aurostd_initialize_max(const vector<vector<uint> > mat) { return max(mat);}
+  float _aurostd_initialize_max(const vector<vector<float> > mat) { return max(mat);}
+  double _aurostd_initialize_max(const vector<vector<double> > mat) { return max(mat);}
+  long double _aurostd_initialize_max(const vector<vector<long double> > mat) { return max(mat);}
+
+  // ***************************************************************************
+  // Function min of a vector/deque
+  // ***************************************************************************
+  //SC
+  template<class utype> utype min(const vector<utype> vec) {
+    if(vec.size()==0) return (utype) 0;
+    utype out=vec.at(0);
+    for(uint i=0;i<vec.size();i++) if(vec.at(i)<=out) out=vec.at(i);
+    return out;
+  }
+  // overload to force compiling
+  bool _aurostd_initialize_min(const vector<bool> vec) { return min(vec);}
+  char _aurostd_initialize_min(const vector<char> vec) { return min(vec);}
+  string _aurostd_initialize_min(const vector<string> vec) { return min(vec);}
+  int _aurostd_initialize_min(const vector<int> vec) { return min(vec);}
+  long _aurostd_initialize_min(const vector<long> vec) { return min(vec);}
+  uint _aurostd_initialize_min(const vector<uint> vec) { return min(vec);}
+  float _aurostd_initialize_min(const vector<float> vec) { return min(vec);}
+  double _aurostd_initialize_min(const vector<double> vec) { return min(vec);}
+  long double _aurostd_initialize_min(const vector<long double> vec) { return min(vec);}
+
+  //SC
+  template<class utype> utype min(const deque<utype> vec) {
+    if(vec.size()==0) return (utype) 0;
+    utype out=vec.at(0);
+    for(uint i=0;i<vec.size();i++) if(vec.at(i)<=out) out=vec.at(i);
+    return out;
+  }
+  // overload to force compiling
+  bool _aurostd_initialize_min(const deque<bool> vec) { return min(vec);}
+  char _aurostd_initialize_min(const deque<char> vec) { return min(vec);}
+  string _aurostd_initialize_min(const deque<string> vec) { return min(vec);}
+  int _aurostd_initialize_min(const deque<int> vec) { return min(vec);}
+  long _aurostd_initialize_min(const deque<long> vec) { return min(vec);}
+  uint _aurostd_initialize_min(const deque<uint> vec) { return min(vec);}
+  float _aurostd_initialize_min(const deque<float> vec) { return min(vec);}
+  double _aurostd_initialize_min(const deque<double> vec) { return min(vec);}
+  long double _aurostd_initialize_min(const deque<long double> vec) { return min(vec);}
+
+  // ***************************************************************************
+  // Function min of a vector<vector<>>
+  // ***************************************************************************
+  template<class utype> utype min(const vector<vector<utype> > mat) {
+    if(mat.size()==0) return (utype) 0;
+    if(mat.at(0).size()==0) return (utype) 0;
+    utype out=mat.at(0).at(0);
+    for(uint i=0;i<mat.size();i++)
+      for(uint j=0;j<mat.at(i).size();j++)
+        if(mat.at(i).at(j)<=out) out=mat.at(i).at(j);
+    return out;
+  }
+  // overload to force compiling
+  bool _aurostd_initialize_min(const vector<vector<bool> > mat) { return min(mat);}
+  char _aurostd_initialize_min(const vector<vector<char> > mat) { return min(mat);}
+  string _aurostd_initialize_min(const vector<vector<string> > mat) { return min(mat);}
+  int _aurostd_initialize_min(const vector<vector<int> > mat) { return min(mat);}
+  long _aurostd_initialize_min(const vector<vector<long> > mat) { return min(mat);}
+  uint _aurostd_initialize_min(const vector<vector<uint> > mat) { return min(mat);}
+  float _aurostd_initialize_min(const vector<vector<float> > mat) { return min(mat);}
+  double _aurostd_initialize_min(const vector<vector<double> > mat) { return min(mat);}
+  long double _aurostd_initialize_min(const vector<vector<long double> > mat) { return min(mat);}
+
+  // ***************************************************************************
+  // Function sum of a vector/deque
+  // ***************************************************************************
+  template<class utype> utype sum(const vector<utype> vec) {
+    if(vec.size()==0) return (utype) 0;
+    utype out=0;
+    for(uint i=0;i<vec.size();i++) out+=vec.at(i);
+    return out;
+  }
+  // overload to force compiling
+  bool _aurostd_initialize_sum(const vector<bool> vec) { return sum(vec);}
+  char _aurostd_initialize_sum(const vector<char> vec) { return sum(vec);}
+  string _aurostd_initialize_sum(const vector<string> vec) { return sum(vec);}
+  int _aurostd_initialize_sum(const vector<int> vec) { return sum(vec);}
+  long _aurostd_initialize_sum(const vector<long> vec) { return sum(vec);}
+  uint _aurostd_initialize_sum(const vector<uint> vec) { return sum(vec);}
+  float _aurostd_initialize_sum(const vector<float> vec) { return sum(vec);}
+  double _aurostd_initialize_sum(const vector<double> vec) { return sum(vec);}
+  long double _aurostd_initialize_sum(const vector<long double> vec) { return sum(vec);}
+
+  template<class utype> utype sum(const deque<utype> vec) {
+    if(vec.size()==0) return (utype) 0;
+    utype out=0;
+    for(uint i=0;i<vec.size();i++) out+=vec.at(i);
+    return out;
+  }
+  // overload to force compiling
+  bool _aurostd_initialize_sum(const deque<bool> vec) { return sum(vec);}
+  char _aurostd_initialize_sum(const deque<char> vec) { return sum(vec);}
+  string _aurostd_initialize_sum(const deque<string> vec) { return sum(vec);}
+  int _aurostd_initialize_sum(const deque<int> vec) { return sum(vec);}
+  long _aurostd_initialize_sum(const deque<long> vec) { return sum(vec);}
+  uint _aurostd_initialize_sum(const deque<uint> vec) { return sum(vec);}
+  float _aurostd_initialize_sum(const deque<float> vec) { return sum(vec);}
+  double _aurostd_initialize_sum(const deque<double> vec) { return sum(vec);}
+  long double _aurostd_initialize_sum(const deque<long double> vec) { return sum(vec);}
+
+  // ***************************************************************************
+  // Function sum of a vector<vector<>>
+  // ***************************************************************************
+  template<class utype> utype sum(const vector<vector<utype> > mat) {
+    if(mat.size()==0) return (utype) 0;
+    if(mat.at(0).size()==0) return (utype) 0;
+    utype out=0;
+    for(uint i=0;i<mat.size();i++)
+      for(uint j=0;j<mat.at(i).size();j++)
+        out+=mat.at(i).at(j);
+    return out;
+  }
+  // overload to force compiling
+  bool _aurostd_initialize_sum(const vector<vector<bool> > mat) { return sum(mat);}
+  char _aurostd_initialize_sum(const vector<vector<char> > mat) { return sum(mat);}
+  string _aurostd_initialize_sum(const vector<vector<string> > mat) { return sum(mat);}
+  int _aurostd_initialize_sum(const vector<vector<int> > mat) { return sum(mat);}
+  long _aurostd_initialize_sum(const vector<vector<long> > mat) { return sum(mat);}
+  uint _aurostd_initialize_sum(const vector<vector<uint> > mat) { return sum(mat);}
+  float _aurostd_initialize_sum(const vector<vector<float> > mat) { return sum(mat);}
+  double _aurostd_initialize_sum(const vector<vector<double> > mat) { return sum(mat);}
+  long double _aurostd_initialize_sum(const vector<vector<long double> > mat) { return sum(mat);}
+
+  // ***************************************************************************
+  // Function mean of a vector/deque
+  // ***************************************************************************
+  template<class utype> utype mean(const vector<utype> vec) {
+    if(vec.size()==0) return (utype) 0;
+    utype out=0;
+    for(uint i=0;i<vec.size();i++) out+=vec.at(i);
+    return (utype) out/((utype) vec.size());
+  }
+  // overload to force compiling
+  bool _aurostd_initialize_mean(const vector<bool> vec) { return mean(vec);}
+  char _aurostd_initialize_mean(const vector<char> vec) { return mean(vec);}
+  int _aurostd_initialize_mean(const vector<int> vec) { return mean(vec);}
+  long _aurostd_initialize_mean(const vector<long> vec) { return mean(vec);}
+  uint _aurostd_initialize_mean(const vector<uint> vec) { return mean(vec);}
+  float _aurostd_initialize_mean(const vector<float> vec) { return mean(vec);}
+  double _aurostd_initialize_mean(const vector<double> vec) { return mean(vec);}
+  long double _aurostd_initialize_mean(const vector<long double> vec) { return mean(vec);}
+
+  template<class utype> utype mean(const deque<utype> vec) {
+    if(vec.size()==0) return (utype) 0;
+    utype out=0;
+    for(uint i=0;i<vec.size();i++) out+=vec.at(i);
+    return (utype) out/((utype) vec.size());
+  }
+  // overload to force compiling
+  bool _aurostd_initialize_mean(const deque<bool> vec) { return mean(vec);}
+  char _aurostd_initialize_mean(const deque<char> vec) { return mean(vec);}
+  int _aurostd_initialize_mean(const deque<int> vec) { return mean(vec);}
+  long _aurostd_initialize_mean(const deque<long> vec) { return mean(vec);}
+  uint _aurostd_initialize_mean(const deque<uint> vec) { return mean(vec);}
+  float _aurostd_initialize_mean(const deque<float> vec) { return mean(vec);}
+  double _aurostd_initialize_mean(const deque<double> vec) { return mean(vec);}
+  long double _aurostd_initialize_mean(const deque<long double> vec) { return mean(vec);}
+
+  // ***************************************************************************
+  // Function mean of a vector<vector<>>
+  // ***************************************************************************
+  template<class utype> utype mean(const vector<vector<utype> > mat) {
+    if(mat.size()==0) return (utype) 0;
+    if(mat.at(0).size()==0) return (utype) 0;
+    utype out=0;
+    for(uint i=0;i<mat.size();i++)
+      for(uint j=0;j<mat.at(i).size();j++)
+        out+=mat.at(i).at(j);
+    return (utype) out/((utype) mat.size()*mat.at(0).size());
+  }
+  // overload to force compiling
+  bool _aurostd_initialize_mean(const vector<vector<bool> > mat) { return mean(mat);}
+  char _aurostd_initialize_mean(const vector<vector<char> > mat) { return mean(mat);}
+  int _aurostd_initialize_mean(const vector<vector<int> > mat) { return mean(mat);}
+  long _aurostd_initialize_mean(const vector<vector<long> > mat) { return mean(mat);}
+  uint _aurostd_initialize_mean(const vector<vector<uint> > mat) { return mean(mat);}
+  float _aurostd_initialize_mean(const vector<vector<float> > mat) { return mean(mat);}
+  double _aurostd_initialize_mean(const vector<vector<double> > mat) { return mean(mat);}
+  long double _aurostd_initialize_mean(const vector<vector<long double> > mat) { return mean(mat);}
+
+  // ***************************************************************************
+  // Function reset of a vector/deque
+  // ***************************************************************************
+  template<class utype> vector<utype> reset(vector<utype>& vec) {
+    for(uint i=0;i<vec.size();i++) vec.at(i)=(utype) 0;
+    return vec;
+  }
+  // overload to force compiling
+  vector<bool>  _aurostd_initialize_reset(vector<bool>& vec) { return reset(vec);}
+  vector<char>  _aurostd_initialize_reset(vector<char>& vec) { return reset(vec);}
+  vector<string>  _aurostd_initialize_reset(vector<string>& vec) { return reset(vec);}
+  vector<int>   _aurostd_initialize_reset(vector<int>& vec) { return reset(vec);}
+  vector<long>  _aurostd_initialize_reset(vector<long>& vec) { return reset(vec);}
+  vector<uint>  _aurostd_initialize_reset(vector<uint>& vec) { return reset(vec);}
+  vector<float> _aurostd_initialize_reset(vector<float>& vec) { return reset(vec);}
+  vector<double>  _aurostd_initialize_reset(vector<double>& vec) { return reset(vec);}
+  vector<long double>  _aurostd_initialize_reset(vector<long double>& vec) { return reset(vec);}
+
+  template<class utype> deque<utype> reset(deque<utype>& vec) {
+    for(uint i=0;i<vec.size();i++) vec.at(i)=(utype) 0;
+    return vec;
+  }
+  // overload to force compiling
+  deque<bool>  _aurostd_initialize_reset(deque<bool>& vec) { return reset(vec);}
+  deque<char>  _aurostd_initialize_reset(deque<char>& vec) { return reset(vec);}
+  deque<string>  _aurostd_initialize_reset(deque<string>& vec) { return reset(vec);}
+  deque<int>   _aurostd_initialize_reset(deque<int>& vec) { return reset(vec);}
+  deque<long>  _aurostd_initialize_reset(deque<long>& vec) { return reset(vec);}
+  deque<uint>  _aurostd_initialize_reset(deque<uint>& vec) { return reset(vec);}
+  deque<float> _aurostd_initialize_reset(deque<float>& vec) { return reset(vec);}
+  deque<double>  _aurostd_initialize_reset(deque<double>& vec) { return reset(vec);}
+  deque<long double>  _aurostd_initialize_reset(deque<long double>& vec) { return reset(vec);}
+
+  // ***************************************************************************
+  // Function reset of a vector<vector<>>
+  // ***************************************************************************
+  template<class utype> vector<vector<utype> > reset(vector<vector<utype> > mat) {
+    for(uint i=0;i<mat.size();i++)
+      for(uint j=0;j<mat.at(i).size();j++)
+        mat.at(i).at(j)=(utype) 0;
+    return mat;
+  }
+  // overload to force compiling
+  vector<vector<bool> > _aurostd_initialize_reset(vector<vector<bool> > mat) { return reset(mat);}
+  vector<vector<char> > _aurostd_initialize_reset(vector<vector<char> > mat) { return reset(mat);}
+  vector<vector<string> > _aurostd_initialize_reset(vector<vector<string> > mat) { return reset(mat);}
+  vector<vector<int> > _aurostd_initialize_reset(vector<vector<int> > mat) { return reset(mat);}
+  vector<vector<long> > _aurostd_initialize_reset(vector<vector<long> > mat) { return reset(mat);}
+  vector<vector<uint> > _aurostd_initialize_reset(vector<vector<uint> > mat) { return reset(mat);}
+  vector<vector<float> > _aurostd_initialize_reset(vector<vector<float> > mat) { return reset(mat);}
+  vector<vector<double> > _aurostd_initialize_reset(vector<vector<double> > mat) { return reset(mat);}
+  vector<vector<long double> > _aurostd_initialize_reset(vector<vector<long double> > mat) { return reset(mat);}
+
+  // ***************************************************************************
+  // Function clear of a vector/deque
+  // ***************************************************************************
+  template<class utype> vector<utype> clear(vector<utype>& vec) {
+    for(uint i=0;i<vec.size();i++) vec.at(i)=(utype) 0;
+    return vec;
+  }
+  // overload to force compiling
+  vector<bool>  _aurostd_initialize_clear(vector<bool>& vec) { return clear(vec);}
+  vector<char>  _aurostd_initialize_clear(vector<char>& vec) { return clear(vec);}
+  vector<string>  _aurostd_initialize_clear(vector<string>& vec) { return clear(vec);}
+  vector<int>   _aurostd_initialize_clear(vector<int>& vec) { return clear(vec);}
+  vector<long>  _aurostd_initialize_clear(vector<long>& vec) { return clear(vec);}
+  vector<uint>  _aurostd_initialize_clear(vector<uint>& vec) { return clear(vec);}
+  vector<float> _aurostd_initialize_clear(vector<float>& vec) { return clear(vec);}
+  vector<double>  _aurostd_initialize_clear(vector<double>& vec) { return clear(vec);}
+  vector<long double>  _aurostd_initialize_clear(vector<long double>& vec) { return clear(vec);}
+
+  template<class utype> deque<utype> clear(deque<utype>& vec) {
+    for(uint i=0;i<vec.size();i++) vec.at(i)=(utype) 0;
+    return vec;
+  }
+  // overload to force compiling
+  deque<bool>  _aurostd_initialize_clear(deque<bool>& vec) { return clear(vec);}
+  deque<char>  _aurostd_initialize_clear(deque<char>& vec) { return clear(vec);}
+  deque<string>  _aurostd_initialize_clear(deque<string>& vec) { return clear(vec);}
+  deque<int>   _aurostd_initialize_clear(deque<int>& vec) { return clear(vec);}
+  deque<long>  _aurostd_initialize_clear(deque<long>& vec) { return clear(vec);}
+  deque<uint>  _aurostd_initialize_clear(deque<uint>& vec) { return clear(vec);}
+  deque<float> _aurostd_initialize_clear(deque<float>& vec) { return clear(vec);}
+  deque<double>  _aurostd_initialize_clear(deque<double>& vec) { return clear(vec);}
+  deque<long double>  _aurostd_initialize_clear(deque<long double>& vec) { return clear(vec);}
+
+  // ***************************************************************************
+  // Function clear of a vector<vector<>>
+  // ***************************************************************************
+  template<class utype> vector<vector<utype> > clear(vector<vector<utype> > mat) {
+    for(uint i=0;i<mat.size();i++)
+      for(uint j=0;j<mat.at(i).size();j++)
+        mat.at(i).at(j)=(utype) 0;
+    return mat;
+  }
+  // overload to force compiling
+  vector<vector<bool> > _aurostd_initialize_clear(vector<vector<bool> > mat) { return clear(mat);}
+  vector<vector<char> > _aurostd_initialize_clear(vector<vector<char> > mat) { return clear(mat);}
+  vector<vector<string> > _aurostd_initialize_clear(vector<vector<string> > mat) { return clear(mat);}
+  vector<vector<int> > _aurostd_initialize_clear(vector<vector<int> > mat) { return clear(mat);}
+  vector<vector<long> > _aurostd_initialize_clear(vector<vector<long> > mat) { return clear(mat);}
+  vector<vector<uint> > _aurostd_initialize_clear(vector<vector<uint> > mat) { return clear(mat);}
+  vector<vector<float> > _aurostd_initialize_clear(vector<vector<float> > mat) { return clear(mat);}
+  vector<vector<double> > _aurostd_initialize_clear(vector<vector<double> > mat) { return clear(mat);}
+  vector<vector<long double> > _aurostd_initialize_clear(vector<vector<long double> > mat) { return clear(mat);}
+
+  // ***************************************************************************
+  // Function random_shuffle of a vector/deque
+  // ***************************************************************************
+  template<class utype> void random_shuffle(vector<utype>& vec) {
+    std::random_shuffle(vec.begin(),vec.end());
+  }
+  // overload to force compiling
+  void _aurostd_initialize_random_shuffle(vector<bool>& vec) {random_shuffle(vec);}
+  void _aurostd_initialize_random_shuffle(vector<char>& vec) {random_shuffle(vec);}
+  void _aurostd_initialize_random_shuffle(vector<string>& vec) {random_shuffle(vec);}
+  void _aurostd_initialize_random_shuffle(vector<int>& vec) {random_shuffle(vec);}
+  void _aurostd_initialize_random_shuffle(vector<long>& vec) {random_shuffle(vec);}
+  void _aurostd_initialize_random_shuffle(vector<uint>& vec) {random_shuffle(vec);}
+  void _aurostd_initialize_random_shuffle(vector<float>& vec) {random_shuffle(vec);}
+  void _aurostd_initialize_random_shuffle(vector<double>& vec) {random_shuffle(vec);}
+  void _aurostd_initialize_random_shuffle(vector<long double>& vec) {random_shuffle(vec);}
+
+  template<class utype> void random_shuffle(deque<utype>& vec) {
+    std::random_shuffle(vec.begin(),vec.end());
+  }
+  // overload to force compiling
+  void _aurostd_initialize_random_shuffle(deque<bool>& vec) {random_shuffle(vec);}
+  void _aurostd_initialize_random_shuffle(deque<char>& vec) {random_shuffle(vec);}
+  void _aurostd_initialize_random_shuffle(deque<string>& vec) {random_shuffle(vec);}
+  void _aurostd_initialize_random_shuffle(deque<int>& vec) {random_shuffle(vec);}
+  void _aurostd_initialize_random_shuffle(deque<long>& vec) {random_shuffle(vec);}
+  void _aurostd_initialize_random_shuffle(deque<uint>& vec) {random_shuffle(vec);}
+  void _aurostd_initialize_random_shuffle(deque<float>& vec) {random_shuffle(vec);}
+  void _aurostd_initialize_random_shuffle(deque<double>& vec) {random_shuffle(vec);}
+  void _aurostd_initialize_random_shuffle(deque<long double>& vec) {random_shuffle(vec);}
+
+  // ***************************************************************************
+  // Function isequal of vector vector
+  // ***************************************************************************
+  template<class utype> bool identical(vector<utype> vec1,vector<utype> vec2,utype epsilon) {
+    if(vec1.size()!=vec2.size()) return FALSE;
+    for(uint i=0;i<vec1.size();i++) if(aurostd::abs(vec1[i]-vec2[i])>epsilon) return FALSE;
+    return TRUE;
+  }
+
+  template<class utype> bool identical(deque<utype> vec1,deque<utype> vec2,utype epsilon) {
+    if(vec1.size()!=vec2.size()) return FALSE;
+    for(uint i=0;i<vec1.size();i++) if(aurostd::abs(vec1[i]-vec2[i])>epsilon) return FALSE;
+    return TRUE;
+  }
+
+  bool identical(vector<int> vec1,vector<int> vec2,int epsilon) {
+    if(vec1.size()!=vec2.size()) return FALSE;
+    for(uint i=0;i<vec1.size();i++) if(aurostd::abs(vec1[i]-vec2[i])>epsilon) return FALSE;
+    return TRUE;
+  }
+
+  bool identical(deque<int> vec1,deque<int> vec2,int epsilon) {
+    if(vec1.size()!=vec2.size()) return FALSE;
+    for(uint i=0;i<vec1.size();i++) if(aurostd::abs(vec1[i]-vec2[i])>epsilon) return FALSE;
+    return TRUE;
+  }
+
+  //   // overload to force compiling
+  //  bool _aurostd_initialize_isequal(vector<bool> v1,vector<bool> v2,bool epsilon) { return isequal(v1,v2,epsilon);}
+  //  bool _aurostd_initialize_isequal(vector<char> v1,vector<char> v2,char epsilon) { return isequal(v1,v2,epsilon);}
+  //  bool _aurostd_initialize_isequal(vector<int> v1,vector<int> v2,int epsilon) { return isequal(v1,v2,epsilon);}
+  //  bool _aurostd_initialize_isequal(vector<long> v1,vector<long> v2,long epsilon) { return isequal(v1,v2,epsilon);}
+  //  bool _aurostd_initialize_isequal(vector<uint> v1,vector<uint> v2,uint epsilon) { return isequal(v1,v2,epsilon);}
+  //  bool _aurostd_initialize_isequal(vector<float> v1,vector<float> v2,float epsilon) { return isequal(v1,v2,epsilon);}
+  //  bool _aurostd_initialize_isequal(vector<double> v1,vector<double> v2,double epsilon) { return isequal(v1,v2,epsilon);}
+  //  bool _aurostd_initialize_isequal(vector<long double> v1,vector<long double> v2,long double epsilon) { return isequal(v1,v2,epsilon);}
+
+  // ***************************************************************************
+  // Function isequal of vector<vector<>> vector<vector<>>
+  // ***************************************************************************
+  template<class utype> bool identical(const vector<vector<utype> >& mat1,const vector<vector<utype> >& mat2,utype epsilon) {
+    if(mat1.size()!=mat2.size()) return FALSE;
+    for(uint i=0;i<mat1.size();i++) {
+      if(mat1[i].size()!=mat2[i].size()) return FALSE;
+      for(uint j=0;j<mat1[i].size();j++)
+        if(aurostd::abs(mat1[i][j]-mat2[i][j])>epsilon) return FALSE;
+    }
+    return TRUE;
+  }
+
+  //   // overload to force compiling
+  //   bool _aurostd_initialize_isequal(const vector<vector<bool> >& m1,const vector<vector<bool> >& m2,bool epsilon) { return isequal(m1,m2,epsilon);}
+  //   bool _aurostd_initialize_isequal(const vector<vector<char> >& m1,const vector<vector<char> >& m2,char epsilon) { return isequal(m1,m2,epsilon);}
+  //   bool _aurostd_initialize_isequal(const vector<vector<int> >& m1,const vector<vector<int> >& m2,int epsilon) { return isequal(m1,m2,epsilon);}
+  //   bool _aurostd_initialize_isequal(const vector<vector<long> >& m1,const vector<vector<long> >& m2,long epsilon) { return isequal(m1,m2,epsilon);}
+  //   bool _aurostd_initialize_isequal(const vector<vector<uint> >& m1,const vector<vector<uint> >& m2,uint epsilon) { return isequal(m1,m2,epsilon);}
+  //   bool _aurostd_initialize_isequal(const vector<vector<float> >& m1,const vector<vector<float> >& m2,float epsilon) { return isequal(m1,m2,epsilon);}
+  //   bool _aurostd_initialize_isequal(const vector<vector<double> >& m1,const vector<vector<double> >& m2,double epsilon) { return isequal(m1,m2,epsilon);}
+  //   bool _aurostd_initialize_isequal(const vector<vector<long double> >& m1,const vector<vector<long double> >& m2,long double epsilon) { return isequal(m1,m2,epsilon);}
+
+  // ***************************************************************************
+  // Function isequal of vector<vector<vector<>>> vector<vector<vector<>>>
+  // ***************************************************************************
+  template<class utype> bool identical(const vector<vector<vector<utype> > >& t1,const vector<vector<vector<utype> > >& t2,utype epsilon) {
+    if(t1.size()!=t2.size()) return FALSE;
+    for(uint i=0;i<t1.size();i++) {
+      if(t1[i].size()!=t2[i].size()) return FALSE;
+      for(uint j=0;j<t1[i].size();j++) {
+        if(t1[i][j].size()!=t2[i][j].size()) return FALSE;
+        for(uint k=0;k<t1[i][i].size();k++) 	
+          if(aurostd::abs(t1[i][j][k]-t2[i][j][k])>epsilon) return FALSE;
+      }
+    }
+    return TRUE;
+  }
+  //   // overload to force compiling
+  //   bool _aurostd_initialize_isequal(const vector<vector<vector<bool> > >& t1,const vector<vector<vector<bool> > >& t2,bool epsilon) { return isequal(t1,t2,epsilon);}
+  //   bool _aurostd_initialize_isequal(const vector<vector<vector<char> > >& t1,const vector<vector<vector<char> > >& t2,char epsilon) { return isequal(t1,t2,epsilon);}
+  //   bool _aurostd_initialize_isequal(const vector<vector<vector<int> > >& t1,const vector<vector<vector<int> > >& t2,int epsilon) { return isequal(t1,t2,epsilon);}
+  //   bool _aurostd_initialize_isequal(const vector<vector<vector<long> > >& t1,const vector<vector<vector<long> > >& t2,long epsilon) { return isequal(t1,t2,epsilon);}
+  //   bool _aurostd_initialize_isequal(const vector<vector<vector<uint> > >& t1,const vector<vector<vector<uint> > >& t2,uint epsilon) { return isequal(t1,t2,epsilon);}
+  //   bool _aurostd_initialize_isequal(const vector<vector<vector<float> > >& t1,const vector<vector<vector<float> > >& t2,float epsilon) { return isequal(t1,t2,epsilon);}
+  //   bool _aurostd_initialize_isequal(const vector<vector<vector<double> > >& t1,const vector<vector<vector<double> > >& t2,double epsilon) { return isequal(t1,t2,epsilon);}
+  //   bool _aurostd_initialize_isequal(const vector<vector<vector<long double> > >& t1,const vector<vector<vector<long double> > >& t2,long double epsilon) { return isequal(t1,t2,epsilon);}
+
+  // ***************************************************************************
+  // Function toupper/tolower
+  // ***************************************************************************
+  string toupper(const string& in) {
+    string out(in);
+    for(uint i=0;i<out.length();i++)
+      out.at(i)=std::toupper(out.at(i));
+    return out;
+  }
+
+  string tolower(const string& in) {
+    string out(in);
+    for(uint i=0;i<out.length();i++)
+      out.at(i)=std::tolower(out.at(i));
+    return out;
+  }
+
+  char toupper(const char& in) {
+    return std::toupper(in);
+  }
+
+  char tolower(const char& in) {
+    return std::tolower(in);
+  }
+
+  // ***************************************************************************
+  // Function getPWD()
+  // ***************************************************************************
+  // a function to get current directory
+  string getPWD(){  //CO20191112
+    //old way also needs PATH_LENGTH_MAX, not good for current LONG pocc directories
+    //[old way - need to convert char array -> string]const int PATH_LENGTH_MAX=1024;
+    //[old way - need to convert char array -> string]char work_dir[PATH_LENGTH_MAX];
+    //[old way - need to convert char array -> string]getcwd(work_dir, PATH_LENGTH_MAX); 
+
+    return aurostd::execute2string("pwd"); //XHOST.command("pwd") ?
+  }
+
+  // ***************************************************************************
+  // Function GetNumFields
+  // ***************************************************************************
+  // Dane Morgan
+  int GetNumFields(const string& s) {
+    int nf=0;
+    int in_a_field=0;
+    for(uint i=0;i<s.size();i++) {
+      if(!(in_a_field) && s[i]!=' ') {
+        in_a_field=1;
+        nf++;
+      }
+      if(in_a_field && s[i]==' ') {
+        in_a_field=0;
+      }
+    }
+    return nf;
+  }
+
+  // ***************************************************************************
+  // Function GetNextVal
+  // ***************************************************************************
+  // Dane Morgan - Stefano Curtarolo
+  string GetNextVal(const string& s, int& id) {
+    string ss;
+    int i=id;
+    while (s[i]==' ') {i++;} // ignore leading spaces.
+    while (i<(int) s.size() && s[i]!=' ') { // pull out all text until next space.
+      ss+=s[i]; i++;
+    }
+    id=i;
+    return ss;
+  }
+
+  // ***************************************************************************
+  // Function PaddedNumString
+  // ***************************************************************************
+  // Dane Morgan - Stefano Curtarolo
+  string PaddedNumString(const int num, const int ndigits) {
+    ostringstream oss;
+    oss << std::setw(ndigits) << std::setfill('0') << num;// << ends;
+    return oss.str();
+  }
+
+  // ***************************************************************************
+  // Function getZeroPadding
+  // ***************************************************************************
+  // Corey Oses
+  int getZeroPadding(double d) {return int(log10(d))+1;}
+  int getZeroPadding(int num) {return getZeroPadding((double)num);}
+  int getZeroPadding(uint num) {return getZeroPadding((double)num);}
+  int getZeroPadding(long int num) {return getZeroPadding((double)num);}
+  int getZeroPadding(unsigned long int num) {return getZeroPadding((double)num);}
+  int getZeroPadding(long long int num) {return getZeroPadding((double)num);}
+  int getZeroPadding(unsigned long long int num) {return getZeroPadding((double)num);}
+
+  // ***************************************************************************
+  // Function PaddedPRE
+  // ***************************************************************************
+  // Add PRE characters to pad
+  string PaddedPRE(string input,int depth,string ch) {
+    stringstream aus("");
+    aus << input;
+    string strout="";
+    for(int i=0;i<depth-(int) aus.str().length();i++) { strout+=ch; }
+    strout+=aus.str();
+    return strout;
+  } 
+  template<class utype> string PaddedPRE(utype input,int depth,string ch) {
+    stringstream sss;
+    sss << input;
+    return PaddedPRE(sss.str(),depth,ch);
+  }
+
+  // ***************************************************************************
+  // Function PaddedPOST
+  // ***************************************************************************
+  // Add POST characters to pad
+  string PaddedPOST(string input,int depth,string ch) {
+    stringstream aus("");
+    aus << input;
+    string strout=aus.str();
+    for(int i=0;i<depth-(int) aus.str().length();i++) { strout+=ch; }
+    return strout;
+  }
+  template<class utype> string PaddedPOST(utype input,int depth,string ch) {
+    stringstream sss;
+    sss << input;
+    return PaddedPOST(sss.str(),depth,ch);
+  }
+
+  // ***************************************************************************
+  // Function PaddedCENTER
+  // ***************************************************************************
+  // Add PRE AND POST characters to pad so that string is in the center
+  string PaddedCENTER(string input,int depth,string ch) {
+    stringstream aus("");
+    int pre=(depth-(int) input.length())/2;
+    int post=depth-pre-(int) input.length();
+    // if(DEBUG) cerr << "aurostd::PaddedCENTER: input.length()=" << input.length() << endl;
+    // if(DEBUG) cerr << "aurostd::PaddedCENTER: pre=" << pre << endl;
+    // if(DEBUG) cerr << "aurostd::PaddedCENTER: post=" << post << endl;   
+    // if(DEBUG) cerr << "aurostd::PaddedCENTER: depth=" << depth << endl;   
+    // if(DEBUG) cerr << "aurostd::PaddedCENTER: pre+post+input.length()=" << pre+post+input.length() << endl;   
+    for(int i=1;i<pre;i++) { aus << ch; }  
+    aus << input;
+    for(int i=1;i<post;i++) { aus << ch; }  
+    return aus.str();
+  }
+  template<class utype> string PaddedCENTER(utype input,int depth,string ch) {
+    stringstream sss;
+    sss << input;
+    return PaddedCENTER(sss.str(),depth,ch);
+  }
+
+  // ***************************************************************************
+  // Function ProgressBar
+  // ***************************************************************************
+  uint ProgressBar(std::ostream& oss,string prelim,uint j,uint jmax,bool VERBOSE_PERCENTAGE,bool VERBOSE_ROLLER,bool VERBOSE_CURSOR) {
+    uint position=0;
+    double percentage=double(j)/double(jmax);
+    if(j==0) {
+      oss << prelim; // position+=prelim.size();
+    }
+    // VERBOSE PERCENTAGE
+    if(!mod<uint>(j,50) || j==jmax-1 || j==jmax) {
+      if(VERBOSE_PERCENTAGE) {
+        if(j==jmax-1 || j==jmax)  {
+          if(0) {oss << "[100.%]";}
+          if(1) {oss << "[100.0%]";}
+          if(0) {oss << "[100.00%]";}
+          position+=8;
+        } else {
+          if(0) {
+            // 99.9%
+            oss << "[" << (percentage<0.1?" ":"")
+              << mod<uint>(uint(percentage*100),100) << "."
+              << mod<uint>(uint(percentage*1000),10)
+              << "%]";
+            position+=7;
+          }
+          if(1) {
+            // 99.99%
+            oss << "[" << (percentage<0.1?" ":"")
+              << mod<uint>(uint(percentage*100),100) << "."
+              << mod<uint>(uint(percentage*1000),10)
+              << mod<uint>(uint(percentage*10000),10)
+              << "%]";
+            position+=8;
+          }
+          if(0) {
+            // 99.999%
+            oss << "[" << (percentage<0.1?" ":"")
+              << mod<uint>(uint(percentage*100),100) << "."
+              << mod<uint>(uint(percentage*1000),10)
+              << mod<uint>(uint(percentage*10000),10)
+              << mod<uint>(uint(percentage*100000),10)
+              << "%]";
+            position+=9;
+          }
+        }  
+        oss << " ";position++;
+      }
+    }
+    // VERBOSE_ROLLER
+    if(!mod<uint>(j,50) || j==jmax-1 || j==jmax) {
+      if(VERBOSE_ROLLER) {
+        if(j==jmax-1 || j==jmax)  {
+          oss << "[=]";
+        } else {
+          if(mod<uint>(j/513,4)==0) oss << "[\\]";
+          if(mod<uint>(j/513,4)==1) oss << "[|]";
+          if(mod<uint>(j/513,4)==2) oss << "[/]";
+          if(mod<uint>(j/513,4)==3) oss << "[-]";
+        }
+        position+=3;
+        oss << " ";position++;
+      }
+    }
+    // VERBOSE CURSOR
+    if(j==0 || !mod<uint>(j,50) || j==jmax-1 || j==jmax) {
+      if(VERBOSE_CURSOR) {
+        if(j==jmax-1 || j==jmax)  {
+          oss << "[======================================================================================================]";
+          position+=102;
+        } else {
+          oss << "["; position++;
+          for(double k=0;k<percentage*100;k+=1.0) {oss << "=";position++;}
+          // if(mod<uint>(j,500)==0)
+          {
+            if(mod<uint>(j/478,4)==0) {oss << "\\";position++;}
+            if(mod<uint>(j/478,4)==1) {oss << "|";position++;}
+            if(mod<uint>(j/478,4)==2) {oss << "/";position++;}
+            if(mod<uint>(j/478,4)==3) {oss << "-";position++;}
+          }
+          if(j==0)
+          {
+            for(double k=0;k<(1.0-percentage)*100.0+0.01;k+=1.0) {oss << " ";position++;}
+            oss << "]";position++;
+          }
+        }
+        oss << " ";position++;
+      }
+      // NOW GO BACK
+      for(uint k=0;k<position;k++) {oss << "\b";}
+      if(j==jmax-1 || j==jmax) oss << endl;
+    }
+    return position;
+  }
+
+  uint ProgressBar(std::ostream& oss,string prelim,uint j,uint jmax) {
+    return ProgressBar(oss,prelim,j,jmax,TRUE,TRUE,TRUE);
+  }
+
+  uint ProgressBar(std::ostream& oss,string prelim,double j,bool VERBOSE_PERCENTAGE,bool VERBOSE_ROLLER,bool VERBOSE_CURSOR) {
+    return ProgressBar(oss,prelim,uint(double(j*100)),100,VERBOSE_PERCENTAGE,VERBOSE_ROLLER,VERBOSE_CURSOR);
+  }
+
+  uint ProgressBar(std::ostream& oss,string prelim,double j) {
+    return ProgressBar(oss,prelim,uint(double(j*100)),100,TRUE,TRUE,TRUE);
+  }
+
+  // ***************************************************************************
+  // Function CleanStringASCII
+  // ***************************************************************************
+  // Clean a string from ASCII junk
+  // Stefano Curtarolo
+  string CleanStringASCII(const string& s) {return CleanStringASCII_20190712(s);} //CO20190712
+  string CleanStringASCII_20190712(const string& s) { //CO20190712
+    string ss=s;
+    CleanStringASCII_InPlace(ss);
+    return ss;
+  }
+  string CleanStringASCII_20190101(const string& s) { //CO20190712
+    string ss="";
+    for(uint i=0;i<s.length();i++) {
+      if(s[i]>='A' && s[i]<='Z') ss+=s[i];  // LETTERS
+      else if(s[i]>='a' && s[i]<='z') ss+=s[i];  // letters
+      else if(s[i]>='0' && s[i]<='9') ss+=s[i];  // numbers
+      else if(s[i]=='.' || s[i]=='+' || s[i]=='-' || s[i]=='*' || s[i]=='/') ss+=s[i];  // operations
+      else if(s[i]=='_' || s[i]=='#' || s[i]=='&' || s[i]==':' || s[i]==',' || s[i]=='@' || s[i]=='$') ss+=s[i];  // underscore
+      else if(s[i]=='=' || s[i]=='|' || s[i]=='\'' || s[i]=='\"' || s[i]==' ') ss+=s[i];  // underscore
+    }
+    return ss;
+  }
+
+  // ***************************************************************************
+  // Function CleanStringASCIIInPlace
+  // ***************************************************************************
+  // Similar to CleanStringASCII, but does NOT create a new string (costly if done MANY times)
+  // Corey Oses 20190712
+  void CleanStringASCII_InPlace(string& s) {
+    //[CO20190712 - slight optimization if we go backwards]for(uint i=0;i<s.length();i++)
+    for(uint i=s.length()-1;i<s.length();i--)
+    { //CO20200106 - patching for auto-indenting
+      if(!(
+            (s[i]>='A' && s[i]<='Z') || //LETTERS
+            (s[i]>='a' && s[i]<='z') || //letters
+            (s[i]>='0' && s[i]<='9') || //numbers
+            (s[i]=='.' || s[i]=='+' || s[i]=='-' || s[i]=='*' || s[i]=='/') ||  //operations
+            (s[i]=='_' || s[i]=='#' || s[i]=='&' || s[i]==':' || s[i]==',' || s[i]=='@' || s[i]=='$') ||  //punctuation1
+            (s[i]=='=' || s[i]=='|' || s[i]=='\'' || s[i]=='\"' || s[i]==' ') ||  //punctuation2
+            FALSE)
+        ){RemoveCharacterInPlace(s,s[i]);}
+    }
+  }
+
+  //DX20190516 - remove control code characters - START
+  // ***************************************************************************
+  // Function removeControlCodeCharactersFromString
+  // ***************************************************************************
+  bool RemoveControlCodeCharactersFromString(const string& in, string& out){  //CO20190620
+
+    // removes control code and backspace characters (e.g., NUL, DEL, etc.)
+    // only keep printable characters (i.e., digits, letters, punctuation, and spaces) 
+    // and white space characters (i.e., space, newline, tabs, and carrage returns)
+    // a boolean indicates if the stringstream contained a control code character
+    // string input version
+
+    stringstream ss_in, ss_out;
+    ss_in << in;
+    bool detected_control_char = RemoveControlCodeCharactersFromStringstream(ss_in, ss_out);
+    out = ss_out.str();
+    return detected_control_char;
+  }
+
+  // ***************************************************************************
+  // Function removeControlCodeCharactersFromStringStream
+  // ***************************************************************************
+  bool RemoveControlCodeCharactersFromStringstream(std::stringstream& ss_in, std::stringstream& ss_out){
+
+    // removes control code and backspace characters (e.g., NUL, DEL, etc.)
+    // only keep printable characters (i.e., digits, letters, punctuation, and spaces) 
+    // and white space characters (i.e., space, newline, tabs)
+    // a boolean indicates if the stringstream contained a control code character
+    // stringstream input version
+    //
+    //ME20190614: We don't want carriage returns either because they mess up string additions.
+    // Since they point to the beginning of the string, adding to a string with a carriage
+    // return would overwrite instead of append
+
+    bool detected_control_char = false;
+    char c;
+    //char c1;
+    //char c2;
+
+    //stringstream tmp; tmp << ss_in.str();
+    while(ss_in.get(c)){
+      //[CO20190620 - still doesn't work]if(isprint(c) || isspace(c) || (c != '\r')) {  //ME20190614 //[CO20200106 - close bracket for indenting]}
+      if((isprint(c) || isspace(c) || FALSE) && ((c != '\r') || FALSE)) {ss_out << c;}  //CO20190620 - add more cases before FALSE
+      else{detected_control_char = true;}
+    }
+    //uint count=0;
+    //while(tmp.get(c1) && ss_out.get(c2)){
+    //  count+=1;
+    //  if(c1!=c2){
+    //     cerr << "WARNING: characters in input and output are not equal: " << c1 << " vs " << c2 << " count=" << count << endl;
+    //     if(isprint(c1) || isspace(c1)){
+    //       cerr << "VALID CHARACTER WAS ERASED! c=\"" << c1 << "\"" << endl;
+    //       exit(1);
+    //
+    //         }
+    //      }
+
+
+    //}
+    return detected_control_char;
+  }
+  //DX20190516 - remove control code characters - END
+
+  //DX20190211 - remove control code characters from file - START
+  // ***************************************************************************
+  // Function RemoveControlCodeCharactersFromFile
+  // ***************************************************************************
+  bool RemoveControlCodeCharactersFromFile(string directory, string filename, bool keep_orig_file){
+
+    // removes control code and backspace characters (e.g., NUL, DEL, etc.)
+    // overwrites file if control characters are detected, otherwise the file is untouched (preserve original timestamp)
+    // matches original compression
+
+    if(aurostd::FileExist(directory+"/"+filename)){
+      stringstream ss_in, ss_out;
+      aurostd::efile2stringstream(directory+"/"+filename, ss_in);
+      // if file contains control code characters, then overwrite file
+      if(RemoveControlCodeCharactersFromStringstream(ss_in, ss_out)){
+        string uncompressed_filename = "";
+        //compressed files
+        if(IsCompressed(filename,uncompressed_filename)){
+          stringstream2file(ss_out,directory+"/"+uncompressed_filename+"_tmp");
+          string extension = GetCompressionExtension(filename);
+          CompressFile(directory+"/"+uncompressed_filename+"_tmp", extension);
+          if(keep_orig_file){ file2file(directory+"/"+filename,directory+"/"+uncompressed_filename+"_old"+extension); } //move original
+          file2file(directory+"/"+uncompressed_filename+"_tmp"+extension,directory+"/"+filename); //overwrite
+        }
+        //uncompressed files
+        else{
+          stringstream2file(ss_out,directory+"/"+filename+".tmp");
+          if(keep_orig_file){ file2file(directory+"/"+filename,directory+"/"+filename+"_old"); } //move original
+          file2file(directory+"/"+filename+".tmp",directory+"/"+filename); //overwrite
+        }
+        return true;
+      }
+      // file is ok, do not update
+      else{ return false; } //signals file is unchanged
+    }
+    else{ cerr << "ERROR - aurostd::RemoveControlCodeCharactersFromFile(): File does not exist: " << directory << "/" << filename << endl;exit(0); }
+    return false;
+  }
+  //DX20190211 - remove control code characters from file - END
+
+  //DX20190125 - remove null bytes - START
+  // ***************************************************************************
+  // Function isNullbyte
+  // ***************************************************************************
+  // Deterine if char is a null byte (e.g., ^@)
+  bool isNullByte(char c){
+    return (c=='\0');
+  }
+
+  // ***************************************************************************
+  // Function removeNullBytes
+  // ***************************************************************************
+  // Remove all null bytes in string (e.g., ^@)
+  string removeNullBytes(string in){
+    string out=in;
+    out.erase(remove_if(out.begin(),out.end(),isNullByte), out.end());
+    return out;
+  }
+  //DX20190125 - remove null bytes - END
+
+  //DX20190211 - remove null characters from file - START
+  // ***************************************************************************
+  // Function RemoveBinaryCharactersFromFile()
+  // ***************************************************************************
+  // Remove all null bytes in file
+  bool RemoveBinaryCharactersFromFile(string directory, string filename){
+    stringstream aus_exec;
+    deque<string> vext; aurostd::string2tokens(".bz2,.xz,.gz",vext,",");vext.push_front(""); // cheat for void string
+    deque<string> vcmd; aurostd::string2tokens("cat,bzcat,xzcat,gzcat",vcmd,",");
+    deque<string> vzip; aurostd::string2tokens("bzip2,xz,gzip",vzip,",");vzip.push_front(""); // cheat for void string
+    if(vext.size()!=vcmd.size()) { cerr << "ERROR - aurostd::RemoveBinaryCharactersFromFile: vext.size()!=vcmd.size()" << endl;exit(0); }
+
+    for(uint iext=0;iext<vext.size();iext++){ // check filename.EXT
+      if(aurostd::FileExist(directory+"/" + filename + vext.at(iext))){
+        aus_exec << "cd \"" << directory << "\"" << endl;
+        aus_exec << vcmd[iext] << " " << filename << vext[iext] << " | sed \"s/[^[:print:]\\r\\t]//g\" > " << filename << ".tmp && mv " << filename << ".tmp " << filename << endl;
+        if(vext[iext]!=""){
+          aus_exec << vzip[iext] << " " << filename << endl;
+        }
+        aurostd::execute(aus_exec);
+      }
+    }
+    return true;
+  }
+  //DX20190211 - remove binary characters from file - END
+
+  // ***************************************************************************
+  // Function CGI_StringClean
+  // ***************************************************************************
+  // Clean a string from CGI junk
+  string CGI_StringClean(const string& stringIN) {
+    string stringOUT=stringIN;
+    aurostd::StringSubst(stringOUT,"%0D%0A","\n");aurostd::StringSubst(stringOUT,"%0d%0a","\n");   // newlines
+    aurostd::StringSubst(stringOUT,"+"," ");    // spaces
+    aurostd::StringSubst(stringOUT,"%28","(");aurostd::StringSubst(stringOUT,"%29",")");   // ()
+    aurostd::StringSubst(stringOUT,"%5B","[");aurostd::StringSubst(stringOUT,"%5D","]");   // []
+    aurostd::StringSubst(stringOUT,"%7B","{");aurostd::StringSubst(stringOUT,"%7D","}");   // brackets (do not write, it screws up indent)
+    aurostd::StringSubst(stringOUT,"%2B","+");aurostd::StringSubst(stringOUT,"%2F","/");   //  operations
+    aurostd::StringSubst(stringOUT,"%23","#");aurostd::StringSubst(stringOUT,"%21","!");
+    aurostd::StringSubst(stringOUT,"%3F","?");aurostd::StringSubst(stringOUT,"%2C",",");
+    aurostd::StringSubst(stringOUT,"%3A",":");aurostd::StringSubst(stringOUT,"%3B",";");
+    aurostd::StringSubst(stringOUT,"%27","'");aurostd::StringSubst(stringOUT,"%22","\"");
+    aurostd::StringSubst(stringOUT,"%60","`");aurostd::StringSubst(stringOUT,"%40","@");
+    aurostd::StringSubst(stringOUT,"%24","$");aurostd::StringSubst(stringOUT,"%25","%");
+    aurostd::StringSubst(stringOUT,"%5E","^");aurostd::StringSubst(stringOUT,"%26","&");
+    aurostd::StringSubst(stringOUT,"%3D","=");aurostd::StringSubst(stringOUT,"%7E","~");
+    aurostd::StringSubst(stringOUT,"%5C","\\");aurostd::StringSubst(stringOUT,"%7C","|");
+    aurostd::StringSubst(stringOUT,"%3C","<");aurostd::StringSubst(stringOUT,"%3E",">");  // <>
+    aurostd::StringSubst(stringOUT,"\n\n","\n");
+    return stringOUT;
+  }
+
+  // ***************************************************************************
+  // Function RemoveWhiteSpaces
+  // ***************************************************************************
+  // Removes all white spaces (spaces, tabs) from a string. Morgan / Curtarolo
+  string RemoveWhiteSpaces(const string& s) {
+    if(s.size()==0) return s;  // nothing to do
+    string ss;
+    for (uint i=0;i<s.size();i++) if(s[i]!=' ' && s[i]!='\t') ss+=s[i];
+    return ss;
+  }
+  string RemoveWhiteSpaces(const string& s, const char toggle) {  //CO20190710
+    if(s.size()==0) return s;  // nothing to do
+    string ss;
+    bool copy=TRUE;
+    for (uint i=0;i<s.size();i++) {
+      if(s[i]==toggle) copy=!copy;  //CO20190710
+      if(copy) if(s[i]!=' ' && s[i]!='\t') ss+=s[i];
+      if(!copy) ss+=s[i];
+    }
+    return ss;
+  }
+
+  // ***************************************************************************
+  // Function RemoveWhiteSpacesFromTheBack
+  // ***************************************************************************
+  // Removes all white spaces (spaces, tabs) from a string. Morgan / Curtarolo
+  string RemoveWhiteSpacesFromTheBack(const string& s) {
+    if(s.size()==0) return s;  // nothing to do
+    string ss=s;
+    while(ss[ss.size()-1]==' ' || ss[ss.size()-1]=='\t') {
+      ss.erase(ss.size()-1,1);
+      if(ss.size()==0) return ss;  // nothing to do
+    }
+    return ss;
+  }
+
+  // ***************************************************************************
+  // Function RemoveWhiteSpacesFromTheFront
+  // ***************************************************************************
+  // Removes all white spaces (spaces, tabs) from a string. Oses
+  string RemoveWhiteSpacesFromTheFront(const string& s) {
+    if(s.size()==0) return s;  // nothing to do
+    string ss=s;
+    while(ss[0]==' ' || ss[ss.size()-1]=='\t') {
+      ss.erase(0,1);
+      if(ss.size()==0) return ss;  // nothing to do
+    }
+    return ss;
+  }
+
+  // ***************************************************************************
+  // Function RemoveWhiteSpacesFromTheFrontAndBack
+  // ***************************************************************************
+  // Removes all white spaces (spaces, tabs) from a string. Oses
+  string RemoveWhiteSpacesFromTheFrontAndBack(const string& s) {
+    if(s.size()==0) return s;  // nothing to do
+    string ss=s;
+    ss=RemoveWhiteSpacesFromTheBack(ss);
+    ss=RemoveWhiteSpacesFromTheFront(ss);
+    return ss;
+  }
+
+  // ***************************************************************************
+  // Function RemoveSpaces
+  // ***************************************************************************
+  // Removes all spaces from a string. Morgan / Curtarolo
+  string RemoveSpaces(const string& s) {
+    if(s.size()==0) return s;  // nothing to do
+    string ss;
+    for (uint i=0;i<s.size();i++) if(s[i]!=' ') ss+=s[i];
+    return ss;
+  }
+  string RemoveSpaces(const string& s, const char toggle) { //CO20190710
+    if(s.size()==0) return s;  // nothing to do
+    string ss;
+    bool copy=TRUE;
+    for (uint i=0;i<s.size();i++) {
+      if(s[i]==toggle) copy=!copy;  //CO20190710
+      if(copy) if(s[i]!=' ') ss+=s[i];
+      if(!copy) ss+=s[i];
+    }
+    return ss;
+  }
+
+  // ***************************************************************************
+  // Function RemoveSpacesFromTheBack
+  // ***************************************************************************
+  // Removes all white spaces (spaces, tabs) from a string. Morgan / Curtarolo
+  string RemoveSpacesFromTheBack(const string& s) {
+    if(s.size()==0) return s;  // nothing to do
+    string ss=s;
+    while(ss[ss.size()-1]==' ') {
+      ss.erase(ss.size()-1,1);
+      if(ss.size()==0) return ss;  // nothing to do
+    }
+    return ss;
+  }
+
+  // ***************************************************************************
+  // Function RemoveTabs
+  // ***************************************************************************
+  // Removes all tabs from a string. Stefano Curtarolo
+  string RemoveTabs(const string& s) {
+    if(s.size()==0) return s;  // nothing to do
+    string ss;
+    for (uint i=0;i<s.size();i++) if(s[i]!='\t') ss+=s[i];
+    return ss;
+  }
+  string RemoveTabs(const string& s, const char toggle) { //CO20190710
+    if(s.size()==0) return s;  // nothing to do
+    string ss;
+    bool copy=TRUE;
+    for (uint i=0;i<s.size();i++) {
+      if(s[i]==toggle) copy=!copy;  //CO20190710
+      if(copy) if(s[i]!='\t') ss+=s[i];
+      if(!copy) ss+=s[i];
+    }
+    return ss;
+  }
+
+  // ***************************************************************************
+  // Function RemoveTabsFromTheBack
+  // ***************************************************************************
+  // Removes all white spaces (spaces, tabs) from a string.
+  // Dane Morgan / Stefano Curtarolo
+  string RemoveTabsFromTheBack(const string& s) {
+    if(s.size()==0) return s;  // nothing to do
+    string ss=s;
+    while(ss[ss.size()-1]=='\t') {
+      ss.erase(ss.size()-1,1);
+      if(ss.size()==0) return ss;  // nothing to do
+    }
+    return ss;
+  }
+
+  // ***************************************************************************
+  // Function RemoveComments
+  // ***************************************************************************
+  // Removes all comments from a string.
+  // Stefano Curtarolo
+  //   string RemoveComments(const string& s) {
+  //     if(s.size()==0) return s;  // nothing to do
+  //     string ss;
+  //     bool copy=TRUE;
+  //     for (uint i=0;i<s.size();i++) {
+  //       if(s[i]=='#')  copy=FALSE;
+  //       if(s[i]=='\n') copy=TRUE;
+  //       if(copy) ss+=s[i];
+  //     }
+  //     return ss;
+  //   }
+
+  //ME20190614 - added vector<string> version of RemoveComments
+  vector<string> RemoveComments(const vector<string>& vstrin) {
+    vector<string> vstrout;
+    string::size_type loc;
+    string line;
+    for (uint i = 0; i < vstrin.size(); i++) {
+      line = vstrin[i];
+      // COMMENT_NEGLECT_1
+      loc = line.find(COMMENT_NEGLECT_1);
+      line = line.substr(0, loc);
+      // COMMENT_NEGLECT_2
+      loc = line.find(COMMENT_NEGLECT_2);
+      while (loc != string::npos) {
+        // Do not remove :// since it is not a comment
+        if (!((loc > 0) && (loc < line.size()) && (line[loc -1] == ':'))) {
+          line = line.substr(0, loc);
+          break;
+        }
+        loc = line.find(COMMENT_NEGLECT_2, loc + 1);
+      }
+      // COMMENT_NEGLECT_3
+      loc = line.find(COMMENT_NEGLECT_3);
+      line = line.substr(0, loc);
+      if (!line.empty()) vstrout.push_back(line);
+    }
+    return vstrout;
+  }
+  deque<string> RemoveComments(const deque<string>& vstrin) {
+    deque<string> vstrout;
+    string::size_type loc;
+    string line;
+    for (uint i = 0; i < vstrin.size(); i++) {
+      line = vstrin[i];
+      // COMMENT_NEGLECT_1
+      loc = line.find(COMMENT_NEGLECT_1);
+      line = line.substr(0, loc);
+      // COMMENT_NEGLECT_2
+      loc = line.find(COMMENT_NEGLECT_2);
+      while (loc != string::npos) {
+        // Do not remove :// since it is not a comment
+        if (!((loc > 0) && (loc < line.size()) && (line[loc -1] == ':'))) {
+          line = line.substr(0, loc);
+          break;
+        }
+        loc = line.find(COMMENT_NEGLECT_2, loc + 1);
+      }
+      // COMMENT_NEGLECT_3
+      loc = line.find(COMMENT_NEGLECT_3);
+      line = line.substr(0, loc);
+      if (!line.empty()) vstrout.push_back(line);
+    }
+    return vstrout;
+  }
+
+  string RemoveComments(const string& strin) {
+    vector<string> vlines;
+    aurostd::string2vectorstring(strin, vlines);
+    vlines = RemoveComments(vlines);
+    string strout;
+    for (uint i = 0; i < vlines.size(); i++) strout += vlines[i] + '\n';
+    return strout;
+  }
+
+  //[OBSOLETE]  string RemoveComments(const string &strin) {
+  //[OBSOLETE]    string strout=strin;
+  //[OBSOLETE]    vector<string> vstrout;aurostd::string2vectorstring(strout,vstrout);
+  //[OBSOLETE]    strout.clear();
+  //[OBSOLETE]    string::size_type loc;  //CO20180409, don't do find twice (expensive)
+  //[OBSOLETE]    for(uint i=0;i<vstrout.size();i++) {
+  //[OBSOLETE]      //COMMENT_NEGLECT_1
+  //[OBSOLETE]      loc=vstrout.at(i).find(COMMENT_NEGLECT_1);  //CO20180409
+  //[OBSOLETE]      vstrout.at(i)=vstrout.at(i).substr(0,loc);  //no NEED TO ask if()..., it will be set to npos anyway
+  //[OBSOLETE]
+  //[OBSOLETE]      //COMMENT_NEGLECT_2, but not ":"+//COMMENT_NEGLECT_1
+  //[OBSOLETE]      loc=vstrout.at(i).find(COMMENT_NEGLECT_2);  //CO20180409
+  //[OBSOLETE]      while(loc!=string::npos){
+  //[OBSOLETE]        if(!(loc>0&&loc<vstrout.at(i).size()&&vstrout.at(i).at(loc-1)==':')){  //find the NOT case where we are in the range and we find ':' before comment
+  //[OBSOLETE]          vstrout.at(i)=vstrout.at(i).substr(0,loc);
+  //[OBSOLETE]          break;
+  //[OBSOLETE]        }
+  //[OBSOLETE]        loc=vstrout.at(i).find(COMMENT_NEGLECT_2,loc+1);
+  //[OBSOLETE]      }
+  //[OBSOLETE]
+  //[OBSOLETE]      //COMMENT_NEGLECT_3
+  //[OBSOLETE]      loc=vstrout.at(i).find(COMMENT_NEGLECT_3);  //CO20180409
+  //[OBSOLETE]      vstrout.at(i)=vstrout.at(i).substr(0,loc);  //no NEED TO ask if()..., it will be set to npos anyway
+  //[OBSOLETE]
+  //[OBSOLETE]if(vstrout.at(i).find(COMMENT_NEGLECT_1)!=string::npos) 
+  //[OBSOLETE]  vstrout.at(i)=vstrout.at(i).substr(0,vstrout.at(i).find(COMMENT_NEGLECT_1));  
+  //[OBSOLETE]if(vstrout.at(i).find(COMMENT_NEGLECT_2)!=string::npos && vstrout.at(i).find(":"+COMMENT_NEGLECT_2)==string::npos)  // look for // but dont touch ://
+  //[OBSOLETE]  vstrout.at(i)=vstrout.at(i).substr(0,vstrout.at(i).find(COMMENT_NEGLECT_2));
+  //[OBSOLETE]if(vstrout.at(i).find(COMMENT_NEGLECT_3)!=string::npos)
+  //[OBSOLETE]  vstrout.at(i)=vstrout.at(i).substr(0,vstrout.at(i).find(COMMENT_NEGLECT_3));
+  //[OBSOLETE]  if(!vstrout.at(i).empty()) cout << vstrout.at(i) << endl;
+  //[OBSOLETE]      if(!vstrout.at(i).empty()) strout+=vstrout.at(i)+"\n";
+  //[OBSOLETE]    }  
+  //[OBSOLETE]    return strout;
+  //[OBSOLETE]  }
+
+  // ***************************************************************************
+  // Function RemoveCharacter
+  // ***************************************************************************
+  // Removes charecters from string
+  // Stefano Curtarolo
+  string RemoveCharacter(const string& s, const char character) {
+    if(s.size()==0) return s;  // nothing to do
+    string ss=s;
+    RemoveCharacterInPlace(ss,character);
+    //[CO20190712 - OBSOLETE with RemoveCharacterInPlace()]for (uint i=0;i<s.size();i++) {
+    //[CO20190712 - OBSOLETE with RemoveCharacterInPlace()]  if(s[i]!=character) ss+=s[i];
+    //[CO20190712 - OBSOLETE with RemoveCharacterInPlace()]}
+    return ss;
+  }
+
+  // ***************************************************************************
+  // Function RemoveCharacterInPlace
+  // ***************************************************************************
+  // Similar to RemoveCharacter, but does NOT create a new string (costly if done MANY times)
+  // Corey Oses 20190712
+  void RemoveCharacterInPlace(string& t, const char character) {t.erase(std::remove(t.begin(), t.end(), character), t.end());}
+
+  // ***************************************************************************
+  // Function RemoveCharacterFromTheBack
+  // ***************************************************************************
+  // Remove character from the back of a string. DX (Hicks)
+  string RemoveCharacterFromTheBack(const string& s, const char character) {
+    if(s.size()==0) return s;  // nothing to do
+    string ss=s;
+    if(ss[ss.size()-1]==character) {
+      ss.erase(ss.size()-1,1);
+    }
+    return ss;
+  }
+
+  // ***************************************************************************
+  // Function RemoveCharacterFromTheFront
+  // ***************************************************************************
+  // Removes character from the front of a string. DX (Hicks)
+  string RemoveCharacterFromTheFront(const string& s, const char character) {
+    if(s.size()==0) return s;  // nothing to do
+    string ss=s;
+    if(ss[0]==character) {
+      ss.erase(0,1);
+    }
+    return ss;
+  }
+
+  // ***************************************************************************
+  // Function RemoveCharacterFromTheFrontAndBack
+  // ***************************************************************************
+  // Removes character from the front and back of a string. DX (Hicks)
+  string RemoveCharacterFromTheFrontAndBack(const string& s, const char character) {
+    if(s.size()==0) return s;  // nothing to do
+    string ss=s;
+    ss=RemoveCharacterFromTheBack(ss,character);
+    if(s.size()==0) return s; // cannot remove anything else
+    ss=RemoveCharacterFromTheFront(ss,character);
+    return ss;
+  }
+
+  // ***************************************************************************
+  // Function RemoveNumbers
+  // ***************************************************************************
+  // Removes numbers from string
+  // Stefano Curtarolo
+  string RemoveNumbers(const string& s) {return RemoveNumbers_20190712(s);} //CO20190712
+  string RemoveNumbers_20190712(const string& s) {  //CO20190712 - avoids creating many copies of string
+    if(s.size()==0) return s;  // nothing to do
+    string ss=s;
+    RemoveNumbersInPlace(ss);
+    return ss;
+  }
+  string RemoveNumbers_20190101(const string& s) {
+    if(s.size()==0) return s;  // nothing to do
+    string ss=s;
+    ss=RemoveCharacter(ss,'0');ss=RemoveCharacter(ss,'1');ss=RemoveCharacter(ss,'2');
+    ss=RemoveCharacter(ss,'3');ss=RemoveCharacter(ss,'4');ss=RemoveCharacter(ss,'5');
+    ss=RemoveCharacter(ss,'6');ss=RemoveCharacter(ss,'7');ss=RemoveCharacter(ss,'8');
+    ss=RemoveCharacter(ss,'9');ss=RemoveCharacter(ss,'.');
+    return ss;
+  }
+
+  // ***************************************************************************
+  // Function RemoveNumbersInPlace
+  // ***************************************************************************
+  // Similar to RemoveNumbers, but does NOT create a new string (costly if done MANY times)
+  // Corey Oses 20190712
+  void RemoveNumbersInPlace(string& s) { //CO20190712
+    RemoveCharacterInPlace(s,'0');RemoveCharacterInPlace(s,'1');RemoveCharacterInPlace(s,'2');
+    RemoveCharacterInPlace(s,'3');RemoveCharacterInPlace(s,'4');RemoveCharacterInPlace(s,'5');
+    RemoveCharacterInPlace(s,'6');RemoveCharacterInPlace(s,'7');RemoveCharacterInPlace(s,'8');
+    RemoveCharacterInPlace(s,'9');RemoveCharacterInPlace(s,'.');
+  }
+
+  // ***************************************************************************
+  // Function RemoveRounding
+  // ***************************************************************************
+  // Removes rounding from string
+  // Stefano Curtarolo
+  string RemoveRounding(const string& s) {
+    if(s.size()==0) return s;  // nothing to do
+    string ss=s;
+    ss=RemoveSubString(ss,"(0)");ss=RemoveSubString(ss,"(1)");ss=RemoveSubString(ss,"(2)");
+    ss=RemoveSubString(ss,"(3)");ss=RemoveSubString(ss,"(4)");ss=RemoveSubString(ss,"(5)");
+    ss=RemoveSubString(ss,"(6)");ss=RemoveSubString(ss,"(7)");ss=RemoveSubString(ss,"(8)");
+    ss=RemoveSubString(ss,"(9)");
+    return ss;
+  }
+
+  // ***************************************************************************
+  // Function RemoveSubStringFirst
+  // ***************************************************************************
+  // Removes the first substring from string
+  // Stefano Curtarolo
+  string RemoveSubStringFirst(const string& str_orig, const string& str_rm) {
+    string t=str_orig;
+    RemoveSubStringFirstInPlace(t,str_rm);  //CO20190712
+    //[CO20190712 - moved to RemoveSubStringFirstInPlace()]std::string::size_type i = t.find(str_rm);
+    //[CO20190712 - moved to RemoveSubStringFirstInPlace()]if(i != std::string::npos)
+    //[CO20190712 - moved to RemoveSubStringFirstInPlace()]  t.erase(i, str_rm.length( ));
+    return t;
+  }
+
+  // ***************************************************************************
+  // Function RemoveSubStringFirstInPlace
+  // ***************************************************************************
+  // Similar to RemoveSubStringFirst, but does NOT create a new string (costly if done MANY times)
+  // Corey Oses 20190712
+  void RemoveSubStringFirstInPlace(string& t, const string& str_rm) {
+    std::string::size_type i = t.find(str_rm);
+    if(i != std::string::npos)
+      t.erase(i, str_rm.length( ));
+  }
+
+  // ***************************************************************************
+  // Function RemoveSubString
+  // ***************************************************************************
+  // Removes all instances of substring from string
+  // Stefano Curtarolo
+  string RemoveSubString(const string& str_orig, const string& str_rm) {
+    string t=str_orig;
+    RemoveSubStringInPlace(t,str_rm); //CO20190712
+    //[CO20190712 - moved to RemoveSubStringInPlace()]string::size_type i;
+    //[CO20190712 - moved to RemoveSubStringInPlace()]while(t.find(str_rm)!=string::npos) {
+    //[CO20190712 - moved to RemoveSubStringInPlace()]  i = t.find(str_rm);
+    //[CO20190712 - moved to RemoveSubStringInPlace()]  if(i != std::string::npos) t.erase(i, str_rm.length( ));
+    //[CO20190712 - moved to RemoveSubStringInPlace()]};
+    return t;
+  }
+
+  // ***************************************************************************
+  // Function RemoveSubStringInPlace
+  // ***************************************************************************
+  // Similar to RemoveSubString, but does NOT create a new string (costly if done MANY times)
+  // Corey Oses 20190712
+  void RemoveSubStringInPlace(string& t, const string& str_rm) {
+    string::size_type i = t.find(str_rm); //CO20190712 - fewer operations
+    while(i != string::npos) {  //CO20190712 - fewer operations
+      t.erase(i, str_rm.length( )); //CO20190712 - fewer operations
+      i = t.find(str_rm); //CO20190712 - fewer operations
+    }
+    //[CO20190712 - OBSOLETE]while(t.find(str_rm)!=string::npos) {
+    //[CO20190712 - OBSOLETE]  i = t.find(str_rm);
+    //[CO20190712 - OBSOLETE]  if(i != std::string::npos) t.erase(i, str_rm.length( ));
+    //[CO20190712 - OBSOLETE]};
+  }
+
+  // ***************************************************************************
+  // Function DirectoryMake
+  // ***************************************************************************
+  // Stefano Curtarolo
+  // Make a directory by splitting each part.. returns false if something wrong
+  // happens.
+  bool DirectoryMake(string _Directory) {  // "" compliant April/2019 SC
+    bool LDEBUG=(FALSE || XHOST.DEBUG);
+    string Directory(CleanFileName(_Directory));
+    std::deque<string> tokens;
+    string dir_tmp,command;
+    aurostd::string2tokens(Directory,tokens,"/");
+    if(Directory.at(0)=='/') tokens[0]="/"+tokens[0]; // fix the root thing
+    dir_tmp="";
+    for(uint i=0;i<tokens.size();i++) {
+      dir_tmp+=tokens.at(i)+"/";
+      if(!aurostd::FileExist(dir_tmp)) {
+        command="mkdir -p \""+dir_tmp+"\"";
+        if(LDEBUG) cerr << "DirectoryMake creating directory=" <<  command << endl;
+        aurostd::execute(command);
+        if(!aurostd::FileExist(dir_tmp)) {
+          // if(!QUIET) cout << "EEEEE   can not make directory: " <<  command << endl;
+          return FALSE; // found some error in making directory
+        }
+      }
+    }
+    return TRUE;
+  }
+
+  // ***************************************************************************
+  // Function SSH_DirectoryMake
+  // ***************************************************************************
+  // Stefano Curtarolo
+  // Make a directory by splitting each part.. cant check much remotely
+  // it starts from the assumption that you DO HAVE access to the remove account
+  // which does not pretend a password
+  bool SSH_DirectoryMake(string user, string machine,string _Directory) {  // "" compliant April/2019 SC
+    bool LDEBUG=(FALSE || XHOST.DEBUG);
+    string Directory(CleanFileName(_Directory));
+    std::deque<string> tokens;
+    string dir_tmp,command;
+    aurostd::string2tokens(Directory,tokens,"/");
+    if(Directory.at(0)=='/') tokens[0]="/"+tokens[0]; // fix the root thing
+    dir_tmp="";
+    for(uint i=0;i<tokens.size();i++) {
+      dir_tmp+=tokens.at(i)+"/";
+      command="ssh "+user+"@"+machine+" mkdir \""+dir_tmp+"\"";
+      if(LDEBUG) cerr << "SSH_DirectoryMake creating directory=" <<  command << endl;
+      aurostd::execute(command);
+    }
+    return TRUE;
+  }
+
+  // ***************************************************************************
+  // Function DirectoryChmod
+  // ***************************************************************************
+  // Stefano Curtarolo
+  // return FALSE if something got messed up
+  bool DirectoryChmod(string chmod_string,string _Directory) {  // "" compliant April/2019 SC
+    string Directory(CleanFileName(_Directory));
+    ostringstream aus;
+    aurostd::StringstreamClean(aus);
+    aus << CHMOD_BIN << " " << chmod_string << " \"" << Directory << "\"" << endl;
+    aurostd::execute(aus);
+    return TRUE;
+  }
+
+  // ***************************************************************************
+  // Function DirectoryLS
+  // ***************************************************************************
+  // Stefano Curtarolo
+  // Returns the content of a directory without "." and ".."
+  bool DirectoryLS(string _Directory,vector<string> &vfiles) {
+    vfiles.clear();
+    string Directory(CleanFileName(_Directory));
+    DIR *dp;
+    struct dirent *ep;
+    string file;
+    dp=opendir(Directory.c_str());
+    if(dp!=NULL) {
+      while((ep=readdir(dp))) {
+        file=(ep->d_name);
+        if(file!="." && file!="..")
+          vfiles.push_back(file);
+      }
+      (void) closedir (dp);
+    } else {
+      cerr << "ERROR: aurostd::DirectoryLS Couldn't open the directory: " << Directory << endl;
+      return FALSE;
+    }
+    return TRUE;
+  }
+  bool DirectoryLS(string _Directory,deque<string> &vfiles) {
+    vfiles.clear();
+    string Directory(CleanFileName(_Directory));
+    DIR *dp;
+    struct dirent *ep;
+    string file;
+    dp=opendir(Directory.c_str());
+    if(dp!=NULL) {
+      while((ep=readdir(dp))) {
+        file=(ep->d_name);
+        if(file!="." && file!="..")
+          vfiles.push_back(file);
+      }
+      (void) closedir (dp);
+    } else {
+      cerr << "ERROR: aurostd::DirectoryLS Couldn't open the directory: " << Directory << endl;
+      return FALSE;
+    }
+    return TRUE;
+  }
+
+  // ***************************************************************************
+  // Function DirectoryLocked
+  // ***************************************************************************
+  bool DirectoryLocked(string directory,string LOCK) {
+    if(FileExist(directory+"/"+LOCK)) return TRUE;
+    if(FileExist(directory+"/"+LOCK+".xz")) return TRUE;
+    if(FileExist(directory+"/"+LOCK+".gz")) return TRUE;
+    if(FileExist(directory+"/"+LOCK+".bz2")) return TRUE;
+    return FALSE;
+  }
+
+  // ***************************************************************************
+  // Function DirectorySkipped
+  // ***************************************************************************
+  bool DirectorySkipped(string directory) {
+    if(FileExist(directory+"/SKIP")) return TRUE;
+    if(FileExist(directory+"/SKIP.xz")) return TRUE;
+    if(FileExist(directory+"/SKIP.gz")) return TRUE;
+    if(FileExist(directory+"/SKIP.bz2")) return TRUE;
+    return FALSE;
+  }
+
+  // ***************************************************************************
+  // Function DirectoryWritable and DirectoryUnwritable
+  // ***************************************************************************
+  bool DirectoryWritable(string _Directory) {  // "" compliant April/2019 SC
+    string Directory(CleanFileName(_Directory));
+    string filename=string(Directory+"/aflow.writable."+aurostd::utype2string(uint((double) std::floor(100000*aurostd::ran0())))+".test");
+    string2file("DirectoryWritable",filename);
+    if(!FileExist(filename)) return FALSE;
+    string command=string("rm -f \""+filename+"\"");
+    execute(command);
+    return TRUE;
+  }
+  bool DirectoryUnwritable(string Directory) {
+    return !DirectoryWritable(Directory);
+  }
+
+  // ***************************************************************************
+  // Function CleanFileName
+  // ***************************************************************************
+  // Stefano Curtarolo
+  // cleans file names from obvious things
+  string CleanFileName(string fileIN) {
+    bool LDEBUG=(FALSE || XHOST.DEBUG);
+    string fileOUT=fileIN;
+    if(LDEBUG) cerr << "aurostd::CleanFileName: " << fileOUT << endl;
+    // [OBSOLETE] interferes with ~/.aflow.rc   if(aurostd::substring2bool(fileOUT,"~/")) aurostd::StringSubst(fileOUT,"~/","/home/"+XHOST.user+"/");
+    aurostd::StringSubst(fileOUT,"//","/");
+    aurostd::StringSubst(fileOUT,"/./","/");
+    aurostd::StringSubst(fileOUT,"*","\"*\"");
+    aurostd::StringSubst(fileOUT,"?","\"?\"");
+    if(LDEBUG) cerr << "aurostd::CleanFileName: " << fileOUT << endl;
+    return fileOUT;
+  }
+
+  // ***************************************************************************
+  // Function ProperFileName
+  // ***************************************************************************
+  // Stefano Curtarolo
+  // fix file names from obvious things
+  string ProperFileName(string fileIN) {
+    bool LDEBUG=(FALSE || XHOST.DEBUG);
+    string fileOUT=fileIN;
+    if(LDEBUG) cerr << "aurostd::ProperFileName: " << fileOUT << endl;
+    aurostd::StringSubst(fileOUT,"//",".");
+    aurostd::StringSubst(fileOUT,"/",".");
+    if(LDEBUG) cerr << "aurostd::ProperFileName: " << fileOUT << endl;
+    return fileOUT;
+  }
+
+  // ***************************************************************************
+  // Function CopyFile
+  // ***************************************************************************
+  // Stefano Curtarolo
+  // copy the file but does not check if the directory can be made or not...
+  bool CopyFile(string from,string to) { // "" compliant April/2019 SC
+    stringstream command;
+    command << "cp -f \"" << CleanFileName(from) << "\" \"" << CleanFileName(to) << "\" " << endl;
+    aurostd::execute(command);
+    return TRUE;
+  }
+
+
+  // ***************************************************************************
+  // Function aurostd::LinkFile
+  // ***************************************************************************
+  // Stefano Curtarolo
+  // copy the file but does not check if the directory can be made or not...
+  bool LinkFile(string from,string to) { // "" compliant April/2019 SC
+    stringstream command;
+    command << "ln -sf \"" << CleanFileName(from) << "\" \"" << CleanFileName(to) << "\" " << endl;
+    aurostd::execute(command);
+    return TRUE;
+  }
+
+  //CO START
+  //***************************************************************************//
+  // aurostd::MatchCompressed
+  //***************************************************************************//
+  bool MatchCompressed(const string& CompressedFileName,const string& FileNameOUT) {
+    //Corey Oses
+    //Will try to mimic compression of a given file, useful for overwriting
+    if(!IsCompressed(CompressedFileName)&&!IsCompressed(FileNameOUT)) {return TRUE;}
+    if(IsCompressed(FileNameOUT)) {
+      if(GetCompressionExtension(CompressedFileName)==GetCompressionExtension(FileNameOUT)) {return TRUE;}
+      return FALSE;}
+    if(substring2bool(CompressedFileName,".xz")) {CompressFile(FileNameOUT,"xz");return TRUE;}
+    if(substring2bool(CompressedFileName,".bz2")) {CompressFile(FileNameOUT,"bzip2");return TRUE;}
+    if(substring2bool(CompressedFileName,".gz")) {CompressFile(FileNameOUT,"gzip");return TRUE;}
+    if(substring2bool(CompressedFileName,".zip")) {CompressFile(FileNameOUT,"zip");return TRUE;}
+    return FALSE;
+  }
+
+  // [OBSOLETE] //***************************************************************************//
+  // [OBSOLETE] // aurostd::DecompressFile
+  // [OBSOLETE] //***************************************************************************//
+  // [OBSOLETE] bool DecompressFile(const string& CompressedFileName){
+  // [OBSOLETE]   //Corey Oses
+  // [OBSOLETE]   //try to decompress the file the ways we know how
+  // [OBSOLETE]  //try not to use unless necessary, prefer efile2stringstream, etc.
+  // [OBSOLETE]   //where you might use it: open binary files
+  // [OBSOLETE]   if(!IsCompressed(CompressedFileName)){return TRUE;}
+  // [OBSOLETE]   if(substring2bool(CompressedFileName,".xz")) {XzipFile(CompressedFileName);return TRUE;}
+  // [OBSOLETE]   if(substring2bool(CompressedFileName,".bz2")) {BzipFile(CompressedFileName);return TRUE;}
+  // [OBSOLETE]   if(substring2bool(CompressedFileName,".gz")) {GzipFile(CompressedFileName);return TRUE;}
+  // [OBSOLETE]   if(substring2bool(CompressedFileName,".zip")) {ZipFile(CompressedFileName);return TRUE;}
+  // [OBSOLETE]   return FALSE;
+  // [OBSOLETE] }
+
+  //***************************************************************************//
+  // aurostd::efile2tempfile
+  //***************************************************************************//
+  bool efile2tempfile(string _FileNameIN, string& FileNameOUT) {
+    //Corey Oses
+    //Decompresses file to temp file, and return its path
+    //SAFE: Will return FileNameIn if compression not needed
+    string FileNameIN="";
+    if(!(aurostd::FileExist(_FileNameIN,FileNameIN) || aurostd::EFileExist(_FileNameIN,FileNameIN))) {  //CO20191110 - get FileNameIN from functions
+      cerr << endl;
+      cerr << "ERROR - aurostd::efile2tempfile: file=" << _FileNameIN << " not present !" << endl;  ///is empty
+      cerr << endl;
+      return FALSE;
+    }
+    //check if compressed, and decompress
+    if(!aurostd::IsCompressed(FileNameIN)) {
+      FileNameOUT = FileNameIN;
+      return TRUE;
+    }
+    stringstream FileNameIN_ss;
+    aurostd::efile2stringstream(FileNameIN, FileNameIN_ss);
+    FileNameOUT = aurostd::TmpFileCreate();
+    aurostd::stringstream2file(FileNameIN_ss, FileNameOUT);
+    return TRUE;
+  }
+
+  //***************************************************************************//
+  // aurostd::IsCompressed
+  //***************************************************************************//
+  bool IsCompressed(string FileNameIN,string& FileNameOUT) {
+    //Corey Oses
+    //Given a File, it will return name of decompressed variant
+    //NB: Does not actually decompress
+    //FileNameOUT="";
+    if(substring2bool(FileNameIN,".xz")) {FileNameOUT=StringSubst(FileNameIN,".xz","");return TRUE;}
+    if(substring2bool(FileNameIN,".bz2")) {FileNameOUT=StringSubst(FileNameIN,".bz2","");return TRUE;}
+    if(substring2bool(FileNameIN,".tar.gz")) {FileNameOUT=StringSubst(FileNameIN,".tar.gz","");return TRUE;}
+    if(substring2bool(FileNameIN,".gz")) {FileNameOUT=StringSubst(FileNameIN,".gz","");return TRUE;}
+    if(substring2bool(FileNameIN,".zip")) {FileNameOUT=StringSubst(FileNameIN,".zip","");return TRUE;}
+    // FileNameOUT=FileNameIN; // dont touch it if not found
+    return FALSE;
+  }
+
+  //***************************************************************************//
+  // aurostd::IsCompressed
+  //***************************************************************************//
+  bool IsCompressed(string FileNameIN) {
+    string FileNameOUT;
+    return IsCompressed(FileNameIN,FileNameOUT);
+  }
+
+  //***************************************************************************//
+  // aurostd::GetCompressionExtension
+  //***************************************************************************//
+  string GetCompressionExtension(const string& CompressedFileName) {
+    //Corey Oses
+    //Will determine zipped extension
+    string extension="";
+    if(!IsCompressed(CompressedFileName)) {return extension;}
+    if(substring2bool(CompressedFileName,".xz"))  {return ".xz";}
+    if(substring2bool(CompressedFileName,".bz2")) {return ".bz2";}
+    if(substring2bool(CompressedFileName,".gz"))  {return ".gz";}
+    if(substring2bool(CompressedFileName,".zip")) {return ".zip";}
+    return extension;
+  }
+  //CO END
+
+  // ***************************************************************************
+  // Function aurostd::UncompressFile aurostd::Compress
+  // ***************************************************************************
+  // Bzip the file (does not check)
+  bool UncompressFile(const string& _file,const string& command) {  // "" compliant April/2019 SC
+    string file(CleanFileName(_file));
+    if(command=="bunzip2" || command=="bzip2" || command=="bz2"  || command==".bz2") {
+      if(!aurostd::IsCommandAvailable("bzip2")) {
+        cerr << "ERROR - aurostd::UncompressFile: command \"bzip2\" is necessary !" << endl;
+        return FALSE; }   
+      if(aurostd::substring2bool(file,".bz2")) aurostd::execute("bzip2 -dqf \""+file+"\"");
+    }
+    if(command=="xunzip" || command=="xz" || command==".xz") {
+      if(!aurostd::IsCommandAvailable("xz")) {
+        cerr << "ERROR - aurostd::UncompressFile: command \"xz\" is necessary !" << endl;
+        return FALSE; }   
+      if(aurostd::substring2bool(file,".xz")) aurostd::execute("xz -dqf \""+file+"\"");
+    }
+    if(command=="gunzip" || command=="gzip" || command=="gz"  || command==".gz") {
+      if(!aurostd::IsCommandAvailable("gzip")) {
+        cerr << "ERROR - aurostd::UncompressFile: command \"gzip\" is necessary !" << endl;
+        return FALSE; }   
+      if(aurostd::substring2bool(file,".gz")) aurostd::execute("gzip -dqf \""+file+"\"");
+    }
+    if(command=="unzip" || command=="zip" || command==".zip") {
+      if(!aurostd::IsCommandAvailable("unzip")) {
+        cerr << "ERROR - aurostd::UnzipFile: command \"unzip\" is necessary !" << endl;
+        return FALSE;
+      }
+      if(aurostd::substring2bool(file,".zip")) aurostd::execute("unzip -qo \""+file+"\"");
+    }
+    return TRUE;
+  }
+  bool UncompressFile(const string& _file) {  // "" compliant April/2019 SC
+    string file(CleanFileName(_file));
+    if(substring2bool(file,".xz"))  {return UncompressFile(file,"xz");}
+    if(substring2bool(file,".bz2")) {return UncompressFile(file,"bzip2");}
+    if(substring2bool(file,".gz"))  {return UncompressFile(file,"gzip");}
+    if(substring2bool(file,".zip")) {return UncompressFile(file,"zip");}
+    return FALSE;
+  }
+
+  bool CompressFile(const string& _file,const string& command) {  // "" compliant April/2019 SC
+    string file(CleanFileName(_file));
+    //  cerr << "aurostd::CompressFile FileName=[" << FileName << "]  command=[" << command << "]" << endl;
+    if(aurostd::substring2bool(command,"bzip2") || aurostd::substring2bool(command,"bz2")  || aurostd::substring2bool(command,".bz2")) {
+      if(!aurostd::IsCommandAvailable("bzip2")) {
+        cerr << "ERROR - aurostd::CompressFile: command \"bzip2\" is necessary !" << endl;
+        return FALSE;
+      }   
+      // [OBSOLETE]     if(FileExist(file+".bz2")) {aurostd::execute("rm -f \""+file+".bz2\"");}
+      if(!aurostd::substring2bool(file,".bz2")) aurostd::execute("bzip2 -9qf \""+file+"\"");
+      return TRUE;
+    }
+    if(aurostd::substring2bool(command,"xz") || aurostd::substring2bool(command,"xzip") || aurostd::substring2bool(command,".xz")) {
+      if(!aurostd::IsCommandAvailable("xz")) {
+        cerr << "ERROR - aurostd::CompressFile: command \"xz\" is necessary !" << endl;
+        return FALSE;
+      }   
+      // [OBSOLETE]     if(FileExist(file+".xz")) {aurostd::execute("rm -f \""+file+".xz\"");}
+      //    cerr << "aurostd::CompressFile XZ  FileName=[" << FileName << "]  command=[" << command << "]" << endl;
+      if(!aurostd::substring2bool(file,".xz")) aurostd::execute("xz -9qf -q \""+file+"\""); // twice -q to avoid any verbosity
+      return TRUE;
+    }
+    if(aurostd::substring2bool(command,"gzip") || aurostd::substring2bool(command,"gz") || aurostd::substring2bool(command,".gz")) {
+      if(!aurostd::IsCommandAvailable("gzip")) {
+        cerr << "ERROR - aurostd::CompressFile: command \"gzip\" is necessary !" << endl;
+        return FALSE;
+      }   
+      // [OBSOLETE]     if(FileExist(file+".gz")) {aurostd::execute("rm -f \""+file+".gz\"");}
+      if(!aurostd::substring2bool(file,".gz")) aurostd::execute("gzip -9qf \""+file+"\"");
+      return TRUE;
+    }
+    if(aurostd::substring2bool(command,"zip") || aurostd::substring2bool(command,".zip")) {
+      if(!aurostd::IsCommandAvailable("zip")) {
+        cerr << "ERROR - aurostd::ZipFile: command \"zip\" is necessary !" << endl;
+        return FALSE;
+      }
+      // [OBSOLETE]     if(FileExist(file+".zip")) {cerr << file << ".zip" << endl;}
+      if(FileExist(file+".zip")) {aurostd::execute("rm -f \""+file+".zip\"");}
+      if(!aurostd::substring2bool(file,".zip")) aurostd::execute("zip -9qm \""+file+".zip\" \""+file+"\"");
+      return TRUE;
+    }
+    return FALSE;
+  }
+
+  // ***************************************************************************
+  // aurostd::ZIP2ZIP aurostd::BZ2XZ aurostd::GZ2XZ
+  // ***************************************************************************
+  bool ZIP2ZIP(string _dir,string from,string to,bool VERBOSE) {  // "" compliant April/2019 SC
+    string from_cmd="bzip2",from_ext="bz2";
+    string to_cmd="xz",to_ext="xz";
+    string dir=aurostd::CleanFileName(_dir);
+
+    if((from=="bz" || from=="bz2" || from=="bzip2") && (to=="xz")) { from_cmd="bzip2",from_ext="bz2";to_cmd="xz",to_ext="xz"; } 
+    if((from=="xz") && (to=="bz" || to=="bz2" || to=="bzip2")) { from_cmd="xz",from_ext="xz";to_cmd="bzip2",to_ext="bz2"; } 
+    if((from=="bz" || from=="bz2" || from=="bzip2") && (to=="gz" || to=="gzip")) { from_cmd="bzip2",from_ext="bz2";to_cmd="gzip",to_ext="gz"; } 
+    if((from=="gz" || from=="gzip") && (to=="bz" || to=="bz2" || to=="bzip2")) { from_cmd="gzip",from_ext="gz";to_cmd="bzip2",to_ext="bz2"; }  
+    if((from=="gz" || from=="gzip") && (to=="xz")) { from_cmd="gzip",from_ext="gz";to_cmd="xz",to_ext="xz"; } 
+    if((from=="xz") && (to=="gz" || to=="gzip")) { from_cmd="xz",from_ext="xz";to_cmd="gzip",to_ext="gz"; } 
+    if((from=="tbz") && (to=="xz")) { from_cmd="bzip",from_ext="tbz";to_cmd="xz",to_ext="xz"; } 
+    if((from=="tgz") && (to=="xz")) { from_cmd="gzip",from_ext="tgz";to_cmd="xz",to_ext="xz"; } 
+
+    if(VERBOSE) { cout << "aurostd::ZIP2ZIP: BEGIN - dir=" << dir << endl; }
+    vector<string> vfile;
+    //    cerr << string("ls \""+dir+"\"/* | grep "+from_ext) << endl;
+    aurostd::string2vectorstring(aurostd::execute2string("ls \""+dir+"\"/* | grep "+from_ext),vfile);
+
+    for(uint ifile=0;ifile<vfile.size();ifile++) {
+      if(VERBOSE) { cout << "aurostd::ZIP2ZIP: vfile.at(ifile)=" << vfile.at(ifile) << endl;}
+      aurostd::StringSubst(vfile.at(ifile),"."+from_ext,"");
+      if(aurostd::FileExist(vfile.at(ifile)+"."+from_ext)) {
+        // PATCH to be removed	if(VERBOSE)
+        { cout << "aurostd::ZIP2ZIP: " << from_ext << "->"+to_ext+" vfile.at(" << ifile << ")=" << vfile.at(ifile) << " "; cout.flush(); }
+        aurostd::UncompressFile(vfile.at(ifile)+"."+from_ext);
+        // PATCH to be removedif(VERBOSE)
+        { cout << "[" << from_ext << "]"; cout.flush(); }
+        aurostd::CompressFile(vfile.at(ifile),to_ext);
+        // PATCH to be removedif(VERBOSE)
+        { cout << "["+to_ext+"]"; cout.flush(); }
+        // PATCH to be removed if(VERBOSE)
+        { cout << endl; cout.flush(); }
+      }
+    }
+    if(aurostd::FileExist(dir+"/aflow.in"))
+      if(aurostd::substring_present_file_FAST(dir+"/aflow.in",from_cmd)) {
+        if(VERBOSE) { cout << "aurostd::ZIP2ZIP: " << from_ext << "->"+to_ext+" " << dir << "/aflow.in" << " " << endl; cout.flush(); }
+        aurostd::execute("subst "+from_cmd+" "+to_cmd+" \""+dir+"/aflow.in\"");
+        aurostd::RemoveFile("\""+dir+"/\"*~");
+      }
+    if(aurostd::FileExist(dir+"/agl_aflow.in"))
+      if(aurostd::substring_present_file_FAST(dir+"/agl_aflow.in",from_cmd)) {
+        if(VERBOSE) { cout << "aurostd::ZIP2ZIP: " << from_ext << "->"+to_ext+" " << dir << "/agl_aflow.in" << " " << endl; cout.flush(); }
+        aurostd::execute("subst "+from_cmd+" "+to_cmd+" \""+dir+"/agl_aflow.in\"");
+        aurostd::RemoveFile("\""+dir+"/\"*~");
+      }
+    if(aurostd::FileExist(dir+"/ael_aflow.in"))
+      if(aurostd::substring_present_file_FAST(dir+"/ael_aflow.in",from_cmd)) {
+        if(VERBOSE) { cout << "aurostd::ZIP2ZIP: " << from_ext << "->"+to_ext+" " << dir << "/ael_aflow.in" << " " << endl; cout.flush(); }
+        aurostd::execute("subst "+from_cmd+" "+to_cmd+" \""+dir+"/ael_aflow.in\"");
+        aurostd::RemoveFile("\""+dir+"/\"*~");
+      }
+    if(aurostd::FileExist(dir+"/LOCK"))
+      if(aurostd::substring_present_file_FAST(dir+"/LOCK",from_cmd)) {
+        if(VERBOSE) { cout << "aurostd::ZIP2ZIP: " << from_ext << "->"+to_ext+" " << dir << "/LOCK" << " " << endl; cout.flush(); }
+        aurostd::execute("subst "+from_cmd+" "+to_cmd+" \""+dir+"/LOCK\"*");
+        aurostd::RemoveFile("\""+dir+"/\"*~");
+      }
+    if(aurostd::FileExist(dir+"/LLOCK"))
+      if(aurostd::substring_present_file_FAST(dir+"/LLOCK",from_cmd)) {
+        if(VERBOSE) { cout << "aurostd::ZIP2ZIP: " << from_ext << "->"+to_ext+" " << dir << "/LLOCK" << " " << endl; cout.flush(); }
+        aurostd::execute("subst "+from_cmd+" "+to_cmd+" \""+dir+"\"/LLOCK\"*");
+        aurostd::RemoveFile("\""+dir+"/\"*~");
+      }
+
+    if(VERBOSE) { cout << "aurostd::ZIP2ZIP: END   - dir=" << dir << endl; }
+    return TRUE;
+  }
+
+  bool BZ2XZ(string dir,bool VERBOSE) { return ZIP2ZIP(dir,"bz2","xz",VERBOSE); }
+  bool GZ2XZ(string dir,bool VERBOSE) { return ZIP2ZIP(dir,"gz","xz",VERBOSE); }
+
+  // ***************************************************************************
+  // Function FileExist
+  // ***************************************************************************
+  // Stefano Curtarolo
+  // return a simple bool, nothing else, from a string (which is supposed to be
+  // a file name)
+  bool FileExist(const string& FileName) {
+    string file(CleanFileName(FileName));
+    //   cerr << file << endl;
+    bool exist=FALSE;
+    ifstream FileStream;
+    FileStream.open(file.c_str(),std::ios::in);
+    FileStream.clear();
+    FileStream.close();
+    if(FileStream.good()) {exist=TRUE;} else {exist=FALSE;}
+    return exist;
+  }
+
+  // ***************************************************************************
+  // Function FileExist
+  // ***************************************************************************
+  // Stefano Curtarolo
+  bool FileExist(const string& FileName, string& FileNameOut) {
+    if(FileExist(FileName)) {FileNameOut=FileName;return TRUE;}
+    // FileNameOut=FileName;  // dont touch it if not found
+    return FALSE;
+  }
+
+  // ***************************************************************************
+  // Function EFileExist
+  // ***************************************************************************
+  // Stefano Curtarolo
+  bool EFileExist(const string& FileName) {
+    string FileNameOut;
+    return EFileExist(FileName,FileNameOut);
+  }
+
+  // ***************************************************************************
+  // Function EFileExist
+  // ***************************************************************************
+  // Corey Oses
+  // tells you if the compressed variant exists
+  bool EFileExist(const string& _FileName, string& FileNameOut){
+    string FileName=aurostd::CleanFileName(_FileName); //CO20191110
+    if(FileExist(FileName)) {FileNameOut=FileName;return TRUE;}
+    if(FileExist(FileName+".xz")) {FileNameOut=FileName+".xz";return TRUE;}
+    if(FileExist(FileName+".bz2")) {FileNameOut=FileName+".bz2";return TRUE;}
+    if(FileExist(FileName+".gz")) {FileNameOut=FileName+".gz";return TRUE;}
+    if(FileExist(FileName+".zip"))  {FileNameOut=FileName+".zip";return TRUE;}
+    // FileNameOut=FileName;  // dont touch it if not found
+    return FALSE;
+  }
+
+  // ***************************************************************************
+  // Function FileSize
+  // ***************************************************************************
+  // Stefano Curtarolo - jan 08
+  // returns in bytes the size of a file
+  //ME20191001 - Changed to unsigned long long int to accommodate large files
+  unsigned long long int FileSize(const string& _FileName) {
+    string FileName(CleanFileName(_FileName));
+    ifstream FileStream;
+    long int sizeout = 0;
+    FileStream.open(FileName.c_str(),std::ios::in);
+    if(!FileStream.good()) {
+      sizeout=0;
+    } else {
+      string FileString; FileString="";char c; while (FileStream.get(c)) FileString+=c;
+      sizeout=FileString.length();
+    }
+    FileStream.close();
+    return sizeout;
+  }
+
+  // ***************************************************************************
+  // Function FileEmpty && FileNotEmpty
+  // ***************************************************************************
+  // Stefano Curtarolo - jan 08
+  // returns in bytes the size of a file
+  bool FileEmpty(const string& _FileName) {
+    string FileName(CleanFileName(_FileName));
+    if(FileExist(FileName)==FALSE) return TRUE;  // does not exist hence empty
+    // it exists
+    if(1) {
+      int i=0;
+      ifstream FileStream;
+      FileStream.open(FileName.c_str(),std::ios::in);
+      char c; 
+      while (FileStream.get(c)&&i<256) {i++;};
+      // count no more that 16... it is not worth to count more
+      FileStream.close();
+      if(i>0) return FALSE;
+      else return TRUE;
+    }
+    if(0) {
+      if(FileSize(FileName)<=1) return TRUE;
+      else return FALSE;
+    }
+    return FALSE;
+  }
+  bool FileNotEmpty(const string& FileName) {
+    return !FileEmpty(FileName);
+  }
+  bool EFileEmpty(const string& FileName) {  //CO20190808
+    string decompressed_file=""; //CO20190808
+    efile2tempfile(FileName,decompressed_file);  //CO20190808
+    bool fileempty=FileEmpty(decompressed_file);
+    RemoveFile(decompressed_file);
+    return fileempty;
+  }
+  bool EFileNotEmpty(const string& FileName) {  //CO20190808
+    return !EFileEmpty(FileName);
+  }
+
+  // ***************************************************************************
+  // Function FileModificationTime
+  // ***************************************************************************
+  //ME20180712
+  // Checks the modification date of the file and returns it as an integer
+
+  long int FileModificationTime(const string& _FileName) {
+    string FileName(CleanFileName(_FileName));
+    if (FileExist(_FileName)) {
+      time_t tm = 0;
+      struct stat file_stat;
+      if (stat(_FileName.c_str(), &file_stat) == 0) tm = file_stat.st_mtime;
+      return static_cast<long int>(tm);
+    } else {
+      return 0;
+    }
+  }
+
+  // ***************************************************************************
+  // Function getFileChecmSum
+  // ***************************************************************************
+  //ME20190219
+  // Generates the checksum of a file
+  // Taken from old APL/apl_hroutines.
+  unsigned int getFileCheckSum(const string& filename, const string& algo) {
+    ifstream infile(filename.c_str(), std::ios::in | std::ios::binary);
+    if (!infile.is_open()) {
+      string function = "aurostd::getFileCheckSum()";
+      string message = "Cannot open file " + filename + ".";
+      throw aurostd::xerror(_AFLOW_FILE_NAME_,function, message, _FILE_ERROR_);
+    }
+
+    // Get file length
+    infile.seekg(0, std::ios::end);
+    unsigned long length = infile.tellg();
+    infile.seekg(0, std::ios::beg);
+
+    // Setup read buffer (for whole file)
+    if (length % 2 != 0)
+      length++;
+    char* buffer = new char[length];
+    buffer[length - 1] = 0x00;
+
+    // Read it in!
+    infile.read(buffer, length);
+    infile.close();
+
+    // Get checksum
+    unsigned int checksum;
+    if (algo == "Fletcher32") {
+      checksum = getFletcher32((unsigned short*)buffer, length >> 1);
+    } else {
+      checksum = 0;
+    }
+    delete[] buffer;
+
+    // Return value
+    return checksum;
+  }
+
+  // ***************************************************************************
+  // Function getFletcher32
+  // ***************************************************************************
+  //ME20190219
+  // Generates the 32 bit checksum of a string based on Fletcher's algorithm.
+  // See http://en.wikipedia.org/wiki/Fletcher%27s_checksum
+  // Taken from old APL/apl_hroutines.
+  unsigned int getFletcher32(unsigned short* data, size_t len) {
+    unsigned int sum1 = 0xffff, sum2 = 0xffff;
+
+    while (len) {
+      unsigned tlen = len > 360 ? 360 : len;
+      len -= tlen;
+      do {
+        sum1 += *data++;
+        sum2 += sum1;
+      } while (--tlen);
+      sum1 = (sum1 & 0xffff) + (sum1 >> 16);
+      sum2 = (sum2 & 0xffff) + (sum2 >> 16);
+    }
+
+    // Second reduction step to reduce sums to 16 bits
+    sum1 = (sum1 & 0xffff) + (sum1 >> 16);
+    sum2 = (sum2 & 0xffff) + (sum2 >> 16);
+
+    return sum2 << 16 | sum1;
+  }
+
+  // ***************************************************************************
+  // Function FileToString
+  // ***************************************************************************
+  // Loat the content of a file into a string
+  string FileToString(const string& _FileName) {
+    string FileName(CleanFileName(_FileName));
+    ifstream FileStream;
+    stringstream strstreamout;
+    string strline;
+    strstreamout.str(std::string());
+    //  cerr << FileName.c_str() << endl;  // DEBUG
+    FileStream.open(FileName.c_str(),std::ios::in);
+    if(FileStream.good()) // !=NULL)
+    { //CO20200106 - patching for auto-indenting
+      while(getline(FileStream,strline)) {
+        strstreamout << strline << endl;
+      }
+    }
+    FileStream.clear();FileStream.close();
+    return strstreamout.str();
+  }
+
+  // ***************************************************************************
+  // Function InFileExistCheck
+  // ***************************************************************************
+  // Dane Morgan
+  void InFileExistCheck(const string& routine, const string& _FileName,
+      ifstream& file_to_check, std::ostream& outf) {
+    string FileName(CleanFileName(_FileName));
+    if(!file_to_check) {
+      outf << "Aflow VERSION "<< string(AFLOW_VERSION) << endl;
+      outf << " ERROR: in " << routine << endl;
+      outf << " ERROR: Cannot open file: \"" << FileName << "\"" << endl;
+      outf << " ERROR: Exiting" << endl;
+      exit(1);
+    }
+  }
+
+  // ***************************************************************************
+  // Function IsCommandAvailable
+  // ***************************************************************************
+  // tells you if the command is available
+  bool IsCommandAvailable(const string& command, string& position) {
+    // position=aurostd::execute2string("which "+command+" 2>&1 2> /dev/null");
+    position=aurostd::execute2string("bash -c \"which "+command+" 2>&1 2> /dev/null\"");
+    // cerr << position.length() << endl;
+    aurostd::StringSubst(position,"\n","");
+    if(position.length()>0) return TRUE;
+    if(aurostd::FileExist("./"+command)) {position="./"+command;return TRUE;}
+    if(aurostd::FileExist("/bin/"+command)) {position="/bin/"+command;return TRUE;}
+    if(aurostd::FileExist("/sbin/"+command)) {position="/sbin/"+command;return TRUE;}  // go around path
+    if(aurostd::FileExist("/usr/bin/"+command)) {position="/usr/bin/"+command;return TRUE;}  // go around path
+    if(aurostd::FileExist("/usr/sbin/"+command)) {position="/usr/sbin/"+command;return TRUE;}  // go around path
+    if(aurostd::FileExist("/usr/local/bin/"+command)) {position="/usr/local/bin/"+command;return TRUE;}  // go around path
+    if(aurostd::FileExist("/usr/local/sbin/"+command)) {position="/usr/local/sbin/"+command;return TRUE;}  // go around path
+    position="";
+    return FALSE;
+  }
+
+  bool IsCommandAvailable(const string& command) {
+    string position;
+    return aurostd::IsCommandAvailable(command,position);
+  }
+
+  //CO20180706 - fixed this function, previously command/position trampled all over each other
+  bool IsCommandAvailableModify(string& command) {
+    string position;
+    if(!aurostd::IsCommandAvailable(command,position)) return FALSE;
+    command=position;
+    return true;
+  }
+
+  // ***************************************************************************
+  // Function CommandRequired
+  // ***************************************************************************
+  // tells you if the command is available
+  bool CommandRequired(const string& command, string& position) {
+    position=aurostd::execute2string("which "+command);
+    aurostd::StringSubst(position,"\n","");
+    if(position.length()>0) return TRUE;
+    cerr << "ERROR: CommandRequired \"" << command << "\" is not available" << endl;
+    exit(0);
+    return FALSE;
+  }
+
+  bool CommandRequired(const string& command) {
+    string position;
+    return CommandRequired(command,position);
+  }
+
+  // ***************************************************************************
+  // Function IsExecutableAvailable
+  // ***************************************************************************
+  // tells you if the executable is available
+  bool IsExecutableAvailable(const string& executable, string& position) {
+    return IsCommandAvailable(executable,position);
+  }
+
+  bool IsExecutableAvailable(const string& executable) {
+    string position;
+    return IsCommandAvailable(executable,position);
+  }
+
+  // ***************************************************************************
+  // Function ExecutableRequired
+  // ***************************************************************************
+  // tells you if the executable is available
+  bool ExecutableRequired(const string& executable, string& position) {
+    return CommandRequired(executable,position);
+  }
+
+  bool ExecutableRequired(const string& executable) {
+    string position;
+    return CommandRequired(executable,position);
+  }
+
+  // ***************************************************************************
+  // DeleteOstringStreams
+  // ***************************************************************************
+  void StringstreamClean(ostringstream &aus) {
+    aus.seekp(0,ios_base::beg);       // RESET
+    for(int i=0;i<BUFFER_MAXLEN;i++)  // RESET
+      aus<<(char)0;                   // RESET
+    aus.seekp(0,ios_base::beg);       // RESET
+    // aus.str(std::string());
+  }
+  void StringstreamClean(stringstream &aus) {
+    aus.seekp(0,ios_base::beg);       // RESET
+    for(int i=0;i<BUFFER_MAXLEN;i++)  // RESET
+      aus<<(char)0;                   // RESET
+    aus.seekp(0,ios_base::beg);       // RESET
+    // aus.str(std::string());
+  }
+
+
+  // ***************************************************************************
+  // Function FindIfStringInStream
+  // ***************************************************************************
+  //  This function returns true if string is in stream
+  //  (on one line), or otherwise false. The search starts
+  //  at the present file pointer location.  Note that this
+  //  does alter the input string, resetting the file pointer
+  //  to the input value at the end.
+  // Dane Morgan style
+
+  int FindIfStringInStream(const string& key, std::istream& instream) {
+    // Get file pointer location at entry
+    int loc=instream.tellg();
+    int found_match=0;
+    string s;
+    getline(instream,s);
+    int cont=0;
+    if(getline(instream,s)) cont=1;
+    while (cont) {
+      int id=s.find(key);
+      if(id!=(int) s.npos) { // Found key
+        cont=0;
+        found_match=1;
+      }
+      if(!getline(instream,s)) cont=0;
+    }
+    // Clear any fail bits associated with searching.
+    instream.clear();
+    // Set file pointer location to entry value
+    instream.seekg(loc);
+    return found_match;
+  }
+
+  // ***************************************************************************
+  // Print Messages Errors and Warnings on and off streams.
+  // ***************************************************************************
+#define ErrorBarString "EEEEE  ---------------------------------------------------------------------------------------------------------------------------- "
+
+  // with ostringstream
+  void PrintMessageStream(ofstream &FileERROR,ostringstream &stream,const bool &quiet) {
+    FileERROR << stream.str().c_str(); FileERROR.flush();
+    if(!quiet) {cout << stream.str().c_str();cout.flush();}
+    // cerr << stream.str().c_str(); cerr.flush();
+    aurostd::StringstreamClean(stream);
+  }
+
+  void PrintMessageStream(std::ostream &FileERROR,ostringstream &stream,const bool &quiet) {
+    FileERROR << stream.str().c_str(); FileERROR.flush();
+    if(!quiet) {cout << stream.str().c_str();cout.flush();}
+    // cerr << stream.str().c_str(); cerr.flush();
+    aurostd::StringstreamClean(stream);
+  }
+
+  void PrintMessageStream(ofstream &FileERROR,ostringstream &stream,const bool &quiet,const bool& osswrite,std::ostream& oss) {
+    FileERROR << stream.str().c_str(); FileERROR.flush();
+    if(osswrite) {if(!quiet) {oss << stream.str().c_str();oss.flush();}}
+    // cerr << stream.str().c_str(); cerr.flush();
+    aurostd::StringstreamClean(stream);
+  }
+
+  void PrintMessageStream(ostringstream &stream,const bool &quiet) {
+    if(!quiet) {cout << stream.str().c_str();cout.flush();}
+    // cerr << stream.str().c_str(); cerr.flush();
+    aurostd::StringstreamClean(stream);
+  }
+
+  void PrintErrorStream(ofstream &FileERROR,ostringstream &stream,const bool &quiet) {
+    if(quiet) {;} // phony just to keep quiet busy
+    FileERROR << ErrorBarString << endl << stream.str().c_str() << ErrorBarString << endl; FileERROR.flush();
+    cout << ErrorBarString << endl << stream.str().c_str() << ErrorBarString << endl;cout.flush();
+    // cerr << stream.str().c_str(); cerr.flush();
+    aurostd::StringstreamClean(stream);
+  }
+
+  void PrintErrorStream(std::ostream &FileERROR,ostringstream &stream,const bool &quiet) {
+    if(quiet) {;} // phony just to keep quiet busy
+    FileERROR << ErrorBarString << endl << stream.str().c_str() << ErrorBarString << endl; FileERROR.flush();
+    cout << ErrorBarString << endl << stream.str().c_str() << ErrorBarString << endl;cout.flush();
+    // cerr << stream.str().c_str(); cerr.flush();
+    aurostd::StringstreamClean(stream);
+  }
+
+  void PrintErrorStream(ofstream &FileERROR,ostringstream &stream,const bool &quiet,const bool& osswrite,std::ostream& oss) {
+    if(quiet) {;} // phony just to keep quiet busy
+    if(osswrite) {;} // phony just to keep quiet busy
+    FileERROR << ErrorBarString << endl << stream.str().c_str() << ErrorBarString << endl; FileERROR.flush();
+    oss << ErrorBarString << endl << stream.str().c_str() << ErrorBarString << endl;cout.flush();
+    // cerr << stream.str().c_str(); cerr.flush();
+    aurostd::StringstreamClean(stream);
+  }
+
+  void PrintErrorStream(ostringstream &stream,const bool &quiet) {
+    if(quiet) {;} // phony just to keep quiet busy
+    cout << stream.str().c_str();cout.flush();
+    // cerr << stream.str().c_str(); cerr.flush();
+    aurostd::StringstreamClean(stream);
+  }
+
+  void PrintWarningStream(ofstream &FileERROR,ostringstream &stream,const bool &quiet) {
+    if(quiet) {;} // phony just to keep quiet busy
+    FileERROR << stream.str().c_str(); FileERROR.flush();
+    cout << stream.str().c_str();cout.flush();
+    // cerr << stream.str().c_str(); cerr.flush();
+    aurostd::StringstreamClean(stream);
+  }
+
+  void PrintWarningStream(std::ostream &FileERROR,ostringstream &stream,const bool &quiet) {
+    if(quiet) {;} // phony just to keep quiet busy
+    FileERROR << stream.str().c_str(); FileERROR.flush();
+    cout << stream.str().c_str();cout.flush();
+    // cerr << stream.str().c_str(); cerr.flush();
+    aurostd::StringstreamClean(stream);
+  }
+
+  void PrintWarningStream(ofstream &FileERROR,ostringstream &stream,const bool &quiet,const bool& osswrite,std::ostream& oss) {
+    if(quiet) {;} // phony just to keep quiet busy
+    FileERROR << stream.str().c_str(); FileERROR.flush();
+    if(osswrite) {oss << stream.str().c_str();oss.flush();}
+    // cerr << stream.str().c_str(); cerr.flush();
+    aurostd::StringstreamClean(stream);
+  }
+
+  void PrintWarningStream(ostringstream &stream,const bool &quiet) {
+    if(quiet) {;} // phony just to keep quiet busy
+    cout << stream.str().c_str();cout.flush();
+    // cerr << stream.str().c_str(); cerr.flush();
+    aurostd::StringstreamClean(stream);
+  }
+
+  // with stringstream
+  void PrintMessageStream(ofstream &FileERROR,stringstream &stream,const bool &quiet) {
+    FileERROR << stream.str().c_str(); FileERROR.flush();
+    if(!quiet) {cout << stream.str().c_str();cout.flush();}
+    // cerr << stream.str().c_str(); cerr.flush();
+    aurostd::StringstreamClean(stream);
+  }
+
+  void PrintMessageStream(std::ostream &FileERROR,stringstream &stream,const bool &quiet) {
+    FileERROR << stream.str().c_str(); FileERROR.flush();
+    if(!quiet) {cout << stream.str().c_str();cout.flush();}
+    // cerr << stream.str().c_str(); cerr.flush();
+    aurostd::StringstreamClean(stream);
+  }
+
+  void PrintMessageStream(ofstream &FileERROR,stringstream &stream,const bool &quiet,const bool& osswrite,std::ostream& oss) {
+    FileERROR << stream.str().c_str(); FileERROR.flush();
+    if(osswrite) {if(!quiet) {oss << stream.str().c_str();oss.flush();}}
+    // cerr << stream.str().c_str(); cerr.flush();
+    aurostd::StringstreamClean(stream);
+  }
+
+  void PrintMessageStream(stringstream &stream,const bool &quiet) {
+    if(!quiet) {cout << stream.str().c_str();cout.flush();}
+    // cerr << stream.str().c_str(); cerr.flush();
+    aurostd::StringstreamClean(stream);
+  }
+
+  void PrintErrorStream(ofstream &FileERROR,stringstream &stream,const bool &quiet) {
+    if(quiet) {;} // phony just to keep quiet busy
+    FileERROR << ErrorBarString << endl << stream.str().c_str() << ErrorBarString << endl; FileERROR.flush();
+    cout << ErrorBarString << endl << stream.str().c_str() << ErrorBarString << endl;cout.flush();
+    // cerr << stream.str().c_str(); cerr.flush();
+    aurostd::StringstreamClean(stream);
+  }
+
+  void PrintErrorStream(std::ostream &FileERROR,stringstream &stream,const bool &quiet) {
+    if(quiet) {;} // phony just to keep quiet busy
+    FileERROR << ErrorBarString << endl << stream.str().c_str() << ErrorBarString << endl; FileERROR.flush();
+    cout << ErrorBarString << endl << stream.str().c_str() << ErrorBarString << endl;cout.flush();
+    // cerr << stream.str().c_str(); cerr.flush();
+    aurostd::StringstreamClean(stream);
+  }
+
+  void PrintErrorStream(ofstream &FileERROR,stringstream &stream,const bool &quiet,const bool& osswrite,std::ostream& oss) {
+    if(quiet) {;} // phony just to keep quiet busy
+    if(osswrite) {;} // phony just to keep quiet busy
+    FileERROR << ErrorBarString << endl << stream.str().c_str() << ErrorBarString << endl; FileERROR.flush();
+    oss << ErrorBarString << endl << stream.str().c_str() << ErrorBarString << endl;cout.flush();
+    // cerr << stream.str().c_str(); cerr.flush();
+    aurostd::StringstreamClean(stream);
+  }
+
+  void PrintErrorStream(stringstream &stream,const bool &quiet) {
+    if(quiet) {;} // phony just to keep quiet busy
+    cout << stream.str().c_str();cout.flush();
+    // cerr << stream.str().c_str(); cerr.flush();
+    aurostd::StringstreamClean(stream);
+  }
+
+  void PrintWarningStream(ofstream &FileERROR,stringstream &stream,const bool &quiet) {
+    if(quiet) {;} // phony just to keep quiet busy
+    FileERROR << stream.str().c_str(); FileERROR.flush();
+    cout << stream.str().c_str();cout.flush();
+    // cerr << stream.str().c_str(); cerr.flush();
+    aurostd::StringstreamClean(stream);
+  }
+
+  void PrintWarningStream(std::ostream &FileERROR,stringstream &stream,const bool &quiet) {
+    if(quiet) {;} // phony just to keep quiet busy
+    FileERROR << stream.str().c_str(); FileERROR.flush();
+    cout << stream.str().c_str();cout.flush();
+    // cerr << stream.str().c_str(); cerr.flush();
+    aurostd::StringstreamClean(stream);
+  }
+
+  void PrintWarningStream(ofstream &FileERROR,stringstream &stream,const bool &quiet,const bool& osswrite,std::ostream& oss) {
+    if(quiet) {;} // phony just to keep quiet busy
+    FileERROR << stream.str().c_str(); FileERROR.flush();
+    if(osswrite) {oss << stream.str().c_str();oss.flush();}
+    // cerr << stream.str().c_str(); cerr.flush();
+    aurostd::StringstreamClean(stream);
+  }
+
+  void PrintWarningStream(stringstream &stream,const bool &quiet) {
+    if(quiet) {;} // phony just to keep quiet busy
+    cout << stream.str().c_str();cout.flush();
+    // cerr << stream.str().c_str(); cerr.flush();
+    aurostd::StringstreamClean(stream);
+  }
+
+  // ***************************************************************************
+  // Execute Streams/Strings/C_strings
+  // ***************************************************************************
+  bool execute(ostringstream &command) {
+    // cerr << "COMMAND " <<  command.str().c_str() << endl;
+    system(command.str().c_str());
+    aurostd::StringstreamClean(command);
+    return TRUE;
+  }
+
+  bool execute(stringstream &command) {
+    // cerr << "COMMAND " <<  command.str().c_str() << endl;
+    system(command.str().c_str());
+    aurostd::StringstreamClean(command);
+    return TRUE;
+  }
+
+  bool execute(string command) {
+    // cerr << "COMMAND " <<  command.c_str() << endl;
+    system(command.c_str());
+    //   command="";
+    return TRUE;
+  }
+
+#ifdef _stringcharstar_
+  bool execute(char* command) {
+    // cerr << "COMMAND " <<  command << endl;
+    system(command);
+    return TRUE;
+  }
+#endif
+
+  // ***************************************************************************
+  // Execute vectors/deque of Strings
+  // ***************************************************************************
+  bool execute(deque<string> vcommand) {
+    for(uint i=0;i<vcommand.size();i++)
+      execute(vcommand.at(i));
+    return TRUE;
+  }
+  bool execute(vector<string> vcommand) {
+    for(uint i=0;i<vcommand.size();i++)
+      execute(vcommand.at(i));
+    return TRUE;
+  }
+
+  // ***************************************************************************
+  // Execute & Report Streams/Strings/C_strings
+  // ***************************************************************************
+  string execute2string(string command) {
+    // bool INIT_VERBOSE=TRUE;
+    // cerr << "COMMAND " <<  command << endl;
+    stringstream strstream,cmdstream;
+    string file=aurostd::TmpFileCreate("execute_report");
+    cmdstream << command << " > " << file <<  endl;
+    system(cmdstream.str().c_str());
+    // command="";
+    strstream << aurostd::file2string(file);
+    cmdstream.clear();cmdstream.str(std::string());
+#ifndef _AFLOW_TEMP_PRESERVE_
+    aurostd::RemoveFile(file);
+#endif
+    string strout=strstream.str();
+    if(strout.length()>0)
+      if(strout.at(strout.length()-1)=='\n')
+        strout.erase(strout.length()-1);
+    return strout;
+  }
+
+  string execute2string(ostringstream &command) {
+    string command_str=command.str();
+    aurostd::StringstreamClean(command);
+    return execute2string(command_str);
+  }
+
+  string execute2string(stringstream &command) {
+    string command_str=command.str();
+    aurostd::StringstreamClean(command);
+    return execute2string(command_str);
+  }
+
+  vector<string> execute2string(vector<string> vcommand) {
+    vector<string> out;
+    for(uint i=0;i<vcommand.size();i++)
+      out.push_back(execute2string(vcommand.at(i)));
+    return out;
+  }
+
+  deque<string> execute2string(deque<string> vcommand) {
+    deque<string> out;
+    for(uint i=0;i<vcommand.size();i++)
+      out.push_back(execute2string(vcommand.at(i)));
+    return out;
+  }
+
+#ifdef _stringcharstar_
+  string execute2string(char* command) {
+    string command_str=string(command);
+    return execute2string(command_str);
+  }
+#endif
+
+  // ***************************************************************************
+  // Execute & Report Int Streams/Strings/C_strings
+  // ***************************************************************************
+  template<class utype> utype execute2utype(ostringstream &command) {
+    return (utype) aurostd::string2utype<utype>(execute2string(command));
+  }
+
+  template<class utype> utype execute2utype(stringstream &command) {
+    return (utype) aurostd::string2utype<utype>(execute2string(command));
+  }
+
+  template<class utype> utype execute2utype(string command) {
+    return (utype) aurostd::string2utype<utype>(execute2string(command));
+  }
+
+  template<class utype> vector<utype> execute2utype(vector<utype> vcommand) {
+    vector<utype> out;
+    for(uint i=0;i<vcommand.size();i++)
+      out.push_back((utype) execute2utype<utype>(vcommand.at(i)));
+    return out;
+  }
+
+  template<class utype> deque<utype> execute2utype(deque<utype> vcommand) {
+    deque<utype> out;
+    for(uint i=0;i<vcommand.size();i++)
+      out.push_back((utype) execute2utype<utype>(vcommand.at(i)));
+    return out;
+  }
+
+#ifdef _stringcharstar_
+  template<class utype> utype execute2utype(char* command) {
+    return (utype) aurostd::string2utype<utype>(execute2string(command));
+  }
+#endif
+
+  // ***************************************************************************
+  // Sleep
+  // ***************************************************************************
+  unsigned int Sleep(unsigned int seconds) {
+    //  ostringstream aus;
+    // aus << "sleep " << (int) seconds << " " << endl;
+    // aurostd::execute(aus);
+    return sleep(seconds);
+  }
+
+  // *******************************************************************************************
+  // *******************************************************************************************
+  bool ExtractToFileEXPLICIT(ifstream& FileIN,string FileNameOUTPUT,string Keyword) {        // AFLOW_FUNCTION_IMPLEMENTATION
+    ofstream FileOUTPUT;
+    FileOUTPUT.open(FileNameOUTPUT.c_str(),std::ios::out);
+    string strline,subS2;
+    subS2=Keyword; // STRING TO SEARCH
+    FileIN.clear();FileIN.seekg(0); // ******* INPUT FILE goes at the beginning
+    bool status=FALSE;
+    while(getline(FileIN,strline))
+      if(aurostd::substring2bool(strline,subS2)) {
+        FileOUTPUT << strline.substr(strline.find(subS2)+subS2.length()) << endl;
+        status=TRUE;
+      }
+    FileIN.clear();FileIN.seekg(0); // ******* INPUT FILE goes at the beginning
+    FileOUTPUT.flush();FileOUTPUT.clear();FileOUTPUT.close();
+    return status;  // return FALSE if the keyword was never found
+  }
+
+  bool ExtractToFileEXPLICIT(string StringIN,string FileNameOUTPUT,string Keyword) {        // AFLOW_FUNCTION_IMPLEMENTATION
+    ofstream FileOUTPUT;
+    FileOUTPUT.open(FileNameOUTPUT.c_str(),std::ios::out);
+    string strline,subS2;
+    subS2=Keyword; // STRING TO SEARCH
+    bool status=FALSE;
+    vector<string> tokens;
+    aurostd::string2tokens(StringIN,tokens,"\n");
+    for(uint i=0;i<tokens.size();i++) {
+      strline=tokens.at(i);
+      if(aurostd::substring2bool(strline,subS2)) {
+        FileOUTPUT << strline.substr(strline.find(subS2)+subS2.length()) << endl;
+        status=TRUE;
+      }
+    }
+    FileOUTPUT.flush();FileOUTPUT.clear();FileOUTPUT.close();
+    return status;  // return FALSE if the keyword was never found
+  }
+
+  // *******************************************************************************************
+  bool ExtractToFileEXPLICIT(ifstream& FileIN,string FileNameOUTPUT,string Keyword_start,string Keyword_stop) {        // AFLOW_FUNCTION_IMPLEMENTATION
+    ofstream FileOUTPUT;
+    FileOUTPUT.open(FileNameOUTPUT.c_str(),std::ios::out);
+    string strline,subS2;
+    FileIN.clear();FileIN.seekg(0); // ******* INPUT FILE goes at the beginning
+    bool status=FALSE;
+    while(getline(FileIN,strline)) {
+      if(aurostd::substring2bool(strline,Keyword_stop))  status=FALSE;
+      if(status) FileOUTPUT << strline << endl;
+      if(aurostd::substring2bool(strline,Keyword_start)) status=TRUE;
+    }
+    FileIN.clear();FileIN.seekg(0); // ******* INPUT FILE goes at the beginning
+    FileOUTPUT.flush();FileOUTPUT.clear();FileOUTPUT.close();
+    return status;  // return FALSE if something got messed up
+  }
+
+  bool ExtractToFileEXPLICIT(string StringIN,string FileNameOUTPUT,string Keyword_start,string Keyword_stop) {        // AFLOW_FUNCTION_IMPLEMENTATION
+    ofstream FileOUTPUT;
+    FileOUTPUT.open(FileNameOUTPUT.c_str(),std::ios::out);
+    string strline,subS2;
+    bool status=FALSE;
+    vector<string> tokens;
+    aurostd::string2tokens(StringIN,tokens,"\n");
+    for(uint i=0;i<tokens.size();i++) {
+      strline=tokens.at(i);
+      if(aurostd::substring2bool(strline,Keyword_stop))  status=FALSE;
+      if(status) FileOUTPUT << strline << endl;
+      if(aurostd::substring2bool(strline,Keyword_start)) status=TRUE;
+    }
+    FileOUTPUT.flush();FileOUTPUT.clear();FileOUTPUT.close();
+    return status;  // return FALSE if something got messed up
+  }
+
+  // *******************************************************************************************
+  // *******************************************************************************************
+  bool ExtractToStringEXPLICIT(ifstream& FileIN,string& StringOUTPUT,string Keyword) {        // AFLOW_FUNCTION_IMPLEMENTATION
+    string strline,subS2;
+    subS2=Keyword; // STRING TO SEARCH
+    FileIN.clear();FileIN.seekg(0); // ******* INPUT FILE goes at the beginning
+    bool status=FALSE;
+    while(getline(FileIN,strline))
+      if(aurostd::substring2bool(strline,subS2)) {
+        StringOUTPUT=StringOUTPUT+strline.substr(strline.find(subS2)+subS2.length())+"\n";
+        status=TRUE;
+      }
+    FileIN.clear();FileIN.seekg(0); // ******* INPUT FILE goes at the beginning
+    return status;  // return FALSE if the keyword was never found
+  }
+
+  bool ExtractToStringEXPLICIT(string StringIN,string& StringOUTPUT,string Keyword) {        // AFLOW_FUNCTION_IMPLEMENTATION
+    string strline,subS2;
+    subS2=Keyword; // STRING TO SEARCH
+    bool status=FALSE;
+    vector<string> tokens;
+    aurostd::string2tokens(StringIN,tokens,"\n");
+    for(uint i=0;i<tokens.size();i++) {
+      strline=tokens.at(i);
+      if(aurostd::substring2bool(strline,subS2)) {
+        StringOUTPUT=StringOUTPUT+strline.substr(strline.find(subS2)+subS2.length())+"\n";
+        status=TRUE;
+      }
+    }
+    return status;  // return FALSE if the keyword was never found
+  }
+
+  // *******************************************************************************************
+  bool ExtractToStringEXPLICIT(ifstream& FileIN,string& StringOUTPUT,string Keyword_start,string Keyword_stop) {        // AFLOW_FUNCTION_IMPLEMENTATION
+    string strline,subS2;
+    FileIN.clear();FileIN.seekg(0); // ******* INPUT FILE goes at the beginning
+    bool status=FALSE;
+    while(getline(FileIN,strline)) {
+      if(aurostd::substring2bool(strline,Keyword_stop))  status=FALSE;
+      if(status) StringOUTPUT=StringOUTPUT+strline+"\n";
+      if(aurostd::substring2bool(strline,Keyword_start)) status=TRUE;
+    }
+    FileIN.clear();FileIN.seekg(0); // ******* INPUT FILE goes at the beginning
+    return status;  // return FALSE if something got messed up
+  }
+
+  bool ExtractToStringEXPLICIT(string StringIN,string& StringOUTPUT,string Keyword_start,string Keyword_stop) {        // AFLOW_FUNCTION_IMPLEMENTATION
+    string strline,subS2;
+    bool status=FALSE;
+    vector<string> tokens;
+    aurostd::string2tokens(StringIN,tokens,"\n");
+    for(uint i=0;i<tokens.size();i++) {
+      strline=tokens.at(i);
+      if(aurostd::substring2bool(strline,Keyword_stop))  status=FALSE;
+      if(status) StringOUTPUT=StringOUTPUT+strline+"\n";
+      if(aurostd::substring2bool(strline,Keyword_start)) status=TRUE;
+    }
+    return status;  // return FALSE if something got messed up
+  }
+
+  // *******************************************************************************************
+  // *******************************************************************************************
+  bool ExtractToStringstreamEXPLICIT(ifstream& FileIN,stringstream& StringstreamOUTPUT,string Keyword) {        // AFLOW_FUNCTION_IMPLEMENTATION
+    StringstreamOUTPUT.clear();StringstreamOUTPUT.str(std::string());
+    string strline,subS2;
+    subS2=Keyword; // STRING TO SEARCH
+    FileIN.clear();FileIN.seekg(0); // ******* INPUT FILE goes at the beginning
+    bool status=FALSE;
+    while(getline(FileIN,strline))
+      if(aurostd::substring2bool(strline,subS2)) {
+        StringstreamOUTPUT << strline.substr(strline.find(subS2)+subS2.length()) << endl;
+        status=TRUE;
+      }
+    FileIN.clear();FileIN.seekg(0); // ******* INPUT FILE goes at the beginning
+    return status;  // return FALSE if the keyword was never found
+  }
+
+  // *******************************************************************************************
+  bool ExtractToStringstreamEXPLICIT(ifstream& FileIN,stringstream& StringstreamOUTPUT,string Keyword_start,string Keyword_stop) {    // AFLOW_FUNCTION_IMPLEMENTATION
+    StringstreamOUTPUT.clear();StringstreamOUTPUT.str(std::string());
+    string strline;
+    FileIN.clear();FileIN.seekg(0); // ******* INPUT FILE goes at the beginning
+    bool status=FALSE;
+    while(getline(FileIN,strline)) {
+      if(aurostd::substring2bool(strline,Keyword_stop))  status=FALSE;
+      if(status) StringstreamOUTPUT << strline << endl;
+      if(aurostd::substring2bool(strline,Keyword_start)) status=TRUE;
+    }
+    FileIN.clear();FileIN.seekg(0); // ******* INPUT FILE goes at the beginning
+    return status;  // return FALSE if something got messed up
+  }
+
+  bool ExtractToStringstreamEXPLICIT(stringstream StringStreamIN,stringstream& StringstreamOUTPUT,string Keyword_start,string Keyword_stop) { // AFLOW_FUNCTION_IMPLEMENTATION
+    StringstreamOUTPUT.clear();StringstreamOUTPUT.str(std::string());
+    string StringIN=StringStreamIN.str();
+    return ExtractToStringstreamEXPLICIT(StringIN,StringstreamOUTPUT,Keyword_start,Keyword_stop);
+  }
+
+  bool ExtractToStringstreamEXPLICIT(string StringIN,stringstream& StringstreamOUTPUT,string Keyword_start,string Keyword_stop) {  // AFLOW_FUNCTION_IMPLEMENTATION
+    StringstreamOUTPUT.clear();StringstreamOUTPUT.str(std::string());
+    bool status=FALSE;
+    vector<string> tokens;
+    aurostd::string2tokens(StringIN,tokens,"\n");
+    for(uint i=0;i<tokens.size();i++) {
+      if(aurostd::substring2bool(tokens.at(i),Keyword_stop))  status=FALSE;
+      if(status) StringstreamOUTPUT << tokens.at(i) << endl;
+      if(aurostd::substring2bool(tokens.at(i),Keyword_start)) status=TRUE;
+    }
+    return status;  // return FALSE if something got messed up
+  }
+
+  bool ExtractToStringstreamEXPLICIT(string StringIN,stringstream& StringstreamOUTPUT,string Keyword) {  // AFLOW_FUNCTION_IMPLEMENTATION
+    StringstreamOUTPUT.clear();StringstreamOUTPUT.str(std::string());
+    bool status=FALSE;
+    vector<string> tokens;
+    aurostd::string2tokens(StringIN,tokens,"\n");
+    for(uint i=0;i<tokens.size();i++) {
+      if(aurostd::substring2bool(tokens.at(i),Keyword)) StringstreamOUTPUT << tokens.at(i).substr(tokens.at(i).find(Keyword)+Keyword.length()) << endl;
+      if(aurostd::substring2bool(tokens.at(i),Keyword)) status=TRUE;
+    }
+    return status;  // return FALSE if something got messed up
+  }
+
+  // *******************************************************************************************
+  // *******************************************************************************************
+  bool ExtractLastToStringstreamEXPLICIT(ifstream& FileIN,stringstream& StringstreamOUTPUT,string Keyword) {   // AFLOW_FUNCTION_IMPLEMENTATION
+    return ExtractToStringstreamEXPLICIT(FileIN,StringstreamOUTPUT,Keyword);
+  }
+
+  // *******************************************************************************************
+  bool ExtractLastToStringstreamEXPLICIT(ifstream& FileIN,stringstream& StringstreamOUTPUT,string Keyword_start,string Keyword_stop) { // AFLOW_FUNCTION_IMPLEMENTATION
+    bool LDEBUG=(FALSE || XHOST.DEBUG);
+    if(LDEBUG) cerr << "LDEBUG: ExtractLastToStringstreamEXPLICIT" << endl;
+    StringstreamOUTPUT.clear();StringstreamOUTPUT.str(std::string());
+    vector<string> tokens;
+    aurostd::stream2vectorstring(FileIN,tokens);
+    int istart=-1,istop=-1;
+    for(int i=(int) tokens.size()-1;i>0;i--) {
+      if(aurostd::substring2bool(tokens.at(i),Keyword_stop)  && istop<1)  istop=i-1;
+      if(aurostd::substring2bool(tokens.at(i),Keyword_start) && istart<1) istart=i+1;
+    }
+    if(LDEBUG) cerr << "LDEBUG: " << istart << " " << istop << endl;
+    if(istart>0 && istop>0) {
+      for(int i=istart;i<=istop;i++) StringstreamOUTPUT << tokens.at(i) << endl;
+      if(LDEBUG) cerr << "LDEBUG: " << StringstreamOUTPUT.str() << endl;
+      return TRUE;
+    }
+    return FALSE;
+  }
+
+
+  bool ExtractLastToStringstreamEXPLICIT(stringstream StringStreamIN,stringstream& StringstreamOUTPUT,string Keyword_start,string Keyword_stop) { // AFLOW_FUNCTION_IMPLEMENTATION
+    StringstreamOUTPUT.clear();StringstreamOUTPUT.str(std::string());
+    string StringIN=StringStreamIN.str();
+    return ExtractLastToStringstreamEXPLICIT(StringIN,StringstreamOUTPUT,Keyword_start,Keyword_stop);
+  }
+
+  bool ExtractLastToStringstreamEXPLICIT(string StringIN,stringstream& StringstreamOUTPUT,string Keyword_start,string Keyword_stop) {  // AFLOW_FUNCTION_IMPLEMENTATION
+    bool LDEBUG=(FALSE || XHOST.DEBUG);
+    if(LDEBUG) cerr << "LDEBUG: ExtractLastToStringstreamEXPLICIT" << endl;
+    StringstreamOUTPUT.clear();StringstreamOUTPUT.str(std::string());
+    vector<string> tokens;
+    aurostd::string2vectorstring(StringIN,tokens);
+    int istart=-1,istop=-1;
+    for(int i=(int) tokens.size()-1;i>0;i--) {
+      if(aurostd::substring2bool(tokens.at(i),Keyword_stop)  && istop<1)  istop=i-1;
+      if(aurostd::substring2bool(tokens.at(i),Keyword_start) && istart<1) istart=i+1;
+    }
+    if(LDEBUG) cerr << "LDEBUG: " << istart << " " << istop << endl;
+    if(istart>0 && istop>0) {
+      for(int i=istart;i<=istop;i++) StringstreamOUTPUT << tokens.at(i) << endl;
+      if(LDEBUG) cerr << "LDEBUG: " << StringstreamOUTPUT.str() << endl;
+      return TRUE;
+    }
+    return FALSE;
+  }
+
+  // *******************************************************************************************
+  // *******************************************************************************************
+
+  bool ExtractJustAfterToFileEXPLICIT(ifstream& FileIN,string FileNameOUTPUT,string Keyword_start) {        // AFLOW_FUNCTION_IMPLEMENTATION
+    ofstream FileOUTPUT;
+    FileOUTPUT.open(FileNameOUTPUT.c_str(),std::ios::out);
+    string strline,subS2;
+    FileIN.clear();FileIN.seekg(0); // ******* INPUT FILE goes at the beginning
+    bool status=FALSE;
+    while(getline(FileIN,strline)) {
+      if(status) FileOUTPUT << strline << endl;
+      if(aurostd::substring2bool(strline,Keyword_start)) status=TRUE;
+    }
+    FileIN.clear();FileIN.seekg(0); // ******* INPUT FILE goes at the beginning
+    FileOUTPUT.flush();FileOUTPUT.clear();FileOUTPUT.close();
+    return status;  // return FALSE if something got messed up
+  }
+
+  bool ExtractJustAfterToStringEXPLICIT(ifstream& FileIN,string& StringOUTPUT,string Keyword_start) {        // AFLOW_FUNCTION_IMPLEMENTATION
+    string strline,subS2;
+    FileIN.clear();FileIN.seekg(0); // ******* INPUT FILE goes at the beginning
+    bool status=FALSE;
+    while(getline(FileIN,strline)) {
+      if(status) StringOUTPUT=StringOUTPUT+strline+"\n";
+      if(aurostd::substring2bool(strline,Keyword_start)) status=TRUE;
+    }
+    FileIN.clear();FileIN.seekg(0); // ******* INPUT FILE goes at the beginning
+    return status;  // return FALSE if something got messed up
+  }
+
+  bool ExtractJustAfterToStringstreamEXPLICIT(ifstream& FileIN,stringstream& StringstreamOUTPUT,string Keyword_start) {    // AFLOW_FUNCTION_IMPLEMENTATION
+    StringstreamOUTPUT.clear();StringstreamOUTPUT.str(std::string());
+    string strline;
+    FileIN.clear();FileIN.seekg(0); // ******* INPUT FILE goes at the beginning
+    bool status=FALSE;
+    while(getline(FileIN,strline)) {
+      if(status) StringstreamOUTPUT << strline << endl;
+      if(aurostd::substring2bool(strline,Keyword_start)) status=TRUE;
+    }
+    FileIN.clear();FileIN.seekg(0); // ******* INPUT FILE goes at the beginning
+    return status;  // return FALSE if something got messed up
+  }
+
+  bool ExtractJustAfterToStringstreamEXPLICIT(stringstream StringStreamIN,stringstream& StringstreamOUTPUT,string Keyword_start) { // AFLOW_FUNCTION_IMPLEMENTATION
+    StringstreamOUTPUT.clear();StringstreamOUTPUT.str(std::string());
+    string StringIN=StringStreamIN.str();
+    return ExtractJustAfterToStringstreamEXPLICIT(StringIN,StringstreamOUTPUT,Keyword_start);
+  }
+
+  bool ExtractJustAfterToStringstreamEXPLICIT(string StringIN,stringstream& StringstreamOUTPUT,string Keyword_start) {  // AFLOW_FUNCTION_IMPLEMENTATION
+    StringstreamOUTPUT.clear();StringstreamOUTPUT.str(std::string());
+    bool status=FALSE;
+    vector<string> tokens;
+    aurostd::string2tokens(StringIN,tokens,"\n");
+    for(uint i=0;i<tokens.size();i++) {
+      if(status) StringstreamOUTPUT << tokens.at(i) << endl;
+      if(aurostd::substring2bool(tokens.at(i),Keyword_start)) status=TRUE;
+    }
+    return status;  // return FALSE if something got messed up
+  }
+
+  bool ExtractJustAfterToStringEXPLICIT(string StringIN,string& StringOUTPUT,string Keyword_start) {  // AFLOW_FUNCTION_IMPLEMENTATION
+    stringstream StringstreamOUTPUT;
+    bool out=ExtractJustAfterToStringstreamEXPLICIT(StringIN,StringstreamOUTPUT,Keyword_start);
+    StringOUTPUT=StringstreamOUTPUT.str();
+    return out;  // return FALSE if something got messed up
+  }
+
+  // ***************************************************************************
+  // Function stream2vectorstring return UINT
+  // ***************************************************************************
+  // take istream into a vector strings - Stefano Curtarolo
+  uint stream2vectorstring(std::istream& istreamIN,vector<string> &vstringout) {
+    // istreamIN.clear(); // istreamIN.seekg(0); // ******* INPUT FILE goes at the beginning
+    vstringout.clear();
+    while(!istreamIN.eof()) {
+      char tmp[_CIN_LINE_BUFFER_LENGTH_];
+      istreamIN.getline(tmp,_CIN_LINE_BUFFER_LENGTH_-1);
+      vstringout.push_back(string(tmp));
+    }
+    // istreamIN.clear(); // istreamIN.seekg(0); // ******* INPUT FILE goes at the beginning
+    return vstringout.size();  // return FALSE if something got messed up
+  }
+  // take ifstream into a vector strings - Stefano Curtarolo
+  uint stream2vectorstring(std::ifstream& ifstreamIN,vector<string> &vstringout) {
+    // ifstreamIN.clear(); // ifstreamIN.seekg(0); // ******* INPUT FILE goes at the beginning
+    vstringout.clear();
+    while(!ifstreamIN.eof()) {
+      char tmp[_CIN_LINE_BUFFER_LENGTH_];
+      ifstreamIN.getline(tmp,_CIN_LINE_BUFFER_LENGTH_-1);
+      vstringout.push_back(string(tmp));
+    }
+    // ifstreamIN.clear(); // ifstreamIN.seekg(0); // ******* INPUT FILE goes at the beginning
+    return vstringout.size();  // return FALSE if something got messed up
+  } 
+  uint stream2vectorstring(std::stringstream& stringstreamIN,vector<string> &vstringout) {
+    // stringstreamIN.clear();stringstreamIN.seekg(0); // ******* INPUT FILE goes at the beginning
+    vstringout.clear();
+    while(!stringstreamIN.eof()) {
+      char tmp[_CIN_LINE_BUFFER_LENGTH_];
+      stringstreamIN.getline(tmp,_CIN_LINE_BUFFER_LENGTH_-1);
+      vstringout.push_back(string(tmp));
+    }
+    // stringstreamIN.clear();stringstreamIN.seekg(0); // ******* INPUT FILE goes at the beginning
+    return vstringout.size();  // return FALSE if something got messed up
+  }
+  uint string2vectorstring(const string& stringIN,vector<string> &vstringout,bool consecutive,bool trim_edges) {  //CO20170613
+    //CO mods 20170613
+    //we are adding functionality here, because string2tokens will treat "\n\n" same as "\n", but not "\n \n"
+    //consecutive will do the following: "sssss" -> <"s","s",...>
+    //trim_edges will remove delimiters from beginning and end, similar to consecutive=false behavior
+    //return aurostd::string2tokens(stringIN,vstringout,"\n",true);
+    uint count=aurostd::string2tokens(stringIN,vstringout,"\n",consecutive);
+    if(trim_edges){
+      //start with front
+      while(vstringout.size()){
+        if(!aurostd::RemoveWhiteSpaces(vstringout.front()).empty()){
+          break;
+        }
+        vstringout.erase(vstringout.begin());
+        count--;
+      }
+      //now back
+      while(vstringout.size()){
+        if(!aurostd::RemoveWhiteSpaces(vstringout.back()).empty()){
+          break;
+        }
+        vstringout.pop_back();
+        count--;
+      }
+    }
+    return count;
+  }
+
+  // ***************************************************************************
+  // Function string2vectorstring return VECTOR
+  // ***************************************************************************
+  // take sitring into a vector strings - Stefano Curtarolo
+  vector<string> stream2vectorstring(std::istream& istreamIN) {
+    vector<string> vstringout;
+    aurostd::stream2vectorstring(istreamIN,vstringout);
+    return vstringout;
+  }
+  vector<string> stream2vectorstring(std::ifstream& iftreamIN) {
+    vector<string> vstringout;
+    aurostd::stream2vectorstring(iftreamIN,vstringout);
+    return vstringout;
+  }
+  vector<string> stream2vectorstring(std::stringstream& stringstreamIN) {
+    vector<string> vstringout;
+    aurostd::stream2vectorstring(stringstreamIN,vstringout);
+    return vstringout;
+  }
+  vector<string> string2vectorstring(const string& stringIN,bool consecutive,bool trim_edges) { //CO20170613
+    vector<string> vstringout;
+    aurostd::string2vectorstring(stringIN,vstringout,consecutive,trim_edges); //CO20170613
+    return vstringout;
+  }
+
+  // ***************************************************************************
+  // Function liststring2string return string
+  // ***************************************************************************
+  string liststring2string(string s00,string s01,string s02,string s03,string s04,string s05,string s06,string s07,
+      string s08,string s09,string s0A,string s0B,string s0C,string s0D,string s0E,string s0F,
+      string s10,string s11,string s12,string s13,string s14,string s15,string s16,string s17,
+      string s18,string s19,string s1A,string s1B,string s1C,string s1D,string s1E,string s1F,
+      string s20,string s21,string s22,string s23,string s24,string s25,string s26,string s27,
+      string s28,string s29,string s2A,string s2B,string s2C,string s2D,string s2E,string s2F) {
+    string out="";
+    if(s00!="") out+=s00+"\n";
+    if(s01!="") out+=s01+"\n";
+    if(s02!="") out+=s02+"\n";
+    if(s03!="") out+=s03+"\n";
+    if(s04!="") out+=s04+"\n";
+    if(s05!="") out+=s05+"\n";
+    if(s06!="") out+=s06+"\n";
+    if(s07!="") out+=s07+"\n";
+    if(s08!="") out+=s08+"\n";
+    if(s09!="") out+=s09+"\n";
+    if(s0A!="") out+=s0A+"\n";
+    if(s0B!="") out+=s0B+"\n";
+    if(s0C!="") out+=s0C+"\n";
+    if(s0D!="") out+=s0D+"\n";
+    if(s0E!="") out+=s0E+"\n";
+    if(s0F!="") out+=s0F+"\n";
+    if(s10!="") out+=s10+"\n";
+    if(s11!="") out+=s11+"\n";
+    if(s12!="") out+=s12+"\n";
+    if(s13!="") out+=s13+"\n";
+    if(s14!="") out+=s14+"\n";
+    if(s15!="") out+=s15+"\n";
+    if(s16!="") out+=s16+"\n";
+    if(s17!="") out+=s17+"\n";
+    if(s18!="") out+=s18+"\n";
+    if(s19!="") out+=s19+"\n";
+    if(s1A!="") out+=s1A+"\n";
+    if(s1B!="") out+=s1B+"\n";
+    if(s1C!="") out+=s1C+"\n";
+    if(s1D!="") out+=s1D+"\n";
+    if(s1E!="") out+=s1E+"\n";
+    if(s1F!="") out+=s1F+"\n";
+    if(s20!="") out+=s20+"\n";
+    if(s21!="") out+=s21+"\n";
+    if(s22!="") out+=s22+"\n";
+    if(s23!="") out+=s23+"\n";
+    if(s24!="") out+=s24+"\n";
+    if(s25!="") out+=s25+"\n";
+    if(s26!="") out+=s26+"\n";
+    if(s27!="") out+=s27+"\n";
+    if(s28!="") out+=s28+"\n";
+    if(s29!="") out+=s29+"\n";
+    if(s2A!="") out+=s2A+"\n";
+    if(s2B!="") out+=s2B+"\n";
+    if(s2C!="") out+=s2C+"\n";
+    if(s2D!="") out+=s2D+"\n";
+    if(s2E!="") out+=s2E+"\n";
+    if(s2F!="") out+=s2F+"\n";
+    return out;
+  }
+
+  // ***************************************************************************
+  // Function stream2dequestring return UINT
+  // ***************************************************************************
+  // take istream into a deque strings - Stefano Curtarolo
+  uint stream2dequestring(std::istream& istreamIN,deque<string> &vstringout) {
+    // istreamIN.clear(); // istreamIN.seekg(0); // ******* INPUT FILE goes at the beginning
+    vstringout.clear();
+    while(!istreamIN.eof()) {
+      char tmp[_CIN_LINE_BUFFER_LENGTH_];
+      istreamIN.getline(tmp,_CIN_LINE_BUFFER_LENGTH_-1);
+      vstringout.push_back(string(tmp));
+    }
+    // istreamIN.clear(); // istreamIN.seekg(0); // ******* INPUT FILE goes at the beginning
+    return vstringout.size();  // return FALSE if something got messed up
+  }
+  // take ifstream into a deque strings - Stefano Curtarolo
+  uint stream2dequestring(std::ifstream& ifstreamIN,deque<string> &vstringout) {
+    // ifstreamIN.clear(); // ifstreamIN.seekg(0); // ******* INPUT FILE goes at the beginning
+    vstringout.clear();
+    while(!ifstreamIN.eof()) {
+      char tmp[_CIN_LINE_BUFFER_LENGTH_];
+      ifstreamIN.getline(tmp,_CIN_LINE_BUFFER_LENGTH_-1);
+      vstringout.push_back(string(tmp));
+    }
+    // ifstreamIN.clear(); // ifstreamIN.seekg(0); // ******* INPUT FILE goes at the beginning
+    return vstringout.size();  // return FALSE if something got messed up
+  }
+  uint stream2dequestring(std::stringstream& stringstreamIN,deque<string> &vstringout) {
+    // stringstreamIN.clear();stringstreamIN.seekg(0); // ******* INPUT FILE goes at the beginning
+    vstringout.clear();
+    while(!stringstreamIN.eof()) {
+      char tmp[_CIN_LINE_BUFFER_LENGTH_];
+      stringstreamIN.getline(tmp,_CIN_LINE_BUFFER_LENGTH_-1);
+      vstringout.push_back(string(tmp));
+    }
+    // stringstreamIN.clear();stringstreamIN.seekg(0); // ******* INPUT FILE goes at the beginning
+    return vstringout.size();  // return FALSE if something got messed up
+  }
+  uint string2dequestring(const string& stringIN,deque<string> &vstringout) {
+    return aurostd::string2tokens(stringIN,vstringout,"\n");
+  }
+
+  // ***************************************************************************
+  // Function string2dequestring return DEQUE
+  // ***************************************************************************
+  // take sitring into a deque strings - Stefano Curtarolo
+  deque<string> stream2dequestring(std::istream& istreamIN) {
+    deque<string> vstringout;
+    aurostd::stream2dequestring(istreamIN,vstringout);
+    return vstringout;
+  }
+  deque<string> stream2dequestring(std::ifstream& iftreamIN) {
+    deque<string> vstringout;
+    aurostd::stream2dequestring(iftreamIN,vstringout);
+    return vstringout;
+  }
+  deque<string> stream2dequestring(std::stringstream& stringstreamIN) {
+    deque<string> vstringout;
+    aurostd::stream2dequestring(stringstreamIN,vstringout);
+    return vstringout;
+  }
+  deque<string> string2dequestring(const string& stringIN) {
+    deque<string> vstringout;
+    aurostd::string2dequestring(stringIN,vstringout);
+    return vstringout;
+  }
+
+  // ***************************************************************************
+  // Function string2file string2compressfile string2gzfile string2bz2file string2xzfile
+  // ***************************************************************************
+  // write string to file - Stefano Curtarolo
+  bool string2file(const string& StringOUTPUT,const string& FileNameOUTPUT,string mode) {
+    if(mode=="POST" || mode=="APPEND") {
+      stringstream FileINPUT;
+      aurostd::file2stringstream(FileNameOUTPUT,FileINPUT);
+      ofstream FileOUTPUT;
+      FileOUTPUT.open(FileNameOUTPUT.c_str(),std::ios::out);
+      FileOUTPUT << FileINPUT.str();
+      FileOUTPUT << StringOUTPUT;    
+      FileOUTPUT.flush();FileOUTPUT.clear();FileOUTPUT.close();
+      return TRUE;  // return FALSE if something got messed up
+    }
+    if(mode=="PRE") {
+      stringstream FileINPUT;
+      aurostd::file2stringstream(FileNameOUTPUT,FileINPUT);
+      ofstream FileOUTPUT;
+      FileOUTPUT.open(FileNameOUTPUT.c_str(),std::ios::out);
+      FileOUTPUT << StringOUTPUT;    
+      FileOUTPUT << FileINPUT.str();
+      FileOUTPUT.flush();FileOUTPUT.clear();FileOUTPUT.close();
+      return TRUE;  // return FALSE if something got messed up
+    }
+    if(mode=="WRITE" || mode=="") {
+      ofstream FileOUTPUT;
+      FileOUTPUT.open(FileNameOUTPUT.c_str(),std::ios::out);
+      FileOUTPUT << StringOUTPUT;    
+      FileOUTPUT.flush();FileOUTPUT.clear();FileOUTPUT.close();
+      return TRUE;  // return FALSE if something got messed up
+    }   
+    return FALSE;
+  }
+
+  bool string2compressfile(const string& command,const string& StringOUTPUT,const string& _file,string mode) {
+    // "" compliant April/2019 SC
+    string file=aurostd::CleanFileName(_file);
+    bool out=string2file(StringOUTPUT,file,mode);
+    aurostd::execute(command+" -9fq \""+file+"\"");
+    return out;
+  }
+
+  bool string2gzfile(const string& StringOUTPUT,const string& file,string mode) {
+    return string2compressfile("gzip",StringOUTPUT,file,mode);
+  }
+
+  bool string2bz2file(const string& StringOUTPUT,const string& file,string mode) {
+    return string2compressfile("bzip2",StringOUTPUT,file,mode);
+  }
+
+  bool string2xzfile(const string& StringOUTPUT,const string& file,string mode) {
+    return string2compressfile("xz",StringOUTPUT,file,mode);
+  }
+
+
+  // ***************************************************************************
+  // Function stringstream2file stringstream2compressedfile stringstream2gzfile stringstream2bz2file stringstream2xzfile
+  // ***************************************************************************
+  // write string to file - Stefano Curtarolo
+  bool stringstream2file(const stringstream& StringstreamOUTPUT,const string& _file,string mode) {
+    string file=aurostd::CleanFileName(_file);
+    bool writable=true;  //CO20190808 - captures whether we can open/write file
+    if(mode=="POST" || mode=="APPEND") {
+      stringstream FileINPUT;
+      aurostd::file2stringstream(file,FileINPUT);
+      ofstream FileOUTPUT;
+      FileOUTPUT.open(file.c_str(),std::ios::out);
+      writable=FileOUTPUT.is_open(); //CO20190808 - captures whether we can open/write file
+      FileOUTPUT << FileINPUT.str();
+      FileOUTPUT << StringstreamOUTPUT.str();
+      // FileOUTPUT << StringstreamOUTPUT.rdbuf();
+      FileOUTPUT.flush();FileOUTPUT.clear();FileOUTPUT.close();
+      return writable; //TRUE;  // return FALSE if something got messed up //CO20190808 - captures whether we can open/write file
+    }
+    if(mode=="PRE") {
+      stringstream FileINPUT;
+      aurostd::file2stringstream(file,FileINPUT);
+      ofstream FileOUTPUT;
+      FileOUTPUT.open(file.c_str(),std::ios::out);
+      writable=FileOUTPUT.is_open(); //CO20190808 - captures whether we can open/write file
+      FileOUTPUT << StringstreamOUTPUT.str();
+      // FileOUTPUT << StringstreamOUTPUT.rdbuf();
+      FileOUTPUT << FileINPUT.str();
+      FileOUTPUT.flush();FileOUTPUT.clear();FileOUTPUT.close();
+      return writable; //TRUE;  // return FALSE if something got messed up //CO20190808 - captures whether we can open/write file
+    }
+    if(mode=="WRITE" || mode=="") {
+      ofstream FileOUTPUT;
+      FileOUTPUT.open(file.c_str(),std::ios::out);
+      writable=FileOUTPUT.is_open(); //CO20190808 - captures whether we can open/write file
+      FileOUTPUT << StringstreamOUTPUT.str();
+      // FileOUTPUT << StringstreamOUTPUT.rdbuf();
+      FileOUTPUT.flush();FileOUTPUT.clear();FileOUTPUT.close();
+      return writable; //TRUE;  // return FALSE if something got messed up //CO20190808 - captures whether we can open/write file
+    }   
+    return FALSE;
+  }
+
+
+  bool stringstream2compressfile(const string& command,const stringstream& StringstreamOUTPUT,const string& _file,string mode) {
+    string file=aurostd::CleanFileName(_file);
+    bool out=stringstream2file(StringstreamOUTPUT,file,mode);
+    aurostd::execute(command+" -9fq \""+file+"\"");
+    return out;
+  }
+
+  bool stringstream2gzfile(const stringstream& StringstreamOUTPUT,const string& file,string mode) {
+    return stringstream2compressfile("gzip",StringstreamOUTPUT,file,mode);
+  }
+
+  bool stringstream2bz2file(const stringstream& StringstreamOUTPUT,const string& file,string mode) {
+    return stringstream2compressfile("bzip2",StringstreamOUTPUT,file,mode);
+  }
+
+  bool stringstream2xzfile(const stringstream& StringstreamOUTPUT,const string& file,string mode) {
+    return stringstream2compressfile("xz",StringstreamOUTPUT,file,mode);
+  }
+
+  // ***************************************************************************
+  // Function ostream2string  istream2string   
+  // ***************************************************************************
+  // convert ostream/istream to string - Stefano Curtarolo
+  std::string ostream2string(std::ostream& oss) {
+    std::stringstream soss;
+    soss << oss.rdbuf();
+    return soss.str();
+  }
+
+  // ***************************************************************************
+  // Function stream2string
+  // ***************************************************************************
+  // take istream into a  strings - Stefano Curtarolo
+  uint stream2string(std::istream& istreamIN,string &vstringout) {
+    // istreamIN.clear(); // istreamIN.seekg(0); // ******* INPUT FILE goes at the beginning
+    vstringout.clear();
+    while(!istreamIN.eof()) {
+      char tmp[_CIN_LINE_BUFFER_LENGTH_];
+      istreamIN.getline(tmp,_CIN_LINE_BUFFER_LENGTH_-1);
+      vstringout+=string(tmp)+"/n";
+    }
+    // istreamIN.clear(); // istreamIN.seekg(0); // ******* INPUT FILE goes at the beginning
+    return vstringout.length();  // return FALSE if something got messed up
+  }
+
+  // take ifstream into a  strings - Stefano Curtarolo
+  uint stream2string(std::ifstream& ifstreamIN,string &vstringout) {
+    // ifstreamIN.clear(); // ifstreamIN.seekg(0); // ******* INPUT FILE goes at the beginning
+    vstringout.clear();
+    while(!ifstreamIN.eof()) {
+      char tmp[_CIN_LINE_BUFFER_LENGTH_];
+      ifstreamIN.getline(tmp,_CIN_LINE_BUFFER_LENGTH_-1);
+      vstringout+=string(tmp)+"/n";
+    }
+    // ifstreamIN.clear(); // ifstreamIN.seekg(0); // ******* INPUT FILE goes at the beginning
+    return vstringout.length();  // return FALSE if something got messed up
+  }
+
+  uint stream2string(std::stringstream& stringstreamIN,string &vstringout) {
+    // stringstreamIN.clear();stringstreamIN.seekg(0); // ******* INPUT FILE goes at the beginning
+    vstringout.clear();
+    while(!stringstreamIN.eof()) {
+      char tmp[_CIN_LINE_BUFFER_LENGTH_];
+      stringstreamIN.getline(tmp,_CIN_LINE_BUFFER_LENGTH_-1);
+      vstringout+=string(tmp)+"/n";
+    }
+    // stringstreamIN.clear();stringstreamIN.seekg(0); // ******* INPUT FILE goes at the beginning
+    return vstringout.length();  // return FALSE if something got messed up
+  }
+
+  // ***************************************************************************
+  // Function getenv2string getenv2int getenv2uint getenv2double
+  // ***************************************************************************
+  // convert environments to string;
+  string getenv2string(const string& str) {
+    if(getenv(str.c_str())==NULL) return string("");
+    return string(getenv(str.c_str()));
+  }
+  int getenv2int(const string& str) {
+    if(getenv(str.c_str())==NULL) return int(0);
+    return aurostd::string2utype<int>(getenv(str.c_str()));
+  }
+  uint getenv2uint(const string& str) {
+    if(getenv(str.c_str())==NULL) return uint(0);
+    return aurostd::string2utype<uint>(getenv(str.c_str()));
+  }
+  double getenv2double(const string& str) {
+    if(getenv(str.c_str())==NULL) return double(0);
+    return aurostd::string2utype<double>(getenv(str.c_str()));
+  }
+
+  // ***************************************************************************
+  // Function file2string bz2file2string gzfile2string xzfile2string zipfile2string efile2string
+  // ***************************************************************************
+  // write file to string - Stefano Curtarolo
+  uint file2string(string _FileNameIN,string& StringIN) {
+    string FileNameIN=aurostd::CleanFileName(_FileNameIN);
+    if(!FileExist(FileNameIN)) {
+      // cerr << "ERROR - aurostd::file2string: file=" << FileNameIN << " not present !" << endl;
+      return 0;}   
+    ifstream FileIN;
+    FileIN.open(FileNameIN.c_str(),std::ios::in);
+    char c; while (FileIN.get(c)) StringIN+=c;
+    FileIN.clear();FileIN.close();
+    return StringIN.length();  // return 0 if something got messed up
+  }
+  uint bz2file2string(string _FileNameIN,string& StringIN) {
+    string FileNameIN=aurostd::CleanFileName(_FileNameIN);
+    // cerr << "bz2file2string; BEGIN" << endl;
+    if(!FileExist(FileNameIN)) {
+      // cerr << "ERROR - aurostd::bz2file2string: file=" << FileNameIN << " not present !" << endl;
+      return 0;}   
+    if(!aurostd::IsCommandAvailable("bzcat")) {
+      // cerr << "ERROR - aurostd::bz2file2string: command \"bzcat\" is necessary !" << endl;
+      return 0;}   
+    StringIN=aurostd::execute2string("bzcat \""+FileNameIN+"\"");
+    return StringIN.length();  // return 0 if something got messed up
+  }
+  uint gzfile2string(string _FileNameIN,string& StringIN) {
+    string FileNameIN=aurostd::CleanFileName(_FileNameIN);
+    // cerr << "gzfile2string; BEGIN" << endl;
+    if(!FileExist(FileNameIN)) {
+      // cerr << "ERROR - aurostd::gzfile2string: file=" << FileNameIN << " not present !" << endl;
+      return 0;}   
+    if(!aurostd::IsCommandAvailable("zcat")) {
+      // cerr << "ERROR - aurostd::gzfile2string: command \"zcat\" is necessary !" << endl;
+      return 0;}   
+    StringIN=aurostd::execute2string("zcat \""+FileNameIN+"\"");
+    return StringIN.length();  // return 0 if something got messed up
+  }
+  uint xzfile2string(string _FileNameIN,string& StringIN) {
+    string FileNameIN=aurostd::CleanFileName(_FileNameIN);
+    // cerr << "xzfile2string; BEGIN" << endl;
+    if(!FileExist(FileNameIN)) {
+      // cerr << "ERROR - aurostd::xzfile2string: file=" << FileNameIN << " not present !" << endl;
+      return 0;}   
+    if(!aurostd::IsCommandAvailable("xzcat")) {
+      // cerr << "ERROR - aurostd::xzfile2string: command \"xzcat\" is necessary !" << endl;
+      return 0;}   
+    StringIN=aurostd::execute2string("xzcat \""+FileNameIN+"\"");
+    return StringIN.length();  // return 0 if something got messed up
+  }
+  //CO START
+  uint zipfile2string(string _FileNameIN,string& StringIN) {
+    string FileNameIN=aurostd::CleanFileName(_FileNameIN);
+    if(!FileExist(FileNameIN)) {
+      return 0;}
+    if(!aurostd::IsCommandAvailable("unzip")) {
+      return 0;}
+    StringIN=aurostd::execute2string("unzip -p \""+FileNameIN+"\"");
+    return StringIN.length();  // return 0 if something got messed up
+  }
+  //CO END
+  uint efile2string(const string& FileNameIN,string& StringIN) {
+    //[CO20190808 - OBSOLETE, we clean inside FileExist()]string FileNameIN=aurostd::CleanFileName(_FileNameIN),FileNameOUT;  //CO
+    string FileNameOUT=""; //CO20191110
+    // cerr << "efile2string; BEGIN FileNameIN=[" << FileNameIN << "]" << endl;
+    if(!FileExist(FileNameIN,FileNameOUT) && !EFileExist(FileNameIN,FileNameOUT)) {
+      // cerr << "ERROR - aurostd::efile2string: file=" << FileNameIN << " not present !" << endl;
+      return 0;}   
+    // cerr << aurostd::substring2bool(FileNameIN,".bz2") << endl;
+    if(aurostd::substring2bool(FileNameOUT,".bz2")) {
+      // cerr << "efile2string: found .bz2, using bz2file2string" << endl;
+      return aurostd::bz2file2string(FileNameOUT,StringIN);
+    }
+    if(aurostd::substring2bool(FileNameOUT,".gz"))  {
+      // cerr << "efile2string: found .gz, using gzfile2string" << endl;
+      return aurostd::gzfile2string(FileNameOUT,StringIN);
+    }
+    if(aurostd::substring2bool(FileNameOUT,".xz"))  {
+      // cerr << "efile2string: found .xz, using xzfile2string" << endl;
+      return aurostd::xzfile2string(FileNameOUT,StringIN);
+    }
+    // cerr << "efile2string: file2string" << endl;
+    return aurostd::file2string(FileNameOUT,StringIN);
+  }
+
+  // ***************************************************************************
+  // Function file2vectorstring bz2file2vectorstring gzfile2vectorstring xzfile2vectorstring efile2vectorstring 
+  // ***************************************************************************
+  // write file to vector string - Stefano Curtarolo
+  uint file2vectorstring(string FileNameIN,vector<string>& vline) {
+    return aurostd::string2vectorstring(file2string(aurostd::CleanFileName(FileNameIN)),vline);
+  }
+
+  uint bz2file2vectorstring(string FileNameIN,vector<string>& vline) {
+    return aurostd::string2vectorstring(bz2file2string(aurostd::CleanFileName(FileNameIN)),vline);
+  }
+
+  uint gzfile2vectorstring(string FileNameIN,vector<string>& vline) {
+    return aurostd::string2vectorstring(gzfile2string(aurostd::CleanFileName(FileNameIN)),vline);
+  }
+
+  uint xzfile2vectorstring(string FileNameIN,vector<string>& vline) {
+    return aurostd::string2vectorstring(xzfile2string(aurostd::CleanFileName(FileNameIN)),vline);
+  }
+
+  uint efile2vectorstring(string FileNameIN,vector<string>& vline) {
+    return aurostd::string2vectorstring(efile2string(aurostd::CleanFileName(FileNameIN)),vline);
+  }
+  
+  bool vectorstring2file(const vector<string>& vline,string FileNameOUT) {
+    string file=aurostd::CleanFileName(FileNameOUT);
+    ofstream FileOUT;
+    FileOUT.open(file.c_str(),std::ios::out);
+    bool writable=FileOUT.is_open(); //CO190808 - captures whether we can open/write file
+    for(uint iline=0;iline<vline.size();iline++) FileOUT << vline.at(iline) << endl;
+    // FileOUT << StringstreamOUT.rdbuf();
+    FileOUT.flush();FileOUT.clear();FileOUT.close();
+    return writable;
+  }
+
+  // ***************************************************************************
+  // Function file2dequestring bz2file2dequestring gzfile2dequestring xzfile2dequestring efile2dequestring 
+  // ***************************************************************************
+  // write file to deque string - Stefano Curtarolo
+  uint file2dequestring(string FileNameIN,deque<string>& vline) {
+    return aurostd::string2dequestring(file2string(aurostd::CleanFileName(FileNameIN)),vline);
+  }
+
+  uint bz2file2dequestring(string FileNameIN,deque<string>& vline) {
+    return aurostd::string2dequestring(bz2file2string(aurostd::CleanFileName(FileNameIN)),vline);
+  }
+
+  uint gzfile2dequestring(string FileNameIN,deque<string>& vline) {
+    return aurostd::string2dequestring(gzfile2string(aurostd::CleanFileName(FileNameIN)),vline);
+  }
+
+  uint xzfile2dequestring(string FileNameIN,deque<string>& vline) {
+    return aurostd::string2dequestring(xzfile2string(aurostd::CleanFileName(FileNameIN)),vline);
+  }
+
+  uint efile2dequestring(string FileNameIN,deque<string>& vline) {
+    return aurostd::string2dequestring(efile2string(aurostd::CleanFileName(FileNameIN)),vline);
+  }
+
+  bool dequestring2file(const deque<string>& vline,string FileNameOUT) {
+    string file=aurostd::CleanFileName(FileNameOUT);
+    ofstream FileOUT;
+    FileOUT.open(file.c_str(),std::ios::out);
+    bool writable=FileOUT.is_open(); //CO190808 - captures whether we can open/write file
+    for(uint iline=0;iline<vline.size();iline++)  FileOUT << vline.at(iline) << endl;
+    // FileOUT << StringstreamOUT.rdbuf();
+    FileOUT.flush();FileOUT.clear();FileOUT.close();
+    return writable;
+  }
+
+
+  // ***************************************************************************
+  // Function file2vectorstring bz2file2vectorstring gzfile2vectorstring xzfile2vectorstring efile2vectorstring overloading for file2vector
+  // ***************************************************************************
+  // write file to deque string - Stefano Curtarolo
+  uint file2vectorstring(string FileNameIN,deque<string>& vline) {
+    return aurostd::string2dequestring(file2string(aurostd::CleanFileName(FileNameIN)),vline);
+  }
+
+  uint bz2file2vectorstring(string FileNameIN,deque<string>& vline) {
+    return aurostd::string2dequestring(bz2file2string(aurostd::CleanFileName(FileNameIN)),vline);
+  }
+
+  uint gzfile2vectorstring(string FileNameIN,deque<string>& vline) {
+    return aurostd::string2dequestring(gzfile2string(aurostd::CleanFileName(FileNameIN)),vline);
+  }
+
+  uint xzfile2vectorstring(string FileNameIN,deque<string>& vline) {
+    return aurostd::string2dequestring(xzfile2string(aurostd::CleanFileName(FileNameIN)),vline);
+  }
+
+  uint efile2vectorstring(string FileNameIN,deque<string>& vline) {
+    return aurostd::string2dequestring(efile2string(aurostd::CleanFileName(FileNameIN)),vline);
+  }
+
+  bool vectorstring2file(const deque<string>& vline,string FileNameOUT) {
+    string file=aurostd::CleanFileName(FileNameOUT);
+    ofstream FileOUT;
+    FileOUT.open(file.c_str(),std::ios::out);
+    bool writable=FileOUT.is_open(); //CO190808 - captures whether we can open/write file
+    for(uint iline=0;iline<vline.size();iline++) FileOUT << vline.at(iline) << endl;
+    // FileOUT << StringstreamOUT.rdbuf();
+    FileOUT.flush();FileOUT.clear();FileOUT.close();
+    return writable;
+  }
+
+  // ***************************************************************************
+  // Function file2stringstream bz2file2stringstream gzfile2stringstream xzfile2stringstream zipfile2stringstream efile2stringstream
+  // ***************************************************************************
+  // write file to stringstream - Stefano Curtarolo
+  bool file2stringstream(string _FileNameIN,stringstream& StringstreamIN) {
+    string FileNameIN=aurostd::CleanFileName(_FileNameIN);
+    if(!FileExist(FileNameIN)) {
+      cerr << "ERROR - aurostd::file2stringstream: file=" << FileNameIN << " not present !" << endl;
+      return FALSE;}   
+    ifstream FileIN;
+    StringstreamIN.clear();StringstreamIN.str(std::string());
+    FileIN.open(FileNameIN.c_str(),std::ios::in);
+    char c; while (FileIN.get(c)) StringstreamIN.put(c);
+    FileIN.clear();FileIN.close();
+    return TRUE;  // return FALSE if something got messed up
+  }
+  bool bz2file2stringstream(string _FileNameIN,stringstream& StringstreamIN) {
+    string FileNameIN=aurostd::CleanFileName(_FileNameIN);
+    if(!FileExist(FileNameIN)) {
+      cerr << "ERROR - aurostd::bz2file2stringstream: file=" << FileNameIN << " not present !" << endl;
+      return FALSE;}   
+    if(!aurostd::IsCommandAvailable("bzcat")) {
+      cerr << "ERROR - aurostd::bz2file2stringstream: command \"bzcat\" is necessary !" << endl;
+      return FALSE;}   
+    StringstreamIN.clear();StringstreamIN.str(std::string());
+    StringstreamIN << execute2string("bzcat \""+FileNameIN+"\"");
+    return TRUE;  // return FALSE if something got messed up
+  }
+  bool gzfile2stringstream(string _FileNameIN,stringstream& StringstreamIN) {
+    string FileNameIN=aurostd::CleanFileName(_FileNameIN);
+    if(!FileExist(FileNameIN)) {
+      cerr << "ERROR - aurostd::gzfile2stringstream: file=" << FileNameIN << " not present !" << endl;
+      return FALSE;}   
+    if(!aurostd::IsCommandAvailable("zcat")) {
+      cerr << "ERROR - aurostd::gzfile2stringstream: command \"zcat\" is necessary !" << endl;
+      return FALSE;}   
+    StringstreamIN.clear();StringstreamIN.str(std::string());
+    StringstreamIN << execute2string("zcat \""+FileNameIN+"\"");
+    return TRUE;  // return FALSE if something got messed up
+  }
+  bool xzfile2stringstream(string _FileNameIN,stringstream& StringstreamIN) {
+    string FileNameIN=aurostd::CleanFileName(_FileNameIN);
+    if(!FileExist(FileNameIN)) {
+      cerr << "ERROR - aurostd::xzfile2stringstream: file=" << FileNameIN << " not present !" << endl;
+      return FALSE;}   
+    if(!aurostd::IsCommandAvailable("xzcat")) {
+      cerr << "ERROR - aurostd::xzfile2stringstream: command \"xzcat\" is necessary !" << endl;
+      return FALSE;}   
+    StringstreamIN.clear();StringstreamIN.str(std::string());
+    StringstreamIN << execute2string("xzcat \""+FileNameIN+"\"");
+    return TRUE;  // return FALSE if something got messed up
+  }
+  //CO START
+  //zipfile 2 a string
+  bool zipfile2stringstream(string _FileNameIN,stringstream& StringstreamIN) {
+    string FileNameIN=CleanFileName(_FileNameIN);
+    if(!FileExist(FileNameIN)) {
+      cerr << "ERROR - aurostd::zipfile2stringstream: file=" << FileNameIN << " not present !" << endl;
+      return FALSE;}
+    if(!aurostd::IsCommandAvailable("zcat")) {
+      cerr << "ERROR - aurostd::zipfile2stringstream: command \"unzip\" is necessary !" << endl;
+      return FALSE;}
+    StringstreamIN.clear();StringstreamIN.str(std::string());
+    StringstreamIN << execute2string("unzip -p \""+FileNameIN+"\"");
+    return TRUE;  // return FALSE if something got messed up
+  }
+  //CO END
+  bool efile2stringstream(string _FileNameIN,stringstream& StringstreamIN) {
+    string FileNameIN=aurostd::CleanFileName(_FileNameIN),FileNameOUT;  //CO
+    if(!FileExist(FileNameIN,FileNameOUT) && !EFileExist(FileNameIN,FileNameOUT)) {
+      cerr << "ERROR - aurostd::efile2stringstream: file=" << FileNameIN << " not present !" << endl;
+      return FALSE;}   
+    if(aurostd::substring2bool(FileNameOUT,".bz2") ) return aurostd::bz2file2stringstream(FileNameOUT,StringstreamIN);
+    if(aurostd::substring2bool(FileNameOUT,".gz"))  return aurostd::gzfile2stringstream(FileNameOUT,StringstreamIN);
+    if(aurostd::substring2bool(FileNameOUT,".xz"))  return aurostd::xzfile2stringstream(FileNameOUT,StringstreamIN);
+    return aurostd::file2stringstream(FileNameOUT,StringstreamIN);
+  }
+
+  // ***************************************************************************
+  // Function file2string
+  // ***************************************************************************
+  // write file to string - Stefano Curtarolo
+  string file2string(string FileNameIN) {
+    ifstream FileIN;
+    string StringIN;
+    FileIN.open(FileNameIN.c_str(),std::ios::in);
+    char c; while (FileIN.get(c)) StringIN+=c;
+    FileIN.clear();FileIN.close();
+    return StringIN;
+  }
+  string bz2file2string(string FileNameIN) {
+    string StringIN;
+    bz2file2string(FileNameIN,StringIN);
+    return StringIN;
+  }
+  string gzfile2string(string FileNameIN) {
+    string StringIN;
+    gzfile2string(FileNameIN,StringIN);
+    return StringIN;
+  }
+  string xzfile2string(string FileNameIN) {
+    string StringIN;
+    xzfile2string(FileNameIN,StringIN);
+    return StringIN;
+  }
+  string efile2string(string FileNameIN) {
+    string StringIN;
+    efile2string(FileNameIN,StringIN);
+    return StringIN;
+  }
+
+  // ***************************************************************************
+  // Function url2file
+  // ***************************************************************************
+  // wget URL to string - Stefano Curtarolo
+  bool url2file(string url,string& fileIN,bool verbose) {
+    bool LDEBUG=(FALSE || XHOST.DEBUG);
+    if(!aurostd::IsCommandAvailable("wget")) {
+      cerr << "ERROR - aurostd::url2file(): command \"wget\" is necessary !" << endl;
+      return FALSE;}	
+    string _url=url;
+    aurostd::StringSubst(_url,"http://","");
+    aurostd::StringSubst(_url,"//","/");
+    if(LDEBUG) cerr << "aurostd::url2file(): Loading url=" << _url << endl;
+    if(verbose) cout << "aurostd::url2file(): Loading url=" << _url << endl;
+#ifndef _MACOSX_
+    aurostd::execute("wget --quiet --no-cache -O "+fileIN+" http://"+_url);
+#else
+    aurostd::execute("wget --quiet -O "+fileIN+" http://"+_url);
+#endif    
+    if(aurostd::FileEmpty(fileIN)) {
+      aurostd::StringSubst(_url,":AFLOW","/AFLOW");
+#ifndef _MACOSX_
+      aurostd::execute("wget --quiet --no-cache -O "+fileIN+" http://"+_url);
+#else
+      aurostd::execute("wget --quiet -O "+fileIN+" http://"+_url); // _MACOSX_
+#endif    
+      if(aurostd::FileEmpty(fileIN)) {
+        cerr << "ERROR - aurostd::url2file(): URL not found http://" << _url << endl;
+        return FALSE;
+      }
+    }
+    return TRUE;
+  }
+
+  // ***************************************************************************
+  // Function url2string
+  // ***************************************************************************
+  // wget URL to string - Stefano Curtarolo
+  bool url2string(string url,string& stringIN,bool verbose) {
+    bool LDEBUG=(FALSE || XHOST.DEBUG);
+    if(!aurostd::IsCommandAvailable("wget")) {
+      cerr << "ERROR - aurostd::url2string(): command \"wget\" is necessary !" << endl;
+      return FALSE;}	
+    string _url=url;
+    aurostd::StringSubst(_url,"http://","");
+    aurostd::StringSubst(_url,"//","/");
+    if(LDEBUG) cerr << "aurostd::url2string(): Loading url=" << _url << endl;
+    if(verbose) cout << "aurostd::url2string(): Loading url=" << _url << endl;
+#ifndef _MACOSX_
+    stringIN=aurostd::execute2string("wget --quiet --no-cache -O /dev/stdout http://"+_url);
+#else
+    stringIN=aurostd::execute2string("wget --quiet -O /dev/stdout http://"+_url); // _MACOSX_
+#endif    
+    if(stringIN=="") {
+      aurostd::StringSubst(_url,":AFLOW","/AFLOW");
+#ifndef _MACOSX_
+      stringIN=aurostd::execute2string("wget --quiet --no-cache -O /dev/stdout http://"+_url);
+#else
+      stringIN=aurostd::execute2string("wget --quiet -O /dev/stdout http://"+_url); // _MACOSX_
+#endif    
+      if(stringIN=="") {
+        cerr << "ERROR - aurostd::url2string(): URL not found http://" << _url << endl;
+        return FALSE;
+      }
+    }
+    //    aurostd::StringSubst(stringIN,"h1h","h1,"); // old Frisco php error patch
+    return TRUE;
+  }
+
+  // ***************************************************************************
+  // Function url2stringstream
+  // ***************************************************************************
+  // wget URL to stringstream - Stefano Curtarolo
+  bool url2stringstream(string url,stringstream& stringstreamIN,bool verbose) {
+    bool LDEBUG=(FALSE || XHOST.DEBUG);
+    if(LDEBUG) cerr << "aurostd::url2stringstream() Loading url=" << url << endl;
+    if(verbose) cout << "aurostd::url2stringstream() Loading url=" << url << endl;
+    string stringIN;
+    bool out=url2string(url,stringIN,verbose);
+    stringstreamIN.clear(); stringstreamIN << stringIN;
+    return out;
+  }
+
+  // ***************************************************************************
+  // Function url2vectorstring
+  // ***************************************************************************
+  // wget URL to vectorstring - Stefano Curtarolo
+  bool url2vectorstring(string url,vector<string>& vline,bool verbose) {
+    bool LDEBUG=(FALSE || XHOST.DEBUG);
+    if(LDEBUG) cerr << "aurostd::url2vectorstring() Loading url=" << url << endl;
+    if(verbose) cout << "aurostd::url2vectorstring() Loading url=" << url << endl;
+    string stringIN;
+    bool out=url2string(url,stringIN,verbose);
+    aurostd::string2tokens(stringIN,vline);
+    return out;
+  }
+
+  // ***************************************************************************
+  // Function url2dequestring
+  // ***************************************************************************
+  // wget URL to dequestring - Stefano Curtarolo
+  bool url2dequestring(string url,deque<string>& vline,bool verbose) {
+    bool LDEBUG=(FALSE || XHOST.DEBUG);
+    if(LDEBUG) cerr << "aurostd::url2dequestring() Loading url=" << url << endl;
+    if(verbose) cout << "aurostd::url2dequestring() Loading url=" << url << endl;
+    string stringIN;
+    bool out=url2string(url,stringIN,verbose);
+    aurostd::string2tokens(stringIN,vline);
+    return out;
+  }
+
+  // ***************************************************************************
+  // Function url2tokens
+  // ***************************************************************************
+  // wget URL to vector of tokens - Stefano Curtarolo
+  template<typename utype> uint url2tokens(string url,vector<utype>& tokens,const string& delimiters) {
+    bool LDEBUG=(FALSE || XHOST.DEBUG);
+    if(LDEBUG) cerr << "aurostd::url2tokens<utype>(vector) Loading url=" << url << endl;
+    if(!aurostd::IsCommandAvailable("wget")) {
+      cerr << "ERROR - aurostd::url2tokens<utype>(vector): command \"wget\" is necessary !" << endl;
+      return 0;}	
+    tokens.clear(); 
+    string content;
+    aurostd::url2string(url,content);
+    if(LDEBUG) { //CO20180627
+      cerr << "aurostd::url2tokens<utype>(vector) content=" << endl;
+      cerr << content << endl;
+    }
+    if(content=="") {cerr << "ERROR - aurostd::url2tokens<utype>(vector): URL empty http://" << url << endl;return 0;}
+    vector<string> stokens;
+    aurostd::string2tokens(content,stokens,delimiters);
+    for(uint i=0;i<stokens.size();i++)
+      if(stokens.at(i)!="") 
+        tokens.push_back(aurostd::string2utype<utype>(stokens.at(i)));
+    if(LDEBUG) cerr << "aurostd::url2tokens() [5] tokens.size()=" << tokens.size() << endl;
+    return tokens.size();
+  }
+
+  // ***************************************************************************
+  // Function url2tokens
+  // ***************************************************************************
+  // wget URL to deque of tokens - Stefano Curtarolo
+  template<typename utype> uint url2tokens(string url,deque<utype>& tokens,const string& delimiters) {
+    vector<utype> vtokens;
+    aurostd::url2tokens(url,vtokens,delimiters);
+    for(uint i=0;i<vtokens.size();i++) tokens.push_back(vtokens.at(i));
+    return tokens.size();
+  }
+
+  // ***************************************************************************
+  // Function url2string
+  // ***************************************************************************
+  // wget URL to stringstream - Stefano Curtarolo
+  string url2string(string url) {
+    string stringIN;
+    url2string(url,stringIN);
+    return stringIN;
+  }
+
+  // ***************************************************************************
+  // Function ChmodFile
+  // ***************************************************************************
+  // change mod of a file - Stefano Curtarolo
+  bool ChmodFile(string chmod_string,string _file) { // "" compliant April/2019 SC
+    string file=aurostd::CleanFileName(_file);
+    if(chmod_string.empty()){return false;} //CO20190321
+    if(file.empty()){return false;} //CO20190321
+    ostringstream aus;
+    aurostd::StringstreamClean(aus);
+    aus << CHMOD_BIN << " " << chmod_string << " \"" << file << "\"" << endl;
+    aurostd::execute(aus);
+    return TRUE;  // return FALSE if something got messed up
+  }
+
+  //CO START
+  //***************************************************************************//
+  // aurostd::file2directory
+  //***************************************************************************//
+  // Corey Oses
+  // Move file to destination
+  bool file2directory(const string& _file,const string& _destination) { // "" compliant April/2019 SC
+    string file=CleanFileName(_file);
+    string destination=CleanFileName(_destination);
+    if(!aurostd::IsCommandAvailable("mv")) {
+      cerr << "ERROR - aurostd::file2directory: command \"mv\" is necessary !" << endl;
+      return FALSE;
+    }
+    if(!aurostd::FileExist(file)) {
+      cerr << "ERROR - aurostd::file2directory: " << file << " cannot be found !" << endl;
+      //      cerr << "ERROR - aurostd::file2directory: _file=" << _file << " " << endl;
+      //      cerr << "ERROR - aurostd::file2directory:  file=" << file << " " << endl;
+      //      cerr << "ERROR - aurostd::file2directory: _destination=" << _destination << " " << endl;
+      //     cerr << "ERROR - aurostd::file2directory:  destination=" << destination << " " << endl;
+      return FALSE;
+    }
+    if(!aurostd::IsDirectory(destination)) //CO20180220 //FileExist(destination))
+    { //CO20200106 - patching for auto-indenting
+      cerr << "ERROR - aurostd::file2directory: " << destination << " cannot be found !" << endl;
+      return FALSE;
+    }
+    aurostd::execute("mv \""+file+"\" \""+destination+"/\"");
+    return TRUE;
+  }
+
+  //***************************************************************************//
+  // aurostd::file2directory
+  //***************************************************************************//
+  // Corey Oses
+  // Move files to destination, do one at a time to check if files exist
+  bool file2directory(const vector<string>& files,const string& destination) {
+    for(uint i=0;i<files.size();i++) {
+      if(!file2directory(files.at(i),destination)) {return FALSE;}
+    }
+    return TRUE;
+  }
+
+  //***************************************************************************//
+  // aurostd::file2file
+  //***************************************************************************//
+  // Corey Oses
+  bool file2file(const string& _file,const string& _destination) {
+    string file=CleanFileName(_file);
+    string destination=CleanFileName(_destination);
+    if(!aurostd::IsCommandAvailable("mv")) {
+      cerr << "ERROR - aurostd::file2file: command \"mv\" is necessary !" << endl;
+      return FALSE;
+    }
+    if(!aurostd::FileExist(file)) {
+      cerr << "ERROR - aurostd::file2file: " << file << " cannot be found !" << endl;
+      return FALSE;
+    }
+    aurostd::execute("mv \""+file+"\" \""+destination+"\"");
+    return TRUE;
+  }
+  
+  //***************************************************************************//
+  // aurostd::file2md5sum
+  //***************************************************************************//
+  // Stefano Curtarolo
+  string file2md5sum(const string& file) { //SC20200326
+    vector<string> vtokens;
+    if(aurostd::FileExist(file)) {
+      aurostd::string2tokens(aurostd::execute2string("md5sum "+file),vtokens," ");
+      if(vtokens.size()>0) return vtokens.at(0);
+    }
+    return "";
+  }
+  
+  //***************************************************************************//
+  // aurostd::file2auid
+  //***************************************************************************//
+  // Stefano Curtarolo
+  string file2auid(const string& file) { //SC20200326
+    vector<string> vtokens;
+    if(aurostd::FileExist(file)) {
+    uint64_t crc=0;
+    crc=aurostd::crc64(crc,aurostd::efile2string(file)); // DONT TOUCH THIS
+    return aurostd::crc2string(crc);
+    }
+    return "";
+  }
+  
+  // ***************************************************************************
+  // Function IsDirectory
+  // ***************************************************************************
+  // true if path is directory
+  // http://stackoverflow.com/questions/146924/how-can-i-tell-if-a-given-path-is-a-directory-or-a-file-c-c
+  bool IsDirectory(string _path){
+    string path=CleanFileName(_path);
+    struct stat s;
+    if( stat(path.c_str(),&s) != 0 ){return FALSE;} //error
+    if( s.st_mode & S_IFDIR ){return TRUE;}
+    return FALSE;
+  }
+
+  // ***************************************************************************
+  // Function IsFile
+  // ***************************************************************************
+  // true if path is file
+  // http://stackoverflow.com/questions/146924/how-can-i-tell-if-a-given-path-is-a-directory-or-a-file-c-c
+  bool IsFile(string _path){
+    string path=CleanFileName(_path);
+    struct stat s;
+    if( stat(path.c_str(),&s) != 0 ){return FALSE;} //error
+    if( s.st_mode & S_IFREG ){return TRUE;}
+    return FALSE;
+  }
+  //CO END
+
+  // ***************************************************************************
+  // Function RemoveFile
+  // ***************************************************************************
+  // change remove a file - Stefano Curtarolo
+  bool RemoveFile(string _file) {
+    string file=CleanFileName(_file);
+    // [OBSOLETE]   ostringstream aus;
+    // [OBSOLETE] aurostd::StringstreamClean(aus);
+    // [OBSOLETE] //    aus << "rm -f \"" << file << "\"" << endl; //   cerr << aus.str() << endl;
+    // [OBSOLETE] //    aurostd::execute(aus);
+    // [OBSOLETE]    remove(file.c_str()); // this works only with well defined names and not with * which are build by sh/bash
+    execute("rm -f \""+file+"\""); // the simplest possible call th sh/bash
+    return TRUE;  // return FALSE if something got messed up
+  }
+
+  //CO START
+  //***************************************************************************//
+  // aurostd::RemoveFile
+  //***************************************************************************//
+  bool RemoveFile(const vector<string>& files) {
+    for(uint i=0;i<files.size();i++) {
+      if(!RemoveFile(files.at(i))) {return FALSE;}
+    }
+    return TRUE;
+  }
+
+  //***************************************************************************//
+  // aurostd::RemoveDirectory
+  //***************************************************************************//
+  bool RemoveDirectory(const string& _path) {
+    string path=CleanFileName(_path);
+    if(!IsCommandAvailable("rm")) {
+      cerr << "ERROR - aurostd::RemoveDirectory: command \"rm\" is necessary !" << endl;
+      return FALSE;
+    }
+    aurostd::execute("rm -r \""+path+"\"");
+    return TRUE;
+  }
+  //CO END
+
+  // ***************************************************************************
+  // Function string2tokens string2tokens<utype>
+  // ***************************************************************************
+  // Finds string2tokens to split strings in tokens
+  // Stefano Curtarolo
+  // void string2tokens(const string& str,vector<string>& tokens,const string& delimiters=" ") {  //[CO20200106 - close bracket for indenting]}
+  uint string2tokens(const string& str,std::vector<string>& tokens,const string& delimiters,bool consecutive) { //CO20170613
+    //CO mods 20170613
+    //we are adding functionality here, because string2tokens will treat "\n\n" same as "\n", but not "\n \n"
+    //consecutive will do the following: "sssss" -> <"s","s",...>
+    //consecutive ALSO starts at 0, not first_not_of
+    //return aurostd::string2tokens(stringIN,vstringout,"\n",true);
+    tokens.clear(); // clear in the case there was something already in!
+    string::size_type lastPos=(consecutive ? 0 : str.find_first_not_of(delimiters,0));   // Skip delimiters at beginning.
+    string::size_type pos=str.find_first_of(delimiters,lastPos);     // Find first "non-delimiter".
+    while (string::npos!=pos || string::npos!=lastPos) {
+      tokens.push_back(str.substr(lastPos,pos-lastPos));             // Found a token, add it to the vector.
+      if(consecutive){lastPos=(string::npos!=pos ? pos+1 : string::npos);}
+      else{lastPos=str.find_first_not_of(delimiters,pos);}  // Skip delimiters.  Note the "not_of"
+      pos=str.find_first_of(delimiters,lastPos);                     // Find next "non-delimiter"
+    }
+    return tokens.size();
+  }
+
+  // void string2tokens(const string& str,deque<string>& tokens,const string& delimiters=" ") { //[CO20200106 - close bracket for indenting]}
+  uint string2tokens(const string& str,std::deque<string>& tokens,const string& delimiters,bool consecutive) { //CO20170613
+    vector<string> vtokens;
+    uint i=aurostd::string2tokens(str,vtokens,delimiters,consecutive);  //CO20170613
+    tokens.clear();
+    for(i=0;i<vtokens.size();i++) tokens.push_back(vtokens.at(i));
+    return tokens.size();
+  }
+  template<class utype> uint string2tokens(const string& str,std::vector<utype>& tokens,const string& delimiters,bool consecutive) {  //CO20170613
+    vector<string> stokens;
+    uint out=aurostd::string2tokens(str,stokens, delimiters,consecutive); //CO20170613
+    tokens.clear();
+    for(uint i=0;i<stokens.size();i++)
+      tokens.push_back(aurostd::string2utype<utype>(stokens.at(i)));
+    return out;
+  }
+  template<class utype> uint string2tokens(const string& str,std::deque<utype>& tokens,const string& delimiters,bool consecutive) { //CO20170613
+    deque<string> stokens;
+    uint out=aurostd::string2tokens(str,stokens, delimiters,consecutive); //CO20170613
+    tokens.clear();
+    for(uint i=0;i<stokens.size();i++)
+      tokens.push_back(aurostd::string2utype<utype>(stokens.at(i)));
+    return out;
+  }
+
+  // ***************************************************************************
+  // Function string2tokensAdd string2tokensAdd<utype>
+  // ***************************************************************************
+
+  uint string2tokensAdd(const string& str,std::vector<string>& tokens,const string& delimiters) {
+    vector<string> vtokens;
+    uint i=aurostd::string2tokens(str,vtokens,delimiters);
+    for(i=0;i<vtokens.size();i++) tokens.push_back(vtokens.at(i));
+    return tokens.size();
+  }
+  uint string2tokensAdd(const string& str,std::deque<string>& tokens,const string& delimiters) {
+    vector<string> vtokens;
+    uint i=aurostd::string2tokens(str,vtokens,delimiters);
+    for(i=0;i<vtokens.size();i++) tokens.push_back(vtokens.at(i));
+    return tokens.size();
+  }
+  template<class utype> uint string2tokensAdd(const string& str,std::vector<utype>& tokens,const string& delimiters) {
+    vector<string> vtokens;
+    uint i=aurostd::string2tokens(str,vtokens,delimiters);
+    for(i=0;i<vtokens.size();i++) tokens.push_back(aurostd::string2utype<utype>(vtokens.at(i)));
+    return tokens.size();
+  }
+  template<class utype> uint string2tokensAdd(const string& str,std::deque<utype>& tokens,const string& delimiters) {
+    deque<string> vtokens;
+    uint i=aurostd::string2tokens(str,vtokens,delimiters);
+    for(i=0;i<vtokens.size();i++) tokens.push_back(aurostd::string2utype<utype>(vtokens.at(i)));
+    return tokens.size();
+  }
+
+  // ***************************************************************************
+  // Function StringStreamConvert
+  // ***************************************************************************
+  // convert whatever into a string !
+  template<typename typeTo, typename typeFrom> typeTo StringStreamConvert(typeFrom from) {
+    std::stringstream temp;
+    temp << from;
+    typeTo to=typeTo();
+    temp >> to;
+    return to;
+  }
+
+  template<typename typeFrom> std::string StringConvert(typeFrom from) {
+    return StringStreamConvert<std::string>((typeFrom) from);
+  }
+  // to initialize the templates....
+  void _StringConvert(void) {
+    cerr << StringStreamConvert<std::string>((int) 1);
+    cerr << StringStreamConvert<std::string>((float) 1);
+    cerr << StringStreamConvert<std::string>((double) 1);
+    cerr << StringConvert<int>((int) 1);
+    cerr << StringConvert<float>((float) 1);
+    cerr << StringConvert<double>((double) 1);
+  }
+
+  // ***************************************************************************
+  // Function stream2stream
+  // ***************************************************************************
+  // convert whatever into a string !
+  template<typename typeTo, typename typeFrom> typeTo stream2stream(typeFrom from,int precision,char FORMAT) {
+    std::stringstream temp;
+    if(FORMAT==DEFAULT_STREAM){;} //default
+    if(FORMAT==FIXED_STREAM){temp << std::fixed;}
+    if(FORMAT==SCIENTIFIC_STREAM){temp << std::scientific;}
+    temp.precision(precision);
+    temp << from;
+    typeTo to=typeTo();
+    temp >> to;
+    return to;
+  }
+  template<typename typeTo, typename typeFrom> typeTo stream2stream(typeFrom from,int precision) {
+    return (typeTo) stream2stream<typeTo>(from,precision,DEFAULT_STREAM);
+  }
+  template<typename typeTo, typename typeFrom> typeTo stream2stream(typeFrom from) {
+    return (typeTo) stream2stream<typeTo>(from,AUROSTD_DEFAULT_PRECISION,DEFAULT_STREAM);
+  }
+  template<typename utype> utype string2utype(const string& from) {
+    return (utype) stream2stream<utype>(from,AUROSTD_DEFAULT_PRECISION,DEFAULT_STREAM);
+  }
+
+  vector<double> vectorstring2vectordouble(vector<string> from) {
+    vector<double> vout;for(uint i=0;i<from.size();i++) vout.push_back(aurostd::string2utype<double>(from.at(i)));return vout;
+  }
+
+  string string2string(const string& from) {
+    return from;
+  }
+
+  vector<int> vectorstring2vectorint(vector<string> from) {
+    vector<int> vout;for(uint i=0;i<from.size();i++) vout.push_back(aurostd::string2utype<int>(from.at(i)));return vout;
+  }
+
+  vector<uint> vectorstring2vectoruint(vector<string> from) {
+    vector<uint> vout;for(uint i=0;i<from.size();i++) vout.push_back(aurostd::string2utype<uint>(from.at(i)));return vout;
+  }
+
+  vector<float> vectorstring2vectorfloat(vector<string> from) {
+    vector<float> vout;for(uint i=0;i<from.size();i++) vout.push_back(aurostd::string2utype<float>(from.at(i)));return vout;
+  }
+
+  string vectorstring2string(const vector<string>& vstrings) {
+    string out="";
+    for(uint istr=0;istr<vstrings.size();istr++) out+=vstrings.at(istr);
+    return out;
+  }
+  string vectorstring2string(const deque<string>& vstrings) {
+    string out="";
+    for(uint istr=0;istr<vstrings.size();istr++) out+=vstrings.at(istr);
+    return out;
+  }
+
+  // ***************************************************************************
+  // Function utype2string
+  // ***************************************************************************
+
+  //  template<typename string> string utype2string(const string& from) {
+  //   return (string) stream2stream<string>(from);
+  // }
+
+  template<typename utype> string utype2string(const utype& from) {
+    return (string) stream2stream<string>(from);
+  }
+  template<typename utype> string utype2string(const utype& from,int precision) {
+    return (string) stream2stream<string>(from,precision);
+  }
+  template<typename utype> string utype2string(const utype& from,int precision,char FORMAT) { //see DEFAULT_STREAM, FIXED_STREAM, SCIENTIFIC_STREAM
+    return (string) stream2stream<string>(from,precision,FORMAT);
+  }
+  //  string utype2string(const string& from) {
+  //    return (string) from;
+  //  }
+  //  string utype2string(const std::basic_string<char, std::char_traits<char>, std::allocator<char> >& from) {    return (string) from;  }
+  //  string utype2string(std::basic_string<char, std::char_traits<char>, std::allocator<char> > from) {    return (string) from;  }
+
+  //cannot template this the same as others, char's don't make sense with roff
+  string utype2string(double from,bool roff) {return utype2string(from,AUROSTD_DEFAULT_PRECISION,roff,DEFAULT_STREAM);}
+  string utype2string(double from,int precision,bool roff) {return utype2string(from,precision,roff,AUROSTD_ROUNDOFF_TOL,DEFAULT_STREAM);}
+  string utype2string(double from,bool roff,double tol) {return utype2string(from,AUROSTD_DEFAULT_PRECISION,roff,tol,DEFAULT_STREAM);}
+  string utype2string(double from,int precision,bool roff,double tol) {return utype2string(from,precision,roff,tol,DEFAULT_STREAM);}
+  string utype2string(double from,bool roff,char FORMAT) {return utype2string(from,AUROSTD_DEFAULT_PRECISION,roff,FORMAT);}
+  string utype2string(double from,int precision,bool roff,char FORMAT) {return utype2string(from,precision,roff,AUROSTD_ROUNDOFF_TOL,FORMAT);}
+  string utype2string(double from,bool roff,double tol,char FORMAT) {return utype2string(from,AUROSTD_DEFAULT_PRECISION,roff,tol,FORMAT);}
+  string utype2string(double from,int precision,bool roff,double tol,char FORMAT) {
+    double tmp=from;
+    if(roff){tmp=roundoff(from,tol);}
+    return (string) stream2stream<string>(tmp,precision,FORMAT);
+  }
+  string bool2string(bool from) {
+    if(from) return "TRUE";
+    return "FALSE";
+  }
+
+  // ***************************************************************************
+  // Function utypes2deque
+  // ***************************************************************************
+  template<class utype> deque<utype> utypes2deque(utype u1) {
+    deque<utype> out;
+    out.push_back(u1);
+    return out;}
+  template<class utype> deque<utype> utypes2deque(utype u1,utype u2) {
+    deque<utype> out;
+    out.push_back(u1);out.push_back(u2);
+    return out;}
+  template<class utype> deque<utype> utypes2deque(utype u1,utype u2,utype u3) {
+    deque<utype> out;
+    out.push_back(u1);out.push_back(u2);out.push_back(u3);
+    return out;}
+  template<class utype> deque<utype> utypes2deque(utype u1,utype u2,utype u3,utype u4) {
+    deque<utype> out;
+    out.push_back(u1);out.push_back(u2);out.push_back(u3);out.push_back(u4);
+    return out;}
+
+  // ***************************************************************************
+  // Function StringCommasColumsVectorInt
+  // ***************************************************************************
+  void StringCommasColumsVectorInt(string vstring,vector<int> &vint) {
+    vector<string> tokens_commas,tokens_colums;
+    vint.clear();
+    string2tokens(vstring,tokens_commas,",");
+    for(uint i=0;i<tokens_commas.size();i++) {
+      tokens_colums.clear();
+      if(aurostd::substring2bool(tokens_commas.at(i),":")) {
+        string2tokens(tokens_commas.at(i),tokens_colums,":");
+        for(int j=aurostd::string2utype<int>(tokens_colums.at(0));
+            j<=aurostd::string2utype<int>(tokens_colums.at(tokens_colums.size()-1));
+            j++)
+          vint.push_back(j);
+      } else {
+        vint.push_back(aurostd::string2utype<int>(tokens_commas.at(i)));
+      }	
+    }
+  }
+
+  // ***************************************************************************
+  // Function StringCommasColumsVectorUnsignedInt
+  // ***************************************************************************
+  void StringCommasColumsVectorUnsignedInt(string vstring,vector<uint> &vuint) {
+    vector<string> tokens_commas,tokens_colums;
+    vuint.clear();
+    string2tokens(vstring,tokens_commas,",");
+    for(uint i=0;i<tokens_commas.size();i++) {
+      tokens_colums.clear();
+      if(aurostd::substring2bool(tokens_commas.at(i),":")) {
+        string2tokens(tokens_commas.at(i),tokens_colums,":");
+        for(uint j=aurostd::string2utype<uint>(tokens_colums.at(0));
+            j<=(uint) aurostd::string2utype<uint>(tokens_colums.at(tokens_colums.size()-1));
+            j++)
+          vuint.push_back(j);
+      } else {
+        vuint.push_back(aurostd::string2utype<uint>(tokens_commas.at(i)));
+      }	
+    }
+  }
+
+  // ***************************************************************************
+  // Function StringCommasColumsVectorFloat
+  // ***************************************************************************
+  void StringCommasColumsVectorFloat(string vstring,vector<float> &vfloat) {
+    vector<string> tokens_commas,tokens_colums;
+    vfloat.clear();
+    string2tokens(vstring,tokens_commas,",");
+    for(uint i=0;i<tokens_commas.size();i++) {
+      tokens_colums.clear();
+      if(aurostd::substring2bool(tokens_commas.at(i),":")) {
+        string2tokens(tokens_commas.at(i),tokens_colums,":");
+        for(float j=aurostd::string2utype<float>(tokens_colums.at(0));
+            j<=aurostd::string2utype<float>(tokens_colums.at(tokens_colums.size()-1));
+            j++)
+          vfloat.push_back(j);
+      } else {
+        vfloat.push_back(aurostd::string2utype<float>(tokens_commas.at(i)));
+      }	
+    }
+  }
+
+  // ***************************************************************************
+  // Function StringCommasColumsVectorDouble
+  // ***************************************************************************
+  void StringCommasColumsVectorDouble(string vstring,vector<double> &vdouble) {
+    vector<string> tokens_commas,tokens_colums;
+    vdouble.clear();
+    string2tokens(vstring,tokens_commas,",");
+    for(uint i=0;i<tokens_commas.size();i++) {
+      tokens_colums.clear();
+      if(aurostd::substring2bool(tokens_commas.at(i),":")) {
+        string2tokens(tokens_commas.at(i),tokens_colums,":");
+        for(double j=aurostd::string2utype<double>(tokens_colums.at(0));
+            j<=aurostd::string2utype<double>(tokens_colums.at(tokens_colums.size()-1));
+            j++)
+          vdouble.push_back(j);
+      } else {
+        vdouble.push_back(aurostd::string2utype<double>(tokens_commas.at(i)));
+      }	
+    }
+  }
+
+  // ***************************************************************************
+  // Function StringsAlphabetic
+  // ***************************************************************************
+  // says if two strings are in alphabetical order
+  bool StringsAlphabetic(const string& A,const string& B,bool allow_identical) { //CO20181019
+    if(A<B) return TRUE; // cerr << "A<B" << "  " << A << "<" << B << endl;
+    if(A>B) return FALSE; //cerr << "A>B" << "  " << A << ">" << B << endl;
+    if(A==B) return allow_identical; //cerr << "A==B" << "  " << A << "==" << B << endl; //CO20181019
+    return TRUE;
+  }
+
+  // ***************************************************************************
+  // Function StringsAlphabetic
+  // ***************************************************************************
+  // says if two strings are in alphabetical order  //CO20180801
+  bool StringsAlphabetic(const vector<string>& input,bool allow_identical) {
+    for(uint i=1;i<input.size();i++){ //CO20190218
+      if(!StringsAlphabetic(input[i-1],input[i],allow_identical)){return false;}
+    }
+    return true;
+  }
+  bool StringsAlphabetic(const deque<string>& input,bool allow_identical) { //CO20190218
+    for(uint i=1;i<input.size();i++){
+      if(!StringsAlphabetic(input[i-1],input[i],allow_identical)){return false;}
+    }
+    return true;
+  }
+
+  // ***************************************************************************
+  // Function StringSubst
+  // ***************************************************************************
+  // Substitute strings here and there
+  // Stefano Curtarolo
+  string StringSubst(string &strstring, const string &strfind, const string &strreplace) {
+    if(strfind.empty()) return strstring;
+    string::size_type pos=0;
+    while((pos=strstring.find(strfind, pos))!=string::npos) {
+      strstring.erase(pos, strfind.length());
+      strstring.insert(pos, strreplace);
+      pos+=strreplace.length();
+    }
+    return strstring;
+  }
+
+  string StringSubst(string &strstring, const char &charfind, const char &charreplace) {
+    string stroutput;
+    for (uint i=0;i<strstring.size();i++)
+      if(strstring[i]==charfind)
+        stroutput+=charreplace;
+      else
+        stroutput+=strstring[i];
+    strstring=stroutput;
+    return strstring;
+  }
+
+  void StringStreamSubst(stringstream &strstringsteram, const string &strfind, const string &strreplace) {
+    string strstring=strstringsteram.str();
+    StringSubst(strstring,strfind,strreplace);
+    strstringsteram.clear();
+    strstringsteram.str(std::string());
+    strstringsteram << strstring;
+  }
+
+  //  string StringSubst(string &strstring, const string &strfind0, const string &strfind1, const string &strfind2, const string &strfind3, const string &strreplace) {
+  //    StringSubst(strstring,strfind0,strreplace);
+  //    StringSubst(strstring,strfind1,strreplace);
+  //    StringSubst(strstring,strfind2,strreplace);
+  //    StringSubst(strstring,strfind3,strreplace);
+  //    return strstring;
+  //  }
+
+
+  // ***************************************************************************
+  // Function SubStrings
+  // ***************************************************************************
+  // Finds strings here and there.
+  // Stefano Curtarolo
+
+  int GetNLinesString(const string& str) {
+    // SLOW
+    //     string _str(str);
+    //     int N=1;
+    //     while(_str.find("\n")!=string::npos) {
+    //       N++;_str=_str.substr(_str.find("\n")+1);
+    //     }
+    //     return N;
+    stringstream strstream(str);
+    return GetNLinesString(strstream);
+  }
+  int GetNLinesString(const stringstream& strstream) {
+    // VERY SLOW    return aurostd::GetNLinesString(strstream.str());
+    // FAST
+    stringstream strstream_new(strstream.str());  //copy stringstream
+    string line;
+    int count_line = 0;
+    while(getline(strstream_new, line)) {count_line++;}
+    return count_line;
+  }
+
+  int GetNLinesFile(const string& file_name) {
+    stringstream streamFILE;
+    aurostd::file2stringstream(file_name, streamFILE);
+    return GetNLinesString(streamFILE);
+  }
+
+  string GetLineString(const string& strstream, const int& line) {
+    string _strstream(strstream),_strline;
+    //  if(line>aurostd::GetNLinesString(_strstream)) return (string) "";   // TOO SLOW IF THE STRING IS LONG !
+    for(int i=0;i<line;i++) {
+      _strline=_strstream.substr(0,_strstream.find("\n"));
+      _strstream=_strstream.substr(_strstream.find("\n")+1);
+    }
+    return _strline;
+  }
+  string GetLineString(const stringstream& strstream, const int& line) {
+    return aurostd::GetLineString(strstream.str(),line);
+  }
+
+  // ***************************************************************************
+  // Function SubStringsPresent
+  // ***************************************************************************
+  bool substring2bool(const string& strstream, const string& strsub1, bool CLEAN) {
+    bool LDEBUG=FALSE;//TRUE;
+    if(LDEBUG) cerr << "bool substring2bool(const string& strstream, const string& strsub1, bool CLEAN)" << endl;
+    if(LDEBUG) cerr << "DEBUG substring2bool: (BEGIN) [" << strsub1 << "] " << CLEAN << endl;
+    string _strstream(strstream),_strline,_strsub1(strsub1);
+    string strout="";
+    string::size_type idxS1;
+    if(CLEAN==TRUE) _strstream=aurostd::RemoveWhiteSpaces(_strstream,'"');
+    if(LDEBUG) cerr << "DEBUG substring2bool: 1 [" << strstream << "], [" << _strsub1 << "]" << endl; 
+    if(_strstream.find(_strsub1)==string::npos) return (bool) FALSE;
+    if(LDEBUG) cerr << "DEBUG substring2bool: 2 [" << strstream << "], [" << _strsub1 << "]" << endl; 
+    vector<string> tokens;
+    aurostd::string2tokens(_strstream,tokens,"\n");
+    for(uint i=0;i<tokens.size();i++) {
+      _strline=tokens.at(i);
+      if(_strline.find("#")!=string::npos  
+          && _strline.find("#1")==string::npos && _strline.find("#2")==string::npos && _strline.find("#3")==string::npos // avoid space groups
+          && _strline.find("#4")==string::npos && _strline.find("#5")==string::npos && _strline.find("#6")==string::npos // avoid space groups
+          && _strline.find("#7")==string::npos && _strline.find("#8")==string::npos && _strline.find("#9")==string::npos // avoid space groups
+        ) _strline=_strline.substr(0,_strline.find("#")); // avoid space groups
+      if(_strline.find(COMMENT_NEGLECT_2)!=string::npos) _strline=_strline.substr(0,_strline.find(COMMENT_NEGLECT_2));
+      if(_strline.find(COMMENT_NEGLECT_3)!=string::npos) _strline=_strline.substr(0,_strline.find(COMMENT_NEGLECT_3));
+      idxS1=_strline.find(_strsub1);
+      if(idxS1!=string::npos) {
+        strout=_strline.substr(_strline.find(_strsub1)+_strsub1.length());
+        strout=aurostd::RemoveWhiteSpacesFromTheBack(strout);
+        if(LDEBUG) cerr << "DEBUG substring2bool: (END) " << strsub1 << " " << CLEAN << endl;
+        return (bool) TRUE;
+      }
+    }
+    return (bool) FALSE;
+  }
+
+  bool substring2bool(const vector<string>& vstrstream, const string& strsub1, bool CLEAN) {
+    //  if(LDEBUG) cerr << "bool substring2bool(const vector<string>& vstrstream, const string& strsub1, bool CLEAN)" << endl;
+    for(uint i=0;i<vstrstream.size();i++)
+      if(aurostd::substring2bool(vstrstream.at(i),strsub1,CLEAN)) return TRUE;
+    return FALSE;
+  }
+  bool substring2bool(const deque<string>& vstrstream, const string& strsub1, bool CLEAN) {
+    //  if(LDEBUG) cerr << "bool substring2bool(const deque<string>& vstrstream, const string& strsub1, bool CLEAN)" << endl;
+    for(uint i=0;i<vstrstream.size();i++)
+      if(aurostd::substring2bool(vstrstream.at(i),strsub1,CLEAN)) return TRUE;
+    return FALSE;
+  }
+
+  bool substring2bool(const stringstream& strstream, const string& strsub1, bool CLEAN) {
+    //  if(LDEBUG) cerr << "bool substring2bool(const stringstream& strstream, const string& strsub1, bool CLEAN)" << endl;
+    return aurostd::substring2bool(strstream.str(),strsub1,CLEAN);
+  }
+
+  bool substring2bool(const string& strstream, const string& strsub1) {
+    //  if(LDEBUG)   cerr << "bool substring2bool(const string& strstream, const string& strsub1)" << endl;
+    return (bool) aurostd::substring2bool(strstream,strsub1,FALSE);
+  }
+
+  bool substring2bool(const vector<string>& vstrstream, const string& strsub1) {
+    //  if(LDEBUG) cerr << "bool substring2bool(const vector<string>& vstrstream, const string& strsub1)" << endl;
+    for(uint i=0;i<vstrstream.size();i++)
+      if(aurostd::substring2bool(vstrstream.at(i),strsub1)) return TRUE;
+    return FALSE;
+  }
+  bool substring2bool(const deque<string>& vstrstream, const string& strsub1) {
+    //  if(LDEBUG) cerr << "bool substring2bool(const deque<string>& vstrstream, const string& strsub1)" << endl;
+    for(uint i=0;i<vstrstream.size();i++)
+      if(aurostd::substring2bool(vstrstream.at(i),strsub1)) return TRUE;
+    return FALSE;
+  }
+
+  bool substring2bool(const stringstream& strstream, const string& strsub1) {
+    //  if(LDEBUG) cerr << "bool substring2bool(const stringstream& strstream, const string& strsub1)" << endl;
+    return (bool) aurostd::substring2bool(strstream.str(),strsub1,FALSE);
+  }
+  bool substring_present_file(const string& FileName, const string& strsub1) {
+    //  if(LDEBUG) cerr << "bool substring_present_file(const string& FileName, const string& strsub1)" << endl;
+    return (bool) aurostd::substring2bool(FileName,strsub1,FALSE);
+  }
+  bool substring_present_file_FAST(const string& FileName, const string& strsub1) {
+    //  if(LDEBUG) cerr << "bool substring_present_file_FAST(const string& FileName, const string& strsub1)" << endl;
+    // be careful, this does not filter-out # comments
+    return (bool) substring_present_file_FAST(FileName,strsub1,FALSE);
+  }
+
+  bool withinList(const vector<string>& list,const string& input) { //CO20181010
+    //for(uint i=0;i<list.size();i++){if(list[i]==input){return true;}}  OBSOLETE ME20190905
+    //return false;  OBSOLETE ME20190905
+    int index;
+    return withinList(list, input, index);
+  }
+  bool withinList(const vector<int>& list,int input) {  //CO20181010
+    //for(uint i=0;i<list.size();i++){if(list[i]==input){return true;}}  OBSOLETE ME20190905
+    //return false;  OBSOLETE ME20190905
+    int index;
+    return withinList(list, input, index);
+  }
+  bool withinList(const vector<uint>& list,uint input) {  //CO20181010
+    //for(uint i=0;i<list.size();i++){if(list[i]==input){return true;}}  OBSOLETE ME20190905
+    //return false;  OBSOLETE ME20190905
+    int index;
+    return withinList(list, input, index);
+  }
+
+  //ME20190813 - added versions that also determine the index of the item in the list
+  bool withinList(const vector<string>& list, const string& input, int& index) {
+    for (int i = 0, nlist = (int) list.size(); i < nlist; i++) {
+      if(list[i]==input) {
+        index = i;
+        return true;
+      }
+    }
+    index = -1;
+    return false;
+  }
+
+  bool withinList(const vector<int>& list, int input, int& index) {
+    for (int i = 0, nlist = (int) list.size(); i < nlist; i++) {
+      if(list[i]==input) {
+        index = i;
+        return true;
+      }
+    }
+    index = -1;
+    return false;
+  }
+
+  bool withinList(const vector<uint>& list, uint input, int& index) {
+    for (int i = 0, nlist = (int) list.size(); i < nlist; i++) {
+      if(list[i]==input) {
+        index = i;
+        return true;
+      }
+    }
+    index = -1;
+    return false;
+  }
+
+  // ***************************************************************************
+  bool substring_present_file(const string& FileName, const string& strsub1, bool CLEAN) {
+    string StringFile;
+    ifstream FileFile;
+    FileFile.open(FileName.c_str(),std::ios::in);
+    FileFile.clear();FileFile.seekg(0);
+    if(!FileFile) {
+      cerr << "ERROR  FileName=" << FileName << "   not found" << endl;
+      return FALSE;
+      //    exit(0);
+    }
+    StringFile="";char c; while (FileFile.get(c)) StringFile+=c;
+    FileFile.close();
+    return aurostd::substring2bool(StringFile,strsub1,CLEAN);
+  }
+
+  bool substring_present_file_FAST(const string& FileName, const string& strsub1, bool CLEAN) {
+    // be careful, this does not filter-out # comments
+    string temp_file=aurostd::TmpFileCreate("substring");
+    ostringstream aus;
+    ifstream FileFile;
+    int found=0;
+    aurostd::StringstreamClean(aus);
+    aus << "rm -f " << temp_file  << endl;
+    if(CLEAN==FALSE) aus << "cat \"" << FileName << "\" | grep -c \"" << strsub1 << "\" > " << temp_file  << endl;
+    if(CLEAN==TRUE ) aus << "cat \"" << FileName << "\" | sed \"s/ //g\" | sed \"s/\t//g\"  | grep -c \"" << aurostd::RemoveWhiteSpaces(strsub1) << "\" > " << temp_file  << endl;
+    aus << "echo >> " << temp_file << endl; // to give EOL
+    aurostd::execute(aus);
+    if(!aurostd::FileExist(FileName)) {
+      cerr << "ERROR: substring_present_file_FAST: file input not found =" << FileName << endl;
+      exit(0);
+    }
+    if(!aurostd::FileExist(temp_file)) {
+      cerr << "ERROR: substring_present_file_FAST: file output not found =" << temp_file << endl;
+      exit(0);
+    }
+    FileFile.open(temp_file.c_str(),std::ios::in);
+    FileFile.clear();FileFile.seekg(0);
+    FileFile >> found;
+    FileFile.close();
+    aurostd::StringstreamClean(aus);
+#ifndef _AFLOW_TEMP_PRESERVE_
+    aurostd::RemoveFile(temp_file);
+#endif
+    if(found>0) return TRUE;
+    return FALSE;
+  }
+
+  // ***************************************************************************
+  // Function SubStringsPresent and EXTRACT
+  // ***************************************************************************
+  string substring2string(const string& strstream, const string& strsub1, bool CLEAN) {
+    bool LDEBUG=(FALSE || XHOST.DEBUG);
+    if(LDEBUG) cerr << "DEBUG substring2string3: (BEGIN) " << strsub1 << " " << CLEAN << endl;
+    string _strstream(strstream),_strline,_strsub1(strsub1);
+    string strout="";
+    string::size_type idxS1;
+    if(CLEAN==TRUE) _strstream=aurostd::RemoveWhiteSpaces(_strstream,'"');
+    if(_strstream.find(_strsub1)==string::npos) return (string) strout;
+    //  transform(_strstream.begin(),_strstream.end(),_strstream.begin(),toupper); // pout everything UPPER
+    vector<string> tokens;
+    aurostd::string2tokens(_strstream,tokens,"\n");
+    for(uint i=0;i<tokens.size();i++) {
+      _strline=tokens.at(i);
+      if(_strline.find(COMMENT_NEGLECT_1)!=string::npos) _strline=_strline.substr(0,_strline.find(COMMENT_NEGLECT_1));
+      if(_strline.find(COMMENT_NEGLECT_2)!=string::npos) _strline=_strline.substr(0,_strline.find(COMMENT_NEGLECT_2));
+      if(_strline.find(COMMENT_NEGLECT_3)!=string::npos) _strline=_strline.substr(0,_strline.find(COMMENT_NEGLECT_3));
+      idxS1=_strline.find(_strsub1);
+      if(idxS1!=string::npos) {
+        strout=_strline.substr(_strline.find(_strsub1)+_strsub1.length());
+        strout=aurostd::RemoveWhiteSpacesFromTheBack(strout);
+        if(LDEBUG) cerr << "DEBUG substring2string3: (END) " << strsub1 << " " << CLEAN << endl;
+        return (string) strout;
+      }
+    }
+    return (string) strout;
+  }
+
+  string substring2string(const string& strstream, const string& strsub1, const string& strsub2, bool CLEAN) {
+    bool LDEBUG=(FALSE || XHOST.DEBUG);
+    if(LDEBUG) cerr << "DEBUG substring2string5: (BEGIN) " << strsub1 << " " << CLEAN << endl;
+    string _strstream(strstream),_strline,_strsub1(strsub1),_strsub2(strsub2);
+    string strout="";
+    string::size_type idxS1,idxS2;
+    if(CLEAN==TRUE) _strstream=aurostd::RemoveWhiteSpaces(_strstream,'"');
+    if(_strstream.find(_strsub1)==string::npos) return (string) strout;
+    if(_strstream.find(_strsub2)==string::npos) return (string) strout;
+    //  transform(_strstream.begin(),_strstream.end(),_strstream.begin(),toupper); // pout everything UPPER
+    vector<string> tokens;
+    aurostd::string2tokens(_strstream,tokens,"\n");
+    for(uint i=0;i<tokens.size();i++) {
+      _strline=tokens.at(i);
+      if(_strline.find(COMMENT_NEGLECT_1)!=string::npos) _strline=_strline.substr(0,_strline.find(COMMENT_NEGLECT_1));
+      if(_strline.find(COMMENT_NEGLECT_2)!=string::npos) _strline=_strline.substr(0,_strline.find(COMMENT_NEGLECT_2));
+      if(_strline.find(COMMENT_NEGLECT_3)!=string::npos) _strline=_strline.substr(0,_strline.find(COMMENT_NEGLECT_3));
+      idxS1=_strline.find(_strsub1);
+      idxS2=_strline.find(_strsub2);
+      if(idxS1!=string::npos && idxS2!=string::npos && idxS1<=idxS2) {
+        strout=_strline.substr(std::max(_strline.find(_strsub2)+_strsub2.length(),_strline.find(_strsub1)+_strsub1.length()));
+        strout=aurostd::RemoveWhiteSpacesFromTheBack(strout);
+        if(LDEBUG) cerr << "DEBUG substring2string5: (END) " << strsub1 << " " << CLEAN << endl;
+        return (string) strout;
+      }
+    }
+    return (string) strout;
+  }
+
+  string substring2string(const string& strstream, const string& strsub1) {
+    return (string) substring2string(strstream,strsub1,FALSE);
+  }
+  string substring2string(const string& strstream, const string& strsub1, const string& strsub2) {
+    return (string) substring2string(strstream,strsub1,strsub2,FALSE);
+  }
+
+  template<typename utype> utype substring2utype(const string& strstream, const string& strsub1, bool CLEAN) {
+    return string2utype<utype>(substring2string(strstream,strsub1,CLEAN));
+  }
+  template<typename utype> utype substring2utype(const string& strstream, const string& strsub1) {
+    return string2utype<utype>(substring2string(strstream,strsub1));
+  }
+  template<typename utype> utype substring2utype(const string& strstream, const string& strsub1, const string& strsub2, bool CLEAN) {
+    return string2utype<utype>(substring2string(strstream,strsub1,strsub2,CLEAN));
+  }
+  template<typename utype> utype substring2utype(const string& strstream, const string& strsub1, const string& strsub2) {
+    return string2utype<utype>(substring2string(strstream,strsub1,strsub2));
+  }
+
+  // ***************************************************************************
+  // Function SubStringsPresentExtractString and other
+  // ***************************************************************************
+  uint substring2strings(const string& strstream, vector<string> &vstringout, const string& strsub1, bool CLEAN) {
+    bool LDEBUG=(FALSE || XHOST.DEBUG);
+    if(LDEBUG) cerr << "DEBUG substring2strings3: (BEGIN) " << strsub1 << " " << CLEAN << endl;
+    string _strstream(strstream),_strline,_strsub1(strsub1);
+    string::size_type idxS1;
+    vstringout.clear(); // clear so it is empty
+    if(CLEAN==TRUE) _strstream=aurostd::RemoveWhiteSpaces(_strstream,'"');
+    if(_strstream.find(_strsub1)==string::npos) return 0; // there is not
+    //  transform(_strstream.begin(),_strstream.end(),_strstream.begin(),toupper); // pout everything UPPER
+    vector<string> tokens;
+    aurostd::string2tokens(_strstream,tokens,"\n");
+    for(uint i=0;i<tokens.size();i++) {
+      _strline=tokens.at(i);
+      if(_strline.find(COMMENT_NEGLECT_1)!=string::npos) _strline=_strline.substr(0,_strline.find(COMMENT_NEGLECT_1));
+      if(_strline.find(COMMENT_NEGLECT_2)!=string::npos) _strline=_strline.substr(0,_strline.find(COMMENT_NEGLECT_2));
+      if(_strline.find(COMMENT_NEGLECT_3)!=string::npos) _strline=_strline.substr(0,_strline.find(COMMENT_NEGLECT_3));
+      idxS1=_strline.find(_strsub1);
+      if(idxS1!=string::npos) {
+        vstringout.push_back(aurostd::RemoveWhiteSpacesFromTheBack(_strline.substr(_strline.find(_strsub1)+_strsub1.length())));
+      }
+    }
+    if(LDEBUG) cerr << "DEBUG substring2strings3: (END) " << strsub1 << " " << vstringout.size() << " " << CLEAN << endl;
+    return vstringout.size();
+  }
+
+  uint substring2strings(const string& strstream, vector<string> &vstringout, const string& strsub1, const string& strsub2, bool CLEAN) {
+    bool LDEBUG=(FALSE || XHOST.DEBUG);
+    if(LDEBUG) cerr << "DEBUG substring2strings5: (BEGIN) " << strsub1 << " " << strsub2 << " " << CLEAN << endl;
+    string _strstream(strstream),_strline,_strsub1(strsub1),_strsub2(strsub2);
+    string::size_type idxS1,idxS2;
+    vstringout.clear(); // clear so it is empty
+    if(CLEAN==TRUE) _strstream=aurostd::RemoveWhiteSpaces(_strstream,'"');
+    if(_strstream.find(_strsub1)==string::npos) return 0; // there is not
+    if(_strstream.find(_strsub2)==string::npos) return 0; // there is not
+    //  transform(_strstream.begin(),_strstream.end(),_strstream.begin(),toupper); // pout everything UPPER
+    vector<string> tokens;
+    aurostd::string2tokens(_strstream,tokens,"\n");
+    for(uint i=0;i<tokens.size();i++) {
+      _strline=tokens.at(i);
+      if(_strline.find(COMMENT_NEGLECT_1)!=string::npos) _strline=_strline.substr(0,_strline.find(COMMENT_NEGLECT_1));
+      if(_strline.find(COMMENT_NEGLECT_2)!=string::npos) _strline=_strline.substr(0,_strline.find(COMMENT_NEGLECT_2));
+      if(_strline.find(COMMENT_NEGLECT_3)!=string::npos) _strline=_strline.substr(0,_strline.find(COMMENT_NEGLECT_3));
+      idxS1=_strline.find(_strsub1);
+      idxS2=_strline.find(_strsub2);
+      if(idxS1!=string::npos && idxS2!=string::npos) {
+        vstringout.push_back(aurostd::RemoveWhiteSpacesFromTheBack(_strline.substr(std::max(_strline.find(_strsub2)+_strsub2.length(),_strline.find(_strsub1)+_strsub1.length()))));
+      }
+    }
+    if(LDEBUG) cerr << "DEBUG substring2string5: (END) " << strsub1 << " " << strsub2 << " " << vstringout.size() << " " << CLEAN << endl;
+    return vstringout.size();
+  }
+  uint substring2strings(const string& strstream, vector<string> &vstringout, const string& strsub1) {
+    return substring2strings(strstream,vstringout,strsub1,FALSE);
+  }
+  uint substring2strings(const string& strstream, vector<string> &vstringout, const string& strsub1, const string& strsub2) {
+    return substring2strings(strstream,vstringout,strsub1,strsub2,FALSE);
+  }
+
+  template<typename utype> uint substring2utypes(const string& strstream, vector<int> &vintout, const string& strsub1, bool CLEAN) {
+    string _strstream(strstream),_strsub1(strsub1);
+    vintout.clear();
+    vector<string> vstringout;
+    uint i=aurostd::substring2strings(_strstream,vstringout,_strsub1,CLEAN);
+    for(i=0;i<vstringout.size();i++) vintout.push_back(string2utype<utype>(vstringout.at(i)));
+    return vintout.size();
+  }
+  template<typename utype> uint substring2utypes(const string& strstream, vector<int> &vintout, const string& strsub1) {
+    return substring2utypes<utype>(strstream,vintout,strsub1,FALSE);
+  }
+  template<typename utype> uint substring2utypes(const string& strstream, vector<int> &vintout, const string& strsub1, const string& strsub2, bool CLEAN) {
+    string _strstream(strstream),_strsub1(strsub1),_strsub2(strsub2);
+    vintout.clear();
+    vector<string> vstringout;
+    uint i=aurostd::substring2strings(_strstream,vstringout,_strsub1,_strsub2,CLEAN);
+    for(i=0;i<vstringout.size();i++) vintout.push_back(string2utype<utype>(vstringout.at(i)));
+    return vintout.size();
+  }
+  template<typename utype> uint substring2utypes(const string& strstream, vector<int> &vintout, const string& strsub1, const string& strsub2) {
+    return substring2utypes<utype>(strstream,vintout,strsub1,strsub2,FALSE);
+  }
+}
+
+// ***************************************************************************
+// FUNCTION HTML LATEX TXT
+
+namespace aurostd {
+
+  // http://www.w3schools.com/tags/ref_entities.asp
+  // http://en.wikibooks.org/wiki/LaTeX/Accents
+
+  string html2latex(const string& str) {
+    string out=str;
+    aurostd::StringSubst(out,"_","\\_");
+    aurostd::StringSubst(out,"<sub>","$_{");aurostd::StringSubst(out,"</sub>","}$");
+    aurostd::StringSubst(out,"<i>","{\\it ");aurostd::StringSubst(out,"</i>","}");
+    aurostd::StringSubst(out,"<b>","{\\bf "); aurostd::StringSubst(out,"</b>","}");
+    aurostd::StringSubst(out,"<blink>","{\\bf "); aurostd::StringSubst(out,"</blink>","}");
+    aurostd::StringSubst(out,"MgB2","MgB$_2$");
+    aurostd::StringSubst(out,"Schuttler","Sch\\\"uttler");
+    aurostd::StringSubst(out,"Csányi","Cs\\'anyi");aurostd::StringSubst(out,"Csanyi","Cs\\'anyi");
+    aurostd::StringSubst(out,"Pólya","P\\'{o}lya");
+    if(!aurostd::substring2bool(out,"Rosenbrock")) aurostd::StringSubst(out,"Rosen","Ros\\'en");
+    // string bar="";//;bar.at(0)=92;
+
+    // http://en.wikibooks.org/wiki/LaTeX/Accents
+    // umlaut
+    aurostd::StringSubst(out,"&auml;","\\\"{a}");aurostd::StringSubst(out,"&Auml;","\\\"{A}");
+    aurostd::StringSubst(out,"&euml;","\\\"{e}");aurostd::StringSubst(out,"&Euml;","\\\"{E}");
+    aurostd::StringSubst(out,"&iuml;","\\\"{i}");aurostd::StringSubst(out,"&Iuml;","\\\"{I}");
+    aurostd::StringSubst(out,"&ouml;","\\\"{o}");aurostd::StringSubst(out,"&Ouml;","\\\"{O}");
+    aurostd::StringSubst(out,"&uuml;","\\\"{u}");aurostd::StringSubst(out,"&Uuml;","\\\"{U}");
+    // grave accent
+    aurostd::StringSubst(out,"&agrave;","\\`{a}");aurostd::StringSubst(out,"&Agrave;","\\`{A}");
+    aurostd::StringSubst(out,"&egrave;","\\`{e}");aurostd::StringSubst(out,"&Egrave;","\\`{E}");
+    aurostd::StringSubst(out,"&igrave;","\\`{i}");aurostd::StringSubst(out,"&Igrave;","\\`{I}");
+    aurostd::StringSubst(out,"&ograve;","\\`{o}");aurostd::StringSubst(out,"&Ograve;","\\`{O}");
+    aurostd::StringSubst(out,"&ugrave;","\\`{u}");aurostd::StringSubst(out,"&Ugrave;","\\`{U}");
+    // acute accent
+    aurostd::StringSubst(out,"&aacute;","\\'{a}");aurostd::StringSubst(out,"&Aacute;","\\'{A}");
+    aurostd::StringSubst(out,"&eacute;","\\'{e}");aurostd::StringSubst(out,"&Eacute;","\\'{E}");
+    aurostd::StringSubst(out,"&iacute;","\\'{i}");aurostd::StringSubst(out,"&Iacute;","\\'{I}");
+    aurostd::StringSubst(out,"&oacute;","\\'{o}");aurostd::StringSubst(out,"&Oacute;","\\'{O}");
+    aurostd::StringSubst(out,"&uacute;","\\'{u}");aurostd::StringSubst(out,"&Uacute;","\\'{U}");
+    // tilde
+    aurostd::StringSubst(out,"&atilde;","\\~{a}");aurostd::StringSubst(out,"&Atilde;","\\~{A}");
+    aurostd::StringSubst(out,"&etilde;","\\~{e}");aurostd::StringSubst(out,"&Etilde;","\\~{E}");
+    aurostd::StringSubst(out,"&itilde;","\\~{i}");aurostd::StringSubst(out,"&Itilde;","\\~{I}");
+    aurostd::StringSubst(out,"&otilde;","\\~{o}");aurostd::StringSubst(out,"&Otilde;","\\~{O}");
+    aurostd::StringSubst(out,"&utilde;","\\~{u}");aurostd::StringSubst(out,"&Utilde;","\\~{U}");
+    // circ
+    aurostd::StringSubst(out,"&acirc;","\\^{a}");aurostd::StringSubst(out,"&Acirc;","\\^{A}");
+    aurostd::StringSubst(out,"&ecirc;","\\^{e}");aurostd::StringSubst(out,"&Ecirc;","\\^{E}");
+    aurostd::StringSubst(out,"&icirc;","\\^{i}");aurostd::StringSubst(out,"&Icirc;","\\^{I}");
+    aurostd::StringSubst(out,"&ocirc;","\\^{o}");aurostd::StringSubst(out,"&Ocirc;","\\^{O}");
+    aurostd::StringSubst(out,"&ucirc;","\\^{u}");aurostd::StringSubst(out,"&Ucirc;","\\^{U}");
+    // ring
+    aurostd::StringSubst(out,"&aring;","\\r{a}");aurostd::StringSubst(out,"&Aring;","\\r{A}");
+    aurostd::StringSubst(out,"&ering;","\\r{e}");aurostd::StringSubst(out,"&Ering;","\\r{E}");
+    aurostd::StringSubst(out,"&iring;","\\r{i}");aurostd::StringSubst(out,"&Iring;","\\r{I}");
+    aurostd::StringSubst(out,"&oring;","\\r{o}");aurostd::StringSubst(out,"&Oring;","\\r{O}");
+    aurostd::StringSubst(out,"&uring;","\\r{u}");aurostd::StringSubst(out,"&Uring;","\\r{U}");
+    // cedil
+    aurostd::StringSubst(out,"&acedil;","\\c{a}");aurostd::StringSubst(out,"&Acedil;","\\c{A}");
+    aurostd::StringSubst(out,"&ecedil;","\\c{e}");aurostd::StringSubst(out,"&Ecedil;","\\c{E}");
+    aurostd::StringSubst(out,"&icedil;","\\c{i}");aurostd::StringSubst(out,"&Icedil;","\\c{I}");
+    aurostd::StringSubst(out,"&ocedil;","\\c{o}");aurostd::StringSubst(out,"&Ocedil;","\\c{O}");
+    aurostd::StringSubst(out,"&ucedil;","\\c{u}");aurostd::StringSubst(out,"&Ucedil;","\\c{U}");
+    // math
+    aurostd::StringSubst(out,"&Alpha;","$\\Alpha$");aurostd::StringSubst(out,"&alpha;","$\\alpha$");
+    aurostd::StringSubst(out,"&Beta;","$\\Βeta$");aurostd::StringSubst(out,"&beta;","$\\beta$");
+    aurostd::StringSubst(out,"&Gamma;","$\\Gamma$");aurostd::StringSubst(out,"&gamma;","$\\gamma$");
+    aurostd::StringSubst(out,"&Delta;","$\\Delta$");aurostd::StringSubst(out,"&delta;","$\\delta$");
+    aurostd::StringSubst(out,"&Epsilon;","$\\Εpsilon$");aurostd::StringSubst(out,"&epsilon;","$\\epsilon$");
+    aurostd::StringSubst(out,"&Zeta;","$\\Ζeta$");aurostd::StringSubst(out,"&zeta;","$\\zeta$");
+    aurostd::StringSubst(out,"&Eta;","$\\Eta$");aurostd::StringSubst(out,"&eta;","$\\eta$");
+    aurostd::StringSubst(out,"&Theta;","$\\Theta$");aurostd::StringSubst(out,"&theta;","$\\theta$");
+    aurostd::StringSubst(out,"&Iota;","$\\Ιiota$");aurostd::StringSubst(out,"&iota;","$\\iota$");
+    aurostd::StringSubst(out,"&Kappa;","$\\Kappa$");aurostd::StringSubst(out,"&kappa;","$\\kappa$");
+    aurostd::StringSubst(out,"&Lambda;","$\\Lambda$");aurostd::StringSubst(out,"&lambda;","$\\lambda$");
+    aurostd::StringSubst(out,"&Mu;","$\\Mu$");aurostd::StringSubst(out,"&mu;","$\\mu$");
+    aurostd::StringSubst(out,"&Nu;","$\\Νu$");aurostd::StringSubst(out,"&nu;","$\\nu$");
+    aurostd::StringSubst(out,"&Xi;","$\\Xi$");aurostd::StringSubst(out,"&xi;","$\\xi$");
+    aurostd::StringSubst(out,"&Omicron;","$\\Omicron$");aurostd::StringSubst(out,"&omicron;","$\\omicron$");
+    aurostd::StringSubst(out,"&Pi;","$\\Pi$");aurostd::StringSubst(out,"&pi;","$\\pi$");
+    aurostd::StringSubst(out,"&Rho;","$\\Rho$");aurostd::StringSubst(out,"&rho;","$\\rho$");
+    aurostd::StringSubst(out,"&Sigma;","$\\Sigma$");aurostd::StringSubst(out,"&sigma;","$\\sigma$");
+    aurostd::StringSubst(out,"&Tau;","$\\Tau$");aurostd::StringSubst(out,"&tau;","$\\tau$");
+    aurostd::StringSubst(out,"&Upsilon;","$\\Upsilon$");aurostd::StringSubst(out,"&upsilon;","$\\upsilon$");
+    aurostd::StringSubst(out,"&Phi;","$\\Phi$");aurostd::StringSubst(out,"&phi;","$\\phi$");
+    aurostd::StringSubst(out,"&Chi;","$\\Chi$");aurostd::StringSubst(out,"&chi;","$\\chi$");
+    aurostd::StringSubst(out,"&Psi;","$\\Psi$");aurostd::StringSubst(out,"&psi;","$\\psi$");
+    aurostd::StringSubst(out,"&Omega;","$\\Omega$");aurostd::StringSubst(out,"&omega;","$\\omega$");
+    aurostd::StringSubst(out,"&thetasym","$\\thetasym$");
+    // FINAL
+    aurostd::StringSubst(out,"&","\\&");
+
+    return out;
+  }
+
+  string html2txt(const string& str) {
+    string out=str;
+    aurostd::StringSubst(out,"<sub>","");aurostd::StringSubst(out,"</sub>","");
+    aurostd::StringSubst(out,"<i>","");aurostd::StringSubst(out,"</i>","");
+    aurostd::StringSubst(out,"<b>",""); aurostd::StringSubst(out,"</b>","");
+    aurostd::StringSubst(out,"MgB2","MgB2");
+    aurostd::StringSubst(out,"&","&");
+    aurostd::StringSubst(out,"_","");aurostd::StringSubst(out,"\\","");
+    return out;
+  }
+
+
+  // ***************************************************************************
+  // Function aurostd::string2latex
+  // ***************************************************************************
+  string string2latex(const string& str) {
+    string out=str;
+    aurostd::StringSubst(out,"_pv","_{pv}");aurostd::StringSubst(out,"_sv","_{sv}");aurostd::StringSubst(out,"_h","_{h}");
+    aurostd::StringSubst(out,"_d","_{d}");aurostd::StringSubst(out,"_s","_{s}");
+    aurostd::StringSubst(out,"_1","_{1}");aurostd::StringSubst(out,"_2","_{2}");aurostd::StringSubst(out,"_3","_{3}");
+    return out;
+  }
+
+  // ***************************************************************************
+  // Function aurostd::latex2html
+  // ***************************************************************************
+  string latex2html(const string& str) {
+    string out=str;
+    aurostd::StringSubst(out,"\\alpha","&alpha;");aurostd::StringSubst(out,"\\Alpha","&Alpha;");
+    aurostd::StringSubst(out,"\\beta","&beta;");aurostd::StringSubst(out,"\\Beta","&Beta;");
+    aurostd::StringSubst(out,"\\epsilon","&epsilon;");aurostd::StringSubst(out,"\\Epsilon","&Epsilon;");
+    aurostd::StringSubst(out,"\\eta","&eta;");aurostd::StringSubst(out,"\\Eta","&Eta;");
+    aurostd::StringSubst(out,"\\gamma","&gamma;");aurostd::StringSubst(out,"\\Gamma","&Gamma;");
+    aurostd::StringSubst(out,"\\delta","&delta;");aurostd::StringSubst(out,"\\Delta","&Delta;");
+    aurostd::StringSubst(out,"\\omega","&omega;");aurostd::StringSubst(out,"\\Omega","&Omega;");
+    aurostd::StringSubst(out,"\\sigma","&sigma;");aurostd::StringSubst(out,"\\Sigma","&Sigma;");
+    aurostd::StringSubst(out,"_{a}","<sub>a</sub>");aurostd::StringSubst(out,"_a","<sub>a</sub>"); 
+    aurostd::StringSubst(out,"_{b}","<sub>b</sub>");aurostd::StringSubst(out,"_b","<sub>b</sub>");
+    aurostd::StringSubst(out,"_{c}","<sub>d</sub>");aurostd::StringSubst(out,"_c","<sub>d</sub>");
+    aurostd::StringSubst(out,"_{d}","<sub>d</sub>");aurostd::StringSubst(out,"_d","<sub>d</sub>");
+    aurostd::StringSubst(out,"_{h}","<sub>h</sub>");aurostd::StringSubst(out,"_h","<sub>h</sub>");
+    aurostd::StringSubst(out,"_{s}","<sub>s</sub>");aurostd::StringSubst(out,"_s","<sub>s</sub>");
+    aurostd::StringSubst(out,"_{v}","<sub>v</sub>");aurostd::StringSubst(out,"_v","<sub>v</sub>");
+    aurostd::StringSubst(out,"_{AB}","<sub>AB</sub>");
+    aurostd::StringSubst(out,"_{AB2}","<sub>AB2</sub>");
+    aurostd::StringSubst(out,"_{A2B2}","<sub>A2B2</sub>");
+    aurostd::StringSubst(out,"_{AB3}","<sub>AB3</sub>"); 
+    for(uint i=0;i<100;i++) aurostd::StringSubst(out,"_{"+aurostd::utype2string(i)+"}","<sub>"+aurostd::utype2string(i)+"</sub>");
+    for(uint i=0;i<10;i++) aurostd::StringSubst(out,"_"+aurostd::utype2string(i)+"","<sub>"+aurostd::utype2string(i)+"</sub>"); // patch
+    for(uint i1=0;i1<=3;i1++)
+      for(uint i2=0;i2<=3;i2++)
+        for(uint i3=0;i3<=3;i3++)
+          aurostd::StringSubst(out,
+              "^{["+aurostd::utype2string(i1)+aurostd::utype2string(i2)+aurostd::utype2string(i3)+"]}",
+              "<sup>"+aurostd::utype2string(i1)+aurostd::utype2string(i2)+aurostd::utype2string(i3)+"</sup>");
+    string s="AB";
+    stringstream ss;
+    for(uint i1=0;i1<=1;i1++)
+      for(uint i2=0;i2<=1;i2++)
+        for(uint i3=0;i3<=1;i3++)
+          for(uint i4=0;i4<=1;i4++)
+            for(uint i5=0;i5<=1;i5++) {
+              ss.clear();ss.str("");
+              ss << s.at(i1) << s.at(i2) << s.at(i3) << s.at(i4) << s.at(i5); 
+              aurostd::StringSubst(out,"_{"+ss.str()+"}","<sub>"+ss.str()+"</sub>");
+            }
+    //    return out;
+    //  string latex2html(const string& str) {  //[CO20200106 - close bracket for indenting]}
+    // string out=str;
+    aurostd::StringSubst(out,"\\&","&");
+    aurostd::StringSubst(out,"MgB$_2$","MgB<sub>2</sub>");
+    //  aurostd::StringSubst(out,"<sub>","$_{");aurostd::StringSubst(out,"</sub>","}$");
+    //  aurostd::StringSubst(out,"<i>","{\\it ");aurostd::StringSubst(out,"</i>","}");
+    // aurostd::StringSubst(out,"<b>","{\\bf "); aurostd::StringSubst(out,"</b>","}");
+    // aurostd::StringSubst(out,"&","\\&");
+    //  aurostd::StringSubst(out,"Schuttler","Sch\\\"uttler");
+    //  aurostd::StringSubst(out,"Csányi","Cs\\'anyi");aurostd::StringSubst(out,"Csanyi","Cs\\'anyi");
+    // aurostd::StringSubst(out,"Rosen","Ros\\'en");
+    // umlaut
+    aurostd::StringSubst(out,"\\:a","&auml;");aurostd::StringSubst(out,"\\:A","&Auml;");
+    aurostd::StringSubst(out,"\\:e","&euml;");aurostd::StringSubst(out,"\\:E","&Euml;");
+    aurostd::StringSubst(out,"\\:i","&iuml;");aurostd::StringSubst(out,"\\:I","&Iuml;");
+    aurostd::StringSubst(out,"\\:o","&ouml;");aurostd::StringSubst(out,"\\:O","&Ouml;");
+    aurostd::StringSubst(out,"\\:u","&uuml;");aurostd::StringSubst(out,"\\:U","&Uuml;");
+    // grave accent
+    aurostd::StringSubst(out,"\\`a","&agrave;");aurostd::StringSubst(out,"\\`A","&Agrave;");
+    aurostd::StringSubst(out,"\\`e","&egrave;");aurostd::StringSubst(out,"\\`E","&Egrave;");
+    aurostd::StringSubst(out,"\\`i","&igrave;");aurostd::StringSubst(out,"\\`I","&Igrave;");
+    aurostd::StringSubst(out,"\\`o","&ograve;");aurostd::StringSubst(out,"\\`O","&Ograve;");
+    aurostd::StringSubst(out,"\\`u","&ugrave;");aurostd::StringSubst(out,"\\`U","&Ugrave;");
+    // acute accent
+    aurostd::StringSubst(out,"\\'a","&aacute;");aurostd::StringSubst(out,"\\'A","&Aacute;");
+    aurostd::StringSubst(out,"\\'e","&eacute;");aurostd::StringSubst(out,"\\'E","&Eacute;");
+    aurostd::StringSubst(out,"\\'i","&iacute;");aurostd::StringSubst(out,"\\'I","&Iacute;");
+    aurostd::StringSubst(out,"\\'o","&oacute;");aurostd::StringSubst(out,"\\'O","&Oacute;");
+    aurostd::StringSubst(out,"\\'u","&uacute;");aurostd::StringSubst(out,"\\'U","&Uacute;");
+    // tilde
+    aurostd::StringSubst(out,"\\~a","&atilde;");aurostd::StringSubst(out,"\\~A","&Atilde;");
+    aurostd::StringSubst(out,"\\~e","&etilde;");aurostd::StringSubst(out,"\\~E","&Etilde;");
+    aurostd::StringSubst(out,"\\~i","&itilde;");aurostd::StringSubst(out,"\\~I","&Itilde;");
+    aurostd::StringSubst(out,"\\~o","&otilde;");aurostd::StringSubst(out,"\\~O","&Otilde;");
+    aurostd::StringSubst(out,"\\~u","&utilde;");aurostd::StringSubst(out,"\\~U","&Utilde;");
+    return out;
+  }
+
+  string latex2txt(const string& str) {
+    string out=str;
+    aurostd::StringSubst(out,"\\&","&");
+    aurostd::StringSubst(out,"MgB$_2$","MgB2");
+    aurostd::StringSubst(out,"<sub>","");aurostd::StringSubst(out,"</sub>","");
+    aurostd::StringSubst(out,"<i>","");aurostd::StringSubst(out,"</i>","");
+    aurostd::StringSubst(out,"<b>","");aurostd::StringSubst(out,"</b>","");
+    return out;
+  }
+
+  //CO20190419 - moved from chull
+  string fixStringLatex(const string& input, bool double_back_slash,bool symmetry_string) {
+    // deals with special characters for LaTeX, like some characters in prototype
+    // see http://tex.stackexchange.com/questions/34580/escape-character-in-latex
+    // double_back_slash was needed SOMETIMES for gnuplot output, as one backslash
+    // went away when writing to file, and  -- OBSOLETE NOW
+    string soliloquy="ConvexHull::fixStringLatex():";
+    string output;
+    vector<char> problem_characters;
+    problem_characters.push_back('&');
+    problem_characters.push_back('%');
+    problem_characters.push_back('$');
+    problem_characters.push_back('#');
+    if(!symmetry_string) {
+      problem_characters.push_back('_');
+      problem_characters.push_back('{');
+      problem_characters.push_back('}');
+    }
+    problem_characters.push_back('~');  // different fix
+    problem_characters.push_back('^');  // different fix
+    string solution_string;
+    solution_string = "\\\\";  // has to be string, \\ char does not work
+    bool found_escaped_char;
+    bool found_hyphen_symmetry = false;
+    bool solved_hyphen_symmetry = false;
+    for(uint i=0;i<input.length();i++) {
+      // we first enter this loop because symmetry_string and input[i]=='-'
+      // second enter loop because symmetry_string and found_hyphen_symmetry
+      if(symmetry_string && (input[i] == '-' || found_hyphen_symmetry)) {
+        if(!found_hyphen_symmetry) {
+          // first enter loop, come here
+          found_hyphen_symmetry = true;
+          output.append((double_back_slash?string("\\"):string(""))+string("\\overline{"));
+          // very important, we don't want to add hyphen, just replace
+          // with overline, so continue
+          continue;
+        } else {
+          // second enter loop, do nothing but turn this flag on
+          // allow us to add input[i]
+          found_hyphen_symmetry = false;
+          solved_hyphen_symmetry = true;
+        }
+      } else {
+        if(symmetry_string && solved_hyphen_symmetry) {
+          // last step of symmetry_string fix, but we have to do this in part of
+          // the loop to allow for next character to be identified as problem
+          // character as well
+          output.append(1, '}');
+          solved_hyphen_symmetry = false;
+        }
+        // go through all problem characters
+        for(uint j=0,fl_size_j=problem_characters.size();j<fl_size_j;j++) {
+          if(input[i] == problem_characters[j]) {
+            if(double_back_slash) {
+              // if we find one, but it has double backslash, leave alone
+              // doesn't matter what it is, if it has double backslash it's good
+              // if we find one, but it only has single backslash, add one
+              if(i && i - 1 && input[i - 1] == '\\' && input[i - 2] == '\\') {break;}
+              else if(i && input[i - 1] == '\\') {
+                output.append(1, '\\');  // just add one
+                break;
+              }
+              // if we find one, give two backslashes
+              output.append("\\\\");
+              break;
+            } else {
+              // if we find one, but it has single backslash, leave alone
+              // doesn't matter what it is, if it has single backslash it's good
+              // if we find one, give single backslash
+              if(i && input[i - 1] == '\\') {break;}  
+              output.append(1, '\\');
+              break;
+            }
+          }
+        }
+        // we also have to add {} for these characters
+        if(input[i] == '~' || input[i] == '^') {output.append("{}");}
+        found_escaped_char = false;
+        if(input[i] == '\\') {
+          for(uint j=0,fl_size_j=problem_characters.size();j<fl_size_j;j++) {
+            // the only way this works if it's serving as an escape for a character
+            // don't worry about double backslash here, we get to that when we find
+            // the actual character
+            if(i != (input.length() - 1) && input[i+1] == problem_characters[j]) {
+              found_escaped_char = true;
+              break;  // doesn't matter what it is, if it has backslash it's good
+            }
+          }
+          // this is a problem, no way around it--we cannot output single backslash
+          if(!found_escaped_char) {
+            stringstream message;
+            message << "Extraneous backslash found in \"" << input << "\" which may cause problems for LaTeX/gnuplot";
+            //[moved from chull]pflow::logger(soliloquy,message,m_aflags, *p_FileMESSAGE,*p_oss,_LOGGER_WARNING_);
+            cerr << soliloquy << " ERROR - " << message.str() << endl;
+            return input;
+          }
+        }
+      }
+      // add in character from input
+      output.append(1, input[i]);
+    }
+    return output;
+  }
+}
+
+// ***************************************************************************
+// FUNCTION DOUBLE2FRACTION
+//DX20190824 (moved from aflow_symmetry_spacegroup_functions.cpp)
+// hard-coded variant until generic converter is integrated
+
+// ******************************************************************************
+// dbl2frac Double to Fraction (Overloaded)
+// ******************************************************************************
+namespace aurostd {
+  string dbl2frac(double a, bool sign_prefix) {
+
+    string soliloquy = "aurostd::dbl2frac()";
+    stringstream message;
+
+    string out;
+    bool neg = false;
+    double tol = _ZERO_TOL_;
+    if(a < 0) {
+      neg = true;
+      a = aurostd::abs(a);
+    }
+    else if(aurostd::abs(a) < tol) {
+      out = "0";
+    }
+    else if(aurostd::abs(a - .25) < tol) {
+      out = "1/4";
+    }
+    else if(aurostd::abs(a - .5) < tol) {
+      out = "1/2";
+    }
+    else if(aurostd::abs(a - .75) < tol) {
+      out = "3/4";
+    }
+    else if(aurostd::abs(a - (1.0 / 3.0)) < tol) {
+      out = "1/3";
+    }
+    else if(aurostd::abs(a - (2.0 / 3.0)) < tol) {
+      out = "2/3";
+    }
+    else if(aurostd::abs(a - (1.0 / 6.0)) < tol) {
+      out = "1/6";
+    }
+    else if(aurostd::abs(a - (5.0 / 6.0)) < tol) { //DX20180726 - added
+      out = "5/6"; //DX20180726 - added
+    } //DX20180726 - added
+    else if(aurostd::abs(a - (1.0 / 8.0)) < tol) {
+      out = "1/8";
+    }
+    else if(aurostd::abs(a - (3.0 / 8.0)) < tol) {
+      out = "3/8";
+    }
+    else if(aurostd::abs(a - (5.0 / 8.0)) < tol) {
+      out = "5/8";
+    }
+    else if(aurostd::abs(a - (7.0 / 8.0)) < tol) {
+      out = "7/8";
+    }
+    else if(aurostd::abs(a - (1.0 / 12.0)) < tol) { //DX20180726 - added
+      out = "1/12"; //DX20180726 - added
+    } //DX20180726 - added
+    else if(aurostd::abs(a - (5.0 / 12.0)) < tol) { //DX20180726 - added
+      out = "5/12"; //DX20180726 - added
+    } //DX20180726 - added
+    else if(aurostd::abs(a - (7.0 / 12.0)) < tol) { //DX20180726 - added
+      out = "7/12"; //DX20180726 - added
+    } //DX20180726 - added
+    else if(aurostd::abs(a - (11.0 / 12.0)) < tol) { //DX20180726 - added
+      out = "11/12"; //DX20180726 - added
+    } //DX20180726 - added
+    else {
+      message << "Could not find hard-coded fraction for the double " << a << ".";
+      throw aurostd::xerror(_AFLOW_FILE_NAME_,soliloquy,message,_VALUE_ERROR_);
+    }
+    if(sign_prefix){
+      if(neg == true) {
+        out = "-" + out;
+      } 
+      else {
+        out = "+" + out;
+      }
+    }
+    return out;
+  }
+} //namespace SYM
+
+// ***************************************************************************
+// SORT WORLD
+// ----------------------------------------------------------------------------
+// sort for vector (starting from xvector)
+
+namespace aurostd {
+  template<class utype1> // function quicksort
+    void sort(vector<utype1>& arr) {
+      xvector<utype1> xarr(arr.size());
+      for(uint i=0;i<arr.size();i++) xarr[i+1]=arr.at(i);
+      //  aurostd::sort(xarr.rows,xarr);
+      aurostd::sort(xarr);
+      arr.clear();
+      for(int i=0;i<xarr.rows;i++) {
+        arr.push_back(xarr[i+1]);
+      }
+    }
+
+  template<class utype1,class utype2> // function quicksort
+    void sort(vector<utype1>& arr, vector<utype2>& brr) {
+      xvector<utype1> xarr(arr.size());
+      xvector<utype2> xbrr(brr.size());
+      for(uint i=0;i<arr.size();i++) xarr[i+1]=arr.at(i);
+      for(uint i=0;i<brr.size();i++) xbrr[i+1]=brr.at(i);
+      aurostd::sort2(xarr.rows,xarr,xbrr);
+      // aurostd::sort2(xarr,xbrr);
+      arr.clear();brr.clear();
+      for(int i=0;i<xarr.rows;i++) {
+        arr.push_back(xarr[i+1]);
+        brr.push_back(xbrr[i+1]);
+      }
+    }
+
+  template<class utype1,class utype2,class utype3> // function quicksort
+    void sort(vector<utype1>& arr, vector<utype2>& brr, vector<utype3>& crr) {
+      xvector<utype1> xarr(arr.size());
+      xvector<utype2> xbrr(brr.size());
+      xvector<utype3> xcrr(crr.size());
+      for(uint i=0;i<arr.size();i++) xarr[i+1]=arr.at(i);
+      for(uint i=0;i<brr.size();i++) xbrr[i+1]=brr.at(i);
+      for(uint i=0;i<crr.size();i++) xcrr[i+1]=crr.at(i);
+      aurostd::sort3(xarr.rows,xarr,xbrr,xcrr);
+      // aurostd::sort3(xarr,xbrr,xcrr);
+      arr.clear();brr.clear();crr.clear();
+      for(int i=0;i<xarr.rows;i++) {
+        arr.push_back(xarr[i+1]);
+        brr.push_back(xbrr[i+1]);
+        crr.push_back(xcrr[i+1]);
+      }
+    }
+
+  template<class utype1,class utype2,class utype3,class utype4> // function quicksort
+    void sort(vector<utype1>& arr, vector<utype2>& brr, vector<utype3>& crr, vector<utype4>& drr) {
+      xvector<utype1> xarr(arr.size());
+      xvector<utype2> xbrr(brr.size());
+      xvector<utype3> xcrr(crr.size());
+      xvector<utype4> xdrr(drr.size());
+      for(uint i=0;i<arr.size();i++) xarr[i+1]=arr.at(i);
+      for(uint i=0;i<brr.size();i++) xbrr[i+1]=brr.at(i);
+      for(uint i=0;i<crr.size();i++) xcrr[i+1]=crr.at(i);
+      for(uint i=0;i<drr.size();i++) xdrr[i+1]=drr.at(i);
+      //    aurostd::sort4(xarr.rows,xarr,xbrr,xcrr,xdrr);
+      aurostd::sort4(xarr,xbrr,xcrr,xdrr);
+      arr.clear();brr.clear();crr.clear();drr.clear();
+      for(int i=0;i<xarr.rows;i++) {
+        arr.push_back(xarr[i+1]);
+        brr.push_back(xbrr[i+1]);
+        crr.push_back(xcrr[i+1]);
+        drr.push_back(xdrr[i+1]);
+      }
+    }
+}
+
+// ----------------------------------------------------------------------------
+// ----------------------------------------------------------------------------
+// sort for vector of strings
+namespace aurostd {
+  void sort(vector<string>& arg) {
+    sort(arg.begin(),arg.end(),aurostd::_sort_string_());
+  }
+  void sort(deque<string>& arg) {
+    std::sort(arg.begin(),arg.end(),aurostd::_sort_string_());
+  }
+  void rsort(vector<string>& arg) {
+    std::reverse(arg.begin(),arg.end());//,aurostd::_sort_string_());
+  }
+  void rsort(deque<string>& arg) {
+    std::reverse(arg.begin(),arg.end());//,aurostd::_sort_string_());
+  }
+}
+
+// sort_remove_duplicates for vector of strings
+namespace aurostd {
+  void sort_remove_duplicates(vector<string>& arg) {
+    sort(arg.begin(),arg.end(),aurostd::_sort_string_());
+    arg.erase(std::unique(arg.begin(),arg.end()),arg.end());
+  }
+  void sort_remove_duplicates(deque<string>& arg) {
+    std::sort(arg.begin(),arg.end(),aurostd::_sort_string_());
+    arg.erase(std::unique(arg.begin(),arg.end()),arg.end());
+  }
+  void rsort_remove_duplicates(vector<string>& arg) {
+    std::reverse(arg.begin(),arg.end());//,aurostd::_sort_string_());
+    arg.erase(std::unique(arg.begin(),arg.end()),arg.end());
+  }
+  void rsort_remove_duplicates(deque<string>& arg) {
+    std::reverse(arg.begin(),arg.end());//,aurostd::_sort_string_());
+    arg.erase(std::unique(arg.begin(),arg.end()),arg.end());
+  }
+}
+
+
+// ----------------------------------------------------------------------------
+// sort for vector/deque of string_int
+namespace aurostd {
+  void sort(vector<string>& varg1,vector<int>& varg2) {
+    vector<aurostd::_string_int_> vv(varg1.size());
+    for(uint i=0;i<varg1.size();i++) {vv.at(i).arg1=varg1.at(i);vv.at(i).arg2=varg2.at(i);}
+    sort(vv.begin(),vv.end(),_sort_string_int_());
+    for(uint i=0;i<varg1.size();i++) {varg1.at(i)=vv.at(i).arg1;varg2.at(i)=vv.at(i).arg2;}
+  }
+  void sort(deque<string>& varg1,deque<int>& varg2) {
+    deque<aurostd::_string_int_> vv(varg1.size());
+    for(uint i=0;i<varg1.size();i++) {vv.at(i).arg1=varg1.at(i);vv.at(i).arg2=varg2.at(i);}
+    sort(vv.begin(),vv.end(),_sort_string_int_());
+    for(uint i=0;i<varg1.size();i++) {varg1.at(i)=vv.at(i).arg1;varg2.at(i)=vv.at(i).arg2;}
+  }
+}
+
+// ----------------------------------------------------------------------------
+// sort for vector/deque of string_double
+namespace aurostd {
+  void sort(vector<string>& varg1,vector<double>& varg2) {
+    vector<aurostd::_string_double_> vv(varg1.size());
+    for(uint i=0;i<varg1.size();i++) {vv.at(i).arg1=varg1.at(i);vv.at(i).arg2=varg2.at(i);}
+    sort(vv.begin(),vv.end(),_sort_string_double_());
+    for(uint i=0;i<varg1.size();i++) {varg1.at(i)=vv.at(i).arg1;varg2.at(i)=vv.at(i).arg2;}
+  }
+  void sort(deque<string>& varg1,deque<double>& varg2) {
+    deque<aurostd::_string_double_> vv(varg1.size());
+    for(uint i=0;i<varg1.size();i++) {vv.at(i).arg1=varg1.at(i);vv.at(i).arg2=varg2.at(i);}
+    sort(vv.begin(),vv.end(),_sort_string_double_());
+    for(uint i=0;i<varg1.size();i++) {varg1.at(i)=vv.at(i).arg1;varg2.at(i)=vv.at(i).arg2;}
+  }
+}
+
+// ----------------------------------------------------------------------------
+// sort for vector/deque of string_string
+namespace aurostd {
+  void sort(vector<string>& varg1,vector<string>& varg2) {
+    vector<aurostd::_string_string_> vv(varg1.size());
+    for(uint i=0;i<varg1.size();i++) {vv.at(i).arg1=varg1.at(i);vv.at(i).arg2=varg2.at(i);}
+    sort(vv.begin(),vv.end(),_sort_string_string_());
+    for(uint i=0;i<varg1.size();i++) {varg1.at(i)=vv.at(i).arg1;varg2.at(i)=vv.at(i).arg2;}
+  }
+  void sort(deque<string>& varg1,deque<string>& varg2) {
+    deque<aurostd::_string_string_> vv(varg1.size());
+    for(uint i=0;i<varg1.size();i++) {vv.at(i).arg1=varg1.at(i);vv.at(i).arg2=varg2.at(i);}
+    sort(vv.begin(),vv.end(),_sort_string_string_());
+    for(uint i=0;i<varg1.size();i++) {varg1.at(i)=vv.at(i).arg1;varg2.at(i)=vv.at(i).arg2;}
+  }
+}
+
+
+// ----------------------------------------------------------------------------
+// sort for vector/deque of double_int
+// HERE THEY ARE
+
+namespace aurostd {
+  void sort(vector<double>& varg1,vector<int>& varg2) {
+    vector<aurostd::_double_int_> vv(varg1.size());
+    for(uint i=0;i<varg1.size();i++) {vv.at(i).arg1=varg1.at(i);vv.at(i).arg2=varg2.at(i);}
+    sort(vv.begin(),vv.end(),_sort_double_int_());
+    for(uint i=0;i<varg1.size();i++) {varg1.at(i)=vv.at(i).arg1;varg2.at(i)=vv.at(i).arg2;}
+  }
+  void sort(deque<double>& varg1,deque<int>& varg2) {
+    deque<aurostd::_double_int_> vv(varg1.size());
+    for(uint i=0;i<varg1.size();i++) {vv.at(i).arg1=varg1.at(i);vv.at(i).arg2=varg2.at(i);}
+    sort(vv.begin(),vv.end(),_sort_double_int_());
+    for(uint i=0;i<varg1.size();i++) {varg1.at(i)=vv.at(i).arg1;varg2.at(i)=vv.at(i).arg2;}
+  }
+}
+
+// ----------------------------------------------------------------------------
+// sort for vector/deque of double_double
+namespace aurostd {
+  void sort(vector<double>& varg1,vector<double>& varg2) {
+    vector<aurostd::_double_double_> vv(varg1.size());
+    for(uint i=0;i<varg1.size();i++) {vv.at(i).arg1=varg1.at(i);vv.at(i).arg2=varg2.at(i);}
+    sort(vv.begin(),vv.end(),_sort_double_double_());
+    for(uint i=0;i<varg1.size();i++) {varg1.at(i)=vv.at(i).arg1;varg2.at(i)=vv.at(i).arg2;}
+  }
+  void sort(deque<double>& varg1,deque<double>& varg2) {
+    deque<aurostd::_double_double_> vv(varg1.size());
+    for(uint i=0;i<varg1.size();i++) {vv.at(i).arg1=varg1.at(i);vv.at(i).arg2=varg2.at(i);}
+    sort(vv.begin(),vv.end(),_sort_double_double_());
+    for(uint i=0;i<varg1.size();i++) {varg1.at(i)=vv.at(i).arg1;varg2.at(i)=vv.at(i).arg2;}
+  }
+}
+
+// ----------------------------------------------------------------------------
+// sort for vector/deque of double_string
+namespace aurostd {
+  void sort(vector<double>& varg1,vector<string>& varg2) {
+    vector<aurostd::_double_string_> vv(varg1.size());
+    for(uint i=0;i<varg1.size();i++) {vv.at(i).arg1=varg1.at(i);vv.at(i).arg2=varg2.at(i);}
+    sort(vv.begin(),vv.end(),_sort_double_string_());
+    for(uint i=0;i<varg1.size();i++) {varg1.at(i)=vv.at(i).arg1;varg2.at(i)=vv.at(i).arg2;}
+  }
+  void sort(deque<double>& varg1,deque<string>& varg2) {
+    deque<aurostd::_double_string_> vv(varg1.size());
+    for(uint i=0;i<varg1.size();i++) {vv.at(i).arg1=varg1.at(i);vv.at(i).arg2=varg2.at(i);}
+    sort(vv.begin(),vv.end(),_sort_double_string_());
+    for(uint i=0;i<varg1.size();i++) {varg1.at(i)=vv.at(i).arg1;varg2.at(i)=vv.at(i).arg2;}
+  }
+}
+
+// ----------------------------------------------------------------------------
+// sort for vector/deque of string_int_string
+namespace aurostd {
+  void sort(vector<string>& varg1,vector<int>& varg2,vector<string>& varg3) {
+    vector<aurostd::_string_int_string_> vv(varg1.size());
+    for(uint i=0;i<varg1.size();i++) {vv.at(i).arg1=varg1.at(i);vv.at(i).arg2=varg2.at(i);vv.at(i).arg3=varg3.at(i);}
+    sort(vv.begin(),vv.end(),_sort_string_int_string_());
+    for(uint i=0;i<varg1.size();i++) {varg1.at(i)=vv.at(i).arg1;varg2.at(i)=vv.at(i).arg2;varg3.at(i)=vv.at(i).arg3;}
+  }
+  void sort(deque<string>& varg1,deque<int>& varg2,deque<string>& varg3) {
+    deque<aurostd::_string_int_string_> vv(varg1.size());
+    for(uint i=0;i<varg1.size();i++) {vv.at(i).arg1=varg1.at(i);vv.at(i).arg2=varg2.at(i);vv.at(i).arg3=varg3.at(i);}
+    sort(vv.begin(),vv.end(),_sort_string_int_string_());
+    for(uint i=0;i<varg1.size();i++) {varg1.at(i)=vv.at(i).arg1;varg2.at(i)=vv.at(i).arg2;varg3.at(i)=vv.at(i).arg3;}
+  }
+}
+
+// ----------------------------------------------------------------------------
+// sort for vector/deque of string_double_string
+namespace aurostd {
+  void sort(vector<string>& varg1,vector<double>& varg2,vector<string>& varg3) {
+    vector<aurostd::_string_double_string_> vv(varg1.size());
+    for(uint i=0;i<varg1.size();i++) {vv.at(i).arg1=varg1.at(i);vv.at(i).arg2=varg2.at(i);vv.at(i).arg3=varg3.at(i);}
+    sort(vv.begin(),vv.end(),_sort_string_double_string_());
+    for(uint i=0;i<varg1.size();i++) {varg1.at(i)=vv.at(i).arg1;varg2.at(i)=vv.at(i).arg2;varg3.at(i)=vv.at(i).arg3;}
+  }
+  void sort(deque<string>& varg1,deque<double>& varg2,deque<string>& varg3) {
+    deque<aurostd::_string_double_string_> vv(varg1.size());
+    for(uint i=0;i<varg1.size();i++) {vv.at(i).arg1=varg1.at(i);vv.at(i).arg2=varg2.at(i);vv.at(i).arg3=varg3.at(i);}
+    sort(vv.begin(),vv.end(),_sort_string_double_string_());
+    for(uint i=0;i<varg1.size();i++) {varg1.at(i)=vv.at(i).arg1;varg2.at(i)=vv.at(i).arg2;varg3.at(i)=vv.at(i).arg3;}
+  }
+}
+
+// ----------------------------------------------------------------------------
+// sort for vector/deque of string_string_string
+namespace aurostd {
+  void sort(vector<string>& varg1,vector<string>& varg2,vector<string>& varg3) {
+    vector<aurostd::_string_string_string_> vv(varg1.size());
+    for(uint i=0;i<varg1.size();i++) {vv.at(i).arg1=varg1.at(i);vv.at(i).arg2=varg2.at(i);vv.at(i).arg3=varg3.at(i);}
+    sort(vv.begin(),vv.end(),_sort_string_string_string_());
+    for(uint i=0;i<varg1.size();i++) {varg1.at(i)=vv.at(i).arg1;varg2.at(i)=vv.at(i).arg2;varg3.at(i)=vv.at(i).arg3;}
+  }
+  void sort(deque<string>& varg1,deque<string>& varg2,deque<string>& varg3) {
+    deque<aurostd::_string_string_string_> vv(varg1.size());
+    for(uint i=0;i<varg1.size();i++) {vv.at(i).arg1=varg1.at(i);vv.at(i).arg2=varg2.at(i);vv.at(i).arg3=varg3.at(i);}
+    sort(vv.begin(),vv.end(),_sort_string_string_string_());
+    for(uint i=0;i<varg1.size();i++) {varg1.at(i)=vv.at(i).arg1;varg2.at(i)=vv.at(i).arg2;varg3.at(i)=vv.at(i).arg3;}
+  }
+}
+
+// ----------------------------------------------------------------------------
+// sort for vector/deque of string_string_double_string
+namespace aurostd {
+  void sort(vector<string>& varg1,vector<string>& varg2,vector<double>& varg3,vector<string>& varg4) {
+    vector<aurostd::_string_string_double_string_> vv(varg1.size());
+    for(uint i=0;i<varg1.size();i++) {vv.at(i).arg1=varg1.at(i);vv.at(i).arg2=varg2.at(i);vv.at(i).arg3=varg3.at(i);vv.at(i).arg4=varg4.at(i);}
+    sort(vv.begin(),vv.end(),_sort_string_string_double_string_());
+    for(uint i=0;i<varg1.size();i++) {varg1.at(i)=vv.at(i).arg1;varg2.at(i)=vv.at(i).arg2;varg3.at(i)=vv.at(i).arg3;varg4.at(i)=vv.at(i).arg4;}
+  }
+  void sort(deque<string>& varg1,deque<string>& varg2,deque<double>& varg3,deque<string>& varg4) {
+    deque<aurostd::_string_string_double_string_> vv(varg1.size());
+    for(uint i=0;i<varg1.size();i++) {vv.at(i).arg1=varg1.at(i);vv.at(i).arg2=varg2.at(i);vv.at(i).arg3=varg3.at(i);vv.at(i).arg4=varg4.at(i);}
+    sort(vv.begin(),vv.end(),_sort_string_string_double_string_());
+    for(uint i=0;i<varg1.size();i++) {varg1.at(i)=vv.at(i).arg1;varg2.at(i)=vv.at(i).arg2;varg3.at(i)=vv.at(i).arg3;varg4.at(i)=vv.at(i).arg4;}
+  }
+}
+
+// ----------------------------------------------------------------------------
+// sort for vector/deque of string_string_double_double_string
+namespace aurostd {
+  void sort(vector<string>& varg1,vector<string>& varg2,vector<double>& varg3,vector<double>& varg4,vector<string>& varg5) {
+    vector<aurostd::_string_string_double_double_string_> vv(varg1.size());
+    for(uint i=0;i<varg1.size();i++) {vv.at(i).arg1=varg1.at(i);vv.at(i).arg2=varg2.at(i);vv.at(i).arg3=varg3.at(i);vv.at(i).arg4=varg4.at(i);vv.at(i).arg5=varg5.at(i);}
+    sort(vv.begin(),vv.end(),_sort_string_string_double_double_string_());
+    for(uint i=0;i<varg1.size();i++) {varg1.at(i)=vv.at(i).arg1;varg2.at(i)=vv.at(i).arg2;varg3.at(i)=vv.at(i).arg3;varg4.at(i)=vv.at(i).arg4;varg5.at(i)=vv.at(i).arg5;}
+  }
+  void sort(deque<string>& varg1,deque<string>& varg2,deque<double>& varg3,deque<double>& varg4,deque<string>& varg5) {
+    deque<aurostd::_string_string_double_double_string_> vv(varg1.size());
+    for(uint i=0;i<varg1.size();i++) {vv.at(i).arg1=varg1.at(i);vv.at(i).arg2=varg2.at(i);vv.at(i).arg3=varg3.at(i);vv.at(i).arg4=varg4.at(i);vv.at(i).arg5=varg5.at(i);}
+    sort(vv.begin(),vv.end(),_sort_string_string_double_double_string_());
+    for(uint i=0;i<varg1.size();i++) {varg1.at(i)=vv.at(i).arg1;varg2.at(i)=vv.at(i).arg2;varg3.at(i)=vv.at(i).arg3;varg4.at(i)=vv.at(i).arg4;varg5.at(i)=vv.at(i).arg5;}
+  }
+}
+
+// ***************************************************************************
+// Function some statistical stuff
+// combinations
+// ***************************************************************************
+template<class utype> utype combinations(utype n,utype k) { // http://en.wikipedia.org/wiki/Combination // C^n_k=n!/k!(n-k)!   hard to calculate
+  double cnk=1.0;
+  for(utype i=0;i<=k-1;i++) cnk=cnk*(n-i)/(k-i);
+  return (utype) cnk;
+}
+
+template<class utype> utype Cnk(utype n,utype k) { return combinations(n,k);}  // http://en.wikipedia.org/wiki/Combination
+
+
+// ***************************************************************************
+// aurostd::ShiftFirstColumn(const vector<vector<double> >& a, const double& value)
+// ***************************************************************************
+namespace aurostd  {
+  vector<vector<double> > ShiftFirstColumn(const vector<vector<double> >& vva, const double& value) {
+    //change value in the first column (usually menas energy in DOS)
+    vector<vector<double> > vvb=vva;
+    for (uint i=0; i<vvb.size(); i++) {
+      vvb.at(i).at(0)=vvb.at(i).at(0) - value;
+    }
+    return vvb;
+  }
+} // namespace aurostd
+
+// ***************************************************************************
+// aurostd::ShrinkValuesExceptFirstColumn(const vector<vector<double> >& vva, const double& value)
+// ***************************************************************************
+namespace aurostd  {
+  vector<vector<double> > ShrinkValuesExceptFirstColumn(const vector<vector<double> >& vva, const double& Fi) {
+    //shrink Fis (usually means DOS Fis in DOS); Fi means probability
+    vector<vector<double> > vvb=vva;
+    for (uint i=0; i<vvb.size(); i++) {
+      for (uint j=1; j<vvb.at(i).size();j++) {
+        vvb.at(i).at(j)*=Fi;
+      }
+    }
+    return vvb;
+  }
+} // namespace aurostd
+
+// ***************************************************************************
+// vector<vector<double> > aurostd::NormalizeAndSum3DVector(const vector<vector<vector<double> > >& vvva, const vector<vector<double> >& vFi)
+// ***************************************************************************
+namespace aurostd  {
+  vector<vector<double> > NormalizeAndSum3DVector(const vector<vector<vector<double> > >& vvva, const vector<double>& vFi) {
+    //normalize DOS and sum
+    if(vvva.size()!=vFi.size()) {cerr << "Vector sizes are not equal! Aborting!" << endl; exit(2);}
+    vector<vector<double> > vvb, vv_tmp, vv_tmp_shrinked;
+    vector<vector<vector<double> > > vvvc;
+    double Fi;
+    for (uint i=0; i<vvva.size();i++) {
+      vv_tmp=vvva.at(i);
+      Fi=vFi.at(i);
+      vv_tmp_shrinked=aurostd::ShrinkValuesExceptFirstColumn(vv_tmp, Fi);
+      vvvc.push_back(vv_tmp_shrinked);
+    }
+    vvb=aurostd::Sum3DVectorAndReduce2D(vvvc);
+    return vvb;
+  }
+} // namespace aurostd
+
+// ***************************************************************************
+// aurostd::Sum3DVectorAndReduce2D(const vector<vector<vector<double> > >& vvva)
+// ***************************************************************************
+namespace aurostd  {
+  vector<vector<double> > Sum3DVectorAndReduce2D(const vector<vector<vector<double> > >& vvva) {
+    //The first column will not change! (For example, PDOS into TOTALPDOS)
+    vector<vector<double> > vvtmp, vv_sum; 
+    vv_sum=vvva.at(0);
+    for (uint i=1; i<vvva.size();i++) {
+      vvtmp=vvva.at(i);
+      vv_sum=aurostd::Sum2DVectorExceptFirstColumn(vv_sum, vvtmp);
+    }
+    return vv_sum;
+  }
+} // namespace aurostd
+
+// ***************************************************************************
+// aurostd::Sum3DVectorAndReduce2D(const vector<vector<vector<double> > >& vvva)
+// ***************************************************************************
+namespace aurostd  {
+  vector<vector<double> > Sum2DVectorExceptFirstColumn(const vector<vector<double> >& vva, const vector<vector<double> >& vvb) {
+    if((vva.size()!=vvb.size()) && (vva.at(0).size() != vvb.at(0).size())) {cerr << "Error, two vectors! Aborting! " << endl; exit(2);}
+
+    vector<vector<double> > vv_sum; vv_sum.resize(vva.size());
+    for (uint i=0; i<vva.size(); i++) {
+      int N=vva.at(i).size();
+      vv_sum.at(i).resize(N);
+    }
+
+    for (uint i=0; i<vva.size();i++) {
+      vv_sum[i][0]=vva.at(i).at(0);
+      for (uint j=1; j<vva.at(i).size();j++) {
+        vv_sum[i][j]=vva[i][j] + vvb[i][j];
+      }
+    }
+    return vv_sum;
+  }
+} // namespace aurostd
+
+// ***************************************************************************
+// aurostd::ReduceVector(const vector<vector<double> >& vva)
+// ***************************************************************************
+namespace aurostd  {
+  vector<vector<double> > ReduceVector(const vector<vector<double> >& vva, const int& n) {
+    //Pick up the first (begin from 0) and the nth column of 2D vector
+    vector<vector<double> > vvb; vvb.clear();
+    vector<double> vtmp;
+    for (uint i=0; i<vva.size();i++) {
+      vtmp.clear();
+      vtmp.push_back(vva.at(i).at(0));
+      vtmp.push_back(vva.at(i).at(n));
+      vvb.push_back(vtmp);
+    }
+    return vvb;
+  }
+} // namespace aurostd
+
+// ***************************************************************************
+// aurostd::CalculateIntegrate(const vector<vector<double> >& vva)
+// ***************************************************************************
+namespace aurostd  {
+  double CalculateIntegrate(const vector<vector<double> >& vva, const int& n) {
+    //Calculate integration of vva, the 0st column is x0, x1..., the n column is y1, y2 ...
+    //begin from 0
+    vector<vector<double> > vvb=aurostd::ReduceVector(vva, n);
+    return aurostd::CalculateIntegrate(vvb);
+  }
+} // namespace aurostd
+
+// ***************************************************************************
+// aurostd::CalculateIntegrate(const vector<vector<double> >& vva)
+// ***************************************************************************
+namespace aurostd  {
+  double CalculateIntegrate(const vector<vector<double> >& vva, const int& n, const double& Emin, const double& Emax) {
+    //Calculate integration of vva, the 0st column is x0, x1..., the n column is y1, y2 ...
+    //begin from 0
+    vector<vector<double> > vvb=aurostd::ReduceVector(vva, n);
+    return aurostd::CalculateIntegrate(vvb, Emin, Emax);
+  }
+} // namespace aurostd
+
+// ***************************************************************************
+// aurostd::CalculateIntegrate(const vector<vector<double> >& vva)
+// ***************************************************************************
+namespace aurostd  {
+  double CalculateIntegrate(const vector<vector<double> >& vva) {
+    double Emin=-100; double Emax=0.0; //default setting
+    return aurostd::CalculateIntegrate(vva, Emin, Emax);
+  }
+} // namespace aurostd
+
+// ***************************************************************************
+// aurostd::CalculateIntegrate(const vector<vector<double> >& vva)
+// ***************************************************************************
+namespace aurostd  {
+  double CalculateIntegrate(const vector<vector<double> >& vva, const double& Emin, const double& Emax) {
+    //Integral function
+    //format of vva: x0, y0; x1, y1; x2, y2
+    double integral_result=0.0;
+    double area_tmp =0.0;
+    double xbeg, xend, ybeg, yend;
+    for (uint i=0; i<vva.size()-1;i++) {
+      xbeg=vva.at(i).at(0); xend=vva.at(i+1).at(0);
+      ybeg=vva.at(i).at(1); yend=vva.at(i+1).at(1);
+      if(xbeg >= Emin && xend <= Emax) {
+        area_tmp=0.5*(ybeg + yend)*(xend - xbeg);
+        integral_result += area_tmp;
+      }
+    }
+    return integral_result;
+  }
+} // namespace aurostd
+
+// ***************************************************************************
+// aurostd::vector2string(const vector<vector<double> >& vva)
+// ***************************************************************************
+namespace aurostd  {
+  string vector2string(const vector<vector<double> >& vva) {
+    stringstream ss_vva; ss_vva.str(std::string());
+    ss_vva << std::scientific;
+    for (uint i=0; i<vva.size();i++) {
+      for (uint j=0; j<vva.at(i).size();j++) {
+        ss_vva << vva.at(i).at(j) << "   ";
+      }
+      ss_vva << endl;
+    }
+    return ss_vva.str();
+  }
+} // namespace aurostd
+
+// ***************************************************************************
+// aurostd::vector2deque(const vector<utype>& vin)
+// ***************************************************************************
+//CO20181226
+namespace aurostd  {
+  template<class utype> deque<utype> vector2deque(const vector<utype>& vin){
+    deque<utype> dout;
+    for(uint i=0;i<vin.size();i++){dout.push_back(vin[i]);}
+    return dout;
+  }
+} // namespace aurostd
+
+// ***************************************************************************
+// aurostd::vector2deque(const vector<utype>& vin)
+// ***************************************************************************
+//CO20181226
+namespace aurostd  {
+  template<class utype> vector<utype> deque2vector(const deque<utype>& din){
+    vector<utype> vout;
+    for(uint i=0;i<din.size();i++){vout.push_back(din[i]);}
+    return vout;
+  }
+} // namespace aurostd
+
+// ***************************************************************************
+// aurostd::FindMaxIn2DvectorExcept1stColumn(const vector<vector<double> >& vva)
+// ***************************************************************************
+namespace aurostd  {
+  double FindMaxIn2DvectorExcept1stColumn(const vector<vector<double> >& vva) {
+    double min=-10;  //default
+    double max=10;
+    return aurostd::FindMaxIn2DvectorExcept1stColumn(vva, min, max);
+  }
+} // namespace aurostd
+
+// ***************************************************************************
+// aurostd::FindMaxIn2DvectorExcept1stColumn(const vector<vector<double>& vva, const double& min, const double& max)
+// ***************************************************************************
+namespace aurostd  {
+  double FindMaxIn2DvectorExcept1stColumn(const vector<vector<double> >& vva, const double& min, const double& max) {
+    double max_value=0.0;
+    for (uint i=0; i<vva.size();i++) {
+      double E_tmp=vva.at(i).at(0);
+      if(E_tmp >= min && E_tmp <= max) {
+        for (uint j=1; j<vva.at(i).size();j++) {
+          double db_tmp=vva.at(i).at(j);
+          if(abs(db_tmp) > max_value) max_value=abs(db_tmp);
+        }
+      }
+    }
+    return max_value;
+  }
+} // namespace aurostd
+
+// ***************************************************************************
+// aurostd::FindMaxInTDOS(const vector<vector<double> >& vva, const double& min, const double& max)
+// ***************************************************************************
+namespace aurostd  {
+  double FindMaxInTDOS(const vector<vector<double> >& vva, const double& min, const double& max) {
+    double max_value=0.0;
+    for (uint i=0; i<vva.size();i++) {
+      double E_tmp=vva.at(i).at(0);
+      if(E_tmp >= min && E_tmp <= max) {
+        int column_max=0; // some default
+        if(vva.at(0).size()==3) column_max=2; //get rid of the sum of TDOS
+        if(vva.at(0).size()==5) column_max=3;
+        for (int j=1; j<column_max;j++) {
+          double db_tmp=vva.at(i).at(j);
+          if(abs(db_tmp) > max_value) max_value=db_tmp;
+        }
+      }
+    }
+    return max_value;
+  }
+} // namespace aurostd
+
+
+namespace aurostd {
+  //***************************************************************************//
+  // aurostd::joinWDelimiter(vector<uint>& uientries,const stringstream&
+  // delimiter,const stringstream& m_delimiter,const stringstream& l_delimiter)
+  //***************************************************************************//
+  // joinWDelimiters int/uint type of objects together by a delimiter
+  // no point for double objects, faster to just do it on the spot with
+  // setprecision,fixed, etc.
+  // m_delimiter is used if input is exactly length 2
+  // l_delimiter otherwise
+  string joinWDelimiter(const xvector<int>& ientries, const char& _delimiter) {
+    return joinWDelimiter(ientries, _delimiter, _delimiter, _delimiter);
+  }
+  string joinWDelimiter(const xvector<int>& ientries, const char& _delimiter,
+      const char& _l_delimiter) {
+    return joinWDelimiter(ientries, _delimiter, _delimiter, _l_delimiter);
+  }
+  string joinWDelimiter(const xvector<int>& ientries, const char& _delimiter,
+      const char& _m_delimiter, const char& _l_delimiter) {
+    stringstream delimiter, m_delimiter, l_delimiter;
+    delimiter << _delimiter;
+    m_delimiter << _m_delimiter;
+    l_delimiter << _l_delimiter;
+    return joinWDelimiter(ientries, delimiter, m_delimiter, l_delimiter);
+  }
+  string joinWDelimiter(const xvector<int>& ientries, const string& _delimiter) {
+    return joinWDelimiter(ientries, _delimiter, _delimiter, _delimiter);
+  }
+  string joinWDelimiter(const xvector<int>& ientries, const string& _delimiter,
+      const string& _l_delimiter) {
+    return joinWDelimiter(ientries, _delimiter, _delimiter, _l_delimiter);
+  }
+  string joinWDelimiter(const xvector<int>& ientries, const string& _delimiter,
+      const string& _m_delimiter, const string& _l_delimiter) {
+    stringstream delimiter, m_delimiter, l_delimiter;
+    delimiter << _delimiter;
+    m_delimiter << _m_delimiter;
+    l_delimiter << _l_delimiter;
+    return joinWDelimiter(ientries, delimiter, m_delimiter, l_delimiter);
+  }
+  string joinWDelimiter(const xvector<int>& ientries, const stringstream& delimiter) {
+    return joinWDelimiter(ientries, delimiter, delimiter, delimiter);
+  }
+  string joinWDelimiter(const xvector<int>& ientries, const stringstream& delimiter,
+      const stringstream& l_delimiter) {
+    return joinWDelimiter(ientries, delimiter, delimiter, l_delimiter);
+  }
+  string joinWDelimiter(const xvector<int>& ientries, const stringstream& delimiter,
+      const stringstream& m_delimiter,
+      const stringstream& l_delimiter) {
+    stringstream output;
+    string delim = delimiter.str();
+    string mDelim = m_delimiter.str();
+    string lDelim = l_delimiter.str();
+
+    if (ientries.rows > 2) {
+      for (int i =ientries.lrows; i <= ientries.urows; i++) {
+        output << ientries[i];
+        if (i == ientries.urows - 1) {  //CO20180216 - added -1
+          output << lDelim;
+        } else if (i !=ientries.urows) {
+          output << delim;
+        }
+      }
+    } else {
+      for (int i = ientries.lrows; i <= ientries.urows; i++) {
+        output << ientries[i];
+        if (i == ientries.urows - 1) {  //CO20180216 - added -1
+          output << mDelim;
+        } else if (i != ientries.urows) {
+          output << delim;
+        }
+      }
+    }
+    return output.str();
+  }
+  string joinWDelimiter(const vector<int>& ientries, const char& _delimiter) {
+    return joinWDelimiter(ientries, _delimiter, _delimiter, _delimiter);
+  }
+  string joinWDelimiter(const vector<int>& ientries, const char& _delimiter,
+      const char& _l_delimiter) {
+    return joinWDelimiter(ientries, _delimiter, _delimiter, _l_delimiter);
+  }
+  string joinWDelimiter(const vector<int>& ientries, const char& _delimiter,
+      const char& _m_delimiter, const char& _l_delimiter) {
+    stringstream delimiter, m_delimiter, l_delimiter;
+    delimiter << _delimiter;
+    m_delimiter << _m_delimiter;
+    l_delimiter << _l_delimiter;
+    return joinWDelimiter(ientries, delimiter, m_delimiter, l_delimiter);
+  }
+  string joinWDelimiter(const vector<int>& ientries, const string& _delimiter) {
+    return joinWDelimiter(ientries, _delimiter, _delimiter, _delimiter);
+  }
+  string joinWDelimiter(const vector<int>& ientries, const string& _delimiter,
+      const string& _l_delimiter) {
+    return joinWDelimiter(ientries, _delimiter, _delimiter, _l_delimiter);
+  }
+  string joinWDelimiter(const vector<int>& ientries, const string& _delimiter,
+      const string& _m_delimiter, const string& _l_delimiter) {
+    stringstream delimiter, m_delimiter, l_delimiter;
+    delimiter << _delimiter;
+    m_delimiter << _m_delimiter;
+    l_delimiter << _l_delimiter;
+    return joinWDelimiter(ientries, delimiter, m_delimiter, l_delimiter);
+  }
+  string joinWDelimiter(const vector<int>& ientries, const stringstream& delimiter) {
+    return joinWDelimiter(ientries, delimiter, delimiter, delimiter);
+  }
+  string joinWDelimiter(const vector<int>& ientries, const stringstream& delimiter,
+      const stringstream& l_delimiter) {
+    return joinWDelimiter(ientries, delimiter, delimiter, l_delimiter);
+  }
+  string joinWDelimiter(const vector<int>& ientries, const stringstream& delimiter,
+      const stringstream& m_delimiter,
+      const stringstream& l_delimiter) {
+    stringstream output;
+    string delim = delimiter.str();
+    string mDelim = m_delimiter.str();
+    string lDelim = l_delimiter.str();
+
+    if (ientries.size() > 2) {
+      for (uint i = 0; i < ientries.size(); i++) {
+        output << ientries.at(i);
+        if (i == ientries.size() - 2) {
+          output << lDelim;
+        } else if (i != ientries.size() - 1) {
+          output << delim;
+        }
+      }
+    } else {
+      for (uint i = 0; i < ientries.size(); i++) {
+        output << ientries.at(i);
+        if (i == ientries.size() - 2) {
+          output << mDelim;
+        } else if (i != ientries.size() - 1) {
+          output << delim;
+        }
+      }
+    }
+    return output.str();
+  }
+  string joinWDelimiter(const vector<uint>& uientries, const char& _delimiter) {
+    return joinWDelimiter(uientries, _delimiter, _delimiter, _delimiter);
+  }
+  string joinWDelimiter(const vector<uint>& uientries, const char& _delimiter,
+      const char& _l_delimiter) {
+    return joinWDelimiter(uientries, _delimiter, _delimiter, _l_delimiter);
+  }
+  string joinWDelimiter(const vector<uint>& uientries, const char& _delimiter,
+      const char& _m_delimiter, const char& _l_delimiter) {
+    stringstream delimiter, m_delimiter, l_delimiter;
+    delimiter << _delimiter;
+    m_delimiter << _m_delimiter;
+    l_delimiter << _l_delimiter;
+    return joinWDelimiter(uientries, delimiter, m_delimiter, l_delimiter);
+  }
+  string joinWDelimiter(const vector<uint>& uientries, const string& _delimiter) {
+    return joinWDelimiter(uientries, _delimiter, _delimiter, _delimiter);
+  }
+  string joinWDelimiter(const vector<uint>& uientries, const string& _delimiter,
+      const string& _l_delimiter) {
+    return joinWDelimiter(uientries, _delimiter, _delimiter, _l_delimiter);
+  }
+  string joinWDelimiter(const vector<uint>& uientries, const string& _delimiter,
+      const string& _m_delimiter, const string& _l_delimiter) {
+    stringstream delimiter, m_delimiter, l_delimiter;
+    delimiter << _delimiter;
+    m_delimiter << _m_delimiter;
+    l_delimiter << _l_delimiter;
+    return joinWDelimiter(uientries, delimiter, m_delimiter, l_delimiter);
+  }
+  string joinWDelimiter(const vector<uint>& uientries, const stringstream& delimiter) {
+    return joinWDelimiter(uientries, delimiter, delimiter, delimiter);
+  }
+  string joinWDelimiter(const vector<uint>& uientries, const stringstream& delimiter,
+      const stringstream& l_delimiter) {
+    return joinWDelimiter(uientries, delimiter, delimiter, l_delimiter);
+  }
+  string joinWDelimiter(const vector<uint>& uientries, const stringstream& delimiter,
+      const stringstream& m_delimiter,
+      const stringstream& l_delimiter) {
+    stringstream output;
+    string delim = delimiter.str();
+    string mDelim = m_delimiter.str();
+    string lDelim = l_delimiter.str();
+    if (uientries.size() > 2) {
+      for (uint i = 0; i < uientries.size(); i++) {
+        output << uientries.at(i);
+        if (i == uientries.size() - 2) {
+          output << lDelim;
+        } else if (i != uientries.size() - 1) {
+          output << delim;
+        }
+      }
+    } else {
+      for (uint i = 0; i < uientries.size(); i++) {
+        output << uientries.at(i);
+        if (i == uientries.size() - 2) {
+          output << mDelim;
+        } else if (i != uientries.size() - 1) {
+          output << delim;
+        }
+      }
+    }
+    return output.str();
+  }
+} // namespace aurostd
+
+namespace aurostd {
+  //***************************************************************************//
+  // aurostd::joinWDelimiter(vector<string>& _sentries,const stringstream&
+  // delimiter,const stringstream& m_delimiter,const stringstream& l_delimiter)
+  //***************************************************************************//
+  // joinWDelimiters string type of objects together by a delimiter
+  // m_delimiter is used if input is exactly length 2
+  // l_delimiter otherwise
+  string joinWDelimiter(const vector<string>& _sentries, const char& _delimiter) {
+    return joinWDelimiter(_sentries, _delimiter, _delimiter, _delimiter);
+  }
+  string joinWDelimiter(const vector<string>& _sentries, const char& _delimiter,
+      const char& _l_delimiter) {
+    return joinWDelimiter(_sentries, _delimiter, _delimiter, _l_delimiter);
+  }
+  string joinWDelimiter(const vector<string>& _sentries, const char& _delimiter,
+      const char& _m_delimiter, const char& _l_delimiter) {
+    stringstream delimiter, m_delimiter, l_delimiter;
+    delimiter << _delimiter;
+    m_delimiter << _m_delimiter;
+    l_delimiter << _l_delimiter;
+    return joinWDelimiter(_sentries, delimiter, m_delimiter, l_delimiter);
+  }
+  string joinWDelimiter(const vector<string>& _sentries, const string& _delimiter) {
+    return joinWDelimiter(_sentries, _delimiter, _delimiter, _delimiter);
+  }
+  string joinWDelimiter(const vector<string>& _sentries, const string& _delimiter,
+      const string& _l_delimiter) {
+    return joinWDelimiter(_sentries, _delimiter, _delimiter, _l_delimiter);
+  }
+  string joinWDelimiter(const vector<string>& _sentries, const string& _delimiter,
+      const string& _m_delimiter, const string& _l_delimiter) {
+    stringstream delimiter, m_delimiter, l_delimiter;
+    delimiter << _delimiter;
+    m_delimiter << _m_delimiter;
+    l_delimiter << _l_delimiter;
+    return joinWDelimiter(_sentries, delimiter, m_delimiter, l_delimiter);
+  }
+  string joinWDelimiter(const vector<string>& _sentries, const stringstream& delimiter) {
+    return joinWDelimiter(_sentries, delimiter, delimiter, delimiter);
+  }
+  string joinWDelimiter(const vector<string>& _sentries, const stringstream& delimiter,
+      const stringstream& l_delimiter) {
+    return joinWDelimiter(_sentries, delimiter, delimiter, l_delimiter);
+  }
+  string joinWDelimiter(const vector<string>& _sentries, const stringstream& delimiter,
+      const stringstream& m_delimiter,
+      const stringstream& l_delimiter) {
+    stringstream output;
+    vector<string> sentries;
+    string delim = delimiter.str();
+    string mDelim = m_delimiter.str();
+    string lDelim = l_delimiter.str();
+    // go through once to eliminate empty strings
+    for (uint i = 0; i < _sentries.size(); i++) {
+      if (_sentries.at(i).length()) {
+        sentries.push_back(_sentries.at(i));
+      }
+    }
+    if (sentries.size() > 2) {
+      for (uint i = 0; i < sentries.size(); i++) {
+        output << sentries.at(i);
+        if (i == sentries.size() - 2) {
+          output << lDelim;
+        } else if (i != sentries.size() - 1) {
+          output << delim;
+        }
+      }
+    } else {
+      for (uint i = 0; i < sentries.size(); i++) {
+        output << sentries.at(i);
+        if (i == sentries.size() - 2) {
+          output << mDelim;
+        } else if (i != sentries.size() - 1) {
+          output << delim;
+        }
+      }
+    }
+    return output.str();
+  }
+} // namespace aurostd
+
+namespace aurostd {
+  //***************************************************************************//
+  // aurostd::joinWDelimiter(deque<uint>& uientries,const stringstream&
+  // delimiter,const stringstream& m_delimiter,const stringstream& l_delimiter)
+  //***************************************************************************//
+  // joinWDelimiters int/uint type of objects together by a delimiter
+  // no point for double objects, faster to just do it on the spot with
+  // setprecision,fixed, etc.
+  // m_delimiter is used if input is exactly length 2
+  // l_delimiter otherwise
+  string joinWDelimiter(const deque<int>& ientries, const char& _delimiter) {
+    return joinWDelimiter(ientries, _delimiter, _delimiter, _delimiter);
+  }
+  string joinWDelimiter(const deque<int>& ientries, const char& _delimiter,
+      const char& _l_delimiter) {
+    return joinWDelimiter(ientries, _delimiter, _delimiter, _l_delimiter);
+  }
+  string joinWDelimiter(const deque<int>& ientries, const char& _delimiter,
+      const char& _m_delimiter, const char& _l_delimiter) {
+    stringstream delimiter, m_delimiter, l_delimiter;
+    delimiter << _delimiter;
+    m_delimiter << _m_delimiter;
+    l_delimiter << _l_delimiter;
+    return joinWDelimiter(ientries, delimiter, m_delimiter, l_delimiter);
+  }
+  string joinWDelimiter(const deque<int>& ientries, const string& _delimiter) {
+    return joinWDelimiter(ientries, _delimiter, _delimiter, _delimiter);
+  }
+  string joinWDelimiter(const deque<int>& ientries, const string& _delimiter,
+      const string& _l_delimiter) {
+    return joinWDelimiter(ientries, _delimiter, _delimiter, _l_delimiter);
+  }
+  string joinWDelimiter(const deque<int>& ientries, const string& _delimiter,
+      const string& _m_delimiter, const string& _l_delimiter) {
+    stringstream delimiter, m_delimiter, l_delimiter;
+    delimiter << _delimiter;
+    m_delimiter << _m_delimiter;
+    l_delimiter << _l_delimiter;
+    return joinWDelimiter(ientries, delimiter, m_delimiter, l_delimiter);
+  }
+  string joinWDelimiter(const deque<int>& ientries, const stringstream& delimiter) {
+    return joinWDelimiter(ientries, delimiter, delimiter, delimiter);
+  }
+  string joinWDelimiter(const deque<int>& ientries, const stringstream& delimiter,
+      const stringstream& l_delimiter) {
+    return joinWDelimiter(ientries, delimiter, delimiter, l_delimiter);
+  }
+  string joinWDelimiter(const deque<int>& ientries, const stringstream& delimiter,
+      const stringstream& m_delimiter,
+      const stringstream& l_delimiter) {
+    stringstream output;
+    string delim = delimiter.str();
+    string mDelim = m_delimiter.str();
+    string lDelim = l_delimiter.str();
+    if (ientries.size() > 2) {
+      for (uint i = 0; i < ientries.size(); i++) {
+        output << ientries.at(i);
+        if (i == ientries.size() - 2) {
+          output << lDelim;
+        } else if (i != ientries.size() - 1) {
+          output << delim;
+        }
+      }
+    } else {
+      for (uint i = 0; i < ientries.size(); i++) {
+        output << ientries.at(i);
+        if (i == ientries.size() - 2) {
+          output << mDelim;
+        } else if (i != ientries.size() - 1) {
+          output << delim;
+        }
+      }
+    }
+    return output.str();
+  }
+  string joinWDelimiter(const deque<uint>& uientries, const char& _delimiter) {
+    return joinWDelimiter(uientries, _delimiter, _delimiter, _delimiter);
+  }
+  string joinWDelimiter(const deque<uint>& uientries, const char& _delimiter,
+      const char& _l_delimiter) {
+    return joinWDelimiter(uientries, _delimiter, _delimiter, _l_delimiter);
+  }
+  string joinWDelimiter(const deque<uint>& uientries, const char& _delimiter,
+      const char& _m_delimiter, const char& _l_delimiter) {
+    stringstream delimiter, m_delimiter, l_delimiter;
+    delimiter << _delimiter;
+    m_delimiter << _m_delimiter;
+    l_delimiter << _l_delimiter;
+    return joinWDelimiter(uientries, delimiter, m_delimiter, l_delimiter);
+  }
+  string joinWDelimiter(const deque<uint>& uientries, const string& _delimiter) {
+    return joinWDelimiter(uientries, _delimiter, _delimiter, _delimiter);
+  }
+  string joinWDelimiter(const deque<uint>& uientries, const string& _delimiter,
+      const string& _l_delimiter) {
+    return joinWDelimiter(uientries, _delimiter, _delimiter, _l_delimiter);
+  }
+  string joinWDelimiter(const deque<uint>& uientries, const string& _delimiter,
+      const string& _m_delimiter, const string& _l_delimiter) {
+    stringstream delimiter, m_delimiter, l_delimiter;
+    delimiter << _delimiter;
+    m_delimiter << _m_delimiter;
+    l_delimiter << _l_delimiter;
+    return joinWDelimiter(uientries, delimiter, m_delimiter, l_delimiter);
+  }
+  string joinWDelimiter(const deque<uint>& uientries, const stringstream& delimiter) {
+    return joinWDelimiter(uientries, delimiter, delimiter, delimiter);
+  }
+  string joinWDelimiter(const deque<uint>& uientries, const stringstream& delimiter,
+      const stringstream& l_delimiter) {
+    return joinWDelimiter(uientries, delimiter, delimiter, l_delimiter);
+  }
+  string joinWDelimiter(const deque<uint>& uientries, const stringstream& delimiter,
+      const stringstream& m_delimiter,
+      const stringstream& l_delimiter) {
+    stringstream output;
+    string delim = delimiter.str();
+    string mDelim = m_delimiter.str();
+    string lDelim = l_delimiter.str();
+    if (uientries.size() > 2) {
+      for (uint i = 0; i < uientries.size(); i++) {
+        output << uientries.at(i);
+        if (i == uientries.size() - 2) {
+          output << lDelim;
+        } else if (i != uientries.size() - 1) {
+          output << delim;
+        }
+      }
+    } else {
+      for (uint i = 0; i < uientries.size(); i++) {
+        output << uientries.at(i);
+        if (i == uientries.size() - 2) {
+          output << mDelim;
+        } else if (i != uientries.size() - 1) {
+          output << delim;
+        }
+      }
+    }
+    return output.str();
+  }
+}
+
+namespace aurostd {
+  //***************************************************************************//
+  // aurostd::joinWDelimiter(deque<string>& _sentries,const stringstream&
+  // delimiter,const stringstream& m_delimiter,const stringstream& l_delimiter)
+  //***************************************************************************//
+  // joinWDelimiters string type of objects together by a delimiter
+  // m_delimiter is used if input is exactly length 2
+  // l_delimiter otherwise
+  string joinWDelimiter(const deque<string>& _sentries, const char& _delimiter) {
+    return joinWDelimiter(_sentries, _delimiter, _delimiter, _delimiter);
+  }
+  string joinWDelimiter(const deque<string>& _sentries, const char& _delimiter,
+      const char& _l_delimiter) {
+    return joinWDelimiter(_sentries, _delimiter, _delimiter, _l_delimiter);
+  }
+  string joinWDelimiter(const deque<string>& _sentries, const char& _delimiter,
+      const char& _m_delimiter, const char& _l_delimiter) {
+    stringstream delimiter, m_delimiter, l_delimiter;
+    delimiter << _delimiter;
+    m_delimiter << _m_delimiter;
+    l_delimiter << _l_delimiter;
+    return joinWDelimiter(_sentries, delimiter, m_delimiter, l_delimiter);
+  }
+  string joinWDelimiter(const deque<string>& _sentries, const string& _delimiter) {
+    return joinWDelimiter(_sentries, _delimiter, _delimiter, _delimiter);
+  }
+  string joinWDelimiter(const deque<string>& _sentries, const string& _delimiter,
+      const string& _l_delimiter) {
+    return joinWDelimiter(_sentries, _delimiter, _delimiter, _l_delimiter);
+  }
+  string joinWDelimiter(const deque<string>& _sentries, const string& _delimiter,
+      const string& _m_delimiter, const string& _l_delimiter) {
+    stringstream delimiter, m_delimiter, l_delimiter;
+    delimiter << _delimiter;
+    m_delimiter << _m_delimiter;
+    l_delimiter << _l_delimiter;
+    return joinWDelimiter(_sentries, delimiter, m_delimiter, l_delimiter);
+  }
+  string joinWDelimiter(const deque<string>& _sentries, const stringstream& delimiter) {
+    return joinWDelimiter(_sentries, delimiter, delimiter, delimiter);
+  }
+  string joinWDelimiter(const deque<string>& _sentries, const stringstream& delimiter,
+      const stringstream& l_delimiter) {
+    return joinWDelimiter(_sentries, delimiter, delimiter, l_delimiter);
+  }
+  string joinWDelimiter(const deque<string>& _sentries, const stringstream& delimiter,
+      const stringstream& m_delimiter,
+      const stringstream& l_delimiter) {
+    stringstream output;
+    vector<string> sentries;  // no point working with deque
+    string delim = delimiter.str();
+    string mDelim = m_delimiter.str();
+    string lDelim = l_delimiter.str();
+    // go through once to eliminate empty strings
+    for (uint i = 0; i < _sentries.size(); i++)
+      //DX - Should not be an "!"; we want it to push back if it has a length [OBSOLETE] if (!_sentries.at(i).length())
+    { //CO20200106 - patching for auto-indenting
+      if (_sentries.at(i).length()) {
+        sentries.push_back(_sentries.at(i));
+      }
+    }
+    if (sentries.size() > 2) {
+      for (uint i = 0; i < sentries.size(); i++) {
+        output << sentries.at(i);
+        if (i == sentries.size() - 2) {
+          output << lDelim;
+        } else if (i != sentries.size() - 1) {
+          output << delim;
+        }
+      }
+    } else {
+      for (uint i = 0; i < sentries.size(); i++) {
+        output << sentries.at(i);
+        if (i == sentries.size() - 2) {
+          output << mDelim;
+        } else if (i != sentries.size() - 1) {
+          output << delim;
+        }
+      }
+    }
+    return output.str();
+  }
+}
+
+namespace aurostd {
+  string wrapString(const string& input,const string& wrapper){return wrapString(input,wrapper,wrapper);}
+  string wrapString(const string& input,const string& wrapper_start,const string& wrapper_end){
+    if(input.empty()){return input;}
+    return wrapper_start+input+wrapper_end;
+  }
+}
+
+//DX20180118 START: XCOMPLEX TO JSON
+namespace aurostd {
+  //***************************************************************************//
+  // aurostd::xcomplex2json
+  //***************************************************************************//
+  template<typename utype> string _xcomplex2json(xcomplex<utype>& number){
+    string eendl="";
+    bool roff=true; //round off
+    stringstream sss;
+    stringstream sscontent_json;
+    vector<string> vcontent_json;
+    // real
+    sscontent_json << "\"real\":\"" << aurostd::utype2string(number.re,5,roff) << "\"" << eendl;
+    vcontent_json.push_back(sscontent_json.str()); sscontent_json.str("");
+    // imaginary
+    sscontent_json << "\"imag\":\"" << aurostd::utype2string(number.im,5,roff) << "\"" << eendl;
+    vcontent_json.push_back(sscontent_json.str()); sscontent_json.str("");
+
+    sss << "{" << aurostd::joinWDelimiter(vcontent_json,",")  << "}" << eendl;
+    return sss.str();    
+  }
+}
+
+//Need to initalize 
+namespace aurostd {
+  string xcomplex2json(xcomplex<double>& number){ return _xcomplex2json(number); }
+}
+
+//DX20180118 END: XCOMPLEX TO JSON
+
+//DX20170803 START: Matrix to JSON
+namespace aurostd {
+  //***************************************************************************//
+  // aurostd::xmatDouble2String(xmatrix<double>& xmat_in)
+  //***************************************************************************//
+  // converts xmatrix<double> to json string
+  // [OBSOLETE] string xmatDouble2String(const xmatrix<double>& xmat_in, bool roff){
+  // [OBSOLETE]   stringstream output;
+  // [OBSOLETE]   vector<string> rows;
+  // [OBSOLETE]   for(uint i=1;i<(uint)xmat_in.rows+1;i++){
+  // [OBSOLETE]     stringstream row;
+  // [OBSOLETE]     xvector<double> xvec = xmat_in(i); //DX20170822 - added roundoff
+  // [OBSOLETE]     if(roff){ xvec = roundoff(xvec,1e-8);} //DX20170822 - added roundoff
+  // [OBSOLETE]     row << "[" << joinWDelimiter(xvecDouble2vecString(xvec),",") << "]";
+  // [OBSOLETE]     rows.push_back(row.str());
+  // [OBSOLETE]   }
+  // [OBSOLETE]   output << joinWDelimiter(rows,",");
+  // [OBSOLETE]   return output.str();
+  // [OBSOLETE] }
+  string xmatDouble2String(const xmatrix<double>& xmat_in, int precision, bool roff, double tol, char FORMAT){
+    stringstream output;
+    vector<string> rows;
+    for(int i=1;i<=xmat_in.urows;i++){ //DX20180323 - fixed typo for initial index "int i=1" not "int i=xmat_in.urows"
+      stringstream row;
+      xvector<double> xvec = xmat_in(i); //DX20170822 - added roundoff
+      //if(roff){ xvec = roundoff(xvec,tol);} //DX20170822 - added roundoff
+      row << "[" << joinWDelimiter(xvecDouble2vecString(xvec,precision,roff,tol,FORMAT),",") << "]";
+      rows.push_back(row.str());
+      //cerr << i << "row.str(): " << row.str() << endl;
+    }
+    output << joinWDelimiter(rows,",");
+    return output.str();
+  }
+}
+//DX20170803 START: Matrix to END
+
+namespace aurostd {
+  //***************************************************************************//
+  // aurostd::vecDouble2vecString(vector<double>& vin,int precision)
+  //***************************************************************************//
+  // converts vector<double> to vector<string> with precision
+  // also works for xvectors and deques
+  // [OBSOLETE] vector<string> vecDouble2vecString(const vector<double>& vin, bool roff) {
+  // [OBSOLETE]   vector<string> vout;
+  // [OBSOLETE]   for(uint i=0;i<vin.size();i++){
+  // [OBSOLETE]     double tmp = vin.at(i); //DX20170822 - add roundoff
+  // [OBSOLETE]     if(roff){ tmp=scalar_roundoff(tmp,1e-8); } //DX20170822 - add roundoff
+  // [OBSOLETE]     vout.push_back(aurostd::utype2string(tmp)); //DX20170822 - add roundoff
+  // [OBSOLETE]   }
+  // [OBSOLETE]   return vout;
+  // [OBSOLETE] }
+  vector<string> vecDouble2vecString(const vector<double>& vin,int precision, bool roff, double tol, char FORMAT) {
+    vector<string> vout;
+    for(uint i=0;i<vin.size();i++){
+      //double tmp = vin.at(i); //DX20170822 - add roundoff
+      //if(roff){ tmp=roundoff(tmp,tol); } //DX20170822 - add roundoff
+      vout.push_back(aurostd::utype2string(vin[i],precision,roff,tol,FORMAT)); //DX20170822 - add roundoff
+    }
+    return vout;
+  }
+  // [OBSOLETE] vector<string> xvecDouble2vecString(const xvector<double>& vin, bool roff) {
+  // [OBSOLETE]   vector<string> vout;
+  // [OBSOLETE]   for(uint i=1;i<(uint)vin.rows+1;i++){
+  // [OBSOLETE]     double tmp = vin(i); //DX20170822 - add roundoff
+  // [OBSOLETE]    if(roff){ tmp=scalar_roundoff(tmp,1e-8); } //DX20170822 - add roundoff
+  // [OBSOLETE]     vout.push_back(aurostd::utype2string(tmp)); //DX20170822 - add roundoff
+  // [OBSOLETE]   }
+  // [OBSOLETE]   return vout;
+  // [OBSOLETE] }
+  vector<string> xvecDouble2vecString(const xvector<double>& vin,int precision, bool roff, double tol, char FORMAT) {
+    vector<string> vout;
+    for(int i=vin.lrows;i<=vin.urows;i++){
+      //double tmp = vin(i); //DX20170822 - add roundoff
+      //if(roff){ tmp=roundoff(tmp,tol); } //DX20170822 - add roundoff
+      vout.push_back(aurostd::utype2string(vin[i],precision,roff,tol,FORMAT)); //DX20170822 - add roundoff
+    }
+    return vout;
+  }
+  // [OBSOLETE] deque<string> deqDouble2deqString(const deque<double>& vin, bool roff) {
+  // [OBSOLETE]   deque<string> vout;
+  // [OBSOLETE]   for(uint i=0;i<vin.size();i++){
+  // [OBSOLETE]     double tmp = vin.at(i); //DX20170822 - add roundoff
+  // [OBSOLETE]     if(roff){ tmp=scalar_roundoff(tmp,1e-8); } //DX20170822 - add roundoff
+  // [OBSOLETE]     vout.push_back(aurostd::utype2string(tmp)); //DX20170822 - add roundoff
+  // [OBSOLETE]   }
+  // [OBSOLETE]   return vout;
+  // [OBSOLETE] }
+  // [OBSOLETE]  deque<string> deqDouble2deqString(const deque<double>& vin,int precision, bool roff, double tol, char FORMAT) {  // USE OVERLOADING
+  deque<string> vecDouble2vecString(const deque<double>& vin,int precision, bool roff, double tol, char FORMAT) { //SC20200330
+    deque<string> vout;
+    for(uint i=0;i<vin.size();i++){
+      //double tmp = vin.at(i); //DX20170822 - add roundoff
+      //if(roff){ tmp=roundoff(tmp,tol); } //DX20170822 - add roundoff
+      vout.push_back(aurostd::utype2string(vin[i],precision,roff,tol,FORMAT)); //DX20170822 - add roundoff
+    }
+    return vout;
+  }
+}
+ 
+namespace aurostd {
+  //***************************************************************************//
+  // aurostd::wrapVecEntries(vector<string>& vin,string wrap)
+  //***************************************************************************//
+  // individually wraps entries of vector with specified string
+  // converts <a,b,c> to <'a','b','c'>
+  // also works for deques
+  vector<string> wrapVecEntries(const vector<string>& vin,string wrap){
+    return wrapVecEntries(vin,wrap,wrap);
+  }
+  vector<string> wrapVecEntries(const vector<string>& vin,string wrap_start,string wrap_end){
+    vector<string> vout;
+    for(uint i=0;i<vin.size();i++){
+      if(vin.at(i).length()){
+        vout.push_back(wrap_start+vin.at(i)+wrap_end);
+      }
+    }
+    return vout;
+  }
+  deque<string> wrapVecEntries(const deque<string>& vin,string wrap){
+    return wrapVecEntries(vin,wrap,wrap);
+  }
+  deque<string> wrapVecEntries(const deque<string>& vin,string wrap_start,string wrap_end){
+    deque<string> vout;
+    for(uint i=0;i<vin.size();i++){
+      if(vin.at(i).length()){
+        vout.push_back(wrap_start+vin.at(i)+wrap_end);
+      }
+    }
+    return vout;
+  }
+}
+
+//base64 stuff
+//CO START
+namespace aurostd {
+  // ***************************************************************************
+  // aurostd::isBase64(unsigned char c)
+  // ***************************************************************************
+  // determines if char is base64
+  // http://www.adp-gmbh.ch/cpp/common/base64.html
+  //static inline bool isBase64(unsigned char c)
+  inline bool isBase64(unsigned char c)
+  { //CO20200106 - patching for auto-indenting
+    return (isalnum(c) || (c == '+') || (c == '/'));
+  }
+
+  // ***************************************************************************
+  // aurostd::base64Encoder(unsigned char const* bytes_to_encode, unsigned int in_len)
+  // ***************************************************************************
+  // encodes bytes to base64
+  // http://www.adp-gmbh.ch/cpp/common/base64.html
+  std::string base64Encoder(unsigned char const* bytes_to_encode, unsigned int in_len) {
+    std::string ret;
+    int i = 0;
+    int j = 0;
+    unsigned char char_array_3[3];
+    unsigned char char_array_4[4];
+
+    while (in_len--) {
+      char_array_3[i++] = *(bytes_to_encode++);
+      if (i == 3) {
+        char_array_4[0] = (char_array_3[0] & 0xfc) >> 2;
+        char_array_4[1] = ((char_array_3[0] & 0x03) << 4) + ((char_array_3[1] & 0xf0) >> 4);
+        char_array_4[2] = ((char_array_3[1] & 0x0f) << 2) + ((char_array_3[2] & 0xc0) >> 6);
+        char_array_4[3] = char_array_3[2] & 0x3f;
+
+        for(i = 0; (i <4) ; i++) {
+          ret += base64_chars[char_array_4[i]];
+        }
+        i = 0;
+      }
+    }
+
+    if (i) {
+      for(j = i; j < 3; j++) {
+        char_array_3[j] = '\0';
+      }
+
+      char_array_4[0] = (char_array_3[0] & 0xfc) >> 2;
+      char_array_4[1] = ((char_array_3[0] & 0x03) << 4) + ((char_array_3[1] & 0xf0) >> 4);
+      char_array_4[2] = ((char_array_3[1] & 0x0f) << 2) + ((char_array_3[2] & 0xc0) >> 6);
+      char_array_4[3] = char_array_3[2] & 0x3f;
+
+      for (j = 0; (j < i + 1); j++) {
+        ret += base64_chars[char_array_4[j]];
+      }
+
+      while((i++ < 3)) {
+        ret += '=';
+      }
+    }
+
+    return ret;
+  }
+
+  // ***************************************************************************
+  // aurostd::base64Decoder(std::string const& encoded_string)
+  // ***************************************************************************
+  // decodes base64 to bytes
+  // http://www.adp-gmbh.ch/cpp/common/base64.html
+  std::string base64Decoder(std::string const& encoded_string) {
+    int in_len = encoded_string.size();
+    int i = 0;
+    int j = 0;
+    int in_ = 0;
+    unsigned char char_array_4[4], char_array_3[3];
+    std::string ret;
+
+    while (in_len-- && ( encoded_string[in_] != '=') && isBase64(encoded_string[in_])) {
+      char_array_4[i++] = encoded_string[in_]; in_++;
+      if (i ==4) {
+        for (i = 0; i <4; i++) {
+          char_array_4[i] = base64_chars.find(char_array_4[i]);
+        }
+
+        char_array_3[0] = (char_array_4[0] << 2) + ((char_array_4[1] & 0x30) >> 4);
+        char_array_3[1] = ((char_array_4[1] & 0xf) << 4) + ((char_array_4[2] & 0x3c) >> 2);
+        char_array_3[2] = ((char_array_4[2] & 0x3) << 6) + char_array_4[3];
+
+        for (i = 0; (i < 3); i++) {
+          ret += char_array_3[i];
+        }
+        i = 0;
+      }
+    }
+
+    if (i) {
+      for (j = i; j <4; j++) {
+        char_array_4[j] = 0;
+      }
+
+      for (j = 0; j <4; j++) {
+        char_array_4[j] = base64_chars.find(char_array_4[j]);
+      }
+
+      char_array_3[0] = (char_array_4[0] << 2) + ((char_array_4[1] & 0x30) >> 4);
+      char_array_3[1] = ((char_array_4[1] & 0xf) << 4) + ((char_array_4[2] & 0x3c) >> 2);
+      char_array_3[2] = ((char_array_4[2] & 0x3) << 6) + char_array_4[3];
+
+      for (j = 0; (j < i - 1); j++) {
+        ret += char_array_3[j];
+      }
+    }
+
+    return ret;
+  }
+
+  // ***************************************************************************
+  // aurostd::bin2base64(const std::string& b_file, std::string& b64String)
+  // ***************************************************************************
+  // converts binary file to base64 string
+  bool bin2base64(const std::string& b_file, std::string& b64String) {
+    stringstream output;
+    if (!aurostd::FileExist(b_file)) {
+      cerr << "ERROR - aurostd::bin2base64: Binary file " << b_file << " does not exist!";
+      return FALSE;
+    }
+    ifstream file(b_file.c_str(), std::ios::in | std::ios::binary );
+    output << b64_encoder << file;
+    b64String=output.str();
+    return TRUE;
+  }
+
+  // ***************************************************************************
+  // aurostd::base642bin(const std::string& b64String, const std::string& b_file)
+  // ***************************************************************************
+  // converts base64 string to binary file
+  bool base642bin(const std::string& b64String, const std::string& b_file) {
+    ofstream output;
+    output.open(b_file.c_str(),std::ios::out | std::ios::binary);
+    output << b64_decoder << b64String;
+    output.flush();output.clear();output.close();
+    return TRUE;
+  }
+
+  b64_encoder_proxy operator<<(std::ostream & os, b64_encoder_creator) {
+    return b64_encoder_proxy(os);
+  }
+
+  b64_decoder_proxy operator<<(std::ostream & os, b64_decoder_creator) {
+    return b64_decoder_proxy(os);
+  }
+
+}  // namespace aurostd
+//CO END
+
+#endif  // _AURO_IMPLEMENTATIONS_
+
+// ***************************************************************************
+// *                                                                         *
+// *           Aflow STEFANO CURTAROLO - Duke University 2003-2020           *
+// *                                                                         *
+// ***************************************************************************
+