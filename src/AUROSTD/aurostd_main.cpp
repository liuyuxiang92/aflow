--- conflicted
+++ resolved
@@ -1997,10 +1997,7 @@
   // ***************************************************************************
   bool DirectoryLocked(string directory,string LOCK) {
     if(FileExist(directory+"/"+LOCK)) return TRUE;
-<<<<<<< HEAD
-=======
     if(FileExist(directory+"/"+LOCK+_LOCK_LINK_SUFFIX_)) return TRUE;
->>>>>>> 641fdffd
     if(FileExist(directory+"/"+LOCK+".xz")) return TRUE;
     if(FileExist(directory+"/"+LOCK+".gz")) return TRUE;
     if(FileExist(directory+"/"+LOCK+".bz2")) return TRUE;
@@ -2113,8 +2110,6 @@
     return TRUE;
   }
 
-<<<<<<< HEAD
-=======
   // ***************************************************************************
   // Function aurostd::LinkFileAtomic
   // ***************************************************************************
@@ -2152,7 +2147,6 @@
   // Unlink file using C++ functions
   bool UnlinkFile(const string& link) {return (unlink(CleanFileName(link).c_str())==0);}
 
->>>>>>> 641fdffd
   //CO START
   //***************************************************************************//
   // aurostd::MatchCompressed
@@ -3349,11 +3343,7 @@
 
     stringstream strstream,cmdstream;
     string file=aurostd::TmpFileCreate("execute_report");
-<<<<<<< HEAD
-    if(fsio==stdouterr_fsio){cmdstream << command << " &> " << file;}  //CO20200624
-=======
     if(fsio==stdouterr_fsio){cmdstream << "bash -c \"" << command << " &> " << file << "\"";}  //CO20200624 //SD20220311 - force bash, &> does not work in sh; be careful with quotes within quotes, althought it seems to work
->>>>>>> 641fdffd
     else if(fsio==stderr_fsio){cmdstream << command << " 2> " << file;} //CO20200624
     else{cmdstream << command << " > " << file;} //CO20200624
     if(LDEBUG){cerr << soliloquy << " cmdstream=\"" << cmdstream.str() << "\"" << endl;}
@@ -4211,7 +4201,6 @@
   // Function file2string bz2file2string gzfile2string xzfile2string zipfile2string efile2string
   // ***************************************************************************
   // write file to string - Stefano Curtarolo
-<<<<<<< HEAD
   uint file2string(const string& _FileNameIN,string& StringIN){
     return file2string_20220221(_FileNameIN, StringIN);
   }
@@ -4230,9 +4219,6 @@
   }
 
   uint file2string_20220101(const string& _FileNameIN,string& StringIN) {  //CO20210624
-=======
-  uint file2string(const string& _FileNameIN,string& StringIN) {  //CO20210624
->>>>>>> 641fdffd
     string FileNameIN=aurostd::CleanFileName(_FileNameIN);
     if(!FileExist(FileNameIN)) {
       // cerr << "ERROR - aurostd::file2string: file=" << FileNameIN << " not present !" << endl;
@@ -4613,23 +4599,15 @@
   // ***************************************************************************
   // wget URL to string - Stefano Curtarolo
   bool url2string(const string& url,string& stringIN,bool verbose) {
-<<<<<<< HEAD
     bool LDEBUG=(FALSE || verbose || XHOST.DEBUG);
     string soliloquy="aurostd::url2string():";
     if(!aurostd::IsCommandAvailable("wget")) {
       cerr << "ERROR - " << soliloquy << " command \"wget\" is necessary !" << endl;
-=======
-    bool LDEBUG=(FALSE || XHOST.DEBUG);
-    stringIN="";
-    if(!aurostd::IsCommandAvailable("wget")) {
-      cerr << "ERROR - aurostd::url2string(): command \"wget\" is necessary !" << endl;
->>>>>>> 641fdffd
       return FALSE;
     }
     string _url=url;
     aurostd::StringSubst(_url,"http://","");
     aurostd::StringSubst(_url,"//","/");
-<<<<<<< HEAD
     if(LDEBUG) cerr << soliloquy << " Loading url=" << _url << endl;
     string command="";
 #ifndef _MACOSX_
@@ -4647,24 +4625,6 @@
       }
       if(stringIN.empty()) {
         if(LDEBUG){cerr << "ERROR - " << soliloquy << " URL not found http://" << _url << endl;} //CO20200731 - silence this, it's not an error
-=======
-    if(LDEBUG) cerr << "aurostd::url2string(): Loading url=" << _url << endl;
-    if(verbose) cout << "aurostd::url2string(): Loading url=" << _url << endl;
-#ifndef _MACOSX_
-    stringIN=aurostd::execute2string("wget --quiet --no-cache -O /dev/stdout http://"+_url);
-#else
-    stringIN=aurostd::execute2string("wget --quiet -O /dev/stdout http://"+_url); // _MACOSX_
-#endif    
-    if(stringIN=="") {
-      aurostd::StringSubst(_url,":AFLOW","/AFLOW");
-#ifndef _MACOSX_
-      stringIN=aurostd::execute2string("wget --quiet --no-cache -O /dev/stdout http://"+_url);
-#else
-      stringIN=aurostd::execute2string("wget --quiet -O /dev/stdout http://"+_url); // _MACOSX_
-#endif    
-      if(stringIN=="") {
-        if(LDEBUG){cerr << "ERROR - aurostd::url2string(): URL not found http://" << _url << endl;} //CO20200731 - silence this, it's not an error
->>>>>>> 641fdffd
         return FALSE;
       }
     }
@@ -5399,15 +5359,12 @@
     return strstring;
   }
 
-<<<<<<< HEAD
   //HE20220321 overload for const strings
   string StringSubst(const string &strstring, const string &strfind, const string &strreplace) {
     std::string work_copy = strstring;
     return StringSubst(work_copy, strfind, strreplace);
   }
 
-=======
->>>>>>> 641fdffd
   string StringSubst(string &strstring, const char &charfind, const char &charreplace) {
     string stroutput;
     for (uint i=0;i<strstring.size();i++)
@@ -5419,15 +5376,12 @@
     return strstring;
   }
 
-<<<<<<< HEAD
   //HE20220321 overload for const strings
   string StringSubst(const string &strstring, const char &charfind, const char &charreplace) {
     std::string work_copy = strstring;
     return StringSubst(work_copy, charfind, charreplace);
   }
 
-=======
->>>>>>> 641fdffd
   void StringStreamSubst(stringstream &strstringstream, const string &strfind, const string &strreplace) {
     string strstring=strstringstream.str();
     StringSubst(strstring,strfind,strreplace);
@@ -7587,17 +7541,10 @@
   // individually wraps entries of vector with specified string
   // converts <a,b,c> to <'a','b','c'>
   // also works for deques
-<<<<<<< HEAD
   vector<string> wrapVecEntries(const vector<string>& vin,const string& wrap){
     return wrapVecEntries(vin,wrap,wrap);
   }
   vector<string> wrapVecEntries(const vector<string>& vin,const string& wrap_start,const string& wrap_end){
-=======
-  vector<string> wrapVecEntries(const vector<string>& vin,string wrap){
-    return wrapVecEntries(vin,wrap,wrap);
-  }
-  vector<string> wrapVecEntries(const vector<string>& vin,string wrap_start,string wrap_end){
->>>>>>> 641fdffd
     vector<string> vout;
     for(uint i=0;i<vin.size();i++){
       if(vin[i].length()){
@@ -7606,17 +7553,10 @@
     }
     return vout;
   }
-<<<<<<< HEAD
   deque<string> wrapVecEntries(const deque<string>& vin,const string& wrap){
     return wrapVecEntries(vin,wrap,wrap);
   }
   deque<string> wrapVecEntries(const deque<string>& vin,const string& wrap_start,const string& wrap_end){
-=======
-  deque<string> wrapVecEntries(const deque<string>& vin,string wrap){
-    return wrapVecEntries(vin,wrap,wrap);
-  }
-  deque<string> wrapVecEntries(const deque<string>& vin,string wrap_start,string wrap_end){
->>>>>>> 641fdffd
     deque<string> vout;
     for(uint i=0;i<vin.size();i++){
       if(vin[i].length()){
