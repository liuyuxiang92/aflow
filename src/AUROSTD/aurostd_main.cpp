// ***************************************************************************
// *                                                                         *
// *           Aflow STEFANO CURTAROLO - Duke University 2003-2021           *
// *                                                                         *
// ***************************************************************************
// Stefano Curtarolo

#ifndef _AUROSTD_MAIN_CPP_
#define _AUROSTD_MAIN_CPP_
//#include "aflow.h"
#include "aurostd.h"

#define _CIN_LINE_BUFFER_LENGTH_     16384
#ifndef  CHMOD_BIN
#define  CHMOD_BIN  string("chmod")
#endif

using std::vector;   // for pennsy
using std::deque;   // for pennsy
using std::ostream;
using std::istream;
using std::ofstream;
using std::ifstream;
using std::string;
using std::cerr;

using aurostd::utype2string;
using aurostd::xvector;
using aurostd::xmatrix;
using aurostd::sign;
using aurostd::ran0;

#define COMMENT_NEGLECT_1 string("#")
//#define COMMENT_NEGLECT_2 string("// ")
#define COMMENT_NEGLECT_2 string("//")
#define COMMENT_NEGLECT_3 string("!")

//CO20171215 - moved to xscalar
// ***************************************************************************
// ROUNDOFF for scalars
//namespace aurostd { //DX add roundoff for scalar values
//  template<class utype>
//  utype roundoff(const utype& x, utype _tol_){
//    return ((abs(x)<(utype) _tol_) ? (utype) 0.0 : x);
//  }
//  double _aurostd_initialize_roundoff(const double& x,double y) {return roundoff(x,y);}
//  float _aurostd_initialize_roundoff(const float& x,float y) {return roundoff(x,y);}
//  int _aurostd_initialize_roundoff(const int& x,int y) {return roundoff(x,y);}
//}

// ***************************************************************************
// TIME evolution stuff
namespace aurostd {
  int get_day(void) {time_t t=time(0);struct tm *ptr_now=localtime(&t);return get_day(*ptr_now);} //CO20200624
  int get_day(const tm& tstruct) {return tstruct.tm_mday;} //CO20200624
  int get_month(void) {time_t t=time(0);struct tm *ptr_now=localtime(&t);return get_month(*ptr_now);} //CO20200624
  int get_month(const tm& tstruct) {return tstruct.tm_mon+1;}  //CO20200624
  int get_year(void) {time_t t=time(0);struct tm *ptr_now=localtime(&t);return get_year(*ptr_now);}
  int get_year(const tm& tstruct) {return tstruct.tm_year+1900;} //CO20200624
  void get_offset_utc(int& offset_hours,int& offset_mins) {time_t t=time(0);struct tm *ptr_now=localtime(&t);return get_offset_utc(*ptr_now,offset_hours,offset_mins);}  //CO20210601: https://codereview.stackexchange.com/questions/175353/getting-current-timezone
  void get_offset_utc(const tm& _tstruct_inp,int& offset_hours,int& offset_mins) {  //CO20210601
    //https://codereview.stackexchange.com/questions/175353/getting-current-timezone
    bool LDEBUG=(FALSE || XHOST.DEBUG);
    string soliloquy=XPID+"aurostd::get_offset_utc():";
    char buffer[30];
    tm tstruct_inp=_tstruct_inp; //mktime modifies tstruct, make copy
    time_t t_inp=std::mktime(&tstruct_inp);
    if(LDEBUG){
      cerr << soliloquy << " ///////////////////////////////////////////////" << endl;
      cerr << soliloquy << " LOOKING AT: tstruct_inp" << endl;
      cerr << soliloquy << " tstruct_inp.tm_sec=" << tstruct_inp.tm_sec << endl;
      cerr << soliloquy << " tstruct_inp.tm_min=" << tstruct_inp.tm_min << endl;
      cerr << soliloquy << " tstruct_inp.tm_hour=" << tstruct_inp.tm_hour << endl;
      cerr << soliloquy << " tstruct_inp.tm_mday=" << tstruct_inp.tm_mday << endl;
      cerr << soliloquy << " tstruct_inp.tm_mon=" << tstruct_inp.tm_mon << endl;
      cerr << soliloquy << " tstruct_inp.tm_year=" << tstruct_inp.tm_year << endl;
      cerr << soliloquy << " tstruct_inp.tm_wday=" << tstruct_inp.tm_wday << endl;
      cerr << soliloquy << " tstruct_inp.tm_yday=" << tstruct_inp.tm_yday << endl;
      cerr << soliloquy << " tstruct_inp.tm_isdst=" << tstruct_inp.tm_isdst << endl;
      cerr << soliloquy << " mktime(tstruct_inp)=" << t_inp << endl;
      strftime(buffer,30,"%F %T %Z",&tstruct_inp);cerr << soliloquy << " tstruct_inp=" << buffer << endl;  //%Y:%m:%d %H:%M:%S
      cerr << soliloquy << " ///////////////////////////////////////////////" << endl;
    }
    //
    time_t t_local=t_inp;
    bool fix_utc_2_now=false; //this is good for debugging different time zones
    if(fix_utc_2_now){t_local=time(0);} //struct tm *tstruct_now=localtime(&t_now);
    struct tm *ptr_tstruct_gmt=std::gmtime(&t_local); //get gmt wrt to local (now vs. input)
    if(LDEBUG){
      cerr << soliloquy << " ///////////////////////////////////////////////" << endl;
      cerr << soliloquy << " LOOKING AT: ptr_tstruct_gmt (BEFORE DST CHANGE)" << endl;
      cerr << soliloquy << " ptr_tstruct_gmt->tm_sec=" << ptr_tstruct_gmt->tm_sec << endl;
      cerr << soliloquy << " ptr_tstruct_gmt->tm_min=" << ptr_tstruct_gmt->tm_min << endl;
      cerr << soliloquy << " ptr_tstruct_gmt->tm_hour=" << ptr_tstruct_gmt->tm_hour << endl;
      cerr << soliloquy << " ptr_tstruct_gmt->tm_mday=" << ptr_tstruct_gmt->tm_mday << endl;
      cerr << soliloquy << " ptr_tstruct_gmt->tm_mon=" << ptr_tstruct_gmt->tm_mon << endl;
      cerr << soliloquy << " ptr_tstruct_gmt->tm_year=" << ptr_tstruct_gmt->tm_year << endl;
      cerr << soliloquy << " ptr_tstruct_gmt->tm_wday=" << ptr_tstruct_gmt->tm_wday << endl;
      cerr << soliloquy << " ptr_tstruct_gmt->tm_yday=" << ptr_tstruct_gmt->tm_yday << endl;
      cerr << soliloquy << " ptr_tstruct_gmt->tm_isdst=" << ptr_tstruct_gmt->tm_isdst << endl;
      tm tstruct_tmp=*ptr_tstruct_gmt;  //mktime modifies tstruct
      cerr << soliloquy << " mktime(ptr_tstruct_gmt)=" << std::mktime(&tstruct_tmp) << endl;
      strftime(buffer,30,"%F %T %Z",ptr_tstruct_gmt);cerr << soliloquy << " tstruct_gmt=" << buffer << endl;  //%Y:%m:%d %H:%M:%S
      cerr << soliloquy << " ///////////////////////////////////////////////" << endl;
    }
    //NB: before the following DST change, the %Z of ptr_struct_gmt is GMT, after it is EST (or EDT)
    ptr_tstruct_gmt->tm_isdst=-1; //VERY IMPORTANT, forces mktime to figure out dst
    time_t t_gmt=std::mktime(ptr_tstruct_gmt);
    if(LDEBUG){
      cerr << soliloquy << " ///////////////////////////////////////////////" << endl;
      cerr << soliloquy << " LOOKING AT: ptr_tstruct_gmt (AFTER DST CHANGE)" << endl;
      cerr << soliloquy << " ptr_tstruct_gmt->tm_sec=" << ptr_tstruct_gmt->tm_sec << endl;
      cerr << soliloquy << " ptr_tstruct_gmt->tm_min=" << ptr_tstruct_gmt->tm_min << endl;
      cerr << soliloquy << " ptr_tstruct_gmt->tm_hour=" << ptr_tstruct_gmt->tm_hour << endl;
      cerr << soliloquy << " ptr_tstruct_gmt->tm_mday=" << ptr_tstruct_gmt->tm_mday << endl;
      cerr << soliloquy << " ptr_tstruct_gmt->tm_mon=" << ptr_tstruct_gmt->tm_mon << endl;
      cerr << soliloquy << " ptr_tstruct_gmt->tm_year=" << ptr_tstruct_gmt->tm_year << endl;
      cerr << soliloquy << " ptr_tstruct_gmt->tm_wday=" << ptr_tstruct_gmt->tm_wday << endl;
      cerr << soliloquy << " ptr_tstruct_gmt->tm_yday=" << ptr_tstruct_gmt->tm_yday << endl;
      cerr << soliloquy << " ptr_tstruct_gmt->tm_isdst=" << ptr_tstruct_gmt->tm_isdst << endl;
      cerr << soliloquy << " mktime(ptr_tstruct_gmt)=" << t_gmt << endl;
      strftime(buffer,30,"%F %T %Z",ptr_tstruct_gmt);cerr << soliloquy << " tstruct_gmt=" << buffer << endl;  //%Y:%m:%d %H:%M:%S
      cerr << soliloquy << " ///////////////////////////////////////////////" << endl;
    }
    //
    long int t_diff=static_cast<long int>(t_inp-t_gmt); //flip to get right sign
    if(LDEBUG){cerr << soliloquy << " t_diff=" << t_diff << endl;}
    double offset=(double)t_diff/3600.0;
    offset_hours=(int)std::floor(offset);
    offset_mins=(int)(round((offset-(double)offset_hours)*60.0));
  }
  long int get_date(void) {time_t t=time(0);struct tm *ptr_now=localtime(&t);return get_date(*ptr_now);}  //CO20200624
  long int get_date(const tm& tstruct) {return aurostd::get_year(tstruct)*10000+aurostd::get_month(tstruct)*100+aurostd::get_day(tstruct);}  //CO20200624
  int get_hour(void) {time_t t=time(0);struct tm *ptr_now=localtime(&t);return get_hour(*ptr_now);}  //CO20200624
  int get_hour(const tm& tstruct) {return tstruct.tm_hour;}  //CO20200624
  int get_min(void) {time_t t=time(0);struct tm *ptr_now=localtime(&t);return get_min(*ptr_now);}  //CO20200624
  int get_min(const tm& tstruct) {return tstruct.tm_min;}  //CO20200624
  int get_sec(void) {time_t t=time(0);struct tm *ptr_now=localtime(&t);return get_sec(*ptr_now);}  //CO20200624
  int get_sec(const tm& tstruct) {return tstruct.tm_sec;}  //CO20200624
  long double get_seconds(void) {timeval tim;gettimeofday(&tim,NULL);return tim.tv_sec+tim.tv_usec/1e6;}
  long double get_seconds(long double reference_seconds) {return get_seconds()-reference_seconds;}
  long double get_delta_seconds(long double& seconds_begin) {long double out=get_seconds()-seconds_begin;seconds_begin=get_seconds();return out;}
  long double get_mseconds(void) {timeval tim;gettimeofday(&tim,NULL);return tim.tv_usec/1000.0;}
  long double get_mseconds(long double reference_useconds) {return (aurostd::get_useconds()-reference_useconds)/1000.0;}
  long double get_delta_mseconds(long double& useconds_begin) {long double out=(aurostd::get_useconds()-useconds_begin)/1000.0;useconds_begin=aurostd::get_useconds()/1000.0;return out;}
  long double get_useconds(void) {timeval tim;gettimeofday(&tim,NULL);return tim.tv_usec;}
  long double get_useconds(long double reference_useconds) {return aurostd::get_useconds()-reference_useconds;}
  long double get_delta_useconds(long double& useconds_begin) {long double out=aurostd::get_useconds()-useconds_begin;useconds_begin=aurostd::get_useconds();return out;}
  string get_time(void) {time_t t=time(0);struct tm *ptr_now=localtime(&t);return get_time(*ptr_now);} //CO20200624
  string get_time(const tm& tstruct) {int h=get_hour(tstruct),m=get_min(tstruct),s=get_sec(tstruct);return (h<10?"0":"")+aurostd::utype2string(h)+":"+(m<10?"0":"")+aurostd::utype2string(m)+":"+(s<10?"0":"")+aurostd::utype2string(s);} //CO20200624
  string get_datetime(bool include_utc_offset) {time_t t=time(0);struct tm *ptr_now=localtime(&t);return get_datetime(*ptr_now,include_utc_offset);} //CO20200624
  string get_datetime(const tm& tstruct,bool include_utc_offset) {  //CO20200624
    string datetime=utype2string(get_date(tstruct))+"_"+get_time(tstruct);
    if(include_utc_offset){ //CO20210624
      int offset_hours=0,offset_mins=0;
      get_offset_utc(tstruct,offset_hours,offset_mins);
      datetime+="_GMT";
      datetime+=(std::signbit(offset_hours)?string("-"):string("+")); //sign +/-
      bool pad_hours=false; //default AFLOW behavior does not pad hours
      datetime+=aurostd::PaddedNumString(abs(offset_hours),(pad_hours?2:1)); //CO20210624 - PaddedNumString() struggles with negative numbers
      bool print_mins=false;  //default AFLOW behavior does not print mins
      if(print_mins||offset_mins!=0){datetime+=":"+aurostd::PaddedNumString(offset_mins,2);}
    }
    return datetime;
  }
  string get_datetime_formatted(const string& date_delim,bool include_time,const string& date_time_sep,const string& time_delim){time_t t=time(0);struct tm *ptr_now=localtime(&t);return get_datetime_formatted(*ptr_now,date_delim,include_time,date_time_sep,time_delim);}  //CO20171215  //CO20200624
  string get_datetime_formatted(const tm& tstruct,const string& date_delim,bool include_time,const string& date_time_sep,const string& time_delim){  //CO20171215 //CO20200624
    stringstream misc_ss;
    int y=aurostd::get_year(tstruct),b=aurostd::get_month(tstruct),d=aurostd::get_day(tstruct); //CO20200624
    misc_ss << y << date_delim << (b<10?"0":"") << b << date_delim << (d<10?"0":"") << d;
    if(include_time){
      int h=get_hour(tstruct),m=get_min(tstruct),s=get_sec(tstruct);
      misc_ss << date_time_sep << (h<10?"0":"") << h << time_delim << (m<10?"0":"") << m << time_delim << (s<10?"0":"") << s; //CO20200624
    }
    return misc_ss.str();
  }
  bool beep(uint freq,uint duration) {
    return aurostd::execute("beep -f "+aurostd::utype2string<uint>(freq)+" -l "+aurostd::utype2string<uint>(duration));
  }
}

// ***************************************************************************
// get threadID
namespace aurostd {
  unsigned long long int getTID(void){ //CO20200502 - threadID
    //for mac these numbers can be QUITE large, so better to be safe and return unsigned long long int
    //see here: http://elliotth.blogspot.com/2012/04/gettid-on-mac-os.html
    //also for macs: pid!=tid
#ifdef _MACOSX_
#if MAC_OS_X_VERSION_MAX_ALLOWED >= MAC_OS_X_VERSION_10_12
    uint64_t tid64;
    pthread_threadid_np(NULL, &tid64);
    pid_t tid = (pid_t)tid64;
    return (unsigned long long int)tid;
#else
    //////////////////////////////////////////////////////////
#ifdef __GLIBC__
#include <sys/syscall.h>  //CO20200502 - need for gettid()
    pid_t tid = syscall(__NR_gettid);
    return (unsigned long long int)tid;
#else //ONLY if _MACOSX_ AND not __GLIBC__
    return (unsigned long long int)getpid();
#endif
    //////////////////////////////////////////////////////////
#endif  //END _MACOSX_
#else //if NOT _MACOSX_
    //////////////////////////////////////////////////////////
#ifdef __GLIBC__
    return (unsigned long long int)gettid();
#else //for example CYGWIN
    return (unsigned long long int)getpid();
#endif
    //////////////////////////////////////////////////////////
#endif
  }
}

// ***************************************************************************
// FILES creation/destruction
namespace aurostd {
  string TmpStrCreate(const string& _identifier,const string& _tmpdir,bool hidden,bool directory){
    string identifier=_identifier;if(identifier.empty()){identifier="tmp";} //CO20210624
    string tmpdir=_tmpdir;if(tmpdir.empty()){tmpdir=XHOST.tmpfs;} //CO20210315
    string str=tmpdir+"/"+(hidden?".":"")+"_aflow_"+identifier+"."+XHOST.user+".pid"+XHOST.ostrPID.str()+".tid"+XHOST.ostrTID.str()+".a"+AFLOW_VERSION+".rnd"+aurostd::utype2string(uint((double) std::floor((double)100000*aurostd::ran0())))+".u"+aurostd::utype2string(uint((double) aurostd::get_useconds()))+(directory?"_":".")+"tmp"; //CO20200502 - threadID
    str=aurostd::CleanFileName(str);
    return str;
  }
  string TmpFileCreate(const string& identifier,const string& tmpdir,bool hidden) {  //CO20210315
    bool directory=false; //creating a file
    return TmpStrCreate(identifier,tmpdir,hidden,directory);
  }
  string TmpDirectoryCreate(const string& identifier,const string& tmpdir,bool hidden) { //CO20210315
    bool directory=true; //creating a directory
    string dir=TmpStrCreate(identifier,tmpdir,hidden,directory);
    DirectoryMake(dir);
    return dir;
  }
}

// ***************************************************************************
// Function extra operator << for vector
template<class utype>                            // operator <<  vector<>
std::ostream& operator<< (std::ostream& buf,const std::vector<utype>& x) {
  for(uint i=0;i<x.size();i++) {
    buf << x[i] << " ";
  }
  return buf;
}
// ***************************************************************************
// Function extra operator << for deque
template<class utype>                            // operator <<  deque<>
std::ostream& operator<< (std::ostream& buf,const std::deque<utype>& x) {
  for(uint i=0;i<x.size();i++) {
    buf << x[i] << " ";
  }
  return buf;
}
// ***************************************************************************
std::ostream& operator<< (std::ostream& b,const vector<uint>& x) {for(uint i=0;i<x.size();i++) b << x[i] << " "; return b;}
std::ostream& operator<< (std::ostream& b,const deque<uint>& x) {for(uint i=0;i<x.size();i++) b << x[i] << " "; return b;}
std::ostream& operator<< (std::ostream& b,const vector<char>& x) {for(uint i=0;i<x.size();i++) b << x[i] << " "; return b;}
std::ostream& operator<< (std::ostream& b,const deque<char>& x) {for(uint i=0;i<x.size();i++) b << x[i] << " "; return b;}
std::ostream& operator<< (std::ostream& b,const vector<int>& x) {for(uint i=0;i<x.size();i++) b << x[i] << " "; return b;}
std::ostream& operator<< (std::ostream& b,const deque<int>& x) {for(uint i=0;i<x.size();i++) b << x[i] << " "; return b;}
std::ostream& operator<< (std::ostream& b,const vector<long>& x) {for(uint i=0;i<x.size();i++) b << x[i] << " "; return b;}
std::ostream& operator<< (std::ostream& b,const deque<long>& x) {for(uint i=0;i<x.size();i++) b << x[i] << " "; return b;}
std::ostream& operator<< (std::ostream& b,const vector<double>& x) {for(uint i=0;i<x.size();i++) b << x[i] << " "; return b;}
std::ostream& operator<< (std::ostream& b,const deque<double>& x) {for(uint i=0;i<x.size();i++) b << x[i] << " "; return b;}
std::ostream& operator<< (std::ostream& b,const vector<long double>& x) {for(uint i=0;i<x.size();i++) b << x[i] << " "; return b;}
std::ostream& operator<< (std::ostream& b,const deque<long double>& x) {for(uint i=0;i<x.size();i++) b << x[i] << " "; return b;}
std::ostream& operator<< (std::ostream& b,const vector<string>& x) {for(uint i=0;i<x.size();i++) b << x[i] << " "; return b;}
std::ostream& operator<< (std::ostream& b,const deque<string>& x) {for(uint i=0;i<x.size();i++) b << x[i] << " "; return b;}

namespace aurostd {
  // ***************************************************************************
  // Function aswap
  // ***************************************************************************
  // namespace aurostd
  template<class utype> void aswap(utype &a,utype &b) {utype temp=a;a=b;b=temp;}
  void _aurostd_initialize_aswap(bool& x,bool& y) {aswap(x,y);}
  void _aurostd_initialize_aswap(char& x,char& y) {aswap(x,y);}
  void _aurostd_initialize_aswap(int& x,int& y) {aswap(x,y);}
  void _aurostd_initialize_aswap(uint& x,uint& y) {aswap(x,y);}
  void _aurostd_initialize_aswap(float& x,float& y) {aswap(x,y);}
  void _aurostd_initialize_aswap(double& x,double& y) {aswap(x,y);}
  void _aurostd_initialize_aswap(string& x,string& y) {aswap(x,y);}
  void _aurostd_initialize_aswap(long int& x,long int& y) {aswap(x,y);}
  void _aurostd_initialize_aswap(long long int& x,long long int& y) {aswap(x,y);}
  void _aurostd_initialize_aswap(long double& x,long double& y) {aswap(x,y);}
#ifdef _AUROSTD_XCOMPLEX_
  //   void _aurostd_initialize_aswap(xcomplex<float>& x,xcomplex<float>& y) {aswap(x,y);}
  //   void _aurostd_initialize_aswap(xcomplex<double>& x,xcomplex<double>& y) {aswap(x,y);}
  //   void _aurostd_initialize_aswap(xcomplex<long double>& x,xcomplex<long double>& y) {aswap(x,y);}
#endif

  // ***************************************************************************
  // Function max of a vector/deque
  // ***************************************************************************
  //SC
  template<class utype> utype max(const vector<utype> vec) {
    if(vec.size()==0) return (utype) 0;
    utype out=vec.at(0);
    for(uint i=0;i<vec.size();i++) if(vec[i]>=out) out=vec[i];
    return out;
  }
  // overload to force compiling
  bool _aurostd_initialize_max(const vector<bool> vec) { return max(vec);}
  char _aurostd_initialize_max(const vector<char> vec) { return max(vec);}
  string _aurostd_initialize_max(const vector<string> vec) { return max(vec);}
  int _aurostd_initialize_max(const vector<int> vec) { return max(vec);}
  long _aurostd_initialize_max(const vector<long> vec) { return max(vec);}
  uint _aurostd_initialize_max(const vector<uint> vec) { return max(vec);}
  float _aurostd_initialize_max(const vector<float> vec) { return max(vec);}
  double _aurostd_initialize_max(const vector<double> vec) { return max(vec);}
  long double _aurostd_initialize_max(const vector<long double> vec) { return max(vec);}

  template<class utype> utype max(const deque<utype> vec) {
    if(vec.size()==0) return (utype) 0;
    utype out=vec.at(0);
    for(uint i=0;i<vec.size();i++) if(vec[i]>=out) out=vec[i];
    return out;
  }
  // overload to force compiling
  bool _aurostd_initialize_max(const deque<bool> vec) { return max(vec);}
  char _aurostd_initialize_max(const deque<char> vec) { return max(vec);}
  string _aurostd_initialize_max(const deque<string> vec) { return max(vec);}
  int _aurostd_initialize_max(const deque<int> vec) { return max(vec);}
  long _aurostd_initialize_max(const deque<long> vec) { return max(vec);}
  uint _aurostd_initialize_max(const deque<uint> vec) { return max(vec);}
  float _aurostd_initialize_max(const deque<float> vec) { return max(vec);}
  double _aurostd_initialize_max(const deque<double> vec) { return max(vec);}
  long double _aurostd_initialize_max(const deque<long double> vec) { return max(vec);}

  // ***************************************************************************
  // Function max of a vector<vector<>>
  // ***************************************************************************
  template<class utype> utype max(const vector<vector<utype> > mat) {
    if(mat.size()==0) return (utype) 0;
    if(mat.at(0).size()==0) return (utype) 0;
    utype out=mat.at(0).at(0);
    for(uint i=0;i<mat.size();i++)
      for(uint j=0;j<mat[i].size();j++)
        if(mat[i][j]>=out) out=mat[i][j];
    return out;
  }
  // overload to force compiling
  bool _aurostd_initialize_max(const vector<vector<bool> > mat) { return max(mat);}
  char _aurostd_initialize_max(const vector<vector<char> > mat) { return max(mat);}
  string _aurostd_initialize_max(const vector<vector<string> > mat) { return max(mat);}
  int _aurostd_initialize_max(const vector<vector<int> > mat) { return max(mat);}
  long _aurostd_initialize_max(const vector<vector<long> > mat) { return max(mat);}
  uint _aurostd_initialize_max(const vector<vector<uint> > mat) { return max(mat);}
  float _aurostd_initialize_max(const vector<vector<float> > mat) { return max(mat);}
  double _aurostd_initialize_max(const vector<vector<double> > mat) { return max(mat);}
  long double _aurostd_initialize_max(const vector<vector<long double> > mat) { return max(mat);}

  // ***************************************************************************
  // Function min of a vector/deque
  // ***************************************************************************
  //SC
  template<class utype> utype min(const vector<utype> vec) {
    if(vec.size()==0) return (utype) 0;
    utype out=vec.at(0);
    for(uint i=0;i<vec.size();i++) if(vec[i]<=out) out=vec[i];
    return out;
  }
  // overload to force compiling
  bool _aurostd_initialize_min(const vector<bool> vec) { return min(vec);}
  char _aurostd_initialize_min(const vector<char> vec) { return min(vec);}
  string _aurostd_initialize_min(const vector<string> vec) { return min(vec);}
  int _aurostd_initialize_min(const vector<int> vec) { return min(vec);}
  long _aurostd_initialize_min(const vector<long> vec) { return min(vec);}
  uint _aurostd_initialize_min(const vector<uint> vec) { return min(vec);}
  float _aurostd_initialize_min(const vector<float> vec) { return min(vec);}
  double _aurostd_initialize_min(const vector<double> vec) { return min(vec);}
  long double _aurostd_initialize_min(const vector<long double> vec) { return min(vec);}

  //SC
  template<class utype> utype min(const deque<utype> vec) {
    if(vec.size()==0) return (utype) 0;
    utype out=vec.at(0);
    for(uint i=0;i<vec.size();i++) if(vec[i]<=out) out=vec[i];
    return out;
  }
  // overload to force compiling
  bool _aurostd_initialize_min(const deque<bool> vec) { return min(vec);}
  char _aurostd_initialize_min(const deque<char> vec) { return min(vec);}
  string _aurostd_initialize_min(const deque<string> vec) { return min(vec);}
  int _aurostd_initialize_min(const deque<int> vec) { return min(vec);}
  long _aurostd_initialize_min(const deque<long> vec) { return min(vec);}
  uint _aurostd_initialize_min(const deque<uint> vec) { return min(vec);}
  float _aurostd_initialize_min(const deque<float> vec) { return min(vec);}
  double _aurostd_initialize_min(const deque<double> vec) { return min(vec);}
  long double _aurostd_initialize_min(const deque<long double> vec) { return min(vec);}

  // ***************************************************************************
  // Function min of a vector<vector<>>
  // ***************************************************************************
  template<class utype> utype min(const vector<vector<utype> > mat) {
    if(mat.size()==0) return (utype) 0;
    if(mat.at(0).size()==0) return (utype) 0;
    utype out=mat.at(0).at(0);
    for(uint i=0;i<mat.size();i++)
      for(uint j=0;j<mat[i].size();j++)
        if(mat[i][j]<=out) out=mat[i][j];
    return out;
  }
  // overload to force compiling
  bool _aurostd_initialize_min(const vector<vector<bool> > mat) { return min(mat);}
  char _aurostd_initialize_min(const vector<vector<char> > mat) { return min(mat);}
  string _aurostd_initialize_min(const vector<vector<string> > mat) { return min(mat);}
  int _aurostd_initialize_min(const vector<vector<int> > mat) { return min(mat);}
  long _aurostd_initialize_min(const vector<vector<long> > mat) { return min(mat);}
  uint _aurostd_initialize_min(const vector<vector<uint> > mat) { return min(mat);}
  float _aurostd_initialize_min(const vector<vector<float> > mat) { return min(mat);}
  double _aurostd_initialize_min(const vector<vector<double> > mat) { return min(mat);}
  long double _aurostd_initialize_min(const vector<vector<long double> > mat) { return min(mat);}

  // ***************************************************************************
  // Function sum of a vector/deque
  // ***************************************************************************
  template<class utype> utype sum(const vector<utype> vec) {
    if(vec.size()==0) return (utype) 0;
    utype out=0;
    for(uint i=0;i<vec.size();i++) out+=vec[i];
    return out;
  }
  // overload to force compiling
  bool _aurostd_initialize_sum(const vector<bool> vec) { return sum(vec);}
  char _aurostd_initialize_sum(const vector<char> vec) { return sum(vec);}
  string _aurostd_initialize_sum(const vector<string> vec) { return sum(vec);}
  int _aurostd_initialize_sum(const vector<int> vec) { return sum(vec);}
  long _aurostd_initialize_sum(const vector<long> vec) { return sum(vec);}
  uint _aurostd_initialize_sum(const vector<uint> vec) { return sum(vec);}
  float _aurostd_initialize_sum(const vector<float> vec) { return sum(vec);}
  double _aurostd_initialize_sum(const vector<double> vec) { return sum(vec);}
  long double _aurostd_initialize_sum(const vector<long double> vec) { return sum(vec);}

  template<class utype> utype sum(const deque<utype> vec) {
    if(vec.size()==0) return (utype) 0;
    utype out=0;
    for(uint i=0;i<vec.size();i++) out+=vec[i];
    return out;
  }
  // overload to force compiling
  bool _aurostd_initialize_sum(const deque<bool> vec) { return sum(vec);}
  char _aurostd_initialize_sum(const deque<char> vec) { return sum(vec);}
  string _aurostd_initialize_sum(const deque<string> vec) { return sum(vec);}
  int _aurostd_initialize_sum(const deque<int> vec) { return sum(vec);}
  long _aurostd_initialize_sum(const deque<long> vec) { return sum(vec);}
  uint _aurostd_initialize_sum(const deque<uint> vec) { return sum(vec);}
  float _aurostd_initialize_sum(const deque<float> vec) { return sum(vec);}
  double _aurostd_initialize_sum(const deque<double> vec) { return sum(vec);}
  long double _aurostd_initialize_sum(const deque<long double> vec) { return sum(vec);}

  // ***************************************************************************
  // Function sum of a vector<vector<>>
  // ***************************************************************************
  template<class utype> utype sum(const vector<vector<utype> > mat) {
    if(mat.size()==0) return (utype) 0;
    if(mat.at(0).size()==0) return (utype) 0;
    utype out=0;
    for(uint i=0;i<mat.size();i++)
      for(uint j=0;j<mat[i].size();j++)
        out+=mat[i][j];
    return out;
  }
  // overload to force compiling
  bool _aurostd_initialize_sum(const vector<vector<bool> > mat) { return sum(mat);}
  char _aurostd_initialize_sum(const vector<vector<char> > mat) { return sum(mat);}
  string _aurostd_initialize_sum(const vector<vector<string> > mat) { return sum(mat);}
  int _aurostd_initialize_sum(const vector<vector<int> > mat) { return sum(mat);}
  long _aurostd_initialize_sum(const vector<vector<long> > mat) { return sum(mat);}
  uint _aurostd_initialize_sum(const vector<vector<uint> > mat) { return sum(mat);}
  float _aurostd_initialize_sum(const vector<vector<float> > mat) { return sum(mat);}
  double _aurostd_initialize_sum(const vector<vector<double> > mat) { return sum(mat);}
  long double _aurostd_initialize_sum(const vector<vector<long double> > mat) { return sum(mat);}

  // ***************************************************************************
  // Function mean of a vector/deque
  // ***************************************************************************
  template<class utype> utype mean(const vector<utype> vec) {
    if(vec.size()==0) return (utype) 0;
    utype out=0;
    for(uint i=0;i<vec.size();i++) out+=vec[i];
    return (utype) out/((utype) vec.size());
  }
  // overload to force compiling
  bool _aurostd_initialize_mean(const vector<bool> vec) { return mean(vec);}
  char _aurostd_initialize_mean(const vector<char> vec) { return mean(vec);}
  int _aurostd_initialize_mean(const vector<int> vec) { return mean(vec);}
  long _aurostd_initialize_mean(const vector<long> vec) { return mean(vec);}
  uint _aurostd_initialize_mean(const vector<uint> vec) { return mean(vec);}
  float _aurostd_initialize_mean(const vector<float> vec) { return mean(vec);}
  double _aurostd_initialize_mean(const vector<double> vec) { return mean(vec);}
  long double _aurostd_initialize_mean(const vector<long double> vec) { return mean(vec);}

  template<class utype> utype mean(const deque<utype> vec) {
    if(vec.size()==0) return (utype) 0;
    utype out=0;
    for(uint i=0;i<vec.size();i++) out+=vec[i];
    return (utype) out/((utype) vec.size());
  }
  // overload to force compiling
  bool _aurostd_initialize_mean(const deque<bool> vec) { return mean(vec);}
  char _aurostd_initialize_mean(const deque<char> vec) { return mean(vec);}
  int _aurostd_initialize_mean(const deque<int> vec) { return mean(vec);}
  long _aurostd_initialize_mean(const deque<long> vec) { return mean(vec);}
  uint _aurostd_initialize_mean(const deque<uint> vec) { return mean(vec);}
  float _aurostd_initialize_mean(const deque<float> vec) { return mean(vec);}
  double _aurostd_initialize_mean(const deque<double> vec) { return mean(vec);}
  long double _aurostd_initialize_mean(const deque<long double> vec) { return mean(vec);}

  // ***************************************************************************
  // Function mean of a vector<vector<>>
  // ***************************************************************************
  template<class utype> utype mean(const vector<vector<utype> > mat) {
    if(mat.size()==0) return (utype) 0;
    if(mat.at(0).size()==0) return (utype) 0;
    utype out=0;
    for(uint i=0;i<mat.size();i++)
      for(uint j=0;j<mat[i].size();j++)
        out+=mat[i][j];
    return (utype) out/((utype) mat.size()*mat.at(0).size());
  }
  // overload to force compiling
  bool _aurostd_initialize_mean(const vector<vector<bool> > mat) { return mean(mat);}
  char _aurostd_initialize_mean(const vector<vector<char> > mat) { return mean(mat);}
  int _aurostd_initialize_mean(const vector<vector<int> > mat) { return mean(mat);}
  long _aurostd_initialize_mean(const vector<vector<long> > mat) { return mean(mat);}
  uint _aurostd_initialize_mean(const vector<vector<uint> > mat) { return mean(mat);}
  float _aurostd_initialize_mean(const vector<vector<float> > mat) { return mean(mat);}
  double _aurostd_initialize_mean(const vector<vector<double> > mat) { return mean(mat);}
  long double _aurostd_initialize_mean(const vector<vector<long double> > mat) { return mean(mat);}

  // ***************************************************************************
  // Function reset of a vector/deque
  // ***************************************************************************
  template<class utype> vector<utype> reset(vector<utype>& vec) {
    for(uint i=0;i<vec.size();i++) vec[i]=(utype) 0;
    return vec;
  }
  // overload to force compiling
  vector<bool>  _aurostd_initialize_reset(vector<bool>& vec) { return reset(vec);}
  vector<char>  _aurostd_initialize_reset(vector<char>& vec) { return reset(vec);}
  vector<string>  _aurostd_initialize_reset(vector<string>& vec) { return reset(vec);}
  vector<int>   _aurostd_initialize_reset(vector<int>& vec) { return reset(vec);}
  vector<long>  _aurostd_initialize_reset(vector<long>& vec) { return reset(vec);}
  vector<uint>  _aurostd_initialize_reset(vector<uint>& vec) { return reset(vec);}
  vector<float> _aurostd_initialize_reset(vector<float>& vec) { return reset(vec);}
  vector<double>  _aurostd_initialize_reset(vector<double>& vec) { return reset(vec);}
  vector<long double>  _aurostd_initialize_reset(vector<long double>& vec) { return reset(vec);}

  template<class utype> deque<utype> reset(deque<utype>& vec) {
    for(uint i=0;i<vec.size();i++) vec[i]=(utype) 0;
    return vec;
  }
  // overload to force compiling
  deque<bool>  _aurostd_initialize_reset(deque<bool>& vec) { return reset(vec);}
  deque<char>  _aurostd_initialize_reset(deque<char>& vec) { return reset(vec);}
  deque<string>  _aurostd_initialize_reset(deque<string>& vec) { return reset(vec);}
  deque<int>   _aurostd_initialize_reset(deque<int>& vec) { return reset(vec);}
  deque<long>  _aurostd_initialize_reset(deque<long>& vec) { return reset(vec);}
  deque<uint>  _aurostd_initialize_reset(deque<uint>& vec) { return reset(vec);}
  deque<float> _aurostd_initialize_reset(deque<float>& vec) { return reset(vec);}
  deque<double>  _aurostd_initialize_reset(deque<double>& vec) { return reset(vec);}
  deque<long double>  _aurostd_initialize_reset(deque<long double>& vec) { return reset(vec);}

  // ***************************************************************************
  // Function reset of a vector<vector<>>
  // ***************************************************************************
  template<class utype> vector<vector<utype> > reset(vector<vector<utype> > mat) {
    for(uint i=0;i<mat.size();i++)
      for(uint j=0;j<mat[i].size();j++)
        mat[i][j]=(utype) 0;
    return mat;
  }
  // overload to force compiling
  vector<vector<bool> > _aurostd_initialize_reset(vector<vector<bool> > mat) { return reset(mat);}
  vector<vector<char> > _aurostd_initialize_reset(vector<vector<char> > mat) { return reset(mat);}
  vector<vector<string> > _aurostd_initialize_reset(vector<vector<string> > mat) { return reset(mat);}
  vector<vector<int> > _aurostd_initialize_reset(vector<vector<int> > mat) { return reset(mat);}
  vector<vector<long> > _aurostd_initialize_reset(vector<vector<long> > mat) { return reset(mat);}
  vector<vector<uint> > _aurostd_initialize_reset(vector<vector<uint> > mat) { return reset(mat);}
  vector<vector<float> > _aurostd_initialize_reset(vector<vector<float> > mat) { return reset(mat);}
  vector<vector<double> > _aurostd_initialize_reset(vector<vector<double> > mat) { return reset(mat);}
  vector<vector<long double> > _aurostd_initialize_reset(vector<vector<long double> > mat) { return reset(mat);}

  // ***************************************************************************
  // Function clear of a vector/deque
  // ***************************************************************************
  template<class utype> vector<utype> clear(vector<utype>& vec) {
    for(uint i=0;i<vec.size();i++) vec[i]=(utype) 0;
    return vec;
  }
  // overload to force compiling
  vector<bool>  _aurostd_initialize_clear(vector<bool>& vec) { return clear(vec);}
  vector<char>  _aurostd_initialize_clear(vector<char>& vec) { return clear(vec);}
  vector<string>  _aurostd_initialize_clear(vector<string>& vec) { return clear(vec);}
  vector<int>   _aurostd_initialize_clear(vector<int>& vec) { return clear(vec);}
  vector<long>  _aurostd_initialize_clear(vector<long>& vec) { return clear(vec);}
  vector<uint>  _aurostd_initialize_clear(vector<uint>& vec) { return clear(vec);}
  vector<float> _aurostd_initialize_clear(vector<float>& vec) { return clear(vec);}
  vector<double>  _aurostd_initialize_clear(vector<double>& vec) { return clear(vec);}
  vector<long double>  _aurostd_initialize_clear(vector<long double>& vec) { return clear(vec);}

  template<class utype> deque<utype> clear(deque<utype>& vec) {
    for(uint i=0;i<vec.size();i++) vec[i]=(utype) 0;
    return vec;
  }
  // overload to force compiling
  deque<bool>  _aurostd_initialize_clear(deque<bool>& vec) { return clear(vec);}
  deque<char>  _aurostd_initialize_clear(deque<char>& vec) { return clear(vec);}
  deque<string>  _aurostd_initialize_clear(deque<string>& vec) { return clear(vec);}
  deque<int>   _aurostd_initialize_clear(deque<int>& vec) { return clear(vec);}
  deque<long>  _aurostd_initialize_clear(deque<long>& vec) { return clear(vec);}
  deque<uint>  _aurostd_initialize_clear(deque<uint>& vec) { return clear(vec);}
  deque<float> _aurostd_initialize_clear(deque<float>& vec) { return clear(vec);}
  deque<double>  _aurostd_initialize_clear(deque<double>& vec) { return clear(vec);}
  deque<long double>  _aurostd_initialize_clear(deque<long double>& vec) { return clear(vec);}

  // ***************************************************************************
  // Function clear of a vector<vector<>>
  // ***************************************************************************
  template<class utype> vector<vector<utype> > clear(vector<vector<utype> > mat) {
    for(uint i=0;i<mat.size();i++)
      for(uint j=0;j<mat[i].size();j++)
        mat[i][j]=(utype) 0;
    return mat;
  }
  // overload to force compiling
  vector<vector<bool> > _aurostd_initialize_clear(vector<vector<bool> > mat) { return clear(mat);}
  vector<vector<char> > _aurostd_initialize_clear(vector<vector<char> > mat) { return clear(mat);}
  vector<vector<string> > _aurostd_initialize_clear(vector<vector<string> > mat) { return clear(mat);}
  vector<vector<int> > _aurostd_initialize_clear(vector<vector<int> > mat) { return clear(mat);}
  vector<vector<long> > _aurostd_initialize_clear(vector<vector<long> > mat) { return clear(mat);}
  vector<vector<uint> > _aurostd_initialize_clear(vector<vector<uint> > mat) { return clear(mat);}
  vector<vector<float> > _aurostd_initialize_clear(vector<vector<float> > mat) { return clear(mat);}
  vector<vector<double> > _aurostd_initialize_clear(vector<vector<double> > mat) { return clear(mat);}
  vector<vector<long double> > _aurostd_initialize_clear(vector<vector<long double> > mat) { return clear(mat);}

  // ***************************************************************************
  // Function random_shuffle of a vector/deque
  // ***************************************************************************
  template<class utype> void random_shuffle(vector<utype>& vec) {
    std::random_shuffle(vec.begin(),vec.end());
  }
  // overload to force compiling
  void _aurostd_initialize_random_shuffle(vector<bool>& vec) {random_shuffle(vec);}
  void _aurostd_initialize_random_shuffle(vector<char>& vec) {random_shuffle(vec);}
  void _aurostd_initialize_random_shuffle(vector<string>& vec) {random_shuffle(vec);}
  void _aurostd_initialize_random_shuffle(vector<int>& vec) {random_shuffle(vec);}
  void _aurostd_initialize_random_shuffle(vector<long>& vec) {random_shuffle(vec);}
  void _aurostd_initialize_random_shuffle(vector<uint>& vec) {random_shuffle(vec);}
  void _aurostd_initialize_random_shuffle(vector<float>& vec) {random_shuffle(vec);}
  void _aurostd_initialize_random_shuffle(vector<double>& vec) {random_shuffle(vec);}
  void _aurostd_initialize_random_shuffle(vector<long double>& vec) {random_shuffle(vec);}

  template<class utype> void random_shuffle(deque<utype>& vec) {
    std::random_shuffle(vec.begin(),vec.end());
  }
  // overload to force compiling
  void _aurostd_initialize_random_shuffle(deque<bool>& vec) {random_shuffle(vec);}
  void _aurostd_initialize_random_shuffle(deque<char>& vec) {random_shuffle(vec);}
  void _aurostd_initialize_random_shuffle(deque<string>& vec) {random_shuffle(vec);}
  void _aurostd_initialize_random_shuffle(deque<int>& vec) {random_shuffle(vec);}
  void _aurostd_initialize_random_shuffle(deque<long>& vec) {random_shuffle(vec);}
  void _aurostd_initialize_random_shuffle(deque<uint>& vec) {random_shuffle(vec);}
  void _aurostd_initialize_random_shuffle(deque<float>& vec) {random_shuffle(vec);}
  void _aurostd_initialize_random_shuffle(deque<double>& vec) {random_shuffle(vec);}
  void _aurostd_initialize_random_shuffle(deque<long double>& vec) {random_shuffle(vec);}

  // ***************************************************************************
  // Function isequal of vector vector
  // ***************************************************************************
  template<class utype> bool identical(vector<utype> vec1,vector<utype> vec2,utype epsilon) {
    if(vec1.size()!=vec2.size()) return FALSE;
    for(uint i=0;i<vec1.size();i++) if(aurostd::abs(vec1[i]-vec2[i])>epsilon) return FALSE;
    return TRUE;
  }

  template<class utype> bool identical(deque<utype> vec1,deque<utype> vec2,utype epsilon) {
    if(vec1.size()!=vec2.size()) return FALSE;
    for(uint i=0;i<vec1.size();i++) if(aurostd::abs(vec1[i]-vec2[i])>epsilon) return FALSE;
    return TRUE;
  }

  bool identical(vector<int> vec1,vector<int> vec2,int epsilon) {
    if(vec1.size()!=vec2.size()) return FALSE;
    for(uint i=0;i<vec1.size();i++) if(aurostd::abs(vec1[i]-vec2[i])>epsilon) return FALSE;
    return TRUE;
  }

  bool identical(deque<int> vec1,deque<int> vec2,int epsilon) {
    if(vec1.size()!=vec2.size()) return FALSE;
    for(uint i=0;i<vec1.size();i++) if(aurostd::abs(vec1[i]-vec2[i])>epsilon) return FALSE;
    return TRUE;
  }

  //   // overload to force compiling
  //  bool _aurostd_initialize_isequal(vector<bool> v1,vector<bool> v2,bool epsilon) { return isequal(v1,v2,epsilon);}
  //  bool _aurostd_initialize_isequal(vector<char> v1,vector<char> v2,char epsilon) { return isequal(v1,v2,epsilon);}
  //  bool _aurostd_initialize_isequal(vector<int> v1,vector<int> v2,int epsilon) { return isequal(v1,v2,epsilon);}
  //  bool _aurostd_initialize_isequal(vector<long> v1,vector<long> v2,long epsilon) { return isequal(v1,v2,epsilon);}
  //  bool _aurostd_initialize_isequal(vector<uint> v1,vector<uint> v2,uint epsilon) { return isequal(v1,v2,epsilon);}
  //  bool _aurostd_initialize_isequal(vector<float> v1,vector<float> v2,float epsilon) { return isequal(v1,v2,epsilon);}
  //  bool _aurostd_initialize_isequal(vector<double> v1,vector<double> v2,double epsilon) { return isequal(v1,v2,epsilon);}
  //  bool _aurostd_initialize_isequal(vector<long double> v1,vector<long double> v2,long double epsilon) { return isequal(v1,v2,epsilon);}

  // ***************************************************************************
  // Function isequal of vector<vector<>> vector<vector<>>
  // ***************************************************************************
  template<class utype> bool identical(const vector<vector<utype> >& mat1,const vector<vector<utype> >& mat2,utype epsilon) {
    if(mat1.size()!=mat2.size()) return FALSE;
    for(uint i=0;i<mat1.size();i++) {
      if(mat1[i].size()!=mat2[i].size()) return FALSE;
      for(uint j=0;j<mat1[i].size();j++)
        if(aurostd::abs(mat1[i][j]-mat2[i][j])>epsilon) return FALSE;
    }
    return TRUE;
  }

  //   // overload to force compiling
  //   bool _aurostd_initialize_isequal(const vector<vector<bool> >& m1,const vector<vector<bool> >& m2,bool epsilon) { return isequal(m1,m2,epsilon);}
  //   bool _aurostd_initialize_isequal(const vector<vector<char> >& m1,const vector<vector<char> >& m2,char epsilon) { return isequal(m1,m2,epsilon);}
  //   bool _aurostd_initialize_isequal(const vector<vector<int> >& m1,const vector<vector<int> >& m2,int epsilon) { return isequal(m1,m2,epsilon);}
  //   bool _aurostd_initialize_isequal(const vector<vector<long> >& m1,const vector<vector<long> >& m2,long epsilon) { return isequal(m1,m2,epsilon);}
  //   bool _aurostd_initialize_isequal(const vector<vector<uint> >& m1,const vector<vector<uint> >& m2,uint epsilon) { return isequal(m1,m2,epsilon);}
  //   bool _aurostd_initialize_isequal(const vector<vector<float> >& m1,const vector<vector<float> >& m2,float epsilon) { return isequal(m1,m2,epsilon);}
  //   bool _aurostd_initialize_isequal(const vector<vector<double> >& m1,const vector<vector<double> >& m2,double epsilon) { return isequal(m1,m2,epsilon);}
  //   bool _aurostd_initialize_isequal(const vector<vector<long double> >& m1,const vector<vector<long double> >& m2,long double epsilon) { return isequal(m1,m2,epsilon);}

  // ***************************************************************************
  // Function isequal of vector<vector<vector<>>> vector<vector<vector<>>>
  // ***************************************************************************
  template<class utype> bool identical(const vector<vector<vector<utype> > >& t1,const vector<vector<vector<utype> > >& t2,utype epsilon) {
    if(t1.size()!=t2.size()) return FALSE;
    for(uint i=0;i<t1.size();i++) {
      if(t1[i].size()!=t2[i].size()) return FALSE;
      for(uint j=0;j<t1[i].size();j++) {
        if(t1[i][j].size()!=t2[i][j].size()) return FALSE;
        for(uint k=0;k<t1[i][i].size();k++) 	
          if(aurostd::abs(t1[i][j][k]-t2[i][j][k])>epsilon) return FALSE;
      }
    }
    return TRUE;
  }
  //   // overload to force compiling
  //   bool _aurostd_initialize_isequal(const vector<vector<vector<bool> > >& t1,const vector<vector<vector<bool> > >& t2,bool epsilon) { return isequal(t1,t2,epsilon);}
  //   bool _aurostd_initialize_isequal(const vector<vector<vector<char> > >& t1,const vector<vector<vector<char> > >& t2,char epsilon) { return isequal(t1,t2,epsilon);}
  //   bool _aurostd_initialize_isequal(const vector<vector<vector<int> > >& t1,const vector<vector<vector<int> > >& t2,int epsilon) { return isequal(t1,t2,epsilon);}
  //   bool _aurostd_initialize_isequal(const vector<vector<vector<long> > >& t1,const vector<vector<vector<long> > >& t2,long epsilon) { return isequal(t1,t2,epsilon);}
  //   bool _aurostd_initialize_isequal(const vector<vector<vector<uint> > >& t1,const vector<vector<vector<uint> > >& t2,uint epsilon) { return isequal(t1,t2,epsilon);}
  //   bool _aurostd_initialize_isequal(const vector<vector<vector<float> > >& t1,const vector<vector<vector<float> > >& t2,float epsilon) { return isequal(t1,t2,epsilon);}
  //   bool _aurostd_initialize_isequal(const vector<vector<vector<double> > >& t1,const vector<vector<vector<double> > >& t2,double epsilon) { return isequal(t1,t2,epsilon);}
  //   bool _aurostd_initialize_isequal(const vector<vector<vector<long double> > >& t1,const vector<vector<vector<long double> > >& t2,long double epsilon) { return isequal(t1,t2,epsilon);}

  // ***************************************************************************
  // Function all identical vector (one argument, checks if all entries are equal) //DX20210422
  // ***************************************************************************
  template<class utype> bool identical(const vector<utype>& vec, utype eps) {
    for(uint i=0;i<vec.size();i++){
      if(isdifferent(vec[i],vec[0],eps)){ return false; }
    }
    return true; //includes case when vec is empty
  }

  // ***************************************************************************
  // Function all identical deque (one argument, checks if all entries are equal) //DX20210422
  // ***************************************************************************
  template<class utype> bool identical(const deque<utype>& deq, utype eps) {
    for(uint i=0;i<deq.size();i++){
      if(isdifferent(deq[i],deq[0],eps)){ return false; }
    }
    return true; //includes case when deq is empty
  }

  // ***************************************************************************
  // Function toupper/tolower
  // ***************************************************************************
  string toupper(const string& in) {
    string out(in);
    for(uint i=0;i<out.length();i++)
      out[i]=std::toupper(out[i]);
    return out;
  }

  string tolower(const string& in) {
    string out(in);
    for(uint i=0;i<out.length();i++)
      out[i]=std::tolower(out[i]);
    return out;
  }

  char toupper(const char& in) {
    return std::toupper(in);
  }

  char tolower(const char& in) {
    return std::tolower(in);
  }

  // ***************************************************************************
  // Function getPWD()
  // ***************************************************************************
  // a function to get current directory
  string getPWD(){  //CO20191112
    //old way also needs PATH_LENGTH_MAX, not good for current LONG pocc directories
    //[old way - need to convert char array -> string]const int PATH_LENGTH_MAX=1024;
    //[old way - need to convert char array -> string]char work_dir[PATH_LENGTH_MAX];
    //[old way - need to convert char array -> string]getcwd(work_dir, PATH_LENGTH_MAX); 

    return aurostd::execute2string("pwd"); //XHOST.command("pwd") ?
  }

  // ***************************************************************************
  // Function GetNumFields
  // ***************************************************************************
  // Dane Morgan
  int GetNumFields(const string& s) {
    int nf=0;
    int in_a_field=0;
    for(uint i=0;i<s.size();i++) {
      if(!(in_a_field) && s[i]!=' ') {
        in_a_field=1;
        nf++;
      }
      if(in_a_field && s[i]==' ') {
        in_a_field=0;
      }
    }
    return nf;
  }

  // ***************************************************************************
  // Function GetNextVal
  // ***************************************************************************
  // Dane Morgan - Stefano Curtarolo
  string GetNextVal(const string& s, int& id) {
    string ss;
    int i=id;
    while (s[i]==' ') {i++;} // ignore leading spaces.
    while (i<(int) s.size() && s[i]!=' ') { // pull out all text until next space.
      ss+=s[i]; i++;
    }
    id=i;
    return ss;
  }

  // ***************************************************************************
  // Function PaddedNumString
  // ***************************************************************************
  // Dane Morgan - Stefano Curtarolo
  string PaddedNumString(const int num, const int ndigits) {
    ostringstream oss;
    oss << std::setw(ndigits) << std::setfill('0') << num;// << ends;
    return oss.str();
  }

  // ***************************************************************************
  // Function getZeroPadding
  // ***************************************************************************
  // Corey Oses
  int getZeroPadding(double d) {return int(log10(d))+1;}
  int getZeroPadding(int num) {return getZeroPadding((double)num);}
  int getZeroPadding(uint num) {return getZeroPadding((double)num);}
  int getZeroPadding(long int num) {return getZeroPadding((double)num);}
  int getZeroPadding(unsigned long int num) {return getZeroPadding((double)num);}
  int getZeroPadding(long long int num) {return getZeroPadding((double)num);}
  int getZeroPadding(unsigned long long int num) {return getZeroPadding((double)num);}

  // ***************************************************************************
  // Function PaddedPRE
  // ***************************************************************************
  // Add PRE characters to pad
  string PaddedPRE(string input,int depth,string ch) {
    stringstream aus("");
    aus << input;
    string strout="";
    for(int i=0;i<depth-(int) aus.str().length();i++) { strout+=ch; }
    strout+=aus.str();
    return strout;
  } 
  template<class utype> string PaddedPRE(utype input,int depth,string ch) {
    stringstream sss;
    sss << input;
    return PaddedPRE(sss.str(),depth,ch);
  }

  // ***************************************************************************
  // Function PaddedPOST
  // ***************************************************************************
  // Add POST characters to pad
  string PaddedPOST(string input,int depth,string ch) {
    stringstream aus("");
    aus << input;
    string strout=aus.str();
    for(int i=0;i<depth-(int) aus.str().length();i++) { strout+=ch; }
    return strout;
  }
  template<class utype> string PaddedPOST(utype input,int depth,string ch) {
    stringstream sss;
    sss << input;
    return PaddedPOST(sss.str(),depth,ch);
  }

  // ***************************************************************************
  // Function PaddedCENTER
  // ***************************************************************************
  // Add PRE AND POST characters to pad so that string is in the center
  string PaddedCENTER(string input,int depth,string ch) {
    stringstream aus("");
    int pre=(depth-(int) input.length())/2;
    int post=depth-pre-(int) input.length();
    // if(DEBUG) cerr << "aurostd::PaddedCENTER: input.length()=" << input.length() << endl;
    // if(DEBUG) cerr << "aurostd::PaddedCENTER: pre=" << pre << endl;
    // if(DEBUG) cerr << "aurostd::PaddedCENTER: post=" << post << endl;   
    // if(DEBUG) cerr << "aurostd::PaddedCENTER: depth=" << depth << endl;   
    // if(DEBUG) cerr << "aurostd::PaddedCENTER: pre+post+input.length()=" << pre+post+input.length() << endl;   
    for(int i=1;i<pre;i++) { aus << ch; }  
    aus << input;
    for(int i=1;i<post;i++) { aus << ch; }  
    return aus.str();
  }
  template<class utype> string PaddedCENTER(utype input,int depth,string ch) {
    stringstream sss;
    sss << input;
    return PaddedCENTER(sss.str(),depth,ch);
  }

  // ***************************************************************************
  // Function ProgressBar
  // ***************************************************************************
  uint ProgressBar(std::ostream& oss,string prelim,uint j,uint jmax,bool VERBOSE_PERCENTAGE,bool VERBOSE_ROLLER,bool VERBOSE_CURSOR) {
    uint position=0;
    double percentage=double(j)/double(jmax);
    if(j==0) {
      oss << prelim; // position+=prelim.size();
    }
    // VERBOSE PERCENTAGE
    if(!mod<uint>(j,50) || j==jmax-1 || j==jmax) {
      if(VERBOSE_PERCENTAGE) {
        if(j==jmax-1 || j==jmax)  {
          if(0) {oss << "[100.%]";}
          if(1) {oss << "[100.0%]";}
          if(0) {oss << "[100.00%]";}
          position+=8;
        } else {
          if(0) {
            // 99.9%
            oss << "[" << (percentage<0.1?" ":"")
              << mod<uint>(uint(percentage*100),100) << "."
              << mod<uint>(uint(percentage*1000),10)
              << "%]";
            position+=7;
          }
          if(1) {
            // 99.99%
            oss << "[" << (percentage<0.1?" ":"")
              << mod<uint>(uint(percentage*100),100) << "."
              << mod<uint>(uint(percentage*1000),10)
              << mod<uint>(uint(percentage*10000),10)
              << "%]";
            position+=8;
          }
          if(0) {
            // 99.999%
            oss << "[" << (percentage<0.1?" ":"")
              << mod<uint>(uint(percentage*100),100) << "."
              << mod<uint>(uint(percentage*1000),10)
              << mod<uint>(uint(percentage*10000),10)
              << mod<uint>(uint(percentage*100000),10)
              << "%]";
            position+=9;
          }
        }  
        oss << " ";position++;
      }
    }
    // VERBOSE_ROLLER
    if(!mod<uint>(j,50) || j==jmax-1 || j==jmax) {
      if(VERBOSE_ROLLER) {
        if(j==jmax-1 || j==jmax)  {
          oss << "[=]";
        } else {
          if(mod<uint>(j/513,4)==0) oss << "[\\]";
          if(mod<uint>(j/513,4)==1) oss << "[|]";
          if(mod<uint>(j/513,4)==2) oss << "[/]";
          if(mod<uint>(j/513,4)==3) oss << "[-]";
        }
        position+=3;
        oss << " ";position++;
      }
    }
    // VERBOSE CURSOR
    if(j==0 || !mod<uint>(j,50) || j==jmax-1 || j==jmax) {
      if(VERBOSE_CURSOR) {
        if(j==jmax-1 || j==jmax)  {
          oss << "[======================================================================================================]";
          position+=102;
        } else {
          oss << "["; position++;
          for(double k=0;k<percentage*100;k+=1.0) {oss << "=";position++;}
          // if(mod<uint>(j,500)==0)
          {
            if(mod<uint>(j/478,4)==0) {oss << "\\";position++;}
            if(mod<uint>(j/478,4)==1) {oss << "|";position++;}
            if(mod<uint>(j/478,4)==2) {oss << "/";position++;}
            if(mod<uint>(j/478,4)==3) {oss << "-";position++;}
          }
          if(j==0)
          {
            for(double k=0;k<(1.0-percentage)*100.0+0.01;k+=1.0) {oss << " ";position++;}
            oss << "]";position++;
          }
        }
        oss << " ";position++;
      }
      // NOW GO BACK
      for(uint k=0;k<position;k++) {oss << "\b";}
      if(j==jmax-1 || j==jmax) oss << endl;
    }
    return position;
  }

  uint ProgressBar(std::ostream& oss,string prelim,uint j,uint jmax) {
    return ProgressBar(oss,prelim,j,jmax,TRUE,TRUE,TRUE);
  }

  uint ProgressBar(std::ostream& oss,string prelim,double j,bool VERBOSE_PERCENTAGE,bool VERBOSE_ROLLER,bool VERBOSE_CURSOR) {
    return ProgressBar(oss,prelim,uint(double(j*100)),100,VERBOSE_PERCENTAGE,VERBOSE_ROLLER,VERBOSE_CURSOR);
  }

  uint ProgressBar(std::ostream& oss,string prelim,double j) {
    return ProgressBar(oss,prelim,uint(double(j*100)),100,TRUE,TRUE,TRUE);
  }

  // ***************************************************************************
  // Function PercentEncodeASCII //DX20210706
  // ***************************************************************************
  // Converts a single ASCII character into its percent-encoded form
  string PercentEncodeASCII(const char c) {
    stringstream char_percent_encoded;
    char_percent_encoded << "%" << std::hex << (int)c;
    return char_percent_encoded.str();
  }

  // ***************************************************************************
  // Function CleanStringASCII
  // ***************************************************************************
  // Clean a string from ASCII junk
  // Stefano Curtarolo
  string CleanStringASCII(const string& s) {return CleanStringASCII_20190712(s);} //CO20190712
  string CleanStringASCII_20190712(const string& s) { //CO20190712
    string ss=s;
    CleanStringASCII_InPlace(ss);
    return ss;
  }
  string CleanStringASCII_20190101(const string& s) { //CO20190712
    string ss="";
    for(uint i=0;i<s.length();i++) {
      if(s[i]>='A' && s[i]<='Z') ss+=s[i];  // LETTERS
      else if(s[i]>='a' && s[i]<='z') ss+=s[i];  // letters
      else if(s[i]>='0' && s[i]<='9') ss+=s[i];  // numbers
      else if(s[i]=='.' || s[i]=='+' || s[i]=='-' || s[i]=='*' || s[i]=='/') ss+=s[i];  // operations
      else if(s[i]=='_' || s[i]=='#' || s[i]=='&' || s[i]==':' || s[i]==',' || s[i]=='@' || s[i]=='$') ss+=s[i];  // underscore
      else if(s[i]=='=' || s[i]=='|' || s[i]=='\'' || s[i]=='\"' || s[i]==' ') ss+=s[i];  // underscore
    }
    return ss;
  }

  // ***************************************************************************
  // Function CleanStringASCII_InPlace
  // ***************************************************************************
  // Similar to CleanStringASCII, but does NOT create a new string (costly if done MANY times)
  // Corey Oses 20190712
  void CleanStringASCII_InPlace(string& s) {
    //[CO20190712 - slight optimization if we go backwards]for(uint i=0;i<s.length();i++)
    for(uint i=s.length()-1;i<s.length();i--)
    { //CO20200106 - patching for auto-indenting
      //[CO20200624 - not inclusive enough]if(!(
      //[CO20200624 - not inclusive enough]      (s[i]>='A' && s[i]<='Z') || //LETTERS
      //[CO20200624 - not inclusive enough]      (s[i]>='a' && s[i]<='z') || //letters
      //[CO20200624 - not inclusive enough]      (s[i]>='0' && s[i]<='9') || //numbers
      //[CO20200624 - not inclusive enough]      (s[i]=='.' || s[i]=='+' || s[i]=='-' || s[i]=='*' || s[i]=='/') ||  //operations
      //[CO20200624 - not inclusive enough]      (s[i]=='_' || s[i]=='#' || s[i]=='&' || s[i]==':' || s[i]==',' || s[i]=='@' || s[i]=='$') ||  //punctuation1
      //[CO20200624 - not inclusive enough]      (s[i]=='=' || s[i]=='|' || s[i]=='\'' || s[i]=='\"' || s[i]==' ') ||  //punctuation2
      //[CO20200624 - not inclusive enough]      FALSE)
      //[CO20200624 - not inclusive enough]  ){RemoveCharacterInPlace(s,s[i]);}
      //https://stackoverflow.com/questions/48212992/how-to-find-out-if-there-is-any-non-ascii-character-in-a-string-with-a-file-path
      //cerr << s[i] << " " << static_cast<unsigned int>(s[i]) << endl;
      if(static_cast<unsigned int>(s[i])>127){RemoveCharacterInPlace(s,s[i]);}
    }
  }

  // ***************************************************************************
  // Function RemoveTrailingCharacter
  // ***************************************************************************
  // Removes trailing character
  // CO+ME20200825
  string RemoveTrailingCharacter(const string& s,char c){
    string ss=s;
    RemoveTrailingCharacter_InPlace(ss,c);
    return ss;
  }

  // ***************************************************************************
  // Function RemoveTrailingCharacter_InPlace
  // ***************************************************************************
  // Similar to RemoveTrailingCharacter, but does NOT create a new string (costly if done MANY times)
  // CO+ME20200825
  void RemoveTrailingCharacter_InPlace(string& s,char c){
    while(s.size()>0 && s.at(s.size()-1)==c){s=s.substr(0,s.size()-1);}
  }

  //DX20190516 - remove control code characters - START
  // ***************************************************************************
  // Function removeControlCodeCharactersFromString
  // ***************************************************************************
  bool RemoveControlCodeCharactersFromString(const string& in, string& out){  //CO20190620

    // removes control code and backspace characters (e.g., NUL, DEL, etc.)
    // only keep printable characters (i.e., digits, letters, punctuation, and spaces) 
    // and white space characters (i.e., space, newline, tabs, and carrage returns)
    // a boolean indicates if the stringstream contained a control code character
    // string input version

    stringstream ss_in, ss_out;
    ss_in << in;
    bool detected_control_char = RemoveControlCodeCharactersFromStringstream(ss_in, ss_out);
    out = ss_out.str();
    return detected_control_char;
  }

  // ***************************************************************************
  // Function removeControlCodeCharactersFromStringStream
  // ***************************************************************************
  bool RemoveControlCodeCharactersFromStringstream(std::stringstream& ss_in, std::stringstream& ss_out){

    // removes control code and backspace characters (e.g., NUL, DEL, etc.)
    // only keep printable characters (i.e., digits, letters, punctuation, and spaces) 
    // and white space characters (i.e., space, newline, tabs)
    // a boolean indicates if the stringstream contained a control code character
    // stringstream input version
    //
    //ME20190614: We don't want carriage returns either because they mess up string additions.
    // Since they point to the beginning of the string, adding to a string with a carriage
    // return would overwrite instead of append

    bool detected_control_char = false;
    char c;
    //char c1;
    //char c2;

    //stringstream tmp; tmp << ss_in.str();
    while(ss_in.get(c)){
      //[CO20190620 - still doesn't work]if(isprint(c) || isspace(c) || (c != '\r')) {  //ME20190614 //[CO20200106 - close bracket for indenting]}
      if((isprint(c) || isspace(c) || FALSE) && ((c != '\r') || FALSE)) {ss_out << c;}  //CO20190620 - add more cases before FALSE
      else{detected_control_char = true;}
    }

    return detected_control_char;
  }
  //DX20190516 - remove control code characters - END

  //DX20190211 - remove control code characters from file - START
  // ***************************************************************************
  // Function RemoveControlCodeCharactersFromFile
  // ***************************************************************************
  bool RemoveControlCodeCharactersFromFile(const string& directory,const string& filename, bool keep_orig_file){  //CO20210315

    // removes control code and backspace characters (e.g., NUL, DEL, etc.)
    // overwrites file if control characters are detected, otherwise the file is untouched (preserve original timestamp)
    // matches original compression

    if(aurostd::FileExist(directory+"/"+filename)){
      stringstream ss_in, ss_out;
      aurostd::efile2stringstream(directory+"/"+filename, ss_in);
      // if file contains control code characters, then overwrite file
      if(RemoveControlCodeCharactersFromStringstream(ss_in, ss_out)){
        string uncompressed_filename = "";
        //compressed files
        if(IsCompressed(filename,uncompressed_filename)){
          stringstream2file(ss_out,directory+"/"+uncompressed_filename+"_tmp");
          string extension = GetCompressionExtension(filename);
          CompressFile(directory+"/"+uncompressed_filename+"_tmp", extension);
          if(keep_orig_file){ file2file(directory+"/"+filename,directory+"/"+uncompressed_filename+"_old"+extension); } //move original
          file2file(directory+"/"+uncompressed_filename+"_tmp"+extension,directory+"/"+filename); //overwrite
        }
        //uncompressed files
        else{
          stringstream2file(ss_out,directory+"/"+filename+".tmp");
          if(keep_orig_file){ file2file(directory+"/"+filename,directory+"/"+filename+"_old"); } //move original
          file2file(directory+"/"+filename+".tmp",directory+"/"+filename); //overwrite
        }
        return true;
      }
      // file is ok, do not update
      else{ return false; } //signals file is unchanged
    } else {
<<<<<<< HEAD
      string function = XPID + "aurostd::RemoveControlCodeCharactersFromFile():";
      string message = "File does not exist: " + directory + "/" + filename;
      throw aurostd::xerror(_AFLOW_FILE_NAME_, function, message, _FILE_NOT_FOUND_);
=======
      string message = "File does not exist: " + directory + "/" + filename;
      throw aurostd::xerror(_AFLOW_FILE_NAME_, __AFLOW_FUNC__, message, _FILE_NOT_FOUND_);
>>>>>>> 2100e979
    }
    return false;
  }
  //DX20190211 - remove control code characters from file - END

  //DX20190125 - remove null bytes - START
  // ***************************************************************************
  // Function isNullbyte
  // ***************************************************************************
  // Deterine if char is a null byte (e.g., ^@)
  bool isNullByte(char c){
    return (c=='\0');
  }

  // ***************************************************************************
  // Function removeNullBytes
  // ***************************************************************************
  // Remove all null bytes in string (e.g., ^@)
  string removeNullBytes(string in){
    string out=in;
    out.erase(remove_if(out.begin(),out.end(),isNullByte), out.end());
    return out;
  }
  //DX20190125 - remove null bytes - END

  //DX20190211 - remove null characters from file - START
  // ***************************************************************************
  // Function RemoveBinaryCharactersFromFile()
  // ***************************************************************************
  // Remove all null bytes in file
  bool RemoveBinaryCharactersFromFile(const string& directory,const string& filename){  //CO20210315
    stringstream aus_exec;
    deque<string> vext; aurostd::string2tokens(".bz2,.xz,.gz",vext,",");vext.push_front(""); // cheat for void string
    deque<string> vcmd; aurostd::string2tokens("cat,bzcat,xzcat,gzcat",vcmd,",");
    deque<string> vzip; aurostd::string2tokens("bzip2,xz,gzip",vzip,",");vzip.push_front(""); // cheat for void string
    if(vext.size()!=vcmd.size()) {
<<<<<<< HEAD
      string function = XPID + "aurostd::RemoveBinaryCharactersFromFile():";
      string message = "vext.size()!=vcmd.size()";
      throw aurostd::xerror(_AFLOW_FILE_NAME_, function, message, _INDEX_MISMATCH_);
=======
      string message = "vext.size()!=vcmd.size()";
      throw aurostd::xerror(_AFLOW_FILE_NAME_, __AFLOW_FUNC__, message, _INDEX_MISMATCH_);
>>>>>>> 2100e979
    }

    for(uint iext=0;iext<vext.size();iext++){ // check filename.EXT
      if(aurostd::FileExist(directory+"/" + filename + vext.at(iext))){
        aus_exec << "cd \"" << directory << "\"" << endl;
        aus_exec << vcmd[iext] << " " << filename << vext[iext] << " | sed \"s/[^[:print:]\\r\\t]//g\" > " << filename << ".tmp && mv " << filename << ".tmp " << filename << endl;
        if(vext[iext]!=""){
          aus_exec << vzip[iext] << " " << filename << endl;
        }
        aurostd::execute(aus_exec);
      }
    }
    return true;
  }
  //DX20190211 - remove binary characters from file - END

  // ***************************************************************************
  // Function CGI_StringClean
  // ***************************************************************************
  // Clean a string from CGI junk
  string CGI_StringClean(const string& stringIN) {
    string stringOUT=stringIN;
    aurostd::StringSubst(stringOUT,"%0D%0A","\n");aurostd::StringSubst(stringOUT,"%0d%0a","\n");   // newlines
    aurostd::StringSubst(stringOUT,"+"," ");    // spaces
    aurostd::StringSubst(stringOUT,"%28","(");aurostd::StringSubst(stringOUT,"%29",")");   // ()
    aurostd::StringSubst(stringOUT,"%5B","[");aurostd::StringSubst(stringOUT,"%5D","]");   // []
    aurostd::StringSubst(stringOUT,"%7B","{");aurostd::StringSubst(stringOUT,"%7D","}");   // brackets (do not write, it screws up indent)
    aurostd::StringSubst(stringOUT,"%2B","+");aurostd::StringSubst(stringOUT,"%2F","/");   //  operations
    aurostd::StringSubst(stringOUT,"%23","#");aurostd::StringSubst(stringOUT,"%21","!");
    aurostd::StringSubst(stringOUT,"%3F","?");aurostd::StringSubst(stringOUT,"%2C",",");
    aurostd::StringSubst(stringOUT,"%3A",":");aurostd::StringSubst(stringOUT,"%3B",";");
    aurostd::StringSubst(stringOUT,"%27","'");aurostd::StringSubst(stringOUT,"%22","\"");
    aurostd::StringSubst(stringOUT,"%60","`");aurostd::StringSubst(stringOUT,"%40","@");
    aurostd::StringSubst(stringOUT,"%24","$");aurostd::StringSubst(stringOUT,"%25","%");
    aurostd::StringSubst(stringOUT,"%5E","^");aurostd::StringSubst(stringOUT,"%26","&");
    aurostd::StringSubst(stringOUT,"%3D","=");aurostd::StringSubst(stringOUT,"%7E","~");
    aurostd::StringSubst(stringOUT,"%5C","\\");aurostd::StringSubst(stringOUT,"%7C","|");
    aurostd::StringSubst(stringOUT,"%3C","<");aurostd::StringSubst(stringOUT,"%3E",">");  // <>
    aurostd::StringSubst(stringOUT,"\n\n","\n");
    return stringOUT;
  }

  // ***************************************************************************
  // Function RemoveWhiteSpaces
  // ***************************************************************************
  // Removes all white spaces (spaces, tabs) from a string. Morgan / Curtarolo
  string RemoveWhiteSpaces(const string& s) {
    if(s.size()==0) return s;  // nothing to do
    string ss;
    for (uint i=0;i<s.size();i++) if(s[i]!=' ' && s[i]!='\t') ss+=s[i];
    return ss;
  }
  string RemoveWhiteSpaces(const string& s, const char toggle) {  //CO20190710
    if(s.size()==0) return s;  // nothing to do
    string ss;
    bool copy=TRUE;
    for (uint i=0;i<s.size();i++) {
      if(s[i]==toggle){copy=!copy;}  //CO20190710
      if(copy){if(s[i]!=' ' && s[i]!='\t'){ss+=s[i];}}
      else{ss+=s[i];}
    }
    return ss;
  }

  // ***************************************************************************
  // Function RemoveWhiteSpacesFromTheBack
  // ***************************************************************************
  // Removes all white spaces (spaces, tabs) from a string. Morgan / Curtarolo
  string RemoveWhiteSpacesFromTheBack(const string& s) {
    if(s.size()==0) return s;  // nothing to do
    string ss=s;
    while(ss[ss.size()-1]==' ' || ss[ss.size()-1]=='\t') {
      ss.erase(ss.size()-1,1);
      if(ss.size()==0) return ss;  // nothing to do
    }
    return ss;
  }

  // ***************************************************************************
  // Function RemoveWhiteSpacesFromTheFront
  // ***************************************************************************
  // Removes all white spaces (spaces, tabs) from a string. Oses
  string RemoveWhiteSpacesFromTheFront(const string& s) {
    if(s.size()==0) return s;  // nothing to do
    string ss=s;
    while(ss[0]==' ' || ss[ss.size()-1]=='\t') {
      ss.erase(0,1);
      if(ss.size()==0) return ss;  // nothing to do
    }
    return ss;
  }

  // ***************************************************************************
  // Function RemoveWhiteSpacesFromTheFrontAndBack
  // ***************************************************************************
  // Removes all white spaces (spaces, tabs) from a string. Oses
  string RemoveWhiteSpacesFromTheFrontAndBack(const string& s) {
    if(s.size()==0) return s;  // nothing to do
    string ss=s;
    ss=RemoveWhiteSpacesFromTheBack(ss);
    ss=RemoveWhiteSpacesFromTheFront(ss);
    return ss;
  }

  // ***************************************************************************
  // Function RemoveSpaces
  // ***************************************************************************
  // Removes all spaces from a string. Morgan / Curtarolo
  string RemoveSpaces(const string& s) {
    if(s.size()==0) return s;  // nothing to do
    string ss;
    for (uint i=0;i<s.size();i++) if(s[i]!=' ') ss+=s[i];
    return ss;
  }
  string RemoveSpaces(const string& s, const char toggle) { //CO20190710
    if(s.size()==0) return s;  // nothing to do
    string ss;
    bool copy=TRUE;
    for (uint i=0;i<s.size();i++) {
      if(s[i]==toggle){copy=!copy;}  //CO20190710
      if(copy){if(s[i]!=' '){ss+=s[i];}}
      else{ss+=s[i];}
    }
    return ss;
  }

  // ***************************************************************************
  // Function RemoveSpacesFromTheBack
  // ***************************************************************************
  // Removes all white spaces (spaces, tabs) from a string. Morgan / Curtarolo
  string RemoveSpacesFromTheBack(const string& s) {
    if(s.size()==0) return s;  // nothing to do
    string ss=s;
    while(ss[ss.size()-1]==' ') {
      ss.erase(ss.size()-1,1);
      if(ss.size()==0) return ss;  // nothing to do
    }
    return ss;
  }

  // ***************************************************************************
  // Function RemoveTabs
  // ***************************************************************************
  // Removes all tabs from a string. Stefano Curtarolo
  string RemoveTabs(const string& s) {
    if(s.size()==0) return s;  // nothing to do
    string ss;
    for (uint i=0;i<s.size();i++) if(s[i]!='\t') ss+=s[i];
    return ss;
  }
  string RemoveTabs(const string& s, const char toggle) { //CO20190710
    if(s.size()==0) return s;  // nothing to do
    string ss;
    bool copy=TRUE;
    for (uint i=0;i<s.size();i++) {
      if(s[i]==toggle){copy=!copy;}  //CO20190710
      if(copy){if(s[i]!='\t'){ss+=s[i];}}
      else{ss+=s[i];}
    }
    return ss;
  }

  // ***************************************************************************
  // Function RemoveTabsFromTheBack
  // ***************************************************************************
  // Removes all white spaces (spaces, tabs) from a string.
  // Dane Morgan / Stefano Curtarolo
  string RemoveTabsFromTheBack(const string& s) {
    if(s.size()==0) return s;  // nothing to do
    string ss=s;
    while(ss[ss.size()-1]=='\t') {
      ss.erase(ss.size()-1,1);
      if(ss.size()==0) return ss;  // nothing to do
    }
    return ss;
  }

  // ***************************************************************************
  // Function RemoveComments
  // ***************************************************************************
  // Removes all comments from a string.
  // Stefano Curtarolo
  //   string RemoveComments(const string& s) {
  //     if(s.size()==0) return s;  // nothing to do
  //     string ss;
  //     bool copy=TRUE;
  //     for (uint i=0;i<s.size();i++) {
  //       if(s[i]=='#')  copy=FALSE;
  //       if(s[i]=='\n') copy=TRUE;
  //       if(copy) ss+=s[i];
  //     }
  //     return ss;
  //   }

  //ME20190614 - added vector<string> version of RemoveComments
  vector<string> RemoveComments(const vector<string>& vstrin) { //CO20210315 - cleaned up
    vector<string> vstrout;
    string::size_type loc;
    string line="";
    for (uint i = 0; i < vstrin.size(); i++) {
      line = vstrin[i];
      // COMMENT_NEGLECT_1
      loc = line.find(COMMENT_NEGLECT_1);
      while (loc != string::npos) {
        // Do not remove #[1-9] since it is not a comment (spacegroup)
        if (!((loc > 0) && (loc < line.size()) && (isdigit(line[loc+1])))) {
          line = line.substr(0, loc);
          break;
        }
        loc = line.find(COMMENT_NEGLECT_1, loc + 1);
      }
      // COMMENT_NEGLECT_2
      loc = line.find(COMMENT_NEGLECT_2);
      while (loc != string::npos) {
        // Do not remove :// since it is not a comment (web address)
        if (!((loc > 0) && (loc < line.size()) && (line[loc-1] == ':'))) {
          line = line.substr(0, loc);
          break;
        }
        loc = line.find(COMMENT_NEGLECT_2, loc + 1);
      }
      // COMMENT_NEGLECT_3
      loc = line.find(COMMENT_NEGLECT_3);
      line = line.substr(0, loc);
      if (!line.empty()) vstrout.push_back(line);
    }
    return vstrout;
  }
  deque<string> RemoveComments(const deque<string>& vstrin) {
    return aurostd::vector2deque(RemoveComments(aurostd::deque2vector(vstrin)));
  }

  string RemoveComments(const string& strin) {  //CO20210315 - cleaned up
    vector<string> vlines;
    aurostd::string2vectorstring(strin, vlines);
    vlines = RemoveComments(vlines);
    if(vlines.size()==0){return "";}
    if(vlines.size()==1){return vlines[0];}
    string strout="";
    for (uint i = 0; i < vlines.size(); i++) strout += vlines[i] + '\n';
    return strout;
  }

  //[OBSOLETE]  string RemoveComments(const string &strin) {
  //[OBSOLETE]    string strout=strin;
  //[OBSOLETE]    vector<string> vstrout;aurostd::string2vectorstring(strout,vstrout);
  //[OBSOLETE]    strout.clear();
  //[OBSOLETE]    string::size_type loc;  //CO20180409, don't do find twice (expensive)
  //[OBSOLETE]    for(uint i=0;i<vstrout.size();i++) {
  //[OBSOLETE]      //COMMENT_NEGLECT_1
  //[OBSOLETE]      loc=vstrout[i].find(COMMENT_NEGLECT_1);  //CO20180409
  //[OBSOLETE]      vstrout[i]=vstrout[i].substr(0,loc);  //no NEED TO ask if()..., it will be set to npos anyway
  //[OBSOLETE]
  //[OBSOLETE]      //COMMENT_NEGLECT_2, but not ":"+//COMMENT_NEGLECT_1
  //[OBSOLETE]      loc=vstrout[i].find(COMMENT_NEGLECT_2);  //CO20180409
  //[OBSOLETE]      while(loc!=string::npos){
  //[OBSOLETE]        if(!(loc>0&&loc<vstrout[i].size()&&vstrout[i].at(loc-1)==':')){  //find the NOT case where we are in the range and we find ':' before comment
  //[OBSOLETE]          vstrout[i]=vstrout[i].substr(0,loc);
  //[OBSOLETE]          break;
  //[OBSOLETE]        }
  //[OBSOLETE]        loc=vstrout[i].find(COMMENT_NEGLECT_2,loc+1);
  //[OBSOLETE]      }
  //[OBSOLETE]
  //[OBSOLETE]      //COMMENT_NEGLECT_3
  //[OBSOLETE]      loc=vstrout[i].find(COMMENT_NEGLECT_3);  //CO20180409
  //[OBSOLETE]      vstrout[i]=vstrout[i].substr(0,loc);  //no NEED TO ask if()..., it will be set to npos anyway
  //[OBSOLETE]
  //[OBSOLETE]if(vstrout[i].find(COMMENT_NEGLECT_1)!=string::npos) 
  //[OBSOLETE]  vstrout[i]=vstrout[i].substr(0,vstrout[i].find(COMMENT_NEGLECT_1));  
  //[OBSOLETE]if(vstrout[i].find(COMMENT_NEGLECT_2)!=string::npos && vstrout[i].find(":"+COMMENT_NEGLECT_2)==string::npos)  // look for // but dont touch ://
  //[OBSOLETE]  vstrout[i]=vstrout[i].substr(0,vstrout[i].find(COMMENT_NEGLECT_2));
  //[OBSOLETE]if(vstrout[i].find(COMMENT_NEGLECT_3)!=string::npos)
  //[OBSOLETE]  vstrout[i]=vstrout[i].substr(0,vstrout[i].find(COMMENT_NEGLECT_3));
  //[OBSOLETE]  if(!vstrout[i].empty()) cout << vstrout[i] << endl;
  //[OBSOLETE]      if(!vstrout[i].empty()) strout+=vstrout[i]+"\n";
  //[OBSOLETE]    }  
  //[OBSOLETE]    return strout;
  //[OBSOLETE]  }

  // ***************************************************************************
  // Function RemoveCharacter
  // ***************************************************************************
  // Removes charecters from string
  // Stefano Curtarolo
  string RemoveCharacter(const string& s, const char character) {
    if(s.size()==0) return s;  // nothing to do
    string ss=s;
    RemoveCharacterInPlace(ss,character);
    //[CO20190712 - OBSOLETE with RemoveCharacterInPlace()]for (uint i=0;i<s.size();i++) {
    //[CO20190712 - OBSOLETE with RemoveCharacterInPlace()]  if(s[i]!=character) ss+=s[i];
    //[CO20190712 - OBSOLETE with RemoveCharacterInPlace()]}
    return ss;
  }

  // ***************************************************************************
  // Function RemoveCharacterInPlace
  // ***************************************************************************
  // Similar to RemoveCharacter, but does NOT create a new string (costly if done MANY times)
  // Corey Oses 20190712
  void RemoveCharacterInPlace(string& t, const char character) {t.erase(std::remove(t.begin(), t.end(), character), t.end());}

  // ***************************************************************************
  // Function RemoveCharacterFromTheBack
  // ***************************************************************************
  // Remove character from the back of a string. DX (Hicks)
  string RemoveCharacterFromTheBack(const string& s, const char character) {
    if(s.size()==0) return s;  // nothing to do
    string ss=s;
    if(ss[ss.size()-1]==character) {
      ss.erase(ss.size()-1,1);
    }
    return ss;
  }

  // ***************************************************************************
  // Function RemoveCharacterFromTheFront
  // ***************************************************************************
  // Removes character from the front of a string. DX (Hicks)
  string RemoveCharacterFromTheFront(const string& s, const char character) {
    if(s.size()==0) return s;  // nothing to do
    string ss=s;
    if(ss[0]==character) {
      ss.erase(0,1);
    }
    return ss;
  }

  // ***************************************************************************
  // Function RemoveCharacterFromTheFrontAndBack
  // ***************************************************************************
  // Removes character from the front and back of a string. DX (Hicks)
  string RemoveCharacterFromTheFrontAndBack(const string& s, const char character) {
    if(s.size()==0) return s;  // nothing to do
    string ss=s;
    ss=RemoveCharacterFromTheBack(ss,character);
    if(s.size()==0) return s; // cannot remove anything else
    ss=RemoveCharacterFromTheFront(ss,character);
    return ss;
  }

  // ***************************************************************************
  // Function RemoveNumbers
  // ***************************************************************************
  // Removes numbers from string
  // Stefano Curtarolo
  string RemoveNumbers(const string& s) {return RemoveNumbers_20190712(s);} //CO20190712
  string RemoveNumbers_20190712(const string& s) {  //CO20190712 - avoids creating many copies of string
    if(s.size()==0) return s;  // nothing to do
    string ss=s;
    RemoveNumbersInPlace(ss);
    return ss;
  }
  string RemoveNumbers_20190101(const string& s) {
    if(s.size()==0) return s;  // nothing to do
    string ss=s;
    ss=RemoveCharacter(ss,'0');ss=RemoveCharacter(ss,'1');ss=RemoveCharacter(ss,'2');
    ss=RemoveCharacter(ss,'3');ss=RemoveCharacter(ss,'4');ss=RemoveCharacter(ss,'5');
    ss=RemoveCharacter(ss,'6');ss=RemoveCharacter(ss,'7');ss=RemoveCharacter(ss,'8');
    ss=RemoveCharacter(ss,'9');ss=RemoveCharacter(ss,'.');
    return ss;
  }

  // ***************************************************************************
  // Function RemoveNumbersInPlace
  // ***************************************************************************
  // Similar to RemoveNumbers, but does NOT create a new string (costly if done MANY times)
  // Corey Oses 20190712
  void RemoveNumbersInPlace(string& s) { //CO20190712
    RemoveCharacterInPlace(s,'0');RemoveCharacterInPlace(s,'1');RemoveCharacterInPlace(s,'2');
    RemoveCharacterInPlace(s,'3');RemoveCharacterInPlace(s,'4');RemoveCharacterInPlace(s,'5');
    RemoveCharacterInPlace(s,'6');RemoveCharacterInPlace(s,'7');RemoveCharacterInPlace(s,'8');
    RemoveCharacterInPlace(s,'9');RemoveCharacterInPlace(s,'.');
  }

  // ***************************************************************************
  // Function RemoveRounding
  // ***************************************************************************
  // Removes rounding from string
  // Stefano Curtarolo
  string RemoveRounding(const string& s) {
    if(s.size()==0) return s;  // nothing to do
    string ss=s;
    ss=RemoveSubString(ss,"(0)");ss=RemoveSubString(ss,"(1)");ss=RemoveSubString(ss,"(2)");
    ss=RemoveSubString(ss,"(3)");ss=RemoveSubString(ss,"(4)");ss=RemoveSubString(ss,"(5)");
    ss=RemoveSubString(ss,"(6)");ss=RemoveSubString(ss,"(7)");ss=RemoveSubString(ss,"(8)");
    ss=RemoveSubString(ss,"(9)");
    return ss;
  }

  // ***************************************************************************
  // Function RemoveSubStringFirst
  // ***************************************************************************
  // Removes the first substring from string
  // Stefano Curtarolo
  string RemoveSubStringFirst(const string& str_orig, const string& str_rm) {
    string t=str_orig;
    RemoveSubStringFirstInPlace(t,str_rm);  //CO20190712
    //[CO20190712 - moved to RemoveSubStringFirstInPlace()]std::string::size_type i = t.find(str_rm);
    //[CO20190712 - moved to RemoveSubStringFirstInPlace()]if(i != std::string::npos)
    //[CO20190712 - moved to RemoveSubStringFirstInPlace()]  t.erase(i, str_rm.length( ));
    return t;
  }

  // ***************************************************************************
  // Function RemoveSubStringFirstInPlace
  // ***************************************************************************
  // Similar to RemoveSubStringFirst, but does NOT create a new string (costly if done MANY times)
  // Corey Oses 20190712
  void RemoveSubStringFirstInPlace(string& t, const string& str_rm) {
    std::string::size_type i = t.find(str_rm);
    if(i != std::string::npos)
      t.erase(i, str_rm.length( ));
  }

  // ***************************************************************************
  // Function RemoveSubString
  // ***************************************************************************
  // Removes all instances of substring from string
  // Stefano Curtarolo
  string RemoveSubString(const string& str_orig, const string& str_rm) {
    string t=str_orig;
    RemoveSubStringInPlace(t,str_rm); //CO20190712
    //[CO20190712 - moved to RemoveSubStringInPlace()]string::size_type i;
    //[CO20190712 - moved to RemoveSubStringInPlace()]while(t.find(str_rm)!=string::npos) {
    //[CO20190712 - moved to RemoveSubStringInPlace()]  i = t.find(str_rm);
    //[CO20190712 - moved to RemoveSubStringInPlace()]  if(i != std::string::npos) t.erase(i, str_rm.length( ));
    //[CO20190712 - moved to RemoveSubStringInPlace()]};
    return t;
  }

  // ***************************************************************************
  // Function RemoveSubStringInPlace
  // ***************************************************************************
  // Similar to RemoveSubString, but does NOT create a new string (costly if done MANY times)
  // Corey Oses 20190712
  void RemoveSubStringInPlace(string& t, const string& str_rm) {
    string::size_type i = t.find(str_rm); //CO20190712 - fewer operations
    while(i != string::npos) {  //CO20190712 - fewer operations
      t.erase(i, str_rm.length( )); //CO20190712 - fewer operations
      i = t.find(str_rm); //CO20190712 - fewer operations
    }
    //[CO20190712 - OBSOLETE]while(t.find(str_rm)!=string::npos) {
    //[CO20190712 - OBSOLETE]  i = t.find(str_rm);
    //[CO20190712 - OBSOLETE]  if(i != std::string::npos) t.erase(i, str_rm.length( ));
    //[CO20190712 - OBSOLETE]};
  }

  // ***************************************************************************
<<<<<<< HEAD
=======
  // Function VersionString2Double
  // ***************************************************************************
  // 5.1.311 -> 5.0013311
  // 4.2.34 -> 4.002034
  double VersionString2Double(const string& version_str){ //SD20220331 
    vector<string> tokens;
    aurostd::string2tokens(version_str,tokens,".");
    double version=0.0;;
    for (uint i=0;i<tokens.size();i++){version+=aurostd::string2utype<double>(tokens[i])*std::pow(10.0,-3.0*i);}
    return version;
  }

  // ***************************************************************************
>>>>>>> 2100e979
  // Function ProcessPIDs
  // ***************************************************************************
  //CO20210315
  vector<string> ProcessPIDs(const string& process,bool user_specific){ //CO20210315
    string output_syscall="";
    return ProcessPIDs(process,output_syscall,user_specific);
  }
  vector<string> ProcessPIDs(const string& process,string& output_syscall,bool user_specific){ //CO20210315
    bool LDEBUG=(FALSE || XHOST.DEBUG);
    string soliloquy=XPID+"aurostd::ProcessPIDs():";
    if(LDEBUG){cerr << soliloquy << " looking for process=" << process << endl;}
    if(0){cerr << soliloquy << " ps table:" << endl << aurostd::execute2string("ps aux") << endl;}  //not a good idea to run this all the time

    string command="";
    vector<string> vlines,vtokens,vpids;
    uint i=0,j=0;
    if(aurostd::IsCommandAvailable("pgrep")) {
      string command_pgrep="pgrep -a";  //needed over -l on fossies installs: https://fossies.org/linux/procps-ng/pgrep.1
      if(!aurostd::execute2string(command_pgrep+" test",stderr_fsio).empty()){command_pgrep="pgrep -l";}  //should work on all linux  //the "test" is a dummy to see if the pgrep command works
      if(aurostd::execute2string(command_pgrep+" test",stderr_fsio).empty()){ //the "test" is a dummy to see if the pgrep command works
        command=command_pgrep; //the -a/-l is important, we will need to neglect the subshell call below
        if(user_specific && !XHOST.user.empty()){command+=" -u "+XHOST.user;}
        command+=" -f "+process+" 2> /dev/null";  //the -f is important, will match mpivasp46s in /usr/bin/mpivasp46s
        if(LDEBUG){cerr << soliloquy << " running command=\"" << command << "\"" << endl;}
        string output=output_syscall=aurostd::execute2string(command);
        if(LDEBUG){cerr << soliloquy << " pgrep output:" << endl << "\"" << output << "\"" << endl;}
        if(0){  //before -f and -l
          aurostd::StringSubst(output,"\n"," ");
          output=aurostd::RemoveWhiteSpacesFromTheFrontAndBack(output);
          if(output.empty()){return vpids;}
          aurostd::string2tokens(output,vpids," ");
        }
        aurostd::string2vectorstring(output,vlines);
        for(i=0;i<vlines.size();i++){
          aurostd::string2tokens(vlines[i],vtokens," ");
          if(vtokens.size()<2){continue;}
          const string& pid=vtokens[0];
          string proc=vtokens[1]; //since we split on " ", we need to join columns 11-onward
          for(j=2;j<vtokens.size();j++){proc+=" "+vtokens[j];}
          if(LDEBUG){cerr << soliloquy << " proc[i=" << i << "]=\"" << proc << "\"" << endl;}
          if(proc.find(process)==string::npos){continue;}
          if(proc.find(command)!=string::npos){continue;} //ps aux | grep ... always returns itself, neglect  //do a find() instead of == here
          vpids.push_back(pid);
        }
        if(LDEBUG){
          cerr << soliloquy << " vpids=" << aurostd::joinWDelimiter(vpids,",") << endl;
          cerr << soliloquy << " vpids.empty()=" << vpids.empty() << endl;
        }
        return vpids;
      }
    }

    if(aurostd::IsCommandAvailable("ps") && aurostd::IsCommandAvailable("grep")) {
      //FR recommends ps aux vs. ps -e
      //tested on linux and mac, PIDs are in second column, process is the last column
      string command_grep="grep "+process;
      command="ps";
      if(user_specific){command+=" ux";}
      else{command+=" aux";}
      command+=" 2>/dev/null | "+command_grep+" 2> /dev/null";
      if(LDEBUG){cerr << soliloquy << " running command=\"" << command << "\"" << endl;}
      string output=output_syscall=aurostd::execute2string(command);
      if(LDEBUG){cerr << soliloquy << " ps/grep output:" << endl << output << endl;}
      aurostd::string2vectorstring(output,vlines);
      for(i=0;i<vlines.size();i++){
        aurostd::string2tokens(vlines[i],vtokens," ");
        if(vtokens.size()<11){continue;}
        const string& pid=vtokens[1];
        string proc=vtokens[10]; //since we split on " ", we need to join columns 11-onward
        for(j=11;j<vtokens.size();j++){proc+=" "+vtokens[j];}
        if(LDEBUG){cerr << soliloquy << " proc[i=" << i << "]=\"" << proc << "\"" << endl;}
        if(proc.find(process)==string::npos){continue;}
        if(proc.find(command)!=string::npos){continue;} //ps aux | grep ... always returns itself, neglect  //do a find() instead of == here
        if(proc==command_grep){continue;} //ps aux | grep ... always returns itself, neglect  //do a == instead a find() here
        vpids.push_back(pid);
      }
      if(LDEBUG){
        cerr << soliloquy << " vpids=" << aurostd::joinWDelimiter(vpids,",") << endl;
        cerr << soliloquy << " vpids.empty()=" << vpids.empty() << endl;
      }
      return vpids;
    }
    throw aurostd::xerror(_AFLOW_FILE_NAME_,soliloquy,"\"pgrep\"-type command not found",_INPUT_ILLEGAL_);
    return vpids;
  }

<<<<<<< HEAD
=======
  //SD20220329 - overload to allow for only getting the PIDs with a specific PGID
  vector<string> ProcessPIDs(const string& process,const string& pgid,string& output_syscall,bool user_specific){
    bool LDEBUG=(FALSE || XHOST.DEBUG);
    string soliloquy=XPID+"aurostd::ProcessPIDs():";
    if(pgid.empty()) {
      throw aurostd::xerror(_AFLOW_FILE_NAME_,soliloquy,"PGID is empty",_INPUT_ILLEGAL_);
    }
    if(LDEBUG){
      cerr << soliloquy << " looking for pgid=" << pgid << endl;
      cerr << soliloquy << " looking for process=" << process << endl;
    }
    if(!aurostd::IsCommandAvailable("ps") || !aurostd::IsCommandAvailable("grep")) {
      throw aurostd::xerror(_AFLOW_FILE_NAME_,soliloquy,"\"pgrep\"-type command not found",_INPUT_ILLEGAL_);
    }
    string ps_opts=" uid,pgid,pid,etime,pcpu,pmem,args"; // user-defined options, since just "u" or "j" might not be good enough
    string command="ps";
    vector<string> vlines,vtokens,vpids;
    uint i=0,j=0;
    aurostd::string2tokens(ps_opts,vtokens,",");
    uint nopts = vtokens.size();
    string command_grep="grep "+process;
    if(user_specific){command+=" xo";}
    else{command+=" axo";}
    command+=ps_opts;
    if(!aurostd::execute2string(command+" > /dev/null",stderr_fsio).empty()) {
      throw aurostd::xerror(_AFLOW_FILE_NAME_,soliloquy,"Unknown options in \"ps\"",_INPUT_ILLEGAL_);
    }
    command+=" 2>/dev/null | "+command_grep+" 2> /dev/null";
    if(LDEBUG){cerr << soliloquy << " running command=\"" << command << "\"" << endl;}
    string output=output_syscall=aurostd::execute2string(command);
    if(LDEBUG){cerr << soliloquy << " ps/grep output:" << endl << output << endl;}
    aurostd::string2vectorstring(output,vlines);
    for(i=0;i<vlines.size();i++){
      aurostd::string2tokens(vlines[i],vtokens," ");
      if(vtokens.size()<nopts){continue;} // set by ps_opts
      const string& pid=vtokens[2]; // set by ps_opts
      if (vtokens[1]==pgid) { // set by ps_opts
        string proc=vtokens[nopts-1]; // set by ps_opts
        for(j=nopts;j<vtokens.size();j++){proc+=" "+vtokens[j];} // set by ps_opts
        if(LDEBUG){cerr << soliloquy << " proc[i=" << i << "]=\"" << proc << "\"" << endl;}
        if(proc.find(process)==string::npos){continue;}
        if(proc.find(command)!=string::npos){continue;}
        if(proc==command_grep){continue;}
        vpids.push_back(pid);
      }
    }
    if(LDEBUG){
      cerr << soliloquy << " vpids=" << aurostd::joinWDelimiter(vpids,",") << endl;
      cerr << soliloquy << " vpids.empty()=" << vpids.empty() << endl;
    }
    return vpids;
  }

>>>>>>> 2100e979
  // ***************************************************************************
  // Function ProcessRunning
  // ***************************************************************************
  //CO20210315
  bool ProcessRunning(const string& process,bool user_specific){return !aurostd::ProcessPIDs(process,user_specific).empty();} //CO20210315

<<<<<<< HEAD
=======
  //SD20220329 - overload to allow for only getting the PIDs with a specific PGID
  bool ProcessRunning(const string& process,const string& pgid,bool user_specific){
    string output_syscall="";
    return !aurostd::ProcessPIDs(process,pgid,output_syscall,user_specific).empty();
  }

>>>>>>> 2100e979
  // ***************************************************************************
  // Function ProcessKill
  // ***************************************************************************
  //CO20210315
  void ProcessKill(const string& process,bool user_specific,bool sigkill){ //CO20210315
    bool LDEBUG=(FALSE || XHOST.DEBUG);
    string soliloquy=XPID+"aurostd::ProcessKill():";
    string command="";

    bool process_killed=(!aurostd::ProcessRunning(process,user_specific));
    uint sleep_seconds=5; //2 seconds is too few
    if(!process_killed){
      if(aurostd::IsCommandAvailable("killall")) {
        command="killall";
        if(user_specific && !XHOST.user.empty()){command+=" -u "+XHOST.user;}
        if(sigkill){command+=" -9";}
        command+=" "+process+" 2>/dev/null";
        if(LDEBUG){cerr << soliloquy << " running command=\"" << command << "\"" << endl;}
        aurostd::execute(command);
<<<<<<< HEAD
        aurostd::Sleep(sleep_seconds);process_killed=aurostd::ProcessRunning(process,user_specific);
=======
        aurostd::Sleep(sleep_seconds);process_killed=(!aurostd::ProcessRunning(process,user_specific));
>>>>>>> 2100e979
      }
    }
    if(!process_killed){
      if(aurostd::IsCommandAvailable("pkill")) {
        command="pkill";
        if(user_specific && !XHOST.user.empty()){command+=" -u "+XHOST.user;}
        if(sigkill){command+=" -9";}
        command+=" "+process+" 2>/dev/null";
        if(LDEBUG){cerr << soliloquy << " running command=\"" << command << "\"" << endl;}
        aurostd::execute(command);
<<<<<<< HEAD
        aurostd::Sleep(sleep_seconds);process_killed=aurostd::ProcessRunning(process,user_specific);
=======
        aurostd::Sleep(sleep_seconds);process_killed=(!aurostd::ProcessRunning(process,user_specific));
>>>>>>> 2100e979
      }
    }
    if(!process_killed){
      if(aurostd::IsCommandAvailable("kill")) {
        vector<string> vpids=aurostd::ProcessPIDs(process,user_specific);
        if(vpids.empty()){process_killed=true;}
        else{
          command="kill";
          //[CO20210315 - does not work, user-specific comes from PID search]if(user_specific && !XHOST.user.empty()){command+=" -u "+XHOST.user;}
          if(sigkill){command+=" -9";}
          command+=" "+aurostd::joinWDelimiter(vpids," ")+" 2>/dev/null";
          if(LDEBUG){cerr << soliloquy << " running command=\"" << command << "\"" << endl;}
          aurostd::execute(command);
<<<<<<< HEAD
          aurostd::Sleep(sleep_seconds);process_killed=aurostd::ProcessRunning(process,user_specific);
=======
          aurostd::Sleep(sleep_seconds);process_killed=(!aurostd::ProcessRunning(process,user_specific));
>>>>>>> 2100e979
        }
      }
    }
    //can add checks here if the process wasn't killed completely

    if(!process_killed){
<<<<<<< HEAD
      throw aurostd::xerror(_AFLOW_FILE_NAME_,"aurostd::ProcessRunning():","process could not be kill",_RUNTIME_ERROR_);
=======
      throw aurostd::xerror(_AFLOW_FILE_NAME_,"aurostd::ProcessKill():","process could not be kill",_RUNTIME_ERROR_);
    }
  }

  //SD20220329 - overload to allow for only killing the PIDs with a specific PGID
  void ProcessKill(const string& process,const string& pgid,bool user_specific,bool sigkill){
    bool LDEBUG=(FALSE || XHOST.DEBUG);
    string soliloquy=XPID+"aurostd::ProcessKill():";
    if(pgid.empty()) {
      throw aurostd::xerror(_AFLOW_FILE_NAME_,soliloquy,"PGID is empty",_INPUT_ILLEGAL_);
    }
    if(!aurostd::IsCommandAvailable("kill")) {
      throw aurostd::xerror(_AFLOW_FILE_NAME_,soliloquy,"\"kill\" command not found",_INPUT_ILLEGAL_);
    }
    bool process_killed=(!aurostd::ProcessRunning(process,pgid,user_specific));
    if(process_killed){return;}
    string output_syscall="";
    vector<string> vpids=aurostd::ProcessPIDs(process,pgid,output_syscall,user_specific);
    if(vpids.empty()){return;}
    string command="kill";
    uint sleep_seconds=5; //2 seconds is too few
    if(sigkill){command+=" -9";}
    command+=" "+aurostd::joinWDelimiter(vpids," ")+" 2>/dev/null";
    if(LDEBUG){cerr << soliloquy << " running command=\"" << command << "\"" << endl;}
    aurostd::execute(command);
    aurostd::Sleep(sleep_seconds);process_killed=(!aurostd::ProcessRunning(process,pgid,user_specific));
      
    //can add checks here if the process wasn't killed completely
    if(!process_killed){
      throw aurostd::xerror(_AFLOW_FILE_NAME_,"aurostd::ProcessKill():","process could not be kill",_RUNTIME_ERROR_);
>>>>>>> 2100e979
    }
  }

  // ***************************************************************************
  // Function ProcessRenice
  // ***************************************************************************
  //CO20210315
  void ProcessRenice(const string& process,int nvalue,bool user_specific){ //CO20210315
    vector<string> vpids=ProcessPIDs(process,user_specific);
    if(vpids.empty()){return;}
    string command="renice "+aurostd::utype2string(nvalue)+" "+aurostd::joinWDelimiter(vpids," ");
    aurostd::execute(command);
  }

  // ***************************************************************************
  // Function DirectoryMake
  // ***************************************************************************
  // Stefano Curtarolo
  // Make a directory by splitting each part.. returns false if something wrong
  // happens.
  bool DirectoryMake(string _Directory) {  // "" compliant SC20190401
    bool LDEBUG=(FALSE || XHOST.DEBUG);
    string Directory(CleanFileName(_Directory));
    std::deque<string> tokens;
    string dir_tmp,command;
    aurostd::string2tokens(Directory,tokens,"/");
    if(Directory.at(0)=='/') tokens[0]="/"+tokens[0]; // fix the root thing
    dir_tmp="";
    for(uint i=0;i<tokens.size();i++) {
      dir_tmp+=tokens[i]+"/";
      if(!aurostd::FileExist(dir_tmp)) {
        command="mkdir -p \""+dir_tmp+"\"";
        if(LDEBUG) cerr << "DirectoryMake creating directory=" <<  command << endl;
        aurostd::execute(command);
        if(!aurostd::FileExist(dir_tmp)) {
          // if(!QUIET) cout << "EEEEE   can not make directory: " <<  command << endl;
          return FALSE; // found some error in making directory
        }
      }
    }
    return TRUE;
  }

  // ***************************************************************************
  // Function SSH_DirectoryMake
  // ***************************************************************************
  // Stefano Curtarolo
  // Make a directory by splitting each part.. cant check much remotely
  // it starts from the assumption that you DO HAVE access to the remove account
  // which does not pretend a password
  bool SSH_DirectoryMake(string user, string machine,string _Directory) {  // "" compliant SC20190401
    bool LDEBUG=(FALSE || XHOST.DEBUG);
    string Directory(CleanFileName(_Directory));
    std::deque<string> tokens;
    string dir_tmp,command;
    aurostd::string2tokens(Directory,tokens,"/");
    if(Directory.at(0)=='/') tokens[0]="/"+tokens[0]; // fix the root thing
    dir_tmp="";
    for(uint i=0;i<tokens.size();i++) {
      dir_tmp+=tokens[i]+"/";
      command="ssh "+user+"@"+machine+" mkdir \""+dir_tmp+"\"";
      if(LDEBUG) cerr << "SSH_DirectoryMake creating directory=" <<  command << endl;
      aurostd::execute(command);
    }
    return TRUE;
  }

  // ***************************************************************************
  // Function DirectoryChmod
  // ***************************************************************************
  // Stefano Curtarolo
  // return FALSE if something got messed up
  bool DirectoryChmod(string chmod_string,string _Directory) {  // "" compliant SC20190401
    string Directory(CleanFileName(_Directory));
    ostringstream aus;
    aurostd::StringstreamClean(aus);
    aus << CHMOD_BIN << " " << chmod_string << " \"" << Directory << "\"" << endl;
    aurostd::execute(aus);
    return TRUE;
  }

  // ***************************************************************************
  // Function SubDirectoryLS
  // ***************************************************************************
  // Stefano Curtarolo
  // Returns all the subdirectories of a path
  bool SubDirectoryLS(const string& _Directory,vector<string>& vsubd){
    vector<string> vfiles;
    bool run=DirectoryLS(_Directory,vfiles);
    for(uint i=0;i<vfiles.size();i++){
      if(aurostd::IsDirectory(_Directory+"/"+vfiles[i])){
        vsubd.push_back(_Directory+"/"+vfiles[i]);
        run=(run&&SubDirectoryLS(_Directory+"/"+vfiles[i],vsubd));
      }
    }
    return run;
  }

  // ***************************************************************************
  // Function DirectoryLS
  // ***************************************************************************
  // Stefano Curtarolo
  // Returns the content of a directory without "." and ".."
  bool DirectoryLS(const string& _Directory,vector<string> &vfiles) {
    vfiles.clear();
    string Directory(CleanFileName(_Directory));
    DIR *dp;
    dp=opendir(Directory.c_str());
    if(dp!=NULL) {
      struct dirent *ep;
      string file;
      while((ep=readdir(dp))) {
        file=(ep->d_name);
        if(file!="." && file!="..")
          vfiles.push_back(file);
      }
      (void) closedir (dp);
    } else {
      cerr << "ERROR: aurostd::DirectoryLS Couldn't open the directory: " << Directory << endl;
      return FALSE;
    }
    return TRUE;
  }
  bool DirectoryLS(const string& _Directory,deque<string> &vfiles) {
    vector<string> _vfiles;
    bool run=DirectoryLS(_Directory,_vfiles);
    vfiles=aurostd::vector2deque(_vfiles);
    return run;
  }

  // ***************************************************************************
  // Function dirname
  // ***************************************************************************
  // CO20210315
  // Returns the dirname of file
  string dirname(const string& _file) {
    string file=aurostd::RemoveWhiteSpacesFromTheFrontAndBack(CleanFileName(_file));
    if(file.empty()){return "";}
    //[no need]if(!aurostd::FileExist(file)){return "";}
    if(file[file.size()-1]=='/'){file=file.substr(0,file.size()-1);}  //remove last / for directories: matches functionality with bash dirname/basename
    if(file.find('/')==string::npos){return ".";}
    string::size_type loc=file.find_last_of('/');
    return file.substr(0,loc);
  }

  // ***************************************************************************
  // Function basename
  // ***************************************************************************
  // CO20210315
  // Returns the basename of file
  string basename(const string& _file) {  //CO20210315
    string file=aurostd::RemoveWhiteSpacesFromTheFrontAndBack(CleanFileName(_file));
    if(file.empty()){return "";}
    //[no need]if(!aurostd::FileExist(file)){return "";}
    if(file[file.size()-1]=='/'){file=file.substr(0,file.size()-1);}  //remove last / for directories: matches functionality with bash dirname/basename
    if(file.find('/')==string::npos){return file;}
    string::size_type loc=file.find_last_of('/');
    return file.substr(loc+1);
  }

  // ***************************************************************************
  // Function DirectoryLocked
  // ***************************************************************************
  bool DirectoryLocked(string directory,string LOCK) {
    if(FileExist(directory+"/"+LOCK)) return TRUE;
<<<<<<< HEAD
=======
    if(FileExist(directory+"/"+LOCK+_LOCK_LINK_SUFFIX_)) return TRUE;
>>>>>>> 2100e979
    if(FileExist(directory+"/"+LOCK+".xz")) return TRUE;
    if(FileExist(directory+"/"+LOCK+".gz")) return TRUE;
    if(FileExist(directory+"/"+LOCK+".bz2")) return TRUE;
    return FALSE;
  }

  // ***************************************************************************
  // Function DirectorySkipped
  // ***************************************************************************
  bool DirectorySkipped(string directory) {
    if(FileExist(directory+"/SKIP")) return TRUE;
    if(FileExist(directory+"/SKIP.xz")) return TRUE;
    if(FileExist(directory+"/SKIP.gz")) return TRUE;
    if(FileExist(directory+"/SKIP.bz2")) return TRUE;
    return FALSE;
  }

  // ***************************************************************************
  // Function DirectoryWritable and DirectoryUnwritable
  // ***************************************************************************
  bool DirectoryWritable(string _Directory) {  // "" compliant SC20190401
    string Directory(CleanFileName(_Directory));
<<<<<<< HEAD
    string filename=string(Directory+"/aflow.writable."+aurostd::utype2string(uint((double) std::floor(100000*aurostd::ran0())))+".test");
    string2file("DirectoryWritable",filename);
    if(!FileExist(filename)) return FALSE;
    string command=string("rm -f \""+filename+"\"");
    execute(command);
=======
    string filename=aurostd::TmpFileCreate("DirectoryWritable",Directory,true); // SD20220223 - uses TmpFileCreate
    bool writable=aurostd::string2file("DirectoryWritable",filename);
    if(!writable || !FileExist(filename)) return FALSE;
    aurostd::RemoveFile(filename);
>>>>>>> 2100e979
    return TRUE;
  }
  bool DirectoryUnwritable(string Directory) {
    return !DirectoryWritable(Directory);
  }

  // ***************************************************************************
  // Function CleanFileName
  // ***************************************************************************
  // Stefano Curtarolo
  // cleans file names from obvious things
  string CleanFileName(const string& fileIN) {
    bool LDEBUG=(FALSE || XHOST.DEBUG);
    if(fileIN.empty()){return fileIN;}
    // ME20211001
    // Remove any control characters (below ASCII 32) while copying. This is useful
    // when fileIN is read from a file, which can have all sorts of junk and causes
    // FileExist to break. We cannot use RemoveControlCodeCharactersFromString()
    // because it keeps tabs and linebreaks and cannot use CleanStringASCII because
    // it keeps control characters.
    string fileOUT="";
    for (uint i = 0; i < fileIN.size(); i++) {
      if (fileIN[i] > 31) fileOUT += fileIN[i];
    }
    if(LDEBUG) cerr << "aurostd::CleanFileName: " << fileOUT << endl;
    // [OBSOLETE] interferes with ~/.aflow.rc   if(aurostd::substring2bool(fileOUT,"~/")) aurostd::StringSubst(fileOUT,"~/","/home/"+XHOST.user+"/");
    //ME20200922 - Cleaning // must be in a while loop or it won't clean e.g. ///
    while (fileOUT.find("//") != string::npos) aurostd::StringSubst(fileOUT,"//","/");
    aurostd::StringSubst(fileOUT,"/./","/");
    aurostd::StringSubst(fileOUT,"*","\"*\"");
    aurostd::StringSubst(fileOUT,"?","\"?\"");
    if(LDEBUG) cerr << "aurostd::CleanFileName: " << fileOUT << endl;
    return fileOUT;
  }

  // ***************************************************************************
  // Function ProperFileName
  // ***************************************************************************
  // Stefano Curtarolo
  // fix file names from obvious things
  string ProperFileName(const string& fileIN) {
    bool LDEBUG=(FALSE || XHOST.DEBUG);
    // ME20211001
    // Remove any control characters (below ASCII 32) while copying. This is useful
    // when fileIN is read from a file, which can have all sorts of junk and causes
    // FileExist to break. We cannot use RemoveControlCodeCharactersFromString()
    // because it keeps tabs and linebreaks and cannot use CleanStringASCII because
    // it keeps control characters.
    string fileOUT="";
    for (uint i = 0; i < fileIN.size(); i++) {
      if (fileIN[i] > 31) fileOUT += fileIN[i];
    }
    if(LDEBUG) cerr << "aurostd::ProperFileName: " << fileOUT << endl;
    aurostd::StringSubst(fileOUT,"//",".");
    aurostd::StringSubst(fileOUT,"/",".");
    if(LDEBUG) cerr << "aurostd::ProperFileName: " << fileOUT << endl;
    return fileOUT;
  }

  // ***************************************************************************
  // Function CopyFile
  // ***************************************************************************
  // Stefano Curtarolo
  // copy the file but does not check if the directory can be made or not...
  // CO20200624 - it cannot check because we might pass in *
  bool CopyFile(const string& from,const string& to) { // "" compliant SC20190401
    stringstream command;
    command << "cp -f \"" << CleanFileName(from) << "\" \"" << CleanFileName(to) << "\" " << endl;
    aurostd::execute(command);
    return TRUE;
  }

  // ***************************************************************************
  // Function aurostd::LinkFile
  // ***************************************************************************
  // Stefano Curtarolo
  // copy the file but does not check if the directory can be made or not...
  // CO20200624 - it cannot check because we might pass in *
  bool LinkFile(const string& from,const string& to) { // "" compliant SC20190401
    stringstream command;
    command << "ln -sf \"" << CleanFileName(from) << "\" \"" << CleanFileName(to) << "\" " << endl;
    aurostd::execute(command);
    return TRUE;
  }

<<<<<<< HEAD
=======
  // ***************************************************************************
  // Function aurostd::LinkFileAtomic
  // ***************************************************************************
  // Simon Divilov
  // Create a symbolic or hard link of a file using C++ functions
  bool LinkFileAtomic(const string& from,const string& to,bool soft) {
    int fail=0;
    string from_clean=CleanFileName(from),to_clean=CleanFileName(to);
    if(from_clean.empty() || to_clean.empty()) {return FALSE;}
    if(soft) {
      fail = symlink(from_clean.c_str(),to_clean.c_str());
    }
    else {
      fail = link(from_clean.c_str(),to_clean.c_str());
    }
    if(fail) {
      if(errno==EEXIST) {
        return FALSE;
      }
      else {
        string message = "Error linking "+from_clean+" -> "+to_clean+" | errno="+aurostd::utype2string<int>(errno);
        throw aurostd::xerror(_AFLOW_FILE_NAME_,__AFLOW_FUNC__,message,_FILE_ERROR_);
      }
    }
    else {
      return TRUE;
    }
  }

  // ***************************************************************************
  // Function aurostd::UnlinkFile
  // ***************************************************************************
  // Simon Divilov
  // Unlink file using C++ functions
  bool UnlinkFile(const string& link) {return (unlink(CleanFileName(link).c_str())==0);}

>>>>>>> 2100e979
  //CO START
  //***************************************************************************//
  // aurostd::MatchCompressed
  //***************************************************************************//
  bool MatchCompressed(const string& CompressedFileName,const string& FileNameOUT) {
    //Corey Oses
    //Will try to mimic compression of a given file, useful for overwriting
    if(!IsCompressed(CompressedFileName)&&!IsCompressed(FileNameOUT)) {return TRUE;}
    if(IsCompressed(FileNameOUT)) {
      if(GetCompressionExtension(CompressedFileName)==GetCompressionExtension(FileNameOUT)) {return TRUE;}
      return FALSE;
    }
    if(substring2bool(CompressedFileName,".xz")) {CompressFile(FileNameOUT,"xz");return TRUE;}
    if(substring2bool(CompressedFileName,".bz2")) {CompressFile(FileNameOUT,"bzip2");return TRUE;}
    if(substring2bool(CompressedFileName,".gz")) {CompressFile(FileNameOUT,"gzip");return TRUE;}
    if(substring2bool(CompressedFileName,".zip")) {CompressFile(FileNameOUT,"zip");return TRUE;}
    return FALSE;
  }

  // [OBSOLETE] //***************************************************************************//
  // [OBSOLETE] // aurostd::DecompressFile
  // [OBSOLETE] //***************************************************************************//
  // [OBSOLETE] bool DecompressFile(const string& CompressedFileName){
  // [OBSOLETE]   //Corey Oses
  // [OBSOLETE]   //try to decompress the file the ways we know how
  // [OBSOLETE]  //try not to use unless necessary, prefer efile2stringstream, etc.
  // [OBSOLETE]   //where you might use it: open binary files
  // [OBSOLETE]   if(!IsCompressed(CompressedFileName)){return TRUE;}
  // [OBSOLETE]   if(substring2bool(CompressedFileName,".xz")) {XzipFile(CompressedFileName);return TRUE;}
  // [OBSOLETE]   if(substring2bool(CompressedFileName,".bz2")) {BzipFile(CompressedFileName);return TRUE;}
  // [OBSOLETE]   if(substring2bool(CompressedFileName,".gz")) {GzipFile(CompressedFileName);return TRUE;}
  // [OBSOLETE]   if(substring2bool(CompressedFileName,".zip")) {ZipFile(CompressedFileName);return TRUE;}
  // [OBSOLETE]   return FALSE;
  // [OBSOLETE] }

  //***************************************************************************//
  // aurostd::efile2tempfile
  //***************************************************************************//
  bool efile2tempfile(const string& _FileNameIN,string& FileNameOUT) {  //CO20210623
    bool tempfile_created=false;
    return efile2tempfile(_FileNameIN,FileNameOUT,tempfile_created);
  }
  bool efile2tempfile(const string& _FileNameIN,string& FileNameOUT,bool& tempfile_created) { //CO20210623
    //Corey Oses
    //Decompresses file to temp file, and return its path
    //SAFE: Will return FileNameIn if compression not needed
    string FileNameIN="";
    tempfile_created=false;
    if(!(aurostd::FileExist(_FileNameIN,FileNameIN) || aurostd::EFileExist(_FileNameIN,FileNameIN))) {  //CO20191110 - get FileNameIN from functions
      cerr << endl;
      cerr << "ERROR - aurostd::efile2tempfile: file=" << _FileNameIN << " not present !" << endl;  ///is empty
      cerr << endl;
      return FALSE;
    }
    //check if compressed, and decompress
    if(!aurostd::IsCompressed(FileNameIN)) {
      FileNameOUT = FileNameIN;
      return TRUE;
    }
    stringstream FileNameIN_ss;
    aurostd::efile2stringstream(FileNameIN, FileNameIN_ss);
    FileNameOUT = aurostd::TmpFileCreate();
    tempfile_created=true;
    aurostd::stringstream2file(FileNameIN_ss, FileNameOUT);
    return TRUE;
  }

  //***************************************************************************//
  // aurostd::IsCompressed
  //***************************************************************************//
  bool IsCompressed(const string& FileNameIN,string& FileNameOUT) {
    //Corey Oses
    //Given a File, it will return name of decompressed variant
    //NB: Does not actually decompress
    //FileNameOUT="";
    if(FileNameIN.find(".xz")!=string::npos) {FileNameOUT=FileNameIN;StringSubst(FileNameOUT,".xz","");return TRUE;}
    if(FileNameIN.find(".bz2")!=string::npos) {FileNameOUT=FileNameIN;StringSubst(FileNameOUT,".bz2","");return TRUE;}
    if(FileNameIN.find(".tar.gz")!=string::npos) {FileNameOUT=FileNameIN;StringSubst(FileNameOUT,".tar.gz","");return TRUE;}
    if(FileNameIN.find(".gz")!=string::npos) {FileNameOUT=FileNameIN;StringSubst(FileNameOUT,".gz","");return TRUE;}
    if(FileNameIN.find(".zip")!=string::npos) {FileNameOUT=FileNameIN;StringSubst(FileNameOUT,".zip","");return TRUE;}
    // FileNameOUT=FileNameIN; // dont touch it if not found
    return FALSE;
  }

  //***************************************************************************//
  // aurostd::IsCompressed
  //***************************************************************************//
  bool IsCompressed(const string& FileNameIN) {
    string FileNameOUT;
    return IsCompressed(FileNameIN,FileNameOUT);
  }

  //***************************************************************************//
  // aurostd::GetCompressionExtension
  //***************************************************************************//
  string GetCompressionExtension(const string& CompressedFileName) {
    //Corey Oses
    //Will determine zipped extension
    //[CO20210315 - more work]string extension="";
    //[CO20210315 - more work]if(!IsCompressed(CompressedFileName)) {return extension;}
    if(CompressedFileName.find(".xz")!=string::npos)  {return ".xz";}
    if(CompressedFileName.find(".bz2")!=string::npos) {return ".bz2";}
    if(CompressedFileName.find(".gz")!=string::npos)  {return ".gz";}
    if(CompressedFileName.find(".zip")!=string::npos) {return ".zip";}
    return "";
  }
  //CO END

  //***************************************************************************//
  // aurostd::GetCatCommand
  //***************************************************************************//
  string GetCatCommand(const string& CompressedFileName) {  //CO20210315
    //Corey Oses
    //Will determine zipped extension
    if(CompressedFileName.find(".xz")!=string::npos)  {return "xzcat";}
    if(CompressedFileName.find(".bz2")!=string::npos) {return "bzcat";}
    if(CompressedFileName.find(".gz")!=string::npos)  {return "zcat";}
    if(CompressedFileName.find(".zip")!=string::npos) {return "unzip -p";}
    return "cat";
  }

  //CO END
  // ***************************************************************************
  // Function aurostd::UncompressFile aurostd::Compress
  // ***************************************************************************
  // Bzip the file (does not check)
  bool UncompressFile(const string& _file,const string& command) {  // "" compliant SC20190401
    string file(CleanFileName(_file));
    if(command=="bunzip2" || command=="bzip2" || command=="bz2"  || command==".bz2") {
      if(!aurostd::IsCommandAvailable("bzip2")) {
        cerr << "ERROR - aurostd::UncompressFile: command \"bzip2\" is necessary !" << endl;
        return FALSE; }   
      if(file.find(".bz2")!=string::npos) aurostd::execute("bzip2 -dqf \""+file+"\"");
    }
    if(command=="xunzip" || command=="xz" || command==".xz") {
      if(!aurostd::IsCommandAvailable("xz")) {
        cerr << "ERROR - aurostd::UncompressFile: command \"xz\" is necessary !" << endl;
        return FALSE; }   
      if(file.find(".xz")!=string::npos) aurostd::execute("xz -dqf \""+file+"\"");
    }
    if(command=="gunzip" || command=="gzip" || command=="gz"  || command==".gz") {
      if(!aurostd::IsCommandAvailable("gzip")) {
        cerr << "ERROR - aurostd::UncompressFile: command \"gzip\" is necessary !" << endl;
        return FALSE; }   
      if(file.find(".gz")!=string::npos) aurostd::execute("gzip -dqf \""+file+"\"");
    }
    if(command=="unzip" || command=="zip" || command==".zip") {
      if(!aurostd::IsCommandAvailable("unzip")) {
        cerr << "ERROR - aurostd::UnzipFile: command \"unzip\" is necessary !" << endl;
        return FALSE;
      }
      if(file.find(".zip")!=string::npos) aurostd::execute("unzip -qo \""+file+"\"");
    }
    return TRUE;
  }
  bool UncompressFile(const string& _file) {  // "" compliant SC20190401
    string file(CleanFileName(_file));
    if(file.find(".xz")!=string::npos)  {return UncompressFile(file,"xz");}
    if(file.find(".bz2")!=string::npos) {return UncompressFile(file,"bzip2");}
    if(file.find(".gz")!=string::npos)  {return UncompressFile(file,"gzip");}
    if(file.find(".zip")!=string::npos) {return UncompressFile(file,"zip");}
    return FALSE;
  }

  bool CompressFile(const string& _file,const string& command) {  // "" compliant SC20190401
    string file(CleanFileName(_file));
    //  cerr << "aurostd::CompressFile FileName=[" << FileName << "]  command=[" << command << "]" << endl;
    if(aurostd::substring2bool(command,"bzip2") || aurostd::substring2bool(command,"bz2")  || aurostd::substring2bool(command,".bz2")) {
      if(!aurostd::IsCommandAvailable("bzip2")) {
        cerr << "ERROR - aurostd::CompressFile: command \"bzip2\" is necessary !" << endl;
        return FALSE;
      }   
      // [OBSOLETE]     if(FileExist(file+".bz2")) {aurostd::execute("rm -f \""+file+".bz2\"");}
      if(file.find(".bz2")==string::npos) aurostd::execute("bzip2 -9qf \""+file+"\"");
      return TRUE;
    }
    if(aurostd::substring2bool(command,"xz") || aurostd::substring2bool(command,"xzip") || aurostd::substring2bool(command,".xz")) {
      if(!aurostd::IsCommandAvailable("xz")) {
        cerr << "ERROR - aurostd::CompressFile: command \"xz\" is necessary !" << endl;
        return FALSE;
      }   
      // [OBSOLETE]     if(FileExist(file+".xz")) {aurostd::execute("rm -f \""+file+".xz\"");}
      //    cerr << "aurostd::CompressFile XZ  FileName=[" << FileName << "]  command=[" << command << "]" << endl;
      if(file.find(".xz")==string::npos) aurostd::execute("xz -9qf -q \""+file+"\""); // twice -q to avoid any verbosity
      return TRUE;
    }
    if(aurostd::substring2bool(command,"gzip") || aurostd::substring2bool(command,"gz") || aurostd::substring2bool(command,".gz")) {
      if(!aurostd::IsCommandAvailable("gzip")) {
        cerr << "ERROR - aurostd::CompressFile: command \"gzip\" is necessary !" << endl;
        return FALSE;
      }   
      // [OBSOLETE]     if(FileExist(file+".gz")) {aurostd::execute("rm -f \""+file+".gz\"");}
      if(file.find(".gz")==string::npos) aurostd::execute("gzip -9qf \""+file+"\"");
      return TRUE;
    }
    if(aurostd::substring2bool(command,"zip") || aurostd::substring2bool(command,".zip")) {
      if(!aurostd::IsCommandAvailable("zip")) {
        cerr << "ERROR - aurostd::ZipFile: command \"zip\" is necessary !" << endl;
        return FALSE;
      }
      // [OBSOLETE]     if(FileExist(file+".zip")) {cerr << file << ".zip" << endl;}
      if(FileExist(file+".zip")) {aurostd::execute("rm -f \""+file+".zip\"");}
      if(file.find(".zip")==string::npos) aurostd::execute("zip -9qm \""+file+".zip\" \""+file+"\"");
      return TRUE;
    }
    return FALSE;
  }

  // ***************************************************************************
  // aurostd::ZIP2ZIP aurostd::BZ2XZ aurostd::GZ2XZ
  // ***************************************************************************
  bool ZIP2ZIP(string _dir,string from,string to,bool VERBOSE,const string& message) {  // "" compliant SC20190401
    string from_cmd="bzip2",from_ext="bz2";
    string to_cmd="xz",to_ext="xz";
    string dir=aurostd::CleanFileName(_dir);

    if((from=="bz" || from=="bz2" || from=="bzip2") && (to=="xz")) { from_cmd="bzip2",from_ext="bz2";to_cmd="xz",to_ext="xz"; } 
    if((from=="xz") && (to=="bz" || to=="bz2" || to=="bzip2")) { from_cmd="xz",from_ext="xz";to_cmd="bzip2",to_ext="bz2"; } 
    if((from=="bz" || from=="bz2" || from=="bzip2") && (to=="gz" || to=="gzip")) { from_cmd="bzip2",from_ext="bz2";to_cmd="gzip",to_ext="gz"; } 
    if((from=="gz" || from=="gzip") && (to=="bz" || to=="bz2" || to=="bzip2")) { from_cmd="gzip",from_ext="gz";to_cmd="bzip2",to_ext="bz2"; }  
    if((from=="gz" || from=="gzip") && (to=="xz")) { from_cmd="gzip",from_ext="gz";to_cmd="xz",to_ext="xz"; } 
    if((from=="xz") && (to=="gz" || to=="gzip")) { from_cmd="xz",from_ext="xz";to_cmd="gzip",to_ext="gz"; } 
    if((from=="tbz") && (to=="xz")) { from_cmd="bzip",from_ext="tbz";to_cmd="xz",to_ext="xz"; } 
    if((from=="tgz") && (to=="xz")) { from_cmd="gzip",from_ext="tgz";to_cmd="xz",to_ext="xz"; } 

    if(VERBOSE) { cout << message << "aurostd::ZIP2ZIP: BEGIN - dir=" << dir << endl; }
    vector<string> vfile;
    //    cerr << string("ls \""+dir+"\"/* | grep "+from_ext) << endl;
    aurostd::string2vectorstring(aurostd::execute2string("ls \""+dir+"\"/* | grep "+from_ext),vfile);

    for(uint ifile=0;ifile<vfile.size();ifile++) {
      if(VERBOSE) { cout << message << "aurostd::ZIP2ZIP: vfile.at(ifile)=" << vfile.at(ifile) << endl;}
      aurostd::StringSubst(vfile.at(ifile),"."+from_ext,"");
      if(aurostd::FileExist(vfile.at(ifile)+"."+from_ext)) {
        // PATCH to be removed	if(VERBOSE)
        { cout << message << "aurostd::ZIP2ZIP: " << from_ext << "->"+to_ext+" vfile.at(" << ifile << ")=" << vfile.at(ifile) << " "; cout.flush(); }
        aurostd::UncompressFile(vfile.at(ifile)+"."+from_ext);
        // PATCH to be removedif(VERBOSE)
        { cout << "[" << from_ext << "]"; cout.flush(); }
        aurostd::CompressFile(vfile.at(ifile),to_ext);
        // PATCH to be removedif(VERBOSE)
        { cout << "["+to_ext+"]"; cout.flush(); }
        // PATCH to be removed if(VERBOSE)
        { cout << endl; cout.flush(); }
      }
    }
    if(aurostd::FileExist(dir+"/aflow.in"))
      if(aurostd::substring_present_file_FAST(dir+"/aflow.in",from_cmd)) {
        if(VERBOSE) { cout << message << "aurostd::ZIP2ZIP: " << from_ext << "->"+to_ext+" " << dir << "/aflow.in" << " " << endl; cout.flush(); }
        aurostd::execute("subst "+from_cmd+" "+to_cmd+" \""+dir+"/aflow.in\"");
        aurostd::RemoveFile("\""+dir+"/\"*~");
      }
    if(aurostd::FileExist(dir+"/agl_aflow.in"))
      if(aurostd::substring_present_file_FAST(dir+"/agl_aflow.in",from_cmd)) {
        if(VERBOSE) { cout << message << "aurostd::ZIP2ZIP: " << from_ext << "->"+to_ext+" " << dir << "/agl_aflow.in" << " " << endl; cout.flush(); }
        aurostd::execute("subst "+from_cmd+" "+to_cmd+" \""+dir+"/agl_aflow.in\"");
        aurostd::RemoveFile("\""+dir+"/\"*~");
      }
    if(aurostd::FileExist(dir+"/ael_aflow.in"))
      if(aurostd::substring_present_file_FAST(dir+"/ael_aflow.in",from_cmd)) {
        if(VERBOSE) { cout << message << "aurostd::ZIP2ZIP: " << from_ext << "->"+to_ext+" " << dir << "/ael_aflow.in" << " " << endl; cout.flush(); }
        aurostd::execute("subst "+from_cmd+" "+to_cmd+" \""+dir+"/ael_aflow.in\"");
        aurostd::RemoveFile("\""+dir+"/\"*~");
      }
    //AS20201023 BEGIN
    if(aurostd::FileExist(dir+"/aflow_qha.in"))
      if(aurostd::substring_present_file_FAST(dir+"/aflow_qha.in",from_cmd)) {
        if(VERBOSE) { cout << message << "aurostd::ZIP2ZIP: " << from_ext << "->"+to_ext+" " << dir << "/aflow_qha.in" << " " << endl; cout.flush(); }
        aurostd::execute("subst "+from_cmd+" "+to_cmd+" \""+dir+"/aflow_qha.in\"");
        aurostd::RemoveFile("\""+dir+"/\"*~");
      }
    //AS20201023 END
    if(aurostd::FileExist(dir+"/LOCK"))
      if(aurostd::substring_present_file_FAST(dir+"/LOCK",from_cmd)) {
        if(VERBOSE) { cout << message << "aurostd::ZIP2ZIP: " << from_ext << "->"+to_ext+" " << dir << "/LOCK" << " " << endl; cout.flush(); }
        aurostd::execute("subst "+from_cmd+" "+to_cmd+" \""+dir+"/LOCK\"*");
        aurostd::RemoveFile("\""+dir+"/\"*~");
      }
    if(aurostd::FileExist(dir+"/LLOCK"))
      if(aurostd::substring_present_file_FAST(dir+"/LLOCK",from_cmd)) {
        if(VERBOSE) { cout << message << "aurostd::ZIP2ZIP: " << from_ext << "->"+to_ext+" " << dir << "/LLOCK" << " " << endl; cout.flush(); }
        aurostd::execute("subst "+from_cmd+" "+to_cmd+" \""+dir+"\"/LLOCK\"*");
        aurostd::RemoveFile("\""+dir+"/\"*~");
      }

    if(VERBOSE) { cout << message << "aurostd::ZIP2ZIP: END   - dir=" << dir << endl; }
    return TRUE;
  }

  bool BZ2XZ(string dir,bool VERBOSE,const string& message) { return ZIP2ZIP(dir,"bz2","xz",VERBOSE,message); }
  bool GZ2XZ(string dir,bool VERBOSE,const string& message) { return ZIP2ZIP(dir,"gz","xz",VERBOSE,message); }

  // ***************************************************************************
  // Function FileExist
  // ***************************************************************************
  // Stefano Curtarolo
  // return a simple bool, nothing else, from a string (which is supposed to be
  // a file name)
  bool FileExist(const string& FileName) {
    if(FileName.empty()){return false;} //CO20210623
    string file(CleanFileName(FileName));
    //   cerr << file << endl;
    bool exist=FALSE;
    ifstream FileStream;
    FileStream.open(file.c_str(),std::ios::in);
    FileStream.clear();
    FileStream.close();
    if(FileStream.good()) {exist=TRUE;} else {exist=FALSE;}
    return exist;
  }

  // ***************************************************************************
  // Function FileExist
  // ***************************************************************************
  // Stefano Curtarolo
  bool FileExist(const string& FileName, string& FileNameOut) {
    if(FileExist(FileName)) {FileNameOut=FileName;return TRUE;}
    // FileNameOut=FileName;  // dont touch it if not found
    return FALSE;
  }

  // ***************************************************************************
  // Function EFileExist
  // ***************************************************************************
  // Stefano Curtarolo
  bool EFileExist(const string& FileName) {
    string FileNameOut;
    return EFileExist(FileName,FileNameOut);
  }

  // ***************************************************************************
  // Function EFileExist
  // ***************************************************************************
  // Corey Oses
  // tells you if the compressed variant exists
  bool EFileExist(const string& _FileName, string& FileNameOut){
    string FileName=aurostd::CleanFileName(_FileName); //CO20191110
    if(FileExist(FileName)) {FileNameOut=FileName;return TRUE;}
    if(FileExist(FileName+".xz")) {FileNameOut=FileName+".xz";return TRUE;}
    if(FileExist(FileName+".bz2")) {FileNameOut=FileName+".bz2";return TRUE;}
    if(FileExist(FileName+".gz")) {FileNameOut=FileName+".gz";return TRUE;}
    if(FileExist(FileName+".zip"))  {FileNameOut=FileName+".zip";return TRUE;}
    // FileNameOut=FileName;  // dont touch it if not found
    return FALSE;
  }

  // ***************************************************************************
  // Function FileSize
  // ***************************************************************************
  // Stefano Curtarolo - jan 08
  // returns in bytes the size of a file
  //ME20191001 - Changed to unsigned long long int to accommodate large files
  unsigned long long int FileSize(const string& _FileName) {
    string FileName(CleanFileName(_FileName));
    if(0){  //CO20210601 - found much faster approach below, we don't want to read the whole file if it's big
      ifstream FileStream;
      FileStream.open(FileName.c_str(),std::ios::in);
      if(!FileStream.good()){return 0;}
      unsigned long long int sizeout = 0;
      //[CO20210315 - no need to store BIG file in memory]string FileString="";
      char c; 
      while (FileStream.get(c)){
        //[CO20210315 - no need to store BIG file in memory]FileString+=c;
        sizeout+=1; //[CO20210315 - no need to store BIG file in memory]=FileString.length();
      }
      FileStream.close();
      return sizeout;
    }
    //CO20210315 - much faster approach
    //https://www.codespeedy.com/cpp-program-to-get-the-size-of-a-file/
    FILE* fp=fopen(FileName.c_str(),"r");
    if (fp==NULL){return 0;}
    fseek(fp,0L,SEEK_END);
    unsigned long long int sizeout=ftell(fp);
    fclose(fp);
    return sizeout;
  }

  bool GetMemoryUsagePercentage(double& usage_percentage_ram,double& usage_percentage_swap){ //CO20210601
    bool LDEBUG=(FALSE || XHOST.DEBUG);
    string soliloquy=XPID+"aurostd::GetMemoryUsagePercentage():";

    unsigned long long int free_ram=0,total_ram=0;
    unsigned long long int free_swap=0,total_swap=0;
    usage_percentage_ram=0.0;usage_percentage_swap=0.0;
    bool memory_read=aurostd::GetMemory(free_ram,total_ram,free_swap,total_swap);
    if(memory_read){
      if(total_ram>0){usage_percentage_ram=100.0*(((double)(total_ram-free_ram))/((double)(total_ram)));}
      if(total_swap>0){usage_percentage_swap=100.0*(((double)(total_swap-free_swap))/((double)(total_swap)));}  //some qrats nodes have no swap
      if(LDEBUG){
        cerr << soliloquy << " [date=" << aflow_get_time_string() << "]" << endl; //helps debugging
        cerr << soliloquy << " free_ram=" << free_ram << endl;
        cerr << soliloquy << " used_ram=" << total_ram-free_ram << endl;
        cerr << soliloquy << " total_ram=" << total_ram << endl;
        cerr << soliloquy << " usage_percentage_ram=" << usage_percentage_ram << endl;
        cerr << soliloquy << " free_swap=" << free_swap << endl;
        cerr << soliloquy << " used_swap=" << total_swap-free_swap << endl;
        cerr << soliloquy << " total_swap=" << total_swap << endl;
        cerr << soliloquy << " usage_percentage_swap=" << usage_percentage_swap << endl;
        cerr << endl; //helps debugging
      }
    }
    else{
      if(LDEBUG){cerr << soliloquy << " unable to query memory on the node" << endl;}
    }
    return memory_read;
  }

  bool GetMemory(unsigned long long int& free_ram,unsigned long long int& total_ram,unsigned long long int& free_swap,unsigned long long int& total_swap){ //CO20210315 - only works for linux: needs `free` command
    //https://www.howtogeek.com/456943/how-to-use-the-free-command-on-linux/
    //will grab the total and the free
    //the free is the memory unused by anything
    //used column includes buff/cache, some of which the kernel can sacrifice for other applications if necessary
    //available column is an "estimate" of what could become available if needed
    //it's best to make decisions based on the free column
    //https://unix.stackexchange.com/questions/14102/real-memory-usage
    //free will follow real memory (physical RAM), using the available column will follow the actual memory (what could become available if necessary)
    bool LDEBUG=(FALSE || XHOST.DEBUG);
    string soliloquy=XPID+"aurostd::GetMemory():";

    if(!aurostd::IsCommandAvailable("free")){return false;}
    string output=aurostd::execute2string("free");
    if(LDEBUG){cerr << soliloquy << " free output:" << endl << output << endl;}
    //on most linux machines:
    //                            total        used        free      shared  buff/cache   available
    //              Mem:      395654628    41363940    30948848     4106252   323341840   349143640
    //              Swap:       2097148           0     2097148
    //on qrats:
    //                          total       used       free     shared    buffers     cached
    //             Mem:     264523076  255134588    9388488         36    1745836  232705576
    //             -/+ buffers/cache:   20683176  243839900
    //             Swap:      4194300      71436    4122864
    vector<string> vlines;
    aurostd::string2vectorstring(output,vlines);
    if(vlines.size()<3){return false;}
    vector<string> vtokens;
    uint iline=0;
    //ram
    iline=1;
    if(vlines[iline].find("Mem:")==string::npos){return false;}
    aurostd::string2tokens(vlines[iline],vtokens," ");
    if(!aurostd::isfloat(vtokens[1])){return false;}
    total_ram=aurostd::string2utype<unsigned long long int>(vtokens[1]);
    if(!aurostd::isfloat(vtokens[3])){return false;}
    free_ram=aurostd::string2utype<unsigned long long int>(vtokens[3]);
    if(LDEBUG){cerr << soliloquy << " free_ram=" << free_ram << " total_ram=" << total_ram << endl;}
    //swap
    iline=2;
    if(vlines[iline].find("Swap:")==string::npos){iline++;}  //try next line
    if(vlines[iline].find("Swap:")==string::npos){return false;}
    aurostd::string2tokens(vlines[iline],vtokens," ");
    if(!aurostd::isfloat(vtokens[1])){return false;}
    total_swap=aurostd::string2utype<unsigned long long int>(vtokens[1]);
    if(!aurostd::isfloat(vtokens[3])){return false;}
    free_swap=aurostd::string2utype<unsigned long long int>(vtokens[3]);
    if(LDEBUG){cerr << soliloquy << " free_swap=" << free_swap << " total_swap=" << total_swap << endl;}
    //
    return true;
  }

  // ***************************************************************************
  // Function FileEmpty && FileNotEmpty
  // ***************************************************************************
  // Stefano Curtarolo - jan 08
  // returns in bytes the size of a file
  bool FileEmpty(const string& _FileName) {
    string FileName(CleanFileName(_FileName));
    if(FileExist(FileName)==FALSE) return TRUE;  // does not exist hence empty
    // it exists
    if(1) {
      int i=0;
      ifstream FileStream;
      FileStream.open(FileName.c_str(),std::ios::in);
      char c; 
      while (FileStream.get(c)&&i<256) {i++;};
      // count no more that 16... it is not worth to count more
      FileStream.close();
      if(i>0) return FALSE;
      else return TRUE;
    }
    if(0) {
      if(FileSize(FileName)<=1) return TRUE;
      else return FALSE;
    }
    return FALSE;
  }
  bool FileNotEmpty(const string& FileName) {
    return !FileEmpty(FileName);
  }
  bool EFileEmpty(const string& FileName) {  //CO20190808
    string decompressed_file=""; //CO20190808
    efile2tempfile(FileName,decompressed_file);  //CO20190808
    bool fileempty=FileEmpty(decompressed_file);
    if(FileName!=decompressed_file){RemoveFile(decompressed_file);} //CO20200624 - remove tmp file IFF it is a tmp file
    return fileempty;
  }
  bool EFileNotEmpty(const string& FileName) {  //CO20190808
    return !EFileEmpty(FileName);
  }

  // ***************************************************************************
  // Function GetTimestampModified
  // ***************************************************************************
  // ME20180712
  // gets modification time and returns SECONDS since epoch (as long int)
  long int GetTimestampModified(const string& _FileName) {
    string FileName(CleanFileName(_FileName));
    if(!FileExist(FileName)){return 0;}
    time_t tm = 0;
    struct stat file_stat;
    if (stat(FileName.c_str(), &file_stat) == 0) tm = file_stat.st_mtime;
    return static_cast<long int>(tm);
  }

  // ***************************************************************************
  // Function SecondsSinceFileModified
  // ***************************************************************************
  // CO20210315
  // gets modification time and returns SECONDS since now (as long int)
  long int SecondsSinceFileModified(const string& _FileName) {
    string FileName(CleanFileName(_FileName));
    if(!FileExist(FileName)){return 0;}
    long int tmod_file=GetTimestampModified(FileName);
    if(0){  //CO20210315 - this does NOT work, current time on the machine (node) vs. NFS will cause problems
      time_t t = std::time(NULL); //DX20200319 - nullptr -> NULL
      long int tmod_curr = (long int) t;
      return max((long int)0,tmod_curr-tmod_file);  //max ensures that if something goes wrong, we return 0
    }
    //instead, write a new file and take the difference in the time stamps
    //solution inspired by ME - create a temporary file IN THE CURRENT DIRECTORY (within NFS) and check time deltas
    string dir=aurostd::dirname(FileName);
    string tmpfile=aurostd::TmpFileCreate("timestamp",dir,true); //put in current directory, make it hidden
    if(!aurostd::string2file("timestamp",tmpfile)){return 0;}  //write the file out, need a better fix here, perhaps write to /tmp?
    long int tmod_tmp=aurostd::GetTimestampModified(tmpfile);
    aurostd::RemoveFile(tmpfile);
    return max((long int)0,tmod_tmp-tmod_file); //max ensures that if something goes wrong, we return 0
  }

  // ***************************************************************************
  // Function getFileChecmSum
  // ***************************************************************************
  //ME20190219
  // Generates the checksum of a file
  // Taken from old APL/apl_hroutines.
  unsigned int getFileCheckSum(const string& filename, const string& algo) {
    ifstream infile(filename.c_str(), std::ios::in | std::ios::binary);
    if (!infile.is_open()) {
<<<<<<< HEAD
      string function = "aurostd::getFileCheckSum()";
      string message = "Cannot open file " + filename + ".";
      throw aurostd::xerror(_AFLOW_FILE_NAME_,function, message, _FILE_ERROR_);
=======
      string message = "Cannot open file " + filename + ".";
      throw aurostd::xerror(_AFLOW_FILE_NAME_,__AFLOW_FUNC__, message, _FILE_ERROR_);
>>>>>>> 2100e979
    }

    // Get file length
    infile.seekg(0, std::ios::end);
    unsigned long length = infile.tellg();
    infile.seekg(0, std::ios::beg);

    // Setup read buffer (for whole file)
    if (length % 2 != 0)
      length++;
    char* buffer = new char[length];
    buffer[length - 1] = 0x00;

    // Read it in!
    infile.read(buffer, length);
    infile.close();

    // Get checksum
    unsigned int checksum;
    if (algo == "Fletcher32") {
      checksum = getFletcher32((unsigned short*)buffer, length >> 1);
    } else {
      checksum = 0;
    }
    delete[] buffer;

    // Return value
    return checksum;
  }

  // ***************************************************************************
  // Function getFletcher32
  // ***************************************************************************
  //ME20190219
  // Generates the 32 bit checksum of a string based on Fletcher's algorithm.
  // See http://en.wikipedia.org/wiki/Fletcher%27s_checksum
  // Taken from old APL/apl_hroutines.
  unsigned int getFletcher32(unsigned short* data, size_t len) {
    unsigned int sum1 = 0xffff, sum2 = 0xffff;

    while (len) {
      unsigned tlen = len > 360 ? 360 : len;
      len -= tlen;
      do {
        sum1 += *data++;
        sum2 += sum1;
      } while (--tlen);
      sum1 = (sum1 & 0xffff) + (sum1 >> 16);
      sum2 = (sum2 & 0xffff) + (sum2 >> 16);
    }

    // Second reduction step to reduce sums to 16 bits
    sum1 = (sum1 & 0xffff) + (sum1 >> 16);
    sum2 = (sum2 & 0xffff) + (sum2 >> 16);

    return sum2 << 16 | sum1;
  }

  // ***************************************************************************
  // Function FileToString
  // ***************************************************************************
  // Loat the content of a file into a string
  string FileToString(const string& _FileName) {
    string FileName(CleanFileName(_FileName));
    ifstream FileStream;
    stringstream strstreamout; aurostd::StringstreamClean(strstreamout);
    string strline="";
    //  cerr << FileName.c_str() << endl;  // DEBUG
    FileStream.open(FileName.c_str(),std::ios::in);
    if(FileStream.good()) // !=NULL)
    { //CO20200106 - patching for auto-indenting
      while(getline(FileStream,strline)) {
        strstreamout << strline << endl;
      }
    }
    FileStream.clear();FileStream.close();
    return strstreamout.str();
  }

  // ***************************************************************************
  // Function InFileExistCheck
  // ***************************************************************************
  // Dane Morgan
  void InFileExistCheck(const string& routine, const string& _FileName,
      ifstream& file_to_check) {
    string FileName(CleanFileName(_FileName));
    if(!file_to_check) {
<<<<<<< HEAD
      string function = XPID + "aurostd::InFileExistCheck():";

      string message = "In routine " + routine + ". Cannot open file " + FileName + ".";
      throw aurostd::xerror(_AFLOW_FILE_NAME_,function, message, _FILE_ERROR_);
=======
      string message = "In routine " + routine + ". Cannot open file " + FileName + ".";
      throw aurostd::xerror(_AFLOW_FILE_NAME_,__AFLOW_FUNC__, message, _FILE_ERROR_);
>>>>>>> 2100e979
    }
  }

  // ***************************************************************************
  // Function IsCommandAvailable
  // ***************************************************************************
  // tells you if the command is available
  bool IsCommandAvailable(const string& command, string& position) {
    // position=aurostd::execute2string("which "+command+" 2>&1 2> /dev/null");
    position=aurostd::execute2string("bash -c \"which "+command+" 2> /dev/null\"");  //CO20210315 - put stderr to /dev/null //2>&1
    // cerr << position.length() << endl;
    aurostd::StringSubst(position,"\n","");
    position=aurostd::RemoveWhiteSpacesFromTheFrontAndBack(position); //CO20210315 - remove white spaces
    if(position.length()>0) return TRUE;
    if(aurostd::FileExist("./"+command)) {position="./"+command;return TRUE;}
    if(aurostd::FileExist("/bin/"+command)) {position="/bin/"+command;return TRUE;}
    if(aurostd::FileExist("/sbin/"+command)) {position="/sbin/"+command;return TRUE;}  // go around path
    if(aurostd::FileExist("/usr/bin/"+command)) {position="/usr/bin/"+command;return TRUE;}  // go around path
    if(aurostd::FileExist("/usr/sbin/"+command)) {position="/usr/sbin/"+command;return TRUE;}  // go around path
    if(aurostd::FileExist("/usr/local/bin/"+command)) {position="/usr/local/bin/"+command;return TRUE;}  // go around path
    if(aurostd::FileExist("/usr/local/sbin/"+command)) {position="/usr/local/sbin/"+command;return TRUE;}  // go around path
    if(aurostd::FileExist("/usr/local/maui/bin/"+command)) {position="/usr/local/maui/bin/"+command;return TRUE;}  // go around path  //CO20200526
    position="";
    return FALSE;
  }

  bool IsCommandAvailable(const string& command) {
    string position;
    return aurostd::IsCommandAvailable(command,position);
  }

  //CO20180706 - fixed this function, previously command/position trampled all over each other
  bool IsCommandAvailableModify(string& command) {
    string position;
    if(!aurostd::IsCommandAvailable(command,position)) return FALSE;
    command=position;
    return true;
  }

  // ***************************************************************************
  // Function CommandRequired
  // ***************************************************************************
  // tells you if the command is available
  bool CommandRequired(const string& command, string& position) {
    position=aurostd::execute2string("which "+command);
    aurostd::StringSubst(position,"\n","");
    if(position.length()>0) return TRUE;
<<<<<<< HEAD
    string function = XPID + "CommandRequired()";
    string message = "\"" + command + "\" is not available";
    throw aurostd::xerror(_AFLOW_FILE_NAME_, function, message, _RUNTIME_ERROR_);
=======
    string message = "\"" + command + "\" is not available";
    throw aurostd::xerror(_AFLOW_FILE_NAME_, __AFLOW_FUNC__, message, _RUNTIME_ERROR_);
>>>>>>> 2100e979
    return FALSE;
  }

  bool CommandRequired(const string& command) {
    string position;
    return CommandRequired(command,position);
  }

  // ***************************************************************************
  // Function IsExecutableAvailable
  // ***************************************************************************
  // tells you if the executable is available
  bool IsExecutableAvailable(const string& executable, string& position) {
    return IsCommandAvailable(executable,position);
  }

  bool IsExecutableAvailable(const string& executable) {
    string position;
    return IsCommandAvailable(executable,position);
  }

  // ***************************************************************************
  // Function ExecutableRequired
  // ***************************************************************************
  // tells you if the executable is available
  bool ExecutableRequired(const string& executable, string& position) {
    return CommandRequired(executable,position);
  }

  bool ExecutableRequired(const string& executable) {
    string position;
    return CommandRequired(executable,position);
  }

  // ***************************************************************************
  // DeleteOstringStreams
  // ***************************************************************************
  void StringstreamClean(ostringstream &aus) {
    aus.str(std::string()); //CO20200624
    aus.clear();  //CO20200624
    //[CO20200624 - fills stream with binary junk]aus.seekp(0,ios_base::beg);       // RESET
    //[CO20200624 - fills stream with binary junk]for(int i=0;i<BUFFER_MAXLEN;i++)  // RESET
    //[CO20200624 - fills stream with binary junk]  aus<<(char)0;                   // RESET
    //[CO20200624 - fills stream with binary junk]aus.seekp(0,ios_base::beg);       // RESET
    //[CO20200624 - fills stream with binary junk]// aus.str(std::string());
  }
  void StringstreamClean(stringstream &aus) {
    aus.str(std::string()); //CO20200624
    aus.clear();  //CO20200624
    //[CO20200624 - fills stream with binary junk]aus.seekp(0,ios_base::beg);       // RESET
    //[CO20200624 - fills stream with binary junk]for(int i=0;i<BUFFER_MAXLEN;i++)  // RESET
    //[CO20200624 - fills stream with binary junk]  aus<<(char)0;                   // RESET
    //[CO20200624 - fills stream with binary junk]aus.seekp(0,ios_base::beg);       // RESET
    //[CO20200624 - fills stream with binary junk]// aus.str(std::string());
  }


  // ***************************************************************************
  // Function FindIfStringInStream
  // ***************************************************************************
  //  This function returns true if string is in stream
  //  (on one line), or otherwise false. The search starts
  //  at the present file pointer location.  Note that this
  //  does alter the input string, resetting the file pointer
  //  to the input value at the end.
  // Dane Morgan style

  int FindIfStringInStream(const string& key, std::istream& instream) {
    // Get file pointer location at entry
    int loc=instream.tellg();
    int found_match=0;
    string s;
    getline(instream,s);
    int cont=0;
    if(getline(instream,s)) cont=1;
    while (cont) {
      int id=s.find(key);
      if(id!=(int) s.npos) { // Found key
        cont=0;
        found_match=1;
      }
      if(!getline(instream,s)) cont=0;
    }
    // Clear any fail bits associated with searching.
    instream.clear();
    // Set file pointer location to entry value
    instream.seekg(loc);
    return found_match;
  }

  // ***************************************************************************
  // Print Messages Errors and Warnings on and off streams.
  // ***************************************************************************
#define ErrorBarString   "EEEEE  ---------------------------------------------------------------------------------------------------------------------------- "
#define WarningBarString "WWWWW  ---------------------------------------------------------------------------------------------------------------------------- "

  //[CO20200624 - OBSOLETE]// with ostringstream
  //[CO20200624 - OBSOLETE]void PrintMessageStream(ofstream &FileMESSAGE,ostringstream &stream,bool quiet) {
  //[CO20200624 - OBSOLETE]  FileMESSAGE << stream.str().c_str(); FileMESSAGE.flush();
  //[CO20200624 - OBSOLETE]  if(!quiet) {cout << stream.str().c_str();cout.flush();}
  //[CO20200624 - OBSOLETE]  // cerr << stream.str().c_str(); cerr.flush();
  //[CO20200624 - OBSOLETE]  aurostd::StringstreamClean(stream);
  //[CO20200624 - OBSOLETE]}

  //[CO20200624 - OBSOLETE]void PrintMessageStream(std::ostream &FileMESSAGE,ostringstream &stream,bool quiet) {
  //[CO20200624 - OBSOLETE]  FileMESSAGE << stream.str().c_str(); FileMESSAGE.flush();
  //[CO20200624 - OBSOLETE]  if(!quiet) {cout << stream.str().c_str();cout.flush();}
  //[CO20200624 - OBSOLETE]  // cerr << stream.str().c_str(); cerr.flush();
  //[CO20200624 - OBSOLETE]  aurostd::StringstreamClean(stream);
  //[CO20200624 - OBSOLETE]}

  void PrintANSIEscapeSequence(const aurostd::xoption& color,FILE* fstr){
    if(color.option==FALSE){return;}
    if(color.flag("COLOR==GREEN")){cursor_fore_green(fstr);return;}
    if(color.flag("COLOR==CYAN")){cursor_fore_cyan(fstr);return;}
    if(color.flag("COLOR==YELLOW")){cursor_fore_yellow(fstr);return;}
    if(color.flag("COLOR==RED")){cursor_fore_red(fstr);return;}
  }

  void PrintMessageStream(ostringstream &stream,bool quiet,std::ostream& oss) {ofstream FileMESSAGE;return PrintMessageStream(FileMESSAGE,stream,quiet,oss);} //CO20200624
  void PrintMessageStream(ofstream &FileMESSAGE,ostringstream &stream,bool quiet,std::ostream& oss) {bool osswrite=true;return PrintMessageStream(FileMESSAGE,stream,quiet,osswrite,oss);} //CO20200624
  void PrintMessageStream(ofstream &FileMESSAGE,ostringstream &stream,bool quiet,bool osswrite,std::ostream& oss) {
    //[CO20200624 - OBSOLETE]FileMESSAGE << stream.str().c_str(); FileMESSAGE.flush();
    //[CO20200624 - OBSOLETE]if(osswrite) {if(!quiet) {oss << stream.str().c_str();oss.flush();}}
    //[CO20200624 - OBSOLETE]// cerr << stream.str().c_str(); cerr.flush();

    //CO20181226 - split by newlines and print separately
    vector<string> message_parts,_message_parts;
    string stream_str=stream.str();aurostd::StringstreamClean(stream);
    aurostd::string2vectorstring(stream_str,_message_parts);
    for(uint i=0;i<_message_parts.size();i++){
      if(!aurostd::RemoveWhiteSpacesFromTheBack(_message_parts[i]).empty()){
        message_parts.push_back(_message_parts[i]);
      }
    }
    if(message_parts.size()==0){return;}

    bool verbose=(!XHOST.QUIET && !quiet && osswrite);
    bool fancy_print=(!XHOST.vflag_control.flag("WWW")&&!XHOST.vflag_control.flag("NO_FANCY_PRINT"));  //CO20200404 - new web flag

    FILE* fstr=stdout;
    if(&oss==&std::cerr){fstr=stderr;}

    //COLOR CANNOT BE A STRING, this construction will cause errors for the compiler
    //string color="\033[32m";
    //printf(color.c_str());
    //the compiler needs to verify that you are not printf'ing junk
    //so it needs to be a direct injection of code that the compiler can check
    //reference aurostd.h: CO20200624 START - adding from Jahnatek
    for(uint i=0;i<message_parts.size();i++){FileMESSAGE << message_parts[i] << endl;}  //flush included in endl
    if(verbose){
      string::size_type loc;
      string str2search="";  //replicate old behavior, look for ERROR coming from logger() which has two pre spaces
      aurostd::xoption color;color.clear(); //use xoption: .option is global color flag (do we have color?), and .vxscheme tells me which color
      if(fancy_print){
        string message=stream_str;
        //COMPLETE - START
        if(color.option==FALSE){
          str2search="  COMPLETE ";  //replicate old behavior, look for ERROR coming from logger() which has two pre spaces
          if(message.find(str2search)!=string::npos){color.option=TRUE;color.flag("COLOR==GREEN",TRUE);} //green
        }
        //COMPLETE - END
        //NOTICE - START
        if(color.option==FALSE){
          str2search="  NOTICE ";  //replicate old behavior, look for ERROR coming from logger() which has two pre spaces
          if(message.find(str2search)!=string::npos){color.option=TRUE;color.flag("COLOR==CYAN",TRUE);} //cyan
        }
        //NOTICE - END
      }

      //cursor_fore_green(fstr)
      //cursor_fore_cyan(fstr)

      if(color.option==FALSE){fancy_print=false;}  //add others as needed
      if(fancy_print) PrintANSIEscapeSequence(color,fstr);
      for(uint i=0;i<message_parts.size();i++){
        loc=(!str2search.empty()?message_parts[i].find(str2search):string::npos);
        oss << message_parts[i].substr(0,loc);
        if(loc!=string::npos){
          //colors see here: https://en.m.wikipedia.org/wiki/ANSI_escape_code
          if(fancy_print) cursor_attr_none(fstr);             // turn off all cursor attributes
          if(fancy_print) PrintANSIEscapeSequence(color,fstr); // color
          if(fancy_print) {cursor_attr_blink(fstr);cursor_attr_bold(fstr);} // bold+blink
          oss << str2search;
          if(fancy_print) cursor_attr_none(fstr);             // turn off all cursor attributes
          if(fancy_print) PrintANSIEscapeSequence(color,fstr); // color
          oss << message_parts[i].substr(loc+str2search.size(),string::npos);
        }
        oss << endl;  //flush included in endl
      }
      if(fancy_print) cursor_attr_none(fstr);  // turn off all cursor attributes
    }
  }

  //[CO20200624 - OBSOLETE]void PrintMessageStream(ostringstream &stream,bool quiet) {
  //[CO20200624 - OBSOLETE]  if(!quiet) {cout << stream.str().c_str();cout.flush();}
  //[CO20200624 - OBSOLETE]  // cerr << stream.str().c_str(); cerr.flush();
  //[CO20200624 - OBSOLETE]  aurostd::StringstreamClean(stream);
  //[CO20200624 - OBSOLETE]}

  //[CO20200624 - OBSOLETE]void PrintErrorStream(ofstream &FileMESSAGE,ostringstream &stream,bool quiet) {
  //[CO20200624 - OBSOLETE]  if(quiet) {;} // phony just to keep quiet busy
  //[CO20200624 - OBSOLETE]  FileMESSAGE << ErrorBarString << endl << stream.str().c_str() << ErrorBarString << endl; FileMESSAGE.flush();
  //[CO20200624 - OBSOLETE]  cout << ErrorBarString << endl << stream.str().c_str() << ErrorBarString << endl;cout.flush();
  //[CO20200624 - OBSOLETE]  // cerr << stream.str().c_str(); cerr.flush();
  //[CO20200624 - OBSOLETE]  aurostd::StringstreamClean(stream);
  //[CO20200624 - OBSOLETE]}

  //[CO20200624 - OBSOLETE]void PrintErrorStream(std::ostream &FileMESSAGE,ostringstream &stream,bool quiet) {
  //[CO20200624 - OBSOLETE]  if(quiet) {;} // phony just to keep quiet busy
  //[CO20200624 - OBSOLETE]  FileMESSAGE << ErrorBarString << endl << stream.str().c_str() << ErrorBarString << endl; FileMESSAGE.flush();
  //[CO20200624 - OBSOLETE]  cout << ErrorBarString << endl << stream.str().c_str() << ErrorBarString << endl;cout.flush();
  //[CO20200624 - OBSOLETE]  // cerr << stream.str().c_str(); cerr.flush();
  //[CO20200624 - OBSOLETE]  aurostd::StringstreamClean(stream);
  //[CO20200624 - OBSOLETE]}

  //CO20200624 - no std::ostream& oss input: THIS MUST GO TO CERR
  void PrintErrorStream(ostringstream &stream,bool quiet) {ofstream FileMESSAGE;return PrintErrorStream(FileMESSAGE,stream,quiet);} //CO20200624
  void PrintErrorStream(ofstream &FileMESSAGE,ostringstream &stream,bool quiet) {bool osswrite=true;return PrintErrorStream(FileMESSAGE,stream,quiet,osswrite);} //CO20200624
  void PrintErrorStream(ofstream &FileMESSAGE,ostringstream &stream,bool quiet,bool osswrite) {
    //[CO20200624 - OBSOLETE]if(quiet) {;} // phony just to keep quiet busy
    //[CO20200624 - OBSOLETE]if(osswrite) {;} // phony just to keep quiet busy
    //[CO20200624 - OBSOLETE]FileMESSAGE << ErrorBarString << endl << stream.str().c_str() << ErrorBarString << endl; FileMESSAGE.flush();
    //[CO20200624 - OBSOLETE]oss << ErrorBarString << endl << stream.str().c_str() << ErrorBarString << endl;cout.flush();
    //[CO20200624 - OBSOLETE]// cerr << stream.str().c_str(); cerr.flush();

    //CO20181226 - split by newlines and print separately
    vector<string> message_parts,_message_parts;
    string stream_str=stream.str();aurostd::StringstreamClean(stream);
    aurostd::string2vectorstring(stream_str,_message_parts);
    for(uint i=0;i<_message_parts.size();i++){
      if(!aurostd::RemoveWhiteSpacesFromTheBack(_message_parts[i]).empty()){
        message_parts.push_back(_message_parts[i]);
      }
    }
    if(message_parts.size()==0){return;}

    bool verbose=(!XHOST.QUIET && !quiet && osswrite);  //[CO2010315 - not always, removing for OUTCARs read during vasp runs]verbose=true; //ALWAYS!
    bool fancy_print=(!XHOST.vflag_control.flag("WWW")&&!XHOST.vflag_control.flag("NO_FANCY_PRINT"));  //CO20200404 - new web flag

    FILE* fstr=stderr;

    FileMESSAGE << ErrorBarString << endl;
    for(uint i=0;i<message_parts.size();i++){FileMESSAGE << message_parts[i] << endl;}  //flush included in endl
    FileMESSAGE << ErrorBarString << endl;
    if(verbose){
      string::size_type loc;
      string str2search="  ERROR ";  //replicate old behavior, look for ERROR coming from logger() which has two pre spaces
      std::ostream& oss=std::cerr;
      if(fancy_print) cursor_fore_red(fstr);  // red
      oss << ErrorBarString << endl;  //flush included in endl
      for(uint i=0;i<message_parts.size();i++){
        loc=message_parts[i].find(str2search);
        oss << message_parts[i].substr(0,loc);
        if(loc!=string::npos){
          if(fancy_print) cursor_attr_none(fstr);     // turn off all cursor attributes
          if(fancy_print) cursor_fore_red(fstr);      // red
          if(fancy_print) {cursor_attr_blink(fstr);cursor_attr_bold(fstr);} // bold+blink
          oss << str2search;
          if(fancy_print) cursor_attr_none(fstr);     // turn off all cursor attributes
          if(fancy_print) cursor_fore_red(fstr);      // red
          oss << message_parts[i].substr(loc+str2search.size(),string::npos);
        }
        oss << endl;  //flush included in endl
      }
      oss << ErrorBarString << endl;  //flush included in endl
      if(fancy_print) cursor_attr_none(fstr);  // turn off all cursor attributes
    }
  }

  //[CO20200624 - OBSOLETE]void PrintErrorStream(ostringstream &stream,bool quiet) {
  //[CO20200624 - OBSOLETE]  if(quiet) {;} // phony just to keep quiet busy
  //[CO20200624 - OBSOLETE]  cout << stream.str().c_str();cout.flush();
  //[CO20200624 - OBSOLETE]  // cerr << stream.str().c_str(); cerr.flush();
  //[CO20200624 - OBSOLETE]  aurostd::StringstreamClean(stream);
  //[CO20200624 - OBSOLETE]}

  //[CO20200624 - OBSOLETE]void PrintWarningStream(ofstream &FileMESSAGE,ostringstream &stream,bool quiet) {
  //[CO20200624 - OBSOLETE]  if(quiet) {;} // phony just to keep quiet busy
  //[CO20200624 - OBSOLETE]  FileMESSAGE << stream.str().c_str(); FileMESSAGE.flush();
  //[CO20200624 - OBSOLETE]  cout << stream.str().c_str();cout.flush();
  //[CO20200624 - OBSOLETE]  // cerr << stream.str().c_str(); cerr.flush();
  //[CO20200624 - OBSOLETE]  aurostd::StringstreamClean(stream);
  //[CO20200624 - OBSOLETE]}

  //[CO20200624 - OBSOLETE]void PrintWarningStream(std::ostream &FileMESSAGE,ostringstream &stream,bool quiet) {
  //[CO20200624 - OBSOLETE]  if(quiet) {;} // phony just to keep quiet busy
  //[CO20200624 - OBSOLETE]  FileMESSAGE << stream.str().c_str(); FileMESSAGE.flush();
  //[CO20200624 - OBSOLETE]  cout << stream.str().c_str();cout.flush();
  //[CO20200624 - OBSOLETE]  // cerr << stream.str().c_str(); cerr.flush();
  //[CO20200624 - OBSOLETE]  aurostd::StringstreamClean(stream);
  //[CO20200624 - OBSOLETE]}

  //CO20200624 - no std::ostream& oss input: THIS MUST GO TO CERR
  void PrintWarningStream(ostringstream &stream,bool quiet) {ofstream FileMESSAGE;return PrintWarningStream(FileMESSAGE,stream,quiet);} //CO20200624
  void PrintWarningStream(ofstream &FileMESSAGE,ostringstream &stream,bool quiet) {bool osswrite=true;return PrintWarningStream(FileMESSAGE,stream,quiet,osswrite);} //CO20200624
  void PrintWarningStream(ofstream &FileMESSAGE,ostringstream &stream,bool quiet,bool osswrite) {
    //[CO20200624 - OBSOLETE]if(quiet) {;} // phony just to keep quiet busy
    //[CO20200624 - OBSOLETE]FileMESSAGE << stream.str().c_str(); FileMESSAGE.flush();
    //[CO20200624 - OBSOLETE]if(osswrite) {oss << stream.str().c_str();oss.flush();}
    //[CO20200624 - OBSOLETE]// cerr << stream.str().c_str(); cerr.flush();

    //CO20181226 - split by newlines and print separately
    vector<string> message_parts,_message_parts;
    string stream_str=stream.str();aurostd::StringstreamClean(stream);
    aurostd::string2vectorstring(stream_str,_message_parts);
    for(uint i=0;i<_message_parts.size();i++){
      if(!aurostd::RemoveWhiteSpacesFromTheBack(_message_parts[i]).empty()){
        message_parts.push_back(_message_parts[i]);
      }
    }
    if(message_parts.size()==0){return;}

    bool verbose=(!XHOST.QUIET && !quiet && osswrite);  //[CO2010315 - not always, removing for OUTCARs read during vasp runs]verbose=true; //ALWAYS!
    bool fancy_print=(!XHOST.vflag_control.flag("WWW")&&!XHOST.vflag_control.flag("NO_FANCY_PRINT"));  //CO20200404 - new web flag

    FILE* fstr=stderr;

    FileMESSAGE << WarningBarString << endl;
    for(uint i=0;i<message_parts.size();i++){FileMESSAGE << message_parts[i] << endl;}  //flush included in endl
    FileMESSAGE << WarningBarString << endl;
    if(verbose){
      string::size_type loc;
      string str2search="  WARNING ";  //replicate old behavior, look for WARNING coming from logger() which has two pre spaces
      std::ostream& oss=std::cerr;
      if(fancy_print) cursor_fore_yellow(fstr);   // yellow
      oss << WarningBarString << endl;  //flush included in endl
      for(uint i=0;i<message_parts.size();i++){
        loc=message_parts[i].find(str2search);
        oss << message_parts[i].substr(0,loc);
        if(loc!=string::npos){
          if(fancy_print) cursor_attr_none(fstr);     // turn off all cursor attributes
          if(fancy_print) cursor_fore_yellow(fstr);   // yellow
          if(fancy_print) {cursor_attr_blink(fstr);cursor_attr_bold(fstr);} // bold+blink
          oss << str2search;
          if(fancy_print) cursor_attr_none(fstr);     // turn off all cursor attributes
          if(fancy_print) cursor_fore_yellow(fstr);   // yellow
          oss << message_parts[i].substr(loc+str2search.size(),string::npos);
        }
        oss << endl;  //flush included in endl
      }
      oss << WarningBarString << endl;  //flush included in endl
      if(fancy_print) cursor_attr_none(fstr);  // turn off all cursor attributes
    }
  }

  //[CO20200624 - OBSOLETE]void PrintWarningStream(ostringstream &stream,bool quiet) {
  //[CO20200624 - OBSOLETE]  if(quiet) {;} // phony just to keep quiet busy
  //[CO20200624 - OBSOLETE]  cout << stream.str().c_str();cout.flush();
  //[CO20200624 - OBSOLETE]  // cerr << stream.str().c_str(); cerr.flush();
  //[CO20200624 - OBSOLETE]  aurostd::StringstreamClean(stream);
  //[CO20200624 - OBSOLETE]}

  //[CO20200624 - OBSOLETE]// with stringstream
  //[CO20200624 - OBSOLETE]void PrintMessageStream(ofstream &FileMESSAGE,stringstream &stream,bool quiet) {
  //[CO20200624 - OBSOLETE]  FileMESSAGE << stream.str().c_str(); FileMESSAGE.flush();
  //[CO20200624 - OBSOLETE]  if(!quiet) {cout << stream.str().c_str();cout.flush();}
  //[CO20200624 - OBSOLETE]  // cerr << stream.str().c_str(); cerr.flush();
  //[CO20200624 - OBSOLETE]  aurostd::StringstreamClean(stream);
  //[CO20200624 - OBSOLETE]}

  //[CO20200624 - OBSOLETE]void PrintMessageStream(std::ostream &FileMESSAGE,stringstream &stream,bool quiet) {
  //[CO20200624 - OBSOLETE]  FileMESSAGE << stream.str().c_str(); FileMESSAGE.flush();
  //[CO20200624 - OBSOLETE]  if(!quiet) {cout << stream.str().c_str();cout.flush();}
  //[CO20200624 - OBSOLETE]  // cerr << stream.str().c_str(); cerr.flush();
  //[CO20200624 - OBSOLETE]  aurostd::StringstreamClean(stream);
  //[CO20200624 - OBSOLETE]}

  void PrintMessageStream(stringstream &stream,bool quiet,std::ostream& oss) {ofstream FileMESSAGE;return PrintMessageStream(FileMESSAGE,stream,quiet,oss);} //CO20200624
  void PrintMessageStream(ofstream &FileMESSAGE,stringstream &stream,bool quiet,std::ostream& oss) {bool osswrite=true;return PrintMessageStream(FileMESSAGE,stream,quiet,osswrite,oss);} //CO20200624
  void PrintMessageStream(ofstream &FileMESSAGE,stringstream &stream,bool quiet,bool osswrite,std::ostream& oss) {ostringstream omess;omess << stream.str();aurostd::StringstreamClean(stream);return PrintMessageStream(FileMESSAGE,omess,quiet,osswrite,oss);}

  //[CO20200624 - OBSOLETE]void PrintMessageStream(stringstream &stream,bool quiet) {
  //[CO20200624 - OBSOLETE]  if(!quiet) {cout << stream.str().c_str();cout.flush();}
  //[CO20200624 - OBSOLETE]  // cerr << stream.str().c_str(); cerr.flush();
  //[CO20200624 - OBSOLETE]  aurostd::StringstreamClean(stream);
  //[CO20200624 - OBSOLETE]}

  //[CO20200624 - OBSOLETE]void PrintErrorStream(ofstream &FileMESSAGE,stringstream &stream,bool quiet) {
  //[CO20200624 - OBSOLETE]  if(quiet) {;} // phony just to keep quiet busy
  //[CO20200624 - OBSOLETE]  FileMESSAGE << ErrorBarString << endl << stream.str().c_str() << ErrorBarString << endl; FileMESSAGE.flush();
  //[CO20200624 - OBSOLETE]  cout << ErrorBarString << endl << stream.str().c_str() << ErrorBarString << endl;cout.flush();
  //[CO20200624 - OBSOLETE]  // cerr << stream.str().c_str(); cerr.flush();
  //[CO20200624 - OBSOLETE]  aurostd::StringstreamClean(stream);
  //[CO20200624 - OBSOLETE]}

  //[CO20200624 - OBSOLETE]void PrintErrorStream(std::ostream &FileMESSAGE,stringstream &stream,bool quiet) {
  //[CO20200624 - OBSOLETE]  if(quiet) {;} // phony just to keep quiet busy
  //[CO20200624 - OBSOLETE]  FileMESSAGE << ErrorBarString << endl << stream.str().c_str() << ErrorBarString << endl; FileMESSAGE.flush();
  //[CO20200624 - OBSOLETE]  cout << ErrorBarString << endl << stream.str().c_str() << ErrorBarString << endl;cout.flush();
  //[CO20200624 - OBSOLETE]  // cerr << stream.str().c_str(); cerr.flush();
  //[CO20200624 - OBSOLETE]  aurostd::StringstreamClean(stream);
  //[CO20200624 - OBSOLETE]}

  void PrintErrorStream(stringstream &stream,bool quiet) {ofstream FileMESSAGE;return PrintErrorStream(FileMESSAGE,stream,quiet);} //CO20200624
  void PrintErrorStream(ofstream &FileMESSAGE,stringstream &stream,bool quiet) {bool osswrite=true;return PrintErrorStream(FileMESSAGE,stream,quiet,osswrite);} //CO20200624
  void PrintErrorStream(ofstream &FileMESSAGE,stringstream &stream,bool quiet,bool osswrite) {ostringstream omess;omess << stream.str();aurostd::StringstreamClean(stream);return PrintErrorStream(FileMESSAGE,omess,quiet,osswrite);}

  //[CO20200624 - OBSOLETE]void PrintErrorStream(stringstream &stream,bool quiet) {
  //[CO20200624 - OBSOLETE]  if(quiet) {;} // phony just to keep quiet busy
  //[CO20200624 - OBSOLETE]  cout << stream.str().c_str();cout.flush();
  //[CO20200624 - OBSOLETE]  // cerr << stream.str().c_str(); cerr.flush();
  //[CO20200624 - OBSOLETE]  aurostd::StringstreamClean(stream);
  //[CO20200624 - OBSOLETE]}

  //[CO20200624 - OBSOLETE]void PrintWarningStream(ofstream &FileMESSAGE,stringstream &stream,bool quiet) {
  //[CO20200624 - OBSOLETE]  if(quiet) {;} // phony just to keep quiet busy
  //[CO20200624 - OBSOLETE]  FileMESSAGE << stream.str().c_str(); FileMESSAGE.flush();
  //[CO20200624 - OBSOLETE]  cout << stream.str().c_str();cout.flush();
  //[CO20200624 - OBSOLETE]  // cerr << stream.str().c_str(); cerr.flush();
  //[CO20200624 - OBSOLETE]  aurostd::StringstreamClean(stream);
  //[CO20200624 - OBSOLETE]}

  //[CO20200624 - OBSOLETE]void PrintWarningStream(std::ostream &FileMESSAGE,stringstream &stream,bool quiet) {
  //[CO20200624 - OBSOLETE]  if(quiet) {;} // phony just to keep quiet busy
  //[CO20200624 - OBSOLETE]  FileMESSAGE << stream.str().c_str(); FileMESSAGE.flush();
  //[CO20200624 - OBSOLETE]  cout << stream.str().c_str();cout.flush();
  //[CO20200624 - OBSOLETE]  // cerr << stream.str().c_str(); cerr.flush();
  //[CO20200624 - OBSOLETE]  aurostd::StringstreamClean(stream);
  //[CO20200624 - OBSOLETE]}

  void PrintWarningStream(stringstream &stream,bool quiet) {ofstream FileMESSAGE;return PrintWarningStream(FileMESSAGE,stream,quiet);} //CO20200624
  void PrintWarningStream(ofstream &FileMESSAGE,stringstream &stream,bool quiet) {bool osswrite=true;return PrintWarningStream(FileMESSAGE,stream,quiet,osswrite);} //CO20200624
  void PrintWarningStream(ofstream &FileMESSAGE,stringstream &stream,bool quiet,bool osswrite) {ostringstream omess;omess << stream.str();aurostd::StringstreamClean(stream);return PrintWarningStream(FileMESSAGE,omess,quiet,osswrite);}

  //[CO20200624 - OBSOLETE]void PrintWarningStream(stringstream &stream,bool quiet) {
  //[CO20200624 - OBSOLETE]  if(quiet) {;} // phony just to keep quiet busy
  //[CO20200624 - OBSOLETE]  cout << stream.str().c_str();cout.flush();
  //[CO20200624 - OBSOLETE]  // cerr << stream.str().c_str(); cerr.flush();
  //[CO20200624 - OBSOLETE]  aurostd::StringstreamClean(stream);
  //[CO20200624 - OBSOLETE]}

  // ***************************************************************************
  // Execute Streams/Strings/C_strings
  // ***************************************************************************
  bool execute(ostringstream &command) {
    // cerr << "COMMAND " <<  command.str().c_str() << endl;
    //[CO20200624 - OBSOLETE]system(command.str().c_str());
    execute(command.str()); //CO20200624
    aurostd::StringstreamClean(command);
    return TRUE;
  }

  bool execute(stringstream &command) {
    // cerr << "COMMAND " <<  command.str().c_str() << endl;
    //[CO20200624 - OBSOLETE]system(command.str().c_str());
    execute(command.str()); //CO20200624
    aurostd::StringstreamClean(command);
    return TRUE;
  }

  bool execute(const string& _command) {
    string soliloquy=XPID+"aurostd::execute():";

    bool LDEBUG=(FALSE || XHOST.DEBUG);
    // cerr << "COMMAND " <<  command.c_str() << endl;
    string command=aurostd::CleanCommand4Execute(_command); //CO20200624
    if(LDEBUG){cerr << soliloquy << " command.c_str()=\"" << command.c_str() << "\"" << endl;}
    system(command.c_str());
    //   command="";
    return TRUE;
  }

#ifdef _stringcharstar_
  bool execute(char* _command) {
    // cerr << "COMMAND " <<  command << endl;
    //[CO20200624 - OBSOLETE]system(command);
    string command=std::string(_command); //CO20200624
    execute(command);
    return TRUE;
  }
#endif

  // ***************************************************************************
  // Execute vectors/deque of Strings
  // ***************************************************************************
  bool execute(const deque<string>& vcommand) {
    for(uint i=0;i<vcommand.size();i++)
      execute(vcommand[i]);
    return TRUE;
  }
  bool execute(const vector<string>& vcommand) {
    for(uint i=0;i<vcommand.size();i++)
      execute(vcommand[i]);
    return TRUE;
  }

  // ***************************************************************************
  // Execute & Report Streams/Strings/C_strings
  // ***************************************************************************
  string execute2string(const string& _command,FSIO fsio) { //CO20200624 - added file system IO mode
    bool LDEBUG=(FALSE || XHOST.DEBUG);
    string soliloquy=XPID+"aurostd::execute2string():";

    // bool INIT_VERBOSE=TRUE;
    // cerr << "COMMAND " <<  command << endl;

    //CO20200624 START - some command cleanup
    string command=aurostd::CleanCommand4Execute(_command);
    //if(command.find("; ")!=string::npos){command="( "+command+" )";}  //put to subshell for IO redirection; https://www.gnu.org/software/bash/manual/html_node/Command-Grouping.html#Command-Grouping
    command="( "+command+" )";  //ALWAYS put to subshell for IO redirection; https://www.gnu.org/software/bash/manual/html_node/Command-Grouping.html#Command-Grouping
    //CO20200624 END - some command cleanup

    stringstream strstream,cmdstream;
    string file=aurostd::TmpFileCreate("execute_report");
    if(fsio==stdouterr_fsio){cmdstream << "bash -c \"" << command << " &> " << file << "\"";}  //CO20200624 //SD20220311 - force bash, &> does not work in sh; be careful with quotes within quotes, althought it seems to work
    else if(fsio==stderr_fsio){cmdstream << command << " 2> " << file;} //CO20200624
    else{cmdstream << command << " > " << file;} //CO20200624
    if(LDEBUG){cerr << soliloquy << " cmdstream=\"" << cmdstream.str() << "\"" << endl;}
    system(cmdstream.str().c_str());
    // command="";
    strstream << aurostd::file2string(file);
    aurostd::StringstreamClean(cmdstream);
#ifndef _AFLOW_TEMP_PRESERVE_
    aurostd::RemoveFile(file);
#endif
    string strout=strstream.str();
    if(strout.length()>0)
      if(strout.at(strout.length()-1)=='\n')
        strout.erase(strout.length()-1);
    if(LDEBUG){cerr << soliloquy << " strout=\"" << strout << "\"" << endl;}
    return strout;
  }

  string execute2string(ostringstream &command,FSIO fsio) { //CO20200624 - added file system IO mode
    string command_str=command.str();
    aurostd::StringstreamClean(command);
    return execute2string(command_str,fsio);  //CO20200624
  }

  string execute2string(stringstream &command,FSIO fsio) { //CO20200624 - added file system IO mode
    string command_str=command.str();
    aurostd::StringstreamClean(command);
    return execute2string(command_str,fsio);  //CO20200624
  }

  vector<string> execute2string(const vector<string>& vcommand,FSIO fsio) { //CO20200624 - added file system IO mode
    vector<string> out;
    for(uint i=0;i<vcommand.size();i++)
      out.push_back(execute2string(vcommand[i],fsio));  //CO20200624
    return out;
  }

  deque<string> execute2string(const deque<string>& vcommand,FSIO fsio) { //CO20200624 - added file system IO mode
    deque<string> out;
    for(uint i=0;i<vcommand.size();i++)
      out.push_back(execute2string(vcommand[i],fsio));  //CO20200624
    return out;
  }

#ifdef _stringcharstar_
  string execute2string(char* command,FSIO fsio) { //CO20200624 - added file system IO mode
    string command_str=string(command);
    return execute2string(command_str,fsio);  //CO20200624
  }
#endif

  string CleanCommand4Execute(const string& _command){ //CO20200624
    bool LDEBUG=(FALSE || XHOST.DEBUG);
    string soliloquy=XPID+"aurostd::CleanCommand4Execute():";

    if(LDEBUG){cerr << soliloquy << " command(pre )=\"" << _command << "\"" << endl;}
    //CO20200624 START - some command cleanup
    vector<string> vtokens,vtokens_new;
    aurostd::string2vectorstring(aurostd::RemoveWhiteSpacesFromTheFrontAndBack(_command),vtokens);
    string tmp="";
    uint i=0;
    for(i=0;i<vtokens.size();i++){
      if(LDEBUG){cerr << soliloquy << " vtokens[i=" << i << "](pre )=\"" << vtokens[i] << "\"" << endl;}
      tmp=aurostd::RemoveWhiteSpacesFromTheFrontAndBack(vtokens[i]);
      aurostd::CleanStringASCII_InPlace(tmp);
      if(LDEBUG){cerr << soliloquy << " vtokens[i=" << i << "](post)=\"" << tmp << "\"" << endl;}
      if(!tmp.empty()){vtokens_new.push_back(tmp);}
    }
    if(vtokens_new.size()==0){return "";}
    //[CO20210312 - must be smarter, could end with && or ;]string command=aurostd::joinWDelimiter(vtokens_new,"; ");
    string command="";
    uint len=0;
    bool add_semicolon=false;
    for(i=0;i<vtokens_new.size();i++){ //vtokens_new has no empty entries, so we don't need to check again
      const string& cmd=vtokens_new[i];
      command+=cmd;
      if(i<vtokens_new.size()-1){
        add_semicolon=false;
        len=cmd.size();
        if(!(cmd[len-1]=='&'||cmd[len-1]=='|'||cmd[len-1]==';')){add_semicolon=true;}
        if(add_semicolon){command+="; ";}
        else{command+=" ";} //add a space, looks good for ' this && that '
      }
    }
    //CO20200624 END - some command cleanup
    if(LDEBUG){cerr << soliloquy << " command(post)=\"" << command << "\"" << endl;}
    return command;
  }

  // ***************************************************************************
  // Execute & Report Int Streams/Strings/C_strings
  // ***************************************************************************
  template<class utype> utype execute2utype(ostringstream &command) {
    return (utype) aurostd::string2utype<utype>(execute2string(command));
  }

  template<class utype> utype execute2utype(stringstream &command) {
    return (utype) aurostd::string2utype<utype>(execute2string(command));
  }

  template<class utype> utype execute2utype(string command) {
    return (utype) aurostd::string2utype<utype>(execute2string(command));
  }

  template<class utype> vector<utype> execute2utype(vector<utype> vcommand) {
    vector<utype> out;
    for(uint i=0;i<vcommand.size();i++)
      out.push_back((utype) execute2utype<utype>(vcommand[i]));
    return out;
  }

  template<class utype> deque<utype> execute2utype(deque<utype> vcommand) {
    deque<utype> out;
    for(uint i=0;i<vcommand.size();i++)
      out.push_back((utype) execute2utype<utype>(vcommand[i]));
    return out;
  }

#ifdef _stringcharstar_
  template<class utype> utype execute2utype(char* command) {
    return (utype) aurostd::string2utype<utype>(execute2string(command));
  }
#endif

  // ***************************************************************************
  // Sleep
  // ***************************************************************************
  unsigned int Sleep(unsigned int seconds) {
    //  ostringstream aus;
    // aus << "sleep " << (int) seconds << " " << endl;
    // aurostd::execute(aus);
    return sleep(seconds);
  }

  // *******************************************************************************************
  // *******************************************************************************************
  vector<string> GrepFile(const string& filename,const string& keyword,bool RemoveWS,bool RemoveComments){  //CO20210623 - update after integrating new substring2bool (RemoveWS,RemoveComments)
    bool LDEBUG=(FALSE || XHOST.DEBUG);
    string soliloquy=XPID+"aurostd::GrepFile():";
    if(LDEBUG){cerr << soliloquy << " BEGIN" << endl;}

    vector<string> vout;
    if(aurostd::FileExist(filename)==false){return vout;}

    if(RemoveWS && RemoveComments){;} //keep busy until we update substring2bool

    string strline="";
    ifstream FileStream;FileStream.open(filename.c_str(),std::ios::in);
    while(getline(FileStream,strline)){
      if(aurostd::substring2bool(strline,keyword,RemoveWS)) {
        if(LDEBUG){cerr << soliloquy << " found matching line: \"" << strline << "\"" << endl;}
        vout.push_back(strline);
      }
    }

    if(LDEBUG){cerr << soliloquy << " END" << endl;}
    return vout;
  }

  // *******************************************************************************************
  // *******************************************************************************************
  bool ExtractToFileEXPLICIT(ifstream& FileIN,string FileNameOUTPUT,string Keyword) {        // AFLOW_FUNCTION_IMPLEMENTATION
    ofstream FileOUTPUT;
    FileOUTPUT.open(FileNameOUTPUT.c_str(),std::ios::out);
    string strline,subS2;
    subS2=Keyword; // STRING TO SEARCH
    FileIN.clear();FileIN.seekg(0); // ******* INPUT FILE goes at the beginning
    bool status=FALSE;
    while(getline(FileIN,strline))
      if(aurostd::substring2bool(strline,subS2)) {
        FileOUTPUT << strline.substr(strline.find(subS2)+subS2.length()) << endl;
        status=TRUE;
      }
    FileIN.clear();FileIN.seekg(0); // ******* INPUT FILE goes at the beginning
    FileOUTPUT.flush();FileOUTPUT.clear();FileOUTPUT.close();
    return status;  // return FALSE if the keyword was never found
  }

  bool ExtractToFileEXPLICIT(string StringIN,string FileNameOUTPUT,string Keyword) {        // AFLOW_FUNCTION_IMPLEMENTATION
    ofstream FileOUTPUT;
    FileOUTPUT.open(FileNameOUTPUT.c_str(),std::ios::out);
    string strline,subS2;
    subS2=Keyword; // STRING TO SEARCH
    bool status=FALSE;
    vector<string> tokens;
    aurostd::string2tokens(StringIN,tokens,"\n");
    for(uint i=0;i<tokens.size();i++) {
      strline=tokens[i];
      if(aurostd::substring2bool(strline,subS2)) {
        FileOUTPUT << strline.substr(strline.find(subS2)+subS2.length()) << endl;
        status=TRUE;
      }
    }
    FileOUTPUT.flush();FileOUTPUT.clear();FileOUTPUT.close();
    return status;  // return FALSE if the keyword was never found
  }

  // *******************************************************************************************
  bool ExtractToFileEXPLICIT(ifstream& FileIN,string FileNameOUTPUT,string Keyword_start,string Keyword_stop) {        // AFLOW_FUNCTION_IMPLEMENTATION
    ofstream FileOUTPUT;
    FileOUTPUT.open(FileNameOUTPUT.c_str(),std::ios::out);
    string strline,subS2;
    FileIN.clear();FileIN.seekg(0); // ******* INPUT FILE goes at the beginning
    bool status=FALSE;
    while(getline(FileIN,strline)) {
      if(aurostd::substring2bool(strline,Keyword_stop))  status=FALSE;
      if(status) FileOUTPUT << strline << endl;
      if(aurostd::substring2bool(strline,Keyword_start)) status=TRUE;
    }
    FileIN.clear();FileIN.seekg(0); // ******* INPUT FILE goes at the beginning
    FileOUTPUT.flush();FileOUTPUT.clear();FileOUTPUT.close();
    return status;  // return FALSE if something got messed up
  }

  bool ExtractToFileEXPLICIT(string StringIN,string FileNameOUTPUT,string Keyword_start,string Keyword_stop) {        // AFLOW_FUNCTION_IMPLEMENTATION
    ofstream FileOUTPUT;
    FileOUTPUT.open(FileNameOUTPUT.c_str(),std::ios::out);
    string strline,subS2;
    bool status=FALSE;
    vector<string> tokens;
    aurostd::string2tokens(StringIN,tokens,"\n");
    for(uint i=0;i<tokens.size();i++) {
      strline=tokens[i];
      if(aurostd::substring2bool(strline,Keyword_stop))  status=FALSE;
      if(status) FileOUTPUT << strline << endl;
      if(aurostd::substring2bool(strline,Keyword_start)) status=TRUE;
    }
    FileOUTPUT.flush();FileOUTPUT.clear();FileOUTPUT.close();
    return status;  // return FALSE if something got messed up
  }

  // *******************************************************************************************
  // *******************************************************************************************
  bool ExtractToStringEXPLICIT(ifstream& FileIN,string& StringOUTPUT,string Keyword) {        // AFLOW_FUNCTION_IMPLEMENTATION
    string strline,subS2;
    subS2=Keyword; // STRING TO SEARCH
    FileIN.clear();FileIN.seekg(0); // ******* INPUT FILE goes at the beginning
    bool status=FALSE;
    while(getline(FileIN,strline))
      if(aurostd::substring2bool(strline,subS2)) {
        StringOUTPUT=StringOUTPUT+strline.substr(strline.find(subS2)+subS2.length())+"\n";
        status=TRUE;
      }
    FileIN.clear();FileIN.seekg(0); // ******* INPUT FILE goes at the beginning
    return status;  // return FALSE if the keyword was never found
  }

  bool ExtractToStringEXPLICIT(string StringIN,string& StringOUTPUT,string Keyword) {        // AFLOW_FUNCTION_IMPLEMENTATION
    string strline,subS2;
    subS2=Keyword; // STRING TO SEARCH
    bool status=FALSE;
    vector<string> tokens;
    aurostd::string2tokens(StringIN,tokens,"\n");
    for(uint i=0;i<tokens.size();i++) {
      strline=tokens[i];
      if(aurostd::substring2bool(strline,subS2)) {
        StringOUTPUT=StringOUTPUT+strline.substr(strline.find(subS2)+subS2.length())+"\n";
        status=TRUE;
      }
    }
    return status;  // return FALSE if the keyword was never found
  }

  // *******************************************************************************************
  bool ExtractToStringEXPLICIT(ifstream& FileIN,string& StringOUTPUT,string Keyword_start,string Keyword_stop) {        // AFLOW_FUNCTION_IMPLEMENTATION
    string strline,subS2;
    FileIN.clear();FileIN.seekg(0); // ******* INPUT FILE goes at the beginning
    bool status=FALSE;
    while(getline(FileIN,strline)) {
      if(aurostd::substring2bool(strline,Keyword_stop))  status=FALSE;
      if(status) StringOUTPUT=StringOUTPUT+strline+"\n";
      if(aurostd::substring2bool(strline,Keyword_start)) status=TRUE;
    }
    FileIN.clear();FileIN.seekg(0); // ******* INPUT FILE goes at the beginning
    return status;  // return FALSE if something got messed up
  }

  bool ExtractToStringEXPLICIT(string StringIN,string& StringOUTPUT,string Keyword_start,string Keyword_stop) {        // AFLOW_FUNCTION_IMPLEMENTATION
    string strline,subS2;
    bool status=FALSE;
    vector<string> tokens;
    aurostd::string2tokens(StringIN,tokens,"\n");
    for(uint i=0;i<tokens.size();i++) {
      strline=tokens[i];
      if(aurostd::substring2bool(strline,Keyword_stop))  status=FALSE;
      if(status) StringOUTPUT=StringOUTPUT+strline+"\n";
      if(aurostd::substring2bool(strline,Keyword_start)) status=TRUE;
    }
    return status;  // return FALSE if something got messed up
  }

  // *******************************************************************************************
  // *******************************************************************************************
  bool ExtractToStringstreamEXPLICIT(ifstream& FileIN,stringstream& StringstreamOUTPUT,string Keyword) {        // AFLOW_FUNCTION_IMPLEMENTATION
    aurostd::StringstreamClean(StringstreamOUTPUT);
    string strline,subS2;
    subS2=Keyword; // STRING TO SEARCH
    FileIN.clear();FileIN.seekg(0); // ******* INPUT FILE goes at the beginning
    bool status=FALSE;
    while(getline(FileIN,strline))
      if(aurostd::substring2bool(strline,subS2)) {
        StringstreamOUTPUT << strline.substr(strline.find(subS2)+subS2.length()) << endl;
        status=TRUE;
      }
    FileIN.clear();FileIN.seekg(0); // ******* INPUT FILE goes at the beginning
    return status;  // return FALSE if the keyword was never found
  }

  // *******************************************************************************************
  bool ExtractToStringstreamEXPLICIT(ifstream& FileIN,stringstream& StringstreamOUTPUT,string Keyword_start,string Keyword_stop) {    // AFLOW_FUNCTION_IMPLEMENTATION
    aurostd::StringstreamClean(StringstreamOUTPUT);
    string strline;
    FileIN.clear();FileIN.seekg(0); // ******* INPUT FILE goes at the beginning
    bool status=FALSE;
    while(getline(FileIN,strline)) {
      if(aurostd::substring2bool(strline,Keyword_stop))  status=FALSE;
      if(status) StringstreamOUTPUT << strline << endl;
      if(aurostd::substring2bool(strline,Keyword_start)) status=TRUE;
    }
    FileIN.clear();FileIN.seekg(0); // ******* INPUT FILE goes at the beginning
    return status;  // return FALSE if something got messed up
  }

  bool ExtractToStringstreamEXPLICIT(stringstream StringStreamIN,stringstream& StringstreamOUTPUT,string Keyword_start,string Keyword_stop) { // AFLOW_FUNCTION_IMPLEMENTATION
    aurostd::StringstreamClean(StringstreamOUTPUT);
    string StringIN=StringStreamIN.str();
    return ExtractToStringstreamEXPLICIT(StringIN,StringstreamOUTPUT,Keyword_start,Keyword_stop);
  }

  bool ExtractToStringstreamEXPLICIT(string StringIN,stringstream& StringstreamOUTPUT,string Keyword_start,string Keyword_stop) {  // AFLOW_FUNCTION_IMPLEMENTATION
    aurostd::StringstreamClean(StringstreamOUTPUT);
    bool status=FALSE;
    vector<string> tokens;
    aurostd::string2tokens(StringIN,tokens,"\n");
    for(uint i=0;i<tokens.size();i++) {
      if(aurostd::substring2bool(tokens[i],Keyword_stop))  status=FALSE;
      if(status) StringstreamOUTPUT << tokens[i] << endl;
      if(aurostd::substring2bool(tokens[i],Keyword_start)) status=TRUE;
    }
    return status;  // return FALSE if something got messed up
  }

  bool ExtractToStringstreamEXPLICIT(string StringIN,stringstream& StringstreamOUTPUT,string Keyword) {  // AFLOW_FUNCTION_IMPLEMENTATION
    aurostd::StringstreamClean(StringstreamOUTPUT);
    bool status=FALSE;
    vector<string> tokens;
    aurostd::string2tokens(StringIN,tokens,"\n");
    for(uint i=0;i<tokens.size();i++) {
      if(aurostd::substring2bool(tokens[i],Keyword)) StringstreamOUTPUT << tokens[i].substr(tokens[i].find(Keyword)+Keyword.length()) << endl;
      if(aurostd::substring2bool(tokens[i],Keyword)) status=TRUE;
    }
    return status;  // return FALSE if something got messed up
  }

  // *******************************************************************************************
  // *******************************************************************************************
  bool ExtractLastToStringstreamEXPLICIT(ifstream& FileIN,stringstream& StringstreamOUTPUT,string Keyword) {   // AFLOW_FUNCTION_IMPLEMENTATION
    return ExtractToStringstreamEXPLICIT(FileIN,StringstreamOUTPUT,Keyword);
  }

  // *******************************************************************************************
  bool ExtractLastToStringstreamEXPLICIT(ifstream& FileIN,stringstream& StringstreamOUTPUT,string Keyword_start,string Keyword_stop) { // AFLOW_FUNCTION_IMPLEMENTATION
    bool LDEBUG=(FALSE || XHOST.DEBUG);
    if(LDEBUG) cerr << "LDEBUG: ExtractLastToStringstreamEXPLICIT" << endl;
    aurostd::StringstreamClean(StringstreamOUTPUT);
    vector<string> tokens;
    aurostd::stream2vectorstring(FileIN,tokens);
    int istart=-1,istop=-1;
    for(int i=(int) tokens.size()-1;i>0;i--) {
      if(aurostd::substring2bool(tokens[i],Keyword_stop)  && istop<1)  istop=i-1;
      if(aurostd::substring2bool(tokens[i],Keyword_start) && istart<1) istart=i+1;
    }
    if(LDEBUG) cerr << "LDEBUG: " << istart << " " << istop << endl;
    if(istart>0 && istop>0) {
      for(int i=istart;i<=istop;i++) StringstreamOUTPUT << tokens[i] << endl;
      if(LDEBUG) cerr << "LDEBUG: " << StringstreamOUTPUT.str() << endl;
      return TRUE;
    }
    return FALSE;
  }


  bool ExtractLastToStringstreamEXPLICIT(stringstream StringStreamIN,stringstream& StringstreamOUTPUT,string Keyword_start,string Keyword_stop) { // AFLOW_FUNCTION_IMPLEMENTATION
    aurostd::StringstreamClean(StringstreamOUTPUT);
    string StringIN=StringStreamIN.str();
    return ExtractLastToStringstreamEXPLICIT(StringIN,StringstreamOUTPUT,Keyword_start,Keyword_stop);
  }

  bool ExtractLastToStringstreamEXPLICIT(string StringIN,stringstream& StringstreamOUTPUT,string Keyword_start,string Keyword_stop) {  // AFLOW_FUNCTION_IMPLEMENTATION
    bool LDEBUG=(FALSE || XHOST.DEBUG);
    if(LDEBUG) cerr << "LDEBUG: ExtractLastToStringstreamEXPLICIT" << endl;
    aurostd::StringstreamClean(StringstreamOUTPUT);
    vector<string> tokens;
    aurostd::string2vectorstring(StringIN,tokens);
    int istart=-1,istop=-1;
    for(int i=(int) tokens.size()-1;i>0;i--) {
      if(aurostd::substring2bool(tokens[i],Keyword_stop)  && istop<1)  istop=i-1;
      if(aurostd::substring2bool(tokens[i],Keyword_start) && istart<1) istart=i+1;
    }
    if(LDEBUG) cerr << "LDEBUG: " << istart << " " << istop << endl;
    if(istart>0 && istop>0) {
      for(int i=istart;i<=istop;i++) StringstreamOUTPUT << tokens[i] << endl;
      if(LDEBUG) cerr << "LDEBUG: " << StringstreamOUTPUT.str() << endl;
      return TRUE;
    }
    return FALSE;
  }

  // *******************************************************************************************
  // *******************************************************************************************

  bool ExtractJustAfterToFileEXPLICIT(ifstream& FileIN,string FileNameOUTPUT,string Keyword_start) {        // AFLOW_FUNCTION_IMPLEMENTATION
    ofstream FileOUTPUT;
    FileOUTPUT.open(FileNameOUTPUT.c_str(),std::ios::out);
    string strline,subS2;
    FileIN.clear();FileIN.seekg(0); // ******* INPUT FILE goes at the beginning
    bool status=FALSE;
    while(getline(FileIN,strline)) {
      if(status) FileOUTPUT << strline << endl;
      if(aurostd::substring2bool(strline,Keyword_start)) status=TRUE;
    }
    FileIN.clear();FileIN.seekg(0); // ******* INPUT FILE goes at the beginning
    FileOUTPUT.flush();FileOUTPUT.clear();FileOUTPUT.close();
    return status;  // return FALSE if something got messed up
  }

  bool ExtractJustAfterToStringEXPLICIT(ifstream& FileIN,string& StringOUTPUT,string Keyword_start) {        // AFLOW_FUNCTION_IMPLEMENTATION
    string strline,subS2;
    FileIN.clear();FileIN.seekg(0); // ******* INPUT FILE goes at the beginning
    bool status=FALSE;
    while(getline(FileIN,strline)) {
      if(status) StringOUTPUT=StringOUTPUT+strline+"\n";
      if(aurostd::substring2bool(strline,Keyword_start)) status=TRUE;
    }
    FileIN.clear();FileIN.seekg(0); // ******* INPUT FILE goes at the beginning
    return status;  // return FALSE if something got messed up
  }

  bool ExtractJustAfterToStringstreamEXPLICIT(ifstream& FileIN,stringstream& StringstreamOUTPUT,string Keyword_start) {    // AFLOW_FUNCTION_IMPLEMENTATION
    aurostd::StringstreamClean(StringstreamOUTPUT);
    string strline;
    FileIN.clear();FileIN.seekg(0); // ******* INPUT FILE goes at the beginning
    bool status=FALSE;
    while(getline(FileIN,strline)) {
      if(status) StringstreamOUTPUT << strline << endl;
      if(aurostd::substring2bool(strline,Keyword_start)) status=TRUE;
    }
    FileIN.clear();FileIN.seekg(0); // ******* INPUT FILE goes at the beginning
    return status;  // return FALSE if something got messed up
  }

  bool ExtractJustAfterToStringstreamEXPLICIT(stringstream StringStreamIN,stringstream& StringstreamOUTPUT,string Keyword_start) { // AFLOW_FUNCTION_IMPLEMENTATION
    aurostd::StringstreamClean(StringstreamOUTPUT);
    string StringIN=StringStreamIN.str();
    return ExtractJustAfterToStringstreamEXPLICIT(StringIN,StringstreamOUTPUT,Keyword_start);
  }

  bool ExtractJustAfterToStringstreamEXPLICIT(string StringIN,stringstream& StringstreamOUTPUT,string Keyword_start) {  // AFLOW_FUNCTION_IMPLEMENTATION
    aurostd::StringstreamClean(StringstreamOUTPUT);
    bool status=FALSE;
    vector<string> tokens;
    aurostd::string2tokens(StringIN,tokens,"\n");
    for(uint i=0;i<tokens.size();i++) {
      if(status) StringstreamOUTPUT << tokens[i] << endl;
      if(aurostd::substring2bool(tokens[i],Keyword_start)) status=TRUE;
    }
    return status;  // return FALSE if something got messed up
  }

  bool ExtractJustAfterToStringEXPLICIT(string StringIN,string& StringOUTPUT,string Keyword_start) {  // AFLOW_FUNCTION_IMPLEMENTATION
    stringstream StringstreamOUTPUT;
    bool out=ExtractJustAfterToStringstreamEXPLICIT(StringIN,StringstreamOUTPUT,Keyword_start);
    StringOUTPUT=StringstreamOUTPUT.str();
    return out;  // return FALSE if something got messed up
  }

  // ***************************************************************************
  // Function stream2vectorstring return UINT
  // ***************************************************************************
  // take istream into a vector strings - Stefano Curtarolo
  uint stream2vectorstring(std::istream& istreamIN,vector<string> &vstringout) {
    // istreamIN.clear(); // istreamIN.seekg(0); // ******* INPUT FILE goes at the beginning
    vstringout.clear();
    while(!istreamIN.eof()) {
      char tmp[_CIN_LINE_BUFFER_LENGTH_];
      istreamIN.getline(tmp,_CIN_LINE_BUFFER_LENGTH_-1);
      vstringout.push_back(string(tmp));
    }
    // istreamIN.clear(); // istreamIN.seekg(0); // ******* INPUT FILE goes at the beginning
    return vstringout.size();  // return FALSE if something got messed up
  }
  // take ifstream into a vector strings - Stefano Curtarolo
  uint stream2vectorstring(std::ifstream& ifstreamIN,vector<string> &vstringout) {
    // ifstreamIN.clear(); // ifstreamIN.seekg(0); // ******* INPUT FILE goes at the beginning
    vstringout.clear();
    while(!ifstreamIN.eof()) {
      char tmp[_CIN_LINE_BUFFER_LENGTH_];
      ifstreamIN.getline(tmp,_CIN_LINE_BUFFER_LENGTH_-1);
      vstringout.push_back(string(tmp));
    }
    // ifstreamIN.clear(); // ifstreamIN.seekg(0); // ******* INPUT FILE goes at the beginning
    return vstringout.size();  // return FALSE if something got messed up
  } 
  uint stream2vectorstring(std::stringstream& stringstreamIN,vector<string> &vstringout) {
    // stringstreamIN.clear();stringstreamIN.seekg(0); // ******* INPUT FILE goes at the beginning
    vstringout.clear();
    while(!stringstreamIN.eof()) {
      char tmp[_CIN_LINE_BUFFER_LENGTH_];
      stringstreamIN.getline(tmp,_CIN_LINE_BUFFER_LENGTH_-1);
      vstringout.push_back(string(tmp));
    }
    // stringstreamIN.clear();stringstreamIN.seekg(0); // ******* INPUT FILE goes at the beginning
    return vstringout.size();  // return FALSE if something got messed up
  }
  uint string2vectorstring(const string& stringIN,vector<string> &vstringout,bool consecutive,bool trim_edges) {  //CO20170613
    //CO mods 20170613
    //we are adding functionality here, because string2tokens will treat "\n\n" same as "\n", but not "\n \n"
    //consecutive will do the following: "sssss" -> <"s","s",...>
    //trim_edges will remove delimiters from beginning and end, similar to consecutive=false behavior
    //return aurostd::string2tokens(stringIN,vstringout,"\n",true);
    uint count=aurostd::string2tokens(stringIN,vstringout,"\n",consecutive);
    if(trim_edges){
      //start with front
      while(vstringout.size()){
        if(!aurostd::RemoveWhiteSpaces(vstringout.front()).empty()){
          break;
        }
        vstringout.erase(vstringout.begin());
        count--;
      }
      //now back
      while(vstringout.size()){
        if(!aurostd::RemoveWhiteSpaces(vstringout.back()).empty()){
          break;
        }
        vstringout.pop_back();
        count--;
      }
    }
    return count;
  }

  // ***************************************************************************
  // Function string2vectorstring return VECTOR
  // ***************************************************************************
  // take sitring into a vector strings - Stefano Curtarolo
  vector<string> stream2vectorstring(std::istream& istreamIN) {
    vector<string> vstringout;
    aurostd::stream2vectorstring(istreamIN,vstringout);
    return vstringout;
  }
  vector<string> stream2vectorstring(std::ifstream& iftreamIN) {
    vector<string> vstringout;
    aurostd::stream2vectorstring(iftreamIN,vstringout);
    return vstringout;
  }
  vector<string> stream2vectorstring(std::stringstream& stringstreamIN) {
    vector<string> vstringout;
    aurostd::stream2vectorstring(stringstreamIN,vstringout);
    return vstringout;
  }
  vector<string> string2vectorstring(const string& stringIN,bool consecutive,bool trim_edges) { //CO20170613
    vector<string> vstringout;
    aurostd::string2vectorstring(stringIN,vstringout,consecutive,trim_edges); //CO20170613
    return vstringout;
  }

  // ***************************************************************************
  // Function liststring2string return string
  // ***************************************************************************
  string liststring2string(string s00,string s01,string s02,string s03,string s04,string s05,string s06,string s07,
      string s08,string s09,string s0A,string s0B,string s0C,string s0D,string s0E,string s0F,
      string s10,string s11,string s12,string s13,string s14,string s15,string s16,string s17,
      string s18,string s19,string s1A,string s1B,string s1C,string s1D,string s1E,string s1F,
      string s20,string s21,string s22,string s23,string s24,string s25,string s26,string s27,
      string s28,string s29,string s2A,string s2B,string s2C,string s2D,string s2E,string s2F) {
    string out="";
    if(s00!="") out+=s00+"\n";
    if(s01!="") out+=s01+"\n";
    if(s02!="") out+=s02+"\n";
    if(s03!="") out+=s03+"\n";
    if(s04!="") out+=s04+"\n";
    if(s05!="") out+=s05+"\n";
    if(s06!="") out+=s06+"\n";
    if(s07!="") out+=s07+"\n";
    if(s08!="") out+=s08+"\n";
    if(s09!="") out+=s09+"\n";
    if(s0A!="") out+=s0A+"\n";
    if(s0B!="") out+=s0B+"\n";
    if(s0C!="") out+=s0C+"\n";
    if(s0D!="") out+=s0D+"\n";
    if(s0E!="") out+=s0E+"\n";
    if(s0F!="") out+=s0F+"\n";
    if(s10!="") out+=s10+"\n";
    if(s11!="") out+=s11+"\n";
    if(s12!="") out+=s12+"\n";
    if(s13!="") out+=s13+"\n";
    if(s14!="") out+=s14+"\n";
    if(s15!="") out+=s15+"\n";
    if(s16!="") out+=s16+"\n";
    if(s17!="") out+=s17+"\n";
    if(s18!="") out+=s18+"\n";
    if(s19!="") out+=s19+"\n";
    if(s1A!="") out+=s1A+"\n";
    if(s1B!="") out+=s1B+"\n";
    if(s1C!="") out+=s1C+"\n";
    if(s1D!="") out+=s1D+"\n";
    if(s1E!="") out+=s1E+"\n";
    if(s1F!="") out+=s1F+"\n";
    if(s20!="") out+=s20+"\n";
    if(s21!="") out+=s21+"\n";
    if(s22!="") out+=s22+"\n";
    if(s23!="") out+=s23+"\n";
    if(s24!="") out+=s24+"\n";
    if(s25!="") out+=s25+"\n";
    if(s26!="") out+=s26+"\n";
    if(s27!="") out+=s27+"\n";
    if(s28!="") out+=s28+"\n";
    if(s29!="") out+=s29+"\n";
    if(s2A!="") out+=s2A+"\n";
    if(s2B!="") out+=s2B+"\n";
    if(s2C!="") out+=s2C+"\n";
    if(s2D!="") out+=s2D+"\n";
    if(s2E!="") out+=s2E+"\n";
    if(s2F!="") out+=s2F+"\n";
    return out;
  }

  // ***************************************************************************
  // Function stream2dequestring return UINT
  // ***************************************************************************
  // take istream into a deque strings - Stefano Curtarolo
  uint stream2dequestring(std::istream& istreamIN,deque<string> &vstringout) {
    // istreamIN.clear(); // istreamIN.seekg(0); // ******* INPUT FILE goes at the beginning
    vstringout.clear();
    while(!istreamIN.eof()) {
      char tmp[_CIN_LINE_BUFFER_LENGTH_];
      istreamIN.getline(tmp,_CIN_LINE_BUFFER_LENGTH_-1);
      vstringout.push_back(string(tmp));
    }
    // istreamIN.clear(); // istreamIN.seekg(0); // ******* INPUT FILE goes at the beginning
    return vstringout.size();  // return FALSE if something got messed up
  }
  // take ifstream into a deque strings - Stefano Curtarolo
  uint stream2dequestring(std::ifstream& ifstreamIN,deque<string> &vstringout) {
    // ifstreamIN.clear(); // ifstreamIN.seekg(0); // ******* INPUT FILE goes at the beginning
    vstringout.clear();
    while(!ifstreamIN.eof()) {
      char tmp[_CIN_LINE_BUFFER_LENGTH_];
      ifstreamIN.getline(tmp,_CIN_LINE_BUFFER_LENGTH_-1);
      vstringout.push_back(string(tmp));
    }
    // ifstreamIN.clear(); // ifstreamIN.seekg(0); // ******* INPUT FILE goes at the beginning
    return vstringout.size();  // return FALSE if something got messed up
  }
  uint stream2dequestring(std::stringstream& stringstreamIN,deque<string> &vstringout) {
    // stringstreamIN.clear();stringstreamIN.seekg(0); // ******* INPUT FILE goes at the beginning
    vstringout.clear();
    while(!stringstreamIN.eof()) {
      char tmp[_CIN_LINE_BUFFER_LENGTH_];
      stringstreamIN.getline(tmp,_CIN_LINE_BUFFER_LENGTH_-1);
      vstringout.push_back(string(tmp));
    }
    // stringstreamIN.clear();stringstreamIN.seekg(0); // ******* INPUT FILE goes at the beginning
    return vstringout.size();  // return FALSE if something got messed up
  }
  uint string2dequestring(const string& stringIN,deque<string> &vstringout) {
    return aurostd::string2tokens(stringIN,vstringout,"\n");
  }

  // ***************************************************************************
  // Function string2dequestring return DEQUE
  // ***************************************************************************
  // take sitring into a deque strings - Stefano Curtarolo
  deque<string> stream2dequestring(std::istream& istreamIN) {
    deque<string> vstringout;
    aurostd::stream2dequestring(istreamIN,vstringout);
    return vstringout;
  }
  deque<string> stream2dequestring(std::ifstream& iftreamIN) {
    deque<string> vstringout;
    aurostd::stream2dequestring(iftreamIN,vstringout);
    return vstringout;
  }
  deque<string> stream2dequestring(std::stringstream& stringstreamIN) {
    deque<string> vstringout;
    aurostd::stream2dequestring(stringstreamIN,vstringout);
    return vstringout;
  }
  deque<string> string2dequestring(const string& stringIN) {
    deque<string> vstringout;
    aurostd::string2dequestring(stringIN,vstringout);
    return vstringout;
  }

  // ***************************************************************************
  // Function string2file string2compressfile string2gzfile string2bz2file string2xzfile
  // ***************************************************************************
  // write string to file - Stefano Curtarolo
  bool string2file(const string& StringOUTPUT,const string& _FileNameOUTPUT,const string& mode) {
    string FileNameOUTPUT=aurostd::CleanFileName(_FileNameOUTPUT);
    bool writable=true;  //CO20190808 - captures whether we can open/write file
    if(mode=="POST" || mode=="APPEND") {
      stringstream FileINPUT;
      if(aurostd::FileExist(FileNameOUTPUT)){aurostd::file2stringstream(FileNameOUTPUT,FileINPUT);}
      ofstream FileOUTPUT;
      FileOUTPUT.open(FileNameOUTPUT.c_str(),std::ios::out);
      writable=FileOUTPUT.is_open(); //CO20190808 - captures whether we can open/write file
      FileOUTPUT << FileINPUT.str();
      FileOUTPUT << StringOUTPUT;
      FileOUTPUT.flush();FileOUTPUT.clear();FileOUTPUT.close();
      return writable; //TRUE;  // return FALSE if something got messed up //CO20190808 - captures whether we can open/write file
    }
    if(mode=="PRE") {
      stringstream FileINPUT;
      if(aurostd::FileExist(FileNameOUTPUT)){aurostd::file2stringstream(FileNameOUTPUT,FileINPUT);}
      ofstream FileOUTPUT;
      FileOUTPUT.open(FileNameOUTPUT.c_str(),std::ios::out);
      writable=FileOUTPUT.is_open(); //CO20190808 - captures whether we can open/write file
      FileOUTPUT << StringOUTPUT;
      FileOUTPUT << FileINPUT.str();
      FileOUTPUT.flush();FileOUTPUT.clear();FileOUTPUT.close();
      return writable; //TRUE;  // return FALSE if something got messed up //CO20190808 - captures whether we can open/write file
    }
    if(mode=="WRITE" || mode=="") {
      ofstream FileOUTPUT;
      FileOUTPUT.open(FileNameOUTPUT.c_str(),std::ios::out);
      writable=FileOUTPUT.is_open(); //CO20190808 - captures whether we can open/write file
      FileOUTPUT << StringOUTPUT;
      FileOUTPUT.flush();FileOUTPUT.clear();FileOUTPUT.close();
      return writable; //TRUE;  // return FALSE if something got messed up //CO20190808 - captures whether we can open/write file
    }
    return FALSE;
  }

  bool string2compressfile(const string& command,const string& StringOUTPUT,const string& _file,const string& mode) {
    // "" compliant SC20190401
    string file=aurostd::CleanFileName(_file);
    bool out=string2file(StringOUTPUT,file,mode);
    aurostd::execute(command+" -9fq \""+file+"\"");
    return out;
  }

  bool string2gzfile(const string& StringOUTPUT,const string& file,const string& mode) {
    return string2compressfile("gzip",StringOUTPUT,file,mode);
  }

  bool string2bz2file(const string& StringOUTPUT,const string& file,const string& mode) {
    return string2compressfile("bzip2",StringOUTPUT,file,mode);
  }

  bool string2xzfile(const string& StringOUTPUT,const string& file,const string& mode) {
    return string2compressfile("xz",StringOUTPUT,file,mode);
  }


  // ***************************************************************************
  // Function stringstream2file stringstream2compressedfile stringstream2gzfile stringstream2bz2file stringstream2xzfile
  // ***************************************************************************
  // write string to file - Stefano Curtarolo
  bool stringstream2file(const stringstream& StringstreamOUTPUT,const string& file,const string& mode) {return string2file(StringstreamOUTPUT.str(),file,mode);}  //CO20210315 - cleaned up

  bool stringstream2compressfile(const string& command,const stringstream& StringstreamOUTPUT,const string& _file,const string& mode) {
    string file=aurostd::CleanFileName(_file);
    bool out=stringstream2file(StringstreamOUTPUT,file,mode);
    aurostd::execute(command+" -9fq \""+file+"\"");
    return out;
  }

  bool stringstream2gzfile(const stringstream& StringstreamOUTPUT,const string& file,const string& mode) {
    return stringstream2compressfile("gzip",StringstreamOUTPUT,file,mode);
  }

  bool stringstream2bz2file(const stringstream& StringstreamOUTPUT,const string& file,const string& mode) {
    return stringstream2compressfile("bzip2",StringstreamOUTPUT,file,mode);
  }

  bool stringstream2xzfile(const stringstream& StringstreamOUTPUT,const string& file,const string& mode) {
    return stringstream2compressfile("xz",StringstreamOUTPUT,file,mode);
  }

  // ***************************************************************************
  // Function ostream2string  istream2string   
  // ***************************************************************************
  // convert ostream/istream to string - Stefano Curtarolo
  std::string ostream2string(std::ostream& oss) {
    std::stringstream soss;
    soss << oss.rdbuf();
    return soss.str();
  }

  // ***************************************************************************
  // Function stream2string
  // ***************************************************************************
  // take istream into a  strings - Stefano Curtarolo
  uint stream2string(std::istream& istreamIN,string &vstringout) {
    // istreamIN.clear(); // istreamIN.seekg(0); // ******* INPUT FILE goes at the beginning
    vstringout.clear();
    while(!istreamIN.eof()) {
      char tmp[_CIN_LINE_BUFFER_LENGTH_];
      istreamIN.getline(tmp,_CIN_LINE_BUFFER_LENGTH_-1);
      vstringout+=string(tmp)+"\n";  // ME20210206 - fixed line break
    }
    // istreamIN.clear(); // istreamIN.seekg(0); // ******* INPUT FILE goes at the beginning
    return vstringout.length();  // return FALSE if something got messed up
  }

  // take ifstream into a  strings - Stefano Curtarolo
  uint stream2string(std::ifstream& ifstreamIN,string &vstringout) {
    // ifstreamIN.clear(); // ifstreamIN.seekg(0); // ******* INPUT FILE goes at the beginning
    vstringout.clear();
    while(!ifstreamIN.eof()) {
      char tmp[_CIN_LINE_BUFFER_LENGTH_];
      ifstreamIN.getline(tmp,_CIN_LINE_BUFFER_LENGTH_-1);
      vstringout+=string(tmp)+"\n";  // ME20210206 - fixed line break
    }
    // ifstreamIN.clear(); // ifstreamIN.seekg(0); // ******* INPUT FILE goes at the beginning
    return vstringout.length();  // return FALSE if something got messed up
  }

  uint stream2string(std::stringstream& stringstreamIN,string &vstringout) {
    // stringstreamIN.clear();stringstreamIN.seekg(0); // ******* INPUT FILE goes at the beginning
    vstringout.clear();
    while(!stringstreamIN.eof()) {
      char tmp[_CIN_LINE_BUFFER_LENGTH_];
      stringstreamIN.getline(tmp,_CIN_LINE_BUFFER_LENGTH_-1);
      vstringout+=string(tmp)+"\n";  // ME20210206 - fixed line break
    }
    // stringstreamIN.clear();stringstreamIN.seekg(0); // ******* INPUT FILE goes at the beginning
    return vstringout.length();  // return FALSE if something got messed up
  }

  // ***************************************************************************
  // Function getenv2string getenv2int getenv2uint getenv2double
  // ***************************************************************************
  // convert environments to string;
  string getenv2string(const string& str) {
    if(getenv(str.c_str())==NULL) return string("");
    return string(getenv(str.c_str()));
  }
  int getenv2int(const string& str) {
    if(getenv(str.c_str())==NULL) return int(0);
    return aurostd::string2utype<int>(getenv(str.c_str()));
  }
  uint getenv2uint(const string& str) {
    if(getenv(str.c_str())==NULL) return uint(0);
    return aurostd::string2utype<uint>(getenv(str.c_str()));
  }
  double getenv2double(const string& str) {
    if(getenv(str.c_str())==NULL) return double(0);
    return aurostd::string2utype<double>(getenv(str.c_str()));
  }

  // ***************************************************************************
  // Function file2string bz2file2string gzfile2string xzfile2string zipfile2string efile2string
  // ***************************************************************************
  // write file to string - Stefano Curtarolo
  uint file2string(const string& _FileNameIN,string& StringIN) {  //CO20210624
    string FileNameIN=aurostd::CleanFileName(_FileNameIN);
    if(!FileExist(FileNameIN)) {
      // cerr << "ERROR - aurostd::file2string: file=" << FileNameIN << " not present !" << endl;
      return 0;
    }
    ifstream FileIN;
    FileIN.open(FileNameIN.c_str(),std::ios::in);
    char c; while (FileIN.get(c)) StringIN+=c;
    FileIN.clear();FileIN.close();
    return StringIN.length();  // return 0 if something got messed up
  }
  uint bz2file2string(const string& _FileNameIN,string& StringIN) { //CO20210624
    string FileNameIN=aurostd::CleanFileName(_FileNameIN);
    // cerr << "bz2file2string; BEGIN" << endl;
    if(!FileExist(FileNameIN)) {
      // cerr << "ERROR - aurostd::bz2file2string: file=" << FileNameIN << " not present !" << endl;
      return 0;
    }   
    if(!aurostd::IsCommandAvailable("bzcat")) {
      // cerr << "ERROR - aurostd::bz2file2string: command \"bzcat\" is necessary !" << endl;
      return 0;
    }   
    StringIN=aurostd::execute2string("bzcat \""+FileNameIN+"\"");
    return StringIN.length();  // return 0 if something got messed up
  }
  uint gzfile2string(const string& _FileNameIN,string& StringIN) {  //CO20210624
    string FileNameIN=aurostd::CleanFileName(_FileNameIN);
    // cerr << "gzfile2string; BEGIN" << endl;
    if(!FileExist(FileNameIN)) {
      // cerr << "ERROR - aurostd::gzfile2string: file=" << FileNameIN << " not present !" << endl;
      return 0;
    }
    if(!aurostd::IsCommandAvailable("zcat")) {
      // cerr << "ERROR - aurostd::gzfile2string: command \"zcat\" is necessary !" << endl;
      return 0;
    }
    StringIN=aurostd::execute2string("zcat \""+FileNameIN+"\"");
    return StringIN.length();  // return 0 if something got messed up
  }
  uint xzfile2string(const string& _FileNameIN,string& StringIN) {  //CO20210624
    string FileNameIN=aurostd::CleanFileName(_FileNameIN);
    // cerr << "xzfile2string; BEGIN" << endl;
    if(!FileExist(FileNameIN)) {
      // cerr << "ERROR - aurostd::xzfile2string: file=" << FileNameIN << " not present !" << endl;
      return 0;
    }
    if(!aurostd::IsCommandAvailable("xzcat")) {
      // cerr << "ERROR - aurostd::xzfile2string: command \"xzcat\" is necessary !" << endl;
      return 0;
    }
    StringIN=aurostd::execute2string("xzcat \""+FileNameIN+"\"");
    return StringIN.length();  // return 0 if something got messed up
  }
  //CO START
  uint zipfile2string(const string& _FileNameIN,string& StringIN) { //CO20210624
    string FileNameIN=aurostd::CleanFileName(_FileNameIN);
    if(!FileExist(FileNameIN)) {
      return 0;
    }
    if(!aurostd::IsCommandAvailable("unzip")) {
      return 0;
    }
    StringIN=aurostd::execute2string("unzip -p \""+FileNameIN+"\"");
    return StringIN.length();  // return 0 if something got messed up
  }
  //CO END
  uint efile2string(const string& FileNameIN,string& StringIN) {  //CO20210624
    //[CO20190808 - OBSOLETE, we clean inside FileExist()]string FileNameIN=aurostd::CleanFileName(_FileNameIN),FileNameOUT;  //CO
    string FileNameOUT=""; //CO20191110
    // cerr << "efile2string; BEGIN FileNameIN=[" << FileNameIN << "]" << endl;
    if(!FileExist(FileNameIN,FileNameOUT) && !EFileExist(FileNameIN,FileNameOUT)) {
      // cerr << "ERROR - aurostd::efile2string: file=" << FileNameIN << " not present !" << endl;
      return 0;
    }   
    // cerr << aurostd::substring2bool(FileNameIN,".bz2") << endl;
    if(aurostd::substring2bool(FileNameOUT,".bz2")) {
      // cerr << "efile2string: found .bz2, using bz2file2string" << endl;
      return aurostd::bz2file2string(FileNameOUT,StringIN);
    }
    if(aurostd::substring2bool(FileNameOUT,".gz"))  {
      // cerr << "efile2string: found .gz, using gzfile2string" << endl;
      return aurostd::gzfile2string(FileNameOUT,StringIN);
    }
    if(aurostd::substring2bool(FileNameOUT,".xz"))  {
      // cerr << "efile2string: found .xz, using xzfile2string" << endl;
      return aurostd::xzfile2string(FileNameOUT,StringIN);
    }
    // cerr << "efile2string: file2string" << endl;
    return aurostd::file2string(FileNameOUT,StringIN);
  }

  // ***************************************************************************
  // Function file2vectorstring bz2file2vectorstring gzfile2vectorstring xzfile2vectorstring efile2vectorstring 
  // ***************************************************************************
  // write file to vector string - Stefano Curtarolo
  uint file2vectorstring(const string& FileNameIN,vector<string>& vline,bool consecutive,bool trim_edges) { //CO20210624
    return aurostd::string2vectorstring(file2string(aurostd::CleanFileName(FileNameIN)),vline,consecutive,trim_edges);
  }

  uint bz2file2vectorstring(const string& FileNameIN,vector<string>& vline,bool consecutive,bool trim_edges) {  //CO20210624
    return aurostd::string2vectorstring(bz2file2string(aurostd::CleanFileName(FileNameIN)),vline,consecutive,trim_edges);
  }

  uint gzfile2vectorstring(const string& FileNameIN,vector<string>& vline,bool consecutive,bool trim_edges) { //CO20210624
    return aurostd::string2vectorstring(gzfile2string(aurostd::CleanFileName(FileNameIN)),vline,consecutive,trim_edges);
  }

  uint xzfile2vectorstring(const string& FileNameIN,vector<string>& vline,bool consecutive,bool trim_edges) { //CO20210624
    return aurostd::string2vectorstring(xzfile2string(aurostd::CleanFileName(FileNameIN)),vline,consecutive,trim_edges);
  }

  uint efile2vectorstring(const string& FileNameIN,vector<string>& vline,bool consecutive,bool trim_edges) {  //CO20210624
    return aurostd::string2vectorstring(efile2string(aurostd::CleanFileName(FileNameIN)),vline,consecutive,trim_edges);
  }

  bool vectorstring2file(const vector<string>& vline,string FileNameOUT) {
    string file=aurostd::CleanFileName(FileNameOUT);
    ofstream FileOUT;
    FileOUT.open(file.c_str(),std::ios::out);
    bool writable=FileOUT.is_open(); //CO20190808 - captures whether we can open/write file
    for(uint iline=0;iline<vline.size();iline++) FileOUT << vline.at(iline) << endl;
    // FileOUT << StringstreamOUT.rdbuf();
    FileOUT.flush();FileOUT.clear();FileOUT.close();
    return writable;
  }

  // ***************************************************************************
  // Function file2dequestring bz2file2dequestring gzfile2dequestring xzfile2dequestring efile2dequestring 
  // ***************************************************************************
  // write file to deque string - Stefano Curtarolo
  uint file2dequestring(const string& FileNameIN,deque<string>& vline) {  //CO20210624
    return aurostd::string2dequestring(file2string(aurostd::CleanFileName(FileNameIN)),vline);
  }

  uint bz2file2dequestring(const string& FileNameIN,deque<string>& vline) { //CO20210624
    return aurostd::string2dequestring(bz2file2string(aurostd::CleanFileName(FileNameIN)),vline);
  }

  uint gzfile2dequestring(const string& FileNameIN,deque<string>& vline) {  //CO20210624
    return aurostd::string2dequestring(gzfile2string(aurostd::CleanFileName(FileNameIN)),vline);
  }

  uint xzfile2dequestring(const string& FileNameIN,deque<string>& vline) {  //CO20210624
    return aurostd::string2dequestring(xzfile2string(aurostd::CleanFileName(FileNameIN)),vline);
  }

  uint efile2dequestring(const string& FileNameIN,deque<string>& vline) { //CO20210624
    return aurostd::string2dequestring(efile2string(aurostd::CleanFileName(FileNameIN)),vline);
  }

  bool dequestring2file(const deque<string>& vline,string FileNameOUT) {
    string file=aurostd::CleanFileName(FileNameOUT);
    ofstream FileOUT;
    FileOUT.open(file.c_str(),std::ios::out);
    bool writable=FileOUT.is_open(); //CO20190808 - captures whether we can open/write file
    for(uint iline=0;iline<vline.size();iline++)  FileOUT << vline.at(iline) << endl;
    // FileOUT << StringstreamOUT.rdbuf();
    FileOUT.flush();FileOUT.clear();FileOUT.close();
    return writable;
  }


  // ***************************************************************************
  // Function file2vectorstring bz2file2vectorstring gzfile2vectorstring xzfile2vectorstring efile2vectorstring overloading for file2vector
  // ***************************************************************************
  // write file to deque string - Stefano Curtarolo
  uint file2vectorstring(const string& FileNameIN,deque<string>& vline) {  //CO20210624
    return aurostd::string2dequestring(file2string(aurostd::CleanFileName(FileNameIN)),vline);
  }

  uint bz2file2vectorstring(const string& FileNameIN,deque<string>& vline) {  //CO20210624
    return aurostd::string2dequestring(bz2file2string(aurostd::CleanFileName(FileNameIN)),vline);
  }

  uint gzfile2vectorstring(const string& FileNameIN,deque<string>& vline) { //CO20210624
    return aurostd::string2dequestring(gzfile2string(aurostd::CleanFileName(FileNameIN)),vline);
  }

  uint xzfile2vectorstring(const string& FileNameIN,deque<string>& vline) { //CO20210624
    return aurostd::string2dequestring(xzfile2string(aurostd::CleanFileName(FileNameIN)),vline);
  }

  uint efile2vectorstring(const string& FileNameIN,deque<string>& vline) {  //CO20210624
    return aurostd::string2dequestring(efile2string(aurostd::CleanFileName(FileNameIN)),vline);
  }

  bool vectorstring2file(const deque<string>& vline,string FileNameOUT) {
    string file=aurostd::CleanFileName(FileNameOUT);
    ofstream FileOUT;
    FileOUT.open(file.c_str(),std::ios::out);
    bool writable=FileOUT.is_open(); //CO20190808 - captures whether we can open/write file
    for(uint iline=0;iline<vline.size();iline++) FileOUT << vline.at(iline) << endl;
    // FileOUT << StringstreamOUT.rdbuf();
    FileOUT.flush();FileOUT.clear();FileOUT.close();
    return writable;
  }

  // ***************************************************************************
  // Function file2stringstream bz2file2stringstream gzfile2stringstream xzfile2stringstream zipfile2stringstream efile2stringstream
  // ***************************************************************************
  // write file to stringstream - Stefano Curtarolo
  bool file2stringstream(const string& _FileNameIN,stringstream& StringstreamIN) {  //CO20210624
    string FileNameIN=aurostd::CleanFileName(_FileNameIN);
    if(!FileExist(FileNameIN)) {
      cerr << "ERROR - aurostd::file2stringstream: file=" << FileNameIN << " not present !" << endl;
      return FALSE;
    }
    aurostd::StringstreamClean(StringstreamIN);
    StringstreamIN << file2string(FileNameIN);
    return TRUE;  // return FALSE if something got messed up
  }
  bool bz2file2stringstream(const string& _FileNameIN,stringstream& StringstreamIN) { //CO20210624
    string FileNameIN=aurostd::CleanFileName(_FileNameIN);
    if(!FileExist(FileNameIN)) {
      cerr << "ERROR - aurostd::bz2file2stringstream: file=" << FileNameIN << " not present !" << endl;
      return FALSE;
    }
    aurostd::StringstreamClean(StringstreamIN);
    StringstreamIN << bz2file2string(FileNameIN);
    return TRUE;  // return FALSE if something got messed up
  }
  bool gzfile2stringstream(const string& _FileNameIN,stringstream& StringstreamIN) {  //CO20210624
    string FileNameIN=aurostd::CleanFileName(_FileNameIN);
    if(!FileExist(FileNameIN)) {
      cerr << "ERROR - aurostd::gzfile2stringstream: file=" << FileNameIN << " not present !" << endl;
      return FALSE;
    }
    aurostd::StringstreamClean(StringstreamIN);
    StringstreamIN << gzfile2string(FileNameIN);
    return TRUE;  // return FALSE if something got messed up
  }
  bool xzfile2stringstream(const string& _FileNameIN,stringstream& StringstreamIN) {  //CO20210624
    string FileNameIN=aurostd::CleanFileName(_FileNameIN);
    if(!FileExist(FileNameIN)) {
      cerr << "ERROR - aurostd::xzfile2stringstream: file=" << FileNameIN << " not present !" << endl;
      return FALSE;
    }
    aurostd::StringstreamClean(StringstreamIN);
    StringstreamIN << xzfile2string(FileNameIN);
    return TRUE;  // return FALSE if something got messed up
  }
  //CO START
  //zipfile 2 a string
  bool zipfile2stringstream(const string& _FileNameIN,stringstream& StringstreamIN) { //CO20210624
    string FileNameIN=CleanFileName(_FileNameIN);
    if(!FileExist(FileNameIN)) {
      cerr << "ERROR - aurostd::zipfile2stringstream: file=" << FileNameIN << " not present !" << endl;
      return FALSE;
    }
    aurostd::StringstreamClean(StringstreamIN);
    StringstreamIN << zipfile2string(FileNameIN);
    return TRUE;  // return FALSE if something got messed up
  }
  //CO END
  bool efile2stringstream(const string& _FileNameIN,stringstream& StringstreamIN) { //CO20210624
    string FileNameIN=aurostd::CleanFileName(_FileNameIN),FileNameOUT;  //CO
    if(!FileExist(FileNameIN,FileNameOUT) && !EFileExist(FileNameIN,FileNameOUT)) {
      cerr << "ERROR - aurostd::efile2stringstream: file=" << FileNameIN << " not present !" << endl;
      return FALSE;
    }
    //ME20200922 - Do not use substring2bool - it may delete paths if not properly cleaned (e.g. if they contain //)
    if(FileNameOUT.find(".bz2") != string::npos) return aurostd::bz2file2stringstream(FileNameOUT,StringstreamIN);
    if(FileNameOUT.find(".gz") != string::npos)  return aurostd::gzfile2stringstream(FileNameOUT,StringstreamIN);
    if(FileNameOUT.find(".xz") != string::npos)  return aurostd::xzfile2stringstream(FileNameOUT,StringstreamIN);
    return aurostd::file2stringstream(FileNameOUT,StringstreamIN);
  }

  // ***************************************************************************
  // Function file2string
  // ***************************************************************************
  // write file to string - Stefano Curtarolo
  string file2string(const string& FileNameIN) {  //CO20210624
    string StringIN="";
    file2string(FileNameIN,StringIN);
    return StringIN;
  }
  string bz2file2string(const string& FileNameIN) { //CO20210624
    string StringIN="";
    bz2file2string(FileNameIN,StringIN);
    return StringIN;
  }
  string gzfile2string(const string& FileNameIN) {  //CO20210624
    string StringIN="";
    gzfile2string(FileNameIN,StringIN);
    return StringIN;
  }
  string xzfile2string(const string& FileNameIN) {  //CO20210624
    string StringIN="";
    xzfile2string(FileNameIN,StringIN);
    return StringIN;
  }
  string zipfile2string(const string& FileNameIN) {  //CO20210624
    string StringIN="";
    zipfile2string(FileNameIN,StringIN);
    return StringIN;
  }
  string efile2string(const string& FileNameIN) { //CO20210624
    string StringIN="";
    efile2string(FileNameIN,StringIN);
    return StringIN;
  }

  // ***************************************************************************
  // Function url2file
  // ***************************************************************************
  // wget URL to string - Stefano Curtarolo
  bool url2file(string url,string& fileIN,bool verbose) {
    bool LDEBUG=(FALSE || XHOST.DEBUG);
    if(!aurostd::IsCommandAvailable("wget")) {
      cerr << "ERROR - aurostd::url2file(): command \"wget\" is necessary !" << endl;
      return FALSE;
    }
    string _url=url;
    aurostd::StringSubst(_url,"http://","");
    aurostd::StringSubst(_url,"//","/");
    if(LDEBUG) cerr << "aurostd::url2file(): Loading url=" << _url << endl;
    if(verbose) cout << "aurostd::url2file(): Loading url=" << _url << endl;
#ifndef _MACOSX_
    aurostd::execute("wget --quiet --no-cache -O "+fileIN+" http://"+_url);
#else
    aurostd::execute("wget --quiet -O "+fileIN+" http://"+_url);
#endif    
    if(aurostd::FileEmpty(fileIN)) {
      aurostd::StringSubst(_url,":AFLOW","/AFLOW");
#ifndef _MACOSX_
      aurostd::execute("wget --quiet --no-cache -O "+fileIN+" http://"+_url);
#else
      aurostd::execute("wget --quiet -O "+fileIN+" http://"+_url); // _MACOSX_
#endif    
      if(aurostd::FileEmpty(fileIN)) {
        if(LDEBUG){cerr << "ERROR - aurostd::url2file(): URL not found http://" << _url << endl;} //CO20200731 - silence this, it's not an error
        return FALSE;
      }
    }
    return TRUE;
  }

  // ***************************************************************************
  // Function eurl2string
  // ***************************************************************************
  //CO20200223
  bool eurl2string(const string& url,string& stringIN,bool verbose) {
    stringIN="";
    string ext=GetCompressionExtension(url);
    if(!ext.empty()){
      string temp_file=aurostd::TmpFileCreate("eurl2string")+ext;
      url2file(url,temp_file,verbose);
      efile2string(temp_file,stringIN);
#ifndef _AFLOW_TEMP_PRESERVE_
      aurostd::RemoveFile(temp_file);
#endif
      return stringIN.length()>0;
    }
    //[CO20200404 - OBSOLETE]if(aurostd::substring2bool(url,".bz2")){
    //[CO20200404 - OBSOLETE]  string temp_file=aurostd::TmpFileCreate("eurl2string")+".bz2";
    //[CO20200404 - OBSOLETE]  url2file(url,temp_file,verbose);
    //[CO20200404 - OBSOLETE]  bz2file2string(temp_file,stringIN);
    //[CO20200404 - OBSOLETE]  return stringIN.length()>0;
    //[CO20200404 - OBSOLETE]}
    //[CO20200404 - OBSOLETE]if(aurostd::substring2bool(url,".gz")){
    //[CO20200404 - OBSOLETE]  string temp_file=aurostd::TmpFileCreate("eurl2string")+".gz";
    //[CO20200404 - OBSOLETE]  url2file(url,temp_file,verbose);
    //[CO20200404 - OBSOLETE]  gzfile2string(temp_file,stringIN);
    //[CO20200404 - OBSOLETE]  return stringIN.length()>0;
    //[CO20200404 - OBSOLETE]}
    //[CO20200404 - OBSOLETE]if(aurostd::substring2bool(url,".xz")){
    //[CO20200404 - OBSOLETE]  string temp_file=aurostd::TmpFileCreate("eurl2string")+".xz";
    //[CO20200404 - OBSOLETE]  url2file(url,temp_file,verbose);
    //[CO20200404 - OBSOLETE]  xzfile2string(temp_file,stringIN);
    //[CO20200404 - OBSOLETE]  return stringIN.length()>0;
    //[CO20200404 - OBSOLETE]}
    url2string(url,stringIN,verbose);
    return stringIN.length()>0;
  }

  // ***************************************************************************
  // Function url2string
  // ***************************************************************************
  // wget URL to string - Stefano Curtarolo
  bool url2string(const string& url,string& stringIN,bool verbose) {
    bool LDEBUG=(FALSE || XHOST.DEBUG);
    stringIN="";
    if(!aurostd::IsCommandAvailable("wget")) {
      cerr << "ERROR - aurostd::url2string(): command \"wget\" is necessary !" << endl;
      return FALSE;
    }
    string _url=url;
    aurostd::StringSubst(_url,"http://","");
    aurostd::StringSubst(_url,"//","/");
    if(LDEBUG) cerr << "aurostd::url2string(): Loading url=" << _url << endl;
    if(verbose) cout << "aurostd::url2string(): Loading url=" << _url << endl;
#ifndef _MACOSX_
    stringIN=aurostd::execute2string("wget --quiet --no-cache -O /dev/stdout http://"+_url);
#else
    stringIN=aurostd::execute2string("wget --quiet -O /dev/stdout http://"+_url); // _MACOSX_
#endif    
    if(stringIN=="") {
      aurostd::StringSubst(_url,":AFLOW","/AFLOW");
#ifndef _MACOSX_
      stringIN=aurostd::execute2string("wget --quiet --no-cache -O /dev/stdout http://"+_url);
#else
      stringIN=aurostd::execute2string("wget --quiet -O /dev/stdout http://"+_url); // _MACOSX_
#endif    
      if(stringIN=="") {
        if(LDEBUG){cerr << "ERROR - aurostd::url2string(): URL not found http://" << _url << endl;} //CO20200731 - silence this, it's not an error
        return FALSE;
      }
    }
    //    aurostd::StringSubst(stringIN,"h1h","h1,"); // old Frisco php error patch
    return TRUE;
  }

  // ***************************************************************************
  // Function eurl2stringstream
  // ***************************************************************************
  //CO20200223
  bool eurl2stringstream(const string& url,stringstream& stringstreamIN,bool verbose) {
    bool LDEBUG=(FALSE || XHOST.DEBUG);
    string soliloquy="aurostd::eurl2stringstream():";
    if(LDEBUG) cerr << soliloquy << " Loading url=" << url << endl;
    if(verbose) cout << soliloquy << " Loading url=" << url << endl;
    string stringIN="";  //CO20200404
    bool out=eurl2string(url,stringIN,verbose);
    aurostd::StringstreamClean(stringstreamIN); stringstreamIN << stringIN;
    return out;
  }

  // ***************************************************************************
  // Function url2stringstream
  // ***************************************************************************
  // wget URL to stringstream - Stefano Curtarolo
  bool url2stringstream(const string& url,stringstream& stringstreamIN,bool verbose) {
    bool LDEBUG=(FALSE || XHOST.DEBUG);
    string soliloquy="aurostd::url2stringstream():";
    if(LDEBUG) cerr << soliloquy << " Loading url=" << url << endl;
    if(verbose) cout << soliloquy << " Loading url=" << url << endl;
    string stringIN="";  //CO20200404
    bool out=url2string(url,stringIN,verbose);
    aurostd::StringstreamClean(stringstreamIN); stringstreamIN << stringIN;
    return out;
  }

  // ***************************************************************************
  // Function eurl2vectorstring
  // ***************************************************************************
  //CO20200223
  bool eurl2vectorstring(const string& url,vector<string>& vlines,bool verbose) {
    bool LDEBUG=(FALSE || XHOST.DEBUG);
    string soliloquy="aurostd::eurl2vectorstring():";
    if(LDEBUG) cerr << soliloquy << " Loading url=" << url << endl;
    if(verbose) cout << soliloquy << " Loading url=" << url << endl;
    string stringIN="";  //CO20200404
    bool out=eurl2string(url,stringIN,verbose);
    aurostd::string2tokens(stringIN,vlines);
    return out;
  }
  // ***************************************************************************
  // Function url2vectorstring
  // ***************************************************************************
  // wget URL to vectorstring - Stefano Curtarolo
  bool url2vectorstring(const string& url,vector<string>& vlines,bool verbose) {
    bool LDEBUG=(FALSE || XHOST.DEBUG);
    string soliloquy="aurostd::url2vectorstring():";
    if(LDEBUG) cerr << soliloquy << " Loading url=" << url << endl;
    if(verbose) cout << soliloquy << " Loading url=" << url << endl;
    string stringIN="";  //CO20200404
    bool out=url2string(url,stringIN,verbose);
    aurostd::string2tokens(stringIN,vlines);
    return out;
  }

  // ***************************************************************************
  // Function eurl2dequestring
  // ***************************************************************************
  //CO20200223
  bool eurl2dequestring(const string& url,deque<string>& vlines,bool verbose) {
    bool LDEBUG=(FALSE || XHOST.DEBUG);
    string soliloquy="aurostd::eurl2dequestring():";
    if(LDEBUG) cerr << soliloquy << " Loading url=" << url << endl;
    if(verbose) cout << soliloquy << " Loading url=" << url << endl;
    string stringIN="";  //CO20200404
    bool out=eurl2string(url,stringIN,verbose);
    aurostd::string2tokens(stringIN,vlines);
    return out;
  }

  // ***************************************************************************
  // Function url2dequestring
  // ***************************************************************************
  // wget URL to dequestring - Stefano Curtarolo
  bool url2dequestring(const string& url,deque<string>& vlines,bool verbose) {
    bool LDEBUG=(FALSE || XHOST.DEBUG);
    string soliloquy="aurostd::url2dequestring():";
    if(LDEBUG) cerr << soliloquy << " Loading url=" << url << endl;
    if(verbose) cout << soliloquy << " Loading url=" << url << endl;
    string stringIN="";  //CO20200404
    bool out=url2string(url,stringIN,verbose);
    aurostd::string2tokens(stringIN,vlines);
    return out;
  }

  // ***************************************************************************
  // Function eurl2tokens
  // ***************************************************************************
  //CO20200223
  template<typename utype> uint eurl2tokens(const string& url,vector<utype>& tokens,const string& delimiters) {
    bool LDEBUG=(FALSE || XHOST.DEBUG);
    string soliloquy="aurostd::url2tokens<utype>(vector):";
    if(LDEBUG) cerr << soliloquy << " Loading url=" << url << endl;
    if(!aurostd::IsCommandAvailable("wget")) {
      cerr << "ERROR - " << soliloquy << ": command \"wget\" is necessary !" << endl;
      return 0;}	
    tokens.clear(); 
    string content = "";
    aurostd::eurl2string(url,content);
    if(LDEBUG) { //CO20180627
      cerr << soliloquy << " content=" << endl;
      cerr << content << endl;
    }
    if(content.empty()) {
      if(LDEBUG){cerr << "ERROR - " << soliloquy << ": URL empty http://" << url << endl;} //CO20200731 - silence this, it's not an error
      return 0;
    }

    vector<string> stokens;
    aurostd::string2tokens(content,stokens,delimiters);
    for(uint i=0;i<stokens.size();i++)
      if(!stokens[i].empty()) 
        tokens.push_back(aurostd::string2utype<utype>(stokens[i]));
    if(LDEBUG) cerr << soliloquy << " [5] tokens.size()=" << tokens.size() << endl;
    return tokens.size();
  }

  // ***************************************************************************
  // Function url2tokens
  // ***************************************************************************
  // wget URL to vector of tokens - Stefano Curtarolo
  template<typename utype> uint url2tokens(const string& url,vector<utype>& tokens,const string& delimiters) {
    bool LDEBUG=(FALSE || XHOST.DEBUG);
    string soliloquy="aurostd::url2tokens<utype>(vector):";
    if(LDEBUG) cerr << soliloquy << " Loading url=" << url << endl;
    if(!aurostd::IsCommandAvailable("wget")) {
      cerr << "ERROR - " << soliloquy << ": command \"wget\" is necessary !" << endl;
      return 0;}	
    tokens.clear(); 
    string content = "";
    aurostd::url2string(url,content);
    if(LDEBUG) { //CO20180627
      cerr << soliloquy << " content=" << endl;
      cerr << content << endl;
    }
    if(content.empty()) {
      if(LDEBUG){cerr << "ERROR - " << soliloquy << ": URL empty http://" << url << endl;} //CO20200731 - silence this, it's not an error
      return 0;
    }

    vector<string> stokens;
    aurostd::string2tokens(content,stokens,delimiters);
    for(uint i=0;i<stokens.size();i++)
      if(stokens[i]!="") 
        tokens.push_back(aurostd::string2utype<utype>(stokens[i]));
    if(LDEBUG) cerr << soliloquy << " [5] tokens.size()=" << tokens.size() << endl;
    return tokens.size();
  }

  // ***************************************************************************
  // Function eurl2tokens
  // ***************************************************************************
  //CO20200223
  template<typename utype> uint eurl2tokens(const string& url,deque<utype>& tokens,const string& delimiters) {
    vector<utype> vtokens;
    aurostd::eurl2tokens(url,vtokens,delimiters);
    for(uint i=0;i<vtokens.size();i++) tokens.push_back(vtokens[i]);
    return tokens.size();
  }

  // ***************************************************************************
  // Function url2tokens
  // ***************************************************************************
  // wget URL to deque of tokens - Stefano Curtarolo
  template<typename utype> uint url2tokens(const string& url,deque<utype>& tokens,const string& delimiters) {
    vector<utype> vtokens;
    aurostd::url2tokens(url,vtokens,delimiters);
    for(uint i=0;i<vtokens.size();i++) tokens.push_back(vtokens[i]);
    return tokens.size();
  }

  // ***************************************************************************
  // Function eurl2string
  // ***************************************************************************
  //CO20200223
  string eurl2string(const string& url) {
    string stringIN="";    //CO20200404
    eurl2string(url,stringIN);
    return stringIN;
  }

  // ***************************************************************************
  // Function url2string
  // ***************************************************************************
  // wget URL to stringstream - Stefano Curtarolo
  string url2string(const string& url) {
    string stringIN="";  //CO20200404
    url2string(url,stringIN);
    return stringIN;
  }

  // ***************************************************************************
  // Function ChmodFile
  // ***************************************************************************
  // change mod of a file - Stefano Curtarolo
  bool ChmodFile(string chmod_string,string _file) { // "" compliant SC20190401
    string file=aurostd::CleanFileName(_file);
    if(chmod_string.empty()){return false;} //CO20190321
    if(file.empty()){return false;} //CO20190321
    ostringstream aus;
    aurostd::StringstreamClean(aus);
    aus << CHMOD_BIN << " " << chmod_string << " \"" << file << "\"" << endl;
    aurostd::execute(aus);
    return TRUE;  // return FALSE if something got messed up
  }

  //CO START
  //***************************************************************************//
  // aurostd::file2directory
  //***************************************************************************//
  // Corey Oses
  // Move file to destination
  bool file2directory(const string& _file,const string& _destination) { // "" compliant SC20190401
    string file=CleanFileName(_file);
    string destination=CleanFileName(_destination);
    if(!aurostd::IsCommandAvailable("mv")) {
      cerr << "ERROR - aurostd::file2directory: command \"mv\" is necessary !" << endl;
      return FALSE;
    }
    if(!aurostd::FileExist(file)) {
      cerr << "ERROR - aurostd::file2directory: " << file << " cannot be found !" << endl;
      //      cerr << "ERROR - aurostd::file2directory: _file=" << _file << " " << endl;
      //      cerr << "ERROR - aurostd::file2directory:  file=" << file << " " << endl;
      //      cerr << "ERROR - aurostd::file2directory: _destination=" << _destination << " " << endl;
      //     cerr << "ERROR - aurostd::file2directory:  destination=" << destination << " " << endl;
      return FALSE;
    }
    if(!aurostd::IsDirectory(destination)) //CO20180220 //FileExist(destination))
    { //CO20200106 - patching for auto-indenting
      cerr << "ERROR - aurostd::file2directory: " << destination << " cannot be found !" << endl;
      return FALSE;
    }
    aurostd::execute("mv \""+file+"\" \""+destination+"/\"");
    return TRUE;
  }

  //***************************************************************************//
  // aurostd::file2directory
  //***************************************************************************//
  // Corey Oses
  // Move files to destination, do one at a time to check if files exist
  bool file2directory(const vector<string>& files,const string& destination) {
    for(uint i=0;i<files.size();i++) {
      if(!file2directory(files[i],destination)) {return FALSE;}
    }
    return TRUE;
  }

  //***************************************************************************//
  // aurostd::file2file
  //***************************************************************************//
  // Corey Oses
  bool file2file(const string& _file,const string& _destination) {
    string file=CleanFileName(_file);
    string destination=CleanFileName(_destination);
    if(!aurostd::IsCommandAvailable("mv")) {
      cerr << "ERROR - aurostd::file2file: command \"mv\" is necessary !" << endl;
      return FALSE;
    }
    if(!aurostd::FileExist(file)) {
      cerr << "ERROR - aurostd::file2file: " << file << " cannot be found !" << endl;
      return FALSE;
    }
    aurostd::execute("mv \""+file+"\" \""+destination+"\"");
    return TRUE;
  }

  //***************************************************************************//
  // aurostd::file2md5sum
  //***************************************************************************//
  // Stefano Curtarolo
  string file2md5sum(const string& file) { //SC20200326
    vector<string> vtokens;
    if(aurostd::FileExist(file)) {
      aurostd::string2tokens(aurostd::execute2string("md5sum "+file),vtokens," ");
      if(vtokens.size()>0) return vtokens.at(0);
    }
    return "";
  }

  //***************************************************************************//
  // aurostd::file2auid
  //***************************************************************************//
  // Stefano Curtarolo
  string file2auid(const string& file) { //SC20200326
    vector<string> vtokens;
    if(aurostd::FileExist(file)) {
      uint64_t crc=0;
      crc=aurostd::crc64(crc,aurostd::efile2string(file)); // DONT TOUCH THIS
      return aurostd::crc2string(crc);
    }
    return "";
  }

  // ***************************************************************************
  // Function IsDirectory
  // ***************************************************************************
  // true if path is directory
  // http://stackoverflow.com/questions/146924/how-can-i-tell-if-a-given-path-is-a-directory-or-a-file-c-c
  bool IsDirectory(const string& _path){
    string path=CleanFileName(_path);
    struct stat s;
    if( stat(path.c_str(),&s) != 0 ){return FALSE;} //error
    if( s.st_mode & S_IFDIR ){      //CO20200531 - still trips if directory exists but is not accessible
      DIR *dp;                      //CO20200531 - see if directory is accessible by user
      dp=opendir(path.c_str());     //CO20200531 - see if directory is accessible by user
      if(dp==NULL) {return FALSE;}  //CO20200531 - see if directory is accessible by user
      (void) closedir (dp);         //CO20200531 - see if directory is accessible by user
      return TRUE;
    }
    return FALSE;
  }

  // ***************************************************************************
  // Function IsFile
  // ***************************************************************************
  // true if path is file
  // http://stackoverflow.com/questions/146924/how-can-i-tell-if-a-given-path-is-a-directory-or-a-file-c-c
  bool IsFile(const string& _path){
    string path=CleanFileName(_path);
    struct stat s;
    if( stat(path.c_str(),&s) != 0 ){return FALSE;} //error
    if( s.st_mode & S_IFREG ){      //CO20200531 - still trips if file exists but is not accessible
      ifstream f(path.c_str());     //CO20200531 - see if file is accessible by user
      if(!f.good()){return FALSE;}  //CO20200531 - see if file is accessible by user
      return TRUE;
    }
    return FALSE;
  }
  //CO END

  // ***************************************************************************
  // Function RemoveFile
  // ***************************************************************************
  // change remove a file - Stefano Curtarolo
  bool RemoveFile(string _file) {
    string file=CleanFileName(_file);
    // [OBSOLETE]   ostringstream aus;
    // [OBSOLETE] aurostd::StringstreamClean(aus);
    // [OBSOLETE] //    aus << "rm -f \"" << file << "\"" << endl; //   cerr << aus.str() << endl;
    // [OBSOLETE] //    aurostd::execute(aus);
    // [OBSOLETE]    remove(file.c_str()); // this works only with well defined names and not with * which are build by sh/bash
    execute("rm -f \""+file+"\""); // the simplest possible call th sh/bash
    return TRUE;  // return FALSE if something got messed up
  }

  //CO START
  //***************************************************************************//
  // aurostd::RemoveFile
  //***************************************************************************//
  bool RemoveFile(const vector<string>& files) {
    for(uint i=0;i<files.size();i++) {
      if(!RemoveFile(files[i])) {return FALSE;}
    }
    return TRUE;
  }

  //***************************************************************************//
  // aurostd::RemoveDirectory
  //***************************************************************************//
  bool RemoveDirectory(const string& _path) {
    string path=CleanFileName(_path);
    if(!IsCommandAvailable("rm")) {
      cerr << "ERROR - aurostd::RemoveDirectory: command \"rm\" is necessary !" << endl;
      return FALSE;
    }
    aurostd::execute("rm -r \""+path+"\"");
    return TRUE;
  }
  //CO END

  // ***************************************************************************
  // Function string2tokens string2tokens<utype>
  // ***************************************************************************
  // Finds string2tokens to split strings in tokens
  // Stefano Curtarolo
  // void string2tokens(const string& str,vector<string>& tokens,const string& delimiters=" ") {  //[CO20200106 - close bracket for indenting]}
  uint string2tokens(const string& str,std::vector<string>& tokens,const string& delimiters,bool consecutive) { //CO20170613
    //CO mods 20170613
    //we are adding functionality here, because string2tokens will treat "\n\n" same as "\n", but not "\n \n"
    //consecutive will do the following: "sssss" -> <"s","s",...>
    //consecutive ALSO starts at 0, not first_not_of
    //return aurostd::string2tokens(stringIN,vstringout,"\n",true);
    tokens.clear(); // clear in the case there was something already in!
    string::size_type lastPos=(consecutive ? 0 : str.find_first_not_of(delimiters,0));   // Skip delimiters at beginning.
    string::size_type pos=str.find_first_of(delimiters,lastPos);     // Find first "non-delimiter".
    while (pos!=string::npos || lastPos!=string::npos) {
      tokens.push_back(str.substr(lastPos,pos-lastPos));             // Found a token, add it to the vector.
      if(consecutive){lastPos=(pos!=string::npos ? pos+1 : string::npos);}
      else{lastPos=str.find_first_not_of(delimiters,pos);}  // Skip delimiters.  Note the "not_of"
      pos=str.find_first_of(delimiters,lastPos);                     // Find next "non-delimiter"
    }
    return tokens.size();
  }

  // void string2tokens(const string& str,deque<string>& tokens,const string& delimiters=" ") { //[CO20200106 - close bracket for indenting]}
  uint string2tokens(const string& str,std::deque<string>& tokens,const string& delimiters,bool consecutive) { //CO20170613
    vector<string> vtokens;
    uint i=aurostd::string2tokens(str,vtokens,delimiters,consecutive);  //CO20170613
    tokens.clear();
    for(i=0;i<vtokens.size();i++) tokens.push_back(vtokens[i]);
    return tokens.size();
  }
  template<class utype> uint string2tokens(const string& str,std::vector<utype>& tokens,const string& delimiters,bool consecutive) {  //CO20170613
    vector<string> stokens;
    uint out=aurostd::string2tokens(str,stokens, delimiters,consecutive); //CO20170613
    tokens.clear();
    for(uint i=0;i<stokens.size();i++)
      tokens.push_back(aurostd::string2utype<utype>(stokens[i]));
    return out;
  }
  template<class utype> uint string2tokens(const string& str,std::deque<utype>& tokens,const string& delimiters,bool consecutive) { //CO20170613
    deque<string> stokens;
    uint out=aurostd::string2tokens(str,stokens, delimiters,consecutive); //CO20170613
    tokens.clear();
    for(uint i=0;i<stokens.size();i++)
      tokens.push_back(aurostd::string2utype<utype>(stokens[i]));
    return out;
  }

  // ***************************************************************************
  // Function string2tokensAdd string2tokensAdd<utype>
  // ***************************************************************************

  uint string2tokensAdd(const string& str,std::vector<string>& tokens,const string& delimiters) {
    vector<string> vtokens;
    uint i=aurostd::string2tokens(str,vtokens,delimiters);
    for(i=0;i<vtokens.size();i++) tokens.push_back(vtokens[i]);
    return tokens.size();
  }
  uint string2tokensAdd(const string& str,std::deque<string>& tokens,const string& delimiters) {
    vector<string> vtokens;
    uint i=aurostd::string2tokens(str,vtokens,delimiters);
    for(i=0;i<vtokens.size();i++) tokens.push_back(vtokens[i]);
    return tokens.size();
  }
  template<class utype> uint string2tokensAdd(const string& str,std::vector<utype>& tokens,const string& delimiters) {
    vector<string> vtokens;
    uint i=aurostd::string2tokens(str,vtokens,delimiters);
    for(i=0;i<vtokens.size();i++) tokens.push_back(aurostd::string2utype<utype>(vtokens[i]));
    return tokens.size();
  }
  template<class utype> uint string2tokensAdd(const string& str,std::deque<utype>& tokens,const string& delimiters) {
    deque<string> vtokens;
    uint i=aurostd::string2tokens(str,vtokens,delimiters);
    for(i=0;i<vtokens.size();i++) tokens.push_back(aurostd::string2utype<utype>(vtokens[i]));
    return tokens.size();
  }

  //[CO20210315 - OBSOLETE use stream2stream()]// ***************************************************************************
  //[CO20210315 - OBSOLETE use stream2stream()]// Function StringStreamConvert
  //[CO20210315 - OBSOLETE use stream2stream()]// ***************************************************************************
  //[CO20210315 - OBSOLETE use stream2stream()]// convert whatever into a string !
  //[CO20210315 - OBSOLETE use stream2stream()]template<typename typeTo, typename typeFrom> typeTo StringStreamConvert(const typeFrom& from) {  //CO20210315 - cleaned up
  //[CO20210315 - OBSOLETE use stream2stream()]  std::stringstream temp;
  //[CO20210315 - OBSOLETE use stream2stream()]  temp << from;
  //[CO20210315 - OBSOLETE use stream2stream()]  typeTo to=typeTo();
  //[CO20210315 - OBSOLETE use stream2stream()]  temp >> to;
  //[CO20210315 - OBSOLETE use stream2stream()]  return to;
  //[CO20210315 - OBSOLETE use stream2stream()]}
  //[CO20210315 - OBSOLETE use stream2stream()]
  //[CO20210315 - OBSOLETE use stream2stream()]template<typename typeFrom> std::string StringConvert(const typeFrom& from) { //CO20210315 - cleaned up
  //[CO20210315 - OBSOLETE use stream2stream()]  return StringStreamConvert<std::string>((typeFrom) from);
  //[CO20210315 - OBSOLETE use stream2stream()]}
  //[CO20210315 - OBSOLETE use stream2stream()]// to initialize the templates....
  //[CO20210315 - OBSOLETE use stream2stream()]void _StringConvert(void) {
  //[CO20210315 - OBSOLETE use stream2stream()]  cerr << StringStreamConvert<std::string>((int) 1);
  //[CO20210315 - OBSOLETE use stream2stream()]  cerr << StringStreamConvert<std::string>((float) 1);
  //[CO20210315 - OBSOLETE use stream2stream()]  cerr << StringStreamConvert<std::string>((double) 1);
  //[CO20210315 - OBSOLETE use stream2stream()]  cerr << StringConvert<int>((int) 1);
  //[CO20210315 - OBSOLETE use stream2stream()]  cerr << StringConvert<float>((float) 1);
  //[CO20210315 - OBSOLETE use stream2stream()]  cerr << StringConvert<double>((double) 1);
  //[CO20210315 - OBSOLETE use stream2stream()]}

  // ***************************************************************************
  // Function stream2stream
  // ***************************************************************************
  // convert whatever into a string !
  template<typename typeTo, typename typeFrom> typeTo stream2stream(const typeFrom& from,int precision,char FORMAT) { //CO20210315 - cleaned up
    std::stringstream temp;
    if(FORMAT==DEFAULT_STREAM){;} //default
    if(FORMAT==FIXED_STREAM){temp << std::fixed;}
    if(FORMAT==SCIENTIFIC_STREAM){temp << std::scientific;}
    temp.precision(precision);
    temp << from;
    typeTo to=typeTo();
    temp >> to;
    return to;
  }
  template<typename typeTo, typename typeFrom> typeTo stream2stream(const typeFrom& from,int precision) {  //CO20210315 - cleaned up
    return (typeTo) stream2stream<typeTo>(from,precision,DEFAULT_STREAM);
  }
  template<typename typeTo, typename typeFrom> typeTo stream2stream(const typeFrom& from) { //CO20210315 - cleaned up
    return (typeTo) stream2stream<typeTo>(from,AUROSTD_DEFAULT_PRECISION,DEFAULT_STREAM);
  }
<<<<<<< HEAD
  template<typename utype> utype string2utype(const string& from) {
    if(from.empty()){return (utype) stream2stream<utype>("0",AUROSTD_DEFAULT_PRECISION,DEFAULT_STREAM);;} //CO20210315 - stream2stream behavior is not defined for empty string input: https://stackoverflow.com/questions/4999650/c-how-do-i-check-if-the-cin-buffer-is-empty
    string FROM=aurostd::toupper(from); //CO20210315
    if(FROM=="TRUE"||FROM=="T"||FROM==".TRUE."){return (utype) stream2stream<utype>("1",AUROSTD_DEFAULT_PRECISION,DEFAULT_STREAM);;}  //CO20210315 - safe because inputs are generally digits
    if(FROM=="FALSE"||FROM=="F"||FROM==".FALSE."){return (utype) stream2stream<utype>("0",AUROSTD_DEFAULT_PRECISION,DEFAULT_STREAM);;}  //CO20210315 - safe because inputs are generally digits
=======
  template<typename utype> utype string2utype(const string& from, const uint base) {
    if(from.empty()){return (utype) stream2stream<utype>("0",AUROSTD_DEFAULT_PRECISION,DEFAULT_STREAM);} //CO20210315 - stream2stream behavior is not defined for empty string input: https://stackoverflow.com/questions/4999650/c-how-do-i-check-if-the-cin-buffer-is-empty
    string FROM=aurostd::toupper(from); //CO20210315
    if(FROM=="TRUE"||FROM=="T"||FROM==".TRUE."){return (utype) stream2stream<utype>("1",AUROSTD_DEFAULT_PRECISION,DEFAULT_STREAM);;}  //CO20210315 - safe because inputs are generally digits
    if(FROM=="FALSE"||FROM=="F"||FROM==".FALSE."){return (utype) stream2stream<utype>("0",AUROSTD_DEFAULT_PRECISION,DEFAULT_STREAM);;}  //CO20210315 - safe because inputs are generally digits
    if (base != 10) { //HE20220324 add non-decimal bases (will ignore positions behind a point)
      std::stringstream temp;
      temp << std::stoll(from, nullptr, base); // stoll -> string to long long
      return (utype) stream2stream<utype>(temp.str(),AUROSTD_DEFAULT_PRECISION,DEFAULT_STREAM);
    }
>>>>>>> 2100e979
    //[CO20210315 - doesn't work]if(!aurostd::isfloat(from)){return (utype) 0;} //CO20210315 - stream2stream undefined behavior
    return (utype) stream2stream<utype>(from,AUROSTD_DEFAULT_PRECISION,DEFAULT_STREAM);
  }

  vector<double> vectorstring2vectordouble(const vector<string>& from) {  //CO20210315 - cleaned up
    vector<double> vout;for(uint i=0;i<from.size();i++) vout.push_back(aurostd::string2utype<double>(from[i]));return vout;
  }

  string string2string(const string& from) {return from;}

  vector<int> vectorstring2vectorint(const vector<string>& from) {  //CO20210315 - cleaned up
    vector<int> vout;for(uint i=0;i<from.size();i++) vout.push_back(aurostd::string2utype<int>(from[i]));return vout;
  }

  vector<uint> vectorstring2vectoruint(const vector<string>& from) { //CO20210315 - cleaned up
    vector<uint> vout;for(uint i=0;i<from.size();i++) vout.push_back(aurostd::string2utype<uint>(from[i]));return vout;
  }

  vector<float> vectorstring2vectorfloat(const vector<string>& from) { //CO20210315 - cleaned up
    vector<float> vout;for(uint i=0;i<from.size();i++) vout.push_back(aurostd::string2utype<float>(from[i]));return vout;
  }

  string vectorstring2string(const vector<string>& vstrings) {
    string out="";
    for(uint istr=0;istr<vstrings.size();istr++) out+=vstrings.at(istr);
    return out;
  }
  string vectorstring2string(const deque<string>& vstrings) {
    string out="";
    for(uint istr=0;istr<vstrings.size();istr++) out+=vstrings.at(istr);
    return out;
  }

  // ***************************************************************************
  // Function utype2string
  // ***************************************************************************

  //  template<typename string> string utype2string(const string& from) {
  //   return (string) stream2stream<string>(from);
  // }

  //DX20210128 [OBSOLETE - use default arguments] template<typename utype> string utype2string(const utype& from) {
  //DX20210128 [OBSOLETE - use default arguments]   return (string) stream2stream<string>(from);
  //DX20210128 [OBSOLETE - use default arguments] }
  //DX20210128 [OBSOLETE - use default arguments] template<typename utype> string utype2string(const utype& from,int precision) {
  //DX20210128 [OBSOLETE - use default arguments]   return (string) stream2stream<string>(from,precision);
  //DX20210128 [OBSOLETE - use default arguments]}
  template<typename utype> string utype2string(const utype& from,int precision,char FORMAT) { //see DEFAULT_STREAM, FIXED_STREAM, SCIENTIFIC_STREAM
    return (string) stream2stream<string>(from,precision,FORMAT);
  }
  //  string utype2string(const string& from) {
  //    return (string) from;
  //  }
  //  string utype2string(const std::basic_string<char, std::char_traits<char>, std::allocator<char> >& from) {    return (string) from;  }
  //  string utype2string(std::basic_string<char, std::char_traits<char>, std::allocator<char> > from) {    return (string) from;  }

  //cannot template this the same as others, char's don't make sense with roff
  string utype2string(double from,bool roff) {return utype2string(from,AUROSTD_DEFAULT_PRECISION,roff,DEFAULT_STREAM);}
  string utype2string(double from,int precision,bool roff) {return utype2string(from,precision,roff,AUROSTD_ROUNDOFF_TOL,DEFAULT_STREAM);}
  string utype2string(double from,bool roff,double tol) {return utype2string(from,AUROSTD_DEFAULT_PRECISION,roff,tol,DEFAULT_STREAM);}
  string utype2string(double from,int precision,bool roff,double tol) {return utype2string(from,precision,roff,tol,DEFAULT_STREAM);}
  string utype2string(double from,bool roff,char FORMAT) {return utype2string(from,AUROSTD_DEFAULT_PRECISION,roff,FORMAT);}
  string utype2string(double from,int precision,char FORMAT,bool roff) {return utype2string(from,precision,roff,FORMAT);}  //CO20200624
  string utype2string(double from,int precision,bool roff,char FORMAT) {return utype2string(from,precision,roff,AUROSTD_ROUNDOFF_TOL,FORMAT);}
  string utype2string(double from,bool roff,double tol,char FORMAT) {return utype2string(from,AUROSTD_DEFAULT_PRECISION,roff,tol,FORMAT);}
  string utype2string(double from,int precision,bool roff,double tol,char FORMAT) {
    double tmp=from;
    if(roff){tmp=roundoff(from,tol);}
    return (string) stream2stream<string>(tmp,precision,FORMAT);
  }
  string bool2string(bool from) {
    if(from) return "TRUE";
    return "FALSE";
  }

  // ***************************************************************************
  // Function utypes2deque
  // ***************************************************************************
  template<class utype> deque<utype> utypes2deque(utype u1) {
    deque<utype> out;
    out.push_back(u1);
    return out;}
  template<class utype> deque<utype> utypes2deque(utype u1,utype u2) {
    deque<utype> out;
    out.push_back(u1);out.push_back(u2);
    return out;}
  template<class utype> deque<utype> utypes2deque(utype u1,utype u2,utype u3) {
    deque<utype> out;
    out.push_back(u1);out.push_back(u2);out.push_back(u3);
    return out;}
  template<class utype> deque<utype> utypes2deque(utype u1,utype u2,utype u3,utype u4) {
    deque<utype> out;
    out.push_back(u1);out.push_back(u2);out.push_back(u3);out.push_back(u4);
    return out;}

  // ***************************************************************************
  // Function StringCommasColumsVectorInt
  // ***************************************************************************
  void StringCommasColumsVectorInt(string vstring,vector<int> &vint) {
    vector<string> tokens_commas,tokens_colums;
    vint.clear();
    string2tokens(vstring,tokens_commas,",");
    for(uint i=0;i<tokens_commas.size();i++) {
      tokens_colums.clear();
      if(aurostd::substring2bool(tokens_commas[i],":")) {
        string2tokens(tokens_commas[i],tokens_colums,":");
        for(int j=aurostd::string2utype<int>(tokens_colums.at(0));
            j<=aurostd::string2utype<int>(tokens_colums.at(tokens_colums.size()-1));
            j++)
          vint.push_back(j);
      } else {
        vint.push_back(aurostd::string2utype<int>(tokens_commas[i]));
      }	
    }
  }

  // ***************************************************************************
  // Function StringCommasColumsVectorUnsignedInt
  // ***************************************************************************
  void StringCommasColumsVectorUnsignedInt(string vstring,vector<uint> &vuint) {
    vector<string> tokens_commas,tokens_colums;
    vuint.clear();
    string2tokens(vstring,tokens_commas,",");
    for(uint i=0;i<tokens_commas.size();i++) {
      tokens_colums.clear();
      if(aurostd::substring2bool(tokens_commas[i],":")) {
        string2tokens(tokens_commas[i],tokens_colums,":");
        for(uint j=aurostd::string2utype<uint>(tokens_colums.at(0));
            j<=(uint) aurostd::string2utype<uint>(tokens_colums.at(tokens_colums.size()-1));
            j++)
          vuint.push_back(j);
      } else {
        vuint.push_back(aurostd::string2utype<uint>(tokens_commas[i]));
      }	
    }
  }

  // ***************************************************************************
  // Function StringCommasColumsVectorFloat
  // ***************************************************************************
  void StringCommasColumsVectorFloat(string vstring,vector<float> &vfloat) {
    vector<string> tokens_commas,tokens_colums;
    vfloat.clear();
    string2tokens(vstring,tokens_commas,",");
    for(uint i=0;i<tokens_commas.size();i++) {
      tokens_colums.clear();
      if(aurostd::substring2bool(tokens_commas[i],":")) {
        string2tokens(tokens_commas[i],tokens_colums,":");
        for(float j=aurostd::string2utype<float>(tokens_colums.at(0));
            j<=aurostd::string2utype<float>(tokens_colums.at(tokens_colums.size()-1));
            j++)
          vfloat.push_back(j);
      } else {
        vfloat.push_back(aurostd::string2utype<float>(tokens_commas[i]));
      }	
    }
  }

  // ***************************************************************************
  // Function StringCommasColumsVectorDouble
  // ***************************************************************************
  void StringCommasColumsVectorDouble(string vstring,vector<double> &vdouble) {
    vector<string> tokens_commas,tokens_colums;
    vdouble.clear();
    string2tokens(vstring,tokens_commas,",");
    for(uint i=0;i<tokens_commas.size();i++) {
      tokens_colums.clear();
      if(aurostd::substring2bool(tokens_commas[i],":")) {
        string2tokens(tokens_commas[i],tokens_colums,":");
        for(double j=aurostd::string2utype<double>(tokens_colums.at(0));
            j<=aurostd::string2utype<double>(tokens_colums.at(tokens_colums.size()-1));
            j++)
          vdouble.push_back(j);
      } else {
        vdouble.push_back(aurostd::string2utype<double>(tokens_commas[i]));
      }	
    }
  }

  // ***************************************************************************
  // Function StringsAlphabetic
  // ***************************************************************************
  // says if two strings are in alphabetical order
  bool StringsAlphabetic(const string& A,const string& B,bool allow_identical) { //CO20181019
    if(A<B) return TRUE; // cerr << "A<B" << "  " << A << "<" << B << endl;
    if(A>B) return FALSE; //cerr << "A>B" << "  " << A << ">" << B << endl;
    if(A==B) return allow_identical; //cerr << "A==B" << "  " << A << "==" << B << endl; //CO20181019
    return TRUE;
  }

  // ***************************************************************************
  // Function StringsAlphabetic
  // ***************************************************************************
  // says if two strings are in alphabetical order  //CO20180801
  bool StringsAlphabetic(const vector<string>& input,bool allow_identical) {
    for(uint i=1;i<input.size();i++){ //CO20190218
      if(!StringsAlphabetic(input[i-1],input[i],allow_identical)){return false;}
    }
    return true;
  }
  bool StringsAlphabetic(const deque<string>& input,bool allow_identical) { //CO20190218
    for(uint i=1;i<input.size();i++){
      if(!StringsAlphabetic(input[i-1],input[i],allow_identical)){return false;}
    }
    return true;
  }

  // ***************************************************************************
  // Function StringSubst
  // ***************************************************************************
  // Substitute strings here and there
  // Stefano Curtarolo
  string StringSubst(string &strstring, const string &strfind, const string &strreplace) {
    if(strfind.empty()) return strstring;
    string::size_type pos=0;
    while((pos=strstring.find(strfind, pos))!=string::npos) {
      strstring.erase(pos, strfind.length());
      strstring.insert(pos, strreplace);
      pos+=strreplace.length();
    }
    return strstring;
  }

<<<<<<< HEAD
=======
  //HE20220321 overload for const strings
  string StringSubst(const string &strstring, const string &strfind, const string &strreplace) {
    std::string work_copy = strstring;
    return StringSubst(work_copy, strfind, strreplace);
  }

>>>>>>> 2100e979
  string StringSubst(string &strstring, const char &charfind, const char &charreplace) {
    string stroutput;
    for (uint i=0;i<strstring.size();i++)
      if(strstring[i]==charfind)
        stroutput+=charreplace;
      else
        stroutput+=strstring[i];
    strstring=stroutput;
    return strstring;
  }

<<<<<<< HEAD
=======
  //HE20220321 overload for const strings
  string StringSubst(const string &strstring, const char &charfind, const char &charreplace) {
    std::string work_copy = strstring;
    return StringSubst(work_copy, charfind, charreplace);
  }

>>>>>>> 2100e979
  void StringStreamSubst(stringstream &strstringstream, const string &strfind, const string &strreplace) {
    string strstring=strstringstream.str();
    StringSubst(strstring,strfind,strreplace);
    aurostd::StringstreamClean(strstringstream);
    strstringstream << strstring;
  }

  //  string StringSubst(string &strstring, const string &strfind0, const string &strfind1, const string &strfind2, const string &strfind3, const string &strreplace) {
  //    StringSubst(strstring,strfind0,strreplace);
  //    StringSubst(strstring,strfind1,strreplace);
  //    StringSubst(strstring,strfind2,strreplace);
  //    StringSubst(strstring,strfind3,strreplace);
  //    return strstring;
  //  }


  // ***************************************************************************
  // Function SubStrings
  // ***************************************************************************
  // Finds strings here and there.
  // Stefano Curtarolo

  int GetNLinesString(const string& str) {
    // SLOW
    //     string _str(str);
    //     int N=1;
    //     while(_str.find("\n")!=string::npos) {
    //       N++;_str=_str.substr(_str.find("\n")+1);
    //     }
    //     return N;
    stringstream strstream(str);
    return GetNLinesString(strstream);
  }
  int GetNLinesString(const stringstream& strstream) {
    // VERY SLOW    return aurostd::GetNLinesString(strstream.str());
    // FAST
    stringstream strstream_new(strstream.str());  //copy stringstream
    string line;
    int count_line = 0;
    while(getline(strstream_new, line)) {count_line++;}
    return count_line;
  }

  int GetNLinesFile(const string& file_name) {
    stringstream streamFILE;
    aurostd::file2stringstream(file_name, streamFILE);
    return GetNLinesString(streamFILE);
  }

  string GetLineString(const string& strstream,int line) {
    string _strstream(strstream),_strline;
    //  if(line>aurostd::GetNLinesString(_strstream)) return (string) "";   // TOO SLOW IF THE STRING IS LONG !
    for(int i=0;i<line;i++) {
      _strline=_strstream.substr(0,_strstream.find("\n"));
      _strstream=_strstream.substr(_strstream.find("\n")+1);
    }
    return _strline;
  }
  string GetLineString(const stringstream& strstream,int line) {
    return aurostd::GetLineString(strstream.str(),line);
  }

  // ***************************************************************************
  // Function SubStringsPresent
  // ***************************************************************************
  bool substring2bool(const string& strstream,const string& strsub1,bool RemoveWS,bool RemoveComments) { //CO20210315 - cleaned up
    //substring2bool and kvpairfound are similar but distinct
    //substring2bool will match any strsub1 and return true
    //kvpairfound will assume the line is written KEY+DELIMITER+VALUE, if it matches KEY and DELIMITER exactly, it will return true
    //matching KEY exactly is useful, e.g.:
    //_FILE_START_
    //IALGO=48
    //_FILE_END_
    //strsub1="ALGO": substring2bool will return true
    //keyword="ALGO,delim="=": kvpairfound will return false
    //kvpairfound must match KEY exactly! skips the rest
    //substring2bool is good for aflow.in's which has no set delimiter style: [AFLOW_BIN_XZ] vs. [AFLOW_BIN=XZ] vs. [AFLOW_BIN]XZ vs. [AFLOW]BIN=XZ
    bool LDEBUG=FALSE;//TRUE;
    if(LDEBUG) cerr << XPID << "aurostd::substring2bool(): BEGIN [substring=\"" << strsub1 << "\"] [RemoveWS=" << RemoveWS << "]" << endl;
    string _strstream(strstream);
    if(RemoveWS==TRUE) _strstream=aurostd::RemoveWhiteSpaces(_strstream,'"');
    if(LDEBUG) cerr << XPID << "aurostd::substring2bool(): [input=\"" << strstream << "\"], [substring=\"" << strsub1 << "\"]" << endl;
    if(_strstream.find(strsub1)==string::npos) return false;
<<<<<<< HEAD

    vector<string> tokens;
    aurostd::string2tokens(_strstream,tokens,"\n");
    string strline="";
    for(uint i=0;i<tokens.size();i++) {
      if(RemoveComments){strline=aurostd::RemoveComments(tokens[i]);}  //CO20210315
      if(strline.find(strsub1)!=string::npos) {
        if(LDEBUG) cerr << XPID << "aurostd::substring2bool(): END [substring=\"" << strsub1 << "\" found] [RemoveWS=" << RemoveWS << "]" << endl;
        return true;
      }
    }
    if(LDEBUG) cerr << XPID << "aurostd::substring2bool(): END [substring=" << strsub1 << " NOT found] [RemoveWS=" << RemoveWS << "]" << endl;
    return false;
=======
    if(RemoveComments){ //SD20220403 - substring exists, but now check if it exists outside of comments 
      vector<string> tokens;
      aurostd::string2tokens(_strstream,tokens,"\n");
      string strline="";
      for(uint i=0;i<tokens.size();i++) {
        strline=aurostd::RemoveComments(tokens[i]);  //CO20210315
        if(strline.find(strsub1)!=string::npos) {
          if(LDEBUG) cerr << XPID << "aurostd::substring2bool(): END [substring=\"" << strsub1 << "\" found] [RemoveWS=" << RemoveWS << "]" << endl;
          return true;
        }
      }
      if(LDEBUG) cerr << XPID << "aurostd::substring2bool(): END [substring=" << strsub1 << " NOT found] [RemoveWS=" << RemoveWS << "]" << endl;
      return false;
    }
    return true; //SD20220403 - since substring exists, return true
>>>>>>> 2100e979
  }

  bool substring2bool(const vector<string>& vstrstream,const string& strsub1,bool RemoveWS,bool RemoveComments) {
    for(uint i=0;i<vstrstream.size();i++)
      if(aurostd::substring2bool(vstrstream[i],strsub1,RemoveWS,RemoveComments)) return TRUE;
    return FALSE;
  }
  bool substring2bool(const deque<string>& vstrstream,const string& strsub1,bool RemoveWS,bool RemoveComments) {
    for(uint i=0;i<vstrstream.size();i++)
      if(aurostd::substring2bool(vstrstream[i],strsub1,RemoveWS,RemoveComments)) return TRUE;
    return FALSE;
  }

  bool substring2bool(const stringstream& strstream,const string& strsub1,bool RemoveWS,bool RemoveComments) {
    return aurostd::substring2bool(strstream.str(),strsub1,RemoveWS,RemoveComments);
  }

<<<<<<< HEAD
  bool WithinList(const vector<double>& list,const double& input,bool sorted) { //SD20220325
    int index=-1;
    return WithinList(list, input, index, sorted);
  }
=======
>>>>>>> 2100e979
  bool WithinList(const vector<string>& list,const string& input,bool sorted) { //CO20181010
    //for(uint i=0;i<list.size();i++){if(list[i]==input){return true;}}  OBSOLETE ME20190905
    //return false;  OBSOLETE ME20190905
    int index=-1;
    return WithinList(list, input, index, sorted);
  }
  bool WithinList(const deque<string>& list,const string& input,bool sorted) { //CO20181010
    int index=-1;
    return WithinList(aurostd::deque2vector(list), input, index, sorted);
  }
  bool WithinList(const vector<int>& list,int input,bool sorted) {  //CO20181010
    //for(uint i=0;i<list.size();i++){if(list[i]==input){return true;}}  OBSOLETE ME20190905
    //return false;  OBSOLETE ME20190905
    int index=-1;
    return WithinList(list, input, index, sorted);
  }
  bool WithinList(const vector<uint>& list,uint input,bool sorted) {  //CO20181010
    //for(uint i=0;i<list.size();i++){if(list[i]==input){return true;}}  OBSOLETE ME20190905
    //return false;  OBSOLETE ME20190905
    int index=-1;
    return WithinList(list, input, index, sorted);
  }

<<<<<<< HEAD
  //SD20220325 - added double version
  bool WithinList(const vector<double>& list, const double& input, int& index, bool sorted) {
    for (int i = 0, nlist = (int) list.size(); i < nlist; i++) {
      if(sorted && list[i]>input){break;} 
      if(aurostd::isequal(list[i],input)) {
        index = i;
        return true;
      }
    }
    index = -1;
    return false;
  }

  //SD20220325 - returns all matches as a vector<int>
  bool WithinList(const vector<double>& list, const double& input, vector<int>& index, bool sorted) {
    index.clear();
    for (int i = 0, nlist = (int) list.size(); i < nlist; i++) {
      if(sorted && list[i]>input){break;}
      if(aurostd::isequal(list[i],input)) {
        index.push_back(i);
      }
    }
    return index.empty()?false:true;
  }

=======
>>>>>>> 2100e979
  //ME20190813 - added versions that also determine the index of the item in the list
  bool WithinList(const vector<string>& list, const string& input, int& index, bool sorted) {
    for (int i = 0, nlist = (int) list.size(); i < nlist; i++) {
      if(sorted && list[i]>input){break;} //CO20201111
      if(list[i]==input) {
        index = i;
        return true;
      }
    }
    index = -1;
    return false;
  }

<<<<<<< HEAD
  //SD20220325 - returns all matches as a vector<int>
  bool WithinList(const vector<string>& list, const string& input, vector<int>& index, bool sorted) {
    index.clear();
    for (int i = 0, nlist = (int) list.size(); i < nlist; i++) {
      if(sorted && list[i]>input){break;}
      if(list[i]==input) {
        index.push_back(i);
      }
    }
    return index.empty()?false:true;
  }
  bool WithinList(const deque<string>& list, const string& input, vector<int>& index, bool sorted) {return WithinList(aurostd::deque2vector(list), input, index, sorted);}

=======
>>>>>>> 2100e979
  bool WithinList(const vector<int>& list, int input, int& index, bool sorted) {
    for (int i = 0, nlist = (int) list.size(); i < nlist; i++) {
      if(sorted && list[i]>input){break;} //CO20201111
      if(list[i]==input) {
        index = i;
        return true;
      }
    }
    index = -1;
    return false;
  }

<<<<<<< HEAD
  //SD20220325 - returns all matches as a vector<int>
  bool WithinList(const vector<int>& list, int input, vector<int>& index, bool sorted) {
    index.clear();
    for (int i = 0, nlist = (int) list.size(); i < nlist; i++) {
      if(sorted && list[i]>input){break;}
      if(list[i]==input) {
        index.push_back(i);
      }
    }
    return index.empty()?false:true;
  }

=======
>>>>>>> 2100e979
  bool WithinList(const vector<uint>& list, uint input, int& index, bool sorted) {
    for (int i = 0, nlist = (int) list.size(); i < nlist; i++) {
      if(sorted && list[i]>input){break;} //CO20201111
      if(list[i]==input) {
        index = i;
        return true;
      }
    }
    index = -1;
    return false;
  }

<<<<<<< HEAD
  //SD20220325 - returns all matches as a vector<int>
  bool WithinList(const vector<uint>& list, uint input, vector<int>& index, bool sorted) {
    index.clear();
    for (int i = 0, nlist = (int) list.size(); i < nlist; i++) {
      if(sorted && list[i]>input){break;}
      if(list[i]==input) {
        index.push_back(i);
      }
    }
    return index.empty()?false:true;
  }

=======
>>>>>>> 2100e979
  bool EWithinList(const vector<string>& list,const string& input) { //CO20200223
    string output="";
    return EWithinList(list, input, output);
  }
  bool EWithinList(const vector<string>& list, const string& input, string& output) { //CO20200223
    output="";
    for (uint i = 0, nlist = list.size(); i < nlist; i++) {
      if(list[i]==input){output=input;return true;}
      if(list[i]==input+".xz"){output=input+".xz";return true;}
      if(list[i]==input+".gz"){output=input+".gz";return true;}
      if(list[i]==input+".bz2"){output=input+".bz2";return true;}
    }
    return false;
  }

  // ***************************************************************************
  bool substring_present_file(const string& FileName,const string& strsub1,bool RemoveWS,bool RemoveComments) {
    string StringFile;
    ifstream FileFile;
    FileFile.open(FileName.c_str(),std::ios::in);
    FileFile.clear();FileFile.seekg(0);
    if(!FileFile) {
      cerr << "ERROR  FileName=" << FileName << "   not found" << endl;
      return FALSE;
    }
    StringFile="";char c; while (FileFile.get(c)) StringFile+=c;
    FileFile.close();
    return aurostd::substring2bool(StringFile,strsub1,RemoveWS,RemoveComments);
  }

  bool substring_present_file_FAST(const string& FileName, const string& _strsub1, bool RemoveWS, bool case_insensitive,bool expect_near_end,unsigned long long int size_max) {
    //be careful, this does not filter-out # comments
    //CO20210315 - this function is not only fast, but it enables grepping through VERY large files,
    //whereas reading the whole file into memory can lead to out-of-memory issues for aflow
    //leverages regex power of grep (better than reading in cpp line by line and processing the string)
    //CO20210315 - adding case_insensitive
    //https://stackoverflow.com/questions/13913014/grepping-a-huge-file-80gb-any-way-to-speed-it-up
    //use LC_ALL=C to speed up grep
    //use fgrep if possible
    //use -m 1 to stop at the first match
    //use cat/tac if you know it comes at the end of the file
    //adding size_max: if the file is bigger than size_max, then do not search and return FALSE
    //files that are too big will freeze-up the grep command
    bool LDEBUG=(FALSE || XHOST.DEBUG);
    string soliloquy = XPID + "aurostd::substring_present_file_FAST():";
    string message = "";

    if(!aurostd::FileExist(FileName)) {
      message = "file input not found =" + FileName;
      throw aurostd::xerror(_AFLOW_FILE_NAME_, soliloquy, message, _FILE_NOT_FOUND_);
    }
    if(size_max!=AUROSTD_MAX_ULLINT){
      unsigned long long int fsize=aurostd::FileSize(FileName);
      if(fsize>=size_max){return false;}  //CO20210315 - in the future, consider throwing instead, and create a special function for vasp.out greps in kvasp
    }

    bool use_regex=true;  //do we want to use regex?
    bool is_regex_used=false; //do we actually use regex?

    string strsub1=_strsub1;
    if(case_insensitive==true){strsub1=aurostd::tolower(strsub1);}

    if(RemoveWS){
      if(use_regex){  //use regex
        aurostd::StringSubst(strsub1,"\t"," ");
        string strsub1_keep=strsub1;
        vector<string> vtokens;
        aurostd::string2tokens(strsub1,vtokens," ");
        strsub1=aurostd::joinWDelimiter(vtokens,"\\s*");
        if(!strsub1_keep.empty() && strsub1_keep[0]==' '){strsub1="\\s*"+strsub1;}  //insert at the front
        if(!strsub1_keep.empty() && strsub1_keep[strsub1_keep.size()-1]==' '){strsub1+="\\s*";} //append at the back
        if(LDEBUG){cerr << soliloquy << " strsub1(regex)=\"" << strsub1 << "\"" << endl;}
        if(strsub1.find("\\s*")!=string::npos){is_regex_used=true;}
      }else{
        strsub1=aurostd::RemoveWhiteSpaces(strsub1);
        if(LDEBUG){cerr << soliloquy << " strsub1(!regex)=\"" << strsub1 << "\"" << endl;}
      }
    }

    string temp_file=aurostd::TmpFileCreate("substring");
    ostringstream aus;
    ifstream FileFile;
    int found=0;
    aurostd::StringstreamClean(aus);
    aus << "rm -f " << temp_file  << endl;
    if(1){aus << "LC_ALL=C ";}  //speed up grep

    string cat_command="cat";
    if(expect_near_end && aurostd::IsCommandAvailable("tac")){cat_command="tac";}
    if(LDEBUG){cerr << soliloquy << " cat_command=\"" << cat_command << "\"" << endl;}

    aus << cat_command << " \"" << FileName << "\"";
    if(use_regex==false && RemoveWS==true){aus << " | sed \"s/ //g\" | sed \"s/\\t//g\"";}

    //decide is_regex_used above here

    //if using regex, protect against incoming ()
    //e.g., "Total CPU time used (sec)"
    if(is_regex_used){
      aurostd::StringSubst(strsub1,"(","\\(");
      aurostd::StringSubst(strsub1,")","\\)");
    }

    string grep_command="grep";
    if(aurostd::IsCommandAvailable("fgrep") && is_regex_used==false){grep_command="fgrep";}  //fixed string search
    if(LDEBUG){cerr << soliloquy << " grep_command=\"" << grep_command << "\"" << endl;}

    string grep_flags="-c"; //return count instead of strings matching
    if(case_insensitive==true){grep_flags="-ic";} //case-insensitive, should work with both grep and fgrep (tested by CO20210601)
    if(is_regex_used){grep_flags="-E "+grep_flags;} //regex flag
    if(LDEBUG){cerr << soliloquy << " grep_flags=\"" << grep_flags << "\"" << endl;}

    aus << " | " << grep_command << " " << grep_flags << " -m 1 \"" << strsub1 << "\" > " << temp_file  << endl;  //-m 1: stop when you find a match
    aus << "echo >> " << temp_file << endl; // to give EOL
    if(LDEBUG){cerr << soliloquy << " command=\"" << aus.str() << "\"" << endl;}
    aurostd::execute(aus);
    if(!aurostd::FileExist(temp_file)) {
      message = "file output not found =" + FileName;
      throw aurostd::xerror(_AFLOW_FILE_NAME_, soliloquy, message, _FILE_NOT_FOUND_);
    }
    FileFile.open(temp_file.c_str(),std::ios::in);
    FileFile.clear();FileFile.seekg(0);
    FileFile >> found;
    FileFile.close();
    aurostd::StringstreamClean(aus);
#ifndef _AFLOW_TEMP_PRESERVE_
    aurostd::RemoveFile(temp_file);
#endif
    if(found>0) return true;
    return false;
  }

  // ***************************************************************************
  // Function SubStringsPresent and EXTRACT
  // ***************************************************************************
  string substring2string(const string& strstream,const string& strsub1,bool RemoveWS,bool RemoveComments) { //CO20210315 - cleaned up
    //substring2string and kvpair2value are similar but distinct
    //substring2string will match any strsub1 and return everything AFTER strsub1
    //kvpair2value will assume the line is written KEY+DELIMITER+VALUE, if it matches KEY and DELIMITER exactly, it will return VALUE
    //matching KEY exactly is useful, e.g.:
    //_FILE_START_
    //IALGO=48
    //ALGO=FAST
    //_FILE_END_
    //strsub1="ALGO": substring2string will return "=48"
    //keyword="ALGO,delim="=": kvpair2value will return "FAST"
    //kvpair2value must match KEY exactly! skips the rest
    //substring2string is good for aflow.in's which has no set delimiter style: [AFLOW_BIN_XZ] vs. [AFLOW_BIN=XZ] vs. [AFLOW_BIN]XZ vs. [AFLOW]BIN=XZ
    bool LDEBUG=FALSE;//TRUE;
    if(LDEBUG) cerr << XPID << "aurostd::substring2string(): BEGIN [substring=\"" << strsub1 << "\"] [RemoveWS=" << RemoveWS << "]" << endl;
    string _strstream(strstream);
    if(RemoveWS==TRUE) _strstream=aurostd::RemoveWhiteSpaces(_strstream,'"');
    if(LDEBUG) cerr << XPID << "aurostd::substring2string(): [input=\"" << strstream << "\"], [substring=\"" << strsub1 << "\"]" << endl;
    if(_strstream.find(strsub1)==string::npos) return "";

    vector<string> tokens;
    aurostd::string2tokens(_strstream,tokens,"\n");
    string strline="";
    string::size_type idxS1;
    for(uint i=0;i<tokens.size();i++) {
      if(RemoveComments){strline=aurostd::RemoveComments(tokens[i]);}  //CO20210315
      idxS1=strline.find(strsub1);
      if(idxS1!=string::npos) {
        strline=strline.substr(idxS1+strsub1.length());
        strline=aurostd::RemoveWhiteSpacesFromTheBack(strline);
        if(LDEBUG) cerr << XPID << "aurostd::substring2string(): END [substring=\"" << strsub1 << "\" found] [output=\"" << strline << "\"] [RemoveWS=" << RemoveWS << "]" << endl;
        return strline;
      }
    }
    if(LDEBUG) cerr << XPID << "aurostd::substring2string(): END [substring=" << strsub1 << " NOT found] [RemoveWS=" << RemoveWS << "]" << endl;
    return "";
  }

  string substring2string(const stringstream& strstream,const string& strsub1,bool RemoveWS,bool RemoveComments) { //CO20210315 - cleaned up
    return substring2string(strstream.str(),strsub1,RemoveWS,RemoveComments);
  }

  //[CO20210315 - not used, not sure the purpose of strsub2]string substring2string(const string& strstream, const string& strsub1, const string& strsub2, bool RemoveWS) {
  //[CO20210315 - not used, not sure the purpose of strsub2]  bool LDEBUG=(FALSE || XHOST.DEBUG);
  //[CO20210315 - not used, not sure the purpose of strsub2]  if(LDEBUG) cerr << "DEBUG substring2string5: (BEGIN) " << strsub1 << " " << RemoveWS << endl;
  //[CO20210315 - not used, not sure the purpose of strsub2]  string _strstream(strstream),_strline,_strsub1(strsub1),_strsub2(strsub2);
  //[CO20210315 - not used, not sure the purpose of strsub2]  string strout="";
  //[CO20210315 - not used, not sure the purpose of strsub2]  string::size_type idxS1,idxS2;
  //[CO20210315 - not used, not sure the purpose of strsub2]  if(RemoveWS==TRUE) _strstream=aurostd::RemoveWhiteSpaces(_strstream,'"');
  //[CO20210315 - not used, not sure the purpose of strsub2]  if(_strstream.find(_strsub1)==string::npos) return (string) strout;
  //[CO20210315 - not used, not sure the purpose of strsub2]  if(_strstream.find(_strsub2)==string::npos) return (string) strout;
  //[CO20210315 - not used, not sure the purpose of strsub2]  //  transform(_strstream.begin(),_strstream.end(),_strstream.begin(),toupper); // pout everything UPPER
  //[CO20210315 - not used, not sure the purpose of strsub2]  vector<string> tokens;
  //[CO20210315 - not used, not sure the purpose of strsub2]  aurostd::string2tokens(_strstream,tokens,"\n");
  //[CO20210315 - not used, not sure the purpose of strsub2]  for(uint i=0;i<tokens.size();i++) {
  //[CO20210315 - not used, not sure the purpose of strsub2]    _strline=tokens[i];
  //[CO20210315 - not used, not sure the purpose of strsub2]    if(_strline.find(COMMENT_NEGLECT_1)!=string::npos) _strline=_strline.substr(0,_strline.find(COMMENT_NEGLECT_1));
  //[CO20210315 - not used, not sure the purpose of strsub2]    if(_strline.find(COMMENT_NEGLECT_2)!=string::npos) _strline=_strline.substr(0,_strline.find(COMMENT_NEGLECT_2));
  //[CO20210315 - not used, not sure the purpose of strsub2]    if(_strline.find(COMMENT_NEGLECT_3)!=string::npos) _strline=_strline.substr(0,_strline.find(COMMENT_NEGLECT_3));
  //[CO20210315 - not used, not sure the purpose of strsub2]    idxS1=_strline.find(_strsub1);
  //[CO20210315 - not used, not sure the purpose of strsub2]    idxS2=_strline.find(_strsub2);
  //[CO20210315 - not used, not sure the purpose of strsub2]    if(idxS1!=string::npos && idxS2!=string::npos && idxS1<=idxS2) {
  //[CO20210315 - not used, not sure the purpose of strsub2]      strout=_strline.substr(std::max(_strline.find(_strsub2)+_strsub2.length(),_strline.find(_strsub1)+_strsub1.length()));
  //[CO20210315 - not used, not sure the purpose of strsub2]      strout=aurostd::RemoveWhiteSpacesFromTheBack(strout);
  //[CO20210315 - not used, not sure the purpose of strsub2]      if(LDEBUG) cerr << "DEBUG substring2string5: (END) " << strsub1 << " " << RemoveWS << endl;
  //[CO20210315 - not used, not sure the purpose of strsub2]      return (string) strout;
  //[CO20210315 - not used, not sure the purpose of strsub2]    }
  //[CO20210315 - not used, not sure the purpose of strsub2]  }
  //[CO20210315 - not used, not sure the purpose of strsub2]  return (string) strout;
  //[CO20210315 - not used, not sure the purpose of strsub2]}

  template<typename utype> utype substring2utype(const string& strstream,const string& strsub1,bool RemoveWS,bool RemoveComments) {
    return string2utype<utype>(substring2string(strstream,strsub1,RemoveWS,RemoveComments));
  }
  template<typename utype> utype substring2utype(const stringstream& strstream,const string& strsub1,bool RemoveWS,bool RemoveComments) {
    return substring2utype<utype>(strstream.str(),strsub1,RemoveWS,RemoveComments);
  }
  //[CO20210315 - not used, not sure the purpose of strsub2]template<typename utype> utype substring2utype(const string& strstream, const string& strsub1, const string& strsub2, bool RemoveWS) {
  //[CO20210315 - not used, not sure the purpose of strsub2]  return string2utype<utype>(substring2string(strstream,strsub1,strsub2,RemoveWS));
  //[CO20210315 - not used, not sure the purpose of strsub2]}

  bool kvpairfound(const string& strstream,const string& keyword,const string& delim,bool RemoveWS,bool RemoveComments) { //CO20210315
    //substring2bool and kvpairfound are similar but distinct
    //substring2bool will match any strsub1 and return true
    //kvpairfound will assume the line is written KEY+DELIMITER+VALUE, if it matches KEY and DELIMITER exactly, it will return true
    //matching KEY exactly is useful, e.g.:
    //_FILE_START_
    //IALGO=48
    //_FILE_END_
    //strsub1="ALGO": substring2bool will return true
    //keyword="ALGO,delim="=": kvpairfound will return false
    //kvpairfound must match KEY exactly! skips the rest
    //substring2bool is good for aflow.in's which has no set delimiter style: [AFLOW_BIN_XZ] vs. [AFLOW_BIN=XZ] vs. [AFLOW_BIN]XZ vs. [AFLOW]BIN=XZ
    bool LDEBUG=FALSE;//TRUE;
    if(LDEBUG) cerr << XPID << "aurostd::kvpair2value(): BEGIN [keyword=\"" << keyword << "\"] [delimiter=\"" << delim << "\"] [RemoveWS=" << RemoveWS << "]" << endl;
    string _strstream(strstream);
    if(RemoveWS==TRUE) _strstream=aurostd::RemoveWhiteSpaces(_strstream,'"');
    if(LDEBUG) cerr << XPID << "aurostd::kvpair2value(): [input=\"" << strstream << "\"], [keyword=\"" << keyword << "\"] [delimiter=\"" << delim << "\"]" << endl;
    if(_strstream.find(keyword)==string::npos) return false;

<<<<<<< HEAD
    vector<string> tokens;
    aurostd::string2tokens(_strstream,tokens,"\n");
    string strline="",_keyword="",value="";
    string::size_type idxS1;
    for(uint i=0;i<tokens.size();i++) {
      if(RemoveComments){strline=aurostd::RemoveComments(tokens[i]);}
      idxS1=strline.find(delim);
      if(idxS1!=string::npos){
        _keyword=aurostd::RemoveWhiteSpacesFromTheFrontAndBack(strline.substr(0,idxS1));
        if(LDEBUG) cerr << XPID << "aurostd::kvpair2value(): _keyword=\"" << _keyword << "\"" << endl;
        if(_keyword==keyword){
          if(LDEBUG) cerr << XPID << "aurostd::kvpair2value(): END [keyword=\"" << keyword << "\" found] [RemoveWS=" << RemoveWS << "]" << endl;
          return true;
        }
      }
    }
    if(LDEBUG) cerr << XPID << "aurostd::kvpair2value(): END [keyword=" << keyword << " NOT found] [RemoveWS=" << RemoveWS << "]" << endl;
    return false;
=======
    if(RemoveComments){ //SD20220403 - substring exists, but now check if it exists outside of comments
      vector<string> tokens;
      aurostd::string2tokens(_strstream,tokens,"\n");
      string strline="",_keyword="",value="";
      string::size_type idxS1;
      for(uint i=0;i<tokens.size();i++) {
        strline=aurostd::RemoveComments(tokens[i]);
        idxS1=strline.find(delim);
        if(idxS1!=string::npos){
          _keyword=aurostd::RemoveWhiteSpacesFromTheFrontAndBack(strline.substr(0,idxS1));
          if(LDEBUG) cerr << XPID << "aurostd::kvpair2value(): _keyword=\"" << _keyword << "\"" << endl;
          if(_keyword==keyword){
            if(LDEBUG) cerr << XPID << "aurostd::kvpair2value(): END [keyword=\"" << keyword << "\" found] [RemoveWS=" << RemoveWS << "]" << endl;
            return true;
          }
        }
      }
      if(LDEBUG) cerr << XPID << "aurostd::kvpair2value(): END [keyword=" << keyword << " NOT found] [RemoveWS=" << RemoveWS << "]" << endl;
      return false;
    }
    return true; //SD20220403 - since substring exists, return true
>>>>>>> 2100e979
  }

  bool kvpairfound(const stringstream& strstream,const string& keyword,const string& delim,bool RemoveWS,bool RemoveComments) { //CO20210315 - cleaned up
    return kvpairfound(strstream.str(),keyword,delim,RemoveWS,RemoveComments);
  }

  string kvpair2value(const string& strstream,const string& keyword,const string& delim,bool RemoveWS,bool RemoveComments) { //CO20210315
    //substring2string and kvpair2value are similar but distinct
    //substring2string will match any strsub1 and return everything AFTER strsub1
    //kvpair2value will assume the line is written KEY+DELIMITER+VALUE, if it matches KEY and DELIMITER exactly, it will return VALUE
    //matching KEY exactly is useful, e.g.:
    //_FILE_START_
    //IALGO=48
    //ALGO=FAST
    //_FILE_END_
    //strsub1="ALGO": substring2string will return "=48"
    //keyword="ALGO,delim="=": kvpair2value will return "FAST"
    //kvpair2value must match KEY exactly! skips the rest
    //substring2string is good for aflow.in's which has no set delimiter style: [AFLOW_BIN_XZ] vs. [AFLOW_BIN=XZ] vs. [AFLOW_BIN]XZ vs. [AFLOW]BIN=XZ
    bool LDEBUG=FALSE;//TRUE;
    if(LDEBUG) cerr << XPID << "aurostd::kvpair2value(): BEGIN [keyword=\"" << keyword << "\"] [delimiter=\"" << delim << "\"] [RemoveWS=" << RemoveWS << "]" << endl;
    string _strstream(strstream);
    if(RemoveWS==TRUE) _strstream=aurostd::RemoveWhiteSpaces(_strstream,'"');
    if(LDEBUG) cerr << XPID << "aurostd::kvpair2value(): [input=\"" << strstream << "\"], [keyword=\"" << keyword << "\"] [delimiter=\"" << delim << "\"]" << endl;
    if(_strstream.find(keyword)==string::npos) return "";

    vector<string> tokens;
    aurostd::string2tokens(_strstream,tokens,"\n");
    string strline="",_keyword="",value="";
    string::size_type idxS1;
    for(uint i=0;i<tokens.size();i++) {
      if(RemoveComments){strline=aurostd::RemoveComments(tokens[i]);}
      idxS1=strline.find(delim);
      if(idxS1!=string::npos){
        _keyword=aurostd::RemoveWhiteSpacesFromTheFrontAndBack(strline.substr(0,idxS1));
        if(LDEBUG) cerr << XPID << "aurostd::kvpair2value(): _keyword=\"" << _keyword << "\"" << endl;
        if(_keyword==keyword){
          value=aurostd::RemoveWhiteSpacesFromTheFrontAndBack(strline.substr(idxS1+1));
          if(LDEBUG) cerr << XPID << "aurostd::kvpair2value(): END [keyword=\"" << keyword << "\" found] [output=\"" << value << "\"] [RemoveWS=" << RemoveWS << "]" << endl;
          return value;
        }
      }
    }
    if(LDEBUG) cerr << XPID << "aurostd::kvpair2value(): END [keyword=" << keyword << " NOT found] [RemoveWS=" << RemoveWS << "]" << endl;
    return "";
  }

  string kvpair2value(const stringstream& strstream,const string& keyword,const string& delim,bool RemoveWS,bool RemoveComments) { //CO20210315 - cleaned up
    return kvpair2value(strstream.str(),keyword,delim,RemoveWS,RemoveComments);
  }

  template<typename utype> utype kvpair2utype(const string& strstream,const string& keyword,const string& delim,bool RemoveWS,bool RemoveComments) {
    return string2utype<utype>(kvpair2value(strstream,keyword,delim,RemoveWS,RemoveComments));
  }
  template<typename utype> utype kvpair2utype(const stringstream& strstream,const string& keyword,const string& delim,bool RemoveWS,bool RemoveComments) {
    return kvpair2utype<utype>(strstream.str(),keyword,delim,RemoveWS,RemoveComments);
  }

  // ***************************************************************************
  // Function SubStringsPresentExtractString and other
  // ***************************************************************************
  uint substring2strings(const string& strstream,vector<string> &vstringout,const string& strsub1,bool RemoveWS,bool RemoveComments) {
    //an AFLOW-specific substring matcher: will remove comments before searching
    bool LDEBUG=FALSE;//TRUE;
    if(LDEBUG) cerr << XPID << "aurostd::substring2strings(): BEGIN [substring=\"" << strsub1 << "\"] [RemoveWS=" << RemoveWS << "]" << endl;
    vstringout.clear();
    string _strstream(strstream);
    if(RemoveWS==TRUE) _strstream=aurostd::RemoveWhiteSpaces(_strstream,'"');
    if(LDEBUG) cerr << XPID << "aurostd::substring2strings(): [input=\"" << strstream << "\"], [substring=\"" << strsub1 << "\"]" << endl;
    if(_strstream.find(strsub1)==string::npos) return 0;

    vector<string> tokens;
    aurostd::string2tokens(_strstream,tokens,"\n");
    string strline="";
    string::size_type idxS1;
    for(uint i=0;i<tokens.size();i++) {
      if(RemoveComments){strline=aurostd::RemoveComments(tokens[i]);}  //CO20210315
      idxS1=strline.find(strsub1);
      if(idxS1!=string::npos) {
        strline=strline.substr(idxS1+strsub1.length());
        strline=aurostd::RemoveWhiteSpacesFromTheBack(strline);
        if(LDEBUG) cerr << XPID << "aurostd::substring2strings(): [substring=\"" << strsub1 << "\" found] [output=\"" << strline << "\"] [RemoveWS=" << RemoveWS << "]" << endl;
        vstringout.push_back(strline);
      }
    }
    if(LDEBUG) cerr << XPID << "aurostd::substring2strings(): END [substring=\"" << strsub1 << "\"] [hits=" << vstringout.size() << "] [RemoveWS=" << RemoveWS << "]" << endl;
    return vstringout.size();
  }

  //[CO20210315 - not used, not sure the purpose of strsub2]uint substring2strings(const string& strstream, vector<string> &vstringout, const string& strsub1, const string& strsub2, bool RemoveWS) {
  //[CO20210315 - not used, not sure the purpose of strsub2]  bool LDEBUG=(FALSE || XHOST.DEBUG);
  //[CO20210315 - not used, not sure the purpose of strsub2]  if(LDEBUG) cerr << "DEBUG substring2strings5: (BEGIN) " << strsub1 << " " << strsub2 << " " << RemoveWS << endl;
  //[CO20210315 - not used, not sure the purpose of strsub2]  string _strstream(strstream),_strline,_strsub1(strsub1),_strsub2(strsub2);
  //[CO20210315 - not used, not sure the purpose of strsub2]  string::size_type idxS1,idxS2;
  //[CO20210315 - not used, not sure the purpose of strsub2]  vstringout.clear(); // clear so it is empty
  //[CO20210315 - not used, not sure the purpose of strsub2]  if(RemoveWS==TRUE) _strstream=aurostd::RemoveWhiteSpaces(_strstream,'"');
  //[CO20210315 - not used, not sure the purpose of strsub2]  if(_strstream.find(_strsub1)==string::npos) return 0; // there is not
  //[CO20210315 - not used, not sure the purpose of strsub2]  if(_strstream.find(_strsub2)==string::npos) return 0; // there is not
  //[CO20210315 - not used, not sure the purpose of strsub2]  //  transform(_strstream.begin(),_strstream.end(),_strstream.begin(),toupper); // pout everything UPPER
  //[CO20210315 - not used, not sure the purpose of strsub2]  vector<string> tokens;
  //[CO20210315 - not used, not sure the purpose of strsub2]  aurostd::string2tokens(_strstream,tokens,"\n");
  //[CO20210315 - not used, not sure the purpose of strsub2]  for(uint i=0;i<tokens.size();i++) {
  //[CO20210315 - not used, not sure the purpose of strsub2]    _strline=tokens[i];
  //[CO20210315 - not used, not sure the purpose of strsub2]    if(_strline.find(COMMENT_NEGLECT_1)!=string::npos) _strline=_strline.substr(0,_strline.find(COMMENT_NEGLECT_1));
  //[CO20210315 - not used, not sure the purpose of strsub2]    if(_strline.find(COMMENT_NEGLECT_2)!=string::npos) _strline=_strline.substr(0,_strline.find(COMMENT_NEGLECT_2));
  //[CO20210315 - not used, not sure the purpose of strsub2]    if(_strline.find(COMMENT_NEGLECT_3)!=string::npos) _strline=_strline.substr(0,_strline.find(COMMENT_NEGLECT_3));
  //[CO20210315 - not used, not sure the purpose of strsub2]    idxS1=_strline.find(_strsub1);
  //[CO20210315 - not used, not sure the purpose of strsub2]    idxS2=_strline.find(_strsub2);
  //[CO20210315 - not used, not sure the purpose of strsub2]    if(idxS1!=string::npos && idxS2!=string::npos) {
  //[CO20210315 - not used, not sure the purpose of strsub2]      vstringout.push_back(aurostd::RemoveWhiteSpacesFromTheBack(_strline.substr(std::max(_strline.find(_strsub2)+_strsub2.length(),_strline.find(_strsub1)+_strsub1.length()))));
  //[CO20210315 - not used, not sure the purpose of strsub2]    }
  //[CO20210315 - not used, not sure the purpose of strsub2]  }
  //[CO20210315 - not used, not sure the purpose of strsub2]  if(LDEBUG) cerr << "DEBUG substring2string5: (END) " << strsub1 << " " << strsub2 << " " << vstringout.size() << " " << RemoveWS << endl;
  //[CO20210315 - not used, not sure the purpose of strsub2]  return vstringout.size();
  //[CO20210315 - not used, not sure the purpose of strsub2]}

  template<typename utype> uint substring2utypes(const string& strstream,vector<int> &vintout,const string& strsub1,bool RemoveWS,bool RemoveComments) {  //CO20210315 - cleaned up
    vintout.clear();
    vector<string> vstringout;
    aurostd::substring2strings(strstream,vstringout,strsub1,RemoveWS,RemoveComments);
    vintout=aurostd::vectorstring2vectorint(vstringout);
    return vintout.size();
  }
  template<typename utype> uint substring2utypes(const stringstream& strstream,vector<int> &vintout,const string& strsub1,bool RemoveWS,bool RemoveComments) {  //CO20210315 - cleaned up
    return substring2utypes<utype>(strstream.str(),vintout,strsub1,RemoveWS,RemoveComments);
  }
  //[CO20210315 - not used, not sure the purpose of strsub2]template<typename utype> uint substring2utypes(const string& strstream, vector<int> &vintout, const string& strsub1, const string& strsub2, bool RemoveWS) {
  //[CO20210315 - not used, not sure the purpose of strsub2]  string _strstream(strstream),_strsub1(strsub1),_strsub2(strsub2);
  //[CO20210315 - not used, not sure the purpose of strsub2]  vintout.clear();
  //[CO20210315 - not used, not sure the purpose of strsub2]  vector<string> vstringout;
  //[CO20210315 - not used, not sure the purpose of strsub2]  uint i=aurostd::substring2strings(_strstream,vstringout,_strsub1,_strsub2,RemoveWS);
  //[CO20210315 - not used, not sure the purpose of strsub2]  for(i=0;i<vstringout.size();i++) vintout.push_back(string2utype<utype>(vstringout[i]));
  //[CO20210315 - not used, not sure the purpose of strsub2]  return vintout.size();
  //[CO20210315 - not used, not sure the purpose of strsub2]}
}

// ***************************************************************************
// FUNCTION HTML LATEX TXT

namespace aurostd {

  // http://www.w3schools.com/html/html_entities.asp
  // http://en.wikibooks.org/wiki/LaTeX/Accents

  //ME20200921 - Replaces HTML special characters with the correct entity name
  string text2html(const string& str) {
    string out = str;
    // Ampersand must come first since it is in the entity name!
    aurostd::StringSubst(out, "&", "&amp;");
    aurostd::StringSubst(out, "<", "&lt;");
    aurostd::StringSubst(out, ">", "&gt;");
    aurostd::StringSubst(out, "\"", "&quot;");
    aurostd::StringSubst(out, "'", "&apos;");
    return out;
  }

  string html2latex(const string& str) {
    string out=str;
    aurostd::StringSubst(out,"_","\\_");
    aurostd::StringSubst(out,"<sub>","$_{");aurostd::StringSubst(out,"</sub>","}$");
    aurostd::StringSubst(out,"<i>","\\textit{");aurostd::StringSubst(out,"</i>","}");
    aurostd::StringSubst(out,"<b>","\\textbf{"); aurostd::StringSubst(out,"</b>","}");
    aurostd::StringSubst(out,"<blink>","\\textbf{"); aurostd::StringSubst(out,"</blink>","}");
    aurostd::StringSubst(out,"MgB2","MgB$_2$");
    aurostd::StringSubst(out,"Schuttler","Sch\\\"uttler");
    aurostd::StringSubst(out,"Csányi","Cs\\'anyi");aurostd::StringSubst(out,"Csanyi","Cs\\'anyi");
    aurostd::StringSubst(out,"Pólya","P\\'{o}lya");
    if(!aurostd::substring2bool(out,"Rosenbrock")) aurostd::StringSubst(out,"Rosen","Ros\\'en");
    // string bar="";//;bar.at(0)=92;

    // http://en.wikibooks.org/wiki/LaTeX/Accents
    // umlaut
    aurostd::StringSubst(out,"&auml;","\\\"{a}");aurostd::StringSubst(out,"&Auml;","\\\"{A}");
    aurostd::StringSubst(out,"&euml;","\\\"{e}");aurostd::StringSubst(out,"&Euml;","\\\"{E}");
    aurostd::StringSubst(out,"&iuml;","\\\"{i}");aurostd::StringSubst(out,"&Iuml;","\\\"{I}");
    aurostd::StringSubst(out,"&ouml;","\\\"{o}");aurostd::StringSubst(out,"&Ouml;","\\\"{O}");
    aurostd::StringSubst(out,"&uuml;","\\\"{u}");aurostd::StringSubst(out,"&Uuml;","\\\"{U}");
    // grave accent
    aurostd::StringSubst(out,"&agrave;","\\`{a}");aurostd::StringSubst(out,"&Agrave;","\\`{A}");
    aurostd::StringSubst(out,"&egrave;","\\`{e}");aurostd::StringSubst(out,"&Egrave;","\\`{E}");
    aurostd::StringSubst(out,"&igrave;","\\`{i}");aurostd::StringSubst(out,"&Igrave;","\\`{I}");
    aurostd::StringSubst(out,"&ograve;","\\`{o}");aurostd::StringSubst(out,"&Ograve;","\\`{O}");
    aurostd::StringSubst(out,"&ugrave;","\\`{u}");aurostd::StringSubst(out,"&Ugrave;","\\`{U}");
    // acute accent
    aurostd::StringSubst(out,"&aacute;","\\'{a}");aurostd::StringSubst(out,"&Aacute;","\\'{A}");
    aurostd::StringSubst(out,"&eacute;","\\'{e}");aurostd::StringSubst(out,"&Eacute;","\\'{E}");
    aurostd::StringSubst(out,"&iacute;","\\'{i}");aurostd::StringSubst(out,"&Iacute;","\\'{I}");
    aurostd::StringSubst(out,"&oacute;","\\'{o}");aurostd::StringSubst(out,"&Oacute;","\\'{O}");
    aurostd::StringSubst(out,"&uacute;","\\'{u}");aurostd::StringSubst(out,"&Uacute;","\\'{U}");
    // tilde
    aurostd::StringSubst(out,"&atilde;","\\~{a}");aurostd::StringSubst(out,"&Atilde;","\\~{A}");
    aurostd::StringSubst(out,"&etilde;","\\~{e}");aurostd::StringSubst(out,"&Etilde;","\\~{E}");
    aurostd::StringSubst(out,"&itilde;","\\~{i}");aurostd::StringSubst(out,"&Itilde;","\\~{I}");
    aurostd::StringSubst(out,"&otilde;","\\~{o}");aurostd::StringSubst(out,"&Otilde;","\\~{O}");
    aurostd::StringSubst(out,"&utilde;","\\~{u}");aurostd::StringSubst(out,"&Utilde;","\\~{U}");
    // circ
    aurostd::StringSubst(out,"&acirc;","\\^{a}");aurostd::StringSubst(out,"&Acirc;","\\^{A}");
    aurostd::StringSubst(out,"&ecirc;","\\^{e}");aurostd::StringSubst(out,"&Ecirc;","\\^{E}");
    aurostd::StringSubst(out,"&icirc;","\\^{i}");aurostd::StringSubst(out,"&Icirc;","\\^{I}");
    aurostd::StringSubst(out,"&ocirc;","\\^{o}");aurostd::StringSubst(out,"&Ocirc;","\\^{O}");
    aurostd::StringSubst(out,"&ucirc;","\\^{u}");aurostd::StringSubst(out,"&Ucirc;","\\^{U}");
    // ring
    aurostd::StringSubst(out,"&aring;","\\r{a}");aurostd::StringSubst(out,"&Aring;","\\r{A}");
    aurostd::StringSubst(out,"&ering;","\\r{e}");aurostd::StringSubst(out,"&Ering;","\\r{E}");
    aurostd::StringSubst(out,"&iring;","\\r{i}");aurostd::StringSubst(out,"&Iring;","\\r{I}");
    aurostd::StringSubst(out,"&oring;","\\r{o}");aurostd::StringSubst(out,"&Oring;","\\r{O}");
    aurostd::StringSubst(out,"&uring;","\\r{u}");aurostd::StringSubst(out,"&Uring;","\\r{U}");
    // cedil
    aurostd::StringSubst(out,"&acedil;","\\c{a}");aurostd::StringSubst(out,"&Acedil;","\\c{A}");
    aurostd::StringSubst(out,"&ecedil;","\\c{e}");aurostd::StringSubst(out,"&Ecedil;","\\c{E}");
    aurostd::StringSubst(out,"&icedil;","\\c{i}");aurostd::StringSubst(out,"&Icedil;","\\c{I}");
    aurostd::StringSubst(out,"&ocedil;","\\c{o}");aurostd::StringSubst(out,"&Ocedil;","\\c{O}");
    aurostd::StringSubst(out,"&ucedil;","\\c{u}");aurostd::StringSubst(out,"&Ucedil;","\\c{U}");
    // caron
    aurostd::StringSubst(out,"&zcaron;","{\\v{z}}");aurostd::StringSubst(out,"&Zcaron;","{\\v{Z}}");
    // slash
    aurostd::StringSubst(out,"&oslash;","{\\o}");aurostd::StringSubst(out,"&Oslash;","{\\O}");
    // math
    aurostd::StringSubst(out,"&Alpha;","$\\Alpha$");aurostd::StringSubst(out,"&alpha;","$\\alpha$");
    aurostd::StringSubst(out,"&Beta;","$\\Βeta$");aurostd::StringSubst(out,"&beta;","$\\beta$");
    aurostd::StringSubst(out,"&Gamma;","$\\Gamma$");aurostd::StringSubst(out,"&gamma;","$\\gamma$");
    aurostd::StringSubst(out,"&Delta;","$\\Delta$");aurostd::StringSubst(out,"&delta;","$\\delta$");
    aurostd::StringSubst(out,"&Epsilon;","$\\Εpsilon$");aurostd::StringSubst(out,"&epsilon;","$\\epsilon$");
    aurostd::StringSubst(out,"&Zeta;","$\\Ζeta$");aurostd::StringSubst(out,"&zeta;","$\\zeta$");
    aurostd::StringSubst(out,"&Eta;","$\\Eta$");aurostd::StringSubst(out,"&eta;","$\\eta$");
    aurostd::StringSubst(out,"&Theta;","$\\Theta$");aurostd::StringSubst(out,"&theta;","$\\theta$");
    aurostd::StringSubst(out,"&Iota;","$\\Ιiota$");aurostd::StringSubst(out,"&iota;","$\\iota$");
    aurostd::StringSubst(out,"&Kappa;","$\\Kappa$");aurostd::StringSubst(out,"&kappa;","$\\kappa$");
    aurostd::StringSubst(out,"&Lambda;","$\\Lambda$");aurostd::StringSubst(out,"&lambda;","$\\lambda$");
    aurostd::StringSubst(out,"&Mu;","$\\Mu$");aurostd::StringSubst(out,"&mu;","$\\mu$");
    aurostd::StringSubst(out,"&Nu;","$\\Νu$");aurostd::StringSubst(out,"&nu;","$\\nu$");
    aurostd::StringSubst(out,"&Xi;","$\\Xi$");aurostd::StringSubst(out,"&xi;","$\\xi$");
    aurostd::StringSubst(out,"&Omicron;","$\\Omicron$");aurostd::StringSubst(out,"&omicron;","$\\omicron$");
    aurostd::StringSubst(out,"&Pi;","$\\Pi$");aurostd::StringSubst(out,"&pi;","$\\pi$");
    aurostd::StringSubst(out,"&Rho;","$\\Rho$");aurostd::StringSubst(out,"&rho;","$\\rho$");
    aurostd::StringSubst(out,"&Sigma;","$\\Sigma$");aurostd::StringSubst(out,"&sigma;","$\\sigma$");
    aurostd::StringSubst(out,"&Tau;","$\\Tau$");aurostd::StringSubst(out,"&tau;","$\\tau$");
    aurostd::StringSubst(out,"&Upsilon;","$\\Upsilon$");aurostd::StringSubst(out,"&upsilon;","$\\upsilon$");
    aurostd::StringSubst(out,"&Phi;","$\\Phi$");aurostd::StringSubst(out,"&phi;","$\\phi$");
    aurostd::StringSubst(out,"&Chi;","$\\Chi$");aurostd::StringSubst(out,"&chi;","$\\chi$");
    aurostd::StringSubst(out,"&Psi;","$\\Psi$");aurostd::StringSubst(out,"&psi;","$\\psi$");
    aurostd::StringSubst(out,"&Omega;","$\\Omega$");aurostd::StringSubst(out,"&omega;","$\\omega$");
    aurostd::StringSubst(out,"&thetasym","$\\thetasym$");
    // FINAL
    aurostd::StringSubst(out,"&","\\&");

    return out;
  }

  string html2txt(const string& str) {
    string out=str;
    aurostd::StringSubst(out,"<sub>","");aurostd::StringSubst(out,"</sub>","");
    aurostd::StringSubst(out,"<i>","");aurostd::StringSubst(out,"</i>","");
    aurostd::StringSubst(out,"<b>",""); aurostd::StringSubst(out,"</b>","");
    aurostd::StringSubst(out,"MgB2","MgB2");
    aurostd::StringSubst(out,"&","&");
    aurostd::StringSubst(out,"_","");aurostd::StringSubst(out,"\\","");
    return out;
  }


  // ***************************************************************************
  // Function aurostd::string2latex
  // ***************************************************************************
  string string2latex(const string& str) {
    string out=str;
    aurostd::StringSubst(out,"_pv","_{pv}");aurostd::StringSubst(out,"_sv","_{sv}");aurostd::StringSubst(out,"_h","_{h}");
    aurostd::StringSubst(out,"_d","_{d}");aurostd::StringSubst(out,"_s","_{s}");
    aurostd::StringSubst(out,"_1","_{1}");aurostd::StringSubst(out,"_2","_{2}");aurostd::StringSubst(out,"_3","_{3}");
    return out;
  }

  // ***************************************************************************
  // Function aurostd::latex2html
  // ***************************************************************************
  string latex2html(const string& str) {
    string out=str;
    aurostd::StringSubst(out,"\\alpha","&alpha;");aurostd::StringSubst(out,"\\Alpha","&Alpha;");
    aurostd::StringSubst(out,"\\beta","&beta;");aurostd::StringSubst(out,"\\Beta","&Beta;");
    aurostd::StringSubst(out,"\\epsilon","&epsilon;");aurostd::StringSubst(out,"\\Epsilon","&Epsilon;");
    aurostd::StringSubst(out,"\\eta","&eta;");aurostd::StringSubst(out,"\\Eta","&Eta;");
    aurostd::StringSubst(out,"\\gamma","&gamma;");aurostd::StringSubst(out,"\\Gamma","&Gamma;");
    aurostd::StringSubst(out,"\\delta","&delta;");aurostd::StringSubst(out,"\\Delta","&Delta;");
    aurostd::StringSubst(out,"\\omega","&omega;");aurostd::StringSubst(out,"\\Omega","&Omega;");
    aurostd::StringSubst(out,"\\sigma","&sigma;");aurostd::StringSubst(out,"\\Sigma","&Sigma;");
    aurostd::StringSubst(out,"_{a}","<sub>a</sub>");aurostd::StringSubst(out,"_a","<sub>a</sub>"); 
    aurostd::StringSubst(out,"_{b}","<sub>b</sub>");aurostd::StringSubst(out,"_b","<sub>b</sub>");
    aurostd::StringSubst(out,"_{c}","<sub>d</sub>");aurostd::StringSubst(out,"_c","<sub>d</sub>");
    aurostd::StringSubst(out,"_{d}","<sub>d</sub>");aurostd::StringSubst(out,"_d","<sub>d</sub>");
    aurostd::StringSubst(out,"_{h}","<sub>h</sub>");aurostd::StringSubst(out,"_h","<sub>h</sub>");
    aurostd::StringSubst(out,"_{s}","<sub>s</sub>");aurostd::StringSubst(out,"_s","<sub>s</sub>");
    aurostd::StringSubst(out,"_{v}","<sub>v</sub>");aurostd::StringSubst(out,"_v","<sub>v</sub>");
    aurostd::StringSubst(out,"_{AB}","<sub>AB</sub>");
    aurostd::StringSubst(out,"_{AB2}","<sub>AB2</sub>");
    aurostd::StringSubst(out,"_{A2B2}","<sub>A2B2</sub>");
    aurostd::StringSubst(out,"_{AB3}","<sub>AB3</sub>"); 
    for(uint i=0;i<100;i++) aurostd::StringSubst(out,"_{"+aurostd::utype2string(i)+"}","<sub>"+aurostd::utype2string(i)+"</sub>");
    for(uint i=0;i<10;i++) aurostd::StringSubst(out,"_"+aurostd::utype2string(i)+"","<sub>"+aurostd::utype2string(i)+"</sub>"); // patch
    for(uint i1=0;i1<=3;i1++)
      for(uint i2=0;i2<=3;i2++)
        for(uint i3=0;i3<=3;i3++)
          aurostd::StringSubst(out,
              "^{["+aurostd::utype2string(i1)+aurostd::utype2string(i2)+aurostd::utype2string(i3)+"]}",
              "<sup>"+aurostd::utype2string(i1)+aurostd::utype2string(i2)+aurostd::utype2string(i3)+"</sup>");
    string s="AB";
    stringstream ss;
    for(uint i1=0;i1<=1;i1++)
      for(uint i2=0;i2<=1;i2++)
        for(uint i3=0;i3<=1;i3++)
          for(uint i4=0;i4<=1;i4++)
            for(uint i5=0;i5<=1;i5++) {
              aurostd::StringstreamClean(ss);
              ss << s.at(i1) << s.at(i2) << s.at(i3) << s.at(i4) << s.at(i5); 
              aurostd::StringSubst(out,"_{"+ss.str()+"}","<sub>"+ss.str()+"</sub>");
            }
    //    return out;
    //  string latex2html(const string& str) {  //[CO20200106 - close bracket for indenting]}
    // string out=str;
    aurostd::StringSubst(out,"\\&","&");
    aurostd::StringSubst(out,"MgB$_2$","MgB<sub>2</sub>");
    //  aurostd::StringSubst(out,"<sub>","$_{");aurostd::StringSubst(out,"</sub>","}$");
    //  aurostd::StringSubst(out,"<i>","\\textit{");aurostd::StringSubst(out,"</i>","}");
    // aurostd::StringSubst(out,"<b>","\\textbf{"); aurostd::StringSubst(out,"</b>","}");
    // aurostd::StringSubst(out,"&","\\&");
    //  aurostd::StringSubst(out,"Schuttler","Sch\\\"uttler");
    //  aurostd::StringSubst(out,"Csányi","Cs\\'anyi");aurostd::StringSubst(out,"Csanyi","Cs\\'anyi");
    // aurostd::StringSubst(out,"Rosen","Ros\\'en");
    // umlaut
    aurostd::StringSubst(out,"\\:a","&auml;");aurostd::StringSubst(out,"\\:A","&Auml;");
    aurostd::StringSubst(out,"\\:e","&euml;");aurostd::StringSubst(out,"\\:E","&Euml;");
    aurostd::StringSubst(out,"\\:i","&iuml;");aurostd::StringSubst(out,"\\:I","&Iuml;");
    aurostd::StringSubst(out,"\\:o","&ouml;");aurostd::StringSubst(out,"\\:O","&Ouml;");
    aurostd::StringSubst(out,"\\:u","&uuml;");aurostd::StringSubst(out,"\\:U","&Uuml;");
    // grave accent
    aurostd::StringSubst(out,"\\`a","&agrave;");aurostd::StringSubst(out,"\\`A","&Agrave;");
    aurostd::StringSubst(out,"\\`e","&egrave;");aurostd::StringSubst(out,"\\`E","&Egrave;");
    aurostd::StringSubst(out,"\\`i","&igrave;");aurostd::StringSubst(out,"\\`I","&Igrave;");
    aurostd::StringSubst(out,"\\`o","&ograve;");aurostd::StringSubst(out,"\\`O","&Ograve;");
    aurostd::StringSubst(out,"\\`u","&ugrave;");aurostd::StringSubst(out,"\\`U","&Ugrave;");
    // acute accent
    aurostd::StringSubst(out,"\\'a","&aacute;");aurostd::StringSubst(out,"\\'A","&Aacute;");
    aurostd::StringSubst(out,"\\'e","&eacute;");aurostd::StringSubst(out,"\\'E","&Eacute;");
    aurostd::StringSubst(out,"\\'i","&iacute;");aurostd::StringSubst(out,"\\'I","&Iacute;");
    aurostd::StringSubst(out,"\\'o","&oacute;");aurostd::StringSubst(out,"\\'O","&Oacute;");
    aurostd::StringSubst(out,"\\'u","&uacute;");aurostd::StringSubst(out,"\\'U","&Uacute;");
    // tilde
    aurostd::StringSubst(out,"\\~a","&atilde;");aurostd::StringSubst(out,"\\~A","&Atilde;");
    aurostd::StringSubst(out,"\\~e","&etilde;");aurostd::StringSubst(out,"\\~E","&Etilde;");
    aurostd::StringSubst(out,"\\~i","&itilde;");aurostd::StringSubst(out,"\\~I","&Itilde;");
    aurostd::StringSubst(out,"\\~o","&otilde;");aurostd::StringSubst(out,"\\~O","&Otilde;");
    aurostd::StringSubst(out,"\\~u","&utilde;");aurostd::StringSubst(out,"\\~U","&Utilde;");

    // caron
    aurostd::StringSubst(out,"\\v{z}","&zcaron;"); aurostd::StringSubst(out,"\\v{Z}","&Zcaron;");
    // slash
    aurostd::StringSubst(out,"\\o","&oslash;"); aurostd::StringSubst(out,"\\O","&Oslash;");

    return out;
  }

  string latex2txt(const string& str) {
    string out=str;
    aurostd::StringSubst(out,"\\&","&");
    aurostd::StringSubst(out,"MgB$_2$","MgB2");
    aurostd::StringSubst(out,"<sub>","");aurostd::StringSubst(out,"</sub>","");
    aurostd::StringSubst(out,"<i>","");aurostd::StringSubst(out,"</i>","");
    aurostd::StringSubst(out,"<b>","");aurostd::StringSubst(out,"</b>","");
    return out;
  }

  //CO20190419 - moved from chull
  string fixStringLatex(const string& input, bool double_back_slash,bool symmetry_string) {
    // deals with special characters for LaTeX, like some characters in prototype
    // see http://tex.stackexchange.com/questions/34580/escape-character-in-latex
    // double_back_slash was needed SOMETIMES for gnuplot output, as one backslash
    // went away when writing to file, and  -- OBSOLETE NOW
    string soliloquy="ConvexHull::fixStringLatex():";
    string output;
    vector<char> problem_characters;
    problem_characters.push_back('&');
    problem_characters.push_back('%');
    problem_characters.push_back('$');
    problem_characters.push_back('#');
    if(!symmetry_string) {
      problem_characters.push_back('_');
      problem_characters.push_back('{');
      problem_characters.push_back('}');
    }
    problem_characters.push_back('~');  // different fix
    problem_characters.push_back('^');  // different fix
    string solution_string;
    solution_string = "\\\\";  // has to be string, \\ char does not work
    bool found_escaped_char;
    bool found_hyphen_symmetry = false;
    bool solved_hyphen_symmetry = false;
    for(uint i=0;i<input.length();i++) {
      // we first enter this loop because symmetry_string and input[i]=='-'
      // second enter loop because symmetry_string and found_hyphen_symmetry
      if(symmetry_string && (input[i] == '-' || found_hyphen_symmetry)) {
        if(!found_hyphen_symmetry) {
          // first enter loop, come here
          found_hyphen_symmetry = true;
          output.append((double_back_slash?string("\\"):string(""))+string("\\overline{"));
          // very important, we don't want to add hyphen, just replace
          // with overline, so continue
          continue;
        } else {
          // second enter loop, do nothing but turn this flag on
          // allow us to add input[i]
          found_hyphen_symmetry = false;
          solved_hyphen_symmetry = true;
        }
      } else {
        if(symmetry_string && solved_hyphen_symmetry) {
          // last step of symmetry_string fix, but we have to do this in part of
          // the loop to allow for next character to be identified as problem
          // character as well
          output.append(1, '}');
          solved_hyphen_symmetry = false;
        }
        // go through all problem characters
        for(uint j=0,fl_size_j=problem_characters.size();j<fl_size_j;j++) {
          if(input[i] == problem_characters[j]) {
            if(double_back_slash) {
              // if we find one, but it has double backslash, leave alone
              // doesn't matter what it is, if it has double backslash it's good
              // if we find one, but it only has single backslash, add one
              if(i && i - 1 && input[i - 1] == '\\' && input[i - 2] == '\\') {break;}
              else if(i && input[i - 1] == '\\') {
                output.append(1, '\\');  // just add one
                break;
              }
              // if we find one, give two backslashes
              output.append("\\\\");
              break;
            } else {
              // if we find one, but it has single backslash, leave alone
              // doesn't matter what it is, if it has single backslash it's good
              // if we find one, give single backslash
              if(i && input[i - 1] == '\\') {break;}  
              output.append(1, '\\');
              break;
            }
          }
        }
        // we also have to add {} for these characters
        if(input[i] == '~' || input[i] == '^') {output.append("{}");}
        found_escaped_char = false;
        if(input[i] == '\\') {
          for(uint j=0,fl_size_j=problem_characters.size();j<fl_size_j;j++) {
            // the only way this works if it's serving as an escape for a character
            // don't worry about double backslash here, we get to that when we find
            // the actual character
            if(i != (input.length() - 1) && input[i+1] == problem_characters[j]) {
              found_escaped_char = true;
              break;  // doesn't matter what it is, if it has backslash it's good
            }
          }
          // this is a problem, no way around it--we cannot output single backslash
          if(!found_escaped_char) {
            stringstream message;
            message << "Extraneous backslash found in \"" << input << "\" which may cause problems for LaTeX/gnuplot";
            //[moved from chull]pflow::logger(soliloquy,message,m_aflags, *p_FileMESSAGE,*p_oss,_LOGGER_WARNING_);
            cerr << soliloquy << " ERROR - " << message.str() << endl;
            return input;
          }
        }
      }
      // add in character from input
      output.append(1, input[i]);
    }
    return output;
  }
}

// ***************************************************************************
// SORT WORLD
// ----------------------------------------------------------------------------
// sort for vector (starting from xvector)

namespace aurostd {
  template<class utype1> // function quicksort
    void sort(vector<utype1>& arr) {
      xvector<utype1> xarr(arr.size());
      for(uint i=0;i<arr.size();i++) xarr[i+1]=arr[i];
      //  aurostd::sort(xarr.rows,xarr);
      aurostd::sort(xarr);
      arr.clear();
      for(int i=0;i<xarr.rows;i++) {
        arr.push_back(xarr[i+1]);
      }
    }

  template<class utype1,class utype2> // function quicksort
    void sort(vector<utype1>& arr, vector<utype2>& brr) {
      xvector<utype1> xarr(arr.size());
      xvector<utype2> xbrr(brr.size());
      for(uint i=0;i<arr.size();i++) xarr[i+1]=arr[i];
      for(uint i=0;i<brr.size();i++) xbrr[i+1]=brr[i];
      aurostd::sort2(xarr.rows,xarr,xbrr);
      // aurostd::sort2(xarr,xbrr);
      arr.clear();brr.clear();
      for(int i=0;i<xarr.rows;i++) {
        arr.push_back(xarr[i+1]);
        brr.push_back(xbrr[i+1]);
      }
    }

  template<class utype1,class utype2> // function quicksort //CO20200915
    void sort(deque<utype1>& arr, deque<utype2>& brr) {
      xvector<utype1> xarr(arr.size());
      xvector<utype2> xbrr(brr.size());
      for(uint i=0;i<arr.size();i++) xarr[i+1]=arr[i];
      for(uint i=0;i<brr.size();i++) xbrr[i+1]=brr[i];
      aurostd::sort2(xarr.rows,xarr,xbrr);
      // aurostd::sort2(xarr,xbrr);
      arr.clear();brr.clear();
      for(int i=0;i<xarr.rows;i++) {
        arr.push_back(xarr[i+1]);
        brr.push_back(xbrr[i+1]);
      }
    }

  template<class utype1,class utype2,class utype3> // function quicksort
    void sort(vector<utype1>& arr, vector<utype2>& brr, vector<utype3>& crr) {
      xvector<utype1> xarr(arr.size());
      xvector<utype2> xbrr(brr.size());
      xvector<utype3> xcrr(crr.size());
      for(uint i=0;i<arr.size();i++) xarr[i+1]=arr[i];
      for(uint i=0;i<brr.size();i++) xbrr[i+1]=brr[i];
      for(uint i=0;i<crr.size();i++) xcrr[i+1]=crr[i];
      aurostd::sort3(xarr.rows,xarr,xbrr,xcrr);
      // aurostd::sort3(xarr,xbrr,xcrr);
      arr.clear();brr.clear();crr.clear();
      for(int i=0;i<xarr.rows;i++) {
        arr.push_back(xarr[i+1]);
        brr.push_back(xbrr[i+1]);
        crr.push_back(xcrr[i+1]);
      }
    }

  template<class utype1,class utype2,class utype3,class utype4> // function quicksort
    void sort(vector<utype1>& arr, vector<utype2>& brr, vector<utype3>& crr, vector<utype4>& drr) {
      xvector<utype1> xarr(arr.size());
      xvector<utype2> xbrr(brr.size());
      xvector<utype3> xcrr(crr.size());
      xvector<utype4> xdrr(drr.size());
      for(uint i=0;i<arr.size();i++) xarr[i+1]=arr[i];
      for(uint i=0;i<brr.size();i++) xbrr[i+1]=brr[i];
      for(uint i=0;i<crr.size();i++) xcrr[i+1]=crr[i];
      for(uint i=0;i<drr.size();i++) xdrr[i+1]=drr[i];
      //    aurostd::sort4(xarr.rows,xarr,xbrr,xcrr,xdrr);
      aurostd::sort4(xarr,xbrr,xcrr,xdrr);
      arr.clear();brr.clear();crr.clear();drr.clear();
      for(int i=0;i<xarr.rows;i++) {
        arr.push_back(xarr[i+1]);
        brr.push_back(xbrr[i+1]);
        crr.push_back(xcrr[i+1]);
        drr.push_back(xdrr[i+1]);
      }
    }
}

// ----------------------------------------------------------------------------
// ----------------------------------------------------------------------------
// sort for vector of strings
namespace aurostd {
  void sort(vector<string>& arg) {
    sort(arg.begin(),arg.end(),aurostd::_sort_string_());
  }
  void sort(deque<string>& arg) {
    std::sort(arg.begin(),arg.end(),aurostd::_sort_string_());
  }
  void rsort(vector<string>& arg) {
    std::reverse(arg.begin(),arg.end());//,aurostd::_sort_string_());
  }
  void rsort(deque<string>& arg) {
    std::reverse(arg.begin(),arg.end());//,aurostd::_sort_string_());
  }
}

// sort_remove_duplicates for vector of strings
namespace aurostd {
  void sort_remove_duplicates(vector<string>& arg) {
    sort(arg.begin(),arg.end(),aurostd::_sort_string_());
    arg.erase(std::unique(arg.begin(),arg.end()),arg.end());
  }
  void sort_remove_duplicates(deque<string>& arg) {
    std::sort(arg.begin(),arg.end(),aurostd::_sort_string_());
    arg.erase(std::unique(arg.begin(),arg.end()),arg.end());
  }
  void rsort_remove_duplicates(vector<string>& arg) {
    std::reverse(arg.begin(),arg.end());//,aurostd::_sort_string_());
    arg.erase(std::unique(arg.begin(),arg.end()),arg.end());
  }
  void rsort_remove_duplicates(deque<string>& arg) {
    std::reverse(arg.begin(),arg.end());//,aurostd::_sort_string_());
    arg.erase(std::unique(arg.begin(),arg.end()),arg.end());
  }
}


// ----------------------------------------------------------------------------
// sort for vector/deque of string_int
namespace aurostd {
  void sort(vector<string>& varg1,vector<int>& varg2) {
    vector<aurostd::_string_int_> vv(varg1.size());
    for(uint i=0;i<varg1.size();i++) {vv[i].arg1=varg1[i];vv[i].arg2=varg2[i];}
    sort(vv.begin(),vv.end(),_sort_string_int_());
    for(uint i=0;i<varg1.size();i++) {varg1[i]=vv[i].arg1;varg2[i]=vv[i].arg2;}
  }
  void sort(deque<string>& varg1,deque<int>& varg2) {
    deque<aurostd::_string_int_> vv(varg1.size());
    for(uint i=0;i<varg1.size();i++) {vv[i].arg1=varg1[i];vv[i].arg2=varg2[i];}
    sort(vv.begin(),vv.end(),_sort_string_int_());
    for(uint i=0;i<varg1.size();i++) {varg1[i]=vv[i].arg1;varg2[i]=vv[i].arg2;}
  }
}

// ----------------------------------------------------------------------------
// sort for vector/deque of string_double
namespace aurostd {
  void sort(vector<string>& varg1,vector<double>& varg2) {
    vector<aurostd::_string_double_> vv(varg1.size());
    for(uint i=0;i<varg1.size();i++) {vv[i].arg1=varg1[i];vv[i].arg2=varg2[i];}
    sort(vv.begin(),vv.end(),_sort_string_double_());
    for(uint i=0;i<varg1.size();i++) {varg1[i]=vv[i].arg1;varg2[i]=vv[i].arg2;}
  }
  void sort(deque<string>& varg1,deque<double>& varg2) {
    deque<aurostd::_string_double_> vv(varg1.size());
    for(uint i=0;i<varg1.size();i++) {vv[i].arg1=varg1[i];vv[i].arg2=varg2[i];}
    sort(vv.begin(),vv.end(),_sort_string_double_());
    for(uint i=0;i<varg1.size();i++) {varg1[i]=vv[i].arg1;varg2[i]=vv[i].arg2;}
  }
}

// ----------------------------------------------------------------------------
// sort for vector/deque of string_string
namespace aurostd {
  void sort(vector<string>& varg1,vector<string>& varg2) {
    vector<aurostd::_string_string_> vv(varg1.size());
    for(uint i=0;i<varg1.size();i++) {vv[i].arg1=varg1[i];vv[i].arg2=varg2[i];}
    sort(vv.begin(),vv.end(),_sort_string_string_());
    for(uint i=0;i<varg1.size();i++) {varg1[i]=vv[i].arg1;varg2[i]=vv[i].arg2;}
  }
  void sort(deque<string>& varg1,deque<string>& varg2) {
    deque<aurostd::_string_string_> vv(varg1.size());
    for(uint i=0;i<varg1.size();i++) {vv[i].arg1=varg1[i];vv[i].arg2=varg2[i];}
    sort(vv.begin(),vv.end(),_sort_string_string_());
    for(uint i=0;i<varg1.size();i++) {varg1[i]=vv[i].arg1;varg2[i]=vv[i].arg2;}
  }
}


// ----------------------------------------------------------------------------
// sort for vector/deque of double_int
// HERE THEY ARE

namespace aurostd {
  void sort(vector<double>& varg1,vector<int>& varg2) {
    vector<aurostd::_double_int_> vv(varg1.size());
    for(uint i=0;i<varg1.size();i++) {vv[i].arg1=varg1[i];vv[i].arg2=varg2[i];}
    sort(vv.begin(),vv.end(),_sort_double_int_());
    for(uint i=0;i<varg1.size();i++) {varg1[i]=vv[i].arg1;varg2[i]=vv[i].arg2;}
  }
  void sort(deque<double>& varg1,deque<int>& varg2) {
    deque<aurostd::_double_int_> vv(varg1.size());
    for(uint i=0;i<varg1.size();i++) {vv[i].arg1=varg1[i];vv[i].arg2=varg2[i];}
    sort(vv.begin(),vv.end(),_sort_double_int_());
    for(uint i=0;i<varg1.size();i++) {varg1[i]=vv[i].arg1;varg2[i]=vv[i].arg2;}
  }
}

// ----------------------------------------------------------------------------
// sort for vector/deque of double_double
namespace aurostd {
  void sort(vector<double>& varg1,vector<double>& varg2) {
    vector<aurostd::_double_double_> vv(varg1.size());
    for(uint i=0;i<varg1.size();i++) {vv[i].arg1=varg1[i];vv[i].arg2=varg2[i];}
    sort(vv.begin(),vv.end(),_sort_double_double_());
    for(uint i=0;i<varg1.size();i++) {varg1[i]=vv[i].arg1;varg2[i]=vv[i].arg2;}
  }
  void sort(deque<double>& varg1,deque<double>& varg2) {
    deque<aurostd::_double_double_> vv(varg1.size());
    for(uint i=0;i<varg1.size();i++) {vv[i].arg1=varg1[i];vv[i].arg2=varg2[i];}
    sort(vv.begin(),vv.end(),_sort_double_double_());
    for(uint i=0;i<varg1.size();i++) {varg1[i]=vv[i].arg1;varg2[i]=vv[i].arg2;}
  }
}

// ----------------------------------------------------------------------------
// sort for vector/deque of double_string
namespace aurostd {
  void sort(vector<double>& varg1,vector<string>& varg2) {
    vector<aurostd::_double_string_> vv(varg1.size());
    for(uint i=0;i<varg1.size();i++) {vv[i].arg1=varg1[i];vv[i].arg2=varg2[i];}
    sort(vv.begin(),vv.end(),_sort_double_string_());
    for(uint i=0;i<varg1.size();i++) {varg1[i]=vv[i].arg1;varg2[i]=vv[i].arg2;}
  }
  void sort(deque<double>& varg1,deque<string>& varg2) {
    deque<aurostd::_double_string_> vv(varg1.size());
    for(uint i=0;i<varg1.size();i++) {vv[i].arg1=varg1[i];vv[i].arg2=varg2[i];}
    sort(vv.begin(),vv.end(),_sort_double_string_());
    for(uint i=0;i<varg1.size();i++) {varg1[i]=vv[i].arg1;varg2[i]=vv[i].arg2;}
  }
}

// ----------------------------------------------------------------------------
// sort for vector/deque of string_int_string
namespace aurostd {
  void sort(vector<string>& varg1,vector<int>& varg2,vector<string>& varg3) {
    vector<aurostd::_string_int_string_> vv(varg1.size());
    for(uint i=0;i<varg1.size();i++) {vv[i].arg1=varg1[i];vv[i].arg2=varg2[i];vv[i].arg3=varg3[i];}
    sort(vv.begin(),vv.end(),_sort_string_int_string_());
    for(uint i=0;i<varg1.size();i++) {varg1[i]=vv[i].arg1;varg2[i]=vv[i].arg2;varg3[i]=vv[i].arg3;}
  }
  void sort(deque<string>& varg1,deque<int>& varg2,deque<string>& varg3) {
    deque<aurostd::_string_int_string_> vv(varg1.size());
    for(uint i=0;i<varg1.size();i++) {vv[i].arg1=varg1[i];vv[i].arg2=varg2[i];vv[i].arg3=varg3[i];}
    sort(vv.begin(),vv.end(),_sort_string_int_string_());
    for(uint i=0;i<varg1.size();i++) {varg1[i]=vv[i].arg1;varg2[i]=vv[i].arg2;varg3[i]=vv[i].arg3;}
  }
}

// ----------------------------------------------------------------------------
// sort for vector/deque of string_double_string
namespace aurostd {
  void sort(vector<string>& varg1,vector<double>& varg2,vector<string>& varg3) {
    vector<aurostd::_string_double_string_> vv(varg1.size());
    for(uint i=0;i<varg1.size();i++) {vv[i].arg1=varg1[i];vv[i].arg2=varg2[i];vv[i].arg3=varg3[i];}
    sort(vv.begin(),vv.end(),_sort_string_double_string_());
    for(uint i=0;i<varg1.size();i++) {varg1[i]=vv[i].arg1;varg2[i]=vv[i].arg2;varg3[i]=vv[i].arg3;}
  }
  void sort(deque<string>& varg1,deque<double>& varg2,deque<string>& varg3) {
    deque<aurostd::_string_double_string_> vv(varg1.size());
    for(uint i=0;i<varg1.size();i++) {vv[i].arg1=varg1[i];vv[i].arg2=varg2[i];vv[i].arg3=varg3[i];}
    sort(vv.begin(),vv.end(),_sort_string_double_string_());
    for(uint i=0;i<varg1.size();i++) {varg1[i]=vv[i].arg1;varg2[i]=vv[i].arg2;varg3[i]=vv[i].arg3;}
  }
}

// ----------------------------------------------------------------------------
// sort for vector/deque of string_string_string
namespace aurostd {
  void sort(vector<string>& varg1,vector<string>& varg2,vector<string>& varg3) {
    vector<aurostd::_string_string_string_> vv(varg1.size());
    for(uint i=0;i<varg1.size();i++) {vv[i].arg1=varg1[i];vv[i].arg2=varg2[i];vv[i].arg3=varg3[i];}
    sort(vv.begin(),vv.end(),_sort_string_string_string_());
    for(uint i=0;i<varg1.size();i++) {varg1[i]=vv[i].arg1;varg2[i]=vv[i].arg2;varg3[i]=vv[i].arg3;}
  }
  void sort(deque<string>& varg1,deque<string>& varg2,deque<string>& varg3) {
    deque<aurostd::_string_string_string_> vv(varg1.size());
    for(uint i=0;i<varg1.size();i++) {vv[i].arg1=varg1[i];vv[i].arg2=varg2[i];vv[i].arg3=varg3[i];}
    sort(vv.begin(),vv.end(),_sort_string_string_string_());
    for(uint i=0;i<varg1.size();i++) {varg1[i]=vv[i].arg1;varg2[i]=vv[i].arg2;varg3[i]=vv[i].arg3;}
  }
}

// ----------------------------------------------------------------------------
// sort for vector/deque of string_string_double_string
namespace aurostd {
  void sort(vector<string>& varg1,vector<string>& varg2,vector<double>& varg3,vector<string>& varg4) {
    vector<aurostd::_string_string_double_string_> vv(varg1.size());
    for(uint i=0;i<varg1.size();i++) {vv[i].arg1=varg1[i];vv[i].arg2=varg2[i];vv[i].arg3=varg3[i];vv[i].arg4=varg4[i];}
    sort(vv.begin(),vv.end(),_sort_string_string_double_string_());
    for(uint i=0;i<varg1.size();i++) {varg1[i]=vv[i].arg1;varg2[i]=vv[i].arg2;varg3[i]=vv[i].arg3;varg4[i]=vv[i].arg4;}
  }
  void sort(deque<string>& varg1,deque<string>& varg2,deque<double>& varg3,deque<string>& varg4) {
    deque<aurostd::_string_string_double_string_> vv(varg1.size());
    for(uint i=0;i<varg1.size();i++) {vv[i].arg1=varg1[i];vv[i].arg2=varg2[i];vv[i].arg3=varg3[i];vv[i].arg4=varg4[i];}
    sort(vv.begin(),vv.end(),_sort_string_string_double_string_());
    for(uint i=0;i<varg1.size();i++) {varg1[i]=vv[i].arg1;varg2[i]=vv[i].arg2;varg3[i]=vv[i].arg3;varg4[i]=vv[i].arg4;}
  }
}

// ----------------------------------------------------------------------------
// sort for vector/deque of string_string_double_double_string
namespace aurostd {
  void sort(vector<string>& varg1,vector<string>& varg2,vector<double>& varg3,vector<double>& varg4,vector<string>& varg5) {
    vector<aurostd::_string_string_double_double_string_> vv(varg1.size());
    for(uint i=0;i<varg1.size();i++) {vv[i].arg1=varg1[i];vv[i].arg2=varg2[i];vv[i].arg3=varg3[i];vv[i].arg4=varg4[i];vv[i].arg5=varg5[i];}
    sort(vv.begin(),vv.end(),_sort_string_string_double_double_string_());
    for(uint i=0;i<varg1.size();i++) {varg1[i]=vv[i].arg1;varg2[i]=vv[i].arg2;varg3[i]=vv[i].arg3;varg4[i]=vv[i].arg4;varg5[i]=vv[i].arg5;}
  }
  void sort(deque<string>& varg1,deque<string>& varg2,deque<double>& varg3,deque<double>& varg4,deque<string>& varg5) {
    deque<aurostd::_string_string_double_double_string_> vv(varg1.size());
    for(uint i=0;i<varg1.size();i++) {vv[i].arg1=varg1[i];vv[i].arg2=varg2[i];vv[i].arg3=varg3[i];vv[i].arg4=varg4[i];vv[i].arg5=varg5[i];}
    sort(vv.begin(),vv.end(),_sort_string_string_double_double_string_());
    for(uint i=0;i<varg1.size();i++) {varg1[i]=vv[i].arg1;varg2[i]=vv[i].arg2;varg3[i]=vv[i].arg3;varg4[i]=vv[i].arg4;varg5[i]=vv[i].arg5;}
  }
}

// ***************************************************************************
// Function some statistical stuff
// combinations
// ***************************************************************************
template<class utype> utype combinations(utype n,utype k) { // http://en.wikipedia.org/wiki/Combination // C^n_k=n!/k!(n-k)!   hard to calculate
  double cnk=1.0;
  for(utype i=0;i<=k-1;i++) cnk=cnk*(n-i)/(k-i);
  return (utype) cnk;
}

template<class utype> utype Cnk(utype n,utype k) { return combinations(n,k);}  // http://en.wikipedia.org/wiki/Combination

<<<<<<< HEAD
// ***************************************************************************
// GRID GENERATION
// ----------------------------------------------------------------------------
// SD20220324
// linspace
// Generates n linearly spaced points, the spacing between the points is (stop-start)/(n-1)
// If n==1, return v(1)=stop
// If n is a double, then round n
namespace aurostd {
  xvector<double> linspace(const double start, const double stop, const int n) {
    if (n < 1) {
      string function = XPID + "aurostd::linspace():";
      string message = "Number of points must be greater than 0";
      throw aurostd::xerror(_AFLOW_FILE_NAME_, function, message, _VALUE_ILLEGAL_);
    }
    xvector<double> v(n);
    double dx = stop - start;
    if (n == 1) {
      v(v.lrows) = stop;
      return v;
    }
    for (int i = v.lrows; i <= v.urows; i++) {
      v(i) = start + (i - 1) * dx / (n - 1);
    }
    return v;
  }
  xvector<double> linspace(const double start, const double stop, const double n) {int m = (int)aurostd::round(n); return linspace(start, stop, m);}
}
=======
>>>>>>> 2100e979

// ***************************************************************************
// aurostd::ShiftFirstColumn(const vector<vector<double> >& a, const double& value)
// ***************************************************************************
namespace aurostd  {
  vector<vector<double> > ShiftFirstColumn(const vector<vector<double> >& vva, const double& value) {
    //change value in the first column (usually menas energy in DOS)
    vector<vector<double> > vvb=vva;
    for (uint i=0; i<vvb.size(); i++) {
      vvb[i].at(0)=vvb[i].at(0) - value;
    }
    return vvb;
  }
} // namespace aurostd

// ***************************************************************************
// aurostd::ShrinkValuesExceptFirstColumn(const vector<vector<double> >& vva, const double& value)
// ***************************************************************************
namespace aurostd  {
  vector<vector<double> > ShrinkValuesExceptFirstColumn(const vector<vector<double> >& vva, const double& Fi) {
    //shrink Fis (usually means DOS Fis in DOS); Fi means probability
    vector<vector<double> > vvb=vva;
    for (uint i=0; i<vvb.size(); i++) {
      for (uint j=1; j<vvb[i].size();j++) {
        vvb[i][j]*=Fi;
      }
    }
    return vvb;
  }
} // namespace aurostd

// ***************************************************************************
// vector<vector<double> > aurostd::NormalizeAndSum3DVector(const vector<vector<vector<double> > >& vvva, const vector<vector<double> >& vFi)
// ***************************************************************************
namespace aurostd  {
  vector<vector<double> > NormalizeAndSum3DVector(const vector<vector<vector<double> > >& vvva, const vector<double>& vFi) {
    //normalize DOS and sum
    if(vvva.size()!=vFi.size()) {
<<<<<<< HEAD
      string function = XPID + "aurostd::NormalizeAndSum3DVector():";

      string message = "Vector sizes are not equal.";
      throw aurostd::xerror(_AFLOW_FILE_NAME_, function, message, _INDEX_MISMATCH_);
=======
      string message = "Vector sizes are not equal.";
      throw aurostd::xerror(_AFLOW_FILE_NAME_, __AFLOW_FUNC__, message, _INDEX_MISMATCH_);
>>>>>>> 2100e979
    }
    vector<vector<double> > vvb, vv_tmp, vv_tmp_shrinked;
    vector<vector<vector<double> > > vvvc;
    double Fi;
    for (uint i=0; i<vvva.size();i++) {
      vv_tmp=vvva[i];
      Fi=vFi[i];
      vv_tmp_shrinked=aurostd::ShrinkValuesExceptFirstColumn(vv_tmp, Fi);
      vvvc.push_back(vv_tmp_shrinked);
    }
    vvb=aurostd::Sum3DVectorAndReduce2D(vvvc);
    return vvb;
  }
} // namespace aurostd

// ***************************************************************************
// aurostd::Sum3DVectorAndReduce2D(const vector<vector<vector<double> > >& vvva)
// ***************************************************************************
namespace aurostd  {
  vector<vector<double> > Sum3DVectorAndReduce2D(const vector<vector<vector<double> > >& vvva) {
    //The first column will not change! (For example, PDOS into TOTALPDOS)
    vector<vector<double> > vvtmp, vv_sum; 
    vv_sum=vvva.at(0);
    for (uint i=1; i<vvva.size();i++) {
      vvtmp=vvva[i];
      vv_sum=aurostd::Sum2DVectorExceptFirstColumn(vv_sum, vvtmp);
    }
    return vv_sum;
  }
} // namespace aurostd

// ***************************************************************************
// aurostd::Sum3DVectorAndReduce2D(const vector<vector<vector<double> > >& vvva)
// ***************************************************************************
namespace aurostd  {
  vector<vector<double> > Sum2DVectorExceptFirstColumn(const vector<vector<double> >& vva, const vector<vector<double> >& vvb) {
    if((vva.size()!=vvb.size()) && (vva.at(0).size() != vvb.at(0).size())) {
<<<<<<< HEAD
      string function = XPID + "aurostd::Sum2DVectorExceptFirstColumn()";
      string message = "Vector sizes are not equal.";
      throw aurostd::xerror(_AFLOW_FILE_NAME_, function, message, _INDEX_MISMATCH_);
=======
      string message = "Vector sizes are not equal.";
      throw aurostd::xerror(_AFLOW_FILE_NAME_, __AFLOW_FUNC__, message, _INDEX_MISMATCH_);
>>>>>>> 2100e979
    }

    vector<vector<double> > vv_sum; vv_sum.resize(vva.size());
    for (uint i=0; i<vva.size(); i++) {
      int N=vva[i].size();
      vv_sum[i].resize(N);
    }

    for (uint i=0; i<vva.size();i++) {
      vv_sum[i][0]=vva[i].at(0);
      for (uint j=1; j<vva[i].size();j++) {
        vv_sum[i][j]=vva[i][j] + vvb[i][j];
      }
    }
    return vv_sum;
  }
} // namespace aurostd

// ***************************************************************************
// aurostd::ReduceVector(const vector<vector<double> >& vva)
// ***************************************************************************
namespace aurostd  {
  vector<vector<double> > ReduceVector(const vector<vector<double> >& vva, const int& n) {
    //Pick up the first (begin from 0) and the nth column of 2D vector
    vector<vector<double> > vvb; vvb.clear();
    vector<double> vtmp;
    for (uint i=0; i<vva.size();i++) {
      vtmp.clear();
      vtmp.push_back(vva[i].at(0));
      vtmp.push_back(vva[i].at(n));
      vvb.push_back(vtmp);
    }
    return vvb;
  }
} // namespace aurostd

// ***************************************************************************
// aurostd::CalculateIntegrate(const vector<vector<double> >& vva)
// ***************************************************************************
namespace aurostd  {
  double CalculateIntegrate(const vector<vector<double> >& vva, const int& n) {
    //Calculate integration of vva, the 0st column is x0, x1..., the n column is y1, y2 ...
    //begin from 0
    vector<vector<double> > vvb=aurostd::ReduceVector(vva, n);
    return aurostd::CalculateIntegrate(vvb);
  }
} // namespace aurostd

// ***************************************************************************
// aurostd::CalculateIntegrate(const vector<vector<double> >& vva)
// ***************************************************************************
namespace aurostd  {
  double CalculateIntegrate(const vector<vector<double> >& vva, const int& n, const double& Emin, const double& Emax) {
    //Calculate integration of vva, the 0st column is x0, x1..., the n column is y1, y2 ...
    //begin from 0
    vector<vector<double> > vvb=aurostd::ReduceVector(vva, n);
    return aurostd::CalculateIntegrate(vvb, Emin, Emax);
  }
} // namespace aurostd

// ***************************************************************************
// aurostd::CalculateIntegrate(const vector<vector<double> >& vva)
// ***************************************************************************
namespace aurostd  {
  double CalculateIntegrate(const vector<vector<double> >& vva) {
    double Emin=-100; double Emax=0.0; //default setting
    return aurostd::CalculateIntegrate(vva, Emin, Emax);
  }
} // namespace aurostd

// ***************************************************************************
// aurostd::CalculateIntegrate(const vector<vector<double> >& vva)
// ***************************************************************************
namespace aurostd  {
  double CalculateIntegrate(const vector<vector<double> >& vva, const double& Emin, const double& Emax) {
    //Integral function
    //format of vva: x0, y0; x1, y1; x2, y2
    double integral_result=0.0;
    double area_tmp =0.0;
    double xbeg, xend, ybeg, yend;
    for (uint i=0; i<vva.size()-1;i++) {
      xbeg=vva[i].at(0); xend=vva.at(i+1).at(0);
      ybeg=vva[i].at(1); yend=vva.at(i+1).at(1);
      if(xbeg >= Emin && xend <= Emax) {
        area_tmp=0.5*(ybeg + yend)*(xend - xbeg);
        integral_result += area_tmp;
      }
    }
    return integral_result;
  }
} // namespace aurostd

// ***************************************************************************
// aurostd::vector2string(const vector<vector<double> >& vva)
// ***************************************************************************
namespace aurostd  {
  string vector2string(const vector<vector<double> >& vva) {
    stringstream ss_vva; aurostd::StringstreamClean(ss_vva);
    ss_vva << std::scientific;
    for (uint i=0; i<vva.size();i++) {
      for (uint j=0; j<vva[i].size();j++) {
        ss_vva << vva[i][j] << "   ";
      }
      ss_vva << endl;
    }
    return ss_vva.str();
  }
} // namespace aurostd

// ***************************************************************************
// aurostd::vector2deque(const vector<utype>& vin)
// ***************************************************************************
//CO20181226
namespace aurostd  {
  template<class utype> deque<utype> vector2deque(const vector<utype>& vin){
    deque<utype> dout;
    for(uint i=0;i<vin.size();i++){dout.push_back(vin[i]);}
    return dout;
  }
} // namespace aurostd

// ***************************************************************************
// aurostd::vector2deque(const vector<utype>& vin)
// ***************************************************************************
//CO20181226
namespace aurostd  {
  template<class utype> vector<utype> deque2vector(const deque<utype>& din){
    vector<utype> vout;
    for(uint i=0;i<din.size();i++){vout.push_back(din[i]);}
    return vout;
  }
} // namespace aurostd

// ***************************************************************************
// aurostd::FindMaxIn2DvectorExcept1stColumn(const vector<vector<double> >& vva)
// ***************************************************************************
namespace aurostd  {
  double FindMaxIn2DvectorExcept1stColumn(const vector<vector<double> >& vva) {
    double min=-10;  //default
    double max=10;
    return aurostd::FindMaxIn2DvectorExcept1stColumn(vva, min, max);
  }
} // namespace aurostd

// ***************************************************************************
// aurostd::FindMaxIn2DvectorExcept1stColumn(const vector<vector<double>& vva, const double& min, const double& max)
// ***************************************************************************
namespace aurostd  {
  double FindMaxIn2DvectorExcept1stColumn(const vector<vector<double> >& vva, const double& min, const double& max) {
    double max_value=0.0;
    for (uint i=0; i<vva.size();i++) {
      double E_tmp=vva[i].at(0);
      if(E_tmp >= min && E_tmp <= max) {
        for (uint j=1; j<vva[i].size();j++) {
          double db_tmp=vva[i][j];
          if(abs(db_tmp) > max_value) max_value=abs(db_tmp);
        }
      }
    }
    return max_value;
  }
} // namespace aurostd

// ***************************************************************************
// aurostd::FindMaxInTDOS(const vector<vector<double> >& vva, const double& min, const double& max)
// ***************************************************************************
namespace aurostd  {
  double FindMaxInTDOS(const vector<vector<double> >& vva, const double& min, const double& max) {
    double max_value=0.0;
    for (uint i=0; i<vva.size();i++) {
      double E_tmp=vva[i].at(0);
      if(E_tmp >= min && E_tmp <= max) {
        int column_max=0; // some default
        if(vva.at(0).size()==3) column_max=2; //get rid of the sum of TDOS
        if(vva.at(0).size()==5) column_max=3;
        for (int j=1; j<column_max;j++) {
          double db_tmp=vva[i][j];
          if(abs(db_tmp) > max_value) max_value=db_tmp;
        }
      }
    }
    return max_value;
  }
} // namespace aurostd


namespace aurostd {
  //***************************************************************************//
  // aurostd::joinWDelimiter(vector<uint>& uientries,const stringstream&
  // delimiter,const stringstream& m_delimiter,const stringstream& l_delimiter)
  //***************************************************************************//
  // joinWDelimiters int/uint type of objects together by a delimiter
  // no point for double objects, faster to just do it on the spot with
  // setprecision,fixed, etc.
  // m_delimiter is used if input is exactly length 2
  // l_delimiter otherwise
  string joinWDelimiter(const xvector<int>& ientries, const char& _delimiter) {
    return joinWDelimiter(ientries, _delimiter, _delimiter, _delimiter);
  }
  string joinWDelimiter(const xvector<int>& ientries, const char& _delimiter,
      const char& _l_delimiter) {
    return joinWDelimiter(ientries, _delimiter, _delimiter, _l_delimiter);
  }
  string joinWDelimiter(const xvector<int>& ientries, const char& _delimiter,
      const char& _m_delimiter, const char& _l_delimiter) {
    stringstream delimiter, m_delimiter, l_delimiter;
    delimiter << _delimiter;
    m_delimiter << _m_delimiter;
    l_delimiter << _l_delimiter;
    return joinWDelimiter(ientries, delimiter, m_delimiter, l_delimiter);
  }
  string joinWDelimiter(const xvector<int>& ientries, const string& _delimiter) {
    return joinWDelimiter(ientries, _delimiter, _delimiter, _delimiter);
  }
  string joinWDelimiter(const xvector<int>& ientries, const string& _delimiter,
      const string& _l_delimiter) {
    return joinWDelimiter(ientries, _delimiter, _delimiter, _l_delimiter);
  }
  string joinWDelimiter(const xvector<int>& ientries, const string& _delimiter,
      const string& _m_delimiter, const string& _l_delimiter) {
    stringstream delimiter, m_delimiter, l_delimiter;
    delimiter << _delimiter;
    m_delimiter << _m_delimiter;
    l_delimiter << _l_delimiter;
    return joinWDelimiter(ientries, delimiter, m_delimiter, l_delimiter);
  }
  string joinWDelimiter(const xvector<int>& ientries, const stringstream& delimiter) {
    return joinWDelimiter(ientries, delimiter, delimiter, delimiter);
  }
  string joinWDelimiter(const xvector<int>& ientries, const stringstream& delimiter,
      const stringstream& l_delimiter) {
    return joinWDelimiter(ientries, delimiter, delimiter, l_delimiter);
  }
  string joinWDelimiter(const xvector<int>& ientries, const stringstream& delimiter,
      const stringstream& m_delimiter,
      const stringstream& l_delimiter) {
    stringstream output;
    string delim = delimiter.str();
    string mDelim = m_delimiter.str();
    string lDelim = l_delimiter.str();

    if (ientries.rows > 2) {
      for (int i =ientries.lrows; i <= ientries.urows; i++) {
        output << ientries[i];
        if (i == ientries.urows - 1) {  //CO20180216 - added -1
          output << lDelim;
        } else if (i !=ientries.urows) {
          output << delim;
        }
      }
    } else {
      for (int i = ientries.lrows; i <= ientries.urows; i++) {
        output << ientries[i];
        if (i == ientries.urows - 1) {  //CO20180216 - added -1
          output << mDelim;
        } else if (i != ientries.urows) {
          output << delim;
        }
      }
    }
    return output.str();
  }
  string joinWDelimiter(const vector<int>& ientries, const char& _delimiter) {
    return joinWDelimiter(ientries, _delimiter, _delimiter, _delimiter);
  }
  string joinWDelimiter(const vector<int>& ientries, const char& _delimiter,
      const char& _l_delimiter) {
    return joinWDelimiter(ientries, _delimiter, _delimiter, _l_delimiter);
  }
  string joinWDelimiter(const vector<int>& ientries, const char& _delimiter,
      const char& _m_delimiter, const char& _l_delimiter) {
    stringstream delimiter, m_delimiter, l_delimiter;
    delimiter << _delimiter;
    m_delimiter << _m_delimiter;
    l_delimiter << _l_delimiter;
    return joinWDelimiter(ientries, delimiter, m_delimiter, l_delimiter);
  }
  string joinWDelimiter(const vector<int>& ientries, const string& _delimiter) {
    return joinWDelimiter(ientries, _delimiter, _delimiter, _delimiter);
  }
  string joinWDelimiter(const vector<int>& ientries, const string& _delimiter,
      const string& _l_delimiter) {
    return joinWDelimiter(ientries, _delimiter, _delimiter, _l_delimiter);
  }
  string joinWDelimiter(const vector<int>& ientries, const string& _delimiter,
      const string& _m_delimiter, const string& _l_delimiter) {
    stringstream delimiter, m_delimiter, l_delimiter;
    delimiter << _delimiter;
    m_delimiter << _m_delimiter;
    l_delimiter << _l_delimiter;
    return joinWDelimiter(ientries, delimiter, m_delimiter, l_delimiter);
  }
  string joinWDelimiter(const vector<int>& ientries, const stringstream& delimiter) {
    return joinWDelimiter(ientries, delimiter, delimiter, delimiter);
  }
  string joinWDelimiter(const vector<int>& ientries, const stringstream& delimiter,
      const stringstream& l_delimiter) {
    return joinWDelimiter(ientries, delimiter, delimiter, l_delimiter);
  }
  string joinWDelimiter(const vector<int>& ientries, const stringstream& delimiter,
      const stringstream& m_delimiter,
      const stringstream& l_delimiter) {
    stringstream output;
    string delim = delimiter.str();
    string mDelim = m_delimiter.str();
    string lDelim = l_delimiter.str();

    if (ientries.size() > 2) {
      for (uint i = 0; i < ientries.size(); i++) {
        output << ientries[i];
        if (i == ientries.size() - 2) {
          output << lDelim;
        } else if (i != ientries.size() - 1) {
          output << delim;
        }
      }
    } else {
      for (uint i = 0; i < ientries.size(); i++) {
        output << ientries[i];
        if (i == ientries.size() - 2) {
          output << mDelim;
        } else if (i != ientries.size() - 1) {
          output << delim;
        }
      }
    }
    return output.str();
  }
  string joinWDelimiter(const vector<uint>& uientries, const char& _delimiter) {
    return joinWDelimiter(uientries, _delimiter, _delimiter, _delimiter);
  }
  string joinWDelimiter(const vector<uint>& uientries, const char& _delimiter,
      const char& _l_delimiter) {
    return joinWDelimiter(uientries, _delimiter, _delimiter, _l_delimiter);
  }
  string joinWDelimiter(const vector<uint>& uientries, const char& _delimiter,
      const char& _m_delimiter, const char& _l_delimiter) {
    stringstream delimiter, m_delimiter, l_delimiter;
    delimiter << _delimiter;
    m_delimiter << _m_delimiter;
    l_delimiter << _l_delimiter;
    return joinWDelimiter(uientries, delimiter, m_delimiter, l_delimiter);
  }
  string joinWDelimiter(const vector<uint>& uientries, const string& _delimiter) {
    return joinWDelimiter(uientries, _delimiter, _delimiter, _delimiter);
  }
  string joinWDelimiter(const vector<uint>& uientries, const string& _delimiter,
      const string& _l_delimiter) {
    return joinWDelimiter(uientries, _delimiter, _delimiter, _l_delimiter);
  }
  string joinWDelimiter(const vector<uint>& uientries, const string& _delimiter,
      const string& _m_delimiter, const string& _l_delimiter) {
    stringstream delimiter, m_delimiter, l_delimiter;
    delimiter << _delimiter;
    m_delimiter << _m_delimiter;
    l_delimiter << _l_delimiter;
    return joinWDelimiter(uientries, delimiter, m_delimiter, l_delimiter);
  }
  string joinWDelimiter(const vector<uint>& uientries, const stringstream& delimiter) {
    return joinWDelimiter(uientries, delimiter, delimiter, delimiter);
  }
  string joinWDelimiter(const vector<uint>& uientries, const stringstream& delimiter,
      const stringstream& l_delimiter) {
    return joinWDelimiter(uientries, delimiter, delimiter, l_delimiter);
  }
  string joinWDelimiter(const vector<uint>& uientries, const stringstream& delimiter,
      const stringstream& m_delimiter,
      const stringstream& l_delimiter) {
    stringstream output;
    string delim = delimiter.str();
    string mDelim = m_delimiter.str();
    string lDelim = l_delimiter.str();
    if (uientries.size() > 2) {
      for (uint i = 0; i < uientries.size(); i++) {
        output << uientries[i];
        if (i == uientries.size() - 2) {
          output << lDelim;
        } else if (i != uientries.size() - 1) {
          output << delim;
        }
      }
    } else {
      for (uint i = 0; i < uientries.size(); i++) {
        output << uientries[i];
        if (i == uientries.size() - 2) {
          output << mDelim;
        } else if (i != uientries.size() - 1) {
          output << delim;
        }
      }
    }
    return output.str();
  }
} // namespace aurostd

namespace aurostd {
  //***************************************************************************//
  // aurostd::joinWDelimiter(vector<string>& _sentries,const stringstream&
  // delimiter,const stringstream& m_delimiter,const stringstream& l_delimiter)
  //***************************************************************************//
  // joinWDelimiters string type of objects together by a delimiter
  // m_delimiter is used if input is exactly length 2
  // l_delimiter otherwise
  string joinWDelimiter(const vector<string>& _sentries, const char& _delimiter) {
    return joinWDelimiter(_sentries, _delimiter, _delimiter, _delimiter);
  }
  string joinWDelimiter(const vector<string>& _sentries, const char& _delimiter,
      const char& _l_delimiter) {
    return joinWDelimiter(_sentries, _delimiter, _delimiter, _l_delimiter);
  }
  string joinWDelimiter(const vector<string>& _sentries, const char& _delimiter,
      const char& _m_delimiter, const char& _l_delimiter) {
    stringstream delimiter, m_delimiter, l_delimiter;
    delimiter << _delimiter;
    m_delimiter << _m_delimiter;
    l_delimiter << _l_delimiter;
    return joinWDelimiter(_sentries, delimiter, m_delimiter, l_delimiter);
  }
  string joinWDelimiter(const vector<string>& _sentries, const string& _delimiter) {
    return joinWDelimiter(_sentries, _delimiter, _delimiter, _delimiter);
  }
  string joinWDelimiter(const vector<string>& _sentries, const string& _delimiter,
      const string& _l_delimiter) {
    return joinWDelimiter(_sentries, _delimiter, _delimiter, _l_delimiter);
  }
  string joinWDelimiter(const vector<string>& _sentries, const string& _delimiter,
      const string& _m_delimiter, const string& _l_delimiter) {
    stringstream delimiter, m_delimiter, l_delimiter;
    delimiter << _delimiter;
    m_delimiter << _m_delimiter;
    l_delimiter << _l_delimiter;
    return joinWDelimiter(_sentries, delimiter, m_delimiter, l_delimiter);
  }
  string joinWDelimiter(const vector<string>& _sentries, const stringstream& delimiter) {
    return joinWDelimiter(_sentries, delimiter, delimiter, delimiter);
  }
  string joinWDelimiter(const vector<string>& _sentries, const stringstream& delimiter,
      const stringstream& l_delimiter) {
    return joinWDelimiter(_sentries, delimiter, delimiter, l_delimiter);
  }
  string joinWDelimiter(const vector<string>& _sentries, const stringstream& delimiter,
      const stringstream& m_delimiter,
      const stringstream& l_delimiter) {
    stringstream output;
    vector<string> sentries;
    string delim = delimiter.str();
    string mDelim = m_delimiter.str();
    string lDelim = l_delimiter.str();
    // go through once to eliminate empty strings
    for (uint i = 0; i < _sentries.size(); i++) {
      if (_sentries[i].length()) {
        sentries.push_back(_sentries[i]);
      }
    }
    if (sentries.size() > 2) {
      for (uint i = 0; i < sentries.size(); i++) {
        output << sentries[i];
        if (i == sentries.size() - 2) {
          output << lDelim;
        } else if (i != sentries.size() - 1) {
          output << delim;
        }
      }
    } else {
      for (uint i = 0; i < sentries.size(); i++) {
        output << sentries[i];
        if (i == sentries.size() - 2) {
          output << mDelim;
        } else if (i != sentries.size() - 1) {
          output << delim;
        }
      }
    }
    return output.str();
  }
} // namespace aurostd

namespace aurostd {
  //***************************************************************************//
  // aurostd::joinWDelimiter(deque<uint>& uientries,const stringstream&
  // delimiter,const stringstream& m_delimiter,const stringstream& l_delimiter)
  //***************************************************************************//
  // joinWDelimiters int/uint type of objects together by a delimiter
  // no point for double objects, faster to just do it on the spot with
  // setprecision,fixed, etc.
  // m_delimiter is used if input is exactly length 2
  // l_delimiter otherwise
  string joinWDelimiter(const deque<int>& ientries, const char& _delimiter) {
    return joinWDelimiter(ientries, _delimiter, _delimiter, _delimiter);
  }
  string joinWDelimiter(const deque<int>& ientries, const char& _delimiter,
      const char& _l_delimiter) {
    return joinWDelimiter(ientries, _delimiter, _delimiter, _l_delimiter);
  }
  string joinWDelimiter(const deque<int>& ientries, const char& _delimiter,
      const char& _m_delimiter, const char& _l_delimiter) {
    stringstream delimiter, m_delimiter, l_delimiter;
    delimiter << _delimiter;
    m_delimiter << _m_delimiter;
    l_delimiter << _l_delimiter;
    return joinWDelimiter(ientries, delimiter, m_delimiter, l_delimiter);
  }
  string joinWDelimiter(const deque<int>& ientries, const string& _delimiter) {
    return joinWDelimiter(ientries, _delimiter, _delimiter, _delimiter);
  }
  string joinWDelimiter(const deque<int>& ientries, const string& _delimiter,
      const string& _l_delimiter) {
    return joinWDelimiter(ientries, _delimiter, _delimiter, _l_delimiter);
  }
  string joinWDelimiter(const deque<int>& ientries, const string& _delimiter,
      const string& _m_delimiter, const string& _l_delimiter) {
    stringstream delimiter, m_delimiter, l_delimiter;
    delimiter << _delimiter;
    m_delimiter << _m_delimiter;
    l_delimiter << _l_delimiter;
    return joinWDelimiter(ientries, delimiter, m_delimiter, l_delimiter);
  }
  string joinWDelimiter(const deque<int>& ientries, const stringstream& delimiter) {
    return joinWDelimiter(ientries, delimiter, delimiter, delimiter);
  }
  string joinWDelimiter(const deque<int>& ientries, const stringstream& delimiter,
      const stringstream& l_delimiter) {
    return joinWDelimiter(ientries, delimiter, delimiter, l_delimiter);
  }
  string joinWDelimiter(const deque<int>& ientries, const stringstream& delimiter,
      const stringstream& m_delimiter,
      const stringstream& l_delimiter) {
    stringstream output;
    string delim = delimiter.str();
    string mDelim = m_delimiter.str();
    string lDelim = l_delimiter.str();
    if (ientries.size() > 2) {
      for (uint i = 0; i < ientries.size(); i++) {
        output << ientries[i];
        if (i == ientries.size() - 2) {
          output << lDelim;
        } else if (i != ientries.size() - 1) {
          output << delim;
        }
      }
    } else {
      for (uint i = 0; i < ientries.size(); i++) {
        output << ientries[i];
        if (i == ientries.size() - 2) {
          output << mDelim;
        } else if (i != ientries.size() - 1) {
          output << delim;
        }
      }
    }
    return output.str();
  }
  string joinWDelimiter(const deque<uint>& uientries, const char& _delimiter) {
    return joinWDelimiter(uientries, _delimiter, _delimiter, _delimiter);
  }
  string joinWDelimiter(const deque<uint>& uientries, const char& _delimiter,
      const char& _l_delimiter) {
    return joinWDelimiter(uientries, _delimiter, _delimiter, _l_delimiter);
  }
  string joinWDelimiter(const deque<uint>& uientries, const char& _delimiter,
      const char& _m_delimiter, const char& _l_delimiter) {
    stringstream delimiter, m_delimiter, l_delimiter;
    delimiter << _delimiter;
    m_delimiter << _m_delimiter;
    l_delimiter << _l_delimiter;
    return joinWDelimiter(uientries, delimiter, m_delimiter, l_delimiter);
  }
  string joinWDelimiter(const deque<uint>& uientries, const string& _delimiter) {
    return joinWDelimiter(uientries, _delimiter, _delimiter, _delimiter);
  }
  string joinWDelimiter(const deque<uint>& uientries, const string& _delimiter,
      const string& _l_delimiter) {
    return joinWDelimiter(uientries, _delimiter, _delimiter, _l_delimiter);
  }
  string joinWDelimiter(const deque<uint>& uientries, const string& _delimiter,
      const string& _m_delimiter, const string& _l_delimiter) {
    stringstream delimiter, m_delimiter, l_delimiter;
    delimiter << _delimiter;
    m_delimiter << _m_delimiter;
    l_delimiter << _l_delimiter;
    return joinWDelimiter(uientries, delimiter, m_delimiter, l_delimiter);
  }
  string joinWDelimiter(const deque<uint>& uientries, const stringstream& delimiter) {
    return joinWDelimiter(uientries, delimiter, delimiter, delimiter);
  }
  string joinWDelimiter(const deque<uint>& uientries, const stringstream& delimiter,
      const stringstream& l_delimiter) {
    return joinWDelimiter(uientries, delimiter, delimiter, l_delimiter);
  }
  string joinWDelimiter(const deque<uint>& uientries, const stringstream& delimiter,
      const stringstream& m_delimiter,
      const stringstream& l_delimiter) {
    stringstream output;
    string delim = delimiter.str();
    string mDelim = m_delimiter.str();
    string lDelim = l_delimiter.str();
    if (uientries.size() > 2) {
      for (uint i = 0; i < uientries.size(); i++) {
        output << uientries[i];
        if (i == uientries.size() - 2) {
          output << lDelim;
        } else if (i != uientries.size() - 1) {
          output << delim;
        }
      }
    } else {
      for (uint i = 0; i < uientries.size(); i++) {
        output << uientries[i];
        if (i == uientries.size() - 2) {
          output << mDelim;
        } else if (i != uientries.size() - 1) {
          output << delim;
        }
      }
    }
    return output.str();
  }
}

namespace aurostd {
  //***************************************************************************//
  // aurostd::joinWDelimiter(deque<string>& _sentries,const stringstream&
  // delimiter,const stringstream& m_delimiter,const stringstream& l_delimiter)
  //***************************************************************************//
  // joinWDelimiters string type of objects together by a delimiter
  // m_delimiter is used if input is exactly length 2
  // l_delimiter otherwise
  string joinWDelimiter(const deque<string>& _sentries, const char& _delimiter) {
    return joinWDelimiter(_sentries, _delimiter, _delimiter, _delimiter);
  }
  string joinWDelimiter(const deque<string>& _sentries, const char& _delimiter,
      const char& _l_delimiter) {
    return joinWDelimiter(_sentries, _delimiter, _delimiter, _l_delimiter);
  }
  string joinWDelimiter(const deque<string>& _sentries, const char& _delimiter,
      const char& _m_delimiter, const char& _l_delimiter) {
    stringstream delimiter, m_delimiter, l_delimiter;
    delimiter << _delimiter;
    m_delimiter << _m_delimiter;
    l_delimiter << _l_delimiter;
    return joinWDelimiter(_sentries, delimiter, m_delimiter, l_delimiter);
  }
  string joinWDelimiter(const deque<string>& _sentries, const string& _delimiter) {
    return joinWDelimiter(_sentries, _delimiter, _delimiter, _delimiter);
  }
  string joinWDelimiter(const deque<string>& _sentries, const string& _delimiter,
      const string& _l_delimiter) {
    return joinWDelimiter(_sentries, _delimiter, _delimiter, _l_delimiter);
  }
  string joinWDelimiter(const deque<string>& _sentries, const string& _delimiter,
      const string& _m_delimiter, const string& _l_delimiter) {
    stringstream delimiter, m_delimiter, l_delimiter;
    delimiter << _delimiter;
    m_delimiter << _m_delimiter;
    l_delimiter << _l_delimiter;
    return joinWDelimiter(_sentries, delimiter, m_delimiter, l_delimiter);
  }
  string joinWDelimiter(const deque<string>& _sentries, const stringstream& delimiter) {
    return joinWDelimiter(_sentries, delimiter, delimiter, delimiter);
  }
  string joinWDelimiter(const deque<string>& _sentries, const stringstream& delimiter,
      const stringstream& l_delimiter) {
    return joinWDelimiter(_sentries, delimiter, delimiter, l_delimiter);
  }
  string joinWDelimiter(const deque<string>& _sentries, const stringstream& delimiter,
      const stringstream& m_delimiter,
      const stringstream& l_delimiter) {
    stringstream output;
    vector<string> sentries;  // no point working with deque
    string delim = delimiter.str();
    string mDelim = m_delimiter.str();
    string lDelim = l_delimiter.str();
    // go through once to eliminate empty strings
    for (uint i = 0; i < _sentries.size(); i++)
      //DX - Should not be an "!"; we want it to push back if it has a length [OBSOLETE] if (!_sentries[i].length())
    { //CO20200106 - patching for auto-indenting
      if (_sentries[i].length()) {
        sentries.push_back(_sentries[i]);
      }
    }
    if (sentries.size() > 2) {
      for (uint i = 0; i < sentries.size(); i++) {
        output << sentries[i];
        if (i == sentries.size() - 2) {
          output << lDelim;
        } else if (i != sentries.size() - 1) {
          output << delim;
        }
      }
    } else {
      for (uint i = 0; i < sentries.size(); i++) {
        output << sentries[i];
        if (i == sentries.size() - 2) {
          output << mDelim;
        } else if (i != sentries.size() - 1) {
          output << delim;
        }
      }
    }
    return output.str();
  }
}

namespace aurostd {
  string wrapString(const string& input,const string& wrapper){return wrapString(input,wrapper,wrapper);}
  string wrapString(const string& input,const string& wrapper_start,const string& wrapper_end){
    if(input.empty()){return input;}
    return wrapper_start+input+wrapper_end;
  }
}

//DX20180118 START: XCOMPLEX TO JSON
namespace aurostd {
  //***************************************************************************//
  // aurostd::xcomplex2json
  //***************************************************************************//
  template<typename utype> string _xcomplex2json(xcomplex<utype>& number){
    string eendl="";
    bool roff=true; //round off
    stringstream sss;
    stringstream sscontent_json;
    vector<string> vcontent_json;
    // real
    sscontent_json << "\"real\":\"" << aurostd::utype2string(number.re,5,roff) << "\"" << eendl;
    vcontent_json.push_back(sscontent_json.str()); aurostd::StringstreamClean(sscontent_json);
    // imaginary
    sscontent_json << "\"imag\":\"" << aurostd::utype2string(number.im,5,roff) << "\"" << eendl;
    vcontent_json.push_back(sscontent_json.str()); aurostd::StringstreamClean(sscontent_json);

    sss << "{" << aurostd::joinWDelimiter(vcontent_json,",")  << "}" << eendl;
    return sss.str();    
  }
}

//Need to initalize 
namespace aurostd {
  string xcomplex2json(xcomplex<double>& number){ return _xcomplex2json(number); }
}

//DX20180118 END: XCOMPLEX TO JSON

//DX20170803 START: Matrix to JSON
namespace aurostd {
  //***************************************************************************//
  // aurostd::xmatDouble2String(xmatrix<double>& xmat_in)
  //***************************************************************************//
  // converts xmatrix<double> to json string
  // [OBSOLETE] string xmatDouble2String(const xmatrix<double>& xmat_in, bool roff){
  // [OBSOLETE]   stringstream output;
  // [OBSOLETE]   vector<string> rows;
  // [OBSOLETE]   for(uint i=1;i<(uint)xmat_in.rows+1;i++){
  // [OBSOLETE]     stringstream row;
  // [OBSOLETE]     xvector<double> xvec = xmat_in(i); //DX20170822 - added roundoff
  // [OBSOLETE]     if(roff){ xvec = roundoff(xvec,1e-8);} //DX20170822 - added roundoff
  // [OBSOLETE]     row << "[" << joinWDelimiter(xvecDouble2vecString(xvec),",") << "]";
  // [OBSOLETE]     rows.push_back(row.str());
  // [OBSOLETE]   }
  // [OBSOLETE]   output << joinWDelimiter(rows,",");
  // [OBSOLETE]   return output.str();
  // [OBSOLETE] }
  string xmatDouble2String(const xmatrix<double>& xmat_in, int precision, bool roff, double tol, char FORMAT){
    stringstream output;
    vector<string> rows;
    for(int i=1;i<=xmat_in.urows;i++){ //DX20180323 - fixed typo for initial index "int i=1" not "int i=xmat_in.urows"
      stringstream row;
      xvector<double> xvec = xmat_in(i); //DX20170822 - added roundoff
      //if(roff){ xvec = roundoff(xvec,tol);} //DX20170822 - added roundoff
      row << "[" << joinWDelimiter(xvecDouble2vecString(xvec,precision,roff,tol,FORMAT),",") << "]";
      rows.push_back(row.str());
      //cerr << i << "row.str(): " << row.str() << endl;
    }
    output << joinWDelimiter(rows,",");
    return output.str();
  }
}
//DX20170803 START: Matrix to END

namespace aurostd {
  //***************************************************************************//
  // aurostd::vecDouble2vecString(vector<double>& vin,int precision)
  //***************************************************************************//
  // converts vector<double> to vector<string> with precision
  // also works for xvectors and deques
  // [OBSOLETE] vector<string> vecDouble2vecString(const vector<double>& vin, bool roff) {
  // [OBSOLETE]   vector<string> vout;
  // [OBSOLETE]   for(uint i=0;i<vin.size();i++){
  // [OBSOLETE]     double tmp = vin[i]; //DX20170822 - add roundoff
  // [OBSOLETE]     if(roff){ tmp=scalar_roundoff(tmp,1e-8); } //DX20170822 - add roundoff
  // [OBSOLETE]     vout.push_back(aurostd::utype2string(tmp)); //DX20170822 - add roundoff
  // [OBSOLETE]   }
  // [OBSOLETE]   return vout;
  // [OBSOLETE] }
  vector<string> vecDouble2vecString(const vector<double>& vin,int precision, bool roff, double tol, char FORMAT) {
    vector<string> vout;
    for(uint i=0;i<vin.size();i++){
      //double tmp = vin[i]; //DX20170822 - add roundoff
      //if(roff){ tmp=roundoff(tmp,tol); } //DX20170822 - add roundoff
      vout.push_back(aurostd::utype2string(vin[i],precision,roff,tol,FORMAT)); //DX20170822 - add roundoff
    }
    return vout;
  }
  // [OBSOLETE] vector<string> xvecDouble2vecString(const xvector<double>& vin, bool roff) {
  // [OBSOLETE]   vector<string> vout;
  // [OBSOLETE]   for(uint i=1;i<(uint)vin.rows+1;i++){
  // [OBSOLETE]     double tmp = vin(i); //DX20170822 - add roundoff
  // [OBSOLETE]    if(roff){ tmp=scalar_roundoff(tmp,1e-8); } //DX20170822 - add roundoff
  // [OBSOLETE]     vout.push_back(aurostd::utype2string(tmp)); //DX20170822 - add roundoff
  // [OBSOLETE]   }
  // [OBSOLETE]   return vout;
  // [OBSOLETE] }
  vector<string> xvecDouble2vecString(const xvector<double>& vin,int precision, bool roff, double tol, char FORMAT) {
    vector<string> vout;
    for(int i=vin.lrows;i<=vin.urows;i++){
      //double tmp = vin(i); //DX20170822 - add roundoff
      //if(roff){ tmp=roundoff(tmp,tol); } //DX20170822 - add roundoff
      vout.push_back(aurostd::utype2string(vin[i],precision,roff,tol,FORMAT)); //DX20170822 - add roundoff
    }
    return vout;
  }
  // [OBSOLETE] deque<string> deqDouble2deqString(const deque<double>& vin, bool roff) {
  // [OBSOLETE]   deque<string> vout;
  // [OBSOLETE]   for(uint i=0;i<vin.size();i++){
  // [OBSOLETE]     double tmp = vin[i]; //DX20170822 - add roundoff
  // [OBSOLETE]     if(roff){ tmp=scalar_roundoff(tmp,1e-8); } //DX20170822 - add roundoff
  // [OBSOLETE]     vout.push_back(aurostd::utype2string(tmp)); //DX20170822 - add roundoff
  // [OBSOLETE]   }
  // [OBSOLETE]   return vout;
  // [OBSOLETE] }
  // [OBSOLETE]  deque<string> deqDouble2deqString(const deque<double>& vin,int precision, bool roff, double tol, char FORMAT)  // USE OVERLOADING
  deque<string> vecDouble2vecString(const deque<double>& vin,int precision, bool roff, double tol, char FORMAT) { //SC20200330
    deque<string> vout;
    for(uint i=0;i<vin.size();i++){
      //double tmp = vin[i]; //DX20170822 - add roundoff
      //if(roff){ tmp=roundoff(tmp,tol); } //DX20170822 - add roundoff
      vout.push_back(aurostd::utype2string(vin[i],precision,roff,tol,FORMAT)); //DX20170822 - add roundoff
    }
    return vout;
  }
}

namespace aurostd {
  //***************************************************************************//
  // aurostd::wrapVecEntries(vector<string>& vin,string wrap)
  //***************************************************************************//
  // individually wraps entries of vector with specified string
  // converts <a,b,c> to <'a','b','c'>
  // also works for deques
  vector<string> wrapVecEntries(const vector<string>& vin,string wrap){
    return wrapVecEntries(vin,wrap,wrap);
  }
  vector<string> wrapVecEntries(const vector<string>& vin,string wrap_start,string wrap_end){
    vector<string> vout;
    for(uint i=0;i<vin.size();i++){
      if(vin[i].length()){
        vout.push_back(wrap_start+vin[i]+wrap_end);
      }
    }
    return vout;
  }
  deque<string> wrapVecEntries(const deque<string>& vin,string wrap){
    return wrapVecEntries(vin,wrap,wrap);
  }
  deque<string> wrapVecEntries(const deque<string>& vin,string wrap_start,string wrap_end){
    deque<string> vout;
    for(uint i=0;i<vin.size();i++){
      if(vin[i].length()){
        vout.push_back(wrap_start+vin[i]+wrap_end);
      }
    }
    return vout;
  }
}

//base64 stuff
//CO START
namespace aurostd {
  // ***************************************************************************
  // aurostd::isBase64(unsigned char c)
  // ***************************************************************************
  // determines if char is base64
  // http://www.adp-gmbh.ch/cpp/common/base64.html
  //static inline bool isBase64(unsigned char c)
  inline bool isBase64(unsigned char c)
  { //CO20200106 - patching for auto-indenting
    return (isalnum(c) || (c == '+') || (c == '/'));
  }

  // ***************************************************************************
  // aurostd::base64Encoder(unsigned char const* bytes_to_encode, unsigned int in_len)
  // ***************************************************************************
  // encodes bytes to base64
  // http://www.adp-gmbh.ch/cpp/common/base64.html
  std::string base64Encoder(unsigned char const* bytes_to_encode, unsigned int in_len) {
    std::string ret;
    int i = 0;
    int j = 0;
    unsigned char char_array_3[3];
    unsigned char char_array_4[4];

    while (in_len--) {
      char_array_3[i++] = *(bytes_to_encode++);
      if (i == 3) {
        char_array_4[0] = (char_array_3[0] & 0xfc) >> 2;
        char_array_4[1] = ((char_array_3[0] & 0x03) << 4) + ((char_array_3[1] & 0xf0) >> 4);
        char_array_4[2] = ((char_array_3[1] & 0x0f) << 2) + ((char_array_3[2] & 0xc0) >> 6);
        char_array_4[3] = char_array_3[2] & 0x3f;

        for(i = 0; (i <4) ; i++) {
          ret += base64_chars[char_array_4[i]];
        }
        i = 0;
      }
    }

    if (i) {
      for(j = i; j < 3; j++) {
        char_array_3[j] = '\0';
      }

      char_array_4[0] = (char_array_3[0] & 0xfc) >> 2;
      char_array_4[1] = ((char_array_3[0] & 0x03) << 4) + ((char_array_3[1] & 0xf0) >> 4);
      char_array_4[2] = ((char_array_3[1] & 0x0f) << 2) + ((char_array_3[2] & 0xc0) >> 6);
      char_array_4[3] = char_array_3[2] & 0x3f;

      for (j = 0; (j < i + 1); j++) {
        ret += base64_chars[char_array_4[j]];
      }

      while((i++ < 3)) {
        ret += '=';
      }
    }

    return ret;
  }

  // ***************************************************************************
  // aurostd::base64Decoder(std::string const& encoded_string)
  // ***************************************************************************
  // decodes base64 to bytes
  // http://www.adp-gmbh.ch/cpp/common/base64.html
  std::string base64Decoder(std::string const& encoded_string) {
    int in_len = encoded_string.size();
    int i = 0;
    int j = 0;
    int in_ = 0;
    unsigned char char_array_4[4], char_array_3[3];
    std::string ret;

    while (in_len-- && ( encoded_string[in_] != '=') && isBase64(encoded_string[in_])) {
      char_array_4[i++] = encoded_string[in_]; in_++;
      if (i ==4) {
        for (i = 0; i <4; i++) {
          char_array_4[i] = base64_chars.find(char_array_4[i]);
        }

        char_array_3[0] = (char_array_4[0] << 2) + ((char_array_4[1] & 0x30) >> 4);
        char_array_3[1] = ((char_array_4[1] & 0xf) << 4) + ((char_array_4[2] & 0x3c) >> 2);
        char_array_3[2] = ((char_array_4[2] & 0x3) << 6) + char_array_4[3];

        for (i = 0; (i < 3); i++) {
          ret += char_array_3[i];
        }
        i = 0;
      }
    }

    if (i) {
      for (j = i; j <4; j++) {
        char_array_4[j] = 0;
      }

      for (j = 0; j <4; j++) {
        char_array_4[j] = base64_chars.find(char_array_4[j]);
      }

      char_array_3[0] = (char_array_4[0] << 2) + ((char_array_4[1] & 0x30) >> 4);
      char_array_3[1] = ((char_array_4[1] & 0xf) << 4) + ((char_array_4[2] & 0x3c) >> 2);
      char_array_3[2] = ((char_array_4[2] & 0x3) << 6) + char_array_4[3];

      for (j = 0; (j < i - 1); j++) {
        ret += char_array_3[j];
      }
    }

    return ret;
  }

  // ***************************************************************************
  // aurostd::bin2base64(const std::string& b_file, std::string& b64String)
  // ***************************************************************************
  // converts binary file to base64 string
  bool bin2base64(const std::string& b_file, std::string& b64String) {
    stringstream output;
    if (!aurostd::FileExist(b_file)) {
      cerr << "ERROR - aurostd::bin2base64: Binary file " << b_file << " does not exist!";
      return FALSE;
    }
    ifstream file(b_file.c_str(), std::ios::in | std::ios::binary );
    output << b64_encoder << file;
    b64String=output.str();
    return TRUE;
  }

  // ***************************************************************************
  // aurostd::base642bin(const std::string& b64String, const std::string& b_file)
  // ***************************************************************************
  // converts base64 string to binary file
  bool base642bin(const std::string& b64String, const std::string& b_file) {
    ofstream output;
    output.open(b_file.c_str(),std::ios::out | std::ios::binary);
    output << b64_decoder << b64String;
    output.flush();output.clear();output.close();
    return TRUE;
  }

  b64_encoder_proxy operator<<(std::ostream & os, b64_encoder_creator) {
    return b64_encoder_proxy(os);
  }

  b64_decoder_proxy operator<<(std::ostream & os, b64_decoder_creator) {
    return b64_decoder_proxy(os);
  }

}  // namespace aurostd
//CO END

#endif  // _AURO_IMPLEMENTATIONS_

// ***************************************************************************
// *                                                                         *
// *           Aflow STEFANO CURTAROLO - Duke University 2003-2021           *
// *                                                                         *
// ***************************************************************************<|MERGE_RESOLUTION|>--- conflicted
+++ resolved
@@ -1198,14 +1198,8 @@
       // file is ok, do not update
       else{ return false; } //signals file is unchanged
     } else {
-<<<<<<< HEAD
-      string function = XPID + "aurostd::RemoveControlCodeCharactersFromFile():";
-      string message = "File does not exist: " + directory + "/" + filename;
-      throw aurostd::xerror(_AFLOW_FILE_NAME_, function, message, _FILE_NOT_FOUND_);
-=======
       string message = "File does not exist: " + directory + "/" + filename;
       throw aurostd::xerror(_AFLOW_FILE_NAME_, __AFLOW_FUNC__, message, _FILE_NOT_FOUND_);
->>>>>>> 2100e979
     }
     return false;
   }
@@ -1242,14 +1236,8 @@
     deque<string> vcmd; aurostd::string2tokens("cat,bzcat,xzcat,gzcat",vcmd,",");
     deque<string> vzip; aurostd::string2tokens("bzip2,xz,gzip",vzip,",");vzip.push_front(""); // cheat for void string
     if(vext.size()!=vcmd.size()) {
-<<<<<<< HEAD
-      string function = XPID + "aurostd::RemoveBinaryCharactersFromFile():";
-      string message = "vext.size()!=vcmd.size()";
-      throw aurostd::xerror(_AFLOW_FILE_NAME_, function, message, _INDEX_MISMATCH_);
-=======
       string message = "vext.size()!=vcmd.size()";
       throw aurostd::xerror(_AFLOW_FILE_NAME_, __AFLOW_FUNC__, message, _INDEX_MISMATCH_);
->>>>>>> 2100e979
     }
 
     for(uint iext=0;iext<vext.size();iext++){ // check filename.EXT
@@ -1698,8 +1686,6 @@
   }
 
   // ***************************************************************************
-<<<<<<< HEAD
-=======
   // Function VersionString2Double
   // ***************************************************************************
   // 5.1.311 -> 5.0013311
@@ -1713,7 +1699,6 @@
   }
 
   // ***************************************************************************
->>>>>>> 2100e979
   // Function ProcessPIDs
   // ***************************************************************************
   //CO20210315
@@ -1800,8 +1785,6 @@
     return vpids;
   }
 
-<<<<<<< HEAD
-=======
   //SD20220329 - overload to allow for only getting the PIDs with a specific PGID
   vector<string> ProcessPIDs(const string& process,const string& pgid,string& output_syscall,bool user_specific){
     bool LDEBUG=(FALSE || XHOST.DEBUG);
@@ -1855,22 +1838,18 @@
     return vpids;
   }
 
->>>>>>> 2100e979
   // ***************************************************************************
   // Function ProcessRunning
   // ***************************************************************************
   //CO20210315
   bool ProcessRunning(const string& process,bool user_specific){return !aurostd::ProcessPIDs(process,user_specific).empty();} //CO20210315
 
-<<<<<<< HEAD
-=======
   //SD20220329 - overload to allow for only getting the PIDs with a specific PGID
   bool ProcessRunning(const string& process,const string& pgid,bool user_specific){
     string output_syscall="";
     return !aurostd::ProcessPIDs(process,pgid,output_syscall,user_specific).empty();
   }
 
->>>>>>> 2100e979
   // ***************************************************************************
   // Function ProcessKill
   // ***************************************************************************
@@ -1890,11 +1869,7 @@
         command+=" "+process+" 2>/dev/null";
         if(LDEBUG){cerr << soliloquy << " running command=\"" << command << "\"" << endl;}
         aurostd::execute(command);
-<<<<<<< HEAD
-        aurostd::Sleep(sleep_seconds);process_killed=aurostd::ProcessRunning(process,user_specific);
-=======
         aurostd::Sleep(sleep_seconds);process_killed=(!aurostd::ProcessRunning(process,user_specific));
->>>>>>> 2100e979
       }
     }
     if(!process_killed){
@@ -1905,11 +1880,7 @@
         command+=" "+process+" 2>/dev/null";
         if(LDEBUG){cerr << soliloquy << " running command=\"" << command << "\"" << endl;}
         aurostd::execute(command);
-<<<<<<< HEAD
-        aurostd::Sleep(sleep_seconds);process_killed=aurostd::ProcessRunning(process,user_specific);
-=======
         aurostd::Sleep(sleep_seconds);process_killed=(!aurostd::ProcessRunning(process,user_specific));
->>>>>>> 2100e979
       }
     }
     if(!process_killed){
@@ -1923,20 +1894,13 @@
           command+=" "+aurostd::joinWDelimiter(vpids," ")+" 2>/dev/null";
           if(LDEBUG){cerr << soliloquy << " running command=\"" << command << "\"" << endl;}
           aurostd::execute(command);
-<<<<<<< HEAD
-          aurostd::Sleep(sleep_seconds);process_killed=aurostd::ProcessRunning(process,user_specific);
-=======
           aurostd::Sleep(sleep_seconds);process_killed=(!aurostd::ProcessRunning(process,user_specific));
->>>>>>> 2100e979
         }
       }
     }
     //can add checks here if the process wasn't killed completely
 
     if(!process_killed){
-<<<<<<< HEAD
-      throw aurostd::xerror(_AFLOW_FILE_NAME_,"aurostd::ProcessRunning():","process could not be kill",_RUNTIME_ERROR_);
-=======
       throw aurostd::xerror(_AFLOW_FILE_NAME_,"aurostd::ProcessKill():","process could not be kill",_RUNTIME_ERROR_);
     }
   }
@@ -1967,7 +1931,6 @@
     //can add checks here if the process wasn't killed completely
     if(!process_killed){
       throw aurostd::xerror(_AFLOW_FILE_NAME_,"aurostd::ProcessKill():","process could not be kill",_RUNTIME_ERROR_);
->>>>>>> 2100e979
     }
   }
 
@@ -2133,10 +2096,7 @@
   // ***************************************************************************
   bool DirectoryLocked(string directory,string LOCK) {
     if(FileExist(directory+"/"+LOCK)) return TRUE;
-<<<<<<< HEAD
-=======
     if(FileExist(directory+"/"+LOCK+_LOCK_LINK_SUFFIX_)) return TRUE;
->>>>>>> 2100e979
     if(FileExist(directory+"/"+LOCK+".xz")) return TRUE;
     if(FileExist(directory+"/"+LOCK+".gz")) return TRUE;
     if(FileExist(directory+"/"+LOCK+".bz2")) return TRUE;
@@ -2159,18 +2119,10 @@
   // ***************************************************************************
   bool DirectoryWritable(string _Directory) {  // "" compliant SC20190401
     string Directory(CleanFileName(_Directory));
-<<<<<<< HEAD
-    string filename=string(Directory+"/aflow.writable."+aurostd::utype2string(uint((double) std::floor(100000*aurostd::ran0())))+".test");
-    string2file("DirectoryWritable",filename);
-    if(!FileExist(filename)) return FALSE;
-    string command=string("rm -f \""+filename+"\"");
-    execute(command);
-=======
     string filename=aurostd::TmpFileCreate("DirectoryWritable",Directory,true); // SD20220223 - uses TmpFileCreate
     bool writable=aurostd::string2file("DirectoryWritable",filename);
     if(!writable || !FileExist(filename)) return FALSE;
     aurostd::RemoveFile(filename);
->>>>>>> 2100e979
     return TRUE;
   }
   bool DirectoryUnwritable(string Directory) {
@@ -2256,8 +2208,6 @@
     return TRUE;
   }
 
-<<<<<<< HEAD
-=======
   // ***************************************************************************
   // Function aurostd::LinkFileAtomic
   // ***************************************************************************
@@ -2294,7 +2244,6 @@
   // Unlink file using C++ functions
   bool UnlinkFile(const string& link) {return (unlink(CleanFileName(link).c_str())==0);}
 
->>>>>>> 2100e979
   //CO START
   //***************************************************************************//
   // aurostd::MatchCompressed
@@ -2842,14 +2791,8 @@
   unsigned int getFileCheckSum(const string& filename, const string& algo) {
     ifstream infile(filename.c_str(), std::ios::in | std::ios::binary);
     if (!infile.is_open()) {
-<<<<<<< HEAD
-      string function = "aurostd::getFileCheckSum()";
-      string message = "Cannot open file " + filename + ".";
-      throw aurostd::xerror(_AFLOW_FILE_NAME_,function, message, _FILE_ERROR_);
-=======
       string message = "Cannot open file " + filename + ".";
       throw aurostd::xerror(_AFLOW_FILE_NAME_,__AFLOW_FUNC__, message, _FILE_ERROR_);
->>>>>>> 2100e979
     }
 
     // Get file length
@@ -2937,15 +2880,8 @@
       ifstream& file_to_check) {
     string FileName(CleanFileName(_FileName));
     if(!file_to_check) {
-<<<<<<< HEAD
-      string function = XPID + "aurostd::InFileExistCheck():";
-
-      string message = "In routine " + routine + ". Cannot open file " + FileName + ".";
-      throw aurostd::xerror(_AFLOW_FILE_NAME_,function, message, _FILE_ERROR_);
-=======
       string message = "In routine " + routine + ". Cannot open file " + FileName + ".";
       throw aurostd::xerror(_AFLOW_FILE_NAME_,__AFLOW_FUNC__, message, _FILE_ERROR_);
->>>>>>> 2100e979
     }
   }
 
@@ -2993,14 +2929,8 @@
     position=aurostd::execute2string("which "+command);
     aurostd::StringSubst(position,"\n","");
     if(position.length()>0) return TRUE;
-<<<<<<< HEAD
-    string function = XPID + "CommandRequired()";
-    string message = "\"" + command + "\" is not available";
-    throw aurostd::xerror(_AFLOW_FILE_NAME_, function, message, _RUNTIME_ERROR_);
-=======
     string message = "\"" + command + "\" is not available";
     throw aurostd::xerror(_AFLOW_FILE_NAME_, __AFLOW_FUNC__, message, _RUNTIME_ERROR_);
->>>>>>> 2100e979
     return FALSE;
   }
 
@@ -5276,13 +5206,6 @@
   template<typename typeTo, typename typeFrom> typeTo stream2stream(const typeFrom& from) { //CO20210315 - cleaned up
     return (typeTo) stream2stream<typeTo>(from,AUROSTD_DEFAULT_PRECISION,DEFAULT_STREAM);
   }
-<<<<<<< HEAD
-  template<typename utype> utype string2utype(const string& from) {
-    if(from.empty()){return (utype) stream2stream<utype>("0",AUROSTD_DEFAULT_PRECISION,DEFAULT_STREAM);;} //CO20210315 - stream2stream behavior is not defined for empty string input: https://stackoverflow.com/questions/4999650/c-how-do-i-check-if-the-cin-buffer-is-empty
-    string FROM=aurostd::toupper(from); //CO20210315
-    if(FROM=="TRUE"||FROM=="T"||FROM==".TRUE."){return (utype) stream2stream<utype>("1",AUROSTD_DEFAULT_PRECISION,DEFAULT_STREAM);;}  //CO20210315 - safe because inputs are generally digits
-    if(FROM=="FALSE"||FROM=="F"||FROM==".FALSE."){return (utype) stream2stream<utype>("0",AUROSTD_DEFAULT_PRECISION,DEFAULT_STREAM);;}  //CO20210315 - safe because inputs are generally digits
-=======
   template<typename utype> utype string2utype(const string& from, const uint base) {
     if(from.empty()){return (utype) stream2stream<utype>("0",AUROSTD_DEFAULT_PRECISION,DEFAULT_STREAM);} //CO20210315 - stream2stream behavior is not defined for empty string input: https://stackoverflow.com/questions/4999650/c-how-do-i-check-if-the-cin-buffer-is-empty
     string FROM=aurostd::toupper(from); //CO20210315
@@ -5293,7 +5216,6 @@
       temp << std::stoll(from, nullptr, base); // stoll -> string to long long
       return (utype) stream2stream<utype>(temp.str(),AUROSTD_DEFAULT_PRECISION,DEFAULT_STREAM);
     }
->>>>>>> 2100e979
     //[CO20210315 - doesn't work]if(!aurostd::isfloat(from)){return (utype) 0;} //CO20210315 - stream2stream undefined behavior
     return (utype) stream2stream<utype>(from,AUROSTD_DEFAULT_PRECISION,DEFAULT_STREAM);
   }
@@ -5517,15 +5439,12 @@
     return strstring;
   }
 
-<<<<<<< HEAD
-=======
   //HE20220321 overload for const strings
   string StringSubst(const string &strstring, const string &strfind, const string &strreplace) {
     std::string work_copy = strstring;
     return StringSubst(work_copy, strfind, strreplace);
   }
 
->>>>>>> 2100e979
   string StringSubst(string &strstring, const char &charfind, const char &charreplace) {
     string stroutput;
     for (uint i=0;i<strstring.size();i++)
@@ -5537,15 +5456,12 @@
     return strstring;
   }
 
-<<<<<<< HEAD
-=======
   //HE20220321 overload for const strings
   string StringSubst(const string &strstring, const char &charfind, const char &charreplace) {
     std::string work_copy = strstring;
     return StringSubst(work_copy, charfind, charreplace);
   }
 
->>>>>>> 2100e979
   void StringStreamSubst(stringstream &strstringstream, const string &strfind, const string &strreplace) {
     string strstring=strstringstream.str();
     StringSubst(strstring,strfind,strreplace);
@@ -5629,21 +5545,6 @@
     if(RemoveWS==TRUE) _strstream=aurostd::RemoveWhiteSpaces(_strstream,'"');
     if(LDEBUG) cerr << XPID << "aurostd::substring2bool(): [input=\"" << strstream << "\"], [substring=\"" << strsub1 << "\"]" << endl;
     if(_strstream.find(strsub1)==string::npos) return false;
-<<<<<<< HEAD
-
-    vector<string> tokens;
-    aurostd::string2tokens(_strstream,tokens,"\n");
-    string strline="";
-    for(uint i=0;i<tokens.size();i++) {
-      if(RemoveComments){strline=aurostd::RemoveComments(tokens[i]);}  //CO20210315
-      if(strline.find(strsub1)!=string::npos) {
-        if(LDEBUG) cerr << XPID << "aurostd::substring2bool(): END [substring=\"" << strsub1 << "\" found] [RemoveWS=" << RemoveWS << "]" << endl;
-        return true;
-      }
-    }
-    if(LDEBUG) cerr << XPID << "aurostd::substring2bool(): END [substring=" << strsub1 << " NOT found] [RemoveWS=" << RemoveWS << "]" << endl;
-    return false;
-=======
     if(RemoveComments){ //SD20220403 - substring exists, but now check if it exists outside of comments 
       vector<string> tokens;
       aurostd::string2tokens(_strstream,tokens,"\n");
@@ -5659,7 +5560,6 @@
       return false;
     }
     return true; //SD20220403 - since substring exists, return true
->>>>>>> 2100e979
   }
 
   bool substring2bool(const vector<string>& vstrstream,const string& strsub1,bool RemoveWS,bool RemoveComments) {
@@ -5677,13 +5577,10 @@
     return aurostd::substring2bool(strstream.str(),strsub1,RemoveWS,RemoveComments);
   }
 
-<<<<<<< HEAD
   bool WithinList(const vector<double>& list,const double& input,bool sorted) { //SD20220325
     int index=-1;
     return WithinList(list, input, index, sorted);
   }
-=======
->>>>>>> 2100e979
   bool WithinList(const vector<string>& list,const string& input,bool sorted) { //CO20181010
     //for(uint i=0;i<list.size();i++){if(list[i]==input){return true;}}  OBSOLETE ME20190905
     //return false;  OBSOLETE ME20190905
@@ -5707,7 +5604,6 @@
     return WithinList(list, input, index, sorted);
   }
 
-<<<<<<< HEAD
   //SD20220325 - added double version
   bool WithinList(const vector<double>& list, const double& input, int& index, bool sorted) {
     for (int i = 0, nlist = (int) list.size(); i < nlist; i++) {
@@ -5733,8 +5629,6 @@
     return index.empty()?false:true;
   }
 
-=======
->>>>>>> 2100e979
   //ME20190813 - added versions that also determine the index of the item in the list
   bool WithinList(const vector<string>& list, const string& input, int& index, bool sorted) {
     for (int i = 0, nlist = (int) list.size(); i < nlist; i++) {
@@ -5748,7 +5642,6 @@
     return false;
   }
 
-<<<<<<< HEAD
   //SD20220325 - returns all matches as a vector<int>
   bool WithinList(const vector<string>& list, const string& input, vector<int>& index, bool sorted) {
     index.clear();
@@ -5762,8 +5655,6 @@
   }
   bool WithinList(const deque<string>& list, const string& input, vector<int>& index, bool sorted) {return WithinList(aurostd::deque2vector(list), input, index, sorted);}
 
-=======
->>>>>>> 2100e979
   bool WithinList(const vector<int>& list, int input, int& index, bool sorted) {
     for (int i = 0, nlist = (int) list.size(); i < nlist; i++) {
       if(sorted && list[i]>input){break;} //CO20201111
@@ -5776,7 +5667,6 @@
     return false;
   }
 
-<<<<<<< HEAD
   //SD20220325 - returns all matches as a vector<int>
   bool WithinList(const vector<int>& list, int input, vector<int>& index, bool sorted) {
     index.clear();
@@ -5789,8 +5679,6 @@
     return index.empty()?false:true;
   }
 
-=======
->>>>>>> 2100e979
   bool WithinList(const vector<uint>& list, uint input, int& index, bool sorted) {
     for (int i = 0, nlist = (int) list.size(); i < nlist; i++) {
       if(sorted && list[i]>input){break;} //CO20201111
@@ -5803,7 +5691,6 @@
     return false;
   }
 
-<<<<<<< HEAD
   //SD20220325 - returns all matches as a vector<int>
   bool WithinList(const vector<uint>& list, uint input, vector<int>& index, bool sorted) {
     index.clear();
@@ -5816,8 +5703,6 @@
     return index.empty()?false:true;
   }
 
-=======
->>>>>>> 2100e979
   bool EWithinList(const vector<string>& list,const string& input) { //CO20200223
     string output="";
     return EWithinList(list, input, output);
@@ -6053,26 +5938,6 @@
     if(LDEBUG) cerr << XPID << "aurostd::kvpair2value(): [input=\"" << strstream << "\"], [keyword=\"" << keyword << "\"] [delimiter=\"" << delim << "\"]" << endl;
     if(_strstream.find(keyword)==string::npos) return false;
 
-<<<<<<< HEAD
-    vector<string> tokens;
-    aurostd::string2tokens(_strstream,tokens,"\n");
-    string strline="",_keyword="",value="";
-    string::size_type idxS1;
-    for(uint i=0;i<tokens.size();i++) {
-      if(RemoveComments){strline=aurostd::RemoveComments(tokens[i]);}
-      idxS1=strline.find(delim);
-      if(idxS1!=string::npos){
-        _keyword=aurostd::RemoveWhiteSpacesFromTheFrontAndBack(strline.substr(0,idxS1));
-        if(LDEBUG) cerr << XPID << "aurostd::kvpair2value(): _keyword=\"" << _keyword << "\"" << endl;
-        if(_keyword==keyword){
-          if(LDEBUG) cerr << XPID << "aurostd::kvpair2value(): END [keyword=\"" << keyword << "\" found] [RemoveWS=" << RemoveWS << "]" << endl;
-          return true;
-        }
-      }
-    }
-    if(LDEBUG) cerr << XPID << "aurostd::kvpair2value(): END [keyword=" << keyword << " NOT found] [RemoveWS=" << RemoveWS << "]" << endl;
-    return false;
-=======
     if(RemoveComments){ //SD20220403 - substring exists, but now check if it exists outside of comments
       vector<string> tokens;
       aurostd::string2tokens(_strstream,tokens,"\n");
@@ -6094,7 +5959,6 @@
       return false;
     }
     return true; //SD20220403 - since substring exists, return true
->>>>>>> 2100e979
   }
 
   bool kvpairfound(const stringstream& strstream,const string& keyword,const string& delim,bool RemoveWS,bool RemoveComments) { //CO20210315 - cleaned up
@@ -6899,7 +6763,6 @@
 
 template<class utype> utype Cnk(utype n,utype k) { return combinations(n,k);}  // http://en.wikipedia.org/wiki/Combination
 
-<<<<<<< HEAD
 // ***************************************************************************
 // GRID GENERATION
 // ----------------------------------------------------------------------------
@@ -6911,9 +6774,8 @@
 namespace aurostd {
   xvector<double> linspace(const double start, const double stop, const int n) {
     if (n < 1) {
-      string function = XPID + "aurostd::linspace():";
       string message = "Number of points must be greater than 0";
-      throw aurostd::xerror(_AFLOW_FILE_NAME_, function, message, _VALUE_ILLEGAL_);
+      throw aurostd::xerror(_AFLOW_FILE_NAME_, __AFLOW_FUNC__, message, _VALUE_ILLEGAL_);
     }
     xvector<double> v(n);
     double dx = stop - start;
@@ -6928,8 +6790,6 @@
   }
   xvector<double> linspace(const double start, const double stop, const double n) {int m = (int)aurostd::round(n); return linspace(start, stop, m);}
 }
-=======
->>>>>>> 2100e979
 
 // ***************************************************************************
 // aurostd::ShiftFirstColumn(const vector<vector<double> >& a, const double& value)
@@ -6968,15 +6828,8 @@
   vector<vector<double> > NormalizeAndSum3DVector(const vector<vector<vector<double> > >& vvva, const vector<double>& vFi) {
     //normalize DOS and sum
     if(vvva.size()!=vFi.size()) {
-<<<<<<< HEAD
-      string function = XPID + "aurostd::NormalizeAndSum3DVector():";
-
-      string message = "Vector sizes are not equal.";
-      throw aurostd::xerror(_AFLOW_FILE_NAME_, function, message, _INDEX_MISMATCH_);
-=======
       string message = "Vector sizes are not equal.";
       throw aurostd::xerror(_AFLOW_FILE_NAME_, __AFLOW_FUNC__, message, _INDEX_MISMATCH_);
->>>>>>> 2100e979
     }
     vector<vector<double> > vvb, vv_tmp, vv_tmp_shrinked;
     vector<vector<vector<double> > > vvvc;
@@ -7014,14 +6867,8 @@
 namespace aurostd  {
   vector<vector<double> > Sum2DVectorExceptFirstColumn(const vector<vector<double> >& vva, const vector<vector<double> >& vvb) {
     if((vva.size()!=vvb.size()) && (vva.at(0).size() != vvb.at(0).size())) {
-<<<<<<< HEAD
-      string function = XPID + "aurostd::Sum2DVectorExceptFirstColumn()";
-      string message = "Vector sizes are not equal.";
-      throw aurostd::xerror(_AFLOW_FILE_NAME_, function, message, _INDEX_MISMATCH_);
-=======
       string message = "Vector sizes are not equal.";
       throw aurostd::xerror(_AFLOW_FILE_NAME_, __AFLOW_FUNC__, message, _INDEX_MISMATCH_);
->>>>>>> 2100e979
     }
 
     vector<vector<double> > vv_sum; vv_sum.resize(vva.size());
