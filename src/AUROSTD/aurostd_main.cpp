// ***************************************************************************
// *                                                                         *
// *           Aflow STEFANO CURTAROLO - Duke University 2003-2023           *
// *                                                                         *
// ***************************************************************************
// Stefano Curtarolo

#ifndef _AUROSTD_MAIN_CPP_
#define _AUROSTD_MAIN_CPP_
//#include "aflow.h"
#include "aurostd.h"

#define _CIN_LINE_BUFFER_LENGTH_     16384
#ifndef  CHMOD_BIN
#define  CHMOD_BIN  string("chmod")
#endif

using std::vector;   // for pennsy
using std::deque;   // for pennsy
using std::ostream;
using std::istream;
using std::ofstream;
using std::ifstream;
using std::string;
using std::cerr;

using aurostd::utype2string;
using aurostd::xvector;
using aurostd::xmatrix;
using aurostd::sign;
using aurostd::ran0;

#define COMMENT_NEGLECT_1 string("#")
//#define COMMENT_NEGLECT_2 string("// ")
#define COMMENT_NEGLECT_2 string("//")
#define COMMENT_NEGLECT_3 string("!")

#ifdef AFLOW_MULTITHREADS_ENABLE  //CO+HE20221116
// Global mutex that prevents two xThread instances from executing a system call.
// system calls are not generally thread-safe: https://stackoverflow.com/questions/12025640/how-can-i-know-whether-a-linux-syscall-is-thread-safe
static std::mutex xthread_execute;
#endif


//CO20171215 - moved to xscalar
// ***************************************************************************
// ROUNDOFF for scalars
//namespace aurostd { //DX add roundoff for scalar values
//  template<class utype>
//  utype roundoff(const utype& x, utype _tol_){
//    return ((abs(x)<(utype) _tol_) ? (utype) 0.0 : x);
//  }
//  double _aurostd_initialize_roundoff(const double& x,double y) {return roundoff(x,y);}
//  float _aurostd_initialize_roundoff(const float& x,float y) {return roundoff(x,y);}
//  int _aurostd_initialize_roundoff(const int& x,int y) {return roundoff(x,y);}
//}

// ***************************************************************************
// TIME evolution stuff
namespace aurostd {
  int get_day(void) {time_t t=time(0);struct tm *ptr_now=localtime(&t);return get_day(*ptr_now);} //CO20200624
  int get_day(const tm& tstruct) {return tstruct.tm_mday;} //CO20200624
  int get_month(void) {time_t t=time(0);struct tm *ptr_now=localtime(&t);return get_month(*ptr_now);} //CO20200624
  int get_month(const tm& tstruct) {return tstruct.tm_mon+1;}  //CO20200624
  int get_year(void) {time_t t=time(0);struct tm *ptr_now=localtime(&t);return get_year(*ptr_now);}
  int get_year(const tm& tstruct) {return tstruct.tm_year+1900;} //CO20200624
  void get_offset_utc(int& offset_hours,int& offset_mins) {time_t t=time(0);struct tm *ptr_now=localtime(&t);return get_offset_utc(*ptr_now,offset_hours,offset_mins);}  //CO20210601: https://codereview.stackexchange.com/questions/175353/getting-current-timezone
  void get_offset_utc(const tm& _tstruct_inp,int& offset_hours,int& offset_mins) {  //CO20210601
    //https://codereview.stackexchange.com/questions/175353/getting-current-timezone
    bool LDEBUG=(FALSE || XHOST.DEBUG);
    char buffer[30];
    tm tstruct_inp=_tstruct_inp; //mktime modifies tstruct, make copy
    time_t t_inp=std::mktime(&tstruct_inp);
    if(LDEBUG){
      cerr << __AFLOW_FUNC__ << " ///////////////////////////////////////////////" << endl;
      cerr << __AFLOW_FUNC__ << " LOOKING AT: tstruct_inp" << endl;
      cerr << __AFLOW_FUNC__ << " tstruct_inp.tm_sec=" << tstruct_inp.tm_sec << endl;
      cerr << __AFLOW_FUNC__ << " tstruct_inp.tm_min=" << tstruct_inp.tm_min << endl;
      cerr << __AFLOW_FUNC__ << " tstruct_inp.tm_hour=" << tstruct_inp.tm_hour << endl;
      cerr << __AFLOW_FUNC__ << " tstruct_inp.tm_mday=" << tstruct_inp.tm_mday << endl;
      cerr << __AFLOW_FUNC__ << " tstruct_inp.tm_mon=" << tstruct_inp.tm_mon << endl;
      cerr << __AFLOW_FUNC__ << " tstruct_inp.tm_year=" << tstruct_inp.tm_year << endl;
      cerr << __AFLOW_FUNC__ << " tstruct_inp.tm_wday=" << tstruct_inp.tm_wday << endl;
      cerr << __AFLOW_FUNC__ << " tstruct_inp.tm_yday=" << tstruct_inp.tm_yday << endl;
      cerr << __AFLOW_FUNC__ << " tstruct_inp.tm_isdst=" << tstruct_inp.tm_isdst << endl;
      cerr << __AFLOW_FUNC__ << " mktime(tstruct_inp)=" << t_inp << endl;
      strftime(buffer,30,"%F %T %Z",&tstruct_inp);cerr << __AFLOW_FUNC__ << " tstruct_inp=" << buffer << endl;  //%Y:%m:%d %H:%M:%S
      cerr << __AFLOW_FUNC__ << " ///////////////////////////////////////////////" << endl;
    }
    //
    time_t t_local=t_inp;
    bool fix_utc_2_now=false; //this is good for debugging different time zones
    if(fix_utc_2_now){t_local=time(0);} //struct tm *tstruct_now=localtime(&t_now);
    struct tm *ptr_tstruct_gmt=std::gmtime(&t_local); //get gmt wrt to local (now vs. input)
    if(LDEBUG){
      cerr << __AFLOW_FUNC__ << " ///////////////////////////////////////////////" << endl;
      cerr << __AFLOW_FUNC__ << " LOOKING AT: ptr_tstruct_gmt (BEFORE DST CHANGE)" << endl;
      cerr << __AFLOW_FUNC__ << " ptr_tstruct_gmt->tm_sec=" << ptr_tstruct_gmt->tm_sec << endl;
      cerr << __AFLOW_FUNC__ << " ptr_tstruct_gmt->tm_min=" << ptr_tstruct_gmt->tm_min << endl;
      cerr << __AFLOW_FUNC__ << " ptr_tstruct_gmt->tm_hour=" << ptr_tstruct_gmt->tm_hour << endl;
      cerr << __AFLOW_FUNC__ << " ptr_tstruct_gmt->tm_mday=" << ptr_tstruct_gmt->tm_mday << endl;
      cerr << __AFLOW_FUNC__ << " ptr_tstruct_gmt->tm_mon=" << ptr_tstruct_gmt->tm_mon << endl;
      cerr << __AFLOW_FUNC__ << " ptr_tstruct_gmt->tm_year=" << ptr_tstruct_gmt->tm_year << endl;
      cerr << __AFLOW_FUNC__ << " ptr_tstruct_gmt->tm_wday=" << ptr_tstruct_gmt->tm_wday << endl;
      cerr << __AFLOW_FUNC__ << " ptr_tstruct_gmt->tm_yday=" << ptr_tstruct_gmt->tm_yday << endl;
      cerr << __AFLOW_FUNC__ << " ptr_tstruct_gmt->tm_isdst=" << ptr_tstruct_gmt->tm_isdst << endl;
      tm tstruct_tmp=*ptr_tstruct_gmt;  //mktime modifies tstruct
      cerr << __AFLOW_FUNC__ << " mktime(ptr_tstruct_gmt)=" << std::mktime(&tstruct_tmp) << endl;
      strftime(buffer,30,"%F %T %Z",ptr_tstruct_gmt);cerr << __AFLOW_FUNC__ << " tstruct_gmt=" << buffer << endl;  //%Y:%m:%d %H:%M:%S
      cerr << __AFLOW_FUNC__ << " ///////////////////////////////////////////////" << endl;
    }
    //NB: before the following DST change, the %Z of ptr_struct_gmt is GMT, after it is EST (or EDT)
    ptr_tstruct_gmt->tm_isdst=-1; //VERY IMPORTANT, forces mktime to figure out dst
    time_t t_gmt=std::mktime(ptr_tstruct_gmt);
    if(LDEBUG){
      cerr << __AFLOW_FUNC__ << " ///////////////////////////////////////////////" << endl;
      cerr << __AFLOW_FUNC__ << " LOOKING AT: ptr_tstruct_gmt (AFTER DST CHANGE)" << endl;
      cerr << __AFLOW_FUNC__ << " ptr_tstruct_gmt->tm_sec=" << ptr_tstruct_gmt->tm_sec << endl;
      cerr << __AFLOW_FUNC__ << " ptr_tstruct_gmt->tm_min=" << ptr_tstruct_gmt->tm_min << endl;
      cerr << __AFLOW_FUNC__ << " ptr_tstruct_gmt->tm_hour=" << ptr_tstruct_gmt->tm_hour << endl;
      cerr << __AFLOW_FUNC__ << " ptr_tstruct_gmt->tm_mday=" << ptr_tstruct_gmt->tm_mday << endl;
      cerr << __AFLOW_FUNC__ << " ptr_tstruct_gmt->tm_mon=" << ptr_tstruct_gmt->tm_mon << endl;
      cerr << __AFLOW_FUNC__ << " ptr_tstruct_gmt->tm_year=" << ptr_tstruct_gmt->tm_year << endl;
      cerr << __AFLOW_FUNC__ << " ptr_tstruct_gmt->tm_wday=" << ptr_tstruct_gmt->tm_wday << endl;
      cerr << __AFLOW_FUNC__ << " ptr_tstruct_gmt->tm_yday=" << ptr_tstruct_gmt->tm_yday << endl;
      cerr << __AFLOW_FUNC__ << " ptr_tstruct_gmt->tm_isdst=" << ptr_tstruct_gmt->tm_isdst << endl;
      cerr << __AFLOW_FUNC__ << " mktime(ptr_tstruct_gmt)=" << t_gmt << endl;
      strftime(buffer,30,"%F %T %Z",ptr_tstruct_gmt);cerr << __AFLOW_FUNC__ << " tstruct_gmt=" << buffer << endl;  //%Y:%m:%d %H:%M:%S
      cerr << __AFLOW_FUNC__ << " ///////////////////////////////////////////////" << endl;
    }
    //
    long int t_diff=static_cast<long int>(t_inp-t_gmt); //flip to get right sign
    if(LDEBUG){cerr << __AFLOW_FUNC__ << " t_diff=" << t_diff << endl;}
    double offset=(double)t_diff/3600.0;
    offset_hours=(int)std::floor(offset);
    offset_mins=(int)(round((offset-(double)offset_hours)*60.0));
  }
  long int get_date(void) {time_t t=time(0);struct tm *ptr_now=localtime(&t);return get_date(*ptr_now);}  //CO20200624
  long int get_date(const tm& tstruct) {return aurostd::get_year(tstruct)*10000+aurostd::get_month(tstruct)*100+aurostd::get_day(tstruct);}  //CO20200624
  int get_hour(void) {time_t t=time(0);struct tm *ptr_now=localtime(&t);return get_hour(*ptr_now);}  //CO20200624
  int get_hour(const tm& tstruct) {return tstruct.tm_hour;}  //CO20200624
  int get_min(void) {time_t t=time(0);struct tm *ptr_now=localtime(&t);return get_min(*ptr_now);}  //CO20200624
  int get_min(const tm& tstruct) {return tstruct.tm_min;}  //CO20200624
  int get_sec(void) {time_t t=time(0);struct tm *ptr_now=localtime(&t);return get_sec(*ptr_now);}  //CO20200624
  int get_sec(const tm& tstruct) {return tstruct.tm_sec;}  //CO20200624
  long double get_seconds(void) {timeval tim;gettimeofday(&tim,NULL);return tim.tv_sec+tim.tv_usec/1e6;}
  long double get_seconds(long double reference_seconds) {return get_seconds()-reference_seconds;}
  long double get_delta_seconds(long double& seconds_begin) {long double out=get_seconds()-seconds_begin;seconds_begin=get_seconds();return out;}
  long double get_mseconds(void) {timeval tim;gettimeofday(&tim,NULL);return tim.tv_usec/1000.0;}
  long double get_mseconds(long double reference_useconds) {return (aurostd::get_useconds()-reference_useconds)/1000.0;}
  long double get_delta_mseconds(long double& useconds_begin) {long double out=(aurostd::get_useconds()-useconds_begin)/1000.0;useconds_begin=aurostd::get_useconds()/1000.0;return out;}
  long double get_useconds(void) {timeval tim;gettimeofday(&tim,NULL);return tim.tv_usec;}
  long double get_useconds(long double reference_useconds) {return aurostd::get_useconds()-reference_useconds;}
  long double get_delta_useconds(long double& useconds_begin) {long double out=aurostd::get_useconds()-useconds_begin;useconds_begin=aurostd::get_useconds();return out;}
  string get_time(void) {time_t t=time(0);struct tm *ptr_now=localtime(&t);return get_time(*ptr_now);} //CO20200624
  string get_time(const tm& tstruct) {int h=get_hour(tstruct),m=get_min(tstruct),s=get_sec(tstruct);return (h<10?"0":"")+aurostd::utype2string(h)+":"+(m<10?"0":"")+aurostd::utype2string(m)+":"+(s<10?"0":"")+aurostd::utype2string(s);} //CO20200624
  string get_datetime(bool include_utc_offset) {time_t t=time(0);struct tm *ptr_now=localtime(&t);return get_datetime(*ptr_now,include_utc_offset);} //CO20200624
  string get_datetime(const tm& tstruct,bool include_utc_offset) {  //CO20200624
    string datetime=utype2string(get_date(tstruct))+"_"+get_time(tstruct);
    if(include_utc_offset){ //CO20210624
      int offset_hours=0,offset_mins=0;
      get_offset_utc(tstruct,offset_hours,offset_mins);
      datetime+="_GMT";
      datetime+=(std::signbit(offset_hours)?string("-"):string("+")); //sign +/-
      bool pad_hours=false; //default AFLOW behavior does not pad hours
      datetime+=aurostd::PaddedNumString(abs(offset_hours),(pad_hours?2:1)); //CO20210624 - PaddedNumString() struggles with negative numbers
      bool print_mins=false;  //default AFLOW behavior does not print mins
      if(print_mins||offset_mins!=0){datetime+=":"+aurostd::PaddedNumString(offset_mins,2);}
    }
    return datetime;
  }
  string get_datetime_formatted(const string& date_delim,bool include_time,const string& date_time_sep,const string& time_delim){time_t t=time(0);struct tm *ptr_now=localtime(&t);return get_datetime_formatted(*ptr_now,date_delim,include_time,date_time_sep,time_delim);}  //CO20171215  //CO20200624
  string get_datetime_formatted(const tm& tstruct,const string& date_delim,bool include_time,const string& date_time_sep,const string& time_delim){  //CO20171215 //CO20200624
    stringstream misc_ss;
    int y=aurostd::get_year(tstruct),b=aurostd::get_month(tstruct),d=aurostd::get_day(tstruct); //CO20200624
    misc_ss << y << date_delim << (b<10?"0":"") << b << date_delim << (d<10?"0":"") << d;
    if(include_time){
      int h=get_hour(tstruct),m=get_min(tstruct),s=get_sec(tstruct);
      misc_ss << date_time_sep << (h<10?"0":"") << h << time_delim << (m<10?"0":"") << m << time_delim << (s<10?"0":"") << s; //CO20200624
    }
    return misc_ss.str();
  }
  bool beep(uint freq,uint duration) {
    return aurostd::execute("beep -f "+aurostd::utype2string<uint>(freq)+" -l "+aurostd::utype2string<uint>(duration));
  }
}

// ***************************************************************************
// get threadID
namespace aurostd {
  unsigned long long int getTID(void){ //CO20200502 - threadID
    //for mac these numbers can be QUITE large, so better to be safe and return unsigned long long int
    //see here: http://elliotth.blogspot.com/2012/04/gettid-on-mac-os.html
    //also for macs: pid!=tid
#ifdef _MACOSX_
#if MAC_OS_X_VERSION_MAX_ALLOWED >= MAC_OS_X_VERSION_10_12
    uint64_t tid64;
    pthread_threadid_np(NULL, &tid64);
    pid_t tid = (pid_t)tid64;
    return (unsigned long long int)tid;
#else
    //////////////////////////////////////////////////////////
#ifdef __GLIBC__
#include <sys/syscall.h>  //CO20200502 - need for gettid()
    pid_t tid = syscall(__NR_gettid);
    return (unsigned long long int)tid;
#else //ONLY if _MACOSX_ AND not __GLIBC__
    return (unsigned long long int)getpid();
#endif
    //////////////////////////////////////////////////////////
#endif  //END _MACOSX_
#else //if NOT _MACOSX_
    //////////////////////////////////////////////////////////
#ifdef __GLIBC__
    return (unsigned long long int)gettid();
#else //for example CYGWIN
    return (unsigned long long int)getpid();
#endif
    //////////////////////////////////////////////////////////
#endif
  }
}

// ***************************************************************************
// FILES creation/destruction
namespace aurostd {
  string TmpStrCreate(const string& _identifier,const string& _tmpdir,bool hidden,bool directory){
    string identifier=_identifier;if(identifier.empty()){identifier="tmp";} //CO20210624
    string tmpdir=_tmpdir;if(tmpdir.empty()){tmpdir=XHOST.tmpfs;} //CO20210315
    string str=tmpdir+"/"+(hidden?".":"")+"_aflow_"+identifier+"."+XHOST.user+".pid"+XHOST.ostrPID.str()+".tid"+XHOST.ostrTID.str()+".a"+AFLOW_VERSION+".rnd"+aurostd::utype2string(uint((double) std::floor((double)100000*aurostd::ran0())))+".u"+aurostd::utype2string(uint((double) aurostd::get_useconds()))+(directory?"_":".")+"tmp"; //CO20200502 - threadID
    str=aurostd::CleanFileName(str);
    return str;
  }
  string TmpFileCreate(const string& identifier,const string& tmpdir,bool hidden) {  //CO20210315
    bool directory=false; //creating a file
    return TmpStrCreate(identifier,tmpdir,hidden,directory);
  }
  string TmpDirectoryCreate(const string& identifier,const string& tmpdir,bool hidden) { //CO20210315
    bool directory=true; //creating a directory
    string dir=TmpStrCreate(identifier,tmpdir,hidden,directory);
    DirectoryMake(dir);
    return dir;
  }
}

// ***************************************************************************
// Function extra operator << for vector
template<class utype>                            // operator <<  vector<>
std::ostream& operator<< (std::ostream& buf,const std::vector<utype>& x) {
  for(uint i=0;i<x.size();i++) {
    buf << x[i] << " ";
  }
  return buf;
}
// ***************************************************************************
// Function extra operator << for deque
template<class utype>                            // operator <<  deque<>
std::ostream& operator<< (std::ostream& buf,const std::deque<utype>& x) {
  for(uint i=0;i<x.size();i++) {
    buf << x[i] << " ";
  }
  return buf;
}
// ***************************************************************************
std::ostream& operator<< (std::ostream& b,const vector<uint>& x) {for(uint i=0;i<x.size();i++) b << x[i] << " "; return b;}
std::ostream& operator<< (std::ostream& b,const deque<uint>& x) {for(uint i=0;i<x.size();i++) b << x[i] << " "; return b;}
std::ostream& operator<< (std::ostream& b,const vector<char>& x) {for(uint i=0;i<x.size();i++) b << x[i] << " "; return b;}
std::ostream& operator<< (std::ostream& b,const deque<char>& x) {for(uint i=0;i<x.size();i++) b << x[i] << " "; return b;}
std::ostream& operator<< (std::ostream& b,const vector<int>& x) {for(uint i=0;i<x.size();i++) b << x[i] << " "; return b;}
std::ostream& operator<< (std::ostream& b,const deque<int>& x) {for(uint i=0;i<x.size();i++) b << x[i] << " "; return b;}
std::ostream& operator<< (std::ostream& b,const vector<long>& x) {for(uint i=0;i<x.size();i++) b << x[i] << " "; return b;}
std::ostream& operator<< (std::ostream& b,const deque<long>& x) {for(uint i=0;i<x.size();i++) b << x[i] << " "; return b;}
std::ostream& operator<< (std::ostream& b,const vector<double>& x) {for(uint i=0;i<x.size();i++) b << x[i] << " "; return b;}
std::ostream& operator<< (std::ostream& b,const deque<double>& x) {for(uint i=0;i<x.size();i++) b << x[i] << " "; return b;}
std::ostream& operator<< (std::ostream& b,const vector<long double>& x) {for(uint i=0;i<x.size();i++) b << x[i] << " "; return b;}
std::ostream& operator<< (std::ostream& b,const deque<long double>& x) {for(uint i=0;i<x.size();i++) b << x[i] << " "; return b;}
std::ostream& operator<< (std::ostream& b,const vector<string>& x) {for(uint i=0;i<x.size();i++) b << x[i] << " "; return b;}
std::ostream& operator<< (std::ostream& b,const deque<string>& x) {for(uint i=0;i<x.size();i++) b << x[i] << " "; return b;}

namespace aurostd {
  // ***************************************************************************
  // Function aswap
  // ***************************************************************************
  // namespace aurostd
  template<class utype> void aswap(utype &a,utype &b) {utype temp=a;a=b;b=temp;}
  void _aurostd_initialize_aswap(bool& x,bool& y) {aswap(x,y);}
  void _aurostd_initialize_aswap(char& x,char& y) {aswap(x,y);}
  void _aurostd_initialize_aswap(int& x,int& y) {aswap(x,y);}
  void _aurostd_initialize_aswap(uint& x,uint& y) {aswap(x,y);}
  void _aurostd_initialize_aswap(float& x,float& y) {aswap(x,y);}
  void _aurostd_initialize_aswap(double& x,double& y) {aswap(x,y);}
  void _aurostd_initialize_aswap(string& x,string& y) {aswap(x,y);}
  void _aurostd_initialize_aswap(long int& x,long int& y) {aswap(x,y);}
  void _aurostd_initialize_aswap(long long int& x,long long int& y) {aswap(x,y);}
  void _aurostd_initialize_aswap(long double& x,long double& y) {aswap(x,y);}
#ifdef _AUROSTD_XCOMPLEX_
  //   void _aurostd_initialize_aswap(xcomplex<float>& x,xcomplex<float>& y) {aswap(x,y);}
  //   void _aurostd_initialize_aswap(xcomplex<double>& x,xcomplex<double>& y) {aswap(x,y);}
  //   void _aurostd_initialize_aswap(xcomplex<long double>& x,xcomplex<long double>& y) {aswap(x,y);}
#endif

  // ***************************************************************************
  // Function max of a vector/deque
  // ***************************************************************************
  //SC
  template<class utype> utype max(const vector<utype> vec) {
    if(vec.size()==0) return (utype) 0;
    utype out=vec.at(0);
    for(uint i=0;i<vec.size();i++) if(vec[i]>=out) out=vec[i];
    return out;
  }
  // overload to force compiling
  bool _aurostd_initialize_max(const vector<bool> vec) { return max(vec);}
  char _aurostd_initialize_max(const vector<char> vec) { return max(vec);}
  string _aurostd_initialize_max(const vector<string> vec) { return max(vec);}
  int _aurostd_initialize_max(const vector<int> vec) { return max(vec);}
  long _aurostd_initialize_max(const vector<long> vec) { return max(vec);}
  uint _aurostd_initialize_max(const vector<uint> vec) { return max(vec);}
  float _aurostd_initialize_max(const vector<float> vec) { return max(vec);}
  double _aurostd_initialize_max(const vector<double> vec) { return max(vec);}
  long double _aurostd_initialize_max(const vector<long double> vec) { return max(vec);}

  template<class utype> utype max(const deque<utype> vec) {
    if(vec.size()==0) return (utype) 0;
    utype out=vec.at(0);
    for(uint i=0;i<vec.size();i++) if(vec[i]>=out) out=vec[i];
    return out;
  }
  // overload to force compiling
  bool _aurostd_initialize_max(const deque<bool> vec) { return max(vec);}
  char _aurostd_initialize_max(const deque<char> vec) { return max(vec);}
  string _aurostd_initialize_max(const deque<string> vec) { return max(vec);}
  int _aurostd_initialize_max(const deque<int> vec) { return max(vec);}
  long _aurostd_initialize_max(const deque<long> vec) { return max(vec);}
  uint _aurostd_initialize_max(const deque<uint> vec) { return max(vec);}
  float _aurostd_initialize_max(const deque<float> vec) { return max(vec);}
  double _aurostd_initialize_max(const deque<double> vec) { return max(vec);}
  long double _aurostd_initialize_max(const deque<long double> vec) { return max(vec);}

  // ***************************************************************************
  // Function max of a vector<vector<>>
  // ***************************************************************************
  template<class utype> utype max(const vector<vector<utype> > mat) {
    if(mat.size()==0) return (utype) 0;
    if(mat.at(0).size()==0) return (utype) 0;
    utype out=mat.at(0).at(0);
    for(uint i=0;i<mat.size();i++)
      for(uint j=0;j<mat[i].size();j++)
        if(mat[i][j]>=out) out=mat[i][j];
    return out;
  }
  // overload to force compiling
  bool _aurostd_initialize_max(const vector<vector<bool> > mat) { return max(mat);}
  char _aurostd_initialize_max(const vector<vector<char> > mat) { return max(mat);}
  string _aurostd_initialize_max(const vector<vector<string> > mat) { return max(mat);}
  int _aurostd_initialize_max(const vector<vector<int> > mat) { return max(mat);}
  long _aurostd_initialize_max(const vector<vector<long> > mat) { return max(mat);}
  uint _aurostd_initialize_max(const vector<vector<uint> > mat) { return max(mat);}
  float _aurostd_initialize_max(const vector<vector<float> > mat) { return max(mat);}
  double _aurostd_initialize_max(const vector<vector<double> > mat) { return max(mat);}
  long double _aurostd_initialize_max(const vector<vector<long double> > mat) { return max(mat);}

  // ***************************************************************************
  // Function min of a vector/deque
  // ***************************************************************************
  //SC
  template<class utype> utype min(const vector<utype> vec) {
    if(vec.size()==0) return (utype) 0;
    utype out=vec.at(0);
    for(uint i=0;i<vec.size();i++) if(vec[i]<=out) out=vec[i];
    return out;
  }
  // overload to force compiling
  bool _aurostd_initialize_min(const vector<bool> vec) { return min(vec);}
  char _aurostd_initialize_min(const vector<char> vec) { return min(vec);}
  string _aurostd_initialize_min(const vector<string> vec) { return min(vec);}
  int _aurostd_initialize_min(const vector<int> vec) { return min(vec);}
  long _aurostd_initialize_min(const vector<long> vec) { return min(vec);}
  uint _aurostd_initialize_min(const vector<uint> vec) { return min(vec);}
  float _aurostd_initialize_min(const vector<float> vec) { return min(vec);}
  double _aurostd_initialize_min(const vector<double> vec) { return min(vec);}
  long double _aurostd_initialize_min(const vector<long double> vec) { return min(vec);}

  //SC
  template<class utype> utype min(const deque<utype> vec) {
    if(vec.size()==0) return (utype) 0;
    utype out=vec.at(0);
    for(uint i=0;i<vec.size();i++) if(vec[i]<=out) out=vec[i];
    return out;
  }
  // overload to force compiling
  bool _aurostd_initialize_min(const deque<bool> vec) { return min(vec);}
  char _aurostd_initialize_min(const deque<char> vec) { return min(vec);}
  string _aurostd_initialize_min(const deque<string> vec) { return min(vec);}
  int _aurostd_initialize_min(const deque<int> vec) { return min(vec);}
  long _aurostd_initialize_min(const deque<long> vec) { return min(vec);}
  uint _aurostd_initialize_min(const deque<uint> vec) { return min(vec);}
  float _aurostd_initialize_min(const deque<float> vec) { return min(vec);}
  double _aurostd_initialize_min(const deque<double> vec) { return min(vec);}
  long double _aurostd_initialize_min(const deque<long double> vec) { return min(vec);}

  // ***************************************************************************
  // Function min of a vector<vector<>>
  // ***************************************************************************
  template<class utype> utype min(const vector<vector<utype> > mat) {
    if(mat.size()==0) return (utype) 0;
    if(mat.at(0).size()==0) return (utype) 0;
    utype out=mat.at(0).at(0);
    for(uint i=0;i<mat.size();i++)
      for(uint j=0;j<mat[i].size();j++)
        if(mat[i][j]<=out) out=mat[i][j];
    return out;
  }
  // overload to force compiling
  bool _aurostd_initialize_min(const vector<vector<bool> > mat) { return min(mat);}
  char _aurostd_initialize_min(const vector<vector<char> > mat) { return min(mat);}
  string _aurostd_initialize_min(const vector<vector<string> > mat) { return min(mat);}
  int _aurostd_initialize_min(const vector<vector<int> > mat) { return min(mat);}
  long _aurostd_initialize_min(const vector<vector<long> > mat) { return min(mat);}
  uint _aurostd_initialize_min(const vector<vector<uint> > mat) { return min(mat);}
  float _aurostd_initialize_min(const vector<vector<float> > mat) { return min(mat);}
  double _aurostd_initialize_min(const vector<vector<double> > mat) { return min(mat);}
  long double _aurostd_initialize_min(const vector<vector<long double> > mat) { return min(mat);}

  // ***************************************************************************
  // Function sum of a vector/deque
  // ***************************************************************************
  template<class utype> utype sum(const vector<utype> vec) {
    if(vec.size()==0) return (utype) 0;
    utype out=0;
    for(uint i=0;i<vec.size();i++) out+=vec[i];
    return out;
  }
  // overload to force compiling
  bool _aurostd_initialize_sum(const vector<bool> vec) { return sum(vec);}
  char _aurostd_initialize_sum(const vector<char> vec) { return sum(vec);}
  string _aurostd_initialize_sum(const vector<string> vec) { return sum(vec);}
  int _aurostd_initialize_sum(const vector<int> vec) { return sum(vec);}
  long _aurostd_initialize_sum(const vector<long> vec) { return sum(vec);}
  uint _aurostd_initialize_sum(const vector<uint> vec) { return sum(vec);}
  float _aurostd_initialize_sum(const vector<float> vec) { return sum(vec);}
  double _aurostd_initialize_sum(const vector<double> vec) { return sum(vec);}
  long double _aurostd_initialize_sum(const vector<long double> vec) { return sum(vec);}

  template<class utype> utype sum(const deque<utype> vec) {
    if(vec.size()==0) return (utype) 0;
    utype out=0;
    for(uint i=0;i<vec.size();i++) out+=vec[i];
    return out;
  }
  // overload to force compiling
  bool _aurostd_initialize_sum(const deque<bool> vec) { return sum(vec);}
  char _aurostd_initialize_sum(const deque<char> vec) { return sum(vec);}
  string _aurostd_initialize_sum(const deque<string> vec) { return sum(vec);}
  int _aurostd_initialize_sum(const deque<int> vec) { return sum(vec);}
  long _aurostd_initialize_sum(const deque<long> vec) { return sum(vec);}
  uint _aurostd_initialize_sum(const deque<uint> vec) { return sum(vec);}
  float _aurostd_initialize_sum(const deque<float> vec) { return sum(vec);}
  double _aurostd_initialize_sum(const deque<double> vec) { return sum(vec);}
  long double _aurostd_initialize_sum(const deque<long double> vec) { return sum(vec);}

  // ***************************************************************************
  // Function sum of a vector<vector<>>
  // ***************************************************************************
  template<class utype> utype sum(const vector<vector<utype> > mat) {
    if(mat.size()==0) return (utype) 0;
    if(mat.at(0).size()==0) return (utype) 0;
    utype out=0;
    for(uint i=0;i<mat.size();i++)
      for(uint j=0;j<mat[i].size();j++)
        out+=mat[i][j];
    return out;
  }
  // overload to force compiling
  bool _aurostd_initialize_sum(const vector<vector<bool> > mat) { return sum(mat);}
  char _aurostd_initialize_sum(const vector<vector<char> > mat) { return sum(mat);}
  string _aurostd_initialize_sum(const vector<vector<string> > mat) { return sum(mat);}
  int _aurostd_initialize_sum(const vector<vector<int> > mat) { return sum(mat);}
  long _aurostd_initialize_sum(const vector<vector<long> > mat) { return sum(mat);}
  uint _aurostd_initialize_sum(const vector<vector<uint> > mat) { return sum(mat);}
  float _aurostd_initialize_sum(const vector<vector<float> > mat) { return sum(mat);}
  double _aurostd_initialize_sum(const vector<vector<double> > mat) { return sum(mat);}
  long double _aurostd_initialize_sum(const vector<vector<long double> > mat) { return sum(mat);}

  // ***************************************************************************
  // Function mean of a vector/deque
  // ***************************************************************************
  template<class utype> utype mean(const vector<utype> vec) {
    if(vec.size()==0) return (utype) 0;
    utype out=0;
    for(uint i=0;i<vec.size();i++) out+=vec[i];
    return (utype) out/((utype) vec.size());
  }
  // overload to force compiling
  bool _aurostd_initialize_mean(const vector<bool> vec) { return mean(vec);}
  char _aurostd_initialize_mean(const vector<char> vec) { return mean(vec);}
  int _aurostd_initialize_mean(const vector<int> vec) { return mean(vec);}
  long _aurostd_initialize_mean(const vector<long> vec) { return mean(vec);}
  uint _aurostd_initialize_mean(const vector<uint> vec) { return mean(vec);}
  float _aurostd_initialize_mean(const vector<float> vec) { return mean(vec);}
  double _aurostd_initialize_mean(const vector<double> vec) { return mean(vec);}
  long double _aurostd_initialize_mean(const vector<long double> vec) { return mean(vec);}

  template<class utype> utype mean(const deque<utype> vec) {
    if(vec.size()==0) return (utype) 0;
    utype out=0;
    for(uint i=0;i<vec.size();i++) out+=vec[i];
    return (utype) out/((utype) vec.size());
  }
  // overload to force compiling
  bool _aurostd_initialize_mean(const deque<bool> vec) { return mean(vec);}
  char _aurostd_initialize_mean(const deque<char> vec) { return mean(vec);}
  int _aurostd_initialize_mean(const deque<int> vec) { return mean(vec);}
  long _aurostd_initialize_mean(const deque<long> vec) { return mean(vec);}
  uint _aurostd_initialize_mean(const deque<uint> vec) { return mean(vec);}
  float _aurostd_initialize_mean(const deque<float> vec) { return mean(vec);}
  double _aurostd_initialize_mean(const deque<double> vec) { return mean(vec);}
  long double _aurostd_initialize_mean(const deque<long double> vec) { return mean(vec);}

  // ***************************************************************************
  // Function mean of a vector<vector<>>
  // ***************************************************************************
  template<class utype> utype mean(const vector<vector<utype> > mat) {
    if(mat.size()==0) return (utype) 0;
    if(mat.at(0).size()==0) return (utype) 0;
    utype out=0;
    for(uint i=0;i<mat.size();i++)
      for(uint j=0;j<mat[i].size();j++)
        out+=mat[i][j];
    return (utype) out/((utype) mat.size()*mat.at(0).size());
  }
  // overload to force compiling
  bool _aurostd_initialize_mean(const vector<vector<bool> > mat) { return mean(mat);}
  char _aurostd_initialize_mean(const vector<vector<char> > mat) { return mean(mat);}
  int _aurostd_initialize_mean(const vector<vector<int> > mat) { return mean(mat);}
  long _aurostd_initialize_mean(const vector<vector<long> > mat) { return mean(mat);}
  uint _aurostd_initialize_mean(const vector<vector<uint> > mat) { return mean(mat);}
  float _aurostd_initialize_mean(const vector<vector<float> > mat) { return mean(mat);}
  double _aurostd_initialize_mean(const vector<vector<double> > mat) { return mean(mat);}
  long double _aurostd_initialize_mean(const vector<vector<long double> > mat) { return mean(mat);}

  // ***************************************************************************
  // Function reset of a vector/deque
  // ***************************************************************************
  template<class utype> vector<utype> reset(vector<utype>& vec) {
    for(uint i=0;i<vec.size();i++) vec[i]=(utype) 0;
    return vec;
  }
  // overload to force compiling
  vector<bool>  _aurostd_initialize_reset(vector<bool>& vec) { return reset(vec);}
  vector<char>  _aurostd_initialize_reset(vector<char>& vec) { return reset(vec);}
  vector<string>  _aurostd_initialize_reset(vector<string>& vec) { return reset(vec);}
  vector<int>   _aurostd_initialize_reset(vector<int>& vec) { return reset(vec);}
  vector<long>  _aurostd_initialize_reset(vector<long>& vec) { return reset(vec);}
  vector<uint>  _aurostd_initialize_reset(vector<uint>& vec) { return reset(vec);}
  vector<float> _aurostd_initialize_reset(vector<float>& vec) { return reset(vec);}
  vector<double>  _aurostd_initialize_reset(vector<double>& vec) { return reset(vec);}
  vector<long double>  _aurostd_initialize_reset(vector<long double>& vec) { return reset(vec);}

  template<class utype> deque<utype> reset(deque<utype>& vec) {
    for(uint i=0;i<vec.size();i++) vec[i]=(utype) 0;
    return vec;
  }
  // overload to force compiling
  deque<bool>  _aurostd_initialize_reset(deque<bool>& vec) { return reset(vec);}
  deque<char>  _aurostd_initialize_reset(deque<char>& vec) { return reset(vec);}
  deque<string>  _aurostd_initialize_reset(deque<string>& vec) { return reset(vec);}
  deque<int>   _aurostd_initialize_reset(deque<int>& vec) { return reset(vec);}
  deque<long>  _aurostd_initialize_reset(deque<long>& vec) { return reset(vec);}
  deque<uint>  _aurostd_initialize_reset(deque<uint>& vec) { return reset(vec);}
  deque<float> _aurostd_initialize_reset(deque<float>& vec) { return reset(vec);}
  deque<double>  _aurostd_initialize_reset(deque<double>& vec) { return reset(vec);}
  deque<long double>  _aurostd_initialize_reset(deque<long double>& vec) { return reset(vec);}

  // ***************************************************************************
  // Function reset of a vector<vector<>>
  // ***************************************************************************
  template<class utype> vector<vector<utype> > reset(vector<vector<utype> > mat) {
    for(uint i=0;i<mat.size();i++)
      for(uint j=0;j<mat[i].size();j++)
        mat[i][j]=(utype) 0;
    return mat;
  }
  // overload to force compiling
  vector<vector<bool> > _aurostd_initialize_reset(vector<vector<bool> > mat) { return reset(mat);}
  vector<vector<char> > _aurostd_initialize_reset(vector<vector<char> > mat) { return reset(mat);}
  vector<vector<string> > _aurostd_initialize_reset(vector<vector<string> > mat) { return reset(mat);}
  vector<vector<int> > _aurostd_initialize_reset(vector<vector<int> > mat) { return reset(mat);}
  vector<vector<long> > _aurostd_initialize_reset(vector<vector<long> > mat) { return reset(mat);}
  vector<vector<uint> > _aurostd_initialize_reset(vector<vector<uint> > mat) { return reset(mat);}
  vector<vector<float> > _aurostd_initialize_reset(vector<vector<float> > mat) { return reset(mat);}
  vector<vector<double> > _aurostd_initialize_reset(vector<vector<double> > mat) { return reset(mat);}
  vector<vector<long double> > _aurostd_initialize_reset(vector<vector<long double> > mat) { return reset(mat);}

  // ***************************************************************************
  // Function clear of a vector/deque
  // ***************************************************************************
  template<class utype> vector<utype> clear(vector<utype>& vec) {
    for(uint i=0;i<vec.size();i++) vec[i]=(utype) 0;
    return vec;
  }
  // overload to force compiling
  vector<bool>  _aurostd_initialize_clear(vector<bool>& vec) { return clear(vec);}
  vector<char>  _aurostd_initialize_clear(vector<char>& vec) { return clear(vec);}
  vector<string>  _aurostd_initialize_clear(vector<string>& vec) { return clear(vec);}
  vector<int>   _aurostd_initialize_clear(vector<int>& vec) { return clear(vec);}
  vector<long>  _aurostd_initialize_clear(vector<long>& vec) { return clear(vec);}
  vector<uint>  _aurostd_initialize_clear(vector<uint>& vec) { return clear(vec);}
  vector<float> _aurostd_initialize_clear(vector<float>& vec) { return clear(vec);}
  vector<double>  _aurostd_initialize_clear(vector<double>& vec) { return clear(vec);}
  vector<long double>  _aurostd_initialize_clear(vector<long double>& vec) { return clear(vec);}

  template<class utype> deque<utype> clear(deque<utype>& vec) {
    for(uint i=0;i<vec.size();i++) vec[i]=(utype) 0;
    return vec;
  }
  // overload to force compiling
  deque<bool>  _aurostd_initialize_clear(deque<bool>& vec) { return clear(vec);}
  deque<char>  _aurostd_initialize_clear(deque<char>& vec) { return clear(vec);}
  deque<string>  _aurostd_initialize_clear(deque<string>& vec) { return clear(vec);}
  deque<int>   _aurostd_initialize_clear(deque<int>& vec) { return clear(vec);}
  deque<long>  _aurostd_initialize_clear(deque<long>& vec) { return clear(vec);}
  deque<uint>  _aurostd_initialize_clear(deque<uint>& vec) { return clear(vec);}
  deque<float> _aurostd_initialize_clear(deque<float>& vec) { return clear(vec);}
  deque<double>  _aurostd_initialize_clear(deque<double>& vec) { return clear(vec);}
  deque<long double>  _aurostd_initialize_clear(deque<long double>& vec) { return clear(vec);}

  // ***************************************************************************
  // Function clear of a vector<vector<>>
  // ***************************************************************************
  template<class utype> vector<vector<utype> > clear(vector<vector<utype> > mat) {
    for(uint i=0;i<mat.size();i++)
      for(uint j=0;j<mat[i].size();j++)
        mat[i][j]=(utype) 0;
    return mat;
  }
  // overload to force compiling
  vector<vector<bool> > _aurostd_initialize_clear(vector<vector<bool> > mat) { return clear(mat);}
  vector<vector<char> > _aurostd_initialize_clear(vector<vector<char> > mat) { return clear(mat);}
  vector<vector<string> > _aurostd_initialize_clear(vector<vector<string> > mat) { return clear(mat);}
  vector<vector<int> > _aurostd_initialize_clear(vector<vector<int> > mat) { return clear(mat);}
  vector<vector<long> > _aurostd_initialize_clear(vector<vector<long> > mat) { return clear(mat);}
  vector<vector<uint> > _aurostd_initialize_clear(vector<vector<uint> > mat) { return clear(mat);}
  vector<vector<float> > _aurostd_initialize_clear(vector<vector<float> > mat) { return clear(mat);}
  vector<vector<double> > _aurostd_initialize_clear(vector<vector<double> > mat) { return clear(mat);}
  vector<vector<long double> > _aurostd_initialize_clear(vector<vector<long double> > mat) { return clear(mat);}

  // ***************************************************************************
  // Function random_shuffle of a vector/deque
  // ***************************************************************************
  template<class utype> void random_shuffle(vector<utype>& vec) {
    // switch std::random_shuffle to not deprecated std::shuffle //HE20230620
    // https://en.cppreference.com/w/cpp/algorithm/random_shuffle
    std::random_device rd;
    std::shuffle(vec.begin(),vec.end(), rd);
  }
  // overload to force compiling
  void _aurostd_initialize_random_shuffle(vector<bool>& vec) {random_shuffle(vec);}
  void _aurostd_initialize_random_shuffle(vector<char>& vec) {random_shuffle(vec);}
  void _aurostd_initialize_random_shuffle(vector<string>& vec) {random_shuffle(vec);}
  void _aurostd_initialize_random_shuffle(vector<int>& vec) {random_shuffle(vec);}
  void _aurostd_initialize_random_shuffle(vector<long>& vec) {random_shuffle(vec);}
  void _aurostd_initialize_random_shuffle(vector<uint>& vec) {random_shuffle(vec);}
  void _aurostd_initialize_random_shuffle(vector<float>& vec) {random_shuffle(vec);}
  void _aurostd_initialize_random_shuffle(vector<double>& vec) {random_shuffle(vec);}
  void _aurostd_initialize_random_shuffle(vector<long double>& vec) {random_shuffle(vec);}

  template<class utype> void random_shuffle(deque<utype>& vec) {
    // switch std::random_shuffle to not deprecated std::shuffle //HE20230620
    // https://en.cppreference.com/w/cpp/algorithm/random_shuffle
    std::random_device rd;
    std::shuffle(vec.begin(),vec.end(), rd);
  }
  // overload to force compiling
  void _aurostd_initialize_random_shuffle(deque<bool>& vec) {random_shuffle(vec);}
  void _aurostd_initialize_random_shuffle(deque<char>& vec) {random_shuffle(vec);}
  void _aurostd_initialize_random_shuffle(deque<string>& vec) {random_shuffle(vec);}
  void _aurostd_initialize_random_shuffle(deque<int>& vec) {random_shuffle(vec);}
  void _aurostd_initialize_random_shuffle(deque<long>& vec) {random_shuffle(vec);}
  void _aurostd_initialize_random_shuffle(deque<uint>& vec) {random_shuffle(vec);}
  void _aurostd_initialize_random_shuffle(deque<float>& vec) {random_shuffle(vec);}
  void _aurostd_initialize_random_shuffle(deque<double>& vec) {random_shuffle(vec);}
  void _aurostd_initialize_random_shuffle(deque<long double>& vec) {random_shuffle(vec);}

  // ***************************************************************************
  // Function isequal of vector vector
  // ***************************************************************************
  template<class utype> bool identical(vector<utype> vec1,vector<utype> vec2,utype epsilon) {
    if(vec1.size()!=vec2.size()) return FALSE;
    for(uint i=0;i<vec1.size();i++) if(aurostd::abs(vec1[i]-vec2[i])>epsilon) return FALSE;
    return TRUE;
  }
  #define AST_TEMPLATE(utype) template bool identical(vector<utype>, vector<utype>, utype);
    AST_GEN_1(AST_UTYPE_NUM)
  #undef AST_TEMPLATE

  template<class utype> bool identical(deque<utype> vec1,deque<utype> vec2,utype epsilon) {
    if(vec1.size()!=vec2.size()) return FALSE;
    for(uint i=0;i<vec1.size();i++) if(aurostd::abs(vec1[i]-vec2[i])>epsilon) return FALSE;
    return TRUE;
  }
  #define AST_TEMPLATE(utype) template bool identical(deque<utype>, deque<utype>, utype);
    AST_GEN_1(AST_UTYPE_NUM)
  #undef AST_TEMPLATE


  bool identical(vector<int> vec1,vector<int> vec2,int epsilon) {
    if(vec1.size()!=vec2.size()) return FALSE;
    for(uint i=0;i<vec1.size();i++) if(aurostd::abs(vec1[i]-vec2[i])>epsilon) return FALSE;
    return TRUE;
  }

  bool identical(deque<int> vec1,deque<int> vec2,int epsilon) {
    if(vec1.size()!=vec2.size()) return FALSE;
    for(uint i=0;i<vec1.size();i++) if(aurostd::abs(vec1[i]-vec2[i])>epsilon) return FALSE;
    return TRUE;
  }

  //   // overload to force compiling
  //  bool _aurostd_initialize_isequal(vector<bool> v1,vector<bool> v2,bool epsilon) { return isequal(v1,v2,epsilon);}
  //  bool _aurostd_initialize_isequal(vector<char> v1,vector<char> v2,char epsilon) { return isequal(v1,v2,epsilon);}
  //  bool _aurostd_initialize_isequal(vector<int> v1,vector<int> v2,int epsilon) { return isequal(v1,v2,epsilon);}
  //  bool _aurostd_initialize_isequal(vector<long> v1,vector<long> v2,long epsilon) { return isequal(v1,v2,epsilon);}
  //  bool _aurostd_initialize_isequal(vector<uint> v1,vector<uint> v2,uint epsilon) { return isequal(v1,v2,epsilon);}
  //  bool _aurostd_initialize_isequal(vector<float> v1,vector<float> v2,float epsilon) { return isequal(v1,v2,epsilon);}
  //  bool _aurostd_initialize_isequal(vector<double> v1,vector<double> v2,double epsilon) { return isequal(v1,v2,epsilon);}
  //  bool _aurostd_initialize_isequal(vector<long double> v1,vector<long double> v2,long double epsilon) { return isequal(v1,v2,epsilon);}

  // ***************************************************************************
  // Function isequal of vector<vector<>> vector<vector<>>
  // ***************************************************************************
  template<class utype> bool identical(const vector<vector<utype> >& mat1,const vector<vector<utype> >& mat2,utype epsilon) {
    if(mat1.size()!=mat2.size()) return FALSE;
    for(uint i=0;i<mat1.size();i++) {
      if(mat1[i].size()!=mat2[i].size()) return FALSE;
      for(uint j=0;j<mat1[i].size();j++)
        if(aurostd::abs(mat1[i][j]-mat2[i][j])>epsilon) return FALSE;
    }
    return TRUE;
  }

  //   // overload to force compiling
  //   bool _aurostd_initialize_isequal(const vector<vector<bool> >& m1,const vector<vector<bool> >& m2,bool epsilon) { return isequal(m1,m2,epsilon);}
  //   bool _aurostd_initialize_isequal(const vector<vector<char> >& m1,const vector<vector<char> >& m2,char epsilon) { return isequal(m1,m2,epsilon);}
  //   bool _aurostd_initialize_isequal(const vector<vector<int> >& m1,const vector<vector<int> >& m2,int epsilon) { return isequal(m1,m2,epsilon);}
  //   bool _aurostd_initialize_isequal(const vector<vector<long> >& m1,const vector<vector<long> >& m2,long epsilon) { return isequal(m1,m2,epsilon);}
  //   bool _aurostd_initialize_isequal(const vector<vector<uint> >& m1,const vector<vector<uint> >& m2,uint epsilon) { return isequal(m1,m2,epsilon);}
  //   bool _aurostd_initialize_isequal(const vector<vector<float> >& m1,const vector<vector<float> >& m2,float epsilon) { return isequal(m1,m2,epsilon);}
  //   bool _aurostd_initialize_isequal(const vector<vector<double> >& m1,const vector<vector<double> >& m2,double epsilon) { return isequal(m1,m2,epsilon);}
  //   bool _aurostd_initialize_isequal(const vector<vector<long double> >& m1,const vector<vector<long double> >& m2,long double epsilon) { return isequal(m1,m2,epsilon);}

  // ***************************************************************************
  // Function isequal of vector<vector<vector<>>> vector<vector<vector<>>>
  // ***************************************************************************
  template<class utype> bool identical(const vector<vector<vector<utype> > >& t1,const vector<vector<vector<utype> > >& t2,utype epsilon) {
    if(t1.size()!=t2.size()) return FALSE;
    for(uint i=0;i<t1.size();i++) {
      if(t1[i].size()!=t2[i].size()) return FALSE;
      for(uint j=0;j<t1[i].size();j++) {
        if(t1[i][j].size()!=t2[i][j].size()) return FALSE;
        for(uint k=0;k<t1[i][i].size();k++) 	
          if(aurostd::abs(t1[i][j][k]-t2[i][j][k])>epsilon) return FALSE;
      }
    }
    return TRUE;
  }
  //   // overload to force compiling
  //   bool _aurostd_initialize_isequal(const vector<vector<vector<bool> > >& t1,const vector<vector<vector<bool> > >& t2,bool epsilon) { return isequal(t1,t2,epsilon);}
  //   bool _aurostd_initialize_isequal(const vector<vector<vector<char> > >& t1,const vector<vector<vector<char> > >& t2,char epsilon) { return isequal(t1,t2,epsilon);}
  //   bool _aurostd_initialize_isequal(const vector<vector<vector<int> > >& t1,const vector<vector<vector<int> > >& t2,int epsilon) { return isequal(t1,t2,epsilon);}
  //   bool _aurostd_initialize_isequal(const vector<vector<vector<long> > >& t1,const vector<vector<vector<long> > >& t2,long epsilon) { return isequal(t1,t2,epsilon);}
  //   bool _aurostd_initialize_isequal(const vector<vector<vector<uint> > >& t1,const vector<vector<vector<uint> > >& t2,uint epsilon) { return isequal(t1,t2,epsilon);}
  //   bool _aurostd_initialize_isequal(const vector<vector<vector<float> > >& t1,const vector<vector<vector<float> > >& t2,float epsilon) { return isequal(t1,t2,epsilon);}
  //   bool _aurostd_initialize_isequal(const vector<vector<vector<double> > >& t1,const vector<vector<vector<double> > >& t2,double epsilon) { return isequal(t1,t2,epsilon);}
  //   bool _aurostd_initialize_isequal(const vector<vector<vector<long double> > >& t1,const vector<vector<vector<long double> > >& t2,long double epsilon) { return isequal(t1,t2,epsilon);}

  // ***************************************************************************
  // Function all identical vector (one argument, checks if all entries are equal) //DX20210422
  // ***************************************************************************
  template<class utype> bool identical(const vector<utype>& vec, utype eps) {
    for(uint i=0;i<vec.size();i++){
      if(isdifferent(vec[i],vec[0],eps)){ return false; }
    }
    return true; //includes case when vec is empty
  }

  // ***************************************************************************
  // Function all identical deque (one argument, checks if all entries are equal) //DX20210422
  // ***************************************************************************
  template<class utype> bool identical(const deque<utype>& deq, utype eps) {
    for(uint i=0;i<deq.size();i++){
      if(isdifferent(deq[i],deq[0],eps)){ return false; }
    }
    return true; //includes case when deq is empty
  }

  // ***************************************************************************
  // Function toupper/tolower
  // ***************************************************************************
  string toupper(const string& in) {
    string out(in);
    for(uint i=0;i<out.length();i++)
      out[i]=std::toupper(out[i]);
    return out;
  }

  string tolower(const string& in) {
    string out(in);
    for(uint i=0;i<out.length();i++)
      out[i]=std::tolower(out[i]);
    return out;
  }

  char toupper(const char& in) {
    return std::toupper(in);
  }

  char tolower(const char& in) {
    return std::tolower(in);
  }

  // ***************************************************************************
  // Function getPWD()
  // ***************************************************************************
  // a function to get current directory
  string getPWD(){  //CO20191112
    //old way also needs PATH_LENGTH_MAX, not good for current LONG pocc directories
    //[old way - need to convert char array -> string]const int PATH_LENGTH_MAX=1024;
    //[old way - need to convert char array -> string]char work_dir[PATH_LENGTH_MAX];
    //[old way - need to convert char array -> string]getcwd(work_dir, PATH_LENGTH_MAX); 

    string pwd=aurostd::getenv2string("PWD");
    if(!pwd.empty()){return pwd;}
    return aurostd::execute2string("pwd"); //XHOST.command("pwd") ?
  }

  // ***************************************************************************
  // Function GetNumFields
  // ***************************************************************************
  // Dane Morgan
  int GetNumFields(const string& s) {
    int nf=0;
    int in_a_field=0;
    for(uint i=0;i<s.size();i++) {
      if(!(in_a_field) && s[i]!=' ') {
        in_a_field=1;
        nf++;
      }
      if(in_a_field && s[i]==' ') {
        in_a_field=0;
      }
    }
    return nf;
  }

  // ***************************************************************************
  // Function GetNextVal
  // ***************************************************************************
  // Dane Morgan - Stefano Curtarolo
  string GetNextVal(const string& s, int& id) {
    string ss;
    int i=id;
    while (s[i]==' ') {i++;} // ignore leading spaces.
    while (i<(int) s.size() && s[i]!=' ') { // pull out all text until next space.
      ss+=s[i]; i++;
    }
    id=i;
    return ss;
  }

  // ***************************************************************************
  // Function PaddedNumString
  // ***************************************************************************
  // Dane Morgan - Stefano Curtarolo
  string PaddedNumString(const int num, const int ndigits) {
    ostringstream oss;
    oss << std::setw(ndigits) << std::setfill('0') << num;// << ends;
    return oss.str();
  }

  // ***************************************************************************
  // Function getZeroPadding
  // ***************************************************************************
  // Corey Oses
  int getZeroPadding(double d) {return int(log10(d))+1;}
  int getZeroPadding(int num) {return getZeroPadding((double)num);}
  int getZeroPadding(uint num) {return getZeroPadding((double)num);}
  int getZeroPadding(long int num) {return getZeroPadding((double)num);}
  int getZeroPadding(unsigned long int num) {return getZeroPadding((double)num);}
  int getZeroPadding(long long int num) {return getZeroPadding((double)num);}
  int getZeroPadding(unsigned long long int num) {return getZeroPadding((double)num);}

  // ***************************************************************************
  // Function PaddedPRE
  // ***************************************************************************
  // Add PRE characters to pad
  string PaddedPRE(string input,int depth,string ch) {
    stringstream aus("");
    aus << input;
    string strout="";
    for(int i=0;i<depth-(int) aus.str().length();i++) { strout+=ch; }
    strout+=aus.str();
    return strout;
  } 
  template<class utype> string PaddedPRE(utype input,int depth,string ch) {
    stringstream sss;
    sss << input;
    return PaddedPRE(sss.str(),depth,ch);
  }

  // ***************************************************************************
  // Function PaddedPOST
  // ***************************************************************************
  // Add POST characters to pad
  string PaddedPOST(string input,int depth,string ch) {
    stringstream aus("");
    aus << input;
    string strout=aus.str();
    for(int i=0;i<depth-(int) aus.str().length();i++) { strout+=ch; }
    return strout;
  }
  template<class utype> string PaddedPOST(utype input,int depth,string ch) {
    stringstream sss;
    sss << input;
    return PaddedPOST(sss.str(),depth,ch);
  }

  // ***************************************************************************
  // Function PaddedCENTER
  // ***************************************************************************
  // Add PRE AND POST characters to pad so that string is in the center
  string PaddedCENTER(string input,int depth,string ch) {
    stringstream aus("");
    int pre=(depth-(int) input.length())/2;
    int post=depth-pre-(int) input.length();
    // if(DEBUG) cerr << "aurostd::PaddedCENTER: input.length()=" << input.length() << endl;
    // if(DEBUG) cerr << "aurostd::PaddedCENTER: pre=" << pre << endl;
    // if(DEBUG) cerr << "aurostd::PaddedCENTER: post=" << post << endl;   
    // if(DEBUG) cerr << "aurostd::PaddedCENTER: depth=" << depth << endl;   
    // if(DEBUG) cerr << "aurostd::PaddedCENTER: pre+post+input.length()=" << pre+post+input.length() << endl;   
    for(int i=1;i<pre;i++) { aus << ch; }  
    aus << input;
    for(int i=1;i<post;i++) { aus << ch; }  
    return aus.str();
  }
  template<class utype> string PaddedCENTER(utype input,int depth,string ch) {
    stringstream sss;
    sss << input;
    return PaddedCENTER(sss.str(),depth,ch);
  }

  // ***************************************************************************
  // Function ProgressBar
  // ***************************************************************************
  uint ProgressBar(std::ostream& oss,string prelim,uint j,uint jmax,bool VERBOSE_PERCENTAGE,bool VERBOSE_ROLLER,bool VERBOSE_CURSOR) {
    uint position=0;
    double percentage=double(j)/double(jmax);
    if(j==0) {
      oss << prelim; // position+=prelim.size();
    }
    // VERBOSE PERCENTAGE
    if(!mod<uint>(j,50) || j==jmax-1 || j==jmax) {
      if(VERBOSE_PERCENTAGE) {
        if(j==jmax-1 || j==jmax)  {
          if(0) {oss << "[100.%]";}
          if(1) {oss << "[100.0%]";}
          if(0) {oss << "[100.00%]";}
          position+=8;
        } else {
          if(0) {
            // 99.9%
            oss << "[" << (percentage<0.1?" ":"")
              << mod<uint>(uint(percentage*100),100) << "."
              << mod<uint>(uint(percentage*1000),10)
              << "%]";
            position+=7;
          }
          if(1) {
            // 99.99%
            oss << "[" << (percentage<0.1?" ":"")
              << mod<uint>(uint(percentage*100),100) << "."
              << mod<uint>(uint(percentage*1000),10)
              << mod<uint>(uint(percentage*10000),10)
              << "%]";
            position+=8;
          }
          if(0) {
            // 99.999%
            oss << "[" << (percentage<0.1?" ":"")
              << mod<uint>(uint(percentage*100),100) << "."
              << mod<uint>(uint(percentage*1000),10)
              << mod<uint>(uint(percentage*10000),10)
              << mod<uint>(uint(percentage*100000),10)
              << "%]";
            position+=9;
          }
        }  
        oss << " ";position++;
      }
    }
    // VERBOSE_ROLLER
    if(!mod<uint>(j,50) || j==jmax-1 || j==jmax) {
      if(VERBOSE_ROLLER) {
        if(j==jmax-1 || j==jmax)  {
          oss << "[=]";
        } else {
          if(mod<uint>(j/513,4)==0) oss << "[\\]";
          if(mod<uint>(j/513,4)==1) oss << "[|]";
          if(mod<uint>(j/513,4)==2) oss << "[/]";
          if(mod<uint>(j/513,4)==3) oss << "[-]";
        }
        position+=3;
        oss << " ";position++;
      }
    }
    // VERBOSE CURSOR
    if(j==0 || !mod<uint>(j,50) || j==jmax-1 || j==jmax) {
      if(VERBOSE_CURSOR) {
        if(j==jmax-1 || j==jmax)  {
          oss << "[======================================================================================================]";
          position+=102;
        } else {
          oss << "["; position++;
          for(double k=0;k<percentage*100;k+=1.0) {oss << "=";position++;}
          // if(mod<uint>(j,500)==0)
          {
            if(mod<uint>(j/478,4)==0) {oss << "\\";position++;}
            if(mod<uint>(j/478,4)==1) {oss << "|";position++;}
            if(mod<uint>(j/478,4)==2) {oss << "/";position++;}
            if(mod<uint>(j/478,4)==3) {oss << "-";position++;}
          }
          if(j==0)
          {
            for(double k=0;k<(1.0-percentage)*100.0+0.01;k+=1.0) {oss << " ";position++;}
            oss << "]";position++;
          }
        }
        oss << " ";position++;
      }
      // NOW GO BACK
      for(uint k=0;k<position;k++) {oss << "\b";}
      if(j==jmax-1 || j==jmax) oss << endl;
    }
    return position;
  }

  uint ProgressBar(std::ostream& oss,string prelim,uint j,uint jmax) {
    return ProgressBar(oss,prelim,j,jmax,TRUE,TRUE,TRUE);
  }

  uint ProgressBar(std::ostream& oss,string prelim,double j,bool VERBOSE_PERCENTAGE,bool VERBOSE_ROLLER,bool VERBOSE_CURSOR) {
    return ProgressBar(oss,prelim,uint(double(j*100)),100,VERBOSE_PERCENTAGE,VERBOSE_ROLLER,VERBOSE_CURSOR);
  }

  uint ProgressBar(std::ostream& oss,string prelim,double j) {
    return ProgressBar(oss,prelim,uint(double(j*100)),100,TRUE,TRUE,TRUE);
  }

  // ***************************************************************************
  // Function PercentEncodeASCII //DX20210706
  // ***************************************************************************
  // Converts a single ASCII character into its percent-encoded form
  string PercentEncodeASCII(const char c) {
    stringstream char_percent_encoded;
    char_percent_encoded << "%" << std::hex << (int)c;
    return char_percent_encoded.str();
  }

  // ***************************************************************************
  // Function CleanStringASCII
  // ***************************************************************************
  // Clean a string from ASCII junk
  // Stefano Curtarolo
  string CleanStringASCII(const string& s) {return CleanStringASCII_20190712(s);} //CO20190712
  string CleanStringASCII_20190712(const string& s) { //CO20190712
    string ss=s;
    CleanStringASCII_InPlace(ss);
    return ss;
  }
  string CleanStringASCII_20190101(const string& s) { //CO20190712
    string ss="";
    for(uint i=0;i<s.length();i++) {
      if(s[i]>='A' && s[i]<='Z') ss+=s[i];  // LETTERS
      else if(s[i]>='a' && s[i]<='z') ss+=s[i];  // letters
      else if(s[i]>='0' && s[i]<='9') ss+=s[i];  // numbers
      else if(s[i]=='.' || s[i]=='+' || s[i]=='-' || s[i]=='*' || s[i]=='/') ss+=s[i];  // operations
      else if(s[i]=='_' || s[i]=='#' || s[i]=='&' || s[i]==':' || s[i]==',' || s[i]=='@' || s[i]=='$') ss+=s[i];  // underscore
      else if(s[i]=='=' || s[i]=='|' || s[i]=='\'' || s[i]=='\"' || s[i]==' ') ss+=s[i];  // underscore
    }
    return ss;
  }

  // ***************************************************************************
  // Function CleanStringASCII_InPlace
  // ***************************************************************************
  // Similar to CleanStringASCII, but does NOT create a new string (costly if done MANY times)
  // Corey Oses 20190712
  void CleanStringASCII_InPlace(string& s) {
    //[CO20190712 - slight optimization if we go backwards]for(uint i=0;i<s.length();i++)
    for(uint i=s.length()-1;i<s.length();i--)
    { //CO20200106 - patching for auto-indenting
      //[CO20200624 - not inclusive enough]if(!(
      //[CO20200624 - not inclusive enough]      (s[i]>='A' && s[i]<='Z') || //LETTERS
      //[CO20200624 - not inclusive enough]      (s[i]>='a' && s[i]<='z') || //letters
      //[CO20200624 - not inclusive enough]      (s[i]>='0' && s[i]<='9') || //numbers
      //[CO20200624 - not inclusive enough]      (s[i]=='.' || s[i]=='+' || s[i]=='-' || s[i]=='*' || s[i]=='/') ||  //operations
      //[CO20200624 - not inclusive enough]      (s[i]=='_' || s[i]=='#' || s[i]=='&' || s[i]==':' || s[i]==',' || s[i]=='@' || s[i]=='$') ||  //punctuation1
      //[CO20200624 - not inclusive enough]      (s[i]=='=' || s[i]=='|' || s[i]=='\'' || s[i]=='\"' || s[i]==' ') ||  //punctuation2
      //[CO20200624 - not inclusive enough]      FALSE)
      //[CO20200624 - not inclusive enough]  ){RemoveCharacterInPlace(s,s[i]);}
      //https://stackoverflow.com/questions/48212992/how-to-find-out-if-there-is-any-non-ascii-character-in-a-string-with-a-file-path
      //cerr << s[i] << " " << static_cast<unsigned int>(s[i]) << endl;
      if(static_cast<unsigned int>(s[i])>127){RemoveCharacterInPlace(s,s[i]);}
    }
  }

  // ***************************************************************************
  // Function RemoveTrailingCharacter
  // ***************************************************************************
  // Removes trailing character
  // CO+ME20200825
  string RemoveTrailingCharacter(const string& s,char c){
    string ss=s;
    RemoveTrailingCharacter_InPlace(ss,c);
    return ss;
  }

  // ***************************************************************************
  // Function RemoveTrailingCharacter_InPlace
  // ***************************************************************************
  // Similar to RemoveTrailingCharacter, but does NOT create a new string (costly if done MANY times)
  // CO+ME20200825
  void RemoveTrailingCharacter_InPlace(string& s,char c){
    while(s.size()>0 && s.at(s.size()-1)==c){s=s.substr(0,s.size()-1);}
  }

  //DX20190516 - remove control code characters - START
  // ***************************************************************************
  // Function removeControlCodeCharactersFromString
  // ***************************************************************************
  bool RemoveControlCodeCharactersFromString(const string& in, string& out){  //CO20190620

    // removes control code and backspace characters (e.g., NUL, DEL, etc.)
    // only keep printable characters (i.e., digits, letters, punctuation, and spaces) 
    // and white space characters (i.e., space, newline, tabs, and carrage returns)
    // a boolean indicates if the stringstream contained a control code character
    // string input version

    stringstream ss_in, ss_out;
    ss_in << in;
    bool detected_control_char = RemoveControlCodeCharactersFromStringstream(ss_in, ss_out);
    out = ss_out.str();
    return detected_control_char;
  }

  // ***************************************************************************
  // Function removeControlCodeCharactersFromStringStream
  // ***************************************************************************
  bool RemoveControlCodeCharactersFromStringstream(std::stringstream& ss_in, std::stringstream& ss_out){

    // removes control code and backspace characters (e.g., NUL, DEL, etc.)
    // only keep printable characters (i.e., digits, letters, punctuation, and spaces) 
    // and white space characters (i.e., space, newline, tabs)
    // a boolean indicates if the stringstream contained a control code character
    // stringstream input version
    //
    //ME20190614: We don't want carriage returns either because they mess up string additions.
    // Since they point to the beginning of the string, adding to a string with a carriage
    // return would overwrite instead of append

    bool detected_control_char = false;
    char c;
    //char c1;
    //char c2;

    //stringstream tmp; tmp << ss_in.str();
    while(ss_in.get(c)){
      //[CO20190620 - still doesn't work]if(isprint(c) || isspace(c) || (c != '\r')) {  //ME20190614 //[CO20200106 - close bracket for indenting]}
      if((isprint(c) || isspace(c) || FALSE) && ((c != '\r') || FALSE)) {ss_out << c;}  //CO20190620 - add more cases before FALSE
      else{detected_control_char = true;}
    }

    return detected_control_char;
  }
  //DX20190516 - remove control code characters - END

  //DX20190211 - remove control code characters from file - START
  // ***************************************************************************
  // Function RemoveControlCodeCharactersFromFile
  // ***************************************************************************
  bool RemoveControlCodeCharactersFromFile(const string& directory,const string& filename, bool keep_orig_file){  //CO20210315

    // removes control code and backspace characters (e.g., NUL, DEL, etc.)
    // overwrites file if control characters are detected, otherwise the file is untouched (preserve original timestamp)
    // matches original compression

    if(aurostd::FileExist(directory+"/"+filename)){
      stringstream ss_in, ss_out;
      aurostd::efile2stringstream(directory+"/"+filename, ss_in);
      // if file contains control code characters, then overwrite file
      if(RemoveControlCodeCharactersFromStringstream(ss_in, ss_out)){
        string uncompressed_filename = "";
        //compressed files
        if(IsCompressed(filename,uncompressed_filename)){
          stringstream2file(ss_out,directory+"/"+uncompressed_filename+"_tmp");
          string extension = GetCompressionExtension(filename);
          CompressFile(directory+"/"+uncompressed_filename+"_tmp", extension);
          if(keep_orig_file){ file2file(directory+"/"+filename,directory+"/"+uncompressed_filename+"_old"+extension); } //move original
          file2file(directory+"/"+uncompressed_filename+"_tmp"+extension,directory+"/"+filename); //overwrite
        }
        //uncompressed files
        else{
          stringstream2file(ss_out,directory+"/"+filename+".tmp");
          if(keep_orig_file){ file2file(directory+"/"+filename,directory+"/"+filename+"_old"); } //move original
          file2file(directory+"/"+filename+".tmp",directory+"/"+filename); //overwrite
        }
        return true;
      }
      // file is ok, do not update
      else{ return false; } //signals file is unchanged
    } else {
      string message = "File does not exist: " + directory + "/" + filename;
      throw aurostd::xerror(__AFLOW_FILE__, __AFLOW_FUNC__, message, _FILE_NOT_FOUND_);
    }
    return false;
  }
  //DX20190211 - remove control code characters from file - END

  //DX20190125 - remove null bytes - START
  // ***************************************************************************
  // Function isNullbyte
  // ***************************************************************************
  // Deterine if char is a null byte (e.g., ^@)
  bool isNullByte(char c){
    return (c=='\0');
  }

  // ***************************************************************************
  // Function removeNullBytes
  // ***************************************************************************
  // Remove all null bytes in string (e.g., ^@)
  string removeNullBytes(string in){
    string out=in;
    out.erase(remove_if(out.begin(),out.end(),isNullByte), out.end());
    return out;
  }
  //DX20190125 - remove null bytes - END

  //DX20190211 - remove null characters from file - START
  // ***************************************************************************
  // Function RemoveBinaryCharactersFromFile()
  // ***************************************************************************
  // Remove all null bytes in file
  bool RemoveBinaryCharactersFromFile(const string& directory,const string& filename){  //CO20210315
    stringstream aus_exec;
    deque<string> vext; aurostd::string2tokens(".bz2,.xz,.gz",vext,",");vext.push_front(""); // cheat for void string
    deque<string> vcmd; aurostd::string2tokens("cat,bzcat,xzcat,gzcat",vcmd,",");
    deque<string> vzip; aurostd::string2tokens("bzip2,xz,gzip",vzip,",");vzip.push_front(""); // cheat for void string
    if(vext.size()!=vcmd.size()) {
      string message = "vext.size()!=vcmd.size()";
      throw aurostd::xerror(__AFLOW_FILE__, __AFLOW_FUNC__, message, _INDEX_MISMATCH_);
    }

    for(uint iext=0;iext<vext.size();iext++){ // check filename.EXT
      if(aurostd::FileExist(directory+"/" + filename + vext.at(iext))){
        aus_exec << "cd \"" << directory << "\"" << endl;
        aus_exec << vcmd[iext] << " " << filename << vext[iext] << " | sed \"s/[^[:print:]\\r\\t]//g\" > " << filename << ".tmp && mv " << filename << ".tmp " << filename << endl;
        if(vext[iext]!=""){
          aus_exec << vzip[iext] << " " << filename << endl;
        }
        aurostd::execute(aus_exec);
      }
    }
    return true;
  }
  //DX20190211 - remove binary characters from file - END

  // ***************************************************************************
  // Function CGI_StringClean
  // ***************************************************************************
  // Clean a string from CGI junk
  string CGI_StringClean(const string& stringIN) {
    string stringOUT=stringIN;
    aurostd::StringSubst(stringOUT,"%0D%0A","\n");aurostd::StringSubst(stringOUT,"%0d%0a","\n");   // newlines
    aurostd::StringSubst(stringOUT,"+"," ");    // spaces
    aurostd::StringSubst(stringOUT,"%28","(");aurostd::StringSubst(stringOUT,"%29",")");   // ()
    aurostd::StringSubst(stringOUT,"%5B","[");aurostd::StringSubst(stringOUT,"%5D","]");   // []
    aurostd::StringSubst(stringOUT,"%7B","{");aurostd::StringSubst(stringOUT,"%7D","}");   // brackets (do not write, it screws up indent)
    aurostd::StringSubst(stringOUT,"%2B","+");aurostd::StringSubst(stringOUT,"%2F","/");   //  operations
    aurostd::StringSubst(stringOUT,"%23","#");aurostd::StringSubst(stringOUT,"%21","!");
    aurostd::StringSubst(stringOUT,"%3F","?");aurostd::StringSubst(stringOUT,"%2C",",");
    aurostd::StringSubst(stringOUT,"%3A",":");aurostd::StringSubst(stringOUT,"%3B",";");
    aurostd::StringSubst(stringOUT,"%27","'");aurostd::StringSubst(stringOUT,"%22","\"");
    aurostd::StringSubst(stringOUT,"%60","`");aurostd::StringSubst(stringOUT,"%40","@");
    aurostd::StringSubst(stringOUT,"%24","$");aurostd::StringSubst(stringOUT,"%25","%");
    aurostd::StringSubst(stringOUT,"%5E","^");aurostd::StringSubst(stringOUT,"%26","&");
    aurostd::StringSubst(stringOUT,"%3D","=");aurostd::StringSubst(stringOUT,"%7E","~");
    aurostd::StringSubst(stringOUT,"%5C","\\");aurostd::StringSubst(stringOUT,"%7C","|");
    aurostd::StringSubst(stringOUT,"%3C","<");aurostd::StringSubst(stringOUT,"%3E",">");  // <>
    aurostd::StringSubst(stringOUT,"\n\n","\n");
    return stringOUT;
  }

  // ***************************************************************************
  // Function RemoveWhiteSpaces
  // ***************************************************************************
  // Removes all white spaces (spaces, tabs) from a string. Morgan / Curtarolo
  string RemoveWhiteSpaces(const string& s) {
    if(s.size()==0) return s;  // nothing to do
    string ss;
    for (uint i=0;i<s.size();i++) if(s[i]!=' ' && s[i]!='\t') ss+=s[i];
    return ss;
  }
  string RemoveWhiteSpaces(const string& s, const char toggle) {  //CO20190710
    if(s.size()==0) return s;  // nothing to do
    string ss;
    bool copy=TRUE;
    for (uint i=0;i<s.size();i++) {
      if(s[i]==toggle){copy=!copy;}  //CO20190710
      if(copy){if(s[i]!=' ' && s[i]!='\t'){ss+=s[i];}}
      else{ss+=s[i];}
    }
    return ss;
  }

  // ***************************************************************************
  // Function RemoveWhiteSpacesFromTheBack
  // ***************************************************************************
  // Removes all white spaces (spaces, tabs) from a string. Morgan / Curtarolo
  string RemoveWhiteSpacesFromTheBack(const string& s) {
    if(s.size()==0) return s;  // nothing to do
    string ss=s;
    while(ss[ss.size()-1]==' ' || ss[ss.size()-1]=='\t') {
      ss.erase(ss.size()-1,1);
      if(ss.size()==0) return ss;  // nothing to do
    }
    return ss;
  }

  // ***************************************************************************
  // Function RemoveWhiteSpacesFromTheFront
  // ***************************************************************************
  // Removes all white spaces (spaces, tabs) from a string. Oses
  string RemoveWhiteSpacesFromTheFront(const string& s) {
    if(s.size()==0) return s;  // nothing to do
    string ss=s;
    while(ss[0]==' ' || ss[ss.size()-1]=='\t') {
      ss.erase(0,1);
      if(ss.size()==0) return ss;  // nothing to do
    }
    return ss;
  }

  // ***************************************************************************
  // Function RemoveWhiteSpacesFromTheFrontAndBack
  // ***************************************************************************
  // Removes all white spaces (spaces, tabs) from a string. Oses
  string RemoveWhiteSpacesFromTheFrontAndBack(const string& s) {
    if(s.size()==0) return s;  // nothing to do
    string ss=s;
    ss=RemoveWhiteSpacesFromTheBack(ss);
    ss=RemoveWhiteSpacesFromTheFront(ss);
    return ss;
  }

  // ***************************************************************************
  // Function RemoveSpaces
  // ***************************************************************************
  // Removes all spaces from a string. Morgan / Curtarolo
  string RemoveSpaces(const string& s) {
    if(s.size()==0) return s;  // nothing to do
    string ss;
    for (uint i=0;i<s.size();i++) if(s[i]!=' ') ss+=s[i];
    return ss;
  }
  string RemoveSpaces(const string& s, const char toggle) { //CO20190710
    if(s.size()==0) return s;  // nothing to do
    string ss;
    bool copy=TRUE;
    for (uint i=0;i<s.size();i++) {
      if(s[i]==toggle){copy=!copy;}  //CO20190710
      if(copy){if(s[i]!=' '){ss+=s[i];}}
      else{ss+=s[i];}
    }
    return ss;
  }

  // ***************************************************************************
  // Function RemoveSpacesFromTheBack
  // ***************************************************************************
  // Removes all white spaces (spaces, tabs) from a string. Morgan / Curtarolo
  string RemoveSpacesFromTheBack(const string& s) {
    if(s.size()==0) return s;  // nothing to do
    string ss=s;
    while(ss[ss.size()-1]==' ') {
      ss.erase(ss.size()-1,1);
      if(ss.size()==0) return ss;  // nothing to do
    }
    return ss;
  }

  // ***************************************************************************
  // Function RemoveTabs
  // ***************************************************************************
  // Removes all tabs from a string. Stefano Curtarolo
  string RemoveTabs(const string& s) {
    if(s.size()==0) return s;  // nothing to do
    string ss;
    for (uint i=0;i<s.size();i++) if(s[i]!='\t') ss+=s[i];
    return ss;
  }
  string RemoveTabs(const string& s, const char toggle) { //CO20190710
    if(s.size()==0) return s;  // nothing to do
    string ss;
    bool copy=TRUE;
    for (uint i=0;i<s.size();i++) {
      if(s[i]==toggle){copy=!copy;}  //CO20190710
      if(copy){if(s[i]!='\t'){ss+=s[i];}}
      else{ss+=s[i];}
    }
    return ss;
  }

  // ***************************************************************************
  // Function RemoveTabsFromTheBack
  // ***************************************************************************
  // Removes all white spaces (spaces, tabs) from a string.
  // Dane Morgan / Stefano Curtarolo
  string RemoveTabsFromTheBack(const string& s) {
    if(s.size()==0) return s;  // nothing to do
    string ss=s;
    while(ss[ss.size()-1]=='\t') {
      ss.erase(ss.size()-1,1);
      if(ss.size()==0) return ss;  // nothing to do
    }
    return ss;
  }

  // ***************************************************************************
  // Function RemoveComments
  // ***************************************************************************
  // Removes all comments from a string.
  // Stefano Curtarolo
  //   string RemoveComments(const string& s) {
  //     if(s.size()==0) return s;  // nothing to do
  //     string ss;
  //     bool copy=TRUE;
  //     for (uint i=0;i<s.size();i++) {
  //       if(s[i]=='#')  copy=FALSE;
  //       if(s[i]=='\n') copy=TRUE;
  //       if(copy) ss+=s[i];
  //     }
  //     return ss;
  //   }

  //ME20190614 - added vector<string> version of RemoveComments
  vector<string> RemoveComments(const vector<string>& vstrin) { //CO20210315 - cleaned up
    vector<string> vstrout;
    string::size_type loc;
    string line="";
    for (uint i = 0; i < vstrin.size(); i++) {
      line = vstrin[i];
      // COMMENT_NEGLECT_1
      loc = line.find(COMMENT_NEGLECT_1);
      while (loc != string::npos) {
        // Do not remove #[1-9] since it is not a comment (spacegroup)
        if (!((loc > 0) && (loc < line.size()) && (isdigit(line[loc+1])))) {
          line = line.substr(0, loc);
          break;
        }
        loc = line.find(COMMENT_NEGLECT_1, loc + 1);
      }
      // COMMENT_NEGLECT_2
      loc = line.find(COMMENT_NEGLECT_2);
      while (loc != string::npos) {
        // Do not remove :// since it is not a comment (web address)
        if (!((loc > 0) && (loc < line.size()) && (line[loc-1] == ':'))) {
          line = line.substr(0, loc);
          break;
        }
        loc = line.find(COMMENT_NEGLECT_2, loc + 1);
      }
      // COMMENT_NEGLECT_3
      loc = line.find(COMMENT_NEGLECT_3);
      line = line.substr(0, loc);
      if (!line.empty()) vstrout.push_back(line);
    }
    return vstrout;
  }
  deque<string> RemoveComments(const deque<string>& vstrin) {
    return aurostd::vector2deque(RemoveComments(aurostd::deque2vector(vstrin)));
  }

  string RemoveComments(const string& strin) {  //CO20210315 - cleaned up
    vector<string> vlines;
    aurostd::string2vectorstring(strin, vlines);
    vlines = RemoveComments(vlines);
    if(vlines.size()==0){return "";}
    if(vlines.size()==1){return vlines[0];}
    string strout="";
    for (uint i = 0; i < vlines.size(); i++) strout += vlines[i] + '\n';
    return strout;
  }

  //[OBSOLETE]  string RemoveComments(const string &strin) {
  //[OBSOLETE]    string strout=strin;
  //[OBSOLETE]    vector<string> vstrout;aurostd::string2vectorstring(strout,vstrout);
  //[OBSOLETE]    strout.clear();
  //[OBSOLETE]    string::size_type loc;  //CO20180409, don't do find twice (expensive)
  //[OBSOLETE]    for(uint i=0;i<vstrout.size();i++) {
  //[OBSOLETE]      //COMMENT_NEGLECT_1
  //[OBSOLETE]      loc=vstrout[i].find(COMMENT_NEGLECT_1);  //CO20180409
  //[OBSOLETE]      vstrout[i]=vstrout[i].substr(0,loc);  //no NEED TO ask if()..., it will be set to npos anyway
  //[OBSOLETE]
  //[OBSOLETE]      //COMMENT_NEGLECT_2, but not ":"+//COMMENT_NEGLECT_1
  //[OBSOLETE]      loc=vstrout[i].find(COMMENT_NEGLECT_2);  //CO20180409
  //[OBSOLETE]      while(loc!=string::npos){
  //[OBSOLETE]        if(!(loc>0&&loc<vstrout[i].size()&&vstrout[i].at(loc-1)==':')){  //find the NOT case where we are in the range and we find ':' before comment
  //[OBSOLETE]          vstrout[i]=vstrout[i].substr(0,loc);
  //[OBSOLETE]          break;
  //[OBSOLETE]        }
  //[OBSOLETE]        loc=vstrout[i].find(COMMENT_NEGLECT_2,loc+1);
  //[OBSOLETE]      }
  //[OBSOLETE]
  //[OBSOLETE]      //COMMENT_NEGLECT_3
  //[OBSOLETE]      loc=vstrout[i].find(COMMENT_NEGLECT_3);  //CO20180409
  //[OBSOLETE]      vstrout[i]=vstrout[i].substr(0,loc);  //no NEED TO ask if()..., it will be set to npos anyway
  //[OBSOLETE]
  //[OBSOLETE]if(vstrout[i].find(COMMENT_NEGLECT_1)!=string::npos) 
  //[OBSOLETE]  vstrout[i]=vstrout[i].substr(0,vstrout[i].find(COMMENT_NEGLECT_1));  
  //[OBSOLETE]if(vstrout[i].find(COMMENT_NEGLECT_2)!=string::npos && vstrout[i].find(":"+COMMENT_NEGLECT_2)==string::npos)  // look for // but dont touch ://
  //[OBSOLETE]  vstrout[i]=vstrout[i].substr(0,vstrout[i].find(COMMENT_NEGLECT_2));
  //[OBSOLETE]if(vstrout[i].find(COMMENT_NEGLECT_3)!=string::npos)
  //[OBSOLETE]  vstrout[i]=vstrout[i].substr(0,vstrout[i].find(COMMENT_NEGLECT_3));
  //[OBSOLETE]  if(!vstrout[i].empty()) cout << vstrout[i] << endl;
  //[OBSOLETE]      if(!vstrout[i].empty()) strout+=vstrout[i]+"\n";
  //[OBSOLETE]    }  
  //[OBSOLETE]    return strout;
  //[OBSOLETE]  }

  // ***************************************************************************
  // Function RemoveCharacter
  // ***************************************************************************
  // Removes charecters from string
  // Stefano Curtarolo
  string RemoveCharacter(const string& s, const char character) {
    if(s.size()==0) return s;  // nothing to do
    string ss=s;
    RemoveCharacterInPlace(ss,character);
    //[CO20190712 - OBSOLETE with RemoveCharacterInPlace()]for (uint i=0;i<s.size();i++) {
    //[CO20190712 - OBSOLETE with RemoveCharacterInPlace()]  if(s[i]!=character) ss+=s[i];
    //[CO20190712 - OBSOLETE with RemoveCharacterInPlace()]}
    return ss;
  }

  // ***************************************************************************
  // Function RemoveCharacterInPlace
  // ***************************************************************************
  // Similar to RemoveCharacter, but does NOT create a new string (costly if done MANY times)
  // Corey Oses 20190712
  void RemoveCharacterInPlace(string& t, const char character) {t.erase(std::remove(t.begin(), t.end(), character), t.end());}

  // ***************************************************************************
  // Function RemoveCharacterFromTheBack
  // ***************************************************************************
  // Remove character from the back of a string. DX (Hicks)
  string RemoveCharacterFromTheBack(const string& s, const char character) {
    if(s.size()==0) return s;  // nothing to do
    string ss=s;
    if(ss[ss.size()-1]==character) {
      ss.erase(ss.size()-1,1);
    }
    return ss;
  }

  // ***************************************************************************
  // Function RemoveCharacterFromTheFront
  // ***************************************************************************
  // Removes character from the front of a string. DX (Hicks)
  string RemoveCharacterFromTheFront(const string& s, const char character) {
    if(s.size()==0) return s;  // nothing to do
    string ss=s;
    if(ss[0]==character) {
      ss.erase(0,1);
    }
    return ss;
  }

  // ***************************************************************************
  // Function RemoveCharacterFromTheFrontAndBack
  // ***************************************************************************
  // Removes character from the front and back of a string. DX (Hicks)
  string RemoveCharacterFromTheFrontAndBack(const string& s, const char character) {
    if(s.size()==0) return s;  // nothing to do
    string ss=s;
    ss=RemoveCharacterFromTheBack(ss,character);
    if(s.size()==0) return s; // cannot remove anything else
    ss=RemoveCharacterFromTheFront(ss,character);
    return ss;
  }

  // ***************************************************************************
  // Function RemoveNumbers
  // ***************************************************************************
  // Removes numbers from string
  // Stefano Curtarolo
  string RemoveNumbers(const string& s) {return RemoveNumbers_20190712(s);} //CO20190712
  string RemoveNumbers_20190712(const string& s) {  //CO20190712 - avoids creating many copies of string
    if(s.size()==0) return s;  // nothing to do
    string ss=s;
    RemoveNumbersInPlace(ss);
    return ss;
  }
  string RemoveNumbers_20190101(const string& s) {
    if(s.size()==0) return s;  // nothing to do
    string ss=s;
    ss=RemoveCharacter(ss,'0');ss=RemoveCharacter(ss,'1');ss=RemoveCharacter(ss,'2');
    ss=RemoveCharacter(ss,'3');ss=RemoveCharacter(ss,'4');ss=RemoveCharacter(ss,'5');
    ss=RemoveCharacter(ss,'6');ss=RemoveCharacter(ss,'7');ss=RemoveCharacter(ss,'8');
    ss=RemoveCharacter(ss,'9');ss=RemoveCharacter(ss,'.');
    return ss;
  }

  // ***************************************************************************
  // Function RemoveNumbersInPlace
  // ***************************************************************************
  // Similar to RemoveNumbers, but does NOT create a new string (costly if done MANY times)
  // Corey Oses 20190712
  void RemoveNumbersInPlace(string& s) { //CO20190712
    RemoveCharacterInPlace(s,'0');RemoveCharacterInPlace(s,'1');RemoveCharacterInPlace(s,'2');
    RemoveCharacterInPlace(s,'3');RemoveCharacterInPlace(s,'4');RemoveCharacterInPlace(s,'5');
    RemoveCharacterInPlace(s,'6');RemoveCharacterInPlace(s,'7');RemoveCharacterInPlace(s,'8');
    RemoveCharacterInPlace(s,'9');RemoveCharacterInPlace(s,'.');
  }

  // ***************************************************************************
  // Function RemoveRounding
  // ***************************************************************************
  // Removes rounding from string
  // Stefano Curtarolo
  string RemoveRounding(const string& s) {
    if(s.size()==0) return s;  // nothing to do
    string ss=s;
    ss=RemoveSubString(ss,"(0)");ss=RemoveSubString(ss,"(1)");ss=RemoveSubString(ss,"(2)");
    ss=RemoveSubString(ss,"(3)");ss=RemoveSubString(ss,"(4)");ss=RemoveSubString(ss,"(5)");
    ss=RemoveSubString(ss,"(6)");ss=RemoveSubString(ss,"(7)");ss=RemoveSubString(ss,"(8)");
    ss=RemoveSubString(ss,"(9)");
    return ss;
  }

  // ***************************************************************************
  // Function RemoveSubStringFirst
  // ***************************************************************************
  // Removes the first substring from string
  // Stefano Curtarolo
  string RemoveSubStringFirst(const string& str_orig, const string& str_rm) {
    string t=str_orig;
    RemoveSubStringFirstInPlace(t,str_rm);  //CO20190712
    //[CO20190712 - moved to RemoveSubStringFirstInPlace()]std::string::size_type i = t.find(str_rm);
    //[CO20190712 - moved to RemoveSubStringFirstInPlace()]if(i != std::string::npos)
    //[CO20190712 - moved to RemoveSubStringFirstInPlace()]  t.erase(i, str_rm.length( ));
    return t;
  }

  // ***************************************************************************
  // Function RemoveSubStringFirstInPlace
  // ***************************************************************************
  // Similar to RemoveSubStringFirst, but does NOT create a new string (costly if done MANY times)
  // Corey Oses 20190712
  void RemoveSubStringFirstInPlace(string& t, const string& str_rm) {
    std::string::size_type i = t.find(str_rm);
    if(i != std::string::npos)
      t.erase(i, str_rm.length( ));
  }

  // ***************************************************************************
  // Function RemoveSubString
  // ***************************************************************************
  // Removes all instances of substring from string
  // Stefano Curtarolo
  string RemoveSubString(const string& str_orig, const string& str_rm) {
    string t=str_orig;
    RemoveSubStringInPlace(t,str_rm); //CO20190712
    //[CO20190712 - moved to RemoveSubStringInPlace()]string::size_type i;
    //[CO20190712 - moved to RemoveSubStringInPlace()]while(t.find(str_rm)!=string::npos) {
    //[CO20190712 - moved to RemoveSubStringInPlace()]  i = t.find(str_rm);
    //[CO20190712 - moved to RemoveSubStringInPlace()]  if(i != std::string::npos) t.erase(i, str_rm.length( ));
    //[CO20190712 - moved to RemoveSubStringInPlace()]};
    return t;
  }

  // ***************************************************************************
  // Function RemoveSubStringInPlace
  // ***************************************************************************
  // Similar to RemoveSubString, but does NOT create a new string (costly if done MANY times)
  // Corey Oses 20190712
  void RemoveSubStringInPlace(string& t, const string& str_rm) {
    string::size_type i = t.find(str_rm); //CO20190712 - fewer operations
    while(i != string::npos) {  //CO20190712 - fewer operations
      t.erase(i, str_rm.length( )); //CO20190712 - fewer operations
      i = t.find(str_rm); //CO20190712 - fewer operations
    }
    //[CO20190712 - OBSOLETE]while(t.find(str_rm)!=string::npos) {
    //[CO20190712 - OBSOLETE]  i = t.find(str_rm);
    //[CO20190712 - OBSOLETE]  if(i != std::string::npos) t.erase(i, str_rm.length( ));
    //[CO20190712 - OBSOLETE]};
  }

  // ***************************************************************************
  // Function VersionString2Double
  // ***************************************************************************
  // 5.1.311 -> 5.0013311
  // 4.2.34 -> 4.002034
  double VersionString2Double(const string& version_str){ //SD20220331 
    vector<string> tokens;
    aurostd::string2tokens(version_str,tokens,".");
    double version=0.0;;
    for (uint i=0;i<tokens.size();i++){version+=aurostd::string2utype<double>(tokens[i])*std::pow(10.0,-3.0*i);}
    return version;
  }

  // ***************************************************************************
  // Function ProcessPIDs
  // ***************************************************************************
  //CO20210315
  vector<string> ProcessPIDs(const string& process,bool user_specific){ //CO20210315
    string output_syscall="";
    return ProcessPIDs(process,output_syscall,user_specific);
  }
  vector<string> ProcessPIDs(const string& process,string& output_syscall,bool user_specific){ //CO20210315
    bool LDEBUG=(FALSE || XHOST.DEBUG);
    if(LDEBUG){cerr << __AFLOW_FUNC__ << " looking for process=" << process << endl;}
    if(0){cerr << __AFLOW_FUNC__ << " ps table:" << endl << aurostd::execute2string("ps aux") << endl;}  //not a good idea to run this all the time

    string command="";
    vector<string> vlines,vtokens,vpids;
    uint i=0,j=0;
    if(aurostd::IsCommandAvailable("pgrep")) {
      string command_pgrep="pgrep -a";  //needed over -l on fossies installs: https://fossies.org/linux/procps-ng/pgrep.1
      if(!aurostd::execute2string(command_pgrep+" test",stderr_fsio).empty()){command_pgrep="pgrep -l";}  //should work on all linux  //the "test" is a dummy to see if the pgrep command works
      if(aurostd::execute2string(command_pgrep+" test",stderr_fsio).empty()){ //the "test" is a dummy to see if the pgrep command works
        command=command_pgrep; //the -a/-l is important, we will need to neglect the subshell call below
        if(user_specific && !XHOST.user.empty()){command+=" -u "+XHOST.user;}
        command+=" -f "+process+" 2> /dev/null";  //the -f is important, will match mpivasp46s in /usr/bin/mpivasp46s
        if(LDEBUG){cerr << __AFLOW_FUNC__ << " running command=\"" << command << "\"" << endl;}
        string output=output_syscall=aurostd::execute2string(command);
        if(LDEBUG){cerr << __AFLOW_FUNC__ << " pgrep output:" << endl << "\"" << output << "\"" << endl;}
        if(0){  //before -f and -l
          aurostd::StringSubst(output,"\n"," ");
          output=aurostd::RemoveWhiteSpacesFromTheFrontAndBack(output);
          if(output.empty()){return vpids;}
          aurostd::string2tokens(output,vpids," ");
        }
        aurostd::string2vectorstring(output,vlines);
        for(i=0;i<vlines.size();i++){
          aurostd::string2tokens(vlines[i],vtokens," ");
          if(vtokens.size()<2){continue;}
          const string& pid=vtokens[0];
          string proc=vtokens[1]; //since we split on " ", we need to join columns 11-onward
          for(j=2;j<vtokens.size();j++){proc+=" "+vtokens[j];}
          if(LDEBUG){cerr << __AFLOW_FUNC__ << " proc[i=" << i << "]=\"" << proc << "\"" << endl;}
          if(proc.find(process)==string::npos){continue;}
          if(proc.find(command)!=string::npos){continue;} //ps aux | grep ... always returns itself, neglect  //do a find() instead of == here
          vpids.push_back(pid);
        }
        if(LDEBUG){
          cerr << __AFLOW_FUNC__ << " vpids=" << aurostd::joinWDelimiter(vpids,",") << endl;
          cerr << __AFLOW_FUNC__ << " vpids.empty()=" << vpids.empty() << endl;
        }
        return vpids;
      }
    }

    if(aurostd::IsCommandAvailable("ps") && aurostd::IsCommandAvailable("grep")) {
      //FR recommends ps aux vs. ps -e
      //tested on linux and mac, PIDs are in second column, process is the last column
      string command_grep="grep "+process;
      command="ps";
      if(user_specific){command+=" ux";}
      else{command+=" aux";}
      command+=" 2>/dev/null | "+command_grep+" 2> /dev/null";
      if(LDEBUG){cerr << __AFLOW_FUNC__ << " running command=\"" << command << "\"" << endl;}
      string output=output_syscall=aurostd::execute2string(command);
      if(LDEBUG){cerr << __AFLOW_FUNC__ << " ps/grep output:" << endl << output << endl;}
      aurostd::string2vectorstring(output,vlines);
      for(i=0;i<vlines.size();i++){
        aurostd::string2tokens(vlines[i],vtokens," ");
        if(vtokens.size()<11){continue;}
        const string& pid=vtokens[1];
        string proc=vtokens[10]; //since we split on " ", we need to join columns 11-onward
        for(j=11;j<vtokens.size();j++){proc+=" "+vtokens[j];}
        if(LDEBUG){cerr << __AFLOW_FUNC__ << " proc[i=" << i << "]=\"" << proc << "\"" << endl;}
        if(proc.find(process)==string::npos){continue;}
        if(proc.find(command)!=string::npos){continue;} //ps aux | grep ... always returns itself, neglect  //do a find() instead of == here
        if(proc==command_grep){continue;} //ps aux | grep ... always returns itself, neglect  //do a == instead a find() here
        vpids.push_back(pid);
      }
      if(LDEBUG){
        cerr << __AFLOW_FUNC__ << " vpids=" << aurostd::joinWDelimiter(vpids,",") << endl;
        cerr << __AFLOW_FUNC__ << " vpids.empty()=" << vpids.empty() << endl;
      }
      return vpids;
    }
    throw aurostd::xerror(__AFLOW_FILE__,__AFLOW_FUNC__,"\"pgrep\"-type command not found",_INPUT_ILLEGAL_);
    return vpids;
  }

  //SD20220329 - overload to allow for only getting the PIDs with a specific PGID
  vector<string> ProcessPIDs(const string& process,const string& pgid,string& output_syscall,bool user_specific){
    bool LDEBUG=(FALSE || XHOST.DEBUG);
    if(pgid.empty()) {
      throw aurostd::xerror(__AFLOW_FILE__,__AFLOW_FUNC__,"PGID is empty",_INPUT_ILLEGAL_);
    }
    if(LDEBUG){
      cerr << __AFLOW_FUNC__ << " looking for pgid=" << pgid << endl;
      cerr << __AFLOW_FUNC__ << " looking for process=" << process << endl;
    }
    if(!aurostd::IsCommandAvailable("ps") || !aurostd::IsCommandAvailable("grep")) {
      throw aurostd::xerror(__AFLOW_FILE__,__AFLOW_FUNC__,"\"pgrep\"-type command not found",_INPUT_ILLEGAL_);
    }
    string ps_opts=" uid,pgid,pid,etime,pcpu,pmem,args"; // user-defined options, since just "u" or "j" might not be good enough
    string command="ps";
    vector<string> vlines,vtokens,vpids;
    uint i=0,j=0;
    aurostd::string2tokens(ps_opts,vtokens,",");
    uint nopts = vtokens.size();
    string command_grep="grep "+process;
    if(user_specific){command+=" xo";}
    else{command+=" axo";}
    command+=ps_opts;
    if(!aurostd::execute2string(command+" > /dev/null",stderr_fsio).empty()) {
      throw aurostd::xerror(__AFLOW_FILE__,__AFLOW_FUNC__,"Unknown options in \"ps\"",_INPUT_ILLEGAL_);
    }
    command+=" 2>/dev/null | "+command_grep+" 2> /dev/null";
    if(LDEBUG){cerr << __AFLOW_FUNC__ << " running command=\"" << command << "\"" << endl;}
    string output=output_syscall=aurostd::execute2string(command);
    if(LDEBUG){cerr << __AFLOW_FUNC__ << " ps/grep output:" << endl << output << endl;}
    aurostd::string2vectorstring(output,vlines);
    for(i=0;i<vlines.size();i++){
      aurostd::string2tokens(vlines[i],vtokens," ");
      if(vtokens.size()<nopts){continue;} // set by ps_opts
      const string& pid=vtokens[2]; // set by ps_opts
      if (vtokens[1]==pgid) { // set by ps_opts
        string proc=vtokens[nopts-1]; // set by ps_opts
        for(j=nopts;j<vtokens.size();j++){proc+=" "+vtokens[j];} // set by ps_opts
        if(LDEBUG){cerr << __AFLOW_FUNC__ << " proc[i=" << i << "]=\"" << proc << "\"" << endl;}
        if(proc.find(process)==string::npos){continue;}
        if(proc.find(command)!=string::npos){continue;}
        if(proc==command_grep){continue;}
        vpids.push_back(pid);
      }
    }
    if(LDEBUG){
      cerr << __AFLOW_FUNC__ << " vpids=" << aurostd::joinWDelimiter(vpids,",") << endl;
      cerr << __AFLOW_FUNC__ << " vpids.empty()=" << vpids.empty() << endl;
    }
    return vpids;
  }

  // ***************************************************************************
  // Function ProcessRunning
  // ***************************************************************************
  //CO20210315
  bool ProcessRunning(const string& process,bool user_specific){return !aurostd::ProcessPIDs(process,user_specific).empty();} //CO20210315

  //SD20220329 - overload to allow for only getting the PIDs with a specific PGID
  bool ProcessRunning(const string& process,const string& pgid,bool user_specific){
    string output_syscall="";
    return !aurostd::ProcessPIDs(process,pgid,output_syscall,user_specific).empty();
  }

  // ***************************************************************************
  // Function ProcessKill
  // ***************************************************************************
  //CO20210315
  //SD20220627 - Typicall signals that we use to kill processes are 9 (SIGKILL), 15 (SIGTERM) and 5 (SIGTRAP)
  //Do not throw an error since only SIGKILL and SIGTERM actually kill the process
  void ProcessKill(const string& process,bool user_specific,uint signal){ //CO20210315
    bool LDEBUG=(FALSE || XHOST.DEBUG);
    if(signal<1 || signal>64){
      throw aurostd::xerror(__AFLOW_FILE__,__AFLOW_FUNC__,"invalid signal specification",_VALUE_ILLEGAL_);
    }
    vector<string> vpids=aurostd::ProcessPIDs(process,user_specific);
    if(vpids.empty()){return;}
    string command="kill";
    //[CO20210315 - does not work, user-specific comes from PID search]if(user_specific && !XHOST.user.empty()){command+=" -u "+XHOST.user;}
    command+=" -"+aurostd::utype2string(signal)+" "+aurostd::joinWDelimiter(vpids," ")+" 2>/dev/null";
    if(LDEBUG){cerr << __AFLOW_FUNC__ << " running command=\"" << command << "\"" << endl;}
    aurostd::execute(command);
    //[SD20220627 - OBSOLETE]string command="";
    //[SD20220627 - OBSOLETE]bool process_killed=(!aurostd::ProcessRunning(process,user_specific));
    //[SD20220627 - OBSOLETE]uint sleep_seconds=5; //2 seconds is too few
    //[SD20220627 - OBSOLETE]if(!process_killed){
    //[SD20220627 - OBSOLETE]  if(aurostd::IsCommandAvailable("killall")) {
    //[SD20220627 - OBSOLETE]    command="killall";
    //[SD20220627 - OBSOLETE]    if(user_specific && !XHOST.user.empty()){command+=" -u "+XHOST.user;}
    //[SD20220627 - OBSOLETE]    command+=" -"+aurostd::utype2string(signal)+" "+process+" 2>/dev/null";
    //[SD20220627 - OBSOLETE]    if(LDEBUG){cerr << __AFLOW_FUNC__ << " running command=\"" << command << "\"" << endl;}
    //[SD20220627 - OBSOLETE]    aurostd::execute(command);
    //[SD20220627 - OBSOLETE]    aurostd::Sleep(sleep_seconds);process_killed=(!aurostd::ProcessRunning(process,user_specific));
    //[SD20220627 - OBSOLETE]  }
    //[SD20220627 - OBSOLETE]}
    //[SD20220627 - OBSOLETE]if(!process_killed){
    //[SD20220627 - OBSOLETE]  if(aurostd::IsCommandAvailable("pkill")) {
    //[SD20220627 - OBSOLETE]    command="pkill";
    //[SD20220627 - OBSOLETE]    if(user_specific && !XHOST.user.empty()){command+=" -u "+XHOST.user;}
    //[SD20220627 - OBSOLETE]    command+=" -"+aurostd::utype2string(signal)+" "+process+" 2>/dev/null";
    //[SD20220627 - OBSOLETE]    if(LDEBUG){cerr << __AFLOW_FUNC__ << " running command=\"" << command << "\"" << endl;}
    //[SD20220627 - OBSOLETE]    aurostd::execute(command);
    //[SD20220627 - OBSOLETE]    aurostd::Sleep(sleep_seconds);process_killed=(!aurostd::ProcessRunning(process,user_specific));
    //[SD20220627 - OBSOLETE]  }
    //[SD20220627 - OBSOLETE]}
  }

  //SD20220329 - overload to allow for only killing the PIDs with a specific PGID
  void ProcessKill(const string& process,const string& pgid,bool user_specific,uint signal){
    bool LDEBUG=(FALSE || XHOST.DEBUG);
    if(signal<1 || signal>64){
      throw aurostd::xerror(__AFLOW_FILE__,__AFLOW_FUNC__,"invalid signal specification",_VALUE_ILLEGAL_);
    }
    if(pgid.empty()) {
      throw aurostd::xerror(__AFLOW_FILE__,__AFLOW_FUNC__,"PGID is empty",_INPUT_ILLEGAL_);
    }
    string output_syscall="";
    vector<string> vpids=aurostd::ProcessPIDs(process,pgid,output_syscall,user_specific);
    if(vpids.empty()){return;}
    string command="kill";
    command+=" -"+aurostd::utype2string(signal)+" "+aurostd::joinWDelimiter(vpids," ")+" 2>/dev/null";
    if(LDEBUG){cerr << __AFLOW_FUNC__ << " running command=\"" << command << "\"" << endl;}
    aurostd::execute(command);
  }

  // ***************************************************************************
  // Function ProcessRenice
  // ***************************************************************************
  //CO20210315
  bool ProcessRenice(const string& process,int nvalue,bool user_specific,const string& pgid){ //CO20210315 //CO20221029 - void->bool to catch if renice worked and added pgid to renice executable-specific processes
    vector<string> vpids;
    if(pgid.empty()){vpids=ProcessPIDs(process,user_specific);} //CO20221028
    else{string output_syscall="";vpids=ProcessPIDs(process,pgid,output_syscall,user_specific);}  //CO20221028
    if(vpids.empty()){return false;}
    string command="renice "+aurostd::utype2string(nvalue)+" "+aurostd::joinWDelimiter(vpids," ");
<<<<<<< HEAD
    string err=aurostd::execute2string(command,stderr_fsio,true); //CO20221123 - true == no stdout
=======
    string err=aurostd::execute2string(command,stderr_fsio);
>>>>>>> 23ff5098
    return err.empty();
  }
  
  // ***************************************************************************
  // Function ReniceAvailable
  // ***************************************************************************
  //CO20221029 - checks if renice up/down is allowed on the system
  bool ReniceAvailable(void){
    aurostd::execute("sleep 10 &"); //to background
    if(!ProcessRenice("sleep",19,true,aurostd::utype2string(getpgrp()))){return false;}  //try making more nice, this should almost always work
    if(!ProcessRenice("sleep",0,true,aurostd::utype2string(getpgrp()))){return false;}   //try making default nice, this may not always work: https://superuser.com/questions/88542/why-cant-unix-users-renice-downwards
    return true;
  }

  // ***************************************************************************
  // Function DirectoryMake
  // ***************************************************************************
  // Stefano Curtarolo
  // Make a directory by splitting each part.. returns false if something wrong
  // happens.
  bool DirectoryMake(string _Directory) {  // "" compliant SC20190401
    bool LDEBUG=(FALSE || XHOST.DEBUG);
    string Directory(CleanFileName(_Directory));
    std::deque<string> tokens;
    string dir_tmp,command;
    aurostd::string2tokens(Directory,tokens,"/");
    if(Directory.at(0)=='/') tokens[0]="/"+tokens[0]; // fix the root thing
    dir_tmp="";
    for(uint i=0;i<tokens.size();i++) {
      dir_tmp+=tokens[i]+"/";
      if(!aurostd::FileExist(dir_tmp)) {
        command="mkdir -p \""+dir_tmp+"\"";
        if(LDEBUG) cerr << "DirectoryMake creating directory=" <<  command << endl;
        aurostd::execute(command);
        if(!aurostd::FileExist(dir_tmp)) {
          // if(!QUIET) cout << "EEEEE   can not make directory: " <<  command << endl;
          return FALSE; // found some error in making directory
        }
      }
    }
    return TRUE;
  }

  // ***************************************************************************
  // Function SSH_DirectoryMake
  // ***************************************************************************
  // Stefano Curtarolo
  // Make a directory by splitting each part.. cant check much remotely
  // it starts from the assumption that you DO HAVE access to the remove account
  // which does not pretend a password
  bool SSH_DirectoryMake(string user, string machine,string _Directory) {  // "" compliant SC20190401
    bool LDEBUG=(FALSE || XHOST.DEBUG);
    string Directory(CleanFileName(_Directory));
    std::deque<string> tokens;
    string dir_tmp,command;
    aurostd::string2tokens(Directory,tokens,"/");
    if(Directory.at(0)=='/') tokens[0]="/"+tokens[0]; // fix the root thing
    dir_tmp="";
    for(uint i=0;i<tokens.size();i++) {
      dir_tmp+=tokens[i]+"/";
      command="ssh "+user+"@"+machine+" mkdir \""+dir_tmp+"\"";
      if(LDEBUG) cerr << "SSH_DirectoryMake creating directory=" <<  command << endl;
      aurostd::execute(command);
    }
    return TRUE;
  }

  // ***************************************************************************
  // Function DirectoryChmod
  // ***************************************************************************
  // Stefano Curtarolo
  // return FALSE if something got messed up
  bool DirectoryChmod(string chmod_string,string _Directory) {  // "" compliant SC20190401
    string Directory(CleanFileName(_Directory));
    ostringstream aus;
    aurostd::StringstreamClean(aus);
    aus << CHMOD_BIN << " " << chmod_string << " \"" << Directory << "\"" << endl;
    aurostd::execute(aus);
    return TRUE;
  }

  // ***************************************************************************
  // Function SubDirectoryLS
  // ***************************************************************************
  // Stefano Curtarolo
  // Returns all the subdirectories of a path
  bool SubDirectoryLS(const string& _Directory,vector<string>& vsubd){
    vector<string> vfiles;
    bool run=DirectoryLS(_Directory,vfiles);
    for(uint i=0;i<vfiles.size();i++){
      if(aurostd::IsDirectory(_Directory+"/"+vfiles[i])){
        vsubd.push_back(_Directory+"/"+vfiles[i]);
        run=(run&&SubDirectoryLS(_Directory+"/"+vfiles[i],vsubd));
      }
    }
    return run;
  }

  // ***************************************************************************
  // Function DirectoryLS
  // ***************************************************************************
  // Stefano Curtarolo
  // Returns the content of a directory without "." and ".."
  bool DirectoryLS(const string& _Directory,vector<string> &vfiles) {
    vfiles.clear();
    string Directory(CleanFileName(_Directory));
    DIR *dp;
    dp=opendir(Directory.c_str());
    if(dp!=NULL) {
      struct dirent *ep;
      string file;
      while((ep=readdir(dp))) {
        file=(ep->d_name);
        if(file!="." && file!="..")
          vfiles.push_back(file);
      }
      (void) closedir (dp);
    } else {
      cerr << "ERROR: aurostd::DirectoryLS Couldn't open the directory: " << Directory << endl;
      return FALSE;
    }
    return TRUE;
  }
  bool DirectoryLS(const string& _Directory,deque<string> &vfiles) {
    vector<string> _vfiles;
    bool run=DirectoryLS(_Directory,_vfiles);
    vfiles=aurostd::vector2deque(_vfiles);
    return run;
  }

  // ***************************************************************************
  // Function dirname
  // ***************************************************************************
  // CO20210315
  // Returns the dirname of file
  string dirname(const string& _file) {
    string file=aurostd::RemoveWhiteSpacesFromTheFrontAndBack(CleanFileName(_file));
    if(file.empty()){return "";}
    //[no need]if(!aurostd::FileExist(file)){return "";}
    if(file[file.size()-1]=='/'){file=file.substr(0,file.size()-1);}  //remove last / for directories: matches functionality with bash dirname/basename
    if(file.find('/')==string::npos){return ".";}
    string::size_type loc=file.find_last_of('/');
    return file.substr(0,loc);
  }

  // ***************************************************************************
  // Function basename
  // ***************************************************************************
  // CO20210315
  // Returns the basename of file
  string basename(const string& _file) {  //CO20210315
    string file=aurostd::RemoveWhiteSpacesFromTheFrontAndBack(CleanFileName(_file));
    if(file.empty()){return "";}
    //[no need]if(!aurostd::FileExist(file)){return "";}
    if(file[file.size()-1]=='/'){file=file.substr(0,file.size()-1);}  //remove last / for directories: matches functionality with bash dirname/basename
    if(file.find('/')==string::npos){return file;}
    string::size_type loc=file.find_last_of('/');
    return file.substr(loc+1);
  }

  // ***************************************************************************
  // Function DirectoryLocked
  // ***************************************************************************
  bool DirectoryLocked(string directory,string LOCK) {
    if(FileExist(directory+"/"+LOCK)) return TRUE;
    if(FileExist(directory+"/"+LOCK+_LOCK_LINK_SUFFIX_)) return TRUE;
    if(FileExist(directory+"/"+LOCK+".xz")) return TRUE;
    if(FileExist(directory+"/"+LOCK+".gz")) return TRUE;
    if(FileExist(directory+"/"+LOCK+".bz2")) return TRUE;
    return FALSE;
  }

  // ***************************************************************************
  // Function DirectorySkipped
  // ***************************************************************************
  bool DirectorySkipped(string directory) {
    if(FileExist(directory+"/SKIP")) return TRUE;
    if(FileExist(directory+"/SKIP.xz")) return TRUE;
    if(FileExist(directory+"/SKIP.gz")) return TRUE;
    if(FileExist(directory+"/SKIP.bz2")) return TRUE;
    return FALSE;
  }

  // ***************************************************************************
  // Function DirectoryWritable and DirectoryUnwritable
  // ***************************************************************************
  bool DirectoryWritable(string _Directory) {  // "" compliant SC20190401
    string Directory(CleanFileName(_Directory));
    string filename=aurostd::TmpFileCreate("DirectoryWritable",Directory,true); // SD20220223 - uses TmpFileCreate
    bool writable=aurostd::string2file("DirectoryWritable",filename);
    if(!writable || !FileExist(filename)) return FALSE;
    aurostd::RemoveFile(filename);
    return TRUE;
  }
  bool DirectoryUnwritable(string Directory) {
    return !DirectoryWritable(Directory);
  }

  // ***************************************************************************
  // Function CleanFileName
  // ***************************************************************************
  // Stefano Curtarolo
  // cleans file names from obvious things
  string CleanFileName(const string& fileIN) {
    bool LDEBUG=(FALSE || XHOST.DEBUG);
    if(fileIN.empty()){return fileIN;}
    // ME20211001
    // Remove any control characters (below ASCII 32) while copying. This is useful
    // when fileIN is read from a file, which can have all sorts of junk and causes
    // FileExist to break. We cannot use RemoveControlCodeCharactersFromString()
    // because it keeps tabs and linebreaks and cannot use CleanStringASCII because
    // it keeps control characters.
    string fileOUT="";
    for (uint i = 0; i < fileIN.size(); i++) {
      if (fileIN[i] > 31) fileOUT += fileIN[i];
    }
    if(LDEBUG) cerr << "aurostd::CleanFileName: " << fileOUT << endl;
    // [OBSOLETE] interferes with ~/.aflow.rc   if(aurostd::substring2bool(fileOUT,"~/")) aurostd::StringSubst(fileOUT,"~/","/home/"+XHOST.user+"/");
    //ME20200922 - Cleaning // must be in a while loop or it won't clean e.g. ///
    while (fileOUT.find("//") != string::npos) aurostd::StringSubst(fileOUT,"//","/");
    aurostd::StringSubst(fileOUT,"/./","/");
    aurostd::StringSubst(fileOUT,"*","\"*\"");
    aurostd::StringSubst(fileOUT,"?","\"?\"");
    if(LDEBUG) cerr << "aurostd::CleanFileName: " << fileOUT << endl;
    return fileOUT;
  }

  // ***************************************************************************
  // Function ProperFileName
  // ***************************************************************************
  // Stefano Curtarolo
  // fix file names from obvious things
  string ProperFileName(const string& fileIN) {
    bool LDEBUG=(FALSE || XHOST.DEBUG);
    // ME20211001
    // Remove any control characters (below ASCII 32) while copying. This is useful
    // when fileIN is read from a file, which can have all sorts of junk and causes
    // FileExist to break. We cannot use RemoveControlCodeCharactersFromString()
    // because it keeps tabs and linebreaks and cannot use CleanStringASCII because
    // it keeps control characters.
    string fileOUT="";
    for (uint i = 0; i < fileIN.size(); i++) {
      if (fileIN[i] > 31) fileOUT += fileIN[i];
    }
    if(LDEBUG) cerr << "aurostd::ProperFileName: " << fileOUT << endl;
    aurostd::StringSubst(fileOUT,"//",".");
    aurostd::StringSubst(fileOUT,"/",".");
    if(LDEBUG) cerr << "aurostd::ProperFileName: " << fileOUT << endl;
    return fileOUT;
  }

  // ***************************************************************************
  // Function CopyFile
  // ***************************************************************************
  // Stefano Curtarolo
  // copy the file but does not check if the directory can be made or not...
  // CO20200624 - it cannot check because we might pass in *
  bool CopyFile(const string& from,const string& to) { // "" compliant SC20190401
    stringstream command;
    command << "cp -f \"" << CleanFileName(from) << "\" \"" << CleanFileName(to) << "\" " << endl;
    aurostd::execute(command);
    return TRUE;
  }

  // ***************************************************************************
  // Function aurostd::LinkFile
  // ***************************************************************************
  // Stefano Curtarolo
  // copy the file but does not check if the directory can be made or not...
  // CO20200624 - it cannot check because we might pass in *
  bool LinkFile(const string& from,const string& to) { // "" compliant SC20190401
    stringstream command;
    command << "ln -sf \"" << CleanFileName(from) << "\" \"" << CleanFileName(to) << "\" " << endl;
    aurostd::execute(command);
    return TRUE;
  }

  // ***************************************************************************
  // Function aurostd::LinkFileAtomic
  // ***************************************************************************
  // Simon Divilov
  // Create a symbolic or hard link of a file using C++ functions
  bool LinkFileAtomic(const string& from,const string& to,bool soft) {
    int fail=0;
    string from_clean=CleanFileName(from),to_clean=CleanFileName(to);
    if(from_clean.empty() || to_clean.empty()) {return FALSE;}
    if(soft) {
      fail = symlink(from_clean.c_str(),to_clean.c_str());
    }
    else {
      fail = link(from_clean.c_str(),to_clean.c_str());
    }
    if(fail) {
      if(errno==EEXIST) {
        return FALSE;
      }
      else {
        string message = "Error linking "+from_clean+" -> "+to_clean+" | errno="+aurostd::utype2string<int>(errno);
        throw aurostd::xerror(__AFLOW_FILE__,__AFLOW_FUNC__,message,_FILE_ERROR_);
      }
    }
    else {
      return TRUE;
    }
  }

  // ***************************************************************************
  // Function aurostd::UnlinkFile
  // ***************************************************************************
  // Simon Divilov
  // Unlink file using C++ functions
  bool UnlinkFile(const string& link) {return (unlink(CleanFileName(link).c_str())==0);}

  //CO START
  //***************************************************************************//
  // aurostd::MatchCompressed
  //***************************************************************************//
  bool MatchCompressed(const string& CompressedFileName,const string& FileNameOUT) {
    //Corey Oses
    //Will try to mimic compression of a given file, useful for overwriting
    if(!IsCompressed(CompressedFileName)&&!IsCompressed(FileNameOUT)) {return TRUE;}
    if(IsCompressed(FileNameOUT)) {
      if(GetCompressionExtension(CompressedFileName)==GetCompressionExtension(FileNameOUT)) {return TRUE;}
      return FALSE;
    }
    if(substring2bool(CompressedFileName,".xz")) {CompressFile(FileNameOUT,"xz");return TRUE;}
    if(substring2bool(CompressedFileName,".bz2")) {CompressFile(FileNameOUT,"bzip2");return TRUE;}
    if(substring2bool(CompressedFileName,".gz")) {CompressFile(FileNameOUT,"gzip");return TRUE;}
    if(substring2bool(CompressedFileName,".zip")) {CompressFile(FileNameOUT,"zip");return TRUE;}
    return FALSE;
  }

  // [OBSOLETE] //***************************************************************************//
  // [OBSOLETE] // aurostd::DecompressFile
  // [OBSOLETE] //***************************************************************************//
  // [OBSOLETE] bool DecompressFile(const string& CompressedFileName){
  // [OBSOLETE]   //Corey Oses
  // [OBSOLETE]   //try to decompress the file the ways we know how
  // [OBSOLETE]  //try not to use unless necessary, prefer efile2stringstream, etc.
  // [OBSOLETE]   //where you might use it: open binary files
  // [OBSOLETE]   if(!IsCompressed(CompressedFileName)){return TRUE;}
  // [OBSOLETE]   if(substring2bool(CompressedFileName,".xz")) {XzipFile(CompressedFileName);return TRUE;}
  // [OBSOLETE]   if(substring2bool(CompressedFileName,".bz2")) {BzipFile(CompressedFileName);return TRUE;}
  // [OBSOLETE]   if(substring2bool(CompressedFileName,".gz")) {GzipFile(CompressedFileName);return TRUE;}
  // [OBSOLETE]   if(substring2bool(CompressedFileName,".zip")) {ZipFile(CompressedFileName);return TRUE;}
  // [OBSOLETE]   return FALSE;
  // [OBSOLETE] }

  //***************************************************************************//
  // aurostd::efile2tempfile
  //***************************************************************************//
  bool efile2tempfile(const string& _FileNameIN,string& FileNameOUT) {  //CO20210623
    bool tempfile_created=false;
    return efile2tempfile(_FileNameIN,FileNameOUT,tempfile_created);
  }
  bool efile2tempfile(const string& _FileNameIN,string& FileNameOUT,bool& tempfile_created) { //CO20210623
    //Corey Oses
    //Decompresses file to temp file, and return its path
    //SAFE: Will return FileNameIn if compression not needed
    string FileNameIN="";
    tempfile_created=false;
    if(!(aurostd::FileExist(_FileNameIN,FileNameIN) || aurostd::EFileExist(_FileNameIN,FileNameIN))) {  //CO20191110 - get FileNameIN from functions
      cerr << endl;
      cerr << "ERROR - aurostd::efile2tempfile: file=" << _FileNameIN << " not present !" << endl;  ///is empty
      cerr << endl;
      return FALSE;
    }
    //check if compressed, and decompress
    if(!aurostd::IsCompressed(FileNameIN)) {
      FileNameOUT = FileNameIN;
      return TRUE;
    }
    stringstream FileNameIN_ss;
    aurostd::efile2stringstream(FileNameIN, FileNameIN_ss);
    FileNameOUT = aurostd::TmpFileCreate();
    tempfile_created=true;
    aurostd::stringstream2file(FileNameIN_ss, FileNameOUT);
    return TRUE;
  }

  //***************************************************************************//
  // aurostd::IsCompressed
  //***************************************************************************//
  bool IsCompressed(const string& FileNameIN,string& FileNameOUT) {
    //Corey Oses
    //Given a File, it will return name of decompressed variant
    //NB: Does not actually decompress
    //FileNameOUT="";
    if(FileNameIN.find(".xz")!=string::npos) {FileNameOUT=FileNameIN;StringSubst(FileNameOUT,".xz","");return TRUE;}
    if(FileNameIN.find(".bz2")!=string::npos) {FileNameOUT=FileNameIN;StringSubst(FileNameOUT,".bz2","");return TRUE;}
    if(FileNameIN.find(".tar.gz")!=string::npos) {FileNameOUT=FileNameIN;StringSubst(FileNameOUT,".tar.gz","");return TRUE;}
    if(FileNameIN.find(".gz")!=string::npos) {FileNameOUT=FileNameIN;StringSubst(FileNameOUT,".gz","");return TRUE;}
    if(FileNameIN.find(".zip")!=string::npos) {FileNameOUT=FileNameIN;StringSubst(FileNameOUT,".zip","");return TRUE;}
    // FileNameOUT=FileNameIN; // dont touch it if not found
    return FALSE;
  }

  //***************************************************************************//
  // aurostd::IsCompressed
  //***************************************************************************//
  bool IsCompressed(const string& FileNameIN) {
    string FileNameOUT;
    return IsCompressed(FileNameIN,FileNameOUT);
  }

  //***************************************************************************//
  // aurostd::GetCompressionExtension
  //***************************************************************************//
  string GetCompressionExtension(const string& CompressedFileName) {
    //Corey Oses
    //Will determine zipped extension
    //[CO20210315 - more work]string extension="";
    //[CO20210315 - more work]if(!IsCompressed(CompressedFileName)) {return extension;}
    if(CompressedFileName.find(".xz")!=string::npos)  {return ".xz";}
    if(CompressedFileName.find(".bz2")!=string::npos) {return ".bz2";}
    if(CompressedFileName.find(".gz")!=string::npos)  {return ".gz";}
    if(CompressedFileName.find(".zip")!=string::npos) {return ".zip";}
    return "";
  }
  //CO END

  //***************************************************************************//
  // aurostd::GetCatCommand
  //***************************************************************************//
  string GetCatCommand(const string& CompressedFileName) {  //CO20210315
    //Corey Oses
    //Will determine zipped extension
    if(CompressedFileName.find(".xz")!=string::npos)  {return "xzcat";}
    if(CompressedFileName.find(".bz2")!=string::npos) {return "bzcat";}
    if(CompressedFileName.find(".gz")!=string::npos)  {return "zcat";}
    if(CompressedFileName.find(".zip")!=string::npos) {return "unzip -p";}
    return "cat";
  }

  //CO END
  // ***************************************************************************
  // Function aurostd::UncompressFile aurostd::Compress
  // ***************************************************************************
  // Bzip the file (does not check)
  bool UncompressFile(const string& _file,const string& command) {  // "" compliant SC20190401
    string file(CleanFileName(_file));
    if(command=="bunzip2" || command=="bzip2" || command=="bz2"  || command==".bz2") {
      if(!aurostd::IsCommandAvailable("bzip2")) {
        cerr << "ERROR - aurostd::UncompressFile: command \"bzip2\" is necessary !" << endl;
        return FALSE; }   
      if(file.find(".bz2")!=string::npos) aurostd::execute("bzip2 -dqf \""+file+"\"");
    }
    if(command=="xunzip" || command=="xz" || command==".xz") {
      if(!aurostd::IsCommandAvailable("xz")) {
        cerr << "ERROR - aurostd::UncompressFile: command \"xz\" is necessary !" << endl;
        return FALSE; }   
      if(file.find(".xz")!=string::npos) aurostd::execute("xz -dqf \""+file+"\"");
    }
    if(command=="gunzip" || command=="gzip" || command=="gz"  || command==".gz") {
      if(!aurostd::IsCommandAvailable("gzip")) {
        cerr << "ERROR - aurostd::UncompressFile: command \"gzip\" is necessary !" << endl;
        return FALSE; }   
      if(file.find(".gz")!=string::npos) aurostd::execute("gzip -dqf \""+file+"\"");
    }
    if(command=="unzip" || command=="zip" || command==".zip") {
      if(!aurostd::IsCommandAvailable("unzip")) {
        cerr << "ERROR - aurostd::UnzipFile: command \"unzip\" is necessary !" << endl;
        return FALSE;
      }
      if(file.find(".zip")!=string::npos) aurostd::execute("unzip -qo \""+file+"\"");
    }
    return TRUE;
  }
  bool UncompressFile(const string& _file) {  // "" compliant SC20190401
    string file(CleanFileName(_file));
    if(file.find(".xz")!=string::npos)  {return UncompressFile(file,"xz");}
    if(file.find(".bz2")!=string::npos) {return UncompressFile(file,"bzip2");}
    if(file.find(".gz")!=string::npos)  {return UncompressFile(file,"gzip");}
    if(file.find(".zip")!=string::npos) {return UncompressFile(file,"zip");}
    return FALSE;
  }

  bool CompressFile(const string& _file,const string& command) {  // "" compliant SC20190401
    string file(CleanFileName(_file));
    //  cerr << "aurostd::CompressFile FileName=[" << FileName << "]  command=[" << command << "]" << endl;
    if(aurostd::substring2bool(command,"bzip2") || aurostd::substring2bool(command,"bz2")  || aurostd::substring2bool(command,".bz2")) {
      if(!aurostd::IsCommandAvailable("bzip2")) {
        cerr << "ERROR - aurostd::CompressFile: command \"bzip2\" is necessary !" << endl;
        return FALSE;
      }   
      // [OBSOLETE]     if(FileExist(file+".bz2")) {aurostd::execute("rm -f \""+file+".bz2\"");}
      if(file.find(".bz2")==string::npos) aurostd::execute("bzip2 -9qf \""+file+"\"");
      return TRUE;
    }
    if(aurostd::substring2bool(command,"xz") || aurostd::substring2bool(command,"xzip") || aurostd::substring2bool(command,".xz")) {
      if(!aurostd::IsCommandAvailable("xz")) {
        cerr << "ERROR - aurostd::CompressFile: command \"xz\" is necessary !" << endl;
        return FALSE;
      }   
      // [OBSOLETE]     if(FileExist(file+".xz")) {aurostd::execute("rm -f \""+file+".xz\"");}
      //    cerr << "aurostd::CompressFile XZ  FileName=[" << FileName << "]  command=[" << command << "]" << endl;
      if(file.find(".xz")==string::npos) aurostd::execute("xz -9qf -q \""+file+"\""); // twice -q to avoid any verbosity
      return TRUE;
    }
    if(aurostd::substring2bool(command,"gzip") || aurostd::substring2bool(command,"gz") || aurostd::substring2bool(command,".gz")) {
      if(!aurostd::IsCommandAvailable("gzip")) {
        cerr << "ERROR - aurostd::CompressFile: command \"gzip\" is necessary !" << endl;
        return FALSE;
      }   
      // [OBSOLETE]     if(FileExist(file+".gz")) {aurostd::execute("rm -f \""+file+".gz\"");}
      if(file.find(".gz")==string::npos) aurostd::execute("gzip -9qf \""+file+"\"");
      return TRUE;
    }
    if(aurostd::substring2bool(command,"zip") || aurostd::substring2bool(command,".zip")) {
      if(!aurostd::IsCommandAvailable("zip")) {
        cerr << "ERROR - aurostd::ZipFile: command \"zip\" is necessary !" << endl;
        return FALSE;
      }
      // [OBSOLETE]     if(FileExist(file+".zip")) {cerr << file << ".zip" << endl;}
      if(FileExist(file+".zip")) {aurostd::execute("rm -f \""+file+".zip\"");}
      if(file.find(".zip")==string::npos) aurostd::execute("zip -9qm \""+file+".zip\" \""+file+"\"");
      return TRUE;
    }
    return FALSE;
  }

  // ***************************************************************************
  // aurostd::ZIP2ZIP aurostd::BZ2XZ aurostd::GZ2XZ
  // ***************************************************************************
  bool ZIP2ZIP(string _dir,string from,string to,bool VERBOSE,const string& message) {  // "" compliant SC20190401
    string from_cmd="bzip2",from_ext="bz2";
    string to_cmd="xz",to_ext="xz";
    string dir=aurostd::CleanFileName(_dir);

    if((from=="bz" || from=="bz2" || from=="bzip2") && (to=="xz")) { from_cmd="bzip2",from_ext="bz2";to_cmd="xz",to_ext="xz"; } 
    if((from=="xz") && (to=="bz" || to=="bz2" || to=="bzip2")) { from_cmd="xz",from_ext="xz";to_cmd="bzip2",to_ext="bz2"; } 
    if((from=="bz" || from=="bz2" || from=="bzip2") && (to=="gz" || to=="gzip")) { from_cmd="bzip2",from_ext="bz2";to_cmd="gzip",to_ext="gz"; } 
    if((from=="gz" || from=="gzip") && (to=="bz" || to=="bz2" || to=="bzip2")) { from_cmd="gzip",from_ext="gz";to_cmd="bzip2",to_ext="bz2"; }  
    if((from=="gz" || from=="gzip") && (to=="xz")) { from_cmd="gzip",from_ext="gz";to_cmd="xz",to_ext="xz"; } 
    if((from=="xz") && (to=="gz" || to=="gzip")) { from_cmd="xz",from_ext="xz";to_cmd="gzip",to_ext="gz"; } 
    if((from=="tbz") && (to=="xz")) { from_cmd="bzip",from_ext="tbz";to_cmd="xz",to_ext="xz"; } 
    if((from=="tgz") && (to=="xz")) { from_cmd="gzip",from_ext="tgz";to_cmd="xz",to_ext="xz"; } 

    if(VERBOSE) { cout << message << "aurostd::ZIP2ZIP: BEGIN - dir=" << dir << endl; }
    vector<string> vfile;
    //    cerr << string("ls \""+dir+"\"/* | grep "+from_ext) << endl;
    aurostd::string2vectorstring(aurostd::execute2string("ls \""+dir+"\"/* | grep "+from_ext),vfile);

    for(uint ifile=0;ifile<vfile.size();ifile++) {
      if(VERBOSE) { cout << message << "aurostd::ZIP2ZIP: vfile.at(ifile)=" << vfile.at(ifile) << endl;}
      aurostd::StringSubst(vfile.at(ifile),"."+from_ext,"");
      if(aurostd::FileExist(vfile.at(ifile)+"."+from_ext)) {
        // PATCH to be removed	if(VERBOSE)
        { cout << message << "aurostd::ZIP2ZIP: " << from_ext << "->"+to_ext+" vfile.at(" << ifile << ")=" << vfile.at(ifile) << " "; cout.flush(); }
        aurostd::UncompressFile(vfile.at(ifile)+"."+from_ext);
        // PATCH to be removedif(VERBOSE)
        { cout << "[" << from_ext << "]"; cout.flush(); }
        aurostd::CompressFile(vfile.at(ifile),to_ext);
        // PATCH to be removedif(VERBOSE)
        { cout << "["+to_ext+"]"; cout.flush(); }
        // PATCH to be removed if(VERBOSE)
        { cout << endl; cout.flush(); }
      }
    }
    if(aurostd::FileExist(dir+"/aflow.in"))
      if(aurostd::substring_present_file_FAST(dir+"/aflow.in",from_cmd)) {
        if(VERBOSE) { cout << message << "aurostd::ZIP2ZIP: " << from_ext << "->"+to_ext+" " << dir << "/aflow.in" << " " << endl; cout.flush(); }
        aurostd::execute("subst "+from_cmd+" "+to_cmd+" \""+dir+"/aflow.in\"");
        aurostd::RemoveFile("\""+dir+"/\"*~");
      }
    if(aurostd::FileExist(dir+"/agl_aflow.in"))
      if(aurostd::substring_present_file_FAST(dir+"/agl_aflow.in",from_cmd)) {
        if(VERBOSE) { cout << message << "aurostd::ZIP2ZIP: " << from_ext << "->"+to_ext+" " << dir << "/agl_aflow.in" << " " << endl; cout.flush(); }
        aurostd::execute("subst "+from_cmd+" "+to_cmd+" \""+dir+"/agl_aflow.in\"");
        aurostd::RemoveFile("\""+dir+"/\"*~");
      }
    if(aurostd::FileExist(dir+"/ael_aflow.in"))
      if(aurostd::substring_present_file_FAST(dir+"/ael_aflow.in",from_cmd)) {
        if(VERBOSE) { cout << message << "aurostd::ZIP2ZIP: " << from_ext << "->"+to_ext+" " << dir << "/ael_aflow.in" << " " << endl; cout.flush(); }
        aurostd::execute("subst "+from_cmd+" "+to_cmd+" \""+dir+"/ael_aflow.in\"");
        aurostd::RemoveFile("\""+dir+"/\"*~");
      }
    //AS20201023 BEGIN
    if(aurostd::FileExist(dir+"/aflow_qha.in"))
      if(aurostd::substring_present_file_FAST(dir+"/aflow_qha.in",from_cmd)) {
        if(VERBOSE) { cout << message << "aurostd::ZIP2ZIP: " << from_ext << "->"+to_ext+" " << dir << "/aflow_qha.in" << " " << endl; cout.flush(); }
        aurostd::execute("subst "+from_cmd+" "+to_cmd+" \""+dir+"/aflow_qha.in\"");
        aurostd::RemoveFile("\""+dir+"/\"*~");
      }
    //AS20201023 END
    if(aurostd::FileExist(dir+"/LOCK"))
      if(aurostd::substring_present_file_FAST(dir+"/LOCK",from_cmd)) {
        if(VERBOSE) { cout << message << "aurostd::ZIP2ZIP: " << from_ext << "->"+to_ext+" " << dir << "/LOCK" << " " << endl; cout.flush(); }
        aurostd::execute("subst "+from_cmd+" "+to_cmd+" \""+dir+"/LOCK\"*");
        aurostd::RemoveFile("\""+dir+"/\"*~");
      }
    if(aurostd::FileExist(dir+"/LLOCK"))
      if(aurostd::substring_present_file_FAST(dir+"/LLOCK",from_cmd)) {
        if(VERBOSE) { cout << message << "aurostd::ZIP2ZIP: " << from_ext << "->"+to_ext+" " << dir << "/LLOCK" << " " << endl; cout.flush(); }
        aurostd::execute("subst "+from_cmd+" "+to_cmd+" \""+dir+"\"/LLOCK\"*");
        aurostd::RemoveFile("\""+dir+"/\"*~");
      }

    if(VERBOSE) { cout << message << "aurostd::ZIP2ZIP: END   - dir=" << dir << endl; }
    return TRUE;
  }

  bool BZ2XZ(string dir,bool VERBOSE,const string& message) { return ZIP2ZIP(dir,"bz2","xz",VERBOSE,message); }
  bool GZ2XZ(string dir,bool VERBOSE,const string& message) { return ZIP2ZIP(dir,"gz","xz",VERBOSE,message); }

  // ***************************************************************************
  // Function FileExist
  // ***************************************************************************
  // Stefano Curtarolo
  // return a simple bool, nothing else, from a string (which is supposed to be
  // a file name)
  bool FileExist(const string& FileName) {
    if(FileName.empty()){return false;} //CO20210623
    string file(CleanFileName(FileName));
    //   cerr << file << endl;
    bool exist=FALSE;
    ifstream FileStream;
    FileStream.open(file.c_str(),std::ios::in);
    FileStream.clear();
    FileStream.close();
    if(FileStream.good()) {exist=TRUE;} else {exist=FALSE;}
    return exist;
  }

  // ***************************************************************************
  // Function FileExist
  // ***************************************************************************
  // Stefano Curtarolo
  bool FileExist(const string& FileName, string& FileNameOut) {
    if(FileExist(FileName)) {FileNameOut=FileName;return TRUE;}
    // FileNameOut=FileName;  // dont touch it if not found
    return FALSE;
  }

  // ***************************************************************************
  // Function EFileExist
  // ***************************************************************************
  // Stefano Curtarolo
  bool EFileExist(const string& FileName) {
    string FileNameOut;
    return EFileExist(FileName,FileNameOut);
  }

  // ***************************************************************************
  // Function EFileExist
  // ***************************************************************************
  // Corey Oses
  // tells you if the compressed variant exists
  bool EFileExist(const string& _FileName, string& FileNameOut){
    string FileName=aurostd::CleanFileName(_FileName); //CO20191110
    if(FileExist(FileName)) {FileNameOut=FileName;return TRUE;}
    if(FileExist(FileName+".xz")) {FileNameOut=FileName+".xz";return TRUE;}
    if(FileExist(FileName+".bz2")) {FileNameOut=FileName+".bz2";return TRUE;}
    if(FileExist(FileName+".gz")) {FileNameOut=FileName+".gz";return TRUE;}
    if(FileExist(FileName+".zip"))  {FileNameOut=FileName+".zip";return TRUE;}
    // FileNameOut=FileName;  // dont touch it if not found
    return FALSE;
  }

  // ***************************************************************************
  // Function FileSize
  // ***************************************************************************
  // Stefano Curtarolo - jan 08
  // returns in bytes the size of a file
  //ME20191001 - Changed to unsigned long long int to accommodate large files
  unsigned long long int FileSize(const string& _FileName) {
    string FileName(CleanFileName(_FileName));
    if(0){  //CO20210601 - found much faster approach below, we don't want to read the whole file if it's big
      ifstream FileStream;
      FileStream.open(FileName.c_str(),std::ios::in);
      if(!FileStream.good()){return 0;}
      unsigned long long int sizeout = 0;
      //[CO20210315 - no need to store BIG file in memory]string FileString="";
      char c; 
      while (FileStream.get(c)){
        //[CO20210315 - no need to store BIG file in memory]FileString+=c;
        sizeout+=1; //[CO20210315 - no need to store BIG file in memory]=FileString.length();
      }
      FileStream.close();
      return sizeout;
    }
    //CO20210315 - much faster approach
    //https://www.codespeedy.com/cpp-program-to-get-the-size-of-a-file/
    FILE* fp=fopen(FileName.c_str(),"r");
    if (fp==NULL){return 0;}
    fseek(fp,0L,SEEK_END);
    unsigned long long int sizeout=ftell(fp);
    fclose(fp);
    return sizeout;
  }

  bool GetMemoryUsagePercentage(double& usage_percentage_ram,double& usage_percentage_swap){ //CO20210601
    bool LDEBUG=(FALSE || XHOST.DEBUG);

    unsigned long long int free_ram=0,total_ram=0;
    unsigned long long int free_swap=0,total_swap=0;
    usage_percentage_ram=0.0;usage_percentage_swap=0.0;
    bool memory_read=aurostd::GetMemory(free_ram,total_ram,free_swap,total_swap);
    if(memory_read){
      if(total_ram>0){usage_percentage_ram=100.0*(((double)(total_ram-free_ram))/((double)(total_ram)));}
      if(total_swap>0){usage_percentage_swap=100.0*(((double)(total_swap-free_swap))/((double)(total_swap)));}  //some qrats nodes have no swap
      if(LDEBUG){
        cerr << __AFLOW_FUNC__ << " [date=" << aflow_get_time_string() << "]" << endl; //helps debugging
        cerr << __AFLOW_FUNC__ << " free_ram=" << free_ram << endl;
        cerr << __AFLOW_FUNC__ << " used_ram=" << total_ram-free_ram << endl;
        cerr << __AFLOW_FUNC__ << " total_ram=" << total_ram << endl;
        cerr << __AFLOW_FUNC__ << " usage_percentage_ram=" << usage_percentage_ram << endl;
        cerr << __AFLOW_FUNC__ << " free_swap=" << free_swap << endl;
        cerr << __AFLOW_FUNC__ << " used_swap=" << total_swap-free_swap << endl;
        cerr << __AFLOW_FUNC__ << " total_swap=" << total_swap << endl;
        cerr << __AFLOW_FUNC__ << " usage_percentage_swap=" << usage_percentage_swap << endl;
        cerr << endl; //helps debugging
      }
    }
    else{
      if(LDEBUG){cerr << __AFLOW_FUNC__ << " unable to query memory on the node" << endl;}
    }
    return memory_read;
  }

  bool GetMemory(unsigned long long int& free_ram,unsigned long long int& total_ram,unsigned long long int& free_swap,unsigned long long int& total_swap){ //CO20210315 - only works for linux: needs `free` command
    //https://www.howtogeek.com/456943/how-to-use-the-free-command-on-linux/
    //will grab the total and the free
    //the free is the memory unused by anything
    //used column includes buff/cache, some of which the kernel can sacrifice for other applications if necessary
    //available column is an "estimate" of what could become available if needed
    //it's best to make decisions based on the free column
    //https://unix.stackexchange.com/questions/14102/real-memory-usage
    //free will follow real memory (physical RAM), using the available column will follow the actual memory (what could become available if necessary)
    bool LDEBUG=(FALSE || XHOST.DEBUG);

    if(!aurostd::IsCommandAvailable("free")){return false;}
    string output=aurostd::execute2string("free");
    if(LDEBUG){cerr << __AFLOW_FUNC__ << " free output:" << endl << output << endl;}
    //on most linux machines:
    //                            total        used        free      shared  buff/cache   available
    //              Mem:      395654628    41363940    30948848     4106252   323341840   349143640
    //              Swap:       2097148           0     2097148
    //on qrats:
    //                          total       used       free     shared    buffers     cached
    //             Mem:     264523076  255134588    9388488         36    1745836  232705576
    //             -/+ buffers/cache:   20683176  243839900
    //             Swap:      4194300      71436    4122864
    vector<string> vlines;
    aurostd::string2vectorstring(output,vlines);
    if(vlines.size()<3){return false;}
    vector<string> vtokens;
    uint iline=0;
    //ram
    iline=1;
    if(vlines[iline].find("Mem:")==string::npos){return false;}
    aurostd::string2tokens(vlines[iline],vtokens," ");
    if(!aurostd::isfloat(vtokens[1])){return false;}
    total_ram=aurostd::string2utype<unsigned long long int>(vtokens[1]);
    if(!aurostd::isfloat(vtokens[3])){return false;}
    free_ram=aurostd::string2utype<unsigned long long int>(vtokens[3]);
    if(LDEBUG){cerr << __AFLOW_FUNC__ << " free_ram=" << free_ram << " total_ram=" << total_ram << endl;}
    //swap
    iline=2;
    if(vlines[iline].find("Swap:")==string::npos){iline++;}  //try next line
    if(vlines[iline].find("Swap:")==string::npos){return false;}
    aurostd::string2tokens(vlines[iline],vtokens," ");
    if(!aurostd::isfloat(vtokens[1])){return false;}
    total_swap=aurostd::string2utype<unsigned long long int>(vtokens[1]);
    if(!aurostd::isfloat(vtokens[3])){return false;}
    free_swap=aurostd::string2utype<unsigned long long int>(vtokens[3]);
    if(LDEBUG){cerr << __AFLOW_FUNC__ << " free_swap=" << free_swap << " total_swap=" << total_swap << endl;}
    //
    return true;
  }

  // ***************************************************************************
  // Function FileEmpty && FileNotEmpty
  // ***************************************************************************
  // Stefano Curtarolo - jan 08
  // returns in bytes the size of a file
  bool FileEmpty(const string& _FileName) {
    string FileName(CleanFileName(_FileName));
    if(FileExist(FileName)==FALSE) return TRUE;  // does not exist hence empty
    // it exists
    if(1) {
      int i=0;
      ifstream FileStream;
      FileStream.open(FileName.c_str(),std::ios::in);
      char c; 
      while (FileStream.get(c)&&i<256) {i++;};
      // count no more that 16... it is not worth to count more
      FileStream.close();
      if(i>0) return FALSE;
      else return TRUE;
    }
    if(0) {
      if(FileSize(FileName)<=1) return TRUE;
      else return FALSE;
    }
    return FALSE;
  }
  bool FileNotEmpty(const string& FileName) {
    return !FileEmpty(FileName);
  }
  bool EFileEmpty(const string& FileName) {  //CO20190808
    string decompressed_file=""; //CO20190808
    efile2tempfile(FileName,decompressed_file);  //CO20190808
    bool fileempty=FileEmpty(decompressed_file);
    if(FileName!=decompressed_file){RemoveFile(decompressed_file);} //CO20200624 - remove tmp file IFF it is a tmp file
    return fileempty;
  }
  bool EFileNotEmpty(const string& FileName) {  //CO20190808
    return !EFileEmpty(FileName);
  }

  // ***************************************************************************
  // Function GetTimestampModified
  // ***************************************************************************
  // ME20180712
  // gets modification time and returns SECONDS since epoch (as long int)
  long int GetTimestampModified(const string& _FileName) {
    string FileName(CleanFileName(_FileName));
    if(!FileExist(FileName)){return 0;}
    time_t tm = 0;
    struct stat file_stat;
    if (stat(FileName.c_str(), &file_stat) == 0) tm = file_stat.st_mtime;
    return static_cast<long int>(tm);
  }

  // ***************************************************************************
  // Function SecondsSinceFileModified
  // ***************************************************************************
  // CO20210315
  // gets modification time and returns SECONDS since now (as long int)
  long int SecondsSinceFileModified(const string& _FileName) {
    string FileName(CleanFileName(_FileName));
    if(!FileExist(FileName)){return 0;}
    long int tmod_file=GetTimestampModified(FileName);
    if(0){  //CO20210315 - this does NOT work, current time on the machine (node) vs. NFS will cause problems
      time_t t = std::time(NULL); //DX20200319 - nullptr -> NULL
      long int tmod_curr = (long int) t;
      return max((long int)0,tmod_curr-tmod_file);  //max ensures that if something goes wrong, we return 0
    }
    //instead, write a new file and take the difference in the time stamps
    //solution inspired by ME - create a temporary file IN THE CURRENT DIRECTORY (within NFS) and check time deltas
    string dir=aurostd::dirname(FileName);
    string tmpfile=aurostd::TmpFileCreate("timestamp",dir,true); //put in current directory, make it hidden
    if(!aurostd::string2file("timestamp",tmpfile)){return 0;}  //write the file out, need a better fix here, perhaps write to /tmp?
    long int tmod_tmp=aurostd::GetTimestampModified(tmpfile);
    aurostd::RemoveFile(tmpfile);
    return max((long int)0,tmod_tmp-tmod_file); //max ensures that if something goes wrong, we return 0
  }

  // ***************************************************************************
  // Function getFileChecmSum
  // ***************************************************************************
  //ME20190219
  // Generates the checksum of a file
  // Taken from old APL/apl_hroutines.
  unsigned int getFileCheckSum(const string& filename, const string& algo) {
    ifstream infile(filename.c_str(), std::ios::in | std::ios::binary);
    if (!infile.is_open()) {
      string message = "Cannot open file " + filename + ".";
      throw aurostd::xerror(__AFLOW_FILE__,__AFLOW_FUNC__, message, _FILE_ERROR_);
    }

    // Get file length
    infile.seekg(0, std::ios::end);
    unsigned long length = infile.tellg();
    infile.seekg(0, std::ios::beg);

    // Setup read buffer (for whole file)
    if (length % 2 != 0)
      length++;
    char* buffer = new char[length];
    buffer[length - 1] = 0x00;

    // Read it in!
    infile.read(buffer, length);
    infile.close();

    // Get checksum
    unsigned int checksum;
    if (algo == "Fletcher32") {
      checksum = getFletcher32((unsigned short*)buffer, length >> 1);
    } else {
      checksum = 0;
    }
    delete[] buffer;

    // Return value
    return checksum;
  }

  // ***************************************************************************
  // Function getFletcher32
  // ***************************************************************************
  //ME20190219
  // Generates the 32 bit checksum of a string based on Fletcher's algorithm.
  // See http://en.wikipedia.org/wiki/Fletcher%27s_checksum
  // Taken from old APL/apl_hroutines.
  unsigned int getFletcher32(unsigned short* data, size_t len) {
    unsigned int sum1 = 0xffff, sum2 = 0xffff;

    while (len) {
      unsigned tlen = len > 360 ? 360 : len;
      len -= tlen;
      do {
        sum1 += *data++;
        sum2 += sum1;
      } while (--tlen);
      sum1 = (sum1 & 0xffff) + (sum1 >> 16);
      sum2 = (sum2 & 0xffff) + (sum2 >> 16);
    }

    // Second reduction step to reduce sums to 16 bits
    sum1 = (sum1 & 0xffff) + (sum1 >> 16);
    sum2 = (sum2 & 0xffff) + (sum2 >> 16);

    return sum2 << 16 | sum1;
  }

  // ***************************************************************************
  // Function FileToString
  // ***************************************************************************
  // Loat the content of a file into a string
  string FileToString(const string& _FileName) {
    string FileName(CleanFileName(_FileName));
    ifstream FileStream;
    stringstream strstreamout; aurostd::StringstreamClean(strstreamout);
    string strline="";
    //  cerr << FileName.c_str() << endl;  // DEBUG
    FileStream.open(FileName.c_str(),std::ios::in);
    if(FileStream.good()) // !=NULL)
    { //CO20200106 - patching for auto-indenting
      while(getline(FileStream,strline)) {
        strstreamout << strline << endl;
      }
    }
    FileStream.clear();FileStream.close();
    return strstreamout.str();
  }

  // ***************************************************************************
  // Function InFileExistCheck
  // ***************************************************************************
  // Dane Morgan
  void InFileExistCheck(const string& routine, const string& _FileName,
      ifstream& file_to_check) {
    string FileName(CleanFileName(_FileName));
    if(!file_to_check) {
      string message = "In routine " + routine + ". Cannot open file " + FileName + ".";
      throw aurostd::xerror(__AFLOW_FILE__,__AFLOW_FUNC__, message, _FILE_ERROR_);
    }
  }

  // ***************************************************************************
  // Function IsCommandAvailable
  // ***************************************************************************
  // tells you if the command is available
  bool IsCommandAvailable(const string& command, string& position) {
    // position=aurostd::execute2string("which "+command+" 2>&1 2> /dev/null");
    position=aurostd::execute2string("bash -c \"which "+command+" 2> /dev/null\"");  //CO20210315 - put stderr to /dev/null //2>&1
    // cerr << position.length() << endl;
    aurostd::StringSubst(position,"\n","");
    position=aurostd::RemoveWhiteSpacesFromTheFrontAndBack(position); //CO20210315 - remove white spaces
    if(position.length()>0) return TRUE;
    if(aurostd::FileExist("./"+command)) {position="./"+command;return TRUE;}
    if(aurostd::FileExist("/bin/"+command)) {position="/bin/"+command;return TRUE;}
    if(aurostd::FileExist("/sbin/"+command)) {position="/sbin/"+command;return TRUE;}  // go around path
    if(aurostd::FileExist("/usr/bin/"+command)) {position="/usr/bin/"+command;return TRUE;}  // go around path
    if(aurostd::FileExist("/usr/sbin/"+command)) {position="/usr/sbin/"+command;return TRUE;}  // go around path
    if(aurostd::FileExist("/usr/local/bin/"+command)) {position="/usr/local/bin/"+command;return TRUE;}  // go around path
    if(aurostd::FileExist("/usr/local/sbin/"+command)) {position="/usr/local/sbin/"+command;return TRUE;}  // go around path
    if(aurostd::FileExist("/usr/local/maui/bin/"+command)) {position="/usr/local/maui/bin/"+command;return TRUE;}  // go around path  //CO20200526
    position="";
    return FALSE;
  }

  bool IsCommandAvailable(const string& command) {
    string position;
    return aurostd::IsCommandAvailable(command,position);
  }

  //CO20180706 - fixed this function, previously command/position trampled all over each other
  bool IsCommandAvailableModify(string& command) {
    string position;
    if(!aurostd::IsCommandAvailable(command,position)) return FALSE;
    command=position;
    return true;
  }

  // ***************************************************************************
  // Function CommandRequired
  // ***************************************************************************
  // tells you if the command is available
  bool CommandRequired(const string& command, string& position) {
    position=aurostd::execute2string("which "+command);
    aurostd::StringSubst(position,"\n","");
    if(position.length()>0) return TRUE;
    string message = "\"" + command + "\" is not available";
    throw aurostd::xerror(__AFLOW_FILE__, __AFLOW_FUNC__, message, _RUNTIME_ERROR_);
    return FALSE;
  }

  bool CommandRequired(const string& command) {
    string position;
    return CommandRequired(command,position);
  }

  // ***************************************************************************
  // Function IsExecutableAvailable
  // ***************************************************************************
  // tells you if the executable is available
  bool IsExecutableAvailable(const string& executable, string& position) {
    return IsCommandAvailable(executable,position);
  }

  bool IsExecutableAvailable(const string& executable) {
    string position;
    return IsCommandAvailable(executable,position);
  }

  // ***************************************************************************
  // Function ExecutableRequired
  // ***************************************************************************
  // tells you if the executable is available
  bool ExecutableRequired(const string& executable, string& position) {
    return CommandRequired(executable,position);
  }

  bool ExecutableRequired(const string& executable) {
    string position;
    return CommandRequired(executable,position);
  }

  // ***************************************************************************
  // DeleteOstringStreams
  // ***************************************************************************
  void StringstreamClean(ostringstream &aus) {
    aus.str(std::string()); //CO20200624
    aus.clear();  //CO20200624
    //[CO20200624 - fills stream with binary junk]aus.seekp(0,ios_base::beg);       // RESET
    //[CO20200624 - fills stream with binary junk]for(int i=0;i<BUFFER_MAXLEN;i++)  // RESET
    //[CO20200624 - fills stream with binary junk]  aus<<(char)0;                   // RESET
    //[CO20200624 - fills stream with binary junk]aus.seekp(0,ios_base::beg);       // RESET
    //[CO20200624 - fills stream with binary junk]// aus.str(std::string());
  }
  void StringstreamClean(stringstream &aus) {
    aus.str(std::string()); //CO20200624
    aus.clear();  //CO20200624
    //[CO20200624 - fills stream with binary junk]aus.seekp(0,ios_base::beg);       // RESET
    //[CO20200624 - fills stream with binary junk]for(int i=0;i<BUFFER_MAXLEN;i++)  // RESET
    //[CO20200624 - fills stream with binary junk]  aus<<(char)0;                   // RESET
    //[CO20200624 - fills stream with binary junk]aus.seekp(0,ios_base::beg);       // RESET
    //[CO20200624 - fills stream with binary junk]// aus.str(std::string());
  }


  // ***************************************************************************
  // Function FindIfStringInStream
  // ***************************************************************************
  //  This function returns true if string is in stream
  //  (on one line), or otherwise false. The search starts
  //  at the present file pointer location.  Note that this
  //  does alter the input string, resetting the file pointer
  //  to the input value at the end.
  // Dane Morgan style

  int FindIfStringInStream(const string& key, std::istream& instream) {
    // Get file pointer location at entry
    int loc=instream.tellg();
    int found_match=0;
    string s;
    getline(instream,s);
    int cont=0;
    if(getline(instream,s)) cont=1;
    while (cont) {
      int id=s.find(key);
      if(id!=(int) s.npos) { // Found key
        cont=0;
        found_match=1;
      }
      if(!getline(instream,s)) cont=0;
    }
    // Clear any fail bits associated with searching.
    instream.clear();
    // Set file pointer location to entry value
    instream.seekg(loc);
    return found_match;
  }

  // ***************************************************************************
  // Print Messages Errors and Warnings on and off streams.
  // ***************************************************************************
#define ErrorBarString   "EEEEE  ---------------------------------------------------------------------------------------------------------------------------- "
#define WarningBarString "WWWWW  ---------------------------------------------------------------------------------------------------------------------------- "

  //[CO20200624 - OBSOLETE]// with ostringstream
  //[CO20200624 - OBSOLETE]void PrintMessageStream(ofstream &FileMESSAGE,ostringstream &stream,bool quiet) {
  //[CO20200624 - OBSOLETE]  FileMESSAGE << stream.str().c_str(); FileMESSAGE.flush();
  //[CO20200624 - OBSOLETE]  if(!quiet) {cout << stream.str().c_str();cout.flush();}
  //[CO20200624 - OBSOLETE]  // cerr << stream.str().c_str(); cerr.flush();
  //[CO20200624 - OBSOLETE]  aurostd::StringstreamClean(stream);
  //[CO20200624 - OBSOLETE]}

  //[CO20200624 - OBSOLETE]void PrintMessageStream(std::ostream &FileMESSAGE,ostringstream &stream,bool quiet) {
  //[CO20200624 - OBSOLETE]  FileMESSAGE << stream.str().c_str(); FileMESSAGE.flush();
  //[CO20200624 - OBSOLETE]  if(!quiet) {cout << stream.str().c_str();cout.flush();}
  //[CO20200624 - OBSOLETE]  // cerr << stream.str().c_str(); cerr.flush();
  //[CO20200624 - OBSOLETE]  aurostd::StringstreamClean(stream);
  //[CO20200624 - OBSOLETE]}

  void PrintANSIEscapeSequence(const aurostd::xoption& color,FILE* fstr){
    if(color.option==FALSE){return;}
    if(color.flag("COLOR==GREEN")){cursor_fore_green(fstr);return;}
    if(color.flag("COLOR==CYAN")){cursor_fore_cyan(fstr);return;}
    if(color.flag("COLOR==YELLOW")){cursor_fore_yellow(fstr);return;}
    if(color.flag("COLOR==RED")){cursor_fore_red(fstr);return;}
  }

  void PrintMessageStream(ostringstream &stream,bool quiet,std::ostream& oss) {ofstream FileMESSAGE;return PrintMessageStream(FileMESSAGE,stream,quiet,oss);} //CO20200624
  void PrintMessageStream(ofstream &FileMESSAGE,ostringstream &stream,bool quiet,std::ostream& oss) {bool osswrite=true;return PrintMessageStream(FileMESSAGE,stream,quiet,osswrite,oss);} //CO20200624
  void PrintMessageStream(ofstream &FileMESSAGE,ostringstream &stream,bool quiet,bool osswrite,std::ostream& oss) {
    //[CO20200624 - OBSOLETE]FileMESSAGE << stream.str().c_str(); FileMESSAGE.flush();
    //[CO20200624 - OBSOLETE]if(osswrite) {if(!quiet) {oss << stream.str().c_str();oss.flush();}}
    //[CO20200624 - OBSOLETE]// cerr << stream.str().c_str(); cerr.flush();

    //CO20181226 - split by newlines and print separately
    vector<string> message_parts,_message_parts;
    string stream_str=stream.str();aurostd::StringstreamClean(stream);
    aurostd::string2vectorstring(stream_str,_message_parts);
    for(uint i=0;i<_message_parts.size();i++){
      if(!aurostd::RemoveWhiteSpacesFromTheBack(_message_parts[i]).empty()){
        message_parts.push_back(_message_parts[i]);
      }
    }
    if(message_parts.size()==0){return;}

    //CO20220129 - input quiet is always XHOST.QUIET, this is legacy: aflow.h (XHOST) was previously not made available in aurostd
    //keep redundant for now, just in case in the future we change our mind about including aflow.h
    //CO20220630 - note about osswrite, it is redundant with quiet, so it would be nice to get rid of it in the future
    //but it would require a full overhaul of many critical aflow printing functions
    //better not to touch and leave the overloads
    //bool verbose=(!XHOST.QUIET && !quiet && osswrite);  //ME20220503 - XHOST.QUIET should be part of quiet to allow for whitelisting
    bool verbose=(!quiet && osswrite);
    if(XHOST.QUIET_GLOBAL){verbose=false;}  //CO20220630
    if((&oss==&cout) && XHOST.QUIET_COUT){verbose=false;}
    if((&oss==&cerr) && XHOST.QUIET_CERR){verbose=false;}
    bool fancy_print=(!XHOST.vflag_control.flag("WWW")&&!XHOST.vflag_control.flag("NO_FANCY_PRINT"));  //CO20200404 - new web flag

    FILE* fstr=stdout;
    if(&oss==&std::cerr){fstr=stderr;}

    //COLOR CANNOT BE A STRING, this construction will cause errors for the compiler
    //string color="\033[32m";
    //printf(color.c_str());
    //the compiler needs to verify that you are not printf'ing junk
    //so it needs to be a direct injection of code that the compiler can check
    //reference aurostd.h: CO20200624 START - adding from Jahnatek
    for(uint i=0;i<message_parts.size();i++){FileMESSAGE << message_parts[i] << endl;}  //flush included in endl
    if(verbose){
      string::size_type loc;
      string str2search="";  //replicate old behavior, look for ERROR coming from logger() which has two pre spaces
      aurostd::xoption color;color.clear(); //use xoption: .option is global color flag (do we have color?), and .vxscheme tells me which color
      if(fancy_print){
        string message=stream_str;
        //COMPLETE - START
        if(color.option==FALSE){
          str2search="  COMPLETE ";  //replicate old behavior, look for ERROR coming from logger() which has two pre spaces
          if(message.find(str2search)!=string::npos){color.option=TRUE;color.flag("COLOR==GREEN",TRUE);} //green
        }
        //COMPLETE - END
        //NOTICE - START
        if(color.option==FALSE){
          str2search="  NOTICE ";  //replicate old behavior, look for ERROR coming from logger() which has two pre spaces
          if(message.find(str2search)!=string::npos){color.option=TRUE;color.flag("COLOR==CYAN",TRUE);} //cyan
        }
        //NOTICE - END
      }

      //cursor_fore_green(fstr)
      //cursor_fore_cyan(fstr)

      if(color.option==FALSE){fancy_print=false;}  //add others as needed
      if(fancy_print) PrintANSIEscapeSequence(color,fstr);
      for(uint i=0;i<message_parts.size();i++){
        loc=(!str2search.empty()?message_parts[i].find(str2search):string::npos);
        oss << message_parts[i].substr(0,loc);
        if(loc!=string::npos){
          //colors see here: https://en.m.wikipedia.org/wiki/ANSI_escape_code
          if(fancy_print) cursor_attr_none(fstr);             // turn off all cursor attributes
          if(fancy_print) PrintANSIEscapeSequence(color,fstr); // color
          if(fancy_print) {cursor_attr_blink(fstr);cursor_attr_bold(fstr);} // bold+blink
          oss << str2search;
          if(fancy_print) cursor_attr_none(fstr);             // turn off all cursor attributes
          if(fancy_print) PrintANSIEscapeSequence(color,fstr); // color
          oss << message_parts[i].substr(loc+str2search.size(),string::npos);
        }
        oss << endl;  //flush included in endl
      }
      if(fancy_print) cursor_attr_none(fstr);  // turn off all cursor attributes
    }
  }

  //[CO20200624 - OBSOLETE]void PrintMessageStream(ostringstream &stream,bool quiet) {
  //[CO20200624 - OBSOLETE]  if(!quiet) {cout << stream.str().c_str();cout.flush();}
  //[CO20200624 - OBSOLETE]  // cerr << stream.str().c_str(); cerr.flush();
  //[CO20200624 - OBSOLETE]  aurostd::StringstreamClean(stream);
  //[CO20200624 - OBSOLETE]}

  //[CO20200624 - OBSOLETE]void PrintErrorStream(ofstream &FileMESSAGE,ostringstream &stream,bool quiet) {
  //[CO20200624 - OBSOLETE]  if(quiet) {;} // phony just to keep quiet busy
  //[CO20200624 - OBSOLETE]  FileMESSAGE << ErrorBarString << endl << stream.str().c_str() << ErrorBarString << endl; FileMESSAGE.flush();
  //[CO20200624 - OBSOLETE]  cout << ErrorBarString << endl << stream.str().c_str() << ErrorBarString << endl;cout.flush();
  //[CO20200624 - OBSOLETE]  // cerr << stream.str().c_str(); cerr.flush();
  //[CO20200624 - OBSOLETE]  aurostd::StringstreamClean(stream);
  //[CO20200624 - OBSOLETE]}

  //[CO20200624 - OBSOLETE]void PrintErrorStream(std::ostream &FileMESSAGE,ostringstream &stream,bool quiet) {
  //[CO20200624 - OBSOLETE]  if(quiet) {;} // phony just to keep quiet busy
  //[CO20200624 - OBSOLETE]  FileMESSAGE << ErrorBarString << endl << stream.str().c_str() << ErrorBarString << endl; FileMESSAGE.flush();
  //[CO20200624 - OBSOLETE]  cout << ErrorBarString << endl << stream.str().c_str() << ErrorBarString << endl;cout.flush();
  //[CO20200624 - OBSOLETE]  // cerr << stream.str().c_str(); cerr.flush();
  //[CO20200624 - OBSOLETE]  aurostd::StringstreamClean(stream);
  //[CO20200624 - OBSOLETE]}

  //CO20200624 - no std::ostream& oss input: THIS MUST GO TO CERR
  void PrintErrorStream(ostringstream &stream,bool quiet) {ofstream FileMESSAGE;return PrintErrorStream(FileMESSAGE,stream,quiet);} //CO20200624
  void PrintErrorStream(ofstream &FileMESSAGE,ostringstream &stream,bool quiet) {bool osswrite=true;return PrintErrorStream(FileMESSAGE,stream,quiet,osswrite);} //CO20200624
  void PrintErrorStream(ofstream &FileMESSAGE,ostringstream &stream,bool quiet,bool osswrite) {
    //[CO20200624 - OBSOLETE]if(quiet) {;} // phony just to keep quiet busy
    //[CO20200624 - OBSOLETE]if(osswrite) {;} // phony just to keep quiet busy
    //[CO20200624 - OBSOLETE]FileMESSAGE << ErrorBarString << endl << stream.str().c_str() << ErrorBarString << endl; FileMESSAGE.flush();
    //[CO20200624 - OBSOLETE]oss << ErrorBarString << endl << stream.str().c_str() << ErrorBarString << endl;cout.flush();
    //[CO20200624 - OBSOLETE]// cerr << stream.str().c_str(); cerr.flush();

    //CO20181226 - split by newlines and print separately
    vector<string> message_parts,_message_parts;
    string stream_str=stream.str();aurostd::StringstreamClean(stream);
    aurostd::string2vectorstring(stream_str,_message_parts);
    for(uint i=0;i<_message_parts.size();i++){
      if(!aurostd::RemoveWhiteSpacesFromTheBack(_message_parts[i]).empty()){
        message_parts.push_back(_message_parts[i]);
      }
    }
    if(message_parts.size()==0){return;}

    //CO20220129 - input quiet is always XHOST.QUIET, this is legacy: aflow.h (XHOST) was previously not made available in aurostd
    //keep redundant for now, just in case in the future we change our mind about including aflow.h
    //CO20220630 - note about osswrite, it is redundant with quiet, so it would be nice to get rid of it in the future
    //but it would require a full overhaul of many critical aflow printing functions
    //better not to touch and leave the overloads
    //bool verbose=(!XHOST.QUIET && !quiet && osswrite);  //[CO2010315 - not always, removing for OUTCARs read during vasp runs]verbose=true; //ALWAYS! //ME20220503 - XHOST.QUIET should be part of quiet to allow for whitelisting
    bool verbose=(!quiet && osswrite);
    if(XHOST.QUIET_GLOBAL){verbose=false;}  //CO20220630
    if(XHOST.QUIET_CERR){verbose=false;}
    bool fancy_print=(!XHOST.vflag_control.flag("WWW")&&!XHOST.vflag_control.flag("NO_FANCY_PRINT"));  //CO20200404 - new web flag

    FILE* fstr=stderr;

    FileMESSAGE << ErrorBarString << endl;
    for(uint i=0;i<message_parts.size();i++){FileMESSAGE << message_parts[i] << endl;}  //flush included in endl
    FileMESSAGE << ErrorBarString << endl;
    if(verbose){
      string::size_type loc;
      string str2search="  ERROR ";  //replicate old behavior, look for ERROR coming from logger() which has two pre spaces
      std::ostream& oss=std::cerr;
      if(fancy_print) cursor_fore_red(fstr);  // red
      oss << ErrorBarString << endl;  //flush included in endl
      for(uint i=0;i<message_parts.size();i++){
        loc=message_parts[i].find(str2search);
        oss << message_parts[i].substr(0,loc);
        if(loc!=string::npos){
          if(fancy_print) cursor_attr_none(fstr);     // turn off all cursor attributes
          if(fancy_print) cursor_fore_red(fstr);      // red
          if(fancy_print) {cursor_attr_blink(fstr);cursor_attr_bold(fstr);} // bold+blink
          oss << str2search;
          if(fancy_print) cursor_attr_none(fstr);     // turn off all cursor attributes
          if(fancy_print) cursor_fore_red(fstr);      // red
          oss << message_parts[i].substr(loc+str2search.size(),string::npos);
        }
        oss << endl;  //flush included in endl
      }
      oss << ErrorBarString << endl;  //flush included in endl
      if(fancy_print) cursor_attr_none(fstr);  // turn off all cursor attributes
    }
  }

  //[CO20200624 - OBSOLETE]void PrintErrorStream(ostringstream &stream,bool quiet) {
  //[CO20200624 - OBSOLETE]  if(quiet) {;} // phony just to keep quiet busy
  //[CO20200624 - OBSOLETE]  cout << stream.str().c_str();cout.flush();
  //[CO20200624 - OBSOLETE]  // cerr << stream.str().c_str(); cerr.flush();
  //[CO20200624 - OBSOLETE]  aurostd::StringstreamClean(stream);
  //[CO20200624 - OBSOLETE]}

  //[CO20200624 - OBSOLETE]void PrintWarningStream(ofstream &FileMESSAGE,ostringstream &stream,bool quiet) {
  //[CO20200624 - OBSOLETE]  if(quiet) {;} // phony just to keep quiet busy
  //[CO20200624 - OBSOLETE]  FileMESSAGE << stream.str().c_str(); FileMESSAGE.flush();
  //[CO20200624 - OBSOLETE]  cout << stream.str().c_str();cout.flush();
  //[CO20200624 - OBSOLETE]  // cerr << stream.str().c_str(); cerr.flush();
  //[CO20200624 - OBSOLETE]  aurostd::StringstreamClean(stream);
  //[CO20200624 - OBSOLETE]}

  //[CO20200624 - OBSOLETE]void PrintWarningStream(std::ostream &FileMESSAGE,ostringstream &stream,bool quiet) {
  //[CO20200624 - OBSOLETE]  if(quiet) {;} // phony just to keep quiet busy
  //[CO20200624 - OBSOLETE]  FileMESSAGE << stream.str().c_str(); FileMESSAGE.flush();
  //[CO20200624 - OBSOLETE]  cout << stream.str().c_str();cout.flush();
  //[CO20200624 - OBSOLETE]  // cerr << stream.str().c_str(); cerr.flush();
  //[CO20200624 - OBSOLETE]  aurostd::StringstreamClean(stream);
  //[CO20200624 - OBSOLETE]}

  //CO20200624 - no std::ostream& oss input: THIS MUST GO TO CERR
  void PrintWarningStream(ostringstream &stream,bool quiet) {ofstream FileMESSAGE;return PrintWarningStream(FileMESSAGE,stream,quiet);} //CO20200624
  void PrintWarningStream(ofstream &FileMESSAGE,ostringstream &stream,bool quiet) {bool osswrite=true;return PrintWarningStream(FileMESSAGE,stream,quiet,osswrite);} //CO20200624
  void PrintWarningStream(ofstream &FileMESSAGE,ostringstream &stream,bool quiet,bool osswrite) {
    //[CO20200624 - OBSOLETE]if(quiet) {;} // phony just to keep quiet busy
    //[CO20200624 - OBSOLETE]FileMESSAGE << stream.str().c_str(); FileMESSAGE.flush();
    //[CO20200624 - OBSOLETE]if(osswrite) {oss << stream.str().c_str();oss.flush();}
    //[CO20200624 - OBSOLETE]// cerr << stream.str().c_str(); cerr.flush();

    //CO20181226 - split by newlines and print separately
    vector<string> message_parts,_message_parts;
    string stream_str=stream.str();aurostd::StringstreamClean(stream);
    aurostd::string2vectorstring(stream_str,_message_parts);
    for(uint i=0;i<_message_parts.size();i++){
      if(!aurostd::RemoveWhiteSpacesFromTheBack(_message_parts[i]).empty()){
        message_parts.push_back(_message_parts[i]);
      }
    }
    if(message_parts.size()==0){return;}

    //CO20220129 - input quiet is always XHOST.QUIET, this is legacy: aflow.h (XHOST) was previously not made available in aurostd
    //keep redundant for now, just in case in the future we change our mind about including aflow.h
    //CO20220630 - note about osswrite, it is redundant with quiet, so it would be nice to get rid of it in the future
    //but it would require a full overhaul of many critical aflow printing functions
    //better not to touch and leave the overloads
    //bool verbose=(!XHOST.QUIET && !quiet && osswrite);  //[CO2010315 - not always, removing for OUTCARs read during vasp runs]verbose=true; //ALWAYS! //ME20220503 - XHOST.QUIET should be part of quiet to allow for whitelisting
    bool verbose=(!quiet && osswrite);
    if(XHOST.QUIET_GLOBAL){verbose=false;}  //CO20220630
    if(XHOST.QUIET_CERR){verbose=false;}
    bool fancy_print=(!XHOST.vflag_control.flag("WWW")&&!XHOST.vflag_control.flag("NO_FANCY_PRINT"));  //CO20200404 - new web flag

    FILE* fstr=stderr;

    FileMESSAGE << WarningBarString << endl;
    for(uint i=0;i<message_parts.size();i++){FileMESSAGE << message_parts[i] << endl;}  //flush included in endl
    FileMESSAGE << WarningBarString << endl;
    if(verbose){
      string::size_type loc;
      string str2search="  WARNING ";  //replicate old behavior, look for WARNING coming from logger() which has two pre spaces
      std::ostream& oss=std::cerr;
      if(fancy_print) cursor_fore_yellow(fstr);   // yellow
      oss << WarningBarString << endl;  //flush included in endl
      for(uint i=0;i<message_parts.size();i++){
        loc=message_parts[i].find(str2search);
        oss << message_parts[i].substr(0,loc);
        if(loc!=string::npos){
          if(fancy_print) cursor_attr_none(fstr);     // turn off all cursor attributes
          if(fancy_print) cursor_fore_yellow(fstr);   // yellow
          if(fancy_print) {cursor_attr_blink(fstr);cursor_attr_bold(fstr);} // bold+blink
          oss << str2search;
          if(fancy_print) cursor_attr_none(fstr);     // turn off all cursor attributes
          if(fancy_print) cursor_fore_yellow(fstr);   // yellow
          oss << message_parts[i].substr(loc+str2search.size(),string::npos);
        }
        oss << endl;  //flush included in endl
      }
      oss << WarningBarString << endl;  //flush included in endl
      if(fancy_print) cursor_attr_none(fstr);  // turn off all cursor attributes
    }
  }

  //[CO20200624 - OBSOLETE]void PrintWarningStream(ostringstream &stream,bool quiet) {
  //[CO20200624 - OBSOLETE]  if(quiet) {;} // phony just to keep quiet busy
  //[CO20200624 - OBSOLETE]  cout << stream.str().c_str();cout.flush();
  //[CO20200624 - OBSOLETE]  // cerr << stream.str().c_str(); cerr.flush();
  //[CO20200624 - OBSOLETE]  aurostd::StringstreamClean(stream);
  //[CO20200624 - OBSOLETE]}

  //[CO20200624 - OBSOLETE]// with stringstream
  //[CO20200624 - OBSOLETE]void PrintMessageStream(ofstream &FileMESSAGE,stringstream &stream,bool quiet) {
  //[CO20200624 - OBSOLETE]  FileMESSAGE << stream.str().c_str(); FileMESSAGE.flush();
  //[CO20200624 - OBSOLETE]  if(!quiet) {cout << stream.str().c_str();cout.flush();}
  //[CO20200624 - OBSOLETE]  // cerr << stream.str().c_str(); cerr.flush();
  //[CO20200624 - OBSOLETE]  aurostd::StringstreamClean(stream);
  //[CO20200624 - OBSOLETE]}

  //[CO20200624 - OBSOLETE]void PrintMessageStream(std::ostream &FileMESSAGE,stringstream &stream,bool quiet) {
  //[CO20200624 - OBSOLETE]  FileMESSAGE << stream.str().c_str(); FileMESSAGE.flush();
  //[CO20200624 - OBSOLETE]  if(!quiet) {cout << stream.str().c_str();cout.flush();}
  //[CO20200624 - OBSOLETE]  // cerr << stream.str().c_str(); cerr.flush();
  //[CO20200624 - OBSOLETE]  aurostd::StringstreamClean(stream);
  //[CO20200624 - OBSOLETE]}

  void PrintMessageStream(stringstream &stream,bool quiet,std::ostream& oss) {ofstream FileMESSAGE;return PrintMessageStream(FileMESSAGE,stream,quiet,oss);} //CO20200624
  void PrintMessageStream(ofstream &FileMESSAGE,stringstream &stream,bool quiet,std::ostream& oss) {bool osswrite=true;return PrintMessageStream(FileMESSAGE,stream,quiet,osswrite,oss);} //CO20200624
  void PrintMessageStream(ofstream &FileMESSAGE,stringstream &stream,bool quiet,bool osswrite,std::ostream& oss) {ostringstream omess;omess << stream.str();aurostd::StringstreamClean(stream);return PrintMessageStream(FileMESSAGE,omess,quiet,osswrite,oss);}

  //[CO20200624 - OBSOLETE]void PrintMessageStream(stringstream &stream,bool quiet) {
  //[CO20200624 - OBSOLETE]  if(!quiet) {cout << stream.str().c_str();cout.flush();}
  //[CO20200624 - OBSOLETE]  // cerr << stream.str().c_str(); cerr.flush();
  //[CO20200624 - OBSOLETE]  aurostd::StringstreamClean(stream);
  //[CO20200624 - OBSOLETE]}

  //[CO20200624 - OBSOLETE]void PrintErrorStream(ofstream &FileMESSAGE,stringstream &stream,bool quiet) {
  //[CO20200624 - OBSOLETE]  if(quiet) {;} // phony just to keep quiet busy
  //[CO20200624 - OBSOLETE]  FileMESSAGE << ErrorBarString << endl << stream.str().c_str() << ErrorBarString << endl; FileMESSAGE.flush();
  //[CO20200624 - OBSOLETE]  cout << ErrorBarString << endl << stream.str().c_str() << ErrorBarString << endl;cout.flush();
  //[CO20200624 - OBSOLETE]  // cerr << stream.str().c_str(); cerr.flush();
  //[CO20200624 - OBSOLETE]  aurostd::StringstreamClean(stream);
  //[CO20200624 - OBSOLETE]}

  //[CO20200624 - OBSOLETE]void PrintErrorStream(std::ostream &FileMESSAGE,stringstream &stream,bool quiet) {
  //[CO20200624 - OBSOLETE]  if(quiet) {;} // phony just to keep quiet busy
  //[CO20200624 - OBSOLETE]  FileMESSAGE << ErrorBarString << endl << stream.str().c_str() << ErrorBarString << endl; FileMESSAGE.flush();
  //[CO20200624 - OBSOLETE]  cout << ErrorBarString << endl << stream.str().c_str() << ErrorBarString << endl;cout.flush();
  //[CO20200624 - OBSOLETE]  // cerr << stream.str().c_str(); cerr.flush();
  //[CO20200624 - OBSOLETE]  aurostd::StringstreamClean(stream);
  //[CO20200624 - OBSOLETE]}

  void PrintErrorStream(stringstream &stream,bool quiet) {ofstream FileMESSAGE;return PrintErrorStream(FileMESSAGE,stream,quiet);} //CO20200624
  void PrintErrorStream(ofstream &FileMESSAGE,stringstream &stream,bool quiet) {bool osswrite=true;return PrintErrorStream(FileMESSAGE,stream,quiet,osswrite);} //CO20200624
  void PrintErrorStream(ofstream &FileMESSAGE,stringstream &stream,bool quiet,bool osswrite) {ostringstream omess;omess << stream.str();aurostd::StringstreamClean(stream);return PrintErrorStream(FileMESSAGE,omess,quiet,osswrite);}

  //[CO20200624 - OBSOLETE]void PrintErrorStream(stringstream &stream,bool quiet) {
  //[CO20200624 - OBSOLETE]  if(quiet) {;} // phony just to keep quiet busy
  //[CO20200624 - OBSOLETE]  cout << stream.str().c_str();cout.flush();
  //[CO20200624 - OBSOLETE]  // cerr << stream.str().c_str(); cerr.flush();
  //[CO20200624 - OBSOLETE]  aurostd::StringstreamClean(stream);
  //[CO20200624 - OBSOLETE]}

  //[CO20200624 - OBSOLETE]void PrintWarningStream(ofstream &FileMESSAGE,stringstream &stream,bool quiet) {
  //[CO20200624 - OBSOLETE]  if(quiet) {;} // phony just to keep quiet busy
  //[CO20200624 - OBSOLETE]  FileMESSAGE << stream.str().c_str(); FileMESSAGE.flush();
  //[CO20200624 - OBSOLETE]  cout << stream.str().c_str();cout.flush();
  //[CO20200624 - OBSOLETE]  // cerr << stream.str().c_str(); cerr.flush();
  //[CO20200624 - OBSOLETE]  aurostd::StringstreamClean(stream);
  //[CO20200624 - OBSOLETE]}

  //[CO20200624 - OBSOLETE]void PrintWarningStream(std::ostream &FileMESSAGE,stringstream &stream,bool quiet) {
  //[CO20200624 - OBSOLETE]  if(quiet) {;} // phony just to keep quiet busy
  //[CO20200624 - OBSOLETE]  FileMESSAGE << stream.str().c_str(); FileMESSAGE.flush();
  //[CO20200624 - OBSOLETE]  cout << stream.str().c_str();cout.flush();
  //[CO20200624 - OBSOLETE]  // cerr << stream.str().c_str(); cerr.flush();
  //[CO20200624 - OBSOLETE]  aurostd::StringstreamClean(stream);
  //[CO20200624 - OBSOLETE]}

  void PrintWarningStream(stringstream &stream,bool quiet) {ofstream FileMESSAGE;return PrintWarningStream(FileMESSAGE,stream,quiet);} //CO20200624
  void PrintWarningStream(ofstream &FileMESSAGE,stringstream &stream,bool quiet) {bool osswrite=true;return PrintWarningStream(FileMESSAGE,stream,quiet,osswrite);} //CO20200624
  void PrintWarningStream(ofstream &FileMESSAGE,stringstream &stream,bool quiet,bool osswrite) {ostringstream omess;omess << stream.str();aurostd::StringstreamClean(stream);return PrintWarningStream(FileMESSAGE,omess,quiet,osswrite);}

  //[CO20200624 - OBSOLETE]void PrintWarningStream(stringstream &stream,bool quiet) {
  //[CO20200624 - OBSOLETE]  if(quiet) {;} // phony just to keep quiet busy
  //[CO20200624 - OBSOLETE]  cout << stream.str().c_str();cout.flush();
  //[CO20200624 - OBSOLETE]  // cerr << stream.str().c_str(); cerr.flush();
  //[CO20200624 - OBSOLETE]  aurostd::StringstreamClean(stream);
  //[CO20200624 - OBSOLETE]}

  // ***************************************************************************
  // Execute Streams/Strings/C_strings
  // ***************************************************************************
  bool execute(ostringstream &command) {
    // cerr << "COMMAND " <<  command.str().c_str() << endl;
    //[CO20200624 - OBSOLETE]system(command.str().c_str());
    execute(command.str()); //CO20200624
    aurostd::StringstreamClean(command);
    return TRUE;
  }

  bool execute(stringstream &command) {
    // cerr << "COMMAND " <<  command.str().c_str() << endl;
    //[CO20200624 - OBSOLETE]system(command.str().c_str());
    execute(command.str()); //CO20200624
    aurostd::StringstreamClean(command);
    return TRUE;
  }

  bool execute(const string& _command) {
#ifdef AFLOW_MULTITHREADS_ENABLE  //CO+HE20221116
    std::lock_guard<std::mutex> lk(xthread_execute);  //prevents race conditions likely caused by system calls
#endif
    bool LDEBUG=(FALSE || XHOST.DEBUG);
    // cerr << "COMMAND " <<  command.c_str() << endl;
    string command=aurostd::CleanCommand4Execute(_command); //CO20200624
    if(LDEBUG){cerr << __AFLOW_FUNC__ << " command.c_str()=\"" << command.c_str() << "\"" << endl;}
    system(command.c_str());
    //   command="";
    return TRUE;
  }

#ifdef _stringcharstar_
  bool execute(char* _command) {
    // cerr << "COMMAND " <<  command << endl;
    //[CO20200624 - OBSOLETE]system(command);
    string command=std::string(_command); //CO20200624
    execute(command);
    return TRUE;
  }
#endif

  // ***************************************************************************
  // Execute vectors/deque of Strings
  // ***************************************************************************
  bool execute(const deque<string>& vcommand) {
    for(uint i=0;i<vcommand.size();i++)
      execute(vcommand[i]);
    return TRUE;
  }
  bool execute(const vector<string>& vcommand) {
    for(uint i=0;i<vcommand.size();i++)
      execute(vcommand[i]);
    return TRUE;
  }

  // ***************************************************************************
  // Execute & Report Streams/Strings/C_strings
  // ***************************************************************************
  string execute2string(const string& _command,FSIO fsio,bool quiet) { //CO20200624 - added file system IO mode
    bool LDEBUG=(FALSE || XHOST.DEBUG);

    // bool INIT_VERBOSE=TRUE;
    // cerr << "COMMAND " <<  command << endl;

    //CO20200624 START - some command cleanup
    string command=aurostd::CleanCommand4Execute(_command);
    //if(command.find("; ")!=string::npos){command="( "+command+" )";}  //put to subshell for IO redirection; https://www.gnu.org/software/bash/manual/html_node/Command-Grouping.html#Command-Grouping
    command="( "+command+" )";  //ALWAYS put to subshell for IO redirection; https://www.gnu.org/software/bash/manual/html_node/Command-Grouping.html#Command-Grouping
    //CO20200624 END - some command cleanup

    stringstream strstream,cmdstream;
    string file=aurostd::TmpFileCreate("execute_report");
    if(fsio==stdouterr_fsio){cmdstream << "bash -c \"" << command << " &> " << file << "\"";}  //CO20200624 //SD20220311 - force bash, &> does not work in sh; be careful with quotes within quotes, although it seems to work
    else if(fsio==stderr_fsio){cmdstream << command << " 2> " << file << (quiet?" 1> /dev/null":"");} //CO20200624
    else{cmdstream << command << " > " << file << (quiet?" 2> /dev/null":"");} //CO20200624
    if(LDEBUG){cerr << __AFLOW_FUNC__ << " cmdstream=\"" << cmdstream.str() << "\"" << endl;}
    system(cmdstream.str().c_str());
    // command="";
    strstream << aurostd::file2string(file);
    aurostd::StringstreamClean(cmdstream);
#ifndef _AFLOW_TEMP_PRESERVE_
    aurostd::RemoveFile(file);
#endif
    string strout=strstream.str();
    if(strout.length()>0)
      if(strout.at(strout.length()-1)=='\n')
        strout.erase(strout.length()-1);
    if(LDEBUG){cerr << __AFLOW_FUNC__ << " strout=\"" << strout << "\"" << endl;}
    return strout;
  }

  string execute2string(ostringstream &command,FSIO fsio,bool quiet) { //CO20200624 - added file system IO mode
    string command_str=command.str();
    aurostd::StringstreamClean(command);
    return execute2string(command_str,fsio,quiet);  //CO20200624
  }

  string execute2string(stringstream &command,FSIO fsio,bool quiet) { //CO20200624 - added file system IO mode
    string command_str=command.str();
    aurostd::StringstreamClean(command);
    return execute2string(command_str,fsio,quiet);  //CO20200624
  }

  vector<string> execute2string(const vector<string>& vcommand,FSIO fsio,bool quiet) { //CO20200624 - added file system IO mode
    vector<string> out;
    for(uint i=0;i<vcommand.size();i++)
      out.push_back(execute2string(vcommand[i],fsio,quiet));  //CO20200624
    return out;
  }

  deque<string> execute2string(const deque<string>& vcommand,FSIO fsio,bool quiet) { //CO20200624 - added file system IO mode
    deque<string> out;
    for(uint i=0;i<vcommand.size();i++)
      out.push_back(execute2string(vcommand[i],fsio,quiet));  //CO20200624
    return out;
  }

#ifdef _stringcharstar_
  string execute2string(char* command,FSIO fsio,bool quiet) { //CO20200624 - added file system IO mode
    string command_str=string(command);
    return execute2string(command_str,fsio,quiet);  //CO20200624
  }
#endif

  string CleanCommand4Execute(const string& _command){ //CO20200624
    bool LDEBUG=(FALSE || XHOST.DEBUG);

    if(LDEBUG){cerr << __AFLOW_FUNC__ << " command(pre )=\"" << _command << "\"" << endl;}
    //CO20200624 START - some command cleanup
    vector<string> vtokens,vtokens_new;
    aurostd::string2vectorstring(aurostd::RemoveWhiteSpacesFromTheFrontAndBack(_command),vtokens);
    string tmp="";
    uint i=0;
    for(i=0;i<vtokens.size();i++){
      if(LDEBUG){cerr << __AFLOW_FUNC__ << " vtokens[i=" << i << "](pre )=\"" << vtokens[i] << "\"" << endl;}
      tmp=aurostd::RemoveWhiteSpacesFromTheFrontAndBack(vtokens[i]);
      aurostd::CleanStringASCII_InPlace(tmp);
      if(LDEBUG){cerr << __AFLOW_FUNC__ << " vtokens[i=" << i << "](post)=\"" << tmp << "\"" << endl;}
      if(!tmp.empty()){vtokens_new.push_back(tmp);}
    }
    if(vtokens_new.size()==0){return "";}
    //[CO20210312 - must be smarter, could end with && or ;]string command=aurostd::joinWDelimiter(vtokens_new,"; ");
    string command="";
    uint len=0;
    bool add_semicolon=false;
    for(i=0;i<vtokens_new.size();i++){ //vtokens_new has no empty entries, so we don't need to check again
      const string& cmd=vtokens_new[i];
      command+=cmd;
      if(i<vtokens_new.size()-1){
        add_semicolon=false;
        len=cmd.size();
        if(!(cmd[len-1]=='&'||cmd[len-1]=='|'||cmd[len-1]==';')){add_semicolon=true;}
        if(add_semicolon){command+="; ";}
        else{command+=" ";} //add a space, looks good for ' this && that '
      }
    }
    //CO20200624 END - some command cleanup
    if(LDEBUG){cerr << __AFLOW_FUNC__ << " command(post)=\"" << command << "\"" << endl;}
    return command;
  }

  // ***************************************************************************
  // Execute & Report Int Streams/Strings/C_strings
  // ***************************************************************************
  template<class utype> utype execute2utype(ostringstream &command) {
    return (utype) aurostd::string2utype<utype>(execute2string(command));
  }

  template<class utype> utype execute2utype(stringstream &command) {
    return (utype) aurostd::string2utype<utype>(execute2string(command));
  }

  template<class utype> utype execute2utype(string command) {
    return (utype) aurostd::string2utype<utype>(execute2string(command));
  }

  template<class utype> vector<utype> execute2utype(vector<utype> vcommand) {
    vector<utype> out;
    for(uint i=0;i<vcommand.size();i++)
      out.push_back((utype) execute2utype<utype>(vcommand[i]));
    return out;
  }

  template<class utype> deque<utype> execute2utype(deque<utype> vcommand) {
    deque<utype> out;
    for(uint i=0;i<vcommand.size();i++)
      out.push_back((utype) execute2utype<utype>(vcommand[i]));
    return out;
  }

#ifdef _stringcharstar_
  template<class utype> utype execute2utype(char* command) {
    return (utype) aurostd::string2utype<utype>(execute2string(command));
  }
#endif

  // ***************************************************************************
  // Sleep
  // ***************************************************************************
  unsigned int Sleep(unsigned int seconds) {
    //  ostringstream aus;
    // aus << "sleep " << (int) seconds << " " << endl;
    // aurostd::execute(aus);
    return sleep(seconds);
  }

  // *******************************************************************************************
  // *******************************************************************************************
  vector<string> GrepFile(const string& filename,const string& keyword,bool RemoveWS,bool RemoveComments){  //CO20210623 - update after integrating new substring2bool (RemoveWS,RemoveComments)
    bool LDEBUG=(FALSE || XHOST.DEBUG);
    if(LDEBUG){cerr << __AFLOW_FUNC__ << " BEGIN" << endl;}

    vector<string> vout;
    if(aurostd::FileExist(filename)==false){return vout;}

    if(RemoveWS && RemoveComments){;} //keep busy until we update substring2bool

    string strline="";
    ifstream FileStream;FileStream.open(filename.c_str(),std::ios::in);
    while(getline(FileStream,strline)){
      if(aurostd::substring2bool(strline,keyword,RemoveWS)) {
        if(LDEBUG){cerr << __AFLOW_FUNC__ << " found matching line: \"" << strline << "\"" << endl;}
        vout.push_back(strline);
      }
    }

    if(LDEBUG){cerr << __AFLOW_FUNC__ << " END" << endl;}
    return vout;
  }

  // *******************************************************************************************
  // *******************************************************************************************
  //[SD20220501 - OBSOLETE]bool ExtractToFileEXPLICIT(ifstream& FileIN,const string& FileNameOUTPUT,const string& Keyword) {        // AFLOW_FUNCTION_IMPLEMENTATION
  //[SD20220501 - OBSOLETE]  ofstream FileOUTPUT;
  //[SD20220501 - OBSOLETE]  FileOUTPUT.open(FileNameOUTPUT.c_str(),std::ios::out);
  //[SD20220501 - OBSOLETE]  string strline="";
  //[SD20220501 - OBSOLETE]  FileIN.clear();FileIN.seekg(0); // ******* INPUT FILE goes at the beginning
  //[SD20220501 - OBSOLETE]  bool status=FALSE;
  //[SD20220501 - OBSOLETE]  while(getline(FileIN,strline)) {
  //[SD20220501 - OBSOLETE]    if(aurostd::substring2bool(strline,Keyword)) {
  //[SD20220501 - OBSOLETE]      FileOUTPUT << strline.substr(strline.find(Keyword)+Keyword.length()) << endl;
  //[SD20220501 - OBSOLETE]      status=TRUE;
  //[SD20220501 - OBSOLETE]    }
  //[SD20220501 - OBSOLETE]  }
  //[SD20220501 - OBSOLETE]  FileIN.clear();FileIN.seekg(0); // ******* INPUT FILE goes at the beginning
  //[SD20220501 - OBSOLETE]  FileOUTPUT.flush();FileOUTPUT.clear();FileOUTPUT.close();
  //[SD20220501 - OBSOLETE]  return status;  // return FALSE if the keyword was never found
  //[SD20220501 - OBSOLETE]}

  //[SD20220501 - OBSOLETE]bool ExtractToFileEXPLICIT(const string& StringIN,const string& FileNameOUTPUT,const string& Keyword) {        // AFLOW_FUNCTION_IMPLEMENTATION
  //[SD20220501 - OBSOLETE]  ofstream FileOUTPUT;
  //[SD20220501 - OBSOLETE]  FileOUTPUT.open(FileNameOUTPUT.c_str(),std::ios::out);
  //[SD20220501 - OBSOLETE]  string strline="";
  //[SD20220501 - OBSOLETE]  bool status=FALSE;
  //[SD20220501 - OBSOLETE]  vector<string> tokens;
  //[SD20220501 - OBSOLETE]  aurostd::string2tokens(StringIN,tokens,"\n");
  //[SD20220501 - OBSOLETE]  for(uint i=0;i<tokens.size();i++) {
  //[SD20220501 - OBSOLETE]    strline=tokens[i];
  //[SD20220501 - OBSOLETE]    if(aurostd::substring2bool(strline,Keyword)) {
  //[SD20220501 - OBSOLETE]      FileOUTPUT << strline.substr(strline.find(Keyword)+Keyword.length()) << endl;
  //[SD20220501 - OBSOLETE]      status=TRUE;
  //[SD20220501 - OBSOLETE]    }
  //[SD20220501 - OBSOLETE]  }
  //[SD20220501 - OBSOLETE]  FileOUTPUT.flush();FileOUTPUT.clear();FileOUTPUT.close();
  //[SD20220501 - OBSOLETE]  return status;  // return FALSE if the keyword was never found
  //[SD20220501 - OBSOLETE]}

  // *******************************************************************************************
  //[SD20220501 - OBSOLETE]bool ExtractToFileEXPLICIT(ifstream& FileIN,const string& FileNameOUTPUT,const string& Keyword_start,const string& Keyword_stop) {        // AFLOW_FUNCTION_IMPLEMENTATION
  //[SD20220501 - OBSOLETE]  ofstream FileOUTPUT;
  //[SD20220501 - OBSOLETE]  FileOUTPUT.open(FileNameOUTPUT.c_str(),std::ios::out);
  //[SD20220501 - OBSOLETE]  string strline="";
  //[SD20220501 - OBSOLETE]  FileIN.clear();FileIN.seekg(0); // ******* INPUT FILE goes at the beginning
  //[SD20220501 - OBSOLETE]  bool status=FALSE;
  //[SD20220501 - OBSOLETE]  while(getline(FileIN,strline)) {
  //[SD20220501 - OBSOLETE]    if(aurostd::substring2bool(strline,Keyword_stop))  status=FALSE;
  //[SD20220501 - OBSOLETE]    if(status) FileOUTPUT << strline << endl;
  //[SD20220501 - OBSOLETE]    if(aurostd::substring2bool(strline,Keyword_start)) status=TRUE;
  //[SD20220501 - OBSOLETE]  }
  //[SD20220501 - OBSOLETE]  FileIN.clear();FileIN.seekg(0); // ******* INPUT FILE goes at the beginning
  //[SD20220501 - OBSOLETE]  FileOUTPUT.flush();FileOUTPUT.clear();FileOUTPUT.close();
  //[SD20220501 - OBSOLETE]  return status;  // return FALSE if something got messed up
  //[SD20220501 - OBSOLETE]}

  //[SD20220501 - OBSOLETE]bool ExtractToFileEXPLICIT(const string& StringIN,const string& FileNameOUTPUT,const string& Keyword_start,const string& Keyword_stop) {        // AFLOW_FUNCTION_IMPLEMENTATION
  //[SD20220501 - OBSOLETE]  ofstream FileOUTPUT;
  //[SD20220501 - OBSOLETE]  FileOUTPUT.open(FileNameOUTPUT.c_str(),std::ios::out);
  //[SD20220501 - OBSOLETE]  string strline="";
  //[SD20220501 - OBSOLETE]  bool status=FALSE;
  //[SD20220501 - OBSOLETE]  vector<string> tokens;
  //[SD20220501 - OBSOLETE]  aurostd::string2tokens(StringIN,tokens,"\n");
  //[SD20220501 - OBSOLETE]  for(uint i=0;i<tokens.size();i++) {
  //[SD20220501 - OBSOLETE]    strline=tokens[i];
  //[SD20220501 - OBSOLETE]    if(aurostd::substring2bool(strline,Keyword_stop))  status=FALSE;
  //[SD20220501 - OBSOLETE]    if(status) FileOUTPUT << strline << endl;
  //[SD20220501 - OBSOLETE]    if(aurostd::substring2bool(strline,Keyword_start)) status=TRUE;
  //[SD20220501 - OBSOLETE]  }
  //[SD20220501 - OBSOLETE]  FileOUTPUT.flush();FileOUTPUT.clear();FileOUTPUT.close();
  //[SD20220501 - OBSOLETE]  return status;  // return FALSE if something got messed up
  //[SD20220501 - OBSOLETE]}

  // *******************************************************************************************
  // *******************************************************************************************
  //[SD20220501 - OBSOLETE]bool ExtractToStringEXPLICIT(ifstream& FileIN,string& StringOUTPUT,const string& Keyword) {        // AFLOW_FUNCTION_IMPLEMENTATION
  //[SD20220501 - OBSOLETE]  string strline="";
  //[SD20220501 - OBSOLETE]  FileIN.clear();FileIN.seekg(0); // ******* INPUT FILE goes at the beginning
  //[SD20220501 - OBSOLETE]  bool status=FALSE;
  //[SD20220501 - OBSOLETE]  while(getline(FileIN,strline)) {
  //[SD20220501 - OBSOLETE]    if(aurostd::substring2bool(strline,Keyword)) {
  //[SD20220501 - OBSOLETE]      StringOUTPUT=StringOUTPUT+strline.substr(strline.find(Keyword)+Keyword.length())+"\n";
  //[SD20220501 - OBSOLETE]      status=TRUE;
  //[SD20220501 - OBSOLETE]    }
  //[SD20220501 - OBSOLETE]  }
  //[SD20220501 - OBSOLETE]  FileIN.clear();FileIN.seekg(0); // ******* INPUT FILE goes at the beginning
  //[SD20220501 - OBSOLETE]  return status;  // return FALSE if the keyword was never found
  //[SD20220501 - OBSOLETE]}

  //[SD20220501 - OBSOLETE]bool ExtractToStringEXPLICIT(const string& StringIN,string& StringOUTPUT,const string& Keyword) {        // AFLOW_FUNCTION_IMPLEMENTATION
  //[SD20220501 - OBSOLETE]  string strline="";
  //[SD20220501 - OBSOLETE]  bool status=FALSE;
  //[SD20220501 - OBSOLETE]  vector<string> tokens;
  //[SD20220501 - OBSOLETE]  aurostd::string2tokens(StringIN,tokens,"\n");
  //[SD20220501 - OBSOLETE]  for(uint i=0;i<tokens.size();i++) {
  //[SD20220501 - OBSOLETE]    strline=tokens[i];
  //[SD20220501 - OBSOLETE]    if(aurostd::substring2bool(strline,Keyword)) {
  //[SD20220501 - OBSOLETE]      StringOUTPUT=StringOUTPUT+strline.substr(strline.find(Keyword)+Keyword.length())+"\n";
  //[SD20220501 - OBSOLETE]      status=TRUE;
  //[SD20220501 - OBSOLETE]    }
  //[SD20220501 - OBSOLETE]  }
  //[SD20220501 - OBSOLETE]  return status;  // return FALSE if the keyword was never found
  //[SD20220501 - OBSOLETE]}

  // *******************************************************************************************
  //[SD20220501 - OBSOLETE]bool ExtractToStringEXPLICIT(ifstream& FileIN,string& StringOUTPUT,const string& Keyword_start,const string& Keyword_stop) {        // AFLOW_FUNCTION_IMPLEMENTATION
  //[SD20220501 - OBSOLETE]  string strline="";
  //[SD20220501 - OBSOLETE]  FileIN.clear();FileIN.seekg(0); // ******* INPUT FILE goes at the beginning
  //[SD20220501 - OBSOLETE]  bool status=FALSE;
  //[SD20220501 - OBSOLETE]  while(getline(FileIN,strline)) {
  //[SD20220501 - OBSOLETE]    if(aurostd::substring2bool(strline,Keyword_stop))  status=FALSE;
  //[SD20220501 - OBSOLETE]    if(status) StringOUTPUT=StringOUTPUT+strline+"\n";
  //[SD20220501 - OBSOLETE]    if(aurostd::substring2bool(strline,Keyword_start)) status=TRUE;
  //[SD20220501 - OBSOLETE]  }
  //[SD20220501 - OBSOLETE]  FileIN.clear();FileIN.seekg(0); // ******* INPUT FILE goes at the beginning
  //[SD20220501 - OBSOLETE]  return status;  // return FALSE if something got messed up
  //[SD20220501 - OBSOLETE]}

  //[SD20220501 - OBSOLETE]bool ExtractToStringEXPLICIT(const string& StringIN,string& StringOUTPUT,const string& Keyword_start,const string& Keyword_stop) {        // AFLOW_FUNCTION_IMPLEMENTATION
  //[SD20220501 - OBSOLETE]  string strline="";
  //[SD20220501 - OBSOLETE]  bool status=FALSE;
  //[SD20220501 - OBSOLETE]  vector<string> tokens;
  //[SD20220501 - OBSOLETE]  aurostd::string2tokens(StringIN,tokens,"\n");
  //[SD20220501 - OBSOLETE]  for(uint i=0;i<tokens.size();i++) {
  //[SD20220501 - OBSOLETE]    strline=tokens[i];
  //[SD20220501 - OBSOLETE]    if(aurostd::substring2bool(strline,Keyword_stop))  status=FALSE;
  //[SD20220501 - OBSOLETE]    if(status) StringOUTPUT=StringOUTPUT+strline+"\n";
  //[SD20220501 - OBSOLETE]    if(aurostd::substring2bool(strline,Keyword_start)) status=TRUE;
  //[SD20220501 - OBSOLETE]  }
  //[SD20220501 - OBSOLETE]  return status;  // return FALSE if something got messed up
  //[SD20220501 - OBSOLETE]}

  // *******************************************************************************************
  // *******************************************************************************************
  //[SD20220501 - OBSOLETE]bool ExtractToStringstreamEXPLICIT(ifstream& FileIN,stringstream& StringstreamOUTPUT,const string& Keyword) {        // AFLOW_FUNCTION_IMPLEMENTATION
  //[SD20220501 - OBSOLETE]  aurostd::StringstreamClean(StringstreamOUTPUT);
  //[SD20220501 - OBSOLETE]  string strline="";
  //[SD20220501 - OBSOLETE]  FileIN.clear();FileIN.seekg(0); // ******* INPUT FILE goes at the beginning
  //[SD20220501 - OBSOLETE]  bool status=FALSE;
  //[SD20220501 - OBSOLETE]  while(getline(FileIN,strline)) {
  //[SD20220501 - OBSOLETE]    if(aurostd::substring2bool(strline,Keyword)) {
  //[SD20220501 - OBSOLETE]      StringstreamOUTPUT << strline.substr(strline.find(Keyword)+Keyword.length()) << endl;
  //[SD20220501 - OBSOLETE]      status=TRUE;
  //[SD20220501 - OBSOLETE]    }
  //[SD20220501 - OBSOLETE]  }
  //[SD20220501 - OBSOLETE]  FileIN.clear();FileIN.seekg(0); // ******* INPUT FILE goes at the beginning
  //[SD20220501 - OBSOLETE]  return status;  // return FALSE if the keyword was never found
  //[SD20220501 - OBSOLETE]}

  // *******************************************************************************************
  //[SD20220501 - OBSOLETE]bool ExtractToStringstreamEXPLICIT(ifstream& FileIN,stringstream& StringstreamOUTPUT,const string& Keyword_start,const string& Keyword_stop) {    // AFLOW_FUNCTION_IMPLEMENTATION
  //[SD20220501 - OBSOLETE]  aurostd::StringstreamClean(StringstreamOUTPUT);
  //[SD20220501 - OBSOLETE]  string strline="";
  //[SD20220501 - OBSOLETE]  FileIN.clear();FileIN.seekg(0); // ******* INPUT FILE goes at the beginning
  //[SD20220501 - OBSOLETE]  bool status=FALSE;
  //[SD20220501 - OBSOLETE]  while(getline(FileIN,strline)) {
  //[SD20220501 - OBSOLETE]    if(aurostd::substring2bool(strline,Keyword_stop))  status=FALSE;
  //[SD20220501 - OBSOLETE]    if(status) StringstreamOUTPUT << strline << endl;
  //[SD20220501 - OBSOLETE]    if(aurostd::substring2bool(strline,Keyword_start)) status=TRUE;
  //[SD20220501 - OBSOLETE]  }
  //[SD20220501 - OBSOLETE]  FileIN.clear();FileIN.seekg(0); // ******* INPUT FILE goes at the beginning
  //[SD20220501 - OBSOLETE]  return status;  // return FALSE if something got messed up
  //[SD20220501 - OBSOLETE]}

  //[SD20220501 - OBSOLETE]bool ExtractToStringstreamEXPLICIT(stringstream& StringStreamIN,stringstream& StringstreamOUTPUT,const string& Keyword_start,const string& Keyword_stop) { // AFLOW_FUNCTION_IMPLEMENTATION
  //[SD20220501 - OBSOLETE]  aurostd::StringstreamClean(StringstreamOUTPUT);
  //[SD20220501 - OBSOLETE]  string StringIN=StringStreamIN.str();
  //[SD20220501 - OBSOLETE]  return ExtractToStringstreamEXPLICIT(StringIN,StringstreamOUTPUT,Keyword_start,Keyword_stop);
  //[SD20220501 - OBSOLETE]}

  //[SD20220501 - OBSOLETE]bool ExtractToStringstreamEXPLICIT(const string& StringIN,stringstream& StringstreamOUTPUT,const string& Keyword_start,const string& Keyword_stop) {  // AFLOW_FUNCTION_IMPLEMENTATION
  //[SD20220501 - OBSOLETE]  aurostd::StringstreamClean(StringstreamOUTPUT);
  //[SD20220501 - OBSOLETE]  bool status=FALSE;
  //[SD20220501 - OBSOLETE]  vector<string> tokens;
  //[SD20220501 - OBSOLETE]  aurostd::string2tokens(StringIN,tokens,"\n");
  //[SD20220501 - OBSOLETE]  for(uint i=0;i<tokens.size();i++) {
  //[SD20220501 - OBSOLETE]    if(aurostd::substring2bool(tokens[i],Keyword_stop))  status=FALSE;
  //[SD20220501 - OBSOLETE]    if(status) StringstreamOUTPUT << tokens[i] << endl;
  //[SD20220501 - OBSOLETE]    if(aurostd::substring2bool(tokens[i],Keyword_start)) status=TRUE;
  //[SD20220501 - OBSOLETE]  }
  //[SD20220501 - OBSOLETE]  return status;  // return FALSE if something got messed up
  //[SD20220501 - OBSOLETE]}

  //[SD20220501 - OBSOLETE]bool ExtractToStringstreamEXPLICIT(const string& StringIN,stringstream& StringstreamOUTPUT,const string& Keyword) {  // AFLOW_FUNCTION_IMPLEMENTATION
  //[SD20220501 - OBSOLETE]  aurostd::StringstreamClean(StringstreamOUTPUT);
  //[SD20220501 - OBSOLETE]  bool status=FALSE;
  //[SD20220501 - OBSOLETE]  vector<string> tokens;
  //[SD20220501 - OBSOLETE]  aurostd::string2tokens(StringIN,tokens,"\n");
  //[SD20220501 - OBSOLETE]  for(uint i=0;i<tokens.size();i++) {
  //[SD20220501 - OBSOLETE]    if(aurostd::substring2bool(tokens[i],Keyword)) StringstreamOUTPUT << tokens[i].substr(tokens[i].find(Keyword)+Keyword.length()) << endl;
  //[SD20220501 - OBSOLETE]    if(aurostd::substring2bool(tokens[i],Keyword)) status=TRUE;
  //[SD20220501 - OBSOLETE]  }
  //[SD20220501 - OBSOLETE]  return status;  // return FALSE if something got messed up
  //[SD20220501 - OBSOLETE]}

  // *******************************************************************************************
  // *******************************************************************************************
  //[SD20220501 - OBSOLETE]bool ExtractLastToStringstreamEXPLICIT(ifstream& FileIN,stringstream& StringstreamOUTPUT,const string& Keyword) {   // AFLOW_FUNCTION_IMPLEMENTATION
  //[SD20220501 - OBSOLETE]  return ExtractToStringstreamEXPLICIT(FileIN,StringstreamOUTPUT,Keyword);
  //[SD20220501 - OBSOLETE]}

  // *******************************************************************************************
  //[SD20220501 - OBSOLETE]bool ExtractLastToStringstreamEXPLICIT(ifstream& FileIN,stringstream& StringstreamOUTPUT,const string& Keyword_start,const string& Keyword_stop) { // AFLOW_FUNCTION_IMPLEMENTATION
  //[SD20220501 - OBSOLETE]  bool LDEBUG=(FALSE || XHOST.DEBUG);
  //[SD20220501 - OBSOLETE]  if(LDEBUG) cerr << "LDEBUG: ExtractLastToStringstreamEXPLICIT" << endl;
  //[SD20220501 - OBSOLETE]  aurostd::StringstreamClean(StringstreamOUTPUT);
  //[SD20220501 - OBSOLETE]  vector<string> tokens;
  //[SD20220501 - OBSOLETE]  aurostd::stream2vectorstring(FileIN,tokens);
  //[SD20220501 - OBSOLETE]  int istart=-1,istop=-1;
  //[SD20220501 - OBSOLETE]  for(int i=(int) tokens.size()-1;i>0;i--) {
  //[SD20220501 - OBSOLETE]    if(aurostd::substring2bool(tokens[i],Keyword_stop)  && istop<1)  istop=i-1;
  //[SD20220501 - OBSOLETE]    if(aurostd::substring2bool(tokens[i],Keyword_start) && istart<1) istart=i+1;
  //[SD20220501 - OBSOLETE]  }
  //[SD20220501 - OBSOLETE]  if(LDEBUG) cerr << "LDEBUG: " << istart << " " << istop << endl;
  //[SD20220501 - OBSOLETE]  if(istart>0 && istop>0) {
  //[SD20220501 - OBSOLETE]    for(int i=istart;i<=istop;i++) StringstreamOUTPUT << tokens[i] << endl;
  //[SD20220501 - OBSOLETE]    if(LDEBUG) cerr << "StringstreamOUTPUT.str()= " << endl << StringstreamOUTPUT.str() << endl;
  //[SD20220501 - OBSOLETE]    return TRUE;
  //[SD20220501 - OBSOLETE]  }
  //[SD20220501 - OBSOLETE]  return FALSE;
  //[SD20220501 - OBSOLETE]}


  //[SD20220501 - OBSOLETE]bool ExtractLastToStringstreamEXPLICIT(stringstream& StringStreamIN,stringstream& StringstreamOUTPUT,const string& Keyword_start,const string& Keyword_stop) { // AFLOW_FUNCTION_IMPLEMENTATION
  //[SD20220501 - OBSOLETE]  aurostd::StringstreamClean(StringstreamOUTPUT);
  //[SD20220501 - OBSOLETE]  string StringIN=StringStreamIN.str();
  //[SD20220501 - OBSOLETE]  return ExtractLastToStringstreamEXPLICIT(StringIN,StringstreamOUTPUT,Keyword_start,Keyword_stop);
  //[SD20220501 - OBSOLETE]}

  //[SD20220501 - OBSOLETE]bool ExtractLastToStringstreamEXPLICIT(const string& StringIN,stringstream& StringstreamOUTPUT,const string& Keyword_start,const string& Keyword_stop) {  // AFLOW_FUNCTION_IMPLEMENTATION
  //[SD20220501 - OBSOLETE]  bool LDEBUG=(FALSE || XHOST.DEBUG);
  //[SD20220501 - OBSOLETE]  if(LDEBUG) cerr << "LDEBUG: ExtractLastToStringstreamEXPLICIT" << endl;
  //[SD20220501 - OBSOLETE]  aurostd::StringstreamClean(StringstreamOUTPUT);
  //[SD20220501 - OBSOLETE]  vector<string> tokens;
  //[SD20220501 - OBSOLETE]  aurostd::string2vectorstring(StringIN,tokens);
  //[SD20220501 - OBSOLETE]  int istart=-1,istop=-1;
  //[SD20220501 - OBSOLETE]  for(int i=(int) tokens.size()-1;i>0;i--) {
  //[SD20220501 - OBSOLETE]    if(aurostd::substring2bool(tokens[i],Keyword_stop)  && istop<1)  istop=i-1;
  //[SD20220501 - OBSOLETE]    if(aurostd::substring2bool(tokens[i],Keyword_start) && istart<1) istart=i+1;
  //[SD20220501 - OBSOLETE]  }
  //[SD20220501 - OBSOLETE]  if(LDEBUG) cerr << "LDEBUG: " << istart << " " << istop << endl;
  //[SD20220501 - OBSOLETE]  if(istart>0 && istop>0) {
  //[SD20220501 - OBSOLETE]    for(int i=istart;i<=istop;i++) StringstreamOUTPUT << tokens[i] << endl;
  //[SD20220501 - OBSOLETE]    if(LDEBUG) cerr << "StringstreamOUTPUT.str()= " << endl << StringstreamOUTPUT.str() << endl;
  //[SD20220501 - OBSOLETE]    return TRUE;
  //[SD20220501 - OBSOLETE]  }
  //[SD20220501 - OBSOLETE]  return FALSE;
  //[SD20220501 - OBSOLETE]}

  // *******************************************************************************************
  // *******************************************************************************************

  bool ExtractJustAfterToStringstreamEXPLICIT(ifstream& FileIN,stringstream& StringstreamOUTPUT,const string& Keyword_start) {    // AFLOW_FUNCTION_IMPLEMENTATION
    aurostd::StringstreamClean(StringstreamOUTPUT);
    string strline="";
    FileIN.clear();FileIN.seekg(0); // ******* INPUT FILE goes at the beginning
    bool status=FALSE;
    while(getline(FileIN,strline)) {
      if(status) StringstreamOUTPUT << strline << endl;
      if(aurostd::substring2bool(strline,Keyword_start)) status=TRUE;
    }
    FileIN.clear();FileIN.seekg(0); // ******* INPUT FILE goes at the beginning
    return status;  // return FALSE if something got messed up
  }

  bool ExtractJustAfterToStringstreamEXPLICIT(stringstream& StringStreamIN,stringstream& StringstreamOUTPUT,const string& Keyword_start) { // AFLOW_FUNCTION_IMPLEMENTATION
    string StringIN=StringStreamIN.str();
    return ExtractJustAfterToStringstreamEXPLICIT(StringIN,StringstreamOUTPUT,Keyword_start);
  }

  bool ExtractJustAfterToStringstreamEXPLICIT(const string& StringIN,stringstream& StringstreamOUTPUT,const string& Keyword_start) {  // AFLOW_FUNCTION_IMPLEMENTATION
    aurostd::StringstreamClean(StringstreamOUTPUT);
    bool status=FALSE;
    vector<string> tokens;
    aurostd::string2tokens(StringIN,tokens,"\n");
    for(uint i=0;i<tokens.size();i++) {
      if(status) StringstreamOUTPUT << tokens[i] << endl;
      if(aurostd::substring2bool(tokens[i],Keyword_start)) status=TRUE;
    }
    return status;  // return FALSE if something got messed up
  }

  bool ExtractJustAfterToFileEXPLICIT(ifstream& FileIN,const string& FileNameOUTPUT,const string& Keyword_start) {        // AFLOW_FUNCTION_IMPLEMENTATION
    //[SD20220502 - OBSOLETE]ofstream FileOUTPUT;
    //[SD20220502 - OBSOLETE]FileOUTPUT.open(FileNameOUTPUT.c_str(),std::ios::out);
    //[SD20220502 - OBSOLETE]string strline="";
    //[SD20220502 - OBSOLETE]FileIN.clear();FileIN.seekg(0); // ******* INPUT FILE goes at the beginning
    //[SD20220502 - OBSOLETE]bool status=FALSE;
    //[SD20220502 - OBSOLETE]while(getline(FileIN,strline)) {
    //[SD20220502 - OBSOLETE]  if(status) FileOUTPUT << strline << endl;
    //[SD20220502 - OBSOLETE]  if(aurostd::substring2bool(strline,Keyword_start)) status=TRUE;
    //[SD20220502 - OBSOLETE]}
    //[SD20220502 - OBSOLETE]FileIN.clear();FileIN.seekg(0); // ******* INPUT FILE goes at the beginning
    //[SD20220502 - OBSOLETE]FileOUTPUT.flush();FileOUTPUT.clear();FileOUTPUT.close();
    //[SD20220502 - OBSOLETE]return status;  // return FALSE if something got messed up
    stringstream StringstreamOUTPUT;
    if(ExtractJustAfterToStringstreamEXPLICIT(FileIN,StringstreamOUTPUT,Keyword_start)) {
      return aurostd::stringstream2file(StringstreamOUTPUT,FileNameOUTPUT);
    }
    return FALSE;
  }

  bool ExtractJustAfterToStringEXPLICIT(ifstream& FileIN,string& StringOUTPUT,const string& Keyword_start) {        // AFLOW_FUNCTION_IMPLEMENTATION
    //[SD20220502 - OBSOLETE]string strline="";
    //[SD20220502 - OBSOLETE]FileIN.clear();FileIN.seekg(0); // ******* INPUT FILE goes at the beginning
    //[SD20220502 - OBSOLETE]bool status=FALSE;
    //[SD20220502 - OBSOLETE]while(getline(FileIN,strline)) {
    //[SD20220502 - OBSOLETE]  if(status) StringOUTPUT=StringOUTPUT+strline+"\n";
    //[SD20220502 - OBSOLETE]  if(aurostd::substring2bool(strline,Keyword_start)) status=TRUE;
    //[SD20220502 - OBSOLETE]}
    //[SD20220502 - OBSOLETE]FileIN.clear();FileIN.seekg(0); // ******* INPUT FILE goes at the beginning
    //[SD20220502 - OBSOLETE]return status;  // return FALSE if something got messed up
    stringstream StringstreamOUTPUT;
    if(ExtractJustAfterToStringstreamEXPLICIT(FileIN,StringstreamOUTPUT,Keyword_start)) {
      StringOUTPUT=StringstreamOUTPUT.str();
      return TRUE;
    }
    return FALSE;
  }

  bool ExtractJustAfterToStringEXPLICIT(const string& StringIN,string& StringOUTPUT,const string& Keyword_start) {  // AFLOW_FUNCTION_IMPLEMENTATION
    //[SD20220502 - OBSOLETE]stringstream StringstreamOUTPUT;
    //[SD20220502 - OBSOLETE]bool out=ExtractJustAfterToStringstreamEXPLICIT(StringIN,StringstreamOUTPUT,Keyword_start);
    //[SD20220502 - OBSOLETE]StringOUTPUT=StringstreamOUTPUT.str();
    //[SD20220501 - OBSOLETE]return out;  // return FALSE if something got messed up
    stringstream StringstreamOUTPUT;
    if(ExtractJustAfterToStringstreamEXPLICIT(StringIN,StringstreamOUTPUT,Keyword_start)) {
      StringOUTPUT=StringstreamOUTPUT.str();
      return TRUE;
    }
    return FALSE;
  }

  // ***************************************************************************
  // Function stream2vectorstring return UINT
  // ***************************************************************************
  // take istream into a vector strings - Stefano Curtarolo
  uint stream2vectorstring(std::istream& istreamIN,vector<string> &vstringout) {
    // istreamIN.clear(); // istreamIN.seekg(0); // ******* INPUT FILE goes at the beginning
    vstringout.clear();
    while(!istreamIN.eof()) {
      char tmp[_CIN_LINE_BUFFER_LENGTH_];
      istreamIN.getline(tmp,_CIN_LINE_BUFFER_LENGTH_-1);
      vstringout.push_back(string(tmp));
    }
    // istreamIN.clear(); // istreamIN.seekg(0); // ******* INPUT FILE goes at the beginning
    return vstringout.size();  // return FALSE if something got messed up
  }
  // take ifstream into a vector strings - Stefano Curtarolo
  uint stream2vectorstring(std::ifstream& ifstreamIN,vector<string> &vstringout) {
    // ifstreamIN.clear(); // ifstreamIN.seekg(0); // ******* INPUT FILE goes at the beginning
    vstringout.clear();
    while(!ifstreamIN.eof()) {
      char tmp[_CIN_LINE_BUFFER_LENGTH_];
      ifstreamIN.getline(tmp,_CIN_LINE_BUFFER_LENGTH_-1);
      vstringout.push_back(string(tmp));
    }
    // ifstreamIN.clear(); // ifstreamIN.seekg(0); // ******* INPUT FILE goes at the beginning
    return vstringout.size();  // return FALSE if something got messed up
  } 
  uint stream2vectorstring(std::stringstream& stringstreamIN,vector<string> &vstringout) {
    // stringstreamIN.clear();stringstreamIN.seekg(0); // ******* INPUT FILE goes at the beginning
    vstringout.clear();
    while(!stringstreamIN.eof()) {
      char tmp[_CIN_LINE_BUFFER_LENGTH_];
      stringstreamIN.getline(tmp,_CIN_LINE_BUFFER_LENGTH_-1);
      vstringout.push_back(string(tmp));
    }
    // stringstreamIN.clear();stringstreamIN.seekg(0); // ******* INPUT FILE goes at the beginning
    return vstringout.size();  // return FALSE if something got messed up
  }
  uint trimEmptyEdges(vector<string>& vstringout){  //CO20230502
    uint count=vstringout.size();
    //start with front
    while(vstringout.size()){
      if(vstringout.front().find_first_not_of("\t\n ")!=string::npos){ //CO20230502 - fast way to check for empty string //!aurostd::RemoveWhiteSpaces(vstringout.front()).empty())
        break;
      }
      vstringout.erase(vstringout.begin());
      count--;
    }
    //now back
    while(vstringout.size()){
      if(vstringout.back().find_first_not_of("\t\n ")!=string::npos){ //CO20230502 - fast way to check for empty string //aurostd::RemoveWhiteSpaces(vstringout.back()).empty())
        break;
      }
      vstringout.pop_back();
      count--;
    }
    return count;
  }
  uint string2vectorstring(const string& stringIN,vector<string> &vstringout,bool consecutive,bool trim_edges) {  //CO20170613
    //CO mods 20170613
    //we are adding functionality here, because string2tokens will treat "\n\n" same as "\n", but not "\n \n"
    //consecutive will do the following: "sssss" -> <"s","s",...>
    //trim_edges will remove delimiters from beginning and end, similar to consecutive=false behavior
    //return aurostd::string2tokens(stringIN,vstringout,"\n",true);
    uint count=aurostd::string2tokens(stringIN,vstringout,"\n",consecutive);
    if(trim_edges){count=trimEmptyEdges(vstringout);}
    return count;
  }

  // ***************************************************************************
  // Function string2vectorstring return VECTOR
  // ***************************************************************************
  // take sitring into a vector strings - Stefano Curtarolo
  vector<string> stream2vectorstring(std::istream& istreamIN) {
    vector<string> vstringout;
    aurostd::stream2vectorstring(istreamIN,vstringout);
    return vstringout;
  }
  vector<string> stream2vectorstring(std::ifstream& iftreamIN) {
    vector<string> vstringout;
    aurostd::stream2vectorstring(iftreamIN,vstringout);
    return vstringout;
  }
  vector<string> stream2vectorstring(std::stringstream& stringstreamIN) {
    vector<string> vstringout;
    aurostd::stream2vectorstring(stringstreamIN,vstringout);
    return vstringout;
  }
  vector<string> string2vectorstring(const string& stringIN,bool consecutive,bool trim_edges) { //CO20170613
    vector<string> vstringout;
    aurostd::string2vectorstring(stringIN,vstringout,consecutive,trim_edges); //CO20170613
    return vstringout;
  }

  // ***************************************************************************
  // Function liststring2string return string
  // ***************************************************************************
  string liststring2string(string s00,string s01,string s02,string s03,string s04,string s05,string s06,string s07,
      string s08,string s09,string s0A,string s0B,string s0C,string s0D,string s0E,string s0F,
      string s10,string s11,string s12,string s13,string s14,string s15,string s16,string s17,
      string s18,string s19,string s1A,string s1B,string s1C,string s1D,string s1E,string s1F,
      string s20,string s21,string s22,string s23,string s24,string s25,string s26,string s27,
      string s28,string s29,string s2A,string s2B,string s2C,string s2D,string s2E,string s2F) {
    string out="";
    if(s00!="") out+=s00+"\n";
    if(s01!="") out+=s01+"\n";
    if(s02!="") out+=s02+"\n";
    if(s03!="") out+=s03+"\n";
    if(s04!="") out+=s04+"\n";
    if(s05!="") out+=s05+"\n";
    if(s06!="") out+=s06+"\n";
    if(s07!="") out+=s07+"\n";
    if(s08!="") out+=s08+"\n";
    if(s09!="") out+=s09+"\n";
    if(s0A!="") out+=s0A+"\n";
    if(s0B!="") out+=s0B+"\n";
    if(s0C!="") out+=s0C+"\n";
    if(s0D!="") out+=s0D+"\n";
    if(s0E!="") out+=s0E+"\n";
    if(s0F!="") out+=s0F+"\n";
    if(s10!="") out+=s10+"\n";
    if(s11!="") out+=s11+"\n";
    if(s12!="") out+=s12+"\n";
    if(s13!="") out+=s13+"\n";
    if(s14!="") out+=s14+"\n";
    if(s15!="") out+=s15+"\n";
    if(s16!="") out+=s16+"\n";
    if(s17!="") out+=s17+"\n";
    if(s18!="") out+=s18+"\n";
    if(s19!="") out+=s19+"\n";
    if(s1A!="") out+=s1A+"\n";
    if(s1B!="") out+=s1B+"\n";
    if(s1C!="") out+=s1C+"\n";
    if(s1D!="") out+=s1D+"\n";
    if(s1E!="") out+=s1E+"\n";
    if(s1F!="") out+=s1F+"\n";
    if(s20!="") out+=s20+"\n";
    if(s21!="") out+=s21+"\n";
    if(s22!="") out+=s22+"\n";
    if(s23!="") out+=s23+"\n";
    if(s24!="") out+=s24+"\n";
    if(s25!="") out+=s25+"\n";
    if(s26!="") out+=s26+"\n";
    if(s27!="") out+=s27+"\n";
    if(s28!="") out+=s28+"\n";
    if(s29!="") out+=s29+"\n";
    if(s2A!="") out+=s2A+"\n";
    if(s2B!="") out+=s2B+"\n";
    if(s2C!="") out+=s2C+"\n";
    if(s2D!="") out+=s2D+"\n";
    if(s2E!="") out+=s2E+"\n";
    if(s2F!="") out+=s2F+"\n";
    return out;
  }

  // ***************************************************************************
  // Function stream2dequestring return UINT
  // ***************************************************************************
  // take istream into a deque strings - Stefano Curtarolo
  uint stream2dequestring(std::istream& istreamIN,deque<string> &vstringout) {
    // istreamIN.clear(); // istreamIN.seekg(0); // ******* INPUT FILE goes at the beginning
    vstringout.clear();
    while(!istreamIN.eof()) {
      char tmp[_CIN_LINE_BUFFER_LENGTH_];
      istreamIN.getline(tmp,_CIN_LINE_BUFFER_LENGTH_-1);
      vstringout.push_back(string(tmp));
    }
    // istreamIN.clear(); // istreamIN.seekg(0); // ******* INPUT FILE goes at the beginning
    return vstringout.size();  // return FALSE if something got messed up
  }
  // take ifstream into a deque strings - Stefano Curtarolo
  uint stream2dequestring(std::ifstream& ifstreamIN,deque<string> &vstringout) {
    // ifstreamIN.clear(); // ifstreamIN.seekg(0); // ******* INPUT FILE goes at the beginning
    vstringout.clear();
    while(!ifstreamIN.eof()) {
      char tmp[_CIN_LINE_BUFFER_LENGTH_];
      ifstreamIN.getline(tmp,_CIN_LINE_BUFFER_LENGTH_-1);
      vstringout.push_back(string(tmp));
    }
    // ifstreamIN.clear(); // ifstreamIN.seekg(0); // ******* INPUT FILE goes at the beginning
    return vstringout.size();  // return FALSE if something got messed up
  }
  uint stream2dequestring(std::stringstream& stringstreamIN,deque<string> &vstringout) {
    // stringstreamIN.clear();stringstreamIN.seekg(0); // ******* INPUT FILE goes at the beginning
    vstringout.clear();
    while(!stringstreamIN.eof()) {
      char tmp[_CIN_LINE_BUFFER_LENGTH_];
      stringstreamIN.getline(tmp,_CIN_LINE_BUFFER_LENGTH_-1);
      vstringout.push_back(string(tmp));
    }
    // stringstreamIN.clear();stringstreamIN.seekg(0); // ******* INPUT FILE goes at the beginning
    return vstringout.size();  // return FALSE if something got messed up
  }
  uint string2dequestring(const string& stringIN,deque<string> &vstringout) {
    return aurostd::string2tokens(stringIN,vstringout,"\n");
  }

  // ***************************************************************************
  // Function string2dequestring return DEQUE
  // ***************************************************************************
  // take sitring into a deque strings - Stefano Curtarolo
  deque<string> stream2dequestring(std::istream& istreamIN) {
    deque<string> vstringout;
    aurostd::stream2dequestring(istreamIN,vstringout);
    return vstringout;
  }
  deque<string> stream2dequestring(std::ifstream& iftreamIN) {
    deque<string> vstringout;
    aurostd::stream2dequestring(iftreamIN,vstringout);
    return vstringout;
  }
  deque<string> stream2dequestring(std::stringstream& stringstreamIN) {
    deque<string> vstringout;
    aurostd::stream2dequestring(stringstreamIN,vstringout);
    return vstringout;
  }
  deque<string> string2dequestring(const string& stringIN) {
    deque<string> vstringout;
    aurostd::string2dequestring(stringIN,vstringout);
    return vstringout;
  }

  // ***************************************************************************
  // Function string2file string2compressfile string2gzfile string2bz2file string2xzfile
  // ***************************************************************************
  // write string to file - Stefano Curtarolo
  bool string2file(const string& StringOUTPUT,const string& _FileNameOUTPUT,const string& mode) {
    string FileNameOUTPUT=aurostd::CleanFileName(_FileNameOUTPUT);
    bool writable=true;  //CO20190808 - captures whether we can open/write file
    if(mode=="POST" || mode=="APPEND") {
      stringstream FileINPUT;
      if(aurostd::FileExist(FileNameOUTPUT)){aurostd::file2stringstream(FileNameOUTPUT,FileINPUT);}
      ofstream FileOUTPUT;
      FileOUTPUT.open(FileNameOUTPUT.c_str(),std::ios::out);
      writable=FileOUTPUT.is_open(); //CO20190808 - captures whether we can open/write file
      FileOUTPUT << FileINPUT.str();
      FileOUTPUT << StringOUTPUT;
      FileOUTPUT.flush();FileOUTPUT.clear();FileOUTPUT.close();
      return writable; //TRUE;  // return FALSE if something got messed up //CO20190808 - captures whether we can open/write file
    }
    if(mode=="PRE") {
      stringstream FileINPUT;
      if(aurostd::FileExist(FileNameOUTPUT)){aurostd::file2stringstream(FileNameOUTPUT,FileINPUT);}
      ofstream FileOUTPUT;
      FileOUTPUT.open(FileNameOUTPUT.c_str(),std::ios::out);
      writable=FileOUTPUT.is_open(); //CO20190808 - captures whether we can open/write file
      FileOUTPUT << StringOUTPUT;
      FileOUTPUT << FileINPUT.str();
      FileOUTPUT.flush();FileOUTPUT.clear();FileOUTPUT.close();
      return writable; //TRUE;  // return FALSE if something got messed up //CO20190808 - captures whether we can open/write file
    }
    if(mode=="WRITE" || mode=="") {
      ofstream FileOUTPUT;
      FileOUTPUT.open(FileNameOUTPUT.c_str(),std::ios::out);
      writable=FileOUTPUT.is_open(); //CO20190808 - captures whether we can open/write file
      FileOUTPUT << StringOUTPUT;
      FileOUTPUT.flush();FileOUTPUT.clear();FileOUTPUT.close();
      return writable; //TRUE;  // return FALSE if something got messed up //CO20190808 - captures whether we can open/write file
    }
    return FALSE;
  }

  bool string2compressfile(const string& command,const string& StringOUTPUT,const string& _file,const string& mode) {
    // "" compliant SC20190401
    string file=aurostd::CleanFileName(_file);
    bool out=string2file(StringOUTPUT,file,mode);
    aurostd::execute(command+" -9fq \""+file+"\"");
    return out;
  }

  bool string2gzfile(const string& StringOUTPUT,const string& file,const string& mode) {
    return string2compressfile("gzip",StringOUTPUT,file,mode);
  }

  bool string2bz2file(const string& StringOUTPUT,const string& file,const string& mode) {
    return string2compressfile("bzip2",StringOUTPUT,file,mode);
  }

  bool string2xzfile(const string& StringOUTPUT,const string& file,const string& mode) {
    return string2compressfile("xz",StringOUTPUT,file,mode);
  }


  // ***************************************************************************
  // Function stringstream2file stringstream2compressedfile stringstream2gzfile stringstream2bz2file stringstream2xzfile
  // ***************************************************************************
  // write string to file - Stefano Curtarolo
  bool stringstream2file(const stringstream& StringstreamOUTPUT,const string& file,const string& mode) {return string2file(StringstreamOUTPUT.str(),file,mode);}  //CO20210315 - cleaned up

  bool stringstream2compressfile(const string& command,const stringstream& StringstreamOUTPUT,const string& _file,const string& mode) {
    string file=aurostd::CleanFileName(_file);
    bool out=stringstream2file(StringstreamOUTPUT,file,mode);
    aurostd::execute(command+" -9fq \""+file+"\"");
    return out;
  }

  bool stringstream2gzfile(const stringstream& StringstreamOUTPUT,const string& file,const string& mode) {
    return stringstream2compressfile("gzip",StringstreamOUTPUT,file,mode);
  }

  bool stringstream2bz2file(const stringstream& StringstreamOUTPUT,const string& file,const string& mode) {
    return stringstream2compressfile("bzip2",StringstreamOUTPUT,file,mode);
  }

  bool stringstream2xzfile(const stringstream& StringstreamOUTPUT,const string& file,const string& mode) {
    return stringstream2compressfile("xz",StringstreamOUTPUT,file,mode);
  }

  // ***************************************************************************
  // Function ostream2string  istream2string   
  // ***************************************************************************
  // convert ostream/istream to string - Stefano Curtarolo
  std::string ostream2string(std::ostream& oss) {
    std::stringstream soss;
    soss << oss.rdbuf();
    return soss.str();
  }

  // ***************************************************************************
  // Function stream2string
  // ***************************************************************************
  // take istream into a  strings - Stefano Curtarolo
  uint stream2string(std::istream& istreamIN,string &vstringout) {
    // istreamIN.clear(); // istreamIN.seekg(0); // ******* INPUT FILE goes at the beginning
    vstringout.clear();
    while(!istreamIN.eof()) {
      char tmp[_CIN_LINE_BUFFER_LENGTH_];
      istreamIN.getline(tmp,_CIN_LINE_BUFFER_LENGTH_-1);
      vstringout+=string(tmp)+"\n";  // ME20210206 - fixed line break
    }
    // istreamIN.clear(); // istreamIN.seekg(0); // ******* INPUT FILE goes at the beginning
    return vstringout.length();  // return FALSE if something got messed up
  }

  // take ifstream into a  strings - Stefano Curtarolo
  uint stream2string(std::ifstream& ifstreamIN,string &vstringout) {
    // ifstreamIN.clear(); // ifstreamIN.seekg(0); // ******* INPUT FILE goes at the beginning
    vstringout.clear();
    while(!ifstreamIN.eof()) {
      char tmp[_CIN_LINE_BUFFER_LENGTH_];
      ifstreamIN.getline(tmp,_CIN_LINE_BUFFER_LENGTH_-1);
      vstringout+=string(tmp)+"\n";  // ME20210206 - fixed line break
    }
    // ifstreamIN.clear(); // ifstreamIN.seekg(0); // ******* INPUT FILE goes at the beginning
    return vstringout.length();  // return FALSE if something got messed up
  }

  uint stream2string(std::stringstream& stringstreamIN,string &vstringout) {
    // stringstreamIN.clear();stringstreamIN.seekg(0); // ******* INPUT FILE goes at the beginning
    vstringout.clear();
    while(!stringstreamIN.eof()) {
      char tmp[_CIN_LINE_BUFFER_LENGTH_];
      stringstreamIN.getline(tmp,_CIN_LINE_BUFFER_LENGTH_-1);
      vstringout+=string(tmp)+"\n";  // ME20210206 - fixed line break
    }
    // stringstreamIN.clear();stringstreamIN.seekg(0); // ******* INPUT FILE goes at the beginning
    return vstringout.length();  // return FALSE if something got messed up
  }

  // ***************************************************************************
  // Function getenv2string getenv2int getenv2uint getenv2double
  // ***************************************************************************
  // convert environments to string;
  string getenv2string(const string& str) {
    if(getenv(str.c_str())==NULL) return string("");
    return string(getenv(str.c_str()));
  }
  int getenv2int(const string& str) {
    if(getenv(str.c_str())==NULL) return int(0);
    return aurostd::string2utype<int>(getenv(str.c_str()));
  }
  uint getenv2uint(const string& str) {
    if(getenv(str.c_str())==NULL) return uint(0);
    return aurostd::string2utype<uint>(getenv(str.c_str()));
  }
  double getenv2double(const string& str) {
    if(getenv(str.c_str())==NULL) return double(0);
    return aurostd::string2utype<double>(getenv(str.c_str()));
  }

  // ***************************************************************************
  // Function file2string bz2file2string gzfile2string xzfile2string zipfile2string efile2string
  // ***************************************************************************
  // write file to string - Stefano Curtarolo
  uint file2string(const string& _FileNameIN,string& StringIN){
    return file2string_20220221(_FileNameIN, StringIN);
  }


  uint file2string_20220221(const string& _FileNameIN,string& StringIN){ //HE20220221
    // avoids the extra FileExist check (buffer.str() will always be empty if the file can't be open)
    // avoids reading the file char by char
    // speedup compared to file2string_20220101 10% (3000 files/ 5 warm runs)
    string FileNameIN=aurostd::CleanFileName(_FileNameIN);
    std::ifstream open_file(FileNameIN);
    std::stringstream buffer;
    buffer << open_file.rdbuf();
    StringIN = buffer.str();
    return StringIN.length();
  }

  uint file2string_20220101(const string& _FileNameIN,string& StringIN) {  //CO20210624
    string FileNameIN=aurostd::CleanFileName(_FileNameIN);
    if(!FileExist(FileNameIN)) {
      // cerr << "ERROR - aurostd::file2string: file=" << FileNameIN << " not present !" << endl;
      return 0;
    }
    ifstream FileIN;
    FileIN.open(FileNameIN.c_str(),std::ios::in);
    char c; while (FileIN.get(c)) StringIN+=c;
    FileIN.clear();FileIN.close();
    return StringIN.length();  // return 0 if something got messed up
  }
  uint bz2file2string(const string& _FileNameIN,string& StringIN) { //CO20210624
    string FileNameIN=aurostd::CleanFileName(_FileNameIN);
    // cerr << "bz2file2string; BEGIN" << endl;
    if(!FileExist(FileNameIN)) {
      // cerr << "ERROR - aurostd::bz2file2string: file=" << FileNameIN << " not present !" << endl;
      return 0;
    }   
    if(!aurostd::IsCommandAvailable("bzcat")) {
      // cerr << "ERROR - aurostd::bz2file2string: command \"bzcat\" is necessary !" << endl;
      return 0;
    }   
    StringIN=aurostd::execute2string("bzcat \""+FileNameIN+"\"");
    return StringIN.length();  // return 0 if something got messed up
  }
  uint gzfile2string(const string& _FileNameIN,string& StringIN) {  //CO20210624
    string FileNameIN=aurostd::CleanFileName(_FileNameIN);
    // cerr << "gzfile2string; BEGIN" << endl;
    if(!FileExist(FileNameIN)) {
      // cerr << "ERROR - aurostd::gzfile2string: file=" << FileNameIN << " not present !" << endl;
      return 0;
    }
    if(!aurostd::IsCommandAvailable("zcat")) {
      // cerr << "ERROR - aurostd::gzfile2string: command \"zcat\" is necessary !" << endl;
      return 0;
    }
    StringIN=aurostd::execute2string("zcat \""+FileNameIN+"\"");
    return StringIN.length();  // return 0 if something got messed up
  }
  uint xzfile2string(const string& _FileNameIN,string& StringIN) {  //CO20210624
    string FileNameIN=aurostd::CleanFileName(_FileNameIN);
    // cerr << "xzfile2string; BEGIN" << endl;
    if(!FileExist(FileNameIN)) {
      // cerr << "ERROR - aurostd::xzfile2string: file=" << FileNameIN << " not present !" << endl;
      return 0;
    }
    if(!aurostd::IsCommandAvailable("xzcat")) {
      // cerr << "ERROR - aurostd::xzfile2string: command \"xzcat\" is necessary !" << endl;
      return 0;
    }
    StringIN=aurostd::execute2string("xzcat \""+FileNameIN+"\"");
    return StringIN.length();  // return 0 if something got messed up
  }
  //CO START
  uint zipfile2string(const string& _FileNameIN,string& StringIN) { //CO20210624
    string FileNameIN=aurostd::CleanFileName(_FileNameIN);
    if(!FileExist(FileNameIN)) {
      return 0;
    }
    if(!aurostd::IsCommandAvailable("unzip")) {
      return 0;
    }
    StringIN=aurostd::execute2string("unzip -p \""+FileNameIN+"\"");
    return StringIN.length();  // return 0 if something got messed up
  }
  //CO END
  uint efile2string(const string& FileNameIN,string& StringIN) {  //CO20210624
    //[CO20190808 - OBSOLETE, we clean inside FileExist()]string FileNameIN=aurostd::CleanFileName(_FileNameIN),FileNameOUT;  //CO
    string FileNameOUT=""; //CO20191110
    // cerr << "efile2string; BEGIN FileNameIN=[" << FileNameIN << "]" << endl;
    if(!FileExist(FileNameIN,FileNameOUT) && !EFileExist(FileNameIN,FileNameOUT)) {
      // cerr << "ERROR - aurostd::efile2string: file=" << FileNameIN << " not present !" << endl;
      return 0;
    }   
    // cerr << aurostd::substring2bool(FileNameIN,".bz2") << endl;
    if(aurostd::substring2bool(FileNameOUT,".bz2")) {
      // cerr << "efile2string: found .bz2, using bz2file2string" << endl;
      return aurostd::bz2file2string(FileNameOUT,StringIN);
    }
    if(aurostd::substring2bool(FileNameOUT,".gz"))  {
      // cerr << "efile2string: found .gz, using gzfile2string" << endl;
      return aurostd::gzfile2string(FileNameOUT,StringIN);
    }
    if(aurostd::substring2bool(FileNameOUT,".xz"))  {
      // cerr << "efile2string: found .xz, using xzfile2string" << endl;
      return aurostd::xzfile2string(FileNameOUT,StringIN);
    }
    // cerr << "efile2string: file2string" << endl;
    return aurostd::file2string(FileNameOUT,StringIN);
  }

  // ***************************************************************************
  // Function file2vectorstring bz2file2vectorstring gzfile2vectorstring xzfile2vectorstring efile2vectorstring 
  // ***************************************************************************
  // write file to vector string - Stefano Curtarolo
  uint file2vectorstring(const string& FileNameIN,vector<string>& vline,bool consecutive,bool trim_edges) { //CO20210624
    return aurostd::string2vectorstring(file2string(aurostd::CleanFileName(FileNameIN)),vline,consecutive,trim_edges);
  }

  uint bz2file2vectorstring(const string& FileNameIN,vector<string>& vline,bool consecutive,bool trim_edges) {  //CO20210624
    return aurostd::string2vectorstring(bz2file2string(aurostd::CleanFileName(FileNameIN)),vline,consecutive,trim_edges);
  }

  uint gzfile2vectorstring(const string& FileNameIN,vector<string>& vline,bool consecutive,bool trim_edges) { //CO20210624
    return aurostd::string2vectorstring(gzfile2string(aurostd::CleanFileName(FileNameIN)),vline,consecutive,trim_edges);
  }

  uint xzfile2vectorstring(const string& FileNameIN,vector<string>& vline,bool consecutive,bool trim_edges) { //CO20210624
    return aurostd::string2vectorstring(xzfile2string(aurostd::CleanFileName(FileNameIN)),vline,consecutive,trim_edges);
  }

  uint efile2vectorstring(const string& FileNameIN,vector<string>& vline,bool consecutive,bool trim_edges) {  //CO20210624
    return aurostd::string2vectorstring(efile2string(aurostd::CleanFileName(FileNameIN)),vline,consecutive,trim_edges);
  }

  bool vectorstring2file(const vector<string>& vline,string FileNameOUT) {
    string file=aurostd::CleanFileName(FileNameOUT);
    ofstream FileOUT;
    FileOUT.open(file.c_str(),std::ios::out);
    bool writable=FileOUT.is_open(); //CO20190808 - captures whether we can open/write file
    for(uint iline=0;iline<vline.size();iline++) FileOUT << vline.at(iline) << endl;
    // FileOUT << StringstreamOUT.rdbuf();
    FileOUT.flush();FileOUT.clear();FileOUT.close();
    return writable;
  }

  // ***************************************************************************
  // Function file2dequestring bz2file2dequestring gzfile2dequestring xzfile2dequestring efile2dequestring 
  // ***************************************************************************
  // write file to deque string - Stefano Curtarolo
  uint file2dequestring(const string& FileNameIN,deque<string>& vline) {  //CO20210624
    return aurostd::string2dequestring(file2string(aurostd::CleanFileName(FileNameIN)),vline);
  }

  uint bz2file2dequestring(const string& FileNameIN,deque<string>& vline) { //CO20210624
    return aurostd::string2dequestring(bz2file2string(aurostd::CleanFileName(FileNameIN)),vline);
  }

  uint gzfile2dequestring(const string& FileNameIN,deque<string>& vline) {  //CO20210624
    return aurostd::string2dequestring(gzfile2string(aurostd::CleanFileName(FileNameIN)),vline);
  }

  uint xzfile2dequestring(const string& FileNameIN,deque<string>& vline) {  //CO20210624
    return aurostd::string2dequestring(xzfile2string(aurostd::CleanFileName(FileNameIN)),vline);
  }

  uint efile2dequestring(const string& FileNameIN,deque<string>& vline) { //CO20210624
    return aurostd::string2dequestring(efile2string(aurostd::CleanFileName(FileNameIN)),vline);
  }

  bool dequestring2file(const deque<string>& vline,string FileNameOUT) {
    string file=aurostd::CleanFileName(FileNameOUT);
    ofstream FileOUT;
    FileOUT.open(file.c_str(),std::ios::out);
    bool writable=FileOUT.is_open(); //CO20190808 - captures whether we can open/write file
    for(uint iline=0;iline<vline.size();iline++)  FileOUT << vline.at(iline) << endl;
    // FileOUT << StringstreamOUT.rdbuf();
    FileOUT.flush();FileOUT.clear();FileOUT.close();
    return writable;
  }


  // ***************************************************************************
  // Function file2vectorstring bz2file2vectorstring gzfile2vectorstring xzfile2vectorstring efile2vectorstring overloading for file2vector
  // ***************************************************************************
  // write file to deque string - Stefano Curtarolo
  uint file2vectorstring(const string& FileNameIN,deque<string>& vline) {  //CO20210624
    return aurostd::string2dequestring(file2string(aurostd::CleanFileName(FileNameIN)),vline);
  }

  uint bz2file2vectorstring(const string& FileNameIN,deque<string>& vline) {  //CO20210624
    return aurostd::string2dequestring(bz2file2string(aurostd::CleanFileName(FileNameIN)),vline);
  }

  uint gzfile2vectorstring(const string& FileNameIN,deque<string>& vline) { //CO20210624
    return aurostd::string2dequestring(gzfile2string(aurostd::CleanFileName(FileNameIN)),vline);
  }

  uint xzfile2vectorstring(const string& FileNameIN,deque<string>& vline) { //CO20210624
    return aurostd::string2dequestring(xzfile2string(aurostd::CleanFileName(FileNameIN)),vline);
  }

  uint efile2vectorstring(const string& FileNameIN,deque<string>& vline) {  //CO20210624
    return aurostd::string2dequestring(efile2string(aurostd::CleanFileName(FileNameIN)),vline);
  }

  bool vectorstring2file(const deque<string>& vline,string FileNameOUT) {
    string file=aurostd::CleanFileName(FileNameOUT);
    ofstream FileOUT;
    FileOUT.open(file.c_str(),std::ios::out);
    bool writable=FileOUT.is_open(); //CO20190808 - captures whether we can open/write file
    for(uint iline=0;iline<vline.size();iline++) FileOUT << vline.at(iline) << endl;
    // FileOUT << StringstreamOUT.rdbuf();
    FileOUT.flush();FileOUT.clear();FileOUT.close();
    return writable;
  }

  // ***************************************************************************
  // Function file2stringstream bz2file2stringstream gzfile2stringstream xzfile2stringstream zipfile2stringstream efile2stringstream
  // ***************************************************************************
  // write file to stringstream - Stefano Curtarolo
  bool file2stringstream(const string& _FileNameIN,stringstream& StringstreamIN) {  //CO20210624
    string FileNameIN=aurostd::CleanFileName(_FileNameIN);
    if(!FileExist(FileNameIN)) {
      cerr << "ERROR - aurostd::file2stringstream: file=" << FileNameIN << " not present !" << endl;
      return FALSE;
    }
    aurostd::StringstreamClean(StringstreamIN);
    StringstreamIN << file2string(FileNameIN);
    return TRUE;  // return FALSE if something got messed up
  }
  bool bz2file2stringstream(const string& _FileNameIN,stringstream& StringstreamIN) { //CO20210624
    string FileNameIN=aurostd::CleanFileName(_FileNameIN);
    if(!FileExist(FileNameIN)) {
      cerr << "ERROR - aurostd::bz2file2stringstream: file=" << FileNameIN << " not present !" << endl;
      return FALSE;
    }
    aurostd::StringstreamClean(StringstreamIN);
    StringstreamIN << bz2file2string(FileNameIN);
    return TRUE;  // return FALSE if something got messed up
  }
  bool gzfile2stringstream(const string& _FileNameIN,stringstream& StringstreamIN) {  //CO20210624
    string FileNameIN=aurostd::CleanFileName(_FileNameIN);
    if(!FileExist(FileNameIN)) {
      cerr << "ERROR - aurostd::gzfile2stringstream: file=" << FileNameIN << " not present !" << endl;
      return FALSE;
    }
    aurostd::StringstreamClean(StringstreamIN);
    StringstreamIN << gzfile2string(FileNameIN);
    return TRUE;  // return FALSE if something got messed up
  }
  bool xzfile2stringstream(const string& _FileNameIN,stringstream& StringstreamIN) {  //CO20210624
    string FileNameIN=aurostd::CleanFileName(_FileNameIN);
    if(!FileExist(FileNameIN)) {
      cerr << "ERROR - aurostd::xzfile2stringstream: file=" << FileNameIN << " not present !" << endl;
      return FALSE;
    }
    aurostd::StringstreamClean(StringstreamIN);
    StringstreamIN << xzfile2string(FileNameIN);
    return TRUE;  // return FALSE if something got messed up
  }
  //CO START
  //zipfile 2 a string
  bool zipfile2stringstream(const string& _FileNameIN,stringstream& StringstreamIN) { //CO20210624
    string FileNameIN=CleanFileName(_FileNameIN);
    if(!FileExist(FileNameIN)) {
      cerr << "ERROR - aurostd::zipfile2stringstream: file=" << FileNameIN << " not present !" << endl;
      return FALSE;
    }
    aurostd::StringstreamClean(StringstreamIN);
    StringstreamIN << zipfile2string(FileNameIN);
    return TRUE;  // return FALSE if something got messed up
  }
  //CO END
  bool efile2stringstream(const string& _FileNameIN,stringstream& StringstreamIN) { //CO20210624
    string FileNameIN=aurostd::CleanFileName(_FileNameIN),FileNameOUT;  //CO
    if(!FileExist(FileNameIN,FileNameOUT) && !EFileExist(FileNameIN,FileNameOUT)) {
      cerr << "ERROR - aurostd::efile2stringstream: file=" << FileNameIN << " not present !" << endl;
      return FALSE;
    }
    //ME20200922 - Do not use substring2bool - it may delete paths if not properly cleaned (e.g. if they contain //)
    if(FileNameOUT.find(".bz2") != string::npos) return aurostd::bz2file2stringstream(FileNameOUT,StringstreamIN);
    if(FileNameOUT.find(".gz") != string::npos)  return aurostd::gzfile2stringstream(FileNameOUT,StringstreamIN);
    if(FileNameOUT.find(".xz") != string::npos)  return aurostd::xzfile2stringstream(FileNameOUT,StringstreamIN);
    return aurostd::file2stringstream(FileNameOUT,StringstreamIN);
  }

  // ***************************************************************************
  // Function file2string
  // ***************************************************************************
  // write file to string - Stefano Curtarolo
  string file2string(const string& FileNameIN) {  //CO20210624
    string StringIN="";
    file2string(FileNameIN,StringIN);
    return StringIN;
  }
  string bz2file2string(const string& FileNameIN) { //CO20210624
    string StringIN="";
    bz2file2string(FileNameIN,StringIN);
    return StringIN;
  }
  string gzfile2string(const string& FileNameIN) {  //CO20210624
    string StringIN="";
    gzfile2string(FileNameIN,StringIN);
    return StringIN;
  }
  string xzfile2string(const string& FileNameIN) {  //CO20210624
    string StringIN="";
    xzfile2string(FileNameIN,StringIN);
    return StringIN;
  }
  string zipfile2string(const string& FileNameIN) {  //CO20210624
    string StringIN="";
    zipfile2string(FileNameIN,StringIN);
    return StringIN;
  }
  string efile2string(const string& FileNameIN) { //CO20210624
    string StringIN="";
    efile2string(FileNameIN,StringIN);
    return StringIN;
  }

  // ***************************************************************************
  // Function url2file
  // ***************************************************************************
  // wget URL to string - Stefano Curtarolo
  bool url2file(string url,string& fileIN,bool verbose) {
    bool LDEBUG=(FALSE || XHOST.DEBUG);
    if(!aurostd::IsCommandAvailable("wget")) {
      cerr << "ERROR - aurostd::url2file(): command \"wget\" is necessary !" << endl;
      return FALSE;
    }
    string _url=url;
    aurostd::StringSubst(_url,"http://","");
    aurostd::StringSubst(_url,"//","/");
    if(LDEBUG) cerr << "aurostd::url2file(): Loading url=" << _url << endl;
    if(verbose) cout << "aurostd::url2file(): Loading url=" << _url << endl;
#ifndef _MACOSX_
    aurostd::execute("wget --quiet --no-cache -O "+fileIN+" http://"+_url);
#else
    aurostd::execute("wget --quiet -O "+fileIN+" http://"+_url);
#endif    
    if(aurostd::FileEmpty(fileIN)) {
      aurostd::StringSubst(_url,":AFLOW","/AFLOW");
#ifndef _MACOSX_
      aurostd::execute("wget --quiet --no-cache -O "+fileIN+" http://"+_url);
#else
      aurostd::execute("wget --quiet -O "+fileIN+" http://"+_url); // _MACOSX_
#endif    
      if(aurostd::FileEmpty(fileIN)) {
        if(LDEBUG){cerr << "ERROR - aurostd::url2file(): URL not found http://" << _url << endl;} //CO20200731 - silence this, it's not an error
        return FALSE;
      }
    }
    return TRUE;
  }

  // ***************************************************************************
  // Function eurl2string
  // ***************************************************************************
  //CO20200223
  bool eurl2string(const string& url,string& stringIN,bool verbose) {
    stringIN="";
    string ext=GetCompressionExtension(url);
    if(!ext.empty()){
      string temp_file=aurostd::TmpFileCreate("eurl2string")+ext;
      url2file(url,temp_file,verbose);
      efile2string(temp_file,stringIN);
#ifndef _AFLOW_TEMP_PRESERVE_
      aurostd::RemoveFile(temp_file);
#endif
      return stringIN.length()>0;
    }
    //[CO20200404 - OBSOLETE]if(aurostd::substring2bool(url,".bz2")){
    //[CO20200404 - OBSOLETE]  string temp_file=aurostd::TmpFileCreate("eurl2string")+".bz2";
    //[CO20200404 - OBSOLETE]  url2file(url,temp_file,verbose);
    //[CO20200404 - OBSOLETE]  bz2file2string(temp_file,stringIN);
    //[CO20200404 - OBSOLETE]  return stringIN.length()>0;
    //[CO20200404 - OBSOLETE]}
    //[CO20200404 - OBSOLETE]if(aurostd::substring2bool(url,".gz")){
    //[CO20200404 - OBSOLETE]  string temp_file=aurostd::TmpFileCreate("eurl2string")+".gz";
    //[CO20200404 - OBSOLETE]  url2file(url,temp_file,verbose);
    //[CO20200404 - OBSOLETE]  gzfile2string(temp_file,stringIN);
    //[CO20200404 - OBSOLETE]  return stringIN.length()>0;
    //[CO20200404 - OBSOLETE]}
    //[CO20200404 - OBSOLETE]if(aurostd::substring2bool(url,".xz")){
    //[CO20200404 - OBSOLETE]  string temp_file=aurostd::TmpFileCreate("eurl2string")+".xz";
    //[CO20200404 - OBSOLETE]  url2file(url,temp_file,verbose);
    //[CO20200404 - OBSOLETE]  xzfile2string(temp_file,stringIN);
    //[CO20200404 - OBSOLETE]  return stringIN.length()>0;
    //[CO20200404 - OBSOLETE]}
    url2string(url,stringIN,verbose);
    return stringIN.length()>0;
  }

  // ***************************************************************************
  // Function url2string
  // ***************************************************************************
  // wget URL to string - Stefano Curtarolo
  // HE20220615 changed to aurostd http code to reduce system calls
  // Use the function in aurostd_xhttp for new code
  // Old use-cases of this function should be replaced, kept for now to maintain compatibility
  // As the original this function does not support SSL (https)
  bool url2string(const string& url,string& stringIN,bool verbose) {
    if (verbose) cerr << __AFLOW_FUNC__ << " Loading url=" << url << endl;
    int return_code = aurostd::httpGetStatus(url, stringIN);
    if (verbose) cerr << __AFLOW_FUNC__ << " " << url << " returned " << return_code <<endl;
    return (!stringIN.empty());
  }
  bool url2stringWGet(const string& url,string& stringIN,bool verbose) {  //CO20221209 - wget is more robust, can leverage certificates
    if (verbose) cerr << __AFLOW_FUNC__ << " Loading url=" << url << endl;
    if(!aurostd::IsCommandAvailable("wget")) {
      cerr << "ERROR - " << __AFLOW_FUNC__ << " command \"wget\" is necessary" << endl;
      return FALSE;
    }
    string _url=url;
    aurostd::StringSubst(_url,"http://","");
    aurostd::StringSubst(_url,"https://","");
    aurostd::StringSubst(_url,"//","/");
    string scheme="http";
    if(url.find("aflow.org")!=string::npos){scheme="https";}
#ifndef _MACOSX_
    stringIN=aurostd::execute2string("wget --quiet --no-cache -O /dev/stdout "+scheme+"://"+_url,stdout_fsio,true);
#else
    stringIN=aurostd::execute2string("wget --quiet -O /dev/stdout "+scheme+"://"+_url,stdout_fsio,true); // _MACOSX_
#endif
    if(!stringIN.empty()){return true;}
    aurostd::StringSubst(_url,":AFLOW","/AFLOW");
#ifndef _MACOSX_
    stringIN=aurostd::execute2string("wget --quiet --no-cache -O /dev/stdout "+scheme+"://"+_url,stdout_fsio,true);
#else
    stringIN=aurostd::execute2string("wget --quiet -O /dev/stdout "+scheme+"://"+_url,stdout_fsio,true); // _MACOSX_
#endif
    return (!stringIN.empty());
  }
  bool url2stringCUrl(const string& url,string& stringIN,bool verbose) {  //CO20221209 - curl both leverages certificates and gives raw output
    if (verbose) cerr << __AFLOW_FUNC__ << " Loading url=" << url << endl;
    if(!aurostd::IsCommandAvailable("curl")) {
      cerr << "ERROR - " << __AFLOW_FUNC__ << " command \"curl\" is necessary" << endl;
      return FALSE;
    }
    string _url=url;
    aurostd::StringSubst(_url,"http://","");
    aurostd::StringSubst(_url,"https://","");
    aurostd::StringSubst(_url,"//","/");
    string scheme="http";
    if(url.find("aflow.org")!=string::npos){scheme="https";}
    stringIN=aurostd::execute2string("curl -ivs --raw "+scheme+"://"+_url,stdout_fsio,true);
    if(!stringIN.empty()){return true;}
    aurostd::StringSubst(_url,":AFLOW","/AFLOW");
    stringIN=aurostd::execute2string("curl -ivs --raw "+scheme+"://"+_url,stdout_fsio,true);
    return (!stringIN.empty());
  }

  // ***************************************************************************
  // Function eurl2stringstream
  // ***************************************************************************
  //CO20200223
  bool eurl2stringstream(const string& url,stringstream& stringstreamIN,bool verbose) {
    bool LDEBUG=(FALSE || XHOST.DEBUG);
    if(LDEBUG) cerr << __AFLOW_FUNC__ << " Loading url=" << url << endl;
    if(verbose) cout << __AFLOW_FUNC__ << " Loading url=" << url << endl;
    string stringIN="";  //CO20200404
    bool out=eurl2string(url,stringIN,verbose);
    aurostd::StringstreamClean(stringstreamIN); stringstreamIN << stringIN;
    return out;
  }

  // ***************************************************************************
  // Function url2stringstream
  // ***************************************************************************
  // wget URL to stringstream - Stefano Curtarolo
  bool url2stringstream(const string& url,stringstream& stringstreamIN,bool verbose) {
    bool LDEBUG=(FALSE || XHOST.DEBUG);
    if(LDEBUG) cerr << __AFLOW_FUNC__ << " Loading url=" << url << endl;
    if(verbose) cout << __AFLOW_FUNC__ << " Loading url=" << url << endl;
    string stringIN="";  //CO20200404
    bool out=url2string(url,stringIN,verbose);
    aurostd::StringstreamClean(stringstreamIN); stringstreamIN << stringIN;
    return out;
  }

  // ***************************************************************************
  // Function eurl2vectorstring
  // ***************************************************************************
  //CO20200223
  bool eurl2vectorstring(const string& url,vector<string>& vlines,bool verbose) {
    bool LDEBUG=(FALSE || XHOST.DEBUG);
    if(LDEBUG) cerr << __AFLOW_FUNC__ << " Loading url=" << url << endl;
    if(verbose) cout << __AFLOW_FUNC__ << " Loading url=" << url << endl;
    string stringIN="";  //CO20200404
    bool out=eurl2string(url,stringIN,verbose);
    aurostd::string2tokens(stringIN,vlines);
    return out;
  }
  // ***************************************************************************
  // Function url2vectorstring
  // ***************************************************************************
  // wget URL to vectorstring - Stefano Curtarolo
  bool url2vectorstring(const string& url,vector<string>& vlines,bool verbose) {
    bool LDEBUG=(FALSE || XHOST.DEBUG);
    if(LDEBUG) cerr << __AFLOW_FUNC__ << " Loading url=" << url << endl;
    if(verbose) cout << __AFLOW_FUNC__ << " Loading url=" << url << endl;
    string stringIN="";  //CO20200404
    bool out=url2string(url,stringIN,verbose);
    aurostd::string2tokens(stringIN,vlines);
    return out;
  }

  // ***************************************************************************
  // Function eurl2dequestring
  // ***************************************************************************
  //CO20200223
  bool eurl2dequestring(const string& url,deque<string>& vlines,bool verbose) {
    bool LDEBUG=(FALSE || XHOST.DEBUG);
    if(LDEBUG) cerr << __AFLOW_FUNC__ << " Loading url=" << url << endl;
    if(verbose) cout << __AFLOW_FUNC__ << " Loading url=" << url << endl;
    string stringIN="";  //CO20200404
    bool out=eurl2string(url,stringIN,verbose);
    aurostd::string2tokens(stringIN,vlines);
    return out;
  }

  // ***************************************************************************
  // Function url2dequestring
  // ***************************************************************************
  // wget URL to dequestring - Stefano Curtarolo
  bool url2dequestring(const string& url,deque<string>& vlines,bool verbose) {
    bool LDEBUG=(FALSE || XHOST.DEBUG);
    if(LDEBUG) cerr << __AFLOW_FUNC__ << " Loading url=" << url << endl;
    if(verbose) cout << __AFLOW_FUNC__ << " Loading url=" << url << endl;
    string stringIN="";  //CO20200404
    bool out=url2string(url,stringIN,verbose);
    aurostd::string2tokens(stringIN,vlines);
    return out;
  }

  // ***************************************************************************
  // Function eurl2tokens
  // ***************************************************************************
  //CO20200223
  template<typename utype> uint eurl2tokens(const string& url,vector<utype>& tokens,const string& delimiters) {
    bool LDEBUG=(FALSE || XHOST.DEBUG);
    if(LDEBUG) cerr << __AFLOW_FUNC__ << " Loading url=" << url << endl;
    if(!aurostd::IsCommandAvailable("wget")) {
      cerr << "ERROR - " << __AFLOW_FUNC__ << ": command \"wget\" is necessary !" << endl;
      return 0;}	
    tokens.clear(); 
    string content = "";
    aurostd::eurl2string(url,content);
    if(LDEBUG) { //CO20180627
      cerr << __AFLOW_FUNC__ << " content=" << endl;
      cerr << content << endl;
    }
    if(content.empty()) {
      if(LDEBUG){cerr << "ERROR - " << __AFLOW_FUNC__ << ": URL empty http://" << url << endl;} //CO20200731 - silence this, it's not an error
      return 0;
    }

    vector<string> stokens;
    aurostd::string2tokens(content,stokens,delimiters);
    for(uint i=0;i<stokens.size();i++)
      if(!stokens[i].empty()) 
        tokens.push_back(aurostd::string2utype<utype>(stokens[i]));
    if(LDEBUG) cerr << __AFLOW_FUNC__ << " [5] tokens.size()=" << tokens.size() << endl;
    return tokens.size();
  }

  // ***************************************************************************
  // Function url2tokens
  // ***************************************************************************
  // wget URL to vector of tokens - Stefano Curtarolo
  template<typename utype> uint url2tokens(const string& url,vector<utype>& tokens,const string& delimiters) {
    bool LDEBUG=(FALSE || XHOST.DEBUG);
    if(LDEBUG) cerr << __AFLOW_FUNC__ << " Loading url=" << url << endl;
    if(!aurostd::IsCommandAvailable("wget")) {
      cerr << "ERROR - " << __AFLOW_FUNC__ << ": command \"wget\" is necessary !" << endl;
      return 0;}	
    tokens.clear(); 
    string content = "";
    aurostd::url2string(url,content);
    if(LDEBUG) { //CO20180627
      cerr << __AFLOW_FUNC__ << " content=" << endl;
      cerr << content << endl;
    }
    if(content.empty()) {
      if(LDEBUG){cerr << "ERROR - " << __AFLOW_FUNC__ << ": URL empty http://" << url << endl;} //CO20200731 - silence this, it's not an error
      return 0;
    }

    vector<string> stokens;
    aurostd::string2tokens(content,stokens,delimiters);
    for(uint i=0;i<stokens.size();i++)
      if(stokens[i]!="") 
        tokens.push_back(aurostd::string2utype<utype>(stokens[i]));
    if(LDEBUG) cerr << __AFLOW_FUNC__ << " [5] tokens.size()=" << tokens.size() << endl;
    return tokens.size();
  }

  // ***************************************************************************
  // Function eurl2tokens
  // ***************************************************************************
  //CO20200223
  template<typename utype> uint eurl2tokens(const string& url,deque<utype>& tokens,const string& delimiters) {
    vector<utype> vtokens;
    aurostd::eurl2tokens(url,vtokens,delimiters);
    for(uint i=0;i<vtokens.size();i++) tokens.push_back(vtokens[i]);
    return tokens.size();
  }

  // ***************************************************************************
  // Function url2tokens
  // ***************************************************************************
  // wget URL to deque of tokens - Stefano Curtarolo
  template<typename utype> uint url2tokens(const string& url,deque<utype>& tokens,const string& delimiters) {
    vector<utype> vtokens;
    aurostd::url2tokens(url,vtokens,delimiters);
    for(uint i=0;i<vtokens.size();i++) tokens.push_back(vtokens[i]);
    return tokens.size();
  }

  // ***************************************************************************
  // Function eurl2string
  // ***************************************************************************
  //CO20200223
  string eurl2string(const string& url) {
    string stringIN="";    //CO20200404
    eurl2string(url,stringIN);
    return stringIN;
  }

  // ***************************************************************************
  // Function url2string
  // ***************************************************************************
  // wget URL to stringstream - Stefano Curtarolo
  string url2string(const string& url) {
    string stringIN="";  //CO20200404
    url2string(url,stringIN);
    return stringIN;
  }

  // ***************************************************************************
  // Function ChmodFile
  // ***************************************************************************
  // change mod of a file - Stefano Curtarolo
  bool ChmodFile(string chmod_string,string _file) { // "" compliant SC20190401
    string file=aurostd::CleanFileName(_file);
    if(chmod_string.empty()){return false;} //CO20190321
    if(file.empty()){return false;} //CO20190321
    ostringstream aus;
    aurostd::StringstreamClean(aus);
    aus << CHMOD_BIN << " " << chmod_string << " \"" << file << "\"" << endl;
    aurostd::execute(aus);
    return TRUE;  // return FALSE if something got messed up
  }

  //CO START
  //***************************************************************************//
  // aurostd::file2directory
  //***************************************************************************//
  // Corey Oses
  // Move file to destination
  bool file2directory(const string& _file,const string& _destination) { // "" compliant SC20190401
    string file=CleanFileName(_file);
    string destination=CleanFileName(_destination);
    if(!aurostd::IsCommandAvailable("mv")) {
      cerr << "ERROR - aurostd::file2directory: command \"mv\" is necessary !" << endl;
      return FALSE;
    }
    if(!aurostd::FileExist(file)) {
      cerr << "ERROR - aurostd::file2directory: " << file << " cannot be found !" << endl;
      //      cerr << "ERROR - aurostd::file2directory: _file=" << _file << " " << endl;
      //      cerr << "ERROR - aurostd::file2directory:  file=" << file << " " << endl;
      //      cerr << "ERROR - aurostd::file2directory: _destination=" << _destination << " " << endl;
      //     cerr << "ERROR - aurostd::file2directory:  destination=" << destination << " " << endl;
      return FALSE;
    }
    if(!aurostd::IsDirectory(destination)) //CO20180220 //FileExist(destination))
    { //CO20200106 - patching for auto-indenting
      cerr << "ERROR - aurostd::file2directory: " << destination << " cannot be found !" << endl;
      return FALSE;
    }
    aurostd::execute("mv \""+file+"\" \""+destination+"/\"");
    return TRUE;
  }

  //***************************************************************************//
  // aurostd::file2directory
  //***************************************************************************//
  // Corey Oses
  // Move files to destination, do one at a time to check if files exist
  bool file2directory(const vector<string>& files,const string& destination) {
    for(uint i=0;i<files.size();i++) {
      if(!file2directory(files[i],destination)) {return FALSE;}
    }
    return TRUE;
  }

  //***************************************************************************//
  // aurostd::file2file
  //***************************************************************************//
  // Corey Oses
  bool file2file(const string& _file,const string& _destination) {
    string file=CleanFileName(_file);
    string destination=CleanFileName(_destination);
    if(!aurostd::IsCommandAvailable("mv")) {
      cerr << "ERROR - aurostd::file2file: command \"mv\" is necessary !" << endl;
      return FALSE;
    }
    if(!aurostd::FileExist(file)) {
      cerr << "ERROR - aurostd::file2file: " << file << " cannot be found !" << endl;
      return FALSE;
    }
    aurostd::execute("mv \""+file+"\" \""+destination+"\"");
    return TRUE;
  }

  //***************************************************************************//
  // aurostd::file2md5sum
  //***************************************************************************//
  // Stefano Curtarolo
  string file2md5sum(const string& file) { //SC20200326
    vector<string> vtokens;
    if(aurostd::FileExist(file)) {
      aurostd::string2tokens(aurostd::execute2string("md5sum "+file),vtokens," ");
      if(vtokens.size()>0) return vtokens.at(0);
    }
    return "";
  }

  //***************************************************************************//
  // aurostd::file2auid
  //***************************************************************************//
  // Stefano Curtarolo
  string file2auid(const string& file) { //SC20200326
    vector<string> vtokens;
    if(aurostd::FileExist(file)) {
      uint64_t crc=0;
      crc=aurostd::crc64(crc,aurostd::efile2string(file)); // DONT TOUCH THIS
      return aurostd::crc2string(crc);
    }
    return "";
  }

  // ***************************************************************************
  // Function IsDirectory
  // ***************************************************************************
  // true if path is directory
  // http://stackoverflow.com/questions/146924/how-can-i-tell-if-a-given-path-is-a-directory-or-a-file-c-c
  bool IsDirectory(const string& _path){
    string path=CleanFileName(_path);
    struct stat s;
    if( stat(path.c_str(),&s) != 0 ){return FALSE;} //error
    if( s.st_mode & S_IFDIR ){      //CO20200531 - still trips if directory exists but is not accessible
      DIR *dp;                      //CO20200531 - see if directory is accessible by user
      dp=opendir(path.c_str());     //CO20200531 - see if directory is accessible by user
      if(dp==NULL) {return FALSE;}  //CO20200531 - see if directory is accessible by user
      (void) closedir (dp);         //CO20200531 - see if directory is accessible by user
      return TRUE;
    }
    return FALSE;
  }

  // ***************************************************************************
  // Function IsFile
  // ***************************************************************************
  // true if path is file
  // http://stackoverflow.com/questions/146924/how-can-i-tell-if-a-given-path-is-a-directory-or-a-file-c-c
  bool IsFile(const string& _path){
    string path=CleanFileName(_path);
    struct stat s;
    if( stat(path.c_str(),&s) != 0 ){return FALSE;} //error
    if( s.st_mode & S_IFREG ){      //CO20200531 - still trips if file exists but is not accessible
      ifstream f(path.c_str());     //CO20200531 - see if file is accessible by user
      if(!f.good()){return FALSE;}  //CO20200531 - see if file is accessible by user
      return TRUE;
    }
    return FALSE;
  }
  //CO END

  // ***************************************************************************
  // Function RemoveFile
  // ***************************************************************************
  // change remove a file - Stefano Curtarolo
  bool RemoveFile(string _file) {
    string file=CleanFileName(_file);
    // [OBSOLETE]   ostringstream aus;
    // [OBSOLETE] aurostd::StringstreamClean(aus);
    // [OBSOLETE] //    aus << "rm -f \"" << file << "\"" << endl; //   cerr << aus.str() << endl;
    // [OBSOLETE] //    aurostd::execute(aus);
    // [OBSOLETE]    remove(file.c_str()); // this works only with well defined names and not with * which are build by sh/bash
    execute("rm -f \""+file+"\""); // the simplest possible call th sh/bash
    return TRUE;  // return FALSE if something got messed up
  }

  //CO START
  //***************************************************************************//
  // aurostd::RemoveFile
  //***************************************************************************//
  bool RemoveFile(const vector<string>& files) {
    for(uint i=0;i<files.size();i++) {
      if(!RemoveFile(files[i])) {return FALSE;}
    }
    return TRUE;
  }

  //***************************************************************************//
  // aurostd::RemoveDirectory
  //***************************************************************************//
  bool RemoveDirectory(const string& _path) {
    string path=CleanFileName(_path);
    if(!IsCommandAvailable("rm")) {
      cerr << "ERROR - aurostd::RemoveDirectory: command \"rm\" is necessary !" << endl;
      return FALSE;
    }
    aurostd::execute("rm -r \""+path+"\"");
    return TRUE;
  }
  //CO END

//#define DEBUG_STRING2TOKENS
  // ***************************************************************************
  // Function string2tokens string2tokens<utype>
  // ***************************************************************************
  // Finds string2tokens to split strings in tokens
  // Stefano Curtarolo
  // void string2tokens(const string& str,vector<string>& tokens,const string& delimiters=" ") {  //[CO20200106 - close bracket for indenting]}
  uint string2tokens(const string& str,std::vector<string>& tokens,const string& delimiters,bool consecutive) { //CO20170613
    //CO mods 20170613
    //we are adding functionality here, because string2tokens will treat "\n\n" same as "\n", but not "\n \n"
    //consecutive will do the following: "sssss" -> <"s","s",...>
    //consecutive ALSO starts at 0, not first_not_of
    //return aurostd::string2tokens(stringIN,vstringout,"\n",true);
    tokens.clear(); // clear in the case there was something already in!
    string::size_type lastPos=(consecutive ? 0 : str.find_first_not_of(delimiters,0));   // Skip delimiters at beginning.
    string::size_type pos=str.find_first_of(delimiters,lastPos);     // Find first "non-delimiter".
#ifdef DEBUG_STRING2TOKENS
    cerr << __AFLOW_FUNC__ << " delimiters=" << delimiters << endl;
    cerr << __AFLOW_FUNC__ << " consecutive=" << consecutive << endl;
    cerr << __AFLOW_FUNC__ << " lastPos=" << lastPos << endl;
    cerr << __AFLOW_FUNC__ << " pos=" << pos << endl;
#endif
    while (pos!=string::npos || lastPos!=string::npos) {
      tokens.push_back(str.substr(lastPos,pos-lastPos));             // Found a token, add it to the vector.
#ifdef DEBUG_STRING2TOKENS
      cerr << __AFLOW_FUNC__ << " tokens.back()=\"" << tokens.back() << "\"" << endl;
#endif
      if(consecutive){lastPos=(pos!=string::npos ? pos+1 : string::npos);}
      else{lastPos=str.find_first_not_of(delimiters,pos);}           // Skip delimiters.  Note the "not_of"
      pos=str.find_first_of(delimiters,lastPos);                     // Find next "non-delimiter"
#ifdef DEBUG_STRING2TOKENS
      cerr << __AFLOW_FUNC__ << " lastPos=" << lastPos << endl;
      cerr << __AFLOW_FUNC__ << " pos=" << pos << endl;
#endif
    }
    return tokens.size();
  }

  // void string2tokens(const string& str,deque<string>& tokens,const string& delimiters=" ") { //[CO20200106 - close bracket for indenting]}
  uint string2tokens(const string& str,std::deque<string>& tokens,const string& delimiters,bool consecutive) { //CO20170613
    vector<string> vtokens;
    uint i=aurostd::string2tokens(str,vtokens,delimiters,consecutive);  //CO20170613
    tokens.clear();
    for(i=0;i<vtokens.size();i++) tokens.push_back(vtokens[i]);
    return tokens.size();
  }
  template<class utype> uint string2tokens(const string& str,std::vector<utype>& tokens,const string& delimiters,bool consecutive) {  //CO20170613
    vector<string> stokens;
    uint out=aurostd::string2tokens(str,stokens, delimiters,consecutive); //CO20170613
    tokens.clear();
    for(uint i=0;i<stokens.size();i++)
      tokens.push_back(aurostd::string2utype<utype>(stokens[i]));
    return out;
  }
  template<class utype> uint string2tokens(const string& str,std::deque<utype>& tokens,const string& delimiters,bool consecutive) { //CO20170613
    deque<string> stokens;
    uint out=aurostd::string2tokens(str,stokens, delimiters,consecutive); //CO20170613
    tokens.clear();
    for(uint i=0;i<stokens.size();i++)
      tokens.push_back(aurostd::string2utype<utype>(stokens[i]));
    return out;
  }

  //SD20220504 - string2tokens, but using a single delimiter that can have more than one char. Makes use of "find" rather than "find_first_of"
  uint string2tokensByDelimiter(const string& str, vector<string>& tokens, const string& delimiter) { //SD20220504
    tokens.clear();
    uint dlen = delimiter.length();
    if (dlen == 1) {return aurostd::string2tokens(str, tokens, delimiter);}
    string::size_type lpos = 0, cpos = str.find(delimiter, lpos);
    while (cpos != string::npos) {
      tokens.push_back(str.substr(lpos, cpos - lpos));
      lpos = cpos + dlen;
      cpos = str.find(delimiter, lpos);
    }
    tokens.push_back(str.substr(lpos, str.length() - lpos));
    return tokens.size();
  }
  uint string2tokensByDelimiter(const string& str, deque<string>& tokens, const string& delimiter) { //SD20220504
    tokens.clear();
    vector<string> vtokens;
    aurostd::string2tokensByDelimiter(str, vtokens, delimiter);
    tokens = aurostd::vector2deque(vtokens);
    return tokens.size();
  }

  // ***************************************************************************
  // Function string2tokensAdd string2tokensAdd<utype>
  // ***************************************************************************

  uint string2tokensAdd(const string& str,std::vector<string>& tokens,const string& delimiters) {
    vector<string> vtokens;
    uint i=aurostd::string2tokens(str,vtokens,delimiters);
    for(i=0;i<vtokens.size();i++) tokens.push_back(vtokens[i]);
    return tokens.size();
  }
  uint string2tokensAdd(const string& str,std::deque<string>& tokens,const string& delimiters) {
    vector<string> vtokens;
    uint i=aurostd::string2tokens(str,vtokens,delimiters);
    for(i=0;i<vtokens.size();i++) tokens.push_back(vtokens[i]);
    return tokens.size();
  }
  template<class utype> uint string2tokensAdd(const string& str,std::vector<utype>& tokens,const string& delimiters) {
    vector<string> vtokens;
    uint i=aurostd::string2tokens(str,vtokens,delimiters);
    for(i=0;i<vtokens.size();i++) tokens.push_back(aurostd::string2utype<utype>(vtokens[i]));
    return tokens.size();
  }
  template<class utype> uint string2tokensAdd(const string& str,std::deque<utype>& tokens,const string& delimiters) {
    deque<string> vtokens;
    uint i=aurostd::string2tokens(str,vtokens,delimiters);
    for(i=0;i<vtokens.size();i++) tokens.push_back(aurostd::string2utype<utype>(vtokens[i]));
    return tokens.size();
  }

  //[CO20210315 - OBSOLETE use stream2stream()]// ***************************************************************************
  //[CO20210315 - OBSOLETE use stream2stream()]// Function StringStreamConvert
  //[CO20210315 - OBSOLETE use stream2stream()]// ***************************************************************************
  //[CO20210315 - OBSOLETE use stream2stream()]// convert whatever into a string !
  //[CO20210315 - OBSOLETE use stream2stream()]template<typename typeTo, typename typeFrom> typeTo StringStreamConvert(const typeFrom& from) {  //CO20210315 - cleaned up
  //[CO20210315 - OBSOLETE use stream2stream()]  std::stringstream temp;
  //[CO20210315 - OBSOLETE use stream2stream()]  temp << from;
  //[CO20210315 - OBSOLETE use stream2stream()]  typeTo to=typeTo();
  //[CO20210315 - OBSOLETE use stream2stream()]  temp >> to;
  //[CO20210315 - OBSOLETE use stream2stream()]  return to;
  //[CO20210315 - OBSOLETE use stream2stream()]}
  //[CO20210315 - OBSOLETE use stream2stream()]
  //[CO20210315 - OBSOLETE use stream2stream()]template<typename typeFrom> std::string StringConvert(const typeFrom& from) { //CO20210315 - cleaned up
  //[CO20210315 - OBSOLETE use stream2stream()]  return StringStreamConvert<std::string>((typeFrom) from);
  //[CO20210315 - OBSOLETE use stream2stream()]}
  //[CO20210315 - OBSOLETE use stream2stream()]// to initialize the templates....
  //[CO20210315 - OBSOLETE use stream2stream()]void _StringConvert(void) {
  //[CO20210315 - OBSOLETE use stream2stream()]  cerr << StringStreamConvert<std::string>((int) 1);
  //[CO20210315 - OBSOLETE use stream2stream()]  cerr << StringStreamConvert<std::string>((float) 1);
  //[CO20210315 - OBSOLETE use stream2stream()]  cerr << StringStreamConvert<std::string>((double) 1);
  //[CO20210315 - OBSOLETE use stream2stream()]  cerr << StringConvert<int>((int) 1);
  //[CO20210315 - OBSOLETE use stream2stream()]  cerr << StringConvert<float>((float) 1);
  //[CO20210315 - OBSOLETE use stream2stream()]  cerr << StringConvert<double>((double) 1);
  //[CO20210315 - OBSOLETE use stream2stream()]}

  // ***************************************************************************
  // Function stream2stream
  // ***************************************************************************
  // convert whatever into a string !
  template<typename typeTo, typename typeFrom> typeTo stream2stream(const typeFrom& from,int precision,char FORMAT) { //CO20210315 - cleaned up
    std::stringstream temp;
    if(FORMAT==DEFAULT_STREAM){;} //default
    if(FORMAT==FIXED_STREAM){temp << std::fixed;}
    if(FORMAT==SCIENTIFIC_STREAM){temp << std::scientific;}
    temp.precision(precision);
    temp << from;
    typeTo to=typeTo();
    temp >> to;
    return to;
  }
  template<typename typeTo, typename typeFrom> typeTo stream2stream(const typeFrom& from,int precision) {  //CO20210315 - cleaned up
    return (typeTo) stream2stream<typeTo>(from,precision,DEFAULT_STREAM);
  }
  template<typename typeTo, typename typeFrom> typeTo stream2stream(const typeFrom& from) { //CO20210315 - cleaned up
    return (typeTo) stream2stream<typeTo>(from,AUROSTD_DEFAULT_PRECISION,DEFAULT_STREAM);
  }
  template<typename utype> utype string2utype(const string& from, const uint base) {
    if(from.empty()){return (utype) stream2stream<utype>("0",AUROSTD_DEFAULT_PRECISION,DEFAULT_STREAM);} //CO20210315 - stream2stream behavior is not defined for empty string input: https://stackoverflow.com/questions/4999650/c-how-do-i-check-if-the-cin-buffer-is-empty
    if(from.find("T")!=string::npos||from.find("t")!=string::npos||from.find("F")!=string::npos||from.find("f")!=string::npos){ //CO20221112
      //CO20221112 - gdb died here when running chull in parallel
      //seems toupper might have some issues with threaded processes
      //adding this guard to mitigate the issue
      string FROM=aurostd::toupper(from); //CO20210315
      if(FROM=="TRUE"||FROM=="T"||FROM==".TRUE."){return (utype) stream2stream<utype>("1",AUROSTD_DEFAULT_PRECISION,DEFAULT_STREAM);;}  //CO20210315 - safe because inputs are generally digits
      if(FROM=="FALSE"||FROM=="F"||FROM==".FALSE."){return (utype) stream2stream<utype>("0",AUROSTD_DEFAULT_PRECISION,DEFAULT_STREAM);;}  //CO20210315 - safe because inputs are generally digits
    }
    if (base != 10) { //HE20220324 add non-decimal bases (will ignore positions behind a point)
      std::stringstream temp;
      temp << std::stoll(from, nullptr, base); // stoll -> string to long long
      return (utype) stream2stream<utype>(temp.str(),AUROSTD_DEFAULT_PRECISION,DEFAULT_STREAM);
    }
    //[CO20210315 - doesn't work]if(!aurostd::isfloat(from)){return (utype) 0;} //CO20210315 - stream2stream undefined behavior
    return (utype) stream2stream<utype>(from,AUROSTD_DEFAULT_PRECISION,DEFAULT_STREAM);
  }

  string string2string(const string& from) {return from;}

  template<typename utype> vector<utype> vectorstring2vectorutype(const vector<string>& from) { //SD20220520
    vector<utype> vout;for(uint i=0;i<from.size();i++) vout.push_back(aurostd::string2utype<utype>(from[i]));return vout;
  }
  template<typename utype> vector<utype> vectorstring2vectorutype(const deque<string>& from) { //SD20220520
    vector<utype> vout;for(uint i=0;i<from.size();i++) vout.push_back(aurostd::string2utype<utype>(from[i]));return vout;
  }

  //[SD20220525 - OBSOLETE]vector<double> vectorstring2vectordouble(const vector<string>& from) {  //CO20210315 - cleaned up
  //[SD20220525 - OBSOLETE]  vector<double> vout;for(uint i=0;i<from.size();i++) vout.push_back(aurostd::string2utype<double>(from[i]));return vout;
  //[SD20220525 - OBSOLETE]}

  //[SD20220525 - OBSOLETE]vector<int> vectorstring2vectorint(const vector<string>& from) {  //CO20210315 - cleaned up
  //[SD20220525 - OBSOLETE]  vector<int> vout;for(uint i=0;i<from.size();i++) vout.push_back(aurostd::string2utype<int>(from[i]));return vout;
  //[SD20220525 - OBSOLETE]}

  //[SD20220525 - OBSOLETE]vector<uint> vectorstring2vectoruint(const vector<string>& from) { //CO20210315 - cleaned up
  //[SD20220525 - OBSOLETE]  vector<uint> vout;for(uint i=0;i<from.size();i++) vout.push_back(aurostd::string2utype<uint>(from[i]));return vout;
  //[SD20220525 - OBSOLETE]}

  //[SD20220525 - OBSOLETE]vector<float> vectorstring2vectorfloat(const vector<string>& from) { //CO20210315 - cleaned up
  //[SD20220525 - OBSOLETE]  vector<float> vout;for(uint i=0;i<from.size();i++) vout.push_back(aurostd::string2utype<float>(from[i]));return vout;
  //[SD20220525 - OBSOLETE]}

  string vectorstring2string(const vector<string>& vstrings) {
    string out="";
    for(uint istr=0;istr<vstrings.size();istr++) out+=vstrings.at(istr);
    return out;
  }
  string vectorstring2string(const deque<string>& vstrings) {
    string out="";
    for(uint istr=0;istr<vstrings.size();istr++) out+=vstrings.at(istr);
    return out;
  }

  // ***************************************************************************
  // Function utype2string
  // ***************************************************************************

  //  template<typename string> string utype2string(const string& from) {
  //   return (string) stream2stream<string>(from);
  // }

  //DX20210128 [OBSOLETE - use default arguments] template<typename utype> string utype2string(const utype& from) {
  //DX20210128 [OBSOLETE - use default arguments]   return (string) stream2stream<string>(from);
  //DX20210128 [OBSOLETE - use default arguments] }
  //DX20210128 [OBSOLETE - use default arguments] template<typename utype> string utype2string(const utype& from,int precision) {
  //DX20210128 [OBSOLETE - use default arguments]   return (string) stream2stream<string>(from,precision);
  //DX20210128 [OBSOLETE - use default arguments]}
  template<typename utype> string utype2string(const utype& from,int precision,char FORMAT) { //see DEFAULT_STREAM, FIXED_STREAM, SCIENTIFIC_STREAM
    return (string) stream2stream<string>(from,precision,FORMAT);
  }
  //  string utype2string(const string& from) {
  //    return (string) from;
  //  }
  //  string utype2string(const std::basic_string<char, std::char_traits<char>, std::allocator<char> >& from) {    return (string) from;  }
  //  string utype2string(std::basic_string<char, std::char_traits<char>, std::allocator<char> > from) {    return (string) from;  }

  //cannot template this the same as others, char's don't make sense with roff
  string utype2string(double from,bool roff) {return utype2string(from,AUROSTD_DEFAULT_PRECISION,roff,DEFAULT_STREAM);}
  string utype2string(double from,int precision,bool roff) {return utype2string(from,precision,roff,AUROSTD_ROUNDOFF_TOL,DEFAULT_STREAM);}
  string utype2string(double from,bool roff,double tol) {return utype2string(from,AUROSTD_DEFAULT_PRECISION,roff,tol,DEFAULT_STREAM);}
  string utype2string(double from,int precision,bool roff,double tol) {return utype2string(from,precision,roff,tol,DEFAULT_STREAM);}
  string utype2string(double from,bool roff,char FORMAT) {return utype2string(from,AUROSTD_DEFAULT_PRECISION,roff,FORMAT);}
  string utype2string(double from,int precision,char FORMAT,bool roff) {return utype2string(from,precision,roff,FORMAT);}  //CO20200624
  string utype2string(double from,int precision,bool roff,char FORMAT) {return utype2string(from,precision,roff,AUROSTD_ROUNDOFF_TOL,FORMAT);}
  string utype2string(double from,bool roff,double tol,char FORMAT) {return utype2string(from,AUROSTD_DEFAULT_PRECISION,roff,tol,FORMAT);}
  string utype2string(double from,int precision,bool roff,double tol,char FORMAT) {
    double tmp=from;
    if(roff){tmp=roundoff(from,tol);}
    return (string) stream2stream<string>(tmp,precision,FORMAT);
  }
  string bool2string(bool from) {
    if(from) return "TRUE";
    return "FALSE";
  }

  // ***************************************************************************
  // Function utypes2deque
  // ***************************************************************************
  template<class utype> deque<utype> utypes2deque(utype u1) {
    deque<utype> out;
    out.push_back(u1);
    return out;}
  template<class utype> deque<utype> utypes2deque(utype u1,utype u2) {
    deque<utype> out;
    out.push_back(u1);out.push_back(u2);
    return out;}
  template<class utype> deque<utype> utypes2deque(utype u1,utype u2,utype u3) {
    deque<utype> out;
    out.push_back(u1);out.push_back(u2);out.push_back(u3);
    return out;}
  template<class utype> deque<utype> utypes2deque(utype u1,utype u2,utype u3,utype u4) {
    deque<utype> out;
    out.push_back(u1);out.push_back(u2);out.push_back(u3);out.push_back(u4);
    return out;}

  // ***************************************************************************
  // Function StringCommasColumsVectorInt
  // ***************************************************************************
  void StringCommasColumsVectorInt(string vstring,vector<int> &vint) {
    vector<string> tokens_commas,tokens_colums;
    vint.clear();
    string2tokens(vstring,tokens_commas,",");
    for(uint i=0;i<tokens_commas.size();i++) {
      tokens_colums.clear();
      if(aurostd::substring2bool(tokens_commas[i],":")) {
        string2tokens(tokens_commas[i],tokens_colums,":");
        for(int j=aurostd::string2utype<int>(tokens_colums.at(0));
            j<=aurostd::string2utype<int>(tokens_colums.at(tokens_colums.size()-1));
            j++)
          vint.push_back(j);
      } else {
        vint.push_back(aurostd::string2utype<int>(tokens_commas[i]));
      }	
    }
  }

  // ***************************************************************************
  // Function StringCommasColumsVectorUnsignedInt
  // ***************************************************************************
  void StringCommasColumsVectorUnsignedInt(string vstring,vector<uint> &vuint) {
    vector<string> tokens_commas,tokens_colums;
    vuint.clear();
    string2tokens(vstring,tokens_commas,",");
    for(uint i=0;i<tokens_commas.size();i++) {
      tokens_colums.clear();
      if(aurostd::substring2bool(tokens_commas[i],":")) {
        string2tokens(tokens_commas[i],tokens_colums,":");
        for(uint j=aurostd::string2utype<uint>(tokens_colums.at(0));
            j<=(uint) aurostd::string2utype<uint>(tokens_colums.at(tokens_colums.size()-1));
            j++)
          vuint.push_back(j);
      } else {
        vuint.push_back(aurostd::string2utype<uint>(tokens_commas[i]));
      }	
    }
  }

  // ***************************************************************************
  // Function StringCommasColumsVectorFloat
  // ***************************************************************************
  void StringCommasColumsVectorFloat(string vstring,vector<float> &vfloat) {
    vector<string> tokens_commas,tokens_colums;
    vfloat.clear();
    string2tokens(vstring,tokens_commas,",");
    for(uint i=0;i<tokens_commas.size();i++) {
      tokens_colums.clear();
      if(aurostd::substring2bool(tokens_commas[i],":")) {
        string2tokens(tokens_commas[i],tokens_colums,":");
        for(float j=aurostd::string2utype<float>(tokens_colums.at(0));
            j<=aurostd::string2utype<float>(tokens_colums.at(tokens_colums.size()-1));
            j++)
          vfloat.push_back(j);
      } else {
        vfloat.push_back(aurostd::string2utype<float>(tokens_commas[i]));
      }	
    }
  }

  // ***************************************************************************
  // Function StringCommasColumsVectorDouble
  // ***************************************************************************
  void StringCommasColumsVectorDouble(string vstring,vector<double> &vdouble) {
    vector<string> tokens_commas,tokens_colums;
    vdouble.clear();
    string2tokens(vstring,tokens_commas,",");
    for(uint i=0;i<tokens_commas.size();i++) {
      tokens_colums.clear();
      if(aurostd::substring2bool(tokens_commas[i],":")) {
        string2tokens(tokens_commas[i],tokens_colums,":");
        for(double j=aurostd::string2utype<double>(tokens_colums.at(0));
            j<=aurostd::string2utype<double>(tokens_colums.at(tokens_colums.size()-1));
            j++)
          vdouble.push_back(j);
      } else {
        vdouble.push_back(aurostd::string2utype<double>(tokens_commas[i]));
      }	
    }
  }

  // ***************************************************************************
  // Function StringsAlphabetic
  // ***************************************************************************
  // says if two strings are in alphabetical order
  bool StringsAlphabetic(const string& A,const string& B,bool allow_identical) { //CO20181019
    if(A<B) return TRUE; // cerr << "A<B" << "  " << A << "<" << B << endl;
    if(A>B) return FALSE; //cerr << "A>B" << "  " << A << ">" << B << endl;
    if(A==B) return allow_identical; //cerr << "A==B" << "  " << A << "==" << B << endl; //CO20181019
    return TRUE;
  }

  // ***************************************************************************
  // Function StringsAlphabetic
  // ***************************************************************************
  // says if two strings are in alphabetical order  //CO20180801
  bool StringsAlphabetic(const vector<string>& input,bool allow_identical) {
    for(uint i=1;i<input.size();i++){ //CO20190218
      if(!StringsAlphabetic(input[i-1],input[i],allow_identical)){return false;}
    }
    return true;
  }
  bool StringsAlphabetic(const deque<string>& input,bool allow_identical) { //CO20190218
    for(uint i=1;i<input.size();i++){
      if(!StringsAlphabetic(input[i-1],input[i],allow_identical)){return false;}
    }
    return true;
  }

  // ***************************************************************************
  // Function StringSubst
  // ***************************************************************************
  // Substitute strings here and there
  // Stefano Curtarolo
  string StringSubst(string &strstring, const string &strfind, const string &strreplace) {
    if(strfind.empty()) return strstring;
    string::size_type pos=0;
    while((pos=strstring.find(strfind, pos))!=string::npos) {
      strstring.erase(pos, strfind.length());
      strstring.insert(pos, strreplace);
      pos+=strreplace.length();
    }
    return strstring;
  }

  //HE20220321 overload for const strings
  string StringSubst(const string &strstring, const string &strfind, const string &strreplace) {
    std::string work_copy = strstring;
    return StringSubst(work_copy, strfind, strreplace);
  }

  string StringSubst(string &strstring, const char &charfind, const char &charreplace) {
    string stroutput;
    for (uint i=0;i<strstring.size();i++)
      if(strstring[i]==charfind)
        stroutput+=charreplace;
      else
        stroutput+=strstring[i];
    strstring=stroutput;
    return strstring;
  }

  //HE20220321 overload for const strings
  string StringSubst(const string &strstring, const char &charfind, const char &charreplace) {
    std::string work_copy = strstring;
    return StringSubst(work_copy, charfind, charreplace);
  }

  void StringStreamSubst(stringstream &strstringstream, const string &strfind, const string &strreplace) {
    string strstring=strstringstream.str();
    StringSubst(strstring,strfind,strreplace);
    aurostd::StringstreamClean(strstringstream);
    strstringstream << strstring;
  }

  //  string StringSubst(string &strstring, const string &strfind0, const string &strfind1, const string &strfind2, const string &strfind3, const string &strreplace) {
  //    StringSubst(strstring,strfind0,strreplace);
  //    StringSubst(strstring,strfind1,strreplace);
  //    StringSubst(strstring,strfind2,strreplace);
  //    StringSubst(strstring,strfind3,strreplace);
  //    return strstring;
  //  }


  // ***************************************************************************
  // Function SubStrings
  // ***************************************************************************
  // Finds strings here and there.
  // Stefano Curtarolo

  int GetNLinesString(const string& str) {
    // SLOW
    //     string _str(str);
    //     int N=1;
    //     while(_str.find("\n")!=string::npos) {
    //       N++;_str=_str.substr(_str.find("\n")+1);
    //     }
    //     return N;
    stringstream strstream(str);
    return GetNLinesString(strstream);
  }
  int GetNLinesString(const stringstream& strstream) {
    // VERY SLOW    return aurostd::GetNLinesString(strstream.str());
    // FAST
    stringstream strstream_new(strstream.str());  //copy stringstream
    string line;
    int count_line = 0;
    while(getline(strstream_new, line)) {count_line++;}
    return count_line;
  }

  int GetNLinesFile(const string& file_name) {
    stringstream streamFILE;
    aurostd::file2stringstream(file_name, streamFILE);
    return GetNLinesString(streamFILE);
  }

  string GetLineString(const string& strstream,int line) {
    string _strstream(strstream),_strline;
    //  if(line>aurostd::GetNLinesString(_strstream)) return (string) "";   // TOO SLOW IF THE STRING IS LONG !
    for(int i=0;i<line;i++) {
      _strline=_strstream.substr(0,_strstream.find("\n"));
      _strstream=_strstream.substr(_strstream.find("\n")+1);
    }
    return _strline;
  }
  string GetLineString(const stringstream& strstream,int line) {
    return aurostd::GetLineString(strstream.str(),line);
  }

  // ***************************************************************************
  // Function SubStringsPresent
  // ***************************************************************************
  bool substring2bool(const string& strstream,const string& strsub1,bool RemoveWS,bool RemoveComments) { //CO20210315 - cleaned up
    //substring2bool and kvpair2bool are similar but distinct
    //substring2bool will match any strsub1 and return true
    //kvpair2bool will assume the line is written KEY+DELIMITER+VALUE, if it matches KEY and DELIMITER exactly, it will return true
    //matching KEY exactly is useful, e.g.:
    //_FILE_START_
    //IALGO=48
    //_FILE_END_
    //strsub1="ALGO": substring2bool will return true
    //keyword="ALGO,delim="=": kvpair2bool will return false
    //kvpair2bool must match KEY exactly! skips the rest
    //substring2bool is good for aflow.in's which has no set delimiter style: [AFLOW_BIN_XZ] vs. [AFLOW_BIN=XZ] vs. [AFLOW_BIN]XZ vs. [AFLOW]BIN=XZ
    bool LDEBUG=FALSE;//TRUE;
    if(LDEBUG) cerr << XPID << "aurostd::substring2bool(): BEGIN [substring=\"" << strsub1 << "\"] [RemoveWS=" << RemoveWS << "]" << endl;
    string _strstream(strstream);
    if(RemoveWS==TRUE) _strstream=aurostd::RemoveWhiteSpaces(_strstream,'"');
    if(LDEBUG) cerr << XPID << "aurostd::substring2bool(): [input=\"" << strstream << "\"], [substring=\"" << strsub1 << "\"]" << endl;
    if(_strstream.find(strsub1)==string::npos) return false;
    if(RemoveComments){ //SD20220403 - substring exists, but now check if it exists outside of comments 
      vector<string> tokens;
      aurostd::string2tokens(_strstream,tokens,"\n");
      string strline="";
      for(uint i=0;i<tokens.size();i++) {
        strline=aurostd::RemoveComments(tokens[i]);  //CO20210315
        if(strline.find(strsub1)!=string::npos) {
          if(LDEBUG) cerr << XPID << "aurostd::substring2bool(): END [substring=\"" << strsub1 << "\" found] [RemoveWS=" << RemoveWS << "]" << endl;
          return true;
        }
      }
      if(LDEBUG) cerr << XPID << "aurostd::substring2bool(): END [substring=" << strsub1 << " NOT found] [RemoveWS=" << RemoveWS << "]" << endl;
      return false;
    }
    return true; //SD20220403 - since substring exists, return true
  }

  bool substring2bool(const vector<string>& vstrstream,const string& strsub1,bool RemoveWS,bool RemoveComments) {
    for(uint i=0;i<vstrstream.size();i++)
      if(aurostd::substring2bool(vstrstream[i],strsub1,RemoveWS,RemoveComments)) return TRUE;
    return FALSE;
  }
  bool substring2bool(const deque<string>& vstrstream,const string& strsub1,bool RemoveWS,bool RemoveComments) {
    for(uint i=0;i<vstrstream.size();i++)
      if(aurostd::substring2bool(vstrstream[i],strsub1,RemoveWS,RemoveComments)) return TRUE;
    return FALSE;
  }

  // ME20220505
  // Matches a list of substrings to a string
  // match_all: only substring must be inside the string
  bool substringlist2bool(const string& strin, const vector<string>& substrings, bool match_all) {
    for (uint i = 0; i < substrings.size(); i++) {
      if (strin.find(substrings[i]) == string::npos) {
        // Didn't find substring, but need all
        if (match_all) return false;
      } else if (!match_all) {
        // Found something and only need one
        return true;
      }
    }
    // Code only gets here when all substrings are
    // in the string (match_all) or none have (!match_all)
    return match_all;
  }
  
  bool substring2bool(const stringstream& strstream,const string& strsub1,bool RemoveWS,bool RemoveComments) {
    return aurostd::substring2bool(strstream.str(),strsub1,RemoveWS,RemoveComments);
  }

  bool substringlist2bool(const string& strin, const deque<string>& substrings, bool match_all) {
    for (uint i = 0; i < substrings.size(); i++) {
      if (strin.find(substrings[i]) == string::npos) {
        // Didn't find substring, but need all
        if (match_all) return false;
      } else if (!match_all) {
        // Found something and only need one
        return true;
      }
    }
    // Code only gets here when all substrings are
    // in the string (match_all) or none have (!match_all)
    return match_all;
  }

  /// @brief Determines whether a specific value exists inside a list
  ///
  /// @param list List of values
  /// @param input Specific value to match the values within the list
  /// @param index Index of the element that matched the input
  /// @param sorted Whether the list is sorted
  /// @return Boolean if the input was found in the list or not
  ///
  /// @note index is assigned the value of 0 if the input is not found in the list
  template<class utype> bool WithinList(const vector<utype>& list, const utype& input, size_t& index, bool sorted) { //SD20220705
    for (size_t i = 0; i < list.size(); i++) {
      if(sorted && list[i]>input){break;}
      if(aurostd::isequal(list[i],input)) {
        index = i;
        return true;
      }
    }
    index = 0;
    return false;
  }
  bool WithinList(const vector<string>& list, const string& input, size_t& index, bool sorted) { //SD20220705
    for (size_t i = 0; i < list.size(); i++) {
      if(sorted && list[i]>input){break;}
      if(aurostd::isequal(list[i],input)) {
        index = i;
        return true;
      }
    }
    index = 0;
    return false;
  }
  template<class utype> bool WithinList(const deque<utype>& list, const utype& input, size_t& index, bool sorted) { //SD20220705
    return WithinList(aurostd::deque2vector(list), input, index, sorted);
  }
  bool WithinList(const deque<string>& list, const string& input, size_t& index, bool sorted) { //SD20220705
    return WithinList(aurostd::deque2vector(list), input, index, sorted);
  }
  template<class utype> bool WithinList(const vector<utype>& list, const utype& input, bool sorted) { //SD20220705
    size_t index=0;
    return WithinList(list, input, index, sorted);
  }
  bool WithinList(const vector<string>& list, const string& input, bool sorted) { //SD20220705
    size_t index=0;
    return WithinList(list, input, index, sorted);
  }
  template<class utype> bool WithinList(const deque<utype>& list, const utype& input, bool sorted) { //SD20220705
    return WithinList(aurostd::deque2vector(list), input, sorted);
  }
  bool WithinList(const deque<string>& list, const string& input, bool sorted) { //SD20220705
    return WithinList(aurostd::deque2vector(list), input, sorted);
  }

  template<class utype> bool WithinList(const vector<utype>& list, const utype& input, vector<size_t>& index, bool sorted) { //SD20220705
    index.clear();
    for (size_t i = 0; i < list.size(); i++) {
      if(sorted && list[i]>input){break;}
      if(aurostd::isequal(list[i],input)) {
        index.push_back(i);
      }
    }
    return !index.empty();
  }
  bool WithinList(const vector<string>& list, const string& input, vector<size_t>& index, bool sorted) { //SD20220705
    index.clear();
    for (size_t i = 0; i < list.size(); i++) {
      if(sorted && list[i]>input){break;}
      if(aurostd::isequal(list[i],input)) {
        index.push_back(i);
      }
    }
    return !index.empty();
  }
  template<class utype> bool WithinList(const deque<utype>& list, const utype& input, vector<size_t>& index, bool sorted) { //SD20220705
    return WithinList(aurostd::deque2vector(list), input, index, sorted);
  }
  bool WithinList(const deque<string>& list, const string& input, vector<size_t>& index, bool sorted) { //SD20220705
    return WithinList(aurostd::deque2vector(list), input, index, sorted);
  }

  //[SD20220705 - OBSOLETE]bool WithinList(const vector<string>& list,const string& input,bool sorted) { //CO20181010
  //[SD20220705 - OBSOLETE]  //for(uint i=0;i<list.size();i++){if(list[i]==input){return true;}}  OBSOLETE ME20190905
  //[SD20220705 - OBSOLETE]  //return false;  OBSOLETE ME20190905
  //[SD20220705 - OBSOLETE]  int index=-1;
  //[SD20220705 - OBSOLETE]  return WithinList(list, input, index, sorted);
  //[SD20220705 - OBSOLETE]}
  //[SD20220705 - OBSOLETE]bool WithinList(const deque<string>& list,const string& input,bool sorted) { //CO20181010
  //[SD20220705 - OBSOLETE]  int index=-1;
  //[SD20220705 - OBSOLETE]  return WithinList(aurostd::deque2vector(list), input, index, sorted);
  //[SD20220705 - OBSOLETE]}
  //[SD20220705 - OBSOLETE]bool WithinList(const vector<int>& list,int input,bool sorted) {  //CO20181010
  //[SD20220705 - OBSOLETE]  //for(uint i=0;i<list.size();i++){if(list[i]==input){return true;}}  OBSOLETE ME20190905
  //[SD20220705 - OBSOLETE]  //return false;  OBSOLETE ME20190905
  //[SD20220705 - OBSOLETE]  int index=-1;
  //[SD20220705 - OBSOLETE]  return WithinList(list, input, index, sorted);
  //[SD20220705 - OBSOLETE]}
  //[SD20220705 - OBSOLETE]bool WithinList(const vector<uint>& list,uint input,bool sorted) {  //CO20181010
  //[SD20220705 - OBSOLETE]  //for(uint i=0;i<list.size();i++){if(list[i]==input){return true;}}  OBSOLETE ME20190905
  //[SD20220705 - OBSOLETE]  //return false;  OBSOLETE ME20190905
  //[SD20220705 - OBSOLETE]  int index=-1;
  //[SD20220705 - OBSOLETE]  return WithinList(list, input, index, sorted);
  //[SD20220705 - OBSOLETE]}

  //[SD20220705 - OBSOLETE]//ME20190813 - added versions that also determine the index of the item in the list
  //[SD20220705 - OBSOLETE]bool WithinList(const vector<string>& list, const string& input, int& index, bool sorted) {
  //[SD20220705 - OBSOLETE]  for (int i = 0, nlist = (int) list.size(); i < nlist; i++) {
  //[SD20220705 - OBSOLETE]    if(sorted && list[i]>input){break;} //CO20201111
  //[SD20220705 - OBSOLETE]    if(list[i]==input) {
  //[SD20220705 - OBSOLETE]      index = i;
  //[SD20220705 - OBSOLETE]      return true;
  //[SD20220705 - OBSOLETE]    }
  //[SD20220705 - OBSOLETE]  }
  //[SD20220705 - OBSOLETE]  index = -1;
  //[SD20220705 - OBSOLETE]  return false;
  //[SD20220705 - OBSOLETE]}

  //[SD20220705 - OBSOLETE]bool WithinList(const vector<int>& list, int input, int& index, bool sorted) {
  //[SD20220705 - OBSOLETE]  for (int i = 0, nlist = (int) list.size(); i < nlist; i++) {
  //[SD20220705 - OBSOLETE]    if(sorted && list[i]>input){break;} //CO20201111
  //[SD20220705 - OBSOLETE]    if(list[i]==input) {
  //[SD20220705 - OBSOLETE]      index = i;
  //[SD20220705 - OBSOLETE]      return true;
  //[SD20220705 - OBSOLETE]    }
  //[SD20220705 - OBSOLETE]  }
  //[SD20220705 - OBSOLETE]  index = -1;
  //[SD20220705 - OBSOLETE]  return false;
  //[SD20220705 - OBSOLETE]}

  //[SD20220705 - OBSOLETE]bool WithinList(const vector<uint>& list, uint input, int& index, bool sorted) {
  //[SD20220705 - OBSOLETE]  for (int i = 0, nlist = (int) list.size(); i < nlist; i++) {
  //[SD20220705 - OBSOLETE]    if(sorted && list[i]>input){break;} //CO20201111
  //[SD20220705 - OBSOLETE]    if(list[i]==input) {
  //[SD20220705 - OBSOLETE]      index = i;
  //[SD20220705 - OBSOLETE]      return true;
  //[SD20220705 - OBSOLETE]    }
  //[SD20220705 - OBSOLETE]  }
  //[SD20220705 - OBSOLETE]  index = -1;
  //[SD20220705 - OBSOLETE]  return false;
  //[SD20220705 - OBSOLETE]}

  //ME20220503
  bool SubstringWithinList(const deque<string>& list, const string& input) {
    int index = -1;
    return SubstringWithinList(list, input, index);
  }

  bool SubstringWithinList(const deque<string>& list, const string& input, int& index) {
    for (deque<string>::const_iterator it = list.begin(); it != list.end(); ++it) {
      if ((*it).find(input) != string::npos) {
        index = std::distance(list.begin(), it);
        return true;
      }
    }
    index = -1;
    return false;
  }

  bool SubstringWithinList(const vector<string>& list, const string& input) {
    int index = -1;
    return SubstringWithinList(list, input, index);
  }

  bool SubstringWithinList(const vector<string>& list, const string& input, int& index) {
    for (vector<string>::const_iterator it = list.begin(); it != list.end(); ++it) {
      if ((*it).find(input) != string::npos) {
        index = std::distance(list.begin(), it);
        return true;
      }
    }
    index = -1;
    return false;
  }

  bool EWithinList(const vector<string>& list,const string& input) { //CO20200223
    string output="";
    return EWithinList(list, input, output);
  }
  bool EWithinList(const vector<string>& list, const string& input, string& output) { //CO20200223
    output="";
    for (uint i = 0, nlist = list.size(); i < nlist; i++) {
      if(list[i]==input){output=input;return true;}
      if(list[i]==input+".xz"){output=input+".xz";return true;}
      if(list[i]==input+".gz"){output=input+".gz";return true;}
      if(list[i]==input+".bz2"){output=input+".bz2";return true;}
    }
    return false;
  }

  // ***************************************************************************
  bool substring_present_file(const string& FileName,const string& strsub1,bool RemoveWS,bool RemoveComments) {
    string StringFile;
    ifstream FileFile;
    FileFile.open(FileName.c_str(),std::ios::in);
    FileFile.clear();FileFile.seekg(0);
    if(!FileFile) {
      cerr << "ERROR  FileName=" << FileName << "   not found" << endl;
      return FALSE;
    }
    StringFile="";char c; while (FileFile.get(c)) StringFile+=c;
    FileFile.close();
    return aurostd::substring2bool(StringFile,strsub1,RemoveWS,RemoveComments);
  }

  bool substring_present_file_FAST(const string& FileName, const string& _strsub1, bool RemoveWS, bool case_insensitive,bool expect_near_end,unsigned long long int size_max) {
    //be careful, this does not filter-out # comments
    //CO20210315 - this function is not only fast, but it enables grepping through VERY large files,
    //whereas reading the whole file into memory can lead to out-of-memory issues for aflow
    //leverages regex power of grep (better than reading in cpp line by line and processing the string)
    //CO20210315 - adding case_insensitive
    //https://stackoverflow.com/questions/13913014/grepping-a-huge-file-80gb-any-way-to-speed-it-up
    //use LC_ALL=C to speed up grep
    //use fgrep if possible
    //use -m 1 to stop at the first match
    //use cat/tac if you know it comes at the end of the file
    //adding size_max: if the file is bigger than size_max, then do not search and return FALSE
    //files that are too big will freeze-up the grep command
    bool LDEBUG=(FALSE || XHOST.DEBUG);
    string message = "";

    if(!aurostd::FileExist(FileName)) {
      message = "file input not found =" + FileName;
      throw aurostd::xerror(__AFLOW_FILE__, __AFLOW_FUNC__, message, _FILE_NOT_FOUND_);
    }
    if(size_max!=AUROSTD_MAX_ULLINT){
      unsigned long long int fsize=aurostd::FileSize(FileName);
      if(fsize>=size_max){return false;}  //CO20210315 - in the future, consider throwing instead, and create a special function for vasp.out greps in kvasp
    }

    bool use_regex=true;  //do we want to use regex?
    bool is_regex_used=false; //do we actually use regex?

    string strsub1=_strsub1;
    if(case_insensitive==true){strsub1=aurostd::tolower(strsub1);}

    if(RemoveWS){
      if(use_regex){  //use regex
        aurostd::StringSubst(strsub1,"\t"," ");
        string strsub1_keep=strsub1;
        vector<string> vtokens;
        aurostd::string2tokens(strsub1,vtokens," ");
        strsub1=aurostd::joinWDelimiter(vtokens,"\\s*");
        if(!strsub1_keep.empty() && strsub1_keep[0]==' '){strsub1="\\s*"+strsub1;}  //insert at the front
        if(!strsub1_keep.empty() && strsub1_keep[strsub1_keep.size()-1]==' '){strsub1+="\\s*";} //append at the back
        if(LDEBUG){cerr << __AFLOW_FUNC__ << " strsub1(regex)=\"" << strsub1 << "\"" << endl;}
        if(strsub1.find("\\s*")!=string::npos){is_regex_used=true;}
      }else{
        strsub1=aurostd::RemoveWhiteSpaces(strsub1);
        if(LDEBUG){cerr << __AFLOW_FUNC__ << " strsub1(!regex)=\"" << strsub1 << "\"" << endl;}
      }
    }

    string temp_file=aurostd::TmpFileCreate("substring");
    ostringstream aus;
    ifstream FileFile;
    int found=0;
    aurostd::StringstreamClean(aus);
    aus << "rm -f " << temp_file  << endl;
    if(1){aus << "LC_ALL=C ";}  //speed up grep

    string cat_command="cat";
    if(expect_near_end && aurostd::IsCommandAvailable("tac")){cat_command="tac";}
    if(LDEBUG){cerr << __AFLOW_FUNC__ << " cat_command=\"" << cat_command << "\"" << endl;}

    aus << cat_command << " \"" << FileName << "\"";
    if(use_regex==false && RemoveWS==true){aus << " | sed \"s/ //g\" | sed \"s/\\t//g\"";}

    //decide is_regex_used above here

    //if using regex, protect against incoming ()
    //e.g., "Total CPU time used (sec)"
    if(is_regex_used){
      aurostd::StringSubst(strsub1,"(","\\(");
      aurostd::StringSubst(strsub1,")","\\)");
    }

    string grep_command="grep";
    if(aurostd::IsCommandAvailable("fgrep") && is_regex_used==false){grep_command="fgrep";}  //fixed string search
    if(LDEBUG){cerr << __AFLOW_FUNC__ << " grep_command=\"" << grep_command << "\"" << endl;}

    string grep_flags="-c"; //return count instead of strings matching
    if(case_insensitive==true){grep_flags="-ic";} //case-insensitive, should work with both grep and fgrep (tested by CO20210601)
    if(is_regex_used){grep_flags="-E "+grep_flags;} //regex flag
    if(LDEBUG){cerr << __AFLOW_FUNC__ << " grep_flags=\"" << grep_flags << "\"" << endl;}

    aus << " | " << grep_command << " " << grep_flags << " -m 1 \"" << strsub1 << "\" > " << temp_file  << endl;  //-m 1: stop when you find a match
    aus << "echo >> " << temp_file << endl; // to give EOL
    if(LDEBUG){cerr << __AFLOW_FUNC__ << " command=\"" << aus.str() << "\"" << endl;}
    aurostd::execute(aus);
    if(!aurostd::FileExist(temp_file)) {
      message = "file output not found =" + FileName;
      throw aurostd::xerror(__AFLOW_FILE__, __AFLOW_FUNC__, message, _FILE_NOT_FOUND_);
    }
    FileFile.open(temp_file.c_str(),std::ios::in);
    FileFile.clear();FileFile.seekg(0);
    FileFile >> found;
    FileFile.close();
    aurostd::StringstreamClean(aus);
#ifndef _AFLOW_TEMP_PRESERVE_
    aurostd::RemoveFile(temp_file);
#endif
    if(found>0) return true;
    return false;
  }

  // ***************************************************************************
  // Function SubStringsPresent and EXTRACT
  // ***************************************************************************
  //SD20220520
  //Rewritten substring2string to be more understandable, accept more input types, and incorporate extracting Nth entries
  //n==0 returns all entries, starts counting from 1, negative numbers go backwards
  //Original substring2string always returned just the first entry
  //When two substrings are present strsub1 is the start keyword and strsub2 is the stop keyword
  //CO20230502 - another rewrite for strsub1 and strsub2
  //substring2string() with strsub1 grabs everything on the line
  //substring2string() with strsub1 and strsub2 grabs everything in between
  //substring2strings() with strsub1 and strsub2 now handles newlines within entries of the return vector, as well as start/stop tags within the same line
  string substring2string(ifstream& input,const string& strsub1,const int instance,bool RemoveWS,bool RemoveComments) {
    //substring2string and kvpair2string are similar but distinct
    //substring2string will match any strsub1 and return everything AFTER strsub1
    //kvpair2string will assume the line is written KEY+DELIMITER+VALUE, if it matches KEY and DELIMITER exactly, it will return VALUE
    //matching KEY exactly is useful, e.g.:
    //_FILE_START_
    //IALGO==48
    //ALGO==FAST
    //_FILE_END_
    //strsub1="ALGO",instance=1: substring2string will return "==48"
    //keyword="ALGO,delim="==": kvpair2string will return "FAST"
    //kvpair2string must match KEY exactly! skips the rest
    //substring2string is good for aflow.in's which has no set delimiter style: [AFLOW_BIN_XZ] vs. [AFLOW_BIN=XZ] vs. [AFLOW_BIN]XZ vs. [AFLOW]BIN=XZ
    bool LDEBUG=FALSE;
    if(LDEBUG) {cerr << __AFLOW_FUNC__ << "BEGIN [substring=\"" << strsub1 << "\"] [instance=" << instance << "] [RemoveWS=" << RemoveWS << "]" << endl;}
    if(LDEBUG) {cerr << __AFLOW_FUNC__ << "[input=\"" << input.rdbuf() << "\"] [substring=\"" << strsub1 << "\"]" << endl;}
    string strline="";
    input.clear();input.seekg(0);
    vector<string> tokens;
    int iter=0;
    while(getline(input,strline) && (instance==0 || iter!=instance)) {
      if(RemoveWS) {strline=aurostd::RemoveWhiteSpaces(strline,'"');}
      if(RemoveComments) {strline=aurostd::RemoveComments(strline);}
      if(strline.find(strsub1)!=string::npos) {
        tokens.push_back(strline.substr(strline.find(strsub1)+strsub1.length()));
        iter++;
      }
    }
    input.clear();input.seekg(0);
    if(tokens.size()==0 || (uint)aurostd::abs(instance)>tokens.size()) {return "";}
    stringstream strstream;
    if(instance==0) {
      for(uint i=0;i<tokens.size();i++) {strstream << tokens[i] << endl;}
    }
    else if(instance>0) {
      strstream << tokens[tokens.size()-1];
    }
    else if(instance<0) {
      uint i=(uint)aurostd::boundary_conditions_periodic(0,tokens.size()-1,instance);
      strstream << tokens[i];
    }
    if(LDEBUG) {cerr << __AFLOW_FUNC__ << "END [substring=\"" << strsub1 << "\"] [instance=" << instance << "] [output=\"" << strstream.str() << "\"] [RemoveWS=" << RemoveWS << "]" << endl;}
    return strstream.str();
  }

  string substring2string(const string& _input,const string& strsub1,const int instance,bool RemoveWS,bool RemoveComments) {
    bool LDEBUG=FALSE;
    if(LDEBUG) {cerr << __AFLOW_FUNC__ << " BEGIN [substring=\"" << strsub1 << "\"] [instance=" << instance << "] [RemoveWS=" << RemoveWS << "]" << endl;}
    string input=_input;
    if(RemoveWS) {input=aurostd::RemoveWhiteSpaces(_input,'"');}
    if(LDEBUG) {cerr << __AFLOW_FUNC__ << " [input=\"" << input << "\"] [substring=\"" << strsub1 << "\"]" << endl;}
    if(input.find(strsub1)==string::npos) {return "";}
    stringstream strstream;
    vector<string> tokens;
    aurostd::string2vectorstring(input,tokens);
    if(LDEBUG) {cerr << __AFLOW_FUNC__ << " [tokens.size()=" << tokens.size() << "]" << endl;}
    int iter=0;
    if(instance>0) {
      for(uint i=0;i<tokens.size();i++) {
        if(RemoveComments) {tokens[i]=aurostd::RemoveComments(tokens[i]);}
        if(tokens[i].find(strsub1)!=string::npos) {
          iter++;
          if(instance==iter) {strstream << tokens[i].substr(tokens[i].find(strsub1)+strsub1.length());break;}
        }
      }
      if(LDEBUG) {cerr << __AFLOW_FUNC__ << " END [substring=\"" << strsub1 << "\"] [instance=" << instance << "] [output=\"" << strstream.str() << "\"] [RemoveWS=" << RemoveWS << "]" << endl;}
      return strstream.str();
    }
    else if(instance<0) {
      for(int i=tokens.size()-1;i>=0;i--) {
        if(RemoveComments) {tokens[i]=aurostd::RemoveComments(tokens[i]);}
        if(tokens[i].find(strsub1)!=string::npos) {
          iter--;
          if(instance==iter) {strstream << tokens[i].substr(tokens[i].find(strsub1)+strsub1.length());break;}
        }
      }
      if(LDEBUG) {cerr << __AFLOW_FUNC__ << " END [substring=\"" << strsub1 << "\"] [instance=" << instance << "] [output=\"" << strstream.str() << "\"] [RemoveWS=" << RemoveWS << "]" << endl;}
      return strstream.str();
    }
    else { //instance==0
      for(uint i=0;i<tokens.size();i++) {
        if(RemoveComments) {tokens[i]=aurostd::RemoveComments(tokens[i]);}
        if(tokens[i].find(strsub1)!=string::npos) {
          strstream << tokens[i].substr(tokens[i].find(strsub1)+strsub1.length()) << endl;
        }
      }
      if(LDEBUG) {cerr << __AFLOW_FUNC__ << " END [substring=\"" << strsub1 << "\"] [instance=" << instance << "] [output=\"" << strstream.str() << "\"] [RemoveWS=" << RemoveWS << "]" << endl;}
      return strstream.str();
    }
    return "";
  }

  string substring2string(const stringstream& input,const string& strsub1,const int instance,bool RemoveWS,bool RemoveComments) {
    return substring2string(input.str(),strsub1,instance,RemoveWS,RemoveComments);
  }

  uint substring2stringInnerLoop(const string& _strline,bool& read,vector<string>& vlines,vector<string>& tokens,const string& strsub1,const string& strsub2,bool RemoveComments,bool trim_edges) { //CO20230502 - helper function for substring2strings()
    bool LDEBUG=false;
    string strline=_strline,strline2="",strline3="";
    bool found_strsub1=false,found_strsub2=false;
    if(RemoveComments) {strline=aurostd::RemoveComments(strline);}
    if(read==FALSE && strline.find(strsub1)!=string::npos) {
      if(LDEBUG){cerr << __AFLOW_FUNC__ << " strline.find(strsub1)!=string::npos" << endl;}
      //CO20230501 - fixing in case strsub1 and strsub2 are in the same line
      while(strline.find(strsub1)!=string::npos){
        if(LDEBUG){
          cerr << __AFLOW_FUNC__ << " (WHILE LOOP START)" << endl;
          cerr << __AFLOW_FUNC__ << " strline=" << strline << endl;}
        strline2=strline.substr(strline.find(strsub1)+strsub1.length());
        strline="";
        if(LDEBUG){
          cerr << __AFLOW_FUNC__ << " strline2=" << strline2 << endl;
          cerr << __AFLOW_FUNC__ << " strline=" << strline << endl;
        }
        if(strline2.find(strsub2)==string::npos){
          if(LDEBUG){cerr << __AFLOW_FUNC__ << " strline2.find(strsub2)==string::npos" << endl;}
          read=TRUE;
          vlines.push_back(strline2);
        }
        else{
          strline3=strline2.substr(0,strline2.find(strsub2));
          strline =strline2.substr(strline2.find(strsub2)+strsub2.length());
          strline2=strline3;
          if(LDEBUG){
            cerr << __AFLOW_FUNC__ << " strline2.find(strsub2)!=string::npos" << endl;
            cerr << __AFLOW_FUNC__ << " strline2=" << strline2 << endl;
            cerr << __AFLOW_FUNC__ << " strline=" << strline << endl;
          }
          vlines.push_back(strline2);
          if(trim_edges){trimEmptyEdges(vlines);} //CO20230502
          tokens.push_back(aurostd::joinWDelimiter(vlines,"\n"));
          vlines.clear();
        }
        if(LDEBUG){cerr << __AFLOW_FUNC__ << " (WHILE LOOP END)" << endl;}
      }
    }
    else if(read==TRUE && strline.find(strsub2)!=string::npos) {
      if(LDEBUG){cerr << __AFLOW_FUNC__ << " strline.find(strsub2)!=string::npos)" << endl;}
      //CO20230501 - fixing in case strsub1 and strsub2 are in the same line
      while(!strline.empty() || strline.find(strsub2)!=string::npos){
        if(LDEBUG){
          cerr << __AFLOW_FUNC__ << " (WHILE LOOP START)" << endl;
          cerr << __AFLOW_FUNC__ << " strline=" << strline << endl;
        }
        found_strsub2=(strline.find(strsub2)!=string::npos);
        strline2=strline;
        strline="";
        if(found_strsub2){
          strline3=strline2.substr(0,strline2.find(strsub2));
          strline =strline2.substr(strline2.find(strsub2)+strsub2.length());
          strline2=strline3;
        }
        if(LDEBUG){
          cerr << __AFLOW_FUNC__ << " strline2=" << strline2 << endl;
          cerr << __AFLOW_FUNC__ << " strline=" << strline << endl;
        }
        vlines.push_back(strline2);
        if(found_strsub2){
          if(trim_edges){trimEmptyEdges(vlines);} //CO20230502
          tokens.push_back(aurostd::joinWDelimiter(vlines,"\n"));
          if(LDEBUG){
            for(uint i=0;i<vlines.size();i++){cerr << __AFLOW_FUNC__ << " vlines[i=" << i << "]=" << vlines[i] << endl;}
            for(uint i=0;i<tokens.size();i++){cerr << __AFLOW_FUNC__ << " tokens[i=" << i << "]=" << tokens[i] << endl;}
          }
          vlines.clear();
          if(strline.empty()){read=FALSE;}
        }
        if(!strline.empty()){
          found_strsub1=(strline.find(strsub1)!=string::npos);
          if(found_strsub1){
            strline=strline.substr(strline.find(strsub1)+strsub1.length());
          }
        }
        if(LDEBUG){
          cerr << __AFLOW_FUNC__ << " read=" << read << endl;
          cerr << __AFLOW_FUNC__ << " (WHILE LOOP END)" << endl;
        }
      }
    }
    else if(read) {
      vlines.push_back(strline);
    }
    return tokens.size();
  }

  string substring2stringConsolidate(const vector<string>& tokens,const int instance){  //CO20230502 - helper function for substring2strings()
    if(tokens.size()==0 || (uint)aurostd::abs(instance)>tokens.size()) {return "";}
    stringstream strstream;
    if(instance==0) {
      for(uint i=0;i<tokens.size();i++) {strstream << tokens[i] << endl;}
    }
    else if(instance>0) {
      strstream << tokens[instance-1]; //[CO20230501 - OBSOLETE]tokens[tokens.size()-1];
    }
    else if(instance<0) { //CO20230501 - if instance<0, then we need to get full tokens to see how many to subtract
      uint i=(uint)aurostd::boundary_conditions_periodic(0,tokens.size()-1,instance);
      strstream << tokens[i];
    }
    return strstream.str();
  }

  string substring2string(ifstream& input,const string& strsub1,const string& strsub2,const int instance,bool RemoveWS,bool RemoveComments) {
    //CO20230502 - another rewrite to handle newlines within start/stop tags, and start/stop tags within the same line
    bool LDEBUG=FALSE;
    if(LDEBUG) {cerr << __AFLOW_FUNC__ << "BEGIN [substring=\"" << strsub1 << "\"] [substring=\"" << strsub2 << "\"] [instance=" << instance << "] [RemoveWS=" << RemoveWS << "]" << endl;}
    if(LDEBUG) {cerr << __AFLOW_FUNC__ << "[input=\"" << input.rdbuf() << "\"] [substring=\"" << strsub1 << "\"] [substring=\"" << strsub2 << "\"]" << endl;}
    vector<string> tokens;
    aurostd::substring2strings(input,tokens,strsub1,strsub2,instance,RemoveWS,RemoveComments);
    string output=substring2stringConsolidate(tokens,instance);
    if(LDEBUG) {cerr << __AFLOW_FUNC__ << "END [substring=\"" << strsub1 << "\"] [substring=\"" << strsub2 << "\"] [instance=" << instance << "] [output=\"" << output << "\"] [RemoveWS=" << RemoveWS << "]" << endl;}
    return output;
  }

  string substring2string(const string& input,const string& strsub1,const string& strsub2,const int instance,bool RemoveWS,bool RemoveComments) {
    //CO20230502 - another rewrite to handle newlines within start/stop tags, and start/stop tags within the same line
    bool LDEBUG=FALSE;
    if(LDEBUG) {cerr << __AFLOW_FUNC__ << "BEGIN [substring=\"" << strsub1 << "\"] [substring=\"" << strsub2 << "\"] [instance=" << instance << "] [RemoveWS=" << RemoveWS << "]" << endl;}
    if(LDEBUG) {cerr << __AFLOW_FUNC__ << "[input=\"" << input << "\"] [substring=\"" << strsub1 << "\"] [substring=\"" << strsub2 << "\"]" << endl;}
    vector<string> tokens;
    aurostd::substring2strings(input,tokens,strsub1,strsub2,instance,RemoveWS,RemoveComments);
    string output=substring2stringConsolidate(tokens,instance);
    if(LDEBUG) {cerr << __AFLOW_FUNC__ << "END [substring=\"" << strsub1 << "\"] [substring=\"" << strsub2 << "\"] [instance=" << instance << "] [output=\"" << output << "\"] [RemoveWS=" << RemoveWS << "]" << endl;}
    return output;
  }
  
  //[CO20230501 - OBSOLETE]string substring2string(const string& _input,const string& strsub1,const string& strsub2,const int instance,bool RemoveWS,bool RemoveComments) {
  //[CO20230501 - OBSOLETE]  bool LDEBUG=FALSE;
  //[CO20230501 - OBSOLETE]  if(LDEBUG) {cerr << __AFLOW_FUNC__ << "BEGIN [substring=\"" << strsub1 << "\"] [substring=\"" << strsub2 << "\"] [instance=" << instance << "] [RemoveWS=" << RemoveWS << "]" << endl;}
  //[CO20230501 - OBSOLETE]  string input=_input;
  //[CO20230501 - OBSOLETE]  if(RemoveWS) {input=aurostd::RemoveWhiteSpaces(_input,'"');}
  //[CO20230501 - OBSOLETE]  if(LDEBUG) {cerr << __AFLOW_FUNC__ << "[input=\"" << input << "\"] [substring=\"" << strsub1 << "\"] [substring=\"" << strsub2 << "\"]" << endl;}
  //[CO20230501 - OBSOLETE]  if(input.find(strsub1)==string::npos || input.find(strsub2)==string::npos) {return "";}
  //[CO20230501 - OBSOLETE]  stringstream strstream;
  //[CO20230501 - OBSOLETE]  vector<string> tokens;
  //[CO20230501 - OBSOLETE]  vector<uint> vstart, vstop;
  //[CO20230501 - OBSOLETE]  aurostd::string2vectorstring(input,tokens);
  //[CO20230501 - OBSOLETE]  uint istart=0,istop=0;
  //[CO20230501 - OBSOLETE]  int iter=0;
  //[CO20230501 - OBSOLETE]  if(instance>0) {
  //[CO20230501 - OBSOLETE]    for(uint i=0;i<tokens.size();i++) {
  //[CO20230501 - OBSOLETE]      if(RemoveComments) {tokens[i]=aurostd::RemoveComments(tokens[i]);}
  //[CO20230501 - OBSOLETE]      if(tokens[i].find(strsub2)!=string::npos) {
  //[CO20230501 - OBSOLETE]        istop=i-1;
  //[CO20230501 - OBSOLETE]        if(instance==iter) {vstop.push_back(istop);break;}
  //[CO20230501 - OBSOLETE]      }
  //[CO20230501 - OBSOLETE]      if(tokens[i].find(strsub1)!=string::npos) {
  //[CO20230501 - OBSOLETE]        iter++;
  //[CO20230501 - OBSOLETE]        istart=i+1;
  //[CO20230501 - OBSOLETE]        if(instance==iter) {vstart.push_back(istart);}
  //[CO20230501 - OBSOLETE]      }
  //[CO20230501 - OBSOLETE]    }
  //[CO20230501 - OBSOLETE]  }
  //[CO20230501 - OBSOLETE]  else if(instance<0) {
  //[CO20230501 - OBSOLETE]    for(int i=tokens.size()-1;i>=0;i--) {
  //[CO20230501 - OBSOLETE]      if(RemoveComments) {tokens[i]=aurostd::RemoveComments(tokens[i]);}
  //[CO20230501 - OBSOLETE]      if(tokens[i].find(strsub2)!=string::npos) {
  //[CO20230501 - OBSOLETE]        iter--;
  //[CO20230501 - OBSOLETE]        istop=i-1;
  //[CO20230501 - OBSOLETE]        if(instance==iter) {vstop.push_back(istop);}
  //[CO20230501 - OBSOLETE]      }
  //[CO20230501 - OBSOLETE]      if(tokens[i].find(strsub1)!=string::npos) {
  //[CO20230501 - OBSOLETE]        istart=i+1;
  //[CO20230501 - OBSOLETE]        if(instance==iter) {vstart.push_back(istart);break;}
  //[CO20230501 - OBSOLETE]      }
  //[CO20230501 - OBSOLETE]    }
  //[CO20230501 - OBSOLETE]  }
  //[CO20230501 - OBSOLETE]  else { //instance==0
  //[CO20230501 - OBSOLETE]    for(uint i=0;i<tokens.size();i++) {
  //[CO20230501 - OBSOLETE]      if(RemoveComments) {tokens[i]=aurostd::RemoveComments(tokens[i]);}
  //[CO20230501 - OBSOLETE]      if(tokens[i].find(strsub2)!=string::npos) {
  //[CO20230501 - OBSOLETE]        istop=i-1;
  //[CO20230501 - OBSOLETE]        vstop.push_back(istop);
  //[CO20230501 - OBSOLETE]      }
  //[CO20230501 - OBSOLETE]      if(tokens[i].find(strsub1)!=string::npos) {
  //[CO20230501 - OBSOLETE]        istart=i+1;
  //[CO20230501 - OBSOLETE]        vstart.push_back(istart);
  //[CO20230501 - OBSOLETE]      }
  //[CO20230501 - OBSOLETE]    }
  //[CO20230501 - OBSOLETE]  }
  //[CO20230501 - OBSOLETE]  if(vstop.empty()) {return "";}
  //[CO20230501 - OBSOLETE]  if(vstop.size()!=vstart.size()) {vstart.pop_back();} // remove unfinished start
  //[CO20230501 - OBSOLETE]  for(uint i=0;i<vstart.size();i++) {
  //[CO20230501 - OBSOLETE]    for(uint j=vstart[i];j<=vstop[i];j++) {strstream << tokens[j] << endl;}
  //[CO20230501 - OBSOLETE]  }
  //[CO20230501 - OBSOLETE]  if(LDEBUG) {cerr << __AFLOW_FUNC__ << "END [substring=\"" << strsub1 << "\"] [substring=\"" << strsub2 << "\"] [instance=" << instance << "] [output=\"" << strstream.str() << "\"] [RemoveWS=" << RemoveWS << "]" << endl;}
  //[CO20230501 - OBSOLETE]  return strstream.str();
  //[CO20230501 - OBSOLETE]}

  string substring2string(const stringstream& input,const string& strsub1,const string& strsub2,const int instance,bool RemoveWS,bool RemoveComments) { 
    return substring2string(input.str(),strsub1,strsub2,instance,RemoveWS,RemoveComments);
  }

  //[SD20220520 - OBSOLETE]string substring2string(const string& strstream,const string& strsub1,bool RemoveWS,bool RemoveComments) { //CO20210315 - cleaned up
  //[SD20220520 - OBSOLETE]  //substring2string and kvpair2string are similar but distinct
  //[SD20220520 - OBSOLETE]  //substring2string will match any strsub1 and return everything AFTER strsub1
  //[SD20220520 - OBSOLETE]  //kvpair2string will assume the line is written KEY+DELIMITER+VALUE, if it matches KEY and DELIMITER exactly, it will return VALUE
  //[SD20220520 - OBSOLETE]  //matching KEY exactly is useful, e.g.:
  //[SD20220520 - OBSOLETE]  //_FILE_START_
  //[SD20220520 - OBSOLETE]  //IALGO=48
  //[SD20220520 - OBSOLETE]  //ALGO=FAST
  //[SD20220520 - OBSOLETE]  //_FILE_END_
  //[SD20220520 - OBSOLETE]  //strsub1="ALGO": substring2string will return "=48"
  //[SD20220520 - OBSOLETE]  //keyword="ALGO,delim="=": kvpair2string will return "FAST"
  //[SD20220520 - OBSOLETE]  //kvpair2string must match KEY exactly! skips the rest
  //[SD20220520 - OBSOLETE]  //substring2string is good for aflow.in's which has no set delimiter style: [AFLOW_BIN_XZ] vs. [AFLOW_BIN=XZ] vs. [AFLOW_BIN]XZ vs. [AFLOW]BIN=XZ
  //[SD20220520 - OBSOLETE]  bool LDEBUG=FALSE;//TRUE;
  //[SD20220520 - OBSOLETE]  if(LDEBUG) cerr << XPID << "aurostd::substring2string(): BEGIN [substring=\"" << strsub1 << "\"] [RemoveWS=" << RemoveWS << "]" << endl;
  //[SD20220520 - OBSOLETE]  string _strstream(strstream);
  //[SD20220520 - OBSOLETE]  if(RemoveWS==TRUE) _strstream=aurostd::RemoveWhiteSpaces(_strstream,'"');
  //[SD20220520 - OBSOLETE]  if(LDEBUG) cerr << XPID << "aurostd::substring2string(): [input=\"" << strstream << "\"], [substring=\"" << strsub1 << "\"]" << endl;
  //[SD20220520 - OBSOLETE]  if(_strstream.find(strsub1)==string::npos) return "";
  //[SD20220520 - OBSOLETE]
  //[SD20220520 - OBSOLETE]  vector<string> tokens;
  //[SD20220520 - OBSOLETE]  aurostd::string2tokens(_strstream,tokens,"\n");
  //[SD20220520 - OBSOLETE]  string strline="";
  //[SD20220520 - OBSOLETE]  string::size_type idxS1;
  //[SD20220520 - OBSOLETE]  for(uint i=0;i<tokens.size();i++) {
  //[SD20220520 - OBSOLETE]    if(RemoveComments){strline=aurostd::RemoveComments(tokens[i]);}  //CO20210315
  //[SD20220520 - OBSOLETE]    idxS1=strline.find(strsub1);
  //[SD20220520 - OBSOLETE]    if(idxS1!=string::npos) {
  //[SD20220520 - OBSOLETE]      strline=strline.substr(idxS1+strsub1.length());
  //[SD20220520 - OBSOLETE]      strline=aurostd::RemoveWhiteSpacesFromTheBack(strline);
  //[SD20220520 - OBSOLETE]      if(LDEBUG) cerr << XPID << "aurostd::substring2string(): END [substring=\"" << strsub1 << "\" found] [output=\"" << strline << "\"] [RemoveWS=" << RemoveWS << "]" << endl;
  //[SD20220520 - OBSOLETE]      return strline;
  //[SD20220520 - OBSOLETE]    }
  //[SD20220520 - OBSOLETE]  }
  //[SD20220520 - OBSOLETE]  if(LDEBUG) cerr << XPID << "aurostd::substring2string(): END [substring=" << strsub1 << " NOT found] [RemoveWS=" << RemoveWS << "]" << endl;
  //[SD20220520 - OBSOLETE]  return "";
  //[SD20220520 - OBSOLETE]}

  //[CO20210315 - not used, not sure the purpose of strsub2]string substring2string(const string& strstream, const string& strsub1, const string& strsub2, bool RemoveWS) {
  //[CO20210315 - not used, not sure the purpose of strsub2]  bool LDEBUG=(FALSE || XHOST.DEBUG);
  //[CO20210315 - not used, not sure the purpose of strsub2]  if(LDEBUG) cerr << "DEBUG substring2string5: (BEGIN) " << strsub1 << " " << RemoveWS << endl;
  //[CO20210315 - not used, not sure the purpose of strsub2]  string _strstream(strstream),_strline,_strsub1(strsub1),_strsub2(strsub2);
  //[CO20210315 - not used, not sure the purpose of strsub2]  string strout="";
  //[CO20210315 - not used, not sure the purpose of strsub2]  string::size_type idxS1,idxS2;
  //[CO20210315 - not used, not sure the purpose of strsub2]  if(RemoveWS==TRUE) _strstream=aurostd::RemoveWhiteSpaces(_strstream,'"');
  //[CO20210315 - not used, not sure the purpose of strsub2]  if(_strstream.find(_strsub1)==string::npos) return (string) strout;
  //[CO20210315 - not used, not sure the purpose of strsub2]  if(_strstream.find(_strsub2)==string::npos) return (string) strout;
  //[CO20210315 - not used, not sure the purpose of strsub2]  //  transform(_strstream.begin(),_strstream.end(),_strstream.begin(),toupper); // pout everything UPPER
  //[CO20210315 - not used, not sure the purpose of strsub2]  vector<string> tokens;
  //[CO20210315 - not used, not sure the purpose of strsub2]  aurostd::string2tokens(_strstream,tokens,"\n");
  //[CO20210315 - not used, not sure the purpose of strsub2]  for(uint i=0;i<tokens.size();i++) {
  //[CO20210315 - not used, not sure the purpose of strsub2]    _strline=tokens[i];
  //[CO20210315 - not used, not sure the purpose of strsub2]    if(_strline.find(COMMENT_NEGLECT_1)!=string::npos) _strline=_strline.substr(0,_strline.find(COMMENT_NEGLECT_1));
  //[CO20210315 - not used, not sure the purpose of strsub2]    if(_strline.find(COMMENT_NEGLECT_2)!=string::npos) _strline=_strline.substr(0,_strline.find(COMMENT_NEGLECT_2));
  //[CO20210315 - not used, not sure the purpose of strsub2]    if(_strline.find(COMMENT_NEGLECT_3)!=string::npos) _strline=_strline.substr(0,_strline.find(COMMENT_NEGLECT_3));
  //[CO20210315 - not used, not sure the purpose of strsub2]    idxS1=_strline.find(_strsub1);
  //[CO20210315 - not used, not sure the purpose of strsub2]    idxS2=_strline.find(_strsub2);
  //[CO20210315 - not used, not sure the purpose of strsub2]    if(idxS1!=string::npos && idxS2!=string::npos && idxS1<=idxS2) {
  //[CO20210315 - not used, not sure the purpose of strsub2]      strout=_strline.substr(std::max(_strline.find(_strsub2)+_strsub2.length(),_strline.find(_strsub1)+_strsub1.length()));
  //[CO20210315 - not used, not sure the purpose of strsub2]      strout=aurostd::RemoveWhiteSpacesFromTheBack(strout);
  //[CO20210315 - not used, not sure the purpose of strsub2]      if(LDEBUG) cerr << "DEBUG substring2string5: (END) " << strsub1 << " " << RemoveWS << endl;
  //[CO20210315 - not used, not sure the purpose of strsub2]      return (string) strout;
  //[CO20210315 - not used, not sure the purpose of strsub2]    }
  //[CO20210315 - not used, not sure the purpose of strsub2]  }
  //[CO20210315 - not used, not sure the purpose of strsub2]  return (string) strout;
  //[CO20210315 - not used, not sure the purpose of strsub2]}

  template<typename utype> utype substring2utype(ifstream& input,const string& strsub1,const int instance,bool RemoveWS,bool RemoveComments) {
    return string2utype<utype>(substring2string(input,strsub1,instance,RemoveWS,RemoveComments));
  }
  template<typename utype> utype substring2utype(const string& input,const string& strsub1,const int instance,bool RemoveWS,bool RemoveComments) {
    return string2utype<utype>(substring2string(input,strsub1,instance,RemoveWS,RemoveComments));
  }
  template<typename utype> utype substring2utype(const stringstream& input,const string& strsub1,const int instance,bool RemoveWS,bool RemoveComments) {
    return substring2utype<utype>(input.str(),strsub1,instance,RemoveWS,RemoveComments);
  }
  template<typename utype> utype substring2utype(ifstream& input,const string& strsub1,const string& strsub2,const int instance,bool RemoveWS,bool RemoveComments) {
    return string2utype<utype>(substring2string(input,strsub1,strsub2,instance,RemoveWS,RemoveComments));
  }
  template<typename utype> utype substring2utype(const string& input,const string& strsub1,const string& strsub2,const int instance,bool RemoveWS,bool RemoveComments) {
    return string2utype<utype>(substring2string(input,strsub1,strsub2,instance,RemoveWS,RemoveComments));
  }
  template<typename utype> utype substring2utype(const stringstream& input,const string& strsub1,const string& strsub2,const int instance,bool RemoveWS,bool RemoveComments) {
    return substring2utype<utype>(input.str(),strsub1,strsub2,instance,RemoveWS,RemoveComments);
  }

  bool kvpair2bool(ifstream& input,const string& keyword,const string& delim,bool RemoveWS,bool RemoveComments) { //SD20220520
    //substring2bool and kvpair2bool are similar but distinct
    //substring2bool will match any strsub1 and return true
    //kvpair2bool will assume the line is written KEY+DELIMITER+VALUE, if it matches KEY and DELIMITER exactly, it will return true
    //matching KEY exactly is useful, e.g.:
    //_FILE_START_
    //IALGO==48
    //_FILE_END_
    //strsub1="ALGO": substring2bool will return true
    //keyword="ALGO,delim="==": kvpair2bool will return false
    //kvpair2bool must match KEY exactly! skips the rest
    //substring2bool is good for aflow.in's which has no set delimiter style: [AFLOW_BIN_XZ] vs. [AFLOW_BIN=XZ] vs. [AFLOW_BIN]XZ vs. [AFLOW]BIN=XZ
    bool LDEBUG=FALSE;
    if(LDEBUG) {cerr << __AFLOW_FUNC__ << "BEGIN [keyword=\"" << keyword << "\"] [delimiter=\"" << delim << "\"] [RemoveWS=" << RemoveWS << "]" << endl;}
    if(LDEBUG) {cerr << __AFLOW_FUNC__ << "[input=\"" << input.rdbuf() << "\"] [keyword=\"" << keyword << "\"] [delimiter=\"" << delim << "\"]" << endl;}
    string strline="",_keyword="";
    string::size_type idx=0;
    while(getline(input,strline)) {
      if(RemoveWS) {strline=aurostd::RemoveWhiteSpaces(strline,'"');}
      if(RemoveComments) {strline=aurostd::RemoveComments(strline);}
      idx=strline.find(delim);
      if(idx!=string::npos){
        _keyword=aurostd::RemoveWhiteSpacesFromTheFrontAndBack(strline.substr(0,idx));
        if(LDEBUG) {cerr << __AFLOW_FUNC__ << "_keyword=\"" << _keyword << "\"" << endl;}
        if(_keyword==keyword){
          if(LDEBUG) {cerr << __AFLOW_FUNC__ << "END [keyword=\"" << keyword << "\" found] [RemoveWS=" << RemoveWS << "]" << endl;}
          return true;
        }
      }
    }
    if(LDEBUG) cerr << __AFLOW_FUNC__ << "END [keyword=\"" << keyword << "\" NOT found] [RemoveWS=" << RemoveWS << "]" << endl;
    return false;
  }

  bool kvpair2bool(const string& input,const string& keyword,const string& delim,bool RemoveWS,bool RemoveComments) { //CO20210315
    bool LDEBUG=FALSE;
    if(LDEBUG) {cerr << __AFLOW_FUNC__ << "BEGIN [keyword=\"" << keyword << "\"] [delimiter=\"" << delim << "\"] [RemoveWS=" << RemoveWS << "]" << endl;}
    string _input(input);
    if(RemoveWS==TRUE) _input=aurostd::RemoveWhiteSpaces(_input,'"');
    if(LDEBUG) {cerr << __AFLOW_FUNC__ << "[input=\"" << input << "\"], [keyword=\"" << keyword << "\"] [delimiter=\"" << delim << "\"]" << endl;}
    if(_input.find(keyword)==string::npos) return false;

    if(RemoveComments){ //SD20220403 - substring exists, but now check if it exists outside of comments
      vector<string> tokens;
      aurostd::string2tokens(_input,tokens,"\n");
      string strline="",_keyword="";
      string::size_type idx=0;
      for(uint i=0;i<tokens.size();i++) {
        strline=aurostd::RemoveComments(tokens[i]);
        idx=strline.find(delim);
        if(idx!=string::npos){
          _keyword=aurostd::RemoveWhiteSpacesFromTheFrontAndBack(strline.substr(0,idx));
          if(LDEBUG) {cerr << __AFLOW_FUNC__ << "_keyword=\"" << _keyword << "\"" << endl;}
          if(_keyword==keyword){
            if(LDEBUG) {cerr << __AFLOW_FUNC__ << "END [keyword=\"" << keyword << "\" found] [RemoveWS=" << RemoveWS << "]" << endl;}
            return true;
          }
        }
      }
      if(LDEBUG) {cerr << __AFLOW_FUNC__ << "END [keyword=\"" << keyword << "\" NOT found] [RemoveWS=" << RemoveWS << "]" << endl;}
      return false;
    }
    return true; //SD20220403 - since substring exists, return true
  }

  bool kvpair2bool(const stringstream& input,const string& keyword,const string& delim,bool RemoveWS,bool RemoveComments) { //CO20210315 - cleaned up
    return kvpair2bool(input.str(),keyword,delim,RemoveWS,RemoveComments);
  }

  //SD20220520
  //Rewritten kvpair2string to be more understandable, accept more input types, allow for multi-char delimiters and incorporate extracting Nth entries
  //n==0 returns all entries, starts counting from 1, negative numbers go backwards
  //Original kvpair2string always returned just the first entry
  string kvpair2string(ifstream& input,const string& keyword,const string& delim,const int instance,bool RemoveWS,bool RemoveComments) {
    //substring2string and kvpair2string are similar but distinct
    //substring2string will match any strsub1 and return everything AFTER strsub1
    //kvpair2string will assume the line is written KEY+DELIMITER+VALUE, if it matches KEY and DELIMITER exactly, it will return VALUE
    //matching KEY exactly is useful, e.g.:
    //_FILE_START_
    //IALGO==48
    //ALGO==FAST
    //_FILE_END_
    //strsub1="ALGO",instance=1: substring2string will return "==48"
    //keyword="ALGO,delim="==": kvpair2string will return "FAST"
    //kvpair2string must match KEY exactly! skips the rest
    //substring2string is good for aflow.in's which has no set delimiter style: [AFLOW_BIN_XZ] vs. [AFLOW_BIN=XZ] vs. [AFLOW_BIN]XZ vs. [AFLOW]BIN=XZ
    bool LDEBUG=FALSE;
    if(LDEBUG) {cerr << __AFLOW_FUNC__ << "BEGIN [keyword=\"" << keyword << "\"] [delimiter=\"" << delim << "\"] [instance=" << instance << "] [RemoveWS=" << RemoveWS << "]" << endl;}
    if(LDEBUG) {cerr << __AFLOW_FUNC__ << "[input=\"" << input.rdbuf() << "\"] [keyword=\"" << keyword << "\"] [delimiter=\"" << delim << "\"]" << endl;}
    string strline="",_keyword="";
    input.clear();input.seekg(0);
    vector<string> tokens;
    string::size_type idx=0;
    int iter=0;
    while(getline(input,strline) && (instance==0 || iter!=instance)) {
      if(RemoveWS) {strline=aurostd::RemoveWhiteSpaces(strline,'"');}
      if(RemoveComments) {strline=aurostd::RemoveComments(strline);}
      idx=strline.find(delim);
      if(idx!=string::npos) {
        _keyword=aurostd::RemoveWhiteSpacesFromTheFrontAndBack(strline.substr(0,idx));
        if(_keyword==keyword) {
          tokens.push_back(aurostd::RemoveWhiteSpacesFromTheFrontAndBack(strline.substr(idx+delim.length())));
          iter++;
        }
      }
    }
    input.clear();input.seekg(0);
    if(tokens.size()==0 || (uint)aurostd::abs(instance)>tokens.size()) {return "";}
    stringstream strstream;
    if(instance==0) {
      for(uint i=0;i<tokens.size();i++) {strstream << tokens[i] << endl;}
    }
    else if(instance>0) {
      strstream << tokens[tokens.size()-1];
    }
    else if(instance<0) {
      uint i=(uint)aurostd::boundary_conditions_periodic(0,tokens.size()-1,instance);
      strstream << tokens[i];
    }
    if(LDEBUG) {cerr << __AFLOW_FUNC__ << "BEGIN [keyword=\"" << keyword << "\"] [delimiter=\"" << delim << "\"] [instance=" << instance << "] [output=\"" << strstream.str() << "\"] [RemoveWS=" << RemoveWS << "]" << endl;}
    return strstream.str();
  }

  string kvpair2string(const string& _input,const string& keyword,const string& delim,const int instance,bool RemoveWS,bool RemoveComments) {
    bool LDEBUG=FALSE;
    if(LDEBUG) {cerr << __AFLOW_FUNC__ << "BEGIN [keyword=\"" << keyword << "\"] [delimiter=\"" << delim << "\"] [instance=" << instance << "] [RemoveWS=" << RemoveWS << "]" << endl;}
    string input=_input;
    if(RemoveWS) {input=aurostd::RemoveWhiteSpaces(_input,'"');}
    if(LDEBUG) {cerr << __AFLOW_FUNC__ << "[input=\"" << input << "\"] [keyword=\"" << keyword << "\"] [delimiter=\"" << delim << "\"]" << endl;}
    if(input.find(delim)==string::npos || input.find(keyword)==string::npos) {return "";}
    stringstream strstream;
    vector<string> tokens;
    aurostd::string2vectorstring(input,tokens);
    string _keyword="";
    string::size_type idx=0;
    int iter=0;
    if(instance>0) {
      for(uint i=0;i<tokens.size();i++) {
        if(RemoveComments) {tokens[i]=aurostd::RemoveComments(tokens[i]);}
        idx=tokens[i].find(delim);
        if(idx!=string::npos) {
          _keyword=aurostd::RemoveWhiteSpacesFromTheFrontAndBack(tokens[i].substr(0,idx));
          if(_keyword==keyword) {
            iter++;
            if(instance==iter) {strstream << aurostd::RemoveWhiteSpacesFromTheFrontAndBack(tokens[i].substr(idx+delim.length()));break;}
          }
        }
      }
      if(LDEBUG) {cerr << __AFLOW_FUNC__ << "BEGIN [keyword=\"" << keyword << "\"] [delimiter=\"" << delim << "\"] [instance=" << instance << "] [output=\"" << strstream.str() << "\"] [RemoveWS=" << RemoveWS << "]" << endl;}
      return strstream.str();
    }
    else if(instance<0) {
      for(int i=tokens.size()-1;i>=0;i--) {
        if(RemoveComments) {tokens[i]=aurostd::RemoveComments(tokens[i]);}
        idx=tokens[i].find(delim);
        if(idx!=string::npos) {
          _keyword=aurostd::RemoveWhiteSpacesFromTheFrontAndBack(tokens[i].substr(0,idx));
          if(_keyword==keyword) {
            iter--;
            if(instance==iter) {strstream << aurostd::RemoveWhiteSpacesFromTheFrontAndBack(tokens[i].substr(idx+delim.length()));break;}
          }
        }
      }
      if(LDEBUG) {cerr << __AFLOW_FUNC__ << "BEGIN [keyword=\"" << keyword << "\"] [delimiter=\"" << delim << "\"] [instance=" << instance << "] [output=\"" << strstream.str() << "\"] [RemoveWS=" << RemoveWS << "]" << endl;}
      return strstream.str();
    }
    else { //instance==0
      for(uint i=0;i<tokens.size();i++) {
        if(RemoveComments) {tokens[i]=aurostd::RemoveComments(tokens[i]);}
        idx=tokens[i].find(delim);
        if(idx!=string::npos) {
          _keyword=aurostd::RemoveWhiteSpacesFromTheFrontAndBack(tokens[i].substr(0,idx));
          if(_keyword==keyword) {
            strstream << aurostd::RemoveWhiteSpacesFromTheFrontAndBack(tokens[i].substr(idx+delim.length())) << endl;
          }
        }
      }
      if(LDEBUG) {cerr << __AFLOW_FUNC__ << "BEGIN [keyword=\"" << keyword << "\"] [delimiter=\"" << delim << "\"] [instance=" << instance << "] [output=\"" << strstream.str() << "\"] [RemoveWS=" << RemoveWS << "]" << endl;}
      return strstream.str();
    }
    return "";
  }

  string kvpair2string(const stringstream& input,const string& keyword,const string& delim,const int instance,bool RemoveWS,bool RemoveComments) {
    return kvpair2string(input.str(),keyword,delim,instance,RemoveWS,RemoveComments);
  }

  //[SD20220520 - OBSOLETE]string kvpair2string(const string& strstream,const string& keyword,const string& delim,bool RemoveWS,bool RemoveComments) { //CO20210315
  //[SD20220520 - OBSOLETE]  //substring2string and kvpair2string are similar but distinct
  //[SD20220520 - OBSOLETE]  //substring2string will match any strsub1 and return everything AFTER strsub1
  //[SD20220520 - OBSOLETE]  //kvpair2string will assume the line is written KEY+DELIMITER+VALUE, if it matches KEY and DELIMITER exactly, it will return VALUE
  //[SD20220520 - OBSOLETE]  //matching KEY exactly is useful, e.g.:
  //[SD20220520 - OBSOLETE]  //_FILE_START_
  //[SD20220520 - OBSOLETE]  //IALGO=48
  //[SD20220520 - OBSOLETE]  //ALGO=FAST
  //[SD20220520 - OBSOLETE]  //_FILE_END_
  //[SD20220520 - OBSOLETE]  //strsub1="ALGO": substring2string will return "=48"
  //[SD20220520 - OBSOLETE]  //keyword="ALGO,delim="=": kvpair2string will return "FAST"
  //[SD20220520 - OBSOLETE]  //kvpair2string must match KEY exactly! skips the rest
  //[SD20220520 - OBSOLETE]  //substring2string is good for aflow.in's which has no set delimiter style: [AFLOW_BIN_XZ] vs. [AFLOW_BIN=XZ] vs. [AFLOW_BIN]XZ vs. [AFLOW]BIN=XZ
  //[SD20220520 - OBSOLETE]  bool LDEBUG=FALSE;//TRUE;
  //[SD20220520 - OBSOLETE]  if(LDEBUG) cerr << XPID << "aurostd::kvpair2string(): BEGIN [keyword=\"" << keyword << "\"] [delimiter=\"" << delim << "\"] [RemoveWS=" << RemoveWS << "]" << endl;
  //[SD20220520 - OBSOLETE]  string _strstream(strstream);
  //[SD20220520 - OBSOLETE]  if(RemoveWS==TRUE) _strstream=aurostd::RemoveWhiteSpaces(_strstream,'"');
  //[SD20220520 - OBSOLETE]  if(LDEBUG) cerr << XPID << "aurostd::kvpair2string(): [input=\"" << strstream << "\"], [keyword=\"" << keyword << "\"] [delimiter=\"" << delim << "\"]" << endl;
  //[SD20220520 - OBSOLETE]  if(_strstream.find(keyword)==string::npos) return "";
  //[SD20220520 - OBSOLETE]
  //[SD20220520 - OBSOLETE]  vector<string> tokens;
  //[SD20220520 - OBSOLETE]  aurostd::string2tokens(_strstream,tokens,"\n");
  //[SD20220520 - OBSOLETE]  string strline="",_keyword="",value="";
  //[SD20220520 - OBSOLETE]  string::size_type idxS1;
  //[SD20220520 - OBSOLETE]  for(uint i=0;i<tokens.size();i++) {
  //[SD20220520 - OBSOLETE]    if(RemoveComments){strline=aurostd::RemoveComments(tokens[i]);}
  //[SD20220520 - OBSOLETE]    idxS1=strline.find(delim);
  //[SD20220520 - OBSOLETE]    if(idxS1!=string::npos){
  //[SD20220520 - OBSOLETE]      _keyword=aurostd::RemoveWhiteSpacesFromTheFrontAndBack(strline.substr(0,idxS1));
  //[SD20220520 - OBSOLETE]      if(LDEBUG) cerr << XPID << "aurostd::kvpair2string(): _keyword=\"" << _keyword << "\"" << endl;
  //[SD20220520 - OBSOLETE]      if(_keyword==keyword){
  //[SD20220520 - OBSOLETE]        value=aurostd::RemoveWhiteSpacesFromTheFrontAndBack(strline.substr(idxS1+1));
  //[SD20220520 - OBSOLETE]        if(LDEBUG) cerr << XPID << "aurostd::kvpair2string(): END [keyword=\"" << keyword << "\" found] [output=\"" << value << "\"] [RemoveWS=" << RemoveWS << "]" << endl;
  //[SD20220520 - OBSOLETE]        return value;
  //[SD20220520 - OBSOLETE]      }
  //[SD20220520 - OBSOLETE]    }
  //[SD20220520 - OBSOLETE]  }
  //[SD20220520 - OBSOLETE]  if(LDEBUG) cerr << XPID << "aurostd::kvpair2string(): END [keyword=" << keyword << " NOT found] [RemoveWS=" << RemoveWS << "]" << endl;
  //[SD20220520 - OBSOLETE]  return "";
  //[SD20220520 - OBSOLETE]}

  template<typename utype> utype kvpair2utype(ifstream& input,const string& keyword,const string& delim,const int instance,bool RemoveWS,bool RemoveComments) {
    return string2utype<utype>(kvpair2string(input,keyword,delim,instance,RemoveWS,RemoveComments));
  }
  template<typename utype> utype kvpair2utype(const string& input,const string& keyword,const string& delim,const int instance,bool RemoveWS,bool RemoveComments) {
    return string2utype<utype>(kvpair2string(input,keyword,delim,instance,RemoveWS,RemoveComments));
  }
  template<typename utype> utype kvpair2utype(const stringstream& input,const string& keyword,const string& delim,const int instance,bool RemoveWS,bool RemoveComments) {
    return kvpair2utype<utype>(input.str(),keyword,delim,instance,RemoveWS,RemoveComments);
  }

  // ***************************************************************************
  // Function SubStringsPresentExtractString and other
  // ***************************************************************************
  uint substring2strings(ifstream& input,vector<string> &vstringout,const string& strsub1,bool RemoveWS,bool RemoveComments) { //SD20220520
    vstringout=aurostd::string2vectorstring(aurostd::substring2string(input,strsub1,0,RemoveWS,RemoveComments));
    return vstringout.size();
  }
  uint substring2strings(const string& input,vector<string> &vstringout,const string& strsub1,bool RemoveWS,bool RemoveComments) {
    //[SD20220520 - OBSOLETE]//an AFLOW-specific substring matcher: will remove comments before searching
    //[SD20220520 - OBSOLETE]bool LDEBUG=FALSE;//TRUE;
    //[SD20220520 - OBSOLETE]if(LDEBUG) cerr << XPID << "aurostd::substring2strings(): BEGIN [substring=\"" << strsub1 << "\"] [RemoveWS=" << RemoveWS << "]" << endl;
    //[SD20220520 - OBSOLETE]vstringout.clear();
    //[SD20220520 - OBSOLETE]string _strstream(strstream);
    //[SD20220520 - OBSOLETE]if(RemoveWS==TRUE) _strstream=aurostd::RemoveWhiteSpaces(_strstream,'"');
    //[SD20220520 - OBSOLETE]if(LDEBUG) cerr << XPID << "aurostd::substring2strings(): [input=\"" << strstream << "\"], [substring=\"" << strsub1 << "\"]" << endl;
    //[SD20220520 - OBSOLETE]if(_strstream.find(strsub1)==string::npos) return 0;
    //[SD20220520 - OBSOLETE]
    //[SD20220520 - OBSOLETE]vector<string> tokens;
    //[SD20220520 - OBSOLETE]aurostd::string2tokens(_strstream,tokens,"\n");
    //[SD20220520 - OBSOLETE]string strline="";
    //[SD20220520 - OBSOLETE]string::size_type idxS1;
    //[SD20220520 - OBSOLETE]for(uint i=0;i<tokens.size();i++) {
    //[SD20220520 - OBSOLETE]  if(RemoveComments){strline=aurostd::RemoveComments(tokens[i]);}  //CO20210315
    //[SD20220520 - OBSOLETE]  idxS1=strline.find(strsub1);
    //[SD20220520 - OBSOLETE]  if(idxS1!=string::npos) {
    //[SD20220520 - OBSOLETE]    strline=strline.substr(idxS1+strsub1.length());
    //[SD20220520 - OBSOLETE]    strline=aurostd::RemoveWhiteSpacesFromTheBack(strline);
    //[SD20220520 - OBSOLETE]    if(LDEBUG) cerr << XPID << "aurostd::substring2strings(): [substring=\"" << strsub1 << "\" found] [output=\"" << strline << "\"] [RemoveWS=" << RemoveWS << "]" << endl;
    //[SD20220520 - OBSOLETE]    vstringout.push_back(strline);
    //[SD20220520 - OBSOLETE]  }
    //[SD20220520 - OBSOLETE]}
    //[SD20220520 - OBSOLETE]if(LDEBUG) cerr << XPID << "aurostd::substring2strings(): END [substring=\"" << strsub1 << "\"] [hits=" << vstringout.size() << "] [RemoveWS=" << RemoveWS << "]" << endl;
    //[SD20220520 - OBSOLETE]return vstringout.size();
    vstringout=aurostd::string2vectorstring(aurostd::substring2string(input,strsub1,0,RemoveWS,RemoveComments));
    return vstringout.size();
  }
  uint substring2strings(const stringstream& input,vector<string> &vstringout,const string& strsub1,bool RemoveWS,bool RemoveComments) {
    vstringout=aurostd::string2vectorstring(aurostd::substring2string(input,strsub1,0,RemoveWS,RemoveComments));
    return vstringout.size();
  }

  uint substring2strings(ifstream& input,vector<string> &vstringout,const string& strsub1,const string& strsub2,const int instance,bool RemoveWS,bool RemoveComments,bool trim_edges) { //CO20230502
    //[CO20230502 - OBSOLETE]vstringout=aurostd::string2vectorstring(aurostd::substring2string(input,strsub1,strsub2,0,RemoveWS,RemoveComments));
    //[CO20230502 - OBSOLETE]return vstringout.size();
    //CO20230502 - another rewrite to handle newlines within start/stop tags, and start/stop tags within the same line
    bool LDEBUG=false;
    if(LDEBUG) {cerr << __AFLOW_FUNC__ << "BEGIN [substring=\"" << strsub1 << "\"] [substring=\"" << strsub2 << "\"] [instance=" << instance << "] [RemoveWS=" << RemoveWS << "]" << endl;}
    if(LDEBUG) {cerr << __AFLOW_FUNC__ << "[input=\"" << input.rdbuf() << "\"] [substring=\"" << strsub1 << "\"] [substring=\"" << strsub2 << "\"]" << endl;}
    vstringout.clear();
    string strline="";
    input.clear();input.seekg(0);
    vector<string> vlines;
    int iter=0;
    bool read=FALSE;
    while(getline(input,strline) && (instance<=0 || iter<instance)) {
      if(LDEBUG){cerr << __AFLOW_FUNC__ << " strline=" << strline << endl;}
      if(RemoveWS) {strline=aurostd::RemoveWhiteSpaces(strline,'"');}
      //
      iter=substring2stringInnerLoop(strline,read,vlines,vstringout,strsub1,strsub2,RemoveComments,trim_edges); //CO20230502
      //
    }
    input.clear();input.seekg(0);
    uint count=vstringout.size();
    if(LDEBUG){
      for(uint i=0;i<count;i++) {
        cerr << __AFLOW_FUNC__ << " vstringout[i=" << i << "]=\"" <<  vstringout[i] << "\"" << endl;
      }
    }
    return count;
  }
  uint substring2strings(const string& _input,vector<string> &vstringout,const string& strsub1,const string& strsub2,const int instance,bool RemoveWS,bool RemoveComments,bool trim_edges) {  //CO20230502
    //[SD20220520 - OBSOLETE]bool LDEBUG=(FALSE || XHOST.DEBUG);
    //[SD20220520 - OBSOLETE]if(LDEBUG) cerr << "DEBUG substring2strings5: (BEGIN) " << strsub1 << " " << strsub2 << " " << RemoveWS << endl;
    //[SD20220520 - OBSOLETE]string _strstream(strstream),_strline,_strsub1(strsub1),_strsub2(strsub2);
    //[SD20220520 - OBSOLETE]string::size_type idxS1,idxS2;
    //[SD20220520 - OBSOLETE]vstringout.clear(); // clear so it is empty
    //[SD20220520 - OBSOLETE]if(RemoveWS==TRUE) _strstream=aurostd::RemoveWhiteSpaces(_strstream,'"');
    //[SD20220520 - OBSOLETE]if(_strstream.find(_strsub1)==string::npos) return 0; // there is not
    //[SD20220520 - OBSOLETE]if(_strstream.find(_strsub2)==string::npos) return 0; // there is not
    //[SD20220520 - OBSOLETE]//  transform(_strstream.begin(),_strstream.end(),_strstream.begin(),toupper); // pout everything UPPER
    //[SD20220520 - OBSOLETE]vector<string> tokens;
    //[SD20220520 - OBSOLETE]aurostd::string2tokens(_strstream,tokens,"\n");
    //[SD20220520 - OBSOLETE]for(uint i=0;i<tokens.size();i++) {
    //[SD20220520 - OBSOLETE]  _strline=tokens[i];
    //[SD20220520 - OBSOLETE]  if(_strline.find(COMMENT_NEGLECT_1)!=string::npos) _strline=_strline.substr(0,_strline.find(COMMENT_NEGLECT_1));
    //[SD20220520 - OBSOLETE]  if(_strline.find(COMMENT_NEGLECT_2)!=string::npos) _strline=_strline.substr(0,_strline.find(COMMENT_NEGLECT_2));
    //[SD20220520 - OBSOLETE]  if(_strline.find(COMMENT_NEGLECT_3)!=string::npos) _strline=_strline.substr(0,_strline.find(COMMENT_NEGLECT_3));
    //[SD20220520 - OBSOLETE]  idxS1=_strline.find(_strsub1);
    //[SD20220520 - OBSOLETE]  idxS2=_strline.find(_strsub2);
    //[SD20220520 - OBSOLETE]  if(idxS1!=string::npos && idxS2!=string::npos) {
    //[SD20220520 - OBSOLETE]    vstringout.push_back(aurostd::RemoveWhiteSpacesFromTheBack(_strline.substr(std::max(_strline.find(_strsub2)+_strsub2.length(),_strline.find(_strsub1)+_strsub1.length()))));
    //[SD20220520 - OBSOLETE]  }
    //[SD20220520 - OBSOLETE]}
    //[SD20220520 - OBSOLETE]if(LDEBUG) cerr << "DEBUG substring2string5: (END) " << strsub1 << " " << strsub2 << " " << vstringout.size() << " " << RemoveWS << endl;
    //[SD20220520 - OBSOLETE]return vstringout.size();
    //[CO20230502 - OBSOLETE]vstringout=aurostd::string2vectorstring(aurostd::substring2string(input,strsub1,strsub2,0,RemoveWS,RemoveComments));
    //[CO20230502 - OBSOLETE]return vstringout.size();
    //CO20230502 - another rewrite to handle newlines within start/stop tags, and start/stop tags within the same line
    bool LDEBUG=FALSE;
    string input=_input;
    if(LDEBUG) {cerr << __AFLOW_FUNC__ << "BEGIN [substring=\"" << strsub1 << "\"] [substring=\"" << strsub2 << "\"] [instance=" << instance << "] [RemoveWS=" << RemoveWS << "]" << endl;}
    if(LDEBUG) {cerr << __AFLOW_FUNC__ << "[input=\"" << input << "\"] [substring=\"" << strsub1 << "\"] [substring=\"" << strsub2 << "\"]" << endl;}
    vstringout.clear();
    if(RemoveWS) {input=aurostd::RemoveWhiteSpaces(input,'"');}
    if(input.find(strsub1)==string::npos && input.find(strsub2)==string::npos) {return vstringout.size();}
    string strline="";
    vector<string> vlines,vlines2;
    aurostd::string2vectorstring(input,vlines2);
    int iter=0;
    bool read=false;
    for(uint iline=0;iline<vlines2.size() && (instance<=0 || iter<instance);iline++){
      strline=vlines2[iline];
      if(LDEBUG){cerr << __AFLOW_FUNC__ << " strline=" << strline << endl;}
      //
      iter=substring2stringInnerLoop(strline,read,vlines,vstringout,strsub1,strsub2,RemoveComments,trim_edges); //CO20230502
      //
    }
    uint count=vstringout.size();
    if(LDEBUG){
      for(uint i=0;i<count;i++) {
        cerr << __AFLOW_FUNC__ << " vstringout[i=" << i << "]=\"" <<  vstringout[i] << "\"" << endl;
      }
    }
    return count;
  }
  uint substring2strings(const stringstream& input,vector<string> &vstringout,const string& strsub1,const string& strsub2,const int instance,bool RemoveWS,bool RemoveComments,bool trim_edges) { //CO20230502
    //[CO20230502 - OBSOLETE]vstringout=aurostd::string2vectorstring(aurostd::substring2string(input,strsub1,strsub2,0,RemoveWS,RemoveComments));
    //[CO20230502 - OBSOLETE]return vstringout.size();
    return aurostd::substring2strings(input.str(),vstringout,strsub1,strsub2,instance,RemoveWS,RemoveComments,trim_edges);  //CO20230502
  }

  template<typename utype> uint substring2utypes(ifstream& input,vector<utype> &vutypeout,const string& strsub1,bool RemoveWS,bool RemoveComments) {  //SD202205020
    vector<string> vstringout;
    aurostd::substring2strings(input,vstringout,strsub1,RemoveWS,RemoveComments);
    vutypeout=aurostd::vectorstring2vectorutype<utype>(vstringout);
    return vutypeout.size();
  }
  template<typename utype> uint substring2utypes(const string& input,vector<utype> &vutypeout,const string& strsub1,bool RemoveWS,bool RemoveComments) {  //CO20210315 - cleaned up //SD202205020 - added utype
    vector<string> vstringout;
    aurostd::substring2strings(input,vstringout,strsub1,RemoveWS,RemoveComments);
    vutypeout=aurostd::vectorstring2vectorutype<utype>(vstringout);
    return vutypeout.size();
  }
  template<typename utype> uint substring2utypes(const stringstream& input,vector<utype> &vutypeout,const string& strsub1,bool RemoveWS,bool RemoveComments) {  //CO20210315 - cleaned up //SD202205020 - added utype
    return substring2utypes<utype>(input.str(),vutypeout,strsub1,RemoveWS,RemoveComments);
  }

  template<typename utype> uint substring2utypes(ifstream& input,vector<utype> &vutypeout,const string& strsub1,const string& strsub2,bool RemoveWS,bool RemoveComments) { //SD202205020
    vector<string> vstringout;
    aurostd::substring2strings(input,vstringout,strsub1,strsub2,RemoveWS,RemoveComments);
    vutypeout=aurostd::vectorstring2vectorutype<utype>(vstringout);
    return vutypeout.size();
  }
  template<typename utype> uint substring2utypes(const string& input,vector<utype> &vutypeout,const string& strsub1,const string& strsub2,bool RemoveWS,bool RemoveComments) { //SD202205020 - added utype
    vector<string> vstringout;
    aurostd::substring2strings(input,vstringout,strsub1,strsub2,RemoveWS,RemoveComments);
    vutypeout=aurostd::vectorstring2vectorutype<utype>(vstringout);
    return vutypeout.size();
  }
  template<typename utype> uint substring2utypes(const stringstream& input,vector<utype> &vutypeout,const string& strsub1,const string& strsub2,bool RemoveWS,bool RemoveComments) { //SD202205020
    return substring2utypes<utype>(input.str(),vutypeout,strsub1,strsub2,RemoveWS,RemoveComments);
  }
}

// ***************************************************************************
// FUNCTION HTML LATEX TXT

namespace aurostd {

  // http://www.w3schools.com/html/html_entities.asp
  // http://en.wikibooks.org/wiki/LaTeX/Accents

  //ME20200921 - Replaces HTML special characters with the correct entity name
  string text2html(const string& str) {
    string out = str;
    // Ampersand must come first since it is in the entity name!
    aurostd::StringSubst(out, "&", "&amp;");
    aurostd::StringSubst(out, "<", "&lt;");
    aurostd::StringSubst(out, ">", "&gt;");
    aurostd::StringSubst(out, "\"", "&quot;");
    aurostd::StringSubst(out, "'", "&apos;");
    return out;
  }

  string html2latex(const string& str) {
    string out=str;
    aurostd::StringSubst(out,"_","\\_");
    aurostd::StringSubst(out,"<sub>","$_{");aurostd::StringSubst(out,"</sub>","}$");
    aurostd::StringSubst(out,"<i>","\\textit{");aurostd::StringSubst(out,"</i>","}");
    aurostd::StringSubst(out,"<b>","\\textbf{"); aurostd::StringSubst(out,"</b>","}");
    aurostd::StringSubst(out,"<blink>","\\textbf{"); aurostd::StringSubst(out,"</blink>","}");
    aurostd::StringSubst(out,"MgB2","MgB$_2$");
    aurostd::StringSubst(out,"Schuttler","Sch\\\"uttler");
    aurostd::StringSubst(out,"Csányi","Cs\\'anyi");aurostd::StringSubst(out,"Csanyi","Cs\\'anyi");
    aurostd::StringSubst(out,"Pólya","P\\'{o}lya");
    if(!aurostd::substring2bool(out,"Rosenbrock")) aurostd::StringSubst(out,"Rosen","Ros\\'en");
    // string bar="";//;bar.at(0)=92;

    // http://en.wikibooks.org/wiki/LaTeX/Accents
    // umlaut
    aurostd::StringSubst(out,"&auml;","\\\"{a}");aurostd::StringSubst(out,"&Auml;","\\\"{A}");
    aurostd::StringSubst(out,"&euml;","\\\"{e}");aurostd::StringSubst(out,"&Euml;","\\\"{E}");
    aurostd::StringSubst(out,"&iuml;","\\\"{i}");aurostd::StringSubst(out,"&Iuml;","\\\"{I}");
    aurostd::StringSubst(out,"&ouml;","\\\"{o}");aurostd::StringSubst(out,"&Ouml;","\\\"{O}");
    aurostd::StringSubst(out,"&uuml;","\\\"{u}");aurostd::StringSubst(out,"&Uuml;","\\\"{U}");
    // grave accent
    aurostd::StringSubst(out,"&agrave;","\\`{a}");aurostd::StringSubst(out,"&Agrave;","\\`{A}");
    aurostd::StringSubst(out,"&egrave;","\\`{e}");aurostd::StringSubst(out,"&Egrave;","\\`{E}");
    aurostd::StringSubst(out,"&igrave;","\\`{i}");aurostd::StringSubst(out,"&Igrave;","\\`{I}");
    aurostd::StringSubst(out,"&ograve;","\\`{o}");aurostd::StringSubst(out,"&Ograve;","\\`{O}");
    aurostd::StringSubst(out,"&ugrave;","\\`{u}");aurostd::StringSubst(out,"&Ugrave;","\\`{U}");
    // acute accent
    aurostd::StringSubst(out,"&aacute;","\\'{a}");aurostd::StringSubst(out,"&Aacute;","\\'{A}");
    aurostd::StringSubst(out,"&eacute;","\\'{e}");aurostd::StringSubst(out,"&Eacute;","\\'{E}");
    aurostd::StringSubst(out,"&iacute;","\\'{i}");aurostd::StringSubst(out,"&Iacute;","\\'{I}");
    aurostd::StringSubst(out,"&oacute;","\\'{o}");aurostd::StringSubst(out,"&Oacute;","\\'{O}");
    aurostd::StringSubst(out,"&uacute;","\\'{u}");aurostd::StringSubst(out,"&Uacute;","\\'{U}");
    // tilde
    aurostd::StringSubst(out,"&atilde;","\\~{a}");aurostd::StringSubst(out,"&Atilde;","\\~{A}");
    aurostd::StringSubst(out,"&etilde;","\\~{e}");aurostd::StringSubst(out,"&Etilde;","\\~{E}");
    aurostd::StringSubst(out,"&itilde;","\\~{i}");aurostd::StringSubst(out,"&Itilde;","\\~{I}");
    aurostd::StringSubst(out,"&otilde;","\\~{o}");aurostd::StringSubst(out,"&Otilde;","\\~{O}");
    aurostd::StringSubst(out,"&utilde;","\\~{u}");aurostd::StringSubst(out,"&Utilde;","\\~{U}");
    // circ
    aurostd::StringSubst(out,"&acirc;","\\^{a}");aurostd::StringSubst(out,"&Acirc;","\\^{A}");
    aurostd::StringSubst(out,"&ecirc;","\\^{e}");aurostd::StringSubst(out,"&Ecirc;","\\^{E}");
    aurostd::StringSubst(out,"&icirc;","\\^{i}");aurostd::StringSubst(out,"&Icirc;","\\^{I}");
    aurostd::StringSubst(out,"&ocirc;","\\^{o}");aurostd::StringSubst(out,"&Ocirc;","\\^{O}");
    aurostd::StringSubst(out,"&ucirc;","\\^{u}");aurostd::StringSubst(out,"&Ucirc;","\\^{U}");
    // ring
    aurostd::StringSubst(out,"&aring;","\\r{a}");aurostd::StringSubst(out,"&Aring;","\\r{A}");
    aurostd::StringSubst(out,"&ering;","\\r{e}");aurostd::StringSubst(out,"&Ering;","\\r{E}");
    aurostd::StringSubst(out,"&iring;","\\r{i}");aurostd::StringSubst(out,"&Iring;","\\r{I}");
    aurostd::StringSubst(out,"&oring;","\\r{o}");aurostd::StringSubst(out,"&Oring;","\\r{O}");
    aurostd::StringSubst(out,"&uring;","\\r{u}");aurostd::StringSubst(out,"&Uring;","\\r{U}");
    // cedil
    aurostd::StringSubst(out,"&acedil;","\\c{a}");aurostd::StringSubst(out,"&Acedil;","\\c{A}");
    aurostd::StringSubst(out,"&ecedil;","\\c{e}");aurostd::StringSubst(out,"&Ecedil;","\\c{E}");
    aurostd::StringSubst(out,"&icedil;","\\c{i}");aurostd::StringSubst(out,"&Icedil;","\\c{I}");
    aurostd::StringSubst(out,"&ocedil;","\\c{o}");aurostd::StringSubst(out,"&Ocedil;","\\c{O}");
    aurostd::StringSubst(out,"&ucedil;","\\c{u}");aurostd::StringSubst(out,"&Ucedil;","\\c{U}");
    // caron
    aurostd::StringSubst(out,"&zcaron;","{\\v{z}}");aurostd::StringSubst(out,"&Zcaron;","{\\v{Z}}");
    // slash
    aurostd::StringSubst(out,"&oslash;","{\\o}");aurostd::StringSubst(out,"&Oslash;","{\\O}");
    // math
    aurostd::StringSubst(out,"&Alpha;","$\\Alpha$");aurostd::StringSubst(out,"&alpha;","$\\alpha$");
    aurostd::StringSubst(out,"&Beta;","$\\Βeta$");aurostd::StringSubst(out,"&beta;","$\\beta$");
    aurostd::StringSubst(out,"&Gamma;","$\\Gamma$");aurostd::StringSubst(out,"&gamma;","$\\gamma$");
    aurostd::StringSubst(out,"&Delta;","$\\Delta$");aurostd::StringSubst(out,"&delta;","$\\delta$");
    aurostd::StringSubst(out,"&Epsilon;","$\\Εpsilon$");aurostd::StringSubst(out,"&epsilon;","$\\epsilon$");
    aurostd::StringSubst(out,"&Zeta;","$\\Ζeta$");aurostd::StringSubst(out,"&zeta;","$\\zeta$");
    aurostd::StringSubst(out,"&Eta;","$\\Eta$");aurostd::StringSubst(out,"&eta;","$\\eta$");
    aurostd::StringSubst(out,"&Theta;","$\\Theta$");aurostd::StringSubst(out,"&theta;","$\\theta$");
    aurostd::StringSubst(out,"&Iota;","$\\Ιiota$");aurostd::StringSubst(out,"&iota;","$\\iota$");
    aurostd::StringSubst(out,"&Kappa;","$\\Kappa$");aurostd::StringSubst(out,"&kappa;","$\\kappa$");
    aurostd::StringSubst(out,"&Lambda;","$\\Lambda$");aurostd::StringSubst(out,"&lambda;","$\\lambda$");
    aurostd::StringSubst(out,"&Mu;","$\\Mu$");aurostd::StringSubst(out,"&mu;","$\\mu$");
    aurostd::StringSubst(out,"&Nu;","$\\Νu$");aurostd::StringSubst(out,"&nu;","$\\nu$");
    aurostd::StringSubst(out,"&Xi;","$\\Xi$");aurostd::StringSubst(out,"&xi;","$\\xi$");
    aurostd::StringSubst(out,"&Omicron;","$\\Omicron$");aurostd::StringSubst(out,"&omicron;","$\\omicron$");
    aurostd::StringSubst(out,"&Pi;","$\\Pi$");aurostd::StringSubst(out,"&pi;","$\\pi$");
    aurostd::StringSubst(out,"&Rho;","$\\Rho$");aurostd::StringSubst(out,"&rho;","$\\rho$");
    aurostd::StringSubst(out,"&Sigma;","$\\Sigma$");aurostd::StringSubst(out,"&sigma;","$\\sigma$");
    aurostd::StringSubst(out,"&Tau;","$\\Tau$");aurostd::StringSubst(out,"&tau;","$\\tau$");
    aurostd::StringSubst(out,"&Upsilon;","$\\Upsilon$");aurostd::StringSubst(out,"&upsilon;","$\\upsilon$");
    aurostd::StringSubst(out,"&Phi;","$\\Phi$");aurostd::StringSubst(out,"&phi;","$\\phi$");
    aurostd::StringSubst(out,"&Chi;","$\\Chi$");aurostd::StringSubst(out,"&chi;","$\\chi$");
    aurostd::StringSubst(out,"&Psi;","$\\Psi$");aurostd::StringSubst(out,"&psi;","$\\psi$");
    aurostd::StringSubst(out,"&Omega;","$\\Omega$");aurostd::StringSubst(out,"&omega;","$\\omega$");
    aurostd::StringSubst(out,"&thetasym","$\\thetasym$");
    // FINAL
    aurostd::StringSubst(out,"&","\\&");

    return out;
  }

  string html2txt(const string& str) {
    string out=str;
    aurostd::StringSubst(out,"<sub>","");aurostd::StringSubst(out,"</sub>","");
    aurostd::StringSubst(out,"<i>","");aurostd::StringSubst(out,"</i>","");
    aurostd::StringSubst(out,"<b>",""); aurostd::StringSubst(out,"</b>","");
    aurostd::StringSubst(out,"MgB2","MgB2");
    aurostd::StringSubst(out,"&","&");
    aurostd::StringSubst(out,"_","");aurostd::StringSubst(out,"\\","");
    return out;
  }


  // ***************************************************************************
  // Function aurostd::string2latex
  // ***************************************************************************
  string string2latex(const string& str) {
    string out=str;
    aurostd::StringSubst(out,"_pv","_{pv}");aurostd::StringSubst(out,"_sv","_{sv}");aurostd::StringSubst(out,"_h","_{h}");
    aurostd::StringSubst(out,"_d","_{d}");aurostd::StringSubst(out,"_s","_{s}");
    aurostd::StringSubst(out,"_1","_{1}");aurostd::StringSubst(out,"_2","_{2}");aurostd::StringSubst(out,"_3","_{3}");
    return out;
  }

  // ***************************************************************************
  // Function aurostd::latex2html
  // ***************************************************************************
  string latex2html(const string& str) {
    string out=str;
    aurostd::StringSubst(out,"\\alpha","&alpha;");aurostd::StringSubst(out,"\\Alpha","&Alpha;");
    aurostd::StringSubst(out,"\\beta","&beta;");aurostd::StringSubst(out,"\\Beta","&Beta;");
    aurostd::StringSubst(out,"\\epsilon","&epsilon;");aurostd::StringSubst(out,"\\Epsilon","&Epsilon;");
    aurostd::StringSubst(out,"\\eta","&eta;");aurostd::StringSubst(out,"\\Eta","&Eta;");
    aurostd::StringSubst(out,"\\gamma","&gamma;");aurostd::StringSubst(out,"\\Gamma","&Gamma;");
    aurostd::StringSubst(out,"\\delta","&delta;");aurostd::StringSubst(out,"\\Delta","&Delta;");
    aurostd::StringSubst(out,"\\omega","&omega;");aurostd::StringSubst(out,"\\Omega","&Omega;");
    aurostd::StringSubst(out,"\\sigma","&sigma;");aurostd::StringSubst(out,"\\Sigma","&Sigma;");
    aurostd::StringSubst(out,"_{a}","<sub>a</sub>");aurostd::StringSubst(out,"_a","<sub>a</sub>"); 
    aurostd::StringSubst(out,"_{b}","<sub>b</sub>");aurostd::StringSubst(out,"_b","<sub>b</sub>");
    aurostd::StringSubst(out,"_{c}","<sub>d</sub>");aurostd::StringSubst(out,"_c","<sub>d</sub>");
    aurostd::StringSubst(out,"_{d}","<sub>d</sub>");aurostd::StringSubst(out,"_d","<sub>d</sub>");
    aurostd::StringSubst(out,"_{h}","<sub>h</sub>");aurostd::StringSubst(out,"_h","<sub>h</sub>");
    aurostd::StringSubst(out,"_{s}","<sub>s</sub>");aurostd::StringSubst(out,"_s","<sub>s</sub>");
    aurostd::StringSubst(out,"_{v}","<sub>v</sub>");aurostd::StringSubst(out,"_v","<sub>v</sub>");
    aurostd::StringSubst(out,"_{AB}","<sub>AB</sub>");
    aurostd::StringSubst(out,"_{AB2}","<sub>AB2</sub>");
    aurostd::StringSubst(out,"_{A2B2}","<sub>A2B2</sub>");
    aurostd::StringSubst(out,"_{AB3}","<sub>AB3</sub>"); 
    for(uint i=0;i<100;i++) aurostd::StringSubst(out,"_{"+aurostd::utype2string(i)+"}","<sub>"+aurostd::utype2string(i)+"</sub>");
    for(uint i=0;i<10;i++) aurostd::StringSubst(out,"_"+aurostd::utype2string(i)+"","<sub>"+aurostd::utype2string(i)+"</sub>"); // patch
    for(uint i1=0;i1<=3;i1++)
      for(uint i2=0;i2<=3;i2++)
        for(uint i3=0;i3<=3;i3++)
          aurostd::StringSubst(out,
              "^{["+aurostd::utype2string(i1)+aurostd::utype2string(i2)+aurostd::utype2string(i3)+"]}",
              "<sup>"+aurostd::utype2string(i1)+aurostd::utype2string(i2)+aurostd::utype2string(i3)+"</sup>");
    string s="AB";
    stringstream ss;
    for(uint i1=0;i1<=1;i1++)
      for(uint i2=0;i2<=1;i2++)
        for(uint i3=0;i3<=1;i3++)
          for(uint i4=0;i4<=1;i4++)
            for(uint i5=0;i5<=1;i5++) {
              aurostd::StringstreamClean(ss);
              ss << s.at(i1) << s.at(i2) << s.at(i3) << s.at(i4) << s.at(i5); 
              aurostd::StringSubst(out,"_{"+ss.str()+"}","<sub>"+ss.str()+"</sub>");
            }
    //    return out;
    //  string latex2html(const string& str) {  //[CO20200106 - close bracket for indenting]}
    // string out=str;
    aurostd::StringSubst(out,"\\&","&");
    aurostd::StringSubst(out,"MgB$_2$","MgB<sub>2</sub>");
    //  aurostd::StringSubst(out,"<sub>","$_{");aurostd::StringSubst(out,"</sub>","}$");
    //  aurostd::StringSubst(out,"<i>","\\textit{");aurostd::StringSubst(out,"</i>","}");
    // aurostd::StringSubst(out,"<b>","\\textbf{"); aurostd::StringSubst(out,"</b>","}");
    // aurostd::StringSubst(out,"&","\\&");
    //  aurostd::StringSubst(out,"Schuttler","Sch\\\"uttler");
    //  aurostd::StringSubst(out,"Csányi","Cs\\'anyi");aurostd::StringSubst(out,"Csanyi","Cs\\'anyi");
    // aurostd::StringSubst(out,"Rosen","Ros\\'en");
    // umlaut
    aurostd::StringSubst(out,"\\:a","&auml;");aurostd::StringSubst(out,"\\:A","&Auml;");
    aurostd::StringSubst(out,"\\:e","&euml;");aurostd::StringSubst(out,"\\:E","&Euml;");
    aurostd::StringSubst(out,"\\:i","&iuml;");aurostd::StringSubst(out,"\\:I","&Iuml;");
    aurostd::StringSubst(out,"\\:o","&ouml;");aurostd::StringSubst(out,"\\:O","&Ouml;");
    aurostd::StringSubst(out,"\\:u","&uuml;");aurostd::StringSubst(out,"\\:U","&Uuml;");
    // grave accent
    aurostd::StringSubst(out,"\\`a","&agrave;");aurostd::StringSubst(out,"\\`A","&Agrave;");
    aurostd::StringSubst(out,"\\`e","&egrave;");aurostd::StringSubst(out,"\\`E","&Egrave;");
    aurostd::StringSubst(out,"\\`i","&igrave;");aurostd::StringSubst(out,"\\`I","&Igrave;");
    aurostd::StringSubst(out,"\\`o","&ograve;");aurostd::StringSubst(out,"\\`O","&Ograve;");
    aurostd::StringSubst(out,"\\`u","&ugrave;");aurostd::StringSubst(out,"\\`U","&Ugrave;");
    // acute accent
    aurostd::StringSubst(out,"\\'a","&aacute;");aurostd::StringSubst(out,"\\'A","&Aacute;");
    aurostd::StringSubst(out,"\\'e","&eacute;");aurostd::StringSubst(out,"\\'E","&Eacute;");
    aurostd::StringSubst(out,"\\'i","&iacute;");aurostd::StringSubst(out,"\\'I","&Iacute;");
    aurostd::StringSubst(out,"\\'o","&oacute;");aurostd::StringSubst(out,"\\'O","&Oacute;");
    aurostd::StringSubst(out,"\\'u","&uacute;");aurostd::StringSubst(out,"\\'U","&Uacute;");
    // tilde
    aurostd::StringSubst(out,"\\~a","&atilde;");aurostd::StringSubst(out,"\\~A","&Atilde;");
    aurostd::StringSubst(out,"\\~e","&etilde;");aurostd::StringSubst(out,"\\~E","&Etilde;");
    aurostd::StringSubst(out,"\\~i","&itilde;");aurostd::StringSubst(out,"\\~I","&Itilde;");
    aurostd::StringSubst(out,"\\~o","&otilde;");aurostd::StringSubst(out,"\\~O","&Otilde;");
    aurostd::StringSubst(out,"\\~u","&utilde;");aurostd::StringSubst(out,"\\~U","&Utilde;");

    // caron
    aurostd::StringSubst(out,"\\v{z}","&zcaron;"); aurostd::StringSubst(out,"\\v{Z}","&Zcaron;");
    // slash
    aurostd::StringSubst(out,"\\o","&oslash;"); aurostd::StringSubst(out,"\\O","&Oslash;");

    return out;
  }

  string latex2txt(const string& str) {
    string out=str;
    aurostd::StringSubst(out,"\\&","&");
    aurostd::StringSubst(out,"MgB$_2$","MgB2");
    aurostd::StringSubst(out,"<sub>","");aurostd::StringSubst(out,"</sub>","");
    aurostd::StringSubst(out,"<i>","");aurostd::StringSubst(out,"</i>","");
    aurostd::StringSubst(out,"<b>","");aurostd::StringSubst(out,"</b>","");
    return out;
  }

  //CO20190419 - moved from chull
  string fixStringLatex(const string& input, bool double_back_slash,bool symmetry_string) {
    // deals with special characters for LaTeX, like some characters in prototype
    // see http://tex.stackexchange.com/questions/34580/escape-character-in-latex
    // double_back_slash was needed SOMETIMES for gnuplot output, as one backslash
    // went away when writing to file, and  -- OBSOLETE NOW
    string output;
    vector<char> problem_characters;
    problem_characters.push_back('&');
    problem_characters.push_back('%');
    problem_characters.push_back('$');
    problem_characters.push_back('#');
    if(!symmetry_string) {
      problem_characters.push_back('_');
      problem_characters.push_back('{');
      problem_characters.push_back('}');
    }
    problem_characters.push_back('~');  // different fix
    problem_characters.push_back('^');  // different fix
    string solution_string;
    solution_string = "\\\\";  // has to be string, \\ char does not work
    bool found_escaped_char;
    bool found_hyphen_symmetry = false;
    bool solved_hyphen_symmetry = false;
    for(uint i=0;i<input.length();i++) {
      // we first enter this loop because symmetry_string and input[i]=='-'
      // second enter loop because symmetry_string and found_hyphen_symmetry
      if(symmetry_string && (input[i] == '-' || found_hyphen_symmetry)) {
        if(!found_hyphen_symmetry) {
          // first enter loop, come here
          found_hyphen_symmetry = true;
          output.append((double_back_slash?string("\\"):string(""))+string("\\overline{"));
          // very important, we don't want to add hyphen, just replace
          // with overline, so continue
          continue;
        } else {
          // second enter loop, do nothing but turn this flag on
          // allow us to add input[i]
          found_hyphen_symmetry = false;
          solved_hyphen_symmetry = true;
        }
      } else {
        if(symmetry_string && solved_hyphen_symmetry) {
          // last step of symmetry_string fix, but we have to do this in part of
          // the loop to allow for next character to be identified as problem
          // character as well
          output.append(1, '}');
          solved_hyphen_symmetry = false;
        }
        // go through all problem characters
        for(uint j=0,fl_size_j=problem_characters.size();j<fl_size_j;j++) {
          if(input[i] == problem_characters[j]) {
            if(double_back_slash) {
              // if we find one, but it has double backslash, leave alone
              // doesn't matter what it is, if it has double backslash it's good
              // if we find one, but it only has single backslash, add one
              if(i && i - 1 && input[i - 1] == '\\' && input[i - 2] == '\\') {break;}
              else if(i && input[i - 1] == '\\') {
                output.append(1, '\\');  // just add one
                break;
              }
              // if we find one, give two backslashes
              output.append("\\\\");
              break;
            } else {
              // if we find one, but it has single backslash, leave alone
              // doesn't matter what it is, if it has single backslash it's good
              // if we find one, give single backslash
              if(i && input[i - 1] == '\\') {break;}  
              output.append(1, '\\');
              break;
            }
          }
        }
        // we also have to add {} for these characters
        if(input[i] == '~' || input[i] == '^') {output.append("{}");}
        found_escaped_char = false;
        if(input[i] == '\\') {
          for(uint j=0,fl_size_j=problem_characters.size();j<fl_size_j;j++) {
            // the only way this works if it's serving as an escape for a character
            // don't worry about double backslash here, we get to that when we find
            // the actual character
            if(i != (input.length() - 1) && input[i+1] == problem_characters[j]) {
              found_escaped_char = true;
              break;  // doesn't matter what it is, if it has backslash it's good
            }
          }
          // this is a problem, no way around it--we cannot output single backslash
          if(!found_escaped_char) {
            stringstream message;
            message << "Extraneous backslash found in \"" << input << "\" which may cause problems for LaTeX/gnuplot";
            //[moved from chull]pflow::logger(__AFLOW_FUNC__,message,m_aflags, *p_FileMESSAGE,*p_oss,_LOGGER_WARNING_);
            cerr << __AFLOW_FUNC__ << " ERROR - " << message.str() << endl;
            return input;
          }
        }
      }
      // add in character from input
      output.append(1, input[i]);
    }
    return output;
  }
}

// ***************************************************************************
// SORT WORLD
// ----------------------------------------------------------------------------
// sort for vector (starting from xvector)

namespace aurostd {
  template<class utype1> // function quicksort
    void sort(vector<utype1>& arr) {
      xvector<utype1> xarr = aurostd::vector2xvector(arr);
      aurostd::sort(xarr);
      arr = aurostd::xvector2vector(xarr);
    }

  template<class utype1,class utype2> // function quicksort
    void sort(vector<utype1>& arr, vector<utype2>& brr) {
    xvector<utype1> xarr = aurostd::vector2xvector(arr);
    xvector<utype2> xbrr = aurostd::vector2xvector(brr);
    aurostd::sort2(xarr.rows, xarr, xbrr);
    arr = aurostd::xvector2vector(xarr);
    brr = aurostd::xvector2vector(xbrr);
  }


  template<class utype1,class utype2> // function quicksort //CO20200915
    void sort(deque<utype1>& arr, deque<utype2>& brr) {
      xvector<utype1> xarr(arr.size());
      xvector<utype2> xbrr(brr.size());
      for(uint i=0;i<arr.size();i++) xarr[i+1]=arr[i];
      for(uint i=0;i<brr.size();i++) xbrr[i+1]=brr[i];
      aurostd::sort2(xarr.rows,xarr,xbrr);
      // aurostd::sort2(xarr,xbrr);
      arr.clear();brr.clear();
      for(int i=0;i<xarr.rows;i++) {
        arr.push_back(xarr[i+1]);
        brr.push_back(xbrr[i+1]);
      }
    }

  template<class utype1,class utype2,class utype3> // function quicksort
    void sort(vector<utype1>& arr, vector<utype2>& brr, vector<utype3>& crr) {
    xvector<utype1> xarr = aurostd::vector2xvector(arr);
    xvector<utype2> xbrr = aurostd::vector2xvector(brr);
    xvector<utype3> xcrr = aurostd::vector2xvector(crr);
    aurostd::sort3(xarr.rows,xarr,xbrr, xcrr);
    arr = aurostd::xvector2vector(xarr);
    brr = aurostd::xvector2vector(xbrr);
    crr = aurostd::xvector2vector(xcrr);
    }

  template<class utype1,class utype2,class utype3,class utype4> // function quicksort
    void sort(vector<utype1>& arr, vector<utype2>& brr, vector<utype3>& crr, vector<utype4>& drr) {
    xvector<utype1> xarr = aurostd::vector2xvector(arr);
    xvector<utype2> xbrr = aurostd::vector2xvector(brr);
    xvector<utype3> xcrr = aurostd::vector2xvector(crr);
    xvector<utype4> xdrr = aurostd::vector2xvector(drr);
    aurostd::sort4(xarr.rows,xarr,xbrr,xcrr, xdrr);
    arr = aurostd::xvector2vector(xarr);
    brr = aurostd::xvector2vector(xbrr);
    crr = aurostd::xvector2vector(xcrr);
    drr = aurostd::xvector2vector(xdrr);
    }
}

// ----------------------------------------------------------------------------
// ----------------------------------------------------------------------------
// sort for vector of strings
namespace aurostd {
  void sort(vector<string>& arg) {
    sort(arg.begin(),arg.end(),aurostd::_sort_string_());
  }
  void sort(deque<string>& arg) {
    std::sort(arg.begin(),arg.end(),aurostd::_sort_string_());
  }
  void rsort(vector<string>& arg) {
    std::reverse(arg.begin(),arg.end());//,aurostd::_sort_string_());
  }
  void rsort(deque<string>& arg) {
    std::reverse(arg.begin(),arg.end());//,aurostd::_sort_string_());
  }
}

// sort_remove_duplicates for vector of strings
namespace aurostd {
  void sort_remove_duplicates(vector<string>& arg) {
    sort(arg.begin(),arg.end(),aurostd::_sort_string_());
    arg.erase(std::unique(arg.begin(),arg.end()),arg.end());
  }
  void sort_remove_duplicates(deque<string>& arg) {
    std::sort(arg.begin(),arg.end(),aurostd::_sort_string_());
    arg.erase(std::unique(arg.begin(),arg.end()),arg.end());
  }
  void rsort_remove_duplicates(vector<string>& arg) {
    std::reverse(arg.begin(),arg.end());//,aurostd::_sort_string_());
    arg.erase(std::unique(arg.begin(),arg.end()),arg.end());
  }
  void rsort_remove_duplicates(deque<string>& arg) {
    std::reverse(arg.begin(),arg.end());//,aurostd::_sort_string_());
    arg.erase(std::unique(arg.begin(),arg.end()),arg.end());
  }
}


// ----------------------------------------------------------------------------
// sort for vector/deque of string_int
namespace aurostd {
  void sort(vector<string>& varg1,vector<int>& varg2) {
    vector<aurostd::_string_int_> vv(varg1.size());
    for(uint i=0;i<varg1.size();i++) {vv[i].arg1=varg1[i];vv[i].arg2=varg2[i];}
    sort(vv.begin(),vv.end(),_sort_string_int_());
    for(uint i=0;i<varg1.size();i++) {varg1[i]=vv[i].arg1;varg2[i]=vv[i].arg2;}
  }
  void sort(deque<string>& varg1,deque<int>& varg2) {
    deque<aurostd::_string_int_> vv(varg1.size());
    for(uint i=0;i<varg1.size();i++) {vv[i].arg1=varg1[i];vv[i].arg2=varg2[i];}
    sort(vv.begin(),vv.end(),_sort_string_int_());
    for(uint i=0;i<varg1.size();i++) {varg1[i]=vv[i].arg1;varg2[i]=vv[i].arg2;}
  }
}

// ----------------------------------------------------------------------------
// sort for vector/deque of string_double
namespace aurostd {
  void sort(vector<string>& varg1,vector<double>& varg2) {
    vector<aurostd::_string_double_> vv(varg1.size());
    for(uint i=0;i<varg1.size();i++) {vv[i].arg1=varg1[i];vv[i].arg2=varg2[i];}
    sort(vv.begin(),vv.end(),_sort_string_double_());
    for(uint i=0;i<varg1.size();i++) {varg1[i]=vv[i].arg1;varg2[i]=vv[i].arg2;}
  }
  void sort(deque<string>& varg1,deque<double>& varg2) {
    deque<aurostd::_string_double_> vv(varg1.size());
    for(uint i=0;i<varg1.size();i++) {vv[i].arg1=varg1[i];vv[i].arg2=varg2[i];}
    sort(vv.begin(),vv.end(),_sort_string_double_());
    for(uint i=0;i<varg1.size();i++) {varg1[i]=vv[i].arg1;varg2[i]=vv[i].arg2;}
  }
}

// ----------------------------------------------------------------------------
// sort for vector/deque of string_string
namespace aurostd {
  void sort(vector<string>& varg1,vector<string>& varg2) {
    vector<aurostd::_string_string_> vv(varg1.size());
    for(uint i=0;i<varg1.size();i++) {vv[i].arg1=varg1[i];vv[i].arg2=varg2[i];}
    sort(vv.begin(),vv.end(),_sort_string_string_());
    for(uint i=0;i<varg1.size();i++) {varg1[i]=vv[i].arg1;varg2[i]=vv[i].arg2;}
  }
  void sort(deque<string>& varg1,deque<string>& varg2) {
    deque<aurostd::_string_string_> vv(varg1.size());
    for(uint i=0;i<varg1.size();i++) {vv[i].arg1=varg1[i];vv[i].arg2=varg2[i];}
    sort(vv.begin(),vv.end(),_sort_string_string_());
    for(uint i=0;i<varg1.size();i++) {varg1[i]=vv[i].arg1;varg2[i]=vv[i].arg2;}
  }
}


// ----------------------------------------------------------------------------
// sort for vector/deque of double_int
// HERE THEY ARE

namespace aurostd {
  void sort(vector<double>& varg1,vector<int>& varg2) {
    vector<aurostd::_double_int_> vv(varg1.size());
    for(uint i=0;i<varg1.size();i++) {vv[i].arg1=varg1[i];vv[i].arg2=varg2[i];}
    sort(vv.begin(),vv.end(),_sort_double_int_());
    for(uint i=0;i<varg1.size();i++) {varg1[i]=vv[i].arg1;varg2[i]=vv[i].arg2;}
  }
  void sort(deque<double>& varg1,deque<int>& varg2) {
    deque<aurostd::_double_int_> vv(varg1.size());
    for(uint i=0;i<varg1.size();i++) {vv[i].arg1=varg1[i];vv[i].arg2=varg2[i];}
    sort(vv.begin(),vv.end(),_sort_double_int_());
    for(uint i=0;i<varg1.size();i++) {varg1[i]=vv[i].arg1;varg2[i]=vv[i].arg2;}
  }
}

// ----------------------------------------------------------------------------
// sort for vector/deque of double_double
namespace aurostd {
  void sort(vector<double>& varg1,vector<double>& varg2) {
    vector<aurostd::_double_double_> vv(varg1.size());
    for(uint i=0;i<varg1.size();i++) {vv[i].arg1=varg1[i];vv[i].arg2=varg2[i];}
    sort(vv.begin(),vv.end(),_sort_double_double_());
    for(uint i=0;i<varg1.size();i++) {varg1[i]=vv[i].arg1;varg2[i]=vv[i].arg2;}
  }
  void sort(deque<double>& varg1,deque<double>& varg2) {
    deque<aurostd::_double_double_> vv(varg1.size());
    for(uint i=0;i<varg1.size();i++) {vv[i].arg1=varg1[i];vv[i].arg2=varg2[i];}
    sort(vv.begin(),vv.end(),_sort_double_double_());
    for(uint i=0;i<varg1.size();i++) {varg1[i]=vv[i].arg1;varg2[i]=vv[i].arg2;}
  }
}

// ----------------------------------------------------------------------------
// sort for vector/deque of double_string
namespace aurostd {
  void sort(vector<double>& varg1,vector<string>& varg2) {
    vector<aurostd::_double_string_> vv(varg1.size());
    for(uint i=0;i<varg1.size();i++) {vv[i].arg1=varg1[i];vv[i].arg2=varg2[i];}
    sort(vv.begin(),vv.end(),_sort_double_string_());
    for(uint i=0;i<varg1.size();i++) {varg1[i]=vv[i].arg1;varg2[i]=vv[i].arg2;}
  }
  void sort(deque<double>& varg1,deque<string>& varg2) {
    deque<aurostd::_double_string_> vv(varg1.size());
    for(uint i=0;i<varg1.size();i++) {vv[i].arg1=varg1[i];vv[i].arg2=varg2[i];}
    sort(vv.begin(),vv.end(),_sort_double_string_());
    for(uint i=0;i<varg1.size();i++) {varg1[i]=vv[i].arg1;varg2[i]=vv[i].arg2;}
  }
}

// ----------------------------------------------------------------------------
// sort for vector/deque of string_int_string
namespace aurostd {
  void sort(vector<string>& varg1,vector<int>& varg2,vector<string>& varg3) {
    vector<aurostd::_string_int_string_> vv(varg1.size());
    for(uint i=0;i<varg1.size();i++) {vv[i].arg1=varg1[i];vv[i].arg2=varg2[i];vv[i].arg3=varg3[i];}
    sort(vv.begin(),vv.end(),_sort_string_int_string_());
    for(uint i=0;i<varg1.size();i++) {varg1[i]=vv[i].arg1;varg2[i]=vv[i].arg2;varg3[i]=vv[i].arg3;}
  }
  void sort(deque<string>& varg1,deque<int>& varg2,deque<string>& varg3) {
    deque<aurostd::_string_int_string_> vv(varg1.size());
    for(uint i=0;i<varg1.size();i++) {vv[i].arg1=varg1[i];vv[i].arg2=varg2[i];vv[i].arg3=varg3[i];}
    sort(vv.begin(),vv.end(),_sort_string_int_string_());
    for(uint i=0;i<varg1.size();i++) {varg1[i]=vv[i].arg1;varg2[i]=vv[i].arg2;varg3[i]=vv[i].arg3;}
  }
}

// ----------------------------------------------------------------------------
// sort for vector/deque of string_double_string
namespace aurostd {
  void sort(vector<string>& varg1,vector<double>& varg2,vector<string>& varg3) {
    vector<aurostd::_string_double_string_> vv(varg1.size());
    for(uint i=0;i<varg1.size();i++) {vv[i].arg1=varg1[i];vv[i].arg2=varg2[i];vv[i].arg3=varg3[i];}
    sort(vv.begin(),vv.end(),_sort_string_double_string_());
    for(uint i=0;i<varg1.size();i++) {varg1[i]=vv[i].arg1;varg2[i]=vv[i].arg2;varg3[i]=vv[i].arg3;}
  }
  void sort(deque<string>& varg1,deque<double>& varg2,deque<string>& varg3) {
    deque<aurostd::_string_double_string_> vv(varg1.size());
    for(uint i=0;i<varg1.size();i++) {vv[i].arg1=varg1[i];vv[i].arg2=varg2[i];vv[i].arg3=varg3[i];}
    sort(vv.begin(),vv.end(),_sort_string_double_string_());
    for(uint i=0;i<varg1.size();i++) {varg1[i]=vv[i].arg1;varg2[i]=vv[i].arg2;varg3[i]=vv[i].arg3;}
  }
}

// ----------------------------------------------------------------------------
// sort for vector/deque of string_string_string
namespace aurostd {
  void sort(vector<string>& varg1,vector<string>& varg2,vector<string>& varg3) {
    vector<aurostd::_string_string_string_> vv(varg1.size());
    for(uint i=0;i<varg1.size();i++) {vv[i].arg1=varg1[i];vv[i].arg2=varg2[i];vv[i].arg3=varg3[i];}
    sort(vv.begin(),vv.end(),_sort_string_string_string_());
    for(uint i=0;i<varg1.size();i++) {varg1[i]=vv[i].arg1;varg2[i]=vv[i].arg2;varg3[i]=vv[i].arg3;}
  }
  void sort(deque<string>& varg1,deque<string>& varg2,deque<string>& varg3) {
    deque<aurostd::_string_string_string_> vv(varg1.size());
    for(uint i=0;i<varg1.size();i++) {vv[i].arg1=varg1[i];vv[i].arg2=varg2[i];vv[i].arg3=varg3[i];}
    sort(vv.begin(),vv.end(),_sort_string_string_string_());
    for(uint i=0;i<varg1.size();i++) {varg1[i]=vv[i].arg1;varg2[i]=vv[i].arg2;varg3[i]=vv[i].arg3;}
  }
}

// ----------------------------------------------------------------------------
// sort for vector/deque of string_string_double_string
namespace aurostd {
  void sort(vector<string>& varg1,vector<string>& varg2,vector<double>& varg3,vector<string>& varg4) {
    vector<aurostd::_string_string_double_string_> vv(varg1.size());
    for(uint i=0;i<varg1.size();i++) {vv[i].arg1=varg1[i];vv[i].arg2=varg2[i];vv[i].arg3=varg3[i];vv[i].arg4=varg4[i];}
    sort(vv.begin(),vv.end(),_sort_string_string_double_string_());
    for(uint i=0;i<varg1.size();i++) {varg1[i]=vv[i].arg1;varg2[i]=vv[i].arg2;varg3[i]=vv[i].arg3;varg4[i]=vv[i].arg4;}
  }
  void sort(deque<string>& varg1,deque<string>& varg2,deque<double>& varg3,deque<string>& varg4) {
    deque<aurostd::_string_string_double_string_> vv(varg1.size());
    for(uint i=0;i<varg1.size();i++) {vv[i].arg1=varg1[i];vv[i].arg2=varg2[i];vv[i].arg3=varg3[i];vv[i].arg4=varg4[i];}
    sort(vv.begin(),vv.end(),_sort_string_string_double_string_());
    for(uint i=0;i<varg1.size();i++) {varg1[i]=vv[i].arg1;varg2[i]=vv[i].arg2;varg3[i]=vv[i].arg3;varg4[i]=vv[i].arg4;}
  }
}

// ----------------------------------------------------------------------------
// sort for vector/deque of string_string_double_double_string
namespace aurostd {
  void sort(vector<string>& varg1,vector<string>& varg2,vector<double>& varg3,vector<double>& varg4,vector<string>& varg5) {
    vector<aurostd::_string_string_double_double_string_> vv(varg1.size());
    for(uint i=0;i<varg1.size();i++) {vv[i].arg1=varg1[i];vv[i].arg2=varg2[i];vv[i].arg3=varg3[i];vv[i].arg4=varg4[i];vv[i].arg5=varg5[i];}
    sort(vv.begin(),vv.end(),_sort_string_string_double_double_string_());
    for(uint i=0;i<varg1.size();i++) {varg1[i]=vv[i].arg1;varg2[i]=vv[i].arg2;varg3[i]=vv[i].arg3;varg4[i]=vv[i].arg4;varg5[i]=vv[i].arg5;}
  }
  void sort(deque<string>& varg1,deque<string>& varg2,deque<double>& varg3,deque<double>& varg4,deque<string>& varg5) {
    deque<aurostd::_string_string_double_double_string_> vv(varg1.size());
    for(uint i=0;i<varg1.size();i++) {vv[i].arg1=varg1[i];vv[i].arg2=varg2[i];vv[i].arg3=varg3[i];vv[i].arg4=varg4[i];vv[i].arg5=varg5[i];}
    sort(vv.begin(),vv.end(),_sort_string_string_double_double_string_());
    for(uint i=0;i<varg1.size();i++) {varg1[i]=vv[i].arg1;varg2[i]=vv[i].arg2;varg3[i]=vv[i].arg3;varg4[i]=vv[i].arg4;varg5[i]=vv[i].arg5;}
  }
}

// ----------------------------------------------------------------------------
// reorder vector //CO20221111
namespace aurostd {
  template<class utype> // function quicksort
    void reorder(vector<utype>& vec,vector<uint>& vorder,uint mode){	//CO20221111
			//algorithms and discussion from here: https://stackoverflow.com/questions/838384/reorder-vector-using-a-vector-of-indices (very good!)
			//solution by chmike
      //reorder a vector given input indices
      //there are two ways this can be done depending on what is inside vorder
      //input: vec={7,5,9,6}; vorder={1,3,0,2}
      //
      //mode 1: ``draw the elements of vector from the position of the indices''
      //result: {5,6,7,9}
      //NOTE: this is the default mode
      //
      //mode 2: ``move elements of vector to the position of the indices''
      //result: {9,7,6,5}
      //NOTE: this can also be accomplished with aurostd::sort(vorder,vec) but it requires vec to be C++ type or string
      //this function seems to run faster than aurostd::sort() as well
			uint i=0,j=0;
			if(mode==1){
				for(i=0;i<vec.size()-1;i++){
					if(vorder[i]==i){continue;}
					for(j=i+1;j<vorder.size();j++){
						if(vorder[j]==i){break;}
					}
					std::iter_swap(vec.begin()+i,vec.begin()+vorder[i]);
					std::iter_swap(vorder.begin()+i,vorder.begin()+j);
				}
        return;
      }
      else if(mode==2) {
				uint alt=0;
				// for all elements to put in place
				for(i=0;i<vec.size()-1;++i){
					// while the element i is not yet in place 
					while(i!=vorder[i]){
						// swap it with the element at its final place
						alt=vorder[i];
            std::iter_swap(vec.begin()+i,vec.begin()+alt);
            std::iter_swap(vorder.begin()+i,vorder.begin()+alt);
					}
				}
			}
			else{throw aurostd::xerror(__AFLOW_FILE__, __AFLOW_FUNC__, "Unknown mode", _INPUT_ILLEGAL_);}
    }
}

// ***************************************************************************
// Function some statistical stuff
// combinations
// ***************************************************************************
namespace aurostd  {
  template<class utype> utype combinations(utype n,utype k) { // http://en.wikipedia.org/wiki/Combination // C^n_k=n!/k!(n-k)!   hard to calculate
    double cnk=1.0;
    for(utype i=0;i<=k-1;i++) cnk=cnk*(n-i)/(k-i);
    return (utype) cnk;
  }
  template<class utype> utype Cnk(utype n,utype k) { return combinations(n,k);}  // http://en.wikipedia.org/wiki/Combination
}

// ***************************************************************************
// aurostd::ShiftFirstColumn(const vector<vector<double> >& a, const double& value)
// ***************************************************************************
namespace aurostd  {
  vector<vector<double> > ShiftFirstColumn(const vector<vector<double> >& vva, const double& value) {
    //change value in the first column (usually menas energy in DOS)
    vector<vector<double> > vvb=vva;
    for (uint i=0; i<vvb.size(); i++) {
      vvb[i].at(0)=vvb[i].at(0) - value;
    }
    return vvb;
  }
} // namespace aurostd

// ***************************************************************************
// aurostd::ShrinkValuesExceptFirstColumn(const vector<vector<double> >& vva, const double& value)
// ***************************************************************************
namespace aurostd  {
  vector<vector<double> > ShrinkValuesExceptFirstColumn(const vector<vector<double> >& vva, const double& Fi) {
    //shrink Fis (usually means DOS Fis in DOS); Fi means probability
    vector<vector<double> > vvb=vva;
    for (uint i=0; i<vvb.size(); i++) {
      for (uint j=1; j<vvb[i].size();j++) {
        vvb[i][j]*=Fi;
      }
    }
    return vvb;
  }
} // namespace aurostd

// ***************************************************************************
// vector<vector<double> > aurostd::NormalizeAndSum3DVector(const vector<vector<vector<double> > >& vvva, const vector<vector<double> >& vFi)
// ***************************************************************************
namespace aurostd  {
  vector<vector<double> > NormalizeAndSum3DVector(const vector<vector<vector<double> > >& vvva, const vector<double>& vFi) {
    //normalize DOS and sum
    if(vvva.size()!=vFi.size()) {
      string message = "Vector sizes are not equal.";
      throw aurostd::xerror(__AFLOW_FILE__, __AFLOW_FUNC__, message, _INDEX_MISMATCH_);
    }
    vector<vector<double> > vvb, vv_tmp, vv_tmp_shrinked;
    vector<vector<vector<double> > > vvvc;
    double Fi;
    for (uint i=0; i<vvva.size();i++) {
      vv_tmp=vvva[i];
      Fi=vFi[i];
      vv_tmp_shrinked=aurostd::ShrinkValuesExceptFirstColumn(vv_tmp, Fi);
      vvvc.push_back(vv_tmp_shrinked);
    }
    vvb=aurostd::Sum3DVectorAndReduce2D(vvvc);
    return vvb;
  }
} // namespace aurostd

// ***************************************************************************
// aurostd::Sum3DVectorAndReduce2D(const vector<vector<vector<double> > >& vvva)
// ***************************************************************************
namespace aurostd  {
  vector<vector<double> > Sum3DVectorAndReduce2D(const vector<vector<vector<double> > >& vvva) {
    //The first column will not change! (For example, PDOS into TOTALPDOS)
    vector<vector<double> > vvtmp, vv_sum; 
    vv_sum=vvva.at(0);
    for (uint i=1; i<vvva.size();i++) {
      vvtmp=vvva[i];
      vv_sum=aurostd::Sum2DVectorExceptFirstColumn(vv_sum, vvtmp);
    }
    return vv_sum;
  }
} // namespace aurostd

// ***************************************************************************
// aurostd::Sum3DVectorAndReduce2D(const vector<vector<vector<double> > >& vvva)
// ***************************************************************************
namespace aurostd  {
  vector<vector<double> > Sum2DVectorExceptFirstColumn(const vector<vector<double> >& vva, const vector<vector<double> >& vvb) {
    if((vva.size()!=vvb.size()) && (vva.at(0).size() != vvb.at(0).size())) {
      string message = "Vector sizes are not equal.";
      throw aurostd::xerror(__AFLOW_FILE__, __AFLOW_FUNC__, message, _INDEX_MISMATCH_);
    }

    vector<vector<double> > vv_sum; vv_sum.resize(vva.size());
    for (uint i=0; i<vva.size(); i++) {
      int N=vva[i].size();
      vv_sum[i].resize(N);
    }

    for (uint i=0; i<vva.size();i++) {
      vv_sum[i][0]=vva[i].at(0);
      for (uint j=1; j<vva[i].size();j++) {
        vv_sum[i][j]=vva[i][j] + vvb[i][j];
      }
    }
    return vv_sum;
  }
} // namespace aurostd

// ***************************************************************************
// aurostd::ReduceVector(const vector<vector<double> >& vva)
// ***************************************************************************
namespace aurostd  {
  vector<vector<double> > ReduceVector(const vector<vector<double> >& vva, const int& n) {
    //Pick up the first (begin from 0) and the nth column of 2D vector
    vector<vector<double> > vvb; vvb.clear();
    vector<double> vtmp;
    for (uint i=0; i<vva.size();i++) {
      vtmp.clear();
      vtmp.push_back(vva[i].at(0));
      vtmp.push_back(vva[i].at(n));
      vvb.push_back(vtmp);
    }
    return vvb;
  }
} // namespace aurostd

// ***************************************************************************
// aurostd::CalculateIntegrate(const vector<vector<double> >& vva)
// ***************************************************************************
namespace aurostd  {
  double CalculateIntegrate(const vector<vector<double> >& vva, const int& n) {
    //Calculate integration of vva, the 0st column is x0, x1..., the n column is y1, y2 ...
    //begin from 0
    vector<vector<double> > vvb=aurostd::ReduceVector(vva, n);
    return aurostd::CalculateIntegrate(vvb);
  }
} // namespace aurostd

// ***************************************************************************
// aurostd::CalculateIntegrate(const vector<vector<double> >& vva)
// ***************************************************************************
namespace aurostd  {
  double CalculateIntegrate(const vector<vector<double> >& vva, const int& n, const double& Emin, const double& Emax) {
    //Calculate integration of vva, the 0st column is x0, x1..., the n column is y1, y2 ...
    //begin from 0
    vector<vector<double> > vvb=aurostd::ReduceVector(vva, n);
    return aurostd::CalculateIntegrate(vvb, Emin, Emax);
  }
} // namespace aurostd

// ***************************************************************************
// aurostd::CalculateIntegrate(const vector<vector<double> >& vva)
// ***************************************************************************
namespace aurostd  {
  double CalculateIntegrate(const vector<vector<double> >& vva) {
    double Emin=-100; double Emax=0.0; //default setting
    return aurostd::CalculateIntegrate(vva, Emin, Emax);
  }
} // namespace aurostd

// ***************************************************************************
// aurostd::CalculateIntegrate(const vector<vector<double> >& vva)
// ***************************************************************************
namespace aurostd  {
  double CalculateIntegrate(const vector<vector<double> >& vva, const double& Emin, const double& Emax) {
    //Integral function
    //format of vva: x0, y0; x1, y1; x2, y2
    double integral_result=0.0;
    double area_tmp =0.0;
    double xbeg, xend, ybeg, yend;
    for (uint i=0; i<vva.size()-1;i++) {
      xbeg=vva[i].at(0); xend=vva.at(i+1).at(0);
      ybeg=vva[i].at(1); yend=vva.at(i+1).at(1);
      if(xbeg >= Emin && xend <= Emax) {
        area_tmp=0.5*(ybeg + yend)*(xend - xbeg);
        integral_result += area_tmp;
      }
    }
    return integral_result;
  }
} // namespace aurostd

// ***************************************************************************
// aurostd::vector2string(const vector<vector<double> >& vva)
// ***************************************************************************
namespace aurostd  {
  string vector2string(const vector<vector<double> >& vva) {
    stringstream ss_vva; aurostd::StringstreamClean(ss_vva);
    ss_vva << std::scientific;
    for (uint i=0; i<vva.size();i++) {
      for (uint j=0; j<vva[i].size();j++) {
        ss_vva << vva[i][j] << "   ";
      }
      ss_vva << endl;
    }
    return ss_vva.str();
  }
} // namespace aurostd

// ***************************************************************************
// aurostd::vector2deque(const vector<utype>& vin)
// ***************************************************************************
//CO20181226
namespace aurostd  {
  template<class utype> deque<utype> vector2deque(const vector<utype>& vin){
    deque<utype> dout;
    for(uint i=0;i<vin.size();i++){dout.push_back(vin[i]);}
    return dout;
  }
} // namespace aurostd

// ***************************************************************************
// aurostd::vector2deque(const vector<utype>& vin)
// ***************************************************************************
//CO20181226
namespace aurostd  {
  template<class utype> vector<utype> deque2vector(const deque<utype>& din){
    vector<utype> vout;
    for(uint i=0;i<din.size();i++){vout.push_back(din[i]);}
    return vout;
  }
} // namespace aurostd

// ***************************************************************************
// aurostd::FindMaxIn2DvectorExcept1stColumn(const vector<vector<double> >& vva)
// ***************************************************************************
namespace aurostd  {
  double FindMaxIn2DvectorExcept1stColumn(const vector<vector<double> >& vva) {
    double min=-10;  //default
    double max=10;
    return aurostd::FindMaxIn2DvectorExcept1stColumn(vva, min, max);
  }
} // namespace aurostd

// ***************************************************************************
// aurostd::FindMaxIn2DvectorExcept1stColumn(const vector<vector<double>& vva, const double& min, const double& max)
// ***************************************************************************
namespace aurostd  {
  double FindMaxIn2DvectorExcept1stColumn(const vector<vector<double> >& vva, const double& min, const double& max) {
    double max_value=0.0;
    for (uint i=0; i<vva.size();i++) {
      double E_tmp=vva[i].at(0);
      if(E_tmp >= min && E_tmp <= max) {
        for (uint j=1; j<vva[i].size();j++) {
          double db_tmp=vva[i][j];
          if(abs(db_tmp) > max_value) max_value=abs(db_tmp);
        }
      }
    }
    return max_value;
  }
} // namespace aurostd

// ***************************************************************************
// aurostd::FindMaxInTDOS(const vector<vector<double> >& vva, const double& min, const double& max)
// ***************************************************************************
namespace aurostd  {
  double FindMaxInTDOS(const vector<vector<double> >& vva, const double& min, const double& max) {
    double max_value=0.0;
    for (uint i=0; i<vva.size();i++) {
      double E_tmp=vva[i].at(0);
      if(E_tmp >= min && E_tmp <= max) {
        int column_max=0; // some default
        if(vva.at(0).size()==3) column_max=2; //get rid of the sum of TDOS
        if(vva.at(0).size()==5) column_max=3;
        for (int j=1; j<column_max;j++) {
          double db_tmp=vva[i][j];
          if(abs(db_tmp) > max_value) max_value=db_tmp;
        }
      }
    }
    return max_value;
  }
} // namespace aurostd


namespace aurostd {
  //***************************************************************************//
  // aurostd::joinWDelimiter(vector<uint>& uientries,const stringstream&
  // delimiter,const stringstream& m_delimiter,const stringstream& l_delimiter)
  //***************************************************************************//
  // joinWDelimiters int/uint type of objects together by a delimiter
  // no point for double objects, faster to just do it on the spot with
  // setprecision,fixed, etc.
  // m_delimiter is used if input is exactly length 2
  // l_delimiter otherwise
  // ME20220324 - added missing uint variant for xvector
  string joinWDelimiter(const xvector<int>& ientries, const char& _delimiter) {
    return joinWDelimiter(ientries, _delimiter, _delimiter, _delimiter);
  }
  string joinWDelimiter(const xvector<int>& ientries, const char& _delimiter,
      const char& _l_delimiter) {
    return joinWDelimiter(ientries, _delimiter, _delimiter, _l_delimiter);
  }
  string joinWDelimiter(const xvector<int>& ientries, const char& _delimiter,
      const char& _m_delimiter, const char& _l_delimiter) {
    stringstream delimiter, m_delimiter, l_delimiter;
    delimiter << _delimiter;
    m_delimiter << _m_delimiter;
    l_delimiter << _l_delimiter;
    return joinWDelimiter(ientries, delimiter, m_delimiter, l_delimiter);
  }
  string joinWDelimiter(const xvector<int>& ientries, const string& _delimiter) {
    return joinWDelimiter(ientries, _delimiter, _delimiter, _delimiter);
  }
  string joinWDelimiter(const xvector<int>& ientries, const string& _delimiter,
      const string& _l_delimiter) {
    return joinWDelimiter(ientries, _delimiter, _delimiter, _l_delimiter);
  }
  string joinWDelimiter(const xvector<int>& ientries, const string& _delimiter,
      const string& _m_delimiter, const string& _l_delimiter) {
    stringstream delimiter, m_delimiter, l_delimiter;
    delimiter << _delimiter;
    m_delimiter << _m_delimiter;
    l_delimiter << _l_delimiter;
    return joinWDelimiter(ientries, delimiter, m_delimiter, l_delimiter);
  }
  string joinWDelimiter(const xvector<int>& ientries, const stringstream& delimiter) {
    return joinWDelimiter(ientries, delimiter, delimiter, delimiter);
  }
  string joinWDelimiter(const xvector<int>& ientries, const stringstream& delimiter,
      const stringstream& l_delimiter) {
    return joinWDelimiter(ientries, delimiter, delimiter, l_delimiter);
  }
  string joinWDelimiter(const xvector<int>& ientries, const stringstream& delimiter,
      const stringstream& m_delimiter,
      const stringstream& l_delimiter) {
    stringstream output;
    string delim = delimiter.str();
    string mDelim = m_delimiter.str();
    string lDelim = l_delimiter.str();

    if (ientries.rows > 2) {
      for (int i =ientries.lrows; i <= ientries.urows; i++) {
        output << ientries[i];
        if (i == ientries.urows - 1) {  //CO20180216 - added -1
          output << lDelim;
        } else if (i !=ientries.urows) {
          output << delim;
        }
      }
    } else {
      for (int i = ientries.lrows; i <= ientries.urows; i++) {
        output << ientries[i];
        if (i == ientries.urows - 1) {  //CO20180216 - added -1
          output << mDelim;
        } else if (i != ientries.urows) {
          output << delim;
        }
      }
    }
    return output.str();
  }
  string joinWDelimiter(const xvector<uint>& ientries, const char& _delimiter) {
    return joinWDelimiter(ientries, _delimiter, _delimiter, _delimiter);
  }
  string joinWDelimiter(const xvector<uint>& ientries, const char& _delimiter,
      const char& _l_delimiter) {
    return joinWDelimiter(ientries, _delimiter, _delimiter, _l_delimiter);
  }
  string joinWDelimiter(const xvector<uint>& ientries, const char& _delimiter,
      const char& _m_delimiter, const char& _l_delimiter) {
    stringstream delimiter, m_delimiter, l_delimiter;
    delimiter << _delimiter;
    m_delimiter << _m_delimiter;
    l_delimiter << _l_delimiter;
    return joinWDelimiter(ientries, delimiter, m_delimiter, l_delimiter);
  }
  string joinWDelimiter(const xvector<uint>& ientries, const string& _delimiter) {
    return joinWDelimiter(ientries, _delimiter, _delimiter, _delimiter);
  }
  string joinWDelimiter(const xvector<uint>& ientries, const string& _delimiter,
      const string& _l_delimiter) {
    return joinWDelimiter(ientries, _delimiter, _delimiter, _l_delimiter);
  }
  string joinWDelimiter(const xvector<uint>& ientries, const string& _delimiter,
      const string& _m_delimiter, const string& _l_delimiter) {
    stringstream delimiter, m_delimiter, l_delimiter;
    delimiter << _delimiter;
    m_delimiter << _m_delimiter;
    l_delimiter << _l_delimiter;
    return joinWDelimiter(ientries, delimiter, m_delimiter, l_delimiter);
  }
  string joinWDelimiter(const xvector<uint>& ientries, const stringstream& delimiter) {
    return joinWDelimiter(ientries, delimiter, delimiter, delimiter);
  }
  string joinWDelimiter(const xvector<uint>& ientries, const stringstream& delimiter,
      const stringstream& l_delimiter) {
    return joinWDelimiter(ientries, delimiter, delimiter, l_delimiter);
  }
  string joinWDelimiter(const xvector<uint>& ientries, const stringstream& delimiter,
      const stringstream& m_delimiter,
      const stringstream& l_delimiter) {
    stringstream output;
    string delim = delimiter.str();
    string mDelim = m_delimiter.str();
    string lDelim = l_delimiter.str();

    if (ientries.rows > 2) {
      for (int i =ientries.lrows; i <= ientries.urows; i++) {
        output << ientries[i];
        if (i == ientries.urows - 1) {  //CO20180216 - added -1
          output << lDelim;
        } else if (i !=ientries.urows) {
          output << delim;
        }
      }
    } else {
      for (int i = ientries.lrows; i <= ientries.urows; i++) {
        output << ientries[i];
        if (i == ientries.urows - 1) {  //CO20180216 - added -1
          output << mDelim;
        } else if (i != ientries.urows) {
          output << delim;
        }
      }
    }
    return output.str();
  }
  string joinWDelimiter(const vector<int>& ientries, const char& _delimiter) {
    return joinWDelimiter(ientries, _delimiter, _delimiter, _delimiter);
  }
  string joinWDelimiter(const vector<int>& ientries, const char& _delimiter,
      const char& _l_delimiter) {
    return joinWDelimiter(ientries, _delimiter, _delimiter, _l_delimiter);
  }
  string joinWDelimiter(const vector<int>& ientries, const char& _delimiter,
      const char& _m_delimiter, const char& _l_delimiter) {
    stringstream delimiter, m_delimiter, l_delimiter;
    delimiter << _delimiter;
    m_delimiter << _m_delimiter;
    l_delimiter << _l_delimiter;
    return joinWDelimiter(ientries, delimiter, m_delimiter, l_delimiter);
  }
  string joinWDelimiter(const vector<int>& ientries, const string& _delimiter) {
    return joinWDelimiter(ientries, _delimiter, _delimiter, _delimiter);
  }
  string joinWDelimiter(const vector<int>& ientries, const string& _delimiter,
      const string& _l_delimiter) {
    return joinWDelimiter(ientries, _delimiter, _delimiter, _l_delimiter);
  }
  string joinWDelimiter(const vector<int>& ientries, const string& _delimiter,
      const string& _m_delimiter, const string& _l_delimiter) {
    stringstream delimiter, m_delimiter, l_delimiter;
    delimiter << _delimiter;
    m_delimiter << _m_delimiter;
    l_delimiter << _l_delimiter;
    return joinWDelimiter(ientries, delimiter, m_delimiter, l_delimiter);
  }
  string joinWDelimiter(const vector<int>& ientries, const stringstream& delimiter) {
    return joinWDelimiter(ientries, delimiter, delimiter, delimiter);
  }
  string joinWDelimiter(const vector<int>& ientries, const stringstream& delimiter,
      const stringstream& l_delimiter) {
    return joinWDelimiter(ientries, delimiter, delimiter, l_delimiter);
  }
  string joinWDelimiter(const vector<int>& ientries, const stringstream& delimiter,
      const stringstream& m_delimiter,
      const stringstream& l_delimiter) {
    stringstream output;
    string delim = delimiter.str();
    string mDelim = m_delimiter.str();
    string lDelim = l_delimiter.str();

    if (ientries.size() > 2) {
      for (uint i = 0; i < ientries.size(); i++) {
        output << ientries[i];
        if (i == ientries.size() - 2) {
          output << lDelim;
        } else if (i != ientries.size() - 1) {
          output << delim;
        }
      }
    } else {
      for (uint i = 0; i < ientries.size(); i++) {
        output << ientries[i];
        if (i == ientries.size() - 2) {
          output << mDelim;
        } else if (i != ientries.size() - 1) {
          output << delim;
        }
      }
    }
    return output.str();
  }
  string joinWDelimiter(const vector<uint>& uientries, const char& _delimiter) {
    return joinWDelimiter(uientries, _delimiter, _delimiter, _delimiter);
  }
  string joinWDelimiter(const vector<uint>& uientries, const char& _delimiter,
      const char& _l_delimiter) {
    return joinWDelimiter(uientries, _delimiter, _delimiter, _l_delimiter);
  }
  string joinWDelimiter(const vector<uint>& uientries, const char& _delimiter,
      const char& _m_delimiter, const char& _l_delimiter) {
    stringstream delimiter, m_delimiter, l_delimiter;
    delimiter << _delimiter;
    m_delimiter << _m_delimiter;
    l_delimiter << _l_delimiter;
    return joinWDelimiter(uientries, delimiter, m_delimiter, l_delimiter);
  }
  string joinWDelimiter(const vector<uint>& uientries, const string& _delimiter) {
    return joinWDelimiter(uientries, _delimiter, _delimiter, _delimiter);
  }
  string joinWDelimiter(const vector<uint>& uientries, const string& _delimiter,
      const string& _l_delimiter) {
    return joinWDelimiter(uientries, _delimiter, _delimiter, _l_delimiter);
  }
  string joinWDelimiter(const vector<uint>& uientries, const string& _delimiter,
      const string& _m_delimiter, const string& _l_delimiter) {
    stringstream delimiter, m_delimiter, l_delimiter;
    delimiter << _delimiter;
    m_delimiter << _m_delimiter;
    l_delimiter << _l_delimiter;
    return joinWDelimiter(uientries, delimiter, m_delimiter, l_delimiter);
  }
  string joinWDelimiter(const vector<uint>& uientries, const stringstream& delimiter) {
    return joinWDelimiter(uientries, delimiter, delimiter, delimiter);
  }
  string joinWDelimiter(const vector<uint>& uientries, const stringstream& delimiter,
      const stringstream& l_delimiter) {
    return joinWDelimiter(uientries, delimiter, delimiter, l_delimiter);
  }
  string joinWDelimiter(const vector<uint>& uientries, const stringstream& delimiter,
      const stringstream& m_delimiter,
      const stringstream& l_delimiter) {
    stringstream output;
    string delim = delimiter.str();
    string mDelim = m_delimiter.str();
    string lDelim = l_delimiter.str();
    if (uientries.size() > 2) {
      for (uint i = 0; i < uientries.size(); i++) {
        output << uientries[i];
        if (i == uientries.size() - 2) {
          output << lDelim;
        } else if (i != uientries.size() - 1) {
          output << delim;
        }
      }
    } else {
      for (uint i = 0; i < uientries.size(); i++) {
        output << uientries[i];
        if (i == uientries.size() - 2) {
          output << mDelim;
        } else if (i != uientries.size() - 1) {
          output << delim;
        }
      }
    }
    return output.str();
  }
} // namespace aurostd

namespace aurostd {
  //***************************************************************************//
  // aurostd::joinWDelimiter(vector<string>& _sentries,const stringstream&
  // delimiter,const stringstream& m_delimiter,const stringstream& l_delimiter)
  //***************************************************************************//
  // joinWDelimiters string type of objects together by a delimiter
  // m_delimiter is used if input is exactly length 2
  // l_delimiter otherwise
  string joinWDelimiter(const vector<string>& _sentries, const char& _delimiter) {
    return joinWDelimiter(_sentries, _delimiter, _delimiter, _delimiter);
  }
  string joinWDelimiter(const vector<string>& _sentries, const char& _delimiter,
      const char& _l_delimiter) {
    return joinWDelimiter(_sentries, _delimiter, _delimiter, _l_delimiter);
  }
  string joinWDelimiter(const vector<string>& _sentries, const char& _delimiter,
      const char& _m_delimiter, const char& _l_delimiter) {
    stringstream delimiter, m_delimiter, l_delimiter;
    delimiter << _delimiter;
    m_delimiter << _m_delimiter;
    l_delimiter << _l_delimiter;
    return joinWDelimiter(_sentries, delimiter, m_delimiter, l_delimiter);
  }
  string joinWDelimiter(const vector<string>& _sentries, const string& _delimiter) {
    return joinWDelimiter(_sentries, _delimiter, _delimiter, _delimiter);
  }
  string joinWDelimiter(const vector<string>& _sentries, const string& _delimiter,
      const string& _l_delimiter) {
    return joinWDelimiter(_sentries, _delimiter, _delimiter, _l_delimiter);
  }
  string joinWDelimiter(const vector<string>& _sentries, const string& _delimiter,
      const string& _m_delimiter, const string& _l_delimiter) {
    stringstream delimiter, m_delimiter, l_delimiter;
    delimiter << _delimiter;
    m_delimiter << _m_delimiter;
    l_delimiter << _l_delimiter;
    return joinWDelimiter(_sentries, delimiter, m_delimiter, l_delimiter);
  }
  string joinWDelimiter(const vector<string>& _sentries, const stringstream& delimiter) {
    return joinWDelimiter(_sentries, delimiter, delimiter, delimiter);
  }
  string joinWDelimiter(const vector<string>& _sentries, const stringstream& delimiter,
      const stringstream& l_delimiter) {
    return joinWDelimiter(_sentries, delimiter, delimiter, l_delimiter);
  }
  string joinWDelimiter(const vector<string>& _sentries, const stringstream& delimiter,
      const stringstream& m_delimiter,
      const stringstream& l_delimiter) {
    stringstream output;
    vector<string> sentries;
    string delim = delimiter.str();
    string mDelim = m_delimiter.str();
    string lDelim = l_delimiter.str();
    // go through once to eliminate empty strings
    for (uint i = 0; i < _sentries.size(); i++) {
      if (_sentries[i].length()) {
        sentries.push_back(_sentries[i]);
      }
    }
    if (sentries.size() > 2) {
      for (uint i = 0; i < sentries.size(); i++) {
        output << sentries[i];
        if (i == sentries.size() - 2) {
          output << lDelim;
        } else if (i != sentries.size() - 1) {
          output << delim;
        }
      }
    } else {
      for (uint i = 0; i < sentries.size(); i++) {
        output << sentries[i];
        if (i == sentries.size() - 2) {
          output << mDelim;
        } else if (i != sentries.size() - 1) {
          output << delim;
        }
      }
    }
    return output.str();
  }
} // namespace aurostd

namespace aurostd {
  //***************************************************************************//
  // aurostd::joinWDelimiter(deque<uint>& uientries,const stringstream&
  // delimiter,const stringstream& m_delimiter,const stringstream& l_delimiter)
  //***************************************************************************//
  // joinWDelimiters int/uint type of objects together by a delimiter
  // no point for double objects, faster to just do it on the spot with
  // setprecision,fixed, etc.
  // m_delimiter is used if input is exactly length 2
  // l_delimiter otherwise
  string joinWDelimiter(const deque<int>& ientries, const char& _delimiter) {
    return joinWDelimiter(ientries, _delimiter, _delimiter, _delimiter);
  }
  string joinWDelimiter(const deque<int>& ientries, const char& _delimiter,
      const char& _l_delimiter) {
    return joinWDelimiter(ientries, _delimiter, _delimiter, _l_delimiter);
  }
  string joinWDelimiter(const deque<int>& ientries, const char& _delimiter,
      const char& _m_delimiter, const char& _l_delimiter) {
    stringstream delimiter, m_delimiter, l_delimiter;
    delimiter << _delimiter;
    m_delimiter << _m_delimiter;
    l_delimiter << _l_delimiter;
    return joinWDelimiter(ientries, delimiter, m_delimiter, l_delimiter);
  }
  string joinWDelimiter(const deque<int>& ientries, const string& _delimiter) {
    return joinWDelimiter(ientries, _delimiter, _delimiter, _delimiter);
  }
  string joinWDelimiter(const deque<int>& ientries, const string& _delimiter,
      const string& _l_delimiter) {
    return joinWDelimiter(ientries, _delimiter, _delimiter, _l_delimiter);
  }
  string joinWDelimiter(const deque<int>& ientries, const string& _delimiter,
      const string& _m_delimiter, const string& _l_delimiter) {
    stringstream delimiter, m_delimiter, l_delimiter;
    delimiter << _delimiter;
    m_delimiter << _m_delimiter;
    l_delimiter << _l_delimiter;
    return joinWDelimiter(ientries, delimiter, m_delimiter, l_delimiter);
  }
  string joinWDelimiter(const deque<int>& ientries, const stringstream& delimiter) {
    return joinWDelimiter(ientries, delimiter, delimiter, delimiter);
  }
  string joinWDelimiter(const deque<int>& ientries, const stringstream& delimiter,
      const stringstream& l_delimiter) {
    return joinWDelimiter(ientries, delimiter, delimiter, l_delimiter);
  }
  string joinWDelimiter(const deque<int>& ientries, const stringstream& delimiter,
      const stringstream& m_delimiter,
      const stringstream& l_delimiter) {
    stringstream output;
    string delim = delimiter.str();
    string mDelim = m_delimiter.str();
    string lDelim = l_delimiter.str();
    if (ientries.size() > 2) {
      for (uint i = 0; i < ientries.size(); i++) {
        output << ientries[i];
        if (i == ientries.size() - 2) {
          output << lDelim;
        } else if (i != ientries.size() - 1) {
          output << delim;
        }
      }
    } else {
      for (uint i = 0; i < ientries.size(); i++) {
        output << ientries[i];
        if (i == ientries.size() - 2) {
          output << mDelim;
        } else if (i != ientries.size() - 1) {
          output << delim;
        }
      }
    }
    return output.str();
  }
  string joinWDelimiter(const deque<uint>& uientries, const char& _delimiter) {
    return joinWDelimiter(uientries, _delimiter, _delimiter, _delimiter);
  }
  string joinWDelimiter(const deque<uint>& uientries, const char& _delimiter,
      const char& _l_delimiter) {
    return joinWDelimiter(uientries, _delimiter, _delimiter, _l_delimiter);
  }
  string joinWDelimiter(const deque<uint>& uientries, const char& _delimiter,
      const char& _m_delimiter, const char& _l_delimiter) {
    stringstream delimiter, m_delimiter, l_delimiter;
    delimiter << _delimiter;
    m_delimiter << _m_delimiter;
    l_delimiter << _l_delimiter;
    return joinWDelimiter(uientries, delimiter, m_delimiter, l_delimiter);
  }
  string joinWDelimiter(const deque<uint>& uientries, const string& _delimiter) {
    return joinWDelimiter(uientries, _delimiter, _delimiter, _delimiter);
  }
  string joinWDelimiter(const deque<uint>& uientries, const string& _delimiter,
      const string& _l_delimiter) {
    return joinWDelimiter(uientries, _delimiter, _delimiter, _l_delimiter);
  }
  string joinWDelimiter(const deque<uint>& uientries, const string& _delimiter,
      const string& _m_delimiter, const string& _l_delimiter) {
    stringstream delimiter, m_delimiter, l_delimiter;
    delimiter << _delimiter;
    m_delimiter << _m_delimiter;
    l_delimiter << _l_delimiter;
    return joinWDelimiter(uientries, delimiter, m_delimiter, l_delimiter);
  }
  string joinWDelimiter(const deque<uint>& uientries, const stringstream& delimiter) {
    return joinWDelimiter(uientries, delimiter, delimiter, delimiter);
  }
  string joinWDelimiter(const deque<uint>& uientries, const stringstream& delimiter,
      const stringstream& l_delimiter) {
    return joinWDelimiter(uientries, delimiter, delimiter, l_delimiter);
  }
  string joinWDelimiter(const deque<uint>& uientries, const stringstream& delimiter,
      const stringstream& m_delimiter,
      const stringstream& l_delimiter) {
    stringstream output;
    string delim = delimiter.str();
    string mDelim = m_delimiter.str();
    string lDelim = l_delimiter.str();
    if (uientries.size() > 2) {
      for (uint i = 0; i < uientries.size(); i++) {
        output << uientries[i];
        if (i == uientries.size() - 2) {
          output << lDelim;
        } else if (i != uientries.size() - 1) {
          output << delim;
        }
      }
    } else {
      for (uint i = 0; i < uientries.size(); i++) {
        output << uientries[i];
        if (i == uientries.size() - 2) {
          output << mDelim;
        } else if (i != uientries.size() - 1) {
          output << delim;
        }
      }
    }
    return output.str();
  }
}

namespace aurostd {
  //***************************************************************************//
  // aurostd::joinWDelimiter(deque<string>& _sentries,const stringstream&
  // delimiter,const stringstream& m_delimiter,const stringstream& l_delimiter)
  //***************************************************************************//
  // joinWDelimiters string type of objects together by a delimiter
  // m_delimiter is used if input is exactly length 2
  // l_delimiter otherwise
  string joinWDelimiter(const deque<string>& _sentries, const char& _delimiter) {
    return joinWDelimiter(_sentries, _delimiter, _delimiter, _delimiter);
  }
  string joinWDelimiter(const deque<string>& _sentries, const char& _delimiter,
      const char& _l_delimiter) {
    return joinWDelimiter(_sentries, _delimiter, _delimiter, _l_delimiter);
  }
  string joinWDelimiter(const deque<string>& _sentries, const char& _delimiter,
      const char& _m_delimiter, const char& _l_delimiter) {
    stringstream delimiter, m_delimiter, l_delimiter;
    delimiter << _delimiter;
    m_delimiter << _m_delimiter;
    l_delimiter << _l_delimiter;
    return joinWDelimiter(_sentries, delimiter, m_delimiter, l_delimiter);
  }
  string joinWDelimiter(const deque<string>& _sentries, const string& _delimiter) {
    return joinWDelimiter(_sentries, _delimiter, _delimiter, _delimiter);
  }
  string joinWDelimiter(const deque<string>& _sentries, const string& _delimiter,
      const string& _l_delimiter) {
    return joinWDelimiter(_sentries, _delimiter, _delimiter, _l_delimiter);
  }
  string joinWDelimiter(const deque<string>& _sentries, const string& _delimiter,
      const string& _m_delimiter, const string& _l_delimiter) {
    stringstream delimiter, m_delimiter, l_delimiter;
    delimiter << _delimiter;
    m_delimiter << _m_delimiter;
    l_delimiter << _l_delimiter;
    return joinWDelimiter(_sentries, delimiter, m_delimiter, l_delimiter);
  }
  string joinWDelimiter(const deque<string>& _sentries, const stringstream& delimiter) {
    return joinWDelimiter(_sentries, delimiter, delimiter, delimiter);
  }
  string joinWDelimiter(const deque<string>& _sentries, const stringstream& delimiter,
      const stringstream& l_delimiter) {
    return joinWDelimiter(_sentries, delimiter, delimiter, l_delimiter);
  }
  string joinWDelimiter(const deque<string>& _sentries, const stringstream& delimiter,
      const stringstream& m_delimiter,
      const stringstream& l_delimiter) {
    stringstream output;
    vector<string> sentries;  // no point working with deque
    string delim = delimiter.str();
    string mDelim = m_delimiter.str();
    string lDelim = l_delimiter.str();
    // go through once to eliminate empty strings
    for (uint i = 0; i < _sentries.size(); i++)
      //DX - Should not be an "!"; we want it to push back if it has a length [OBSOLETE] if (!_sentries[i].length())
    { //CO20200106 - patching for auto-indenting
      if (_sentries[i].length()) {
        sentries.push_back(_sentries[i]);
      }
    }
    if (sentries.size() > 2) {
      for (uint i = 0; i < sentries.size(); i++) {
        output << sentries[i];
        if (i == sentries.size() - 2) {
          output << lDelim;
        } else if (i != sentries.size() - 1) {
          output << delim;
        }
      }
    } else {
      for (uint i = 0; i < sentries.size(); i++) {
        output << sentries[i];
        if (i == sentries.size() - 2) {
          output << mDelim;
        } else if (i != sentries.size() - 1) {
          output << delim;
        }
      }
    }
    return output.str();
  }
}

namespace aurostd {
  string wrapString(const string& input,const string& wrapper){return wrapString(input,wrapper,wrapper);}
  string wrapString(const string& input,const string& wrapper_start,const string& wrapper_end){
    if(input.empty()){return input;}
    return wrapper_start+input+wrapper_end;
  }
}

//DX20180118 START: XCOMPLEX TO JSON
namespace aurostd {
  //***************************************************************************//
  // aurostd::xcomplex2json
  //***************************************************************************//
  template<typename utype> string _xcomplex2json(xcomplex<utype>& number){
    string eendl="";
    bool roff=true; //round off
    stringstream sss;
    stringstream sscontent_json;
    vector<string> vcontent_json;
    // real
    sscontent_json << "\"real\":\"" << aurostd::utype2string(number.re,5,roff) << "\"" << eendl;
    vcontent_json.push_back(sscontent_json.str()); aurostd::StringstreamClean(sscontent_json);
    // imaginary
    sscontent_json << "\"imag\":\"" << aurostd::utype2string(number.im,5,roff) << "\"" << eendl;
    vcontent_json.push_back(sscontent_json.str()); aurostd::StringstreamClean(sscontent_json);

    sss << "{" << aurostd::joinWDelimiter(vcontent_json,",")  << "}" << eendl;
    return sss.str();    
  }
}

//Need to initalize 
namespace aurostd {
  string xcomplex2json(xcomplex<double>& number){ return _xcomplex2json(number); }
}

//DX20180118 END: XCOMPLEX TO JSON

//DX20170803 START: Matrix to JSON
namespace aurostd {
  //***************************************************************************//
  // aurostd::xmatDouble2String(xmatrix<double>& xmat_in)
  //***************************************************************************//
  // converts xmatrix<double> to json string
  // [OBSOLETE] string xmatDouble2String(const xmatrix<double>& xmat_in, bool roff){
  // [OBSOLETE]   stringstream output;
  // [OBSOLETE]   vector<string> rows;
  // [OBSOLETE]   for(uint i=1;i<(uint)xmat_in.rows+1;i++){
  // [OBSOLETE]     stringstream row;
  // [OBSOLETE]     xvector<double> xvec = xmat_in(i); //DX20170822 - added roundoff
  // [OBSOLETE]     if(roff){ xvec = roundoff(xvec,1e-8);} //DX20170822 - added roundoff
  // [OBSOLETE]     row << "[" << joinWDelimiter(xvecDouble2vecString(xvec),",") << "]";
  // [OBSOLETE]     rows.push_back(row.str());
  // [OBSOLETE]   }
  // [OBSOLETE]   output << joinWDelimiter(rows,",");
  // [OBSOLETE]   return output.str();
  // [OBSOLETE] }
  string xmatDouble2String(const xmatrix<double>& xmat_in, int precision, bool roff, double tol, char FORMAT){
    stringstream output;
    vector<string> rows;
    for(int i=xmat_in.lrows;i<=xmat_in.urows;i++){ //DX20180323 - fixed typo for initial index "int i=1" not "int i=xmat_in.urows" //ME20220324 - changed to lrows
      stringstream row;
      xvector<double> xvec = xmat_in(i); //DX20170822 - added roundoff
      //if(roff){ xvec = roundoff(xvec,tol);} //DX20170822 - added roundoff
      row << "[" << joinWDelimiter(xvecDouble2vecString(xvec,precision,roff,tol,FORMAT),",") << "]";
      rows.push_back(row.str());
      //cerr << i << "row.str(): " << row.str() << endl;
    }
    output << joinWDelimiter(rows,",");
    return output.str();
  }

  //ME20220324
  template <typename utype>
    string xmat2String(const xmatrix<utype>& xmat_in) {
      vector<string> rows;
      for (int i = xmat_in.lrows; i <= xmat_in.urows; i++) {
        rows.push_back("[" + joinWDelimiter(xmat_in(i), ",") + "]");
      }
      return joinWDelimiter(rows, ",");
    }
  template string xmat2String(const xmatrix<int>&);
  template string xmat2String(const xmatrix<uint>&);
}
//DX20170803 START: Matrix to END

namespace aurostd {
  //***************************************************************************//
  // aurostd::vecDouble2vecString(vector<double>& vin,int precision)
  //***************************************************************************//
  // converts vector<double> to vector<string> with precision
  // also works for xvectors and deques
  // [OBSOLETE] vector<string> vecDouble2vecString(const vector<double>& vin, bool roff) {
  // [OBSOLETE]   vector<string> vout;
  // [OBSOLETE]   for(uint i=0;i<vin.size();i++){
  // [OBSOLETE]     double tmp = vin[i]; //DX20170822 - add roundoff
  // [OBSOLETE]     if(roff){ tmp=scalar_roundoff(tmp,1e-8); } //DX20170822 - add roundoff
  // [OBSOLETE]     vout.push_back(aurostd::utype2string(tmp)); //DX20170822 - add roundoff
  // [OBSOLETE]   }
  // [OBSOLETE]   return vout;
  // [OBSOLETE] }
  vector<string> vecDouble2vecString(const vector<double>& vin,int precision, bool roff, double tol, char FORMAT) {
    vector<string> vout;
    for(uint i=0;i<vin.size();i++){
      //double tmp = vin[i]; //DX20170822 - add roundoff
      //if(roff){ tmp=roundoff(tmp,tol); } //DX20170822 - add roundoff
      vout.push_back(aurostd::utype2string(vin[i],precision,roff,tol,FORMAT)); //DX20170822 - add roundoff
    }
    return vout;
  }
  string vecDouble2String(const vector<double>& vin,int precision, bool roff, double tol, char FORMAT) {
    return aurostd::joinWDelimiter(vecDouble2vecString(vin, precision, roff, tol, FORMAT), ",");
  }
  // [OBSOLETE] vector<string> xvecDouble2vecString(const xvector<double>& vin, bool roff) {
  // [OBSOLETE]   vector<string> vout;
  // [OBSOLETE]   for(uint i=1;i<(uint)vin.rows+1;i++){
  // [OBSOLETE]     double tmp = vin(i); //DX20170822 - add roundoff
  // [OBSOLETE]    if(roff){ tmp=scalar_roundoff(tmp,1e-8); } //DX20170822 - add roundoff
  // [OBSOLETE]     vout.push_back(aurostd::utype2string(tmp)); //DX20170822 - add roundoff
  // [OBSOLETE]   }
  // [OBSOLETE]   return vout;
  // [OBSOLETE] }
  vector<string> xvecDouble2vecString(const xvector<double>& vin,int precision, bool roff, double tol, char FORMAT) {
    vector<string> vout;
    for(int i=vin.lrows;i<=vin.urows;i++){
      //double tmp = vin(i); //DX20170822 - add roundoff
      //if(roff){ tmp=roundoff(tmp,tol); } //DX20170822 - add roundoff
      vout.push_back(aurostd::utype2string(vin[i],precision,roff,tol,FORMAT)); //DX20170822 - add roundoff
    }
    return vout;
  }
  string xvecDouble2String(const xvector<double>& vin,int precision, bool roff, double tol, char FORMAT) {
    return aurostd::joinWDelimiter(xvecDouble2vecString(vin, precision, roff, tol, FORMAT), ",");
  }
  // [OBSOLETE] deque<string> deqDouble2deqString(const deque<double>& vin, bool roff) {
  // [OBSOLETE]   deque<string> vout;
  // [OBSOLETE]   for(uint i=0;i<vin.size();i++){
  // [OBSOLETE]     double tmp = vin[i]; //DX20170822 - add roundoff
  // [OBSOLETE]     if(roff){ tmp=scalar_roundoff(tmp,1e-8); } //DX20170822 - add roundoff
  // [OBSOLETE]     vout.push_back(aurostd::utype2string(tmp)); //DX20170822 - add roundoff
  // [OBSOLETE]   }
  // [OBSOLETE]   return vout;
  // [OBSOLETE] }
  // [OBSOLETE]  deque<string> deqDouble2deqString(const deque<double>& vin,int precision, bool roff, double tol, char FORMAT)  // USE OVERLOADING
  deque<string> vecDouble2vecString(const deque<double>& vin,int precision, bool roff, double tol, char FORMAT) { //SC20200330
    deque<string> vout;
    for(uint i=0;i<vin.size();i++){
      //double tmp = vin[i]; //DX20170822 - add roundoff
      //if(roff){ tmp=roundoff(tmp,tol); } //DX20170822 - add roundoff
      vout.push_back(aurostd::utype2string(vin[i],precision,roff,tol,FORMAT)); //DX20170822 - add roundoff
    }
    return vout;
  }
  string vecDouble2String(const deque<double>& vin,int precision, bool roff, double tol, char FORMAT) {
    return aurostd::joinWDelimiter(vecDouble2vecString(vin, precision, roff, tol, FORMAT), ",");
  }
}

namespace aurostd {
  //***************************************************************************//
  // aurostd::wrapVecEntries(vector<string>& vin,string wrap)
  //***************************************************************************//
  // individually wraps entries of vector with specified string
  // converts <a,b,c> to <'a','b','c'>
  // also works for deques
  vector<string> wrapVecEntries(const vector<string>& vin,const string& wrap){
    return wrapVecEntries(vin,wrap,wrap);
  }
  vector<string> wrapVecEntries(const vector<string>& vin,const string& wrap_start,const string& wrap_end){
    vector<string> vout;
    for(uint i=0;i<vin.size();i++){
      if(vin[i].length()){
        vout.push_back(wrap_start+vin[i]+wrap_end);
      }
    }
    return vout;
  }
  deque<string> wrapVecEntries(const deque<string>& vin,const string& wrap){
    return wrapVecEntries(vin,wrap,wrap);
  }
  deque<string> wrapVecEntries(const deque<string>& vin,const string& wrap_start,const string& wrap_end){
    deque<string> vout;
    for(uint i=0;i<vin.size();i++){
      if(vin[i].length()){
        vout.push_back(wrap_start+vin[i]+wrap_end);
      }
    }
    return vout;
  }
}

//base64 stuff
//CO START
namespace aurostd {
  // ***************************************************************************
  // aurostd::isBase64(unsigned char c)
  // ***************************************************************************
  // determines if char is base64
  // http://www.adp-gmbh.ch/cpp/common/base64.html
  //static inline bool isBase64(unsigned char c)
  inline bool isBase64(unsigned char c)
  { //CO20200106 - patching for auto-indenting
    return (isalnum(c) || (c == '+') || (c == '/'));
  }

  // ***************************************************************************
  // aurostd::base64Encoder(unsigned char const* bytes_to_encode, unsigned int in_len)
  // ***************************************************************************
  // encodes bytes to base64
  // http://www.adp-gmbh.ch/cpp/common/base64.html
  std::string base64Encoder(unsigned char const* bytes_to_encode, unsigned int in_len) {
    std::string ret;
    int i = 0;
    int j = 0;
    unsigned char char_array_3[3];
    unsigned char char_array_4[4];

    while (in_len--) {
      char_array_3[i++] = *(bytes_to_encode++);
      if (i == 3) {
        char_array_4[0] = (char_array_3[0] & 0xfc) >> 2;
        char_array_4[1] = ((char_array_3[0] & 0x03) << 4) + ((char_array_3[1] & 0xf0) >> 4);
        char_array_4[2] = ((char_array_3[1] & 0x0f) << 2) + ((char_array_3[2] & 0xc0) >> 6);
        char_array_4[3] = char_array_3[2] & 0x3f;

        for(i = 0; (i <4) ; i++) {
          ret += base64_chars[char_array_4[i]];
        }
        i = 0;
      }
    }

    if (i) {
      for(j = i; j < 3; j++) {
        char_array_3[j] = '\0';
      }

      char_array_4[0] = (char_array_3[0] & 0xfc) >> 2;
      char_array_4[1] = ((char_array_3[0] & 0x03) << 4) + ((char_array_3[1] & 0xf0) >> 4);
      char_array_4[2] = ((char_array_3[1] & 0x0f) << 2) + ((char_array_3[2] & 0xc0) >> 6);
      char_array_4[3] = char_array_3[2] & 0x3f;

      for (j = 0; (j < i + 1); j++) {
        ret += base64_chars[char_array_4[j]];
      }

      while((i++ < 3)) {
        ret += '=';
      }
    }

    return ret;
  }

  // ***************************************************************************
  // aurostd::base64Decoder(std::string const& encoded_string)
  // ***************************************************************************
  // decodes base64 to bytes
  // http://www.adp-gmbh.ch/cpp/common/base64.html
  std::string base64Decoder(std::string const& encoded_string) {
    int in_len = encoded_string.size();
    int i = 0;
    int j = 0;
    int in_ = 0;
    unsigned char char_array_4[4], char_array_3[3];
    std::string ret;

    while (in_len-- && ( encoded_string[in_] != '=') && isBase64(encoded_string[in_])) {
      char_array_4[i++] = encoded_string[in_]; in_++;
      if (i ==4) {
        for (i = 0; i <4; i++) {
          char_array_4[i] = base64_chars.find(char_array_4[i]);
        }

        char_array_3[0] = (char_array_4[0] << 2) + ((char_array_4[1] & 0x30) >> 4);
        char_array_3[1] = ((char_array_4[1] & 0xf) << 4) + ((char_array_4[2] & 0x3c) >> 2);
        char_array_3[2] = ((char_array_4[2] & 0x3) << 6) + char_array_4[3];

        for (i = 0; (i < 3); i++) {
          ret += char_array_3[i];
        }
        i = 0;
      }
    }

    if (i) {
      for (j = i; j <4; j++) {
        char_array_4[j] = 0;
      }

      for (j = 0; j <4; j++) {
        char_array_4[j] = base64_chars.find(char_array_4[j]);
      }

      char_array_3[0] = (char_array_4[0] << 2) + ((char_array_4[1] & 0x30) >> 4);
      char_array_3[1] = ((char_array_4[1] & 0xf) << 4) + ((char_array_4[2] & 0x3c) >> 2);
      char_array_3[2] = ((char_array_4[2] & 0x3) << 6) + char_array_4[3];

      for (j = 0; (j < i - 1); j++) {
        ret += char_array_3[j];
      }
    }

    return ret;
  }

  // ***************************************************************************
  // aurostd::bin2base64(const std::string& b_file, std::string& b64String)
  // ***************************************************************************
  // converts binary file to base64 string
  bool bin2base64(const std::string& b_file, std::string& b64String) {
    stringstream output;
    if (!aurostd::FileExist(b_file)) {
      cerr << "ERROR - aurostd::bin2base64: Binary file " << b_file << " does not exist!";
      return FALSE;
    }
    ifstream file(b_file.c_str(), std::ios::in | std::ios::binary );
    output << b64_encoder << file;
    b64String=output.str();
    return TRUE;
  }

  // ***************************************************************************
  // aurostd::base642bin(const std::string& b64String, const std::string& b_file)
  // ***************************************************************************
  // converts base64 string to binary file
  bool base642bin(const std::string& b64String, const std::string& b_file) {
    ofstream output;
    output.open(b_file.c_str(),std::ios::out | std::ios::binary);
    output << b64_decoder << b64String;
    output.flush();output.clear();output.close();
    return TRUE;
  }

  b64_encoder_proxy operator<<(std::ostream & os, b64_encoder_creator) {
    return b64_encoder_proxy(os);
  }

  b64_decoder_proxy operator<<(std::ostream & os, b64_decoder_creator) {
    return b64_decoder_proxy(os);
  }

}  // namespace aurostd
//CO END

#endif  // _AURO_IMPLEMENTATIONS_

// ***************************************************************************
// *                                                                         *
// *           Aflow STEFANO CURTAROLO - Duke University 2003-2023           *
// *                                                                         *
// ***************************************************************************<|MERGE_RESOLUTION|>--- conflicted
+++ resolved
@@ -1940,11 +1940,7 @@
     else{string output_syscall="";vpids=ProcessPIDs(process,pgid,output_syscall,user_specific);}  //CO20221028
     if(vpids.empty()){return false;}
     string command="renice "+aurostd::utype2string(nvalue)+" "+aurostd::joinWDelimiter(vpids," ");
-<<<<<<< HEAD
     string err=aurostd::execute2string(command,stderr_fsio,true); //CO20221123 - true == no stdout
-=======
-    string err=aurostd::execute2string(command,stderr_fsio);
->>>>>>> 23ff5098
     return err.empty();
   }
   
