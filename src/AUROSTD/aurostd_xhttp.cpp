// ***************************************************************************
// *                                                                         *
// *           Aflow STEFANO CURTAROLO - Duke University 2003-2023           *
// *                                                                         *
// ***************************************************************************
// Written by Frisco Rose in 2018
// Complete rewrite by Hagen Eckert in 2022
// hagen.eckert@duke.edu

#ifndef _AUROSTD_XHTTP_CPP_
#define _AUROSTD_XHTTP_CPP_

#include "aurostd_xhttp.h"

#define _DEBUG_XHTTP_ false

namespace aurostd {
  /// If IPv6 is needed in the future it would be best to use
  /// inet_ntop from arpa/inet.h
  std::string httpGetIP4String(unsigned int ip)
  {
    char ip_str[20];
    unsigned char bytes[4];
    // move the 4 bytes into the lowest byte and mask it with &0xFF
    bytes[0] = ip & 0xFF; // technically (ip >> 0), but it's already the lowest byte
    bytes[1] = (ip >> 8) & 0xFF;
    bytes[2] = (ip >> 16) & 0xFF;
    bytes[3] = (ip >> 24) & 0xFF;
    //HE20221102 switching from deprecated sprintf to snprintf (eliminates the chance of buffer overflows)
    std::snprintf(ip_str, 20, "%d.%d.%d.%d", bytes[0], bytes[1], bytes[2], bytes[3]);
    return (std::string) ip_str;
  }

  xURL httpConstructURL(const std::string &host, const std::string &path="/", const std::string &query="", const unsigned int &port=80){
    xURL url;
    url.scheme = "http";
    url.port = port;
    url.host = host;
    url.path = path;
    url.query = query;
    return url;
  }

  /// @brief split a URL string into its parts
  /// @param url url string
  /// @param strict if set, a full URL needs a scheme (http://, https://), else it is interpreted as path
  /// @return xURL struct
  ///
  /// While a `user` can be extracted by this parser, `user:password` is not supported and should not be added!
  /// https://datatracker.ietf.org/doc/html/rfc3986#section-3.2.1
  xURL httpParseURL(const std::string &url, const bool strict) {

    bool LDEBUG = (false || XHOST.DEBUG || _DEBUG_XHTTP_);

    if (LDEBUG) {
      if (strict) cerr << __AFLOW_FUNC__ << " Parse '" << url << "' strict" << endl;
      else cerr << __AFLOW_FUNC__ << " Parse '" << url << "' lenient" << endl;
    }

    xURL result;
    std::string delimiter = "";
    size_t start = 0;
    size_t location = 0;

    // locate scheme
    delimiter = "://";
    location = url.find(delimiter);
    if (location != std::string::npos) {
      result.scheme = aurostd::tolower(url.substr(start, location - start));
      start = location + delimiter.length();
    }
    if (!strict || !result.scheme.empty()) {
      // locate username
      location = url.find('@', start);
      if (location != std::string::npos) {
        result.user = url.substr(start, location - start);
        start = location + 1;
      }

      // locate host
      location = url.find('/', start);
      if (location != std::string::npos) {
        result.host = url.substr(start, location - start);
        start = location + 1;
      } else {
        result.host = url.substr(start, url.length() - start);
        start = url.length();
      }

      // locate port (default to 80 or 443)
      location = result.host.find(':');
      if (location != std::string::npos) {
        result.port = aurostd::string2utype<uint>(result.host.substr(location + 1));
        result.host.erase(location);
      } else {
        if (result.scheme == "https") result.port = 443;
        else if (result.scheme == "ftp") result.port = 21;
        else if (result.scheme == "sftp") result.port = 22;
        else result.port = 80;
      }

      // locate path
      result.path = "/" + url.substr(start);
    } else {
      result.path = url.substr(start);
      result.port = 0;
    }

    // split query from raw path
    location = result.path.find('?');
    if (location != std::string::npos) {
      result.query = result.path.substr(location);
      result.path = result.path.substr(0, location);
    } else {
      result.query = "";
    }

    if (LDEBUG) {
      cerr << __AFLOW_FUNC__ << " split up URL:" << "\n";
      cerr << "    " << "scheme: " << result.scheme << "\n";
      cerr << "    " << "user: " << result.user << "\n";
      cerr << "    " << "host: " << result.host << "\n";
      cerr << "    " << "port: " << result.port << "\n";
      cerr << "    " << "path: " << result.path << "\n";
      cerr << "    " << "query: " << result.query << std::endl;
    }

    return result;
  }
  
  string httpJoinURL(const xURL& url){  //CO20221209
    return url.scheme+"://"+url.host+url.path+url.query;
    //deal with port later... need a bool to tell if a port was there originally (:)
  }

  /// @brief build a new xURL struct from a redirect location
  /// @param base_url url that initiated the redirection
  /// @param new_location new location - url or path (absolute or relative)
  /// @return constructed xURL struct
  ///
  /// @note https://en.wikipedia.org/wiki/HTTP_location
  xURL httpParseRedirect(const xURL &base_url, const std::string &new_location) {
    xURL new_url = httpParseURL(new_location, true);

    // redirect contains just a path
    // add information from the base_url
    if (new_url.port == 0) {
      new_url.port = base_url.port;
      new_url.scheme = base_url.scheme;
      new_url.host = base_url.host;
      new_url.user = base_url.user;
      // if relative path add new content behind the last '/'
      if (new_url.path[0] != '/') {
        int base_split = base_url.path.find_last_of('/');
        new_url.path = base_url.path.substr(0, base_split) + "/" + new_url.path;
      }
    }
    // some full redirects miss the original port, add it back in
    else if ((new_url.port != base_url.port) &&
             (base_url.port != 80 && base_url.port != 443) &&
             (new_url.host == base_url.host) &&
             (new_url.scheme == base_url.scheme)) {
      new_url.port = base_url.port;
    }
    return new_url;
  }

  /// @brief Parsing the output of a raw http response
  /// @param response raw http response
  /// @param output cleaned message body of the http response
  /// @param header map of header information
  /// @return http status code
  ///
  /// @note Message Header definition: https://datatracker.ietf.org/doc/html/rfc7230#section-3.2
  /// @note Chunked Transfer Coding definition: https://www.w3.org/Protocols/rfc2616/rfc2616-sec3.html#sec3.6.1
  int httpParseResponse(std::string response,
                        std::string &output, std::map <std::string, std::string> &header) {

    bool LDEBUG = (false || XHOST.DEBUG || _DEBUG_XHTTP_);
    std::string header_raw = "";
    int status_code = -1;
    std::string status_line = "";
    std::string const delimiter = "\r\n";
    std::string chunk_length_octet = "";
    size_t pos_newline_border = 0;
    size_t split = 0;
    size_t full_request_length = 0;
    size_t offset = delimiter.length();

    // separate headers from message body
    pos_newline_border = response.find(delimiter + delimiter);
    header_raw = response.substr(0, pos_newline_border);
    response.erase(0, pos_newline_border + offset + offset);
    if(pos_newline_border==string::npos){response.clear();} //CO20221209 - this means the response is null

    if(LDEBUG){
      cerr << __AFLOW_FUNC__ << " pos_newline_border=" << pos_newline_border << endl;
      cerr << __AFLOW_FUNC__ << " header_raw=" << endl << "\"" << header_raw << "\"" << endl;
      cerr << __AFLOW_FUNC__ << " response=" << endl << "\"" << response << "\"" << endl;
    }

    // check if Transfer-Encoding is chunked
    bool isChunked = ( header_raw.find("chunked") != std::string::npos );

    // extract first line that contains the status
    pos_newline_border = header_raw.find(delimiter);
    status_line = header_raw.substr(0, pos_newline_border);
    header_raw.erase(0, pos_newline_border + offset);

    // save status code
    split = status_line.find(' ') + 1;
    pos_newline_border = status_line.find(' ', split + 1);
    status_code = aurostd::string2utype<uint>(status_line.substr(split, pos_newline_border - split));

    if(LDEBUG){cerr << __AFLOW_FUNC__ << " status_code=" << status_code << endl;}

    // extract the header data
    std::string key = "";
    std::string item = "";
    while (!header_raw.empty()) {
      split = header_raw.find(':');
      pos_newline_border = header_raw.find(delimiter);
      if (pos_newline_border != std::string::npos) {
        header_raw.substr(0, split);
        // Header field name are case-insensitive
        key = aurostd::tolower(header_raw.substr(0, split));
        item = aurostd::RemoveWhiteSpacesFromTheFrontAndBack(header_raw.substr(split + 1, pos_newline_border - split - 1));
        header_raw.erase(0, pos_newline_border + offset);

        // Headers that appear multiple times are equal to a list separated by comma
        if (header.find(key) == header.end()) {
          header.emplace(key, item);
        } else {
          header[key] += "," + item;
        }
      } else { header_raw.clear(); }
    }

    // in HTTP1.1 data is mostly sent in chunks
    if (isChunked) {
      size_t chuck_length = 0;
      while (!response.empty() && chunk_length_octet != "0") {
        pos_newline_border = response.find(delimiter);
        chunk_length_octet = response.substr(0, pos_newline_border);
        response.erase(0, pos_newline_border + offset);
        if (chunk_length_octet != "0") {
          chuck_length = aurostd::string2utype<uint>(chunk_length_octet, 16);
          full_request_length += chuck_length;
          // sanity check one - every chunk should end with \r\n
          if (response.substr(chuck_length, offset) != delimiter) {
            if (LDEBUG) cerr << __AFLOW_FUNC__ << " Chunk did not end in `\\r\\n`." << endl;
            return -1;
          }
          output += response.substr(0, chuck_length);
          response.erase(0, chuck_length + offset);
        }
      }
      // sanity check two - the constructed string should have the length reported by the server
      if (full_request_length != output.length()) {
        if (LDEBUG) cerr << __AFLOW_FUNC__ << " Final string size is different from the chunk size sum." << endl;
        return -1;
      }
      return status_code;
    } else {
      output = response;
      return status_code;
    }
  }

  /// @brief Fully percent encode a string
  /// @param work_str sting to escape
  /// @return escaped string
  /// @note https://www.rfc-editor.org/rfc/rfc3986#section-2.1
  /// @note just leave unreserved characters (ALPHA / DIGIT / "-" / "." / "_" / "~")
  string httpPercentEncodingFull(string work_str){

    bool LDEBUG = (false || XHOST.DEBUG || _DEBUG_XHTTP_);

    const char *allowed = "ABCDEFGHIJKLMNOPQRSTUVWXYZ"
                          "abcdefghijklmnopqrstuvwxyz"
                          "0123456789"
                          "-_.~";

    size_t pos=0;
    int to_replace=0;
    std::stringstream output;
    if (LDEBUG) cerr << __AFLOW_FUNC__ << " Escaping '" << work_str << "'" << std::endl;

    while (!work_str.empty()){
      pos = std::strspn(work_str.c_str(), allowed);
      to_replace = work_str[pos];
      if (to_replace<0) to_replace+=256;
      output << work_str.substr(0, pos) << "%" << std::uppercase << std::hex << std::setfill('0') << std::setw(2) << to_replace;
      if (LDEBUG) cerr << " Match '" << work_str[pos] << "' (%" << std::uppercase << std::hex << std::setfill('0') << to_replace << std::dec << ")" << std::endl;
      work_str.erase(0,pos+1);
    }
    return output.str();
  }


  /// @brief Get a raw http response
  /// @param hostname hostname to establish a connection to
  /// @param query query to run on the server (like "/API/aflux/?nspecies(4),paging(1,300)")
  /// @param response raw http response
  /// @param success was the request successful
  ///
  /// This function is primitive and is designed to communicate with AFLOW's API servers.
  bool httpGetResponse(const xURL & url, std::string &response) {

    bool LDEBUG = (false || XHOST.DEBUG || _DEBUG_XHTTP_);

    response.clear();

    char buffer[BUFSIZ];
    char request_template[] = "GET %s HTTP/1.0\r\nHost: %s\r\nUser-Agent: aflow/%s (https://aflow.org)\r\n\r\n";

    struct protoent *protocol_entry;
    struct hostent *host_entry;

    in_addr_t ip_address;
    struct sockaddr_in socket_entry{};
    std::string ip_address_str; // prepared for detailed debugging - see below
    char *request;
    int request_len;
    int socket_file_descriptor;
    ssize_t nbytes_total, nbytes_last;
    unsigned long loaded_bytes = 0;

    // build request and save its length
    request_len = asprintf(&request, request_template, (url.path + url.query).c_str(), url.host.c_str(), AFLOW_VERSION);

    if(LDEBUG){cerr << __AFLOW_FUNC__ << " request:" << endl << "---request begin---" << endl << request << endl << "---request end---" << endl;}

    // get the TCP protocol entry
    protocol_entry = getprotobyname("tcp");
    if (protocol_entry == nullptr) {
      if (LDEBUG) cerr << __AFLOW_FUNC__ << " Failed to get TCP protocol entry!" << endl;
      return false;
    }

    // open the socket
    socket_file_descriptor = socket(AF_INET, SOCK_STREAM, protocol_entry->p_proto);
    if (socket_file_descriptor == -1) {
      if (LDEBUG) cerr << __AFLOW_FUNC__ << " Failed to open socket!" << endl;
      return false;
    }

    // find the IP of the host
    host_entry = gethostbyname(url.host.c_str());
    if (host_entry == nullptr) {
      if (LDEBUG) cerr << __AFLOW_FUNC__ << " Failed to find information on '" << url.host << "'!" << endl;
      return false;
    }

    ip_address = (*(struct in_addr *) *(host_entry->h_addr_list)).s_addr;
    ip_address_str = httpGetIP4String(ip_address);
    if(LDEBUG){cerr << __AFLOW_FUNC__ << " ip_address_str=" << ip_address_str << endl;}

    socket_entry.sin_addr.s_addr = ip_address;
    socket_entry.sin_family = AF_INET;
    if (url.port > 65535) {
      if (LDEBUG) cerr << __AFLOW_FUNC__ << " Failed to connect to " << url.host << " as port is out of range (" << url.port << ">65535)" << endl;
      return false;
    }
    socket_entry.sin_port = htons((short) url.port);

    // start connection
    if (connect(socket_file_descriptor, (struct sockaddr *) &socket_entry, sizeof(socket_entry)) == -1) {
      if (LDEBUG) cerr << __AFLOW_FUNC__ << " Failed to connect to " << url.host << " (" << ip_address_str << ":" << url.port << ")" << endl;
      return false;
    }
    if (LDEBUG)
      cerr << __AFLOW_FUNC__ << " Connected to " << url.host << " (" << ip_address_str << ":" << url.port << ")" << endl;

    // send the request
    nbytes_total = 0;
    while (nbytes_total < request_len) {
      nbytes_last = write(socket_file_descriptor, request + nbytes_total, request_len - nbytes_total);
      if (nbytes_last == -1) {
        if (LDEBUG) cerr << __AFLOW_FUNC__ << " Failed to send the request to " << url.host << "( " << ip_address_str << ":" << url.port << ")" << endl;
        return false;
      }
      nbytes_total += nbytes_last;
    }
    if (LDEBUG) cerr << __AFLOW_FUNC__ << " Request written (" << nbytes_total << " bytes)" << endl;

    // read the response
    if (LDEBUG) cerr << __AFLOW_FUNC__ << " Start reading response:";
    while ((nbytes_total = read(socket_file_descriptor, buffer, BUFSIZ)) > 0) {
      if (LDEBUG) {
        loaded_bytes += nbytes_total;
        cerr << "    read " << loaded_bytes << " bytes \r";
      }
      response += std::string(buffer, nbytes_total);
    }
<<<<<<< HEAD
    if (LDEBUG){
      cerr << __AFLOW_FUNC__ << " Finished reading response (" << loaded_bytes << " bytes)" << endl;
      cerr << __AFLOW_FUNC__ << " response:" << endl << "---response begin---" << endl << response << endl << "---response end---" << endl;
    }
=======
    if (LDEBUG) cerr << __AFLOW_FUNC__ << " Finished reading response (" << loaded_bytes << " bytes)" << endl;
>>>>>>> 23ff5098

    if (nbytes_total == -1) {
      if (LDEBUG) cerr << __AFLOW_FUNC__ << " Failed to read response from " << url.host << "( " << ip_address_str << ":" << url.port << ")" << endl;
      response.clear();
      return false;
    }

    // close the socket
    close(socket_file_descriptor);

    bool found_firewall=false;
    found_firewall=(found_firewall||response.find("blocked due to malicious activity")!=string::npos);
    //add other signatures
    if(found_firewall){ //CO20221209 - curl both leverages certificates and gives raw output
      aurostd::url2stringCUrl(aurostd::httpJoinURL(url),response);
      if(LDEBUG){cerr << __AFLOW_FUNC__ << " response:" << endl << "---response begin---" << endl << response << endl << "---response end---" << endl;}
    }

    return true;
  }

  /// @brief get the content of a URL
  /// @param url copied so that a redirect can change it
  /// @param output
  /// @param status_code
  /// @param header
  /// @note this function is the 'private' implementation of httpGet()
  void httpGet(xURL url,
               std::string &output, int &status_code, std::map <std::string, std::string> &header) {

    bool LDEBUG = (false || XHOST.DEBUG || _DEBUG_XHTTP_);

    if (LDEBUG) cerr << __AFLOW_FUNC__ << " GET '" << url.path << "' from " << url.host << endl;

    output.clear();
    header.clear();
    int redirect_codes[] = {301, 302, 307, 308};
    std::string response = "";
    const int max_number_of_tries = 3;
    int number_of_tries = 0;
    bool success = false;

    while (status_code != 200 && number_of_tries < max_number_of_tries) {
      // read server response
      success = httpGetResponse(url, response);
      number_of_tries += 1;
      if (success) {
        // parse the response to extract header and status code
        status_code = httpParseResponse(response, output, header);
        if (LDEBUG) cerr << __AFLOW_FUNC__ << " Received status code " << status_code << endl;
        if (LDEBUG && status_code!=-1) {
          cerr << __AFLOW_FUNC__ << " Header content: " << endl;
          for (std::map<std::string, std::string>::iterator it = header.begin(); it != header.end(); it++)
            cerr << "    " << it->first << ": " << it->second << std::endl;
        }
        if (std::find(std::begin(redirect_codes), std::end(redirect_codes), status_code) != std::end(redirect_codes)) {
          if (header.find("location")!=header.end()) {
            url = httpParseRedirect(url, header["location"]);
            if (LDEBUG) cerr << __AFLOW_FUNC__ << " Redirected to '" << header["location"] << "'" << endl;
          }
          else {
            if (LDEBUG) cerr << __AFLOW_FUNC__ << " GET request failed due to a redirect without location." << endl;
            return;
          }
        }
      } else if (number_of_tries < max_number_of_tries) {
        if (LDEBUG) cerr << __AFLOW_FUNC__ << " Retry failed GET in 5s (" << number_of_tries << " of " << max_number_of_tries << ")" << endl;
        aurostd::Sleep(5);
        continue;
      } else {
        if (LDEBUG) cerr << __AFLOW_FUNC__ << " GET request failed after " << number_of_tries << " tries." << endl;
        return;
      }
    }
    if (LDEBUG) {
      if (number_of_tries > 1) cerr << __AFLOW_FUNC__ << " GET request done after " << number_of_tries << " tries." << endl;
      else cerr << __AFLOW_FUNC__ << " GET request done" << endl;
    }
  }

  // Start of external callable functions


  /// @brief Retrieve data from an url string
  /// @param url_str content url
  /// @return HTTP status code (-1 on failure)
  int httpGetStatus(const std::string &url_str) {
    xURL url = httpParseURL(url_str);
    std::string output = "";
    int status_code = -1;
    std::map <std::string, std::string> header;
    httpGet(url, output, status_code, header);
    return status_code;
  }

  /// @brief Retrieve data from an url string
  /// @param url_str content url
  /// @param output message body
  /// @return HTTP status code (-1 on failure)
  int httpGetStatus(const std::string &url_str, std::string &output) {
    xURL url = httpParseURL(url_str);
    int status_code = -1;
    std::map <std::string, std::string> header;
    httpGet(url, output, status_code, header);
    return status_code;
  }

  /// @brief Retrieve data from an url string
  /// @param url_str content url
  /// @param output message body
  /// @param header response header
  /// @return HTTP status code (-1 on failure)
  int httpGetStatus(const std::string &url_str, std::string &output, std::map <std::string, std::string> &header) {
    xURL url = httpParseURL(url_str);
    int status_code = -1;
    httpGet(url, output, status_code, header);
    return status_code;
  }

  /// @brief Retrieve data from an url string
  /// @param host server name or IP to contact
  /// @param query GET query
  /// @param output message body
  /// @return HTTP status code (-1 on failure)
  int httpGetStatus(const std::string &host, const std::string &path, const std::string &query, std::string &output) {
    xURL url = httpConstructURL(host, path, query);
    int status_code = -1;
    std::map <std::string, std::string> header;
    httpGet(url, output, status_code, header);
    return status_code;
  }

  /// @brief Retrieve data from an url string
  /// @param host server name or IP to contact
  /// @param query GET query
  /// @param output message body
  /// @param header response header
  /// @return HTTP status code (-1 on failure)
  int httpGetStatus(const std::string &host, const std::string &path, const std::string &query, std::string &output, std::map <std::string, std::string> &header) {
    xURL url = httpConstructURL(host, path, query);
    int status_code = -1;
    httpGet(url, output, status_code, header);
    return status_code;
  }

  /// @brief Retrieve data from an url string
  /// @param url_str content url
  /// @return message body
  std::string httpGet(const std::string &url_str) {
    xURL url = httpParseURL(url_str);
    std::string output = "";
    int status_code = -1;
    std::map <std::string, std::string> header;

    httpGet(url, output, status_code, header);
    return output;
  }

  /// @brief Retrieve data from an url string
  /// @param url_str content url
  /// @param status_code HTTP status code (-1 on failure)
  /// @return message body
  std::string httpGet(const std::string &url_str, int &status_code) {
    xURL url = httpParseURL(url_str);
    std::string output = "";
    std::map <std::string, std::string> header;

    status_code = -1;
    httpGet(url, output, status_code, header);
    return output;
  }

  /// @brief Retrieve data from an url string
  /// @param url_str content url
  /// @param status_code HTTP status code (-1 on failure)
  /// @param header response header
  /// @return message body
  std::string httpGet(const std::string &url_str, int &status_code, std::map <std::string, std::string> &header) {
    xURL url = httpParseURL(url_str);

    std::string output="";
    status_code = -1;
    httpGet(url, output, status_code, header);
    return output;
  }

  /// @brief Retrieve data for host + query
  /// @param host server name or IP to contact
  /// @param query GET query
  /// @return message body
  std::string httpGet(const std::string &host, const std::string &path, const std::string &query) {
    xURL url = httpConstructURL(host, path, query);
    std::string output="";
    int status_code = -1;
    std::map <std::string, std::string> header;

    httpGet(url, output, status_code, header);
    return output;
  }

  /// @brief Retrieve data for host + query
  /// @param host server name or IP to contact
  /// @param query GET query
  /// @param status_code HTTP status code (-1 on failure)
  /// @return message body
  std::string httpGet(const std::string &host, const std::string &path, const std::string &query, int &status_code) {
    xURL url = httpConstructURL(host, path, query);
    std::string output="";
    std::map <std::string, std::string> header;

    status_code = -1;
    httpGet(url, output, status_code, header);
    return output;
  }

  /// @brief Retrieve data for host + query
  /// @param host server name or IP to contact
  /// @param query GET query
  /// @param status_code HTTP status code (-1 on failure)
  /// @param header response header
  /// @return message body
  std::string httpGet(const std::string &host, const std::string &path, const std::string &query, int &status_code, std::map <std::string, std::string> &header) {
    xURL url = httpConstructURL(host, path, query);
    std::string output="";

    status_code = -1;
    httpGet(url, output, status_code, header);
    return output;
  }

}

#endif  // _AUROSTD_XHTTP_CPP_<|MERGE_RESOLUTION|>--- conflicted
+++ resolved
@@ -393,14 +393,10 @@
       }
       response += std::string(buffer, nbytes_total);
     }
-<<<<<<< HEAD
     if (LDEBUG){
       cerr << __AFLOW_FUNC__ << " Finished reading response (" << loaded_bytes << " bytes)" << endl;
       cerr << __AFLOW_FUNC__ << " response:" << endl << "---response begin---" << endl << response << endl << "---response end---" << endl;
     }
-=======
-    if (LDEBUG) cerr << __AFLOW_FUNC__ << " Finished reading response (" << loaded_bytes << " bytes)" << endl;
->>>>>>> 23ff5098
 
     if (nbytes_total == -1) {
       if (LDEBUG) cerr << __AFLOW_FUNC__ << " Failed to read response from " << url.host << "( " << ip_address_str << ":" << url.port << ")" << endl;
