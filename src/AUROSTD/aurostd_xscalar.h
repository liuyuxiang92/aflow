--- conflicted
+++ resolved
@@ -61,14 +61,9 @@
 #define KBOLTZEV                (KBOLTZ/E_ELECTRON)             // eV/K //8.617343E-5
 #define eV2K                    (11604.505)                     // 1eV=11604.505 K
 #define meV2K                   (11.604505)                     // 1meV=11.604505 K
-<<<<<<< HEAD
-#define atom2mol                6.0221408E23                    //CO 180329
-#define meVatom2kJmol           (E_ELECTRON*atom2mol/1.0e6)     //CO 180329
-#define hartree2eV              27.2113862459                   // ME20200206
-=======
 #define atom2mol                6.0221408E23                    //CO20180329
 #define meVatom2kJmol           (E_ELECTRON*atom2mol/1.0e6)     //CO20180329
->>>>>>> 4b9585e6
+#define hartree2eV              27.2113862459                   // ME20200206
 
 //ME20200107 - (A)APL conversion factors
 #define THz2Hz                        1E12
