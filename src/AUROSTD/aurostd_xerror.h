--- conflicted
+++ resolved
@@ -54,11 +54,7 @@
     int error_type, error_number;
     std::string file_name,function_name, message;
 
-<<<<<<< HEAD
-    void buildException(const std::string&, const std::string&, int);
-=======
     void buildException(const std::string&, const std::string&, const std::string&, const int&);
->>>>>>> 9ddb17da
     bool codeValid();
     std::string buildMessageString();
     std::string error_string();
