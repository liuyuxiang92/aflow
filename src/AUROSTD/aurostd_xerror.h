--- conflicted
+++ resolved
@@ -1,11 +1,7 @@
 //****************************************************************************
 // *                                                                         *
 // *           Aflow STEFANO CURTAROLO - Duke University 2003-2020           *
-<<<<<<< HEAD
-// *            Aflow MARCO ESTERS - Duke University 2018                    *
-=======
-// *                  Marco Esters - Duke University 2018                    *
->>>>>>> 10163148
+// *            Aflow MARCO ESTERS - Duke University 2018-2020               *
 // *                                                                         *
 //****************************************************************************
 #ifndef _AUROSTD_XERROR_H_
@@ -70,10 +66,6 @@
 //****************************************************************************
 // *                                                                         *
 // *           Aflow STEFANO CURTAROLO - Duke University 2003-2020           *
-<<<<<<< HEAD
-// *            Aflow MARCO ESTERS - Duke University 2018                    *
-=======
-// *                  Marco Esters - Duke University 2018                    *
->>>>>>> 10163148
+// *            Aflow MARCO ESTERS - Duke University 2018-2020               *
 // *                                                                         *
 //****************************************************************************