--- conflicted
+++ resolved
@@ -172,15 +172,9 @@
     comment=xPOT.species_pp_version.at(0);
     xPOT.vTITEL.at(0)=aurostd::RemoveWhiteSpaces(xPOT.vTITEL.at(0));
     xPOT.vLEXCH.at(0)=aurostd::RemoveWhiteSpaces(xPOT.vLEXCH.at(0));
-<<<<<<< HEAD
-    if(LVERBOSE) {cerr << "xPOTCAR_PURE_Printer: vTITEL.at(0)=" << xPOT.vTITEL.at(0) << endl;}   //SC20200326
-    if(LVERBOSE) {cerr << "xPOTCAR_PURE_Printer: species.at(0)=" << xPOT.species.at(0) << endl;}   //SC20200326
-    if(LVERBOSE) {cerr << "xPOTCAR_PURE_Printer: species_Z.at(0)=" << xPOT.species_Z.at(0) << endl;}    //SC20200326
-=======
     if(LVERBOSE) {cerr << XHOST.sPID << "xPOTCAR_PURE_Printer: vTITEL.at(0)=" << xPOT.vTITEL.at(0) << endl;}   // SC20200326
     if(LVERBOSE) {cerr << XHOST.sPID << "xPOTCAR_PURE_Printer: species.at(0)=" << xPOT.species.at(0) << endl;}   // SC20200326
     if(LVERBOSE) {cerr << XHOST.sPID << "xPOTCAR_PURE_Printer: species_Z.at(0)=" << xPOT.species_Z.at(0) << endl;}    // SC20200326
->>>>>>> 972a1b11
     oss << "  " << endl;
     oss << "  // ******************************************************************************************************************************************************** " << endl;
     //   oss << "  // [AFLOW]START=" << comment << " " << endl;
