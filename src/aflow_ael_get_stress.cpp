--- conflicted
+++ resolved
@@ -1,11 +1,7 @@
 // ***************************************************************************
 // *                                                                         *
 // *           Aflow STEFANO CURTAROLO - Duke University 2003-2020           *
-<<<<<<< HEAD
-// *                Aflow CORMAC TOHER - Duke University 2013-2019           *
-=======
 // *                Aflow CORMAC TOHER - Duke University 2013-2020           *
->>>>>>> 68ff6162
 // *                                                                         *
 // ***************************************************************************
 // Written by Cormac Toher
