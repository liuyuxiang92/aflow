// ***************************************************************************
// *                                                                         *
// *           Aflow STEFANO CURTAROLO - Duke University 2003-2020           *
// *                Aflow CORMAC TOHER - Duke University 2013-2020           *
// *                                                                         *
// ***************************************************************************
// Written by Cormac Toher
// cormac.toher@duke.edu
#ifndef _AFLOW_AEL_GET_STRESS_CPP
#define _AFLOW_AEL_GET_STRESS_CPP
#include "aflow.h"
#include "aflow_ael_elasticity.h"

// ###############################################################################
//                  AFLOW Automatic Elasticity Library (AEL) (2014-2020)
// ###############################################################################
//
// Uses strain-stress calculations to obtain elastic constants of materials
// Based on original Python program written by M. de Jong et al.
// See Scientific Data 2, 150009 (2015) for details of original program
// See Phys. Rev. Materials 1, 015401 (2017) for details of this implementation
// Please cite these works in addition to the general AFLOW papers if you use results generated using AEL
//

// *****************************************************************************************************************
// The following functions are for setting up AEL inputs for postprocessing runs called from other parts of AFLOW
// *****************************************************************************************************************
namespace AEL_functions {
<<<<<<< HEAD
  uint AEL_xvasp_flags_populate(_xvasp& xvasp, string& AflowIn, string AflowInName, string FileLockName, string directory_LIB, _aflags& aflags, _kflags& kflags, _vflags& vflags, ofstream& FileMESSAGE) {
=======
  uint AEL_xvasp_flags_populate(_xvasp& xvasp, string& AflowIn, const string& AflowInName, const string& FileLockName, const string& directory_LIB, _aflags& aflags, _kflags& kflags, _vflags& vflags, ofstream& FileMESSAGE) {
>>>>>>> b3b1973d
    ifstream FileAFLOWIN, FileAFLOWINcheck;
    string FileNameAFLOWIN = "", FileNameAFLOWINcheck = "", AflowInCheck = "";
    string FileNameMessage = "";
    ostringstream aus;
    vector<string> vAflowInCheck;
    bool ael_aflowin_found = false;
    bool Krun = true;
    bool load_POSCAR_from_xvasp = false;
    aurostd::xoption USER_AEL_POISSON_RATIO;
    USER_AEL_POISSON_RATIO.option = false;
    // Set aflags
    aflags.Directory=directory_LIB;
    aurostd::StringstreamClean(aus);
    aus << _AELSTR_MESSAGE_ << "xvasp.Directory = " << xvasp.Directory << endl;
    aus << _AELSTR_MESSAGE_ << "aflags.Directory = " << aflags.Directory << endl;
    aus << _AELSTR_MESSAGE_ << "AflowInName = " << AflowInName << endl;
    aurostd::PrintMessageStream(FileMESSAGE,aus,XHOST.QUIET);      
    if(aflags.Directory.at(0)!='/' && aflags.Directory.at(0)!='.' && aflags.Directory.at(0)!=' ') aflags.Directory="./"+aflags.Directory;
    aflags.KBIN_RUN_AFLOWIN=TRUE;
    aflags.KBIN_GEN_VASP_FROM_AFLOWIN=FALSE;
    aflags.KBIN_GEN_AFLOWIN_FROM_VASP=FALSE;
    aflags.KBIN_GEN_SYMMETRY_OF_AFLOWIN=FALSE;
    aflags.KBIN_DELETE_AFLOWIN=FALSE;
    // Set FileMESSAGE name
    if(FileLockName.length() > 0) {
      if (aurostd::FileExist(directory_LIB+"/"+FileLockName)) {
        aurostd::execute("mv "+aurostd::CleanFileName(directory_LIB+"/"+FileLockName+" ")+aurostd::CleanFileName(directory_LIB+"/"+FileLockName+".run"));   
      }
      string FileNameMessage=directory_LIB+"/"+FileLockName;
      FileMESSAGE.open(FileNameMessage.c_str(),std::ios::app);
    } else {
      if (aurostd::FileExist(directory_LIB+"/ael.LOCK")) {
        aurostd::execute("mv "+aurostd::CleanFileName(directory_LIB+"/ael.LOCK ")+aurostd::CleanFileName(directory_LIB+"/ael.LOCK.run"));
        string FileNameMessage=directory_LIB+"/ael.LOCK";
        FileMESSAGE.open(FileNameMessage.c_str(),std::ios::app);
      } else if (aurostd::FileExist(directory_LIB+"/agl.LOCK")) {
        aurostd::execute("mv "+aurostd::CleanFileName(directory_LIB+"/agl.LOCK ")+aurostd::CleanFileName(directory_LIB+"/agl.LOCK.run"));
        string FileNameMessage=directory_LIB+"/agl.LOCK";
        FileMESSAGE.open(FileNameMessage.c_str(),std::ios::app);
      } else {
        string FileNameMessage=directory_LIB+"/ael.LOCK";
        FileMESSAGE.open(FileNameMessage.c_str(),std::ios::app);
      }
    }
    //CO20200502 START - CT, I am consolidating the following code with an outer loop, it should make it easier to patch in the future
    vector<string> vaflowins;
    if(AflowInName.length()>0){vaflowins.push_back(AflowInName);}
    if(_AFLOWIN_.length()>0){vaflowins.push_back(_AFLOWIN_);}
    vaflowins.push_back("ael_aflow.in");
    vaflowins.push_back("agl_aflow.in");
    for(uint iaf=0;iaf<vaflowins.size()&&!ael_aflowin_found;iaf++){
<<<<<<< HEAD
      const string& aflowinname=vaflowins[iaf];
=======
      const string& aflowinname = vaflowins.at(iaf);
>>>>>>> b3b1973d
      if((!ael_aflowin_found) && (aurostd::FileExist(directory_LIB+"/"+aflowinname))) {
        FileNameAFLOWINcheck = directory_LIB+"/"+aflowinname;
        FileAFLOWINcheck.open(FileNameAFLOWINcheck.c_str(),std::ios::in);
        FileAFLOWINcheck.clear();
        FileAFLOWINcheck.seekg(0);
        AflowInCheck="";
        char c;
        // READ aflowinname and put into AflowInCheck
        while (FileAFLOWINcheck.get(c)) {
          AflowInCheck+=c;
        }
        FileAFLOWINcheck.clear();
        FileAFLOWINcheck.seekg(0);
        AflowInCheck=aurostd::RemoveComments(AflowInCheck); // NOW Clean AFLOWIN
        vAflowInCheck.clear();
        aurostd::string2vectorstring(AflowInCheck,vAflowInCheck); 
        // Check if aflowinname contains command to run AEL
        for(uint i=0;i<vAflowInCheck.size()&&!ael_aflowin_found;i++){
          if((aurostd::substring2bool(vAflowInCheck[i],"[AFLOW_AEL]CALC",TRUE) || aurostd::substring2bool(AflowInCheck,"[VASP_AEL]CALC",TRUE)) &&
              !(aurostd::substring2bool(vAflowInCheck[i],"[AFLOW_AEL]CALC_",TRUE) || aurostd::substring2bool(vAflowInCheck[i],"[VASP_AEL]CALC_",TRUE) ||
                aurostd::substring2bool(vAflowInCheck[i],"[AFLOW_AEL]CALCS",TRUE) || aurostd::substring2bool(vAflowInCheck[i],"[VASP_AEL]CALCS",TRUE) || FALSE)){
            FileNameAFLOWIN = FileNameAFLOWINcheck;
            ael_aflowin_found = true;
          } else if((aurostd::substring2bool(vAflowInCheck[i],"[AFLOW_AGL]CALC",TRUE) || aurostd::substring2bool(AflowInCheck,"[VASP_AGL]CALC",TRUE)) &&
              !(aurostd::substring2bool(vAflowInCheck[i],"[AFLOW_AGL]CALC_",TRUE) || aurostd::substring2bool(vAflowInCheck[i],"[VASP_AGL]CALC_",TRUE) ||
                aurostd::substring2bool(vAflowInCheck[i],"[AFLOW_AGL]CALCS",TRUE) || aurostd::substring2bool(vAflowInCheck[i],"[VASP_AGL]CALCS",TRUE) || FALSE)){
            if (aurostd::substring2bool(AflowInCheck,"[AFLOW_AGL]AEL_POISSON_RATIO=",TRUE) ) {
              USER_AEL_POISSON_RATIO.options2entry(AflowInCheck,"[AFLOW_AGL]AEL_POISSON_RATIO=",USER_AEL_POISSON_RATIO.option);
            } else if( aurostd::substring2bool(AflowInCheck,"[AFLOW_AGL]AELPOISSONRATIO=",TRUE) ) {
              USER_AEL_POISSON_RATIO.options2entry(AflowInCheck,"[AFLOW_AGL]AELPOISSONRATIO=",USER_AEL_POISSON_RATIO.option);
            }        	
            if (USER_AEL_POISSON_RATIO.option) {
              FileNameAFLOWIN = FileNameAFLOWINcheck;
              ael_aflowin_found = true;
            }
          }
        }
      }
    }
    //CO20200502 STOP - CT, I am consolidating the following code with an outer loop, it should make it easier to patch in the future
<<<<<<< HEAD
    if(0){
      // Check if AflowInName exists
      if((AflowInName.length() > 0) && (aurostd::FileExist(directory_LIB+"/"+AflowInName))) {
        FileNameAFLOWINcheck = directory_LIB+"/"+AflowInName;
        FileAFLOWINcheck.open(FileNameAFLOWINcheck.c_str(),std::ios::in);
        FileAFLOWINcheck.clear();
        FileAFLOWINcheck.seekg(0);
        AflowInCheck="";
        char c;
        // READ _AFLOWIN_ and put into AflowInCheck
        while (FileAFLOWINcheck.get(c)) {
          AflowInCheck+=c;
        }
        FileAFLOWINcheck.clear();
        FileAFLOWINcheck.seekg(0);
        AflowInCheck=aurostd::RemoveComments(AflowInCheck); // NOW Clean AFLOWIN
        vAflowInCheck.clear();
        aurostd::string2vectorstring(AflowInCheck,vAflowInCheck); 
        // Check if _AFLOWIN_ contains command to run AEL
        for(uint i=0;i<vAflowInCheck.size()&&!ael_aflowin_found;i++){
          if((aurostd::substring2bool(vAflowInCheck[i],"[AFLOW_AEL]CALC",TRUE) || aurostd::substring2bool(AflowInCheck,"[VASP_AEL]CALC",TRUE)) &&
              !(aurostd::substring2bool(vAflowInCheck[i],"[AFLOW_AEL]CALC_",TRUE) || aurostd::substring2bool(vAflowInCheck[i],"[VASP_AEL]CALC_",TRUE) ||
                aurostd::substring2bool(vAflowInCheck[i],"[AFLOW_AEL]CALCS",TRUE) || aurostd::substring2bool(vAflowInCheck[i],"[VASP_AEL]CALCS",TRUE) || FALSE)){
            FileNameAFLOWIN = FileNameAFLOWINcheck;
            ael_aflowin_found = true;
          } else if((aurostd::substring2bool(vAflowInCheck[i],"[AFLOW_AGL]CALC",TRUE) || aurostd::substring2bool(AflowInCheck,"[VASP_AGL]CALC",TRUE)) &&
              !(aurostd::substring2bool(vAflowInCheck[i],"[AFLOW_AGL]CALC_",TRUE) || aurostd::substring2bool(vAflowInCheck[i],"[VASP_AGL]CALC_",TRUE) ||
                aurostd::substring2bool(vAflowInCheck[i],"[AFLOW_AGL]CALCS",TRUE) || aurostd::substring2bool(vAflowInCheck[i],"[VASP_AGL]CALCS",TRUE) || FALSE)){
            if (aurostd::substring2bool(AflowInCheck,"[AFLOW_AGL]AEL_POISSON_RATIO=",TRUE) ) {
              USER_AEL_POISSON_RATIO.options2entry(AflowInCheck,"[AFLOW_AGL]AEL_POISSON_RATIO=",USER_AEL_POISSON_RATIO.option);
            } else if( aurostd::substring2bool(AflowInCheck,"[AFLOW_AGL]AELPOISSONRATIO=",TRUE) ) {
              USER_AEL_POISSON_RATIO.options2entry(AflowInCheck,"[AFLOW_AGL]AELPOISSONRATIO=",USER_AEL_POISSON_RATIO.option);
            }        	
            if (USER_AEL_POISSON_RATIO.option) {
              FileNameAFLOWIN = FileNameAFLOWINcheck;
              ael_aflowin_found = true;
            }
          }
        }
      }
      // Otherwise, check if _AFLOWIN_ file is AEL input file
      if((!ael_aflowin_found) && ((_AFLOWIN_.length() > 0) && (aurostd::FileExist(directory_LIB+"/"+_AFLOWIN_)))) { //CO20200502 - AflowInName.length() -> _AFLOWIN_.length()
        FileNameAFLOWINcheck = directory_LIB+"/"+_AFLOWIN_;
        FileAFLOWINcheck.open(FileNameAFLOWINcheck.c_str(),std::ios::in);
        FileAFLOWINcheck.clear();
        FileAFLOWINcheck.seekg(0);
        AflowInCheck="";
        char c;
        // READ _AFLOWIN_ and put into AflowInCheck
        while (FileAFLOWINcheck.get(c)) {
          AflowInCheck+=c;
        }
        FileAFLOWINcheck.clear();
        FileAFLOWINcheck.seekg(0);
        AflowInCheck=aurostd::RemoveComments(AflowInCheck); // NOW Clean AFLOWIN
        vAflowInCheck.clear();
        aurostd::string2vectorstring(AflowInCheck,vAflowInCheck); 
        // Check if _AFLOWIN_ contains command to run AEL
        for(uint i=0;i<vAflowInCheck.size()&&!ael_aflowin_found;i++){
          if((aurostd::substring2bool(vAflowInCheck[i],"[AFLOW_AEL]CALC",TRUE) || aurostd::substring2bool(AflowInCheck,"[VASP_AEL]CALC",TRUE)) &&
              !(aurostd::substring2bool(vAflowInCheck[i],"[AFLOW_AEL]CALC_",TRUE) || aurostd::substring2bool(vAflowInCheck[i],"[VASP_AEL]CALC_",TRUE) ||
                aurostd::substring2bool(vAflowInCheck[i],"[AFLOW_AEL]CALCS",TRUE) || aurostd::substring2bool(vAflowInCheck[i],"[VASP_AEL]CALCS",TRUE) || FALSE)){
            FileNameAFLOWIN = FileNameAFLOWINcheck;
            ael_aflowin_found = true;
          } else if((aurostd::substring2bool(vAflowInCheck[i],"[AFLOW_AGL]CALC",TRUE) || aurostd::substring2bool(AflowInCheck,"[VASP_AGL]CALC",TRUE)) &&
              !(aurostd::substring2bool(vAflowInCheck[i],"[AFLOW_AGL]CALC_",TRUE) || aurostd::substring2bool(vAflowInCheck[i],"[VASP_AGL]CALC_",TRUE) ||
                aurostd::substring2bool(vAflowInCheck[i],"[AFLOW_AGL]CALCS",TRUE) || aurostd::substring2bool(vAflowInCheck[i],"[VASP_AGL]CALCS",TRUE) || FALSE)){
            if (aurostd::substring2bool(AflowInCheck,"[AFLOW_AGL]AEL_POISSON_RATIO=",TRUE) ) {
              USER_AEL_POISSON_RATIO.options2entry(AflowInCheck,"[AFLOW_AGL]AEL_POISSON_RATIO=",USER_AEL_POISSON_RATIO.option);
            } else if( aurostd::substring2bool(AflowInCheck,"[AFLOW_AGL]AELPOISSONRATIO=",TRUE) ) {
              USER_AEL_POISSON_RATIO.options2entry(AflowInCheck,"[AFLOW_AGL]AELPOISSONRATIO=",USER_AEL_POISSON_RATIO.option);
            }        	
            if (USER_AEL_POISSON_RATIO.option) {
              FileNameAFLOWIN = FileNameAFLOWINcheck;
              ael_aflowin_found = true;
            }
          }
        }
      }
      // Otherwise, check for other commonly used names for AEL aflow.in file:
      if((!ael_aflowin_found) && (aurostd::FileExist(directory_LIB+"/ael_aflow.in"))) {
        FileNameAFLOWINcheck = directory_LIB+"/ael_aflow.in";
        FileAFLOWINcheck.open(FileNameAFLOWINcheck.c_str(),std::ios::in);
        FileAFLOWINcheck.clear();
        FileAFLOWINcheck.seekg(0);
        AflowInCheck="";
        char c;
        // READ _AFLOWIN_ and put into AflowInCheck
        while (FileAFLOWINcheck.get(c)) {
          AflowInCheck+=c;
        }
        FileAFLOWINcheck.clear();
        FileAFLOWINcheck.seekg(0);
        AflowInCheck=aurostd::RemoveComments(AflowInCheck); // NOW Clean AFLOWIN
        vAflowInCheck.clear();
        aurostd::string2vectorstring(AflowInCheck,vAflowInCheck); 
        // Check if _AFLOWIN_ contains command to run AEL
        for(uint i=0;i<vAflowInCheck.size()&&!ael_aflowin_found;i++){
          if((aurostd::substring2bool(vAflowInCheck[i],"[AFLOW_AEL]CALC",TRUE) || aurostd::substring2bool(AflowInCheck,"[VASP_AEL]CALC",TRUE)) &&
              !(aurostd::substring2bool(vAflowInCheck[i],"[AFLOW_AEL]CALC_",TRUE) || aurostd::substring2bool(vAflowInCheck[i],"[VASP_AEL]CALC_",TRUE) ||
                aurostd::substring2bool(vAflowInCheck[i],"[AFLOW_AEL]CALCS",TRUE) || aurostd::substring2bool(vAflowInCheck[i],"[VASP_AEL]CALCS",TRUE) || FALSE)){
            FileNameAFLOWIN = FileNameAFLOWINcheck;
            ael_aflowin_found = true;
          } else if((aurostd::substring2bool(vAflowInCheck[i],"[AFLOW_AGL]CALC",TRUE) || aurostd::substring2bool(AflowInCheck,"[VASP_AGL]CALC",TRUE)) &&
              !(aurostd::substring2bool(vAflowInCheck[i],"[AFLOW_AGL]CALC_",TRUE) || aurostd::substring2bool(vAflowInCheck[i],"[VASP_AGL]CALC_",TRUE) ||
                aurostd::substring2bool(vAflowInCheck[i],"[AFLOW_AGL]CALCS",TRUE) || aurostd::substring2bool(vAflowInCheck[i],"[VASP_AGL]CALCS",TRUE) || FALSE)){
            if (aurostd::substring2bool(AflowInCheck,"[AFLOW_AGL]AEL_POISSON_RATIO=",TRUE) ) {
              USER_AEL_POISSON_RATIO.options2entry(AflowInCheck,"[AFLOW_AGL]AEL_POISSON_RATIO=",USER_AEL_POISSON_RATIO.option);
            } else if( aurostd::substring2bool(AflowInCheck,"[AFLOW_AGL]AELPOISSONRATIO=",TRUE) ) {
              USER_AEL_POISSON_RATIO.options2entry(AflowInCheck,"[AFLOW_AGL]AELPOISSONRATIO=",USER_AEL_POISSON_RATIO.option);
            }        	
            if (USER_AEL_POISSON_RATIO.option) {
              FileNameAFLOWIN = FileNameAFLOWINcheck;
              ael_aflowin_found = true;
            }
          }
        }
      }
      if((!ael_aflowin_found) && (aurostd::FileExist(directory_LIB+"/agl_aflow.in"))) {
        FileNameAFLOWINcheck = directory_LIB+"/agl_aflow.in";
        FileAFLOWINcheck.open(FileNameAFLOWINcheck.c_str(),std::ios::in);
        FileAFLOWINcheck.clear();
        FileAFLOWINcheck.seekg(0);
        AflowInCheck="";
        // [OBSOLETE] aurostd::xoption USER_AEL_POISSON_RATIO;
        // [OBSOLETE] USER_AEL_POISSON_RATIO.option = false;
        char c;
        // READ _AFLOWIN_ and put into AflowInCheck
        while (FileAFLOWINcheck.get(c)) {
          AflowInCheck+=c;
        }
        FileAFLOWINcheck.clear();
        FileAFLOWINcheck.seekg(0);
        AflowInCheck=aurostd::RemoveComments(AflowInCheck); // NOW Clean AFLOWIN
        vAflowInCheck.clear();
        aurostd::string2vectorstring(AflowInCheck,vAflowInCheck); 
        // Check if _AFLOWIN_ contains command to run AEL
        for(uint i=0;i<vAflowInCheck.size()&&!ael_aflowin_found;i++){
          if((aurostd::substring2bool(vAflowInCheck[i],"[AFLOW_AGL]CALC",TRUE) || aurostd::substring2bool(AflowInCheck,"[VASP_AGL]CALC",TRUE)) &&
              !(aurostd::substring2bool(vAflowInCheck[i],"[AFLOW_AGL]CALC_",TRUE) || aurostd::substring2bool(vAflowInCheck[i],"[VASP_AGL]CALC_",TRUE) ||
                aurostd::substring2bool(vAflowInCheck[i],"[AFLOW_AGL]CALCS",TRUE) || aurostd::substring2bool(vAflowInCheck[i],"[VASP_AGL]CALCS",TRUE) || FALSE)){
            if (aurostd::substring2bool(AflowInCheck,"[AFLOW_AGL]AEL_POISSON_RATIO=",TRUE) ) {
              USER_AEL_POISSON_RATIO.options2entry(AflowInCheck,"[AFLOW_AGL]AEL_POISSON_RATIO=",USER_AEL_POISSON_RATIO.option);
            } else if( aurostd::substring2bool(AflowInCheck,"[AFLOW_AGL]AELPOISSONRATIO=",TRUE) ) {
              USER_AEL_POISSON_RATIO.options2entry(AflowInCheck,"[AFLOW_AGL]AELPOISSONRATIO=",USER_AEL_POISSON_RATIO.option);
            }        	
            if (USER_AEL_POISSON_RATIO.option) {
              FileNameAFLOWIN = FileNameAFLOWINcheck;
              ael_aflowin_found = true;
            }
          }
        }
      }
    }
=======
>>>>>>> b3b1973d

    if (ael_aflowin_found) {
      FileAFLOWIN.open(FileNameAFLOWIN.c_str(),std::ios::in);
      FileAFLOWIN.clear();
      FileAFLOWIN.seekg(0);
      AflowIn="";
      char c;
      // READ _AFLOWIN_ and put into AflowInCheck
      while (FileAFLOWIN.get(c)) {
        AflowIn+=c;
      }
      FileAFLOWIN.clear();
      FileAFLOWIN.seekg(0);
      AflowIn=aurostd::RemoveComments(AflowIn); // NOW Clean AFLOWIN
      vector<string> vAflowIn;aurostd::string2vectorstring(AflowIn,vAflowIn); 
      // Set kflags
      kflags.KBIN_MPI=aurostd::substring2bool(AflowIn,"[AFLOW_MODE_MPI]");
      kflags.AFLOW_MODE_VASP=aurostd::substring2bool(AflowIn,"[AFLOW_MODE=VASP]") || aurostd::substring2bool(AflowIn,"[AFLOW_MODE_VASP]") || aurostd::substring2bool(AflowIn,"[AFLOW_MODE]VASP");                 // check VASP
      if(kflags.AFLOW_MODE_VASP && !aflags.KBIN_GEN_VASP_FROM_AFLOWIN){aflags.KBIN_GEN_VASP_FROM_AFLOWIN=true;} //do vasp last, default
      kflags.KBIN_SYMMETRY_CALCULATION  = aurostd::substring2bool(AflowIn,"[AFLOW_SYMMETRY]CALC",TRUE) || aurostd::substring2bool(AflowIn,"[VASP_SYMMETRY]CALC",TRUE);
      kflags.KBIN_SYMMETRY_NO_SCAN  = aurostd::substring2bool(AflowIn,"[AFLOW_SYMMETRY]NO_SCAN",TRUE);
      if(aurostd::substring2bool(AflowIn,"[AFLOW_SYMMETRY]SYM_EPS=",TRUE)){
        kflags.KBIN_SYMMETRY_EPS = aurostd::substring2utype<double>(AflowIn,"[AFLOW_SYMMETRY]SYM_EPS=",TRUE);
      }
      // parameters for zip/compression
      kflags.KZIP_COMPRESS=TRUE;
      aurostd::StringstreamClean(aus);
      if(aurostd::substring2bool(AflowIn,"[AFLOW_MODE_ZIP=none]") ||
          aurostd::substring2bool(AflowIn,"[AFLOW_MODE_ZIP=NONE]") ||
          !aurostd::substring2bool(AflowIn,"[AFLOW_MODE_ZIP")) {
        kflags.KZIP_COMPRESS=FALSE;
        for(int i=0;i<1;i++) {
          aus << "WWWWW  Warning no compression of output files... " << Message(aflags,_AFLOW_MESSAGE_DEFAULTS_) << endl;
          aurostd::PrintWarningStream(FileMESSAGE,aus,XHOST.QUIET);
        }
      } else {
        if(!aurostd::substring2bool(AflowIn,"[AFLOW_MODE_ZIP")) { // "[AFLOW_MODE_ZIP=" not found
          kflags.KZIP_BIN=DEFAULT_KZIP_BIN;  // take default
          aus << "00000  MESSAGE Taking DEFAULT KZIP_BIN=\"" << kflags.KZIP_BIN << "\" "  << Message(aflags,_AFLOW_MESSAGE_DEFAULTS_) << endl;
          aurostd::PrintMessageStream(FileMESSAGE,aus,XHOST.QUIET);
        }
        if(aurostd::substring2bool(AflowIn,"[AFLOW_MODE_ZIP]")) { // "[AFLOW_MODE_ZIP]" not found
          kflags.KZIP_BIN=aurostd::substring2string(AflowIn,"[AFLOW_MODE_ZIP]");
          aus << "00000  MESSAGE Taking KZIP_BIN=\"" << kflags.KZIP_BIN << "\" "  << Message(aflags,_AFLOW_MESSAGE_DEFAULTS_) << endl;
          aurostd::PrintMessageStream(FileMESSAGE,aus,XHOST.QUIET);
        }
        if(aurostd::substring2bool(AflowIn,"[AFLOW_MODE_ZIP=")) { // "[AFLOW_MODE_ZIP=" found
          kflags.KZIP_BIN=aurostd::RemoveCharacter(aurostd::substring2string(AflowIn,"[AFLOW_MODE_ZIP="),']');
          aus << "00000  MESSAGE Taking KZIP_BIN=\"" << kflags.KZIP_BIN << "\" "  << Message(aflags,_AFLOW_MESSAGE_DEFAULTS_) << endl;
          aurostd::PrintMessageStream(FileMESSAGE,aus,XHOST.QUIET);
        }
      }
      // parameters for AAPL
      aurostd::xoption KBIN_PHONONS_CALCULATION_AAPL;
      KBIN_PHONONS_CALCULATION_AAPL.option=false;
      KBIN_PHONONS_CALCULATION_AAPL.options2entry(AflowIn, string("[AFLOW_AAPL]KAPPA=|[AFLOW_PHONONS]KAPPA="), KBIN_PHONONS_CALCULATION_AAPL.option, KBIN_PHONONS_CALCULATION_AAPL.xscheme); KBIN_PHONONS_CALCULATION_AAPL.option |= aurostd::substring2bool(AflowIn,"[AFLOW_AAPL]CALC",TRUE) || aurostd::substring2bool(AflowIn,"[VASP_AAPL]CALC",TRUE);  //legacy
      kflags.KBIN_PHONONS_CALCULATION_AAPL  = KBIN_PHONONS_CALCULATION_AAPL.option;
      // Parameters for QHA-APL
      if (!kflags.KBIN_PHONONS_CALCULATION_AAPL) {
        kflags.KBIN_PHONONS_CALCULATION_QHA  = aurostd::substring2bool(AflowIn,"[AFLOW_QHA]CALC",TRUE) || aurostd::substring2bool(AflowIn,"VASP_QHA]CALC",TRUE);
      }
      // parameters for APL
      if(!(kflags.KBIN_PHONONS_CALCULATION_AAPL || kflags.KBIN_PHONONS_CALCULATION_QHA)){ //mutually exclusive
        kflags.KBIN_PHONONS_CALCULATION_APL  = aurostd::substring2bool(AflowIn,"[AFLOW_APL]CALC",TRUE) || aurostd::substring2bool(AflowIn,"[AFLOW_PHONONS]CALC",TRUE) || aurostd::substring2bool(AflowIn,"[VASP_PHONONS]CALC",TRUE);
      }
      // parameters for AGL (Debye Model)
      for(uint i=0;i<vAflowIn.size()&&!kflags.KBIN_PHONONS_CALCULATION_AGL;i++){
        if((aurostd::substring2bool(vAflowIn[i],"[AFLOW_AGL]CALC",TRUE) || aurostd::substring2bool(AflowIn,"[VASP_AGL]CALC",TRUE)) 
            && !(aurostd::substring2bool(vAflowIn[i],"[AFLOW_AGL]CALC_",TRUE) || aurostd::substring2bool(vAflowIn[i],"[VASP_AGL]CALC_",TRUE) ||
              aurostd::substring2bool(vAflowIn[i],"[AFLOW_AGL]CALCS",TRUE) || aurostd::substring2bool(vAflowIn[i],"[VASP_AGL]CALCS",TRUE) || FALSE)){
          kflags.KBIN_PHONONS_CALCULATION_AGL=true;
        }
      }
      // parameters for AEL (Elastic constants)
      for(uint i=0;i<vAflowIn.size()&&!kflags.KBIN_PHONONS_CALCULATION_AEL;i++){
        if((aurostd::substring2bool(vAflowIn[i],"[AFLOW_AEL]CALC",TRUE) || aurostd::substring2bool(AflowIn,"[VASP_AEL]CALC",TRUE)) 
            && !(aurostd::substring2bool(vAflowIn[i],"[AFLOW_AEL]CALC_",TRUE) || aurostd::substring2bool(vAflowIn[i],"[VASP_AEL]CALC_",TRUE) ||
              aurostd::substring2bool(vAflowIn[i],"[AFLOW_AEL]CALCS",TRUE) || aurostd::substring2bool(vAflowIn[i],"[VASP_AEL]CALCS",TRUE) || FALSE)){
          kflags.KBIN_PHONONS_CALCULATION_AEL=true;
        }
      }
      // parameters for POCC CALCULATIONS
      kflags.KBIN_POCC=FALSE;
<<<<<<< HEAD
      kflags.KBIN_POCC_CALCULATION=aurostd::substring2bool(AflowIn,"[AFLOW_POCC]CALC",TRUE) && (aurostd::substring2bool(AflowIn,"[POCC_MODE_EXPLICIT]START.POCC_STRUCTURE",TRUE) && aurostd::substring2bool(AflowIn,"[POCC_MODE_EXPLICIT]STOP.POCC_STRUCTURE",TRUE)); //CO20180419
=======
      kflags.KBIN_POCC_CALCULATION=aurostd::substring2bool(AflowIn,"[AFLOW_POCC]CALC",TRUE) && (aurostd::substring2bool(AflowIn,"[POCC_MODE_EXPLICIT]START.POCC_STRUCTURE",TRUE) && aurostd::substring2bool(AflowIn,"[POCC_MODE_EXPLICIT]STOP.POCC_STRUCTURE",TRUE)); // CO 180419
>>>>>>> b3b1973d
      if(kflags.KBIN_POCC_CALCULATION) {
        kflags.KBIN_POCC=TRUE;
      } 
      // parameters for FROZSL
      kflags.KBIN_FROZSL=FALSE;
      kflags.KBIN_PHONONS_CALCULATION_FROZSL = aurostd::substring2bool(AflowIn,"[AFLOW_FROZSL]CALC",TRUE);
      kflags.KBIN_FROZSL_DOWNLOAD=(aurostd::substring2bool(AflowIn,"[AFLOW_FROZSL]DOWN",TRUE) || aurostd::substring2bool(AflowIn,"[AFLOW_FROZSL]DOWNLOAD",TRUE));
      kflags.KBIN_FROZSL_FILE = aurostd::substring2bool(AflowIn,"[AFLOW_FROZSL]FILE",TRUE); 
      if(kflags.KBIN_PHONONS_CALCULATION_FROZSL || kflags.KBIN_FROZSL_DOWNLOAD|| kflags.KBIN_FROZSL_FILE) kflags.KBIN_FROZSL=TRUE;
      // Set KBIN_BIN
      kflags.KBIN_BIN = DEFAULT_VASP_BIN;
      KBIN::MPI_Extract(AflowIn, FileMESSAGE, aflags, kflags);
      // Set vflags from AflowIN
      vflags = KBIN::VASP_Get_Vflags_from_AflowIN(AflowIn, FileMESSAGE, aflags, kflags);

      // Set-up xvasp
      aurostd::StringstreamClean(aus);
      aus << _AELSTR_MESSAGE_ << "xvasp.Directory = " << xvasp.Directory << endl;
      aus << _AELSTR_MESSAGE_ << "aflags.Directory = " << aflags.Directory << endl;
      aurostd::PrintMessageStream(FileMESSAGE,aus,XHOST.QUIET);      
      xvasp.clear();
      uint ixvasp=0;
      xvasp.POSCAR_index=ixvasp;
      aurostd::StringstreamClean(aus);
      aus << _AELSTR_MESSAGE_ << "xvasp.Directory = " << xvasp.Directory << endl;
      aus << _AELSTR_MESSAGE_ << "aflags.Directory = " << aflags.Directory << endl;
      aurostd::PrintMessageStream(FileMESSAGE,aus,XHOST.QUIET);      
      KBIN::readModulesFromAflowIn(AflowIn, kflags, xvasp);
      aurostd::StringstreamClean(aus);
      aus << _AELSTR_MESSAGE_ << "xvasp.Directory = " << xvasp.Directory << endl;
      aus << _AELSTR_MESSAGE_ << "aflags.Directory = " << aflags.Directory << endl;
      aurostd::PrintMessageStream(FileMESSAGE,aus,XHOST.QUIET);      
      xvasp.Directory=aflags.Directory;
      aurostd::StringstreamClean(aus);
      aus << _AELSTR_MESSAGE_ << "xvasp.Directory = " << xvasp.Directory << endl;
      aus << _AELSTR_MESSAGE_ << "aflags.Directory = " << aflags.Directory << endl;
      aurostd::PrintMessageStream(FileMESSAGE,aus,XHOST.QUIET);      
      if(Krun) Krun=(Krun && KBIN::VASP_Produce_INPUT(xvasp,AflowIn,FileMESSAGE,aflags,kflags,vflags,load_POSCAR_from_xvasp));
      if(Krun) Krun=(Krun && KBIN::VASP_Modify_INPUT(xvasp,FileMESSAGE,aflags,kflags,vflags));
      aurostd::StringstreamClean(aus);
      aus << _AELSTR_MESSAGE_ << "xvasp.Directory = " << xvasp.Directory << endl;
      aus << _AELSTR_MESSAGE_ << "aflags.Directory = " << aflags.Directory << endl;
      aurostd::PrintMessageStream(FileMESSAGE,aus,XHOST.QUIET);      
      // Fix blank species
      if(xvasp.str.species.size()>0) {
        if(xvasp.str.species.at(0)=="") {
          pflow::fixEmptyAtomNames(xvasp.str);  
        }
      }
      if (Krun) {
        return 0;
      } else {
        return 1;
      }
    } else {
      aurostd::StringstreamClean(aus);
      aus << _AELSTR_MESSAGE_ << "AEL input file not found!" << endl;  
      aurostd::PrintMessageStream(FileMESSAGE,aus,XHOST.QUIET);
      return 1;
    }     
  }
}

// *******************************************************************************
// The following functions are for generating _AFLOWIN_ files
// *******************************************************************************

// ***************************************************************************
// AEL_functions::aelvaspflags
// ***************************************************************************
namespace AEL_functions {
  //
  // Function to assign values for VASP input flags from aflow.in file to vaspRun _xvasp class
  // Adapted from section of AFLOW APL function DirectMethodPC::runVASPCalculations()
  //
  uint aelvaspflags(_xvasp& vaspRun, _vflags& vaspFlags, _kflags& kbinFlags, string& dirrunname, _AEL_data& AEL_data, ofstream& FileMESSAGE) {
    ostringstream aus;
    vector<string> vfile;
    string vfilename;
    bool vfileexist = false;
    if(AEL_data.relax_static || AEL_data.static_only) {
      aurostd::string2tokens(string("OUTCAR.static.bz2,OUTCAR.static.gz,OUTCAR.static.xz,OUTCAR.static"),vfile,",");
      for(uint ij=0;ij<vfile.size();ij++) {
        if(aurostd::FileExist(dirrunname+"/"+vfile.at(ij))) {
          vfilename = vfile.at(ij);
          vfileexist = true;
        }    
      }  
    } else {
      aurostd::string2tokens(string("OUTCAR.relax2.bz2,OUTCAR.relax2.gz,OUTCAR.relax2.xz,OUTCAR.relax2"),vfile,",");
      for(uint ij=0;ij<vfile.size();ij++) {
        if(aurostd::FileExist(dirrunname+"/"+vfile.at(ij))) {
          vfilename = vfile.at(ij);
          vfileexist = true;
        }    
      }  
    }
    // SOME WARNINGS: check existence of LOCK and OUTCAR.relax2 files
    // [OBSOLETE] if( !aurostd::FileExist( vaspRun.Directory + string("/LOCK") ) &&
    if( !(aurostd::FileExist( dirrunname + "/" + _AFLOWLOCK_ ) ||
          ((XHOST.POSTPROCESS || AEL_data.postprocess) && (aurostd::FileExist(dirrunname + "/agl.LOCK") || aurostd::FileExist(dirrunname + "/ael.LOCK") || aurostd::FileExist(dirrunname + "/LOCK")))) &&
        ( vfileexist ) ) {
      //[OBSOLETE]	aurostd::FileExist( vaspRun.Directory + string("/OUTCAR.relax2") ) )
      aurostd::StringstreamClean(aus);
      // [OBSOLETE] aus << _AELSTR_WARNING_ + "found OUTCAR.static but no LOCK in " <<  vaspRun.Directory << endl;
      aus << _AELSTR_WARNING_ + "found " << vfilename << " but no " << _AFLOWLOCK_ << " in " <<  dirrunname << endl;
      aurostd::PrintMessageStream(FileMESSAGE,aus,XHOST.QUIET);
      return 1;
    }

    // [OBSOLETE] if( aurostd::FileExist( vaspRun.Directory + string("/LOCK") ) &&
    if( (aurostd::FileExist( dirrunname + "/" + _AFLOWLOCK_ ) ||
          ((XHOST.POSTPROCESS || AEL_data.postprocess) && (aurostd::FileExist(dirrunname + "/agl.LOCK") || aurostd::FileExist(dirrunname + "/ael.LOCK") || aurostd::FileExist(dirrunname + "/LOCK")))) && !(vfileexist) ) {
      //[OBSOLETE]	!aurostd::FileExist( vaspRun.Directory + string("/OUTCAR.relax2") ) )
      aurostd::StringstreamClean(aus);
      // [OBSOLETE] aus << _AELSTR_WARNING_ + "found LOCK but no OUTCAR.static in " <<  vaspRun.Directory << endl;
      aus << _AELSTR_WARNING_ + "found " << _AFLOWLOCK_ << " but no OUTCAR in " <<  dirrunname << endl;
      aurostd::PrintMessageStream(FileMESSAGE,aus,XHOST.QUIET);
      return 1;
    }

    // Switch off autotune
    kbinFlags.KBIN_MPI_AUTOTUNE = true;

    if(AEL_data.relax_static) {
      vaspRun.AVASP_flag_RUN_RELAX_STATIC = true;
      vaspRun.AVASP_flag_GENERATE = false;
      vaspRun.AVASP_flag_RUN_RELAX = false;
      vaspRun.AVASP_flag_RUN_STATIC = false;
      vaspRun.AVASP_flag_RUN_STATIC_BANDS = false;
      vaspRun.AVASP_flag_RUN_RELAX_STATIC_BANDS = false;
      vaspFlags.KBIN_VASP_RUN.flag("RELAX_STATIC", true);
      vaspFlags.KBIN_VASP_RUN.flag("GENERATE", false);
      vaspFlags.KBIN_VASP_RUN.flag("RELAX",false);
      vaspFlags.KBIN_VASP_RUN.flag("RELAX_STATIC_BANDS",false);
      vaspFlags.KBIN_VASP_RUN.flag("STATIC",false);
      vaspFlags.KBIN_VASP_RUN.flag("STATIC_BANDS",false);
      vaspFlags.KBIN_VASP_FORCE_OPTION_RELAX_TYPE.clear();
      vaspFlags.KBIN_VASP_FORCE_OPTION_RELAX_TYPE.isentry = true;      
      vaspFlags.KBIN_VASP_FORCE_OPTION_RELAX_TYPE.content_string = "IONS";
      vaspRun.aopts.flag("FLAG::VOLUME_PRESERVED",TRUE);
    } else {
      vaspRun.AVASP_flag_RUN_STATIC = true;
      vaspRun.AVASP_flag_RUN_RELAX_STATIC = false;
      vaspRun.AVASP_flag_GENERATE = false;
      vaspRun.AVASP_flag_RUN_RELAX = false;
      vaspRun.AVASP_flag_RUN_STATIC_BANDS = false;
      vaspRun.AVASP_flag_RUN_RELAX_STATIC_BANDS = false;
      vaspFlags.KBIN_VASP_RUN.flag("STATIC", true);
      vaspFlags.KBIN_VASP_RUN.flag("RELAX_STATIC", false);
      vaspFlags.KBIN_VASP_RUN.flag("GENERATE", false);
      vaspFlags.KBIN_VASP_RUN.flag("RELAX", false);
      vaspFlags.KBIN_VASP_RUN.flag("RELAX_STATIC_BANDS", false);
      vaspFlags.KBIN_VASP_RUN.flag("STATIC_BANDS", false);      
    }

    // Set unit cell conversion to "PRESERVE"
    setPreserveUnitCell(vaspRun);
    vaspFlags.KBIN_VASP_FORCE_OPTION_CONVERT_UNIT_CELL.isentry = true;
    vaspFlags.KBIN_VASP_FORCE_OPTION_CONVERT_UNIT_CELL.pop("STANDARD_PRIMITIVE");    
    vaspFlags.KBIN_VASP_FORCE_OPTION_CONVERT_UNIT_CELL.push("PRESERVE");

    if(AEL_data.precaccalgonorm) {
      vaspFlags.KBIN_VASP_FORCE_OPTION_PREC.clear();
      vaspFlags.KBIN_VASP_FORCE_OPTION_PREC.isentry = true;      
      vaspFlags.KBIN_VASP_FORCE_OPTION_PREC.content_string = "ACCURATE";
      vaspFlags.KBIN_VASP_FORCE_OPTION_ALGO.clear();
      vaspFlags.KBIN_VASP_FORCE_OPTION_ALGO.isentry = true;      
      vaspFlags.KBIN_VASP_FORCE_OPTION_ALGO.content_string = "NORMAL";
    }

    // Switch off VASP symmetry - this can help when applied strains break the symmetry of the primitive cell
    if(!AEL_data.vasp_symmetry) {
      vaspFlags.KBIN_VASP_FORCE_OPTION_SYM.option = false;
    }

    // Common KPOINTS settings and OVERRIDES
    // [OBSOLETE] vaspRun.AVASP_KSCHEME = _vaspFlags.KBIN_VASP_KPOINTS_KSCHEME.content_string;
    // [OBSOLETE] vaspRun.AVASP_value_KPPRA = _vaspFlags.KBIN_VASP_KPOINTS_KPPRA.content_int;
    // [OBSOLETE] vaspRun.AVASP_STATIC_KSCHEME = _vaspFlags.KBIN_VASP_KPOINTS_STATIC_KSCHEME.content_string;
    // [OBSOLETE] vaspRun.AVASP_value_KPPRA_STATIC = _vaspFlags.KBIN_VASP_KPOINTS_STATIC_KPPRA.content_int;


    // Clear old INCAR and set it as we want...
    // Want to relax ions only keeping cell size and shape fixed
    // Might want to create new relaxation type instead of creating INCAR by hand
    // [OBSOLETE] vaspRun.INCAR.str(std::string());
    // [OBSOLETE] string system;
    // [OBSOLETE] for(uint j=0; j < vaspRun.str.species.size(); j++)
    // [OBSOLETE]   system = system + vaspRun.str.species_pp.at(j);
    // [OBSOLETE] system = system + "@" + runname;
    // [OBSOLETE] vaspRun.INCAR << "SYSTEM=" << system << std::endl;
    // [OBSOLETE] vaspRun.INCAR << "# Added by [AFLOW_AEL] begin" << std::endl;
    // [OBSOLETE] vaspRun.INCAR << "NELMIN=4         # The forces have to be well converged" << std::endl;
    // [OBSOLETE] vaspRun.INCAR << "NELM = 120       # Many electronic steps (SC2013)" << std::endl;
    // [OBSOLETE] vaspRun.INCAR << "ADDGRID=.TRUE.   # For finer forces" << std::endl;
    // [OBSOLETE] vaspRun.INCAR << "ISIF=2           # To calculate stress tensor including ion relaxation only" << std::endl;
    // [OBSOLETE] vaspRun.INCAR << "IBRION=2         # Ion relaxation using conjugate gradient" << std::endl;
    // [OBSOLETE] vaspRun.INCAR << "NSW=51           # Relax ions for long" << std::endl;
    // [OBSOLETE] vaspRun.INCAR << "# Added by [AFLOW_AEL] end" << std::endl;

    // Change format of POSCAR
    if( ( !kbinFlags.KBIN_MPI && ( kbinFlags.KBIN_BIN.find("46") != string::npos ) ) ||
        (  kbinFlags.KBIN_MPI && ( kbinFlags.KBIN_MPI_BIN.find("46") != string::npos ) ) ) {
      vaspRun.str.is_vasp5_poscar_format = false; 
    }

    return 0;
  }
} // namespace AEL_functions

//[CT20200502 - OBSOLETE]  // ***************************************************************************
//[CT20200502 - OBSOLETE]  // AEL_functions::createAFLOWIN
//[CT20200502 - OBSOLETE]  // ***************************************************************************
//[CT20200502 - OBSOLETE]  namespace AEL_functions {
//[CT20200502 - OBSOLETE]  //
//[CT20200502 - OBSOLETE]  // Create aflow.in file: makes new directory and writes aflow.in for strained structure file inside it 
//[CT20200502 - OBSOLETE]  // Adapted from that in AFLOW APL function PhononCalculator::createAFLOWIN()
//[CT20200502 - OBSOLETE]  //
//[CT20200502 - OBSOLETE]  uint createAFLOWIN(_xvasp& vaspRun, _xvasp& xvasp, _kflags& _kbinFlags, _vflags& _vaspFlags, _AEL_data& AEL_data, ofstream& FileMESSAGE) {
//[CT20200502 - OBSOLETE]  bool AFLOWIN_QE_FLAG=FALSE;
//[CT20200502 - OBSOLETE]  bool SPACES=FALSE;
//[CT20200502 - OBSOLETE]  ostringstream aus;
//[CT20200502 - OBSOLETE]
//[CT20200502 - OBSOLETE]  if( !aurostd::FileExist( vaspRun.Directory) ) {
//[CT20200502 - OBSOLETE]  aurostd::DirectoryMake( vaspRun.Directory );
//[CT20200502 - OBSOLETE]  }
//[CT20200502 - OBSOLETE]  // CHMOD Directory 777: change directory permissions to read+write+execute for all users
//[CT20200502 - OBSOLETE]  aurostd::DirectoryChmod("777", vaspRun.Directory);
//[CT20200502 - OBSOLETE]
//[CT20200502 - OBSOLETE]  // Create file
//[CT20200502 - OBSOLETE]  // [OBSOLETE] string filename =  vaspRun.Directory + string("/aflow.in");
//[CT20200502 - OBSOLETE]  string filename =  vaspRun.Directory + "/" + _AFLOWIN_;
//[CT20200502 - OBSOLETE]
//[CT20200502 - OBSOLETE]  // Check if aflow.in file exists in the directory     
//[CT20200502 - OBSOLETE]  // If the aflow.in file does exist and the overwrite has not been enabled, exit createAFLOWIN for this structure
//[CT20200502 - OBSOLETE]  if( aurostd::FileExist( filename) && (!AEL_data.aflowin_overwrite) ) {
//[CT20200502 - OBSOLETE]  aurostd::StringstreamClean(aus);
//[CT20200502 - OBSOLETE]  aus << _AELSTR_MESSAGE_ + "Not overwriting existing file " << _AFLOWIN_ << endl;  
//[CT20200502 - OBSOLETE]  aurostd::PrintMessageStream(FileMESSAGE,aus,XHOST.QUIET);
//[CT20200502 - OBSOLETE]  return 0;
//[CT20200502 - OBSOLETE]  }
//[CT20200502 - OBSOLETE]  ofstream outfile(filename.c_str(),ios_base::out);
//[CT20200502 - OBSOLETE]
//[CT20200502 - OBSOLETE]  // Check aflow.in file is open
//[CT20200502 - OBSOLETE]  if( !outfile.is_open() ) {
//[CT20200502 - OBSOLETE]  aurostd::StringstreamClean(aus);
//[CT20200502 - OBSOLETE]  // [OBSOLETE] aus << _AELSTR_WARNING_ + "Cannot create [aflow.in] file" << endl;
//[CT20200502 - OBSOLETE]  aus << _AELSTR_WARNING_ + "Cannot create [" << _AFLOWIN_ << "] file" << endl;
//[CT20200502 - OBSOLETE]  aurostd::PrintMessageStream(FileMESSAGE,aus,XHOST.QUIET);
//[CT20200502 - OBSOLETE]  return 1;
//[CT20200502 - OBSOLETE]  } 
//[CT20200502 - OBSOLETE]  // CHMOD a+rw aflow.in: change permissions on aflow.in file
//[CT20200502 - OBSOLETE]  aurostd::ChmodFile("a+rw",filename);
//[CT20200502 - OBSOLETE]
//[CT20200502 - OBSOLETE]  // Write to aflow.in file
//[CT20200502 - OBSOLETE]  if(SPACES) { outfile << std::endl; }
//[CT20200502 - OBSOLETE]  outfile << AFLOWIN_SEPARATION_LINE << std::endl;
//[CT20200502 - OBSOLETE]  outfile << "[AFLOW]  _  ___ _" << std::endl;
//[CT20200502 - OBSOLETE]  outfile << "[AFLOW] / \\|   | \\ |" << std::endl;
//[CT20200502 - OBSOLETE]  outfile << "[AFLOW] | o |-- | " << std::endl;
//[CT20200502 - OBSOLETE]  outfile << "[AFLOW] |_n_|__ |___| automatic generated file" << std::endl;
//[CT20200502 - OBSOLETE]  outfile << "[AFLOW]" << std::endl;
//[CT20200502 - OBSOLETE]  outfile << AFLOWIN_SEPARATION_LINE << std::endl;
//[CT20200502 - OBSOLETE]  if(SPACES) { outfile << std::endl; }
//[CT20200502 - OBSOLETE]  outfile << "[AFLOW_MODE=VASP]" << std::endl;
//[CT20200502 - OBSOLETE]  outfile << "[AFLOW_MODE_ZIP=" << _kbinFlags.KZIP_BIN << "]" << std::endl;
//[CT20200502 - OBSOLETE]  if(SPACES) { outfile << std::endl; }
//[CT20200502 - OBSOLETE]
//[CT20200502 - OBSOLETE]  //CO20180130 START
//[CT20200502 - OBSOLETE]  //adding aflow.rc stuff
//[CT20200502 - OBSOLETE]  outfile << "[AFLOW_MODE_BINARY=";
//[CT20200502 - OBSOLETE]  if(!_kbinFlags.KBIN_BIN.empty()){outfile << _kbinFlags.KBIN_BIN;}
//[CT20200502 - OBSOLETE]  else {outfile << DEFAULT_VASP_BIN;}
//[CT20200502 - OBSOLETE]  outfile << "]" << std::endl;
//[CT20200502 - OBSOLETE]  outfile << AFLOWIN_SEPARATION_LINE << std::endl;
//[CT20200502 - OBSOLETE]  outfile << AFLOWIN_SEPARATION_LINE << std::endl;
//[CT20200502 - OBSOLETE]  if(!(_kbinFlags.KBIN_MPI || XHOST.MPI)){outfile << "#";}
//[CT20200502 - OBSOLETE]  outfile << "[AFLOW_MODE_MPI]" << std::endl;
//[CT20200502 - OBSOLETE]  //be super cautious and avoid empty tags here
//[CT20200502 - OBSOLETE]  string NCPUS_VAL="MAX";
//[CT20200502 - OBSOLETE]  if(XHOST.vflag_control.flag("XPLUG_NUM_THREADS")){NCPUS_VAL=XHOST.vflag_control.getattachedscheme("XPLUG_NUM_THREADS");}
//[CT20200502 - OBSOLETE]  outfile << "[AFLOW_MODE_MPI_MODE]NCPUS=" << NCPUS_VAL << " " << std::endl;
//[CT20200502 - OBSOLETE]  outfile << "[AFLOW_MODE_MPI_MODE]COMMAND =\"" << MPI_COMMAND_DEFAULT << "\" " << std::endl;
//[CT20200502 - OBSOLETE]  if( _kbinFlags.KBIN_MPI_AUTOTUNE ) {outfile << "[AFLOW_MODE_MPI_MODE]AUTOTUNE " << std::endl;}
//[CT20200502 - OBSOLETE]  outfile << "[AFLOW_MODE_MPI_MODE]BINARY=\"";
//[CT20200502 - OBSOLETE]  if(!_kbinFlags.KBIN_MPI_BIN.empty()){outfile << _kbinFlags.KBIN_MPI_BIN;}
//[CT20200502 - OBSOLETE]  else {outfile << DEFAULT_VASP_MPI_BIN;}
//[CT20200502 - OBSOLETE]  outfile << "\"" << std::endl;
//[CT20200502 - OBSOLETE]  outfile << AFLOWIN_SEPARATION_LINE << std::endl;
//[CT20200502 - OBSOLETE]  //CO20180130 STOP
//[CT20200502 - OBSOLETE]
//[CT20200502 - OBSOLETE]  //CO20180130 - making obsolete with lines above
//[CT20200502 - OBSOLETE]  //[OBSOLETE]if( _kbinFlags.KBIN_MPI ) {
//[CT20200502 - OBSOLETE]  //[OBSOLETE]  outfile << AFLOWIN_SEPARATION_LINE << std::endl;
//[CT20200502 - OBSOLETE]  //[OBSOLETE]  outfile << "[AFLOW_MODE_BINARY=" << _kbinFlags.KBIN_BIN << "]" << std::endl;
//[CT20200502 - OBSOLETE]  //[OBSOLETE]  outfile << AFLOWIN_SEPARATION_LINE << std::endl;
//[CT20200502 - OBSOLETE]  //[OBSOLETE]  if(SPACES) { outfile << std::endl; }
//[CT20200502 - OBSOLETE]  //[OBSOLETE]  outfile << "[AFLOW_MODE_MPI]" << std::endl;
//[CT20200502 - OBSOLETE]  //[OBSOLETE]  if( _kbinFlags.KBIN_MPI_AUTOTUNE ) {
//[CT20200502 - OBSOLETE]  //[OBSOLETE]outfile << "[AFLOW_MODE_MPI_MODE]AUTOTUNE" << std::endl;
//[CT20200502 - OBSOLETE]  //[OBSOLETE]  } else {
//[CT20200502 - OBSOLETE]  //[OBSOLETE]outfile << "[AFLOW_MODE_MPI_MODE]NCPUS=MAX" << std::endl;
//[CT20200502 - OBSOLETE]  //[OBSOLETE]  }
//[CT20200502 - OBSOLETE]  //[OBSOLETE]  outfile << "[AFLOW_MODE_MPI_MODE]BINARY=" << _kbinFlags.KBIN_MPI_BIN << std::endl;
//[CT20200502 - OBSOLETE]  //[OBSOLETE]} else {
//[CT20200502 - OBSOLETE]  //[OBSOLETE]  outfile << AFLOWIN_SEPARATION_LINE << std::endl;
//[CT20200502 - OBSOLETE]  //[OBSOLETE]  outfile << "[AFLOW_MODE_BINARY=" << _kbinFlags.KBIN_BIN << "]" << std::endl;
//[CT20200502 - OBSOLETE]  //[OBSOLETE]  outfile << AFLOWIN_SEPARATION_LINE << std::endl;
//[CT20200502 - OBSOLETE]  //[OBSOLETE]  outfile << "[AFLOW_MODE_MPI_MODE]BINARY=\"mpi" << _kbinFlags.KBIN_BIN << "\"" << std::endl;
//[CT20200502 - OBSOLETE]  //[OBSOLETE]  outfile << "[AFLOW_MODE_MPI_MODE]NCPUS=MAX" << std::endl;
//[CT20200502 - OBSOLETE]  //[OBSOLETE]  outfile << "[AFLOW_MODE_MPI_MODE]COMMAND=\"mpirun -np\" " << std::endl;
//[CT20200502 - OBSOLETE]  //[OBSOLETE]  outfile << "[AFLOW_MODE_MPI_MODE]AUTOTUNE" << std::endl;
//[CT20200502 - OBSOLETE]  //[OBSOLETE]}
//[CT20200502 - OBSOLETE]  if(SPACES) { outfile << std::endl; }
//[CT20200502 - OBSOLETE]
//[CT20200502 - OBSOLETE]  // Write INCAR lines to aflow.in file 
//[CT20200502 - OBSOLETE]  outfile << AFLOWIN_SEPARATION_LINE << std::endl;
//[CT20200502 - OBSOLETE]  if(AEL_data.relax_static) {
//[CT20200502 - OBSOLETE]    outfile << "[VASP_RUN]RELAX_STATIC=2" << std::endl;
//[CT20200502 - OBSOLETE]  } else if(AEL_data.static_only) {
//[CT20200502 - OBSOLETE]    outfile << "[VASP_RUN]STATIC" << std::endl;      
//[CT20200502 - OBSOLETE]  } else if(AEL_data.relax_only) {
//[CT20200502 - OBSOLETE]    outfile << "[VASP_RUN]RELAX=2" << std::endl;
//[CT20200502 - OBSOLETE]  } else {
//[CT20200502 - OBSOLETE]    aurostd::StringstreamClean(aus);
//[CT20200502 - OBSOLETE]    aus << _AELSTR_ERROR_ + "No run type selected" << endl;  
//[CT20200502 - OBSOLETE]    aurostd::PrintMessageStream(FileMESSAGE,aus,XHOST.QUIET);
//[CT20200502 - OBSOLETE]    return 1;
//[CT20200502 - OBSOLETE]  }
//[CT20200502 - OBSOLETE]
//[CT20200502 - OBSOLETE]  if(_vaspFlags.KBIN_VASP_FORCE_OPTION_LDAU1.isentry) {
//[CT20200502 - OBSOLETE]    outfile << "[VASP_FORCE_OPTION]LDAU1=ON"  << std::endl;
//[CT20200502 - OBSOLETE]    outfile << "[VASP_FORCE_OPTION]LDAU_PARAMETERS= " << _vaspFlags.KBIN_VASP_LDAU_PARAMETERS  << std::endl;
//[CT20200502 - OBSOLETE]  }
//[CT20200502 - OBSOLETE]  if(_vaspFlags.KBIN_VASP_FORCE_OPTION_LDAU2.isentry) {
//[CT20200502 - OBSOLETE]    outfile << "[VASP_FORCE_OPTION]LDAU2=ON " << std::endl;
//[CT20200502 - OBSOLETE]    outfile << "[VASP_FORCE_OPTION]LDAU_PARAMETERS= " <<  _vaspFlags.KBIN_VASP_LDAU_PARAMETERS  << std::endl;
//[CT20200502 - OBSOLETE]  }
//[CT20200502 - OBSOLETE]  if(SPACES) { outfile << std::endl; }
//[CT20200502 - OBSOLETE]  outfile << "[VASP_FORCE_OPTION]RELAX_IONS" << std::endl;
//[CT20200502 - OBSOLETE]  outfile << "[VASP_FORCE_OPTION]WAVECAR=OFF" << std::endl;
//[CT20200502 - OBSOLETE]  outfile << "[VASP_FORCE_OPTION]CHGCAR=OFF" << std::endl;
//[CT20200502 - OBSOLETE]  if(AEL_data.precaccalgonorm) {      
//[CT20200502 - OBSOLETE]    outfile << "[VASP_FORCE_OPTION]PREC=ACCURATE" << std::endl;
//[CT20200502 - OBSOLETE]    // [OBSOLETE] outfile << "[VASP_FORCE_OPTION]PREC=HIGH" << std::endl;
//[CT20200502 - OBSOLETE]    outfile << "[VASP_FORCE_OPTION]ALGO=NORMAL" << std::endl;
//[CT20200502 - OBSOLETE]    // [OBSOLETE] outfile << "[VASP_FORCE_OPTION]ALGO=FAST" << std::endl;
//[CT20200502 - OBSOLETE]  } else {
//[CT20200502 - OBSOLETE]    outfile << "[VASP_FORCE_OPTION]PREC=" << _vaspFlags.KBIN_VASP_FORCE_OPTION_PREC.content_string << std::endl;
//[CT20200502 - OBSOLETE]    outfile << "[VASP_FORCE_OPTION]ALGO=" << _vaspFlags.KBIN_VASP_FORCE_OPTION_ALGO.content_string << std::endl;
//[CT20200502 - OBSOLETE]  }
//[CT20200502 - OBSOLETE]  //outfile << "[VASP_FORCE_OPTION]RELAX_MODE=ENERGY" << std::endl;
//[CT20200502 - OBSOLETE]
//[CT20200502 - OBSOLETE]  // Switch off VASP symmetry - this can help when applied strains break the symmetry of the primitive cell
//[CT20200502 - OBSOLETE]  if(!AEL_data.vasp_symmetry) {
//[CT20200502 - OBSOLETE]    outfile << "[VASP_FORCE_OPTION]SYM=OFF" << std::endl;
//[CT20200502 - OBSOLETE]  }
//[CT20200502 - OBSOLETE]
//[CT20200502 - OBSOLETE]  // [OBSOLETE] if( _vaspFlags.KBIN_VASP_FORCE_OPTION_SYM.option ) outfile << "[VASP_FORCE_OPTION]SYM=ON" << std::endl;
//[CT20200502 - OBSOLETE]
//[CT20200502 - OBSOLETE]  if( _vaspFlags.KBIN_VASP_FORCE_OPTION_AUTO_PSEUDOPOTENTIALS.isentry ) { outfile << "[VASP_FORCE_OPTION]AUTO_PSEUDOPOTENTIALS=" << _vaspFlags.KBIN_VASP_FORCE_OPTION_AUTO_PSEUDOPOTENTIALS.xscheme << std::endl; }
//[CT20200502 - OBSOLETE]  if( _vaspFlags.KBIN_VASP_FORCE_OPTION_ABMIX.isentry ) { outfile << "[VASP_FORCE_OPTION]ABMIX=" << _vaspFlags.KBIN_VASP_FORCE_OPTION_ABMIX.xscheme << std::endl; }
//[CT20200502 - OBSOLETE]  if( _vaspFlags.KBIN_VASP_FORCE_OPTION_TYPE.isentry ) { outfile << "[VASP_FORCE_OPTION]TYPE=" << _vaspFlags.KBIN_VASP_FORCE_OPTION_TYPE.xscheme << std::endl; }
//[CT20200502 - OBSOLETE]  if( _vaspFlags.KBIN_VASP_FORCE_OPTION_AUTO_MAGMOM.isentry ) { outfile << "[VASP_FORCE_OPTION]AUTO_MAGMOM=" << (_vaspFlags.KBIN_VASP_FORCE_OPTION_AUTO_MAGMOM.option?"ON":"OFF") << std::endl; }
//[CT20200502 - OBSOLETE]  if( _vaspFlags.KBIN_VASP_FORCE_OPTION_BADER.isentry &&_vaspFlags.KBIN_VASP_FORCE_OPTION_BADER.option) {
//[CT20200502 - OBSOLETE]    outfile << "[VASP_FORCE_OPTION]BADER=ON" << std::endl; 
//[CT20200502 - OBSOLETE]  } else { 
//[CT20200502 - OBSOLETE]    outfile << "[VASP_FORCE_OPTION]BADER=OFF" << std::endl;
//[CT20200502 - OBSOLETE]  }
//[CT20200502 - OBSOLETE]  if( _vaspFlags.KBIN_VASP_FORCE_OPTION_SPIN.isentry ) {
//[CT20200502 - OBSOLETE]    if(_vaspFlags.KBIN_VASP_FORCE_OPTION_SPIN.option) { 
//[CT20200502 - OBSOLETE]      outfile << "[VASP_FORCE_OPTION]SPIN=ON" << std::endl;
//[CT20200502 - OBSOLETE]    } else {
//[CT20200502 - OBSOLETE]      outfile << "[VASP_FORCE_OPTION]SPIN=OFF" << std::endl;
//[CT20200502 - OBSOLETE]    }
//[CT20200502 - OBSOLETE]  }
//[CT20200502 - OBSOLETE]  else { outfile << "[VASP_FORCE_OPTION]IGNORE_AFIX=NPARC" << std::endl; }
//[CT20200502 - OBSOLETE]
//[CT20200502 - OBSOLETE]  if(SPACES) { outfile << std::endl; }
//[CT20200502 - OBSOLETE]  outfile << "[VASP_INCAR_MODE_EXPLICIT]START" << std::endl;
//[CT20200502 - OBSOLETE]  outfile << vaspRun.INCAR.str();
//[CT20200502 - OBSOLETE]  outfile << "[VASP_INCAR_MODE_EXPLICIT]STOP" << std::endl;
//[CT20200502 - OBSOLETE]  if(SPACES) { outfile << std::endl; }
//[CT20200502 - OBSOLETE]
//[CT20200502 - OBSOLETE]  // Write KPOINTS related lines to aflow.in file
//[CT20200502 - OBSOLETE]  outfile << AFLOWIN_SEPARATION_LINE << std::endl;
//[CT20200502 - OBSOLETE]  if(SPACES) { outfile << std::endl; }
//[CT20200502 - OBSOLETE]  outfile << "[VASP_KPOINTS_MODE_IMPLICIT] " << std::endl;
//[CT20200502 - OBSOLETE]  outfile << "[VASP_KPOINTS_FILE]KSCHEME=" << vaspRun.AVASP_KSCHEME << " " << std::endl;
//[CT20200502 - OBSOLETE]  outfile << "[VASP_KPOINTS_FILE]KPPRA=" << vaspRun.AVASP_value_KPPRA << std::endl;
//[CT20200502 - OBSOLETE]  outfile << "[VASP_KPOINTS_FILE]STATIC_KSCHEME=" << vaspRun.AVASP_STATIC_KSCHEME << " " << std::endl;
//[CT20200502 - OBSOLETE]  outfile << "[VASP_KPOINTS_FILE]STATIC_KPPRA=" << vaspRun.AVASP_value_KPPRA_STATIC << std::endl;
//[CT20200502 - OBSOLETE]  if(SPACES) { outfile << std::endl; }
//[CT20200502 - OBSOLETE]
//[CT20200502 - OBSOLETE]  // Write POTCAR related lines to aflow.in file
//[CT20200502 - OBSOLETE]  outfile << AFLOWIN_SEPARATION_LINE << std::endl;
//[CT20200502 - OBSOLETE]  if(SPACES) { outfile << std::endl; }
//[CT20200502 - OBSOLETE]  outfile << "[VASP_POTCAR_MODE_IMPLICIT] " << std::endl;
//[CT20200502 - OBSOLETE]  string pp;
//[CT20200502 - OBSOLETE]
//[CT20200502 - OBSOLETE]  for(uint j=0; j < xvasp.str.species_pp.size(); j++) {
//[CT20200502 - OBSOLETE]    if(!_vaspFlags.KBIN_VASP_FORCE_OPTION_AUTO_PSEUDOPOTENTIALS.isentry) { outfile << "[VASP_POTCAR_FILE]" << xvasp.str.species_pp.at(j) << std::endl; }
//[CT20200502 - OBSOLETE]    if(_vaspFlags.KBIN_VASP_FORCE_OPTION_AUTO_PSEUDOPOTENTIALS.isentry)  { outfile << "[VASP_POTCAR_FILE]" << xvasp.str.species.at(j) << std::endl; }
//[CT20200502 - OBSOLETE]  }
//[CT20200502 - OBSOLETE]  // [OBSOLETE]   aurostd::StringstreamClean(aus);
//[CT20200502 - OBSOLETE]  // [OBSOLETE]   for(uint j=0; j < xvasp.str.species_pp.size(); j++) {
//[CT20200502 - OBSOLETE]  // [OBSOLETE]     aus << _AELSTR_MESSAGE_ + "Species_pp " << j << " = " << xvasp.str.species_pp.at(j) << endl;
//[CT20200502 - OBSOLETE]  // [OBSOLETE]     aus << _AELSTR_MESSAGE_ + "Species " << j << " = " << xvasp.str.species.at(j) << endl;
//[CT20200502 - OBSOLETE]  // [OBSOLETE]   }
//[CT20200502 - OBSOLETE]  // [OBSOLETE]   aurostd::PrintMessageStream(FileMESSAGE,aus,XHOST.QUIET);
//[CT20200502 - OBSOLETE]  // [OBSOLETE]   for(uint j=0; j < xvasp.str.species_pp.size(); j++) {
//[CT20200502 - OBSOLETE]  // [OBSOLETE]  outfile << "[VASP_POTCAR_FILE]" << xvasp.str.species_pp.at(j) << std::endl;
//[CT20200502 - OBSOLETE]  // [OBSOLETE]}
//[CT20200502 - OBSOLETE]
//[CT20200502 - OBSOLETE]  if(SPACES) { outfile << std::endl; }
//[CT20200502 - OBSOLETE]
//[CT20200502 - OBSOLETE]  // Write POSCAR lines to aflow.in file
//[CT20200502 - OBSOLETE]  outfile << AFLOWIN_SEPARATION_LINE << std::endl;
//[CT20200502 - OBSOLETE]  if(SPACES) { outfile << std::endl; }
//[CT20200502 - OBSOLETE]  outfile << "[VASP_POSCAR_MODE_EXPLICIT]START " << std::endl;
//[CT20200502 - OBSOLETE]  vaspRun.str.is_vasp4_poscar_format=TRUE;
//[CT20200502 - OBSOLETE]  vaspRun.str.is_vasp5_poscar_format=FALSE;
//[CT20200502 - OBSOLETE]  outfile << vaspRun.str;
//[CT20200502 - OBSOLETE]  outfile << "[VASP_POSCAR_MODE_EXPLICIT]STOP " << std::endl;
//[CT20200502 - OBSOLETE]  if(SPACES) { outfile << std::endl; }
//[CT20200502 - OBSOLETE]
//[CT20200502 - OBSOLETE]  //
//[CT20200502 - OBSOLETE]  // [OBSOLETE] outfile << AFLOWIN_SEPARATION_LINE << std::endl;
//[CT20200502 - OBSOLETE]  // [OBSOLETE] if(SPACES) outfile << std::endl;
//[CT20200502 - OBSOLETE]  // [OBSOLETE] outfile << "[VASP_RUN]STATIC" << std::endl;
//[CT20200502 - OBSOLETE]  // [OBSOLETE] if(SPACES) outfile << std::endl;
//[CT20200502 - OBSOLETE]  outfile << AFLOWIN_SEPARATION_LINE << std::endl;
//[CT20200502 - OBSOLETE]
//[CT20200502 - OBSOLETE]  if(AFLOWIN_QE_FLAG) {
//[CT20200502 - OBSOLETE]    outfile << AFLOWIN_SEPARATION_LINE << std::endl; 
//[CT20200502 - OBSOLETE]    outfile << "[QE_GEOM_MODE_EXPLICIT]START " << std::endl;
//[CT20200502 - OBSOLETE]    // [OBSOLETE] xstructure qestr(vaspRun.str);qestr.vasp2qe();
//[CT20200502 - OBSOLETE]    xstructure qestr(vaspRun.str);qestr.xstructure2qe();
//[CT20200502 - OBSOLETE]    outfile << qestr;
//[CT20200502 - OBSOLETE]    outfile << "[QE_GEOM_MODE_EXPLICIT]STOP " << std::endl;
//[CT20200502 - OBSOLETE]  }
//[CT20200502 - OBSOLETE]
//[CT20200502 - OBSOLETE]  if(SPACES) { outfile << std::endl; }
//[CT20200502 - OBSOLETE]  outfile.close();
//[CT20200502 - OBSOLETE]  outfile.clear();
//[CT20200502 - OBSOLETE]
//[CT20200502 - OBSOLETE]  return 0;
//[CT20200502 - OBSOLETE]}
//[CT20200502 - OBSOLETE]}  // namespace AEL_functions

// ************************************************************************************************
// This set of functions extract stress tensor data from VASP runs
// ************************************************************************************************

// ***************************************************************************
// AEL_functions::extractstress
// ***************************************************************************
namespace AEL_functions {
  //
  // extractstress: Extract stress tensors from the completed VASP calculations
  // Adapted from section of AFLOW APL function DirectMethodPC::runVASPCalculations()
  //
  uint extractstress(vector<_xvasp>& vaspRuns, _AEL_data& AEL_data, vector<string>& dirrunname, ofstream& FileMESSAGE) {
    bool LVERBOSE=(FALSE || XHOST.DEBUG);
    ostringstream aus;
    vector<string> vfile, dfile;
    xOUTCAR outcar;
    xVASPRUNXML vasprunxml;
    string vfilename, dfilename, ffilename;
    bool skipdir = false;
    aurostd::xmatrix<double> stress_tensor(3, 3);
    double pressure_val = 0.0, energy_cell_val = 0.0;
    AEL_data.normal_stress.clear();
    AEL_data.shear_stress.clear();
    AEL_data.normal_stress.resize(AEL_data.normal_strain.size());
    AEL_data.shear_stress.resize(AEL_data.shear_strain.size());
    AEL_data.normal_deformations_complete.resize(AEL_data.normal_strain.size());
    AEL_data.shear_deformations_complete.resize(AEL_data.shear_strain.size());
    AEL_data.energycalculated.clear();
    AEL_data.pressurecalculated.clear();
    AEL_data.stresscalculated.clear();
    AEL_data.structurecalculated.clear();    
    if(AEL_data.relax_static || AEL_data.static_only) {
      if(AEL_data.vasprunxmlstress) {
        aurostd::string2tokens(string("vasprun.xml.static.bz2,vasprun.xml.static.gz,vasprun.xml.static.xz,vasprun.xml.static"),vfile,",");
      } else {
        aurostd::string2tokens(string("OUTCAR.static.bz2,OUTCAR.static.gz,OUTCAR.static.xz,OUTCAR.static"),vfile,",");
      }
    } else if(AEL_data.relax_only) {
      if(AEL_data.vasprunxmlstress) {
        aurostd::string2tokens(string("vasprun.xml.relax2.bz2,vasprun.xml.relax2.gz,vasprun.xml.relax2.xz,vasprun.xml.relax2"),vfile,",");
      } else {
        aurostd::string2tokens(string("OUTCAR.relax2.bz2,OUTCAR.relax2.gz,OUTCAR.relax2.xz,OUTCAR.relax2"),vfile,",");
      }
    } else {
      aurostd::StringstreamClean(aus);
      aus << _AELSTR_ERROR_ + "No run type selected" << endl;  
      aurostd::PrintMessageStream(FileMESSAGE,aus,XHOST.QUIET);
      return 1;
    }

    // Loop over normal strains and read stress tensors
    uint idVaspRun = 0;
    for (uint i = 1; i <= AEL_data.normal_strain.size(); i++) {
      for (uint j = 0; j < AEL_data.normal_deformations.size(); j++) {   
        skipdir = false;
        if(idVaspRun > vaspRuns.size()) {
          aurostd::StringstreamClean(aus);
          aus <<  _AELSTR_WARNING_ + "idVaspRun = " << idVaspRun << " > vaspRuns.size() = " << vaspRuns.size() << endl;
          aurostd::PrintMessageStream(FileMESSAGE,aus,XHOST.QUIET);
          return 1;
        }
        double strainfactor = 1.0 + AEL_data.normal_deformations.at(j);
        aurostd::StringstreamClean(aus);
        // [OBSOLETE] aus << _AELSTR_MESSAGE_ + "System number = " << idVaspRun << ", Directory = " << vaspRuns.at(idVaspRun).Directory.at(idVaspRun) << endl;
        aus << _AELSTR_MESSAGE_ + "System number = " << idVaspRun << ", Directory = " << vaspRuns.at(idVaspRun).Directory << endl;
        aus << _AELSTR_MESSAGE_ + "Normal stress: i = " << i << ", j = " << j << ", strain factor = " << strainfactor << endl;
        aurostd::PrintMessageStream(FileMESSAGE,aus,XHOST.QUIET);
        aurostd::string2tokens(vaspRuns.at(idVaspRun).Directory, dfile, "/");
        dfilename = dfile.at(dfile.size()-1);
        aurostd::StringstreamClean(aus);
        // [OBSOLETE] aus << _AELSTR_MESSAGE_ + "System number = " << idVaspRun << ", Directory = " << vaspRuns.at(idVaspRun).Directory.at(idVaspRun) << endl;
        aus << _AELSTR_MESSAGE_ + "Directory name = " << dfilename << endl;
        aurostd::PrintMessageStream(FileMESSAGE,aus,XHOST.QUIET);
        // Check if structure is on list of failed runs to be skipped
        // If so, then skip reading and continue to next structure
        for (uint ij = 0; ij < AEL_data.failed_arun_list.size(); ij++) {
          ffilename = AEL_data.failed_arun_list.at(ij);
          if(LVERBOSE) {
            aurostd::StringstreamClean(aus);
            aus << _AELSTR_MESSAGE_ + "dfilename = " << dfilename << endl;
            aus << _AELSTR_MESSAGE_ + "ffilename = " << ffilename << endl;
            aurostd::PrintMessageStream(FileMESSAGE,aus,XHOST.QUIET);
          }
          // [OBSOLETE] if(dfilename == AEL_data.failed_arun_list.at(ij)) continue;
          // [OBSOLETE] if(strncmp(dfilename.c_str(), ffilename.c_str(), 12) == 0) continue;
          if(aurostd::substring2bool(dfilename,ffilename,TRUE)) {
            aurostd::StringstreamClean(aus);
            aus << _AELSTR_MESSAGE_ + "Found directory in to-skip list: " << dfilename << endl;
            aurostd::PrintMessageStream(FileMESSAGE,aus,XHOST.QUIET);
            skipdir = true;
          }
        }
        if(skipdir) {
          aurostd::StringstreamClean(aus);
          aus << _AELSTR_MESSAGE_ + "Skipping directory: " << dfilename << endl;
          aurostd::PrintMessageStream(FileMESSAGE,aus,XHOST.QUIET);
          idVaspRun++;
          skipdir = false;
          continue;
        }
        // if(skipdir) continue;
        // continue;

        // If tarred and compressed directory exists...
        if( aurostd::FileExist(vaspRuns.at(idVaspRun).Directory + ".tar.bz2") ) {
          aurostd::execute( string("tar -xf ") + vaspRuns.at(idVaspRun).Directory + ".tar.bz2" );
        } else if ( aurostd::FileExist(dirrunname.at(idVaspRun) + ".tar.bz2") ) { 
          aurostd::execute( string("tar -xf ") + dirrunname.at(idVaspRun) + ".tar.bz2" );
        } // Extract all...
        if( aurostd::FileExist(vaspRuns.at(idVaspRun).Directory + ".tar.gz") ) {
          aurostd::execute( string("tar -xf ") + vaspRuns.at(idVaspRun).Directory + ".tar.gz" );
        } else if ( aurostd::FileExist(dirrunname.at(idVaspRun) + ".tar.gz") ) {
          aurostd::execute( string("tar -xf ") + dirrunname.at(idVaspRun) + ".tar.gz" );
        } // Extract all...
        if( aurostd::FileExist(vaspRuns.at(idVaspRun).Directory + ".tar.xz") ) {
          aurostd::execute( string("tar -xf ") + vaspRuns.at(idVaspRun).Directory + ".tar.xz" );
        } else if ( aurostd::FileExist(dirrunname.at(idVaspRun) + ".tar.xz") ) {
          aurostd::execute( string("tar -xf ") + dirrunname.at(idVaspRun) + ".tar.xz" );
        } // Extract all...

        // If the LOCK file is missing, then it is probably a corrupted run
        // Do not accept it and wait for the new run
        // [OBSOLETE] if( !aurostd::FileExist( vaspRuns.at(idVaspRun).Directory + string("/LOCK") ) )
        aurostd::StringstreamClean(aus);
        aus <<  _AELSTR_MESSAGE_ + "LOCK file path = " << dirrunname.at(idVaspRun) + "/" + _AFLOWLOCK_ << endl;
        aurostd::PrintMessageStream(FileMESSAGE,aus,XHOST.QUIET);
        if( !aurostd::FileExist( vaspRuns.at(idVaspRun).Directory + "/" + _AFLOWLOCK_ ) && !aurostd::FileExist( dirrunname.at(idVaspRun) + "/"+_AFLOWLOCK_ ) &&
            !(((XHOST.POSTPROCESS || AEL_data.postprocess) &&
                ((aurostd::FileExist( vaspRuns.at(idVaspRun).Directory + "/agl.LOCK")) || (aurostd::FileExist( vaspRuns.at(idVaspRun).Directory + "/LOCK")) ||
                 (aurostd::FileExist( vaspRuns.at(idVaspRun).Directory + "/ael.LOCK")) || (aurostd::FileExist( dirrunname.at(idVaspRun) + "/agl.LOCK")) ||
                 (aurostd::FileExist( dirrunname.at(idVaspRun) + "/LOCK")) || (aurostd::FileExist( dirrunname.at(idVaspRun) + "/ael.LOCK")))))) {
          aurostd::StringstreamClean(aus);
          aus <<  _AELSTR_WARNING_ + "The " << _AFLOWLOCK_ << " file in " << vaspRuns.at(idVaspRun).Directory << " directory is missing." << endl;
          aurostd::PrintMessageStream(FileMESSAGE,aus,XHOST.QUIET);
          if(AEL_data.autoskipfailedaruns) {
            aurostd::StringstreamClean(aus);
            aus << _AELSTR_MESSAGE_ + "Skipping directory: " << dfilename << endl;
            aurostd::PrintMessageStream(FileMESSAGE,aus,XHOST.QUIET);
            idVaspRun++;
            continue;
          } else {
            throw AELStageBreak();
          }
        }
        if(AEL_data.vasprunxmlstress) {
          for(uint ij=0;ij<vfile.size()&&(vasprunxml.content=="");ij++) {
            if(aurostd::FileExist(vaspRuns.at(idVaspRun).Directory+"/"+vfile.at(ij))) {
              if(LVERBOSE) {
                aurostd::StringstreamClean(aus);
                aus << _AELSTR_MESSAGE_ + "vfile = " << vfile.at(ij) << endl;
                aus << _AELSTR_MESSAGE_ + "file = " << vaspRuns.at(idVaspRun).Directory+"/"+vfile.at(ij) << endl;	    
                aurostd::PrintMessageStream(FileMESSAGE,aus,XHOST.QUIET);
              }
              vasprunxml.GetPropertiesFile(vaspRuns.at(idVaspRun).Directory+"/"+vfile.at(ij));
              vfilename = vfile.at(ij);
            } else if (aurostd::FileExist(dirrunname.at(idVaspRun)+"/"+vfile.at(ij))) {
              if(LVERBOSE) {
                aurostd::StringstreamClean(aus);
                aus << _AELSTR_MESSAGE_ + "vfile = " << vfile.at(ij) << endl;
                aus << _AELSTR_MESSAGE_ + "file = " << dirrunname.at(idVaspRun)+"/"+vfile.at(ij) << endl;	    
                aurostd::PrintMessageStream(FileMESSAGE,aus,XHOST.QUIET);
              }
              vasprunxml.GetPropertiesFile(dirrunname.at(idVaspRun)+"/"+vfile.at(ij));
              vfilename = vfile.at(ij);
            }	  
          }
          if(vasprunxml.content=="") {
            aurostd::StringstreamClean(aus);
            aus <<  _AELSTR_WARNING_ + "The " << vfilename << " file in " << vaspRuns.at(idVaspRun).Directory << " directory is missing." << endl;
            aurostd::PrintMessageStream(FileMESSAGE,aus,XHOST.QUIET);
            if(AEL_data.autoskipfailedaruns) {
              aurostd::StringstreamClean(aus);
              aus << _AELSTR_MESSAGE_ + "Skipping directory: " << dfilename << endl;
              aurostd::PrintMessageStream(FileMESSAGE,aus,XHOST.QUIET);
              idVaspRun++;
              continue;
            } else {
              throw AELStageBreak();
            }
          }
          stress_tensor = -vasprunxml.stress;
          vasprunxml.clear();
        } else {
          for(uint ij=0;ij<vfile.size()&&(outcar.content=="");ij++) {
            if(aurostd::FileExist(vaspRuns.at(idVaspRun).Directory+"/"+vfile.at(ij))) {
              if(LVERBOSE) {
                aurostd::StringstreamClean(aus);
                aus << _AELSTR_MESSAGE_ + "vfile = " << vfile.at(ij) << endl;
                aus << _AELSTR_MESSAGE_ + "file = " << vaspRuns.at(idVaspRun).Directory+"/"+vfile.at(ij) << endl;	    
                aurostd::PrintMessageStream(FileMESSAGE,aus,XHOST.QUIET);
              }
              outcar.GetPropertiesFile(vaspRuns.at(idVaspRun).Directory+"/"+vfile.at(ij));
              vfilename = vfile.at(ij);
            } else if(aurostd::FileExist(dirrunname.at(idVaspRun)+"/"+vfile.at(ij))) {
              if(LVERBOSE) {
                aurostd::StringstreamClean(aus);
                aus << _AELSTR_MESSAGE_ + "vfile = " << vfile.at(ij) << endl;
                aus << _AELSTR_MESSAGE_ + "file = " << dirrunname.at(idVaspRun)+"/"+vfile.at(ij) << endl;	    
                aurostd::PrintMessageStream(FileMESSAGE,aus,XHOST.QUIET);
              }
              outcar.GetPropertiesFile(dirrunname.at(idVaspRun)+"/"+vfile.at(ij));
              vfilename = vfile.at(ij);
            }
          }
          if(outcar.content=="") {
            aurostd::StringstreamClean(aus);
            aus <<  _AELSTR_WARNING_ + "The " << vfilename << " file in " << vaspRuns.at(idVaspRun).Directory << " directory is missing." << endl;
            aurostd::PrintMessageStream(FileMESSAGE,aus,XHOST.QUIET);
            if(AEL_data.autoskipfailedaruns) {
              aurostd::StringstreamClean(aus);
              aus << _AELSTR_MESSAGE_ + "Skipping directory: " << dfilename << endl;
              aurostd::PrintMessageStream(FileMESSAGE,aus,XHOST.QUIET);
              idVaspRun++;
              continue;
            } else {
              throw AELStageBreak();
            }
          }
          stress_tensor = -outcar.stress;
          energy_cell_val = outcar.energy_cell;
          pressure_val = outcar.pressure_residual;
          outcar.clear();
        }
        AEL_data.normal_stress.at(i-1).push_back(stress_tensor);
        AEL_data.normal_deformations_complete.at(i-1).push_back(AEL_data.normal_deformations.at(j));
        AEL_data.energycalculated.push_back(energy_cell_val);
        AEL_data.pressurecalculated.push_back(pressure_val);
        AEL_data.stresscalculated.push_back(stress_tensor);
        AEL_data.structurecalculated.push_back(idVaspRun);
        idVaspRun++;
        // Print out stress tensor
        aurostd::StringstreamClean(aus);
        aus << _AELSTR_MESSAGE_ + "System number = " << idVaspRun << ", Normal stress tensor = " << AEL_data.normal_stress.at(i-1).at(AEL_data.normal_stress.at(i-1).size()-1) << endl;
        aurostd::PrintMessageStream(FileMESSAGE,aus,XHOST.QUIET);
      }
    }

    // Loop over shear strains and read stress tensors
    for (uint i = 1; i <= AEL_data.shear_strain.size(); i++) {
      for (uint j = 0; j < AEL_data.shear_deformations.size(); j++) {   
        skipdir = false;
        if(idVaspRun > vaspRuns.size()) {
          aurostd::StringstreamClean(aus);
          aus <<  _AELSTR_WARNING_ + "idVaspRun = " << idVaspRun << " > vaspRuns.size() = " << vaspRuns.size() << endl;
          aurostd::PrintMessageStream(FileMESSAGE,aus,XHOST.QUIET);
          return 1;
        }
        double strainfactor = 1.0 + AEL_data.shear_deformations.at(j);
        aurostd::StringstreamClean(aus);
        // [OBSOLETE] aus << _AELSTR_MESSAGE_ + "System number = " << idVaspRun << ", Directory = " << vaspRuns.at(idVaspRun).Directory.at(idVaspRun) << endl;
        aus << _AELSTR_MESSAGE_ + "System number = " << idVaspRun << ", Directory = " << vaspRuns.at(idVaspRun).Directory << endl;
        aus << _AELSTR_MESSAGE_ + "Shear stress: i = " << i << ", j = " << j << ", strain factor = " << strainfactor << endl;
        aurostd::PrintMessageStream(FileMESSAGE,aus,XHOST.QUIET);
        aurostd::string2tokens(vaspRuns.at(idVaspRun).Directory, dfile, "/");
        dfilename = dfile.at(dfile.size()-1);
        aurostd::StringstreamClean(aus);
        // [OBSOLETE] aus << _AELSTR_MESSAGE_ + "System number = " << idVaspRun << ", Directory = " << vaspRuns.at(idVaspRun).Directory.at(idVaspRun) << endl;
        aus << _AELSTR_MESSAGE_ + "Directory name = " << dfilename << endl;
        aurostd::PrintMessageStream(FileMESSAGE,aus,XHOST.QUIET);
        // Check if structure is on list of failed runs to be skipped
        // If so, then skip reading and continue to next structure
        for (uint ij = 0; ij < AEL_data.failed_arun_list.size(); ij++) {
          ffilename = AEL_data.failed_arun_list.at(ij);
          if(LVERBOSE) {
            aurostd::StringstreamClean(aus);
            aus << _AELSTR_MESSAGE_ + "dfilename = " << dfilename << endl;
            aus << _AELSTR_MESSAGE_ + "ffilename = " << ffilename << endl;
            aurostd::PrintMessageStream(FileMESSAGE,aus,XHOST.QUIET);
          }
          // [OBSOLETE] if(dfilename == AEL_data.failed_arun_list.at(ij)) continue;
          // [OBSOLETE] if(strncmp(dfilename.c_str(), ffilename.c_str(), 12) == 0) continue;
          if(aurostd::substring2bool(dfilename,ffilename,TRUE)) {
            aurostd::StringstreamClean(aus);
            aus << _AELSTR_MESSAGE_ + "Found directory in to-skip list: " << dfilename << endl;
            aurostd::PrintMessageStream(FileMESSAGE,aus,XHOST.QUIET);
            skipdir = true;
          }
        }
        if(skipdir) {
          aurostd::StringstreamClean(aus);
          aus << _AELSTR_MESSAGE_ + "Skipping directory: " << dfilename << endl;
          aurostd::PrintMessageStream(FileMESSAGE,aus,XHOST.QUIET);
          skipdir = false;
          idVaspRun++;
          continue;
        }

        // If tarred and compressed directory exists...
        if( aurostd::FileExist(vaspRuns.at(idVaspRun).Directory + ".tar.bz2") ) {
          aurostd::execute( string("tar -xf ") + vaspRuns.at(idVaspRun).Directory + ".tar.bz2" );
        } else if( aurostd::FileExist(dirrunname.at(idVaspRun) + ".tar.bz2") ) {
          aurostd::execute( string("tar -xf ") + dirrunname.at(idVaspRun) + ".tar.bz2" );
        } // Extract all...
        if( aurostd::FileExist(vaspRuns.at(idVaspRun).Directory + ".tar.gz") ) {
          aurostd::execute( string("tar -xf ") + vaspRuns.at(idVaspRun).Directory + ".tar.gz" );
        } else if( aurostd::FileExist(dirrunname.at(idVaspRun) + ".tar.gz") ) {
          aurostd::execute( string("tar -xf ") + dirrunname.at(idVaspRun) + ".tar.gz" );
        } // Extract all...
        if( aurostd::FileExist(vaspRuns.at(idVaspRun).Directory + ".tar.xz") ) {
          aurostd::execute( string("tar -xf") + vaspRuns.at(idVaspRun).Directory + ".tar.xz" );
        } else if( aurostd::FileExist(dirrunname.at(idVaspRun) + ".tar.xz") ) {
          aurostd::execute( string("tar -xf ") + dirrunname.at(idVaspRun) + ".tar.xz" );
        } // Extract all...

        // If the LOCK file is missing, then it is probably a corrupted run
        // Do not accept it and wait for the new run
        // [OBSOLETE] if( !aurostd::FileExist( vaspRuns.at(idVaspRun).Directory + string("/LOCK") ) )
        if( !aurostd::FileExist( vaspRuns.at(idVaspRun).Directory + "/" + _AFLOWLOCK_ )  && !aurostd::FileExist( dirrunname.at(idVaspRun) + "/"+_AFLOWLOCK_ ) &&
            !(((XHOST.POSTPROCESS || AEL_data.postprocess) &&
                ((aurostd::FileExist( vaspRuns.at(idVaspRun).Directory + "/agl.LOCK")) || (aurostd::FileExist( vaspRuns.at(idVaspRun).Directory + "/LOCK")) ||
                 (aurostd::FileExist( vaspRuns.at(idVaspRun).Directory + "/ael.LOCK")) || (aurostd::FileExist( dirrunname.at(idVaspRun) + "/agl.LOCK")) ||
                 (aurostd::FileExist( dirrunname.at(idVaspRun) + "/LOCK")) || (aurostd::FileExist( dirrunname.at(idVaspRun) + "/ael.LOCK")))))) {
          aurostd::StringstreamClean(aus);
          aus <<  _AELSTR_WARNING_ + "The " << _AFLOWLOCK_ << " file in " << vaspRuns.at(idVaspRun).Directory << " directory is missing." << endl;
          aurostd::PrintMessageStream(FileMESSAGE,aus,XHOST.QUIET);
          if(AEL_data.autoskipfailedaruns) {
            aurostd::StringstreamClean(aus);
            aus << _AELSTR_MESSAGE_ + "Skipping directory: " << dfilename << endl;
            aurostd::PrintMessageStream(FileMESSAGE,aus,XHOST.QUIET);
            idVaspRun++;
            continue;
          } else {
            throw AELStageBreak();
          }
        }
        if(AEL_data.vasprunxmlstress) {
          for(uint ij=0;ij<vfile.size()&&(vasprunxml.content=="");ij++) {
            if(aurostd::FileExist(vaspRuns.at(idVaspRun).Directory+"/"+vfile.at(ij))) {
              if(LVERBOSE) {
                aurostd::StringstreamClean(aus);
                aus << _AELSTR_MESSAGE_ + "vfile = " << vfile.at(ij) << endl;
                aus << _AELSTR_MESSAGE_ + "file = " << vaspRuns.at(idVaspRun).Directory+"/"+vfile.at(ij) << endl;	    
                aurostd::PrintMessageStream(FileMESSAGE,aus,XHOST.QUIET);
              }
              vasprunxml.GetPropertiesFile(vaspRuns.at(idVaspRun).Directory+"/"+vfile.at(ij));
              vfilename = vfile.at(ij);
            } else if(aurostd::FileExist(dirrunname.at(idVaspRun)+"/"+vfile.at(ij))) {
              if(LVERBOSE) {
                aurostd::StringstreamClean(aus);
                aus << _AELSTR_MESSAGE_ + "vfile = " << vfile.at(ij) << endl;
                aus << _AELSTR_MESSAGE_ + "file = " << dirrunname.at(idVaspRun)+"/"+vfile.at(ij) << endl;	    
                aurostd::PrintMessageStream(FileMESSAGE,aus,XHOST.QUIET);
              }
              vasprunxml.GetPropertiesFile(dirrunname.at(idVaspRun)+"/"+vfile.at(ij));
              vfilename = vfile.at(ij);
            }
          }
          if(vasprunxml.content=="") {
            aurostd::StringstreamClean(aus);
            aus <<  _AELSTR_WARNING_ + "The " << vfilename << " file in " << vaspRuns.at(idVaspRun).Directory << " directory is missing." << endl;
            aurostd::PrintMessageStream(FileMESSAGE,aus,XHOST.QUIET);
            if(AEL_data.autoskipfailedaruns) {
              aurostd::StringstreamClean(aus);
              aus << _AELSTR_MESSAGE_ + "Skipping directory: " << dfilename << endl;
              aurostd::PrintMessageStream(FileMESSAGE,aus,XHOST.QUIET);
              idVaspRun++;
              continue;
            } else {
              throw AELStageBreak();
            }
          }
          stress_tensor = -vasprunxml.stress;
          vasprunxml.clear();
        } else {
          for(uint ij=0;ij<vfile.size()&&(outcar.content=="");ij++) {
            if(aurostd::FileExist(vaspRuns.at(idVaspRun).Directory+"/"+vfile.at(ij))) {
              if(LVERBOSE) {
                aurostd::StringstreamClean(aus);
                aus << _AELSTR_MESSAGE_ + "vfile = " << vfile.at(ij) << endl;
                aus << _AELSTR_MESSAGE_ + "file = " << vaspRuns.at(idVaspRun).Directory+"/"+vfile.at(ij) << endl;	    
                aurostd::PrintMessageStream(FileMESSAGE,aus,XHOST.QUIET);
              }
              outcar.GetPropertiesFile(vaspRuns.at(idVaspRun).Directory+"/"+vfile.at(ij));
              vfilename = vfile.at(ij);
            } else if(aurostd::FileExist(dirrunname.at(idVaspRun)+"/"+vfile.at(ij))) {
              if(LVERBOSE) {
                aurostd::StringstreamClean(aus);
                aus << _AELSTR_MESSAGE_ + "vfile = " << vfile.at(ij) << endl;
                aus << _AELSTR_MESSAGE_ + "file = " << dirrunname.at(idVaspRun)+"/"+vfile.at(ij) << endl;	    
                aurostd::PrintMessageStream(FileMESSAGE,aus,XHOST.QUIET);
              }
              outcar.GetPropertiesFile(dirrunname.at(idVaspRun)+"/"+vfile.at(ij));
              vfilename = vfile.at(ij);
            }
          }
          if(outcar.content=="") {
            aurostd::StringstreamClean(aus);
            aus <<  _AELSTR_WARNING_ + "The " << vfilename << " file in " << vaspRuns.at(idVaspRun).Directory << " directory is missing." << endl;
            aurostd::PrintMessageStream(FileMESSAGE,aus,XHOST.QUIET);
            if(AEL_data.autoskipfailedaruns) {
              aurostd::StringstreamClean(aus);
              aus << _AELSTR_MESSAGE_ + "Skipping directory: " << dfilename << endl;
              aurostd::PrintMessageStream(FileMESSAGE,aus,XHOST.QUIET);
              idVaspRun++;
              continue;
            } else {
              throw AELStageBreak();
            }
          }
          stress_tensor = -outcar.stress;
          energy_cell_val = outcar.energy_cell;
          pressure_val = outcar.pressure_residual;
          outcar.clear();
        }
        AEL_data.shear_stress.at(i-1).push_back(stress_tensor);
        AEL_data.shear_deformations_complete.at(i-1).push_back(AEL_data.shear_deformations.at(j));
        AEL_data.energycalculated.push_back(energy_cell_val);
        AEL_data.pressurecalculated.push_back(pressure_val);
        AEL_data.stresscalculated.push_back(stress_tensor);
        AEL_data.structurecalculated.push_back(idVaspRun);
        // Print out stress tensor
        aurostd::StringstreamClean(aus);
        aus << _AELSTR_MESSAGE_ + "System number = " << idVaspRun << ", Shear stress tensor = " << AEL_data.shear_stress.at(i-1).at(AEL_data.shear_stress.at(i-1).size()-1)  << endl;
        aus << _AELSTR_MESSAGE_ + "System number = " << idVaspRun << ", energy = " << outcar.energy_cell << endl;
        aus << _AELSTR_MESSAGE_ + "System number = " << idVaspRun << ", pressure = " << outcar.pressure_residual << endl;		
        aurostd::PrintMessageStream(FileMESSAGE,aus,XHOST.QUIET);
        idVaspRun++;
      }
    }
    if(AEL_data.calcstrainorigin) {
      if(idVaspRun > vaspRuns.size()) {
        aurostd::StringstreamClean(aus);
        aus <<  _AELSTR_WARNING_ + "idVaspRun = " << idVaspRun << " > vaspRuns.size() = " << vaspRuns.size() << endl;
        aurostd::PrintMessageStream(FileMESSAGE,aus,XHOST.QUIET);
        return 1;
      }
      aurostd::StringstreamClean(aus);
      aus << _AELSTR_MESSAGE_ + "System number = " << idVaspRun << ", Directory = " << vaspRuns.at(idVaspRun).Directory << endl;
      aurostd::PrintMessageStream(FileMESSAGE,aus,XHOST.QUIET);

      // If tarred and compressed directory exists...
      // [OBSOLETE]    string tarfilename = vaspRuns.at(idVaspRun).Directory + ".tar.bz2";
      if( aurostd::FileExist(vaspRuns.at(idVaspRun).Directory + ".tar.bz2") ) {
        aurostd::execute( string("tar -xf ") + vaspRuns.at(idVaspRun).Directory + ".tar.bz2" );
      } else if ( aurostd::FileExist(dirrunname.at(idVaspRun) + ".tar.bz2") ) { 
        aurostd::execute( string("tar -xf ") + dirrunname.at(idVaspRun) + ".tar.bz2" );
      } // Extract all...
      if( aurostd::FileExist(vaspRuns.at(idVaspRun).Directory + ".tar.gz") ) {
        aurostd::execute( string("tar -xf ") + vaspRuns.at(idVaspRun).Directory + ".tar.gz" );
      } else if ( aurostd::FileExist(dirrunname.at(idVaspRun) + ".tar.bz2") ) { 
        aurostd::execute( string("tar -xf ") + dirrunname.at(idVaspRun) + ".tar.bz2" );
      } // Extract all...
      if( aurostd::FileExist(vaspRuns.at(idVaspRun).Directory + ".tar.xz") ) {
        aurostd::execute( string("tar -xf ") + vaspRuns.at(idVaspRun).Directory + ".tar.xz" );
      }  else if ( aurostd::FileExist(dirrunname.at(idVaspRun) + ".tar.bz2") ) { 
        aurostd::execute( string("tar -xf ") + dirrunname.at(idVaspRun) + ".tar.bz2" );
      } // Extract all...

      // If the LOCK file is missing, then it is probably a corrupted run
      // Do not accept it and wait for the new run
      if( !aurostd::FileExist( vaspRuns.at(idVaspRun).Directory + "/" + _AFLOWLOCK_ ) && !aurostd::FileExist( dirrunname.at(idVaspRun) + "/"+_AFLOWLOCK_ )  &&
          !(((XHOST.POSTPROCESS || AEL_data.postprocess) &&
              ((aurostd::FileExist( vaspRuns.at(idVaspRun).Directory + "/agl.LOCK")) || (aurostd::FileExist( vaspRuns.at(idVaspRun).Directory + "/LOCK")) ||
               (aurostd::FileExist( vaspRuns.at(idVaspRun).Directory + "/ael.LOCK")) || (aurostd::FileExist( dirrunname.at(idVaspRun) + "/agl.LOCK")) ||
               (aurostd::FileExist( dirrunname.at(idVaspRun) + "/LOCK")) || (aurostd::FileExist( dirrunname.at(idVaspRun) + "/ael.LOCK")))))) {
        aurostd::StringstreamClean(aus);
        aus <<  _AELSTR_WARNING_ + "The " << _AFLOWLOCK_ << " file in " << vaspRuns.at(idVaspRun).Directory << " directory is missing." << endl;
        aurostd::PrintMessageStream(FileMESSAGE,aus,XHOST.QUIET);
        throw AELStageBreak();
      }
      if(AEL_data.vasprunxmlstress) {
        for(uint ij=0;ij<vfile.size()&&(vasprunxml.content=="");ij++) {
          if(aurostd::FileExist(vaspRuns.at(idVaspRun).Directory+"/"+vfile.at(ij))) {
            if(LVERBOSE) {
              aurostd::StringstreamClean(aus);
              aus << _AELSTR_MESSAGE_ + "vfile = " << vfile.at(ij) << endl;
              aus << _AELSTR_MESSAGE_ + "file = " << vaspRuns.at(idVaspRun).Directory+"/"+vfile.at(ij) << endl;	    
              aurostd::PrintMessageStream(FileMESSAGE,aus,XHOST.QUIET);
            }
            vasprunxml.GetPropertiesFile(vaspRuns.at(idVaspRun).Directory+"/"+vfile.at(ij));
            vfilename = vfile.at(ij);
          } else if(aurostd::FileExist(dirrunname.at(idVaspRun)+"/"+vfile.at(ij))) {
            if(LVERBOSE) {
              aurostd::StringstreamClean(aus);
              aus << _AELSTR_MESSAGE_ + "vfile = " << vfile.at(ij) << endl;
              aus << _AELSTR_MESSAGE_ + "file = " << dirrunname.at(idVaspRun)+"/"+vfile.at(ij) << endl;	    
              aurostd::PrintMessageStream(FileMESSAGE,aus,XHOST.QUIET);
            }
            vasprunxml.GetPropertiesFile(dirrunname.at(idVaspRun)+"/"+vfile.at(ij));
            vfilename = vfile.at(ij);
          }
        }
        if(vasprunxml.content=="") {
          aurostd::StringstreamClean(aus);
          aus <<  _AELSTR_WARNING_ + "The " << vfilename << " file in " << vaspRuns.at(idVaspRun).Directory << " directory is missing." << endl;
          aurostd::PrintMessageStream(FileMESSAGE,aus,XHOST.QUIET);
          throw AELStageBreak();
        }
        stress_tensor = -vasprunxml.stress;
        vasprunxml.clear();
      } else {
        for(uint ij=0;ij<vfile.size()&&(outcar.content=="");ij++) {
          if(aurostd::FileExist(vaspRuns.at(idVaspRun).Directory+"/"+vfile.at(ij))) {
            if(LVERBOSE) {
              aurostd::StringstreamClean(aus);
              aus << _AELSTR_MESSAGE_ + "vfile = " << vfile.at(ij) << endl;
              aus << _AELSTR_MESSAGE_ + "file = " << vaspRuns.at(idVaspRun).Directory+"/"+vfile.at(ij) << endl;	    
              aurostd::PrintMessageStream(FileMESSAGE,aus,XHOST.QUIET);
            }
            outcar.GetPropertiesFile(vaspRuns.at(idVaspRun).Directory+"/"+vfile.at(ij));
            vfilename = vfile.at(ij);
          } else if(aurostd::FileExist(dirrunname.at(idVaspRun)+"/"+vfile.at(ij))) {
            if(LVERBOSE) {
              aurostd::StringstreamClean(aus);
              aus << _AELSTR_MESSAGE_ + "vfile = " << vfile.at(ij) << endl;
              aus << _AELSTR_MESSAGE_ + "file = " << dirrunname.at(idVaspRun)+"/"+vfile.at(ij) << endl;	    
              aurostd::PrintMessageStream(FileMESSAGE,aus,XHOST.QUIET);
            }
            outcar.GetPropertiesFile(dirrunname.at(idVaspRun)+"/"+vfile.at(ij));
            vfilename = vfile.at(ij);
          }
        }
        if(outcar.content=="") {
          aurostd::StringstreamClean(aus);
          aus <<  _AELSTR_WARNING_ + "The " << vfilename << " file in " << vaspRuns.at(idVaspRun).Directory << " directory is missing." << endl;
          aurostd::PrintMessageStream(FileMESSAGE,aus,XHOST.QUIET);
          throw AELStageBreak();
        }
        stress_tensor = -outcar.stress;
        energy_cell_val = outcar.energy_cell;
        pressure_val = outcar.pressure_residual;
        outcar.clear();
      }
      AEL_data.origin_stress.push_back(stress_tensor);
      AEL_data.energycalculated.push_back(energy_cell_val);
      AEL_data.pressurecalculated.push_back(pressure_val);
      AEL_data.stresscalculated.push_back(stress_tensor);
      AEL_data.structurecalculated.push_back(idVaspRun); 
      // Print out stress tensor
      aurostd::StringstreamClean(aus);
      aus << _AELSTR_MESSAGE_ + "System number = " << idVaspRun << ", Origin stress tensor = " << AEL_data.origin_stress.at(0)  << endl;
      aurostd::PrintMessageStream(FileMESSAGE,aus,XHOST.QUIET);
      idVaspRun++;
    } else if(AEL_data.fitrelaxedstruct) {
      string relaxedstructdirname = AEL_data.dirpathname + "/";
      aurostd::StringstreamClean(aus);
      aus << _AELSTR_MESSAGE_ + "Initial relaxed structure directory = " << relaxedstructdirname << endl;
      aurostd::PrintMessageStream(FileMESSAGE,aus,XHOST.QUIET);

      // If tarred and compressed directory exists...
      // [OBSOLETE] string tarfilename = relaxedstructdirname + ".tar.bz2";
      if( aurostd::FileExist(relaxedstructdirname + ".tar.bz2") ) { aurostd::execute( string("tar -xf ") + relaxedstructdirname + ".tar.bz2" ); } // Extract all...
      if( aurostd::FileExist(relaxedstructdirname + ".tar.gz") ) { aurostd::execute( string("tar -xf ") + relaxedstructdirname + ".tar.gz" ); } // Extract all...
      if( aurostd::FileExist(relaxedstructdirname + ".tar.xz") ) { aurostd::execute( string("tar -xf ") + relaxedstructdirname + ".tar.xz" ); } // Extract all...

      if(AEL_data.vasprunxmlstress) {
        for(uint ij=0;ij<vfile.size()&&(vasprunxml.content=="");ij++) {
          if(aurostd::FileExist(relaxedstructdirname+"/"+vfile.at(ij))) {
            if(LVERBOSE) {
              aurostd::StringstreamClean(aus);
              aus << _AELSTR_MESSAGE_ + "vfile = " << vfile.at(ij) << endl;
              aus << _AELSTR_MESSAGE_ + "file = " << relaxedstructdirname+"/"+vfile.at(ij) << endl;	    
              aurostd::PrintMessageStream(FileMESSAGE,aus,XHOST.QUIET);
            }
            vasprunxml.GetPropertiesFile(relaxedstructdirname+"/"+vfile.at(ij));
            vfilename = vfile.at(ij);
          }
        }
        if(vasprunxml.content=="") {
          aurostd::StringstreamClean(aus);
          aus <<  _AELSTR_WARNING_ + "The " << vfilename << " file in " << relaxedstructdirname << " directory is missing." << endl;
          aus <<  _AELSTR_ERROR_ + "The flag [AFLOW_AEL]FITRELAXEDSTRUCT=ON is set in the input file." << endl;
          aus <<  _AELSTR_ERROR_ + "This requires the results of a relaxed calculation to be present in the directory " << relaxedstructdirname << endl;
          aus <<  _AELSTR_ERROR_ + "Either set the flag to OFF or run AEL in the appropriate directory." << endl;
          aurostd::PrintMessageStream(FileMESSAGE,aus,XHOST.QUIET);
          throw AELStageBreak();
        }
        stress_tensor = -vasprunxml.stress;
        vasprunxml.clear();
      } else {
        for(uint ij=0;ij<vfile.size()&&(outcar.content=="");ij++) {
          if(aurostd::FileExist(relaxedstructdirname+"/"+vfile.at(ij))) {
            if(LVERBOSE) {
              aurostd::StringstreamClean(aus);
              aus << _AELSTR_MESSAGE_ + "vfile = " << vfile.at(ij) << endl;
              aus << _AELSTR_MESSAGE_ + "file = " << relaxedstructdirname+"/"+vfile.at(ij) << endl;	    
              aurostd::PrintMessageStream(FileMESSAGE,aus,XHOST.QUIET);
            }
            outcar.GetPropertiesFile(relaxedstructdirname+"/"+vfile.at(ij));
            vfilename = vfile.at(ij);
          }
        }
        if(outcar.content=="") {
          aurostd::StringstreamClean(aus);
          aus <<  _AELSTR_WARNING_ + "The " << vfilename << " file in " << relaxedstructdirname << " directory is missing." << endl;
          aus <<  _AELSTR_ERROR_ + "The flag [AFLOW_AEL]FITRELAXEDSTRUCT=ON is set in the input file." << endl;
          aus <<  _AELSTR_ERROR_ + "This requires the results of a relaxed calculation to be present in the directory " << relaxedstructdirname << endl;
          aus <<  _AELSTR_ERROR_ + "Either set the flag to OFF or run AEL in the appropriate directory." << endl;
          aurostd::PrintMessageStream(FileMESSAGE,aus,XHOST.QUIET);
          throw AELStageBreak();
        }
        stress_tensor = -outcar.stress;
        energy_cell_val = outcar.energy_cell;
        pressure_val = outcar.pressure_residual;
        outcar.clear();
      }
      AEL_data.origin_stress.push_back(stress_tensor);
      AEL_data.energycalculated.push_back(energy_cell_val);
      AEL_data.pressurecalculated.push_back(pressure_val);
      AEL_data.stresscalculated.push_back(stress_tensor);
      AEL_data.structurecalculated.push_back(idVaspRun);
      // Print out stress tensor
      aurostd::StringstreamClean(aus);
      aus << _AELSTR_MESSAGE_ + "System number = " << idVaspRun << ", Origin stress tensor = " << AEL_data.origin_stress.at(0)  << endl;
      aurostd::PrintMessageStream(FileMESSAGE,aus,XHOST.QUIET);
      idVaspRun++;
    }        
    return 0;
  }
} // namespace AEL_functions

// **************************************************************************
//  End of AFLOW AEL set-up and extract stress-strain data
// **************************************************************************

#endif  // _AFLOW_AEL_GET_STRESS_CPP
// ***************************************************************************
// *                                                                         *
// *           Aflow STEFANO CURTAROLO - Duke University 2003-2020           *
// *                Aflow CORMAC TOHER - Duke University 2013-2020           *
// *                                                                         *
// ***************************************************************************<|MERGE_RESOLUTION|>--- conflicted
+++ resolved
@@ -26,11 +26,7 @@
 // The following functions are for setting up AEL inputs for postprocessing runs called from other parts of AFLOW
 // *****************************************************************************************************************
 namespace AEL_functions {
-<<<<<<< HEAD
-  uint AEL_xvasp_flags_populate(_xvasp& xvasp, string& AflowIn, string AflowInName, string FileLockName, string directory_LIB, _aflags& aflags, _kflags& kflags, _vflags& vflags, ofstream& FileMESSAGE) {
-=======
   uint AEL_xvasp_flags_populate(_xvasp& xvasp, string& AflowIn, const string& AflowInName, const string& FileLockName, const string& directory_LIB, _aflags& aflags, _kflags& kflags, _vflags& vflags, ofstream& FileMESSAGE) {
->>>>>>> b3b1973d
     ifstream FileAFLOWIN, FileAFLOWINcheck;
     string FileNameAFLOWIN = "", FileNameAFLOWINcheck = "", AflowInCheck = "";
     string FileNameMessage = "";
@@ -82,11 +78,7 @@
     vaflowins.push_back("ael_aflow.in");
     vaflowins.push_back("agl_aflow.in");
     for(uint iaf=0;iaf<vaflowins.size()&&!ael_aflowin_found;iaf++){
-<<<<<<< HEAD
-      const string& aflowinname=vaflowins[iaf];
-=======
       const string& aflowinname = vaflowins.at(iaf);
->>>>>>> b3b1973d
       if((!ael_aflowin_found) && (aurostd::FileExist(directory_LIB+"/"+aflowinname))) {
         FileNameAFLOWINcheck = directory_LIB+"/"+aflowinname;
         FileAFLOWINcheck.open(FileNameAFLOWINcheck.c_str(),std::ios::in);
@@ -127,163 +119,6 @@
       }
     }
     //CO20200502 STOP - CT, I am consolidating the following code with an outer loop, it should make it easier to patch in the future
-<<<<<<< HEAD
-    if(0){
-      // Check if AflowInName exists
-      if((AflowInName.length() > 0) && (aurostd::FileExist(directory_LIB+"/"+AflowInName))) {
-        FileNameAFLOWINcheck = directory_LIB+"/"+AflowInName;
-        FileAFLOWINcheck.open(FileNameAFLOWINcheck.c_str(),std::ios::in);
-        FileAFLOWINcheck.clear();
-        FileAFLOWINcheck.seekg(0);
-        AflowInCheck="";
-        char c;
-        // READ _AFLOWIN_ and put into AflowInCheck
-        while (FileAFLOWINcheck.get(c)) {
-          AflowInCheck+=c;
-        }
-        FileAFLOWINcheck.clear();
-        FileAFLOWINcheck.seekg(0);
-        AflowInCheck=aurostd::RemoveComments(AflowInCheck); // NOW Clean AFLOWIN
-        vAflowInCheck.clear();
-        aurostd::string2vectorstring(AflowInCheck,vAflowInCheck); 
-        // Check if _AFLOWIN_ contains command to run AEL
-        for(uint i=0;i<vAflowInCheck.size()&&!ael_aflowin_found;i++){
-          if((aurostd::substring2bool(vAflowInCheck[i],"[AFLOW_AEL]CALC",TRUE) || aurostd::substring2bool(AflowInCheck,"[VASP_AEL]CALC",TRUE)) &&
-              !(aurostd::substring2bool(vAflowInCheck[i],"[AFLOW_AEL]CALC_",TRUE) || aurostd::substring2bool(vAflowInCheck[i],"[VASP_AEL]CALC_",TRUE) ||
-                aurostd::substring2bool(vAflowInCheck[i],"[AFLOW_AEL]CALCS",TRUE) || aurostd::substring2bool(vAflowInCheck[i],"[VASP_AEL]CALCS",TRUE) || FALSE)){
-            FileNameAFLOWIN = FileNameAFLOWINcheck;
-            ael_aflowin_found = true;
-          } else if((aurostd::substring2bool(vAflowInCheck[i],"[AFLOW_AGL]CALC",TRUE) || aurostd::substring2bool(AflowInCheck,"[VASP_AGL]CALC",TRUE)) &&
-              !(aurostd::substring2bool(vAflowInCheck[i],"[AFLOW_AGL]CALC_",TRUE) || aurostd::substring2bool(vAflowInCheck[i],"[VASP_AGL]CALC_",TRUE) ||
-                aurostd::substring2bool(vAflowInCheck[i],"[AFLOW_AGL]CALCS",TRUE) || aurostd::substring2bool(vAflowInCheck[i],"[VASP_AGL]CALCS",TRUE) || FALSE)){
-            if (aurostd::substring2bool(AflowInCheck,"[AFLOW_AGL]AEL_POISSON_RATIO=",TRUE) ) {
-              USER_AEL_POISSON_RATIO.options2entry(AflowInCheck,"[AFLOW_AGL]AEL_POISSON_RATIO=",USER_AEL_POISSON_RATIO.option);
-            } else if( aurostd::substring2bool(AflowInCheck,"[AFLOW_AGL]AELPOISSONRATIO=",TRUE) ) {
-              USER_AEL_POISSON_RATIO.options2entry(AflowInCheck,"[AFLOW_AGL]AELPOISSONRATIO=",USER_AEL_POISSON_RATIO.option);
-            }        	
-            if (USER_AEL_POISSON_RATIO.option) {
-              FileNameAFLOWIN = FileNameAFLOWINcheck;
-              ael_aflowin_found = true;
-            }
-          }
-        }
-      }
-      // Otherwise, check if _AFLOWIN_ file is AEL input file
-      if((!ael_aflowin_found) && ((_AFLOWIN_.length() > 0) && (aurostd::FileExist(directory_LIB+"/"+_AFLOWIN_)))) { //CO20200502 - AflowInName.length() -> _AFLOWIN_.length()
-        FileNameAFLOWINcheck = directory_LIB+"/"+_AFLOWIN_;
-        FileAFLOWINcheck.open(FileNameAFLOWINcheck.c_str(),std::ios::in);
-        FileAFLOWINcheck.clear();
-        FileAFLOWINcheck.seekg(0);
-        AflowInCheck="";
-        char c;
-        // READ _AFLOWIN_ and put into AflowInCheck
-        while (FileAFLOWINcheck.get(c)) {
-          AflowInCheck+=c;
-        }
-        FileAFLOWINcheck.clear();
-        FileAFLOWINcheck.seekg(0);
-        AflowInCheck=aurostd::RemoveComments(AflowInCheck); // NOW Clean AFLOWIN
-        vAflowInCheck.clear();
-        aurostd::string2vectorstring(AflowInCheck,vAflowInCheck); 
-        // Check if _AFLOWIN_ contains command to run AEL
-        for(uint i=0;i<vAflowInCheck.size()&&!ael_aflowin_found;i++){
-          if((aurostd::substring2bool(vAflowInCheck[i],"[AFLOW_AEL]CALC",TRUE) || aurostd::substring2bool(AflowInCheck,"[VASP_AEL]CALC",TRUE)) &&
-              !(aurostd::substring2bool(vAflowInCheck[i],"[AFLOW_AEL]CALC_",TRUE) || aurostd::substring2bool(vAflowInCheck[i],"[VASP_AEL]CALC_",TRUE) ||
-                aurostd::substring2bool(vAflowInCheck[i],"[AFLOW_AEL]CALCS",TRUE) || aurostd::substring2bool(vAflowInCheck[i],"[VASP_AEL]CALCS",TRUE) || FALSE)){
-            FileNameAFLOWIN = FileNameAFLOWINcheck;
-            ael_aflowin_found = true;
-          } else if((aurostd::substring2bool(vAflowInCheck[i],"[AFLOW_AGL]CALC",TRUE) || aurostd::substring2bool(AflowInCheck,"[VASP_AGL]CALC",TRUE)) &&
-              !(aurostd::substring2bool(vAflowInCheck[i],"[AFLOW_AGL]CALC_",TRUE) || aurostd::substring2bool(vAflowInCheck[i],"[VASP_AGL]CALC_",TRUE) ||
-                aurostd::substring2bool(vAflowInCheck[i],"[AFLOW_AGL]CALCS",TRUE) || aurostd::substring2bool(vAflowInCheck[i],"[VASP_AGL]CALCS",TRUE) || FALSE)){
-            if (aurostd::substring2bool(AflowInCheck,"[AFLOW_AGL]AEL_POISSON_RATIO=",TRUE) ) {
-              USER_AEL_POISSON_RATIO.options2entry(AflowInCheck,"[AFLOW_AGL]AEL_POISSON_RATIO=",USER_AEL_POISSON_RATIO.option);
-            } else if( aurostd::substring2bool(AflowInCheck,"[AFLOW_AGL]AELPOISSONRATIO=",TRUE) ) {
-              USER_AEL_POISSON_RATIO.options2entry(AflowInCheck,"[AFLOW_AGL]AELPOISSONRATIO=",USER_AEL_POISSON_RATIO.option);
-            }        	
-            if (USER_AEL_POISSON_RATIO.option) {
-              FileNameAFLOWIN = FileNameAFLOWINcheck;
-              ael_aflowin_found = true;
-            }
-          }
-        }
-      }
-      // Otherwise, check for other commonly used names for AEL aflow.in file:
-      if((!ael_aflowin_found) && (aurostd::FileExist(directory_LIB+"/ael_aflow.in"))) {
-        FileNameAFLOWINcheck = directory_LIB+"/ael_aflow.in";
-        FileAFLOWINcheck.open(FileNameAFLOWINcheck.c_str(),std::ios::in);
-        FileAFLOWINcheck.clear();
-        FileAFLOWINcheck.seekg(0);
-        AflowInCheck="";
-        char c;
-        // READ _AFLOWIN_ and put into AflowInCheck
-        while (FileAFLOWINcheck.get(c)) {
-          AflowInCheck+=c;
-        }
-        FileAFLOWINcheck.clear();
-        FileAFLOWINcheck.seekg(0);
-        AflowInCheck=aurostd::RemoveComments(AflowInCheck); // NOW Clean AFLOWIN
-        vAflowInCheck.clear();
-        aurostd::string2vectorstring(AflowInCheck,vAflowInCheck); 
-        // Check if _AFLOWIN_ contains command to run AEL
-        for(uint i=0;i<vAflowInCheck.size()&&!ael_aflowin_found;i++){
-          if((aurostd::substring2bool(vAflowInCheck[i],"[AFLOW_AEL]CALC",TRUE) || aurostd::substring2bool(AflowInCheck,"[VASP_AEL]CALC",TRUE)) &&
-              !(aurostd::substring2bool(vAflowInCheck[i],"[AFLOW_AEL]CALC_",TRUE) || aurostd::substring2bool(vAflowInCheck[i],"[VASP_AEL]CALC_",TRUE) ||
-                aurostd::substring2bool(vAflowInCheck[i],"[AFLOW_AEL]CALCS",TRUE) || aurostd::substring2bool(vAflowInCheck[i],"[VASP_AEL]CALCS",TRUE) || FALSE)){
-            FileNameAFLOWIN = FileNameAFLOWINcheck;
-            ael_aflowin_found = true;
-          } else if((aurostd::substring2bool(vAflowInCheck[i],"[AFLOW_AGL]CALC",TRUE) || aurostd::substring2bool(AflowInCheck,"[VASP_AGL]CALC",TRUE)) &&
-              !(aurostd::substring2bool(vAflowInCheck[i],"[AFLOW_AGL]CALC_",TRUE) || aurostd::substring2bool(vAflowInCheck[i],"[VASP_AGL]CALC_",TRUE) ||
-                aurostd::substring2bool(vAflowInCheck[i],"[AFLOW_AGL]CALCS",TRUE) || aurostd::substring2bool(vAflowInCheck[i],"[VASP_AGL]CALCS",TRUE) || FALSE)){
-            if (aurostd::substring2bool(AflowInCheck,"[AFLOW_AGL]AEL_POISSON_RATIO=",TRUE) ) {
-              USER_AEL_POISSON_RATIO.options2entry(AflowInCheck,"[AFLOW_AGL]AEL_POISSON_RATIO=",USER_AEL_POISSON_RATIO.option);
-            } else if( aurostd::substring2bool(AflowInCheck,"[AFLOW_AGL]AELPOISSONRATIO=",TRUE) ) {
-              USER_AEL_POISSON_RATIO.options2entry(AflowInCheck,"[AFLOW_AGL]AELPOISSONRATIO=",USER_AEL_POISSON_RATIO.option);
-            }        	
-            if (USER_AEL_POISSON_RATIO.option) {
-              FileNameAFLOWIN = FileNameAFLOWINcheck;
-              ael_aflowin_found = true;
-            }
-          }
-        }
-      }
-      if((!ael_aflowin_found) && (aurostd::FileExist(directory_LIB+"/agl_aflow.in"))) {
-        FileNameAFLOWINcheck = directory_LIB+"/agl_aflow.in";
-        FileAFLOWINcheck.open(FileNameAFLOWINcheck.c_str(),std::ios::in);
-        FileAFLOWINcheck.clear();
-        FileAFLOWINcheck.seekg(0);
-        AflowInCheck="";
-        // [OBSOLETE] aurostd::xoption USER_AEL_POISSON_RATIO;
-        // [OBSOLETE] USER_AEL_POISSON_RATIO.option = false;
-        char c;
-        // READ _AFLOWIN_ and put into AflowInCheck
-        while (FileAFLOWINcheck.get(c)) {
-          AflowInCheck+=c;
-        }
-        FileAFLOWINcheck.clear();
-        FileAFLOWINcheck.seekg(0);
-        AflowInCheck=aurostd::RemoveComments(AflowInCheck); // NOW Clean AFLOWIN
-        vAflowInCheck.clear();
-        aurostd::string2vectorstring(AflowInCheck,vAflowInCheck); 
-        // Check if _AFLOWIN_ contains command to run AEL
-        for(uint i=0;i<vAflowInCheck.size()&&!ael_aflowin_found;i++){
-          if((aurostd::substring2bool(vAflowInCheck[i],"[AFLOW_AGL]CALC",TRUE) || aurostd::substring2bool(AflowInCheck,"[VASP_AGL]CALC",TRUE)) &&
-              !(aurostd::substring2bool(vAflowInCheck[i],"[AFLOW_AGL]CALC_",TRUE) || aurostd::substring2bool(vAflowInCheck[i],"[VASP_AGL]CALC_",TRUE) ||
-                aurostd::substring2bool(vAflowInCheck[i],"[AFLOW_AGL]CALCS",TRUE) || aurostd::substring2bool(vAflowInCheck[i],"[VASP_AGL]CALCS",TRUE) || FALSE)){
-            if (aurostd::substring2bool(AflowInCheck,"[AFLOW_AGL]AEL_POISSON_RATIO=",TRUE) ) {
-              USER_AEL_POISSON_RATIO.options2entry(AflowInCheck,"[AFLOW_AGL]AEL_POISSON_RATIO=",USER_AEL_POISSON_RATIO.option);
-            } else if( aurostd::substring2bool(AflowInCheck,"[AFLOW_AGL]AELPOISSONRATIO=",TRUE) ) {
-              USER_AEL_POISSON_RATIO.options2entry(AflowInCheck,"[AFLOW_AGL]AELPOISSONRATIO=",USER_AEL_POISSON_RATIO.option);
-            }        	
-            if (USER_AEL_POISSON_RATIO.option) {
-              FileNameAFLOWIN = FileNameAFLOWINcheck;
-              ael_aflowin_found = true;
-            }
-          }
-        }
-      }
-    }
-=======
->>>>>>> b3b1973d
 
     if (ael_aflowin_found) {
       FileAFLOWIN.open(FileNameAFLOWIN.c_str(),std::ios::in);
@@ -367,11 +202,7 @@
       }
       // parameters for POCC CALCULATIONS
       kflags.KBIN_POCC=FALSE;
-<<<<<<< HEAD
       kflags.KBIN_POCC_CALCULATION=aurostd::substring2bool(AflowIn,"[AFLOW_POCC]CALC",TRUE) && (aurostd::substring2bool(AflowIn,"[POCC_MODE_EXPLICIT]START.POCC_STRUCTURE",TRUE) && aurostd::substring2bool(AflowIn,"[POCC_MODE_EXPLICIT]STOP.POCC_STRUCTURE",TRUE)); //CO20180419
-=======
-      kflags.KBIN_POCC_CALCULATION=aurostd::substring2bool(AflowIn,"[AFLOW_POCC]CALC",TRUE) && (aurostd::substring2bool(AflowIn,"[POCC_MODE_EXPLICIT]START.POCC_STRUCTURE",TRUE) && aurostd::substring2bool(AflowIn,"[POCC_MODE_EXPLICIT]STOP.POCC_STRUCTURE",TRUE)); // CO 180419
->>>>>>> b3b1973d
       if(kflags.KBIN_POCC_CALCULATION) {
         kflags.KBIN_POCC=TRUE;
       } 
