// ***************************************************************************
// *                                                                         *
// *               AFlow SHIDONG WANG - Duke University 2010-2011            *
// *                                                                         *
// ***************************************************************************
// aflow_contrib_shidong_funs.cpp
// functions written by
// 2010-2011: shidong.wang@duke.edu

#ifndef _AFLOW_CONTRIB_SHIDONG_FUNCS_CPP_
#define _AFLOW_CONTRIB_SHIDONG_FUNCS_CPP_

#include "aflow_contrib_shidong.h"
#include "aflow.h"

// ***************************************************************************
// check the validity of the structure type, which should be one of
// fcc, bcc, hcp
// ***************************************************************************
bool ACEGetStructureType(const string& structure_type_in) {
  bool ACEFlag;

  string structure_type;
  structure_type = structure_type_in;

  for (uint i = 0; i < structure_type.size(); i++) {
    structure_type[i] = tolower(structure_type[i]);
  }

  if( structure_type == "fcc" || structure_type == "bcc" || structure_type == "hcp") {
    ACEFlag = true;
  } else {
    throw aurostd::xerror(__AFLOW_FILE__,"ACEGetStructureType():","The structure given must be one of fcc[FCC]/bcc[BCC]/hcp[HCP]",_INPUT_ILLEGAL_); //CO20200624
  }

  return ACEFlag;
}

// ***************************************************************************
// Get the data of initial training set
// File format
// alloy_name structure_name x_b property_to_be_fit
//
// ***************************************************************************
vector<cestructure>  ReadInFitStructure(istream & ins, string & structure_type) {
  vector<cestructure> str_out_list;
  uint LineCounter = 1;
  string line_content;
  string alloy_name, structure_name;
  double stoich_b, fit_quantity;
  cestructure str_tmp;

  stringstream ss;

  //while ( getline(cin, line_content)  )
  while ( getline(ins, line_content)  ) {
    if( line_content.at(0) != _COMMENT_CHAR ) {
      ss.clear();
      ss << line_content;
      ss >> alloy_name >> structure_name >> stoich_b
        >> fit_quantity;

      if( structure_name.at(0) == structure_type[0] ) {
        // type begin with a letter

        if( int(structure_name.size()) < _SLname_length
            || structure_name.substr(_SLname_pos, 2) != "SL" ) {
          str_tmp = cestructure(structure_name, stoich_b,
              fit_quantity);
          str_out_list.push_back(str_tmp);
        } else {
          ceSL str_SL_tmp;
          string str_type = structure_type;
          str_SL_tmp = ceSL(str_type, stoich_b,
              fit_quantity);
          str_SL_tmp.SetUp(structure_name);
          str_out_list.push_back(str_SL_tmp);
        }

      } else  if(0 <= structure_name.at(0) &&  structure_name.at(0) <= '9') {
        // type present as number
        int typenum = atoi(structure_name.c_str());
        switch (structure_type[0]) {
          case 'f':
            if( _FCC_BEGIN <= typenum && typenum <= _FCC_END ) {
              str_tmp = cestructure(structure_name, stoich_b,
                  fit_quantity);
              str_out_list.push_back(str_tmp);
            }
            break;
          case 'b':
            if( _BCC_BEGIN <= typenum && typenum <= _BCC_END ) {
              str_tmp = cestructure(structure_name, stoich_b,
                  fit_quantity);
              str_out_list.push_back(str_tmp);
            }
            break;
          case 'h':
            if( _HCP_BEGIN <= typenum && typenum <= _HCP_END ) {
              str_tmp = cestructure(structure_name, stoich_b,
                  fit_quantity);
              str_out_list.push_back(str_tmp);
            }
            break;
        }
      }

    }
    LineCounter++;
    //cout << LineCounter << " " << structure_name << endl;
  }


  if( str_out_list.size() == 0) {
    throw aurostd::xerror(__AFLOW_FILE__,"ReadInFitStructure():","No "+structure_type+" structure is found. Check your input file",_FILE_CORRUPT_); //CO20200624
  }

  return str_out_list;
}


void WriteOutFitStructure(ostream & os, string & alloy_name,
    vector<cestructure> & str_list) {

  for (uint i=0; i<str_list.size(); i++) {
    os << "(" << alloy_name << ") " << str_list.at(i) << endl;
  }
}

//*************************************
// Convex Hull functions
//*************************************
vector<int> GroundStateCandidate(vector< vector<double> > & points) {

  vector<int> ground_states;

  // first sort the input list
  // add the index of the old list as the third values
  vector< vector<double> > points_sorted;

  points_sorted = points;
  for (uint i=0; i<points.size(); i++) {
    points_sorted.at(i).push_back(i);
  }

  sort(points_sorted.begin(), points_sorted.end(), &comparison_points);

  //cerr << endl;
  //for (uint i=0; i< points_sorted.size(); i++) {
  //    cerr.precision(8);
  //    cerr << setw(18)
  //        <<points_sorted.at(i).at(0)
  //        << setw(18)
  //        <<points_sorted.at(i).at(1)
  //        << setw(18)
  //        <<points_sorted.at(i).at(2)
  //        << endl;
  //}
  //cerr << endl;

  int pt_min;
  pt_min = 0;

  //const double _EQUAL_DB_HERE = 1.0e-6;
  double _EQUAL_NDB_HERE = -1.0e-6;
  double _EQUAL_DB_HERE = 1.0e-6;
  for (uint i=0; i<points_sorted.size(); i++) {
    if( abs(points_sorted.at(i).at(0) - points_sorted.at(pt_min).at(0)) < _EQUAL_DB_HERE ) {
      //if( points_sorted.at(i).at(1) < points_sorted.at(pt_min).at(1) )
      if( points_sorted.at(i).at(1) - points_sorted.at(pt_min).at(1)
          < _EQUAL_NDB_HERE ) {
        pt_min = i;
      }
    } else {

      ground_states.push_back(int(points_sorted.at(pt_min).at(2)));
      pt_min = i;
    }
  }

  if(pt_min == int(points_sorted.size())-1 ) {
    ground_states.push_back(int(points_sorted.at(pt_min).at(2)));
  }

  //cerr.precision(10);
  //cerr << endl;
  //for (uint i=0; i<ground_states.size(); i++) {
  //    int index = ground_states.at(i);
  //    cerr << setw(18)
  //        <<points_sorted.at(index).at(0)
  //        << setw(18)
  //        <<points_sorted.at(index).at(1)
  //        << setw(18)
  //        <<points_sorted.at(index).at(2)
  //        << endl;
  //}
  //cerr << endl;

  return ground_states;

}

vector<int> CEConvexHull(vector< vector<double> > & points, const string & option) {
  // calculate the convex hull of input point list with size [N, 2]
  // output the index of those points in convex hull
  // option = {min, max, all}
  // min: get hull of minima
  // max: get hull of maxima
  // all: get hull of both minima and maxima


  vector<int> hull_indices;

  // first sort the input list
  // add the index of the old list as the third values
  vector< vector<double> > points_sorted;

  points_sorted = points;
  for (uint i=0; i<points.size(); i++) {
    points_sorted.at(i).push_back(i);
  }

  sort(points_sorted.begin(), points_sorted.end(), &comparison_points);

  //cerr.precision(8);
  //for (uint i=0; i< points_sorted.size(); i++) {
  //    cerr << setw(12)
  //        <<points_sorted.at(i).at(0)
  //        << setw(12)
  //        <<points_sorted.at(i).at(1)
  //        << setw(12)
  //        <<points_sorted.at(i).at(2)
  //        << endl;
  //}

  // get all minima and maxima
  int pt_min, pt_max;
  pt_min = 0;
  pt_max = 0;
  vector<int> minima, maxima;

  double _EQUAL_NDB_HERE = -1.0e-6;
  double _EQUAL_DB_HERE = 1.0e-6;
  for (uint i=1; i<points_sorted.size(); i++) {
    if( abs(points_sorted.at(i).at(0) - points_sorted.at(pt_min).at(0))
        < _EQUAL_DB_HERE ) {
      if( points_sorted.at(i).at(1) - points_sorted.at(pt_min).at(1)
          < _EQUAL_NDB_HERE ) {
        pt_min = i;
      } else if(
          points_sorted.at(pt_min).at(1) -
          points_sorted.at(i).at(1) < _EQUAL_NDB_HERE
          ) {
        pt_max = i;
      }
    } else {
      minima.push_back(pt_min);
      maxima.push_back(pt_max);
      pt_min = i;
      pt_max = i;
    }
  }

  if(pt_min == int(points_sorted.size())-1 ) {
    minima.push_back(pt_min);
  }
  if(pt_max == int(points_sorted.size())-1 ) {
    maxima.push_back(pt_max);
  }

  //cerr << "minima\n";
  //for (uint i=0; i<minima.size(); i++) {
  //    int index = minima.at(i);
  //    cerr << setw(12)
  //        <<points_sorted.at(index).at(0)
  //        << setw(12)
  //        <<points_sorted.at(index).at(1)
  //        << setw(12)
  //        <<points_sorted.at(index).at(2)
  //        << endl;
  //}
  //cerr << "maxima\n";
  //for (uint i=0; i<maxima.size(); i++) {
  //    int index = maxima.at(i);
  //    cerr << setw(12)
  //        <<points_sorted.at(index).at(0)
  //        << setw(12)
  //        <<points_sorted.at(index).at(1)
  //        << setw(12)
  //        <<points_sorted.at(index).at(2)
  //        << endl;
  //}

  // calculate the hull
  // from definition and it is not efficient

  vector<int> hull_min_list;
  vector<int> hull_max_list;
  int hull = 0;
  hull_min_list.push_back(hull);


  for (uint j = 1; j<minima.size()-1; j++) {
    bool flag_hull = true;
    for (uint i=j+1; i<minima.size(); i++) {
      int pt1, pt2, pt3;
      pt1 = minima.at(hull);
      pt2 = minima.at(j);
      pt3 = minima.at(i);
      double aa, bb, aa1, bb1;
      aa = ( points_sorted.at(pt3).at(0) - points_sorted.at(pt1).at(0) );
      bb = ( points_sorted.at(pt3).at(1) - points_sorted.at(pt1).at(1) );
      aa1 = ( points_sorted.at(pt2).at(0) - points_sorted.at(pt1).at(0) );
      bb1 = points_sorted.at(pt1).at(1) + bb/aa*aa1;

      flag_hull = flag_hull && (bb1 > points_sorted.at(pt2).at(1) );
    }

    if(flag_hull) {
      hull = j;
      hull_min_list.push_back(hull);
    }
  }


  hull_min_list.push_back(minima.size()-1);

  //cerr << "hull points\n";
  //for (uint i=0; i<hull_min_list.size(); i++) {
  //    int index1, index2;
  //    index1 = hull_min_list.at(i);
  //    index2 = minima.at(index1);
  //    cerr << setw(12)
  //        <<points_sorted.at(index2).at(0)
  //        << setw(12)
  //        <<points_sorted.at(index2).at(1)
  //        << setw(12)
  //        <<points_sorted.at(index2).at(2)
  //        << endl;
  //}

  // maxima

  hull = 0;
  hull_max_list.push_back(hull);
  for (uint j = 1; j<maxima.size()-1; j++) {
    bool flag_hull = true;
    for (uint i=j+1; i<maxima.size(); i++) {
      int pt1, pt2, pt3;
      pt1 = maxima.at(hull);
      pt2 = maxima.at(j);
      pt3 = maxima.at(i);
      double aa, bb, aa1, bb1;
      aa = ( points_sorted.at(pt3).at(0) - points_sorted.at(pt1).at(0) );
      bb = ( points_sorted.at(pt3).at(1) - points_sorted.at(pt1).at(1) );
      aa1 = ( points_sorted.at(pt2).at(0) - points_sorted.at(pt1).at(0) );
      bb1 = points_sorted.at(pt1).at(1) + bb/aa*aa1;

      flag_hull = flag_hull && (bb1 < points_sorted.at(pt2).at(1) );
    }

    if(flag_hull) {
      hull = j;
      hull_max_list.push_back(hull);
    }
  }


  hull_max_list.push_back(maxima.size()-1);

  //cerr << "hull points\n";
  //for (uint i=0; i<hull_max_list.size(); i++) {
  //    int index1, index2;
  //    index1 = hull_max_list.at(i);
  //    index2 = maxima.at(index1);
  //    cerr << setw(12)
  //        <<points_sorted.at(index2).at(0)
  //        << setw(12)
  //        <<points_sorted.at(index2).at(1)
  //        << setw(12)
  //        <<points_sorted.at(index2).at(2)
  //        << endl;
  //}

  if( option == "min" || option == "all" ) {
    for (uint i=0; i<hull_min_list.size(); i++) {
      int index1, index2;
      index1 = hull_min_list.at(i);
      index2 = minima.at(index1);
      hull_indices.push_back(int(points_sorted.at(index2).at(2)));
    }

  }

  if( option == "max" || option == "all" ) {
    for (uint i=0; i<hull_max_list.size(); i++) {
      int index1, index2;
      index1 = hull_max_list.at(i);
      index2 = maxima.at(index1);
      hull_indices.push_back(int(points_sorted.at(index2).at(2)));
    }
  }


  //cerr << "hull points \n";
  //for (uint i=0; i<hull_indices.size(); i++) {
  //    int index = hull_indices.at(i);
  //    cerr << setw(12)
  //        <<points.at(index).at(0)
  //        << setw(12)
  //        <<points.at(index).at(1)
  //        << endl;
  //}

  return hull_indices;

}

bool comparison_points(const vector<double> & point1, const vector<double> & point2) {
  //return ( point1.at(0) - point2.at(0) < _EQUAL_DOUBLE );
  //return ( point1.at(0) < point2.at(0) );

  double _EQUAL_DB_HERE = 1.0e-6;
  if( abs(point1.at(0) - point2.at(0)) > _EQUAL_DB_HERE ) {
    return ( point1.at(0) < point2.at(0) );
  } else {
    return ( point1.at(2) < point2.at(2) );
  }
}

void ACEGroundStateConvexHull(ifstream & os, vector<cestructure> str_list) {

  // get ground states and convex hull
  // return the names of the ground state in hull file

  vector<vector<double> > alist;
  vector<double> blist;
  vector<string> name_list;
  vector<string> hull_name_list;
  for (uint i=0; i<str_list.size(); i++) {
    blist.clear();
    blist.push_back(str_list.at(i).StoichB());
    blist.push_back(str_list.at(i).Energy());
    alist.push_back(blist);
    name_list.push_back(str_list.at(i).Name());

  }

  vector< vector<double> > SLres_list;
  vector<double> res_tmp;
  vector<string> SLname_list;
  string SL_name;

  SLres_list = alist;
  SLname_list = name_list;

  double stoich_b, energy;
  while ( os >> SL_name >> stoich_b >> energy ) {

    res_tmp.clear();

    res_tmp.push_back(stoich_b);
    res_tmp.push_back(energy);

    SLres_list.push_back(res_tmp);
    SLname_list.push_back(SL_name);

  }

  // get points at hull
  vector<int> hull_pts;
  string option="min";
  hull_pts = CEConvexHull(SLres_list, option);

  // get the ground states
  vector<int> ground_state_candidates;
  ground_state_candidates = GroundStateCandidate(SLres_list);

  ofstream total_pt_file, hull_pt_file, groundstate_file, gnuplot_file;
  total_pt_file.open(_TOTALPTFILE.c_str());
  hull_pt_file.open(_HULLPTFILE.c_str());
  groundstate_file.open(_GNDPTFILE.c_str());

  //gnuplot_file.open(_GNUPLOTPTFILE.c_str());

  total_pt_file.setf(ios_base::fixed, ios_base::floatfield);
  hull_pt_file.setf(ios_base::fixed, ios_base::floatfield);
  total_pt_file.precision(6);
  hull_pt_file.precision(6);
  groundstate_file.precision(6);

  for (uint i=0; i<SLres_list.size(); i++) {
    total_pt_file
      << setw(18)
      << SLname_list.at(i)
      << setw(12)
      << SLres_list.at(i).at(0)
      << setw(12)
      << SLres_list.at(i).at(1)
      << endl;
  }
  for (uint i=0; i<hull_pts.size(); i++) {
    int index = hull_pts.at(i);
    hull_pt_file
      << setw(18)
      << SLname_list.at(index)
      << setw(12)
      << SLres_list.at(index).at(0)
      << setw(12)
      << SLres_list.at(index).at(1)
      << endl;
    hull_name_list.push_back(SLname_list.at(index));
  }
  for (uint i=0; i<ground_state_candidates.size(); i++) {
    int index = ground_state_candidates.at(i);
    groundstate_file << setw(18)
      << SLname_list.at(index)
      << setw(12)
      << SLres_list.at(index).at(0)
      << setw(12)
      << SLres_list.at(index).at(1)
      << endl;
  }

  total_pt_file.close();
  hull_pt_file.close();
  groundstate_file.close();

}

vector<string> GetNewHullState(vector<cestructure> & str_list) {

  vector<string> name_list;
  vector<cepair> state_list;
  cepair state_tmp;

  ifstream fin;
  fin.open(_HULLPTFILE.c_str());
  string name;
  double stoich_b, fit_quantity;

  //while ( !fin.eof() )
  while ( fin >> name >> stoich_b >> fit_quantity ) {

    bool flag = false;
    for (uint i=0; i < str_list.size(); i++) {
      if  (name == str_list.at(i).Name()) {
        flag = true;
        break;
      }
    }

    if( !flag ) {
      state_tmp.name = name;
      state_tmp.num = fit_quantity;

      state_list.push_back(state_tmp);
    }

    //getline(fin, name);
  }

  //state_list.pop_back();

  sort(state_list.begin(), state_list.end(), &comparison_pair);

  for (uint i=0; i<state_list.size(); i++) {
    name_list.push_back(state_list.at(i).name);
  }

  return name_list;
}

vector<string> GetNewGroundState(vector<cestructure> & str_list) {

  vector<string> name_list;
  vector<cepair> state_list;
  cepair state_tmp;

  ifstream fin;
  fin.open(_GNDPTFILE.c_str());
  string name;
  double stoich_b, fit_quantity;

  while ( fin >> name >> stoich_b >> fit_quantity) {

    bool flag = false;
    for (uint i=0; i < str_list.size(); i++) {
      if  (name == str_list.at(i).Name()) {
        flag = true;
        break;
      }
    }

    if( !flag ) {
      state_tmp.name = name;
      state_tmp.num = fit_quantity;

      state_list.push_back(state_tmp);
    }

  }

  sort(state_list.begin(), state_list.end(), &comparison_pair);

  for (uint i=0; i<state_list.size(); i++) {
    name_list.push_back(state_list.at(i).name);
  }

  return name_list;
}

bool comparison_pair(cepair pair1, cepair pair2) {
  return ( pair1.num < pair2.num );
}

// ***************************************************************************
// Get Optimal ECI's
// ***************************************************************************

void ACEOptimalECIClusters(vector<cestructure> & str_list,
    ceECIcluster & ECIcluster) {
  // obtain the optimal set of clusters for ECI and ECI's
  // store it in ECIcluster.ECI_cluster
  // and ECIcluster.ECI

  vector<int> ECIcluster_opt;

  // before optimizing
  cerr << "before optimazation: ECI and CVM cluster\n";
  ECIcluster.PrintOutECICluster();

  //ECIcluster_opt = StepWise(str_list, ECIcluster);
  ECIcluster_opt = GeneticAlgorithm(str_list, ECIcluster);

  ECIcluster.DeleteZeroECI();

  // after optimizing
  cerr << "after optimazation: ECI and CVM cluster\n";
  ECIcluster.PrintOutECICluster();

  // reset ECI, ECI cluster, correlations
  for (uint i=0; i<str_list.size(); i++) {
    str_list.at(i).SetECICluster(ECIcluster);
    str_list.at(i).GetECICorrelation();
  }
}

vector<int> StepWise( vector<cestructure> & str_list,
    ceECIcluster & ECIcluster) {
  // forward/backward greedy search algorithm

  double score_opt_global;
  vector<int> trial_set_opt_global;

  // set up the cross validating sets
  vector< vector<int> > str_leftout_set_list;
  int total_str = str_list.size();
  //int left_out_num = _LEFTOUT_NUM;
  //left_out_num = min(int(total_str*_TRIAL_RATIO)+1,left_out_num);
  int left_out_num = aurostd::min(int(total_str*_TRIAL_RATIO)+1,_LEFTOUT_NUM);

  str_leftout_set_list = ACESetUpCrossValidationSetsRandom(
      left_out_num, total_str);

  score_opt_global = 1.0e4;

  srand(time(0));

  for (int k=0; k<_INITIAL_NUM; k++) {
    // avoid local minimum
    // cluster pool is stored in ECIcluster.ECI_cluster
    ceECIcluster ECIcluster_tmp;
    ECIcluster_tmp = ECIcluster;

    // generate the initial trial set by randomly selection
    // some clusters

    int total_cluster = ECIcluster.ECICluster().size();
    int trial_set_size, leftout_set_size;
    vector<int> trial_set;

    //trial_set_size = rand()%total_cluster + 1 ;
    trial_set_size = aurostd::max(5, rand()%(total_cluster/2) + 1);
    cerr << "SetWise: initial trial set size " << trial_set_size << endl;

    double score_opt;
    vector<int> trial_set_opt;

    score_opt = 1.0e4;

    while (int(trial_set.size()) < trial_set_size) {
      int index = rand()%total_cluster;
      bool flag = true;
      for (uint i=0; i<trial_set.size(); i++) {
        if( index == trial_set.at(i) ) {
          flag = false;
          break;
        }
      }
      if(flag) {
        trial_set.push_back(index);
      }

    }


    sort(trial_set.begin(), trial_set.end());

    cerr << "Inital set \n";
    for (uint i=0; i<trial_set.size(); i++) {
      cerr << trial_set.at(i) << " ";
    }
    cerr << endl;

    ECIcluster_tmp.GetECICluster(trial_set);

    // get correlation functions of ECI cluster
    for (uint i=0; i<str_list.size(); i++) {
      str_list.at(i).SetECICluster(ECIcluster_tmp);
      str_list.at(i).GetECICorrelation();
      //str_list.at(i).PrintOutCorrelation();
    }


    double  score;
    vector<int> trial_set_orig, leftout_set;
    bool flag;

    score = ACECrossValidation(str_leftout_set_list,
        str_list, ECIcluster_tmp);

    //cerr << "str left out list size " << str_leftout_set_list.size() << endl;
    //for (uint l=0; l<str_leftout_set_list.size(); l++) {
    //    for (uint l1=0; l1<str_leftout_set_list.at(l).size(); l1++) {
    //        cerr << str_leftout_set_list.at(l).at(l1) << " ";
    //    }
    //    cerr << endl;
    //}
    //cerr << endl;


    if( score < score_opt ) {
      score_opt = score;
      trial_set_opt = trial_set;
    }


    flag = false; // initial value to go into the loop

    //bool forward_flag, backward_flag;
    //forward_flag = true;
    //backward_flag = true;

    while ( !flag ) {

      leftout_set_size = total_cluster - trial_set_size;


      trial_set_orig = trial_set;

      leftout_set=LeftOutSet(total_cluster, trial_set);

      bool flag1 = true;
      if( leftout_set_size != 0 ) {
        // forward search

        //cerr << "SetWise: left out clusters size " << leftout_set_size << endl;
        cerr << "forward search !\n";

        for (int i=0; i< leftout_set_size; i++) {
          // add one cluster each time

          trial_set = trial_set_orig;
          trial_set.push_back(leftout_set.at(i));

          sort(trial_set.begin(), trial_set.end());

          ECIcluster_tmp.GetECICluster(trial_set);

          // get correlation functions of ECI cluster
          for (uint i=0; i<str_list.size(); i++) {
            str_list.at(i).SetECICluster(ECIcluster_tmp);
            str_list.at(i).GetECICorrelation();
            //str_list.at(i).PrintOutCorrelation();
          }

          score = ACECrossValidation(str_leftout_set_list,
              str_list, ECIcluster_tmp);

          //cerr << "score " << score << endl;
          //cerr << "score opt " << score_opt << endl;

          // keep only the shortest optimal ECI cluster with
          // the same score
          if(score < score_opt && score_opt > _SCORE_ZERO) {
            score_opt = score;
            trial_set_opt = trial_set;
            flag1 = false;
          } else if(score_opt < _SCORE_ZERO) {
            break;
          }
        }
      }

      if( trial_set_size != 1 ) {
        // backward search

        cerr << "backward search !\n";

        for (int i=0; i< trial_set_size; i++) {
          // add one cluster each time

          trial_set = trial_set_orig;
          trial_set.erase(trial_set.begin()+i);

          //cerr << "backward \n";
          //for ( uint i = 0; i<trial_set.size(); i++) {
          //    cerr << "i " << i << " " << trial_set.at(i) << endl;
          //}

          //sort(trial_set.begin(), trial_set.end());

          ECIcluster_tmp.GetECICluster(trial_set);

          // get correlation functions of ECI cluster
          for (uint i=0; i<str_list.size(); i++) {
            str_list.at(i).SetECICluster(ECIcluster_tmp);
            str_list.at(i).GetECICorrelation();
            //str_list.at(i).PrintOutCorrelation();
          }

          score = ACECrossValidation(str_leftout_set_list,
              str_list, ECIcluster_tmp);

          //cerr << "score " << score << endl;
          //cerr << "score opt " << score_opt << endl;

          if(score <= score_opt) {
            score_opt = score;
            trial_set_opt = trial_set;
            flag1 = false;
          }
        }
      }

      flag = flag1;
      trial_set = trial_set_opt;
      trial_set_size = trial_set.size();

      cerr << "SetWise: trial set size " << trial_set_size << endl;
      cerr << "current best cluster size " << trial_set_opt.size() << endl;
      cerr << "score_opt " << score_opt << endl;
      cerr << "current best cluster \n";
      for (uint i=0; i<trial_set_opt.size(); i++) {
        cerr << trial_set_opt.at(i) << " ";
      }
      cerr << endl;
    }

    cerr << "current optimal cluster: "
      << trial_set_opt.size() << endl;
    cerr << "score opt " << score_opt << endl;
    for (uint i=0; i<trial_set_opt.size(); i++) {
      cerr << trial_set_opt.at(i) << " ";
    }
    cerr << endl;

    if(score_opt < score_opt_global) {
      // global minimum
      score_opt_global = score_opt;
      trial_set_opt_global = trial_set_opt;
    }

    // if the score is exactly zero, stop the loop
    if( score_opt_global < _SCORE_ZERO) {
      break;
    }
  }

  cerr << "global score opt " << score_opt_global << endl;
  cerr << "global optimal cluster size " << trial_set_opt_global.size() << endl;
  for (uint i=0; i<trial_set_opt_global.size(); i++) {
    cerr << trial_set_opt_global.at(i) << " ";
  }
  cerr << endl;

  // store ECI clusters and averaged ECI
  ECIcluster.GetECICluster(trial_set_opt_global);

  vector<double> ECI_opt;
  ECI_opt = ACEGetECIAverage( str_leftout_set_list,
      str_list,  ECIcluster);

  ECIcluster.SetECI(ECI_opt);
  ECIcluster.SetChiSQ(score_opt_global);

  return trial_set_opt_global;
}


vector<int> GeneticAlgorithm( vector<cestructure> & str_list,
    ceECIcluster & ECIcluster) {
  // genetic algorithm using rank selection and elitism
  // randomly choose the crossover position

  // set up the cross validating sets
  vector< vector<int> > str_leftout_set_list;
  int total_str = str_list.size();
  int left_out_num = _LEFTOUT_NUM;

  str_leftout_set_list = ACESetUpCrossValidationSetsRandom(
      left_out_num, total_str);


  // set up paramters
  int total_cluster = ECIcluster.ECICluster().size(); // size of gene pool
  int population = _POPULATION;
  int crossover_position;
  vector<int> trial_set_opt_global;
  int total_gene_num = aurostd::min(_GENE_NUM, total_cluster);
  int best=0;
  vector<int> trial_set;

  bool chromosome[population][total_cluster]; // use array representive
  vector<fittness> fit_score;

  ofstream myfile;
  myfile.open(_SCOREFILE.c_str());

  double score;

  srand(time(0));

  for (int i=0; i<population; i++) {
    //for (int i1=0; i1<2; i1++) {
    //    // always include (1 0 1 1), (2 1 1 2)
    //    chromosome[i][i1] = true;
    //}
    //for (int i1=2; i1<total_cluster; i1++) {
    //    chromosome[i][i1] = false;
    //}
    for (int i1=0; i1<total_cluster; i1++) {
      chromosome[i][i1] = false;
    }
  }

  cerr << "Initial total gene_num "
    << total_gene_num << endl;

  int evolution_count = 0;

  // first generation
  for (int i=0; i<population; i++) {
    bool flag1 = false;
    while (!flag1) {
      int gene_num = aurostd::max(6, rand()%total_gene_num);


      for (int i1=0; i1<gene_num; i1++) {
        int gene_index = rand()%total_cluster;
        bool flag;
        flag = true;
        for (int i2=0; i2<i1; i2++) {
          if( chromosome[i][i1] == gene_index ) {
            //duplicate
            flag = false;
            break;
          }
        }
        if(flag) {
          chromosome[i][gene_index] = true;
        }
      }
      if( i == 0 ) {
        flag1 = true;
      } else {
        bool flag2 = true;

        // flag2 = ture : no duplication
        //       = false: duplication

        for (int i1=0; i1<i; i1++) { // no duplication of chromosomes
          flag2 = true;
          for (int i2=0; i2<total_cluster; i2++) {
            flag2 = flag2 && (!(chromosome[i][i2]^chromosome[i1][i2]));
          }
          flag2 = !flag2;

          if(!flag2) {
            break;
          }
        }

        if(flag2) {
          flag1 = true;
        } else {
          flag1 = false;
        }

      }
    }
  }

  //cerr << "Initial population\n";
  //for (int i=0; i<population; i++) {
  //    for (int i1=0; i1<total_cluster; i1++) {
  //        cerr << chromosome[i][i1];
  //    }
  //    cerr << endl;
  //}


  // assign fittness score

  fit_score.clear();
  for (int i=0; i<population; i++) {
    trial_set = GetTrialSet(chromosome[i], total_cluster);

    //for (int l=0; l<total_cluster; l++) {
    //    cerr << chromosome[i][l];
    //}
    //cerr << endl;
    //for (uint l=0; l< trial_set.size(); l++) {
    //    cerr << trial_set.at(l) << " ";
    //}

    ceECIcluster ECIcluster_tmp;
    ECIcluster_tmp = ECIcluster;

    ECIcluster_tmp.GetECICluster(trial_set);

    // get correlation functions of ECI cluster
    for (uint i1=0; i1<str_list.size(); i1++) {
      str_list.at(i1).SetECICluster(ECIcluster_tmp);
      str_list.at(i1).GetECICorrelation();
      //str_list.at(i1).PrintOutCorrelation();
    }


    score = ACECrossValidation(str_leftout_set_list, str_list, ECIcluster_tmp);

    fittness fit_score_tmp;
    fit_score_tmp.score = score;
    fit_score_tmp.rank = 0.;
    fit_score_tmp.index = i;
    fit_score_tmp.size = trial_set.size();

    fit_score.push_back(fit_score_tmp);
  }


  sort(fit_score.begin(), fit_score.end(), &comparison_fitscore);

  // output scores to a file
  cerr.precision(6);
  for (uint i=0; i<fit_score.size(); i++) {
    myfile << setw(8)
      << evolution_count
      << setw(12)
      <<fit_score.at(i).score
      << endl ;
  }

  int no_replacement_num = 0;
  int same_best_chromosome_num = 0;

  while ( no_replacement_num < _NO_REPLACEMENT_NUM
      && evolution_count < _EVOLUTION_NUM
      && same_best_chromosome_num < _SAME_BEST_CHROMOSOME_NUM) {
    // reproduction

    //////////////////////////////////////////////////////////////
    // selection
    // linear-ranking
    // http://www.geatbx.com/docu/algindex-02.html#P240_15119
    // assign rank-based fittness
    // fit_new = 2-SP+2*(SP-1)*(Pos-1)/(N-1)
    // SP: selective pressure in [1.0, 2.0]
    //
    //////////////////////////////////////////////////////////////


    for (uint i=0; i<fit_score.size(); i++) {
      fit_score.at(i).rank = 2.0-_SP + 2.0*(_SP-1.0)*double(i)/(population-1);
    }

    // convert fit_score to selective probability
    double sum;
    sum = 0.0;
    for (uint i=0; i<fit_score.size(); i++) {
      sum += fit_score.at(i).rank;
    }
    for (uint i=0; i<fit_score.size(); i++) {
      fit_score.at(i).rank /= sum;
    }

    //cerr << "score list \n";
    //cerr.precision(6);
    //for (uint i=0; i<fit_score.size(); i++) {
    //    cerr << fit_score.at(i).score << " "
    //        << fit_score.at(i).rank << " "
    //        << fit_score.at(i).index << endl;
    //}

    // build the reproduction pool
    int reproduction_num = int(_REPRODUCTION_RATE*population) +
      int(_REPRODUCTION_RATE*population) % 2; // always be even

    vector<fittness> fit_score_offspring;
    bool parent[reproduction_num][total_cluster];
    vector<int> reproduction_pool;

    for (int i=0; i<reproduction_num; i++) {

      bool flag = false;
      int count=0;
      while (!flag) {
        double r = double(rand()) / double(RAND_MAX);
        double sum_tmp=0.0;

        for (int i1=fit_score.size()-1; i1>=0; i1--) {
          sum_tmp += fit_score.at(i1).rank;
          if( r < sum_tmp ) {
            count = i1;
            break;
          }
        }
        flag = true;

        for (uint i=0; i<reproduction_pool.size(); i++) {
          if( count == reproduction_pool.at(i) ) {
            flag = false;
            break;
          }
        }

      }

      reproduction_pool.push_back(count);

      for (int i1=0; i1<total_cluster; i1++) {
        int index = fit_score.at(count).index;
        parent[i][i1] = chromosome[index][i1];
      }

    }


    //// print out the parents
    //cerr << "parents\n";
    //for (int i1=0; i1<reproduction_num; i1++) {
    //    for (int i2=0; i2<total_cluster; i2++) {
    //        cerr << parent[i1][i2];
    //    }
    //    cerr << endl;
    //}

    //// print out reproduction pool
    //for (uint i1=0; i1<reproduction_pool.size(); i1++) {
    //    cerr << reproduction_pool.at(i1) << " ";
    //}
    //cerr << endl;

    // reproduction of offsprings
    // crossover
    // randomly choose the crossover position

    //crossover_position = max(2, rand()%total_cluster);
    crossover_position = (total_cluster-2)/2;
    for (int i1=2; i1<reproduction_num/2; i1++) {
      int r;
      r = rand() % reproduction_pool.size();
      int index1, index2;
      index1 = r;

      reproduction_pool.erase(reproduction_pool.begin()+r);

      r = rand() % reproduction_pool.size();
      index2 = r;


      for (int i2=crossover_position-1; i2<total_cluster; i2++) {
        bool flag = parent[index1][i2];
        parent[index1][i2] = parent[index2][i2];
        parent[index2][i2] = flag;
      }


      reproduction_pool.erase(reproduction_pool.begin()+r);

    }


    //// after mating
    //cerr << "cross over position " <<crossover_position<<endl;
    //cerr << "after mating\n";
    //for (int i1=0; i1<reproduction_num; i1++) {
    //    for (int i2=0; i2<total_cluster; i2++) {
    //        cerr << parent[i1][i2];
    //    }
    //    cerr << endl;
    //}


    // mutation
    for (int j=0; j<reproduction_num; j++) {

      double rd;

      for (int j1=0; j1<total_cluster; j1++) {

        rd = double(rand()) / double(RAND_MAX);
        if( rd < _MUTATION_PROPABILITY ) {
          parent[j][j1] = !(parent[j][j1]);
        }

      }

    }


    //// after mutation
    //cerr << "after mutation \n";
    //for (int i1=0; i1<reproduction_num; i1++) {
    //    for (int i2=0; i2<total_cluster; i2++) {
    //        cerr << parent[i1][i2];
    //    }
    //    cerr << endl;
    //}


    // check score

    for (int j1=0; j1<reproduction_num; j1++) {

      trial_set = GetTrialSet(parent[j1], total_cluster);

      ceECIcluster ECIcluster_tmp;
      ECIcluster_tmp = ECIcluster;

      ECIcluster_tmp.GetECICluster(trial_set);

      // get correlation functions of ECI cluster
      for (uint i1=0; i1<str_list.size(); i1++) {
        str_list.at(i1).SetECICluster(ECIcluster_tmp);
        str_list.at(i1).GetECICorrelation();
        //str_list.at(i1).PrintOutCorrelation();
      }

      score = ACECrossValidation(str_leftout_set_list, str_list, ECIcluster_tmp);

      fittness fit_score_tmp;
      fit_score_tmp.score = score;
      fit_score_tmp.rank = 0.0;
      fit_score_tmp.index = j1;
      fit_score_tmp.size = trial_set.size();

      fit_score_offspring.push_back(fit_score_tmp);
    }


    sort(fit_score_offspring.begin(), fit_score_offspring.end(), &comparison_fitscore);

    //cerr << "offspring score\n";
    //for (uint i=0; i<fit_score_offspring.size(); i++) {
    //    cerr << fit_score_offspring.at(i).score << " "
    //        << fit_score_offspring.at(i).index << endl;
    //}

    //cerr << "offspring population\n";
    //for (int i=0; i<reproduction_num; i++) {
    //    for (int i1=0; i1<total_cluster; i1++) {
    //        cerr << parent[i][i1];
    //    }
    //    cerr << endl;
    //}


    //cerr << "before replacement population score\n";
    //for (uint i=0; i<fit_score.size(); i++) {
    //    cerr << fit_score.at(i).score << " "
    //        << fit_score.at(i).index << endl;
    //}
    //cerr << "Initial population\n";
    //for (int i=0; i<population; i++) {
    //    for (int i1=0; i1<total_cluster; i1++) {
    //        cerr << chromosome[i][i1];
    //    }
    //    cerr << endl;
    //}

    // replacement
    for (int i=fit_score_offspring.size()-1; i>=0; i--) {
      double score_offspring = fit_score_offspring.at(i).score;
      int index_offspring = fit_score_offspring.at(i).index;
      int size_offspring = fit_score_offspring.at(i).size;

      //////////////////////////////////////////////////////////////
      // make sure that the offspring is not in the population
      // flag = true: not found in the population
      //      = false: found in the population
      //////////////////////////////////////////////////////////////
      bool flag=true;
      for (int i1=0; i1<population; i1++) {
        flag = true;
        for (int i2=0; i2<total_cluster; i2++) {
          flag = flag && (!(parent[index_offspring][i2]^chromosome[i1][i2]));
        }
        flag = !flag;
        if(!flag) {
          //cerr << "offspring " << index_offspring
          //    << " is the same as parent " << i1 << endl;
          break;
        }
      }

      if(flag) {

        for (uint i1=0; i1<fit_score.size(); i1++) {

          double score_parent = fit_score.at(i1).score;
          int index_parent = fit_score.at(i1).index;

          if( score_offspring < score_parent ) {
            //cerr << "offspring " << index_offspring
            //    << " replace parent "  << index_parent << endl;
            for (int j=0; j<total_cluster; j++) {
              chromosome[index_parent][j] = parent[index_offspring][j];
            }
            fit_score.at(i1).score = score_offspring;
            fit_score.at(i1).size = size_offspring;
            break;
          }
        }

        no_replacement_num = 0;
      } else {
        ++no_replacement_num;
      }

    }

    sort(fit_score.begin(), fit_score.end(), &comparison_fitscore);

    //cerr << "population score\n";
    //for (uint i=0; i<fit_score.size(); i++) {
    //    cerr << fit_score.at(i).score << " "
    //        << fit_score.at(i).index << endl;
    //}

    //cerr << "next generation\n";
    //for (int i=0; i<population; i++) {
    //    for (int i1=0; i1<total_cluster; i1++) {
    //        cerr << chromosome[i][i1];
    //    }
    //    cerr << endl;
    //}

    int best_old = best;
    best = fit_score.back().index;
    if(best_old == best) {
      ++same_best_chromosome_num;
    } else {
      same_best_chromosome_num = 0;
    }
    cerr << "evolution " << evolution_count
      << " current best " << best
      << " score " << fit_score.back().score
      << " size " << fit_score.back().size
      << endl;
    cerr << "current best chromosome \n";
    int count_pa = 0;
    for (int i1=0; i1<total_cluster; i1++) {
      cerr << chromosome[best][i1];
      if( chromosome[best][i1] ) {
        ++count_pa;
      }
    }
    cerr << " size " << count_pa << endl;
    cerr << "no replacement number " << no_replacement_num << endl;
    cerr << "same best chromosome number " << same_best_chromosome_num << endl;

    // output scores to a file
    ++evolution_count;
    cerr.precision(6);
    for (uint i=0; i<fit_score.size(); i++) {
      myfile << setw(8)
        << evolution_count
        << setw(12)
        <<fit_score.at(i).score
        << endl ;
    }

    if( fit_score.back().score < _SCORE_ZERO ) {
      break;
    }
  }

  best = fit_score.back().index;
  cerr << "best " << best << " score " << fit_score.back().score << endl;

  trial_set_opt_global = GetTrialSet(chromosome[best], total_cluster);

  cerr << "best chromosome \n";
  for (int i1=0; i1<total_cluster; i1++) {
    cerr << chromosome[best][i1];
  }
  cerr << endl;
  cerr << "best ECI cluster: size " << trial_set_opt_global.size() << endl;
  for (uint i1=0; i1<trial_set_opt_global.size(); i1++) {
    cerr << trial_set_opt_global.at(i1) << " ";
  }
  cerr << endl;

  myfile.close();

  // store ECI clusters and averaged ECI
  ECIcluster.GetECICluster(trial_set_opt_global);
  ECIcluster.PrintOutECICluster();
  vector<double> ECI_opt;

  cerr << "Average ECI cluster size " << ECIcluster.ECICluster().size() << endl;

  ECI_opt = ACEGetECIAverage( str_leftout_set_list,
      str_list,  ECIcluster);
  ECIcluster.SetECI(ECI_opt);
  ECIcluster.SetChiSQ(fit_score.back().score);

  return trial_set_opt_global;
}

vector<int> GetTrialSet(bool *chromosome, int col) {
  vector<int> trial_set;
  for (int i=0; i<col; i++) {
    if( chromosome[i] ) {
      trial_set.push_back(i);
    }
  }

  return trial_set;
}

void PrintChromosome(ostream & os, bool *chromosome[], int col, int row) {

  for (int i=0; i<row; i++) {
    for (int i1=0; i1<col; i1++) {
      os << chromosome[i][i1];
    }
    os << endl;
  }
}

bool comparison_fitscore(const fittness & score1, const fittness & score2) {
  // true: case 1. score1.score > score2.score
  //       case 2. if score1.score == score2.score or
  //               score1.score and score2.score are effectively zero
  //               score1.size > score2.size
  // false: otherwise

  bool flag;
  flag = (score1.score > _SCORE_ZERO) || (score2.score > _SCORE_ZERO);

  if( (score1.score != score2.score) && flag) {
    return (score1.score > score2.score);
  } else {
    if( score1.size == score2.size ) {
      return (score1.score > score2.score);
    } else {
      return (score1.size >= score2.size);
    }
  }

}

// ***************************************************************************
// Calculate ECI's
// ***************************************************************************

void ACEGetECI(vector<cestructure> & str_list, ceECIcluster & cluster1) {
  // calculate ECI from the input structure list
  // first get matrice X, Y, and Y_sigma

  int nrow = str_list.size();
  int ncol = str_list.at(0).ECICorrelation().size();
  xvector<double> y_vec(1, nrow);
  xvector<double> y_sig(1, nrow);
  xmatrix<double> x_mat(1, 1, nrow, ncol);

  for(int i=0; i<nrow; i++) { // ground state energy
    y_vec[i+1] = str_list.at(i).EnergyIn();
  }


  // here set standard deviations of y's to 1
  // can be supplied as input
  for(int i=1; i<= nrow; i++) {
    y_sig[i] = _SIGMA;
  }

  //cerr << "ncol " << ncol << endl;
  //cerr << "nrow " << nrow << endl;


  for(int i=0; i< nrow;i++) { // different structures
    for (int j=0; j< ncol; j++) { // different clusters

      x_mat[i+1][j+1] = str_list.at(i).ECICorrelation().at(j)
        * str_list.at(i).ECIEquivalentNum().at(j);
    }
  }


  aurostd::cematrix ECI_matrix(x_mat);
  ECI_matrix.LeastSquare(y_vec, y_sig);

  vector<double> ECI = ECI_matrix.AVec();
  double chisq = ECI_matrix.ChiSQ();

  cluster1.SetECI(ECI);
  cluster1.SetChiSQ(chisq);

  //double chisq=cluster1.GetECI(x_mat, y_vec, y_sig);

  for (uint i=0; i<str_list.size(); i++) {
    str_list.at(i).SetECI(ECI);
    str_list.at(i).SetChiSQ(chisq);
  }

  //cout << "#ECI \n";
  //for (uint i=0; i<ECI.size(); i++) {
  //    string name;

  //    if( i==0 ) {
  //        cout << setw(10)
  //            << "0 0 0 0";
  //    } else {
  //        int index = cluster1.ECICluster().at(i-1);
  //        name = cluster1.GetClusterNameByIndex(index);
  //        cout << setw(10)
  //            << name;
  //    }
  //    cout.setf(ios_base::fixed, ios_base::floatfield);
  //    cout.precision(8);
  //    cout << setw(16)
  //        << ECI.at(i)
  //        << endl;
  //}

  //cout << "# chisq " << cluster1.ChiSQ() << endl;
}


void ACEGetECI(vector<cestructure> & str_list, vector<int> fit_list, ceECIcluster & cluster1) {
  // calculate ECI from the input structure list
  // only those with index in fit_list are used as fit set
  // those left out are used to asset the predictive power
  // first get matrice X, Y, and Y_sigma
  // ECI, chisq has been stored in cluster1

  int nrow = fit_list.size();
  int ncol = str_list.at(0).ECICorrelation().size();
  xvector<double> y_vec(1, nrow);
  xvector<double> y_sig(1, nrow);
  xmatrix<double> x_mat(1, 1, nrow, ncol);

  for(int i=0; i<nrow; i++) { // ground state energy
    int index = fit_list.at(i);
    y_vec[i+1] = str_list.at(index).EnergyIn();
  }


  // here set standard deviations of y's to 1
  // can be supplied as input
  for(int i=1; i<= nrow; i++) {
    y_sig[i] = _SIGMA;
  }

  //cerr << "ncol " << ncol << endl;
  //cerr << "nrow " << nrow << endl;


  for(int i=0; i< nrow;i++) { // different structures
    int index = fit_list.at(i);
    for (int j=0; j< ncol; j++) { // different clusters

      x_mat[i+1][j+1] = str_list.at(index).ECICorrelation().at(j)
        * str_list.at(index).ECIEquivalentNum().at(j);
    }
  }


  aurostd::cematrix ECI_matrix(x_mat);
  ECI_matrix.LeastSquare(y_vec, y_sig);

  vector<double> ECI = ECI_matrix.AVec();
  double chisq = ECI_matrix.ChiSQ();

  //for (uint i=0; i<ECI.size(); i++) {
  //    ECI.at(i) = ECI.at(i)/1000.0;
  //}

  cluster1.SetECI(ECI);
  cluster1.SetChiSQ(chisq);

  //double chisq=cluster1.GetECI(x_mat, y_vec, y_sig);


  for (uint i=0; i<str_list.size(); i++) {
    str_list.at(i).SetECI(ECI);
    str_list.at(i).SetChiSQ(chisq);
  }

  //cout << "#ECI \n";
  //for (uint i=0; i<ECI.size(); i++) {
  //    string name;

  //    if( i==0 ) {
  //        cout << setw(10)
  //            << "0 0 0 0";
  //    } else {
  //        int index = cluster1.ECICluster().at(i-1);
  //        name = cluster1.GetClusterNameByIndex(index);
  //        cout << setw(10)
  //            << name;
  //    }
  //    cout.setf(ios_base::fixed, ios_base::floatfield);
  //    cout.precision(8);
  //    cout << setw(16)
  //        << ECI.at(i)
  //        << endl;
  //}

  //cout << "# chisq " << cluster1.ChiSQ() << endl;
}

vector<int> LeftOutSet(int total_size, vector<int> kept_set) {
  // get a complementary set from a base set {0 ... total_size-1}

  vector<int> comp_set;

  for (int i=0; i < total_size; i++) {
    comp_set.push_back(i);
  }

  for (uint i=0; i<kept_set.size(); i++) {
    for (uint j=0; j<comp_set.size(); j++) {
      if( kept_set.at(i) == comp_set.at(j) ) {
        comp_set.erase(comp_set.begin()+j);
        break;
      }
    }
  }

  return comp_set;

}

vector<double> ACEGetECIAverage(vector< vector<int> > str_leftout_set_list,
    vector<cestructure> & str_list, ceECIcluster & ECIcluster) {

  // calculate the averaged ECI

  vector<int> fit_list, leftout_list;
  int total_size = str_list.size();
  vector<double> ECI_ave, ECI_new;

  //int total_str = str_list.size();
  int total_config;
  total_config = str_leftout_set_list.size();

  // get correlation functions of ECI cluster
  for (uint i=0; i<str_list.size(); i++) {
    str_list.at(i).SetECICluster(ECIcluster);
    str_list.at(i).GetECICorrelation();
  }

  for (int i=0; i<total_config; i++) {

    leftout_list = str_leftout_set_list.at(i);

    fit_list=LeftOutSet(total_size, leftout_list);

    ACEGetECI(str_list, fit_list, ECIcluster);

    ECI_new = ECIcluster.ECIValue();
    if(i == 0) {
      ECI_ave = ECI_new;
    } else {
      for (uint i=0; i<ECI_ave.size(); i++) {
        ECI_ave.at(i) += ECI_new.at(i);
      }
    }

  }

  vector<double> ECI_tmp, ECIcluster_tmp;

  for (uint i=0; i<ECI_ave.size(); i++) {
    ECI_ave.at(i) /= total_config;
  }

  return ECI_ave;
}

// ****************************************************
// Cross Validation
// ****************************************************

double ACECrossValidation(vector< vector<int> > str_leftout_set_list,
    vector<cestructure> & str_list, ceECIcluster & ECIcluster) {
  // Select the optimal ECIs by cross validation scores
  // leftout_list sets are given by left_out_set_list

  vector<int> fit_list, leftout_list;
  int total_size = str_list.size();
  double total_score;

  ofstream myfile;
  myfile.open(_LOCVFILE.c_str());
  myfile << "Left some out cross-validation\n";


  //int total_str = str_list.size();
  double pre_error;
  int total_config;
  total_config = str_leftout_set_list.size();

  //cerr << "In Validation function: str left out list size "
  //    << str_leftout_set_list.size() << endl;
  //for (uint l=0; l<str_leftout_set_list.size(); l++) {
  //    for (uint l1=0; l1<str_leftout_set_list.at(l).size(); l1++) {
  //        cerr << str_leftout_set_list.at(l).at(l1) << " ";
  //    }
  //    cerr << endl;
  //}
  //cerr << endl;

  total_score = 0.0;
  for (int i=0; i<total_config; i++) {

    //leftout_list.clear();
    //for(int i=0; i<left_out_num; i++) {
    //    leftout_list.push_back(rand()%total_size);
    //}
    leftout_list = str_leftout_set_list.at(i);

    fit_list=LeftOutSet(total_size, leftout_list);

    myfile << "Left out ";
    //cerr << "Left out ";
    for (uint k=0; k<leftout_list.size(); k++) {
      int nr = leftout_list.at(k);
      myfile <<  str_list.at(nr).Name() << " ";

      //cerr << str_list.at(nr).Name() << " ";
    }
    myfile << endl;
    //cerr << endl;

    ACEGetECI(str_list, fit_list, ECIcluster);

    myfile << "fit chisq = " << ECIcluster.ChiSQ() << endl;

    for (uint i=0; i<str_list.size(); i++) {
      str_list.at(i).GetEnergy();
    }

    ECIcluster.PrintECI(myfile);

    for (uint k=0; k<leftout_list.size(); k++) {
      int nr = leftout_list.at(k);
      pre_error = (str_list.at(nr).Energy() - str_list.at(nr).EnergyIn())
        / str_list.at(nr).EnergyIn();

      myfile << "structure "
        << str_list.at(nr).Name()
        << " predict error  = "
        <<  pre_error
        << endl;
    }

    double score = 0.0;
    for (uint k=0; k<str_list.size(); k++) {
      double de = (str_list.at(k).Energy() - str_list.at(k).EnergyIn());
      score += de*de;
    }

    score = sqrt(score)/double(str_list.size());
    total_score += score;

    myfile << "CV score " << score << endl;
    //cerr << "CV score " << score << endl;

    for (uint i=0; i<str_list.size(); i++) {
      str_list.at(i).PrintOutComparison(myfile);
    }

    myfile << endl;
  }

  total_score /= double(total_config);
  myfile << "total score " << total_score << endl;

  myfile.close();

  return total_score;
}

vector< vector<int> >  ACESetUpCrossValidationSetsRandom(int left_out_num,
    int total_str) {
  // Select the optimal ECIs by cross validation scores
  // leftout_list is chosen by random number

  vector< vector<int> > str_leftout_set_list;

  vector<int>  leftout_list;

  //int total_config = _TRIAL_RATIO*CombinationNr(left_out_num, total_str);
  int combination_nr = CombinationNr(left_out_num, total_str);

  int total_config;
  if( total_str > 10 && left_out_num > 2) {
    if( combination_nr > _TRIAL_NUM ) {
      total_config = _TRIAL_NUM;
    } else {
      total_config = combination_nr;
    }
  } else {
    total_config =  aurostd::min(_TRIAL_NUM, total_str);
  }

  srand(time(0));

  //double total_score;
  //total_score = 0.0;
  for (int i=0; i<total_config; i++) {

    leftout_list.clear();
    for(int i=0; i<left_out_num; i++) {
      leftout_list.push_back(rand()%total_str);
    }

    str_leftout_set_list.push_back(leftout_list);

  }

  cerr << "SetUp: str left out list size " << str_leftout_set_list.size() << endl;
  for (uint l=0; l<str_leftout_set_list.size(); l++) {
    for (uint l1=0; l1<str_leftout_set_list.at(l).size(); l1++) {
      cerr << str_leftout_set_list.at(l).at(l1) << " ";
    }
    cerr << endl;
  }
  cerr << endl;

  return str_leftout_set_list;
}


// ********************************************************
// Superlattices
// ********************************************************

//////////////////////////////////////////////////////////////
// Get SL with unit cell atom number between cell_nr_min
// and cell_nr_max
//////////////////////////////////////////////////////////////

void ACESLProperties(ostream & os, string & structure_type,
    int cell_nr_min, int cell_nr_max, const ceallclusters & allcluster1,
    ceECIcluster & ecicluster1) {
  ceSL sl1;
  sl1 = ceSL(structure_type);
  vector<int> atom_config;
  atom_config.push_back(0); // the first atom is always type A

  ofstream mySLfile;
  ofstream mySLfilename;
  ofstream mySLfileresult;
  mySLfile.open(_SLFILE.c_str());

  mySLfilename.open(_SLFILENAME.c_str());
  mySLfilename.precision(8);
  mySLfilename.setf(ios_base::fixed, ios_base::floatfield);

  ofstream mySLfilecor;
  mySLfilecor.open(_SLFILECOR.c_str());

  os << endl;

  int vol;
  xmatrix<int> trans_SL(1, 1, 3, 3); // to get the lattice vector of SL

  xmatrix<double> lattice_old(1, 1, 3, 3);
  vector< vector<double> > lattice_old_list;

  xstructure str_base;
  str_base=aflowlib::PrototypeLibraries(cerr, aurostd::utype2string(_FCC_BEGIN),"",LIBRARY_MODE_HTQC); // no parameters
  str_base.FixLattices();
  str_base.CalculateSymmetryPointGroup();

  xvector<double> b1(1, 3), b2(1, 3), b3(1, 3);

  for (int nr=cell_nr_min; nr<cell_nr_max+1; nr++) {

    int nr1, nr2, nr3;
    double r1, r2;
    r1 = std::pow((double) 4.0*double(nr)*double(nr), (double) 1.0/3.0);
    r2 = r1/3.0 + sqrt( r1*r1/9 + 4.0*double(nr)*double(nr) );

    nr1 = int(sqrt(r1));
    nr2 = int(sqrt(r2));
    nr3 = nr;

    for (int l11=-nr1; l11<nr1+1; l11++) {
      for (int l12=-nr1; l12 < nr1+1; l12++) {
        for (int l13=-nr1; l13 < nr1+1; l13++) {

          b1[1] = l11*str_base.lattice[1][1]
            +l12*str_base.lattice[2][1]
            +l13*str_base.lattice[3][1];
          b1[2] = l11*str_base.lattice[1][2]
            +l12*str_base.lattice[2][2]
            +l13*str_base.lattice[3][2];
          b1[3] = l11*str_base.lattice[1][3]
            +l12*str_base.lattice[2][3]
            +l13*str_base.lattice[3][3];


          for (int l21=-nr2; l21 < nr2+1; l21++) {
            for (int l22=-nr2; l22 < nr2+1; l22++) {
              for (int l23=-nr2; l23 < nr2+1; l23++) {

                b2[1] = l21*str_base.lattice[1][1]
                  +l22*str_base.lattice[2][1]
                  +l23*str_base.lattice[3][1];
                b2[2] = l21*str_base.lattice[1][2]
                  +l22*str_base.lattice[2][2]
                  +l23*str_base.lattice[3][2];
                b2[3] = l21*str_base.lattice[1][3]
                  +l22*str_base.lattice[2][3]
                  +l23*str_base.lattice[3][3];


                if( l11 == l21 && l12 == l22 && l13 == l23 ) {
                  continue;
                }

                //if( scalar_product(b1,b2) < 0 ) {
                //    continue;
                //}

                if( aurostd::modulus(b1) > aurostd::modulus(b2) ) {
                  continue;
                }

                double leng_max = aurostd::max(aurostd::modulus(b1), aurostd::modulus(b2));
                if( (aurostd::modulus(b2-b1) < leng_max) || (aurostd::modulus(b2+b1) < leng_max ) ) {
                  continue;
                }


                for (int l31=-nr3; l31 < nr3+1; l31++) {
                  for (int l32=-nr3; l32 < nr3+1; l32++) {
                    for (int l33=-nr3; l33 < nr3+1; l33++) {


                      b3[1] = l31*str_base.lattice[1][1]
                        +l32*str_base.lattice[2][1]
                        +l33*str_base.lattice[3][1];
                      b3[2] = l31*str_base.lattice[1][2]
                        +l32*str_base.lattice[2][2]
                        +l33*str_base.lattice[3][2];
                      b3[3] = l31*str_base.lattice[1][3]
                        +l32*str_base.lattice[2][3]
                        +l33*str_base.lattice[3][3];

                      //if( scalar_product(b1, b3) < 0
                      //        || scalar_product(b2, b3) < 0) {
                      //    continue;
                      //}

                      if( aurostd::modulus(b2) > aurostd::modulus(b3) ) {
                        continue;
                      }

                      double leng_max;
                      leng_max = aurostd::max(aurostd::modulus(b1), aurostd::modulus(b3));
                      if( (aurostd::modulus(b3-b1) < leng_max) || (aurostd::modulus(b3+b1) < leng_max ) ) {
                        continue;
                      }
                      leng_max = aurostd::max(aurostd::modulus(b2), aurostd::modulus(b3));
                      if( (aurostd::modulus(b3-b2) < leng_max) || (aurostd::modulus(b3+b2) < leng_max ) ) {
                        continue;
                      }


                      vol = (l11*l22 - l12*l21)*l33 + (l12*l23-l13*l22)*l31
                        + (l13*l21 - l11*l23)*l32;
                      //if( abs(vol) != nr ) {
                      //    continue;
                      //}

                      if( vol != nr ) {
                        // keep only vol > 0
                        continue;
                      }

                      trans_SL[1][1] = l11;
                      trans_SL[1][2] = l12;
                      trans_SL[1][3] = l13;
                      trans_SL[2][1] = l21;
                      trans_SL[2][2] = l22;
                      trans_SL[2][3] = l23;
                      trans_SL[3][1] = l31;
                      trans_SL[3][2] = l32;
                      trans_SL[3][3] = l33;

                      //cerr << "trans_SL \n";
                      //cerr << trans_SL << endl;

                      sl1.GetStructure(trans_SL, nr);

                      if( sl1.AtomNr() != nr ) {
                        continue;
                      }

                      // check whether sl1 has been found or not
                      // follow the criterion given by Ferreira, Wei, and Zunger
                      // Int. J. High Performance Comp. Appl. 5, 34 (1991)

                      //sl1.Structure().FixLattices();

                      //cerr << sl1.Name() << endl;
                      //cerr << sl1.Structure().lattice << endl << endl;

                      xmatrix<double> grot(1, 1, 3, 3); // point-group*k-lattice
                      bool flag_eq = false;

                      for (uint k1=0; k1 < lattice_old_list.size(); k1++) {
                        lattice_old[1][1] = lattice_old_list.at(k1).at(0);
                        lattice_old[1][2] = lattice_old_list.at(k1).at(1);
                        lattice_old[1][3] = lattice_old_list.at(k1).at(2);
                        lattice_old[2][1] = lattice_old_list.at(k1).at(3);
                        lattice_old[2][2] = lattice_old_list.at(k1).at(4);
                        lattice_old[2][3] = lattice_old_list.at(k1).at(5);
                        lattice_old[3][1] = lattice_old_list.at(k1).at(6);
                        lattice_old[3][2] = lattice_old_list.at(k1).at(7);
                        lattice_old[3][3] = lattice_old_list.at(k1).at(8);

                        for (uint l1=0; l1< str_base.pgroup.size(); l1++) {
                          grot = sl1.Structure().klattice*str_base.pgroup.at(l1).Uc/(2.0*_pi);
                          double a1, a2, a3; // lattice *dot* reciprocal lattice

                          bool flag1=true;
                          for (int l2=1; l2 < 4; l2++) {
                            a1 = abs(grot[l2][1]*lattice_old[1][1]
                                + grot[l2][2]*lattice_old[1][2]
                                + grot[l2][3]*lattice_old[1][3]) + _EQUAL_DOUBLE*0.1;
                            a2 = abs(grot[l2][1]*lattice_old[2][1]
                                + grot[l2][2]*lattice_old[2][2]
                                + grot[l2][3]*lattice_old[2][3]) + _EQUAL_DOUBLE*0.1;
                            a3 = abs(grot[l2][1]*lattice_old[3][1]
                                + grot[l2][2]*lattice_old[3][2]
                                + grot[l2][3]*lattice_old[3][3]) + _EQUAL_DOUBLE*0.1;

                            // check if a1, a2, a2 are integer

                            //cerr << endl << grot << endl << endl;
                            //cerr << lattice_old << endl << endl;
                            //cerr << a1 << " " << a2 << " " << a3 << endl;

                            flag1 = flag1 && ((abs(a1 - int(a1)) < _EQUAL_DOUBLE)
                                && (abs(a2 - int(a2)) < _EQUAL_DOUBLE)
                                && (abs(a3 - int(a3)) < _EQUAL_DOUBLE));

                          }

                          flag_eq = flag1;

                          if(flag_eq) {
                            break;
                          }

                        }

                        if(flag_eq) {
                          break;
                        }

                      }

                      if( flag_eq ) {
                        continue;
                      } else {
                        // store the lattice
                        vector<double> a_vec;
                        for (int l1=1; l1<4; l1++) {
                          for (int l2=1; l2<4; l2++) {
                            a_vec.push_back(sl1.Structure().lattice[l1][l2]);
                          }
                        }
                        lattice_old_list.push_back(a_vec);
                      }

                      for (int i=1; i<sl1.AtomNr(); i++) {
                        int total_size = CombinationNr(i,sl1.AtomNr()-1);

                        for (int j=0; j<total_size; j++) {

                          int index = j;
                          if( index ==0 ) {
                            atom_config = AllCombination41(i, total_size, index+1);
                          } else {
                            atom_config = AllCombination42(i, total_size, atom_config);
                          }

                          //for (uint k=0; k<atom_config.size(); k++) {
                          //    cerr << atom_config.at(k) << " ";
                          //}
                          //cerr << endl;

                          for(uint i1=0; i1<atom_config.size(); i1++) {
                            atom_config.at(i1) += 1;
                          }

                          sl1.SetConfig(atom_config);
                          sl1.StructureToName();

                          // restore to the original atom_config for getting correct combinations
                          for(uint i1=0; i1<atom_config.size(); i1++) {
                            atom_config.at(i1) -= 1;
                          }

                          if( !sl1.IsPrimitiveCell() ) {
                            continue;
                          }

                          sl1.PrintStructure(mySLfile);

                          sl1.SetStrCluster(allcluster1);
                          sl1.SetAllECICluster(ecicluster1);

                          sl1.GetAllECICorrelation();
                          sl1.WriteFile(mySLfilecor);

                          mySLfilename << setw(12)
                            << sl1.Name()
                            << setw(12)
                            << sl1.StoichB()
                            << endl;

                        }
                      }
                    }
                  }
                }
              }
            }
          }
        }
      }
    }
  }


  mySLfile.close();
  mySLfilename.close();
  mySLfilecor.close();

}

void ACESLProperties_Readin_Corfile(istream & os, string & structure_type,
    const ceallclusters & allcluster1,
    ceECIcluster & ecicluster1) {

  // read correlation from the file
  // not as fast as calculating correlation when
  // the number of superllatice is very large slow
  // due to the slow I/O

  ceSL sl1;
  sl1 = ceSL(structure_type);
  string SL_name;

  ofstream mySLfileresult;
  mySLfileresult.open(_SLFILERESULT.c_str());

  ifstream corfilein;
  string corfilename = _SLFILECOR;
  corfilein.open(corfilename.c_str());

  clock_t start, end;
  double diff;
  //////////////////////////////////////////////////////////////
  start = clock();
  //////////////////////////////////////////////////////////////

  sl1.SetStrCluster(allcluster1);
  sl1.SetAllECICluster(ecicluster1);
  sl1.SetECICluster(ecicluster1);

  int pos = 0;
  double stoich_b;
  while ( os >> SL_name >> stoich_b) {

    //cerr << "SL_name " << SL_name << endl;

    // To save time, sl1 does not contain all
    // necessary information like lattice vectors
    // this form of sl1 can be only used here

    sl1.SetName(SL_name);
    sl1.SetStoichB(stoich_b);

    int pos_new;
    pos_new = sl1.GetAllECICorrelation(corfilein, pos);
    if( pos_new == _NOCORRELATON_FOUND ) {
      cerr << SL_name
        << " : correlations are not found. Ignore this superlattice.\n";
      continue;
    }
    pos = pos_new;

    vector<double> ECI = ecicluster1.ECIValue();
    sl1.SetECI(ECI);

    sl1.GetECICorrelation();
    //sl1.PrintOutCorrelation();


    sl1.GetEnergy();

    mySLfileresult << sl1 << endl;

  }
  //////////////////////////////////////////////////////////////
  end = clock();
  diff = (end - start)/ CLOCKS_PER_SEC;
  cerr << "Calculate SL Time: " << diff << " s\n";
  //////////////////////////////////////////////////////////////


  corfilein.close();
  mySLfileresult.close();

}

void ACESLPropertiesSQS_Readin_Corfile(istream & os, string & structure_type,
    const ceallclusters & allcluster1,
    ceECIcluster & ecicluster1, int site_num, int NNNum,
    int min_SLcell_nr, int max_SLcell_nr,
    vector<_ceatom> atom_species) {

  // get SQS's with different concentration and number of atom inside a unit cell

  ceSL sl1;
  sl1 = ceSL(structure_type);
  string SL_name;

  ifstream corfilein;
  string corfilename = _SLFILECOR;
  corfilein.open(corfilename.c_str());

  ofstream sqsfileout;
  string sqsfilename = _SLFILESQS;
  sqsfileout.open(sqsfilename.c_str());

  vector< vector<SLSQS> > SQS_list;
  vector<SLSQS> SQS_list_tmp;
  SQS_list_tmp.resize(2);
  SLSQS sqs_tmp;

  clock_t start, end;
  double diff;
  //////////////////////////////////////////////////////////////
  start = clock();
  //////////////////////////////////////////////////////////////

  sl1.SetStrCluster(allcluster1);
  sl1.SetAllECICluster(ecicluster1);
  sl1.SetECICluster(ecicluster1);

  const double _MAX_SQS_WEIGHT = 1.0e8;
  int pos = 0;
  double stoich_b;
  bool flag;
  while ( os >> SL_name >> stoich_b) {

    sl1.SetUp(SL_name);
    sl1.SetStoichB(stoich_b);

    if( sl1.CellNr() < min_SLcell_nr ) {
      continue;
    } else if( sl1.CellNr() > max_SLcell_nr) {
      break;
    }

    int pos_new;
    pos_new = sl1.GetAllECICorrelation(corfilein, pos);
    pos = pos_new;

    SQS_list_tmp.clear();
    SQS_list_tmp.resize(2);

    double SQSweight;
    SQSweight = sl1.IsSQS(site_num, NNNum);

    flag = true;

    for (uint i=0; i<SQS_list.size() && flag; i++) {

      if( abs(sl1.StoichB() - SQS_list.at(i).at(0).stoich_b)
          < _EQUAL_DOUBLE
          && sl1.CellNr() == SQS_list.at(i).at(0).cell_nr ) {
        // same concentration and cell number

        for (uint j=0; j<SQS_list.at(i).size(); j++) {
          // store new SL if its weigh is smaller

          if(  SQSweight <= SQS_list.at(i).at(j).weight ) {
            // smaller weight

            if( is_equal_structure(sl1, SQS_list.at(i).at(j).SQS) ) {
              // store only structure with different
              // correlations, that is, not equivalent
              // symmetrically
              flag = false;
              break;
            }

            for (uint k=SQS_list.at(i).size()-1; k>j; k--) {
              SQS_list.at(i).at(k) = SQS_list.at(i).at(k-1);
            }

            sqs_tmp.weight = SQSweight;
            sqs_tmp.SQS = sl1;
            sqs_tmp.stoich_b = sl1.StoichB();
            sqs_tmp.cell_nr = sl1.CellNr();
            SQS_list.at(i).at(j) = sqs_tmp;
            flag = false;
            break;
          }
        }
        flag = false;
      }

    }

    if( flag ) {
      // add new SQS item with different concentration and/or cell number
      sqs_tmp.weight = SQSweight;
      sqs_tmp.SQS = sl1;
      sqs_tmp.stoich_b = sl1.StoichB();
      sqs_tmp.cell_nr = sl1.CellNr();
      SQS_list_tmp.at(0) = sqs_tmp;
      SQS_list_tmp.at(1) = sqs_tmp;
      SQS_list_tmp.at(1).weight = _MAX_SQS_WEIGHT;
      SQS_list.push_back(SQS_list_tmp);
    }
  }

  //////////////////////////////////////////////////////////////
  end = clock();
  diff = (end - start)/ CLOCKS_PER_SEC;
  cerr << "Calculate SL Time: " << diff << " s\n";
  //////////////////////////////////////////////////////////////

  corfilein.close();

  if( SQS_list.size() == 0 ) {
    cerr << "No superlattice with number of atoms in a unit cell \n"
      << "between "
      << min_SLcell_nr
      << " and "
      << max_SLcell_nr
      << ". Please run the command aflow --sl "
      << min_SLcell_nr
      << " "
      << max_SLcell_nr
      << " to get those superlattices."
      << endl;
  } else {
    sort(SQS_list.begin(), SQS_list.end(), &comparison_SLSQS);

    vector<int> cell_nr_list;
    for (uint i = 0; i<SQS_list.size(); i++) {
      cell_nr_list.push_back(SQS_list.at(i).at(0).cell_nr);
    }
    sort(cell_nr_list.begin(), cell_nr_list.end());
    int cell_nr_min = cell_nr_list.at(0);
    int cell_nr_max = cell_nr_list.back();

    if( cell_nr_min != min_SLcell_nr || cell_nr_max != max_SLcell_nr ) {
      sqsfileout  << "Obtain the two best condidates of SQS's of superlattice \n"
        << "with number of atoms in a unit cell between "
        << cell_nr_min
        << " and "
        << cell_nr_max
        << endl;

      if( cell_nr_min > min_SLcell_nr ) {
        sqsfileout << "Please run the command aflow --sl "
          << min_SLcell_nr
          << " "
          << cell_nr_min
          << " to get those superlattices."
          << endl;
      }
      if( cell_nr_max < max_SLcell_nr ) {
        sqsfileout << "Please run the command aflow --sl "
          << cell_nr_max
          << " "
          << max_SLcell_nr
          << " to get those superlattices."
          << endl;
      }
    }

    // output SQS_list
    for (uint i=0; i<SQS_list.size(); i++) {
      for (uint j=0; j<SQS_list.at(i).size(); j++) {
        sqsfileout << "------------------------------------------------------------\n";
        sqsfileout << setw(20)
          << "weight "
          << setw(20)
          << SQS_list.at(i).at(j).weight << endl;
        SQS_list.at(i).at(j).SQS.OutputSQS(sqsfileout);
        SQS_list.at(i).at(j).SQS.PrintStructure(sqsfileout, atom_species);
        sqsfileout << "------------------------------------------------------------\n";
        sqsfileout << endl;
      }
    }
    sqsfileout.close();
  }

}

bool comparison_SLSQS(const vector<SLSQS> sqs1_list, const vector<SLSQS> sqs2_list) {
  bool flag = false;
  if( sqs1_list.at(0).stoich_b < sqs2_list.at(0).stoich_b ) {
    flag = true;
  } else if( sqs1_list.at(0).stoich_b == sqs2_list.at(0).stoich_b ) {
    if( sqs1_list.at(0).cell_nr < sqs2_list.at(0).cell_nr) {
      flag = true;
    } else {
      flag = false;
    }
  } else {
    flag = false;
  }

  return flag;
}

bool is_equal_structure(ceSL sl1, ceSL sl2) {
  // two SL are equivalent symmetrically or not

  if( sl1.SQScompareClusterList().size() !=
      sl2.SQScompareClusterList().size() ) {
    return false;
  } else {
    for (uint i=0; i<sl1.SQScompareClusterList().size(); i++) {
      if( sl1.SQScompareClusterList().at(i).pair_name !=
          sl2.SQScompareClusterList().at(i).pair_name ||
          sl1.SQScompareClusterList().at(i).correlation !=
          sl2.SQScompareClusterList().at(i).correlation ) {
        return false;
      }
    }
    return true;
  }
}

void ACESLProperties(istream & os, string & structure_type,
    const ceallclusters & allcluster1,
    ceECIcluster & ecicluster1) {

  // calculate correlation

  ceSL sl1;
  sl1 = ceSL(structure_type);
  string SL_name;

  ofstream mySLfileresult;
  mySLfileresult.open(_SLFILERESULT.c_str());

  //ofstream mySLfile;
  ////mySLfile.open("SL_tmp.dat");
  //mySLfile.open(_SLFILE.c_str());

  //ifstream corfilein;
  //string corfilename = _SLFILECOR;
  //corfilein.open(corfilename.c_str());

  vector<double> ECI;

  double stoich_b;
  while ( os >> SL_name >> stoich_b) {

    //cerr << "SL_name " << SL_name << endl;

    sl1.SetUp(SL_name);
    //sl1.PrintStructure(mySLfile);

    sl1.SetStrCluster(allcluster1);
    sl1.SetAllECICluster(ecicluster1);

    sl1.GetAllECICorrelation();
    //sl1.PrintOutCorrelation();

    ECI = ecicluster1.ECIValue();
    sl1.SetECI(ECI);

    sl1.GetECICorrelation();
    sl1.GetEnergy();

    mySLfileresult << sl1 << endl;

  }

  //mySLfile.close();

  //corfilein.close();
  mySLfileresult.close();

}

void ACESLCorrelations(istream & os, string & structure_type,
    const ceallclusters & allcluster1,
    ceECIcluster & ecicluster1) {
  // calculate the correlations of all candidate clusters
  // store in slcor.dat to accelerate the computation
  // ecicluster1 must be a ceECIcluster object without
  // assigning eci clusters
  ceSL sl1;
  sl1 = ceSL(structure_type);
  string SL_name;
  double stoich_b;

  ofstream mySLfilecor;
  mySLfilecor.open(_SLFILECOR.c_str());

  //ofstream mySLfileresult;
  ////mySLfileresult.open(_SLFILERESULT.c_str());

  vector<double> ECI;
  while ( os >> SL_name >> stoich_b) {

    sl1.SetUp(SL_name);

    sl1.SetStrCluster(allcluster1);
    sl1.SetAllECICluster(ecicluster1);

    sl1.GetAllECICorrelation();

    // writefile must be used with ECI_cluster with
    // all eci cluster set, not with the fitted ECI clusters
    sl1.WriteFile(mySLfilecor);

    //sl1.PrintOutCorrelation();

    sl1.SetECICluster(ecicluster1);

    ECI = ecicluster1.ECIValue();
    cerr << ECI.size() << endl;
    sl1.SetECI(ECI);

    //sl1.GetECICorrelation();
    //sl1.GetEnergy();

    //mySLfileresult << sl1 << endl;

  }

  mySLfilecor.close();
  //mySLfileresult.close();

}


void GenerateAflowInputFile(string structure_type,
    string AlloyName,
    string SL_name, vector<_ceatom> atom_species, bool mpi_flag) {

  ofstream input_file;
  string aflowin=_AFLOWIN_;
  input_file.open(aflowin.c_str());

  input_file << AFLOWIN_SEPARATION_LINE << endl;
  input_file << "[AFLOW]                                                                               " << endl;
  input_file << "[AFLOW]                     .o.        .o88o. oooo                                    " << endl;
  input_file << "[AFLOW]                    .888.       888 `` `888                                    " << endl;
  input_file << "[AFLOW]                   .8'888.     o888oo   888   .ooooo.  oooo oooo    ooo        " << endl;
  input_file << "[AFLOW]                  .8' `888.     888     888  d88' `88b  `88. `88.  .8'         " << endl;
  input_file << "[AFLOW]                 .88ooo8888.    888     888  888   888   `88..]88..8'          " << endl;
  input_file << "[AFLOW]                .8'     `888.   888     888  888   888    `888'`888'           " << endl;
  input_file << "[AFLOW]               o88o     o8888o o888o   o888o `Y8bod8P'     `8'  `8'  .in       " << endl;
  input_file << "[AFLOW]                                                                               " << endl;
  input_file << AFLOWIN_SEPARATION_LINE << endl;
  input_file << "[AFLOW] * Stefano Curtarolo - (AFLOW V" << string(AFLOW_VERSION) << ") " << endl;
  input_file << "[AFLOW] * Dane Morgan - Wahyu Setyawan - Gus Hart - Michal Jahnatek - Shidong Wang - Ohad Levy " << endl;
  input_file << AFLOWIN_SEPARATION_LINE << endl;
  input_file << "[AFLOW] Aflow automatically generated (aflow_sfunc.cpp) " << endl;
  input_file << AFLOWIN_SEPARATION_LINE << endl;
  input_file << AFLOWIN_SEPARATION_LINE << endl;
  input_file << "[AFLOW]SYSTEM=" << AlloyName << endl;
  input_file << AFLOWIN_SEPARATION_LINE << endl;
  input_file << "[AFLOW] input file for aflow " << endl;
  input_file << "[AFLOW_MODE=VASP] " << endl;
  input_file << AFLOWIN_SEPARATION_LINE << endl;
  input_file << "[AFLOW_MODE_ZIP=bzip2] " << endl;
  if( mpi_flag ) {
    input_file << "#[AFLOW_MODE_BINARY=vasp46s] " << endl;
  } else {
    input_file << "[AFLOW_MODE_BINARY=vasp46s] " << endl;
  }
  input_file << AFLOWIN_SEPARATION_LINE << endl;
  input_file << AFLOWIN_SEPARATION_LINE << endl;
  if( mpi_flag ) {
    input_file << "[AFLOW_MODE_MPI]" << endl;
  } else {
    input_file << "#[AFLOW_MODE_MPI]" << endl;
  }
  input_file << "#[AFLOW_MODE_MPI_MODE]NCPUS=MAX " << endl;
  input_file << "[AFLOW_MODE_MPI_MODE]NCPUS=4" << endl;
#ifdef MPI_LAM
  input_file << "[AFLOW_MODE_MPI_MODE]START=\"lamboot\" " << endl;
  input_file << "[AFLOW_MODE_MPI_MODE]STOP=\"lamhalt\" " << endl;
#endif
  input_file << "[AFLOW_MODE_MPI_MODE]COMMAND =\"mpirun -np\" " << endl;
  input_file << "[AFLOW_MODE_MPI_MODE]AUTOTUNE " << endl;
  input_file << "[AFLOW_MODE_MPI_MODE]BINARY=\"mpivasp46s\" " << endl;
  input_file << AFLOWIN_SEPARATION_LINE << endl;
  input_file << "[AFLOW_SYMMETRY]CALC " << endl;
  input_file << "#[AFLOW_SYMMETRY]SGROUP_WRITE " << endl;
  input_file << "#[AFLOW_SYMMETRY]SGROUP_RADIUS=7.77 " << endl;
  input_file << AFLOWIN_SEPARATION_LINE << endl;
  //DX20210122 [OBSOLETE] input_file << "#[AFLOW_NEIGHBOURS]CALC " << endl;
  //DX20210122 [OBSOLETE] input_file << "[AFLOW_NEIGHBOURS]RADIUS=7.7 " << endl;
  //DX20210122 [OBSOLETE] input_file << "[AFLOW_NEIGHBOURS]DRADIUS=0.1 " << endl;
  //DX20210122 [OBSOLETE] input_file << AFLOWIN_SEPARATION_LINE << endl;
  input_file << "[AFLOW] # Phonons calculations are not implemented yet. They will be included in aflow4." << endl;
  input_file << "#[AFLOW_PHONONS]CALC " << endl;
  input_file << AFLOWIN_SEPARATION_LINE << endl;
  input_file << "#[VASP_RUN]GENERATE                                   // GENERATE STATIC RELAX=N RELAX_STATIC=N STATIC_BANDS RELAX_STATIC_BANDS=N " << endl;
  input_file << "#[VASP_RUN_RELAX=2] " << endl;
  input_file << "[VASP_RUN_RELAX_STATIC=2] " << endl;
  input_file << "#[VASP_RUN_RELAX_STATIC_BANDS=2] " << endl;
  input_file << "#[VASP_FORCE_OPTION]NEGLECT_NOMIX " << endl;
  input_file << "#[VASP_FORCE_OPTION]CHGCAR=OFF                         // ON | OFF (default ON)" << endl;
  input_file << "[VASP_FORCE_OPTION]CHGCAR=ON                         // ON | OFF (default ON)" << endl;
  input_file << "[VASP_FORCE_OPTION]KPOINTS=KEEPK " << endl;
  input_file << "#[VASP_FORCE_OPTION]KPOINTS=EVEN                      // EVEN | ODD (default none)" << endl;
  input_file << "#[VASP_FORCE_OPTION]KPOINTS=KSHIFT_GAMMA_EVEN         // EVEN | ODD (default none)" << endl;
  input_file << "#[VASP_FORCE_OPTION]KPOINTS=KSCHEME_MONKHORST_PACK    // MONKHORST_PACK | GAMMA (manual)" << endl;
  input_file << "#[VASP_FORCE_OPTION]KPOINTS=GAMMA " << endl;
  input_file << "#[VASP_FORCE_OPTION]KPOINTS=IBZKPT " << endl;
  input_file << "[VASP_FORCE_OPTION]SYM=ON                             // ON | OFF  (default ON)" << endl;
  input_file << "[VASP_FORCE_OPTION]AUTO_PSEUDOPOTENTIALS=potpaw_PBE   // pot_LDA | pot_GGA | potpaw_LDA | potpaw_GGA | potpaw_PBE | potpaw_LDA_KIN | potpaw_PBE_KIN  " << endl;
  input_file << "[VASP_FORCE_OPTION]NBANDS                             // Estimate Bands (better than VASP)" << endl;
  input_file << "[VASP_FORCE_OPTION]SPIN=ON,REMOVE_RELAX_1             // (ON | OFF  (default ON)), REMOVE_RELAX_1 | _2" << endl;
  input_file << "#[VASP_FORCE_OPTION]AUTO_MAGMOM=ON                    // ON | OFF (default OFF)" << endl;
  input_file << "[VASP_FORCE_OPTION]RELAX_MODE=ENERGY                  // ENERGY | FORCES | ENERGY_FORCES | FORCES_ENERGY (default ENERGY) " << endl;
  input_file << "[VASP_FORCE_OPTION]PREC=MEDIUM                        // (LOW | MEDIUM | NORMAL | HIGH | ACCURATE), PRESERVED (default=MEDIUM)" << endl;
  input_file << "[VASP_FORCE_OPTION]ALGO=FAST                          // (NORMAL | VERYFAST | FAST | ALL | DAMPED), PRESERVED (default=NORMAL)" << endl;
  input_file << "[VASP_FORCE_OPTION]RELAX " << endl;
  input_file << "#[VASP_FORCE_OPTION]NOTUNE " << endl;
  input_file << "[VASP_FORCE_OPTION]TYPE=METAL                     // METAL | INSULATOR | SEMICONDUCTOR | DEFAULT (default DEFAULT) " << endl;
  input_file << "#[VASP_FORCE_OPTION]CONVERT_UNIT_CELL=something       // SPRIM, SCONV, NIGGLI, MINK, INCELL, INCOMPACT, WS, CART, FRAC" << endl;
  input_file << "#[VASP_FORCE_OPTION]VOLUME+=10.0 " << endl;
  input_file << "#[VASP_FORCE_OPTION]VOLUME*=1.05 " << endl;
  input_file << AFLOWIN_SEPARATION_LINE << endl;
  input_file << AFLOWIN_SEPARATION_LINE << endl;
  input_file << "[VASP_INCAR_MODE_EXPLICIT]START " << endl;
  input_file << "SYSTEM=" << AlloyName << endl;
  input_file << "NELM = 120" << endl;
  input_file << "NELMIN=2" << endl;
  input_file << "LPLANE=.TRUE." << endl;
  input_file << "LREAL=.FALSE." << endl;
  input_file << "LSCALU=.FALSE." << endl;
  input_file << "PSTRESS=000                                           # for hand modification" << endl;
  input_file << "#NBANDS=XX                                            # for hand modification" << endl;
  input_file << "#IALGO=48                                             # for hand modification" << endl;
  input_file << "[VASP_INCAR_MODE_EXPLICIT]STOP " << endl;
  input_file << AFLOWIN_SEPARATION_LINE << endl;
  input_file << "[VASP_KPOINTS_MODE_IMPLICIT] " << endl;
  input_file << "[VASP_KPOINTS_FILE]KSCHEME=M " << endl;
  input_file << "[VASP_KPOINTS_FILE]KPPRA=2000" << endl;
  input_file << "[VASP_KPOINTS_FILE]STATIC_KSCHEME=M " << endl;
  input_file << "[VASP_KPOINTS_FILE]STATIC_KPPRA=2000" << endl;
  input_file << "[VASP_KPOINTS_FILE]BANDS_LATTICE=BCC" << endl;
  input_file << "[VASP_KPOINTS_FILE]BANDS_GRID=16" << endl;
  input_file << AFLOWIN_SEPARATION_LINE << endl;
  input_file << AFLOWIN_SEPARATION_LINE << endl;
  input_file << "[VASP_POSCAR_MODE_EXPLICIT]START " << endl;

  // output SL structure
  ceSL sl1;
  sl1 = ceSL(structure_type);

  sl1.SetUp(SL_name);
  sl1.PrintStructure(input_file, atom_species);

  // output the left part

  input_file << "[VASP_POSCAR_MODE_EXPLICIT]STOP " << endl;
  input_file << AFLOWIN_SEPARATION_LINE << endl;
  input_file << "[VASP_POTCAR_MODE_IMPLICIT] " << endl;
  input_file << "[VASP_POTCAR_FILE]" << atom_species.at(0).name << endl;
  input_file << "[VASP_POTCAR_FILE]" << atom_species.at(1).name << endl;
  input_file << "[AFLOW] potpaw_PBE: "
    << atom_species.at(0).name
    << " " << atom_species.at(1).name << endl;
  input_file << "[VASP_FORCE_OPTION]LDAU_PARAMETERS="
    << atom_species.at(0).name
    <<","
    << atom_species.at(1).name
    << ";1,0;4.0,4.0;0.0,0.0"
    << endl;
  input_file.close();

}

// ***************************************************************************
//  Miscellaneous functions
// ***************************************************************************

void CheckAllInputFileExistence(string structure_type) {
  // if no cluster data exists, ask user to
  // obtain it first
  string filename;
  filename = structure_type+_FILENAME;

  ifstream myfile;
  myfile.open(filename.c_str());

  bool flag_cluster_cal;
  if( !myfile.is_open()) {

    cerr << "The cluster data file is missing\n"
      << "Please use the command\n"
      << "    aflow --cluster structure_type minimun_site_num maximum_site_num minimum_nearest_neighbor maximum_nearest_neighbor \n"
      << "to generate it\n";

    myfile.close();
    flag_cluster_cal = true;

  } else {
    flag_cluster_cal = false;
    myfile.close();
  }

  // if no superlattice input files exist, ask user to
  // obtain them first
  ifstream mySLfilein;
  bool flag_SL_cal = true;
  mySLfilein.open(_SLFILENAME.c_str());
  if(! mySLfilein.is_open() ) {
    flag_SL_cal = true;
    mySLfilein.close();
  } else {
    mySLfilein.close();

    ifstream mySLcorfilein;
    mySLcorfilein.open(_SLFILECOR.c_str());

    if( ! mySLcorfilein.is_open() ) {

      flag_SL_cal = true;
      mySLcorfilein.close();

    } else {
      flag_SL_cal = false;
      mySLcorfilein.close();

    }

  }
  if( flag_SL_cal ) {
    cerr << "One or more input files for superlattice calculations are missing.\n"
      << "Please run the command \n"
      << "    aflow --sl structure_type mininum_atom_in_unit_cell maximum_atom_in_unit_cell \n"
      << "to obtained them\n";
  }

  if( flag_cluster_cal || flag_SL_cal ) {
<<<<<<< HEAD
    throw aurostd::xerror(_AFLOW_FILE_NAME_,__AFLOW_FUNC__,"no input",_INPUT_MISSING_); //CO20200624
=======
    throw aurostd::xerror(__AFLOW_FILE__,__AFLOW_FUNC__,"no input",_INPUT_MISSING_); //CO20200624
>>>>>>> 78dcc840
  } else {
    cerr << "All input files are found. Calculation begins.\n"
      << endl;
  }

}


// [OBSOLETE]// carrier effective mass calculations
// [OBSOLETE]bool _OLD_pflow::EffectiveMass(string directory_name,
// [OBSOLETE]			   string suffix,
// [OBSOLETE]			   double& band_gap,
// [OBSOLETE]			   vector<double>& mass_electron_dos,
// [OBSOLETE]			   vector<double>& mass_hole_dos,
// [OBSOLETE]			   vector<double>& mass_electron_conduction,
// [OBSOLETE]			   vector<double>& mass_hole_conduction,
// [OBSOLETE]			   const bool& osswrite,
// [OBSOLETE]			   ostream& oss) {
// [OBSOLETE]  // aflow --effective_mass directory_name
// [OBSOLETE]  // OR
// [OBSOLETE]  // aflow --em directory_name
// [OBSOLETE]  // input: directory containing vasp EIGENVAL, DOSCAR, OUTCAR
// [OBSOLETE]  // *suffix.bz2 generated by aflow will be checked by default
// [OBSOLETE]  // The band gap, number of spins, and some other data are read out of the DOSCAR by getEfermiBandGap()
// [OBSOLETE]  // The extrema (valleys) of the valence and conduction bands are gathered by getFitDataForMass()
// [OBSOLETE]  // The curvature of the valley is solved for by fitting an ellipse to the data by fitToEllipsisEquation()
// [OBSOLETE]  // From the curvature, the effective mass tensor is calculated, and the eigenvalues are found.  
// [OBSOLETE]  // These eigenvalues are used as m_1, m_2, and m_3 for each valley.
// [OBSOLETE]  // The number of equivalent valleys in the Brillouin zone is found from the point group of the 
// [OBSOLETE]  // reciprocal lattice.
// [OBSOLETE]  // The DoS effective masses are computed by averaging over the crystal using these data 
// [OBSOLETE]  // in the following equation (copy & paste to LaTeX)
// [OBSOLETE]  // m^*_\text{carrier} = \left( \frac{\sum_i^\text{Nvalleys} M_i^2 m_{i1} m_{i2} m_{i3}}{ \text{Nvalleys} } \right)^{\frac{1}{3}}
// [OBSOLETE]  // and the conductivity effective masses are calculated by (copy & paste to LaTeX)
// [OBSOLETE]  // m^*_\text{carrier} = \frac{3 \left( \sum_i^{ \text{Nvalley}} M_i \right)}{\sum_i^{ \text{Nvalley}} M_i \left( \frac{1}{m_{i1}} + \frac{1}{m_{i2}} + \frac{1}{m_{i3}} \right)}

// [OBSOLETE]  // The resulting effective masses are written to the vectors mass_electron_dos, mass_hole_dos, mass_electron_conduction, and mass_hole_conduction passed in the function arguments.
// [OBSOLETE]  // Finally, osswrite=TRUE will produce a summary of the individual valley statistics to be written to oss

// [OBSOLETE]  if(osswrite) oss.setf(std::ios::fixed);
// [OBSOLETE]  if(osswrite) oss.precision(2);          // limit the number of decimals in the output
// [OBSOLETE]
// [OBSOLETE]  bool needed_files_flag = true;
// [OBSOLETE]
// [OBSOLETE]  // empty and initialize the containers that were passed into pflow::EffectiveMass()
// [OBSOLETE]  mass_electron_dos.clear();
// [OBSOLETE]  mass_electron_dos.push_back(0);
// [OBSOLETE]  mass_electron_dos.push_back(0); // to make space for UP and DOWN
// [OBSOLETE]  mass_hole_dos.clear();
// [OBSOLETE]  mass_hole_dos.push_back(0);
// [OBSOLETE]  mass_hole_dos.push_back(0); // to make space for UP and DOWN
// [OBSOLETE]  mass_electron_conduction.clear();
// [OBSOLETE]  mass_electron_conduction.push_back(0);
// [OBSOLETE]  mass_electron_conduction.push_back(0); // to make space for UP and DOWN
// [OBSOLETE]  mass_hole_conduction.clear();
// [OBSOLETE]  mass_hole_conduction.push_back(0);
// [OBSOLETE]  mass_hole_conduction.push_back(0); // to make space for UP and DOWN

// [OBSOLETE]  vector<int> valley_electron(2), valley_hole(2); // used for the DoS effective mass denominator
// [OBSOLETE]  string eigenval_file, outcar_file, doscar_file, poscar_file;

// [OBSOLETE]  // prepare a list of the input files
// [OBSOLETE]  vector<string> files;
// [OBSOLETE]  files.push_back("EIGENVAL");
// [OBSOLETE]  files.push_back("DOSCAR");
// [OBSOLETE]  files.push_back("POSCAR");
// [OBSOLETE]  vector<string> destination;
// [OBSOLETE]  destination.push_back(aurostd::TmpFileCreate("EIGENVAL"));
// [OBSOLETE]  destination.push_back(aurostd::TmpFileCreate("DOSCAR"));
// [OBSOLETE]  destination.push_back(aurostd::TmpFileCreate("POSCAR"));

// [OBSOLETE]  // find and decompress (if necessary) the input files; return FALSE if they aren't found
// [OBSOLETE]  for (uint i=0; i<files.size(); i++) {
// [OBSOLETE]    string source_suffix = directory_name+"/"+files.at(i)+suffix;
// [OBSOLETE]    string source_suffix_gz = directory_name+"/"+files.at(i)+suffix+".gz";
// [OBSOLETE]    string source_suffix_bz2 = directory_name+"/"+files.at(i)+suffix+".bz2";
// [OBSOLETE]    string source = directory_name+"/"+files.at(i);
// [OBSOLETE]    if(aurostd::FileExist(source_suffix)) aurostd::execute("cat "+source_suffix+" > "+destination.at(i));
// [OBSOLETE]    if(aurostd::FileExist(source_suffix_gz)) aurostd::execute("zcat "+source_suffix_gz+" > "+destination.at(i));
// [OBSOLETE]    if(aurostd::FileExist(source_suffix_bz2)) aurostd::execute("bzcat "+source_suffix_bz2+" > "+destination.at(i));
// [OBSOLETE]    if(aurostd::FileExist(source)) aurostd::execute("cat "+source+" > "+destination.at(i));
// [OBSOLETE]    if(!aurostd::FileExist(source_suffix) && !aurostd::FileExist(source_suffix_gz) && !aurostd::FileExist(source_suffix_bz2) && !aurostd::FileExist(source)) {
// [OBSOLETE]      needed_files_flag = false;
// [OBSOLETE]      break;
// [OBSOLETE]    }
// [OBSOLETE]  }
// [OBSOLETE]  if( needed_files_flag ) {
// [OBSOLETE]    eigenval_file = destination.at(0);
// [OBSOLETE]    doscar_file = destination.at(1);
// [OBSOLETE]    poscar_file = destination.at(2);
// [OBSOLETE]  } else {
// [OBSOLETE]    cerr << "one or more of EIGENVAL, DOSCAR, POSCAR, ";
// [OBSOLETE]    cerr << "EIGENVAL, DOSCAR, POSCAR is missing!\nAborting\n";
// [OBSOLETE]    return FALSE;
// [OBSOLETE]  }
// [OBSOLETE]  
// [OBSOLETE]  // prepare to read input files
// [OBSOLETE]  ifstream fin_eigenval, fin_outcar, fin_doscar;
// [OBSOLETE]  
// [OBSOLETE]  fin_eigenval.open(eigenval_file.c_str()); 
// [OBSOLETE]  int Nions, Ntmp, ispin;
// [OBSOLETE]  fin_eigenval >> Nions >> Nions >> Ntmp >> ispin;
// [OBSOLETE] 
// [OBSOLETE]  // **********************
// [OBSOLETE]  // get Fermi energy/valence band top/conduction band bottom from DOSCAR
// [OBSOLETE]  // **********************
// [OBSOLETE]  
// [OBSOLETE]  // prepare storage for the results of getEfermiBandGap()
// [OBSOLETE]  string compound_name;
// [OBSOLETE]  band_st band_information;
// [OBSOLETE]  
// [OBSOLETE]  if( !getEfermiBandGap(doscar_file, ispin, compound_name, band_information) ) {
// [OBSOLETE]    cerr << "getEfermiBandGap failed." << endl;
// [OBSOLETE]    cerr << XPID << "pflow::EffectiveMass exiting." << endl;
// [OBSOLETE]    return FALSE;
// [OBSOLETE]  }
// [OBSOLETE]
// [OBSOLETE]  if(band_information.band_gap > 0.0) {    // if system is a semiconductor
// [OBSOLETE]    // **********************
// [OBSOLETE]    // storage for the points around extremum to be fitted
// [OBSOLETE]    vector<vector<int> > number_of_valley_list;
// [OBSOLETE]    vector<vector<vector<kEn_st> > > fit_data_all;
// [OBSOLETE]
// [OBSOLETE]    // include additional bands within this range in eV
// [OBSOLETE]    double energy_range = 0.026;
// [OBSOLETE]
// [OBSOLETE]    // get the data for fitting; if there is a problem inside getFitDataForMass, then return false to say
// [OBSOLETE]    // we can't compute anything meaningful
// [OBSOLETE]    if( !getFitDataForMass(eigenval_file, poscar_file, band_information, number_of_valley_list, energy_range, fit_data_all) ) { 
// [OBSOLETE]      cerr << "getFitDataForMass failed." << endl;
// [OBSOLETE]      cerr << XPID << "pflow::EffectiveMass exiting." << endl;
// [OBSOLETE]      return FALSE;
// [OBSOLETE]    };
// [OBSOLETE]
// [OBSOLETE]    vector<int> index_of_extremas_zero;  
// [OBSOLETE]    int number_of_records = 0;
// [OBSOLETE]    vector<string> spin_name;
// [OBSOLETE]    spin_name.push_back("+");
// [OBSOLETE]    spin_name.push_back("-");
// [OBSOLETE]
// [OBSOLETE]    if(osswrite) oss << "Compound Name: " << compound_name << endl;
// [OBSOLETE]
// [OBSOLETE]    for (int spin_idx=0; spin_idx<ispin; spin_idx++) {
// [OBSOLETE]      vector<vector<kEn_st> > fit_data = fit_data_all.at(spin_idx);
// [OBSOLETE]      vector<vector<double> > mass_eff_list;
// [OBSOLETE]
// [OBSOLETE]      // fit the data for each valley of 1 spin
// [OBSOLETE]      if( !fitToEllipsisEquation(fit_data, spin_idx, mass_eff_list) ) {
// [OBSOLETE]	cerr << "fitToEllipsisEquation failed." << endl;
// [OBSOLETE]	cerr << XPID << "pflow::EffectiveMass exiting." << endl;
// [OBSOLETE]	return FALSE;
// [OBSOLETE]      }
// [OBSOLETE]      
// [OBSOLETE]      vector<double> electron_cond_mass_per_valley; // storage for the averaged effective mass of 1 valley 
// [OBSOLETE]      // for use in computing the total effective mass
// [OBSOLETE]      vector<int> electron_valley_multiplicity;     // store the rank of the constellation for a valley so
// [OBSOLETE]      // the index matches that of electron_cond_mass_per_valley
// [OBSOLETE]      vector<double> hole_cond_mass_per_valley;
// [OBSOLETE]
// [OBSOLETE]      vector<int> hole_valley_multiplicity;
// [OBSOLETE]
// [OBSOLETE]      mass_electron_dos.at(spin_idx) = 0.0; 
// [OBSOLETE]      mass_hole_dos.at(spin_idx) = 0.0;
// [OBSOLETE]      valley_electron.at(spin_idx) = 0; 
// [OBSOLETE]      valley_hole.at(spin_idx) = 0;
// [OBSOLETE]
// [OBSOLETE]      // loop over the valleys of 1 spin
// [OBSOLETE]      for (uint i=0; i<mass_eff_list.size(); i++) {
// [OBSOLETE]	// assign a carrier type to the valley
// [OBSOLETE]	string carrier_type;
// [OBSOLETE]	if(fit_data.at(i).at(0).band_type == 0) {
// [OBSOLETE]	  // valence band
// [OBSOLETE]	  carrier_type = "hole";
// [OBSOLETE]	} else if(fit_data.at(i).at(0).band_type == 1) {
// [OBSOLETE]	  // conduction band
// [OBSOLETE]	  carrier_type = "electron";
// [OBSOLETE]	}
// [OBSOLETE]
// [OBSOLETE]	number_of_records++;
// [OBSOLETE]
// [OBSOLETE]	//if(osswrite) oss << endl;
// [OBSOLETE]	if(osswrite) oss << number_of_records << ". Band index: " << fit_data.at(i).at(0).band_index << endl;
// [OBSOLETE]	if(osswrite) oss << "   Carrier type: " << carrier_type << endl;
// [OBSOLETE]	if(osswrite) oss << "   Carrier Spin: " << spin_name.at(spin_idx) << endl;
// [OBSOLETE]	if(osswrite) oss << "   Extrema Reciprocal Space Cartesian Coordinates: ";
// [OBSOLETE]	if(osswrite) oss << setprecision(3) << fit_data_all.at(0).at(i).at( 0  ).kpoint(1)  << ",  ";
// [OBSOLETE]	if(osswrite) oss << setprecision(3) << fit_data_all.at(0).at(i).at( 0  ).kpoint(2)  << ",  ";
// [OBSOLETE]	if(osswrite) oss << setprecision(3) << fit_data_all.at(0).at(i).at( 0  ).kpoint(3)  << ",  ";
// [OBSOLETE]	if(osswrite) oss << endl;
// [OBSOLETE]	if(osswrite) oss << "   Effective masses along principle axes (m0): ";
// [OBSOLETE]	
// [OBSOLETE]	double dos_mass = 1.0;
// [OBSOLETE]	double cond_mass = 0.0; // stores the valley's conduction effective mass
// [OBSOLETE]	if(osswrite) oss << "(" ;
// [OBSOLETE]	for (uint j=0; j<3; j++) {
// [OBSOLETE]	  dos_mass *= mass_eff_list.at(i).at(j);
// [OBSOLETE]	  double one = 1.0;
// [OBSOLETE]	  cond_mass += one / mass_eff_list.at(i).at(j); // add the reciprocal of 3 individual masses
// [OBSOLETE]	  if(osswrite) oss << setprecision(2) << mass_eff_list.at(i).at(j);
// [OBSOLETE]	  if(j<2) {
// [OBSOLETE]	    if(osswrite) oss << ",";
// [OBSOLETE]	  }
// [OBSOLETE]	}
// [OBSOLETE]	if(osswrite) oss << ")" << endl;
// [OBSOLETE]
// [OBSOLETE]	int number_of_valley = number_of_valley_list.at(spin_idx).at(i);
// [OBSOLETE]
// [OBSOLETE]	if(osswrite) oss << "   Number of equivalent valleys: " << number_of_valley << endl;
// [OBSOLETE]	
// [OBSOLETE]	dos_mass *= number_of_valley*number_of_valley;
// [OBSOLETE]
// [OBSOLETE]	if( carrier_type == "electron") {
// [OBSOLETE]	  mass_electron_dos.at(spin_idx) += dos_mass;
// [OBSOLETE]	  valley_electron.at(spin_idx)++;
// [OBSOLETE]	} else if( carrier_type == "hole") {
// [OBSOLETE]	  mass_hole_dos.at(spin_idx) += dos_mass;
// [OBSOLETE]	  valley_hole.at(spin_idx)++;
// [OBSOLETE]	}
// [OBSOLETE]
// [OBSOLETE]	dos_mass = std::pow((double) dos_mass, (double) 1.0/3.0);
// [OBSOLETE]	double temp = 1.0;
// [OBSOLETE]	temp /= cond_mass;
// [OBSOLETE]	cond_mass = temp; // flip sum of inverses to denominator
// [OBSOLETE]
// [OBSOLETE]	// store cond_mass for the valley and store multiplicity of the valley
// [OBSOLETE]	if( carrier_type == "electron") {
// [OBSOLETE]	  electron_cond_mass_per_valley.push_back(cond_mass);
// [OBSOLETE]	  electron_valley_multiplicity.push_back(number_of_valley);
// [OBSOLETE]	} else if( carrier_type == "hole" ) {
// [OBSOLETE]	  hole_cond_mass_per_valley.push_back(cond_mass);
// [OBSOLETE]	  hole_valley_multiplicity.push_back(number_of_valley);
// [OBSOLETE]	}
// [OBSOLETE]
// [OBSOLETE]	cond_mass *= 3.0; // final factor of 3 for single valley total
// [OBSOLETE]	if(osswrite) oss << "   DOS effective mass (m0): " << setprecision(2) << dos_mass << endl;
// [OBSOLETE]	if(osswrite) oss << "   Conduction mass (m0): " << setprecision(2) << cond_mass << endl;
// [OBSOLETE]      } // END: loop over mass_eff_list
// [OBSOLETE]      
// [OBSOLETE]      // DEBUG:  list the pieces needed to compute the carrier average conduction effective mass
// [OBSOLETE]      
// [OBSOLETE]	// for (vector<int>::size_type ix = 0; ix != electron_cond_mass_per_valley.size(); ++ix) {
// [OBSOLETE]	// cout << "m_e = "<< electron_cond_mass_per_valley.at(ix) << endl;
// [OBSOLETE]	// cout << "      multiplicity = " << electron_valley_multiplicity.at(ix) << endl;
// [OBSOLETE]	// }
// [OBSOLETE]      
// [OBSOLETE]      // Calculate the total electron conductivity effective mass
// [OBSOLETE]      double numerator = 0.0;
// [OBSOLETE]      double denominator = 0.0;
// [OBSOLETE]      for (vector<int>::size_type ix = 0; ix != electron_cond_mass_per_valley.size(); ++ix) {
// [OBSOLETE]	numerator += electron_valley_multiplicity.at(ix);
// [OBSOLETE]	denominator += electron_valley_multiplicity.at(ix)/electron_cond_mass_per_valley.at(ix);
// [OBSOLETE]      } 
// [OBSOLETE]      numerator *= 3;
// [OBSOLETE]      mass_electron_conduction.at(spin_idx) = numerator / denominator;
// [OBSOLETE]
// [OBSOLETE]      // Calculate the total hole conductivity effective mass
// [OBSOLETE]      numerator = 0.0;
// [OBSOLETE]      denominator = 0.0;
// [OBSOLETE]      for (vector<int>::size_type ix = 0; ix != hole_cond_mass_per_valley.size(); ++ix) {
// [OBSOLETE]	numerator += hole_valley_multiplicity.at(ix);
// [OBSOLETE]	denominator += hole_valley_multiplicity.at(ix)/hole_cond_mass_per_valley.at(ix);
// [OBSOLETE]      }
// [OBSOLETE]      numerator *= 3;
// [OBSOLETE]      mass_hole_conduction.at(spin_idx) = numerator / denominator;
// [OBSOLETE]    } // END:  loop over spins
// [OBSOLETE]    
// [OBSOLETE]    if(osswrite) oss << endl;
// [OBSOLETE]    if(osswrite) oss << "Egap: " << band_information.band_gap << " eV" << endl;
// [OBSOLETE]
// [OBSOLETE]    // write the DOS electron effective mass for all spins
// [OBSOLETE]    for (int spin_idx=0; spin_idx<ispin; spin_idx++) {
// [OBSOLETE]      if( spin_idx == 0 ) {
// [OBSOLETE]	if(osswrite) oss << "DOS electron effective mass (m0): {" ;
// [OBSOLETE]      } else if(spin_idx == 1) {
// [OBSOLETE]	if(osswrite) oss << ", ";
// [OBSOLETE]      }
// [OBSOLETE]      mass_electron_dos.at(spin_idx) /= valley_electron.at(spin_idx);
// [OBSOLETE]      mass_electron_dos.at(spin_idx) = std::pow((double) mass_electron_dos.at(spin_idx),(double)  1.0/3.0);
// [OBSOLETE]      if(osswrite) oss << setprecision(2) << mass_electron_dos.at(spin_idx);
// [OBSOLETE]    }
// [OBSOLETE]    if(osswrite) oss << "}" << endl;
// [OBSOLETE]    // write the DOS hole effective mass for all spins
// [OBSOLETE]    for (int spin_idx=0; spin_idx<ispin; spin_idx++) {
// [OBSOLETE]      if( spin_idx == 0 ) {
// [OBSOLETE]	if(osswrite) oss << "DOS hole effective mass (m0): {" ;
// [OBSOLETE]      } else if(spin_idx == 1) {
// [OBSOLETE]	if(osswrite) oss << ", ";
// [OBSOLETE]      }
// [OBSOLETE]      mass_hole_dos.at(spin_idx) /= valley_hole.at(spin_idx);
// [OBSOLETE]      mass_hole_dos.at(spin_idx) = std::pow((double) mass_hole_dos.at(spin_idx),(double)  1.0/3.0);
// [OBSOLETE]      if(osswrite) oss << setprecision(2) << mass_hole_dos.at(spin_idx) ;
// [OBSOLETE]    }
// [OBSOLETE]    if(osswrite) oss << "}" << endl;
// [OBSOLETE]    // write the conduction electron effective mass for all spins
// [OBSOLETE]    for (int spin_idx=0; spin_idx<ispin; spin_idx++) {
// [OBSOLETE]      if( spin_idx == 0 ) {
// [OBSOLETE]	if(osswrite) oss << "Cond. electron effective mass (m0): {" ;
// [OBSOLETE]      } else if(spin_idx == 1) {
// [OBSOLETE]	if(osswrite) oss << ", ";
// [OBSOLETE]      }
// [OBSOLETE]      if(osswrite) oss << setprecision(2) << mass_electron_conduction.at(spin_idx);
// [OBSOLETE]    }
// [OBSOLETE]    if(osswrite) oss << "}" << endl;
// [OBSOLETE]    // write the conduction hole effective mass for all spins
// [OBSOLETE]    for (int spin_idx=0; spin_idx<ispin; spin_idx++) {
// [OBSOLETE]      if( spin_idx == 0 ) {
// [OBSOLETE]	if(osswrite) oss << "Cond. hole effective mass (m0): {" ;
// [OBSOLETE]      } else if(spin_idx == 1) {
// [OBSOLETE]	if(osswrite) oss << ", ";
// [OBSOLETE]      }
// [OBSOLETE]      if(osswrite) oss << setprecision(2) << mass_hole_conduction.at(spin_idx) ;
// [OBSOLETE]    }
// [OBSOLETE]    if(osswrite) oss << "}" << endl;
// [OBSOLETE]  } else { // metal
// [OBSOLETE]    if(osswrite) oss << compound_name << endl;
// [OBSOLETE]    if(osswrite) oss << "Metal" << endl;
// [OBSOLETE]  }
// [OBSOLETE]
// [OBSOLETE]  // clean up
// [OBSOLETE]  for (uint i=0; i<destination.size(); i++) aurostd::RemoveFile(destination.at(i));
// [OBSOLETE]  
// [OBSOLETE]  fin_eigenval.close();
// [OBSOLETE] 
// [OBSOLETE]  if(ispin==1) { // if the calculation isn't spin polarized, remove the second entry
// [OBSOLETE]    mass_electron_dos.pop_back();
// [OBSOLETE]    mass_hole_dos.pop_back();
// [OBSOLETE]    mass_electron_conduction.pop_back();
// [OBSOLETE]    mass_hole_conduction.pop_back();
// [OBSOLETE]  }
// [OBSOLETE]  band_gap=band_information.band_gap;
// [OBSOLETE]
// [OBSOLETE]  // DEBUG: test the contents of the electron/hole up/down effective mass containers
// [OBSOLETE]  
// [OBSOLETE]    // cout << endl << endl << "Testing vector contents" << endl;
// [OBSOLETE]    // for ( vector<int>::size_type ix = 0; ix != mass_electron_dos.size(); ++ix) {
// [OBSOLETE]    // cout << "electron DoS m_{eff} ";
// [OBSOLETE]    // if( ix == 0 && mass_electron_dos.size() > 1 ) cout << "spin up   ";
// [OBSOLETE]    // if( ix == 1 && mass_electron_dos.size() > 1 ) cout << "spin down ";
// [OBSOLETE]    // cout << " = " << setprecision(10) << mass_electron_dos.at(ix) << endl;
// [OBSOLETE]    // }
// [OBSOLETE]    // for ( vector<int>::size_type ix = 0; ix != mass_hole_dos.size(); ++ix) {
// [OBSOLETE]    // cout << "hole DoS m_{eff} ";
// [OBSOLETE]    // if( ix == 0 && mass_electron_dos.size() > 1 ) cout << "spin up   "; 
// [OBSOLETE]    // if( ix == 1 && mass_electron_dos.size() > 1 ) cout << "spin down ";
// [OBSOLETE]    // cout << " = " << setprecision(10) << mass_hole_dos.at(ix) << endl;
// [OBSOLETE]    // }
// [OBSOLETE]   // for ( vector<int>::size_type ix = 0; ix != mass_electron_conduction.size(); ++ix) {
// [OBSOLETE]    // cout << "electron conductivity m_{eff} ";
// [OBSOLETE]    // if( ix == 0 && mass_electron_dos.size() > 1 ) cout << "spin up   "; 
// [OBSOLETE]    // if( ix == 1 && mass_electron_dos.size() > 1 ) cout << "spin down ";    
// [OBSOLETE]    // cout << " = " << setprecision(10) << mass_electron_conduction.at(ix) << endl;
// [OBSOLETE]    // }
// [OBSOLETE]    // for ( vector<int>::size_type ix = 0; ix != mass_hole_conduction.size(); ++ix) {
// [OBSOLETE]    // cout << "hole conductivity m_{eff} ";
// [OBSOLETE]    // if( ix == 0 && mass_electron_dos.size() > 1 ) cout << "spin up   "; 
// [OBSOLETE]    // if( ix == 1 && mass_electron_dos.size() > 1 ) cout << "spin down ";
// [OBSOLETE]    // cout << " = " << setprecision(10) << mass_hole_conduction.at(ix) << endl;
// [OBSOLETE]    // }
// [OBSOLETE]  
// [OBSOLETE]  
// [OBSOLETE]  return TRUE; // success!
// [OBSOLETE]}


// [OBSOLETE]bool _OLD_pflow::EffectiveMass(vector<string> &argv,
// [OBSOLETE]			   string directory_name,
// [OBSOLETE]			   ostream& oss) {
// [OBSOLETE]  // aflow --effective_mass directory_name
// [OBSOLETE]  // OR
// [OBSOLETE]  // aflow --em directory_name
// [OBSOLETE]  if(argv.size()) {;} // phony just to keep argv busy no complaining about unused
// [OBSOLETE]  double band_gap;
// [OBSOLETE]  vector<double> mass_electron_dos; // if size==1 nospin, if size==2 spin UP/DOWN
// [OBSOLETE]  vector<double> mass_hole_dos; // if size==1 nospin, if size==2 spin UP/DOWN
// [OBSOLETE]  vector<double> mass_electron_conduction; // if size==1 nospin, if size==2 spin UP/DOWN
// [OBSOLETE]  vector<double> mass_hole_conduction; // if size==1 nospin, if size==2 spin UP/DOWN
// [OBSOLETE]
// [OBSOLETE]  return _OLD_pflow::EffectiveMass(directory_name, ".static", band_gap, mass_electron_dos, mass_hole_dos, 
// [OBSOLETE]			       mass_electron_conduction, mass_hole_conduction, TRUE, oss);
// [OBSOLETE]}

// [OBSOLETE]bool fitToEllipsisEquation(vector<vector<kEn_st> > & fit_data, 
// [OBSOLETE]			   int spin_idx, 
// [OBSOLETE]			   vector<vector<double> > &mass_eff) {
// [OBSOLETE]  // **********************
// [OBSOLETE]  // least-square fitting to an ellipses equation
// [OBSOLETE]  // En = a x^2 + b y^2 + c z^2 + d xy + e xz + f yz + g x + h y + i z + j
// [OBSOLETE]  // to get rid of j, we fit the function
// [OBSOLETE]  // En1 - En2 = a (x1^2 - x2^2) + b (y1^2 - y2^2) + c (z1^2 - z2^2)
// [OBSOLETE]  //             + d (x1*y1 - x2*y2) + e (x1*z1 - x2*z2) + f (y1*z1 - y2*z2)
// [OBSOLETE]  //             + g (x1 - x2) + h (y1 - y2) + i (z1 - z2)
// [OBSOLETE]  for (uint i=0; i<fit_data.size(); i++) {
// [OBSOLETE]    kEn_st kp1 = fit_data.at(i).at(0);
// [OBSOLETE]    double kp1xx, kp1yy, kp1zz, kp1xy, kp1xz, kp1yz;
// [OBSOLETE]    kp1xx = kp1.kpoint(1) * kp1.kpoint(1); kp1yy = kp1.kpoint(2) * kp1.kpoint(2); kp1zz = kp1.kpoint(3) * kp1.kpoint(3);
// [OBSOLETE]   kp1xy = kp1.kpoint(1) * kp1.kpoint(2); kp1xz = kp1.kpoint(1) * kp1.kpoint(3); kp1yz = kp1.kpoint(2) * kp1.kpoint(3);
// [OBSOLETE]   
// [OBSOLETE]    //cout << "size " << fit_data.at(i).size() << endl;
// [OBSOLETE]    int nrow = fit_data.at(i).size()-1; // one less data
// [OBSOLETE]    int ncol = 9 ; // number of parameters in ellipses equation
// [OBSOLETE]    xvector<double> y_vec(1, nrow);
// [OBSOLETE]    xvector<double> y_sig(1, nrow);
// [OBSOLETE]    xmatrix<double> x_mat(1, 1, nrow, ncol);
// [OBSOLETE]    
// [OBSOLETE]    for (int j=1; j<nrow+1; j++) {
// [OBSOLETE]      y_vec[j] = fit_data.at(i).at(j).energy[spin_idx] - kp1.energy[spin_idx];
// [OBSOLETE]      y_sig[j] = _SIGMA;
// [OBSOLETE]    }
// [OBSOLETE]    
// [OBSOLETE]    for (int j=1; j<nrow+1; j++) {
// [OBSOLETE]      kEn_st kp = fit_data.at(i).at(j);
// [OBSOLETE]      x_mat[j][1] = kp.kpoint(1) * kp.kpoint(1) - kp1xx; // for a, see the description above
// [OBSOLETE]      x_mat[j][2] = kp.kpoint(2) * kp.kpoint(2) - kp1yy; // for b
// [OBSOLETE]      x_mat[j][3] = kp.kpoint(3) * kp.kpoint(3) - kp1zz; // for c
// [OBSOLETE]      x_mat[j][4] = kp.kpoint(1) * kp.kpoint(2) - kp1xy; // for d
// [OBSOLETE]      x_mat[j][5] = kp.kpoint(1) * kp.kpoint(3) - kp1xz; // for e
// [OBSOLETE]      x_mat[j][6] = kp.kpoint(2) * kp.kpoint(3) - kp1yz; // for f
// [OBSOLETE]      x_mat[j][7] = kp.kpoint(1) - kp1.kpoint(1);        // for g
// [OBSOLETE]      x_mat[j][8] = kp.kpoint(2) - kp1.kpoint(2);        // for h
// [OBSOLETE]      x_mat[j][9] = kp.kpoint(3) - kp1.kpoint(3);        // for i
// [OBSOLETE]    }
// [OBSOLETE]
// [OBSOLETE]    // check x_mat for columns of full of 0's; 
// [OBSOLETE]    // if there is a column of 0's then the matrix problem
// [OBSOLETE]    // [x_mat] [a,b,c,d,e,f,g,h,i] = [ y_vec ]
// [OBSOLETE]    // is ill-defined
// [OBSOLETE]    for ( int row = 1; row < 10; row++) {
// [OBSOLETE]      bool is_singular = true; // assume each entry in the colum will be 0
// [OBSOLETE]      for ( int column = 1; column < nrow+1; column++) {
// [OBSOLETE]	if( x_mat[column][row] != 0.0 ) { // test each entry
// [OBSOLETE]	  is_singular = false;             // if one non-zero entry is encountered, the column isn't singular
// [OBSOLETE]	}
// [OBSOLETE]      }
// [OBSOLETE]      if( is_singular ) { // report and exit because there will be errors
// [OBSOLETE]	cerr << "Column " << row << " in elliptical fitting is singular."  << endl;
// [OBSOLETE]	cerr << x_mat << endl;
// [OBSOLETE]	return FALSE;
// [OBSOLETE]      }
// [OBSOLETE]    }
// [OBSOLETE]
// [OBSOLETE]    aurostd::cematrix ECI_matrix(x_mat);
// [OBSOLETE]    ECI_matrix.LeastSquare(y_vec, y_sig);
// [OBSOLETE]    
// [OBSOLETE]    xmatrix<double> mass_m(1,1,3,3);
// [OBSOLETE]    mass_m[1][1] = ECI_matrix.AVec().at(0);
// [OBSOLETE]    mass_m[2][2] = ECI_matrix.AVec().at(1);
// [OBSOLETE]    mass_m[3][3] = ECI_matrix.AVec().at(2);
// [OBSOLETE]    mass_m[1][2] = ECI_matrix.AVec().at(3)*0.5;
// [OBSOLETE]    mass_m[1][3] = ECI_matrix.AVec().at(4)*0.5;
// [OBSOLETE]    mass_m[2][3] = ECI_matrix.AVec().at(5)*0.5;
// [OBSOLETE]    mass_m[2][1] = mass_m[1][2];
// [OBSOLETE]    mass_m[3][1] = mass_m[1][3];
// [OBSOLETE]    mass_m[3][2] = mass_m[2][3];
// [OBSOLETE]    
// [OBSOLETE]    // DEBUG:  print out the unique components of the effective mass tensor
// [OBSOLETE]    
// [OBSOLETE]      // cout << "mass_m[1][1]= " << ECI_matrix.AVec().at(0) << endl;
// [OBSOLETE]      // cout << "mass_m[2][2]= " << ECI_matrix.AVec().at(1) << endl;
// [OBSOLETE]      // cout << "mass_m[3][3]= " << ECI_matrix.AVec().at(2) << endl;
// [OBSOLETE]      // cout << "mass_m[1][2]= " << ECI_matrix.AVec().at(3)*0.5 << endl;
// [OBSOLETE]      // cout << "mass_m[1][3]= " << ECI_matrix.AVec().at(4)*0.5 << endl;
// [OBSOLETE]      // cout << "mass_m[2][3]= " << ECI_matrix.AVec().at(5)*0.5 << endl;
// [OBSOLETE]    
// [OBSOLETE]
// [OBSOLETE]    aurostd::cematrix mass_m_ce(mass_m);
// [OBSOLETE]    xvector<double> mr = mass_m_ce.EigenValues();
// [OBSOLETE]    vector<double> mr_tmp;
// [OBSOLETE]
// [OBSOLETE]    for (int i=1; i<=3; i++) {
// [OBSOLETE]      //cerr << "mr[" << i << "]=" << mr[i] << endl;
// [OBSOLETE]      mr[i] =  1.0*_MASS_FACTOR/mr[i];
// [OBSOLETE]      mr_tmp.push_back(mr[i]);
// [OBSOLETE]    }
// [OBSOLETE]    sort(mr_tmp.begin(), mr_tmp.end());
// [OBSOLETE]    mass_eff.push_back(mr_tmp);
// [OBSOLETE]  }
// [OBSOLETE]
// [OBSOLETE]  // DEBUG:  print out all the effective masses
// [OBSOLETE]  
// [OBSOLETE]     // for ( vector<int>::size_type ix = 0; ix != mass_eff.size(); ++ix) {
// [OBSOLETE]     // int i = ix;
// [OBSOLETE]     // for ( vector<int>::size_type iy = 0; iy != mass_eff.at(ix).size(); ++iy) {
// [OBSOLETE]     // int j = iy;
// [OBSOLETE]     // cerr << "mass_eff[" << i << "][" << j << "]=" << mass_eff.at(ix).at(iy) << endl;
// [OBSOLETE]     // }
// [OBSOLETE]     // }
// [OBSOLETE] 
// [OBSOLETE]  return TRUE;
// [OBSOLETE]}
// [OBSOLETE]
// [OBSOLETE]bool getEfermiBandGap(string & file_dos, int ispin, string & compound_name, band_st &band_information ) {
// [OBSOLETE]
// [OBSOLETE]  double energy_min, energy_max, Epoint_number, Efermi, atmp;
// [OBSOLETE]  ifstream fin_doscar;
// [OBSOLETE]
// [OBSOLETE]  double dos_up_t, dos_down_t;   // dos
// [OBSOLETE]  double idos_up_t, idos_down_t; // integrated dos
// [OBSOLETE]  double _EQUAL_DB_HERE = 1.0e-6;
// [OBSOLETE]
// [OBSOLETE]  bool vbt_up_flag=false, cbb_up_flag=false; //valence band top and conduction band bottom
// [OBSOLETE]  bool vbt_down_flag=false, cbb_down_flag=false; //valence band top and conduction band bottom
// [OBSOLETE]  double vbt_up, cbb_up; //valence band top and conduction band bottom
// [OBSOLETE]  double vbt_down, cbb_down; //valence band top and conduction band bottom
// [OBSOLETE]
// [OBSOLETE]  string line_content;
// [OBSOLETE]  double energy;
// [OBSOLETE]
// [OBSOLETE]  stringstream ss;
// [OBSOLETE]    
// [OBSOLETE]  fin_doscar.open(file_dos.c_str());
// [OBSOLETE]  // skip some lines of header
// [OBSOLETE]  for (uint i=0; i<4; i++) { 
// [OBSOLETE]    getline(fin_doscar, line_content);
// [OBSOLETE]  }
// [OBSOLETE]
// [OBSOLETE]  fin_doscar >> compound_name; // get compound name
// [OBSOLETE]
// [OBSOLETE]  fin_doscar >> energy_max >> energy_min >> Epoint_number >> Efermi >> atmp;
// [OBSOLETE]  // DEBUG:
// [OBSOLETE]  //cerr << "ispin=" << ispin << endl;
// [OBSOLETE]  //cerr << "getEfermiBandGap Efermi=" << Efermi << endl;
// [OBSOLETE]  //cerr << "Epoint_number=" << Epoint_number << endl;
// [OBSOLETE]
// [OBSOLETE]  // loop over the points of energy in DOSCAR
// [OBSOLETE]  for(uint i=0; i<Epoint_number; i++) {
// [OBSOLETE]    getline(fin_doscar, line_content);
// [OBSOLETE]    //cerr << i << line_content << endl;
// [OBSOLETE]    ss.clear();
// [OBSOLETE]    ss.str(line_content);
// [OBSOLETE]    if(ispin == 1) { // on spin polarization
// [OBSOLETE]      ss >> energy >> dos_up_t >> idos_up_t;
// [OBSOLETE]      dos_down_t = dos_up_t;
// [OBSOLETE]    } else if(ispin == 2) {
// [OBSOLETE]      ss >> energy >> dos_up_t >> dos_down_t >> idos_up_t >> idos_down_t;
// [OBSOLETE]    }
// [OBSOLETE]    
// [OBSOLETE]    // only work when energy is ordered abscendently
// [OBSOLETE]    // vbt_*_flag, cbb_*_flag are true when the band gap is larger than zero
// [OBSOLETE]    if( energy <= Efermi) { 
// [OBSOLETE]      if( abs(dos_up_t) < _EQUAL_DB_HERE ) {
// [OBSOLETE]	vbt_up_flag = true;
// [OBSOLETE]      } else {
// [OBSOLETE]	vbt_up = energy;
// [OBSOLETE]	vbt_up_flag = false;
// [OBSOLETE]	cbb_up_flag = false;
// [OBSOLETE]      }
// [OBSOLETE]      if(abs(dos_down_t) < _EQUAL_DB_HERE ) {
// [OBSOLETE]	vbt_down_flag = true;
// [OBSOLETE]      } else {
// [OBSOLETE]	vbt_down = energy;
// [OBSOLETE]	vbt_down_flag = false;
// [OBSOLETE]	cbb_down_flag = false;
// [OBSOLETE]      }
// [OBSOLETE]    } else {
// [OBSOLETE]      if(abs(dos_up_t) < _EQUAL_DB_HERE) {
// [OBSOLETE]	vbt_up_flag = true;
// [OBSOLETE]      } else {
// [OBSOLETE]	if( ! cbb_up_flag ) cbb_up = energy;
// [OBSOLETE]	cbb_up_flag = true;
// [OBSOLETE]      }	
// [OBSOLETE]      if(abs(dos_down_t) < _EQUAL_DB_HERE ) {
// [OBSOLETE]	vbt_down_flag = true;
// [OBSOLETE]      } else {
// [OBSOLETE]	if( ! cbb_down_flag ) cbb_down = energy;
// [OBSOLETE]	cbb_down_flag = true;
// [OBSOLETE]      }
// [OBSOLETE]    }
// [OBSOLETE]  }
// [OBSOLETE]  band_information.Efermi = Efermi;
// [OBSOLETE]  for (int spin_idx=0; spin_idx<2; spin_idx++) {
// [OBSOLETE]    band_information.vbt[spin_idx] = Efermi;
// [OBSOLETE]    band_information.cbb[spin_idx] = Efermi;
// [OBSOLETE]  }
// [OBSOLETE]    
// [OBSOLETE]  if( ispin == 1 ) {
// [OBSOLETE]    if( vbt_up_flag && cbb_up_flag ) {
// [OBSOLETE]      band_information.vbt[0] = vbt_up;
// [OBSOLETE]      band_information.cbb[0] = cbb_up;
// [OBSOLETE]      band_information.vbt[1] = vbt_up;
// [OBSOLETE]      band_information.cbb[1] = cbb_up;
// [OBSOLETE]    }
// [OBSOLETE]  } else if( ispin == 2 ) {
// [OBSOLETE]    if( vbt_up_flag && cbb_up_flag ) {
// [OBSOLETE]      band_information.vbt[0] = vbt_up;
// [OBSOLETE]      band_information.cbb[0] = cbb_up;
// [OBSOLETE]    }
// [OBSOLETE]    if( vbt_down_flag && cbb_down_flag ) {
// [OBSOLETE]      band_information.vbt[1] = vbt_down;
// [OBSOLETE]      band_information.cbb[1] = cbb_down;
// [OBSOLETE]    }
// [OBSOLETE]  }
// [OBSOLETE]  // system band gap is the smaller of the spins' band gap
// [OBSOLETE]  band_information.band_gap = std::min( band_information.cbb[0] - band_information.vbt[0], band_information.cbb[1] - band_information.vbt[1]);
// [OBSOLETE]  // if negative, the valence band energy was larger than conduction band and it's a metal
// [OBSOLETE]  band_information.band_gap = std::max(0.0, band_information.band_gap);
// [OBSOLETE]    
// [OBSOLETE]  return TRUE;
// [OBSOLETE]}


// [OBSOLETE]bool getFitDataForMass(const string & file_kE, 
// [OBSOLETE]		       const string & file_lattice,
// [OBSOLETE]		       const band_st & band_information,
// [OBSOLETE]		       vector<vector<int> > & number_of_valley_list, 
// [OBSOLETE]		       double energy_range,
// [OBSOLETE]		       vector<vector<vector<kEn_st> > > &fit_data_all) {  // get the fit data for effective mass calculations
// [OBSOLETE]  // the data are those kpoints with energy within energy_range of the extremum.
// [OBSOLETE]
// [OBSOLETE]  ifstream fin_poscar, fin_eigenval;
// [OBSOLETE]  fin_poscar.open(file_lattice.c_str());
// [OBSOLETE]  fin_eigenval.open(file_kE.c_str());
// [OBSOLETE]    
// [OBSOLETE]  string line_content;
// [OBSOLETE]
// [OBSOLETE]  // ****************************
// [OBSOLETE]  // Get lattices from POSCAR
// [OBSOLETE]  xmatrix<double> lattice(1,1,3,3), reciprocal_lattice(1,1,3,3);
// [OBSOLETE]  xstructure xstr(fin_poscar, IOVASP_POSCAR) ;
// [OBSOLETE]  fin_poscar.close();
// [OBSOLETE]
// [OBSOLETE]  xstr.FixLattices();
// [OBSOLETE]  xstr.CalculateSymmetryPointGroupKlattice();
// [OBSOLETE]  reciprocal_lattice = xstr.klattice;
// [OBSOLETE]
// [OBSOLETE]  // ****************************
// [OBSOLETE]  // Get energy dispersion relations
// [OBSOLETE]  // get the spin polariation
// [OBSOLETE]  // consume 1st line in EIGENVAL
// [OBSOLETE]  int Nions, Ntmp, ispin;
// [OBSOLETE]  fin_eigenval >> Nions >> Nions >> Ntmp >> ispin;
// [OBSOLETE]
// [OBSOLETE]  vector<double> Efermi_bandGap;
// [OBSOLETE]
// [OBSOLETE]
// [OBSOLETE]  stringstream ss;
// [OBSOLETE]  for (int i=0; i<5; i++) { // ignore lines 2-5 of the header
// [OBSOLETE]    getline(fin_eigenval, line_content);
// [OBSOLETE]  }
// [OBSOLETE]
// [OBSOLETE]  double kpoint_number, band_number, a_tmp;
// [OBSOLETE]  fin_eigenval >> a_tmp >> kpoint_number >> band_number;
// [OBSOLETE]  
// [OBSOLETE]  vector<vector<kEn_st> > allkE_points;
// [OBSOLETE]  allkE_points.resize(band_number);
// [OBSOLETE]  
// [OBSOLETE]  xvector<double> kp_x(1,3), kp_car(1,3);
// [OBSOLETE]  
// [OBSOLETE]  for (int i=0; i<kpoint_number; i++) {
// [OBSOLETE]    getline(fin_eigenval, line_content);
// [OBSOLETE]    kEn_st kp;
// [OBSOLETE]    double tmp_noneed;
// [OBSOLETE]    fin_eigenval >> kp.kpoint(1) >> kp.kpoint(2) >> kp.kpoint(3) >> tmp_noneed;
// [OBSOLETE]    kp_x[1] = kp.kpoint(1); kp_x[2] = kp.kpoint(2); kp_x[3] = kp.kpoint(3);
// [OBSOLETE]    kp_car = kp_x *reciprocal_lattice; // to Cartesian coordinates
// [OBSOLETE]    kp.kpoint(1) = kp_car[1]; kp.kpoint(2) = kp_car[2]; kp.kpoint(3) = kp_car[3];
// [OBSOLETE]    for (int j=0; j<band_number; j++) {
// [OBSOLETE]      if( ispin == 1 ) {
// [OBSOLETE]	fin_eigenval >> kp.band_index >> kp.energy[0];
// [OBSOLETE]	kp.energy[1] = kp.energy[0];
// [OBSOLETE]      } else {
// [OBSOLETE]	fin_eigenval >> kp.band_index >> kp.energy[0] >> kp.energy[1];
// [OBSOLETE]      }
// [OBSOLETE]      allkE_points.at(kp.band_index-1).push_back(kp); // in EIGENVAL band index begins with 1
// [OBSOLETE]    }
// [OBSOLETE]  }
// [OBSOLETE]  
// [OBSOLETE]  // allkE_points contains the data for 1 band in each entry
// [OBSOLETE]  //    size is no of bands
// [OBSOLETE]
// [OBSOLETE]  // allkE_points.at(i) is the vector of all kpoints of the ith band   
// [OBSOLETE]  //    size is no of kpoints
// [OBSOLETE]
// [OBSOLETE]  // allkE_points.at(i).at(j) is the data for the jth kpoint of the ith band
// [OBSOLETE]  //    data is special data structure kEn_st defined in aflow_contrib_shidong.h
// [OBSOLETE]  
// [OBSOLETE]  for (int spin_idx=0; spin_idx<ispin; spin_idx++) {
// [OBSOLETE]    
// [OBSOLETE]    vector<int> number_of_valley_list_tmp;
// [OBSOLETE]    
// [OBSOLETE]    //**********************
// [OBSOLETE]    // choose bands containing extremes
// [OBSOLETE]    // first sort the energy in ascending order
// [OBSOLETE]    for (uint i=0; i<allkE_points.size(); i++) {
// [OBSOLETE]      if(spin_idx == 0) {
// [OBSOLETE]	// spin up
// [OBSOLETE]	sort (allkE_points.at(i).begin(), allkE_points.at(i).end(), comparison_kEn_str_up);
// [OBSOLETE]      } else {
// [OBSOLETE]	// spin down
// [OBSOLETE]	sort (allkE_points.at(i).begin(), allkE_points.at(i).end(), comparison_kEn_str_down);
// [OBSOLETE]      }
// [OBSOLETE]    }
// [OBSOLETE]      
// [OBSOLETE]    vector< vector<kEn_st> > fit_data;
// [OBSOLETE]    
// [OBSOLETE]    // then get the points with energy in the range
// [OBSOLETE]    for (uint i=0; i<allkE_points.size(); i++) { // loop over no. of bands
// [OBSOLETE]      vector<kEn_st> fit_data_band;
// [OBSOLETE]      
// [OBSOLETE]      if( abs(allkE_points.at(i).front().energy[spin_idx] - band_information.cbb[spin_idx]) < energy_range ) {
// [OBSOLETE]	// if the ith band's lowest energy is within energy_range of the conduction band bottom
// [OBSOLETE]	// allkE_points.at(i) is sorted by energy, lowest first.
// [OBSOLETE]	double band_energy_minimum = allkE_points.at(i).front().energy[spin_idx];
// [OBSOLETE]	for (int j=0; j<_FIT_POINTS_NUMBER; j++) { //  collect at least _FIT_POINTS_NUMBER of data
// [OBSOLETE]	  //cerr << "storing point with kz=" << allkE_points.at(i).at(j).kpoint(3) << endl;
// [OBSOLETE]	  fit_data_band.push_back(allkE_points.at(i).at(j));
// [OBSOLETE]	  fit_data_band.back().band_type = 1; // conduction band
// [OBSOLETE]	}
// [OBSOLETE]	  
// [OBSOLETE]	for (uint j=_FIT_POINTS_NUMBER; j<allkE_points.at(i).size(); j++) { // 
// [OBSOLETE]	  if( allkE_points.at(i).at(j).energy[spin_idx] - band_energy_minimum < _FIT_ENERGY_RANGE ) {
// [OBSOLETE]	    
// [OBSOLETE]	    fit_data_band.push_back(allkE_points.at(i).at(j));
// [OBSOLETE]	    fit_data_band.back().band_type = 1; // conduction band
// [OBSOLETE]	  } else {
// [OBSOLETE]	    break;
// [OBSOLETE]	  }
// [OBSOLETE]	}
// [OBSOLETE]      } else if( abs(band_information.vbt[spin_idx] - allkE_points.at(i).back().energy[spin_idx]) < energy_range) {
// [OBSOLETE]	// valence bands
// [OBSOLETE]	double band_energy_maximum = allkE_points.at(i).back().energy[spin_idx];
// [OBSOLETE]	for (uint j=allkE_points.at(i).size()-1; j>allkE_points.at(i).size() - _FIT_POINTS_NUMBER-1; j--) {
// [OBSOLETE]	  fit_data_band.push_back(allkE_points.at(i).at(j));
// [OBSOLETE]	  fit_data_band.back().band_type = 0; // valence band
// [OBSOLETE]	}
// [OBSOLETE]	
// [OBSOLETE]	for (int j=allkE_points.at(i).size() - _FIT_POINTS_NUMBER-1; j>=0; j--) {
// [OBSOLETE]	  if( band_energy_maximum - allkE_points.at(i).at(j).energy[spin_idx]  < _FIT_ENERGY_RANGE ) {
// [OBSOLETE]	    fit_data_band.push_back(allkE_points.at(i).at(j));
// [OBSOLETE]	    fit_data_band.back().band_type = 0; // valence band
// [OBSOLETE]	  } else {
// [OBSOLETE]	    break;
// [OBSOLETE]	  }
// [OBSOLETE]	}
// [OBSOLETE]      }
// [OBSOLETE]      
// [OBSOLETE]      //if(fit_data_band.size() > 0 ) fit_data.push_back(fit_data_band);
// [OBSOLETE]      if(fit_data_band.size() > 0 ) {
// [OBSOLETE]	fit_data.push_back(fit_data_band);
// [OBSOLETE]      }
// [OBSOLETE]    }
// [OBSOLETE]      
// [OBSOLETE]    //**********************
// [OBSOLETE]    // find all points related by symmetric operators
// [OBSOLETE]    vector<double> max_distance;
// [OBSOLETE]    for (int i=1; i<4; i++) {
// [OBSOLETE]      double max_tmp;
// [OBSOLETE]      max_tmp = std::max(abs(reciprocal_lattice[1][i]), abs(reciprocal_lattice[2][i]));
// [OBSOLETE]      max_tmp = std::max(abs(reciprocal_lattice[3][i]), max_tmp);
// [OBSOLETE]      max_tmp *= _MIN_RATIO;
// [OBSOLETE]      max_distance.push_back(max_tmp);
// [OBSOLETE]    }
// [OBSOLETE]      
// [OBSOLETE]    vector<vector<kEn_st> > fit_data_new;
// [OBSOLETE]    for (uint i=0; i< fit_data.size(); i++) {
// [OBSOLETE]      vector<kEn_st> fit_data_band;
// [OBSOLETE]      kEn_st kp;
// [OBSOLETE]      xvector<double> pt(1,3);
// [OBSOLETE]      kp = fit_data.at(i).at(0); // the first point is closest to the extremes
// [OBSOLETE]      pt[1] = kp.kpoint(1);
// [OBSOLETE]      pt[2] = kp.kpoint(2);
// [OBSOLETE]      pt[3] = kp.kpoint(3);
// [OBSOLETE]      for (uint ii=0; ii<fit_data.at(i).size(); ii++) {
// [OBSOLETE]	xvector<double> pt1(1,3), pt_sym(1,3);
// [OBSOLETE]	kEn_st kp1;
// [OBSOLETE]	kp1 = fit_data.at(i).at(ii); // the first point is closest to the extremes
// [OBSOLETE]	pt1[1] = kp1.kpoint(1); pt1[2] = kp1.kpoint(2); pt1[3] = kp1.kpoint(3);
// [OBSOLETE]	for (uint j=0; j<xstr.pgroupk.size(); j++) {
// [OBSOLETE]	  pt_sym = pt1 * xstr.pgroupk.at(j).Uc;
// [OBSOLETE]	  if(near_to(pt, pt_sym, max_distance)) {
// [OBSOLETE]	    // compare the distance between the most extreme points and the generated one
// [OBSOLETE]	    kEn_st k1;
// [OBSOLETE]	    k1.kpoint(1) = pt_sym[1];
// [OBSOLETE]	    k1.kpoint(2) = pt_sym[2];
// [OBSOLETE]	    k1.kpoint(3) = pt_sym[3];
// [OBSOLETE]	    k1.energy[0] = kp1.energy[0];
// [OBSOLETE]	    k1.energy[1] = kp1.energy[1];
// [OBSOLETE]	    k1.band_index = kp1.band_index;
// [OBSOLETE]	    k1.band_type = kp1.band_type;
// [OBSOLETE]	    fit_data_band.push_back(k1);
// [OBSOLETE]	  }
// [OBSOLETE]	}
// [OBSOLETE]	if( ii == 0 ) {
// [OBSOLETE]	  int number_of_valley = xstr.pgroupk.size()/fit_data_band.size();
// [OBSOLETE]	  number_of_valley_list_tmp.push_back(number_of_valley);
// [OBSOLETE]	}
// [OBSOLETE]      }
// [OBSOLETE]      
// [OBSOLETE]      vector<kEn_st>::iterator it;
// [OBSOLETE]      
// [OBSOLETE]      sort (fit_data_band.begin(), fit_data_band.end(), comparison_kEn_str_position);
// [OBSOLETE]      
// [OBSOLETE]      it = unique(fit_data_band.begin(), fit_data_band.end(), is_equal_position_kEn_str);
// [OBSOLETE]      fit_data_band.resize(it - fit_data_band.begin());
// [OBSOLETE]      
// [OBSOLETE]      if(spin_idx == 1) {
// [OBSOLETE]	// spin up
// [OBSOLETE]	sort (fit_data_band.begin(), fit_data_band.end(), comparison_kEn_str_band_type_up);
// [OBSOLETE]      } else {
// [OBSOLETE]	// spin down
// [OBSOLETE]	sort (fit_data_band.begin(), fit_data_band.end(), comparison_kEn_str_band_type_down);
// [OBSOLETE]      }
// [OBSOLETE]      
// [OBSOLETE]      fit_data_new.push_back(fit_data_band);
// [OBSOLETE]    }
// [OBSOLETE]    
// [OBSOLETE]    fit_data.clear();
// [OBSOLETE]    fit_data = fit_data_new;
// [OBSOLETE]    
// [OBSOLETE]    fit_data_all.push_back(fit_data);
// [OBSOLETE]    number_of_valley_list.push_back(number_of_valley_list_tmp);
// [OBSOLETE]  }
// [OBSOLETE]  
// [OBSOLETE]  fin_eigenval.close();
// [OBSOLETE]  
// [OBSOLETE]  return TRUE;
// [OBSOLETE]}

#endif<|MERGE_RESOLUTION|>--- conflicted
+++ resolved
@@ -2786,11 +2786,7 @@
   }
 
   if( flag_cluster_cal || flag_SL_cal ) {
-<<<<<<< HEAD
-    throw aurostd::xerror(_AFLOW_FILE_NAME_,__AFLOW_FUNC__,"no input",_INPUT_MISSING_); //CO20200624
-=======
     throw aurostd::xerror(__AFLOW_FILE__,__AFLOW_FUNC__,"no input",_INPUT_MISSING_); //CO20200624
->>>>>>> 78dcc840
   } else {
     cerr << "All input files are found. Calculation begins.\n"
       << endl;
