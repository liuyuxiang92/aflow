--- conflicted
+++ resolved
@@ -4844,12 +4844,8 @@
   // different k-points, while vasp 4.x.x uses " \n" (space+newline).
   // When a regular string2vectorsting is used, a sequence of "\n\n" is
   // treated as a single '\n'. As a result separating line disappears
-<<<<<<< HEAD
-  // in vcontent and all the data is corrupted.
-=======
   // in vcontent and the line indices are inconsistent.
   // As a result, vweight, vkpoint and venergy vectors are not correctly populated.
->>>>>>> 84d843ab
   // Setting consecutive = true in string2vectorstring fixes the issue.
   //
   // aurostd::string2vectorstring(content,vcontent);
