--- conflicted
+++ resolved
@@ -3933,11 +3933,7 @@
     // ME190614 - END
   }
   // ME190812 - Safeguard against broken DOSCARs
-<<<<<<< HEAD
-  if ((d + 1 < (int) ndos) || (e < (int) number_energies)) {
-=======
   if ((d + 1 < (int) ndos) || (e < (int) number_energies)) {  // ME191010: needs to be d + 1
->>>>>>> 9ddb17da
     string function = "xDOSCAR::GetProperties()";
     string message = "Broken DOSCAR: not enough lines.";
     throw aurostd::xerror(_AFLOW_FILE_NAME_,function, message, _FILE_ERROR_);
