// ***************************************************************************
// *                                                                         *
// *         aflow - Automatic FLOW for materials discovery project          *
// *             Stefano Curtarolo - Duke University - 2003-2021             *
// *                 Kesong Yang - Duke University 2010-2011                 *
// *                  Corey Oses - Duke University 2013-2021                 *
// *                                                                         *
// ***************************************************************************
// aflow_pocc.h and aflow_pocc*.cpp*
//
// completely revised approach to KESONG YANG's original implementation
// no recursion needed --- too memory intensive
// issues with UFF (structure comparison), multiply occupied sites, and 
// vacancies are all addressed robustly here
// 2013-2019: corey.oses@duke.edu
// 2010-2011: kesong.yang@gmail.com (LEGACY)

#ifndef _AFLOW_POCC_H_
#define _AFLOW_POCC_H_

<<<<<<< HEAD
#include "APL/aflow_apl.h" //AS20210518
=======
#include "APL/aflow_apl.h"
>>>>>>> 54cf1555

//precision defines tol and paddings
//const int _AFLOW_POCC_PRECISION_ = 8;    //moved to aflow.h
//tolerances
//const double _AFLOW_POCC_ZERO_TOL_ = pow(10,-_AFLOW_POCC_PRECISION_);  //moved to aflow.h

//uff param modes
const uint BOND_MODE    = 0;
const uint NONBOND_MODE = 1;

//files
const string AFLOW_POCC_TAG="[AFLOW_POCC]";

//elements
//to make POCC chemistry-independent, calculate UFF based on standard set of elements
//we should not need to have more than 30 species, but if you want to add to list
//I recommend adding IN ORDER so that elements become more different left to right (like periodic table)
const string STD_ELEMENTS_LIST="Sc Ti V Cr Mn Fe Co Ni Cu Zn "
"Y Zr Nb Mo Tc Ru Rh Pd Ag Cd "
"La Hf Ta W Re Os Ir Pt Au Hg ";

const int TEMPERATURE_PRECISION=2;  //not really going to explore more than 2000-3000K, looks weird if decimal is larger than non-decimal part of number //4;  //this is std::fixed

namespace pocc {
  class POccCalculator; //forward declaration
  struct POccSuperCellSet; //forward declaration

  string POCC_MINIMUM_CONFIGURATION(const aurostd::xoption& vpflow);
  string POCC_MINIMUM_CONFIGURATION(const string& directory="./");
  bool structuresGenerated(const string& directory=".");
  xstructure extractPARTCAR(const string& AflowIn);

  vector<double> getVTemperatures(const string& temp_string);

  void parsePOccHashFromXStructureTitle(const string& title,string& pocc_hash);
  void parsePOccHashFromXStructureTitle(const string& title,string& pocc_hash,string& hnf_index_str,string& site_config_index_str);
  unsigned long long int getDGFromXStructureTitle(const string& title);
  void parsePropertyByTag(const string& line,const string& tag,double& prop);
  bool patchStructuresAllFile(const _aflags& aflags,string& structures_file,stringstream& structures_file_ss,ofstream& FileMESSAGE,ostream& oss);
  bool patchStructuresAllFile(stringstream& structures_file_ss);
  bool patchStructuresUniqueFile(const _aflags& aflags,string& structures_file,stringstream& structures_file_ss,ofstream& FileMESSAGE,ostream& oss);
  bool patchStructuresUniqueFile(stringstream& structures_file_ss);
  void patchStructuresFile(const _aflags& aflags,ofstream& FileMESSAGE,ostream& oss=cout);

  void updateProgressBar(unsigned long long int current, unsigned long long int end, ostream& oss=cout);
  vector<string> getElementsList();

  class POccUnit;  //forward declaration
  class POccSiteConfiguration;    //forward declaration
  struct UFFParamAtom;  //forward declaration
  struct UFFParamBond;  //forward declaration

  //bool sortAtoms(const _atom& a1,const _atom& a2);
  //bool getNextSiteConfiguration(vector<vector<POccSiteConfiguration> >& vv_count_configs,vector<uint>& v_config_order,vector<int>& v_config_iterators,vector<vector<int> >& v_types_config);
  bool getNextSiteConfiguration(vector<vector<POccSiteConfiguration> >& vv_count_configs,vector<int>& v_config_iterators,vector<vector<int> >& v_types_config);
  bool getNextSiteConfiguration(vector<uint>& v_config_order,vector<vector<int> >& v_types_config);
  bool getNextSiteConfiguration(vector<int>& site_config);
  vector<uint> getConfigOrder(vector<vector<int> >& v_types_config);
  string getUFFParameterString(const string& element);
  vector<UFFParamAtom> getTypes2UFFParamsMap(const vector<string>& elements);
  xstructure createNonPOccStructure(const xstructure& xstr_pocc,const vector<POccUnit>& pocc_sites,bool use_automatic_volumes_in=true);             //convert pocc xstructure to non-pocc
  vector<POccUnit> getPOccSites(const xstructure& xstr_pocc,ostream& oss=cout);
  vector<POccUnit> getPOccSites(const xstructure& xstr_pocc,const _aflags& aflags,ostream& oss=cout);
  vector<POccUnit> getPOccSites(const xstructure& xstr_pocc,ofstream& FileMESSAGE,ostream& oss=cout);
  vector<POccUnit> getPOccSites(const xstructure& xstr_pocc,const _aflags& aflags,ofstream& FileMESSAGE,ostream& oss=cout);
  vector<uint> getTypes2PCMap(const xstructure& xstr);

  bool sortPOccSites(const POccUnit& p1,const POccUnit& p2);
  bool sortPOccGroups(const POccUnit& p1,const POccUnit& p2);

  string getARUNString(const std::list<POccSuperCellSet>& l_supercell_sets,unsigned long long int i);
  string getARUNString(unsigned long long int index_structure_group,unsigned long long int vstructure_groups_size,unsigned long long int index_structure,unsigned long long int vstructures_size,unsigned long long int index_hnf,unsigned long long int index_site_config,bool include_strgrp=false);

  double getHmix(const xvector<double>& xv_energies,const xvector<double>& xv_dgs);
  double getHmix(const xvector<double>& xv_energies,const xvector<double>& xv_dgs,double& dg_total);
  double getEFA(const xvector<double>& xv_energies,const xvector<double>& xv_dgs);

  void poccOld2New(ostream& oss=cout);
  void poccOld2New(ofstream& FileMESSAGE,ostream& oss=cout);

  string addDefaultPOCCTOL2string(const string& input);

  void getTemperatureStringParameters(int& temperature_precision,bool& temperatures_int,int& zero_padding_temperature);
  void getTemperatureStringParameters(const vector<double>& v_temperatures,int& temperature_precision,bool& temperatures_int,int& zero_padding_temperature);
  string getTemperatureString(double temperature,int precision,bool temperatures_int,int zero_padding_temperature);

  double poccDOSCAR2temperature(const string& doscar_path);
} // namespace pocc

namespace pocc {
  //POccUnit could be
  //1) a bunch of atoms on the same site (site)
  //2) within a site, a bunch of atoms with the same partial_occupation_value (group)
  class POccUnit: public xStream {
    public:
      //NECESSARY PUBLIC CLASS METHODS - START
      //constructors - START
      POccUnit(ostream& oss=cout);
      POccUnit(ofstream& FileMESSAGE,ostream& oss=cout);
      POccUnit(const _aflags& aflags,ostream& oss=cout);
      POccUnit(const _aflags& aflags,ofstream& FileMESSAGE,ostream& oss=cout);
      POccUnit(const POccUnit& b);
      //constructors - STOP
      ~POccUnit();
      const POccUnit& operator=(const POccUnit& b);
      //bool operator<(const POccUnit& other) const;
      void clear();
      //NECESSARY PUBLIC CLASS METHODS - END

      bool m_initialized;
      _aflags m_aflags;
      uint site;                                        //reflexive
      bool partial_occupation_flag;
      double partial_occupation_value;
      vector<uint> v_occupants;
      vector<uint> v_types;
      vector<POccUnit> m_pocc_groups;
      bool is_inequivalent;                             //from iatoms of non-pocc structure
      uint equivalent;                                  //from iatoms of non-pocc structure

      //general setters
      bool initialize(ostream& oss);
      bool initialize(ofstream& FileMESSAGE,ostream& oss);
      bool initialize();
      bool initialize(const _aflags& aflags,ostream& oss);
      bool initialize(const _aflags& aflags,ofstream& FileMESSAGE,ostream& oss);
      bool initialize(const _aflags& aflags);

      void setAFlags(const _aflags& aflags);
    private:
      //NECESSARY PRIVATE CLASS METHODS - START
      void free();
      void copy(const POccUnit& b);
      //NECESSARY END CLASS METHODS - END
  };
}  // namespace pocc

namespace pocc {  
  //simple structure for sorting by vacancy count
  struct SiteVacancyCount {
    uint site;
    uint vacancy_count;
    bool operator<(const SiteVacancyCount& other) const;
  };

  struct StructureConfiguration {
    vector<POccSiteConfiguration> site_configs;
    double max_stoich_error;
    double max_site_error;
  };
} // namespace pocc

namespace pocc {
  class POccSuperCell {
    public:
      //NECESSARY PUBLIC CLASS METHODS - START
      //constructors - START
      POccSuperCell();
      POccSuperCell(const POccSuperCell& b);
      //constructors - STOP
      ~POccSuperCell();
      const POccSuperCell& operator=(const POccSuperCell& b);
      bool operator<(const POccSuperCell& other) const;
      void clear();
      //NECESSARY PUBLIC CLASS METHODS - END

      unsigned long long int m_hnf_index;
      unsigned long long int m_site_config_index;
      unsigned long long int m_degeneracy;
      double m_energy_uff;
    private:
      //NECESSARY PRIVATE CLASS METHODS - START
      void free();
      void copy(const POccSuperCell& b);
      //NECESSARY END CLASS METHODS - END
  };
  bool sortPSCsUFFEnergy(const POccSuperCell& a, const POccSuperCell& b);
} // namespace pocc

namespace pocc {
  struct POccSuperCellSet{
    //no need (YET) to make a class, simple ints and double, no real methods
    const POccSuperCellSet& operator=(const POccSuperCellSet& b);
    bool operator<(const POccSuperCellSet& other) const;
    unsigned long long int getDegeneracy() const;
    const POccSuperCell& getSuperCell() const;
    double getHNFIndex() const; //ME20211006
    xmatrix<int> getHNFMatrix() const;
    double getSiteConfigIndex() const;
    vector<vector<int> > getSiteConfig() const; //ME20211006
    xstructure getStructure() const; //ME20211006
    double getUFFEnergy() const;

    vector<POccSuperCell> m_psc_set;
    double m_energy_dft;  //only calculate this for the set
    double m_probability;
  };
  bool sortPSCSetsUFFEnergy(const POccSuperCellSet& a, const POccSuperCellSet& b);
} // namespace pocc

namespace pocc{
  struct UFFParamAtom{
    //no need (YET) to make a class, simple ints and double, no real methods
    const UFFParamAtom& operator=(const UFFParamAtom& b);

    string symbol;
    double r1;        //bond distance
    double theta0;
    double x1;        //nonbond distance
    double D1;        //nonbond energy
    double zeta;      //scale
    double Z1;        //effective charge
    double Vi;
    double Uj;
    double ChiI;       //electronegativity
    double hard;
    double radius;
  };

  struct UFFParamBond{
    //no need (YET) to make a class, simple ints and double, no real methods
    const UFFParamBond& operator=(const UFFParamBond& b);
    void calculate(UFFParamAtom& uffp1,UFFParamAtom& uffp2,double distij);

    double ren;
    double R0;
    double Kij;
    double Xij;
    double Dij;
    double delta;
    double X6;
    double X12;
  };
} // namespace pocc

namespace pocc {
  class POccSiteConfiguration {
    public:
      //NECESSARY PUBLIC CLASS METHODS - START
      //constructors - START
      POccSiteConfiguration();
      POccSiteConfiguration(int _site,int _i_hnf,vector<POccUnit>& pocc_groups);
      POccSiteConfiguration(const POccSiteConfiguration& b);
      //constructors - STOP

      ~POccSiteConfiguration();
      const POccSiteConfiguration& operator=(const POccSiteConfiguration& b);
      void clear();
      //NECESSARY PUBLIC CLASS METHODS - END

      //debug
      //vector<int> types_configuration_debug;                  //atom types, vacancy is -1
      //debug

      int site;                                         //reflexive
      int i_hnf;                                        //reflexive
      bool partial_occupation_flag;
      //any vector or xvector is over pocc_groups
      vector<POccUnit> m_pocc_groups;                  //reflexive
      xvector<int> xv_occupation_count_input;      //pre multiplication, from xstr_pocc
      xvector<int> xv_occupation_multiple;              //increment with each pocc_group
      xvector<int> xv_occupation_count_supercell;           //post multiplication with multiple
      xvector<double> xv_partial_occupation_value;
      xvector<double> xv_site_error;
      //sum of occupation_count_total and vacancy_count yields i_hnf (total sites)
      int occupation_count_total;
      int vacancy_count;
      double max_site_error;
      //double error_total;

      void prepareNoPOccConfig();
      void preparePOccConfig();
      int getNextOccupationMultiple(int i_hnf,xvector<int>& xv_occupation_multiple);
      int calculateOccupationCountTotal(xvector<int>& xv_next_occupation_multiple);
      void updateOccupationCounts(int _i_hnf, xvector<int> & xv_next_occupation_multiple);
      void calculateError();
      bool isPartiallyOccupied() const;
      vector<int> getStartingTypesConfiguration() const;

      //const vector<int>& getTypesConfiguration() const;
    private:
      //NECESSARY PRIVATE CLASS METHODS - START
      void free();
      void copy(const POccSiteConfiguration& b);
      //NECESSARY END CLASS METHODS - END
  };
} // namespace pocc

namespace pocc {
  class POccCalculatorTemplate {
    public:
      //NECESSARY PUBLIC CLASS METHODS - START
      //constructors - START
      POccCalculatorTemplate();
      POccCalculatorTemplate(const POccCalculatorTemplate& b);
      //constructors - STOP
      ~POccCalculatorTemplate();
      //NECESSARY PUBLIC CLASS METHODS - END

      xstructure xstr_pocc;                   //input from PARTCAR
      aurostd::xoption m_p_flags;             //e.g., vpflow
      _aflags m_aflags;                       //standard aflow flags
      xvector<double> stoich_each_type;       //converting deque<double> to xvector<double>
      xstructure xstr_nopocc;                 //will contain symmetry objects (_sym_op, pgroups most important here)
      vector<uint> types2pc_map;              //list of atom indices where types2pc_map(0) is 1st type 0 atom, types2pc_map(1) is 1st type 1 atom, etc.
      vector<string> m_species_redecoration;  //species used to redecorate xstr's for consistent symmetry/uff energies

      void setPOccFlags(const aurostd::xoption& pocc_flags);
      void setAFlags(const _aflags& Aflags);                      //standard _aflags
      void setPOccStructure(const xstructure& xstr_pocc);
      void setNonPOccStructure(const xstructure& xstr_nonpocc);
      void setSpeciesRedecoration(const vector<string>& species_redecoration);

    protected:
      //NECESSARY PRIVATE CLASS METHODS - START
      void free();
      void copy(const POccCalculatorTemplate& b);
      //NECESSARY PRIVATE CLASS METHODS - END
  };
} // namespace pocc

namespace pocc {
  vector<uint> getVacanciesSuperCell(const vector<int>& pc2sc_map,const vector<vector<int> >& v_types_config);
  void replaceRandomSitesSuperCell(const xstructure& xstr_pocc,const vector<uint>& types2pc_map,const vector<int>& pc2sc_map,const vector<vector<int> >& v_types_config,xstructure& supercell);
  void rebuildSuperCell(const xstructure& xstr_pocc,const vector<uint>& v_vacancies,xstructure& supercell);
} // namespace pocc

namespace pocc { 
  class POccUFFEnergyAnalyzer: public POccCalculatorTemplate, public xStream {
    public:
      //NECESSARY PUBLIC CLASS METHODS - START
      //constructors - START
      POccUFFEnergyAnalyzer(ostream& oss=cout);
      POccUFFEnergyAnalyzer(const aurostd::xoption& pocc_flags,ostream& oss=cout);
      POccUFFEnergyAnalyzer(const _aflags& aflags,ostream& oss=cout);
      POccUFFEnergyAnalyzer(const aurostd::xoption& pocc_flags,const _aflags& aflags,ostream& oss=cout);
      POccUFFEnergyAnalyzer(ofstream& FileMESSAGE,ostream& oss=cout);
      POccUFFEnergyAnalyzer(const aurostd::xoption& pocc_flags,ofstream& FileMESSAGE,ostream& oss=cout);
      POccUFFEnergyAnalyzer(const _aflags& aflags,ofstream& FileMESSAGE,ostream& oss=cout);
      POccUFFEnergyAnalyzer(const aurostd::xoption& pocc_flags,const _aflags& aflags,ofstream& FileMESSAGE,ostream& oss=cout);
      POccUFFEnergyAnalyzer(const xstructure& xstr_pocc,const xstructure& xstr_nopocc,const vector<string>& species_redecoration,ostream& oss=cout);
      POccUFFEnergyAnalyzer(const xstructure& xstr_pocc,const xstructure& xstr_nopocc,const vector<string>& species_redecoration,const aurostd::xoption& pocc_flags,ostream& oss=cout);
      POccUFFEnergyAnalyzer(const xstructure& xstr_pocc,const xstructure& xstr_nopocc,const vector<string>& species_redecoration,const _aflags& aflags,ostream& oss=cout);
      POccUFFEnergyAnalyzer(const xstructure& xstr_pocc,const xstructure& xstr_nopocc,const vector<string>& species_redecoration,const aurostd::xoption& pocc_flags,const _aflags& aflags,ostream& oss=cout);
      POccUFFEnergyAnalyzer(const xstructure& xstr_pocc,const xstructure& xstr_nopocc,const vector<string>& species_redecoration,ofstream& FileMESSAGE,ostream& oss=cout);
      POccUFFEnergyAnalyzer(const xstructure& xstr_pocc,const xstructure& xstr_nopocc,const vector<string>& species_redecoration,const aurostd::xoption& pocc_flags,ofstream& FileMESSAGE,ostream& oss=cout);
      POccUFFEnergyAnalyzer(const xstructure& xstr_pocc,const xstructure& xstr_nopocc,const vector<string>& species_redecoration,const _aflags& aflags,ofstream& FileMESSAGE,ostream& oss=cout);
      POccUFFEnergyAnalyzer(const xstructure& xstr_pocc,const xstructure& xstr_nopocc,const vector<string>& species_redecoration,const aurostd::xoption& pocc_flags,const _aflags& aflags,ofstream& FileMESSAGE,ostream& oss=cout);
      POccUFFEnergyAnalyzer(const POccUFFEnergyAnalyzer& b);
      //POccUFFEnergyAnalyzer(xmatrix<double>*& _hnf_mat,xstructure*& _xstr_nopocc);
      //constructors - STOP
      ~POccUFFEnergyAnalyzer();
      const POccUFFEnergyAnalyzer& operator=(const POccUFFEnergyAnalyzer& b);
      void clear();
      //NECESSARY PUBLIC CLASS METHODS - END

      //underlying data structures
      bool m_initialized;
      xmatrix<double> hnf_mat;
      vector<vector<int> > m_types_config;            //the config for which we determined bonding
      vector<UFFParamAtom> types2uffparams_map;
      vector<uint> m_vacancies;
      double m_exploration_radius;
      xmatrix<double> distance_matrix;                    //references xstr_nopocc
      vector<double> v_dist_nn;                           //references xstr_nopocc
      xstructure xstr_ss;       //superstructure
      vector<int> sc2pc_map;
      vector<int> pc2sc_map;

      //initializers
      bool initialize(ostream& oss);
      bool initialize(const aurostd::xoption& pocc_flags,ostream& oss);
      bool initialize(const _aflags& aflags,ostream& oss);
      bool initialize(const aurostd::xoption& pocc_flags,const _aflags& aflags,ostream& oss);
      bool initialize(ofstream& FileMESSAGE,ostream& oss);
      bool initialize(const aurostd::xoption& pocc_flags,ofstream& FileMESSAGE,ostream& oss);
      bool initialize(const _aflags& aflags,ofstream& FileMESSAGE,ostream& oss);
      bool initialize(const aurostd::xoption& pocc_flags,const _aflags& aflags,ofstream& FileMESSAGE,ostream& oss);
      bool initialize();
      bool initialize(const aurostd::xoption& pocc_flags);
      bool initialize(const _aflags& aflags);
      bool initialize(const aurostd::xoption& pocc_flags,const _aflags& aflags);
      bool initialize(const xstructure& xstr_pocc,const xstructure& xstr_nopocc,const vector<string>& species_redecoration,ostream& oss);
      bool initialize(const xstructure& xstr_pocc,const xstructure& xstr_nopocc,const vector<string>& species_redecoration,const aurostd::xoption& pocc_flags,ostream& oss);
      bool initialize(const xstructure& xstr_pocc,const xstructure& xstr_nopocc,const vector<string>& species_redecoration,const _aflags& aflags,ostream& oss);
      bool initialize(const xstructure& xstr_pocc,const xstructure& xstr_nopocc,const vector<string>& species_redecoration,const aurostd::xoption& pocc_flags,const _aflags& aflags,ostream& oss);
      bool initialize(const xstructure& xstr_pocc,const xstructure& xstr_nopocc,const vector<string>& species_redecoration,ofstream& FileMESSAGE,ostream& oss);
      bool initialize(const xstructure& xstr_pocc,const xstructure& xstr_nopocc,const vector<string>& species_redecoration,const aurostd::xoption& pocc_flags,ofstream& FileMESSAGE,ostream& oss);
      bool initialize(const xstructure& xstr_pocc,const xstructure& xstr_nopocc,const vector<string>& species_redecoration,const _aflags& aflags,ofstream& FileMESSAGE,ostream& oss);
      bool initialize(const xstructure& xstr_pocc,const xstructure& xstr_nopocc,const vector<string>& species_redecoration,const aurostd::xoption& pocc_flags,const _aflags& aflags,ofstream& FileMESSAGE,ostream& oss);
      bool initialize(const xstructure& xstr_pocc,const xstructure& xstr_nopocc,const vector<string>& species_redecoration);
      bool initialize(const xstructure& xstr_pocc,const xstructure& xstr_nopocc,const vector<string>& species_redecoration,const aurostd::xoption& pocc_flags);
      bool initialize(const xstructure& xstr_pocc,const xstructure& xstr_nopocc,const vector<string>& species_redecoration,const _aflags& aflags);
      bool initialize(const xstructure& xstr_pocc,const xstructure& xstr_nopocc,const vector<string>& species_redecoration,const aurostd::xoption& pocc_flags,const _aflags& aflags);

      void setSpeciesRedecoration(const vector<string>& species_redecoration);
      void setExplorationRadius();
      void getCluster(xmatrix<double>& _hnf_mat);
      void setBonds(vector<vector<int> >& v_types_config);
      double getUFFEnergy();
      bool isVacancy(vector<uint>& v_vacancies,uint atom);
      double bondEnergyBond(const UFFParamBond& uffb);
      double bondEnergyNoBond(const UFFParamBond& uffb);
      double getUFFBondEnergy(xstructure& xstr,vector<vector<uint> >& v_bonded_atom_indices,uint MODE);


    private:
      //NECESSARY PRIVATE CLASS METHODS - START
      void free();
      void copy(const POccUFFEnergyAnalyzer& b);
      //NECESSARY PRIVATE CLASS METHODS - END

      //for bonding, we need to create a super-superstructure (cluster)
      xstructure xstr_cluster;                                //cluster of atoms within radius
      vector<vector<uint> > v_bonded_atom_indices;            //references xstr_cluster
      vector<vector<uint> > v_nonbonded_atom_indices;         //references xstr_cluster

      bool has_vacancies;                                     //are there vacancies present in m_types_config?
      bool bonding_set;                                       //have we already found bonding for this configuration?
      double m_energy_uff;

      uint NNDistancesMapPC(uint atom);
      uint NNDistancesMapSC(uint atom);
      void calculateNNDistances(xstructure& xstr,vector<uint>& v_vacancies);
  };
} // namespace pocc

namespace pocc {
  class POccCalculator : public POccCalculatorTemplate, public xStream {
    public:
      //NECESSARY PUBLIC CLASS METHODS - START
      //constructors - START
      POccCalculator(ostream& oss=cout);
      POccCalculator(const _aflags& aflags,ostream& oss=cout);
      POccCalculator(const _aflags& aflags,const _kflags& kflags,ostream& oss=cout);
      POccCalculator(const _aflags& aflags,const _vflags& vflags,ostream& oss=cout);
      POccCalculator(const _aflags& aflags,const _kflags& kflags,const _vflags& vflags,ostream& oss=cout);
      POccCalculator(const xstructure& xstr_pocc,ostream& oss=cout);
      POccCalculator(const xstructure& xstr_pocc,const _aflags& aflags,ostream& oss=cout);
      POccCalculator(const xstructure& xstr_pocc,const _kflags& kflags,ostream& oss=cout);
      POccCalculator(const xstructure& xstr_pocc,const _vflags& vflags,ostream& oss=cout);
      POccCalculator(const xstructure& xstr_pocc,const _kflags& kflags,const _vflags& vflags,ostream& oss=cout);
      POccCalculator(const xstructure& xstr_pocc,const _aflags& aflags,const _kflags& kflags,ostream& oss=cout);
      POccCalculator(const xstructure& xstr_pocc,const _aflags& aflags,const _vflags& vflags,ostream& oss=cout);
      POccCalculator(const xstructure& xstr_pocc,const _aflags& aflags,const _kflags& kflags,const _vflags& vflags,ostream& oss=cout);
      POccCalculator(ofstream& FileMESSAGE,ostream& oss=cout);
      POccCalculator(const _aflags& aflags,ofstream& FileMESSAGE,ostream& oss=cout);
      POccCalculator(const _aflags& aflags,const _kflags& kflags,ofstream& FileMESSAGE,ostream& oss=cout);
      POccCalculator(const _aflags& aflags,const _vflags& vflags,ofstream& FileMESSAGE,ostream& oss=cout);
      POccCalculator(const _aflags& aflags,const _kflags& kflags,const _vflags& vflags,ofstream& FileMESSAGE,ostream& oss=cout);
      POccCalculator(const xstructure& xstr_pocc,ofstream& FileMESSAGE,ostream& oss=cout);
      POccCalculator(const xstructure& xstr_pocc,const _aflags& aflags,ofstream& FileMESSAGE,ostream& oss=cout);
      POccCalculator(const xstructure& xstr_pocc,const _kflags& kflags,ofstream& FileMESSAGE,ostream& oss=cout);
      POccCalculator(const xstructure& xstr_pocc,const _vflags& vflags,ofstream& FileMESSAGE,ostream& oss=cout);
      POccCalculator(const xstructure& xstr_pocc,const _kflags& kflags,const _vflags& vflags,ofstream& FileMESSAGE,ostream& oss=cout);
      POccCalculator(const xstructure& xstr_pocc,const _aflags& aflags,const _kflags& kflags,ofstream& FileMESSAGE,ostream& oss=cout);
      POccCalculator(const xstructure& xstr_pocc,const _aflags& aflags,const _vflags& vflags,ofstream& FileMESSAGE,ostream& oss=cout);
      POccCalculator(const xstructure& xstr_pocc,const _aflags& aflags,const _kflags& kflags,const _vflags& vflags,ofstream& FileMESSAGE,ostream& oss=cout);
      POccCalculator(const aurostd::xoption& pocc_flags,ostream& oss=cout);
      POccCalculator(const aurostd::xoption& pocc_flags,const _aflags& aflags,ostream& oss=cout);
      POccCalculator(const aurostd::xoption& pocc_flags,const _aflags& aflags,const _kflags& kflags,ostream& oss=cout);
      POccCalculator(const aurostd::xoption& pocc_flags,const _aflags& aflags,const _vflags& vflags,ostream& oss=cout);
      POccCalculator(const aurostd::xoption& pocc_flags,const _aflags& aflags,const _kflags& kflags,const _vflags& vflags,ostream& oss=cout);
      POccCalculator(const xstructure& xstr_pocc,const aurostd::xoption& pocc_flags,ostream& oss=cout);
      POccCalculator(const xstructure& xstr_pocc,const aurostd::xoption& pocc_flags,const _aflags& aflags,ostream& oss=cout);
      POccCalculator(const xstructure& xstr_pocc,const aurostd::xoption& pocc_flags,const _kflags& kflags,ostream& oss=cout);
      POccCalculator(const xstructure& xstr_pocc,const aurostd::xoption& pocc_flags,const _vflags& vflags,ostream& oss=cout);
      POccCalculator(const xstructure& xstr_pocc,const aurostd::xoption& pocc_flags,const _kflags& kflags,const _vflags& vflags,ostream& oss=cout);
      POccCalculator(const xstructure& xstr_pocc,const aurostd::xoption& pocc_flags,const _aflags& aflags,const _kflags& kflags,ostream& oss=cout);
      POccCalculator(const xstructure& xstr_pocc,const aurostd::xoption& pocc_flags,const _aflags& aflags,const _vflags& vflags,ostream& oss=cout);
      POccCalculator(const xstructure& xstr_pocc,const aurostd::xoption& pocc_flags,const _aflags& aflags,const _kflags& kflags,const _vflags& vflags,ostream& oss=cout);
      POccCalculator(const aurostd::xoption& pocc_flags,ofstream& FileMESSAGE,ostream& oss=cout);
      POccCalculator(const aurostd::xoption& pocc_flags,const _aflags& aflags,ofstream& FileMESSAGE,ostream& oss=cout);
      POccCalculator(const aurostd::xoption& pocc_flags,const _aflags& aflags,const _kflags& kflags,ofstream& FileMESSAGE,ostream& oss=cout);
      POccCalculator(const aurostd::xoption& pocc_flags,const _aflags& aflags,const _vflags& vflags,ofstream& FileMESSAGE,ostream& oss=cout);
      POccCalculator(const aurostd::xoption& pocc_flags,const _aflags& aflags,const _kflags& kflags,const _vflags& vflags,ofstream& FileMESSAGE,ostream& oss=cout);
      POccCalculator(const xstructure& xstr_pocc,const aurostd::xoption& pocc_flags,ofstream& FileMESSAGE,ostream& oss=cout);
      POccCalculator(const xstructure& xstr_pocc,const aurostd::xoption& pocc_flags,const _aflags& aflags,ofstream& FileMESSAGE,ostream& oss=cout);
      POccCalculator(const xstructure& xstr_pocc,const aurostd::xoption& pocc_flags,const _kflags& kflags,ofstream& FileMESSAGE,ostream& oss=cout);
      POccCalculator(const xstructure& xstr_pocc,const aurostd::xoption& pocc_flags,const _vflags& vflags,ofstream& FileMESSAGE,ostream& oss=cout);
      POccCalculator(const xstructure& xstr_pocc,const aurostd::xoption& pocc_flags,const _kflags& kflags,const _vflags& vflags,ofstream& FileMESSAGE,ostream& oss=cout);
      POccCalculator(const xstructure& xstr_pocc,const aurostd::xoption& pocc_flags,const _aflags& aflags,const _kflags& kflags,ofstream& FileMESSAGE,ostream& oss=cout);
      POccCalculator(const xstructure& xstr_pocc,const aurostd::xoption& pocc_flags,const _aflags& aflags,const _vflags& vflags,ofstream& FileMESSAGE,ostream& oss=cout);
      POccCalculator(const xstructure& xstr_pocc,const aurostd::xoption& pocc_flags,const _aflags& aflags,const _kflags& kflags,const _vflags& vflags,ofstream& FileMESSAGE,ostream& oss=cout);
      POccCalculator(const POccCalculator& b);
      //constructors - STOP
      ~POccCalculator();
      const POccCalculator& operator=(const POccCalculator& b);
      void clear();
      //NECESSARY PUBLIC CLASS METHODS - END

      //inputs
      bool m_initialized;
      _kflags m_kflags;                         //standard aflow flags
      _vflags m_vflags;                         //standard aflow flags
      xstructure xstr_sym;                    //will contain symmetry objects (_sym_op, pgroups most important here)
      int n_hnf;
      vector<POccUnit> m_pocc_sites;                   //groupings of atoms that are on the same site, non-vacant sites only, relative to xstr_nopocc
      int pocc_atoms_total;
      vector<StructureConfiguration> v_str_configs;

      POccUFFEnergyAnalyzer energy_analyzer;
      unsigned long long int hnf_count;
      unsigned long long int types_config_permutations_count;
      unsigned long long int total_permutations_count;
      std::list<POccSuperCellSet> l_supercell_sets;
      //standard flags - ALL options will be handled via xoptions
      aurostd::xoption enumerator_mode;       //how do we determine duplicates - UFF, SNF, ...

      //post-processing
      vector<string> m_ARUN_directories;
      double m_Hmix;
      double m_efa;
      int m_temperature_precision;
      int m_zero_padding_temperature;
      bool m_temperatures_int;
      double m_energy_dft_ground;
      uint m_ARUN_directory_ground;
      xDOSCAR m_xdoscar;
      vector<double> m_Egap_DOS,m_Egap;
      double m_Egap_DOS_net,m_Egap_net;
      vector<string> m_vfilenames_plasm;  //plasmonics
      vector<string> m_veps_plasm; //plasmonics
      vector<xPLASMONICS> m_vxplasm;  //plasmonics
      //vector<vector<double> > m_venergy_plasm; //plasmonics
      //vector<vector<double> > m_veels_plasm;   //plasmonics
      //vector<vector<xcomplex<double> > > m_vdielectric_plasm;  //plasmonics  //contains both real and imaginary parts

      //initializers
      bool initialize(ostream& oss);
      bool initialize(const _aflags& aflags,ostream& oss);
      bool initialize(const _aflags& aflags,const _kflags& kflags,ostream& oss);
      bool initialize(const _aflags& aflags,const _vflags& vflags,ostream& oss);
      bool initialize(const _aflags& aflags,const _kflags& kflags,const _vflags& vflags,ostream& oss);
      bool initialize(const xstructure& xstr_pocc,ostream& oss);
      bool initialize(const xstructure& xstr_pocc,const _aflags& aflags,ostream& oss);
      bool initialize(const xstructure& xstr_pocc,const _kflags& kflags,ostream& oss);
      bool initialize(const xstructure& xstr_pocc,const _vflags& vflags,ostream& oss);
      bool initialize(const xstructure& xstr_pocc,const _kflags& kflags,const _vflags& vflags,ostream& oss);
      bool initialize(const xstructure& xstr_pocc,const _aflags& aflags,const _kflags& kflags,ostream& oss);
      bool initialize(const xstructure& xstr_pocc,const _aflags& aflags,const _vflags& vflags,ostream& oss);
      bool initialize(const xstructure& xstr_pocc,const _aflags& aflags,const _kflags& kflags,const _vflags& vflags,ostream& oss);
      bool initialize(ofstream& FileMESSAGE,ostream& oss);
      bool initialize(const _aflags& aflags,ofstream& FileMESSAGE,ostream& oss);
      bool initialize(const _aflags& aflags,const _kflags& kflags,ofstream& FileMESSAGE,ostream& oss);
      bool initialize(const _aflags& aflags,const _vflags& vflags,ofstream& FileMESSAGE,ostream& oss);
      bool initialize(const _aflags& aflags,const _kflags& kflags,const _vflags& vflags,ofstream& FileMESSAGE,ostream& oss);
      bool initialize(const xstructure& xstr_pocc,ofstream& FileMESSAGE,ostream& oss);
      bool initialize(const xstructure& xstr_pocc,const _aflags& aflags,ofstream& FileMESSAGE,ostream& oss);
      bool initialize(const xstructure& xstr_pocc,const _kflags& kflags,ofstream& FileMESSAGE,ostream& oss);
      bool initialize(const xstructure& xstr_pocc,const _vflags& vflags,ofstream& FileMESSAGE,ostream& oss);
      bool initialize(const xstructure& xstr_pocc,const _kflags& kflags,const _vflags& vflags,ofstream& FileMESSAGE,ostream& oss);
      bool initialize(const xstructure& xstr_pocc,const _aflags& aflags,const _kflags& kflags,ofstream& FileMESSAGE,ostream& oss);
      bool initialize(const xstructure& xstr_pocc,const _aflags& aflags,const _vflags& vflags,ofstream& FileMESSAGE,ostream& oss);
      bool initialize(const xstructure& xstr_pocc,const _aflags& aflags,const _kflags& kflags,const _vflags& vflags,ofstream& FileMESSAGE,ostream& oss);
      bool initialize();
      bool initialize(const _aflags& aflags);
      bool initialize(const _aflags& aflags,const _kflags& kflags);
      bool initialize(const _aflags& aflags,const _vflags& vflags);
      bool initialize(const _aflags& aflags,const _kflags& kflags,const _vflags& vflags);
      bool initialize(const xstructure& xstr_pocc);
      bool initialize(const xstructure& xstr_pocc,const _aflags& aflags);
      bool initialize(const xstructure& xstr_pocc,const _kflags& kflags);
      bool initialize(const xstructure& xstr_pocc,const _vflags& vflags);
      bool initialize(const xstructure& xstr_pocc,const _kflags& kflags,const _vflags& vflags);
      bool initialize(const xstructure& xstr_pocc,const _aflags& aflags,const _kflags& kflags);
      bool initialize(const xstructure& xstr_pocc,const _aflags& aflags,const _vflags& vflags);
      bool initialize(const xstructure& xstr_pocc,const _aflags& aflags,const _kflags& kflags,const _vflags& vflags);
      bool initialize(const aurostd::xoption& pocc_flags,ostream& oss);
      bool initialize(const aurostd::xoption& pocc_flags,const _aflags& aflags,ostream& oss);
      bool initialize(const aurostd::xoption& pocc_flags,const _aflags& aflags,const _kflags& kflags,ostream& oss);
      bool initialize(const aurostd::xoption& pocc_flags,const _aflags& aflags,const _vflags& vflags,ostream& oss);
      bool initialize(const aurostd::xoption& pocc_flags,const _aflags& aflags,const _kflags& kflags,const _vflags& vflags,ostream& oss);
      bool initialize(const xstructure& xstr_pocc,const aurostd::xoption& pocc_flags,ostream& oss);
      bool initialize(const xstructure& xstr_pocc,const aurostd::xoption& pocc_flags,const _aflags& aflags,ostream& oss);
      bool initialize(const xstructure& xstr_pocc,const aurostd::xoption& pocc_flags,const _kflags& kflags,ostream& oss);
      bool initialize(const xstructure& xstr_pocc,const aurostd::xoption& pocc_flags,const _vflags& vflags,ostream& oss);
      bool initialize(const xstructure& xstr_pocc,const aurostd::xoption& pocc_flags,const _kflags& kflags,const _vflags& vflags,ostream& oss);
      bool initialize(const xstructure& xstr_pocc,const aurostd::xoption& pocc_flags,const _aflags& aflags,const _kflags& kflags,ostream& oss);
      bool initialize(const xstructure& xstr_pocc,const aurostd::xoption& pocc_flags,const _aflags& aflags,const _vflags& vflags,ostream& oss);
      bool initialize(const xstructure& xstr_pocc,const aurostd::xoption& pocc_flags,const _aflags& aflags,const _kflags& kflags,const _vflags& vflags,ostream& oss);
      bool initialize(const aurostd::xoption& pocc_flags,ofstream& FileMESSAGE,ostream& oss);
      bool initialize(const aurostd::xoption& pocc_flags,const _aflags& aflags,ofstream& FileMESSAGE,ostream& oss);
      bool initialize(const aurostd::xoption& pocc_flags,const _aflags& aflags,const _kflags& kflags,ofstream& FileMESSAGE,ostream& oss);
      bool initialize(const aurostd::xoption& pocc_flags,const _aflags& aflags,const _vflags& vflags,ofstream& FileMESSAGE,ostream& oss);
      bool initialize(const aurostd::xoption& pocc_flags,const _aflags& aflags,const _kflags& kflags,const _vflags& vflags,ofstream& FileMESSAGE,ostream& oss);
      bool initialize(const xstructure& xstr_pocc,const aurostd::xoption& pocc_flags,ofstream& FileMESSAGE,ostream& oss);
      bool initialize(const xstructure& xstr_pocc,const aurostd::xoption& pocc_flags,const _aflags& aflags,ofstream& FileMESSAGE,ostream& oss);
      bool initialize(const xstructure& xstr_pocc,const aurostd::xoption& pocc_flags,const _kflags& kflags,ofstream& FileMESSAGE,ostream& oss);
      bool initialize(const xstructure& xstr_pocc,const aurostd::xoption& pocc_flags,const _vflags& vflags,ofstream& FileMESSAGE,ostream& oss);
      bool initialize(const xstructure& xstr_pocc,const aurostd::xoption& pocc_flags,const _kflags& kflags,const _vflags& vflags,ofstream& FileMESSAGE,ostream& oss);
      bool initialize(const xstructure& xstr_pocc,const aurostd::xoption& pocc_flags,const _aflags& aflags,const _kflags& kflags,ofstream& FileMESSAGE,ostream& oss);
      bool initialize(const xstructure& xstr_pocc,const aurostd::xoption& pocc_flags,const _aflags& aflags,const _vflags& vflags,ofstream& FileMESSAGE,ostream& oss);
      bool initialize(const xstructure& xstr_pocc,const aurostd::xoption& pocc_flags,const _aflags& aflags,const _kflags& kflags,const _vflags& vflags,ofstream& FileMESSAGE,ostream& oss);
      bool initialize(const aurostd::xoption& pocc_flags);
      bool initialize(const aurostd::xoption& pocc_flags,const _aflags& aflags);
      bool initialize(const aurostd::xoption& pocc_flags,const _aflags& aflags,const _kflags& kflags);
      bool initialize(const aurostd::xoption& pocc_flags,const _aflags& aflags,const _vflags& vflags);
      bool initialize(const aurostd::xoption& pocc_flags,const _aflags& aflags,const _kflags& kflags,const _vflags& vflags);
      bool initialize(const xstructure& xstr_pocc,const aurostd::xoption& pocc_flags);
      bool initialize(const xstructure& xstr_pocc,const aurostd::xoption& pocc_flags,const _aflags& aflags);
      bool initialize(const xstructure& xstr_pocc,const aurostd::xoption& pocc_flags,const _kflags& kflags);
      bool initialize(const xstructure& xstr_pocc,const aurostd::xoption& pocc_flags,const _vflags& vflags);
      bool initialize(const xstructure& xstr_pocc,const aurostd::xoption& pocc_flags,const _kflags& kflags,const _vflags& vflags);
      bool initialize(const xstructure& xstr_pocc,const aurostd::xoption& pocc_flags,const _aflags& aflags,const _kflags& kflags);
      bool initialize(const xstructure& xstr_pocc,const aurostd::xoption& pocc_flags,const _aflags& aflags,const _vflags& vflags);
      bool initialize(const xstructure& xstr_pocc,const aurostd::xoption& pocc_flags,const _aflags& aflags,const _kflags& kflags,const _vflags& vflags);

      //external methods
      void setPOccFlags(const aurostd::xoption& pocc_flags);                    //input flags, e.g., vpflow
      void loadFromAFlags();                                                    //grabs from m_aflags
      void loadFromAFlags(const aurostd::xoption& loader);                      //grabs from m_aflags
      void setPOccStructure(const xstructure& xstr_pocc);
      void setAFlags(const _aflags& Aflags);                                    //standard _aflags
      void setKFlags(const _kflags& Kflags);                                    //standard _kflags
      void setVFlags(const _vflags& Vflags);                                    //standard _vflags

      // Modules
      bool inputFilesFoundAnywhereAPL();  //ME20211004
      void createModuleAflowIns(const _xvasp& xvasp, const string& MODULE);  //ME20211004

      void writePARTCAR() const;
      void generateStructures(const _xvasp& xvasp);
      xstructure createXStructure(const POccSuperCell& psc,int n_hnf=0,unsigned long long int hnf_count=0,unsigned long long int types_config_permutations_count=0,bool clean_structure=false,bool primitivize=false);
      bool areEquivalentStructuresByUFF(std::list<POccSuperCellSet>::iterator it, const POccSuperCell& psc) const;
      void add2DerivativeStructuresList(const POccSuperCell& psc,std::list<POccSuperCellSet>::iterator i_start,std::list<POccSuperCellSet>::iterator i_end);
      void add2DerivativeStructuresList(const POccSuperCell& psc);
      void getHNFMatSiteConfig(const POccSuperCell& psc,xmatrix<double>& hnf_mat,vector<vector<int> >& v_types_config);
      bool areEquivalentStructures(const POccSuperCell& psc_a,const POccSuperCell& psc_b);
      bool areEquivalentStructures(const xstructure& a,const xstructure& b);
      unsigned long long int runRobustStructureComparison(std::list<POccSuperCellSet>::iterator it);
      void calculateHNF();
      void getTotalPermutationsCount();
      void calculate();
      string getARUNString(unsigned long long int i);
      xstructure getUniqueSuperCell(unsigned long long int i);
      vector<xstructure> getUniqueDerivativeStructures();
      vector<uint> getMapToPARTCAR(unsigned long long int i, const xstructure& xstr);  //ME20211006
      unsigned long long int getUniqueSuperCellsCount() const;
      //bool printUniqueDerviativeStructures();
      //void resetMaxSLRadius();
      void resetHNFMatrices();
      void resetSiteConfigurations();

      void CleanPostProcessing();
      void loadDataIntoCalculator();
      void setTemperatureStringParameters();
      void setTemperatureStringParameters(vector<double>& v_temperatures);
      void postProcessing();
      void StructuresAllFile2SupercellSets();
      void StructuresUniqueFile2SupercellSets();
      bool QMVASPsFound() const;
      void setDFTEnergies();
      void setEFA();
      void calculateRELAXProperties(double temperature=300);
      void calculateSTATICProperties(double temperature=300);
      void calculatePlasmonicProperties(double temperature=300);
      void setPOccStructureProbabilities(double temperature=300); //room temperature
      string getTemperatureString(double temperature) const;
      void setAvgDOSCAR(double temperature=300);  //depends on probabilities
      void setAvgPlasmonicData(double temperature=300);  //depends on probabilities
      void plotAvgDOSCAR(double temperature) const; //no default temperature, needs to be set inside setAvgDOSCAR()
      void plotAvgDOSCAR(const string& doscar_path,const string& directory=".") const;
      void plotAvgDOSCAR(const xDOSCAR& xdos,double temperature,const string& directory=".") const;
      void writeResults() const;
      void writeResults(double temperature) const;

    private:
      //NECESSARY PRIVATE CLASS METHODS - START
      void free();
      void copy(const POccCalculator& b);
      //NECESSARY END CLASS METHODS - END

      //hnf matrices
      int a_start, b_start, c_start;
      int d_start, e_start, f_start;
      vector<xmatrix<double> > v_unique_superlattices;
      //double max_superlattice_radius;
      //configurations
      xmatrix<double> hnf_mat;
      vector<vector<int> > v_types_config;
      //vector<int> v_config_iterators;
      uint config_iterator;
      vector<uint> v_config_order;
      double m_energy_uff_tolerance;

      void initializePOccStructure();
      void cleanPOccStructure();
      void preparePOccStructure();  //do not write out sym stuff by default

      const xmatrix<double>& getLattice() const;
      const vector<_sym_op>& getPGroup() const;
      //const StructureConfiguration& getXStrCountConfiguration(uint i) const;

      //void calculateHNF();                   //get n_hnf

      //useful internal methods
      //vector<_sym_op> getPGroups();           //fetch pgroups of xstr_nopocc
      //uint getHNFCount();                     //get count of hnf matrices, refers to v_hnf
      //xmatrix<double> getHNFMatrix(uint i);   //fetch specific hnf matrix, refers to v_hnf
      //_atom getAtom(uint i);                  //grab specific atom, refers to xstr_pocc

      //table stuff
      //set some nice printing precisions and paddings, mostly definitions
      uint getHNFTabelPOCCPrecision() const;
      uint getHNFTableGeneralPrecision() const;
      uint getHNFTableIterationPadding() const;
      uint getHNFTableErrorPadding() const;
      uint getHNFTableColumnPadding() const;
      string getHeaderMaxSiteError() const;
      string getHeaderMaxStoichError() const;
      string getHeaderStoichiometry() const;

      string hnfTableHeader();
      void writeHNFTableOutput(int i_hnf,double& stoich_error,double& site_error);
      string hnfTableLineOutput(int i_hnf,int str_config);
      //void setHNFTablePadding(int _AFLOW_POCC_PRECISION_);

      void partitionPOccSites();              //get pocc_sites
      xvector<double> calculateStoichEachType(vector<vector<int> >& v_types_config);
      void calculateSymNonPOccStructure(bool verbose=true);          //calculate symmetry of non-pocc structure
      void propagateEquivalentAtoms2POccStructure();  //propagates equivalent atoms info from xstr_sym to xstr_pocc for sorting
      void redecorateXStructures();            //redecorate xstr_nopocc for standardization of UFF energies

      //void getSiteCountConfigurations(int i_hnf,double& stoich_error);
      void getSiteCountConfigurations(int i_hnf);
      void getOptimizedSiteCountConfigurations(int site,int i_hnf,vector<POccSiteConfiguration>& v_site_configs);



      //determines site occupancy and vacancy count, given n_hnf
      bool iterateHNFMatrix();                //calculate all unique hnf's
      void setConfigOrder();
      bool getNextSiteConfiguration();
      bool getNextSiteConfiguration(vector<vector<int> >& v_site_config);

      //CT20200319 - POCC+AEL functions
      void calculateElasticProperties(const vector<double>& v_temperatures);
      void setAELOptions(bool& ael_run_postprocess, bool& ael_write_full_results);
      void generateElasticProperties(vector<double>& Bvoigt, vector<double>& Breuss, vector<double>& Bvrh, vector<double>& Gvoigt, vector<double>& Greuss, vector<double>& Gvrh,vector<double>& Poisson_ratio, vector<vector<vector<double> > >& elastic_tensor_list,  vector<vector<vector<double> > >& compliance_tensor_list);
      void getElasticProperties(vector<double>& Bvoigt, vector<double>& Breuss, vector<double>& Bvrh, vector<double>& Gvoigt, vector<double>& Greuss, vector<double>& Gvrh,vector<double>& Poisson_ratio, vector<vector<vector<double> > >& elastic_tensor_list,  vector<vector<vector<double> > >& compliance_tensor_list);
      void getAverageElasticProperties(const vector<double>& v_temperatures, bool ael_write_full_results, vector<double>& Bvoigt, vector<double>& Breuss, vector<double>& Bvrh, vector<double>& Gvoigt, vector<double>& Greuss, vector<double>& Gvrh,vector<double>& Poisson_ratio, vector<vector<vector<double> > >& elastic_tensor_list,  vector<vector<vector<double> > >& compliance_tensor_list);

      //CT20200323 - POCC+AGL functions
      void calculateDebyeThermalProperties(const vector<double>& v_temperatures);
      // [OBSOLETE] void setAGLOptions(bool& agl_run_postprocess, bool& agl_write_full_results, uint& ntemperature, double& stemperature, uint& npressure, double& spressure);
      void setAGLOptions(bool& agl_run_postprocess, bool& agl_write_full_results); //CT20200722
      // [OBSOLETE] void generateDebyeThermalProperties(uint ntemperature, double stemperature, uint npressure, double spressure, vector<double>& Debye_temperature, vector<double>& Debye_acoustic, vector<double>& Gruneisen, vector<double>& Cv300K, vector<double>& Cp300K, vector<double>& Fvib300K_atom, vector<double>& Fvib300K_cell, vector<double>& Svib300K_atom, vector<double>& Svib300K_cell, vector<double>& kappa300K, vector<vector<double> >& agl_temperatures, vector<vector<double> >& agl_gibbs_energies_atom, vector<vector<double> >& agl_vibrational_energies_atom);
      void generateDebyeThermalProperties(vector<double>& Debye_temperature, vector<double>& Debye_acoustic, vector<double>& Gruneisen, vector<double>& Cv300K, vector<double>& Cp300K, vector<double>& Fvib300K_atom, vector<double>& Fvib300K_cell, vector<double>& Svib300K_atom, vector<double>& Svib300K_cell, vector<double>& kappa300K, vector<vector<double> >& agl_temperatures, vector<vector<double> >& agl_gibbs_energies_atom, vector<vector<double> >& agl_vibrational_energies_atom); //CT20200722
      void getDebyeThermalProperties(vector<double>& Debye_temperature, vector<double>& Debye_acoustic, vector<double>& Gruneisen, vector<double>& Cv300K, vector<double>& Cp300K, vector<double>& Fvib300K_atom, vector<double>& Fvib300K_cell, vector<double>& Svib300K_atom, vector<double>& Svib300K_cell, vector<double>& kappa300K, vector<vector<double> >& agl_temperatures, vector<vector<double> >& agl_gibbs_energies_atom, vector<vector<double> >& agl_vibrational_energies_atom);
      void getAverageDebyeThermalProperties(const vector<double>& v_temperatures, bool agl_write_full_results, vector<double>& Debye_temperature, vector<double>& Debye_acoustic, vector<double>& Gruneisen, vector<double>& Cv300K, vector<double>& Cp300K, vector<double>& Fvib300K_atom, vector<double>& Fvib300K_cell, vector<double>& Svib300K_atom, vector<double>& Svib300K_cell, vector<double>& kappa300K, vector<vector<double> >& agl_temperatures, vector<vector<double> >& agl_gibbs_energies_atom, vector<vector<double> >& agl_vibrational_energies_atom);

<<<<<<< HEAD
      //AS20210204 QHA
      void calculateQHAProperties();
      void calculateQHAPropertiesAVG(const vector<double>& v_temperatures);
=======
      // ME20210927 - APL functions
      void calculatePhononPropertiesAPL(const vector<double>& v_temperatures);
      vector<apl::PhononCalculator> initializePhononCalculators();
      vector<xDOSCAR> getPhononDoscars(vector<apl::PhononCalculator>& vphcalc, xoption& dosopts, vector<int>& vexclude);
      void calculatePhononDOSThread(int startIndex, int endIndex, const vector<uint>& vcalc, const aurostd::xoption& aplopts, vector<apl::DOSCalculator>& vphdos, vector<xDOSCAR>& vxdos);
      xDOSCAR getAveragePhononDos(double T, const vector<xDOSCAR>& vxdos);
>>>>>>> 54cf1555
  };
} // namespace pocc

namespace pocc {
  class POccStructuresFile : public xStream {
    public:
      //NECESSARY PUBLIC CLASS METHODS - START
      //constructors - START
      POccStructuresFile(ostream& oss=cout);
      POccStructuresFile(ofstream& FileMESSAGE,ostream& oss=cout);
      POccStructuresFile(const string& fileIN,ostream& oss=cout);
      POccStructuresFile(const string& fileIN,ofstream& FileMESSAGE,ostream& oss=cout);
      POccStructuresFile(const _aflags& aflags,ostream& oss=cout);
      POccStructuresFile(const _aflags& aflags,ofstream& FileMESSAGE,ostream& oss=cout);
      POccStructuresFile(const string& fileIN,const _aflags& aflags,ostream& oss=cout);
      POccStructuresFile(const string& fileIN,const _aflags& aflags,ofstream& FileMESSAGE,ostream& oss=cout);

      POccStructuresFile(const POccStructuresFile& b);
      //constructors - STOP
      ~POccStructuresFile();
      const POccStructuresFile& operator=(const POccStructuresFile& b);
      void clear();

      bool m_initialized;
      string m_content;vector<string> m_vcontent;string m_filename;
      _aflags m_aflags;
      //vector<string> m_ARUN_directories;
      std::list<POccSuperCellSet> l_supercell_sets;
      aurostd::xoption m_fileoptions;
      vector<vector<vector<uint> > > m_vPOSCAR_lines;  //contains start/stop indices for POSCARs in m_vcontent

      //initializers
      bool initialize(ostream& oss);
      bool initialize(ofstream& FileMESSAGE,ostream& oss);
      bool initialize();
      bool initialize(const string& fileIN,ostream& oss);
      bool initialize(const string& fileIN,ofstream& FileMESSAGE,ostream& oss);
      bool initialize(const string& fileIN);
      bool initialize(const _aflags& aflags,ostream& oss);
      bool initialize(const _aflags& aflags,ofstream& FileMESSAGE,ostream& oss);
      bool initialize(const _aflags& aflags);
      bool initialize(const string& fileIN,const _aflags& aflags,ostream& oss);
      bool initialize(const string& fileIN,const _aflags& aflags,ofstream& FileMESSAGE,ostream& oss);
      bool initialize(const string& fileIN,const _aflags& aflags);

      void setAFlags(const _aflags& aflags);
      void readFile(const string& fileIN);
      void processFile();
      bool getARUNDirectories(vector<string>& ARUN_directories,bool tryDirectoryLS=true);
      bool loadDataIntoCalculator(POccCalculator& pcalc,bool tryDirectoryLS=true);

      friend ostream& operator<<(ostream&, const POccStructuresFile&);
    private:
      //NECESSARY PRIVATE CLASS METHODS - START
      void free();
      void copy(const POccStructuresFile& b);
      //NECESSARY END CLASS METHODS - END
  };
}

namespace pocc {
  /// This class is used to calculate  thermodynamic properties over the ensemble,
  /// defined by structures generated using POCC method.
  class EnsembleThermo : public xStream {
    public:
      EnsembleThermo(ostream &oss=std::cout);
      EnsembleThermo(const EnsembleThermo &ens);
      EnsembleThermo(const string & currentDir, vector<string> &directories,
          const string &filename, const string &calc_type,
          apl::EOSmethod eos_method, bool isFVTprovided,
          ofstream &FileMESSAGE, ostream &oss=std::cout);
      const EnsembleThermo& operator=(const EnsembleThermo &ens);
      ~EnsembleThermo();
      apl::QHA qha;
      apl::EOSmethod eos_method;
      uint Nstructures;
      int Nvolumes;
      int nrows;
      double Ensemble_Vmin, Ensemble_Vmax;
      string currentDirectory;
      xvector<double> T;
      xmatrix<double> FV;
      xvector<double> volumes;
      vector<int> degeneracies;
      vector<xmatrix<double> > coeffs_list;
      xvector<double> Veq, Feq, B, Bprime, Cv, Cp, gamma, beta;
      double logZ(const xvector<double> &E, const vector<int> &degeneracies, double T);
      xvector<double> calcThermalExpansionSG(const xvector<double> &volumes, double dT);
      xvector<double> calcIsobaricSpecificHeatSG(const xvector<double> &free_energies, double dT);
      void calculateThermodynamicProperties();
      void writeThermodynamicProperties();
      void clear();
    private:
     void readFVTParameters(const string &filename, const string &blockname,
         uint &Nvolumes, uint &Ntemperatures);
      void readFVTdata(const string & dirname, const string& filename,
        const string& blockname, uint n_volumes, uint n_temperatures, xvector<double> &t,
        xmatrix<double> &c, double &Vmin, double &Vmax);
      bool readCoeffData(const string& filename, const string& blockname,
        xvector<double> &T, xmatrix<double> &coeffs);
      void readCoeffParameters(const string& filename, double &Vmin, double &Vmax);
      // mandatory
      void free();
      void copy(const EnsembleThermo &ens);
  };
}

#endif  // _AFLOW_POCC_H_

// ***************************************************************************
// *                                                                         *
// *         aflow - Automatic FLOW for materials discovery project          *
// *             Stefano Curtarolo - Duke University - 2003-2021             *
// *                 Kesong Yang - Duke University 2010-2011                 *
// *                  Corey Oses - Duke University 2013-2021                 *
// *                                                                         *
// ***************************************************************************<|MERGE_RESOLUTION|>--- conflicted
+++ resolved
@@ -18,11 +18,7 @@
 #ifndef _AFLOW_POCC_H_
 #define _AFLOW_POCC_H_
 
-<<<<<<< HEAD
-#include "APL/aflow_apl.h" //AS20210518
-=======
 #include "APL/aflow_apl.h"
->>>>>>> 54cf1555
 
 //precision defines tol and paddings
 //const int _AFLOW_POCC_PRECISION_ = 8;    //moved to aflow.h
@@ -775,18 +771,16 @@
       void getDebyeThermalProperties(vector<double>& Debye_temperature, vector<double>& Debye_acoustic, vector<double>& Gruneisen, vector<double>& Cv300K, vector<double>& Cp300K, vector<double>& Fvib300K_atom, vector<double>& Fvib300K_cell, vector<double>& Svib300K_atom, vector<double>& Svib300K_cell, vector<double>& kappa300K, vector<vector<double> >& agl_temperatures, vector<vector<double> >& agl_gibbs_energies_atom, vector<vector<double> >& agl_vibrational_energies_atom);
       void getAverageDebyeThermalProperties(const vector<double>& v_temperatures, bool agl_write_full_results, vector<double>& Debye_temperature, vector<double>& Debye_acoustic, vector<double>& Gruneisen, vector<double>& Cv300K, vector<double>& Cp300K, vector<double>& Fvib300K_atom, vector<double>& Fvib300K_cell, vector<double>& Svib300K_atom, vector<double>& Svib300K_cell, vector<double>& kappa300K, vector<vector<double> >& agl_temperatures, vector<vector<double> >& agl_gibbs_energies_atom, vector<vector<double> >& agl_vibrational_energies_atom);
 
-<<<<<<< HEAD
-      //AS20210204 QHA
-      void calculateQHAProperties();
-      void calculateQHAPropertiesAVG(const vector<double>& v_temperatures);
-=======
       // ME20210927 - APL functions
       void calculatePhononPropertiesAPL(const vector<double>& v_temperatures);
       vector<apl::PhononCalculator> initializePhononCalculators();
       vector<xDOSCAR> getPhononDoscars(vector<apl::PhononCalculator>& vphcalc, xoption& dosopts, vector<int>& vexclude);
       void calculatePhononDOSThread(int startIndex, int endIndex, const vector<uint>& vcalc, const aurostd::xoption& aplopts, vector<apl::DOSCalculator>& vphdos, vector<xDOSCAR>& vxdos);
       xDOSCAR getAveragePhononDos(double T, const vector<xDOSCAR>& vxdos);
->>>>>>> 54cf1555
+
+      //AS20210204 QHA
+      void calculateQHAProperties();
+      void calculateQHAPropertiesAVG(const vector<double>& v_temperatures);
   };
 } // namespace pocc
 
