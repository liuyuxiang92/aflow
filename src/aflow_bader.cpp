--- conflicted
+++ resolved
@@ -842,7 +842,7 @@
             oss << soliloquy << "Please check." << endl;
             oss << endl;
           }
-          bader_file = "Bvol" + aurostd::PaddedNumString(atomCOUNT++, 4) + ".dat";
+          bader_file = "Bvol" + aurostd::PaddedNumString(++atomCOUNT, 4) + ".dat";  //CO20200404 - add BEFORE
         }
         //B_wexxxx.dat
         //these have different file names than Bvolxxx.dat even though they are the same files (artifact of bader code?)
@@ -938,19 +938,8 @@
           oss << soliloquy << "Please check." << endl;
           oss << endl;
         }
-<<<<<<< HEAD
       } else {
         //echo warning, do not exit
-=======
-        bader_file = "Bvol" + aurostd::PaddedNumString(++atomCOUNT, 4) + ".dat";  //CO20200404 - add BEFORE
-      }
-      //B_wexxxx.dat
-      //these have different file names than Bvolxxx.dat even though they are the same files (artifact of bader code?)
-      //LIST/RANGE
-    } else if(vpflow.flag("BADER::PRINT_SELECT_BADER")) {
-      if(LDEBUG) cerr << soliloquy << "CHECKING PRINT SELECT BADER FILES" << endl;
-      if(!listORrange2vec(vpflow.getattachedscheme("BADER::PRINT_SELECT_BADER"), range, oss)) {
->>>>>>> bad03e22
         oss << endl;
         oss << soliloquy << "WARNING: " << bader_file << " was not created/is empty." << endl;
         oss << soliloquy << "This is VERY unusual and likely an issue with the Bader analysis." << endl;
