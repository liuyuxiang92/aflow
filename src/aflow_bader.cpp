--- conflicted
+++ resolved
@@ -2986,679 +2986,6 @@
   }
 }  // namespace pflow
 
-<<<<<<< HEAD
-=======
-// ***************************************************************************//
-// pflow::PLOT_PHDISP
-// ***************************************************************************//
-namespace pflow {
-  bool PLOT_PHDISP(vector<string>& argv) {
-    // Generate phonon dispersion plot using GNUPLOT.  Usage:
-    // >>aflow --plotphonondispersion | --pphdis [--print=eps | --print=pdf | --print=png | --print=jpg | --print=gif ]  [ --hz | --THz | --rcm | --meV ] DIRECTORY
-
-    // directory is expected as last argument
-    string directory = argv.at(argv.size() - 1);
-
-    // exchange "./" for an explicit path
-    if(directory == "./") {
-      directory = aurostd::getPWD(); //[CO20191112 - OBSOLETE]aurostd::execute2string("pwd");
-    }
-
-    // announce the directory to be searched for phonon data
-    cout << XPID << "pflow::PLOT_PHDISP():  working on " << directory << endl;
-
-    // Process output unit selection arguments and initialize a bool for each unit
-    bool printHZ = aurostd::args2flag(argv, "--hz|-hz");
-    bool printTHZ = aurostd::args2flag(argv, "--THz|-THz");
-    bool printRCM = aurostd::args2flag(argv, "--rcm|-rcm");
-    bool printMEV = aurostd::args2flag(argv, "--meV|-meV");
-
-    // set and declare default units if none are specified
-    if((!printHZ && !printTHZ) && (!printRCM && !printMEV)) {
-      cout << XPID << "pflow::PLOT_PHDISP:  No output units specified; output will be in units of reciprocal centimeters." << endl;
-      printRCM = true;
-    }
-
-    // Process output image format selection arguments and initialize a bool for each except .eps
-    // optional forms will be converted from .eps
-
-    // announce default behavior if no other selection is made
-    if((!XHOST.vflag_control.flag("PRINT_MODE::PDF") && !XHOST.vflag_control.flag("PRINT_MODE::PNG")) && (!XHOST.vflag_control.flag("PRINT_MODE::JPG") && !XHOST.vflag_control.flag("PRINT_MODE::GIF"))) {
-      cout << XPID << "pflow::PLOT_PHDISP:  No output format specified; .eps output will not be converted." << endl;
-    }
-
-    // Use output unit bools to prepare string vectors
-    vector<IPCFreqFlags> outFlag;  // implemented in APL/ipc.h
-    vector<string> yLabelString;
-    vector<string> unitName;
-    if(printHZ) {
-      outFlag.push_back(HERTZ);
-      yLabelString.push_back("Hz");
-      unitName.push_back("hz");
-    }
-    if(printTHZ) {
-      outFlag.push_back(THZ);
-      yLabelString.push_back("THz");
-      unitName.push_back("THz");
-    }
-    if(printRCM) {
-      outFlag.push_back(RECIPROCAL_CM);
-      yLabelString.push_back("cm^{-1}");
-      unitName.push_back("rcm");
-    }
-    if(printMEV) {
-      outFlag.push_back(MEV);
-      yLabelString.push_back("meV");
-      unitName.push_back("meV");
-    }
-
-    // Expected name of the data files
-    string phondisdat = directory + "/" + DEFAULT_APL_FILE_PREFIX + DEFAULT_APL_PDIS_FILE,phondisdat_compressed;  //ME20190211 - use aflow.rc filenames
-    string phondosdat = directory + "/" + DEFAULT_APL_FILE_PREFIX + DEFAULT_APL_PDOS_FILE,phondosdat_compressed;  //ME20190211 - use aflow.rc filenames
-    string phonthrmdat = directory + "/" + DEFAULT_APL_FILE_PREFIX + DEFAULT_APL_THERMO_FILE,phonthrmdat_compressed;  //ME20190211 - use aflow.rc filenames
-
-    // Record which files are present and if they were compressed
-    bool dis_data = false, dos_data = false, thermo_data = false;
-    bool pdis_was_decompressed = false, pdos_was_decompressed = false, thermo_was_decompressed = false;
-
-    //CO20180515 START - new decompressing schemes
-
-    // Search for the data files, if not found then search for compressed version
-    string PDIS_tmp, PDOS_tmp, THERMO_tmp;  // string to hold path to temporary file
-
-    // look for PDIS
-    if(aurostd::EFileExist(phondisdat,phondisdat_compressed) && aurostd::FileNotEmpty(phondisdat_compressed)){
-      cout << XPID << "pflow::PLOT_PHDISP:  Decompressing " << DEFAULT_APL_FILE_PREFIX << DEFAULT_APL_PDIS_FILE << ".EXT . . . " << endl;  //ME20190211 - use aflow.rc filenames
-      aurostd::efile2tempfile(phondisdat_compressed,PDIS_tmp); //aurostd::TmpFileCreate("PDIS_temp");
-      pdis_was_decompressed = true;
-      dis_data = true;
-      phondisdat = PDIS_tmp;
-    } else if(aurostd::FileExist(phondisdat) && aurostd::FileNotEmpty(phondisdat)) {dis_data = true;}
-    else {cout << XPID << "pflow::PLOT_PHDISP:  AFLOW found no file named " << DEFAULT_APL_FILE_PREFIX << DEFAULT_APL_PDIS_FILE << " in " << directory << "." << endl;}  //ME20190211 - use aflow.rc filenames
-
-    // look for PDOS
-    if(aurostd::EFileExist(phondosdat,phondosdat_compressed) && aurostd::FileNotEmpty(phondosdat_compressed)){
-      cout << XPID << "pflow::PLOT_PHDISP:  Decompressing " << DEFAULT_APL_FILE_PREFIX << DEFAULT_APL_PDOS_FILE << ".EXT . . . " << endl;  //ME20190211 - use aflow.rc filenames
-      aurostd::efile2tempfile(phondosdat_compressed,PDOS_tmp); //aurostd::TmpFileCreate("PDOS_temp");
-      pdis_was_decompressed = true;
-      dos_data = true;  //ME20190328
-      phondosdat = PDOS_tmp;
-    } else if(aurostd::FileExist(phondosdat) && aurostd::FileNotEmpty(phondosdat)) {dis_data = true;}
-    else {cout << XPID << "pflow::PLOT_PHDISP:  AFLOW found no file named " << DEFAULT_APL_FILE_PREFIX << DEFAULT_APL_PDOS_FILE << " in " << directory << "." << endl;}  //ME20190211 - use aflow.rc filenames
-
-    // look for THERMO
-    if(aurostd::EFileExist(phonthrmdat,phonthrmdat_compressed) && aurostd::FileNotEmpty(phonthrmdat_compressed)){
-      cout << XPID << "pflow::PLOT_PHDISP:  Decompressing " << DEFAULT_APL_FILE_PREFIX << DEFAULT_APL_THERMO_FILE << ".EXT . . . " << endl;  //ME20190211 - use aflow.rc filenames
-      aurostd::efile2tempfile(phonthrmdat_compressed,THERMO_tmp); //aurostd::TmpFileCreate("THERMO_temp");
-      pdis_was_decompressed = true;
-      thermo_data = true;  //ME20190328
-      phonthrmdat = THERMO_tmp;
-    } else if(aurostd::FileExist(phonthrmdat) && aurostd::FileNotEmpty(phonthrmdat)) {dis_data = true;}
-    else {cout << XPID << "pflow::PLOT_PHDISP:  AFLOW found no file named " << DEFAULT_APL_FILE_PREFIX << DEFAULT_APL_THERMO_FILE << " in " << directory << "." << endl;}  //ME20190211 - use aflow.rc filenames
-
-    //CO20180515 STOP - new decompressing schemes
-
-    // prepare variables for storing calculation details contained in PDIS
-    IPCFreqFlags freqUnits= apl::NONE;
-    int nbranches = 0;
-    vector<string> tokens;
-    string chemName = "None";
-    string graph_title = "None";
-    vector<double> specialTickPositions;
-    vector<string> specialTickLabels;
-    //vector<double> exactQPointPositions;
-
-    // read PDIS and parse the header
-    ifstream fin;
-    fin.open(phondisdat.c_str());
-    if(fin.is_open()) {
-      string line;
-
-      // Read the header
-      while (true) {
-        getline(fin, line);
-        if(fin.eof()) break;        // does the file have contents?
-        if(line.empty()) continue;  // was the first line blank?
-        if(line[0] != '#') break;   // is the first character #?
-
-        // Read the name of the studied system
-        if(line.find("<system>") != string::npos)  // was "<system>" in the line?
-        {
-          string temp;
-          tokenize(line, tokens, string("\""));
-          temp = tokens[1].c_str();  // temp is all strings in between " 's
-          tokens.clear();
-          tokenize(temp, tokens, " ");  // divide by whitespace
-          chemName = tokens[0].c_str();
-          aurostd::StringSubst(chemName, "/", ".");  //ME20190328 - forward slash breaks image conversion
-          temp = tokens[0] + " " + tokens[1];  // join chemical and crystal strings
-          graph_title = temp.c_str();
-          tokens.clear();
-          continue;
-        }
-        // Read the units
-        if(line.find("<units>") != string::npos)  // was "<units>" in the line?
-        {
-          tokenize(line, tokens, string(" "));
-          freqUnits = (IPCFreqFlags)atoi(tokens[2].c_str());
-          tokens.clear();
-          continue;
-        }
-        // Read number of phonon branches
-        if(line.find("<nbranches>") != string::npos)  // was "<nbranches>" in the line?
-        {
-          // Get value
-          tokenize(line, tokens, string(" "));
-          nbranches = atoi(tokens[2].c_str());
-          tokens.clear();
-          continue;
-        }
-        // Read the labels
-        if(line.find("<label>") != string::npos)  // was "<label>" in the line?
-        {
-          tokenize(line, tokens, string(" "));
-          specialTickPositions.push_back(atof(tokens[2].c_str()));
-          string label = tokens[3];
-          if(label == string("G") || label == string("Gamma") ||
-              label == string("\\Gamma"))
-            label = string("{/Symbol G}");
-          specialTickLabels.push_back(label);
-          tokens.clear();
-          continue;
-        }
-        //// Read positions of exact qpoints
-        //if( line.find("<exact>") != string::npos ) // was "<exact>" in the line?
-        //{
-        //tokenize(line, tokens, string(" "));
-        //exactQPointPositions.push_back( atof( tokens[2].c_str() ) );
-        //tokens.clear();
-        //continue;
-        //}
-      }  // End: Read the header
-    }    // End: if( fin.open() )
-    fin.close();
-
-    // create a list of conversion factors now that we know the units of the data
-    vector<double> conversionFactor;
-    for (unsigned int a = 0; a < outFlag.size(); ++a) {
-      // Conversion from eV/A/A/atomic_mass_unit -> something
-      if(freqUnits & apl::RAW) {
-        //cout << "Input data is in RAW form." << endl;
-        if(outFlag.at(a) & apl::RAW) {
-          // Transform to eV/A/A/atomic_mass_unit
-          conversionFactor.push_back(1.0);
-        } else if(outFlag.at(a) & apl::HERTZ) {
-          // Transform to s-1; sqrt(EV_TO_JOULE / (ANGSTROM_TO_METER*ANGSTROM_TO_METER) / AMU_TO_KG);
-          conversionFactor.push_back(0.98226977255434387350E14);
-        } else if(outFlag.at(a) & apl::THZ) {
-          // Transform to THz; (in Herts) / 1E12;
-          conversionFactor.push_back(98.226977255434387350);
-        } else if(outFlag.at(a) & apl::RECIPROCAL_CM) {
-          // Transform to cm-1; 1/lambda(m) = freq.(s-1) / light_speed(m/s);
-          conversionFactor.push_back(1E-2 * 0.98226977255434387350E14 / 2.99792458E8);
-        } else if(outFlag.at(a) & apl::MEV) {
-          // Transform to meV; E(eV) = h(eV.s) * freq(s-1); h[(from J.s) -> (eV.s)] = 4.1356673310E-15
-          conversionFactor.push_back(0.98226977255434387350E14 * 4.1356673310E-15 / 1E-3);
-        }
-      }  // End:  RAW
-      // Conversion from Hz -> something
-      else if(freqUnits & apl::HERTZ) {
-        if(outFlag.at(a) & apl::HERTZ) {
-          conversionFactor.push_back(1.0);
-        } else if(outFlag.at(a) & apl::THZ) {
-          conversionFactor.push_back(1E-12);
-        } else if(outFlag.at(a) & apl::RECIPROCAL_CM) {
-          conversionFactor.push_back(1E-12 * 33.355640952);
-        } else if(outFlag.at(a) & apl::MEV) {
-          conversionFactor.push_back(1E-12 * 4.1356673310);
-        }
-      }  // End:  HERTZ
-      // Conversion from THz -> something
-      else if(freqUnits & apl::THZ) {
-        //cout << "Input data is in THZ form." << endl;
-        if(outFlag.at(a) & apl::RAW) {
-          // Transform to eV/A/A/atomic_mass_unit
-          conversionFactor.push_back(1.0 / 98.226977255434387350);
-        } else if(outFlag.at(a) & apl::HERTZ) {
-          conversionFactor.push_back(1E12);
-        } else if(outFlag.at(a) & apl::THZ) {
-          conversionFactor.push_back(1.0);
-        } else if(outFlag.at(a) & apl::RECIPROCAL_CM) {
-          conversionFactor.push_back(33.355640952);  // http://www.lsbu.ac.uk/water/data3.html
-        } else if(outFlag.at(a) & apl::MEV) {
-          conversionFactor.push_back(4.1356673310);
-        }
-      }  //  End:  THZ
-      // Conversion from cm-1 --> something
-      else if(freqUnits & apl::RECIPROCAL_CM) {
-        if(outFlag.at(a) & apl::HERTZ) {
-          conversionFactor.push_back(1.0 / (1E-12 * 33.355640952));
-        } else if(outFlag.at(a) & apl::THZ) {
-          conversionFactor.push_back(1.0 / (33.355640952));
-        } else if(outFlag.at(a) & apl::RECIPROCAL_CM) {
-          conversionFactor.push_back(1.0);
-        } else if(outFlag.at(a) & apl::MEV) {
-          conversionFactor.push_back(0.12398419055269108);  // http://www.kbfi.ee/THz/?p=energyconverter
-        }
-      }  // End:  cm-1
-      // Conversion from meV --> something
-      else if(freqUnits & apl::MEV) {
-        if(outFlag.at(a) & apl::HERTZ) {
-          conversionFactor.push_back(1.0 / (1E-12 * 4.1356673310));
-        } else if(outFlag.at(a) & apl::THZ) {
-          conversionFactor.push_back(1.0 / 4.1356673310);
-        } else if(outFlag.at(a) & apl::RECIPROCAL_CM) {
-          conversionFactor.push_back(1.0 / 0.12398419055269108);
-        } else if(outFlag.at(a) & apl::MEV) {
-          conversionFactor.push_back(1.0);
-        }
-      }  // End:  meV
-    }    // End:  for loop over requested units outFlags
-
-    //
-    // ***********************************GENERATING GNUPLOT SCRIPTS******************************************************
-    // write PHON, the quintuplet plot of all data
-    if(dis_data && dos_data && thermo_data) {
-      for (unsigned int b = 0; b < unitName.size(); ++b) {
-        string plot_type = "PHON";
-        string gnuplotscript_name = directory + "/" + aurostd::ProperFileName("GNUPLOT_" + chemName + "_" + unitName.at(b) + "_PHON.gp");
-        ofstream fout;
-        fout.open(gnuplotscript_name.c_str());
-        if(fout.is_open()) {
-          cout << XPID << "pflow::PLOT_PHDISP:  Writing GNUPLOT script for phonon dispersion to " << gnuplotscript_name << endl;
-        } else {
-          cout << XPID << "pflow::PLOT_PHDISP:  ERROR!  Couldn't open " << gnuplotscript_name.c_str() << " for writing." << endl;
-          return FALSE;
-        }
-        fout << gnuplotPhononHeader(directory, chemName, unitName.at(b), plot_type, graph_title);
-        fout << gnuplotPhononDos(phondosdat, "0.82", "0.40");
-        fout << gnuplotPhononDisp(phondisdat, yLabelString.at(b), conversionFactor.at(b), specialTickLabels, specialTickPositions, nbranches, "0.80", "0.40");
-        fout << gnuplotPhononThermo(phonthrmdat, "0.34");
-        fout.close();
-
-        // Call gnuplot to plot the bands structure
-        aurostd::execute(XHOST.command("gnuplot") + " " + gnuplotscript_name);
-
-        // call any conversion
-        callOutputConversion(XHOST.vflag_control.flag("PRINT_MODE::PNG"),
-            XHOST.vflag_control.flag("PRINT_MODE::PDF"),
-            XHOST.vflag_control.flag("PRINT_MODE::JPG"),
-            XHOST.vflag_control.flag("PRINT_MODE::GIF"),
-            directory, chemName, unitName.at(b), plot_type);
-        // remove gnuplot scripts if they point to temporary files
-        cleanGnuplotScript(pdis_was_decompressed, pdos_was_decompressed, thermo_was_decompressed, gnuplotscript_name);
-      }  // End:  for loop over requested unit types
-    }    // End:  if all data is present write PHON
-
-    // write PDISDOS, the double plot of dispersion and DoS
-    if(dis_data && dos_data) {
-      for (unsigned int f = 0; f < unitName.size(); ++f) {
-        string plot_type = "PDISDOS";
-        string gnuplotscript_name = directory + "/" + aurostd::ProperFileName("GNUPLOT_" + chemName + "_" + unitName.at(f) + "_PDISDOS.gp");
-        ofstream fout;
-        fout.open(gnuplotscript_name.c_str());
-        if(fout.is_open()) {
-          cout << XPID << "pflow::PLOT_PHDISP:  Writing GNUPLOT script for phonon dispersion and DoSC to " << gnuplotscript_name << endl;
-        } else {
-          cout << XPID << "pflow::PLOT_PHDISP:  ERROR!  Couldn't open " << gnuplotscript_name.c_str() << " for writing." << endl;
-          return FALSE;
-        }
-        fout << gnuplotPhononHeader(directory, chemName, unitName.at(f), plot_type, graph_title);
-        fout << gnuplotPhononDos(phondosdat, "0.82", "0.15");
-        fout << gnuplotPhononDisp(phondisdat, yLabelString.at(f), conversionFactor.at(f), specialTickLabels, specialTickPositions, nbranches, "0.80", "0.15");
-        fout << endl;
-        fout << "unset multiplot" << endl;
-        fout.close();
-
-        // Call gnuplot to plot
-        aurostd::execute(XHOST.command("gnuplot") + " " + gnuplotscript_name);
-
-        // call any conversion
-        callOutputConversion(XHOST.vflag_control.flag("PRINT_MODE::PNG"),
-            XHOST.vflag_control.flag("PRINT_MODE::PDF"),
-            XHOST.vflag_control.flag("PRINT_MODE::JPG"),
-            XHOST.vflag_control.flag("PRINT_MODE::GIF"),
-            directory, chemName, unitName.at(f), plot_type);
-
-        // remove gnuplot scripts if they point to temporary files
-        cleanGnuplotScript(pdis_was_decompressed, pdos_was_decompressed, thermo_was_decompressed, gnuplotscript_name);
-      }  // End:  for loop over requested unit types
-    }    // End:  if PDIS and PDOS are present
-
-    // write PDIS graph, the phonon dispersion
-    if(dis_data) {
-      for (unsigned int f = 0; f < unitName.size(); ++f) {
-        // Create scriptname from chemical name
-        string plot_type = "PDIS";
-        string gnuplotscript_name = directory + "/" + aurostd::ProperFileName("GNUPLOT_" + chemName + "_" + unitName.at(f) + "_PDIS.gp");
-        ofstream fout;
-        fout.open(gnuplotscript_name.c_str());
-        if(fout.is_open()) {
-          cout << XPID << "pflow::PLOT_PHDISP:  Writing GNUPLOT script for phonon dispersion to " << gnuplotscript_name << endl;
-        } else {
-          cout << XPID << "pflow::PLOT_PHDISP:  ERROR!  Couldn't open " << gnuplotscript_name.c_str() << " for writing." << endl;
-          return FALSE;
-        }
-        fout << gnuplotPhononHeader(directory, chemName, unitName.at(f), plot_type, graph_title);
-        fout << gnuplotPhononDisp(phondisdat, yLabelString.at(f), conversionFactor.at(f), specialTickLabels, specialTickPositions, nbranches, "0.92", "0.15");
-        fout.close();
-        // Call gnuplot to plot
-        aurostd::execute(XHOST.command("gnuplot") + " " + gnuplotscript_name);
-
-        // call any conversion
-        callOutputConversion(XHOST.vflag_control.flag("PRINT_MODE::PNG"),
-            XHOST.vflag_control.flag("PRINT_MODE::PDF"),
-            XHOST.vflag_control.flag("PRINT_MODE::JPG"),
-            XHOST.vflag_control.flag("PRINT_MODE::GIF"),
-            directory, chemName, unitName.at(f), plot_type);
-
-        // remove gnuplot scripts if they point to temporary files
-        cleanGnuplotScript(pdis_was_decompressed, pdos_was_decompressed, thermo_was_decompressed, gnuplotscript_name);
-      }  // End:  for loop over requested unit types
-    }    // End:  if PDIS data present
-
-    // write PDOS graph, the phonon density of states
-    if(dos_data) {
-      for (unsigned int f = 0; f < unitName.size(); ++f) {
-        string plot_type = "PDOS";
-        string gnuplotscript_name = directory + "/" + aurostd::ProperFileName("GNUPLOT_" + chemName + "_" + unitName.at(f) + "_PDOS.gp");
-        ofstream fout;
-        fout.open(gnuplotscript_name.c_str());
-        if(fout.is_open()) {
-          cout << XPID << "pflow::PLOT_PHDISP:  Writing GNUPLOT script for phonon density of states to " << gnuplotscript_name << endl;
-        } else {
-          cout << XPID << "pflow::PLOT_PHDISP:  ERROR!  Couldn't open " << gnuplotscript_name.c_str() << " for writing." << endl;
-          return FALSE;
-        }
-        fout << gnuplotPhononHeader(directory, chemName, unitName.at(f), plot_type, graph_title);
-        fout << gnuplotPhononDos(phondosdat, "0.08", "0.15");
-        fout.close();
-
-        // Call gnuplot to plot
-        aurostd::execute(XHOST.command("gnuplot") + " " + gnuplotscript_name);
-
-        // call any conversion
-        callOutputConversion(XHOST.vflag_control.flag("PRINT_MODE::PNG"),
-            XHOST.vflag_control.flag("PRINT_MODE::PDF"),
-            XHOST.vflag_control.flag("PRINT_MODE::JPG"),
-            XHOST.vflag_control.flag("PRINT_MODE::GIF"),
-            directory, chemName, unitName.at(f), plot_type);
-
-        // remove gnuplot scripts if they point to temporary files
-        cleanGnuplotScript(pdis_was_decompressed, pdos_was_decompressed, thermo_was_decompressed, gnuplotscript_name);
-      }  // End:  for loop over requested unit types
-    }    // End:  if PDOS data present
-
-    // write THERMO graph, the triple plot of F, S, and C_v
-    if(thermo_data) {
-      for (unsigned int b = 0; b < unitName.size(); ++b) {
-        string plot_type = "THERMO";
-        string gnuplotscript_name = directory + "/" + aurostd::ProperFileName("GNUPLOT_" + chemName + "_" + unitName.at(b) + "_" + plot_type + ".gp");
-
-        ofstream fout;
-        fout.open(gnuplotscript_name.c_str());
-        if(fout.is_open()) {
-          cout << XPID << "pflow::PLOT_PHDISP:  Writing GNUPLOT script for F, S, and C to " << gnuplotscript_name << endl;
-        } else {
-          cout << XPID << "pflow::PLOT_PHDISP:  ERROR!  Couldn't open " << gnuplotscript_name.c_str() << " for writing." << endl;
-          return FALSE;
-        }
-        fout << gnuplotPhononHeader(directory, chemName, unitName.at(b), plot_type, graph_title);
-        fout << gnuplotPhononThermo(phonthrmdat, "0.85");
-        fout.close();
-
-        // Call gnuplot to plot the bands structure
-        aurostd::execute(XHOST.command("gnuplot") + " " + gnuplotscript_name);
-
-        // call any conversion
-        callOutputConversion(XHOST.vflag_control.flag("PRINT_MODE::PNG"),
-            XHOST.vflag_control.flag("PRINT_MODE::PDF"),
-            XHOST.vflag_control.flag("PRINT_MODE::JPG"),
-            XHOST.vflag_control.flag("PRINT_MODE::GIF"),
-            directory, chemName, unitName.at(b), plot_type);
-
-        // remove gnuplot scripts if they point to temporary files
-        cleanGnuplotScript(pdis_was_decompressed, pdos_was_decompressed, thermo_was_decompressed, gnuplotscript_name);
-      }  // End:  for loop over units
-    }    // End:  if thermo
-
-    cout << "Exiting pflow::PLOT_PHDIS() . . . " << endl;
-    return TRUE;
-  }  // End: function pflow::PLOT_PHDISP()
-}
-
-// ***************************************************************************//
-// gnuplotPhononHeader
-// ***************************************************************************//
-string gnuplotPhononHeader(string directory, string name, string unit, string plot_type, string title) {
-  // a helper function for pflow::PLOT_PHDISP() that returns a string of gnuplot instructions
-  // that define an .eps plot
-  string temp;
-  temp.append("#Generated by AFLOW (Kevin Rasch [kevin.rasch@duke.edu], 2013, Duke) \n");
-  temp.append("set term postscript eps enhanced color font \"Times-Roman, 40\" size 18, 10.125 \n");
-  temp.append("set output \"" + directory + "/" + aurostd::StringSubst(name, '/', '.') + "_" + unit + "_" + plot_type + ".eps" + "\" \n");  //ME20190211 - The name may contain / which breaks the script
-  if((plot_type == "PHON") || (plot_type == "THERMO") || (plot_type == "PDISDOS")) {
-    temp.append("set multiplot title \"" + title + "\"  \n");
-  } else if((plot_type == "PDIS") || (plot_type == "PDOS")) {
-    temp.append("set title \"" + title + "\"  \n");
-  }
-  temp.append("set label '" + AFLOWLIB_CONSORTIUM_STRING + "' at screen 0.75, 0.02 font \"Times-Roman, 32\"  \n");
-  temp.append("\n");
-  temp.append("\n");
-
-  return temp;
-}
-
-// ***************************************************************************//
-// gnuplotPhononDisp
-// ***************************************************************************//
-string gnuplotPhononDisp(string dis_path, string ylabel, double conversion,
-    vector<string> specialLabels, vector<double> specialPositions, int nbranches,
-    string rightmargin, string botmargin) {
-  // a helper function to pflow::PLOT_PHDISP() that returns a string of gnuplot
-  // instructions for a phonon dispersion plot
-  string temp = "";
-  temp.append("############### \n");
-  temp.append("#               \n");
-  temp.append("# PH DISP PLOT  \n");
-  temp.append("#               \n");
-  temp.append("############### \n");
-  temp.append("set lmargin at screen 0.08  \n");
-  temp.append("set rmargin at screen " + rightmargin + " \n");
-  temp.append("set tmargin at screen 0.94  \n");
-  temp.append("set bmargin at screen " + botmargin + " \n");
-  temp.append("\n");
-  temp.append("unset y2tics  \n");
-  temp.append("set   ytics  \n");
-  temp.append("unset y2label  \n");
-  temp.append("set   ylabel 'Frequency (" + ylabel + ")' offset graph 0.002  \n");
-  temp.append("set   xrange[*:*]  \n");
-  temp.append("set   grid xtics  \n");
-  temp.append("set   xtics (");
-  for (unsigned int g = 0; g < specialLabels.size(); ++g) {
-    temp.append("\"{" + specialLabels.at(g) + "}\" ");
-    string dts_pos;
-    ostringstream convert;
-    convert << specialPositions.at(g);
-    dts_pos = convert.str();
-    temp.append(dts_pos);
-    if(g < specialLabels.size() - 1) {
-      temp.append(",");
-    }
-  }
-  temp.append(")  \n");
-  temp.append("set   style line 1 lt 1 lc rgb \"black\" lw 5  \n");
-  temp.append("\n");
-  temp.append("plot \\");
-  temp.append("\n");
-  // Write 1 line per phonon branch in the form:
-  // first phonon branch is the 3rd column of the file
-  //    temp.append("     \"PDIS\" u 2:3 pt 7 ps 1 lc rgb \"black\" notitle, \\" << endl;
-  string dts;
-  ostringstream convert;
-  convert << conversion;
-  dts = convert.str();
-  for (int h = 3; h <= 2 + nbranches; ++h) {
-    string its;
-    ostringstream convert2;
-    convert2 << h;
-    its = convert2.str();
-    temp.append("     \"" + dis_path + "\" u 2:($" + its + "*" + dts +
-        ") pt 7 ps 1 lc rgb \"black\
-      \" notitle, \\");
-    temp.append("\n");
-  }
-
-  return temp;
-}
-
-// ***************************************************************************//
-// gnuplotPhononDos
-// ***************************************************************************//
-string gnuplotPhononDos(string pdos_path, string leftmargin, string botmargin) {
-  // Helper function to pflow::PLOT_PHDISP() that returns a string of the gnuplot
-  // instructions for plotting the phonon density of states
-  string temp = "";
-  temp.append("############### \n");
-  temp.append("#               \n");
-  temp.append("# PH DOS PLOT   \n");
-  temp.append("#               \n");
-  temp.append("############### \n");
-  temp.append("set lmargin at screen " + leftmargin + " \n");
-  temp.append("set rmargin at screen 0.92 \n");
-  temp.append("set tmargin at screen 0.94 \n");
-  temp.append("set bmargin at screen " + botmargin + " \n");
-  temp.append("\n");
-  temp.append("unset title \n");
-  temp.append("unset xtics \n");
-  temp.append("set   yrange[0:*] \n");
-  temp.append("unset ytics \n");
-  temp.append("set   y2tics \n");
-  temp.append("set   y2label 'Energy (meV)' offset graph 0.000 rotate by 270 \n");
-  temp.append("\n");
-  temp.append("plot \\");
-  temp.append("\n");
-  temp.append("     \"" + pdos_path + "\" u 4:3 lt rgb \"black\" with filledcurves x1 notitle \n");
-
-  return temp;
-}
-
-// ***************************************************************************//
-// gnuplotPhononThermo
-// ***************************************************************************//
-string gnuplotPhononThermo(string thermo_path, string topmargin) {
-  // Helper function to pflow::PLOT_PHDISP() that returns a string of the gnuplot
-  // instructions for plotting F_vib, S_vib, and C_v
-  string temp = "";
-  temp.append("###############  \n");
-  temp.append("#  \n");
-  temp.append("# F_vib \n");
-  temp.append("#   \n");
-  temp.append("############### \n");
-  temp.append("set lmargin at screen 0.08 \n");
-  temp.append("set rmargin at screen 0.32 \n");
-  temp.append("set tmargin at screen " + topmargin + "\n");
-  temp.append("set bmargin at screen 0.15 \n");
-  temp.append("\n");
-  temp.append("set   tics font \"Times-Roman, 20\"  \n");
-  temp.append("unset title \n");
-  temp.append("set   ylabel 'F_{vib} (meV/cell)' font \"Times-Roman, 30\" offset graph 0.1,0.0  \n");
-  temp.append("set   xlabel 'Temperature (K)' font \"Times-Roman, 30\" \n");
-  temp.append("unset y2label  \n");
-  temp.append("set   xtics auto \n");
-  temp.append("set   grid xtics \n");
-  temp.append("set   ytics mirror \n");
-  temp.append("set   xrange[*:*] \n");
-  temp.append("set   yrange[*:*] \n");
-  temp.append("plot \\");
-  temp.append("\n");
-  temp.append("     \"" + thermo_path + "\" u 1:4 lw 6 with lines notitle \n");
-  temp.append("\n");
-  temp.append("\n");
-  temp.append("###############  \n");
-  temp.append("#                \n");
-  temp.append("# S_vib          \n");
-  temp.append("#                \n");
-  temp.append("###############  \n");
-  temp.append("set lmargin at screen 0.38 \n");
-  temp.append("set rmargin at screen 0.62 \n");
-  temp.append("set tmargin at screen " + topmargin + "\n");
-  temp.append("set bmargin at screen 0.15 \n");
-  temp.append("\n");
-  temp.append("unset title \n");
-  temp.append("set   ylabel 'S_{vib} (k_B/cell)' font \"Times-Roman, 30\" offset graph 0.1, 0.0 \n");
-  temp.append("set   xtics \n");
-  temp.append("set   ytics mirror \n");
-  temp.append("\n");
-  temp.append("plot \\");
-  temp.append("\n");
-  temp.append("     \"" + thermo_path + "\" u 1:5 lw 6 with lines notitle \n");
-  temp.append("\n");
-  temp.append("\n");
-  temp.append("############### \n");
-  temp.append("#               \n");
-  temp.append("# C_v           \n");
-  temp.append("#               \n");
-  temp.append("############### \n");
-  temp.append("set lmargin at screen 0.68 \n");
-  temp.append("set rmargin at screen 0.92 \n");
-  temp.append("set tmargin at screen " + topmargin + "\n");
-  temp.append("set bmargin at screen 0.15 \n");
-  temp.append("\n");
-  temp.append("unset title \n");
-  temp.append("unset ylabel \n");
-  temp.append("set   y2label 'C_v (k_B/cell)' font \"Times-Roman, 30\" offset graph -0.05,0.0 rotate by 270 \n");
-  temp.append("set   xtics \n");
-  temp.append("unset ytics \n");
-  temp.append("set   y2tics mirror \n");
-  temp.append("\n");
-  temp.append("plot \\");
-  temp.append("\n");
-  temp.append("     \"" + thermo_path + "\" u 1:6 lw 6 with lines notitle \n");
-  temp.append("\n");
-  temp.append("\n");
-  temp.append("unset multiplot \n");
-
-  return temp;
-}
-
-// ***************************************************************************//
-// callOutputConversion
-// ***************************************************************************//
-void callOutputConversion(bool PNG, bool PDF, bool JPG, bool GIF, string directory, string name, string unit, string plot) {
-  // Helper function for pflow::PLOT_PHDISP() that calls `convert' to produce the requested image types from .eps
-  if(PNG) {
-    cout << XPID << "pflow::PLOT_PHDISP:  Converting image [" << directory << "/" << name << ".eps] to .png . . . " << endl;
-    aurostd::execute(XHOST.command("convert") + " " + directory + "/" + name + "_" + unit + "_" + plot + ".eps " + directory + "/" + name + "_" + unit + "_" + plot + ".png");
-  }
-  if(PDF) {
-    cout << XPID << "pflow::PLOT_PHDISP:  Converting image [" << directory << "/" << name << ".eps] to .pdf . . . " << endl;
-    aurostd::execute(XHOST.command("convert") + " " + directory + "/" + name + "_" + unit + "_" + plot + ".eps " + directory + "/" + name + "_" + unit + "_" + plot + ".pdf");
-  }
-  if(JPG) {
-    cout << XPID << "pflow::PLOT_PHDISP:  Converting image [" << directory << "/" << name << ".eps] to .jpg . . . " << endl;
-    aurostd::execute(XHOST.command("convert") + " " + directory + "/" + name + "_" + unit + "_" + plot + ".eps " + directory + "/" + name + "_" + unit + "_" + plot + ".jpg");
-  }
-  if(GIF) {
-    cout << XPID << "pflow::PLOT_PHDISP:  Converting image [" << directory << "/" << name << ".eps] to .gif . . . " << endl;
-    aurostd::execute(XHOST.command("convert") + " " + directory + "/" + name + "_" + unit + "_" + plot + ".eps " + directory + "/" + name + "_" + unit + "_" + plot + ".gif");
-  }
-}
-
-// ***************************************************************************//
-// cleanGnuplotScript
-// ***************************************************************************//
-void cleanGnuplotScript(bool file1, bool file2, bool file3, string script) {
-  // Helper function for pflow::PLOT_PHDISP() that removes the gnuplot scripts
-  if(!XHOST.vflag_control.flag("KEEP::GPL")){ //CO20180809
-    if((file1 || file2) || file3) {
-      cout << XPID << "pflow::PLOT_PHDISP:  Cleaning up . . . Gnuplot script refers to temporary files; removing it." << endl;
-      aurostd::execute("rm -f " + script);  // script refers to the above temporary files--saving it is useless
-    }
-  }
-}
-
->>>>>>> 9c1a36bd
 // ***************************************************************************
 // *                                                                         *
 // *              AFlow KEVIN RASCH - Duke University 2013                   *
