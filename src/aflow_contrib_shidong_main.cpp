// ***************************************************************************
// *                                                                         *
// *               AFlow SHIDONG WANG - Duke University 2010-2011            *
// *                                                                         *
// ***************************************************************************
// aflow_contrib_shidong_main.cpp
// functions written by
// 2010-2011: shidong.wang@duke.edu

#ifndef _AFLOW_CONTRIB_SHIDONG_MAIN_CPP_
#define _AFLOW_CONTRIB_SHIDONG_MAIN_CPP_

// ***************************************************************************
#include "aflow_contrib_shidong_main.h"
#include "aflow_pflow.h"

#include "aflow_contrib_shidong.h"
#include "aflow_contrib_shidong_auxiliary.h"

// ***************************************************************************
// Main program for cluster expansion
// pflow::AClusterExpansionMethodMain
// ***************************************************************************
namespace pflow {
  void AClusterExpansionMethodMain(string options) {
    bool LDEBUG=(FALSE || XHOST.DEBUG);
    if(LDEBUG) cerr << XHOST.sPID << "pflow::AClusterExpansionMethodMain: BEGIN" << endl;
    vector<string> tokens;
    aurostd::string2tokens(options,tokens,",");
    if(tokens.size()!=5) {
      init::ErrorOption(cout,options,"pflow::AClusterExpansionMethodMain",aurostd::liststring2string("aflow --cluster-expansion=... | --ce=structure_type,A,B,EA,EB"));
      exit(0);
    } 
    
    string structure_type;
    string AlloyName; // alloy name

    cerr << "***********************************************************" << endl;
    cerr << "*              Cluster Expansion Method                   *" << endl;
    cerr << "***********************************************************" << endl;
    cerr << aflow::Banner("BANNER_TINY") << endl;    
    cerr << endl;

    vector<cestructure> str_list;
    int num_input_str = 0;

    structure_type = tokens.at(0);
    
    for (uint i = 0; i < structure_type.size(); i++) {
      structure_type[i] = tolower(structure_type[i]);
    }
    bool ACEFlag = ACEGetStructureType(structure_type);

    cerr << "***********************************************************" << endl;
    cerr << "*       Check the existence of all input files            *" << endl;
    cerr << "***********************************************************" << endl;

    CheckAllInputFileExistence(structure_type);


    cerr << "***********************************************************" << endl;
    cerr << "*                 Get the input structures                *" << endl;
    cerr << "***********************************************************" << endl;
    cerr << endl;


    if(ACEFlag) {
      str_list =  ReadInFitStructure(cin, structure_type);
      num_input_str = str_list.size();
    } else {
      exit(_EXIT_NOSTRUCTURE);
    }


    if(num_input_str==0) {
      cerr << "No input structure matches " << structure_type << endl;
      exit(_EXIT_NOSTRUCTURE);
    }

    vector<_ceatom> atom_species;
    for (uint i=3; i<5; i++) { // only for binary alloy
      _ceatom species_tmp;
      species_tmp.name = tokens.at(i-3+1);

      for (uint j=1; j<vatom_symbol.size(); j++) {
	if(species_tmp.name==vatom_symbol.at(j)) {
	  species_tmp.volume = vatom_volume.at(j);
	  break;
	}
      }

      atom_species.push_back(species_tmp);
    }

    for (uint i=0; i< atom_species.size(); i++) {
      AlloyName += atom_species.at(i).name;
    }
    cerr << "AlloyName " << AlloyName << endl;
    cerr << "Number of input structures is " << str_list.size() << endl;
    cerr << endl;

    // needed to calcualte formation energy of SL's from Ab-initio results
    double energy_A, energy_B;
    energy_A = aurostd::string2utype<double>(tokens.at(tokens.size()-2));
    energy_B = aurostd::string2utype<double>(tokens.at(tokens.size()-1));


    cerr << "***********************************************************" << endl;
    cerr << "*       Generate all clusters in a base structure         *" << endl;
    cerr << "***********************************************************" << endl;

    ceallclusters allcluster(structure_type);
    
    string filename;
    filename = structure_type+_FILENAME;

    ifstream myfile;
    myfile.open(filename.c_str());

    allcluster.SetCluster(filename);

    cerr << allcluster << endl;
    allcluster.PrintRepCluster();
    allcluster.PrintAllCluster();
    cerr << endl;

    cerr << "size of cecluster " << sizeof(cecluster) << endl;

    //////////////////////////////////////////////////////////////
    // Set ECI clusters
    //////////////////////////////////////////////////////////////

    ceECIcluster ECIcluster;
    ceECIcluster ECIcluster_orig;

    ECIcluster.SetUp(allcluster);
    ECIcluster_orig.SetUp(allcluster);

    bool flag_stop = false;
    int cal_count = 0;

    bool cal_eci = false;

    GenerateGNUplotScript();

    //////////////////////////////////////////////////////////////
    // iteration to find "true" ground states
    //////////////////////////////////////////////////////////////
    while(!flag_stop) {


      if(cal_count > 0) {
	str_list.clear();

	ifstream myfilein;
	myfilein.open(_FITSTRUCTUREFILE.c_str());

	str_list = ReadInFitStructure(myfilein, structure_type);

	myfilein.close();

	//RenameFiles(cal_count-1);
      } else {
	ofstream fit_file;
	fit_file.open(_FITSTRUCTUREFILE.c_str());
	WriteOutFitStructure(fit_file, AlloyName, str_list);
	fit_file.close();
      }

      cerr << "***********************************************************" << endl;
      cerr << "*              Get the correlation functions              *" << endl;
      cerr << "***********************************************************" << endl;

      cerr << "str list size " << str_list.size() << endl;

      ifstream corfilein;
      string corfilename = structure_type+_CORFILENAME;
      corfilein.open(corfilename.c_str());

      vector<cestructure>::iterator str_list_itr;
      if(!corfilein.is_open()) {
	// calcuate correlations and output them
	ofstream corfile;
	string corfilename = structure_type+_CORFILENAME;
	corfile.open(corfilename.c_str(), ios_base::out | ios_base::app);

	for (str_list_itr = str_list.begin();
	     str_list_itr < str_list.end(); str_list_itr++) {
	  //(*str_list_itr).SetUp(allcluster, ECIcluster_orig);
	  (*str_list_itr).SetUp(allcluster, ECIcluster);
	  (*str_list_itr).WriteFile(corfile);
	}

	corfile.close();
      } else {

	// read calculated correlations

	for (str_list_itr = str_list.begin();
	     str_list_itr < str_list.end(); str_list_itr++) {
	  (*str_list_itr).SetUp(allcluster, ECIcluster, corfilein);
	}
	corfilein.close();
      }

      /////////////////////////////////////////////////////////////////
      // get the lowest energies of input file
      vector<vector<double> > alist;
      vector<double> blist;
      srand(time(0));
      for (str_list_itr = str_list.begin();
	   str_list_itr < str_list.end(); str_list_itr++) {
	blist.clear();
	blist.push_back((*str_list_itr).StoichB());
	if(cal_count==0) {
	  blist.push_back((*str_list_itr).EnergyIn());
	} else {
	  blist.push_back((*str_list_itr).Energy());
	}

	alist.push_back(blist);
      }

      vector<int> ground_state_candidates;
      ground_state_candidates = GroundStateCandidate(alist);
      string option = "min";
      vector<int> hull_indices;
      //hull_indices = CEConvexHull(alist, option);
      hull_indices = CEConvexHull(alist);

      // get the name of the ground state candidates

      vector<string> ground_state_names;
      vector<string> hull_state_names;

      vector<int>::iterator int_vec_itr;

      for (int_vec_itr = ground_state_candidates.begin();
	   int_vec_itr < ground_state_candidates.end();
	   int_vec_itr++) {

	int index = *int_vec_itr;
	double x_b = alist.at(index).at(0);
	double energy = alist.at(index).at(1);

	for (uint j=0; j<str_list.size(); j++) {
	  if(str_list.at(j).StoichB()==x_b) {
	    if(str_list.at(j).EnergyIn()==energy) {
	      ground_state_names.push_back(str_list.at(j).Name());
	      break;
	    }
	  } else {
	    continue;
	  }
	}
      }

      for (int_vec_itr=hull_indices.begin();
	   int_vec_itr < hull_indices.end(); int_vec_itr++) {
	//int index = hull_indices.at(i);
	int index = *int_vec_itr;
	double x_b = alist.at(index).at(0);
	double energy = alist.at(index).at(1);

	for (uint j=0; j<str_list.size(); j++) {
	  if(str_list.at(j).StoichB()==x_b) {
	    if(str_list.at(j).EnergyIn()==energy) {
	      hull_state_names.push_back(str_list.at(j).Name());
	      break;
	    }
	  } else {
	    continue;
	  }
	}
      }

      vector<string>::iterator str_it;

      cerr << "ground state points \n";
      for (uint i=0; i<ground_state_names.size(); i++) {
	int index = ground_state_candidates.at(i);
	cerr << setw(12)
	     << ground_state_names.at(i)
	     << setw(12)
	     << alist.at(index).at(0)
	     << setw(12)
	     << alist.at(index).at(1)
	     << endl;
      }

      cerr << "hull points \n";
      for (uint i=0; i<hull_state_names.size(); i++) {
	int index = hull_indices.at(i);
	cerr << setw(12)
	     << hull_state_names.at(i)
	     << setw(12)
	     << alist.at(index).at(0)
	     << setw(12)
	     << alist.at(index).at(1)
	     << endl;
      }

      /////////////////////////////////////////////////////////////////

      cerr << "***********************************************************" << endl;
      cerr << "*                       Get ECI                           *" << endl;
      cerr << "***********************************************************" << endl;

      cerr << "size of str_list " << str_list.size() << endl;

      // calculate eci or read them from the input file

      ifstream ecifilein;
      string ecifilename = structure_type+_ECIFILENAME;
      ecifilein.open(ecifilename.c_str());

      if(cal_count==0) {
	cal_eci = (! ecifilein.is_open());
      }

      ecifilein.close();

      if(cal_eci) {
	ECIcluster = ECIcluster_orig;
	ACEOptimalECIClusters( str_list, ECIcluster);

	cerr << " Optimal ECI size " << ECIcluster.ECIValue().size() << endl;
	for (uint i=0; i<ECIcluster.ECIValue().size(); i++) {
	  cerr << ECIcluster.ECIValue().at(i) << endl;
	}

	BackUpFile(ecifilename, "mv", cal_count);

	ofstream ecifile;
	ecifile.open(ecifilename.c_str());

	ECIcluster.WriteFile(ecifile);

	ecifile.close();
      } else {

	BackUpFile(ecifilename, "cp", cal_count);

	ecifilein.open(ecifilename.c_str());

	ECIcluster.ReadIn(ecifilein);

	ecifilein.close();
      }

      ofstream fout_eciresult;
      fout_eciresult.open(_ECIFILERESULT.c_str());
      ECIcluster.PrintECI(cout);
      ECIcluster.PrintECI(fout_eciresult);
      fout_eciresult.close();


      cerr << "***********************************************************" << endl;
      cerr << "*                    Get Energy by ECI                    *" << endl;
      cerr << "***********************************************************" << endl;

      // show the predict (formation) energy and entropy of each input strucutre

      for (str_list_itr = str_list.begin();
	   str_list_itr < str_list.end(); str_list_itr++) {

	(*str_list_itr).SetECICluster(ECIcluster); // get the optimal ECI_cluster
	(*str_list_itr).GetECICorrelation();
	(*str_list_itr).SetECI(ECIcluster.ECIValue()); // store ECI to cestructure object
	(*str_list_itr).GetEnergy();
	cout << *str_list_itr << endl;

      }

      ofstream fout_comparison;
      fout_comparison.open(_FITCOMPARISONFILE.c_str());

      for (str_list_itr = str_list.begin();
	   str_list_itr < str_list.end(); str_list_itr++) {
	(*str_list_itr).PrintOutComparison(fout_comparison);
      }

      fout_comparison.close();


      //////////////////////////////////////////////////////////////
      // random alloy
      //////////////////////////////////////////////////////////////

      // after obtain the ECI's, calculate energies of random alloy
      // and Superllatice

      ceralloy ralloy;
      double stoich_b_ra;

      int nstep = 50;
      double ds = 1.0/double(nstep);

      ofstream fout_ralloy;
      fout_ralloy.open(_RALLOYRESULT.c_str());

      for (int i=0; i<nstep+1; i++) {
	stoich_b_ra = ds * i;
	ralloy = ceralloy(structure_type, stoich_b_ra);

	cerr << endl << ralloy << endl;

	ralloy.SetUp(allcluster, ECIcluster);
	ralloy.GetECICorrelation();
	ralloy.GetEnergy();


	fout_ralloy << ralloy << endl;

      }

      fout_ralloy.close();


      //////////////////////////////////////////////////////////////
      // superlattice
      //////////////////////////////////////////////////////////////

      ceSL sl1;
      sl1 = ceSL(structure_type);

      cerr << "superlattice structre type " << structure_type << endl;

      ifstream mySLfilein;
      mySLfilein.open(_SLFILENAME.c_str());
      ACESLProperties_Readin_Corfile(mySLfilein, structure_type,  allcluster,
				     ECIcluster);
      mySLfilein.close();

      string SL_name;

      // read in the SL results and output the convexhull and ground states

      mySLfilein.open(_SLFILERESULT.c_str());

      ACEGroundStateConvexHull(mySLfilein, str_list);

      mySLfilein.close();

      string gnuplot_command;
      gnuplot_command = XHOST.command("gnuplot")+" " + _GNUPLOTPTFILE;
      aurostd::execute(gnuplot_command);

      vector<string> new_hull_state, new_gnd_state;
      new_hull_state = GetNewHullState(str_list);
      new_gnd_state = GetNewGroundState(str_list);
      flag_stop =(new_hull_state.size()==0 );


      if(new_hull_state.size()==0) {
	// no new ground state structure found
	flag_stop = true;

	aurostd::execute("cp " + _FITSTRUCTUREFILE + " " + _FITSTRUCTUREFILE + "tmp");

	cerr << "no new hull state is found \n";
      } else {

	cerr << "new hull state\n";
	for (str_it = new_hull_state.begin();
	     str_it < new_hull_state.end(); str_it++) {
	  cerr << *str_it << endl;
	}

	for (uint i=0; i<1; i++) {
	  // calculate the correlation functions
	  // and insert into correlation input file

	  // calculate only one new ground state

	  SL_name = new_hull_state.at(i);
	  sl1.SetUp(SL_name);

	  sl1.SetStrCluster(allcluster);
	  sl1.SetAllECICluster(ECIcluster);

	  sl1.GetAllECICorrelation();
	  sl1.PrintOutCorrelation();

	  ofstream corfile;
	  corfile.open(corfilename.c_str(), ios::app);
	  sl1.WriteFile(corfile);
	  corfile.close();

	  // calculate the fit_quality by other method
	  // here to calculate the formation energy per atom
	  // by VASP
	  bool mpi_flag = false;
	  GenerateAflowInputFile(structure_type, AlloyName,
				 SL_name, atom_species, mpi_flag);

	  // backup result files
	  RenameFiles(cal_count);
	  MoveFiles(cal_count);

	  // create a working directory
	  // and insert the calculated resulst to fit structure input file
	  GenerateNewTrainingItem(SL_name);

	  // output the new fit structure;
	  double energy, fenergy;

	  energy = GetResultFromAFLOW();

	  fenergy = energy - (1.0-sl1.StoichB()) * energy_A
	    - sl1.StoichB() * energy_B;

	  ofstream fout;
	  fout.open(_FITSTRUCTUREFILE.c_str(), ios::app);

	  fout.precision(8);
	  fout.setf(ios_base::fixed, ios_base::floatfield);

	  fout
	    << "(" << AlloyName << ") "
	    << setw(6)
	    << SL_name
	    << setw(12)
	    << sl1.StoichB()
	    << setw(12)
	    << fenergy
	    << endl;
	  fout.close();

	  cal_eci = true;
	}
    
      }

      ++cal_count;

    }

    CleanUp();
    if(LDEBUG) cerr << XHOST.sPID << "pflow::AClusterExpansionMethodMain: END" << endl;
  }
} // namespace pflow

namespace pflow {
  void SQS(string options) {
    bool LDEBUG=(FALSE || XHOST.DEBUG);
    if(LDEBUG) cerr << XHOST.sPID << "pflow::SQS: BEGIN" << endl;
    vector<string> tokens;
    aurostd::string2tokens(options,tokens,",");
    if(tokens.size()!=7 && tokens.size()!=3) {
      init::ErrorOption(cout,options,"pflow::SQS",aurostd::liststring2string("aflow --sqs=structure_type,atom_num,neighbour_num,sl_num_min,sl_num_max,A,B | --special-quasirandom-structure=...","aflow --sqs=structure_type n1 n2 < POSCAR | --special-quasirandom-structure=..."));
      exit(0);
    } 
    
    string structure_type;
    structure_type = tokens.at(0);
    for (uint i = 0; i < structure_type.size(); i++) {
      structure_type[i] = tolower(structure_type[i]);
    }
    vector<int> atom_config;

    bool ACEFlag = ACEGetStructureType(structure_type);

    if(!ACEFlag) {
      cerr << "Structure types are fcc, bcc, hcp\n";
      exit(_EXIT_NOSTRUCTURE);
    }

    if((tokens.size() != 3) && (tokens.size() != 7)) {
      cerr << XHOST.sPID << "pflow::SQSMain: Incorrect argument numbers."<< endl
	   <<"Please use aflow --help to see the correct arguments \n";
      exit(_EXIT_FAIL);
    }

    //////////////////////////////////////////////////////////////
    // check the existences of all input files
    //////////////////////////////////////////////////////////////
    CheckAllInputFileExistence(structure_type);


    // read the clusters
    ceallclusters allcluster(structure_type);
    
    string filename;
    filename = structure_type+_FILENAME;

    allcluster.SetCluster(filename);

    //////////////////////////////////////////////////////////////
    // Set ECI clusters
    //////////////////////////////////////////////////////////////

    ceECIcluster ECIcluster;

    ECIcluster.SetUp(allcluster);

    int site_num = aurostd::string2utype<int>(tokens.at(1));
    int NNNum =  aurostd::string2utype<int>(tokens.at(2));

    if(tokens.size()==3) {
      // read from POSCAR
      xstructure a(cin,IOAFLOW_AUTO);

      vector<_ceatom> atom_species;
      for (uint i=0; i<a.species.size(); i++) { // only for binary alloy
	_ceatom species_tmp;
	species_tmp.name = a.species.at(i);

	for (uint j=1; j<vatom_symbol.size(); j++) {
	  if(species_tmp.name==vatom_symbol.at(j)) {
	    species_tmp.volume = vatom_volume.at(j);
	    break;
	  }
	}

	atom_species.push_back(species_tmp);
      }

      ceSL SLtmp;
      string str_type = structure_type;
      SLtmp = ceSL(str_type, a);
      //SLtmp = ceSL(str_type);

      if(a.species.size() > 2) {
	cerr << XHOST.sPID << "pflow::SQS: only binary alloy is implemented\n";
	exit(_EXIT_FAIL);
      }

      SLtmp.SetStrCluster(allcluster);
      SLtmp.SetAllECICluster(ECIcluster);
      SLtmp.GetAllECICorrelation();

      cout << setw(20)
	   << "weight "
	   << setw(20)
	   << SLtmp.IsSQS(site_num, NNNum)
	   << endl;
      SLtmp.OutputSQS(cout);
      SLtmp.PrintStructure(cout, atom_species);

    } else {
      // search from all SL's

      int min_SLcell_nr = aurostd::string2utype<int>(tokens.at(3));
      int max_SLcell_nr = aurostd::string2utype<int>(tokens.at(4));

      vector<_ceatom> atom_species;
      for (uint i=7; i<9; i++) { // only for binary alloy
	_ceatom species_tmp;
	species_tmp.name = tokens.at(i-2);

	for (uint j=1; j<vatom_symbol.size(); j++) {
	  if(species_tmp.name==vatom_symbol.at(j)) {
	    species_tmp.volume = vatom_volume.at(j);
	    break;
	  }
	}

	atom_species.push_back(species_tmp);
      }

      ifstream mySLfilein;

      cerr << "superlattice structre type " << structure_type << endl;

      mySLfilein.open(_SLFILENAME.c_str());
      ACESLPropertiesSQS_Readin_Corfile(mySLfilein, structure_type,  allcluster,
					ECIcluster, site_num, NNNum,
					min_SLcell_nr, max_SLcell_nr, atom_species);
      mySLfilein.close();

    }
    if(LDEBUG) cerr << XHOST.sPID << "pflow::SQS: END" << endl;
  }
}

namespace pflow {
  void Superlattice(string options) {
   bool LDEBUG=(FALSE || XHOST.DEBUG);
    if(LDEBUG) cerr << XHOST.sPID << "pflow::Superlattice: BEGIN" << endl;
    vector<string> tokens;
    aurostd::string2tokens(options,tokens,",");
    if(tokens.size()!=3 && tokens.size()!=4) {
      init::ErrorOption(cout,options,"pflow::Superlattice",aurostd::liststring2string("aflow --superlattice=structure_type,n_min,n_max < POSCAR","--superlattice=VASP,structure_type,A,B < superlattice_name"));
      exit(0);
    }      
    
    // calculate all superlattices with atom number in a unit cell
    // from a given range
    // SL are stored in files
    //_SLFILE, _SLFILENAME, and _SLFILECOR (see aflow_contrib_shidong_auxiliary.h)

    string structure_type;
    string SL_name;

    if(tokens.at(0)=="VASP") {
      // Output VASP POSCAR from the given superlattice name

      cin >> SL_name;

      string affix = "_";
      size_t pos;
      pos = SL_name.find(affix);

      structure_type = SL_name.substr(0, pos);

    } else {

      structure_type = tokens.at(0);
      cout << structure_type << endl;
      for (uint i = 0; i < structure_type.size(); i++) {
	structure_type[i] = tolower(structure_type[i]);
      }

    }

    bool ACEFlag = ACEGetStructureType(structure_type);
    if(!ACEFlag) {
      exit(_EXIT_NOSTRUCTURE);
    }

    if(tokens.at(0)=="VASP") {
      vector<_ceatom> atom_species;
      for (uint i=3; i<5; i++) { // only for binary alloy
	_ceatom species_tmp;
	species_tmp.name = tokens.at(i-2);

	for (uint j=1; j<vatom_symbol.size(); j++) {
	  if(species_tmp.name==vatom_symbol.at(j)) {
	    species_tmp.volume = vatom_volume.at(j);
	    break;
	  }
	}

	atom_species.push_back(species_tmp);
      }

      ceSL sl1;
      sl1 = ceSL(structure_type);
      sl1.SetUp(SL_name);
      sl1.PrintStructure(cout, atom_species);

    } else {

      int min_SLcell_nr = aurostd::string2utype<int>(tokens.at(1));
      int max_SLcell_nr = aurostd::string2utype<int>(tokens.at(2));

      string filename;
      filename = structure_type+_FILENAME;

      ifstream myfile;
      myfile.open(filename.c_str());

      if(!myfile.is_open()) {

	cerr << "The cluster data file is missing\n"
	     << "Please use the command\n"
	     << "    aflow --cluster=structure_type,minimun_site_num,maximun_site_num,minimum_nearest_neighbour,maximun_nearest_neighbour \n"
	     << "to generate it\n";
	exit(_EXIT_NO_INPUTFILE);

      } else {
	myfile.close();
      }

      // read the clusters
      ceallclusters allcluster(structure_type);

      allcluster.SetCluster(filename);

      //////////////////////////////////////////////////////////////
      // Set ECI clusters
      //////////////////////////////////////////////////////////////

      ceECIcluster ECIcluster;

      ECIcluster.SetUp(allcluster);

      // get superlattice names
      ACESLProperties(cerr, structure_type, min_SLcell_nr, max_SLcell_nr, allcluster, ECIcluster);
    }

    if(LDEBUG) cerr << XHOST.sPID << "pflow::Superlattice: END" << endl;
  }
}


// ***************************************************************************
// pflow::Cluster
// ***************************************************************************
namespace pflow {
  void Cluster(string options) {
    bool LDEBUG=(FALSE || XHOST.DEBUG);
    if(LDEBUG) cerr << XHOST.sPID << "pflow::Cluster: BEGIN" << endl;
    vector<string> tokens;
    aurostd::string2tokens(options,tokens,",");
    if(tokens.size()!=5) {
      init::ErrorOption(cout,options,"pflow::Cluster","aflow --cluster=structure_type,n_min,n_max,m_min,m_max");
      exit(0);
    } 
    // generate the clusters
    
    string structure_type;
    
    structure_type = tokens.at(0);
    //    cerr << structure_type << endl;exit(0);
    
    for (uint i = 0; i < structure_type.size(); i++) {
      structure_type[i] = tolower(structure_type[i]);
    }
    bool ACEFlag = ACEGetStructureType(structure_type);
    if(!ACEFlag) {
      exit(_EXIT_NOSTRUCTURE);
    }
    
    ceallclusters allcluster(structure_type);
    
    string open_opt;
    open_opt = "new";
    
    string filename;
    filename = structure_type+_FILENAME;

    int site_num_low=0, site_num_up=0, NNNum_low=0, NNNum_up=0;

    site_num_low = aurostd::string2utype<int>(tokens.at(1));
    site_num_up = aurostd::string2utype<int>(tokens.at(2));
    NNNum_low = aurostd::string2utype<int>(tokens.at(3));
    NNNum_up = aurostd::string2utype<int>(tokens.at(4));
    allcluster.SetCluster(site_num_low, site_num_up, NNNum_low, NNNum_up);
    allcluster.WriteFile(filename, open_opt);
    if(LDEBUG) cerr << XHOST.sPID << "pflow::Cluster: END" << endl;
  }
}

// ***************************************************************************
// Create animation gif by using Jmol and ImageMagick
// ***************************************************************************
namespace pflow {
  void JMOLAnimation(istream& input, vector<string> argv) {
    string cif_tmp=aurostd::TmpFileCreate("pflow::JmolAnimation");
    aurostd::RemoveFile(cif_tmp);
    string jmol_script_tmp=aurostd::TmpFileCreate("pflow::JmolAnimation");
    aurostd::RemoveFile(jmol_script_tmp);
    // generate cif file
    xstructure str_in(input,IOAFLOW_AUTO);
    ofstream FoutCIF;
    FoutCIF.open(cif_tmp.c_str());
    pflow::PrintCIF(FoutCIF,str_in);
    FoutCIF.close();

    // generate script file to get gifs of each steps
    string movieScript = "\
        save orientation; load \"\" {444 666 1} ; restore orientation;\n \
        unitcell on; display cell=555; center visible; zoom 280;\n \
        color background [xFFFFFF]\n \
        /* \n \
         *   add any other rendering commands \n \
         *     */ \n \
        for (var i=0; i<36; i=i+1) \n \
            write image 1000 1000 @{\"" + cif_tmp + "_movie\" + (\"0000\" + i)[-3][0] + \".gif\"} \n \
                    /* 200 and 200 are width and height */ \n \
                rotate axisangle {1 1 0} 10 \n \
                /* axis is defined by X Y Z lengths between braces; this one is at \n \
                 *  * 45 degrees \n \
                 *   and 10 (degrees) is angle of rotation, so the 36-loop gives \n \
                 *    a full turn \n \
                 *     */ \n \
        end for \n";

    ofstream FoutScript;
    FoutScript.open(jmol_script_tmp.c_str());
    FoutScript << movieScript;
    FoutScript.close();

    string jmol_command = XHOST.command("jmol")+" " + cif_tmp + " -s " + jmol_script_tmp + " -x -i -L ";

    string gif_command = XHOST.command("convert")+" -delay 20 -loop 0 " + cif_tmp + "_movie00* ";
<<<<<<< HEAD
    string gif_file = "animation_" + XHOST.ostrPID.str() + ".gif";
=======
    string gif_file = "animation_" + strPID() + "_" + strTID() + ".gif";  //CO20200502 - threadID
>>>>>>> 014d8dcc

    if(argv.size()==3) { // give output file name
      gif_file = argv.at(2);
    }

    // check if this file is writable
    ofstream foutAnime;
    foutAnime.open(gif_file.c_str());
    if(!foutAnime.is_open()) { // given file is not writable
<<<<<<< HEAD
      gif_file = "/tmp/animation_" + XHOST.ostrPID.str() + ".gif";
=======
      gif_file = "/tmp/animation_" + strPID() + "_" + strTID() + ".gif";  //CO20200502 - threadID
>>>>>>> 014d8dcc
      cerr << "Cannot write to " << argv.at(2) << ". ";
    }
    foutAnime.close();
    cerr << "Gif file is written to " << gif_file << endl;

    gif_command += gif_file;

    ostringstream oss;
    oss << jmol_command << " && " << gif_command;
    aurostd::execute(oss);

    aurostd::RemoveFile(cif_tmp);
    aurostd::RemoveFile(jmol_script_tmp);
    aurostd::execute("rm -f " + cif_tmp + "_movie00*");
  }
}


#endif<|MERGE_RESOLUTION|>--- conflicted
+++ resolved
@@ -876,11 +876,7 @@
     string jmol_command = XHOST.command("jmol")+" " + cif_tmp + " -s " + jmol_script_tmp + " -x -i -L ";
 
     string gif_command = XHOST.command("convert")+" -delay 20 -loop 0 " + cif_tmp + "_movie00* ";
-<<<<<<< HEAD
-    string gif_file = "animation_" + XHOST.ostrPID.str() + ".gif";
-=======
-    string gif_file = "animation_" + strPID() + "_" + strTID() + ".gif";  //CO20200502 - threadID
->>>>>>> 014d8dcc
+    string gif_file = "animation_" + XHOST.ostrPID.str() + "_" + XHOST.ostrTID.str() + ".gif";  //CO20200502 - threadID
 
     if(argv.size()==3) { // give output file name
       gif_file = argv.at(2);
@@ -890,11 +886,7 @@
     ofstream foutAnime;
     foutAnime.open(gif_file.c_str());
     if(!foutAnime.is_open()) { // given file is not writable
-<<<<<<< HEAD
-      gif_file = "/tmp/animation_" + XHOST.ostrPID.str() + ".gif";
-=======
-      gif_file = "/tmp/animation_" + strPID() + "_" + strTID() + ".gif";  //CO20200502 - threadID
->>>>>>> 014d8dcc
+      gif_file = "/tmp/animation_" + XHOST.ostrPID.str() + "_" + XHOST.ostrTID.str() + ".gif";  //CO20200502 - threadID
       cerr << "Cannot write to " << argv.at(2) << ". ";
     }
     foutAnime.close();
