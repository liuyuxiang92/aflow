--- conflicted
+++ resolved
@@ -73,11 +73,7 @@
   pID= fork();
   if( pID < 0 ) {
     // fail to fork
-<<<<<<< HEAD
-    throw aurostd::xerror(_AFLOW_FILE_NAME_,__AFLOW_FUNC__,"fail to fork",_RUNTIME_ERROR_); //CO20200624
-=======
     throw aurostd::xerror(__AFLOW_FILE__,__AFLOW_FUNC__,"fail to fork",_RUNTIME_ERROR_); //CO20200624
->>>>>>> 78dcc840
   } else if( pID == 0 ) {
     // child process
 
@@ -150,11 +146,7 @@
 //    pID= fork();
 //    if( pID < 0 ) {
 //        // fail to fork
-<<<<<<< HEAD
-//        throw aurostd::xerror(_AFLOW_FILE_NAME_,__AFLOW_FUNC__,"fail to fork",_RUNTIME_ERROR_); //CO20200624
-=======
 //        throw aurostd::xerror(__AFLOW_FILE__,__AFLOW_FUNC__,"fail to fork",_RUNTIME_ERROR_); //CO20200624
->>>>>>> 78dcc840
 //    } else if( pID == 0 ) {
 //        // child process
 //
