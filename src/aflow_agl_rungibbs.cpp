// ***************************************************************************
// *                                                                         *
// *           Aflow STEFANO CURTAROLO - Duke University 2003-2020           *
<<<<<<< HEAD
// *                Aflow CORMAC TOHER - Duke University 2013-2020           *
=======
// *                Aflow CORMAC TOHER - Duke University 2013-2018           *
>>>>>>> 10163148
// *                                                                         *
// ***************************************************************************
// Written by Cormac Toher
// cormac.toher@duke.edu
#ifndef _AFLOW_AGL_RUNGIBBS_CPP
#define _AFLOW_AGL_RUNGIBBS_CPP
#include "aflow.h"
#include "aflow_agl_debye.h"

#define LIB2RAW_FIX_THIS_LATER TRUE // (XHOST.vflag_control.flag("BEEP"))

// ###############################################################################
//                  AFLOW Automatic GIBBS Library (AGL) (2013-2018)
// ###############################################################################
//
// Uses quasi-harmonic Debye model to obtain thermodynamic properties of materials
// Based on original Fortran program written by M. A. Blanco et al.
// See Computer Physics Communications 158, 57-72 (2004) and Journal of Molecular Structure (Theochem) 368, 245-255 (1996) for details of original GIBBS program
// See C. Toher et al., Phys. Rev. B 90, 174107 (2014), Phys. Rev. Materials 1, 015401 (2017) and references therein for description of this AGL implementation
// Please cite these works in addition to the general AFLOW papers if you use results generated using AGL
//

// ******************************************************************
// This set of functions implement the GIBBS algorithm
// ******************************************************************

// ***************************************************************************
// AGL_functions::gibbsrun
// ***************************************************************************
namespace AGL_functions {
  //
  // gibbsrun: runs GIBBS algorithm
  // Uses quasi-harmonic Debye model to obtain thermodynamic properties of materials
  // Adapted from original Fortran version written by M. A. Blanco et al.
  // See Computer Physics Communications 158, 57-72 (2004) and Journal of Molecular Structure (Theochem) 368, 245-255 (1996) for details
  // Main function for GIBBS method
  //
  uint gibbsrun(_AGL_data& AGL_data, ofstream& FileMESSAGE) {
    bool LDEBUG=(FALSE || XHOST.DEBUG);
    uint imin, itry;
    uint ndatapoints, nskippedpoints;
    uint ilow;
    double energyreference, volumereference, tdebyevol, logvol, gammaalphaT, Bstatic, DebyeIntegral, DebyeIntegralerror, UIntEnergyVib, HelmholtzEnergy, Entropy, Cvt, UIntEnergy;
    double Emin, Vmin;
    double Vmin_Ang, Vmin_Bohr;
    double volume_0pressure, gibbsenergykjmol_0pressure, gibbsenergyeV_0pressure, binp_bcnt;
    double energyvalue, energyerror;
    double tdebyemin, xmin, plnv;
    double IntEnergyVibkjmol, CvVibkjmol, CvVibUnitkB, HelmholtzVibkjmol, EntropyVibkjmol, EdftUintVib;
    // OBSOLETE double IntEnergyVibmeV, HelmholtzVibmeV, EntropyVibmeV, EntropyVibUnitkB, EdftUintVibeV;
    double IntEnergyVibmeV, HelmholtzVibmeV, EntropyVibmeV, EntropyVibUnitkB;
    // OBSOLETE double gibbsenergy0pressureeV;
    double S_Entropy, Pbeta, Cpkjmol, CpUnitkB;
    // OBSOLETE double g0dhy2kjm, dzero;
    // OBSOLETE double ge0peV, dzero;
    double dzero;
    vector<int> idx;
    vector<double> xconfigurationvector, gibbsenergydatapoints, helmholtzenergydatapoints;
    vector<double> energypolynomialcoeffs, gibbsenergypolynomialcoeffs, helmholtzenergypolynomialcoeffs, tdebyepolynomialcoeffs;
    vector<double> energypolynomialerror, helmholtzpolynomialerror, gibbspolynomialerror, gibbsenergykjmol, gibbsenergyeV, relative_error, press_stat, F_Helmholtzvinp;
    vector<double> bcnt_K_sp, bcnt_P_sp, bcnt_V_sp, bcnt_beta_sp;
    vector<double> volumetemperature0pressure, gibbsenergytemperature0pressurekjmol, dbulkmodulusdpt0pressure, d2bulkmodulusdp2t0pressure;
    vector<double> theta, Cv;
    int pmerr = 0;
    ostringstream aus;
    uint aglerror = 0, minpolyerror = 0;
    // Declare and initialize structs to hold thermodynamic quantities as a function of pressure and temperature
    // Only used if AGL_data.run_all_pressure_temperature is set to true
    AGL_pressure_temperature_energies AGL_pressure_temperature_energy;
    AGL_pressure_enthalpies AGL_pressure_enthalpy;
    AGL_pressure_temperature_energy.pressure_external = 0.0;
    AGL_pressure_temperature_energy.temperature_external = 0.0;
    AGL_pressure_temperature_energy.gibbs_free_energy = 0.0;
    AGL_pressure_temperature_energy.volume_equilibrium = 0.0;
    AGL_pressure_temperature_energy.E_DFT_internal_vib_energy = 0.0;    
    AGL_pressure_temperature_energy.internal_energy = 0.0;
    AGL_pressure_temperature_energy.helmholtz_vib_energy = 0.0;    
    AGL_pressure_temperature_energy.vib_entropy = 0.0;
    AGL_pressure_enthalpy.pressure_external = 0.0;
    AGL_pressure_enthalpy.enthalpy = 0.0;
    // Variables to record thermal and elastic properties at specific pressure values
    // Only used if AGL_data.run_all_pressure_temperature is set to true
    double bulkmodpres, pres_static, d2EnergydVolume2_dynamic_pres, Gruneisen_pres, theta_pres, Cv_pres;

    if(AGL_data.i_optimize_beta != 0) {
      AGL_data.optimize_beta = true;
    }
    aurostd::StringstreamClean(AGL_data.outfiless);
    // Compute the function of the Poisson ratio which appears in the expression for the Debye temperature.
    // This function comes from averaging over the transverse and longitudinal speeds of sounds
    // See, for example and more details, Miguel A. Blanco, PhD Thesis; 
    // or J-P Poirier, Introduction to the Physics of the Earth's Interior
    double poissonratiofunc1 = (2.0/3.0) * ((1.0 + AGL_data.poissonratio)/(1.0 - 2.0 * AGL_data.poissonratio));
    double poissonratiofunc2 = (1.0/3.0) * ((1.0 + AGL_data.poissonratio)/(1.0 - AGL_data.poissonratio));
    double poissonratiofunc3 = 2.0 * sqrt(pow(poissonratiofunc1, 3)) + sqrt(pow(poissonratiofunc2, 3));
    AGL_data.poissonratiofunction = pow((3.0 / poissonratiofunc3), 1.0 / 3.0);

    // Write appropriate header for GIBBS output data for all p, T values
    if(AGL_data.i_eqn_of_state >= 0) {
      AGL_data.outfiless << "AFLOW AGL - (P,T) thermodynamics of crystals from (E,V) data" << endl;
      AGL_data.outfiless << endl;
      AGL_data.outfiless << AGL_data.sysname << endl;
      AGL_data.outfiless << "Number of data points: " << AGL_data.volumeinput.size() << endl;
      AGL_data.outfiless << endl;
    } else {
      AGL_data.outfiless << "# AFLOW AGL - (P,T) thermodynamics of crystals from (E,V) data" << endl;
      AGL_data.outfiless << "# " << endl;
      AGL_data.outfiless << "# " << AGL_data.sysname << endl;
      AGL_data.outfiless << "# " << endl;
      AGL_data.outfiless << "# P(GPa)              T(K)       V(bohr^3)     G(kJ/mol)        Bt(GPa)" << endl;
    }

    // Reads E-V data in from a file
    if(AGL_data.fittype == 5) {
      ifstream evtest;
      vector<double> energy, volume;
      string evdataname = AGL_data.dirpathname + "/evdata.in";
      evtest.open(evdataname.c_str());
      evtest >> ndatapoints;
      energy.resize(ndatapoints);
      volume.resize(ndatapoints);
      AGL_data.volumeinput.resize(ndatapoints);
      AGL_data.energyinput.resize(ndatapoints);
      for (uint i = 0; i < ndatapoints; i++) {
	evtest >> volume.at(i) >> energy.at(i);
	AGL_data.volumeinput.at(i) = volume.at(i);
	AGL_data.energyinput.at(i) = energy.at(i);
      }
      aurostd::StringstreamClean(aus);
      aus << _AGLSTR_MESSAGE_ << "Number of data points = " << ndatapoints << endl;
      for (uint i = 0; i < AGL_data.volumeinput.size(); i++) {
	aus << _AGLSTR_MESSAGE_ << "(V, E) = " << AGL_data.volumeinput.at(i) << "\t" << AGL_data.energyinput.at(i) << endl;
      }
      aurostd::PrintMessageStream(FileMESSAGE,aus,XHOST.QUIET);
    }

    // Sort data points in order of increasing volume
    if(AGL_data.i_debye != 1) {
      aglerror = AGL_functions::qcksortev (AGL_data.volumeinput, AGL_data.energyinput, FileMESSAGE);
    } else {
      aglerror = AGL_functions::qcksortevt (AGL_data.volumeinput, AGL_data.energyinput, AGL_data.tdebye, FileMESSAGE);
    }
    if(aglerror != 0) {
      aurostd::StringstreamClean(aus);
      aus << _AGLSTR_ERROR_ + "Failed to sort E(V) data" << endl;
      aurostd::PrintMessageStream(FileMESSAGE,aus,XHOST.QUIET);
      return 5;
    }

    // Find global minimum of energy data points
    double etref = AGL_data.energyinput.at(0);
    uint itmin = 0;
    for (uint i = 0; i < AGL_data.energyinput.size(); i++) {
      if(AGL_data.energyinput.at(i) < etref) {
	etref = AGL_data.energyinput.at(i);
	itmin = i;
      }
    }
    // Find midpoint of energy data points
    uint itmidpoint = (AGL_data.energyinput.size() / 2) - 1;
    // Check difference between midpoint and minimum; give warning if it is greater than 1
    AGL_data.itdiff = itmidpoint - itmin;
    if(abs(AGL_data.itdiff) > 1) {
      aurostd::StringstreamClean(aus);
      aus << _AGLSTR_WARNING_ + "Global energy minimum is not at center of E(V) data" << endl;
      aus << _AGLSTR_WARNING_ + "Global energy minimum is at point " << itmin << endl;
      aus << _AGLSTR_WARNING_ + "Center of E(V) data is at point " << itmidpoint << endl;
      aus << _AGLSTR_WARNING_ + "Number of E(V) points between global energy minimum and center of E(V) data = " << AGL_data.itdiff << endl;    
      aus << _AGLSTR_WARNING_ + "Check for noise in E(V) data and / or relaxation of initial structure" << endl;  
      aurostd::PrintMessageStream(FileMESSAGE,aus,XHOST.QUIET);
    }

    // Search for the minimum of the accepted data
    double vtref = AGL_data.volumeinput.at(itmin);

    xconfigurationvector.resize(AGL_data.volumeinput.size());
    for (uint i = 0; i < AGL_data.volumeinput.size(); i++) {
      xconfigurationvector.at(i) = pow(AGL_data.volumeinput.at(i)/vtref, third);
    }

    // Check that all points show concave patterns
    // First check where the concave pattern begins
    if(AGL_data.energyinput.size() != AGL_data.volumeinput.size()) {
      aurostd::StringstreamClean(aus);
      aus << _AGLSTR_ERROR_ + "Error in vector sizes" << endl;
      aus << _AGLSTR_ERROR_ + "AGL_data.volumeinput.size() = " << AGL_data.volumeinput.size() << endl;
      aus << _AGLSTR_ERROR_ + "AGL_data.energyinput.size() = " << AGL_data.energyinput.size() << endl;
      aus << _AGLSTR_ERROR_ + "Error in vector sizes" << endl;
      aurostd::PrintMessageStream(FileMESSAGE,aus,XHOST.QUIET);
      return 3;
    }    
    uint evj = 1;
    while ( ( (AGL_data.energyinput.at(evj)-AGL_data.energyinput.at(evj-1))/(AGL_data.volumeinput.at(evj)-AGL_data.volumeinput.at(evj-1)) >= (AGL_data.energyinput.at(evj)-AGL_data.energyinput.at(evj+1))/(AGL_data.volumeinput.at(evj)-AGL_data.volumeinput.at(evj+1)) ) && evj < AGL_data.volumeinput.size()-2) {
      evj = evj + 1;
    }
    aurostd::StringstreamClean(aus);
    aus << _AGLSTR_MESSAGE_ << "Concavity check: evj = " << evj << endl;
    aurostd::PrintMessageStream(FileMESSAGE,aus,XHOST.QUIET);
    // If only the last three points are concave, then GIBBS will not be able to use them to fit a polynomial
    // GIBBS exits giving an error message
    if(evj == AGL_data.volumeinput.size()-2) {
      aurostd::StringstreamClean(aus);
      aus << _AGLSTR_ERROR_ + "All points show convex patterns" << endl;
      aurostd::PrintMessageStream(FileMESSAGE,aus,XHOST.QUIET);
      return 2;
    }
    // If evj > 1, then some E-V points do not form part of the concave pattern
    // If this is the case, then AGL gives a warning and records that there is noise in the E-V data
    // If the AGL runs fails, this information will be useful for suggesting potential corrections
    if(evj > 1) {
      aurostd::StringstreamClean(aus);
      aus << _AGLSTR_WARNING_ + "Some points show convex patterns and will be removed from the data set" << endl;
      aurostd::PrintMessageStream(FileMESSAGE,aus,XHOST.QUIET);
      AGL_data.EV_noise = true;
    }
    AGL_data.energyinput.at(0) = AGL_data.energyinput.at(evj-1);
    AGL_data.volumeinput.at(0) = AGL_data.volumeinput.at(evj-1);
    AGL_data.energyinput.at(1) = AGL_data.energyinput.at(evj);
    AGL_data.volumeinput.at(1) = AGL_data.volumeinput.at(evj);
    AGL_data.energyinput.at(2) = AGL_data.energyinput.at(evj+1);
    AGL_data.volumeinput.at(2) = AGL_data.volumeinput.at(evj+1);
    if(AGL_data.i_debye == 1) {
      AGL_data.tdebye.at(0) = AGL_data.tdebye.at(evj-1);
      AGL_data.tdebye.at(1) = AGL_data.tdebye.at(evj);
      AGL_data.tdebye.at(2) = AGL_data.tdebye.at(evj+1);
    }
    evj = evj + 1;
    uint jtmax = 2;
    // evj marks the last accepted point, i the new trial point
    if(LDEBUG) {
      aurostd::StringstreamClean(aus);
      aus << _AGLSTR_MESSAGE_ + "AGL_data.volumeinput.size() = " << AGL_data.volumeinput.size() << endl;
      aurostd::PrintMessageStream(FileMESSAGE,aus,XHOST.QUIET);
    }
    // OBSOLETE for (uint i=evj+1; i < AGL_data.volumeinput.size()-1; i++) {
    for (uint i=evj+1; i < AGL_data.volumeinput.size(); i++) {
      if(LDEBUG) {
	aurostd::StringstreamClean(aus);
	aus << _AGLSTR_MESSAGE_ + "i = " << i << endl;
	aus << _AGLSTR_MESSAGE_ + "evj = " << evj << endl;
	aurostd::PrintMessageStream(FileMESSAGE,aus,XHOST.QUIET);
      }
      if(AGL_data.fittype == 0) {
	if( (AGL_data.energyinput.at(evj)-AGL_data.energyinput.at(evj-1))/(AGL_data.volumeinput.at(evj)-AGL_data.volumeinput.at(evj-1)) < (AGL_data.energyinput.at(evj)-AGL_data.energyinput.at(i))/(AGL_data.volumeinput.at(evj)-AGL_data.volumeinput.at(i)) ) {
	  evj = evj + 1;
	  jtmax = i;
	  AGL_data.energyinput.at(evj) = AGL_data.energyinput.at(i);
	  AGL_data.volumeinput.at(evj) = AGL_data.volumeinput.at(i);
	  if(AGL_data.i_debye == 1) AGL_data.tdebye.at(evj) = AGL_data.tdebye.at(i);
	}
      } else if(AGL_data.fittype == 1 || AGL_data.fittype == 3) {
	if( i < itmin ) {
	  if((AGL_data.energyinput.at(i) < AGL_data.energyinput.at(evj)) && (AGL_data.energyinput.at(i) > AGL_data.energyinput.at(i+1))) {
	    evj = evj + 1;
	    jtmax = i;
	    AGL_data.energyinput.at(evj) = AGL_data.energyinput.at(i);
	    AGL_data.volumeinput.at(evj) = AGL_data.volumeinput.at(i);
	    if(AGL_data.i_debye == 1) AGL_data.tdebye.at(evj) = AGL_data.tdebye.at(i);
	  }
	} else if(i == itmin) {
	  evj = evj + 1;
	  jtmax = i;
	  AGL_data.energyinput.at(evj) = AGL_data.energyinput.at(i);
	  AGL_data.volumeinput.at(evj) = AGL_data.volumeinput.at(i);
	  if(AGL_data.i_debye == 1) AGL_data.tdebye.at(evj) = AGL_data.tdebye.at(i);
	} else if(i > itmin) {
	  if((AGL_data.energyinput.at(i) > AGL_data.energyinput.at(evj)) && (AGL_data.energyinput.at(i) < AGL_data.energyinput.at(i+1))) {
	    evj = evj + 1;
	    jtmax = i;
	    AGL_data.energyinput.at(evj) = AGL_data.energyinput.at(i);
	    AGL_data.volumeinput.at(evj) = AGL_data.volumeinput.at(i);
	    if(AGL_data.i_debye == 1) AGL_data.tdebye.at(evj) = AGL_data.tdebye.at(i);
	  }
	}	
      } else if(AGL_data.fittype == 2 || AGL_data.fittype == 4 || AGL_data.fittype == 5) {
	evj = evj + 1;
	jtmax = i;
	AGL_data.energyinput.at(evj) = AGL_data.energyinput.at(i);
	AGL_data.volumeinput.at(evj) = AGL_data.volumeinput.at(i);
	if(AGL_data.i_debye == 1) AGL_data.tdebye.at(evj) = AGL_data.tdebye.at(i);
      } 
    }
    // If the global minimum lies outside of the range of the accepted points, a warning is given and the concavity check is restarted at the global minimum
    // This is only done for AGL_data.fittype = 0, as in the other cases the global minimum is always included
    // Problems with noise in the concavity data are often caused by insufficient k-points or basis set
    if(jtmax < itmin && (AGL_data.fittype == 0)) {
      aurostd::StringstreamClean(aus);
      aus << _AGLSTR_WARNING_ + "Global minimum of (E, V) data lies outside of initial range of points accepted for concavity" << endl;
      aus << _AGLSTR_WARNING_ + "Restarting concavity check at global minimum" << endl;
      aus << _AGLSTR_WARNING_ + "Consider checking (E, V) data and increasing the number of k-points or size of the basis set" << endl;
      aurostd::PrintMessageStream(FileMESSAGE,aus,XHOST.QUIET);
      if( (AGL_data.energyinput.at(itmin)-AGL_data.energyinput.at(itmin-1))/(AGL_data.volumeinput.at(itmin)-AGL_data.volumeinput.at(itmin-1)) < (AGL_data.energyinput.at(itmin)-AGL_data.energyinput.at(itmin+1))/(AGL_data.volumeinput.at(itmin)-AGL_data.volumeinput.at(itmin+1)) ) {
	AGL_data.energyinput.at(evj) = AGL_data.energyinput.at(itmin);
	AGL_data.volumeinput.at(evj) = AGL_data.volumeinput.at(itmin);
	for (uint i=itmin+1; i < AGL_data.energyinput.size()-1; i++) {
	  if( (AGL_data.energyinput.at(evj)-AGL_data.energyinput.at(evj-1))/(AGL_data.volumeinput.at(evj)-AGL_data.volumeinput.at(evj-1)) < (AGL_data.energyinput.at(evj)-AGL_data.energyinput.at(i))/(AGL_data.volumeinput.at(evj)-AGL_data.volumeinput.at(i)) ) {
	    evj = evj + 1;
	    AGL_data.energyinput.at(evj) = AGL_data.energyinput.at(i);
	    AGL_data.volumeinput.at(evj) = AGL_data.volumeinput.at(i);
	    if(AGL_data.i_debye == 1) AGL_data.tdebye.at(evj) = AGL_data.tdebye.at(i);
	  }
	}
      }
    }

    aurostd::StringstreamClean(aus);
    aus << _AGLSTR_MESSAGE_ << "Concavity check: evj = " << evj << endl;
    aurostd::PrintMessageStream(FileMESSAGE,aus,XHOST.QUIET);
    ndatapoints = evj + 1;
    if(ndatapoints < AGL_data.nstructsinit) {
      aurostd::StringstreamClean(aus);
      aus << _AGLSTR_WARNING_ + "Some points showed convex patterns and have been removed from the data set" << endl;
      aurostd::PrintMessageStream(FileMESSAGE,aus,XHOST.QUIET);
      AGL_data.EV_noise = true;
      // OBSOLETE int nskippedpoints = AGL_data.nstructsinit - ndatapoints;
      nskippedpoints = AGL_data.nstructsinit - ndatapoints;
      if(nskippedpoints > AGL_data.skiparunsmax) {
	aurostd::StringstreamClean(aus);
	aus << _AGLSTR_ERROR_ + "Total number of skipped points exceeds maximum limit" << endl;
	aus << _AGLSTR_ERROR_ + "Total number of skipped points = " << nskippedpoints << endl;
	aus << _AGLSTR_ERROR_ + "Maximum limit of skipped points = " << AGL_data.skiparunsmax << endl;
	aurostd::PrintMessageStream(FileMESSAGE,aus,XHOST.QUIET);
	aglerror = 2;
	return aglerror;
      }
    }
    AGL_data.energyinput.resize(ndatapoints);
    AGL_data.volumeinput.resize(ndatapoints);

    aurostd::StringstreamClean(aus);
    aus << _AGLSTR_MESSAGE_ << "(E, V) resized" << endl;
    aus << _AGLSTR_MESSAGE_ << "(E, V) data points to be used in AGL:" << endl;
    for (uint i = 0; i < AGL_data.volumeinput.size(); i++) {
      aus <<_AGLSTR_MESSAGE_ << "V = " << AGL_data.volumeinput.at(i) << "; E = " << AGL_data.energyinput.at(i) << endl;
    }
    aurostd::PrintMessageStream(FileMESSAGE,aus,XHOST.QUIET);

    // For fit types 3 and 4, fit the (E, V) data by a polynomial, and then use this polynomial to generate a new (E, V) data set
    // This can be useful for smoothing out slightly noisy (E, V) data sets, making the GIBBS algorithm more robust
    if(AGL_data.fittype == 3 || AGL_data.fittype == 4) {
      imin = 0;
      energyreference = AGL_data.energyinput.at(0);
      for (uint i = 0; i < AGL_data.energyinput.size(); i++) {
	if(AGL_data.energyinput.at(i) < energyreference) {
	  energyreference = AGL_data.energyinput.at(i);
	  imin = i;
	}
      }
      if(!LDEBUG) {
	aglerror = AGL_functions::polynomial_fit_weight_ave (imin, energypolynomialcoeffs, energypolynomialerror, xconfigurationvector, AGL_data.energyinput, AGL_data, FileMESSAGE);
      } else {
	aglerror = AGL_functions::polynomial_fit_weight_ave_debug (imin, energypolynomialcoeffs, energypolynomialerror, xconfigurationvector, AGL_data.energyinput, AGL_data, FileMESSAGE);
      }
      if(aglerror != 0) {
	if(aglerror == 2) {
	  aurostd::StringstreamClean(aus);
	  aus << _AGLSTR_ERROR_ + "Problem inverting matrix to fit polynomial" << endl;
	  aurostd::PrintMessageStream(FileMESSAGE,aus,XHOST.QUIET);
	  return 4;
	} else {
	  aurostd::StringstreamClean(aus);
	  aus << _AGLSTR_ERROR_ + "No polynomial fit found with a minimum within bounds of input data" << endl;
	  aurostd::PrintMessageStream(FileMESSAGE,aus,XHOST.QUIET);
	  return 2;
	}
      }
      AGL_data.energyinput.resize(xconfigurationvector.size());
      AGL_data.volumeinput.resize(xconfigurationvector.size());
      for (uint i = 0; i < AGL_data.energyinput.size(); i++) {
	aglerror = AGL_functions::polynom_eval (xconfigurationvector.at(i), energypolynomialcoeffs, plnv, 0);
	if(aglerror != 0) {
	  aurostd::StringstreamClean(aus);
	  aus << _AGLSTR_ERROR_ + "Failed to evaluate polynomial" << endl;
	  aurostd::PrintMessageStream(FileMESSAGE,aus,XHOST.QUIET);
	  return 5;
	}
	AGL_data.energyinput.at(i) = plnv;
	AGL_data.volumeinput.at(i) = (pow(xconfigurationvector.at(i), 3.0)) * vtref;
      }
    }

    // Search for the minimum energy point of the accepted data points
    volumereference = AGL_data.volumeinput.at(0);
    energyreference = AGL_data.energyinput.at(0);
    imin = 0;
    for (uint i = 0; i < AGL_data.energyinput.size(); i++) {
      if(AGL_data.energyinput.at(i) < energyreference) {
	volumereference = AGL_data.volumeinput.at(i);
	energyreference = AGL_data.energyinput.at(i);
	imin = i;
      }
    }
    aurostd::StringstreamClean(aus);
    aus << _AGLSTR_MESSAGE_ << "Minimum of accepted data: imin = " << imin << endl;
    aurostd::PrintMessageStream(FileMESSAGE,aus,XHOST.QUIET);
    xconfigurationvector.resize(AGL_data.volumeinput.size());
    for (uint i = 0; i < AGL_data.volumeinput.size(); i++) {
      xconfigurationvector.at(i) = pow(AGL_data.volumeinput.at(i) / volumereference, third);
    }
    aurostd::StringstreamClean(aus);
    aus << _AGLSTR_MESSAGE_ << "x configuration vector assigned" << endl;
    aurostd::PrintMessageStream(FileMESSAGE,aus,XHOST.QUIET);
    // If the lowest energy corresponds to the smallest or largest volume, then the minimum lies outside of the accepted input data
    // GIBBS exits giving an error message
    if(imin == 0 || imin == (AGL_data.volumeinput.size() - 1)) {
      aurostd::StringstreamClean(aus);
      aus << _AGLSTR_ERROR_ + "static minimum outside input data" << endl;
      aus << _AGLSTR_ERROR_ + "structure with lowest energy is " << imin << endl;
      aus << _AGLSTR_ERROR_ + "energy of this structure = " << energyreference << endl;
      aus << _AGLSTR_ERROR_ + "total number of structures = " << AGL_data.volumeinput.size() << endl;
      aurostd::PrintMessageStream(FileMESSAGE,aus,XHOST.QUIET);
      return 2;
    }

    // Obtain the polynomial fit of E(static) vs. x
    // xconfigurationvector = V^(1/3)
    // energypolynomialcoeffs contains coefficients of fitted polynomial
    if(AGL_data.energyinput.size() != xconfigurationvector.size()) {
      aurostd::StringstreamClean(aus);
      aus << _AGLSTR_ERROR_ + "Vectors have different size" << endl;
      aus << _AGLSTR_ERROR_ + "xconfigurationvector.size()" << xconfigurationvector.size() <<  endl;
      aus << _AGLSTR_ERROR_ + "AGL_data.volumeinput.size()" << AGL_data.volumeinput.size() <<  endl;
      aurostd::PrintMessageStream(FileMESSAGE,aus,XHOST.QUIET);
      return 3;
    }
    if(!LDEBUG) {
      aglerror = AGL_functions::polynomial_fit_weight_ave (imin, energypolynomialcoeffs, energypolynomialerror, xconfigurationvector, AGL_data.energyinput, AGL_data, FileMESSAGE);
    } else {
      aglerror = AGL_functions::polynomial_fit_weight_ave_debug (imin, energypolynomialcoeffs, energypolynomialerror, xconfigurationvector, AGL_data.energyinput, AGL_data, FileMESSAGE);
    }
    if(LDEBUG) {
      string polyerepname = AGL_data.dirpathname + "/AGL_Plot_adjusted_energyinput.dat";
      stringstream polyerepss;
      for (uint i = 0; i < AGL_data.energyinput.size(); i++) {
	polyerepss << xconfigurationvector.at(i) << "\t" << AGL_data.energyinput.at(i) << endl;
      }
      if(!aurostd::stringstream2file(polyerepss, polyerepname, "WRITE")) {
	aurostd::StringstreamClean(aus);
	aus << _AGLSTR_ERROR_ + "Unable to open file " << polyerepname.c_str() <<  endl;
	aurostd::PrintMessageStream(FileMESSAGE,aus,XHOST.QUIET);
	return 1;
      }	
      aurostd::StringstreamClean(polyerepss);
    }
    if(aglerror != 0) {
      if(aglerror == 2) {
	aurostd::StringstreamClean(aus);
	aus << _AGLSTR_ERROR_ + "Problem inverting matrix to fit polynomial" << endl;
	aurostd::PrintMessageStream(FileMESSAGE,aus,XHOST.QUIET);
	aglerror = 4;
      } else {
	aurostd::StringstreamClean(aus);
	aus << _AGLSTR_ERROR_ + "No polynomial fit found with a minimum within bounds of input data" << endl;
	aurostd::PrintMessageStream(FileMESSAGE,aus,XHOST.QUIET);
	aglerror = 2;
      }
      return aglerror;
    }
    if(energypolynomialcoeffs.size() == 3) {
      energypolynomialcoeffs.push_back(0.0);
    }

    if(LDEBUG) {
      // Plot polynomial fitted to (E, V) data
      string einppolyfitname = AGL_data.dirpathname + "/AGL_Plot_fitted_energyinput.dat";
      stringstream einppolyfitss;
      if(AGL_data.volumeinput.size() != xconfigurationvector.size()) {
	aurostd::StringstreamClean(aus);
	aus << _AGLSTR_ERROR_ + "Vectors have different size" << einppolyfitname.c_str() <<  endl;
	aus << _AGLSTR_ERROR_ + "xconfigurationvector.size()" << xconfigurationvector.size() <<  endl;
	aus << _AGLSTR_ERROR_ + "AGL_data.volumeinput.size()" << AGL_data.volumeinput.size() <<  endl;
	aurostd::PrintMessageStream(FileMESSAGE,aus,XHOST.QUIET);
	return 3;
      } else {
	for (uint i = 0; i < AGL_data.volumeinput.size(); i++) {
	  aglerror = AGL_functions::polynom_eval (xconfigurationvector.at(i), energypolynomialcoeffs, plnv, 0);
	  einppolyfitss << AGL_data.volumeinput.at(i) << "\t" << plnv << endl;
	}
      }
      if(!aurostd::stringstream2file(einppolyfitss, einppolyfitname, "WRITE")) {
	aurostd::StringstreamClean(aus);
	aus << _AGLSTR_ERROR_ + "Unable to open file " << einppolyfitname.c_str() <<  endl;
	aurostd::PrintMessageStream(FileMESSAGE,aus,XHOST.QUIET);
	return 1;
      }
      aurostd::StringstreamClean(einppolyfitss);	
    }

    // Find minimum of polynomial epol to find minimum of (E, V) curve
    // First bracket (i.e. find points on each side of) the minimum of (E, V) data
    itry = imin;
    aurostd::StringstreamClean(aus);
    aus << _AGLSTR_MESSAGE_ << "Calling bracket_minimum to find imin" << endl;
    aurostd::PrintMessageStream(FileMESSAGE,aus,XHOST.QUIET);
    if(AGL_data.fittype == 0) {
      aglerror = AGL_functions::bracket_minimum (itry, AGL_data.energyinput, FileMESSAGE);
    } else {
      aglerror = AGL_functions::bracket_minimum_global (itry, AGL_data.energyinput, FileMESSAGE);
    }
    if(aglerror != 0) {
      aurostd::StringstreamClean(aus);
      aus << _AGLSTR_ERROR_ + "Cannot find minimum of (E, V) data" << endl;
      aurostd::PrintMessageStream(FileMESSAGE,aus,XHOST.QUIET);
      return 2;
    } else {
      aurostd::StringstreamClean(aus);
      if(LIB2RAW_FIX_THIS_LATER) {  // to avoid too much garbage in lib2raw
	aus << _AGLSTR_MESSAGE_ << "Minimum of (E, V) data is at point imin = " << itry << endl;
	aurostd::PrintMessageStream(FileMESSAGE,aus,XHOST.QUIET);
      }
    }
    // Find minimum of polynomial described by energypolynomialcoeffs, using itry as initial guess
    // Explicitly creating upper and lower bounds for minimum search as using "min" and "max" functions could be problematic with unsigned integers
    aglerror = AGL_functions::autocorrect_polynom_minimum (itry, xconfigurationvector, energypolynomialcoeffs, xmin, FileMESSAGE);
    if(aglerror == 0) {
      aurostd::StringstreamClean(aus);
      // OBSOLETE aus << _AGLSTR_MESSAGE_ << "Minimum of (E, V) data is at point xmin = " << xmin << " Bohr" << endl;
      if(LIB2RAW_FIX_THIS_LATER) {  // to avoid too much garbage in lib2raw
	aus << _AGLSTR_MESSAGE_ << "Minimum (relative) of (E, V) data is at point xmin = " << xmin << endl;
	aurostd::PrintMessageStream(FileMESSAGE,aus,XHOST.QUIET);
      }
    } else {
      aurostd::StringstreamClean(aus);
      aus << _AGLSTR_ERROR_ + "Cannot find minimum of (E, V) data" << endl;
      aurostd::PrintMessageStream(FileMESSAGE,aus,XHOST.QUIET);
      return 2;
    }   
    Vmin = pow(xmin, 3);
    Vmin_Ang = Vmin * volumereference;
    Vmin_Bohr = Vmin_Ang * pow(angstrom2bohr, 3.0);
    aurostd::StringstreamClean(aus);
    // OBSOLETE aus << _AGLSTR_MESSAGE_ << "Volume at minimum of (E, V) data is V = " << Vmin << " Bohr^3" << endl;
    aus << _AGLSTR_MESSAGE_ << "Relative volume at minimum of (E, V) data is V = " << Vmin << endl;
    aus << _AGLSTR_MESSAGE_ << "Volume at minimum of (E, V) data is V = " << Vmin_Ang << " Angstrom^3" << endl;
    aus << _AGLSTR_MESSAGE_ << "Volume at minimum of (E, V) data is V = " << Vmin_Bohr << " Bohr^3" << endl;
    aurostd::PrintMessageStream(FileMESSAGE,aus,XHOST.QUIET);
    // Evaluate polynomial at minimum point xmin to get Emin 
    AGL_functions::polynom_eval (xmin, energypolynomialcoeffs, Emin, 0);
    // Write out Emin in different units
    aurostd::StringstreamClean(aus);
    // OBSOLETE aus << _AGLSTR_MESSAGE_ << "Minimum of (E, V) data is Emin = " << Emin << " Hartree/cell" << endl;
    if(LIB2RAW_FIX_THIS_LATER) {  // to avoid too much garbage in lib2raw
      aus << _AGLSTR_MESSAGE_ << "Minimum of (E, V) data is Emin = " << Emin << " eV/cell" << endl;
      aurostd::PrintMessageStream(FileMESSAGE,aus,XHOST.QUIET);
    }
    aurostd::StringstreamClean(aus);
    // OBSOLETE aus << _AGLSTR_MESSAGE_ << "Minimum of (E, V) data is Emin = " << Emin * hartree2kjmol << " kJ/mol" << endl;
    if(LIB2RAW_FIX_THIS_LATER) {  // to avoid too much garbage in lib2raw
      aus << _AGLSTR_MESSAGE_ << "Minimum of (E, V) data is Emin = " << Emin * eV2kjmol << " kJ/mol" << endl;
      aurostd::PrintMessageStream(FileMESSAGE,aus,XHOST.QUIET);
    }
    aurostd::StringstreamClean(aus);
    // OBSOLETE aus << _AGLSTR_MESSAGE_ << "Minimum of (E, V) data is Emin = " << Emin * hart2ev << " eV/cell" << endl;
    if(LIB2RAW_FIX_THIS_LATER) {  // to avoid too much garbage in lib2raw
      aus << _AGLSTR_MESSAGE_ << "Minimum of (E, V) data is Emin = " << Emin / hart2ev << " Hartree/cell" << endl;
      aurostd::PrintMessageStream(FileMESSAGE,aus,XHOST.QUIET);
    }
    // Record values of energy, volume and lattice strain factor at zero temperature and pressure for use elsewhere in AFLOW code
    AGL_data.volume_equilibrium_0p0T = Vmin_Ang;
    AGL_data.xlattice_equilibrium_0p0T = xmin;
    AGL_data.energy_equilibrium_0p0T = Emin;

    // Allocate vectors for storing static pressure properties if option not to truncate pressure range is selected
    if (AGL_data.run_all_pressure_temperature) {
      AGL_data.voleqmin.resize(AGL_data.pressure_external.size());
      AGL_data.VolumeStaticPressure.resize(AGL_data.pressure_external.size());
      AGL_data.StaticPressure.resize(AGL_data.pressure_external.size());
      gibbsenergyeV.resize(AGL_data.pressure_external.size());
      gibbsenergykjmol.resize(AGL_data.pressure_external.size());
      AGL_data.bulkmodulus.resize(AGL_data.pressure_external.size());
      relative_error.resize(AGL_data.pressure_external.size());
    }

    // Minimize G(static) as a function of V; G = Gibbs free energy
    gibbsenergypolynomialcoeffs.resize(energypolynomialcoeffs.size());
    for (uint i = 0; i < gibbsenergypolynomialcoeffs.size(); i++) {
      gibbsenergypolynomialcoeffs.at(i) = energypolynomialcoeffs.at(i);
    }
    gibbsenergydatapoints.resize(AGL_data.volumeinput.size());
    itry = imin;
    for (uint k = 0; k < AGL_data.pressure_external.size(); k++) {
      // Bracket the minimum with the numerical function
      if((gibbsenergydatapoints.size() != AGL_data.energyinput.size()) || (gibbsenergydatapoints.size() != AGL_data.volumeinput.size())) {
	aurostd::StringstreamClean(aus);
	aus << _AGLSTR_ERROR_ + "Vector sizes are not equal" << endl;
	aus << _AGLSTR_ERROR_ + "gibbsenergydatapoints.size() = " << gibbsenergydatapoints.size() << endl;
	aus << _AGLSTR_ERROR_ + "AGL_data.energyinput.size() = " << AGL_data.energyinput.size() << endl;
	aus << _AGLSTR_ERROR_ + "AGL_data.volumeinput.size() = " << AGL_data.volumeinput.size() << endl;
	aurostd::PrintMessageStream(FileMESSAGE,aus,XHOST.QUIET);
	return 3;
      } else {     
	for (uint i = 0; i < AGL_data.volumeinput.size(); i++) {
	  // OBSOLETE gibbsenergydatapoints.at(i) = AGL_data.energyinput.at(i) + AGL_data.volumeinput.at(i) * AGL_data.pressure_external.at(k) / au2GPa;
	  gibbsenergydatapoints.at(i) = AGL_data.energyinput.at(i) + AGL_data.volumeinput.at(i) * (AGL_data.pressure_external.at(k) / eV_Ang3_to_GPa);
	}
      }
      if(AGL_data.fittype == 0) {
	aglerror = AGL_functions::bracket_minimum (itry, gibbsenergydatapoints, FileMESSAGE);
      } else {
	aglerror = AGL_functions::bracket_minimum_global (itry, gibbsenergydatapoints, FileMESSAGE);
      }
      // If bracket_minimum returns an error for zero pressure, AFLOW AGL exits giving an error
      // If bracket_minimum returns an error for p > zero, AFLOW AGL resets the maximum pressure to the previous value and skips the rest of the pressure loop
      // It then continues to complete the remainder of the GIBBS algorithm
      if(aglerror != 0) {
	// If the option to avoid truncating the pressure and temperature ranges is set, then skips the rest of the iterations of this loop and continues with the next temperature value
	if (AGL_data.run_all_pressure_temperature) {
	  aurostd::StringstreamClean(aus);
	  aus << _AGLSTR_WARNING_ + "Cannot find minimum of E + pV at p = " << AGL_data.pressure_external.at(k) << endl;
	  aus << _AGLSTR_WARNING_ + "Skipping this pressure point" << endl;
	  aurostd::PrintMessageStream(FileMESSAGE,aus,XHOST.QUIET);
	  continue;
	} else {	
	  if(k == 0) {
	    aurostd::StringstreamClean(aus);
	    aus << _AGLSTR_ERROR_ + "Static: p = " << AGL_data.pressure_external.at(k) << "\t" << ", itry = " << itry << "\t" << ", imin = " << imin << "\t" << ", gibbsenergydatapoints.size() = " << gibbsenergydatapoints.size() << endl;
	    aus << _AGLSTR_ERROR_ + "gibbsenergydatapoints = ";
	    for(uint i = 0; i < gibbsenergydatapoints.size(); i++) {
	      aus << gibbsenergydatapoints.at(i) << "\t";
	    }
	    aus << endl;
	    aus << _AGLSTR_ERROR_ + "Cannot find minimum for pressure = " << AGL_data.pressure_external.at(k) << endl;
	    aurostd::PrintMessageStream(FileMESSAGE,aus,XHOST.QUIET);
	    return 2;
	  } else {
	    aurostd::StringstreamClean(aus);
	    aus << _AGLSTR_WARNING_ + "Static: " << AGL_data.pressure_external.at(k) << "\t" << ", itry = " << itry << "\t" << ", imin = " << imin << "\t" << ", gibbsenergydatapoints.size() = " << gibbsenergydatapoints.size() << endl;
	    aus << _AGLSTR_WARNING_ + "gibbsenergydatapoints = ";
	    for(uint i = 0; i < gibbsenergydatapoints.size(); i++) {
	      aus << gibbsenergydatapoints.at(i) << "\t";
	    }
	    aus << endl;
	    aus << _AGLSTR_WARNING_ + "Cannot find minimum of E + pV at p = " << AGL_data.pressure_external.at(k) << endl;
	    aus << _AGLSTR_WARNING_ + "Resetting maximum pressure value to p = " << AGL_data.pressure_external.at(k-1) << endl;
	    aus << _AGLSTR_WARNING_ + "Resetting number of pressure points to " << k << endl;
	    aurostd::PrintMessageStream(FileMESSAGE,aus,XHOST.QUIET);
	    AGL_data.pressure_external.resize(k);
	    break;
	  }
	}
      }
      // Obtain the minimum of the fitted function
      // Adds pV term onto coefficient of x^3; x^3 ~ V
      // OBSOLETE gibbsenergypolynomialcoeffs.at(3) = energypolynomialcoeffs.at(3) + AGL_data.pressure_external.at(k) / au2GPa * volumereference;
      gibbsenergypolynomialcoeffs.at(3) = energypolynomialcoeffs.at(3) + (AGL_data.pressure_external.at(k) / eV_Ang3_to_GPa) * volumereference;
      aglerror = AGL_functions::autocorrect_polynom_minimum (itry, xconfigurationvector, gibbsenergypolynomialcoeffs, xmin, FileMESSAGE);
      // If autocorrect_polynom_minimum returns an error for zero pressure, AFLOW AGL exits giving an error
      // If autocorrect_polynom_minimum returns an error for p > zero, AFLOW AGL resets the maximum pressure to the previous value and skips the rest of the pressure loop
      // It then continues to complete the remainder of the GIBBS algorithm
      if(aglerror == 0) {
	aurostd::StringstreamClean(aus);
	if(LIB2RAW_FIX_THIS_LATER) {  // to avoid too much garbage in lib2raw
	  aus << _AGLSTR_MESSAGE_ << "Minimum of (E, V) data is at point xmin = " << xmin << " Bohr" << endl;
	  aurostd::PrintMessageStream(FileMESSAGE,aus,XHOST.QUIET);
	}
      } else {
	if (AGL_data.run_all_pressure_temperature) {
	  aurostd::StringstreamClean(aus);
	  aus << _AGLSTR_WARNING_ + "Cannot find minimum of E + pV at p = " << AGL_data.pressure_external.at(k) << endl;
	  aus << _AGLSTR_WARNING_ + "Skipping this pressure point" << endl;
	  aurostd::PrintMessageStream(FileMESSAGE,aus,XHOST.QUIET);
	  continue;
	} else {
	  if(k == 0) {
	    aurostd::StringstreamClean(aus);
	    aus << _AGLSTR_ERROR_ + "Cannot find minimum of polynomial fit for E + pV at p = " << AGL_data.pressure_external.at(k) << endl;
	    aurostd::PrintMessageStream(FileMESSAGE,aus,XHOST.QUIET);
	    return 2;
	  } else {
	    aurostd::StringstreamClean(aus);
	    aus << _AGLSTR_WARNING_ + "Cannot find minimum of polynomial fit for E + pV at p = " << AGL_data.pressure_external.at(k) << endl;
	    aus << _AGLSTR_WARNING_ + "Resetting maximum pressure value to p = " << AGL_data.pressure_external.at(k-1) << endl;
	    aus << _AGLSTR_WARNING_ + "Resetting number of pressure points to " << k << endl;
	    aurostd::PrintMessageStream(FileMESSAGE,aus,XHOST.QUIET);
	    AGL_data.pressure_external.resize(k);
	    break;
	  }
	}
      }
      // Evaluates polynomial for (G, V) at minimum to get equilibrium values for V, G, and B
      // If option not to truncate pressure range is selected, writes values to appropriate vector element
      // Otherwise, populates vector dynamically up to highest pressure for which an enthalpy minimum can be obtained
      if (AGL_data.run_all_pressure_temperature) {
	AGL_data.voleqmin.at(k) = pow(xmin, 3.0) * volumereference;
	AGL_data.VolumeStaticPressure.at(k) = pow(xmin, 3.0) * volumereference;
	AGL_data.StaticPressure.at(k) = AGL_data.pressure_external.at(k);
	aglerror = AGL_functions::polynom_eval (xmin, gibbsenergypolynomialcoeffs, plnv, 0);
	// OBSOLETE gibbsenergy.push_back(plnv * hartree2kjmol);
	gibbsenergyeV.at(k) = plnv;
	gibbsenergykjmol.at(k) = plnv * eV2kjmol;
	// Save static Gibbs free energy (i.e. enthalpy: H = E + pV)
	AGL_pressure_enthalpy.pressure_external = AGL_data.pressure_external.at(k);
	AGL_pressure_enthalpy.enthalpy = plnv;
	AGL_data.AGL_pressure_enthalpy_list.push_back(AGL_pressure_enthalpy);
	aglerror = AGL_functions::polynom_eval (xmin, gibbsenergypolynomialcoeffs, plnv, 2);
	// OBSOLETE AGL_data.bulkmodulus.push_back(plnv * au2GPa * xmin * xmin / (9.0 * AGL_data.voleqmin.at(k)));
	AGL_data.bulkmodulus.at(k) = plnv * eV_Ang3_to_GPa * xmin * xmin / (9.0 * AGL_data.voleqmin.at(k));
	aglerror = AGL_functions::polynom_eval (xmin, energypolynomialcoeffs, energyvalue, 0);
	aglerror = AGL_functions::polynom_eval (xmin, energypolynomialerror, plnv, 0);
	energyerror = sqrt (aurostd::abs( plnv - energyvalue*energyvalue ));
	relative_error.at(k) = energyerror / max (aurostd::abs(energyvalue), aurostd::abs(energyvalue) + (energyerror/2.0));
	if(aglerror != 0) {
	  aurostd::StringstreamClean(aus);
	  aus << _AGLSTR_WARNING_ + "Error evaluating polynomials for pressure = " << AGL_data.pressure_external.at(k) << endl;
	  aurostd::PrintMessageStream(FileMESSAGE,aus,XHOST.QUIET);
	  continue;
	}
      } else {
	AGL_data.voleqmin.push_back(pow(xmin, 3.0) * volumereference);
	AGL_data.VolumeStaticPressure.push_back(pow(xmin, 3.0) * volumereference);
	AGL_data.StaticPressure.push_back(AGL_data.pressure_external.at(k));
	aglerror = AGL_functions::polynom_eval (xmin, gibbsenergypolynomialcoeffs, plnv, 0);
	// OBSOLETE gibbsenergy.push_back(plnv * hartree2kjmol);
	gibbsenergyeV.push_back(plnv);
	gibbsenergykjmol.push_back(plnv * eV2kjmol);
	// Save static Gibbs free energy (i.e. enthalpy: H = E + pV)
	AGL_data.EnthalpyPressureeV.push_back(plnv);
	// Calculate bulk modulus from second derivative of energy with respect to volume
	aglerror = AGL_functions::polynom_eval (xmin, gibbsenergypolynomialcoeffs, plnv, 2);
	// OBSOLETE AGL_data.bulkmodulus.push_back(plnv * au2GPa * xmin * xmin / (9.0 * AGL_data.voleqmin.at(k)));
	AGL_data.bulkmodulus.push_back(plnv * eV_Ang3_to_GPa * xmin * xmin / (9.0 * AGL_data.voleqmin.at(k)));
	aglerror = AGL_functions::polynom_eval (xmin, energypolynomialcoeffs, energyvalue, 0);
	aglerror = AGL_functions::polynom_eval (xmin, energypolynomialerror, plnv, 0);
	energyerror = sqrt (aurostd::abs( plnv - energyvalue*energyvalue ));
	relative_error.push_back(energyerror / max (aurostd::abs(energyvalue), aurostd::abs(energyvalue)+energyerror/2.0));
	if(aglerror != 0) {
	  aurostd::StringstreamClean(aus);
	  aus << _AGLSTR_ERROR_ + "Error evaluating polynomials" << endl;
	  aurostd::PrintMessageStream(FileMESSAGE,aus,XHOST.QUIET);
	  return 5;
	}
      }
    }

    aurostd::StringstreamClean(aus);
    aus << _AGLSTR_MESSAGE_ << "Finished initial pressure loop, starting EoS" << endl;
    aurostd::PrintMessageStream(FileMESSAGE,aus,XHOST.QUIET);

    // Write static Equation of State results to stringstream
    volume_0pressure = AGL_data.voleqmin.at(0);
    gibbsenergykjmol_0pressure = gibbsenergykjmol.at(0);
    binp_bcnt = AGL_data.bulkmodulus.at(0);
    if(AGL_data.i_eqn_of_state >= 0) {
      AGL_data.outfiless << "Static EOS calculation - Numerical results" << endl;
      // OBSOLETE AGL_data.outfiless << "Vmin(static;  P=0)    = " << volume_0pressure << " bohr^3" << endl;
      AGL_data.outfiless << "Vmin(static;  P=0)    = " << volume_0pressure * pow(angstrom2bohr, 3.0) << " bohr^3" << endl;
      AGL_data.outfiless << "Gmin(static;  P=0)    = " << gibbsenergykjmol_0pressure << " kJ/mol" << endl;
      AGL_data.outfiless << endl;
      AGL_data.outfiless << "NUMERICAL EQUILIBRIUM PROPERTIES" << endl;
      AGL_data.outfiless << "================================" << endl; 
      AGL_data.outfiless << endl;
      AGL_data.outfiless << "  P(GPa)         G(kJ/mol)       V(bohr^3)         V/V0          B(GPa)          rel.err." << endl;
      AGL_data.outfiless << " ----------------------------------------------------------------------------------------- " << endl;
      for (uint k = 0; k < AGL_data.pressure_external.size(); k++) {
	// OBSOLETE AGL_data.outfiless << setw(8) << setprecision(2) << fixed << AGL_data.pressure_external.at(k) << "        " << setw(10) << gibbsenergy.at(k) << "      " << setw(10) << AGL_data.voleqmin.at(k) << "      " << setw(6) << setprecision(5) << AGL_data.voleqmin.at(k)/volume_0pressure << "    " << setw(12) << setprecision(2) << AGL_data.bulkmodulus.at(k) << "   " << setw(15) << setprecision(6) << relative_error.at(k) << endl;
	AGL_data.outfiless << setw(8) << setprecision(2) << fixed << AGL_data.pressure_external.at(k) << "        " << setw(10) << gibbsenergykjmol.at(k) << "      " << setw(10) << AGL_data.voleqmin.at(k) * pow(angstrom2bohr, 3.0) << "      " << setw(6) << setprecision(5) << AGL_data.voleqmin.at(k)/volume_0pressure << "    " << setw(12) << setprecision(2) << AGL_data.bulkmodulus.at(k) << "   " << setw(15) << setprecision(6) << relative_error.at(k) << endl;
	
      }
    }
    else if(AGL_data.i_debye == -1) {
      for (uint k = 0; k < AGL_data.pressure_external.size(); k++) {
	// OBSOLETE AGL_data.outfiless << setw(8) << setprecision(2) << fixed << AGL_data.pressure_external.at(k) << "\t" << setw(6) << 0.0 << "\t" << setw(10) << AGL_data.voleqmin.at(k) << "\t" << setw(11) << setprecision(5) << gibbsenergy.at(k) << "\t" << setw(8) << setprecision(2) << AGL_data.bulkmodulus.at(k)  << endl;
	AGL_data.outfiless << setw(8) << setprecision(2) << fixed << AGL_data.pressure_external.at(k) << "\t" << setw(6) << 0.0 << "\t" << setw(10) << AGL_data.voleqmin.at(k) * pow(angstrom2bohr, 3.0) << "\t" << setw(11) << setprecision(5) << gibbsenergykjmol.at(k) << "\t" << setw(8) << setprecision(2) << AGL_data.bulkmodulus.at(k)  << endl;
      }
    } else {
      for (uint k = 0; k < AGL_data.pressure_external.size(); k++) {
	// OBSOLETE AGL_data.outfiless << setw(8) << setprecision(2) << fixed << AGL_data.pressure_external.at(k) << "\t" << setw(6) << "static" << "\t" << setw(10) << AGL_data.voleqmin.at(k) << "\t" << setw(11) << setprecision(5) << gibbsenergy.at(k) << "\t" << setw(8) << setprecision(2) << AGL_data.bulkmodulus.at(k)  << endl;
	AGL_data.outfiless << setw(8) << setprecision(2) << fixed << AGL_data.pressure_external.at(k) << "\t" << setw(6) << "static" << "\t" << setw(10) << AGL_data.voleqmin.at(k) * pow(angstrom2bohr, 3.0) << "\t" << setw(11) << setprecision(5) << gibbsenergykjmol.at(k) << "\t" << setw(8) << setprecision(2) << AGL_data.bulkmodulus.at(k)  << endl;
      }
    }
    // Allocating arrays to save EOS variables
    AGL_data.d2EnergydVolume2_static.resize(AGL_data.volumeinput.size());
    AGL_data.IntEnergStatic.resize(AGL_data.volumeinput.size());
    F_Helmholtzvinp.resize(AGL_data.volumeinput.size());
    AGL_data.d2EnergydVolume2_dynamic.resize(AGL_data.pressure_external.size());
    AGL_data.pressure_static.resize(AGL_data.pressure_external.size());
    AGL_data.gamma_G.resize(AGL_data.pressure_external.size());
    AGL_data.pfit.resize(AGL_data.pressure_external.size());
    AGL_data.alpha.resize(AGL_data.pressure_external.size());
    theta.resize(AGL_data.pressure_external.size());
    Cv.resize(AGL_data.pressure_external.size());
    AGL_data.astatic.resize(AGL_data.birchfitorder_iG+1);
    press_stat.resize(AGL_data.volumeinput.size());
  
    if (AGL_data.run_all_pressure_temperature) {
      if((AGL_data.d2EnergydVolume2_static.size() != xconfigurationvector.size()) || (AGL_data.energyinput.size() != xconfigurationvector.size()) || (AGL_data.volumeinput.size() != xconfigurationvector.size()) ) {
	aurostd::StringstreamClean(aus);
	aus << _AGLSTR_ERROR_ + "Vectors are different size" << endl;
	aus << _AGLSTR_ERROR_ + "AGL_data.d2EnergydVolume2_static.size() = " << AGL_data.d2EnergydVolume2_static.size() << endl;
	aus << _AGLSTR_ERROR_ + "xconfigurationvector.size() = " << xconfigurationvector.size() << endl;
	aus << _AGLSTR_ERROR_ + "AGL_data.energyinput.size() = " << AGL_data.energyinput.size() << endl;
	aus << _AGLSTR_ERROR_ + "AGL_data.volumeinput.size() = " << AGL_data.volumeinput.size() << endl;
	aurostd::PrintMessageStream(FileMESSAGE,aus,XHOST.QUIET);
	return 3;
      }
      for (uint i = 0; i < xconfigurationvector.size(); i++) {
	double Ex, dEdx, d2Edx2, volumex3;
	aglerror = AGL_functions::polynom_eval (xconfigurationvector.at(i), energypolynomialcoeffs, Ex, 0);
	aglerror = AGL_functions::polynom_eval (xconfigurationvector.at(i), energypolynomialcoeffs, dEdx, 1);
	aglerror = AGL_functions::polynom_eval (xconfigurationvector.at(i), energypolynomialcoeffs, d2Edx2, 2);
	double dEdx2_xd2Edx2 = xconfigurationvector.at(i) * d2Edx2 - 2.0 * dEdx;
	volumex3 = 3.0 * AGL_data.volumeinput.at(i);
	AGL_data.d2EnergydVolume2_static.at(i) = dEdx2_xd2Edx2 * xconfigurationvector.at(i) / (volumex3 * volumex3);
      }
    } else {     
      // Debye temperature: Numerical evaluation of thermal properties
      if(AGL_data.i_eqn_of_state == 0) {
	aglerror = AGL_functions::numerical_eos (volumereference, energypolynomialcoeffs, energypolynomialcoeffs, xconfigurationvector, true, AGL_data, FileMESSAGE);
	AGL_data.outfiless << endl;
	AGL_data.outfiless <<  "Debye temperature - numerical derivatives" << endl;
	if(aglerror != 0) {
	  aurostd::StringstreamClean(aus);
	  aus << _AGLSTR_ERROR_ + "Error equation of state fit" << endl;
	  aurostd::PrintMessageStream(FileMESSAGE,aus,XHOST.QUIET);
	  return aglerror;
	}
      }
      else if(AGL_data.i_eqn_of_state < 0) {
	aglerror = AGL_functions::numerical_eos (volumereference, energypolynomialcoeffs, energypolynomialcoeffs, xconfigurationvector, true, AGL_data, FileMESSAGE);
	if(aglerror != 0) {
	  aurostd::StringstreamClean(aus);
	  aus << _AGLSTR_ERROR_ + "Error equation of state fit" << endl;
	  aurostd::PrintMessageStream(FileMESSAGE,aus,XHOST.QUIET);
	  return aglerror;
	}
      }
      // Vinet equation of state evaluation of thermal properties
      else if(AGL_data.i_eqn_of_state == 1) {
	// OBSOLETE g0dhy2kjm = gibbsenergy_0pressure/hartree2kjmol;
	// OBSOLETE ge0peV = gibbsenergykjmol_0pressure/eV2kjmol;
	// OBSOLETE aglerror = AGL_functions::vinet_eos (volume_0pressure, g0dhy2kjm, true, AGL_data, FileMESSAGE);
	gibbsenergyeV_0pressure = gibbsenergyeV.at(0);
	aglerror = AGL_functions::vinet_eos (volume_0pressure, gibbsenergyeV_0pressure, true, AGL_data, FileMESSAGE);
	if(aglerror != 0) {
	  aurostd::StringstreamClean(aus);
	  aus << _AGLSTR_ERROR_ + "Error equation of state fit" << endl;
	  aurostd::PrintMessageStream(FileMESSAGE,aus,XHOST.QUIET);
	  return aglerror;
	}
	AGL_data.outfiless << endl;
	AGL_data.outfiless << "Debye temperature - Vinet EOS derivatives" << endl;
      }
      // Second order (fourth order in energy) Birch-Murnaghan equation of state evaluation of thermal properties
      else if(AGL_data.i_eqn_of_state == 2) {
	// OBSOLETE g0dhy2kjm = gibbsenergy_0pressure/hartree2kjmol;
	// OBSOLETE ge0peV = gibbsenergykjmol_0pressure/eV2kjmol;
	// OBSOLETE aglerror = AGL_functions::birch_murnaghan_eos (volume_0pressure, g0dhy2kjm, true, AGL_data, FileMESSAGE);
	gibbsenergyeV_0pressure = gibbsenergyeV.at(0);
	aglerror = AGL_functions::birch_murnaghan_eos (volume_0pressure, gibbsenergyeV_0pressure, true, AGL_data, FileMESSAGE);
	if(aglerror != 0) {
	  aurostd::StringstreamClean(aus);
	  aus << _AGLSTR_ERROR_ + "Error in Birch-Murnaghan fit" << endl;
	  aus << _AGLSTR_ERROR_ + "Check input pressure values (first pressure point must be p = 0)" << endl;
	  aurostd::PrintMessageStream(FileMESSAGE,aus,XHOST.QUIET);
	  return aglerror;
	}
	AGL_data.outfiless << endl;
	AGL_data.outfiless << "Debye temperature - BIRCH-MURNAGHAN EOS derivatives" << endl;
      }
      // Vinet equation fitting, but numerical calculation to obtain all properties.
      else if(AGL_data.i_eqn_of_state == 3) {
	// OBSOLETE g0dhy2kjm = gibbsenergy_0pressure/hartree2kjmol;
	// OBSOLETE ge0peV = gibbsenergykjmol_0pressure/eV2kjmol;
	// OBSOLETE aglerror = AGL_functions::vinet_eos (volume_0pressure, g0dhy2kjm, true, AGL_data, FileMESSAGE);
	gibbsenergyeV_0pressure = gibbsenergyeV.at(0);
	aglerror = AGL_functions::vinet_eos (volume_0pressure, gibbsenergyeV_0pressure, true, AGL_data, FileMESSAGE);
	aglerror = AGL_functions::numerical_eos (volumereference, energypolynomialcoeffs, energypolynomialcoeffs, xconfigurationvector, true, AGL_data, FileMESSAGE);
	if(aglerror != 0) {
	  aurostd::StringstreamClean(aus);
	  aus << _AGLSTR_ERROR_ + "Error equation of state fit" << endl;
	  aurostd::PrintMessageStream(FileMESSAGE,aus,XHOST.QUIET);
	  return aglerror;
	}
	AGL_data.outfiless << endl;
	AGL_data.outfiless << "Debye temperature - numerical derivatives" << endl;
      }
      // Second order (fourth order in energy) Birch equation fitting, but numerical calculation to obtain all properties.
      else if(AGL_data.i_eqn_of_state == 4) {
	// OBSOLETE g0dhy2kjm = gibbsenergy_0pressure/hartree2kjmol;
	// OBSOLETE ge0peV = gibbsenergykjmol_0pressure/eV2kjmol;      
	// OBSOLETE aglerror = AGL_functions::birch_murnaghan_eos (volume_0pressure, g0dhy2kjm, true, AGL_data, FileMESSAGE);
	gibbsenergyeV_0pressure = gibbsenergyeV.at(0);
	aglerror = AGL_functions::birch_murnaghan_eos (volume_0pressure, gibbsenergyeV_0pressure, true, AGL_data, FileMESSAGE);
	if(aglerror != 0) {
	  aurostd::StringstreamClean(aus);
	  aus << _AGLSTR_ERROR_ + "Error in Birch-Murnaghan fit" << endl;
	  aus << _AGLSTR_ERROR_ + "Check input pressure values (first pressure point must be p = 0)" << endl;
	  aurostd::PrintMessageStream(FileMESSAGE,aus,XHOST.QUIET);
	  return aglerror;
	}
	aglerror = AGL_functions::numerical_eos (volumereference, energypolynomialcoeffs, energypolynomialcoeffs, xconfigurationvector, true, AGL_data, FileMESSAGE);
	if(aglerror != 0) {
	  aurostd::StringstreamClean(aus);
	  aus << _AGLSTR_ERROR_ + "Error equation of state fit" << endl;
	  aurostd::PrintMessageStream(FileMESSAGE,aus,XHOST.QUIET);
	  return aglerror;
	}
	AGL_data.outfiless << endl;
	AGL_data.outfiless << "Debye temperature - numerical derivatives" << endl;
      }
      // Equation of state of Baonza-Caceres-Nuñez-Taravillo to obtain thermal properties
      else if(AGL_data.i_eqn_of_state == 5) {
	// OBSOLETE g0dhy2kjm = gibbsenergy_0pressure/hartree2kjmol;
	// OBSOLETE ge0peV = gibbsenergykjmol_0pressure/eV2kjmol;    
	// OBSOLETE aglerror = AGL_functions::bcnt_eos (volume_0pressure, g0dhy2kjm, binp_bcnt, true, AGL_data, FileMESSAGE);
	gibbsenergyeV_0pressure = gibbsenergyeV.at(0);
	aglerror = AGL_functions::bcnt_eos (volume_0pressure, gibbsenergyeV_0pressure, binp_bcnt, true, AGL_data, FileMESSAGE);
	if(aglerror != 0) {
	  aurostd::StringstreamClean(aus);
	  aus << _AGLSTR_ERROR_ + "Error equation of state fit" << endl;
	  aurostd::PrintMessageStream(FileMESSAGE,aus,XHOST.QUIET);;
	  return aglerror;
	}
	AGL_data.outfiless << endl;
	AGL_data.outfiless << "Debye temperature - BCNT EOS derivatives" << endl;
      }
      // Equation of state of Baonza-Caceres-Nuñez-Taravillo, but numerical calculation to obtain all properties.
      else if(AGL_data.i_eqn_of_state == 6) {
	// OBSOLETE g0dhy2kjm = gibbsenergy_0pressure/hartree2kjmol;
	// OBSOLETE ge0peV = gibbsenergykjmol_0pressure/eV2kjmol;   
	// OBSOLETE aglerror = AGL_functions::bcnt_eos (volume_0pressure, g0dhy2kjm, binp_bcnt, true, AGL_data, FileMESSAGE);
	gibbsenergyeV_0pressure = gibbsenergyeV.at(0);
	aglerror = AGL_functions::bcnt_eos (volume_0pressure, gibbsenergyeV_0pressure, binp_bcnt, true, AGL_data, FileMESSAGE);
	aglerror = AGL_functions::numerical_eos (volumereference, energypolynomialcoeffs, energypolynomialcoeffs, xconfigurationvector, true, AGL_data, FileMESSAGE);
	if(aglerror != 0) {
	  aurostd::StringstreamClean(aus);
	  aus << _AGLSTR_ERROR_ + "Error equation of state fit" << endl;
	  aurostd::PrintMessageStream(FileMESSAGE,aus,XHOST.QUIET);
	  return aglerror;
	}
	AGL_data.outfiless << endl;
	AGL_data.outfiless << "Debye temperature - numerical derivatives" << endl;
      }
      // Write Poisson coefficient and poisson ratio function
      if(AGL_data.i_eqn_of_state >= 0 && (AGL_data.i_debye == 0 || AGL_data.i_debye >= 2)) {
	AGL_data.outfiless << "Poisson coefficient: " << AGL_data.poissonratio << ", Poisson ratio function: " << AGL_data.poissonratiofunction << endl;
	AGL_data.outfiless << endl;
      }
      // Calculate Debye temperatures at each volume
      if(AGL_data.dbulkmodulusdpV_0pressure < 0) {
	AGL_data.outfiless << "gibbs: Warning! B'<0, will use i_debye=3" << endl;
	AGL_data.i_debye = 3;
      }
    }
    if(AGL_data.i_debye == 1) {
      if(AGL_data.i_eqn_of_state >= 0) {
	AGL_data.outfiless << "  V(bohr^3)      TDebye(K)      Computed(K)" << endl;
	AGL_data.outfiless << "-----------    -----------    -------------" << endl;
      }
      aglerror = AGL_functions::debye_polynom_fit (tdebyepolynomialcoeffs, AGL_data, FileMESSAGE);
      if(aglerror != 0) {
	if(aglerror == 2) {
	  aurostd::StringstreamClean(aus);
	  aus << _AGLSTR_ERROR_ + "Problem inverting matrix to fit polynomial" << endl;
	  aurostd::PrintMessageStream(FileMESSAGE,aus,XHOST.QUIET);
	  return 4;
	} else {
	  aurostd::StringstreamClean(aus);
	  aus << _AGLSTR_ERROR_ + "No polynomial fit found with a minimum within bounds of input data" << endl;
	  aurostd::PrintMessageStream(FileMESSAGE,aus,XHOST.QUIET);
	  return 2;
	}
      }
    }
    else if(AGL_data.i_debye == 3) {
      if(AGL_data.volumeinput.size() != AGL_data.d2EnergydVolume2_static.size()) {
      	aurostd::StringstreamClean(aus);
	aus << _AGLSTR_ERROR_ + "Vectors are different size" << endl;
	aus << _AGLSTR_ERROR_ + "AGL_data.volumeinput.size() = " << AGL_data.volumeinput.size() << endl;
	aus << _AGLSTR_ERROR_ + "AGL_data.d2EnergydVolume2_static.size() = " << AGL_data.d2EnergydVolume2_static.size() << endl;
	aurostd::PrintMessageStream(FileMESSAGE,aus,XHOST.QUIET);
	return 3;
      } else {
	// OBSOLETE tdebyemin = pow(6*pi*pi*AGL_data.natoms*AGL_data.volumeinput.at(imin)*AGL_data.volumeinput.at(imin), third) / physconstkbau * AGL_data.poissonratiofunction * sqrt(aurostd::abs(AGL_data.d2EnergydVolume2_static.at(imin))/AGL_data.cellmass);
	// OBSOLETE tdebyemin = (hbar_eV / KBOLTZEV) * pow(6 * pi * pi * AGL_data.natoms * (sqrt(AGL_data.volumeinput.at(imin))), third) * AGL_data.poissonratiofunction * sqrt((aurostd::abs(AGL_data.d2EnergydVolume2_static.at(imin) * AGL_data.volumeinput.at(imin))/AGL_data.cellmass) * eV_Ang3_to_amu_Ang_s);
	tdebyemin = (hbar_eV / KBOLTZEV) * pow(6 * pi * pi * AGL_data.natoms * AGL_data.volumeinput.at(imin) * AGL_data.volumeinput.at(imin), third) * AGL_data.poissonratiofunction * sqrt((aurostd::abs(AGL_data.d2EnergydVolume2_static.at(imin)) / AGL_data.cellmass) * eV_Ang3_to_amu_Ang_s);
      }
    }
    else {
      if(AGL_data.i_eqn_of_state >= 0) {
	AGL_data.outfiless << "   V(bohr^3)      TDebye(K)" << endl;
	AGL_data.outfiless << " -----------     ----------" << endl;
      }
    }

    // Test: print out polynomials for dE / dx, etc.
    if(LDEBUG) {
      double tf0, tf1, tf2;
      string ofiletf0name = AGL_data.dirpathname + "/AGL_Poly_Ex0.dat";
      stringstream ofiletf0ss;
      string ofiletf1name = AGL_data.dirpathname + "/AGL_Poly_Ex1.dat";
      stringstream ofiletf1ss;
      string ofiletf2name = AGL_data.dirpathname + "/AGL_Poly_Ex2.dat";
      stringstream ofiletf2ss;
      for (uint i = 0; i < xconfigurationvector.size(); i++) {
	aglerror = AGL_functions::polynom_eval (xconfigurationvector.at(i), energypolynomialcoeffs, tf0, 0);
	aglerror = AGL_functions::polynom_eval (xconfigurationvector.at(i), energypolynomialcoeffs, tf1, 1);
	aglerror = AGL_functions::polynom_eval (xconfigurationvector.at(i), energypolynomialcoeffs, tf2, 2);
	ofiletf0ss << xconfigurationvector.at(i) << "\t" << tf0 << endl;
	ofiletf1ss << xconfigurationvector.at(i) << "\t" << tf1 << endl;
	ofiletf2ss << xconfigurationvector.at(i) << "\t" << tf2 << endl;
      }
      if(aglerror != 0) {
	aurostd::StringstreamClean(aus);
	aus << _AGLSTR_ERROR_ + "Failed to evaluate polynomial" << endl;
	aurostd::PrintMessageStream(FileMESSAGE,aus,XHOST.QUIET);
	return 5;
      }
      if(!aurostd::stringstream2file(ofiletf0ss, ofiletf0name, "WRITE")) {
	aurostd::StringstreamClean(aus);
	aus << _AGLSTR_ERROR_ + "Unable to open file " << ofiletf0name.c_str() <<  endl;
	aurostd::PrintMessageStream(FileMESSAGE,aus,XHOST.QUIET);
	return 1;
      }
      aurostd::StringstreamClean(ofiletf0ss);
      if(!aurostd::stringstream2file(ofiletf0ss, ofiletf0name, "WRITE")) {
	aurostd::StringstreamClean(aus);
	aus << _AGLSTR_ERROR_ + "Unable to open file " << ofiletf0name.c_str() <<  endl;
	aurostd::PrintMessageStream(FileMESSAGE,aus,XHOST.QUIET);
	return 1;
      }
      aurostd::StringstreamClean(ofiletf1ss);
      if(!aurostd::stringstream2file(ofiletf0ss, ofiletf0name, "WRITE")) {
	aurostd::StringstreamClean(aus);
	aus << _AGLSTR_ERROR_ + "Unable to open file " << ofiletf0name.c_str() <<  endl;
	aurostd::PrintMessageStream(FileMESSAGE,aus,XHOST.QUIET);
	return 1;
      }
      aurostd::StringstreamClean(ofiletf2ss);
    }

    uint ij = 0;
    // Checks second derivative is positive at all points
    // If not, the function is convex at that point and that point is skipped
    for (uint i = 0; i < AGL_data.volumeinput.size(); i++) {
      if(AGL_data.i_debye != 1 && (AGL_data.d2EnergydVolume2_static.at(i) <= 0.0 && (AGL_data.fittype < 2 || AGL_data.fittype == 3))) {
	if(i > itry) {
	  // OBSOLETE AGL_data.volumeinput.resize(i-1);
	  // OBSOLETE AGL_data.energyinput.resize(i-1);
	  // OBSOLETE xconfigurationvector.resize(i-1);
	  // OBSOLETE gibbsenergydatapoints.resize(i-1);
	  aurostd::StringstreamClean(aus);
	  aus << _AGLSTR_WARNING_ + "Warning! convex function at i = " << i << endl;
	  aus << _AGLSTR_WARNING_ + "Warning! d2EnergydVolume2_static = " << AGL_data.d2EnergydVolume2_static.at(i) << endl;
	  aus << _AGLSTR_WARNING_ + "The points following this one will be discarded" << endl;
	  aurostd::PrintMessageStream(FileMESSAGE,aus,XHOST.QUIET);
	  AGL_data.volumeinput.resize(i);
	  AGL_data.energyinput.resize(AGL_data.volumeinput.size());
	  xconfigurationvector.resize(AGL_data.volumeinput.size());
	  gibbsenergydatapoints.resize(AGL_data.volumeinput.size());
	  AGL_data.IntEnergStatic.resize(AGL_data.volumeinput.size());
	  F_Helmholtzvinp.resize(AGL_data.volumeinput.size());
	  AGL_data.d2EnergydVolume2_static.resize(AGL_data.volumeinput.size());
	} else {
	  aurostd::StringstreamClean(aus);
	  aus << _AGLSTR_WARNING_ + "Warning! convex function at i = " << i << endl;
	  aus << _AGLSTR_WARNING_ + "Warning! d2EnergydVolume2_static = " << AGL_data.d2EnergydVolume2_static.at(i) << endl;
	  aus << _AGLSTR_WARNING_ + "This point will be skipped and the next concave one taken as the next point" << endl;
	  aus << _AGLSTR_WARNING_ + "Recommend increasing the number of k-points and rerunning AGL" << endl;
	  aurostd::PrintMessageStream(FileMESSAGE,aus,XHOST.QUIET);
	}
      } else {
	if(i != ij) {
	  aurostd::StringstreamClean(aus);
	  aus << _AGLSTR_WARNING_ + "i = " << i << endl;
	  aus << _AGLSTR_WARNING_ + "ij = " << ij << endl;
	  aurostd::PrintMessageStream(FileMESSAGE,aus,XHOST.QUIET);
	  AGL_data.volumeinput.at(ij) = AGL_data.volumeinput.at(i);
	  AGL_data.energyinput.at(ij) = AGL_data.energyinput.at(i);
	  xconfigurationvector.at(ij) = xconfigurationvector.at(i);
	  gibbsenergydatapoints.at(ij) = gibbsenergydatapoints.at(i);
	  AGL_data.IntEnergStatic.at(ij) = AGL_data.IntEnergStatic.at(i);
	  F_Helmholtzvinp.at(ij) = F_Helmholtzvinp.at(ij);
	  AGL_data.d2EnergydVolume2_static.at(ij) = AGL_data.d2EnergydVolume2_static.at(i);
	  if(i == imin) {
	    imin = ij;
	    aurostd::StringstreamClean(aus);
	    aus << _AGLSTR_WARNING_ + "imin = " << imin << endl;
	    aurostd::PrintMessageStream(FileMESSAGE,aus,XHOST.QUIET);
	  }
	}
	// tdebyevol is the Debye temperature for the structure with volume AGL_data.volumeinput.at(ij)
	if(AGL_data.volumeinput.size() != AGL_data.d2EnergydVolume2_static.size()) {
	  aurostd::StringstreamClean(aus);
	  aus << _AGLSTR_ERROR_ + "Vectors are different size" << endl;
	  aus << _AGLSTR_ERROR_ + "AGL_data.volumeinput.size() = " << AGL_data.volumeinput.size() << endl;
	  aus << _AGLSTR_ERROR_ + "AGL_data.d2EnergydVolume2_static.size() = " << AGL_data.d2EnergydVolume2_static.size() << endl;
	  aurostd::PrintMessageStream(FileMESSAGE,aus,XHOST.QUIET);
	  return 3;
	} else {
	  // OBSOLETE tdebyevol = pow(6*pi*pi*AGL_data.natoms*AGL_data.volumeinput.at(ij)*AGL_data.volumeinput.at(ij), third) / physconstkbau * AGL_data.poissonratiofunction * sqrt(aurostd::abs(AGL_data.d2EnergydVolume2_static.at(ij))/AGL_data.cellmass);
	  // OBSOLETE tdebyevol = (hbar_eV / KBOLTZEV) * pow(6 * pi * pi * AGL_data.natoms * (sqrt(AGL_data.volumeinput.at(ij))), third) * AGL_data.poissonratiofunction * sqrt((aurostd::abs(AGL_data.d2EnergydVolume2_static.at(ij) * AGL_data.volumeinput.at(imin)) / AGL_data.cellmass) * eV_Ang3_to_amu_Ang_s);
	  tdebyevol = (hbar_eV / KBOLTZEV) * pow(6 * pi * pi * AGL_data.natoms * AGL_data.volumeinput.at(ij) * AGL_data.volumeinput.at(ij), third) * AGL_data.poissonratiofunction * sqrt((aurostd::abs(AGL_data.d2EnergydVolume2_static.at(ij)) / AGL_data.cellmass) * eV_Ang3_to_amu_Ang_s);
	  if(LDEBUG) {
	    aurostd::StringstreamClean(aus);
	    aus << _AGLSTR_MESSAGE_ + "tdebyevol = " << tdebyevol << endl;
	    aus << _AGLSTR_MESSAGE_ + "AGL_data.d2EnergydVolume2_static.at(ij) = " << AGL_data.d2EnergydVolume2_static.at(ij) << endl;
	    aus << _AGLSTR_MESSAGE_ + "AGL_data.volumeinput.at(ij) = " << AGL_data.volumeinput.at(ij) << endl;
	    aurostd::PrintMessageStream(FileMESSAGE,aus,XHOST.QUIET);
	  }
	}
	if(AGL_data.i_debye == 3) {
	  AGL_data.tdebye.push_back(tdebyemin);
	  if(AGL_data.i_eqn_of_state >= 0) {
	    // OBSOLETE AGL_data.outfiless << setw(12) << setprecision(6) << fixed << AGL_data.volumeinput.at(ij) << "    " << setw(12) << AGL_data.tdebye.at(ij) << "    " << setw(12) << tdebyevol << endl;
	    AGL_data.outfiless << setw(12) << setprecision(6) << fixed << (AGL_data.volumeinput.at(ij) * pow(angstrom2bohr, 3.0)) << "    " << setw(12) << AGL_data.tdebye.at(ij) << "    " << setw(12) << tdebyevol << endl;
	  }
	} else if(AGL_data.i_debye == 1) {
	  if(AGL_data.i_eqn_of_state >= 0) { 
	    // OBSOETE AGL_data.outfiless << setw(12) << setprecision(6) << fixed << AGL_data.volumeinput.at(ij) << "    " << setw(12) << AGL_data.tdebye.at(ij) << endl;
	    AGL_data.outfiless << setw(12) << setprecision(6) << fixed << (AGL_data.volumeinput.at(ij) * pow(angstrom2bohr, 3.0)) << "    " << setw(12) << AGL_data.tdebye.at(ij) << endl;
	  }
	} else {
	  AGL_data.tdebye.push_back(tdebyevol);
	}
	if(AGL_data.i_eqn_of_state >= 0) { 
	  // OBSOLETE AGL_data.outfiless << setw(12) << setprecision(6) << fixed << AGL_data.volumeinput.at(ij) << "    " << setw(12) << AGL_data.tdebye.at(ij) << endl;
	  AGL_data.outfiless << setw(12) << setprecision(6) << fixed << (AGL_data.volumeinput.at(ij) * pow(angstrom2bohr, 3.0)) << "    " << setw(12) << AGL_data.tdebye.at(ij) << endl;
	}
	ij++;
      }
    }
    if(LDEBUG) {
      aurostd::StringstreamClean(aus);
      aus << _AGLSTR_WARNING_ + "ij = " << ij << endl;
      aus << _AGLSTR_WARNING_ + "AGL_data.volumeinput.size() = " << AGL_data.volumeinput.size() << endl;
      aus << _AGLSTR_WARNING_ + "AGL_data.volumeinput = ";
      for (uint i = 0; i < AGL_data.volumeinput.size(); i++) {
	aus << AGL_data.volumeinput.at(i) << "\t";	
      }
      aus << endl;
      aus << _AGLSTR_WARNING_ + "AGL_data.energyinput.size() = " << AGL_data.energyinput.size() << endl;
      aus << _AGLSTR_WARNING_ + "AGL_data.energyinput = ";
      for (uint i = 0; i < AGL_data.energyinput.size(); i++) {
	aus << AGL_data.energyinput.at(i) << "\t";	
      }
      aus << endl;
      aus << _AGLSTR_WARNING_ + "AGL_data.tdebye.size() = " << AGL_data.tdebye.size() << endl;
      aus << _AGLSTR_WARNING_ + "AGL_data.tdebye = ";
      for (uint i = 0; i < AGL_data.tdebye.size(); i++) {
	aus << AGL_data.tdebye.at(i) << "\t";	
      }
      aus << endl;
      aurostd::PrintMessageStream(FileMESSAGE,aus,XHOST.QUIET);
    }
    if(AGL_data.volumeinput.size() != ij) {
      AGL_data.volumeinput.resize(ij);
      AGL_data.energyinput.resize(ij);
      xconfigurationvector.resize(ij);
      gibbsenergydatapoints.resize(ij);
      AGL_data.IntEnergStatic.resize(ij);
      F_Helmholtzvinp.resize(ij);
      AGL_data.d2EnergydVolume2_static.resize(ij);
      aurostd::StringstreamClean(aus);
      aus << _AGLSTR_WARNING_ + "Number of (E, V) points set to = " << ij << endl;
      aurostd::PrintMessageStream(FileMESSAGE,aus,XHOST.QUIET);
    }
    if(LDEBUG) {
      string ofiled2EnergydVolume2_staticname = AGL_data.dirpathname + "/AGL_Poly_d2EnergydVolume2_static.dat";
      stringstream ofiled2EnergydVolume2_staticss;
      if(AGL_data.d2EnergydVolume2_static.size() != xconfigurationvector.size()) {
	aurostd::StringstreamClean(aus);
	aus << _AGLSTR_ERROR_ + "Vectors have different size" << endl;
	aus << _AGLSTR_ERROR_ + "xconfigurationvector.size()" << xconfigurationvector.size() <<  endl;
	aus << _AGLSTR_ERROR_ + "AGL_data.d2EnergydVolume2_static.size()" << AGL_data.d2EnergydVolume2_static.size() <<  endl;
	aurostd::PrintMessageStream(FileMESSAGE,aus,XHOST.QUIET);
	return 3;
      }
      for (uint i = 0; i < xconfigurationvector.size(); i++) {
	ofiled2EnergydVolume2_staticss << xconfigurationvector.at(i) << "\t" << AGL_data.d2EnergydVolume2_static.at(i) << endl;
      }	
      if(!aurostd::stringstream2file(ofiled2EnergydVolume2_staticss, ofiled2EnergydVolume2_staticname, "WRITE")) {
	aurostd::StringstreamClean(aus);
	aus << _AGLSTR_ERROR_ + "Unable to open file " << ofiled2EnergydVolume2_staticname.c_str() <<  endl;
	aurostd::PrintMessageStream(FileMESSAGE,aus,XHOST.QUIET);
	return 1;
      }
      aurostd::StringstreamClean(ofiled2EnergydVolume2_staticss);
      string ofiletdebiname = AGL_data.dirpathname + "/AGL_Plot_tdebye_initial.dat";
      stringstream ofiletdebiss;
      for (uint i = 0; i < xconfigurationvector.size(); i++) {
	ofiletdebiss << xconfigurationvector.at(i) << "\t" << AGL_data.tdebye.at(i) << endl;
      }	
      if(!aurostd::stringstream2file(ofiletdebiss, ofiletdebiname, "WRITE")) {
	aurostd::StringstreamClean(aus);
	aus << _AGLSTR_ERROR_ + "Unable to open file " << ofiletdebiname.c_str() <<  endl;
	aurostd::PrintMessageStream(FileMESSAGE,aus,XHOST.QUIET);
	return 1;
      }
      aurostd::StringstreamClean(ofiletdebiss);
    }
    if(AGL_data.volumeinput.size() < AGL_data.nstructsinit) {
      aurostd::StringstreamClean(aus);
      aus << _AGLSTR_WARNING_ + "Some points showed convex patterns and have been removed from the data set" << endl;
      aurostd::PrintMessageStream(FileMESSAGE,aus,XHOST.QUIET);
      AGL_data.EV_noise = true;
      // int nskippedpoints = AGL_data.nstructsinit - AGL_data.volumeinput.size();
      nskippedpoints = AGL_data.nstructsinit - AGL_data.volumeinput.size();
      if(nskippedpoints > AGL_data.skiparunsmax) {
	aurostd::StringstreamClean(aus);
	aus << _AGLSTR_ERROR_ + "Total number of skipped points exceeds maximum limit" << endl;
	aus << _AGLSTR_ERROR_ + "Total number of skipped points = " << nskippedpoints << endl;
	aus << _AGLSTR_ERROR_ + "Maximum limit of skipped points = " << AGL_data.skiparunsmax << endl;
	aurostd::PrintMessageStream(FileMESSAGE,aus,XHOST.QUIET);
	aglerror = 2;
	return aglerror;
      }
    }
    // End of static calculation: exit if IDEBYE = -1
    if(AGL_data.i_debye == -1) {
      aurostd::StringstreamClean(aus);
      aus << _AGLSTR_MESSAGE_ << "End of static run ok!" << endl;
      aurostd::PrintMessageStream(FileMESSAGE,aus,XHOST.QUIET);
      return 0;
    }
    // Allocate memory for calculating E + F (Helmholtz free energy)
    helmholtzenergydatapoints.resize(AGL_data.volumeinput.size());
    // Initialize self-consistent Debye variables
    // Debye temperature is calculated self-consistently if IDEBYE = 2
    if(AGL_data.i_debye == 2) {
      if(helmholtzenergydatapoints.size() != xconfigurationvector.size()) {
	aurostd::StringstreamClean(aus);
	aus << _AGLSTR_ERROR_ + "Vectors have different size" << endl;
	aus << _AGLSTR_ERROR_ + "xconfigurationvector.size()" << xconfigurationvector.size() <<  endl;
	aus << _AGLSTR_ERROR_ + "helmholtzenergydatapoints.size()" << helmholtzenergydatapoints.size() <<  endl;
	aurostd::PrintMessageStream(FileMESSAGE,aus,XHOST.QUIET);
	return 3;
      }
      aglerror = AGL_functions::self_consistent_debye (dzero, energypolynomialcoeffs, energypolynomialerror, xconfigurationvector, helmholtzenergydatapoints, imin, true, press_stat, AGL_data, FileMESSAGE);
      if(aglerror != 0) {
	aurostd::StringstreamClean(aus);
	aus << _AGLSTR_ERROR_ + "Problem in self-consistent Debye!" << endl;
	aurostd::PrintMessageStream(FileMESSAGE,aus,XHOST.QUIET);
	return 4;
      }
    }
    // If i_optimize_beta = 2 the variable optimize_beta is changed to false
    // Optimization of bcnt_beta is only performed for the static calculation
    // Optimized value of bcnt_beta from the static calculation used for the finite temperature calculations
    if(AGL_data.i_eqn_of_state == 5 || AGL_data.i_eqn_of_state == 6) {
      if(AGL_data.i_optimize_beta == 2 ) AGL_data.optimize_beta = false;
    }

    // Stringstream to save thermal properties in a plottable format
    // Similar format to "THERMO" file written by APL
    aurostd::StringstreamClean(AGL_data.outfiletss);
    if(AGL_data.i_eqn_of_state >= 0) {
      AGL_data.outfiletss << "#   T(K)    U(meV/cell)     F(meV/cell)      S(kB/cell)     Cv(kB/cell)      Theta_D(K)     Gruneisen parameter" << std::endl;
    }

    // Allocate vectors to save thermal properties at all (p, T) if requested by user
    if(AGL_data.savedatapressure) {
      AGL_data.InternalEnergyPressurekjmol.resize(AGL_data.temperature_external.size());
      AGL_data.EntropyPressurekjmol.resize(AGL_data.temperature_external.size());
      AGL_data.CvkjmolPressure.resize(AGL_data.temperature_external.size());
      AGL_data.DebyeTemperaturePressure.resize(AGL_data.temperature_external.size());
      AGL_data.GruneisenParameterPressure.resize(AGL_data.temperature_external.size());
      AGL_data.HelmholtzEnergyPressurekjmol.resize(AGL_data.temperature_external.size());
      AGL_data.InternalEnergyPressuremeV.resize(AGL_data.temperature_external.size());
      AGL_data.EntropyPressuremeV.resize(AGL_data.temperature_external.size());
      AGL_data.HelmholtzEnergyPressuremeV.resize(AGL_data.temperature_external.size());
      AGL_data.CvunitkBpressure.resize(AGL_data.temperature_external.size());
      AGL_data.EntropyunitkBpressure.resize(AGL_data.temperature_external.size());
    }
    AGL_data.GibbsFreeEnergyPressureeV.resize(AGL_data.temperature_external.size());
    AGL_data.xminsav.resize(AGL_data.temperature_external.size());
    AGL_data.VolumeEquilibrium.resize(AGL_data.temperature_external.size());
    AGL_data.EnergyDFT_UIntVib.resize(AGL_data.temperature_external.size());
    // OBSOLETE AGL_data.EnergyDFT_UIntVibeV.resize(AGL_data.temperature_external.size());

    // Loop over temperatures
    aurostd::StringstreamClean(aus);
    aus << _AGLSTR_MESSAGE_ << "Starting temperature loop" << endl;
    aurostd::PrintMessageStream(FileMESSAGE,aus,XHOST.QUIET);
    for (uint j = 0; j < AGL_data.temperature_external.size(); j++) {
      aurostd::StringstreamClean(aus);
      if(LIB2RAW_FIX_THIS_LATER) {  // to avoid too much garbage in lib2raw
	aus << _AGLSTR_MESSAGE_ << "Temperature = " << AGL_data.temperature_external.at(j) << "K" << endl;
	aurostd::PrintMessageStream(FileMESSAGE,aus,XHOST.QUIET);
      }
      AGL_data.max_temperature = AGL_data.temperature_external.at(j);
      // Self consistent Debye temperatures
      if(AGL_data.i_debye == 2) {
	if(helmholtzenergydatapoints.size() != xconfigurationvector.size()) {
	  aurostd::StringstreamClean(aus);
	  aus << _AGLSTR_ERROR_ + "Vectors have different size" << endl;
	  aus << _AGLSTR_ERROR_ + "xconfigurationvector.size()" << xconfigurationvector.size() <<  endl;
	  aus << _AGLSTR_ERROR_ + "helmholtzenergydatapoints.size()" << helmholtzenergydatapoints.size() <<  endl;
	  aurostd::PrintMessageStream(FileMESSAGE,aus,XHOST.QUIET);
	  return 3;
	}
	aglerror = AGL_functions::self_consistent_debye(AGL_data.temperature_external.at(j), helmholtzenergypolynomialcoeffs, helmholtzpolynomialerror, xconfigurationvector, helmholtzenergydatapoints, imin, false, press_stat, AGL_data, FileMESSAGE);
	// If self_consistent_debye returns an error for zero temperature, AFLOW AGL exits giving an error
	// If self_consistent_debye returns an error for T > zero, AFLOW AGL resets the maximum temperature to the previous value and skips the rest of the temperature loop
	// It then continues to complete the remainder of the GIBBS algorithm
	if(aglerror != 0) {
	  // If the option to avoid truncating the pressure and temperature ranges is set, then skips the rest of the iterations of this loop and continues with the next temperature value
	  if (AGL_data.run_all_pressure_temperature) {
	    continue;
	  } else {
	    // Otherwise, truncates temperature range and skips remainder of temperature loop
	    if(j == 0) {      
	      aurostd::StringstreamClean(aus);
	      aus << _AGLSTR_ERROR_ + "Self-consistent polynomial fit: T = " << AGL_data.temperature_external.at(j) << "\t" << ", itry = " << itry << "\t" << ", imin = " << imin << "\t" << ", helmholtzenergydatapoints.size() = " << helmholtzenergydatapoints.size() << endl;
	      aus << _AGLSTR_ERROR_ + "helmholtzenergydatapoints = ";
	      for (uint i = 0; i < helmholtzenergydatapoints.size(); i++) {
		aus << helmholtzenergydatapoints.at(i) << "\t";
	      }
	      aus << endl;
	      aus << _AGLSTR_ERROR_ + "Cannot find minimum for temperature = " << AGL_data.temperature_external.at(j) << endl;
	      aurostd::PrintMessageStream(FileMESSAGE,aus,XHOST.QUIET);
	      return 2;
	    } else {
	      aurostd::StringstreamClean(aus);
	      aus << _AGLSTR_WARNING_ + "Self-consistent polynomial fit: T = " << AGL_data.temperature_external.at(j) << "\t" << ", itry = " << itry << "\t" << ", imin = " << imin << "\t" << ", helmholtzenergydatapoints.size() = " << helmholtzenergydatapoints.size() << endl;
	      aus << _AGLSTR_WARNING_ + "helmholtzenergydatapoints = ";
	      for (uint i = 0; i < helmholtzenergydatapoints.size(); i++) {
		aus << helmholtzenergydatapoints.at(i) << "\t";
	      }
	      aus << endl;
	      aus << _AGLSTR_WARNING_ + "Cannot find minimum of E + F at T = " << AGL_data.temperature_external.at(j) << endl;
	      aus << _AGLSTR_WARNING_ + "Resetting maximum value of T to T = " << AGL_data.temperature_external.at(j) << endl;
	      aus << _AGLSTR_WARNING_ + "Resetting number of temperature points to " << j << endl;
	      aurostd::PrintMessageStream(FileMESSAGE,aus,XHOST.QUIET);
	      AGL_data.temperature_external.resize(j);
	      if(AGL_data.savedatapressure) {
		AGL_data.InternalEnergyPressurekjmol.resize(AGL_data.temperature_external.size());
		AGL_data.EntropyPressurekjmol.resize(AGL_data.temperature_external.size());
		AGL_data.CvkjmolPressure.resize(AGL_data.temperature_external.size());
		AGL_data.DebyeTemperaturePressure.resize(AGL_data.temperature_external.size());
		AGL_data.GruneisenParameterPressure.resize(AGL_data.temperature_external.size());
		AGL_data.HelmholtzEnergyPressurekjmol.resize(AGL_data.temperature_external.size());
		AGL_data.InternalEnergyPressuremeV.resize(AGL_data.temperature_external.size());
		AGL_data.EntropyPressuremeV.resize(AGL_data.temperature_external.size());
		AGL_data.HelmholtzEnergyPressuremeV.resize(AGL_data.temperature_external.size());
		AGL_data.CvunitkBpressure.resize(AGL_data.temperature_external.size());
		AGL_data.EntropyunitkBpressure.resize(AGL_data.temperature_external.size());
	      }
	      AGL_data.GibbsFreeEnergyPressureeV.resize(AGL_data.temperature_external.size());
	      AGL_data.xminsav.resize(AGL_data.temperature_external.size());
	      AGL_data.VolumeEquilibrium.resize(AGL_data.temperature_external.size());
	      AGL_data.EnergyDFT_UIntVib.resize(AGL_data.temperature_external.size());
	      // OBSOLETE AGL_data.EnergyDFT_UIntVibeV.resize(AGL_data.temperature_external.size());
	      break;
	    }
	  }
	}
	aglerror = AGL_functions::debye_polynom_fit (tdebyepolynomialcoeffs, AGL_data, FileMESSAGE);
	// If debye_polynom_fit returns an error for zero temperature, AFLOW AGL exits giving an error
	// If debye_polynom_fit returns an error for T > zero, AFLOW AGL resets the maximum temperature to the previous value and skips the rest of the temperature loop 
	// It then continues to complete the remainder of the GIBBS algorithm
	if(aglerror != 0) {
	  // If the option to avoid truncating the pressure and temperature ranges is set, then skips the rest of the iterations of this loop and continues with the next temperature value
	  if (AGL_data.run_all_pressure_temperature) {
	    continue;
	  } else {
	    if(j == 0) {      
	      aurostd::StringstreamClean(aus);
	      aus << _AGLSTR_ERROR_ + "No polynomial fit found with a minimum within bounds of input data" << endl;
	      aus << _AGLSTR_ERROR_ + "Debye polynomial fit: T = " << AGL_data.temperature_external.at(j) << "\t" << ", itry = " << itry << "\t" << ", imin = " << imin << "\t" << ", helmholtzenergydatapoints.size() = " << helmholtzenergydatapoints.size() << endl;
	      aus << _AGLSTR_ERROR_ + "Cannot find minimum for temperature = " << AGL_data.temperature_external.at(j) << endl;
	      aurostd::PrintMessageStream(FileMESSAGE,aus,XHOST.QUIET);
	      if(aglerror == 2) {
		aurostd::StringstreamClean(aus);
		aus << _AGLSTR_ERROR_ + "Problem inverting matrix to fit polynomial" << endl;
		aurostd::PrintMessageStream(FileMESSAGE,aus,XHOST.QUIET);
		return 4;
	      } else {
		return 2;
	      }
	    } else {
	      aurostd::StringstreamClean(aus);
	      aus << _AGLSTR_WARNING_ + "No polynomial fit found with a minimum within bounds of input data" << endl;
	      aus << _AGLSTR_WARNING_ + "Debye polynomial fit: T = " << AGL_data.temperature_external.at(j) << "\t" << ", itry = " << itry << "\t" << ", imin = " << imin << "\t" << ", helmholtzenergydatapoints.size() = " << helmholtzenergydatapoints.size() << endl;
	      aus << _AGLSTR_WARNING_ + "Resetting maximum value of T to T = " << AGL_data.temperature_external.at(j) << endl;
	      aus << _AGLSTR_WARNING_ + "Resetting number of temperature points to " << j << endl;
	      aurostd::PrintMessageStream(FileMESSAGE,aus,XHOST.QUIET);
	      AGL_data.temperature_external.resize(j);
	      if(AGL_data.savedatapressure) {
		AGL_data.InternalEnergyPressurekjmol.resize(AGL_data.temperature_external.size());
		AGL_data.EntropyPressurekjmol.resize(AGL_data.temperature_external.size());
		AGL_data.CvkjmolPressure.resize(AGL_data.temperature_external.size());
		AGL_data.DebyeTemperaturePressure.resize(AGL_data.temperature_external.size());
		AGL_data.GruneisenParameterPressure.resize(AGL_data.temperature_external.size());
		AGL_data.HelmholtzEnergyPressurekjmol.resize(AGL_data.temperature_external.size());
		AGL_data.InternalEnergyPressuremeV.resize(AGL_data.temperature_external.size());
		AGL_data.EntropyPressuremeV.resize(AGL_data.temperature_external.size());
		AGL_data.HelmholtzEnergyPressuremeV.resize(AGL_data.temperature_external.size());
		AGL_data.CvunitkBpressure.resize(AGL_data.temperature_external.size());
		AGL_data.EntropyunitkBpressure.resize(AGL_data.temperature_external.size());
	      }
	      AGL_data.GibbsFreeEnergyPressureeV.resize(AGL_data.temperature_external.size());
	      AGL_data.xminsav.resize(AGL_data.temperature_external.size());
	      AGL_data.VolumeEquilibrium.resize(AGL_data.temperature_external.size());
	      AGL_data.EnergyDFT_UIntVib.resize(AGL_data.temperature_external.size());
	      // OBSOLETE AGL_data.EnergyDFT_UIntVibeV.resize(AGL_data.temperature_external.size());
	      break;
	    }
	  }    
	}
      }
      // End of self-consistent temperature loop

      // Obtain vibrational Helmholtz function fit (Debye model) for this value of the temperature, T
      // At each volume, use the Debye temperature to get the vibrational Helmholtz energy (F = U - TS) 
      // Add the value of F at each volume to the DFT final energy at that volume to AGL_data.F_Helmholtzvinp
      // Fit (F + E, V) data to get the polynomial helmholtzenergypolynomialcoeffs (zero pressure, constant volume)
      if(LDEBUG && AGL_data.fittype == 5) {
	string ofiletdebname = AGL_data.dirpathname + "/AGL_Plot_tdebye.dat";
	stringstream ofiletdebss;
	if(AGL_data.tdebye.size() != xconfigurationvector.size()) {
	  aurostd::StringstreamClean(aus);
	  aus << _AGLSTR_ERROR_ + "Vectors have different size" << endl;
	  aus << _AGLSTR_ERROR_ + "xconfigurationvector.size()" << xconfigurationvector.size() <<  endl;
	  aus << _AGLSTR_ERROR_ + "AGL_data.tdebye.size()" << AGL_data.tdebye.size() <<  endl;
	  aurostd::PrintMessageStream(FileMESSAGE,aus,XHOST.QUIET);
	  return 3;
	}
	for (uint i = 0; i < xconfigurationvector.size(); i++) {
	  ofiletdebss << xconfigurationvector.at(i) << "\t" << AGL_data.tdebye.at(i) << endl;
	}
	if(!aurostd::stringstream2file(ofiletdebss, ofiletdebname, "WRITE")) {
	  aurostd::StringstreamClean(aus);
	  aus << _AGLSTR_ERROR_ + "Unable to open file " << ofiletdebname.c_str() <<  endl;
	  aurostd::PrintMessageStream(FileMESSAGE,aus,XHOST.QUIET);
	  return 1;
	}
	aurostd::StringstreamClean(ofiletdebss);
      }
      if((helmholtzenergydatapoints.size() != AGL_data.energyinput.size()) || (helmholtzenergydatapoints.size() != F_Helmholtzvinp.size()) || (helmholtzenergydatapoints.size() != AGL_data.tdebye.size()) ) {
	aurostd::StringstreamClean(aus);
	aus << _AGLSTR_ERROR_ + "Vectors are different size" << endl;
	aus << _AGLSTR_ERROR_ + "helmholtzenergydatapoints.size() = " << helmholtzenergydatapoints.size() << endl;
	aus << _AGLSTR_ERROR_ + "F_Helmholtzvinp.size() = " << F_Helmholtzvinp.size() << endl;
	aus << _AGLSTR_ERROR_ + "AGL_data.energyinput.size() = " << AGL_data.energyinput.size() << endl;
	aus << _AGLSTR_ERROR_ + "AGL_data.tdebye.size() = " << AGL_data.tdebye.size() << endl;
	aurostd::PrintMessageStream(FileMESSAGE,aus,XHOST.QUIET);
	return 3;
      } else {
	for(uint i = 0; i < helmholtzenergydatapoints.size(); i++) {
	  aglerror = AGL_functions::thermal_properties (AGL_data.tdebye.at(i), AGL_data.temperature_external.at(j), DebyeIntegral, DebyeIntegralerror, UIntEnergy, Cvt, F_Helmholtzvinp.at(i), S_Entropy, AGL_data, FileMESSAGE);
	  helmholtzenergydatapoints.at(i) = AGL_data.energyinput.at(i) + F_Helmholtzvinp.at(i);
	}
      }
      if(LDEBUG && AGL_data.fittype == 5) {
	string ofilehelmname = AGL_data.dirpathname + "/AGL_Plot_Helmholtz_energy.dat";
	stringstream ofilehelmss;
	if(F_Helmholtzvinp.size() != xconfigurationvector.size()) {
	  aurostd::StringstreamClean(aus);
	  aus << _AGLSTR_ERROR_ + "Vectors have different size" << endl;
	  aus << _AGLSTR_ERROR_ + "xconfigurationvector.size()" << xconfigurationvector.size() <<  endl;
	  aus << _AGLSTR_ERROR_ + "F_Helmholtzvinp.size()" << F_Helmholtzvinp.size() <<  endl;
	  aurostd::PrintMessageStream(FileMESSAGE,aus,XHOST.QUIET);
	  return 3;
	}
	for (uint i = 0; i < xconfigurationvector.size(); i++) {
	  ofilehelmss << xconfigurationvector.at(i) << "\t" << F_Helmholtzvinp.at(i) << endl;
	}
	if(!aurostd::stringstream2file(ofilehelmss, ofilehelmname, "WRITE")) {
	  aurostd::StringstreamClean(aus);
	  aus << _AGLSTR_ERROR_ + "Unable to open file " << ofilehelmname.c_str() <<  endl;
	  aurostd::PrintMessageStream(FileMESSAGE,aus,XHOST.QUIET);
	  return 1;
	}
	aurostd::StringstreamClean(ofilehelmss);
      } else if(LDEBUG) {
	aurostd::StringstreamClean(aus);
	aus << _AGLSTR_WARNING_ + "Polynomial fit: T = " << AGL_data.temperature_external.at(j) << ", helmholtzenergydatapoints.size() = " << helmholtzenergydatapoints.size() << endl;
	aus << _AGLSTR_WARNING_ + "helmholtzenergydatapoints = ";
	for (uint i = 0; i < helmholtzenergydatapoints.size(); i++) {
	  aus << helmholtzenergydatapoints.at(i) << "\t";
	}
	aus << endl;
	aus << _AGLSTR_WARNING_ + "F_Helmholtzvinp.size() = " << F_Helmholtzvinp.size() << endl;
	aus << _AGLSTR_WARNING_ + "F_Helmholtzvinp = ";
	for (uint i = 0; i < F_Helmholtzvinp.size(); i++) {
	  aus << F_Helmholtzvinp.at(i) << "\t";
	}
	aus << endl;
	aurostd::PrintMessageStream(FileMESSAGE,aus,XHOST.QUIET);	
      }
      // Brackets minimum of E + F
      if(AGL_data.fittype == 0) {
	aglerror = AGL_functions::bracket_minimum (imin, helmholtzenergydatapoints, FileMESSAGE);
      } else {
	aglerror = AGL_functions::bracket_minimum_global (imin, helmholtzenergydatapoints, FileMESSAGE);
      }
      // If bracket_minimum returns an error for zero temperature, AFLOW AGL exits giving an error
      // If bracket_minimum returns an error for T > zero, AFLOW AGL resets the maximum temperature to the previous value and skips the rest of the temperature loop
      // It then continues to complete the remainder of the GIBBS algorithm
      if(aglerror != 0) {
	// If the option to avoid truncating the pressure and temperature ranges is set, then skips the rest of the iterations of this loop and continues with the next temperature value
	if (AGL_data.run_all_pressure_temperature) {
	  aurostd::StringstreamClean(aus);
	  aus << _AGLSTR_WARNING_ + "Cannot find minimum of E + F at T = " << AGL_data.temperature_external.at(j) << endl;
	  aus << _AGLSTR_WARNING_ + "Skipping this temperature point" << endl;
	  aurostd::PrintMessageStream(FileMESSAGE,aus,XHOST.QUIET);
	  // OBSOLETE continue;
	  minpolyerror = aglerror;
	  aglerror = 0;
	} else {
	  if(j == 0) {      
	    aurostd::StringstreamClean(aus);
	    aus << _AGLSTR_ERROR_ + "Bracket minimum: T = " << AGL_data.temperature_external.at(j) << "\t" << ", itry = " << itry << "\t" << ", imin = " << imin << "\t" << ", helmholtzenergydatapoints.size() = " << helmholtzenergydatapoints.size() << endl;
	    aus << _AGLSTR_ERROR_ + "helmholtzenergydatapoints = ";
	    for (uint i = 0; i < helmholtzenergydatapoints.size(); i++) {
	      aus << helmholtzenergydatapoints.at(i) << "\t";
	    }
	    aus << endl;
	    aus << _AGLSTR_ERROR_ + "AGL_data.energyinput = ";
	    for (uint i = 0; i < AGL_data.energyinput.size(); i++) {
	      aus << AGL_data.energyinput.at(i) << "\t";
	    }
	    aus << endl;
	    aus << _AGLSTR_ERROR_ + "F_helmholtzvinp = ";
	    for (uint i = 0; i < F_Helmholtzvinp.size(); i++) {
	      aus << F_Helmholtzvinp.at(i) << "\t";
	    }
	    aus << endl;
	    aus << _AGLSTR_ERROR_ + "Cannot find minimum for temperature = " << AGL_data.temperature_external.at(j) << endl;
	    aurostd::PrintMessageStream(FileMESSAGE,aus,XHOST.QUIET);
	    return 2;
	  } else {
	    aurostd::StringstreamClean(aus);
	    aus << _AGLSTR_WARNING_ + "Bracket minimum: T = " << AGL_data.temperature_external.at(j) << "\t" << ", itry = " << itry << "\t" << ", imin = " << imin << "\t" << ", helmholtzenergydatapoints.size() = " << helmholtzenergydatapoints.size() << endl;
	    aus << _AGLSTR_WARNING_ + "AGL_data.functiontofit = ";
	    for (uint i = 0; i < helmholtzenergydatapoints.size(); i++) {
	      aus << helmholtzenergydatapoints.at(i) << "\t";
	    }
	    aus << endl;
	    aus << _AGLSTR_WARNING_ + "Cannot find minimum of E + F at T = " << AGL_data.temperature_external.at(j) << endl;
	    aus << _AGLSTR_WARNING_ + "Resetting maximum value of T to T = " << AGL_data.temperature_external.at(j) << endl;
	    aus << _AGLSTR_WARNING_ + "Resetting number of temperature points to " << j << endl;
	    aurostd::PrintMessageStream(FileMESSAGE,aus,XHOST.QUIET);
	    AGL_data.temperature_external.resize(j);
	    if(AGL_data.savedatapressure) {
	      AGL_data.InternalEnergyPressurekjmol.resize(AGL_data.temperature_external.size());
	      AGL_data.EntropyPressurekjmol.resize(AGL_data.temperature_external.size());
	      AGL_data.CvkjmolPressure.resize(AGL_data.temperature_external.size());
	      AGL_data.DebyeTemperaturePressure.resize(AGL_data.temperature_external.size());
	      AGL_data.GruneisenParameterPressure.resize(AGL_data.temperature_external.size());
	      AGL_data.HelmholtzEnergyPressurekjmol.resize(AGL_data.temperature_external.size());
	      AGL_data.InternalEnergyPressuremeV.resize(AGL_data.temperature_external.size());
	      AGL_data.EntropyPressuremeV.resize(AGL_data.temperature_external.size());
	      AGL_data.HelmholtzEnergyPressuremeV.resize(AGL_data.temperature_external.size());
	      AGL_data.CvunitkBpressure.resize(AGL_data.temperature_external.size());
	      AGL_data.EntropyunitkBpressure.resize(AGL_data.temperature_external.size());
	    }
	    AGL_data.GibbsFreeEnergyPressureeV.resize(AGL_data.temperature_external.size());
	    AGL_data.xminsav.resize(AGL_data.temperature_external.size());
	    AGL_data.VolumeEquilibrium.resize(AGL_data.temperature_external.size());
	    AGL_data.EnergyDFT_UIntVib.resize(AGL_data.temperature_external.size());
	    // OBSOLETE AGL_data.EnergyDFT_UIntVibeV.resize(AGL_data.temperature_external.size());
	    break;
	  }
	}
      }
      itry = imin;
      // Fits polynomial to E + F
      if(!LDEBUG) {
	aglerror = AGL_functions::polynomial_fit_weight_ave (imin, helmholtzenergypolynomialcoeffs, helmholtzpolynomialerror, xconfigurationvector, helmholtzenergydatapoints, AGL_data, FileMESSAGE);
      } else {
	aglerror = AGL_functions::polynomial_fit_weight_ave_debug (imin, helmholtzenergypolynomialcoeffs, helmholtzpolynomialerror, xconfigurationvector, helmholtzenergydatapoints, AGL_data, FileMESSAGE);
      }
      // If polynomial fit returns an error for zero temperature, AFLOW AGL exits giving an error
      // If polynomial fit returns an error for T > zero, AFLOW AGL resets the maximum temperature to the previous value and skips the rest of the temperature loop
      // It then continues to complete the remainder of the GIBBS algorithm
      if(aglerror != 0) {
	// If the option to avoid truncating the pressure and temperature ranges is set, then skips the rest of the iterations of this loop and continues with the next temperature value
	if (AGL_data.run_all_pressure_temperature) {
	  aurostd::StringstreamClean(aus);
	  aus << _AGLSTR_WARNING_ + "Problem fitting polynomial to E + F at T = " << AGL_data.temperature_external.at(j) << endl;
	  aus << _AGLSTR_WARNING_ + "Skipping this temperature point" << endl;
	  aurostd::PrintMessageStream(FileMESSAGE,aus,XHOST.QUIET);
	  // OBSOLETE continue;
	  minpolyerror = aglerror;
	  aglerror = 0;
	} else {
	  if(j == 0) {      
	    aurostd::StringstreamClean(aus);
	    aus << _AGLSTR_ERROR_ + "No polynomial fit found with a minimum within bounds of input data" << endl;
	    aus << _AGLSTR_ERROR_ + "Polynomial fit:  T = " << AGL_data.temperature_external.at(j) << "\t" << ", itry = " << itry << "\t" << ", imin = " << imin << "\t" << ", helmholtzenergydatapoints.size() = " << helmholtzenergydatapoints.size() << endl;
	    aus << _AGLSTR_ERROR_ + "Cannot find minimum for temperature = " << AGL_data.temperature_external.at(j) << endl;
	    aurostd::PrintMessageStream(FileMESSAGE,aus,XHOST.QUIET);
	    if(aglerror == 2) {
	      aurostd::StringstreamClean(aus);
	      aus << _AGLSTR_ERROR_ + "Problem inverting matrix to fit polynomial" << endl;
	      aurostd::PrintMessageStream(FileMESSAGE,aus,XHOST.QUIET);
	      return 4;
	    } else {
	      return 2;
	    }
	  } else {
	    aurostd::StringstreamClean(aus);
	    aus << _AGLSTR_WARNING_ + "No polynomial fit found with a minimum within bounds of input data" << endl;
	    aus << _AGLSTR_WARNING_ + "Polynomial fit:  T = " << AGL_data.temperature_external.at(j) << "\t" << ", itry = " << itry << "\t" << ", imin = " << imin << "\t" << ", helmholtzenergydatapoints.size() = " << helmholtzenergydatapoints.size() << endl;
	    aus << _AGLSTR_WARNING_ + "Resetting maximum value of T to T = " << AGL_data.temperature_external.at(j-1) << endl;
	    aus << _AGLSTR_WARNING_ + "Resetting number of temperature points to " << j << endl;
	    aurostd::PrintMessageStream(FileMESSAGE,aus,XHOST.QUIET);
	    AGL_data.temperature_external.resize(j);
	    if(AGL_data.savedatapressure) {
	      AGL_data.InternalEnergyPressurekjmol.resize(AGL_data.temperature_external.size());
	      AGL_data.EntropyPressurekjmol.resize(AGL_data.temperature_external.size());
	      AGL_data.CvkjmolPressure.resize(AGL_data.temperature_external.size());
	      AGL_data.DebyeTemperaturePressure.resize(AGL_data.temperature_external.size());
	      AGL_data.GruneisenParameterPressure.resize(AGL_data.temperature_external.size());
	      AGL_data.HelmholtzEnergyPressurekjmol.resize(AGL_data.temperature_external.size());
	      AGL_data.InternalEnergyPressuremeV.resize(AGL_data.temperature_external.size());
	      AGL_data.EntropyPressuremeV.resize(AGL_data.temperature_external.size());
	      AGL_data.HelmholtzEnergyPressuremeV.resize(AGL_data.temperature_external.size());
	      AGL_data.CvunitkBpressure.resize(AGL_data.temperature_external.size());
	      AGL_data.EntropyunitkBpressure.resize(AGL_data.temperature_external.size());
	    }
	    AGL_data.GibbsFreeEnergyPressureeV.resize(AGL_data.temperature_external.size());
	    AGL_data.xminsav.resize(AGL_data.temperature_external.size());
	    AGL_data.VolumeEquilibrium.resize(AGL_data.temperature_external.size());
	    AGL_data.EnergyDFT_UIntVib.resize(AGL_data.temperature_external.size());
	    // OBSOLETE AGL_data.EnergyDFT_UIntVibeV.resize(AGL_data.temperature_external.size());
	    break;
	  }
	}
      }
      if(helmholtzenergypolynomialcoeffs.size() == 3) {
	helmholtzenergypolynomialcoeffs.push_back(0.0);
	helmholtzpolynomialerror.push_back(0.0);
	helmholtzpolynomialerror.push_back(0.0);
      }
      // Loop over pressures
      gibbsenergypolynomialcoeffs.resize(helmholtzenergypolynomialcoeffs.size());
      for (uint i = 0; i < helmholtzenergypolynomialcoeffs.size(); i++) {
	gibbsenergypolynomialcoeffs.at(i) = helmholtzenergypolynomialcoeffs.at(i);
      }
      for (uint k = 0; k < AGL_data.pressure_external.size(); k++) {
	aurostd::StringstreamClean(aus);
	if(LIB2RAW_FIX_THIS_LATER) {  // to avoid too much garbage in lib2raw
	  aus << _AGLSTR_MESSAGE_ << "Pressure = " << AGL_data.pressure_external.at(k) << "GPa" << endl;
	  aurostd::PrintMessageStream(FileMESSAGE,aus,XHOST.QUIET);
	}
	// Calculate the value of the Gibbs free energy E + F + pV for each volume AGL_data.volumeinput.at(i) and store in gibbsenergydatapoints
	// Bracket the minimum of E + F + pV  with the numerical function
	// Gibbs free energy = A + pV; constant pressure, variable volume
	if((gibbsenergydatapoints.size() != AGL_data.energyinput.size()) || (gibbsenergydatapoints.size() != F_Helmholtzvinp.size()) || (helmholtzenergydatapoints.size() != AGL_data.volumeinput.size()) ) {
	  aurostd::StringstreamClean(aus);
	  aus << _AGLSTR_ERROR_ + "Vectors are different size" << endl;
	  aus << _AGLSTR_ERROR_ + "gibbsenergydatapoints.size() = " << gibbsenergydatapoints.size() << endl;
	  aus << _AGLSTR_ERROR_ + "F_Helmholtzvinp.size() = " << F_Helmholtzvinp.size() << endl;
	  aus << _AGLSTR_ERROR_ + "AGL_data.energyinput.size() = " << AGL_data.energyinput.size() << endl;
	  aus << _AGLSTR_ERROR_ + "AGL_data.tdebye.size() = " << AGL_data.tdebye.size() << endl;
	  aurostd::PrintMessageStream(FileMESSAGE,aus,XHOST.QUIET);
	  return 3;
	} else {
	  for (uint i = 0; i < AGL_data.volumeinput.size(); i++) {
	    // OBSOLETE gibbsenergydatapoints.at(i) = AGL_data.energyinput.at(i) + F_Helmholtzvinp.at(i) + AGL_data.volumeinput.at(i) * AGL_data.pressure_external.at(k) / au2GPa;
	    gibbsenergydatapoints.at(i) = AGL_data.energyinput.at(i) + F_Helmholtzvinp.at(i) + (AGL_data.volumeinput.at(i) * AGL_data.pressure_external.at(k) / eV_Ang3_to_GPa);
	  }
	}
	if(AGL_data.fittype == 0) {
	  if (minpolyerror > 0) {
	    itry = gibbsenergydatapoints.size() / 2;
	  }
	  aglerror = AGL_functions::bracket_minimum (itry, gibbsenergydatapoints, FileMESSAGE);
	} else {
	  aglerror = AGL_functions::bracket_minimum_global (itry, gibbsenergydatapoints, FileMESSAGE);
	}
	// If bracket_minimum returns an error for zero pressure and zero temperature, AFLOW AGL exits giving an error
	// If bracket_minimum returns an error for p = 0, T > 0, AFLOW AGL resets the maximum temperature to the previous value and skips the rest of the loop
	// If bracket_minimum returns an error for p > zero, AFLOW AGL resets the maximum pressure to the previous value and skips the rest of the pressure loop
	// It then continues to complete the remainder of the GIBBS algorithm
	if(aglerror != 0) {
	  // If the option to avoid truncating the pressure and temperature ranges is set, then skips the rest of the iterations of this loop and continues with the next temperature value
	  if (AGL_data.run_all_pressure_temperature) {
	    aurostd::StringstreamClean(aus);
	    aus << _AGLSTR_WARNING_ + "Cannot find minimum of E + pV + F at T = " << AGL_data.temperature_external.at(j) << ", p = " << AGL_data.pressure_external.at(k) << endl;
	    aus << _AGLSTR_WARNING_ + "Skipping this pressure and temperature point" << endl;
	    aurostd::PrintMessageStream(FileMESSAGE,aus,XHOST.QUIET);
	    continue;
	  } else {	  
	    if(k == 0) {
	      if(j == 0) {
		aurostd::StringstreamClean(aus);
		aus << _AGLSTR_ERROR_ + "gmin, T = " << AGL_data.temperature_external.at(j) << ", P = " << AGL_data.pressure_external.at(k) << ", trial point = " << itry << ", minimum point = " << imin << ", total points = " << gibbsenergydatapoints.size() << endl;
		aus << _AGLSTR_ERROR_ + "gibbsenergydatapoints = ";
		for (uint i = 0; i < gibbsenergydatapoints.size(); i++) {
		  aus << gibbsenergydatapoints.at(i) << "\t"; 
		}
		aus << endl;
		aus << _AGLSTR_ERROR_ + "Cannot find minimum for pressure = " << AGL_data.pressure_external.at(k)  << " and temperature = " << AGL_data.temperature_external.at(j) << endl;
		aurostd::PrintMessageStream(FileMESSAGE,aus,XHOST.QUIET);
		return 2;
	      } else {
		aurostd::StringstreamClean(aus);
		aus << _AGLSTR_WARNING_ + "gmin, T = " << AGL_data.temperature_external.at(j) << ", P = " << AGL_data.pressure_external.at(k) << ", trial point = " << itry << ", minimum point = " << imin << ", total points = " << gibbsenergydatapoints.size() << endl;
		aus << _AGLSTR_WARNING_ + "gibbsenergydatapoints = ";
		for (uint i = 0; i < gibbsenergydatapoints.size(); i++) {
		  aus << gibbsenergydatapoints.at(i) << "\t";
		}
		aus << endl;
		aus << _AGLSTR_WARNING_ + "Cannot find minimum of E + pV + F at T = " << AGL_data.temperature_external.at(j) << ", p = " << AGL_data.pressure_external.at(k) << endl;
		aus << _AGLSTR_WARNING_ + "Resetting maximum value of T to T = " << AGL_data.temperature_external.at(j-1) << endl;
		aus << _AGLSTR_WARNING_ + "Resetting number of pressure points to " << j << endl;
		aurostd::PrintMessageStream(FileMESSAGE,aus,XHOST.QUIET);
		AGL_data.temperature_external.resize(j);
		if(AGL_data.savedatapressure) {
		  AGL_data.InternalEnergyPressurekjmol.resize(AGL_data.temperature_external.size());
		  AGL_data.EntropyPressurekjmol.resize(AGL_data.temperature_external.size());
		  AGL_data.CvkjmolPressure.resize(AGL_data.temperature_external.size());
		  AGL_data.DebyeTemperaturePressure.resize(AGL_data.temperature_external.size());
		  AGL_data.GruneisenParameterPressure.resize(AGL_data.temperature_external.size());
		  AGL_data.HelmholtzEnergyPressurekjmol.resize(AGL_data.temperature_external.size());
		  AGL_data.InternalEnergyPressuremeV.resize(AGL_data.temperature_external.size());
		  AGL_data.EntropyPressuremeV.resize(AGL_data.temperature_external.size());
		  AGL_data.HelmholtzEnergyPressuremeV.resize(AGL_data.temperature_external.size());
		  AGL_data.CvunitkBpressure.resize(AGL_data.temperature_external.size());
		  AGL_data.EntropyunitkBpressure.resize(AGL_data.temperature_external.size());
		}
		AGL_data.GibbsFreeEnergyPressureeV.resize(AGL_data.temperature_external.size());
		AGL_data.xminsav.resize(AGL_data.temperature_external.size());
		AGL_data.VolumeEquilibrium.resize(AGL_data.temperature_external.size());
		AGL_data.EnergyDFT_UIntVib.resize(AGL_data.temperature_external.size());
		// OBSOLETE AGL_data.EnergyDFT_UIntVibeV.resize(AGL_data.temperature_external.size());
		break;
	      }	 
	    } else {
	      aurostd::StringstreamClean(aus);
	      aus << _AGLSTR_WARNING_ + "gmin, T = " << AGL_data.temperature_external.at(j) << ", P = " << AGL_data.pressure_external.at(k) << ", trial point = " << itry << ", minimum point = " << imin << ", total points = " << gibbsenergydatapoints.size() << endl;
	      aus << _AGLSTR_WARNING_ + "gibbsenergydatapoints = ";
	      for (uint i = 0; i < gibbsenergydatapoints.size(); i++) {
		aus << gibbsenergydatapoints.at(i) << "\t";
	      }
	      aus << endl;
	      aus << _AGLSTR_WARNING_ + "Cannot find minimum of E + pV + F at T = " << AGL_data.temperature_external.at(j) << ", p = " << AGL_data.pressure_external.at(k) << endl;
	      aus << _AGLSTR_WARNING_ + "Resetting maximum value of p to p = " << AGL_data.pressure_external.at(k-1) << endl;
	      aus << _AGLSTR_WARNING_ + "Resetting number of pressure points to " << k << endl;
	      aurostd::PrintMessageStream(FileMESSAGE,aus,XHOST.QUIET);
	      AGL_data.pressure_external.resize(k);
	      AGL_data.d2EnergydVolume2_dynamic.resize(AGL_data.pressure_external.size());
	      AGL_data.pressure_static.resize(AGL_data.pressure_external.size());
	      AGL_data.gamma_G.resize(AGL_data.pressure_external.size());
	      AGL_data.pfit.resize(AGL_data.pressure_external.size());
	      AGL_data.alpha.resize(AGL_data.pressure_external.size());
	      AGL_data.bulkmodulus.resize(AGL_data.pressure_external.size());
	      AGL_data.voleqmin.resize(AGL_data.pressure_external.size());
	      gibbsenergykjmol.resize(AGL_data.pressure_external.size());
	      gibbsenergyeV.resize(AGL_data.pressure_external.size());
	      theta.resize(AGL_data.pressure_external.size());
	      Cv.resize(AGL_data.pressure_external.size());
	      break;	 
	    }
	  }
	}
	if(LDEBUG) {
	  aurostd::StringstreamClean(aus);
	  aus << _AGLSTR_MESSAGE_ << "bracket_minimum: itry = " << itry << endl;
	  aus << _AGLSTR_MESSAGE_ << "bracket_minimum: var(itry) = " << xconfigurationvector.at(itry) << endl;	
	  aurostd::PrintMessageStream(FileMESSAGE,aus,XHOST.QUIET);
	}
	// Find the volume which minimizes the fitted G function at (p, T) 
	// Coefficients of fitted polynomial are stored in gibbsenergypolynomialcoeffs)
	// G function is Gibbs free energy: G = E + F + pV; E = DFT energy
	// For a given temperature and pressure, the equilibrium system is the one which minimizes the GIBBS free energy
	// OBSOLETE gibbsenergypolynomialcoeffs.at(3) = helmholtzenergypolynomialcoeffs.at(3) + AGL_data.pressure_external.at(k)/au2GPa * volumereference;
	if (AGL_data.run_all_pressure_temperature) {
	  if(!LDEBUG) {
	    aglerror = AGL_functions::polynomial_fit_weight_ave (itry, gibbsenergypolynomialcoeffs, gibbspolynomialerror, xconfigurationvector, gibbsenergydatapoints, AGL_data, FileMESSAGE);
	  } else {
	    aglerror = AGL_functions::polynomial_fit_weight_ave_debug (itry, gibbsenergypolynomialcoeffs, gibbspolynomialerror, xconfigurationvector, gibbsenergydatapoints, AGL_data, FileMESSAGE);
	  }
	  if (aglerror != 0) {
	    aurostd::StringstreamClean(aus);
	    aus << _AGLSTR_WARNING_ + "Cannot fit polynomial to E + pV + F at T = " << AGL_data.temperature_external.at(j) << ", p = " << AGL_data.pressure_external.at(k) << endl;
	    aus << _AGLSTR_WARNING_ + "Skipping this pressure and temperature point" << endl;
	    aurostd::PrintMessageStream(FileMESSAGE,aus,XHOST.QUIET);
	    continue;
	  }
	} else {
	  gibbsenergypolynomialcoeffs.at(3) = helmholtzenergypolynomialcoeffs.at(3) + (AGL_data.pressure_external.at(k) / eV_Ang3_to_GPa) * volumereference;
	}
	aglerror = AGL_functions::autocorrect_polynom_minimum (itry, xconfigurationvector, gibbsenergypolynomialcoeffs, xmin, FileMESSAGE);
	// If autocorrect_polynom_minimum returns an error for zero temperature and pressure, AFLOW AGL exits giving an error
	// If autocorrect_polynom_minimum returns an error for T > zero, AFLOW AGL resets the maximum temperature or pressure to the previous value and skips the rest of that loop
	// It then continues to complete the remainder of the GIBBS algorithm
	if(pmerr == 0) {
	  aurostd::StringstreamClean(aus);
	  if(LIB2RAW_FIX_THIS_LATER) {  // to avoid too much garbage in lib2raw
	    aus << _AGLSTR_MESSAGE_ << "Minimum of (E, V) data is at point xmin = " << xmin << " Bohr" << endl;
	    aurostd::PrintMessageStream(FileMESSAGE,aus,XHOST.QUIET);
	  }
	} else {
	  // If the option to avoid truncating the pressure and temperature ranges is set, then skips the rest of this iteration of this loop and continues with the next pressure value
	  if (AGL_data.run_all_pressure_temperature) {
	    aurostd::StringstreamClean(aus);
	    aus << _AGLSTR_WARNING_ + "Cannot find minimum of polynomial fit for E + pV + F at T = " << AGL_data.temperature_external.at(j) << ", p = " << AGL_data.pressure_external.at(k) << endl;
	    aus << _AGLSTR_WARNING_ + "Skipping this pressure and temperature point" << endl;
	    aurostd::PrintMessageStream(FileMESSAGE,aus,XHOST.QUIET);
	    continue;
	  } else {
	    if(k == 0) {
	      if(j == 0) {
		aurostd::StringstreamClean(aus);
		aus << _AGLSTR_ERROR_ + "Cannot find minimum of polynomial fit for E + pV + F for p = " << AGL_data.pressure_external.at(k)  << " and T = " << AGL_data.temperature_external.at(j) << endl;
		aurostd::PrintMessageStream(FileMESSAGE,aus,XHOST.QUIET);
		return 2;
	      } else { 
		aurostd::StringstreamClean(aus);
		aus << _AGLSTR_WARNING_ + "Cannot find minimum of polynomial fit for E + pV + F at T = " << AGL_data.temperature_external.at(j) << ", p = " << AGL_data.pressure_external.at(k) << endl;
		aus << _AGLSTR_WARNING_ + "Resetting maximum temperature value to T = " << AGL_data.temperature_external.at(j-1) << endl;
		aus << _AGLSTR_WARNING_ + "Resetting number of temperature points to " << j << endl;
		aurostd::PrintMessageStream(FileMESSAGE,aus,XHOST.QUIET);
		AGL_data.temperature_external.resize(j);
		if(AGL_data.savedatapressure) {
		  AGL_data.InternalEnergyPressurekjmol.resize(AGL_data.temperature_external.size());
		  AGL_data.EntropyPressurekjmol.resize(AGL_data.temperature_external.size());
		  AGL_data.CvkjmolPressure.resize(AGL_data.temperature_external.size());
		  AGL_data.DebyeTemperaturePressure.resize(AGL_data.temperature_external.size());
		  AGL_data.GruneisenParameterPressure.resize(AGL_data.temperature_external.size());
		  AGL_data.HelmholtzEnergyPressurekjmol.resize(AGL_data.temperature_external.size());
		  AGL_data.InternalEnergyPressuremeV.resize(AGL_data.temperature_external.size());
		  AGL_data.EntropyPressuremeV.resize(AGL_data.temperature_external.size());
		  AGL_data.HelmholtzEnergyPressuremeV.resize(AGL_data.temperature_external.size());
		  AGL_data.CvunitkBpressure.resize(AGL_data.temperature_external.size());
		  AGL_data.EntropyunitkBpressure.resize(AGL_data.temperature_external.size());
		}
		AGL_data.GibbsFreeEnergyPressureeV.resize(AGL_data.temperature_external.size());
		AGL_data.xminsav.resize(AGL_data.temperature_external.size());
		AGL_data.VolumeEquilibrium.resize(AGL_data.temperature_external.size());
		AGL_data.EnergyDFT_UIntVib.resize(AGL_data.temperature_external.size());
		// OBSOLETE AGL_data.EnergyDFT_UIntVibeV.resize(AGL_data.temperature_external.size());
		break;
	      }
	    } else {
	      aurostd::StringstreamClean(aus);
	      aus << _AGLSTR_WARNING_ + "Cannot find minimum of polynomial fit for E + F + pV at T = " << AGL_data.temperature_external.at(j) << ", p = " << AGL_data.pressure_external.at(k) << endl;
	      aus << _AGLSTR_WARNING_ + "Resetting maximum pressure value to p = " << AGL_data.pressure_external.at(k-1) << endl;
	      aus << _AGLSTR_WARNING_ + "Resetting number of pressure points to " << k << endl;
	      aurostd::PrintMessageStream(FileMESSAGE,aus,XHOST.QUIET);
	      AGL_data.pressure_external.resize(k);
	      break;
	    }
	  }
	}
	if(LDEBUG) {
	  aurostd::StringstreamClean(aus);
	  aus << _AGLSTR_MESSAGE_ << "xmin = " << xmin << endl;
	  aurostd::PrintMessageStream(FileMESSAGE,aus,XHOST.QUIET);
	}
	// Evaluates polynomial at minimum to get equilibrium V, G, and B
	AGL_data.voleqmin.at(k) = pow(xmin,3.0) * volumereference;
	AGL_functions::polynom_eval (xmin, gibbsenergypolynomialcoeffs, plnv, 0);
	// OBSOLETE gibbsenergy.at(k) = plnv * hartree2kjmol;
	gibbsenergyeV.at(k) = plnv;
	gibbsenergykjmol.at(k) = plnv * eV2kjmol;
	// OBSOLETE AGL_data.GibbsFreeEnergyPressureeV.at(j).push_back(plnv*hart2ev);
	// If AGL_data.run_all_pressure_temperature is selected, then saves G(p, T), p, T in structure, otherwise saves G(p, T) in a vector of vectors
	if (AGL_data.run_all_pressure_temperature) {
	  AGL_pressure_temperature_energy.gibbs_free_energy = plnv;
	  AGL_pressure_temperature_energy.pressure_external = AGL_data.pressure_external.at(k);
	  AGL_pressure_temperature_energy.temperature_external = AGL_data.temperature_external.at(j);
	} else {
	  AGL_data.GibbsFreeEnergyPressureeV.at(j).push_back(plnv);
	}	
	AGL_functions::polynom_eval (xmin, gibbsenergypolynomialcoeffs, plnv, 2);
	// OBSOLETE AGL_data.bulkmodulus.at(k) = plnv * au2GPa * xmin*xmin/(9.0*AGL_data.voleqmin.at(k));
	AGL_data.bulkmodulus.at(k) = plnv * eV_Ang3_to_GPa * xmin * xmin / (9.0 * AGL_data.voleqmin.at(k));
	AGL_functions::polynom_eval (xmin, helmholtzenergypolynomialcoeffs, energyvalue, 0);
	AGL_functions::polynom_eval (xmin, helmholtzpolynomialerror, plnv, 0);
	energyerror = sqrt(aurostd::abs(plnv - energyvalue * energyvalue));
	relative_error.at(k) = energyerror / max (aurostd::abs(energyvalue), aurostd::abs(energyvalue) + energyerror/2.0);     
	// If AGL_data.run_all_pressure_temperature is selected, calculates remaining thermal properties for this temperature and pressure and saves them in structure
	if (AGL_data.run_all_pressure_temperature) {
	  AGL_pressure_temperature_energy.volume_equilibrium = AGL_data.voleqmin.at(k);
	  aglerror = AGL_functions::numerical_eos_run_all_pT (volumereference, energypolynomialcoeffs, helmholtzenergypolynomialcoeffs, AGL_pressure_temperature_energy.volume_equilibrium, bulkmodpres, pres_static, d2EnergydVolume2_dynamic_pres, Gruneisen_pres);
	  if(aglerror != 0) {
	    aurostd::StringstreamClean(aus);
	    aus << _AGLSTR_ERROR_ + "Error in equation of state fit" << endl;
	    aurostd::PrintMessageStream(FileMESSAGE, aus, XHOST.QUIET);
	    return aglerror;
	  }
	  // If d2EnergydVolume2_dynamic is not consistent, skip this pressure and go to the next one
	  if(d2EnergydVolume2_dynamic_pres <= 0.0) {
	    aurostd::StringstreamClean(aus);
	    aus << _AGLSTR_WARNING_ + "d^2 E / d V^2 is inconsistent at T = " << AGL_data.temperature_external.at(j) << ", p = " << AGL_data.pressure_external.at(k) << endl;
	    aus << _AGLSTR_WARNING_ + "Skipping this temperature and pressure point" << endl;
	    aurostd::PrintMessageStream(FileMESSAGE,aus,XHOST.QUIET);
	    continue;
	  }
	  theta_pres = (hbar_eV / KBOLTZEV) * pow(6 * pi * pi * AGL_data.natoms * AGL_pressure_temperature_energy.volume_equilibrium * AGL_pressure_temperature_energy.volume_equilibrium, third) * AGL_data.poissonratiofunction * sqrt((d2EnergydVolume2_dynamic_pres / AGL_data.cellmass) * eV_Ang3_to_amu_Ang_s);
	  AGL_functions::thermal_properties (theta_pres, AGL_data.temperature_external.at(j), DebyeIntegral, DebyeIntegralerror, UIntEnergyVib, Cv_pres, HelmholtzEnergy, Entropy, AGL_data, FileMESSAGE);
	  IntEnergyVibmeV = UIntEnergyVib * 1000;
	  CvVibUnitkB = Cv_pres * eV2kjmol * 1000 * kj2unit;
	  HelmholtzVibmeV = HelmholtzEnergy * 1000;
	  EntropyVibkjmol = Entropy * eV2kjmol * 1000;
	  EntropyVibmeV = Entropy * 1000;
	  EntropyVibUnitkB =  Entropy * eV2kjmol * 1000 * kj2unit;
	  // Evaluates polynomial energypolynomialcoeffs to get DFT energy at equilibrium V
	  AGL_functions::polynom_eval (xmin, energypolynomialcoeffs, energyvalue, 0);	
	  EdftUintVib = energyvalue + UIntEnergyVib;
	  AGL_pressure_temperature_energy.internal_energy = UIntEnergyVib;
	  AGL_pressure_temperature_energy.E_DFT_internal_vib_energy = EdftUintVib;  
	  AGL_pressure_temperature_energy.helmholtz_vib_energy = HelmholtzVibmeV;
	  AGL_pressure_temperature_energy.vib_entropy = EntropyVibmeV;
	  AGL_data.AGL_pressure_temperature_energy_list.push_back(AGL_pressure_temperature_energy);
	} else {
	  AGL_data.xminsav.at(j).push_back(xmin);
	  AGL_data.VolumeEquilibrium.at(j).push_back(AGL_data.voleqmin.at(k));
	}
      }
      //  If AGL_data.run_all_pressure_temperature is selected, skips rest of temperature loop for this iteration and moves on to next temperature
      if (AGL_data.run_all_pressure_temperature) {
	continue;
      } else {
	// i_eqn_of_state < 0 means minimum output
	if(AGL_data.i_eqn_of_state < 0) {
	  if((AGL_data.pressure_external.size() != AGL_data.voleqmin.size()) || (AGL_data.pressure_external.size() != gibbsenergykjmol.size()) || (AGL_data.pressure_external.size() != AGL_data.bulkmodulus.size()) ) {
	    aurostd::StringstreamClean(aus);
	    aus << _AGLSTR_ERROR_ + "Vectors are different size" << endl;
	    aus << _AGLSTR_ERROR_ + "helmholtzenergydatapoints.size() = " << helmholtzenergydatapoints.size() << endl;
	    aus << _AGLSTR_ERROR_ + "F_Helmholtzvinp.size() = " << F_Helmholtzvinp.size() << endl;
	    aus << _AGLSTR_ERROR_ + "AGL_data.energyinput.size() = " << AGL_data.energyinput.size() << endl;
	    aus << _AGLSTR_ERROR_ + "AGL_data.tdebye.size() = " << AGL_data.tdebye.size() << endl;
	    aurostd::PrintMessageStream(FileMESSAGE,aus,XHOST.QUIET);
	    return 3;
	  } else {
	    for (uint k = 0; k < AGL_data.pressure_external.size(); k++) {
	      // OBSOLETE AGL_data.outfiless << setw(8) << setprecision(2) << AGL_data.pressure_external.at(k) << "\t" << setw(6) << AGL_data.temperature_external.at(j) << "\t" << setw(10) << AGL_data.voleqmin.at(k) << "\t" << setw(11) << setprecision(5) << gibbsenergy.at(k) << "\t" << setw(8) << setprecision(2) << AGL_data.bulkmodulus.at(k) << endl;
	      AGL_data.outfiless << setw(8) << setprecision(2) << AGL_data.pressure_external.at(k) << "\t" << setw(6) << AGL_data.temperature_external.at(j) << "\t" << setw(10) << AGL_data.voleqmin.at(k) << "\t" << setw(11) << setprecision(5) << gibbsenergykjmol.at(k) << "\t" << setw(8) << setprecision(2) << AGL_data.bulkmodulus.at(k) << endl;
	    }
	  }
	} else {
	  // Numerical energetic, geometric and elastic properties
	  volume_0pressure = AGL_data.voleqmin.at(0);
	  gibbsenergykjmol_0pressure = gibbsenergykjmol.at(0);
	  gibbsenergyeV_0pressure = gibbsenergyeV.at(0);	
	  binp_bcnt = AGL_data.bulkmodulus.at(0);
	  AGL_data.outfiless << endl;
	  AGL_data.outfiless << "Temperature:  T = " << AGL_data.temperature_external.at(j) << "K" << endl;
	  // OBSOLETE AGL_data.outfiless << "Vmin(T; P=0) = " << volume_0pressure << "bohr^3" << endl;
	  AGL_data.outfiless << "Vmin(T; P=0) = " << volume_0pressure * pow(angstrom2bohr, 3.0) << "bohr^3" << endl;
	  AGL_data.outfiless << "Gmin(T; P=0) = " << gibbsenergykjmol_0pressure << "kJ/mol" << endl;
	  AGL_data.outfiless << endl;
	  AGL_data.outfiless << "NUMERICAL EQUILIBRIUM PROPERTIES" << endl;
	  AGL_data.outfiless << "================================" << endl;
	  AGL_data.outfiless << endl;
	  AGL_data.outfiless << "  P(GPa)         G(kJ/mol)       V(bohr^3)          V/V0          B(GPa)         rel.err. " << endl;
	  AGL_data.outfiless << " ----------------------------------------------------------------------------------------- " << endl;
	  for (uint k = 0; k < AGL_data.pressure_external.size(); k++) {
	    // OBSOLETE AGL_data.outfiless << setw(8) << setprecision(2) << fixed << AGL_data.pressure_external.at(k) << "        " << setw(10) << gibbsenergy.at(k) << "      " << setw(10) << AGL_data.voleqmin.at(k) << "      " << setw(8) << setprecision(6) << AGL_data.voleqmin.at(k)/volume_0pressure << "        " << setw(8) << setprecision(2) << AGL_data.bulkmodulus.at(k) << "        " << setw(9) << setprecision(6) << relative_error.at(k) << endl;
	    AGL_data.outfiless << setw(8) << setprecision(2) << fixed << AGL_data.pressure_external.at(k) << "        " << setw(10) << gibbsenergykjmol.at(k) << "      " << setw(10) << AGL_data.voleqmin.at(k) * pow(angstrom2bohr, 3.0) << "      " << setw(8) << setprecision(6) << AGL_data.voleqmin.at(k)/volume_0pressure << "        " << setw(8) << setprecision(2) << AGL_data.bulkmodulus.at(k) << "        " << setw(9) << setprecision(6) << relative_error.at(k) << endl;
	  }
	  // Finite temperature results using numerical method of calculating bulk modulus from E(V) data.
	  if(AGL_data.i_eqn_of_state == 0) {
	    aglerror = AGL_functions::numerical_eos (volumereference, energypolynomialcoeffs, helmholtzenergypolynomialcoeffs, xconfigurationvector, false, AGL_data, FileMESSAGE);
	    if(aglerror != 0) {
	      aurostd::StringstreamClean(aus);
	      aus << _AGLSTR_ERROR_ + "Error in equation of state fit" << endl;
	      aurostd::PrintMessageStream(FileMESSAGE, aus, XHOST.QUIET);
	      return aglerror;
	    }
	  }
	  // Finite temperature results from Vinet equation of state.
	  else if(AGL_data.i_eqn_of_state == 1) {
	    // OBSOLETE g0dhy2kjm = gibbsenergy_0pressure/hartree2kjmol;
	    // OBSOLETE ge0peV = gibbsenergykjmol_0pressure / eV2kjmol; 
	    // OBSOLETE aglerror = AGL_functions::vinet_eos (volume_0pressure, g0dhy2kjm, false, AGL_data, FileMESSAGE);
	    aglerror = AGL_functions::vinet_eos (volume_0pressure, gibbsenergyeV_0pressure, false, AGL_data, FileMESSAGE);
	    if(aglerror != 0) {
	      aurostd::StringstreamClean(aus);
	      aus << _AGLSTR_ERROR_ + "Error in equation of state fit" << endl;
	      aurostd::PrintMessageStream(FileMESSAGE, aus, XHOST.QUIET);
	      return aglerror;
	    }
	  }
	  // Finite temperature results from Birch-Murnaghan equation of state.
	  else if(AGL_data.i_eqn_of_state == 2) {
	    // OBSOLETE g0dhy2kjm = gibbsenergy_0pressure/hartree2kjmol;
	    // OBSOLETE ge0peV = gibbsenergykjmol_0pressure / eV2kjmol; 
	    // OBSOLETE aglerror = AGL_functions::birch_murnaghan_eos (volume_0pressure, g0dhy2kjm, false, AGL_data, FileMESSAGE);
	    aglerror = AGL_functions::birch_murnaghan_eos (volume_0pressure, gibbsenergyeV_0pressure, false, AGL_data, FileMESSAGE);
	    if(aglerror != 0) {
	      aurostd::StringstreamClean(aus);
	      aus << _AGLSTR_ERROR_ + "Error in Birch-Murnaghan fit" << endl;
	      aus << _AGLSTR_ERROR_ + "Check input pressure values (first pressure point must be p = 0)" << endl;
	      aurostd::PrintMessageStream(FileMESSAGE, aus, XHOST.QUIET);
	      return aglerror;
	    }
	  }
	  // Finite temperature results using Vinet equation of state, but calculating other properties numerically.
	  else if(AGL_data.i_eqn_of_state == 3) {
	    // OBSOLETE g0dhy2kjm = g0dhy2kjm;
	    // OBSOLETE g0dhy2kjm = gibbsenergy_0pressure/hartree2kjmol;
	    // OBSOLETE ge0peV = gibbsenergykjmol_0pressure / eV2kjmol; 
	    // OBSOLETE aglerror = AGL_functions::vinet_eos (volume_0pressure, g0dhy2kjm, false, AGL_data, FileMESSAGE);
	    aglerror = AGL_functions::vinet_eos (volume_0pressure, gibbsenergyeV_0pressure, false, AGL_data, FileMESSAGE);
	    aglerror = AGL_functions::numerical_eos (volumereference, energypolynomialcoeffs, helmholtzenergypolynomialcoeffs, xconfigurationvector, false, AGL_data, FileMESSAGE);
	    if(aglerror != 0) {
	      aurostd::StringstreamClean(aus);
	      aus << _AGLSTR_ERROR_ + "Error in equation of state fit" << endl;
	      aurostd::PrintMessageStream(FileMESSAGE, aus, XHOST.QUIET);
	      return aglerror;
	    }
	  }
	  // Finite temperature results from Birch-Murnaghan equation of state, but calculating other properties numerically.
	  else if(AGL_data.i_eqn_of_state == 4) {
	    // OBSOLETE g0dhy2kjm = gibbsenergy_0pressure/hartree2kjmol;
	    // OBSOLETE ge0peV = gibbsenergykjmol_0pressure / eV2kjmol; 
	    // OBSOLETE aglerror = AGL_functions::birch_murnaghan_eos (volume_0pressure, g0dhy2kjm, false, AGL_data, FileMESSAGE);
	    aglerror = AGL_functions::birch_murnaghan_eos (volume_0pressure, gibbsenergyeV_0pressure, false, AGL_data, FileMESSAGE);
	    if(aglerror != 0) {
	      aurostd::StringstreamClean(aus);
	      aus << _AGLSTR_ERROR_ + "Error in Birch-Murnaghan fit" << endl;
	      aus << _AGLSTR_ERROR_ + "Check input pressure values (first pressure point must be p = 0)" << endl;
	      aurostd::PrintMessageStream(FileMESSAGE,aus,XHOST.QUIET);
	      return aglerror;
	    }
	    aglerror = AGL_functions::numerical_eos (volumereference, energypolynomialcoeffs, helmholtzenergypolynomialcoeffs, xconfigurationvector, false, AGL_data, FileMESSAGE);
	    if(aglerror != 0) {
	      aurostd::StringstreamClean(aus);
	      aus << _AGLSTR_ERROR_ + "Error in equation of state fit" << endl;
	      aurostd::PrintMessageStream(FileMESSAGE,aus,XHOST.QUIET);
	      return aglerror;
	    }
	  }
	  // Equation of state of Baonza-Caceres-Nuñez-Taravillo.
	  else if(AGL_data.i_eqn_of_state == 5) {
	    // OBSOLETE g0dhy2kjm = gibbsenergy_0pressure/hartree2kjmol;
	    // OBSOLETE ge0peV = gibbsenergykjmol_0pressure / eV2kjmol; 
	    // OBSOLETE aglerror = AGL_functions::bcnt_eos (volume_0pressure, g0dhy2kjm, binp_bcnt, false, AGL_data, FileMESSAGE);
	    aglerror = AGL_functions::bcnt_eos (volume_0pressure, gibbsenergyeV_0pressure, binp_bcnt, false, AGL_data, FileMESSAGE);
	    bcnt_K_sp.push_back(AGL_data.xsup_K_final);
	    bcnt_P_sp.push_back(AGL_data.Press_sp_final);
	    bcnt_V_sp.push_back(AGL_data.Vol_sp_final);
	    bcnt_beta_sp.push_back(AGL_data.bcnt_beta_final);
	    if(aglerror != 0) {
	      aurostd::StringstreamClean(aus);
	      aus << _AGLSTR_ERROR_ + "Error in equation of state fit" << endl;
	      aurostd::PrintMessageStream(FileMESSAGE,aus,XHOST.QUIET);
	      return aglerror;
	    }		  
	  }
	  // Equation of state of Baonza-Caceres-Nuñez-Taravillo, but numerical calculation to obtain all properties.
	  else if(AGL_data.i_eqn_of_state == 6) {
	    // OBSOLETE g0dhy2kjm = gibbsenergy_0pressure/hartree2kjmol;
	    // OBSOLETE ge0peV = gibbsenergykjmol_0pressure / eV2kjmol; 
	    // OBSOLETE aglerror = AGL_functions::bcnt_eos (volume_0pressure, g0dhy2kjm, binp_bcnt, false, AGL_data, FileMESSAGE);
	    aglerror = AGL_functions::bcnt_eos (volume_0pressure, gibbsenergyeV_0pressure, binp_bcnt, false, AGL_data, FileMESSAGE);
	    bcnt_K_sp.push_back(AGL_data.xsup_K_final);
	    bcnt_P_sp.push_back(AGL_data.Press_sp_final);
	    bcnt_V_sp.push_back(AGL_data.Vol_sp_final);
	    bcnt_beta_sp.push_back(AGL_data.bcnt_beta_final);		  
	    aglerror = AGL_functions::numerical_eos (volumereference, energypolynomialcoeffs, helmholtzenergypolynomialcoeffs, xconfigurationvector, false, AGL_data, FileMESSAGE);
	  }
	  if(aglerror != 0) {
	    aurostd::StringstreamClean(aus);
	    aus << _AGLSTR_ERROR_ + "Error in equation of state fit" << endl;
	    aurostd::PrintMessageStream(FileMESSAGE,aus,XHOST.QUIET);
	    return aglerror;
	  }
	  // Save properties at P=0 for all of the temperatures.
	  volumetemperature0pressure.push_back(AGL_data.voleqmin.at(0));
	  gibbsenergytemperature0pressurekjmol.push_back(gibbsenergykjmol.at(0));
	  AGL_data.bulkmodulusisothermal_0pressure.push_back(AGL_data.bulkmodulus_0pressure);
	  dbulkmodulusdpt0pressure.push_back(AGL_data.dbulkmodulusdpV_0pressure);
	  d2bulkmodulusdp2t0pressure.push_back(AGL_data.d2bulkmodulusdpV2_0pressure);
	  AGL_data.GibbsFreeEnergy0pressurekjmol.push_back(gibbsenergykjmol.at(0));
	  // OBSOLETE gibbsenergy0pressureeV = (gibbsenergy.at(0) / hartree2kjmol) * hart2ev;
	  // OBSOLETE gibbsenergy0pressureeV = gibbsenergykjmol.at(0) / eV2kjmol;
	  // OBSOLETE AGL_data.GibbsFreeEnergy0pressureeV.push_back(gibbsenergy0pressureeV);gibbsenergyeV_0pressure
	  AGL_data.GibbsFreeEnergy0pressureeV.push_back(gibbsenergyeV.at(0));
	  // Compute vibrational properties at the equilibrium volumes.
	  AGL_data.outfiless << endl;
	  AGL_data.outfiless << "VIBRATIONAL PROPERTIES" << endl;
	  AGL_data.outfiless << "======================" << endl;
	  AGL_data.outfiless << endl;
	  AGL_data.outfiless << "  P(GPa)          U(kJ/mol)      Cv(J/mol*K)     A(kJ/mol)       S(J/mol*K)      Theta(K)        gamma" << endl;
	  AGL_data.outfiless << " ------------------------------------------------------------------------------------------------------ " << endl;
	  for (uint k = 0; k < AGL_data.pressure_external.size(); k++) {
	    if(AGL_data.i_debye == 1 || AGL_data.i_debye == 2) {
	      if((theta.size() != AGL_data.pressure_external.size()) || (Cv.size() != AGL_data.pressure_external.size()) || (AGL_data.voleqmin.size() != AGL_data.pressure_external.size()) ) {
		aurostd::StringstreamClean(aus);
		aus << _AGLSTR_ERROR_ + "Vectors are different size" << endl;
		aus << _AGLSTR_ERROR_ + "AGL_data.pressure_external.size() = " << AGL_data.pressure_external.size() << endl;
		aus << _AGLSTR_ERROR_ + "theta.size() = " << theta.size() << endl;
		aus << _AGLSTR_ERROR_ + "Cv.size() = " << Cv.size() << endl;
		aus << _AGLSTR_ERROR_ + "AGL_data.voleqmin.size() = " << AGL_data.voleqmin.size() << endl;
		aurostd::PrintMessageStream(FileMESSAGE,aus,XHOST.QUIET);
		return 3;
	      } 	    
	      logvol = log (AGL_data.voleqmin.at(k));
	      aglerror = AGL_functions::polynom_eval (logvol, tdebyepolynomialcoeffs, plnv, 0);
	      theta.at(k) = exp ( plnv );
	      aglerror = AGL_functions::polynom_eval (logvol, tdebyepolynomialcoeffs, plnv, 1);
	      AGL_data.gamma_G.at(k) = - plnv;
	      aglerror = AGL_functions::thermal_properties (theta.at(k), AGL_data.temperature_external.at(j), DebyeIntegral, DebyeIntegralerror, UIntEnergyVib, Cv.at(k), HelmholtzEnergy, Entropy, AGL_data, FileMESSAGE);
	      // OBSOLETE IntEnergyVib = UIntEnergyVib * hartree2kjmol;
	      IntEnergyVibkjmol = UIntEnergyVib * eV2kjmol;
	      // OBSOLETE IntEnergyVibmeV = UIntEnergyVib * hart2ev * 1000;
	      IntEnergyVibmeV = UIntEnergyVib * 1000;
	      // OBSOLETE CvVib = Cv.at(k) * hartree2kjmol * 1000;
	      CvVibkjmol = Cv.at(k) * eV2kjmol * 1000;
	      CvVibUnitkB = CvVibkjmol * kj2unit;
	      // OBSOLETE HelmholtzVib = HelmholtzEnergy * hartree2kjmol;
	      HelmholtzVibkjmol = HelmholtzEnergy * eV2kjmol;
	      // OBSOLETE HelmholtzVibmeV = HelmholtzEnergy * hart2ev * 1000;
	      HelmholtzVibmeV = HelmholtzEnergy * 1000;
	      // OBSOLETE EntropyVib = Entropy * hartree2kjmol * 1000;
	      EntropyVibkjmol = Entropy * eV2kjmol * 1000;
	      // OBSOLETE EntropyVibmeV = Entropy * hart2ev * 1000;
	      EntropyVibmeV = Entropy * 1000;
	      EntropyVibUnitkB = EntropyVibkjmol * kj2unit;
	      // Evaluates polynomial energypolynomialcoeffs to get DFT energy at equilibrium V
	      AGL_functions::polynom_eval (AGL_data.xminsav.at(j).at(k), energypolynomialcoeffs, energyvalue, 0);	
	      EdftUintVib = energyvalue + UIntEnergyVib;
	      // OBSOLETE EdftUintVibeV = (energyvalue + UIntEnergyVib) * hart2ev;
	      AGL_data.EnergyDFT_UIntVib.at(j).push_back(EdftUintVib);
	      // OBSOLETE AGL_data.EnergyDFT_UIntVibeV.at(j).push_back(EdftUintVibeV);
	    } else {
	      if(k == 0) {
		aglerror = AGL_functions::debye_polynom_fit (tdebyepolynomialcoeffs, AGL_data, FileMESSAGE);
		if(aglerror != 0) {
		  if(aglerror == 2) {
		    aurostd::StringstreamClean(aus);
		    aus << _AGLSTR_ERROR_ + "Problem inverting matrix to fit polynomial" << endl;
		    aurostd::PrintMessageStream(FileMESSAGE,aus,XHOST.QUIET);
		    return 4;
		  } else {
		    aurostd::StringstreamClean(aus);
		    aus << _AGLSTR_ERROR_ + "No polynomial fit found with a minimum within bounds of input data" << endl;
		    aurostd::PrintMessageStream(FileMESSAGE,aus,XHOST.QUIET);
		    return 2;
		  }
		}
		logvol = log (AGL_data.voleqmin.at(k));
		aglerror = AGL_functions::polynom_eval (logvol, tdebyepolynomialcoeffs, plnv, 1);
		AGL_data.gamma_poly.push_back(- plnv);
	      }
	      if((theta.size() != AGL_data.pressure_external.size()) || (Cv.size() != AGL_data.pressure_external.size()) || (AGL_data.voleqmin.size() != AGL_data.pressure_external.size()) || (AGL_data.d2EnergydVolume2_dynamic.size() != AGL_data.pressure_external.size()) ) {
		aurostd::StringstreamClean(aus);
		aus << _AGLSTR_ERROR_ + "Vectors are different size" << endl;
		aus << _AGLSTR_ERROR_ + "AGL_data.pressure_external.size() = " << AGL_data.pressure_external.size() << endl;
		aus << _AGLSTR_ERROR_ + "theta.size() = " << theta.size() << endl;
		aus << _AGLSTR_ERROR_ + "Cv.size() = " << Cv.size() << endl;
		aus << _AGLSTR_ERROR_ + "AGL_data.voleqmin.size() = " << AGL_data.voleqmin.size() << endl;
		aus << _AGLSTR_ERROR_ + "AGL_data.d2EnergydVolume2_dynamic.size() = " << AGL_data.d2EnergydVolume2_dynamic.size() << endl;
		aurostd::PrintMessageStream(FileMESSAGE,aus,XHOST.QUIET);
		return 3;
	      } 	    
	      // If d2EnergydVolume2_dynamic is not consistent, make a Gruneisen interpolation
	      if(AGL_data.d2EnergydVolume2_dynamic.at(k) <= 0.0) {
		aurostd::StringstreamClean(aus);
		aus << _AGLSTR_WARNING_ + "inconsistent derivative, v[k] = " << AGL_data.voleqmin.at(k) << ", p[k] = " << AGL_data.pressure_external.at(k) << endl;
		aus << _AGLSTR_WARNING_ + "k = " << k << ", T = " << AGL_data.temperature_external.at(j) << ", d2EnergydVolume2_dynamic[k] = " << AGL_data.d2EnergydVolume2_dynamic.at(k) << endl; 
		aus << _AGLSTR_WARNING_ + "making a Gruneisen interpolation" << endl;
		aurostd::PrintMessageStream(FileMESSAGE,aus,XHOST.QUIET);
		ilow = 0;
		while (AGL_data.voleqmin.at(k) >= AGL_data.volumeinput.at(ilow) && ilow < (AGL_data.volumeinput.size()-1)) {
		  ilow = ilow + 1;
		}
		if((ilow == (AGL_data.volumeinput.size()-1) && AGL_data.voleqmin.at(k) >= AGL_data.volumeinput.at(ilow)) || ilow == 0) {
		  if(k == 0) {
		    aurostd::StringstreamClean(aus);
		    aus << _AGLSTR_ERROR_ + "inconsistent volume, v[k] = " << AGL_data.voleqmin.at(k) << ", p[k] = " << AGL_data.pressure_external.at(k) << endl;
		    aurostd::PrintMessageStream(FileMESSAGE,aus,XHOST.QUIET);
		    return 5;
		  } else {
		    aurostd::StringstreamClean(aus);
		    aus << _AGLSTR_WARNING_ + "Inconsistent volume, v[k] = " << AGL_data.voleqmin.at(k) << ", p[k] = " << AGL_data.pressure_external.at(k) << ", k = " << k << endl;
		    aus << _AGLSTR_WARNING_ + "Resetting maximum pressure value to p = " << AGL_data.pressure_external.at(k-1) << endl;
		    aus << _AGLSTR_WARNING_ + "Resetting number of pressure points to " << k << endl;
		    aurostd::PrintMessageStream(FileMESSAGE,aus,XHOST.QUIET);
		    AGL_data.pressure_external.resize(k);
		    AGL_data.d2EnergydVolume2_dynamic.resize(AGL_data.pressure_external.size());
		    AGL_data.pressure_static.resize(AGL_data.pressure_external.size());
		    AGL_data.gamma_G.resize(AGL_data.pressure_external.size());
		    AGL_data.pfit.resize(AGL_data.pressure_external.size());
		    AGL_data.alpha.resize(AGL_data.pressure_external.size());
		    AGL_data.bulkmodulus.resize(AGL_data.pressure_external.size());
		    AGL_data.voleqmin.resize(AGL_data.pressure_external.size());
		    gibbsenergykjmol.resize(AGL_data.pressure_external.size());
		    theta.resize(AGL_data.pressure_external.size());
		    Cv.resize(AGL_data.pressure_external.size());
		    break;
		  }
		}
		ilow = ilow - 1;
		AGL_data.d2EnergydVolume2_dynamic.at(k) = AGL_data.d2EnergydVolume2_static.at(ilow) * pow(AGL_data.voleqmin.at(k)/AGL_data.volumeinput.at(ilow), log(AGL_data.d2EnergydVolume2_static.at(ilow+1)/AGL_data.d2EnergydVolume2_static.at(ilow)) / log(AGL_data.volumeinput.at(ilow+1)/AGL_data.volumeinput.at(ilow)) );
	      }
	      // Isotropic Debye model properties
	      // OBSOLETE theta.at(k) = pow(6 * pi * pi * AGL_data.natoms * AGL_data.voleqmin.at(k) * AGL_data.voleqmin.at(k), third) / physconstkbau * AGL_data.poissonratiofunction * sqrt(AGL_data.d2EnergydVolume2_dynamic.at(k)/AGL_data.cellmass);
	      // OBSOLETE theta.at(k) = (hbar_eV / KBOLTZEV) * pow(6 * pi * pi * AGL_data.natoms * sqrt(AGL_data.voleqmin.at(k)), third) * AGL_data.poissonratiofunction * sqrt((aurostd::abs(AGL_data.d2EnergydVolume2_dynamic.at(k) * AGL_data.voleqmin.at(k)) / AGL_data.cellmass) * eV_Ang3_to_amu_Ang_s);
	      theta.at(k) = (hbar_eV / KBOLTZEV) * pow(6 * pi * pi * AGL_data.natoms * AGL_data.voleqmin.at(k) * AGL_data.voleqmin.at(k), third) * AGL_data.poissonratiofunction * sqrt((AGL_data.d2EnergydVolume2_dynamic.at(k) / AGL_data.cellmass) * eV_Ang3_to_amu_Ang_s);
	      AGL_functions::thermal_properties (theta.at(k), AGL_data.temperature_external.at(j), DebyeIntegral, DebyeIntegralerror, UIntEnergyVib, Cv.at(k), HelmholtzEnergy, Entropy, AGL_data, FileMESSAGE);
	      // OBSOLETE IntEnergyVib = UIntEnergyVib * hartree2kjmol;
	      IntEnergyVibkjmol = UIntEnergyVib * eV2kjmol;
	      // OBSOLETE IntEnergyVibmeV = UIntEnergyVib * hart2ev * 1000;
	      IntEnergyVibmeV = UIntEnergyVib * 1000;
	      // OBSOLETE CvVib = Cv.at(k) * hartree2kjmol * 1000;
	      CvVibkjmol = Cv.at(k) * eV2kjmol * 1000;
	      CvVibUnitkB = CvVibkjmol * kj2unit;
	      // OBSOLETE HelmholtzVib = HelmholtzEnergy * hartree2kjmol;
	      HelmholtzVibkjmol = HelmholtzEnergy * eV2kjmol;
	      // OBSOLETE HelmholtzVibmeV = HelmholtzEnergy * hart2ev * 1000;
	      HelmholtzVibmeV = HelmholtzEnergy * 1000;
	      // OBSOLETE EntropyVib = Entropy * hartree2kjmol * 1000;
	      EntropyVibkjmol = Entropy * eV2kjmol * 1000;
	      // OBSOLETE EntropyVibmeV = Entropy * hart2ev * 1000;
	      EntropyVibmeV = Entropy * 1000;
	      EntropyVibUnitkB = EntropyVibkjmol * kj2unit;
	      // Evaluates polynomial energypolynomialcoeffs to get DFT energy at equilibrium V
	      AGL_functions::polynom_eval (AGL_data.xminsav.at(j).at(k), energypolynomialcoeffs, energyvalue, 0);	
	      EdftUintVib = energyvalue + UIntEnergyVib;
	      // OBSOLETE EdftUintVibeV = (energyvalue + UIntEnergyVib) * hart2ev;
	      AGL_data.EnergyDFT_UIntVib.at(j).push_back(EdftUintVib);
	      // OBSOLETE AGL_data.EnergyDFT_UIntVibeV.at(j).push_back(EdftUintVibeV);
	    }
	    AGL_data.outfiless << setw(8) << setprecision(2) << fixed << AGL_data.pressure_external.at(k) << "        " << setw(11) << setprecision(5) << IntEnergyVibkjmol << "     " << setw(12) << setprecision(6) << CvVibkjmol << "    " << setw(10) << setprecision(4) << HelmholtzVibkjmol << "      " << setw(11) << setprecision(6) << EntropyVibkjmol << "     " << setw(9) << setprecision(2) << theta.at(k) << "       " << setw(6) << setprecision(3) << AGL_data.gamma_G.at(k) << endl;
	    if(k == 0) {
	      // Save heat capacity, internal energy, entropy, Debye temperature, Gruneisen parameter, Helmholtz free energy and Gibbs free energy at zero pressure for analysis and plotting later on
	      AGL_data.Cvkjmol0pressure.push_back(CvVibkjmol);
	      AGL_data.CvunitkB0pressure.push_back(CvVibUnitkB);
	      AGL_data.InternalEnergy0pressurekjmol.push_back(IntEnergyVibkjmol);
	      AGL_data.InternalEnergy0pressuremeV.push_back(IntEnergyVibmeV);
	      AGL_data.Entropy0pressurekjmol.push_back(EntropyVibkjmol);
	      AGL_data.Entropy0pressuremeV.push_back(EntropyVibmeV);
	      AGL_data.Entropy0pressureunitkB.push_back(EntropyVibUnitkB);
	      AGL_data.DebyeTemperature0pressure.push_back(theta.at(k));
	      AGL_data.GruneisenParameter0pressure.push_back(AGL_data.gamma_G.at(k));
	      AGL_data.HelmholtzEnergy0pressurekjmol.push_back(HelmholtzVibkjmol);
	      AGL_data.HelmholtzEnergy0pressuremeV.push_back(HelmholtzVibmeV);
	    }
	    if(AGL_data.savedatapressure) {
	      // Save heat capacity, internal energy, entropy, Debye temperature, Gruneisen parameter, and Helmholtz free energy at all pressures for analysis and plotting later on
	      // Saving these values is optional and can be activated by setting [AFLOW_GIBBS]SAVEALLPRESSURES=ON in the _AFLOWIN_ file
	      // Note that this can use a lot of memory, but is useful if you want to generate (p, T) phase diagrams
	      AGL_data.CvkjmolPressure.at(j).push_back(CvVibkjmol);
	      AGL_data.CvunitkBpressure.at(j).push_back(CvVibUnitkB);
	      AGL_data.InternalEnergyPressurekjmol.at(j).push_back(IntEnergyVibkjmol);
	      AGL_data.InternalEnergyPressuremeV.at(j).push_back(IntEnergyVibmeV);
	      AGL_data.EntropyPressurekjmol.at(j).push_back(EntropyVibkjmol);
	      AGL_data.EntropyPressuremeV.at(j).push_back(EntropyVibmeV);
	      AGL_data.EntropyunitkBpressure.at(j).push_back(EntropyVibUnitkB);
	      AGL_data.DebyeTemperaturePressure.at(j).push_back(theta.at(k));
	      AGL_data.GruneisenParameterPressure.at(j).push_back(AGL_data.gamma_G.at(k));
	      AGL_data.HelmholtzEnergyPressurekjmol.at(j).push_back(HelmholtzVibkjmol);
	      AGL_data.HelmholtzEnergyPressuremeV.at(j).push_back(HelmholtzVibmeV);
	    }
	  }
	  // Compute Equation of State derivatives
	  AGL_data.outfiless << endl;
	  AGL_data.outfiless << "THERMAL EOS DERIVATIVES" << endl;
	  AGL_data.outfiless << "=======================" << endl;
	  AGL_data.outfiless << endl;
	  AGL_data.outfiless << "  P(GPa)         alpha(10^{-5}/K)   dp/dt(GPa/K)    Bs(GPa)     Cp(J/mol*K) " << endl;
	  AGL_data.outfiless << " --------------------------------------------------------------------------- " << endl;
	  // OBSOLETE AGL_data.outfiless << endl;
	  for (uint k = 0; k < AGL_data.pressure_external.size(); k++) {
	    // OBSOLETE Pbeta = Cv.at(k) * AGL_data.gamma_G.at(k) / AGL_data.voleqmin.at(k) * au2GPa;
	    Pbeta = Cv.at(k) * AGL_data.gamma_G.at(k) / AGL_data.voleqmin.at(k) * eV_Ang3_to_GPa;
	    AGL_data.alpha.at(k) = Pbeta / AGL_data.bulkmodulus.at(k);
	    gammaalphaT = 1.0 + AGL_data.gamma_G.at(k) * AGL_data.alpha.at(k) * AGL_data.temperature_external.at(j);
	    // OBSOLETE Cp = Cv.at(k) * gammaalphaT * hartree2kjmol * 1000;
	    Cpkjmol = Cv.at(k) * gammaalphaT * eV2kjmol * 1000;
	    CpUnitkB = Cpkjmol * kj2unit;
	    Bstatic = AGL_data.bulkmodulus.at(k) * gammaalphaT;
	    AGL_data.outfiless << setw(8) << setprecision(2) << fixed << AGL_data.pressure_external.at(k) << "        " << setw(17) << setprecision(8) << AGL_data.alpha.at(k)*1e5 << "  " << setw(13) << setprecision(9) << Pbeta << "   " << setw(8) << setprecision(2) << Bstatic << "    " << setw(12) << setprecision(6) << Cpkjmol << endl;
	    if(k == 0) {
	      AGL_data.ThermalExpansion0pressure.push_back(AGL_data.alpha.at(k));
	      AGL_data.bulkmodulusstatic_0pressure.push_back(Bstatic);
	      AGL_data.Cpkjmol0pressure.push_back(Cpkjmol);
	      AGL_data.CpunitkB0pressure.push_back(CpUnitkB);
	    }
	  }   
	  AGL_data.outfiletss << setw(8) << setprecision(2) << fixed << AGL_data.temperature_external.at(j) << setprecision(8) << setw(15) << AGL_data.InternalEnergy0pressuremeV.at(j) << " " << setw(15) << AGL_data.HelmholtzEnergy0pressuremeV.at(j) << " " << setw(15) << AGL_data.Entropy0pressureunitkB.at(j) << " " << setw(15) << AGL_data.CvunitkB0pressure.at(j) << " " << setw(15) << AGL_data.DebyeTemperature0pressure.at(j) << " " << setw(23) << AGL_data.GruneisenParameter0pressure.at(j) << endl;
	}
      }
      // Close temperature loop
    }
    // If AGL_data.run_all_pressure_temperature is selected, skips writing out zero pressure properties, since these are not necessarily present for all temperatures
    if (AGL_data.run_all_pressure_temperature) {
      aurostd::StringstreamClean(aus);
      aus << _AGLSTR_MESSAGE_ << "End of run ok!" << endl;
      aurostd::PrintMessageStream(FileMESSAGE,aus,XHOST.QUIET);
      return 0;
    } else { 
      // Write all of the results at P=0 for all of the temperatures to the stringstream for the main GIBBS output file.
      if(AGL_data.i_eqn_of_state >= 0) {
	AGL_data.outfiless << endl;
	AGL_data.outfiless << "RESULTS AT P=0 FOR ALL TEMPERATURES" << endl;
	AGL_data.outfiless << "===================================" << endl;
	AGL_data.outfiless << endl;
	AGL_data.outfiless << "    T(K)         V(bohr^3)       G(kJ/mol)       U(kJ/mol)       S(J/mol K)      Cv(J/mol K) " << endl;
	AGL_data.outfiless << " -------------------------------------------------------------------------------------------- " << endl;
	for(uint j = 0; j < AGL_data.temperature_external.size(); j++) {
	  // OBSOLETE AGL_data.outfiless << setw(8) << setprecision(2) << fixed << AGL_data.temperature_external.at(j) << "        " << setw(10) << setprecision(4) << volumetemperature0pressure.at(j) << "      " << setw(10) << setprecision(4) << gibbsenergytemperature0pressure.at(j) << "      " << setw(10) << setprecision(4) << AGL_data.InternalEnergy0pressuremeV.at(j) << "      " << setw(11) << setprecision(5) << AGL_data.Entropy0pressure.at(j) << "     " << setw(12) << setprecision(6) << AGL_data.Cv0pressure.at(j) << endl;
	  AGL_data.outfiless << setw(8) << setprecision(2) << fixed << AGL_data.temperature_external.at(j) << "        " << setw(10) << setprecision(4) << (volumetemperature0pressure.at(j) * pow(angstrom2bohr, 3.0)) << "      " << setw(10) << setprecision(4) << gibbsenergytemperature0pressurekjmol.at(j) << "      " << setw(10) << setprecision(4) << AGL_data.InternalEnergy0pressurekjmol.at(j) << "      " << setw(11) << setprecision(5) << AGL_data.Entropy0pressurekjmol.at(j) << "     " << setw(12) << setprecision(6) << AGL_data.Cvkjmol0pressure.at(j) << endl;
	}
	AGL_data.outfiless << endl;
	AGL_data.outfiless << "OTHER THERMODYNAMIC PROPERTIES AT P=0" << endl;
	AGL_data.outfiless << "=====================================" << endl;
	AGL_data.outfiless << endl;
	AGL_data.outfiless << "    T(K)         B0(GPa)             B0'         B0''(GPa-1)     Bs(GPa)         alpha(10^{-5}/K) " << endl;  
	AGL_data.outfiless << " ------------------------------------------------------------------------------------------------- " << endl;
	for (uint j = 0; j < AGL_data.temperature_external.size(); j++) {
	  AGL_data.outfiless << setw(8) << setprecision(2) << fixed << AGL_data.temperature_external.at(j) << "        " << setw(8) << setprecision(2) << AGL_data.bulkmodulusisothermal_0pressure.at(j) << "        " << setw(8) << setprecision(5) << dbulkmodulusdpt0pressure.at(j) << "        " << setw(12) << setprecision(6) << d2bulkmodulusdp2t0pressure.at(j) << "    " << setw(8) << setprecision(2) << AGL_data.bulkmodulusstatic_0pressure.at(j) << "        " << setw(17) << setprecision(5) << AGL_data.ThermalExpansion0pressure.at(j)*100000.0 << endl;
	}
	if(AGL_data.i_eqn_of_state == 5 || AGL_data.i_eqn_of_state == 6) {
	  AGL_data.outfiless << endl;
	  AGL_data.outfiless << "SPINODAL PROPERTIES" << endl;
	  AGL_data.outfiless << "===================" << endl;
	  AGL_data.outfiless << endl;
	  AGL_data.outfiless << "    T(K) \t     K* \t Psp(GPa) \t Vsp(bohr^3) \t    beta " << endl;
	  AGL_data.outfiless << " ------------------------------------------------------------------------ " << endl;
	  for (uint j = 0; j < AGL_data.temperature_external.size(); j++) {
	    AGL_data.outfiless << setw(8) << setprecision(2) << fixed << AGL_data.temperature_external.at(j) << "\t" << setw(8) << setprecision(6) << bcnt_K_sp.at(j) << "\t" << setw(9) << setprecision(2) << -bcnt_P_sp.at(j) << "\t" << setw(12) << setprecision(6) << bcnt_V_sp.at(j) << "\t" << setw(8) << setprecision(5) << bcnt_beta_sp.at(j) << endl;
	  }
	}
	AGL_data.outfiless << endl;
	AGL_data.outfiless << "DEBYE MODEL RELATED PROPERTIES AT P=0" << endl;
	AGL_data.outfiless << "=====================================" << endl;
	AGL_data.outfiless << endl;
	AGL_data.outfiless << "    T(K)         Theta(K)        gamma " << endl;
	AGL_data.outfiless << " -------------------------------------- " << endl;
	for (uint j = 0; j < AGL_data.temperature_external.size(); j++) {
	  AGL_data.outfiless << setw(8) << setprecision(2) << fixed << AGL_data.temperature_external.at(j) << "        " << setw(9) << setprecision(2) << AGL_data.DebyeTemperature0pressure.at(j) << "       " << setw(6) << setprecision(2) << AGL_data.GruneisenParameter0pressure.at(j) << endl;
	}
      }
    }
    // End of the GIBBS program
    aurostd::StringstreamClean(aus);
    aus << _AGLSTR_MESSAGE_ << "End of run ok!" << endl;
    aurostd::PrintMessageStream(FileMESSAGE,aus,XHOST.QUIET);
    return 0;
  }  
} // namespace AGL_functions

// **************************************************************************
//  End of AFLOW AGL run GIBBS
// **************************************************************************

#endif // _AFLOW_AGL_RUNGIBBS_CPP

<|MERGE_RESOLUTION|>--- conflicted
+++ resolved
@@ -1,11 +1,7 @@
 // ***************************************************************************
 // *                                                                         *
 // *           Aflow STEFANO CURTAROLO - Duke University 2003-2020           *
-<<<<<<< HEAD
 // *                Aflow CORMAC TOHER - Duke University 2013-2020           *
-=======
-// *                Aflow CORMAC TOHER - Duke University 2013-2018           *
->>>>>>> 10163148
 // *                                                                         *
 // ***************************************************************************
 // Written by Cormac Toher
@@ -2345,3 +2341,10 @@
 
 #endif // _AFLOW_AGL_RUNGIBBS_CPP
 
+
+// ***************************************************************************
+// *                                                                         *
+// *           Aflow STEFANO CURTAROLO - Duke University 2003-2020           *
+// *                Aflow CORMAC TOHER - Duke University 2013-2020           *
+// *                                                                         *
+// ***************************************************************************