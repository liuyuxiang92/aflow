--- conflicted
+++ resolved
@@ -1,11 +1,7 @@
 // ***************************************************************************
 // *                                                                         *
 // *              AFlow STEFANO CURTAROLO  Duke University 2003-2020         *
-<<<<<<< HEAD
-// *              AFlow COREY OSES  Duke University 2013-2019                *
-=======
 // *              AFlow COREY OSES  Duke University 2013-2020                *
->>>>>>> 68ff6162
 // *                                                                         *
 // ***************************************************************************
 // aflow_pocc.cpp
@@ -6928,10 +6924,6 @@
 // ***************************************************************************
 // *                                                                         *
 // *              AFlow STEFANO CURTAROLO  Duke University 2003-2020         *
-<<<<<<< HEAD
 // *              AFlow COREY OSES  Duke University 2013-2019                *
-=======
-// *              AFlow COREY OSES  Duke University 2013-2020                *
->>>>>>> 68ff6162
 // *                                                                         *
 // ***************************************************************************