// ***************************************************************************
// *                                                                         *
// *              AFlow STEFANO CURTAROLO  Duke University 2003-2021         *
// *              AFlow COREY OSES  Duke University 2013-2021                *
// *                                                                         *
// ***************************************************************************
// aflow_pocc.cpp
// completely revised approach to KESONG YANG's original implementation
// no recursion needed --- too memory intensive
// issues with UFF (structure comparison), multiply occupied sites, and 
// vacancies are all addressed robustly here
// 2013-2019: corey.oses@duke.edu
// 2010-2011: kesong.yang@gmail.com (LEGACY)

// This file contains the routines to prepare partial occupation input files.

#ifndef _AFLOW_POCC_CPP_
#define _AFLOW_POCC_CPP_

#include "aflow.h"
#include "aflow_pocc.h"
#include "aflow_compare_structure.h"

#define _DEBUG_POCC_ false  //CO20190116
#define _DEBUG_POCC_CLUSTER_ANALYSIS_ false && _DEBUG_POCC_  //CO20190116

const string POSCAR_START_tag="[VASP_POSCAR_MODE_EXPLICIT]START"; //no-period is important
const string POSCAR_STOP_tag="[VASP_POSCAR_MODE_EXPLICIT]STOP"; //no-period is important
const string POSCAR_series_START_tag=POSCAR_START_tag+"."; //period is important
const string POSCAR_series_STOP_tag=POSCAR_STOP_tag+"."; //period is important
const string POSCAR_POCC_series_START_tag=POSCAR_series_START_tag+"POCC_";
const string POSCAR_POCC_series_STOP_tag=POSCAR_series_STOP_tag+"POCC_";

const string POCC_AFLOWIN_tag="[AFLOW_POCC]";

//make defaults in AFLOW_RC
const double ENERGY_RADIUS = 10; //angstroms  //keep, so we can still compare with KY

//some constants
const int A_START = 1, C_START = 1, F_START = 1;
const int B_START = 0, D_START = 0, E_START = 0;

//conversion for uff params
const double KCAL_2_EV  = 4.336443203200000E-002; // 1(kcal/mol) = 4.33644E-2 eV

bool PRIMITIVIZE=false;

//testing
bool COMPARE_WITH_KESONG=false;
bool ENUMERATE_ALL_HNF=false;

namespace pocc {
  //temporary function to replace KY's code, but should never be called
  //does NOT handle aflow.in generation well at all
  bool poccInput() {
    string soliloquy=XPID+"pocc::poccInput():";
    //aflow_pocc.log
    ofstream FileMESSAGE; FileMESSAGE.open("aflow_pocc.log");
    //directory
    string directory="";
    if(XHOST.vflag_control.flag("DIRECTORY_CLEAN")){directory=XHOST.vflag_control.getattachedscheme("DIRECTORY_CLEAN");} //CO20190402
    if(directory.empty() || directory=="./" || directory=="."){directory=aurostd::getPWD()+"/";} //".";  //CO20180220 //[CO20191112 - OBSOLETE]aurostd::execute2string(XHOST.command("pwd"))
    KBIN::VASP_RunPOCC(directory,FileMESSAGE);
    return true;
  }
} // namespace pocc

namespace pocc {
  void poccOld2New(ostream& oss){ofstream FileMESSAGE;return poccOld2New(FileMESSAGE,oss);}
  void poccOld2New(ofstream& FileMESSAGE,ostream& oss){
    bool LDEBUG=(FALSE || _DEBUG_POCC_ || XHOST.DEBUG);
    string soliloquy=XPID+"pocc::poccOld2New():";
    stringstream message;

    if(LDEBUG){cerr << soliloquy << " BEGIN" << endl;}

    //aflags
    _aflags aflags;
    if(XHOST.vflag_control.flag("DIRECTORY_CLEAN")){aflags.Directory=XHOST.vflag_control.getattachedscheme("DIRECTORY_CLEAN");} //CO20190402
    if(aflags.Directory.empty() || aflags.Directory=="./" || aflags.Directory=="."){aflags.Directory=aurostd::getPWD()+"/";} //".";  //CO20180220 //[CO20191112 - OBSOLETE]aurostd::execute2string(XHOST.command("pwd"))

    //aflow.in
    string AflowIn_file="",AflowIn="";
    try{KBIN::getAflowInFromAFlags(aflags,AflowIn_file,AflowIn,FileMESSAGE,oss);}
    catch(aurostd::xerror& err){
      pflow::logger(err.whereFileName(), err.whereFunction(), err.what(), aflags, FileMESSAGE, oss, _LOGGER_ERROR_);
      return;
    }

    //other flags
    _kflags kflags=KBIN::VASP_Get_Kflags_from_AflowIN(AflowIn,FileMESSAGE,aflags,oss);
    _vflags vflags=KBIN::VASP_Get_Vflags_from_AflowIN(AflowIn,FileMESSAGE,aflags,kflags,oss);

    if(!kflags.KBIN_POCC){throw aurostd::xerror(_AFLOW_FILE_NAME_,soliloquy,"Not a POCC run",_INPUT_MISSING_);}

    if(!vflags.KBIN_VASP_POSCAR_MODE.flag("EXPLICIT_START_STOP_POINT")){throw aurostd::xerror(_AFLOW_FILE_NAME_,soliloquy,"No POCC ordered structures found in "+_AFLOWIN_,_INPUT_MISSING_);}

    if(LDEBUG){
      for(uint i=0;i<vflags.KBIN_VASP_POSCAR_MODE_EXPLICIT_VSTRING.size();i++){
        cerr << soliloquy << " vflags.KBIN_VASP_POSCAR_MODE_EXPLICIT_VSTRING[i=" << i << "]=" << vflags.KBIN_VASP_POSCAR_MODE_EXPLICIT_VSTRING[i] << endl;
        cerr << vflags.KBIN_VASP_POSCAR_MODE_EXPLICIT_VSTRUCTURE[i] << endl;
      }
    }

    message << "Writing " << POCC_FILE_PREFIX+POCC_UNIQUE_SUPERCELLS_FILE;pflow::logger(_AFLOW_FILE_NAME_,soliloquy,message,aflags,FileMESSAGE,oss,_LOGGER_MESSAGE_);
    stringstream unique_structures_ss;
    for(uint i=0;i<vflags.KBIN_VASP_POSCAR_MODE_EXPLICIT_VSTRING.size();i++){
      unique_structures_ss << AFLOWIN_SEPARATION_LINE << endl;
      unique_structures_ss << _VASP_POSCAR_MODE_EXPLICIT_START_ << vflags.KBIN_VASP_POSCAR_MODE_EXPLICIT_VSTRING[i] << endl;
      unique_structures_ss << vflags.KBIN_VASP_POSCAR_MODE_EXPLICIT_VSTRUCTURE[i];
      unique_structures_ss << _VASP_POSCAR_MODE_EXPLICIT_STOP_ << vflags.KBIN_VASP_POSCAR_MODE_EXPLICIT_VSTRING[i] << endl;
      unique_structures_ss << AFLOWIN_SEPARATION_LINE << endl;
    }
    aurostd::stringstream2file(unique_structures_ss,aflags.Directory+"/"+POCC_FILE_PREFIX+POCC_UNIQUE_SUPERCELLS_FILE);

    vector<string> vlines_orig,vlines;
    aurostd::file2vectorstring(AflowIn_file,vlines_orig); //keep comments
    bool reading_explicit=false;
    uint iline=0;
    for(iline=0;iline<vlines_orig.size();iline++){
      const string& line=vlines_orig[iline];
      if(line.find(_VASP_POSCAR_MODE_EXPLICIT_STOP_)!=string::npos){reading_explicit=false;}
      else if(line.find(_VASP_POSCAR_MODE_EXPLICIT_START_)!=string::npos){reading_explicit=true;}
      else{
        if(reading_explicit==false){vlines.push_back(line);}
      }
    }
    string search="[AFLOW] **********";  //in case AFLOWIN_SEPARATION_LINE changes in length
    for(iline=vlines.size()-1;iline<vlines.size();iline--){
      if(vlines[iline].find(search)==string::npos){break;} //separation line not found
      if((iline-1)<vlines.size() && vlines[iline-1].find(search)!=string::npos){vlines.pop_back();} //double separation line found, remove last one
    }
    string AflowIn_file_ORIG=AflowIn_file;aurostd::StringSubst(AflowIn_file_ORIG,".in",".ORIG.in");
    aurostd::file2file(AflowIn_file,AflowIn_file_ORIG);
    message << "Saving " << AflowIn_file << " as " << AflowIn_file_ORIG;pflow::logger(_AFLOW_FILE_NAME_,soliloquy,message,aflags,FileMESSAGE,oss,_LOGGER_MESSAGE_);
    message << "Rewriting " << AflowIn_file;pflow::logger(_AFLOW_FILE_NAME_,soliloquy,message,aflags,FileMESSAGE,oss,_LOGGER_COMPLETE_);
    stringstream aflowin_ss;for(uint i=0;i<vlines.size();i++){aflowin_ss << vlines[i] << endl;}
    aurostd::stringstream2file(aflowin_ss,AflowIn_file);

    if(LDEBUG){cerr << soliloquy << " END" << endl;}

    return;
  }
} // namespace pocc

namespace pocc {
  string addDefaultPOCCTOL2string(const string& input){
    bool LDEBUG=(FALSE || _DEBUG_POCC_ || XHOST.DEBUG);
    string soliloquy=XPID+"pocc::addDefaultPOCCTOL2string():";
    if(LDEBUG){cerr << soliloquy << " BEGIN" << endl;}
    string output=input;
    if(output.find(POCC_TITLE_TOL_TAG)==string::npos){
      int prec=3;
      prec=(int)ceil(log10(1.0/DEFAULT_POCC_SITE_TOL));
      output+=POCC_TITLE_TOL_TAG+aurostd::utype2string(DEFAULT_POCC_SITE_TOL,prec);
      prec=(int)ceil(log10(1.0/DEFAULT_POCC_STOICH_TOL));
      output+="_"+aurostd::utype2string(DEFAULT_POCC_STOICH_TOL,prec);
    }
    return output;
  }
}

namespace pocc {
  double poccDOSCAR2temperature(const string& doscar_path){
    bool LDEBUG=(FALSE || _DEBUG_POCC_ || XHOST.DEBUG);
    string soliloquy=XPID+"pocc::poccDOSCAR2temperature():";

    //get temperature from title
    //DOSCAR.pocc_T0000K
    //ME20210927 - Added PHDOSCAR support
    string pocc_doscar_start = "";
    if(doscar_path.find(POCC_DOSCAR_PREFIX) != string::npos){
      pocc_doscar_start = POCC_DOSCAR_PREFIX;
    } else if (doscar_path.find(POCC_PHDOSCAR_PREFIX) != string::npos) {
      pocc_doscar_start = POCC_PHDOSCAR_PREFIX;
    } else {
      throw aurostd::xerror(_AFLOW_FILE_NAME_,soliloquy,"odd DOSCAR filename, format should be "+POCC_DOSCAR_PREFIX+"0000K",_FILE_CORRUPT_);
    }
    vector<string> vtokens;
    aurostd::string2tokens(doscar_path,vtokens,"/");
    string pocc_doscar_end="K";
    string::size_type loc_start=vtokens.back().find(pocc_doscar_start);
    string::size_type loc_end=vtokens.back().find(pocc_doscar_end);
    if(loc_start==string::npos||loc_end==string::npos){
      throw aurostd::xerror(_AFLOW_FILE_NAME_,soliloquy,"cannot get temperature_str",_FILE_CORRUPT_);
    }
    string temperature_str=vtokens.back().substr(loc_start+(pocc_doscar_start.size()),loc_end-(loc_start+(pocc_doscar_start.size())));
    if(LDEBUG){cerr << soliloquy << " temperature_str=" << temperature_str << endl;}
    if(!aurostd::isfloat(temperature_str)){throw aurostd::xerror(_AFLOW_FILE_NAME_,soliloquy,"temperature_str is not a float",_FILE_CORRUPT_);}
    //[CO+ME20200921 - just look at vtokens.back()]uint i=0,j=0;
    //[CO+ME20200921 - just look at vtokens.back()]for(i=0;i<vtokens.size();i++){
    //[CO+ME20200921 - just look at vtokens.back()]  if(vtokens[i].find("pocc_T")!=string::npos && vtokens[i].find("K")!=string::npos){
    //[CO+ME20200921 - just look at vtokens.back()]    temperature_str=vtokens[i];
    //[CO+ME20200921 - just look at vtokens.back()]    aurostd::StringSubst(temperature_str,POCC_DOSCAR_PREFIX,"");
    //[CO+ME20200921 - just look at vtokens.back()]    aurostd::StringSubst(temperature_str,"K","");
    //[CO+ME20200921 - just look at vtokens.back()]    for(j=0;j<XHOST.vext.size();j++){aurostd::StringSubst(temperature_str,XHOST.vext[j],"");} //remove compression extension
    //[CO+ME20200921 - just look at vtokens.back()]    if(LDEBUG){cerr << soliloquy << " temperature_str=" << temperature_str << endl;}
    //[CO+ME20200921 - just look at vtokens.back()]    if(aurostd::isfloat(temperature_str)){break;}
    //[CO+ME20200921 - just look at vtokens.back()]  }
    //[CO+ME20200921 - just look at vtokens.back()]}
    //[CO+ME20200921 - just look at vtokens.back()]if(doscar_path.find(POCC_DOSCAR_PREFIX)==string::npos){throw aurostd::xerror(_AFLOW_FILE_NAME_,soliloquy,"cannot get temperature_str",_FILE_CORRUPT_);}
    double temperature=aurostd::string2utype<double>(temperature_str);

    return temperature;
  }
}

namespace KBIN {
  void VASP_RunPOCC(const string& directory,ostream& oss) {ofstream FileMESSAGE;return VASP_RunPOCC(directory,FileMESSAGE,oss);}
  void VASP_RunPOCC(const string& directory,ofstream& FileMESSAGE,ostream& oss) {
    bool LDEBUG=(FALSE || _DEBUG_POCC_ || XHOST.DEBUG);
    string soliloquy=XPID+"KBIN::VASP_RunPOCC():";
    _xvasp xvasp;
    string AflowIn_file="",AflowIn="";
    _aflags aflags;aflags.Directory=directory;

    //get AflowIn
    try{KBIN::getAflowInFromAFlags(aflags,AflowIn_file,AflowIn,FileMESSAGE,oss);}
    catch(aurostd::xerror& err){
      pflow::logger(err.whereFileName(), err.whereFunction(), err.what(), aflags, FileMESSAGE, oss, _LOGGER_ERROR_);
      FileMESSAGE.close();
      return;
    }

    _kflags kflags=KBIN::VASP_Get_Kflags_from_AflowIN(AflowIn,aflags);
    _vflags vflags=KBIN::VASP_Get_Vflags_from_AflowIN(AflowIn,aflags,kflags);

    if(LDEBUG){cerr << soliloquy << " kflags.KBIN_PHONONS_CALCULATION_AEL=" << kflags.KBIN_PHONONS_CALCULATION_AEL << endl;}
    if(LDEBUG){cerr << soliloquy << " kflags.KBIN_PHONONS_CALCULATION_AGL=" << kflags.KBIN_PHONONS_CALCULATION_AGL << endl;}
    if(LDEBUG){cerr << soliloquy << " kflags.KBIN_PHONONS_CALCULATION_APL=" << kflags.KBIN_PHONONS_CALCULATION_APL << endl;}

    return VASP_RunPOCC(xvasp,AflowIn,aflags,kflags,vflags,FileMESSAGE,oss);
  }
  void VASP_RunPOCC(const _xvasp& xvasp,const string& AflowIn,const _aflags& aflags,const _kflags& kflags,const _vflags& vflags,ofstream& FileMESSAGE,ostream& oss) {
    string soliloquy=XPID+"KBIN::VASP_RunPOCC():";
    stringstream message;

    try{
      xstructure xstr_pocc=pocc::extractPARTCAR(AflowIn); //prefer to pull from AflowIn input vs. aflags
      pocc::POccCalculator pcalc(xstr_pocc,aflags,kflags,vflags,FileMESSAGE,oss);

      if(!pocc::structuresGenerated(aflags.Directory)){
        try{pcalc.generateStructures(xvasp);}
        catch(aurostd::xerror& err){pflow::logger(err.whereFileName(), err.whereFunction(), err.what(), aflags, FileMESSAGE, oss, _LOGGER_ERROR_);}
        //ME2021104
        if (kflags.KBIN_PHONONS_CALCULATION_AEL
            || kflags.KBIN_PHONONS_CALCULATION_AGL
            || kflags.KBIN_PHONONS_CALCULATION_APL) {
          string message = "Cannot run AFLOW modules without fully completed POCC calculations."
            " Please see the README for more information.";
          pflow::logger(_AFLOW_FILE_NAME_, soliloquy, message, aflags, FileMESSAGE, oss, _LOGGER_NOTICE_);
        }
        return;
      }

      //ME20211004
      if (kflags.KBIN_PHONONS_CALCULATION_APL) {
        // Simple check: if APL input files are not present anywhere,
        // assume that we need to create aflow.in files
        if (!pcalc.inputFilesFoundAnywhereAPL()) {
          pcalc.createModuleAflowIns(xvasp, "APL");
          return;
        }
      }

      //post-processing
      pcalc.CleanPostProcessing();
      //pocc::patchStructuresFile(aflags,FileMESSAGE,oss);  //patch if needed
      pcalc.postProcessing();
    }
    catch(aurostd::xerror& err){pflow::logger(err.whereFileName(), err.whereFunction(), err.what(), aflags, FileMESSAGE, oss, _LOGGER_ERROR_);return;}

    return;
  }
} // namespace pocc

namespace pocc {
  string POCC_MINIMUM_CONFIGURATION(const aurostd::xoption& vpflow){return POCC_MINIMUM_CONFIGURATION(vpflow.getattachedscheme("POCC_MINIMUM_CONFIGURATION"));}
  string POCC_MINIMUM_CONFIGURATION(const string& directory){
    bool LDEBUG=(FALSE || _DEBUG_POCC_ || XHOST.DEBUG);
    string soliloquy=XPID+"pocc::POCC_MINIMUM_CONFIGURATION():";

    if(!aurostd::IsDirectory(directory)){throw aurostd::xerror(_AFLOW_FILE_NAME_,soliloquy,"Directory="+directory+" does not exist",_FILE_NOT_FOUND_);}
    vector<string> ls_contents;
    aurostd::DirectoryLS(directory,ls_contents);
    vector<xQMVASP> v_qmvasp;
    for(uint i=0;i<ls_contents.size();i++){
      if(aurostd::IsDirectory(ls_contents[i]) && aurostd::substring2bool(ls_contents[i],"ARUN.POCC")){
        if(!(aurostd::EFileExist(ls_contents[i]+"/"+DEFAULT_AFLOW_QMVASP_OUT))){throw aurostd::xerror(_AFLOW_FILE_NAME_,soliloquy,ls_contents[i]+" does not contain "+DEFAULT_AFLOW_QMVASP_OUT,_FILE_NOT_FOUND_);}
        v_qmvasp.push_back(xQMVASP(ls_contents[i]+"/"+DEFAULT_AFLOW_QMVASP_OUT));
        if(v_qmvasp.back().H_atom_relax==AUROSTD_NAN){throw aurostd::xerror(_AFLOW_FILE_NAME_,soliloquy,ls_contents[i]+"/"+DEFAULT_AFLOW_QMVASP_OUT+" does not show a relaxation run",_FILE_ERROR_);}
      }
    }
    uint v_qmvasp_size=v_qmvasp.size(); //NO MORE PUSH_BACK BELOW! Will save time for AAPL calculations
    if(v_qmvasp_size<1){throw aurostd::xerror(_AFLOW_FILE_NAME_,soliloquy,"No ARUN.POCC found in Directory="+directory,_FILE_NOT_FOUND_);}
    //sort by H_atom_relax
    xQMVASP qmvasp_tmp;
    for(uint i=0;i<v_qmvasp_size-1;i++){
      for(uint j=i;j<v_qmvasp_size;j++){
        if(v_qmvasp[i].H_atom_relax>v_qmvasp[j].H_atom_relax){
          qmvasp_tmp=v_qmvasp[i];
          v_qmvasp[i]=v_qmvasp[j];
          v_qmvasp[j]=qmvasp_tmp;
        }
      }
    }
    string qmvasp_filename="";
    if(LDEBUG){
      for(uint i=0;i<v_qmvasp_size-1;i++){
        qmvasp_filename=v_qmvasp[i].filename;
        aurostd::StringSubst(qmvasp_filename,"/"+DEFAULT_AFLOW_QMVASP_OUT,"");
        cerr << soliloquy << " H_atom_relax(" << qmvasp_filename << ")=" << v_qmvasp[i].H_atom_relax << endl;
      }
    }
    qmvasp_filename=v_qmvasp[0].filename;
    aurostd::StringSubst(qmvasp_filename,"/"+DEFAULT_AFLOW_QMVASP_OUT,"");
    return qmvasp_filename;
  }
} // namespace pocc

namespace pocc {
  bool structuresGenerated(const string& directory){
    bool LDEBUG=(FALSE || _DEBUG_POCC_ || XHOST.DEBUG);
    string soliloquy=XPID+"pocc::structuresGenerated():";
    string file="";
    if(LDEBUG){cerr << soliloquy << " aurostd::EFileExist(" << directory+"/"+POCC_FILE_PREFIX+POCC_UNIQUE_SUPERCELLS_FILE << ")=" << aurostd::EFileExist(directory+"/"+POCC_FILE_PREFIX+POCC_UNIQUE_SUPERCELLS_FILE,file) << endl;}
    if(!aurostd::EFileExist(directory+"/"+POCC_FILE_PREFIX+POCC_UNIQUE_SUPERCELLS_FILE,file)){return false;} //CO20200606 - necessary because efile2tempfile is verbose
    if(LDEBUG){cerr << soliloquy << " aurostd::EFileNotEmpty(" << file << ")=" << aurostd::EFileNotEmpty(file) << endl;}
    if(aurostd::EFileNotEmpty(file)){return true;}
    return false;
  }
  xstructure extractPARTCAR(const string& AflowIn){
    string soliloquy=XPID+"pocc::extractPARTCAR():";
    stringstream ss_pocc_structure;
    aurostd::ExtractLastToStringstreamEXPLICIT(AflowIn,ss_pocc_structure, "[POCC_MODE_EXPLICIT]START.POCC_STRUCTURE", "[POCC_MODE_EXPLICIT]STOP.POCC_STRUCTURE");
    if(ss_pocc_structure.str().empty()){
      throw aurostd::xerror(_AFLOW_FILE_NAME_,soliloquy,"No PARTCAR found (looking for [POCC_MODE_EXPLICIT]START.POCC_STRUCTURE / [POCC_MODE_EXPLICIT]STOP.POCC_STRUCTURE)");
    }
    xstructure xstr_pocc(ss_pocc_structure, IOVASP_POSCAR);
    return xstr_pocc;
  }
} // namespace pocc

namespace pocc {
  void parsePOccHashFromXStructureTitle(const string& title,string& pocc_hash){
    string hnf_index_str="",site_config_index_str="";
    return parsePOccHashFromXStructureTitle(title,pocc_hash,hnf_index_str,site_config_index_str);
  }
  void parsePOccHashFromXStructureTitle(const string& title,string& pocc_hash,string& hnf_index_str,string& site_config_index_str){
    bool LDEBUG=(FALSE || _DEBUG_POCC_ || XHOST.DEBUG);
    string soliloquy=XPID+"pocc::parsePOccHashFromXStructureTitle():";
    if(LDEBUG){cerr << soliloquy << " title=" << title << endl;}
    vector<string> vtokens,vtokens2;
    string tmp_str;
    aurostd::string2tokens(title,vtokens," ");
    pocc_hash="",hnf_index_str="",site_config_index_str="";
    for(uint t=0;t<vtokens.size();t++){ //find pocc hash directly
      if(aurostd::substring2bool(vtokens[t],"H") && aurostd::substring2bool(vtokens[t],"C")){
        pocc_hash=vtokens[t];
        aurostd::string2tokens(pocc_hash,vtokens2,"C");
        if(vtokens2.size()!=2){pocc_hash="";continue;}  //did not find pocc_hash, keep going
        //check hnf_index
        tmp_str=vtokens2[0]; //should contain an H
        if(!aurostd::substring2bool(tmp_str,"H")){pocc_hash="";continue;}  //did not find pocc_hash, keep going
        aurostd::StringSubst(tmp_str,"H",""); //should now be hnf_index
        hnf_index_str=tmp_str;
        if(!aurostd::isfloat(hnf_index_str)){pocc_hash="";continue;}  //did not find pocc_hash, keep going
        //now check site_config_index
        site_config_index_str=vtokens2[1];
        if(!aurostd::isfloat(site_config_index_str)){pocc_hash="";continue;}  //did not find pocc_hash, keep going
        break;
      }
    }
    if(pocc_hash.empty()){  //otherwise build pocc hash from components in the title
      vector<string> vtokens3;
      for(uint t=0;t<vtokens.size();t++){
        if(aurostd::substring2bool(vtokens[t],"HNF(n=")){ //HNF(n=2,#2/3)
          aurostd::string2tokens(vtokens[t],vtokens2,",");
          if(vtokens2.size()!=2){continue;}    //did not find pocc_hash, keep going
          aurostd::string2tokens(vtokens2[1],vtokens3,"/");
          if(vtokens3.size()!=2){continue;}    //did not find pocc_hash, keep going
          aurostd::StringSubst(vtokens3[0],"#","");
          if(!aurostd::isfloat(vtokens3[0])){continue;}   //did not find pocc_hash, keep going
          hnf_index_str=aurostd::utype2string( aurostd::string2utype<int>(vtokens3[0])-1 );
          continue;
        }
        if(aurostd::substring2bool(vtokens[t],"site_config(")){ //site_config(#1/2)
          aurostd::string2tokens(vtokens[t],vtokens2,"/");
          if(vtokens2.size()!=2){continue;}    //did not find pocc_hash, keep going
          aurostd::StringSubst(vtokens2[0],"site_config(","");
          aurostd::StringSubst(vtokens2[0],"#","");
          if(!aurostd::isfloat(vtokens2[0])){continue;}   //did not find pocc_hash, keep going
          site_config_index_str=aurostd::utype2string( aurostd::string2utype<int>(vtokens2[0])-1 );
        }
      }
      pocc_hash="H"+hnf_index_str+"C"+site_config_index_str;
    }
    if(LDEBUG){
      cerr << soliloquy << " hnf_index_str=" << hnf_index_str << endl;
      cerr << soliloquy << " site_config_index_str=" << site_config_index_str << endl;
      cerr << soliloquy << " pocc_hash=" << pocc_hash << endl;
    }
  }
  unsigned long long int getDGFromXStructureTitle(const string& title){
    bool LDEBUG=(FALSE || _DEBUG_POCC_ || XHOST.DEBUG);
    string soliloquy=XPID+"pocc::getDGFromXStructureTitle():";
    if(!aurostd::substring2bool(title,"DG=")){throw aurostd::xerror(_AFLOW_FILE_NAME_,soliloquy,"\"DG=\" not found in title [title=\""+title+"\"]",_FILE_CORRUPT_);}
    unsigned long long int dg=1;
    vector<string> vtokens,vtokens2;
    aurostd::string2tokens(title,vtokens," ");
    for(uint i=0;i<vtokens.size();i++){
      if(aurostd::substring2bool(vtokens[i],"DG=")){
        aurostd::string2tokens(vtokens[i],vtokens2,"=");
        if(vtokens2.size()!=2){throw aurostd::xerror(_AFLOW_FILE_NAME_,soliloquy,"Cannot parse at DG= (vtokens2.size()=="+aurostd::utype2string(vtokens2.size())+")",_FILE_CORRUPT_);}
        if(!aurostd::isfloat(vtokens2[1])){throw aurostd::xerror(_AFLOW_FILE_NAME_,soliloquy,"degeneracy is not an integer",_VALUE_ILLEGAL_);}
        dg*=aurostd::string2utype<unsigned long long int>(vtokens2[1]); //backwards compatible with old pocc scheme, but this should be obsolete
      }
    }
    if(LDEBUG){cerr << soliloquy << " DG=" << dg << endl;}
    return dg;
  }
  void parsePropertyByTag(const string& line,const string& tag,double& prop){
    bool LDEBUG=(FALSE || _DEBUG_POCC_ || XHOST.DEBUG);
    string soliloquy=XPID+"pocc::parsePropertyByTag():";
    vector<string> vtokens;
    aurostd::string2tokens(line,vtokens,"=");
    if(vtokens.size()!=2){throw aurostd::xerror(_AFLOW_FILE_NAME_,soliloquy,"Unknown "+tag+" line format",_FILE_CORRUPT_);}
    if(!aurostd::isfloat(vtokens[1])){throw aurostd::xerror(_AFLOW_FILE_NAME_,soliloquy,tag+" is not a double",_VALUE_ERROR_);}
    prop=aurostd::string2utype<double>(vtokens[1]);
    if(LDEBUG){cerr << soliloquy << " " << tag << "=" << prop << endl;}
  }
  bool patchStructuresAllFile(const _aflags& aflags,string& structures_file,stringstream& structures_file_ss,ofstream& FileMESSAGE,ostream& oss){
    string soliloquy=XPID+"pocc::patchStructuresAllFile():";
    bool found_file=false;
    if(!found_file && aurostd::EFileExist(aflags.Directory+"/"+POCC_FILE_PREFIX+POCC_ALL_SUPERCELLS_FILE,structures_file)){aurostd::efile2stringstream(structures_file,structures_file_ss);found_file=true;}
    if(!found_file && aurostd::FileExist(aflags.Directory+"/"+POCC_FILE_PREFIX+POCC_ALL_SUPERCELLS_FILE,structures_file)){aurostd::file2stringstream(structures_file,structures_file_ss);found_file=true;}
    if(!found_file){throw aurostd::xerror(_AFLOW_FILE_NAME_,soliloquy,aflags.Directory+"/"+POCC_FILE_PREFIX+POCC_ALL_SUPERCELLS_FILE+" does not exist",_FILE_NOT_FOUND_);}
    if(aurostd::substring2bool(structures_file_ss,POSCAR_series_START_tag)){return false;}

    stringstream message;
    message << "Patching " << POCC_FILE_PREFIX+POCC_ALL_SUPERCELLS_FILE;pflow::logger(_AFLOW_FILE_NAME_,soliloquy,message,aflags,FileMESSAGE,oss,_LOGGER_WARNING_);
    return patchStructuresAllFile(structures_file_ss);
  }
  bool patchStructuresAllFile(stringstream& structures_file_ss){
    bool LDEBUG=(FALSE || _DEBUG_POCC_ || XHOST.DEBUG);
    string soliloquy=XPID+"pocc::patchStructuresAllFile():";
    stringstream message;
    vector<string> vlines,vtokens,vtokens2;
    string pocc_hash="";
    stringstream pocc_addendum_ss;

    unsigned long long int l_supercell_sets_size=0;
    vector<unsigned long long int> pscs_psc_set_sizes;
    unsigned long long int i_l_supercell_sets_size=0,i_pscs_psc_set=0;

    string POccStructure_title_tag="HNF(n="; //in case we cannot find POSCAR_START_tag, SHACHAR OLD FORMAT
    bool add_POSCAR_START_tag=false;  //SHACHAR OLD FORMAT
    bool add_l_supercell_sets_size=false; //SHACHAR OLD FORMAT
    string structures_file_str=structures_file_ss.str();
    bool found_tag_sg=false;
    string structure_group_tag="";
    //STRUCTURES_GROUP
    if(found_tag_sg==false){
      structure_group_tag=POCC_AFLOWIN_tag+"STRUCTURES_GROUP";
      if(aurostd::substring2bool(structures_file_str,structure_group_tag)){found_tag_sg=true;}
    }
    //STRUCTURE_GROUP
    if(found_tag_sg==false){
      structure_group_tag=POCC_AFLOWIN_tag+"STRUCTURE_GROUP";
      if(aurostd::substring2bool(structures_file_str,structure_group_tag)){found_tag_sg=true;}
    }
    //STRUCTURE GROUP
    if(found_tag_sg==false){
      structure_group_tag=POCC_AFLOWIN_tag+"STRUCTURE GROUP";
      if(aurostd::substring2bool(structures_file_str,structure_group_tag)){found_tag_sg=true;}
    }
    //not found
    if(found_tag_sg==false){throw aurostd::xerror(_AFLOW_FILE_NAME_,soliloquy,"Cannot find structure group tag",_FILE_CORRUPT_);}

    if(!aurostd::substring2bool(structures_file_str,POSCAR_series_START_tag)){
      if(!aurostd::substring2bool(structures_file_str,POSCAR_START_tag)){
        add_POSCAR_START_tag=true;
        if(!aurostd::substring2bool(structures_file_str,POccStructure_title_tag)){
          throw aurostd::xerror(_AFLOW_FILE_NAME_,soliloquy,"Unknown format for "+POCC_FILE_PREFIX+POCC_ALL_SUPERCELLS_FILE+" file: cannot find POSCAR title tag",_FILE_ERROR_);
        }
      }
      aurostd::string2vectorstring(structures_file_str,vlines); //aurostd::efile2vectorstring(structures_file,vlines);
      for(uint iline=0;iline<vlines.size();iline++){  //see if you can get l_supercell_sets_size from first structure_group_tag line
        if(aurostd::substring2bool(vlines[iline],structure_group_tag)){
          if(l_supercell_sets_size==0 && aurostd::substring2bool(vlines[iline],"/")){
            aurostd::string2tokens(vlines[iline],vtokens," ");
            aurostd::string2tokens(vtokens.back(),vtokens2,"/");
            if(vtokens2.size()!=2){break;}  //didn't work //throw aurostd::xerror(_AFLOW_FILE_NAME_,soliloquy,"Unknown format for line containing l_supercell_sets_size",_FILE_CORRUPT_);
            if(!aurostd::isfloat(vtokens2.back())){break;}  //didn't work //throw aurostd::xerror(_AFLOW_FILE_NAME_,soliloquy,vtokens2.back()+" is not a number",_FILE_CORRUPT_);
            l_supercell_sets_size=aurostd::string2utype<int>(vtokens2.back());
            if(LDEBUG){cerr << soliloquy << " l_supercell_sets_size=" << l_supercell_sets_size << endl;}
            break;
          }
        }
      }
      string poscar_start_tag=(add_POSCAR_START_tag ? POccStructure_title_tag : POSCAR_START_tag );
      string poscar_stop_tag=(add_POSCAR_START_tag ? "[AFLOW] **" : POSCAR_STOP_tag );
      for(uint iline=0;iline<vlines.size();iline++){
        if(aurostd::substring2bool(vlines[iline],structure_group_tag)){pscs_psc_set_sizes.push_back(0);}
        if(aurostd::substring2bool(vlines[iline],poscar_start_tag)){pscs_psc_set_sizes.back()++;}
      }
      if(l_supercell_sets_size==0){add_l_supercell_sets_size=true;l_supercell_sets_size=pscs_psc_set_sizes.size();} //could not find from structure_group_tag
      if(l_supercell_sets_size==0){throw aurostd::xerror(_AFLOW_FILE_NAME_,soliloquy,"Cannot find l_supercell_sets_size",_RUNTIME_INIT_);}
      if(pscs_psc_set_sizes.size()==0){throw aurostd::xerror(_AFLOW_FILE_NAME_,soliloquy,"Cannot find pscs_psc_set_sizes",_RUNTIME_INIT_);}
      if((uint)l_supercell_sets_size!=pscs_psc_set_sizes.size()){throw aurostd::xerror(_AFLOW_FILE_NAME_,soliloquy,"l_supercell_sets_size[="+aurostd::utype2string((uint)l_supercell_sets_size)+"]!=pscs_psc_set_sizes.size()[="+aurostd::utype2string(pscs_psc_set_sizes.size())+"]",_INDEX_MISMATCH_);}
      for(uint i=0;i<pscs_psc_set_sizes.size();i++){
        if(pscs_psc_set_sizes[i]==0){throw aurostd::xerror(_AFLOW_FILE_NAME_,soliloquy,"pscs_psc_set_sizes[i="+aurostd::utype2string(i)+"]==0",_RUNTIME_INIT_);}
        if(LDEBUG){cerr << soliloquy << " pscs_psc_set_sizes[i=" << i << "]=" << pscs_psc_set_sizes[i] << endl;}
      }
      i_l_supercell_sets_size=-1;i_pscs_psc_set=0;
      bool found_POccStructure=false;
      for(uint iline=0;iline<vlines.size();iline++){
        if(aurostd::substring2bool(vlines[iline],structure_group_tag)){ //reset
          i_l_supercell_sets_size++;
          i_pscs_psc_set=0;
          if(add_l_supercell_sets_size){
            aurostd::StringSubst(vlines[iline],POCC_AFLOWIN_tag+"STRUCTURE_GROUP",POCC_AFLOWIN_tag+"STRUCTURES_GROUP");
            aurostd::StringSubst(vlines[iline],POCC_AFLOWIN_tag+"STRUCTURE GROUP",POCC_AFLOWIN_tag+"STRUCTURES_GROUP");
            aurostd::StringSubst(vlines[iline],aurostd::RemoveWhiteSpacesFromTheBack(vlines[iline]),aurostd::RemoveWhiteSpacesFromTheBack(vlines[iline])+"/"+aurostd::utype2string(l_supercell_sets_size));
          }
        }
        if(found_POccStructure==true && aurostd::substring2bool(vlines[iline],poscar_stop_tag)){
          if(pocc_addendum_ss.str().empty()){throw aurostd::xerror(_AFLOW_FILE_NAME_,soliloquy,"STOP tag found before START",_FILE_CORRUPT_);}
          if(aurostd::substring2bool(vlines[iline],POSCAR_STOP_tag)){aurostd::StringSubst(vlines[iline],POSCAR_STOP_tag,POSCAR_series_STOP_tag+pocc_addendum_ss.str());}
          else{vlines.insert(vlines.begin()+iline++,POSCAR_series_STOP_tag+pocc_addendum_ss.str());}
          pocc_addendum_ss.str("");
          found_POccStructure=false;
        }
        if(aurostd::substring2bool(vlines[iline],poscar_start_tag)){
          found_POccStructure=true;
          if(LDEBUG){cerr << soliloquy << " vlines[iline=" << iline << "]=\"" << vlines[iline] << "\"" << endl;}
          if(i_l_supercell_sets_size>=l_supercell_sets_size){throw aurostd::xerror(_AFLOW_FILE_NAME_,soliloquy,"Found more unique supercells than expected",_INDEX_MISMATCH_);}
          if(aurostd::substring2bool(vlines[iline],POSCAR_START_tag)){
            if(iline+1>vlines.size()-1){throw aurostd::xerror(_AFLOW_FILE_NAME_,soliloquy,"Cannot grab title at iline="+aurostd::utype2string(iline),_FILE_CORRUPT_);} //see if title is accessible
            parsePOccHashFromXStructureTitle(vlines[iline+1],pocc_hash);
          }else{parsePOccHashFromXStructureTitle(vlines[iline],pocc_hash);} //SHACHAR OLD FORMAT
          if(pocc_hash.empty()){throw aurostd::xerror(_AFLOW_FILE_NAME_,soliloquy,"Could not find pocc_hash at iline="+aurostd::utype2string(iline+1),_FILE_CORRUPT_);}
          pocc_addendum_ss << "POCC_";
          pocc_addendum_ss << std::setfill('0') << std::setw(aurostd::getZeroPadding(l_supercell_sets_size)) << i_l_supercell_sets_size+1 << "_";
          if((uint)i_l_supercell_sets_size>pscs_psc_set_sizes.size()-1){throw aurostd::xerror(_AFLOW_FILE_NAME_,soliloquy,"i_l_supercell_sets_size>pscs_psc_set_sizes.size()-1",_INDEX_MISMATCH_);}
          pocc_addendum_ss << std::setfill('0') << std::setw(aurostd::getZeroPadding(pscs_psc_set_sizes[(uint)i_l_supercell_sets_size])) << (i_pscs_psc_set++)+1 << "_";
          pocc_addendum_ss << pocc_hash;
          if(LDEBUG){cerr << soliloquy << " pocc_addendum=" << pocc_addendum_ss.str() << endl;}
          //everything checks out, patch the line
          if(aurostd::substring2bool(vlines[iline],POSCAR_START_tag)){aurostd::StringSubst(vlines[iline],POSCAR_START_tag,POSCAR_series_START_tag+pocc_addendum_ss.str());}
          else{vlines.insert(vlines.begin()+iline++,POSCAR_series_START_tag+pocc_addendum_ss.str());} //++ so we don't find the same line
          if(!aurostd::substring2bool(vlines[iline],pocc_hash)){aurostd::StringSubst(vlines[iline],POccStructure_title_tag,pocc_hash+" "+POccStructure_title_tag);} //SHACHAR OLD FORMAT
          if(!aurostd::substring2bool(vlines[iline],DOI_POCC)){vlines[iline]=aurostd::RemoveWhiteSpacesFromTheBack(vlines[iline])+DOI_POCC;}  //SHACHAR OLD FORMAT
        }
        aurostd::StringSubst(vlines[iline],"#",""); //NO continue
      }
      //stringstream structures_file_ss_new;
      structures_file_ss.str("");
      for(uint iline=0;iline<vlines.size();iline++){structures_file_ss << vlines[iline] << endl;}
      if(LDEBUG){cerr << soliloquy << " patched file=" << endl;cerr << structures_file_ss.str() << endl;}
      return true;
    }
    return false;
  }

  bool patchStructuresUniqueFile(const _aflags& aflags,string& structures_file,stringstream& structures_file_ss,ofstream& FileMESSAGE,ostream& oss){
    string soliloquy=XPID+"pocc::patchStructuresUniqueFile():";
    bool found_file=false;
    if(!found_file && aurostd::EFileExist(aflags.Directory+"/"+POCC_FILE_PREFIX+POCC_UNIQUE_SUPERCELLS_FILE,structures_file)){aurostd::efile2stringstream(structures_file,structures_file_ss);found_file=true;}
    if(!found_file && aurostd::FileExist(aflags.Directory+"/"+POCC_FILE_PREFIX+POCC_UNIQUE_SUPERCELLS_FILE,structures_file)){aurostd::file2stringstream(structures_file,structures_file_ss);found_file=true;}
    if(!found_file){throw aurostd::xerror(_AFLOW_FILE_NAME_,soliloquy,aflags.Directory+"/"+POCC_FILE_PREFIX+POCC_UNIQUE_SUPERCELLS_FILE+" does not exist",_FILE_NOT_FOUND_);}
    if(aurostd::substring2bool(structures_file_ss,POSCAR_series_START_tag)){return false;}

    stringstream message;
    message << "Patching " << POCC_FILE_PREFIX+POCC_UNIQUE_SUPERCELLS_FILE;pflow::logger(_AFLOW_FILE_NAME_,soliloquy,message,aflags,FileMESSAGE,oss,_LOGGER_WARNING_);
    return patchStructuresUniqueFile(structures_file_ss);
  }
  bool patchStructuresUniqueFile(stringstream& structures_file_ss){
    bool LDEBUG=(FALSE || _DEBUG_POCC_ || XHOST.DEBUG);
    string soliloquy=XPID+"pocc::patchStructuresUniqueFile():";
    stringstream message;
    vector<string> vlines;
    string pocc_hash="";
    stringstream pocc_addendum_ss;

    unsigned long long int l_supercell_sets_size=0;
    unsigned long long int i_l_supercell_sets_size=0;

    string POccStructure_title_tag="HNF(n="; //in case we cannot find POSCAR_START_tag, SHACHAR OLD FORMAT
    string structures_file_str=structures_file_ss.str();
    if(!aurostd::substring2bool(structures_file_str,POSCAR_series_START_tag)){
      if(!aurostd::substring2bool(structures_file_str,POSCAR_START_tag)){
        throw aurostd::xerror(_AFLOW_FILE_NAME_,soliloquy,"Unknown format for "+POCC_FILE_PREFIX+POCC_UNIQUE_SUPERCELLS_FILE+" file",_FILE_WRONG_FORMAT_);
      }
      aurostd::string2vectorstring(structures_file_str,vlines); //aurostd::efile2vectorstring(structures_file,vlines);
      if(LDEBUG){cerr << soliloquy << " looking for l_supercell_sets_size" << endl;}
      for(uint iline=0;iline<vlines.size();iline++){
        if(aurostd::substring2bool(vlines[iline],POSCAR_START_tag)){l_supercell_sets_size++;}
      }
      if(LDEBUG){cerr << soliloquy << " l_supercell_sets_size=" << l_supercell_sets_size << endl;}
      if(l_supercell_sets_size==0){throw aurostd::xerror(_AFLOW_FILE_NAME_,soliloquy,"Cannot find l_supercell_sets_size",_RUNTIME_INIT_);}
      i_l_supercell_sets_size=0;
      for(uint iline=0;iline<vlines.size();iline++){
        if(aurostd::substring2bool(vlines[iline],POSCAR_STOP_tag)){
          if(pocc_addendum_ss.str().empty()){throw aurostd::xerror(_AFLOW_FILE_NAME_,soliloquy,"STOP tag found before START",_FILE_CORRUPT_);}
          aurostd::StringSubst(vlines[iline],POSCAR_STOP_tag,POSCAR_series_STOP_tag+pocc_addendum_ss.str());
          pocc_addendum_ss.str("");
        }
        if(aurostd::substring2bool(vlines[iline],POSCAR_START_tag)){
          if(LDEBUG){cerr << soliloquy << " vlines[iline=" << iline << "]=\"" << vlines[iline] << "\"" << endl;}
          if(i_l_supercell_sets_size>=l_supercell_sets_size){throw aurostd::xerror(_AFLOW_FILE_NAME_,soliloquy,"Found more unique supercells than expected",_INDEX_MISMATCH_);}
          if(iline+1>vlines.size()-1){throw aurostd::xerror(_AFLOW_FILE_NAME_,soliloquy,"Cannot grab title at iline="+aurostd::utype2string(iline),_FILE_CORRUPT_);} //see if title is accessible
          parsePOccHashFromXStructureTitle(vlines[iline+1],pocc_hash);
          if(pocc_hash.empty()){throw aurostd::xerror(_AFLOW_FILE_NAME_,soliloquy,"Could not find pocc_hash at iline="+aurostd::utype2string(iline+1),_FILE_CORRUPT_);}
          pocc_addendum_ss << "POCC_";
          pocc_addendum_ss << std::setfill('0') << std::setw(aurostd::getZeroPadding(l_supercell_sets_size)) << (i_l_supercell_sets_size++)+1 << "_";
          pocc_addendum_ss << pocc_hash;
          if(LDEBUG){cerr << soliloquy << " pocc_addendum=" << pocc_addendum_ss.str() << endl;}
          //everything checks out, patch the line
          aurostd::StringSubst(vlines[iline],POSCAR_START_tag,POSCAR_series_START_tag+pocc_addendum_ss.str());
          if(!aurostd::substring2bool(vlines[iline+1],pocc_hash)){aurostd::StringSubst(vlines[iline+1],POccStructure_title_tag,pocc_hash+" "+POccStructure_title_tag);} //SHACHAR OLD FORMAT  //iline+1 for title line
          if(!aurostd::substring2bool(vlines[iline+1],DOI_POCC)){vlines[iline+1]=aurostd::RemoveWhiteSpacesFromTheBack(vlines[iline+1])+DOI_POCC;}  //SHACHAR OLD FORMAT  //iline+1 for title line
        }
        aurostd::StringSubst(vlines[iline],"#",""); //NO continue
      }
      //stringstream structures_file_ss_new;
      structures_file_ss.str("");
      for(uint iline=0;iline<vlines.size();iline++){structures_file_ss << vlines[iline] << endl;}
      if(LDEBUG){cerr << soliloquy << " patched file=" << endl;cerr << structures_file_ss.str() << endl;}
      return true;
    }
    return false;
  }

  void patchStructuresFile(const _aflags& aflags,ofstream& FileMESSAGE,ostream& oss){
    bool LDEBUG=(FALSE || _DEBUG_POCC_ || XHOST.DEBUG);
    string soliloquy=XPID+"pocc::patchStructuresFile():";
    stringstream message;

    if(LDEBUG){cerr << soliloquy << " BEGIN" << endl;}

    //POCC_ALL_SUPERCELLS_FILE
    string structures_file="";
    stringstream structures_file_ss;
    if(patchStructuresAllFile(aflags,structures_file,structures_file_ss,FileMESSAGE,oss)){
      message << "Writing out patched " << POCC_FILE_PREFIX+POCC_ALL_SUPERCELLS_FILE;pflow::logger(_AFLOW_FILE_NAME_,soliloquy,message,aflags,FileMESSAGE,oss,_LOGGER_MESSAGE_);
      string structures_file_new=structures_file;
      aurostd::StringSubst(structures_file_new,POCC_FILE_PREFIX+POCC_ALL_SUPERCELLS_FILE,POCC_FILE_PREFIX+POCC_ALL_SUPERCELLS_FILE+".OLD");
      if(LDEBUG){
        cerr << soliloquy << " structures_file=" << structures_file << endl;
        cerr << soliloquy << " structures_file_new=" << structures_file_new << endl;
      }
      if(!aurostd::file2file(structures_file,structures_file_new)){throw aurostd::xerror(_AFLOW_FILE_NAME_,soliloquy,"Could not move structures_file to structures_file_new="+structures_file_new,_RUNTIME_ERROR_);}
      aurostd::stringstream2file(structures_file_ss,aflags.Directory+"/"+POCC_FILE_PREFIX+POCC_ALL_SUPERCELLS_FILE);structures_file_ss.str("");
    }

    //POCC_UNIQUE_SUPERCELLS_FILE
    if(patchStructuresUniqueFile(aflags,structures_file,structures_file_ss,FileMESSAGE,oss)){
      message << "Writing out patched " << POCC_FILE_PREFIX+POCC_UNIQUE_SUPERCELLS_FILE;pflow::logger(_AFLOW_FILE_NAME_,soliloquy,message,aflags,FileMESSAGE,oss,_LOGGER_MESSAGE_);
      string structures_file_new=structures_file;
      aurostd::StringSubst(structures_file_new,POCC_FILE_PREFIX+POCC_UNIQUE_SUPERCELLS_FILE,POCC_FILE_PREFIX+POCC_UNIQUE_SUPERCELLS_FILE+".OLD");
      if(LDEBUG){
        cerr << soliloquy << " structures_file=" << structures_file << endl;
        cerr << soliloquy << " structures_file_new=" << structures_file_new << endl;
      }
      if(!aurostd::file2file(structures_file,structures_file_new)){throw aurostd::xerror(_AFLOW_FILE_NAME_,soliloquy,"Could not move structures_file to structures_file_new="+structures_file_new,_RUNTIME_ERROR_);}
      aurostd::stringstream2file(structures_file_ss,aflags.Directory+"/"+POCC_FILE_PREFIX+POCC_UNIQUE_SUPERCELLS_FILE);structures_file_ss.str("");
    }

    if(!(aurostd::EFileExist(aflags.Directory+"/PARTCAR") || aurostd::FileExist(aflags.Directory+"/PARTCAR"))){   //patch: write out PARTCAR, should really only happen during generateStructures()
      message << "Writing out PARTCAR";pflow::logger(_AFLOW_FILE_NAME_,soliloquy,message,aflags,FileMESSAGE,oss,_LOGGER_MESSAGE_);
      string AflowIn_file,AflowIn;
      KBIN::getAflowInFromAFlags(aflags,AflowIn_file,AflowIn,FileMESSAGE,oss);
      xstructure xstr_pocc=pocc::extractPARTCAR(AflowIn); //prefer to pull from AflowIn input vs. aflags
      stringstream xstr_pocc_ss;
      xstr_pocc_ss << xstr_pocc;
      aurostd::stringstream2file(xstr_pocc_ss,aflags.Directory+"/PARTCAR");
    }

    if(LDEBUG){cerr << soliloquy << " END" << endl;}
  }
} // namespace pocc

namespace pocc {
  vector<string> getElementsList() {
    bool LDEBUG=(FALSE || _DEBUG_POCC_ || XHOST.DEBUG);
    string soliloquy=XPID+"pocc::getElementsList():";
    uint skip_every=2;
    vector<string> elements;
    vector<string> VSTD_ELEMENTS_LIST;
    aurostd::string2tokens(STD_ELEMENTS_LIST,VSTD_ELEMENTS_LIST," ");
    for(uint i=0;i<skip_every+1;i++){
      for(uint j=i;j<VSTD_ELEMENTS_LIST.size();j+=skip_every+1){
        elements.push_back(VSTD_ELEMENTS_LIST[j]);
      }
    }
    if(LDEBUG) {cerr << soliloquy << " elements_list=" << aurostd::joinWDelimiter(elements,",") << endl;}
    return elements;
  }
} // namespace pocc

namespace pocc {
  bool sortPSCSetsUFFEnergy(const POccSuperCellSet& a, const POccSuperCellSet& b){return a.getUFFEnergy()<b.getUFFEnergy();}
} // namespace pocc

namespace pocc {
  double getHmix(const xvector<double>& xv_energies,const xvector<double>& xv_dgs){double dg_total;return getHmix(xv_energies,xv_dgs,dg_total);}
  double getHmix(const xvector<double>& xv_energies,const xvector<double>& xv_dgs,double& dg_total){return aurostd::meanWeighted(xv_energies,xv_dgs,dg_total);}
  double getEFA(const xvector<double>& xv_energies,const xvector<double>& xv_dgs){
    bool LDEBUG=(FALSE || _DEBUG_POCC_ || XHOST.DEBUG);
    string soliloquy="pocc::getEFA():";
    double dg_total=0.0;
    double Hmix=getHmix(xv_energies,xv_dgs,dg_total);
    double sigma=0.0;
    for(int i=xv_dgs.lrows;i<=xv_dgs.urows;i++){sigma+=xv_dgs[i]*pow(xv_energies[i]-Hmix,2.0);}
    sigma/=(dg_total-1);
    sigma=sqrt(sigma);
    if(LDEBUG){cerr << soliloquy << " sigma=" << sigma << endl;}
    double efa=1.0/sigma;
    if(LDEBUG){cerr << soliloquy << " efa=" << efa << endl;}
    return efa;
  }

  void POccCalculator::StructuresAllFile2SupercellSets(){
    bool LDEBUG=(FALSE || _DEBUG_POCC_ || XHOST.DEBUG);
    string soliloquy=XPID+"pocc::StructuresAllFile2SupercellSets():";

    vector<string> vlines,vtokens,vtokens2;

    string structures_file="";
    stringstream structures_file_ss;
    patchStructuresAllFile(m_aflags,structures_file,structures_file_ss,*p_FileMESSAGE,*p_oss);
    aurostd::string2vectorstring(structures_file_ss.str(),vlines);
    string arun_directory="",pocc_directory_abs="",qmvasp_path="";
    xQMVASP qmvasp;
    m_ARUN_directories.clear();
    for(uint iline=0;iline<vlines.size();iline++){
      if(aurostd::substring2bool(vlines[iline],POCC_AFLOWIN_tag+"STRUCTURES_GROUP")){
        l_supercell_sets.push_back(POccSuperCellSet());
        continue;
      }
      if(aurostd::substring2bool(vlines[iline],POCC_AFLOWIN_tag+"UFF_ENERGY=")){
        aurostd::string2tokens(vlines[iline],vtokens,"=");
        if(vtokens.size()!=2){throw aurostd::xerror(_AFLOW_FILE_NAME_,soliloquy,"Unknown UFF_ENERGY line format",_FILE_CORRUPT_);}
        if(!aurostd::isfloat(vtokens[1])){throw aurostd::xerror(_AFLOW_FILE_NAME_,soliloquy,"UFF_ENERGY is not a double",_VALUE_ERROR_);}
        l_supercell_sets.back().m_psc_set.push_back(POccSuperCell()); //this comes before structure
        l_supercell_sets.back().m_psc_set.back().m_energy_uff=aurostd::string2utype<double>(vtokens[1]);
        continue;
      }
      if(aurostd::substring2bool(vlines[iline],POSCAR_POCC_series_START_tag)){
        //hnf_matrix
        aurostd::string2tokens(vlines[iline],vtokens,"H");
        if(vtokens.size()<=1){throw aurostd::xerror(_AFLOW_FILE_NAME_,soliloquy,"Unknown START.POCC_ (H1) line",_FILE_CORRUPT_);}
        aurostd::string2tokens(vtokens.back(),vtokens2,"C");
        if(vtokens.size()<=1){throw aurostd::xerror(_AFLOW_FILE_NAME_,soliloquy,"Unknown START.POCC_ (H2) line",_FILE_CORRUPT_);}
        if(!aurostd::isfloat(vtokens2[0])){throw aurostd::xerror(_AFLOW_FILE_NAME_,soliloquy,"hnf_index is not an integer",_VALUE_ILLEGAL_);}
        l_supercell_sets.back().m_psc_set.back().m_hnf_index=aurostd::string2utype<unsigned long long int>(vtokens2[0]);
        //site_configuration
        aurostd::string2tokens(vlines[iline],vtokens,"C");
        if(vtokens.size()<=1){throw aurostd::xerror(_AFLOW_FILE_NAME_,soliloquy,"Unknown START.POCC_ (C1) line",_FILE_CORRUPT_);}
        if(!aurostd::isfloat(aurostd::RemoveWhiteSpaces(vtokens.back()))){throw aurostd::xerror(_AFLOW_FILE_NAME_,soliloquy,"site_config_index is not an integer",_VALUE_ERROR_);}
        l_supercell_sets.back().m_psc_set.back().m_site_config_index=aurostd::string2utype<unsigned long long int>(aurostd::RemoveWhiteSpaces(vtokens.back()));
        //degeneracy
        l_supercell_sets.back().m_psc_set.back().m_degeneracy=1;
        if(iline+1>vlines.size()-1){throw aurostd::xerror(_AFLOW_FILE_NAME_,soliloquy,"Cannot grab title at iline="+aurostd::utype2string(iline),_FILE_CORRUPT_);} //see if title is accessible
        if(!aurostd::substring2bool(vlines[iline+1],"DG=")){throw aurostd::xerror(_AFLOW_FILE_NAME_,soliloquy,"DG= is not present in POSCAR title line",_FILE_CORRUPT_);}
        aurostd::string2tokens(vlines[iline+1],vtokens," ");
        for(uint i=0;i<vtokens.size();i++){
          if(aurostd::substring2bool(vtokens[i],"DG=")){
            aurostd::string2tokens(vtokens[i],vtokens2,"=");
            if(vtokens2.size()!=2){throw aurostd::xerror(_AFLOW_FILE_NAME_,soliloquy,"Cannot parse at DG= (vtokens2.size()=="+aurostd::utype2string(vtokens2.size())+")",_FILE_CORRUPT_);}
            if(!aurostd::isfloat(vtokens2[1])){throw aurostd::xerror(_AFLOW_FILE_NAME_,soliloquy,"degeneracy is not an integer",_VALUE_ILLEGAL_);}
            l_supercell_sets.back().m_psc_set.back().m_degeneracy*=aurostd::string2utype<unsigned long long int>(vtokens2[1]); //backwards compatible with old pocc scheme, but this should be obsolete
          }
        }
        //directory
        arun_directory=vlines[iline];
        aurostd::StringSubst(arun_directory,POSCAR_series_START_tag,"");
        aurostd::string2tokens(arun_directory,vtokens,"_");  //POCC_01_01_H0C0
        if(vtokens.size()!=4){throw aurostd::xerror(_AFLOW_FILE_NAME_,soliloquy,"Unknown POcc hash format (_)",_FILE_CORRUPT_);}
        if(!aurostd::isfloat(vtokens[2])){throw aurostd::xerror(_AFLOW_FILE_NAME_,soliloquy,"Cannot determine POcc structure group index",_VALUE_ILLEGAL_);}
        if(aurostd::string2utype<int>(vtokens[2])==1){
          arun_directory="ARUN."+vtokens[0]+"_"+vtokens[1]+"_"+vtokens[3];
          m_ARUN_directories.push_back(arun_directory);
          pocc_directory_abs=m_aflags.Directory+"/"+arun_directory;
          if(LDEBUG){cerr << soliloquy << " pocc_directory_abs=" << pocc_directory_abs << endl;}
          if(!aurostd::IsDirectory(pocc_directory_abs)){throw aurostd::xerror(_AFLOW_FILE_NAME_,soliloquy,"POcc directory [dir="+pocc_directory_abs+"] not found",_FILE_NOT_FOUND_);}
          //m_ARUN_directories.push_back(pocc_directory_abs); //do not save full path
        }
        //debug
        if(LDEBUG){
          cerr << soliloquy << " found hnf_index=" << l_supercell_sets.back().m_psc_set.back().m_hnf_index;
          cerr << " site_config_index=" << l_supercell_sets.back().m_psc_set.back().m_site_config_index;
          cerr << " degeneracy=" << l_supercell_sets.back().m_psc_set.back().m_degeneracy;
          cerr << endl;
        }
      }
    }

    if(LDEBUG){
      cerr << soliloquy << " l_supercell_sets.size()=" << l_supercell_sets.size() << endl;
      unsigned long long int isupercell=0;
      for(std::list<POccSuperCellSet>::iterator it=l_supercell_sets.begin();it!=l_supercell_sets.end();++it){
        isupercell=std::distance(l_supercell_sets.begin(),it);
        cerr << soliloquy << " l_supercell_sets[i=" << isupercell << "].m_psc_set.size()=" << (*it).m_psc_set.size() << endl;
      }
    }
  }

  void POccCalculator::StructuresUniqueFile2SupercellSets(){
    bool LDEBUG=(FALSE || _DEBUG_POCC_ || XHOST.DEBUG);
    string soliloquy=XPID+"pocc::StructuresUniqueFile2SupercellSets():";

    vector<string> vlines,vtokens,vtokens2;

    string structures_file="";
    stringstream structures_file_ss;
    patchStructuresUniqueFile(m_aflags,structures_file,structures_file_ss,*p_FileMESSAGE,*p_oss);
    aurostd::string2vectorstring(structures_file_ss.str(),vlines);
    string arun_directory="",pocc_directory_abs="",qmvasp_path="";
    xQMVASP qmvasp;
    m_ARUN_directories.clear();
    for(uint iline=0;iline<vlines.size();iline++){
      if(aurostd::substring2bool(vlines[iline],POSCAR_POCC_series_START_tag)){
        l_supercell_sets.push_back(POccSuperCellSet());
        l_supercell_sets.back().m_psc_set.push_back(POccSuperCell());
        //hnf_matrix
        aurostd::string2tokens(vlines[iline],vtokens,"H");
        if(vtokens.size()<=1){throw aurostd::xerror(_AFLOW_FILE_NAME_,soliloquy,"Unknown START.POCC_ (H1) line",_FILE_CORRUPT_);}
        aurostd::string2tokens(vtokens.back(),vtokens2,"C");
        if(vtokens.size()<=1){throw aurostd::xerror(_AFLOW_FILE_NAME_,soliloquy,"Unknown START.POCC_ (H2) line",_FILE_CORRUPT_);}
        if(!aurostd::isfloat(vtokens2[0])){throw aurostd::xerror(_AFLOW_FILE_NAME_,soliloquy,"hnf_index is not an integer",_VALUE_ILLEGAL_);}
        l_supercell_sets.back().m_psc_set.back().m_hnf_index=aurostd::string2utype<unsigned long long int>(vtokens2[0]);
        //site_configuration
        aurostd::string2tokens(vlines[iline],vtokens,"C");
        if(vtokens.size()<=1){throw aurostd::xerror(_AFLOW_FILE_NAME_,soliloquy,"Unknown START.POCC_ (C1) line",_FILE_CORRUPT_);}
        if(!aurostd::isfloat(aurostd::RemoveWhiteSpaces(vtokens.back()))){throw aurostd::xerror(_AFLOW_FILE_NAME_,soliloquy,"site_config_index is not an integer",_VALUE_ILLEGAL_);}
        l_supercell_sets.back().m_psc_set.back().m_site_config_index=aurostd::string2utype<unsigned long long int>(aurostd::RemoveWhiteSpaces(vtokens.back()));
        //degeneracy
        l_supercell_sets.back().m_psc_set.back().m_degeneracy=1;
        if(iline+1>vlines.size()-1){throw aurostd::xerror(_AFLOW_FILE_NAME_,soliloquy,"Cannot grab title at iline="+aurostd::utype2string(iline),_FILE_CORRUPT_);} //see if title is accessible
        if(!aurostd::substring2bool(vlines[iline+1],"DG=")){throw aurostd::xerror(_AFLOW_FILE_NAME_,soliloquy,"DG= is not present in POSCAR title line",_FILE_CORRUPT_);}
        aurostd::string2tokens(vlines[iline+1],vtokens," ");
        for(uint i=0;i<vtokens.size();i++){
          if(aurostd::substring2bool(vtokens[i],"DG=")){
            aurostd::string2tokens(vtokens[i],vtokens2,"=");
            if(vtokens2.size()!=2){throw aurostd::xerror(_AFLOW_FILE_NAME_,soliloquy,"Cannot parse at DG= (vtokens2.size()=="+aurostd::utype2string(vtokens2.size())+")",_FILE_CORRUPT_);}
            if(!aurostd::isfloat(vtokens2[1])){throw aurostd::xerror(_AFLOW_FILE_NAME_,soliloquy,"degeneracy is not an integer",_VALUE_ILLEGAL_);}
            l_supercell_sets.back().m_psc_set.back().m_degeneracy*=aurostd::string2utype<unsigned long long int>(vtokens2[1]); //backwards compatible with old pocc scheme, but this should be obsolete
          }
        }
        //directory
        arun_directory=vlines[iline];
        aurostd::StringSubst(arun_directory,POSCAR_series_START_tag,"");  //POCC_01_H0C0
        arun_directory="ARUN."+arun_directory;
        m_ARUN_directories.push_back(arun_directory);
        pocc_directory_abs=m_aflags.Directory+"/"+arun_directory;
        if(LDEBUG){cerr << soliloquy << " pocc_directory_abs=" << pocc_directory_abs << endl;}
        if(!aurostd::IsDirectory(pocc_directory_abs)){throw aurostd::xerror(_AFLOW_FILE_NAME_,soliloquy,"POcc directory [dir="+pocc_directory_abs+"] not found",_FILE_CORRUPT_);}
        //m_ARUN_directories.push_back(pocc_directory_abs); //do not save full path
        //debug
        if(LDEBUG){
          cerr << soliloquy << " found hnf_index=" << l_supercell_sets.back().m_psc_set.back().m_hnf_index;
          cerr << " site_config_index=" << l_supercell_sets.back().m_psc_set.back().m_site_config_index;
          cerr << " degeneracy=" << l_supercell_sets.back().m_psc_set.back().m_degeneracy;
          cerr << endl;
        }
      }
    }

    if(LDEBUG){
      cerr << soliloquy << " l_supercell_sets.size()=" << l_supercell_sets.size() << endl;
      unsigned long long int isupercell=0;
      for(std::list<POccSuperCellSet>::iterator it=l_supercell_sets.begin();it!=l_supercell_sets.end();++it){
        isupercell=std::distance(l_supercell_sets.begin(),it);
        cerr << soliloquy << " l_supercell_sets[i=" << isupercell << "].m_psc_set.size()=" << (*it).m_psc_set.size() << endl;
      }
    }
  }

  void POccCalculator::setDFTEnergies() {
    bool LDEBUG=(FALSE || _DEBUG_POCC_ || XHOST.DEBUG);
    string soliloquy=XPID+"setDFTEnergies():";

    if(LDEBUG){cerr << soliloquy << " BEGIN" << endl;}

    if(m_ARUN_directories.size()==0){throw aurostd::xerror(_AFLOW_FILE_NAME_,soliloquy,"m_ARUN_directories.size()==0",_RUNTIME_ERROR_);}
    if(m_ARUN_directories.size()!=l_supercell_sets.size()){throw aurostd::xerror(_AFLOW_FILE_NAME_,soliloquy,"m_ARUN_directories.size()!=l_supercell_sets.size()",_RUNTIME_ERROR_);}

    xQMVASP qmvasp;
    unsigned long long int isupercell=0;
    string pocc_directory_abs="";
    string qmvasp_filename="";
    for(std::list<POccSuperCellSet>::iterator it=l_supercell_sets.begin();it!=l_supercell_sets.end();++it){
      isupercell=std::distance(l_supercell_sets.begin(),it);
      pocc_directory_abs=m_aflags.Directory+"/"+m_ARUN_directories[isupercell];
      if(LDEBUG){cerr << soliloquy << " look at pocc_directory_abs=" << pocc_directory_abs << endl;}
      //energy_dft
      qmvasp_filename=pocc_directory_abs+"/"+DEFAULT_AFLOW_QMVASP_OUT;
      if(!aurostd::EFileExist(qmvasp_filename,qmvasp_filename)){throw aurostd::xerror(_AFLOW_FILE_NAME_,soliloquy,"No qmvasp file found [dir="+pocc_directory_abs+"]",_FILE_NOT_FOUND_);}
      qmvasp.GetPropertiesFile(qmvasp_filename);
      if(LDEBUG){
        cerr << soliloquy << " qmvasp.H_atom_relax=" << qmvasp.H_atom_relax << endl;
        cerr << soliloquy << " qmvasp.H_atom_static=" << qmvasp.H_atom_static << endl;
      }
      //CO20200921 - we pulled H_atom_static previously, but this does not match what is being done in aflowlib_libraries
      //we pull relax and not static because relaxation runs come with stresses, pressures, etc. from which we can derive PV (for enthalpies)
      //use H_atom_relax instead
      (*it).m_energy_dft=qmvasp.H_atom_relax; //this will be the LAST relax, relax matches with aflowlib_libraries (NOT static)
      if((*it).m_energy_dft==AUROSTD_NAN){(*it).m_energy_dft=qmvasp.H_atom_relax;}
      if((*it).m_energy_dft==AUROSTD_NAN){throw aurostd::xerror(_AFLOW_FILE_NAME_,soliloquy,"No H_atom found in qmvasp [dir="+pocc_directory_abs+"]",_FILE_CORRUPT_);}
      //energy_dft_ground
      if((*it).m_energy_dft<m_energy_dft_ground){
        m_energy_dft_ground=(*it).m_energy_dft;
        m_ARUN_directory_ground=isupercell;
      }
      //m_energy_dft_ground=std::min(m_energy_dft_ground,(*it).m_energy_dft);
      if(LDEBUG){cerr << " H_atom[isupercell=" << isupercell << "]=" << (*it).m_energy_dft << endl;}
    }
    if(LDEBUG){cerr << " H_atom_ground=" << m_energy_dft_ground << endl;}

    if(LDEBUG){cerr << soliloquy << " END" << endl;}
  }

  void POccCalculator::setPOccStructureProbabilities(double temperature) {
    bool LDEBUG=(FALSE || _DEBUG_POCC_ || XHOST.DEBUG);
    string soliloquy=XPID+"setPOccStructureProbabilities():";
    stringstream message;

    if(LDEBUG){cerr << soliloquy << " temperature=" << temperature << endl;}
    if(l_supercell_sets.size()==0){throw aurostd::xerror(_AFLOW_FILE_NAME_,soliloquy,"l_supercell_sets.size()==0",_RUNTIME_ERROR_);}
    if(m_energy_dft_ground==AUROSTD_MAX_DOUBLE){throw aurostd::xerror(_AFLOW_FILE_NAME_,soliloquy,"m_energy_dft_ground not set",_RUNTIME_ERROR_);}

    if(std::signbit(temperature)){throw aurostd::xerror(_AFLOW_FILE_NAME_,soliloquy,"Negative temperature found",_VALUE_ILLEGAL_);}
    if(aurostd::isequal(temperature,0.0)){
      temperature=_ZERO_TOL_; //1e-6;
      message << "Converting T=0 -> T=" << temperature << " for Boltzmann probabilities";pflow::logger(_AFLOW_FILE_NAME_,soliloquy,message,m_aflags,*p_FileMESSAGE,*p_oss,_LOGGER_MESSAGE_); //WARNING
    }

    double denom=0.0;
    for(std::list<POccSuperCellSet>::iterator it=l_supercell_sets.begin();it!=l_supercell_sets.end();++it){
      denom+=(*it).getDegeneracy()*exp( -( (*it).m_energy_dft-m_energy_dft_ground ) / (KBOLTZEV*temperature) );
    }
    if(LDEBUG){cerr << soliloquy << " denom=" << denom << endl;}

    double prob_total=0.0;
    unsigned long long int isupercell=0;
    for(std::list<POccSuperCellSet>::iterator it=l_supercell_sets.begin();it!=l_supercell_sets.end();++it){
      isupercell=std::distance(l_supercell_sets.begin(),it);
      if(LDEBUG){cerr << soliloquy << " degeneracy[isupercell=" << isupercell << "]=" << (*it).getDegeneracy() << endl;}
      if(LDEBUG){cerr << soliloquy << " m_energy_dft[isupercell=" << isupercell << "]=" << (*it).m_energy_dft << endl;}
      (*it).m_probability=(*it).getDegeneracy()*exp( -( (*it).m_energy_dft-m_energy_dft_ground ) / (KBOLTZEV*temperature) ) / denom;
      prob_total+=(*it).m_probability;
      if(LDEBUG){cerr << soliloquy << " prob[isupercell=" << isupercell << "]=" << (*it).m_probability << endl;}
    }
    if(!aurostd::isequal(prob_total,1.0)){throw aurostd::xerror(_AFLOW_FILE_NAME_,soliloquy,"prob_total != 1.0",_RUNTIME_ERROR_);}
  }

  void POccCalculator::setEFA(){
    bool LDEBUG=(FALSE || _DEBUG_POCC_ || XHOST.DEBUG);
    string soliloquy=XPID+"POccCalculator::setEFA():";

    if(l_supercell_sets.size()==0){throw aurostd::xerror(_AFLOW_FILE_NAME_,soliloquy,"l_supercell_sets.size()==0",_RUNTIME_ERROR_);}
    xvector<double> xv_dgs(l_supercell_sets.size()),xv_energies(l_supercell_sets.size());
    unsigned long long int isupercell=0;
    for(std::list<POccSuperCellSet>::iterator it=l_supercell_sets.begin();it!=l_supercell_sets.end();++it){
      isupercell=std::distance(l_supercell_sets.begin(),it);
      xv_dgs[isupercell+xv_dgs.lrows]=(*it).getDegeneracy();
      xv_energies[isupercell+xv_energies.lrows]=(*it).m_energy_dft;
      if(LDEBUG){
        cerr << soliloquy << " xv_dgs[i=" << isupercell+xv_dgs.lrows << "]=" << xv_dgs[isupercell+xv_dgs.lrows];
        cerr << " xv_energies[" << isupercell+xv_energies.lrows << "]=" << xv_energies[isupercell+xv_energies.lrows] << endl;
      }
    }
    m_Hmix=pocc::getHmix(xv_energies,xv_dgs);
    m_efa=pocc::getEFA(xv_energies,xv_dgs);
  }

  void getTemperatureStringParameters(int& temperature_precision,bool& temperatures_int,int& zero_padding_temperature){
    vector<double> v_temperatures=getVTemperatures(DEFAULT_POCC_TEMPERATURE_STRING);
    return getTemperatureStringParameters(v_temperatures,temperature_precision,temperatures_int,zero_padding_temperature);
  }
  void getTemperatureStringParameters(const vector<double>& v_temperatures,int& temperature_precision,bool& temperatures_int,int& zero_padding_temperature){
    temperature_precision=TEMPERATURE_PRECISION;
    temperatures_int=true;
    zero_padding_temperature=4;
    if(!v_temperatures.empty()){
      temperatures_int=true;
      for(uint itemp=0;itemp<v_temperatures.size();itemp++){if(!aurostd::isinteger(v_temperatures[itemp])){temperatures_int=false;break;}}  //found a non-int temperature
      zero_padding_temperature=aurostd::getZeroPadding(max(v_temperatures))+(temperatures_int ? 0 : TEMPERATURE_PRECISION+1); //+1 for decimal place
    }
  }

  string POccCalculator::getTemperatureString(double temperature) const {
    return pocc::getTemperatureString(temperature,m_temperature_precision,m_temperatures_int,m_zero_padding_temperature);
  }
  string getTemperatureString(double temperature,int precision,bool temperatures_int,int zero_padding_temperature) {
    bool LDEBUG=(FALSE || _DEBUG_POCC_ || XHOST.DEBUG);
    string soliloquy=XPID+"POccCalculator::getTemperatureString():";
    stringstream t_ss;
    if(temperatures_int==false){t_ss.setf(std::ios::fixed,std::ios::floatfield);t_ss.precision(precision);}
    t_ss.width(zero_padding_temperature);t_ss.fill('0');
    t_ss << temperature;

    if(LDEBUG){
      cerr << soliloquy << " temperature=" << temperature << endl;
      cerr << soliloquy << " temperatures_int=" << temperatures_int << endl;
      cerr << soliloquy << " zero_padding=" << zero_padding_temperature << endl;
      cerr << soliloquy << " temperature_precision=" << precision << endl;
      cerr << soliloquy << " temperature_string=" << t_ss.str() << endl;
    }

    return t_ss.str();
  }

  void POccCalculator::setAvgDOSCAR(double temperature){
    bool LDEBUG=(FALSE || _DEBUG_POCC_ || XHOST.DEBUG);
    string soliloquy=XPID+"POccCalculator::setAvgDOSCAR():";
    stringstream message;

    if(LDEBUG){cerr << soliloquy << " BEGIN" << endl;}

    if(m_ARUN_directories.size()==0){throw aurostd::xerror(_AFLOW_FILE_NAME_,soliloquy,"m_ARUN_directories.size()==0",_RUNTIME_ERROR_);}
    if(m_ARUN_directories.size()!=l_supercell_sets.size()){throw aurostd::xerror(_AFLOW_FILE_NAME_,soliloquy,"m_ARUN_directories.size()!=l_supercell_sets.size()",_RUNTIME_ERROR_);}

    setPOccStructureProbabilities(temperature); //done in calculateRELAXProperties() - repetita iuvant

    xDOSCAR xdoscar;
    string DOSCAR_file="";
    unsigned long long int isupercell=0;
    m_Egap_DOS_net=0.0;
    bool metal_found=false,insulator_found=false;
    for(std::list<POccSuperCellSet>::iterator it=l_supercell_sets.begin();it!=l_supercell_sets.end();++it){
      isupercell=std::distance(l_supercell_sets.begin(),it);
      if(!aurostd::EFileExist(m_aflags.Directory+"/"+m_ARUN_directories[isupercell]+"/DOSCAR.static",DOSCAR_file)){throw aurostd::xerror(_AFLOW_FILE_NAME_,soliloquy,"DOSCAR.static not found in "+m_ARUN_directories[isupercell],_FILE_NOT_FOUND_);}
      message << "Processing xDOSCAR of " << m_ARUN_directories[isupercell];pflow::logger(_AFLOW_FILE_NAME_,soliloquy,message,m_aflags,*p_FileMESSAGE,*p_oss,_LOGGER_MESSAGE_);
      xdoscar.GetPropertiesFile(DOSCAR_file);
      message << "xDOSCAR read";pflow::logger(_AFLOW_FILE_NAME_,soliloquy,message,m_aflags,*p_FileMESSAGE,*p_oss,_LOGGER_MESSAGE_);
      xdoscar.GetBandGap();
      for(uint ispin=0;ispin<xdoscar.Egap.size();ispin++){
        message << "ISPIN=" << ispin << ", Egap_DOS=" << xdoscar.Egap[ispin];pflow::logger(_AFLOW_FILE_NAME_,soliloquy,message,m_aflags,*p_FileMESSAGE,*p_oss,_LOGGER_MESSAGE_);
      }
      if(isupercell==0){ //set all to 0
        m_xdoscar=xdoscar;  //import all properties
        //set all values to 0 for ensemble averages
        //[NOT necessary, should be the same across all ARUNS]std::fill(m_xdoscar.venergy.begin(),m_xdoscar.venergy.end(),0.0);
        std::fill(m_xdoscar.venergyEf.begin(),m_xdoscar.venergyEf.end(),0.0); //NOT the same across all ARUNS
        for(uint ispin=0;ispin<m_xdoscar.viDOS.size();ispin++){std::fill(m_xdoscar.viDOS[ispin].begin(),m_xdoscar.viDOS[ispin].end(),0.0);}

        for(uint iatom=0;iatom<m_xdoscar.vDOS.size();iatom++){
          for(uint iorbital=0;iorbital<m_xdoscar.vDOS[iatom].size();iorbital++){
            for(uint ispin=0;ispin<m_xdoscar.vDOS[iatom][iorbital].size();ispin++){
              std::fill(m_xdoscar.vDOS[iatom][iorbital][ispin].begin(),m_xdoscar.vDOS[iatom][iorbital][ispin].end(),0.0);
            }
          }
        }
        m_xdoscar.Efermi=0.0;
        m_Egap_DOS.assign(xdoscar.Egap.size(),0.0);
      }else{ //check that all dimensions match
        //these are VERY important checks, make sure venergyEf can be ensemble averaged
        //otherwise none of the properties can be averaged (comparing values at two different energies)
        if(m_xdoscar.energy_max!=xdoscar.energy_max){throw  aurostd::xerror(_AFLOW_FILE_NAME_,soliloquy,"m_xdoscar.energy_max!=xdoscar.energy_max",_INDEX_MISMATCH_);}
        if(m_xdoscar.energy_min!=xdoscar.energy_min){throw  aurostd::xerror(_AFLOW_FILE_NAME_,soliloquy,"m_xdoscar.energy_min!=xdoscar.energy_min",_INDEX_MISMATCH_);}
        if(m_xdoscar.number_energies!=xdoscar.number_energies){throw  aurostd::xerror(_AFLOW_FILE_NAME_,soliloquy,"m_xdoscar.number_energies!=xdoscar.number_energies",_INDEX_MISMATCH_);}

        if(m_xdoscar.venergy.size()!=xdoscar.venergy.size()){throw aurostd::xerror(_AFLOW_FILE_NAME_,soliloquy,"m_xdoscar.venergy.size()!=xdoscar.venergy.size()",_INDEX_MISMATCH_);}
        if(m_xdoscar.venergyEf.size()!=xdoscar.venergyEf.size()){throw aurostd::xerror(_AFLOW_FILE_NAME_,soliloquy,"m_xdoscar.venergyEf.size()!=xdoscar.venergyEf.size()",_INDEX_MISMATCH_);}
        if(m_xdoscar.viDOS.size()!=xdoscar.viDOS.size()){
          message << "Mismatch SPIN-ON/SPIN-OFF settings, attempting to rectify";pflow::logger(_AFLOW_FILE_NAME_,soliloquy,message,m_aflags,*p_FileMESSAGE,*p_oss,_LOGGER_WARNING_);
          if(m_xdoscar.viDOS.size()==1){ //make duplicate for spin-off
            m_xdoscar.convertSpinOFF2ON();
            m_Egap_DOS.push_back(m_Egap_DOS.back());  //need to extend m_Egap_DOS too
          }
          else if(xdoscar.viDOS.size()==1){xdoscar.convertSpinOFF2ON();}
          if(m_xdoscar.viDOS.size()!=xdoscar.viDOS.size()){
            throw aurostd::xerror(_AFLOW_FILE_NAME_,soliloquy,"m_xdoscar.viDOS.size()!=xdoscar.viDOS.size() ["+aurostd::utype2string(m_xdoscar.viDOS.size())+"!="+aurostd::utype2string(xdoscar.viDOS.size())+"]",_INDEX_MISMATCH_);
          }
        }
        for(uint ispin=0;ispin<m_xdoscar.viDOS.size();ispin++){
          if(m_xdoscar.viDOS[ispin].size()!=xdoscar.viDOS[ispin].size()){throw aurostd::xerror(_AFLOW_FILE_NAME_,soliloquy,"m_xdoscar.viDOS[ispin].size()!=xdoscar.viDOS[ispin].size()",_INDEX_MISMATCH_);}
        }
        if(m_xdoscar.vDOS.size()!=xdoscar.vDOS.size()){throw aurostd::xerror(_AFLOW_FILE_NAME_,soliloquy,"m_xdoscar.vDOS.size()!=xdoscar.vDOS.size()",_INDEX_MISMATCH_);}
        for(uint iatom=0;iatom<m_xdoscar.vDOS.size();iatom++){
          if(m_xdoscar.vDOS[iatom].size()!=xdoscar.vDOS[iatom].size()){throw aurostd::xerror(_AFLOW_FILE_NAME_,soliloquy,"m_xdoscar.vDOS[iatom].size()!=xdoscar.vDOS[iatom].size()",_INDEX_MISMATCH_);}
          for(uint iorbital=0;iorbital<m_xdoscar.vDOS[iatom].size();iorbital++){
            if(m_xdoscar.vDOS[iatom][iorbital].size()!=xdoscar.vDOS[iatom][iorbital].size()){throw aurostd::xerror(_AFLOW_FILE_NAME_,soliloquy,"m_xdoscar.vDOS[iatom][iorbital].size()!=xdoscar.vDOS[iatom][iorbital].size()",_INDEX_MISMATCH_);}
            for(uint ispin=0;ispin<m_xdoscar.vDOS[iatom][iorbital].size();ispin++){
              if(m_xdoscar.vDOS[iatom][iorbital][ispin].size()!=xdoscar.vDOS[iatom][iorbital][ispin].size()){throw aurostd::xerror(_AFLOW_FILE_NAME_,soliloquy,"m_xdoscar.vDOS[iatom][iorbital][ispin].size()!=xdoscar.vDOS[iatom][iorbital][ispin].size()",_INDEX_MISMATCH_);}
            }
          }
        }
        if(m_Egap_DOS.size()!=xdoscar.Egap.size()){throw aurostd::xerror(_AFLOW_FILE_NAME_,soliloquy,"m_Egap_DOS.size()!=xdoscar.Egap.size()",_INDEX_MISMATCH_);}
      }

      //these are all VECTORS and not xvectors, if we change in the future, this can be reduced by ienergy for loop
      //[NOT necessary, should be the same across all ARUNS]for(uint ienergy=0;ienergy<m_xdoscar.venergy.size();ienergy++){m_xdoscar.venergy[ienergy]+=( (*it).m_probability*xdoscar.venergy[ienergy] );}
      for(uint ienergy=0;ienergy<m_xdoscar.venergyEf.size();ienergy++){m_xdoscar.venergyEf[ienergy]+=( (*it).m_probability*xdoscar.venergyEf[ienergy] );} //NOT the same across all ARUNS
      for(uint ispin=0;ispin<m_xdoscar.viDOS.size();ispin++){
        for(uint ienergy=0;ienergy<m_xdoscar.viDOS[ispin].size();ienergy++){
          m_xdoscar.viDOS[ispin][ienergy]+=( (*it).m_probability*xdoscar.viDOS[ispin][ienergy] );
        }
      }
      //[sum of pdos != total: need to consider interstitials]if(0){
      for(uint iatom=0;iatom<m_xdoscar.vDOS.size();iatom++){  //iatom==0 is total, we can average this too
        for(uint iorbital=0;iorbital<m_xdoscar.vDOS[iatom].size();iorbital++){  //iorbital==0 is total, we can average this too
          for(uint ispin=0;ispin<m_xdoscar.vDOS[iatom][iorbital].size();ispin++){
            for(uint ienergy=0;ienergy<m_xdoscar.vDOS[iatom][iorbital][ispin].size();ienergy++){
              m_xdoscar.vDOS[iatom][iorbital][ispin][ienergy]+=( (*it).m_probability*xdoscar.vDOS[iatom][iorbital][ispin][ienergy] );
            }
          }
        }
      }
      //[sum of pdos != total: need to consider interstitials}else{
      //[sum of pdos != total: need to consider interstitials  double dos;
      //[sum of pdos != total: need to consider interstitials  for(uint iatom=1;iatom<m_xdoscar.vDOS.size();iatom++){  //iatom==0 is total, sum at the end
      //[sum of pdos != total: need to consider interstitials    for(uint iorbital=1;iorbital<m_xdoscar.vDOS[iatom].size();iorbital++){  //iorbital==0 is total, sum at the end
      //[sum of pdos != total: need to consider interstitials      for(uint ispin=0;ispin<m_xdoscar.vDOS[iatom][iorbital].size();ispin++){
      //[sum of pdos != total: need to consider interstitials        for(uint ienergy=0;ienergy<m_xdoscar.vDOS[iatom][iorbital][ispin].size();ienergy++){
      //[sum of pdos != total: need to consider interstitials          dos=( (*it).m_probability*xdoscar.vDOS[iatom][iorbital][ispin][ienergy] );
      //[sum of pdos != total: need to consider interstitials          m_xdoscar.vDOS[iatom][iorbital][ispin][ienergy]+=dos;
      //[sum of pdos != total: need to consider interstitials          m_xdoscar.vDOS[0][iorbital][ispin][ienergy]+=dos;
      //[sum of pdos != total: need to consider interstitials          m_xdoscar.vDOS[0][0][ispin][ienergy]+=dos;
      //[sum of pdos != total: need to consider interstitials        }
      //[sum of pdos != total: need to consider interstitials      }
      //[sum of pdos != total: need to consider interstitials    }
      //[sum of pdos != total: need to consider interstitials  }
      //[sum of pdos != total: need to consider interstitials}

      m_xdoscar.Efermi+=( (*it).m_probability*xdoscar.Efermi ); //venergyEf ensemble average should give the SAME energies as subtracting averaged Ef from venergy

      for(uint ispin=0;ispin<m_Egap_DOS.size();ispin++){
        //might consider adding vbm/cbm later
        if(xdoscar.Egap[ispin]==_METALGAP_){metal_found=true;} //just be safe, check spin-polarized
        else{insulator_found=true;}
        if(LDEBUG){cerr << soliloquy << " xdoscar.Egap[ispin=" << ispin << "]=" << xdoscar.Egap[ispin] << endl;}
        m_Egap_DOS[ispin]+=( (*it).m_probability*xdoscar.Egap[ispin]);
      }
      if(xdoscar.Egap_net==_METALGAP_){metal_found=true;}  //just be safe, check _net
      else{insulator_found=true;}
      m_Egap_DOS_net+=( (*it).m_probability*xdoscar.Egap_net);
    }
    if(metal_found && insulator_found){
      message << "Mixed metal and insulator states found, averaging to a metallic gap";pflow::logger(_AFLOW_FILE_NAME_,soliloquy,message,m_aflags,*p_FileMESSAGE,*p_oss,_LOGGER_WARNING_);
    }
    if(metal_found){
      for(uint ispin=0;ispin<m_Egap_DOS.size();ispin++){m_Egap_DOS[ispin]=_METALGAP_;}
      m_Egap_DOS_net=_METALGAP_;
    }

    //set some attributes
    if(m_vflags.AFLOW_SYSTEM.isentry && !m_vflags.AFLOW_SYSTEM.content_string.empty()){m_xdoscar.title=m_vflags.AFLOW_SYSTEM.content_string;}
    m_xdoscar.carstring="POCC"; //important for plotting

    m_xdoscar.GetBandGap(); //gap of averaged vDOS, we don't use this definition anymore

    //from m_xdoscar
    message << "Egap of average DOS (OBSOLETE)";pflow::logger(_AFLOW_FILE_NAME_,soliloquy,message,m_aflags,*p_FileMESSAGE,*p_oss,_LOGGER_MESSAGE_);
    for(uint ispin=0;ispin<m_xdoscar.Egap.size();ispin++){
      message << "ISPIN=" << ispin << ", Egap_DOS=" << m_xdoscar.Egap[ispin];pflow::logger(_AFLOW_FILE_NAME_,soliloquy,message,m_aflags,*p_FileMESSAGE,*p_oss,_LOGGER_MESSAGE_);
    }
    message << "Egap_DOS_net=" << xdoscar.Egap_net;pflow::logger(_AFLOW_FILE_NAME_,soliloquy,message,m_aflags,*p_FileMESSAGE,*p_oss,_LOGGER_MESSAGE_);

    //from POccCalculator
    message << "Average of Egap_DOSs";pflow::logger(_AFLOW_FILE_NAME_,soliloquy,message,m_aflags,*p_FileMESSAGE,*p_oss,_LOGGER_MESSAGE_);
    for(uint ispin=0;ispin<xdoscar.Egap.size();ispin++){
      message << "ISPIN=" << ispin << ", Egap_DOS=" << m_Egap_DOS[ispin];pflow::logger(_AFLOW_FILE_NAME_,soliloquy,message,m_aflags,*p_FileMESSAGE,*p_oss,_LOGGER_MESSAGE_);
    }
    message << "Egap_DOS_net=" << m_Egap_DOS_net;pflow::logger(_AFLOW_FILE_NAME_,soliloquy,message,m_aflags,*p_FileMESSAGE,*p_oss,_LOGGER_MESSAGE_);

    //remaining properties
    //should really print RELAXED values, but these are still being worked out for pocc
    //default to initial values
    m_xdoscar.Vol=xstr_pocc.GetVolume();
    m_xdoscar.lattice=Getabc_angles(xstr_pocc.scale*xstr_pocc.lattice,DEGREES); //will be size 6, but only the first 3 are printed/read
    for(int i=1;i<=3;i++){m_xdoscar.lattice[i]*=1e-10;}  //convert Angstroms to meters

    //XDOSCAR.OUT
    //string xdoscar_filename=POCC_DOSCAR_FILE+"_T"+aurostd::utype2string(temperature,TEMPERATURE_PRECISION)+"K";
    string xdoscar_filename=POCC_DOSCAR_FILE+"_T"+(*this).getTemperatureString(temperature)+"K";
    message << "Writing out " << xdoscar_filename;pflow::logger(_AFLOW_FILE_NAME_,soliloquy,message,m_aflags,*p_FileMESSAGE,*p_oss,_LOGGER_MESSAGE_);
    stringstream pocc_xdoscar_ss;
    pocc_xdoscar_ss << m_xdoscar;
    aurostd::stringstream2file(pocc_xdoscar_ss,m_aflags.Directory+"/"+xdoscar_filename);

    if(LDEBUG){cerr << soliloquy << " END" << endl;}
  }

  void POccCalculator::setAvgPlasmonicData(double temperature){
    bool LDEBUG=(FALSE || _DEBUG_POCC_ || XHOST.DEBUG);
    string soliloquy=XPID+"POccCalculator::setAvgDOSCAR():";
    stringstream message;

    if(LDEBUG){cerr << soliloquy << " BEGIN" << endl;}

    if(m_ARUN_directories.size()==0){throw aurostd::xerror(_AFLOW_FILE_NAME_,soliloquy,"m_ARUN_directories.size()==0",_RUNTIME_ERROR_);}
    if(m_ARUN_directories.size()!=l_supercell_sets.size()){throw aurostd::xerror(_AFLOW_FILE_NAME_,soliloquy,"m_ARUN_directories.size()!=l_supercell_sets.size()",_RUNTIME_ERROR_);}

    setPOccStructureProbabilities(temperature); //done in calculateRELAXProperties() - repetita iuvant

    m_vxplasm.clear();
    xPLASMONICS xplasm;
    string PLASM_file="";
    xcomplex<double> xcomp_tmp(0.0,0.0);
    vector<string> vlines,vtokens;
    uint ieps=0,i=0;
    unsigned long long int isupercell=0;
    for(ieps=0;ieps<m_veps_plasm.size();ieps++){
      for(std::list<POccSuperCellSet>::iterator it=l_supercell_sets.begin();it!=l_supercell_sets.end();++it){
        isupercell=std::distance(l_supercell_sets.begin(),it);
        if(!aurostd::EFileExist(m_aflags.Directory+"/"+m_ARUN_directories[isupercell]+"/"+m_vfilenames_plasm[ieps],PLASM_file)){throw aurostd::xerror(_AFLOW_FILE_NAME_,soliloquy,m_vfilenames_plasm[ieps]+" not found in "+m_ARUN_directories[isupercell],_FILE_NOT_FOUND_);}
        message << "Processing "+m_vfilenames_plasm[ieps]+" (eps=" << m_veps_plasm[ieps] << ") of " << m_ARUN_directories[isupercell];pflow::logger(_AFLOW_FILE_NAME_,soliloquy,message,m_aflags,*p_FileMESSAGE,*p_oss,_LOGGER_MESSAGE_);
        xplasm.GetPropertiesFile(PLASM_file);
        message << "xPLASM read (eps=" << xplasm.eps << ")";pflow::logger(_AFLOW_FILE_NAME_,soliloquy,message,m_aflags,*p_FileMESSAGE,*p_oss,_LOGGER_MESSAGE_);
        if(isupercell==0){  //set all to 0
          m_vxplasm[ieps].venergy.clear();
          m_vxplasm[ieps].veels.clear();
          m_vxplasm[ieps].vdielectric.clear();
          for(i=0;i<xplasm.venergy.size();i++){
            m_vxplasm[ieps].venergy.push_back(xplasm.venergy[i]);
            m_vxplasm[ieps].veels.push_back(0.0);
            xcomp_tmp.re=0.0;xcomp_tmp.im=0.0;
            m_vxplasm[ieps].vdielectric.push_back(xcomp_tmp);
          }
        }else{ //check that all dimensions match
          if(m_vxplasm[ieps].venergy.size()!=xplasm.venergy.size()){throw aurostd::xerror(_AFLOW_FILE_NAME_,soliloquy,"m_vxplasm[ieps].venergy.size()!=xplasm.venergy.size() for isupercell="+aurostd::utype2string(isupercell)+" in "+m_ARUN_directories[isupercell],_FILE_NOT_FOUND_);}
          if(m_vxplasm[ieps].veels.size()!=xplasm.veels.size()){throw aurostd::xerror(_AFLOW_FILE_NAME_,soliloquy,"m_vxplasm[ieps].veels.size()!=xplasm.veels.size() for isupercell="+aurostd::utype2string(isupercell)+" in "+m_ARUN_directories[isupercell],_FILE_NOT_FOUND_);}
          if(m_vxplasm[ieps].vdielectric.size()!=xplasm.vdielectric.size()){throw aurostd::xerror(_AFLOW_FILE_NAME_,soliloquy,"m_vxplasm[ieps].vdielectric.size()!=xplasm.vdielectric.size() for isupercell="+aurostd::utype2string(isupercell)+" in "+m_ARUN_directories[isupercell],_FILE_NOT_FOUND_);}
          for(i=0;i<m_vxplasm[ieps].venergy.size();i++){
            if(!aurostd::isequal(m_vxplasm[ieps].venergy[i],xplasm.venergy[i])){
              if(LDEBUG){cerr << soliloquy << " venergy: " << m_vxplasm[ieps].venergy[i] << " != " << xplasm.venergy[i] << endl;}
              throw aurostd::xerror(_AFLOW_FILE_NAME_,soliloquy,"m_vxplasm[ieps].venergy[i="+aurostd::utype2string(i)+"]!=xplasm.venergy[i] for isupercell="+aurostd::utype2string(isupercell)+" in "+m_ARUN_directories[isupercell],_FILE_NOT_FOUND_);
            }
          }
        }
        //do averaging
        for(i=0;i<m_vxplasm[ieps].venergy.size();i++){
          m_vxplasm[ieps].veels[i]+=( (*it).m_probability*xplasm.veels[i] );
          m_vxplasm[ieps].vdielectric[i].re+=( (*it).m_probability*xplasm.vdielectric[i].re );
          m_vxplasm[ieps].vdielectric[i].im+=( (*it).m_probability*xplasm.vdielectric[i].im );
        }
      }
    }
  }

  void POccCalculator::calculateRELAXProperties(double temperature){
    bool LDEBUG=(FALSE || _DEBUG_POCC_ || XHOST.DEBUG);
    string soliloquy=XPID+"POccCalculator::calculateRELAXProperties():";

    if(m_ARUN_directories.size()==0){throw aurostd::xerror(_AFLOW_FILE_NAME_,soliloquy,"m_ARUN_directories.size()==0",_RUNTIME_ERROR_);}

    //get most relaxed outcar
    uint i=0,max=10,max_found=0;
    for(i=1;i<=max;i++){  //i=max;i<=max;i--
      if(aurostd::EFileExist(m_aflags.Directory+"/"+m_ARUN_directories[0]+"/OUTCAR.relax"+aurostd::utype2string(i))){max_found=i;}
      else{break;}
    }
    if(max_found==0){return;} //no runs completed

    string OUTCAR_relax="OUTCAR.relax"+aurostd::utype2string(max_found);
    if(LDEBUG){cerr << soliloquy << " OUTCAR_relax=" << OUTCAR_relax << endl;}

    bool found_all_OUTCARs=true;
    for(unsigned long long int isupercell=0;isupercell<m_ARUN_directories.size()&&found_all_OUTCARs;isupercell++){
      if(!aurostd::EFileExist(m_aflags.Directory+"/"+m_ARUN_directories[isupercell]+"/"+OUTCAR_relax)){
        if(LDEBUG){cerr << soliloquy << " " << OUTCAR_relax << " not found in "+m_ARUN_directories[isupercell] << endl;}
        found_all_OUTCARs=false;
      }
    }
    if(!found_all_OUTCARs){return;}

    setPOccStructureProbabilities(temperature);
  }

  void POccCalculator::calculateSTATICProperties(double temperature){
    bool LDEBUG=(FALSE || _DEBUG_POCC_ || XHOST.DEBUG);
    string soliloquy=XPID+"POccCalculator::calculateSTATICProperties():";

    if(m_ARUN_directories.size()==0){throw aurostd::xerror(_AFLOW_FILE_NAME_,soliloquy,"m_ARUN_directories.size()==0",_RUNTIME_ERROR_);}

    bool found_all_OUTCARs=true;
    for(unsigned long long int isupercell=0;isupercell<m_ARUN_directories.size()&&found_all_OUTCARs==true;isupercell++){
      if(!aurostd::EFileExist(m_aflags.Directory+"/"+m_ARUN_directories[isupercell]+"/OUTCAR.static")){
        if(LDEBUG){cerr << soliloquy << " OUTCAR.static not found in "+m_ARUN_directories[isupercell] << endl;}
        found_all_OUTCARs=false;
      }
    }
    if(!found_all_OUTCARs){return;}

    setAvgDOSCAR(temperature);
    if(0){plotAvgDOSCAR(temperature);}  //do not plot as part of LIB2LIB, leave for LIB2RAW
  }

  void POccCalculator::calculatePlasmonicProperties(double temperature){
    bool LDEBUG=(FALSE || _DEBUG_POCC_ || XHOST.DEBUG);
    string soliloquy=XPID+"POccCalculator::calculateSTATICProperties():";

    if(m_ARUN_directories.size()==0){throw aurostd::xerror(_AFLOW_FILE_NAME_,soliloquy,"m_ARUN_directories.size()==0",_RUNTIME_ERROR_);}

    vector<string> vfiles;

    bool found_all_eps_dat_files=true;
    uint i=0;
    string tmp_str="";
    m_vfilenames_plasm.clear();
    for(unsigned long long int isupercell=0;isupercell<m_ARUN_directories.size()&&found_all_eps_dat_files==true;isupercell++){
      aurostd::DirectoryLS(m_aflags.Directory+"/"+m_ARUN_directories[isupercell],vfiles);
      if(isupercell==0){
        for(i=0;i<vfiles.size();i++){
          if(vfiles[i].find(DEFAULT_AFLOW_PLASMONICS_FILE)!=string::npos){m_vfilenames_plasm.push_back(vfiles[i]);}
        }
      }else{
        for(i=0;i<m_vfilenames_plasm.size();i++){
          if(!aurostd::EFileExist(m_aflags.Directory+"/"+m_ARUN_directories[isupercell]+"/"+m_vfilenames_plasm[i])){
            if(LDEBUG){cerr << soliloquy << " "+m_vfilenames_plasm[i]+" not found in "+m_ARUN_directories[isupercell] << endl;}
            found_all_eps_dat_files=false;
          }
        }
      }
    }
    if(!found_all_eps_dat_files){return;}

    //check eps can be extracted
    xPLASMONICS xplasm;
    for(i=0;i<m_vfilenames_plasm.size();i++){
      xplasm.filename=m_vfilenames_plasm[i];xplasm.getEPS();
      if(!aurostd::isfloat(xplasm.eps)){
        if(LDEBUG){cerr << soliloquy << " eps cannot be extracted from "+m_vfilenames_plasm[i] << endl;}
        found_all_eps_dat_files=false;
      }
    }
    if(!found_all_eps_dat_files){return;}

    //sort m_veps_plasm, do manually as string sorting is different than double sorting
    uint j=0;
    double eps1=0.0,eps2=0.0;
    for(i=0;i<m_vfilenames_plasm.size();i++){
      for(j=i;j<m_vfilenames_plasm.size();j++){
        xplasm.filename=m_vfilenames_plasm[i];xplasm.getEPS();
        eps1=aurostd::string2utype<double>(xplasm.eps);
        xplasm.filename=m_vfilenames_plasm[j];xplasm.getEPS();
        eps2=aurostd::string2utype<double>(xplasm.eps);
        if(eps2<eps1){
          tmp_str=m_vfilenames_plasm[i];
          m_vfilenames_plasm[i]=m_vfilenames_plasm[j];
          m_vfilenames_plasm[j]=tmp_str;
        }
      }
    }
    if(LDEBUG){cerr << soliloquy << " m_vfilenames_plasm=" << aurostd::joinWDelimiter(m_vfilenames_plasm,",") << endl;}

    m_veps_plasm.clear();
    m_vxplasm.clear();
    for(i=0;i<m_vfilenames_plasm.size();i++){
      xplasm.filename=m_vfilenames_plasm[i];xplasm.getEPS();
      m_veps_plasm.push_back(xplasm.eps);
      m_vxplasm.push_back(xPLASMONICS());
    }
    if(LDEBUG){cerr << soliloquy << " m_veps_plasm=" << aurostd::joinWDelimiter(m_veps_plasm,",") << endl;}
    setAvgPlasmonicData(temperature);
  }

  void POccCalculator::plotAvgDOSCAR(double temperature) const {return plotAvgDOSCAR(m_xdoscar,temperature,m_aflags.Directory);}
  void POccCalculator::plotAvgDOSCAR(const string& doscar_path,const string& directory) const {
    bool LDEBUG=(FALSE || _DEBUG_POCC_ || XHOST.DEBUG);
    string soliloquy=XPID+"POccCalculator::plotAvgDOSCAR():";

    if(LDEBUG){cerr << soliloquy << " BEGIN" << endl;}

    xDOSCAR xdos(doscar_path,*p_FileMESSAGE,true,*p_oss);
    double temperature=poccDOSCAR2temperature(doscar_path);
    return plotAvgDOSCAR(xdos,temperature,directory);
  }
  void POccCalculator::plotAvgDOSCAR(const xDOSCAR& xdos,double temperature,const string& directory) const {
    bool LDEBUG=(FALSE || _DEBUG_POCC_ || XHOST.DEBUG);
    string soliloquy=XPID+"POccCalculator::plotAvgDOSCAR():";

    if(LDEBUG){cerr << soliloquy << " BEGIN" << endl;}
    aurostd::xoption cmdline_opts, plot_opts;
    cmdline_opts.push_attached("PLOTTER::PRINT", "png");
    //ME20210927 - use carstring to distingish between types of DOSCARs
    if(xdos.carstring == "POCC") {  //turn off for ME - POCC+APL
      if(m_ARUN_directories.size()==0){throw aurostd::xerror(_AFLOW_FILE_NAME_,soliloquy,"m_ARUN_directories.size()==0",_RUNTIME_ERROR_);}
      cmdline_opts.push_attached("PLOT_DOS", directory);
      plot_opts = plotter::getPlotOptionsEStructure(cmdline_opts, "PLOT_DOS");
      plot_opts.push_attached("PROJECTION","ORBITALS");
      //plot_opts.push_attached("EXTENSION","dos_orbitals_T"+aurostd::utype2string(temperature,TEMPERATURE_PRECISION)+"K");
      plot_opts.push_attached("EXTENSION","dos_orbitals_T"+(*this).getTemperatureString(temperature)+"K");
      plotter::PLOT_DOS(plot_opts,xdos,*p_FileMESSAGE,*p_oss);

      plot_opts.push_attached("ARUN_DIRECTORY",m_ARUN_directories[0]);
      plot_opts.pop_attached("PROJECTION");
      plot_opts.push_attached("PROJECTION","SPECIES");
      //plot_opts.push_attached("EXTENSION","dos_species_T"+aurostd::utype2string(temperature,TEMPERATURE_PRECISION)+"K");
      plot_opts.push_attached("EXTENSION","dos_species_T"+(*this).getTemperatureString(temperature)+"K");
      plotter::PLOT_DOS(plot_opts,xdos,*p_FileMESSAGE,*p_oss);

      if(0){  //turn on for SG - plot orbitals for each species near fermi energy (dos_species_T0K_Cs_1)
        plot_opts.pop_attached("PROJECTION");
        plot_opts.push_attached("PROJECTION","ORBITALS");
        plot_opts.push_attached("DATATYPE","SPECIES");
        plot_opts.pop_attached("XMIN"); plot_opts.push_attached("XMIN","-1.5");
        plot_opts.pop_attached("XMAX"); plot_opts.push_attached("XMAX","1.5");
        for(uint ispecies=0;ispecies<xstr_pocc.species.size();ispecies++){
          plot_opts.pop_attached("DATASET"); plot_opts.push_attached("DATASET",aurostd::utype2string(ispecies+1));
          plot_opts.pop_attached("DATALABEL"); plot_opts.push_attached("DATALABEL",KBIN::VASP_PseudoPotential_CleanName(xstr_pocc.species[0]));
          plotter::PLOT_PDOS(plot_opts,xdos,*p_FileMESSAGE,*p_oss);
        }
      }
    } else if (xdos.carstring == "PHON") {
      cmdline_opts.push_attached("PLOT_PHDOS", directory);
      plot_opts = plotter::getPlotOptionsPhonons(cmdline_opts, "PLOT_PHDOS");
      plot_opts.push_attached("PROJECTION", "ATOMS");
      plot_opts.push_attached("EXTENSION", "phdos_T"+getTemperatureString(xdos.temperature)+"K");
      plot_opts.flag("PLOT_ALL_ATOMS", true);
      plot_opts.pop_attached("XMIN");plot_opts.pop_attached("XMAX");
      plotter::PLOT_PHDOS(plot_opts, xdos);
    } else {
      throw aurostd::xerror(_AFLOW_FILE_NAME_, soliloquy, "Invalid xDOSCAR format for POCC.", _RUNTIME_ERROR_);
    }

    if(LDEBUG){cerr << soliloquy << " END" << endl;}
  }

#define pocc_precision _DOUBLE_WRITE_PRECISION_ //12
#define pocc_roundoff_tol 5.0*pow(10,-((int)pocc_precision)-1)
  void POccCalculator::writeResults() const { //TEMPERATURE-INDEPENDENT
    bool LDEBUG=(FALSE || _DEBUG_POCC_ || XHOST.DEBUG);
    string soliloquy=XPID+"POccCalculator::writeResults():";
    stringstream message;

    if(LDEBUG){cerr << soliloquy << " BEGIN" << endl;}

    string enthalpy_tag="enthalpy"; //H
    unsigned long long int isupercell=0;

    //int pocc_precision=12;
    //double pocc_roundoff_tol=5.0*pow(10,-((int)pocc_precision)-1);

    //POCC.OUT
    message << "Writing out " << POCC_FILE_PREFIX+POCC_OUT_FILE << " (temperature-independent properties)";pflow::logger(_AFLOW_FILE_NAME_,soliloquy,message,m_aflags,*p_FileMESSAGE,*p_oss,_LOGGER_MESSAGE_);
    stringstream pocc_out_ss;
    pocc_out_ss << AFLOWIN_SEPARATION_LINE << endl;
    pocc_out_ss << POCC_AFLOWIN_tag << "START_TEMPERATURE=ALL" << endl;  //"  (K)"
    //[CO20200502 - removed unnecessary separation line]pocc_out_ss << AFLOWIN_SEPARATION_LINE << endl;

    //supercell degeneracy
    isupercell=0;
    for(std::list<POccSuperCellSet>::const_iterator it=l_supercell_sets.begin();it!=l_supercell_sets.end();++it){
      isupercell=std::distance(l_supercell_sets.begin(),it);
      pocc_out_ss << "degeneracy_supercell_" << std::setfill('0') << std::setw(aurostd::getZeroPadding(l_supercell_sets.size())) << isupercell+1  << "=" << aurostd::utype2string((*it).getDegeneracy()) << "  [" << m_ARUN_directories[isupercell] << "]" << endl; //+1 so we start at 1, not 0 (count)
    }
    //supercell enthalpy_atom
    isupercell=0;
    for(std::list<POccSuperCellSet>::const_iterator it=l_supercell_sets.begin();it!=l_supercell_sets.end();++it){
      isupercell=std::distance(l_supercell_sets.begin(),it);
      pocc_out_ss << enthalpy_tag << "_atom_supercell_" << std::setfill('0') << std::setw(aurostd::getZeroPadding(l_supercell_sets.size())) << isupercell+1  << "=" << aurostd::utype2string((*it).m_energy_dft,pocc_precision,true,pocc_roundoff_tol,SCIENTIFIC_STREAM) << "  (eV/at)  " << "[" << m_ARUN_directories[isupercell] << "]";
      if(isupercell==m_ARUN_directory_ground){pocc_out_ss << "  [ground]";}
      pocc_out_ss << endl; //+1 so we start at 1, not 0 (count)
    }
    //if(m_energy_dft_ground!=AUROSTD_MAX_DOUBLE) pocc_out_ss << enthalpy_tag << "_atom_ground=" << aurostd::utype2string(m_energy_dft_ground,pocc_precision,true,pocc_roundoff_tol,SCIENTIFIC_STREAM) << "  (eV/at)  " << "[" << m_ARUN_directories[m_ARUN_directory_ground] << "]" << endl;
    if(m_Hmix!=AUROSTD_MAX_DOUBLE) pocc_out_ss << enthalpy_tag << "_mix_atom=" << aurostd::utype2string(m_Hmix,pocc_precision,true,pocc_roundoff_tol,SCIENTIFIC_STREAM) << "  (eV/at)" << endl;
    if(m_efa!=AUROSTD_MAX_DOUBLE) pocc_out_ss << "entropy_forming_ability=" << aurostd::utype2string(m_efa,pocc_precision,true,pocc_roundoff_tol,SCIENTIFIC_STREAM) << "  (eV/at)^{-1}" << endl;

    //[CO20200502 - removed unnecessary separation line]pocc_out_ss << AFLOWIN_SEPARATION_LINE << endl;
    pocc_out_ss << POCC_AFLOWIN_tag << "STOP_TEMPERATURE=ALL" << endl;  //"  (K)"
    pocc_out_ss << AFLOWIN_SEPARATION_LINE << endl;

    aurostd::stringstream2file(pocc_out_ss,m_aflags.Directory+"/"+POCC_FILE_PREFIX+POCC_OUT_FILE);  //NO APPEND, write clean

    if(LDEBUG){cerr << soliloquy << " END" << endl;}
  }

  void POccCalculator::writeResults(double temperature) const { //TEMPERATURE-DEPENDENT
    bool LDEBUG=(FALSE || _DEBUG_POCC_ || XHOST.DEBUG);
    string soliloquy=XPID+"POccCalculator::writeResults():";
    stringstream message;

    if(LDEBUG){cerr << soliloquy << " BEGIN" << endl;}

    //int pocc_precision=12;
    //double pocc_roundoff_tol=5.0*pow(10,-((int)pocc_precision)-1);

    //POCC.OUT
    message << "Writing out " << POCC_FILE_PREFIX+POCC_OUT_FILE << " (T=" << temperature << "K properties)";pflow::logger(_AFLOW_FILE_NAME_,soliloquy,message,m_aflags,*p_FileMESSAGE,*p_oss,_LOGGER_MESSAGE_); //CO20200502 - no getTemperatureString(T) needed here
    stringstream pocc_out_ss;
    pocc_out_ss << AFLOWIN_SEPARATION_LINE << endl;
    pocc_out_ss << POCC_AFLOWIN_tag << "START_TEMPERATURE=" << (*this).getTemperatureString(temperature) << "_K" << endl;  //"  (K)"
    //[CO20200502 - removed unnecessary separation line]pocc_out_ss << AFLOWIN_SEPARATION_LINE << endl;

    //supercell probabilities
    unsigned long long int isupercell=0;
    for(std::list<POccSuperCellSet>::const_iterator it=l_supercell_sets.begin();it!=l_supercell_sets.end();++it){
      isupercell=std::distance(l_supercell_sets.begin(),it);
      //pocc_out_ss << "probability[" << m_ARUN_directories[isupercell] << "]=" << aurostd::utype2string((*it).m_probability,pocc_precision,true,pocc_roundoff_tol,SCIENTIFIC_STREAM) << endl;
      pocc_out_ss << "probability_supercell_" << std::setfill('0') << std::setw(aurostd::getZeroPadding(l_supercell_sets.size())) << isupercell+1  << "=" << aurostd::utype2string((*it).m_probability,pocc_precision,true,pocc_roundoff_tol,SCIENTIFIC_STREAM) << "  [" << m_ARUN_directories[isupercell] << "]" << endl; //+1 so we start at 1, not 0 (count)
    }

    //fix m_Egap and m_Egap_net for metals (Egap==0!)
    vector<double> Egap;Egap.assign(m_Egap.size(),0.0);
    if(LDEBUG){
      cerr << soliloquy << " m_Egap.size()=" << m_Egap.size() << endl;
      cerr << soliloquy << " Egap.size()=" << Egap.size() << endl;
    }
    double Egap_net=0.0;
    for(uint ispin=0;ispin<m_Egap.size();ispin++){
      if(m_Egap[ispin]!=_METALGAP_){Egap[ispin]=m_Egap[ispin];}
    }
    if(m_Egap_net!=_METALGAP_){Egap_net=m_Egap_net;}

    if(Egap.size()==2){
      pocc_out_ss << "Egap_spin_up=" << aurostd::utype2string(Egap[0],pocc_precision,true,pocc_roundoff_tol,SCIENTIFIC_STREAM) << "  (eV)" << endl;
      pocc_out_ss << "Egap_spin_dn=" << aurostd::utype2string(Egap[1],pocc_precision,true,pocc_roundoff_tol,SCIENTIFIC_STREAM) << "  (eV)" << endl;
    }
    if(Egap_net!=AUROSTD_MAX_DOUBLE) pocc_out_ss << "Egap_net=" << aurostd::utype2string(Egap_net,pocc_precision,true,pocc_roundoff_tol,SCIENTIFIC_STREAM) << "  (eV)" << endl;
    //[CO20200502 - removed unnecessary separation line]pocc_out_ss << AFLOWIN_SEPARATION_LINE << endl;
    //PLASMONICS
    for(uint ieps=0;ieps<m_veps_plasm.size();ieps++){
      if(m_vxplasm[ieps].venergy.size()!=0){
        uint i=0,padding=25;
        pocc_out_ss << POCC_AFLOWIN_tag << "START_PLASMONICS_EPS_" << m_veps_plasm[ieps] << endl;
        //header
        pocc_out_ss << "#";
        pocc_out_ss << aurostd::PaddedPRE("energy (eV)",padding) << " ";
        pocc_out_ss << aurostd::PaddedPRE("EELS",padding) << " ";
        pocc_out_ss << aurostd::PaddedPRE("Re(dielectric)",padding) << " ";
        pocc_out_ss << aurostd::PaddedPRE("Im(dielectric)",padding) << " ";
        pocc_out_ss << endl;
        for(i=0;i<m_vxplasm[ieps].venergy.size();i++){
          pocc_out_ss << " "; //spacing
          pocc_out_ss << aurostd::PaddedPRE(aurostd::utype2string(m_vxplasm[ieps].venergy[i],pocc_precision,true,pocc_roundoff_tol,SCIENTIFIC_STREAM),padding) << " ";
          pocc_out_ss << aurostd::PaddedPRE(aurostd::utype2string(m_vxplasm[ieps].veels[i],pocc_precision,true,pocc_roundoff_tol,SCIENTIFIC_STREAM),padding) << " ";
          pocc_out_ss << aurostd::PaddedPRE(aurostd::utype2string(m_vxplasm[ieps].vdielectric[i].re,pocc_precision,true,pocc_roundoff_tol,SCIENTIFIC_STREAM),padding) << " ";
          pocc_out_ss << aurostd::PaddedPRE(aurostd::utype2string(m_vxplasm[ieps].vdielectric[i].im,pocc_precision,true,pocc_roundoff_tol,SCIENTIFIC_STREAM),padding) << " ";
          pocc_out_ss << endl;
        }
        pocc_out_ss << POCC_AFLOWIN_tag << "STOP_PLASMONICS_EPS_" << m_veps_plasm[ieps] << endl;
      }
    }
    pocc_out_ss << POCC_AFLOWIN_tag << "STOP_TEMPERATURE=" << (*this).getTemperatureString(temperature) << "_K" << endl;  //"  (K)"
    pocc_out_ss << AFLOWIN_SEPARATION_LINE << endl;

    aurostd::stringstream2file(pocc_out_ss,m_aflags.Directory+"/"+POCC_FILE_PREFIX+POCC_OUT_FILE,"APPEND");

    if(LDEBUG){cerr << soliloquy << " END" << endl;}
  }

  bool POccCalculator::QMVASPsFound() const{
    bool LDEBUG=(FALSE || _DEBUG_POCC_ || XHOST.DEBUG);
    string soliloquy=XPID+"QMVASPsFound():";
    stringstream message;

    if(LDEBUG){cerr << soliloquy << " BEGIN" << endl;}

    if(m_ARUN_directories.size()==0){throw aurostd::xerror(_AFLOW_FILE_NAME_,soliloquy,"m_ARUN_directories.size()==0",_RUNTIME_ERROR_);}
    if(m_ARUN_directories.size()!=l_supercell_sets.size()){throw aurostd::xerror(_AFLOW_FILE_NAME_,soliloquy,"m_ARUN_directories.size()!=l_supercell_sets.size()",_RUNTIME_ERROR_);}

    bool found_all_QMVASPs=true;
    for(unsigned long long int isupercell=0;isupercell<m_ARUN_directories.size()&&found_all_QMVASPs==true;isupercell++){
      if(!aurostd::EFileExist(m_aflags.Directory+"/"+m_ARUN_directories[isupercell]+"/"+DEFAULT_AFLOW_QMVASP_OUT)){
        if(LDEBUG){cerr << soliloquy << " " << DEFAULT_AFLOW_QMVASP_OUT << " not found in "+m_ARUN_directories[isupercell] << endl;}
        found_all_QMVASPs=false;
      }
    }
    if(!found_all_QMVASPs){
      message << "Waiting for complete VASP calculations";pflow::logger(_AFLOW_FILE_NAME_,soliloquy,message,m_aflags,*p_FileMESSAGE,*p_oss,_LOGGER_NOTICE_);
      return false;
    }

    if(LDEBUG){cerr << soliloquy << " END" << endl;}
    return true;
  }

  vector<double> getVTemperatures(const string& temp_string){
    bool LDEBUG=(FALSE || _DEBUG_POCC_ || XHOST.DEBUG);
    string soliloquy=XPID+"POccCalculator::getVTemperatures():";

    if(LDEBUG){cerr << soliloquy << " temp_string=" << temp_string << endl;}
    if(temp_string.empty()){
      vector<double> tmp;return tmp;  //return something, it will try again
      //throw aurostd::xerror(_AFLOW_FILE_NAME_,soliloquy,"temp_string.empty()",_INPUT_ILLEGAL_);
    }

    vector<string> tokens;
    if(temp_string.find(":")!=string::npos){aurostd::string2tokens(temp_string,tokens,":");}
    else if(temp_string.find("-")!=string::npos){aurostd::string2tokens(temp_string,tokens,"-");}
    else if(temp_string.find(",")!=string::npos){aurostd::string2tokens(temp_string,tokens,",");}
    else{tokens.push_back(temp_string);}

    if(tokens.size()==0){throw aurostd::xerror(_AFLOW_FILE_NAME_,soliloquy,"Unknown temp_string format",_INPUT_ILLEGAL_);}

    //check that they are all doubles
    vector<double> dtokens;
    for(uint i=0;i<tokens.size();i++){
      if(!aurostd::isfloat(tokens[i])){throw aurostd::xerror(_AFLOW_FILE_NAME_,soliloquy,"temp_string token[i="+tokens[i]+"] is not a float",_INPUT_ILLEGAL_);} //check that all doubles
      dtokens.push_back(aurostd::string2utype<double>(tokens[i]));
      if(std::signbit(dtokens.back())){throw aurostd::xerror(_AFLOW_FILE_NAME_,soliloquy,"Negative temperature found in temp_string: "+tokens[i],_INPUT_ILLEGAL_);}
    }

    //simple comma-separated list
    if(dtokens.size()==1 || temp_string.find(",")!=string::npos){return dtokens;}

    //treat ':' and '-' as delimiter for ranges
    if(tokens.size()<1 || tokens.size()>3){throw aurostd::xerror(_AFLOW_FILE_NAME_,soliloquy,"Unknown temp_string format",_INPUT_ILLEGAL_);}

    double interval=100.0;
    if(dtokens.size()==3){interval=dtokens.back();}
    vector<double> vtemperatures;
    for(double temp=dtokens[0];temp<=dtokens[1];temp+=interval){vtemperatures.push_back(temp);}
    if(vtemperatures.size()==0){throw aurostd::xerror(_AFLOW_FILE_NAME_,soliloquy,"No temperatures extracted from temp_string",_INPUT_ILLEGAL_);}

    if(LDEBUG){
      for(uint i=0;i<vtemperatures.size();i++){
        cerr << soliloquy << " vtemperatures[i=" << i << "]=" << vtemperatures[i] << endl;
      }
    }

    return vtemperatures;
  }

  void POccCalculator::CleanPostProcessing(){
    bool LDEBUG=(FALSE || _DEBUG_POCC_ || XHOST.DEBUG);
    string soliloquy=XPID+"POccCalculator::CleanPostProcessing():";
    stringstream message;

    if(LDEBUG){;} //keep busy

    vector<string> vfiles;
    aurostd::DirectoryLS(m_aflags.Directory,vfiles);

    for(uint i=0;i<vfiles.size();i++){
      //ME20211019 - Added APL options
      if (m_kflags.KBIN_PHONONS_CALCULATION_APL) {
        if(vfiles[i].find(POCC_PHDOSCAR_FILE)!=string::npos){message << "Removing old postprocessing file: " << vfiles[i];pflow::logger(_AFLOW_FILE_NAME_,soliloquy,message,m_aflags,*p_FileMESSAGE,*p_oss,_LOGGER_MESSAGE_);aurostd::RemoveFile(aurostd::CleanFileName(m_aflags.Directory+"/"+vfiles[i]));continue;}  //PHDOSCAR.pocc_T0000K.xz
        if(vfiles[i].find(DEFAULT_APL_PHPOSCAR_FILE)!=string::npos){message << "Removing old postprocessing file: " << vfiles[i];pflow::logger(_AFLOW_FILE_NAME_,soliloquy,message,m_aflags,*p_FileMESSAGE,*p_oss,_LOGGER_MESSAGE_);aurostd::RemoveFile(aurostd::CleanFileName(m_aflags.Directory+"/"+vfiles[i]));continue;}  //PHDOSCAR.xz
        if(vfiles[i].find(POCC_FILE_PREFIX+POCC_APL_OUT_FILE)!=string::npos){message << "Removing old postprocessing file: " << vfiles[i];pflow::logger(_AFLOW_FILE_NAME_,soliloquy,message,m_aflags,*p_FileMESSAGE,*p_oss,_LOGGER_MESSAGE_);aurostd::RemoveFile(aurostd::CleanFileName(m_aflags.Directory+"/"+vfiles[i]));continue;}  //aflow.pocc.apl.out
      } else {
        if(vfiles[i].find(POCC_FILE_PREFIX+POCC_OUT_FILE)!=string::npos){message << "Removing old postprocessing file: " << vfiles[i];pflow::logger(_AFLOW_FILE_NAME_,soliloquy,message,m_aflags,*p_FileMESSAGE,*p_oss,_LOGGER_MESSAGE_);aurostd::RemoveFile(aurostd::CleanFileName(m_aflags.Directory+"/"+vfiles[i]));continue;}  //aflow.pocc.out
        if(vfiles[i].find(POCC_DOSCAR_FILE)!=string::npos){message << "Removing old postprocessing file: " << vfiles[i];pflow::logger(_AFLOW_FILE_NAME_,soliloquy,message,m_aflags,*p_FileMESSAGE,*p_oss,_LOGGER_MESSAGE_);aurostd::RemoveFile(aurostd::CleanFileName(m_aflags.Directory+"/"+vfiles[i]));continue;}  //DOSCAR.pocc_T0000K.xz
        if(vfiles[i].find("dos_orbitals_")!=string::npos && vfiles[i].find(".png")!=string::npos){message << "Removing old postprocessing file: " << vfiles[i];pflow::logger(_AFLOW_FILE_NAME_,soliloquy,message,m_aflags,*p_FileMESSAGE,*p_oss,_LOGGER_MESSAGE_);aurostd::RemoveFile(aurostd::CleanFileName(m_aflags.Directory+"/"+vfiles[i]));continue;}  //SYSTEM_dos_orbitals_T2400K.png.xz
        if(vfiles[i].find("dos_species_")!=string::npos && vfiles[i].find(".png")!=string::npos){message << "Removing old postprocessing file: " << vfiles[i];pflow::logger(_AFLOW_FILE_NAME_,soliloquy,message,m_aflags,*p_FileMESSAGE,*p_oss,_LOGGER_MESSAGE_);aurostd::RemoveFile(aurostd::CleanFileName(m_aflags.Directory+"/"+vfiles[i]));continue;}  //SYSTEM_dos_species_T2400K.png.xz
        if(vfiles[i].find("dos_atoms_")!=string::npos && vfiles[i].find(".png")!=string::npos){message << "Removing old postprocessing file: " << vfiles[i];pflow::logger(_AFLOW_FILE_NAME_,soliloquy,message,m_aflags,*p_FileMESSAGE,*p_oss,_LOGGER_MESSAGE_);aurostd::RemoveFile(aurostd::CleanFileName(m_aflags.Directory+"/"+vfiles[i]));continue;}  //SYSTEM_dos_atoms_T2400K.png.xz
      }
    }
  }

  void POccCalculator::loadDataIntoCalculator(){
    string soliloquy=XPID+"POccCalculator::loadDataIntoCalculator():";
    if(!m_initialized){throw aurostd::xerror(_AFLOW_FILE_NAME_,soliloquy,"POccCalculator failed to initialize");}

    POccStructuresFile psf(*p_FileMESSAGE,*p_oss);
    psf.initialize(POCC_FILE_PREFIX+POCC_UNIQUE_SUPERCELLS_FILE,m_aflags);
    if(!psf.loadDataIntoCalculator((*this),false)){  //do not try DirectoryLS() yet
      //if we get here, then postprocessing file is TOO old, try rewriting after we read in ALL_STRUCTURES file
      psf.initialize(POCC_FILE_PREFIX+POCC_ALL_SUPERCELLS_FILE,m_aflags);
      if(!psf.loadDataIntoCalculator((*this),true)){  //try DirectoryLS() here
        throw aurostd::xerror(_AFLOW_FILE_NAME_,soliloquy,"Cannot load data from structures files",_FILE_NOT_FOUND_);
      }
      //move old file and write new one
    }
    //StructuresAllFile2SupercellSets();  //this also works, just slower
    //StructuresUniqueFile2SupercellSets();


    //skip files if you need to
    vector<string> v_aruns2skip;
    if(!m_kflags.KBIN_POCC_ARUNS2SKIP_STRING.empty()){aurostd::string2tokens(m_kflags.KBIN_POCC_ARUNS2SKIP_STRING,v_aruns2skip,",");}
    if(XHOST.vflag_control.flag("ARUNS2SKIP")){aurostd::string2tokens(XHOST.vflag_control.getattachedscheme("ARUNS2SKIP"),v_aruns2skip,",");}
    if(v_aruns2skip.size()){
      string index_str="";
      uint index=0;
      vector<uint> v_indices;
      uint i=0;
      for(i=0;i<v_aruns2skip.size();i++){
        string index_str=v_aruns2skip[i];
        if(!aurostd::isfloat(index_str)){  //input looks likes ARUN.POCC_..., convert to 1,2,3...
          aurostd::StringSubst(index_str,"ARUN.POCC_","");
          vector<string> tokens;
          aurostd::string2tokens(index_str,tokens,"_");
          index_str=tokens[0];
          if(!aurostd::isfloat(index_str)){  //non-recognizable input
            pflow::logger(_AFLOW_FILE_NAME_,soliloquy,"Unknown format for ARUN2SKIP[i="+aurostd::utype2string(i)+"]="+v_aruns2skip[i],m_aflags,*p_FileMESSAGE,*p_oss,_LOGGER_WARNING_); 
            continue;
          }
        }
        //now index_str should be good - assume index_str = index_str+1
        index=aurostd::string2utype<uint>(index_str);
        if((index-1)>=m_ARUN_directories.size()){
          pflow::logger(_AFLOW_FILE_NAME_,soliloquy,"ARUN2SKIP[i="+aurostd::utype2string(i)+"]="+v_aruns2skip[i]+" is out of range",m_aflags,*p_FileMESSAGE,*p_oss,_LOGGER_WARNING_); 
          continue;
        }
        v_indices.push_back(index-1);
      }
      if(v_indices.size()){
        std::sort(v_indices.rbegin(),v_indices.rend());  //sort backwards so we erase
        std::list<POccSuperCellSet>::iterator it;
        for(i=0;i<v_indices.size();i++){
          pflow::logger(_AFLOW_FILE_NAME_,soliloquy,"Ignoring "+m_ARUN_directories[v_indices[i]],m_aflags,*p_FileMESSAGE,*p_oss,_LOGGER_NOTICE_); 
          m_ARUN_directories.erase(m_ARUN_directories.begin()+v_indices[i]);

          //erase
          it=l_supercell_sets.begin();std::advance(it,v_indices[i]);
          l_supercell_sets.erase(it);
        }
      }
    }
  }

  //CT20200319 - added AEL/AGL option
  void POccCalculator::setTemperatureStringParameters(){vector<double> v_temperatures;return setTemperatureStringParameters(v_temperatures);}
  void POccCalculator::setTemperatureStringParameters(vector<double>& v_temperatures){
    bool LDEBUG=(FALSE || _DEBUG_POCC_ || XHOST.DEBUG);
    string soliloquy=XPID+"POccCalculator::setTemperatureStringParameters():";

    if(!m_initialized){throw aurostd::xerror(_AFLOW_FILE_NAME_,soliloquy,"POccCalculator failed to initialized");}
    if(LDEBUG){cerr << soliloquy << " BEGIN" << endl;}

    //START: TEMPERATURE DEPENDENT PROPERTIES
    v_temperatures.clear();
    //v_temperatures.push_back(300);  //1000
    v_temperatures=getVTemperatures(m_kflags.KBIN_POCC_TEMPERATURE_STRING);
    if(XHOST.vflag_control.flag("CALCULATION_TEMPERATURE")){v_temperatures.clear();v_temperatures=getVTemperatures(XHOST.vflag_control.getattachedscheme("CALCULATION_TEMPERATURE"));}  //command line input
    if(v_temperatures.empty()){v_temperatures.clear();v_temperatures=getVTemperatures(DEFAULT_POCC_TEMPERATURE_STRING);}  //user aflow.rc
    if(v_temperatures.empty()){v_temperatures.clear();v_temperatures=getVTemperatures(AFLOWRC_DEFAULT_POCC_TEMPERATURE_STRING);}  //internal aflow.rc, will always work
    if(v_temperatures.empty()){throw aurostd::xerror(_AFLOW_FILE_NAME_,soliloquy,"v_temperatures.empty()",_INPUT_ILLEGAL_);}

    //get zero-padding, since temperature cannot be negative, just get max
    getTemperatureStringParameters(v_temperatures,m_temperature_precision,m_temperatures_int,m_zero_padding_temperature);
  }

  void POccCalculator::postProcessing(){
    bool LDEBUG=(FALSE || _DEBUG_POCC_ || XHOST.DEBUG);
    string soliloquy=XPID+"POccCalculator::postProcessing():";
    stringstream message;

    if(!m_initialized){throw aurostd::xerror(_AFLOW_FILE_NAME_,soliloquy,"POccCalculator failed to initialize");}
    if(LDEBUG){cerr << soliloquy << " BEGIN" << endl;}

    if(m_ARUN_directories.size() == 0) loadDataIntoCalculator();
    if(!QMVASPsFound()){return;}
    setDFTEnergies();
    setEFA();

    vector<double> v_temperatures;
    setTemperatureStringParameters(v_temperatures);

    message << "Performing POCC post-processing for these temperatures: " << aurostd::joinWDelimiter(aurostd::vecDouble2vecString(v_temperatures,5),",");pflow::logger(_AFLOW_FILE_NAME_,soliloquy,message,m_aflags,*p_FileMESSAGE,*p_oss,_LOGGER_MESSAGE_);

    if(1 && !m_kflags.KBIN_PHONONS_CALCULATION_APL){  //turn off slow pocc-postprocessing  //ME20211019 - do not run regular POCC postprocessing for APL or LIB2LIB will run this twice
      aurostd::RemoveFile(m_aflags.Directory+"/"+POCC_FILE_PREFIX+POCC_OUT_FILE); //clear file
      writeResults(); //write temperature-independent properties first
      for(uint itemp=0;itemp<v_temperatures.size();itemp++){
        calculateRELAXProperties(v_temperatures[itemp]);
        calculateSTATICProperties(v_temperatures[itemp]);
        calculatePlasmonicProperties(v_temperatures[itemp]);
        writeResults(v_temperatures[itemp]);  //write temperature-dependent properties next
      }
    }
    if (m_kflags.KBIN_PHONONS_CALCULATION_AEL) { //CT20200319
      if(LDEBUG){cerr << soliloquy << "Running AEL postprocessing" << endl;}
      calculateElasticProperties(v_temperatures);
    }
    if (m_kflags.KBIN_PHONONS_CALCULATION_AGL) { //CT20200323
      if(LDEBUG){cerr << "Running AGL postprocessing" << endl;}
      calculateDebyeThermalProperties(v_temperatures);
    }
<<<<<<< HEAD
    if (m_kflags.KBIN_PHONONS_CALCULATION_QHA) { //AS20210402
      if(LDEBUG){cerr << "Running QHA postprocessing" << endl;}
      calculateQHAProperties();
      calculateQHAPropertiesAVG(v_temperatures);
=======
    if (m_kflags.KBIN_PHONONS_CALCULATION_APL) { //ME20210927
      if(LDEBUG){cerr << "Running APL postprocessing" << endl;}
      calculatePhononPropertiesAPL(v_temperatures);
>>>>>>> 54cf1555
    }

    //END: TEMPERATURE DEPENDENT PROPERTIES

    if(LDEBUG){cerr << soliloquy << " END" << endl;}
  }
} // namespace pocc

namespace pocc {
  ////--------------------------------------------------------------------------------
  //// class POccGroup
  ////--------------------------------------------------------------------------------
  ////--------------------------------------------------------------------------------
  //// constructor
  ////--------------------------------------------------------------------------------
  //POccGroup::POccGroup(ostream& oss) : xStream(),m_initialized(false) {initialize(oss);}
  //POccGroup::POccGroup(ofstream& FileMESSAGE,ostream& oss) : xStream(),m_initialized(false) {initialize(FileMESSAGE,oss);}
  //POccGroup::POccGroup(const _aflags& aflags,ostream& oss) : xStream(),m_initialized(false) {initialize(aflags,oss);}
  //POccGroup::POccGroup(const _aflags& aflags,ofstream& FileMESSAGE,ostream& oss) : xStream(),m_initialized(false) {initialize(aflags,FileMESSAGE,oss);}
  //POccGroup::POccGroup(const POccGroup& b) {copy(b);} // copy PUBLIC

  //POccGroup::~POccGroup() {xStream::free();free();}

  //const POccGroup& POccGroup::operator=(const POccGroup& b) {  // operator= PUBLIC
  //if(this!=&b) {copy(b);}
  //return *this;
  //}
  //bool POccGroup::operator<(const POccGroup& other) const {return partial_occupation_value<other.partial_occupation_value;}

  //void POccGroup::clear() {POccGroup a;copy(a);}
  //void POccGroup::free() {
  //m_initialized=false;
  //m_aflags.clear();
  //site=AUROSTD_MAX_UINT;
  //partial_occupation_value=AUROSTD_MAX_DOUBLE;
  //v_occupants.clear();
  //v_types.clear();
  //}

  //void POccGroup::copy(const POccGroup& b) { // copy PRIVATE
  //xStream::copy(b);
  //m_initialized=b.m_initialized;
  //m_aflags=b.m_aflags;
  //site=b.site;
  //partial_occupation_value=b.partial_occupation_value;
  //v_occupants.clear();for(uint i=0;i<b.v_occupants.size();i++){v_occupants.push_back(b.v_occupants[i]);}
  //v_types.clear();for(uint i=0;i<b.v_types.size();i++){v_types.push_back(b.v_types[i]);}
  //}

  //void POccGroup::initialize(ostream& oss) {
  //xStream::free();
  //ofstream* _p_FileMESSAGE=new ofstream();f_new_ofstream=true;
  //initialize(*_p_FileMESSAGE,oss);
  //f_new_ofstream=true;  //override
  //}
  //void POccGroup::initialize(ofstream& FileMESSAGE,ostream& oss) {
  //free();
  //try{
  //setOFStream(FileMESSAGE); f_new_ofstream=false;
  //setOSS(oss);
  //m_initialized=false;  //no point
  //}
  //catch(aurostd::xerror& err){pflow::logger(err.whereFileName(), err.whereFunction(), err.what(), m_aflags, *p_FileMESSAGE, *p_oss, _LOGGER_ERROR_);}
  //}

  //void POccGroup::initialize(const _aflags& aflags,ostream& oss) {
  //xStream::free();
  //ofstream* _p_FileMESSAGE=new ofstream();f_new_ofstream=true;
  //initialize(aflags,*_p_FileMESSAGE,oss);
  //f_new_ofstream=true;  //override
  //}
  //void POccGroup::initialize(const _aflags& aflags,ofstream& FileMESSAGE,ostream& oss) {
  //free();
  //try{
  //setOFStream(FileMESSAGE); f_new_ofstream=false;
  //setOSS(oss);
  //setAFlags(aflags);
  //m_initialized=false;  //no point
  //}
  //catch(aurostd::xerror& err){pflow::logger(err.whereFileName(), err.whereFunction(), err.what(), m_aflags, *p_FileMESSAGE, *p_oss, _LOGGER_ERROR_);}
  //}

  //void POccGroup::setAFlags(const _aflags& aflags) {m_aflags=aflags;}
} // namespace pocc

namespace pocc {
  bool SiteVacancyCount::operator<(const SiteVacancyCount& other) const {return vacancy_count<other.vacancy_count;}
} // namespace pocc

namespace pocc {
  POccSuperCell::POccSuperCell() {free();}
  POccSuperCell::POccSuperCell(const POccSuperCell& b) {copy(b);}
  POccSuperCell::~POccSuperCell() {free();}
  void POccSuperCell::free() {
    m_hnf_index=AUROSTD_MAX_ULLINT;
    m_site_config_index=AUROSTD_MAX_ULLINT;
    m_degeneracy=0; //VERY IMPORTANT, 0 m_degeneracy will kill division
    m_energy_uff=AUROSTD_MAX_DOUBLE;
  }
  void POccSuperCell::copy(const POccSuperCell& b){
    m_hnf_index=b.m_hnf_index;
    m_site_config_index=b.m_site_config_index;
    m_degeneracy=b.m_degeneracy;
    m_energy_uff=b.m_energy_uff;
  }
  void POccSuperCell::clear() {POccSuperCell b;copy(b);}
  const POccSuperCell& POccSuperCell::operator=(const POccSuperCell& b){
    if(this!=&b){copy(b);}
    return *this;
  }
  bool POccSuperCell::operator<(const POccSuperCell& other) const {
    if(m_hnf_index!=other.m_hnf_index){return m_hnf_index<other.m_hnf_index;}
    return m_site_config_index<other.m_site_config_index;
    //if(m_site_config_index!=other.m_site_config_index){return m_site_config_index<other.m_site_config_index;} //if hnf + site_config is same, it's the same structure!
    //return energy<other.energy; //not smart to sort by double as last criteria (consider precision)
  }
  bool sortPSCsUFFEnergy(const POccSuperCell& a, const POccSuperCell& b){return a.m_energy_uff<b.m_energy_uff;}
} // namespace pocc

namespace pocc {
  const POccSuperCellSet& POccSuperCellSet::operator=(const POccSuperCellSet& b){
    if(this!=&b){m_psc_set.clear();for(uint i=0;i<b.m_psc_set.size();i++){m_psc_set.push_back(b.m_psc_set[i]);}}
    return *this;
  }
  bool POccSuperCellSet::operator<(const POccSuperCellSet& other) const {
    if(getHNFIndex()!=other.getHNFIndex()){return getHNFIndex()<other.getHNFIndex();}
    return getSiteConfigIndex()<other.getSiteConfigIndex();
    //if(getSiteConfigIndex()!=other.getSiteConfigIndex()){return getSiteConfigIndex()<other.getSiteConfigIndex();} //if hnf + site_config is same, it's the same structure!
    //return getUFFEnergy()<other.getUFFEnergy(); //not smart to sort by double as last criteria (consider precision)
  }
  unsigned long long int POccSuperCellSet::getDegeneracy() const {
    unsigned long long int degeneracy=0;
    for(uint i=0;i<m_psc_set.size();i++){degeneracy+=m_psc_set[i].m_degeneracy;}
    return degeneracy;
    //return m_psc_set.size();
  }
  const POccSuperCell& POccSuperCellSet::getSuperCell() const {
    if(m_psc_set.size()==0){
      string soliloquy=XPID+"POccSuperCellSet::getSuperCell():";
      throw aurostd::xerror(_AFLOW_FILE_NAME_,soliloquy,"m_psc_set.size()==0",_INDEX_ERROR_);
    }
    return m_psc_set[0];
  }
  double POccSuperCellSet::getHNFIndex() const {return getSuperCell().m_hnf_index;} //fix me eventually to do robust matrix comparison
  double POccSuperCellSet::getSiteConfigIndex() const {return getSuperCell().m_site_config_index;} //fix me eventually to do robust matrix comparison
  double POccSuperCellSet::getUFFEnergy() const {return getSuperCell().m_energy_uff;}
} // namespace pocc

namespace pocc {
  const UFFParamAtom& UFFParamAtom::operator=(const UFFParamAtom& b){
    if(this!=&b){
      symbol=b.symbol;
      r1=b.r1;
      theta0=b.theta0;
      x1=b.x1;
      D1=b.D1;
      zeta=b.zeta;
      Z1=b.Z1;
      Vi=b.Vi;
      Uj=b.Uj;
      ChiI=b.ChiI;
      hard=b.hard;
      radius=b.radius;
    }
    return *this;
  }
} // namespace pocc

namespace pocc {
  const UFFParamBond& UFFParamBond::operator=(const UFFParamBond& b){
    if(this!=&b){
      ren=b.ren;
      R0=b.R0;
      Kij=b.Kij;
      Xij=b.Xij;
      Dij=b.Dij;
      delta=b.delta;
      X6=b.X6;
      X12=b.X12;
    }
    return *this;
  }

  void UFFParamBond::calculate(UFFParamAtom& uffp1,UFFParamAtom& uffp2,double distij){
    //uffp1=_uffp1; uffp2=_uffp2; distij=_distij;
    //cerr << "SYMBOL " << _uffp1.symbol << " " << uffp1.r1 << "  " << _uffp2.symbol << " " << uffp2.r1 << endl;
    //SKIP equation 3 - zero for single bond (rbo)
    //equation 4
    ren = uffp1.r1 * uffp2.r1 * (pow( sqrt(uffp1.ChiI) - sqrt(uffp2.ChiI),2.0)) / (uffp1.ChiI*uffp1.r1 + uffp2.ChiI*uffp2.r1);
    //equation 2
    //NOTE: See http://towhee.sourceforge.net/forcefields/uff.html: there is a typo in the published paper
    R0 = uffp1.r1 + uffp2.r1 - ren;
    //equation 6
    Kij = 664.12 * uffp1.Z1 * uffp2.Z1 / (R0 * R0 * R0);
    Xij = sqrt(uffp1.x1 * uffp2.x1);
    Dij = sqrt(uffp1.D1 * uffp2.D1);
    delta = distij - R0;
    //cerr << "x1 " << uffp1.x1 << endl;
    //cerr << "x2 " << uffp2.x1 << endl;
    //cerr << "Xij " << Xij << endl;
    //cerr << "distij " << distij << endl;
    //cerr << "Xij/distij " << Xij/distij << endl;
    X6 = pow(Xij/distij,6);
    X12 = pow(Xij/distij,12);
    //cerr << "Dij " << Dij << endl;
    //cerr << "X12 " << X12<< endl;
    //cerr << "X6 " << X6<< endl;
  }

} // namespace pocc

namespace pocc {
  //--------------------------------------------------------------------------------
  // class POccUnit
  //--------------------------------------------------------------------------------
  //--------------------------------------------------------------------------------
  // constructor
  //--------------------------------------------------------------------------------
  POccUnit::POccUnit(ostream& oss) : xStream(oss),m_initialized(false) {initialize();}
  POccUnit::POccUnit(ofstream& FileMESSAGE,ostream& oss) : xStream(FileMESSAGE,oss),m_initialized(false) {initialize();}
  POccUnit::POccUnit(const _aflags& aflags,ostream& oss) : xStream(oss),m_initialized(false) {initialize(aflags);}
  POccUnit::POccUnit(const _aflags& aflags,ofstream& FileMESSAGE,ostream& oss) : xStream(FileMESSAGE,oss),m_initialized(false) {initialize(aflags);}
  POccUnit::POccUnit(const POccUnit& b) : xStream(*b.getOFStream(),*b.getOSS()) {copy(b);} // copy PUBLIC

  POccUnit::~POccUnit() {xStream::free();free();}

  const POccUnit& POccUnit::operator=(const POccUnit& b) {  // operator= PUBLIC
    if(this!=&b) {copy(b);}
    return *this;
  }

  //   bool POccUnit::operator<(const POccUnit& other) const {
  //   if(v_occupants.size()!=other.v_occupants.size()){
  //   if(equivalent!=other.equivalent){
  //   return v_occupants.size()>other.v_occupants.size(); //sort in ascending order
  //   }
  //   //return equivalent<other.equivalent;
  //   }
  //   if(equivalent!=other.equivalent){return equivalent<other.equivalent;}
  //   return site<other.site;
  //   }

  void POccUnit::clear() {POccUnit a;copy(a);}
  void POccUnit::free() {
    m_initialized=false;
    m_aflags.clear();
    site=AUROSTD_MAX_UINT;
    partial_occupation_flag=false;
    partial_occupation_value=AUROSTD_MAX_DOUBLE;
    v_occupants.clear();
    v_types.clear();
    m_pocc_groups.clear();
    is_inequivalent=false;
    equivalent=AUROSTD_MAX_UINT;
  }

  void POccUnit::copy(const POccUnit& b) { // copy PRIVATE
    xStream::copy(b);
    m_initialized=b.m_initialized;
    m_aflags=b.m_aflags;
    site=b.site;
    partial_occupation_flag=b.partial_occupation_flag;
    partial_occupation_value=b.partial_occupation_value;
    v_occupants.clear();for(uint i=0;i<b.v_occupants.size();i++){v_occupants.push_back(b.v_occupants[i]);}
    v_types.clear();for(uint i=0;i<b.v_types.size();i++){v_types.push_back(b.v_types[i]);}
    m_pocc_groups.clear();for(uint i=0;i<b.m_pocc_groups.size();i++){m_pocc_groups.push_back(b.m_pocc_groups[i]);}
    is_inequivalent=b.is_inequivalent;
    equivalent=b.equivalent;
  }

  bool POccUnit::initialize(ostream& oss) {
    xStream::initialize(oss);
    return initialize();
  }

  bool POccUnit::initialize(ofstream& FileMESSAGE,ostream& oss) {
    xStream::initialize(FileMESSAGE,oss);
    return initialize();
  }

  bool POccUnit::initialize() {
    free();
    m_initialized=false;  //no point
    return m_initialized;
  }

  bool POccUnit::initialize(const _aflags& aflags,ostream& oss) {
    xStream::initialize(oss);
    return initialize(aflags);
  }

  bool POccUnit::initialize(const _aflags& aflags,ofstream& FileMESSAGE,ostream& oss) {
    xStream::initialize(FileMESSAGE,oss);
    return initialize(aflags);
  }

  bool POccUnit::initialize(const _aflags& aflags) {
    free();
    setAFlags(aflags);
    m_initialized=false;  //no point
    return m_initialized;
  }

  void POccUnit::setAFlags(const _aflags& aflags) {m_aflags=aflags;}

} // namespace pocc

namespace pocc {
  //--------------------------------------------------------------------------------
  // class POccCalculator
  //--------------------------------------------------------------------------------
  //--------------------------------------------------------------------------------
  // constructor
  //--------------------------------------------------------------------------------
  POccCalculator::POccCalculator(ostream& oss) : POccCalculatorTemplate(),xStream(oss),m_initialized(false) {initialize();}
  POccCalculator::POccCalculator(const _aflags& aflags,ostream& oss) : POccCalculatorTemplate(),xStream(oss),m_initialized(false) {initialize(aflags);}
  POccCalculator::POccCalculator(const _aflags& aflags,const _kflags& kflags,ostream& oss) : POccCalculatorTemplate(),xStream(oss),m_initialized(false) {initialize(aflags,kflags);}
  POccCalculator::POccCalculator(const _aflags& aflags,const _vflags& vflags,ostream& oss) : POccCalculatorTemplate(),xStream(oss),m_initialized(false) {initialize(aflags,vflags);}
  POccCalculator::POccCalculator(const _aflags& aflags,const _kflags& kflags,const _vflags& vflags,ostream& oss) : POccCalculatorTemplate(),xStream(oss),m_initialized(false) {initialize(aflags,kflags,vflags);}
  POccCalculator::POccCalculator(const xstructure& xstr_pocc,ostream& oss) : POccCalculatorTemplate(),xStream(oss),m_initialized(false) {initialize(xstr_pocc);}
  POccCalculator::POccCalculator(const xstructure& xstr_pocc,const _aflags& aflags,ostream& oss) : POccCalculatorTemplate(),xStream(oss),m_initialized(false) {initialize(xstr_pocc,aflags);}
  POccCalculator::POccCalculator(const xstructure& xstr_pocc,const _kflags& kflags,ostream& oss) : POccCalculatorTemplate(),xStream(oss),m_initialized(false) {initialize(xstr_pocc,kflags);}
  POccCalculator::POccCalculator(const xstructure& xstr_pocc,const _vflags& vflags,ostream& oss) : POccCalculatorTemplate(),xStream(oss),m_initialized(false) {initialize(xstr_pocc,vflags);}
  POccCalculator::POccCalculator(const xstructure& xstr_pocc,const _kflags& kflags,const _vflags& vflags,ostream& oss) : POccCalculatorTemplate(),xStream(oss),m_initialized(false) {initialize(xstr_pocc,kflags,vflags);}
  POccCalculator::POccCalculator(const xstructure& xstr_pocc,const _aflags& aflags,const _kflags& kflags,ostream& oss) : POccCalculatorTemplate(),xStream(oss),m_initialized(false) {initialize(xstr_pocc,aflags,kflags);}
  POccCalculator::POccCalculator(const xstructure& xstr_pocc,const _aflags& aflags,const _vflags& vflags,ostream& oss) : POccCalculatorTemplate(),xStream(oss),m_initialized(false) {initialize(xstr_pocc,aflags,vflags);}
  POccCalculator::POccCalculator(const xstructure& xstr_pocc,const _aflags& aflags,const _kflags& kflags,const _vflags& vflags,ostream& oss) : POccCalculatorTemplate(),xStream(oss),m_initialized(false) {initialize(xstr_pocc,aflags,kflags,vflags);}
  POccCalculator::POccCalculator(ofstream& FileMESSAGE,ostream& oss) : POccCalculatorTemplate(),xStream(FileMESSAGE,oss),m_initialized(false) {initialize();}
  POccCalculator::POccCalculator(const _aflags& aflags,ofstream& FileMESSAGE,ostream& oss) : POccCalculatorTemplate(),xStream(FileMESSAGE,oss),m_initialized(false) {initialize(aflags);}
  POccCalculator::POccCalculator(const _aflags& aflags,const _kflags& kflags,ofstream& FileMESSAGE,ostream& oss) : POccCalculatorTemplate(),xStream(FileMESSAGE,oss),m_initialized(false) {initialize(aflags,kflags);}
  POccCalculator::POccCalculator(const _aflags& aflags,const _vflags& vflags,ofstream& FileMESSAGE,ostream& oss) : POccCalculatorTemplate(),xStream(FileMESSAGE,oss),m_initialized(false) {initialize(aflags,vflags);}
  POccCalculator::POccCalculator(const _aflags& aflags,const _kflags& kflags,const _vflags& vflags,ofstream& FileMESSAGE,ostream& oss) : POccCalculatorTemplate(),xStream(FileMESSAGE,oss),m_initialized(false) {initialize(aflags,kflags,vflags);}
  POccCalculator::POccCalculator(const xstructure& xstr_pocc,ofstream& FileMESSAGE,ostream& oss) : POccCalculatorTemplate(),xStream(FileMESSAGE,oss),m_initialized(false) {initialize(xstr_pocc);}
  POccCalculator::POccCalculator(const xstructure& xstr_pocc,const _aflags& aflags,ofstream& FileMESSAGE,ostream& oss) : POccCalculatorTemplate(),xStream(FileMESSAGE,oss),m_initialized(false) {initialize(xstr_pocc,aflags);}
  POccCalculator::POccCalculator(const xstructure& xstr_pocc,const _kflags& kflags,ofstream& FileMESSAGE,ostream& oss) : POccCalculatorTemplate(),xStream(FileMESSAGE,oss),m_initialized(false) {initialize(xstr_pocc,kflags);}
  POccCalculator::POccCalculator(const xstructure& xstr_pocc,const _vflags& vflags,ofstream& FileMESSAGE,ostream& oss) : POccCalculatorTemplate(),xStream(FileMESSAGE,oss),m_initialized(false) {initialize(xstr_pocc,vflags);}
  POccCalculator::POccCalculator(const xstructure& xstr_pocc,const _kflags& kflags,const _vflags& vflags,ofstream& FileMESSAGE,ostream& oss) : POccCalculatorTemplate(),xStream(FileMESSAGE,oss),m_initialized(false) {initialize(xstr_pocc,kflags,vflags);}
  POccCalculator::POccCalculator(const xstructure& xstr_pocc,const _aflags& aflags,const _kflags& kflags,ofstream& FileMESSAGE,ostream& oss) : POccCalculatorTemplate(),xStream(FileMESSAGE,oss),m_initialized(false) {initialize(xstr_pocc,aflags,kflags);}
  POccCalculator::POccCalculator(const xstructure& xstr_pocc,const _aflags& aflags,const _vflags& vflags,ofstream& FileMESSAGE,ostream& oss) : POccCalculatorTemplate(),xStream(FileMESSAGE,oss),m_initialized(false) {initialize(xstr_pocc,aflags,vflags);}
  POccCalculator::POccCalculator(const xstructure& xstr_pocc,const _aflags& aflags,const _kflags& kflags,const _vflags& vflags,ofstream& FileMESSAGE,ostream& oss) : POccCalculatorTemplate(),xStream(FileMESSAGE,oss),m_initialized(false) {initialize(xstr_pocc,aflags,kflags,vflags);}
  POccCalculator::POccCalculator(const aurostd::xoption& pocc_flags,ostream& oss) : POccCalculatorTemplate(),xStream(oss),m_initialized(false) {initialize(pocc_flags);}
  POccCalculator::POccCalculator(const aurostd::xoption& pocc_flags,const _aflags& aflags,ostream& oss) : POccCalculatorTemplate(),xStream(oss),m_initialized(false) {initialize(pocc_flags,aflags);}
  POccCalculator::POccCalculator(const aurostd::xoption& pocc_flags,const _aflags& aflags,const _kflags& kflags,ostream& oss) : POccCalculatorTemplate(),xStream(oss),m_initialized(false) {initialize(pocc_flags,aflags,kflags);}
  POccCalculator::POccCalculator(const aurostd::xoption& pocc_flags,const _aflags& aflags,const _vflags& vflags,ostream& oss) : POccCalculatorTemplate(),xStream(oss),m_initialized(false) {initialize(pocc_flags,aflags,vflags);}
  POccCalculator::POccCalculator(const aurostd::xoption& pocc_flags,const _aflags& aflags,const _kflags& kflags,const _vflags& vflags,ostream& oss) : POccCalculatorTemplate(),xStream(oss),m_initialized(false) {initialize(pocc_flags,aflags,kflags,vflags);}
  POccCalculator::POccCalculator(const xstructure& xstr_pocc,const aurostd::xoption& pocc_flags,ostream& oss) : POccCalculatorTemplate(),xStream(oss),m_initialized(false) {initialize(xstr_pocc,pocc_flags);}
  POccCalculator::POccCalculator(const xstructure& xstr_pocc,const aurostd::xoption& pocc_flags,const _aflags& aflags,ostream& oss) : POccCalculatorTemplate(),xStream(oss),m_initialized(false) {initialize(xstr_pocc,pocc_flags,aflags);}
  POccCalculator::POccCalculator(const xstructure& xstr_pocc,const aurostd::xoption& pocc_flags,const _kflags& kflags,ostream& oss) : POccCalculatorTemplate(),xStream(oss),m_initialized(false) {initialize(xstr_pocc,pocc_flags,kflags);}
  POccCalculator::POccCalculator(const xstructure& xstr_pocc,const aurostd::xoption& pocc_flags,const _vflags& vflags,ostream& oss) : POccCalculatorTemplate(),xStream(oss),m_initialized(false) {initialize(xstr_pocc,pocc_flags,vflags);}
  POccCalculator::POccCalculator(const xstructure& xstr_pocc,const aurostd::xoption& pocc_flags,const _kflags& kflags,const _vflags& vflags,ostream& oss) : POccCalculatorTemplate(),xStream(oss),m_initialized(false) {initialize(xstr_pocc,pocc_flags,kflags,vflags);}
  POccCalculator::POccCalculator(const xstructure& xstr_pocc,const aurostd::xoption& pocc_flags,const _aflags& aflags,const _kflags& kflags,ostream& oss) : POccCalculatorTemplate(),xStream(oss),m_initialized(false) {initialize(xstr_pocc,pocc_flags,aflags,kflags);}
  POccCalculator::POccCalculator(const xstructure& xstr_pocc,const aurostd::xoption& pocc_flags,const _aflags& aflags,const _vflags& vflags,ostream& oss) : POccCalculatorTemplate(),xStream(oss),m_initialized(false) {initialize(xstr_pocc,pocc_flags,aflags,vflags);}
  POccCalculator::POccCalculator(const xstructure& xstr_pocc,const aurostd::xoption& pocc_flags,const _aflags& aflags,const _kflags& kflags,const _vflags& vflags,ostream& oss) : POccCalculatorTemplate(),xStream(oss),m_initialized(false) {initialize(xstr_pocc,pocc_flags,aflags,kflags,vflags);}
  POccCalculator::POccCalculator(const aurostd::xoption& pocc_flags,ofstream& FileMESSAGE,ostream& oss) : POccCalculatorTemplate(),xStream(FileMESSAGE,oss),m_initialized(false) {initialize(pocc_flags);}
  POccCalculator::POccCalculator(const aurostd::xoption& pocc_flags,const _aflags& aflags,ofstream& FileMESSAGE,ostream& oss) : POccCalculatorTemplate(),xStream(FileMESSAGE,oss),m_initialized(false) {initialize(pocc_flags,aflags);}
  POccCalculator::POccCalculator(const aurostd::xoption& pocc_flags,const _aflags& aflags,const _kflags& kflags,ofstream& FileMESSAGE,ostream& oss) : POccCalculatorTemplate(),xStream(FileMESSAGE,oss),m_initialized(false) {initialize(pocc_flags,aflags,kflags);}
  POccCalculator::POccCalculator(const aurostd::xoption& pocc_flags,const _aflags& aflags,const _vflags& vflags,ofstream& FileMESSAGE,ostream& oss) : POccCalculatorTemplate(),xStream(FileMESSAGE,oss),m_initialized(false) {initialize(pocc_flags,aflags,vflags);}
  POccCalculator::POccCalculator(const aurostd::xoption& pocc_flags,const _aflags& aflags,const _kflags& kflags,const _vflags& vflags,ofstream& FileMESSAGE,ostream& oss) : POccCalculatorTemplate(),xStream(FileMESSAGE,oss),m_initialized(false) {initialize(pocc_flags,aflags,kflags,vflags);}
  POccCalculator::POccCalculator(const xstructure& xstr_pocc,const aurostd::xoption& pocc_flags,ofstream& FileMESSAGE,ostream& oss) : POccCalculatorTemplate(),xStream(FileMESSAGE,oss),m_initialized(false) {initialize(xstr_pocc,pocc_flags);}
  POccCalculator::POccCalculator(const xstructure& xstr_pocc,const aurostd::xoption& pocc_flags,const _aflags& aflags,ofstream& FileMESSAGE,ostream& oss) : POccCalculatorTemplate(),xStream(FileMESSAGE,oss),m_initialized(false) {initialize(xstr_pocc,pocc_flags,aflags);}
  POccCalculator::POccCalculator(const xstructure& xstr_pocc,const aurostd::xoption& pocc_flags,const _kflags& kflags,ofstream& FileMESSAGE,ostream& oss) : POccCalculatorTemplate(),xStream(FileMESSAGE,oss),m_initialized(false) {initialize(xstr_pocc,pocc_flags,kflags);}
  POccCalculator::POccCalculator(const xstructure& xstr_pocc,const aurostd::xoption& pocc_flags,const _vflags& vflags,ofstream& FileMESSAGE,ostream& oss) : POccCalculatorTemplate(),xStream(FileMESSAGE,oss),m_initialized(false) {initialize(xstr_pocc,pocc_flags,vflags);}
  POccCalculator::POccCalculator(const xstructure& xstr_pocc,const aurostd::xoption& pocc_flags,const _kflags& kflags,const _vflags& vflags,ofstream& FileMESSAGE,ostream& oss) : POccCalculatorTemplate(),xStream(FileMESSAGE,oss),m_initialized(false) {initialize(xstr_pocc,pocc_flags,kflags,vflags);}
  POccCalculator::POccCalculator(const xstructure& xstr_pocc,const aurostd::xoption& pocc_flags,const _aflags& aflags,const _kflags& kflags,ofstream& FileMESSAGE,ostream& oss) : POccCalculatorTemplate(),xStream(FileMESSAGE,oss),m_initialized(false) {initialize(xstr_pocc,pocc_flags,aflags,kflags);}
  POccCalculator::POccCalculator(const xstructure& xstr_pocc,const aurostd::xoption& pocc_flags,const _aflags& aflags,const _vflags& vflags,ofstream& FileMESSAGE,ostream& oss) : POccCalculatorTemplate(),xStream(FileMESSAGE,oss),m_initialized(false) {initialize(xstr_pocc,pocc_flags,aflags,vflags);}
  POccCalculator::POccCalculator(const xstructure& xstr_pocc,const aurostd::xoption& pocc_flags,const _aflags& aflags,const _kflags& kflags,const _vflags& vflags,ofstream& FileMESSAGE,ostream& oss) : POccCalculatorTemplate(),xStream(FileMESSAGE,oss),m_initialized(false) {initialize(xstr_pocc,pocc_flags,aflags,kflags,vflags);}
  POccCalculator::POccCalculator(const POccCalculator& b) : POccCalculatorTemplate(),xStream(*b.getOFStream(),*b.getOSS()) {copy(b);} // copy PUBLIC

  POccCalculator::~POccCalculator() {xStream::free();free();}

  const POccCalculator& POccCalculator::operator=(const POccCalculator& b) {  // operator= PUBLIC
    if(this!=&b) {copy(b);}
    return *this;
  }

  void POccCalculator::clear() {POccCalculator a;copy(a);}
  void POccCalculator::free() {
    POccCalculatorTemplate::free();
    m_initialized=false;
    m_p_flags.clear();
    m_aflags.clear();
    m_kflags.clear();
    m_vflags.clear();
    //p_str.clear();
    energy_analyzer.clear();
    resetHNFMatrices();
    resetSiteConfigurations();
    hnf_count=0;
    types_config_permutations_count=0;
    total_permutations_count=0;
    //for(std::list<POccSuperCellSet>::iterator it=l_supercell_sets.begin();it!=l_supercell_sets.end();++it){(*it).clear();}
    l_supercell_sets.clear();
    m_ARUN_directories.clear();
    m_Hmix=AUROSTD_MAX_DOUBLE;
    m_efa=AUROSTD_MAX_DOUBLE;
    m_temperature_precision=TEMPERATURE_PRECISION;
    m_zero_padding_temperature=0;
    m_temperatures_int=false;
    m_energy_dft_ground=AUROSTD_MAX_DOUBLE;
    m_ARUN_directory_ground=AUROSTD_MAX_UINT;
    m_xdoscar.clear();
    m_Egap_DOS.clear();
    m_Egap.clear();
    m_Egap_DOS_net=AUROSTD_MAX_DOUBLE;
    m_Egap_net=AUROSTD_MAX_DOUBLE;
    m_vfilenames_plasm.clear();
    m_veps_plasm.clear();
    m_vxplasm.clear();
    enumerator_mode.clear();

    m_energy_uff_tolerance=DEFAULT_UFF_ENERGY_TOLERANCE;
  }

  void POccCalculator::copy(const POccCalculator& b) { // copy PRIVATE
    POccCalculatorTemplate::copy(b);
    xStream::copy(b);
    m_initialized=b.m_initialized;
    m_p_flags=b.m_p_flags;
    m_aflags=b.m_aflags;
    m_kflags=b.m_kflags;
    m_vflags=b.m_vflags;
    //p_str=b.p_str;
    energy_analyzer=b.energy_analyzer;
    hnf_mat=b.hnf_mat;
    a_start=b.a_start;b_start=b.b_start;c_start=b.c_start;
    d_start=b.d_start;e_start=b.e_start;f_start=b.f_start;
    v_unique_superlattices=b.v_unique_superlattices;
    v_types_config=b.v_types_config;
    config_iterator=b.config_iterator;
    v_config_order=b.v_config_order;
    m_energy_uff_tolerance=b.m_energy_uff_tolerance;
    hnf_count=b.hnf_count;
    types_config_permutations_count=b.types_config_permutations_count;
    total_permutations_count=b.total_permutations_count;
    //for(std::list<POccSuperCellSet>::iterator it=l_supercell_sets.begin();it!=l_supercell_sets.end();++it){(*it).clear();}
    l_supercell_sets.clear();for(std::list<POccSuperCellSet>::const_iterator it=b.l_supercell_sets.begin();it!=b.l_supercell_sets.end();++it){l_supercell_sets.push_back(*it);}
    m_Hmix=b.m_Hmix;
    m_efa=b.m_efa;
    m_temperature_precision=b.m_temperature_precision;
    m_zero_padding_temperature=b.m_zero_padding_temperature;
    m_temperatures_int=b.m_temperatures_int;
    m_energy_dft_ground=b.m_energy_dft_ground;
    m_ARUN_directory_ground=b.m_ARUN_directory_ground;
    m_ARUN_directories.clear();for(uint i=0;i<b.m_ARUN_directories.size();i++){m_ARUN_directories.push_back(b.m_ARUN_directories[i]);}
    m_xdoscar=b.m_xdoscar;
    m_Egap_DOS.clear();for(uint ispin=0;ispin<b.m_Egap_DOS.size();ispin++){m_Egap_DOS.push_back(b.m_Egap_DOS[ispin]);}
    m_Egap.clear();for(uint ispin=0;ispin<b.m_Egap.size();ispin++){m_Egap.push_back(b.m_Egap[ispin]);}
    m_Egap_DOS_net=b.m_Egap_DOS_net;
    m_Egap_net=b.m_Egap_net;
    m_vfilenames_plasm.clear();for(uint i=0;i<b.m_vfilenames_plasm.size();i++){m_vfilenames_plasm.push_back(b.m_vfilenames_plasm[i]);}
    m_veps_plasm.clear();for(uint i=0;i<b.m_veps_plasm.size();i++){m_veps_plasm.push_back(b.m_veps_plasm[i]);}
    m_vxplasm.clear();for(uint i=0;i<b.m_vxplasm.size();i++){m_vxplasm.push_back(b.m_vxplasm[i]);}
    enumerator_mode=b.enumerator_mode;
  }

  bool POccCalculator::initialize(ostream& oss) {
    xStream::initialize(oss);
    return initialize();
  }
  bool POccCalculator::initialize(const _aflags& aflags,ostream& oss) {
    xStream::initialize(oss);
    return initialize(aflags);
  }
  bool POccCalculator::initialize(const _aflags& aflags,const _kflags& kflags,ostream& oss) {
    xStream::initialize(oss);
    return initialize(aflags,kflags);
  }
  bool POccCalculator::initialize(const _aflags& aflags,const _vflags& vflags,ostream& oss) {
    xStream::initialize(oss);
    return initialize(aflags,vflags);
  }
  bool POccCalculator::initialize(const _aflags& aflags,const _kflags& kflags,const _vflags& vflags,ostream& oss) {
    xStream::initialize(oss);
    return initialize(aflags,kflags,vflags);
  }
  bool POccCalculator::initialize(const xstructure& xstr_pocc,ostream& oss) {
    xStream::initialize(oss);
    return initialize(xstr_pocc);
  }
  bool POccCalculator::initialize(const xstructure& xstr_pocc,const _aflags& aflags,ostream& oss) {
    xStream::initialize(oss);
    return initialize(xstr_pocc,aflags);
  }
  bool POccCalculator::initialize(const xstructure& xstr_pocc,const _kflags& kflags,ostream& oss) {
    xStream::initialize(oss);
    return initialize(xstr_pocc,kflags);
  }
  bool POccCalculator::initialize(const xstructure& xstr_pocc,const _vflags& vflags,ostream& oss) {
    xStream::initialize(oss);
    return initialize(xstr_pocc,vflags);
  }
  bool POccCalculator::initialize(const xstructure& xstr_pocc,const _kflags& kflags,const _vflags& vflags,ostream& oss) {
    xStream::initialize(oss);
    return initialize(xstr_pocc,kflags,vflags);
  }
  bool POccCalculator::initialize(const xstructure& xstr_pocc,const _aflags& aflags,const _kflags& kflags,ostream& oss) {
    xStream::initialize(oss);
    return initialize(xstr_pocc,aflags,kflags);
  }
  bool POccCalculator::initialize(const xstructure& xstr_pocc,const _aflags& aflags,const _vflags& vflags,ostream& oss) {
    xStream::initialize(oss);
    return initialize(xstr_pocc,aflags,vflags);
  }
  bool POccCalculator::initialize(const xstructure& xstr_pocc,const _aflags& aflags,const _kflags& kflags,const _vflags& vflags,ostream& oss) {
    xStream::initialize(oss);
    return initialize(xstr_pocc,aflags,kflags,vflags);
  }
  bool POccCalculator::initialize(ofstream& FileMESSAGE,ostream& oss) {
    xStream::initialize(FileMESSAGE,oss);
    return initialize();
  }
  bool POccCalculator::initialize(const _aflags& aflags,ofstream& FileMESSAGE,ostream& oss) {
    xStream::initialize(FileMESSAGE,oss);
    return initialize(aflags);
  }
  bool POccCalculator::initialize(const _aflags& aflags,const _kflags& kflags,ofstream& FileMESSAGE,ostream& oss) {
    xStream::initialize(FileMESSAGE,oss);
    return initialize(aflags,kflags);
  }
  bool POccCalculator::initialize(const _aflags& aflags,const _vflags& vflags,ofstream& FileMESSAGE,ostream& oss) {
    xStream::initialize(FileMESSAGE,oss);
    return initialize(aflags,vflags);
  }
  bool POccCalculator::initialize(const _aflags& aflags,const _kflags& kflags,const _vflags& vflags,ofstream& FileMESSAGE,ostream& oss) {
    xStream::initialize(FileMESSAGE,oss);
    return initialize(aflags,kflags,vflags);
  }
  bool POccCalculator::initialize(const xstructure& xstr_pocc,ofstream& FileMESSAGE,ostream& oss) {
    xStream::initialize(FileMESSAGE,oss);
    return initialize(xstr_pocc);
  }
  bool POccCalculator::initialize(const xstructure& xstr_pocc,const _aflags& aflags,ofstream& FileMESSAGE,ostream& oss) {
    xStream::initialize(FileMESSAGE,oss);
    return initialize(xstr_pocc,aflags);
  }
  bool POccCalculator::initialize(const xstructure& xstr_pocc,const _kflags& kflags,ofstream& FileMESSAGE,ostream& oss) {
    xStream::initialize(FileMESSAGE,oss);
    return initialize(xstr_pocc,kflags);
  }
  bool POccCalculator::initialize(const xstructure& xstr_pocc,const _vflags& vflags,ofstream& FileMESSAGE,ostream& oss) {
    xStream::initialize(FileMESSAGE,oss);
    return initialize(xstr_pocc,vflags);
  }
  bool POccCalculator::initialize(const xstructure& xstr_pocc,const _kflags& kflags,const _vflags& vflags,ofstream& FileMESSAGE,ostream& oss) {
    xStream::initialize(FileMESSAGE,oss);
    return initialize(xstr_pocc,kflags,vflags);
  }
  bool POccCalculator::initialize(const xstructure& xstr_pocc,const _aflags& aflags,const _kflags& kflags,ofstream& FileMESSAGE,ostream& oss) {
    xStream::initialize(FileMESSAGE,oss);
    return initialize(xstr_pocc,aflags,kflags);
  }
  bool POccCalculator::initialize(const xstructure& xstr_pocc,const _aflags& aflags,const _vflags& vflags,ofstream& FileMESSAGE,ostream& oss) {
    xStream::initialize(FileMESSAGE,oss);
    return initialize(xstr_pocc,aflags,vflags);
  }
  bool POccCalculator::initialize(const xstructure& xstr_pocc,const _aflags& aflags,const _kflags& kflags,const _vflags& vflags,ofstream& FileMESSAGE,ostream& oss) {
    xStream::initialize(FileMESSAGE,oss);
    return initialize(xstr_pocc,aflags,kflags,vflags);
  }
  bool POccCalculator::initialize() {
    free();
    try{
      m_energy_uff_tolerance=DEFAULT_UFF_ENERGY_TOLERANCE;
      m_initialized=false;  //no point
    }
    catch(aurostd::xerror& err){pflow::logger(err.whereFileName(), err.whereFunction(), err.what(), m_aflags, *p_FileMESSAGE, *p_oss, _LOGGER_ERROR_);}
    return m_initialized;
  }
  bool POccCalculator::initialize(const _aflags& aflags) {
    free();
    try{
      m_energy_uff_tolerance=DEFAULT_UFF_ENERGY_TOLERANCE;
      setAFlags(aflags);
      aurostd::xoption loader;loader.flag("LOAD::KFLAGS",true);loader.flag("LOAD::VFLAGS",true);loader.flag("LOAD::PARTCAR",true);
      loadFromAFlags(loader);
      m_initialized=true;
    }
    catch(aurostd::xerror& err){pflow::logger(err.whereFileName(), err.whereFunction(), err.what(), m_aflags, *p_FileMESSAGE, *p_oss, _LOGGER_ERROR_);}
    return m_initialized;
  }
  bool POccCalculator::initialize(const _aflags& aflags,const _kflags& kflags) {
    free();
    try{
      m_energy_uff_tolerance=DEFAULT_UFF_ENERGY_TOLERANCE;
      setAFlags(aflags);
      setKFlags(kflags);
      aurostd::xoption loader;loader.flag("LOAD::KFLAGS",false);loader.flag("LOAD::VFLAGS",true);loader.flag("LOAD::PARTCAR",true);
      loadFromAFlags(loader);
      m_initialized=true;
    }
    catch(aurostd::xerror& err){pflow::logger(err.whereFileName(), err.whereFunction(), err.what(), m_aflags, *p_FileMESSAGE, *p_oss, _LOGGER_ERROR_);}
    return m_initialized;
  }
  bool POccCalculator::initialize(const _aflags& aflags,const _vflags& vflags) {
    free();
    try{
      m_energy_uff_tolerance=DEFAULT_UFF_ENERGY_TOLERANCE;
      setAFlags(aflags);
      setVFlags(vflags);
      aurostd::xoption loader;loader.flag("LOAD::KFLAGS",true);loader.flag("LOAD::VFLAGS",false);loader.flag("LOAD::PARTCAR",true);
      loadFromAFlags(loader);
      m_initialized=true;
    }
    catch(aurostd::xerror& err){pflow::logger(err.whereFileName(), err.whereFunction(), err.what(), m_aflags, *p_FileMESSAGE, *p_oss, _LOGGER_ERROR_);}
    return m_initialized;
  }
  bool POccCalculator::initialize(const _aflags& aflags,const _kflags& kflags,const _vflags& vflags) {
    free();
    try{
      m_energy_uff_tolerance=DEFAULT_UFF_ENERGY_TOLERANCE;
      setAFlags(aflags);
      setKFlags(kflags);
      setVFlags(vflags);
      aurostd::xoption loader;loader.flag("LOAD::KFLAGS",false);loader.flag("LOAD::VFLAGS",false);loader.flag("LOAD::PARTCAR",true);
      loadFromAFlags(loader);
      m_initialized=true;
    }
    catch(aurostd::xerror& err){pflow::logger(err.whereFileName(), err.whereFunction(), err.what(), m_aflags, *p_FileMESSAGE, *p_oss, _LOGGER_ERROR_);}
    return m_initialized;
  }
  bool POccCalculator::initialize(const xstructure& xstr_pocc) {
    free();
    try{
      m_energy_uff_tolerance=DEFAULT_UFF_ENERGY_TOLERANCE;
      setPOccStructure(xstr_pocc);
      m_initialized=true;
    }
    catch(aurostd::xerror& err){pflow::logger(err.whereFileName(), err.whereFunction(), err.what(), m_aflags, *p_FileMESSAGE, *p_oss, _LOGGER_ERROR_);}
    return m_initialized;
  }
  bool POccCalculator::initialize(const xstructure& xstr_pocc,const _aflags& aflags) {
    free();
    try{
      m_energy_uff_tolerance=DEFAULT_UFF_ENERGY_TOLERANCE;
      setAFlags(aflags);
      setPOccStructure(xstr_pocc);
      aurostd::xoption loader;loader.flag("LOAD::KFLAGS",true);loader.flag("LOAD::VFLAGS",true);loader.flag("LOAD::PARTCAR",false);
      loadFromAFlags(loader);
      m_initialized=true;
    }
    catch(aurostd::xerror& err){pflow::logger(err.whereFileName(), err.whereFunction(), err.what(), m_aflags, *p_FileMESSAGE, *p_oss, _LOGGER_ERROR_);}
    return m_initialized;
  }
  bool POccCalculator::initialize(const xstructure& xstr_pocc,const _kflags& kflags) {
    free();
    try{
      m_energy_uff_tolerance=DEFAULT_UFF_ENERGY_TOLERANCE;
      setKFlags(kflags);
      setPOccStructure(xstr_pocc);
      aurostd::xoption loader;loader.flag("LOAD::KFLAGS",false);loader.flag("LOAD::VFLAGS",true);loader.flag("LOAD::PARTCAR",false);
      loadFromAFlags(loader);
      m_initialized=true;
    }
    catch(aurostd::xerror& err){pflow::logger(err.whereFileName(), err.whereFunction(), err.what(), m_aflags, *p_FileMESSAGE, *p_oss, _LOGGER_ERROR_);}
    return m_initialized;
  }
  bool POccCalculator::initialize(const xstructure& xstr_pocc,const _vflags& vflags) {
    free();
    try{
      m_energy_uff_tolerance=DEFAULT_UFF_ENERGY_TOLERANCE;
      setVFlags(vflags);
      setPOccStructure(xstr_pocc);
      aurostd::xoption loader;loader.flag("LOAD::KFLAGS",true);loader.flag("LOAD::VFLAGS",false);loader.flag("LOAD::PARTCAR",false);
      loadFromAFlags(loader);
      m_initialized=true;
    }
    catch(aurostd::xerror& err){pflow::logger(err.whereFileName(), err.whereFunction(), err.what(), m_aflags, *p_FileMESSAGE, *p_oss, _LOGGER_ERROR_);}
    return m_initialized;
  }
  bool POccCalculator::initialize(const xstructure& xstr_pocc,const _kflags& kflags,const _vflags& vflags) {
    free();
    try{
      m_energy_uff_tolerance=DEFAULT_UFF_ENERGY_TOLERANCE;
      setKFlags(kflags);
      setVFlags(vflags);
      setPOccStructure(xstr_pocc);
      m_initialized=true;
    }
    catch(aurostd::xerror& err){pflow::logger(err.whereFileName(), err.whereFunction(), err.what(), m_aflags, *p_FileMESSAGE, *p_oss, _LOGGER_ERROR_);}
    return m_initialized;
  }
  bool POccCalculator::initialize(const xstructure& xstr_pocc,const _aflags& aflags,const _kflags& kflags) {
    free();
    try{
      m_energy_uff_tolerance=DEFAULT_UFF_ENERGY_TOLERANCE;
      setAFlags(aflags);
      setKFlags(kflags);
      setPOccStructure(xstr_pocc);
      aurostd::xoption loader;loader.flag("LOAD::KFLAGS",false);loader.flag("LOAD::VFLAGS",true);loader.flag("LOAD::PARTCAR",false);
      loadFromAFlags(loader);
      m_initialized=true;
    }
    catch(aurostd::xerror& err){pflow::logger(err.whereFileName(), err.whereFunction(), err.what(), m_aflags, *p_FileMESSAGE, *p_oss, _LOGGER_ERROR_);}
    return m_initialized;
  }
  bool POccCalculator::initialize(const xstructure& xstr_pocc,const _aflags& aflags,const _vflags& vflags) {
    free();
    try{
      m_energy_uff_tolerance=DEFAULT_UFF_ENERGY_TOLERANCE;
      setAFlags(aflags);
      setVFlags(vflags);
      setPOccStructure(xstr_pocc);
      aurostd::xoption loader;loader.flag("LOAD::KFLAGS",true);loader.flag("LOAD::VFLAGS",false);loader.flag("LOAD::PARTCAR",false);
      loadFromAFlags(loader);
      m_initialized=true;
    }
    catch(aurostd::xerror& err){pflow::logger(err.whereFileName(), err.whereFunction(), err.what(), m_aflags, *p_FileMESSAGE, *p_oss, _LOGGER_ERROR_);}
    return m_initialized;
  }
  bool POccCalculator::initialize(const xstructure& xstr_pocc,const _aflags& aflags,const _kflags& kflags,const _vflags& vflags) {
    free();
    try{
      m_energy_uff_tolerance=DEFAULT_UFF_ENERGY_TOLERANCE;
      setAFlags(aflags);
      setKFlags(kflags);
      setVFlags(vflags);
      setPOccStructure(xstr_pocc);
      aurostd::xoption loader;loader.flag("LOAD::KFLAGS",false);loader.flag("LOAD::VFLAGS",false);loader.flag("LOAD::PARTCAR",false);
      loadFromAFlags(loader);
      m_initialized=true;
    }
    catch(aurostd::xerror& err){pflow::logger(err.whereFileName(), err.whereFunction(), err.what(), m_aflags, *p_FileMESSAGE, *p_oss, _LOGGER_ERROR_);}
    return m_initialized;
  }

  bool POccCalculator::initialize(const aurostd::xoption& pocc_flags,ostream& oss) {
    xStream::initialize(oss);
    return initialize(pocc_flags);
  }
  bool POccCalculator::initialize(const aurostd::xoption& pocc_flags,const _aflags& aflags,ostream& oss) {
    xStream::initialize(oss);
    return initialize(pocc_flags,aflags);
  }
  bool POccCalculator::initialize(const aurostd::xoption& pocc_flags,const _aflags& aflags,const _kflags& kflags,ostream& oss) {
    xStream::initialize(oss);
    return initialize(pocc_flags,aflags,kflags);
  }
  bool POccCalculator::initialize(const aurostd::xoption& pocc_flags,const _aflags& aflags,const _vflags& vflags,ostream& oss) {
    xStream::initialize(oss);
    return initialize(pocc_flags,aflags,vflags);
  }
  bool POccCalculator::initialize(const aurostd::xoption& pocc_flags,const _aflags& aflags,const _kflags& kflags,const _vflags& vflags,ostream& oss) {
    xStream::initialize(oss);
    return initialize(pocc_flags,aflags,kflags,vflags);
  }
  bool POccCalculator::initialize(const xstructure& xstr_pocc,const aurostd::xoption& pocc_flags,ostream& oss) {
    xStream::initialize(oss);
    return initialize(xstr_pocc,pocc_flags);
  }
  bool POccCalculator::initialize(const xstructure& xstr_pocc,const aurostd::xoption& pocc_flags,const _aflags& aflags,ostream& oss) {
    xStream::initialize(oss);
    return initialize(xstr_pocc,pocc_flags,aflags);
  }
  bool POccCalculator::initialize(const xstructure& xstr_pocc,const aurostd::xoption& pocc_flags,const _kflags& kflags,ostream& oss) {
    xStream::initialize(oss);
    return initialize(xstr_pocc,pocc_flags,kflags);
  }
  bool POccCalculator::initialize(const xstructure& xstr_pocc,const aurostd::xoption& pocc_flags,const _vflags& vflags,ostream& oss) {
    xStream::initialize(oss);
    return initialize(xstr_pocc,pocc_flags,vflags);
  }
  bool POccCalculator::initialize(const xstructure& xstr_pocc,const aurostd::xoption& pocc_flags,const _kflags& kflags,const _vflags& vflags,ostream& oss) {
    xStream::initialize(oss);
    return initialize(xstr_pocc,pocc_flags,kflags,vflags);
  }
  bool POccCalculator::initialize(const xstructure& xstr_pocc,const aurostd::xoption& pocc_flags,const _aflags& aflags,const _kflags& kflags,ostream& oss) {
    xStream::initialize(oss);
    return initialize(xstr_pocc,pocc_flags,aflags,kflags);
  }
  bool POccCalculator::initialize(const xstructure& xstr_pocc,const aurostd::xoption& pocc_flags,const _aflags& aflags,const _vflags& vflags,ostream& oss) {
    xStream::initialize(oss);
    return initialize(xstr_pocc,pocc_flags,aflags,vflags);
  }
  bool POccCalculator::initialize(const xstructure& xstr_pocc,const aurostd::xoption& pocc_flags,const _aflags& aflags,const _kflags& kflags,const _vflags& vflags,ostream& oss) {
    xStream::initialize(oss);
    return initialize(xstr_pocc,pocc_flags,aflags,kflags,vflags);
  }
  bool POccCalculator::initialize(const aurostd::xoption& pocc_flags,ofstream& FileMESSAGE,ostream& oss) {
    xStream::initialize(FileMESSAGE,oss);
    return initialize(pocc_flags);
  }
  bool POccCalculator::initialize(const aurostd::xoption& pocc_flags,const _aflags& aflags,ofstream& FileMESSAGE,ostream& oss) {
    xStream::initialize(FileMESSAGE,oss);
    return initialize(pocc_flags,aflags);
  }
  bool POccCalculator::initialize(const aurostd::xoption& pocc_flags,const _aflags& aflags,const _kflags& kflags,ofstream& FileMESSAGE,ostream& oss) {
    xStream::initialize(FileMESSAGE,oss);
    return initialize(pocc_flags,aflags,kflags);
  }
  bool POccCalculator::initialize(const aurostd::xoption& pocc_flags,const _aflags& aflags,const _vflags& vflags,ofstream& FileMESSAGE,ostream& oss) {
    xStream::initialize(FileMESSAGE,oss);
    return initialize(pocc_flags,aflags,vflags);
  }
  bool POccCalculator::initialize(const aurostd::xoption& pocc_flags,const _aflags& aflags,const _kflags& kflags,const _vflags& vflags,ofstream& FileMESSAGE,ostream& oss) {
    xStream::initialize(FileMESSAGE,oss);
    return initialize(pocc_flags,aflags,kflags,vflags);
  }
  bool POccCalculator::initialize(const xstructure& xstr_pocc,const aurostd::xoption& pocc_flags,ofstream& FileMESSAGE,ostream& oss) {
    xStream::initialize(FileMESSAGE,oss);
    return initialize(xstr_pocc,pocc_flags);
  }
  bool POccCalculator::initialize(const xstructure& xstr_pocc,const aurostd::xoption& pocc_flags,const _aflags& aflags,ofstream& FileMESSAGE,ostream& oss) {
    xStream::initialize(FileMESSAGE,oss);
    return initialize(xstr_pocc,pocc_flags,aflags);
  }
  bool POccCalculator::initialize(const xstructure& xstr_pocc,const aurostd::xoption& pocc_flags,const _kflags& kflags,ofstream& FileMESSAGE,ostream& oss) {
    xStream::initialize(FileMESSAGE,oss);
    return initialize(xstr_pocc,pocc_flags,kflags);
  }
  bool POccCalculator::initialize(const xstructure& xstr_pocc,const aurostd::xoption& pocc_flags,const _vflags& vflags,ofstream& FileMESSAGE,ostream& oss) {
    xStream::initialize(FileMESSAGE,oss);
    return initialize(xstr_pocc,pocc_flags,vflags);
  }
  bool POccCalculator::initialize(const xstructure& xstr_pocc,const aurostd::xoption& pocc_flags,const _kflags& kflags,const _vflags& vflags,ofstream& FileMESSAGE,ostream& oss) {
    xStream::initialize(FileMESSAGE,oss);
    return initialize(xstr_pocc,pocc_flags,kflags,vflags);
  }
  bool POccCalculator::initialize(const xstructure& xstr_pocc,const aurostd::xoption& pocc_flags,const _aflags& aflags,const _kflags& kflags,ofstream& FileMESSAGE,ostream& oss) {
    xStream::initialize(FileMESSAGE,oss);
    return initialize(xstr_pocc,pocc_flags,aflags,kflags);
  }
  bool POccCalculator::initialize(const xstructure& xstr_pocc,const aurostd::xoption& pocc_flags,const _aflags& aflags,const _vflags& vflags,ofstream& FileMESSAGE,ostream& oss) {
    xStream::initialize(FileMESSAGE,oss);
    return initialize(xstr_pocc,pocc_flags,aflags,vflags);
  }
  bool POccCalculator::initialize(const xstructure& xstr_pocc,const aurostd::xoption& pocc_flags,const _aflags& aflags,const _kflags& kflags,const _vflags& vflags,ofstream& FileMESSAGE,ostream& oss) {
    xStream::initialize(FileMESSAGE,oss);
    return initialize(xstr_pocc,pocc_flags,aflags,kflags,vflags);
  }
  bool POccCalculator::initialize(const aurostd::xoption& pocc_flags) {
    free();
    try{
      m_energy_uff_tolerance=DEFAULT_UFF_ENERGY_TOLERANCE;
      setPOccFlags(pocc_flags);
      m_initialized=false;  //no point
    }
    catch(aurostd::xerror& err){pflow::logger(err.whereFileName(), err.whereFunction(), err.what(), m_aflags, *p_FileMESSAGE, *p_oss, _LOGGER_ERROR_);}
    return m_initialized;
  }
  bool POccCalculator::initialize(const aurostd::xoption& pocc_flags,const _aflags& aflags) {
    free();
    try{
      m_energy_uff_tolerance=DEFAULT_UFF_ENERGY_TOLERANCE;
      setAFlags(aflags);
      aurostd::xoption loader;loader.flag("LOAD::KFLAGS",true);loader.flag("LOAD::VFLAGS",true);loader.flag("LOAD::PARTCAR",true);
      loadFromAFlags(loader);
      setPOccFlags(pocc_flags);
      m_initialized=true;
    }
    catch(aurostd::xerror& err){pflow::logger(err.whereFileName(), err.whereFunction(), err.what(), m_aflags, *p_FileMESSAGE, *p_oss, _LOGGER_ERROR_);}
    return m_initialized;
  }
  bool POccCalculator::initialize(const aurostd::xoption& pocc_flags,const _aflags& aflags,const _kflags& kflags) {
    free();
    try{
      m_energy_uff_tolerance=DEFAULT_UFF_ENERGY_TOLERANCE;
      setAFlags(aflags);
      setKFlags(kflags);
      aurostd::xoption loader;loader.flag("LOAD::KFLAGS",false);loader.flag("LOAD::VFLAGS",true);loader.flag("LOAD::PARTCAR",true);
      loadFromAFlags(loader);
      setPOccFlags(pocc_flags);
      m_initialized=true;
    }
    catch(aurostd::xerror& err){pflow::logger(err.whereFileName(), err.whereFunction(), err.what(), m_aflags, *p_FileMESSAGE, *p_oss, _LOGGER_ERROR_);}
    return m_initialized;
  }
  bool POccCalculator::initialize(const aurostd::xoption& pocc_flags,const _aflags& aflags,const _vflags& vflags) {
    free();
    try{
      m_energy_uff_tolerance=DEFAULT_UFF_ENERGY_TOLERANCE;
      setAFlags(aflags);
      setVFlags(vflags);
      aurostd::xoption loader;loader.flag("LOAD::KFLAGS",true);loader.flag("LOAD::VFLAGS",false);loader.flag("LOAD::PARTCAR",true);
      loadFromAFlags(loader);
      setPOccFlags(pocc_flags);
      m_initialized=true;
    }
    catch(aurostd::xerror& err){pflow::logger(err.whereFileName(), err.whereFunction(), err.what(), m_aflags, *p_FileMESSAGE, *p_oss, _LOGGER_ERROR_);}
    return m_initialized;
  }
  bool POccCalculator::initialize(const aurostd::xoption& pocc_flags,const _aflags& aflags,const _kflags& kflags,const _vflags& vflags) {
    free();
    try{
      m_energy_uff_tolerance=DEFAULT_UFF_ENERGY_TOLERANCE;
      setAFlags(aflags);
      setKFlags(kflags);
      setVFlags(vflags);
      aurostd::xoption loader;loader.flag("LOAD::KFLAGS",false);loader.flag("LOAD::VFLAGS",false);loader.flag("LOAD::PARTCAR",true);
      loadFromAFlags(loader);
      setPOccFlags(pocc_flags);
      m_initialized=true;
    }
    catch(aurostd::xerror& err){pflow::logger(err.whereFileName(), err.whereFunction(), err.what(), m_aflags, *p_FileMESSAGE, *p_oss, _LOGGER_ERROR_);}
    return m_initialized;
  }
  bool POccCalculator::initialize(const xstructure& xstr_pocc,const aurostd::xoption& pocc_flags) {
    free();
    try{
      m_energy_uff_tolerance=DEFAULT_UFF_ENERGY_TOLERANCE;
      setPOccStructure(xstr_pocc);
      setPOccFlags(pocc_flags);
      m_initialized=true;
    }
    catch(aurostd::xerror& err){pflow::logger(err.whereFileName(), err.whereFunction(), err.what(), m_aflags, *p_FileMESSAGE, *p_oss, _LOGGER_ERROR_);}
    return m_initialized;
  }
  bool POccCalculator::initialize(const xstructure& xstr_pocc,const aurostd::xoption& pocc_flags,const _aflags& aflags) {
    free();
    try{
      m_energy_uff_tolerance=DEFAULT_UFF_ENERGY_TOLERANCE;
      setAFlags(aflags);
      setPOccStructure(xstr_pocc);
      aurostd::xoption loader;loader.flag("LOAD::KFLAGS",true);loader.flag("LOAD::VFLAGS",true);loader.flag("LOAD::PARTCAR",false);
      loadFromAFlags(loader);
      setPOccFlags(pocc_flags);
      m_initialized=true;
    }
    catch(aurostd::xerror& err){pflow::logger(err.whereFileName(), err.whereFunction(), err.what(), m_aflags, *p_FileMESSAGE, *p_oss, _LOGGER_ERROR_);}
    return m_initialized;
  }
  bool POccCalculator::initialize(const xstructure& xstr_pocc,const aurostd::xoption& pocc_flags,const _kflags& kflags) {
    free();
    try{
      m_energy_uff_tolerance=DEFAULT_UFF_ENERGY_TOLERANCE;
      setKFlags(kflags);
      setPOccStructure(xstr_pocc);
      setPOccFlags(pocc_flags);
      m_initialized=true;
    }
    catch(aurostd::xerror& err){pflow::logger(err.whereFileName(), err.whereFunction(), err.what(), m_aflags, *p_FileMESSAGE, *p_oss, _LOGGER_ERROR_);}
    return m_initialized;
  }
  bool POccCalculator::initialize(const xstructure& xstr_pocc,const aurostd::xoption& pocc_flags,const _vflags& vflags) {
    free();
    try{
      m_energy_uff_tolerance=DEFAULT_UFF_ENERGY_TOLERANCE;
      setVFlags(vflags);
      setPOccStructure(xstr_pocc);
      setPOccFlags(pocc_flags);
      m_initialized=true;
    }
    catch(aurostd::xerror& err){pflow::logger(err.whereFileName(), err.whereFunction(), err.what(), m_aflags, *p_FileMESSAGE, *p_oss, _LOGGER_ERROR_);}
    return m_initialized;
  }
  bool POccCalculator::initialize(const xstructure& xstr_pocc,const aurostd::xoption& pocc_flags,const _kflags& kflags,const _vflags& vflags) {
    free();
    try{
      m_energy_uff_tolerance=DEFAULT_UFF_ENERGY_TOLERANCE;
      setKFlags(kflags);
      setVFlags(vflags);
      setPOccStructure(xstr_pocc);
      setPOccFlags(pocc_flags);
      m_initialized=true;
    }
    catch(aurostd::xerror& err){pflow::logger(err.whereFileName(), err.whereFunction(), err.what(), m_aflags, *p_FileMESSAGE, *p_oss, _LOGGER_ERROR_);}
    return m_initialized;
  }
  bool POccCalculator::initialize(const xstructure& xstr_pocc,const aurostd::xoption& pocc_flags,const _aflags& aflags,const _kflags& kflags) {
    free();
    try{
      m_energy_uff_tolerance=DEFAULT_UFF_ENERGY_TOLERANCE;
      setAFlags(aflags);
      setKFlags(kflags);
      setPOccStructure(xstr_pocc);
      aurostd::xoption loader;loader.flag("LOAD::KFLAGS",false);loader.flag("LOAD::VFLAGS",true);loader.flag("LOAD::PARTCAR",false);
      loadFromAFlags(loader);
      setPOccFlags(pocc_flags);
      m_initialized=true;
    }
    catch(aurostd::xerror& err){pflow::logger(err.whereFileName(), err.whereFunction(), err.what(), m_aflags, *p_FileMESSAGE, *p_oss, _LOGGER_ERROR_);}
    return m_initialized;
  }
  bool POccCalculator::initialize(const xstructure& xstr_pocc,const aurostd::xoption& pocc_flags,const _aflags& aflags,const _vflags& vflags) {
    free();
    try{
      m_energy_uff_tolerance=DEFAULT_UFF_ENERGY_TOLERANCE;
      setAFlags(aflags);
      setVFlags(vflags);
      setPOccStructure(xstr_pocc);
      aurostd::xoption loader;loader.flag("LOAD::KFLAGS",true);loader.flag("LOAD::VFLAGS",false);loader.flag("LOAD::PARTCAR",false);
      loadFromAFlags(loader);
      setPOccFlags(pocc_flags);
      m_initialized=true;
    }
    catch(aurostd::xerror& err){pflow::logger(err.whereFileName(), err.whereFunction(), err.what(), m_aflags, *p_FileMESSAGE, *p_oss, _LOGGER_ERROR_);}
    return m_initialized;
  }
  bool POccCalculator::initialize(const xstructure& xstr_pocc,const aurostd::xoption& pocc_flags,const _aflags& aflags,const _kflags& kflags,const _vflags& vflags) {
    free();
    try{
      m_energy_uff_tolerance=DEFAULT_UFF_ENERGY_TOLERANCE;
      setAFlags(aflags);
      setKFlags(kflags);
      setVFlags(vflags);
      setPOccStructure(xstr_pocc);
      aurostd::xoption loader;loader.flag("LOAD::KFLAGS",false);loader.flag("LOAD::VFLAGS",false);loader.flag("LOAD::PARTCAR",false);
      loadFromAFlags(loader);
      setPOccFlags(pocc_flags);
      m_initialized=true;
    }
    catch(aurostd::xerror& err){pflow::logger(err.whereFileName(), err.whereFunction(), err.what(), m_aflags, *p_FileMESSAGE, *p_oss, _LOGGER_ERROR_);}
    return m_initialized;
  }

  void POccCalculator::setPOccFlags(const aurostd::xoption& pocc_flags) {m_p_flags=pocc_flags;}

  void POccCalculator::loadFromAFlags() { //grabs from m_aflags
    aurostd::xoption loader;
    loader.flag("LOAD::KFLAGS",true);
    loader.flag("LOAD::VFLAGS",true);
    loader.flag("LOAD::PARTCAR",true);
    return loadFromAFlags(loader);
  }
  void POccCalculator::loadFromAFlags(const aurostd::xoption& loader) { //grabs from m_aflags
    bool LDEBUG=(FALSE || XHOST.DEBUG);
    string soliloquy=XPID+"POccCalculator::loadFromAFlags():";

    if(LDEBUG){cerr << soliloquy << " BEGIN" << endl;}

    string AflowIn_file="",AflowIn="";
    KBIN::getAflowInFromAFlags(m_aflags,AflowIn_file,AflowIn,*p_FileMESSAGE,*p_oss);
    if(LDEBUG){cerr << soliloquy << " loaded aflow.in" << endl;}
    if(loader.flag("LOAD::KFLAGS")){
      m_kflags=KBIN::VASP_Get_Kflags_from_AflowIN(AflowIn,*p_FileMESSAGE,m_aflags,*p_oss);  //set them here if we can, they will get overwritten with input kflags
      if(LDEBUG){
        cerr << soliloquy << " m_kflags.KBIN_SYMMETRY_PGROUP_WRITE(pre)=" << m_kflags.KBIN_SYMMETRY_PGROUP_WRITE << endl;
        cerr << soliloquy << " m_kflags.KBIN_SYMMETRY_PGROUPK_WRITE(pre)=" << m_kflags.KBIN_SYMMETRY_PGROUPK_WRITE << endl;
        cerr << soliloquy << " m_kflags.KBIN_SYMMETRY_FGROUP_WRITE(pre)=" << m_kflags.KBIN_SYMMETRY_FGROUP_WRITE << endl;
        cerr << soliloquy << " m_kflags.KBIN_SYMMETRY_PGROUP_XTAL_WRITE(pre)=" << m_kflags.KBIN_SYMMETRY_PGROUP_XTAL_WRITE << endl;
        cerr << soliloquy << " m_kflags.KBIN_SYMMETRY_PGROUPK_XTAL_WRITE(pre)=" << m_kflags.KBIN_SYMMETRY_PGROUPK_XTAL_WRITE << endl;
        cerr << soliloquy << " m_kflags.KBIN_SYMMETRY_PGROUPK_PATTERSON_WRITE(pre)=" << m_kflags.KBIN_SYMMETRY_PGROUPK_PATTERSON_WRITE << endl;
        cerr << soliloquy << " m_kflags.KBIN_SYMMETRY_IATOMS_WRITE(pre)=" << m_kflags.KBIN_SYMMETRY_IATOMS_WRITE << endl;
        cerr << soliloquy << " m_kflags.KBIN_SYMMETRY_AGROUP_WRITE(pre)=" << m_kflags.KBIN_SYMMETRY_AGROUP_WRITE << endl;
        cerr << soliloquy << " m_kflags.KBIN_SYMMETRY_SGROUP_WRITE(pre)=" << m_kflags.KBIN_SYMMETRY_SGROUP_WRITE << endl;
      }
      pflow::defaultKFlags4SymWrite(m_kflags,false);  //if loading from aflags, we don't want to write new files in that directory
      if(LDEBUG){
        cerr << soliloquy << " m_kflags.KBIN_SYMMETRY_PGROUP_WRITE(post)=" << m_kflags.KBIN_SYMMETRY_PGROUP_WRITE << endl;
        cerr << soliloquy << " m_kflags.KBIN_SYMMETRY_PGROUPK_WRITE(post)=" << m_kflags.KBIN_SYMMETRY_PGROUPK_WRITE << endl;
        cerr << soliloquy << " m_kflags.KBIN_SYMMETRY_FGROUP_WRITE(post)=" << m_kflags.KBIN_SYMMETRY_FGROUP_WRITE << endl;
        cerr << soliloquy << " m_kflags.KBIN_SYMMETRY_PGROUP_XTAL_WRITE(post)=" << m_kflags.KBIN_SYMMETRY_PGROUP_XTAL_WRITE << endl;
        cerr << soliloquy << " m_kflags.KBIN_SYMMETRY_PGROUPK_XTAL_WRITE(post)=" << m_kflags.KBIN_SYMMETRY_PGROUPK_XTAL_WRITE << endl;
        cerr << soliloquy << " m_kflags.KBIN_SYMMETRY_PGROUPK_PATTERSON_WRITE(post)=" << m_kflags.KBIN_SYMMETRY_PGROUPK_PATTERSON_WRITE << endl;
        cerr << soliloquy << " m_kflags.KBIN_SYMMETRY_IATOMS_WRITE(post)=" << m_kflags.KBIN_SYMMETRY_IATOMS_WRITE << endl;
        cerr << soliloquy << " m_kflags.KBIN_SYMMETRY_AGROUP_WRITE(post)=" << m_kflags.KBIN_SYMMETRY_AGROUP_WRITE << endl;
        cerr << soliloquy << " m_kflags.KBIN_SYMMETRY_SGROUP_WRITE(post)=" << m_kflags.KBIN_SYMMETRY_SGROUP_WRITE << endl;
      }
      if(LDEBUG){cerr << soliloquy << " loaded kflags" << endl;}
    }
    if(loader.flag("LOAD::VFLAGS")){
      m_vflags=KBIN::VASP_Get_Vflags_from_AflowIN(AflowIn,*p_FileMESSAGE,m_aflags,m_kflags,*p_oss); //set them here if we can, they will get overwritten with input vflags
      if(LDEBUG){cerr << soliloquy << " loaded vflags" << endl;}
    }
    if(loader.flag("LOAD::PARTCAR")){
      setPOccStructure(pocc::extractPARTCAR(AflowIn));
      if(LDEBUG){cerr << soliloquy << " loaded PARTCAR" << endl;}
    }
  }

  void POccCalculator::setPOccStructure(const xstructure& xstr_pocc) {
    string soliloquy=XPID+"POccCalculator::setPOccStructure():";
    POccCalculatorTemplate::setPOccStructure(xstr_pocc);
    initializePOccStructure();
  }

  void POccCalculator::writePARTCAR() const {
    string soliloquy=XPID+"POccCalculator::writePARTCAR():";
    stringstream message;

    if(!m_initialized){throw aurostd::xerror(_AFLOW_FILE_NAME_,soliloquy,"POccCalculator failed to initialize");}

    message << "Writing out PARTCAR";pflow::logger(_AFLOW_FILE_NAME_,soliloquy,message,m_aflags,*p_FileMESSAGE,*p_oss,_LOGGER_MESSAGE_);
    stringstream partcar_ss;
    partcar_ss << xstr_pocc;
    aurostd::stringstream2file(partcar_ss,m_aflags.Directory+"/PARTCAR");
  }


  void POccCalculator::setAFlags(const _aflags& aflags) {
    POccCalculatorTemplate::setAFlags(aflags);
  }
  void POccCalculator::setKFlags(const _kflags& kflags) {m_kflags.clear();m_kflags=kflags;}
  void POccCalculator::setVFlags(const _vflags& vflags) {m_vflags.clear();m_vflags=vflags;}

  bool sortPOccSites(const POccUnit& p1,const POccUnit& p2){
    if(p1.v_occupants.size()!=p2.v_occupants.size()){
      if(p1.equivalent!=p2.equivalent){
        return p1.v_occupants.size()>p2.v_occupants.size(); //sort in ascending order
      }
      //return equivalent<p2.equivalent;
    }
    if(p1.equivalent!=p2.equivalent){return p1.equivalent<p2.equivalent;}
    return p1.site<p2.site;
  }

  bool sortPOccGroups(const POccUnit& p1,const POccUnit& p2){return p1.partial_occupation_value<p2.partial_occupation_value;}

  //bool POccCalculator::updatePOccValues() {
  //  //This function is only used to update partial occupation value i.e., comp_each_type
  //  xstr_pocc.comp_each_type.clear();
  //  for(uint i=0;i<xstr_pocc.num_each_type.size();i++) {xstr_pocc.comp_each_type.push_back(0.0);}
  //
  //  for(uint i=0;i<xstr_pocc.atoms.size();i++) {
  //    xstr_pocc.atoms[i].partial_occupation_flag = !aurostd::isequal(xstr_pocc.atoms[i].partial_occupation_value,1.0,_AFLOW_POCC_ZERO_TOL_);
  //    xstr_pocc.atoms[i].partial_occupation_value = ( xstr_pocc.atoms[i].partial_occupation_flag ? xstr_pocc.atoms[i].partial_occupation_value : 1.0 );
  //    xstr_pocc.comp_each_type[xstr_pocc.atoms[i].type] += xstr_pocc.atoms[i].partial_occupation_value;
  //  }
  //
  //  //CO add check for if all sites are fully occupied
  //  return true;
  //}

  //void POccCalculator::RemoveAtom(xstructure& xstr,vector<uint>& v_atoms_to_remove){
  //  std::sort(v_atoms_to_remove.rbegin(),v_atoms_to_remove.rend()); //NOTE the r, reverse sort, that way when we remove, it doesn't affect other indices
  //  for(uint atom=0;atom<v_atoms_to_remove.size();atom++){xstr.RemoveAtom(v_atoms_to_remove[atom]);}
  //}

  //void POccCalculator::resetMaxSLRadius() {
  //  max_superlattice_radius=0.0;
  //}

  void POccCalculator::resetHNFMatrices() {
    hnf_mat.clear();
    //a_start=1;c_start=1;f_start=1;
    //b_start=0;d_start=0;e_start=0;
    a_start=A_START;c_start=C_START;f_start=F_START;
    b_start=B_START;d_start=D_START;e_start=E_START;
    v_unique_superlattices.clear();
  }

  bool POccCalculator::iterateHNFMatrix(){
    bool LDEBUG=(FALSE || ENUMERATE_ALL_HNF || XHOST.DEBUG);
    string soliloquy=XPID+"POccCalculator::iterateHNFMatrix():";

    xmatrix<double> _hnf_mat(3,3),duplicate_mat(3,3);
    xmatrix<double> superlattice(3,3), rotated_superlattice(3,3);
    bool duplicate_H;
    //int n_hnf=p_str.n_hnf;
    const xmatrix<double>& lattice=getLattice();
    const vector<_sym_op>& pgroup=getPGroup();

    //this allows us to reset completely everytime (SAFE but inefficient)
    //int a_start=1;int c_start=1;int f_start=1;
    //int b_start=0;int d_start=0;int e_start=0;

    // PHYSICAL REVIEW B 77, 224115 2008
    // Algorithm for generating derivative structures
    // Gus L. W. Hart and Rodney W. Forcade
    // IMPORTANT DISTINCTION FROM PAPER, our lattice is in row matrix, not columns
    // let's work in row space to avoid so many transpose operations
    // also, slight optimization for both speed and memory:
    // we leverage a scheme that remembers where it was last, and picks up here in the nested for-loop
    // it relies on saving a to a_start, b to b_start, etc. when it finds a unique hnf_mat
    // then we start the loops at these values only for the initial loop through
    // starting_config ensures that we reset the loops back to A_START, B_START, etc. after the initial loop
    // that way, we explore all possibilities efficiently without having to save the hnf's (only corresponding superlattices)
    // this iterative scheme helps save some memory, which we need elsewhere in the code
    // starting_config ensures we don't ALSO lose calculation iterations in recalculating hnf possibilities we already explored
    // REMEMBER when comparing with KY's hnf's, his are TRANSPOSED!
    bool starting_config;
    for(int a=a_start;a<=n_hnf;a++){
      starting_config=(a==a_start);
      for(int c=( starting_config ? c_start : C_START );c<=n_hnf/a;c++) //for(int c=( a==a_start ? c_start : C_START );c<=n_hnf/a;c++) //for(int c=c_start;c<=n_hnf/a;c++)
      {   //CO20200106 - patching for auto-indenting
        starting_config=(starting_config && (c==c_start));
        for(int f=( starting_config ? f_start : F_START );f<=n_hnf/a/c;f++) //for(int f=( (a==a_start && c==c_start) ? f_start : F_START );f<=n_hnf/a/c;f++) //for(int f=f_start;f<=n_hnf/a/c;f++)
        { //CO20200106 - patching for auto-indenting
          if(a*c*f==n_hnf){
            //found new viable diagonal set, now enumerate based on off-diagonals
            starting_config=(starting_config && (f==f_start));
            for(int b=( starting_config ? b_start : B_START );b<c;b++) //for(int b=( (a==a_start && c==c_start && f==f_start) ? b_start : B_START );b<c;b++) //for(int b=b_start;b<c;b++)
            { //CO20200106 - patching for auto-indenting
              starting_config=(starting_config && (b==b_start));
              for(int d=( starting_config ? d_start : D_START );d<f;d++) //for(int d=( (a==a_start && c==c_start && f==f_start && b==b_start) ? d_start : D_START );d<f;d++) //for(int d=d_start;d<f;d++)
              { //CO20200106 - patching for auto-indenting
                starting_config=(starting_config && (d==d_start));
                for(int e=( starting_config ? e_start : E_START );e<f;e++) //for(int e=( (a==a_start && c==c_start && f==f_start && b==b_start && d==d_start) ? e_start : E_START );e<f;e++) //for(int e=e_start;e<f;e++)
                { //CO20200106 - patching for auto-indenting
                  if(LDEBUG) {
                    cerr << " a=" << a << "(max=n_hnf=" << n_hnf << ")";
                    cerr << " c=" << c << "(max=n_hnf/a=" << n_hnf/a << ")";
                    cerr << " f=" << f << "(max=n_hnf/a/c=" << n_hnf/a/c << ")";
                    cerr << " b=" << b << "(max=c=" << c-1 << ")";
                    cerr << " d=" << d << "(max=f=" << f-1 << ")";
                    cerr << " e=" << e << "(max=f=" << f-1 << ")";
                    cerr << endl;
                  }

                  _hnf_mat(1,1)=a;_hnf_mat(1,2)=b;_hnf_mat(1,3)=d;
                  _hnf_mat(2,1)=0;_hnf_mat(2,2)=c;_hnf_mat(2,3)=e;
                  _hnf_mat(3,1)=0;_hnf_mat(3,2)=0;_hnf_mat(3,3)=f;

                  if(LDEBUG) {
                    cerr << "HNF MAT " << endl;
                    cerr << _hnf_mat << endl;
                  }

                  superlattice=_hnf_mat*lattice;

                  if(LDEBUG) {
                    cerr << "SUPERLATTICE " << endl;
                    cerr << superlattice << endl;
                  }

                  duplicate_H=false;
                  for(uint i=0;i<v_unique_superlattices.size() && !duplicate_H;i++){
                    if(LDEBUG) {
                      cerr << "SUPERLATTICES OLD " << endl;
                      cerr << v_unique_superlattices[i] << endl;
                    }
                    for(uint pg=0;pg<pgroup.size() && !duplicate_H;pg++){
                      if(LDEBUG) {
                        cerr << "POINT GROUP " << endl;
                        cerr << pgroup[pg].Uc << endl;
                      }
                      //original matrix in column space: Bi = R * Bj * H, Gus derives H = Bj^-1 * R^-1 * Bi
                      //in row space:  
                      //(Bi)^T = (R * Bj * H)^T
                      //Bi^T = H^T * Bj^T * R^T
                      //Bi^T * (R^T)^-1 * (Bj^T)^-1 = H^T
                      duplicate_mat = (superlattice * aurostd::inverse(pgroup[pg].Uc) * aurostd::inverse(v_unique_superlattices[i]));
                      duplicate_H = aurostd::isinteger(duplicate_mat);
                      if(LDEBUG) {
                        cerr << "DUPLICATE MATRIX" << endl;
                        cerr << duplicate_mat << endl;
                      }
                      //duplicate_H=false;
                    }
                  }
                  //cerr << "n_hnf " << n_hnf << endl;
                  //cerr << "lattice " << endl;
                  //cerr << lattice << endl;
                  //cerr << "hnf_mat" << endl;
                  //cerr << _hnf_mat << endl;
                  //cerr << "superlattice " << endl;
                  //cerr << superlattice << endl;
                  ////duplicate_H=true;
                  if(ENUMERATE_ALL_HNF){
                    if(!duplicate_H){ //still get FOUND output
                      cerr << "----------------------" << endl;
                      cerr << "FOUND " << endl;
                      cerr << _hnf_mat << endl;
                      cerr << "----------------------" << endl;
                      duplicate_H=true; //so we go through all iterations
                    }
                  }
                  if(!duplicate_H){
                    if(LDEBUG) {
                      cerr << "----------------------" << endl;
                      cerr << "FOUND " << endl;
                      cerr << _hnf_mat << endl;
                      cerr << "----------------------" << endl;
                    }
                    //found new matrix, set new starting conditions and return
                    a_start=a;b_start=b;c_start=c;
                    d_start=d;e_start=e;f_start=f;
                    hnf_mat=_hnf_mat;
                    v_unique_superlattices.push_back(superlattice);
                    //cerr << hnf_mat << endl;
                    //cerr << endl;
                    //max_superlattice_radius=max(max_superlattice_radius,RadiusSphereLattice(superlattice));

                    //cerr << "n_hnf " << n_hnf << endl;
                    //cerr << "lattice " << endl;
                    //cerr << lattice << endl;
                    //cerr << "hnf_mat" << endl;
                    //cerr << _hnf_mat << endl;
                    //cerr << "superlattice " << endl;
                    //cerr << superlattice << endl;
                    //cerr << "max_radius " << max_superlattice_radius << endl;
                    //cerr << "SEE " << max_superlattice_radius << endl;

                    //cerr << endl;
                    return true;
                    //} else {
                    //  cerr << "DUPLICATE " << endl;
                    //cerr << "n_hnf " << n_hnf << endl;
                    //cerr << "lattice " << endl;
                    //cerr << lattice << endl;
                    //cerr << "hnf_mat" << endl;
                    //cerr << _hnf_mat << endl;
                    //cerr << "superlattice " << endl;
                    //cerr << superlattice << endl;

                }
                }
              }
            }
          }
        }
      }
    }

    return false;
  }

  void POccCalculator::resetSiteConfigurations() {
    v_types_config.clear();
    config_iterator=0;
    //v_config_iterators.clear();
    v_config_order.clear();
  }

  void POccCalculator::setConfigOrder(){
    vector<uint> getConfigOrder(vector<vector<int> >& v_types_config);
    v_config_order=getConfigOrder(v_types_config);
  }

  //CO20190205 - come back!
  //we do config_order based on count of vacancies
  //not sure this is optimal
  //we want to do it based on which vacancy configurations are most similar (so as to not recalculate the cluster bonding)
  //so consider creating a new vector which is 0 everywhere EXCEPT where there is a vacancy
  //and sort this vector lexicographically
  vector<uint> getConfigOrder(vector<vector<int> >& v_types_config){
    vector<SiteVacancyCount> v_svc;
    for(uint site=0;site<v_types_config.size();site++){
      v_svc.push_back(SiteVacancyCount());
      v_svc.back().site=site;
      v_svc.back().vacancy_count=0;
      for(uint pos=0;pos<v_types_config[site].size();pos++){
        if(v_types_config[site][pos]==-1){v_svc.back().vacancy_count++;}
      }
    }
    std::sort(v_svc.begin(),v_svc.end()); //most vacancies should go last
    vector<uint> v_config_order;
    for(uint i=0;i<v_svc.size();i++){v_config_order.push_back(v_svc[i].site);}
    return v_config_order;
  }

  bool POccCalculator::getNextSiteConfiguration() {
    //initialize everything
    if(v_types_config.size()==0){
      config_iterator=0;
      //const vector<StructureConfiguration>& v_str_configs=p_str.v_str_configs;
      for(uint site=0;site<v_str_configs[config_iterator].site_configs.size();site++){
        v_types_config.push_back(v_str_configs[config_iterator].site_configs[site].getStartingTypesConfiguration());
      }
      setConfigOrder();
      return true;
    }
    bool getNextSiteConfiguration(vector<uint>& v_config_order,vector<vector<int> >& v_types_config);
    if(!getNextSiteConfiguration(v_config_order,v_types_config)){
      //if(config_iterator>=p_str.v_str_configs.size()-1){return false;}
      if(config_iterator>=v_str_configs.size()-1){return false;}
      config_iterator++;
      //const vector<StructureConfiguration>& v_str_configs=p_str.v_str_configs;
      for(uint site=0;site<v_types_config.size();site++){v_types_config[site].clear();} v_types_config.clear();
      for(uint site=0;site<v_str_configs[config_iterator].site_configs.size();site++){
        //v_config_iterators.push_back(0);
        v_types_config.push_back(v_str_configs[config_iterator].site_configs[site].getStartingTypesConfiguration());
      }
      setConfigOrder();
      return true;
    }
    return true;
  }

  bool getNextSiteConfiguration(vector<vector<POccSiteConfiguration> >& vv_count_configs,
      vector<int>& v_config_iterators, 
      vector<vector<int> >& v_types_config) {
    if(v_types_config.size()==0){
      v_config_iterators.clear();
      //const vector<vector<POccSiteConfiguration> >& vv_count_configs=p_str.v_str_configs;
      //cerr << "SEE " << vv_count_configs.size() << endl;
      for(uint site=0;site<vv_count_configs.size();site++){
        v_config_iterators.push_back(0);
        v_types_config.push_back(vv_count_configs[site][v_config_iterators[site]].getStartingTypesConfiguration());
      }
      //v_config_order=getConfigOrder(v_types_config);
      //cerr << "WOW2 " << v_types_config.size() << endl;
      return true;
    }
    for(uint site=0;site<v_config_iterators.size();site++){
      if(v_config_iterators[site]>=(int)vv_count_configs[site].size()-1){  //greater than not necessary but safe
        if(site==v_config_iterators.size()-1){break;} //stop condition
        v_config_iterators[site]=0; 
        v_types_config[site]=vv_count_configs[site][v_config_iterators[site]].getStartingTypesConfiguration();
        continue;
      }
      v_config_iterators[site]++;
      v_types_config[site]=vv_count_configs[site][v_config_iterators[site]].getStartingTypesConfiguration();
      return true;
    }
    return false;
  }

  //bool getNextSiteConfiguration(vector<vector<POccSiteConfiguration> >& vv_count_configs,
  //    vector<uint>& v_config_order,
  //    vector<int>& v_config_iterators, 
  //    vector<vector<int> >& v_types_config) {
  //  //starting condition START - v_types_config is empty!
  //  if(v_types_config.size()==0){
  //    v_config_iterators.clear();
  //    //const vector<vector<POccSiteConfiguration> >& vv_count_configs=p_str.v_str_configs;
  //    //cerr << "SEE " << vv_count_configs.size() << endl;
  //    for(uint site=0;site<vv_count_configs.size();site++){
  //      v_config_iterators.push_back(0);
  //      v_types_config.push_back(vv_count_configs[site][v_config_iterators[site]].getStartingTypesConfiguration());
  //    }
  //    v_config_order=getConfigOrder(v_types_config);
  //    //cerr << "WOW2 " << v_types_config.size() << endl;
  //    return true;
  //  }
  //  //starting condition STOP - v_types_config is empty!
  //  //otherwise, similar next bitstring generator
  //  if(!getNextSiteConfiguration(v_config_order,v_types_config)){
  //    //const vector<vector<POccSiteConfiguration> >& vv_count_configs=p_str.v_str_configs;
  //    //if(1){
  //    //for(uint site=0;site<vv_count_configs.size();site++){
  //    //  if(v_config_iterators[site]>=(int)vv_count_configs[site].size()-1){
  //    //    if(site==vv_count_configs.size()-1){break;} //stop condition
  //    //    v_config_iterators[site]=0;
  //    //    v_types_config[site]=vv_count_configs[site][v_config_iterators[site]].getStartingTypesConfiguration();  //reset configuration
  //    //    continue;
  //    //  }
  //    //  v_config_iterators[site]++;
  //    //  v_types_config[site]=vv_count_configs[site][v_config_iterators[site]].getStartingTypesConfiguration();  //reset configuration
  //    //  v_config_order=getConfigOrder(v_types_config);
  //    //  return true;
  //    //}
  //    //}
  //    //if(0){
  //    uint site;
  //    for(uint index=0;index<v_config_order.size();index++){
  //      site=v_config_order[index];
  //      //cerr << "index = " << index << " site=" << site << " v_config_iterators[site]=" << v_config_iterators[site] << endl;
  //      if(v_config_iterators[site]>=(int)vv_count_configs[site].size()-1){
  //        //if(site==vv_count_configs.size()-1){break;} //stop condition
  //        if(index==vv_count_configs.size()-1){break;} //stop condition
  //        v_config_iterators[site]=0;
  //        v_types_config[site]=vv_count_configs[site][v_config_iterators[site]].getStartingTypesConfiguration();  //reset configuration
  //        continue;
  //      }
  //      //cerr << "HERE" << endl;
  //      v_config_iterators[site]++;
  //      v_types_config[site]=vv_count_configs[site][v_config_iterators[site]].getStartingTypesConfiguration();  //reset configuration
  //      v_config_order=getConfigOrder(v_types_config);
  //      return true;
  //    }
  //    //}
  //    return false; //stop condition SAFE
  //  }
  //  return true;
  //}

  bool POccCalculator::getNextSiteConfiguration(vector<vector<int> >& v_types_config) {
    bool getNextSiteConfiguration(vector<uint>& v_config_order,vector<vector<int> >& v_types_config);
    return getNextSiteConfiguration(v_config_order,v_types_config);
  }

  bool getNextSiteConfiguration(vector<uint>& v_config_order,
      vector<vector<int> >& v_types_config) {
    //bool getNextSiteConfiguration(vector<int>& types_config);
    //if(1){
    //for(uint site=0;site<v_types_config.size();site++){
    //  if(!getNextSiteConfiguration(v_types_config[site])){
    //    //reset site first
    //    //we know that the last permutation is the reverse sorted of original vector
    //    //we can either a) completely sort or b) simply reverse (slightly faster)
    //    //std::sort(v_types_config[site].begin(),v_types_config[site].end());
    //    std::reverse(v_types_config[site].begin(),v_types_config[site].end());
    //    if(site==v_types_config.size()-1){return false;} //stop condition
    //    continue;
    //  }
    //  return true;
    //}
    //return false; //stop condition SAFE
    //}
    //here we optimized ordering to avoid fewest number of bonding recalculations
    //if(0){
    uint site;
    for(uint index=0;index<v_config_order.size();index++){
      site=v_config_order[index];
      if(!getNextSiteConfiguration(v_types_config[site])){
        //reset site first
        //we know that the last permutation is the reverse sorted of original vector
        //we can either a) completely sort or b) simply reverse (slightly faster)
        //std::sort(v_types_config[site].begin(),v_types_config[site].end());
        std::reverse(v_types_config[site].begin(),v_types_config[site].end());
        //if(site==v_types_config.size()-1){return false;} //stop condition
        if(index==v_types_config.size()-1){return false;} //stop condition
        continue;
      }
      return true;
    }
    //}
    return false; //stop condition SAFE
  }

  bool getNextSiteConfiguration(vector<int>& types_config) {
    //Shen, MK. BIT (1962) 2: 228. doi:10.1007/BF01940170
    int _i=-1;
    int _j=-1;
    for(int i=1;i<(int)types_config.size();i++){if(types_config[i-1]<types_config[i]&&(i>_i)){_i=i;}}
    if(_i==-1){return false;} //stop condition
    for(int j=0;j<(int)types_config.size();j++){if(types_config[_i-1]<types_config[j]&&(j>_j)){_j=j;}}
    //cerr << "i=" << _i << "  j=" << _j << " ";
    std::swap(types_config[_i-1],types_config[_j]);
    for(int i=0;i<((int)types_config.size()-_i+1)/2;i++){std::swap(types_config[_i+i],types_config[types_config.size()-i-1]);}
    return true;
  }

  ////simultaneously define and calculate
  //double POccCalculator::getUFFEnergy() {energy_analyzer.setBonds(v_types_config);return energy_analyzer.getUFFEnergy();}

  //void POccCalculator::calculateHNF(){p_str.calculateHNF();}               //get n_hnf

  void POccCalculator::getTotalPermutationsCount(){
    bool LDEBUG=(FALSE || _DEBUG_POCC_ || XHOST.DEBUG);
    string soliloquy=XPID+"POccCalculator::getTotalPermutationsCount():";
    stringstream message;

    message << "Getting total number of supercell decoration permutations";pflow::logger(_AFLOW_FILE_NAME_,soliloquy,message,m_aflags,*p_FileMESSAGE,*p_oss,_LOGGER_MESSAGE_);

    //unsigned long long int hnf_count=0;
    //unsigned long long int types_config_permutations_count=0;   //per hnf matrix

    //starting criteria for HNF matrices
    //int a_start=1;int c_start=1;int f_start=1;
    //int b_start=0;int d_start=0;int e_start=0;
    xmatrix<double> hnf_mat;                            //really xmatrix of int's, but we rule for int * double in xmatrix, no big deal
    //vector<xmatrix<double> > v_unique_superlattices;    //only store locally, as we need to make comparisons

    //START KY
    //cerr << "START KY " << endl;
    //CalculateHNF(p_str.xstr_pocc,p_str.n_hnf);

    //cerr << endl;
    //cerr << "START CO " << endl;
    //resetMaxSLRadius();
    hnf_count=0;
    resetHNFMatrices();
    while(iterateHNFMatrix()){hnf_count++;}
    //cerr << "max_radius " << max_superlattice_radius << endl;
    //for(uint i=0;i<v_unique_superlattices.size();i++){
    //  //cerr << LatticeDimensionSphere(v_unique_superlattices[i],max_superlattice_radius/24.0) << endl;
    //  xvector<int> dims = LatticeDimensionSphere(v_unique_superlattices[i],10.0);
    //  cerr << "dims = " << dims << endl;
    //  xmatrix<double> scell(3,3);
    //  scell(1,1)=dims(1);scell(2,2)=dims(2);scell(3,3)=dims(3);
    //  xmatrix<double> newlattice = scell * v_unique_superlattices[i];
    //  cerr << "radius = " << RadiusSphereLattice(newlattice) << endl;
    //}
    message << "Total count of unique HNF matrices = " << hnf_count;
    pflow::logger(_AFLOW_FILE_NAME_,soliloquy,message,m_aflags,*p_FileMESSAGE,*p_oss,_LOGGER_MESSAGE_);

    //starting criteria for site combinations
    //vector<vector<int> > v_types_config;
    //vector<int> v_config_iterators; //, v_site_iterators;

    //while(getNextSiteConfiguration(v_types_config,v_config_iterators,v_site_iterators)){  //[CO20200106 - close bracket for indenting]}

    //CO MAKE THIS A TRUE CALCULATOR, simply go through each site, add between configs, 
    //multiple across sites
    types_config_permutations_count=0;   //per hnf matrix
    unsigned long long int str_config_permutations_count;
    unsigned long long int config_permutations_count=0;         //per hnf matrix
    total_permutations_count=0;  //per hnf matrix
    vector<int> current_config;
    //const vector<StructureConfiguration>& v_str_configs=p_str.v_str_configs;
    bool getNextSiteConfiguration(vector<int>& types_config);
    for(uint str_config=0;str_config<v_str_configs.size();str_config++){
      str_config_permutations_count=1;
      for(uint site=0;site<v_str_configs[str_config].site_configs.size();site++){
        //for(uint config=0;config<v_str_configs[site].size();config++){
        config_permutations_count=0;
        current_config=v_str_configs[str_config].site_configs[site].getStartingTypesConfiguration();
        //if(config>0){config_permutations_count++;}
        config_permutations_count++;	//for starting config
        while(getNextSiteConfiguration(current_config)){config_permutations_count++;}
        str_config_permutations_count*=config_permutations_count;
        //}
        //str_config_permutations_count*=config_permutations_count;
      }
      types_config_permutations_count+=str_config_permutations_count;
    }
    //cerr << types_config_permutations_count << endl;
    message << "Total count of unique types-configuration permutations = " << types_config_permutations_count;
    pflow::logger(_AFLOW_FILE_NAME_,soliloquy,message,m_aflags,*p_FileMESSAGE,*p_oss,_LOGGER_MESSAGE_);

    if(LDEBUG) {
      cerr << soliloquy << " Checking unique types-configuration permutation count" << endl;
      types_config_permutations_count=0;
      resetSiteConfigurations();
      while(POccCalculator::getNextSiteConfiguration()){
        types_config_permutations_count++; 
        //cerr << "WOW1 " << v_types_config.size() << endl;
        //for(uint i=0;i<v_types_config.size();i++){
        //  cerr << "LOOK i=" << i << " " << v_types_config[i].size() << endl;
        //}
        cerr << soliloquy << " Permutation " << types_config_permutations_count << "  "; 
        for(uint i=0;i<v_types_config.size();i++){
          for(uint j=0;j<v_types_config[i].size();j++){
            cerr << v_types_config[i][j] << " ";
          } 
          cerr << "    ";
        }
        cerr << endl;
      }
      cerr << soliloquy << "Total count of unique types-configuration permutations = " << types_config_permutations_count << endl;
    }

    total_permutations_count=hnf_count*types_config_permutations_count;

    message << "Total number of supercell decoration permutations = " <<total_permutations_count;
    char LOGGER_TYPE=_LOGGER_MESSAGE_;
    if(m_p_flags.flag("POCC_COUNT_TOTAL")){LOGGER_TYPE=_LOGGER_COMPLETE_;}
    pflow::logger(_AFLOW_FILE_NAME_,soliloquy,message,m_aflags,*p_FileMESSAGE,*p_oss,LOGGER_TYPE);
  }


  //void POccCalculator::getUFFParamBond(uint type1,uint type2,UFFParamBond& uffb){
  //}

  //double POccCalculator::getUFFBondEnergy(xstructure& xstr,vector<uint>& v_vacancies,
  //xmatrix<double>& distance_matrix,vector<vector<uint> >& v_bonded_atom_indices,
  //uint MODE){

  //double energy=0.0;
  //bool found_vacancy;
  //uint atom1,atom2,type1,type2;
  //UFFParamBond uffb;

  //for(uint i=0;i<v_bonded_atom_indices.size();i++){
  //found_vacancy=false;
  //for(uint vi=0;vi<v_vacancies.size() && !found_vacancy;vi++){
  //found_vacancy=(v_bonded_atom_indices[i][0]==v_vacancies[vi] ||
  //v_bonded_atom_indices[i][1]==v_vacancies[vi]);
  //}
  //if(found_vacancy){cerr<<"VACANCYYYY"<<endl;continue;}
  //atom1=v_bonded_atom_indices[i][0]; atom2=v_bonded_atom_indices[i][1];
  //type1=xstr.atoms[atom1].type; type2=xstr.atoms[atom2].type;
  ////uffb.uffp1=&types2uffparams_map[type1]; uffb.uffp2=&types2uffparams_map[type2];
  ////uffb.distij=distance_matrix(atom1,atom2);
  ////simultaneously initialize and calculate uffb
  //uffb.calculate(types2uffparams_map[type1],types2uffparams_map[type2],distance_matrix(atom1,atom2));
  //if(MODE==BOND_MODE){energy += 0.5 * uffb.Kij * uffb.delta * uffb.delta;}
  //else if(MODE==NONBOND_MODE){energy += uffb.Dij * (uffb.X12 - 2.0 * uffb.X6);}
  //}
  //energy*=KCAL_2_EV;
  //return energy;
  //}

  //xstructure POccUFFEnergyAnalyzer::getXStructure(vector<vector<int> >& _v_types_config){
  //v_types_config=&_v_types_config;

  //const xstructure& xstr_nopocc = p_str.xstr_nopocc;
  //const vector<Site>& pocc_sites = p_str.m_pocc_sites;
  //vector<int> sc2pc_map, pc2sc_map;
  //xstructure supercell=GetSuperCell(xstr_nopocc,hnf_mat,sc2pc_map,pc2sc_map,false,false);

  //uint starting_supercell_atom_index,pocc_atom_index,supercell_atom_index;
  //vector<uint> v_atoms_to_remove;
  //for(uint site=0;site<v_types_config.size();site++){
  //if(pocc_sites[site].partial_occupation_flag){  //slight optimization
  ////test of stupidity
  //if(pocc_sites[site].v_occupants.size()<2){throw aurostd::xerror(_AFLOW_FILE_NAME_,"pocc::POccUFFEnergyAnalyzer::getXStructure():","pocc_sites[site].v_occupants.size()<2",_RUNTIME_ERROR_);}
  ////find index of atom first in v_occupants list, that's the one that remained
  //starting_supercell_atom_index=pc2sc_map[pocc_sites[site].v_occupants[0]];
  //for(uint i=0;i<v_types_config[site].size();i++){
  ////switch these atoms
  ////supercell.atoms[starting_supercell_atom_index+i]
  ////xstr_pocc.atoms[types2pc_map[v_types_config[site][i]]]
  ////pocc_atom_index=types2pc_map[v_types_config[site][i]];
  //pocc_atom_index=p_str.types2pc_map[v_types_config[site][i]];
  //supercell_atom_index=starting_supercell_atom_index+i;
  //const _atom& pocc_atom = p_str.xstr_pocc.atoms[pocc_atom_index];
  //if(v_types_config[site][i]>=0){copyAtomAttributes(pocc_atom,supercell.atoms[supercell_atom_index]);}
  //else {v_atoms_to_remove.push_back(supercell_atom_index);}
  //}
  //}
  //}
  ////std::sort(v_atoms_to_remove.rbegin(),v_atoms_to_remove.rend()); //NOTE the r, reverse sort, that way when we remove, it doesn't affect other indices
  ////for(uint atom=0;atom<v_atoms_to_remove.size();atom++){supercell.RemoveAtom(v_atoms_to_remove[atom]);}

  ////calculate UFF energy here before you rearrange the structure
  //double energy=0.0;
  ////energy += getUFFBondEnergy(supercell,v_atoms_to_remove,distance_matrix,v_bonded_atom_indices,BOND_MODE);
  ////energy += getUFFBondEnergy(supercell,v_atoms_to_remove,distance_matrix,v_nonbonded_atom_indices,NONBOND_MODE);

  //cerr << energy << endl;



  ////rearrange the structure below here

  ////RemoveAtom(supercell,v_atoms_to_remove);
  //supercell.RemoveAtom(v_atoms_to_remove);
  ////supercell.SpeciesPutAlphabetic();

  ////cerr << pocc::CalculateUFFEnergy(supercell) << endl;
  ////cerr << supercell << endl;
  //return supercell;
  //}

  string getUFFParameterString(const string& atom) {
    if (atom=="H")  {return "H   0.354   180.000 2.886   0.044   12.000  0.712   0.000   0.000   4.528   6.945   0.371   ";}   
    if (atom=="He") {return "He  0.849   90.000  2.362   0.056   15.240  0.098   0.000   0.000   9.660   14.920  1.300   ";}   
    if (atom=="Li") {return "Li  1.336   180.000 2.451   0.025   12.000  1.026   0.000   2.000   3.006   2.386   1.557   ";}   
    if (atom=="Be") {return "Be  1.074   109.470 2.745   0.085   12.000  1.565   0.000   2.000   4.877   4.443   1.240   ";}  
    if (atom=="B")  {return "B   0.838   109.470 4.083   0.180   12.052  1.755   0.000   2.000   5.110   4.750   0.822   ";}  
    if (atom=="C")  {return "C   0.706   180.000 3.851   0.105   12.730  1.912   0.000   2.000   5.343   5.063   0.759   ";}  
    if (atom=="N")  {return "N   0.656   180.000 3.660   0.069   13.407  2.544   0.000   2.000   6.899   5.880   0.715   ";}  
    if (atom=="O")  {return "O   0.639   180.000 3.500   0.060   14.085  2.300   0.000   2.000   8.741   6.682   0.669   ";}  
    if (atom=="F")  {return "F   0.668   180.000 3.364   0.050   14.762  1.735   0.000   2.000   10.874  7.474   0.706   ";}  
    if (atom=="Ne") {return "Ne  0.920   90.000  3.243   0.042   15.440  0.194   0.000   2.000   11.040  10.550  1.768   ";}  
    if (atom=="Na") {return "Na  1.539   180.000 2.983   0.030   12.000  1.081   0.000   1.250   2.843   2.296   2.085   ";}  
    if (atom=="Mg") {return "Mg  1.421   109.470 3.021   0.111   12.000  1.787   0.000   1.250   3.951   3.693   1.500   ";}  
    if (atom=="Al") {return "Al  1.244   109.470 4.499   0.505   11.278  1.792   0.000   1.250   4.060   3.590   1.201   ";}  
    if (atom=="Si") {return "Si  1.117   109.470 4.295   0.402   12.175  2.323   1.225   1.250   4.168   3.487   1.176   ";}  
    if (atom=="P")  {return "P   1.101   93.800  4.147   0.305   13.072  2.863   2.400   1.250   5.463   4.000   1.102   ";}  
    if (atom=="S")  {return "S   1.064   92.1000 4.035   0.274   13.969  2.703   0.000   1.250   6.928   4.486   1.047   ";}  
    if (atom=="Cl") {return "Cl  1.044   180.000 3.947   0.227   14.866  2.348   0.000   1.250   8.564   4.946   0.994   ";}  
    if (atom=="Ar") {return "Ar  1.032   90.000  3.868   0.185   15.763  0.300   0.000   1.250   9.465   6.355   2.108   ";}  
    if (atom=="K")  {return "K   1.953   180.000 3.812   0.035   12.000  1.165   0.000   0.700   2.421   1.920   2.586   ";}  
    if (atom=="Ca") {return "Ca  1.761   90.000  3.399   0.238   12.000  2.141   0.000   0.700   3.231   2.880   2.000   ";}  
    if (atom=="Sc") {return "Sc  1.513   109.470 3.295   0.019   12.000  2.592   0.000   0.700   3.395   3.080   1.750   ";}  
    if (atom=="Ti") {return "Ti  1.412   109.470 3.175   0.017   12.000  2.659   0.000   0.700   3.470   3.380   1.607   ";}  
    if (atom=="V")  {return "V   1.402   109.470 3.144   0.016   12.000  2.679   0.000   0.700   3.650   3.410   1.470   ";}  
    if (atom=="Cr") {return "Cr  1.345   90.000  3.023   0.015   12.000  2.463   0.000   0.700   3.415   3.865   1.402   ";}  
    if (atom=="Mn") {return "Mn  1.382   90.000  2.961   0.013   12.000  2.430   0.000   0.700   3.325   4.105   1.533   ";}  
    if (atom=="Fe") {return "Fe  1.270   109.470 2.912   0.013   12.000  2.430   0.000   0.700   3.760   4.140   1.393   ";}  
    if (atom=="Co") {return "Co  1.241   90.000  2.872   0.014   12.000  2.430   0.000   0.700   4.105   4.175   1.406   ";}  
    if (atom=="Ni") {return "Ni  1.164   90.000  2.834   0.015   12.000  2.430   0.000   0.700   4.465   4.205   1.398   ";}  
    if (atom=="Cu") {return "Cu  1.302   109.470 3.495   0.005   12.000  1.756   0.000   0.700   4.200   4.220   1.434   ";}  
    if (atom=="Zn") {return "Zn  1.193   109.470 2.763   0.124   12.000  1.308   0.000   0.700   5.106   4.285   1.400   ";}  
    if (atom=="Ga") {return "Ga  1.260   109.470 4.383   0.415   11.000  1.821   0.000   0.700   3.641   3.160   1.211   ";}  
    if (atom=="Ge") {return "Ge  1.197   109.470 4.280   0.379   12.000  2.789   0.701   0.700   4.051   3.438   1.189   ";}  
    if (atom=="As") {return "As  1.211   92.100  4.230   0.309   13.000  2.864   1.500   0.700   5.188   3.809   1.204   ";}  
    if (atom=="Se") {return "Se  1.190   90.600  4.205   0.291   14.000  2.764   0.335   0.700   6.428   4.131   1.224   ";}  
    if (atom=="Br") {return "Br  1.192   180.000 4.189   0.251   15.000  2.519   0.000   0.700   7.790   4.425   1.141   ";}  
    if (atom=="Kr") {return "Kr  1.147   90.000  4.141   0.220   16.000  0.452   0.000   0.700   8.505   5.715   2.270   ";}  
    if (atom=="Rb") {return "Rb  2.260   180.000 4.114   0.040   12.000  1.592   0.000   0.200   2.331   1.846   2.770   ";}  
    if (atom=="Sr") {return "Sr  2.052   90.000  3.641   0.235   12.000  2.449   0.000   0.200   3.024   2.440   2.415   ";}  
    if (atom=="Y")  {return "Y   1.698   109.470 3.345   0.072   12.000  3.257   0.000   0.200   3.830   2.810   1.998   ";}  
    if (atom=="Zr") {return "Zr  1.564   109.470 3.124   0.069   12.000  3.667   0.000   0.200   3.400   3.550   1.758   ";}  
    if (atom=="Nb") {return "Nb  1.473   109.470 3.165   0.059   12.000  3.618   0.000   0.200   3.550   3.380   1.603   ";}  
    if (atom=="Mo") {return "Mo  1.467   90.000  3.052   0.056   12.000  3.400   0.000   0.200   3.465   3.755   1.530   ";}  
    if (atom=="Tc") {return "Tc  1.322   90.000  2.998   0.048   12.000  3.400   0.000   0.200   3.290   3.990   1.500   ";}  
    if (atom=="Ru") {return "Ru  1.478   90.000  2.963   0.056   12.000  3.400   0.000   0.200   3.575   4.015   1.500   ";}  
    if (atom=="Rh") {return "Rh  1.332   90.000  2.929   0.053   12.000  3.500   0.000   0.200   3.975   4.005   1.509   ";}  
    if (atom=="Pd") {return "Pd  1.338   90.000  2.899   0.048   12.000  3.210   0.000   0.200   4.320   4.000   1.544   ";}  
    if (atom=="Ag") {return "Ag  1.386   180.000 3.148   0.036   12.000  1.956   0.000   0.200   4.436   3.134   1.622   ";}  
    if (atom=="Cd") {return "Cd  1.403   109.470 2.848   0.228   12.000  1.650   0.000   0.200   5.034   3.957   1.600   ";}  
    if (atom=="In") {return "In  1.459   109.470 4.463   0.599   11.000  2.070   0.000   0.200   3.506   2.896   1.404   ";}  
    if (atom=="Sn") {return "Sn  1.398   109.470 4.392   0.567   12.000  2.961   0.199   0.200   3.987   3.124   1.354   ";}  
    if (atom=="Sb") {return "Sb  1.407   91.600  4.420   0.449   13.000  2.704   1.100   0.200   4.899   3.342   1.404   ";}  
    if (atom=="Te") {return "Te  1.386   90.250  4.470   0.398   14.000  2.882   0.300   0.200   5.816   3.526   1.380   ";}  
    if (atom=="I")  {return "I   1.382   180.000 4.500   0.339   15.000  2.650   0.000   0.200   6.822   3.762   1.333   ";}  
    if (atom=="Xe") {return "Xe  1.267   90.000  4.404   0.332   12.000  0.556   0.000   0.200   7.595   4.975   2.459   ";}  
    if (atom=="Cs") {return "Cs  2.570   180.000 4.517   0.045   12.000  1.573   0.000   0.100   2.183   1.711   2.984   ";}  
    if (atom=="Ba") {return "Ba  2.277   90.000  3.703   0.364   12.000  2.727   0.000   0.100   2.814   2.396   2.442   ";}  
    if (atom=="La") {return "La  1.943   109.470 3.522   0.017   12.000  3.300   0.000   0.100   2.836   2.742   2.071   ";}  
    if (atom=="Ce") {return "Ce  1.841   90.000  3.556   0.013   12.000  3.300   0.000   0.100   2.774   2.692   1.925   ";}  
    if (atom=="Pr") {return "Pr  1.823   90.000  3.606   0.010   12.000  3.300   0.000   0.100   2.858   2.564   2.007   ";}  
    if (atom=="Nd") {return "Nd  1.816   90.000  3.575   0.010   12.000  3.300   0.000   0.100   2.869   2.621   2.007   ";}  
    if (atom=="Pm") {return "Pm  1.801   90.000  3.547   0.009   12.000  3.300   0.000   0.100   2.881   2.673   2.000   ";}  
    if (atom=="Sm") {return "Sm  1.780   90.000  3.520   0.008   12.000  3.300   0.000   0.100   2.912   2.720   1.978   ";}  
    if (atom=="Eu") {return "Eu  1.771   90.000  3.493   0.008   12.000  3.300   0.000   0.100   2.879   2.788   2.227   ";}  
    if (atom=="Gd") {return "Gd  1.735   90.000  3.368   0.009   12.000  3.300   0.000   0.100   3.167   2.975   1.968   ";}  
    if (atom=="Tb") {return "Tb  1.732   90.000  3.451   0.007   12.000  3.300   0.000   0.100   3.018   2.834   1.954   ";}  
    if (atom=="Dy") {return "Dy  1.710   90.000  3.428   0.007   12.000  3.300   0.000   0.100   3.056   2.872   1.934   ";}  
    if (atom=="Ho") {return "Ho  1.696   90.000  3.409   0.007   12.000  3.416   0.000   0.100   3.127   2.891   1.925   ";}  
    if (atom=="Er") {return "Er  1.673   90.000  3.391   0.007   12.000  3.300   0.000   0.100   3.187   2.915   1.915   ";}  
    if (atom=="Tm") {return "Tm  1.660   90.000  3.374   0.006   12.000  3.300   0.000   0.100   3.251   2.933   2.000   ";}  
    if (atom=="Yb") {return "Yb  1.637   90.000  3.355   0.228   12.000  2.618   0.000   0.100   3.289   2.965   2.158   ";}  
    if (atom=="Lu") {return "Lu  1.671   90.000  3.640   0.041   12.000  3.271   0.000   0.100   2.963   2.463   1.896   ";}  
    if (atom=="Hf") {return "Hf  1.611   109.470 3.141   0.072   12.000  3.921   0.000   0.100   3.700   3.400   1.759   ";}  
    if (atom=="Ta") {return "Ta  1.511   109.470 3.170   0.081   12.000  4.075   0.000   0.100   5.100   2.850   1.605   ";}  
    if (atom=="W")  {return "W   1.392   90.000  3.069   0.067   12.000  3.700   0.000   0.100   4.630   3.310   1.538   ";}  
    if (atom=="Re") {return "Re  1.372   90.000  2.954   0.066   12.000  3.700   0.000   0.100   3.960   3.920   1.600   ";}  
    if (atom=="Os") {return "Os  1.372   90.000  3.120   0.037   12.000  3.700   0.000   0.100   5.140   3.630   1.700   ";}  
    if (atom=="Ir") {return "Ir  1.371   90.000  2.840   0.073   12.000  3.731   0.000   0.100   5.000   4.000   1.866   ";}  
    if (atom=="Pt") {return "Pt  1.364   90.000  2.754   0.080   12.000  3.382   0.000   0.100   4.790   4.430   1.557   ";}  
    if (atom=="Au") {return "Au  1.262   90.000  3.293   0.039   12.000  2.625   0.000   0.100   4.894   2.586   1.618   ";}  
    if (atom=="Hg") {return "Hg  1.340   180.000 2.705   0.385   12.000  1.750   0.000   0.100   6.270   4.160   1.600   ";}  
    if (atom=="Tl") {return "Tl  1.518   120.000 4.347   0.680   11.000  2.068   0.000   0.100   3.200   2.900   1.530   ";}  
    if (atom=="Pb") {return "Pb  1.459   109.470 4.297   0.663   12.000  2.846   0.100   0.100   3.900   3.530   1.444   ";}  
    if (atom=="Bi") {return "Bi  1.512   90.000  4.370   0.518   13.000  2.470   1.000   0.100   4.690   3.740   1.514   ";}  
    if (atom=="Po") {return "Po  1.500   90.000  4.709   0.325   14.000  2.330   0.300   0.100   4.210   4.210   1.480   ";}  
    if (atom=="At") {return "At  1.545   180.000 4.750   0.284   15.000  2.240   0.000   0.100   4.750   4.750   1.470   ";}  
    if (atom=="Rn") {return "Rn  1.420   90.000  4.765   0.248   16.000  0.583   0.000   0.100   5.370   5.370   2.200   ";}  
    if (atom=="Fr") {return "Fr  2.880   180.000 4.900   0.050   12.000  1.847   0.000   0.000   2.000   2.000   2.300   ";}  
    if (atom=="Ra") {return "Ra  2.512   90.000  3.677   0.404   12.000  2.920   0.000   0.000   2.843   2.434   2.200   ";}  
    if (atom=="Ac") {return "Ac  1.983   90.000  3.478   0.033   12.000  3.900   0.000   0.000   2.835   2.835   2.108   ";}  
    if (atom=="Th") {return "Th  1.721   90.000  3.396   0.026   12.000  4.202   0.000   0.000   3.175   2.905   2.018   ";}  
    if (atom=="Pa") {return "Pa  1.711   90.000  3.424   0.022   12.000  3.900   0.000   0.000   2.985   2.905   1.800   ";}  
    if (atom=="U")  {return "U   1.684   90.000  3.395   0.022   12.000  3.900   0.000   0.000   3.341   2.853   1.713   ";}  
    if (atom=="Np") {return "Np  1.666   90.000  3.424   0.019   12.000  3.900   0.000   0.000   3.549   2.717   1.800   ";}  
    if (atom=="Pu") {return "Pu  1.657   90.000  3.424   0.016   12.000  3.900   0.000   0.000   3.243   2.819   1.840   ";}  
    if (atom=="Am") {return "Am  1.660   90.000  3.381   0.014   12.000  3.900   0.000   0.000   2.990   3.004   1.942   ";}  
    if (atom=="Cm") {return "Cm  1.801   90.000  3.326   0.013   12.000  3.900   0.000   0.000   2.832   3.190   1.900   ";}  
    if (atom=="Bk") {return "Bk  1.761   90.000  3.339   0.013   12.000  3.900   0.000   0.000   3.194   3.036   1.900   ";}  
    if (atom=="Cf") {return "Cf  1.750   90.000  3.313   0.013   12.000  3.900   0.000   0.000   3.197   3.101   1.900   ";}  
    if (atom=="Es") {return "Es  1.724   90.000  3.299   0.012   12.000  3.900   0.000   0.000   3.333   3.089   1.900   ";}  
    if (atom=="Fm") {return "Fm  1.712   90.000  3.286   0.012   12.000  3.900   0.000   0.000   3.400   3.100   1.900   ";}  
    if (atom=="Md") {return "Md  1.689   90.000  3.274   0.011   12.000  3.900   0.000   0.000   3.470   3.110   1.900   ";}  
    if (atom=="No") {return "No  1.679   90.000  3.248   0.011   12.000  3.900   0.000   0.000   3.475   3.175   1.900   ";}  
    if (atom=="Lw") {return "Lw  1.698   90.000  3.236   0.011   12.000  3.900   0.000   0.000   3.500   3.200   1.900   ";}  
    else {return "";}                                                                                                      
  }

  vector<UFFParamAtom> getTypes2UFFParamsMap(const vector<string>& elements){
    bool LDEBUG=(FALSE || _DEBUG_POCC_ || XHOST.DEBUG);
    string soliloquy=XPID+"pocc::getUFFParameters():";
    vector<UFFParamAtom> types2uffparams_map;

    string uff_parameters_string="";
    UFFParamAtom uffp;
    vector<string> tokens;
    for(uint i=0;i<elements.size();i++){
      const string& element=elements[i];

      if(LDEBUG) {cerr << soliloquy << " element[i=" << i << "]=" << element << endl;}
      uff_parameters_string=getUFFParameterString(element);
      if(uff_parameters_string.empty()){throw aurostd::xerror(_AFLOW_FILE_NAME_,soliloquy,"Unable to fetch UFF parameters (requested "+element+")");}
      aurostd::string2tokens(uff_parameters_string,tokens," ");
      if(tokens.size()!=12){throw aurostd::xerror(_AFLOW_FILE_NAME_,soliloquy,"Unexpected UFF Parameters size",_VALUE_ILLEGAL_);}

      types2uffparams_map.push_back(uffp);
      types2uffparams_map.back().symbol=tokens[0];
      types2uffparams_map.back().r1=aurostd::string2utype<double>(tokens[1]);
      types2uffparams_map.back().theta0=aurostd::string2utype<double>(tokens[2]);
      types2uffparams_map.back().x1=aurostd::string2utype<double>(tokens[3]);
      types2uffparams_map.back().D1=aurostd::string2utype<double>(tokens[4]);
      types2uffparams_map.back().zeta=aurostd::string2utype<double>(tokens[5]);
      types2uffparams_map.back().Z1=aurostd::string2utype<double>(tokens[6]);
      types2uffparams_map.back().Vi=aurostd::string2utype<double>(tokens[7]);
      types2uffparams_map.back().Uj=aurostd::string2utype<double>(tokens[8]);
      types2uffparams_map.back().ChiI=aurostd::string2utype<double>(tokens[9]);
      types2uffparams_map.back().hard=aurostd::string2utype<double>(tokens[10]);
      types2uffparams_map.back().radius=aurostd::string2utype<double>(tokens[11]);
    }

    return types2uffparams_map;
  }

  //void POccCalculator::getBonding(xmatrix<double>& hnf_mat,xmatrix<double>& _distance_matrix,vector<vector<uint> >& v_bonded_atom_indices,
  //    vector<vector<uint> >& v_nonbonded_atom_indices) {
  //vector<int> sc2pc_map, pc2sc_map;
  //xstructure supercell=GetSuperCell(xstr_nopocc,hnf_mat,sc2pc_map,pc2sc_map,false,false);

  //[OBSOLETE]xvector<double> min_vec; xvector<int> ijk;  //dummy
  //[OBSOLETE]xmatrix<double> distance_matrix(supercell.atoms.size()-1,supercell.atoms.size()-1,0,0);
  //[OBSOLETE]vector<double> v_nn_dists;
  //[OBSOLETE]for(uint atom1=0;atom1<supercell.atoms.size();atom1++){v_nn_dists.push_back(std::numeric_limits<double>::max());} //initialize with big double
  //[OBSOLETE]for(uint atom1=0;atom1<supercell.atoms.size();atom1++){
  //[OBSOLETE]  for(uint atom2=atom1+1;atom2<supercell.atoms.size();atom2++){
  //[OBSOLETE]    distance_matrix(atom1,atom2)=distance_matrix(atom2,atom1)=SYM::minimumCartesianDistance(supercell.atoms[atom1].cpos,supercell.atoms[atom2].cpos,supercell.lattice,min_vec,ijk);
  //[OBSOLETE]    if(distance_matrix(atom1,atom2)<v_nn_dists[atom1]){v_nn_dists[atom1]=distance_matrix(atom1,atom2);}
  //[OBSOLETE]  }
  //[OBSOLETE]}
  //[OBSOLETE]_distance_matrix=distance_matrix;

  //[OBSOLETE]for(uint atom1=0;atom1<supercell.atoms.size();atom1++){
  //[OBSOLETE]  for(uint atom2=atom1+1;atom2<supercell.atoms.size();atom2++){
  //[OBSOLETE]    if(abs(distance_matrix(atom1,atom2)-v_nn_dists[atom1])<0.5){  //KY standard for bonding, keep for now
  //[OBSOLETE]      v_bonded_atom_indices.push_back(vector<uint>(0));
  //[OBSOLETE]      v_bonded_atom_indices.back().push_back(atom1);
  //[OBSOLETE]      v_bonded_atom_indices.back().push_back(atom2);
  //[OBSOLETE]      //cerr << "BOND   " << atom1 << " " << atom2 << endl;
  //[OBSOLETE]    } else {
  //[OBSOLETE]      v_nonbonded_atom_indices.push_back(vector<uint>(0));
  //[OBSOLETE]      v_nonbonded_atom_indices.back().push_back(atom1);
  //[OBSOLETE]      v_nonbonded_atom_indices.back().push_back(atom2);
  //[OBSOLETE]      //cerr << "NOBOND " << atom1 << " " << atom2 << endl;
  //[OBSOLETE]    }
  //[OBSOLETE]  }
  //[OBSOLETE]}

  //[OBSOLETE]//cerr << distance_matrix << endl;


  //}

  bool POccCalculator::areEquivalentStructuresByUFF(std::list<POccSuperCellSet>::iterator it, const POccSuperCell& psc) const {
    bool energy_equal=aurostd::isequal((*it).getUFFEnergy(),psc.m_energy_uff,m_energy_uff_tolerance);
    bool hnf_equal=((*it).getHNFIndex()==psc.m_hnf_index);
    return energy_equal && hnf_equal;
  }

  //NEW
  void POccCalculator::add2DerivativeStructuresList(const POccSuperCell& psc,
      std::list<POccSuperCellSet>::iterator i_start,
      std::list<POccSuperCellSet>::iterator i_end){
    //  cerr << "FULL LIST START" << endl;
    //  for(std::list<POccSuperCellSet>::iterator it=l_supercell_sets.begin();it!=l_supercell_sets.end();++it){
    //    cerr << std::fixed << std::setprecision(9) << (*it).getUFFEnergy() << " ";
    //  }
    //  cerr << endl;
    //  cerr << "FULL LIST END" << endl;
    //  cerr << "CURRENT " << psc.energy << endl;
    //  cerr << "LOOK start " << std::distance(l_supercell_sets.begin(),i_start) << " " << (*i_start).getUFFEnergy() << endl;
    //  cerr << "LOOK end " << std::distance(l_supercell_sets.begin(),i_end) << " " << (*i_end).getUFFEnergy() << endl;
    if(i_start==i_end) //std::distance(i_start,i_end)==0)
    { //CO20200106 - patching for auto-indenting
      //    cerr << "start==stop" << endl;
      //
      if(i_start==l_supercell_sets.end()){--i_start;}

      if(areEquivalentStructuresByUFF(i_start,psc)) //aurostd::isequal(psc.energy,(*i_start).getUFFEnergy(),m_energy_uff_tolerance))
      { //CO20200106 - patching for auto-indenting
        //      cerr << "found degeneracy with " << std::distance(l_supercell_sets.begin(),i_start) << endl;
        (*i_start).m_psc_set.push_back(psc);
        //(*i_start).m_degeneracy++;
        return;
      }

      if(psc.m_energy_uff>(*i_start).getUFFEnergy()){++i_start;}
      //  if(i_start!=l_supercell_sets.end()){++i_start;}
      //    cerr << "Adding to " << std::distance(l_supercell_sets.begin(),i_start) << endl;
      POccSuperCellSet pscs; pscs.m_psc_set.push_back(psc);
      l_supercell_sets.insert(i_start,pscs);
      //l_supercell_sets.insert(i_start,psc);
      return;
    }
    //  cerr << "start!=stop" << endl;
    std::list<POccSuperCellSet>::iterator i_middle=i_start;
    //std::advance(i_middle,std::distance(l_supercell_sets.begin(),i_start));
    std::advance(i_middle,std::distance(i_start,i_end)/2);
    //  cerr << "Looking at middle=" << std::distance(l_supercell_sets.begin(),i_middle) << " " << (*i_middle).getUFFEnergy() << endl;
    //cerr << "SEE HERE " << i_middle << endl;
    if(areEquivalentStructuresByUFF(i_middle,psc)) //aurostd::isequal(psc.energy,(*i_middle).getUFFEnergy(),m_energy_uff_tolerance))
    { //CO20200106 - patching for auto-indenting
      //    cerr << "found degeneracy with " << std::distance(l_supercell_sets.begin(),i_middle) << endl;
      (*i_middle).m_psc_set.push_back(psc);
      //(*i_middle).m_degeneracy++;
      return;
    }
    if(psc.m_energy_uff<(*i_middle).getUFFEnergy()){
      //    cerr << "less than middle" << endl;
      return add2DerivativeStructuresList(psc,i_start,i_middle);
    }
    //  cerr << "greater than middle" << endl;
    return add2DerivativeStructuresList(psc,++i_middle,i_end);
  }

  //ORIGINAL
  //void POccCalculator::add2DerivativeStructuresList(ABCDStructureSuper& pds,
  //    std::list<ABCDStructureSuper>::iterator i_start,
  //    std::list<ABCDStructureSuper>::iterator i_end){
  ////  cerr << "FULL LIST START" << endl;
  ////  for(std::list<ABCDStructureSuper>::iterator it=l_derivative_structures.begin();it!=l_derivative_structures.end();++it){
  ////    cerr << std::fixed << std::setprecision(9) << (*it).energy << " ";
  ////  }
  ////  cerr << endl;
  ////  cerr << "FULL LIST END" << endl;
  ////  cerr << "CURRENT " << pds.energy << endl;
  ////  cerr << "LOOK start " << std::distance(l_derivative_structures.begin(),i_start) << " " << (*i_start).energy << endl;
  ////  cerr << "LOOK end " << std::distance(l_derivative_structures.begin(),i_end) << " " << (*i_end).energy << endl;
  //  if(i_start==i_end){ //std::distance(i_start,i_end)==0){
  ////    cerr << "start==stop" << endl;
  //    if(aurostd::isequal(pds.energy,(*i_start).energy,m_energy_uff_tolerance)){
  ////      cerr << "found degeneracy with " << std::distance(l_derivative_structures.begin(),i_start) << endl;
  //      (*i_start).m_degeneracy++;
  //      return;
  //    }
  //    if(pds.energy>(*i_start).energy){
  //      if(i_start!=l_derivative_structures.end()){++i_start;}
  //    }
  ////    cerr << "Adding to " << std::distance(l_derivative_structures.begin(),i_start) << endl;
  //    l_derivative_structures.insert(i_start,pds);
  //    return;
  //  }
  ////  cerr << "start!=stop" << endl;
  //  std::list<ABCDStructureSuper>::iterator i_middle=i_start;
  //  //std::advance(i_middle,std::distance(l_derivative_structures.begin(),i_start));
  //  std::advance(i_middle,std::distance(i_start,i_end)/2);
  ////  cerr << "Looking at middle=" << std::distance(l_derivative_structures.begin(),i_middle) << " " << (*i_middle).energy << endl;
  //  //cerr << "SEE HERE " << i_middle << endl;
  //  if(aurostd::isequal(pds.energy,(*i_middle).energy,m_energy_uff_tolerance)){
  ////    cerr << "found degeneracy with " << std::distance(l_derivative_structures.begin(),i_middle) << endl;
  //    (*i_middle).m_degeneracy++;
  //    return;
  //  }
  //  if(pds.energy<(*i_middle).energy){
  ////    cerr << "less than middle" << endl;
  //    return add2DerivativeStructuresList(pds,i_start,i_middle);
  //  }
  ////  cerr << "greater than middle" << endl;
  //  return add2DerivativeStructuresList(pds,++i_middle,i_end);
  //}
  //}

  void POccCalculator::add2DerivativeStructuresList(const POccSuperCell& psc){
    //  cerr << "SIZE " << l_supercell_sets.size() << endl;
    if(l_supercell_sets.size()==0){
      POccSuperCellSet pscs; pscs.m_psc_set.push_back(psc);
      l_supercell_sets.push_back(pscs);
      return;
    }
    return add2DerivativeStructuresList(psc,l_supercell_sets.begin(),l_supercell_sets.end());
  }

  void POccCalculator::getHNFMatSiteConfig(const POccSuperCell& psc,
      xmatrix<double>& _hnf_mat,
      vector<vector<int> >& _v_types_config){
    bool LDEBUG=(FALSE || _DEBUG_POCC_ || XHOST.DEBUG);
    string soliloquy=XPID+"POccCalculator::getHNFMatSiteConfig():";
    if(LDEBUG) {
      cerr << soliloquy << " psc.m_hnf_index=" << psc.m_hnf_index << endl;
      cerr << soliloquy << " psc.m_site_config_index=" << psc.m_site_config_index << endl;
      cerr << soliloquy << " psc.m_energy_uff=" << psc.m_energy_uff << endl;
    }
    unsigned long long int hnf_index=0;
    unsigned long long int site_config_index=0;
    //add an initialization flag for energy_analyzer eventually, and check here
    resetHNFMatrices();
    resetSiteConfigurations();
    while(iterateHNFMatrix()){  //sets hnf_mat
      if(hnf_index!=psc.m_hnf_index){hnf_index++;continue;}
      //hnf_mat set here
      _hnf_mat=hnf_mat;
      while(getNextSiteConfiguration()){  //sets v_types_config
        if(site_config_index!=psc.m_site_config_index){site_config_index++;continue;}
        //v_types_config set here
        _v_types_config=v_types_config;
        return;
      }
    }
    throw aurostd::xerror(_AFLOW_FILE_NAME_,soliloquy,"Invalid hnf site configuration indices");
  }

  bool POccCalculator::areEquivalentStructures(const POccSuperCell& psc_a,const POccSuperCell& psc_b) {
    //ABCDStructureSuper pds_a,pds_b;
    //pds_a=getParticularABCDStructureSuper(psc_a);
    //pds_b=getParticularABCDStructureSuper(psc_b);

    xstructure a=createXStructure(psc_a,n_hnf,hnf_count,types_config_permutations_count,true,false);  //PRIMITIVIZE==false, in general it is faster to find whether two structures are equivalent than it is to find primitive cell
    xstructure b=createXStructure(psc_b,n_hnf,hnf_count,types_config_permutations_count,true,false);  //PRIMITIVIZE==false, in general it is faster to find whether two structures are equivalent than it is to find primitive cell
    return areEquivalentStructures(a,b);
  }

  bool POccCalculator::areEquivalentStructures(const xstructure& a, const xstructure& b) {
    bool LDEBUG=(FALSE || _DEBUG_POCC_ || XHOST.DEBUG);
    string soliloquy=XPID+"POccCalculator::areEquivalentStructures():";
    if(LDEBUG) {
      cerr << soliloquy << " comparing structure:" << endl;
      cerr << a;
      cerr << "========================================== vs. ==========================================" << endl;
      cerr << b;
    }
    //cerr << aa << endl;
    //cerr << bb << endl;
    bool are_equivalent=compare::structuresMatch(a,b,true,false,false); //match species and use fast match, but not scale volume, two structures with different volumes (pressures) are different! //DX20180123 - added fast_match = true //DX20190318 - not fast_match but optimized_match=false
    //cerr << are_equivalent << endl;
    if(LDEBUG) {cerr << soliloquy << " structures are " << (are_equivalent?"":"NOT ") << "equivalent" << endl;}
    return are_equivalent;
  }

  unsigned long long int POccCalculator::runRobustStructureComparison(std::list<POccSuperCellSet>::iterator it_pscs){
    //NOTE, this function needs UFF comparisons first
    //it assumes distinct structures by UFF are indeed distinct, and so no comparisons are made cross-bin, only within bins
    bool LDEBUG=(FALSE || _DEBUG_POCC_ || XHOST.DEBUG);
    string soliloquy=XPID+"POccCalculator::runRobustStructureComparison():";
    stringstream message;

    const vector<POccSuperCell>& vpsc=(*it_pscs).m_psc_set;
    vector<vector<uint> > unique_structure_bins;
    unique_structure_bins.push_back(vector<uint>(0));
    unique_structure_bins.back().push_back(0);  //initialize with first structure

    //when you parallelize this, make a new structure that holds bool, equivalent or not
    //and then run through remaining set of structures

    unsigned long long int i_pscs=std::distance(l_supercell_sets.begin(),it_pscs);
    message << "Performing robust structure comparison for structure group[" << i_pscs+1 << "/" << std::distance(l_supercell_sets.begin(),l_supercell_sets.end()) << "]";
    pflow::logger(_AFLOW_FILE_NAME_,soliloquy,message,m_aflags,*p_FileMESSAGE,*p_oss,_LOGGER_MESSAGE_); 

    bool are_equivalent=false,found_equivalent=false;
    bool test_iterator_insertion=false; //short circuit
    xstructure a,b;
    uint starting_index=1;
    pflow::updateProgressBar(0,vpsc.size()-starting_index,*p_oss);
    for(uint i=starting_index;i<vpsc.size();i++){
      const POccSuperCell& psc_b=vpsc[i];
      b=createXStructure(psc_b,n_hnf,hnf_count,types_config_permutations_count,true,false);  //PRIMITIVIZE==false, in general it is faster to find whether two structures are equivalent than it is to find primitive cell
      found_equivalent=false;
      for(uint j=0;j<unique_structure_bins.size()&&!found_equivalent;j++){
        if(unique_structure_bins[j].size()==0){
          message << "No structure groups found";
          throw aurostd::xerror(_AFLOW_FILE_NAME_,soliloquy,message,_VALUE_RANGE_);
        }
        if(LDEBUG) {cerr << soliloquy << " comparing structure[" << i << "] with structure[bin=" << j << ",i=" << 0 << "] (max=" << vpsc.size() << ")" << endl;}
        const POccSuperCell& psc_a=vpsc[unique_structure_bins[j][0]];
        a=createXStructure(psc_a,n_hnf,hnf_count,types_config_permutations_count,true,false);  //PRIMITIVIZE==false, in general it is faster to find whether two structures are equivalent than it is to find primitive cell
        are_equivalent=(!test_iterator_insertion && areEquivalentStructures(a,b));//vpsc[unique_structure_bins[j][0]],vpsc[i]);
        if(are_equivalent){
          if(LDEBUG) {cerr << soliloquy << " found equivalent structure" << endl;}
          unique_structure_bins[j].push_back(i);
          found_equivalent=true;
          break;
        }
        //if(!are_equivalent){cerr << "AHHHHHHHHHHHHHHHHHH" << endl;}
        //if(j==unique_structure_bins.size()-1){  //we've reached the end and no match, need to make a new bin
        //  unique_structure_bins.push_back(vector<uint>(0));
        //  unique_structure_bins.back().push_back(i);
        //}
      }
      if(!found_equivalent){
        unique_structure_bins.push_back(vector<uint>(0));
        unique_structure_bins.back().push_back(i);
      }
      pflow::updateProgressBar(i,vpsc.size(),*p_oss);
    }

    //test of stupidity
    uint count_structures=0;
    for(uint i=0;i<unique_structure_bins.size();i++){
      count_structures+=unique_structure_bins[i].size();
      if(LDEBUG) {cerr << soliloquy << " unique_structure_bins[" << i << "]=" << unique_structure_bins[i].size() << endl;}
    }
    if(count_structures!=vpsc.size()){
      message << "count_structures == " << count_structures << " != " << vpsc.size() << " == vpsc.size()";
      throw aurostd::xerror(_AFLOW_FILE_NAME_,soliloquy,message,_VALUE_RANGE_);
    }

    if(unique_structure_bins.size()==1){return unique_structure_bins.size();}  //they are all equivalent as dictated by UFF
    //otherwise, we need to rearrange structures

    message << "Splitting structure group[" << std::distance(l_supercell_sets.begin(),it_pscs)+1;
    message << "] into " << unique_structure_bins.size() << " groups as determined by the robust structure comparison";
    pflow::logger(_AFLOW_FILE_NAME_,soliloquy,message,m_aflags,*p_FileMESSAGE,*p_oss,_LOGGER_WARNING_); 

    vector<uint> vi_psc_to_remove;
    std::list<POccSuperCellSet>::iterator it=it_pscs;
    it++; //insert continuously at this iterator, do NOT increment inside loop
    for(uint i=1;i<unique_structure_bins.size();i++){
      POccSuperCellSet pscs;
      for(uint j=0;j<unique_structure_bins[i].size();j++){
        pscs.m_psc_set.push_back(vpsc[unique_structure_bins[i][j]]);
        vi_psc_to_remove.push_back(unique_structure_bins[i][j]);
      }
      if(pscs.m_psc_set.size()){
        if(LDEBUG) {cerr << soliloquy << " pre-insertion it=" << std::distance(l_supercell_sets.begin(),it) << endl;}
        l_supercell_sets.insert(it,pscs);
        if(LDEBUG) {cerr << soliloquy << " post-insertion it=" << std::distance(l_supercell_sets.begin(),it) << endl;}
        if(LDEBUG) {
          cerr << soliloquy << " it_pscs=" << std::distance(l_supercell_sets.begin(),it_pscs) << endl;
          cerr << soliloquy << " NEW l_supercell_sets.size()=" << l_supercell_sets.size() << endl;
        }
      }
    }

    std::sort(vi_psc_to_remove.rbegin(),vi_psc_to_remove.rend()); //sort in reverse for removal

    for(uint i=0;i<vi_psc_to_remove.size();i++){
      if(LDEBUG) {cerr << soliloquy << " removing structure " << vi_psc_to_remove[i] << " from bin[" << std::distance(l_supercell_sets.begin(),it_pscs)+1 << "]" << endl;}
      (*it_pscs).m_psc_set.erase((*it_pscs).m_psc_set.begin()+vi_psc_to_remove[i]);  //remove!
    }

    if(LDEBUG) {cerr << soliloquy << " new bin size=" << (*it_pscs).m_psc_set.size() << endl;}

    return unique_structure_bins.size();
  }

  void POccCalculator::calculate(){
    bool LDEBUG=(FALSE || _DEBUG_POCC_ || XHOST.DEBUG);
    string soliloquy=XPID+"POccCalculator::calculate():";
    stringstream message;

    //starting criteria for HNF matrices
    //xmatrix<double> hnf_mat;                            //really xmatrix of int's, but we rule for int * double in xmatrix, no big deal
    //vector<xmatrix<double> > v_unique_superlattices;    //only store locally, as we need to make comparisons

    //starting criteria for site combinations
    //vector<vector<int> > v_types_config;
    //vector<int> v_config_iterators, v_site_iterators;

    //debug
    /*for(uint i=0;i<vv_count_configs.size();i++){vv_count_configs[i].clear();}
      vv_count_configs.clear();
      vv_count_configs.push_back(vector<POccSiteConfiguration>(0));
      vv_count_configs.push_back(vector<POccSiteConfiguration>(0));
      POccSiteConfiguration test;
      test.types_configuration_debug.push_back(-1);
      test.types_configuration_debug.push_back(-1);
      test.types_configuration_debug.push_back(0);
      test.types_configuration_debug.push_back(0);
      vv_count_configs[0].push_back(test);
      test.types_configuration_debug.clear();
      test.types_configuration_debug.push_back(1);
      test.types_configuration_debug.push_back(1);
      test.types_configuration_debug.push_back(1);
      test.types_configuration_debug.push_back(2);
      vv_count_configs[0].push_back(test);
      test.types_configuration_debug.clear();
      test.types_configuration_debug.push_back(3);
      test.types_configuration_debug.push_back(3);
      test.types_configuration_debug.push_back(4);
      test.types_configuration_debug.push_back(4);
      vv_count_configs[1].push_back(test);
      test.types_configuration_debug.clear();
      test.types_configuration_debug.push_back(5);
      test.types_configuration_debug.push_back(6);
      test.types_configuration_debug.push_back(7);
      test.types_configuration_debug.push_back(8);
      vv_count_configs[1].push_back(test);
      for(uint i=0;i<vv_count_configs.size();i++){
      for(uint j=0;j<vv_count_configs[i].size();j++){
      cerr << "site " << i << " config " << j <<  endl;
      for(uint k=0;k<vv_count_configs[i][j].types_configuration_debug.size();k++){
      cerr << vv_count_configs[i][j].types_configuration_debug[k] << " ";
      }
      cerr << endl;
      }
      } */

    //getTotalPermutationsCount();  //done separately

    //POccUFFEnergyAnalyzer energy_analyzer;
    //const xstructure& xstr_nopocc = p_str.xstr_nopocc;

    //xmatrix<double> distance_matrix;
    //vector<vector<uint> > v_bonded_atom_indices, v_nonbonded_atom_indices; 

    //BIG REVELATION: nearest neighbor distances change with vacancies! 
    //this is a problem, because we need to recalculate bonding for every new site configuration
    //if no vacancies, only perform bonding analysis once
    //if no vacancies, we can extrapolate nn distances from primitive cell
    //need to set two booleans, one for if vacancies, and if bonding set
    //if vacancies, bonding set won't matter, as we redo every time
    //remember, wait to do minkowski reduction until the end
    //it does reduce the size of the cluster, but it also changes the number of atoms (BAD for v_types_config)
    //the cluster only needs to be calculated once, from there we can determine each new bonding
    //make functions for getting nn distances and then determining bonding, which simply returns if no vacancies and already set

    message << "Calculating unique supercells. Please be patient";
    pflow::logger(_AFLOW_FILE_NAME_,soliloquy,message,m_aflags,*p_FileMESSAGE,*p_oss,_LOGGER_MESSAGE_);

    ////[CO20181226 - need to experiment]double energy_radius=RadiusSphereLattice(getLattice())*1.5; //figure this out CO, only works if energy radius = 10
    //double energy_radius=DEFAULT_UFF_CLUSTER_RADIUS;
    ////if(SET_KESONG_STANDARD_DIST){energy_radius=ENERGY_RADIUS;}
    //if(COMPARE_WITH_KESONG){energy_radius=ENERGY_RADIUS;}

    ////energy_radius=12;

    energy_analyzer.initialize(xstr_pocc,xstr_nopocc,m_species_redecoration,m_p_flags,m_aflags,*p_FileMESSAGE,*p_oss); //p_str,energy_radius);
    //energy_analyzer.m_species_redecoration=m_species_redecoration;  //clean me up, fix how we integrate these two objects
    //energy_analyzer.types2uffparams_map=getTypes2UFFParamsMap(m_species_redecoration); //clean me up, fix how we integrate these two objects

    unsigned long long int hnf_index=0;
    unsigned long long int site_config_index;
    unsigned long long int current_iteration=0;

    //NEW
    POccSuperCell psc;
    resetHNFMatrices();
    pflow::updateProgressBar(current_iteration,total_permutations_count,*p_oss);
    while(iterateHNFMatrix()){
      energy_analyzer.getCluster(hnf_mat);
      psc.m_hnf_index=hnf_index;
      resetSiteConfigurations();
      site_config_index=0;
      while(getNextSiteConfiguration()){
        psc.m_site_config_index=site_config_index;
        energy_analyzer.setBonds(v_types_config);
        psc.m_energy_uff=energy_analyzer.getUFFEnergy();
        psc.m_degeneracy=1; //degeneracy of 1
        add2DerivativeStructuresList(psc);
        site_config_index++;
        pflow::updateProgressBar(++current_iteration,total_permutations_count,*p_oss);
      }
      hnf_index++;
    }

    //ORIGINAL
    //ABCDStructureSuper pds;
    //pds.reset();
    //resetHNFMatrices();
    ////cerr << "HERE2" << endl;
    //while(iterateHNFMatrix()){
    //  //cerr << "HERE3" << endl;
    //  energy_analyzer.getCluster(hnf_mat);
    //  pds.m_hnf_index=hnf_index;
    //  //cerr << "HERE4" << endl;
    //  pds.hnf_mat=hnf_mat;
    //  resetSiteConfigurations();
    //  site_config_index=0;
    //  //cerr << "HERE5" << endl;
    //  while(getNextSiteConfiguration()){
    //    //cerr << "HERE6" << endl;
    //    pds.m_site_config_index=site_config_index;
    //    //cerr << pds.site_config_index << endl;
    //    pds.v_types_config=v_types_config;
    //    //cerr << "HERE7" << endl;
    //    getBonds();
    //    //cerr << "HERE8" << endl;
    //    pds.energy=getUFFEnergy();
    //    pds.m_degeneracy=1;
    //    //cerr << "HERE9" << endl;
    //    add2DerivativeStructuresList(pds);
    //    //cerr << "DONE ADDING " << endl;
    //    site_config_index++;
    //		pflow::updateProgressBar(++current_iteration,total_permutations_count,*p_oss);
    //    //cerr << "HERE10" << endl;
    //  }
    //  hnf_index++;
    //}

    //tests of stupidity - START
    if(!l_supercell_sets.size()){
      message << "No supercells detected by UFF. Please run calculate() to determine unique supercells";
      throw aurostd::xerror(_AFLOW_FILE_NAME_,soliloquy,message);
      //pflow::logger(_AFLOW_FILE_NAME_,soliloquy,message,m_aflags,*p_FileMESSAGE,*p_oss,_LOGGER_ERROR_);
      //cerr << "probably broken pointers" << endl;
    }


    if(DEFAULT_POCC_PERFORM_ROBUST_STRUCTURE_COMPARISON){
      bool DEBUG_RSC=false;
      message << "Calculated " << l_supercell_sets.size() << " unique supercell groups via UFF, now performing robust structure comparison";
      pflow::logger(_AFLOW_FILE_NAME_,soliloquy,message,m_aflags,*p_FileMESSAGE,*p_oss,_LOGGER_MESSAGE_);//_LOGGER_COMPLETE_);

      unsigned long long int count_new_groups;
      for(std::list<POccSuperCellSet>::iterator it=l_supercell_sets.begin();it!=l_supercell_sets.end();++it){
        if(DEBUG_RSC||LDEBUG){cerr << soliloquy << " current it=" << std::distance(l_supercell_sets.begin(),it)+1 << "/" << std::distance(l_supercell_sets.begin(),l_supercell_sets.end()) << " [1]" << endl;}
        POccSuperCellSet& pscs=(*it);
        std::sort(pscs.m_psc_set.begin(),pscs.m_psc_set.end(),sortPSCsUFFEnergy); //sort by energies (should all be about the same, ensures splits via structure comparison stay sorted by energy
        count_new_groups=runRobustStructureComparison(it);  //l_supercell_sets may change size, get count of the increase
        if(DEBUG_RSC||LDEBUG){cerr << soliloquy << " advancing by " << count_new_groups-1 << endl;}
        std::advance(it,count_new_groups-1);  //adjust iterator appropriately
        if(DEBUG_RSC||LDEBUG){cerr << soliloquy << " current it=" << std::distance(l_supercell_sets.begin(),it)+1 << "/" << std::distance(l_supercell_sets.begin(),l_supercell_sets.end()) << " [2]" << endl;}
        if(DEBUG_RSC||LDEBUG){cerr << soliloquy << " it=" << std::distance(l_supercell_sets.begin(),it)  << " vs. l_supercell_sets.end()=" << std::distance(l_supercell_sets.begin(),l_supercell_sets.end()) << endl;}
      }
    }

    message << "Calculated " << l_supercell_sets.size() << " unique supercells";
    pflow::logger(_AFLOW_FILE_NAME_,soliloquy,message,m_aflags,*p_FileMESSAGE,*p_oss,_LOGGER_COMPLETE_);

    unsigned long long int total_degeneracy=0;

    stringstream message_prec;
    int prec=(int)ceil(log10(1.0/m_energy_uff_tolerance));
    for(std::list<POccSuperCellSet>::iterator it=l_supercell_sets.begin();it!=l_supercell_sets.end();++it){
      //cerr << "UNIQUE " << std::distance(l_supercell_sets.begin(),it) << endl;
      message_prec << std::fixed << std::setprecision(prec) << "Structure bin "  << std::distance(l_supercell_sets.begin(),it)+1 << ": energy=" << (*it).getUFFEnergy() << ", " << "degeneracy=" << (*it).getDegeneracy();
      pflow::logger(_AFLOW_FILE_NAME_,soliloquy,message_prec,m_aflags,*p_FileMESSAGE,*p_oss,_LOGGER_MESSAGE_);
      //cerr << endl;
      total_degeneracy+=(*it).getDegeneracy();
    }

    if(total_permutations_count!=total_degeneracy){
      throw aurostd::xerror(_AFLOW_FILE_NAME_,soliloquy,"Unexpected degeneracy count (does not match expected total permutations count)");
    }

    if(m_p_flags.flag("POCC_COUNT_UNIQUE")){return;}  //so we don't bombard user with too much verbosity

    message << "Resorting unique supercell order by HNF matrix/site configuration indices";
    pflow::logger(_AFLOW_FILE_NAME_,soliloquy,message,m_aflags,*p_FileMESSAGE,*p_oss,_LOGGER_MESSAGE_);

    //go through sets and sort by hnf/site_config index
    //this ensures that even if we mess with underlying UFF/structure comparison algorithm, the same structure is chosen everytime
    for(std::list<POccSuperCellSet>::iterator it=l_supercell_sets.begin();it!=l_supercell_sets.end();++it){
      POccSuperCellSet& pscs=(*it);
      std::sort(pscs.m_psc_set.begin(),pscs.m_psc_set.end()); //sort by indices
    }
    l_supercell_sets.sort();  //finally sort on indices so the list is always fixed

    if(true && !m_aflags.Directory.empty() && !m_p_flags.flag("POCC_SKIP_WRITING_FILES")){ //move me so it runs whenever pocc runs (even post-processing)
      message << "Writing out " << POCC_ALL_HNF_MATRICES_FILE;pflow::logger(_AFLOW_FILE_NAME_,soliloquy,message,m_aflags,*p_FileMESSAGE,*p_oss,_LOGGER_MESSAGE_);
      stringstream all_hnf_mat_ss;
      resetHNFMatrices();
      hnf_index=0;
      while(iterateHNFMatrix()){
        all_hnf_mat_ss << AFLOWIN_SEPARATION_LINE << endl;
        all_hnf_mat_ss << AFLOW_POCC_TAG << "HNF_MATRIX " << hnf_index+1 << "/" << hnf_count << endl;
        all_hnf_mat_ss << hnf_mat << endl;
        all_hnf_mat_ss << AFLOWIN_SEPARATION_LINE << endl;
        hnf_index++;
      }
      aurostd::stringstream2file(all_hnf_mat_ss,m_aflags.Directory+"/"+POCC_FILE_PREFIX+POCC_ALL_HNF_MATRICES_FILE);
    }

    if(true && !m_aflags.Directory.empty() && !m_p_flags.flag("POCC_SKIP_WRITING_FILES")){ //move me so it runs whenever pocc runs (even post-processing)
      message << "Writing out " << POCC_ALL_SITE_CONFIGURATIONS_FILE;pflow::logger(_AFLOW_FILE_NAME_,soliloquy,message,m_aflags,*p_FileMESSAGE,*p_oss,_LOGGER_MESSAGE_);
      stringstream all_site_configs_ss;
      resetSiteConfigurations();
      site_config_index=0;
      while(getNextSiteConfiguration()){
        all_site_configs_ss << AFLOWIN_SEPARATION_LINE << endl;
        all_site_configs_ss << AFLOW_POCC_TAG << "SITE_CONFIGURATION " << site_config_index+1 << "/" << types_config_permutations_count << endl;
        for(uint site=0;site<v_types_config.size();site++){
          for(uint atom=0;atom<v_types_config[site].size();atom++){
            all_site_configs_ss << (site==0&&atom==0?"":" ") << aurostd::utype2string(v_types_config[site][atom]);
          }
          all_site_configs_ss << ((site!=v_types_config.size()-1)?";":"");
        }
        all_site_configs_ss << endl;
        const deque<string>& species=xstr_pocc.species;
        for(uint site=0;site<v_types_config.size();site++){
          for(uint atom=0;atom<v_types_config[site].size();atom++){
            if(v_types_config[site][atom]>=0){
              if(v_types_config[site][atom]<(int)species.size()){all_site_configs_ss << (site==0&&atom==0?"":" ") << species[v_types_config[site][atom]];}
              else {all_site_configs_ss << (site==0&&atom==0?"":" ") << "XX";}
            }
            else {all_site_configs_ss << (site==0&&atom==0?"":" ") << "VAC";}
          }
          all_site_configs_ss << ((site!=v_types_config.size()-1)?";":"");
        }
        all_site_configs_ss << endl;
        all_site_configs_ss << AFLOWIN_SEPARATION_LINE << endl;
        site_config_index++;
      }
      aurostd::stringstream2file(all_site_configs_ss,m_aflags.Directory+"/"+POCC_FILE_PREFIX+POCC_ALL_SITE_CONFIGURATIONS_FILE);
    }

    if(DEFAULT_POCC_WRITE_OUT_ALL_SUPERCELLS && !m_aflags.Directory.empty() && !m_p_flags.flag("POCC_SKIP_WRITING_FILES")){
      message << "Writing out " << POCC_ALL_SUPERCELLS_FILE << ". Please be patient.";
      pflow::logger(_AFLOW_FILE_NAME_,soliloquy,message,m_aflags,*p_FileMESSAGE,*p_oss,_LOGGER_MESSAGE_);
      stringstream all_supercells_ss;
      //string POSCAR_START=POSCAR_POCC_series_START_tag;
      //string POSCAR_STOP=POSCAR_POCC_series_STOP_tag;
      //stringstream POSCAR_strtag_ss;
      string POSCAR_strtag="";
      POccSuperCell psc;
      unsigned long long int isupercell=0;
      for(std::list<POccSuperCellSet>::iterator it=l_supercell_sets.begin();it!=l_supercell_sets.end();++it){
        isupercell=std::distance(l_supercell_sets.begin(),it);
        if(LDEBUG) {cerr << soliloquy << " isupercell=" << isupercell << endl;}
        const POccSuperCellSet& pscs=(*it);
        //all_supercells_ss << "---------------------------------------------------------------------------------------------" << endl;
        all_supercells_ss << AFLOWIN_SEPARATION_LINE << endl;
        all_supercells_ss << AFLOW_POCC_TAG << "STRUCTURES_GROUP " << isupercell+1 << "/" << l_supercell_sets.size() << endl;
        all_supercells_ss << AFLOWIN_SEPARATION_LINE << endl;
        for(uint i=0;i<pscs.m_psc_set.size();i++){
          if(LDEBUG) {cerr << soliloquy << " i=" << i << endl;}
          psc=pscs.m_psc_set[i];
          psc.m_degeneracy=1;
          POSCAR_strtag=pocc::getARUNString(isupercell,l_supercell_sets.size(),i,pscs.m_psc_set.size(),pscs.m_psc_set[i].m_hnf_index,pscs.m_psc_set[i].m_site_config_index,true);
          all_supercells_ss << AFLOWIN_SEPARATION_LINE << endl;
          all_supercells_ss << AFLOW_POCC_TAG << "STRUCTURE " << i+1 << "/" << pscs.m_psc_set.size() << endl;
          all_supercells_ss << AFLOWIN_SEPARATION_LINE << endl;
          //[OBSOLETE]POSCAR_strtag_ss.str("");
          //[OBSOLETE]POSCAR_strtag_ss << std::setfill('0') << std::setw(aurostd::getZeroPadding(l_supercell_sets.size())) << isupercell+1 << "_"; //+1 so we start at 1, not 0 (count)
          //[OBSOLETE]POSCAR_strtag_ss << std::setfill('0') << std::setw(aurostd::getZeroPadding(pscs.m_psc_set.size())) << (i+1) << "_"; //+1 so we start at 1, not 0 (count)
          //[OBSOLETE]POSCAR_strtag_ss << "H";
          //[OBSOLETE]POSCAR_strtag_ss << pscs.m_psc_set[i].m_hnf_index;
          //[OBSOLETE]POSCAR_strtag_ss << "C";
          //[OBSOLETE]POSCAR_strtag_ss << pscs.m_psc_set[i].m_site_config_index;
          all_supercells_ss << AFLOW_POCC_TAG << "UFF_ENERGY=" << std::fixed << std::setprecision(15) << psc.m_energy_uff << endl; all_supercells_ss.unsetf(std::ios_base::floatfield);
          all_supercells_ss << AFLOWIN_SEPARATION_LINE << endl;
          //[OBSOLETE]all_supercells_ss << POSCAR_POCC_series_START_tag << POSCAR_strtag_ss.str() << endl;
          all_supercells_ss << POSCAR_POCC_series_START_tag << POSCAR_strtag << endl;
          all_supercells_ss << createXStructure(psc,n_hnf,hnf_count,types_config_permutations_count,true,PRIMITIVIZE); // << endl;
          if(LDEBUG) {cerr << soliloquy << " structure created" << endl;}
          //[OBSOLETE]all_supercells_ss << POSCAR_POCC_series_STOP_tag << POSCAR_strtag_ss.str() << endl;
          all_supercells_ss << POSCAR_POCC_series_STOP_tag << POSCAR_strtag << endl;
          all_supercells_ss << AFLOWIN_SEPARATION_LINE << endl;
        }
        //all_supercells_ss << AFLOWIN_SEPARATION_LINE << endl;
      }
      aurostd::stringstream2file(all_supercells_ss,m_aflags.Directory+"/"+POCC_FILE_PREFIX+POCC_ALL_SUPERCELLS_FILE);
    }

    //tests of stupidity - END
  }

  unsigned long long int POccCalculator::getUniqueSuperCellsCount() const {return l_supercell_sets.size();}

  //int getZeroPadding(unsigned long long int num){return int(log10(num))+1;} ME20190108 - moved to aurostd

  string POccCalculator::getARUNString(unsigned long long int i) {return pocc::getARUNString(l_supercell_sets,i);}

  string getARUNString(const std::list<POccSuperCellSet>& l_supercell_sets,unsigned long long int i) {
    std::list<POccSuperCellSet>::const_iterator it=l_supercell_sets.begin();
    std::advance(it,i);
    return pocc::getARUNString(i,l_supercell_sets.size(),0,(*it).m_psc_set.size(),(*it).getSuperCell().m_hnf_index,(*it).getSuperCell().m_site_config_index,false);
  }

  string getARUNString(
      unsigned long long int index_structure_group,
      unsigned long long int vstructure_groups_size,
      unsigned long long int index_structure,
      unsigned long long int vstructures_size,
      unsigned long long int index_hnf,
      unsigned long long int index_site_config,
      bool include_strgrp) {
    stringstream ARUN;

    //[CO20181226 - done automatically in AVASP_populateXVASP()]ARUN << "ARUN.POCC_";
    ARUN << std::setfill('0') << std::setw(aurostd::getZeroPadding(vstructure_groups_size)) << index_structure_group+1 << "_";  //+1 so we start at 1, not 0 (count)
    if(include_strgrp){ARUN << std::setfill('0') << std::setw(aurostd::getZeroPadding(vstructures_size)) << index_structure+1 << "_";}
    ARUN << "H";
    ARUN << index_hnf; //-1 because this is treated as a HASH and it starts at 0
    ARUN << "C";
    ARUN << index_site_config; //-1 because this is treated as a HASH and it starts at 0

    //no padding the hash, unnecessary
    //ARUN << "H";
    //ARUN << std::setfill('0') << std::setw(aurostd::getZeroPadding(hnf_count-1)) << (*it).getSuperCell().m_hnf_index; //-1 because this is treated as a HASH and it starts at 0
    //ARUN << "C";
    //ARUN << std::setfill('0') << std::setw(aurostd::getZeroPadding(types_config_permutations_count-1)) << (*it).getSuperCell().m_site_config_index; //-1 because this is treated as a HASH and it starts at 0

    //string ARUN;
    //ARUN="ARUN.POCC"+aurostd::utype2string(i);
    //ARUN+="H"+aurostd::utype2string((*it).getSuperCell().m_hnf_index);//+1);
    //ARUN+="C"+aurostd::utype2string((*it).getSuperCell().m_site_config_index);//+1);
    //return ARUN;

    return ARUN.str();
  }

  xstructure POccCalculator::getUniqueSuperCell(unsigned long long int i) {
    string soliloquy=XPID+"POccCalculator::getUniqueSuperCell():";
    stringstream message;

    if(i>l_supercell_sets.size()-1){
      throw aurostd::xerror(_AFLOW_FILE_NAME_,soliloquy,"Invalid supercell index");
    }

    std::list<POccSuperCellSet>::iterator it=l_supercell_sets.begin();
    std::advance(it,i);

    POccSuperCell psc=(*it).getSuperCell();
    psc.m_degeneracy=(*it).getDegeneracy(); //BEWARE OF DEGENERACY of this special POccSuperCell, representative of all supercells in that set

    return createXStructure(psc,n_hnf,hnf_count,types_config_permutations_count,true,PRIMITIVIZE);
  }

  vector<xstructure> POccCalculator::getUniqueDerivativeStructures() {
    string soliloquy=XPID+"POccCalculator::getUniqueDerivativeStructures():";
    stringstream message;

    vector<xstructure> v_xstr;
    if(!l_supercell_sets.size()){
      message << "No supercells detected. Please run calculate() to determine unique supercells";
      pflow::logger(_AFLOW_FILE_NAME_,soliloquy,message,m_aflags,*p_FileMESSAGE,*p_oss,_LOGGER_ERROR_);
      return v_xstr;
    }

    unsigned long long int current_iteration=0;
    pflow::updateProgressBar(current_iteration,l_supercell_sets.size()-1,*p_oss);
    POccSuperCell psc;
    for(std::list<POccSuperCellSet>::iterator it=l_supercell_sets.begin();it!=l_supercell_sets.end();++it){
      psc=(*it).getSuperCell();
      psc.m_degeneracy=(*it).getDegeneracy(); //BEWARE OF DEGENERACY of this special POccSuperCell, representative of all supercells in that set
      v_xstr.push_back(createXStructure(psc,n_hnf,hnf_count,types_config_permutations_count,true,PRIMITIVIZE));
      pflow::updateProgressBar(++current_iteration,l_supercell_sets.size()-1,*p_oss);
      //cout << AFLOWIN_SEPARATION_LINE << endl;
      //cout << createXStructure((*it),true);
      //cout << AFLOWIN_SEPARATION_LINE << endl;
    }

    message << "Full list generated";
    pflow::logger(_AFLOW_FILE_NAME_,soliloquy,message,m_aflags,*p_FileMESSAGE,*p_oss,_LOGGER_MESSAGE_);

    return v_xstr;

    //  resetHNFMatrices();
    //  while(iterateHNFMatrix()){
    ////unsigned long long int total_permutations_count=0;
    //  //cerr << "NEW HNF" << endl;
    //  //cerr << hnf_mat << endl;
    //  
    //  v_types_config.clear();
    //  

    //getBonding(hnf_mat,distance_matrix,v_bonded_atom_indices,v_nonbonded_atom_indices);
    //energy_analyzer.getBonding(p_str,hnf_mat);
    //    getBonds();

    //    resetSiteConfigurations();
    //    while(getNextSiteConfiguration()){
    //getSpecificBonding();
    //      getUFFEnergy();
    //getXStructure();
    //    //total_permutations_count++;
    //    //cerr << "Possibility " << total_permutations_count << "    ";
    //    //for(uint i=0;i<v_types_config.size();i++){
    //    //  for(uint j=0;j<v_types_config[i].size();j++){
    //    //    cerr << v_types_config[i][j] << " ";
    //    //  }
    //    //  cerr << "    ";
    //    //}
    //    //cerr << endl;
    //    }
    //
    //  //cerr << "end hnf" << endl << endl;
    //  }



    //ostream& oss=cout;
    //message << "Total number of derivative structure possibilities = " << total_permutations_count;
    //pflow::logger(_AFLOW_FILE_NAME_,soliloquy,message,m_aflags,*p_FileMESSAGE,*p_oss,_LOGGER_MESSAGE_);


    //return true;
  }

  // ME20211008 - Map an input structure to the parent PARTCAR
  // It builds this map by creating a map from the input structure
  // to the unrelaxed derivative structure first. Then, it creates
  // a map from the unrelaxed derivative structure to the PARTCAR.
  // The maps are combined in the end.
  vector<uint> POccCalculator::getMapToPARTCAR(unsigned long long int isupercell, const xstructure& xstr_in) {
    bool LDEBUG=(FALSE || _DEBUG_POCC_ || XHOST.DEBUG); 
    string soliloquy = XPID + "POccCalculator::getMapToPARTCAR():";
    string message = "";
    if (isupercell > l_supercell_sets.size() - 1) {
      throw aurostd::xerror(_AFLOW_FILE_NAME_,soliloquy, "Invalid supercell index.");
    }

    std::list<POccSuperCellSet>::iterator it=l_supercell_sets.begin();
    std::advance(it, isupercell);
    if (LDEBUG) {
      std::cerr << soliloquy << " Input structure:" << std::endl;
      std::cerr << xstr_in << std::endl;
    }

    // Get the derivatice structure from the unique structure file
    vector<string> vlines;
    string structures_file = aurostd::CleanFileName(m_aflags.Directory + "/" + POCC_FILE_PREFIX + POCC_UNIQUE_SUPERCELLS_FILE);
    if (!aurostd::EFileExist(structures_file)) {
      message = "Could not load derivative structure."
        " Unique structures file " + structures_file + " not found.";
      throw aurostd::xerror(_AFLOW_FILE_NAME_, soliloquy, message, _FILE_NOT_FOUND_);
    }
    aurostd::efile2vectorstring(structures_file, vlines);
    stringstream poscar;
    bool found_POSCAR_START_tag = false, found_POSCAR_STOP_tag = false;
    unsigned long long int structure_counter = 0;
    for (uint i = 0; i < vlines.size(); i++) {
      if (!found_POSCAR_START_tag) {
        found_POSCAR_START_tag = aurostd::substring2bool(vlines[i], POSCAR_START_tag);
        if (found_POSCAR_START_tag) continue;
      }
      found_POSCAR_STOP_tag = aurostd::substring2bool(vlines[i], POSCAR_STOP_tag);
      if (found_POSCAR_STOP_tag) {
        if (!found_POSCAR_START_tag) {
          message = "Could not load derivative structure."
            "Found POSCAR stop tag before start tag while reading " + structures_file + ".";
          throw aurostd::xerror(_AFLOW_FILE_NAME_, soliloquy, message, _FILE_CORRUPT_);
        }
        found_POSCAR_START_tag = false;
        if (structure_counter == isupercell) break;
        else structure_counter++;
      }
      if (found_POSCAR_START_tag && (structure_counter == isupercell)) {
        poscar << vlines[i] << std::endl;
      }
    }
    xstructure xstr_derivative(poscar);
    if (LDEBUG) {
      std::cerr << soliloquy << " Derivative structure:" << std::endl;
      std::cerr << xstr_derivative << std::endl;
    }

    // Match structures
    bool same_species = true;
    bool scale_volume = true;
    bool optimize_match = false;
    double misfit = 0.0;
    structure_mapping_info mapping_info = compare::initialize_misfit_struct();
    bool matched = false;
    uint natoms_in = xstr_in.atoms.size();
    uint natoms_derivative = xstr_derivative.atoms.size();
    if (natoms_in < natoms_derivative) {
      matched = compare::aflowCompareStructure(xstr_derivative, xstr_in, same_species, scale_volume, optimize_match, misfit, mapping_info);
    } else {
      matched = compare::aflowCompareStructure(xstr_in, xstr_derivative, same_species, scale_volume, optimize_match, misfit, mapping_info);
    }
    if (!matched) {
      message = "Could not map structure to derivative structure.";
      throw aurostd::xerror(_AFLOW_FILE_NAME_, soliloquy, message, _RUNTIME_ERROR_);
    }

    if (LDEBUG) std::cerr << soliloquy << "atom_map = " << aurostd::joinWDelimiter(mapping_info.atom_map, " ") << std::endl;

    // Create map from the relaxed structrue to the derivative structure
    // The number of atoms in the relaxed structure may be bigger larger
    // than in the derivative structure (sconv vs. sprim). In that case,
    // structure comparison only returns the maps to the supercell of the
    // derivative structure with the same number of atoms.
    // Luckily, structure comparison creates supercells in a predictable
    // way (0 0 1 1 2 2 instead of,  e.g. 0 1 2 0 1 2) so we can use the
    // ratio of atoms to map to the actual derivative structure.
    uint atom_ratio = 0;
    vector<uint> map_to_derivative(natoms_in);
    if (natoms_in < natoms_derivative) {
      // NOT TESTED!
      // If the input structure has fewer atoms, then we need to do a
      // one-to-many map. It should not matter which equivalent atoms
      // in the derivative structure it maps to.
      atom_ratio = natoms_derivative/natoms_in;
      int index = -1;
      for (uint i = 0; i < natoms_in; i++) {
        aurostd::WithinList(mapping_info.atom_map, i * atom_ratio, index);
        map_to_derivative[i] = index;
      }
    } else {
      atom_ratio = natoms_in/natoms_derivative;
      for (uint i = 0; i < mapping_info.atom_map.size(); i++) {
        map_to_derivative[i] = mapping_info.atom_map[i]/atom_ratio;
      }
    }

    if (LDEBUG) std::cerr << "map_to_derivative = " << aurostd::joinWDelimiter(map_to_derivative, " ") << std::endl;

    // To get the map from the derivative structure to the PARTCAR, get the
    // full site configuration vector from the derivative structure title
    vector<string> tokens, tokens2;
    string config_str = "";
    aurostd::string2tokens(xstr_derivative.title, tokens, " ");
    for (uint i = 0; tokens.size(); i++) {
      if (tokens[i].find("site_config(") != string::npos) {
        aurostd::string2tokens(tokens[i], tokens2, "/");
        if (tokens2.size() != 2) continue;  // not the right site_config string
        aurostd::StringSubst(tokens2[0], "site_config(", "");
        aurostd::StringSubst(tokens2[0], "#", "");
        if (!aurostd::isfloat(tokens2[0])) continue;  // not the right site_config string
        aurostd::string2tokens(tokens[i], tokens2, "=");
        config_str += tokens2[1];
        i++;
        do {
          config_str += " " + tokens[i];
          if (i == tokens.size() - 1) break;
        } while(tokens[i++].find("]") == string::npos);
        break;
      }
    }
    if (config_str.empty()) {
      message = "Could not determine full site configuration.";
      throw aurostd::xerror(_AFLOW_FILE_NAME_, soliloquy, message, _RUNTIME_ERROR_);
    }
    aurostd::string2tokens(config_str.substr(1, config_str.length() - 2), tokens, ";");
    vector<vector<int> > config(tokens.size());
    for (uint i = 0; i < tokens.size(); i++) {
      aurostd::string2tokens(tokens[i], tokens2, " ");
      for (uint j = 0; j < tokens2.size(); j++) {
        config[i].push_back(aurostd::string2utype<int>(tokens2[j]));
      }
    }
    if (LDEBUG) {
      std::cerr << soliloquy << " Site configuration:" << std::endl;
      for (uint i = 0; i < config.size(); i++) {
        std::cerr << aurostd::joinWDelimiter(config[i], " ") << std::endl;
      }
    }

    // Site configurations are stored by type, so we need to create a
    // type to PARTCAR map for each site
    uint nsites = m_pocc_sites.size();
    uint ntypes = xstr_pocc.species.size();
    vector<vector<int> > type2occMap(nsites, vector<int>(ntypes, -1)); // -1 means no atoms of this type on that site
    int type = 0, occ = 0;
    for (uint site = 0; site < m_pocc_sites.size(); site++) {
      for (uint t = 0; t < m_pocc_sites[site].v_types.size(); t++) {
        type = (int) m_pocc_sites[site].v_types[t];
        occ = (int) m_pocc_sites[site].v_occupants[t];
        type2occMap[site][type] = occ;
      }
    }
    if (LDEBUG) {
      std::cerr << soliloquy << " type2occMap:" << std::endl;
      for (uint i = 0; i < type2occMap.size(); i++) {
        std::cerr << aurostd::joinWDelimiter(type2occMap[i], " ") << std::endl;
      }
    }

    // Create a flat map from the derivative structure to PARTCAR
    vector<uint> derivative_partcar_map;
    for (uint site = 0; site < config.size(); site++) {
      std::sort(config[site].begin(), config[site].end());  // Site configurations are not sorted, but structures always are
      for (uint at = 0; at < config[site].size(); at++) {
        type = config[site][at];
        if (type < 0) continue;  // type can be -1 when sites are not used
        occ = type2occMap[site][type];
        if (occ < 0) {
          message = "Mismatch between derivative structure and PARTCAR.";
          throw aurostd::xerror(_AFLOW_FILE_NAME_, soliloquy, message, _RUNTIME_ERROR_);
        } else {
          derivative_partcar_map.push_back((uint) occ);
        }
      }
    }

    if (LDEBUG) std::cerr << soliloquy << " derivative_partcar_map = " << aurostd::joinWDelimiter(derivative_partcar_map, " ") << std::endl;

    // Finally, combine the maps to map the input structure to PARTCAR
    vector<uint> map_to_partcar;
    for (uint i = 0; i < map_to_derivative.size(); i++) {
      map_to_partcar.push_back(derivative_partcar_map[map_to_derivative[i]]);
    }
    if (LDEBUG) std::cerr << soliloquy << " map_to_partcar = " << aurostd::joinWDelimiter(map_to_partcar, " ") << std::endl;

    return map_to_partcar;
  }

} // namespace pocc

namespace pocc {
  //--------------------------------------------------------------------------------
  // class POccSiteConfiguration (nested in POccCalculator)
  //--------------------------------------------------------------------------------
  POccSiteConfiguration::POccSiteConfiguration() {
    free();
  }

  POccSiteConfiguration::POccSiteConfiguration(int _site,int _i_hnf,vector<POccUnit>& pocc_groups) {
    free();
    site=_site;
    i_hnf=_i_hnf;
    m_pocc_groups=pocc_groups;
  }

  POccSiteConfiguration::POccSiteConfiguration(const POccSiteConfiguration& b){copy(b);}

  POccSiteConfiguration::~POccSiteConfiguration() {free();}

  void POccSiteConfiguration::free() {
    site=0;
    i_hnf=0;
    m_pocc_groups.clear();
    //cerr << "WOO1" << endl;
    //delete(v_pocc_groups);
    //cerr << "WOO2" << endl;
    //vector<POccUnit> tmp; v_pocc_groups=tmp;
    //delete v_pocc_groups;
    partial_occupation_flag=false;
    xv_occupation_count_input.clear();
    xv_occupation_multiple.clear();
    xv_occupation_count_supercell.clear();
    xv_partial_occupation_value.clear();
    xv_site_error.clear();
    occupation_count_total=0;
    vacancy_count=0;
    max_site_error=0.0;
    //error_total=0.0;
    //types_configuration.clear();
  }

  void POccSiteConfiguration::copy(const POccSiteConfiguration& b) {
    site=b.site;
    i_hnf=b.i_hnf;
    m_pocc_groups=b.m_pocc_groups;
    partial_occupation_flag=b.partial_occupation_flag;
    xv_occupation_count_input=b.xv_occupation_count_input;
    xv_occupation_multiple=b.xv_occupation_multiple;
    xv_occupation_count_supercell=b.xv_occupation_count_supercell;
    xv_partial_occupation_value=b.xv_partial_occupation_value;
    xv_site_error=b.xv_site_error;
    occupation_count_total=b.occupation_count_total;
    vacancy_count=b.vacancy_count;
    //error_total=b.error_total;
    max_site_error=b.max_site_error;
    //types_configuration_debug=b.types_configuration_debug;
  }

  const POccSiteConfiguration& POccSiteConfiguration::operator=(const POccSiteConfiguration& b) { // operator= PUBLIC
    if(this!=&b) {free();copy(b);}
    return *this;
  }

  void POccSiteConfiguration::clear() {POccSiteConfiguration a;copy(a);} // clear PRIVATE

  void POccSiteConfiguration::prepareNoPOccConfig() {
    //////////////////////////////////////////////////////////////////////////////
    //clear all fields, but save that which is declared in constructor
    int _site=site, _i_hnf=i_hnf;
    vector<POccUnit> pocc_groups=m_pocc_groups;
    clear();
    site=_site; i_hnf=_i_hnf;
    m_pocc_groups=pocc_groups;
    //////////////////////////////////////////////////////////////////////////////
    partial_occupation_flag = false;
    xvector<int> xvi_dummy(0,0); 
    xvector<double> xvd_dummy(0,0); 
    xvi_dummy(0)=1; xv_occupation_count_input=xvi_dummy;
    xvi_dummy(0)=i_hnf; xv_occupation_multiple=xvi_dummy; xv_occupation_count_supercell=xvi_dummy;
    occupation_count_total=i_hnf;
    xv_site_error=xvd_dummy;
    xv_partial_occupation_value=xvd_dummy;
  }

  void POccSiteConfiguration::preparePOccConfig() {
    bool LDEBUG=(FALSE || _DEBUG_POCC_ || XHOST.DEBUG);
    string soliloquy=XPID+"POccSiteConfiguration::preparePOccConfig():";
    //////////////////////////////////////////////////////////////////////////////
    //clear all fields, but save that which is declared in constructor
    int _site=site, _i_hnf=i_hnf;
    vector<POccUnit> pocc_groups=m_pocc_groups;
    clear();
    site=_site; i_hnf=_i_hnf;
    m_pocc_groups=pocc_groups;
    //////////////////////////////////////////////////////////////////////////////
    partial_occupation_flag = true;
    int pocc_groups_count=m_pocc_groups.size();
    xvector<int> xvi_dummy(pocc_groups_count-1,0);
    xvector<double> xvd_dummy(pocc_groups_count-1,0);
    //cerr << pocc_groups_count << endl;
    //cerr << xvd_dummy.rows << endl;
    xv_occupation_count_input=xvi_dummy;
    xv_occupation_multiple=xvi_dummy;
    xv_occupation_count_supercell=xvi_dummy;
    xv_partial_occupation_value=xvd_dummy;
    xv_site_error=xvd_dummy;
    //create xv of counts of _pocc_group occupants
    //for(int i=0;i<xv_occupation_count_input.rows;i++){xv_occupation_count_input(i)=(*m_pocc_groups)[i].v_occupants.size();cerr << "xv_occupation_count_input(" << i << ")=" << xv_occupation_count_input(i) << endl;}
    for(int i=0;i<xv_occupation_count_input.rows;i++){xv_occupation_count_input[i]=m_pocc_groups[i].v_occupants.size();}
    //debug
    if(LDEBUG) {
      cerr << soliloquy << " site=" << site << ", i_hnf=" << i_hnf << endl;
      for(uint i=0;i<(uint)pocc_groups_count;i++){
        cerr << soliloquy << " pocc_group=" << i+1 << "/" << m_pocc_groups.size() << ": ";
        cerr << "v_occupants.size()=" << m_pocc_groups[i].v_occupants.size() << " ?= ";
        cerr << "xv_occupation_count_input=" << xv_occupation_count_input[i] << " ";
        cerr << endl;
      }
    }
    //debug
  }

  int POccSiteConfiguration::getNextOccupationMultiple(int i_hnf, xvector<int>& xv_next_occupation_multiple) {
    //this is a "dummy" bit-string constructor, except canonical bit-string constructors rely on recursion to enumerate ALL possibilities
    //in general, this is not memory-safe
    //so we enumerator ONE-BY-ONE, with a stop condition in place
    //also, most bit-string constructors start with the last digit, and iterate to the first digit (this is how binary numbers are read)
    //we do the opposite, iterate first digit first
    //it conveniently returns index (starts at 0) of _pocc_group impacted
    //i_hnf=_i_hnf;
    //cerr << "HERE  " << xv_next_occupation_multiple << endl;
    for(int i=0;i<xv_next_occupation_multiple.rows;i++){
      if(xv_next_occupation_multiple(i)>=i_hnf){  //greater than not necessary, but safe
        if(i==xv_next_occupation_multiple.rows-1){break;}  //STOP condition, safe
        xv_next_occupation_multiple(i)=0; continue;
      }
      xv_next_occupation_multiple(i)++;
      //cerr << xv_next_occupation_multiple << endl;
      return i;
    }
    return -1;  //STOP condition, safe
  }

  int POccSiteConfiguration::calculateOccupationCountTotal(xvector<int>& xv_next_occupation_multiple){
    return aurostd::scalar_product(xv_next_occupation_multiple,xv_occupation_count_input);
  }

  void POccSiteConfiguration::updateOccupationCounts(int _i_hnf, xvector<int> & xv_next_occupation_multiple){
    bool LDEBUG=(FALSE || _DEBUG_POCC_ || XHOST.DEBUG);
    string soliloquy=XPID+"POccSiteConfiguration::updateOccupationCounts():";
    i_hnf=_i_hnf;
    xv_occupation_multiple=xv_next_occupation_multiple;
    occupation_count_total=calculateOccupationCountTotal(xv_occupation_multiple); //aurostd::scalar_product(xv_occupation_multiple,xv_occupation_count_input);
    vacancy_count=i_hnf-occupation_count_total;
    if(LDEBUG) {
      cerr << soliloquy << " xv_occupation_multiple=" << xv_occupation_multiple << endl;
      cerr << soliloquy << " xv_occupation_count_input" << xv_occupation_count_input << endl;
      cerr << soliloquy << " i_hnf=" << i_hnf << endl;
      cerr << soliloquy << " occupation_count_total=" << occupation_count_total << endl;
      cerr << soliloquy << " vacancy_count=" << vacancy_count << endl;
    }
  }

  void POccSiteConfiguration::calculateError() {
    string soliloquy=XPID+"POccSiteConfiguration::calculateError():";
    bool LDEBUG=(FALSE || _DEBUG_POCC_ || XHOST.DEBUG);
    //now check max_site_error
    max_site_error=0.0;
    for(uint pocc_group=0;pocc_group<m_pocc_groups.size();pocc_group++){
      xv_occupation_count_supercell[pocc_group]=xv_occupation_multiple[pocc_group]*xv_occupation_count_input[pocc_group];
      xv_partial_occupation_value[pocc_group] = (xv_occupation_multiple[pocc_group]/(double)i_hnf); //0.0;
      if(LDEBUG) {
        cerr << soliloquy << " m_pocc_groups[" << pocc_group << "].partial_occupation_value=" << m_pocc_groups[pocc_group].partial_occupation_value << endl;
        cerr << soliloquy << " xv_occupation_count_supercell[" << pocc_group << "]=" << xv_occupation_count_supercell[pocc_group] << endl;
        cerr << soliloquy << " xv_partial_occupation_value[" << pocc_group << "]=" << xv_partial_occupation_value[pocc_group] << endl;
        cerr << soliloquy << " occupation_count_total=" << occupation_count_total << endl;
        cerr << soliloquy << " xv_occupation_count_input[" << pocc_group << "]=" << xv_occupation_count_input[pocc_group] << endl;
      }
      //err = (double)xv_occupation_count_input[pocc_group] * m_pocc_sites[site].m_pocc_groups[pocc_group].partial_occupation_value;
      xv_site_error[pocc_group] = m_pocc_groups[pocc_group].partial_occupation_value;
      if(LDEBUG) {
        cerr << soliloquy << " xv_site_error[" << pocc_group << "] = m_pocc_groups[" << pocc_group << "].partial_occupation_value = " << m_pocc_groups[pocc_group].partial_occupation_value << endl;
      }
      //if(occupation_count_total > 0){
      //  xv_partial_occupation_value[pocc_group] = ((double)xv_occupation_count_supercell[pocc_group] / (double)i_hnf); //occupation_count_total);
      //  if(LDEBUG) {cerr << soliloquy << " xv_partial_occupation_value[pocc_group]  = ((double)xv_occupation_count_supercell[pocc_group] / (double)i_hnf) = " << xv_partial_occupation_value[pocc_group] << endl;}
      //  xv_partial_occupation_value[pocc_group] /= (double)xv_occupation_count_input[pocc_group];  //NORMALIZE to 1.0
      //  if(LDEBUG) {cerr << soliloquy << " xv_partial_occupation_value[pocc_group] /= (double)xv_occupation_count_input[pocc_group] = " << xv_partial_occupation_value[pocc_group] << endl;}
      xv_site_error[pocc_group] -= xv_partial_occupation_value[pocc_group];
      if(LDEBUG) {cerr << soliloquy << " xv_site_error[" << pocc_group << "] -= xv_partial_occupation_value[" << pocc_group << "] = " << xv_site_error[pocc_group] << endl;}
      //}
      //err/=(double)xv_occupation_count_input[pocc_group];  //NORMALIZE to 1.0
      //xv_site_error[pocc_group] = abs(xv_site_error[pocc_group]); //stability
      //error_total += xv_site_error[pocc_group];
      //cerr << "GROUP " << i << endl;
      ////cerr << "POCC " << m_pocc_sites[site].m_pocc_groups[pocc_group].partial_occupation_value << endl;
      //cerr << "MULTIPLE " << xv_occupation_multiple[pocc_group] << endl;
      //cerr << "COUNT " << xv_occupation_count_input[pocc_group] << endl;
      //cerr << "TOTAL " << xv_occupation_count_supercell[pocc_group] << endl;
      //cerr << "ERR1 " << xv_site_error[pocc_group] << endl;
      ////cerr << "ERR " << err << endl;
      //cerr << endl;
    }
    xv_site_error=aurostd::abs(xv_site_error);  //could be negative
    max_site_error = aurostd::max(xv_site_error);
    //cerr << "ERROR " << max_site_error << endl;
    //cerr << endl << endl;
  }

  //double POccSiteConfiguration::getErrorTotal() const {
  //  return error_total;
  //}

  bool POccSiteConfiguration::isPartiallyOccupied() const {
    return partial_occupation_flag;
  }

  vector<int> POccSiteConfiguration::getStartingTypesConfiguration() const {
    //return types_configuration_debug; //debug
    vector<int> starting_config(occupation_count_total+vacancy_count);
    //cerr << "WOOOOT " << starting_config.size() << endl;
    //cerr << "occupation_count_total=" << occupation_count_total << endl;
    //cerr << "vacancy_count=" << vacancy_count << endl;
    int site_count=0;
    for(int i=0;i<vacancy_count;i++){starting_config[i]=-1;} site_count+=vacancy_count;
    //for(int i=0;i<vacancy_count;i++){starting_config[site_count]=-1; site_count++;}
    for(uint group=0;group<m_pocc_groups.size();group++){
      for(uint occ=0;occ<m_pocc_groups[group].v_types.size();occ++){
        for(int i=0;i<xv_occupation_multiple[group];i++){
          starting_config[site_count]=m_pocc_groups[group].v_types[occ]; site_count++;
        }
      }
    }
    std::sort(starting_config.begin(),starting_config.end());
    //cerr << "site " << site << ": "; 
    //for(uint i=0;i<starting_config.size();i++){
    //  cerr << starting_config[i] << " ";
    //}
    //cerr << endl;
    //types_configuration=starting_configuration;
    return starting_config;
  }

} // namespace pocc

namespace pocc {
  vector<uint> getVacanciesSuperCell(const vector<int>& pc2sc_map,const vector<vector<int> >& v_types_config) {
    bool LDEBUG=(FALSE || _DEBUG_POCC_ || XHOST.DEBUG);
    string soliloquy=XPID+"pocc::getVacanciesSuperCell():";
    vector<uint> v_vacancies;

    int type;
    uint starting_supercell_atom_index,supercell_atom_index;
    for(uint site=0;site<v_types_config.size();site++){
      starting_supercell_atom_index=pc2sc_map[site];
      if(LDEBUG) {cerr << soliloquy << " starting_supercell_atom_index=" << starting_supercell_atom_index << endl;}
      for(uint i=0;i<v_types_config[site].size();i++){
        type=v_types_config[site][i];
        if(type<0){
          supercell_atom_index=starting_supercell_atom_index+i;
          if(LDEBUG) {cerr << soliloquy << " supercell_atom_index=" << supercell_atom_index << endl;}
          //get index of corresponding site in supercell
          //then simply iterate to the particular site
          //remember, v_types_config[site][type]
          v_vacancies.push_back(supercell_atom_index);
        }
      }
    }

    std::sort(v_vacancies.rbegin(),v_vacancies.rend()); //sort greater first
    return v_vacancies;
  }

  void replaceRandomSitesSuperCell(
      const xstructure& xstr_pocc,
      const vector<uint>& types2pc_map,
      const vector<int>& pc2sc_map,
      const vector<vector<int> >& v_types_config,
      xstructure& supercell){
#if _DEBUG_POCC_CLUSTER_ANALYSIS_
    string soliloquy=XPID+"pocc::replaceRandomSitesSuperCell():";
    stringstream message;
#endif
    uint starting_supercell_atom_index,pocc_atom_index,supercell_atom_index;
    int type;
    xvector<double> fpos,cpos;

#if _DEBUG_POCC_CLUSTER_ANALYSIS_
    if(types2pc_map.size()==0){
      message << "types2pc_map.size()==0";
      throw aurostd::xerror(_AFLOW_FILE_NAME_,soliloquy,message,_VALUE_ILLEGAL_);
    }

    if(pc2sc_map.size()==0){
      message << "pc2sc_map.size()==0";
      throw aurostd::xerror(_AFLOW_FILE_NAME_,soliloquy,message,_VALUE_ILLEGAL_);
    }
#endif

    for(uint site=0;site<v_types_config.size();site++){
      starting_supercell_atom_index=pc2sc_map[site];
#if _DEBUG_POCC_CLUSTER_ANALYSIS_
      cerr << soliloquy << " starting_supercell_atom_index=" << starting_supercell_atom_index << endl;
#endif
      for(uint i=0;i<v_types_config[site].size();i++){
        type=v_types_config[site][i];
        //switch these atoms
        //supercell.atoms[starting_supercell_atom_index+i]
        //xstr_pocc.atoms[types2pc_map[(*v_types_config)[site][i]]]
        //pocc_atom_index=types2pc_map[(*v_types_config)[site][i]];
#if _DEBUG_POCC_CLUSTER_ANALYSIS_
        cerr << soliloquy << " type=" << type << endl;
#endif
        if(type>=0){  //not a vacancy
          //if(replace_types){
          supercell_atom_index=starting_supercell_atom_index+i;
          pocc_atom_index=types2pc_map[type]; //p_str->types2pcMap(type);
          const _atom& pocc_atom = xstr_pocc.atoms[pocc_atom_index]; //xstr_pocc.atoms[pocc_atom_index]; //p_str->xstr_pocc.atoms[pocc_atom_index];
          _atom& supercell_atom = supercell.atoms[supercell_atom_index];
          //cerr << pocc_atom << endl;
          //cerr << supercell_atom_index << endl;
          //cerr << supercell.atoms.size() << endl;

          //updates everything of pocc_atom except positions (fpos,cpos)
          fpos=supercell_atom.fpos; cpos=supercell_atom.cpos;
          supercell_atom=pocc_atom;
          supercell_atom.fpos=fpos; supercell_atom.cpos=cpos;

          //update right type
          supercell_atom.type=type;
          supercell_atom.partial_occupation_flag=false;
          supercell_atom.partial_occupation_value=1.0;
          //supercell.num_each_type[type]++;
          //supercell.comp_each_type[type]+=supercell_atom.partial_occupation_value;
          //cerr << "supercell.atoms[" << supercell_atom_index << "].type=" << supercell_atom.type << endl;
          //}
        }
      }
    }
  }

  void rebuildSuperCell(const xstructure& xstr_pocc,const vector<uint>& v_vacancies,xstructure& supercell) {
    bool LDEBUG=(FALSE || _DEBUG_POCC_ || XHOST.DEBUG);
    string soliloquy=XPID+"pocc::rebuildSuperCell():";
    stringstream message;

    //remove vacancies from atoms first
    //removeVacancies(supercell,v_vacancies);
    //we have the right atoms, we just need to rearrange and get right counts
    //std::sort(supercell.atoms.begin(),supercell.atoms.end(),sortAtomsDist); //pocc::sortAtoms); //safe because we do Addatom() below
    //if(LDEBUG) {cerr << soliloquy << " new atom count=" << supercell.atoms.size() << endl;}

    deque<_atom> atoms=supercell.atoms;

    //remove vacancies
    if(v_vacancies.size()){
      //std::sort(v_vacancies.rbegin(),v_vacancies.rend()); //USE getVacanciesSuperCell(), does automatically!
      for(uint i=0;i<v_vacancies.size();i++){atoms.erase(atoms.begin()+v_vacancies[i]);}
    }

    std::stable_sort(atoms.begin(),atoms.end(),sortAtomsDist); //pocc::sortAtoms);  //safe because we do Addatom() below
    if(LDEBUG) {cerr << soliloquy << " new atom count=" << atoms.size() << endl;}

    //I have two options here, I can:
    //1) make a full copy of atoms and use AddAtom(), followed by copying over all pp info, or 
    //2) I can simply copy all the stuff over from xstr_pocc

    //get vector of applicable types
    vector<uint> new_types; //vacancies are -1, and they have been removed
    vector<uint> new_types_atoms;
    vector<uint> new_species;
    bool found;
    for(uint atom=0;atom<atoms.size();atom++){
      found=false;
      for(uint type=0;type<new_types.size()&&!found;type++){
        if(atoms[atom].type==(int)new_types[type]){found=true;}
      }
      if(!found){
        new_types.push_back(atoms[atom].type);
        new_types_atoms.push_back(atom);
      }
    }

    //make sure they are in order
    for(uint type=1;type<new_types.size();type++){
      if(new_types[type-1]>new_types[type]){throw aurostd::xerror(_AFLOW_FILE_NAME_,soliloquy,"Error in atom types reassignment, atoms are out of order");}
    }

    //load in to new clean structure
    xstructure supercell_clean;
    supercell_clean.lattice=supercell.lattice;
    supercell_clean.scale=supercell.scale;
    supercell_clean.FixLattices();

    for(uint atom=0;atom<atoms.size();atom++){supercell_clean.AddAtom(atoms[atom]);}

    //we need to copy the follow species info over, which is not copied with AddAtom(), space is created for them though
    //species_pp_type
    //species_pp_version
    //species_pp_ZVAL
    //species_pp_vLDAU

    uint atom,type;
    for(uint it=0;it<new_types.size();it++){
      type=new_types[it];
      atom=new_types_atoms[it];
      if(LDEBUG) {
        cerr << soliloquy << " type[" << it << "]=" << type << endl;
        cerr << soliloquy << " atom[" << it << "]=" << atom << endl;
      }
      //the if statement ensures we don't seg fault
      if((uint)atoms[atom].type<xstr_pocc.species_pp_type.size()){supercell_clean.species_pp_type[it]=xstr_pocc.species_pp_type[type];}  //species_pp_type
      if((uint)atoms[atom].type<xstr_pocc.species_pp_version.size()){supercell_clean.species_pp_version[it]=xstr_pocc.species_pp_version[type];}  //species_pp_version
      if((uint)atoms[atom].type<xstr_pocc.species_pp_ZVAL.size()){supercell_clean.species_pp_ZVAL[it]=xstr_pocc.species_pp_ZVAL[type];}  //species_pp_ZVAL
      if((uint)atoms[atom].type<xstr_pocc.species_pp_vLDAU.size()){supercell_clean.species_pp_vLDAU[it]=xstr_pocc.species_pp_vLDAU[type];}  //species_pp_vLDAU
    }

    //if(0){  //this works, but it's not stable, what if we add more species properties to xstructure? better to start fresh and load in what you need!
    //supercell.ClearSpecies();
    //for(uint type=0;type<new_types.size();type++){
    //supercell.num_each_type.push_back(0);
    //supercell.comp_each_type.push_back(0.0);
    //}
    //
    //uint last_type=0;
    //for(uint atom=0;atom<supercell.atoms.size();atom++){
    //found=false;
    //for(uint type=last_type;type<new_types.size()&&!found;type++){
    //if(supercell.atoms[atom].type==(int)new_types[type]){
    //supercell.num_each_type[type]++;
    //supercell.comp_each_type[type]+=supercell.atoms[atom].partial_occupation_value;
    //last_type=type;
    //found=true;
    //}
    //}
    //}
    //
    ////clear what you can with ClearSpecies()
    ////add here what's needed for species specification in POSCAR
    //for(uint type=0;type<new_types.size();type++){
    //if(type>xstr_pocc.species.size()-1){
    //message << "Bad index with supercell.species[i=" << type << ">" << xstr_pocc.species.size()-1 << "=species.size()-1], likely not properly copied over";
    //throw aurostd::xerror(_AFLOW_FILE_NAME_,soliloquy,message);
    //}
    //supercell.species.push_back(xstr_pocc.species[type]);
    //
    //if(type>xstr_pocc.species_pp.size()-1){
    //message << "Bad index with supercell.species_pp[i=" << type << ">" << xstr_pocc.species_pp.size()-1 << "=species_pp.size()-1], likely not properly copied over";
    //throw aurostd::xerror(_AFLOW_FILE_NAME_,soliloquy,message);
    //}
    //supercell.species_pp.push_back(xstr_pocc.species_pp[type]);
    //
    //if(type>xstr_pocc.species_pp_type.size()-1){
    //message << "Bad index with supercell.species_pp_type[i=" << type << ">" << xstr_pocc.species_pp_type.size()-1 << "=species_pp_type.size()-1], likely not properly copied over";
    //throw aurostd::xerror(_AFLOW_FILE_NAME_,soliloquy,message);
    //}
    //supercell.species_pp_type.push_back(xstr_pocc.species_pp_type[type]);
    //
    //if(type>xstr_pocc.species_pp_version.size()-1){
    //message << "Bad index with supercell.species_pp_version[i=" << type << ">" << xstr_pocc.species_pp_version.size()-1 << "=species_pp_version.size()-1], likely not properly copied over";
    //throw aurostd::xerror(_AFLOW_FILE_NAME_,soliloquy,message);
    //}
    //supercell.species_pp_version.push_back(xstr_pocc.species_pp_version[type]);
    //
    //if(type>xstr_pocc.species_pp_ZVAL.size()-1){
    //message << "Bad index with supercell.species_pp_ZVAL[i=" << type << ">" << xstr_pocc.species_pp_ZVAL.size()-1 << "=species_pp_ZVAL.size()-1], likely not properly copied over";
    //throw aurostd::xerror(_AFLOW_FILE_NAME_,soliloquy,message);
    //}
    //supercell.species_pp_ZVAL.push_back(xstr_pocc.species_pp_ZVAL[type]);
    //
    //if(type>xstr_pocc.species_pp_vLDAU.size()-1){
    //message << "Bad index with supercell.species_pp_vLDAU[i=" << type << ">" << xstr_pocc.species_pp_vLDAU.size()-1 << "=species_pp_vLDAU.size()-1], likely not properly copied over";
    //throw aurostd::xerror(_AFLOW_FILE_NAME_,soliloquy,message);
    //}
    //supercell.species_pp_vLDAU.push_back(xstr_pocc.species_pp_vLDAU[type]);
    //
    //if(type>xstr_pocc.species_volume.size()-1){
    //message << "Bad index with supercell.species_volume[i=" << type << ">" << xstr_pocc.species_volume.size()-1 << "=species_volume.size()-1], likely not properly copied over";
    //throw aurostd::xerror(_AFLOW_FILE_NAME_,soliloquy,message);
    //}
    //supercell.species_volume.push_back(xstr_pocc.species_volume[type]);
    //
    //if(type>xstr_pocc.species_mass.size()-1){
    //message << "Bad index with supercell.species_mass[i=" << type << ">" << xstr_pocc.species_mass.size()-1 << "=species_mass.size()-1], likely not properly copied over";
    //throw aurostd::xerror(_AFLOW_FILE_NAME_,soliloquy,message);
    //}
    //supercell.species_mass.push_back(xstr_pocc.species_mass[type]);
    //}
    //
    ////fix volume and mass if they are missing
    //if(xstr_pocc.species.size()){
    //  //volume
    //  double volume_sum=0.0;
    //  for(uint species=0;species<xstr_pocc.species_volume.size();species++){volume_sum+=xstr_pocc.species_volume[species];}
    //  if(volume_sum<_ZERO_TOL_){  //hard zero
    //    xstr_pocc.species_volume.clear();
    //    for(uint species=0;species<xstr_pocc.species.size();species++){
    //      xstr_pocc.species_volume.push_back(GetAtomVolume(xstr_pocc.species[species]));
    //      if(xstr_pocc.species_volume.back()==NNN){
    //        message << "No volume found for " << xstr_pocc.species[species];
    //        throw aurostd::xerror(_AFLOW_FILE_NAME_,soliloquy,message,_INPUT_ILLEGAL_);
    //      }
    //    }
    //  }
    //  //mass
    //  double mass_sum=0.0;
    //  for(uint species=0;species<xstr_pocc.species_mass.size();species++){mass_sum+=xstr_pocc.species_mass[species];}
    //  if(mass_sum<_ZERO_TOL_){  //hard zero
    //    xstr_pocc.species_mass.clear();
    //    for(uint species=0;species<xstr_pocc.species.size();species++){
    //      xstr_pocc.species_mass.push_back(GetAtomMass(xstr_pocc.species[species]));
    //      if(xstr_pocc.species_mass.back()==NNN){
    //        message << "No mass found for " << xstr_pocc.species[species];
    //        throw aurostd::xerror(_AFLOW_FILE_NAME_,soliloquy,message,_INPUT_ILLEGAL_);
    //      }
    //    }
    //  }
    //}
    ////leave for end - fix types
    //last_type=0;
    //for(uint atom=0;atom<supercell.atoms.size();atom++){
    //  found=false;
    //  for(uint type=last_type;type<new_types.size()&&!found;type++){
    //    if(supercell.atoms[atom].type==(int)new_types[type]){
    //      supercell.atoms[atom].type=type;
    //      found=true;
    //    }
    //  }
    //}
    //}

    //if(0){  //this assumes that ALL atom types are created... not true, depends on tol/hnf/vacancies
    //  for(uint i=0;i<types2pc_map.size();i++){
    //    supercell.num_each_type.push_back(0);
    //    supercell.comp_each_type.push_back(0.0);
    //  }
    //
    //  for(uint atom=0;atom<supercell.atoms.size();atom++){
    //    supercell.num_each_type[supercell.atoms[atom].type]++;
    //    supercell.comp_each_type[supercell.atoms[atom].type]+=supercell.atoms[atom].partial_occupation_value;
    //  }
    //
    //  //assume we can just copy from xstr_pocc, which should be true unless you screwed something up royally with input
    //  supercell.species=xstr_pocc.species;
    //  supercell.species_pp=xstr_pocc.species_pp;
    //  supercell.species_pp_type=xstr_pocc.species_pp_type;
    //  supercell.species_pp_version=xstr_pocc.species_pp_version;
    //  supercell.species_pp_ZVAL=xstr_pocc.species_pp_ZVAL;
    //  supercell.species_pp_vLDAU=xstr_pocc.species_pp_vLDAU;
    //  supercell.species_volume=xstr_pocc.species_volume;
    //  supercell.species_mass=xstr_pocc.species_mass;
    //  supercell.order_parameter_atoms=xstr_pocc.order_parameter_atoms;
    //}

    supercell_clean.MakeBasis();
    supercell_clean.MakeTypes();

    //change title
    supercell_clean.title=aurostd::RemoveWhiteSpacesFromTheFrontAndBack(supercell.title);
    if(supercell_clean.title.empty()){supercell_clean.buildGenericTitle(true,false);}

    //fix volume
    if(LDEBUG) {
      cerr << soliloquy << " fixing volume" << endl;
      cerr << soliloquy << " OLD VOLUME=" << supercell_clean.Volume() << endl;
      cerr << soliloquy << " supercell_clean.scale=" << supercell_clean.scale << endl;
      cerr << soliloquy << " supercell_clean.lattice=" << endl;cerr << supercell_clean.lattice << endl;
    }
    supercell_clean.SetAutoVolume();  //defaults to autovolume if no volume in 
    //supercell_clean.neg_scale=TRUE; //no need, scale is already taken care of (no need to DISPLAY volume)
    supercell_clean.ReScale(1.0); //return back to 1.0 to adjust lattice
    if(LDEBUG) {
      cerr << soliloquy << " NEW VOLUME=" << supercell_clean.Volume() << endl;
      cerr << soliloquy << " supercell_clean.scale=" << supercell_clean.scale << endl;
      cerr << soliloquy << " supercell_clean.lattice=" << endl;cerr << supercell_clean.lattice << endl;
    }

    //full copy over
    supercell=supercell_clean;

    if(LDEBUG){cerr << soliloquy << " final supercell=" << endl;cerr << supercell << endl;}
  }

} // namespace pocc

namespace pocc {
  //--------------------------------------------------------------------------------
  // class POccCalculatorTemplate
  //--------------------------------------------------------------------------------
  //--------------------------------------------------------------------------------
  // constructor
  //--------------------------------------------------------------------------------
  POccCalculatorTemplate::POccCalculatorTemplate() {;}
  POccCalculatorTemplate::POccCalculatorTemplate(const POccCalculatorTemplate& b) {copy(b);} // copy PUBLIC
  POccCalculatorTemplate::~POccCalculatorTemplate() {free();}

  void POccCalculatorTemplate::free() {
    xstr_pocc.clear(); //DX20191220 - uppercase to lowercase clear
    m_p_flags.clear();
    stoich_each_type.clear();
    xstr_nopocc.clear(); //DX20191220 - uppercase to lowercase clear
    types2pc_map.clear();
    m_species_redecoration.clear();
    //types2uffparams_map.clear();
  }

  void POccCalculatorTemplate::copy(const POccCalculatorTemplate& b){ // copy PRIVATE
    xstr_pocc=b.xstr_pocc;
    m_p_flags=b.m_p_flags;
    stoich_each_type=b.stoich_each_type;
    xstr_nopocc=b.xstr_nopocc;
    types2pc_map.clear(); for(uint i=0;i<b.types2pc_map.size();i++){types2pc_map.push_back(b.types2pc_map[i]);}
    m_species_redecoration.clear(); for(uint i=0;i<b.m_species_redecoration.size();i++){m_species_redecoration.push_back(b.m_species_redecoration[i]);}
    //types2uffparams_map.clear(); for(uint i=0;i<b.types2uffparams_map.size();i++){types2uffparams_map.push_back(b.types2uffparams_map[i]);}
  }

  void POccCalculatorTemplate::setPOccFlags(const aurostd::xoption& pocc_flags){m_p_flags.clear();m_p_flags=pocc_flags;}
  void POccCalculatorTemplate::setAFlags(const _aflags& aflags) {m_aflags.clear();m_aflags=aflags;}

  void POccCalculatorTemplate::setPOccStructure(const xstructure& _xstr_pocc){
    string soliloquy=XPID+"POccCalculatorTemplate::setPOccStructure():";
    xstr_pocc=_xstr_pocc;
    if(!pflow::checkAnionSublattice(xstr_pocc)){  //CO20210201
      if(!XHOST.vflag_control.flag("FORCE_POCC")){
        throw aurostd::xerror(_AFLOW_FILE_NAME_,soliloquy,"Found non-anion in anion sublattice. Please check (and run with --force_pocc).",_VALUE_ILLEGAL_);
      }
    }
    types2pc_map=getTypes2PCMap(xstr_pocc);     //get types2pc_map
    xvector<double> _stoich_each_type(xstr_pocc.stoich_each_type.size()-1,0);stoich_each_type=_stoich_each_type;
    for(uint i=0;i<xstr_pocc.stoich_each_type.size();i++){stoich_each_type[i]=xstr_pocc.stoich_each_type[i];}
  }

  void POccCalculatorTemplate::setNonPOccStructure(const xstructure& _xstr_nopocc){xstr_nopocc=_xstr_nopocc;}

  void POccCalculatorTemplate::setSpeciesRedecoration(const vector<string>& species_redecoration){m_species_redecoration=species_redecoration;}
} // namespace pocc

namespace pocc {
  /*
  //--------------------------------------------------------------------------------
  // class POccStructure
  //--------------------------------------------------------------------------------
  //--------------------------------------------------------------------------------
  // constructor
  //--------------------------------------------------------------------------------
  POccStructure::POccStructure(ostream& oss) : xStream(),m_initialized(false) {initialize(oss);}
  POccStructure::POccStructure(const xstructure& xstr_pocc,ostream& oss) : xStream(),m_initialized(false) {initialize(xstr_pocc,oss);}
  POccStructure::POccStructure(const xstructure& xstr_pocc,const _aflags& aflags,ostream& oss) : xStream(),m_initialized(false) {initialize(xstr_pocc,aflags,oss);}
  POccStructure::POccStructure(const xstructure& xstr_pocc,const _kflags& kflags,ostream& oss) : xStream(),m_initialized(false) {initialize(xstr_pocc,kflags,oss);}
  POccStructure::POccStructure(const xstructure& xstr_pocc,const _aflags& aflags,const _kflags& kflags,ostream& oss) : xStream(),m_initialized(false) {initialize(xstr_pocc,aflags,kflags,oss);}
  POccStructure::POccStructure(ofstream& FileMESSAGE,ostream& oss) : xStream(),m_initialized(false) {initialize(FileMESSAGE,oss);}
  POccStructure::POccStructure(const xstructure& xstr_pocc,ofstream& FileMESSAGE,ostream& oss) : xStream(),m_initialized(false) {initialize(xstr_pocc,FileMESSAGE,oss);}
  POccStructure::POccStructure(const xstructure& xstr_pocc,const _aflags& aflags,ofstream& FileMESSAGE,ostream& oss) : xStream(),m_initialized(false) {initialize(xstr_pocc,aflags,FileMESSAGE,oss);}
  POccStructure::POccStructure(const xstructure& xstr_pocc,const _kflags& kflags,ofstream& FileMESSAGE,ostream& oss) : xStream(),m_initialized(false) {initialize(xstr_pocc,kflags,FileMESSAGE,oss);}
  POccStructure::POccStructure(const xstructure& xstr_pocc,const _aflags& aflags,const _kflags& kflags,ofstream& FileMESSAGE,ostream& oss) : xStream(),m_initialized(false) {initialize(xstr_pocc,aflags,kflags,FileMESSAGE,oss);}
  POccStructure::POccStructure(const aurostd::xoption& pocc_flags,ostream& oss) : xStream(),m_initialized(false) {initialize(pocc_flags,oss);}
  POccStructure::POccStructure(const xstructure& xstr_pocc,const aurostd::xoption& pocc_flags,ostream& oss) : xStream(),m_initialized(false) {initialize(xstr_pocc,pocc_flags,oss);}
  POccStructure::POccStructure(const xstructure& xstr_pocc,const aurostd::xoption& pocc_flags,const _aflags& aflags,ostream& oss) : xStream(),m_initialized(false) {initialize(xstr_pocc,pocc_flags,aflags,oss);}
  POccStructure::POccStructure(const xstructure& xstr_pocc,const aurostd::xoption& pocc_flags,const _kflags& kflags,ostream& oss) : xStream(),m_initialized(false) {initialize(xstr_pocc,pocc_flags,kflags,oss);}
  POccStructure::POccStructure(const xstructure& xstr_pocc,const aurostd::xoption& pocc_flags,const _aflags& aflags,const _kflags& kflags,ostream& oss) : xStream(),m_initialized(false) {initialize(xstr_pocc,pocc_flags,aflags,kflags,oss);}
  POccStructure::POccStructure(const aurostd::xoption& pocc_flags,ofstream& FileMESSAGE,ostream& oss) : xStream(),m_initialized(false) {initialize(pocc_flags,FileMESSAGE,oss);}
  POccStructure::POccStructure(const xstructure& xstr_pocc,const aurostd::xoption& pocc_flags,ofstream& FileMESSAGE,ostream& oss) : xStream(),m_initialized(false) {initialize(xstr_pocc,pocc_flags,FileMESSAGE,oss);}
  POccStructure::POccStructure(const xstructure& xstr_pocc,const aurostd::xoption& pocc_flags,const _aflags& aflags,ofstream& FileMESSAGE,ostream& oss) : xStream(),m_initialized(false) {initialize(xstr_pocc,pocc_flags,aflags,FileMESSAGE,oss);}
  POccStructure::POccStructure(const xstructure& xstr_pocc,const aurostd::xoption& pocc_flags,const _kflags& kflags,ofstream& FileMESSAGE,ostream& oss) : xStream(),m_initialized(false) {initialize(xstr_pocc,pocc_flags,kflags,FileMESSAGE,oss);}
  POccStructure::POccStructure(const xstructure& xstr_pocc,const aurostd::xoption& pocc_flags,const _aflags& aflags,const _kflags& kflags,ofstream& FileMESSAGE,ostream& oss) : xStream(),m_initialized(false) {initialize(xstr_pocc,pocc_flags,aflags,kflags,FileMESSAGE,oss);}
  POccStructure::POccStructure(const POccStructure& b) {copy(b);} // copy PUBLIC

  POccStructure::~POccStructure() {xStream::free();free();}

  const POccStructure& POccStructure::operator=(const POccStructure& b) {  // operator= PUBLIC
  if(this!=&b) {copy(b);}
  return *this;
  }

  void POccStructure::clear() {POccStructure a;copy(a);}  // clear PRIVATE
  void POccStructure::free() {
  POccCalculatorTemplate::free();
  m_initialized=false;
  m_aflags.clear();
  m_kflags.clear();
  xstr_sym.clear(); //DX20191220 - uppercase to lowercase clear
  n_hnf=0;
  for(uint site=0;site<m_pocc_sites.size();site++){m_pocc_sites[site].clear();} m_pocc_sites.clear();
  pocc_atoms_total=0;
  v_str_configs.clear();
  }

  void POccStructure::copy(const POccStructure& b) { // copy PRIVATE
  POccCalculatorTemplate::copy(b);
  xStream::copy(b);
  m_initialized=b.m_initialized;
  m_aflags=b.m_aflags;
  m_kflags=b.m_kflags;
  xstr_sym=b.xstr_sym;
  n_hnf=b.n_hnf;
  m_pocc_sites=b.m_pocc_sites;
  pocc_atoms_total=b.pocc_atoms_total;
  //[OBSOLETE - inside m_pocc_sites ]vv_pocc_groups.clear(); for(uint i=0;i<vv_pocc_groups.size();i++){vv_pocc_groups[i].clear();}
  //[OBSOLETE - inside m_pocc_sites ]for(uint i=0;i<b.vv_pocc_groups.size();i++){vv_pocc_groups.push_back(vector<POccUnit>(0));for(uint j=0;j<b.vv_pocc_groups[i].size();j++){vv_pocc_groups[i].push_back(b.vv_pocc_groups[i][j]);}}
  v_str_configs.clear(); for(uint i=0;i<b.v_str_configs.size();i++){v_str_configs.push_back(b.v_str_configs[i]);}

  //hnf_table_general_precision=b.hnf_table_general_precision;
  //hnf_table_iteration_padding=b.hnf_table_iteration_padding;
  //hnf_table_error_padding=b.hnf_table_error_padding;
  //hnf_table_column_padding=b.hnf_table_column_padding;
  //header_max_stoich_error=b.header_max_stoich_error;
  //header_max_site_error=b.header_max_site_error;
  }

  void POccStructure::initialize(ostream& oss) {
    xStream::free();
    ofstream* _p_FileMESSAGE=new ofstream();f_new_ofstream=true;
    initialize(*_p_FileMESSAGE,oss);
    f_new_ofstream=true;  //override
  }
  void POccStructure::initialize(const xstructure& xstr_pocc,ostream& oss) {
    xStream::free();
    ofstream* _p_FileMESSAGE=new ofstream();f_new_ofstream=true;
    initialize(xstr_pocc,*_p_FileMESSAGE,oss);
    f_new_ofstream=true;  //override
  }
  void POccStructure::initialize(const xstructure& xstr_pocc,const _aflags& aflags,ostream& oss) {
    xStream::free();
    ofstream* _p_FileMESSAGE=new ofstream();f_new_ofstream=true;
    initialize(xstr_pocc,aflags,*_p_FileMESSAGE,oss);
    f_new_ofstream=true;  //override
  }
  void POccStructure::initialize(const xstructure& xstr_pocc,const _kflags& kflags,ostream& oss) {
    xStream::free();
    ofstream* _p_FileMESSAGE=new ofstream();f_new_ofstream=true;
    initialize(xstr_pocc,kflags,*_p_FileMESSAGE,oss);
    f_new_ofstream=true;  //override
  }
  void POccStructure::initialize(const xstructure& xstr_pocc,const _aflags& aflags,const _kflags& kflags,ostream& oss) {
    xStream::free();
    ofstream* _p_FileMESSAGE=new ofstream();f_new_ofstream=true;
    initialize(xstr_pocc,aflags,kflags,*_p_FileMESSAGE,oss);
    f_new_ofstream=true;  //override
  }
  void POccStructure::initialize(ofstream& FileMESSAGE,ostream& oss) {
    free();
    try{
      setOFStream(FileMESSAGE); f_new_ofstream=false;
      setOSS(oss);
      m_initialized=false;  //no point
    }
    catch(aurostd::xerror& err){pflow::logger(err.whereFileName(), err.whereFunction(), err.what(), m_aflags, *p_FileMESSAGE, *p_oss, _LOGGER_ERROR_);}
  }
  void POccStructure::initialize(const xstructure& xstr_pocc,ofstream& FileMESSAGE,ostream& oss) {
    free();
    try{
      setOFStream(FileMESSAGE); f_new_ofstream=false;
      setOSS(oss);
      setPOccStructure(xstr_pocc);
      m_initialized=true;
    }
    catch(aurostd::xerror& err){pflow::logger(err.whereFileName(), err.whereFunction(), err.what(), m_aflags, *p_FileMESSAGE, *p_oss, _LOGGER_ERROR_);}
  }
  void POccStructure::initialize(const xstructure& xstr_pocc,const _aflags& aflags,ofstream& FileMESSAGE,ostream& oss) {
    free();
    try{
      setOFStream(FileMESSAGE); f_new_ofstream=false;
      setOSS(oss);
      setAFlags(aflags);
      setPOccStructure(xstr_pocc);
      m_initialized=true;
    }
    catch(aurostd::xerror& err){pflow::logger(err.whereFileName(), err.whereFunction(), err.what(), m_aflags, *p_FileMESSAGE, *p_oss, _LOGGER_ERROR_);}
  }
  void POccStructure::initialize(const xstructure& xstr_pocc,const _kflags& kflags,ofstream& FileMESSAGE,ostream& oss) {
    free();
    try{
      setOFStream(FileMESSAGE); f_new_ofstream=false;
      setOSS(oss);
      setKFlags(kflags);
      setPOccStructure(xstr_pocc);
      m_initialized=true;
    }
    catch(aurostd::xerror& err){pflow::logger(err.whereFileName(), err.whereFunction(), err.what(), m_aflags, *p_FileMESSAGE, *p_oss, _LOGGER_ERROR_);}
  }
  void POccStructure::initialize(const xstructure& xstr_pocc,const _aflags& aflags,const _kflags& kflags,ofstream& FileMESSAGE,ostream& oss) {
    free();
    try{
      setOFStream(FileMESSAGE); f_new_ofstream=false;
      setOSS(oss);
      setAFlags(aflags);
      setKFlags(kflags);
      setPOccStructure(xstr_pocc);
      m_initialized=true;
    }
    catch(aurostd::xerror& err){pflow::logger(err.whereFileName(), err.whereFunction(), err.what(), m_aflags, *p_FileMESSAGE, *p_oss, _LOGGER_ERROR_);}
  }

  void POccStructure::initialize(const aurostd::xoption& pocc_flags,ostream& oss) {
    xStream::free();
    ofstream* _p_FileMESSAGE=new ofstream();f_new_ofstream=true;
    initialize(pocc_flags,*_p_FileMESSAGE,oss);
    f_new_ofstream=true;  //override
  }
  void POccStructure::initialize(const xstructure& xstr_pocc,const aurostd::xoption& pocc_flags,ostream& oss) {
    xStream::free();
    ofstream* _p_FileMESSAGE=new ofstream();f_new_ofstream=true;
    initialize(xstr_pocc,pocc_flags,*_p_FileMESSAGE,oss);
    f_new_ofstream=true;  //override
  }
  void POccStructure::initialize(const xstructure& xstr_pocc,const aurostd::xoption& pocc_flags,const _aflags& aflags,ostream& oss) {
    xStream::free();
    ofstream* _p_FileMESSAGE=new ofstream();f_new_ofstream=true;
    initialize(xstr_pocc,pocc_flags,aflags,*_p_FileMESSAGE,oss);
    f_new_ofstream=true;  //override
  }
  void POccStructure::initialize(const xstructure& xstr_pocc,const aurostd::xoption& pocc_flags,const _kflags& kflags,ostream& oss) {
    xStream::free();
    ofstream* _p_FileMESSAGE=new ofstream();f_new_ofstream=true;
    initialize(xstr_pocc,pocc_flags,kflags,*_p_FileMESSAGE,oss);
    f_new_ofstream=true;  //override
  }
  void POccStructure::initialize(const xstructure& xstr_pocc,const aurostd::xoption& pocc_flags,const _aflags& aflags,const _kflags& kflags,ostream& oss) {
    xStream::free();
    ofstream* _p_FileMESSAGE=new ofstream();f_new_ofstream=true;
    initialize(xstr_pocc,pocc_flags,aflags,kflags,*_p_FileMESSAGE,oss);
    f_new_ofstream=true;  //override
  }
  void POccStructure::initialize(const aurostd::xoption& pocc_flags,ofstream& FileMESSAGE,ostream& oss) {
    free();
    try{
      setOFStream(FileMESSAGE); f_new_ofstream=false;
      setOSS(oss);
      setPOccFlags(pocc_flags);
      m_initialized=false;  //no point
    }
    catch(aurostd::xerror& err){pflow::logger(err.whereFileName(), err.whereFunction(), err.what(), m_aflags, *p_FileMESSAGE, *p_oss, _LOGGER_ERROR_);}
  }
  void POccStructure::initialize(const xstructure& xstr_pocc,const aurostd::xoption& pocc_flags,ofstream& FileMESSAGE,ostream& oss) {
    free();
    try{
      setOFStream(FileMESSAGE); f_new_ofstream=false;
      setOSS(oss);
      setPOccFlags(pocc_flags);
      setPOccStructure(xstr_pocc);
      m_initialized=true;
    }
    catch(aurostd::xerror& err){pflow::logger(err.whereFileName(), err.whereFunction(), err.what(), m_aflags, *p_FileMESSAGE, *p_oss, _LOGGER_ERROR_);}
  }
  void POccStructure::initialize(const xstructure& xstr_pocc,const aurostd::xoption& pocc_flags,const _aflags& aflags,ofstream& FileMESSAGE,ostream& oss) {
    free();
    try{
      setOFStream(FileMESSAGE); f_new_ofstream=false;
      setOSS(oss);
      setPOccFlags(pocc_flags);
      setAFlags(aflags);
      setPOccStructure(xstr_pocc);
      m_initialized=true;
    }
    catch(aurostd::xerror& err){pflow::logger(err.whereFileName(), err.whereFunction(), err.what(), m_aflags, *p_FileMESSAGE, *p_oss, _LOGGER_ERROR_);}
  }
  void POccStructure::initialize(const xstructure& xstr_pocc,const aurostd::xoption& pocc_flags,const _kflags& kflags,ofstream& FileMESSAGE,ostream& oss) {
    free();
    try{
      setOFStream(FileMESSAGE); f_new_ofstream=false;
      setOSS(oss);
      setPOccFlags(pocc_flags);
      setKFlags(kflags);
      setPOccStructure(xstr_pocc);
      m_initialized=true;
    }
    catch(aurostd::xerror& err){pflow::logger(err.whereFileName(), err.whereFunction(), err.what(), m_aflags, *p_FileMESSAGE, *p_oss, _LOGGER_ERROR_);}
  }
  void POccStructure::initialize(const xstructure& xstr_pocc,const aurostd::xoption& pocc_flags,const _aflags& aflags,const _kflags& kflags,ofstream& FileMESSAGE,ostream& oss) {
    free();
    try{
      setOFStream(FileMESSAGE); f_new_ofstream=false;
      setOSS(oss);
      setPOccFlags(pocc_flags);
      setAFlags(aflags);
      setKFlags(kflags);
      setPOccStructure(xstr_pocc);
      m_initialized=true;
    }
    catch(aurostd::xerror& err){pflow::logger(err.whereFileName(), err.whereFunction(), err.what(), m_aflags, *p_FileMESSAGE, *p_oss, _LOGGER_ERROR_);}
  }

  void POccStructure::setAFlags(const _aflags& aflags) {m_aflags=aflags;}
  void POccStructure::setKFlags(const _kflags& Kflags) {m_kflags=Kflags;}
  */

    void POccCalculator::generateStructures(const _xvasp& in_xvasp) {
      bool LDEBUG=(FALSE || _DEBUG_POCC_ || XHOST.DEBUG);
      string soliloquy=XPID+"POccCalculator::generateStructures():";
      stringstream message;
      //[NO NEED, AVASP_populateXVASP() is now const]_aflags aflags=m_aflags; //make copies
      _xvasp xvasp=in_xvasp; //[NO NEED, AVASP_populateXVASP() is now const]_kflags kflags=in_kflags;_vflags vflags=in_vflags; //make copies

      if(!m_initialized){throw aurostd::xerror(_AFLOW_FILE_NAME_,soliloquy,"POccCalculator failed to initialize");}
      writePARTCAR();
      calculateHNF();
      getTotalPermutationsCount();
      calculate();

      message << "Writing out " << POCC_UNIQUE_SUPERCELLS_FILE;pflow::logger(_AFLOW_FILE_NAME_,soliloquy,message,m_aflags,*p_FileMESSAGE,*p_oss,_LOGGER_MESSAGE_);

      stringstream unique_derivative_structures_ss;
      stringstream new_AflowIn_ss;
      bool original_quiet_flag=XHOST.QUIET;
      unsigned long long int isupercell=0;

      //for(unsigned long long int i=0;i<getUniqueSuperCellsCount();i++)
      for(std::list<POccSuperCellSet>::iterator it=l_supercell_sets.begin();it!=l_supercell_sets.end();++it)
      { //CO20200106 - patching for auto-indenting
        isupercell=std::distance(l_supercell_sets.begin(),it);
        if(LDEBUG) {cerr << soliloquy << " starting structure[" << isupercell << "]" << endl;}

        //do first so we only need to run getUniqueSuperCell() once
        xvasp.str.clear(); //DX20191220 - uppercase to lowercase clear
        xvasp.str=getUniqueSuperCell(isupercell);

        //populate POCC_UNIQUE_SUPERCELLS_FILE
        unique_derivative_structures_ss << AFLOWIN_SEPARATION_LINE << endl;
        unique_derivative_structures_ss << AFLOW_POCC_TAG << "STRUCTURE " << isupercell+1 << "/" << l_supercell_sets.size() << endl;
        unique_derivative_structures_ss << AFLOWIN_SEPARATION_LINE << endl;
        unique_derivative_structures_ss << AFLOW_POCC_TAG << "UFF_ENERGY=" << std::fixed << std::setprecision(15) << (*it).getUFFEnergy() << endl; unique_derivative_structures_ss.unsetf(std::ios_base::floatfield);
        unique_derivative_structures_ss << AFLOWIN_SEPARATION_LINE << endl;
        unique_derivative_structures_ss << POSCAR_POCC_series_START_tag << getARUNString(isupercell) << endl; // ." << ss_pocc_count.str() << endl;
        unique_derivative_structures_ss << xvasp.str; //getUniqueSuperCell(isupercell);
        unique_derivative_structures_ss << POSCAR_POCC_series_STOP_tag << getARUNString(isupercell) << endl; // ." << ss_pocc_count.str() << endl;
        unique_derivative_structures_ss << AFLOWIN_SEPARATION_LINE << endl;

        xvasp.Directory=m_aflags.Directory; //arun_directory;
        xvasp.AVASP_arun=true;
        xvasp.AVASP_arun_mode = "POCC"; //CO20181226
        xvasp.AVASP_arun_runname = getARUNString(isupercell);
        xvasp.aopts.flag("FLAG::AVASP_SKIP_NOMIX",FALSE); //[CO20191110]high-entropy offers increased solubility over binaries

        XHOST.QUIET=true;

        if(LDEBUG) {
          cerr << soliloquy << " printing xstructure" << endl;
          cerr << xvasp.str << endl;
          cerr << soliloquy << " printing POSCAR" << endl;
          cerr << xvasp.POSCAR.str() << endl;
          cerr << soliloquy << " xvasp.str.species.size()=" << xvasp.str.species.size() << endl;
        }

        AVASP_populateXVASP(m_aflags,m_kflags,m_vflags,xvasp);
        AVASP_MakeSingleAFLOWIN(xvasp,new_AflowIn_ss,true); //false,-1,false);  //don't write/print and hence don't pthread

        XHOST.QUIET=original_quiet_flag;
      }
      aurostd::stringstream2file(unique_derivative_structures_ss,m_aflags.Directory+"/"+POCC_FILE_PREFIX+POCC_UNIQUE_SUPERCELLS_FILE);
    }

  // ME20211004
  void POccCalculator::createModuleAflowIns(const _xvasp& xvasp_in, const string& MODULE) {
    string soliloquy = XPID + "POccCalculator::createModuleAflowIns():";
    string message = "";

    if (m_ARUN_directories.size() == 0) loadDataIntoCalculator();

    // We need relaxed structures to propagate into the modules.
    // If not all directories have a qmvasp file, it is safe to
    // assume that not all have relaxed structures.
    if(!QMVASPsFound()) {
      message = "Not all POCC calculations have finished."
        " Please run AFLOW in all subdirectories before running AFLOW modules."
        " See the README for more information.";
      throw aurostd::xerror(_AFLOW_FILE_NAME_, soliloquy, message, _FILE_NOT_FOUND_);
    }

    _xvasp xvasp;
    for (uint i = 0; i < m_ARUN_directories.size(); i++) {
      xvasp = xvasp_in;
      try {
        xvasp.str = KBIN::GetMostRelaxedStructure(m_ARUN_directories[i]);
      } catch (aurostd::xerror& e) {
        message = "Could not find valid structure file inside directory " + m_ARUN_directories[i] + ".";
        throw aurostd::xerror(_AFLOW_FILE_NAME_, soliloquy, message, _FILE_NOT_FOUND_);
      }
      xvasp.str.CleanStructure();
      xvasp.aopts.push_attached("AFLOWIN_FLAG::MODULE", MODULE);
      xvasp.AVASP_arun=true;
      xvasp.AVASP_arun_mode = "POCC";
      xvasp.AVASP_arun_runname = getARUNString(i);
      xvasp.aopts.flag("FLAG::AVASP_SKIP_NOMIX", false);
      AVASP_populateXVASP(m_aflags, m_kflags, m_vflags, xvasp);
      stringstream aflowin;
      AVASP_MakeSingleAFLOWIN(xvasp, aflowin, true);
    }
  }

  void POccCalculator::cleanPOccStructure() {
    bool LDEBUG=(FALSE || _DEBUG_POCC_ || XHOST.DEBUG);
    string soliloquy=XPID+"POccCalculator::cleanPOccStructure():";
    stringstream message;
    xstr_pocc.CleanStructure();  // ME20211004 - Moved to xstructure

    //[OBSOLETE ME20211004]//fix up structure
    //[OBSOLETE ME20211004]xstr_pocc.neg_scale=false;  //NO negative scale... doesn't really matter, scale is one variable
    //[OBSOLETE ME20211004]xstr_pocc.ReScale(1.0);
    //[OBSOLETE ME20211004]xstr_pocc.ShiftOriginToAtom(0);
    //[OBSOLETE ME20211004]xstr_pocc.BringInCell();
    //[OBSOLETE ME20211004]xstr_pocc.clean(); //DX20191220 - uppercase to lowercase clean

    if(LDEBUG) {
      cerr << soliloquy << " cleaned PARTCAR" << endl;
      cerr << xstr_pocc << endl;
    }
  }

  vector<uint> getTypes2PCMap(const xstructure& xstr) {
    string soliloquy=XPID+"pocc::getTypes2PCMap():";
    stringstream message;
    vector<uint> types2pc_map;
    uint atom_index=0;
    for(uint i=0;i<xstr.num_each_type.size();i++){
      types2pc_map.push_back(atom_index);
      atom_index+=xstr.num_each_type[i];
    }

    //quick test of stupidity - START
    //see if types are all unique
    for(uint i=0;i<types2pc_map.size();i++){
      for(uint j=i+1;j<types2pc_map.size();j++){
        if(xstr.atoms[types2pc_map[i]].name==xstr.atoms[types2pc_map[j]].name){
          if(xstr.atoms[types2pc_map[i]].name==""){
            message << "Bad input - please assign names to all inputs. Results vary with different atom types.";
          } else {
            message << "Bad input - atoms " << types2pc_map[i]+1 << "/" << xstr.atoms.size() << " ";
            message << "and " << types2pc_map[j]+1 << "/" << xstr.atoms.size() << " ";
            message << "show to have the same name (" << xstr.atoms[types2pc_map[i]].name << "). ";
            message << "Please reorganize your input by type.";
          }
          throw aurostd::xerror(_AFLOW_FILE_NAME_,soliloquy,message);
        }
      }
    }
    return types2pc_map;
    //quick test of stupidity - END
  }

  void POccCalculator::preparePOccStructure() {
    cleanPOccStructure(); //cosmetics
    partitionPOccSites(); //get m_pocc_sites
    types2pc_map=getTypes2PCMap(xstr_pocc);     //get types2pc_map
    //START CREATING xstr_nopocc
    //this structure is VERY important, as it is the basis for the symmetry analysis + cluster and bonding analysis
    //we need to STANDARDIZE this structure so UFF energies are chemically-agnostic (as much as possible)
    //this includes relabeling the atoms, volume, and sorting atoms
    //sorting atoms explained below
    xstr_nopocc=createNonPOccStructure(xstr_pocc,m_pocc_sites);  //get parent structure, needs xstr_pocc and m_pocc_sites
    calculateSymNonPOccStructure(false);  //calculate symmetry of parent structure, no verbose
  }

  void POccCalculator::initializePOccStructure() {
    bool LDEBUG=(FALSE || _DEBUG_POCC_ || XHOST.DEBUG); 
    string soliloquy=XPID+"POccCalculator::initializePOccStructure():";
    stringstream message;

    if(!xstr_pocc.partial_occupation_flag){
      message << "No partially occupied sites detected in this structure";
      throw aurostd::xerror(_AFLOW_FILE_NAME_,soliloquy,message);
    }

    message << "Input PARTCAR" << endl;pflow::logger(_AFLOW_FILE_NAME_,soliloquy,message,m_aflags,*p_FileMESSAGE,*p_oss,_LOGGER_MESSAGE_);
    message << xstr_pocc;pflow::logger(_AFLOW_FILE_NAME_,soliloquy,message,m_aflags,*p_FileMESSAGE,*p_oss,_LOGGER_RAW_);

    //no need to assign fake names to xstr_pocc, we already do in xstr_nopocc

    //clean atom/species names
    pflow::fixEmptyAtomNames(xstr_pocc, false); //true);  //aflow likes pp info //CO come back - use fakenames() too if needed
    //add here fakenames()

    //quick tests of stupidity
    if(xstr_pocc.species.size()==0){
      message << "xstr_pocc.species.size()==0";
      throw aurostd::xerror(_AFLOW_FILE_NAME_,soliloquy,message,_INDEX_MISMATCH_);
    }
    if(xstr_pocc.species.size()!=xstr_pocc.num_each_type.size()){
      message << "xstr_pocc.species.size() != xstr_pocc.num_each_type.size()";
      throw aurostd::xerror(_AFLOW_FILE_NAME_,soliloquy,message,_INDEX_MISMATCH_);
    }
    if(aurostd::StringsAlphabetic(xstr_pocc.species,false)==false){
      message << "xstr_pocc.species() not alphabetized!";
      throw aurostd::xerror(_AFLOW_FILE_NAME_,soliloquy,message,_INDEX_MISMATCH_);
    }

    preparePOccStructure();  //first pass to prepare pocc structure, need symmetry to reshuffle atoms by equivalent sites

    //resort atoms by equivalent atoms
    if(LDEBUG) {
      cerr << soliloquy << " PARTCAR pre-sorted by equivalent atoms" << endl;
      cerr << xstr_pocc << endl;
    }
    propagateEquivalentAtoms2POccStructure();
    xstr_pocc.sortAtomsEquivalent();  //basis safe (AddAtom() inside)!
    if(LDEBUG) {
      cerr << soliloquy << " PARTCAR post-sorted by equivalent atoms" << endl;
      cerr << xstr_pocc << endl;
    }
    preparePOccStructure(); //need to redo this chunk after resorting atoms

    message << "Clean PARTCAR" << endl;pflow::logger(_AFLOW_FILE_NAME_,soliloquy,message,m_aflags,*p_FileMESSAGE,*p_oss,_LOGGER_MESSAGE_);
    message << xstr_pocc;pflow::logger(_AFLOW_FILE_NAME_,soliloquy,message,m_aflags,*p_FileMESSAGE,*p_oss,_LOGGER_RAW_);

    message << "Parent structure" << endl;pflow::logger(_AFLOW_FILE_NAME_,soliloquy,message,m_aflags,*p_FileMESSAGE,*p_oss,_LOGGER_MESSAGE_);
    message << xstr_nopocc;pflow::logger(_AFLOW_FILE_NAME_,soliloquy,message,m_aflags,*p_FileMESSAGE,*p_oss,_LOGGER_RAW_);

    redecorateXStructures();  //redecorate to create standard parent structure, eventually we will also standardize xstr_pocc by permutation symmetry

    message << "Standardized (re-decorated) parent structure" << endl;pflow::logger(_AFLOW_FILE_NAME_,soliloquy,message,m_aflags,*p_FileMESSAGE,*p_oss,_LOGGER_MESSAGE_);
    message << xstr_nopocc;pflow::logger(_AFLOW_FILE_NAME_,soliloquy,message,m_aflags,*p_FileMESSAGE,*p_oss,_LOGGER_RAW_);

    ///////////////////////////////////////////////////////////////////
    //
    //xstr_pocc and xstr_nopocc are SET above here, do not modify below
    //
    ///////////////////////////////////////////////////////////////////

    calculateSymNonPOccStructure(true); //calculate standard parent structure symmetry, report results
  }

  const xmatrix<double>& POccCalculator::getLattice() const {return xstr_sym.lattice;}
  const vector<_sym_op>& POccCalculator::getPGroup() const {return xstr_sym.pgroup;}

  vector<POccUnit> getPOccSites(const xstructure& xstr_pocc,ostream& oss) {
    _aflags aflags;
    if(XHOST.vflag_control.flag("DIRECTORY_CLEAN")){aflags.Directory=XHOST.vflag_control.getattachedscheme("DIRECTORY_CLEAN");} //CO20190402
    if(aflags.Directory.empty() || aflags.Directory=="./" || aflags.Directory=="."){aflags.Directory=aurostd::getPWD()+"/";} //".";  //CO20180220 //[CO20191112 - OBSOLETE]aurostd::execute2string(XHOST.command("pwd"))
    return getPOccSites(xstr_pocc,aflags,oss);
  }
  vector<POccUnit> getPOccSites(const xstructure& xstr_pocc,const _aflags& aflags,ostream& oss) {ofstream FileMESSAGE;return getPOccSites(xstr_pocc,aflags,FileMESSAGE,oss);}
  vector<POccUnit> getPOccSites(const xstructure& xstr_pocc,ofstream& FileMESSAGE,ostream& oss) {
    _aflags aflags;
    if(XHOST.vflag_control.flag("DIRECTORY_CLEAN")){aflags.Directory=XHOST.vflag_control.getattachedscheme("DIRECTORY_CLEAN");} //CO20190402
    if(aflags.Directory.empty() || aflags.Directory=="./" || aflags.Directory=="."){aflags.Directory=aurostd::getPWD()+"/";} //".";  //CO20180220 //[CO20191112 - OBSOLETE]aurostd::execute2string(XHOST.command("pwd"))
    return getPOccSites(xstr_pocc,aflags,FileMESSAGE,oss);
  }
  vector<POccUnit> getPOccSites(const xstructure& xstr_pocc,const _aflags& aflags,ofstream& FileMESSAGE,ostream& oss) {
    bool LDEBUG=(FALSE || _DEBUG_POCC_ || XHOST.DEBUG);
    string soliloquy=XPID+"pocc::getPOccSites():";

    //occupy pocc_sites
    vector<POccUnit> pocc_sites;
    bool new_site=true;
    for(uint atom=0;atom<xstr_pocc.atoms.size();atom++){
      new_site=true;
      const _atom& pocc_atom=xstr_pocc.atoms[atom]; 
      for(uint site=0;site<pocc_sites.size() && new_site;site++){
        POccUnit& pocc_site=pocc_sites[site];
        if(pocc_site.v_occupants.size() && aurostd::modulus(pocc_atom.cpos-xstr_pocc.atoms[pocc_site.v_occupants[0]].cpos)<_AFLOW_POCC_ZERO_TOL_){
          pocc_site.v_occupants.push_back(atom);
          pocc_site.v_types.push_back(pocc_atom.type);
          new_site=false;
        }
      }
      if(new_site){
        pocc_sites.push_back(POccUnit(aflags,FileMESSAGE,oss));
        pocc_sites.back().site=pocc_sites.size()-1;
        pocc_sites.back().v_occupants.push_back(atom);
        pocc_sites.back().v_types.push_back(pocc_atom.type);
        pocc_sites.back().partial_occupation_flag=!aurostd::isequal(pocc_atom.partial_occupation_value,1.0,_AFLOW_POCC_ZERO_TOL_); //if the only other occupant is a vacancy
        pocc_sites.back().m_initialized=true;
      }
    }
    for(uint site=0;site<pocc_sites.size();site++){
      pocc_sites[site].partial_occupation_flag=bool(pocc_sites[site].partial_occupation_flag||pocc_sites[site].v_occupants.size()>1); //if the only other occupant is a vacancy
    } //is it a pocc site?

    if(LDEBUG) { //make some ldebug here
      for(uint site=0;site<pocc_sites.size();site++){
        const POccUnit& pocc_site=pocc_sites[site];
        cerr << soliloquy << " pocc_site[site=" << site << "].site=" << pocc_site.site << endl;
        cerr << soliloquy << " pocc_site[site=" << site << "].partial_occupation_flag=" << pocc_site.partial_occupation_flag << endl;
        cerr << soliloquy << " pocc_site[site=" << site << "].v_occupants=" << aurostd::joinWDelimiter(pocc_site.v_occupants,",") << endl;
        cerr << soliloquy << " pocc_site[site=" << site << "].v_types=" << aurostd::joinWDelimiter(pocc_site.v_types,",") << endl;
      }
    }

    //get pocc_groups
    bool new_group=true;
    for(uint site=0;site<pocc_sites.size();site++){
      POccUnit& pocc_site=pocc_sites[site];
      for(uint occ=0;occ<pocc_site.v_occupants.size();occ++){
        new_group=true;
        const _atom& pocc_atom=xstr_pocc.atoms[pocc_site.v_occupants[occ]];
        for(uint group=0;group<pocc_site.m_pocc_groups.size() && new_group;group++){
          POccUnit& pocc_group=pocc_site.m_pocc_groups[group];
          if(aurostd::isequal(pocc_atom.partial_occupation_value,pocc_group.partial_occupation_value,_AFLOW_POCC_ZERO_TOL_)){
            //cerr << pocc_atom.partial_occupation_value << " vs. " << pocc_group.partial_occupation_value << endl;
            pocc_group.v_occupants.push_back(pocc_site.v_occupants[occ]);
            pocc_group.v_types.push_back(pocc_site.v_types[occ]);
            new_group=false;
          }
        }
        if(new_group){
          pocc_site.m_pocc_groups.push_back(POccUnit(aflags,FileMESSAGE,oss));
          pocc_site.m_pocc_groups.back().site=site;
          pocc_site.m_pocc_groups.back().partial_occupation_value=pocc_atom.partial_occupation_value;
          pocc_site.m_pocc_groups.back().v_occupants.push_back(pocc_site.v_occupants[occ]);
          pocc_site.m_pocc_groups.back().v_types.push_back(pocc_site.v_types[occ]);
          pocc_site.m_pocc_groups.back().m_initialized=true;
        }
      }
      //std::sort(pocc_site[site].m_pocc_groups.rbegin(),pocc_site[site].m_pocc_groups.rend(),sortPOccGroup); //NOTE the r, reverse sort, bigger poccs first
    }

    if(LDEBUG) {
      cerr.unsetf(std::ios_base::floatfield); //no fixed
      for(uint site=0;site<pocc_sites.size();site++){
        POccUnit& pocc_site=pocc_sites[site];
        for(uint group=0;group<pocc_site.m_pocc_groups.size();group++){
          POccUnit& pocc_group=pocc_site.m_pocc_groups[group];
          cerr << soliloquy << " pocc_group[site=" << site << ",group=" << group << "].";
          cerr << "partial_occupation_value=" << pocc_group.partial_occupation_value << endl;
          cerr << soliloquy << " pocc_group[site=" << site << ",group=" << group << "].";
          cerr << "v_occupants=" << aurostd::joinWDelimiter(pocc_group.v_occupants,",") << endl;
          cerr << soliloquy << " pocc_group[site=" << site << ",group=" << group << "].";
          cerr << "v_types=" << aurostd::joinWDelimiter(pocc_group.v_types,",") << endl;
        }
      }
    }
    return pocc_sites;
  }

  void POccCalculator::partitionPOccSites() {
    //this function gets m_pocc_sites
    m_pocc_sites=getPOccSites(xstr_pocc);

    //get pocc_atoms_total
    pocc_atoms_total=0;
    for(uint site=0;site<m_pocc_sites.size();site++){
      if(m_pocc_sites[site].partial_occupation_flag){pocc_atoms_total+=m_pocc_sites[site].v_occupants.size();}
    }
  }

  void POccCalculator::getOptimizedSiteCountConfigurations(
      int site,
      int i_hnf,
      vector<POccSiteConfiguration>& v_site_configs) {
    bool LDEBUG=(FALSE || _DEBUG_POCC_ || XHOST.DEBUG);
    string soliloquy=XPID+"POccCalculator::getOptimizedSiteCountConfigurations():";
    stringstream message;
    //reset
    v_site_configs.clear();

    //trivial site_config, no pocc
    POccSiteConfiguration site_config(site,i_hnf,m_pocc_sites[site].m_pocc_groups); //sc_dummy;

    //test of stupidity
    if(m_pocc_sites[site].m_pocc_groups.size()<1){
      message << "Invalid count of POCC site groups (m_pocc_sites[" << site << "].m_pocc_groups.size()=" << m_pocc_sites[site].m_pocc_groups.size() << ")";
      throw aurostd::xerror(_AFLOW_FILE_NAME_,soliloquy,message);
    }

    //if it's truly non-pocc, then there's only one m_pocc_sites[site].m_pocc_groups; 
    //otherwise, there's more than 1 and it doesn't matter
    site_config.prepareNoPOccConfig();

    if(!m_pocc_sites[site].partial_occupation_flag){v_site_configs.push_back(site_config);return;}  //no pocc, trivial

    //otherwise, pocc!
    site_config.preparePOccConfig();
    //int pocc_groups_count=m_pocc_sites[site].v_pocc_groups.size();
    //already initialized to 0, xvector<uint> is ill-defined (in AUROSTD), so just use int, it's okay
    //aurostd::xvector<int> xv_occupation_count_input(pocc_groups_count);
    //aurostd::xvector<int> xv_occupation_multiple(pocc_groups_count), xv_occupation_multiple_last(pocc_groups_count);


    //this is the stop condition
    //for(int i=0;i<site_config.xv_occupation_multiple_last.rows;i++){site_config.xv_occupation_multiple_last(i)=(int)i_hnf;}

    //cerr << "START, n=" << pocc_groups_count << ",k=" << i_hnf << endl;
    int pocc_group_iterator=0;    //current group impacted
    int pocc_group_to_skip=-1;    //slight optimizer, if occupation_number hits i_hnf early, skip remaining possibilities
    bool skipping = false;        //needed for resetting pocc_group_to_skip

    double eps=1.0;
    xvector<int> xv_next_occupation_multiple=site_config.xv_occupation_multiple;
    //int minimum_vacancy_count=i_hnf;
    while(pocc_group_iterator!=-1){
      if(LDEBUG) {
        cerr << soliloquy << " looking at xv_next_occupation_multiple=" << xv_next_occupation_multiple << endl;
        cerr << soliloquy << " pocc_group_to_skip=" << pocc_group_to_skip << " ?= pocc_group_iterator=" << pocc_group_iterator << endl;
      }
      if(pocc_group_to_skip!=pocc_group_iterator){  //slight optimizer
        if(LDEBUG) {
          cerr << soliloquy << " exploring xv_next_occupation_multiple=" << xv_next_occupation_multiple << endl;
        }
        //    cerr << "calculateOccupationCountTotal(xv_next_occupation_multiple)=" << site_config.calculateOccupationCountTotal(xv_next_occupation_multiple) << endl;

        if(site_config.calculateOccupationCountTotal(xv_next_occupation_multiple)>i_hnf){ //start ignoring
          if(LDEBUG) {
            cerr << soliloquy << " will skip multiples from now on" << endl;
            cerr << soliloquy << " site_config.calculateOccupationCountTotal(xv_next_occupation_multiple)=" << site_config.calculateOccupationCountTotal(xv_next_occupation_multiple) << " > " << i_hnf << "=i_hnf" << endl;
          }
          pocc_group_to_skip=pocc_group_iterator; skipping=true; continue;
        }

        site_config.updateOccupationCounts(i_hnf,xv_next_occupation_multiple);

        //found viable configuration
        site_config.calculateError();

        //    cerr << "eps=" << eps << endl;
        //    cerr << "site_config.max_site_error=" << site_config.max_site_error << endl;
        if(aurostd::isequal(site_config.max_site_error,eps,_AFLOW_POCC_ZERO_TOL_) || site_config.max_site_error<eps){
          if(!aurostd::isequal(site_config.max_site_error,eps,_AFLOW_POCC_ZERO_TOL_)){
            eps=site_config.max_site_error;
            v_site_configs.clear();
          }
          //      cerr << "adding one!!!!!!1" << endl;
          v_site_configs.push_back(site_config);
          //minimum_vacancy_count=min(minimum_vacancy_count,site_config.vacancy_count);
        }
      }
      //getNextOccupationMultiple() is basically a bitstring iterator:  000, 001, 010, ...

      //it will increment xv_occupation_multiple and return the index of the digit that was modified
      //a return value of -1 means it's exhausted all possibilities 
      pocc_group_iterator = site_config.getNextOccupationMultiple(i_hnf,xv_next_occupation_multiple);
      if(skipping && pocc_group_iterator!=pocc_group_to_skip){pocc_group_to_skip=-1; skipping=false;}
      //  cerr << "i_hnf=" << i_hnf << endl;
      //  cerr << "xv_next_occupation_multiple=" << xv_next_occupation_multiple << endl;
      //  cerr << "pocc_group_iterator=" << pocc_group_iterator << endl;
      //  cerr << endl;
    }
    //  for(uint i=0;i<v_site_configs.size();i++){
    //    cerr << "site config " << i << endl;
    //    cerr << "v_site_configs[i].xv_occupation_count_input = " << v_site_configs[i].xv_occupation_count_input << endl;
    //    cerr << "v_site_configs[i].xv_occupation_multiple = " << v_site_configs[i].xv_occupation_multiple << endl;
    //    cerr << "v_site_configs[i].xv_occupation_count_supercell = " << v_site_configs[i].xv_occupation_count_supercell << endl;
    //    cerr << "v_site_configs[i].occupation_count_total = " << v_site_configs[i].occupation_count_total << endl;
    //    cerr << "v_site_configs[i].vacancy_count = " << v_site_configs[i].vacancy_count << endl;
    //    cerr << "v_site_configs[i].max_site_error = " << v_site_configs[i].max_site_error << endl;
    //  }
    //  cerr << "END" << endl;
    //
    //if(REDUCE_VACANCIES){
    //  if(v_site_configs.size()){
    //    for(uint config=v_site_configs.size()-1;config-- > 0; ){  //will stop at 0
    //      if(v_site_configs[config].vacancy_count>minimum_vacancy_count){
    //        v_site_configs.erase(v_site_configs.begin()+config);
    //      }
    //    }
    //  }
    //}

  }

  xvector<double> POccCalculator::calculateStoichEachType(vector<vector<int> >& v_types_config) {
    xvector<double> stoich_each_type(types2pc_map.size()-1,0);
    //for(uint type=0;type<types2pc_map.size();type++){stoich_each_type.push_back(0.0);}
    double total_atoms=0.0;
    for(uint site=0;site<v_types_config.size();site++){
      for(uint atom=0;atom<v_types_config[site].size();atom++){
        if(v_types_config[site][atom]!=-1){stoich_each_type[v_types_config[site][atom]]+=1.0;total_atoms+=1.0;}
      }
    }
    if(total_atoms>0.0){
      for(int type=0;type<stoich_each_type.rows;type++){stoich_each_type[type]/=total_atoms;}
    }
    return stoich_each_type;
  }

  //double POccStructure::calculateStoichDiff(deque<double>& s1,deque<double>& s2){
  //  if(s1.size()!=s2.size()){throw aurostd::xerror(_AFLOW_FILE_NAME_,"pocc::POccStructure::calculateStoichDiff():","s1.size()!=s2.size(),_INPUT_ILLEGAL_);}
  //  double error=0.0;
  //  for(uint i=0;i<s1.size();i++){
  //    error+=abs(s1[i]-s2[i]);
  //  }
  //  return error;
  //}

  //void POccStructure::getSiteCountConfigurations(int i_hnf, double& min_stoich_error)
  void POccCalculator::getSiteCountConfigurations(int i_hnf)
  { //CO20200106 - patching for auto-indenting
    bool LDEBUG=(FALSE || _DEBUG_POCC_ || XHOST.DEBUG);
    string soliloquy=XPID+"POccCalculator::getSiteCountConfigurations():";
    //return these values, do not necessarily store as "global" values

    //reset
    //for(uint str_config=0;str_config<v_str_configs.size();str_config++){
    //  v_str_configs[str_config].clear();
    //}
    v_str_configs.clear();
    //v_site_occupancy.clear();
    //v_site_effective_pocc.clear();
    //v_site_error.clear();
    //v_vacancy_count.clear();

    //only useful here, but super important!
    //look at case i_hnf = 5, and a site with 8 occupants, evenly occupied (easy)
    //the original algorithm (look at each pocc atom individually), 
    //would want to fill this site with one atom (+8 atoms total, not even space!)
    //so we group by occupation as well, and allowed occupations are when all equally occupants can fill together

    //create space
    //for(uint iatom=0;iatom<xstr_pocc.atoms.size();iatom++) {v_site_error.push_back(1.0);}
    //for(uint iatom=0;iatom<xstr_pocc.atoms.size();iatom++) {v_site_effective_pocc.push_back(0.0);}
    //for(uint iatom=0;iatom<xstr_pocc.atoms.size();iatom++) {v_site_occupancy.push_back(0);}
    //for(uint i=0;i<m_pocc_sites.size();i++){v_vacancy_count.push_back(i_hnf);}

    //perform calculation
    //cerr << "HERE4" << endl;
    vector<vector<POccSiteConfiguration> > vv_count_configs;  //first layer site, second layer config (opposite from v_str_configs)
    vector<POccSiteConfiguration> v_site_configs;
    for(uint site=0;site<m_pocc_sites.size();site++){
      //cerr << "site=" << site <<endl;
      //cerr << "i_hnf=" << i_hnf <<endl;
      //cerr << "v_site_configs.size()=" << v_site_configs.size() <<endl;
      getOptimizedSiteCountConfigurations(site,i_hnf,v_site_configs);
      //  cerr << "site = " << site << " count: " << v_site_configs.size() << endl;
      vv_count_configs.push_back(v_site_configs);
      //cerr << "HERE8" << endl;
      //cerr << "site = " << site << endl;
    }
    if(LDEBUG) {
      for(uint site=0;site<vv_count_configs.size();site++){
        cerr << soliloquy << " site " << site << endl;
        for(uint config=0;config<vv_count_configs[site].size();config++){
          cerr << soliloquy << " config " << config << endl;    //
          cerr << soliloquy << " vv_count_configs[" << site << "][" << config << "].xv_site_error=" << vv_count_configs[site][config].xv_site_error << endl;
          cerr << soliloquy << " vv_count_configs[" << site << "][" << config << "].max_site_error=" << vv_count_configs[site][config].max_site_error << endl;
          cerr << soliloquy << " vv_count_configs[" << site << "][" << config << "].xv_occupation_count_input=" << vv_count_configs[site][config].xv_occupation_count_input << endl;
          cerr << soliloquy << " vv_count_configs[" << site << "][" << config << "].xv_occupation_multiple=" << vv_count_configs[site][config].xv_occupation_multiple << endl;
          cerr << soliloquy << " vv_count_configs[" << site << "][" << config << "].xv_partial_occupation_value=" << vv_count_configs[site][config].xv_partial_occupation_value << endl;
        }
        //cerr << endl << endl;
      }
    }
    //we need to fundamentally change scheme here to satisfy STRICT_STOICH_EQUIVALENCE
    //we cannot simply permute through each config on each site
    //only certain configs work together, we must define these
    //vector<uint> v_config_order;    //dummy, don't really care about order just yet
    vector<int> v_config_iterators;
    vector<vector<int> > v_types_config;
    xvector<double> stoich_each_type_new;
    double stoich_error;
    double eps=1.0; //(double)m_pocc_sites.size();   //number of sites
    //cerr << "CO START" << endl;
    //std::vector<double>::iterator it_max_stoich;
    //while(getNextSiteConfiguration(vv_count_configs,v_config_order,v_config_iterators,v_types_config))
    while(pocc::getNextSiteConfiguration(vv_count_configs,v_config_iterators,v_types_config))
    { //CO20200106 - patching for auto-indenting
      stoich_each_type_new=calculateStoichEachType(v_types_config);
      stoich_error=aurostd::max(aurostd::abs(stoich_each_type-stoich_each_type_new));
      //stoich_error=calculateStoichDiff(stoich_each_type,xstr_pocc.stoich_each_type);
      //cerr << "TYPES" << endl;
      //for(uint i=0;i<v_types_config.size();i++){
      //  for(uint j=0;j<v_types_config[i].size();j++){
      //    cerr << v_types_config[i][j] << " ";
      //  }
      //  cerr << endl;
      //}
      if(LDEBUG) {
        cerr << soliloquy << " stoichiometry=" << aurostd::joinWDelimiter(aurostd::xvecDouble2vecString(stoich_each_type_new,_AFLOW_POCC_PRECISION_),",") << endl;
        //for(int i=0;i<stoich_each_type_new.rows; i++){
        //  cerr << stoich_each_type_new[i] << endl;
        //}
      }
      //cerr << "STOICH_SET" << endl;
      //for(int i=0;i<stoich_each_type.rows; i++){
      //  cerr << stoich_each_type[i] << endl;
      //}
      //cerr << "ERROR " << stoich_error << " eps" << eps  << endl;

      if(aurostd::isequal(stoich_error,eps,_AFLOW_POCC_ZERO_TOL_) || stoich_error<eps){
        //cerr << "FOUND 1" << endl;
        if(!aurostd::isequal(stoich_error,eps,_AFLOW_POCC_ZERO_TOL_)){
          eps=stoich_error;
          //for(uint str_config=0;str_config<v_str_configs.size();str_config++){v_str_configs[str_config].clear();} 
          v_str_configs.clear();
        }
        v_str_configs.push_back(StructureConfiguration());
        v_str_configs.back().max_site_error=0.0;
        for(uint site=0;site<v_config_iterators.size();site++){
          v_str_configs.back().site_configs.push_back(vv_count_configs[site][v_config_iterators[site]]);
          v_str_configs.back().max_site_error=max(v_str_configs.back().max_site_error,v_str_configs.back().site_configs.back().max_site_error);
        }
        //cerr << "SEE " << v_str_configs.back().max_site_error << endl;
        v_str_configs.back().max_stoich_error=stoich_error;
      }
    }
    //cerr << "CO STOP" << endl;

    //vector<int> starting_config;
    //for(uint str_config=0;str_config<v_str_configs.size();str_config++){
    //  //cerr << "config " << str_config << endl;
    //  for(uint site=0;site<v_str_configs[str_config].size();site++){
    //    //cerr << "site " << site << ":  ";
    //    starting_config=v_str_configs[str_config][site].getStartingTypesConfiguration();
    //    //for(uint i=0;i<starting_config.size();i++){
    //    //  cerr << starting_config[i] << " ";
    //    //}
    //    //cerr << endl;
    //  }
    //}
    //cerr << "HERE" << endl;

    //perform calculation
    //double eps;
    //for(uint iatom=0;iatom<xstr_pocc.atoms.size();iatom++) {
    //  v_site_error[iatom]=1.0;
    //  v_site_occupancy[iatom]=0;
    //  for(uint j=0;j<=i_hnf;j++) {
    //    eps=abs((double) j/i_hnf-xstr_pocc.atoms[iatom].partial_occupation_value);
    //    if(eps<v_site_error[iatom]) {
    //      v_site_error[iatom]=eps;
    //      v_site_occupancy[iatom]=j;
    //      v_site_effective_pocc[iatom]=(double) v_site_occupancy[iatom]/i_hnf;
    //    }
    //  }
    //}

    //min_stoich_error=eps;
  }

  xstructure createNonPOccStructure(const xstructure& xstr_pocc,const vector<POccUnit>& pocc_sites,bool use_automatic_volumes_in){
    bool LDEBUG=(FALSE || _DEBUG_POCC_ || XHOST.DEBUG);
    string soliloquy=XPID+"pocc::createNonPOccStructure():";
    stringstream message;

    xstructure xstr_nopocc(xstr_pocc);
    //clear structure pocc properties, set defaults
    xstr_nopocc.scale_second=DEFAULT_POCC_SITE_TOL; //DEFAULT_PARTIAL_OCCUPATION_TOLERANCE;
    xstr_nopocc.neg_scale_second=FALSE;
    xstr_nopocc.partial_occupation_flag=FALSE;
    xstr_nopocc.partial_occupation_site_tol=DEFAULT_POCC_SITE_TOL; //DEFAULT_PARTIAL_OCCUPATION_TOLERANCE;
    xstr_nopocc.partial_occupation_HNF=0;
    xstr_nopocc.partial_occupation_sublattice.clear();

    //make pocc sites non-pocc sites by removing all but one occupant
    //gather indices of atoms to remove, then remove backwards
    vector<uint> v_atoms_to_remove;
    for(uint site=0;site<pocc_sites.size();site++){
      if(pocc_sites[site].partial_occupation_flag){
        //test of stupidity
        //[CO COME BACK, add another reasonable check that includes vacancies]if(pocc_sites[site].v_occupants.size()<2){return false;}
        //set the 0th index to non-pocc status
        xstr_nopocc.atoms[pocc_sites[site].v_occupants[0]].partial_occupation_value=1.0;
        xstr_nopocc.atoms[pocc_sites[site].v_occupants[0]].partial_occupation_flag=false;
        //add others to list to be removed
        for(uint atom=1;atom<pocc_sites[site].v_occupants.size();atom++){
          v_atoms_to_remove.push_back(pocc_sites[site].v_occupants[atom]);
        }
      }
    }
    xstr_nopocc.RemoveAtom(v_atoms_to_remove);

    //recalculate volume, assume automatic volumes
    //BIG REVELATION - since POCC now relies on automatic volumes, we need to standardize the volume
    //of cluster for calculating the energy as we did the species so UFF energy is species-agnostic
    //CHf_pvNb_svTa_pvTi_svZr_sv:PAW_PBE/AB_cF8_225_a_b.AB:POCC_P0-1xA_P1-0.2xB-0.2xC-0.2xD-0.2xE-0.2xF
    //this configuration produces 47 configurations, while all other specie combinations (carbides paper) make 49
    //CHANGE SPECIES LATER
    if(LDEBUG) {
      cerr << soliloquy << " fixing volume" << endl;
      cerr << soliloquy << " OLD VOLUME=" << xstr_nopocc.Volume() << endl;
      cerr << soliloquy << " xstr_nopocc.scale=" << xstr_nopocc.scale << endl;
      cerr << soliloquy << " xstr_nopocc.lattice=" << endl;cerr << xstr_nopocc.lattice << endl;
    }
    xstr_nopocc.SetAutoVolume(use_automatic_volumes_in);  //always use automatic_volumes_in
    //xstr_nopocc.neg_scale=TRUE; //no need, scale is already taken care of (no need to DISPLAY volume)
    xstr_nopocc.ReScale(1.0); //return back to 1.0 to adjust lattice
    if(LDEBUG) {
      cerr << soliloquy << " NEW VOLUME=" << xstr_nopocc.Volume() << endl;
      cerr << soliloquy << " xstr_nopocc.scale=" << xstr_nopocc.scale << endl;
      cerr << soliloquy << " xstr_nopocc.lattice=" << endl;cerr << xstr_nopocc.lattice << endl;
    }

    /*
    //CHANGE SPECIES LATER
    //recalculate volume, assume automatic volumes
    //BIG REVELATION - since POCC now relies on automatic volumes, we need to standardize the volume
    //of cluster for calculating the energy as we did the species so UFF energy is species-agnostic
    //CHf_pvNb_svTa_pvTi_svZr_sv:PAW_PBE/AB_cF8_225_a_b.AB:POCC_P0-1xA_P1-0.2xB-0.2xC-0.2xD-0.2xE-0.2xF
    //this configuration produces 47 configurations, while all other specie combinations (carbides paper) make 49
    if(!(COMPARE_WITH_KESONG||m_use_mixed_set_elements==false)){  //need to fix volume of cell
    if(LDEBUG) {cerr << soliloquy << " need to fix volume" << endl;}
    vector<string> elements=getElementsList();
    double volume=0,voli=0;
    for(uint i=0;i<xstr_nopocc.atoms.size();i++){
    for(uint j=0;j<xstr_nopocc.num_each_type.size();j++){
    if(xstr_nopocc.atoms[i].name==xstr_nopocc.species[j]){
    //[ORIGINAL]volume+=xstr_nopocc.species_volume[j]*xstr_nopocc.atoms[i].partial_occupation_value;
    voli=GetAtomVolume(elements[j]);
    if(voli==NNN){
    message << "No volume found for " << elements[j];
    throw aurostd::xerror(_AFLOW_FILE_NAME_,soliloquy,message,_INPUT_ILLEGAL_);
    }
    volume+=voli*xstr_nopocc.atoms[i].partial_occupation_value;
    }
    }
    }
    //xstr_nopocc.scale=std::pow((double) (abs(volume)/det(xstr_nopocc.lattice)),(double) 1.0/3.0);
    xstr_nopocc.SetVolume(volume);  //more robust
    //xstr_nopocc.neg_scale=TRUE; //no need, scale is already taken care of (no need to DISPLAY volume)
    xstr_nopocc.ReScale(1.0); //return back to 1.0 to adjust lattice
    if(LDEBUG) {
    cerr << soliloquy << " adjusting xstr_nopocc.volume=" << volume << endl;
    cerr << soliloquy << " adjusting xstr_nopocc.scale=" << xstr_nopocc.scale << endl;
    cerr << soliloquy << " xstr_nopocc.lattice=" << endl;
    cerr << xstr_nopocc.lattice << endl;
    }
    }
    */

    xstr_nopocc.title="Parent structure";
    xstr_nopocc.clean();    //real true clean //DX20191220 - uppercase to lowercase clean
    if(LDEBUG) {
      cerr << soliloquy << " final non-pocc structure" << endl;
      cerr << xstr_nopocc << endl;
    }

    return xstr_nopocc;
  }

  void POccCalculator::redecorateXStructures(){
    bool LDEBUG=(FALSE || _DEBUG_POCC_ || XHOST.DEBUG);
    string soliloquy=XPID+"POccCalculator::redecorateXStructures():";
    stringstream message;

    //check that code can handle arbitrary reassignment of random elements
    vector<string> elements_std=getElementsList();
    bool use_standard_elements_set=true;
    if(xstr_pocc.num_each_type.size()>elements_std.size()){
      use_standard_elements_set=false;
      message << "Unexpectedly large count of species in structure (nspecies=" << xstr_pocc.num_each_type.size();
      message <<  ">" << elements_std.size()<< "), resorting to exact UFF energy determination";
      pflow::logger(_AFLOW_FILE_NAME_,soliloquy,message,m_aflags,*p_FileMESSAGE,*p_oss,_LOGGER_WARNING_);
    }
    if(COMPARE_WITH_KESONG){use_standard_elements_set=false;}
    vector<string>& species=m_species_redecoration;

    for(uint i=0;i<types2pc_map.size();i++){species.push_back(xstr_pocc.atoms[types2pc_map[i]].cleanname);}
    if(LDEBUG) {cerr << soliloquy << " species             =" << aurostd::joinWDelimiter(species,",") << endl;}

    if(use_standard_elements_set==true){
      species.clear();
      for(uint i=0;i<types2pc_map.size();i++){species.push_back(elements_std[i]);}
      if(LDEBUG) {cerr << soliloquy << " species_std         =" << aurostd::joinWDelimiter(species,",") << endl;}

      //RENAMING SPECIES TO ELIMINATE CHEMISTRY-SPECIFIC UFF ENERGIES
      //this code is NOT a general fix: true fix is structure comparison
      //the biggest problem: the parent structure defines the volume for the cluster used to find the UFF energies
      //the volume defines the bond distances and thus which pairs are bonded/non-bonded
      //we need to make sure the parent structure is re-decorated as consistently as possible given different input decorations
      //useful test:
      // Ba_svHf_pvNb_svOSnTi_svZr_sv:PAW_PBE/AB3C_cP5_221_a_c_b.BAC:POCC_S0-1xD_P3-1xA_P4-0.2xB-0.2xC-0.2xE-0.2xF-0.2xG
      // vs.
      // Ba_svHf_pvOSnTi_svY_svZr_sv:PAW_PBE/AB3C_cP5_221_a_c_b.BAC:POCC_S0-1xC_P3-1xA_P4-0.2xB-0.2xD-0.2xE-0.2xF-0.2xG
      bool resort_standard_elements_set=true;  //the approach here is WRONG, we need structure comparison
      if(resort_standard_elements_set==true){
        uint site=0,itype=0,occ=0;
        vector<string> species_orig;  //keep orig species
        for(uint i=0;i<species.size();i++){species_orig.push_back(species[i]);}
        vector<uint> occupant2species_map;  //maps occupants (m_pocc_sites) to species (types) in order of m_pocc_sites, NOT NEEDED
        species.clear();species.resize(species_orig.size());  //make room for species before you fill, need occupant2species_map to dictate where new species go
        vector<POccUnit> m_pocc_sites_resorted;   //make copy of m_pocc_sites for reshuffling
        for(site=0;site<m_pocc_sites.size();site++){
          for(occ=0;occ<m_pocc_sites[site].v_occupants.size();occ++){occupant2species_map.push_back(m_pocc_sites[site].v_types[occ]);}
          m_pocc_sites_resorted.push_back(m_pocc_sites[site]);
        }
        if(LDEBUG) {
          cerr << soliloquy << " occupant2species_map=" << aurostd::joinWDelimiter(occupant2species_map,",") << endl;
          cerr << soliloquy << " original m_pocc_sites" << endl;
          for(site=0;site<m_pocc_sites_resorted.size();site++){
            cerr << soliloquy << " site=" << site << " occupants: ";
            for(occ=0;occ<m_pocc_sites_resorted[site].v_occupants.size();occ++){
              cerr << xstr_pocc.atoms[m_pocc_sites_resorted[site].v_occupants[occ]].name << " ";
            }
            cerr << endl;
          }
        }

        std::stable_sort(m_pocc_sites_resorted.rbegin(),m_pocc_sites_resorted.rend(),sortPOccSites);  //ascending order, fewer occupant-sites get populated first (sublattice anions)

        if(LDEBUG) {
          cerr << soliloquy << " sorted m_pocc_sites" << endl;
          for(site=0;site<m_pocc_sites_resorted.size();site++){
            cerr << soliloquy << " site=" << site << " occupants: ";
            for(occ=0;occ<m_pocc_sites_resorted[site].v_occupants.size();occ++){
              cerr << xstr_pocc.atoms[m_pocc_sites_resorted[site].v_occupants[occ]].name << " ";
            }
            cerr << endl;
          }
        }

        uint iocc2spec=0;
        vector<uint> types_added;
        uint type=0;

        //0. prioritize anion sublattice, must find a sublattice full of anions
        vector<string> vanions;
        aurostd::string2tokens(POCC_ANIONS_LIST,vanions,",");
        bool sublattice_found=false;
        for(site=0;site<m_pocc_sites_resorted.size();site++){
          if(m_pocc_sites_resorted[site].v_types.size()!=m_pocc_sites_resorted[site].v_occupants.size()){
            throw aurostd::xerror(_AFLOW_FILE_NAME_,soliloquy,"m_pocc_sites_resorted[site].v_types.size()!=m_pocc_sites_resorted[site].v_occupants.size()",_RUNTIME_ERROR_);
          }
          sublattice_found=(m_pocc_sites_resorted[site].v_types.size()>0);  //set to true first
          for(itype=0;itype<m_pocc_sites_resorted[site].v_types.size()&&sublattice_found;itype++){
            type=m_pocc_sites_resorted[site].v_types[itype];
            const string& occupant=xstr_pocc.atoms[m_pocc_sites_resorted[site].v_occupants[itype]].name;
            if(!aurostd::WithinList(vanions,occupant)){sublattice_found=false;}
          }
          if(sublattice_found){
            itype=0;  //prioritize first species of sublattice for parent structure
            type=m_pocc_sites_resorted[site].v_types[itype];
            if(!aurostd::WithinList(types_added,type)){
              const string& occupant=xstr_pocc.atoms[m_pocc_sites_resorted[site].v_occupants[itype]].name;
              if(LDEBUG){cerr << soliloquy << " mapping " << occupant << " to " << species_orig[iocc2spec] << " [sublattice]" << endl;}
              species[type]=species_orig[iocc2spec++];
              types_added.push_back(type);
            }
          }
        }

        //1. prioritize the first occupant of every site, these occupants will define the parent lattice volume (and thus bond lengths)
        for(site=0;site<m_pocc_sites_resorted.size();site++){
          itype=0;
          type=m_pocc_sites_resorted[site].v_types[itype];
          if(!aurostd::WithinList(types_added,type)){
            const string& occupant=xstr_pocc.atoms[m_pocc_sites_resorted[site].v_occupants[itype]].name;
            if(LDEBUG){cerr << soliloquy << " mapping " << occupant << " to " << species_orig[iocc2spec] << " [first-occupant]" << endl;}
            species[type]=species_orig[iocc2spec++];
            types_added.push_back(type);
          }
        }

        //LAST. get remaining species
        for(site=0;site<m_pocc_sites_resorted.size();site++){
          for(itype=0;itype<m_pocc_sites_resorted[site].v_types.size();itype++){
            type=m_pocc_sites_resorted[site].v_types[itype];
            if(!aurostd::WithinList(types_added,type)){
              const string& occupant=xstr_pocc.atoms[m_pocc_sites_resorted[site].v_occupants[itype]].name;
              if(LDEBUG){cerr << soliloquy << " mapping " << occupant << " to " << species_orig[iocc2spec] << " [remaining]" << endl;}
              //species[occupant2species_map[iocc2spec++]]=species_orig[type];
              //species[type]=species_orig[occupant2species_map[iocc2spec++]];
              species[type]=species_orig[iocc2spec++];
              types_added.push_back(type);
            }
          }
        }
        if(LDEBUG) {cerr << soliloquy << " species_std_resorted=" << aurostd::joinWDelimiter(species,",") << endl;}
      }

      //redecorate xstr_pocc (tmp) to create xstr_nopocc
      xstructure xstr_pocc_tmp(xstr_pocc);
      xstr_pocc_tmp.SetSpecies(aurostd::vector2deque(species)); //do NOT change order of species assignment

      //[CO20190317 - do NOT sort atoms (AddAtom()), this will confuse the order that pseudonames are assigned]deque<_atom> atoms;
      //[CO20190317 - do NOT sort atoms (AddAtom()), this will confuse the order that pseudonames are assigned]uint iatom=0;
      //[CO20190317 - do NOT sort atoms (AddAtom()), this will confuse the order that pseudonames are assigned]for(uint ispec=0;ispec<xstr_pocc_tmp.num_each_type.size();ispec++){ //re-label all atoms
      //[CO20190317 - do NOT sort atoms (AddAtom()), this will confuse the order that pseudonames are assigned]  for(uint i=0;i<(uint)xstr_pocc_tmp.num_each_type[ispec];i++){
      //[CO20190317 - do NOT sort atoms (AddAtom()), this will confuse the order that pseudonames are assigned]    if(LDEBUG) {cerr << soliloquy << " converting " << xstr_pocc_tmp.atoms[iatom].name << " to " << species[ispec] << endl;}
      //[CO20190317 - do NOT sort atoms (AddAtom()), this will confuse the order that pseudonames are assigned]    atoms.push_back(xstr_pocc_tmp.atoms[iatom++]);
      //[CO20190317 - do NOT sort atoms (AddAtom()), this will confuse the order that pseudonames are assigned]    atoms.back().name=species[ispec];
      //[CO20190317 - do NOT sort atoms (AddAtom()), this will confuse the order that pseudonames are assigned]    atoms.back().CleanName();
      //[CO20190317 - do NOT sort atoms (AddAtom()), this will confuse the order that pseudonames are assigned]    atoms.back().name_is_given=(!atoms.back().name.empty());
      //[CO20190317 - do NOT sort atoms (AddAtom()), this will confuse the order that pseudonames are assigned]  }
      //[CO20190317 - do NOT sort atoms (AddAtom()), this will confuse the order that pseudonames are assigned]}
      //[CO20190317 - do NOT sort atoms (AddAtom()), this will confuse the order that pseudonames are assigned]std::stable_sort(atoms.begin(),atoms.end(),sortAtomsNames); //safe because we do AddAtom() below
      //[CO20190317 - do NOT sort atoms (AddAtom()), this will confuse the order that pseudonames are assigned]//assign types
      //[CO20190317 - do NOT sort atoms (AddAtom()), this will confuse the order that pseudonames are assigned]uint itype=0;
      //[CO20190317 - do NOT sort atoms (AddAtom()), this will confuse the order that pseudonames are assigned]atoms[0].type=itype;
      //[CO20190317 - do NOT sort atoms (AddAtom()), this will confuse the order that pseudonames are assigned]for(uint i=1;i<atoms.size();i++){
      //[CO20190317 - do NOT sort atoms (AddAtom()), this will confuse the order that pseudonames are assigned]	if(atoms[i].name!=atoms[i-1].name){itype++;}
      //[CO20190317 - do NOT sort atoms (AddAtom()), this will confuse the order that pseudonames are assigned]	atoms[i].type=itype;
      //[CO20190317 - do NOT sort atoms (AddAtom()), this will confuse the order that pseudonames are assigned]}
      //[CO20190317 - do NOT sort atoms (AddAtom()), this will confuse the order that pseudonames are assigned]for(uint i=xstr_pocc_tmp.atoms.size()-1;i<xstr_pocc_tmp.atoms.size();i--){  //remove atoms
      //[CO20190317 - do NOT sort atoms (AddAtom()), this will confuse the order that pseudonames are assigned]  if(LDEBUG) cerr << soliloquy << " removing atom[" << i << "]" << endl;
      //[CO20190317 - do NOT sort atoms (AddAtom()), this will confuse the order that pseudonames are assigned]  xstr_pocc_tmp.RemoveAtom(i);
      //[CO20190317 - do NOT sort atoms (AddAtom()), this will confuse the order that pseudonames are assigned]}
      //[CO20190317 - do NOT sort atoms (AddAtom()), this will confuse the order that pseudonames are assigned]for(uint i=0;i<atoms.size();i++){xstr_pocc_tmp.AddAtom(atoms[i]);}
      //[CO20190317 - do NOT sort atoms (AddAtom()), this will confuse the order that pseudonames are assigned]atoms.clear();

      if(LDEBUG) {
        cerr << soliloquy << " xstr_pocc_tmp" << endl;
        cerr << xstr_pocc_tmp << endl;
      }

      vector<POccUnit> pocc_sites_tmp=getPOccSites(xstr_pocc_tmp);
      xstr_nopocc=createNonPOccStructure(xstr_pocc_tmp,pocc_sites_tmp); //replace xstr_nopocc (NOT tmp)
      xstr_nopocc.title="Standardized (re-decorated) parent structure";  //just for printing

      if(LDEBUG) {
        cerr << soliloquy << " xstr_pocc pre-decoration" << endl;
        cerr << xstr_pocc << endl;
        cerr << soliloquy << " xstr_pocc post-decoration" << endl;
        cerr << xstr_pocc_tmp << endl;
        cerr << soliloquy << " xstr_nopocc post-decoration" << endl;
        cerr << xstr_nopocc << endl;
      }
    }

    if(species.size()!=xstr_pocc.species.size()){
      message << "species.size()!=xstr_pocc.species.size()";
      throw aurostd::xerror(_AFLOW_FILE_NAME_,soliloquy,message,_VALUE_RANGE_);
    }

    ////DO UFF STUFF IF IT'S THE RIGHT MODE
    ////MAKE DIFFERENT MODES HERE
    //string uff_parameters_string;
    //vector<string> uff_params;
    //UFFParamAtom uffp;
    //for(uint i=0;i<species.size();i++){
    //const string& element=species[i];

    //if(LDEBUG) {cerr << soliloquy << " element[i=" << i << "]=" << element << endl;}
    //uff_parameters_string=getUFFParameterString(element);
    //if(uff_parameters_string.empty()){throw aurostd::xerror(_AFLOW_FILE_NAME_,soliloquy,"Unable to fetch UFF parameters (requested "+element+")");}
    //aurostd::string2tokens(uff_parameters_string,uff_params," ");
    //if(uff_params.size()!=12){throw aurostd::xerror(_AFLOW_FILE_NAME_,soliloquy,"Unexpected UFF Parameters size",_VALUE_ILLEGAL_);}

    ////where to start tomorrow
    ////we get types2uffparams_map here (poccstructure) but use in uffenergyanalyzer
    ////move this to uffenergyanalyzer
    ////fix types2pcmap getter and setter
    ////continue decoupling objects


    //types2uffparams_map.push_back(uffp);
    //types2uffparams_map.back().symbol=uff_params[0];
    ////cerr << "i=" << i << " " << uff_params[0] << endl;
    //types2uffparams_map.back().r1=aurostd::string2utype<double>(uff_params[1]);
    //types2uffparams_map.back().theta0=aurostd::string2utype<double>(uff_params[2]);
    //types2uffparams_map.back().x1=aurostd::string2utype<double>(uff_params[3]);
    //types2uffparams_map.back().D1=aurostd::string2utype<double>(uff_params[4]);
    //types2uffparams_map.back().zeta=aurostd::string2utype<double>(uff_params[5]);
    //types2uffparams_map.back().Z1=aurostd::string2utype<double>(uff_params[6]);
    //types2uffparams_map.back().Vi=aurostd::string2utype<double>(uff_params[7]);
    //types2uffparams_map.back().Uj=aurostd::string2utype<double>(uff_params[8]);
    //types2uffparams_map.back().ChiI=aurostd::string2utype<double>(uff_params[9]);
    //types2uffparams_map.back().hard=aurostd::string2utype<double>(uff_params[10]);
    //types2uffparams_map.back().radius=aurostd::string2utype<double>(uff_params[11]);
    //}
  }

  void POccCalculator::calculateSymNonPOccStructure(bool verbose) {
    bool LDEBUG=(FALSE || _DEBUG_POCC_ || XHOST.DEBUG);
    string soliloquy=XPID+"POccCalculator::calculateSymNonPOccStructure():";
    stringstream message;
    //CO - default should always be to turn everything on, modify input
    //get ROBUST symmetry determination
    xstr_sym=xstr_nopocc; //make copy to avoid carrying extra sym_ops (heavy) if not needed
    _kflags kflags_sym=m_kflags;  //make a copy so as to not overwrite m_kflags
    pflow::defaultKFlags4SymCalc(kflags_sym,true);
    //[this needs to be specified by m_kflags (do NOT override), otherwise LIB2RAW writes in LIB]pflow::defaultKFlags4SymWrite(kflags_sym,true);

    //streams
    ostream* p_oss_sym=p_oss;
    bool badbit_set=(*p_oss_sym).bad(); //((*p_oss_sym).rdstate()==std::ios_base::badbit);
    if(LDEBUG) {cerr << soliloquy << " badbit_set=" << badbit_set << endl;}
    ofstream* p_FileMESSAGE_sym=p_FileMESSAGE;
    ofstream devNull("/dev/null");  //must be outside if statement (scope)
    //verbose=true;
    bool osswrite=verbose;
    if(!verbose){
      pflow::defaultKFlags4SymWrite(kflags_sym,false);  //setting to false is always ok
      if(!badbit_set){(*p_oss_sym).setstate(std::ios_base::badbit);}  //like NULL
      p_FileMESSAGE_sym=&devNull;
    }
    message << "Calculating symmetry of parent structure" << endl;
    pflow::logger(_AFLOW_FILE_NAME_,soliloquy,message,m_aflags,*p_FileMESSAGE_sym,*p_oss_sym,_LOGGER_MESSAGE_);
    bool sym_calculated=pflow::PerformFullSymmetry(xstr_sym,*p_FileMESSAGE_sym,m_aflags,kflags_sym,osswrite,*p_oss_sym);
    if(!badbit_set){(*p_oss_sym).clear();}  //clear NULL
    if(sym_calculated==false){throw aurostd::xerror(_AFLOW_FILE_NAME_,soliloquy,"AFLOW-SYM failed to calculate the symmetry of the clean (non-pocc'd) structure");}

    if(LDEBUG) {
      xstructure xstr_sym2=xstr_sym;
      xstr_sym2.sortAtomsEquivalent();
      cerr << soliloquy << " non-pocc structure sorted" << endl;
      cerr << xstr_sym2 << endl;
    }

    //load iatoms info to m_pocc_sites
    for(uint site=0;site<m_pocc_sites.size();site++){
      m_pocc_sites[site].is_inequivalent=xstr_sym.atoms[site].is_inequivalent;
      m_pocc_sites[site].equivalent=xstr_sym.atoms[site].equivalent;
    }

  }

  void POccCalculator::propagateEquivalentAtoms2POccStructure() {
    bool LDEBUG=(FALSE || _DEBUG_POCC_ || XHOST.DEBUG);
    string soliloquy=XPID+"POccCalculator::propagateEquivalentAtoms2POccStructure():";
    //CO - default should always be to turn everything on, modify input
    //assign iatoms info to pocc structure as well, allows sorting later
    //remember, the 0th occupant of xstr_pocc remains in xstr_sym (xstr_nopocc)
    for(uint site=0;site<m_pocc_sites.size();site++){
      for(uint atom=0;atom<m_pocc_sites[site].v_occupants.size();atom++){
        if(LDEBUG) {cerr << soliloquy << " mapping iatoms info of xstr_sym[" << site << "] to xstr_pocc[" << m_pocc_sites[site].v_occupants[atom] << "]" << endl;}
        xstr_pocc.atoms[m_pocc_sites[site].v_occupants[atom]].is_inequivalent=xstr_sym.atoms[site].is_inequivalent;  //not really important (or necessarily correct), but we propagate anyway
        xstr_pocc.atoms[m_pocc_sites[site].v_occupants[atom]].equivalent=xstr_sym.atoms[site].equivalent;  //allows sorting via sortAtomsEquiv, use stable_sort()
      }
    }
  }

  uint POccCalculator::getHNFTabelPOCCPrecision() const {return (uint)ceil(log10(1.0/min(xstr_pocc.partial_occupation_site_tol,xstr_pocc.partial_occupation_stoich_tol)));}
  uint POccCalculator::getHNFTableGeneralPrecision() const {return getHNFTabelPOCCPrecision();}
  uint POccCalculator::getHNFTableIterationPadding() const {return 4;}
  uint POccCalculator::getHNFTableErrorPadding() const {return getHNFTabelPOCCPrecision()+2;}
  uint POccCalculator::getHNFTableColumnPadding() const {return 2*getHNFTableGeneralPrecision()+2*getHNFTableIterationPadding()+15;}
  string POccCalculator::getHeaderMaxSiteError() const {return "site_error";}
  string POccCalculator::getHeaderMaxStoichError() const {return "stoich_error";}
  string POccCalculator::getHeaderStoichiometry() const {return "stoichiometry";}

  string POccCalculator::hnfTableHeader(){

    stringstream ss_header;

    //HEADER - START
    ss_header << aurostd::PaddedPRE("n",getHNFTableIterationPadding()) << "  " << string(getHNFTableErrorPadding(),'-') << " ";
    uint pocc_atom=1;   //start from 1
    string atom_name;
    for(uint site=0;site<m_pocc_sites.size();site++){
      if(m_pocc_sites[site].partial_occupation_flag){
        for(uint occ=0;occ<m_pocc_sites[site].v_occupants.size();occ++){
          atom_name=xstr_pocc.atoms[m_pocc_sites[site].v_occupants[occ]].name;
          if(atom_name.empty()){
            atom_name="type="+aurostd::utype2string(xstr_pocc.atoms[m_pocc_sites[site].v_occupants[occ]].type);
          }
          //output - START
          ss_header << "| ";
          ss_header << aurostd::PaddedCENTER("pocc_atom = " + aurostd::utype2string(pocc_atom) + "/" + aurostd::utype2string(pocc_atoms_total) + (!atom_name.empty()?" ["+atom_name+"]":""),getHNFTableColumnPadding()+2);  //need to +2, bug in PaddedCENTER()
          ss_header << " " ;  //CO20170629
          //output - END
          pocc_atom++;
        }
      }
    }
    ss_header << " | " << getHeaderMaxSiteError(); //header_max_site_error;
    ss_header << " | " << getHeaderMaxStoichError(); //header_max_stoich_error;
    //ss_header << " | " << getHeaderStoichiometry(); //CO20190131 - fix later
    ss_header << " " << endl;

    return ss_header.str();
  }

  string POccCalculator::hnfTableLineOutput(int i_hnf,int str_config){
    bool LDEBUG=(FALSE || _DEBUG_POCC_ || XHOST.DEBUG);
    string soliloquy=XPID+"POccCalculator::hnfTableLineOutput():";
    stringstream message;
    stringstream line_output;
    stringstream tmp_ss;tmp_ss.precision(getHNFTableGeneralPrecision());tmp_ss.setf(std::ios::fixed,std::ios::floatfield);

    double stoich_error,site_error=1.0/i_hnf;
    POccSiteConfiguration site_config;

    line_output << aurostd::PaddedPRE(aurostd::utype2string(i_hnf),getHNFTableIterationPadding());
    line_output << "  ";
    tmp_ss.str(""); tmp_ss << site_error;
    line_output << aurostd::PaddedPOST(tmp_ss.str(),getHNFTableErrorPadding());
    line_output << " ";

    stoich_error=v_str_configs[str_config].max_stoich_error;
    site_error=v_str_configs[str_config].max_site_error;
    if(LDEBUG) {
      if(v_str_configs.size()>1){
        //cerr << "CO CHECK IT OUT" << endl;
        for(uint str_config=0;str_config<v_str_configs.size();str_config++){
          cerr << "config " << str_config << endl;
          for(uint site=0;site<v_str_configs[str_config].site_configs.size();site++){
            cerr << "v_str_configs[" << str_config << "].site_configs[" << site << "].xv_site_error=" << v_str_configs[str_config].site_configs[site].xv_site_error << endl;
            cerr << "v_str_configs[" << str_config << "].site_configs[" << site << "].max_site_error=" << v_str_configs[str_config].site_configs[site].max_site_error << endl;
            cerr << "v_str_configs[" << str_config << "].site_configs[" << site << "].xv_occupation_count_input=" << v_str_configs[str_config].site_configs[site].xv_occupation_count_input << endl;
            cerr << "v_str_configs[" << str_config << "].site_configs[" << site << "].xv_occupation_multiple=" << v_str_configs[str_config].site_configs[site].xv_occupation_multiple << endl;
            cerr << "v_str_configs[" << str_config << "].site_configs[" << site << "].xv_partial_occupation_value=" << v_str_configs[str_config].site_configs[site].xv_partial_occupation_value << endl;
            cerr << endl << endl;
          }
        }
      }  //i am interested in finding an example!
    }

    //print out results
    for(uint site=0;site<v_str_configs[str_config].site_configs.size();site++){
      site_config = v_str_configs[str_config].site_configs[site];
      if(site_config.isPartiallyOccupied()){
        for(int pocc_group=0;pocc_group<site_config.xv_occupation_count_input.rows;pocc_group++){
          for(int pocc_atom=0;pocc_atom<site_config.xv_occupation_count_input[pocc_group];pocc_atom++){
            //IMPORTANT CHECK
            if(!aurostd::isequal(site_config.xv_occupation_multiple[pocc_group]/((double)i_hnf),site_config.xv_partial_occupation_value[pocc_group],_ZERO_TOL_)){ //hard zero
              message << "site_config.xv_occupation_multiple[pocc_group]/((double)i_hnf)=" << site_config.xv_occupation_multiple[pocc_group]/((double)i_hnf);
              message << " != ";
              message << site_config.xv_partial_occupation_value[pocc_group] << "=site_config.xv_partial_occupation_value[pocc_group]";
              throw aurostd::xerror(_AFLOW_FILE_NAME_,soliloquy,message);
            }
            //output - START
            tmp_ss.str("");
            tmp_ss << aurostd::PaddedPRE(aurostd::utype2string(site_config.xv_occupation_multiple[pocc_group]),getHNFTableIterationPadding());
            tmp_ss << "/";
            tmp_ss << aurostd::PaddedPOST(aurostd::utype2string(i_hnf),getHNFTableIterationPadding());
            tmp_ss << " ";
            tmp_ss << site_config.xv_partial_occupation_value[pocc_group];
            tmp_ss << " ";
            tmp_ss << "(err = " << site_config.xv_site_error[pocc_group] << ")";
            line_output << "| " << aurostd::PaddedPOST(tmp_ss.str(),getHNFTableColumnPadding()) << " ";
            //output - END
          }
        }
      }
    }
    tmp_ss.str(""); tmp_ss << site_error;
    line_output << " | " << aurostd::PaddedPOST(tmp_ss.str(),getHeaderMaxSiteError().size()); //header_max_site_error.size()//getHNFTableErrorPadding());
    tmp_ss.str(""); tmp_ss << stoich_error;
    line_output << " | " << aurostd::PaddedPOST(tmp_ss.str(),getHeaderMaxStoichError().size()); //header_max_stoich_error.size()//getHNFTableErrorPadding());
    tmp_ss.str(""); tmp_ss << stoich_error;
    //line_output << " | " << aurostd::PaddedPOST(tmp_ss.str(),getHeaderStoichiometry().size()); //CO20190131 - fix later
    //tmp_ss.str(""); tmp_ss << stoich_error; //CO20190131 - fix later
    line_output << " " << endl;

    return line_output.str();

  }

  //void POccStructure::setHNFTablePadding(int _AFLOW_POCC_PRECISION_){
  //  //set some nice printing precisions and paddings
  //  hnf_table_general_precision=_AFLOW_POCC_PRECISION_;
  //  hnf_table_iteration_padding = 4;
  //  hnf_table_error_padding=_AFLOW_POCC_PRECISION_+2;
  //  hnf_table_column_padding=2*getHNFTableGeneralPrecision()+2*getHNFTableIterationPadding()+15;
  //  //header_max_stoich_error="stoich_error";
  //  //header_max_site_error="site_error";
  //}

  void POccCalculator::writeHNFTableOutput(int i_hnf,double& stoich_error,double& site_error) {
    string soliloquy=XPID+"POccCalculator::writeHNFTableOutput()";
    stringstream message;
    stringstream multiple_configs_ss;

    if(v_str_configs.size()==0){
      message << "No structural configurations found";
      throw aurostd::xerror(_AFLOW_FILE_NAME_,soliloquy,message,_VALUE_ILLEGAL_);
    }

    stoich_error=v_str_configs[0].max_stoich_error; //same for all
    site_error=v_str_configs[0].max_site_error;     //same for all

    int centering_padding=AFLOWIN_SEPARATION_LINE.size();
    for(uint str_config=0;str_config<v_str_configs.size();str_config++){
      if(!v_str_configs[str_config].site_configs.size()){
        message << "No site configurations found";
        throw aurostd::xerror(_AFLOW_FILE_NAME_,soliloquy,message,_VALUE_ILLEGAL_);
      }
      centering_padding=hnfTableLineOutput(i_hnf,str_config).size();
      break;  //get one, they are all the same
    }

    //if(v_str_configs.size()>1){message_raw << multiple_configs_partiion << endl;}
    if(v_str_configs.size()>1){
      multiple_configs_ss.str("");
      multiple_configs_ss << "*** MULTIPLE CONFIGURATIONS POSSIBLE FOR HNF=" << i_hnf << " - START ***" << endl;
      pflow::logger(_AFLOW_FILE_NAME_,soliloquy,aurostd::PaddedCENTER(multiple_configs_ss.str(),centering_padding+2),m_aflags,*p_FileMESSAGE,*p_oss,_LOGGER_RAW_);
    }

    for(uint str_config=0;str_config<v_str_configs.size();str_config++){
      pflow::logger(_AFLOW_FILE_NAME_,soliloquy,hnfTableLineOutput(i_hnf,str_config),m_aflags,*p_FileMESSAGE,*p_oss,_LOGGER_RAW_);
    }

    if(v_str_configs.size()>1){
      multiple_configs_ss.str("");
      multiple_configs_ss << "*** MULTIPLE CONFIGURATIONS POSSIBLE FOR HNF=" << i_hnf << " - END ***" << endl;
      pflow::logger(_AFLOW_FILE_NAME_,soliloquy,aurostd::PaddedCENTER(multiple_configs_ss.str(),centering_padding+2),m_aflags,*p_FileMESSAGE,*p_oss,_LOGGER_RAW_);
    }
  }

  //tol -> HNF optimizer
  void POccCalculator::calculateHNF(){
    bool LDEBUG=(FALSE || _DEBUG_POCC_ || XHOST.DEBUG);
    string soliloquy=XPID+"POccCalculator::calculateHNF():";

    stringstream message,message_raw;
    message_raw.precision(getHNFTableGeneralPrecision());
    message << "Fetching HNF value";
    pflow::logger(_AFLOW_FILE_NAME_,soliloquy,message,m_aflags,*p_FileMESSAGE,*p_oss,_LOGGER_MESSAGE_);

    const double& stoich_tolerance=xstr_pocc.partial_occupation_stoich_tol;
    const double& site_tolerance=xstr_pocc.partial_occupation_site_tol;

    int i_hnf=0;
    double stoich_error,site_error;
    stoich_error=site_error=1.0;
    if(LDEBUG) {
      cerr << soliloquy << " POcc structure:" << endl;
      cerr << xstr_pocc;
    }
    //[OLD, SHOW EVERYTHING NOW]n_hnf=xstr_pocc.partial_occupation_HNF;
    //[OLD, SHOW EVERYTHING NOW]message << "Using input HNF value = " << n_hnf;
    //[OLD, SHOW EVERYTHING NOW]pflow::logger(_AFLOW_FILE_NAME_,soliloquy,message,m_aflags,*p_FileMESSAGE,*p_oss,_LOGGER_MESSAGE_);
    //[OLD, SHOW EVERYTHING NOW]//getSiteCountConfigurations(n_hnf,stoich_error);
    //[OLD, SHOW EVERYTHING NOW]getSiteCountConfigurations(n_hnf);
    //[OLD, SHOW EVERYTHING NOW]message_raw << AFLOWIN_SEPARATION_LINE << endl; pflow::logger(_AFLOW_FILE_NAME_,soliloquy,message_raw,m_aflags,*p_FileMESSAGE,*p_oss,_LOGGER_RAW_);
    //[OLD, SHOW EVERYTHING NOW]pflow::logger(_AFLOW_FILE_NAME_, soliloquy,hnfTableHeader(),m_aflags,*p_FileMESSAGE,*p_oss,_LOGGER_RAW_);
    //[OLD, SHOW EVERYTHING NOW]if(!writeHNFTableOutput(n_hnf,stoich_error,site_error)){return false;}
    //[OLD, SHOW EVERYTHING NOW]message_raw << AFLOWIN_SEPARATION_LINE << endl; pflow::logger(_AFLOW_FILE_NAME_,soliloquy,message_raw,m_aflags,*p_FileMESSAGE,*p_oss,_LOGGER_RAW_);

    bool hnf_already_provided=(xstr_pocc.partial_occupation_HNF!=0);

    if (hnf_already_provided) { //if HNF exists, no need to optimize pocc values
      message << "Using input HNF value = " << xstr_pocc.partial_occupation_HNF; 
      char LOGGER_TYPE=_LOGGER_MESSAGE_;
      if(m_p_flags.flag("HNF")){LOGGER_TYPE=_LOGGER_COMPLETE_;}
      pflow::logger(_AFLOW_FILE_NAME_,soliloquy,message,m_aflags,*p_FileMESSAGE,*p_oss,LOGGER_TYPE);
    } else {
      message << "Stoichiometry tolerance = " << stoich_tolerance; pflow::logger(_AFLOW_FILE_NAME_,soliloquy,message,m_aflags,*p_FileMESSAGE,*p_oss,_LOGGER_MESSAGE_);
      message << "Site tolerance = " << site_tolerance; pflow::logger(_AFLOW_FILE_NAME_,soliloquy,message,m_aflags,*p_FileMESSAGE,*p_oss,_LOGGER_MESSAGE_);
      message << "Optimizing HNF value"; pflow::logger(_AFLOW_FILE_NAME_,soliloquy,message,m_aflags,*p_FileMESSAGE,*p_oss,_LOGGER_MESSAGE_);
    }

    i_hnf=0;
    message_raw << AFLOWIN_SEPARATION_LINE  << endl; pflow::logger(_AFLOW_FILE_NAME_,soliloquy,message_raw,m_aflags,*p_FileMESSAGE,*p_oss,_LOGGER_RAW_);pflow::logger(_AFLOW_FILE_NAME_, soliloquy,hnfTableHeader(),m_aflags,*p_FileMESSAGE,*p_oss,_LOGGER_RAW_);
    while( hnf_already_provided ? i_hnf<xstr_pocc.partial_occupation_HNF : stoich_error>stoich_tolerance || site_error>site_tolerance ){
      i_hnf++;
      getSiteCountConfigurations(i_hnf);
      writeHNFTableOutput(i_hnf,stoich_error,site_error);
    }
    message_raw << AFLOWIN_SEPARATION_LINE << endl; pflow::logger(_AFLOW_FILE_NAME_,soliloquy,message_raw,m_aflags,*p_FileMESSAGE,*p_oss,_LOGGER_RAW_);
    n_hnf=i_hnf;

    if(hnf_already_provided==false) { //if HNF exists, no need to optimize pocc values
      message << "Optimized HNF value = " << n_hnf;
      char LOGGER_TYPE=_LOGGER_MESSAGE_;
      if(m_p_flags.flag("HNF")){LOGGER_TYPE=_LOGGER_COMPLETE_;}
      pflow::logger(_AFLOW_FILE_NAME_,soliloquy,message,m_aflags,*p_FileMESSAGE,*p_oss,LOGGER_TYPE);
    }
  }

} //namespace pocc

namespace pocc {
  //--------------------------------------------------------------------------------
  // class POccUFFEnergyAnalyzer
  //--------------------------------------------------------------------------------
  //--------------------------------------------------------------------------------
  // constructor
  //--------------------------------------------------------------------------------
  POccUFFEnergyAnalyzer::POccUFFEnergyAnalyzer(ostream& oss) : POccCalculatorTemplate(),xStream(oss),m_initialized(false) {initialize();}
  POccUFFEnergyAnalyzer::POccUFFEnergyAnalyzer(const aurostd::xoption& pocc_flags,ostream& oss) : POccCalculatorTemplate(),xStream(oss),m_initialized(false) {initialize(pocc_flags);}
  POccUFFEnergyAnalyzer::POccUFFEnergyAnalyzer(const _aflags& aflags,ostream& oss) : POccCalculatorTemplate(),xStream(oss),m_initialized(false) {initialize(aflags);}
  POccUFFEnergyAnalyzer::POccUFFEnergyAnalyzer(const aurostd::xoption& pocc_flags,const _aflags& aflags,ostream& oss) : POccCalculatorTemplate(),xStream(oss),m_initialized(false) {initialize(pocc_flags,aflags);}
  POccUFFEnergyAnalyzer::POccUFFEnergyAnalyzer(ofstream& FileMESSAGE,ostream& oss) : POccCalculatorTemplate(),xStream(FileMESSAGE,oss),m_initialized(false) {initialize();}
  POccUFFEnergyAnalyzer::POccUFFEnergyAnalyzer(const aurostd::xoption& pocc_flags,ofstream& FileMESSAGE,ostream& oss) : POccCalculatorTemplate(),xStream(FileMESSAGE,oss),m_initialized(false) {initialize(pocc_flags);}
  POccUFFEnergyAnalyzer::POccUFFEnergyAnalyzer(const _aflags& aflags,ofstream& FileMESSAGE,ostream& oss) : POccCalculatorTemplate(),xStream(FileMESSAGE,oss),m_initialized(false) {initialize(aflags);}
  POccUFFEnergyAnalyzer::POccUFFEnergyAnalyzer(const aurostd::xoption& pocc_flags,const _aflags& aflags,ofstream& FileMESSAGE,ostream& oss) : POccCalculatorTemplate(),xStream(FileMESSAGE,oss),m_initialized(false) {initialize(pocc_flags,aflags);}
  POccUFFEnergyAnalyzer::POccUFFEnergyAnalyzer(const xstructure& xstr_pocc,const xstructure& xstr_nopocc,const vector<string>& species_redecoration,ostream& oss) : POccCalculatorTemplate(),xStream(oss),m_initialized(false) {initialize(xstr_pocc,xstr_nopocc,species_redecoration);}
  POccUFFEnergyAnalyzer::POccUFFEnergyAnalyzer(const xstructure& xstr_pocc,const xstructure& xstr_nopocc,const vector<string>& species_redecoration,const aurostd::xoption& pocc_flags,ostream& oss) : POccCalculatorTemplate(),xStream(oss),m_initialized(false) {initialize(xstr_pocc,xstr_nopocc,species_redecoration,pocc_flags);}
  POccUFFEnergyAnalyzer::POccUFFEnergyAnalyzer(const xstructure& xstr_pocc,const xstructure& xstr_nopocc,const vector<string>& species_redecoration,const _aflags& aflags,ostream& oss) : POccCalculatorTemplate(),xStream(oss),m_initialized(false) {initialize(xstr_pocc,xstr_nopocc,species_redecoration,aflags);}
  POccUFFEnergyAnalyzer::POccUFFEnergyAnalyzer(const xstructure& xstr_pocc,const xstructure& xstr_nopocc,const vector<string>& species_redecoration,const aurostd::xoption& pocc_flags,const _aflags& aflags,ostream& oss) : POccCalculatorTemplate(),xStream(oss),m_initialized(false) {initialize(xstr_pocc,xstr_nopocc,species_redecoration,pocc_flags,aflags);}
  POccUFFEnergyAnalyzer::POccUFFEnergyAnalyzer(const xstructure& xstr_pocc,const xstructure& xstr_nopocc,const vector<string>& species_redecoration,ofstream& FileMESSAGE,ostream& oss) : POccCalculatorTemplate(),xStream(FileMESSAGE,oss),m_initialized(false) {initialize(xstr_pocc,xstr_nopocc,species_redecoration);}
  POccUFFEnergyAnalyzer::POccUFFEnergyAnalyzer(const xstructure& xstr_pocc,const xstructure& xstr_nopocc,const vector<string>& species_redecoration,const aurostd::xoption& pocc_flags,ofstream& FileMESSAGE,ostream& oss) : POccCalculatorTemplate(),xStream(FileMESSAGE,oss),m_initialized(false) {initialize(xstr_pocc,xstr_nopocc,species_redecoration,pocc_flags);}
  POccUFFEnergyAnalyzer::POccUFFEnergyAnalyzer(const xstructure& xstr_pocc,const xstructure& xstr_nopocc,const vector<string>& species_redecoration,const _aflags& aflags,ofstream& FileMESSAGE,ostream& oss) : POccCalculatorTemplate(),xStream(FileMESSAGE,oss),m_initialized(false) {initialize(xstr_pocc,xstr_nopocc,species_redecoration,aflags);}
  POccUFFEnergyAnalyzer::POccUFFEnergyAnalyzer(const xstructure& xstr_pocc,const xstructure& xstr_nopocc,const vector<string>& species_redecoration,const aurostd::xoption& pocc_flags,const _aflags& aflags,ofstream& FileMESSAGE,ostream& oss) : POccCalculatorTemplate(),xStream(FileMESSAGE,oss),m_initialized(false) {initialize(xstr_pocc,xstr_nopocc,species_redecoration,pocc_flags,aflags);}

  POccUFFEnergyAnalyzer::POccUFFEnergyAnalyzer(const POccUFFEnergyAnalyzer& b) : POccCalculatorTemplate(),xStream(*b.getOFStream(),*b.getOSS()) {copy(b);} // copy PUBLIC

  POccUFFEnergyAnalyzer::~POccUFFEnergyAnalyzer() {free();}

  void POccUFFEnergyAnalyzer::free() {
    POccCalculatorTemplate::free();
    m_initialized=false;
    hnf_mat.clear();
    for(uint i=0;i<m_types_config.size();i++){m_types_config[i].clear();} m_types_config.clear();
    types2uffparams_map.clear();
    m_vacancies.clear();
    m_exploration_radius=AUROSTD_MAX_DOUBLE;
    distance_matrix.clear();
    v_dist_nn.clear();
    xstr_ss.clear(); //DX20191220 - uppercase to lowercase clear
    sc2pc_map.clear();
    pc2sc_map.clear();
    xstr_cluster.clear(); //DX20191220 - uppercase to lowercase clear
    for(uint i=0;i<v_bonded_atom_indices.size();i++){v_bonded_atom_indices[i].clear();} v_bonded_atom_indices.clear();
    for(uint i=0;i<v_nonbonded_atom_indices.size();i++){v_nonbonded_atom_indices[i].clear();} v_nonbonded_atom_indices.clear();
    has_vacancies=false;
    bonding_set=false;
    m_energy_uff=AUROSTD_MAX_DOUBLE;
  }

  void POccUFFEnergyAnalyzer::copy(const POccUFFEnergyAnalyzer& b) { // copy PRIVATE
    POccCalculatorTemplate::copy(b);
    xStream::copy(b);
    m_initialized=b.m_initialized;
    hnf_mat=b.hnf_mat;
    for(uint i=0;i<m_types_config.size();i++){m_types_config[i].clear();} m_types_config.clear();for(uint i=0;i<b.m_types_config.size();i++){m_types_config.push_back(vector<int>(0));for(uint j=0;j<b.m_types_config[i].size();j++){m_types_config.back().push_back(b.m_types_config[i][j]);}}
    types2uffparams_map.clear();for(uint i=0;i<b.types2uffparams_map.size();i++){types2uffparams_map.push_back(b.types2uffparams_map[i]);}
    m_vacancies.clear();for(uint i=0;i<b.m_vacancies.size();i++){m_vacancies.push_back(b.m_vacancies[i]);}
    m_exploration_radius=b.m_exploration_radius;
    distance_matrix=b.distance_matrix;
    v_dist_nn.clear();for(uint i=0;i<b.v_dist_nn.size();i++){v_dist_nn.push_back(b.v_dist_nn[i]);}
    xstr_ss=b.xstr_ss;
    sc2pc_map.clear();for(uint i=0;i<b.sc2pc_map.size();i++){sc2pc_map.push_back(b.sc2pc_map[i]);}
    pc2sc_map.clear();for(uint i=0;i<b.pc2sc_map.size();i++){pc2sc_map.push_back(b.pc2sc_map[i]);}
    xstr_cluster=b.xstr_cluster;
    for(uint i=0;i<v_bonded_atom_indices.size();i++){v_bonded_atom_indices[i].clear();} v_bonded_atom_indices.clear();for(uint i=0;i<b.v_bonded_atom_indices.size();i++){v_bonded_atom_indices.push_back(vector<uint>(0));for(uint j=0;j<b.v_bonded_atom_indices[i].size();j++){v_bonded_atom_indices.back().push_back(b.v_bonded_atom_indices[i][j]);}}
    for(uint i=0;i<v_nonbonded_atom_indices.size();i++){v_nonbonded_atom_indices[i].clear();} v_nonbonded_atom_indices.clear();for(uint i=0;i<b.v_nonbonded_atom_indices.size();i++){v_nonbonded_atom_indices.push_back(vector<uint>(0));for(uint j=0;j<b.v_nonbonded_atom_indices[i].size();j++){v_nonbonded_atom_indices.back().push_back(b.v_nonbonded_atom_indices[i][j]);}}
    has_vacancies=b.has_vacancies;
    bonding_set=b.bonding_set;
    m_energy_uff=b.m_energy_uff;
  }

  const POccUFFEnergyAnalyzer& POccUFFEnergyAnalyzer::operator=(const POccUFFEnergyAnalyzer& b) {  // operator= PUBLIC
    if(this!=&b) {copy(b);}
    return *this;
  }

  void POccUFFEnergyAnalyzer::clear() {POccUFFEnergyAnalyzer a;copy(a);}  // clear PRIVATE

  bool POccUFFEnergyAnalyzer::initialize(ostream& oss){
    xStream::initialize(oss);
    return initialize();
  }
  bool POccUFFEnergyAnalyzer::initialize(const aurostd::xoption& pocc_flags,ostream& oss){
    xStream::initialize(oss);
    return initialize(pocc_flags);
  }
  bool POccUFFEnergyAnalyzer::initialize(const _aflags& aflags,ostream& oss){
    xStream::initialize(oss);
    return initialize(aflags);
  }
  bool POccUFFEnergyAnalyzer::initialize(const aurostd::xoption& pocc_flags,const _aflags& aflags,ostream& oss){
    xStream::initialize(oss);
    return initialize(pocc_flags,aflags);
  }
  bool POccUFFEnergyAnalyzer::initialize(ofstream& FileMESSAGE,ostream& oss){
    xStream::initialize(FileMESSAGE,oss);
    return initialize();
  }
  bool POccUFFEnergyAnalyzer::initialize(const aurostd::xoption& pocc_flags,ofstream& FileMESSAGE,ostream& oss){
    xStream::initialize(FileMESSAGE,oss);
    return initialize(pocc_flags);
  }
  bool POccUFFEnergyAnalyzer::initialize(const _aflags& aflags,ofstream& FileMESSAGE,ostream& oss){
    xStream::initialize(FileMESSAGE,oss);
    return initialize(aflags);
  }
  bool POccUFFEnergyAnalyzer::initialize(const aurostd::xoption& pocc_flags,const _aflags& aflags,ofstream& FileMESSAGE,ostream& oss){
    xStream::initialize(FileMESSAGE,oss);
    return initialize(pocc_flags,aflags);
  }
  bool POccUFFEnergyAnalyzer::initialize(){
    free();
    try{
      setExplorationRadius();
      m_initialized=false;  //no point
    }
    catch(aurostd::xerror& err){pflow::logger(err.whereFileName(), err.whereFunction(), err.what(), m_aflags, *p_FileMESSAGE, *p_oss, _LOGGER_ERROR_);}
    return m_initialized;
  }
  bool POccUFFEnergyAnalyzer::initialize(const aurostd::xoption& pocc_flags){
    free();
    try{
      setPOccFlags(pocc_flags);
      setExplorationRadius();
      m_initialized=false;  //no point
    }
    catch(aurostd::xerror& err){pflow::logger(err.whereFileName(), err.whereFunction(), err.what(), m_aflags, *p_FileMESSAGE, *p_oss, _LOGGER_ERROR_);}
    return m_initialized;
  }
  bool POccUFFEnergyAnalyzer::initialize(const _aflags& aflags){
    free();
    try{
      setAFlags(aflags);
      setExplorationRadius();
      m_initialized=false;  //no point
    }
    catch(aurostd::xerror& err){pflow::logger(err.whereFileName(), err.whereFunction(), err.what(), m_aflags, *p_FileMESSAGE, *p_oss, _LOGGER_ERROR_);}
    return m_initialized;
  }
  bool POccUFFEnergyAnalyzer::initialize(const aurostd::xoption& pocc_flags,const _aflags& aflags){
    free();
    try{
      setPOccFlags(pocc_flags);
      setAFlags(aflags);
      setExplorationRadius();
      m_initialized=false;  //no point
    }
    catch(aurostd::xerror& err){pflow::logger(err.whereFileName(), err.whereFunction(), err.what(), m_aflags, *p_FileMESSAGE, *p_oss, _LOGGER_ERROR_);}
    return m_initialized;
  }
  bool POccUFFEnergyAnalyzer::initialize(const xstructure& xstr_pocc,const xstructure& xstr_nopocc,const vector<string>& species_redecoration,ostream& oss){
    xStream::initialize(oss);
    return initialize(xstr_pocc,xstr_nopocc,species_redecoration);
  }
  bool POccUFFEnergyAnalyzer::initialize(const xstructure& xstr_pocc,const xstructure& xstr_nopocc,const vector<string>& species_redecoration,const aurostd::xoption& pocc_flags,ostream& oss){
    xStream::initialize(oss);
    return initialize(xstr_pocc,xstr_nopocc,species_redecoration,pocc_flags);
  }
  bool POccUFFEnergyAnalyzer::initialize(const xstructure& xstr_pocc,const xstructure& xstr_nopocc,const vector<string>& species_redecoration,const _aflags& aflags,ostream& oss){
    xStream::initialize(oss);
    return initialize(xstr_pocc,xstr_nopocc,species_redecoration,aflags);
  }
  bool POccUFFEnergyAnalyzer::initialize(const xstructure& xstr_pocc,const xstructure& xstr_nopocc,const vector<string>& species_redecoration,const aurostd::xoption& pocc_flags,const _aflags& aflags,ostream& oss){
    xStream::initialize(oss);
    return initialize(xstr_pocc,xstr_nopocc,species_redecoration,pocc_flags,aflags);
  }
  bool POccUFFEnergyAnalyzer::initialize(const xstructure& xstr_pocc,const xstructure& xstr_nopocc,const vector<string>& species_redecoration,ofstream& FileMESSAGE,ostream& oss){
    xStream::initialize(FileMESSAGE,oss);
    return initialize(xstr_pocc,xstr_nopocc,species_redecoration);
  }
  bool POccUFFEnergyAnalyzer::initialize(const xstructure& xstr_pocc,const xstructure& xstr_nopocc,const vector<string>& species_redecoration,const aurostd::xoption& pocc_flags,ofstream& FileMESSAGE,ostream& oss){
    xStream::initialize(FileMESSAGE,oss);
    return initialize(xstr_pocc,xstr_nopocc,species_redecoration,pocc_flags);
  }
  bool POccUFFEnergyAnalyzer::initialize(const xstructure& xstr_pocc,const xstructure& xstr_nopocc,const vector<string>& species_redecoration,const _aflags& aflags,ofstream& FileMESSAGE,ostream& oss){
    xStream::initialize(FileMESSAGE,oss);
    return initialize(xstr_pocc,xstr_nopocc,species_redecoration,aflags);
  }
  bool POccUFFEnergyAnalyzer::initialize(const xstructure& xstr_pocc,const xstructure& xstr_nopocc,const vector<string>& species_redecoration,const aurostd::xoption& pocc_flags,const _aflags& aflags,ofstream& FileMESSAGE,ostream& oss){
    xStream::initialize(FileMESSAGE,oss);
    return initialize(xstr_pocc,xstr_nopocc,species_redecoration,pocc_flags,aflags);
  }
  bool POccUFFEnergyAnalyzer::initialize(const xstructure& xstr_pocc,const xstructure& xstr_nopocc,const vector<string>& species_redecoration){
    free();
    try{
      setPOccStructure(xstr_pocc);
      setNonPOccStructure(xstr_nopocc);
      setSpeciesRedecoration(species_redecoration);
      setExplorationRadius();
      m_initialized=true;
    }
    catch(aurostd::xerror& err){pflow::logger(err.whereFileName(), err.whereFunction(), err.what(), m_aflags, *p_FileMESSAGE, *p_oss, _LOGGER_ERROR_);}
    return m_initialized;
  }
  bool POccUFFEnergyAnalyzer::initialize(const xstructure& xstr_pocc,const xstructure& xstr_nopocc,const vector<string>& species_redecoration,const aurostd::xoption& pocc_flags){
    free();
    try{
      setPOccFlags(pocc_flags);
      setPOccStructure(xstr_pocc);
      setNonPOccStructure(xstr_nopocc);
      setSpeciesRedecoration(species_redecoration);
      setExplorationRadius();
      m_initialized=true;
    }
    catch(aurostd::xerror& err){pflow::logger(err.whereFileName(), err.whereFunction(), err.what(), m_aflags, *p_FileMESSAGE, *p_oss, _LOGGER_ERROR_);}
    return m_initialized;
  }
  bool POccUFFEnergyAnalyzer::initialize(const xstructure& xstr_pocc,const xstructure& xstr_nopocc,const vector<string>& species_redecoration,const _aflags& aflags){
    free();
    try{
      setAFlags(aflags);
      setPOccStructure(xstr_pocc);
      setNonPOccStructure(xstr_nopocc);
      setSpeciesRedecoration(species_redecoration);
      setExplorationRadius();
      m_initialized=true;
    }
    catch(aurostd::xerror& err){pflow::logger(err.whereFileName(), err.whereFunction(), err.what(), m_aflags, *p_FileMESSAGE, *p_oss, _LOGGER_ERROR_);}
    return m_initialized;
  }
  bool POccUFFEnergyAnalyzer::initialize(const xstructure& xstr_pocc,const xstructure& xstr_nopocc,const vector<string>& species_redecoration,const aurostd::xoption& pocc_flags,const _aflags& aflags){
    free();
    try{
      setPOccFlags(pocc_flags);
      setAFlags(aflags);
      setPOccStructure(xstr_pocc);
      setNonPOccStructure(xstr_nopocc);
      setSpeciesRedecoration(species_redecoration);
      setExplorationRadius();
      m_initialized=true;
    }
    catch(aurostd::xerror& err){pflow::logger(err.whereFileName(), err.whereFunction(), err.what(), m_aflags, *p_FileMESSAGE, *p_oss, _LOGGER_ERROR_);}
    return m_initialized;
  }

  void POccUFFEnergyAnalyzer::calculateNNDistances(xstructure& xstr,vector<uint>& v_vacancies){
    xmatrix<double> _distance_matrix(xstr.atoms.size()-1,xstr.atoms.size()-1,0,0); distance_matrix=_distance_matrix;

    //get distance matrix first, then find nearest-neighbor distances
    //DX20190619 [OBSOLETE] xvector<double> min_vec; xvector<int> ijk;  //dummy

    //get distance matrix first
    for(uint atom1=0;atom1<xstr.atoms.size();atom1++){
      if(isVacancy(v_vacancies,atom1)){continue;}
      for(uint atom2=atom1+1;atom2<xstr.atoms.size();atom2++){
        if(isVacancy(v_vacancies,atom2)){continue;}
        distance_matrix(atom1,atom2)=distance_matrix(atom2,atom1)=aurostd::modulus(SYM::minimizeDistanceCartesianMethod(xstr.atoms[atom1].cpos,xstr.atoms[atom2].cpos,xstr.lattice)); //DX20190619 - updated function name and take the modulus of minimum cpos distance
      }
    }

    //now get n-n distances
    v_dist_nn.clear();
    for(uint i=0;i<xstr.atoms.size();i++){v_dist_nn.push_back(std::numeric_limits<double>::max());} //initialize with big number
    for(uint atom1=0;atom1<xstr.atoms.size();atom1++){
      if(isVacancy(v_vacancies,atom1)){continue;}
      for(uint atom2=0;atom2<xstr.atoms.size();atom2++){
        if(isVacancy(v_vacancies,atom2)){continue;}
        if(atom1!=atom2 && distance_matrix(atom1,atom2)<v_dist_nn[atom1]){v_dist_nn[atom1]=distance_matrix(atom1,atom2);}
      }
    }
  }

  //   void POccUFFEnergyAnalyzer::initialize(const POccCalculator& p_calc){
  //   setPOccFlags(p_calc.m_p_flags);
  //   setPOccStructure(p_calc.xstr_pocc);
  //   setNonPOccStructure(p_calc.xstr_nopocc);
  //   types2pc_map=getTypes2PCMap(xstr_pocc);     //get types2pc_map
  //   types2uffparams_map=getTypes2UFFParamsMap(m_species_redecoration);
  //   setExplorationRadius();
  //   }

  void POccUFFEnergyAnalyzer::setSpeciesRedecoration(const vector<string>& species_redecoration){
    POccCalculatorTemplate::setSpeciesRedecoration(species_redecoration);
    types2uffparams_map=getTypes2UFFParamsMap(m_species_redecoration);
  }

  void POccUFFEnergyAnalyzer::setExplorationRadius(){
    //[CO20181226 - need to experiment]double m_exploration_radius=RadiusSphereLattice(getLattice())*1.5; //figure this out CO, only works if energy radius = 10
    m_exploration_radius=DEFAULT_UFF_CLUSTER_RADIUS;
    //if(SET_KESONG_STANDARD_DIST){m_exploration_radius=ENERGY_RADIUS;}
    if(COMPARE_WITH_KESONG){m_exploration_radius=ENERGY_RADIUS;}
    //m_exploration_radius=12;
  }

  void POccUFFEnergyAnalyzer::getCluster(xmatrix<double>& _hnf_mat){
    bool LDEBUG=(FALSE || _DEBUG_POCC_ || XHOST.DEBUG);
    string soliloquy=XPID+"POccUFFEnergyAnalyzer::getCluster():";
    hnf_mat=_hnf_mat;
    sc2pc_map.clear(); pc2sc_map.clear();
    xstr_ss=GetSuperCell(xstr_nopocc,hnf_mat,sc2pc_map,pc2sc_map,false,false,false,false);  //force_strict_pc2scMap==false is very important here, we want the FIRST equivalent atom
    if(LDEBUG) {cerr << soliloquy << " xstr_ss=" << endl;cerr << xstr_ss << endl;}


    //double radius=10;
    //xvector<int> dims(3);
    //double radius = ENERGY_RADIUS/2.0;  //LatticeDimensionSphere radius fits within 2*dim
    //double radius = m_exploration_radius/2.0;  //LatticeDimensionSphere radius fits within 2*dim
    //cerr << "exploration radius = " << m_exploration_radius << endl;
    //cerr << RadiusSphereLattice(xstr_ss.lattice) << endl;
    //safety, no need, gives 1x1x1 as long as radius >= 0.0
    //if(RadiusSphereLattice(xstr_ss.lattice)<radius){dims(1)=1;dims(2)=1;dims(3)=3;}
    //else {dims=LatticeDimensionSphere(xstr_ss.lattice,radius);}
    //cerr << xstr_ss.lattice << endl;
    //dims=LatticeDimensionSphere(xstr_ss.lattice,m_exploration_radius);
    //cerr << "dims = " << dims << endl;

    //xmatrix<double> slattice(3,3);
    //slattice(1,1)=dims(1);slattice(2,2)=dims(2);slattice(3,3)=dims(3);
    //cerr << "START CLUSTER" << endl;
    //cluster=GetCluster(xstr_ss,radius,ssc2sc_map,sc2ssc_map); //GetSuperCell(xstr_ss,slattice,ssc2sc_map,sc2ssc_map,false,false);
    //xstr_cluster=GetSuperCell(xstr_ss,slattice,ssc2sc_map,sc2ssc_map,false,false);

    //[OBSOLETE]ssc2sc_map.clear(); sc2ssc_map.clear();
    //[OBSOLETE]cluster=GetCluster(xstr_ss,2.0*m_exploration_radius,ssc2sc_map,sc2ssc_map);

    xstr_cluster=xstr_ss;
    if(LDEBUG) {
      cerr << soliloquy << " xstr_cluster=" << endl;cerr << xstr_cluster << endl;
      cerr << soliloquy << " m_exploration_radius=" << m_exploration_radius << endl;
    }

    GenerateGridAtoms(xstr_cluster,m_exploration_radius);
    if(LDEBUG) {
      for(uint i=0;i<xstr_cluster.grid_atoms.size();i++){
        cerr << soliloquy << " xstr_cluster.grid_atoms[i]=(" << xstr_cluster.grid_atoms[i] << ")" << endl;
        cerr << soliloquy << " xstr_cluster.grid_atoms[i].cpos=" << xstr_cluster.grid_atoms[i].cpos << endl;
        cerr << soliloquy << " xstr_cluster.grid_atoms[i].fpos=" << xstr_cluster.grid_atoms[i].fpos << endl;
      }
    }

    bonding_set=false;

    //cerr << xstr_cluster.grid_atoms_number << endl;
    //cerr << "STOP CLUSTER" << endl;
    //cerr << "CLUSTER " << endl;

    //xstr_bonding=xstr_nopocc; //will be updated if vacancies present
  }

  //nice function pointers so we don't need to rewrite so much code, and for loops are fast
  uint POccUFFEnergyAnalyzer::NNDistancesMapPC(uint atom){return sc2pc_map[xstr_cluster.grid_atoms_sc2pcMap[atom]];}
  uint POccUFFEnergyAnalyzer::NNDistancesMapSC(uint atom){return xstr_cluster.grid_atoms_sc2pcMap[atom];}

  //shortcut for recalculating bonds - only if bonds have been calculated already
  //take in current v_types_config
  //we will generate a list of vacancies
  //then we compare with previously determined vacancies
  //if they match, do not recalculate
  void POccUFFEnergyAnalyzer::setBonds(vector<vector<int> >& v_types_config){
    bool LDEBUG=(FALSE || _DEBUG_POCC_ || XHOST.DEBUG);
    string soliloquy=XPID+"POccUFFEnergyAnalyzer::setBonds():";

    //cout << "m_types_config OLD ";
    //for(uint i=0;i<m_types_config.size();i++){for(uint j=0;j<m_types_config[i].size();j++){cout << m_types_config[i][j] << " ";} }
    //cout << endl;
    //cout << "v_types_config         NEW ";
    //for(uint i=0;i<v_types_config.size();i++){for(uint j=0;j<v_types_config[i].size();j++){cout << v_types_config[i][j] << " ";} }
    //cout << endl;

    m_types_config=v_types_config;
    //vector<uint> v_vacancies=getVacanciesSuperCell(xstr_ss, v_types_config, v_vacancies, false);  //do not modify xstr_ss (no replace_types, just get vacancies)
    vector<uint> v_vacancies=getVacanciesSuperCell(pc2sc_map,v_types_config);  //get vacancies //do not modify xstr_ss (no replace_types, just get vacancies)
    has_vacancies=(v_vacancies.size()>0);
    if(LDEBUG) {cerr << soliloquy << " has_vacancies=" << has_vacancies << endl;}

    //cout << "m_vacancies OLD ";
    //for(uint i=0;i<m_vacancies.size();i++){cout << m_vacancies[i] << " ";}
    //cout << endl;
    //cout << "v_vacancies         NEW ";
    //for(uint i=0;i<v_vacancies.size();i++){cout << v_vacancies[i] << " ";}
    //cout << endl;

    xstructure* ptr_xstr_bonding=&xstr_nopocc;  //slight optimization, if no vacancies, use primitive cell n-n distances
    uint (POccUFFEnergyAnalyzer::*NNDistancesMap)(uint)=NULL; //nice function pointers so we don't need to rewrite so much code, and for loops are fast
    NNDistancesMap=&POccUFFEnergyAnalyzer::NNDistancesMapPC;

    if(has_vacancies){
      if(bonding_set){bonding_set=(v_vacancies==m_vacancies);}  //bonding_set==false when cluster is generated, check to recalculate only if has been calculated before
      ptr_xstr_bonding=&xstr_ss;
      NNDistancesMap=&POccUFFEnergyAnalyzer::NNDistancesMapSC;
      //xstr_bonding=xstr_ss; //copies it all over
      //removeVacancies(xstr_bonding,v_vacancies);
      //} else {
  }

  xstructure& xstr_bonding = *ptr_xstr_bonding;

  if(!bonding_set){
    //set m_types_config and m_vacancies!!!!!
    m_vacancies=v_vacancies;
    bonding_set=true;
    calculateNNDistances(xstr_bonding,m_vacancies); //m_vacancies is empty if xstr_bonding==xstr_nopocc, so this is okay

    //now get bonding indices for super-superstructure
    double distij;
    for(uint i=0;i<v_bonded_atom_indices.size();i++){v_bonded_atom_indices[i].clear();} v_bonded_atom_indices.clear();
    for(uint i=0;i<v_nonbonded_atom_indices.size();i++){v_nonbonded_atom_indices[i].clear();} v_nonbonded_atom_indices.clear();
    //double uff_bonding_distance=DEFAULT_UFF_BONDING_DISTANCE;
    //if(0){
    //for(uint atom1=0;atom1<xstr_cluster.atoms.size();atom1++){
    //  for(uint atom2=atom1+1;atom2<xstr_cluster.atoms.size();atom2++){
    //    distij=AtomDist(xstr_cluster.atoms[atom1],xstr_cluster.atoms[atom2]);
    //    //if(distij<=radius){
    //    if(abs(distij-v_dist_nn[sc2pc_map[xstr_cluster.grid_atoms_sc2pcMap[atom1]]])<uff_bonding_distance){
    //      v_bonded_atom_indices.push_back(vector<uint>(0));
    //      v_bonded_atom_indices.back().push_back(atom1);
    //      v_bonded_atom_indices.back().push_back(atom2);
    //      //cerr << "BONDING    " << atom1 << " " << atom2 << endl;
    //    } else {
    //      v_nonbonded_atom_indices.push_back(vector<uint>(0));
    //      v_nonbonded_atom_indices.back().push_back(atom1);
    //      v_nonbonded_atom_indices.back().push_back(atom2);
    //      //cerr << "NONBONDING " << atom1 << " " << atom2 << endl;
    //    }
    //    //}
    //  }
    //}
    //}
    uint atom1;
    double uff_bonding_distance=DEFAULT_UFF_BONDING_DISTANCE; //CO20190208 - remember, this is not a raw distance, but a distance to within the nn distance
    for(uint sc_atom1=0;sc_atom1<xstr_ss.atoms.size();sc_atom1++){
      if(isVacancy(m_vacancies,sc_atom1)){continue;}
      atom1=xstr_cluster.grid_atoms_pc2scMap[sc_atom1];
      for(uint atom2=0;atom2<(uint)xstr_cluster.grid_atoms_number;atom2++){
        if(atom1!=atom2){
          //distij=AtomDist(xstr_cluster.atoms[atom1],xstr_cluster.atoms[atom2]);
          distij=AtomDist(xstr_cluster.grid_atoms[atom1],xstr_cluster.grid_atoms[atom2]);
          if(distij<=m_exploration_radius){ //KY (via SC) used <= as well (GetNeighData)
            //  cerr << "OK cluster atom 1 " << atom1 << " " << xstr_cluster.grid_atoms[atom1].cpos << endl;
            //  cerr << "OK cluster atom 2 " << atom2 << " " << xstr_cluster.grid_atoms[atom2].cpos << endl;
            if(abs(distij-v_dist_nn[(this->*NNDistancesMap)(atom1)])<=uff_bonding_distance){  //KY only looked at <, not <= (ExtractBonds)
              v_bonded_atom_indices.push_back(vector<uint>(0));
              v_bonded_atom_indices.back().push_back(atom1);
              v_bonded_atom_indices.back().push_back(atom2);
              //cerr << "BOND " << atom1 << " " << atom2 << endl;
              //count++;
              //cerr << "BONDING    " << atom1 << " " << atom2 << endl;
            } else {
              v_nonbonded_atom_indices.push_back(vector<uint>(0));
              v_nonbonded_atom_indices.back().push_back(atom1);
              v_nonbonded_atom_indices.back().push_back(atom2);
              //cerr << "NONBONDING " << atom1 << " " << atom2 << endl;
            }
          }
        }
      }
      //cerr << "_atom1=" << _atom1 << " " << count << endl;
    }

    //for(uint i=0;i<v_dist_nn.size();i++){cerr << "i=" << i << " " << v_dist_nn[i] << endl;}
    //cerr << distance_matrix << endl;

    //cerr << *xstr_nopocc << endl;
    //cerr << xstr_ss << endl;
    //cerr << dims << endl;
    //cerr << xstr_cluster.atoms << endl;
    //cerr << "DONE" << endl;
  }
  if(LDEBUG) {cerr << soliloquy << " bonding set" << endl;}
  }

  bool POccUFFEnergyAnalyzer::isVacancy(vector<uint>& v_vacancies, uint atom){ //this function must remain fast
    for(uint vi=0,v_vacancies_size=v_vacancies.size();vi<v_vacancies_size;vi++){if(atom==v_vacancies[vi]){return true;}}
    return false;
  }

  double POccUFFEnergyAnalyzer::bondEnergyBond(const UFFParamBond& uffb){return 0.5 * uffb.Kij * uffb.delta * uffb.delta;}
  double POccUFFEnergyAnalyzer::bondEnergyNoBond(const UFFParamBond& uffb){return uffb.Dij * (uffb.X12 - 2.0 * uffb.X6);}

  double POccUFFEnergyAnalyzer::getUFFBondEnergy(xstructure& xstr,vector<vector<uint> >& v_bonded_atom_indices,uint MODE) {
    bool LDEBUG=(FALSE || _DEBUG_POCC_ || XHOST.DEBUG);
    string soliloquy=XPID+"POccUFFEnergyAnalyzer::getUFFBondEnergy()";
    stringstream message;
    double energy=0.0;
    double distij;
    uint atom1,atom2,type1,type2;
    UFFParamAtom uffai, uffaj;
    UFFParamBond uffb;
    uint count=0;

    if(LDEBUG) {cerr << soliloquy << " bonding mode = " << (MODE==BOND_MODE ? "bonding" : "non-bonding") << endl;}

    //pointer's for bond/non-bonded energy contributions
    double (POccUFFEnergyAnalyzer::*BondEnergy)(const UFFParamBond& uffb)=NULL;
    if(MODE==BOND_MODE){BondEnergy=&POccUFFEnergyAnalyzer::bondEnergyBond;}  //spring potential
    else if(MODE==NONBOND_MODE){BondEnergy=&POccUFFEnergyAnalyzer::bondEnergyNoBond;}  //lennard-jones potential
    else {
      message << "Invalid energy mode (MODE=" << MODE << ")";
      throw aurostd::xerror(_AFLOW_FILE_NAME_,soliloquy,message);
    }

    if(LDEBUG) {cerr << soliloquy << " v_bonded_atom_indices.size()=" << v_bonded_atom_indices.size() << endl;}

    if(types2uffparams_map.size()==0){
      message << "types2uffparams_map.size()==0";
      throw aurostd::xerror(_AFLOW_FILE_NAME_,soliloquy,message,_VALUE_ILLEGAL_);
    }

    for(uint i=0;i<v_bonded_atom_indices.size();i++){

      atom1=xstr_cluster.grid_atoms_sc2pcMap[v_bonded_atom_indices[i][0]];
      if(isVacancy(m_vacancies,atom1)){continue;}

      atom2=xstr_cluster.grid_atoms_sc2pcMap[v_bonded_atom_indices[i][1]];
      if(isVacancy(m_vacancies,atom2)){continue;}

      //cerr << "HERE2" << endl;
      //found_vacancy=false;
      //skip anything with a vacancy - START
      //for(uint vi=0;vi<v_vacancies.size() && !found_vacancy;vi++){if(atom1==v_vacancies[vi] || atom2==v_vacancies[vi]){found_vacancy=true;}}
      //if(found_vacancy){
      //cerr << endl;
      //cerr << "SKIPPING!" << endl;
      //cerr << "atom1 " << v_bonded_atom_indices[i][0] << "(" << atom1 << ")  " << "(cluster " << xstr_cluster.grid_atoms[v_bonded_atom_indices[i][0]].cpos << ") (supercell " << xstr.atoms[atom1].cpos << ")" << endl;
      //cerr << "atom3 " << v_bonded_atom_indices[i][1] << "(" << atom2 << ")  " << "(cluster " << xstr_cluster.grid_atoms[v_bonded_atom_indices[i][1]].cpos << ") (supercell " << xstr.atoms[atom2].cpos << ")" << endl;
      //cerr << "SKIPPING!" << endl;
      //cerr << endl;
      //  continue;
      //}
      count++;
      //skip anything with a vacancy - END
      //cerr << "atom1=" << atom1 << endl;
      //cerr << "atom2=" << atom2 << endl;
      //cerr << xstr.atoms.size() << endl;
      type1=xstr.atoms[atom1].type;
      type2=xstr.atoms[atom2].type;
      //cerr << "v_bonded_atom_indices[i][0]=" << v_bonded_atom_indices[i][0] << endl;
      //cerr << "v_bonded_atom_indices[i][1]=" << v_bonded_atom_indices[i][1] << endl;
      //cerr << xstr_cluster.grid_atoms_number << endl;
      //distij=AtomDist(xstr_cluster.atoms[v_bonded_atom_indices[i][0]],xstr_cluster.atoms[v_bonded_atom_indices[i][1]]);
      distij=AtomDist(xstr_cluster.grid_atoms[v_bonded_atom_indices[i][0]],xstr_cluster.grid_atoms[v_bonded_atom_indices[i][1]]);
      if(distij>m_exploration_radius){
        message << "Attempting to explore atoms outside of the search radius ";
        message << "(";
        message << "cluster atom 1 " << v_bonded_atom_indices[i][0] << " " << xstr_cluster.grid_atoms[v_bonded_atom_indices[i][0]].cpos;
        message << " vs. ";
        message << "cluster atom 2 " << v_bonded_atom_indices[i][1] << " " << xstr_cluster.grid_atoms[v_bonded_atom_indices[i][1]].cpos;
        message << ")";
        throw aurostd::xerror(_AFLOW_FILE_NAME_,soliloquy,message);
      }
      //cerr << "OK " << xstr_cluster.grid_atoms[v_bonded_atom_indices[i][0]].cpos << " " << xstr_cluster.grid_atoms[v_bonded_atom_indices[i][1]]  << " " ;
      //cerr << "DIST " << distij <<endl;
      //cerr << "HERE4" << endl;
      //cerr << "sss atom1=" << v_bonded_atom_indices[i][0] << " type=" << xstr_cluster.atoms[v_bonded_atom_indices[i][0]].type << " ";
      //cerr << "sss atom2=" << v_bonded_atom_indices[i][1] << " type=" << xstr_cluster.atoms[v_bonded_atom_indices[i][1]].type << endl;
      //cerr << "ss  atom1=" << atom1 << " type=" << type1 << " ";
      //cerr << "ss  atom2=" << atom2 << " type=" << type2 << endl;
      //cerr << "distij=" << distij << " " << (MODE==BOND_MODE ? "BOND" : "NONBOND") << endl;
      uffai=types2uffparams_map[type1];
      uffaj=types2uffparams_map[type2];

#if _DEBUG_POCC_CLUSTER_ANALYSIS_
      cerr << soliloquy << " uffai.symbol=" << uffai.symbol << endl;
      cerr << soliloquy << " uffaj.symbol=" << uffaj.symbol << endl;
#endif

      uffb.calculate(uffai,uffaj,distij);
      energy+=(this->*BondEnergy)(uffb);

#if _DEBUG_POCC_CLUSTER_ANALYSIS_
      //spring potential
      cerr << soliloquy << " spring potential debug" << endl;
      cerr << soliloquy << " atomi=" << xstr.atoms[atom1] << endl;
      cerr << soliloquy << " atomj=" << xstr.atoms[atom2] << endl;
      cerr << soliloquy << " distij=" << distij << endl;
      cerr << soliloquy << " uffb.Kij=" << uffb.Kij << endl;
      cerr << soliloquy << " uffb.delta=" << uffb.delta << endl;
      cerr << soliloquy << " uffb.ren=" << uffb.ren << endl;
      cerr << soliloquy << " uffb.R0=" << uffb.R0 << endl;
      cerr << soliloquy << " energy=" << KCAL_2_EV * 0.5 * uffb.Kij * uffb.delta * uffb.delta << endl;

      //lennard-jones potential
      cerr << soliloquy << " lennard-jones potential debug" << endl;
      cerr << soliloquy << " type1=" << type1 << endl;
      cerr << soliloquy << " type2=" << type2 << endl;
      //cerr << soliloquy << " types2uffparams_map[type1]=" << types2uffparams_map[type1] << endl;
      //cerr << soliloquy << " types2uffparams_map[type2]=" << types2uffparams_map[type2] << endl;
      cerr << soliloquy << " atomi=" << xstr.atoms[atom1] << endl;
      cerr << soliloquy << " atomj=" << xstr.atoms[atom2] << endl;
      cerr << soliloquy << " atomi.type=" << xstr.atoms[atom2].type << endl;
      cerr << soliloquy << " atomj.type=" << xstr.atoms[atom2].type << endl;
      cerr << soliloquy << " distij=" << distij << endl;
      cerr << soliloquy << " energy=" << KCAL_2_EV * uffb.Dij * (uffb.X12 - 2.0 * uffb.X6) << endl;
#endif

    }
    //if(MODE==BOND_MODE) cerr << "BONDING LENGTH C " << count << endl;
    energy*=KCAL_2_EV;
    return energy;
  }

  xstructure POccCalculator::createXStructure(const POccSuperCell& psc,int n_hnf,
      unsigned long long int hnf_count,
      unsigned long long int types_config_permutations_count,
      bool clean_structure,bool primitivize){
    bool LDEBUG=(FALSE || _DEBUG_POCC_ || XHOST.DEBUG);
    string soliloquy=XPID+"POccCalculator::createXStructure():";
    vector<int> sc2pc_map,pc2sc_map;

    xmatrix<double> hnf_mat;
    vector<vector<int> > v_types_config;
    vector<string> vstmp;
    getHNFMatSiteConfig(psc,hnf_mat,v_types_config);
    if(LDEBUG) {
      cerr << soliloquy << " hnf_mat=" << endl;
      cerr << hnf_mat << endl;
      vstmp.clear();
      for(uint site=0;site<v_types_config.size();site++){vstmp.push_back(aurostd::joinWDelimiter(v_types_config[site],","));}
      cerr << soliloquy << " v_types_config=" << aurostd::joinWDelimiter(vstmp,";") << endl;
    }

    if(LDEBUG) {cerr << soliloquy << " creating superstructure" << endl;}
    xstructure supercell=GetSuperCell(xstr_nopocc,hnf_mat,sc2pc_map,pc2sc_map,false,false,false,false); //force_strict_pc2scMap==false is very important here, we want the FIRST equivalent atom
    if(LDEBUG) {
      cerr << soliloquy << " sc2pc_map.size()=" << sc2pc_map.size() << endl;
      cerr << soliloquy << " pc2sc_map.size()=" << pc2sc_map.size() << endl;
    }

    if(LDEBUG) {cerr << soliloquy << " resolving vacancies (if any)" << endl;}
    vector<uint> v_vacancies=getVacanciesSuperCell(pc2sc_map,v_types_config);  //get vacancies
    if(LDEBUG) {cerr << soliloquy << " vacancies=" << aurostd::joinWDelimiter(v_vacancies,",") << endl;}
    replaceRandomSitesSuperCell(xstr_pocc,types2pc_map,pc2sc_map,v_types_config,supercell); //replace random sites (ignore vacancies for now, deal in rebuildSuperCell ONLY)

    if(LDEBUG) {cerr << soliloquy << " rebuilding structure" << endl;}
    rebuildSuperCell(xstr_pocc,v_vacancies,supercell);    //remove vacancies and clean all xstructure properties
    if(LDEBUG) {cerr << soliloquy << " structure built!" << endl;}

    if(clean_structure){
      if(LDEBUG) {cerr << soliloquy << " structure pre-cleaning" << endl;cerr << supercell << endl;}
      if(primitivize){
        supercell.GetStandardPrimitive();
        if(LDEBUG) {cerr << soliloquy << " structure post-primitivization" << endl;cerr << supercell << endl;}
      }
      supercell.ReScale(1.0);
      supercell.ShiftOriginToAtom(0);
      supercell.BringInCell();
      if(LDEBUG) {cerr << soliloquy << " structure post-cleaning" << endl;cerr << supercell << endl;}
    }
    //[HNF(4)=7/7= 1 0 0; 1 2 0; 1 0 2]
    if(LDEBUG) {cerr << soliloquy << " rewriting title" << endl;}
    supercell.title=aurostd::RemoveWhiteSpacesFromTheFrontAndBack(xstr_pocc.title); //undo "Standardized (re-decorated) parent structure"
    supercell.title+=" H"+aurostd::utype2string(psc.m_hnf_index)+"C"+aurostd::utype2string(psc.m_site_config_index);
    supercell.title+=" HNF(n="+aurostd::utype2string(n_hnf)+","+aurostd::utype2string(psc.m_hnf_index+1)+"/"+aurostd::utype2string(hnf_count)+")";
    supercell.title+="=["+aurostd::utype2string(hnf_mat(1,1))+" "+aurostd::utype2string(hnf_mat(1,2))+" "+aurostd::utype2string(hnf_mat(1,3))+";";
    supercell.title+= " "+aurostd::utype2string(hnf_mat(2,1))+" "+aurostd::utype2string(hnf_mat(2,2))+" "+aurostd::utype2string(hnf_mat(2,3))+";";
    supercell.title+= " "+aurostd::utype2string(hnf_mat(3,1))+" "+aurostd::utype2string(hnf_mat(3,2))+" "+aurostd::utype2string(hnf_mat(3,3))+"]";
    supercell.title+=" site_config("+aurostd::utype2string(psc.m_site_config_index+1)+"/"+aurostd::utype2string(types_config_permutations_count)+")";
    supercell.title+="=[";
    for(uint site=0;site<v_types_config.size();site++){
      for(uint atom=0;atom<v_types_config[site].size();atom++){
        supercell.title+=(site==0&&atom==0?"":" ")+aurostd::utype2string(v_types_config[site][atom]);
      }
      supercell.title+=((site!=v_types_config.size()-1)?";":"");
    }
    supercell.title+="]";
    supercell.title+=" DG="+aurostd::utype2string(psc.m_degeneracy);
    supercell.title+=string(DOI_POCC);
    if(LDEBUG) {cerr << soliloquy << " final structure" << endl;cerr << supercell << endl;}
    return supercell;
  }

  double POccUFFEnergyAnalyzer::getUFFEnergy() {
    bool LDEBUG=(FALSE || _DEBUG_POCC_ || XHOST.DEBUG);
    string soliloquy=XPID+"POccUFFEnergyAnalyzer::getUFFEnergy():";
    stringstream message;
    if(LDEBUG) {cerr << soliloquy << " starting" << endl;}

    xstructure supercell(xstr_ss);
    if(LDEBUG) {cerr << soliloquy << " supercell(start)=" << endl;cerr << supercell << endl;}
    replaceRandomSitesSuperCell(xstr_pocc,types2pc_map,pc2sc_map,m_types_config,supercell); //replace random sites (ignore vacancies for now, deal in rebuildSuperCell ONLY)
    if(LDEBUG) {cerr << soliloquy << " supercell(random-sites-only)=" << endl;cerr << supercell << endl;}

    m_energy_uff=0.0;
    m_energy_uff+=getUFFBondEnergy(supercell,v_bonded_atom_indices,BOND_MODE);
    //cerr << "BONDING ENERGY C " << energy << endl;
    m_energy_uff+=getUFFBondEnergy(supercell,v_nonbonded_atom_indices,NONBOND_MODE);

    if(LDEBUG) {cerr << soliloquy << " structure energy=" << m_energy_uff << endl;}

    if(COMPARE_WITH_KESONG){
      cout << "COREY  " << std::fixed << std::setprecision(15) << m_energy_uff << endl;
      //if(SET_KESONG_STANDARD_DIST){
      rebuildSuperCell(xstr_pocc,m_vacancies,supercell); 
      double uff_energy_kesong=pocc::CalculateUFFEnergy(supercell); 
      cout << "KESONG " << std::fixed << std::setprecision(15) << uff_energy_kesong << endl; 
      double diff=abs(m_energy_uff-uff_energy_kesong);
      cout << "DIFF " << std::fixed << std::setprecision(15) << diff << endl;
      if(diff>=DEFAULT_UFF_ENERGY_TOLERANCE){
        message << "Difference in energy between pocc_old and pocc_new schemes is TOO large, please check.";
        throw aurostd::xerror(_AFLOW_FILE_NAME_,soliloquy,message,_VALUE_ILLEGAL_);
      }
      cout << supercell << endl;
      //}
    }

    return m_energy_uff;
  }

} // namespace pocc

namespace pocc {
  //--------------------------------------------------------------------------------
  // class POccStructuresFile
  //--------------------------------------------------------------------------------
  //--------------------------------------------------------------------------------
  // constructor
  //--------------------------------------------------------------------------------
  POccStructuresFile::POccStructuresFile(ostream& oss): xStream(oss),m_initialized(false) {initialize();}
  POccStructuresFile::POccStructuresFile(ofstream& FileMESSAGE,ostream& oss) : xStream(FileMESSAGE,oss),m_initialized(false) {initialize();}
  POccStructuresFile::POccStructuresFile(const string& fileIN,ostream& oss) : xStream(oss),m_initialized(false) {initialize(fileIN);}
  POccStructuresFile::POccStructuresFile(const string& fileIN,ofstream& FileMESSAGE,ostream& oss) : xStream(FileMESSAGE,oss),m_initialized(false) {initialize(fileIN);}
  POccStructuresFile::POccStructuresFile(const _aflags& aflags,ostream& oss): xStream(oss),m_initialized(false) {initialize(aflags);}
  POccStructuresFile::POccStructuresFile(const _aflags& aflags,ofstream& FileMESSAGE,ostream& oss) : xStream(FileMESSAGE,oss),m_initialized(false) {initialize(aflags);}
  POccStructuresFile::POccStructuresFile(const string& fileIN,const _aflags& aflags,ostream& oss) : xStream(oss),m_initialized(false) {initialize(fileIN,aflags);}
  POccStructuresFile::POccStructuresFile(const string& fileIN,const _aflags& aflags,ofstream& FileMESSAGE,ostream& oss) : xStream(FileMESSAGE,oss),m_initialized(false) {initialize(fileIN,aflags);}
  POccStructuresFile::POccStructuresFile(const POccStructuresFile& b) : xStream(*b.getOFStream(),*b.getOSS()) {copy(b);} // copy PUBLIC

  POccStructuresFile::~POccStructuresFile() {xStream::free();free();}

  const POccStructuresFile& POccStructuresFile::operator=(const POccStructuresFile& b) {  // operator= PUBLIC
    if(this!=&b) {copy(b);}
    return *this;
  }

  void POccStructuresFile::clear() {POccStructuresFile a;copy(a);}

  void POccStructuresFile::free() {
    m_initialized=false;
    m_content="";
    m_vcontent.clear();
    m_filename="";
    m_aflags.clear();
    //m_ARUN_directories.clear();
    l_supercell_sets.clear();
    m_fileoptions.clear();
    m_vPOSCAR_lines.clear();
  }

  void POccStructuresFile::copy(const POccStructuresFile& b) { // copy PRIVATE
    xStream::copy(b);
    uint i=0,j=0,k=0;
    m_initialized=b.m_initialized;
    m_content=b.m_content;
    m_vcontent.clear();for(i=0;i<b.m_vcontent.size();i++){m_vcontent.push_back(b.m_vcontent[i]);}
    m_filename=b.m_filename;
    m_aflags=b.m_aflags;
    //m_ARUN_directories.clear();for(i=0;i<b.m_ARUN_directories.size();i++){m_ARUN_directories.push_back(b.m_ARUN_directories[i]);}
    l_supercell_sets.clear();for(std::list<POccSuperCellSet>::const_iterator it=b.l_supercell_sets.begin();it!=b.l_supercell_sets.end();++it){l_supercell_sets.push_back(*it);}
    m_fileoptions=b.m_fileoptions;
    m_vPOSCAR_lines.clear();
    for(i=0;i<b.m_vPOSCAR_lines.size();i++){
      m_vPOSCAR_lines.push_back(vector<vector<uint> >(0));
      for(j=0;j<b.m_vPOSCAR_lines[i].size();j++){
        m_vPOSCAR_lines[i].push_back(vector<uint>(0));
        for(k=0;k<b.m_vPOSCAR_lines[i][j].size();k++){
          m_vPOSCAR_lines[i][j].push_back(b.m_vPOSCAR_lines[i][j][k]);
        }
      }
    }
  }

  bool POccStructuresFile::initialize(ostream& oss) {
    xStream::initialize(oss);
    return initialize();
  }
  bool POccStructuresFile::initialize(ofstream& FileMESSAGE,ostream& oss) {
    xStream::initialize(FileMESSAGE,oss);
    return initialize();
  }
  bool POccStructuresFile::initialize() {
    free();
    m_initialized=false;  //no point
    return m_initialized;
  }
  bool POccStructuresFile::initialize(const string& fileIN,ostream& oss) {
    xStream::initialize(oss);
    return initialize(fileIN);
  }
  bool POccStructuresFile::initialize(const string& fileIN,ofstream& FileMESSAGE,ostream& oss) {
    xStream::initialize(FileMESSAGE,oss);
    return initialize(fileIN);
  }
  bool POccStructuresFile::initialize(const string& fileIN) {
    free();
    try{
      readFile(fileIN);
      processFile();
      m_initialized=true;
    }
    catch(aurostd::xerror& err){pflow::logger(err.whereFileName(), err.whereFunction(), err.what(), m_aflags, *p_FileMESSAGE, *p_oss, _LOGGER_ERROR_);}
    return m_initialized;
  }
  bool POccStructuresFile::initialize(const _aflags& aflags,ostream& oss) {
    xStream::initialize(oss);
    return initialize(aflags);
  }
  bool POccStructuresFile::initialize(const _aflags& aflags,ofstream& FileMESSAGE,ostream& oss) {
    xStream::initialize(FileMESSAGE,oss);
    return initialize(aflags);
  }
  bool POccStructuresFile::initialize(const _aflags& aflags) {
    free();
    try{
      setAFlags(aflags);
      m_initialized=false;  //no point
    }
    catch(aurostd::xerror& err){pflow::logger(err.whereFileName(), err.whereFunction(), err.what(), m_aflags, *p_FileMESSAGE, *p_oss, _LOGGER_ERROR_);}
    return m_initialized;
  }
  bool POccStructuresFile::initialize(const string& fileIN,const _aflags& aflags,ostream& oss) {
    xStream::initialize(oss);
    return initialize(fileIN,aflags);
  }
  bool POccStructuresFile::initialize(const string& fileIN,const _aflags& aflags,ofstream& FileMESSAGE,ostream& oss) {
    xStream::initialize(FileMESSAGE,oss);
    return initialize(fileIN,aflags);
  }
  bool POccStructuresFile::initialize(const string& fileIN,const _aflags& aflags) {
    free();
    try{
      setAFlags(aflags);
      readFile(fileIN);
      processFile();
      m_initialized=true;
    }
    catch(aurostd::xerror& err){pflow::logger(err.whereFileName(), err.whereFunction(), err.what(), m_aflags, *p_FileMESSAGE, *p_oss, _LOGGER_ERROR_);}
    return m_initialized;
  }

  void POccStructuresFile::setAFlags(const _aflags& aflags) {m_aflags=aflags;}

  void POccStructuresFile::readFile(const string& fileIN) {
    bool LDEBUG=(FALSE || _DEBUG_POCC_ || XHOST.DEBUG);
    string soliloquy=XPID+"POccStructuresFile::readFile():";

    m_filename="";
    stringstream structures_file_ss;

    bool found_file=false;
    if(!found_file && aurostd::EFileExist(m_aflags.Directory+"/"+fileIN,m_filename)){aurostd::efile2stringstream(m_filename,structures_file_ss);found_file=true;}
    if(!found_file && aurostd::FileExist(m_aflags.Directory+"/"+fileIN,m_filename)){aurostd::file2stringstream(m_filename,structures_file_ss);found_file=true;}
    if(!found_file){throw aurostd::xerror(_AFLOW_FILE_NAME_,soliloquy,m_aflags.Directory+"/"+fileIN+" does not exist",_FILE_NOT_FOUND_);}
    if(LDEBUG){cerr << soliloquy << " m_filename=" << m_filename << endl;}

    m_content=structures_file_ss.str();
    aurostd::string2vectorstring(m_content,m_vcontent);
    if(LDEBUG){cerr << soliloquy << " m_vcontent.size()=" << m_vcontent.size() << endl;}
  }

  void POccStructuresFile::processFile() {
    bool LDEBUG=(FALSE || _DEBUG_POCC_ || XHOST.DEBUG);
    string soliloquy=XPID+"POccStructuresFile::processFile():";

    //get poscar_start_tag and poscar_stop_tag
    string POccStructure_title_tag="HNF(n="; //in case we cannot find POSCAR_START_tag, SHACHAR OLD FORMAT
    string poscar_start_tag=POSCAR_START_tag;
    bool found_POSCAR_START_tag=aurostd::substring2bool(m_content,poscar_start_tag);
    if(!found_POSCAR_START_tag){poscar_start_tag=POccStructure_title_tag;}
    if(!aurostd::substring2bool(m_content,poscar_start_tag)){throw aurostd::xerror(_AFLOW_FILE_NAME_,soliloquy,"Cannot find POSCAR start tag",_FILE_CORRUPT_);}
    string poscar_stop_tag=POSCAR_STOP_tag;
    bool found_POSCAR_STOP_tag=aurostd::substring2bool(m_content,poscar_stop_tag);
    if(!found_POSCAR_STOP_tag){poscar_stop_tag="[AFLOW] **";}
    if(!aurostd::substring2bool(m_content,poscar_stop_tag)){throw aurostd::xerror(_AFLOW_FILE_NAME_,soliloquy,"Cannot find POSCAR stop tag",_FILE_CORRUPT_);}
    if(LDEBUG){
      cerr << soliloquy << " poscar_start_tag=\"" << poscar_start_tag << "\"" << endl;
      cerr << soliloquy << " poscar_stop_tag=\"" << poscar_stop_tag << "\"" << endl;
    }

    //get structure_group_tag and m_fileoptions.flag("TYPE::XXXX")
    bool found_tag_sg=false;
    string structure_group_tag="";

    if(LDEBUG){
      cerr << soliloquy << " PRE" << endl;
      cerr << soliloquy << " structure_group_tag=" << structure_group_tag << endl;
      cerr << soliloquy << " m_fileoptions.flag(\"TYPE::ALL_SUPERCELLS\")=" << m_fileoptions.flag("TYPE::ALL_SUPERCELLS") << endl;
      cerr << soliloquy << " m_fileoptions.flag(\"TYPE::UNIQUE_SUPERCELLS\")=" << m_fileoptions.flag("TYPE::UNIQUE_SUPERCELLS") << endl;
    }

    //STRUCTURES_GROUP
    if(found_tag_sg==false){
      structure_group_tag=POCC_AFLOWIN_tag+"STRUCTURES_GROUP";
      if(aurostd::substring2bool(m_content,structure_group_tag)){
        m_fileoptions.flag("TYPE::ALL_SUPERCELLS",TRUE);
        found_tag_sg=true;
        if(LDEBUG){cerr << soliloquy << " \"STRUCTURES_GROUP\" tag found" << endl;}
      }
    }
    //STRUCTURE_GROUP
    if(found_tag_sg==false){
      structure_group_tag=POCC_AFLOWIN_tag+"STRUCTURE_GROUP";
      if(aurostd::substring2bool(m_content,structure_group_tag)){
        m_fileoptions.flag("TYPE::ALL_SUPERCELLS",TRUE);
        found_tag_sg=true;
        if(LDEBUG){cerr << soliloquy << " \"STRUCTURE_GROUP\" tag found" << endl;}
      }
    }
    //STRUCTURE GROUP
    if(found_tag_sg==false){
      structure_group_tag=POCC_AFLOWIN_tag+"STRUCTURE GROUP";
      if(aurostd::substring2bool(m_content,structure_group_tag)){
        m_fileoptions.flag("TYPE::ALL_SUPERCELLS",TRUE);
        found_tag_sg=true;
        if(LDEBUG){cerr << soliloquy << " \"STRUCTURE GROUP\" tag found" << endl;}
      }
    }
    //TYPE::UNIQUE_SUPERCELLS
    if(found_tag_sg==false){
      structure_group_tag=poscar_start_tag;
      m_fileoptions.flag("TYPE::UNIQUE_SUPERCELLS",TRUE);
    }

    if(LDEBUG){
      cerr << soliloquy << " POST" << endl;
      cerr << soliloquy << " structure_group_tag=" << structure_group_tag << endl;
      cerr << soliloquy << " m_fileoptions.flag(\"TYPE::ALL_SUPERCELLS\")=" << m_fileoptions.flag("TYPE::ALL_SUPERCELLS") << endl;
      cerr << soliloquy << " m_fileoptions.flag(\"TYPE::UNIQUE_SUPERCELLS\")=" << m_fileoptions.flag("TYPE::UNIQUE_SUPERCELLS") << endl;
    }

    if(!(m_fileoptions.flag("TYPE::ALL_SUPERCELLS") || m_fileoptions.flag("TYPE::UNIQUE_SUPERCELLS"))){throw aurostd::xerror(_AFLOW_FILE_NAME_,soliloquy,"Unknown structures file type (none set)",_FILE_CORRUPT_);}
    if(m_fileoptions.flag("TYPE::ALL_SUPERCELLS") && m_fileoptions.flag("TYPE::UNIQUE_SUPERCELLS")){throw aurostd::xerror(_AFLOW_FILE_NAME_,soliloquy,"Unknown structures file type (all set)",_FILE_CORRUPT_);}

    unsigned long long int iline=0;
    unsigned long long int ititle=0;
    bool reading_POSCAR=false;
    string pocc_hash="",hnf_index_str="",site_config_index_str="";
    for(iline=0;iline<m_vcontent.size();iline++){
      if(aurostd::substring2bool(m_vcontent[iline],structure_group_tag)){
        l_supercell_sets.push_back(POccSuperCellSet());
        m_vPOSCAR_lines.push_back(vector<vector<uint> >(0));
      }
      if(aurostd::substring2bool(m_vcontent[iline],poscar_start_tag)){  //do NOT use "else if" as structure_group_tag might equal poscar_start_tag
        reading_POSCAR=true;
        if(l_supercell_sets.size()==0){throw aurostd::xerror(_AFLOW_FILE_NAME_,soliloquy,"Found POSCAR before structures tag",_FILE_CORRUPT_);}
        l_supercell_sets.back().m_psc_set.push_back(POccSuperCell());
        if(m_vPOSCAR_lines.size()==0){throw aurostd::xerror(_AFLOW_FILE_NAME_,soliloquy,"Found POSCAR stop tag before start tag",_FILE_CORRUPT_);}
        m_vPOSCAR_lines.back().push_back(vector<uint>(0));
        ititle=(found_POSCAR_START_tag ? iline+1 : iline);
        if(ititle>=m_vcontent.size()){throw aurostd::xerror(_AFLOW_FILE_NAME_,soliloquy,"Cannot grab title at iline="+aurostd::utype2string(ititle),_FILE_CORRUPT_);}
        m_vPOSCAR_lines.back().back().push_back( ititle );
        //process title
        parsePOccHashFromXStructureTitle(m_vcontent[ititle],pocc_hash,hnf_index_str,site_config_index_str);
        l_supercell_sets.back().m_psc_set.back().m_hnf_index=aurostd::string2utype<unsigned long long int>(hnf_index_str);
        l_supercell_sets.back().m_psc_set.back().m_site_config_index=aurostd::string2utype<unsigned long long int>(site_config_index_str);
        l_supercell_sets.back().m_psc_set.back().m_degeneracy=getDGFromXStructureTitle(m_vcontent[ititle]);
      }
      if(reading_POSCAR && aurostd::substring2bool(m_vcontent[iline],poscar_stop_tag)){
        reading_POSCAR=false;
        if(m_vPOSCAR_lines.size()==0 || m_vPOSCAR_lines.back().size()==0 || m_vPOSCAR_lines.back().back().size()!=1){
          throw aurostd::xerror(_AFLOW_FILE_NAME_,soliloquy,"Found POSCAR stop tag before start tag",_FILE_CORRUPT_);
        }
        m_vPOSCAR_lines.back().back().push_back( found_POSCAR_STOP_tag ? iline : iline-1 );
      }
      //do NOT read UFF_ENERGY yet, as it might be above the POSCAR, we need to go through m_vcontent again after populating l_supercell_sets sizes
    }

    reading_POSCAR=false;
    bool found_first=false;
    std::list<POccSuperCellSet>::iterator it=l_supercell_sets.begin();
    unsigned long long int index_str=0;  //index of structures within structures group
    for(iline=0;iline<m_vcontent.size();iline++){
      if(aurostd::substring2bool(m_vcontent[iline],structure_group_tag)){if(found_first==true){++it;}found_first=true;index_str=0;}
      if(aurostd::substring2bool(m_vcontent[iline],POCC_AFLOWIN_tag+"UFF_ENERGY=")){
        if(index_str>=(*it).m_psc_set.size()){throw aurostd::xerror(_AFLOW_FILE_NAME_,soliloquy,"index_str>=(*it).m_psc_set.size()",_INDEX_BOUNDS_);}
        parsePropertyByTag(m_vcontent[iline],POCC_AFLOWIN_tag+"UFF_ENERGY=",(*it).m_psc_set[index_str].m_energy_uff);
        index_str++;  //while UFF_ENERGY is the only property read in, just iterate to the next structure once it is read in
      }
      ////add quick checks to see that ALL properties read in before going to the next structure
      //if(
      //    (*it).m_psc_set[index_str].m_energy_uff!=AUROSTD_MAX_DOUBLE &&
      //    TRUE
      //  ){index_str++;}
    }

    //vector<string> vtokens,vtokens2;
    //string arun_directory="",pocc_directory_abs="",qmvasp_path="";
    //m_ARUN_directories.clear();
    //
    //for(uint iline=0;iline<m_vcontent.size();iline++){
    //  if(aurostd::substring2bool(m_vcontent[iline],POCC_AFLOWIN_tag+"UFF_ENERGY=")){
    //    aurostd::string2tokens(m_vcontent[iline],vtokens,"=");
    //    if(vtokens.size()!=2){throw aurostd::xerror(_AFLOW_FILE_NAME_,soliloquy,"Unknown UFF_ENERGY line format",_FILE_CORRUPT_);}
    //    if(!aurostd::isfloat(vtokens[1])){throw aurostd::xerror(_AFLOW_FILE_NAME_,soliloquy,"UFF_ENERGY is not a double",_VALUE_ERROR_);}
    //    l_supercell_sets.back().m_psc_set.push_back(POccSuperCell()); //this comes before structure
    //    l_supercell_sets.back().m_psc_set.back().m_energy_uff=aurostd::string2utype<double>(vtokens[1]);
    //    continue;
    //  }
    //  if(aurostd::substring2bool(m_vcontent[iline],POSCAR_POCC_series_START_tag)){
    //    //hnf_matrix
    //    aurostd::string2tokens(m_vcontent[iline],vtokens,"H");
    //    if(vtokens.size()<=1){throw aurostd::xerror(_AFLOW_FILE_NAME_,soliloquy,"Unknown START.POCC_ (H1) line",_FILE_CORRUPT_);}
    //    aurostd::string2tokens(vtokens.back(),vtokens2,"C");
    //    if(vtokens.size()<=1){throw aurostd::xerror(_AFLOW_FILE_NAME_,soliloquy,"Unknown START.POCC_ (H2) line",_FILE_CORRUPT_);}
    //    if(!aurostd::isfloat(vtokens2[0])){throw aurostd::xerror(_AFLOW_FILE_NAME_,soliloquy,"hnf_index is not an integer",_VALUE_ILLEGAL_);}
    //    l_supercell_sets.back().m_psc_set.back().m_hnf_index=aurostd::string2utype<unsigned long long int>(vtokens2[0]);
    //    //site_configuration
    //    aurostd::string2tokens(m_vcontent[iline],vtokens,"C");
    //    if(vtokens.size()<=1){throw aurostd::xerror(_AFLOW_FILE_NAME_,soliloquy,"Unknown START.POCC_ (C1) line",_FILE_CORRUPT_);}
    //    if(!aurostd::isfloat(aurostd::RemoveWhiteSpaces(vtokens.back()))){throw aurostd::xerror(_AFLOW_FILE_NAME_,soliloquy,"site_config_index is not an integer",_VALUE_ERROR_);}
    //    l_supercell_sets.back().m_psc_set.back().m_site_config_index=aurostd::string2utype<unsigned long long int>(aurostd::RemoveWhiteSpaces(vtokens.back()));
    //    //degeneracy
    //    l_supercell_sets.back().m_psc_set.back().m_degeneracy=1;
    //    if(iline+1>m_vcontent.size()-1){throw aurostd::xerror(_AFLOW_FILE_NAME_,soliloquy,"Cannot grab title at iline="+aurostd::utype2string(iline),_FILE_CORRUPT_);} //see if title is accessible
    //    if(!aurostd::substring2bool(m_vcontent[iline+1],"DG=")){throw aurostd::xerror(_AFLOW_FILE_NAME_,soliloquy,"DG= is not present in POSCAR title line",_FILE_CORRUPT_);}
    //    aurostd::string2tokens(m_vcontent[iline+1],vtokens," ");
    //    for(uint i=0;i<vtokens.size();i++){
    //      if(aurostd::substring2bool(vtokens[i],"DG=")){
    //        aurostd::string2tokens(vtokens[i],vtokens2,"=");
    //        if(vtokens2.size()!=2){throw aurostd::xerror(_AFLOW_FILE_NAME_,soliloquy,"Cannot parse at DG= (vtokens2.size()=="+aurostd::utype2string(vtokens2.size())+")",_FILE_CORRUPT_);}
    //        if(!aurostd::isfloat(vtokens2[1])){throw aurostd::xerror(_AFLOW_FILE_NAME_,soliloquy,"degeneracy is not an integer",_VALUE_ILLEGAL_);}
    //        l_supercell_sets.back().m_psc_set.back().m_degeneracy*=aurostd::string2utype<unsigned long long int>(vtokens2[1]); //backwards compatible with old pocc scheme, but this should be obsolete
    //      }
    //    }
    //    //directory
    //    pocc_directory_abs=m_vcontent[iline];
    //    aurostd::StringSubst(pocc_directory_abs,POSCAR_series_START_tag,"");
    //    aurostd::string2tokens(pocc_directory_abs,vtokens,"_");  //POCC_01_01_H0C0
    //    if(vtokens.size()!=4){throw aurostd::xerror(_AFLOW_FILE_NAME_,soliloquy,"Unknown POcc hash format (_)",_FILE_CORRUPT_);}
    //    if(!aurostd::isfloat(vtokens[2])){throw aurostd::xerror(_AFLOW_FILE_NAME_,soliloquy,"Cannot determine POcc degeneracy index",_VALUE_ILLEGAL_);}
    //    if(aurostd::string2utype<int>(vtokens[2])==1){
    //      arun_directory="ARUN."+vtokens[0]+"_"+vtokens[1]+"_"+vtokens[3];
    //      m_ARUN_directories.push_back(arun_directory);
    //      pocc_directory_abs=m_aflags.Directory+"/"+arun_directory;
    //      if(LDEBUG){cerr << soliloquy << " pocc_directory_abs=" << pocc_directory_abs << endl;}
    //      if(!aurostd::IsDirectory(pocc_directory_abs)){throw aurostd::xerror(_AFLOW_FILE_NAME_,soliloquy,"POcc directory [dir="+pocc_directory_abs+"] not found",_FILE_NOT_FOUND_);}
    //      //m_ARUN_directories.push_back(pocc_directory_abs); //do not save full path
    //    }
    //    //debug
    //    if(LDEBUG){
    //      cerr << soliloquy << " found hnf_index=" << l_supercell_sets.back().m_psc_set.back().m_hnf_index;
    //      cerr << " site_config_index=" << l_supercell_sets.back().m_psc_set.back().m_site_config_index;
    //      cerr << " degeneracy=" << l_supercell_sets.back().m_psc_set.back().m_degeneracy;
    //      cerr << endl;
    //    }
    //  }
    //}

    if(LDEBUG){
      cerr << soliloquy << " l_supercell_sets.size()=" << l_supercell_sets.size() << endl;
      unsigned long long int isupercell=0;
      for(std::list<POccSuperCellSet>::iterator it=l_supercell_sets.begin();it!=l_supercell_sets.end();++it){
        isupercell=std::distance(l_supercell_sets.begin(),it);
        cerr << soliloquy << " l_supercell_sets[i=" << isupercell << "].m_psc_set.size()=" << (*it).m_psc_set.size() << endl;
      }
    }
  }

  bool POccStructuresFile::getARUNDirectories(vector<string>& ARUN_directories,bool tryDirectoryLS){
    bool LDEBUG=(FALSE || _DEBUG_POCC_ || XHOST.DEBUG);
    string soliloquy=XPID+"POccStructuresFile::getARUNDirectories():";
    if(!m_initialized){throw aurostd::xerror(_AFLOW_FILE_NAME_,soliloquy,"POccStructuresFile not initialized",_RUNTIME_ERROR_);}

    ARUN_directories.clear();
    uint i=0,iline=0;
    bool missing_tag=false; //very important, if we cannot find the tag for the structures_unique, we must read in structures_all to get total number of structures
    string arun_directory="",pocc_directory_abs="";
    vector<string> vtokens;
    for(i=0;i<m_vPOSCAR_lines.size()&&missing_tag==false;i++){
      if(m_vPOSCAR_lines[i].size()==0){throw aurostd::xerror(_AFLOW_FILE_NAME_,soliloquy,"m_vPOSCAR_lines["+aurostd::utype2string(i)+"].size()==0",_INDEX_ILLEGAL_);}
      if(m_vPOSCAR_lines[i][0].size()==0){throw aurostd::xerror(_AFLOW_FILE_NAME_,soliloquy,"m_vPOSCAR_lines["+aurostd::utype2string(i)+"][0].size()==0",_INDEX_ILLEGAL_);}
      iline=m_vPOSCAR_lines[i][0][0];
      iline-=1; //the line we are looking for is just above the POSCAR title
      if(iline>=m_vcontent.size()){throw aurostd::xerror(_AFLOW_FILE_NAME_,soliloquy,"iline>=m_vcontent.size()",_INDEX_ILLEGAL_);}
      if(!aurostd::substring2bool(m_vcontent[iline],POSCAR_POCC_series_START_tag)){missing_tag=true;break;}
      //TAG FOUND: grab it
      arun_directory=m_vcontent[iline];
      aurostd::StringSubst(arun_directory,POSCAR_series_START_tag,"");
      aurostd::string2tokens(arun_directory,vtokens,"_");  //POCC_01_01_H0C0
      if(vtokens.size()==2){  //POCC_01
        if(LDEBUG){cerr << soliloquy << " POCC_NN setting found (old POCC type)" << endl;}
        if(!aurostd::isfloat(vtokens[1])){throw aurostd::xerror(_AFLOW_FILE_NAME_,soliloquy,"Cannot determine POcc structure group index",_VALUE_ILLEGAL_);}
        arun_directory="ARUN."+vtokens[0]+"_"+vtokens[1];
      }else if(vtokens.size()==3){  //POCC_01_H0C0
        if(LDEBUG){cerr << soliloquy << " POCC_NN_HASH setting found (unique_supercells filetype)" << endl;}
        if(m_fileoptions.flag("TYPE::ALL_SUPERCELLS")){throw aurostd::xerror(_AFLOW_FILE_NAME_,soliloquy,"ALL_STRUCTURES setting but detected UNIQUE_STRUCTURES format",_FILE_WRONG_FORMAT_);}
        if(!aurostd::isfloat(vtokens[1])){throw aurostd::xerror(_AFLOW_FILE_NAME_,soliloquy,"Cannot determine POcc structure group index",_VALUE_ILLEGAL_);}
        arun_directory="ARUN."+vtokens[0]+"_"+vtokens[1]+"_"+vtokens[2];
      }else if(vtokens.size()==4){  //POCC_01_01_H0C0
        if(LDEBUG){cerr << soliloquy << " POCC_NN_NN_HASH setting found (all_supercells filetype)" << endl;}
        if(m_fileoptions.flag("TYPE::UNIQUE_SUPERCELLS")){throw aurostd::xerror(_AFLOW_FILE_NAME_,soliloquy,"UNIQUE_STRUCTURES setting but detected ALL_STRUCTURES format",_FILE_WRONG_FORMAT_);}
        if(!aurostd::isfloat(vtokens[1])){throw aurostd::xerror(_AFLOW_FILE_NAME_,soliloquy,"Cannot determine POcc structure group index",_VALUE_ILLEGAL_);}
        if(!aurostd::isfloat(vtokens[2])){throw aurostd::xerror(_AFLOW_FILE_NAME_,soliloquy,"Cannot determine POcc structure index",_VALUE_ILLEGAL_);}
        arun_directory="ARUN."+vtokens[0]+"_"+vtokens[1]+"_"+vtokens[3];
      }else{
        throw aurostd::xerror(_AFLOW_FILE_NAME_,soliloquy,"Unknown POcc hash format (_)",_FILE_CORRUPT_);
      }
      ARUN_directories.push_back(arun_directory);
      pocc_directory_abs=m_aflags.Directory+"/"+arun_directory;
      if(LDEBUG){cerr << soliloquy << " pocc_directory_abs=" << pocc_directory_abs << endl;}
      if(!aurostd::IsDirectory(pocc_directory_abs)){throw aurostd::xerror(_AFLOW_FILE_NAME_,soliloquy,"POcc directory [dir="+pocc_directory_abs+"] not found",_FILE_NOT_FOUND_);}
    }
    if(missing_tag==false && ARUN_directories.size()==l_supercell_sets.size()){return true;}

    if(m_fileoptions.flag("TYPE::ALL_SUPERCELLS")){  //build titles, but we need vstructures_size, which requires TYPE::ALL_SUPERCELLS
      if(LDEBUG){cerr << soliloquy << " trying to build directories from information in ALL_STRUCTURES file" << endl;}
      unsigned long long int isupercell=0;
      for(std::list<POccSuperCellSet>::iterator it=l_supercell_sets.begin();it!=l_supercell_sets.end();++it){
        isupercell=std::distance(l_supercell_sets.begin(),it);
        arun_directory="ARUN.POCC_"+pocc::getARUNString(l_supercell_sets,isupercell);
        ARUN_directories.push_back(arun_directory);
        pocc_directory_abs=m_aflags.Directory+"/"+arun_directory;
        if(LDEBUG){cerr << soliloquy << " pocc_directory_abs=" << pocc_directory_abs << endl;}
        if(!aurostd::IsDirectory(pocc_directory_abs)){throw aurostd::xerror(_AFLOW_FILE_NAME_,soliloquy,"POcc directory [dir="+pocc_directory_abs+"] not found",_FILE_NOT_FOUND_);}
      }
    }
    if(ARUN_directories.size()==l_supercell_sets.size()){return true;}

    //last attempt - DirectoryLS()
    if(tryDirectoryLS==false){return false;}
    if(LDEBUG){cerr << soliloquy << " trying DirectoryLS() (last attempt)" << endl;}
    aurostd::DirectoryLS(m_aflags.Directory,vtokens);
    for(uint i=0;i<vtokens.size();i++){
      if(aurostd::substring2bool(vtokens[i],"ARUN.POCC_") && aurostd::IsDirectory(m_aflags.Directory+"/"+vtokens[i])){ARUN_directories.push_back(vtokens[i]);}
    }
    std::sort(ARUN_directories.begin(),ARUN_directories.end()); //sort as DirectoryLS() may not return in order of 01 ... XX
    if(ARUN_directories.size()==l_supercell_sets.size()){return true;}

    return false;
  }

  bool POccStructuresFile::loadDataIntoCalculator(POccCalculator& pcalc,bool tryDirectoryLS) {
    bool LDEBUG=(FALSE || _DEBUG_POCC_ || XHOST.DEBUG);
    string soliloquy=XPID+"POccStructuresFile::loadDataIntoCalculator():";

    //copy over l_supercell_sets
    pcalc.l_supercell_sets.clear();for(std::list<POccSuperCellSet>::const_iterator it=l_supercell_sets.begin();it!=l_supercell_sets.end();++it){pcalc.l_supercell_sets.push_back(*it);}
    if(!getARUNDirectories(pcalc.m_ARUN_directories,tryDirectoryLS)){return false;}
    if(LDEBUG){
      for(uint i=0;i<pcalc.m_ARUN_directories.size();i++){cerr << soliloquy << " m_ARUN_directories[" << i << "]=" << pcalc.m_ARUN_directories[i] << endl;}
    }
    return true;
  }

} // namespace pocc

ostream& operator<<(ostream& oss, const pocc::POccStructuresFile& psf) {
  if(!psf.m_initialized){}  //keep busy
  //will do for the next round
  return oss;
}

#endif  // _AFLOW_POCC_CPP_

// ***************************************************************************
// *                                                                         *
// *              AFlow STEFANO CURTAROLO  Duke University 2003-2021         *
// *              AFlow COREY OSES  Duke University 2013-2021                *
// *                                                                         *
// ***************************************************************************<|MERGE_RESOLUTION|>--- conflicted
+++ resolved
@@ -1763,16 +1763,14 @@
       if(LDEBUG){cerr << "Running AGL postprocessing" << endl;}
       calculateDebyeThermalProperties(v_temperatures);
     }
-<<<<<<< HEAD
+    if (m_kflags.KBIN_PHONONS_CALCULATION_APL) { //ME20210927
+      if(LDEBUG){cerr << "Running APL postprocessing" << endl;}
+      calculatePhononPropertiesAPL(v_temperatures);
+    }
     if (m_kflags.KBIN_PHONONS_CALCULATION_QHA) { //AS20210402
       if(LDEBUG){cerr << "Running QHA postprocessing" << endl;}
       calculateQHAProperties();
       calculateQHAPropertiesAVG(v_temperatures);
-=======
-    if (m_kflags.KBIN_PHONONS_CALCULATION_APL) { //ME20210927
-      if(LDEBUG){cerr << "Running APL postprocessing" << endl;}
-      calculatePhononPropertiesAPL(v_temperatures);
->>>>>>> 54cf1555
     }
 
     //END: TEMPERATURE DEPENDENT PROPERTIES
