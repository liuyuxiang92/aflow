--- conflicted
+++ resolved
@@ -545,13 +545,8 @@
   double getHmix(const xvector<double>& v_dg,const xvector<double>& v_energies){double dg_total;return getHmix(v_dg,v_energies,dg_total);}
   double getHmix(const xvector<double>& v_dg,const xvector<double>& v_energies,double& dg_total){
     bool LDEBUG=(FALSE || _DEBUG_POCC_ || XHOST.DEBUG);
-<<<<<<< HEAD
-    string soliloquy = XHOST.sPID + "pocc::getEFA():";
-    double dg_total=aurostd::sum(v_dg);
-=======
-    string soliloquy="pocc::getHmix():";
+    string soliloquy=XHOST.sPID+"pocc::getHmix():";
     dg_total=aurostd::sum(v_dg);
->>>>>>> 014d8dcc
     if(LDEBUG){cerr << soliloquy << " dg_total=" << dg_total << endl;}
     double Hmix=aurostd::scalar_product(v_dg,v_energies)/dg_total;
     if(LDEBUG){cerr << soliloquy << " Hmix=" << Hmix << endl;}
@@ -573,13 +568,8 @@
   }
 
   void POccCalculator::StructuresAllFile2SupercellSets(){
-<<<<<<< HEAD
-    bool LDEBUG=(FALSE || XHOST.DEBUG);
-    string soliloquy = XHOST.sPID + "pocc::StructuresAllFile2SupercellSets():";
-=======
     bool LDEBUG=(FALSE || _DEBUG_POCC_ || XHOST.DEBUG);
-    string soliloquy="pocc::StructuresAllFile2SupercellSets():";
->>>>>>> 014d8dcc
+    string soliloquy=XHOST.sPID+"pocc::StructuresAllFile2SupercellSets():";
 
     vector<string> vlines,vtokens,vtokens2;
 
@@ -664,13 +654,8 @@
   }
 
   void POccCalculator::StructuresUniqueFile2SupercellSets(){
-<<<<<<< HEAD
-    bool LDEBUG=(FALSE || XHOST.DEBUG);
-    string soliloquy = XHOST.sPID + "pocc::StructuresUniqueFile2SupercellSets():";
-=======
     bool LDEBUG=(FALSE || _DEBUG_POCC_ || XHOST.DEBUG);
-    string soliloquy="pocc::StructuresUniqueFile2SupercellSets():";
->>>>>>> 014d8dcc
+    string soliloquy=XHOST.sPID+"pocc::StructuresUniqueFile2SupercellSets():";
 
     vector<string> vlines,vtokens,vtokens2;
 
@@ -740,13 +725,8 @@
   }
 
   void POccCalculator::setDFTEnergies() {
-<<<<<<< HEAD
-    bool LDEBUG=(FALSE || XHOST.DEBUG);
-    string soliloquy = XHOST.sPID + "setDFTEnergies():";
-=======
     bool LDEBUG=(FALSE || _DEBUG_POCC_ || XHOST.DEBUG);
-    string soliloquy="setDFTEnergies():";
->>>>>>> 014d8dcc
+    string soliloquy=XHOST.sPID+"setDFTEnergies():";
 
     if(LDEBUG){cerr << soliloquy << " BEGIN" << endl;}
 
@@ -782,13 +762,8 @@
   }
 
   void POccCalculator::setPOccStructureProbabilities(double temperature) {
-<<<<<<< HEAD
-    bool LDEBUG=(FALSE || XHOST.DEBUG);
-    string soliloquy = XHOST.sPID + "setPOccStructureProbabilities():";
-=======
     bool LDEBUG=(FALSE || _DEBUG_POCC_ || XHOST.DEBUG);
-    string soliloquy="setPOccStructureProbabilities():";
->>>>>>> 014d8dcc
+    string soliloquy=XHOST.sPID+"setPOccStructureProbabilities():";
     stringstream message;
 
     if(LDEBUG){cerr << soliloquy << " temperature=" << temperature << endl;}
@@ -819,13 +794,8 @@
   }
 
   void POccCalculator::setEFA(){
-<<<<<<< HEAD
-    bool LDEBUG=(FALSE || XHOST.DEBUG);
-    string soliloquy = XHOST.sPID + "POccCalculator::getEFA():";
-=======
     bool LDEBUG=(FALSE || _DEBUG_POCC_ || XHOST.DEBUG);
-    string soliloquy="POccCalculator::getEFA():";
->>>>>>> 014d8dcc
+    string soliloquy=XHOST.sPID+"POccCalculator::getEFA():";
 
     if(l_supercell_sets.size()==0){throw aurostd::xerror(_AFLOW_FILE_NAME_,soliloquy,"l_supercell_sets.size()==0",_RUNTIME_ERROR_);}
     xvector<double> v_dg(l_supercell_sets.size()),v_energies(l_supercell_sets.size());
@@ -844,13 +814,8 @@
   }
 
   string POccCalculator::getTemperatureString(double temperature) const {
-<<<<<<< HEAD
-    bool LDEBUG=(FALSE || XHOST.DEBUG);
-    string soliloquy = XHOST.sPID + "POccCalculator::getTemperatureString():";
-=======
     bool LDEBUG=(FALSE || _DEBUG_POCC_ || XHOST.DEBUG);
-    string soliloquy="POccCalculator::getTemperatureString():";
->>>>>>> 014d8dcc
+    string soliloquy=XHOST.sPID+"POccCalculator::getTemperatureString():";
 
     stringstream t_ss;
     if(m_temperatures_int==false){t_ss.setf(std::ios::fixed,std::ios::floatfield);t_ss.precision(TEMPERATURE_PRECISION);}
@@ -869,13 +834,8 @@
   }
 
   void POccCalculator::setAvgDOSCAR(double temperature){
-<<<<<<< HEAD
-    bool LDEBUG=(FALSE || XHOST.DEBUG);
-    string soliloquy = XHOST.sPID + "POccCalculator::setAvgDOSCAR():";
-=======
     bool LDEBUG=(FALSE || _DEBUG_POCC_ || XHOST.DEBUG);
-    string soliloquy="POccCalculator::setAvgDOSCAR():";
->>>>>>> 014d8dcc
+    string soliloquy=XHOST.sPID+"POccCalculator::setAvgDOSCAR():";
     stringstream message;
 
     if(LDEBUG){cerr << soliloquy << " BEGIN" << endl;}
@@ -1036,13 +996,8 @@
   }
 
   void POccCalculator::calculateSTATICProperties(double temperature){
-<<<<<<< HEAD
-    bool LDEBUG=(FALSE || XHOST.DEBUG);
-    string soliloquy = XHOST.sPID + "POccCalculator::calculateSTATICProperties():";
-=======
     bool LDEBUG=(FALSE || _DEBUG_POCC_ || XHOST.DEBUG);
-    string soliloquy="POccCalculator::calculateSTATICProperties():";
->>>>>>> 014d8dcc
+    string soliloquy=XHOST.sPID+"POccCalculator::calculateSTATICProperties():";
 
     if(m_ARUN_directories.size()==0){throw aurostd::xerror(_AFLOW_FILE_NAME_,soliloquy,"m_ARUN_directories.size()==0",_RUNTIME_ERROR_);}
 
@@ -1061,13 +1016,8 @@
   }
 
   void POccCalculator::plotAvgDOSCAR(double temperature){
-<<<<<<< HEAD
-    bool LDEBUG=(FALSE || XHOST.DEBUG);
-    string soliloquy = XHOST.sPID + "POccCalculator::plotAvgDOSCAR():";
-=======
     bool LDEBUG=(FALSE || _DEBUG_POCC_ || XHOST.DEBUG);
-    string soliloquy="POccCalculator::plotAvgDOSCAR():";
->>>>>>> 014d8dcc
+    string soliloquy=XHOST.sPID+"POccCalculator::plotAvgDOSCAR():";
 
     if(LDEBUG){cerr << soliloquy << " BEGIN" << endl;}
 
@@ -1119,13 +1069,8 @@
 #define pocc_precision 12
 #define pocc_roundoff_tol 5.0*pow(10,-((int)pocc_precision)-1)
   void POccCalculator::writeResults() const { //TEMPERATURE-INDEPENDENT
-<<<<<<< HEAD
-    bool LDEBUG=(FALSE || XHOST.DEBUG);
-    string soliloquy = XHOST.sPID + "POccCalculator::writeResults():";
-=======
     bool LDEBUG=(FALSE || _DEBUG_POCC_ || XHOST.DEBUG);
-    string soliloquy="POccCalculator::writeResults():";
->>>>>>> 014d8dcc
+    string soliloquy=XHOST.sPID+"POccCalculator::writeResults():";
     stringstream message;
 
     if(LDEBUG){cerr << soliloquy << " BEGIN" << endl;}
@@ -1154,13 +1099,8 @@
   }
 
   void POccCalculator::writeResults(double temperature) const { //TEMPERATURE-DEPENDENT
-<<<<<<< HEAD
-    bool LDEBUG=(FALSE || XHOST.DEBUG);
-    string soliloquy = XHOST.sPID + "POccCalculator::writeResults():";
-=======
     bool LDEBUG=(FALSE || _DEBUG_POCC_ || XHOST.DEBUG);
-    string soliloquy="POccCalculator::writeResults():";
->>>>>>> 014d8dcc
+    string soliloquy=XHOST.sPID+"POccCalculator::writeResults():";
     stringstream message;
 
     if(LDEBUG){cerr << soliloquy << " BEGIN" << endl;}
@@ -1210,13 +1150,8 @@
   }
 
   bool POccCalculator::QMVASPsFound() const{
-<<<<<<< HEAD
-    bool LDEBUG=(FALSE || XHOST.DEBUG);
-    string soliloquy = XHOST.sPID + "QMVASPsFound():";
-=======
     bool LDEBUG=(FALSE || _DEBUG_POCC_ || XHOST.DEBUG);
-    string soliloquy="QMVASPsFound():";
->>>>>>> 014d8dcc
+    string soliloquy=XHOST.sPID+"QMVASPsFound():";
     stringstream message;
 
     if(LDEBUG){cerr << soliloquy << " BEGIN" << endl;}
@@ -1241,13 +1176,8 @@
   }
 
   vector<double> getVTemperatures(const string& temp_string){
-<<<<<<< HEAD
-    bool LDEBUG=(FALSE || XHOST.DEBUG);
-    string soliloquy = XHOST.sPID + "POccCalculator::getVTemperatures():";
-=======
     bool LDEBUG=(FALSE || _DEBUG_POCC_ || XHOST.DEBUG);
-    string soliloquy="POccCalculator::getVTemperatures():";
->>>>>>> 014d8dcc
+    string soliloquy=XHOST.sPID+"POccCalculator::getVTemperatures():";
 
     if(LDEBUG){cerr << soliloquy << " temp_string=" << temp_string << endl;}
     if(temp_string.empty()){throw aurostd::xerror(_AFLOW_FILE_NAME_,soliloquy,"temp_string.empty()",_INPUT_ILLEGAL_);}
@@ -1288,13 +1218,8 @@
 
   // CT20200319 - added AEL/AGL option
   void POccCalculator::postProcessing(){
-<<<<<<< HEAD
-    bool LDEBUG=(FALSE || XHOST.DEBUG);
-    string soliloquy = XHOST.sPID + "POccCalculator::postProcessing():";
-=======
     bool LDEBUG=(FALSE || _DEBUG_POCC_ || XHOST.DEBUG);
-    string soliloquy="POccCalculator::postProcessing():";
->>>>>>> 014d8dcc
+    string soliloquy=XHOST.sPID+"POccCalculator::postProcessing():";
     stringstream message;
 
     if(!m_initialized){throw aurostd::xerror(_AFLOW_FILE_NAME_,soliloquy,"POccCalculator failed to initialized");}
@@ -6716,13 +6641,8 @@
   void POccStructuresFile::setAFlags(const _aflags& aflags) {m_aflags=aflags;}
 
   void POccStructuresFile::readFile(const string& fileIn) {
-<<<<<<< HEAD
-    bool LDEBUG=(FALSE || XHOST.DEBUG);
-    string soliloquy = XHOST.sPID + "POccStructuresFile::readFile():";
-=======
     bool LDEBUG=(FALSE || _DEBUG_POCC_ || XHOST.DEBUG);
-    string soliloquy="POccStructuresFile::readFile():";
->>>>>>> 014d8dcc
+    string soliloquy=XHOST.sPID+"POccStructuresFile::readFile():";
 
     m_filename="";
     stringstream structures_file_ss;
@@ -6739,13 +6659,8 @@
   }
 
   void POccStructuresFile::processFile() {
-<<<<<<< HEAD
-    bool LDEBUG=(FALSE || XHOST.DEBUG);
-    string soliloquy = XHOST.sPID + "POccStructuresFile::processFile():";
-=======
     bool LDEBUG=(FALSE || _DEBUG_POCC_ || XHOST.DEBUG);
-    string soliloquy="POccStructuresFile::processFile():";
->>>>>>> 014d8dcc
+    string soliloquy=XHOST.sPID+"POccStructuresFile::processFile():";
 
     //get poscar_start_tag and poscar_stop_tag
     string POccStructure_title_tag="HNF(n="; //in case we cannot find POSCAR_START_tag, SHACHAR OLD FORMAT
@@ -6942,13 +6857,8 @@
   }
 
   bool POccStructuresFile::getARUNDirectories(vector<string>& ARUN_directories,bool tryDirectoryLS){
-<<<<<<< HEAD
-    bool LDEBUG=(FALSE || XHOST.DEBUG);
-    string soliloquy = XHOST.sPID + "POccStructuresFile::getARUNDirectories():";
-=======
     bool LDEBUG=(FALSE || _DEBUG_POCC_ || XHOST.DEBUG);
-    string soliloquy="POccStructuresFile::getARUNDirectories():";
->>>>>>> 014d8dcc
+    string soliloquy=XHOST.sPID+"POccStructuresFile::getARUNDirectories():";
     if(!m_initialized){throw aurostd::xerror(_AFLOW_FILE_NAME_,soliloquy,"POccStructuresFile not initialized",_RUNTIME_ERROR_);}
 
     ARUN_directories.clear();
@@ -7014,13 +6924,8 @@
   }
 
   bool POccStructuresFile::loadDataIntoCalculator(POccCalculator& pcalc,bool tryDirectoryLS) {
-<<<<<<< HEAD
-    bool LDEBUG=(FALSE || XHOST.DEBUG);
-    string soliloquy = XHOST.sPID + "POccStructuresFile::loadDataIntoCalculator():";
-=======
     bool LDEBUG=(FALSE || _DEBUG_POCC_ || XHOST.DEBUG);
-    string soliloquy="POccStructuresFile::loadDataIntoCalculator():";
->>>>>>> 014d8dcc
+    string soliloquy=XHOST.sPID+"POccStructuresFile::loadDataIntoCalculator():";
 
     //copy over l_supercell_sets
     pcalc.l_supercell_sets.clear();for(std::list<POccSuperCellSet>::const_iterator it=l_supercell_sets.begin();it!=l_supercell_sets.end();++it){pcalc.l_supercell_sets.push_back(*it);}
