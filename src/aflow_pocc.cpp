--- conflicted
+++ resolved
@@ -21,13 +21,8 @@
 #include "aflow_pocc.h"
 #include "aflow_compare_structure.h"
 
-<<<<<<< HEAD
-#define _DEBUG_POCC_ true  //CO190116
-#define _DEBUG_POCC_CLUSTER_ANALYSIS_ false && _DEBUG_POCC_  //CO190116
-=======
 #define _DEBUG_POCC_ false  //CO20190116
 #define _DEBUG_POCC_CLUSTER_ANALYSIS_ false && _DEBUG_POCC_  //CO20190116
->>>>>>> b8ae5940
 
 const string POSCAR_START_tag="[VASP_POSCAR_MODE_EXPLICIT]START"; //no-period is important
 const string POSCAR_STOP_tag="[VASP_POSCAR_MODE_EXPLICIT]STOP"; //no-period is important
@@ -574,11 +569,7 @@
 
   void POccCalculator::StructuresAllFile2SupercellSets(){
     bool LDEBUG=(FALSE || _DEBUG_POCC_ || XHOST.DEBUG);
-<<<<<<< HEAD
-    string soliloquy="pocc::StructuresAllFile2SupercellSets():";
-=======
     string soliloquy=XPID+"pocc::StructuresAllFile2SupercellSets():";
->>>>>>> b8ae5940
 
     vector<string> vlines,vtokens,vtokens2;
 
@@ -664,11 +655,7 @@
 
   void POccCalculator::StructuresUniqueFile2SupercellSets(){
     bool LDEBUG=(FALSE || _DEBUG_POCC_ || XHOST.DEBUG);
-<<<<<<< HEAD
-    string soliloquy="pocc::StructuresUniqueFile2SupercellSets():";
-=======
     string soliloquy=XPID+"pocc::StructuresUniqueFile2SupercellSets():";
->>>>>>> b8ae5940
 
     vector<string> vlines,vtokens,vtokens2;
 
@@ -739,11 +726,7 @@
 
   void POccCalculator::setDFTEnergies() {
     bool LDEBUG=(FALSE || _DEBUG_POCC_ || XHOST.DEBUG);
-<<<<<<< HEAD
-    string soliloquy="setDFTEnergies():";
-=======
     string soliloquy=XPID+"setDFTEnergies():";
->>>>>>> b8ae5940
 
     if(LDEBUG){cerr << soliloquy << " BEGIN" << endl;}
 
@@ -780,11 +763,7 @@
 
   void POccCalculator::setPOccStructureProbabilities(double temperature) {
     bool LDEBUG=(FALSE || _DEBUG_POCC_ || XHOST.DEBUG);
-<<<<<<< HEAD
-    string soliloquy="setPOccStructureProbabilities():";
-=======
     string soliloquy=XPID+"setPOccStructureProbabilities():";
->>>>>>> b8ae5940
     stringstream message;
 
     if(LDEBUG){cerr << soliloquy << " temperature=" << temperature << endl;}
@@ -816,11 +795,7 @@
 
   void POccCalculator::setEFA(){
     bool LDEBUG=(FALSE || _DEBUG_POCC_ || XHOST.DEBUG);
-<<<<<<< HEAD
-    string soliloquy="POccCalculator::getEFA():";
-=======
     string soliloquy=XPID+"POccCalculator::getEFA():";
->>>>>>> b8ae5940
 
     if(l_supercell_sets.size()==0){throw aurostd::xerror(_AFLOW_FILE_NAME_,soliloquy,"l_supercell_sets.size()==0",_RUNTIME_ERROR_);}
     xvector<double> v_dg(l_supercell_sets.size()),v_energies(l_supercell_sets.size());
@@ -840,11 +815,7 @@
 
   string POccCalculator::getTemperatureString(double temperature) const {
     bool LDEBUG=(FALSE || _DEBUG_POCC_ || XHOST.DEBUG);
-<<<<<<< HEAD
-    string soliloquy="POccCalculator::getTemperatureString():";
-=======
     string soliloquy=XPID+"POccCalculator::getTemperatureString():";
->>>>>>> b8ae5940
 
     stringstream t_ss;
     if(m_temperatures_int==false){t_ss.setf(std::ios::fixed,std::ios::floatfield);t_ss.precision(TEMPERATURE_PRECISION);}
@@ -864,11 +835,7 @@
 
   void POccCalculator::setAvgDOSCAR(double temperature){
     bool LDEBUG=(FALSE || _DEBUG_POCC_ || XHOST.DEBUG);
-<<<<<<< HEAD
-    string soliloquy="POccCalculator::setAvgDOSCAR():";
-=======
     string soliloquy=XPID+"POccCalculator::setAvgDOSCAR():";
->>>>>>> b8ae5940
     stringstream message;
 
     if(LDEBUG){cerr << soliloquy << " BEGIN" << endl;}
@@ -1030,11 +997,7 @@
 
   void POccCalculator::calculateSTATICProperties(double temperature){
     bool LDEBUG=(FALSE || _DEBUG_POCC_ || XHOST.DEBUG);
-<<<<<<< HEAD
-    string soliloquy="POccCalculator::calculateSTATICProperties():";
-=======
     string soliloquy=XPID+"POccCalculator::calculateSTATICProperties():";
->>>>>>> b8ae5940
 
     if(m_ARUN_directories.size()==0){throw aurostd::xerror(_AFLOW_FILE_NAME_,soliloquy,"m_ARUN_directories.size()==0",_RUNTIME_ERROR_);}
 
@@ -1054,11 +1017,7 @@
 
   void POccCalculator::plotAvgDOSCAR(double temperature){
     bool LDEBUG=(FALSE || _DEBUG_POCC_ || XHOST.DEBUG);
-<<<<<<< HEAD
-    string soliloquy="POccCalculator::plotAvgDOSCAR():";
-=======
     string soliloquy=XPID+"POccCalculator::plotAvgDOSCAR():";
->>>>>>> b8ae5940
 
     if(LDEBUG){cerr << soliloquy << " BEGIN" << endl;}
 
@@ -1111,11 +1070,7 @@
 #define pocc_roundoff_tol 5.0*pow(10,-((int)pocc_precision)-1)
   void POccCalculator::writeResults() const { //TEMPERATURE-INDEPENDENT
     bool LDEBUG=(FALSE || _DEBUG_POCC_ || XHOST.DEBUG);
-<<<<<<< HEAD
-    string soliloquy="POccCalculator::writeResults():";
-=======
     string soliloquy=XPID+"POccCalculator::writeResults():";
->>>>>>> b8ae5940
     stringstream message;
 
     if(LDEBUG){cerr << soliloquy << " BEGIN" << endl;}
@@ -1145,11 +1100,7 @@
 
   void POccCalculator::writeResults(double temperature) const { //TEMPERATURE-DEPENDENT
     bool LDEBUG=(FALSE || _DEBUG_POCC_ || XHOST.DEBUG);
-<<<<<<< HEAD
-    string soliloquy="POccCalculator::writeResults():";
-=======
     string soliloquy=XPID+"POccCalculator::writeResults():";
->>>>>>> b8ae5940
     stringstream message;
 
     if(LDEBUG){cerr << soliloquy << " BEGIN" << endl;}
@@ -1200,11 +1151,7 @@
 
   bool POccCalculator::QMVASPsFound() const{
     bool LDEBUG=(FALSE || _DEBUG_POCC_ || XHOST.DEBUG);
-<<<<<<< HEAD
-    string soliloquy="QMVASPsFound():";
-=======
     string soliloquy=XPID+"QMVASPsFound():";
->>>>>>> b8ae5940
     stringstream message;
 
     if(LDEBUG){cerr << soliloquy << " BEGIN" << endl;}
@@ -1230,11 +1177,7 @@
 
   vector<double> getVTemperatures(const string& temp_string){
     bool LDEBUG=(FALSE || _DEBUG_POCC_ || XHOST.DEBUG);
-<<<<<<< HEAD
-    string soliloquy="POccCalculator::getVTemperatures():";
-=======
     string soliloquy=XPID+"POccCalculator::getVTemperatures():";
->>>>>>> b8ae5940
 
     if(LDEBUG){cerr << soliloquy << " temp_string=" << temp_string << endl;}
     if(temp_string.empty()){throw aurostd::xerror(_AFLOW_FILE_NAME_,soliloquy,"temp_string.empty()",_INPUT_ILLEGAL_);}
@@ -1276,11 +1219,7 @@
   //CT20200319 - added AEL/AGL option
   void POccCalculator::postProcessing(){
     bool LDEBUG=(FALSE || _DEBUG_POCC_ || XHOST.DEBUG);
-<<<<<<< HEAD
-    string soliloquy="POccCalculator::postProcessing():";
-=======
     string soliloquy=XPID+"POccCalculator::postProcessing():";
->>>>>>> b8ae5940
     stringstream message;
 
     if(!m_initialized){throw aurostd::xerror(_AFLOW_FILE_NAME_,soliloquy,"POccCalculator failed to initialized");}
@@ -2367,13 +2306,8 @@
   }
 
   bool POccCalculator::iterateHNFMatrix(){
-<<<<<<< HEAD
-    bool LDEBUG=(FALSE || _DEBUG_POCC_ ||  ENUMERATE_ALL_HNF || XHOST.DEBUG);
-    string soliloquy="POccCalculator::iterateHNFMatrix()";
-=======
-    bool LDEBUG=(FALSE || ENUMERATE_ALL_HNF || XHOST.DEBUG);
+    bool LDEBUG=(FALSE || _DEBUG_POCC_ || ENUMERATE_ALL_HNF || XHOST.DEBUG);
     string soliloquy = XPID + "POccCalculator::iterateHNFMatrix()";
->>>>>>> b8ae5940
 
     xmatrix<double> _hnf_mat(3,3),duplicate_mat(3,3);
     xmatrix<double> superlattice(3,3), rotated_superlattice(3,3);
@@ -3403,13 +3337,8 @@
   }
 
   void POccCalculator::calculate(){
-<<<<<<< HEAD
-    bool LDEBUG=(TRUE || _DEBUG_POCC_ || XHOST.DEBUG);
-    string soliloquy = "POccCalculator::calculate():";
-=======
     bool LDEBUG=(FALSE || _DEBUG_POCC_ || XHOST.DEBUG);
     string soliloquy = XPID + "POccCalculator::calculate():";
->>>>>>> b8ae5940
     stringstream message;
 
     //starting criteria for HNF matrices
@@ -3520,7 +3449,7 @@
         }
         hnf_index++;
       }
-    }else{  //ENUM
+    }else{  //group theory approach
       
       uint i=0,j=0,k=0,site=0,occ=0,permut=0;
       int gi=0;
@@ -3565,7 +3494,7 @@
       xstructure xstr_ss;
       vector<int> sc2pc_map,pc2sc_map;
       xvector<double> fpos,d,x;
-      vector<EnumGroupMember> vg;
+      vector<GroupMember> vg;
       if(LDEBUG){cerr << soliloquy << " xstr_nopocc.lattice=" << endl;cerr << xstr_nopocc.lattice << endl;}
       for(i=0;i<vhnf_mats.size();i++){
         H=aurostd::xmatrixdouble2utype<long long int>(vhnf_mats[i]);
@@ -3585,7 +3514,7 @@
         }
         vg.clear();
         for(j=0;j<sc2pc_map.size();j++){
-          vg.push_back(EnumGroupMember());
+          vg.push_back(GroupMember());
           //create map h from parent lattice onto the group (g are elements of group)
           //h(x)=[UA^{-1}x]_S:
           //c2f is A^{-1} (done for fpos)
@@ -6882,15 +6811,9 @@
 
   void POccStructuresFile::setAFlags(const _aflags& aflags) {m_aflags=aflags;}
 
-<<<<<<< HEAD
-  void POccStructuresFile::readFile(const string& fileIn) {
-    bool LDEBUG=(FALSE || _DEBUG_POCC_ || XHOST.DEBUG);
-    string soliloquy="POccStructuresFile::readFile():";
-=======
   void POccStructuresFile::readFile(const string& fileIN) {
     bool LDEBUG=(FALSE || _DEBUG_POCC_ || XHOST.DEBUG);
     string soliloquy=XPID+"POccStructuresFile::readFile():";
->>>>>>> b8ae5940
 
     m_filename="";
     stringstream structures_file_ss;
@@ -6908,11 +6831,7 @@
 
   void POccStructuresFile::processFile() {
     bool LDEBUG=(FALSE || _DEBUG_POCC_ || XHOST.DEBUG);
-<<<<<<< HEAD
-    string soliloquy="POccStructuresFile::processFile():";
-=======
     string soliloquy=XPID+"POccStructuresFile::processFile():";
->>>>>>> b8ae5940
 
     //get poscar_start_tag and poscar_stop_tag
     string POccStructure_title_tag="HNF(n="; //in case we cannot find POSCAR_START_tag, SHACHAR OLD FORMAT
@@ -7110,11 +7029,7 @@
 
   bool POccStructuresFile::getARUNDirectories(vector<string>& ARUN_directories,bool tryDirectoryLS){
     bool LDEBUG=(FALSE || _DEBUG_POCC_ || XHOST.DEBUG);
-<<<<<<< HEAD
-    string soliloquy="POccStructuresFile::getARUNDirectories():";
-=======
     string soliloquy=XPID+"POccStructuresFile::getARUNDirectories():";
->>>>>>> b8ae5940
     if(!m_initialized){throw aurostd::xerror(_AFLOW_FILE_NAME_,soliloquy,"POccStructuresFile not initialized",_RUNTIME_ERROR_);}
 
     ARUN_directories.clear();
@@ -7181,11 +7096,7 @@
 
   bool POccStructuresFile::loadDataIntoCalculator(POccCalculator& pcalc,bool tryDirectoryLS) {
     bool LDEBUG=(FALSE || _DEBUG_POCC_ || XHOST.DEBUG);
-<<<<<<< HEAD
-    string soliloquy="POccStructuresFile::loadDataIntoCalculator():";
-=======
     string soliloquy=XPID+"POccStructuresFile::loadDataIntoCalculator():";
->>>>>>> b8ae5940
 
     //copy over l_supercell_sets
     pcalc.l_supercell_sets.clear();for(std::list<POccSuperCellSet>::const_iterator it=l_supercell_sets.begin();it!=l_supercell_sets.end();++it){pcalc.l_supercell_sets.push_back(*it);}
