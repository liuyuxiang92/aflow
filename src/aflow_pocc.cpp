// ***************************************************************************
// *                                                                         *
// *              AFlow STEFANO CURTAROLO  Duke University 2003-2021         *
// *              AFlow COREY OSES  Duke University 2013-2021                *
// *                                                                         *
// ***************************************************************************
// aflow_pocc.cpp
// completely revised approach to KESONG YANG's original implementation
// no recursion needed --- too memory intensive
// issues with UFF (structure comparison), multiply occupied sites, and 
// vacancies are all addressed robustly here
// 2013-2019: corey.oses@duke.edu
// 2010-2011: kesong.yang@gmail.com (LEGACY)

// This file contains the routines to prepare partial occupation input files.

#ifndef _AFLOW_POCC_CPP_
#define _AFLOW_POCC_CPP_

#include "aflow.h"
#include "aflow_pocc.h"
#include "aflow_compare_structure.h"

#define _DEBUG_POCC_ false  //CO20190116
#define _DEBUG_POCC_CLUSTER_ANALYSIS_ false && _DEBUG_POCC_  //CO20190116

const string POSCAR_START_tag=_VASP_POSCAR_MODE_EXPLICIT_START_; //no-period is important
const string POSCAR_STOP_tag=_VASP_POSCAR_MODE_EXPLICIT_STOP_; //no-period is important
const string POSCAR_series_START_tag=_VASP_POSCAR_MODE_EXPLICIT_START_P_; //period is important
const string POSCAR_series_STOP_tag=_VASP_POSCAR_MODE_EXPLICIT_STOP_P_; //period is important
const string POSCAR_POCC_series_START_tag=POSCAR_series_START_tag+"POCC_";
const string POSCAR_POCC_series_STOP_tag=POSCAR_series_STOP_tag+"POCC_";

const string POCC_AFLOWIN_tag="[AFLOW_POCC]";

//make defaults in AFLOW_RC
const double ENERGY_RADIUS = 10; //angstroms  //keep, so we can still compare with KY

//some constants
const int A_START = 1, C_START = 1, F_START = 1;
const int B_START = 0, D_START = 0, E_START = 0;

bool PRIMITIVIZE=false;

//testing
bool COMPARE_WITH_KESONG=false;
bool ENUMERATE_ALL_HNF=false;

namespace pocc {
  //temporary function to replace KY's code, but should never be called
  //does NOT handle aflow.in generation well at all
  bool poccInput() {
    //aflow_pocc.log
    ofstream FileMESSAGE; FileMESSAGE.open("aflow_pocc.log");
    //directory
    string directory="";
    if(XHOST.vflag_control.flag("DIRECTORY_CLEAN")){directory=XHOST.vflag_control.getattachedscheme("DIRECTORY_CLEAN");} //CO20190402
    if(directory.empty() || directory=="./" || directory=="."){directory=aurostd::getPWD()+"/";} //".";  //CO20180220 //[CO20191112 - OBSOLETE]aurostd::execute2string(XHOST.command("pwd"))
    KBIN::VASP_RunPOCC(directory,FileMESSAGE);
    return true;
  }
} // namespace pocc

namespace pocc {
  void poccOld2New(ostream& oss){ofstream FileMESSAGE;return poccOld2New(FileMESSAGE,oss);}
  void poccOld2New(ofstream& FileMESSAGE,ostream& oss){
    bool LDEBUG=(FALSE || _DEBUG_POCC_ || XHOST.DEBUG);
    stringstream message;

    if(LDEBUG){cerr << __AFLOW_FUNC__ << " BEGIN" << endl;}

    //aflags
    _aflags aflags;
    if(XHOST.vflag_control.flag("DIRECTORY_CLEAN")){aflags.Directory=XHOST.vflag_control.getattachedscheme("DIRECTORY_CLEAN");} //CO20190402
    if(aflags.Directory.empty() || aflags.Directory=="./" || aflags.Directory=="."){aflags.Directory=aurostd::getPWD()+"/";} //".";  //CO20180220 //[CO20191112 - OBSOLETE]aurostd::execute2string(XHOST.command("pwd"))

    //aflow.in
    string AflowIn_file="",AflowIn="";
    try{KBIN::getAflowInFromAFlags(aflags,AflowIn_file,AflowIn,FileMESSAGE,oss);}
    catch(aurostd::xerror& err){
      pflow::logger(err.whereFileName(), err.whereFunction(), err.what(), aflags, FileMESSAGE, oss, _LOGGER_ERROR_);
      return;
    }

    //other flags
    _kflags kflags=KBIN::VASP_Get_Kflags_from_AflowIN(AflowIn,FileMESSAGE,aflags,oss);
    _vflags vflags=KBIN::VASP_Get_Vflags_from_AflowIN(AflowIn,FileMESSAGE,aflags,kflags,oss);

    if(!kflags.KBIN_POCC){throw aurostd::xerror(__AFLOW_FILE__,__AFLOW_FUNC__,"Not a POCC run",_INPUT_MISSING_);}

    if(!vflags.KBIN_VASP_POSCAR_MODE.flag("EXPLICIT_START_STOP_POINT")){throw aurostd::xerror(__AFLOW_FILE__,__AFLOW_FUNC__,"No POCC ordered structures found in "+_AFLOWIN_,_INPUT_MISSING_);}

    if(LDEBUG){
      for(uint i=0;i<vflags.KBIN_VASP_POSCAR_MODE_EXPLICIT_VSTRING.size();i++){
        cerr << __AFLOW_FUNC__ << " vflags.KBIN_VASP_POSCAR_MODE_EXPLICIT_VSTRING[i=" << i << "]=" << vflags.KBIN_VASP_POSCAR_MODE_EXPLICIT_VSTRING[i] << endl;
        cerr << vflags.KBIN_VASP_POSCAR_MODE_EXPLICIT_VSTRUCTURE[i] << endl;
      }
    }

    message << "Writing " << POCC_FILE_PREFIX+POCC_UNIQUE_SUPERCELLS_FILE;pflow::logger(__AFLOW_FILE__,__AFLOW_FUNC__,message,aflags,FileMESSAGE,oss,_LOGGER_MESSAGE_);
    stringstream unique_structures_ss;
    for(uint i=0;i<vflags.KBIN_VASP_POSCAR_MODE_EXPLICIT_VSTRING.size();i++){
      unique_structures_ss << AFLOWIN_SEPARATION_LINE << endl;
      unique_structures_ss << _VASP_POSCAR_MODE_EXPLICIT_START_P_ << vflags.KBIN_VASP_POSCAR_MODE_EXPLICIT_VSTRING[i] << endl;
      unique_structures_ss << vflags.KBIN_VASP_POSCAR_MODE_EXPLICIT_VSTRUCTURE[i];
      unique_structures_ss << _VASP_POSCAR_MODE_EXPLICIT_STOP_P_ << vflags.KBIN_VASP_POSCAR_MODE_EXPLICIT_VSTRING[i] << endl;
      unique_structures_ss << AFLOWIN_SEPARATION_LINE << endl;
    }
    aurostd::stringstream2file(unique_structures_ss,aflags.Directory+"/"+POCC_FILE_PREFIX+POCC_UNIQUE_SUPERCELLS_FILE);

    vector<string> vlines_orig,vlines;
    aurostd::file2vectorstring(AflowIn_file,vlines_orig); //keep comments
    bool reading_explicit=false;
    uint iline=0;
    for(iline=0;iline<vlines_orig.size();iline++){
      const string& line=vlines_orig[iline];
      if(line.find(_VASP_POSCAR_MODE_EXPLICIT_STOP_P_)!=string::npos){reading_explicit=false;}
      else if(line.find(_VASP_POSCAR_MODE_EXPLICIT_START_P_)!=string::npos){reading_explicit=true;}
      else{
        if(reading_explicit==false){vlines.push_back(line);}
      }
    }
    string search="[AFLOW] **********";  //in case AFLOWIN_SEPARATION_LINE changes in length
    for(iline=vlines.size()-1;iline<vlines.size();iline--){
      if(vlines[iline].find(search)==string::npos){break;} //separation line not found
      if((iline-1)<vlines.size() && vlines[iline-1].find(search)!=string::npos){vlines.pop_back();} //double separation line found, remove last one
    }
    string AflowIn_file_ORIG=AflowIn_file;aurostd::StringSubst(AflowIn_file_ORIG,".in",".ORIG.in");
    aurostd::file2file(AflowIn_file,AflowIn_file_ORIG);
    message << "Saving " << AflowIn_file << " as " << AflowIn_file_ORIG;pflow::logger(__AFLOW_FILE__,__AFLOW_FUNC__,message,aflags,FileMESSAGE,oss,_LOGGER_MESSAGE_);
    message << "Rewriting " << AflowIn_file;pflow::logger(__AFLOW_FILE__,__AFLOW_FUNC__,message,aflags,FileMESSAGE,oss,_LOGGER_COMPLETE_);
    stringstream aflowin_ss;for(uint i=0;i<vlines.size();i++){aflowin_ss << vlines[i] << endl;}
    aurostd::stringstream2file(aflowin_ss,AflowIn_file);

    if(LDEBUG){cerr << __AFLOW_FUNC__ << " END" << endl;}

    return;
  }
} // namespace pocc

namespace pocc {
  void POCC_Convolution(const aurostd::xoption& vpflow){
    bool LDEBUG=(FALSE || _DEBUG_POCC_ || XHOST.DEBUG);

    if(LDEBUG){cerr << __AFLOW_FUNC__ << " BEGIN" << endl;}

    //CO+ME20220118
    //this code needs to be revisited
    //checking for XHOST.DIRECTORY would make command line syntax "aflow ... -D DIR"
    //can this take multiple inputs?
    //would a --conv_dir=... flag be better?
    //address for lib2raw
    _aflags aflags;aflags.Directory=".";  //make current directory for now, we can change in the future

    ofstream FileMESSAGE;
    string FileNameLOCK=aflags.Directory+"/"+_AFLOWLOCK_;
    FileMESSAGE.open(FileNameLOCK.c_str(),std::ios::out);
    POccCalculator pcalc(vpflow,FileMESSAGE);
    pcalc.m_aflags.Directory=aflags.Directory;
    pcalc.CleanPostProcessing();
    pcalc.convolution();
    FileMESSAGE.flush();FileMESSAGE.clear();FileMESSAGE.close();
    stringstream command;
    KBIN::CompressDirectory(aflags);
    aurostd::execute(command);
  }
} // namespace pocc

namespace pocc {
  string addDefaultPOCCTOL2string(const string& input){
    bool LDEBUG=(FALSE || _DEBUG_POCC_ || XHOST.DEBUG);
    if(LDEBUG){cerr << __AFLOW_FUNC__ << " BEGIN" << endl;}
    string output=input;
    if(output.find(TAG_TITLE_POCC_TOL)==string::npos){
      int prec=3;
      prec=(int)ceil(log10(1.0/DEFAULT_POCC_SITE_TOL));
      output+=TAG_TITLE_POCC_TOL+aurostd::utype2string(DEFAULT_POCC_SITE_TOL,prec);
      prec=(int)ceil(log10(1.0/DEFAULT_POCC_STOICH_TOL));
      output+="_"+aurostd::utype2string(DEFAULT_POCC_STOICH_TOL,prec);
    }
    return output;
  }
}

namespace pocc {
  double poccDOSCAR2temperature(const string& doscar_path){
    bool LDEBUG=(FALSE || _DEBUG_POCC_ || XHOST.DEBUG);

    //get temperature from title
    //DOSCAR.pocc_T0000K
    //ME20210927 - Added PHDOSCAR support
    string pocc_doscar_start = "";
    if(doscar_path.find(POCC_DOSCAR_PREFIX) != string::npos){
      pocc_doscar_start = POCC_DOSCAR_PREFIX;
    } else if (doscar_path.find(POCC_PHDOSCAR_PREFIX) != string::npos) {
      pocc_doscar_start = POCC_PHDOSCAR_PREFIX;
    } else {
      throw aurostd::xerror(__AFLOW_FILE__,__AFLOW_FUNC__,"odd DOSCAR filename, format should be "+POCC_DOSCAR_PREFIX+"0000K",_FILE_CORRUPT_);
    }
    vector<string> vtokens;
    aurostd::string2tokens(doscar_path,vtokens,"/");
    string pocc_doscar_end="K";
    string::size_type loc_start=vtokens.back().find(pocc_doscar_start);
    string::size_type loc_end=vtokens.back().find(pocc_doscar_end);
    if(loc_start==string::npos||loc_end==string::npos){
      throw aurostd::xerror(__AFLOW_FILE__,__AFLOW_FUNC__,"cannot get temperature_str",_FILE_CORRUPT_);
    }
    string temperature_str=vtokens.back().substr(loc_start+(pocc_doscar_start.size()),loc_end-(loc_start+(pocc_doscar_start.size())));
    if(LDEBUG){cerr << __AFLOW_FUNC__ << " temperature_str=" << temperature_str << endl;}
    if(!aurostd::isfloat(temperature_str)){throw aurostd::xerror(__AFLOW_FILE__,__AFLOW_FUNC__,"temperature_str is not a float",_FILE_CORRUPT_);}
    //[CO+ME20200921 - just look at vtokens.back()]uint i=0,j=0;
    //[CO+ME20200921 - just look at vtokens.back()]for(i=0;i<vtokens.size();i++){
    //[CO+ME20200921 - just look at vtokens.back()]  if(vtokens[i].find("pocc_T")!=string::npos && vtokens[i].find("K")!=string::npos){
    //[CO+ME20200921 - just look at vtokens.back()]    temperature_str=vtokens[i];
    //[CO+ME20200921 - just look at vtokens.back()]    aurostd::StringSubst(temperature_str,POCC_DOSCAR_PREFIX,"");
    //[CO+ME20200921 - just look at vtokens.back()]    aurostd::StringSubst(temperature_str,"K","");
    //[CO+ME20200921 - just look at vtokens.back()]    for(j=0;j<XHOST.vext.size();j++){aurostd::StringSubst(temperature_str,XHOST.vext[j],"");} //remove compression extension
    //[CO+ME20200921 - just look at vtokens.back()]    if(LDEBUG){cerr << __AFLOW_FUNC__ << " temperature_str=" << temperature_str << endl;}
    //[CO+ME20200921 - just look at vtokens.back()]    if(aurostd::isfloat(temperature_str)){break;}
    //[CO+ME20200921 - just look at vtokens.back()]  }
    //[CO+ME20200921 - just look at vtokens.back()]}
    //[CO+ME20200921 - just look at vtokens.back()]if(doscar_path.find(POCC_DOSCAR_PREFIX)==string::npos){throw aurostd::xerror(__AFLOW_FILE__,__AFLOW_FUNC__,"cannot get temperature_str",_FILE_CORRUPT_);}
    double temperature=aurostd::string2utype<double>(temperature_str);

    return temperature;
  }
}

namespace KBIN {
  void VASP_RunPOCC(const string& directory,ostream& oss) {ofstream FileMESSAGE;return VASP_RunPOCC(directory,FileMESSAGE,oss);}
  void VASP_RunPOCC(const string& directory,ofstream& FileMESSAGE,ostream& oss) {
    bool LDEBUG=(FALSE || _DEBUG_POCC_ || XHOST.DEBUG);
    _xvasp xvasp;
    string AflowIn_file="",AflowIn="";
    _aflags aflags;aflags.Directory=directory;

    //get AflowIn
    try{KBIN::getAflowInFromAFlags(aflags,AflowIn_file,AflowIn,FileMESSAGE,oss);}
    catch(aurostd::xerror& err){
      pflow::logger(err.whereFileName(), err.whereFunction(), err.what(), aflags, FileMESSAGE, oss, _LOGGER_ERROR_);
      FileMESSAGE.close();
      return;
    }

    _kflags kflags=KBIN::VASP_Get_Kflags_from_AflowIN(AflowIn,aflags);
    _vflags vflags=KBIN::VASP_Get_Vflags_from_AflowIN(AflowIn,aflags,kflags);

    if(LDEBUG){cerr << __AFLOW_FUNC__ << " kflags.KBIN_PHONONS_CALCULATION_AEL=" << kflags.KBIN_PHONONS_CALCULATION_AEL << endl;}
    if(LDEBUG){cerr << __AFLOW_FUNC__ << " kflags.KBIN_PHONONS_CALCULATION_AGL=" << kflags.KBIN_PHONONS_CALCULATION_AGL << endl;}
    if(LDEBUG){cerr << __AFLOW_FUNC__ << " kflags.KBIN_PHONONS_CALCULATION_APL=" << kflags.KBIN_PHONONS_CALCULATION_APL << endl;}

    return VASP_RunPOCC(xvasp,AflowIn,aflags,kflags,vflags,FileMESSAGE,oss);
  }
  void VASP_RunPOCC(const _xvasp& xvasp,const string& AflowIn,const _aflags& aflags,const _kflags& kflags,const _vflags& vflags,ofstream& FileMESSAGE,ostream& oss) {
    stringstream message;

    try{
      xstructure xstr_pocc=pocc::extractPARTCAR(AflowIn); //prefer to pull from AflowIn input vs. aflags
      pocc::POccCalculator pcalc(xstr_pocc,aflags,kflags,vflags,FileMESSAGE,oss);

      if(!pocc::structuresGenerated(aflags.Directory)){
        try{pcalc.generateStructures(xvasp);}
        catch(aurostd::xerror& err){pflow::logger(err.whereFileName(), err.whereFunction(), err.what(), aflags, FileMESSAGE, oss, _LOGGER_ERROR_);}
        //ME2021104
        if (kflags.KBIN_PHONONS_CALCULATION_AEL
            || kflags.KBIN_PHONONS_CALCULATION_AGL
            || kflags.KBIN_PHONONS_CALCULATION_APL) {
          string message = "Cannot run AFLOW modules without fully completed POCC calculations."
            " Please see the README for more information.";
          pflow::logger(__AFLOW_FILE__, __AFLOW_FUNC__, message, aflags, FileMESSAGE, oss, _LOGGER_NOTICE_);
        }
        return;
      }

      //ME20211004
      if (kflags.KBIN_PHONONS_CALCULATION_APL) {
        // Simple check: if APL input files are not present anywhere,
        // assume that we need to create aflow.in files
        if (!pcalc.inputFilesFoundAnywhereAPL()) {
          pcalc.createModuleAflowIns(xvasp, "APL");
          return;
        }
      }

      //post-processing
      pcalc.CleanPostProcessing();
      //pocc::patchStructuresFile(aflags,FileMESSAGE,oss);  //patch if needed
      pcalc.postProcessing();
    }
    catch(aurostd::xerror& err){pflow::logger(err.whereFileName(), err.whereFunction(), err.what(), aflags, FileMESSAGE, oss, _LOGGER_ERROR_);return;}

    return;
  }
} // namespace pocc

namespace pocc {
  string POCC_MINIMUM_CONFIGURATION(const aurostd::xoption& vpflow){return POCC_MINIMUM_CONFIGURATION(vpflow.getattachedscheme("POCC_MINIMUM_CONFIGURATION"));}
  string POCC_MINIMUM_CONFIGURATION(const string& directory){
    bool LDEBUG=(FALSE || _DEBUG_POCC_ || XHOST.DEBUG);

    if(!aurostd::IsDirectory(directory)){throw aurostd::xerror(__AFLOW_FILE__,__AFLOW_FUNC__,"Directory="+directory+" does not exist",_FILE_NOT_FOUND_);}
    vector<string> ls_contents;
    aurostd::DirectoryLS(directory,ls_contents);
    vector<xQMVASP> v_qmvasp;
    for(uint i=0;i<ls_contents.size();i++){
      if(aurostd::IsDirectory(ls_contents[i]) && aurostd::substring2bool(ls_contents[i],"ARUN.POCC")){
        if(!(aurostd::EFileExist(ls_contents[i]+"/"+DEFAULT_AFLOW_QMVASP_OUT))){throw aurostd::xerror(__AFLOW_FILE__,__AFLOW_FUNC__,ls_contents[i]+" does not contain "+DEFAULT_AFLOW_QMVASP_OUT,_FILE_NOT_FOUND_);}
        v_qmvasp.push_back(xQMVASP(ls_contents[i]+"/"+DEFAULT_AFLOW_QMVASP_OUT));
        if(v_qmvasp.back().H_atom_relax==AUROSTD_NAN){throw aurostd::xerror(__AFLOW_FILE__,__AFLOW_FUNC__,ls_contents[i]+"/"+DEFAULT_AFLOW_QMVASP_OUT+" does not show a relaxation run",_FILE_ERROR_);}
      }
    }
    uint v_qmvasp_size=v_qmvasp.size(); //NO MORE PUSH_BACK BELOW! Will save time for AAPL calculations
    if(v_qmvasp_size<1){throw aurostd::xerror(__AFLOW_FILE__,__AFLOW_FUNC__,"No ARUN.POCC found in Directory="+directory,_FILE_NOT_FOUND_);}
    //sort by H_atom_relax
    xQMVASP qmvasp_tmp;
    for(uint i=0;i<v_qmvasp_size-1;i++){
      for(uint j=i;j<v_qmvasp_size;j++){
        if(v_qmvasp[i].H_atom_relax>v_qmvasp[j].H_atom_relax){
          qmvasp_tmp=v_qmvasp[i];
          v_qmvasp[i]=v_qmvasp[j];
          v_qmvasp[j]=qmvasp_tmp;
        }
      }
    }
    string qmvasp_filename="";
    if(LDEBUG){
      for(uint i=0;i<v_qmvasp_size-1;i++){
        qmvasp_filename=v_qmvasp[i].filename;
        aurostd::StringSubst(qmvasp_filename,"/"+DEFAULT_AFLOW_QMVASP_OUT,"");
        cerr << __AFLOW_FUNC__ << " H_atom_relax(" << qmvasp_filename << ")=" << v_qmvasp[i].H_atom_relax << endl;
      }
    }
    qmvasp_filename=v_qmvasp[0].filename;
    aurostd::StringSubst(qmvasp_filename,"/"+DEFAULT_AFLOW_QMVASP_OUT,"");
    return qmvasp_filename;
  }
} // namespace pocc

namespace pocc {
  bool structuresGenerated(const string& directory){
    bool LDEBUG=(FALSE || _DEBUG_POCC_ || XHOST.DEBUG);
    string file="";
    if(LDEBUG){cerr << __AFLOW_FUNC__ << " aurostd::EFileExist(" << directory+"/"+POCC_FILE_PREFIX+POCC_UNIQUE_SUPERCELLS_FILE << ")=" << aurostd::EFileExist(directory+"/"+POCC_FILE_PREFIX+POCC_UNIQUE_SUPERCELLS_FILE,file) << endl;}
    if(!aurostd::EFileExist(directory+"/"+POCC_FILE_PREFIX+POCC_UNIQUE_SUPERCELLS_FILE,file)){return false;} //CO20200606 - necessary because efile2tempfile is verbose
    if(LDEBUG){cerr << __AFLOW_FUNC__ << " aurostd::EFileNotEmpty(" << file << ")=" << aurostd::EFileNotEmpty(file) << endl;}
    if(aurostd::EFileNotEmpty(file)){return true;}
    return false;
  }
  xstructure extractPARTCAR(const string& AflowIn){
    stringstream ss_pocc_structure;
    ss_pocc_structure.str(aurostd::substring2string(AflowIn,"[POCC_MODE_EXPLICIT]START.POCC_STRUCTURE","[POCC_MODE_EXPLICIT]STOP.POCC_STRUCTURE",-1));
    //[SD20220520 - OBSOLETE]aurostd::ExtractLastToStringstreamEXPLICIT(AflowIn,ss_pocc_structure, "[POCC_MODE_EXPLICIT]START.POCC_STRUCTURE", "[POCC_MODE_EXPLICIT]STOP.POCC_STRUCTURE");
    if(ss_pocc_structure.str().empty()){
      throw aurostd::xerror(__AFLOW_FILE__,__AFLOW_FUNC__,"No PARTCAR found (looking for [POCC_MODE_EXPLICIT]START.POCC_STRUCTURE / [POCC_MODE_EXPLICIT]STOP.POCC_STRUCTURE)");
    }
    xstructure xstr_pocc(ss_pocc_structure, IOVASP_POSCAR);
    return xstr_pocc;
  }
} // namespace pocc

namespace pocc {
  void parsePOccHashFromXStructureTitle(const string& title,string& pocc_hash){
    string hnf_index_str="",site_config_index_str="";
    return parsePOccHashFromXStructureTitle(title,pocc_hash,hnf_index_str,site_config_index_str);
  }
  void parsePOccHashFromXStructureTitle(const string& title,string& pocc_hash,string& hnf_index_str,string& site_config_index_str){
    bool LDEBUG=(FALSE || _DEBUG_POCC_ || XHOST.DEBUG);
    if(LDEBUG){cerr << __AFLOW_FUNC__ << " title=" << title << endl;}
    vector<string> vtokens,vtokens2;
    string tmp_str;
    aurostd::string2tokens(title,vtokens," ");
    pocc_hash="",hnf_index_str="",site_config_index_str="";
    for(uint t=0;t<vtokens.size();t++){ //find pocc hash directly
      if(aurostd::substring2bool(vtokens[t],"H") && aurostd::substring2bool(vtokens[t],"C")){
        pocc_hash=vtokens[t];
        aurostd::string2tokens(pocc_hash,vtokens2,"C");
        if(vtokens2.size()!=2){pocc_hash="";continue;}  //did not find pocc_hash, keep going
        //check hnf_index
        tmp_str=vtokens2[0]; //should contain an H
        if(!aurostd::substring2bool(tmp_str,"H")){pocc_hash="";continue;}  //did not find pocc_hash, keep going
        aurostd::StringSubst(tmp_str,"H",""); //should now be hnf_index
        hnf_index_str=tmp_str;
        if(!aurostd::isfloat(hnf_index_str)){pocc_hash="";continue;}  //did not find pocc_hash, keep going
        //now check site_config_index
        site_config_index_str=vtokens2[1];
        if(!aurostd::isfloat(site_config_index_str)){pocc_hash="";continue;}  //did not find pocc_hash, keep going
        break;
      }
    }
    if(pocc_hash.empty()){  //otherwise build pocc hash from components in the title
      vector<string> vtokens3;
      for(uint t=0;t<vtokens.size();t++){
        if(aurostd::substring2bool(vtokens[t],"HNF(n=")){ //HNF(n=2,#2/3)
          aurostd::string2tokens(vtokens[t],vtokens2,",");
          if(vtokens2.size()!=2){continue;}    //did not find pocc_hash, keep going
          aurostd::string2tokens(vtokens2[1],vtokens3,"/");
          if(vtokens3.size()!=2){continue;}    //did not find pocc_hash, keep going
          aurostd::StringSubst(vtokens3[0],"#","");
          if(!aurostd::isfloat(vtokens3[0])){continue;}   //did not find pocc_hash, keep going
          hnf_index_str=aurostd::utype2string( aurostd::string2utype<int>(vtokens3[0])-1 );
          continue;
        }
        if(aurostd::substring2bool(vtokens[t],"site_config(")){ //site_config(#1/2)
          aurostd::string2tokens(vtokens[t],vtokens2,"/");
          if(vtokens2.size()!=2){continue;}    //did not find pocc_hash, keep going
          aurostd::StringSubst(vtokens2[0],"site_config(","");
          aurostd::StringSubst(vtokens2[0],"#","");
          if(!aurostd::isfloat(vtokens2[0])){continue;}   //did not find pocc_hash, keep going
          site_config_index_str=aurostd::utype2string( aurostd::string2utype<int>(vtokens2[0])-1 );
        }
      }
      pocc_hash="H"+hnf_index_str+"C"+site_config_index_str;
    }
    if(LDEBUG){
      cerr << __AFLOW_FUNC__ << " hnf_index_str=" << hnf_index_str << endl;
      cerr << __AFLOW_FUNC__ << " site_config_index_str=" << site_config_index_str << endl;
      cerr << __AFLOW_FUNC__ << " pocc_hash=" << pocc_hash << endl;
    }
  }
  unsigned long long int getDGFromXStructureTitle(const string& title){
    bool LDEBUG=(FALSE || _DEBUG_POCC_ || XHOST.DEBUG);
    if(!aurostd::substring2bool(title,"DG=")){throw aurostd::xerror(__AFLOW_FILE__,__AFLOW_FUNC__,"\"DG=\" not found in title [title=\""+title+"\"]",_FILE_CORRUPT_);}
    unsigned long long int dg=1;
    vector<string> vtokens,vtokens2;
    aurostd::string2tokens(title,vtokens," ");
    for(uint i=0;i<vtokens.size();i++){
      if(aurostd::substring2bool(vtokens[i],"DG=")){
        aurostd::string2tokens(vtokens[i],vtokens2,"=");
        if(vtokens2.size()!=2){throw aurostd::xerror(__AFLOW_FILE__,__AFLOW_FUNC__,"Cannot parse at DG= (vtokens2.size()=="+aurostd::utype2string(vtokens2.size())+")",_FILE_CORRUPT_);}
        if(!aurostd::isfloat(vtokens2[1])){throw aurostd::xerror(__AFLOW_FILE__,__AFLOW_FUNC__,"degeneracy is not an integer",_VALUE_ILLEGAL_);}
        dg*=aurostd::string2utype<unsigned long long int>(vtokens2[1]); //backwards compatible with old pocc scheme, but this should be obsolete
      }
    }
    if(LDEBUG){cerr << __AFLOW_FUNC__ << " DG=" << dg << endl;}
    return dg;
  }
  void parsePropertyByTag(const string& line,const string& tag,double& prop){
    bool LDEBUG=(FALSE || _DEBUG_POCC_ || XHOST.DEBUG);
    vector<string> vtokens;
    aurostd::string2tokens(line,vtokens,"=");
    if(vtokens.size()!=2){throw aurostd::xerror(__AFLOW_FILE__,__AFLOW_FUNC__,"Unknown "+tag+" line format",_FILE_CORRUPT_);}
    if(!aurostd::isfloat(vtokens[1])){throw aurostd::xerror(__AFLOW_FILE__,__AFLOW_FUNC__,tag+" is not a double",_VALUE_ERROR_);}
    prop=aurostd::string2utype<double>(vtokens[1]);
    if(LDEBUG){cerr << __AFLOW_FUNC__ << " " << tag << "=" << prop << endl;}
  }
  bool patchStructuresAllFile(const _aflags& aflags,string& structures_file,stringstream& structures_file_ss,ofstream& FileMESSAGE,ostream& oss){
    bool found_file=false;
    if(!found_file && aurostd::EFileExist(aflags.Directory+"/"+POCC_FILE_PREFIX+POCC_ALL_SUPERCELLS_FILE,structures_file)){aurostd::efile2stringstream(structures_file,structures_file_ss);found_file=true;}
    if(!found_file && aurostd::FileExist(aflags.Directory+"/"+POCC_FILE_PREFIX+POCC_ALL_SUPERCELLS_FILE,structures_file)){aurostd::file2stringstream(structures_file,structures_file_ss);found_file=true;}
    if(!found_file){throw aurostd::xerror(__AFLOW_FILE__,__AFLOW_FUNC__,aflags.Directory+"/"+POCC_FILE_PREFIX+POCC_ALL_SUPERCELLS_FILE+" does not exist",_FILE_NOT_FOUND_);}
    if(aurostd::substring2bool(structures_file_ss,POSCAR_series_START_tag)){return false;}

    stringstream message;
    message << "Patching " << POCC_FILE_PREFIX+POCC_ALL_SUPERCELLS_FILE;pflow::logger(__AFLOW_FILE__,__AFLOW_FUNC__,message,aflags,FileMESSAGE,oss,_LOGGER_WARNING_);
    return patchStructuresAllFile(structures_file_ss);
  }
  bool patchStructuresAllFile(stringstream& structures_file_ss){
    bool LDEBUG=(FALSE || _DEBUG_POCC_ || XHOST.DEBUG);
    stringstream message;
    vector<string> vlines,vtokens,vtokens2;
    string pocc_hash="";
    stringstream pocc_addendum_ss;

    unsigned long long int l_supercell_sets_size=0;
    vector<unsigned long long int> pscs_psc_set_sizes;
    unsigned long long int i_l_supercell_sets_size=0,i_pscs_psc_set=0;

    string POccStructure_title_tag="HNF(n="; //in case we cannot find POSCAR_START_tag, SHACHAR OLD FORMAT
    bool add_POSCAR_START_tag=false;  //SHACHAR OLD FORMAT
    bool add_l_supercell_sets_size=false; //SHACHAR OLD FORMAT
    string structures_file_str=structures_file_ss.str();
    bool found_tag_sg=false;
    string structure_group_tag="";
    //STRUCTURES_GROUP
    if(found_tag_sg==false){
      structure_group_tag=POCC_AFLOWIN_tag+"STRUCTURES_GROUP";
      if(aurostd::substring2bool(structures_file_str,structure_group_tag)){found_tag_sg=true;}
    }
    //STRUCTURE_GROUP
    if(found_tag_sg==false){
      structure_group_tag=POCC_AFLOWIN_tag+"STRUCTURE_GROUP";
      if(aurostd::substring2bool(structures_file_str,structure_group_tag)){found_tag_sg=true;}
    }
    //STRUCTURE GROUP
    if(found_tag_sg==false){
      structure_group_tag=POCC_AFLOWIN_tag+"STRUCTURE GROUP";
      if(aurostd::substring2bool(structures_file_str,structure_group_tag)){found_tag_sg=true;}
    }
    //not found
    if(found_tag_sg==false){throw aurostd::xerror(__AFLOW_FILE__,__AFLOW_FUNC__,"Cannot find structure group tag",_FILE_CORRUPT_);}

    if(!aurostd::substring2bool(structures_file_str,POSCAR_series_START_tag)){
      if(!aurostd::substring2bool(structures_file_str,POSCAR_START_tag)){
        add_POSCAR_START_tag=true;
        if(!aurostd::substring2bool(structures_file_str,POccStructure_title_tag)){
          throw aurostd::xerror(__AFLOW_FILE__,__AFLOW_FUNC__,"Unknown format for "+POCC_FILE_PREFIX+POCC_ALL_SUPERCELLS_FILE+" file: cannot find POSCAR title tag",_FILE_ERROR_);
        }
      }
      aurostd::string2vectorstring(structures_file_str,vlines); //aurostd::efile2vectorstring(structures_file,vlines);
      for(uint iline=0;iline<vlines.size();iline++){  //see if you can get l_supercell_sets_size from first structure_group_tag line
        if(aurostd::substring2bool(vlines[iline],structure_group_tag)){
          if(l_supercell_sets_size==0 && aurostd::substring2bool(vlines[iline],"/")){
            aurostd::string2tokens(vlines[iline],vtokens," ");
            aurostd::string2tokens(vtokens.back(),vtokens2,"/");
            if(vtokens2.size()!=2){break;}  //didn't work //throw aurostd::xerror(__AFLOW_FILE__,__AFLOW_FUNC__,"Unknown format for line containing l_supercell_sets_size",_FILE_CORRUPT_);
            if(!aurostd::isfloat(vtokens2.back())){break;}  //didn't work //throw aurostd::xerror(__AFLOW_FILE__,__AFLOW_FUNC__,vtokens2.back()+" is not a number",_FILE_CORRUPT_);
            l_supercell_sets_size=aurostd::string2utype<int>(vtokens2.back());
            if(LDEBUG){cerr << __AFLOW_FUNC__ << " l_supercell_sets_size=" << l_supercell_sets_size << endl;}
            break;
          }
        }
      }
      string poscar_start_tag=(add_POSCAR_START_tag ? POccStructure_title_tag : POSCAR_START_tag );
      string poscar_stop_tag=(add_POSCAR_START_tag ? "[AFLOW] **" : POSCAR_STOP_tag );
      for(uint iline=0;iline<vlines.size();iline++){
        if(aurostd::substring2bool(vlines[iline],structure_group_tag)){pscs_psc_set_sizes.push_back(0);}
        if(aurostd::substring2bool(vlines[iline],poscar_start_tag)){pscs_psc_set_sizes.back()++;}
      }
      if(l_supercell_sets_size==0){add_l_supercell_sets_size=true;l_supercell_sets_size=pscs_psc_set_sizes.size();} //could not find from structure_group_tag
      if(l_supercell_sets_size==0){throw aurostd::xerror(__AFLOW_FILE__,__AFLOW_FUNC__,"Cannot find l_supercell_sets_size",_RUNTIME_INIT_);}
      if(pscs_psc_set_sizes.size()==0){throw aurostd::xerror(__AFLOW_FILE__,__AFLOW_FUNC__,"Cannot find pscs_psc_set_sizes",_RUNTIME_INIT_);}
      if((uint)l_supercell_sets_size!=pscs_psc_set_sizes.size()){throw aurostd::xerror(__AFLOW_FILE__,__AFLOW_FUNC__,"l_supercell_sets_size[="+aurostd::utype2string((uint)l_supercell_sets_size)+"]!=pscs_psc_set_sizes.size()[="+aurostd::utype2string(pscs_psc_set_sizes.size())+"]",_INDEX_MISMATCH_);}
      for(uint i=0;i<pscs_psc_set_sizes.size();i++){
        if(pscs_psc_set_sizes[i]==0){throw aurostd::xerror(__AFLOW_FILE__,__AFLOW_FUNC__,"pscs_psc_set_sizes[i="+aurostd::utype2string(i)+"]==0",_RUNTIME_INIT_);}
        if(LDEBUG){cerr << __AFLOW_FUNC__ << " pscs_psc_set_sizes[i=" << i << "]=" << pscs_psc_set_sizes[i] << endl;}
      }
      i_l_supercell_sets_size=-1;i_pscs_psc_set=0;
      bool found_POccStructure=false;
      for(uint iline=0;iline<vlines.size();iline++){
        if(aurostd::substring2bool(vlines[iline],structure_group_tag)){ //reset
          i_l_supercell_sets_size++;
          i_pscs_psc_set=0;
          if(add_l_supercell_sets_size){
            aurostd::StringSubst(vlines[iline],POCC_AFLOWIN_tag+"STRUCTURE_GROUP",POCC_AFLOWIN_tag+"STRUCTURES_GROUP");
            aurostd::StringSubst(vlines[iline],POCC_AFLOWIN_tag+"STRUCTURE GROUP",POCC_AFLOWIN_tag+"STRUCTURES_GROUP");
            aurostd::StringSubst(vlines[iline],aurostd::RemoveWhiteSpacesFromTheBack(vlines[iline]),aurostd::RemoveWhiteSpacesFromTheBack(vlines[iline])+"/"+aurostd::utype2string(l_supercell_sets_size));
          }
        }
        if(found_POccStructure==true && aurostd::substring2bool(vlines[iline],poscar_stop_tag)){
          if(pocc_addendum_ss.str().empty()){throw aurostd::xerror(__AFLOW_FILE__,__AFLOW_FUNC__,"STOP tag found before START",_FILE_CORRUPT_);}
          if(aurostd::substring2bool(vlines[iline],POSCAR_STOP_tag)){aurostd::StringSubst(vlines[iline],POSCAR_STOP_tag,POSCAR_series_STOP_tag+pocc_addendum_ss.str());}
          else{vlines.insert(vlines.begin()+iline++,POSCAR_series_STOP_tag+pocc_addendum_ss.str());}
          pocc_addendum_ss.str("");
          found_POccStructure=false;
        }
        if(aurostd::substring2bool(vlines[iline],poscar_start_tag)){
          found_POccStructure=true;
          if(LDEBUG){cerr << __AFLOW_FUNC__ << " vlines[iline=" << iline << "]=\"" << vlines[iline] << "\"" << endl;}
          if(i_l_supercell_sets_size>=l_supercell_sets_size){throw aurostd::xerror(__AFLOW_FILE__,__AFLOW_FUNC__,"Found more unique supercells than expected",_INDEX_MISMATCH_);}
          if(aurostd::substring2bool(vlines[iline],POSCAR_START_tag)){
            if(iline+1>vlines.size()-1){throw aurostd::xerror(__AFLOW_FILE__,__AFLOW_FUNC__,"Cannot grab title at iline="+aurostd::utype2string(iline),_FILE_CORRUPT_);} //see if title is accessible
            parsePOccHashFromXStructureTitle(vlines[iline+1],pocc_hash);
          }else{parsePOccHashFromXStructureTitle(vlines[iline],pocc_hash);} //SHACHAR OLD FORMAT
          if(pocc_hash.empty()){throw aurostd::xerror(__AFLOW_FILE__,__AFLOW_FUNC__,"Could not find pocc_hash at iline="+aurostd::utype2string(iline+1),_FILE_CORRUPT_);}
          pocc_addendum_ss << "POCC_";
          pocc_addendum_ss << std::setfill('0') << std::setw(aurostd::getZeroPadding(l_supercell_sets_size)) << i_l_supercell_sets_size+1 << "_";
          if((uint)i_l_supercell_sets_size>pscs_psc_set_sizes.size()-1){throw aurostd::xerror(__AFLOW_FILE__,__AFLOW_FUNC__,"i_l_supercell_sets_size>pscs_psc_set_sizes.size()-1",_INDEX_MISMATCH_);}
          pocc_addendum_ss << std::setfill('0') << std::setw(aurostd::getZeroPadding(pscs_psc_set_sizes[(uint)i_l_supercell_sets_size])) << (i_pscs_psc_set++)+1 << "_";
          pocc_addendum_ss << pocc_hash;
          if(LDEBUG){cerr << __AFLOW_FUNC__ << " pocc_addendum=" << pocc_addendum_ss.str() << endl;}
          //everything checks out, patch the line
          if(aurostd::substring2bool(vlines[iline],POSCAR_START_tag)){aurostd::StringSubst(vlines[iline],POSCAR_START_tag,POSCAR_series_START_tag+pocc_addendum_ss.str());}
          else{vlines.insert(vlines.begin()+iline++,POSCAR_series_START_tag+pocc_addendum_ss.str());} //++ so we don't find the same line
          if(!aurostd::substring2bool(vlines[iline],pocc_hash)){aurostd::StringSubst(vlines[iline],POccStructure_title_tag,pocc_hash+" "+POccStructure_title_tag);} //SHACHAR OLD FORMAT
          if(!aurostd::substring2bool(vlines[iline],DOI_POCC)){vlines[iline]=aurostd::RemoveWhiteSpacesFromTheBack(vlines[iline])+DOI_POCC;}  //SHACHAR OLD FORMAT
        }
        aurostd::StringSubst(vlines[iline],"#",""); //NO continue
      }
      //stringstream structures_file_ss_new;
      structures_file_ss.str("");
      for(uint iline=0;iline<vlines.size();iline++){structures_file_ss << vlines[iline] << endl;}
      if(LDEBUG){cerr << __AFLOW_FUNC__ << " patched file=" << endl;cerr << structures_file_ss.str() << endl;}
      return true;
    }
    return false;
  }

  bool patchStructuresUniqueFile(const _aflags& aflags,string& structures_file,stringstream& structures_file_ss,ofstream& FileMESSAGE,ostream& oss){
    bool found_file=false;
    if(!found_file && aurostd::EFileExist(aflags.Directory+"/"+POCC_FILE_PREFIX+POCC_UNIQUE_SUPERCELLS_FILE,structures_file)){aurostd::efile2stringstream(structures_file,structures_file_ss);found_file=true;}
    if(!found_file && aurostd::FileExist(aflags.Directory+"/"+POCC_FILE_PREFIX+POCC_UNIQUE_SUPERCELLS_FILE,structures_file)){aurostd::file2stringstream(structures_file,structures_file_ss);found_file=true;}
    if(!found_file){throw aurostd::xerror(__AFLOW_FILE__,__AFLOW_FUNC__,aflags.Directory+"/"+POCC_FILE_PREFIX+POCC_UNIQUE_SUPERCELLS_FILE+" does not exist",_FILE_NOT_FOUND_);}
    if(aurostd::substring2bool(structures_file_ss,POSCAR_series_START_tag)){return false;}

    stringstream message;
    message << "Patching " << POCC_FILE_PREFIX+POCC_UNIQUE_SUPERCELLS_FILE;pflow::logger(__AFLOW_FILE__,__AFLOW_FUNC__,message,aflags,FileMESSAGE,oss,_LOGGER_WARNING_);
    return patchStructuresUniqueFile(structures_file_ss);
  }
  bool patchStructuresUniqueFile(stringstream& structures_file_ss){
    bool LDEBUG=(FALSE || _DEBUG_POCC_ || XHOST.DEBUG);
    stringstream message;
    vector<string> vlines;
    string pocc_hash="";
    stringstream pocc_addendum_ss;

    unsigned long long int l_supercell_sets_size=0;
    unsigned long long int i_l_supercell_sets_size=0;

    string POccStructure_title_tag="HNF(n="; //in case we cannot find POSCAR_START_tag, SHACHAR OLD FORMAT
    string structures_file_str=structures_file_ss.str();
    if(!aurostd::substring2bool(structures_file_str,POSCAR_series_START_tag)){
      if(!aurostd::substring2bool(structures_file_str,POSCAR_START_tag)){
        throw aurostd::xerror(__AFLOW_FILE__,__AFLOW_FUNC__,"Unknown format for "+POCC_FILE_PREFIX+POCC_UNIQUE_SUPERCELLS_FILE+" file",_FILE_WRONG_FORMAT_);
      }
      aurostd::string2vectorstring(structures_file_str,vlines); //aurostd::efile2vectorstring(structures_file,vlines);
      if(LDEBUG){cerr << __AFLOW_FUNC__ << " looking for l_supercell_sets_size" << endl;}
      for(uint iline=0;iline<vlines.size();iline++){
        if(aurostd::substring2bool(vlines[iline],POSCAR_START_tag)){l_supercell_sets_size++;}
      }
      if(LDEBUG){cerr << __AFLOW_FUNC__ << " l_supercell_sets_size=" << l_supercell_sets_size << endl;}
      if(l_supercell_sets_size==0){throw aurostd::xerror(__AFLOW_FILE__,__AFLOW_FUNC__,"Cannot find l_supercell_sets_size",_RUNTIME_INIT_);}
      i_l_supercell_sets_size=0;
      for(uint iline=0;iline<vlines.size();iline++){
        if(aurostd::substring2bool(vlines[iline],POSCAR_STOP_tag)){
          if(pocc_addendum_ss.str().empty()){throw aurostd::xerror(__AFLOW_FILE__,__AFLOW_FUNC__,"STOP tag found before START",_FILE_CORRUPT_);}
          aurostd::StringSubst(vlines[iline],POSCAR_STOP_tag,POSCAR_series_STOP_tag+pocc_addendum_ss.str());
          pocc_addendum_ss.str("");
        }
        if(aurostd::substring2bool(vlines[iline],POSCAR_START_tag)){
          if(LDEBUG){cerr << __AFLOW_FUNC__ << " vlines[iline=" << iline << "]=\"" << vlines[iline] << "\"" << endl;}
          if(i_l_supercell_sets_size>=l_supercell_sets_size){throw aurostd::xerror(__AFLOW_FILE__,__AFLOW_FUNC__,"Found more unique supercells than expected",_INDEX_MISMATCH_);}
          if(iline+1>vlines.size()-1){throw aurostd::xerror(__AFLOW_FILE__,__AFLOW_FUNC__,"Cannot grab title at iline="+aurostd::utype2string(iline),_FILE_CORRUPT_);} //see if title is accessible
          parsePOccHashFromXStructureTitle(vlines[iline+1],pocc_hash);
          if(pocc_hash.empty()){throw aurostd::xerror(__AFLOW_FILE__,__AFLOW_FUNC__,"Could not find pocc_hash at iline="+aurostd::utype2string(iline+1),_FILE_CORRUPT_);}
          pocc_addendum_ss << "POCC_";
          pocc_addendum_ss << std::setfill('0') << std::setw(aurostd::getZeroPadding(l_supercell_sets_size)) << (i_l_supercell_sets_size++)+1 << "_";
          pocc_addendum_ss << pocc_hash;
          if(LDEBUG){cerr << __AFLOW_FUNC__ << " pocc_addendum=" << pocc_addendum_ss.str() << endl;}
          //everything checks out, patch the line
          aurostd::StringSubst(vlines[iline],POSCAR_START_tag,POSCAR_series_START_tag+pocc_addendum_ss.str());
          if(!aurostd::substring2bool(vlines[iline+1],pocc_hash)){aurostd::StringSubst(vlines[iline+1],POccStructure_title_tag,pocc_hash+" "+POccStructure_title_tag);} //SHACHAR OLD FORMAT  //iline+1 for title line
          if(!aurostd::substring2bool(vlines[iline+1],DOI_POCC)){vlines[iline+1]=aurostd::RemoveWhiteSpacesFromTheBack(vlines[iline+1])+DOI_POCC;}  //SHACHAR OLD FORMAT  //iline+1 for title line
        }
        aurostd::StringSubst(vlines[iline],"#",""); //NO continue
      }
      //stringstream structures_file_ss_new;
      structures_file_ss.str("");
      for(uint iline=0;iline<vlines.size();iline++){structures_file_ss << vlines[iline] << endl;}
      if(LDEBUG){cerr << __AFLOW_FUNC__ << " patched file=" << endl;cerr << structures_file_ss.str() << endl;}
      return true;
    }
    return false;
  }

  void patchStructuresFile(const _aflags& aflags,ofstream& FileMESSAGE,ostream& oss){
    bool LDEBUG=(FALSE || _DEBUG_POCC_ || XHOST.DEBUG);
    stringstream message;

    if(LDEBUG){cerr << __AFLOW_FUNC__ << " BEGIN" << endl;}

    //POCC_ALL_SUPERCELLS_FILE
    string structures_file="";
    stringstream structures_file_ss;
    if(patchStructuresAllFile(aflags,structures_file,structures_file_ss,FileMESSAGE,oss)){
      message << "Writing out patched " << POCC_FILE_PREFIX+POCC_ALL_SUPERCELLS_FILE;pflow::logger(__AFLOW_FILE__,__AFLOW_FUNC__,message,aflags,FileMESSAGE,oss,_LOGGER_MESSAGE_);
      string structures_file_new=structures_file;
      aurostd::StringSubst(structures_file_new,POCC_FILE_PREFIX+POCC_ALL_SUPERCELLS_FILE,POCC_FILE_PREFIX+POCC_ALL_SUPERCELLS_FILE+".OLD");
      if(LDEBUG){
        cerr << __AFLOW_FUNC__ << " structures_file=" << structures_file << endl;
        cerr << __AFLOW_FUNC__ << " structures_file_new=" << structures_file_new << endl;
      }
      if(!aurostd::file2file(structures_file,structures_file_new)){throw aurostd::xerror(__AFLOW_FILE__,__AFLOW_FUNC__,"Could not move structures_file to structures_file_new="+structures_file_new,_RUNTIME_ERROR_);}
      aurostd::stringstream2file(structures_file_ss,aflags.Directory+"/"+POCC_FILE_PREFIX+POCC_ALL_SUPERCELLS_FILE);structures_file_ss.str("");
    }

    //POCC_UNIQUE_SUPERCELLS_FILE
    if(patchStructuresUniqueFile(aflags,structures_file,structures_file_ss,FileMESSAGE,oss)){
      message << "Writing out patched " << POCC_FILE_PREFIX+POCC_UNIQUE_SUPERCELLS_FILE;pflow::logger(__AFLOW_FILE__,__AFLOW_FUNC__,message,aflags,FileMESSAGE,oss,_LOGGER_MESSAGE_);
      string structures_file_new=structures_file;
      aurostd::StringSubst(structures_file_new,POCC_FILE_PREFIX+POCC_UNIQUE_SUPERCELLS_FILE,POCC_FILE_PREFIX+POCC_UNIQUE_SUPERCELLS_FILE+".OLD");
      if(LDEBUG){
        cerr << __AFLOW_FUNC__ << " structures_file=" << structures_file << endl;
        cerr << __AFLOW_FUNC__ << " structures_file_new=" << structures_file_new << endl;
      }
      if(!aurostd::file2file(structures_file,structures_file_new)){throw aurostd::xerror(__AFLOW_FILE__,__AFLOW_FUNC__,"Could not move structures_file to structures_file_new="+structures_file_new,_RUNTIME_ERROR_);}
      aurostd::stringstream2file(structures_file_ss,aflags.Directory+"/"+POCC_FILE_PREFIX+POCC_UNIQUE_SUPERCELLS_FILE);structures_file_ss.str("");
    }

    if(!(aurostd::EFileExist(aflags.Directory+"/PARTCAR") || aurostd::FileExist(aflags.Directory+"/PARTCAR"))){   //patch: write out PARTCAR, should really only happen during generateStructures()
      message << "Writing out PARTCAR";pflow::logger(__AFLOW_FILE__,__AFLOW_FUNC__,message,aflags,FileMESSAGE,oss,_LOGGER_MESSAGE_);
      string AflowIn_file,AflowIn;
      KBIN::getAflowInFromAFlags(aflags,AflowIn_file,AflowIn,FileMESSAGE,oss);
      xstructure xstr_pocc=pocc::extractPARTCAR(AflowIn); //prefer to pull from AflowIn input vs. aflags
      stringstream xstr_pocc_ss;
      xstr_pocc_ss << xstr_pocc;
      aurostd::stringstream2file(xstr_pocc_ss,aflags.Directory+"/PARTCAR");
    }

    if(LDEBUG){cerr << __AFLOW_FUNC__ << " END" << endl;}
  }
} // namespace pocc

namespace pocc {
  vector<string> getElementsList() {
    bool LDEBUG=(FALSE || _DEBUG_POCC_ || XHOST.DEBUG);
    uint skip_every=2;
    vector<string> elements;
    vector<string> VSTD_ELEMENTS_LIST;
    aurostd::string2tokens(STD_ELEMENTS_LIST,VSTD_ELEMENTS_LIST," ");
    for(uint i=0;i<skip_every+1;i++){
      for(uint j=i;j<VSTD_ELEMENTS_LIST.size();j+=skip_every+1){
        elements.push_back(VSTD_ELEMENTS_LIST[j]);
      }
    }
    if(LDEBUG) {cerr << __AFLOW_FUNC__ << " elements_list=" << aurostd::joinWDelimiter(elements,",") << endl;}
    return elements;
  }
} // namespace pocc

namespace pocc {
  bool sortPSCSetsUFFEnergy(const POccSuperCellSet& a, const POccSuperCellSet& b){return a.getUFFEnergy()<b.getUFFEnergy();}
} // namespace pocc

namespace pocc {
  double getHmix(const xvector<double>& xv_energies,const xvector<double>& xv_dgs){double dg_total;return getHmix(xv_energies,xv_dgs,dg_total);}
  double getHmix(const xvector<double>& xv_energies,const xvector<double>& xv_dgs,double& dg_total){return aurostd::meanWeighted(xv_energies,xv_dgs,dg_total);}
  double getEFA(const xvector<double>& xv_energies,const xvector<double>& xv_dgs){
    bool LDEBUG=(FALSE || _DEBUG_POCC_ || XHOST.DEBUG);
    double dg_total=0.0;
    double Hmix=getHmix(xv_energies,xv_dgs,dg_total);
    double sigma=0.0;
    for(int i=xv_dgs.lrows;i<=xv_dgs.urows;i++){sigma+=xv_dgs[i]*pow(xv_energies[i]-Hmix,2.0);}
    sigma/=(dg_total-1);
    sigma=sqrt(sigma);
    if(LDEBUG){cerr << __AFLOW_FUNC__ << " sigma=" << sigma << endl;}
    double efa=1.0/sigma;
    if(LDEBUG){cerr << __AFLOW_FUNC__ << " efa=" << efa << endl;}
    return efa;
  }

  void POccCalculator::StructuresAllFile2SupercellSets(){
    bool LDEBUG=(FALSE || _DEBUG_POCC_ || XHOST.DEBUG);

    vector<string> vlines,vtokens,vtokens2;

    string structures_file="";
    stringstream structures_file_ss;
    patchStructuresAllFile(m_aflags,structures_file,structures_file_ss,*p_FileMESSAGE,*p_oss);
    aurostd::string2vectorstring(structures_file_ss.str(),vlines);
    string arun_directory="",pocc_directory_abs="",qmvasp_path="";
    xQMVASP qmvasp;
    m_ARUN_directories.clear();
    for(uint iline=0;iline<vlines.size();iline++){
      if(aurostd::substring2bool(vlines[iline],POCC_AFLOWIN_tag+"STRUCTURES_GROUP")){
        l_supercell_sets.push_back(POccSuperCellSet());
        continue;
      }
      if(aurostd::substring2bool(vlines[iline],POCC_AFLOWIN_tag+"UFF_ENERGY=")){
        aurostd::string2tokens(vlines[iline],vtokens,"=");
        if(vtokens.size()!=2){throw aurostd::xerror(__AFLOW_FILE__,__AFLOW_FUNC__,"Unknown UFF_ENERGY line format",_FILE_CORRUPT_);}
        if(!aurostd::isfloat(vtokens[1])){throw aurostd::xerror(__AFLOW_FILE__,__AFLOW_FUNC__,"UFF_ENERGY is not a double",_VALUE_ERROR_);}
        l_supercell_sets.back().m_psc_set.push_back(POccSuperCell()); //this comes before structure
        l_supercell_sets.back().m_psc_set.back().m_energy_uff=aurostd::string2utype<double>(vtokens[1]);
        continue;
      }
      if(aurostd::substring2bool(vlines[iline],POSCAR_POCC_series_START_tag)){
        //hnf_matrix
        aurostd::string2tokens(vlines[iline],vtokens,"H");
        if(vtokens.size()<=1){throw aurostd::xerror(__AFLOW_FILE__,__AFLOW_FUNC__,"Unknown START.POCC_ (H1) line",_FILE_CORRUPT_);}
        aurostd::string2tokens(vtokens.back(),vtokens2,"C");
        if(vtokens.size()<=1){throw aurostd::xerror(__AFLOW_FILE__,__AFLOW_FUNC__,"Unknown START.POCC_ (H2) line",_FILE_CORRUPT_);}
        if(!aurostd::isfloat(vtokens2[0])){throw aurostd::xerror(__AFLOW_FILE__,__AFLOW_FUNC__,"hnf_index is not an integer",_VALUE_ILLEGAL_);}
        l_supercell_sets.back().m_psc_set.back().m_hnf_index=aurostd::string2utype<unsigned long long int>(vtokens2[0]);
        //site_configuration
        aurostd::string2tokens(vlines[iline],vtokens,"C");
        if(vtokens.size()<=1){throw aurostd::xerror(__AFLOW_FILE__,__AFLOW_FUNC__,"Unknown START.POCC_ (C1) line",_FILE_CORRUPT_);}
        if(!aurostd::isfloat(aurostd::RemoveWhiteSpaces(vtokens.back()))){throw aurostd::xerror(__AFLOW_FILE__,__AFLOW_FUNC__,"site_config_index is not an integer",_VALUE_ERROR_);}
        l_supercell_sets.back().m_psc_set.back().m_site_config_index=aurostd::string2utype<unsigned long long int>(aurostd::RemoveWhiteSpaces(vtokens.back()));
        //degeneracy
        l_supercell_sets.back().m_psc_set.back().m_degeneracy=1;
        if(iline+1>vlines.size()-1){throw aurostd::xerror(__AFLOW_FILE__,__AFLOW_FUNC__,"Cannot grab title at iline="+aurostd::utype2string(iline),_FILE_CORRUPT_);} //see if title is accessible
        if(!aurostd::substring2bool(vlines[iline+1],"DG=")){throw aurostd::xerror(__AFLOW_FILE__,__AFLOW_FUNC__,"DG= is not present in POSCAR title line",_FILE_CORRUPT_);}
        aurostd::string2tokens(vlines[iline+1],vtokens," ");
        for(uint i=0;i<vtokens.size();i++){
          if(aurostd::substring2bool(vtokens[i],"DG=")){
            aurostd::string2tokens(vtokens[i],vtokens2,"=");
            if(vtokens2.size()!=2){throw aurostd::xerror(__AFLOW_FILE__,__AFLOW_FUNC__,"Cannot parse at DG= (vtokens2.size()=="+aurostd::utype2string(vtokens2.size())+")",_FILE_CORRUPT_);}
            if(!aurostd::isfloat(vtokens2[1])){throw aurostd::xerror(__AFLOW_FILE__,__AFLOW_FUNC__,"degeneracy is not an integer",_VALUE_ILLEGAL_);}
            l_supercell_sets.back().m_psc_set.back().m_degeneracy*=aurostd::string2utype<unsigned long long int>(vtokens2[1]); //backwards compatible with old pocc scheme, but this should be obsolete
          }
        }
        //directory
        arun_directory=vlines[iline];
        aurostd::StringSubst(arun_directory,POSCAR_series_START_tag,"");
        aurostd::string2tokens(arun_directory,vtokens,"_");  //POCC_01_01_H0C0
        if(vtokens.size()!=4){throw aurostd::xerror(__AFLOW_FILE__,__AFLOW_FUNC__,"Unknown POcc hash format (_)",_FILE_CORRUPT_);}
        if(!aurostd::isfloat(vtokens[2])){throw aurostd::xerror(__AFLOW_FILE__,__AFLOW_FUNC__,"Cannot determine POcc structure group index",_VALUE_ILLEGAL_);}
        if(aurostd::string2utype<int>(vtokens[2])==1){
          arun_directory="ARUN."+vtokens[0]+"_"+vtokens[1]+"_"+vtokens[3];
          m_ARUN_directories.push_back(arun_directory);
          pocc_directory_abs=m_aflags.Directory+"/"+arun_directory;
          if(LDEBUG){cerr << __AFLOW_FUNC__ << " pocc_directory_abs=" << pocc_directory_abs << endl;}
          if(!aurostd::IsDirectory(pocc_directory_abs)){throw aurostd::xerror(__AFLOW_FILE__,__AFLOW_FUNC__,"POcc directory [dir="+pocc_directory_abs+"] not found",_FILE_NOT_FOUND_);}
          //m_ARUN_directories.push_back(pocc_directory_abs); //do not save full path
        }
        //debug
        if(LDEBUG){
          cerr << __AFLOW_FUNC__ << " found hnf_index=" << l_supercell_sets.back().m_psc_set.back().m_hnf_index;
          cerr << " site_config_index=" << l_supercell_sets.back().m_psc_set.back().m_site_config_index;
          cerr << " degeneracy=" << l_supercell_sets.back().m_psc_set.back().m_degeneracy;
          cerr << endl;
        }
      }
    }

    if(LDEBUG){
      cerr << __AFLOW_FUNC__ << " l_supercell_sets.size()=" << l_supercell_sets.size() << endl;
      unsigned long long int isupercell=0;
      for(std::list<POccSuperCellSet>::iterator it=l_supercell_sets.begin();it!=l_supercell_sets.end();++it){
        isupercell=std::distance(l_supercell_sets.begin(),it);
        cerr << __AFLOW_FUNC__ << " l_supercell_sets[i=" << isupercell << "].m_psc_set.size()=" << (*it).m_psc_set.size() << endl;
      }
    }
  }

  void POccCalculator::StructuresUniqueFile2SupercellSets(){
    bool LDEBUG=(FALSE || _DEBUG_POCC_ || XHOST.DEBUG);

    vector<string> vlines,vtokens,vtokens2;

    string structures_file="";
    stringstream structures_file_ss;
    patchStructuresUniqueFile(m_aflags,structures_file,structures_file_ss,*p_FileMESSAGE,*p_oss);
    aurostd::string2vectorstring(structures_file_ss.str(),vlines);
    string arun_directory="",pocc_directory_abs="",qmvasp_path="";
    xQMVASP qmvasp;
    m_ARUN_directories.clear();
    for(uint iline=0;iline<vlines.size();iline++){
      if(aurostd::substring2bool(vlines[iline],POSCAR_POCC_series_START_tag)){
        l_supercell_sets.push_back(POccSuperCellSet());
        l_supercell_sets.back().m_psc_set.push_back(POccSuperCell());
        //hnf_matrix
        aurostd::string2tokens(vlines[iline],vtokens,"H");
        if(vtokens.size()<=1){throw aurostd::xerror(__AFLOW_FILE__,__AFLOW_FUNC__,"Unknown START.POCC_ (H1) line",_FILE_CORRUPT_);}
        aurostd::string2tokens(vtokens.back(),vtokens2,"C");
        if(vtokens.size()<=1){throw aurostd::xerror(__AFLOW_FILE__,__AFLOW_FUNC__,"Unknown START.POCC_ (H2) line",_FILE_CORRUPT_);}
        if(!aurostd::isfloat(vtokens2[0])){throw aurostd::xerror(__AFLOW_FILE__,__AFLOW_FUNC__,"hnf_index is not an integer",_VALUE_ILLEGAL_);}
        l_supercell_sets.back().m_psc_set.back().m_hnf_index=aurostd::string2utype<unsigned long long int>(vtokens2[0]);
        //site_configuration
        aurostd::string2tokens(vlines[iline],vtokens,"C");
        if(vtokens.size()<=1){throw aurostd::xerror(__AFLOW_FILE__,__AFLOW_FUNC__,"Unknown START.POCC_ (C1) line",_FILE_CORRUPT_);}
        if(!aurostd::isfloat(aurostd::RemoveWhiteSpaces(vtokens.back()))){throw aurostd::xerror(__AFLOW_FILE__,__AFLOW_FUNC__,"site_config_index is not an integer",_VALUE_ILLEGAL_);}
        l_supercell_sets.back().m_psc_set.back().m_site_config_index=aurostd::string2utype<unsigned long long int>(aurostd::RemoveWhiteSpaces(vtokens.back()));
        //degeneracy
        l_supercell_sets.back().m_psc_set.back().m_degeneracy=1;
        if(iline+1>vlines.size()-1){throw aurostd::xerror(__AFLOW_FILE__,__AFLOW_FUNC__,"Cannot grab title at iline="+aurostd::utype2string(iline),_FILE_CORRUPT_);} //see if title is accessible
        if(!aurostd::substring2bool(vlines[iline+1],"DG=")){throw aurostd::xerror(__AFLOW_FILE__,__AFLOW_FUNC__,"DG= is not present in POSCAR title line",_FILE_CORRUPT_);}
        aurostd::string2tokens(vlines[iline+1],vtokens," ");
        for(uint i=0;i<vtokens.size();i++){
          if(aurostd::substring2bool(vtokens[i],"DG=")){
            aurostd::string2tokens(vtokens[i],vtokens2,"=");
            if(vtokens2.size()!=2){throw aurostd::xerror(__AFLOW_FILE__,__AFLOW_FUNC__,"Cannot parse at DG= (vtokens2.size()=="+aurostd::utype2string(vtokens2.size())+")",_FILE_CORRUPT_);}
            if(!aurostd::isfloat(vtokens2[1])){throw aurostd::xerror(__AFLOW_FILE__,__AFLOW_FUNC__,"degeneracy is not an integer",_VALUE_ILLEGAL_);}
            l_supercell_sets.back().m_psc_set.back().m_degeneracy*=aurostd::string2utype<unsigned long long int>(vtokens2[1]); //backwards compatible with old pocc scheme, but this should be obsolete
          }
        }
        //directory
        arun_directory=vlines[iline];
        aurostd::StringSubst(arun_directory,POSCAR_series_START_tag,"");  //POCC_01_H0C0
        arun_directory="ARUN."+arun_directory;
        m_ARUN_directories.push_back(arun_directory);
        pocc_directory_abs=m_aflags.Directory+"/"+arun_directory;
        if(LDEBUG){cerr << __AFLOW_FUNC__ << " pocc_directory_abs=" << pocc_directory_abs << endl;}
        if(!aurostd::IsDirectory(pocc_directory_abs)){throw aurostd::xerror(__AFLOW_FILE__,__AFLOW_FUNC__,"POcc directory [dir="+pocc_directory_abs+"] not found",_FILE_CORRUPT_);}
        //m_ARUN_directories.push_back(pocc_directory_abs); //do not save full path
        //debug
        if(LDEBUG){
          cerr << __AFLOW_FUNC__ << " found hnf_index=" << l_supercell_sets.back().m_psc_set.back().m_hnf_index;
          cerr << " site_config_index=" << l_supercell_sets.back().m_psc_set.back().m_site_config_index;
          cerr << " degeneracy=" << l_supercell_sets.back().m_psc_set.back().m_degeneracy;
          cerr << endl;
        }
      }
    }

    if(LDEBUG){
      cerr << __AFLOW_FUNC__ << " l_supercell_sets.size()=" << l_supercell_sets.size() << endl;
      unsigned long long int isupercell=0;
      for(std::list<POccSuperCellSet>::iterator it=l_supercell_sets.begin();it!=l_supercell_sets.end();++it){
        isupercell=std::distance(l_supercell_sets.begin(),it);
        cerr << __AFLOW_FUNC__ << " l_supercell_sets[i=" << isupercell << "].m_psc_set.size()=" << (*it).m_psc_set.size() << endl;
      }
    }
  }

  void POccCalculator::setDFTEnergies() {
    bool LDEBUG=(FALSE || _DEBUG_POCC_ || XHOST.DEBUG);

    if(LDEBUG){cerr << __AFLOW_FUNC__ << " BEGIN" << endl;}

    if(m_ARUN_directories.size()==0){throw aurostd::xerror(__AFLOW_FILE__,__AFLOW_FUNC__,"m_ARUN_directories.size()==0",_RUNTIME_ERROR_);}
    if(m_ARUN_directories.size()!=l_supercell_sets.size()){throw aurostd::xerror(__AFLOW_FILE__,__AFLOW_FUNC__,"m_ARUN_directories.size()!=l_supercell_sets.size()",_RUNTIME_ERROR_);}

    xQMVASP qmvasp;
    unsigned long long int isupercell=0;
    string qmvasp_filename="";
    for(std::list<POccSuperCellSet>::iterator it=l_supercell_sets.begin();it!=l_supercell_sets.end();++it){
      isupercell=std::distance(l_supercell_sets.begin(),it);
      const string& pocc_directory_abs=getARUNDirectoryPath(isupercell);
      if(LDEBUG){cerr << __AFLOW_FUNC__ << " look at pocc_directory_abs=" << pocc_directory_abs << endl;}
      //energy_dft
      qmvasp_filename=pocc_directory_abs+"/"+DEFAULT_AFLOW_QMVASP_OUT;
      if(!aurostd::EFileExist(qmvasp_filename,qmvasp_filename)){throw aurostd::xerror(__AFLOW_FILE__,__AFLOW_FUNC__,"No qmvasp file found [dir="+pocc_directory_abs+"]",_FILE_NOT_FOUND_);}
      qmvasp.GetPropertiesFile(qmvasp_filename);
      if(LDEBUG){
        cerr << __AFLOW_FUNC__ << " qmvasp.H_atom_relax=" << qmvasp.H_atom_relax << endl;
        cerr << __AFLOW_FUNC__ << " qmvasp.H_atom_static=" << qmvasp.H_atom_static << endl;
      }
      //CO20200921 - we pulled H_atom_static previously, but this does not match what is being done in aflowlib_libraries
      //we pull relax and not static because relaxation runs come with stresses, pressures, etc. from which we can derive PV (for enthalpies)
      //use H_atom_relax instead
      (*it).m_energy_dft=qmvasp.H_atom_relax; //this will be the LAST relax, relax matches with aflowlib_libraries (NOT static)
      if((*it).m_energy_dft==AUROSTD_NAN){(*it).m_energy_dft=qmvasp.H_atom_relax;}
      if((*it).m_energy_dft==AUROSTD_NAN){throw aurostd::xerror(__AFLOW_FILE__,__AFLOW_FUNC__,"No H_atom found in qmvasp [dir="+pocc_directory_abs+"]",_FILE_CORRUPT_);}
      //energy_dft_ground
      if((*it).m_energy_dft<m_energy_dft_ground){
        m_energy_dft_ground=(*it).m_energy_dft;
        m_ARUN_directory_ground=isupercell;
      }
      //m_energy_dft_ground=std::min(m_energy_dft_ground,(*it).m_energy_dft);
      if(LDEBUG){cerr << " H_atom[isupercell=" << isupercell << "]=" << (*it).m_energy_dft << endl;}
    }
    if(LDEBUG){cerr << " H_atom_ground=" << m_energy_dft_ground << endl;}

    if(LDEBUG){cerr << __AFLOW_FUNC__ << " END" << endl;}
  }

  void POccCalculator::setPOccStructureProbabilities(double temperature) {
    bool LDEBUG=(FALSE || _DEBUG_POCC_ || XHOST.DEBUG);
    stringstream message;

    if(LDEBUG){cerr << __AFLOW_FUNC__ << " temperature=" << temperature << endl;}
    if(l_supercell_sets.size()==0){throw aurostd::xerror(__AFLOW_FILE__,__AFLOW_FUNC__,"l_supercell_sets.size()==0",_RUNTIME_ERROR_);}
    if(m_energy_dft_ground==AUROSTD_MAX_DOUBLE){throw aurostd::xerror(__AFLOW_FILE__,__AFLOW_FUNC__,"m_energy_dft_ground not set",_RUNTIME_ERROR_);}

    if(std::signbit(temperature)){throw aurostd::xerror(__AFLOW_FILE__,__AFLOW_FUNC__,"Negative temperature found",_VALUE_ILLEGAL_);}
    if(aurostd::isequal(temperature,0.0)){
      temperature=_ZERO_TOL_; //1e-6;
      message << "Converting T=0 -> T=" << temperature << " for Boltzmann probabilities";pflow::logger(__AFLOW_FILE__,__AFLOW_FUNC__,message,m_aflags,*p_FileMESSAGE,*p_oss,_LOGGER_MESSAGE_); //WARNING
    }

    double denom=0.0;
    for(std::list<POccSuperCellSet>::iterator it=l_supercell_sets.begin();it!=l_supercell_sets.end();++it){
      denom+=(*it).getDegeneracy()*exp( -( (*it).m_energy_dft-m_energy_dft_ground ) / (KBOLTZEV*temperature) );
    }
    if(LDEBUG){cerr << __AFLOW_FUNC__ << " denom=" << denom << endl;}

    double prob_total=0.0;
    unsigned long long int isupercell=0;
    for(std::list<POccSuperCellSet>::iterator it=l_supercell_sets.begin();it!=l_supercell_sets.end();++it){
      isupercell=std::distance(l_supercell_sets.begin(),it);
      if(LDEBUG){cerr << __AFLOW_FUNC__ << " degeneracy[isupercell=" << isupercell << "]=" << (*it).getDegeneracy() << endl;}
      if(LDEBUG){cerr << __AFLOW_FUNC__ << " m_energy_dft[isupercell=" << isupercell << "]=" << (*it).m_energy_dft << endl;}
      (*it).m_probability=(*it).getDegeneracy()*exp( -( (*it).m_energy_dft-m_energy_dft_ground ) / (KBOLTZEV*temperature) ) / denom;
      prob_total+=(*it).m_probability;
      if(LDEBUG){cerr << __AFLOW_FUNC__ << " prob[isupercell=" << isupercell << "]=" << (*it).m_probability << endl;}
    }
    if(!aurostd::isequal(prob_total,1.0)){throw aurostd::xerror(__AFLOW_FILE__,__AFLOW_FUNC__,"prob_total != 1.0",_RUNTIME_ERROR_);}
  }

  void POccCalculator::setEFA(){
    bool LDEBUG=(FALSE || _DEBUG_POCC_ || XHOST.DEBUG);

    if(m_convolution){
      pflow::logger(__AFLOW_FILE__,__AFLOW_FUNC__,"skipping cEFA calculation, not coded yet",m_aflags,*p_FileMESSAGE,*p_oss,_LOGGER_MESSAGE_);
      return;
    }
    if(l_supercell_sets.size()==0){throw aurostd::xerror(__AFLOW_FILE__,__AFLOW_FUNC__,"l_supercell_sets.size()==0",_RUNTIME_ERROR_);}
    xvector<double> xv_dgs(l_supercell_sets.size()),xv_energies(l_supercell_sets.size());
    unsigned long long int isupercell=0;
    for(std::list<POccSuperCellSet>::iterator it=l_supercell_sets.begin();it!=l_supercell_sets.end();++it){
      isupercell=std::distance(l_supercell_sets.begin(),it);
      xv_dgs[isupercell+xv_dgs.lrows]=(*it).getDegeneracy();
      xv_energies[isupercell+xv_energies.lrows]=(*it).m_energy_dft;
      if(LDEBUG){
        cerr << __AFLOW_FUNC__ << " xv_dgs[i=" << isupercell+xv_dgs.lrows << "]=" << xv_dgs[isupercell+xv_dgs.lrows];
        cerr << " xv_energies[" << isupercell+xv_energies.lrows << "]=" << xv_energies[isupercell+xv_energies.lrows] << endl;
      }
    }
    m_Hmix=pocc::getHmix(xv_energies,xv_dgs);
    m_efa=pocc::getEFA(xv_energies,xv_dgs);
  }

  void getTemperatureStringParameters(int& temperature_precision,bool& temperatures_int,int& zero_padding_temperature){
    vector<double> v_temperatures=getVTemperatures(DEFAULT_POCC_TEMPERATURE_STRING);
    return getTemperatureStringParameters(v_temperatures,temperature_precision,temperatures_int,zero_padding_temperature);
  }
  void getTemperatureStringParameters(const vector<double>& v_temperatures,int& temperature_precision,bool& temperatures_int,int& zero_padding_temperature){
    temperature_precision=TEMPERATURE_PRECISION;
    temperatures_int=true;
    zero_padding_temperature=4;
    if(!v_temperatures.empty()){
      temperatures_int=true;
      for(uint itemp=0;itemp<v_temperatures.size();itemp++){if(!aurostd::isinteger(v_temperatures[itemp])){temperatures_int=false;break;}}  //found a non-int temperature
      zero_padding_temperature=aurostd::getZeroPadding(max(v_temperatures))+(temperatures_int ? 0 : TEMPERATURE_PRECISION+1); //+1 for decimal place
    }
  }

  string POccCalculator::getTemperatureString(double temperature) const {
    return pocc::getTemperatureString(temperature,m_temperature_precision,m_temperatures_int,m_zero_padding_temperature);
  }
  string getTemperatureString(double temperature,int precision,bool temperatures_int,int zero_padding_temperature) {
    bool LDEBUG=(FALSE || _DEBUG_POCC_ || XHOST.DEBUG);
    stringstream t_ss;
    if(temperatures_int==false){t_ss.setf(std::ios::fixed,std::ios::floatfield);t_ss.precision(precision);}
    t_ss.width(zero_padding_temperature);t_ss.fill('0');
    t_ss << temperature;

    if(LDEBUG){
      cerr << __AFLOW_FUNC__ << " temperature=" << temperature << endl;
      cerr << __AFLOW_FUNC__ << " temperatures_int=" << temperatures_int << endl;
      cerr << __AFLOW_FUNC__ << " zero_padding=" << zero_padding_temperature << endl;
      cerr << __AFLOW_FUNC__ << " temperature_precision=" << precision << endl;
      cerr << __AFLOW_FUNC__ << " temperature_string=" << t_ss.str() << endl;
    }

    return t_ss.str();
  }

  void POccCalculator::setAvgRDF(double temperature){
    bool LDEBUG=(true || _DEBUG_POCC_ || XHOST.DEBUG);
    stringstream message;

    if(LDEBUG){cerr << __AFLOW_FUNC__ << " BEGIN" << endl;}

    if(m_ARUN_directories.size()==0){throw aurostd::xerror(__AFLOW_FILE__,__AFLOW_FUNC__,"m_ARUN_directories.size()==0",_RUNTIME_ERROR_);}
    if(m_ARUN_directories.size()!=l_supercell_sets.size()){throw aurostd::xerror(__AFLOW_FILE__,__AFLOW_FUNC__,"m_ARUN_directories.size()!=l_supercell_sets.size()",_RUNTIME_ERROR_);}

    setPOccStructureProbabilities(temperature); //done in calculateRELAXProperties() - repetita iuvant

    //check if pdos can be averaged
    //depends not only the number of atoms (after relaxation), but also whether species/num_each_type are identical
    bool perform_rdf=true;
    vector<string> vspecies,_vspecies;
    deque<int> num_each_type;
    xstructure xstr;
    unsigned long long int isupercell=0;
    string POSCAR_file="";
    bool found_POSCAR_file=false;
    uint i=0;
    bool raw_counts=false;  //make options for these later
    double sigma=0; //make options for these later
    int window_gaussian=0;  //make options for these later
    aurostd::xmatrix<double> rdf_all;
    m_rdf_all.clear();
    m_rdf_rmax=DEFAULT_POCC_RDF_RMAX;
    m_rdf_nbins=DEFAULT_POCC_RDF_NBINS;
    for(std::list<POccSuperCellSet>::iterator it=l_supercell_sets.begin();it!=l_supercell_sets.end()&&perform_rdf==true;++it){
      isupercell=std::distance(l_supercell_sets.begin(),it);
      if(aflowlib::GetSpeciesDirectory(getARUNDirectoryPath(isupercell),_vspecies)==0){throw aurostd::xerror(__AFLOW_FILE__,__AFLOW_FUNC__,"Cannot extract vspecies from "+m_ARUN_directories[isupercell],_FILE_NOT_FOUND_);}
      found_POSCAR_file=false;
      if(found_POSCAR_file==false){found_POSCAR_file=aurostd::EFileExist(getARUNDirectoryPath(isupercell)+"/CONTCAR.relax",POSCAR_file);}
      if(found_POSCAR_file==false){found_POSCAR_file=aurostd::EFileExist(getARUNDirectoryPath(isupercell)+"/CONTCAR.relax"+aurostd::utype2string(m_relaxation_max),POSCAR_file);}
      if(found_POSCAR_file==false){
        throw aurostd::xerror(__AFLOW_FILE__,__AFLOW_FUNC__,"CONTCAR.relax"+aurostd::utype2string(m_relaxation_max)+" not found in "+m_ARUN_directories[isupercell],_FILE_NOT_FOUND_);
      }
      message << "Processing CONTCAR.relax of " << m_ARUN_directories[isupercell] << " for the RDF (takes some time)";pflow::logger(__AFLOW_FILE__,__AFLOW_FUNC__,message,m_aflags,*p_FileMESSAGE,*p_oss,_LOGGER_MESSAGE_);
      xstr.clear();
      xstr.initialize(POSCAR_file,IOVASP_POSCAR);
      if(LDEBUG){
        cerr << __AFLOW_FUNC__ << " xstr[isupercell=" << isupercell << "]=" << endl << xstr;
        cerr << __AFLOW_FUNC__ << " xstr.atoms.size()=" << xstr.atoms.size() << endl;
        cerr << __AFLOW_FUNC__ << " xstr.num_each_type=" << aurostd::joinWDelimiter(xstr.num_each_type,",") << endl;
        cerr << __AFLOW_FUNC__ << " vspecies=" << aurostd::joinWDelimiter(_vspecies,",") << endl;
      }
      if(xstr.species.empty()||(xstr.species.size()>0 && xstr.species[0].empty())){xstr.SetSpecies(aurostd::vector2deque(_vspecies));}
      if(isupercell==0){
        vspecies.clear();for(i=0;i<_vspecies.size();i++){vspecies.push_back(_vspecies[i]);}
        num_each_type.clear();for(i=0;i<xstr.num_each_type.size();i++){num_each_type.push_back(xstr.num_each_type[i]);}
        //
        pflow::GetRDF(xstr,rdf_all,m_rdf_rmax,m_rdf_nbins,raw_counts,sigma,window_gaussian);
        m_rdf_all=(*it).m_probability * rdf_all;
      }else{
        if(perform_rdf && (vspecies!=_vspecies)){
          message << "Found a mismatch in vspecies in " << m_ARUN_directories[isupercell] << ", not performing pdos averaging";pflow::logger(__AFLOW_FILE__,__AFLOW_FUNC__,message,m_aflags,*p_FileMESSAGE,*p_oss,_LOGGER_MESSAGE_);
          perform_rdf=false;
        }
        if(perform_rdf && (num_each_type!=xstr.num_each_type)){
          message << "Found a mismatch in num_each_type in " << m_ARUN_directories[isupercell] << ", not performing pdos averaging";pflow::logger(__AFLOW_FILE__,__AFLOW_FUNC__,message,m_aflags,*p_FileMESSAGE,*p_oss,_LOGGER_MESSAGE_);
          perform_rdf=false;
        }
        //
        pflow::GetRDF(xstr,rdf_all,m_rdf_rmax,m_rdf_nbins,raw_counts,sigma,window_gaussian);
        m_rdf_all+=(*it).m_probability * rdf_all;
      }
      PrintRDF(xstr,m_rdf_rmax,m_rdf_nbins,rdf_all,*p_oss);
    }
    if(perform_rdf==false){m_rdf_all.clear();return;}
    if(LDEBUG){cerr << __AFLOW_FUNC__ << " m_rdf_all=" << endl << m_rdf_all << endl;}
  }

  void POccCalculator::setAvgDOSCAR(double temperature){
    bool LDEBUG=(FALSE || _DEBUG_POCC_ || XHOST.DEBUG);
    stringstream message;

    if(LDEBUG){cerr << __AFLOW_FUNC__ << " BEGIN" << endl;}

    if(m_ARUN_directories.size()==0){throw aurostd::xerror(__AFLOW_FILE__,__AFLOW_FUNC__,"m_ARUN_directories.size()==0",_RUNTIME_ERROR_);}
    if(m_ARUN_directories.size()!=l_supercell_sets.size()){throw aurostd::xerror(__AFLOW_FILE__,__AFLOW_FUNC__,"m_ARUN_directories.size()!=l_supercell_sets.size()",_RUNTIME_ERROR_);}

    setPOccStructureProbabilities(temperature); //done in calculateRELAXProperties() - repetita iuvant

    //check if pdos can be averaged
    //depends not only the number of atoms (after relaxation), but also whether species/num_each_type are identical
    bool perform_pdos_avg=true;
    vector<string> vspecies,_vspecies;
    deque<int> num_each_type;
    vector<uint> vnatoms;
    xstructure xstr;
    unsigned long long int isupercell=0;
    string POSCAR_file="";
    uint i=0;
    for(std::list<POccSuperCellSet>::iterator it=l_supercell_sets.begin();it!=l_supercell_sets.end();++it){
      isupercell=std::distance(l_supercell_sets.begin(),it);
      if(aflowlib::GetSpeciesDirectory(getARUNDirectoryPath(isupercell),_vspecies)==0){throw aurostd::xerror(__AFLOW_FILE__,__AFLOW_FUNC__,"Cannot extract vspecies from "+m_ARUN_directories[isupercell],_FILE_NOT_FOUND_);}
      if(!aurostd::EFileExist(getARUNDirectoryPath(isupercell)+"/POSCAR.static",POSCAR_file)){throw aurostd::xerror(__AFLOW_FILE__,__AFLOW_FUNC__,"POSCAR.static not found in "+m_ARUN_directories[isupercell],_FILE_NOT_FOUND_);}
      xstr.clear();
      xstr.initialize(POSCAR_file,IOVASP_POSCAR);
      if(LDEBUG){
        cerr << __AFLOW_FUNC__ << " xstr[isupercell=" << isupercell << "]=" << endl << xstr;
        cerr << __AFLOW_FUNC__ << " xstr.atoms.size()=" << xstr.atoms.size() << endl;
        cerr << __AFLOW_FUNC__ << " xstr.num_each_type=" << aurostd::joinWDelimiter(xstr.num_each_type,",") << endl;
        cerr << __AFLOW_FUNC__ << " vspecies=" << aurostd::joinWDelimiter(_vspecies,",") << endl;
      }
      vnatoms.push_back(xstr.atoms.size());
      if(isupercell==0){
        vspecies.clear();for(i=0;i<_vspecies.size();i++){vspecies.push_back(_vspecies[i]);}
        num_each_type.clear();for(i=0;i<xstr.num_each_type.size();i++){num_each_type.push_back(xstr.num_each_type[i]);}
      }else{
        if(perform_pdos_avg && (vspecies!=_vspecies)){
          message << "Found a mismatch in vspecies in " << m_ARUN_directories[isupercell] << ", not performing pdos averaging";pflow::logger(__AFLOW_FILE__,__AFLOW_FUNC__,message,m_aflags,*p_FileMESSAGE,*p_oss,_LOGGER_MESSAGE_);
          perform_pdos_avg=false;
        }
        if(perform_pdos_avg && (num_each_type!=xstr.num_each_type)){
          message << "Found a mismatch in num_each_type in " << m_ARUN_directories[isupercell] << ", not performing pdos averaging";pflow::logger(__AFLOW_FILE__,__AFLOW_FUNC__,message,m_aflags,*p_FileMESSAGE,*p_oss,_LOGGER_MESSAGE_);
          perform_pdos_avg=false;
        }
      }
    }
    if(LDEBUG){cerr << __AFLOW_FUNC__ << " vnatoms=" << aurostd::joinWDelimiter(vnatoms,",") << endl;}

    xDOSCAR xdoscar;
    string DOSCAR_file="";
    m_Egap_DOS_net=0.0;
    bool metal_found=false,insulator_found=false;
    uint ispin=0,iatom=0,iorbital=0,vDOS_avg_size=0;
    for(std::list<POccSuperCellSet>::iterator it=l_supercell_sets.begin();it!=l_supercell_sets.end();++it){
      isupercell=std::distance(l_supercell_sets.begin(),it);
      if(!aurostd::EFileExist(getARUNDirectoryPath(isupercell)+"/DOSCAR.static",DOSCAR_file)){throw aurostd::xerror(__AFLOW_FILE__,__AFLOW_FUNC__,"DOSCAR.static not found in "+m_ARUN_directories[isupercell],_FILE_NOT_FOUND_);}
      message << "Processing xDOSCAR of " << m_ARUN_directories[isupercell];pflow::logger(__AFLOW_FILE__,__AFLOW_FUNC__,message,m_aflags,*p_FileMESSAGE,*p_oss,_LOGGER_MESSAGE_);
      xdoscar.GetPropertiesFile(DOSCAR_file);
      message << "xDOSCAR read";pflow::logger(__AFLOW_FILE__,__AFLOW_FUNC__,message,m_aflags,*p_FileMESSAGE,*p_oss,_LOGGER_MESSAGE_);
      xdoscar.GetBandGap();
      for(ispin=0;ispin<xdoscar.Egap.size();ispin++){
        message << "ISPIN=" << ispin << ", Egap_DOS=" << xdoscar.Egap[ispin];pflow::logger(__AFLOW_FILE__,__AFLOW_FUNC__,message,m_aflags,*p_FileMESSAGE,*p_oss,_LOGGER_MESSAGE_);
      }
      if(isupercell==0){ //set all to 0
        m_xdoscar=xdoscar;  //import all properties
        //set all values to 0 for ensemble averages
        //[NOT necessary, should be the same across all ARUNS]std::fill(m_xdoscar.venergy.begin(),m_xdoscar.venergy.end(),0.0);
        std::fill(m_xdoscar.venergyEf.begin(),m_xdoscar.venergyEf.end(),0.0); //NOT the same across all ARUNS
        for(ispin=0;ispin<m_xdoscar.viDOS.size();ispin++){std::fill(m_xdoscar.viDOS[ispin].begin(),m_xdoscar.viDOS[ispin].end(),0.0);}

        if(m_xdoscar.vDOS.size()==0){throw aurostd::xerror(__AFLOW_FILE__,__AFLOW_FUNC__,"m_xdoscar.vDOS.size()==0",_INDEX_MISMATCH_);}
        if(perform_pdos_avg){vDOS_avg_size=m_xdoscar.vDOS.size();}
        else{
          m_xdoscar.vDOS.resize(1); //resize to length 1 (total index)
          m_xdoscar.number_atoms=0;
          vDOS_avg_size=m_xdoscar.vDOS.size();  //only avg the totals, the extra pdos channel is a hack to print orbital sums
          m_xdoscar.addAtomChannel(); //add single pdos for orbital sums
        }
        m_xdoscar.resetVDOS();
        m_xdoscar.Efermi=0.0;
        m_Egap_DOS.assign(xdoscar.Egap.size(),0.0);
      }else{ //check that all dimensions match
        //these are VERY important checks, make sure venergyEf can be ensemble averaged
        //otherwise none of the properties can be averaged (comparing values at two different energies)
        if(m_xdoscar.energy_max!=xdoscar.energy_max){throw aurostd::xerror(__AFLOW_FILE__,__AFLOW_FUNC__,"m_xdoscar.energy_max!=xdoscar.energy_max",_INDEX_MISMATCH_);}
        if(m_xdoscar.energy_min!=xdoscar.energy_min){throw aurostd::xerror(__AFLOW_FILE__,__AFLOW_FUNC__,"m_xdoscar.energy_min!=xdoscar.energy_min",_INDEX_MISMATCH_);}
        if(m_xdoscar.number_energies!=xdoscar.number_energies){throw aurostd::xerror(__AFLOW_FILE__,__AFLOW_FUNC__,"m_xdoscar.number_energies!=xdoscar.number_energies",_INDEX_MISMATCH_);}

        if(m_xdoscar.venergy.size()!=xdoscar.venergy.size()){throw aurostd::xerror(__AFLOW_FILE__,__AFLOW_FUNC__,"m_xdoscar.venergy.size()!=xdoscar.venergy.size()",_INDEX_MISMATCH_);}
        if(m_xdoscar.venergyEf.size()!=xdoscar.venergyEf.size()){throw aurostd::xerror(__AFLOW_FILE__,__AFLOW_FUNC__,"m_xdoscar.venergyEf.size()!=xdoscar.venergyEf.size()",_INDEX_MISMATCH_);}
        if(m_xdoscar.viDOS.size()!=xdoscar.viDOS.size()){
          message << "Mismatch SPIN-ON/SPIN-OFF settings, attempting to rectify";pflow::logger(__AFLOW_FILE__,__AFLOW_FUNC__,message,m_aflags,*p_FileMESSAGE,*p_oss,_LOGGER_WARNING_);
          if(m_xdoscar.viDOS.size()==1){ //make duplicate for spin-off
            m_xdoscar.convertSpinOFF2ON();
            m_Egap_DOS.push_back(m_Egap_DOS.back());  //need to extend m_Egap_DOS too
          }
          else if(xdoscar.viDOS.size()==1){xdoscar.convertSpinOFF2ON();}
          if(m_xdoscar.viDOS.size()!=xdoscar.viDOS.size()){
            throw aurostd::xerror(__AFLOW_FILE__,__AFLOW_FUNC__,"m_xdoscar.viDOS.size()!=xdoscar.viDOS.size() ["+aurostd::utype2string(m_xdoscar.viDOS.size())+"!="+aurostd::utype2string(xdoscar.viDOS.size())+"]",_INDEX_MISMATCH_);
          }
        }
        for(ispin=0;ispin<m_xdoscar.viDOS.size();ispin++){
          if(m_xdoscar.viDOS[ispin].size()!=xdoscar.viDOS[ispin].size()){throw aurostd::xerror(__AFLOW_FILE__,__AFLOW_FUNC__,"m_xdoscar.viDOS[ispin].size()!=xdoscar.viDOS[ispin].size()",_INDEX_MISMATCH_);}
        }
        if(perform_pdos_avg){
          if(m_xdoscar.vDOS.size()!=xdoscar.vDOS.size()){throw aurostd::xerror(__AFLOW_FILE__,__AFLOW_FUNC__,"m_xdoscar.vDOS.size()!=xdoscar.vDOS.size()",_INDEX_MISMATCH_);}
        }else{
          if(xdoscar.vDOS.size()==0){throw aurostd::xerror(__AFLOW_FILE__,__AFLOW_FUNC__,"xdoscar.vDOS.size()==0",_INDEX_MISMATCH_);}
        }
        for(iatom=0;iatom<vDOS_avg_size;iatom++){
          if(m_xdoscar.vDOS[iatom].size()!=xdoscar.vDOS[iatom].size()){throw aurostd::xerror(__AFLOW_FILE__,__AFLOW_FUNC__,"m_xdoscar.vDOS[iatom].size()!=xdoscar.vDOS[iatom].size()",_INDEX_MISMATCH_);}
          for(iorbital=0;iorbital<m_xdoscar.vDOS[iatom].size();iorbital++){
            if(m_xdoscar.vDOS[iatom][iorbital].size()!=xdoscar.vDOS[iatom][iorbital].size()){throw aurostd::xerror(__AFLOW_FILE__,__AFLOW_FUNC__,"m_xdoscar.vDOS[iatom][iorbital].size()!=xdoscar.vDOS[iatom][iorbital].size()",_INDEX_MISMATCH_);}
            for(ispin=0;ispin<m_xdoscar.vDOS[iatom][iorbital].size();ispin++){
              if(m_xdoscar.vDOS[iatom][iorbital][ispin].size()!=xdoscar.vDOS[iatom][iorbital][ispin].size()){throw aurostd::xerror(__AFLOW_FILE__,__AFLOW_FUNC__,"m_xdoscar.vDOS[iatom][iorbital][ispin].size()!=xdoscar.vDOS[iatom][iorbital][ispin].size()",_INDEX_MISMATCH_);}
            }
          }
        }
        if(m_Egap_DOS.size()!=xdoscar.Egap.size()){throw aurostd::xerror(__AFLOW_FILE__,__AFLOW_FUNC__,"m_Egap_DOS.size()!=xdoscar.Egap.size()",_INDEX_MISMATCH_);}
      }

      //these are all VECTORS and not xvectors, if we change in the future, this can be reduced by ienergy for loop
      //[NOT necessary, should be the same across all ARUNS]for(ienergy=0;ienergy<m_xdoscar.venergy.size();ienergy++){m_xdoscar.venergy[ienergy]+=( (*it).m_probability*xdoscar.venergy[ienergy] );}
      uint ienergy=0;
      for(ienergy=0;ienergy<m_xdoscar.venergyEf.size();ienergy++){m_xdoscar.venergyEf[ienergy]+=( (*it).m_probability*xdoscar.venergyEf[ienergy] );} //NOT the same across all ARUNS
      for(ispin=0;ispin<m_xdoscar.viDOS.size();ispin++){
        for(ienergy=0;ienergy<m_xdoscar.viDOS[ispin].size();ienergy++){
          m_xdoscar.viDOS[ispin][ienergy]+=( (*it).m_probability * xdoscar.viDOS[ispin][ienergy] / vnatoms[isupercell] );
        }
      }
      //[sum of pdos != total: need to consider interstitials]if(0){
      for(iatom=0;iatom<vDOS_avg_size;iatom++){  //iatom==0 is total, we can average this too
        for(iorbital=0;iorbital<m_xdoscar.vDOS[iatom].size();iorbital++){  //iorbital==0 is total, we can average this too
          for(ispin=0;ispin<m_xdoscar.vDOS[iatom][iorbital].size();ispin++){
            for(ienergy=0;ienergy<m_xdoscar.vDOS[iatom][iorbital][ispin].size();ienergy++){
              m_xdoscar.vDOS[iatom][iorbital][ispin][ienergy]+=( (*it).m_probability * xdoscar.vDOS[iatom][iorbital][ispin][ienergy] / vnatoms[isupercell] );
            }
          }
        }
      }
      if(!perform_pdos_avg){
        for(iatom=1;iatom<xdoscar.vDOS.size();iatom++){  //iatom==1 starts first atom, sum from here onward
          while(xdoscar.vDOS[iatom].size()>m_xdoscar.vDOS[iatom].size()){m_xdoscar.addOrbitalChannel();}
          for(iorbital=0;iorbital<xdoscar.vDOS[iatom].size();iorbital++){  //iorbital==0 is total, we can average this too
            for(ispin=0;ispin<xdoscar.vDOS[iatom][iorbital].size();ispin++){
              for(ienergy=0;ienergy<xdoscar.vDOS[iatom][iorbital][ispin].size();ienergy++){
                m_xdoscar.vDOS[1][iorbital][ispin][ienergy]+=( (*it).m_probability * xdoscar.vDOS[iatom][iorbital][ispin][ienergy] / vnatoms[isupercell] );
              }
            }
          }
        }
      }
      //[sum of pdos != total: need to consider interstitials}else{
      //[sum of pdos != total: need to consider interstitials  double dos;
      //[sum of pdos != total: need to consider interstitials  for(iatom=1;iatom<vDOS_avg_size;iatom++){  //iatom==0 is total, sum at the end
      //[sum of pdos != total: need to consider interstitials    for(iorbital=1;iorbital<m_xdoscar.vDOS[iatom].size();iorbital++){  //iorbital==0 is total, sum at the end
      //[sum of pdos != total: need to consider interstitials      for(ispin=0;ispin<m_xdoscar.vDOS[iatom][iorbital].size();ispin++){
      //[sum of pdos != total: need to consider interstitials        for(ienergy=0;ienergy<m_xdoscar.vDOS[iatom][iorbital][ispin].size();ienergy++){
      //[sum of pdos != total: need to consider interstitials          dos=( (*it).m_probability*xdoscar.vDOS[iatom][iorbital][ispin][ienergy] );
      //[sum of pdos != total: need to consider interstitials          m_xdoscar.vDOS[iatom][iorbital][ispin][ienergy]+=dos;
      //[sum of pdos != total: need to consider interstitials          m_xdoscar.vDOS[0][iorbital][ispin][ienergy]+=dos;
      //[sum of pdos != total: need to consider interstitials          m_xdoscar.vDOS[0][0][ispin][ienergy]+=dos;
      //[sum of pdos != total: need to consider interstitials        }
      //[sum of pdos != total: need to consider interstitials      }
      //[sum of pdos != total: need to consider interstitials    }
      //[sum of pdos != total: need to consider interstitials  }
      //[sum of pdos != total: need to consider interstitials}

      m_xdoscar.Efermi+=( (*it).m_probability*xdoscar.Efermi ); //venergyEf ensemble average should give the SAME energies as subtracting averaged Ef from venergy

      for(ispin=0;ispin<m_Egap_DOS.size();ispin++){
        //might consider adding vbm/cbm later
        if(xdoscar.Egap[ispin]==_METALGAP_){metal_found=true;} //just be safe, check spin-polarized
        else{insulator_found=true;}
        if(LDEBUG){cerr << __AFLOW_FUNC__ << " xdoscar.Egap[ispin=" << ispin << "]=" << xdoscar.Egap[ispin] << endl;}
        m_Egap_DOS[ispin]+=( (*it).m_probability*xdoscar.Egap[ispin]);
      }
      if(xdoscar.Egap_net==_METALGAP_){metal_found=true;}  //just be safe, check _net
      else{insulator_found=true;}
      m_Egap_DOS_net+=( (*it).m_probability*xdoscar.Egap_net);
    }
    if(metal_found && insulator_found){
      message << "Mixed metal and insulator states found, averaging to a metallic gap";pflow::logger(__AFLOW_FILE__,__AFLOW_FUNC__,message,m_aflags,*p_FileMESSAGE,*p_oss,_LOGGER_WARNING_);
    }
    if(metal_found){
      for(ispin=0;ispin<m_Egap_DOS.size();ispin++){m_Egap_DOS[ispin]=_METALGAP_;}
      m_Egap_DOS_net=_METALGAP_;
    }

    //set some attributes
    if(m_vflags.AFLOW_SYSTEM.isentry && !m_vflags.AFLOW_SYSTEM.content_string.empty()){m_xdoscar.title=m_vflags.AFLOW_SYSTEM.content_string;}
    m_xdoscar.carstring="POCC"; //important for plotting

    m_xdoscar.GetBandGap(); //gap of averaged vDOS, we don't use this definition anymore

    //from m_xdoscar
    message << "Egap of average DOS (OBSOLETE)";pflow::logger(__AFLOW_FILE__,__AFLOW_FUNC__,message,m_aflags,*p_FileMESSAGE,*p_oss,_LOGGER_MESSAGE_);
    for(ispin=0;ispin<m_xdoscar.Egap.size();ispin++){
      message << "ISPIN=" << ispin << ", Egap_DOS=" << m_xdoscar.Egap[ispin];pflow::logger(__AFLOW_FILE__,__AFLOW_FUNC__,message,m_aflags,*p_FileMESSAGE,*p_oss,_LOGGER_MESSAGE_);
    }
    message << "Egap_DOS_net=" << xdoscar.Egap_net;pflow::logger(__AFLOW_FILE__,__AFLOW_FUNC__,message,m_aflags,*p_FileMESSAGE,*p_oss,_LOGGER_MESSAGE_);

    //from POccCalculator
    message << "Average of Egap_DOSs";pflow::logger(__AFLOW_FILE__,__AFLOW_FUNC__,message,m_aflags,*p_FileMESSAGE,*p_oss,_LOGGER_MESSAGE_);
    for(ispin=0;ispin<xdoscar.Egap.size();ispin++){
      message << "ISPIN=" << ispin << ", Egap_DOS=" << m_Egap_DOS[ispin];pflow::logger(__AFLOW_FILE__,__AFLOW_FUNC__,message,m_aflags,*p_FileMESSAGE,*p_oss,_LOGGER_MESSAGE_);
    }
    message << "Egap_DOS_net=" << m_Egap_DOS_net;pflow::logger(__AFLOW_FILE__,__AFLOW_FUNC__,message,m_aflags,*p_FileMESSAGE,*p_oss,_LOGGER_MESSAGE_);

    //remaining properties
    //should really print RELAXED values, but these are still being worked out for pocc
    //default to initial values
    m_xdoscar.Vol=xstr_pocc.GetVolume();
    m_xdoscar.lattice=Getabc_angles(xstr_pocc.scale*xstr_pocc.lattice,DEGREES); //will be size 6, but only the first 3 are printed/read
    for(int i=1;i<=3;i++){m_xdoscar.lattice[i]*=1e-10;}  //convert Angstroms to meters

    //XDOSCAR.OUT
    //string xdoscar_filename=POCC_DOSCAR_FILE+"_T"+aurostd::utype2string(temperature,TEMPERATURE_PRECISION)+"K";
    string xdoscar_filename=POCC_DOSCAR_FILE+"_T"+(*this).getTemperatureString(temperature)+"K";
    message << "Writing out " << xdoscar_filename;pflow::logger(__AFLOW_FILE__,__AFLOW_FUNC__,message,m_aflags,*p_FileMESSAGE,*p_oss,_LOGGER_MESSAGE_);
    stringstream pocc_xdoscar_ss;
    pocc_xdoscar_ss << m_xdoscar;
    aurostd::stringstream2file(pocc_xdoscar_ss,getOutputPath()+"/"+xdoscar_filename);

    if(LDEBUG){cerr << __AFLOW_FUNC__ << " END" << endl;}
  }

  void POccCalculator::setAvgPlasmonicData(double temperature){
    bool LDEBUG=(FALSE || _DEBUG_POCC_ || XHOST.DEBUG);
    stringstream message;

    if(LDEBUG){cerr << __AFLOW_FUNC__ << " BEGIN" << endl;}

    if(m_ARUN_directories.size()==0){throw aurostd::xerror(__AFLOW_FILE__,__AFLOW_FUNC__,"m_ARUN_directories.size()==0",_RUNTIME_ERROR_);}
    if(m_ARUN_directories.size()!=l_supercell_sets.size()){throw aurostd::xerror(__AFLOW_FILE__,__AFLOW_FUNC__,"m_ARUN_directories.size()!=l_supercell_sets.size()",_RUNTIME_ERROR_);}

    setPOccStructureProbabilities(temperature); //done in calculateRELAXProperties() - repetita iuvant

    m_vxplasm.clear();
    xPLASMONICS xplasm;
    string PLASM_file="";
    xcomplex<double> xcomp_tmp(0.0,0.0);
    vector<string> vlines,vtokens;
    uint ieps=0,i=0;
    unsigned long long int isupercell=0;
    for(ieps=0;ieps<m_veps_plasm.size();ieps++){
      for(std::list<POccSuperCellSet>::iterator it=l_supercell_sets.begin();it!=l_supercell_sets.end();++it){
        isupercell=std::distance(l_supercell_sets.begin(),it);
        if(!aurostd::EFileExist(getARUNDirectoryPath(isupercell)+"/"+m_vfilenames_plasm[ieps],PLASM_file)){throw aurostd::xerror(__AFLOW_FILE__,__AFLOW_FUNC__,m_vfilenames_plasm[ieps]+" not found in "+m_ARUN_directories[isupercell],_FILE_NOT_FOUND_);}
        message << "Processing "+m_vfilenames_plasm[ieps]+" (eps=" << m_veps_plasm[ieps] << ") of " << m_ARUN_directories[isupercell];pflow::logger(__AFLOW_FILE__,__AFLOW_FUNC__,message,m_aflags,*p_FileMESSAGE,*p_oss,_LOGGER_MESSAGE_);
        xplasm.GetPropertiesFile(PLASM_file);
        message << "xPLASM read (eps=" << xplasm.eps << ")";pflow::logger(__AFLOW_FILE__,__AFLOW_FUNC__,message,m_aflags,*p_FileMESSAGE,*p_oss,_LOGGER_MESSAGE_);
        if(isupercell==0){  //set all to 0
          m_vxplasm[ieps].venergy.clear();
          m_vxplasm[ieps].veels.clear();
          m_vxplasm[ieps].vdielectric.clear();
          for(i=0;i<xplasm.venergy.size();i++){
            m_vxplasm[ieps].venergy.push_back(xplasm.venergy[i]);
            m_vxplasm[ieps].veels.push_back(0.0);
            xcomp_tmp.re=0.0;xcomp_tmp.im=0.0;
            m_vxplasm[ieps].vdielectric.push_back(xcomp_tmp);
          }
        }else{ //check that all dimensions match
          if(m_vxplasm[ieps].venergy.size()!=xplasm.venergy.size()){throw aurostd::xerror(__AFLOW_FILE__,__AFLOW_FUNC__,"m_vxplasm[ieps].venergy.size()!=xplasm.venergy.size() for isupercell="+aurostd::utype2string(isupercell)+" in "+m_ARUN_directories[isupercell],_FILE_NOT_FOUND_);}
          if(m_vxplasm[ieps].veels.size()!=xplasm.veels.size()){throw aurostd::xerror(__AFLOW_FILE__,__AFLOW_FUNC__,"m_vxplasm[ieps].veels.size()!=xplasm.veels.size() for isupercell="+aurostd::utype2string(isupercell)+" in "+m_ARUN_directories[isupercell],_FILE_NOT_FOUND_);}
          if(m_vxplasm[ieps].vdielectric.size()!=xplasm.vdielectric.size()){throw aurostd::xerror(__AFLOW_FILE__,__AFLOW_FUNC__,"m_vxplasm[ieps].vdielectric.size()!=xplasm.vdielectric.size() for isupercell="+aurostd::utype2string(isupercell)+" in "+m_ARUN_directories[isupercell],_FILE_NOT_FOUND_);}
          for(i=0;i<m_vxplasm[ieps].venergy.size();i++){
            if(!aurostd::isequal(m_vxplasm[ieps].venergy[i],xplasm.venergy[i])){
              if(LDEBUG){cerr << __AFLOW_FUNC__ << " venergy: " << m_vxplasm[ieps].venergy[i] << " != " << xplasm.venergy[i] << endl;}
              throw aurostd::xerror(__AFLOW_FILE__,__AFLOW_FUNC__,"m_vxplasm[ieps].venergy[i="+aurostd::utype2string(i)+"]!=xplasm.venergy[i] for isupercell="+aurostd::utype2string(isupercell)+" in "+m_ARUN_directories[isupercell],_FILE_NOT_FOUND_);
            }
          }
        }
        //do averaging
        for(i=0;i<m_vxplasm[ieps].venergy.size();i++){
          m_vxplasm[ieps].veels[i]+=( (*it).m_probability*xplasm.veels[i] );
          m_vxplasm[ieps].vdielectric[i].re+=( (*it).m_probability*xplasm.vdielectric[i].re );
          m_vxplasm[ieps].vdielectric[i].im+=( (*it).m_probability*xplasm.vdielectric[i].im );
        }
      }
    }
  }

  void POccCalculator::calculateRELAXProperties(double temperature){
    bool LDEBUG=(FALSE || _DEBUG_POCC_ || XHOST.DEBUG);

    if(m_ARUN_directories.size()==0){throw aurostd::xerror(__AFLOW_FILE__,__AFLOW_FUNC__,"m_ARUN_directories.size()==0",_RUNTIME_ERROR_);}

    //get most relaxed outcar
    uint i=0,max=10;
    m_relaxation_max=AUROSTD_MAX_UINT;
    for(i=1;i<=max;i++){  //i=max;i<=max;i--
      if(aurostd::EFileExist(getARUNDirectoryPath(0)+"/OUTCAR.relax"+aurostd::utype2string(i))){m_relaxation_max=i;}
      else{break;}
    }
    if(m_relaxation_max==AUROSTD_MAX_UINT){return;} //no runs completed

<<<<<<< HEAD
    string OUTCAR_relax="OUTCAR.relax"+aurostd::utype2string(m_relaxation_max);
=======
    string OUTCAR_relax="OUTCAR.relax"+aurostd::utype2string(max_found);
>>>>>>> 7d48d18f
    if(LDEBUG){cerr << __AFLOW_FUNC__ << " OUTCAR_relax=" << OUTCAR_relax << endl;}

    bool found_all_OUTCARs=true;
    for(unsigned long long int isupercell=0;isupercell<m_ARUN_directories.size()&&found_all_OUTCARs;isupercell++){
      if(!aurostd::EFileExist(getARUNDirectoryPath(isupercell)+"/"+OUTCAR_relax)){
        if(LDEBUG){cerr << __AFLOW_FUNC__ << " " << OUTCAR_relax << " not found in "+m_ARUN_directories[isupercell] << endl;}
        found_all_OUTCARs=false;
      }
    }
    if(!found_all_OUTCARs){return;}

    setPOccStructureProbabilities(temperature);
    setAvgRDF(temperature);
  }

  void POccCalculator::calculateSTATICProperties(double temperature){
    bool LDEBUG=(FALSE || _DEBUG_POCC_ || XHOST.DEBUG);

    if(m_ARUN_directories.size()==0){throw aurostd::xerror(__AFLOW_FILE__,__AFLOW_FUNC__,"m_ARUN_directories.size()==0",_RUNTIME_ERROR_);}

    bool found_all_OUTCARs=true;
    for(unsigned long long int isupercell=0;isupercell<m_ARUN_directories.size()&&found_all_OUTCARs==true;isupercell++){
      if(!aurostd::EFileExist(getARUNDirectoryPath(isupercell)+"/OUTCAR.static")){
        if(LDEBUG){cerr << __AFLOW_FUNC__ << " OUTCAR.static not found in "+m_ARUN_directories[isupercell] << endl;}
        found_all_OUTCARs=false;
      }
    }
    if(!found_all_OUTCARs){return;}

    setAvgDOSCAR(temperature);
    if(0){plotAvgDOSCAR(temperature);}  //do not plot as part of LIB2LIB, leave for LIB2RAW
  }

  void POccCalculator::calculatePlasmonicProperties(double temperature){
    bool LDEBUG=(FALSE || _DEBUG_POCC_ || XHOST.DEBUG);

    if(m_ARUN_directories.size()==0){throw aurostd::xerror(__AFLOW_FILE__,__AFLOW_FUNC__,"m_ARUN_directories.size()==0",_RUNTIME_ERROR_);}

    vector<string> vfiles;

    bool found_all_eps_dat_files=true;
    uint i=0;
    string tmp_str="";
    m_vfilenames_plasm.clear();
    for(unsigned long long int isupercell=0;isupercell<m_ARUN_directories.size()&&found_all_eps_dat_files==true;isupercell++){
      aurostd::DirectoryLS(getARUNDirectoryPath(isupercell),vfiles);
      if(isupercell==0){
        for(i=0;i<vfiles.size();i++){
          if(vfiles[i].find(DEFAULT_AFLOW_PLASMONICS_FILE)!=string::npos){m_vfilenames_plasm.push_back(vfiles[i]);}
        }
      }else{
        for(i=0;i<m_vfilenames_plasm.size();i++){
          if(!aurostd::EFileExist(getARUNDirectoryPath(isupercell)+"/"+m_vfilenames_plasm[i])){
            if(LDEBUG){cerr << __AFLOW_FUNC__ << " "+m_vfilenames_plasm[i]+" not found in "+m_ARUN_directories[isupercell] << endl;}
            found_all_eps_dat_files=false;
          }
        }
      }
    }
    if(!found_all_eps_dat_files){return;}

    //check eps can be extracted
    xPLASMONICS xplasm;
    for(i=0;i<m_vfilenames_plasm.size();i++){
      xplasm.filename=m_vfilenames_plasm[i];xplasm.getEPS();
      if(!aurostd::isfloat(xplasm.eps)){
        if(LDEBUG){cerr << __AFLOW_FUNC__ << " eps cannot be extracted from "+m_vfilenames_plasm[i] << endl;}
        found_all_eps_dat_files=false;
      }
    }
    if(!found_all_eps_dat_files){return;}

    //sort m_veps_plasm, do manually as string sorting is different than double sorting
    uint j=0;
    double eps1=0.0,eps2=0.0;
    for(i=0;i<m_vfilenames_plasm.size();i++){
      for(j=i;j<m_vfilenames_plasm.size();j++){
        xplasm.filename=m_vfilenames_plasm[i];xplasm.getEPS();
        eps1=aurostd::string2utype<double>(xplasm.eps);
        xplasm.filename=m_vfilenames_plasm[j];xplasm.getEPS();
        eps2=aurostd::string2utype<double>(xplasm.eps);
        if(eps2<eps1){
          tmp_str=m_vfilenames_plasm[i];
          m_vfilenames_plasm[i]=m_vfilenames_plasm[j];
          m_vfilenames_plasm[j]=tmp_str;
        }
      }
    }
    if(LDEBUG){cerr << __AFLOW_FUNC__ << " m_vfilenames_plasm=" << aurostd::joinWDelimiter(m_vfilenames_plasm,",") << endl;}

    m_veps_plasm.clear();
    m_vxplasm.clear();
    for(i=0;i<m_vfilenames_plasm.size();i++){
      xplasm.filename=m_vfilenames_plasm[i];xplasm.getEPS();
      m_veps_plasm.push_back(xplasm.eps);
      m_vxplasm.push_back(xPLASMONICS());
    }
    if(LDEBUG){cerr << __AFLOW_FUNC__ << " m_veps_plasm=" << aurostd::joinWDelimiter(m_veps_plasm,",") << endl;}
    setAvgPlasmonicData(temperature);
  }

  void POccCalculator::plotAvgDOSCAR(double temperature) const {return plotAvgDOSCAR(m_xdoscar,temperature,m_aflags.Directory);}
  void POccCalculator::plotAvgDOSCAR(const string& doscar_path,const string& directory) const {
    bool LDEBUG=(FALSE || _DEBUG_POCC_ || XHOST.DEBUG);

    if(LDEBUG){cerr << __AFLOW_FUNC__ << " BEGIN" << endl;}

    xDOSCAR xdos(doscar_path,*p_FileMESSAGE,true,*p_oss);
    double temperature=poccDOSCAR2temperature(doscar_path);
    return plotAvgDOSCAR(xdos,temperature,directory);
  }
  void POccCalculator::plotAvgDOSCAR(const xDOSCAR& xdos,double temperature,const string& directory) const {
    bool LDEBUG=(FALSE || _DEBUG_POCC_ || XHOST.DEBUG);
    stringstream message;

    if(LDEBUG){cerr << __AFLOW_FUNC__ << " BEGIN" << endl;}
    aurostd::xoption cmdline_opts, plot_opts;
    cmdline_opts.push_attached("PLOTTER::PRINT", "png");
    //ME20210927 - use carstring to distingish between types of DOSCARs
    if(xdos.carstring == "POCC") {  //turn off for ME - POCC+APL
      if(m_ARUN_directories.size()==0){throw aurostd::xerror(__AFLOW_FILE__,__AFLOW_FUNC__,"m_ARUN_directories.size()==0",_RUNTIME_ERROR_);}
      cmdline_opts.push_attached("PLOT_DOS", directory);
      plot_opts = plotter::getPlotOptionsEStructure(cmdline_opts, "PLOT_DOS");
      plot_opts.push_attached("NORMALIZATION","ATOM");  //CO20211124
      plot_opts.push_attached("PROJECTION","ORBITALS");
      //plot_opts.push_attached("EXTENSION","dos_orbitals_T"+aurostd::utype2string(temperature,TEMPERATURE_PRECISION)+"K");
      plot_opts.push_attached("EXTENSION","dos_orbitals_T"+(*this).getTemperatureString(temperature)+"K");
      plotter::PLOT_DOS(plot_opts,xdos,*p_FileMESSAGE,*p_oss);

      //try species-projected
      plot_opts.push_attached("ARUN_DIRECTORY",m_ARUN_directories[0]);
      plot_opts.pop_attached("PROJECTION");
      plot_opts.push_attached("PROJECTION","SPECIES");
      plot_opts.pop_attached("EXTENSION");
      //plot_opts.push_attached("EXTENSION","dos_species_T"+aurostd::utype2string(temperature,TEMPERATURE_PRECISION)+"K");
      plot_opts.push_attached("EXTENSION","dos_species_T"+(*this).getTemperatureString(temperature)+"K");
      xstructure xstr=plotter::getStructureWithNames(plot_opts,*p_FileMESSAGE,xdos.carstring,*p_oss);
      if(xdos.vDOS.size()==xstr.atoms.size()){plotter::PLOT_DOS(plot_opts,xdos,*p_FileMESSAGE,*p_oss);}
      else{
        message << "Skipping species-projected plots, there are varying num_each_type among POCC.ARUN's" << endl;
        pflow::logger(__AFLOW_FILE__,__AFLOW_FUNC__,message,m_aflags,*p_FileMESSAGE,*p_oss,_LOGGER_MESSAGE_);
      }

      if(0){  //turn on for SG - plot orbitals for each species near fermi energy (dos_species_T0K_Cs_1)
        plot_opts.pop_attached("PROJECTION");
        plot_opts.push_attached("PROJECTION","ORBITALS");
        plot_opts.push_attached("DATATYPE","SPECIES");
        plot_opts.pop_attached("XMIN"); plot_opts.push_attached("XMIN","-1.5");
        plot_opts.pop_attached("XMAX"); plot_opts.push_attached("XMAX","1.5");
        for(uint ispecies=0;ispecies<xstr_pocc.species.size();ispecies++){
          plot_opts.pop_attached("DATASET"); plot_opts.push_attached("DATASET",aurostd::utype2string(ispecies+1));
          plot_opts.pop_attached("DATALABEL"); plot_opts.push_attached("DATALABEL",KBIN::VASP_PseudoPotential_CleanName(xstr_pocc.species[0]));
          plotter::PLOT_PDOS(plot_opts,xdos,*p_FileMESSAGE,*p_oss);
        }
      }
    } else if (xdos.carstring == "PHON") {
      cmdline_opts.push_attached("PLOT_PHDOS", directory);
      plot_opts = plotter::getPlotOptionsPhonons(cmdline_opts, "PLOT_PHDOS");
      plot_opts.push_attached("PROJECTION", "ATOMS");
      plot_opts.push_attached("EXTENSION", "phdos_T"+getTemperatureString(xdos.temperature)+"K");
      plot_opts.flag("PLOT_ALL_ATOMS", true);
      plot_opts.pop_attached("XMIN");plot_opts.pop_attached("XMAX");
      plotter::PLOT_PHDOS(plot_opts, xdos);
    } else {
      throw aurostd::xerror(__AFLOW_FILE__, __AFLOW_FUNC__, "Invalid xDOSCAR format for POCC.", _RUNTIME_ERROR_);
    }

    if(LDEBUG){cerr << __AFLOW_FUNC__ << " END" << endl;}
  }

#define pocc_precision _DOUBLE_WRITE_PRECISION_ //12
#define pocc_roundoff_tol 5.0*pow(10,-((int)pocc_precision)-1)
  void POccCalculator::writeResults() const { //TEMPERATURE-INDEPENDENT
    bool LDEBUG=(FALSE || _DEBUG_POCC_ || XHOST.DEBUG);
    stringstream message;

    if(LDEBUG){cerr << __AFLOW_FUNC__ << " BEGIN" << endl;}

    string enthalpy_tag="enthalpy"; //H
    unsigned long long int isupercell=0;

    //int pocc_precision=12;
    //double pocc_roundoff_tol=5.0*pow(10,-((int)pocc_precision)-1);

    //POCC.OUT
    message << "Writing out " << POCC_FILE_PREFIX+POCC_OUT_FILE << " (temperature-independent properties)";pflow::logger(__AFLOW_FILE__,__AFLOW_FUNC__,message,m_aflags,*p_FileMESSAGE,*p_oss,_LOGGER_MESSAGE_);
    stringstream pocc_out_ss;
    pocc_out_ss << AFLOWIN_SEPARATION_LINE << endl;
    pocc_out_ss << POCC_AFLOWIN_tag << "START_TEMPERATURE=ALL" << endl;  //"  (K)"
    //[CO20200502 - removed unnecessary separation line]pocc_out_ss << AFLOWIN_SEPARATION_LINE << endl;

    //supercell degeneracy
    isupercell=0;
    for(std::list<POccSuperCellSet>::const_iterator it=l_supercell_sets.begin();it!=l_supercell_sets.end();++it){
      isupercell=std::distance(l_supercell_sets.begin(),it);
      pocc_out_ss << "degeneracy_supercell_" << std::setfill('0') << std::setw(aurostd::getZeroPadding(l_supercell_sets.size())) << isupercell+1  << "=" << aurostd::utype2string((*it).getDegeneracy()) << "  [" << m_ARUN_directories[isupercell] << "]" << endl; //+1 so we start at 1, not 0 (count)
    }
    //supercell enthalpy_atom
    isupercell=0;
    for(std::list<POccSuperCellSet>::const_iterator it=l_supercell_sets.begin();it!=l_supercell_sets.end();++it){
      isupercell=std::distance(l_supercell_sets.begin(),it);
      pocc_out_ss << enthalpy_tag << "_atom_supercell_" << std::setfill('0') << std::setw(aurostd::getZeroPadding(l_supercell_sets.size())) << isupercell+1  << "=" << aurostd::utype2string((*it).m_energy_dft,pocc_precision,true,pocc_roundoff_tol,SCIENTIFIC_STREAM) << "  (eV/at)  " << "[" << m_ARUN_directories[isupercell] << "]";
      if(isupercell==m_ARUN_directory_ground){pocc_out_ss << "  [ground]";}
      pocc_out_ss << endl; //+1 so we start at 1, not 0 (count)
    }
    //if(m_energy_dft_ground!=AUROSTD_MAX_DOUBLE) pocc_out_ss << enthalpy_tag << "_atom_ground=" << aurostd::utype2string(m_energy_dft_ground,pocc_precision,true,pocc_roundoff_tol,SCIENTIFIC_STREAM) << "  (eV/at)  " << "[" << m_ARUN_directories[m_ARUN_directory_ground] << "]" << endl;
    if(m_Hmix!=AUROSTD_MAX_DOUBLE) pocc_out_ss << enthalpy_tag << "_mix_atom=" << aurostd::utype2string(m_Hmix,pocc_precision,true,pocc_roundoff_tol,SCIENTIFIC_STREAM) << "  (eV/at)" << endl;
    if(m_efa!=AUROSTD_MAX_DOUBLE) pocc_out_ss << "entropy_forming_ability=" << aurostd::utype2string(m_efa,pocc_precision,true,pocc_roundoff_tol,SCIENTIFIC_STREAM) << "  (eV/at)^{-1}" << endl;

    //[CO20200502 - removed unnecessary separation line]pocc_out_ss << AFLOWIN_SEPARATION_LINE << endl;
    pocc_out_ss << POCC_AFLOWIN_tag << "STOP_TEMPERATURE=ALL" << endl;  //"  (K)"
    pocc_out_ss << AFLOWIN_SEPARATION_LINE << endl;

    aurostd::stringstream2file(pocc_out_ss,getOutputPath()+"/"+POCC_FILE_PREFIX+POCC_OUT_FILE);  //NO APPEND, write clean

    if(LDEBUG){cerr << __AFLOW_FUNC__ << " END" << endl;}
  }

  void POccCalculator::writeResults(double temperature) const { //TEMPERATURE-DEPENDENT
    bool LDEBUG=(FALSE || _DEBUG_POCC_ || XHOST.DEBUG);
    stringstream message;

    if(LDEBUG){cerr << __AFLOW_FUNC__ << " BEGIN" << endl;}

    //int pocc_precision=12;
    //double pocc_roundoff_tol=5.0*pow(10,-((int)pocc_precision)-1);

    //POCC.OUT
    message << "Writing out " << POCC_FILE_PREFIX+POCC_OUT_FILE << " (T=" << temperature << "K properties)";pflow::logger(__AFLOW_FILE__,__AFLOW_FUNC__,message,m_aflags,*p_FileMESSAGE,*p_oss,_LOGGER_MESSAGE_); //CO20200502 - no getTemperatureString(T) needed here
    stringstream pocc_out_ss;
    pocc_out_ss << AFLOWIN_SEPARATION_LINE << endl;
    pocc_out_ss << POCC_AFLOWIN_tag << "START_TEMPERATURE=" << (*this).getTemperatureString(temperature) << "_K" << endl;  //"  (K)"
    //[CO20200502 - removed unnecessary separation line]pocc_out_ss << AFLOWIN_SEPARATION_LINE << endl;

    //supercell probabilities
    unsigned long long int isupercell=0;
    for(std::list<POccSuperCellSet>::const_iterator it=l_supercell_sets.begin();it!=l_supercell_sets.end();++it){
      isupercell=std::distance(l_supercell_sets.begin(),it);
      //pocc_out_ss << "probability[" << m_ARUN_directories[isupercell] << "]=" << aurostd::utype2string((*it).m_probability,pocc_precision,true,pocc_roundoff_tol,SCIENTIFIC_STREAM) << endl;
      pocc_out_ss << "probability_supercell_" << std::setfill('0') << std::setw(aurostd::getZeroPadding(l_supercell_sets.size())) << isupercell+1  << "=" << aurostd::utype2string((*it).m_probability,pocc_precision,true,pocc_roundoff_tol,SCIENTIFIC_STREAM) << "  [" << m_ARUN_directories[isupercell] << "]" << endl; //+1 so we start at 1, not 0 (count)
    }
    
    if(m_rdf_all.rows!=0){
      pocc_out_ss << POCC_AFLOWIN_tag << "START_RDF" << endl;
      pocc_out_ss << RDF2string(xstr_pocc,m_rdf_rmax,m_rdf_nbins,m_rdf_all);
      pocc_out_ss << POCC_AFLOWIN_tag << "STOP_RDF" << endl;
    }

    //fix m_Egap and m_Egap_net for metals (Egap==0!)
    vector<double> Egap;Egap.assign(m_Egap.size(),0.0);
    if(LDEBUG){
      cerr << __AFLOW_FUNC__ << " m_Egap.size()=" << m_Egap.size() << endl;
      cerr << __AFLOW_FUNC__ << " Egap.size()=" << Egap.size() << endl;
    }
    double Egap_net=0.0;
    for(uint ispin=0;ispin<m_Egap.size();ispin++){
      if(m_Egap[ispin]!=_METALGAP_){Egap[ispin]=m_Egap[ispin];}
    }
    if(m_Egap_net!=_METALGAP_){Egap_net=m_Egap_net;}

    if(Egap.size()==2){
      pocc_out_ss << "Egap_spin_up=" << aurostd::utype2string(Egap[0],pocc_precision,true,pocc_roundoff_tol,SCIENTIFIC_STREAM) << "  (eV)" << endl;
      pocc_out_ss << "Egap_spin_dn=" << aurostd::utype2string(Egap[1],pocc_precision,true,pocc_roundoff_tol,SCIENTIFIC_STREAM) << "  (eV)" << endl;
    }
    if(Egap_net!=AUROSTD_MAX_DOUBLE) pocc_out_ss << "Egap_net=" << aurostd::utype2string(Egap_net,pocc_precision,true,pocc_roundoff_tol,SCIENTIFIC_STREAM) << "  (eV)" << endl;
    //[CO20200502 - removed unnecessary separation line]pocc_out_ss << AFLOWIN_SEPARATION_LINE << endl;
    //PLASMONICS
    for(uint ieps=0;ieps<m_veps_plasm.size();ieps++){
      if(m_vxplasm[ieps].venergy.size()!=0){
        uint i=0,padding=25;
        pocc_out_ss << POCC_AFLOWIN_tag << "START_PLASMONICS_EPS_" << m_veps_plasm[ieps] << endl;
        //header
        pocc_out_ss << "#";
        pocc_out_ss << aurostd::PaddedPRE("energy (eV)",padding) << " ";
        pocc_out_ss << aurostd::PaddedPRE("EELS",padding) << " ";
        pocc_out_ss << aurostd::PaddedPRE("Re(dielectric)",padding) << " ";
        pocc_out_ss << aurostd::PaddedPRE("Im(dielectric)",padding) << " ";
        pocc_out_ss << endl;
        for(i=0;i<m_vxplasm[ieps].venergy.size();i++){
          pocc_out_ss << " "; //spacing
          pocc_out_ss << aurostd::PaddedPRE(aurostd::utype2string(m_vxplasm[ieps].venergy[i],pocc_precision,true,pocc_roundoff_tol,SCIENTIFIC_STREAM),padding) << " ";
          pocc_out_ss << aurostd::PaddedPRE(aurostd::utype2string(m_vxplasm[ieps].veels[i],pocc_precision,true,pocc_roundoff_tol,SCIENTIFIC_STREAM),padding) << " ";
          pocc_out_ss << aurostd::PaddedPRE(aurostd::utype2string(m_vxplasm[ieps].vdielectric[i].re,pocc_precision,true,pocc_roundoff_tol,SCIENTIFIC_STREAM),padding) << " ";
          pocc_out_ss << aurostd::PaddedPRE(aurostd::utype2string(m_vxplasm[ieps].vdielectric[i].im,pocc_precision,true,pocc_roundoff_tol,SCIENTIFIC_STREAM),padding) << " ";
          pocc_out_ss << endl;
        }
        pocc_out_ss << POCC_AFLOWIN_tag << "STOP_PLASMONICS_EPS_" << m_veps_plasm[ieps] << endl;
      }
    }
    pocc_out_ss << POCC_AFLOWIN_tag << "STOP_TEMPERATURE=" << (*this).getTemperatureString(temperature) << "_K" << endl;  //"  (K)"
    pocc_out_ss << AFLOWIN_SEPARATION_LINE << endl;

    aurostd::stringstream2file(pocc_out_ss,getOutputPath()+"/"+POCC_FILE_PREFIX+POCC_OUT_FILE,"APPEND");

    if(LDEBUG){cerr << __AFLOW_FUNC__ << " END" << endl;}
  }

  bool POccCalculator::QMVASPsFound() const{
    bool LDEBUG=(FALSE || _DEBUG_POCC_ || XHOST.DEBUG);
    stringstream message;

    if(LDEBUG){cerr << __AFLOW_FUNC__ << " BEGIN" << endl;}

    if(m_ARUN_directories.size()==0){throw aurostd::xerror(__AFLOW_FILE__,__AFLOW_FUNC__,"m_ARUN_directories.size()==0",_RUNTIME_ERROR_);}
    if(m_ARUN_directories.size()!=l_supercell_sets.size()){throw aurostd::xerror(__AFLOW_FILE__,__AFLOW_FUNC__,"m_ARUN_directories.size()!=l_supercell_sets.size()",_RUNTIME_ERROR_);}

    bool found_all_QMVASPs=true;
<<<<<<< HEAD
    string qmvasp_file="";
    unsigned long long int isupercell=0;
    for(isupercell=0;isupercell<m_ARUN_directories.size()&&found_all_QMVASPs==true;isupercell++){
      qmvasp_file=getARUNDirectoryPath(isupercell)+"/"+DEFAULT_AFLOW_QMVASP_OUT;
      if(!aurostd::EFileExist(qmvasp_file)){
=======
    for(unsigned long long int isupercell=0;isupercell<m_ARUN_directories.size()&&found_all_QMVASPs==true;isupercell++){
      if(!aurostd::EFileExist(getARUNDirectoryPath(isupercell)+"/"+DEFAULT_AFLOW_QMVASP_OUT)){
>>>>>>> 7d48d18f
        if(LDEBUG){cerr << __AFLOW_FUNC__ << " " << DEFAULT_AFLOW_QMVASP_OUT << " not found in "+m_ARUN_directories[isupercell] << endl;}
        found_all_QMVASPs=false;
      }
    }
    if(!found_all_QMVASPs){
<<<<<<< HEAD
      message << "Waiting for complete VASP calculations (" << qmvasp_file << " is missing)";pflow::logger(__AFLOW_FILE__,__AFLOW_FUNC__,message,m_aflags,*p_FileMESSAGE,*p_oss,_LOGGER_NOTICE_);
=======
      message << "Waiting for complete VASP calculations";pflow::logger(__AFLOW_FILE__,__AFLOW_FUNC__,message,m_aflags,*p_FileMESSAGE,*p_oss,_LOGGER_NOTICE_);
>>>>>>> 7d48d18f
      return false;
    }

    if(LDEBUG){cerr << __AFLOW_FUNC__ << " END" << endl;}
    return true;
  }

  vector<double> getVTemperatures(const string& temp_string){
    bool LDEBUG=(FALSE || _DEBUG_POCC_ || XHOST.DEBUG);

    if(LDEBUG){cerr << __AFLOW_FUNC__ << " temp_string=" << temp_string << endl;}
    if(temp_string.empty()){
      vector<double> tmp;return tmp;  //return something, it will try again
      //throw aurostd::xerror(__AFLOW_FILE__,__AFLOW_FUNC__,"temp_string.empty()",_INPUT_ILLEGAL_);
    }

    vector<string> tokens;
    if(temp_string.find(":")!=string::npos){aurostd::string2tokens(temp_string,tokens,":");}
    else if(temp_string.find("-")!=string::npos){aurostd::string2tokens(temp_string,tokens,"-");}
    else if(temp_string.find(",")!=string::npos){aurostd::string2tokens(temp_string,tokens,",");}
    else{tokens.push_back(temp_string);}

    if(tokens.size()==0){throw aurostd::xerror(__AFLOW_FILE__,__AFLOW_FUNC__,"Unknown temp_string format",_INPUT_ILLEGAL_);}

    //check that they are all doubles
    vector<double> dtokens;
    for(uint i=0;i<tokens.size();i++){
      if(!aurostd::isfloat(tokens[i])){throw aurostd::xerror(__AFLOW_FILE__,__AFLOW_FUNC__,"temp_string token[i="+tokens[i]+"] is not a float",_INPUT_ILLEGAL_);} //check that all doubles
      dtokens.push_back(aurostd::string2utype<double>(tokens[i]));
      if(std::signbit(dtokens.back())){throw aurostd::xerror(__AFLOW_FILE__,__AFLOW_FUNC__,"Negative temperature found in temp_string: "+tokens[i],_INPUT_ILLEGAL_);}
    }

    //simple comma-separated list
    if(dtokens.size()==1 || temp_string.find(",")!=string::npos){return dtokens;}

    //treat ':' and '-' as delimiter for ranges
    if(tokens.size()<1 || tokens.size()>3){throw aurostd::xerror(__AFLOW_FILE__,__AFLOW_FUNC__,"Unknown temp_string format",_INPUT_ILLEGAL_);}

    double interval=100.0;
    if(dtokens.size()==3){interval=dtokens.back();}
    vector<double> vtemperatures;
    for(double temp=dtokens[0];temp<=dtokens[1];temp+=interval){vtemperatures.push_back(temp);}
    if(vtemperatures.size()==0){throw aurostd::xerror(__AFLOW_FILE__,__AFLOW_FUNC__,"No temperatures extracted from temp_string",_INPUT_ILLEGAL_);}

    if(LDEBUG){
      for(uint i=0;i<vtemperatures.size();i++){
        cerr << __AFLOW_FUNC__ << " vtemperatures[i=" << i << "]=" << vtemperatures[i] << endl;
      }
    }

    return vtemperatures;
  }

  void POccCalculator::CleanPostProcessing(){
    bool LDEBUG=(FALSE || _DEBUG_POCC_ || XHOST.DEBUG);
    stringstream message;

    if(LDEBUG){;} //keep busy

    vector<string> vfiles;
    aurostd::DirectoryLS(m_aflags.Directory,vfiles);

    for(uint i=0;i<vfiles.size();i++){
      //ME20211019 - Added APL options
      if (m_kflags.KBIN_PHONONS_CALCULATION_APL) {
        if(vfiles[i].find(POCC_PHDOSCAR_FILE)!=string::npos){message << "Removing old postprocessing file: " << vfiles[i];pflow::logger(__AFLOW_FILE__,__AFLOW_FUNC__,message,m_aflags,*p_FileMESSAGE,*p_oss,_LOGGER_MESSAGE_);aurostd::RemoveFile(aurostd::CleanFileName(getOutputPath()+"/"+vfiles[i]));continue;}  //PHDOSCAR.pocc_T0000K.xz
        if(vfiles[i].find(DEFAULT_APL_PHPOSCAR_FILE)!=string::npos){message << "Removing old postprocessing file: " << vfiles[i];pflow::logger(__AFLOW_FILE__,__AFLOW_FUNC__,message,m_aflags,*p_FileMESSAGE,*p_oss,_LOGGER_MESSAGE_);aurostd::RemoveFile(aurostd::CleanFileName(getOutputPath()+"/"+vfiles[i]));continue;}  //PHDOSCAR.xz
        if(vfiles[i].find(POCC_FILE_PREFIX+POCC_APL_OUT_FILE)!=string::npos){message << "Removing old postprocessing file: " << vfiles[i];pflow::logger(__AFLOW_FILE__,__AFLOW_FUNC__,message,m_aflags,*p_FileMESSAGE,*p_oss,_LOGGER_MESSAGE_);aurostd::RemoveFile(aurostd::CleanFileName(getOutputPath()+"/"+vfiles[i]));continue;}  //aflow.pocc.apl.out
      } else {
        if(vfiles[i].find(POCC_FILE_PREFIX+POCC_OUT_FILE)!=string::npos){message << "Removing old postprocessing file: " << vfiles[i];pflow::logger(__AFLOW_FILE__,__AFLOW_FUNC__,message,m_aflags,*p_FileMESSAGE,*p_oss,_LOGGER_MESSAGE_);aurostd::RemoveFile(aurostd::CleanFileName(getOutputPath()+"/"+vfiles[i]));continue;}  //aflow.pocc.out
        if(vfiles[i].find(POCC_DOSCAR_FILE)!=string::npos){message << "Removing old postprocessing file: " << vfiles[i];pflow::logger(__AFLOW_FILE__,__AFLOW_FUNC__,message,m_aflags,*p_FileMESSAGE,*p_oss,_LOGGER_MESSAGE_);aurostd::RemoveFile(aurostd::CleanFileName(getOutputPath()+"/"+vfiles[i]));continue;}  //DOSCAR.pocc_T0000K.xz
        if(vfiles[i].find("dos_orbitals_")!=string::npos && vfiles[i].find(".png")!=string::npos){message << "Removing old postprocessing file: " << vfiles[i];pflow::logger(__AFLOW_FILE__,__AFLOW_FUNC__,message,m_aflags,*p_FileMESSAGE,*p_oss,_LOGGER_MESSAGE_);aurostd::RemoveFile(aurostd::CleanFileName(getOutputPath()+"/"+vfiles[i]));continue;}  //SYSTEM_dos_orbitals_T2400K.png.xz
        if(vfiles[i].find("dos_species_")!=string::npos && vfiles[i].find(".png")!=string::npos){message << "Removing old postprocessing file: " << vfiles[i];pflow::logger(__AFLOW_FILE__,__AFLOW_FUNC__,message,m_aflags,*p_FileMESSAGE,*p_oss,_LOGGER_MESSAGE_);aurostd::RemoveFile(aurostd::CleanFileName(getOutputPath()+"/"+vfiles[i]));continue;}  //SYSTEM_dos_species_T2400K.png.xz
        if(vfiles[i].find("dos_atoms_")!=string::npos && vfiles[i].find(".png")!=string::npos){message << "Removing old postprocessing file: " << vfiles[i];pflow::logger(__AFLOW_FILE__,__AFLOW_FUNC__,message,m_aflags,*p_FileMESSAGE,*p_oss,_LOGGER_MESSAGE_);aurostd::RemoveFile(aurostd::CleanFileName(getOutputPath()+"/"+vfiles[i]));continue;}  //SYSTEM_dos_atoms_T2400K.png.xz
      }
    }
  }

  void POccCalculator::convolution(){
    bool LDEBUG=(FALSE || _DEBUG_POCC_ || XHOST.DEBUG);
    stringstream message;

    string inputs=m_p_flags.getattachedscheme("POCC::CONVOLUTION");
    vector<string> vinputs;
    aurostd::string2tokens(inputs,vinputs,",");

    if(LDEBUG){
      cerr << __AFLOW_FUNC__ << " BEGIN" << endl;
      cerr << __AFLOW_FUNC__ << " vinputs=" << aurostd::joinWDelimiter(vinputs,",") << endl;
    }

    if(vinputs.size()<2){throw aurostd::xerror(__AFLOW_FILE__,__AFLOW_FUNC__,"vinputs.size()<2",_INPUT_NUMBER_);}

    uint idir=0,i=0;
    POccCalculator pcalc;
    _aflags aflags;
    l_supercell_sets.clear();
    m_ARUN_directories.clear();
    vector<string> vsystems;
    for(idir=0;idir<vinputs.size();idir++){
      aflags.Directory=vinputs[idir];
      if(LDEBUG){cerr << __AFLOW_FUNC__ << " analyzing directory=" << aflags.Directory << endl;}
      if(!pocc::structuresGenerated(aflags.Directory)){throw aurostd::xerror(__AFLOW_FILE__,__AFLOW_FUNC__,vinputs[idir]+" is not a POCC directory",_INPUT_ILLEGAL_);}
      pcalc.initialize(aflags,*p_FileMESSAGE,*p_oss);
      if(!pcalc.m_initialized){throw aurostd::xerror(__AFLOW_FILE__,__AFLOW_FUNC__,"POccCalculator failed to initialize");}
      vsystems.push_back(pcalc.m_vflags.AFLOW_SYSTEM.content_string);
      if(LDEBUG){cerr << __AFLOW_FUNC__ << " system_name=" << vsystems.back() << endl;}
      //CO20211130 - come back, need to define xstr_pocc for xDOSCAR
      //requires knowing the convolved concentration
      //will solve later, for now, just load first pcalc.xstr_pocc
      if(idir==0){xstr_pocc=pcalc.xstr_pocc;}
      pcalc.loadDataIntoCalculator();
      if(!pcalc.QMVASPsFound()){throw aurostd::xerror(__AFLOW_FILE__,__AFLOW_FUNC__,"QMVASP files not found");}
      //add to pcalc 
      for(std::list<POccSuperCellSet>::const_iterator it=pcalc.l_supercell_sets.begin();it!=pcalc.l_supercell_sets.end();++it){l_supercell_sets.push_back(*it);}
      for(i=0;i<pcalc.m_ARUN_directories.size();i++){
        m_ARUN_directories.push_back(pcalc.m_aflags.Directory+"/"+pcalc.m_ARUN_directories[i]);
        message << "adding m_ARUN_directories[" << m_ARUN_directories.size()-1 << "]=" << m_ARUN_directories.back();pflow::logger(__AFLOW_FILE__,__AFLOW_FUNC__,message,m_aflags,*p_FileMESSAGE,*p_oss,_LOGGER_MESSAGE_);
      }
    }
    if(m_ARUN_directories.size()!=l_supercell_sets.size()){throw aurostd::xerror(__AFLOW_FILE__,__AFLOW_FUNC__,"m_ARUN_directories.size()!=l_supercell_sets.size()",_RUNTIME_ERROR_);}
    m_initialized=true;

    bool found_pocc=false;
    aurostd::xoption pocc_settings;
    string pps="",proto="",pocc_params="",pocc_tol="",pocc_arun="",module_arun="";
    string pps0="",proto0="",pocc_params0="";
    uint natoms0=pcalc.xstr_pocc.atoms.size();
    bool same_pps_proto=true;
    xstructure xstr;
    vector<xstructure> vxstr;
    for(i=0;i<vsystems.size();i++){
      found_pocc=pflow::POccInputs2Xstr(vsystems[i],pocc_settings,xstr,*p_FileMESSAGE,*p_oss);
      if(!found_pocc){throw aurostd::xerror(__AFLOW_FILE__,__AFLOW_FUNC__,"Unable to process system name: "+vsystems[i]);}
      vxstr.push_back(xstr);
      pps=pocc_settings.getattachedscheme("PPS");
      proto=pocc_settings.getattachedscheme("PROTO");
      pocc_params=pocc_settings.getattachedscheme("POCC_PARAMS");
      pocc_tol=pocc_settings.getattachedscheme("POCC_TOL");
      pocc_arun=pocc_settings.getattachedscheme("POCC_ARUN");
      module_arun=pocc_settings.getattachedscheme("MODULE_ARUN");
      if(LDEBUG){
        cerr << __AFLOW_FUNC__ << " xstr=" << endl << xstr;
        cerr << __AFLOW_FUNC__ << " pps=" << pps << endl;
        cerr << __AFLOW_FUNC__ << " proto=" << proto << endl;
        cerr << __AFLOW_FUNC__ << " pocc_params=" << pocc_params << endl;
        cerr << __AFLOW_FUNC__ << " pocc_tol=" << pocc_tol << endl;
        cerr << __AFLOW_FUNC__ << " pocc_arun=" << pocc_arun << endl;
        cerr << __AFLOW_FUNC__ << " module_arun=" << module_arun << endl;
      }
      if(i==0){
        pps0=pps;
        proto0=proto;
        pocc_params0=pocc_params;
      }
      if(pps!=pps0||proto0!=proto||natoms0!=xstr.atoms.size()){same_pps_proto=false;}
    }
    if(same_pps_proto==false){throw aurostd::xerror(__AFLOW_FILE__,__AFLOW_FUNC__,"found mismatch in pps or proto or natoms");}

    //same pps and proto mean they have the same number of atoms, checked anyway above
    uint iatom=0;
    deque<_atom> datoms;
    for(iatom=0;iatom<natoms0;iatom++){datoms.push_back(xstr_pocc.atoms[iatom]);datoms.back().partial_occupation_value=0.0;}  //add and reset
    for(iatom=0;iatom<natoms0;iatom++){
      for(i=0;i<vxstr.size();i++){datoms[iatom].partial_occupation_value+=(1.0/vxstr.size())*vxstr[i].atoms[iatom].partial_occupation_value;}
    }
    xstr_pocc.ReplaceAtoms(datoms,false); //do NOT check overlap (POCC)
    xstr_pocc.SetAutoVolume();
    xstr_pocc.ReScale(std::pow(xstr_pocc.GetVolume()/GetVol(vxstr.front().lattice),1.0/3.0));
    xstr_pocc.neg_scale=true;

    vector<POccUnit> pocc_sites=getPOccSites(xstr_pocc,m_aflags,*p_FileMESSAGE,*p_oss);
    string pocc_params_new="";
    stringstream ss_tmp;
    uint isite=0,iocc=0;
    for(isite=0;isite<pocc_sites.size();isite++){
      if(isite>0){pocc_params_new+="_";}
      pocc_params_new+="P"+aurostd::utype2string(isite);
      for(iocc=0;iocc<pocc_sites[isite].v_occupants.size();iocc++){
        pocc_params_new+="-"+aurostd::utype2string(xstr_pocc.atoms[pocc_sites[isite].v_occupants[iocc]].partial_occupation_value);
        ss_tmp << char('A'+pocc_sites[isite].v_types[iocc]);
        pocc_params_new+="x"+ss_tmp.str();
        aurostd::StringstreamClean(ss_tmp);
      }
    }
    if(LDEBUG){
      cerr << __AFLOW_FUNC__ << " pocc_params0=" << pocc_params0 << endl;
      cerr << __AFLOW_FUNC__ << " pocc_params_new(pre)=" << pocc_params_new << endl;
    }

    xstr_nopocc=createNonPOccStructure(xstr_pocc,pocc_sites);
    if(LDEBUG){cerr << __AFLOW_FUNC__ << " xstr_nopocc=" << endl << xstr_nopocc;}
    pflow::FIX_POCC_PARAMS(xstr_nopocc,pocc_params_new);

    if(LDEBUG){cerr << __AFLOW_FUNC__ << " pocc_params_new(post)=" << pocc_params_new << endl;}
    aurostd::StringSubst(xstr_pocc.title,pocc_params0,pocc_params_new);
    if(LDEBUG){cerr << __AFLOW_FUNC__ << " xstr_pocc=" << endl << xstr_pocc;}

    m_vflags.AFLOW_SYSTEM.isentry=true;
    m_vflags.AFLOW_SYSTEM.content_string=vsystems.front();
    aurostd::StringSubst(m_vflags.AFLOW_SYSTEM.content_string,pocc_params0,pocc_params_new);
    if(LDEBUG){cerr << __AFLOW_FUNC__ << " m_vflags.AFLOW_SYSTEM.content_string=" << m_vflags.AFLOW_SYSTEM.content_string << endl;}

    setPOccStructure(xstr_pocc);
    m_convolution=true;
    writePARTCAR();
    postProcessing();
  }

  void POccCalculator::loadDataIntoCalculator(){
    if(!m_initialized){throw aurostd::xerror(__AFLOW_FILE__,__AFLOW_FUNC__,"POccCalculator failed to initialize");}

    POccStructuresFile psf(*p_FileMESSAGE,*p_oss);
    psf.initialize(POCC_FILE_PREFIX+POCC_UNIQUE_SUPERCELLS_FILE,m_aflags);
    if(!psf.loadDataIntoCalculator((*this),false)){  //do not try DirectoryLS() yet
      //if we get here, then postprocessing file is TOO old, try rewriting after we read in ALL_STRUCTURES file
      psf.initialize(POCC_FILE_PREFIX+POCC_ALL_SUPERCELLS_FILE,m_aflags);
      if(!psf.loadDataIntoCalculator((*this),true)){  //try DirectoryLS() here
        throw aurostd::xerror(__AFLOW_FILE__,__AFLOW_FUNC__,"Cannot load data from structures files",_FILE_NOT_FOUND_);
      }
      //move old file and write new one
    }
    //StructuresAllFile2SupercellSets();  //this also works, just slower
    //StructuresUniqueFile2SupercellSets();


    //skip files if you need to
    vector<string> v_aruns2skip;
    if(!m_kflags.KBIN_POCC_ARUNS2SKIP_STRING.empty()){aurostd::string2tokens(m_kflags.KBIN_POCC_ARUNS2SKIP_STRING,v_aruns2skip,",");}
    if(XHOST.vflag_control.flag("ARUNS2SKIP")){aurostd::string2tokens(XHOST.vflag_control.getattachedscheme("ARUNS2SKIP"),v_aruns2skip,",");}
    if(v_aruns2skip.size()){
      string index_str="";
      uint index=0;
      vector<uint> v_indices;
      uint i=0;
      for(i=0;i<v_aruns2skip.size();i++){
        string index_str=v_aruns2skip[i];
        if(!aurostd::isfloat(index_str)){  //input looks likes ARUN.POCC_..., convert to 1,2,3...
          aurostd::StringSubst(index_str,"ARUN.POCC_","");
          vector<string> tokens;
          aurostd::string2tokens(index_str,tokens,"_");
          index_str=tokens[0];
          if(!aurostd::isfloat(index_str)){  //non-recognizable input
<<<<<<< HEAD
            pflow::logger(__AFLOW_FILE__,__AFLOW_FUNC__,"Unknown format for ARUN2SKIP[i="+aurostd::utype2string(i)+"]="+v_aruns2skip[i],m_aflags,*p_FileMESSAGE,*p_oss,_LOGGER_WARNING_); 
=======
            pflow::logger(__AFLOW_FILE__,__AFLOW_FUNC__,"Unknown format for ARUN2SKIP[i="+aurostd::utype2string(i)+"]="+v_aruns2skip[i],m_aflags,*p_FileMESSAGE,*p_oss,_LOGGER_WARNING_);
>>>>>>> 7d48d18f
            continue;
          }
        }
        //now index_str should be good - assume index_str = index_str+1
        index=aurostd::string2utype<uint>(index_str);
        if((index-1)>=m_ARUN_directories.size()){
<<<<<<< HEAD
          pflow::logger(__AFLOW_FILE__,__AFLOW_FUNC__,"ARUN2SKIP[i="+aurostd::utype2string(i)+"]="+v_aruns2skip[i]+" is out of range",m_aflags,*p_FileMESSAGE,*p_oss,_LOGGER_WARNING_); 
=======
          pflow::logger(__AFLOW_FILE__,__AFLOW_FUNC__,"ARUN2SKIP[i="+aurostd::utype2string(i)+"]="+v_aruns2skip[i]+" is out of range",m_aflags,*p_FileMESSAGE,*p_oss,_LOGGER_WARNING_);
>>>>>>> 7d48d18f
          continue;
        }
        v_indices.push_back(index-1);
      }
      if(v_indices.size()){
        std::sort(v_indices.rbegin(),v_indices.rend());  //sort backwards so we erase
        std::list<POccSuperCellSet>::iterator it;
        for(i=0;i<v_indices.size();i++){
<<<<<<< HEAD
          pflow::logger(__AFLOW_FILE__,__AFLOW_FUNC__,"Ignoring "+m_ARUN_directories[v_indices[i]],m_aflags,*p_FileMESSAGE,*p_oss,_LOGGER_NOTICE_); 
=======
          pflow::logger(__AFLOW_FILE__,__AFLOW_FUNC__,"Ignoring "+m_ARUN_directories[v_indices[i]],m_aflags,*p_FileMESSAGE,*p_oss,_LOGGER_NOTICE_);
>>>>>>> 7d48d18f
          m_ARUN_directories.erase(m_ARUN_directories.begin()+v_indices[i]);

          //erase
          it=l_supercell_sets.begin();std::advance(it,v_indices[i]);
          l_supercell_sets.erase(it);
        }
      }
    }
  }

  //CT20200319 - added AEL/AGL option
  void POccCalculator::setTemperatureStringParameters(){vector<double> v_temperatures;return setTemperatureStringParameters(v_temperatures);}
  void POccCalculator::setTemperatureStringParameters(vector<double>& v_temperatures){
    bool LDEBUG=(FALSE || _DEBUG_POCC_ || XHOST.DEBUG);

    if(!m_initialized){throw aurostd::xerror(__AFLOW_FILE__,__AFLOW_FUNC__,"POccCalculator failed to initialized");}
    if(LDEBUG){cerr << __AFLOW_FUNC__ << " BEGIN" << endl;}

    //START: TEMPERATURE DEPENDENT PROPERTIES
    v_temperatures.clear();
    //v_temperatures.push_back(300);  //1000
    v_temperatures=getVTemperatures(m_kflags.KBIN_POCC_TEMPERATURE_STRING);
    if(XHOST.vflag_control.flag("CALCULATION_TEMPERATURE")){v_temperatures.clear();v_temperatures=getVTemperatures(XHOST.vflag_control.getattachedscheme("CALCULATION_TEMPERATURE"));}  //command line input
    if(v_temperatures.empty()){v_temperatures.clear();v_temperatures=getVTemperatures(DEFAULT_POCC_TEMPERATURE_STRING);}  //user aflow.rc
    if(v_temperatures.empty()){v_temperatures.clear();v_temperatures=getVTemperatures(AFLOWRC_DEFAULT_POCC_TEMPERATURE_STRING);}  //internal aflow.rc, will always work
    if(v_temperatures.empty()){throw aurostd::xerror(__AFLOW_FILE__,__AFLOW_FUNC__,"v_temperatures.empty()",_INPUT_ILLEGAL_);}

    //get zero-padding, since temperature cannot be negative, just get max
    getTemperatureStringParameters(v_temperatures,m_temperature_precision,m_temperatures_int,m_zero_padding_temperature);
  }

  void POccCalculator::postProcessing(){
    bool LDEBUG=(FALSE || _DEBUG_POCC_ || XHOST.DEBUG);
    stringstream message;

    if(!m_initialized){throw aurostd::xerror(__AFLOW_FILE__,__AFLOW_FUNC__,"POccCalculator failed to initialize");}
    if(LDEBUG){cerr << __AFLOW_FUNC__ << " BEGIN" << endl;}

    if(m_ARUN_directories.size() == 0) loadDataIntoCalculator();
    if(!QMVASPsFound()){return;}
    setDFTEnergies();
    setEFA();

    vector<double> v_temperatures;
    setTemperatureStringParameters(v_temperatures);

    message << "Performing POCC post-processing for these temperatures: " << aurostd::joinWDelimiter(aurostd::vecDouble2vecString(v_temperatures,5),",");pflow::logger(__AFLOW_FILE__,__AFLOW_FUNC__,message,m_aflags,*p_FileMESSAGE,*p_oss,_LOGGER_MESSAGE_);

    if(1 && !m_kflags.KBIN_PHONONS_CALCULATION_APL){  //turn off slow pocc-postprocessing  //ME20211019 - do not run regular POCC postprocessing for APL or LIB2LIB will run this twice
      aurostd::RemoveFile(getOutputPath()+"/"+POCC_FILE_PREFIX+POCC_OUT_FILE); //clear file
      writeResults(); //write temperature-independent properties first
      for(uint itemp=0;itemp<v_temperatures.size();itemp++){
        calculateRELAXProperties(v_temperatures[itemp]);
        calculateSTATICProperties(v_temperatures[itemp]);
        calculatePlasmonicProperties(v_temperatures[itemp]);
        writeResults(v_temperatures[itemp]);  //write temperature-dependent properties next
      }
    }
    if (m_kflags.KBIN_PHONONS_CALCULATION_AEL) { //CT20200319
      if(LDEBUG){cerr << __AFLOW_FUNC__ << "Running AEL postprocessing" << endl;}
      calculateElasticProperties(v_temperatures);
    }
    if (m_kflags.KBIN_PHONONS_CALCULATION_AGL) { //CT20200323
      if(LDEBUG){cerr << "Running AGL postprocessing" << endl;}
      calculateDebyeThermalProperties(v_temperatures);
    }
    if (m_kflags.KBIN_PHONONS_CALCULATION_APL) { //ME20210927
      if(LDEBUG){cerr << "Running APL postprocessing" << endl;}
      calculatePhononPropertiesAPL(v_temperatures);
    }
    if (m_kflags.KBIN_PHONONS_CALCULATION_QHA) { //AS20210402
      if(LDEBUG){cerr << "Running QHA postprocessing" << endl;}
      calculateQHAProperties();
      calculateQHAPropertiesAVG(v_temperatures);
    }

    //END: TEMPERATURE DEPENDENT PROPERTIES

    if(LDEBUG){cerr << __AFLOW_FUNC__ << " END" << endl;}
  }
} // namespace pocc

namespace pocc {
  ////--------------------------------------------------------------------------------
  //// class POccGroup
  ////--------------------------------------------------------------------------------
  ////--------------------------------------------------------------------------------
  //// constructor
  ////--------------------------------------------------------------------------------
  //POccGroup::POccGroup(ostream& oss) : xStream(),m_initialized(false) {initialize(oss);}
  //POccGroup::POccGroup(ofstream& FileMESSAGE,ostream& oss) : xStream(),m_initialized(false) {initialize(FileMESSAGE,oss);}
  //POccGroup::POccGroup(const _aflags& aflags,ostream& oss) : xStream(),m_initialized(false) {initialize(aflags,oss);}
  //POccGroup::POccGroup(const _aflags& aflags,ofstream& FileMESSAGE,ostream& oss) : xStream(),m_initialized(false) {initialize(aflags,FileMESSAGE,oss);}
  //POccGroup::POccGroup(const POccGroup& b) {copy(b);} // copy PUBLIC

  //POccGroup::~POccGroup() {xStream::free();free();}

  //const POccGroup& POccGroup::operator=(const POccGroup& b) {  // operator= PUBLIC
  //if(this!=&b) {copy(b);}
  //return *this;
  //}
  //bool POccGroup::operator<(const POccGroup& other) const {return partial_occupation_value<other.partial_occupation_value;}

  //void POccGroup::clear() {POccGroup a;copy(a);}
  //void POccGroup::free() {
  //m_initialized=false;
  //m_aflags.clear();
  //site=AUROSTD_MAX_UINT;
  //partial_occupation_value=AUROSTD_MAX_DOUBLE;
  //v_occupants.clear();
  //v_types.clear();
  //}

  //void POccGroup::copy(const POccGroup& b) { // copy PRIVATE
  //xStream::copy(b);
  //m_initialized=b.m_initialized;
  //m_aflags=b.m_aflags;
  //site=b.site;
  //partial_occupation_value=b.partial_occupation_value;
  //v_occupants.clear();for(uint i=0;i<b.v_occupants.size();i++){v_occupants.push_back(b.v_occupants[i]);}
  //v_types.clear();for(uint i=0;i<b.v_types.size();i++){v_types.push_back(b.v_types[i]);}
  //}

  //void POccGroup::initialize(ostream& oss) {
  //xStream::free();
  //ofstream* _p_FileMESSAGE=new ofstream();f_new_ofstream=true;
  //initialize(*_p_FileMESSAGE,oss);
  //f_new_ofstream=true;  //override
  //}
  //void POccGroup::initialize(ofstream& FileMESSAGE,ostream& oss) {
  //free();
  //try{
  //setOFStream(FileMESSAGE); f_new_ofstream=false;
  //setOSS(oss);
  //m_initialized=false;  //no point
  //}
  //catch(aurostd::xerror& err){pflow::logger(err.whereFileName(), err.whereFunction(), err.what(), m_aflags, *p_FileMESSAGE, *p_oss, _LOGGER_ERROR_);}
  //}

  //void POccGroup::initialize(const _aflags& aflags,ostream& oss) {
  //xStream::free();
  //ofstream* _p_FileMESSAGE=new ofstream();f_new_ofstream=true;
  //initialize(aflags,*_p_FileMESSAGE,oss);
  //f_new_ofstream=true;  //override
  //}
  //void POccGroup::initialize(const _aflags& aflags,ofstream& FileMESSAGE,ostream& oss) {
  //free();
  //try{
  //setOFStream(FileMESSAGE); f_new_ofstream=false;
  //setOSS(oss);
  //setAFlags(aflags);
  //m_initialized=false;  //no point
  //}
  //catch(aurostd::xerror& err){pflow::logger(err.whereFileName(), err.whereFunction(), err.what(), m_aflags, *p_FileMESSAGE, *p_oss, _LOGGER_ERROR_);}
  //}

  //void POccGroup::setAFlags(const _aflags& aflags) {m_aflags=aflags;}
} // namespace pocc

namespace pocc {
  bool SiteVacancyCount::operator<(const SiteVacancyCount& other) const {return vacancy_count<other.vacancy_count;}
} // namespace pocc

namespace pocc {
  POccSuperCell::POccSuperCell() {free();}
  POccSuperCell::POccSuperCell(const POccSuperCell& b) {copy(b);}
  POccSuperCell::~POccSuperCell() {free();}
  void POccSuperCell::free() {
    m_hnf_index=AUROSTD_MAX_ULLINT;
    m_site_config_index=AUROSTD_MAX_ULLINT;
    m_degeneracy=0; //VERY IMPORTANT, 0 m_degeneracy will kill division
    m_energy_uff=AUROSTD_MAX_DOUBLE;
  }
  void POccSuperCell::copy(const POccSuperCell& b){
    m_hnf_index=b.m_hnf_index;
    m_site_config_index=b.m_site_config_index;
    m_degeneracy=b.m_degeneracy;
    m_energy_uff=b.m_energy_uff;
  }
  void POccSuperCell::clear() {POccSuperCell b;copy(b);}
  const POccSuperCell& POccSuperCell::operator=(const POccSuperCell& b){
    if(this!=&b){copy(b);}
    return *this;
  }
  bool POccSuperCell::operator<(const POccSuperCell& other) const {
    if(m_hnf_index!=other.m_hnf_index){return m_hnf_index<other.m_hnf_index;}
    return m_site_config_index<other.m_site_config_index;
    //if(m_site_config_index!=other.m_site_config_index){return m_site_config_index<other.m_site_config_index;} //if hnf + site_config is same, it's the same structure!
    //return energy<other.energy; //not smart to sort by double as last criteria (consider precision)
  }
  bool sortPSCsUFFEnergy(const POccSuperCell& a, const POccSuperCell& b){return a.m_energy_uff<b.m_energy_uff;}
} // namespace pocc

namespace pocc {
  POccSuperCellSet::POccSuperCellSet() {free();}
  POccSuperCellSet::POccSuperCellSet(const POccSuperCellSet& b) {copy(b);}
  POccSuperCellSet::~POccSuperCellSet() {free();}
  void POccSuperCellSet::free() {
    m_psc_set.clear();
    m_energy_dft=AUROSTD_MAX_DOUBLE;
    m_probability=AUROSTD_MAX_DOUBLE;
  }
  void POccSuperCellSet::copy(const POccSuperCellSet& b){
    m_psc_set.clear();for(uint i=0;i<b.m_psc_set.size();i++){m_psc_set.push_back(b.m_psc_set[i]);}
    m_energy_dft=b.m_energy_dft;
    m_probability=b.m_probability;
  }
  void POccSuperCellSet::clear() {free();}
  const POccSuperCellSet& POccSuperCellSet::operator=(const POccSuperCellSet& b){
    if(this!=&b){copy(b);}
    return *this;
  }
  bool POccSuperCellSet::operator<(const POccSuperCellSet& other) const {
    if(getHNFIndex()!=other.getHNFIndex()){return getHNFIndex()<other.getHNFIndex();}
    return getSiteConfigIndex()<other.getSiteConfigIndex();
    //if(getSiteConfigIndex()!=other.getSiteConfigIndex()){return getSiteConfigIndex()<other.getSiteConfigIndex();} //if hnf + site_config is same, it's the same structure!
    //return getUFFEnergy()<other.getUFFEnergy(); //not smart to sort by double as last criteria (consider precision)
  }
  unsigned long long int POccSuperCellSet::getDegeneracy() const {
    unsigned long long int degeneracy=0;
    for(uint i=0;i<m_psc_set.size();i++){degeneracy+=m_psc_set[i].m_degeneracy;}
    if(degeneracy==0){throw aurostd::xerror(__AFLOW_FILE__,"POccSuperCellSet::getDegeneracy():","degeneracy==0",_RUNTIME_ERROR_);}
    return degeneracy;
    //return m_psc_set.size();
  }
  const POccSuperCell& POccSuperCellSet::getSuperCell() const {
    if(m_psc_set.size()==0){
      throw aurostd::xerror(__AFLOW_FILE__,__AFLOW_FUNC__,"m_psc_set.size()==0",_INDEX_ERROR_);
    }
    return m_psc_set[0];
  }
  double POccSuperCellSet::getHNFIndex() const {return getSuperCell().m_hnf_index;} //fix me eventually to do robust matrix comparison
  double POccSuperCellSet::getSiteConfigIndex() const {return getSuperCell().m_site_config_index;} //fix me eventually to do robust matrix comparison
  double POccSuperCellSet::getUFFEnergy() const {return getSuperCell().m_energy_uff;}
} // namespace pocc

namespace pocc {
  UFFParamAtom::UFFParamAtom() {free();}
  UFFParamAtom::UFFParamAtom(const UFFParamAtom& b) {copy(b);}
  UFFParamAtom::~UFFParamAtom() {free();}
  void UFFParamAtom::free() {
    symbol.clear();
    r1=AUROSTD_MAX_DOUBLE;
    theta0=AUROSTD_MAX_DOUBLE;
    x1=AUROSTD_MAX_DOUBLE;
    D1=AUROSTD_MAX_DOUBLE;
    zeta=AUROSTD_MAX_DOUBLE;
    Z1=AUROSTD_MAX_DOUBLE;
    Vi=AUROSTD_MAX_DOUBLE;
    Uj=AUROSTD_MAX_DOUBLE;
    ChiI=AUROSTD_MAX_DOUBLE;
    hard=AUROSTD_MAX_DOUBLE;
    radius=AUROSTD_MAX_DOUBLE;
  }
  void UFFParamAtom::copy(const UFFParamAtom& b){
    symbol=b.symbol;
    r1=b.r1;
    theta0=b.theta0;
    x1=b.x1;
    D1=b.D1;
    zeta=b.zeta;
    Z1=b.Z1;
    Vi=b.Vi;
    Uj=b.Uj;
    ChiI=b.ChiI;
    hard=b.hard;
    radius=b.radius;
  }
  void UFFParamAtom::clear() {free();}
  const UFFParamAtom& UFFParamAtom::operator=(const UFFParamAtom& b){
    if(this!=&b){copy(b);}
    return *this;
  }
} // namespace pocc

namespace pocc {
  const UFFParamBond& UFFParamBond::operator=(const UFFParamBond& b){
    if(this!=&b){
      ren=b.ren;
      R0=b.R0;
      Kij=b.Kij;
      Xij=b.Xij;
      Dij=b.Dij;
      delta=b.delta;
      X6=b.X6;
      X12=b.X12;
    }
    return *this;
  }

  void UFFParamBond::calculate(UFFParamAtom& uffp1,UFFParamAtom& uffp2,double distij){
    //uffp1=_uffp1; uffp2=_uffp2; distij=_distij;
    //cerr << "SYMBOL " << _uffp1.symbol << " " << uffp1.r1 << "  " << _uffp2.symbol << " " << uffp2.r1 << endl;
    //SKIP equation 3 - zero for single bond (rbo)
    //equation 4
    ren = uffp1.r1 * uffp2.r1 * (pow( sqrt(uffp1.ChiI) - sqrt(uffp2.ChiI),2.0)) / (uffp1.ChiI*uffp1.r1 + uffp2.ChiI*uffp2.r1);
    //equation 2
    //NOTE: See http://towhee.sourceforge.net/forcefields/uff.html: there is a typo in the published paper
    R0 = uffp1.r1 + uffp2.r1 - ren;
    //equation 6
    Kij = 664.12 * uffp1.Z1 * uffp2.Z1 / (R0 * R0 * R0);
    Xij = sqrt(uffp1.x1 * uffp2.x1);
    Dij = sqrt(uffp1.D1 * uffp2.D1);
    delta = distij - R0;
    //cerr << "x1 " << uffp1.x1 << endl;
    //cerr << "x2 " << uffp2.x1 << endl;
    //cerr << "Xij " << Xij << endl;
    //cerr << "distij " << distij << endl;
    //cerr << "Xij/distij " << Xij/distij << endl;
    X6 = pow(Xij/distij,6);
    X12 = pow(Xij/distij,12);
    //cerr << "Dij " << Dij << endl;
    //cerr << "X12 " << X12<< endl;
    //cerr << "X6 " << X6<< endl;
  }

} // namespace pocc

namespace pocc {
  //--------------------------------------------------------------------------------
  // class POccUnit
  //--------------------------------------------------------------------------------
  //--------------------------------------------------------------------------------
  // constructor
  //--------------------------------------------------------------------------------
  POccUnit::POccUnit(ostream& oss) : xStream(oss),m_initialized(false) {initialize();}
  POccUnit::POccUnit(ofstream& FileMESSAGE,ostream& oss) : xStream(FileMESSAGE,oss),m_initialized(false) {initialize();}
  POccUnit::POccUnit(const _aflags& aflags,ostream& oss) : xStream(oss),m_initialized(false) {initialize(aflags);}
  POccUnit::POccUnit(const _aflags& aflags,ofstream& FileMESSAGE,ostream& oss) : xStream(FileMESSAGE,oss),m_initialized(false) {initialize(aflags);}
  POccUnit::POccUnit(const POccUnit& b) : xStream(*b.getOFStream(),*b.getOSS()) {copy(b);} // copy PUBLIC

  POccUnit::~POccUnit() {xStream::free();free();}

  const POccUnit& POccUnit::operator=(const POccUnit& b) {  // operator= PUBLIC
    if(this!=&b) {copy(b);}
    return *this;
  }

  //   bool POccUnit::operator<(const POccUnit& other) const {
  //   if(v_occupants.size()!=other.v_occupants.size()){
  //   if(equivalent!=other.equivalent){
  //   return v_occupants.size()>other.v_occupants.size(); //sort in ascending order
  //   }
  //   //return equivalent<other.equivalent;
  //   }
  //   if(equivalent!=other.equivalent){return equivalent<other.equivalent;}
  //   return site<other.site;
  //   }

  void POccUnit::clear() {POccUnit a;copy(a);}
  void POccUnit::free() {
    m_initialized=false;
    m_aflags.clear();
    site=AUROSTD_MAX_UINT;
    partial_occupation_flag=false;
    partial_occupation_value=AUROSTD_MAX_DOUBLE;
    v_occupants.clear();
    v_types.clear();
    m_pocc_groups.clear();
    is_inequivalent=false;
    equivalent=AUROSTD_MAX_UINT;
  }

  void POccUnit::copy(const POccUnit& b) { // copy PRIVATE
    xStream::copy(b);
    m_initialized=b.m_initialized;
    m_aflags=b.m_aflags;
    site=b.site;
    partial_occupation_flag=b.partial_occupation_flag;
    partial_occupation_value=b.partial_occupation_value;
    v_occupants.clear();for(uint i=0;i<b.v_occupants.size();i++){v_occupants.push_back(b.v_occupants[i]);}
    v_types.clear();for(uint i=0;i<b.v_types.size();i++){v_types.push_back(b.v_types[i]);}
    m_pocc_groups.clear();for(uint i=0;i<b.m_pocc_groups.size();i++){m_pocc_groups.push_back(b.m_pocc_groups[i]);}
    is_inequivalent=b.is_inequivalent;
    equivalent=b.equivalent;
  }

  bool POccUnit::initialize(ostream& oss) {
    xStream::initialize(oss);
    return initialize();
  }

  bool POccUnit::initialize(ofstream& FileMESSAGE,ostream& oss) {
    xStream::initialize(FileMESSAGE,oss);
    return initialize();
  }

  bool POccUnit::initialize() {
    free();
    m_initialized=false;  //no point
    return m_initialized;
  }

  bool POccUnit::initialize(const _aflags& aflags,ostream& oss) {
    xStream::initialize(oss);
    return initialize(aflags);
  }

  bool POccUnit::initialize(const _aflags& aflags,ofstream& FileMESSAGE,ostream& oss) {
    xStream::initialize(FileMESSAGE,oss);
    return initialize(aflags);
  }

  bool POccUnit::initialize(const _aflags& aflags) {
    free();
    setAFlags(aflags);
    m_initialized=false;  //no point
    return m_initialized;
  }

  void POccUnit::setAFlags(const _aflags& aflags) {m_aflags=aflags;}

} // namespace pocc

namespace pocc {
  //--------------------------------------------------------------------------------
  // class POccCalculator
  //--------------------------------------------------------------------------------
  //--------------------------------------------------------------------------------
  // constructor
  //--------------------------------------------------------------------------------
  POccCalculator::POccCalculator(ostream& oss) : POccCalculatorTemplate(),xStream(oss),m_initialized(false) {initialize();}
  POccCalculator::POccCalculator(const _aflags& aflags,ostream& oss) : POccCalculatorTemplate(),xStream(oss),m_initialized(false) {initialize(aflags);}
  POccCalculator::POccCalculator(const _aflags& aflags,const _kflags& kflags,ostream& oss) : POccCalculatorTemplate(),xStream(oss),m_initialized(false) {initialize(aflags,kflags);}
  POccCalculator::POccCalculator(const _aflags& aflags,const _vflags& vflags,ostream& oss) : POccCalculatorTemplate(),xStream(oss),m_initialized(false) {initialize(aflags,vflags);}
  POccCalculator::POccCalculator(const _aflags& aflags,const _kflags& kflags,const _vflags& vflags,ostream& oss) : POccCalculatorTemplate(),xStream(oss),m_initialized(false) {initialize(aflags,kflags,vflags);}
  POccCalculator::POccCalculator(const xstructure& xstr_pocc,ostream& oss) : POccCalculatorTemplate(),xStream(oss),m_initialized(false) {initialize(xstr_pocc);}
  POccCalculator::POccCalculator(const xstructure& xstr_pocc,const _aflags& aflags,ostream& oss) : POccCalculatorTemplate(),xStream(oss),m_initialized(false) {initialize(xstr_pocc,aflags);}
  POccCalculator::POccCalculator(const xstructure& xstr_pocc,const _kflags& kflags,ostream& oss) : POccCalculatorTemplate(),xStream(oss),m_initialized(false) {initialize(xstr_pocc,kflags);}
  POccCalculator::POccCalculator(const xstructure& xstr_pocc,const _vflags& vflags,ostream& oss) : POccCalculatorTemplate(),xStream(oss),m_initialized(false) {initialize(xstr_pocc,vflags);}
  POccCalculator::POccCalculator(const xstructure& xstr_pocc,const _kflags& kflags,const _vflags& vflags,ostream& oss) : POccCalculatorTemplate(),xStream(oss),m_initialized(false) {initialize(xstr_pocc,kflags,vflags);}
  POccCalculator::POccCalculator(const xstructure& xstr_pocc,const _aflags& aflags,const _kflags& kflags,ostream& oss) : POccCalculatorTemplate(),xStream(oss),m_initialized(false) {initialize(xstr_pocc,aflags,kflags);}
  POccCalculator::POccCalculator(const xstructure& xstr_pocc,const _aflags& aflags,const _vflags& vflags,ostream& oss) : POccCalculatorTemplate(),xStream(oss),m_initialized(false) {initialize(xstr_pocc,aflags,vflags);}
  POccCalculator::POccCalculator(const xstructure& xstr_pocc,const _aflags& aflags,const _kflags& kflags,const _vflags& vflags,ostream& oss) : POccCalculatorTemplate(),xStream(oss),m_initialized(false) {initialize(xstr_pocc,aflags,kflags,vflags);}
  POccCalculator::POccCalculator(ofstream& FileMESSAGE,ostream& oss) : POccCalculatorTemplate(),xStream(FileMESSAGE,oss),m_initialized(false) {initialize();}
  POccCalculator::POccCalculator(const _aflags& aflags,ofstream& FileMESSAGE,ostream& oss) : POccCalculatorTemplate(),xStream(FileMESSAGE,oss),m_initialized(false) {initialize(aflags);}
  POccCalculator::POccCalculator(const _aflags& aflags,const _kflags& kflags,ofstream& FileMESSAGE,ostream& oss) : POccCalculatorTemplate(),xStream(FileMESSAGE,oss),m_initialized(false) {initialize(aflags,kflags);}
  POccCalculator::POccCalculator(const _aflags& aflags,const _vflags& vflags,ofstream& FileMESSAGE,ostream& oss) : POccCalculatorTemplate(),xStream(FileMESSAGE,oss),m_initialized(false) {initialize(aflags,vflags);}
  POccCalculator::POccCalculator(const _aflags& aflags,const _kflags& kflags,const _vflags& vflags,ofstream& FileMESSAGE,ostream& oss) : POccCalculatorTemplate(),xStream(FileMESSAGE,oss),m_initialized(false) {initialize(aflags,kflags,vflags);}
  POccCalculator::POccCalculator(const xstructure& xstr_pocc,ofstream& FileMESSAGE,ostream& oss) : POccCalculatorTemplate(),xStream(FileMESSAGE,oss),m_initialized(false) {initialize(xstr_pocc);}
  POccCalculator::POccCalculator(const xstructure& xstr_pocc,const _aflags& aflags,ofstream& FileMESSAGE,ostream& oss) : POccCalculatorTemplate(),xStream(FileMESSAGE,oss),m_initialized(false) {initialize(xstr_pocc,aflags);}
  POccCalculator::POccCalculator(const xstructure& xstr_pocc,const _kflags& kflags,ofstream& FileMESSAGE,ostream& oss) : POccCalculatorTemplate(),xStream(FileMESSAGE,oss),m_initialized(false) {initialize(xstr_pocc,kflags);}
  POccCalculator::POccCalculator(const xstructure& xstr_pocc,const _vflags& vflags,ofstream& FileMESSAGE,ostream& oss) : POccCalculatorTemplate(),xStream(FileMESSAGE,oss),m_initialized(false) {initialize(xstr_pocc,vflags);}
  POccCalculator::POccCalculator(const xstructure& xstr_pocc,const _kflags& kflags,const _vflags& vflags,ofstream& FileMESSAGE,ostream& oss) : POccCalculatorTemplate(),xStream(FileMESSAGE,oss),m_initialized(false) {initialize(xstr_pocc,kflags,vflags);}
  POccCalculator::POccCalculator(const xstructure& xstr_pocc,const _aflags& aflags,const _kflags& kflags,ofstream& FileMESSAGE,ostream& oss) : POccCalculatorTemplate(),xStream(FileMESSAGE,oss),m_initialized(false) {initialize(xstr_pocc,aflags,kflags);}
  POccCalculator::POccCalculator(const xstructure& xstr_pocc,const _aflags& aflags,const _vflags& vflags,ofstream& FileMESSAGE,ostream& oss) : POccCalculatorTemplate(),xStream(FileMESSAGE,oss),m_initialized(false) {initialize(xstr_pocc,aflags,vflags);}
  POccCalculator::POccCalculator(const xstructure& xstr_pocc,const _aflags& aflags,const _kflags& kflags,const _vflags& vflags,ofstream& FileMESSAGE,ostream& oss) : POccCalculatorTemplate(),xStream(FileMESSAGE,oss),m_initialized(false) {initialize(xstr_pocc,aflags,kflags,vflags);}
  POccCalculator::POccCalculator(const aurostd::xoption& pocc_flags,ostream& oss) : POccCalculatorTemplate(),xStream(oss),m_initialized(false) {initialize(pocc_flags);}
  POccCalculator::POccCalculator(const aurostd::xoption& pocc_flags,const _aflags& aflags,ostream& oss) : POccCalculatorTemplate(),xStream(oss),m_initialized(false) {initialize(pocc_flags,aflags);}
  POccCalculator::POccCalculator(const aurostd::xoption& pocc_flags,const _aflags& aflags,const _kflags& kflags,ostream& oss) : POccCalculatorTemplate(),xStream(oss),m_initialized(false) {initialize(pocc_flags,aflags,kflags);}
  POccCalculator::POccCalculator(const aurostd::xoption& pocc_flags,const _aflags& aflags,const _vflags& vflags,ostream& oss) : POccCalculatorTemplate(),xStream(oss),m_initialized(false) {initialize(pocc_flags,aflags,vflags);}
  POccCalculator::POccCalculator(const aurostd::xoption& pocc_flags,const _aflags& aflags,const _kflags& kflags,const _vflags& vflags,ostream& oss) : POccCalculatorTemplate(),xStream(oss),m_initialized(false) {initialize(pocc_flags,aflags,kflags,vflags);}
  POccCalculator::POccCalculator(const xstructure& xstr_pocc,const aurostd::xoption& pocc_flags,ostream& oss) : POccCalculatorTemplate(),xStream(oss),m_initialized(false) {initialize(xstr_pocc,pocc_flags);}
  POccCalculator::POccCalculator(const xstructure& xstr_pocc,const aurostd::xoption& pocc_flags,const _aflags& aflags,ostream& oss) : POccCalculatorTemplate(),xStream(oss),m_initialized(false) {initialize(xstr_pocc,pocc_flags,aflags);}
  POccCalculator::POccCalculator(const xstructure& xstr_pocc,const aurostd::xoption& pocc_flags,const _kflags& kflags,ostream& oss) : POccCalculatorTemplate(),xStream(oss),m_initialized(false) {initialize(xstr_pocc,pocc_flags,kflags);}
  POccCalculator::POccCalculator(const xstructure& xstr_pocc,const aurostd::xoption& pocc_flags,const _vflags& vflags,ostream& oss) : POccCalculatorTemplate(),xStream(oss),m_initialized(false) {initialize(xstr_pocc,pocc_flags,vflags);}
  POccCalculator::POccCalculator(const xstructure& xstr_pocc,const aurostd::xoption& pocc_flags,const _kflags& kflags,const _vflags& vflags,ostream& oss) : POccCalculatorTemplate(),xStream(oss),m_initialized(false) {initialize(xstr_pocc,pocc_flags,kflags,vflags);}
  POccCalculator::POccCalculator(const xstructure& xstr_pocc,const aurostd::xoption& pocc_flags,const _aflags& aflags,const _kflags& kflags,ostream& oss) : POccCalculatorTemplate(),xStream(oss),m_initialized(false) {initialize(xstr_pocc,pocc_flags,aflags,kflags);}
  POccCalculator::POccCalculator(const xstructure& xstr_pocc,const aurostd::xoption& pocc_flags,const _aflags& aflags,const _vflags& vflags,ostream& oss) : POccCalculatorTemplate(),xStream(oss),m_initialized(false) {initialize(xstr_pocc,pocc_flags,aflags,vflags);}
  POccCalculator::POccCalculator(const xstructure& xstr_pocc,const aurostd::xoption& pocc_flags,const _aflags& aflags,const _kflags& kflags,const _vflags& vflags,ostream& oss) : POccCalculatorTemplate(),xStream(oss),m_initialized(false) {initialize(xstr_pocc,pocc_flags,aflags,kflags,vflags);}
  POccCalculator::POccCalculator(const aurostd::xoption& pocc_flags,ofstream& FileMESSAGE,ostream& oss) : POccCalculatorTemplate(),xStream(FileMESSAGE,oss),m_initialized(false) {initialize(pocc_flags);}
  POccCalculator::POccCalculator(const aurostd::xoption& pocc_flags,const _aflags& aflags,ofstream& FileMESSAGE,ostream& oss) : POccCalculatorTemplate(),xStream(FileMESSAGE,oss),m_initialized(false) {initialize(pocc_flags,aflags);}
  POccCalculator::POccCalculator(const aurostd::xoption& pocc_flags,const _aflags& aflags,const _kflags& kflags,ofstream& FileMESSAGE,ostream& oss) : POccCalculatorTemplate(),xStream(FileMESSAGE,oss),m_initialized(false) {initialize(pocc_flags,aflags,kflags);}
  POccCalculator::POccCalculator(const aurostd::xoption& pocc_flags,const _aflags& aflags,const _vflags& vflags,ofstream& FileMESSAGE,ostream& oss) : POccCalculatorTemplate(),xStream(FileMESSAGE,oss),m_initialized(false) {initialize(pocc_flags,aflags,vflags);}
  POccCalculator::POccCalculator(const aurostd::xoption& pocc_flags,const _aflags& aflags,const _kflags& kflags,const _vflags& vflags,ofstream& FileMESSAGE,ostream& oss) : POccCalculatorTemplate(),xStream(FileMESSAGE,oss),m_initialized(false) {initialize(pocc_flags,aflags,kflags,vflags);}
  POccCalculator::POccCalculator(const xstructure& xstr_pocc,const aurostd::xoption& pocc_flags,ofstream& FileMESSAGE,ostream& oss) : POccCalculatorTemplate(),xStream(FileMESSAGE,oss),m_initialized(false) {initialize(xstr_pocc,pocc_flags);}
  POccCalculator::POccCalculator(const xstructure& xstr_pocc,const aurostd::xoption& pocc_flags,const _aflags& aflags,ofstream& FileMESSAGE,ostream& oss) : POccCalculatorTemplate(),xStream(FileMESSAGE,oss),m_initialized(false) {initialize(xstr_pocc,pocc_flags,aflags);}
  POccCalculator::POccCalculator(const xstructure& xstr_pocc,const aurostd::xoption& pocc_flags,const _kflags& kflags,ofstream& FileMESSAGE,ostream& oss) : POccCalculatorTemplate(),xStream(FileMESSAGE,oss),m_initialized(false) {initialize(xstr_pocc,pocc_flags,kflags);}
  POccCalculator::POccCalculator(const xstructure& xstr_pocc,const aurostd::xoption& pocc_flags,const _vflags& vflags,ofstream& FileMESSAGE,ostream& oss) : POccCalculatorTemplate(),xStream(FileMESSAGE,oss),m_initialized(false) {initialize(xstr_pocc,pocc_flags,vflags);}
  POccCalculator::POccCalculator(const xstructure& xstr_pocc,const aurostd::xoption& pocc_flags,const _kflags& kflags,const _vflags& vflags,ofstream& FileMESSAGE,ostream& oss) : POccCalculatorTemplate(),xStream(FileMESSAGE,oss),m_initialized(false) {initialize(xstr_pocc,pocc_flags,kflags,vflags);}
  POccCalculator::POccCalculator(const xstructure& xstr_pocc,const aurostd::xoption& pocc_flags,const _aflags& aflags,const _kflags& kflags,ofstream& FileMESSAGE,ostream& oss) : POccCalculatorTemplate(),xStream(FileMESSAGE,oss),m_initialized(false) {initialize(xstr_pocc,pocc_flags,aflags,kflags);}
  POccCalculator::POccCalculator(const xstructure& xstr_pocc,const aurostd::xoption& pocc_flags,const _aflags& aflags,const _vflags& vflags,ofstream& FileMESSAGE,ostream& oss) : POccCalculatorTemplate(),xStream(FileMESSAGE,oss),m_initialized(false) {initialize(xstr_pocc,pocc_flags,aflags,vflags);}
  POccCalculator::POccCalculator(const xstructure& xstr_pocc,const aurostd::xoption& pocc_flags,const _aflags& aflags,const _kflags& kflags,const _vflags& vflags,ofstream& FileMESSAGE,ostream& oss) : POccCalculatorTemplate(),xStream(FileMESSAGE,oss),m_initialized(false) {initialize(xstr_pocc,pocc_flags,aflags,kflags,vflags);}
  POccCalculator::POccCalculator(const POccCalculator& b) : POccCalculatorTemplate(),xStream(*b.getOFStream(),*b.getOSS()) {copy(b);} // copy PUBLIC

  POccCalculator::~POccCalculator() {xStream::free();free();}

  const POccCalculator& POccCalculator::operator=(const POccCalculator& b) {  // operator= PUBLIC
    if(this!=&b) {copy(b);}
    return *this;
  }

  void POccCalculator::clear() {POccCalculator a;copy(a);}
  void POccCalculator::free() {
    POccCalculatorTemplate::free();
    m_initialized=false;
    m_p_flags.clear();
    m_aflags.clear();
    m_kflags.clear();
    m_vflags.clear();
    //p_str.clear();
    energy_analyzer.clear();
    resetHNFMatrices();
    resetSiteConfigurations();
    hnf_count=0;
    types_config_permutations_count=0;
    total_permutations_count=0;
    //for(std::list<POccSuperCellSet>::iterator it=l_supercell_sets.begin();it!=l_supercell_sets.end();++it){(*it).clear();}
    l_supercell_sets.clear();
    m_convolution=false;
    m_ARUN_directories.clear();
    m_Hmix=AUROSTD_MAX_DOUBLE;
    m_efa=AUROSTD_MAX_DOUBLE;
    m_temperature_precision=TEMPERATURE_PRECISION;
    m_zero_padding_temperature=0;
    m_temperatures_int=false;
    m_relaxation_max=AUROSTD_MAX_UINT;
    m_energy_dft_ground=AUROSTD_MAX_DOUBLE;
    m_ARUN_directory_ground=AUROSTD_MAX_UINT;
    m_rdf_all.clear();
    m_rdf_rmax=AUROSTD_MAX_DOUBLE;
    m_rdf_nbins=AUROSTD_MAX_INT;
    m_xdoscar.clear();
    m_Egap_DOS.clear();
    m_Egap.clear();
    m_Egap_DOS_net=AUROSTD_MAX_DOUBLE;
    m_Egap_net=AUROSTD_MAX_DOUBLE;
    m_vfilenames_plasm.clear();
    m_veps_plasm.clear();
    m_vxplasm.clear();
    enumerator_mode.clear();

    m_energy_uff_tolerance=DEFAULT_UFF_ENERGY_TOLERANCE;
  }

  void POccCalculator::copy(const POccCalculator& b) { // copy PRIVATE
    POccCalculatorTemplate::copy(b);
    xStream::copy(b);
    m_initialized=b.m_initialized;
    m_p_flags=b.m_p_flags;
    m_aflags=b.m_aflags;
    m_kflags=b.m_kflags;
    m_vflags=b.m_vflags;
    //p_str=b.p_str;
    energy_analyzer=b.energy_analyzer;
    hnf_mat=b.hnf_mat;
    a_start=b.a_start;b_start=b.b_start;c_start=b.c_start;
    d_start=b.d_start;e_start=b.e_start;f_start=b.f_start;
    v_unique_superlattices=b.v_unique_superlattices;
    v_types_config=b.v_types_config;
    config_iterator=b.config_iterator;
    v_config_order=b.v_config_order;
    m_energy_uff_tolerance=b.m_energy_uff_tolerance;
    hnf_count=b.hnf_count;
    types_config_permutations_count=b.types_config_permutations_count;
    total_permutations_count=b.total_permutations_count;
    //for(std::list<POccSuperCellSet>::iterator it=l_supercell_sets.begin();it!=l_supercell_sets.end();++it){(*it).clear();}
    l_supercell_sets.clear();for(std::list<POccSuperCellSet>::const_iterator it=b.l_supercell_sets.begin();it!=b.l_supercell_sets.end();++it){l_supercell_sets.push_back(*it);}
    m_Hmix=b.m_Hmix;
    m_efa=b.m_efa;
    m_temperature_precision=b.m_temperature_precision;
    m_zero_padding_temperature=b.m_zero_padding_temperature;
    m_temperatures_int=b.m_temperatures_int;
    m_relaxation_max=b.m_relaxation_max;
    m_energy_dft_ground=b.m_energy_dft_ground;
    m_convolution=b.m_convolution;
    m_ARUN_directory_ground=b.m_ARUN_directory_ground;
    m_ARUN_directories.clear();for(uint i=0;i<b.m_ARUN_directories.size();i++){m_ARUN_directories.push_back(b.m_ARUN_directories[i]);}
    m_rdf_all=b.m_rdf_all;
    m_rdf_rmax=b.m_rdf_rmax;
    m_rdf_nbins=b.m_rdf_nbins;
    m_xdoscar=b.m_xdoscar;
    m_Egap_DOS.clear();for(uint ispin=0;ispin<b.m_Egap_DOS.size();ispin++){m_Egap_DOS.push_back(b.m_Egap_DOS[ispin]);}
    m_Egap.clear();for(uint ispin=0;ispin<b.m_Egap.size();ispin++){m_Egap.push_back(b.m_Egap[ispin]);}
    m_Egap_DOS_net=b.m_Egap_DOS_net;
    m_Egap_net=b.m_Egap_net;
    m_vfilenames_plasm.clear();for(uint i=0;i<b.m_vfilenames_plasm.size();i++){m_vfilenames_plasm.push_back(b.m_vfilenames_plasm[i]);}
    m_veps_plasm.clear();for(uint i=0;i<b.m_veps_plasm.size();i++){m_veps_plasm.push_back(b.m_veps_plasm[i]);}
    m_vxplasm.clear();for(uint i=0;i<b.m_vxplasm.size();i++){m_vxplasm.push_back(b.m_vxplasm[i]);}
    enumerator_mode=b.enumerator_mode;
  }

  bool POccCalculator::initialize(ostream& oss) {
    xStream::initialize(oss);
    return initialize();
  }
  bool POccCalculator::initialize(const _aflags& aflags,ostream& oss) {
    xStream::initialize(oss);
    return initialize(aflags);
  }
  bool POccCalculator::initialize(const _aflags& aflags,const _kflags& kflags,ostream& oss) {
    xStream::initialize(oss);
    return initialize(aflags,kflags);
  }
  bool POccCalculator::initialize(const _aflags& aflags,const _vflags& vflags,ostream& oss) {
    xStream::initialize(oss);
    return initialize(aflags,vflags);
  }
  bool POccCalculator::initialize(const _aflags& aflags,const _kflags& kflags,const _vflags& vflags,ostream& oss) {
    xStream::initialize(oss);
    return initialize(aflags,kflags,vflags);
  }
  bool POccCalculator::initialize(const xstructure& xstr_pocc,ostream& oss) {
    xStream::initialize(oss);
    return initialize(xstr_pocc);
  }
  bool POccCalculator::initialize(const xstructure& xstr_pocc,const _aflags& aflags,ostream& oss) {
    xStream::initialize(oss);
    return initialize(xstr_pocc,aflags);
  }
  bool POccCalculator::initialize(const xstructure& xstr_pocc,const _kflags& kflags,ostream& oss) {
    xStream::initialize(oss);
    return initialize(xstr_pocc,kflags);
  }
  bool POccCalculator::initialize(const xstructure& xstr_pocc,const _vflags& vflags,ostream& oss) {
    xStream::initialize(oss);
    return initialize(xstr_pocc,vflags);
  }
  bool POccCalculator::initialize(const xstructure& xstr_pocc,const _kflags& kflags,const _vflags& vflags,ostream& oss) {
    xStream::initialize(oss);
    return initialize(xstr_pocc,kflags,vflags);
  }
  bool POccCalculator::initialize(const xstructure& xstr_pocc,const _aflags& aflags,const _kflags& kflags,ostream& oss) {
    xStream::initialize(oss);
    return initialize(xstr_pocc,aflags,kflags);
  }
  bool POccCalculator::initialize(const xstructure& xstr_pocc,const _aflags& aflags,const _vflags& vflags,ostream& oss) {
    xStream::initialize(oss);
    return initialize(xstr_pocc,aflags,vflags);
  }
  bool POccCalculator::initialize(const xstructure& xstr_pocc,const _aflags& aflags,const _kflags& kflags,const _vflags& vflags,ostream& oss) {
    xStream::initialize(oss);
    return initialize(xstr_pocc,aflags,kflags,vflags);
  }
  bool POccCalculator::initialize(ofstream& FileMESSAGE,ostream& oss) {
    xStream::initialize(FileMESSAGE,oss);
    return initialize();
  }
  bool POccCalculator::initialize(const _aflags& aflags,ofstream& FileMESSAGE,ostream& oss) {
    xStream::initialize(FileMESSAGE,oss);
    return initialize(aflags);
  }
  bool POccCalculator::initialize(const _aflags& aflags,const _kflags& kflags,ofstream& FileMESSAGE,ostream& oss) {
    xStream::initialize(FileMESSAGE,oss);
    return initialize(aflags,kflags);
  }
  bool POccCalculator::initialize(const _aflags& aflags,const _vflags& vflags,ofstream& FileMESSAGE,ostream& oss) {
    xStream::initialize(FileMESSAGE,oss);
    return initialize(aflags,vflags);
  }
  bool POccCalculator::initialize(const _aflags& aflags,const _kflags& kflags,const _vflags& vflags,ofstream& FileMESSAGE,ostream& oss) {
    xStream::initialize(FileMESSAGE,oss);
    return initialize(aflags,kflags,vflags);
  }
  bool POccCalculator::initialize(const xstructure& xstr_pocc,ofstream& FileMESSAGE,ostream& oss) {
    xStream::initialize(FileMESSAGE,oss);
    return initialize(xstr_pocc);
  }
  bool POccCalculator::initialize(const xstructure& xstr_pocc,const _aflags& aflags,ofstream& FileMESSAGE,ostream& oss) {
    xStream::initialize(FileMESSAGE,oss);
    return initialize(xstr_pocc,aflags);
  }
  bool POccCalculator::initialize(const xstructure& xstr_pocc,const _kflags& kflags,ofstream& FileMESSAGE,ostream& oss) {
    xStream::initialize(FileMESSAGE,oss);
    return initialize(xstr_pocc,kflags);
  }
  bool POccCalculator::initialize(const xstructure& xstr_pocc,const _vflags& vflags,ofstream& FileMESSAGE,ostream& oss) {
    xStream::initialize(FileMESSAGE,oss);
    return initialize(xstr_pocc,vflags);
  }
  bool POccCalculator::initialize(const xstructure& xstr_pocc,const _kflags& kflags,const _vflags& vflags,ofstream& FileMESSAGE,ostream& oss) {
    xStream::initialize(FileMESSAGE,oss);
    return initialize(xstr_pocc,kflags,vflags);
  }
  bool POccCalculator::initialize(const xstructure& xstr_pocc,const _aflags& aflags,const _kflags& kflags,ofstream& FileMESSAGE,ostream& oss) {
    xStream::initialize(FileMESSAGE,oss);
    return initialize(xstr_pocc,aflags,kflags);
  }
  bool POccCalculator::initialize(const xstructure& xstr_pocc,const _aflags& aflags,const _vflags& vflags,ofstream& FileMESSAGE,ostream& oss) {
    xStream::initialize(FileMESSAGE,oss);
    return initialize(xstr_pocc,aflags,vflags);
  }
  bool POccCalculator::initialize(const xstructure& xstr_pocc,const _aflags& aflags,const _kflags& kflags,const _vflags& vflags,ofstream& FileMESSAGE,ostream& oss) {
    xStream::initialize(FileMESSAGE,oss);
    return initialize(xstr_pocc,aflags,kflags,vflags);
  }
  bool POccCalculator::initialize() {
    free();
    try{
      m_energy_uff_tolerance=DEFAULT_UFF_ENERGY_TOLERANCE;
      m_initialized=false;  //no point
    }
    catch(aurostd::xerror& err){pflow::logger(err.whereFileName(), err.whereFunction(), err.what(), m_aflags, *p_FileMESSAGE, *p_oss, _LOGGER_ERROR_);}
    return m_initialized;
  }
  bool POccCalculator::initialize(const _aflags& aflags) {
    free();
    try{
      m_energy_uff_tolerance=DEFAULT_UFF_ENERGY_TOLERANCE;
      setAFlags(aflags);
      aurostd::xoption loader;loader.flag("LOAD::KFLAGS",true);loader.flag("LOAD::VFLAGS",true);loader.flag("LOAD::PARTCAR",true);
      loadFromAFlags(loader);
      m_initialized=true;
    }
    catch(aurostd::xerror& err){pflow::logger(err.whereFileName(), err.whereFunction(), err.what(), m_aflags, *p_FileMESSAGE, *p_oss, _LOGGER_ERROR_);}
    return m_initialized;
  }
  bool POccCalculator::initialize(const _aflags& aflags,const _kflags& kflags) {
    free();
    try{
      m_energy_uff_tolerance=DEFAULT_UFF_ENERGY_TOLERANCE;
      setAFlags(aflags);
      setKFlags(kflags);
      aurostd::xoption loader;loader.flag("LOAD::KFLAGS",false);loader.flag("LOAD::VFLAGS",true);loader.flag("LOAD::PARTCAR",true);
      loadFromAFlags(loader);
      m_initialized=true;
    }
    catch(aurostd::xerror& err){pflow::logger(err.whereFileName(), err.whereFunction(), err.what(), m_aflags, *p_FileMESSAGE, *p_oss, _LOGGER_ERROR_);}
    return m_initialized;
  }
  bool POccCalculator::initialize(const _aflags& aflags,const _vflags& vflags) {
    free();
    try{
      m_energy_uff_tolerance=DEFAULT_UFF_ENERGY_TOLERANCE;
      setAFlags(aflags);
      setVFlags(vflags);
      aurostd::xoption loader;loader.flag("LOAD::KFLAGS",true);loader.flag("LOAD::VFLAGS",false);loader.flag("LOAD::PARTCAR",true);
      loadFromAFlags(loader);
      m_initialized=true;
    }
    catch(aurostd::xerror& err){pflow::logger(err.whereFileName(), err.whereFunction(), err.what(), m_aflags, *p_FileMESSAGE, *p_oss, _LOGGER_ERROR_);}
    return m_initialized;
  }
  bool POccCalculator::initialize(const _aflags& aflags,const _kflags& kflags,const _vflags& vflags) {
    free();
    try{
      m_energy_uff_tolerance=DEFAULT_UFF_ENERGY_TOLERANCE;
      setAFlags(aflags);
      setKFlags(kflags);
      setVFlags(vflags);
      aurostd::xoption loader;loader.flag("LOAD::KFLAGS",false);loader.flag("LOAD::VFLAGS",false);loader.flag("LOAD::PARTCAR",true);
      loadFromAFlags(loader);
      m_initialized=true;
    }
    catch(aurostd::xerror& err){pflow::logger(err.whereFileName(), err.whereFunction(), err.what(), m_aflags, *p_FileMESSAGE, *p_oss, _LOGGER_ERROR_);}
    return m_initialized;
  }
  bool POccCalculator::initialize(const xstructure& xstr_pocc) {
    free();
    try{
      m_energy_uff_tolerance=DEFAULT_UFF_ENERGY_TOLERANCE;
      setPOccStructure(xstr_pocc);
      m_initialized=true;
    }
    catch(aurostd::xerror& err){pflow::logger(err.whereFileName(), err.whereFunction(), err.what(), m_aflags, *p_FileMESSAGE, *p_oss, _LOGGER_ERROR_);}
    return m_initialized;
  }
  bool POccCalculator::initialize(const xstructure& xstr_pocc,const _aflags& aflags) {
    free();
    try{
      m_energy_uff_tolerance=DEFAULT_UFF_ENERGY_TOLERANCE;
      setAFlags(aflags);
      setPOccStructure(xstr_pocc);
      aurostd::xoption loader;loader.flag("LOAD::KFLAGS",true);loader.flag("LOAD::VFLAGS",true);loader.flag("LOAD::PARTCAR",false);
      loadFromAFlags(loader);
      m_initialized=true;
    }
    catch(aurostd::xerror& err){pflow::logger(err.whereFileName(), err.whereFunction(), err.what(), m_aflags, *p_FileMESSAGE, *p_oss, _LOGGER_ERROR_);}
    return m_initialized;
  }
  bool POccCalculator::initialize(const xstructure& xstr_pocc,const _kflags& kflags) {
    free();
    try{
      m_energy_uff_tolerance=DEFAULT_UFF_ENERGY_TOLERANCE;
      setKFlags(kflags);
      setPOccStructure(xstr_pocc);
      aurostd::xoption loader;loader.flag("LOAD::KFLAGS",false);loader.flag("LOAD::VFLAGS",true);loader.flag("LOAD::PARTCAR",false);
      loadFromAFlags(loader);
      m_initialized=true;
    }
    catch(aurostd::xerror& err){pflow::logger(err.whereFileName(), err.whereFunction(), err.what(), m_aflags, *p_FileMESSAGE, *p_oss, _LOGGER_ERROR_);}
    return m_initialized;
  }
  bool POccCalculator::initialize(const xstructure& xstr_pocc,const _vflags& vflags) {
    free();
    try{
      m_energy_uff_tolerance=DEFAULT_UFF_ENERGY_TOLERANCE;
      setVFlags(vflags);
      setPOccStructure(xstr_pocc);
      aurostd::xoption loader;loader.flag("LOAD::KFLAGS",true);loader.flag("LOAD::VFLAGS",false);loader.flag("LOAD::PARTCAR",false);
      loadFromAFlags(loader);
      m_initialized=true;
    }
    catch(aurostd::xerror& err){pflow::logger(err.whereFileName(), err.whereFunction(), err.what(), m_aflags, *p_FileMESSAGE, *p_oss, _LOGGER_ERROR_);}
    return m_initialized;
  }
  bool POccCalculator::initialize(const xstructure& xstr_pocc,const _kflags& kflags,const _vflags& vflags) {
    free();
    try{
      m_energy_uff_tolerance=DEFAULT_UFF_ENERGY_TOLERANCE;
      setKFlags(kflags);
      setVFlags(vflags);
      setPOccStructure(xstr_pocc);
      m_initialized=true;
    }
    catch(aurostd::xerror& err){pflow::logger(err.whereFileName(), err.whereFunction(), err.what(), m_aflags, *p_FileMESSAGE, *p_oss, _LOGGER_ERROR_);}
    return m_initialized;
  }
  bool POccCalculator::initialize(const xstructure& xstr_pocc,const _aflags& aflags,const _kflags& kflags) {
    free();
    try{
      m_energy_uff_tolerance=DEFAULT_UFF_ENERGY_TOLERANCE;
      setAFlags(aflags);
      setKFlags(kflags);
      setPOccStructure(xstr_pocc);
      aurostd::xoption loader;loader.flag("LOAD::KFLAGS",false);loader.flag("LOAD::VFLAGS",true);loader.flag("LOAD::PARTCAR",false);
      loadFromAFlags(loader);
      m_initialized=true;
    }
    catch(aurostd::xerror& err){pflow::logger(err.whereFileName(), err.whereFunction(), err.what(), m_aflags, *p_FileMESSAGE, *p_oss, _LOGGER_ERROR_);}
    return m_initialized;
  }
  bool POccCalculator::initialize(const xstructure& xstr_pocc,const _aflags& aflags,const _vflags& vflags) {
    free();
    try{
      m_energy_uff_tolerance=DEFAULT_UFF_ENERGY_TOLERANCE;
      setAFlags(aflags);
      setVFlags(vflags);
      setPOccStructure(xstr_pocc);
      aurostd::xoption loader;loader.flag("LOAD::KFLAGS",true);loader.flag("LOAD::VFLAGS",false);loader.flag("LOAD::PARTCAR",false);
      loadFromAFlags(loader);
      m_initialized=true;
    }
    catch(aurostd::xerror& err){pflow::logger(err.whereFileName(), err.whereFunction(), err.what(), m_aflags, *p_FileMESSAGE, *p_oss, _LOGGER_ERROR_);}
    return m_initialized;
  }
  bool POccCalculator::initialize(const xstructure& xstr_pocc,const _aflags& aflags,const _kflags& kflags,const _vflags& vflags) {
    free();
    try{
      m_energy_uff_tolerance=DEFAULT_UFF_ENERGY_TOLERANCE;
      setAFlags(aflags);
      setKFlags(kflags);
      setVFlags(vflags);
      setPOccStructure(xstr_pocc);
      aurostd::xoption loader;loader.flag("LOAD::KFLAGS",false);loader.flag("LOAD::VFLAGS",false);loader.flag("LOAD::PARTCAR",false);
      loadFromAFlags(loader);
      m_initialized=true;
    }
    catch(aurostd::xerror& err){pflow::logger(err.whereFileName(), err.whereFunction(), err.what(), m_aflags, *p_FileMESSAGE, *p_oss, _LOGGER_ERROR_);}
    return m_initialized;
  }

  bool POccCalculator::initialize(const aurostd::xoption& pocc_flags,ostream& oss) {
    xStream::initialize(oss);
    return initialize(pocc_flags);
  }
  bool POccCalculator::initialize(const aurostd::xoption& pocc_flags,const _aflags& aflags,ostream& oss) {
    xStream::initialize(oss);
    return initialize(pocc_flags,aflags);
  }
  bool POccCalculator::initialize(const aurostd::xoption& pocc_flags,const _aflags& aflags,const _kflags& kflags,ostream& oss) {
    xStream::initialize(oss);
    return initialize(pocc_flags,aflags,kflags);
  }
  bool POccCalculator::initialize(const aurostd::xoption& pocc_flags,const _aflags& aflags,const _vflags& vflags,ostream& oss) {
    xStream::initialize(oss);
    return initialize(pocc_flags,aflags,vflags);
  }
  bool POccCalculator::initialize(const aurostd::xoption& pocc_flags,const _aflags& aflags,const _kflags& kflags,const _vflags& vflags,ostream& oss) {
    xStream::initialize(oss);
    return initialize(pocc_flags,aflags,kflags,vflags);
  }
  bool POccCalculator::initialize(const xstructure& xstr_pocc,const aurostd::xoption& pocc_flags,ostream& oss) {
    xStream::initialize(oss);
    return initialize(xstr_pocc,pocc_flags);
  }
  bool POccCalculator::initialize(const xstructure& xstr_pocc,const aurostd::xoption& pocc_flags,const _aflags& aflags,ostream& oss) {
    xStream::initialize(oss);
    return initialize(xstr_pocc,pocc_flags,aflags);
  }
  bool POccCalculator::initialize(const xstructure& xstr_pocc,const aurostd::xoption& pocc_flags,const _kflags& kflags,ostream& oss) {
    xStream::initialize(oss);
    return initialize(xstr_pocc,pocc_flags,kflags);
  }
  bool POccCalculator::initialize(const xstructure& xstr_pocc,const aurostd::xoption& pocc_flags,const _vflags& vflags,ostream& oss) {
    xStream::initialize(oss);
    return initialize(xstr_pocc,pocc_flags,vflags);
  }
  bool POccCalculator::initialize(const xstructure& xstr_pocc,const aurostd::xoption& pocc_flags,const _kflags& kflags,const _vflags& vflags,ostream& oss) {
    xStream::initialize(oss);
    return initialize(xstr_pocc,pocc_flags,kflags,vflags);
  }
  bool POccCalculator::initialize(const xstructure& xstr_pocc,const aurostd::xoption& pocc_flags,const _aflags& aflags,const _kflags& kflags,ostream& oss) {
    xStream::initialize(oss);
    return initialize(xstr_pocc,pocc_flags,aflags,kflags);
  }
  bool POccCalculator::initialize(const xstructure& xstr_pocc,const aurostd::xoption& pocc_flags,const _aflags& aflags,const _vflags& vflags,ostream& oss) {
    xStream::initialize(oss);
    return initialize(xstr_pocc,pocc_flags,aflags,vflags);
  }
  bool POccCalculator::initialize(const xstructure& xstr_pocc,const aurostd::xoption& pocc_flags,const _aflags& aflags,const _kflags& kflags,const _vflags& vflags,ostream& oss) {
    xStream::initialize(oss);
    return initialize(xstr_pocc,pocc_flags,aflags,kflags,vflags);
  }
  bool POccCalculator::initialize(const aurostd::xoption& pocc_flags,ofstream& FileMESSAGE,ostream& oss) {
    xStream::initialize(FileMESSAGE,oss);
    return initialize(pocc_flags);
  }
  bool POccCalculator::initialize(const aurostd::xoption& pocc_flags,const _aflags& aflags,ofstream& FileMESSAGE,ostream& oss) {
    xStream::initialize(FileMESSAGE,oss);
    return initialize(pocc_flags,aflags);
  }
  bool POccCalculator::initialize(const aurostd::xoption& pocc_flags,const _aflags& aflags,const _kflags& kflags,ofstream& FileMESSAGE,ostream& oss) {
    xStream::initialize(FileMESSAGE,oss);
    return initialize(pocc_flags,aflags,kflags);
  }
  bool POccCalculator::initialize(const aurostd::xoption& pocc_flags,const _aflags& aflags,const _vflags& vflags,ofstream& FileMESSAGE,ostream& oss) {
    xStream::initialize(FileMESSAGE,oss);
    return initialize(pocc_flags,aflags,vflags);
  }
  bool POccCalculator::initialize(const aurostd::xoption& pocc_flags,const _aflags& aflags,const _kflags& kflags,const _vflags& vflags,ofstream& FileMESSAGE,ostream& oss) {
    xStream::initialize(FileMESSAGE,oss);
    return initialize(pocc_flags,aflags,kflags,vflags);
  }
  bool POccCalculator::initialize(const xstructure& xstr_pocc,const aurostd::xoption& pocc_flags,ofstream& FileMESSAGE,ostream& oss) {
    xStream::initialize(FileMESSAGE,oss);
    return initialize(xstr_pocc,pocc_flags);
  }
  bool POccCalculator::initialize(const xstructure& xstr_pocc,const aurostd::xoption& pocc_flags,const _aflags& aflags,ofstream& FileMESSAGE,ostream& oss) {
    xStream::initialize(FileMESSAGE,oss);
    return initialize(xstr_pocc,pocc_flags,aflags);
  }
  bool POccCalculator::initialize(const xstructure& xstr_pocc,const aurostd::xoption& pocc_flags,const _kflags& kflags,ofstream& FileMESSAGE,ostream& oss) {
    xStream::initialize(FileMESSAGE,oss);
    return initialize(xstr_pocc,pocc_flags,kflags);
  }
  bool POccCalculator::initialize(const xstructure& xstr_pocc,const aurostd::xoption& pocc_flags,const _vflags& vflags,ofstream& FileMESSAGE,ostream& oss) {
    xStream::initialize(FileMESSAGE,oss);
    return initialize(xstr_pocc,pocc_flags,vflags);
  }
  bool POccCalculator::initialize(const xstructure& xstr_pocc,const aurostd::xoption& pocc_flags,const _kflags& kflags,const _vflags& vflags,ofstream& FileMESSAGE,ostream& oss) {
    xStream::initialize(FileMESSAGE,oss);
    return initialize(xstr_pocc,pocc_flags,kflags,vflags);
  }
  bool POccCalculator::initialize(const xstructure& xstr_pocc,const aurostd::xoption& pocc_flags,const _aflags& aflags,const _kflags& kflags,ofstream& FileMESSAGE,ostream& oss) {
    xStream::initialize(FileMESSAGE,oss);
    return initialize(xstr_pocc,pocc_flags,aflags,kflags);
  }
  bool POccCalculator::initialize(const xstructure& xstr_pocc,const aurostd::xoption& pocc_flags,const _aflags& aflags,const _vflags& vflags,ofstream& FileMESSAGE,ostream& oss) {
    xStream::initialize(FileMESSAGE,oss);
    return initialize(xstr_pocc,pocc_flags,aflags,vflags);
  }
  bool POccCalculator::initialize(const xstructure& xstr_pocc,const aurostd::xoption& pocc_flags,const _aflags& aflags,const _kflags& kflags,const _vflags& vflags,ofstream& FileMESSAGE,ostream& oss) {
    xStream::initialize(FileMESSAGE,oss);
    return initialize(xstr_pocc,pocc_flags,aflags,kflags,vflags);
  }
  bool POccCalculator::initialize(const aurostd::xoption& pocc_flags) {
    free();
    try{
      m_energy_uff_tolerance=DEFAULT_UFF_ENERGY_TOLERANCE;
      setPOccFlags(pocc_flags);
      m_initialized=false;  //no point
    }
    catch(aurostd::xerror& err){pflow::logger(err.whereFileName(), err.whereFunction(), err.what(), m_aflags, *p_FileMESSAGE, *p_oss, _LOGGER_ERROR_);}
    return m_initialized;
  }
  bool POccCalculator::initialize(const aurostd::xoption& pocc_flags,const _aflags& aflags) {
    free();
    try{
      m_energy_uff_tolerance=DEFAULT_UFF_ENERGY_TOLERANCE;
      setAFlags(aflags);
      aurostd::xoption loader;loader.flag("LOAD::KFLAGS",true);loader.flag("LOAD::VFLAGS",true);loader.flag("LOAD::PARTCAR",true);
      loadFromAFlags(loader);
      setPOccFlags(pocc_flags);
      m_initialized=true;
    }
    catch(aurostd::xerror& err){pflow::logger(err.whereFileName(), err.whereFunction(), err.what(), m_aflags, *p_FileMESSAGE, *p_oss, _LOGGER_ERROR_);}
    return m_initialized;
  }
  bool POccCalculator::initialize(const aurostd::xoption& pocc_flags,const _aflags& aflags,const _kflags& kflags) {
    free();
    try{
      m_energy_uff_tolerance=DEFAULT_UFF_ENERGY_TOLERANCE;
      setAFlags(aflags);
      setKFlags(kflags);
      aurostd::xoption loader;loader.flag("LOAD::KFLAGS",false);loader.flag("LOAD::VFLAGS",true);loader.flag("LOAD::PARTCAR",true);
      loadFromAFlags(loader);
      setPOccFlags(pocc_flags);
      m_initialized=true;
    }
    catch(aurostd::xerror& err){pflow::logger(err.whereFileName(), err.whereFunction(), err.what(), m_aflags, *p_FileMESSAGE, *p_oss, _LOGGER_ERROR_);}
    return m_initialized;
  }
  bool POccCalculator::initialize(const aurostd::xoption& pocc_flags,const _aflags& aflags,const _vflags& vflags) {
    free();
    try{
      m_energy_uff_tolerance=DEFAULT_UFF_ENERGY_TOLERANCE;
      setAFlags(aflags);
      setVFlags(vflags);
      aurostd::xoption loader;loader.flag("LOAD::KFLAGS",true);loader.flag("LOAD::VFLAGS",false);loader.flag("LOAD::PARTCAR",true);
      loadFromAFlags(loader);
      setPOccFlags(pocc_flags);
      m_initialized=true;
    }
    catch(aurostd::xerror& err){pflow::logger(err.whereFileName(), err.whereFunction(), err.what(), m_aflags, *p_FileMESSAGE, *p_oss, _LOGGER_ERROR_);}
    return m_initialized;
  }
  bool POccCalculator::initialize(const aurostd::xoption& pocc_flags,const _aflags& aflags,const _kflags& kflags,const _vflags& vflags) {
    free();
    try{
      m_energy_uff_tolerance=DEFAULT_UFF_ENERGY_TOLERANCE;
      setAFlags(aflags);
      setKFlags(kflags);
      setVFlags(vflags);
      aurostd::xoption loader;loader.flag("LOAD::KFLAGS",false);loader.flag("LOAD::VFLAGS",false);loader.flag("LOAD::PARTCAR",true);
      loadFromAFlags(loader);
      setPOccFlags(pocc_flags);
      m_initialized=true;
    }
    catch(aurostd::xerror& err){pflow::logger(err.whereFileName(), err.whereFunction(), err.what(), m_aflags, *p_FileMESSAGE, *p_oss, _LOGGER_ERROR_);}
    return m_initialized;
  }
  bool POccCalculator::initialize(const xstructure& xstr_pocc,const aurostd::xoption& pocc_flags) {
    free();
    try{
      m_energy_uff_tolerance=DEFAULT_UFF_ENERGY_TOLERANCE;
      setPOccStructure(xstr_pocc);
      setPOccFlags(pocc_flags);
      m_initialized=true;
    }
    catch(aurostd::xerror& err){pflow::logger(err.whereFileName(), err.whereFunction(), err.what(), m_aflags, *p_FileMESSAGE, *p_oss, _LOGGER_ERROR_);}
    return m_initialized;
  }
  bool POccCalculator::initialize(const xstructure& xstr_pocc,const aurostd::xoption& pocc_flags,const _aflags& aflags) {
    free();
    try{
      m_energy_uff_tolerance=DEFAULT_UFF_ENERGY_TOLERANCE;
      setAFlags(aflags);
      setPOccStructure(xstr_pocc);
      aurostd::xoption loader;loader.flag("LOAD::KFLAGS",true);loader.flag("LOAD::VFLAGS",true);loader.flag("LOAD::PARTCAR",false);
      loadFromAFlags(loader);
      setPOccFlags(pocc_flags);
      m_initialized=true;
    }
    catch(aurostd::xerror& err){pflow::logger(err.whereFileName(), err.whereFunction(), err.what(), m_aflags, *p_FileMESSAGE, *p_oss, _LOGGER_ERROR_);}
    return m_initialized;
  }
  bool POccCalculator::initialize(const xstructure& xstr_pocc,const aurostd::xoption& pocc_flags,const _kflags& kflags) {
    free();
    try{
      m_energy_uff_tolerance=DEFAULT_UFF_ENERGY_TOLERANCE;
      setKFlags(kflags);
      setPOccStructure(xstr_pocc);
      setPOccFlags(pocc_flags);
      m_initialized=true;
    }
    catch(aurostd::xerror& err){pflow::logger(err.whereFileName(), err.whereFunction(), err.what(), m_aflags, *p_FileMESSAGE, *p_oss, _LOGGER_ERROR_);}
    return m_initialized;
  }
  bool POccCalculator::initialize(const xstructure& xstr_pocc,const aurostd::xoption& pocc_flags,const _vflags& vflags) {
    free();
    try{
      m_energy_uff_tolerance=DEFAULT_UFF_ENERGY_TOLERANCE;
      setVFlags(vflags);
      setPOccStructure(xstr_pocc);
      setPOccFlags(pocc_flags);
      m_initialized=true;
    }
    catch(aurostd::xerror& err){pflow::logger(err.whereFileName(), err.whereFunction(), err.what(), m_aflags, *p_FileMESSAGE, *p_oss, _LOGGER_ERROR_);}
    return m_initialized;
  }
  bool POccCalculator::initialize(const xstructure& xstr_pocc,const aurostd::xoption& pocc_flags,const _kflags& kflags,const _vflags& vflags) {
    free();
    try{
      m_energy_uff_tolerance=DEFAULT_UFF_ENERGY_TOLERANCE;
      setKFlags(kflags);
      setVFlags(vflags);
      setPOccStructure(xstr_pocc);
      setPOccFlags(pocc_flags);
      m_initialized=true;
    }
    catch(aurostd::xerror& err){pflow::logger(err.whereFileName(), err.whereFunction(), err.what(), m_aflags, *p_FileMESSAGE, *p_oss, _LOGGER_ERROR_);}
    return m_initialized;
  }
  bool POccCalculator::initialize(const xstructure& xstr_pocc,const aurostd::xoption& pocc_flags,const _aflags& aflags,const _kflags& kflags) {
    free();
    try{
      m_energy_uff_tolerance=DEFAULT_UFF_ENERGY_TOLERANCE;
      setAFlags(aflags);
      setKFlags(kflags);
      setPOccStructure(xstr_pocc);
      aurostd::xoption loader;loader.flag("LOAD::KFLAGS",false);loader.flag("LOAD::VFLAGS",true);loader.flag("LOAD::PARTCAR",false);
      loadFromAFlags(loader);
      setPOccFlags(pocc_flags);
      m_initialized=true;
    }
    catch(aurostd::xerror& err){pflow::logger(err.whereFileName(), err.whereFunction(), err.what(), m_aflags, *p_FileMESSAGE, *p_oss, _LOGGER_ERROR_);}
    return m_initialized;
  }
  bool POccCalculator::initialize(const xstructure& xstr_pocc,const aurostd::xoption& pocc_flags,const _aflags& aflags,const _vflags& vflags) {
    free();
    try{
      m_energy_uff_tolerance=DEFAULT_UFF_ENERGY_TOLERANCE;
      setAFlags(aflags);
      setVFlags(vflags);
      setPOccStructure(xstr_pocc);
      aurostd::xoption loader;loader.flag("LOAD::KFLAGS",true);loader.flag("LOAD::VFLAGS",false);loader.flag("LOAD::PARTCAR",false);
      loadFromAFlags(loader);
      setPOccFlags(pocc_flags);
      m_initialized=true;
    }
    catch(aurostd::xerror& err){pflow::logger(err.whereFileName(), err.whereFunction(), err.what(), m_aflags, *p_FileMESSAGE, *p_oss, _LOGGER_ERROR_);}
    return m_initialized;
  }
  bool POccCalculator::initialize(const xstructure& xstr_pocc,const aurostd::xoption& pocc_flags,const _aflags& aflags,const _kflags& kflags,const _vflags& vflags) {
    free();
    try{
      m_energy_uff_tolerance=DEFAULT_UFF_ENERGY_TOLERANCE;
      setAFlags(aflags);
      setKFlags(kflags);
      setVFlags(vflags);
      setPOccStructure(xstr_pocc);
      aurostd::xoption loader;loader.flag("LOAD::KFLAGS",false);loader.flag("LOAD::VFLAGS",false);loader.flag("LOAD::PARTCAR",false);
      loadFromAFlags(loader);
      setPOccFlags(pocc_flags);
      m_initialized=true;
    }
    catch(aurostd::xerror& err){pflow::logger(err.whereFileName(), err.whereFunction(), err.what(), m_aflags, *p_FileMESSAGE, *p_oss, _LOGGER_ERROR_);}
    return m_initialized;
  }

  void POccCalculator::setPOccFlags(const aurostd::xoption& pocc_flags) {m_p_flags=pocc_flags;}

  void POccCalculator::loadFromAFlags() { //grabs from m_aflags
    aurostd::xoption loader;
    loader.flag("LOAD::KFLAGS",true);
    loader.flag("LOAD::VFLAGS",true);
    loader.flag("LOAD::PARTCAR",true);
    return loadFromAFlags(loader);
  }
  void POccCalculator::loadFromAFlags(const aurostd::xoption& loader) { //grabs from m_aflags
    bool LDEBUG=(FALSE || XHOST.DEBUG);

    if(LDEBUG){cerr << __AFLOW_FUNC__ << " BEGIN" << endl;}

    string AflowIn_file="",AflowIn="";
    KBIN::getAflowInFromAFlags(m_aflags,AflowIn_file,AflowIn,*p_FileMESSAGE,*p_oss);
    if(LDEBUG){cerr << __AFLOW_FUNC__ << " loaded aflow.in" << endl;}
    if(loader.flag("LOAD::KFLAGS")){
      m_kflags=KBIN::VASP_Get_Kflags_from_AflowIN(AflowIn,*p_FileMESSAGE,m_aflags,*p_oss);  //set them here if we can, they will get overwritten with input kflags
      if(LDEBUG){
        cerr << __AFLOW_FUNC__ << " m_kflags.KBIN_SYMMETRY_PGROUP_WRITE(pre)=" << m_kflags.KBIN_SYMMETRY_PGROUP_WRITE << endl;
        cerr << __AFLOW_FUNC__ << " m_kflags.KBIN_SYMMETRY_PGROUPK_WRITE(pre)=" << m_kflags.KBIN_SYMMETRY_PGROUPK_WRITE << endl;
        cerr << __AFLOW_FUNC__ << " m_kflags.KBIN_SYMMETRY_FGROUP_WRITE(pre)=" << m_kflags.KBIN_SYMMETRY_FGROUP_WRITE << endl;
        cerr << __AFLOW_FUNC__ << " m_kflags.KBIN_SYMMETRY_PGROUP_XTAL_WRITE(pre)=" << m_kflags.KBIN_SYMMETRY_PGROUP_XTAL_WRITE << endl;
        cerr << __AFLOW_FUNC__ << " m_kflags.KBIN_SYMMETRY_PGROUPK_XTAL_WRITE(pre)=" << m_kflags.KBIN_SYMMETRY_PGROUPK_XTAL_WRITE << endl;
        cerr << __AFLOW_FUNC__ << " m_kflags.KBIN_SYMMETRY_PGROUPK_PATTERSON_WRITE(pre)=" << m_kflags.KBIN_SYMMETRY_PGROUPK_PATTERSON_WRITE << endl;
        cerr << __AFLOW_FUNC__ << " m_kflags.KBIN_SYMMETRY_IATOMS_WRITE(pre)=" << m_kflags.KBIN_SYMMETRY_IATOMS_WRITE << endl;
        cerr << __AFLOW_FUNC__ << " m_kflags.KBIN_SYMMETRY_AGROUP_WRITE(pre)=" << m_kflags.KBIN_SYMMETRY_AGROUP_WRITE << endl;
        cerr << __AFLOW_FUNC__ << " m_kflags.KBIN_SYMMETRY_SGROUP_WRITE(pre)=" << m_kflags.KBIN_SYMMETRY_SGROUP_WRITE << endl;
      }
      pflow::defaultKFlags4SymWrite(m_kflags,false);  //if loading from aflags, we don't want to write new files in that directory
      if(LDEBUG){
        cerr << __AFLOW_FUNC__ << " m_kflags.KBIN_SYMMETRY_PGROUP_WRITE(post)=" << m_kflags.KBIN_SYMMETRY_PGROUP_WRITE << endl;
        cerr << __AFLOW_FUNC__ << " m_kflags.KBIN_SYMMETRY_PGROUPK_WRITE(post)=" << m_kflags.KBIN_SYMMETRY_PGROUPK_WRITE << endl;
        cerr << __AFLOW_FUNC__ << " m_kflags.KBIN_SYMMETRY_FGROUP_WRITE(post)=" << m_kflags.KBIN_SYMMETRY_FGROUP_WRITE << endl;
        cerr << __AFLOW_FUNC__ << " m_kflags.KBIN_SYMMETRY_PGROUP_XTAL_WRITE(post)=" << m_kflags.KBIN_SYMMETRY_PGROUP_XTAL_WRITE << endl;
        cerr << __AFLOW_FUNC__ << " m_kflags.KBIN_SYMMETRY_PGROUPK_XTAL_WRITE(post)=" << m_kflags.KBIN_SYMMETRY_PGROUPK_XTAL_WRITE << endl;
        cerr << __AFLOW_FUNC__ << " m_kflags.KBIN_SYMMETRY_PGROUPK_PATTERSON_WRITE(post)=" << m_kflags.KBIN_SYMMETRY_PGROUPK_PATTERSON_WRITE << endl;
        cerr << __AFLOW_FUNC__ << " m_kflags.KBIN_SYMMETRY_IATOMS_WRITE(post)=" << m_kflags.KBIN_SYMMETRY_IATOMS_WRITE << endl;
        cerr << __AFLOW_FUNC__ << " m_kflags.KBIN_SYMMETRY_AGROUP_WRITE(post)=" << m_kflags.KBIN_SYMMETRY_AGROUP_WRITE << endl;
        cerr << __AFLOW_FUNC__ << " m_kflags.KBIN_SYMMETRY_SGROUP_WRITE(post)=" << m_kflags.KBIN_SYMMETRY_SGROUP_WRITE << endl;
      }
      if(LDEBUG){cerr << __AFLOW_FUNC__ << " loaded kflags" << endl;}
    }
    if(loader.flag("LOAD::VFLAGS")){
      m_vflags=KBIN::VASP_Get_Vflags_from_AflowIN(AflowIn,*p_FileMESSAGE,m_aflags,m_kflags,*p_oss); //set them here if we can, they will get overwritten with input vflags
      if(LDEBUG){cerr << __AFLOW_FUNC__ << " loaded vflags" << endl;}
    }
    if(loader.flag("LOAD::PARTCAR")){
      setPOccStructure(pocc::extractPARTCAR(AflowIn));
      if(LDEBUG){cerr << __AFLOW_FUNC__ << " loaded PARTCAR" << endl;}
    }
  }

  void POccCalculator::setPOccStructure(const xstructure& xstr_pocc) {
    POccCalculatorTemplate::setPOccStructure(xstr_pocc);
    initializePOccStructure();
  }

  void POccCalculator::writePARTCAR() const {
    stringstream message;

    if(!m_initialized){throw aurostd::xerror(__AFLOW_FILE__,__AFLOW_FUNC__,"POccCalculator failed to initialize");}

    message << "Writing out PARTCAR";pflow::logger(__AFLOW_FILE__,__AFLOW_FUNC__,message,m_aflags,*p_FileMESSAGE,*p_oss,_LOGGER_MESSAGE_);
    stringstream partcar_ss;
    partcar_ss << xstr_pocc;
    aurostd::stringstream2file(partcar_ss,m_aflags.Directory+"/PARTCAR");
  }

  void POccCalculator::setAFlags(const _aflags& aflags) {
    POccCalculatorTemplate::setAFlags(aflags);
  }
  void POccCalculator::setKFlags(const _kflags& kflags) {m_kflags.clear();m_kflags=kflags;}
  void POccCalculator::setVFlags(const _vflags& vflags) {m_vflags.clear();m_vflags=vflags;}

  string POccCalculator::getARUNDirectoryPath(uint isupercell) const {
    if(isupercell>m_ARUN_directories.size()-1){throw aurostd::xerror(__AFLOW_FILE__,XPID+"getARUNDirectoryPath():","isupercell>m_ARUN_directories.size()-1",_INDEX_BOUNDS_);}
    if(m_convolution){return m_ARUN_directories[isupercell];}
    return m_aflags.Directory+"/"+m_ARUN_directories[isupercell];
  }
  string POccCalculator::getOutputPath() const {
    if(m_convolution){return ".";} //we can change later
    return m_aflags.Directory;
  }

  bool sortPOccSites(const POccUnit& p1,const POccUnit& p2){
    if(p1.v_occupants.size()!=p2.v_occupants.size()){
      if(p1.equivalent!=p2.equivalent){
        return p1.v_occupants.size()>p2.v_occupants.size(); //sort in ascending order
      }
      //return equivalent<p2.equivalent;
    }
    if(p1.equivalent!=p2.equivalent){return p1.equivalent<p2.equivalent;}
    return p1.site<p2.site;
  }

  bool sortPOccGroups(const POccUnit& p1,const POccUnit& p2){return p1.partial_occupation_value<p2.partial_occupation_value;}

  //bool POccCalculator::updatePOccValues() {
  //  //This function is only used to update partial occupation value i.e., comp_each_type
  //  xstr_pocc.comp_each_type.clear();
  //  for(uint i=0;i<xstr_pocc.num_each_type.size();i++) {xstr_pocc.comp_each_type.push_back(0.0);}
  //
  //  for(uint i=0;i<xstr_pocc.atoms.size();i++) {
  //    xstr_pocc.atoms[i].partial_occupation_flag = !aurostd::isequal(xstr_pocc.atoms[i].partial_occupation_value,1.0,_AFLOW_POCC_ZERO_TOL_);
  //    xstr_pocc.atoms[i].partial_occupation_value = ( xstr_pocc.atoms[i].partial_occupation_flag ? xstr_pocc.atoms[i].partial_occupation_value : 1.0 );
  //    xstr_pocc.comp_each_type[xstr_pocc.atoms[i].type] += xstr_pocc.atoms[i].partial_occupation_value;
  //  }
  //
  //  //CO add check for if all sites are fully occupied
  //  return true;
  //}

  //void POccCalculator::RemoveAtom(xstructure& xstr,vector<uint>& v_atoms_to_remove){
  //  std::sort(v_atoms_to_remove.rbegin(),v_atoms_to_remove.rend()); //NOTE the r, reverse sort, that way when we remove, it doesn't affect other indices
  //  for(uint atom=0;atom<v_atoms_to_remove.size();atom++){xstr.RemoveAtom(v_atoms_to_remove[atom]);}
  //}

  //void POccCalculator::resetMaxSLRadius() {
  //  max_superlattice_radius=0.0;
  //}

  void POccCalculator::resetHNFMatrices() {
    hnf_mat.clear();
    //a_start=1;c_start=1;f_start=1;
    //b_start=0;d_start=0;e_start=0;
    a_start=A_START;c_start=C_START;f_start=F_START;
    b_start=B_START;d_start=D_START;e_start=E_START;
    v_unique_superlattices.clear();
  }

  bool POccCalculator::iterateHNFMatrix(){
    bool LDEBUG=(FALSE || _DEBUG_POCC_ || ENUMERATE_ALL_HNF || XHOST.DEBUG);

    xmatrix<double> _hnf_mat(3,3),duplicate_mat(3,3);
    xmatrix<double> superlattice(3,3), rotated_superlattice(3,3);
    bool duplicate_H;
    //int n_hnf=p_str.n_hnf;
    const xmatrix<double>& lattice=getLattice();
    const vector<_sym_op>& pgroup=getPGroup();

    bool eliminate_by_pgroup=true;

    //this allows us to reset completely everytime (SAFE but inefficient)
    //int a_start=1;int c_start=1;int f_start=1;
    //int b_start=0;int d_start=0;int e_start=0;

    // PHYSICAL REVIEW B 77, 224115 2008
    // Algorithm for generating derivative structures
    // Gus L. W. Hart and Rodney W. Forcade
    // IMPORTANT DISTINCTION FROM PAPER, our lattice is in row matrix, not columns
    // let's work in row space to avoid so many transpose operations
    // also, slight optimization for both speed and memory:
    // we leverage a scheme that remembers where it was last, and picks up here in the nested for-loop
    // it relies on saving a to a_start, b to b_start, etc. when it finds a unique hnf_mat
    // then we start the loops at these values only for the initial loop through
    // starting_config ensures that we reset the loops back to A_START, B_START, etc. after the initial loop
    // that way, we explore all possibilities efficiently without having to save the hnf's (only corresponding superlattices)
    // this iterative scheme helps save some memory, which we need elsewhere in the code
    // starting_config ensures we don't ALSO lose calculation iterations in recalculating hnf possibilities we already explored
    // REMEMBER when comparing with KY's hnf's, his are TRANSPOSED!
    bool starting_config;
    for(int a=a_start;a<=n_hnf;a++){
      starting_config=(a==a_start);
      for(int c=( starting_config ? c_start : C_START );c<=n_hnf/a;c++) //for(int c=( a==a_start ? c_start : C_START );c<=n_hnf/a;c++) //for(int c=c_start;c<=n_hnf/a;c++)
      {   //CO20200106 - patching for auto-indenting
        starting_config=(starting_config && (c==c_start));
        for(int f=( starting_config ? f_start : F_START );f<=n_hnf/a/c;f++) //for(int f=( (a==a_start && c==c_start) ? f_start : F_START );f<=n_hnf/a/c;f++) //for(int f=f_start;f<=n_hnf/a/c;f++)
        { //CO20200106 - patching for auto-indenting
          if(a*c*f==n_hnf){
            //found new viable diagonal set, now enumerate based on off-diagonals
            starting_config=(starting_config && (f==f_start));
            for(int b=( starting_config ? b_start : B_START );b<c;b++) //for(int b=( (a==a_start && c==c_start && f==f_start) ? b_start : B_START );b<c;b++) //for(int b=b_start;b<c;b++)
            { //CO20200106 - patching for auto-indenting
              starting_config=(starting_config && (b==b_start));
              for(int d=( starting_config ? d_start : D_START );d<f;d++) //for(int d=( (a==a_start && c==c_start && f==f_start && b==b_start) ? d_start : D_START );d<f;d++) //for(int d=d_start;d<f;d++)
              { //CO20200106 - patching for auto-indenting
                starting_config=(starting_config && (d==d_start));
                for(int e=( starting_config ? e_start : E_START );e<f;e++) //for(int e=( (a==a_start && c==c_start && f==f_start && b==b_start && d==d_start) ? e_start : E_START );e<f;e++) //for(int e=e_start;e<f;e++)
                { //CO20200106 - patching for auto-indenting
                  if(LDEBUG) {
                    cerr << " a=" << a << "(max=n_hnf=" << n_hnf << ")";
                    cerr << " c=" << c << "(max=n_hnf/a=" << n_hnf/a << ")";
                    cerr << " f=" << f << "(max=n_hnf/a/c=" << n_hnf/a/c << ")";
                    cerr << " b=" << b << "(max=c=" << c-1 << ")";
                    cerr << " d=" << d << "(max=f=" << f-1 << ")";
                    cerr << " e=" << e << "(max=f=" << f-1 << ")";
                    cerr << endl;
                  }

                  _hnf_mat(1,1)=a;_hnf_mat(1,2)=b;_hnf_mat(1,3)=d;
                  _hnf_mat(2,1)=0;_hnf_mat(2,2)=c;_hnf_mat(2,3)=e;
                  _hnf_mat(3,1)=0;_hnf_mat(3,2)=0;_hnf_mat(3,3)=f;

                  if(LDEBUG) {
                    cerr << "HNF MAT " << endl;
                    cerr << _hnf_mat << endl;
                  }

                  superlattice=_hnf_mat*lattice;

                  if(LDEBUG) {
                    cerr << "SUPERLATTICE " << endl;
                    cerr << superlattice << endl;
                  }

                  duplicate_H=false;
                  for(uint i=0;i<v_unique_superlattices.size() && !duplicate_H;i++){
                    if(LDEBUG) {
                      cerr << "SUPERLATTICES OLD " << endl;
                      cerr << v_unique_superlattices[i] << endl;
                    }
                    for(uint pg=0;pg<(eliminate_by_pgroup==true ? pgroup.size() : 1) && !duplicate_H;pg++){ //identity is ALWAYS the first pgroup by construction (see TRICK)
                      if(LDEBUG) {
                        cerr << "POINT GROUP " << endl;
                        cerr << pgroup[pg].Uc << endl;
                      }
                      //original matrix in column space: Bi = R * Bj * H, Gus derives H = Bj^-1 * R^-1 * Bi
                      //in row space:  
                      //(Bi)^T = (R * Bj * H)^T
                      //Bi^T = H^T * Bj^T * R^T
                      //Bi^T * (R^T)^-1 * (Bj^T)^-1 = H^T
                      duplicate_mat = (superlattice * aurostd::inverse(pgroup[pg].Uc) * aurostd::inverse(v_unique_superlattices[i]));
                      duplicate_H = aurostd::isinteger(duplicate_mat);
                      if(LDEBUG) {
                        cerr << "DUPLICATE MATRIX" << endl;
                        cerr << duplicate_mat << endl;
                      }
                      //duplicate_H=false;
                    }
                  }
                  //cerr << "n_hnf " << n_hnf << endl;
                  //cerr << "lattice " << endl;
                  //cerr << lattice << endl;
                  //cerr << "hnf_mat" << endl;
                  //cerr << _hnf_mat << endl;
                  //cerr << "superlattice " << endl;
                  //cerr << superlattice << endl;
                  ////duplicate_H=true;
                  if(ENUMERATE_ALL_HNF){
                    if(!duplicate_H){ //still get FOUND output
                      cerr << "----------------------" << endl;
                      cerr << "FOUND " << endl;
                      cerr << _hnf_mat << endl;
                      cerr << "----------------------" << endl;
                      duplicate_H=true; //so we go through all iterations
                    }
                  }
                  if(!duplicate_H){
                    if(LDEBUG) {
                      cerr << "----------------------" << endl;
                      cerr << "FOUND " << endl;
                      cerr << _hnf_mat << endl;
                      cerr << "----------------------" << endl;
                    }
                    //found new matrix, set new starting conditions and return
                    a_start=a;b_start=b;c_start=c;
                    d_start=d;e_start=e;f_start=f;
                    hnf_mat=_hnf_mat;
                    v_unique_superlattices.push_back(superlattice);
                    return true;

                  }
                }
              }
            }
          }
        }
      }
    }

    return false;
  }

  void POccCalculator::resetSiteConfigurations() {
    v_types_config.clear();
    config_iterator=0;
    //v_config_iterators.clear();
    v_config_order.clear();
  }

  void POccCalculator::setConfigOrder(){
    vector<uint> getConfigOrder(vector<vector<int> >& v_types_config);
    v_config_order=getConfigOrder(v_types_config);
  }

  //CO20190205 - come back!
  //we do config_order based on count of vacancies
  //not sure this is optimal
  //we want to do it based on which vacancy configurations are most similar (so as to not recalculate the cluster bonding)
  //so consider creating a new vector which is 0 everywhere EXCEPT where there is a vacancy
  //and sort this vector lexicographically
  vector<uint> getConfigOrder(vector<vector<int> >& v_types_config){
    vector<SiteVacancyCount> v_svc;
    for(uint site=0;site<v_types_config.size();site++){
      v_svc.push_back(SiteVacancyCount());
      v_svc.back().site=site;
      v_svc.back().vacancy_count=0;
      for(uint pos=0;pos<v_types_config[site].size();pos++){
        if(v_types_config[site][pos]==-1){v_svc.back().vacancy_count++;}
      }
    }
    std::sort(v_svc.begin(),v_svc.end()); //most vacancies should go last
    vector<uint> v_config_order;
    for(uint i=0;i<v_svc.size();i++){v_config_order.push_back(v_svc[i].site);}
    return v_config_order;
  }

  bool POccCalculator::getNextSiteConfiguration() {
    //initialize everything
    if(v_types_config.size()==0){
      config_iterator=0;
      //const vector<StructureConfiguration>& v_str_configs=p_str.v_str_configs;
      for(uint site=0;site<v_str_configs[config_iterator].site_configs.size();site++){
        v_types_config.push_back(v_str_configs[config_iterator].site_configs[site].getStartingTypesConfiguration());
      }
      setConfigOrder();
      return true;
    }
    bool getNextSiteConfiguration(vector<uint>& v_config_order,vector<vector<int> >& v_types_config);
    if(!getNextSiteConfiguration(v_config_order,v_types_config)){
      //if(config_iterator>=p_str.v_str_configs.size()-1){return false;}
      if(config_iterator>=v_str_configs.size()-1){return false;}
      config_iterator++;
      //const vector<StructureConfiguration>& v_str_configs=p_str.v_str_configs;
      for(uint site=0;site<v_types_config.size();site++){v_types_config[site].clear();} v_types_config.clear();
      for(uint site=0;site<v_str_configs[config_iterator].site_configs.size();site++){
        //v_config_iterators.push_back(0);
        v_types_config.push_back(v_str_configs[config_iterator].site_configs[site].getStartingTypesConfiguration());
      }
      setConfigOrder();
      return true;
    }
    return true;
  }

  bool getNextSiteConfiguration(vector<vector<POccSiteConfiguration> >& vv_count_configs,
      vector<int>& v_config_iterators, 
      vector<vector<int> >& v_types_config) {
    if(v_types_config.size()==0){
      v_config_iterators.clear();
      //const vector<vector<POccSiteConfiguration> >& vv_count_configs=p_str.v_str_configs;
      //cerr << "SEE " << vv_count_configs.size() << endl;
      for(uint site=0;site<vv_count_configs.size();site++){
        v_config_iterators.push_back(0);
        v_types_config.push_back(vv_count_configs[site][v_config_iterators[site]].getStartingTypesConfiguration());
      }
      //v_config_order=getConfigOrder(v_types_config);
      //cerr << "WOW2 " << v_types_config.size() << endl;
      return true;
    }
    for(uint site=0;site<v_config_iterators.size();site++){
      if(v_config_iterators[site]>=(int)vv_count_configs[site].size()-1){  //greater than not necessary but safe
        if(site==v_config_iterators.size()-1){break;} //stop condition
        v_config_iterators[site]=0; 
        v_types_config[site]=vv_count_configs[site][v_config_iterators[site]].getStartingTypesConfiguration();
        continue;
      }
      v_config_iterators[site]++;
      v_types_config[site]=vv_count_configs[site][v_config_iterators[site]].getStartingTypesConfiguration();
      return true;
    }
    return false;
  }

  //bool getNextSiteConfiguration(vector<vector<POccSiteConfiguration> >& vv_count_configs,
  //    vector<uint>& v_config_order,
  //    vector<int>& v_config_iterators, 
  //    vector<vector<int> >& v_types_config) {
  //  //starting condition START - v_types_config is empty!
  //  if(v_types_config.size()==0){
  //    v_config_iterators.clear();
  //    //const vector<vector<POccSiteConfiguration> >& vv_count_configs=p_str.v_str_configs;
  //    //cerr << "SEE " << vv_count_configs.size() << endl;
  //    for(uint site=0;site<vv_count_configs.size();site++){
  //      v_config_iterators.push_back(0);
  //      v_types_config.push_back(vv_count_configs[site][v_config_iterators[site]].getStartingTypesConfiguration());
  //    }
  //    v_config_order=getConfigOrder(v_types_config);
  //    //cerr << "WOW2 " << v_types_config.size() << endl;
  //    return true;
  //  }
  //  //starting condition STOP - v_types_config is empty!
  //  //otherwise, similar next bitstring generator
  //  if(!getNextSiteConfiguration(v_config_order,v_types_config)){
  //    //const vector<vector<POccSiteConfiguration> >& vv_count_configs=p_str.v_str_configs;
  //    //if(1){
  //    //for(uint site=0;site<vv_count_configs.size();site++){
  //    //  if(v_config_iterators[site]>=(int)vv_count_configs[site].size()-1){
  //    //    if(site==vv_count_configs.size()-1){break;} //stop condition
  //    //    v_config_iterators[site]=0;
  //    //    v_types_config[site]=vv_count_configs[site][v_config_iterators[site]].getStartingTypesConfiguration();  //reset configuration
  //    //    continue;
  //    //  }
  //    //  v_config_iterators[site]++;
  //    //  v_types_config[site]=vv_count_configs[site][v_config_iterators[site]].getStartingTypesConfiguration();  //reset configuration
  //    //  v_config_order=getConfigOrder(v_types_config);
  //    //  return true;
  //    //}
  //    //}
  //    //if(0){
  //    uint site;
  //    for(uint index=0;index<v_config_order.size();index++){
  //      site=v_config_order[index];
  //      //cerr << "index = " << index << " site=" << site << " v_config_iterators[site]=" << v_config_iterators[site] << endl;
  //      if(v_config_iterators[site]>=(int)vv_count_configs[site].size()-1){
  //        //if(site==vv_count_configs.size()-1){break;} //stop condition
  //        if(index==vv_count_configs.size()-1){break;} //stop condition
  //        v_config_iterators[site]=0;
  //        v_types_config[site]=vv_count_configs[site][v_config_iterators[site]].getStartingTypesConfiguration();  //reset configuration
  //        continue;
  //      }
  //      //cerr << "HERE" << endl;
  //      v_config_iterators[site]++;
  //      v_types_config[site]=vv_count_configs[site][v_config_iterators[site]].getStartingTypesConfiguration();  //reset configuration
  //      v_config_order=getConfigOrder(v_types_config);
  //      return true;
  //    }
  //    //}
  //    return false; //stop condition SAFE
  //  }
  //  return true;
  //}

  bool POccCalculator::getNextSiteConfiguration(vector<vector<int> >& v_types_config) {
    bool getNextSiteConfiguration(vector<uint>& v_config_order,vector<vector<int> >& v_types_config);
    return getNextSiteConfiguration(v_config_order,v_types_config);
  }

  bool getNextSiteConfiguration(vector<uint>& v_config_order,
      vector<vector<int> >& v_types_config) {
    //bool getNextSiteConfiguration(vector<int>& types_config);
    //if(1){
    //for(uint site=0;site<v_types_config.size();site++){
    //  if(!getNextSiteConfiguration(v_types_config[site])){
    //    //reset site first
    //    //we know that the last permutation is the reverse sorted of original vector
    //    //we can either a) completely sort or b) simply reverse (slightly faster)
    //    //std::sort(v_types_config[site].begin(),v_types_config[site].end());
    //    std::reverse(v_types_config[site].begin(),v_types_config[site].end());
    //    if(site==v_types_config.size()-1){return false;} //stop condition
    //    continue;
    //  }
    //  return true;
    //}
    //return false; //stop condition SAFE
    //}
    //here we optimized ordering to avoid fewest number of bonding recalculations
    //if(0){
    uint site;
    for(uint index=0;index<v_config_order.size();index++){
      site=v_config_order[index];
      if(!getNextSiteConfiguration(v_types_config[site])){
        //reset site first
        //we know that the last permutation is the reverse sorted of original vector
        //we can either a) completely sort or b) simply reverse (slightly faster)
        //std::sort(v_types_config[site].begin(),v_types_config[site].end());
        std::reverse(v_types_config[site].begin(),v_types_config[site].end());
        //if(site==v_types_config.size()-1){return false;} //stop condition
        if(index==v_types_config.size()-1){return false;} //stop condition
        continue;
      }
      return true;
    }
    //}
    return false; //stop condition SAFE
  }

  bool getNextSiteConfiguration(vector<int>& types_config) {
    //Shen, MK. BIT (1962) 2: 228. doi:10.1007/BF01940170
    int _i=-1;
    int _j=-1;
    for(int i=1;i<(int)types_config.size();i++){if(types_config[i-1]<types_config[i]&&(i>_i)){_i=i;}}
    if(_i==-1){return false;} //stop condition
    for(int j=0;j<(int)types_config.size();j++){if(types_config[_i-1]<types_config[j]&&(j>_j)){_j=j;}}
    //cerr << "i=" << _i << "  j=" << _j << " ";
    std::swap(types_config[_i-1],types_config[_j]);
    for(int i=0;i<((int)types_config.size()-_i+1)/2;i++){std::swap(types_config[_i+i],types_config[types_config.size()-i-1]);}
    return true;
  }

  ////simultaneously define and calculate
  //double POccCalculator::getUFFEnergy() {energy_analyzer.setBonds(v_types_config);return energy_analyzer.getUFFEnergy();}

  //void POccCalculator::calculateHNF(){p_str.calculateHNF();}               //get n_hnf

  void POccCalculator::getTotalPermutationsCount(){
    bool LDEBUG=(FALSE || _DEBUG_POCC_ || XHOST.DEBUG);
    stringstream message;

    message << "Getting total number of supercell decoration permutations";pflow::logger(__AFLOW_FILE__,__AFLOW_FUNC__,message,m_aflags,*p_FileMESSAGE,*p_oss,_LOGGER_MESSAGE_);

    //unsigned long long int hnf_count=0;
    //unsigned long long int types_config_permutations_count=0;   //per hnf matrix

    //starting criteria for HNF matrices
    //int a_start=1;int c_start=1;int f_start=1;
    //int b_start=0;int d_start=0;int e_start=0;
    xmatrix<double> hnf_mat;                            //really xmatrix of int's, but we rule for int * double in xmatrix, no big deal
    //vector<xmatrix<double> > v_unique_superlattices;    //only store locally, as we need to make comparisons

    //START KY
    //cerr << "START KY " << endl;
    //CalculateHNF(p_str.xstr_pocc,p_str.n_hnf);

    //cerr << endl;
    //cerr << "START CO " << endl;
    //resetMaxSLRadius();
    hnf_count=0;
    resetHNFMatrices();
    while(iterateHNFMatrix()){hnf_count++;}
    //cerr << "max_radius " << max_superlattice_radius << endl;
    //for(uint i=0;i<v_unique_superlattices.size();i++){
    //  //cerr << LatticeDimensionSphere(v_unique_superlattices[i],max_superlattice_radius/24.0) << endl;
    //  xvector<int> dims = LatticeDimensionSphere(v_unique_superlattices[i],10.0);
    //  cerr << "dims = " << dims << endl;
    //  xmatrix<double> scell(3,3);
    //  scell(1,1)=dims(1);scell(2,2)=dims(2);scell(3,3)=dims(3);
    //  xmatrix<double> newlattice = scell * v_unique_superlattices[i];
    //  cerr << "radius = " << RadiusSphereLattice(newlattice) << endl;
    //}
    message << "Total count of unique HNF matrices = " << hnf_count;
    pflow::logger(__AFLOW_FILE__,__AFLOW_FUNC__,message,m_aflags,*p_FileMESSAGE,*p_oss,_LOGGER_MESSAGE_);

    //starting criteria for site combinations
    //vector<vector<int> > v_types_config;
    //vector<int> v_config_iterators; //, v_site_iterators;

    //while(getNextSiteConfiguration(v_types_config,v_config_iterators,v_site_iterators)){  //[CO20200106 - close bracket for indenting]}

    //CO MAKE THIS A TRUE CALCULATOR, simply go through each site, add between configs, 
    //multiple across sites
    types_config_permutations_count=0;   //per hnf matrix
    unsigned long long int str_config_permutations_count;
    unsigned long long int config_permutations_count=0;         //per hnf matrix
    total_permutations_count=0;  //per hnf matrix
    vector<int> current_config;
    //const vector<StructureConfiguration>& v_str_configs=p_str.v_str_configs;
    bool getNextSiteConfiguration(vector<int>& types_config);
    for(uint str_config=0;str_config<v_str_configs.size();str_config++){
      str_config_permutations_count=1;
      for(uint site=0;site<v_str_configs[str_config].site_configs.size();site++){
        //for(uint config=0;config<v_str_configs[site].size();config++){
        config_permutations_count=0;
        current_config=v_str_configs[str_config].site_configs[site].getStartingTypesConfiguration();
        //if(config>0){config_permutations_count++;}
        config_permutations_count++;	//for starting config
        while(getNextSiteConfiguration(current_config)){config_permutations_count++;}
        str_config_permutations_count*=config_permutations_count;
        //}
        //str_config_permutations_count*=config_permutations_count;
      }
      types_config_permutations_count+=str_config_permutations_count;
    }
    //cerr << types_config_permutations_count << endl;
    message << "Total count of unique types-configuration permutations = " << types_config_permutations_count;
    pflow::logger(__AFLOW_FILE__,__AFLOW_FUNC__,message,m_aflags,*p_FileMESSAGE,*p_oss,_LOGGER_MESSAGE_);

    if(LDEBUG) {
      cerr << __AFLOW_FUNC__ << " Checking unique types-configuration permutation count" << endl;
      types_config_permutations_count=0;
      resetSiteConfigurations();
      while(POccCalculator::getNextSiteConfiguration()){
        types_config_permutations_count++; 
        //cerr << "WOW1 " << v_types_config.size() << endl;
        //for(uint i=0;i<v_types_config.size();i++){
        //  cerr << "LOOK i=" << i << " " << v_types_config[i].size() << endl;
        //}
        cerr << __AFLOW_FUNC__ << " Permutation " << types_config_permutations_count << "  "; 
        for(uint i=0;i<v_types_config.size();i++){
          for(uint j=0;j<v_types_config[i].size();j++){
            cerr << v_types_config[i][j] << " ";
          } 
          cerr << "    ";
        }
        cerr << endl;
      }
      cerr << __AFLOW_FUNC__ << "Total count of unique types-configuration permutations = " << types_config_permutations_count << endl;
    }

    total_permutations_count=hnf_count*types_config_permutations_count;

    message << "Total number of supercell decoration permutations = " <<total_permutations_count;
    char LOGGER_TYPE=_LOGGER_MESSAGE_;
    if(m_p_flags.flag("POCC_COUNT_TOTAL")){LOGGER_TYPE=_LOGGER_COMPLETE_;}
    pflow::logger(__AFLOW_FILE__,__AFLOW_FUNC__,message,m_aflags,*p_FileMESSAGE,*p_oss,LOGGER_TYPE);
  }


  //void POccCalculator::getUFFParamBond(uint type1,uint type2,UFFParamBond& uffb){
  //}

  //double POccCalculator::getUFFBondEnergy(xstructure& xstr,vector<uint>& v_vacancies,
  //xmatrix<double>& distance_matrix,vector<vector<uint> >& v_bonded_atom_indices,
  //uint MODE){

  //double energy=0.0;
  //bool found_vacancy;
  //uint atom1,atom2,type1,type2;
  //UFFParamBond uffb;

  //for(uint i=0;i<v_bonded_atom_indices.size();i++){
  //found_vacancy=false;
  //for(uint vi=0;vi<v_vacancies.size() && !found_vacancy;vi++){
  //found_vacancy=(v_bonded_atom_indices[i][0]==v_vacancies[vi] ||
  //v_bonded_atom_indices[i][1]==v_vacancies[vi]);
  //}
  //if(found_vacancy){cerr<<"VACANCYYYY"<<endl;continue;}
  //atom1=v_bonded_atom_indices[i][0]; atom2=v_bonded_atom_indices[i][1];
  //type1=xstr.atoms[atom1].type; type2=xstr.atoms[atom2].type;
  ////uffb.uffp1=&types2uffparams_map[type1]; uffb.uffp2=&types2uffparams_map[type2];
  ////uffb.distij=distance_matrix(atom1,atom2);
  ////simultaneously initialize and calculate uffb
  //uffb.calculate(types2uffparams_map[type1],types2uffparams_map[type2],distance_matrix(atom1,atom2));
  //if(MODE==BOND_MODE){energy += 0.5 * uffb.Kij * uffb.delta * uffb.delta;}
  //else if(MODE==NONBOND_MODE){energy += uffb.Dij * (uffb.X12 - 2.0 * uffb.X6);}
  //}
  //energy*=kcal2eV;
  //return energy;
  //}

  //xstructure POccUFFEnergyAnalyzer::getXStructure(vector<vector<int> >& _v_types_config){
  //v_types_config=&_v_types_config;

  //const xstructure& xstr_nopocc = p_str.xstr_nopocc;
  //const vector<Site>& pocc_sites = p_str.m_pocc_sites;
  //vector<int> sc2pc_map, pc2sc_map;
  //xstructure supercell=GetSuperCell(xstr_nopocc,hnf_mat,sc2pc_map,pc2sc_map,false,false);

  //uint starting_supercell_atom_index,pocc_atom_index,supercell_atom_index;
  //vector<uint> v_atoms_to_remove;
  //for(uint site=0;site<v_types_config.size();site++){
  //if(pocc_sites[site].partial_occupation_flag){  //slight optimization
  ////test of stupidity
  //if(pocc_sites[site].v_occupants.size()<2){throw aurostd::xerror(__AFLOW_FILE__,"pocc::POccUFFEnergyAnalyzer::getXStructure():","pocc_sites[site].v_occupants.size()<2",_RUNTIME_ERROR_);}
  ////find index of atom first in v_occupants list, that's the one that remained
  //starting_supercell_atom_index=pc2sc_map[pocc_sites[site].v_occupants[0]];
  //for(uint i=0;i<v_types_config[site].size();i++){
  ////switch these atoms
  ////supercell.atoms[starting_supercell_atom_index+i]
  ////xstr_pocc.atoms[types2pc_map[v_types_config[site][i]]]
  ////pocc_atom_index=types2pc_map[v_types_config[site][i]];
  //pocc_atom_index=p_str.types2pc_map[v_types_config[site][i]];
  //supercell_atom_index=starting_supercell_atom_index+i;
  //const _atom& pocc_atom = p_str.xstr_pocc.atoms[pocc_atom_index];
  //if(v_types_config[site][i]>=0){copyAtomAttributes(pocc_atom,supercell.atoms[supercell_atom_index]);}
  //else {v_atoms_to_remove.push_back(supercell_atom_index);}
  //}
  //}
  //}
  ////std::sort(v_atoms_to_remove.rbegin(),v_atoms_to_remove.rend()); //NOTE the r, reverse sort, that way when we remove, it doesn't affect other indices
  ////for(uint atom=0;atom<v_atoms_to_remove.size();atom++){supercell.RemoveAtom(v_atoms_to_remove[atom]);}

  ////calculate UFF energy here before you rearrange the structure
  //double energy=0.0;
  ////energy += getUFFBondEnergy(supercell,v_atoms_to_remove,distance_matrix,v_bonded_atom_indices,BOND_MODE);
  ////energy += getUFFBondEnergy(supercell,v_atoms_to_remove,distance_matrix,v_nonbonded_atom_indices,NONBOND_MODE);

  //cerr << energy << endl;



  ////rearrange the structure below here

  ////RemoveAtom(supercell,v_atoms_to_remove);
  //supercell.RemoveAtom(v_atoms_to_remove);
  ////supercell.SpeciesPutAlphabetic();

  ////cerr << pocc::CalculateUFFEnergy(supercell) << endl;
  ////cerr << supercell << endl;
  //return supercell;
  //}

  string getUFFParameterString(const string& atom) {
    if (atom=="H")  {return "H   0.354   180.000 2.886   0.044   12.000  0.712   0.000   0.000   4.528   6.945   0.371   ";}   
    if (atom=="He") {return "He  0.849   90.000  2.362   0.056   15.240  0.098   0.000   0.000   9.660   14.920  1.300   ";}   
    if (atom=="Li") {return "Li  1.336   180.000 2.451   0.025   12.000  1.026   0.000   2.000   3.006   2.386   1.557   ";}   
    if (atom=="Be") {return "Be  1.074   109.470 2.745   0.085   12.000  1.565   0.000   2.000   4.877   4.443   1.240   ";}  
    if (atom=="B")  {return "B   0.838   109.470 4.083   0.180   12.052  1.755   0.000   2.000   5.110   4.750   0.822   ";}  
    if (atom=="C")  {return "C   0.706   180.000 3.851   0.105   12.730  1.912   0.000   2.000   5.343   5.063   0.759   ";}  
    if (atom=="N")  {return "N   0.656   180.000 3.660   0.069   13.407  2.544   0.000   2.000   6.899   5.880   0.715   ";}  
    if (atom=="O")  {return "O   0.639   180.000 3.500   0.060   14.085  2.300   0.000   2.000   8.741   6.682   0.669   ";}  
    if (atom=="F")  {return "F   0.668   180.000 3.364   0.050   14.762  1.735   0.000   2.000   10.874  7.474   0.706   ";}  
    if (atom=="Ne") {return "Ne  0.920   90.000  3.243   0.042   15.440  0.194   0.000   2.000   11.040  10.550  1.768   ";}  
    if (atom=="Na") {return "Na  1.539   180.000 2.983   0.030   12.000  1.081   0.000   1.250   2.843   2.296   2.085   ";}  
    if (atom=="Mg") {return "Mg  1.421   109.470 3.021   0.111   12.000  1.787   0.000   1.250   3.951   3.693   1.500   ";}  
    if (atom=="Al") {return "Al  1.244   109.470 4.499   0.505   11.278  1.792   0.000   1.250   4.060   3.590   1.201   ";}  
    if (atom=="Si") {return "Si  1.117   109.470 4.295   0.402   12.175  2.323   1.225   1.250   4.168   3.487   1.176   ";}  
    if (atom=="P")  {return "P   1.101   93.800  4.147   0.305   13.072  2.863   2.400   1.250   5.463   4.000   1.102   ";}  
    if (atom=="S")  {return "S   1.064   92.1000 4.035   0.274   13.969  2.703   0.000   1.250   6.928   4.486   1.047   ";}  
    if (atom=="Cl") {return "Cl  1.044   180.000 3.947   0.227   14.866  2.348   0.000   1.250   8.564   4.946   0.994   ";}  
    if (atom=="Ar") {return "Ar  1.032   90.000  3.868   0.185   15.763  0.300   0.000   1.250   9.465   6.355   2.108   ";}  
    if (atom=="K")  {return "K   1.953   180.000 3.812   0.035   12.000  1.165   0.000   0.700   2.421   1.920   2.586   ";}  
    if (atom=="Ca") {return "Ca  1.761   90.000  3.399   0.238   12.000  2.141   0.000   0.700   3.231   2.880   2.000   ";}  
    if (atom=="Sc") {return "Sc  1.513   109.470 3.295   0.019   12.000  2.592   0.000   0.700   3.395   3.080   1.750   ";}  
    if (atom=="Ti") {return "Ti  1.412   109.470 3.175   0.017   12.000  2.659   0.000   0.700   3.470   3.380   1.607   ";}  
    if (atom=="V")  {return "V   1.402   109.470 3.144   0.016   12.000  2.679   0.000   0.700   3.650   3.410   1.470   ";}  
    if (atom=="Cr") {return "Cr  1.345   90.000  3.023   0.015   12.000  2.463   0.000   0.700   3.415   3.865   1.402   ";}  
    if (atom=="Mn") {return "Mn  1.382   90.000  2.961   0.013   12.000  2.430   0.000   0.700   3.325   4.105   1.533   ";}  
    if (atom=="Fe") {return "Fe  1.270   109.470 2.912   0.013   12.000  2.430   0.000   0.700   3.760   4.140   1.393   ";}  
    if (atom=="Co") {return "Co  1.241   90.000  2.872   0.014   12.000  2.430   0.000   0.700   4.105   4.175   1.406   ";}  
    if (atom=="Ni") {return "Ni  1.164   90.000  2.834   0.015   12.000  2.430   0.000   0.700   4.465   4.205   1.398   ";}  
    if (atom=="Cu") {return "Cu  1.302   109.470 3.495   0.005   12.000  1.756   0.000   0.700   4.200   4.220   1.434   ";}  
    if (atom=="Zn") {return "Zn  1.193   109.470 2.763   0.124   12.000  1.308   0.000   0.700   5.106   4.285   1.400   ";}  
    if (atom=="Ga") {return "Ga  1.260   109.470 4.383   0.415   11.000  1.821   0.000   0.700   3.641   3.160   1.211   ";}  
    if (atom=="Ge") {return "Ge  1.197   109.470 4.280   0.379   12.000  2.789   0.701   0.700   4.051   3.438   1.189   ";}  
    if (atom=="As") {return "As  1.211   92.100  4.230   0.309   13.000  2.864   1.500   0.700   5.188   3.809   1.204   ";}  
    if (atom=="Se") {return "Se  1.190   90.600  4.205   0.291   14.000  2.764   0.335   0.700   6.428   4.131   1.224   ";}  
    if (atom=="Br") {return "Br  1.192   180.000 4.189   0.251   15.000  2.519   0.000   0.700   7.790   4.425   1.141   ";}  
    if (atom=="Kr") {return "Kr  1.147   90.000  4.141   0.220   16.000  0.452   0.000   0.700   8.505   5.715   2.270   ";}  
    if (atom=="Rb") {return "Rb  2.260   180.000 4.114   0.040   12.000  1.592   0.000   0.200   2.331   1.846   2.770   ";}  
    if (atom=="Sr") {return "Sr  2.052   90.000  3.641   0.235   12.000  2.449   0.000   0.200   3.024   2.440   2.415   ";}  
    if (atom=="Y")  {return "Y   1.698   109.470 3.345   0.072   12.000  3.257   0.000   0.200   3.830   2.810   1.998   ";}  
    if (atom=="Zr") {return "Zr  1.564   109.470 3.124   0.069   12.000  3.667   0.000   0.200   3.400   3.550   1.758   ";}  
    if (atom=="Nb") {return "Nb  1.473   109.470 3.165   0.059   12.000  3.618   0.000   0.200   3.550   3.380   1.603   ";}  
    if (atom=="Mo") {return "Mo  1.467   90.000  3.052   0.056   12.000  3.400   0.000   0.200   3.465   3.755   1.530   ";}  
    if (atom=="Tc") {return "Tc  1.322   90.000  2.998   0.048   12.000  3.400   0.000   0.200   3.290   3.990   1.500   ";}  
    if (atom=="Ru") {return "Ru  1.478   90.000  2.963   0.056   12.000  3.400   0.000   0.200   3.575   4.015   1.500   ";}  
    if (atom=="Rh") {return "Rh  1.332   90.000  2.929   0.053   12.000  3.500   0.000   0.200   3.975   4.005   1.509   ";}  
    if (atom=="Pd") {return "Pd  1.338   90.000  2.899   0.048   12.000  3.210   0.000   0.200   4.320   4.000   1.544   ";}  
    if (atom=="Ag") {return "Ag  1.386   180.000 3.148   0.036   12.000  1.956   0.000   0.200   4.436   3.134   1.622   ";}  
    if (atom=="Cd") {return "Cd  1.403   109.470 2.848   0.228   12.000  1.650   0.000   0.200   5.034   3.957   1.600   ";}  
    if (atom=="In") {return "In  1.459   109.470 4.463   0.599   11.000  2.070   0.000   0.200   3.506   2.896   1.404   ";}  
    if (atom=="Sn") {return "Sn  1.398   109.470 4.392   0.567   12.000  2.961   0.199   0.200   3.987   3.124   1.354   ";}  
    if (atom=="Sb") {return "Sb  1.407   91.600  4.420   0.449   13.000  2.704   1.100   0.200   4.899   3.342   1.404   ";}  
    if (atom=="Te") {return "Te  1.386   90.250  4.470   0.398   14.000  2.882   0.300   0.200   5.816   3.526   1.380   ";}  
    if (atom=="I")  {return "I   1.382   180.000 4.500   0.339   15.000  2.650   0.000   0.200   6.822   3.762   1.333   ";}  
    if (atom=="Xe") {return "Xe  1.267   90.000  4.404   0.332   12.000  0.556   0.000   0.200   7.595   4.975   2.459   ";}  
    if (atom=="Cs") {return "Cs  2.570   180.000 4.517   0.045   12.000  1.573   0.000   0.100   2.183   1.711   2.984   ";}  
    if (atom=="Ba") {return "Ba  2.277   90.000  3.703   0.364   12.000  2.727   0.000   0.100   2.814   2.396   2.442   ";}  
    if (atom=="La") {return "La  1.943   109.470 3.522   0.017   12.000  3.300   0.000   0.100   2.836   2.742   2.071   ";}  
    if (atom=="Ce") {return "Ce  1.841   90.000  3.556   0.013   12.000  3.300   0.000   0.100   2.774   2.692   1.925   ";}  
    if (atom=="Pr") {return "Pr  1.823   90.000  3.606   0.010   12.000  3.300   0.000   0.100   2.858   2.564   2.007   ";}  
    if (atom=="Nd") {return "Nd  1.816   90.000  3.575   0.010   12.000  3.300   0.000   0.100   2.869   2.621   2.007   ";}  
    if (atom=="Pm") {return "Pm  1.801   90.000  3.547   0.009   12.000  3.300   0.000   0.100   2.881   2.673   2.000   ";}  
    if (atom=="Sm") {return "Sm  1.780   90.000  3.520   0.008   12.000  3.300   0.000   0.100   2.912   2.720   1.978   ";}  
    if (atom=="Eu") {return "Eu  1.771   90.000  3.493   0.008   12.000  3.300   0.000   0.100   2.879   2.788   2.227   ";}  
    if (atom=="Gd") {return "Gd  1.735   90.000  3.368   0.009   12.000  3.300   0.000   0.100   3.167   2.975   1.968   ";}  
    if (atom=="Tb") {return "Tb  1.732   90.000  3.451   0.007   12.000  3.300   0.000   0.100   3.018   2.834   1.954   ";}  
    if (atom=="Dy") {return "Dy  1.710   90.000  3.428   0.007   12.000  3.300   0.000   0.100   3.056   2.872   1.934   ";}  
    if (atom=="Ho") {return "Ho  1.696   90.000  3.409   0.007   12.000  3.416   0.000   0.100   3.127   2.891   1.925   ";}  
    if (atom=="Er") {return "Er  1.673   90.000  3.391   0.007   12.000  3.300   0.000   0.100   3.187   2.915   1.915   ";}  
    if (atom=="Tm") {return "Tm  1.660   90.000  3.374   0.006   12.000  3.300   0.000   0.100   3.251   2.933   2.000   ";}  
    if (atom=="Yb") {return "Yb  1.637   90.000  3.355   0.228   12.000  2.618   0.000   0.100   3.289   2.965   2.158   ";}  
    if (atom=="Lu") {return "Lu  1.671   90.000  3.640   0.041   12.000  3.271   0.000   0.100   2.963   2.463   1.896   ";}  
    if (atom=="Hf") {return "Hf  1.611   109.470 3.141   0.072   12.000  3.921   0.000   0.100   3.700   3.400   1.759   ";}  
    if (atom=="Ta") {return "Ta  1.511   109.470 3.170   0.081   12.000  4.075   0.000   0.100   5.100   2.850   1.605   ";}  
    if (atom=="W")  {return "W   1.392   90.000  3.069   0.067   12.000  3.700   0.000   0.100   4.630   3.310   1.538   ";}  
    if (atom=="Re") {return "Re  1.372   90.000  2.954   0.066   12.000  3.700   0.000   0.100   3.960   3.920   1.600   ";}  
    if (atom=="Os") {return "Os  1.372   90.000  3.120   0.037   12.000  3.700   0.000   0.100   5.140   3.630   1.700   ";}  
    if (atom=="Ir") {return "Ir  1.371   90.000  2.840   0.073   12.000  3.731   0.000   0.100   5.000   4.000   1.866   ";}  
    if (atom=="Pt") {return "Pt  1.364   90.000  2.754   0.080   12.000  3.382   0.000   0.100   4.790   4.430   1.557   ";}  
    if (atom=="Au") {return "Au  1.262   90.000  3.293   0.039   12.000  2.625   0.000   0.100   4.894   2.586   1.618   ";}  
    if (atom=="Hg") {return "Hg  1.340   180.000 2.705   0.385   12.000  1.750   0.000   0.100   6.270   4.160   1.600   ";}  
    if (atom=="Tl") {return "Tl  1.518   120.000 4.347   0.680   11.000  2.068   0.000   0.100   3.200   2.900   1.530   ";}  
    if (atom=="Pb") {return "Pb  1.459   109.470 4.297   0.663   12.000  2.846   0.100   0.100   3.900   3.530   1.444   ";}  
    if (atom=="Bi") {return "Bi  1.512   90.000  4.370   0.518   13.000  2.470   1.000   0.100   4.690   3.740   1.514   ";}  
    if (atom=="Po") {return "Po  1.500   90.000  4.709   0.325   14.000  2.330   0.300   0.100   4.210   4.210   1.480   ";}  
    if (atom=="At") {return "At  1.545   180.000 4.750   0.284   15.000  2.240   0.000   0.100   4.750   4.750   1.470   ";}  
    if (atom=="Rn") {return "Rn  1.420   90.000  4.765   0.248   16.000  0.583   0.000   0.100   5.370   5.370   2.200   ";}  
    if (atom=="Fr") {return "Fr  2.880   180.000 4.900   0.050   12.000  1.847   0.000   0.000   2.000   2.000   2.300   ";}  
    if (atom=="Ra") {return "Ra  2.512   90.000  3.677   0.404   12.000  2.920   0.000   0.000   2.843   2.434   2.200   ";}  
    if (atom=="Ac") {return "Ac  1.983   90.000  3.478   0.033   12.000  3.900   0.000   0.000   2.835   2.835   2.108   ";}  
    if (atom=="Th") {return "Th  1.721   90.000  3.396   0.026   12.000  4.202   0.000   0.000   3.175   2.905   2.018   ";}  
    if (atom=="Pa") {return "Pa  1.711   90.000  3.424   0.022   12.000  3.900   0.000   0.000   2.985   2.905   1.800   ";}  
    if (atom=="U")  {return "U   1.684   90.000  3.395   0.022   12.000  3.900   0.000   0.000   3.341   2.853   1.713   ";}  
    if (atom=="Np") {return "Np  1.666   90.000  3.424   0.019   12.000  3.900   0.000   0.000   3.549   2.717   1.800   ";}  
    if (atom=="Pu") {return "Pu  1.657   90.000  3.424   0.016   12.000  3.900   0.000   0.000   3.243   2.819   1.840   ";}  
    if (atom=="Am") {return "Am  1.660   90.000  3.381   0.014   12.000  3.900   0.000   0.000   2.990   3.004   1.942   ";}  
    if (atom=="Cm") {return "Cm  1.801   90.000  3.326   0.013   12.000  3.900   0.000   0.000   2.832   3.190   1.900   ";}  
    if (atom=="Bk") {return "Bk  1.761   90.000  3.339   0.013   12.000  3.900   0.000   0.000   3.194   3.036   1.900   ";}  
    if (atom=="Cf") {return "Cf  1.750   90.000  3.313   0.013   12.000  3.900   0.000   0.000   3.197   3.101   1.900   ";}  
    if (atom=="Es") {return "Es  1.724   90.000  3.299   0.012   12.000  3.900   0.000   0.000   3.333   3.089   1.900   ";}  
    if (atom=="Fm") {return "Fm  1.712   90.000  3.286   0.012   12.000  3.900   0.000   0.000   3.400   3.100   1.900   ";}  
    if (atom=="Md") {return "Md  1.689   90.000  3.274   0.011   12.000  3.900   0.000   0.000   3.470   3.110   1.900   ";}  
    if (atom=="No") {return "No  1.679   90.000  3.248   0.011   12.000  3.900   0.000   0.000   3.475   3.175   1.900   ";}  
    if (atom=="Lw") {return "Lw  1.698   90.000  3.236   0.011   12.000  3.900   0.000   0.000   3.500   3.200   1.900   ";}  
    else {return "";}                                                                                                      
  }

  vector<UFFParamAtom> getTypes2UFFParamsMap(const vector<string>& elements){
    bool LDEBUG=(FALSE || _DEBUG_POCC_ || XHOST.DEBUG);
    vector<UFFParamAtom> types2uffparams_map;

    string uff_parameters_string="";
    UFFParamAtom uffp;
    vector<string> tokens;
    for(uint i=0;i<elements.size();i++){
      const string& element=elements[i];

      if(LDEBUG) {cerr << __AFLOW_FUNC__ << " element[i=" << i << "]=" << element << endl;}
      uff_parameters_string=getUFFParameterString(element);
      if(uff_parameters_string.empty()){throw aurostd::xerror(__AFLOW_FILE__,__AFLOW_FUNC__,"Unable to fetch UFF parameters (requested "+element+")");}
      aurostd::string2tokens(uff_parameters_string,tokens," ");
      if(tokens.size()!=12){throw aurostd::xerror(__AFLOW_FILE__,__AFLOW_FUNC__,"Unexpected UFF Parameters size",_VALUE_ILLEGAL_);}

      types2uffparams_map.push_back(uffp);
      types2uffparams_map.back().symbol=tokens[0];
      types2uffparams_map.back().r1=aurostd::string2utype<double>(tokens[1]);
      types2uffparams_map.back().theta0=aurostd::string2utype<double>(tokens[2]);
      types2uffparams_map.back().x1=aurostd::string2utype<double>(tokens[3]);
      types2uffparams_map.back().D1=aurostd::string2utype<double>(tokens[4]);
      types2uffparams_map.back().zeta=aurostd::string2utype<double>(tokens[5]);
      types2uffparams_map.back().Z1=aurostd::string2utype<double>(tokens[6]);
      types2uffparams_map.back().Vi=aurostd::string2utype<double>(tokens[7]);
      types2uffparams_map.back().Uj=aurostd::string2utype<double>(tokens[8]);
      types2uffparams_map.back().ChiI=aurostd::string2utype<double>(tokens[9]);
      types2uffparams_map.back().hard=aurostd::string2utype<double>(tokens[10]);
      types2uffparams_map.back().radius=aurostd::string2utype<double>(tokens[11]);
    }

    return types2uffparams_map;
  }

  //void POccCalculator::getBonding(xmatrix<double>& hnf_mat,xmatrix<double>& _distance_matrix,vector<vector<uint> >& v_bonded_atom_indices,
  //    vector<vector<uint> >& v_nonbonded_atom_indices) {
  //vector<int> sc2pc_map, pc2sc_map;
  //xstructure supercell=GetSuperCell(xstr_nopocc,hnf_mat,sc2pc_map,pc2sc_map,false,false);

  //[OBSOLETE]xvector<double> min_vec; xvector<int> ijk;  //dummy
  //[OBSOLETE]xmatrix<double> distance_matrix(supercell.atoms.size()-1,supercell.atoms.size()-1,0,0);
  //[OBSOLETE]vector<double> v_nn_dists;
  //[OBSOLETE]for(uint atom1=0;atom1<supercell.atoms.size();atom1++){v_nn_dists.push_back(std::numeric_limits<double>::max());} //initialize with big double
  //[OBSOLETE]for(uint atom1=0;atom1<supercell.atoms.size();atom1++){
  //[OBSOLETE]  for(uint atom2=atom1+1;atom2<supercell.atoms.size();atom2++){
  //[OBSOLETE]    distance_matrix(atom1,atom2)=distance_matrix(atom2,atom1)=SYM::minimumCartesianDistance(supercell.atoms[atom1].cpos,supercell.atoms[atom2].cpos,supercell.lattice,min_vec,ijk);
  //[OBSOLETE]    if(distance_matrix(atom1,atom2)<v_nn_dists[atom1]){v_nn_dists[atom1]=distance_matrix(atom1,atom2);}
  //[OBSOLETE]  }
  //[OBSOLETE]}
  //[OBSOLETE]_distance_matrix=distance_matrix;

  //[OBSOLETE]for(uint atom1=0;atom1<supercell.atoms.size();atom1++){
  //[OBSOLETE]  for(uint atom2=atom1+1;atom2<supercell.atoms.size();atom2++){
  //[OBSOLETE]    if(abs(distance_matrix(atom1,atom2)-v_nn_dists[atom1])<0.5){  //KY standard for bonding, keep for now
  //[OBSOLETE]      v_bonded_atom_indices.push_back(vector<uint>(0));
  //[OBSOLETE]      v_bonded_atom_indices.back().push_back(atom1);
  //[OBSOLETE]      v_bonded_atom_indices.back().push_back(atom2);
  //[OBSOLETE]      //cerr << "BOND   " << atom1 << " " << atom2 << endl;
  //[OBSOLETE]    } else {
  //[OBSOLETE]      v_nonbonded_atom_indices.push_back(vector<uint>(0));
  //[OBSOLETE]      v_nonbonded_atom_indices.back().push_back(atom1);
  //[OBSOLETE]      v_nonbonded_atom_indices.back().push_back(atom2);
  //[OBSOLETE]      //cerr << "NOBOND " << atom1 << " " << atom2 << endl;
  //[OBSOLETE]    }
  //[OBSOLETE]  }
  //[OBSOLETE]}

  //[OBSOLETE]//cerr << distance_matrix << endl;


  //}

  bool POccCalculator::areEquivalentStructuresByUFF(std::list<POccSuperCellSet>::iterator it, const POccSuperCell& psc) const {
    bool energy_equal=aurostd::isequal((*it).getUFFEnergy(),psc.m_energy_uff,m_energy_uff_tolerance);
    bool hnf_equal=((*it).getHNFIndex()==psc.m_hnf_index);
    return energy_equal && hnf_equal;
  }

  //NEW
  void POccCalculator::add2DerivativeStructuresList(const POccSuperCell& psc,
      std::list<POccSuperCellSet>::iterator i_start,
      std::list<POccSuperCellSet>::iterator i_end){
    //  cerr << "FULL LIST START" << endl;
    //  for(std::list<POccSuperCellSet>::iterator it=l_supercell_sets.begin();it!=l_supercell_sets.end();++it){
    //    cerr << std::fixed << std::setprecision(9) << (*it).getUFFEnergy() << " ";
    //  }
    //  cerr << endl;
    //  cerr << "FULL LIST END" << endl;
    //  cerr << "CURRENT " << psc.energy << endl;
    //  cerr << "LOOK start " << std::distance(l_supercell_sets.begin(),i_start) << " " << (*i_start).getUFFEnergy() << endl;
    //  cerr << "LOOK end " << std::distance(l_supercell_sets.begin(),i_end) << " " << (*i_end).getUFFEnergy() << endl;
    if(i_start==i_end) //std::distance(i_start,i_end)==0)
    { //CO20200106 - patching for auto-indenting
      //    cerr << "start==stop" << endl;
      //
      if(i_start==l_supercell_sets.end()){--i_start;}

      if(areEquivalentStructuresByUFF(i_start,psc)) //aurostd::isequal(psc.energy,(*i_start).getUFFEnergy(),m_energy_uff_tolerance))
      { //CO20200106 - patching for auto-indenting
        //      cerr << "found degeneracy with " << std::distance(l_supercell_sets.begin(),i_start) << endl;
        (*i_start).m_psc_set.push_back(psc);
        //(*i_start).m_degeneracy++;
        return;
      }

      if(psc.m_energy_uff>(*i_start).getUFFEnergy()){++i_start;}
      //  if(i_start!=l_supercell_sets.end()){++i_start;}
      //    cerr << "Adding to " << std::distance(l_supercell_sets.begin(),i_start) << endl;
      POccSuperCellSet pscs; pscs.m_psc_set.push_back(psc);
      l_supercell_sets.insert(i_start,pscs);
      //l_supercell_sets.insert(i_start,psc);
      return;
    }
    //  cerr << "start!=stop" << endl;
    std::list<POccSuperCellSet>::iterator i_middle=i_start;
    //std::advance(i_middle,std::distance(l_supercell_sets.begin(),i_start));
    std::advance(i_middle,std::distance(i_start,i_end)/2);
    //  cerr << "Looking at middle=" << std::distance(l_supercell_sets.begin(),i_middle) << " " << (*i_middle).getUFFEnergy() << endl;
    //cerr << "SEE HERE " << i_middle << endl;
    if(areEquivalentStructuresByUFF(i_middle,psc)) //aurostd::isequal(psc.energy,(*i_middle).getUFFEnergy(),m_energy_uff_tolerance))
    { //CO20200106 - patching for auto-indenting
      //    cerr << "found degeneracy with " << std::distance(l_supercell_sets.begin(),i_middle) << endl;
      (*i_middle).m_psc_set.push_back(psc);
      //(*i_middle).m_degeneracy++;
      return;
    }
    if(psc.m_energy_uff<(*i_middle).getUFFEnergy()){
      //    cerr << "less than middle" << endl;
      return add2DerivativeStructuresList(psc,i_start,i_middle);
    }
    //  cerr << "greater than middle" << endl;
    return add2DerivativeStructuresList(psc,++i_middle,i_end);
  }

  //ORIGINAL
  //void POccCalculator::add2DerivativeStructuresList(ABCDStructureSuper& pds,
  //    std::list<ABCDStructureSuper>::iterator i_start,
  //    std::list<ABCDStructureSuper>::iterator i_end){
  ////  cerr << "FULL LIST START" << endl;
  ////  for(std::list<ABCDStructureSuper>::iterator it=l_derivative_structures.begin();it!=l_derivative_structures.end();++it){
  ////    cerr << std::fixed << std::setprecision(9) << (*it).energy << " ";
  ////  }
  ////  cerr << endl;
  ////  cerr << "FULL LIST END" << endl;
  ////  cerr << "CURRENT " << pds.energy << endl;
  ////  cerr << "LOOK start " << std::distance(l_derivative_structures.begin(),i_start) << " " << (*i_start).energy << endl;
  ////  cerr << "LOOK end " << std::distance(l_derivative_structures.begin(),i_end) << " " << (*i_end).energy << endl;
  //  if(i_start==i_end){ //std::distance(i_start,i_end)==0){
  ////    cerr << "start==stop" << endl;
  //    if(aurostd::isequal(pds.energy,(*i_start).energy,m_energy_uff_tolerance)){
  ////      cerr << "found degeneracy with " << std::distance(l_derivative_structures.begin(),i_start) << endl;
  //      (*i_start).m_degeneracy++;
  //      return;
  //    }
  //    if(pds.energy>(*i_start).energy){
  //      if(i_start!=l_derivative_structures.end()){++i_start;}
  //    }
  ////    cerr << "Adding to " << std::distance(l_derivative_structures.begin(),i_start) << endl;
  //    l_derivative_structures.insert(i_start,pds);
  //    return;
  //  }
  ////  cerr << "start!=stop" << endl;
  //  std::list<ABCDStructureSuper>::iterator i_middle=i_start;
  //  //std::advance(i_middle,std::distance(l_derivative_structures.begin(),i_start));
  //  std::advance(i_middle,std::distance(i_start,i_end)/2);
  ////  cerr << "Looking at middle=" << std::distance(l_derivative_structures.begin(),i_middle) << " " << (*i_middle).energy << endl;
  //  //cerr << "SEE HERE " << i_middle << endl;
  //  if(aurostd::isequal(pds.energy,(*i_middle).energy,m_energy_uff_tolerance)){
  ////    cerr << "found degeneracy with " << std::distance(l_derivative_structures.begin(),i_middle) << endl;
  //    (*i_middle).m_degeneracy++;
  //    return;
  //  }
  //  if(pds.energy<(*i_middle).energy){
  ////    cerr << "less than middle" << endl;
  //    return add2DerivativeStructuresList(pds,i_start,i_middle);
  //  }
  ////  cerr << "greater than middle" << endl;
  //  return add2DerivativeStructuresList(pds,++i_middle,i_end);
  //}
  //}

  void POccCalculator::add2DerivativeStructuresList(const POccSuperCell& psc){
    //  cerr << "SIZE " << l_supercell_sets.size() << endl;
    if(l_supercell_sets.size()==0){
      POccSuperCellSet pscs; pscs.m_psc_set.push_back(psc);
      l_supercell_sets.push_back(pscs);
      return;
    }
    return add2DerivativeStructuresList(psc,l_supercell_sets.begin(),l_supercell_sets.end());
  }

  void POccCalculator::getHNFMatSiteConfig(const POccSuperCell& psc,
      xmatrix<double>& _hnf_mat,
      vector<vector<int> >& _v_types_config){
    bool LDEBUG=(FALSE || _DEBUG_POCC_ || XHOST.DEBUG);
    if(LDEBUG) {
      cerr << __AFLOW_FUNC__ << " psc.m_hnf_index=" << psc.m_hnf_index << endl;
      cerr << __AFLOW_FUNC__ << " psc.m_site_config_index=" << psc.m_site_config_index << endl;
      cerr << __AFLOW_FUNC__ << " psc.m_energy_uff=" << psc.m_energy_uff << endl;
    }
    unsigned long long int hnf_index=0;
    unsigned long long int site_config_index=0;
    //add an initialization flag for energy_analyzer eventually, and check here
    resetHNFMatrices();
    resetSiteConfigurations();
    while(iterateHNFMatrix()){  //sets hnf_mat
      if(hnf_index!=psc.m_hnf_index){hnf_index++;continue;}
      //hnf_mat set here
      _hnf_mat=hnf_mat;
      while(getNextSiteConfiguration()){  //sets v_types_config
        if(site_config_index!=psc.m_site_config_index){site_config_index++;continue;}
        //v_types_config set here
        _v_types_config=v_types_config;
        return;
      }
    }
    throw aurostd::xerror(__AFLOW_FILE__,__AFLOW_FUNC__,"Invalid hnf site configuration indices");
  }

  bool POccCalculator::areEquivalentStructures(const POccSuperCell& psc_a,const POccSuperCell& psc_b) {
    //ABCDStructureSuper pds_a,pds_b;
    //pds_a=getParticularABCDStructureSuper(psc_a);
    //pds_b=getParticularABCDStructureSuper(psc_b);

    xstructure a=createXStructure(psc_a,n_hnf,hnf_count,types_config_permutations_count,true,false);  //PRIMITIVIZE==false, in general it is faster to find whether two structures are equivalent than it is to find primitive cell
    xstructure b=createXStructure(psc_b,n_hnf,hnf_count,types_config_permutations_count,true,false);  //PRIMITIVIZE==false, in general it is faster to find whether two structures are equivalent than it is to find primitive cell
    return areEquivalentStructures(a,b);
  }

  bool POccCalculator::areEquivalentStructures(const xstructure& a, const xstructure& b) {
    bool LDEBUG=(FALSE || _DEBUG_POCC_ || XHOST.DEBUG);
    if(LDEBUG) {
      cerr << __AFLOW_FUNC__ << " comparing structure:" << endl;
      cerr << a;
      cerr << "========================================== vs. ==========================================" << endl;
      cerr << b;
    }
    //cerr << aa << endl;
    //cerr << bb << endl;
    bool are_equivalent=compare::structuresMatch(a,b,true,false,false); //match species and use fast match, but not scale volume, two structures with different volumes (pressures) are different! //DX20180123 - added fast_match = true //DX20190318 - not fast_match but optimized_match=false
    //cerr << are_equivalent << endl;
    if(LDEBUG) {cerr << __AFLOW_FUNC__ << " structures are " << (are_equivalent?"":"NOT ") << "equivalent" << endl;}
    return are_equivalent;
  }

  unsigned long long int POccCalculator::runRobustStructureComparison(std::list<POccSuperCellSet>::iterator it_pscs){
    //NOTE, this function needs UFF comparisons first
    //it assumes distinct structures by UFF are indeed distinct, and so no comparisons are made cross-bin, only within bins
    bool LDEBUG=(FALSE || _DEBUG_POCC_ || XHOST.DEBUG);
    stringstream message;

    const vector<POccSuperCell>& vpsc=(*it_pscs).m_psc_set;
    vector<vector<uint> > unique_structure_bins;
    unique_structure_bins.push_back(vector<uint>(0));
    unique_structure_bins.back().push_back(0);  //initialize with first structure

    //when you parallelize this, make a new structure that holds bool, equivalent or not
    //and then run through remaining set of structures

    unsigned long long int i_pscs=std::distance(l_supercell_sets.begin(),it_pscs);
    message << "Performing robust structure comparison for structure group[" << i_pscs+1 << "/" << std::distance(l_supercell_sets.begin(),l_supercell_sets.end()) << "]";
<<<<<<< HEAD
    pflow::logger(__AFLOW_FILE__,__AFLOW_FUNC__,message,m_aflags,*p_FileMESSAGE,*p_oss,_LOGGER_MESSAGE_); 
=======
    pflow::logger(__AFLOW_FILE__,__AFLOW_FUNC__,message,m_aflags,*p_FileMESSAGE,*p_oss,_LOGGER_MESSAGE_);
>>>>>>> 7d48d18f

    bool are_equivalent=false,found_equivalent=false;
    bool test_iterator_insertion=false; //short circuit
    xstructure a,b;
    uint starting_index=1;
    pflow::updateProgressBar(0,vpsc.size()-starting_index,*p_oss);
    for(uint i=starting_index;i<vpsc.size();i++){
      const POccSuperCell& psc_b=vpsc[i];
      b=createXStructure(psc_b,n_hnf,hnf_count,types_config_permutations_count,true,false);  //PRIMITIVIZE==false, in general it is faster to find whether two structures are equivalent than it is to find primitive cell
      found_equivalent=false;
      for(uint j=0;j<unique_structure_bins.size()&&!found_equivalent;j++){
        if(unique_structure_bins[j].size()==0){
          message << "No structure groups found";
          throw aurostd::xerror(__AFLOW_FILE__,__AFLOW_FUNC__,message,_VALUE_RANGE_);
        }
        if(LDEBUG) {cerr << __AFLOW_FUNC__ << " comparing structure[" << i << "] with structure[bin=" << j << ",i=" << 0 << "] (max=" << vpsc.size() << ")" << endl;}
        const POccSuperCell& psc_a=vpsc[unique_structure_bins[j][0]];
        a=createXStructure(psc_a,n_hnf,hnf_count,types_config_permutations_count,true,false);  //PRIMITIVIZE==false, in general it is faster to find whether two structures are equivalent than it is to find primitive cell
        are_equivalent=(!test_iterator_insertion && areEquivalentStructures(a,b));//vpsc[unique_structure_bins[j][0]],vpsc[i]);
        if(are_equivalent){
          if(LDEBUG) {cerr << __AFLOW_FUNC__ << " found equivalent structure" << endl;}
          unique_structure_bins[j].push_back(i);
          found_equivalent=true;
          break;
        }
        //if(!are_equivalent){cerr << "AHHHHHHHHHHHHHHHHHH" << endl;}
        //if(j==unique_structure_bins.size()-1){  //we've reached the end and no match, need to make a new bin
        //  unique_structure_bins.push_back(vector<uint>(0));
        //  unique_structure_bins.back().push_back(i);
        //}
      }
      if(!found_equivalent){
        unique_structure_bins.push_back(vector<uint>(0));
        unique_structure_bins.back().push_back(i);
      }
      pflow::updateProgressBar(i,vpsc.size(),*p_oss);
    }

    //test of stupidity
    uint count_structures=0;
    for(uint i=0;i<unique_structure_bins.size();i++){
      count_structures+=unique_structure_bins[i].size();
      if(LDEBUG) {cerr << __AFLOW_FUNC__ << " unique_structure_bins[" << i << "]=" << unique_structure_bins[i].size() << endl;}
    }
    if(count_structures!=vpsc.size()){
      message << "count_structures == " << count_structures << " != " << vpsc.size() << " == vpsc.size()";
      throw aurostd::xerror(__AFLOW_FILE__,__AFLOW_FUNC__,message,_VALUE_RANGE_);
    }

    if(unique_structure_bins.size()==1){return unique_structure_bins.size();}  //they are all equivalent as dictated by UFF
    //otherwise, we need to rearrange structures

    message << "Splitting structure group[" << std::distance(l_supercell_sets.begin(),it_pscs)+1;
    message << "] into " << unique_structure_bins.size() << " groups as determined by the robust structure comparison";
<<<<<<< HEAD
    pflow::logger(__AFLOW_FILE__,__AFLOW_FUNC__,message,m_aflags,*p_FileMESSAGE,*p_oss,_LOGGER_WARNING_); 
=======
    pflow::logger(__AFLOW_FILE__,__AFLOW_FUNC__,message,m_aflags,*p_FileMESSAGE,*p_oss,_LOGGER_WARNING_);
>>>>>>> 7d48d18f

    vector<uint> vi_psc_to_remove;
    std::list<POccSuperCellSet>::iterator it=it_pscs;
    it++; //insert continuously at this iterator, do NOT increment inside loop
    for(uint i=1;i<unique_structure_bins.size();i++){
      POccSuperCellSet pscs;
      for(uint j=0;j<unique_structure_bins[i].size();j++){
        pscs.m_psc_set.push_back(vpsc[unique_structure_bins[i][j]]);
        vi_psc_to_remove.push_back(unique_structure_bins[i][j]);
      }
      if(pscs.m_psc_set.size()){
        if(LDEBUG) {cerr << __AFLOW_FUNC__ << " pre-insertion it=" << std::distance(l_supercell_sets.begin(),it) << endl;}
        l_supercell_sets.insert(it,pscs);
        if(LDEBUG) {cerr << __AFLOW_FUNC__ << " post-insertion it=" << std::distance(l_supercell_sets.begin(),it) << endl;}
        if(LDEBUG) {
          cerr << __AFLOW_FUNC__ << " it_pscs=" << std::distance(l_supercell_sets.begin(),it_pscs) << endl;
          cerr << __AFLOW_FUNC__ << " NEW l_supercell_sets.size()=" << l_supercell_sets.size() << endl;
        }
      }
    }

    std::sort(vi_psc_to_remove.rbegin(),vi_psc_to_remove.rend()); //sort in reverse for removal

    for(uint i=0;i<vi_psc_to_remove.size();i++){
      if(LDEBUG) {cerr << __AFLOW_FUNC__ << " removing structure " << vi_psc_to_remove[i] << " from bin[" << std::distance(l_supercell_sets.begin(),it_pscs)+1 << "]" << endl;}
      (*it_pscs).m_psc_set.erase((*it_pscs).m_psc_set.begin()+vi_psc_to_remove[i]);  //remove!
    }

    if(LDEBUG) {cerr << __AFLOW_FUNC__ << " new bin size=" << (*it_pscs).m_psc_set.size() << endl;}

    return unique_structure_bins.size();
  }

  void POccCalculator::calculate(){
    bool LDEBUG=(FALSE || _DEBUG_POCC_ || XHOST.DEBUG);
    stringstream message;

    //starting criteria for HNF matrices
    //xmatrix<double> hnf_mat;                            //really xmatrix of int's, but we rule for int * double in xmatrix, no big deal
    //vector<xmatrix<double> > v_unique_superlattices;    //only store locally, as we need to make comparisons

    //starting criteria for site combinations
    //vector<vector<int> > v_types_config;
    //vector<int> v_config_iterators, v_site_iterators;

    //debug
    //for(uint i=0;i<vv_count_configs.size();i++){vv_count_configs[i].clear();}
    //vv_count_configs.clear();
    //vv_count_configs.push_back(vector<POccSiteConfiguration>(0));
    //vv_count_configs.push_back(vector<POccSiteConfiguration>(0));
    //POccSiteConfiguration test;
    //test.types_configuration_debug.push_back(-1);
    //test.types_configuration_debug.push_back(-1);
    //test.types_configuration_debug.push_back(0);
    //test.types_configuration_debug.push_back(0);
    //vv_count_configs[0].push_back(test);
    //test.types_configuration_debug.clear();
    //test.types_configuration_debug.push_back(1);
    //test.types_configuration_debug.push_back(1);
    //test.types_configuration_debug.push_back(1);
    //test.types_configuration_debug.push_back(2);
    //vv_count_configs[0].push_back(test);
    //test.types_configuration_debug.clear();
    //test.types_configuration_debug.push_back(3);
    //test.types_configuration_debug.push_back(3);
    //test.types_configuration_debug.push_back(4);
    //test.types_configuration_debug.push_back(4);
    //vv_count_configs[1].push_back(test);
    //test.types_configuration_debug.clear();
    //test.types_configuration_debug.push_back(5);
    //test.types_configuration_debug.push_back(6);
    //test.types_configuration_debug.push_back(7);
    //test.types_configuration_debug.push_back(8);
    //vv_count_configs[1].push_back(test);
    //for(uint i=0;i<vv_count_configs.size();i++){
    //for(uint j=0;j<vv_count_configs[i].size();j++){
    //cerr << "site " << i << " config " << j <<  endl;
    //for(uint k=0;k<vv_count_configs[i][j].types_configuration_debug.size();k++){
    //cerr << vv_count_configs[i][j].types_configuration_debug[k] << " ";
    //}
    //cerr << endl;
    //}
    //}

    //getTotalPermutationsCount();  //done separately

    //POccUFFEnergyAnalyzer energy_analyzer;
    //const xstructure& xstr_nopocc = p_str.xstr_nopocc;

    //xmatrix<double> distance_matrix;
    //vector<vector<uint> > v_bonded_atom_indices, v_nonbonded_atom_indices; 

    //BIG REVELATION: nearest neighbor distances change with vacancies! 
    //this is a problem, because we need to recalculate bonding for every new site configuration
    //if no vacancies, only perform bonding analysis once
    //if no vacancies, we can extrapolate nn distances from primitive cell
    //need to set two booleans, one for if vacancies, and if bonding set
    //if vacancies, bonding set won't matter, as we redo every time
    //remember, wait to do minkowski reduction until the end
    //it does reduce the size of the cluster, but it also changes the number of atoms (BAD for v_types_config)
    //the cluster only needs to be calculated once, from there we can determine each new bonding
    //make functions for getting nn distances and then determining bonding, which simply returns if no vacancies and already set

    message << "Calculating unique supercells. Please be patient";
    pflow::logger(__AFLOW_FILE__,__AFLOW_FUNC__,message,m_aflags,*p_FileMESSAGE,*p_oss,_LOGGER_MESSAGE_);

    ////[CO20181226 - need to experiment]double energy_radius=RadiusSphereLattice(getLattice())*1.5; //figure this out CO, only works if energy radius = 10
    //double energy_radius=DEFAULT_UFF_CLUSTER_RADIUS;
    ////if(SET_KESONG_STANDARD_DIST){energy_radius=ENERGY_RADIUS;}
    //if(COMPARE_WITH_KESONG){energy_radius=ENERGY_RADIUS;}

    ////energy_radius=12;

    energy_analyzer.initialize(xstr_pocc,xstr_nopocc,m_species_redecoration,m_p_flags,m_aflags,*p_FileMESSAGE,*p_oss); //p_str,energy_radius);
    //energy_analyzer.m_species_redecoration=m_species_redecoration;  //clean me up, fix how we integrate these two objects
    //energy_analyzer.types2uffparams_map=getTypes2UFFParamsMap(m_species_redecoration); //clean me up, fix how we integrate these two objects

    unsigned long long int hnf_index=0;
    unsigned long long int site_config_index;
    unsigned long long int current_iteration=0;

    //get algorithm settings
    string struct_gen_algo=DEFAULT_POCC_STRUCTURE_GENERATION_ALGO;

    if(struct_gen_algo=="UFF"){
      POccSuperCell psc;
      resetHNFMatrices();
      pflow::updateProgressBar(current_iteration,total_permutations_count,*p_oss);
      while(iterateHNFMatrix()){
        energy_analyzer.getCluster(hnf_mat);
        psc.m_hnf_index=hnf_index;
        resetSiteConfigurations();
        site_config_index=0;
        while(getNextSiteConfiguration()){
          psc.m_site_config_index=site_config_index;
          energy_analyzer.setBonds(v_types_config);
          psc.m_energy_uff=energy_analyzer.getUFFEnergy();
          psc.m_degeneracy=1; //degeneracy of 1
          add2DerivativeStructuresList(psc);
          site_config_index++;
          pflow::updateProgressBar(++current_iteration,total_permutations_count,*p_oss);
        }
        hnf_index++;
      }
    }else{  //group theory approach

      uint i=0,j=0,k=0,site=0,occ=0,permut=0;
      int gi=0;

      vector<xmatrix<double> > vhnf_mats;
      vector<vector<vector<int> > > vv_types_config;
      resetHNFMatrices();
      while(iterateHNFMatrix()){vhnf_mats.push_back(hnf_mat);}
      if(LDEBUG){cerr << __AFLOW_FUNC__ << " vhnf_mats.size()=" << vhnf_mats.size() << endl;}

      xmatrix<long long int> H,U,V,S;
      xmatrix<double> V_double;
      vector<xmatrix<long long int> > vS_uniq;
      vector<uint> viH_uniqSmith;
      bool match=false;
      for(i=0;i<vhnf_mats.size();i++){
        H=aurostd::xmatrixdouble2utype<long long int>(vhnf_mats[i]);
        getSmithNormalForm(H,U,V,S);
        if(LDEBUG){
          cerr << __AFLOW_FUNC__ << " H=" << endl;cerr << H << endl;
          cerr << __AFLOW_FUNC__ << " S=" << endl;cerr << S << endl;
        }
        match=false;
        for(j=0;j<vS_uniq.size() && match==false;j++){
          if(aurostd::isequal(S,vS_uniq[j])){match=true;}
        }
        if(match==false){
          vS_uniq.push_back(S);
          viH_uniqSmith.push_back(i);
        }
      }

      if(LDEBUG){
        cerr << __AFLOW_FUNC__ << " vS_uniq.size()=" << vS_uniq.size() << endl;
        cerr << __AFLOW_FUNC__ << " viH_uniqSmith.size()=" << viH_uniqSmith.size() << endl;
        for(i=0;i<vS_uniq.size();i++){
          cerr << __AFLOW_FUNC__ << " viH_uniqSmith[i=" << i <<"]=" << endl;cerr << viH_uniqSmith[i] << endl;
          cerr << __AFLOW_FUNC__ << " vS_uniq[i=" << i <<"]=" << endl;cerr << vS_uniq[i] << endl;
        }
      }

      xstructure xstr_ss;
      vector<int> sc2pc_map,pc2sc_map;
      xvector<double> fpos,d,x;
      vector<GroupMember> vg;
      if(LDEBUG){cerr << __AFLOW_FUNC__ << " xstr_nopocc.lattice=" << endl;cerr << xstr_nopocc.lattice << endl;}
      for(i=0;i<vhnf_mats.size();i++){
        H=aurostd::xmatrixdouble2utype<long long int>(vhnf_mats[i]);
        V_double=aurostd::xmatrixutype2double(V);
        getSmithNormalForm(H,U,V,S);
        if(LDEBUG){
          cerr << __AFLOW_FUNC__ << " hnf_mat=" << endl;cerr << vhnf_mats[i] << endl;
          cerr << __AFLOW_FUNC__ << " H=" << endl;cerr << H << endl;
          cerr << __AFLOW_FUNC__ << " U=" << endl;cerr << U << endl;
          cerr << __AFLOW_FUNC__ << " V=" << endl;cerr << V << endl;
        }
        xstr_ss=GetSuperCell(xstr_nopocc,vhnf_mats[i],sc2pc_map,pc2sc_map,false,false,false,false);  //force_strict_pc2scMap==false is very important here, we want the FIRST equivalent atom
        if(LDEBUG){
          cerr << __AFLOW_FUNC__ << " xstr_ss.lattice=" << endl;cerr << xstr_ss.lattice << endl;
          cerr << __AFLOW_FUNC__ << " sc2pc_map=" << aurostd::joinWDelimiter(sc2pc_map,",") << endl;
          cerr << __AFLOW_FUNC__ << " pc2sc_map=" << aurostd::joinWDelimiter(pc2sc_map,",") << endl;
        }
        vg.clear();
        for(j=0;j<sc2pc_map.size();j++){
          vg.push_back(GroupMember());
          //create map h from parent lattice onto the group (g are elements of group)
          //h(x)=[UA^{-1}x]_S:
          //c2f is A^{-1} (done for fpos)
          vg.back().basis=xstr_nopocc.atoms[sc2pc_map[j]].basis;
          fpos=xstr_nopocc.c2f*xstr_ss.atoms[j].cpos; //coordinates of sc_atom[j] in basis of primitive lattice
          //fpos=x+d
          //where d is fraction part and x is integer
          //x is the lattice
          //d is the basis
          x=aurostd::floor(fpos); //int only
          d=aurostd::mod(fpos,1.0); //between 0 and 1
          if(LDEBUG){
            //cerr << __AFLOW_FUNC__ << " atom[pc=" << sc2pc_map[j] << ",sc=" << j << "].ijk=" << xstr_ss.atoms[j].ijk << endl;
            //cerr << __AFLOW_FUNC__ << " atom[pc=" << sc2pc_map[j] << "].cpos=" << xstr_nopocc.atoms[sc2pc_map[j]].cpos << endl;
            //cerr << __AFLOW_FUNC__ << " atom[sc=" << j << "].cpos=" << xstr_ss.atoms[j].cpos << endl;
            cerr << __AFLOW_FUNC__ << " fpos=" << fpos << endl;
            cerr << __AFLOW_FUNC__ << " d=" << d << endl;
            cerr << __AFLOW_FUNC__ << " x=" << x << endl;
          }
          //g is the group element
          vg.back().cpos=x*V_double;
          //mod: translation symmetry (next cell)
          for(gi=vg.back().cpos.lrows;gi<=vg.back().cpos.urows;gi++){
            vg.back().cpos[gi]=aurostd::mod(vg.back().cpos[gi],(double)S[gi][gi]);
          }
          if(LDEBUG){
            cerr << __AFLOW_FUNC__ << " g.basis=" << vg.back().basis << endl;
            cerr << __AFLOW_FUNC__ << " g.cpos=" << vg.back().cpos << endl;
          }
        }
      }

      resetSiteConfigurations();
      while(getNextSiteConfiguration()){vv_types_config.push_back(v_types_config);}
      if(LDEBUG){cerr << __AFLOW_FUNC__ << " vv_types_config.size()=" << vv_types_config.size() << endl;}

      //eliminate translation duplicates
      vector<int> types_config0,types_config1,types_config2;
      uint natoms_super=(uint)n_hnf*xstr_nopocc.atoms.size();
      if(LDEBUG){cerr << __AFLOW_FUNC__ << " natoms_super=" << natoms_super << endl;}
      if(natoms_super==0){throw aurostd::xerror(__AFLOW_FILE__,__AFLOW_FUNC__,"natoms_super==0",_RUNTIME_ERROR_);}
      types_config0.resize(natoms_super);types_config1.resize(natoms_super);types_config2.resize(natoms_super);

      //aurostd::xcombos xc;  //this is NOT an xcombos permutations, these are 1->2, 2->3, strictly
      bool found=false;
      for(i=0;i<vv_types_config.size();i++){  //do NOT use a constant vv_types_config.size(), it will change within loop
        //build types_config0
        k=0;
        for(site=0;site<vv_types_config[i].size();site++){
          for(occ=0;occ<vv_types_config[i][site].size();occ++){
            types_config0[k++]=vv_types_config[i][site][occ];
          }
        }
        if(LDEBUG){cerr << __AFLOW_FUNC__ << " types_config0=" << aurostd::joinWDelimiter(types_config0,",") << endl;}
        for(j=vv_types_config.size()-1;j>i;j--){  //do NOT use a constant vv_types_config.size(), it will change within loop
          if(LDEBUG){cerr << __AFLOW_FUNC__ << " comparing i=" << i << " with j=" << j << endl;}
          //build types_config2
          k=0;
          for(site=0;site<vv_types_config[j].size();site++){
            for(occ=0;occ<vv_types_config[j][site].size();occ++){
              types_config2[k++]=vv_types_config[j][site][occ];
            }
          }
          if(LDEBUG){cerr << __AFLOW_FUNC__ << " types_config2=" << aurostd::joinWDelimiter(types_config2,",") << endl;}
          found=false;
          //build types_config1
          for(k=0;k<types_config0.size();k++){types_config1[k]=types_config0[k];}
          for(permut=0;permut<natoms_super;permut++){
            if(permut>0){ //actually permute
              std::rotate(types_config1.begin(),types_config1.begin()+1,types_config1.end());
            }
            if(LDEBUG){
              cerr << __AFLOW_FUNC__ << " comparing:" << endl;
              cerr << __AFLOW_FUNC__ << " types_config1=" << aurostd::joinWDelimiter(types_config1,",") << endl;
              cerr << __AFLOW_FUNC__ << " types_config2=" << aurostd::joinWDelimiter(types_config2,",") << endl;
            }
            if(types_config1==types_config2){found=true;break;} //vector<int> can be compared exactly
          }
          if(found==true){
            if(LDEBUG){cerr << __AFLOW_FUNC__ << " erasing j=" << j << endl;}
            vv_types_config.erase(vv_types_config.begin()+j);
            continue;
          }
        }
      }

      if(LDEBUG){cerr << __AFLOW_FUNC__ << " vv_types_config.size()=" << vv_types_config.size() << endl;}

      throw aurostd::xerror(__AFLOW_FILE__,__AFLOW_FUNC__,"approach not complete yet",_RUNTIME_ERROR_);
    }

    //ORIGINAL
    //ABCDStructureSuper pds;
    //pds.reset();
    //resetHNFMatrices();
    ////cerr << "HERE2" << endl;
    //while(iterateHNFMatrix()){
    //  //cerr << "HERE3" << endl;
    //  energy_analyzer.getCluster(hnf_mat);
    //  pds.m_hnf_index=hnf_index;
    //  //cerr << "HERE4" << endl;
    //  pds.hnf_mat=hnf_mat;
    //  resetSiteConfigurations();
    //  site_config_index=0;
    //  //cerr << "HERE5" << endl;
    //  while(getNextSiteConfiguration()){
    //    //cerr << "HERE6" << endl;
    //    pds.m_site_config_index=site_config_index;
    //    //cerr << pds.site_config_index << endl;
    //    pds.v_types_config=v_types_config;
    //    //cerr << "HERE7" << endl;
    //    getBonds();
    //    //cerr << "HERE8" << endl;
    //    pds.energy=getUFFEnergy();
    //    pds.m_degeneracy=1;
    //    //cerr << "HERE9" << endl;
    //    add2DerivativeStructuresList(pds);
    //    //cerr << "DONE ADDING " << endl;
    //    site_config_index++;
    //		pflow::updateProgressBar(++current_iteration,total_permutations_count,*p_oss);
    //    //cerr << "HERE10" << endl;
    //  }
    //  hnf_index++;
    //}

    //tests of stupidity - START
    if(!l_supercell_sets.size()){
      message << "No supercells detected by UFF. Please run calculate() to determine unique supercells";
      throw aurostd::xerror(__AFLOW_FILE__,__AFLOW_FUNC__,message);
      //pflow::logger(__AFLOW_FILE__,__AFLOW_FUNC__,message,m_aflags,*p_FileMESSAGE,*p_oss,_LOGGER_ERROR_);
      //cerr << "probably broken pointers" << endl;
    }


    if(DEFAULT_POCC_PERFORM_ROBUST_STRUCTURE_COMPARISON){
      bool DEBUG_RSC=false;
      message << "Calculated " << l_supercell_sets.size() << " unique supercell groups via UFF, now performing robust structure comparison";
      pflow::logger(__AFLOW_FILE__,__AFLOW_FUNC__,message,m_aflags,*p_FileMESSAGE,*p_oss,_LOGGER_MESSAGE_);//_LOGGER_COMPLETE_);

      unsigned long long int count_new_groups;
      for(std::list<POccSuperCellSet>::iterator it=l_supercell_sets.begin();it!=l_supercell_sets.end();++it){
        if(DEBUG_RSC||LDEBUG){cerr << __AFLOW_FUNC__ << " current it=" << std::distance(l_supercell_sets.begin(),it)+1 << "/" << std::distance(l_supercell_sets.begin(),l_supercell_sets.end()) << " [1]" << endl;}
        POccSuperCellSet& pscs=(*it);
        std::sort(pscs.m_psc_set.begin(),pscs.m_psc_set.end(),sortPSCsUFFEnergy); //sort by energies (should all be about the same, ensures splits via structure comparison stay sorted by energy
        count_new_groups=runRobustStructureComparison(it);  //l_supercell_sets may change size, get count of the increase
        if(DEBUG_RSC||LDEBUG){cerr << __AFLOW_FUNC__ << " advancing by " << count_new_groups-1 << endl;}
        std::advance(it,count_new_groups-1);  //adjust iterator appropriately
        if(DEBUG_RSC||LDEBUG){cerr << __AFLOW_FUNC__ << " current it=" << std::distance(l_supercell_sets.begin(),it)+1 << "/" << std::distance(l_supercell_sets.begin(),l_supercell_sets.end()) << " [2]" << endl;}
        if(DEBUG_RSC||LDEBUG){cerr << __AFLOW_FUNC__ << " it=" << std::distance(l_supercell_sets.begin(),it)  << " vs. l_supercell_sets.end()=" << std::distance(l_supercell_sets.begin(),l_supercell_sets.end()) << endl;}
      }
    }

    message << "Calculated " << l_supercell_sets.size() << " unique supercells";
    pflow::logger(__AFLOW_FILE__,__AFLOW_FUNC__,message,m_aflags,*p_FileMESSAGE,*p_oss,_LOGGER_COMPLETE_);

    unsigned long long int total_degeneracy=0;

    stringstream message_prec;
    int prec=(int)ceil(log10(1.0/m_energy_uff_tolerance));
    for(std::list<POccSuperCellSet>::iterator it=l_supercell_sets.begin();it!=l_supercell_sets.end();++it){
      //cerr << "UNIQUE " << std::distance(l_supercell_sets.begin(),it) << endl;
      message_prec << std::fixed << std::setprecision(prec) << "Structure bin "  << std::distance(l_supercell_sets.begin(),it)+1 << ": energy=" << (*it).getUFFEnergy() << ", " << "degeneracy=" << (*it).getDegeneracy();
      pflow::logger(__AFLOW_FILE__,__AFLOW_FUNC__,message_prec,m_aflags,*p_FileMESSAGE,*p_oss,_LOGGER_MESSAGE_);
      //cerr << endl;
      total_degeneracy+=(*it).getDegeneracy();
    }

    if(total_permutations_count!=total_degeneracy){
      throw aurostd::xerror(__AFLOW_FILE__,__AFLOW_FUNC__,"Unexpected degeneracy count (does not match expected total permutations count)");
    }

    if(m_p_flags.flag("POCC_COUNT_UNIQUE")){return;}  //so we don't bombard user with too much verbosity

    message << "Resorting unique supercell order by HNF matrix/site configuration indices";
    pflow::logger(__AFLOW_FILE__,__AFLOW_FUNC__,message,m_aflags,*p_FileMESSAGE,*p_oss,_LOGGER_MESSAGE_);

    //go through sets and sort by hnf/site_config index
    //this ensures that even if we mess with underlying UFF/structure comparison algorithm, the same structure is chosen everytime
    for(std::list<POccSuperCellSet>::iterator it=l_supercell_sets.begin();it!=l_supercell_sets.end();++it){
      POccSuperCellSet& pscs=(*it);
      std::sort(pscs.m_psc_set.begin(),pscs.m_psc_set.end()); //sort by indices
    }
    l_supercell_sets.sort();  //finally sort on indices so the list is always fixed

    if(true && !m_aflags.Directory.empty() && !m_p_flags.flag("POCC_SKIP_WRITING_FILES")){ //move me so it runs whenever pocc runs (even post-processing)
      message << "Writing out " << POCC_ALL_HNF_MATRICES_FILE;pflow::logger(__AFLOW_FILE__,__AFLOW_FUNC__,message,m_aflags,*p_FileMESSAGE,*p_oss,_LOGGER_MESSAGE_);
      stringstream all_hnf_mat_ss;
      resetHNFMatrices();
      hnf_index=0;
      while(iterateHNFMatrix()){
        all_hnf_mat_ss << AFLOWIN_SEPARATION_LINE << endl;
        all_hnf_mat_ss << AFLOW_POCC_TAG << "HNF_MATRIX " << hnf_index+1 << "/" << hnf_count << endl;
        all_hnf_mat_ss << hnf_mat << endl;
        all_hnf_mat_ss << AFLOWIN_SEPARATION_LINE << endl;
        hnf_index++;
      }
      aurostd::stringstream2file(all_hnf_mat_ss,getOutputPath()+"/"+POCC_FILE_PREFIX+POCC_ALL_HNF_MATRICES_FILE);
    }

    if(true && !m_aflags.Directory.empty() && !m_p_flags.flag("POCC_SKIP_WRITING_FILES")){ //move me so it runs whenever pocc runs (even post-processing)
      message << "Writing out " << POCC_ALL_SITE_CONFIGURATIONS_FILE;pflow::logger(__AFLOW_FILE__,__AFLOW_FUNC__,message,m_aflags,*p_FileMESSAGE,*p_oss,_LOGGER_MESSAGE_);
      stringstream all_site_configs_ss;
      resetSiteConfigurations();
      site_config_index=0;
      while(getNextSiteConfiguration()){
        all_site_configs_ss << AFLOWIN_SEPARATION_LINE << endl;
        all_site_configs_ss << AFLOW_POCC_TAG << "SITE_CONFIGURATION " << site_config_index+1 << "/" << types_config_permutations_count << endl;
        for(uint site=0;site<v_types_config.size();site++){
          for(uint atom=0;atom<v_types_config[site].size();atom++){
            all_site_configs_ss << (site==0&&atom==0?"":" ") << aurostd::utype2string(v_types_config[site][atom]);
          }
          all_site_configs_ss << ((site!=v_types_config.size()-1)?";":"");
        }
        all_site_configs_ss << endl;
        const deque<string>& species=xstr_pocc.species;
        for(uint site=0;site<v_types_config.size();site++){
          for(uint atom=0;atom<v_types_config[site].size();atom++){
            if(v_types_config[site][atom]>=0){
              if(v_types_config[site][atom]<(int)species.size()){all_site_configs_ss << (site==0&&atom==0?"":" ") << species[v_types_config[site][atom]];}
              else {all_site_configs_ss << (site==0&&atom==0?"":" ") << "XX";}
            }
            else {all_site_configs_ss << (site==0&&atom==0?"":" ") << "VAC";}
          }
          all_site_configs_ss << ((site!=v_types_config.size()-1)?";":"");
        }
        all_site_configs_ss << endl;
        all_site_configs_ss << AFLOWIN_SEPARATION_LINE << endl;
        site_config_index++;
      }
      aurostd::stringstream2file(all_site_configs_ss,getOutputPath()+"/"+POCC_FILE_PREFIX+POCC_ALL_SITE_CONFIGURATIONS_FILE);
    }

    if(DEFAULT_POCC_WRITE_OUT_ALL_SUPERCELLS && !m_aflags.Directory.empty() && !m_p_flags.flag("POCC_SKIP_WRITING_FILES")){
      message << "Writing out " << POCC_ALL_SUPERCELLS_FILE << ". Please be patient.";
      pflow::logger(__AFLOW_FILE__,__AFLOW_FUNC__,message,m_aflags,*p_FileMESSAGE,*p_oss,_LOGGER_MESSAGE_);
      stringstream all_supercells_ss;
      //string POSCAR_START=POSCAR_POCC_series_START_tag;
      //string POSCAR_STOP=POSCAR_POCC_series_STOP_tag;
      //stringstream POSCAR_strtag_ss;
      string POSCAR_strtag="";
      POccSuperCell psc;
      unsigned long long int isupercell=0;
      for(std::list<POccSuperCellSet>::iterator it=l_supercell_sets.begin();it!=l_supercell_sets.end();++it){
        isupercell=std::distance(l_supercell_sets.begin(),it);
        if(LDEBUG) {cerr << __AFLOW_FUNC__ << " isupercell=" << isupercell << endl;}
        const POccSuperCellSet& pscs=(*it);
        //all_supercells_ss << "---------------------------------------------------------------------------------------------" << endl;
        all_supercells_ss << AFLOWIN_SEPARATION_LINE << endl;
        all_supercells_ss << AFLOW_POCC_TAG << "STRUCTURES_GROUP " << isupercell+1 << "/" << l_supercell_sets.size() << endl;
        all_supercells_ss << AFLOWIN_SEPARATION_LINE << endl;
        for(uint i=0;i<pscs.m_psc_set.size();i++){
          if(LDEBUG) {cerr << __AFLOW_FUNC__ << " i=" << i << endl;}
          psc=pscs.m_psc_set[i];
          psc.m_degeneracy=1;
          POSCAR_strtag=pocc::getARUNString(isupercell,l_supercell_sets.size(),i,pscs.m_psc_set.size(),pscs.m_psc_set[i].m_hnf_index,pscs.m_psc_set[i].m_site_config_index,true);
          all_supercells_ss << AFLOWIN_SEPARATION_LINE << endl;
          all_supercells_ss << AFLOW_POCC_TAG << "STRUCTURE " << i+1 << "/" << pscs.m_psc_set.size() << endl;
          all_supercells_ss << AFLOWIN_SEPARATION_LINE << endl;
          //[OBSOLETE]POSCAR_strtag_ss.str("");
          //[OBSOLETE]POSCAR_strtag_ss << std::setfill('0') << std::setw(aurostd::getZeroPadding(l_supercell_sets.size())) << isupercell+1 << "_"; //+1 so we start at 1, not 0 (count)
          //[OBSOLETE]POSCAR_strtag_ss << std::setfill('0') << std::setw(aurostd::getZeroPadding(pscs.m_psc_set.size())) << (i+1) << "_"; //+1 so we start at 1, not 0 (count)
          //[OBSOLETE]POSCAR_strtag_ss << "H";
          //[OBSOLETE]POSCAR_strtag_ss << pscs.m_psc_set[i].m_hnf_index;
          //[OBSOLETE]POSCAR_strtag_ss << "C";
          //[OBSOLETE]POSCAR_strtag_ss << pscs.m_psc_set[i].m_site_config_index;
          all_supercells_ss << AFLOW_POCC_TAG << "UFF_ENERGY=" << std::fixed << std::setprecision(15) << psc.m_energy_uff << endl; all_supercells_ss.unsetf(std::ios_base::floatfield);
          all_supercells_ss << AFLOWIN_SEPARATION_LINE << endl;
          //[OBSOLETE]all_supercells_ss << POSCAR_POCC_series_START_tag << POSCAR_strtag_ss.str() << endl;
          all_supercells_ss << POSCAR_POCC_series_START_tag << POSCAR_strtag << endl;
          all_supercells_ss << createXStructure(psc,n_hnf,hnf_count,types_config_permutations_count,true,PRIMITIVIZE); // << endl;
          if(LDEBUG) {cerr << __AFLOW_FUNC__ << " structure created" << endl;}
          //[OBSOLETE]all_supercells_ss << POSCAR_POCC_series_STOP_tag << POSCAR_strtag_ss.str() << endl;
          all_supercells_ss << POSCAR_POCC_series_STOP_tag << POSCAR_strtag << endl;
          all_supercells_ss << AFLOWIN_SEPARATION_LINE << endl;
        }
        //all_supercells_ss << AFLOWIN_SEPARATION_LINE << endl;
      }
      aurostd::stringstream2file(all_supercells_ss,getOutputPath()+"/"+POCC_FILE_PREFIX+POCC_ALL_SUPERCELLS_FILE);
    }

    //tests of stupidity - END
  }

  unsigned long long int POccCalculator::getUniqueSuperCellsCount() const {return l_supercell_sets.size();}

  //int getZeroPadding(unsigned long long int num){return int(log10(num))+1;} ME20190108 - moved to aurostd

  string POccCalculator::getARUNString(unsigned long long int i) {return pocc::getARUNString(l_supercell_sets,i);}

  string getARUNString(const std::list<POccSuperCellSet>& l_supercell_sets,unsigned long long int i) {
    std::list<POccSuperCellSet>::const_iterator it=l_supercell_sets.begin();
    std::advance(it,i);
    return pocc::getARUNString(i,l_supercell_sets.size(),0,(*it).m_psc_set.size(),(*it).getSuperCell().m_hnf_index,(*it).getSuperCell().m_site_config_index,false);
  }

  string getARUNString(
      unsigned long long int index_structure_group,
      unsigned long long int vstructure_groups_size,
      unsigned long long int index_structure,
      unsigned long long int vstructures_size,
      unsigned long long int index_hnf,
      unsigned long long int index_site_config,
      bool include_strgrp) {
    stringstream ARUN;

    //[CO20181226 - done automatically in AVASP_populateXVASP()]ARUN << "ARUN.POCC_";
    ARUN << std::setfill('0') << std::setw(aurostd::getZeroPadding(vstructure_groups_size)) << index_structure_group+1 << "_";  //+1 so we start at 1, not 0 (count)
    if(include_strgrp){ARUN << std::setfill('0') << std::setw(aurostd::getZeroPadding(vstructures_size)) << index_structure+1 << "_";}
    ARUN << "H";
    ARUN << index_hnf; //-1 because this is treated as a HASH and it starts at 0
    ARUN << "C";
    ARUN << index_site_config; //-1 because this is treated as a HASH and it starts at 0

    //no padding the hash, unnecessary
    //ARUN << "H";
    //ARUN << std::setfill('0') << std::setw(aurostd::getZeroPadding(hnf_count-1)) << (*it).getSuperCell().m_hnf_index; //-1 because this is treated as a HASH and it starts at 0
    //ARUN << "C";
    //ARUN << std::setfill('0') << std::setw(aurostd::getZeroPadding(types_config_permutations_count-1)) << (*it).getSuperCell().m_site_config_index; //-1 because this is treated as a HASH and it starts at 0

    //string ARUN;
    //ARUN="ARUN.POCC"+aurostd::utype2string(i);
    //ARUN+="H"+aurostd::utype2string((*it).getSuperCell().m_hnf_index);//+1);
    //ARUN+="C"+aurostd::utype2string((*it).getSuperCell().m_site_config_index);//+1);
    //return ARUN;

    return ARUN.str();
  }

  xstructure POccCalculator::getUniqueSuperCell(unsigned long long int i) {
    stringstream message;

    if(i>l_supercell_sets.size()-1){
      throw aurostd::xerror(__AFLOW_FILE__,__AFLOW_FUNC__,"Invalid supercell index");
    }

    std::list<POccSuperCellSet>::iterator it=l_supercell_sets.begin();
    std::advance(it,i);

    POccSuperCell psc=(*it).getSuperCell();
    psc.m_degeneracy=(*it).getDegeneracy(); //BEWARE OF DEGENERACY of this special POccSuperCell, representative of all supercells in that set

    return createXStructure(psc,n_hnf,hnf_count,types_config_permutations_count,true,PRIMITIVIZE);
  }

  vector<xstructure> POccCalculator::getUniqueDerivativeStructures() {
    stringstream message;

    vector<xstructure> v_xstr;
    if(!l_supercell_sets.size()){
      message << "No supercells detected. Please run calculate() to determine unique supercells";
      pflow::logger(__AFLOW_FILE__,__AFLOW_FUNC__,message,m_aflags,*p_FileMESSAGE,*p_oss,_LOGGER_ERROR_);
      return v_xstr;
    }

    unsigned long long int current_iteration=0;
    pflow::updateProgressBar(current_iteration,l_supercell_sets.size()-1,*p_oss);
    POccSuperCell psc;
    for(std::list<POccSuperCellSet>::iterator it=l_supercell_sets.begin();it!=l_supercell_sets.end();++it){
      psc=(*it).getSuperCell();
      psc.m_degeneracy=(*it).getDegeneracy(); //BEWARE OF DEGENERACY of this special POccSuperCell, representative of all supercells in that set
      v_xstr.push_back(createXStructure(psc,n_hnf,hnf_count,types_config_permutations_count,true,PRIMITIVIZE));
      pflow::updateProgressBar(++current_iteration,l_supercell_sets.size()-1,*p_oss);
      //cout << AFLOWIN_SEPARATION_LINE << endl;
      //cout << createXStructure((*it),true);
      //cout << AFLOWIN_SEPARATION_LINE << endl;
    }

    message << "Full list generated";
    pflow::logger(__AFLOW_FILE__,__AFLOW_FUNC__,message,m_aflags,*p_FileMESSAGE,*p_oss,_LOGGER_MESSAGE_);

    return v_xstr;

    //  resetHNFMatrices();
    //  while(iterateHNFMatrix()){
    ////unsigned long long int total_permutations_count=0;
    //  //cerr << "NEW HNF" << endl;
    //  //cerr << hnf_mat << endl;
    //  
    //  v_types_config.clear();
    //  

    //getBonding(hnf_mat,distance_matrix,v_bonded_atom_indices,v_nonbonded_atom_indices);
    //energy_analyzer.getBonding(p_str,hnf_mat);
    //    getBonds();

    //    resetSiteConfigurations();
    //    while(getNextSiteConfiguration()){
    //getSpecificBonding();
    //      getUFFEnergy();
    //getXStructure();
    //    //total_permutations_count++;
    //    //cerr << "Possibility " << total_permutations_count << "    ";
    //    //for(uint i=0;i<v_types_config.size();i++){
    //    //  for(uint j=0;j<v_types_config[i].size();j++){
    //    //    cerr << v_types_config[i][j] << " ";
    //    //  }
    //    //  cerr << "    ";
    //    //}
    //    //cerr << endl;
    //    }
    //
    //  //cerr << "end hnf" << endl << endl;
    //  }



    //ostream& oss=cout;
    //message << "Total number of derivative structure possibilities = " << total_permutations_count;
    //pflow::logger(__AFLOW_FILE__,__AFLOW_FUNC__,message,m_aflags,*p_FileMESSAGE,*p_oss,_LOGGER_MESSAGE_);


    //return true;
  }

  // ME20211008 - Map an input structure to the parent PARTCAR
  // It builds this map by creating a map from the input structure
  // to the unrelaxed derivative structure first. Then, it creates
  // a map from the unrelaxed derivative structure to the PARTCAR.
  // The maps are combined in the end.
  vector<uint> POccCalculator::getMapToPARTCAR(unsigned long long int isupercell, const xstructure& xstr_in) {
    bool LDEBUG=(FALSE || _DEBUG_POCC_ || XHOST.DEBUG); 
<<<<<<< HEAD
    string __AFLOW_FUNC__ = XPID + "POccCalculator::getMapToPARTCAR():";
=======
>>>>>>> 7d48d18f
    string message = "";
    if (isupercell > l_supercell_sets.size() - 1) {
      throw aurostd::xerror(__AFLOW_FILE__,__AFLOW_FUNC__, "Invalid supercell index.");
    }

    std::list<POccSuperCellSet>::iterator it=l_supercell_sets.begin();
    std::advance(it, isupercell);
    if (LDEBUG) {
      std::cerr << __AFLOW_FUNC__ << " Input structure:" << std::endl;
      std::cerr << xstr_in << std::endl;
    }

    // Get the derivatice structure from the unique structure file
    vector<string> vlines;
    string structures_file = aurostd::CleanFileName(m_aflags.Directory + "/" + POCC_FILE_PREFIX + POCC_UNIQUE_SUPERCELLS_FILE);
    if (!aurostd::EFileExist(structures_file)) {
      message = "Could not load derivative structure."
        " Unique structures file " + structures_file + " not found.";
      throw aurostd::xerror(__AFLOW_FILE__, __AFLOW_FUNC__, message, _FILE_NOT_FOUND_);
    }
    aurostd::efile2vectorstring(structures_file, vlines);
    stringstream poscar;
    bool found_POSCAR_START_tag = false, found_POSCAR_STOP_tag = false;
    unsigned long long int structure_counter = 0;
    for (uint i = 0; i < vlines.size(); i++) {
      if (!found_POSCAR_START_tag) {
        found_POSCAR_START_tag = aurostd::substring2bool(vlines[i], POSCAR_START_tag);
        if (found_POSCAR_START_tag) continue;
      }
      found_POSCAR_STOP_tag = aurostd::substring2bool(vlines[i], POSCAR_STOP_tag);
      if (found_POSCAR_STOP_tag) {
        if (!found_POSCAR_START_tag) {
          message = "Could not load derivative structure."
            "Found POSCAR stop tag before start tag while reading " + structures_file + ".";
          throw aurostd::xerror(__AFLOW_FILE__, __AFLOW_FUNC__, message, _FILE_CORRUPT_);
        }
        found_POSCAR_START_tag = false;
        if (structure_counter == isupercell) break;
        else structure_counter++;
      }
      if (found_POSCAR_START_tag && (structure_counter == isupercell)) {
        poscar << vlines[i] << std::endl;
      }
    }
    xstructure xstr_derivative(poscar);
    if (LDEBUG) {
      std::cerr << __AFLOW_FUNC__ << " Derivative structure:" << std::endl;
      std::cerr << xstr_derivative << std::endl;
    }

    // Match structures
    bool same_species = true;
    bool scale_volume = true;
    bool optimize_match = false;
    double misfit = 0.0;
    structure_mapping_info mapping_info = compare::initialize_misfit_struct();
    bool matched = false;
    uint natoms_in = xstr_in.atoms.size();
    uint natoms_derivative = xstr_derivative.atoms.size();
    if (natoms_in < natoms_derivative) {
      matched = compare::aflowCompareStructure(xstr_derivative, xstr_in, same_species, scale_volume, optimize_match, misfit, mapping_info);
    } else {
      matched = compare::aflowCompareStructure(xstr_in, xstr_derivative, same_species, scale_volume, optimize_match, misfit, mapping_info);
    }
    if (!matched) {
      message = "Could not map structure to derivative structure.";
      throw aurostd::xerror(__AFLOW_FILE__, __AFLOW_FUNC__, message, _RUNTIME_ERROR_);
    }

    if (LDEBUG) std::cerr << __AFLOW_FUNC__ << "atom_map = " << aurostd::joinWDelimiter(mapping_info.atom_map, " ") << std::endl;

    // Create map from the relaxed structrue to the derivative structure
    // The number of atoms in the relaxed structure may be bigger larger
    // than in the derivative structure (sconv vs. sprim). In that case,
    // structure comparison only returns the maps to the supercell of the
    // derivative structure with the same number of atoms.
    // Luckily, structure comparison creates supercells in a predictable
    // way (0 0 1 1 2 2 instead of,  e.g. 0 1 2 0 1 2) so we can use the
    // ratio of atoms to map to the actual derivative structure.
    uint atom_ratio = 0;
    vector<uint> map_to_derivative(natoms_in);
    if (natoms_in < natoms_derivative) {
      // NOT TESTED!
      // If the input structure has fewer atoms, then we need to do a
      // one-to-many map. It should not matter which equivalent atoms
      // in the derivative structure it maps to.
      atom_ratio = natoms_derivative/natoms_in;
      int index = -1;
      for (uint i = 0; i < natoms_in; i++) {
        aurostd::WithinList(mapping_info.atom_map, i * atom_ratio, index);
        map_to_derivative[i] = index;
      }
    } else {
      atom_ratio = natoms_in/natoms_derivative;
      for (uint i = 0; i < mapping_info.atom_map.size(); i++) {
        map_to_derivative[i] = mapping_info.atom_map[i]/atom_ratio;
      }
    }

    if (LDEBUG) std::cerr << "map_to_derivative = " << aurostd::joinWDelimiter(map_to_derivative, " ") << std::endl;

    // To get the map from the derivative structure to the PARTCAR, get the
    // full site configuration vector from the derivative structure title
    vector<string> tokens, tokens2;
    string config_str = "";
    aurostd::string2tokens(xstr_derivative.title, tokens, " ");
    for (uint i = 0; tokens.size(); i++) {
      if (tokens[i].find("site_config(") != string::npos) {
        aurostd::string2tokens(tokens[i], tokens2, "/");
        if (tokens2.size() != 2) continue;  // not the right site_config string
        aurostd::StringSubst(tokens2[0], "site_config(", "");
        aurostd::StringSubst(tokens2[0], "#", "");
        if (!aurostd::isfloat(tokens2[0])) continue;  // not the right site_config string
        aurostd::string2tokens(tokens[i], tokens2, "=");
        config_str += tokens2[1];
        i++;
        do {
          config_str += " " + tokens[i];
          if (i == tokens.size() - 1) break;
        } while(tokens[i++].find("]") == string::npos);
        break;
      }
    }
    if (config_str.empty()) {
      message = "Could not determine full site configuration.";
      throw aurostd::xerror(__AFLOW_FILE__, __AFLOW_FUNC__, message, _RUNTIME_ERROR_);
    }
    aurostd::string2tokens(config_str.substr(1, config_str.length() - 2), tokens, ";");
    vector<vector<int> > config(tokens.size());
    for (uint i = 0; i < tokens.size(); i++) {
      aurostd::string2tokens(tokens[i], tokens2, " ");
      for (uint j = 0; j < tokens2.size(); j++) {
        config[i].push_back(aurostd::string2utype<int>(tokens2[j]));
      }
    }
    if (LDEBUG) {
      std::cerr << __AFLOW_FUNC__ << " Site configuration:" << std::endl;
      for (uint i = 0; i < config.size(); i++) {
        std::cerr << aurostd::joinWDelimiter(config[i], " ") << std::endl;
      }
    }

    // Site configurations are stored by type, so we need to create a
    // type to PARTCAR map for each site
    uint nsites = m_pocc_sites.size();
    uint ntypes = xstr_pocc.species.size();
    vector<vector<int> > type2occMap(nsites, vector<int>(ntypes, -1)); // -1 means no atoms of this type on that site
    int type = 0, occ = 0;
    for (uint site = 0; site < m_pocc_sites.size(); site++) {
      for (uint t = 0; t < m_pocc_sites[site].v_types.size(); t++) {
        type = (int) m_pocc_sites[site].v_types[t];
        occ = (int) m_pocc_sites[site].v_occupants[t];
        type2occMap[site][type] = occ;
      }
    }
    if (LDEBUG) {
      std::cerr << __AFLOW_FUNC__ << " type2occMap:" << std::endl;
      for (uint i = 0; i < type2occMap.size(); i++) {
        std::cerr << aurostd::joinWDelimiter(type2occMap[i], " ") << std::endl;
      }
    }

    // Create a flat map from the derivative structure to PARTCAR
    vector<uint> derivative_partcar_map;
    for (uint site = 0; site < config.size(); site++) {
      std::sort(config[site].begin(), config[site].end());  // Site configurations are not sorted, but structures always are
      for (uint at = 0; at < config[site].size(); at++) {
        type = config[site][at];
        if (type < 0) continue;  // type can be -1 when sites are not used
        occ = type2occMap[site][type];
        if (occ < 0) {
          message = "Mismatch between derivative structure and PARTCAR.";
          throw aurostd::xerror(__AFLOW_FILE__, __AFLOW_FUNC__, message, _RUNTIME_ERROR_);
        } else {
          derivative_partcar_map.push_back((uint) occ);
        }
      }
    }

    if (LDEBUG) std::cerr << __AFLOW_FUNC__ << " derivative_partcar_map = " << aurostd::joinWDelimiter(derivative_partcar_map, " ") << std::endl;

    // Finally, combine the maps to map the input structure to PARTCAR
    vector<uint> map_to_partcar;
    for (uint i = 0; i < map_to_derivative.size(); i++) {
      map_to_partcar.push_back(derivative_partcar_map[map_to_derivative[i]]);
    }
    if (LDEBUG) std::cerr << __AFLOW_FUNC__ << " map_to_partcar = " << aurostd::joinWDelimiter(map_to_partcar, " ") << std::endl;

    return map_to_partcar;
  }

} // namespace pocc

namespace pocc {
  //--------------------------------------------------------------------------------
  // class POccSiteConfiguration (nested in POccCalculator)
  //--------------------------------------------------------------------------------
  POccSiteConfiguration::POccSiteConfiguration() {
    free();
  }

  POccSiteConfiguration::POccSiteConfiguration(int _site,int _i_hnf,vector<POccUnit>& pocc_groups) {
    free();
    site=_site;
    i_hnf=_i_hnf;
    m_pocc_groups=pocc_groups;
  }

  POccSiteConfiguration::POccSiteConfiguration(const POccSiteConfiguration& b){copy(b);}

  POccSiteConfiguration::~POccSiteConfiguration() {free();}

  void POccSiteConfiguration::free() {
    site=0;
    i_hnf=0;
    m_pocc_groups.clear();
    //cerr << "WOO1" << endl;
    //delete(v_pocc_groups);
    //cerr << "WOO2" << endl;
    //vector<POccUnit> tmp; v_pocc_groups=tmp;
    //delete v_pocc_groups;
    partial_occupation_flag=false;
    xv_occupation_count_input.clear();
    xv_occupation_multiple.clear();
    xv_occupation_count_supercell.clear();
    xv_partial_occupation_value.clear();
    xv_site_error.clear();
    occupation_count_total=0;
    vacancy_count=0;
    max_site_error=0.0;
    //error_total=0.0;
    //types_configuration.clear();
  }

  void POccSiteConfiguration::copy(const POccSiteConfiguration& b) {
    site=b.site;
    i_hnf=b.i_hnf;
    m_pocc_groups=b.m_pocc_groups;
    partial_occupation_flag=b.partial_occupation_flag;
    xv_occupation_count_input=b.xv_occupation_count_input;
    xv_occupation_multiple=b.xv_occupation_multiple;
    xv_occupation_count_supercell=b.xv_occupation_count_supercell;
    xv_partial_occupation_value=b.xv_partial_occupation_value;
    xv_site_error=b.xv_site_error;
    occupation_count_total=b.occupation_count_total;
    vacancy_count=b.vacancy_count;
    //error_total=b.error_total;
    max_site_error=b.max_site_error;
    //types_configuration_debug=b.types_configuration_debug;
  }

  const POccSiteConfiguration& POccSiteConfiguration::operator=(const POccSiteConfiguration& b) { // operator= PUBLIC
    if(this!=&b) {free();copy(b);}
    return *this;
  }

  void POccSiteConfiguration::clear() {POccSiteConfiguration a;copy(a);} // clear PRIVATE

  void POccSiteConfiguration::prepareNoPOccConfig() {
    //////////////////////////////////////////////////////////////////////////////
    //clear all fields, but save that which is declared in constructor
    int _site=site, _i_hnf=i_hnf;
    vector<POccUnit> pocc_groups=m_pocc_groups;
    clear();
    site=_site; i_hnf=_i_hnf;
    m_pocc_groups=pocc_groups;
    //////////////////////////////////////////////////////////////////////////////
    partial_occupation_flag = false;
    xvector<int> xvi_dummy(0,0); 
    xvector<double> xvd_dummy(0,0); 
    xvi_dummy(0)=1; xv_occupation_count_input=xvi_dummy;
    xvi_dummy(0)=i_hnf; xv_occupation_multiple=xvi_dummy; xv_occupation_count_supercell=xvi_dummy;
    occupation_count_total=i_hnf;
    xv_site_error=xvd_dummy;
    xv_partial_occupation_value=xvd_dummy;
  }

  void POccSiteConfiguration::preparePOccConfig() {
    bool LDEBUG=(FALSE || _DEBUG_POCC_ || XHOST.DEBUG);
    //////////////////////////////////////////////////////////////////////////////
    //clear all fields, but save that which is declared in constructor
    int _site=site, _i_hnf=i_hnf;
    vector<POccUnit> pocc_groups=m_pocc_groups;
    clear();
    site=_site; i_hnf=_i_hnf;
    m_pocc_groups=pocc_groups;
    //////////////////////////////////////////////////////////////////////////////
    partial_occupation_flag = true;
    int pocc_groups_count=m_pocc_groups.size();
    xvector<int> xvi_dummy(pocc_groups_count-1,0);
    xvector<double> xvd_dummy(pocc_groups_count-1,0);
    //cerr << pocc_groups_count << endl;
    //cerr << xvd_dummy.rows << endl;
    xv_occupation_count_input=xvi_dummy;
    xv_occupation_multiple=xvi_dummy;
    xv_occupation_count_supercell=xvi_dummy;
    xv_partial_occupation_value=xvd_dummy;
    xv_site_error=xvd_dummy;
    //create xv of counts of _pocc_group occupants
    //for(int i=0;i<xv_occupation_count_input.rows;i++){xv_occupation_count_input(i)=(*m_pocc_groups)[i].v_occupants.size();cerr << "xv_occupation_count_input(" << i << ")=" << xv_occupation_count_input(i) << endl;}
    for(int i=0;i<xv_occupation_count_input.rows;i++){xv_occupation_count_input[i]=m_pocc_groups[i].v_occupants.size();}
    //debug
    if(LDEBUG) {
      cerr << __AFLOW_FUNC__ << " site=" << site << ", i_hnf=" << i_hnf << endl;
      for(uint i=0;i<(uint)pocc_groups_count;i++){
        cerr << __AFLOW_FUNC__ << " pocc_group=" << i+1 << "/" << m_pocc_groups.size() << ": ";
        cerr << "v_occupants.size()=" << m_pocc_groups[i].v_occupants.size() << " ?= ";
        cerr << "xv_occupation_count_input=" << xv_occupation_count_input[i] << " ";
        cerr << endl;
      }
    }
    //debug
  }

  int POccSiteConfiguration::getNextOccupationMultiple(int i_hnf, xvector<int>& xv_next_occupation_multiple) {
    //this is a "dummy" bit-string constructor, except canonical bit-string constructors rely on recursion to enumerate ALL possibilities
    //in general, this is not memory-safe
    //so we enumerator ONE-BY-ONE, with a stop condition in place
    //also, most bit-string constructors start with the last digit, and iterate to the first digit (this is how binary numbers are read)
    //we do the opposite, iterate first digit first
    //it conveniently returns index (starts at 0) of _pocc_group impacted
    //i_hnf=_i_hnf;
    //cerr << "HERE  " << xv_next_occupation_multiple << endl;
    for(int i=0;i<xv_next_occupation_multiple.rows;i++){
      if(xv_next_occupation_multiple(i)>=i_hnf){  //greater than not necessary, but safe
        if(i==xv_next_occupation_multiple.rows-1){break;}  //STOP condition, safe
        xv_next_occupation_multiple(i)=0; continue;
      }
      xv_next_occupation_multiple(i)++;
      //cerr << xv_next_occupation_multiple << endl;
      return i;
    }
    return -1;  //STOP condition, safe
  }

  int POccSiteConfiguration::calculateOccupationCountTotal(xvector<int>& xv_next_occupation_multiple){
    return aurostd::scalar_product(xv_next_occupation_multiple,xv_occupation_count_input);
  }

  void POccSiteConfiguration::updateOccupationCounts(int _i_hnf, xvector<int> & xv_next_occupation_multiple){
    bool LDEBUG=(FALSE || _DEBUG_POCC_ || XHOST.DEBUG);
    i_hnf=_i_hnf;
    xv_occupation_multiple=xv_next_occupation_multiple;
    occupation_count_total=calculateOccupationCountTotal(xv_occupation_multiple); //aurostd::scalar_product(xv_occupation_multiple,xv_occupation_count_input);
    vacancy_count=i_hnf-occupation_count_total;
    if(LDEBUG) {
      cerr << __AFLOW_FUNC__ << " xv_occupation_multiple=" << xv_occupation_multiple << endl;
      cerr << __AFLOW_FUNC__ << " xv_occupation_count_input" << xv_occupation_count_input << endl;
      cerr << __AFLOW_FUNC__ << " i_hnf=" << i_hnf << endl;
      cerr << __AFLOW_FUNC__ << " occupation_count_total=" << occupation_count_total << endl;
      cerr << __AFLOW_FUNC__ << " vacancy_count=" << vacancy_count << endl;
    }
  }

  void POccSiteConfiguration::calculateError() {
    bool LDEBUG=(FALSE || _DEBUG_POCC_ || XHOST.DEBUG);
    //now check max_site_error
    max_site_error=0.0;
    for(uint pocc_group=0;pocc_group<m_pocc_groups.size();pocc_group++){
      xv_occupation_count_supercell[pocc_group]=xv_occupation_multiple[pocc_group]*xv_occupation_count_input[pocc_group];
      xv_partial_occupation_value[pocc_group] = (xv_occupation_multiple[pocc_group]/(double)i_hnf); //0.0;
      if(LDEBUG) {
        cerr << __AFLOW_FUNC__ << " m_pocc_groups[" << pocc_group << "].partial_occupation_value=" << m_pocc_groups[pocc_group].partial_occupation_value << endl;
        cerr << __AFLOW_FUNC__ << " xv_occupation_count_supercell[" << pocc_group << "]=" << xv_occupation_count_supercell[pocc_group] << endl;
        cerr << __AFLOW_FUNC__ << " xv_partial_occupation_value[" << pocc_group << "]=" << xv_partial_occupation_value[pocc_group] << endl;
        cerr << __AFLOW_FUNC__ << " occupation_count_total=" << occupation_count_total << endl;
        cerr << __AFLOW_FUNC__ << " xv_occupation_count_input[" << pocc_group << "]=" << xv_occupation_count_input[pocc_group] << endl;
      }
      //err = (double)xv_occupation_count_input[pocc_group] * m_pocc_sites[site].m_pocc_groups[pocc_group].partial_occupation_value;
      xv_site_error[pocc_group] = m_pocc_groups[pocc_group].partial_occupation_value;
      if(LDEBUG) {
        cerr << __AFLOW_FUNC__ << " xv_site_error[" << pocc_group << "] = m_pocc_groups[" << pocc_group << "].partial_occupation_value = " << m_pocc_groups[pocc_group].partial_occupation_value << endl;
      }
      //if(occupation_count_total > 0){
      //  xv_partial_occupation_value[pocc_group] = ((double)xv_occupation_count_supercell[pocc_group] / (double)i_hnf); //occupation_count_total);
      //  if(LDEBUG) {cerr << __AFLOW_FUNC__ << " xv_partial_occupation_value[pocc_group]  = ((double)xv_occupation_count_supercell[pocc_group] / (double)i_hnf) = " << xv_partial_occupation_value[pocc_group] << endl;}
      //  xv_partial_occupation_value[pocc_group] /= (double)xv_occupation_count_input[pocc_group];  //NORMALIZE to 1.0
      //  if(LDEBUG) {cerr << __AFLOW_FUNC__ << " xv_partial_occupation_value[pocc_group] /= (double)xv_occupation_count_input[pocc_group] = " << xv_partial_occupation_value[pocc_group] << endl;}
      xv_site_error[pocc_group] -= xv_partial_occupation_value[pocc_group];
      if(LDEBUG) {cerr << __AFLOW_FUNC__ << " xv_site_error[" << pocc_group << "] -= xv_partial_occupation_value[" << pocc_group << "] = " << xv_site_error[pocc_group] << endl;}
      //}
      //err/=(double)xv_occupation_count_input[pocc_group];  //NORMALIZE to 1.0
      //xv_site_error[pocc_group] = abs(xv_site_error[pocc_group]); //stability
      //error_total += xv_site_error[pocc_group];
      //cerr << "GROUP " << i << endl;
      ////cerr << "POCC " << m_pocc_sites[site].m_pocc_groups[pocc_group].partial_occupation_value << endl;
      //cerr << "MULTIPLE " << xv_occupation_multiple[pocc_group] << endl;
      //cerr << "COUNT " << xv_occupation_count_input[pocc_group] << endl;
      //cerr << "TOTAL " << xv_occupation_count_supercell[pocc_group] << endl;
      //cerr << "ERR1 " << xv_site_error[pocc_group] << endl;
      ////cerr << "ERR " << err << endl;
      //cerr << endl;
    }
    xv_site_error=aurostd::abs(xv_site_error);  //could be negative
    max_site_error = aurostd::max(xv_site_error);
    //cerr << "ERROR " << max_site_error << endl;
    //cerr << endl << endl;
  }

  //double POccSiteConfiguration::getErrorTotal() const {
  //  return error_total;
  //}

  bool POccSiteConfiguration::isPartiallyOccupied() const {
    return partial_occupation_flag;
  }

  vector<int> POccSiteConfiguration::getStartingTypesConfiguration() const {
    //return types_configuration_debug; //debug
    vector<int> starting_config(occupation_count_total+vacancy_count);
    //cerr << "WOOOOT " << starting_config.size() << endl;
    //cerr << "occupation_count_total=" << occupation_count_total << endl;
    //cerr << "vacancy_count=" << vacancy_count << endl;
    int site_count=0;
    for(int i=0;i<vacancy_count;i++){starting_config[i]=-1;} site_count+=vacancy_count;
    //for(int i=0;i<vacancy_count;i++){starting_config[site_count]=-1; site_count++;}
    for(uint group=0;group<m_pocc_groups.size();group++){
      for(uint occ=0;occ<m_pocc_groups[group].v_types.size();occ++){
        for(int i=0;i<xv_occupation_multiple[group];i++){
          starting_config[site_count]=m_pocc_groups[group].v_types[occ]; site_count++;
        }
      }
    }
    std::sort(starting_config.begin(),starting_config.end());
    //cerr << "site " << site << ": "; 
    //for(uint i=0;i<starting_config.size();i++){
    //  cerr << starting_config[i] << " ";
    //}
    //cerr << endl;
    //types_configuration=starting_configuration;
    return starting_config;
  }

} // namespace pocc

namespace pocc {
  vector<uint> getVacanciesSuperCell(const vector<int>& pc2sc_map,const vector<vector<int> >& v_types_config) {
    bool LDEBUG=(FALSE || _DEBUG_POCC_ || XHOST.DEBUG);
    vector<uint> v_vacancies;

    int type;
    uint starting_supercell_atom_index,supercell_atom_index;
    for(uint site=0;site<v_types_config.size();site++){
      starting_supercell_atom_index=pc2sc_map[site];
      if(LDEBUG) {cerr << __AFLOW_FUNC__ << " starting_supercell_atom_index=" << starting_supercell_atom_index << endl;}
      for(uint i=0;i<v_types_config[site].size();i++){
        type=v_types_config[site][i];
        if(type<0){
          supercell_atom_index=starting_supercell_atom_index+i;
          if(LDEBUG) {cerr << __AFLOW_FUNC__ << " supercell_atom_index=" << supercell_atom_index << endl;}
          //get index of corresponding site in supercell
          //then simply iterate to the particular site
          //remember, v_types_config[site][type]
          v_vacancies.push_back(supercell_atom_index);
        }
      }
    }

    std::sort(v_vacancies.rbegin(),v_vacancies.rend()); //sort greater first
    return v_vacancies;
  }

  void replaceRandomSitesSuperCell(
      const xstructure& xstr_pocc,
      const vector<uint>& types2pc_map,
      const vector<int>& pc2sc_map,
      const vector<vector<int> >& v_types_config,
      xstructure& supercell){
#if _DEBUG_POCC_CLUSTER_ANALYSIS_
    stringstream message;
#endif
    uint starting_supercell_atom_index,pocc_atom_index,supercell_atom_index;
    int type;
    xvector<double> fpos,cpos;

#if _DEBUG_POCC_CLUSTER_ANALYSIS_
    if(types2pc_map.size()==0){
      message << "types2pc_map.size()==0";
      throw aurostd::xerror(__AFLOW_FILE__,__AFLOW_FUNC__,message,_VALUE_ILLEGAL_);
    }

    if(pc2sc_map.size()==0){
      message << "pc2sc_map.size()==0";
      throw aurostd::xerror(__AFLOW_FILE__,__AFLOW_FUNC__,message,_VALUE_ILLEGAL_);
    }
#endif

    for(uint site=0;site<v_types_config.size();site++){
      starting_supercell_atom_index=pc2sc_map[site];
#if _DEBUG_POCC_CLUSTER_ANALYSIS_
      cerr << __AFLOW_FUNC__ << " starting_supercell_atom_index=" << starting_supercell_atom_index << endl;
#endif
      for(uint i=0;i<v_types_config[site].size();i++){
        type=v_types_config[site][i];
        //switch these atoms
        //supercell.atoms[starting_supercell_atom_index+i]
        //xstr_pocc.atoms[types2pc_map[(*v_types_config)[site][i]]]
        //pocc_atom_index=types2pc_map[(*v_types_config)[site][i]];
#if _DEBUG_POCC_CLUSTER_ANALYSIS_
        cerr << __AFLOW_FUNC__ << " type=" << type << endl;
#endif
        if(type>=0){  //not a vacancy
          //if(replace_types){
          supercell_atom_index=starting_supercell_atom_index+i;
          pocc_atom_index=types2pc_map[type]; //p_str->types2pcMap(type);
          const _atom& pocc_atom = xstr_pocc.atoms[pocc_atom_index]; //xstr_pocc.atoms[pocc_atom_index]; //p_str->xstr_pocc.atoms[pocc_atom_index];
          _atom& supercell_atom = supercell.atoms[supercell_atom_index];
          //cerr << pocc_atom << endl;
          //cerr << supercell_atom_index << endl;
          //cerr << supercell.atoms.size() << endl;

          //updates everything of pocc_atom except positions (fpos,cpos)
          fpos=supercell_atom.fpos; cpos=supercell_atom.cpos;
          supercell_atom=pocc_atom;
          supercell_atom.fpos=fpos; supercell_atom.cpos=cpos;

          //update right type
          supercell_atom.type=type;
          supercell_atom.partial_occupation_flag=false;
          supercell_atom.partial_occupation_value=1.0;
          //supercell.num_each_type[type]++;
          //supercell.comp_each_type[type]+=supercell_atom.partial_occupation_value;
          //cerr << "supercell.atoms[" << supercell_atom_index << "].type=" << supercell_atom.type << endl;
          //}
        }
      }
    }
  }

  void rebuildSuperCell(const xstructure& xstr_pocc,const vector<uint>& v_vacancies,xstructure& supercell) {
    bool LDEBUG=(FALSE || _DEBUG_POCC_ || XHOST.DEBUG);
    stringstream message;

    //remove vacancies from atoms first
    //removeVacancies(supercell,v_vacancies);
    //we have the right atoms, we just need to rearrange and get right counts
    //std::sort(supercell.atoms.begin(),supercell.atoms.end(),sortAtomsDist); //pocc::sortAtoms); //safe because we do Addatom() below
    //if(LDEBUG) {cerr << __AFLOW_FUNC__ << " new atom count=" << supercell.atoms.size() << endl;}

    deque<_atom> atoms=supercell.atoms;

    //remove vacancies
    if(v_vacancies.size()){
      //std::sort(v_vacancies.rbegin(),v_vacancies.rend()); //USE getVacanciesSuperCell(), does automatically!
      for(uint i=0;i<v_vacancies.size();i++){atoms.erase(atoms.begin()+v_vacancies[i]);}
    }

    std::stable_sort(atoms.begin(),atoms.end(),sortAtomsDist); //pocc::sortAtoms);  //safe because we do Addatom() below
    if(LDEBUG) {cerr << __AFLOW_FUNC__ << " new atom count=" << atoms.size() << endl;}

    //I have two options here, I can:
    //1) make a full copy of atoms and use AddAtom(), followed by copying over all pp info, or 
    //2) I can simply copy all the stuff over from xstr_pocc

    //get vector of applicable types
    vector<uint> new_types; //vacancies are -1, and they have been removed
    vector<uint> new_types_atoms;
    vector<uint> new_species;
    bool found;
    for(uint atom=0;atom<atoms.size();atom++){
      found=false;
      for(uint type=0;type<new_types.size()&&!found;type++){
        if(atoms[atom].type==(int)new_types[type]){found=true;}
      }
      if(!found){
        new_types.push_back(atoms[atom].type);
        new_types_atoms.push_back(atom);
      }
    }

    //make sure they are in order
    for(uint type=1;type<new_types.size();type++){
      if(new_types[type-1]>new_types[type]){throw aurostd::xerror(__AFLOW_FILE__,__AFLOW_FUNC__,"Error in atom types reassignment, atoms are out of order");}
    }

    //load in to new clean structure
    xstructure supercell_clean;
    supercell_clean.lattice=supercell.lattice;
    supercell_clean.scale=supercell.scale;
    supercell_clean.FixLattices();

    for(uint atom=0;atom<atoms.size();atom++){supercell_clean.AddAtom(atoms[atom]);}

    //we need to copy the follow species info over, which is not copied with AddAtom(), space is created for them though
    //species_pp_type
    //species_pp_version
    //species_pp_ZVAL
    //species_pp_vLDAU

    uint atom,type;
    for(uint it=0;it<new_types.size();it++){
      type=new_types[it];
      atom=new_types_atoms[it];
      if(LDEBUG) {
        cerr << __AFLOW_FUNC__ << " type[" << it << "]=" << type << endl;
        cerr << __AFLOW_FUNC__ << " atom[" << it << "]=" << atom << endl;
      }
      //the if statement ensures we don't seg fault
      if((uint)atoms[atom].type<xstr_pocc.species_pp_type.size()){supercell_clean.species_pp_type[it]=xstr_pocc.species_pp_type[type];}  //species_pp_type
      if((uint)atoms[atom].type<xstr_pocc.species_pp_version.size()){supercell_clean.species_pp_version[it]=xstr_pocc.species_pp_version[type];}  //species_pp_version
      if((uint)atoms[atom].type<xstr_pocc.species_pp_ZVAL.size()){supercell_clean.species_pp_ZVAL[it]=xstr_pocc.species_pp_ZVAL[type];}  //species_pp_ZVAL
      if((uint)atoms[atom].type<xstr_pocc.species_pp_vLDAU.size()){supercell_clean.species_pp_vLDAU[it]=xstr_pocc.species_pp_vLDAU[type];}  //species_pp_vLDAU
    }

    //if(0){  //this works, but it's not stable, what if we add more species properties to xstructure? better to start fresh and load in what you need!
    //supercell.ClearSpecies();
    //for(uint type=0;type<new_types.size();type++){
    //supercell.num_each_type.push_back(0);
    //supercell.comp_each_type.push_back(0.0);
    //}
    //
    //uint last_type=0;
    //for(uint atom=0;atom<supercell.atoms.size();atom++){
    //found=false;
    //for(uint type=last_type;type<new_types.size()&&!found;type++){
    //if(supercell.atoms[atom].type==(int)new_types[type]){
    //supercell.num_each_type[type]++;
    //supercell.comp_each_type[type]+=supercell.atoms[atom].partial_occupation_value;
    //last_type=type;
    //found=true;
    //}
    //}
    //}
    //
    ////clear what you can with ClearSpecies()
    ////add here what's needed for species specification in POSCAR
    //for(uint type=0;type<new_types.size();type++){
    //if(type>xstr_pocc.species.size()-1){
    //message << "Bad index with supercell.species[i=" << type << ">" << xstr_pocc.species.size()-1 << "=species.size()-1], likely not properly copied over";
    //throw aurostd::xerror(__AFLOW_FILE__,__AFLOW_FUNC__,message);
    //}
    //supercell.species.push_back(xstr_pocc.species[type]);
    //
    //if(type>xstr_pocc.species_pp.size()-1){
    //message << "Bad index with supercell.species_pp[i=" << type << ">" << xstr_pocc.species_pp.size()-1 << "=species_pp.size()-1], likely not properly copied over";
    //throw aurostd::xerror(__AFLOW_FILE__,__AFLOW_FUNC__,message);
    //}
    //supercell.species_pp.push_back(xstr_pocc.species_pp[type]);
    //
    //if(type>xstr_pocc.species_pp_type.size()-1){
    //message << "Bad index with supercell.species_pp_type[i=" << type << ">" << xstr_pocc.species_pp_type.size()-1 << "=species_pp_type.size()-1], likely not properly copied over";
    //throw aurostd::xerror(__AFLOW_FILE__,__AFLOW_FUNC__,message);
    //}
    //supercell.species_pp_type.push_back(xstr_pocc.species_pp_type[type]);
    //
    //if(type>xstr_pocc.species_pp_version.size()-1){
    //message << "Bad index with supercell.species_pp_version[i=" << type << ">" << xstr_pocc.species_pp_version.size()-1 << "=species_pp_version.size()-1], likely not properly copied over";
    //throw aurostd::xerror(__AFLOW_FILE__,__AFLOW_FUNC__,message);
    //}
    //supercell.species_pp_version.push_back(xstr_pocc.species_pp_version[type]);
    //
    //if(type>xstr_pocc.species_pp_ZVAL.size()-1){
    //message << "Bad index with supercell.species_pp_ZVAL[i=" << type << ">" << xstr_pocc.species_pp_ZVAL.size()-1 << "=species_pp_ZVAL.size()-1], likely not properly copied over";
    //throw aurostd::xerror(__AFLOW_FILE__,__AFLOW_FUNC__,message);
    //}
    //supercell.species_pp_ZVAL.push_back(xstr_pocc.species_pp_ZVAL[type]);
    //
    //if(type>xstr_pocc.species_pp_vLDAU.size()-1){
    //message << "Bad index with supercell.species_pp_vLDAU[i=" << type << ">" << xstr_pocc.species_pp_vLDAU.size()-1 << "=species_pp_vLDAU.size()-1], likely not properly copied over";
    //throw aurostd::xerror(__AFLOW_FILE__,__AFLOW_FUNC__,message);
    //}
    //supercell.species_pp_vLDAU.push_back(xstr_pocc.species_pp_vLDAU[type]);
    //
    //if(type>xstr_pocc.species_volume.size()-1){
    //message << "Bad index with supercell.species_volume[i=" << type << ">" << xstr_pocc.species_volume.size()-1 << "=species_volume.size()-1], likely not properly copied over";
    //throw aurostd::xerror(__AFLOW_FILE__,__AFLOW_FUNC__,message);
    //}
    //supercell.species_volume.push_back(xstr_pocc.species_volume[type]);
    //
    //if(type>xstr_pocc.species_mass.size()-1){
    //message << "Bad index with supercell.species_mass[i=" << type << ">" << xstr_pocc.species_mass.size()-1 << "=species_mass.size()-1], likely not properly copied over";
    //throw aurostd::xerror(__AFLOW_FILE__,__AFLOW_FUNC__,message);
    //}
    //supercell.species_mass.push_back(xstr_pocc.species_mass[type]);
    //}
    //
    ////fix volume and mass if they are missing
    //if(xstr_pocc.species.size()){
    //  //volume
    //  double volume_sum=0.0;
    //  for(uint species=0;species<xstr_pocc.species_volume.size();species++){volume_sum+=xstr_pocc.species_volume[species];}
    //  if(volume_sum<_ZERO_TOL_){  //hard zero
    //    xstr_pocc.species_volume.clear();
    //    for(uint species=0;species<xstr_pocc.species.size();species++){
    //      xstr_pocc.species_volume.push_back(GetAtomVolume(xstr_pocc.species[species]));
    //      if(xstr_pocc.species_volume.back()==NNN){
    //        message << "No volume found for " << xstr_pocc.species[species];
    //        throw aurostd::xerror(__AFLOW_FILE__,__AFLOW_FUNC__,message,_INPUT_ILLEGAL_);
    //      }
    //    }
    //  }
    //  //mass
    //  double mass_sum=0.0;
    //  for(uint species=0;species<xstr_pocc.species_mass.size();species++){mass_sum+=xstr_pocc.species_mass[species];}
    //  if(mass_sum<_ZERO_TOL_){  //hard zero
    //    xstr_pocc.species_mass.clear();
    //    for(uint species=0;species<xstr_pocc.species.size();species++){
    //      xstr_pocc.species_mass.push_back(GetAtomMass(xstr_pocc.species[species]));
    //      if(xstr_pocc.species_mass.back()==NNN){
    //        message << "No mass found for " << xstr_pocc.species[species];
    //        throw aurostd::xerror(__AFLOW_FILE__,__AFLOW_FUNC__,message,_INPUT_ILLEGAL_);
    //      }
    //    }
    //  }
    //}
    ////leave for end - fix types
    //last_type=0;
    //for(uint atom=0;atom<supercell.atoms.size();atom++){
    //  found=false;
    //  for(uint type=last_type;type<new_types.size()&&!found;type++){
    //    if(supercell.atoms[atom].type==(int)new_types[type]){
    //      supercell.atoms[atom].type=type;
    //      found=true;
    //    }
    //  }
    //}
    //}

    //if(0){  //this assumes that ALL atom types are created... not true, depends on tol/hnf/vacancies
    //  for(uint i=0;i<types2pc_map.size();i++){
    //    supercell.num_each_type.push_back(0);
    //    supercell.comp_each_type.push_back(0.0);
    //  }
    //
    //  for(uint atom=0;atom<supercell.atoms.size();atom++){
    //    supercell.num_each_type[supercell.atoms[atom].type]++;
    //    supercell.comp_each_type[supercell.atoms[atom].type]+=supercell.atoms[atom].partial_occupation_value;
    //  }
    //
    //  //assume we can just copy from xstr_pocc, which should be true unless you screwed something up royally with input
    //  supercell.species=xstr_pocc.species;
    //  supercell.species_pp=xstr_pocc.species_pp;
    //  supercell.species_pp_type=xstr_pocc.species_pp_type;
    //  supercell.species_pp_version=xstr_pocc.species_pp_version;
    //  supercell.species_pp_ZVAL=xstr_pocc.species_pp_ZVAL;
    //  supercell.species_pp_vLDAU=xstr_pocc.species_pp_vLDAU;
    //  supercell.species_volume=xstr_pocc.species_volume;
    //  supercell.species_mass=xstr_pocc.species_mass;
    //  supercell.order_parameter_atoms=xstr_pocc.order_parameter_atoms;
    //}

    supercell_clean.MakeBasis();
    supercell_clean.MakeTypes();

    //change title
    supercell_clean.title=aurostd::RemoveWhiteSpacesFromTheFrontAndBack(supercell.title);
    if(supercell_clean.title.empty()){supercell_clean.buildGenericTitle(true,false);}

    //fix volume
    if(LDEBUG) {
      cerr << __AFLOW_FUNC__ << " fixing volume" << endl;
      cerr << __AFLOW_FUNC__ << " OLD VOLUME=" << supercell_clean.Volume() << endl;
      cerr << __AFLOW_FUNC__ << " supercell_clean.scale=" << supercell_clean.scale << endl;
      cerr << __AFLOW_FUNC__ << " supercell_clean.lattice=" << endl;cerr << supercell_clean.lattice << endl;
    }
    supercell_clean.SetAutoVolume();  //defaults to autovolume if no volume in 
    //supercell_clean.neg_scale=TRUE; //no need, scale is already taken care of (no need to DISPLAY volume)
    supercell_clean.ReScale(1.0); //return back to 1.0 to adjust lattice
    if(LDEBUG) {
      cerr << __AFLOW_FUNC__ << " NEW VOLUME=" << supercell_clean.Volume() << endl;
      cerr << __AFLOW_FUNC__ << " supercell_clean.scale=" << supercell_clean.scale << endl;
      cerr << __AFLOW_FUNC__ << " supercell_clean.lattice=" << endl;cerr << supercell_clean.lattice << endl;
    }

    //full copy over
    supercell=supercell_clean;

    if(LDEBUG){cerr << __AFLOW_FUNC__ << " final supercell=" << endl;cerr << supercell << endl;}
  }

} // namespace pocc

namespace pocc {
  //--------------------------------------------------------------------------------
  // class POccCalculatorTemplate
  //--------------------------------------------------------------------------------
  //--------------------------------------------------------------------------------
  // constructor
  //--------------------------------------------------------------------------------
  POccCalculatorTemplate::POccCalculatorTemplate() {;}
  POccCalculatorTemplate::POccCalculatorTemplate(const POccCalculatorTemplate& b) {copy(b);} // copy PUBLIC
  POccCalculatorTemplate::~POccCalculatorTemplate() {free();}

  void POccCalculatorTemplate::free() {
    xstr_pocc.clear(); //DX20191220 - uppercase to lowercase clear
    m_p_flags.clear();
    stoich_each_type.clear();
    xstr_nopocc.clear(); //DX20191220 - uppercase to lowercase clear
    types2pc_map.clear();
    m_species_redecoration.clear();
    //types2uffparams_map.clear();
  }

  void POccCalculatorTemplate::copy(const POccCalculatorTemplate& b){ // copy PRIVATE
    xstr_pocc=b.xstr_pocc;
    m_p_flags=b.m_p_flags;
    stoich_each_type=b.stoich_each_type;
    xstr_nopocc=b.xstr_nopocc;
    types2pc_map.clear(); for(uint i=0;i<b.types2pc_map.size();i++){types2pc_map.push_back(b.types2pc_map[i]);}
    m_species_redecoration.clear(); for(uint i=0;i<b.m_species_redecoration.size();i++){m_species_redecoration.push_back(b.m_species_redecoration[i]);}
    //types2uffparams_map.clear(); for(uint i=0;i<b.types2uffparams_map.size();i++){types2uffparams_map.push_back(b.types2uffparams_map[i]);}
  }

  void POccCalculatorTemplate::setPOccFlags(const aurostd::xoption& pocc_flags){m_p_flags.clear();m_p_flags=pocc_flags;}
  void POccCalculatorTemplate::setAFlags(const _aflags& aflags) {m_aflags.clear();m_aflags=aflags;}

  void POccCalculatorTemplate::setPOccStructure(const xstructure& _xstr_pocc){
    xstr_pocc=_xstr_pocc;
    if(!pflow::checkAnionSublattice(xstr_pocc)){  //CO20210201
      if(!XHOST.vflag_control.flag("FORCE_POCC")){
        throw aurostd::xerror(__AFLOW_FILE__,__AFLOW_FUNC__,"Found non-anion in anion sublattice. Please check (and run with --force_pocc).",_VALUE_ILLEGAL_);
      }
    }
    types2pc_map=getTypes2PCMap(xstr_pocc);     //get types2pc_map
    xvector<double> _stoich_each_type(xstr_pocc.stoich_each_type.size()-1,0);stoich_each_type=_stoich_each_type;
    for(uint i=0;i<xstr_pocc.stoich_each_type.size();i++){stoich_each_type[i]=xstr_pocc.stoich_each_type[i];}
  }

  void POccCalculatorTemplate::setNonPOccStructure(const xstructure& _xstr_nopocc){xstr_nopocc=_xstr_nopocc;}

  void POccCalculatorTemplate::setSpeciesRedecoration(const vector<string>& species_redecoration){m_species_redecoration=species_redecoration;}
} // namespace pocc

namespace pocc {
  /*
  //--------------------------------------------------------------------------------
  // class POccStructure
  //--------------------------------------------------------------------------------
  //--------------------------------------------------------------------------------
  // constructor
  //--------------------------------------------------------------------------------
  POccStructure::POccStructure(ostream& oss) : xStream(),m_initialized(false) {initialize(oss);}
  POccStructure::POccStructure(const xstructure& xstr_pocc,ostream& oss) : xStream(),m_initialized(false) {initialize(xstr_pocc,oss);}
  POccStructure::POccStructure(const xstructure& xstr_pocc,const _aflags& aflags,ostream& oss) : xStream(),m_initialized(false) {initialize(xstr_pocc,aflags,oss);}
  POccStructure::POccStructure(const xstructure& xstr_pocc,const _kflags& kflags,ostream& oss) : xStream(),m_initialized(false) {initialize(xstr_pocc,kflags,oss);}
  POccStructure::POccStructure(const xstructure& xstr_pocc,const _aflags& aflags,const _kflags& kflags,ostream& oss) : xStream(),m_initialized(false) {initialize(xstr_pocc,aflags,kflags,oss);}
  POccStructure::POccStructure(ofstream& FileMESSAGE,ostream& oss) : xStream(),m_initialized(false) {initialize(FileMESSAGE,oss);}
  POccStructure::POccStructure(const xstructure& xstr_pocc,ofstream& FileMESSAGE,ostream& oss) : xStream(),m_initialized(false) {initialize(xstr_pocc,FileMESSAGE,oss);}
  POccStructure::POccStructure(const xstructure& xstr_pocc,const _aflags& aflags,ofstream& FileMESSAGE,ostream& oss) : xStream(),m_initialized(false) {initialize(xstr_pocc,aflags,FileMESSAGE,oss);}
  POccStructure::POccStructure(const xstructure& xstr_pocc,const _kflags& kflags,ofstream& FileMESSAGE,ostream& oss) : xStream(),m_initialized(false) {initialize(xstr_pocc,kflags,FileMESSAGE,oss);}
  POccStructure::POccStructure(const xstructure& xstr_pocc,const _aflags& aflags,const _kflags& kflags,ofstream& FileMESSAGE,ostream& oss) : xStream(),m_initialized(false) {initialize(xstr_pocc,aflags,kflags,FileMESSAGE,oss);}
  POccStructure::POccStructure(const aurostd::xoption& pocc_flags,ostream& oss) : xStream(),m_initialized(false) {initialize(pocc_flags,oss);}
  POccStructure::POccStructure(const xstructure& xstr_pocc,const aurostd::xoption& pocc_flags,ostream& oss) : xStream(),m_initialized(false) {initialize(xstr_pocc,pocc_flags,oss);}
  POccStructure::POccStructure(const xstructure& xstr_pocc,const aurostd::xoption& pocc_flags,const _aflags& aflags,ostream& oss) : xStream(),m_initialized(false) {initialize(xstr_pocc,pocc_flags,aflags,oss);}
  POccStructure::POccStructure(const xstructure& xstr_pocc,const aurostd::xoption& pocc_flags,const _kflags& kflags,ostream& oss) : xStream(),m_initialized(false) {initialize(xstr_pocc,pocc_flags,kflags,oss);}
  POccStructure::POccStructure(const xstructure& xstr_pocc,const aurostd::xoption& pocc_flags,const _aflags& aflags,const _kflags& kflags,ostream& oss) : xStream(),m_initialized(false) {initialize(xstr_pocc,pocc_flags,aflags,kflags,oss);}
  POccStructure::POccStructure(const aurostd::xoption& pocc_flags,ofstream& FileMESSAGE,ostream& oss) : xStream(),m_initialized(false) {initialize(pocc_flags,FileMESSAGE,oss);}
  POccStructure::POccStructure(const xstructure& xstr_pocc,const aurostd::xoption& pocc_flags,ofstream& FileMESSAGE,ostream& oss) : xStream(),m_initialized(false) {initialize(xstr_pocc,pocc_flags,FileMESSAGE,oss);}
  POccStructure::POccStructure(const xstructure& xstr_pocc,const aurostd::xoption& pocc_flags,const _aflags& aflags,ofstream& FileMESSAGE,ostream& oss) : xStream(),m_initialized(false) {initialize(xstr_pocc,pocc_flags,aflags,FileMESSAGE,oss);}
  POccStructure::POccStructure(const xstructure& xstr_pocc,const aurostd::xoption& pocc_flags,const _kflags& kflags,ofstream& FileMESSAGE,ostream& oss) : xStream(),m_initialized(false) {initialize(xstr_pocc,pocc_flags,kflags,FileMESSAGE,oss);}
  POccStructure::POccStructure(const xstructure& xstr_pocc,const aurostd::xoption& pocc_flags,const _aflags& aflags,const _kflags& kflags,ofstream& FileMESSAGE,ostream& oss) : xStream(),m_initialized(false) {initialize(xstr_pocc,pocc_flags,aflags,kflags,FileMESSAGE,oss);}
  POccStructure::POccStructure(const POccStructure& b) {copy(b);} // copy PUBLIC

  POccStructure::~POccStructure() {xStream::free();free();}

  const POccStructure& POccStructure::operator=(const POccStructure& b) {  // operator= PUBLIC
  if(this!=&b) {copy(b);}
  return *this;
  }

  void POccStructure::clear() {POccStructure a;copy(a);}  // clear PRIVATE
  void POccStructure::free() {
  POccCalculatorTemplate::free();
  m_initialized=false;
  m_aflags.clear();
  m_kflags.clear();
  xstr_sym.clear(); //DX20191220 - uppercase to lowercase clear
  n_hnf=0;
  for(uint site=0;site<m_pocc_sites.size();site++){m_pocc_sites[site].clear();} m_pocc_sites.clear();
  pocc_atoms_total=0;
  v_str_configs.clear();
  }

  void POccStructure::copy(const POccStructure& b) { // copy PRIVATE
  POccCalculatorTemplate::copy(b);
  xStream::copy(b);
  m_initialized=b.m_initialized;
  m_aflags=b.m_aflags;
  m_kflags=b.m_kflags;
  xstr_sym=b.xstr_sym;
  n_hnf=b.n_hnf;
  m_pocc_sites=b.m_pocc_sites;
  pocc_atoms_total=b.pocc_atoms_total;
  //[OBSOLETE - inside m_pocc_sites ]vv_pocc_groups.clear(); for(uint i=0;i<vv_pocc_groups.size();i++){vv_pocc_groups[i].clear();}
  //[OBSOLETE - inside m_pocc_sites ]for(uint i=0;i<b.vv_pocc_groups.size();i++){vv_pocc_groups.push_back(vector<POccUnit>(0));for(uint j=0;j<b.vv_pocc_groups[i].size();j++){vv_pocc_groups[i].push_back(b.vv_pocc_groups[i][j]);}}
  v_str_configs.clear(); for(uint i=0;i<b.v_str_configs.size();i++){v_str_configs.push_back(b.v_str_configs[i]);}

  //hnf_table_general_precision=b.hnf_table_general_precision;
  //hnf_table_iteration_padding=b.hnf_table_iteration_padding;
  //hnf_table_error_padding=b.hnf_table_error_padding;
  //hnf_table_column_padding=b.hnf_table_column_padding;
  //header_max_stoich_error=b.header_max_stoich_error;
  //header_max_site_error=b.header_max_site_error;
  }

  void POccStructure::initialize(ostream& oss) {
    xStream::free();
    ofstream* _p_FileMESSAGE=new ofstream();f_new_ofstream=true;
    initialize(*_p_FileMESSAGE,oss);
    f_new_ofstream=true;  //override
  }
  void POccStructure::initialize(const xstructure& xstr_pocc,ostream& oss) {
    xStream::free();
    ofstream* _p_FileMESSAGE=new ofstream();f_new_ofstream=true;
    initialize(xstr_pocc,*_p_FileMESSAGE,oss);
    f_new_ofstream=true;  //override
  }
  void POccStructure::initialize(const xstructure& xstr_pocc,const _aflags& aflags,ostream& oss) {
    xStream::free();
    ofstream* _p_FileMESSAGE=new ofstream();f_new_ofstream=true;
    initialize(xstr_pocc,aflags,*_p_FileMESSAGE,oss);
    f_new_ofstream=true;  //override
  }
  void POccStructure::initialize(const xstructure& xstr_pocc,const _kflags& kflags,ostream& oss) {
    xStream::free();
    ofstream* _p_FileMESSAGE=new ofstream();f_new_ofstream=true;
    initialize(xstr_pocc,kflags,*_p_FileMESSAGE,oss);
    f_new_ofstream=true;  //override
  }
  void POccStructure::initialize(const xstructure& xstr_pocc,const _aflags& aflags,const _kflags& kflags,ostream& oss) {
    xStream::free();
    ofstream* _p_FileMESSAGE=new ofstream();f_new_ofstream=true;
    initialize(xstr_pocc,aflags,kflags,*_p_FileMESSAGE,oss);
    f_new_ofstream=true;  //override
  }
  void POccStructure::initialize(ofstream& FileMESSAGE,ostream& oss) {
    free();
    try{
      setOFStream(FileMESSAGE); f_new_ofstream=false;
      setOSS(oss);
      m_initialized=false;  //no point
    }
    catch(aurostd::xerror& err){pflow::logger(err.whereFileName(), err.whereFunction(), err.what(), m_aflags, *p_FileMESSAGE, *p_oss, _LOGGER_ERROR_);}
  }
  void POccStructure::initialize(const xstructure& xstr_pocc,ofstream& FileMESSAGE,ostream& oss) {
    free();
    try{
      setOFStream(FileMESSAGE); f_new_ofstream=false;
      setOSS(oss);
      setPOccStructure(xstr_pocc);
      m_initialized=true;
    }
    catch(aurostd::xerror& err){pflow::logger(err.whereFileName(), err.whereFunction(), err.what(), m_aflags, *p_FileMESSAGE, *p_oss, _LOGGER_ERROR_);}
  }
  void POccStructure::initialize(const xstructure& xstr_pocc,const _aflags& aflags,ofstream& FileMESSAGE,ostream& oss) {
    free();
    try{
      setOFStream(FileMESSAGE); f_new_ofstream=false;
      setOSS(oss);
      setAFlags(aflags);
      setPOccStructure(xstr_pocc);
      m_initialized=true;
    }
    catch(aurostd::xerror& err){pflow::logger(err.whereFileName(), err.whereFunction(), err.what(), m_aflags, *p_FileMESSAGE, *p_oss, _LOGGER_ERROR_);}
  }
  void POccStructure::initialize(const xstructure& xstr_pocc,const _kflags& kflags,ofstream& FileMESSAGE,ostream& oss) {
    free();
    try{
      setOFStream(FileMESSAGE); f_new_ofstream=false;
      setOSS(oss);
      setKFlags(kflags);
      setPOccStructure(xstr_pocc);
      m_initialized=true;
    }
    catch(aurostd::xerror& err){pflow::logger(err.whereFileName(), err.whereFunction(), err.what(), m_aflags, *p_FileMESSAGE, *p_oss, _LOGGER_ERROR_);}
  }
  void POccStructure::initialize(const xstructure& xstr_pocc,const _aflags& aflags,const _kflags& kflags,ofstream& FileMESSAGE,ostream& oss) {
    free();
    try{
      setOFStream(FileMESSAGE); f_new_ofstream=false;
      setOSS(oss);
      setAFlags(aflags);
      setKFlags(kflags);
      setPOccStructure(xstr_pocc);
      m_initialized=true;
    }
    catch(aurostd::xerror& err){pflow::logger(err.whereFileName(), err.whereFunction(), err.what(), m_aflags, *p_FileMESSAGE, *p_oss, _LOGGER_ERROR_);}
  }

  void POccStructure::initialize(const aurostd::xoption& pocc_flags,ostream& oss) {
    xStream::free();
    ofstream* _p_FileMESSAGE=new ofstream();f_new_ofstream=true;
    initialize(pocc_flags,*_p_FileMESSAGE,oss);
    f_new_ofstream=true;  //override
  }
  void POccStructure::initialize(const xstructure& xstr_pocc,const aurostd::xoption& pocc_flags,ostream& oss) {
    xStream::free();
    ofstream* _p_FileMESSAGE=new ofstream();f_new_ofstream=true;
    initialize(xstr_pocc,pocc_flags,*_p_FileMESSAGE,oss);
    f_new_ofstream=true;  //override
  }
  void POccStructure::initialize(const xstructure& xstr_pocc,const aurostd::xoption& pocc_flags,const _aflags& aflags,ostream& oss) {
    xStream::free();
    ofstream* _p_FileMESSAGE=new ofstream();f_new_ofstream=true;
    initialize(xstr_pocc,pocc_flags,aflags,*_p_FileMESSAGE,oss);
    f_new_ofstream=true;  //override
  }
  void POccStructure::initialize(const xstructure& xstr_pocc,const aurostd::xoption& pocc_flags,const _kflags& kflags,ostream& oss) {
    xStream::free();
    ofstream* _p_FileMESSAGE=new ofstream();f_new_ofstream=true;
    initialize(xstr_pocc,pocc_flags,kflags,*_p_FileMESSAGE,oss);
    f_new_ofstream=true;  //override
  }
  void POccStructure::initialize(const xstructure& xstr_pocc,const aurostd::xoption& pocc_flags,const _aflags& aflags,const _kflags& kflags,ostream& oss) {
    xStream::free();
    ofstream* _p_FileMESSAGE=new ofstream();f_new_ofstream=true;
    initialize(xstr_pocc,pocc_flags,aflags,kflags,*_p_FileMESSAGE,oss);
    f_new_ofstream=true;  //override
  }
  void POccStructure::initialize(const aurostd::xoption& pocc_flags,ofstream& FileMESSAGE,ostream& oss) {
    free();
    try{
      setOFStream(FileMESSAGE); f_new_ofstream=false;
      setOSS(oss);
      setPOccFlags(pocc_flags);
      m_initialized=false;  //no point
    }
    catch(aurostd::xerror& err){pflow::logger(err.whereFileName(), err.whereFunction(), err.what(), m_aflags, *p_FileMESSAGE, *p_oss, _LOGGER_ERROR_);}
  }
  void POccStructure::initialize(const xstructure& xstr_pocc,const aurostd::xoption& pocc_flags,ofstream& FileMESSAGE,ostream& oss) {
    free();
    try{
      setOFStream(FileMESSAGE); f_new_ofstream=false;
      setOSS(oss);
      setPOccFlags(pocc_flags);
      setPOccStructure(xstr_pocc);
      m_initialized=true;
    }
    catch(aurostd::xerror& err){pflow::logger(err.whereFileName(), err.whereFunction(), err.what(), m_aflags, *p_FileMESSAGE, *p_oss, _LOGGER_ERROR_);}
  }
  void POccStructure::initialize(const xstructure& xstr_pocc,const aurostd::xoption& pocc_flags,const _aflags& aflags,ofstream& FileMESSAGE,ostream& oss) {
    free();
    try{
      setOFStream(FileMESSAGE); f_new_ofstream=false;
      setOSS(oss);
      setPOccFlags(pocc_flags);
      setAFlags(aflags);
      setPOccStructure(xstr_pocc);
      m_initialized=true;
    }
    catch(aurostd::xerror& err){pflow::logger(err.whereFileName(), err.whereFunction(), err.what(), m_aflags, *p_FileMESSAGE, *p_oss, _LOGGER_ERROR_);}
  }
  void POccStructure::initialize(const xstructure& xstr_pocc,const aurostd::xoption& pocc_flags,const _kflags& kflags,ofstream& FileMESSAGE,ostream& oss) {
    free();
    try{
      setOFStream(FileMESSAGE); f_new_ofstream=false;
      setOSS(oss);
      setPOccFlags(pocc_flags);
      setKFlags(kflags);
      setPOccStructure(xstr_pocc);
      m_initialized=true;
    }
    catch(aurostd::xerror& err){pflow::logger(err.whereFileName(), err.whereFunction(), err.what(), m_aflags, *p_FileMESSAGE, *p_oss, _LOGGER_ERROR_);}
  }
  void POccStructure::initialize(const xstructure& xstr_pocc,const aurostd::xoption& pocc_flags,const _aflags& aflags,const _kflags& kflags,ofstream& FileMESSAGE,ostream& oss) {
    free();
    try{
      setOFStream(FileMESSAGE); f_new_ofstream=false;
      setOSS(oss);
      setPOccFlags(pocc_flags);
      setAFlags(aflags);
      setKFlags(kflags);
      setPOccStructure(xstr_pocc);
      m_initialized=true;
    }
    catch(aurostd::xerror& err){pflow::logger(err.whereFileName(), err.whereFunction(), err.what(), m_aflags, *p_FileMESSAGE, *p_oss, _LOGGER_ERROR_);}
  }

  void POccStructure::setAFlags(const _aflags& aflags) {m_aflags=aflags;}
  void POccStructure::setKFlags(const _kflags& Kflags) {m_kflags=Kflags;}
  */

    void POccCalculator::generateStructures(const _xvasp& in_xvasp) {
      bool LDEBUG=(FALSE || _DEBUG_POCC_ || XHOST.DEBUG);
      stringstream message;
      //[NO NEED, AVASP_populateXVASP() is now const]_aflags aflags=m_aflags; //make copies
      _xvasp xvasp=in_xvasp; //[NO NEED, AVASP_populateXVASP() is now const]_kflags kflags=in_kflags;_vflags vflags=in_vflags; //make copies

      if(!m_initialized){throw aurostd::xerror(__AFLOW_FILE__,__AFLOW_FUNC__,"POccCalculator failed to initialize");}
      writePARTCAR();
      calculateHNF();
      getTotalPermutationsCount();
      calculate();

      message << "Writing out " << POCC_UNIQUE_SUPERCELLS_FILE;pflow::logger(__AFLOW_FILE__,__AFLOW_FUNC__,message,m_aflags,*p_FileMESSAGE,*p_oss,_LOGGER_MESSAGE_);

      stringstream unique_derivative_structures_ss;
      stringstream new_AflowIn_ss;
      bool original_quiet_flag=XHOST.QUIET;
      unsigned long long int isupercell=0;

      //for(unsigned long long int i=0;i<getUniqueSuperCellsCount();i++)
      for(std::list<POccSuperCellSet>::iterator it=l_supercell_sets.begin();it!=l_supercell_sets.end();++it)
      { //CO20200106 - patching for auto-indenting
        isupercell=std::distance(l_supercell_sets.begin(),it);
        if(LDEBUG) {cerr << __AFLOW_FUNC__ << " starting structure[" << isupercell << "]" << endl;}

        //do first so we only need to run getUniqueSuperCell() once
        xvasp.str.clear(); //DX20191220 - uppercase to lowercase clear
        xvasp.str=getUniqueSuperCell(isupercell);

        //populate POCC_UNIQUE_SUPERCELLS_FILE
        unique_derivative_structures_ss << AFLOWIN_SEPARATION_LINE << endl;
        unique_derivative_structures_ss << AFLOW_POCC_TAG << "STRUCTURE " << isupercell+1 << "/" << l_supercell_sets.size() << endl;
        unique_derivative_structures_ss << AFLOWIN_SEPARATION_LINE << endl;
        unique_derivative_structures_ss << AFLOW_POCC_TAG << "UFF_ENERGY=" << std::fixed << std::setprecision(15) << (*it).getUFFEnergy() << endl; unique_derivative_structures_ss.unsetf(std::ios_base::floatfield);
        unique_derivative_structures_ss << AFLOWIN_SEPARATION_LINE << endl;
        unique_derivative_structures_ss << POSCAR_POCC_series_START_tag << getARUNString(isupercell) << endl; // ." << ss_pocc_count.str() << endl;
        unique_derivative_structures_ss << xvasp.str; //getUniqueSuperCell(isupercell);
        unique_derivative_structures_ss << POSCAR_POCC_series_STOP_tag << getARUNString(isupercell) << endl; // ." << ss_pocc_count.str() << endl;
        unique_derivative_structures_ss << AFLOWIN_SEPARATION_LINE << endl;

        xvasp.Directory=m_aflags.Directory; //arun_directory;
        xvasp.AVASP_arun=true;
        xvasp.AVASP_arun_mode = "POCC"; //CO20181226
        xvasp.AVASP_arun_runname = getARUNString(isupercell);
        xvasp.aopts.flag("FLAG::AVASP_SKIP_NOMIX",FALSE); //[CO20191110]high-entropy offers increased solubility over binaries

        XHOST.QUIET=true;

        if(LDEBUG) {
          cerr << __AFLOW_FUNC__ << " printing xstructure" << endl;
          cerr << xvasp.str << endl;
          cerr << __AFLOW_FUNC__ << " printing POSCAR" << endl;
          cerr << xvasp.POSCAR.str() << endl;
          cerr << __AFLOW_FUNC__ << " xvasp.str.species.size()=" << xvasp.str.species.size() << endl;
        }

        AVASP_populateXVASP(m_aflags,m_kflags,m_vflags,xvasp);
        AVASP_MakeSingleAFLOWIN(xvasp,new_AflowIn_ss,true); //false,-1,false);  //don't write/print and hence don't pthread

        XHOST.QUIET=original_quiet_flag;
      }
      aurostd::stringstream2file(unique_derivative_structures_ss,getOutputPath()+"/"+POCC_FILE_PREFIX+POCC_UNIQUE_SUPERCELLS_FILE);
    }

  // ME20211004
  void POccCalculator::createModuleAflowIns(const _xvasp& xvasp_in, const string& MODULE) {
<<<<<<< HEAD
    string __AFLOW_FUNC__ = XPID + "POccCalculator::createModuleAflowIns():";
=======
>>>>>>> 7d48d18f
    string message = "";

    if (m_ARUN_directories.size() == 0) loadDataIntoCalculator();

    // We need relaxed structures to propagate into the modules.
    // If not all directories have a qmvasp file, it is safe to
    // assume that not all have relaxed structures.
    if(!QMVASPsFound()) {
      message = "Not all POCC calculations have finished."
        " Please run AFLOW in all subdirectories before running AFLOW modules."
        " See the README for more information.";
      throw aurostd::xerror(__AFLOW_FILE__, __AFLOW_FUNC__, message, _FILE_NOT_FOUND_);
    }

    _xvasp xvasp;
    for (uint i = 0; i < m_ARUN_directories.size(); i++) {
      xvasp = xvasp_in;
      try {
        xvasp.str = KBIN::GetMostRelaxedStructure(m_ARUN_directories[i]);
      } catch (aurostd::xerror& e) {
        message = "Could not find valid structure file inside directory " + m_ARUN_directories[i] + ".";
        throw aurostd::xerror(__AFLOW_FILE__, __AFLOW_FUNC__, message, _FILE_NOT_FOUND_);
      }
      xvasp.str.CleanStructure();
      xvasp.aopts.push_attached("AFLOWIN_FLAG::MODULE", MODULE);
      xvasp.AVASP_arun=true;
      xvasp.AVASP_arun_mode = "POCC";
      xvasp.AVASP_arun_runname = getARUNString(i);
      xvasp.aopts.flag("FLAG::AVASP_SKIP_NOMIX", false);
      AVASP_populateXVASP(m_aflags, m_kflags, m_vflags, xvasp);
      stringstream aflowin;
      AVASP_MakeSingleAFLOWIN(xvasp, aflowin, true);
    }
  }

  void POccCalculator::cleanPOccStructure() {
    bool LDEBUG=(FALSE || _DEBUG_POCC_ || XHOST.DEBUG);
    stringstream message;
    xstr_pocc.CleanStructure();  // ME20211004 - Moved to xstructure

    //[OBSOLETE ME20211004]//fix up structure
    //[OBSOLETE ME20211004]xstr_pocc.neg_scale=false;  //NO negative scale... doesn't really matter, scale is one variable
    //[OBSOLETE ME20211004]xstr_pocc.ReScale(1.0);
    //[OBSOLETE ME20211004]xstr_pocc.ShiftOriginToAtom(0);
    //[OBSOLETE ME20211004]xstr_pocc.BringInCell();
    //[OBSOLETE ME20211004]xstr_pocc.clean(); //DX20191220 - uppercase to lowercase clean

    if(LDEBUG) {
      cerr << __AFLOW_FUNC__ << " cleaned PARTCAR" << endl;
      cerr << xstr_pocc << endl;
    }
  }

  vector<uint> getTypes2PCMap(const xstructure& xstr) {
    stringstream message;
    vector<uint> types2pc_map;
    uint atom_index=0;
    for(uint i=0;i<xstr.num_each_type.size();i++){
      types2pc_map.push_back(atom_index);
      atom_index+=xstr.num_each_type[i];
    }

    //quick test of stupidity - START
    //see if types are all unique
    for(uint i=0;i<types2pc_map.size();i++){
      for(uint j=i+1;j<types2pc_map.size();j++){
        if(xstr.atoms[types2pc_map[i]].name==xstr.atoms[types2pc_map[j]].name){
          if(xstr.atoms[types2pc_map[i]].name==""){
            message << "Bad input - please assign names to all inputs. Results vary with different atom types.";
          } else {
            message << "Bad input - atoms " << types2pc_map[i]+1 << "/" << xstr.atoms.size() << " ";
            message << "and " << types2pc_map[j]+1 << "/" << xstr.atoms.size() << " ";
            message << "show to have the same name (" << xstr.atoms[types2pc_map[i]].name << "). ";
            message << "Please reorganize your input by type.";
          }
          throw aurostd::xerror(__AFLOW_FILE__,__AFLOW_FUNC__,message);
        }
      }
    }
    return types2pc_map;
    //quick test of stupidity - END
  }

  void POccCalculator::preparePOccStructure() {
    cleanPOccStructure(); //cosmetics
    partitionPOccSites(); //get m_pocc_sites
    types2pc_map=getTypes2PCMap(xstr_pocc);     //get types2pc_map
    //START CREATING xstr_nopocc
    //this structure is VERY important, as it is the basis for the symmetry analysis + cluster and bonding analysis
    //we need to STANDARDIZE this structure so UFF energies are chemically-agnostic (as much as possible)
    //this includes relabeling the atoms, volume, and sorting atoms
    //sorting atoms explained below
    xstr_nopocc=createNonPOccStructure(xstr_pocc,m_pocc_sites);  //get parent structure, needs xstr_pocc and m_pocc_sites
    calculateSymNonPOccStructure(false);  //calculate symmetry of parent structure, no verbose
  }

  void POccCalculator::initializePOccStructure() {
    bool LDEBUG=(FALSE || _DEBUG_POCC_ || XHOST.DEBUG); 
    stringstream message;

    if(!xstr_pocc.partial_occupation_flag){
      message << "No partially occupied sites detected in this structure";
      throw aurostd::xerror(__AFLOW_FILE__,__AFLOW_FUNC__,message);
    }

    message << "Input PARTCAR" << endl;pflow::logger(__AFLOW_FILE__,__AFLOW_FUNC__,message,m_aflags,*p_FileMESSAGE,*p_oss,_LOGGER_MESSAGE_);
    message << xstr_pocc;pflow::logger(__AFLOW_FILE__,__AFLOW_FUNC__,message,m_aflags,*p_FileMESSAGE,*p_oss,_LOGGER_RAW_);

    //no need to assign fake names to xstr_pocc, we already do in xstr_nopocc

    //clean atom/species names
    pflow::fixEmptyAtomNames(xstr_pocc, false); //true);  //aflow likes pp info //CO come back - use fakenames() too if needed
    //add here fakenames()

    //quick tests of stupidity
    if(xstr_pocc.species.size()==0){
      message << "xstr_pocc.species.size()==0";
      throw aurostd::xerror(__AFLOW_FILE__,__AFLOW_FUNC__,message,_INDEX_MISMATCH_);
    }
    if(xstr_pocc.species.size()!=xstr_pocc.num_each_type.size()){
      message << "xstr_pocc.species.size() != xstr_pocc.num_each_type.size()";
      throw aurostd::xerror(__AFLOW_FILE__,__AFLOW_FUNC__,message,_INDEX_MISMATCH_);
    }
    if(aurostd::StringsAlphabetic(xstr_pocc.species,false)==false){
      message << "xstr_pocc.species() not alphabetized!";
      throw aurostd::xerror(__AFLOW_FILE__,__AFLOW_FUNC__,message,_INDEX_MISMATCH_);
    }

    preparePOccStructure();  //first pass to prepare pocc structure, need symmetry to reshuffle atoms by equivalent sites

    //resort atoms by equivalent atoms
    if(LDEBUG) {
      cerr << __AFLOW_FUNC__ << " PARTCAR pre-sorted by equivalent atoms" << endl;
      cerr << xstr_pocc << endl;
    }
    propagateEquivalentAtoms2POccStructure();
    xstr_pocc.sortAtomsEquivalent();  //basis safe (AddAtom() inside)!
    if(LDEBUG) {
      cerr << __AFLOW_FUNC__ << " PARTCAR post-sorted by equivalent atoms" << endl;
      cerr << xstr_pocc << endl;
    }
    preparePOccStructure(); //need to redo this chunk after resorting atoms

    message << "Clean PARTCAR" << endl;pflow::logger(__AFLOW_FILE__,__AFLOW_FUNC__,message,m_aflags,*p_FileMESSAGE,*p_oss,_LOGGER_MESSAGE_);
    message << xstr_pocc;pflow::logger(__AFLOW_FILE__,__AFLOW_FUNC__,message,m_aflags,*p_FileMESSAGE,*p_oss,_LOGGER_RAW_);

    message << "Parent structure" << endl;pflow::logger(__AFLOW_FILE__,__AFLOW_FUNC__,message,m_aflags,*p_FileMESSAGE,*p_oss,_LOGGER_MESSAGE_);
    message << xstr_nopocc;pflow::logger(__AFLOW_FILE__,__AFLOW_FUNC__,message,m_aflags,*p_FileMESSAGE,*p_oss,_LOGGER_RAW_);

    redecorateXStructures();  //redecorate to create standard parent structure, eventually we will also standardize xstr_pocc by permutation symmetry

    message << "Standardized (re-decorated) parent structure" << endl;pflow::logger(__AFLOW_FILE__,__AFLOW_FUNC__,message,m_aflags,*p_FileMESSAGE,*p_oss,_LOGGER_MESSAGE_);
    message << xstr_nopocc;pflow::logger(__AFLOW_FILE__,__AFLOW_FUNC__,message,m_aflags,*p_FileMESSAGE,*p_oss,_LOGGER_RAW_);

    ///////////////////////////////////////////////////////////////////
    //
    //xstr_pocc and xstr_nopocc are SET above here, do not modify below
    //
    ///////////////////////////////////////////////////////////////////

    calculateSymNonPOccStructure(true); //calculate standard parent structure symmetry, report results
  }

  const xmatrix<double>& POccCalculator::getLattice() const {return xstr_sym.lattice;}
  const vector<_sym_op>& POccCalculator::getPGroup() const {return xstr_sym.pgroup;}

  vector<POccUnit> getPOccSites(const xstructure& xstr_pocc,ostream& oss) {
    _aflags aflags;
    if(XHOST.vflag_control.flag("DIRECTORY_CLEAN")){aflags.Directory=XHOST.vflag_control.getattachedscheme("DIRECTORY_CLEAN");} //CO20190402
    if(aflags.Directory.empty() || aflags.Directory=="./" || aflags.Directory=="."){aflags.Directory=aurostd::getPWD()+"/";} //".";  //CO20180220 //[CO20191112 - OBSOLETE]aurostd::execute2string(XHOST.command("pwd"))
    return getPOccSites(xstr_pocc,aflags,oss);
  }
  vector<POccUnit> getPOccSites(const xstructure& xstr_pocc,const _aflags& aflags,ostream& oss) {ofstream FileMESSAGE;return getPOccSites(xstr_pocc,aflags,FileMESSAGE,oss);}
  vector<POccUnit> getPOccSites(const xstructure& xstr_pocc,ofstream& FileMESSAGE,ostream& oss) {
    _aflags aflags;
    if(XHOST.vflag_control.flag("DIRECTORY_CLEAN")){aflags.Directory=XHOST.vflag_control.getattachedscheme("DIRECTORY_CLEAN");} //CO20190402
    if(aflags.Directory.empty() || aflags.Directory=="./" || aflags.Directory=="."){aflags.Directory=aurostd::getPWD()+"/";} //".";  //CO20180220 //[CO20191112 - OBSOLETE]aurostd::execute2string(XHOST.command("pwd"))
    return getPOccSites(xstr_pocc,aflags,FileMESSAGE,oss);
  }
  vector<POccUnit> getPOccSites(const xstructure& xstr_pocc,const _aflags& aflags,ofstream& FileMESSAGE,ostream& oss) {
    bool LDEBUG=(FALSE || _DEBUG_POCC_ || XHOST.DEBUG);

    //occupy pocc_sites
    vector<POccUnit> pocc_sites;
    bool new_site=true;
    for(uint atom=0;atom<xstr_pocc.atoms.size();atom++){
      new_site=true;
      const _atom& pocc_atom=xstr_pocc.atoms[atom]; 
      for(uint site=0;site<pocc_sites.size() && new_site;site++){
        POccUnit& pocc_site=pocc_sites[site];
        if(pocc_site.v_occupants.size() && aurostd::modulus(pocc_atom.cpos-xstr_pocc.atoms[pocc_site.v_occupants[0]].cpos)<_AFLOW_POCC_ZERO_TOL_){
          pocc_site.v_occupants.push_back(atom);
          pocc_site.v_types.push_back(pocc_atom.type);
          new_site=false;
        }
      }
      if(new_site){
        pocc_sites.push_back(POccUnit(aflags,FileMESSAGE,oss));
        pocc_sites.back().site=pocc_sites.size()-1;
        pocc_sites.back().v_occupants.push_back(atom);
        pocc_sites.back().v_types.push_back(pocc_atom.type);
        pocc_sites.back().partial_occupation_flag=!aurostd::isequal(pocc_atom.partial_occupation_value,1.0,_AFLOW_POCC_ZERO_TOL_); //if the only other occupant is a vacancy
        pocc_sites.back().m_initialized=true;
      }
    }
    for(uint site=0;site<pocc_sites.size();site++){
      pocc_sites[site].partial_occupation_flag=bool(pocc_sites[site].partial_occupation_flag||pocc_sites[site].v_occupants.size()>1); //if the only other occupant is a vacancy
    } //is it a pocc site?

    if(LDEBUG) { //make some ldebug here
      for(uint site=0;site<pocc_sites.size();site++){
        const POccUnit& pocc_site=pocc_sites[site];
        cerr << __AFLOW_FUNC__ << " pocc_site[site=" << site << "].site=" << pocc_site.site << endl;
        cerr << __AFLOW_FUNC__ << " pocc_site[site=" << site << "].partial_occupation_flag=" << pocc_site.partial_occupation_flag << endl;
        cerr << __AFLOW_FUNC__ << " pocc_site[site=" << site << "].v_occupants=" << aurostd::joinWDelimiter(pocc_site.v_occupants,",") << endl;
        cerr << __AFLOW_FUNC__ << " pocc_site[site=" << site << "].v_types=" << aurostd::joinWDelimiter(pocc_site.v_types,",") << endl;
      }
    }

    //get pocc_groups
    bool new_group=true;
    for(uint site=0;site<pocc_sites.size();site++){
      POccUnit& pocc_site=pocc_sites[site];
      for(uint occ=0;occ<pocc_site.v_occupants.size();occ++){
        new_group=true;
        const _atom& pocc_atom=xstr_pocc.atoms[pocc_site.v_occupants[occ]];
        for(uint group=0;group<pocc_site.m_pocc_groups.size() && new_group;group++){
          POccUnit& pocc_group=pocc_site.m_pocc_groups[group];
          if(aurostd::isequal(pocc_atom.partial_occupation_value,pocc_group.partial_occupation_value,_AFLOW_POCC_ZERO_TOL_)){
            //cerr << pocc_atom.partial_occupation_value << " vs. " << pocc_group.partial_occupation_value << endl;
            pocc_group.v_occupants.push_back(pocc_site.v_occupants[occ]);
            pocc_group.v_types.push_back(pocc_site.v_types[occ]);
            new_group=false;
          }
        }
        if(new_group){
          pocc_site.m_pocc_groups.push_back(POccUnit(aflags,FileMESSAGE,oss));
          pocc_site.m_pocc_groups.back().site=site;
          pocc_site.m_pocc_groups.back().partial_occupation_value=pocc_atom.partial_occupation_value;
          pocc_site.m_pocc_groups.back().v_occupants.push_back(pocc_site.v_occupants[occ]);
          pocc_site.m_pocc_groups.back().v_types.push_back(pocc_site.v_types[occ]);
          pocc_site.m_pocc_groups.back().m_initialized=true;
        }
      }
      //std::sort(pocc_site[site].m_pocc_groups.rbegin(),pocc_site[site].m_pocc_groups.rend(),sortPOccGroup); //NOTE the r, reverse sort, bigger poccs first
    }

    if(LDEBUG) {
      cerr.unsetf(std::ios_base::floatfield); //no fixed
      for(uint site=0;site<pocc_sites.size();site++){
        POccUnit& pocc_site=pocc_sites[site];
        for(uint group=0;group<pocc_site.m_pocc_groups.size();group++){
          POccUnit& pocc_group=pocc_site.m_pocc_groups[group];
          cerr << __AFLOW_FUNC__ << " pocc_group[site=" << site << ",group=" << group << "].";
          cerr << "partial_occupation_value=" << pocc_group.partial_occupation_value << endl;
          cerr << __AFLOW_FUNC__ << " pocc_group[site=" << site << ",group=" << group << "].";
          cerr << "v_occupants=" << aurostd::joinWDelimiter(pocc_group.v_occupants,",") << endl;
          cerr << __AFLOW_FUNC__ << " pocc_group[site=" << site << ",group=" << group << "].";
          cerr << "v_types=" << aurostd::joinWDelimiter(pocc_group.v_types,",") << endl;
        }
      }
    }
    return pocc_sites;
  }

  void POccCalculator::partitionPOccSites() {
    //this function gets m_pocc_sites
    m_pocc_sites=getPOccSites(xstr_pocc);

    //get pocc_atoms_total
    pocc_atoms_total=0;
    for(uint site=0;site<m_pocc_sites.size();site++){
      if(m_pocc_sites[site].partial_occupation_flag){pocc_atoms_total+=m_pocc_sites[site].v_occupants.size();}
    }
  }

  void POccCalculator::getOptimizedSiteCountConfigurations(
      int site,
      int i_hnf,
      vector<POccSiteConfiguration>& v_site_configs) {
    bool LDEBUG=(FALSE || _DEBUG_POCC_ || XHOST.DEBUG);
    stringstream message;
    //reset
    v_site_configs.clear();

    //test of stupidity
    if(m_pocc_sites[site].m_pocc_groups.size()<1){
      message << "Invalid count of POCC site groups (m_pocc_sites[" << site << "].m_pocc_groups.size()=" << m_pocc_sites[site].m_pocc_groups.size() << ")";
      throw aurostd::xerror(__AFLOW_FILE__,__AFLOW_FUNC__,message);
    }

    //trivial site_config, no pocc
    POccSiteConfiguration site_config(site,i_hnf,m_pocc_sites[site].m_pocc_groups); //sc_dummy;

    //if it's truly non-pocc, then there's only one m_pocc_sites[site].m_pocc_groups; 
    //otherwise, there's more than 1 and it doesn't matter
    site_config.prepareNoPOccConfig();

    if(!m_pocc_sites[site].partial_occupation_flag){v_site_configs.push_back(site_config);return;}  //no pocc, trivial

    //otherwise, pocc!
    site_config.preparePOccConfig();
    //int pocc_groups_count=m_pocc_sites[site].v_pocc_groups.size();
    //already initialized to 0, xvector<uint> is ill-defined (in AUROSTD), so just use int, it's okay
    //aurostd::xvector<int> xv_occupation_count_input(pocc_groups_count);
    //aurostd::xvector<int> xv_occupation_multiple(pocc_groups_count), xv_occupation_multiple_last(pocc_groups_count);


    //this is the stop condition
    //for(int i=0;i<site_config.xv_occupation_multiple_last.rows;i++){site_config.xv_occupation_multiple_last(i)=(int)i_hnf;}

    //cerr << "START, n=" << pocc_groups_count << ",k=" << i_hnf << endl;
    int pocc_group_iterator=0;    //current group impacted
    int pocc_group_to_skip=-1;    //slight optimizer, if occupation_number hits i_hnf early, skip remaining possibilities
    bool skipping = false;        //needed for resetting pocc_group_to_skip

    double eps=1.0;
    xvector<int> xv_next_occupation_multiple=site_config.xv_occupation_multiple;
    //int minimum_vacancy_count=i_hnf;
    while(pocc_group_iterator!=-1){
      if(LDEBUG) {
        cerr << __AFLOW_FUNC__ << " looking at xv_next_occupation_multiple=" << xv_next_occupation_multiple << endl;
        cerr << __AFLOW_FUNC__ << " pocc_group_to_skip=" << pocc_group_to_skip << " ?= pocc_group_iterator=" << pocc_group_iterator << endl;
      }
      if(pocc_group_to_skip!=pocc_group_iterator){  //slight optimizer
        if(LDEBUG) {
          cerr << __AFLOW_FUNC__ << " exploring xv_next_occupation_multiple=" << xv_next_occupation_multiple << endl;
        }
        //    cerr << "calculateOccupationCountTotal(xv_next_occupation_multiple)=" << site_config.calculateOccupationCountTotal(xv_next_occupation_multiple) << endl;

        if(site_config.calculateOccupationCountTotal(xv_next_occupation_multiple)>i_hnf){ //start ignoring
          if(LDEBUG) {
            cerr << __AFLOW_FUNC__ << " will skip multiples from now on" << endl;
            cerr << __AFLOW_FUNC__ << " site_config.calculateOccupationCountTotal(xv_next_occupation_multiple)=" << site_config.calculateOccupationCountTotal(xv_next_occupation_multiple) << " > " << i_hnf << "=i_hnf" << endl;
          }
          pocc_group_to_skip=pocc_group_iterator; skipping=true; continue;
        }

        site_config.updateOccupationCounts(i_hnf,xv_next_occupation_multiple);

        //found viable configuration
        site_config.calculateError();

        //    cerr << "eps=" << eps << endl;
        //    cerr << "site_config.max_site_error=" << site_config.max_site_error << endl;
        if(aurostd::isequal(site_config.max_site_error,eps,_AFLOW_POCC_ZERO_TOL_) || site_config.max_site_error<eps){
          if(!aurostd::isequal(site_config.max_site_error,eps,_AFLOW_POCC_ZERO_TOL_)){
            eps=site_config.max_site_error;
            v_site_configs.clear();
          }
          //      cerr << "adding one!!!!!!1" << endl;
          v_site_configs.push_back(site_config);
          //minimum_vacancy_count=min(minimum_vacancy_count,site_config.vacancy_count);
        }
      }
      //getNextOccupationMultiple() is basically a bitstring iterator:  000, 001, 010, ...

      //it will increment xv_occupation_multiple and return the index of the digit that was modified
      //a return value of -1 means it's exhausted all possibilities 
      pocc_group_iterator = site_config.getNextOccupationMultiple(i_hnf,xv_next_occupation_multiple);
      if(skipping && pocc_group_iterator!=pocc_group_to_skip){pocc_group_to_skip=-1; skipping=false;}
      //  cerr << "i_hnf=" << i_hnf << endl;
      //  cerr << "xv_next_occupation_multiple=" << xv_next_occupation_multiple << endl;
      //  cerr << "pocc_group_iterator=" << pocc_group_iterator << endl;
      //  cerr << endl;
    }
    //  for(uint i=0;i<v_site_configs.size();i++){
    //    cerr << "site config " << i << endl;
    //    cerr << "v_site_configs[i].xv_occupation_count_input = " << v_site_configs[i].xv_occupation_count_input << endl;
    //    cerr << "v_site_configs[i].xv_occupation_multiple = " << v_site_configs[i].xv_occupation_multiple << endl;
    //    cerr << "v_site_configs[i].xv_occupation_count_supercell = " << v_site_configs[i].xv_occupation_count_supercell << endl;
    //    cerr << "v_site_configs[i].occupation_count_total = " << v_site_configs[i].occupation_count_total << endl;
    //    cerr << "v_site_configs[i].vacancy_count = " << v_site_configs[i].vacancy_count << endl;
    //    cerr << "v_site_configs[i].max_site_error = " << v_site_configs[i].max_site_error << endl;
    //  }
    //  cerr << "END" << endl;
    //
    //if(REDUCE_VACANCIES){
    //  if(v_site_configs.size()){
    //    for(uint config=v_site_configs.size()-1;config-- > 0; ){  //will stop at 0
    //      if(v_site_configs[config].vacancy_count>minimum_vacancy_count){
    //        v_site_configs.erase(v_site_configs.begin()+config);
    //      }
    //    }
    //  }
    //}

  }

  xvector<double> POccCalculator::calculateStoichEachType(vector<vector<int> >& v_types_config) {
    xvector<double> stoich_each_type(types2pc_map.size()-1,0);
    //for(uint type=0;type<types2pc_map.size();type++){stoich_each_type.push_back(0.0);}
    double total_atoms=0.0;
    for(uint site=0;site<v_types_config.size();site++){
      for(uint atom=0;atom<v_types_config[site].size();atom++){
        if(v_types_config[site][atom]!=-1){stoich_each_type[v_types_config[site][atom]]+=1.0;total_atoms+=1.0;}
      }
    }
    if(total_atoms>0.0){
      for(int type=0;type<stoich_each_type.rows;type++){stoich_each_type[type]/=total_atoms;}
    }
    return stoich_each_type;
  }

  //double POccStructure::calculateStoichDiff(deque<double>& s1,deque<double>& s2){
  //  if(s1.size()!=s2.size()){throw aurostd::xerror(__AFLOW_FILE__,"pocc::POccStructure::calculateStoichDiff():","s1.size()!=s2.size(),_INPUT_ILLEGAL_);}
  //  double error=0.0;
  //  for(uint i=0;i<s1.size();i++){
  //    error+=abs(s1[i]-s2[i]);
  //  }
  //  return error;
  //}

  //void POccStructure::getSiteCountConfigurations(int i_hnf, double& min_stoich_error)
  void POccCalculator::getSiteCountConfigurations(int i_hnf)
  { //CO20200106 - patching for auto-indenting
    bool LDEBUG=(FALSE || _DEBUG_POCC_ || XHOST.DEBUG);
    //return these values, do not necessarily store as "global" values

    //reset
    //for(uint str_config=0;str_config<v_str_configs.size();str_config++){
    //  v_str_configs[str_config].clear();
    //}
    v_str_configs.clear();
    //v_site_occupancy.clear();
    //v_site_effective_pocc.clear();
    //v_site_error.clear();
    //v_vacancy_count.clear();

    //only useful here, but super important!
    //look at case i_hnf = 5, and a site with 8 occupants, evenly occupied (easy)
    //the original algorithm (look at each pocc atom individually), 
    //would want to fill this site with one atom (+8 atoms total, not even space!)
    //so we group by occupation as well, and allowed occupations are when all equally occupants can fill together

    //create space
    //for(uint iatom=0;iatom<xstr_pocc.atoms.size();iatom++) {v_site_error.push_back(1.0);}
    //for(uint iatom=0;iatom<xstr_pocc.atoms.size();iatom++) {v_site_effective_pocc.push_back(0.0);}
    //for(uint iatom=0;iatom<xstr_pocc.atoms.size();iatom++) {v_site_occupancy.push_back(0);}
    //for(uint i=0;i<m_pocc_sites.size();i++){v_vacancy_count.push_back(i_hnf);}

    //perform calculation
    //cerr << "HERE4" << endl;
    vector<vector<POccSiteConfiguration> > vv_count_configs;  //first layer site, second layer config (opposite from v_str_configs)
    vector<POccSiteConfiguration> v_site_configs;
    for(uint site=0;site<m_pocc_sites.size();site++){
      //cerr << "site=" << site <<endl;
      //cerr << "i_hnf=" << i_hnf <<endl;
      //cerr << "v_site_configs.size()=" << v_site_configs.size() <<endl;
      getOptimizedSiteCountConfigurations(site,i_hnf,v_site_configs);
      //  cerr << "site = " << site << " count: " << v_site_configs.size() << endl;
      vv_count_configs.push_back(v_site_configs);
      //cerr << "HERE8" << endl;
      //cerr << "site = " << site << endl;
    }
    if(LDEBUG) {
      for(uint site=0;site<vv_count_configs.size();site++){
        cerr << __AFLOW_FUNC__ << " site " << site << endl;
        for(uint config=0;config<vv_count_configs[site].size();config++){
          cerr << __AFLOW_FUNC__ << " config " << config << endl;    //
          cerr << __AFLOW_FUNC__ << " vv_count_configs[" << site << "][" << config << "].xv_site_error=" << vv_count_configs[site][config].xv_site_error << endl;
          cerr << __AFLOW_FUNC__ << " vv_count_configs[" << site << "][" << config << "].max_site_error=" << vv_count_configs[site][config].max_site_error << endl;
          cerr << __AFLOW_FUNC__ << " vv_count_configs[" << site << "][" << config << "].xv_occupation_count_input=" << vv_count_configs[site][config].xv_occupation_count_input << endl;
          cerr << __AFLOW_FUNC__ << " vv_count_configs[" << site << "][" << config << "].xv_occupation_multiple=" << vv_count_configs[site][config].xv_occupation_multiple << endl;
          cerr << __AFLOW_FUNC__ << " vv_count_configs[" << site << "][" << config << "].xv_partial_occupation_value=" << vv_count_configs[site][config].xv_partial_occupation_value << endl;
        }
        //cerr << endl << endl;
      }
    }
    //we need to fundamentally change scheme here to satisfy STRICT_STOICH_EQUIVALENCE
    //we cannot simply permute through each config on each site
    //only certain configs work together, we must define these
    //vector<uint> v_config_order;    //dummy, don't really care about order just yet
    vector<int> v_config_iterators;
    vector<vector<int> > v_types_config;
    xvector<double> stoich_each_type_new;
    double stoich_error=0.0;
    double eps=1.0; //(double)m_pocc_sites.size();   //number of sites
    //cerr << "CO START" << endl;
    //std::vector<double>::iterator it_max_stoich;
    //while(getNextSiteConfiguration(vv_count_configs,v_config_order,v_config_iterators,v_types_config))
    while(pocc::getNextSiteConfiguration(vv_count_configs,v_config_iterators,v_types_config))
    { //CO20200106 - patching for auto-indenting
      stoich_each_type_new=calculateStoichEachType(v_types_config);
      stoich_error=aurostd::max(aurostd::abs(stoich_each_type-stoich_each_type_new));
      //stoich_error=calculateStoichDiff(stoich_each_type,xstr_pocc.stoich_each_type);
      //cerr << "TYPES" << endl;
      //for(uint i=0;i<v_types_config.size();i++){
      //  for(uint j=0;j<v_types_config[i].size();j++){
      //    cerr << v_types_config[i][j] << " ";
      //  }
      //  cerr << endl;
      //}
      if(LDEBUG) {
        cerr << __AFLOW_FUNC__ << " stoichiometry=" << aurostd::joinWDelimiter(aurostd::xvecDouble2vecString(stoich_each_type_new,_AFLOW_POCC_PRECISION_),",") << endl;
        //for(int i=0;i<stoich_each_type_new.rows; i++){
        //  cerr << stoich_each_type_new[i] << endl;
        //}
      }
      //cerr << "STOICH_SET" << endl;
      //for(int i=0;i<stoich_each_type.rows; i++){
      //  cerr << stoich_each_type[i] << endl;
      //}
      //cerr << "ERROR " << stoich_error << " eps" << eps  << endl;

      if(aurostd::isequal(stoich_error,eps,_AFLOW_POCC_ZERO_TOL_) || stoich_error<eps){
        //cerr << "FOUND 1" << endl;
        if(!aurostd::isequal(stoich_error,eps,_AFLOW_POCC_ZERO_TOL_)){
          eps=stoich_error;
          //for(uint str_config=0;str_config<v_str_configs.size();str_config++){v_str_configs[str_config].clear();} 
          v_str_configs.clear();
        }
        v_str_configs.push_back(StructureConfiguration());
        v_str_configs.back().max_site_error=0.0;
        for(uint site=0;site<v_config_iterators.size();site++){
          v_str_configs.back().site_configs.push_back(vv_count_configs[site][v_config_iterators[site]]);
          v_str_configs.back().max_site_error=max(v_str_configs.back().max_site_error,v_str_configs.back().site_configs.back().max_site_error);
        }
        //cerr << "SEE " << v_str_configs.back().max_site_error << endl;
        v_str_configs.back().max_stoich_error=stoich_error;
      }
    }
    //cerr << "CO STOP" << endl;

    //vector<int> starting_config;
    //for(uint str_config=0;str_config<v_str_configs.size();str_config++){
    //  //cerr << "config " << str_config << endl;
    //  for(uint site=0;site<v_str_configs[str_config].size();site++){
    //    //cerr << "site " << site << ":  ";
    //    starting_config=v_str_configs[str_config][site].getStartingTypesConfiguration();
    //    //for(uint i=0;i<starting_config.size();i++){
    //    //  cerr << starting_config[i] << " ";
    //    //}
    //    //cerr << endl;
    //  }
    //}
    //cerr << "HERE" << endl;

    //perform calculation
    //double eps;
    //for(uint iatom=0;iatom<xstr_pocc.atoms.size();iatom++) {
    //  v_site_error[iatom]=1.0;
    //  v_site_occupancy[iatom]=0;
    //  for(uint j=0;j<=i_hnf;j++) {
    //    eps=abs((double) j/i_hnf-xstr_pocc.atoms[iatom].partial_occupation_value);
    //    if(eps<v_site_error[iatom]) {
    //      v_site_error[iatom]=eps;
    //      v_site_occupancy[iatom]=j;
    //      v_site_effective_pocc[iatom]=(double) v_site_occupancy[iatom]/i_hnf;
    //    }
    //  }
    //}

    //min_stoich_error=eps;
  }

  xstructure createNonPOccStructure(const xstructure& xstr_pocc,const vector<POccUnit>& pocc_sites,bool use_automatic_volumes_in){
    bool LDEBUG=(FALSE || _DEBUG_POCC_ || XHOST.DEBUG);
    stringstream message;

    xstructure xstr_nopocc(xstr_pocc);
    //clear structure pocc properties, set defaults
    xstr_nopocc.scale_second=DEFAULT_POCC_SITE_TOL; //DEFAULT_PARTIAL_OCCUPATION_TOLERANCE;
    xstr_nopocc.neg_scale_second=FALSE;
    xstr_nopocc.partial_occupation_flag=FALSE;
    xstr_nopocc.partial_occupation_site_tol=DEFAULT_POCC_SITE_TOL; //DEFAULT_PARTIAL_OCCUPATION_TOLERANCE;
    xstr_nopocc.partial_occupation_HNF=0;
    xstr_nopocc.partial_occupation_sublattice.clear();

    //make pocc sites non-pocc sites by removing all but one occupant
    //gather indices of atoms to remove, then remove backwards
    vector<uint> v_atoms_to_remove;
    for(uint site=0;site<pocc_sites.size();site++){
      if(pocc_sites[site].partial_occupation_flag){
        //test of stupidity
        //[CO COME BACK, add another reasonable check that includes vacancies]if(pocc_sites[site].v_occupants.size()<2){return false;}
        //set the 0th index to non-pocc status
        xstr_nopocc.atoms[pocc_sites[site].v_occupants[0]].partial_occupation_value=1.0;
        xstr_nopocc.atoms[pocc_sites[site].v_occupants[0]].partial_occupation_flag=false;
        //add others to list to be removed
        for(uint atom=1;atom<pocc_sites[site].v_occupants.size();atom++){
          v_atoms_to_remove.push_back(pocc_sites[site].v_occupants[atom]);
        }
      }
    }
    xstr_nopocc.RemoveAtom(v_atoms_to_remove);

    //recalculate volume, assume automatic volumes
    //BIG REVELATION - since POCC now relies on automatic volumes, we need to standardize the volume
    //of cluster for calculating the energy as we did the species so UFF energy is species-agnostic
    //CHf_pvNb_svTa_pvTi_svZr_sv:PAW_PBE/AB_cF8_225_a_b.AB:POCC_P0-1xA_P1-0.2xB-0.2xC-0.2xD-0.2xE-0.2xF
    //this configuration produces 47 configurations, while all other specie combinations (carbides paper) make 49
    //CHANGE SPECIES LATER
    if(LDEBUG) {
      cerr << __AFLOW_FUNC__ << " fixing volume" << endl;
      cerr << __AFLOW_FUNC__ << " OLD VOLUME=" << xstr_nopocc.Volume() << endl;
      cerr << __AFLOW_FUNC__ << " xstr_nopocc.scale=" << xstr_nopocc.scale << endl;
      cerr << __AFLOW_FUNC__ << " xstr_nopocc.lattice=" << endl;cerr << xstr_nopocc.lattice << endl;
    }
    xstr_nopocc.SetAutoVolume(use_automatic_volumes_in);  //always use automatic_volumes_in
    //xstr_nopocc.neg_scale=TRUE; //no need, scale is already taken care of (no need to DISPLAY volume)
    xstr_nopocc.ReScale(1.0); //return back to 1.0 to adjust lattice
    if(LDEBUG) {
      cerr << __AFLOW_FUNC__ << " NEW VOLUME=" << xstr_nopocc.Volume() << endl;
      cerr << __AFLOW_FUNC__ << " xstr_nopocc.scale=" << xstr_nopocc.scale << endl;
      cerr << __AFLOW_FUNC__ << " xstr_nopocc.lattice=" << endl;cerr << xstr_nopocc.lattice << endl;
    }

    /*
    //CHANGE SPECIES LATER
    //recalculate volume, assume automatic volumes
    //BIG REVELATION - since POCC now relies on automatic volumes, we need to standardize the volume
    //of cluster for calculating the energy as we did the species so UFF energy is species-agnostic
    //CHf_pvNb_svTa_pvTi_svZr_sv:PAW_PBE/AB_cF8_225_a_b.AB:POCC_P0-1xA_P1-0.2xB-0.2xC-0.2xD-0.2xE-0.2xF
    //this configuration produces 47 configurations, while all other specie combinations (carbides paper) make 49
    if(!(COMPARE_WITH_KESONG||m_use_mixed_set_elements==false)){  //need to fix volume of cell
    if(LDEBUG) {cerr << __AFLOW_FUNC__ << " need to fix volume" << endl;}
    vector<string> elements=getElementsList();
    double volume=0,voli=0;
    for(uint i=0;i<xstr_nopocc.atoms.size();i++){
    for(uint j=0;j<xstr_nopocc.num_each_type.size();j++){
    if(xstr_nopocc.atoms[i].name==xstr_nopocc.species[j]){
    //[ORIGINAL]volume+=xstr_nopocc.species_volume[j]*xstr_nopocc.atoms[i].partial_occupation_value;
    voli=GetAtomVolume(elements[j]);
    if(voli==NNN){
    message << "No volume found for " << elements[j];
    throw aurostd::xerror(__AFLOW_FILE__,__AFLOW_FUNC__,message,_INPUT_ILLEGAL_);
    }
    volume+=voli*xstr_nopocc.atoms[i].partial_occupation_value;
    }
    }
    }
    //xstr_nopocc.scale=std::pow((double) (abs(volume)/det(xstr_nopocc.lattice)),(double) 1.0/3.0);
    xstr_nopocc.SetVolume(volume);  //more robust
    //xstr_nopocc.neg_scale=TRUE; //no need, scale is already taken care of (no need to DISPLAY volume)
    xstr_nopocc.ReScale(1.0); //return back to 1.0 to adjust lattice
    if(LDEBUG) {
    cerr << __AFLOW_FUNC__ << " adjusting xstr_nopocc.volume=" << volume << endl;
    cerr << __AFLOW_FUNC__ << " adjusting xstr_nopocc.scale=" << xstr_nopocc.scale << endl;
    cerr << __AFLOW_FUNC__ << " xstr_nopocc.lattice=" << endl;
    cerr << xstr_nopocc.lattice << endl;
    }
    }
    */

    xstr_nopocc.title="Parent structure";
    xstr_nopocc.clean();    //real true clean //DX20191220 - uppercase to lowercase clean
    if(LDEBUG) {
      cerr << __AFLOW_FUNC__ << " final non-pocc structure" << endl;
      cerr << xstr_nopocc << endl;
    }

    return xstr_nopocc;
  }

  void POccCalculator::redecorateXStructures(){
    bool LDEBUG=(FALSE || _DEBUG_POCC_ || XHOST.DEBUG);
    stringstream message;

    //check that code can handle arbitrary reassignment of random elements
    vector<string> elements_std=getElementsList();
    bool use_standard_elements_set=true;
    if(xstr_pocc.num_each_type.size()>elements_std.size()){
      use_standard_elements_set=false;
      message << "Unexpectedly large count of species in structure (nspecies=" << xstr_pocc.num_each_type.size();
      message <<  ">" << elements_std.size()<< "), resorting to exact UFF energy determination";
      pflow::logger(__AFLOW_FILE__,__AFLOW_FUNC__,message,m_aflags,*p_FileMESSAGE,*p_oss,_LOGGER_WARNING_);
    }
    if(COMPARE_WITH_KESONG){use_standard_elements_set=false;}
    vector<string>& species=m_species_redecoration;

    for(uint i=0;i<types2pc_map.size();i++){species.push_back(xstr_pocc.atoms[types2pc_map[i]].cleanname);}
    if(LDEBUG) {cerr << __AFLOW_FUNC__ << " species             =" << aurostd::joinWDelimiter(species,",") << endl;}

    if(use_standard_elements_set==true){
      species.clear();
      for(uint i=0;i<types2pc_map.size();i++){species.push_back(elements_std[i]);}
      if(LDEBUG) {cerr << __AFLOW_FUNC__ << " species_std         =" << aurostd::joinWDelimiter(species,",") << endl;}

      //RENAMING SPECIES TO ELIMINATE CHEMISTRY-SPECIFIC UFF ENERGIES
      //this code is NOT a general fix: true fix is structure comparison
      //the biggest problem: the parent structure defines the volume for the cluster used to find the UFF energies
      //the volume defines the bond distances and thus which pairs are bonded/non-bonded
      //we need to make sure the parent structure is re-decorated as consistently as possible given different input decorations
      //useful test:
      // Ba_svHf_pvNb_svOSnTi_svZr_sv:PAW_PBE/AB3C_cP5_221_a_c_b.BAC:POCC_S0-1xD_P3-1xA_P4-0.2xB-0.2xC-0.2xE-0.2xF-0.2xG
      // vs.
      // Ba_svHf_pvOSnTi_svY_svZr_sv:PAW_PBE/AB3C_cP5_221_a_c_b.BAC:POCC_S0-1xC_P3-1xA_P4-0.2xB-0.2xD-0.2xE-0.2xF-0.2xG
      bool resort_standard_elements_set=true;  //the approach here is WRONG, we need structure comparison
      if(resort_standard_elements_set==true){
        uint site=0,itype=0,occ=0;
        vector<string> species_orig;  //keep orig species
        for(uint i=0;i<species.size();i++){species_orig.push_back(species[i]);}
        vector<uint> occupant2species_map;  //maps occupants (m_pocc_sites) to species (types) in order of m_pocc_sites, NOT NEEDED
        species.clear();species.resize(species_orig.size());  //make room for species before you fill, need occupant2species_map to dictate where new species go
        vector<POccUnit> m_pocc_sites_resorted;   //make copy of m_pocc_sites for reshuffling
        for(site=0;site<m_pocc_sites.size();site++){
          for(occ=0;occ<m_pocc_sites[site].v_occupants.size();occ++){occupant2species_map.push_back(m_pocc_sites[site].v_types[occ]);}
          m_pocc_sites_resorted.push_back(m_pocc_sites[site]);
        }
        if(LDEBUG) {
          cerr << __AFLOW_FUNC__ << " occupant2species_map=" << aurostd::joinWDelimiter(occupant2species_map,",") << endl;
          cerr << __AFLOW_FUNC__ << " original m_pocc_sites" << endl;
          for(site=0;site<m_pocc_sites_resorted.size();site++){
            cerr << __AFLOW_FUNC__ << " site=" << site << " occupants: ";
            for(occ=0;occ<m_pocc_sites_resorted[site].v_occupants.size();occ++){
              cerr << xstr_pocc.atoms[m_pocc_sites_resorted[site].v_occupants[occ]].name << " ";
            }
            cerr << endl;
          }
        }

        std::stable_sort(m_pocc_sites_resorted.rbegin(),m_pocc_sites_resorted.rend(),sortPOccSites);  //ascending order, fewer occupant-sites get populated first (sublattice anions)

        if(LDEBUG) {
          cerr << __AFLOW_FUNC__ << " sorted m_pocc_sites" << endl;
          for(site=0;site<m_pocc_sites_resorted.size();site++){
            cerr << __AFLOW_FUNC__ << " site=" << site << " occupants: ";
            for(occ=0;occ<m_pocc_sites_resorted[site].v_occupants.size();occ++){
              cerr << xstr_pocc.atoms[m_pocc_sites_resorted[site].v_occupants[occ]].name << " ";
            }
            cerr << endl;
          }
        }

        uint iocc2spec=0;
        vector<uint> types_added;
        uint type=0;

        //0. prioritize anion sublattice, must find a sublattice full of anions
        vector<string> vanions;
        aurostd::string2tokens(POCC_ANIONS_LIST,vanions,",");
        bool sublattice_found=false;
        for(site=0;site<m_pocc_sites_resorted.size();site++){
          if(m_pocc_sites_resorted[site].v_types.size()!=m_pocc_sites_resorted[site].v_occupants.size()){
            throw aurostd::xerror(__AFLOW_FILE__,__AFLOW_FUNC__,"m_pocc_sites_resorted[site].v_types.size()!=m_pocc_sites_resorted[site].v_occupants.size()",_RUNTIME_ERROR_);
          }
          sublattice_found=(m_pocc_sites_resorted[site].v_types.size()>0);  //set to true first
          for(itype=0;itype<m_pocc_sites_resorted[site].v_types.size()&&sublattice_found;itype++){
            type=m_pocc_sites_resorted[site].v_types[itype];
            const string& occupant=xstr_pocc.atoms[m_pocc_sites_resorted[site].v_occupants[itype]].name;
            if(!aurostd::WithinList(vanions,occupant)){sublattice_found=false;}
          }
          if(sublattice_found){
            itype=0;  //prioritize first species of sublattice for parent structure
            type=m_pocc_sites_resorted[site].v_types[itype];
            if(!aurostd::WithinList(types_added,type)){
              const string& occupant=xstr_pocc.atoms[m_pocc_sites_resorted[site].v_occupants[itype]].name;
              if(LDEBUG){cerr << __AFLOW_FUNC__ << " mapping " << occupant << " to " << species_orig[iocc2spec] << " [sublattice]" << endl;}
              species[type]=species_orig[iocc2spec++];
              types_added.push_back(type);
            }
          }
        }

        //1. prioritize the first occupant of every site, these occupants will define the parent lattice volume (and thus bond lengths)
        for(site=0;site<m_pocc_sites_resorted.size();site++){
          itype=0;
          type=m_pocc_sites_resorted[site].v_types[itype];
          if(!aurostd::WithinList(types_added,type)){
            const string& occupant=xstr_pocc.atoms[m_pocc_sites_resorted[site].v_occupants[itype]].name;
            if(LDEBUG){cerr << __AFLOW_FUNC__ << " mapping " << occupant << " to " << species_orig[iocc2spec] << " [first-occupant]" << endl;}
            species[type]=species_orig[iocc2spec++];
            types_added.push_back(type);
          }
        }

        //LAST. get remaining species
        for(site=0;site<m_pocc_sites_resorted.size();site++){
          for(itype=0;itype<m_pocc_sites_resorted[site].v_types.size();itype++){
            type=m_pocc_sites_resorted[site].v_types[itype];
            if(!aurostd::WithinList(types_added,type)){
              const string& occupant=xstr_pocc.atoms[m_pocc_sites_resorted[site].v_occupants[itype]].name;
              if(LDEBUG){cerr << __AFLOW_FUNC__ << " mapping " << occupant << " to " << species_orig[iocc2spec] << " [remaining]" << endl;}
              //species[occupant2species_map[iocc2spec++]]=species_orig[type];
              //species[type]=species_orig[occupant2species_map[iocc2spec++]];
              species[type]=species_orig[iocc2spec++];
              types_added.push_back(type);
            }
          }
        }
        if(LDEBUG) {cerr << __AFLOW_FUNC__ << " species_std_resorted=" << aurostd::joinWDelimiter(species,",") << endl;}
      }

      //redecorate xstr_pocc (tmp) to create xstr_nopocc
      xstructure xstr_pocc_tmp(xstr_pocc);
      xstr_pocc_tmp.SetSpecies(aurostd::vector2deque(species)); //do NOT change order of species assignment

      //[CO20190317 - do NOT sort atoms (AddAtom()), this will confuse the order that pseudonames are assigned]deque<_atom> atoms;
      //[CO20190317 - do NOT sort atoms (AddAtom()), this will confuse the order that pseudonames are assigned]uint iatom=0;
      //[CO20190317 - do NOT sort atoms (AddAtom()), this will confuse the order that pseudonames are assigned]for(uint ispec=0;ispec<xstr_pocc_tmp.num_each_type.size();ispec++){ //re-label all atoms
      //[CO20190317 - do NOT sort atoms (AddAtom()), this will confuse the order that pseudonames are assigned]  for(uint i=0;i<(uint)xstr_pocc_tmp.num_each_type[ispec];i++){
      //[CO20190317 - do NOT sort atoms (AddAtom()), this will confuse the order that pseudonames are assigned]    if(LDEBUG) {cerr << __AFLOW_FUNC__ << " converting " << xstr_pocc_tmp.atoms[iatom].name << " to " << species[ispec] << endl;}
      //[CO20190317 - do NOT sort atoms (AddAtom()), this will confuse the order that pseudonames are assigned]    atoms.push_back(xstr_pocc_tmp.atoms[iatom++]);
      //[CO20190317 - do NOT sort atoms (AddAtom()), this will confuse the order that pseudonames are assigned]    atoms.back().name=species[ispec];
      //[CO20190317 - do NOT sort atoms (AddAtom()), this will confuse the order that pseudonames are assigned]    atoms.back().CleanName();
      //[CO20190317 - do NOT sort atoms (AddAtom()), this will confuse the order that pseudonames are assigned]    atoms.back().name_is_given=(!atoms.back().name.empty());
      //[CO20190317 - do NOT sort atoms (AddAtom()), this will confuse the order that pseudonames are assigned]  }
      //[CO20190317 - do NOT sort atoms (AddAtom()), this will confuse the order that pseudonames are assigned]}
      //[CO20190317 - do NOT sort atoms (AddAtom()), this will confuse the order that pseudonames are assigned]std::stable_sort(atoms.begin(),atoms.end(),sortAtomsNames); //safe because we do AddAtom() below
      //[CO20190317 - do NOT sort atoms (AddAtom()), this will confuse the order that pseudonames are assigned]//assign types
      //[CO20190317 - do NOT sort atoms (AddAtom()), this will confuse the order that pseudonames are assigned]uint itype=0;
      //[CO20190317 - do NOT sort atoms (AddAtom()), this will confuse the order that pseudonames are assigned]atoms[0].type=itype;
      //[CO20190317 - do NOT sort atoms (AddAtom()), this will confuse the order that pseudonames are assigned]for(uint i=1;i<atoms.size();i++){
      //[CO20190317 - do NOT sort atoms (AddAtom()), this will confuse the order that pseudonames are assigned]	if(atoms[i].name!=atoms[i-1].name){itype++;}
      //[CO20190317 - do NOT sort atoms (AddAtom()), this will confuse the order that pseudonames are assigned]	atoms[i].type=itype;
      //[CO20190317 - do NOT sort atoms (AddAtom()), this will confuse the order that pseudonames are assigned]}
      //[CO20190317 - do NOT sort atoms (AddAtom()), this will confuse the order that pseudonames are assigned]for(uint i=xstr_pocc_tmp.atoms.size()-1;i<xstr_pocc_tmp.atoms.size();i--){  //remove atoms
      //[CO20190317 - do NOT sort atoms (AddAtom()), this will confuse the order that pseudonames are assigned]  if(LDEBUG) cerr << __AFLOW_FUNC__ << " removing atom[" << i << "]" << endl;
      //[CO20190317 - do NOT sort atoms (AddAtom()), this will confuse the order that pseudonames are assigned]  xstr_pocc_tmp.RemoveAtom(i);
      //[CO20190317 - do NOT sort atoms (AddAtom()), this will confuse the order that pseudonames are assigned]}
      //[CO20190317 - do NOT sort atoms (AddAtom()), this will confuse the order that pseudonames are assigned]for(uint i=0;i<atoms.size();i++){xstr_pocc_tmp.AddAtom(atoms[i]);}
      //[CO20190317 - do NOT sort atoms (AddAtom()), this will confuse the order that pseudonames are assigned]atoms.clear();

      if(LDEBUG) {
        cerr << __AFLOW_FUNC__ << " xstr_pocc_tmp" << endl;
        cerr << xstr_pocc_tmp << endl;
      }

      vector<POccUnit> pocc_sites_tmp=getPOccSites(xstr_pocc_tmp);
      xstr_nopocc=createNonPOccStructure(xstr_pocc_tmp,pocc_sites_tmp); //replace xstr_nopocc (NOT tmp)
      xstr_nopocc.title="Standardized (re-decorated) parent structure";  //just for printing

      if(LDEBUG) {
        cerr << __AFLOW_FUNC__ << " xstr_pocc pre-decoration" << endl;
        cerr << xstr_pocc << endl;
        cerr << __AFLOW_FUNC__ << " xstr_pocc post-decoration" << endl;
        cerr << xstr_pocc_tmp << endl;
        cerr << __AFLOW_FUNC__ << " xstr_nopocc post-decoration" << endl;
        cerr << xstr_nopocc << endl;
      }
    }

    if(species.size()!=xstr_pocc.species.size()){
      message << "species.size()!=xstr_pocc.species.size()";
      throw aurostd::xerror(__AFLOW_FILE__,__AFLOW_FUNC__,message,_VALUE_RANGE_);
    }

    ////DO UFF STUFF IF IT'S THE RIGHT MODE
    ////MAKE DIFFERENT MODES HERE
    //string uff_parameters_string;
    //vector<string> uff_params;
    //UFFParamAtom uffp;
    //for(uint i=0;i<species.size();i++){
    //const string& element=species[i];

    //if(LDEBUG) {cerr << __AFLOW_FUNC__ << " element[i=" << i << "]=" << element << endl;}
    //uff_parameters_string=getUFFParameterString(element);
    //if(uff_parameters_string.empty()){throw aurostd::xerror(__AFLOW_FILE__,__AFLOW_FUNC__,"Unable to fetch UFF parameters (requested "+element+")");}
    //aurostd::string2tokens(uff_parameters_string,uff_params," ");
    //if(uff_params.size()!=12){throw aurostd::xerror(__AFLOW_FILE__,__AFLOW_FUNC__,"Unexpected UFF Parameters size",_VALUE_ILLEGAL_);}

    ////where to start tomorrow
    ////we get types2uffparams_map here (poccstructure) but use in uffenergyanalyzer
    ////move this to uffenergyanalyzer
    ////fix types2pcmap getter and setter
    ////continue decoupling objects


    //types2uffparams_map.push_back(uffp);
    //types2uffparams_map.back().symbol=uff_params[0];
    ////cerr << "i=" << i << " " << uff_params[0] << endl;
    //types2uffparams_map.back().r1=aurostd::string2utype<double>(uff_params[1]);
    //types2uffparams_map.back().theta0=aurostd::string2utype<double>(uff_params[2]);
    //types2uffparams_map.back().x1=aurostd::string2utype<double>(uff_params[3]);
    //types2uffparams_map.back().D1=aurostd::string2utype<double>(uff_params[4]);
    //types2uffparams_map.back().zeta=aurostd::string2utype<double>(uff_params[5]);
    //types2uffparams_map.back().Z1=aurostd::string2utype<double>(uff_params[6]);
    //types2uffparams_map.back().Vi=aurostd::string2utype<double>(uff_params[7]);
    //types2uffparams_map.back().Uj=aurostd::string2utype<double>(uff_params[8]);
    //types2uffparams_map.back().ChiI=aurostd::string2utype<double>(uff_params[9]);
    //types2uffparams_map.back().hard=aurostd::string2utype<double>(uff_params[10]);
    //types2uffparams_map.back().radius=aurostd::string2utype<double>(uff_params[11]);
    //}
  }

  void POccCalculator::calculateSymNonPOccStructure(bool verbose) {
    bool LDEBUG=(FALSE || _DEBUG_POCC_ || XHOST.DEBUG);
    stringstream message;
    //CO - default should always be to turn everything on, modify input
    //get ROBUST symmetry determination
    xstr_sym=xstr_nopocc; //make copy to avoid carrying extra sym_ops (heavy) if not needed
    _kflags kflags_sym=m_kflags;  //make a copy so as to not overwrite m_kflags
    pflow::defaultKFlags4SymCalc(kflags_sym,true);
    //[this needs to be specified by m_kflags (do NOT override), otherwise LIB2RAW writes in LIB]pflow::defaultKFlags4SymWrite(kflags_sym,true);

    //streams
    ostream* p_oss_sym=p_oss;
    bool badbit_set=(*p_oss_sym).bad(); //((*p_oss_sym).rdstate()==std::ios_base::badbit);
    if(LDEBUG) {cerr << __AFLOW_FUNC__ << " badbit_set=" << badbit_set << endl;}
    ofstream* p_FileMESSAGE_sym=p_FileMESSAGE;
    ofstream devNull("/dev/null");  //must be outside if statement (scope)
    //verbose=true;
    bool osswrite=verbose;
    if(!verbose){
      pflow::defaultKFlags4SymWrite(kflags_sym,false);  //setting to false is always ok
      if(!badbit_set){(*p_oss_sym).setstate(std::ios_base::badbit);}  //like NULL
      p_FileMESSAGE_sym=&devNull;
    }
    message << "Calculating symmetry of parent structure" << endl;
    pflow::logger(__AFLOW_FILE__,__AFLOW_FUNC__,message,m_aflags,*p_FileMESSAGE_sym,*p_oss_sym,_LOGGER_MESSAGE_);
    bool sym_calculated=pflow::PerformFullSymmetry(xstr_sym,*p_FileMESSAGE_sym,m_aflags,kflags_sym,osswrite,*p_oss_sym);
    if(!badbit_set){(*p_oss_sym).clear();}  //clear NULL
    if(sym_calculated==false){throw aurostd::xerror(__AFLOW_FILE__,__AFLOW_FUNC__,"AFLOW-SYM failed to calculate the symmetry of the clean (non-pocc'd) structure");}

    if(LDEBUG) {
      xstructure xstr_sym2=xstr_sym;
      xstr_sym2.sortAtomsEquivalent();
      cerr << __AFLOW_FUNC__ << " non-pocc structure sorted" << endl;
      cerr << xstr_sym2 << endl;
    }

    //load iatoms info to m_pocc_sites
    for(uint site=0;site<m_pocc_sites.size();site++){
      m_pocc_sites[site].is_inequivalent=xstr_sym.atoms[site].is_inequivalent;
      m_pocc_sites[site].equivalent=xstr_sym.atoms[site].equivalent;
    }

  }

  void POccCalculator::propagateEquivalentAtoms2POccStructure() {
    bool LDEBUG=(FALSE || _DEBUG_POCC_ || XHOST.DEBUG);
    //CO - default should always be to turn everything on, modify input
    //assign iatoms info to pocc structure as well, allows sorting later
    //remember, the 0th occupant of xstr_pocc remains in xstr_sym (xstr_nopocc)
    for(uint site=0;site<m_pocc_sites.size();site++){
      for(uint atom=0;atom<m_pocc_sites[site].v_occupants.size();atom++){
        if(LDEBUG) {cerr << __AFLOW_FUNC__ << " mapping iatoms info of xstr_sym[" << site << "] to xstr_pocc[" << m_pocc_sites[site].v_occupants[atom] << "]" << endl;}
        xstr_pocc.atoms[m_pocc_sites[site].v_occupants[atom]].is_inequivalent=xstr_sym.atoms[site].is_inequivalent;  //not really important (or necessarily correct), but we propagate anyway
        xstr_pocc.atoms[m_pocc_sites[site].v_occupants[atom]].equivalent=xstr_sym.atoms[site].equivalent;  //allows sorting via sortAtomsEquiv, use stable_sort()
      }
    }
  }

  uint POccCalculator::getHNFTabelPOCCPrecision() const {return (uint)ceil(log10(1.0/min(xstr_pocc.partial_occupation_site_tol,xstr_pocc.partial_occupation_stoich_tol)));}
  uint POccCalculator::getHNFTableGeneralPrecision() const {return getHNFTabelPOCCPrecision();}
  uint POccCalculator::getHNFTableIterationPadding() const {return 4;}
  uint POccCalculator::getHNFTableErrorPadding() const {return getHNFTabelPOCCPrecision()+2;}
  uint POccCalculator::getHNFTableColumnPadding() const {return 2*getHNFTableGeneralPrecision()+2*getHNFTableIterationPadding()+15;}
  string POccCalculator::getHeaderMaxSiteError() const {return "site_error";}
  string POccCalculator::getHeaderMaxStoichError() const {return "stoich_error";}
  string POccCalculator::getHeaderStoichiometry() const {return "stoichiometry";}

  string POccCalculator::hnfTableHeader(){

    stringstream ss_header;

    //HEADER - START
    ss_header << aurostd::PaddedPRE("n",getHNFTableIterationPadding()) << "  " << string(getHNFTableErrorPadding(),'-') << " ";
    uint pocc_atom=1;   //start from 1
    string atom_name;
    for(uint site=0;site<m_pocc_sites.size();site++){
      if(m_pocc_sites[site].partial_occupation_flag){
        for(uint occ=0;occ<m_pocc_sites[site].v_occupants.size();occ++){
          atom_name=xstr_pocc.atoms[m_pocc_sites[site].v_occupants[occ]].name;
          if(atom_name.empty()){
            atom_name="type="+aurostd::utype2string(xstr_pocc.atoms[m_pocc_sites[site].v_occupants[occ]].type);
          }
          //output - START
          ss_header << "| ";
          ss_header << aurostd::PaddedCENTER("pocc_atom = " + aurostd::utype2string(pocc_atom) + "/" + aurostd::utype2string(pocc_atoms_total) + (!atom_name.empty()?" ["+atom_name+"]":""),getHNFTableColumnPadding()+2);  //need to +2, bug in PaddedCENTER()
          ss_header << " " ;  //CO20170629
          //output - END
          pocc_atom++;
        }
      }
    }
    ss_header << " | " << getHeaderMaxSiteError(); //header_max_site_error;
    ss_header << " | " << getHeaderMaxStoichError(); //header_max_stoich_error;
    //ss_header << " | " << getHeaderStoichiometry(); //CO20190131 - fix later
    ss_header << " " << endl;

    return ss_header.str();
  }

  string POccCalculator::hnfTableLineOutput(int i_hnf,int str_config){
    bool LDEBUG=(FALSE || _DEBUG_POCC_ || XHOST.DEBUG);
    stringstream message;
    stringstream line_output;
    stringstream tmp_ss;tmp_ss.precision(getHNFTableGeneralPrecision());tmp_ss.setf(std::ios::fixed,std::ios::floatfield);

    double stoich_error,site_error=1.0/i_hnf;
    POccSiteConfiguration site_config;

    line_output << aurostd::PaddedPRE(aurostd::utype2string(i_hnf),getHNFTableIterationPadding());
    line_output << "  ";
    tmp_ss.str(""); tmp_ss << site_error;
    line_output << aurostd::PaddedPOST(tmp_ss.str(),getHNFTableErrorPadding());
    line_output << " ";

    stoich_error=v_str_configs[str_config].max_stoich_error;
    site_error=v_str_configs[str_config].max_site_error;
    if(LDEBUG) {
      if(v_str_configs.size()>1){
        //cerr << "CO CHECK IT OUT" << endl;
        for(uint str_config=0;str_config<v_str_configs.size();str_config++){
          cerr << "config " << str_config << endl;
          for(uint site=0;site<v_str_configs[str_config].site_configs.size();site++){
            cerr << "v_str_configs[" << str_config << "].site_configs[" << site << "].xv_site_error=" << v_str_configs[str_config].site_configs[site].xv_site_error << endl;
            cerr << "v_str_configs[" << str_config << "].site_configs[" << site << "].max_site_error=" << v_str_configs[str_config].site_configs[site].max_site_error << endl;
            cerr << "v_str_configs[" << str_config << "].site_configs[" << site << "].xv_occupation_count_input=" << v_str_configs[str_config].site_configs[site].xv_occupation_count_input << endl;
            cerr << "v_str_configs[" << str_config << "].site_configs[" << site << "].xv_occupation_multiple=" << v_str_configs[str_config].site_configs[site].xv_occupation_multiple << endl;
            cerr << "v_str_configs[" << str_config << "].site_configs[" << site << "].xv_partial_occupation_value=" << v_str_configs[str_config].site_configs[site].xv_partial_occupation_value << endl;
            cerr << endl << endl;
          }
        }
      }  //i am interested in finding an example!
    }

    //print out results
    for(uint site=0;site<v_str_configs[str_config].site_configs.size();site++){
      site_config = v_str_configs[str_config].site_configs[site];
      if(site_config.isPartiallyOccupied()){
        for(int pocc_group=0;pocc_group<site_config.xv_occupation_count_input.rows;pocc_group++){
          for(int pocc_atom=0;pocc_atom<site_config.xv_occupation_count_input[pocc_group];pocc_atom++){
            //IMPORTANT CHECK
            if(!aurostd::isequal(site_config.xv_occupation_multiple[pocc_group]/((double)i_hnf),site_config.xv_partial_occupation_value[pocc_group],_ZERO_TOL_)){ //hard zero
              message << "site_config.xv_occupation_multiple[pocc_group]/((double)i_hnf)=" << site_config.xv_occupation_multiple[pocc_group]/((double)i_hnf);
              message << " != ";
              message << site_config.xv_partial_occupation_value[pocc_group] << "=site_config.xv_partial_occupation_value[pocc_group]";
              throw aurostd::xerror(__AFLOW_FILE__,__AFLOW_FUNC__,message);
            }
            //output - START
            tmp_ss.str("");
            tmp_ss << aurostd::PaddedPRE(aurostd::utype2string(site_config.xv_occupation_multiple[pocc_group]),getHNFTableIterationPadding());
            tmp_ss << "/";
            tmp_ss << aurostd::PaddedPOST(aurostd::utype2string(i_hnf),getHNFTableIterationPadding());
            tmp_ss << " ";
            tmp_ss << site_config.xv_partial_occupation_value[pocc_group];
            tmp_ss << " ";
            tmp_ss << "(err = " << site_config.xv_site_error[pocc_group] << ")";
            line_output << "| " << aurostd::PaddedPOST(tmp_ss.str(),getHNFTableColumnPadding()) << " ";
            //output - END
          }
        }
      }
    }
    tmp_ss.str(""); tmp_ss << site_error;
    line_output << " | " << aurostd::PaddedPOST(tmp_ss.str(),getHeaderMaxSiteError().size()); //header_max_site_error.size()//getHNFTableErrorPadding());
    tmp_ss.str(""); tmp_ss << stoich_error;
    line_output << " | " << aurostd::PaddedPOST(tmp_ss.str(),getHeaderMaxStoichError().size()); //header_max_stoich_error.size()//getHNFTableErrorPadding());
    tmp_ss.str(""); tmp_ss << stoich_error;
    //line_output << " | " << aurostd::PaddedPOST(tmp_ss.str(),getHeaderStoichiometry().size()); //CO20190131 - fix later
    //tmp_ss.str(""); tmp_ss << stoich_error; //CO20190131 - fix later
    line_output << " " << endl;

    return line_output.str();

  }

  //void POccStructure::setHNFTablePadding(int _AFLOW_POCC_PRECISION_){
  //  //set some nice printing precisions and paddings
  //  hnf_table_general_precision=_AFLOW_POCC_PRECISION_;
  //  hnf_table_iteration_padding = 4;
  //  hnf_table_error_padding=_AFLOW_POCC_PRECISION_+2;
  //  hnf_table_column_padding=2*getHNFTableGeneralPrecision()+2*getHNFTableIterationPadding()+15;
  //  //header_max_stoich_error="stoich_error";
  //  //header_max_site_error="site_error";
  //}

  void POccCalculator::writeHNFTableOutput(int i_hnf,double& stoich_error,double& site_error) {
    stringstream message;
    stringstream multiple_configs_ss;

    if(v_str_configs.size()==0){
      message << "No structural configurations found";
      throw aurostd::xerror(__AFLOW_FILE__,__AFLOW_FUNC__,message,_VALUE_ILLEGAL_);
    }

    stoich_error=v_str_configs[0].max_stoich_error; //same for all
    site_error=v_str_configs[0].max_site_error;     //same for all

    int centering_padding=AFLOWIN_SEPARATION_LINE.size();
    for(uint str_config=0;str_config<v_str_configs.size();str_config++){
      if(!v_str_configs[str_config].site_configs.size()){
        message << "No site configurations found";
        throw aurostd::xerror(__AFLOW_FILE__,__AFLOW_FUNC__,message,_VALUE_ILLEGAL_);
      }
      centering_padding=hnfTableLineOutput(i_hnf,str_config).size();
      break;  //get one, they are all the same
    }

    //if(v_str_configs.size()>1){message_raw << multiple_configs_partiion << endl;}
    if(v_str_configs.size()>1){
      multiple_configs_ss.str("");
      multiple_configs_ss << "*** MULTIPLE CONFIGURATIONS POSSIBLE FOR HNF=" << i_hnf << " - START ***" << endl;
      pflow::logger(__AFLOW_FILE__,__AFLOW_FUNC__,aurostd::PaddedCENTER(multiple_configs_ss.str(),centering_padding+2),m_aflags,*p_FileMESSAGE,*p_oss,_LOGGER_RAW_);
    }

    for(uint str_config=0;str_config<v_str_configs.size();str_config++){
      pflow::logger(__AFLOW_FILE__,__AFLOW_FUNC__,hnfTableLineOutput(i_hnf,str_config),m_aflags,*p_FileMESSAGE,*p_oss,_LOGGER_RAW_);
    }

    if(v_str_configs.size()>1){
      multiple_configs_ss.str("");
      multiple_configs_ss << "*** MULTIPLE CONFIGURATIONS POSSIBLE FOR HNF=" << i_hnf << " - END ***" << endl;
      pflow::logger(__AFLOW_FILE__,__AFLOW_FUNC__,aurostd::PaddedCENTER(multiple_configs_ss.str(),centering_padding+2),m_aflags,*p_FileMESSAGE,*p_oss,_LOGGER_RAW_);
    }
  }

  //tol -> HNF optimizer
  void POccCalculator::calculateHNF(){
    bool LDEBUG=(FALSE || _DEBUG_POCC_ || XHOST.DEBUG);

    stringstream message,message_raw;
    message_raw.precision(getHNFTableGeneralPrecision());
    message << "Fetching HNF value";
    pflow::logger(__AFLOW_FILE__,__AFLOW_FUNC__,message,m_aflags,*p_FileMESSAGE,*p_oss,_LOGGER_MESSAGE_);

    const double& stoich_tolerance=xstr_pocc.partial_occupation_stoich_tol;
    const double& site_tolerance=xstr_pocc.partial_occupation_site_tol;

    int i_hnf=0;
    double stoich_error,site_error;
    stoich_error=site_error=1.0;
    if(LDEBUG) {
      cerr << __AFLOW_FUNC__ << " POcc structure:" << endl;
      cerr << xstr_pocc;
    }
    //[OLD, SHOW EVERYTHING NOW]n_hnf=xstr_pocc.partial_occupation_HNF;
    //[OLD, SHOW EVERYTHING NOW]message << "Using input HNF value = " << n_hnf;
    //[OLD, SHOW EVERYTHING NOW]pflow::logger(__AFLOW_FILE__,__AFLOW_FUNC__,message,m_aflags,*p_FileMESSAGE,*p_oss,_LOGGER_MESSAGE_);
    //[OLD, SHOW EVERYTHING NOW]//getSiteCountConfigurations(n_hnf,stoich_error);
    //[OLD, SHOW EVERYTHING NOW]getSiteCountConfigurations(n_hnf);
    //[OLD, SHOW EVERYTHING NOW]message_raw << AFLOWIN_SEPARATION_LINE << endl; pflow::logger(__AFLOW_FILE__,__AFLOW_FUNC__,message_raw,m_aflags,*p_FileMESSAGE,*p_oss,_LOGGER_RAW_);
    //[OLD, SHOW EVERYTHING NOW]pflow::logger(__AFLOW_FILE__, __AFLOW_FUNC__,hnfTableHeader(),m_aflags,*p_FileMESSAGE,*p_oss,_LOGGER_RAW_);
    //[OLD, SHOW EVERYTHING NOW]if(!writeHNFTableOutput(n_hnf,stoich_error,site_error)){return false;}
    //[OLD, SHOW EVERYTHING NOW]message_raw << AFLOWIN_SEPARATION_LINE << endl; pflow::logger(__AFLOW_FILE__,__AFLOW_FUNC__,message_raw,m_aflags,*p_FileMESSAGE,*p_oss,_LOGGER_RAW_);

    bool hnf_already_provided=(xstr_pocc.partial_occupation_HNF!=0);

    if (hnf_already_provided) { //if HNF exists, no need to optimize pocc values
      message << "Using input HNF value = " << xstr_pocc.partial_occupation_HNF; 
      char LOGGER_TYPE=_LOGGER_MESSAGE_;
      if(m_p_flags.flag("HNF")){LOGGER_TYPE=_LOGGER_COMPLETE_;}
      pflow::logger(__AFLOW_FILE__,__AFLOW_FUNC__,message,m_aflags,*p_FileMESSAGE,*p_oss,LOGGER_TYPE);
    } else {
      message << "Stoichiometry tolerance = " << stoich_tolerance; pflow::logger(__AFLOW_FILE__,__AFLOW_FUNC__,message,m_aflags,*p_FileMESSAGE,*p_oss,_LOGGER_MESSAGE_);
      message << "Site tolerance = " << site_tolerance; pflow::logger(__AFLOW_FILE__,__AFLOW_FUNC__,message,m_aflags,*p_FileMESSAGE,*p_oss,_LOGGER_MESSAGE_);
      message << "Optimizing HNF value"; pflow::logger(__AFLOW_FILE__,__AFLOW_FUNC__,message,m_aflags,*p_FileMESSAGE,*p_oss,_LOGGER_MESSAGE_);
    }

    i_hnf=0;
    message_raw << AFLOWIN_SEPARATION_LINE  << endl; pflow::logger(__AFLOW_FILE__,__AFLOW_FUNC__,message_raw,m_aflags,*p_FileMESSAGE,*p_oss,_LOGGER_RAW_);pflow::logger(__AFLOW_FILE__, __AFLOW_FUNC__,hnfTableHeader(),m_aflags,*p_FileMESSAGE,*p_oss,_LOGGER_RAW_);
    while( hnf_already_provided ? i_hnf<xstr_pocc.partial_occupation_HNF : stoich_error>stoich_tolerance || site_error>site_tolerance ){
      i_hnf++;
      getSiteCountConfigurations(i_hnf);
      writeHNFTableOutput(i_hnf,stoich_error,site_error);
    }
    message_raw << AFLOWIN_SEPARATION_LINE << endl; pflow::logger(__AFLOW_FILE__,__AFLOW_FUNC__,message_raw,m_aflags,*p_FileMESSAGE,*p_oss,_LOGGER_RAW_);
    n_hnf=i_hnf;

    if(hnf_already_provided==false) { //if HNF exists, no need to optimize pocc values
      message << "Optimized HNF value = " << n_hnf;
      char LOGGER_TYPE=_LOGGER_MESSAGE_;
      if(m_p_flags.flag("HNF")){LOGGER_TYPE=_LOGGER_COMPLETE_;}
      pflow::logger(__AFLOW_FILE__,__AFLOW_FUNC__,message,m_aflags,*p_FileMESSAGE,*p_oss,LOGGER_TYPE);
    }
  }

} //namespace pocc

namespace pocc {
  //--------------------------------------------------------------------------------
  // class POccUFFEnergyAnalyzer
  //--------------------------------------------------------------------------------
  //--------------------------------------------------------------------------------
  // constructor
  //--------------------------------------------------------------------------------
  POccUFFEnergyAnalyzer::POccUFFEnergyAnalyzer(ostream& oss) : POccCalculatorTemplate(),xStream(oss),m_initialized(false) {initialize();}
  POccUFFEnergyAnalyzer::POccUFFEnergyAnalyzer(const aurostd::xoption& pocc_flags,ostream& oss) : POccCalculatorTemplate(),xStream(oss),m_initialized(false) {initialize(pocc_flags);}
  POccUFFEnergyAnalyzer::POccUFFEnergyAnalyzer(const _aflags& aflags,ostream& oss) : POccCalculatorTemplate(),xStream(oss),m_initialized(false) {initialize(aflags);}
  POccUFFEnergyAnalyzer::POccUFFEnergyAnalyzer(const aurostd::xoption& pocc_flags,const _aflags& aflags,ostream& oss) : POccCalculatorTemplate(),xStream(oss),m_initialized(false) {initialize(pocc_flags,aflags);}
  POccUFFEnergyAnalyzer::POccUFFEnergyAnalyzer(ofstream& FileMESSAGE,ostream& oss) : POccCalculatorTemplate(),xStream(FileMESSAGE,oss),m_initialized(false) {initialize();}
  POccUFFEnergyAnalyzer::POccUFFEnergyAnalyzer(const aurostd::xoption& pocc_flags,ofstream& FileMESSAGE,ostream& oss) : POccCalculatorTemplate(),xStream(FileMESSAGE,oss),m_initialized(false) {initialize(pocc_flags);}
  POccUFFEnergyAnalyzer::POccUFFEnergyAnalyzer(const _aflags& aflags,ofstream& FileMESSAGE,ostream& oss) : POccCalculatorTemplate(),xStream(FileMESSAGE,oss),m_initialized(false) {initialize(aflags);}
  POccUFFEnergyAnalyzer::POccUFFEnergyAnalyzer(const aurostd::xoption& pocc_flags,const _aflags& aflags,ofstream& FileMESSAGE,ostream& oss) : POccCalculatorTemplate(),xStream(FileMESSAGE,oss),m_initialized(false) {initialize(pocc_flags,aflags);}
  POccUFFEnergyAnalyzer::POccUFFEnergyAnalyzer(const xstructure& xstr_pocc,const xstructure& xstr_nopocc,const vector<string>& species_redecoration,ostream& oss) : POccCalculatorTemplate(),xStream(oss),m_initialized(false) {initialize(xstr_pocc,xstr_nopocc,species_redecoration);}
  POccUFFEnergyAnalyzer::POccUFFEnergyAnalyzer(const xstructure& xstr_pocc,const xstructure& xstr_nopocc,const vector<string>& species_redecoration,const aurostd::xoption& pocc_flags,ostream& oss) : POccCalculatorTemplate(),xStream(oss),m_initialized(false) {initialize(xstr_pocc,xstr_nopocc,species_redecoration,pocc_flags);}
  POccUFFEnergyAnalyzer::POccUFFEnergyAnalyzer(const xstructure& xstr_pocc,const xstructure& xstr_nopocc,const vector<string>& species_redecoration,const _aflags& aflags,ostream& oss) : POccCalculatorTemplate(),xStream(oss),m_initialized(false) {initialize(xstr_pocc,xstr_nopocc,species_redecoration,aflags);}
  POccUFFEnergyAnalyzer::POccUFFEnergyAnalyzer(const xstructure& xstr_pocc,const xstructure& xstr_nopocc,const vector<string>& species_redecoration,const aurostd::xoption& pocc_flags,const _aflags& aflags,ostream& oss) : POccCalculatorTemplate(),xStream(oss),m_initialized(false) {initialize(xstr_pocc,xstr_nopocc,species_redecoration,pocc_flags,aflags);}
  POccUFFEnergyAnalyzer::POccUFFEnergyAnalyzer(const xstructure& xstr_pocc,const xstructure& xstr_nopocc,const vector<string>& species_redecoration,ofstream& FileMESSAGE,ostream& oss) : POccCalculatorTemplate(),xStream(FileMESSAGE,oss),m_initialized(false) {initialize(xstr_pocc,xstr_nopocc,species_redecoration);}
  POccUFFEnergyAnalyzer::POccUFFEnergyAnalyzer(const xstructure& xstr_pocc,const xstructure& xstr_nopocc,const vector<string>& species_redecoration,const aurostd::xoption& pocc_flags,ofstream& FileMESSAGE,ostream& oss) : POccCalculatorTemplate(),xStream(FileMESSAGE,oss),m_initialized(false) {initialize(xstr_pocc,xstr_nopocc,species_redecoration,pocc_flags);}
  POccUFFEnergyAnalyzer::POccUFFEnergyAnalyzer(const xstructure& xstr_pocc,const xstructure& xstr_nopocc,const vector<string>& species_redecoration,const _aflags& aflags,ofstream& FileMESSAGE,ostream& oss) : POccCalculatorTemplate(),xStream(FileMESSAGE,oss),m_initialized(false) {initialize(xstr_pocc,xstr_nopocc,species_redecoration,aflags);}
  POccUFFEnergyAnalyzer::POccUFFEnergyAnalyzer(const xstructure& xstr_pocc,const xstructure& xstr_nopocc,const vector<string>& species_redecoration,const aurostd::xoption& pocc_flags,const _aflags& aflags,ofstream& FileMESSAGE,ostream& oss) : POccCalculatorTemplate(),xStream(FileMESSAGE,oss),m_initialized(false) {initialize(xstr_pocc,xstr_nopocc,species_redecoration,pocc_flags,aflags);}

  POccUFFEnergyAnalyzer::POccUFFEnergyAnalyzer(const POccUFFEnergyAnalyzer& b) : POccCalculatorTemplate(),xStream(*b.getOFStream(),*b.getOSS()) {copy(b);} // copy PUBLIC

  POccUFFEnergyAnalyzer::~POccUFFEnergyAnalyzer() {free();}

  void POccUFFEnergyAnalyzer::free() {
    POccCalculatorTemplate::free();
    m_initialized=false;
    hnf_mat.clear();
    for(uint i=0;i<m_types_config.size();i++){m_types_config[i].clear();} m_types_config.clear();
    types2uffparams_map.clear();
    m_vacancies.clear();
    m_exploration_radius=AUROSTD_MAX_DOUBLE;
    distance_matrix.clear();
    v_dist_nn.clear();
    xstr_ss.clear(); //DX20191220 - uppercase to lowercase clear
    sc2pc_map.clear();
    pc2sc_map.clear();
    xstr_cluster.clear(); //DX20191220 - uppercase to lowercase clear
    for(uint i=0;i<v_bonded_atom_indices.size();i++){v_bonded_atom_indices[i].clear();} v_bonded_atom_indices.clear();
    for(uint i=0;i<v_nonbonded_atom_indices.size();i++){v_nonbonded_atom_indices[i].clear();} v_nonbonded_atom_indices.clear();
    has_vacancies=false;
    bonding_set=false;
    m_energy_uff=AUROSTD_MAX_DOUBLE;
  }

  void POccUFFEnergyAnalyzer::copy(const POccUFFEnergyAnalyzer& b) { // copy PRIVATE
    POccCalculatorTemplate::copy(b);
    xStream::copy(b);
    m_initialized=b.m_initialized;
    hnf_mat=b.hnf_mat;
    for(uint i=0;i<m_types_config.size();i++){m_types_config[i].clear();} m_types_config.clear();for(uint i=0;i<b.m_types_config.size();i++){m_types_config.push_back(vector<int>(0));for(uint j=0;j<b.m_types_config[i].size();j++){m_types_config.back().push_back(b.m_types_config[i][j]);}}
    types2uffparams_map.clear();for(uint i=0;i<b.types2uffparams_map.size();i++){types2uffparams_map.push_back(b.types2uffparams_map[i]);}
    m_vacancies.clear();for(uint i=0;i<b.m_vacancies.size();i++){m_vacancies.push_back(b.m_vacancies[i]);}
    m_exploration_radius=b.m_exploration_radius;
    distance_matrix=b.distance_matrix;
    v_dist_nn.clear();for(uint i=0;i<b.v_dist_nn.size();i++){v_dist_nn.push_back(b.v_dist_nn[i]);}
    xstr_ss=b.xstr_ss;
    sc2pc_map.clear();for(uint i=0;i<b.sc2pc_map.size();i++){sc2pc_map.push_back(b.sc2pc_map[i]);}
    pc2sc_map.clear();for(uint i=0;i<b.pc2sc_map.size();i++){pc2sc_map.push_back(b.pc2sc_map[i]);}
    xstr_cluster=b.xstr_cluster;
    for(uint i=0;i<v_bonded_atom_indices.size();i++){v_bonded_atom_indices[i].clear();} v_bonded_atom_indices.clear();for(uint i=0;i<b.v_bonded_atom_indices.size();i++){v_bonded_atom_indices.push_back(vector<uint>(0));for(uint j=0;j<b.v_bonded_atom_indices[i].size();j++){v_bonded_atom_indices.back().push_back(b.v_bonded_atom_indices[i][j]);}}
    for(uint i=0;i<v_nonbonded_atom_indices.size();i++){v_nonbonded_atom_indices[i].clear();} v_nonbonded_atom_indices.clear();for(uint i=0;i<b.v_nonbonded_atom_indices.size();i++){v_nonbonded_atom_indices.push_back(vector<uint>(0));for(uint j=0;j<b.v_nonbonded_atom_indices[i].size();j++){v_nonbonded_atom_indices.back().push_back(b.v_nonbonded_atom_indices[i][j]);}}
    has_vacancies=b.has_vacancies;
    bonding_set=b.bonding_set;
    m_energy_uff=b.m_energy_uff;
  }

  const POccUFFEnergyAnalyzer& POccUFFEnergyAnalyzer::operator=(const POccUFFEnergyAnalyzer& b) {  // operator= PUBLIC
    if(this!=&b) {copy(b);}
    return *this;
  }

  void POccUFFEnergyAnalyzer::clear() {POccUFFEnergyAnalyzer a;copy(a);}  // clear PRIVATE

  bool POccUFFEnergyAnalyzer::initialize(ostream& oss){
    xStream::initialize(oss);
    return initialize();
  }
  bool POccUFFEnergyAnalyzer::initialize(const aurostd::xoption& pocc_flags,ostream& oss){
    xStream::initialize(oss);
    return initialize(pocc_flags);
  }
  bool POccUFFEnergyAnalyzer::initialize(const _aflags& aflags,ostream& oss){
    xStream::initialize(oss);
    return initialize(aflags);
  }
  bool POccUFFEnergyAnalyzer::initialize(const aurostd::xoption& pocc_flags,const _aflags& aflags,ostream& oss){
    xStream::initialize(oss);
    return initialize(pocc_flags,aflags);
  }
  bool POccUFFEnergyAnalyzer::initialize(ofstream& FileMESSAGE,ostream& oss){
    xStream::initialize(FileMESSAGE,oss);
    return initialize();
  }
  bool POccUFFEnergyAnalyzer::initialize(const aurostd::xoption& pocc_flags,ofstream& FileMESSAGE,ostream& oss){
    xStream::initialize(FileMESSAGE,oss);
    return initialize(pocc_flags);
  }
  bool POccUFFEnergyAnalyzer::initialize(const _aflags& aflags,ofstream& FileMESSAGE,ostream& oss){
    xStream::initialize(FileMESSAGE,oss);
    return initialize(aflags);
  }
  bool POccUFFEnergyAnalyzer::initialize(const aurostd::xoption& pocc_flags,const _aflags& aflags,ofstream& FileMESSAGE,ostream& oss){
    xStream::initialize(FileMESSAGE,oss);
    return initialize(pocc_flags,aflags);
  }
  bool POccUFFEnergyAnalyzer::initialize(){
    free();
    try{
      setExplorationRadius();
      m_initialized=false;  //no point
    }
    catch(aurostd::xerror& err){pflow::logger(err.whereFileName(), err.whereFunction(), err.what(), m_aflags, *p_FileMESSAGE, *p_oss, _LOGGER_ERROR_);}
    return m_initialized;
  }
  bool POccUFFEnergyAnalyzer::initialize(const aurostd::xoption& pocc_flags){
    free();
    try{
      setPOccFlags(pocc_flags);
      setExplorationRadius();
      m_initialized=false;  //no point
    }
    catch(aurostd::xerror& err){pflow::logger(err.whereFileName(), err.whereFunction(), err.what(), m_aflags, *p_FileMESSAGE, *p_oss, _LOGGER_ERROR_);}
    return m_initialized;
  }
  bool POccUFFEnergyAnalyzer::initialize(const _aflags& aflags){
    free();
    try{
      setAFlags(aflags);
      setExplorationRadius();
      m_initialized=false;  //no point
    }
    catch(aurostd::xerror& err){pflow::logger(err.whereFileName(), err.whereFunction(), err.what(), m_aflags, *p_FileMESSAGE, *p_oss, _LOGGER_ERROR_);}
    return m_initialized;
  }
  bool POccUFFEnergyAnalyzer::initialize(const aurostd::xoption& pocc_flags,const _aflags& aflags){
    free();
    try{
      setPOccFlags(pocc_flags);
      setAFlags(aflags);
      setExplorationRadius();
      m_initialized=false;  //no point
    }
    catch(aurostd::xerror& err){pflow::logger(err.whereFileName(), err.whereFunction(), err.what(), m_aflags, *p_FileMESSAGE, *p_oss, _LOGGER_ERROR_);}
    return m_initialized;
  }
  bool POccUFFEnergyAnalyzer::initialize(const xstructure& xstr_pocc,const xstructure& xstr_nopocc,const vector<string>& species_redecoration,ostream& oss){
    xStream::initialize(oss);
    return initialize(xstr_pocc,xstr_nopocc,species_redecoration);
  }
  bool POccUFFEnergyAnalyzer::initialize(const xstructure& xstr_pocc,const xstructure& xstr_nopocc,const vector<string>& species_redecoration,const aurostd::xoption& pocc_flags,ostream& oss){
    xStream::initialize(oss);
    return initialize(xstr_pocc,xstr_nopocc,species_redecoration,pocc_flags);
  }
  bool POccUFFEnergyAnalyzer::initialize(const xstructure& xstr_pocc,const xstructure& xstr_nopocc,const vector<string>& species_redecoration,const _aflags& aflags,ostream& oss){
    xStream::initialize(oss);
    return initialize(xstr_pocc,xstr_nopocc,species_redecoration,aflags);
  }
  bool POccUFFEnergyAnalyzer::initialize(const xstructure& xstr_pocc,const xstructure& xstr_nopocc,const vector<string>& species_redecoration,const aurostd::xoption& pocc_flags,const _aflags& aflags,ostream& oss){
    xStream::initialize(oss);
    return initialize(xstr_pocc,xstr_nopocc,species_redecoration,pocc_flags,aflags);
  }
  bool POccUFFEnergyAnalyzer::initialize(const xstructure& xstr_pocc,const xstructure& xstr_nopocc,const vector<string>& species_redecoration,ofstream& FileMESSAGE,ostream& oss){
    xStream::initialize(FileMESSAGE,oss);
    return initialize(xstr_pocc,xstr_nopocc,species_redecoration);
  }
  bool POccUFFEnergyAnalyzer::initialize(const xstructure& xstr_pocc,const xstructure& xstr_nopocc,const vector<string>& species_redecoration,const aurostd::xoption& pocc_flags,ofstream& FileMESSAGE,ostream& oss){
    xStream::initialize(FileMESSAGE,oss);
    return initialize(xstr_pocc,xstr_nopocc,species_redecoration,pocc_flags);
  }
  bool POccUFFEnergyAnalyzer::initialize(const xstructure& xstr_pocc,const xstructure& xstr_nopocc,const vector<string>& species_redecoration,const _aflags& aflags,ofstream& FileMESSAGE,ostream& oss){
    xStream::initialize(FileMESSAGE,oss);
    return initialize(xstr_pocc,xstr_nopocc,species_redecoration,aflags);
  }
  bool POccUFFEnergyAnalyzer::initialize(const xstructure& xstr_pocc,const xstructure& xstr_nopocc,const vector<string>& species_redecoration,const aurostd::xoption& pocc_flags,const _aflags& aflags,ofstream& FileMESSAGE,ostream& oss){
    xStream::initialize(FileMESSAGE,oss);
    return initialize(xstr_pocc,xstr_nopocc,species_redecoration,pocc_flags,aflags);
  }
  bool POccUFFEnergyAnalyzer::initialize(const xstructure& xstr_pocc,const xstructure& xstr_nopocc,const vector<string>& species_redecoration){
    free();
    try{
      setPOccStructure(xstr_pocc);
      setNonPOccStructure(xstr_nopocc);
      setSpeciesRedecoration(species_redecoration);
      setExplorationRadius();
      m_initialized=true;
    }
    catch(aurostd::xerror& err){pflow::logger(err.whereFileName(), err.whereFunction(), err.what(), m_aflags, *p_FileMESSAGE, *p_oss, _LOGGER_ERROR_);}
    return m_initialized;
  }
  bool POccUFFEnergyAnalyzer::initialize(const xstructure& xstr_pocc,const xstructure& xstr_nopocc,const vector<string>& species_redecoration,const aurostd::xoption& pocc_flags){
    free();
    try{
      setPOccFlags(pocc_flags);
      setPOccStructure(xstr_pocc);
      setNonPOccStructure(xstr_nopocc);
      setSpeciesRedecoration(species_redecoration);
      setExplorationRadius();
      m_initialized=true;
    }
    catch(aurostd::xerror& err){pflow::logger(err.whereFileName(), err.whereFunction(), err.what(), m_aflags, *p_FileMESSAGE, *p_oss, _LOGGER_ERROR_);}
    return m_initialized;
  }
  bool POccUFFEnergyAnalyzer::initialize(const xstructure& xstr_pocc,const xstructure& xstr_nopocc,const vector<string>& species_redecoration,const _aflags& aflags){
    free();
    try{
      setAFlags(aflags);
      setPOccStructure(xstr_pocc);
      setNonPOccStructure(xstr_nopocc);
      setSpeciesRedecoration(species_redecoration);
      setExplorationRadius();
      m_initialized=true;
    }
    catch(aurostd::xerror& err){pflow::logger(err.whereFileName(), err.whereFunction(), err.what(), m_aflags, *p_FileMESSAGE, *p_oss, _LOGGER_ERROR_);}
    return m_initialized;
  }
  bool POccUFFEnergyAnalyzer::initialize(const xstructure& xstr_pocc,const xstructure& xstr_nopocc,const vector<string>& species_redecoration,const aurostd::xoption& pocc_flags,const _aflags& aflags){
    free();
    try{
      setPOccFlags(pocc_flags);
      setAFlags(aflags);
      setPOccStructure(xstr_pocc);
      setNonPOccStructure(xstr_nopocc);
      setSpeciesRedecoration(species_redecoration);
      setExplorationRadius();
      m_initialized=true;
    }
    catch(aurostd::xerror& err){pflow::logger(err.whereFileName(), err.whereFunction(), err.what(), m_aflags, *p_FileMESSAGE, *p_oss, _LOGGER_ERROR_);}
    return m_initialized;
  }

  void POccUFFEnergyAnalyzer::calculateNNDistances(xstructure& xstr,vector<uint>& v_vacancies){
    xmatrix<double> _distance_matrix(xstr.atoms.size()-1,xstr.atoms.size()-1,0,0); distance_matrix=_distance_matrix;

    //get distance matrix first, then find nearest-neighbor distances
    //DX20190619 [OBSOLETE] xvector<double> min_vec; xvector<int> ijk;  //dummy

    //get distance matrix first
    for(uint atom1=0;atom1<xstr.atoms.size();atom1++){
      if(isVacancy(v_vacancies,atom1)){continue;}
      for(uint atom2=atom1+1;atom2<xstr.atoms.size();atom2++){
        if(isVacancy(v_vacancies,atom2)){continue;}
        distance_matrix(atom1,atom2)=distance_matrix(atom2,atom1)=aurostd::modulus(SYM::minimizeDistanceCartesianMethod(xstr.atoms[atom1].cpos,xstr.atoms[atom2].cpos,xstr.lattice)); //DX20190619 - updated function name and take the modulus of minimum cpos distance
      }
    }

    //now get n-n distances
    v_dist_nn.clear();
    for(uint i=0;i<xstr.atoms.size();i++){v_dist_nn.push_back(std::numeric_limits<double>::max());} //initialize with big number
    for(uint atom1=0;atom1<xstr.atoms.size();atom1++){
      if(isVacancy(v_vacancies,atom1)){continue;}
      for(uint atom2=0;atom2<xstr.atoms.size();atom2++){
        if(isVacancy(v_vacancies,atom2)){continue;}
        if(atom1!=atom2 && distance_matrix(atom1,atom2)<v_dist_nn[atom1]){v_dist_nn[atom1]=distance_matrix(atom1,atom2);}
      }
    }
  }

  //   void POccUFFEnergyAnalyzer::initialize(const POccCalculator& p_calc){
  //   setPOccFlags(p_calc.m_p_flags);
  //   setPOccStructure(p_calc.xstr_pocc);
  //   setNonPOccStructure(p_calc.xstr_nopocc);
  //   types2pc_map=getTypes2PCMap(xstr_pocc);     //get types2pc_map
  //   types2uffparams_map=getTypes2UFFParamsMap(m_species_redecoration);
  //   setExplorationRadius();
  //   }

  void POccUFFEnergyAnalyzer::setSpeciesRedecoration(const vector<string>& species_redecoration){
    POccCalculatorTemplate::setSpeciesRedecoration(species_redecoration);
    types2uffparams_map=getTypes2UFFParamsMap(m_species_redecoration);
  }

  void POccUFFEnergyAnalyzer::setExplorationRadius(){
    //[CO20181226 - need to experiment]double m_exploration_radius=RadiusSphereLattice(getLattice())*1.5; //figure this out CO, only works if energy radius = 10
    m_exploration_radius=DEFAULT_UFF_CLUSTER_RADIUS;
    //if(SET_KESONG_STANDARD_DIST){m_exploration_radius=ENERGY_RADIUS;}
    if(COMPARE_WITH_KESONG){m_exploration_radius=ENERGY_RADIUS;}
    //m_exploration_radius=12;
  }

  void POccUFFEnergyAnalyzer::getCluster(xmatrix<double>& _hnf_mat){
    bool LDEBUG=(FALSE || _DEBUG_POCC_ || XHOST.DEBUG);
    hnf_mat=_hnf_mat;
    sc2pc_map.clear(); pc2sc_map.clear();
    xstr_ss=GetSuperCell(xstr_nopocc,hnf_mat,sc2pc_map,pc2sc_map,false,false,false,false);  //force_strict_pc2scMap==false is very important here, we want the FIRST equivalent atom
    if(LDEBUG) {cerr << __AFLOW_FUNC__ << " xstr_ss=" << endl;cerr << xstr_ss << endl;}


    //double radius=10;
    //xvector<int> dims(3);
    //double radius = ENERGY_RADIUS/2.0;  //LatticeDimensionSphere radius fits within 2*dim
    //double radius = m_exploration_radius/2.0;  //LatticeDimensionSphere radius fits within 2*dim
    //cerr << "exploration radius = " << m_exploration_radius << endl;
    //cerr << RadiusSphereLattice(xstr_ss.lattice) << endl;
    //safety, no need, gives 1x1x1 as long as radius >= 0.0
    //if(RadiusSphereLattice(xstr_ss.lattice)<radius){dims(1)=1;dims(2)=1;dims(3)=3;}
    //else {dims=LatticeDimensionSphere(xstr_ss.lattice,radius);}
    //cerr << xstr_ss.lattice << endl;
    //dims=LatticeDimensionSphere(xstr_ss.lattice,m_exploration_radius);
    //cerr << "dims = " << dims << endl;

    //xmatrix<double> slattice(3,3);
    //slattice(1,1)=dims(1);slattice(2,2)=dims(2);slattice(3,3)=dims(3);
    //cerr << "START CLUSTER" << endl;
    //cluster=GetCluster(xstr_ss,radius,ssc2sc_map,sc2ssc_map); //GetSuperCell(xstr_ss,slattice,ssc2sc_map,sc2ssc_map,false,false);
    //xstr_cluster=GetSuperCell(xstr_ss,slattice,ssc2sc_map,sc2ssc_map,false,false);

    //[OBSOLETE]ssc2sc_map.clear(); sc2ssc_map.clear();
    //[OBSOLETE]cluster=GetCluster(xstr_ss,2.0*m_exploration_radius,ssc2sc_map,sc2ssc_map);

    xstr_cluster=xstr_ss;
    if(LDEBUG) {
      cerr << __AFLOW_FUNC__ << " xstr_cluster=" << endl;cerr << xstr_cluster << endl;
      cerr << __AFLOW_FUNC__ << " m_exploration_radius=" << m_exploration_radius << endl;
    }

    GenerateGridAtoms(xstr_cluster,m_exploration_radius);
    if(LDEBUG) {
      for(uint i=0;i<xstr_cluster.grid_atoms.size();i++){
        cerr << __AFLOW_FUNC__ << " xstr_cluster.grid_atoms[i]=(" << xstr_cluster.grid_atoms[i] << ")" << endl;
        cerr << __AFLOW_FUNC__ << " xstr_cluster.grid_atoms[i].cpos=" << xstr_cluster.grid_atoms[i].cpos << endl;
        cerr << __AFLOW_FUNC__ << " xstr_cluster.grid_atoms[i].fpos=" << xstr_cluster.grid_atoms[i].fpos << endl;
      }
    }

    bonding_set=false;

    //cerr << xstr_cluster.grid_atoms_number << endl;
    //cerr << "STOP CLUSTER" << endl;
    //cerr << "CLUSTER " << endl;

    //xstr_bonding=xstr_nopocc; //will be updated if vacancies present
  }

  //nice function pointers so we don't need to rewrite so much code, and for loops are fast
  uint POccUFFEnergyAnalyzer::NNDistancesMapPC(uint atom){return sc2pc_map[xstr_cluster.grid_atoms_sc2pcMap[atom]];}
  uint POccUFFEnergyAnalyzer::NNDistancesMapSC(uint atom){return xstr_cluster.grid_atoms_sc2pcMap[atom];}

  //shortcut for recalculating bonds - only if bonds have been calculated already
  //take in current v_types_config
  //we will generate a list of vacancies
  //then we compare with previously determined vacancies
  //if they match, do not recalculate
  void POccUFFEnergyAnalyzer::setBonds(vector<vector<int> >& v_types_config){
    bool LDEBUG=(FALSE || _DEBUG_POCC_ || XHOST.DEBUG);

    //cout << "m_types_config OLD ";
    //for(uint i=0;i<m_types_config.size();i++){for(uint j=0;j<m_types_config[i].size();j++){cout << m_types_config[i][j] << " ";} }
    //cout << endl;
    //cout << "v_types_config         NEW ";
    //for(uint i=0;i<v_types_config.size();i++){for(uint j=0;j<v_types_config[i].size();j++){cout << v_types_config[i][j] << " ";} }
    //cout << endl;

    m_types_config=v_types_config;
    //vector<uint> v_vacancies=getVacanciesSuperCell(xstr_ss, v_types_config, v_vacancies, false);  //do not modify xstr_ss (no replace_types, just get vacancies)
    vector<uint> v_vacancies=getVacanciesSuperCell(pc2sc_map,v_types_config);  //get vacancies //do not modify xstr_ss (no replace_types, just get vacancies)
    has_vacancies=(v_vacancies.size()>0);
    if(LDEBUG) {cerr << __AFLOW_FUNC__ << " has_vacancies=" << has_vacancies << endl;}

    //cout << "m_vacancies OLD ";
    //for(uint i=0;i<m_vacancies.size();i++){cout << m_vacancies[i] << " ";}
    //cout << endl;
    //cout << "v_vacancies         NEW ";
    //for(uint i=0;i<v_vacancies.size();i++){cout << v_vacancies[i] << " ";}
    //cout << endl;

    xstructure* ptr_xstr_bonding=&xstr_nopocc;  //slight optimization, if no vacancies, use primitive cell n-n distances
    uint (POccUFFEnergyAnalyzer::*NNDistancesMap)(uint)=NULL; //nice function pointers so we don't need to rewrite so much code, and for loops are fast
    NNDistancesMap=&POccUFFEnergyAnalyzer::NNDistancesMapPC;

    if(has_vacancies){
      if(bonding_set){bonding_set=(v_vacancies==m_vacancies);}  //bonding_set==false when cluster is generated, check to recalculate only if has been calculated before
      ptr_xstr_bonding=&xstr_ss;
      NNDistancesMap=&POccUFFEnergyAnalyzer::NNDistancesMapSC;
      //xstr_bonding=xstr_ss; //copies it all over
      //removeVacancies(xstr_bonding,v_vacancies);
      //} else {
  }

  xstructure& xstr_bonding = *ptr_xstr_bonding;

  if(!bonding_set){
    //set m_types_config and m_vacancies!!!!!
    m_vacancies=v_vacancies;
    bonding_set=true;
    calculateNNDistances(xstr_bonding,m_vacancies); //m_vacancies is empty if xstr_bonding==xstr_nopocc, so this is okay

    //now get bonding indices for super-superstructure
    double distij;
    for(uint i=0;i<v_bonded_atom_indices.size();i++){v_bonded_atom_indices[i].clear();} v_bonded_atom_indices.clear();
    for(uint i=0;i<v_nonbonded_atom_indices.size();i++){v_nonbonded_atom_indices[i].clear();} v_nonbonded_atom_indices.clear();
    //double uff_bonding_distance=DEFAULT_UFF_BONDING_DISTANCE;
    //if(0){
    //for(uint atom1=0;atom1<xstr_cluster.atoms.size();atom1++){
    //  for(uint atom2=atom1+1;atom2<xstr_cluster.atoms.size();atom2++){
    //    distij=AtomDist(xstr_cluster.atoms[atom1],xstr_cluster.atoms[atom2]);
    //    //if(distij<=radius){
    //    if(abs(distij-v_dist_nn[sc2pc_map[xstr_cluster.grid_atoms_sc2pcMap[atom1]]])<uff_bonding_distance){
    //      v_bonded_atom_indices.push_back(vector<uint>(0));
    //      v_bonded_atom_indices.back().push_back(atom1);
    //      v_bonded_atom_indices.back().push_back(atom2);
    //      //cerr << "BONDING    " << atom1 << " " << atom2 << endl;
    //    } else {
    //      v_nonbonded_atom_indices.push_back(vector<uint>(0));
    //      v_nonbonded_atom_indices.back().push_back(atom1);
    //      v_nonbonded_atom_indices.back().push_back(atom2);
    //      //cerr << "NONBONDING " << atom1 << " " << atom2 << endl;
    //    }
    //    //}
    //  }
    //}
    //}
    uint atom1;
    double uff_bonding_distance=DEFAULT_UFF_BONDING_DISTANCE; //CO20190208 - remember, this is not a raw distance, but a distance to within the nn distance
    for(uint sc_atom1=0;sc_atom1<xstr_ss.atoms.size();sc_atom1++){
      if(isVacancy(m_vacancies,sc_atom1)){continue;}
      atom1=xstr_cluster.grid_atoms_pc2scMap[sc_atom1];
      for(uint atom2=0;atom2<(uint)xstr_cluster.grid_atoms_number;atom2++){
        if(atom1!=atom2){
          //distij=AtomDist(xstr_cluster.atoms[atom1],xstr_cluster.atoms[atom2]);
          distij=AtomDist(xstr_cluster.grid_atoms[atom1],xstr_cluster.grid_atoms[atom2]);
          if(distij<=m_exploration_radius){ //KY (via SC) used <= as well (GetNeighData)
            //  cerr << "OK cluster atom 1 " << atom1 << " " << xstr_cluster.grid_atoms[atom1].cpos << endl;
            //  cerr << "OK cluster atom 2 " << atom2 << " " << xstr_cluster.grid_atoms[atom2].cpos << endl;
            if(abs(distij-v_dist_nn[(this->*NNDistancesMap)(atom1)])<=uff_bonding_distance){  //KY only looked at <, not <= (ExtractBonds)
              v_bonded_atom_indices.push_back(vector<uint>(0));
              v_bonded_atom_indices.back().push_back(atom1);
              v_bonded_atom_indices.back().push_back(atom2);
              //cerr << "BOND " << atom1 << " " << atom2 << endl;
              //count++;
              //cerr << "BONDING    " << atom1 << " " << atom2 << endl;
            } else {
              v_nonbonded_atom_indices.push_back(vector<uint>(0));
              v_nonbonded_atom_indices.back().push_back(atom1);
              v_nonbonded_atom_indices.back().push_back(atom2);
              //cerr << "NONBONDING " << atom1 << " " << atom2 << endl;
            }
          }
        }
      }
      //cerr << "_atom1=" << _atom1 << " " << count << endl;
    }

    //for(uint i=0;i<v_dist_nn.size();i++){cerr << "i=" << i << " " << v_dist_nn[i] << endl;}
    //cerr << distance_matrix << endl;

    //cerr << *xstr_nopocc << endl;
    //cerr << xstr_ss << endl;
    //cerr << dims << endl;
    //cerr << xstr_cluster.atoms << endl;
    //cerr << "DONE" << endl;
  }
  if(LDEBUG) {cerr << __AFLOW_FUNC__ << " bonding set" << endl;}
  }

  bool POccUFFEnergyAnalyzer::isVacancy(vector<uint>& v_vacancies, uint atom){ //this function must remain fast
    for(uint vi=0,v_vacancies_size=v_vacancies.size();vi<v_vacancies_size;vi++){if(atom==v_vacancies[vi]){return true;}}
    return false;
  }

  double POccUFFEnergyAnalyzer::bondEnergyBond(const UFFParamBond& uffb){return 0.5 * uffb.Kij * uffb.delta * uffb.delta;}
  double POccUFFEnergyAnalyzer::bondEnergyNoBond(const UFFParamBond& uffb){return uffb.Dij * (uffb.X12 - 2.0 * uffb.X6);}

  double POccUFFEnergyAnalyzer::getUFFBondEnergy(xstructure& xstr,vector<vector<uint> >& v_bonded_atom_indices,uint MODE) {
    bool LDEBUG=(FALSE || _DEBUG_POCC_ || XHOST.DEBUG);
    stringstream message;
    double energy=0.0;
    double distij;
    uint atom1,atom2,type1,type2;
    UFFParamAtom uffai, uffaj;
    UFFParamBond uffb;
    uint count=0;

    if(LDEBUG) {cerr << __AFLOW_FUNC__ << " bonding mode = " << (MODE==BOND_MODE ? "bonding" : "non-bonding") << endl;}

    //pointer's for bond/non-bonded energy contributions
    double (POccUFFEnergyAnalyzer::*BondEnergy)(const UFFParamBond& uffb)=NULL;
    if(MODE==BOND_MODE){BondEnergy=&POccUFFEnergyAnalyzer::bondEnergyBond;}  //spring potential
    else if(MODE==NONBOND_MODE){BondEnergy=&POccUFFEnergyAnalyzer::bondEnergyNoBond;}  //lennard-jones potential
    else {
      message << "Invalid energy mode (MODE=" << MODE << ")";
      throw aurostd::xerror(__AFLOW_FILE__,__AFLOW_FUNC__,message);
    }

    if(LDEBUG) {cerr << __AFLOW_FUNC__ << " v_bonded_atom_indices.size()=" << v_bonded_atom_indices.size() << endl;}

    if(types2uffparams_map.size()==0){
      message << "types2uffparams_map.size()==0";
      throw aurostd::xerror(__AFLOW_FILE__,__AFLOW_FUNC__,message,_VALUE_ILLEGAL_);
    }

    for(uint i=0;i<v_bonded_atom_indices.size();i++){

      atom1=xstr_cluster.grid_atoms_sc2pcMap[v_bonded_atom_indices[i][0]];
      if(isVacancy(m_vacancies,atom1)){continue;}

      atom2=xstr_cluster.grid_atoms_sc2pcMap[v_bonded_atom_indices[i][1]];
      if(isVacancy(m_vacancies,atom2)){continue;}

      //cerr << "HERE2" << endl;
      //found_vacancy=false;
      //skip anything with a vacancy - START
      //for(uint vi=0;vi<v_vacancies.size() && !found_vacancy;vi++){if(atom1==v_vacancies[vi] || atom2==v_vacancies[vi]){found_vacancy=true;}}
      //if(found_vacancy){
      //cerr << endl;
      //cerr << "SKIPPING!" << endl;
      //cerr << "atom1 " << v_bonded_atom_indices[i][0] << "(" << atom1 << ")  " << "(cluster " << xstr_cluster.grid_atoms[v_bonded_atom_indices[i][0]].cpos << ") (supercell " << xstr.atoms[atom1].cpos << ")" << endl;
      //cerr << "atom3 " << v_bonded_atom_indices[i][1] << "(" << atom2 << ")  " << "(cluster " << xstr_cluster.grid_atoms[v_bonded_atom_indices[i][1]].cpos << ") (supercell " << xstr.atoms[atom2].cpos << ")" << endl;
      //cerr << "SKIPPING!" << endl;
      //cerr << endl;
      //  continue;
      //}
      count++;
      //skip anything with a vacancy - END
      //cerr << "atom1=" << atom1 << endl;
      //cerr << "atom2=" << atom2 << endl;
      //cerr << xstr.atoms.size() << endl;
      type1=xstr.atoms[atom1].type;
      type2=xstr.atoms[atom2].type;
      //cerr << "v_bonded_atom_indices[i][0]=" << v_bonded_atom_indices[i][0] << endl;
      //cerr << "v_bonded_atom_indices[i][1]=" << v_bonded_atom_indices[i][1] << endl;
      //cerr << xstr_cluster.grid_atoms_number << endl;
      //distij=AtomDist(xstr_cluster.atoms[v_bonded_atom_indices[i][0]],xstr_cluster.atoms[v_bonded_atom_indices[i][1]]);
      distij=AtomDist(xstr_cluster.grid_atoms[v_bonded_atom_indices[i][0]],xstr_cluster.grid_atoms[v_bonded_atom_indices[i][1]]);
      if(distij>m_exploration_radius){
        message << "Attempting to explore atoms outside of the search radius ";
        message << "(";
        message << "cluster atom 1 " << v_bonded_atom_indices[i][0] << " " << xstr_cluster.grid_atoms[v_bonded_atom_indices[i][0]].cpos;
        message << " vs. ";
        message << "cluster atom 2 " << v_bonded_atom_indices[i][1] << " " << xstr_cluster.grid_atoms[v_bonded_atom_indices[i][1]].cpos;
        message << ")";
        throw aurostd::xerror(__AFLOW_FILE__,__AFLOW_FUNC__,message);
      }
      //cerr << "OK " << xstr_cluster.grid_atoms[v_bonded_atom_indices[i][0]].cpos << " " << xstr_cluster.grid_atoms[v_bonded_atom_indices[i][1]]  << " " ;
      //cerr << "DIST " << distij <<endl;
      //cerr << "HERE4" << endl;
      //cerr << "sss atom1=" << v_bonded_atom_indices[i][0] << " type=" << xstr_cluster.atoms[v_bonded_atom_indices[i][0]].type << " ";
      //cerr << "sss atom2=" << v_bonded_atom_indices[i][1] << " type=" << xstr_cluster.atoms[v_bonded_atom_indices[i][1]].type << endl;
      //cerr << "ss  atom1=" << atom1 << " type=" << type1 << " ";
      //cerr << "ss  atom2=" << atom2 << " type=" << type2 << endl;
      //cerr << "distij=" << distij << " " << (MODE==BOND_MODE ? "BOND" : "NONBOND") << endl;
      uffai=types2uffparams_map[type1];
      uffaj=types2uffparams_map[type2];

#if _DEBUG_POCC_CLUSTER_ANALYSIS_
      cerr << __AFLOW_FUNC__ << " uffai.symbol=" << uffai.symbol << endl;
      cerr << __AFLOW_FUNC__ << " uffaj.symbol=" << uffaj.symbol << endl;
#endif

      uffb.calculate(uffai,uffaj,distij);
      energy+=(this->*BondEnergy)(uffb);

#if _DEBUG_POCC_CLUSTER_ANALYSIS_
      //spring potential
      cerr << __AFLOW_FUNC__ << " spring potential debug" << endl;
      cerr << __AFLOW_FUNC__ << " atomi=" << xstr.atoms[atom1] << endl;
      cerr << __AFLOW_FUNC__ << " atomj=" << xstr.atoms[atom2] << endl;
      cerr << __AFLOW_FUNC__ << " distij=" << distij << endl;
      cerr << __AFLOW_FUNC__ << " uffb.Kij=" << uffb.Kij << endl;
      cerr << __AFLOW_FUNC__ << " uffb.delta=" << uffb.delta << endl;
      cerr << __AFLOW_FUNC__ << " uffb.ren=" << uffb.ren << endl;
      cerr << __AFLOW_FUNC__ << " uffb.R0=" << uffb.R0 << endl;
      cerr << __AFLOW_FUNC__ << " energy=" << kcal2eV * 0.5 * uffb.Kij * uffb.delta * uffb.delta << endl;

      //lennard-jones potential
      cerr << __AFLOW_FUNC__ << " lennard-jones potential debug" << endl;
      cerr << __AFLOW_FUNC__ << " type1=" << type1 << endl;
      cerr << __AFLOW_FUNC__ << " type2=" << type2 << endl;
      //cerr << __AFLOW_FUNC__ << " types2uffparams_map[type1]=" << types2uffparams_map[type1] << endl;
      //cerr << __AFLOW_FUNC__ << " types2uffparams_map[type2]=" << types2uffparams_map[type2] << endl;
      cerr << __AFLOW_FUNC__ << " atomi=" << xstr.atoms[atom1] << endl;
      cerr << __AFLOW_FUNC__ << " atomj=" << xstr.atoms[atom2] << endl;
      cerr << __AFLOW_FUNC__ << " atomi.type=" << xstr.atoms[atom2].type << endl;
      cerr << __AFLOW_FUNC__ << " atomj.type=" << xstr.atoms[atom2].type << endl;
      cerr << __AFLOW_FUNC__ << " distij=" << distij << endl;
      cerr << __AFLOW_FUNC__ << " energy=" << kcal2eV * uffb.Dij * (uffb.X12 - 2.0 * uffb.X6) << endl;
#endif

    }
    //if(MODE==BOND_MODE) cerr << "BONDING LENGTH C " << count << endl;
    energy*=kcal2eV;
    return energy;
  }

  xstructure POccCalculator::createXStructure(const POccSuperCell& psc,int n_hnf,
      unsigned long long int hnf_count,
      unsigned long long int types_config_permutations_count,
      bool clean_structure,bool primitivize){
    bool LDEBUG=(FALSE || _DEBUG_POCC_ || XHOST.DEBUG);
    vector<int> sc2pc_map,pc2sc_map;

    xmatrix<double> hnf_mat;
    vector<vector<int> > v_types_config;
    vector<string> vstmp;
    getHNFMatSiteConfig(psc,hnf_mat,v_types_config);
    if(LDEBUG) {
      cerr << __AFLOW_FUNC__ << " hnf_mat=" << endl;
      cerr << hnf_mat << endl;
      vstmp.clear();
      for(uint site=0;site<v_types_config.size();site++){vstmp.push_back(aurostd::joinWDelimiter(v_types_config[site],","));}
      cerr << __AFLOW_FUNC__ << " v_types_config=" << aurostd::joinWDelimiter(vstmp,";") << endl;
    }

    if(LDEBUG) {cerr << __AFLOW_FUNC__ << " creating superstructure" << endl;}
    xstructure supercell=GetSuperCell(xstr_nopocc,hnf_mat,sc2pc_map,pc2sc_map,false,false,false,false); //force_strict_pc2scMap==false is very important here, we want the FIRST equivalent atom
    if(LDEBUG) {
      cerr << __AFLOW_FUNC__ << " sc2pc_map.size()=" << sc2pc_map.size() << endl;
      cerr << __AFLOW_FUNC__ << " pc2sc_map.size()=" << pc2sc_map.size() << endl;
    }

    if(LDEBUG) {cerr << __AFLOW_FUNC__ << " resolving vacancies (if any)" << endl;}
    vector<uint> v_vacancies=getVacanciesSuperCell(pc2sc_map,v_types_config);  //get vacancies
    if(LDEBUG) {cerr << __AFLOW_FUNC__ << " vacancies=" << aurostd::joinWDelimiter(v_vacancies,",") << endl;}
    replaceRandomSitesSuperCell(xstr_pocc,types2pc_map,pc2sc_map,v_types_config,supercell); //replace random sites (ignore vacancies for now, deal in rebuildSuperCell ONLY)

    if(LDEBUG) {cerr << __AFLOW_FUNC__ << " rebuilding structure" << endl;}
    rebuildSuperCell(xstr_pocc,v_vacancies,supercell);    //remove vacancies and clean all xstructure properties
    if(LDEBUG) {cerr << __AFLOW_FUNC__ << " structure built!" << endl;}

    if(clean_structure){
      if(LDEBUG) {cerr << __AFLOW_FUNC__ << " structure pre-cleaning" << endl;cerr << supercell << endl;}
      if(primitivize){
        supercell.GetStandardPrimitive();
        if(LDEBUG) {cerr << __AFLOW_FUNC__ << " structure post-primitivization" << endl;cerr << supercell << endl;}
      }
      supercell.ReScale(1.0);
      supercell.ShiftOriginToAtom(0);
      supercell.BringInCell();
      if(LDEBUG) {cerr << __AFLOW_FUNC__ << " structure post-cleaning" << endl;cerr << supercell << endl;}
    }
    //[HNF(4)=7/7= 1 0 0; 1 2 0; 1 0 2]
    if(LDEBUG) {cerr << __AFLOW_FUNC__ << " rewriting title" << endl;}
    supercell.title=aurostd::RemoveWhiteSpacesFromTheFrontAndBack(xstr_pocc.title); //undo "Standardized (re-decorated) parent structure"
    supercell.title+=" H"+aurostd::utype2string(psc.m_hnf_index)+"C"+aurostd::utype2string(psc.m_site_config_index);
    supercell.title+=" HNF(n="+aurostd::utype2string(n_hnf)+","+aurostd::utype2string(psc.m_hnf_index+1)+"/"+aurostd::utype2string(hnf_count)+")";
    supercell.title+="=["+aurostd::utype2string(hnf_mat(1,1))+" "+aurostd::utype2string(hnf_mat(1,2))+" "+aurostd::utype2string(hnf_mat(1,3))+";";
    supercell.title+= " "+aurostd::utype2string(hnf_mat(2,1))+" "+aurostd::utype2string(hnf_mat(2,2))+" "+aurostd::utype2string(hnf_mat(2,3))+";";
    supercell.title+= " "+aurostd::utype2string(hnf_mat(3,1))+" "+aurostd::utype2string(hnf_mat(3,2))+" "+aurostd::utype2string(hnf_mat(3,3))+"]";
    supercell.title+=" site_config("+aurostd::utype2string(psc.m_site_config_index+1)+"/"+aurostd::utype2string(types_config_permutations_count)+")";
    supercell.title+="=[";
    for(uint site=0;site<v_types_config.size();site++){
      for(uint atom=0;atom<v_types_config[site].size();atom++){
        supercell.title+=(site==0&&atom==0?"":" ")+aurostd::utype2string(v_types_config[site][atom]);
      }
      supercell.title+=((site!=v_types_config.size()-1)?";":"");
    }
    supercell.title+="]";
    supercell.title+=" DG="+aurostd::utype2string(psc.m_degeneracy);
    supercell.title+=string(DOI_POCC);
    if(LDEBUG) {cerr << __AFLOW_FUNC__ << " final structure" << endl;cerr << supercell << endl;}
    return supercell;
  }

  double POccUFFEnergyAnalyzer::getUFFEnergy() {
    bool LDEBUG=(FALSE || _DEBUG_POCC_ || XHOST.DEBUG);
    stringstream message;
    if(LDEBUG) {cerr << __AFLOW_FUNC__ << " starting" << endl;}

    xstructure supercell(xstr_ss);
    if(LDEBUG) {cerr << __AFLOW_FUNC__ << " supercell(start)=" << endl;cerr << supercell << endl;}
    replaceRandomSitesSuperCell(xstr_pocc,types2pc_map,pc2sc_map,m_types_config,supercell); //replace random sites (ignore vacancies for now, deal in rebuildSuperCell ONLY)
    if(LDEBUG) {cerr << __AFLOW_FUNC__ << " supercell(random-sites-only)=" << endl;cerr << supercell << endl;}

    m_energy_uff=0.0;
    m_energy_uff+=getUFFBondEnergy(supercell,v_bonded_atom_indices,BOND_MODE);
    //cerr << "BONDING ENERGY C " << energy << endl;
    m_energy_uff+=getUFFBondEnergy(supercell,v_nonbonded_atom_indices,NONBOND_MODE);

    if(LDEBUG) {cerr << __AFLOW_FUNC__ << " structure energy=" << m_energy_uff << endl;}

    if(COMPARE_WITH_KESONG){
      cout << "COREY  " << std::fixed << std::setprecision(15) << m_energy_uff << endl;
      //if(SET_KESONG_STANDARD_DIST){
      rebuildSuperCell(xstr_pocc,m_vacancies,supercell); 
      double uff_energy_kesong=pocc::CalculateUFFEnergy(supercell); 
      cout << "KESONG " << std::fixed << std::setprecision(15) << uff_energy_kesong << endl; 
      double diff=abs(m_energy_uff-uff_energy_kesong);
      cout << "DIFF " << std::fixed << std::setprecision(15) << diff << endl;
      if(diff>=DEFAULT_UFF_ENERGY_TOLERANCE){
        message << "Difference in energy between pocc_old and pocc_new schemes is TOO large, please check.";
        throw aurostd::xerror(__AFLOW_FILE__,__AFLOW_FUNC__,message,_VALUE_ILLEGAL_);
      }
      cout << supercell << endl;
      //}
    }

    return m_energy_uff;
  }

} // namespace pocc

namespace pocc {
  //--------------------------------------------------------------------------------
  // class POccStructuresFile
  //--------------------------------------------------------------------------------
  //--------------------------------------------------------------------------------
  // constructor
  //--------------------------------------------------------------------------------
  POccStructuresFile::POccStructuresFile(ostream& oss): xStream(oss),m_initialized(false) {initialize();}
  POccStructuresFile::POccStructuresFile(ofstream& FileMESSAGE,ostream& oss) : xStream(FileMESSAGE,oss),m_initialized(false) {initialize();}
  POccStructuresFile::POccStructuresFile(const string& fileIN,ostream& oss) : xStream(oss),m_initialized(false) {initialize(fileIN);}
  POccStructuresFile::POccStructuresFile(const string& fileIN,ofstream& FileMESSAGE,ostream& oss) : xStream(FileMESSAGE,oss),m_initialized(false) {initialize(fileIN);}
  POccStructuresFile::POccStructuresFile(const _aflags& aflags,ostream& oss): xStream(oss),m_initialized(false) {initialize(aflags);}
  POccStructuresFile::POccStructuresFile(const _aflags& aflags,ofstream& FileMESSAGE,ostream& oss) : xStream(FileMESSAGE,oss),m_initialized(false) {initialize(aflags);}
  POccStructuresFile::POccStructuresFile(const string& fileIN,const _aflags& aflags,ostream& oss) : xStream(oss),m_initialized(false) {initialize(fileIN,aflags);}
  POccStructuresFile::POccStructuresFile(const string& fileIN,const _aflags& aflags,ofstream& FileMESSAGE,ostream& oss) : xStream(FileMESSAGE,oss),m_initialized(false) {initialize(fileIN,aflags);}
  POccStructuresFile::POccStructuresFile(const POccStructuresFile& b) : xStream(*b.getOFStream(),*b.getOSS()) {copy(b);} // copy PUBLIC

  POccStructuresFile::~POccStructuresFile() {xStream::free();free();}

  const POccStructuresFile& POccStructuresFile::operator=(const POccStructuresFile& b) {  // operator= PUBLIC
    if(this!=&b) {copy(b);}
    return *this;
  }

  void POccStructuresFile::clear() {POccStructuresFile a;copy(a);}

  void POccStructuresFile::free() {
    m_initialized=false;
    m_content="";
    m_vcontent.clear();
    m_filename="";
    m_aflags.clear();
    //m_ARUN_directories.clear();
    l_supercell_sets.clear();
    m_fileoptions.clear();
    m_vPOSCAR_lines.clear();
  }

  void POccStructuresFile::copy(const POccStructuresFile& b) { // copy PRIVATE
    xStream::copy(b);
    uint i=0,j=0,k=0;
    m_initialized=b.m_initialized;
    m_content=b.m_content;
    m_vcontent.clear();for(i=0;i<b.m_vcontent.size();i++){m_vcontent.push_back(b.m_vcontent[i]);}
    m_filename=b.m_filename;
    m_aflags=b.m_aflags;
    //m_ARUN_directories.clear();for(i=0;i<b.m_ARUN_directories.size();i++){m_ARUN_directories.push_back(b.m_ARUN_directories[i]);}
    l_supercell_sets.clear();for(std::list<POccSuperCellSet>::const_iterator it=b.l_supercell_sets.begin();it!=b.l_supercell_sets.end();++it){l_supercell_sets.push_back(*it);}
    m_fileoptions=b.m_fileoptions;
    m_vPOSCAR_lines.clear();
    for(i=0;i<b.m_vPOSCAR_lines.size();i++){
      m_vPOSCAR_lines.push_back(vector<vector<uint> >(0));
      for(j=0;j<b.m_vPOSCAR_lines[i].size();j++){
        m_vPOSCAR_lines[i].push_back(vector<uint>(0));
        for(k=0;k<b.m_vPOSCAR_lines[i][j].size();k++){
          m_vPOSCAR_lines[i][j].push_back(b.m_vPOSCAR_lines[i][j][k]);
        }
      }
    }
  }

  bool POccStructuresFile::initialize(ostream& oss) {
    xStream::initialize(oss);
    return initialize();
  }
  bool POccStructuresFile::initialize(ofstream& FileMESSAGE,ostream& oss) {
    xStream::initialize(FileMESSAGE,oss);
    return initialize();
  }
  bool POccStructuresFile::initialize() {
    free();
    m_initialized=false;  //no point
    return m_initialized;
  }
  bool POccStructuresFile::initialize(const string& fileIN,ostream& oss) {
    xStream::initialize(oss);
    return initialize(fileIN);
  }
  bool POccStructuresFile::initialize(const string& fileIN,ofstream& FileMESSAGE,ostream& oss) {
    xStream::initialize(FileMESSAGE,oss);
    return initialize(fileIN);
  }
  bool POccStructuresFile::initialize(const string& fileIN) {
    free();
    try{
      readFile(fileIN);
      processFile();
      m_initialized=true;
    }
    catch(aurostd::xerror& err){pflow::logger(err.whereFileName(), err.whereFunction(), err.what(), m_aflags, *p_FileMESSAGE, *p_oss, _LOGGER_ERROR_);}
    return m_initialized;
  }
  bool POccStructuresFile::initialize(const _aflags& aflags,ostream& oss) {
    xStream::initialize(oss);
    return initialize(aflags);
  }
  bool POccStructuresFile::initialize(const _aflags& aflags,ofstream& FileMESSAGE,ostream& oss) {
    xStream::initialize(FileMESSAGE,oss);
    return initialize(aflags);
  }
  bool POccStructuresFile::initialize(const _aflags& aflags) {
    free();
    try{
      setAFlags(aflags);
      m_initialized=false;  //no point
    }
    catch(aurostd::xerror& err){pflow::logger(err.whereFileName(), err.whereFunction(), err.what(), m_aflags, *p_FileMESSAGE, *p_oss, _LOGGER_ERROR_);}
    return m_initialized;
  }
  bool POccStructuresFile::initialize(const string& fileIN,const _aflags& aflags,ostream& oss) {
    xStream::initialize(oss);
    return initialize(fileIN,aflags);
  }
  bool POccStructuresFile::initialize(const string& fileIN,const _aflags& aflags,ofstream& FileMESSAGE,ostream& oss) {
    xStream::initialize(FileMESSAGE,oss);
    return initialize(fileIN,aflags);
  }
  bool POccStructuresFile::initialize(const string& fileIN,const _aflags& aflags) {
    free();
    try{
      setAFlags(aflags);
      readFile(fileIN);
      processFile();
      m_initialized=true;
    }
    catch(aurostd::xerror& err){pflow::logger(err.whereFileName(), err.whereFunction(), err.what(), m_aflags, *p_FileMESSAGE, *p_oss, _LOGGER_ERROR_);}
    return m_initialized;
  }

  void POccStructuresFile::setAFlags(const _aflags& aflags) {m_aflags=aflags;}

  void POccStructuresFile::readFile(const string& fileIN) {
    bool LDEBUG=(FALSE || _DEBUG_POCC_ || XHOST.DEBUG);

    m_filename="";
    stringstream structures_file_ss;

    bool found_file=false;
    if(!found_file && aurostd::EFileExist(m_aflags.Directory+"/"+fileIN,m_filename)){aurostd::efile2stringstream(m_filename,structures_file_ss);found_file=true;}
    if(!found_file && aurostd::FileExist(m_aflags.Directory+"/"+fileIN,m_filename)){aurostd::file2stringstream(m_filename,structures_file_ss);found_file=true;}
    if(!found_file){throw aurostd::xerror(__AFLOW_FILE__,__AFLOW_FUNC__,m_aflags.Directory+"/"+fileIN+" does not exist",_FILE_NOT_FOUND_);}
    if(LDEBUG){cerr << __AFLOW_FUNC__ << " m_filename=" << m_filename << endl;}

    m_content=structures_file_ss.str();
    aurostd::string2vectorstring(m_content,m_vcontent);
    if(LDEBUG){cerr << __AFLOW_FUNC__ << " m_vcontent.size()=" << m_vcontent.size() << endl;}
  }

  void POccStructuresFile::processFile() {
    bool LDEBUG=(FALSE || _DEBUG_POCC_ || XHOST.DEBUG);

    //get poscar_start_tag and poscar_stop_tag
    string POccStructure_title_tag="HNF(n="; //in case we cannot find POSCAR_START_tag, SHACHAR OLD FORMAT
    string poscar_start_tag=POSCAR_START_tag;
    bool found_POSCAR_START_tag=aurostd::substring2bool(m_content,poscar_start_tag);
    if(!found_POSCAR_START_tag){poscar_start_tag=POccStructure_title_tag;}
    if(!aurostd::substring2bool(m_content,poscar_start_tag)){throw aurostd::xerror(__AFLOW_FILE__,__AFLOW_FUNC__,"Cannot find POSCAR start tag",_FILE_CORRUPT_);}
    string poscar_stop_tag=POSCAR_STOP_tag;
    bool found_POSCAR_STOP_tag=aurostd::substring2bool(m_content,poscar_stop_tag);
    if(!found_POSCAR_STOP_tag){poscar_stop_tag="[AFLOW] **";}
    if(!aurostd::substring2bool(m_content,poscar_stop_tag)){throw aurostd::xerror(__AFLOW_FILE__,__AFLOW_FUNC__,"Cannot find POSCAR stop tag",_FILE_CORRUPT_);}
    if(LDEBUG){
      cerr << __AFLOW_FUNC__ << " poscar_start_tag=\"" << poscar_start_tag << "\"" << endl;
      cerr << __AFLOW_FUNC__ << " poscar_stop_tag=\"" << poscar_stop_tag << "\"" << endl;
    }

    //get structure_group_tag and m_fileoptions.flag("TYPE::XXXX")
    bool found_tag_sg=false;
    string structure_group_tag="";

    if(LDEBUG){
      cerr << __AFLOW_FUNC__ << " PRE" << endl;
      cerr << __AFLOW_FUNC__ << " structure_group_tag=" << structure_group_tag << endl;
      cerr << __AFLOW_FUNC__ << " m_fileoptions.flag(\"TYPE::ALL_SUPERCELLS\")=" << m_fileoptions.flag("TYPE::ALL_SUPERCELLS") << endl;
      cerr << __AFLOW_FUNC__ << " m_fileoptions.flag(\"TYPE::UNIQUE_SUPERCELLS\")=" << m_fileoptions.flag("TYPE::UNIQUE_SUPERCELLS") << endl;
    }

    //STRUCTURES_GROUP
    if(found_tag_sg==false){
      structure_group_tag=POCC_AFLOWIN_tag+"STRUCTURES_GROUP";
      if(aurostd::substring2bool(m_content,structure_group_tag)){
        m_fileoptions.flag("TYPE::ALL_SUPERCELLS",TRUE);
        found_tag_sg=true;
        if(LDEBUG){cerr << __AFLOW_FUNC__ << " \"STRUCTURES_GROUP\" tag found" << endl;}
      }
    }
    //STRUCTURE_GROUP
    if(found_tag_sg==false){
      structure_group_tag=POCC_AFLOWIN_tag+"STRUCTURE_GROUP";
      if(aurostd::substring2bool(m_content,structure_group_tag)){
        m_fileoptions.flag("TYPE::ALL_SUPERCELLS",TRUE);
        found_tag_sg=true;
        if(LDEBUG){cerr << __AFLOW_FUNC__ << " \"STRUCTURE_GROUP\" tag found" << endl;}
      }
    }
    //STRUCTURE GROUP
    if(found_tag_sg==false){
      structure_group_tag=POCC_AFLOWIN_tag+"STRUCTURE GROUP";
      if(aurostd::substring2bool(m_content,structure_group_tag)){
        m_fileoptions.flag("TYPE::ALL_SUPERCELLS",TRUE);
        found_tag_sg=true;
        if(LDEBUG){cerr << __AFLOW_FUNC__ << " \"STRUCTURE GROUP\" tag found" << endl;}
      }
    }
    //TYPE::UNIQUE_SUPERCELLS
    if(found_tag_sg==false){
      structure_group_tag=poscar_start_tag;
      m_fileoptions.flag("TYPE::UNIQUE_SUPERCELLS",TRUE);
    }

    if(LDEBUG){
      cerr << __AFLOW_FUNC__ << " POST" << endl;
      cerr << __AFLOW_FUNC__ << " structure_group_tag=" << structure_group_tag << endl;
      cerr << __AFLOW_FUNC__ << " m_fileoptions.flag(\"TYPE::ALL_SUPERCELLS\")=" << m_fileoptions.flag("TYPE::ALL_SUPERCELLS") << endl;
      cerr << __AFLOW_FUNC__ << " m_fileoptions.flag(\"TYPE::UNIQUE_SUPERCELLS\")=" << m_fileoptions.flag("TYPE::UNIQUE_SUPERCELLS") << endl;
    }

    if(!(m_fileoptions.flag("TYPE::ALL_SUPERCELLS") || m_fileoptions.flag("TYPE::UNIQUE_SUPERCELLS"))){throw aurostd::xerror(__AFLOW_FILE__,__AFLOW_FUNC__,"Unknown structures file type (none set)",_FILE_CORRUPT_);}
    if(m_fileoptions.flag("TYPE::ALL_SUPERCELLS") && m_fileoptions.flag("TYPE::UNIQUE_SUPERCELLS")){throw aurostd::xerror(__AFLOW_FILE__,__AFLOW_FUNC__,"Unknown structures file type (all set)",_FILE_CORRUPT_);}

    unsigned long long int iline=0;
    unsigned long long int ititle=0;
    bool reading_POSCAR=false;
    string pocc_hash="",hnf_index_str="",site_config_index_str="";
    for(iline=0;iline<m_vcontent.size();iline++){
      if(aurostd::substring2bool(m_vcontent[iline],structure_group_tag)){
        l_supercell_sets.push_back(POccSuperCellSet());
        m_vPOSCAR_lines.push_back(vector<vector<uint> >(0));
      }
      if(aurostd::substring2bool(m_vcontent[iline],poscar_start_tag)){  //do NOT use "else if" as structure_group_tag might equal poscar_start_tag
        reading_POSCAR=true;
        if(l_supercell_sets.size()==0){throw aurostd::xerror(__AFLOW_FILE__,__AFLOW_FUNC__,"Found POSCAR before structures tag",_FILE_CORRUPT_);}
        l_supercell_sets.back().m_psc_set.push_back(POccSuperCell());
        if(m_vPOSCAR_lines.size()==0){throw aurostd::xerror(__AFLOW_FILE__,__AFLOW_FUNC__,"Found POSCAR stop tag before start tag",_FILE_CORRUPT_);}
        m_vPOSCAR_lines.back().push_back(vector<uint>(0));
        ititle=(found_POSCAR_START_tag ? iline+1 : iline);
        if(ititle>=m_vcontent.size()){throw aurostd::xerror(__AFLOW_FILE__,__AFLOW_FUNC__,"Cannot grab title at iline="+aurostd::utype2string(ititle),_FILE_CORRUPT_);}
        m_vPOSCAR_lines.back().back().push_back( ititle );
        //process title
        parsePOccHashFromXStructureTitle(m_vcontent[ititle],pocc_hash,hnf_index_str,site_config_index_str);
        l_supercell_sets.back().m_psc_set.back().m_hnf_index=aurostd::string2utype<unsigned long long int>(hnf_index_str);
        l_supercell_sets.back().m_psc_set.back().m_site_config_index=aurostd::string2utype<unsigned long long int>(site_config_index_str);
        l_supercell_sets.back().m_psc_set.back().m_degeneracy=getDGFromXStructureTitle(m_vcontent[ititle]);
      }
      if(reading_POSCAR && aurostd::substring2bool(m_vcontent[iline],poscar_stop_tag)){
        reading_POSCAR=false;
        if(m_vPOSCAR_lines.size()==0 || m_vPOSCAR_lines.back().size()==0 || m_vPOSCAR_lines.back().back().size()!=1){
          throw aurostd::xerror(__AFLOW_FILE__,__AFLOW_FUNC__,"Found POSCAR stop tag before start tag",_FILE_CORRUPT_);
        }
        m_vPOSCAR_lines.back().back().push_back( found_POSCAR_STOP_tag ? iline : iline-1 );
      }
      //do NOT read UFF_ENERGY yet, as it might be above the POSCAR, we need to go through m_vcontent again after populating l_supercell_sets sizes
    }

    reading_POSCAR=false;
    bool found_first=false;
    std::list<POccSuperCellSet>::iterator it=l_supercell_sets.begin();
    unsigned long long int index_str=0;  //index of structures within structures group
    for(iline=0;iline<m_vcontent.size();iline++){
      if(aurostd::substring2bool(m_vcontent[iline],structure_group_tag)){if(found_first==true){++it;}found_first=true;index_str=0;}
      if(aurostd::substring2bool(m_vcontent[iline],POCC_AFLOWIN_tag+"UFF_ENERGY=")){
        if(index_str>=(*it).m_psc_set.size()){throw aurostd::xerror(__AFLOW_FILE__,__AFLOW_FUNC__,"index_str>=(*it).m_psc_set.size()",_INDEX_BOUNDS_);}
        parsePropertyByTag(m_vcontent[iline],POCC_AFLOWIN_tag+"UFF_ENERGY=",(*it).m_psc_set[index_str].m_energy_uff);
        index_str++;  //while UFF_ENERGY is the only property read in, just iterate to the next structure once it is read in
      }
      ////add quick checks to see that ALL properties read in before going to the next structure
      //if(
      //    (*it).m_psc_set[index_str].m_energy_uff!=AUROSTD_MAX_DOUBLE &&
      //    TRUE
      //  ){index_str++;}
    }

    //vector<string> vtokens,vtokens2;
    //string arun_directory="",pocc_directory_abs="",qmvasp_path="";
    //m_ARUN_directories.clear();
    //
    //for(uint iline=0;iline<m_vcontent.size();iline++){
    //  if(aurostd::substring2bool(m_vcontent[iline],POCC_AFLOWIN_tag+"UFF_ENERGY=")){
    //    aurostd::string2tokens(m_vcontent[iline],vtokens,"=");
    //    if(vtokens.size()!=2){throw aurostd::xerror(__AFLOW_FILE__,__AFLOW_FUNC__,"Unknown UFF_ENERGY line format",_FILE_CORRUPT_);}
    //    if(!aurostd::isfloat(vtokens[1])){throw aurostd::xerror(__AFLOW_FILE__,__AFLOW_FUNC__,"UFF_ENERGY is not a double",_VALUE_ERROR_);}
    //    l_supercell_sets.back().m_psc_set.push_back(POccSuperCell()); //this comes before structure
    //    l_supercell_sets.back().m_psc_set.back().m_energy_uff=aurostd::string2utype<double>(vtokens[1]);
    //    continue;
    //  }
    //  if(aurostd::substring2bool(m_vcontent[iline],POSCAR_POCC_series_START_tag)){
    //    //hnf_matrix
    //    aurostd::string2tokens(m_vcontent[iline],vtokens,"H");
    //    if(vtokens.size()<=1){throw aurostd::xerror(__AFLOW_FILE__,__AFLOW_FUNC__,"Unknown START.POCC_ (H1) line",_FILE_CORRUPT_);}
    //    aurostd::string2tokens(vtokens.back(),vtokens2,"C");
    //    if(vtokens.size()<=1){throw aurostd::xerror(__AFLOW_FILE__,__AFLOW_FUNC__,"Unknown START.POCC_ (H2) line",_FILE_CORRUPT_);}
    //    if(!aurostd::isfloat(vtokens2[0])){throw aurostd::xerror(__AFLOW_FILE__,__AFLOW_FUNC__,"hnf_index is not an integer",_VALUE_ILLEGAL_);}
    //    l_supercell_sets.back().m_psc_set.back().m_hnf_index=aurostd::string2utype<unsigned long long int>(vtokens2[0]);
    //    //site_configuration
    //    aurostd::string2tokens(m_vcontent[iline],vtokens,"C");
    //    if(vtokens.size()<=1){throw aurostd::xerror(__AFLOW_FILE__,__AFLOW_FUNC__,"Unknown START.POCC_ (C1) line",_FILE_CORRUPT_);}
    //    if(!aurostd::isfloat(aurostd::RemoveWhiteSpaces(vtokens.back()))){throw aurostd::xerror(__AFLOW_FILE__,__AFLOW_FUNC__,"site_config_index is not an integer",_VALUE_ERROR_);}
    //    l_supercell_sets.back().m_psc_set.back().m_site_config_index=aurostd::string2utype<unsigned long long int>(aurostd::RemoveWhiteSpaces(vtokens.back()));
    //    //degeneracy
    //    l_supercell_sets.back().m_psc_set.back().m_degeneracy=1;
    //    if(iline+1>m_vcontent.size()-1){throw aurostd::xerror(__AFLOW_FILE__,__AFLOW_FUNC__,"Cannot grab title at iline="+aurostd::utype2string(iline),_FILE_CORRUPT_);} //see if title is accessible
    //    if(!aurostd::substring2bool(m_vcontent[iline+1],"DG=")){throw aurostd::xerror(__AFLOW_FILE__,__AFLOW_FUNC__,"DG= is not present in POSCAR title line",_FILE_CORRUPT_);}
    //    aurostd::string2tokens(m_vcontent[iline+1],vtokens," ");
    //    for(uint i=0;i<vtokens.size();i++){
    //      if(aurostd::substring2bool(vtokens[i],"DG=")){
    //        aurostd::string2tokens(vtokens[i],vtokens2,"=");
    //        if(vtokens2.size()!=2){throw aurostd::xerror(__AFLOW_FILE__,__AFLOW_FUNC__,"Cannot parse at DG= (vtokens2.size()=="+aurostd::utype2string(vtokens2.size())+")",_FILE_CORRUPT_);}
    //        if(!aurostd::isfloat(vtokens2[1])){throw aurostd::xerror(__AFLOW_FILE__,__AFLOW_FUNC__,"degeneracy is not an integer",_VALUE_ILLEGAL_);}
    //        l_supercell_sets.back().m_psc_set.back().m_degeneracy*=aurostd::string2utype<unsigned long long int>(vtokens2[1]); //backwards compatible with old pocc scheme, but this should be obsolete
    //      }
    //    }
    //    //directory
    //    pocc_directory_abs=m_vcontent[iline];
    //    aurostd::StringSubst(pocc_directory_abs,POSCAR_series_START_tag,"");
    //    aurostd::string2tokens(pocc_directory_abs,vtokens,"_");  //POCC_01_01_H0C0
    //    if(vtokens.size()!=4){throw aurostd::xerror(__AFLOW_FILE__,__AFLOW_FUNC__,"Unknown POcc hash format (_)",_FILE_CORRUPT_);}
    //    if(!aurostd::isfloat(vtokens[2])){throw aurostd::xerror(__AFLOW_FILE__,__AFLOW_FUNC__,"Cannot determine POcc degeneracy index",_VALUE_ILLEGAL_);}
    //    if(aurostd::string2utype<int>(vtokens[2])==1){
    //      arun_directory="ARUN."+vtokens[0]+"_"+vtokens[1]+"_"+vtokens[3];
    //      m_ARUN_directories.push_back(arun_directory);
    //      pocc_directory_abs=m_aflags.Directory+"/"+arun_directory;
    //      if(LDEBUG){cerr << __AFLOW_FUNC__ << " pocc_directory_abs=" << pocc_directory_abs << endl;}
    //      if(!aurostd::IsDirectory(pocc_directory_abs)){throw aurostd::xerror(__AFLOW_FILE__,__AFLOW_FUNC__,"POcc directory [dir="+pocc_directory_abs+"] not found",_FILE_NOT_FOUND_);}
    //      //m_ARUN_directories.push_back(pocc_directory_abs); //do not save full path
    //    }
    //    //debug
    //    if(LDEBUG){
    //      cerr << __AFLOW_FUNC__ << " found hnf_index=" << l_supercell_sets.back().m_psc_set.back().m_hnf_index;
    //      cerr << " site_config_index=" << l_supercell_sets.back().m_psc_set.back().m_site_config_index;
    //      cerr << " degeneracy=" << l_supercell_sets.back().m_psc_set.back().m_degeneracy;
    //      cerr << endl;
    //    }
    //  }
    //}

    if(LDEBUG){
      cerr << __AFLOW_FUNC__ << " l_supercell_sets.size()=" << l_supercell_sets.size() << endl;
      unsigned long long int isupercell=0;
      for(std::list<POccSuperCellSet>::iterator it=l_supercell_sets.begin();it!=l_supercell_sets.end();++it){
        isupercell=std::distance(l_supercell_sets.begin(),it);
        cerr << __AFLOW_FUNC__ << " l_supercell_sets[i=" << isupercell << "].m_psc_set.size()=" << (*it).m_psc_set.size() << endl;
      }
    }
  }

  bool POccStructuresFile::getARUNDirectories(vector<string>& ARUN_directories,bool tryDirectoryLS){
    bool LDEBUG=(FALSE || _DEBUG_POCC_ || XHOST.DEBUG);
    if(!m_initialized){throw aurostd::xerror(__AFLOW_FILE__,__AFLOW_FUNC__,"POccStructuresFile not initialized",_RUNTIME_ERROR_);}

    ARUN_directories.clear();
    uint i=0,iline=0;
    bool missing_tag=false; //very important, if we cannot find the tag for the structures_unique, we must read in structures_all to get total number of structures
    string arun_directory="",pocc_directory_abs="";
    vector<string> vtokens;
    for(i=0;i<m_vPOSCAR_lines.size()&&missing_tag==false;i++){
      if(m_vPOSCAR_lines[i].size()==0){throw aurostd::xerror(__AFLOW_FILE__,__AFLOW_FUNC__,"m_vPOSCAR_lines["+aurostd::utype2string(i)+"].size()==0",_INDEX_ILLEGAL_);}
      if(m_vPOSCAR_lines[i][0].size()==0){throw aurostd::xerror(__AFLOW_FILE__,__AFLOW_FUNC__,"m_vPOSCAR_lines["+aurostd::utype2string(i)+"][0].size()==0",_INDEX_ILLEGAL_);}
      iline=m_vPOSCAR_lines[i][0][0];
      iline-=1; //the line we are looking for is just above the POSCAR title
      if(iline>=m_vcontent.size()){throw aurostd::xerror(__AFLOW_FILE__,__AFLOW_FUNC__,"iline>=m_vcontent.size()",_INDEX_ILLEGAL_);}
      if(!aurostd::substring2bool(m_vcontent[iline],POSCAR_POCC_series_START_tag)){missing_tag=true;break;}
      //TAG FOUND: grab it
      arun_directory=m_vcontent[iline];
      aurostd::StringSubst(arun_directory,POSCAR_series_START_tag,"");
      aurostd::string2tokens(arun_directory,vtokens,"_");  //POCC_01_01_H0C0
      if(vtokens.size()==2){  //POCC_01
        if(LDEBUG){cerr << __AFLOW_FUNC__ << " POCC_NN setting found (old POCC type)" << endl;}
        if(!aurostd::isfloat(vtokens[1])){throw aurostd::xerror(__AFLOW_FILE__,__AFLOW_FUNC__,"Cannot determine POcc structure group index",_VALUE_ILLEGAL_);}
        arun_directory="ARUN."+vtokens[0]+"_"+vtokens[1];
      }else if(vtokens.size()==3){  //POCC_01_H0C0
        if(LDEBUG){cerr << __AFLOW_FUNC__ << " POCC_NN_HASH setting found (unique_supercells filetype)" << endl;}
        if(m_fileoptions.flag("TYPE::ALL_SUPERCELLS")){throw aurostd::xerror(__AFLOW_FILE__,__AFLOW_FUNC__,"ALL_STRUCTURES setting but detected UNIQUE_STRUCTURES format",_FILE_WRONG_FORMAT_);}
        if(!aurostd::isfloat(vtokens[1])){throw aurostd::xerror(__AFLOW_FILE__,__AFLOW_FUNC__,"Cannot determine POcc structure group index",_VALUE_ILLEGAL_);}
        arun_directory="ARUN."+vtokens[0]+"_"+vtokens[1]+"_"+vtokens[2];
      }else if(vtokens.size()==4){  //POCC_01_01_H0C0
        if(LDEBUG){cerr << __AFLOW_FUNC__ << " POCC_NN_NN_HASH setting found (all_supercells filetype)" << endl;}
        if(m_fileoptions.flag("TYPE::UNIQUE_SUPERCELLS")){throw aurostd::xerror(__AFLOW_FILE__,__AFLOW_FUNC__,"UNIQUE_STRUCTURES setting but detected ALL_STRUCTURES format",_FILE_WRONG_FORMAT_);}
        if(!aurostd::isfloat(vtokens[1])){throw aurostd::xerror(__AFLOW_FILE__,__AFLOW_FUNC__,"Cannot determine POcc structure group index",_VALUE_ILLEGAL_);}
        if(!aurostd::isfloat(vtokens[2])){throw aurostd::xerror(__AFLOW_FILE__,__AFLOW_FUNC__,"Cannot determine POcc structure index",_VALUE_ILLEGAL_);}
        arun_directory="ARUN."+vtokens[0]+"_"+vtokens[1]+"_"+vtokens[3];
      }else{
        throw aurostd::xerror(__AFLOW_FILE__,__AFLOW_FUNC__,"Unknown POcc hash format (_)",_FILE_CORRUPT_);
      }
      ARUN_directories.push_back(arun_directory);
      pocc_directory_abs=m_aflags.Directory+"/"+arun_directory;
      if(LDEBUG){cerr << __AFLOW_FUNC__ << " pocc_directory_abs=" << pocc_directory_abs << endl;}
      if(!aurostd::IsDirectory(pocc_directory_abs)){throw aurostd::xerror(__AFLOW_FILE__,__AFLOW_FUNC__,"POcc directory [dir="+pocc_directory_abs+"] not found",_FILE_NOT_FOUND_);}
    }
    if(missing_tag==false && ARUN_directories.size()==l_supercell_sets.size()){return true;}

    if(m_fileoptions.flag("TYPE::ALL_SUPERCELLS")){  //build titles, but we need vstructures_size, which requires TYPE::ALL_SUPERCELLS
      if(LDEBUG){cerr << __AFLOW_FUNC__ << " trying to build directories from information in ALL_STRUCTURES file" << endl;}
      unsigned long long int isupercell=0;
      for(std::list<POccSuperCellSet>::iterator it=l_supercell_sets.begin();it!=l_supercell_sets.end();++it){
        isupercell=std::distance(l_supercell_sets.begin(),it);
        arun_directory="ARUN.POCC_"+pocc::getARUNString(l_supercell_sets,isupercell);
        ARUN_directories.push_back(arun_directory);
        pocc_directory_abs=m_aflags.Directory+"/"+arun_directory;
        if(LDEBUG){cerr << __AFLOW_FUNC__ << " pocc_directory_abs=" << pocc_directory_abs << endl;}
        if(!aurostd::IsDirectory(pocc_directory_abs)){throw aurostd::xerror(__AFLOW_FILE__,__AFLOW_FUNC__,"POcc directory [dir="+pocc_directory_abs+"] not found",_FILE_NOT_FOUND_);}
      }
    }
    if(ARUN_directories.size()==l_supercell_sets.size()){return true;}

    //last attempt - DirectoryLS()
    if(tryDirectoryLS==false){return false;}
    if(LDEBUG){cerr << __AFLOW_FUNC__ << " trying DirectoryLS() (last attempt)" << endl;}
    aurostd::DirectoryLS(m_aflags.Directory,vtokens);
    for(uint i=0;i<vtokens.size();i++){
      if(aurostd::substring2bool(vtokens[i],"ARUN.POCC_") && aurostd::IsDirectory(m_aflags.Directory+"/"+vtokens[i])){ARUN_directories.push_back(vtokens[i]);}
    }
    std::sort(ARUN_directories.begin(),ARUN_directories.end()); //sort as DirectoryLS() may not return in order of 01 ... XX
    if(ARUN_directories.size()==l_supercell_sets.size()){return true;}

    return false;
  }

  bool POccStructuresFile::loadDataIntoCalculator(POccCalculator& pcalc,bool tryDirectoryLS) {
    bool LDEBUG=(FALSE || _DEBUG_POCC_ || XHOST.DEBUG);

    //copy over l_supercell_sets
    pcalc.l_supercell_sets.clear();for(std::list<POccSuperCellSet>::const_iterator it=l_supercell_sets.begin();it!=l_supercell_sets.end();++it){pcalc.l_supercell_sets.push_back(*it);}
    if(!getARUNDirectories(pcalc.m_ARUN_directories,tryDirectoryLS)){return false;}
    if(LDEBUG){
      for(uint i=0;i<pcalc.m_ARUN_directories.size();i++){cerr << __AFLOW_FUNC__ << " m_ARUN_directories[" << i << "]=" << pcalc.m_ARUN_directories[i] << endl;}
    }
    return true;
  }

} // namespace pocc

ostream& operator<<(ostream& oss, const pocc::POccStructuresFile& psf) {
  if(!psf.m_initialized){}  //keep busy
  //will do for the next round
  return oss;
}

#endif  // _AFLOW_POCC_CPP_

// ***************************************************************************
// *                                                                         *
// *              AFlow STEFANO CURTAROLO  Duke University 2003-2021         *
// *              AFlow COREY OSES  Duke University 2013-2021                *
// *                                                                         *
// ***************************************************************************<|MERGE_RESOLUTION|>--- conflicted
+++ resolved
@@ -1388,11 +1388,7 @@
     }
     if(m_relaxation_max==AUROSTD_MAX_UINT){return;} //no runs completed
 
-<<<<<<< HEAD
     string OUTCAR_relax="OUTCAR.relax"+aurostd::utype2string(m_relaxation_max);
-=======
-    string OUTCAR_relax="OUTCAR.relax"+aurostd::utype2string(max_found);
->>>>>>> 7d48d18f
     if(LDEBUG){cerr << __AFLOW_FUNC__ << " OUTCAR_relax=" << OUTCAR_relax << endl;}
 
     bool found_all_OUTCARs=true;
@@ -1700,26 +1696,17 @@
     if(m_ARUN_directories.size()!=l_supercell_sets.size()){throw aurostd::xerror(__AFLOW_FILE__,__AFLOW_FUNC__,"m_ARUN_directories.size()!=l_supercell_sets.size()",_RUNTIME_ERROR_);}
 
     bool found_all_QMVASPs=true;
-<<<<<<< HEAD
     string qmvasp_file="";
     unsigned long long int isupercell=0;
     for(isupercell=0;isupercell<m_ARUN_directories.size()&&found_all_QMVASPs==true;isupercell++){
       qmvasp_file=getARUNDirectoryPath(isupercell)+"/"+DEFAULT_AFLOW_QMVASP_OUT;
       if(!aurostd::EFileExist(qmvasp_file)){
-=======
-    for(unsigned long long int isupercell=0;isupercell<m_ARUN_directories.size()&&found_all_QMVASPs==true;isupercell++){
-      if(!aurostd::EFileExist(getARUNDirectoryPath(isupercell)+"/"+DEFAULT_AFLOW_QMVASP_OUT)){
->>>>>>> 7d48d18f
         if(LDEBUG){cerr << __AFLOW_FUNC__ << " " << DEFAULT_AFLOW_QMVASP_OUT << " not found in "+m_ARUN_directories[isupercell] << endl;}
         found_all_QMVASPs=false;
       }
     }
     if(!found_all_QMVASPs){
-<<<<<<< HEAD
       message << "Waiting for complete VASP calculations (" << qmvasp_file << " is missing)";pflow::logger(__AFLOW_FILE__,__AFLOW_FUNC__,message,m_aflags,*p_FileMESSAGE,*p_oss,_LOGGER_NOTICE_);
-=======
-      message << "Waiting for complete VASP calculations";pflow::logger(__AFLOW_FILE__,__AFLOW_FUNC__,message,m_aflags,*p_FileMESSAGE,*p_oss,_LOGGER_NOTICE_);
->>>>>>> 7d48d18f
       return false;
     }
 
@@ -1963,22 +1950,14 @@
           aurostd::string2tokens(index_str,tokens,"_");
           index_str=tokens[0];
           if(!aurostd::isfloat(index_str)){  //non-recognizable input
-<<<<<<< HEAD
             pflow::logger(__AFLOW_FILE__,__AFLOW_FUNC__,"Unknown format for ARUN2SKIP[i="+aurostd::utype2string(i)+"]="+v_aruns2skip[i],m_aflags,*p_FileMESSAGE,*p_oss,_LOGGER_WARNING_); 
-=======
-            pflow::logger(__AFLOW_FILE__,__AFLOW_FUNC__,"Unknown format for ARUN2SKIP[i="+aurostd::utype2string(i)+"]="+v_aruns2skip[i],m_aflags,*p_FileMESSAGE,*p_oss,_LOGGER_WARNING_);
->>>>>>> 7d48d18f
             continue;
           }
         }
         //now index_str should be good - assume index_str = index_str+1
         index=aurostd::string2utype<uint>(index_str);
         if((index-1)>=m_ARUN_directories.size()){
-<<<<<<< HEAD
           pflow::logger(__AFLOW_FILE__,__AFLOW_FUNC__,"ARUN2SKIP[i="+aurostd::utype2string(i)+"]="+v_aruns2skip[i]+" is out of range",m_aflags,*p_FileMESSAGE,*p_oss,_LOGGER_WARNING_); 
-=======
-          pflow::logger(__AFLOW_FILE__,__AFLOW_FUNC__,"ARUN2SKIP[i="+aurostd::utype2string(i)+"]="+v_aruns2skip[i]+" is out of range",m_aflags,*p_FileMESSAGE,*p_oss,_LOGGER_WARNING_);
->>>>>>> 7d48d18f
           continue;
         }
         v_indices.push_back(index-1);
@@ -1987,11 +1966,7 @@
         std::sort(v_indices.rbegin(),v_indices.rend());  //sort backwards so we erase
         std::list<POccSuperCellSet>::iterator it;
         for(i=0;i<v_indices.size();i++){
-<<<<<<< HEAD
           pflow::logger(__AFLOW_FILE__,__AFLOW_FUNC__,"Ignoring "+m_ARUN_directories[v_indices[i]],m_aflags,*p_FileMESSAGE,*p_oss,_LOGGER_NOTICE_); 
-=======
-          pflow::logger(__AFLOW_FILE__,__AFLOW_FUNC__,"Ignoring "+m_ARUN_directories[v_indices[i]],m_aflags,*p_FileMESSAGE,*p_oss,_LOGGER_NOTICE_);
->>>>>>> 7d48d18f
           m_ARUN_directories.erase(m_ARUN_directories.begin()+v_indices[i]);
 
           //erase
@@ -4155,11 +4130,7 @@
 
     unsigned long long int i_pscs=std::distance(l_supercell_sets.begin(),it_pscs);
     message << "Performing robust structure comparison for structure group[" << i_pscs+1 << "/" << std::distance(l_supercell_sets.begin(),l_supercell_sets.end()) << "]";
-<<<<<<< HEAD
     pflow::logger(__AFLOW_FILE__,__AFLOW_FUNC__,message,m_aflags,*p_FileMESSAGE,*p_oss,_LOGGER_MESSAGE_); 
-=======
-    pflow::logger(__AFLOW_FILE__,__AFLOW_FUNC__,message,m_aflags,*p_FileMESSAGE,*p_oss,_LOGGER_MESSAGE_);
->>>>>>> 7d48d18f
 
     bool are_equivalent=false,found_equivalent=false;
     bool test_iterator_insertion=false; //short circuit
@@ -4214,11 +4185,7 @@
 
     message << "Splitting structure group[" << std::distance(l_supercell_sets.begin(),it_pscs)+1;
     message << "] into " << unique_structure_bins.size() << " groups as determined by the robust structure comparison";
-<<<<<<< HEAD
     pflow::logger(__AFLOW_FILE__,__AFLOW_FUNC__,message,m_aflags,*p_FileMESSAGE,*p_oss,_LOGGER_WARNING_); 
-=======
-    pflow::logger(__AFLOW_FILE__,__AFLOW_FUNC__,message,m_aflags,*p_FileMESSAGE,*p_oss,_LOGGER_WARNING_);
->>>>>>> 7d48d18f
 
     vector<uint> vi_psc_to_remove;
     std::list<POccSuperCellSet>::iterator it=it_pscs;
@@ -4850,10 +4817,6 @@
   // The maps are combined in the end.
   vector<uint> POccCalculator::getMapToPARTCAR(unsigned long long int isupercell, const xstructure& xstr_in) {
     bool LDEBUG=(FALSE || _DEBUG_POCC_ || XHOST.DEBUG); 
-<<<<<<< HEAD
-    string __AFLOW_FUNC__ = XPID + "POccCalculator::getMapToPARTCAR():";
-=======
->>>>>>> 7d48d18f
     string message = "";
     if (isupercell > l_supercell_sets.size() - 1) {
       throw aurostd::xerror(__AFLOW_FILE__,__AFLOW_FUNC__, "Invalid supercell index.");
@@ -5992,10 +5955,6 @@
 
   // ME20211004
   void POccCalculator::createModuleAflowIns(const _xvasp& xvasp_in, const string& MODULE) {
-<<<<<<< HEAD
-    string __AFLOW_FUNC__ = XPID + "POccCalculator::createModuleAflowIns():";
-=======
->>>>>>> 7d48d18f
     string message = "";
 
     if (m_ARUN_directories.size() == 0) loadDataIntoCalculator();
