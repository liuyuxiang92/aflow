// ***************************************************************************
// *                                                                         *
// *              AFlow STEFANO CURTAROLO  Duke University 2003-2020         *
// *              AFlow COREY OSES  Duke University 2013-2020                *
// *                                                                         *
// ***************************************************************************
// aflow_pocc.cpp
// completely revised approach to KESONG YANG's original implementation
// no recursion needed --- too memory intensive
// issues with UFF (structure comparison), multiply occupied sites, and 
// vacancies are all addressed robustly here
// 2013-2019: corey.oses@duke.edu
// 2010-2011: kesong.yang@gmail.com (LEGACY)

// This file contains the routines to prepare partial occupation input files.

#ifndef _AFLOW_POCC_CPP_
#define _AFLOW_POCC_CPP_

#include "aflow.h"
#include "aflow_pocc.h"
#include "aflow_compare_structure.h"

#define _DEBUG_POCC_ false  //CO20190116
#define _DEBUG_POCC_CLUSTER_ANALYSIS_ false && _DEBUG_POCC_  //CO20190116

const string POSCAR_START_tag="[VASP_POSCAR_MODE_EXPLICIT]START"; //no-period is important
const string POSCAR_STOP_tag="[VASP_POSCAR_MODE_EXPLICIT]STOP"; //no-period is important
const string POSCAR_series_START_tag=POSCAR_START_tag+"."; //period is important
const string POSCAR_series_STOP_tag=POSCAR_STOP_tag+"."; //period is important
const string POSCAR_POCC_series_START_tag=POSCAR_series_START_tag+"POCC_";
const string POSCAR_POCC_series_STOP_tag=POSCAR_series_STOP_tag+"POCC_";

const string POCC_AFLOWIN_tag="[AFLOW_POCC]";

//make defaults in AFLOW_RC
const double ENERGY_RADIUS = 10; //angstroms  //keep, so we can still compare with KY

//some constants
const int A_START = 1, C_START = 1, F_START = 1;
const int B_START = 0, D_START = 0, E_START = 0;

//conversion for uff params
const double KCAL_2_EV  = 4.336443203200000E-002; // 1(kcal/mol) = 4.33644E-2 eV

bool PRIMITIVIZE=false;

//testing
bool COMPARE_WITH_KESONG=false;
bool ENUMERATE_ALL_HNF=false;

namespace pocc {
  //temporary function to replace KY's code, but should never be called
  //does NOT handle aflow.in generation well at all
  bool poccInput() {
    string soliloquy=XPID+"pocc::poccInput():";
    //aflow_pocc.log
    ofstream FileMESSAGE; FileMESSAGE.open("aflow_pocc.log");
    //directory
    string directory="";
    if(XHOST.vflag_control.flag("DIRECTORY_CLEAN")){directory=XHOST.vflag_control.getattachedscheme("DIRECTORY_CLEAN");} //CO20190402
    if(directory.empty() || directory=="./" || directory=="."){directory=aurostd::getPWD()+"/";} //".";  //CO20180220 //[CO20191112 - OBSOLETE]aurostd::execute2string(XHOST.command("pwd"))
    KBIN::VASP_RunPOCC(directory,FileMESSAGE);
    return true;
  }
} // namespace pocc

namespace pocc {
  void poccOld2New(ostream& oss){ofstream FileMESSAGE;return poccOld2New(FileMESSAGE,oss);}
  void poccOld2New(ofstream& FileMESSAGE,ostream& oss){
    bool LDEBUG=(FALSE || _DEBUG_POCC_ || XHOST.DEBUG);
    string soliloquy=XPID+"pocc::poccOld2New():";
    stringstream message;

    if(LDEBUG){cerr << soliloquy << " BEGIN" << endl;}

    //aflags
    _aflags aflags;
    if(XHOST.vflag_control.flag("DIRECTORY_CLEAN")){aflags.Directory=XHOST.vflag_control.getattachedscheme("DIRECTORY_CLEAN");} //CO20190402
    if(aflags.Directory.empty() || aflags.Directory=="./" || aflags.Directory=="."){aflags.Directory=aurostd::getPWD()+"/";} //".";  //CO20180220 //[CO20191112 - OBSOLETE]aurostd::execute2string(XHOST.command("pwd"))

    //aflow.in
    string AflowIn_file,AflowIn;
    try{KBIN::getAflowInFromAFlags(aflags,AflowIn_file,AflowIn,FileMESSAGE,oss);}
    catch(aurostd::xerror& err){
      pflow::logger(err.whereFileName(), err.whereFunction(), err.what(), aflags, FileMESSAGE, oss, _LOGGER_ERROR_);
      return;
    }

    //other flags
    _kflags kflags=KBIN::VASP_Get_Kflags_from_AflowIN(AflowIn,FileMESSAGE,aflags,oss);
    _vflags vflags=KBIN::VASP_Get_Vflags_from_AflowIN(AflowIn,FileMESSAGE,aflags,kflags,oss);

    if(!kflags.KBIN_POCC){throw aurostd::xerror(_AFLOW_FILE_NAME_,soliloquy,"Not a POCC run",_INPUT_MISSING_);}

    if(!vflags.KBIN_VASP_POSCAR_MODE.flag("EXPLICIT_START_STOP_POINT")){throw aurostd::xerror(_AFLOW_FILE_NAME_,soliloquy,"No POCC ordered structures found in "+_AFLOWIN_,_INPUT_MISSING_);}

    if(LDEBUG){
      for(uint i=0;i<vflags.KBIN_VASP_POSCAR_MODE_EXPLICIT_VSTRING.size();i++){
        cerr << soliloquy << " vflags.KBIN_VASP_POSCAR_MODE_EXPLICIT_VSTRING[i=" << i << "]=" << vflags.KBIN_VASP_POSCAR_MODE_EXPLICIT_VSTRING[i] << endl;
        cerr << vflags.KBIN_VASP_POSCAR_MODE_EXPLICIT_VSTRUCTURE[i] << endl;
      }
    }

    message << "Writing " << POCC_FILE_PREFIX+POCC_UNIQUE_SUPERCELLS_FILE;pflow::logger(_AFLOW_FILE_NAME_,soliloquy,message,aflags,FileMESSAGE,oss,_LOGGER_MESSAGE_);
    stringstream unique_structures_ss;
    for(uint i=0;i<vflags.KBIN_VASP_POSCAR_MODE_EXPLICIT_VSTRING.size();i++){
      unique_structures_ss << AFLOWIN_SEPARATION_LINE << endl;
      unique_structures_ss << _VASP_POSCAR_MODE_EXPLICIT_START_ << vflags.KBIN_VASP_POSCAR_MODE_EXPLICIT_VSTRING[i] << endl;
      unique_structures_ss << vflags.KBIN_VASP_POSCAR_MODE_EXPLICIT_VSTRUCTURE[i];
      unique_structures_ss << _VASP_POSCAR_MODE_EXPLICIT_STOP_ << vflags.KBIN_VASP_POSCAR_MODE_EXPLICIT_VSTRING[i] << endl;
      unique_structures_ss << AFLOWIN_SEPARATION_LINE << endl;
    }
    aurostd::stringstream2file(unique_structures_ss,aflags.Directory+"/"+POCC_FILE_PREFIX+POCC_UNIQUE_SUPERCELLS_FILE);

    vector<string> vlines_orig,vlines;
    aurostd::file2vectorstring(AflowIn_file,vlines_orig); //keep comments
    bool reading_explicit=false;
    uint iline=0;
    for(iline=0;iline<vlines_orig.size();iline++){
      const string& line=vlines_orig[iline];
      if(line.find(_VASP_POSCAR_MODE_EXPLICIT_STOP_)!=string::npos){reading_explicit=false;}
      else if(line.find(_VASP_POSCAR_MODE_EXPLICIT_START_)!=string::npos){reading_explicit=true;}
      else{
        if(reading_explicit==false){vlines.push_back(line);}
      }
    }
    string search="[AFLOW] **********";  //in case AFLOWIN_SEPARATION_LINE changes in length
    for(iline=vlines.size()-1;iline<vlines.size();iline--){
      if(vlines[iline].find(search)==string::npos){break;} //separation line not found
      if((iline-1)<vlines.size() && vlines[iline-1].find(search)!=string::npos){vlines.pop_back();} //double separation line found, remove last one
    }
    string AflowIn_file_ORIG=AflowIn_file;aurostd::StringSubst(AflowIn_file_ORIG,".in",".ORIG.in");
    aurostd::file2file(AflowIn_file,AflowIn_file_ORIG);
    message << "Saving " << AflowIn_file << " as " << AflowIn_file_ORIG;pflow::logger(_AFLOW_FILE_NAME_,soliloquy,message,aflags,FileMESSAGE,oss,_LOGGER_MESSAGE_);
    message << "Rewriting " << AflowIn_file;pflow::logger(_AFLOW_FILE_NAME_,soliloquy,message,aflags,FileMESSAGE,oss,_LOGGER_COMPLETE_);
    stringstream aflowin_ss;for(uint i=0;i<vlines.size();i++){aflowin_ss << vlines[i] << endl;}
    aurostd::stringstream2file(aflowin_ss,AflowIn_file);

    if(LDEBUG){cerr << soliloquy << " END" << endl;}

    return;
  }
} // namespace pocc

namespace pocc {
  string addDefaultPOCCTOL2string(const string& input){
    bool LDEBUG=(FALSE || _DEBUG_POCC_ || XHOST.DEBUG);
    string soliloquy=XPID+"pocc::addDefaultPOCCTOL2string():";
    if(LDEBUG){cerr << soliloquy << " BEGIN" << endl;}
    string output=input;
    if(output.find(POCC_TITLE_TOL_TAG)==string::npos){
      int prec=3;
      prec=(int)ceil(log10(1.0/DEFAULT_POCC_SITE_TOL));
      output+=POCC_TITLE_TOL_TAG+aurostd::utype2string(DEFAULT_POCC_SITE_TOL,prec);
      prec=(int)ceil(log10(1.0/DEFAULT_POCC_STOICH_TOL));
      output+="_"+aurostd::utype2string(DEFAULT_POCC_STOICH_TOL,prec);
    }
    return output;
  }
}

namespace KBIN {
  void VASP_RunPOCC(const string& directory,ostream& oss) {ofstream FileMESSAGE;return VASP_RunPOCC(directory,FileMESSAGE,oss);}
  void VASP_RunPOCC(const string& directory,ofstream& FileMESSAGE,ostream& oss) {
    bool LDEBUG=(FALSE || _DEBUG_POCC_ || XHOST.DEBUG);
    string soliloquy=XPID+"KBIN::VASP_RunPOCC():";
    _xvasp xvasp;
    string AflowIn_file="",AflowIn="";
    _aflags aflags;aflags.Directory=directory;

    //get AflowIn
    try{KBIN::getAflowInFromAFlags(aflags,AflowIn_file,AflowIn,FileMESSAGE,oss);}
    catch(aurostd::xerror& err){
      pflow::logger(err.whereFileName(), err.whereFunction(), err.what(), aflags, FileMESSAGE, oss, _LOGGER_ERROR_);
      FileMESSAGE.close();
      return;
    }

    _kflags kflags=KBIN::VASP_Get_Kflags_from_AflowIN(AflowIn,aflags);
    _vflags vflags=KBIN::VASP_Get_Vflags_from_AflowIN(AflowIn,aflags,kflags);

    if(LDEBUG){cerr << soliloquy << " kflags.KBIN_PHONONS_CALCULATION_AEL=" << kflags.KBIN_PHONONS_CALCULATION_AEL << endl;}
    if(LDEBUG){cerr << soliloquy << " kflags.KBIN_PHONONS_CALCULATION_AGL=" << kflags.KBIN_PHONONS_CALCULATION_AGL << endl;}

    return VASP_RunPOCC(xvasp,AflowIn,aflags,kflags,vflags,FileMESSAGE,oss);
  }
  void VASP_RunPOCC(const _xvasp& xvasp,const string& AflowIn,const _aflags& aflags,const _kflags& kflags,const _vflags& vflags,ofstream& FileMESSAGE,ostream& oss) {
    string soliloquy=XPID+"KBIN::VASP_RunPOCC():";
    stringstream message;

    try{
      xstructure xstr_pocc=pocc::extractPARTCAR(AflowIn); //prefer to pull from AflowIn input vs. aflags
      pocc::POccCalculator pcalc(xstr_pocc,aflags,kflags,vflags,FileMESSAGE,oss);

      if(!pocc::structuresGenerated(aflags.Directory)){
        try{pcalc.generateStructures(xvasp);}
        catch(aurostd::xerror& err){pflow::logger(err.whereFileName(), err.whereFunction(), err.what(), aflags, FileMESSAGE, oss, _LOGGER_ERROR_);}
        return;
      }

      //post-processing
      pcalc.CleanPostProcessing();
      //pocc::patchStructuresFile(aflags,FileMESSAGE,oss);  //patch if needed
      pcalc.postProcessing();
    }
    catch(aurostd::xerror& err){pflow::logger(err.whereFileName(), err.whereFunction(), err.what(), aflags, FileMESSAGE, oss, _LOGGER_ERROR_);return;}

    return;
  }
} // namespace pocc

namespace pocc {
  string POCC_MINIMUM_CONFIGURATION(const aurostd::xoption& vpflow){return POCC_MINIMUM_CONFIGURATION(vpflow.getattachedscheme("POCC_MINIMUM_CONFIGURATION"));}
  string POCC_MINIMUM_CONFIGURATION(const string& directory){
    bool LDEBUG=(FALSE || _DEBUG_POCC_ || XHOST.DEBUG);
    string soliloquy=XPID+"pocc::POCC_MINIMUM_CONFIGURATION():";

    if(!aurostd::IsDirectory(directory)){throw aurostd::xerror(_AFLOW_FILE_NAME_,soliloquy,"Directory="+directory+" does not exist",_FILE_NOT_FOUND_);}
    vector<string> ls_contents;
    aurostd::DirectoryLS(directory,ls_contents);
    vector<xQMVASP> v_qmvasp;
    for(uint i=0;i<ls_contents.size();i++){
      if(aurostd::IsDirectory(ls_contents[i]) && aurostd::substring2bool(ls_contents[i],"ARUN.POCC")){
        if(!(aurostd::EFileExist(ls_contents[i]+"/"+DEFAULT_AFLOW_QMVASP_OUT))){throw aurostd::xerror(_AFLOW_FILE_NAME_,soliloquy,ls_contents[i]+" does not contain "+DEFAULT_AFLOW_QMVASP_OUT,_FILE_NOT_FOUND_);}
        v_qmvasp.push_back(xQMVASP(ls_contents[i]+"/"+DEFAULT_AFLOW_QMVASP_OUT));
        if(v_qmvasp.back().H_atom_relax==AUROSTD_NAN){throw aurostd::xerror(_AFLOW_FILE_NAME_,soliloquy,ls_contents[i]+"/"+DEFAULT_AFLOW_QMVASP_OUT+" does not show a relaxation run",_FILE_ERROR_);}
      }
    }
    uint v_qmvasp_size=v_qmvasp.size(); //NO MORE PUSH_BACK BELOW! Will save time for AAPL calculations
    if(v_qmvasp_size<1){throw aurostd::xerror(_AFLOW_FILE_NAME_,soliloquy,"No ARUN.POCC found in Directory="+directory,_FILE_NOT_FOUND_);}
    //sort by H_atom_relax
    xQMVASP qmvasp_tmp;
    for(uint i=0;i<v_qmvasp_size-1;i++){
      for(uint j=i;j<v_qmvasp_size;j++){
        if(v_qmvasp[i].H_atom_relax>v_qmvasp[j].H_atom_relax){
          qmvasp_tmp=v_qmvasp[i];
          v_qmvasp[i]=v_qmvasp[j];
          v_qmvasp[j]=qmvasp_tmp;
        }
      }
    }
    string qmvasp_filename="";
    if(LDEBUG){
      for(uint i=0;i<v_qmvasp_size-1;i++){
        qmvasp_filename=v_qmvasp[i].filename;
        aurostd::StringSubst(qmvasp_filename,"/"+DEFAULT_AFLOW_QMVASP_OUT,"");
        cerr << soliloquy << " H_atom_relax(" << qmvasp_filename << ")=" << v_qmvasp[i].H_atom_relax << endl;
      }
    }
    qmvasp_filename=v_qmvasp[0].filename;
    aurostd::StringSubst(qmvasp_filename,"/"+DEFAULT_AFLOW_QMVASP_OUT,"");
    return qmvasp_filename;
  }
} // namespace pocc

namespace pocc {
  bool structuresGenerated(const string& directory){
    bool LDEBUG=(FALSE || _DEBUG_POCC_ || XHOST.DEBUG);
    string soliloquy=XPID+"pocc::structuresGenerated():";
    string file="";
    if(LDEBUG){cerr << soliloquy << " aurostd::EFileExist(" << directory+"/"+POCC_FILE_PREFIX+POCC_UNIQUE_SUPERCELLS_FILE << ")=" << aurostd::EFileExist(directory+"/"+POCC_FILE_PREFIX+POCC_UNIQUE_SUPERCELLS_FILE,file) << endl;}
    if(!aurostd::EFileExist(directory+"/"+POCC_FILE_PREFIX+POCC_UNIQUE_SUPERCELLS_FILE,file)){return false;} //CO20200606 - necessary because efile2tempfile is verbose
    if(LDEBUG){cerr << soliloquy << " aurostd::EFileNotEmpty(" << file << ")=" << aurostd::EFileNotEmpty(file) << endl;}
    if(aurostd::EFileNotEmpty(file)){return true;}
    return false;
  }
  xstructure extractPARTCAR(const string& AflowIn){
    string soliloquy=XPID+"pocc::extractPARTCAR():";
    stringstream ss_pocc_structure;
    aurostd::ExtractLastToStringstreamEXPLICIT(AflowIn,ss_pocc_structure, "[POCC_MODE_EXPLICIT]START.POCC_STRUCTURE", "[POCC_MODE_EXPLICIT]STOP.POCC_STRUCTURE");
    if(ss_pocc_structure.str().empty()){
      throw aurostd::xerror(_AFLOW_FILE_NAME_,soliloquy,"No PARTCAR found (looking for [POCC_MODE_EXPLICIT]START.POCC_STRUCTURE / [POCC_MODE_EXPLICIT]STOP.POCC_STRUCTURE)");
    }
    xstructure xstr_pocc(ss_pocc_structure, IOVASP_POSCAR);
    return xstr_pocc;
  }
} // namespace pocc

namespace pocc {
  void parsePOccHashFromXStructureTitle(const string& title,string& pocc_hash){
    string hnf_index_str="",site_config_index_str="";
    return parsePOccHashFromXStructureTitle(title,pocc_hash,hnf_index_str,site_config_index_str);
  }
  void parsePOccHashFromXStructureTitle(const string& title,string& pocc_hash,string& hnf_index_str,string& site_config_index_str){
    bool LDEBUG=(FALSE || _DEBUG_POCC_ || XHOST.DEBUG);
    string soliloquy=XPID+"pocc::parsePOccHashFromXStructureTitle():";
    if(LDEBUG){cerr << soliloquy << " title=" << title << endl;}
    vector<string> vtokens,vtokens2;
    string tmp_str;
    aurostd::string2tokens(title,vtokens," ");
    pocc_hash="",hnf_index_str="",site_config_index_str="";
    for(uint t=0;t<vtokens.size();t++){ //find pocc hash directly
      if(aurostd::substring2bool(vtokens[t],"H") && aurostd::substring2bool(vtokens[t],"C")){
        pocc_hash=vtokens[t];
        aurostd::string2tokens(pocc_hash,vtokens2,"C");
        if(vtokens2.size()!=2){pocc_hash="";continue;}  //did not find pocc_hash, keep going
        //check hnf_index
        tmp_str=vtokens2[0]; //should contain an H
        if(!aurostd::substring2bool(tmp_str,"H")){pocc_hash="";continue;}  //did not find pocc_hash, keep going
        aurostd::StringSubst(tmp_str,"H",""); //should now be hnf_index
        hnf_index_str=tmp_str;
        if(!aurostd::isfloat(hnf_index_str)){pocc_hash="";continue;}  //did not find pocc_hash, keep going
        //now check site_config_index
        site_config_index_str=vtokens2[1];
        if(!aurostd::isfloat(site_config_index_str)){pocc_hash="";continue;}  //did not find pocc_hash, keep going
        break;
      }
    }
    if(pocc_hash.empty()){  //otherwise build pocc hash from components in the title
      vector<string> vtokens3;
      for(uint t=0;t<vtokens.size();t++){
        if(aurostd::substring2bool(vtokens[t],"HNF(n=")){ //HNF(n=2,#2/3)
          aurostd::string2tokens(vtokens[t],vtokens2,",");
          if(vtokens2.size()!=2){continue;}    //did not find pocc_hash, keep going
          aurostd::string2tokens(vtokens2[1],vtokens3,"/");
          if(vtokens3.size()!=2){continue;}    //did not find pocc_hash, keep going
          aurostd::StringSubst(vtokens3[0],"#","");
          if(!aurostd::isfloat(vtokens3[0])){continue;}   //did not find pocc_hash, keep going
          hnf_index_str=aurostd::utype2string( aurostd::string2utype<int>(vtokens3[0])-1 );
          continue;
        }
        if(aurostd::substring2bool(vtokens[t],"site_config(")){ //site_config(#1/2)
          aurostd::string2tokens(vtokens[t],vtokens2,"/");
          if(vtokens2.size()!=2){continue;}    //did not find pocc_hash, keep going
          aurostd::StringSubst(vtokens2[0],"site_config(","");
          aurostd::StringSubst(vtokens2[0],"#","");
          if(!aurostd::isfloat(vtokens2[0])){continue;}   //did not find pocc_hash, keep going
          site_config_index_str=aurostd::utype2string( aurostd::string2utype<int>(vtokens2[0])-1 );
        }
      }
      pocc_hash="H"+hnf_index_str+"C"+site_config_index_str;
    }
    if(LDEBUG){
      cerr << soliloquy << " hnf_index_str=" << hnf_index_str << endl;
      cerr << soliloquy << " site_config_index_str=" << site_config_index_str << endl;
      cerr << soliloquy << " pocc_hash=" << pocc_hash << endl;
    }
  }
  unsigned long long int getDGFromXStructureTitle(const string& title){
    bool LDEBUG=(FALSE || _DEBUG_POCC_ || XHOST.DEBUG);
    string soliloquy=XPID+"pocc::getDGFromXStructureTitle():";
    if(!aurostd::substring2bool(title,"DG=")){throw aurostd::xerror(_AFLOW_FILE_NAME_,soliloquy,"\"DG=\" not found in title [title=\""+title+"\"]",_FILE_CORRUPT_);}
    unsigned long long int dg=1;
    vector<string> vtokens,vtokens2;
    aurostd::string2tokens(title,vtokens," ");
    for(uint i=0;i<vtokens.size();i++){
      if(aurostd::substring2bool(vtokens[i],"DG=")){
        aurostd::string2tokens(vtokens[i],vtokens2,"=");
        if(vtokens2.size()!=2){throw aurostd::xerror(_AFLOW_FILE_NAME_,soliloquy,"Cannot parse at DG= (vtokens2.size()=="+aurostd::utype2string(vtokens2.size())+")",_FILE_CORRUPT_);}
        if(!aurostd::isfloat(vtokens2[1])){throw aurostd::xerror(_AFLOW_FILE_NAME_,soliloquy,"degeneracy is not an integer",_VALUE_ILLEGAL_);}
        dg*=aurostd::string2utype<unsigned long long int>(vtokens2[1]); //backwards compatible with old pocc scheme, but this should be obsolete
      }
    }
    if(LDEBUG){cerr << soliloquy << " DG=" << dg << endl;}
    return dg;
  }
  void parsePropertyByTag(const string& line,const string& tag,double& prop){
    bool LDEBUG=(FALSE || _DEBUG_POCC_ || XHOST.DEBUG);
    string soliloquy=XPID+"pocc::parsePropertyByTag():";
    vector<string> vtokens;
    aurostd::string2tokens(line,vtokens,"=");
    if(vtokens.size()!=2){throw aurostd::xerror(_AFLOW_FILE_NAME_,soliloquy,"Unknown "+tag+" line format",_FILE_CORRUPT_);}
    if(!aurostd::isfloat(vtokens[1])){throw aurostd::xerror(_AFLOW_FILE_NAME_,soliloquy,tag+" is not a double",_VALUE_ERROR_);}
    prop=aurostd::string2utype<double>(vtokens[1]);
    if(LDEBUG){cerr << soliloquy << " " << tag << "=" << prop << endl;}
  }
  bool patchStructuresAllFile(const _aflags& aflags,string& structures_file,stringstream& structures_file_ss,ofstream& FileMESSAGE,ostream& oss){
    string soliloquy=XPID+"pocc::patchStructuresAllFile():";
    bool found_file=false;
    if(!found_file && aurostd::EFileExist(aflags.Directory+"/"+POCC_FILE_PREFIX+POCC_ALL_SUPERCELLS_FILE,structures_file)){aurostd::efile2stringstream(structures_file,structures_file_ss);found_file=true;}
    if(!found_file && aurostd::FileExist(aflags.Directory+"/"+POCC_FILE_PREFIX+POCC_ALL_SUPERCELLS_FILE,structures_file)){aurostd::file2stringstream(structures_file,structures_file_ss);found_file=true;}
    if(!found_file){throw aurostd::xerror(_AFLOW_FILE_NAME_,soliloquy,aflags.Directory+"/"+POCC_FILE_PREFIX+POCC_ALL_SUPERCELLS_FILE+" does not exist",_FILE_NOT_FOUND_);}
    if(aurostd::substring2bool(structures_file_ss,POSCAR_series_START_tag)){return false;}

    stringstream message;
    message << "Patching " << POCC_FILE_PREFIX+POCC_ALL_SUPERCELLS_FILE;pflow::logger(_AFLOW_FILE_NAME_,soliloquy,message,aflags,FileMESSAGE,oss,_LOGGER_WARNING_);
    return patchStructuresAllFile(structures_file_ss);
  }
  bool patchStructuresAllFile(stringstream& structures_file_ss){
    bool LDEBUG=(FALSE || _DEBUG_POCC_ || XHOST.DEBUG);
    string soliloquy=XPID+"pocc::patchStructuresAllFile():";
    stringstream message;
    vector<string> vlines,vtokens,vtokens2;
    string pocc_hash="";
    stringstream pocc_addendum_ss;

    unsigned long long int l_supercell_sets_size=0;
    vector<unsigned long long int> pscs_psc_set_sizes;
    unsigned long long int i_l_supercell_sets_size=0,i_pscs_psc_set=0;

    string POccStructure_title_tag="HNF(n="; //in case we cannot find POSCAR_START_tag, SHACHAR OLD FORMAT
    bool add_POSCAR_START_tag=false;  //SHACHAR OLD FORMAT
    bool add_l_supercell_sets_size=false; //SHACHAR OLD FORMAT
    string structures_file_str=structures_file_ss.str();
    bool found_tag_sg=false;
    string structure_group_tag="";
    //STRUCTURES_GROUP
    if(found_tag_sg==false){
      structure_group_tag=POCC_AFLOWIN_tag+"STRUCTURES_GROUP";
      if(aurostd::substring2bool(structures_file_str,structure_group_tag)){found_tag_sg=true;}
    }
    //STRUCTURE_GROUP
    if(found_tag_sg==false){
      structure_group_tag=POCC_AFLOWIN_tag+"STRUCTURE_GROUP";
      if(aurostd::substring2bool(structures_file_str,structure_group_tag)){found_tag_sg=true;}
    }
    //STRUCTURE GROUP
    if(found_tag_sg==false){
      structure_group_tag=POCC_AFLOWIN_tag+"STRUCTURE GROUP";
      if(aurostd::substring2bool(structures_file_str,structure_group_tag)){found_tag_sg=true;}
    }
    //not found
    if(found_tag_sg==false){throw aurostd::xerror(_AFLOW_FILE_NAME_,soliloquy,"Cannot find structure group tag",_FILE_CORRUPT_);}

    if(!aurostd::substring2bool(structures_file_str,POSCAR_series_START_tag)){
      if(!aurostd::substring2bool(structures_file_str,POSCAR_START_tag)){
        add_POSCAR_START_tag=true;
        if(!aurostd::substring2bool(structures_file_str,POccStructure_title_tag)){
          throw aurostd::xerror(_AFLOW_FILE_NAME_,soliloquy,"Unknown format for "+POCC_FILE_PREFIX+POCC_ALL_SUPERCELLS_FILE+" file: cannot find POSCAR title tag",_FILE_ERROR_);
        }
      }
      aurostd::string2vectorstring(structures_file_str,vlines); //aurostd::efile2vectorstring(structures_file,vlines);
      for(uint iline=0;iline<vlines.size();iline++){  //see if you can get l_supercell_sets_size from first structure_group_tag line
        if(aurostd::substring2bool(vlines[iline],structure_group_tag)){
          if(l_supercell_sets_size==0 && aurostd::substring2bool(vlines[iline],"/")){
            aurostd::string2tokens(vlines[iline],vtokens," ");
            aurostd::string2tokens(vtokens.back(),vtokens2,"/");
            if(vtokens2.size()!=2){break;}  //didn't work //throw aurostd::xerror(_AFLOW_FILE_NAME_,soliloquy,"Unknown format for line containing l_supercell_sets_size",_FILE_CORRUPT_);
            if(!aurostd::isfloat(vtokens2.back())){break;}  //didn't work //throw aurostd::xerror(_AFLOW_FILE_NAME_,soliloquy,vtokens2.back()+" is not a number",_FILE_CORRUPT_);
            l_supercell_sets_size=aurostd::string2utype<int>(vtokens2.back());
            if(LDEBUG){cerr << soliloquy << " l_supercell_sets_size=" << l_supercell_sets_size << endl;}
            break;
          }
        }
      }
      string poscar_start_tag=(add_POSCAR_START_tag ? POccStructure_title_tag : POSCAR_START_tag );
      string poscar_stop_tag=(add_POSCAR_START_tag ? "[AFLOW] **" : POSCAR_STOP_tag );
      for(uint iline=0;iline<vlines.size();iline++){
        if(aurostd::substring2bool(vlines[iline],structure_group_tag)){pscs_psc_set_sizes.push_back(0);}
        if(aurostd::substring2bool(vlines[iline],poscar_start_tag)){pscs_psc_set_sizes.back()++;}
      }
      if(l_supercell_sets_size==0){add_l_supercell_sets_size=true;l_supercell_sets_size=pscs_psc_set_sizes.size();} //could not find from structure_group_tag
      if(l_supercell_sets_size==0){throw aurostd::xerror(_AFLOW_FILE_NAME_,soliloquy,"Cannot find l_supercell_sets_size",_RUNTIME_INIT_);}
      if(pscs_psc_set_sizes.size()==0){throw aurostd::xerror(_AFLOW_FILE_NAME_,soliloquy,"Cannot find pscs_psc_set_sizes",_RUNTIME_INIT_);}
      if((uint)l_supercell_sets_size!=pscs_psc_set_sizes.size()){throw aurostd::xerror(_AFLOW_FILE_NAME_,soliloquy,"l_supercell_sets_size[="+aurostd::utype2string((uint)l_supercell_sets_size)+"]!=pscs_psc_set_sizes.size()[="+aurostd::utype2string(pscs_psc_set_sizes.size())+"]",_INDEX_MISMATCH_);}
      for(uint i=0;i<pscs_psc_set_sizes.size();i++){
        if(pscs_psc_set_sizes[i]==0){throw aurostd::xerror(_AFLOW_FILE_NAME_,soliloquy,"pscs_psc_set_sizes[i="+aurostd::utype2string(i)+"]==0",_RUNTIME_INIT_);}
        if(LDEBUG){cerr << soliloquy << " pscs_psc_set_sizes[i=" << i << "]=" << pscs_psc_set_sizes[i] << endl;}
      }
      i_l_supercell_sets_size=-1;i_pscs_psc_set=0;
      bool found_POccStructure=false;
      for(uint iline=0;iline<vlines.size();iline++){
        if(aurostd::substring2bool(vlines[iline],structure_group_tag)){ //reset
          i_l_supercell_sets_size++;
          i_pscs_psc_set=0;
          if(add_l_supercell_sets_size){
            aurostd::StringSubst(vlines[iline],POCC_AFLOWIN_tag+"STRUCTURE_GROUP",POCC_AFLOWIN_tag+"STRUCTURES_GROUP");
            aurostd::StringSubst(vlines[iline],POCC_AFLOWIN_tag+"STRUCTURE GROUP",POCC_AFLOWIN_tag+"STRUCTURES_GROUP");
            aurostd::StringSubst(vlines[iline],aurostd::RemoveWhiteSpacesFromTheBack(vlines[iline]),aurostd::RemoveWhiteSpacesFromTheBack(vlines[iline])+"/"+aurostd::utype2string(l_supercell_sets_size));
          }
        }
        if(found_POccStructure==true && aurostd::substring2bool(vlines[iline],poscar_stop_tag)){
          if(pocc_addendum_ss.str().empty()){throw aurostd::xerror(_AFLOW_FILE_NAME_,soliloquy,"STOP tag found before START",_FILE_CORRUPT_);}
          if(aurostd::substring2bool(vlines[iline],POSCAR_STOP_tag)){aurostd::StringSubst(vlines[iline],POSCAR_STOP_tag,POSCAR_series_STOP_tag+pocc_addendum_ss.str());}
          else{vlines.insert(vlines.begin()+iline++,POSCAR_series_STOP_tag+pocc_addendum_ss.str());}
          pocc_addendum_ss.str("");
          found_POccStructure=false;
        }
        if(aurostd::substring2bool(vlines[iline],poscar_start_tag)){
          found_POccStructure=true;
          if(LDEBUG){cerr << soliloquy << " vlines[iline=" << iline << "]=\"" << vlines[iline] << "\"" << endl;}
          if(i_l_supercell_sets_size>=l_supercell_sets_size){throw aurostd::xerror(_AFLOW_FILE_NAME_,soliloquy,"Found more unique supercells than expected",_INDEX_MISMATCH_);}
          if(aurostd::substring2bool(vlines[iline],POSCAR_START_tag)){
            if(iline+1>vlines.size()-1){throw aurostd::xerror(_AFLOW_FILE_NAME_,soliloquy,"Cannot grab title at iline="+aurostd::utype2string(iline),_FILE_CORRUPT_);} //see if title is accessible
            parsePOccHashFromXStructureTitle(vlines[iline+1],pocc_hash);
          }else{parsePOccHashFromXStructureTitle(vlines[iline],pocc_hash);} //SHACHAR OLD FORMAT
          if(pocc_hash.empty()){throw aurostd::xerror(_AFLOW_FILE_NAME_,soliloquy,"Could not find pocc_hash at iline="+aurostd::utype2string(iline+1),_FILE_CORRUPT_);}
          pocc_addendum_ss << "POCC_";
          pocc_addendum_ss << std::setfill('0') << std::setw(aurostd::getZeroPadding(l_supercell_sets_size)) << i_l_supercell_sets_size+1 << "_";
          if((uint)i_l_supercell_sets_size>pscs_psc_set_sizes.size()-1){throw aurostd::xerror(_AFLOW_FILE_NAME_,soliloquy,"i_l_supercell_sets_size>pscs_psc_set_sizes.size()-1",_INDEX_MISMATCH_);}
          pocc_addendum_ss << std::setfill('0') << std::setw(aurostd::getZeroPadding(pscs_psc_set_sizes[(uint)i_l_supercell_sets_size])) << (i_pscs_psc_set++)+1 << "_";
          pocc_addendum_ss << pocc_hash;
          if(LDEBUG){cerr << soliloquy << " pocc_addendum=" << pocc_addendum_ss.str() << endl;}
          //everything checks out, patch the line
          if(aurostd::substring2bool(vlines[iline],POSCAR_START_tag)){aurostd::StringSubst(vlines[iline],POSCAR_START_tag,POSCAR_series_START_tag+pocc_addendum_ss.str());}
          else{vlines.insert(vlines.begin()+iline++,POSCAR_series_START_tag+pocc_addendum_ss.str());} //++ so we don't find the same line
          if(!aurostd::substring2bool(vlines[iline],pocc_hash)){aurostd::StringSubst(vlines[iline],POccStructure_title_tag,pocc_hash+" "+POccStructure_title_tag);} //SHACHAR OLD FORMAT
          if(!aurostd::substring2bool(vlines[iline],DOI_POCC)){vlines[iline]=aurostd::RemoveWhiteSpacesFromTheBack(vlines[iline])+DOI_POCC;}  //SHACHAR OLD FORMAT
        }
        aurostd::StringSubst(vlines[iline],"#",""); //NO continue
      }
      //stringstream structures_file_ss_new;
      structures_file_ss.str("");
      for(uint iline=0;iline<vlines.size();iline++){structures_file_ss << vlines[iline] << endl;}
      if(LDEBUG){cerr << soliloquy << " patched file=" << endl;cerr << structures_file_ss.str() << endl;}
      return true;
    }
    return false;
  }

  bool patchStructuresUniqueFile(const _aflags& aflags,string& structures_file,stringstream& structures_file_ss,ofstream& FileMESSAGE,ostream& oss){
    string soliloquy=XPID+"pocc::patchStructuresUniqueFile():";
    bool found_file=false;
    if(!found_file && aurostd::EFileExist(aflags.Directory+"/"+POCC_FILE_PREFIX+POCC_UNIQUE_SUPERCELLS_FILE,structures_file)){aurostd::efile2stringstream(structures_file,structures_file_ss);found_file=true;}
    if(!found_file && aurostd::FileExist(aflags.Directory+"/"+POCC_FILE_PREFIX+POCC_UNIQUE_SUPERCELLS_FILE,structures_file)){aurostd::file2stringstream(structures_file,structures_file_ss);found_file=true;}
    if(!found_file){throw aurostd::xerror(_AFLOW_FILE_NAME_,soliloquy,aflags.Directory+"/"+POCC_FILE_PREFIX+POCC_UNIQUE_SUPERCELLS_FILE+" does not exist",_FILE_NOT_FOUND_);}
    if(aurostd::substring2bool(structures_file_ss,POSCAR_series_START_tag)){return false;}

    stringstream message;
    message << "Patching " << POCC_FILE_PREFIX+POCC_UNIQUE_SUPERCELLS_FILE;pflow::logger(_AFLOW_FILE_NAME_,soliloquy,message,aflags,FileMESSAGE,oss,_LOGGER_WARNING_);
    return patchStructuresUniqueFile(structures_file_ss);
  }
  bool patchStructuresUniqueFile(stringstream& structures_file_ss){
    bool LDEBUG=(FALSE || _DEBUG_POCC_ || XHOST.DEBUG);
    string soliloquy=XPID+"pocc::patchStructuresUniqueFile():";
    stringstream message;
    vector<string> vlines;
    string pocc_hash="";
    stringstream pocc_addendum_ss;

    unsigned long long int l_supercell_sets_size=0;
    unsigned long long int i_l_supercell_sets_size=0;

    string POccStructure_title_tag="HNF(n="; //in case we cannot find POSCAR_START_tag, SHACHAR OLD FORMAT
    string structures_file_str=structures_file_ss.str();
    if(!aurostd::substring2bool(structures_file_str,POSCAR_series_START_tag)){
      if(!aurostd::substring2bool(structures_file_str,POSCAR_START_tag)){
        throw aurostd::xerror(_AFLOW_FILE_NAME_,soliloquy,"Unknown format for "+POCC_FILE_PREFIX+POCC_UNIQUE_SUPERCELLS_FILE+" file",_FILE_WRONG_FORMAT_);
      }
      aurostd::string2vectorstring(structures_file_str,vlines); //aurostd::efile2vectorstring(structures_file,vlines);
      if(LDEBUG){cerr << soliloquy << " looking for l_supercell_sets_size" << endl;}
      for(uint iline=0;iline<vlines.size();iline++){
        if(aurostd::substring2bool(vlines[iline],POSCAR_START_tag)){l_supercell_sets_size++;}
      }
      if(LDEBUG){cerr << soliloquy << " l_supercell_sets_size=" << l_supercell_sets_size << endl;}
      if(l_supercell_sets_size==0){throw aurostd::xerror(_AFLOW_FILE_NAME_,soliloquy,"Cannot find l_supercell_sets_size",_RUNTIME_INIT_);}
      i_l_supercell_sets_size=0;
      for(uint iline=0;iline<vlines.size();iline++){
        if(aurostd::substring2bool(vlines[iline],POSCAR_STOP_tag)){
          if(pocc_addendum_ss.str().empty()){throw aurostd::xerror(_AFLOW_FILE_NAME_,soliloquy,"STOP tag found before START",_FILE_CORRUPT_);}
          aurostd::StringSubst(vlines[iline],POSCAR_STOP_tag,POSCAR_series_STOP_tag+pocc_addendum_ss.str());
          pocc_addendum_ss.str("");
        }
        if(aurostd::substring2bool(vlines[iline],POSCAR_START_tag)){
          if(LDEBUG){cerr << soliloquy << " vlines[iline=" << iline << "]=\"" << vlines[iline] << "\"" << endl;}
          if(i_l_supercell_sets_size>=l_supercell_sets_size){throw aurostd::xerror(_AFLOW_FILE_NAME_,soliloquy,"Found more unique supercells than expected",_INDEX_MISMATCH_);}
          if(iline+1>vlines.size()-1){throw aurostd::xerror(_AFLOW_FILE_NAME_,soliloquy,"Cannot grab title at iline="+aurostd::utype2string(iline),_FILE_CORRUPT_);} //see if title is accessible
          parsePOccHashFromXStructureTitle(vlines[iline+1],pocc_hash);
          if(pocc_hash.empty()){throw aurostd::xerror(_AFLOW_FILE_NAME_,soliloquy,"Could not find pocc_hash at iline="+aurostd::utype2string(iline+1),_FILE_CORRUPT_);}
          pocc_addendum_ss << "POCC_";
          pocc_addendum_ss << std::setfill('0') << std::setw(aurostd::getZeroPadding(l_supercell_sets_size)) << (i_l_supercell_sets_size++)+1 << "_";
          pocc_addendum_ss << pocc_hash;
          if(LDEBUG){cerr << soliloquy << " pocc_addendum=" << pocc_addendum_ss.str() << endl;}
          //everything checks out, patch the line
          aurostd::StringSubst(vlines[iline],POSCAR_START_tag,POSCAR_series_START_tag+pocc_addendum_ss.str());
          if(!aurostd::substring2bool(vlines[iline+1],pocc_hash)){aurostd::StringSubst(vlines[iline+1],POccStructure_title_tag,pocc_hash+" "+POccStructure_title_tag);} //SHACHAR OLD FORMAT  //iline+1 for title line
          if(!aurostd::substring2bool(vlines[iline+1],DOI_POCC)){vlines[iline+1]=aurostd::RemoveWhiteSpacesFromTheBack(vlines[iline+1])+DOI_POCC;}  //SHACHAR OLD FORMAT  //iline+1 for title line
        }
        aurostd::StringSubst(vlines[iline],"#",""); //NO continue
      }
      //stringstream structures_file_ss_new;
      structures_file_ss.str("");
      for(uint iline=0;iline<vlines.size();iline++){structures_file_ss << vlines[iline] << endl;}
      if(LDEBUG){cerr << soliloquy << " patched file=" << endl;cerr << structures_file_ss.str() << endl;}
      return true;
    }
    return false;
  }

  void patchStructuresFile(const _aflags& aflags,ofstream& FileMESSAGE,ostream& oss){
    bool LDEBUG=(FALSE || _DEBUG_POCC_ || XHOST.DEBUG);
    string soliloquy=XPID+"pocc::patchStructuresFile():";
    stringstream message;

    if(LDEBUG){cerr << soliloquy << " BEGIN" << endl;}

    //POCC_ALL_SUPERCELLS_FILE
    string structures_file="";
    stringstream structures_file_ss;
    if(patchStructuresAllFile(aflags,structures_file,structures_file_ss,FileMESSAGE,oss)){
      message << "Writing out patched " << POCC_FILE_PREFIX+POCC_ALL_SUPERCELLS_FILE;pflow::logger(_AFLOW_FILE_NAME_,soliloquy,message,aflags,FileMESSAGE,oss,_LOGGER_MESSAGE_);
      string structures_file_new=structures_file;
      aurostd::StringSubst(structures_file_new,POCC_FILE_PREFIX+POCC_ALL_SUPERCELLS_FILE,POCC_FILE_PREFIX+POCC_ALL_SUPERCELLS_FILE+".OLD");
      if(LDEBUG){
        cerr << soliloquy << " structures_file=" << structures_file << endl;
        cerr << soliloquy << " structures_file_new=" << structures_file_new << endl;
      }
      if(!aurostd::file2file(structures_file,structures_file_new)){throw aurostd::xerror(_AFLOW_FILE_NAME_,soliloquy,"Could not move structures_file to structures_file_new="+structures_file_new,_RUNTIME_ERROR_);}
      aurostd::stringstream2file(structures_file_ss,aflags.Directory+"/"+POCC_FILE_PREFIX+POCC_ALL_SUPERCELLS_FILE);structures_file_ss.str("");
    }

    //POCC_UNIQUE_SUPERCELLS_FILE
    if(patchStructuresUniqueFile(aflags,structures_file,structures_file_ss,FileMESSAGE,oss)){
      message << "Writing out patched " << POCC_FILE_PREFIX+POCC_UNIQUE_SUPERCELLS_FILE;pflow::logger(_AFLOW_FILE_NAME_,soliloquy,message,aflags,FileMESSAGE,oss,_LOGGER_MESSAGE_);
      string structures_file_new=structures_file;
      aurostd::StringSubst(structures_file_new,POCC_FILE_PREFIX+POCC_UNIQUE_SUPERCELLS_FILE,POCC_FILE_PREFIX+POCC_UNIQUE_SUPERCELLS_FILE+".OLD");
      if(LDEBUG){
        cerr << soliloquy << " structures_file=" << structures_file << endl;
        cerr << soliloquy << " structures_file_new=" << structures_file_new << endl;
      }
      if(!aurostd::file2file(structures_file,structures_file_new)){throw aurostd::xerror(_AFLOW_FILE_NAME_,soliloquy,"Could not move structures_file to structures_file_new="+structures_file_new,_RUNTIME_ERROR_);}
      aurostd::stringstream2file(structures_file_ss,aflags.Directory+"/"+POCC_FILE_PREFIX+POCC_UNIQUE_SUPERCELLS_FILE);structures_file_ss.str("");
    }

    if(!(aurostd::EFileExist(aflags.Directory+"/PARTCAR") || aurostd::FileExist(aflags.Directory+"/PARTCAR"))){   //patch: write out PARTCAR, should really only happen during generateStructures()
      message << "Writing out PARTCAR";pflow::logger(_AFLOW_FILE_NAME_,soliloquy,message,aflags,FileMESSAGE,oss,_LOGGER_MESSAGE_);
      string AflowIn_file,AflowIn;
      KBIN::getAflowInFromAFlags(aflags,AflowIn_file,AflowIn,FileMESSAGE,oss);
      xstructure xstr_pocc=pocc::extractPARTCAR(AflowIn); //prefer to pull from AflowIn input vs. aflags
      stringstream xstr_pocc_ss;
      xstr_pocc_ss << xstr_pocc;
      aurostd::stringstream2file(xstr_pocc_ss,aflags.Directory+"/PARTCAR");
    }

    if(LDEBUG){cerr << soliloquy << " END" << endl;}
  }
} // namespace pocc

namespace pocc {
  vector<string> getElementsList() {
    bool LDEBUG=(FALSE || _DEBUG_POCC_ || XHOST.DEBUG);
    string soliloquy=XPID+"pocc::getElementsList():";
    uint skip_every=2;
    vector<string> elements;
    vector<string> VSTD_ELEMENTS_LIST;
    aurostd::string2tokens(STD_ELEMENTS_LIST,VSTD_ELEMENTS_LIST," ");
    for(uint i=0;i<skip_every+1;i++){
      for(uint j=i;j<VSTD_ELEMENTS_LIST.size();j+=skip_every+1){
        elements.push_back(VSTD_ELEMENTS_LIST[j]);
      }
    }
    if(LDEBUG) {cerr << soliloquy << " elements_list=" << aurostd::joinWDelimiter(elements,",") << endl;}
    return elements;
  }
} // namespace pocc

namespace pocc {
  bool sortPSCSetsUFFEnergy(const POccSuperCellSet& a, const POccSuperCellSet& b){return a.getUFFEnergy()<b.getUFFEnergy();}
} // namespace pocc

namespace pocc {
  double getHmix(const xvector<double>& xv_energies,const xvector<double>& xv_dgs){double dg_total;return getHmix(xv_energies,xv_dgs,dg_total);}
  double getHmix(const xvector<double>& xv_energies,const xvector<double>& xv_dgs,double& dg_total){return aurostd::meanWeighted(xv_energies,xv_dgs,dg_total);}
  double getEFA(const xvector<double>& xv_energies,const xvector<double>& xv_dgs){
    bool LDEBUG=(FALSE || _DEBUG_POCC_ || XHOST.DEBUG);
    string soliloquy="pocc::getEFA():";
    double dg_total=0.0;
    double Hmix=getHmix(xv_energies,xv_dgs,dg_total);
    double sigma=0.0;
    for(int i=xv_dgs.lrows;i<=xv_dgs.urows;i++){sigma+=xv_dgs[i]*pow(xv_energies[i]-Hmix,2.0);}
    sigma/=(dg_total-1);
    sigma=sqrt(sigma);
    if(LDEBUG){cerr << soliloquy << " sigma=" << sigma << endl;}
    double efa=1.0/sigma;
    if(LDEBUG){cerr << soliloquy << " efa=" << efa << endl;}
    return efa;
  }

  void POccCalculator::StructuresAllFile2SupercellSets(){
    bool LDEBUG=(FALSE || _DEBUG_POCC_ || XHOST.DEBUG);
    string soliloquy=XPID+"pocc::StructuresAllFile2SupercellSets():";

    vector<string> vlines,vtokens,vtokens2;

    string structures_file="";
    stringstream structures_file_ss;
    patchStructuresAllFile(m_aflags,structures_file,structures_file_ss,*p_FileMESSAGE,*p_oss);
    aurostd::string2vectorstring(structures_file_ss.str(),vlines);
    string arun_directory="",pocc_directory_abs="",qmvasp_path="";
    xQMVASP qmvasp;
    m_ARUN_directories.clear();
    for(uint iline=0;iline<vlines.size();iline++){
      if(aurostd::substring2bool(vlines[iline],POCC_AFLOWIN_tag+"STRUCTURES_GROUP")){
        l_supercell_sets.push_back(POccSuperCellSet());
        continue;
      }
      if(aurostd::substring2bool(vlines[iline],POCC_AFLOWIN_tag+"UFF_ENERGY=")){
        aurostd::string2tokens(vlines[iline],vtokens,"=");
        if(vtokens.size()!=2){throw aurostd::xerror(_AFLOW_FILE_NAME_,soliloquy,"Unknown UFF_ENERGY line format",_FILE_CORRUPT_);}
        if(!aurostd::isfloat(vtokens[1])){throw aurostd::xerror(_AFLOW_FILE_NAME_,soliloquy,"UFF_ENERGY is not a double",_VALUE_ERROR_);}
        l_supercell_sets.back().m_psc_set.push_back(POccSuperCell()); //this comes before structure
        l_supercell_sets.back().m_psc_set.back().m_energy_uff=aurostd::string2utype<double>(vtokens[1]);
        continue;
      }
      if(aurostd::substring2bool(vlines[iline],POSCAR_POCC_series_START_tag)){
        //hnf_matrix
        aurostd::string2tokens(vlines[iline],vtokens,"H");
        if(vtokens.size()<=1){throw aurostd::xerror(_AFLOW_FILE_NAME_,soliloquy,"Unknown START.POCC_ (H1) line",_FILE_CORRUPT_);}
        aurostd::string2tokens(vtokens.back(),vtokens2,"C");
        if(vtokens.size()<=1){throw aurostd::xerror(_AFLOW_FILE_NAME_,soliloquy,"Unknown START.POCC_ (H2) line",_FILE_CORRUPT_);}
        if(!aurostd::isfloat(vtokens2[0])){throw aurostd::xerror(_AFLOW_FILE_NAME_,soliloquy,"hnf_index is not an integer",_VALUE_ILLEGAL_);}
        l_supercell_sets.back().m_psc_set.back().m_hnf_index=aurostd::string2utype<unsigned long long int>(vtokens2[0]);
        //site_configuration
        aurostd::string2tokens(vlines[iline],vtokens,"C");
        if(vtokens.size()<=1){throw aurostd::xerror(_AFLOW_FILE_NAME_,soliloquy,"Unknown START.POCC_ (C1) line",_FILE_CORRUPT_);}
        if(!aurostd::isfloat(aurostd::RemoveWhiteSpaces(vtokens.back()))){throw aurostd::xerror(_AFLOW_FILE_NAME_,soliloquy,"site_config_index is not an integer",_VALUE_ERROR_);}
        l_supercell_sets.back().m_psc_set.back().m_site_config_index=aurostd::string2utype<unsigned long long int>(aurostd::RemoveWhiteSpaces(vtokens.back()));
        //degeneracy
        l_supercell_sets.back().m_psc_set.back().m_degeneracy=1;
        if(iline+1>vlines.size()-1){throw aurostd::xerror(_AFLOW_FILE_NAME_,soliloquy,"Cannot grab title at iline="+aurostd::utype2string(iline),_FILE_CORRUPT_);} //see if title is accessible
        if(!aurostd::substring2bool(vlines[iline+1],"DG=")){throw aurostd::xerror(_AFLOW_FILE_NAME_,soliloquy,"DG= is not present in POSCAR title line",_FILE_CORRUPT_);}
        aurostd::string2tokens(vlines[iline+1],vtokens," ");
        for(uint i=0;i<vtokens.size();i++){
          if(aurostd::substring2bool(vtokens[i],"DG=")){
            aurostd::string2tokens(vtokens[i],vtokens2,"=");
            if(vtokens2.size()!=2){throw aurostd::xerror(_AFLOW_FILE_NAME_,soliloquy,"Cannot parse at DG= (vtokens2.size()=="+aurostd::utype2string(vtokens2.size())+")",_FILE_CORRUPT_);}
            if(!aurostd::isfloat(vtokens2[1])){throw aurostd::xerror(_AFLOW_FILE_NAME_,soliloquy,"degeneracy is not an integer",_VALUE_ILLEGAL_);}
            l_supercell_sets.back().m_psc_set.back().m_degeneracy*=aurostd::string2utype<unsigned long long int>(vtokens2[1]); //backwards compatible with old pocc scheme, but this should be obsolete
          }
        }
        //directory
        arun_directory=vlines[iline];
        aurostd::StringSubst(arun_directory,POSCAR_series_START_tag,"");
        aurostd::string2tokens(arun_directory,vtokens,"_");  //POCC_01_01_H0C0
        if(vtokens.size()!=4){throw aurostd::xerror(_AFLOW_FILE_NAME_,soliloquy,"Unknown POcc hash format (_)",_FILE_CORRUPT_);}
        if(!aurostd::isfloat(vtokens[2])){throw aurostd::xerror(_AFLOW_FILE_NAME_,soliloquy,"Cannot determine POcc structure group index",_VALUE_ILLEGAL_);}
        if(aurostd::string2utype<int>(vtokens[2])==1){
          arun_directory="ARUN."+vtokens[0]+"_"+vtokens[1]+"_"+vtokens[3];
          m_ARUN_directories.push_back(arun_directory);
          pocc_directory_abs=m_aflags.Directory+"/"+arun_directory;
          if(LDEBUG){cerr << soliloquy << " pocc_directory_abs=" << pocc_directory_abs << endl;}
          if(!aurostd::IsDirectory(pocc_directory_abs)){throw aurostd::xerror(_AFLOW_FILE_NAME_,soliloquy,"POcc directory [dir="+pocc_directory_abs+"] not found",_FILE_NOT_FOUND_);}
          //m_ARUN_directories.push_back(pocc_directory_abs); //do not save full path
        }
        //debug
        if(LDEBUG){
          cerr << soliloquy << " found hnf_index=" << l_supercell_sets.back().m_psc_set.back().m_hnf_index;
          cerr << " site_config_index=" << l_supercell_sets.back().m_psc_set.back().m_site_config_index;
          cerr << " degeneracy=" << l_supercell_sets.back().m_psc_set.back().m_degeneracy;
          cerr << endl;
        }
      }
    }

    if(LDEBUG){
      cerr << soliloquy << " l_supercell_sets.size()=" << l_supercell_sets.size() << endl;
      unsigned long long int isupercell=0;
      for(std::list<POccSuperCellSet>::iterator it=l_supercell_sets.begin();it!=l_supercell_sets.end();++it){
        isupercell=std::distance(l_supercell_sets.begin(),it);
        cerr << soliloquy << " l_supercell_sets[i=" << isupercell << "].m_psc_set.size()=" << (*it).m_psc_set.size() << endl;
      }
    }
  }

  void POccCalculator::StructuresUniqueFile2SupercellSets(){
    bool LDEBUG=(FALSE || _DEBUG_POCC_ || XHOST.DEBUG);
    string soliloquy=XPID+"pocc::StructuresUniqueFile2SupercellSets():";

    vector<string> vlines,vtokens,vtokens2;

    string structures_file="";
    stringstream structures_file_ss;
    patchStructuresUniqueFile(m_aflags,structures_file,structures_file_ss,*p_FileMESSAGE,*p_oss);
    aurostd::string2vectorstring(structures_file_ss.str(),vlines);
    string arun_directory="",pocc_directory_abs="",qmvasp_path="";
    xQMVASP qmvasp;
    m_ARUN_directories.clear();
    for(uint iline=0;iline<vlines.size();iline++){
      if(aurostd::substring2bool(vlines[iline],POSCAR_POCC_series_START_tag)){
        l_supercell_sets.push_back(POccSuperCellSet());
        l_supercell_sets.back().m_psc_set.push_back(POccSuperCell());
        //hnf_matrix
        aurostd::string2tokens(vlines[iline],vtokens,"H");
        if(vtokens.size()<=1){throw aurostd::xerror(_AFLOW_FILE_NAME_,soliloquy,"Unknown START.POCC_ (H1) line",_FILE_CORRUPT_);}
        aurostd::string2tokens(vtokens.back(),vtokens2,"C");
        if(vtokens.size()<=1){throw aurostd::xerror(_AFLOW_FILE_NAME_,soliloquy,"Unknown START.POCC_ (H2) line",_FILE_CORRUPT_);}
        if(!aurostd::isfloat(vtokens2[0])){throw aurostd::xerror(_AFLOW_FILE_NAME_,soliloquy,"hnf_index is not an integer",_VALUE_ILLEGAL_);}
        l_supercell_sets.back().m_psc_set.back().m_hnf_index=aurostd::string2utype<unsigned long long int>(vtokens2[0]);
        //site_configuration
        aurostd::string2tokens(vlines[iline],vtokens,"C");
        if(vtokens.size()<=1){throw aurostd::xerror(_AFLOW_FILE_NAME_,soliloquy,"Unknown START.POCC_ (C1) line",_FILE_CORRUPT_);}
        if(!aurostd::isfloat(aurostd::RemoveWhiteSpaces(vtokens.back()))){throw aurostd::xerror(_AFLOW_FILE_NAME_,soliloquy,"site_config_index is not an integer",_VALUE_ILLEGAL_);}
        l_supercell_sets.back().m_psc_set.back().m_site_config_index=aurostd::string2utype<unsigned long long int>(aurostd::RemoveWhiteSpaces(vtokens.back()));
        //degeneracy
        l_supercell_sets.back().m_psc_set.back().m_degeneracy=1;
        if(iline+1>vlines.size()-1){throw aurostd::xerror(_AFLOW_FILE_NAME_,soliloquy,"Cannot grab title at iline="+aurostd::utype2string(iline),_FILE_CORRUPT_);} //see if title is accessible
        if(!aurostd::substring2bool(vlines[iline+1],"DG=")){throw aurostd::xerror(_AFLOW_FILE_NAME_,soliloquy,"DG= is not present in POSCAR title line",_FILE_CORRUPT_);}
        aurostd::string2tokens(vlines[iline+1],vtokens," ");
        for(uint i=0;i<vtokens.size();i++){
          if(aurostd::substring2bool(vtokens[i],"DG=")){
            aurostd::string2tokens(vtokens[i],vtokens2,"=");
            if(vtokens2.size()!=2){throw aurostd::xerror(_AFLOW_FILE_NAME_,soliloquy,"Cannot parse at DG= (vtokens2.size()=="+aurostd::utype2string(vtokens2.size())+")",_FILE_CORRUPT_);}
            if(!aurostd::isfloat(vtokens2[1])){throw aurostd::xerror(_AFLOW_FILE_NAME_,soliloquy,"degeneracy is not an integer",_VALUE_ILLEGAL_);}
            l_supercell_sets.back().m_psc_set.back().m_degeneracy*=aurostd::string2utype<unsigned long long int>(vtokens2[1]); //backwards compatible with old pocc scheme, but this should be obsolete
          }
        }
        //directory
        arun_directory=vlines[iline];
        aurostd::StringSubst(arun_directory,POSCAR_series_START_tag,"");  //POCC_01_H0C0
        arun_directory="ARUN."+arun_directory;
        m_ARUN_directories.push_back(arun_directory);
        pocc_directory_abs=m_aflags.Directory+"/"+arun_directory;
        if(LDEBUG){cerr << soliloquy << " pocc_directory_abs=" << pocc_directory_abs << endl;}
        if(!aurostd::IsDirectory(pocc_directory_abs)){throw aurostd::xerror(_AFLOW_FILE_NAME_,soliloquy,"POcc directory [dir="+pocc_directory_abs+"] not found",_FILE_CORRUPT_);}
        //m_ARUN_directories.push_back(pocc_directory_abs); //do not save full path
        //debug
        if(LDEBUG){
          cerr << soliloquy << " found hnf_index=" << l_supercell_sets.back().m_psc_set.back().m_hnf_index;
          cerr << " site_config_index=" << l_supercell_sets.back().m_psc_set.back().m_site_config_index;
          cerr << " degeneracy=" << l_supercell_sets.back().m_psc_set.back().m_degeneracy;
          cerr << endl;
        }
      }
    }

    if(LDEBUG){
      cerr << soliloquy << " l_supercell_sets.size()=" << l_supercell_sets.size() << endl;
      unsigned long long int isupercell=0;
      for(std::list<POccSuperCellSet>::iterator it=l_supercell_sets.begin();it!=l_supercell_sets.end();++it){
        isupercell=std::distance(l_supercell_sets.begin(),it);
        cerr << soliloquy << " l_supercell_sets[i=" << isupercell << "].m_psc_set.size()=" << (*it).m_psc_set.size() << endl;
      }
    }
  }

  void POccCalculator::setDFTEnergies() {
    bool LDEBUG=(FALSE || _DEBUG_POCC_ || XHOST.DEBUG);
    string soliloquy=XPID+"setDFTEnergies():";

    if(LDEBUG){cerr << soliloquy << " BEGIN" << endl;}

    if(m_ARUN_directories.size()==0){throw aurostd::xerror(_AFLOW_FILE_NAME_,soliloquy,"m_ARUN_directories.size()==0",_RUNTIME_ERROR_);}
    if(m_ARUN_directories.size()!=l_supercell_sets.size()){throw aurostd::xerror(_AFLOW_FILE_NAME_,soliloquy,"m_ARUN_directories.size()!=l_supercell_sets.size()",_RUNTIME_ERROR_);}

    xQMVASP qmvasp;
    unsigned long long int isupercell=0;
    string pocc_directory_abs="";
    string qmvasp_filename="";
    for(std::list<POccSuperCellSet>::iterator it=l_supercell_sets.begin();it!=l_supercell_sets.end();++it){
      isupercell=std::distance(l_supercell_sets.begin(),it);
      pocc_directory_abs=m_aflags.Directory+"/"+m_ARUN_directories[isupercell];
      if(LDEBUG){cerr << soliloquy << " look at pocc_directory_abs=" << pocc_directory_abs << endl;}
      //energy_dft
      qmvasp_filename=pocc_directory_abs+"/"+DEFAULT_AFLOW_QMVASP_OUT;
      if(!aurostd::EFileExist(qmvasp_filename,qmvasp_filename)){throw aurostd::xerror(_AFLOW_FILE_NAME_,soliloquy,"No qmvasp file found [dir="+pocc_directory_abs+"]",_FILE_NOT_FOUND_);}
      qmvasp.GetPropertiesFile(qmvasp_filename);
      if(LDEBUG){
        cerr << soliloquy << " qmvasp.H_atom_relax=" << qmvasp.H_atom_relax << endl;
        cerr << soliloquy << " qmvasp.H_atom_static=" << qmvasp.H_atom_static << endl;
      }
      //CO20200921 - we pulled H_atom_static previously, but this does not match what is being done in aflowlib_libraries
      //we pull relax and not static because relaxation runs come with stresses, pressures, etc. from which we can derive PV (for enthalpies)
      //use H_atom_relax instead
      (*it).m_energy_dft=qmvasp.H_atom_relax; //this will be the LAST relax, relax matches with aflowlib_libraries (NOT static)
      if((*it).m_energy_dft==AUROSTD_NAN){(*it).m_energy_dft=qmvasp.H_atom_relax;}
      if((*it).m_energy_dft==AUROSTD_NAN){throw aurostd::xerror(_AFLOW_FILE_NAME_,soliloquy,"No H_atom found in qmvasp [dir="+pocc_directory_abs+"]",_FILE_CORRUPT_);}
      //energy_dft_ground
      if((*it).m_energy_dft<m_energy_dft_ground){
        m_energy_dft_ground=(*it).m_energy_dft;
        m_ARUN_directory_ground=isupercell;
      }
      //m_energy_dft_ground=std::min(m_energy_dft_ground,(*it).m_energy_dft);
      if(LDEBUG){cerr << " H_atom[isupercell=" << isupercell << "]=" << (*it).m_energy_dft << endl;}
    }
    if(LDEBUG){cerr << " H_atom_ground=" << m_energy_dft_ground << endl;}

    if(LDEBUG){cerr << soliloquy << " END" << endl;}
  }

  void POccCalculator::setPOccStructureProbabilities(double temperature) {
    bool LDEBUG=(FALSE || _DEBUG_POCC_ || XHOST.DEBUG);
    string soliloquy=XPID+"setPOccStructureProbabilities():";
    stringstream message;

    if(LDEBUG){cerr << soliloquy << " temperature=" << temperature << endl;}
    if(l_supercell_sets.size()==0){throw aurostd::xerror(_AFLOW_FILE_NAME_,soliloquy,"l_supercell_sets.size()==0",_RUNTIME_ERROR_);}
    if(m_energy_dft_ground==AUROSTD_MAX_DOUBLE){throw aurostd::xerror(_AFLOW_FILE_NAME_,soliloquy,"m_energy_dft_ground not set",_RUNTIME_ERROR_);}

    if(std::signbit(temperature)){throw aurostd::xerror(_AFLOW_FILE_NAME_,soliloquy,"Negative temperature found",_VALUE_ILLEGAL_);}
    if(aurostd::isequal(temperature,0.0)){
      temperature=_ZERO_TOL_; //1e-6;
      message << "Converting T=0 -> T=" << temperature << " for Boltzmann probabilities";pflow::logger(_AFLOW_FILE_NAME_,soliloquy,message,m_aflags,*p_FileMESSAGE,*p_oss,_LOGGER_MESSAGE_); //WARNING
    }

    double denom=0.0;
    for(std::list<POccSuperCellSet>::iterator it=l_supercell_sets.begin();it!=l_supercell_sets.end();++it){
      denom+=(*it).getDegeneracy()*exp( -( (*it).m_energy_dft-m_energy_dft_ground ) / (KBOLTZEV*temperature) );
    }
    if(LDEBUG){cerr << soliloquy << " denom=" << denom << endl;}

    double prob_total=0.0;
    unsigned long long int isupercell=0;
    for(std::list<POccSuperCellSet>::iterator it=l_supercell_sets.begin();it!=l_supercell_sets.end();++it){
      isupercell=std::distance(l_supercell_sets.begin(),it);
      (*it).m_probability=(*it).getDegeneracy()*exp( -( (*it).m_energy_dft-m_energy_dft_ground ) / (KBOLTZEV*temperature) ) / denom;
      prob_total+=(*it).m_probability;
      if(LDEBUG){cerr << soliloquy << " prob[isupercell=" << isupercell << "]=" << (*it).m_probability << endl;}
    }
    if(!aurostd::isequal(prob_total,1.0)){throw aurostd::xerror(_AFLOW_FILE_NAME_,soliloquy,"prob_total != 1.0",_RUNTIME_ERROR_);}
  }

  void POccCalculator::setEFA(){
    bool LDEBUG=(FALSE || _DEBUG_POCC_ || XHOST.DEBUG);
    string soliloquy=XPID+"POccCalculator::setEFA():";

    if(l_supercell_sets.size()==0){throw aurostd::xerror(_AFLOW_FILE_NAME_,soliloquy,"l_supercell_sets.size()==0",_RUNTIME_ERROR_);}
    xvector<double> xv_dgs(l_supercell_sets.size()),xv_energies(l_supercell_sets.size());
    unsigned long long int isupercell=0;
    for(std::list<POccSuperCellSet>::iterator it=l_supercell_sets.begin();it!=l_supercell_sets.end();++it){
      isupercell=std::distance(l_supercell_sets.begin(),it);
      xv_dgs[isupercell+xv_dgs.lrows]=(*it).getDegeneracy();
      xv_energies[isupercell+xv_energies.lrows]=(*it).m_energy_dft;
      if(LDEBUG){
        cerr << soliloquy << " xv_dgs[i=" << isupercell+xv_dgs.lrows << "]=" << xv_dgs[isupercell+xv_dgs.lrows];
        cerr << " xv_energies[" << isupercell+xv_energies.lrows << "]=" << xv_energies[isupercell+xv_energies.lrows] << endl;
      }
    }
    m_Hmix=pocc::getHmix(xv_energies,xv_dgs);
    m_efa=pocc::getEFA(xv_energies,xv_dgs);
  }

  string POccCalculator::getTemperatureString(double temperature) const {
    return pocc::getTemperatureString(temperature,TEMPERATURE_PRECISION,m_temperatures_int,m_zero_padding_temperature);
  }
  string getTemperatureString(double temperature,int precision,bool temperatures_int,int zero_padding_temperature) {
    bool LDEBUG=(FALSE || _DEBUG_POCC_ || XHOST.DEBUG);
    string soliloquy=XPID+"POccCalculator::getTemperatureString():";

    stringstream t_ss;
    if(temperatures_int==false){t_ss.setf(std::ios::fixed,std::ios::floatfield);t_ss.precision(precision);}
    t_ss.width(zero_padding_temperature);t_ss.fill('0');
    t_ss << temperature;

    if(LDEBUG){
      cerr << soliloquy << " temperature=" << temperature << endl;
      cerr << soliloquy << " temperatures_int=" << temperatures_int << endl;
      cerr << soliloquy << " zero_padding=" << zero_padding_temperature << endl;
      cerr << soliloquy << " temperature_precision=" << precision << endl;
      cerr << soliloquy << " temperature_string=" << t_ss.str() << endl;
    }

    return t_ss.str();
  }

  void POccCalculator::setAvgDOSCAR(double temperature){
    bool LDEBUG=(FALSE || _DEBUG_POCC_ || XHOST.DEBUG);
    string soliloquy=XPID+"POccCalculator::setAvgDOSCAR():";
    stringstream message;

    if(LDEBUG){cerr << soliloquy << " BEGIN" << endl;}

    if(m_ARUN_directories.size()==0){throw aurostd::xerror(_AFLOW_FILE_NAME_,soliloquy,"m_ARUN_directories.size()==0",_RUNTIME_ERROR_);}
    if(m_ARUN_directories.size()!=l_supercell_sets.size()){throw aurostd::xerror(_AFLOW_FILE_NAME_,soliloquy,"m_ARUN_directories.size()!=l_supercell_sets.size()",_RUNTIME_ERROR_);}

    setPOccStructureProbabilities(temperature);

    xDOSCAR xdoscar;
    string DOSCAR_file="";
    unsigned long long int isupercell=0;
    m_Egap_DOS_net=0.0;
    bool metal_found=false,insulator_found=false;
    for(std::list<POccSuperCellSet>::iterator it=l_supercell_sets.begin();it!=l_supercell_sets.end();++it){
      isupercell=std::distance(l_supercell_sets.begin(),it);
      if(!aurostd::EFileExist(m_aflags.Directory+"/"+m_ARUN_directories[isupercell]+"/DOSCAR.static",DOSCAR_file)){throw aurostd::xerror(_AFLOW_FILE_NAME_,soliloquy,"DOSCAR.static not found in "+m_ARUN_directories[isupercell],_FILE_NOT_FOUND_);}
      message << "Processing xDOSCAR of " << m_ARUN_directories[isupercell];pflow::logger(_AFLOW_FILE_NAME_,soliloquy,message,m_aflags,*p_FileMESSAGE,*p_oss,_LOGGER_MESSAGE_);
      xdoscar.GetPropertiesFile(DOSCAR_file);
      message << "xDOSCAR read";pflow::logger(_AFLOW_FILE_NAME_,soliloquy,message,m_aflags,*p_FileMESSAGE,*p_oss,_LOGGER_MESSAGE_);
      xdoscar.GetBandGap();
      for(uint ispin=0;ispin<xdoscar.Egap.size();ispin++){
        message << "ISPIN=" << ispin << ", Egap_DOS=" << xdoscar.Egap[ispin];pflow::logger(_AFLOW_FILE_NAME_,soliloquy,message,m_aflags,*p_FileMESSAGE,*p_oss,_LOGGER_MESSAGE_);
      }
      if(isupercell==0){ //set all to 0
        m_xdoscar=xdoscar;  //import all properties
        //set all values to 0 for ensemble averages
        //[NOT necessary, should be the same across all ARUNS]std::fill(m_xdoscar.venergy.begin(),m_xdoscar.venergy.end(),0.0);
        std::fill(m_xdoscar.venergyEf.begin(),m_xdoscar.venergyEf.end(),0.0); //NOT the same across all ARUNS
        for(uint ispin=0;ispin<m_xdoscar.viDOS.size();ispin++){std::fill(m_xdoscar.viDOS[ispin].begin(),m_xdoscar.viDOS[ispin].end(),0.0);}

        for(uint iatom=0;iatom<m_xdoscar.vDOS.size();iatom++){
          for(uint iorbital=0;iorbital<m_xdoscar.vDOS[iatom].size();iorbital++){
            for(uint ispin=0;ispin<m_xdoscar.vDOS[iatom][iorbital].size();ispin++){
              std::fill(m_xdoscar.vDOS[iatom][iorbital][ispin].begin(),m_xdoscar.vDOS[iatom][iorbital][ispin].end(),0.0);
            }
          }
        }
        m_xdoscar.Efermi=0.0;
        m_Egap_DOS.assign(xdoscar.Egap.size(),0.0);
      }else{ //check that all dimensions match
        //these are VERY important checks, make sure venergyEf can be ensemble averaged
        //otherwise none of the properties can be averaged (comparing values at two different energies)
        if(m_xdoscar.energy_max!=xdoscar.energy_max){throw  aurostd::xerror(_AFLOW_FILE_NAME_,soliloquy,"m_xdoscar.energy_max!=xdoscar.energy_max",_INDEX_MISMATCH_);}
        if(m_xdoscar.energy_min!=xdoscar.energy_min){throw  aurostd::xerror(_AFLOW_FILE_NAME_,soliloquy,"m_xdoscar.energy_min!=xdoscar.energy_min",_INDEX_MISMATCH_);}
        if(m_xdoscar.number_energies!=xdoscar.number_energies){throw  aurostd::xerror(_AFLOW_FILE_NAME_,soliloquy,"m_xdoscar.number_energies!=xdoscar.number_energies",_INDEX_MISMATCH_);}

        if(m_xdoscar.venergy.size()!=xdoscar.venergy.size()){throw aurostd::xerror(_AFLOW_FILE_NAME_,soliloquy,"m_xdoscar.venergy.size()!=xdoscar.venergy.size()",_INDEX_MISMATCH_);}
        if(m_xdoscar.venergyEf.size()!=xdoscar.venergyEf.size()){throw aurostd::xerror(_AFLOW_FILE_NAME_,soliloquy,"m_xdoscar.venergyEf.size()!=xdoscar.venergyEf.size()",_INDEX_MISMATCH_);}
        if(m_xdoscar.viDOS.size()!=xdoscar.viDOS.size()){
          message << "Mismatch SPIN-ON/SPIN-OFF settings, attempting to rectify";pflow::logger(_AFLOW_FILE_NAME_,soliloquy,message,m_aflags,*p_FileMESSAGE,*p_oss,_LOGGER_WARNING_);
          if(m_xdoscar.viDOS.size()==1){ //make duplicate for spin-off
            m_xdoscar.convertSpinOFF2ON();
            m_Egap_DOS.push_back(m_Egap_DOS.back());  //need to extend m_Egap_DOS too
          }
          else if(xdoscar.viDOS.size()==1){xdoscar.convertSpinOFF2ON();}
          if(m_xdoscar.viDOS.size()!=xdoscar.viDOS.size()){
            throw aurostd::xerror(_AFLOW_FILE_NAME_,soliloquy,"m_xdoscar.viDOS.size()!=xdoscar.viDOS.size() ["+aurostd::utype2string(m_xdoscar.viDOS.size())+"!="+aurostd::utype2string(xdoscar.viDOS.size())+"]",_INDEX_MISMATCH_);
          }
        }
        for(uint ispin=0;ispin<m_xdoscar.viDOS.size();ispin++){
          if(m_xdoscar.viDOS[ispin].size()!=xdoscar.viDOS[ispin].size()){throw aurostd::xerror(_AFLOW_FILE_NAME_,soliloquy,"m_xdoscar.viDOS[ispin].size()!=xdoscar.viDOS[ispin].size()",_INDEX_MISMATCH_);}
        }
        if(m_xdoscar.vDOS.size()!=xdoscar.vDOS.size()){throw aurostd::xerror(_AFLOW_FILE_NAME_,soliloquy,"m_xdoscar.vDOS.size()!=xdoscar.vDOS.size()",_INDEX_MISMATCH_);}
        for(uint iatom=0;iatom<m_xdoscar.vDOS.size();iatom++){
          if(m_xdoscar.vDOS[iatom].size()!=xdoscar.vDOS[iatom].size()){throw aurostd::xerror(_AFLOW_FILE_NAME_,soliloquy,"m_xdoscar.vDOS[iatom].size()!=xdoscar.vDOS[iatom].size()",_INDEX_MISMATCH_);}
          for(uint iorbital=0;iorbital<m_xdoscar.vDOS[iatom].size();iorbital++){
            if(m_xdoscar.vDOS[iatom][iorbital].size()!=xdoscar.vDOS[iatom][iorbital].size()){throw aurostd::xerror(_AFLOW_FILE_NAME_,soliloquy,"m_xdoscar.vDOS[iatom][iorbital].size()!=xdoscar.vDOS[iatom][iorbital].size()",_INDEX_MISMATCH_);}
            for(uint ispin=0;ispin<m_xdoscar.vDOS[iatom][iorbital].size();ispin++){
              if(m_xdoscar.vDOS[iatom][iorbital][ispin].size()!=xdoscar.vDOS[iatom][iorbital][ispin].size()){throw aurostd::xerror(_AFLOW_FILE_NAME_,soliloquy,"m_xdoscar.vDOS[iatom][iorbital][ispin].size()!=xdoscar.vDOS[iatom][iorbital][ispin].size()",_INDEX_MISMATCH_);}
            }
          }
        }
        if(m_Egap_DOS.size()!=xdoscar.Egap.size()){throw aurostd::xerror(_AFLOW_FILE_NAME_,soliloquy,"m_Egap_DOS.size()!=xdoscar.Egap.size()",_INDEX_MISMATCH_);}
      }

      //these are all VECTORS and not xvectors, if we change in the future, this can be reduced by ienergy for loop
      //[NOT necessary, should be the same across all ARUNS]for(uint ienergy=0;ienergy<m_xdoscar.venergy.size();ienergy++){m_xdoscar.venergy[ienergy]+=( (*it).m_probability*xdoscar.venergy[ienergy] );}
      for(uint ienergy=0;ienergy<m_xdoscar.venergyEf.size();ienergy++){m_xdoscar.venergyEf[ienergy]+=( (*it).m_probability*xdoscar.venergyEf[ienergy] );} //NOT the same across all ARUNS
      for(uint ispin=0;ispin<m_xdoscar.viDOS.size();ispin++){
        for(uint ienergy=0;ienergy<m_xdoscar.viDOS[ispin].size();ienergy++){
          m_xdoscar.viDOS[ispin][ienergy]+=( (*it).m_probability*xdoscar.viDOS[ispin][ienergy] );
        }
      }
      //[sum of pdos != total: need to consider interstitials]if(0){
      for(uint iatom=0;iatom<m_xdoscar.vDOS.size();iatom++){  //iatom==0 is total, we can average this too
        for(uint iorbital=0;iorbital<m_xdoscar.vDOS[iatom].size();iorbital++){  //iorbital==0 is total, we can average this too
          for(uint ispin=0;ispin<m_xdoscar.vDOS[iatom][iorbital].size();ispin++){
            for(uint ienergy=0;ienergy<m_xdoscar.vDOS[iatom][iorbital][ispin].size();ienergy++){
              m_xdoscar.vDOS[iatom][iorbital][ispin][ienergy]+=( (*it).m_probability*xdoscar.vDOS[iatom][iorbital][ispin][ienergy] );
            }
          }
        }
      }
      //[sum of pdos != total: need to consider interstitials}else{
      //[sum of pdos != total: need to consider interstitials  double dos;
      //[sum of pdos != total: need to consider interstitials  for(uint iatom=1;iatom<m_xdoscar.vDOS.size();iatom++){  //iatom==0 is total, sum at the end
      //[sum of pdos != total: need to consider interstitials    for(uint iorbital=1;iorbital<m_xdoscar.vDOS[iatom].size();iorbital++){  //iorbital==0 is total, sum at the end
      //[sum of pdos != total: need to consider interstitials      for(uint ispin=0;ispin<m_xdoscar.vDOS[iatom][iorbital].size();ispin++){
      //[sum of pdos != total: need to consider interstitials        for(uint ienergy=0;ienergy<m_xdoscar.vDOS[iatom][iorbital][ispin].size();ienergy++){
      //[sum of pdos != total: need to consider interstitials          dos=( (*it).m_probability*xdoscar.vDOS[iatom][iorbital][ispin][ienergy] );
      //[sum of pdos != total: need to consider interstitials          m_xdoscar.vDOS[iatom][iorbital][ispin][ienergy]+=dos;
      //[sum of pdos != total: need to consider interstitials          m_xdoscar.vDOS[0][iorbital][ispin][ienergy]+=dos;
      //[sum of pdos != total: need to consider interstitials          m_xdoscar.vDOS[0][0][ispin][ienergy]+=dos;
      //[sum of pdos != total: need to consider interstitials        }
      //[sum of pdos != total: need to consider interstitials      }
      //[sum of pdos != total: need to consider interstitials    }
      //[sum of pdos != total: need to consider interstitials  }
      //[sum of pdos != total: need to consider interstitials}

      m_xdoscar.Efermi+=( (*it).m_probability*xdoscar.Efermi ); //venergyEf ensemble average should give the SAME energies as subtracting averaged Ef from venergy

      for(uint ispin=0;ispin<m_Egap_DOS.size();ispin++){
        //might consider adding vbm/cbm later
        if(xdoscar.Egap[ispin]==_METALGAP_){metal_found=true;} //just be safe, check spin-polarized
        else{insulator_found=true;}
        if(LDEBUG){cerr << soliloquy << " xdoscar.Egap[ispin=" << ispin << "]=" << xdoscar.Egap[ispin] << endl;}
        m_Egap_DOS[ispin]+=( (*it).m_probability*xdoscar.Egap[ispin]);
      }
      if(xdoscar.Egap_net==_METALGAP_){metal_found=true;}  //just be safe, check _net
      else{insulator_found=true;}
      m_Egap_DOS_net+=( (*it).m_probability*xdoscar.Egap_net);
    }
    if(metal_found && insulator_found){
      message << "Mixed metal and insulator states found, averaging to a metallic gap";pflow::logger(_AFLOW_FILE_NAME_,soliloquy,message,m_aflags,*p_FileMESSAGE,*p_oss,_LOGGER_WARNING_);
    }
    if(metal_found){
      for(uint ispin=0;ispin<m_Egap_DOS.size();ispin++){m_Egap_DOS[ispin]=_METALGAP_;}
      m_Egap_DOS_net=_METALGAP_;
    }

    //set some attributes
    if(m_vflags.AFLOW_SYSTEM.isentry && !m_vflags.AFLOW_SYSTEM.content_string.empty()){m_xdoscar.title=m_vflags.AFLOW_SYSTEM.content_string;}
    m_xdoscar.carstring="POCC"; //important for plotting

    m_xdoscar.GetBandGap(); //gap of averaged vDOS, we don't use this definition anymore

    //from m_xdoscar
    message << "Egap of average DOS (OBSOLETE)";pflow::logger(_AFLOW_FILE_NAME_,soliloquy,message,m_aflags,*p_FileMESSAGE,*p_oss,_LOGGER_MESSAGE_);
    for(uint ispin=0;ispin<m_xdoscar.Egap.size();ispin++){
      message << "ISPIN=" << ispin << ", Egap_DOS=" << m_xdoscar.Egap[ispin];pflow::logger(_AFLOW_FILE_NAME_,soliloquy,message,m_aflags,*p_FileMESSAGE,*p_oss,_LOGGER_MESSAGE_);
    }
    message << "Egap_DOS_net=" << xdoscar.Egap_net;pflow::logger(_AFLOW_FILE_NAME_,soliloquy,message,m_aflags,*p_FileMESSAGE,*p_oss,_LOGGER_MESSAGE_);

    //from POccCalculator
    message << "Average of Egap_DOSs";pflow::logger(_AFLOW_FILE_NAME_,soliloquy,message,m_aflags,*p_FileMESSAGE,*p_oss,_LOGGER_MESSAGE_);
    for(uint ispin=0;ispin<xdoscar.Egap.size();ispin++){
      message << "ISPIN=" << ispin << ", Egap_DOS=" << m_Egap_DOS[ispin];pflow::logger(_AFLOW_FILE_NAME_,soliloquy,message,m_aflags,*p_FileMESSAGE,*p_oss,_LOGGER_MESSAGE_);
    }
    message << "Egap_DOS_net=" << m_Egap_DOS_net;pflow::logger(_AFLOW_FILE_NAME_,soliloquy,message,m_aflags,*p_FileMESSAGE,*p_oss,_LOGGER_MESSAGE_);

    //remaining properties
    //should really print RELAXED values, but these are still being worked out for pocc
    //default to initial values
    m_xdoscar.Vol=xstr_pocc.GetVolume();
    m_xdoscar.lattice=Getabc_angles(xstr_pocc.scale*xstr_pocc.lattice,DEGREES); //will be size 6, but only the first 3 are printed/read
    for(int i=1;i<=3;i++){m_xdoscar.lattice[i]*=1e-10;}  //convert Angstroms to meters

    //XDOSCAR.OUT
    //string xdoscar_filename=POCC_DOSCAR_FILE+"_T"+aurostd::utype2string(temperature,TEMPERATURE_PRECISION)+"K";
    string xdoscar_filename=POCC_DOSCAR_FILE+"_T"+getTemperatureString(temperature)+"K";
    message << "Writing out " << xdoscar_filename;pflow::logger(_AFLOW_FILE_NAME_,soliloquy,message,m_aflags,*p_FileMESSAGE,*p_oss,_LOGGER_MESSAGE_);
    stringstream pocc_xdoscar_ss;
    pocc_xdoscar_ss << m_xdoscar;
    aurostd::stringstream2file(pocc_xdoscar_ss,m_aflags.Directory+"/"+xdoscar_filename);

    if(LDEBUG){cerr << soliloquy << " END" << endl;}
  }

  void POccCalculator::calculateSTATICProperties(double temperature){
    bool LDEBUG=(FALSE || _DEBUG_POCC_ || XHOST.DEBUG);
    string soliloquy=XPID+"POccCalculator::calculateSTATICProperties():";

    if(m_ARUN_directories.size()==0){throw aurostd::xerror(_AFLOW_FILE_NAME_,soliloquy,"m_ARUN_directories.size()==0",_RUNTIME_ERROR_);}

    bool found_all_OUTCARs=true;
    for(unsigned long long int isupercell=0;isupercell<m_ARUN_directories.size()&&found_all_OUTCARs==true;isupercell++){
      if(!aurostd::EFileExist(m_aflags.Directory+"/"+m_ARUN_directories[isupercell]+"/OUTCAR.static")){
        cerr << m_aflags.Directory+"/"+m_ARUN_directories[isupercell]+"/OUTCAR.static" << endl;
        if(LDEBUG){cerr << soliloquy << " OUTCAR.static not found in "+m_ARUN_directories[isupercell] << endl;}
        found_all_OUTCARs=false;
      }
    }
    if(!found_all_OUTCARs){return;}

    setAvgDOSCAR(temperature);
    if(0){plotAvgDOSCAR(temperature);}  //do not plot as part of LIB2LIB, leave for LIB2RAW
  }

  void POccCalculator::plotAvgDOSCAR(double temperature) const {return plotAvgDOSCAR(m_xdoscar,temperature,m_aflags.Directory);}
  void POccCalculator::plotAvgDOSCAR(const string& doscar_path,const string& directory) const {
    bool LDEBUG=(FALSE || _DEBUG_POCC_ || XHOST.DEBUG);
    string soliloquy=XPID+"POccCalculator::plotAvgDOSCAR():";

    xDOSCAR xdos(doscar_path,*p_FileMESSAGE,true,*p_oss);
    //get temperature from title
    //DOSCAR.pocc_T0000K
    if(doscar_path.find("DOSCAR.pocc_T")==string::npos){throw aurostd::xerror(_AFLOW_FILE_NAME_,soliloquy,"odd DOSCAR filename, format should be DOSCAR.pocc_T0000K",_FILE_CORRUPT_);}
    vector<string> vtokens;
    aurostd::string2tokens(doscar_path,vtokens,"/");
    string pocc_doscar_start="DOSCAR.pocc_T";
    string pocc_doscar_end="K";
    string::size_type loc_start=vtokens.back().find(pocc_doscar_start);
    string::size_type loc_end=vtokens.back().find(pocc_doscar_end);
    if(loc_start==string::npos||loc_end==string::npos){
      throw aurostd::xerror(_AFLOW_FILE_NAME_,soliloquy,"cannot get temperature_str",_FILE_CORRUPT_);
    }
    string temperature_str=vtokens.back().substr(loc_start+(pocc_doscar_start.size()),loc_end-(loc_start+(pocc_doscar_start.size())));
    if(LDEBUG){cerr << soliloquy << " temperature_str=" << temperature_str << endl;}
    if(!aurostd::isfloat(temperature_str)){throw aurostd::xerror(_AFLOW_FILE_NAME_,soliloquy,"temperature_str is not a float",_FILE_CORRUPT_);}
    //[CO+ME20200921 - just look at vtokens.back()]uint i=0,j=0;
    //[CO+ME20200921 - just look at vtokens.back()]for(i=0;i<vtokens.size();i++){
    //[CO+ME20200921 - just look at vtokens.back()]  if(vtokens[i].find("pocc_T")!=string::npos && vtokens[i].find("K")!=string::npos){
    //[CO+ME20200921 - just look at vtokens.back()]    temperature_str=vtokens[i];
    //[CO+ME20200921 - just look at vtokens.back()]    aurostd::StringSubst(temperature_str,"DOSCAR.pocc_T","");
    //[CO+ME20200921 - just look at vtokens.back()]    aurostd::StringSubst(temperature_str,"K","");
    //[CO+ME20200921 - just look at vtokens.back()]    for(j=0;j<XHOST.vext.size();j++){aurostd::StringSubst(temperature_str,XHOST.vext[j],"");} //remove compression extension
    //[CO+ME20200921 - just look at vtokens.back()]    if(LDEBUG){cerr << soliloquy << " temperature_str=" << temperature_str << endl;}
    //[CO+ME20200921 - just look at vtokens.back()]    if(aurostd::isfloat(temperature_str)){break;}
    //[CO+ME20200921 - just look at vtokens.back()]  }
    //[CO+ME20200921 - just look at vtokens.back()]}
    //[CO+ME20200921 - just look at vtokens.back()]if(doscar_path.find("DOSCAR.pocc_T")==string::npos){throw aurostd::xerror(_AFLOW_FILE_NAME_,soliloquy,"cannot get temperature_str",_FILE_CORRUPT_);}
    double temperature=aurostd::string2utype<double>(temperature_str);
    return plotAvgDOSCAR(xdos,temperature,directory);
  }
  void POccCalculator::plotAvgDOSCAR(const xDOSCAR& xdos,double temperature,const string& directory) const {
    bool LDEBUG=(FALSE || _DEBUG_POCC_ || XHOST.DEBUG);
    string soliloquy=XPID+"POccCalculator::plotAvgDOSCAR():";

    if(LDEBUG){cerr << soliloquy << " BEGIN" << endl;}
    if(m_ARUN_directories.size()==0){throw aurostd::xerror(_AFLOW_FILE_NAME_,"POccCalculator::plotAvgDOSCAR():","m_ARUN_directories.size()==0",_RUNTIME_ERROR_);}

    aurostd::xoption cmdline_opts, plot_opts;
    cmdline_opts.push_attached("PLOT_DOS", directory);
    cmdline_opts.push_attached("PLOTTER::PRINT", "png");
    plot_opts = plotter::getPlotOptionsEStructure(cmdline_opts, "PLOT_DOS");
    plot_opts.push_attached("DIRECTORY",directory);
    if(1){  //turn off for ME - POCC+APL
      plot_opts.push_attached("PROJECTION","ORBITALS");
      //plot_opts.push_attached("EXTENSION","dos_orbitals_T"+aurostd::utype2string(temperature,TEMPERATURE_PRECISION)+"K");
      plot_opts.push_attached("EXTENSION","dos_orbitals_T"+getTemperatureString(temperature)+"K");
      plotter::PLOT_DOS(plot_opts,xdos,*p_FileMESSAGE,*p_oss);

      plot_opts.push_attached("ARUN_DIRECTORY",m_ARUN_directories[0]);
      plot_opts.pop_attached("PROJECTION");
      plot_opts.push_attached("PROJECTION","SPECIES");
      //plot_opts.push_attached("EXTENSION","dos_species_T"+aurostd::utype2string(temperature,TEMPERATURE_PRECISION)+"K");
      plot_opts.push_attached("EXTENSION","dos_species_T"+getTemperatureString(temperature)+"K");
      plotter::PLOT_DOS(plot_opts,xdos,*p_FileMESSAGE,*p_oss);

      if(0){  //turn on for SG - plot orbitals for each species near fermi energy (dos_species_T0K_Cs_1)
        plot_opts.pop_attached("PROJECTION");
        plot_opts.push_attached("PROJECTION","ORBITALS");
        plot_opts.push_attached("DATATYPE","SPECIES");
        plot_opts.pop_attached("XMIN"); plot_opts.push_attached("XMIN","-1.5");
        plot_opts.pop_attached("XMAX"); plot_opts.push_attached("XMAX","1.5");
        for(uint ispecies=0;ispecies<xstr_pocc.species.size();ispecies++){
          plot_opts.pop_attached("DATASET"); plot_opts.push_attached("DATASET",aurostd::utype2string(ispecies+1));
          plot_opts.pop_attached("DATALABEL"); plot_opts.push_attached("DATALABEL",KBIN::VASP_PseudoPotential_CleanName(xstr_pocc.species[0]));
          plotter::PLOT_PDOS(plot_opts,xdos,*p_FileMESSAGE,*p_oss);
        }
      }
    }else{  //ME!
      plot_opts.push_attached("ARUN_DIRECTORY",m_ARUN_directories[0]);
      plot_opts.push_attached("PROJECTION","ATOMS");
      //plot_opts.push_attached("EXTENSION","dos_atoms_T"+aurostd::utype2string(temperature,TEMPERATURE_PRECISION)+"K");
      plot_opts.push_attached("EXTENSION","dos_atoms_T"+getTemperatureString(temperature)+"K");
      plot_opts.pop_attached("XMIN");plot_opts.pop_attached("XMAX");
      plot_opts.push_attached("XMIN","0");plot_opts.push_attached("XMAX","0.05");
      plotter::PLOT_DOS(plot_opts,xdos,*p_FileMESSAGE,*p_oss);
    }

    if(LDEBUG){cerr << soliloquy << " END" << endl;}
  }

#define pocc_precision _DOUBLE_WRITE_PRECISION_ //12
#define pocc_roundoff_tol 5.0*pow(10,-((int)pocc_precision)-1)
  void POccCalculator::writeResults() const { //TEMPERATURE-INDEPENDENT
    bool LDEBUG=(FALSE || _DEBUG_POCC_ || XHOST.DEBUG);
    string soliloquy=XPID+"POccCalculator::writeResults():";
    stringstream message;

    if(LDEBUG){cerr << soliloquy << " BEGIN" << endl;}

    string enthalpy_tag="enthalpy"; //H
    unsigned long long int isupercell=0;

    //int pocc_precision=12;
    //double pocc_roundoff_tol=5.0*pow(10,-((int)pocc_precision)-1);

    //POCC.OUT
    message << "Writing out " << POCC_FILE_PREFIX+POCC_OUT_FILE << " (temperature-independent properties)";pflow::logger(_AFLOW_FILE_NAME_,soliloquy,message,m_aflags,*p_FileMESSAGE,*p_oss,_LOGGER_MESSAGE_);
    stringstream pocc_out_ss;
    pocc_out_ss << AFLOWIN_SEPARATION_LINE << endl;
    pocc_out_ss << POCC_AFLOWIN_tag << "START_TEMPERATURE=ALL" << endl;  //"  (K)"
    //[CO20200502 - removed unnecessary separation line]pocc_out_ss << AFLOWIN_SEPARATION_LINE << endl;

    //supercell degeneracy
    isupercell=0;
    for(std::list<POccSuperCellSet>::const_iterator it=l_supercell_sets.begin();it!=l_supercell_sets.end();++it){
      isupercell=std::distance(l_supercell_sets.begin(),it);
      pocc_out_ss << "degeneracy_supercell_" << std::setfill('0') << std::setw(aurostd::getZeroPadding(l_supercell_sets.size())) << isupercell+1  << "=" << aurostd::utype2string((*it).getDegeneracy()) << "  [" << m_ARUN_directories[isupercell] << "]" << endl; //+1 so we start at 1, not 0 (count)
    }
    //supercell enthalpy_atom
    isupercell=0;
    for(std::list<POccSuperCellSet>::const_iterator it=l_supercell_sets.begin();it!=l_supercell_sets.end();++it){
      isupercell=std::distance(l_supercell_sets.begin(),it);
      pocc_out_ss << enthalpy_tag << "_atom_supercell_" << std::setfill('0') << std::setw(aurostd::getZeroPadding(l_supercell_sets.size())) << isupercell+1  << "=" << aurostd::utype2string((*it).m_energy_dft,pocc_precision,true,pocc_roundoff_tol,SCIENTIFIC_STREAM) << "  (eV/at)  " << "[" << m_ARUN_directories[isupercell] << "]";
      if(isupercell==m_ARUN_directory_ground){pocc_out_ss << "  [ground]";}
      pocc_out_ss << endl; //+1 so we start at 1, not 0 (count)
    }
    //if(m_energy_dft_ground!=AUROSTD_MAX_DOUBLE) pocc_out_ss << enthalpy_tag << "_atom_ground=" << aurostd::utype2string(m_energy_dft_ground,pocc_precision,true,pocc_roundoff_tol,SCIENTIFIC_STREAM) << "  (eV/at)  " << "[" << m_ARUN_directories[m_ARUN_directory_ground] << "]" << endl;
    if(m_Hmix!=AUROSTD_MAX_DOUBLE) pocc_out_ss << enthalpy_tag << "_mix_atom=" << aurostd::utype2string(m_Hmix,pocc_precision,true,pocc_roundoff_tol,SCIENTIFIC_STREAM) << "  (eV/at)" << endl;
    if(m_efa!=AUROSTD_MAX_DOUBLE) pocc_out_ss << "entropy_forming_ability=" << aurostd::utype2string(m_efa,pocc_precision,true,pocc_roundoff_tol,SCIENTIFIC_STREAM) << "  (eV/at)^{-1}" << endl;

    //[CO20200502 - removed unnecessary separation line]pocc_out_ss << AFLOWIN_SEPARATION_LINE << endl;
    pocc_out_ss << POCC_AFLOWIN_tag << "STOP_TEMPERATURE=ALL" << endl;  //"  (K)"
    pocc_out_ss << AFLOWIN_SEPARATION_LINE << endl;

    aurostd::stringstream2file(pocc_out_ss,m_aflags.Directory+"/"+POCC_FILE_PREFIX+POCC_OUT_FILE);  //NO APPEND, write clean

    if(LDEBUG){cerr << soliloquy << " END" << endl;}
  }

  void POccCalculator::writeResults(double temperature) const { //TEMPERATURE-DEPENDENT
    bool LDEBUG=(FALSE || _DEBUG_POCC_ || XHOST.DEBUG);
    string soliloquy=XPID+"POccCalculator::writeResults():";
    stringstream message;

    if(LDEBUG){cerr << soliloquy << " BEGIN" << endl;}

    //int pocc_precision=12;
    //double pocc_roundoff_tol=5.0*pow(10,-((int)pocc_precision)-1);

    //POCC.OUT
    message << "Writing out " << POCC_FILE_PREFIX+POCC_OUT_FILE << " (T=" << temperature << "K properties)";pflow::logger(_AFLOW_FILE_NAME_,soliloquy,message,m_aflags,*p_FileMESSAGE,*p_oss,_LOGGER_MESSAGE_); //CO20200502 - no getTemperatureString(T) needed here
    stringstream pocc_out_ss;
    pocc_out_ss << AFLOWIN_SEPARATION_LINE << endl;
    pocc_out_ss << POCC_AFLOWIN_tag << "START_TEMPERATURE=" << getTemperatureString(temperature) << "_K" << endl;  //"  (K)"
    //[CO20200502 - removed unnecessary separation line]pocc_out_ss << AFLOWIN_SEPARATION_LINE << endl;

    //supercell probabilities
    unsigned long long int isupercell=0;
    for(std::list<POccSuperCellSet>::const_iterator it=l_supercell_sets.begin();it!=l_supercell_sets.end();++it){
      isupercell=std::distance(l_supercell_sets.begin(),it);
      //pocc_out_ss << "probability[" << m_ARUN_directories[isupercell] << "]=" << aurostd::utype2string((*it).m_probability,pocc_precision,true,pocc_roundoff_tol,SCIENTIFIC_STREAM) << endl;
      pocc_out_ss << "probability_supercell_" << std::setfill('0') << std::setw(aurostd::getZeroPadding(l_supercell_sets.size())) << isupercell+1  << "=" << aurostd::utype2string((*it).m_probability,pocc_precision,true,pocc_roundoff_tol,SCIENTIFIC_STREAM) << "  [" << m_ARUN_directories[isupercell] << "]" << endl; //+1 so we start at 1, not 0 (count)
    }

    //fix m_Egap and m_Egap_net for metals (Egap==0!)
    vector<double> Egap;Egap.assign(m_Egap.size(),0.0);
    if(LDEBUG){
      cerr << soliloquy << " m_Egap.size()=" << m_Egap.size() << endl;
      cerr << soliloquy << " Egap.size()=" << Egap.size() << endl;
    }
    double Egap_net=0.0;
    for(uint ispin=0;ispin<m_Egap.size();ispin++){
      if(m_Egap[ispin]!=_METALGAP_){Egap[ispin]=m_Egap[ispin];}
    }
    if(m_Egap_net!=_METALGAP_){Egap_net=m_Egap_net;}

    if(Egap.size()==2){
      pocc_out_ss << "Egap_spin_up=" << aurostd::utype2string(Egap[0],pocc_precision,true,pocc_roundoff_tol,SCIENTIFIC_STREAM) << "  (eV)" << endl;
      pocc_out_ss << "Egap_spin_dn=" << aurostd::utype2string(Egap[1],pocc_precision,true,pocc_roundoff_tol,SCIENTIFIC_STREAM) << "  (eV)" << endl;
    }
    if(Egap_net!=AUROSTD_MAX_DOUBLE) pocc_out_ss << "Egap_net=" << aurostd::utype2string(Egap_net,pocc_precision,true,pocc_roundoff_tol,SCIENTIFIC_STREAM) << "  (eV)" << endl;
    //[CO20200502 - removed unnecessary separation line]pocc_out_ss << AFLOWIN_SEPARATION_LINE << endl;
    pocc_out_ss << POCC_AFLOWIN_tag << "STOP_TEMPERATURE=" << getTemperatureString(temperature) << "_K" << endl;  //"  (K)"
    pocc_out_ss << AFLOWIN_SEPARATION_LINE << endl;

    aurostd::stringstream2file(pocc_out_ss,m_aflags.Directory+"/"+POCC_FILE_PREFIX+POCC_OUT_FILE,"APPEND");

    if(LDEBUG){cerr << soliloquy << " END" << endl;}
  }

  bool POccCalculator::QMVASPsFound() const{
    bool LDEBUG=(FALSE || _DEBUG_POCC_ || XHOST.DEBUG);
    string soliloquy=XPID+"QMVASPsFound():";
    stringstream message;

    if(LDEBUG){cerr << soliloquy << " BEGIN" << endl;}

    if(m_ARUN_directories.size()==0){throw aurostd::xerror(_AFLOW_FILE_NAME_,soliloquy,"m_ARUN_directories.size()==0",_RUNTIME_ERROR_);}
    if(m_ARUN_directories.size()!=l_supercell_sets.size()){throw aurostd::xerror(_AFLOW_FILE_NAME_,soliloquy,"m_ARUN_directories.size()!=l_supercell_sets.size()",_RUNTIME_ERROR_);}

    bool found_all_QMVASPs=true;
    for(unsigned long long int isupercell=0;isupercell<m_ARUN_directories.size()&&found_all_QMVASPs==true;isupercell++){
      if(!aurostd::EFileExist(m_aflags.Directory+"/"+m_ARUN_directories[isupercell]+"/"+DEFAULT_AFLOW_QMVASP_OUT)){
        if(LDEBUG){cerr << soliloquy << " " << DEFAULT_AFLOW_QMVASP_OUT << " not found in "+m_ARUN_directories[isupercell] << endl;}
        found_all_QMVASPs=false;
      }
    }
    if(!found_all_QMVASPs){
      message << "Waiting for complete VASP calculations";pflow::logger(_AFLOW_FILE_NAME_,soliloquy,message,m_aflags,*p_FileMESSAGE,*p_oss,_LOGGER_NOTICE_);
      return false;
    }

    if(LDEBUG){cerr << soliloquy << " END" << endl;}
    return true;
  }

  vector<double> getVTemperatures(const string& temp_string){
    bool LDEBUG=(FALSE || _DEBUG_POCC_ || XHOST.DEBUG);
    string soliloquy=XPID+"POccCalculator::getVTemperatures():";

    if(LDEBUG){cerr << soliloquy << " temp_string=" << temp_string << endl;}
    if(temp_string.empty()){
      vector<double> tmp;return tmp;  //return something, it will try again
      //throw aurostd::xerror(_AFLOW_FILE_NAME_,soliloquy,"temp_string.empty()",_INPUT_ILLEGAL_);
    }

    vector<string> tokens;
    if(temp_string.find(":")!=string::npos){aurostd::string2tokens(temp_string,tokens,":");}
    else if(temp_string.find("-")!=string::npos){aurostd::string2tokens(temp_string,tokens,"-");}
    else if(temp_string.find(",")!=string::npos){aurostd::string2tokens(temp_string,tokens,",");}
    else{tokens.push_back(temp_string);}

    if(tokens.size()==0){throw aurostd::xerror(_AFLOW_FILE_NAME_,soliloquy,"Unknown temp_string format",_INPUT_ILLEGAL_);}
   
    //check that they are all doubles
    vector<double> dtokens;
    for(uint i=0;i<tokens.size();i++){
      if(!aurostd::isfloat(tokens[i])){throw aurostd::xerror(_AFLOW_FILE_NAME_,soliloquy,"temp_string token[i="+tokens[i]+"] is not a float",_INPUT_ILLEGAL_);} //check that all doubles
      dtokens.push_back(aurostd::string2utype<double>(tokens[i]));
      if(std::signbit(dtokens.back())){throw aurostd::xerror(_AFLOW_FILE_NAME_,soliloquy,"Negative temperature found in temp_string: "+tokens[i],_INPUT_ILLEGAL_);}
    }

    //simple comma-separated list
    if(dtokens.size()==1 || temp_string.find(",")!=string::npos){return dtokens;}
    
    //treat ':' and '-' as delimiter for ranges
    if(tokens.size()<1 || tokens.size()>3){throw aurostd::xerror(_AFLOW_FILE_NAME_,soliloquy,"Unknown temp_string format",_INPUT_ILLEGAL_);}

    double interval=100.0;
    if(dtokens.size()==3){interval=dtokens.back();}
    vector<double> vtemperatures;
    for(double temp=dtokens[0];temp<=dtokens[1];temp+=interval){vtemperatures.push_back(temp);}
    if(vtemperatures.size()==0){throw aurostd::xerror(_AFLOW_FILE_NAME_,soliloquy,"No temperatures extracted from temp_string",_INPUT_ILLEGAL_);}

    if(LDEBUG){
      for(uint i=0;i<vtemperatures.size();i++){
        cerr << soliloquy << " vtemperatures[i=" << i << "]=" << vtemperatures[i] << endl;
      }
    }

    return vtemperatures;
  }

  void POccCalculator::CleanPostProcessing(){
    bool LDEBUG=(FALSE || _DEBUG_POCC_ || XHOST.DEBUG);
    string soliloquy=XPID+"POccCalculator::CleanPostProcessing():";
    stringstream message;

    if(LDEBUG){;} //keep busy

    vector<string> vfiles;
    aurostd::DirectoryLS(m_aflags.Directory,vfiles);

    for(uint i=0;i<vfiles.size();i++){
      if(vfiles[i].find(POCC_FILE_PREFIX+POCC_OUT_FILE)!=string::npos){message << "Removing old postprocessing file: " << vfiles[i];pflow::logger(_AFLOW_FILE_NAME_,soliloquy,message,m_aflags,*p_FileMESSAGE,*p_oss,_LOGGER_MESSAGE_);aurostd::RemoveFile(aurostd::CleanFileName(m_aflags.Directory+"/"+vfiles[i]));continue;}  //aflow.pocc.out
      if(vfiles[i].find(POCC_DOSCAR_FILE)!=string::npos){message << "Removing old postprocessing file: " << vfiles[i];pflow::logger(_AFLOW_FILE_NAME_,soliloquy,message,m_aflags,*p_FileMESSAGE,*p_oss,_LOGGER_MESSAGE_);aurostd::RemoveFile(aurostd::CleanFileName(m_aflags.Directory+"/"+vfiles[i]));continue;}  //DOSCAR.pocc_T0000K.xz
      if(vfiles[i].find("dos_orbitals_")!=string::npos && vfiles[i].find(".png")!=string::npos){message << "Removing old postprocessing file: " << vfiles[i];pflow::logger(_AFLOW_FILE_NAME_,soliloquy,message,m_aflags,*p_FileMESSAGE,*p_oss,_LOGGER_MESSAGE_);aurostd::RemoveFile(aurostd::CleanFileName(m_aflags.Directory+"/"+vfiles[i]));continue;}  //SYSTEM_dos_orbitals_T2400K.png.xz
      if(vfiles[i].find("dos_species_")!=string::npos && vfiles[i].find(".png")!=string::npos){message << "Removing old postprocessing file: " << vfiles[i];pflow::logger(_AFLOW_FILE_NAME_,soliloquy,message,m_aflags,*p_FileMESSAGE,*p_oss,_LOGGER_MESSAGE_);aurostd::RemoveFile(aurostd::CleanFileName(m_aflags.Directory+"/"+vfiles[i]));continue;}  //SYSTEM_dos_species_T2400K.png.xz
      if(vfiles[i].find("dos_atoms_")!=string::npos && vfiles[i].find(".png")!=string::npos){message << "Removing old postprocessing file: " << vfiles[i];pflow::logger(_AFLOW_FILE_NAME_,soliloquy,message,m_aflags,*p_FileMESSAGE,*p_oss,_LOGGER_MESSAGE_);aurostd::RemoveFile(aurostd::CleanFileName(m_aflags.Directory+"/"+vfiles[i]));continue;}  //SYSTEM_dos_atoms_T2400K.png.xz
    }

  }

  void POccCalculator::loadDataIntoCalculator(){
    string soliloquy=XPID+"POccCalculator::loadDataIntoCalculator():";
    if(!m_initialized){throw aurostd::xerror(_AFLOW_FILE_NAME_,soliloquy,"POccCalculator failed to initialized");}

    POccStructuresFile psf;
    psf.initialize(POCC_FILE_PREFIX+POCC_UNIQUE_SUPERCELLS_FILE,m_aflags,*p_FileMESSAGE,*p_oss);
    if(!psf.loadDataIntoCalculator((*this),false)){  //do not try DirectoryLS() yet
      //if we get here, then postprocessing file is TOO old, try rewriting after we read in ALL_STRUCTURES file
      psf.initialize(POCC_FILE_PREFIX+POCC_ALL_SUPERCELLS_FILE,m_aflags,*p_FileMESSAGE,*p_oss);
      if(!psf.loadDataIntoCalculator((*this),true)){  //try DirectoryLS() here
        throw aurostd::xerror(_AFLOW_FILE_NAME_,soliloquy,"Cannot load data from structures files",_FILE_NOT_FOUND_);
      }
      //move old file and write new one
    }
    //StructuresAllFile2SupercellSets();  //this also works, just slower
    //StructuresUniqueFile2SupercellSets();


    //skip files if you need to
    vector<string> v_aruns2skip;
    if(!m_kflags.KBIN_POCC_ARUNS2SKIP_STRING.empty()){aurostd::string2tokens(m_kflags.KBIN_POCC_ARUNS2SKIP_STRING,v_aruns2skip,",");}
    if(XHOST.vflag_control.flag("ARUNS2SKIP")){aurostd::string2tokens(XHOST.vflag_control.getattachedscheme("ARUNS2SKIP"),v_aruns2skip,",");}
    if(v_aruns2skip.size()){
      string index_str="";
      uint index=0;
      vector<uint> v_indices;
      uint i=0;
      for(i=0;i<v_aruns2skip.size();i++){
        string index_str=v_aruns2skip[i];
        if(!aurostd::isfloat(index_str)){  //input looks likes ARUN.POCC_..., convert to 1,2,3...
          aurostd::StringSubst(index_str,"ARUN.POCC_","");
          vector<string> tokens;
          aurostd::string2tokens(index_str,tokens,"_");
          index_str=tokens[0];
          if(!aurostd::isfloat(index_str)){  //non-recognizable input
            pflow::logger(_AFLOW_FILE_NAME_,soliloquy,"Unknown format for ARUN2SKIP[i="+aurostd::utype2string(i)+"]="+v_aruns2skip[i],m_aflags,*p_FileMESSAGE,*p_oss,_LOGGER_WARNING_); 
            continue;
          }
        }
        //now index_str should be good - assume index_str = index_str+1
        index=aurostd::string2utype<uint>(index_str);
        if((index-1)>=m_ARUN_directories.size()){
          pflow::logger(_AFLOW_FILE_NAME_,soliloquy,"ARUN2SKIP[i="+aurostd::utype2string(i)+"]="+v_aruns2skip[i]+" is out of range",m_aflags,*p_FileMESSAGE,*p_oss,_LOGGER_WARNING_); 
          continue;
        }
        v_indices.push_back(index-1);
      }
      if(v_indices.size()){
        std::sort(v_indices.rbegin(),v_indices.rend());  //sort backwards so we erase
        std::list<POccSuperCellSet>::iterator it;
        for(i=0;i<v_indices.size();i++){
          pflow::logger(_AFLOW_FILE_NAME_,soliloquy,"Ignoring "+m_ARUN_directories[v_indices[i]],m_aflags,*p_FileMESSAGE,*p_oss,_LOGGER_NOTICE_); 
          m_ARUN_directories.erase(m_ARUN_directories.begin()+v_indices[i]);

          //erase
          it=l_supercell_sets.begin();std::advance(it,v_indices[i]);
          l_supercell_sets.erase(it);
        }
      }
    }
  }

  //CT20200319 - added AEL/AGL option
  void POccCalculator::setTemperatureStringParameters(){vector<double> v_temperatures;return setTemperatureStringParameters(v_temperatures);}
  void POccCalculator::setTemperatureStringParameters(vector<double>& v_temperatures){
    bool LDEBUG=(FALSE || _DEBUG_POCC_ || XHOST.DEBUG);
    string soliloquy=XPID+"POccCalculator::setTemperatureStringParameters():";

    if(!m_initialized){throw aurostd::xerror(_AFLOW_FILE_NAME_,soliloquy,"POccCalculator failed to initialized");}
    if(LDEBUG){cerr << soliloquy << " BEGIN" << endl;}

    //START: TEMPERATURE DEPENDENT PROPERTIES
    v_temperatures.clear();
    //v_temperatures.push_back(300);  //1000
    v_temperatures=getVTemperatures(m_kflags.KBIN_POCC_TEMPERATURE_STRING);
    if(XHOST.vflag_control.flag("CALCULATION_TEMPERATURE")){v_temperatures.clear();v_temperatures=getVTemperatures(XHOST.vflag_control.getattachedscheme("CALCULATION_TEMPERATURE"));}  //command line input
    if(v_temperatures.empty()){v_temperatures.clear();v_temperatures=getVTemperatures(DEFAULT_POCC_TEMPERATURE_STRING);}  //user aflow.rc
    if(v_temperatures.empty()){v_temperatures.clear();v_temperatures=getVTemperatures(AFLOWRC_DEFAULT_POCC_TEMPERATURE_STRING);}  //internal aflow.rc, will always work
    if(v_temperatures.empty()){throw aurostd::xerror(_AFLOW_FILE_NAME_,soliloquy,"v_temperatures.empty()",_INPUT_ILLEGAL_);}

    //get zero-padding, since temperature cannot be negative, just get max
    m_temperatures_int=true;
    for(uint itemp=0;itemp<v_temperatures.size();itemp++){if(!aurostd::isinteger(v_temperatures[itemp])){m_temperatures_int=false;break;}}  //found a non-int temperature
    m_zero_padding_temperature=aurostd::getZeroPadding(max(v_temperatures))+(m_temperatures_int ? 0 : TEMPERATURE_PRECISION+1); //+1 for decimal place
  }

  void POccCalculator::postProcessing(){
    bool LDEBUG=(FALSE || _DEBUG_POCC_ || XHOST.DEBUG);
    string soliloquy=XPID+"POccCalculator::postProcessing():";
    stringstream message;

    if(!m_initialized){throw aurostd::xerror(_AFLOW_FILE_NAME_,soliloquy,"POccCalculator failed to initialize");}
    if(LDEBUG){cerr << soliloquy << " BEGIN" << endl;}

    loadDataIntoCalculator();
    if(!QMVASPsFound()){return;}
    setDFTEnergies();
    setEFA();

    vector<double> v_temperatures;
    setTemperatureStringParameters(v_temperatures);

    message << "Performing POCC post-processing for these temperatures: " << aurostd::joinWDelimiter(aurostd::vecDouble2vecString(v_temperatures,5),",");pflow::logger(_AFLOW_FILE_NAME_,soliloquy,message,m_aflags,*p_FileMESSAGE,*p_oss,_LOGGER_MESSAGE_);

    if(1){  //turn off slow pocc-postprocessing
      aurostd::RemoveFile(m_aflags.Directory+"/"+POCC_FILE_PREFIX+POCC_OUT_FILE); //clear file
      writeResults(); //write temperature-independent properties first
      for(uint itemp=0;itemp<v_temperatures.size();itemp++){
        calculateSTATICProperties(v_temperatures[itemp]);
        writeResults(v_temperatures[itemp]);  //write temperature-dependent properties next
      }
    }
    if (m_kflags.KBIN_PHONONS_CALCULATION_AEL) {
      if(LDEBUG){cerr << soliloquy << "Running AEL postprocessing" << endl;}
      calculateElasticProperties(v_temperatures);
    } //CT20200319
    if (m_kflags.KBIN_PHONONS_CALCULATION_AGL) {
      if(LDEBUG){cerr << "Running AGL postprocessing" << endl;}
      calculateDebyeThermalProperties(v_temperatures);
    } //CT20200323

    //END: TEMPERATURE DEPENDENT PROPERTIES

    if(LDEBUG){cerr << soliloquy << " END" << endl;}
  }
} // namespace pocc

namespace pocc {
  ////--------------------------------------------------------------------------------
  //// class POccGroup
  ////--------------------------------------------------------------------------------
  ////--------------------------------------------------------------------------------
  //// constructor
  ////--------------------------------------------------------------------------------
  //POccGroup::POccGroup(ostream& oss) : xStream(),m_initialized(false) {initialize(oss);}
  //POccGroup::POccGroup(ofstream& FileMESSAGE,ostream& oss) : xStream(),m_initialized(false) {initialize(FileMESSAGE,oss);}
  //POccGroup::POccGroup(const _aflags& aflags,ostream& oss) : xStream(),m_initialized(false) {initialize(aflags,oss);}
  //POccGroup::POccGroup(const _aflags& aflags,ofstream& FileMESSAGE,ostream& oss) : xStream(),m_initialized(false) {initialize(aflags,FileMESSAGE,oss);}
  //POccGroup::POccGroup(const POccGroup& b) {copy(b);} // copy PUBLIC

  //POccGroup::~POccGroup() {xStream::free();free();}

  //const POccGroup& POccGroup::operator=(const POccGroup& b) {  // operator= PUBLIC
  //if(this!=&b) {copy(b);}
  //return *this;
  //}
  //bool POccGroup::operator<(const POccGroup& other) const {return partial_occupation_value<other.partial_occupation_value;}

  //void POccGroup::clear() {POccGroup a;copy(a);}
  //void POccGroup::free() {
  //m_initialized=false;
  //m_aflags.clear();
  //site=AUROSTD_MAX_UINT;
  //partial_occupation_value=AUROSTD_MAX_DOUBLE;
  //v_occupants.clear();
  //v_types.clear();
  //}

  //void POccGroup::copy(const POccGroup& b) { // copy PRIVATE
  //xStream::copy(b);
  //m_initialized=b.m_initialized;
  //m_aflags=b.m_aflags;
  //site=b.site;
  //partial_occupation_value=b.partial_occupation_value;
  //v_occupants.clear();for(uint i=0;i<b.v_occupants.size();i++){v_occupants.push_back(b.v_occupants[i]);}
  //v_types.clear();for(uint i=0;i<b.v_types.size();i++){v_types.push_back(b.v_types[i]);}
  //}

  //void POccGroup::initialize(ostream& oss) {
  //xStream::free();
  //ofstream* _p_FileMESSAGE=new ofstream();f_new_ofstream=true;
  //initialize(*_p_FileMESSAGE,oss);
  //f_new_ofstream=true;  //override
  //}
  //void POccGroup::initialize(ofstream& FileMESSAGE,ostream& oss) {
  //free();
  //try{
  //setOFStream(FileMESSAGE); f_new_ofstream=false;
  //setOSS(oss);
  //m_initialized=false;  //no point
  //}
  //catch(aurostd::xerror& err){pflow::logger(err.whereFileName(), err.whereFunction(), err.what(), m_aflags, *p_FileMESSAGE, *p_oss, _LOGGER_ERROR_);}
  //}

  //void POccGroup::initialize(const _aflags& aflags,ostream& oss) {
  //xStream::free();
  //ofstream* _p_FileMESSAGE=new ofstream();f_new_ofstream=true;
  //initialize(aflags,*_p_FileMESSAGE,oss);
  //f_new_ofstream=true;  //override
  //}
  //void POccGroup::initialize(const _aflags& aflags,ofstream& FileMESSAGE,ostream& oss) {
  //free();
  //try{
  //setOFStream(FileMESSAGE); f_new_ofstream=false;
  //setOSS(oss);
  //setAFlags(aflags);
  //m_initialized=false;  //no point
  //}
  //catch(aurostd::xerror& err){pflow::logger(err.whereFileName(), err.whereFunction(), err.what(), m_aflags, *p_FileMESSAGE, *p_oss, _LOGGER_ERROR_);}
  //}

  //void POccGroup::setAFlags(const _aflags& aflags) {m_aflags=aflags;}
} // namespace pocc

namespace pocc {
  bool SiteVacancyCount::operator<(const SiteVacancyCount& other) const {return vacancy_count<other.vacancy_count;}
} // namespace pocc

namespace pocc {
  POccSuperCell::POccSuperCell() {free();}
  POccSuperCell::POccSuperCell(const POccSuperCell& b) {copy(b);}
  POccSuperCell::~POccSuperCell() {free();}
  void POccSuperCell::free() {
    m_hnf_index=AUROSTD_MAX_ULLINT;
    m_site_config_index=AUROSTD_MAX_ULLINT;
    m_degeneracy=0; //VERY IMPORTANT, 0 m_degeneracy will kill division
    m_energy_uff=AUROSTD_MAX_DOUBLE;
  }
  void POccSuperCell::copy(const POccSuperCell& b){
    m_hnf_index=b.m_hnf_index;
    m_site_config_index=b.m_site_config_index;
    m_degeneracy=b.m_degeneracy;
    m_energy_uff=b.m_energy_uff;
  }
  void POccSuperCell::clear() {POccSuperCell b;copy(b);}
  const POccSuperCell& POccSuperCell::operator=(const POccSuperCell& b){
    if(this!=&b){copy(b);}
    return *this;
  }
  bool POccSuperCell::operator<(const POccSuperCell& other) const {
    if(m_hnf_index!=other.m_hnf_index){return m_hnf_index<other.m_hnf_index;}
    return m_site_config_index<other.m_site_config_index;
    //if(m_site_config_index!=other.m_site_config_index){return m_site_config_index<other.m_site_config_index;} //if hnf + site_config is same, it's the same structure!
    //return energy<other.energy; //not smart to sort by double as last criteria (consider precision)
  }
  bool sortPSCsUFFEnergy(const POccSuperCell& a, const POccSuperCell& b){return a.m_energy_uff<b.m_energy_uff;}
} // namespace pocc

namespace pocc {
  const POccSuperCellSet& POccSuperCellSet::operator=(const POccSuperCellSet& b){
    if(this!=&b){m_psc_set.clear();for(uint i=0;i<b.m_psc_set.size();i++){m_psc_set.push_back(b.m_psc_set[i]);}}
    return *this;
  }
  bool POccSuperCellSet::operator<(const POccSuperCellSet& other) const {
    if(getHNFIndex()!=other.getHNFIndex()){return getHNFIndex()<other.getHNFIndex();}
    return getSiteConfigIndex()<other.getSiteConfigIndex();
    //if(getSiteConfigIndex()!=other.getSiteConfigIndex()){return getSiteConfigIndex()<other.getSiteConfigIndex();} //if hnf + site_config is same, it's the same structure!
    //return getUFFEnergy()<other.getUFFEnergy(); //not smart to sort by double as last criteria (consider precision)
  }
  unsigned long long int POccSuperCellSet::getDegeneracy() const {
    unsigned long long int degeneracy=0;
    for(uint i=0;i<m_psc_set.size();i++){degeneracy+=m_psc_set[i].m_degeneracy;}
    if(degeneracy==0){throw aurostd::xerror(_AFLOW_FILE_NAME_,"POccSuperCellSet::getDegeneracy():","degeneracy==0",_RUNTIME_ERROR_);}
    return degeneracy;
    //return m_psc_set.size();
  }
  const POccSuperCell& POccSuperCellSet::getSuperCell() const {
    if(m_psc_set.size()==0){
      string soliloquy=XPID+"POccSuperCellSet::getSuperCell():";
      throw aurostd::xerror(_AFLOW_FILE_NAME_,soliloquy,"m_psc_set.size()==0",_INDEX_ERROR_);
    }
    return m_psc_set[0];
  }
  double POccSuperCellSet::getHNFIndex() const {return getSuperCell().m_hnf_index;} //fix me eventually to do robust matrix comparison
  double POccSuperCellSet::getSiteConfigIndex() const {return getSuperCell().m_site_config_index;} //fix me eventually to do robust matrix comparison
  double POccSuperCellSet::getUFFEnergy() const {return getSuperCell().m_energy_uff;}
} // namespace pocc

namespace pocc {
  const UFFParamAtom& UFFParamAtom::operator=(const UFFParamAtom& b){
    if(this!=&b){
      symbol=b.symbol;
      r1=b.r1;
      theta0=b.theta0;
      x1=b.x1;
      D1=b.D1;
      zeta=b.zeta;
      Z1=b.Z1;
      Vi=b.Vi;
      Uj=b.Uj;
      ChiI=b.ChiI;
      hard=b.hard;
      radius=b.radius;
    }
    return *this;
  }
} // namespace pocc

namespace pocc {
  const UFFParamBond& UFFParamBond::operator=(const UFFParamBond& b){
    if(this!=&b){
      ren=b.ren;
      R0=b.R0;
      Kij=b.Kij;
      Xij=b.Xij;
      Dij=b.Dij;
      delta=b.delta;
      X6=b.X6;
      X12=b.X12;
    }
    return *this;
  }

  void UFFParamBond::calculate(UFFParamAtom& uffp1,UFFParamAtom& uffp2,double distij){
    //uffp1=_uffp1; uffp2=_uffp2; distij=_distij;
    //cerr << "SYMBOL " << _uffp1.symbol << " " << uffp1.r1 << "  " << _uffp2.symbol << " " << uffp2.r1 << endl;
    //SKIP equation 3 - zero for single bond (rbo)
    //equation 4
    ren = uffp1.r1 * uffp2.r1 * (pow( sqrt(uffp1.ChiI) - sqrt(uffp2.ChiI),2.0)) / (uffp1.ChiI*uffp1.r1 + uffp2.ChiI*uffp2.r1);
    //equation 2
    //NOTE: See http://towhee.sourceforge.net/forcefields/uff.html: there is a typo in the published paper
    R0 = uffp1.r1 + uffp2.r1 - ren;
    //equation 6
    Kij = 664.12 * uffp1.Z1 * uffp2.Z1 / (R0 * R0 * R0);
    Xij = sqrt(uffp1.x1 * uffp2.x1);
    Dij = sqrt(uffp1.D1 * uffp2.D1);
    delta = distij - R0;
    //cerr << "x1 " << uffp1.x1 << endl;
    //cerr << "x2 " << uffp2.x1 << endl;
    //cerr << "Xij " << Xij << endl;
    //cerr << "distij " << distij << endl;
    //cerr << "Xij/distij " << Xij/distij << endl;
    X6 = pow(Xij/distij,6);
    X12 = pow(Xij/distij,12);
    //cerr << "Dij " << Dij << endl;
    //cerr << "X12 " << X12<< endl;
    //cerr << "X6 " << X6<< endl;
  }

} // namespace pocc

namespace pocc {
  //--------------------------------------------------------------------------------
  // class POccUnit
  //--------------------------------------------------------------------------------
  //--------------------------------------------------------------------------------
  // constructor
  //--------------------------------------------------------------------------------
  POccUnit::POccUnit(ostream& oss) : xStream(oss),m_initialized(false) {initialize();}
  POccUnit::POccUnit(ofstream& FileMESSAGE,ostream& oss) : xStream(FileMESSAGE,oss),m_initialized(false) {initialize();}
  POccUnit::POccUnit(const _aflags& aflags,ostream& oss) : xStream(oss),m_initialized(false) {initialize(aflags);}
  POccUnit::POccUnit(const _aflags& aflags,ofstream& FileMESSAGE,ostream& oss) : xStream(FileMESSAGE,oss),m_initialized(false) {initialize(aflags);}
  POccUnit::POccUnit(const POccUnit& b) : xStream(*b.getOFStream(),*b.getOSS()) {copy(b);} // copy PUBLIC

  POccUnit::~POccUnit() {xStream::free();free();}

  const POccUnit& POccUnit::operator=(const POccUnit& b) {  // operator= PUBLIC
    if(this!=&b) {copy(b);}
    return *this;
  }

  //   bool POccUnit::operator<(const POccUnit& other) const {
  //   if(v_occupants.size()!=other.v_occupants.size()){
  //   if(equivalent!=other.equivalent){
  //   return v_occupants.size()>other.v_occupants.size(); //sort in ascending order
  //   }
  //   //return equivalent<other.equivalent;
  //   }
  //   if(equivalent!=other.equivalent){return equivalent<other.equivalent;}
  //   return site<other.site;
  //   }

  void POccUnit::clear() {POccUnit a;copy(a);}
  void POccUnit::free() {
    m_initialized=false;
    m_aflags.clear();
    site=AUROSTD_MAX_UINT;
    partial_occupation_flag=false;
    partial_occupation_value=AUROSTD_MAX_DOUBLE;
    v_occupants.clear();
    v_types.clear();
    m_pocc_groups.clear();
    is_inequivalent=false;
    equivalent=AUROSTD_MAX_UINT;
  }

  void POccUnit::copy(const POccUnit& b) { // copy PRIVATE
    xStream::copy(b);
    m_initialized=b.m_initialized;
    m_aflags=b.m_aflags;
    site=b.site;
    partial_occupation_flag=b.partial_occupation_flag;
    partial_occupation_value=b.partial_occupation_value;
    v_occupants.clear();for(uint i=0;i<b.v_occupants.size();i++){v_occupants.push_back(b.v_occupants[i]);}
    v_types.clear();for(uint i=0;i<b.v_types.size();i++){v_types.push_back(b.v_types[i]);}
    m_pocc_groups.clear();for(uint i=0;i<b.m_pocc_groups.size();i++){m_pocc_groups.push_back(b.m_pocc_groups[i]);}
    is_inequivalent=b.is_inequivalent;
    equivalent=b.equivalent;
  }

  bool POccUnit::initialize(ostream& oss) {
    xStream::initialize(oss);
    return initialize();
  }

  bool POccUnit::initialize(ofstream& FileMESSAGE,ostream& oss) {
    xStream::initialize(FileMESSAGE,oss);
    return initialize();
  }

  bool POccUnit::initialize() {
    free();
    m_initialized=false;  //no point
    return m_initialized;
  }

  bool POccUnit::initialize(const _aflags& aflags,ostream& oss) {
    xStream::initialize(oss);
    return initialize(aflags);
  }

  bool POccUnit::initialize(const _aflags& aflags,ofstream& FileMESSAGE,ostream& oss) {
    xStream::initialize(FileMESSAGE,oss);
    return initialize(aflags);
  }

  bool POccUnit::initialize(const _aflags& aflags) {
    free();
    setAFlags(aflags);
    m_initialized=false;  //no point
    return m_initialized;
  }

  void POccUnit::setAFlags(const _aflags& aflags) {m_aflags=aflags;}

} // namespace pocc

namespace pocc {
  //--------------------------------------------------------------------------------
  // class POccCalculator
  //--------------------------------------------------------------------------------
  //--------------------------------------------------------------------------------
  // constructor
  //--------------------------------------------------------------------------------
  POccCalculator::POccCalculator(ostream& oss) : POccCalculatorTemplate(),xStream(oss),m_initialized(false) {initialize();}
  POccCalculator::POccCalculator(const _aflags& aflags,ostream& oss) : POccCalculatorTemplate(),xStream(oss),m_initialized(false) {initialize(aflags);}
  POccCalculator::POccCalculator(const _aflags& aflags,const _kflags& kflags,ostream& oss) : POccCalculatorTemplate(),xStream(oss),m_initialized(false) {initialize(aflags,kflags);}
  POccCalculator::POccCalculator(const _aflags& aflags,const _vflags& vflags,ostream& oss) : POccCalculatorTemplate(),xStream(oss),m_initialized(false) {initialize(aflags,vflags);}
  POccCalculator::POccCalculator(const _aflags& aflags,const _kflags& kflags,const _vflags& vflags,ostream& oss) : POccCalculatorTemplate(),xStream(oss),m_initialized(false) {initialize(aflags,kflags,vflags);}
  POccCalculator::POccCalculator(const xstructure& xstr_pocc,ostream& oss) : POccCalculatorTemplate(),xStream(oss),m_initialized(false) {initialize(xstr_pocc);}
  POccCalculator::POccCalculator(const xstructure& xstr_pocc,const _aflags& aflags,ostream& oss) : POccCalculatorTemplate(),xStream(oss),m_initialized(false) {initialize(xstr_pocc,aflags);}
  POccCalculator::POccCalculator(const xstructure& xstr_pocc,const _kflags& kflags,ostream& oss) : POccCalculatorTemplate(),xStream(oss),m_initialized(false) {initialize(xstr_pocc,kflags);}
  POccCalculator::POccCalculator(const xstructure& xstr_pocc,const _vflags& vflags,ostream& oss) : POccCalculatorTemplate(),xStream(oss),m_initialized(false) {initialize(xstr_pocc,vflags);}
  POccCalculator::POccCalculator(const xstructure& xstr_pocc,const _kflags& kflags,const _vflags& vflags,ostream& oss) : POccCalculatorTemplate(),xStream(oss),m_initialized(false) {initialize(xstr_pocc,kflags,vflags);}
  POccCalculator::POccCalculator(const xstructure& xstr_pocc,const _aflags& aflags,const _kflags& kflags,ostream& oss) : POccCalculatorTemplate(),xStream(oss),m_initialized(false) {initialize(xstr_pocc,aflags,kflags);}
  POccCalculator::POccCalculator(const xstructure& xstr_pocc,const _aflags& aflags,const _vflags& vflags,ostream& oss) : POccCalculatorTemplate(),xStream(oss),m_initialized(false) {initialize(xstr_pocc,aflags,vflags);}
  POccCalculator::POccCalculator(const xstructure& xstr_pocc,const _aflags& aflags,const _kflags& kflags,const _vflags& vflags,ostream& oss) : POccCalculatorTemplate(),xStream(oss),m_initialized(false) {initialize(xstr_pocc,aflags,kflags,vflags);}
  POccCalculator::POccCalculator(ofstream& FileMESSAGE,ostream& oss) : POccCalculatorTemplate(),xStream(FileMESSAGE,oss),m_initialized(false) {initialize();}
  POccCalculator::POccCalculator(const _aflags& aflags,ofstream& FileMESSAGE,ostream& oss) : POccCalculatorTemplate(),xStream(FileMESSAGE,oss),m_initialized(false) {initialize(aflags);}
  POccCalculator::POccCalculator(const _aflags& aflags,const _kflags& kflags,ofstream& FileMESSAGE,ostream& oss) : POccCalculatorTemplate(),xStream(FileMESSAGE,oss),m_initialized(false) {initialize(aflags,kflags);}
  POccCalculator::POccCalculator(const _aflags& aflags,const _vflags& vflags,ofstream& FileMESSAGE,ostream& oss) : POccCalculatorTemplate(),xStream(FileMESSAGE,oss),m_initialized(false) {initialize(aflags,vflags);}
  POccCalculator::POccCalculator(const _aflags& aflags,const _kflags& kflags,const _vflags& vflags,ofstream& FileMESSAGE,ostream& oss) : POccCalculatorTemplate(),xStream(FileMESSAGE,oss),m_initialized(false) {initialize(aflags,kflags,vflags);}
  POccCalculator::POccCalculator(const xstructure& xstr_pocc,ofstream& FileMESSAGE,ostream& oss) : POccCalculatorTemplate(),xStream(FileMESSAGE,oss),m_initialized(false) {initialize(xstr_pocc);}
  POccCalculator::POccCalculator(const xstructure& xstr_pocc,const _aflags& aflags,ofstream& FileMESSAGE,ostream& oss) : POccCalculatorTemplate(),xStream(FileMESSAGE,oss),m_initialized(false) {initialize(xstr_pocc,aflags);}
  POccCalculator::POccCalculator(const xstructure& xstr_pocc,const _kflags& kflags,ofstream& FileMESSAGE,ostream& oss) : POccCalculatorTemplate(),xStream(FileMESSAGE,oss),m_initialized(false) {initialize(xstr_pocc,kflags);}
  POccCalculator::POccCalculator(const xstructure& xstr_pocc,const _vflags& vflags,ofstream& FileMESSAGE,ostream& oss) : POccCalculatorTemplate(),xStream(FileMESSAGE,oss),m_initialized(false) {initialize(xstr_pocc,vflags);}
  POccCalculator::POccCalculator(const xstructure& xstr_pocc,const _kflags& kflags,const _vflags& vflags,ofstream& FileMESSAGE,ostream& oss) : POccCalculatorTemplate(),xStream(FileMESSAGE,oss),m_initialized(false) {initialize(xstr_pocc,kflags,vflags);}
  POccCalculator::POccCalculator(const xstructure& xstr_pocc,const _aflags& aflags,const _kflags& kflags,ofstream& FileMESSAGE,ostream& oss) : POccCalculatorTemplate(),xStream(FileMESSAGE,oss),m_initialized(false) {initialize(xstr_pocc,aflags,kflags);}
  POccCalculator::POccCalculator(const xstructure& xstr_pocc,const _aflags& aflags,const _vflags& vflags,ofstream& FileMESSAGE,ostream& oss) : POccCalculatorTemplate(),xStream(FileMESSAGE,oss),m_initialized(false) {initialize(xstr_pocc,aflags,vflags);}
  POccCalculator::POccCalculator(const xstructure& xstr_pocc,const _aflags& aflags,const _kflags& kflags,const _vflags& vflags,ofstream& FileMESSAGE,ostream& oss) : POccCalculatorTemplate(),xStream(FileMESSAGE,oss),m_initialized(false) {initialize(xstr_pocc,aflags,kflags,vflags);}
  POccCalculator::POccCalculator(const aurostd::xoption& pocc_flags,ostream& oss) : POccCalculatorTemplate(),xStream(oss),m_initialized(false) {initialize(pocc_flags);}
  POccCalculator::POccCalculator(const aurostd::xoption& pocc_flags,const _aflags& aflags,ostream& oss) : POccCalculatorTemplate(),xStream(oss),m_initialized(false) {initialize(pocc_flags,aflags);}
  POccCalculator::POccCalculator(const aurostd::xoption& pocc_flags,const _aflags& aflags,const _kflags& kflags,ostream& oss) : POccCalculatorTemplate(),xStream(oss),m_initialized(false) {initialize(pocc_flags,aflags,kflags);}
  POccCalculator::POccCalculator(const aurostd::xoption& pocc_flags,const _aflags& aflags,const _vflags& vflags,ostream& oss) : POccCalculatorTemplate(),xStream(oss),m_initialized(false) {initialize(pocc_flags,aflags,vflags);}
  POccCalculator::POccCalculator(const aurostd::xoption& pocc_flags,const _aflags& aflags,const _kflags& kflags,const _vflags& vflags,ostream& oss) : POccCalculatorTemplate(),xStream(oss),m_initialized(false) {initialize(pocc_flags,aflags,kflags,vflags);}
  POccCalculator::POccCalculator(const xstructure& xstr_pocc,const aurostd::xoption& pocc_flags,ostream& oss) : POccCalculatorTemplate(),xStream(oss),m_initialized(false) {initialize(xstr_pocc,pocc_flags);}
  POccCalculator::POccCalculator(const xstructure& xstr_pocc,const aurostd::xoption& pocc_flags,const _aflags& aflags,ostream& oss) : POccCalculatorTemplate(),xStream(oss),m_initialized(false) {initialize(xstr_pocc,pocc_flags,aflags);}
  POccCalculator::POccCalculator(const xstructure& xstr_pocc,const aurostd::xoption& pocc_flags,const _kflags& kflags,ostream& oss) : POccCalculatorTemplate(),xStream(oss),m_initialized(false) {initialize(xstr_pocc,pocc_flags,kflags);}
  POccCalculator::POccCalculator(const xstructure& xstr_pocc,const aurostd::xoption& pocc_flags,const _vflags& vflags,ostream& oss) : POccCalculatorTemplate(),xStream(oss),m_initialized(false) {initialize(xstr_pocc,pocc_flags,vflags);}
  POccCalculator::POccCalculator(const xstructure& xstr_pocc,const aurostd::xoption& pocc_flags,const _kflags& kflags,const _vflags& vflags,ostream& oss) : POccCalculatorTemplate(),xStream(oss),m_initialized(false) {initialize(xstr_pocc,pocc_flags,kflags,vflags);}
  POccCalculator::POccCalculator(const xstructure& xstr_pocc,const aurostd::xoption& pocc_flags,const _aflags& aflags,const _kflags& kflags,ostream& oss) : POccCalculatorTemplate(),xStream(oss),m_initialized(false) {initialize(xstr_pocc,pocc_flags,aflags,kflags);}
  POccCalculator::POccCalculator(const xstructure& xstr_pocc,const aurostd::xoption& pocc_flags,const _aflags& aflags,const _vflags& vflags,ostream& oss) : POccCalculatorTemplate(),xStream(oss),m_initialized(false) {initialize(xstr_pocc,pocc_flags,aflags,vflags);}
  POccCalculator::POccCalculator(const xstructure& xstr_pocc,const aurostd::xoption& pocc_flags,const _aflags& aflags,const _kflags& kflags,const _vflags& vflags,ostream& oss) : POccCalculatorTemplate(),xStream(oss),m_initialized(false) {initialize(xstr_pocc,pocc_flags,aflags,kflags,vflags);}
  POccCalculator::POccCalculator(const aurostd::xoption& pocc_flags,ofstream& FileMESSAGE,ostream& oss) : POccCalculatorTemplate(),xStream(FileMESSAGE,oss),m_initialized(false) {initialize(pocc_flags);}
  POccCalculator::POccCalculator(const aurostd::xoption& pocc_flags,const _aflags& aflags,ofstream& FileMESSAGE,ostream& oss) : POccCalculatorTemplate(),xStream(FileMESSAGE,oss),m_initialized(false) {initialize(pocc_flags,aflags);}
  POccCalculator::POccCalculator(const aurostd::xoption& pocc_flags,const _aflags& aflags,const _kflags& kflags,ofstream& FileMESSAGE,ostream& oss) : POccCalculatorTemplate(),xStream(FileMESSAGE,oss),m_initialized(false) {initialize(pocc_flags,aflags,kflags);}
  POccCalculator::POccCalculator(const aurostd::xoption& pocc_flags,const _aflags& aflags,const _vflags& vflags,ofstream& FileMESSAGE,ostream& oss) : POccCalculatorTemplate(),xStream(FileMESSAGE,oss),m_initialized(false) {initialize(pocc_flags,aflags,vflags);}
  POccCalculator::POccCalculator(const aurostd::xoption& pocc_flags,const _aflags& aflags,const _kflags& kflags,const _vflags& vflags,ofstream& FileMESSAGE,ostream& oss) : POccCalculatorTemplate(),xStream(FileMESSAGE,oss),m_initialized(false) {initialize(pocc_flags,aflags,kflags,vflags);}
  POccCalculator::POccCalculator(const xstructure& xstr_pocc,const aurostd::xoption& pocc_flags,ofstream& FileMESSAGE,ostream& oss) : POccCalculatorTemplate(),xStream(FileMESSAGE,oss),m_initialized(false) {initialize(xstr_pocc,pocc_flags);}
  POccCalculator::POccCalculator(const xstructure& xstr_pocc,const aurostd::xoption& pocc_flags,const _aflags& aflags,ofstream& FileMESSAGE,ostream& oss) : POccCalculatorTemplate(),xStream(FileMESSAGE,oss),m_initialized(false) {initialize(xstr_pocc,pocc_flags,aflags);}
  POccCalculator::POccCalculator(const xstructure& xstr_pocc,const aurostd::xoption& pocc_flags,const _kflags& kflags,ofstream& FileMESSAGE,ostream& oss) : POccCalculatorTemplate(),xStream(FileMESSAGE,oss),m_initialized(false) {initialize(xstr_pocc,pocc_flags,kflags);}
  POccCalculator::POccCalculator(const xstructure& xstr_pocc,const aurostd::xoption& pocc_flags,const _vflags& vflags,ofstream& FileMESSAGE,ostream& oss) : POccCalculatorTemplate(),xStream(FileMESSAGE,oss),m_initialized(false) {initialize(xstr_pocc,pocc_flags,vflags);}
  POccCalculator::POccCalculator(const xstructure& xstr_pocc,const aurostd::xoption& pocc_flags,const _kflags& kflags,const _vflags& vflags,ofstream& FileMESSAGE,ostream& oss) : POccCalculatorTemplate(),xStream(FileMESSAGE,oss),m_initialized(false) {initialize(xstr_pocc,pocc_flags,kflags,vflags);}
  POccCalculator::POccCalculator(const xstructure& xstr_pocc,const aurostd::xoption& pocc_flags,const _aflags& aflags,const _kflags& kflags,ofstream& FileMESSAGE,ostream& oss) : POccCalculatorTemplate(),xStream(FileMESSAGE,oss),m_initialized(false) {initialize(xstr_pocc,pocc_flags,aflags,kflags);}
  POccCalculator::POccCalculator(const xstructure& xstr_pocc,const aurostd::xoption& pocc_flags,const _aflags& aflags,const _vflags& vflags,ofstream& FileMESSAGE,ostream& oss) : POccCalculatorTemplate(),xStream(FileMESSAGE,oss),m_initialized(false) {initialize(xstr_pocc,pocc_flags,aflags,vflags);}
  POccCalculator::POccCalculator(const xstructure& xstr_pocc,const aurostd::xoption& pocc_flags,const _aflags& aflags,const _kflags& kflags,const _vflags& vflags,ofstream& FileMESSAGE,ostream& oss) : POccCalculatorTemplate(),xStream(FileMESSAGE,oss),m_initialized(false) {initialize(xstr_pocc,pocc_flags,aflags,kflags,vflags);}
  POccCalculator::POccCalculator(const POccCalculator& b) : xStream(*b.getOFStream(),*b.getOSS()) {copy(b);} // copy PUBLIC

  POccCalculator::~POccCalculator() {xStream::free();free();}

  const POccCalculator& POccCalculator::operator=(const POccCalculator& b) {  // operator= PUBLIC
    if(this!=&b) {copy(b);}
    return *this;
  }

  void POccCalculator::clear() {POccCalculator a;copy(a);}
  void POccCalculator::free() {
    POccCalculatorTemplate::free();
    m_initialized=false;
    m_p_flags.clear();
    m_aflags.clear();
    m_kflags.clear();
    m_vflags.clear();
    //p_str.clear();
    energy_analyzer.clear();
    resetHNFMatrices();
    resetSiteConfigurations();
    hnf_count=0;
    types_config_permutations_count=0;
    total_permutations_count=0;
    //for(std::list<POccSuperCellSet>::iterator it=l_supercell_sets.begin();it!=l_supercell_sets.end();++it){(*it).clear();}
    l_supercell_sets.clear();
    m_ARUN_directories.clear();
    m_Hmix=AUROSTD_MAX_DOUBLE;
    m_efa=AUROSTD_MAX_DOUBLE;
    m_zero_padding_temperature=0;
    m_temperatures_int=false;
    m_energy_dft_ground=AUROSTD_MAX_DOUBLE;
    m_ARUN_directory_ground=AUROSTD_MAX_UINT;
    m_xdoscar.clear();
    m_Egap_DOS.clear();
    m_Egap.clear();
    m_Egap_DOS_net=AUROSTD_MAX_DOUBLE;
    m_Egap_net=AUROSTD_MAX_DOUBLE;
    enumerator_mode.clear();

    m_energy_uff_tolerance=DEFAULT_UFF_ENERGY_TOLERANCE;
  }

  void POccCalculator::copy(const POccCalculator& b) { // copy PRIVATE
    POccCalculatorTemplate::copy(b);
    xStream::copy(b);
    m_initialized=b.m_initialized;
    m_p_flags=b.m_p_flags;
    m_aflags=b.m_aflags;
    m_kflags=b.m_kflags;
    m_vflags=b.m_vflags;
    //p_str=b.p_str;
    energy_analyzer=b.energy_analyzer;
    hnf_mat=b.hnf_mat;
    a_start=b.a_start;b_start=b.b_start;c_start=b.c_start;
    d_start=b.d_start;e_start=b.e_start;f_start=b.f_start;
    v_unique_superlattices=b.v_unique_superlattices;
    v_types_config=b.v_types_config;
    config_iterator=b.config_iterator;
    v_config_order=b.v_config_order;
    m_energy_uff_tolerance=b.m_energy_uff_tolerance;
    hnf_count=b.hnf_count;
    types_config_permutations_count=b.types_config_permutations_count;
    total_permutations_count=b.total_permutations_count;
    //for(std::list<POccSuperCellSet>::iterator it=l_supercell_sets.begin();it!=l_supercell_sets.end();++it){(*it).clear();}
    l_supercell_sets.clear();for(std::list<POccSuperCellSet>::const_iterator it=b.l_supercell_sets.begin();it!=b.l_supercell_sets.end();++it){l_supercell_sets.push_back(*it);}
    m_Hmix=b.m_Hmix;
    m_efa=b.m_efa;
    m_zero_padding_temperature=b.m_zero_padding_temperature;
    m_temperatures_int=b.m_temperatures_int;
    m_energy_dft_ground=b.m_energy_dft_ground;
    m_ARUN_directory_ground=b.m_ARUN_directory_ground;
    m_ARUN_directories.clear();for(uint i=0;i<b.m_ARUN_directories.size();i++){m_ARUN_directories.push_back(b.m_ARUN_directories[i]);}
    m_xdoscar=b.m_xdoscar;
    m_Egap_DOS.clear();for(uint ispin=0;ispin<b.m_Egap_DOS.size();ispin++){m_Egap_DOS.push_back(b.m_Egap_DOS[ispin]);}
    m_Egap.clear();for(uint ispin=0;ispin<b.m_Egap.size();ispin++){m_Egap.push_back(b.m_Egap[ispin]);}
    m_Egap_DOS_net=b.m_Egap_DOS_net;
    m_Egap_net=b.m_Egap_net;
    enumerator_mode=b.enumerator_mode;
  }

  bool POccCalculator::initialize(ostream& oss) {
    xStream::initialize(oss);
    return initialize();
  }
  bool POccCalculator::initialize(const _aflags& aflags,ostream& oss) {
    xStream::initialize(oss);
    return initialize(aflags);
  }
  bool POccCalculator::initialize(const _aflags& aflags,const _kflags& kflags,ostream& oss) {
    xStream::initialize(oss);
    return initialize(aflags,kflags);
  }
  bool POccCalculator::initialize(const _aflags& aflags,const _vflags& vflags,ostream& oss) {
    xStream::initialize(oss);
    return initialize(aflags,vflags);
  }
  bool POccCalculator::initialize(const _aflags& aflags,const _kflags& kflags,const _vflags& vflags,ostream& oss) {
    xStream::initialize(oss);
    return initialize(aflags,kflags,vflags);
  }
  bool POccCalculator::initialize(const xstructure& xstr_pocc,ostream& oss) {
    xStream::initialize(oss);
    return initialize(xstr_pocc);
  }
  bool POccCalculator::initialize(const xstructure& xstr_pocc,const _aflags& aflags,ostream& oss) {
    xStream::initialize(oss);
    return initialize(xstr_pocc,aflags);
  }
  bool POccCalculator::initialize(const xstructure& xstr_pocc,const _kflags& kflags,ostream& oss) {
    xStream::initialize(oss);
    return initialize(xstr_pocc,kflags);
  }
  bool POccCalculator::initialize(const xstructure& xstr_pocc,const _vflags& vflags,ostream& oss) {
    xStream::initialize(oss);
    return initialize(xstr_pocc,vflags);
  }
  bool POccCalculator::initialize(const xstructure& xstr_pocc,const _kflags& kflags,const _vflags& vflags,ostream& oss) {
    xStream::initialize(oss);
    return initialize(xstr_pocc,kflags,vflags);
  }
  bool POccCalculator::initialize(const xstructure& xstr_pocc,const _aflags& aflags,const _kflags& kflags,ostream& oss) {
    xStream::initialize(oss);
    return initialize(xstr_pocc,aflags,kflags);
  }
  bool POccCalculator::initialize(const xstructure& xstr_pocc,const _aflags& aflags,const _vflags& vflags,ostream& oss) {
    xStream::initialize(oss);
    return initialize(xstr_pocc,aflags,vflags);
  }
  bool POccCalculator::initialize(const xstructure& xstr_pocc,const _aflags& aflags,const _kflags& kflags,const _vflags& vflags,ostream& oss) {
    xStream::initialize(oss);
    return initialize(xstr_pocc,aflags,kflags,vflags);
  }
  bool POccCalculator::initialize(ofstream& FileMESSAGE,ostream& oss) {
    xStream::initialize(FileMESSAGE,oss);
    return initialize();
  }
  bool POccCalculator::initialize(const _aflags& aflags,ofstream& FileMESSAGE,ostream& oss) {
    xStream::initialize(FileMESSAGE,oss);
    return initialize(aflags);
  }
  bool POccCalculator::initialize(const _aflags& aflags,const _kflags& kflags,ofstream& FileMESSAGE,ostream& oss) {
    xStream::initialize(FileMESSAGE,oss);
    return initialize(aflags,kflags);
  }
  bool POccCalculator::initialize(const _aflags& aflags,const _vflags& vflags,ofstream& FileMESSAGE,ostream& oss) {
    xStream::initialize(FileMESSAGE,oss);
    return initialize(aflags,vflags);
  }
  bool POccCalculator::initialize(const _aflags& aflags,const _kflags& kflags,const _vflags& vflags,ofstream& FileMESSAGE,ostream& oss) {
    xStream::initialize(FileMESSAGE,oss);
    return initialize(aflags,kflags,vflags);
  }
  bool POccCalculator::initialize(const xstructure& xstr_pocc,ofstream& FileMESSAGE,ostream& oss) {
    xStream::initialize(FileMESSAGE,oss);
    return initialize(xstr_pocc);
  }
  bool POccCalculator::initialize(const xstructure& xstr_pocc,const _aflags& aflags,ofstream& FileMESSAGE,ostream& oss) {
    xStream::initialize(FileMESSAGE,oss);
    return initialize(xstr_pocc,aflags);
  }
  bool POccCalculator::initialize(const xstructure& xstr_pocc,const _kflags& kflags,ofstream& FileMESSAGE,ostream& oss) {
    xStream::initialize(FileMESSAGE,oss);
    return initialize(xstr_pocc,kflags);
  }
  bool POccCalculator::initialize(const xstructure& xstr_pocc,const _vflags& vflags,ofstream& FileMESSAGE,ostream& oss) {
    xStream::initialize(FileMESSAGE,oss);
    return initialize(xstr_pocc,vflags);
  }
  bool POccCalculator::initialize(const xstructure& xstr_pocc,const _kflags& kflags,const _vflags& vflags,ofstream& FileMESSAGE,ostream& oss) {
    xStream::initialize(FileMESSAGE,oss);
    return initialize(xstr_pocc,kflags,vflags);
  }
  bool POccCalculator::initialize(const xstructure& xstr_pocc,const _aflags& aflags,const _kflags& kflags,ofstream& FileMESSAGE,ostream& oss) {
    xStream::initialize(FileMESSAGE,oss);
    return initialize(xstr_pocc,aflags,kflags);
  }
  bool POccCalculator::initialize(const xstructure& xstr_pocc,const _aflags& aflags,const _vflags& vflags,ofstream& FileMESSAGE,ostream& oss) {
    xStream::initialize(FileMESSAGE,oss);
    return initialize(xstr_pocc,aflags,vflags);
  }
  bool POccCalculator::initialize(const xstructure& xstr_pocc,const _aflags& aflags,const _kflags& kflags,const _vflags& vflags,ofstream& FileMESSAGE,ostream& oss) {
    xStream::initialize(FileMESSAGE,oss);
    return initialize(xstr_pocc,aflags,kflags,vflags);
  }
  bool POccCalculator::initialize() {
    free();
    try{
      m_energy_uff_tolerance=DEFAULT_UFF_ENERGY_TOLERANCE;
      m_initialized=false;  //no point
    }
    catch(aurostd::xerror& err){pflow::logger(err.whereFileName(), err.whereFunction(), err.what(), m_aflags, *p_FileMESSAGE, *p_oss, _LOGGER_ERROR_);}
    return m_initialized;
  }
  bool POccCalculator::initialize(const _aflags& aflags) {
    free();
    try{
      m_energy_uff_tolerance=DEFAULT_UFF_ENERGY_TOLERANCE;
      setAFlags(aflags);
      aurostd::xoption loader;loader.flag("LOAD::KFLAGS",true);loader.flag("LOAD::VFLAGS",true);loader.flag("LOAD::PARTCAR",true);
      loadFromAFlags(loader);
      m_initialized=true;
    }
    catch(aurostd::xerror& err){pflow::logger(err.whereFileName(), err.whereFunction(), err.what(), m_aflags, *p_FileMESSAGE, *p_oss, _LOGGER_ERROR_);}
    return m_initialized;
  }
  bool POccCalculator::initialize(const _aflags& aflags,const _kflags& kflags) {
    free();
    try{
      m_energy_uff_tolerance=DEFAULT_UFF_ENERGY_TOLERANCE;
      setAFlags(aflags);
      setKFlags(kflags);
      aurostd::xoption loader;loader.flag("LOAD::KFLAGS",false);loader.flag("LOAD::VFLAGS",true);loader.flag("LOAD::PARTCAR",true);
      loadFromAFlags(loader);
      m_initialized=true;
    }
    catch(aurostd::xerror& err){pflow::logger(err.whereFileName(), err.whereFunction(), err.what(), m_aflags, *p_FileMESSAGE, *p_oss, _LOGGER_ERROR_);}
    return m_initialized;
  }
  bool POccCalculator::initialize(const _aflags& aflags,const _vflags& vflags) {
    free();
    try{
      m_energy_uff_tolerance=DEFAULT_UFF_ENERGY_TOLERANCE;
      setAFlags(aflags);
      setVFlags(vflags);
      aurostd::xoption loader;loader.flag("LOAD::KFLAGS",true);loader.flag("LOAD::VFLAGS",false);loader.flag("LOAD::PARTCAR",true);
      loadFromAFlags(loader);
      m_initialized=true;
    }
    catch(aurostd::xerror& err){pflow::logger(err.whereFileName(), err.whereFunction(), err.what(), m_aflags, *p_FileMESSAGE, *p_oss, _LOGGER_ERROR_);}
    return m_initialized;
  }
  bool POccCalculator::initialize(const _aflags& aflags,const _kflags& kflags,const _vflags& vflags) {
    free();
    try{
      m_energy_uff_tolerance=DEFAULT_UFF_ENERGY_TOLERANCE;
      setAFlags(aflags);
      setKFlags(kflags);
      setVFlags(vflags);
      aurostd::xoption loader;loader.flag("LOAD::KFLAGS",false);loader.flag("LOAD::VFLAGS",false);loader.flag("LOAD::PARTCAR",true);
      loadFromAFlags(loader);
      m_initialized=true;
    }
    catch(aurostd::xerror& err){pflow::logger(err.whereFileName(), err.whereFunction(), err.what(), m_aflags, *p_FileMESSAGE, *p_oss, _LOGGER_ERROR_);}
    return m_initialized;
  }
  bool POccCalculator::initialize(const xstructure& xstr_pocc) {
    free();
    try{
      m_energy_uff_tolerance=DEFAULT_UFF_ENERGY_TOLERANCE;
      setPOccStructure(xstr_pocc);
      m_initialized=true;
    }
    catch(aurostd::xerror& err){pflow::logger(err.whereFileName(), err.whereFunction(), err.what(), m_aflags, *p_FileMESSAGE, *p_oss, _LOGGER_ERROR_);}
    return m_initialized;
  }
  bool POccCalculator::initialize(const xstructure& xstr_pocc,const _aflags& aflags) {
    free();
    try{
      m_energy_uff_tolerance=DEFAULT_UFF_ENERGY_TOLERANCE;
      setAFlags(aflags);
      setPOccStructure(xstr_pocc);
      aurostd::xoption loader;loader.flag("LOAD::KFLAGS",true);loader.flag("LOAD::VFLAGS",true);loader.flag("LOAD::PARTCAR",false);
      loadFromAFlags(loader);
      m_initialized=true;
    }
    catch(aurostd::xerror& err){pflow::logger(err.whereFileName(), err.whereFunction(), err.what(), m_aflags, *p_FileMESSAGE, *p_oss, _LOGGER_ERROR_);}
    return m_initialized;
  }
  bool POccCalculator::initialize(const xstructure& xstr_pocc,const _kflags& kflags) {
    free();
    try{
      m_energy_uff_tolerance=DEFAULT_UFF_ENERGY_TOLERANCE;
      setKFlags(kflags);
      setPOccStructure(xstr_pocc);
      aurostd::xoption loader;loader.flag("LOAD::KFLAGS",false);loader.flag("LOAD::VFLAGS",true);loader.flag("LOAD::PARTCAR",false);
      loadFromAFlags(loader);
      m_initialized=true;
    }
    catch(aurostd::xerror& err){pflow::logger(err.whereFileName(), err.whereFunction(), err.what(), m_aflags, *p_FileMESSAGE, *p_oss, _LOGGER_ERROR_);}
    return m_initialized;
  }
  bool POccCalculator::initialize(const xstructure& xstr_pocc,const _vflags& vflags) {
    free();
    try{
      m_energy_uff_tolerance=DEFAULT_UFF_ENERGY_TOLERANCE;
      setVFlags(vflags);
      setPOccStructure(xstr_pocc);
      aurostd::xoption loader;loader.flag("LOAD::KFLAGS",true);loader.flag("LOAD::VFLAGS",false);loader.flag("LOAD::PARTCAR",false);
      loadFromAFlags(loader);
      m_initialized=true;
    }
    catch(aurostd::xerror& err){pflow::logger(err.whereFileName(), err.whereFunction(), err.what(), m_aflags, *p_FileMESSAGE, *p_oss, _LOGGER_ERROR_);}
    return m_initialized;
  }
  bool POccCalculator::initialize(const xstructure& xstr_pocc,const _kflags& kflags,const _vflags& vflags) {
    free();
    try{
      m_energy_uff_tolerance=DEFAULT_UFF_ENERGY_TOLERANCE;
      setKFlags(kflags);
      setVFlags(vflags);
      setPOccStructure(xstr_pocc);
      m_initialized=true;
    }
    catch(aurostd::xerror& err){pflow::logger(err.whereFileName(), err.whereFunction(), err.what(), m_aflags, *p_FileMESSAGE, *p_oss, _LOGGER_ERROR_);}
    return m_initialized;
  }
  bool POccCalculator::initialize(const xstructure& xstr_pocc,const _aflags& aflags,const _kflags& kflags) {
    free();
    try{
      m_energy_uff_tolerance=DEFAULT_UFF_ENERGY_TOLERANCE;
      setAFlags(aflags);
      setKFlags(kflags);
      setPOccStructure(xstr_pocc);
      aurostd::xoption loader;loader.flag("LOAD::KFLAGS",false);loader.flag("LOAD::VFLAGS",true);loader.flag("LOAD::PARTCAR",false);
      loadFromAFlags(loader);
      m_initialized=true;
    }
    catch(aurostd::xerror& err){pflow::logger(err.whereFileName(), err.whereFunction(), err.what(), m_aflags, *p_FileMESSAGE, *p_oss, _LOGGER_ERROR_);}
    return m_initialized;
  }
  bool POccCalculator::initialize(const xstructure& xstr_pocc,const _aflags& aflags,const _vflags& vflags) {
    free();
    try{
      m_energy_uff_tolerance=DEFAULT_UFF_ENERGY_TOLERANCE;
      setAFlags(aflags);
      setVFlags(vflags);
      setPOccStructure(xstr_pocc);
      aurostd::xoption loader;loader.flag("LOAD::KFLAGS",true);loader.flag("LOAD::VFLAGS",false);loader.flag("LOAD::PARTCAR",false);
      loadFromAFlags(loader);
      m_initialized=true;
    }
    catch(aurostd::xerror& err){pflow::logger(err.whereFileName(), err.whereFunction(), err.what(), m_aflags, *p_FileMESSAGE, *p_oss, _LOGGER_ERROR_);}
    return m_initialized;
  }
  bool POccCalculator::initialize(const xstructure& xstr_pocc,const _aflags& aflags,const _kflags& kflags,const _vflags& vflags) {
    free();
    try{
      m_energy_uff_tolerance=DEFAULT_UFF_ENERGY_TOLERANCE;
      setAFlags(aflags);
      setKFlags(kflags);
      setVFlags(vflags);
      setPOccStructure(xstr_pocc);
      aurostd::xoption loader;loader.flag("LOAD::KFLAGS",false);loader.flag("LOAD::VFLAGS",false);loader.flag("LOAD::PARTCAR",false);
      loadFromAFlags(loader);
      m_initialized=true;
    }
    catch(aurostd::xerror& err){pflow::logger(err.whereFileName(), err.whereFunction(), err.what(), m_aflags, *p_FileMESSAGE, *p_oss, _LOGGER_ERROR_);}
    return m_initialized;
  }

  bool POccCalculator::initialize(const aurostd::xoption& pocc_flags,ostream& oss) {
    xStream::initialize(oss);
    return initialize(pocc_flags);
  }
  bool POccCalculator::initialize(const aurostd::xoption& pocc_flags,const _aflags& aflags,ostream& oss) {
    xStream::initialize(oss);
    return initialize(pocc_flags,aflags);
  }
  bool POccCalculator::initialize(const aurostd::xoption& pocc_flags,const _aflags& aflags,const _kflags& kflags,ostream& oss) {
    xStream::initialize(oss);
    return initialize(pocc_flags,aflags,kflags);
  }
  bool POccCalculator::initialize(const aurostd::xoption& pocc_flags,const _aflags& aflags,const _vflags& vflags,ostream& oss) {
    xStream::initialize(oss);
    return initialize(pocc_flags,aflags,vflags);
  }
  bool POccCalculator::initialize(const aurostd::xoption& pocc_flags,const _aflags& aflags,const _kflags& kflags,const _vflags& vflags,ostream& oss) {
    xStream::initialize(oss);
    return initialize(pocc_flags,aflags,kflags,vflags);
  }
  bool POccCalculator::initialize(const xstructure& xstr_pocc,const aurostd::xoption& pocc_flags,ostream& oss) {
    xStream::initialize(oss);
    return initialize(xstr_pocc,pocc_flags);
  }
  bool POccCalculator::initialize(const xstructure& xstr_pocc,const aurostd::xoption& pocc_flags,const _aflags& aflags,ostream& oss) {
    xStream::initialize(oss);
    return initialize(xstr_pocc,pocc_flags,aflags);
  }
  bool POccCalculator::initialize(const xstructure& xstr_pocc,const aurostd::xoption& pocc_flags,const _kflags& kflags,ostream& oss) {
    xStream::initialize(oss);
    return initialize(xstr_pocc,pocc_flags,kflags);
  }
  bool POccCalculator::initialize(const xstructure& xstr_pocc,const aurostd::xoption& pocc_flags,const _vflags& vflags,ostream& oss) {
    xStream::initialize(oss);
    return initialize(xstr_pocc,pocc_flags,vflags);
  }
  bool POccCalculator::initialize(const xstructure& xstr_pocc,const aurostd::xoption& pocc_flags,const _kflags& kflags,const _vflags& vflags,ostream& oss) {
    xStream::initialize(oss);
    return initialize(xstr_pocc,pocc_flags,kflags,vflags);
  }
  bool POccCalculator::initialize(const xstructure& xstr_pocc,const aurostd::xoption& pocc_flags,const _aflags& aflags,const _kflags& kflags,ostream& oss) {
    xStream::initialize(oss);
    return initialize(xstr_pocc,pocc_flags,aflags,kflags);
  }
  bool POccCalculator::initialize(const xstructure& xstr_pocc,const aurostd::xoption& pocc_flags,const _aflags& aflags,const _vflags& vflags,ostream& oss) {
    xStream::initialize(oss);
    return initialize(xstr_pocc,pocc_flags,aflags,vflags);
  }
  bool POccCalculator::initialize(const xstructure& xstr_pocc,const aurostd::xoption& pocc_flags,const _aflags& aflags,const _kflags& kflags,const _vflags& vflags,ostream& oss) {
    xStream::initialize(oss);
    return initialize(xstr_pocc,pocc_flags,aflags,kflags,vflags);
  }
  bool POccCalculator::initialize(const aurostd::xoption& pocc_flags,ofstream& FileMESSAGE,ostream& oss) {
    xStream::initialize(FileMESSAGE,oss);
    return initialize(pocc_flags);
  }
  bool POccCalculator::initialize(const aurostd::xoption& pocc_flags,const _aflags& aflags,ofstream& FileMESSAGE,ostream& oss) {
    xStream::initialize(FileMESSAGE,oss);
    return initialize(pocc_flags,aflags);
  }
  bool POccCalculator::initialize(const aurostd::xoption& pocc_flags,const _aflags& aflags,const _kflags& kflags,ofstream& FileMESSAGE,ostream& oss) {
    xStream::initialize(FileMESSAGE,oss);
    return initialize(pocc_flags,aflags,kflags);
  }
  bool POccCalculator::initialize(const aurostd::xoption& pocc_flags,const _aflags& aflags,const _vflags& vflags,ofstream& FileMESSAGE,ostream& oss) {
    xStream::initialize(FileMESSAGE,oss);
    return initialize(pocc_flags,aflags,vflags);
  }
  bool POccCalculator::initialize(const aurostd::xoption& pocc_flags,const _aflags& aflags,const _kflags& kflags,const _vflags& vflags,ofstream& FileMESSAGE,ostream& oss) {
    xStream::initialize(FileMESSAGE,oss);
    return initialize(pocc_flags,aflags,kflags,vflags);
  }
  bool POccCalculator::initialize(const xstructure& xstr_pocc,const aurostd::xoption& pocc_flags,ofstream& FileMESSAGE,ostream& oss) {
    xStream::initialize(FileMESSAGE,oss);
    return initialize(xstr_pocc,pocc_flags);
  }
  bool POccCalculator::initialize(const xstructure& xstr_pocc,const aurostd::xoption& pocc_flags,const _aflags& aflags,ofstream& FileMESSAGE,ostream& oss) {
    xStream::initialize(FileMESSAGE,oss);
    return initialize(xstr_pocc,pocc_flags,aflags);
  }
  bool POccCalculator::initialize(const xstructure& xstr_pocc,const aurostd::xoption& pocc_flags,const _kflags& kflags,ofstream& FileMESSAGE,ostream& oss) {
    xStream::initialize(FileMESSAGE,oss);
    return initialize(xstr_pocc,pocc_flags,kflags);
  }
  bool POccCalculator::initialize(const xstructure& xstr_pocc,const aurostd::xoption& pocc_flags,const _vflags& vflags,ofstream& FileMESSAGE,ostream& oss) {
    xStream::initialize(FileMESSAGE,oss);
    return initialize(xstr_pocc,pocc_flags,vflags);
  }
  bool POccCalculator::initialize(const xstructure& xstr_pocc,const aurostd::xoption& pocc_flags,const _kflags& kflags,const _vflags& vflags,ofstream& FileMESSAGE,ostream& oss) {
    xStream::initialize(FileMESSAGE,oss);
    return initialize(xstr_pocc,pocc_flags,kflags,vflags);
  }
  bool POccCalculator::initialize(const xstructure& xstr_pocc,const aurostd::xoption& pocc_flags,const _aflags& aflags,const _kflags& kflags,ofstream& FileMESSAGE,ostream& oss) {
    xStream::initialize(FileMESSAGE,oss);
    return initialize(xstr_pocc,pocc_flags,aflags,kflags);
  }
  bool POccCalculator::initialize(const xstructure& xstr_pocc,const aurostd::xoption& pocc_flags,const _aflags& aflags,const _vflags& vflags,ofstream& FileMESSAGE,ostream& oss) {
    xStream::initialize(FileMESSAGE,oss);
    return initialize(xstr_pocc,pocc_flags,aflags,vflags);
  }
  bool POccCalculator::initialize(const xstructure& xstr_pocc,const aurostd::xoption& pocc_flags,const _aflags& aflags,const _kflags& kflags,const _vflags& vflags,ofstream& FileMESSAGE,ostream& oss) {
    xStream::initialize(FileMESSAGE,oss);
    return initialize(xstr_pocc,pocc_flags,aflags,kflags,vflags);
  }
  bool POccCalculator::initialize(const aurostd::xoption& pocc_flags) {
    free();
    try{
      m_energy_uff_tolerance=DEFAULT_UFF_ENERGY_TOLERANCE;
      setPOccFlags(pocc_flags);
      m_initialized=false;  //no point
    }
    catch(aurostd::xerror& err){pflow::logger(err.whereFileName(), err.whereFunction(), err.what(), m_aflags, *p_FileMESSAGE, *p_oss, _LOGGER_ERROR_);}
    return m_initialized;
  }
  bool POccCalculator::initialize(const aurostd::xoption& pocc_flags,const _aflags& aflags) {
    free();
    try{
      m_energy_uff_tolerance=DEFAULT_UFF_ENERGY_TOLERANCE;
      setAFlags(aflags);
      aurostd::xoption loader;loader.flag("LOAD::KFLAGS",true);loader.flag("LOAD::VFLAGS",true);loader.flag("LOAD::PARTCAR",true);
      loadFromAFlags(loader);
      setPOccFlags(pocc_flags);
      m_initialized=true;
    }
    catch(aurostd::xerror& err){pflow::logger(err.whereFileName(), err.whereFunction(), err.what(), m_aflags, *p_FileMESSAGE, *p_oss, _LOGGER_ERROR_);}
    return m_initialized;
  }
  bool POccCalculator::initialize(const aurostd::xoption& pocc_flags,const _aflags& aflags,const _kflags& kflags) {
    free();
    try{
      m_energy_uff_tolerance=DEFAULT_UFF_ENERGY_TOLERANCE;
      setAFlags(aflags);
      setKFlags(kflags);
      aurostd::xoption loader;loader.flag("LOAD::KFLAGS",false);loader.flag("LOAD::VFLAGS",true);loader.flag("LOAD::PARTCAR",true);
      loadFromAFlags(loader);
      setPOccFlags(pocc_flags);
      m_initialized=true;
    }
    catch(aurostd::xerror& err){pflow::logger(err.whereFileName(), err.whereFunction(), err.what(), m_aflags, *p_FileMESSAGE, *p_oss, _LOGGER_ERROR_);}
    return m_initialized;
  }
  bool POccCalculator::initialize(const aurostd::xoption& pocc_flags,const _aflags& aflags,const _vflags& vflags) {
    free();
    try{
      m_energy_uff_tolerance=DEFAULT_UFF_ENERGY_TOLERANCE;
      setAFlags(aflags);
      setVFlags(vflags);
      aurostd::xoption loader;loader.flag("LOAD::KFLAGS",true);loader.flag("LOAD::VFLAGS",false);loader.flag("LOAD::PARTCAR",true);
      loadFromAFlags(loader);
      setPOccFlags(pocc_flags);
      m_initialized=true;
    }
    catch(aurostd::xerror& err){pflow::logger(err.whereFileName(), err.whereFunction(), err.what(), m_aflags, *p_FileMESSAGE, *p_oss, _LOGGER_ERROR_);}
    return m_initialized;
  }
  bool POccCalculator::initialize(const aurostd::xoption& pocc_flags,const _aflags& aflags,const _kflags& kflags,const _vflags& vflags) {
    free();
    try{
      m_energy_uff_tolerance=DEFAULT_UFF_ENERGY_TOLERANCE;
      setAFlags(aflags);
      setKFlags(kflags);
      setVFlags(vflags);
      aurostd::xoption loader;loader.flag("LOAD::KFLAGS",false);loader.flag("LOAD::VFLAGS",false);loader.flag("LOAD::PARTCAR",true);
      loadFromAFlags(loader);
      setPOccFlags(pocc_flags);
      m_initialized=true;
    }
    catch(aurostd::xerror& err){pflow::logger(err.whereFileName(), err.whereFunction(), err.what(), m_aflags, *p_FileMESSAGE, *p_oss, _LOGGER_ERROR_);}
    return m_initialized;
  }
  bool POccCalculator::initialize(const xstructure& xstr_pocc,const aurostd::xoption& pocc_flags) {
    free();
    try{
      m_energy_uff_tolerance=DEFAULT_UFF_ENERGY_TOLERANCE;
      setPOccStructure(xstr_pocc);
      setPOccFlags(pocc_flags);
      m_initialized=true;
    }
    catch(aurostd::xerror& err){pflow::logger(err.whereFileName(), err.whereFunction(), err.what(), m_aflags, *p_FileMESSAGE, *p_oss, _LOGGER_ERROR_);}
    return m_initialized;
  }
  bool POccCalculator::initialize(const xstructure& xstr_pocc,const aurostd::xoption& pocc_flags,const _aflags& aflags) {
    free();
    try{
      m_energy_uff_tolerance=DEFAULT_UFF_ENERGY_TOLERANCE;
      setAFlags(aflags);
      setPOccStructure(xstr_pocc);
      aurostd::xoption loader;loader.flag("LOAD::KFLAGS",true);loader.flag("LOAD::VFLAGS",true);loader.flag("LOAD::PARTCAR",false);
      loadFromAFlags(loader);
      setPOccFlags(pocc_flags);
      m_initialized=true;
    }
    catch(aurostd::xerror& err){pflow::logger(err.whereFileName(), err.whereFunction(), err.what(), m_aflags, *p_FileMESSAGE, *p_oss, _LOGGER_ERROR_);}
    return m_initialized;
  }
  bool POccCalculator::initialize(const xstructure& xstr_pocc,const aurostd::xoption& pocc_flags,const _kflags& kflags) {
    free();
    try{
      m_energy_uff_tolerance=DEFAULT_UFF_ENERGY_TOLERANCE;
      setKFlags(kflags);
      setPOccStructure(xstr_pocc);
      setPOccFlags(pocc_flags);
      m_initialized=true;
    }
    catch(aurostd::xerror& err){pflow::logger(err.whereFileName(), err.whereFunction(), err.what(), m_aflags, *p_FileMESSAGE, *p_oss, _LOGGER_ERROR_);}
    return m_initialized;
  }
  bool POccCalculator::initialize(const xstructure& xstr_pocc,const aurostd::xoption& pocc_flags,const _vflags& vflags) {
    free();
    try{
      m_energy_uff_tolerance=DEFAULT_UFF_ENERGY_TOLERANCE;
      setVFlags(vflags);
      setPOccStructure(xstr_pocc);
      setPOccFlags(pocc_flags);
      m_initialized=true;
    }
    catch(aurostd::xerror& err){pflow::logger(err.whereFileName(), err.whereFunction(), err.what(), m_aflags, *p_FileMESSAGE, *p_oss, _LOGGER_ERROR_);}
    return m_initialized;
  }
  bool POccCalculator::initialize(const xstructure& xstr_pocc,const aurostd::xoption& pocc_flags,const _kflags& kflags,const _vflags& vflags) {
    free();
    try{
      m_energy_uff_tolerance=DEFAULT_UFF_ENERGY_TOLERANCE;
      setKFlags(kflags);
      setVFlags(vflags);
      setPOccStructure(xstr_pocc);
      setPOccFlags(pocc_flags);
      m_initialized=true;
    }
    catch(aurostd::xerror& err){pflow::logger(err.whereFileName(), err.whereFunction(), err.what(), m_aflags, *p_FileMESSAGE, *p_oss, _LOGGER_ERROR_);}
    return m_initialized;
  }
  bool POccCalculator::initialize(const xstructure& xstr_pocc,const aurostd::xoption& pocc_flags,const _aflags& aflags,const _kflags& kflags) {
    free();
    try{
      m_energy_uff_tolerance=DEFAULT_UFF_ENERGY_TOLERANCE;
      setAFlags(aflags);
      setKFlags(kflags);
      setPOccStructure(xstr_pocc);
      aurostd::xoption loader;loader.flag("LOAD::KFLAGS",false);loader.flag("LOAD::VFLAGS",true);loader.flag("LOAD::PARTCAR",false);
      loadFromAFlags(loader);
      setPOccFlags(pocc_flags);
      m_initialized=true;
    }
    catch(aurostd::xerror& err){pflow::logger(err.whereFileName(), err.whereFunction(), err.what(), m_aflags, *p_FileMESSAGE, *p_oss, _LOGGER_ERROR_);}
    return m_initialized;
  }
  bool POccCalculator::initialize(const xstructure& xstr_pocc,const aurostd::xoption& pocc_flags,const _aflags& aflags,const _vflags& vflags) {
    free();
    try{
      m_energy_uff_tolerance=DEFAULT_UFF_ENERGY_TOLERANCE;
      setAFlags(aflags);
      setVFlags(vflags);
      setPOccStructure(xstr_pocc);
      aurostd::xoption loader;loader.flag("LOAD::KFLAGS",true);loader.flag("LOAD::VFLAGS",false);loader.flag("LOAD::PARTCAR",false);
      loadFromAFlags(loader);
      setPOccFlags(pocc_flags);
      m_initialized=true;
    }
    catch(aurostd::xerror& err){pflow::logger(err.whereFileName(), err.whereFunction(), err.what(), m_aflags, *p_FileMESSAGE, *p_oss, _LOGGER_ERROR_);}
    return m_initialized;
  }
  bool POccCalculator::initialize(const xstructure& xstr_pocc,const aurostd::xoption& pocc_flags,const _aflags& aflags,const _kflags& kflags,const _vflags& vflags) {
    free();
    try{
      m_energy_uff_tolerance=DEFAULT_UFF_ENERGY_TOLERANCE;
      setAFlags(aflags);
      setKFlags(kflags);
      setVFlags(vflags);
      setPOccStructure(xstr_pocc);
      aurostd::xoption loader;loader.flag("LOAD::KFLAGS",false);loader.flag("LOAD::VFLAGS",false);loader.flag("LOAD::PARTCAR",false);
      loadFromAFlags(loader);
      setPOccFlags(pocc_flags);
      m_initialized=true;
    }
    catch(aurostd::xerror& err){pflow::logger(err.whereFileName(), err.whereFunction(), err.what(), m_aflags, *p_FileMESSAGE, *p_oss, _LOGGER_ERROR_);}
    return m_initialized;
  }

  void POccCalculator::setPOccFlags(const aurostd::xoption& pocc_flags) {m_p_flags=pocc_flags;}

  void POccCalculator::loadFromAFlags() { //grabs from m_aflags
    aurostd::xoption loader;
    loader.flag("LOAD::KFLAGS",true);
    loader.flag("LOAD::VFLAGS",true);
    loader.flag("LOAD::PARTCAR",true);
    return loadFromAFlags(loader);
  }
  void POccCalculator::loadFromAFlags(const aurostd::xoption& loader) { //grabs from m_aflags
    bool LDEBUG=(FALSE || XHOST.DEBUG);
    string soliloquy=XPID+"POccCalculator::loadFromAFlags():";
    string AflowIn_file="",AflowIn="";
    KBIN::getAflowInFromAFlags(m_aflags,AflowIn_file,AflowIn,*p_FileMESSAGE,*p_oss);
    if(LDEBUG){cerr << soliloquy << " loaded aflow.in" << endl;}
    if(loader.flag("LOAD::KFLAGS")){
      m_kflags=KBIN::VASP_Get_Kflags_from_AflowIN(AflowIn,*p_FileMESSAGE,m_aflags,*p_oss);  //set them here if we can, they will get overwritten with input kflags
      if(LDEBUG){
        cerr << soliloquy << " m_kflags.KBIN_SYMMETRY_PGROUP_WRITE(pre)=" << m_kflags.KBIN_SYMMETRY_PGROUP_WRITE << endl;
        cerr << soliloquy << " m_kflags.KBIN_SYMMETRY_PGROUPK_WRITE(pre)=" << m_kflags.KBIN_SYMMETRY_PGROUPK_WRITE << endl;
        cerr << soliloquy << " m_kflags.KBIN_SYMMETRY_FGROUP_WRITE(pre)=" << m_kflags.KBIN_SYMMETRY_FGROUP_WRITE << endl;
        cerr << soliloquy << " m_kflags.KBIN_SYMMETRY_PGROUP_XTAL_WRITE(pre)=" << m_kflags.KBIN_SYMMETRY_PGROUP_XTAL_WRITE << endl;
        cerr << soliloquy << " m_kflags.KBIN_SYMMETRY_PGROUPK_XTAL_WRITE(pre)=" << m_kflags.KBIN_SYMMETRY_PGROUPK_XTAL_WRITE << endl;
        cerr << soliloquy << " m_kflags.KBIN_SYMMETRY_PGROUPK_PATTERSON_WRITE(pre)=" << m_kflags.KBIN_SYMMETRY_PGROUPK_PATTERSON_WRITE << endl;
        cerr << soliloquy << " m_kflags.KBIN_SYMMETRY_IATOMS_WRITE(pre)=" << m_kflags.KBIN_SYMMETRY_IATOMS_WRITE << endl;
        cerr << soliloquy << " m_kflags.KBIN_SYMMETRY_AGROUP_WRITE(pre)=" << m_kflags.KBIN_SYMMETRY_AGROUP_WRITE << endl;
        cerr << soliloquy << " m_kflags.KBIN_SYMMETRY_SGROUP_WRITE(pre)=" << m_kflags.KBIN_SYMMETRY_SGROUP_WRITE << endl;
      }
      pflow::defaultKFlags4SymWrite(m_kflags,false);  //if loading from aflags, we don't want to write new files in that directory
      if(LDEBUG){
        cerr << soliloquy << " m_kflags.KBIN_SYMMETRY_PGROUP_WRITE(post)=" << m_kflags.KBIN_SYMMETRY_PGROUP_WRITE << endl;
        cerr << soliloquy << " m_kflags.KBIN_SYMMETRY_PGROUPK_WRITE(post)=" << m_kflags.KBIN_SYMMETRY_PGROUPK_WRITE << endl;
        cerr << soliloquy << " m_kflags.KBIN_SYMMETRY_FGROUP_WRITE(post)=" << m_kflags.KBIN_SYMMETRY_FGROUP_WRITE << endl;
        cerr << soliloquy << " m_kflags.KBIN_SYMMETRY_PGROUP_XTAL_WRITE(post)=" << m_kflags.KBIN_SYMMETRY_PGROUP_XTAL_WRITE << endl;
        cerr << soliloquy << " m_kflags.KBIN_SYMMETRY_PGROUPK_XTAL_WRITE(post)=" << m_kflags.KBIN_SYMMETRY_PGROUPK_XTAL_WRITE << endl;
        cerr << soliloquy << " m_kflags.KBIN_SYMMETRY_PGROUPK_PATTERSON_WRITE(post)=" << m_kflags.KBIN_SYMMETRY_PGROUPK_PATTERSON_WRITE << endl;
        cerr << soliloquy << " m_kflags.KBIN_SYMMETRY_IATOMS_WRITE(post)=" << m_kflags.KBIN_SYMMETRY_IATOMS_WRITE << endl;
        cerr << soliloquy << " m_kflags.KBIN_SYMMETRY_AGROUP_WRITE(post)=" << m_kflags.KBIN_SYMMETRY_AGROUP_WRITE << endl;
        cerr << soliloquy << " m_kflags.KBIN_SYMMETRY_SGROUP_WRITE(post)=" << m_kflags.KBIN_SYMMETRY_SGROUP_WRITE << endl;
      }
      if(LDEBUG){cerr << soliloquy << " loaded kflags" << endl;}
    }
    if(loader.flag("LOAD::VFLAGS")){
      m_vflags=KBIN::VASP_Get_Vflags_from_AflowIN(AflowIn,*p_FileMESSAGE,m_aflags,m_kflags,*p_oss); //set them here if we can, they will get overwritten with input vflags
      if(LDEBUG){cerr << soliloquy << " loaded vflags" << endl;}
    }
    if(loader.flag("LOAD::PARTCAR")){
      setPOccStructure(pocc::extractPARTCAR(AflowIn));
      if(LDEBUG){cerr << soliloquy << " loaded PARTCAR" << endl;}
    }
  }

  void POccCalculator::setPOccStructure(const xstructure& xstr_pocc) {
    string soliloquy=XPID+"POccCalculator::setPOccStructure():";
    POccCalculatorTemplate::setPOccStructure(xstr_pocc);
    initializePOccStructure();
  }

  void POccCalculator::writePARTCAR() const {
    string soliloquy=XPID+"POccCalculator::writePARTCAR():";
    stringstream message;

    if(!m_initialized){throw aurostd::xerror(_AFLOW_FILE_NAME_,soliloquy,"POccCalculator failed to initialized");}

    message << "Writing out PARTCAR";pflow::logger(_AFLOW_FILE_NAME_,soliloquy,message,m_aflags,*p_FileMESSAGE,*p_oss,_LOGGER_MESSAGE_);
    stringstream partcar_ss;
    partcar_ss << xstr_pocc;
    aurostd::stringstream2file(partcar_ss,m_aflags.Directory+"/PARTCAR");
  }


  void POccCalculator::setAFlags(const _aflags& aflags) {
    POccCalculatorTemplate::setAFlags(aflags);
  }
  void POccCalculator::setKFlags(const _kflags& kflags) {m_kflags.clear();m_kflags=kflags;}
  void POccCalculator::setVFlags(const _vflags& vflags) {m_vflags.clear();m_vflags=vflags;}

  bool sortPOccSites(const POccUnit& p1,const POccUnit& p2){
    if(p1.v_occupants.size()!=p2.v_occupants.size()){
      if(p1.equivalent!=p2.equivalent){
        return p1.v_occupants.size()>p2.v_occupants.size(); //sort in ascending order
      }
      //return equivalent<p2.equivalent;
    }
    if(p1.equivalent!=p2.equivalent){return p1.equivalent<p2.equivalent;}
    return p1.site<p2.site;
  }

  bool sortPOccGroups(const POccUnit& p1,const POccUnit& p2){return p1.partial_occupation_value<p2.partial_occupation_value;}

  //bool POccCalculator::updatePOccValues() {
  //  //This function is only used to update partial occupation value i.e., comp_each_type
  //  xstr_pocc.comp_each_type.clear();
  //  for(uint i=0;i<xstr_pocc.num_each_type.size();i++) {xstr_pocc.comp_each_type.push_back(0.0);}
  //
  //  for(uint i=0;i<xstr_pocc.atoms.size();i++) {
  //    xstr_pocc.atoms[i].partial_occupation_flag = !aurostd::isequal(xstr_pocc.atoms[i].partial_occupation_value,1.0,_AFLOW_POCC_ZERO_TOL_);
  //    xstr_pocc.atoms[i].partial_occupation_value = ( xstr_pocc.atoms[i].partial_occupation_flag ? xstr_pocc.atoms[i].partial_occupation_value : 1.0 );
  //    xstr_pocc.comp_each_type[xstr_pocc.atoms[i].type] += xstr_pocc.atoms[i].partial_occupation_value;
  //  }
  //
  //  //CO add check for if all sites are fully occupied
  //  return true;
  //}

  //void POccCalculator::RemoveAtom(xstructure& xstr,vector<uint>& v_atoms_to_remove){
  //  std::sort(v_atoms_to_remove.rbegin(),v_atoms_to_remove.rend()); //NOTE the r, reverse sort, that way when we remove, it doesn't affect other indices
  //  for(uint atom=0;atom<v_atoms_to_remove.size();atom++){xstr.RemoveAtom(v_atoms_to_remove[atom]);}
  //}

  //void POccCalculator::resetMaxSLRadius() {
  //  max_superlattice_radius=0.0;
  //}

  void POccCalculator::resetHNFMatrices() {
    hnf_mat.clear();
    //a_start=1;c_start=1;f_start=1;
    //b_start=0;d_start=0;e_start=0;
    a_start=A_START;c_start=C_START;f_start=F_START;
    b_start=B_START;d_start=D_START;e_start=E_START;
    v_unique_superlattices.clear();
  }

  bool POccCalculator::iterateHNFMatrix(){
<<<<<<< HEAD
    bool LDEBUG=(FALSE || _DEBUG_POCC_ || ENUMERATE_ALL_HNF || XHOST.DEBUG);
    string soliloquy = XPID + "POccCalculator::iterateHNFMatrix()";
=======
    bool LDEBUG=(FALSE || ENUMERATE_ALL_HNF || XHOST.DEBUG);
    string soliloquy=XPID+"POccCalculator::iterateHNFMatrix():";
>>>>>>> d5f31fe5

    xmatrix<double> _hnf_mat(3,3),duplicate_mat(3,3);
    xmatrix<double> superlattice(3,3), rotated_superlattice(3,3);
    bool duplicate_H;
    //int n_hnf=p_str.n_hnf;
    const xmatrix<double>& lattice=getLattice();
    const vector<_sym_op>& pgroup=getPGroup();

    bool eliminate_by_pgroup=true;

    //this allows us to reset completely everytime (SAFE but inefficient)
    //int a_start=1;int c_start=1;int f_start=1;
    //int b_start=0;int d_start=0;int e_start=0;

    // PHYSICAL REVIEW B 77, 224115 2008
    // Algorithm for generating derivative structures
    // Gus L. W. Hart and Rodney W. Forcade
    // IMPORTANT DISTINCTION FROM PAPER, our lattice is in row matrix, not columns
    // let's work in row space to avoid so many transpose operations
    // also, slight optimization for both speed and memory:
    // we leverage a scheme that remembers where it was last, and picks up here in the nested for-loop
    // it relies on saving a to a_start, b to b_start, etc. when it finds a unique hnf_mat
    // then we start the loops at these values only for the initial loop through
    // starting_config ensures that we reset the loops back to A_START, B_START, etc. after the initial loop
    // that way, we explore all possibilities efficiently without having to save the hnf's (only corresponding superlattices)
    // this iterative scheme helps save some memory, which we need elsewhere in the code
    // starting_config ensures we don't ALSO lose calculation iterations in recalculating hnf possibilities we already explored
    // REMEMBER when comparing with KY's hnf's, his are TRANSPOSED!
    bool starting_config;
    for(int a=a_start;a<=n_hnf;a++){
      starting_config=(a==a_start);
      for(int c=( starting_config ? c_start : C_START );c<=n_hnf/a;c++) //for(int c=( a==a_start ? c_start : C_START );c<=n_hnf/a;c++) //for(int c=c_start;c<=n_hnf/a;c++)
      {   //CO20200106 - patching for auto-indenting
        starting_config=(starting_config && (c==c_start));
        for(int f=( starting_config ? f_start : F_START );f<=n_hnf/a/c;f++) //for(int f=( (a==a_start && c==c_start) ? f_start : F_START );f<=n_hnf/a/c;f++) //for(int f=f_start;f<=n_hnf/a/c;f++)
        { //CO20200106 - patching for auto-indenting
          if(a*c*f==n_hnf){
            //found new viable diagonal set, now enumerate based on off-diagonals
            starting_config=(starting_config && (f==f_start));
            for(int b=( starting_config ? b_start : B_START );b<c;b++) //for(int b=( (a==a_start && c==c_start && f==f_start) ? b_start : B_START );b<c;b++) //for(int b=b_start;b<c;b++)
            { //CO20200106 - patching for auto-indenting
              starting_config=(starting_config && (b==b_start));
              for(int d=( starting_config ? d_start : D_START );d<f;d++) //for(int d=( (a==a_start && c==c_start && f==f_start && b==b_start) ? d_start : D_START );d<f;d++) //for(int d=d_start;d<f;d++)
              { //CO20200106 - patching for auto-indenting
                starting_config=(starting_config && (d==d_start));
                for(int e=( starting_config ? e_start : E_START );e<f;e++) //for(int e=( (a==a_start && c==c_start && f==f_start && b==b_start && d==d_start) ? e_start : E_START );e<f;e++) //for(int e=e_start;e<f;e++)
                { //CO20200106 - patching for auto-indenting
                  if(LDEBUG) {
                    cerr << " a=" << a << "(max=n_hnf=" << n_hnf << ")";
                    cerr << " c=" << c << "(max=n_hnf/a=" << n_hnf/a << ")";
                    cerr << " f=" << f << "(max=n_hnf/a/c=" << n_hnf/a/c << ")";
                    cerr << " b=" << b << "(max=c=" << c-1 << ")";
                    cerr << " d=" << d << "(max=f=" << f-1 << ")";
                    cerr << " e=" << e << "(max=f=" << f-1 << ")";
                    cerr << endl;
                  }

                  _hnf_mat(1,1)=a;_hnf_mat(1,2)=b;_hnf_mat(1,3)=d;
                  _hnf_mat(2,1)=0;_hnf_mat(2,2)=c;_hnf_mat(2,3)=e;
                  _hnf_mat(3,1)=0;_hnf_mat(3,2)=0;_hnf_mat(3,3)=f;

                  if(LDEBUG) {
                    cerr << "HNF MAT " << endl;
                    cerr << _hnf_mat << endl;
                  }

                  superlattice=_hnf_mat*lattice;

                  if(LDEBUG) {
                    cerr << "SUPERLATTICE " << endl;
                    cerr << superlattice << endl;
                  }

                  duplicate_H=false;
                  for(uint i=0;i<v_unique_superlattices.size() && !duplicate_H;i++){
                    if(LDEBUG) {
                      cerr << "SUPERLATTICES OLD " << endl;
                      cerr << v_unique_superlattices[i] << endl;
                    }
                    for(uint pg=0;pg<(eliminate_by_pgroup==true ? pgroup.size() : 1) && !duplicate_H;pg++){ //identity is ALWAYS the first pgroup by construction (see TRICK)
                      if(LDEBUG) {
                        cerr << "POINT GROUP " << endl;
                        cerr << pgroup[pg].Uc << endl;
                      }
                      //original matrix in column space: Bi = R * Bj * H, Gus derives H = Bj^-1 * R^-1 * Bi
                      //in row space:  
                      //(Bi)^T = (R * Bj * H)^T
                      //Bi^T = H^T * Bj^T * R^T
                      //Bi^T * (R^T)^-1 * (Bj^T)^-1 = H^T
                      duplicate_mat = (superlattice * aurostd::inverse(pgroup[pg].Uc) * aurostd::inverse(v_unique_superlattices[i]));
                      duplicate_H = aurostd::isinteger(duplicate_mat);
                      if(LDEBUG) {
                        cerr << "DUPLICATE MATRIX" << endl;
                        cerr << duplicate_mat << endl;
                      }
                      //duplicate_H=false;
                    }
                  }
                  //cerr << "n_hnf " << n_hnf << endl;
                  //cerr << "lattice " << endl;
                  //cerr << lattice << endl;
                  //cerr << "hnf_mat" << endl;
                  //cerr << _hnf_mat << endl;
                  //cerr << "superlattice " << endl;
                  //cerr << superlattice << endl;
                  ////duplicate_H=true;
                  if(ENUMERATE_ALL_HNF){
                    if(!duplicate_H){ //still get FOUND output
                      cerr << "----------------------" << endl;
                      cerr << "FOUND " << endl;
                      cerr << _hnf_mat << endl;
                      cerr << "----------------------" << endl;
                      duplicate_H=true; //so we go through all iterations
                    }
                  }
                  if(!duplicate_H){
                    if(LDEBUG) {
                      cerr << "----------------------" << endl;
                      cerr << "FOUND " << endl;
                      cerr << _hnf_mat << endl;
                      cerr << "----------------------" << endl;
                    }
                    //found new matrix, set new starting conditions and return
                    a_start=a;b_start=b;c_start=c;
                    d_start=d;e_start=e;f_start=f;
                    hnf_mat=_hnf_mat;
                    v_unique_superlattices.push_back(superlattice);
                    return true;

                  }
                }
              }
            }
          }
        }
      }
    }

    return false;
  }

  void POccCalculator::resetSiteConfigurations() {
    v_types_config.clear();
    config_iterator=0;
    //v_config_iterators.clear();
    v_config_order.clear();
  }

  void POccCalculator::setConfigOrder(){
    vector<uint> getConfigOrder(vector<vector<int> >& v_types_config);
    v_config_order=getConfigOrder(v_types_config);
  }

  //CO20190205 - come back!
  //we do config_order based on count of vacancies
  //not sure this is optimal
  //we want to do it based on which vacancy configurations are most similar (so as to not recalculate the cluster bonding)
  //so consider creating a new vector which is 0 everywhere EXCEPT where there is a vacancy
  //and sort this vector lexicographically
  vector<uint> getConfigOrder(vector<vector<int> >& v_types_config){
    vector<SiteVacancyCount> v_svc;
    for(uint site=0;site<v_types_config.size();site++){
      v_svc.push_back(SiteVacancyCount());
      v_svc.back().site=site;
      v_svc.back().vacancy_count=0;
      for(uint pos=0;pos<v_types_config[site].size();pos++){
        if(v_types_config[site][pos]==-1){v_svc.back().vacancy_count++;}
      }
    }
    std::sort(v_svc.begin(),v_svc.end()); //most vacancies should go last
    vector<uint> v_config_order;
    for(uint i=0;i<v_svc.size();i++){v_config_order.push_back(v_svc[i].site);}
    return v_config_order;
  }

  bool POccCalculator::getNextSiteConfiguration() {
    //initialize everything
    if(v_types_config.size()==0){
      config_iterator=0;
      //const vector<StructureConfiguration>& v_str_configs=p_str.v_str_configs;
      for(uint site=0;site<v_str_configs[config_iterator].site_configs.size();site++){
        v_types_config.push_back(v_str_configs[config_iterator].site_configs[site].getStartingTypesConfiguration());
      }
      setConfigOrder();
      return true;
    }
    bool getNextSiteConfiguration(vector<uint>& v_config_order,vector<vector<int> >& v_types_config);
    if(!getNextSiteConfiguration(v_config_order,v_types_config)){
      //if(config_iterator>=p_str.v_str_configs.size()-1){return false;}
      if(config_iterator>=v_str_configs.size()-1){return false;}
      config_iterator++;
      //const vector<StructureConfiguration>& v_str_configs=p_str.v_str_configs;
      for(uint site=0;site<v_types_config.size();site++){v_types_config[site].clear();} v_types_config.clear();
      for(uint site=0;site<v_str_configs[config_iterator].site_configs.size();site++){
        //v_config_iterators.push_back(0);
        v_types_config.push_back(v_str_configs[config_iterator].site_configs[site].getStartingTypesConfiguration());
      }
      setConfigOrder();
      return true;
    }
    return true;
  }

  bool getNextSiteConfiguration(vector<vector<POccSiteConfiguration> >& vv_count_configs,
      vector<int>& v_config_iterators, 
      vector<vector<int> >& v_types_config) {
    if(v_types_config.size()==0){
      v_config_iterators.clear();
      //const vector<vector<POccSiteConfiguration> >& vv_count_configs=p_str.v_str_configs;
      //cerr << "SEE " << vv_count_configs.size() << endl;
      for(uint site=0;site<vv_count_configs.size();site++){
        v_config_iterators.push_back(0);
        v_types_config.push_back(vv_count_configs[site][v_config_iterators[site]].getStartingTypesConfiguration());
      }
      //v_config_order=getConfigOrder(v_types_config);
      //cerr << "WOW2 " << v_types_config.size() << endl;
      return true;
    }
    for(uint site=0;site<v_config_iterators.size();site++){
      if(v_config_iterators[site]>=(int)vv_count_configs[site].size()-1){  //greater than not necessary but safe
        if(site==v_config_iterators.size()-1){break;} //stop condition
        v_config_iterators[site]=0; 
        v_types_config[site]=vv_count_configs[site][v_config_iterators[site]].getStartingTypesConfiguration();
        continue;
      }
      v_config_iterators[site]++;
      v_types_config[site]=vv_count_configs[site][v_config_iterators[site]].getStartingTypesConfiguration();
      return true;
    }
    return false;
  }

  //bool getNextSiteConfiguration(vector<vector<POccSiteConfiguration> >& vv_count_configs,
  //    vector<uint>& v_config_order,
  //    vector<int>& v_config_iterators, 
  //    vector<vector<int> >& v_types_config) {
  //  //starting condition START - v_types_config is empty!
  //  if(v_types_config.size()==0){
  //    v_config_iterators.clear();
  //    //const vector<vector<POccSiteConfiguration> >& vv_count_configs=p_str.v_str_configs;
  //    //cerr << "SEE " << vv_count_configs.size() << endl;
  //    for(uint site=0;site<vv_count_configs.size();site++){
  //      v_config_iterators.push_back(0);
  //      v_types_config.push_back(vv_count_configs[site][v_config_iterators[site]].getStartingTypesConfiguration());
  //    }
  //    v_config_order=getConfigOrder(v_types_config);
  //    //cerr << "WOW2 " << v_types_config.size() << endl;
  //    return true;
  //  }
  //  //starting condition STOP - v_types_config is empty!
  //  //otherwise, similar next bitstring generator
  //  if(!getNextSiteConfiguration(v_config_order,v_types_config)){
  //    //const vector<vector<POccSiteConfiguration> >& vv_count_configs=p_str.v_str_configs;
  //    //if(1){
  //    //for(uint site=0;site<vv_count_configs.size();site++){
  //    //  if(v_config_iterators[site]>=(int)vv_count_configs[site].size()-1){
  //    //    if(site==vv_count_configs.size()-1){break;} //stop condition
  //    //    v_config_iterators[site]=0;
  //    //    v_types_config[site]=vv_count_configs[site][v_config_iterators[site]].getStartingTypesConfiguration();  //reset configuration
  //    //    continue;
  //    //  }
  //    //  v_config_iterators[site]++;
  //    //  v_types_config[site]=vv_count_configs[site][v_config_iterators[site]].getStartingTypesConfiguration();  //reset configuration
  //    //  v_config_order=getConfigOrder(v_types_config);
  //    //  return true;
  //    //}
  //    //}
  //    //if(0){
  //    uint site;
  //    for(uint index=0;index<v_config_order.size();index++){
  //      site=v_config_order[index];
  //      //cerr << "index = " << index << " site=" << site << " v_config_iterators[site]=" << v_config_iterators[site] << endl;
  //      if(v_config_iterators[site]>=(int)vv_count_configs[site].size()-1){
  //        //if(site==vv_count_configs.size()-1){break;} //stop condition
  //        if(index==vv_count_configs.size()-1){break;} //stop condition
  //        v_config_iterators[site]=0;
  //        v_types_config[site]=vv_count_configs[site][v_config_iterators[site]].getStartingTypesConfiguration();  //reset configuration
  //        continue;
  //      }
  //      //cerr << "HERE" << endl;
  //      v_config_iterators[site]++;
  //      v_types_config[site]=vv_count_configs[site][v_config_iterators[site]].getStartingTypesConfiguration();  //reset configuration
  //      v_config_order=getConfigOrder(v_types_config);
  //      return true;
  //    }
  //    //}
  //    return false; //stop condition SAFE
  //  }
  //  return true;
  //}

  bool POccCalculator::getNextSiteConfiguration(vector<vector<int> >& v_types_config) {
    bool getNextSiteConfiguration(vector<uint>& v_config_order,vector<vector<int> >& v_types_config);
    return getNextSiteConfiguration(v_config_order,v_types_config);
  }

  bool getNextSiteConfiguration(vector<uint>& v_config_order,
      vector<vector<int> >& v_types_config) {
    //bool getNextSiteConfiguration(vector<int>& types_config);
    //if(1){
    //for(uint site=0;site<v_types_config.size();site++){
    //  if(!getNextSiteConfiguration(v_types_config[site])){
    //    //reset site first
    //    //we know that the last permutation is the reverse sorted of original vector
    //    //we can either a) completely sort or b) simply reverse (slightly faster)
    //    //std::sort(v_types_config[site].begin(),v_types_config[site].end());
    //    std::reverse(v_types_config[site].begin(),v_types_config[site].end());
    //    if(site==v_types_config.size()-1){return false;} //stop condition
    //    continue;
    //  }
    //  return true;
    //}
    //return false; //stop condition SAFE
    //}
    //here we optimized ordering to avoid fewest number of bonding recalculations
    //if(0){
    uint site;
    for(uint index=0;index<v_config_order.size();index++){
      site=v_config_order[index];
      if(!getNextSiteConfiguration(v_types_config[site])){
        //reset site first
        //we know that the last permutation is the reverse sorted of original vector
        //we can either a) completely sort or b) simply reverse (slightly faster)
        //std::sort(v_types_config[site].begin(),v_types_config[site].end());
        std::reverse(v_types_config[site].begin(),v_types_config[site].end());
        //if(site==v_types_config.size()-1){return false;} //stop condition
        if(index==v_types_config.size()-1){return false;} //stop condition
        continue;
      }
      return true;
    }
    //}
    return false; //stop condition SAFE
  }

  bool getNextSiteConfiguration(vector<int>& types_config) {
    //Shen, MK. BIT (1962) 2: 228. doi:10.1007/BF01940170
    int _i=-1;
    int _j=-1;
    for(int i=1;i<(int)types_config.size();i++){if(types_config[i-1]<types_config[i]&&(i>_i)){_i=i;}}
    if(_i==-1){return false;} //stop condition
    for(int j=0;j<(int)types_config.size();j++){if(types_config[_i-1]<types_config[j]&&(j>_j)){_j=j;}}
    //cerr << "i=" << _i << "  j=" << _j << " ";
    std::swap(types_config[_i-1],types_config[_j]);
    for(int i=0;i<((int)types_config.size()-_i+1)/2;i++){std::swap(types_config[_i+i],types_config[types_config.size()-i-1]);}
    return true;
  }

  ////simultaneously define and calculate
  //double POccCalculator::getUFFEnergy() {energy_analyzer.setBonds(v_types_config);return energy_analyzer.getUFFEnergy();}

  //void POccCalculator::calculateHNF(){p_str.calculateHNF();}               //get n_hnf

  void POccCalculator::getTotalPermutationsCount(){
    bool LDEBUG=(FALSE || _DEBUG_POCC_ || XHOST.DEBUG);
    string soliloquy=XPID+"POccCalculator::getTotalPermutationsCount():";
    stringstream message;

    message << "Getting total number of supercell decoration permutations";pflow::logger(_AFLOW_FILE_NAME_,soliloquy,message,m_aflags,*p_FileMESSAGE,*p_oss,_LOGGER_MESSAGE_);

    //unsigned long long int hnf_count=0;
    //unsigned long long int types_config_permutations_count=0;   //per hnf matrix

    //starting criteria for HNF matrices
    //int a_start=1;int c_start=1;int f_start=1;
    //int b_start=0;int d_start=0;int e_start=0;
    xmatrix<double> hnf_mat;                            //really xmatrix of int's, but we rule for int * double in xmatrix, no big deal
    //vector<xmatrix<double> > v_unique_superlattices;    //only store locally, as we need to make comparisons

    //START KY
    //cerr << "START KY " << endl;
    //CalculateHNF(p_str.xstr_pocc,p_str.n_hnf);

    //cerr << endl;
    //cerr << "START CO " << endl;
    //resetMaxSLRadius();
    hnf_count=0;
    resetHNFMatrices();
    while(iterateHNFMatrix()){hnf_count++;}
    //cerr << "max_radius " << max_superlattice_radius << endl;
    //for(uint i=0;i<v_unique_superlattices.size();i++){
    //  //cerr << LatticeDimensionSphere(v_unique_superlattices[i],max_superlattice_radius/24.0) << endl;
    //  xvector<int> dims = LatticeDimensionSphere(v_unique_superlattices[i],10.0);
    //  cerr << "dims = " << dims << endl;
    //  xmatrix<double> scell(3,3);
    //  scell(1,1)=dims(1);scell(2,2)=dims(2);scell(3,3)=dims(3);
    //  xmatrix<double> newlattice = scell * v_unique_superlattices[i];
    //  cerr << "radius = " << RadiusSphereLattice(newlattice) << endl;
    //}
    message << "Total count of unique HNF matrices = " << hnf_count;
    pflow::logger(_AFLOW_FILE_NAME_,soliloquy,message,m_aflags,*p_FileMESSAGE,*p_oss,_LOGGER_MESSAGE_);

    //starting criteria for site combinations
    //vector<vector<int> > v_types_config;
    //vector<int> v_config_iterators; //, v_site_iterators;

    //while(getNextSiteConfiguration(v_types_config,v_config_iterators,v_site_iterators)){  //[CO20200106 - close bracket for indenting]}

    //CO MAKE THIS A TRUE CALCULATOR, simply go through each site, add between configs, 
    //multiple across sites
    types_config_permutations_count=0;   //per hnf matrix
    unsigned long long int str_config_permutations_count;
    unsigned long long int config_permutations_count=0;         //per hnf matrix
    total_permutations_count=0;  //per hnf matrix
    vector<int> current_config;
    //const vector<StructureConfiguration>& v_str_configs=p_str.v_str_configs;
    bool getNextSiteConfiguration(vector<int>& types_config);
    for(uint str_config=0;str_config<v_str_configs.size();str_config++){
      str_config_permutations_count=1;
      for(uint site=0;site<v_str_configs[str_config].site_configs.size();site++){
        //for(uint config=0;config<v_str_configs[site].size();config++){
        config_permutations_count=0;
        current_config=v_str_configs[str_config].site_configs[site].getStartingTypesConfiguration();
        //if(config>0){config_permutations_count++;}
        config_permutations_count++;	//for starting config
        while(getNextSiteConfiguration(current_config)){config_permutations_count++;}
        str_config_permutations_count*=config_permutations_count;
        //}
        //str_config_permutations_count*=config_permutations_count;
      }
      types_config_permutations_count+=str_config_permutations_count;
    }
    //cerr << types_config_permutations_count << endl;
    message << "Total count of unique types-configuration permutations = " << types_config_permutations_count;
    pflow::logger(_AFLOW_FILE_NAME_,soliloquy,message,m_aflags,*p_FileMESSAGE,*p_oss,_LOGGER_MESSAGE_);

    if(LDEBUG) {
      cerr << soliloquy << " Checking unique types-configuration permutation count" << endl;
      types_config_permutations_count=0;
      resetSiteConfigurations();
      while(POccCalculator::getNextSiteConfiguration()){
        types_config_permutations_count++; 
        //cerr << "WOW1 " << v_types_config.size() << endl;
        //for(uint i=0;i<v_types_config.size();i++){
        //  cerr << "LOOK i=" << i << " " << v_types_config[i].size() << endl;
        //}
        cerr << soliloquy << " Permutation " << types_config_permutations_count << "  "; 
        for(uint i=0;i<v_types_config.size();i++){
          for(uint j=0;j<v_types_config[i].size();j++){
            cerr << v_types_config[i][j] << " ";
          } 
          cerr << "    ";
        }
        cerr << endl;
      }
      cerr << soliloquy << "Total count of unique types-configuration permutations = " << types_config_permutations_count << endl;
    }

    total_permutations_count=hnf_count*types_config_permutations_count;

    message << "Total number of supercell decoration permutations = " <<total_permutations_count;
    char LOGGER_TYPE=_LOGGER_MESSAGE_;
    if(m_p_flags.flag("POCC_COUNT_TOTAL")){LOGGER_TYPE=_LOGGER_COMPLETE_;}
    pflow::logger(_AFLOW_FILE_NAME_,soliloquy,message,m_aflags,*p_FileMESSAGE,*p_oss,LOGGER_TYPE);
  }


  //void POccCalculator::getUFFParamBond(uint type1,uint type2,UFFParamBond& uffb){
  //}

  //double POccCalculator::getUFFBondEnergy(xstructure& xstr,vector<uint>& v_vacancies,
  //xmatrix<double>& distance_matrix,vector<vector<uint> >& v_bonded_atom_indices,
  //uint MODE){

  //double energy=0.0;
  //bool found_vacancy;
  //uint atom1,atom2,type1,type2;
  //UFFParamBond uffb;

  //for(uint i=0;i<v_bonded_atom_indices.size();i++){
  //found_vacancy=false;
  //for(uint vi=0;vi<v_vacancies.size() && !found_vacancy;vi++){
  //found_vacancy=(v_bonded_atom_indices[i][0]==v_vacancies[vi] ||
  //v_bonded_atom_indices[i][1]==v_vacancies[vi]);
  //}
  //if(found_vacancy){cerr<<"VACANCYYYY"<<endl;continue;}
  //atom1=v_bonded_atom_indices[i][0]; atom2=v_bonded_atom_indices[i][1];
  //type1=xstr.atoms[atom1].type; type2=xstr.atoms[atom2].type;
  ////uffb.uffp1=&types2uffparams_map[type1]; uffb.uffp2=&types2uffparams_map[type2];
  ////uffb.distij=distance_matrix(atom1,atom2);
  ////simultaneously initialize and calculate uffb
  //uffb.calculate(types2uffparams_map[type1],types2uffparams_map[type2],distance_matrix(atom1,atom2));
  //if(MODE==BOND_MODE){energy += 0.5 * uffb.Kij * uffb.delta * uffb.delta;}
  //else if(MODE==NONBOND_MODE){energy += uffb.Dij * (uffb.X12 - 2.0 * uffb.X6);}
  //}
  //energy*=KCAL_2_EV;
  //return energy;
  //}

  //xstructure POccUFFEnergyAnalyzer::getXStructure(vector<vector<int> >& _v_types_config){
  //v_types_config=&_v_types_config;

  //const xstructure& xstr_nopocc = p_str.xstr_nopocc;
  //const vector<Site>& pocc_sites = p_str.m_pocc_sites;
  //vector<int> sc2pc_map, pc2sc_map;
  //xstructure supercell=GetSuperCell(xstr_nopocc,hnf_mat,sc2pc_map,pc2sc_map,false,false);

  //uint starting_supercell_atom_index,pocc_atom_index,supercell_atom_index;
  //vector<uint> v_atoms_to_remove;
  //for(uint site=0;site<v_types_config.size();site++){
  //if(pocc_sites[site].partial_occupation_flag){  //slight optimization
  ////test of stupidity
  //if(pocc_sites[site].v_occupants.size()<2){throw aurostd::xerror(_AFLOW_FILE_NAME_,"pocc::POccUFFEnergyAnalyzer::getXStructure():","pocc_sites[site].v_occupants.size()<2",_RUNTIME_ERROR_);}
  ////find index of atom first in v_occupants list, that's the one that remained
  //starting_supercell_atom_index=pc2sc_map[pocc_sites[site].v_occupants[0]];
  //for(uint i=0;i<v_types_config[site].size();i++){
  ////switch these atoms
  ////supercell.atoms[starting_supercell_atom_index+i]
  ////xstr_pocc.atoms[types2pc_map[v_types_config[site][i]]]
  ////pocc_atom_index=types2pc_map[v_types_config[site][i]];
  //pocc_atom_index=p_str.types2pc_map[v_types_config[site][i]];
  //supercell_atom_index=starting_supercell_atom_index+i;
  //const _atom& pocc_atom = p_str.xstr_pocc.atoms[pocc_atom_index];
  //if(v_types_config[site][i]>=0){copyAtomAttributes(pocc_atom,supercell.atoms[supercell_atom_index]);}
  //else {v_atoms_to_remove.push_back(supercell_atom_index);}
  //}
  //}
  //}
  ////std::sort(v_atoms_to_remove.rbegin(),v_atoms_to_remove.rend()); //NOTE the r, reverse sort, that way when we remove, it doesn't affect other indices
  ////for(uint atom=0;atom<v_atoms_to_remove.size();atom++){supercell.RemoveAtom(v_atoms_to_remove[atom]);}

  ////calculate UFF energy here before you rearrange the structure
  //double energy=0.0;
  ////energy += getUFFBondEnergy(supercell,v_atoms_to_remove,distance_matrix,v_bonded_atom_indices,BOND_MODE);
  ////energy += getUFFBondEnergy(supercell,v_atoms_to_remove,distance_matrix,v_nonbonded_atom_indices,NONBOND_MODE);

  //cerr << energy << endl;



  ////rearrange the structure below here

  ////RemoveAtom(supercell,v_atoms_to_remove);
  //supercell.RemoveAtom(v_atoms_to_remove);
  ////supercell.SpeciesPutAlphabetic();

  ////cerr << pocc::CalculateUFFEnergy(supercell) << endl;
  ////cerr << supercell << endl;
  //return supercell;
  //}

  string getUFFParameterString(const string& atom) {
    if (atom=="H")  {return "H   0.354   180.000 2.886   0.044   12.000  0.712   0.000   0.000   4.528   6.945   0.371   ";}   
    if (atom=="He") {return "He  0.849   90.000  2.362   0.056   15.240  0.098   0.000   0.000   9.660   14.920  1.300   ";}   
    if (atom=="Li") {return "Li  1.336   180.000 2.451   0.025   12.000  1.026   0.000   2.000   3.006   2.386   1.557   ";}   
    if (atom=="Be") {return "Be  1.074   109.470 2.745   0.085   12.000  1.565   0.000   2.000   4.877   4.443   1.240   ";}  
    if (atom=="B")  {return "B   0.838   109.470 4.083   0.180   12.052  1.755   0.000   2.000   5.110   4.750   0.822   ";}  
    if (atom=="C")  {return "C   0.706   180.000 3.851   0.105   12.730  1.912   0.000   2.000   5.343   5.063   0.759   ";}  
    if (atom=="N")  {return "N   0.656   180.000 3.660   0.069   13.407  2.544   0.000   2.000   6.899   5.880   0.715   ";}  
    if (atom=="O")  {return "O   0.639   180.000 3.500   0.060   14.085  2.300   0.000   2.000   8.741   6.682   0.669   ";}  
    if (atom=="F")  {return "F   0.668   180.000 3.364   0.050   14.762  1.735   0.000   2.000   10.874  7.474   0.706   ";}  
    if (atom=="Ne") {return "Ne  0.920   90.000  3.243   0.042   15.440  0.194   0.000   2.000   11.040  10.550  1.768   ";}  
    if (atom=="Na") {return "Na  1.539   180.000 2.983   0.030   12.000  1.081   0.000   1.250   2.843   2.296   2.085   ";}  
    if (atom=="Mg") {return "Mg  1.421   109.470 3.021   0.111   12.000  1.787   0.000   1.250   3.951   3.693   1.500   ";}  
    if (atom=="Al") {return "Al  1.244   109.470 4.499   0.505   11.278  1.792   0.000   1.250   4.060   3.590   1.201   ";}  
    if (atom=="Si") {return "Si  1.117   109.470 4.295   0.402   12.175  2.323   1.225   1.250   4.168   3.487   1.176   ";}  
    if (atom=="P")  {return "P   1.101   93.800  4.147   0.305   13.072  2.863   2.400   1.250   5.463   4.000   1.102   ";}  
    if (atom=="S")  {return "S   1.064   92.1000 4.035   0.274   13.969  2.703   0.000   1.250   6.928   4.486   1.047   ";}  
    if (atom=="Cl") {return "Cl  1.044   180.000 3.947   0.227   14.866  2.348   0.000   1.250   8.564   4.946   0.994   ";}  
    if (atom=="Ar") {return "Ar  1.032   90.000  3.868   0.185   15.763  0.300   0.000   1.250   9.465   6.355   2.108   ";}  
    if (atom=="K")  {return "K   1.953   180.000 3.812   0.035   12.000  1.165   0.000   0.700   2.421   1.920   2.586   ";}  
    if (atom=="Ca") {return "Ca  1.761   90.000  3.399   0.238   12.000  2.141   0.000   0.700   3.231   2.880   2.000   ";}  
    if (atom=="Sc") {return "Sc  1.513   109.470 3.295   0.019   12.000  2.592   0.000   0.700   3.395   3.080   1.750   ";}  
    if (atom=="Ti") {return "Ti  1.412   109.470 3.175   0.017   12.000  2.659   0.000   0.700   3.470   3.380   1.607   ";}  
    if (atom=="V")  {return "V   1.402   109.470 3.144   0.016   12.000  2.679   0.000   0.700   3.650   3.410   1.470   ";}  
    if (atom=="Cr") {return "Cr  1.345   90.000  3.023   0.015   12.000  2.463   0.000   0.700   3.415   3.865   1.402   ";}  
    if (atom=="Mn") {return "Mn  1.382   90.000  2.961   0.013   12.000  2.430   0.000   0.700   3.325   4.105   1.533   ";}  
    if (atom=="Fe") {return "Fe  1.270   109.470 2.912   0.013   12.000  2.430   0.000   0.700   3.760   4.140   1.393   ";}  
    if (atom=="Co") {return "Co  1.241   90.000  2.872   0.014   12.000  2.430   0.000   0.700   4.105   4.175   1.406   ";}  
    if (atom=="Ni") {return "Ni  1.164   90.000  2.834   0.015   12.000  2.430   0.000   0.700   4.465   4.205   1.398   ";}  
    if (atom=="Cu") {return "Cu  1.302   109.470 3.495   0.005   12.000  1.756   0.000   0.700   4.200   4.220   1.434   ";}  
    if (atom=="Zn") {return "Zn  1.193   109.470 2.763   0.124   12.000  1.308   0.000   0.700   5.106   4.285   1.400   ";}  
    if (atom=="Ga") {return "Ga  1.260   109.470 4.383   0.415   11.000  1.821   0.000   0.700   3.641   3.160   1.211   ";}  
    if (atom=="Ge") {return "Ge  1.197   109.470 4.280   0.379   12.000  2.789   0.701   0.700   4.051   3.438   1.189   ";}  
    if (atom=="As") {return "As  1.211   92.100  4.230   0.309   13.000  2.864   1.500   0.700   5.188   3.809   1.204   ";}  
    if (atom=="Se") {return "Se  1.190   90.600  4.205   0.291   14.000  2.764   0.335   0.700   6.428   4.131   1.224   ";}  
    if (atom=="Br") {return "Br  1.192   180.000 4.189   0.251   15.000  2.519   0.000   0.700   7.790   4.425   1.141   ";}  
    if (atom=="Kr") {return "Kr  1.147   90.000  4.141   0.220   16.000  0.452   0.000   0.700   8.505   5.715   2.270   ";}  
    if (atom=="Rb") {return "Rb  2.260   180.000 4.114   0.040   12.000  1.592   0.000   0.200   2.331   1.846   2.770   ";}  
    if (atom=="Sr") {return "Sr  2.052   90.000  3.641   0.235   12.000  2.449   0.000   0.200   3.024   2.440   2.415   ";}  
    if (atom=="Y")  {return "Y   1.698   109.470 3.345   0.072   12.000  3.257   0.000   0.200   3.830   2.810   1.998   ";}  
    if (atom=="Zr") {return "Zr  1.564   109.470 3.124   0.069   12.000  3.667   0.000   0.200   3.400   3.550   1.758   ";}  
    if (atom=="Nb") {return "Nb  1.473   109.470 3.165   0.059   12.000  3.618   0.000   0.200   3.550   3.380   1.603   ";}  
    if (atom=="Mo") {return "Mo  1.467   90.000  3.052   0.056   12.000  3.400   0.000   0.200   3.465   3.755   1.530   ";}  
    if (atom=="Tc") {return "Tc  1.322   90.000  2.998   0.048   12.000  3.400   0.000   0.200   3.290   3.990   1.500   ";}  
    if (atom=="Ru") {return "Ru  1.478   90.000  2.963   0.056   12.000  3.400   0.000   0.200   3.575   4.015   1.500   ";}  
    if (atom=="Rh") {return "Rh  1.332   90.000  2.929   0.053   12.000  3.500   0.000   0.200   3.975   4.005   1.509   ";}  
    if (atom=="Pd") {return "Pd  1.338   90.000  2.899   0.048   12.000  3.210   0.000   0.200   4.320   4.000   1.544   ";}  
    if (atom=="Ag") {return "Ag  1.386   180.000 3.148   0.036   12.000  1.956   0.000   0.200   4.436   3.134   1.622   ";}  
    if (atom=="Cd") {return "Cd  1.403   109.470 2.848   0.228   12.000  1.650   0.000   0.200   5.034   3.957   1.600   ";}  
    if (atom=="In") {return "In  1.459   109.470 4.463   0.599   11.000  2.070   0.000   0.200   3.506   2.896   1.404   ";}  
    if (atom=="Sn") {return "Sn  1.398   109.470 4.392   0.567   12.000  2.961   0.199   0.200   3.987   3.124   1.354   ";}  
    if (atom=="Sb") {return "Sb  1.407   91.600  4.420   0.449   13.000  2.704   1.100   0.200   4.899   3.342   1.404   ";}  
    if (atom=="Te") {return "Te  1.386   90.250  4.470   0.398   14.000  2.882   0.300   0.200   5.816   3.526   1.380   ";}  
    if (atom=="I")  {return "I   1.382   180.000 4.500   0.339   15.000  2.650   0.000   0.200   6.822   3.762   1.333   ";}  
    if (atom=="Xe") {return "Xe  1.267   90.000  4.404   0.332   12.000  0.556   0.000   0.200   7.595   4.975   2.459   ";}  
    if (atom=="Cs") {return "Cs  2.570   180.000 4.517   0.045   12.000  1.573   0.000   0.100   2.183   1.711   2.984   ";}  
    if (atom=="Ba") {return "Ba  2.277   90.000  3.703   0.364   12.000  2.727   0.000   0.100   2.814   2.396   2.442   ";}  
    if (atom=="La") {return "La  1.943   109.470 3.522   0.017   12.000  3.300   0.000   0.100   2.836   2.742   2.071   ";}  
    if (atom=="Ce") {return "Ce  1.841   90.000  3.556   0.013   12.000  3.300   0.000   0.100   2.774   2.692   1.925   ";}  
    if (atom=="Pr") {return "Pr  1.823   90.000  3.606   0.010   12.000  3.300   0.000   0.100   2.858   2.564   2.007   ";}  
    if (atom=="Nd") {return "Nd  1.816   90.000  3.575   0.010   12.000  3.300   0.000   0.100   2.869   2.621   2.007   ";}  
    if (atom=="Pm") {return "Pm  1.801   90.000  3.547   0.009   12.000  3.300   0.000   0.100   2.881   2.673   2.000   ";}  
    if (atom=="Sm") {return "Sm  1.780   90.000  3.520   0.008   12.000  3.300   0.000   0.100   2.912   2.720   1.978   ";}  
    if (atom=="Eu") {return "Eu  1.771   90.000  3.493   0.008   12.000  3.300   0.000   0.100   2.879   2.788   2.227   ";}  
    if (atom=="Gd") {return "Gd  1.735   90.000  3.368   0.009   12.000  3.300   0.000   0.100   3.167   2.975   1.968   ";}  
    if (atom=="Tb") {return "Tb  1.732   90.000  3.451   0.007   12.000  3.300   0.000   0.100   3.018   2.834   1.954   ";}  
    if (atom=="Dy") {return "Dy  1.710   90.000  3.428   0.007   12.000  3.300   0.000   0.100   3.056   2.872   1.934   ";}  
    if (atom=="Ho") {return "Ho  1.696   90.000  3.409   0.007   12.000  3.416   0.000   0.100   3.127   2.891   1.925   ";}  
    if (atom=="Er") {return "Er  1.673   90.000  3.391   0.007   12.000  3.300   0.000   0.100   3.187   2.915   1.915   ";}  
    if (atom=="Tm") {return "Tm  1.660   90.000  3.374   0.006   12.000  3.300   0.000   0.100   3.251   2.933   2.000   ";}  
    if (atom=="Yb") {return "Yb  1.637   90.000  3.355   0.228   12.000  2.618   0.000   0.100   3.289   2.965   2.158   ";}  
    if (atom=="Lu") {return "Lu  1.671   90.000  3.640   0.041   12.000  3.271   0.000   0.100   2.963   2.463   1.896   ";}  
    if (atom=="Hf") {return "Hf  1.611   109.470 3.141   0.072   12.000  3.921   0.000   0.100   3.700   3.400   1.759   ";}  
    if (atom=="Ta") {return "Ta  1.511   109.470 3.170   0.081   12.000  4.075   0.000   0.100   5.100   2.850   1.605   ";}  
    if (atom=="W")  {return "W   1.392   90.000  3.069   0.067   12.000  3.700   0.000   0.100   4.630   3.310   1.538   ";}  
    if (atom=="Re") {return "Re  1.372   90.000  2.954   0.066   12.000  3.700   0.000   0.100   3.960   3.920   1.600   ";}  
    if (atom=="Os") {return "Os  1.372   90.000  3.120   0.037   12.000  3.700   0.000   0.100   5.140   3.630   1.700   ";}  
    if (atom=="Ir") {return "Ir  1.371   90.000  2.840   0.073   12.000  3.731   0.000   0.100   5.000   4.000   1.866   ";}  
    if (atom=="Pt") {return "Pt  1.364   90.000  2.754   0.080   12.000  3.382   0.000   0.100   4.790   4.430   1.557   ";}  
    if (atom=="Au") {return "Au  1.262   90.000  3.293   0.039   12.000  2.625   0.000   0.100   4.894   2.586   1.618   ";}  
    if (atom=="Hg") {return "Hg  1.340   180.000 2.705   0.385   12.000  1.750   0.000   0.100   6.270   4.160   1.600   ";}  
    if (atom=="Tl") {return "Tl  1.518   120.000 4.347   0.680   11.000  2.068   0.000   0.100   3.200   2.900   1.530   ";}  
    if (atom=="Pb") {return "Pb  1.459   109.470 4.297   0.663   12.000  2.846   0.100   0.100   3.900   3.530   1.444   ";}  
    if (atom=="Bi") {return "Bi  1.512   90.000  4.370   0.518   13.000  2.470   1.000   0.100   4.690   3.740   1.514   ";}  
    if (atom=="Po") {return "Po  1.500   90.000  4.709   0.325   14.000  2.330   0.300   0.100   4.210   4.210   1.480   ";}  
    if (atom=="At") {return "At  1.545   180.000 4.750   0.284   15.000  2.240   0.000   0.100   4.750   4.750   1.470   ";}  
    if (atom=="Rn") {return "Rn  1.420   90.000  4.765   0.248   16.000  0.583   0.000   0.100   5.370   5.370   2.200   ";}  
    if (atom=="Fr") {return "Fr  2.880   180.000 4.900   0.050   12.000  1.847   0.000   0.000   2.000   2.000   2.300   ";}  
    if (atom=="Ra") {return "Ra  2.512   90.000  3.677   0.404   12.000  2.920   0.000   0.000   2.843   2.434   2.200   ";}  
    if (atom=="Ac") {return "Ac  1.983   90.000  3.478   0.033   12.000  3.900   0.000   0.000   2.835   2.835   2.108   ";}  
    if (atom=="Th") {return "Th  1.721   90.000  3.396   0.026   12.000  4.202   0.000   0.000   3.175   2.905   2.018   ";}  
    if (atom=="Pa") {return "Pa  1.711   90.000  3.424   0.022   12.000  3.900   0.000   0.000   2.985   2.905   1.800   ";}  
    if (atom=="U")  {return "U   1.684   90.000  3.395   0.022   12.000  3.900   0.000   0.000   3.341   2.853   1.713   ";}  
    if (atom=="Np") {return "Np  1.666   90.000  3.424   0.019   12.000  3.900   0.000   0.000   3.549   2.717   1.800   ";}  
    if (atom=="Pu") {return "Pu  1.657   90.000  3.424   0.016   12.000  3.900   0.000   0.000   3.243   2.819   1.840   ";}  
    if (atom=="Am") {return "Am  1.660   90.000  3.381   0.014   12.000  3.900   0.000   0.000   2.990   3.004   1.942   ";}  
    if (atom=="Cm") {return "Cm  1.801   90.000  3.326   0.013   12.000  3.900   0.000   0.000   2.832   3.190   1.900   ";}  
    if (atom=="Bk") {return "Bk  1.761   90.000  3.339   0.013   12.000  3.900   0.000   0.000   3.194   3.036   1.900   ";}  
    if (atom=="Cf") {return "Cf  1.750   90.000  3.313   0.013   12.000  3.900   0.000   0.000   3.197   3.101   1.900   ";}  
    if (atom=="Es") {return "Es  1.724   90.000  3.299   0.012   12.000  3.900   0.000   0.000   3.333   3.089   1.900   ";}  
    if (atom=="Fm") {return "Fm  1.712   90.000  3.286   0.012   12.000  3.900   0.000   0.000   3.400   3.100   1.900   ";}  
    if (atom=="Md") {return "Md  1.689   90.000  3.274   0.011   12.000  3.900   0.000   0.000   3.470   3.110   1.900   ";}  
    if (atom=="No") {return "No  1.679   90.000  3.248   0.011   12.000  3.900   0.000   0.000   3.475   3.175   1.900   ";}  
    if (atom=="Lw") {return "Lw  1.698   90.000  3.236   0.011   12.000  3.900   0.000   0.000   3.500   3.200   1.900   ";}  
    else {return "";}                                                                                                      
  }

  vector<UFFParamAtom> getTypes2UFFParamsMap(const vector<string>& elements){
    bool LDEBUG=(FALSE || _DEBUG_POCC_ || XHOST.DEBUG);
    string soliloquy=XPID+"pocc::getUFFParameters():";
    vector<UFFParamAtom> types2uffparams_map;

    string uff_parameters_string="";
    UFFParamAtom uffp;
    vector<string> tokens;
    for(uint i=0;i<elements.size();i++){
      const string& element=elements[i];

      if(LDEBUG) {cerr << soliloquy << " element[i=" << i << "]=" << element << endl;}
      uff_parameters_string=getUFFParameterString(element);
      if(uff_parameters_string.empty()){throw aurostd::xerror(_AFLOW_FILE_NAME_,soliloquy,"Unable to fetch UFF parameters (requested "+element+")");}
      aurostd::string2tokens(uff_parameters_string,tokens," ");
      if(tokens.size()!=12){throw aurostd::xerror(_AFLOW_FILE_NAME_,soliloquy,"Unexpected UFF Parameters size",_VALUE_ILLEGAL_);}

      types2uffparams_map.push_back(uffp);
      types2uffparams_map.back().symbol=tokens[0];
      types2uffparams_map.back().r1=aurostd::string2utype<double>(tokens[1]);
      types2uffparams_map.back().theta0=aurostd::string2utype<double>(tokens[2]);
      types2uffparams_map.back().x1=aurostd::string2utype<double>(tokens[3]);
      types2uffparams_map.back().D1=aurostd::string2utype<double>(tokens[4]);
      types2uffparams_map.back().zeta=aurostd::string2utype<double>(tokens[5]);
      types2uffparams_map.back().Z1=aurostd::string2utype<double>(tokens[6]);
      types2uffparams_map.back().Vi=aurostd::string2utype<double>(tokens[7]);
      types2uffparams_map.back().Uj=aurostd::string2utype<double>(tokens[8]);
      types2uffparams_map.back().ChiI=aurostd::string2utype<double>(tokens[9]);
      types2uffparams_map.back().hard=aurostd::string2utype<double>(tokens[10]);
      types2uffparams_map.back().radius=aurostd::string2utype<double>(tokens[11]);
    }

    return types2uffparams_map;
  }

  //void POccCalculator::getBonding(xmatrix<double>& hnf_mat,xmatrix<double>& _distance_matrix,vector<vector<uint> >& v_bonded_atom_indices,
  //    vector<vector<uint> >& v_nonbonded_atom_indices) {
  //vector<int> sc2pc_map, pc2sc_map;
  //xstructure supercell=GetSuperCell(xstr_nopocc,hnf_mat,sc2pc_map,pc2sc_map,false,false);

  //[OBSOLETE]xvector<double> min_vec; xvector<int> ijk;  //dummy
  //[OBSOLETE]xmatrix<double> distance_matrix(supercell.atoms.size()-1,supercell.atoms.size()-1,0,0);
  //[OBSOLETE]vector<double> v_nn_dists;
  //[OBSOLETE]for(uint atom1=0;atom1<supercell.atoms.size();atom1++){v_nn_dists.push_back(std::numeric_limits<double>::max());} //initialize with big double
  //[OBSOLETE]for(uint atom1=0;atom1<supercell.atoms.size();atom1++){
  //[OBSOLETE]  for(uint atom2=atom1+1;atom2<supercell.atoms.size();atom2++){
  //[OBSOLETE]    distance_matrix(atom1,atom2)=distance_matrix(atom2,atom1)=SYM::minimumCartesianDistance(supercell.atoms[atom1].cpos,supercell.atoms[atom2].cpos,supercell.lattice,min_vec,ijk);
  //[OBSOLETE]    if(distance_matrix(atom1,atom2)<v_nn_dists[atom1]){v_nn_dists[atom1]=distance_matrix(atom1,atom2);}
  //[OBSOLETE]  }
  //[OBSOLETE]}
  //[OBSOLETE]_distance_matrix=distance_matrix;

  //[OBSOLETE]for(uint atom1=0;atom1<supercell.atoms.size();atom1++){
  //[OBSOLETE]  for(uint atom2=atom1+1;atom2<supercell.atoms.size();atom2++){
  //[OBSOLETE]    if(abs(distance_matrix(atom1,atom2)-v_nn_dists[atom1])<0.5){  //KY standard for bonding, keep for now
  //[OBSOLETE]      v_bonded_atom_indices.push_back(vector<uint>(0));
  //[OBSOLETE]      v_bonded_atom_indices.back().push_back(atom1);
  //[OBSOLETE]      v_bonded_atom_indices.back().push_back(atom2);
  //[OBSOLETE]      //cerr << "BOND   " << atom1 << " " << atom2 << endl;
  //[OBSOLETE]    } else {
  //[OBSOLETE]      v_nonbonded_atom_indices.push_back(vector<uint>(0));
  //[OBSOLETE]      v_nonbonded_atom_indices.back().push_back(atom1);
  //[OBSOLETE]      v_nonbonded_atom_indices.back().push_back(atom2);
  //[OBSOLETE]      //cerr << "NOBOND " << atom1 << " " << atom2 << endl;
  //[OBSOLETE]    }
  //[OBSOLETE]  }
  //[OBSOLETE]}

  //[OBSOLETE]//cerr << distance_matrix << endl;


  //}

  bool POccCalculator::areEquivalentStructuresByUFF(std::list<POccSuperCellSet>::iterator it, const POccSuperCell& psc) const {
    bool energy_equal=aurostd::isequal((*it).getUFFEnergy(),psc.m_energy_uff,m_energy_uff_tolerance);
    bool hnf_equal=((*it).getHNFIndex()==psc.m_hnf_index);
    return energy_equal && hnf_equal;
  }

  //NEW
  void POccCalculator::add2DerivativeStructuresList(const POccSuperCell& psc,
      std::list<POccSuperCellSet>::iterator i_start,
      std::list<POccSuperCellSet>::iterator i_end){
    //  cerr << "FULL LIST START" << endl;
    //  for(std::list<POccSuperCellSet>::iterator it=l_supercell_sets.begin();it!=l_supercell_sets.end();++it){
    //    cerr << std::fixed << std::setprecision(9) << (*it).getUFFEnergy() << " ";
    //  }
    //  cerr << endl;
    //  cerr << "FULL LIST END" << endl;
    //  cerr << "CURRENT " << psc.energy << endl;
    //  cerr << "LOOK start " << std::distance(l_supercell_sets.begin(),i_start) << " " << (*i_start).getUFFEnergy() << endl;
    //  cerr << "LOOK end " << std::distance(l_supercell_sets.begin(),i_end) << " " << (*i_end).getUFFEnergy() << endl;
    if(i_start==i_end) //std::distance(i_start,i_end)==0)
    { //CO20200106 - patching for auto-indenting
      //    cerr << "start==stop" << endl;
      //
      if(i_start==l_supercell_sets.end()){--i_start;}

      if(areEquivalentStructuresByUFF(i_start,psc)) //aurostd::isequal(psc.energy,(*i_start).getUFFEnergy(),m_energy_uff_tolerance))
      { //CO20200106 - patching for auto-indenting
        //      cerr << "found degeneracy with " << std::distance(l_supercell_sets.begin(),i_start) << endl;
        (*i_start).m_psc_set.push_back(psc);
        //(*i_start).m_degeneracy++;
        return;
      }

      if(psc.m_energy_uff>(*i_start).getUFFEnergy()){++i_start;}
      //  if(i_start!=l_supercell_sets.end()){++i_start;}
      //    cerr << "Adding to " << std::distance(l_supercell_sets.begin(),i_start) << endl;
      POccSuperCellSet pscs; pscs.m_psc_set.push_back(psc);
      l_supercell_sets.insert(i_start,pscs);
      //l_supercell_sets.insert(i_start,psc);
      return;
    }
    //  cerr << "start!=stop" << endl;
    std::list<POccSuperCellSet>::iterator i_middle=i_start;
    //std::advance(i_middle,std::distance(l_supercell_sets.begin(),i_start));
    std::advance(i_middle,std::distance(i_start,i_end)/2);
    //  cerr << "Looking at middle=" << std::distance(l_supercell_sets.begin(),i_middle) << " " << (*i_middle).getUFFEnergy() << endl;
    //cerr << "SEE HERE " << i_middle << endl;
    if(areEquivalentStructuresByUFF(i_middle,psc)) //aurostd::isequal(psc.energy,(*i_middle).getUFFEnergy(),m_energy_uff_tolerance))
    { //CO20200106 - patching for auto-indenting
      //    cerr << "found degeneracy with " << std::distance(l_supercell_sets.begin(),i_middle) << endl;
      (*i_middle).m_psc_set.push_back(psc);
      //(*i_middle).m_degeneracy++;
      return;
    }
    if(psc.m_energy_uff<(*i_middle).getUFFEnergy()){
      //    cerr << "less than middle" << endl;
      return add2DerivativeStructuresList(psc,i_start,i_middle);
    }
    //  cerr << "greater than middle" << endl;
    return add2DerivativeStructuresList(psc,++i_middle,i_end);
  }

  //ORIGINAL
  //void POccCalculator::add2DerivativeStructuresList(ABCDStructureSuper& pds,
  //    std::list<ABCDStructureSuper>::iterator i_start,
  //    std::list<ABCDStructureSuper>::iterator i_end){
  ////  cerr << "FULL LIST START" << endl;
  ////  for(std::list<ABCDStructureSuper>::iterator it=l_derivative_structures.begin();it!=l_derivative_structures.end();++it){
  ////    cerr << std::fixed << std::setprecision(9) << (*it).energy << " ";
  ////  }
  ////  cerr << endl;
  ////  cerr << "FULL LIST END" << endl;
  ////  cerr << "CURRENT " << pds.energy << endl;
  ////  cerr << "LOOK start " << std::distance(l_derivative_structures.begin(),i_start) << " " << (*i_start).energy << endl;
  ////  cerr << "LOOK end " << std::distance(l_derivative_structures.begin(),i_end) << " " << (*i_end).energy << endl;
  //  if(i_start==i_end){ //std::distance(i_start,i_end)==0){
  ////    cerr << "start==stop" << endl;
  //    if(aurostd::isequal(pds.energy,(*i_start).energy,m_energy_uff_tolerance)){
  ////      cerr << "found degeneracy with " << std::distance(l_derivative_structures.begin(),i_start) << endl;
  //      (*i_start).m_degeneracy++;
  //      return;
  //    }
  //    if(pds.energy>(*i_start).energy){
  //      if(i_start!=l_derivative_structures.end()){++i_start;}
  //    }
  ////    cerr << "Adding to " << std::distance(l_derivative_structures.begin(),i_start) << endl;
  //    l_derivative_structures.insert(i_start,pds);
  //    return;
  //  }
  ////  cerr << "start!=stop" << endl;
  //  std::list<ABCDStructureSuper>::iterator i_middle=i_start;
  //  //std::advance(i_middle,std::distance(l_derivative_structures.begin(),i_start));
  //  std::advance(i_middle,std::distance(i_start,i_end)/2);
  ////  cerr << "Looking at middle=" << std::distance(l_derivative_structures.begin(),i_middle) << " " << (*i_middle).energy << endl;
  //  //cerr << "SEE HERE " << i_middle << endl;
  //  if(aurostd::isequal(pds.energy,(*i_middle).energy,m_energy_uff_tolerance)){
  ////    cerr << "found degeneracy with " << std::distance(l_derivative_structures.begin(),i_middle) << endl;
  //    (*i_middle).m_degeneracy++;
  //    return;
  //  }
  //  if(pds.energy<(*i_middle).energy){
  ////    cerr << "less than middle" << endl;
  //    return add2DerivativeStructuresList(pds,i_start,i_middle);
  //  }
  ////  cerr << "greater than middle" << endl;
  //  return add2DerivativeStructuresList(pds,++i_middle,i_end);
  //}
  //}

  void POccCalculator::add2DerivativeStructuresList(const POccSuperCell& psc){
    //  cerr << "SIZE " << l_supercell_sets.size() << endl;
    if(l_supercell_sets.size()==0){
      POccSuperCellSet pscs; pscs.m_psc_set.push_back(psc);
      l_supercell_sets.push_back(pscs);
      return;
    }
    return add2DerivativeStructuresList(psc,l_supercell_sets.begin(),l_supercell_sets.end());
  }

  void POccCalculator::getHNFMatSiteConfig(const POccSuperCell& psc,
      xmatrix<double>& _hnf_mat,
      vector<vector<int> >& _v_types_config){
    bool LDEBUG=(FALSE || _DEBUG_POCC_ || XHOST.DEBUG);
    string soliloquy=XPID+"POccCalculator::getHNFMatSiteConfig():";
    if(LDEBUG) {
      cerr << soliloquy << " psc.m_hnf_index=" << psc.m_hnf_index << endl;
      cerr << soliloquy << " psc.m_site_config_index=" << psc.m_site_config_index << endl;
      cerr << soliloquy << " psc.m_energy_uff=" << psc.m_energy_uff << endl;
    }
    unsigned long long int hnf_index=0;
    unsigned long long int site_config_index=0;
    //add an initialization flag for energy_analyzer eventually, and check here
    resetHNFMatrices();
    resetSiteConfigurations();
    while(iterateHNFMatrix()){  //sets hnf_mat
      if(hnf_index!=psc.m_hnf_index){hnf_index++;continue;}
      //hnf_mat set here
      _hnf_mat=hnf_mat;
      while(getNextSiteConfiguration()){  //sets v_types_config
        if(site_config_index!=psc.m_site_config_index){site_config_index++;continue;}
        //v_types_config set here
        _v_types_config=v_types_config;
        return;
      }
    }
    throw aurostd::xerror(_AFLOW_FILE_NAME_,soliloquy,"Invalid hnf site configuration indices");
  }

  bool POccCalculator::areEquivalentStructures(const POccSuperCell& psc_a,const POccSuperCell& psc_b) {
    //ABCDStructureSuper pds_a,pds_b;
    //pds_a=getParticularABCDStructureSuper(psc_a);
    //pds_b=getParticularABCDStructureSuper(psc_b);

    xstructure a=createXStructure(psc_a,n_hnf,hnf_count,types_config_permutations_count,true,false);  //PRIMITIVIZE==false, in general it is faster to find whether two structures are equivalent than it is to find primitive cell
    xstructure b=createXStructure(psc_b,n_hnf,hnf_count,types_config_permutations_count,true,false);  //PRIMITIVIZE==false, in general it is faster to find whether two structures are equivalent than it is to find primitive cell
    return areEquivalentStructures(a,b);
  }

  bool POccCalculator::areEquivalentStructures(const xstructure& a, const xstructure& b) {
    bool LDEBUG=(FALSE || _DEBUG_POCC_ || XHOST.DEBUG);
    string soliloquy=XPID+"POccCalculator::areEquivalentStructures():";
    if(LDEBUG) {
      cerr << soliloquy << " comparing structure:" << endl;
      cerr << a;
      cerr << "========================================== vs. ==========================================" << endl;
      cerr << b;
    }
    //cerr << aa << endl;
    //cerr << bb << endl;
    bool are_equivalent=compare::aflowCompareStructure(a,b,true,false,false); //match species and use fast match, but not scale volume, two structures with different volumes (pressures) are different! //DX20180123 - added fast_match = true //DX20190318 - not fast_match but optimized_match=false
    //cerr << are_equivalent << endl;
    if(LDEBUG) {cerr << soliloquy << " structures are " << (are_equivalent?"":"NOT ") << "equivalent" << endl;}
    return are_equivalent;
  }

  unsigned long long int POccCalculator::runRobustStructureComparison(std::list<POccSuperCellSet>::iterator it_pscs){
    //NOTE, this function needs UFF comparisons first
    //it assumes distinct structures by UFF are indeed distinct, and so no comparisons are made cross-bin, only within bins
    bool LDEBUG=(FALSE || _DEBUG_POCC_ || XHOST.DEBUG);
    string soliloquy=XPID+"POccCalculator::runRobustStructureComparison():";
    stringstream message;

    const vector<POccSuperCell>& vpsc=(*it_pscs).m_psc_set;
    vector<vector<uint> > unique_structure_bins;
    unique_structure_bins.push_back(vector<uint>(0));
    unique_structure_bins.back().push_back(0);  //initialize with first structure

    //when you parallelize this, make a new structure that holds bool, equivalent or not
    //and then run through remaining set of structures

    unsigned long long int i_pscs=std::distance(l_supercell_sets.begin(),it_pscs);
    message << "Performing robust structure comparison for structure group[" << i_pscs+1 << "/" << std::distance(l_supercell_sets.begin(),l_supercell_sets.end()) << "]";
    pflow::logger(_AFLOW_FILE_NAME_,soliloquy,message,m_aflags,*p_FileMESSAGE,*p_oss,_LOGGER_MESSAGE_); 

    bool are_equivalent=false,found_equivalent=false;
    bool test_iterator_insertion=false; //short circuit
    xstructure a,b;
    uint starting_index=1;
    pflow::updateProgressBar(0,vpsc.size()-starting_index,*p_oss);
    for(uint i=starting_index;i<vpsc.size();i++){
      const POccSuperCell& psc_b=vpsc[i];
      b=createXStructure(psc_b,n_hnf,hnf_count,types_config_permutations_count,true,false);  //PRIMITIVIZE==false, in general it is faster to find whether two structures are equivalent than it is to find primitive cell
      found_equivalent=false;
      for(uint j=0;j<unique_structure_bins.size()&&!found_equivalent;j++){
        if(unique_structure_bins[j].size()==0){
          message << "No structure groups found";
          throw aurostd::xerror(_AFLOW_FILE_NAME_,soliloquy,message,_VALUE_RANGE_);
        }
        if(LDEBUG) {cerr << soliloquy << " comparing structure[" << i << "] with structure[bin=" << j << ",i=" << 0 << "] (max=" << vpsc.size() << ")" << endl;}
        const POccSuperCell& psc_a=vpsc[unique_structure_bins[j][0]];
        a=createXStructure(psc_a,n_hnf,hnf_count,types_config_permutations_count,true,false);  //PRIMITIVIZE==false, in general it is faster to find whether two structures are equivalent than it is to find primitive cell
        are_equivalent=(!test_iterator_insertion && areEquivalentStructures(a,b));//vpsc[unique_structure_bins[j][0]],vpsc[i]);
        if(are_equivalent){
          if(LDEBUG) {cerr << soliloquy << " found equivalent structure" << endl;}
          unique_structure_bins[j].push_back(i);
          found_equivalent=true;
          break;
        }
        //if(!are_equivalent){cerr << "AHHHHHHHHHHHHHHHHHH" << endl;}
        //if(j==unique_structure_bins.size()-1){  //we've reached the end and no match, need to make a new bin
        //  unique_structure_bins.push_back(vector<uint>(0));
        //  unique_structure_bins.back().push_back(i);
        //}
      }
      if(!found_equivalent){
        unique_structure_bins.push_back(vector<uint>(0));
        unique_structure_bins.back().push_back(i);
      }
      pflow::updateProgressBar(i,vpsc.size(),*p_oss);
    }

    //test of stupidity
    uint count_structures=0;
    for(uint i=0;i<unique_structure_bins.size();i++){
      count_structures+=unique_structure_bins[i].size();
      if(LDEBUG) {cerr << soliloquy << " unique_structure_bins[" << i << "]=" << unique_structure_bins[i].size() << endl;}
    }
    if(count_structures!=vpsc.size()){
      message << "count_structures == " << count_structures << " != " << vpsc.size() << " == vpsc.size()";
      throw aurostd::xerror(_AFLOW_FILE_NAME_,soliloquy,message,_VALUE_RANGE_);
    }

    if(unique_structure_bins.size()==1){return unique_structure_bins.size();}  //they are all equivalent as dictated by UFF
    //otherwise, we need to rearrange structures

    message << "Splitting structure group[" << std::distance(l_supercell_sets.begin(),it_pscs)+1;
    message << "] into " << unique_structure_bins.size() << " groups as determined by the robust structure comparison";
    pflow::logger(_AFLOW_FILE_NAME_,soliloquy,message,m_aflags,*p_FileMESSAGE,*p_oss,_LOGGER_WARNING_); 

    vector<uint> vi_psc_to_remove;
    std::list<POccSuperCellSet>::iterator it=it_pscs;
    it++; //insert continuously at this iterator, do NOT increment inside loop
    for(uint i=1;i<unique_structure_bins.size();i++){
      POccSuperCellSet pscs;
      for(uint j=0;j<unique_structure_bins[i].size();j++){
        pscs.m_psc_set.push_back(vpsc[unique_structure_bins[i][j]]);
        vi_psc_to_remove.push_back(unique_structure_bins[i][j]);
      }
      if(pscs.m_psc_set.size()){
        if(LDEBUG) {cerr << soliloquy << " pre-insertion it=" << std::distance(l_supercell_sets.begin(),it) << endl;}
        l_supercell_sets.insert(it,pscs);
        if(LDEBUG) {cerr << soliloquy << " post-insertion it=" << std::distance(l_supercell_sets.begin(),it) << endl;}
        if(LDEBUG) {
          cerr << soliloquy << " it_pscs=" << std::distance(l_supercell_sets.begin(),it_pscs) << endl;
          cerr << soliloquy << " NEW l_supercell_sets.size()=" << l_supercell_sets.size() << endl;
        }
      }
    }

    std::sort(vi_psc_to_remove.rbegin(),vi_psc_to_remove.rend()); //sort in reverse for removal

    for(uint i=0;i<vi_psc_to_remove.size();i++){
      if(LDEBUG) {cerr << soliloquy << " removing structure " << vi_psc_to_remove[i] << " from bin[" << std::distance(l_supercell_sets.begin(),it_pscs)+1 << "]" << endl;}
      (*it_pscs).m_psc_set.erase((*it_pscs).m_psc_set.begin()+vi_psc_to_remove[i]);  //remove!
    }

    if(LDEBUG) {cerr << soliloquy << " new bin size=" << (*it_pscs).m_psc_set.size() << endl;}

    return unique_structure_bins.size();
  }

  void POccCalculator::calculate(){
    bool LDEBUG=(FALSE || _DEBUG_POCC_ || XHOST.DEBUG);
    string soliloquy=XPID+"POccCalculator::calculate():";
    stringstream message;

    //starting criteria for HNF matrices
    //xmatrix<double> hnf_mat;                            //really xmatrix of int's, but we rule for int * double in xmatrix, no big deal
    //vector<xmatrix<double> > v_unique_superlattices;    //only store locally, as we need to make comparisons

    //starting criteria for site combinations
    //vector<vector<int> > v_types_config;
    //vector<int> v_config_iterators, v_site_iterators;

    //debug
    //for(uint i=0;i<vv_count_configs.size();i++){vv_count_configs[i].clear();}
    //vv_count_configs.clear();
    //vv_count_configs.push_back(vector<POccSiteConfiguration>(0));
    //vv_count_configs.push_back(vector<POccSiteConfiguration>(0));
    //POccSiteConfiguration test;
    //test.types_configuration_debug.push_back(-1);
    //test.types_configuration_debug.push_back(-1);
    //test.types_configuration_debug.push_back(0);
    //test.types_configuration_debug.push_back(0);
    //vv_count_configs[0].push_back(test);
    //test.types_configuration_debug.clear();
    //test.types_configuration_debug.push_back(1);
    //test.types_configuration_debug.push_back(1);
    //test.types_configuration_debug.push_back(1);
    //test.types_configuration_debug.push_back(2);
    //vv_count_configs[0].push_back(test);
    //test.types_configuration_debug.clear();
    //test.types_configuration_debug.push_back(3);
    //test.types_configuration_debug.push_back(3);
    //test.types_configuration_debug.push_back(4);
    //test.types_configuration_debug.push_back(4);
    //vv_count_configs[1].push_back(test);
    //test.types_configuration_debug.clear();
    //test.types_configuration_debug.push_back(5);
    //test.types_configuration_debug.push_back(6);
    //test.types_configuration_debug.push_back(7);
    //test.types_configuration_debug.push_back(8);
    //vv_count_configs[1].push_back(test);
    //for(uint i=0;i<vv_count_configs.size();i++){
    //for(uint j=0;j<vv_count_configs[i].size();j++){
    //cerr << "site " << i << " config " << j <<  endl;
    //for(uint k=0;k<vv_count_configs[i][j].types_configuration_debug.size();k++){
    //cerr << vv_count_configs[i][j].types_configuration_debug[k] << " ";
    //}
    //cerr << endl;
    //}
    //}

    //getTotalPermutationsCount();  //done separately

    //POccUFFEnergyAnalyzer energy_analyzer;
    //const xstructure& xstr_nopocc = p_str.xstr_nopocc;

    //xmatrix<double> distance_matrix;
    //vector<vector<uint> > v_bonded_atom_indices, v_nonbonded_atom_indices; 

    //BIG REVELATION: nearest neighbor distances change with vacancies! 
    //this is a problem, because we need to recalculate bonding for every new site configuration
    //if no vacancies, only perform bonding analysis once
    //if no vacancies, we can extrapolate nn distances from primitive cell
    //need to set two booleans, one for if vacancies, and if bonding set
    //if vacancies, bonding set won't matter, as we redo every time
    //remember, wait to do minkowski reduction until the end
    //it does reduce the size of the cluster, but it also changes the number of atoms (BAD for v_types_config)
    //the cluster only needs to be calculated once, from there we can determine each new bonding
    //make functions for getting nn distances and then determining bonding, which simply returns if no vacancies and already set

    message << "Calculating unique supercells. Please be patient";
    pflow::logger(_AFLOW_FILE_NAME_,soliloquy,message,m_aflags,*p_FileMESSAGE,*p_oss,_LOGGER_MESSAGE_);

    ////[CO20181226 - need to experiment]double energy_radius=RadiusSphereLattice(getLattice())*1.5; //figure this out CO, only works if energy radius = 10
    //double energy_radius=DEFAULT_UFF_CLUSTER_RADIUS;
    ////if(SET_KESONG_STANDARD_DIST){energy_radius=ENERGY_RADIUS;}
    //if(COMPARE_WITH_KESONG){energy_radius=ENERGY_RADIUS;}

    ////energy_radius=12;

    energy_analyzer.initialize(xstr_pocc,xstr_nopocc,m_species_redecoration,m_p_flags,m_aflags,*p_FileMESSAGE,*p_oss); //p_str,energy_radius);
    //energy_analyzer.m_species_redecoration=m_species_redecoration;  //clean me up, fix how we integrate these two objects
    //energy_analyzer.types2uffparams_map=getTypes2UFFParamsMap(m_species_redecoration); //clean me up, fix how we integrate these two objects

    unsigned long long int hnf_index=0;
    unsigned long long int site_config_index;
    unsigned long long int current_iteration=0;

    //get algorithm settings
    string struct_gen_algo=DEFAULT_POCC_STRUCTURE_GENERATION_ALGO;

    if(struct_gen_algo=="UFF"){
      POccSuperCell psc;
      resetHNFMatrices();
      pflow::updateProgressBar(current_iteration,total_permutations_count,*p_oss);
      while(iterateHNFMatrix()){
        energy_analyzer.getCluster(hnf_mat);
        psc.m_hnf_index=hnf_index;
        resetSiteConfigurations();
        site_config_index=0;
        while(getNextSiteConfiguration()){
          psc.m_site_config_index=site_config_index;
          energy_analyzer.setBonds(v_types_config);
          psc.m_energy_uff=energy_analyzer.getUFFEnergy();
          psc.m_degeneracy=1; //degeneracy of 1
          add2DerivativeStructuresList(psc);
          site_config_index++;
          pflow::updateProgressBar(++current_iteration,total_permutations_count,*p_oss);
        }
        hnf_index++;
      }
    }else{  //group theory approach
      
      uint i=0,j=0,k=0,site=0,occ=0,permut=0;
      int gi=0;

      vector<xmatrix<double> > vhnf_mats;
      vector<vector<vector<int> > > vv_types_config;
      resetHNFMatrices();
      while(iterateHNFMatrix()){vhnf_mats.push_back(hnf_mat);}
      if(LDEBUG){cerr << soliloquy << " vhnf_mats.size()=" << vhnf_mats.size() << endl;}

      xmatrix<long long int> H,U,V,S;
      xmatrix<double> V_double;
      vector<xmatrix<long long int> > vS_uniq;
      vector<uint> viH_uniqSmith;
      bool match=false;
      for(i=0;i<vhnf_mats.size();i++){
        H=aurostd::xmatrixdouble2utype<long long int>(vhnf_mats[i]);
        getSmithNormalForm(H,U,V,S);
        if(LDEBUG){
          cerr << soliloquy << " H=" << endl;cerr << H << endl;
          cerr << soliloquy << " S=" << endl;cerr << S << endl;
        }
        match=false;
        for(j=0;j<vS_uniq.size() && match==false;j++){
          if(aurostd::isequal(S,vS_uniq[j])){match=true;}
        }
        if(match==false){
          vS_uniq.push_back(S);
          viH_uniqSmith.push_back(i);
        }
      }

      if(LDEBUG){
        cerr << soliloquy << " vS_uniq.size()=" << vS_uniq.size() << endl;
        cerr << soliloquy << " viH_uniqSmith.size()=" << viH_uniqSmith.size() << endl;
        for(i=0;i<vS_uniq.size();i++){
          cerr << soliloquy << " viH_uniqSmith[i=" << i <<"]=" << endl;cerr << viH_uniqSmith[i] << endl;
          cerr << soliloquy << " vS_uniq[i=" << i <<"]=" << endl;cerr << vS_uniq[i] << endl;
        }
      }

      xstructure xstr_ss;
      vector<int> sc2pc_map,pc2sc_map;
      xvector<double> fpos,d,x;
      vector<GroupMember> vg;
      if(LDEBUG){cerr << soliloquy << " xstr_nopocc.lattice=" << endl;cerr << xstr_nopocc.lattice << endl;}
      for(i=0;i<vhnf_mats.size();i++){
        H=aurostd::xmatrixdouble2utype<long long int>(vhnf_mats[i]);
        V_double=aurostd::xmatrixutype2double(V);
        getSmithNormalForm(H,U,V,S);
        if(LDEBUG){
          cerr << soliloquy << " hnf_mat=" << endl;cerr << vhnf_mats[i] << endl;
          cerr << soliloquy << " H=" << endl;cerr << H << endl;
          cerr << soliloquy << " U=" << endl;cerr << U << endl;
          cerr << soliloquy << " V=" << endl;cerr << V << endl;
        }
        xstr_ss=GetSuperCell(xstr_nopocc,vhnf_mats[i],sc2pc_map,pc2sc_map,false,false,false,false);  //force_strict_pc2scMap==false is very important here, we want the FIRST equivalent atom
        if(LDEBUG){
          cerr << soliloquy << " xstr_ss.lattice=" << endl;cerr << xstr_ss.lattice << endl;
          cerr << soliloquy << " sc2pc_map=" << aurostd::joinWDelimiter(sc2pc_map,",") << endl;
          cerr << soliloquy << " pc2sc_map=" << aurostd::joinWDelimiter(pc2sc_map,",") << endl;
        }
        vg.clear();
        for(j=0;j<sc2pc_map.size();j++){
          vg.push_back(GroupMember());
          //create map h from parent lattice onto the group (g are elements of group)
          //h(x)=[UA^{-1}x]_S:
          //c2f is A^{-1} (done for fpos)
          vg.back().basis=xstr_nopocc.atoms[sc2pc_map[j]].basis;
          fpos=xstr_nopocc.c2f*xstr_ss.atoms[j].cpos; //coordinates of sc_atom[j] in basis of primitive lattice
          //fpos=x+d
          //where d is fraction part and x is integer
          //x is the lattice
          //d is the basis
          x=aurostd::floor(fpos); //int only
          d=aurostd::mod(fpos,1.0); //between 0 and 1
          if(LDEBUG){
            //cerr << soliloquy << " atom[pc=" << sc2pc_map[j] << ",sc=" << j << "].ijk=" << xstr_ss.atoms[j].ijk << endl;
            //cerr << soliloquy << " atom[pc=" << sc2pc_map[j] << "].cpos=" << xstr_nopocc.atoms[sc2pc_map[j]].cpos << endl;
            //cerr << soliloquy << " atom[sc=" << j << "].cpos=" << xstr_ss.atoms[j].cpos << endl;
            cerr << soliloquy << " fpos=" << fpos << endl;
            cerr << soliloquy << " d=" << d << endl;
            cerr << soliloquy << " x=" << x << endl;
          }
          //g is the group element
          vg.back().cpos=x*V_double;
          //mod: translation symmetry (next cell)
          for(gi=vg.back().cpos.lrows;gi<=vg.back().cpos.urows;gi++){
            vg.back().cpos[gi]=aurostd::mod(vg.back().cpos[gi],(double)S[gi][gi]);
          }
          if(LDEBUG){
            cerr << soliloquy << " g.basis=" << vg.back().basis << endl;
            cerr << soliloquy << " g.cpos=" << vg.back().cpos << endl;
          }
        }
      }
      
      resetSiteConfigurations();
      while(getNextSiteConfiguration()){vv_types_config.push_back(v_types_config);}
      if(LDEBUG){cerr << soliloquy << " vv_types_config.size()=" << vv_types_config.size() << endl;}

      //eliminate translation duplicates
      vector<int> types_config0,types_config1,types_config2;
      uint natoms_super=(uint)n_hnf*xstr_nopocc.atoms.size();
      if(LDEBUG){cerr << soliloquy << " natoms_super=" << natoms_super << endl;}
      if(natoms_super==0){throw aurostd::xerror(_AFLOW_FILE_NAME_,soliloquy,"natoms_super==0",_RUNTIME_ERROR_);}
      types_config0.resize(natoms_super);types_config1.resize(natoms_super);types_config2.resize(natoms_super);

      //aurostd::xcombos xc;  //this is NOT an xcombos permutations, these are 1->2, 2->3, strictly
      bool found=false;
      for(i=0;i<vv_types_config.size();i++){  //do NOT use a constant vv_types_config.size(), it will change within loop
        //build types_config0
        k=0;
        for(site=0;site<vv_types_config[i].size();site++){
          for(occ=0;occ<vv_types_config[i][site].size();occ++){
            types_config0[k++]=vv_types_config[i][site][occ];
          }
        }
        if(LDEBUG){cerr << soliloquy << " types_config0=" << aurostd::joinWDelimiter(types_config0,",") << endl;}
        for(j=vv_types_config.size()-1;j>i;j--){  //do NOT use a constant vv_types_config.size(), it will change within loop
          if(LDEBUG){cerr << soliloquy << " comparing i=" << i << " with j=" << j << endl;}
          //build types_config2
          k=0;
          for(site=0;site<vv_types_config[j].size();site++){
            for(occ=0;occ<vv_types_config[j][site].size();occ++){
              types_config2[k++]=vv_types_config[j][site][occ];
            }
          }
          if(LDEBUG){cerr << soliloquy << " types_config2=" << aurostd::joinWDelimiter(types_config2,",") << endl;}
          found=false;
          //build types_config1
          for(k=0;k<types_config0.size();k++){types_config1[k]=types_config0[k];}
          for(permut=0;permut<natoms_super;permut++){
            if(permut>0){ //actually permute
              std::rotate(types_config1.begin(),types_config1.begin()+1,types_config1.end());
            }
            if(LDEBUG){
              cerr << soliloquy << " comparing:" << endl;
              cerr << soliloquy << " types_config1=" << aurostd::joinWDelimiter(types_config1,",") << endl;
              cerr << soliloquy << " types_config2=" << aurostd::joinWDelimiter(types_config2,",") << endl;
            }
            if(types_config1==types_config2){found=true;break;} //vector<int> can be compared exactly
          }
          if(found==true){
            if(LDEBUG){cerr << soliloquy << " erasing j=" << j << endl;}
            vv_types_config.erase(vv_types_config.begin()+j);
            continue;
          }
        }
      }

      if(LDEBUG){cerr << soliloquy << " vv_types_config.size()=" << vv_types_config.size() << endl;}

      throw aurostd::xerror(_AFLOW_FILE_NAME_,soliloquy,"approach not complete yet",_RUNTIME_ERROR_);
    }

    //ORIGINAL
    //ABCDStructureSuper pds;
    //pds.reset();
    //resetHNFMatrices();
    ////cerr << "HERE2" << endl;
    //while(iterateHNFMatrix()){
    //  //cerr << "HERE3" << endl;
    //  energy_analyzer.getCluster(hnf_mat);
    //  pds.m_hnf_index=hnf_index;
    //  //cerr << "HERE4" << endl;
    //  pds.hnf_mat=hnf_mat;
    //  resetSiteConfigurations();
    //  site_config_index=0;
    //  //cerr << "HERE5" << endl;
    //  while(getNextSiteConfiguration()){
    //    //cerr << "HERE6" << endl;
    //    pds.m_site_config_index=site_config_index;
    //    //cerr << pds.site_config_index << endl;
    //    pds.v_types_config=v_types_config;
    //    //cerr << "HERE7" << endl;
    //    getBonds();
    //    //cerr << "HERE8" << endl;
    //    pds.energy=getUFFEnergy();
    //    pds.m_degeneracy=1;
    //    //cerr << "HERE9" << endl;
    //    add2DerivativeStructuresList(pds);
    //    //cerr << "DONE ADDING " << endl;
    //    site_config_index++;
    //		pflow::updateProgressBar(++current_iteration,total_permutations_count,*p_oss);
    //    //cerr << "HERE10" << endl;
    //  }
    //  hnf_index++;
    //}

    //tests of stupidity - START
    if(!l_supercell_sets.size()){
      message << "No supercells detected by UFF. Please run calculate() to determine unique supercells";
      throw aurostd::xerror(_AFLOW_FILE_NAME_,soliloquy,message);
      //pflow::logger(_AFLOW_FILE_NAME_,soliloquy,message,m_aflags,*p_FileMESSAGE,*p_oss,_LOGGER_ERROR_);
      //cerr << "probably broken pointers" << endl;
    }


    if(DEFAULT_POCC_PERFORM_ROBUST_STRUCTURE_COMPARISON){
      bool DEBUG_RSC=false;
      message << "Calculated " << l_supercell_sets.size() << " unique supercell groups via UFF, now performing robust structure comparison";
      pflow::logger(_AFLOW_FILE_NAME_,soliloquy,message,m_aflags,*p_FileMESSAGE,*p_oss,_LOGGER_MESSAGE_);//_LOGGER_COMPLETE_);

      unsigned long long int count_new_groups;
      for(std::list<POccSuperCellSet>::iterator it=l_supercell_sets.begin();it!=l_supercell_sets.end();++it){
        if(DEBUG_RSC||LDEBUG){cerr << soliloquy << " current it=" << std::distance(l_supercell_sets.begin(),it)+1 << "/" << std::distance(l_supercell_sets.begin(),l_supercell_sets.end()) << " [1]" << endl;}
        POccSuperCellSet& pscs=(*it);
        std::sort(pscs.m_psc_set.begin(),pscs.m_psc_set.end(),sortPSCsUFFEnergy); //sort by energies (should all be about the same, ensures splits via structure comparison stay sorted by energy
        count_new_groups=runRobustStructureComparison(it);  //l_supercell_sets may change size, get count of the increase
        if(DEBUG_RSC||LDEBUG){cerr << soliloquy << " advancing by " << count_new_groups-1 << endl;}
        std::advance(it,count_new_groups-1);  //adjust iterator appropriately
        if(DEBUG_RSC||LDEBUG){cerr << soliloquy << " current it=" << std::distance(l_supercell_sets.begin(),it)+1 << "/" << std::distance(l_supercell_sets.begin(),l_supercell_sets.end()) << " [2]" << endl;}
        if(DEBUG_RSC||LDEBUG){cerr << soliloquy << " it=" << std::distance(l_supercell_sets.begin(),it)  << " vs. l_supercell_sets.end()=" << std::distance(l_supercell_sets.begin(),l_supercell_sets.end()) << endl;}
      }
    }

    message << "Calculated " << l_supercell_sets.size() << " unique supercells";
    pflow::logger(_AFLOW_FILE_NAME_,soliloquy,message,m_aflags,*p_FileMESSAGE,*p_oss,_LOGGER_COMPLETE_);

    unsigned long long int total_degeneracy=0;

    stringstream message_prec;
    int prec=(int)ceil(log10(1.0/m_energy_uff_tolerance));
    for(std::list<POccSuperCellSet>::iterator it=l_supercell_sets.begin();it!=l_supercell_sets.end();++it){
      //cerr << "UNIQUE " << std::distance(l_supercell_sets.begin(),it) << endl;
      message_prec << std::fixed << std::setprecision(prec) << "Structure bin "  << std::distance(l_supercell_sets.begin(),it)+1 << ": energy=" << (*it).getUFFEnergy() << ", " << "degeneracy=" << (*it).getDegeneracy();
      pflow::logger(_AFLOW_FILE_NAME_,soliloquy,message_prec,m_aflags,*p_FileMESSAGE,*p_oss,_LOGGER_MESSAGE_);
      //cerr << endl;
      total_degeneracy+=(*it).getDegeneracy();
    }

    if(total_permutations_count!=total_degeneracy){
      throw aurostd::xerror(_AFLOW_FILE_NAME_,soliloquy,"Unexpected degeneracy count (does not match expected total permutations count)");
    }

    if(m_p_flags.flag("POCC_COUNT_UNIQUE")){return;}  //so we don't bombard user with too much verbosity

    message << "Resorting unique supercell order by HNF matrix/site configuration indices";
    pflow::logger(_AFLOW_FILE_NAME_,soliloquy,message,m_aflags,*p_FileMESSAGE,*p_oss,_LOGGER_MESSAGE_);

    //go through sets and sort by hnf/site_config index
    //this ensures that even if we mess with underlying UFF/structure comparison algorithm, the same structure is chosen everytime
    for(std::list<POccSuperCellSet>::iterator it=l_supercell_sets.begin();it!=l_supercell_sets.end();++it){
      POccSuperCellSet& pscs=(*it);
      std::sort(pscs.m_psc_set.begin(),pscs.m_psc_set.end()); //sort by indices
    }
    l_supercell_sets.sort();  //finally sort on indices so the list is always fixed

    if(true && !m_aflags.Directory.empty() && !m_p_flags.flag("POCC_SKIP_WRITING_FILES")){ //move me so it runs whenever pocc runs (even post-processing)
      message << "Writing out " << POCC_ALL_HNF_MATRICES_FILE;pflow::logger(_AFLOW_FILE_NAME_,soliloquy,message,m_aflags,*p_FileMESSAGE,*p_oss,_LOGGER_MESSAGE_);
      stringstream all_hnf_mat_ss;
      resetHNFMatrices();
      hnf_index=0;
      while(iterateHNFMatrix()){
        all_hnf_mat_ss << AFLOWIN_SEPARATION_LINE << endl;
        all_hnf_mat_ss << AFLOW_POCC_TAG << "HNF_MATRIX " << hnf_index+1 << "/" << hnf_count << endl;
        all_hnf_mat_ss << hnf_mat << endl;
        all_hnf_mat_ss << AFLOWIN_SEPARATION_LINE << endl;
        hnf_index++;
      }
      aurostd::stringstream2file(all_hnf_mat_ss,m_aflags.Directory+"/"+POCC_FILE_PREFIX+POCC_ALL_HNF_MATRICES_FILE);
    }

    if(true && !m_aflags.Directory.empty() && !m_p_flags.flag("POCC_SKIP_WRITING_FILES")){ //move me so it runs whenever pocc runs (even post-processing)
      message << "Writing out " << POCC_ALL_SITE_CONFIGURATIONS_FILE;pflow::logger(_AFLOW_FILE_NAME_,soliloquy,message,m_aflags,*p_FileMESSAGE,*p_oss,_LOGGER_MESSAGE_);
      stringstream all_site_configs_ss;
      resetSiteConfigurations();
      site_config_index=0;
      while(getNextSiteConfiguration()){
        all_site_configs_ss << AFLOWIN_SEPARATION_LINE << endl;
        all_site_configs_ss << AFLOW_POCC_TAG << "SITE_CONFIGURATION " << site_config_index+1 << "/" << types_config_permutations_count << endl;
        for(uint site=0;site<v_types_config.size();site++){
          for(uint atom=0;atom<v_types_config[site].size();atom++){
            all_site_configs_ss << (site==0&&atom==0?"":" ") << aurostd::utype2string(v_types_config[site][atom]);
          }
          all_site_configs_ss << ((site!=v_types_config.size()-1)?";":"");
        }
        all_site_configs_ss << endl;
        const deque<string>& species=xstr_pocc.species;
        for(uint site=0;site<v_types_config.size();site++){
          for(uint atom=0;atom<v_types_config[site].size();atom++){
            if(v_types_config[site][atom]>=0){
              if(v_types_config[site][atom]<(int)species.size()){all_site_configs_ss << (site==0&&atom==0?"":" ") << species[v_types_config[site][atom]];}
              else {all_site_configs_ss << (site==0&&atom==0?"":" ") << "XX";}
            }
            else {all_site_configs_ss << (site==0&&atom==0?"":" ") << "VAC";}
          }
          all_site_configs_ss << ((site!=v_types_config.size()-1)?";":"");
        }
        all_site_configs_ss << endl;
        all_site_configs_ss << AFLOWIN_SEPARATION_LINE << endl;
        site_config_index++;
      }
      aurostd::stringstream2file(all_site_configs_ss,m_aflags.Directory+"/"+POCC_FILE_PREFIX+POCC_ALL_SITE_CONFIGURATIONS_FILE);
    }

    if(DEFAULT_POCC_WRITE_OUT_ALL_SUPERCELLS && !m_aflags.Directory.empty() && !m_p_flags.flag("POCC_SKIP_WRITING_FILES")){
      message << "Writing out " << POCC_ALL_SUPERCELLS_FILE << ". Please be patient.";
      pflow::logger(_AFLOW_FILE_NAME_,soliloquy,message,m_aflags,*p_FileMESSAGE,*p_oss,_LOGGER_MESSAGE_);
      stringstream all_supercells_ss;
      //string POSCAR_START=POSCAR_POCC_series_START_tag;
      //string POSCAR_STOP=POSCAR_POCC_series_STOP_tag;
      //stringstream POSCAR_strtag_ss;
      string POSCAR_strtag="";
      POccSuperCell psc;
      unsigned long long int isupercell=0;
      for(std::list<POccSuperCellSet>::iterator it=l_supercell_sets.begin();it!=l_supercell_sets.end();++it){
        isupercell=std::distance(l_supercell_sets.begin(),it);
        if(LDEBUG) {cerr << soliloquy << " isupercell=" << isupercell << endl;}
        const POccSuperCellSet& pscs=(*it);
        //all_supercells_ss << "---------------------------------------------------------------------------------------------" << endl;
        all_supercells_ss << AFLOWIN_SEPARATION_LINE << endl;
        all_supercells_ss << AFLOW_POCC_TAG << "STRUCTURES_GROUP " << isupercell+1 << "/" << l_supercell_sets.size() << endl;
        all_supercells_ss << AFLOWIN_SEPARATION_LINE << endl;
        for(uint i=0;i<pscs.m_psc_set.size();i++){
          if(LDEBUG) {cerr << soliloquy << " i=" << i << endl;}
          psc=pscs.m_psc_set[i];
          psc.m_degeneracy=1;
          POSCAR_strtag=pocc::getARUNString(isupercell,l_supercell_sets.size(),i,pscs.m_psc_set.size(),pscs.m_psc_set[i].m_hnf_index,pscs.m_psc_set[i].m_site_config_index,true);
          all_supercells_ss << AFLOWIN_SEPARATION_LINE << endl;
          all_supercells_ss << AFLOW_POCC_TAG << "STRUCTURE " << i+1 << "/" << pscs.m_psc_set.size() << endl;
          all_supercells_ss << AFLOWIN_SEPARATION_LINE << endl;
          //[OBSOLETE]POSCAR_strtag_ss.str("");
          //[OBSOLETE]POSCAR_strtag_ss << std::setfill('0') << std::setw(aurostd::getZeroPadding(l_supercell_sets.size())) << isupercell+1 << "_"; //+1 so we start at 1, not 0 (count)
          //[OBSOLETE]POSCAR_strtag_ss << std::setfill('0') << std::setw(aurostd::getZeroPadding(pscs.m_psc_set.size())) << (i+1) << "_"; //+1 so we start at 1, not 0 (count)
          //[OBSOLETE]POSCAR_strtag_ss << "H";
          //[OBSOLETE]POSCAR_strtag_ss << pscs.m_psc_set[i].m_hnf_index;
          //[OBSOLETE]POSCAR_strtag_ss << "C";
          //[OBSOLETE]POSCAR_strtag_ss << pscs.m_psc_set[i].m_site_config_index;
          all_supercells_ss << AFLOW_POCC_TAG << "UFF_ENERGY=" << std::fixed << std::setprecision(15) << psc.m_energy_uff << endl; all_supercells_ss.unsetf(std::ios_base::floatfield);
          all_supercells_ss << AFLOWIN_SEPARATION_LINE << endl;
          //[OBSOLETE]all_supercells_ss << POSCAR_POCC_series_START_tag << POSCAR_strtag_ss.str() << endl;
          all_supercells_ss << POSCAR_POCC_series_START_tag << POSCAR_strtag << endl;
          all_supercells_ss << createXStructure(psc,n_hnf,hnf_count,types_config_permutations_count,true,PRIMITIVIZE); // << endl;
          if(LDEBUG) {cerr << soliloquy << " structure created" << endl;}
          //[OBSOLETE]all_supercells_ss << POSCAR_POCC_series_STOP_tag << POSCAR_strtag_ss.str() << endl;
          all_supercells_ss << POSCAR_POCC_series_STOP_tag << POSCAR_strtag << endl;
          all_supercells_ss << AFLOWIN_SEPARATION_LINE << endl;
        }
        //all_supercells_ss << AFLOWIN_SEPARATION_LINE << endl;
      }
      aurostd::stringstream2file(all_supercells_ss,m_aflags.Directory+"/"+POCC_FILE_PREFIX+POCC_ALL_SUPERCELLS_FILE);
    }

    //tests of stupidity - END
  }

  unsigned long long int POccCalculator::getUniqueSuperCellsCount() const {return l_supercell_sets.size();}

  //int getZeroPadding(unsigned long long int num){return int(log10(num))+1;} ME20190108 - moved to aurostd

  string POccCalculator::getARUNString(unsigned long long int i) {return pocc::getARUNString(l_supercell_sets,i);}

  string getARUNString(const std::list<POccSuperCellSet>& l_supercell_sets,unsigned long long int i) {
    std::list<POccSuperCellSet>::const_iterator it=l_supercell_sets.begin();
    std::advance(it,i);
    return pocc::getARUNString(i,l_supercell_sets.size(),0,(*it).m_psc_set.size(),(*it).getSuperCell().m_hnf_index,(*it).getSuperCell().m_site_config_index,false);
  }

  string getARUNString(
      unsigned long long int index_structure_group,
      unsigned long long int vstructure_groups_size,
      unsigned long long int index_structure,
      unsigned long long int vstructures_size,
      unsigned long long int index_hnf,
      unsigned long long int index_site_config,
      bool include_strgrp) {
    stringstream ARUN;

    //[CO20181226 - done automatically in AVASP_populateXVASP()]ARUN << "ARUN.POCC_";
    ARUN << std::setfill('0') << std::setw(aurostd::getZeroPadding(vstructure_groups_size)) << index_structure_group+1 << "_";  //+1 so we start at 1, not 0 (count)
    if(include_strgrp){ARUN << std::setfill('0') << std::setw(aurostd::getZeroPadding(vstructures_size)) << index_structure+1 << "_";}
    ARUN << "H";
    ARUN << index_hnf; //-1 because this is treated as a HASH and it starts at 0
    ARUN << "C";
    ARUN << index_site_config; //-1 because this is treated as a HASH and it starts at 0

    //no padding the hash, unnecessary
    //ARUN << "H";
    //ARUN << std::setfill('0') << std::setw(aurostd::getZeroPadding(hnf_count-1)) << (*it).getSuperCell().m_hnf_index; //-1 because this is treated as a HASH and it starts at 0
    //ARUN << "C";
    //ARUN << std::setfill('0') << std::setw(aurostd::getZeroPadding(types_config_permutations_count-1)) << (*it).getSuperCell().m_site_config_index; //-1 because this is treated as a HASH and it starts at 0

    //string ARUN;
    //ARUN="ARUN.POCC"+aurostd::utype2string(i);
    //ARUN+="H"+aurostd::utype2string((*it).getSuperCell().m_hnf_index);//+1);
    //ARUN+="C"+aurostd::utype2string((*it).getSuperCell().m_site_config_index);//+1);
    //return ARUN;

    return ARUN.str();
  }

  xstructure POccCalculator::getUniqueSuperCell(unsigned long long int i) {
    string soliloquy=XPID+"POccCalculator::getUniqueSuperCell():";
    stringstream message;

    if(i>l_supercell_sets.size()-1){
      throw aurostd::xerror(_AFLOW_FILE_NAME_,soliloquy,"Invalid supercell index");
    }

    std::list<POccSuperCellSet>::iterator it=l_supercell_sets.begin();
    std::advance(it,i);

    POccSuperCell psc=(*it).getSuperCell();
    psc.m_degeneracy=(*it).getDegeneracy(); //BEWARE OF DEGENERACY of this special POccSuperCell, representative of all supercells in that set

    return createXStructure(psc,n_hnf,hnf_count,types_config_permutations_count,true,PRIMITIVIZE);
  }

  vector<xstructure> POccCalculator::getUniqueDerivativeStructures() {
    string soliloquy=XPID+"POccCalculator::getUniqueDerivativeStructures():";
    stringstream message;

    vector<xstructure> v_xstr;
    if(!l_supercell_sets.size()){
      message << "No supercells detected. Please run calculate() to determine unique supercells";
      pflow::logger(_AFLOW_FILE_NAME_,soliloquy,message,m_aflags,*p_FileMESSAGE,*p_oss,_LOGGER_ERROR_);
      return v_xstr;
    }

    unsigned long long int current_iteration=0;
    pflow::updateProgressBar(current_iteration,l_supercell_sets.size()-1,*p_oss);
    POccSuperCell psc;
    for(std::list<POccSuperCellSet>::iterator it=l_supercell_sets.begin();it!=l_supercell_sets.end();++it){
      psc=(*it).getSuperCell();
      psc.m_degeneracy=(*it).getDegeneracy(); //BEWARE OF DEGENERACY of this special POccSuperCell, representative of all supercells in that set
      v_xstr.push_back(createXStructure(psc,n_hnf,hnf_count,types_config_permutations_count,true,PRIMITIVIZE));
      pflow::updateProgressBar(++current_iteration,l_supercell_sets.size()-1,*p_oss);
      //cout << AFLOWIN_SEPARATION_LINE << endl;
      //cout << createXStructure((*it),true);
      //cout << AFLOWIN_SEPARATION_LINE << endl;
    }

    message << "Full list generated";
    pflow::logger(_AFLOW_FILE_NAME_,soliloquy,message,m_aflags,*p_FileMESSAGE,*p_oss,_LOGGER_MESSAGE_);

    return v_xstr;

    //  resetHNFMatrices();
    //  while(iterateHNFMatrix()){
    ////unsigned long long int total_permutations_count=0;
    //  //cerr << "NEW HNF" << endl;
    //  //cerr << hnf_mat << endl;
    //  
    //  v_types_config.clear();
    //  

    //getBonding(hnf_mat,distance_matrix,v_bonded_atom_indices,v_nonbonded_atom_indices);
    //energy_analyzer.getBonding(p_str,hnf_mat);
    //    getBonds();

    //    resetSiteConfigurations();
    //    while(getNextSiteConfiguration()){
    //getSpecificBonding();
    //      getUFFEnergy();
    //getXStructure();
    //    //total_permutations_count++;
    //    //cerr << "Possibility " << total_permutations_count << "    ";
    //    //for(uint i=0;i<v_types_config.size();i++){
    //    //  for(uint j=0;j<v_types_config[i].size();j++){
    //    //    cerr << v_types_config[i][j] << " ";
    //    //  }
    //    //  cerr << "    ";
    //    //}
    //    //cerr << endl;
    //    }
    //
    //  //cerr << "end hnf" << endl << endl;
    //  }



    //ostream& oss=cout;
    //message << "Total number of derivative structure possibilities = " << total_permutations_count;
    //pflow::logger(_AFLOW_FILE_NAME_,soliloquy,message,m_aflags,*p_FileMESSAGE,*p_oss,_LOGGER_MESSAGE_);


    //return true;
  }

} // namespace pocc

namespace pocc {
  //--------------------------------------------------------------------------------
  // class POccSiteConfiguration (nested in POccCalculator)
  //--------------------------------------------------------------------------------
  POccSiteConfiguration::POccSiteConfiguration() {
    free();
  }

  POccSiteConfiguration::POccSiteConfiguration(int _site,int _i_hnf,vector<POccUnit>& pocc_groups) {
    free();
    site=_site;
    i_hnf=_i_hnf;
    m_pocc_groups=pocc_groups;
  }

  POccSiteConfiguration::POccSiteConfiguration(const POccSiteConfiguration& b){copy(b);}

  POccSiteConfiguration::~POccSiteConfiguration() {free();}

  void POccSiteConfiguration::free() {
    site=0;
    i_hnf=0;
    m_pocc_groups.clear();
    //cerr << "WOO1" << endl;
    //delete(v_pocc_groups);
    //cerr << "WOO2" << endl;
    //vector<POccUnit> tmp; v_pocc_groups=tmp;
    //delete v_pocc_groups;
    partial_occupation_flag=false;
    xv_occupation_count_input.clear();
    xv_occupation_multiple.clear();
    xv_occupation_count_supercell.clear();
    xv_partial_occupation_value.clear();
    xv_site_error.clear();
    occupation_count_total=0;
    vacancy_count=0;
    max_site_error=0.0;
    //error_total=0.0;
    //types_configuration.clear();
  }

  void POccSiteConfiguration::copy(const POccSiteConfiguration& b) {
    site=b.site;
    i_hnf=b.i_hnf;
    m_pocc_groups=b.m_pocc_groups;
    partial_occupation_flag=b.partial_occupation_flag;
    xv_occupation_count_input=b.xv_occupation_count_input;
    xv_occupation_multiple=b.xv_occupation_multiple;
    xv_occupation_count_supercell=b.xv_occupation_count_supercell;
    xv_partial_occupation_value=b.xv_partial_occupation_value;
    xv_site_error=b.xv_site_error;
    occupation_count_total=b.occupation_count_total;
    vacancy_count=b.vacancy_count;
    //error_total=b.error_total;
    max_site_error=b.max_site_error;
    //types_configuration_debug=b.types_configuration_debug;
  }

  const POccSiteConfiguration& POccSiteConfiguration::operator=(const POccSiteConfiguration& b) { // operator= PUBLIC
    if(this!=&b) {free();copy(b);}
    return *this;
  }

  void POccSiteConfiguration::clear() {POccSiteConfiguration a;copy(a);} // clear PRIVATE

  void POccSiteConfiguration::prepareNoPOccConfig() {
    //////////////////////////////////////////////////////////////////////////////
    //clear all fields, but save that which is declared in constructor
    int _site=site, _i_hnf=i_hnf;
    vector<POccUnit> pocc_groups=m_pocc_groups;
    clear();
    site=_site; i_hnf=_i_hnf;
    m_pocc_groups=pocc_groups;
    //////////////////////////////////////////////////////////////////////////////
    partial_occupation_flag = false;
    xvector<int> xvi_dummy(0,0); 
    xvector<double> xvd_dummy(0,0); 
    xvi_dummy(0)=1; xv_occupation_count_input=xvi_dummy;
    xvi_dummy(0)=i_hnf; xv_occupation_multiple=xvi_dummy; xv_occupation_count_supercell=xvi_dummy;
    occupation_count_total=i_hnf;
    xv_site_error=xvd_dummy;
    xv_partial_occupation_value=xvd_dummy;
  }

  void POccSiteConfiguration::preparePOccConfig() {
    bool LDEBUG=(FALSE || _DEBUG_POCC_ || XHOST.DEBUG);
    string soliloquy=XPID+"POccSiteConfiguration::preparePOccConfig():";
    //////////////////////////////////////////////////////////////////////////////
    //clear all fields, but save that which is declared in constructor
    int _site=site, _i_hnf=i_hnf;
    vector<POccUnit> pocc_groups=m_pocc_groups;
    clear();
    site=_site; i_hnf=_i_hnf;
    m_pocc_groups=pocc_groups;
    //////////////////////////////////////////////////////////////////////////////
    partial_occupation_flag = true;
    int pocc_groups_count=m_pocc_groups.size();
    xvector<int> xvi_dummy(pocc_groups_count-1,0);
    xvector<double> xvd_dummy(pocc_groups_count-1,0);
    //cerr << pocc_groups_count << endl;
    //cerr << xvd_dummy.rows << endl;
    xv_occupation_count_input=xvi_dummy;
    xv_occupation_multiple=xvi_dummy;
    xv_occupation_count_supercell=xvi_dummy;
    xv_partial_occupation_value=xvd_dummy;
    xv_site_error=xvd_dummy;
    //create xv of counts of _pocc_group occupants
    //for(int i=0;i<xv_occupation_count_input.rows;i++){xv_occupation_count_input(i)=(*m_pocc_groups)[i].v_occupants.size();cerr << "xv_occupation_count_input(" << i << ")=" << xv_occupation_count_input(i) << endl;}
    for(int i=0;i<xv_occupation_count_input.rows;i++){xv_occupation_count_input[i]=m_pocc_groups[i].v_occupants.size();}
    //debug
    if(LDEBUG) {
      cerr << soliloquy << " site=" << site << ", i_hnf=" << i_hnf << endl;
      for(uint i=0;i<(uint)pocc_groups_count;i++){
        cerr << soliloquy << " pocc_group=" << i+1 << "/" << m_pocc_groups.size() << ": ";
        cerr << "v_occupants.size()=" << m_pocc_groups[i].v_occupants.size() << " ?= ";
        cerr << "xv_occupation_count_input=" << xv_occupation_count_input[i] << " ";
        cerr << endl;
      }
    }
    //debug
  }

  int POccSiteConfiguration::getNextOccupationMultiple(int i_hnf, xvector<int>& xv_next_occupation_multiple) {
    //this is a "dummy" bit-string constructor, except canonical bit-string constructors rely on recursion to enumerate ALL possibilities
    //in general, this is not memory-safe
    //so we enumerator ONE-BY-ONE, with a stop condition in place
    //also, most bit-string constructors start with the last digit, and iterate to the first digit (this is how binary numbers are read)
    //we do the opposite, iterate first digit first
    //it conveniently returns index (starts at 0) of _pocc_group impacted
    //i_hnf=_i_hnf;
    //cerr << "HERE  " << xv_next_occupation_multiple << endl;
    for(int i=0;i<xv_next_occupation_multiple.rows;i++){
      if(xv_next_occupation_multiple(i)>=i_hnf){  //greater than not necessary, but safe
        if(i==xv_next_occupation_multiple.rows-1){break;}  //STOP condition, safe
        xv_next_occupation_multiple(i)=0; continue;
      }
      xv_next_occupation_multiple(i)++;
      //cerr << xv_next_occupation_multiple << endl;
      return i;
    }
    return -1;  //STOP condition, safe
  }

  int POccSiteConfiguration::calculateOccupationCountTotal(xvector<int>& xv_next_occupation_multiple){
    return aurostd::scalar_product(xv_next_occupation_multiple,xv_occupation_count_input);
  }

  void POccSiteConfiguration::updateOccupationCounts(int _i_hnf, xvector<int> & xv_next_occupation_multiple){
    bool LDEBUG=(FALSE || _DEBUG_POCC_ || XHOST.DEBUG);
    string soliloquy=XPID+"POccSiteConfiguration::updateOccupationCounts():";
    i_hnf=_i_hnf;
    xv_occupation_multiple=xv_next_occupation_multiple;
    occupation_count_total=calculateOccupationCountTotal(xv_occupation_multiple); //aurostd::scalar_product(xv_occupation_multiple,xv_occupation_count_input);
    vacancy_count=i_hnf-occupation_count_total;
    if(LDEBUG) {
      cerr << soliloquy << " xv_occupation_multiple=" << xv_occupation_multiple << endl;
      cerr << soliloquy << " xv_occupation_count_input" << xv_occupation_count_input << endl;
      cerr << soliloquy << " i_hnf=" << i_hnf << endl;
      cerr << soliloquy << " occupation_count_total=" << occupation_count_total << endl;
      cerr << soliloquy << " vacancy_count=" << vacancy_count << endl;
    }
  }

  void POccSiteConfiguration::calculateError() {
    string soliloquy=XPID+"POccSiteConfiguration::calculateError():";
    bool LDEBUG=(FALSE || _DEBUG_POCC_ || XHOST.DEBUG);
    //now check max_site_error
    max_site_error=0.0;
    for(uint pocc_group=0;pocc_group<m_pocc_groups.size();pocc_group++){
      xv_occupation_count_supercell[pocc_group]=xv_occupation_multiple[pocc_group]*xv_occupation_count_input[pocc_group];
      xv_partial_occupation_value[pocc_group] = (xv_occupation_multiple[pocc_group]/(double)i_hnf); //0.0;
      if(LDEBUG) {
        cerr << soliloquy << " m_pocc_groups[" << pocc_group << "].partial_occupation_value=" << m_pocc_groups[pocc_group].partial_occupation_value << endl;
        cerr << soliloquy << " xv_occupation_count_supercell[" << pocc_group << "]=" << xv_occupation_count_supercell[pocc_group] << endl;
        cerr << soliloquy << " xv_partial_occupation_value[" << pocc_group << "]=" << xv_partial_occupation_value[pocc_group] << endl;
        cerr << soliloquy << " occupation_count_total=" << occupation_count_total << endl;
        cerr << soliloquy << " xv_occupation_count_input[" << pocc_group << "]=" << xv_occupation_count_input[pocc_group] << endl;
      }
      //err = (double)xv_occupation_count_input[pocc_group] * m_pocc_sites[site].m_pocc_groups[pocc_group].partial_occupation_value;
      xv_site_error[pocc_group] = m_pocc_groups[pocc_group].partial_occupation_value;
      if(LDEBUG) {
        cerr << soliloquy << " xv_site_error[" << pocc_group << "] = m_pocc_groups[" << pocc_group << "].partial_occupation_value = " << m_pocc_groups[pocc_group].partial_occupation_value << endl;
      }
      //if(occupation_count_total > 0){
      //  xv_partial_occupation_value[pocc_group] = ((double)xv_occupation_count_supercell[pocc_group] / (double)i_hnf); //occupation_count_total);
      //  if(LDEBUG) {cerr << soliloquy << " xv_partial_occupation_value[pocc_group]  = ((double)xv_occupation_count_supercell[pocc_group] / (double)i_hnf) = " << xv_partial_occupation_value[pocc_group] << endl;}
      //  xv_partial_occupation_value[pocc_group] /= (double)xv_occupation_count_input[pocc_group];  //NORMALIZE to 1.0
      //  if(LDEBUG) {cerr << soliloquy << " xv_partial_occupation_value[pocc_group] /= (double)xv_occupation_count_input[pocc_group] = " << xv_partial_occupation_value[pocc_group] << endl;}
      xv_site_error[pocc_group] -= xv_partial_occupation_value[pocc_group];
      if(LDEBUG) {cerr << soliloquy << " xv_site_error[" << pocc_group << "] -= xv_partial_occupation_value[" << pocc_group << "] = " << xv_site_error[pocc_group] << endl;}
      //}
      //err/=(double)xv_occupation_count_input[pocc_group];  //NORMALIZE to 1.0
      //xv_site_error[pocc_group] = abs(xv_site_error[pocc_group]); //stability
      //error_total += xv_site_error[pocc_group];
      //cerr << "GROUP " << i << endl;
      ////cerr << "POCC " << m_pocc_sites[site].m_pocc_groups[pocc_group].partial_occupation_value << endl;
      //cerr << "MULTIPLE " << xv_occupation_multiple[pocc_group] << endl;
      //cerr << "COUNT " << xv_occupation_count_input[pocc_group] << endl;
      //cerr << "TOTAL " << xv_occupation_count_supercell[pocc_group] << endl;
      //cerr << "ERR1 " << xv_site_error[pocc_group] << endl;
      ////cerr << "ERR " << err << endl;
      //cerr << endl;
    }
    xv_site_error=aurostd::abs(xv_site_error);  //could be negative
    max_site_error = aurostd::max(xv_site_error);
    //cerr << "ERROR " << max_site_error << endl;
    //cerr << endl << endl;
  }

  //double POccSiteConfiguration::getErrorTotal() const {
  //  return error_total;
  //}

  bool POccSiteConfiguration::isPartiallyOccupied() const {
    return partial_occupation_flag;
  }

  vector<int> POccSiteConfiguration::getStartingTypesConfiguration() const {
    //return types_configuration_debug; //debug
    vector<int> starting_config(occupation_count_total+vacancy_count);
    //cerr << "WOOOOT " << starting_config.size() << endl;
    //cerr << "occupation_count_total=" << occupation_count_total << endl;
    //cerr << "vacancy_count=" << vacancy_count << endl;
    int site_count=0;
    for(int i=0;i<vacancy_count;i++){starting_config[i]=-1;} site_count+=vacancy_count;
    //for(int i=0;i<vacancy_count;i++){starting_config[site_count]=-1; site_count++;}
    for(uint group=0;group<m_pocc_groups.size();group++){
      for(uint occ=0;occ<m_pocc_groups[group].v_types.size();occ++){
        for(int i=0;i<xv_occupation_multiple[group];i++){
          starting_config[site_count]=m_pocc_groups[group].v_types[occ]; site_count++;
        }
      }
    }
    std::sort(starting_config.begin(),starting_config.end());
    //cerr << "site " << site << ": "; 
    //for(uint i=0;i<starting_config.size();i++){
    //  cerr << starting_config[i] << " ";
    //}
    //cerr << endl;
    //types_configuration=starting_configuration;
    return starting_config;
  }

} // namespace pocc

namespace pocc {
  vector<uint> getVacanciesSuperCell(const vector<int>& pc2sc_map,const vector<vector<int> >& v_types_config) {
    bool LDEBUG=(FALSE || _DEBUG_POCC_ || XHOST.DEBUG);
    string soliloquy=XPID+"pocc::getVacanciesSuperCell():";
    vector<uint> v_vacancies;

    int type;
    uint starting_supercell_atom_index,supercell_atom_index;
    for(uint site=0;site<v_types_config.size();site++){
      starting_supercell_atom_index=pc2sc_map[site];
      if(LDEBUG) {cerr << soliloquy << " starting_supercell_atom_index=" << starting_supercell_atom_index << endl;}
      for(uint i=0;i<v_types_config[site].size();i++){
        type=v_types_config[site][i];
        if(type<0){
          supercell_atom_index=starting_supercell_atom_index+i;
          if(LDEBUG) {cerr << soliloquy << " supercell_atom_index=" << supercell_atom_index << endl;}
          //get index of corresponding site in supercell
          //then simply iterate to the particular site
          //remember, v_types_config[site][type]
          v_vacancies.push_back(supercell_atom_index);
        }
      }
    }

    std::sort(v_vacancies.rbegin(),v_vacancies.rend()); //sort greater first
    return v_vacancies;
  }

  void replaceRandomSitesSuperCell(
      const xstructure& xstr_pocc,
      const vector<uint>& types2pc_map,
      const vector<int>& pc2sc_map,
      const vector<vector<int> >& v_types_config,
      xstructure& supercell){
#if _DEBUG_POCC_CLUSTER_ANALYSIS_
    string soliloquy=XPID+"pocc::replaceRandomSitesSuperCell():";
    stringstream message;
#endif
    uint starting_supercell_atom_index,pocc_atom_index,supercell_atom_index;
    int type;
    xvector<double> fpos,cpos;

#if _DEBUG_POCC_CLUSTER_ANALYSIS_
    if(types2pc_map.size()==0){
      message << "types2pc_map.size()==0";
      throw aurostd::xerror(_AFLOW_FILE_NAME_,soliloquy,message,_VALUE_ILLEGAL_);
    }

    if(pc2sc_map.size()==0){
      message << "pc2sc_map.size()==0";
      throw aurostd::xerror(_AFLOW_FILE_NAME_,soliloquy,message,_VALUE_ILLEGAL_);
    }
#endif

    for(uint site=0;site<v_types_config.size();site++){
      starting_supercell_atom_index=pc2sc_map[site];
#if _DEBUG_POCC_CLUSTER_ANALYSIS_
      cerr << soliloquy << " starting_supercell_atom_index=" << starting_supercell_atom_index << endl;
#endif
      for(uint i=0;i<v_types_config[site].size();i++){
        type=v_types_config[site][i];
        //switch these atoms
        //supercell.atoms[starting_supercell_atom_index+i]
        //xstr_pocc.atoms[types2pc_map[(*v_types_config)[site][i]]]
        //pocc_atom_index=types2pc_map[(*v_types_config)[site][i]];
#if _DEBUG_POCC_CLUSTER_ANALYSIS_
        cerr << soliloquy << " type=" << type << endl;
#endif
        if(type>=0){  //not a vacancy
          //if(replace_types){
          supercell_atom_index=starting_supercell_atom_index+i;
          pocc_atom_index=types2pc_map[type]; //p_str->types2pcMap(type);
          const _atom& pocc_atom = xstr_pocc.atoms[pocc_atom_index]; //xstr_pocc.atoms[pocc_atom_index]; //p_str->xstr_pocc.atoms[pocc_atom_index];
          _atom& supercell_atom = supercell.atoms[supercell_atom_index];
          //cerr << pocc_atom << endl;
          //cerr << supercell_atom_index << endl;
          //cerr << supercell.atoms.size() << endl;

          //updates everything of pocc_atom except positions (fpos,cpos)
          fpos=supercell_atom.fpos; cpos=supercell_atom.cpos;
          supercell_atom=pocc_atom;
          supercell_atom.fpos=fpos; supercell_atom.cpos=cpos;

          //update right type
          supercell_atom.type=type;
          supercell_atom.partial_occupation_flag=false;
          supercell_atom.partial_occupation_value=1.0;
          //supercell.num_each_type[type]++;
          //supercell.comp_each_type[type]+=supercell_atom.partial_occupation_value;
          //cerr << "supercell.atoms[" << supercell_atom_index << "].type=" << supercell_atom.type << endl;
          //}
        }
      }
    }
  }

  void rebuildSuperCell(const xstructure& xstr_pocc,const vector<uint>& v_vacancies,xstructure& supercell) {
    bool LDEBUG=(FALSE || _DEBUG_POCC_ || XHOST.DEBUG);
    string soliloquy=XPID+"pocc::rebuildSuperCell():";
    stringstream message;

    //remove vacancies from atoms first
    //removeVacancies(supercell,v_vacancies);
    //we have the right atoms, we just need to rearrange and get right counts
    //std::sort(supercell.atoms.begin(),supercell.atoms.end(),sortAtomsDist); //pocc::sortAtoms); //safe because we do Addatom() below
    //if(LDEBUG) {cerr << soliloquy << " new atom count=" << supercell.atoms.size() << endl;}

    deque<_atom> atoms=supercell.atoms;

    //remove vacancies
    if(v_vacancies.size()){
      //std::sort(v_vacancies.rbegin(),v_vacancies.rend()); //USE getVacanciesSuperCell(), does automatically!
      for(uint i=0;i<v_vacancies.size();i++){atoms.erase(atoms.begin()+v_vacancies[i]);}
    }

    std::stable_sort(atoms.begin(),atoms.end(),sortAtomsDist); //pocc::sortAtoms);  //safe because we do Addatom() below
    if(LDEBUG) {cerr << soliloquy << " new atom count=" << atoms.size() << endl;}

    //I have two options here, I can:
    //1) make a full copy of atoms and use AddAtom(), followed by copying over all pp info, or 
    //2) I can simply copy all the stuff over from xstr_pocc

    //get vector of applicable types
    vector<uint> new_types; //vacancies are -1, and they have been removed
    vector<uint> new_types_atoms;
    vector<uint> new_species;
    bool found;
    for(uint atom=0;atom<atoms.size();atom++){
      found=false;
      for(uint type=0;type<new_types.size()&&!found;type++){
        if(atoms[atom].type==(int)new_types[type]){found=true;}
      }
      if(!found){
        new_types.push_back(atoms[atom].type);
        new_types_atoms.push_back(atom);
      }
    }

    //make sure they are in order
    for(uint type=1;type<new_types.size();type++){
      if(new_types[type-1]>new_types[type]){throw aurostd::xerror(_AFLOW_FILE_NAME_,soliloquy,"Error in atom types reassignment, atoms are out of order");}
    }

    //load in to new clean structure
    xstructure supercell_clean;
    supercell_clean.lattice=supercell.lattice;
    supercell_clean.scale=supercell.scale;
    supercell_clean.FixLattices();

    for(uint atom=0;atom<atoms.size();atom++){supercell_clean.AddAtom(atoms[atom]);}

    //we need to copy the follow species info over, which is not copied with AddAtom(), space is created for them though
    //species_pp_type
    //species_pp_version
    //species_pp_ZVAL
    //species_pp_vLDAU

    uint atom,type;
    for(uint it=0;it<new_types.size();it++){
      type=new_types[it];
      atom=new_types_atoms[it];
      if(LDEBUG) {
        cerr << soliloquy << " type[" << it << "]=" << type << endl;
        cerr << soliloquy << " atom[" << it << "]=" << atom << endl;
      }
      //the if statement ensures we don't seg fault
      if((uint)atoms[atom].type<xstr_pocc.species_pp_type.size()){supercell_clean.species_pp_type[it]=xstr_pocc.species_pp_type[type];}  //species_pp_type
      if((uint)atoms[atom].type<xstr_pocc.species_pp_version.size()){supercell_clean.species_pp_version[it]=xstr_pocc.species_pp_version[type];}  //species_pp_version
      if((uint)atoms[atom].type<xstr_pocc.species_pp_ZVAL.size()){supercell_clean.species_pp_ZVAL[it]=xstr_pocc.species_pp_ZVAL[type];}  //species_pp_ZVAL
      if((uint)atoms[atom].type<xstr_pocc.species_pp_vLDAU.size()){supercell_clean.species_pp_vLDAU[it]=xstr_pocc.species_pp_vLDAU[type];}  //species_pp_vLDAU
    }

    //if(0){  //this works, but it's not stable, what if we add more species properties to xstructure? better to start fresh and load in what you need!
    //supercell.ClearSpecies();
    //for(uint type=0;type<new_types.size();type++){
    //supercell.num_each_type.push_back(0);
    //supercell.comp_each_type.push_back(0.0);
    //}
    //
    //uint last_type=0;
    //for(uint atom=0;atom<supercell.atoms.size();atom++){
    //found=false;
    //for(uint type=last_type;type<new_types.size()&&!found;type++){
    //if(supercell.atoms[atom].type==(int)new_types[type]){
    //supercell.num_each_type[type]++;
    //supercell.comp_each_type[type]+=supercell.atoms[atom].partial_occupation_value;
    //last_type=type;
    //found=true;
    //}
    //}
    //}
    //
    ////clear what you can with ClearSpecies()
    ////add here what's needed for species specification in POSCAR
    //for(uint type=0;type<new_types.size();type++){
    //if(type>xstr_pocc.species.size()-1){
    //message << "Bad index with supercell.species[i=" << type << ">" << xstr_pocc.species.size()-1 << "=species.size()-1], likely not properly copied over";
    //throw aurostd::xerror(_AFLOW_FILE_NAME_,soliloquy,message);
    //}
    //supercell.species.push_back(xstr_pocc.species[type]);
    //
    //if(type>xstr_pocc.species_pp.size()-1){
    //message << "Bad index with supercell.species_pp[i=" << type << ">" << xstr_pocc.species_pp.size()-1 << "=species_pp.size()-1], likely not properly copied over";
    //throw aurostd::xerror(_AFLOW_FILE_NAME_,soliloquy,message);
    //}
    //supercell.species_pp.push_back(xstr_pocc.species_pp[type]);
    //
    //if(type>xstr_pocc.species_pp_type.size()-1){
    //message << "Bad index with supercell.species_pp_type[i=" << type << ">" << xstr_pocc.species_pp_type.size()-1 << "=species_pp_type.size()-1], likely not properly copied over";
    //throw aurostd::xerror(_AFLOW_FILE_NAME_,soliloquy,message);
    //}
    //supercell.species_pp_type.push_back(xstr_pocc.species_pp_type[type]);
    //
    //if(type>xstr_pocc.species_pp_version.size()-1){
    //message << "Bad index with supercell.species_pp_version[i=" << type << ">" << xstr_pocc.species_pp_version.size()-1 << "=species_pp_version.size()-1], likely not properly copied over";
    //throw aurostd::xerror(_AFLOW_FILE_NAME_,soliloquy,message);
    //}
    //supercell.species_pp_version.push_back(xstr_pocc.species_pp_version[type]);
    //
    //if(type>xstr_pocc.species_pp_ZVAL.size()-1){
    //message << "Bad index with supercell.species_pp_ZVAL[i=" << type << ">" << xstr_pocc.species_pp_ZVAL.size()-1 << "=species_pp_ZVAL.size()-1], likely not properly copied over";
    //throw aurostd::xerror(_AFLOW_FILE_NAME_,soliloquy,message);
    //}
    //supercell.species_pp_ZVAL.push_back(xstr_pocc.species_pp_ZVAL[type]);
    //
    //if(type>xstr_pocc.species_pp_vLDAU.size()-1){
    //message << "Bad index with supercell.species_pp_vLDAU[i=" << type << ">" << xstr_pocc.species_pp_vLDAU.size()-1 << "=species_pp_vLDAU.size()-1], likely not properly copied over";
    //throw aurostd::xerror(_AFLOW_FILE_NAME_,soliloquy,message);
    //}
    //supercell.species_pp_vLDAU.push_back(xstr_pocc.species_pp_vLDAU[type]);
    //
    //if(type>xstr_pocc.species_volume.size()-1){
    //message << "Bad index with supercell.species_volume[i=" << type << ">" << xstr_pocc.species_volume.size()-1 << "=species_volume.size()-1], likely not properly copied over";
    //throw aurostd::xerror(_AFLOW_FILE_NAME_,soliloquy,message);
    //}
    //supercell.species_volume.push_back(xstr_pocc.species_volume[type]);
    //
    //if(type>xstr_pocc.species_mass.size()-1){
    //message << "Bad index with supercell.species_mass[i=" << type << ">" << xstr_pocc.species_mass.size()-1 << "=species_mass.size()-1], likely not properly copied over";
    //throw aurostd::xerror(_AFLOW_FILE_NAME_,soliloquy,message);
    //}
    //supercell.species_mass.push_back(xstr_pocc.species_mass[type]);
    //}
    //
    ////fix volume and mass if they are missing
    //if(xstr_pocc.species.size()){
    //  //volume
    //  double volume_sum=0.0;
    //  for(uint species=0;species<xstr_pocc.species_volume.size();species++){volume_sum+=xstr_pocc.species_volume[species];}
    //  if(volume_sum<_ZERO_TOL_){  //hard zero
    //    xstr_pocc.species_volume.clear();
    //    for(uint species=0;species<xstr_pocc.species.size();species++){
    //      xstr_pocc.species_volume.push_back(GetAtomVolume(xstr_pocc.species[species]));
    //      if(xstr_pocc.species_volume.back()==NNN){
    //        message << "No volume found for " << xstr_pocc.species[species];
    //        throw aurostd::xerror(_AFLOW_FILE_NAME_,soliloquy,message,_INPUT_ILLEGAL_);
    //      }
    //    }
    //  }
    //  //mass
    //  double mass_sum=0.0;
    //  for(uint species=0;species<xstr_pocc.species_mass.size();species++){mass_sum+=xstr_pocc.species_mass[species];}
    //  if(mass_sum<_ZERO_TOL_){  //hard zero
    //    xstr_pocc.species_mass.clear();
    //    for(uint species=0;species<xstr_pocc.species.size();species++){
    //      xstr_pocc.species_mass.push_back(GetAtomMass(xstr_pocc.species[species]));
    //      if(xstr_pocc.species_mass.back()==NNN){
    //        message << "No mass found for " << xstr_pocc.species[species];
    //        throw aurostd::xerror(_AFLOW_FILE_NAME_,soliloquy,message,_INPUT_ILLEGAL_);
    //      }
    //    }
    //  }
    //}
    ////leave for end - fix types
    //last_type=0;
    //for(uint atom=0;atom<supercell.atoms.size();atom++){
    //  found=false;
    //  for(uint type=last_type;type<new_types.size()&&!found;type++){
    //    if(supercell.atoms[atom].type==(int)new_types[type]){
    //      supercell.atoms[atom].type=type;
    //      found=true;
    //    }
    //  }
    //}
    //}

    //if(0){  //this assumes that ALL atom types are created... not true, depends on tol/hnf/vacancies
    //  for(uint i=0;i<types2pc_map.size();i++){
    //    supercell.num_each_type.push_back(0);
    //    supercell.comp_each_type.push_back(0.0);
    //  }
    //
    //  for(uint atom=0;atom<supercell.atoms.size();atom++){
    //    supercell.num_each_type[supercell.atoms[atom].type]++;
    //    supercell.comp_each_type[supercell.atoms[atom].type]+=supercell.atoms[atom].partial_occupation_value;
    //  }
    //
    //  //assume we can just copy from xstr_pocc, which should be true unless you screwed something up royally with input
    //  supercell.species=xstr_pocc.species;
    //  supercell.species_pp=xstr_pocc.species_pp;
    //  supercell.species_pp_type=xstr_pocc.species_pp_type;
    //  supercell.species_pp_version=xstr_pocc.species_pp_version;
    //  supercell.species_pp_ZVAL=xstr_pocc.species_pp_ZVAL;
    //  supercell.species_pp_vLDAU=xstr_pocc.species_pp_vLDAU;
    //  supercell.species_volume=xstr_pocc.species_volume;
    //  supercell.species_mass=xstr_pocc.species_mass;
    //  supercell.order_parameter_atoms=xstr_pocc.order_parameter_atoms;
    //}

    supercell_clean.MakeBasis();
    supercell_clean.MakeTypes();

    //change title
    supercell_clean.title=aurostd::RemoveWhiteSpacesFromTheFrontAndBack(supercell.title);
    if(supercell_clean.title.empty()){supercell_clean.buildGenericTitle(true,false);}

    //fix volume
    if(LDEBUG) {
      cerr << soliloquy << " fixing volume" << endl;
      cerr << soliloquy << " OLD VOLUME=" << supercell_clean.Volume() << endl;
      cerr << soliloquy << " supercell_clean.scale=" << supercell_clean.scale << endl;
      cerr << soliloquy << " supercell_clean.lattice=" << endl;cerr << supercell_clean.lattice << endl;
    }
    supercell_clean.SetAutoVolume();  //defaults to autovolume if no volume in 
    //supercell_clean.neg_scale=TRUE; //no need, scale is already taken care of (no need to DISPLAY volume)
    supercell_clean.ReScale(1.0); //return back to 1.0 to adjust lattice
    if(LDEBUG) {
      cerr << soliloquy << " NEW VOLUME=" << supercell_clean.Volume() << endl;
      cerr << soliloquy << " supercell_clean.scale=" << supercell_clean.scale << endl;
      cerr << soliloquy << " supercell_clean.lattice=" << endl;cerr << supercell_clean.lattice << endl;
    }

    //full copy over
    supercell=supercell_clean;

    if(LDEBUG){cerr << soliloquy << " final supercell=" << endl;cerr << supercell << endl;}
  }

} // namespace pocc

namespace pocc {
  //--------------------------------------------------------------------------------
  // class POccCalculatorTemplate
  //--------------------------------------------------------------------------------
  //--------------------------------------------------------------------------------
  // constructor
  //--------------------------------------------------------------------------------
  POccCalculatorTemplate::POccCalculatorTemplate() {;}
  POccCalculatorTemplate::~POccCalculatorTemplate() {free();}

  void POccCalculatorTemplate::free() {
    xstr_pocc.clear(); //DX20191220 - uppercase to lowercase clear
    m_p_flags.clear();
    stoich_each_type.clear();
    xstr_nopocc.clear(); //DX20191220 - uppercase to lowercase clear
    types2pc_map.clear();
    m_species_redecoration.clear();
    //types2uffparams_map.clear();
  }

  void POccCalculatorTemplate::copy(const POccCalculatorTemplate& b){ // copy PRIVATE
    xstr_pocc=b.xstr_pocc;
    m_p_flags=b.m_p_flags;
    stoich_each_type=b.stoich_each_type;
    xstr_nopocc=b.xstr_nopocc;
    types2pc_map.clear(); for(uint i=0;i<b.types2pc_map.size();i++){types2pc_map.push_back(b.types2pc_map[i]);}
    m_species_redecoration.clear(); for(uint i=0;i<b.m_species_redecoration.size();i++){m_species_redecoration.push_back(b.m_species_redecoration[i]);}
    //types2uffparams_map.clear(); for(uint i=0;i<b.types2uffparams_map.size();i++){types2uffparams_map.push_back(b.types2uffparams_map[i]);}
  }

  void POccCalculatorTemplate::setPOccFlags(const aurostd::xoption& pocc_flags){m_p_flags.clear();m_p_flags=pocc_flags;}
  void POccCalculatorTemplate::setAFlags(const _aflags& aflags) {m_aflags.clear();m_aflags=aflags;}

  void POccCalculatorTemplate::setPOccStructure(const xstructure& _xstr_pocc){
    xstr_pocc=_xstr_pocc;
    types2pc_map=getTypes2PCMap(xstr_pocc);     //get types2pc_map
    xvector<double> _stoich_each_type(xstr_pocc.stoich_each_type.size()-1,0);stoich_each_type=_stoich_each_type;
    for(uint i=0;i<xstr_pocc.stoich_each_type.size();i++){stoich_each_type[i]=xstr_pocc.stoich_each_type[i];}
  }

  void POccCalculatorTemplate::setNonPOccStructure(const xstructure& _xstr_nopocc){xstr_nopocc=_xstr_nopocc;}

  void POccCalculatorTemplate::setSpeciesRedecoration(const vector<string>& species_redecoration){m_species_redecoration=species_redecoration;}
} // namespace pocc

namespace pocc {
  /*
  //--------------------------------------------------------------------------------
  // class POccStructure
  //--------------------------------------------------------------------------------
  //--------------------------------------------------------------------------------
  // constructor
  //--------------------------------------------------------------------------------
  POccStructure::POccStructure(ostream& oss) : xStream(),m_initialized(false) {initialize(oss);}
  POccStructure::POccStructure(const xstructure& xstr_pocc,ostream& oss) : xStream(),m_initialized(false) {initialize(xstr_pocc,oss);}
  POccStructure::POccStructure(const xstructure& xstr_pocc,const _aflags& aflags,ostream& oss) : xStream(),m_initialized(false) {initialize(xstr_pocc,aflags,oss);}
  POccStructure::POccStructure(const xstructure& xstr_pocc,const _kflags& kflags,ostream& oss) : xStream(),m_initialized(false) {initialize(xstr_pocc,kflags,oss);}
  POccStructure::POccStructure(const xstructure& xstr_pocc,const _aflags& aflags,const _kflags& kflags,ostream& oss) : xStream(),m_initialized(false) {initialize(xstr_pocc,aflags,kflags,oss);}
  POccStructure::POccStructure(ofstream& FileMESSAGE,ostream& oss) : xStream(),m_initialized(false) {initialize(FileMESSAGE,oss);}
  POccStructure::POccStructure(const xstructure& xstr_pocc,ofstream& FileMESSAGE,ostream& oss) : xStream(),m_initialized(false) {initialize(xstr_pocc,FileMESSAGE,oss);}
  POccStructure::POccStructure(const xstructure& xstr_pocc,const _aflags& aflags,ofstream& FileMESSAGE,ostream& oss) : xStream(),m_initialized(false) {initialize(xstr_pocc,aflags,FileMESSAGE,oss);}
  POccStructure::POccStructure(const xstructure& xstr_pocc,const _kflags& kflags,ofstream& FileMESSAGE,ostream& oss) : xStream(),m_initialized(false) {initialize(xstr_pocc,kflags,FileMESSAGE,oss);}
  POccStructure::POccStructure(const xstructure& xstr_pocc,const _aflags& aflags,const _kflags& kflags,ofstream& FileMESSAGE,ostream& oss) : xStream(),m_initialized(false) {initialize(xstr_pocc,aflags,kflags,FileMESSAGE,oss);}
  POccStructure::POccStructure(const aurostd::xoption& pocc_flags,ostream& oss) : xStream(),m_initialized(false) {initialize(pocc_flags,oss);}
  POccStructure::POccStructure(const xstructure& xstr_pocc,const aurostd::xoption& pocc_flags,ostream& oss) : xStream(),m_initialized(false) {initialize(xstr_pocc,pocc_flags,oss);}
  POccStructure::POccStructure(const xstructure& xstr_pocc,const aurostd::xoption& pocc_flags,const _aflags& aflags,ostream& oss) : xStream(),m_initialized(false) {initialize(xstr_pocc,pocc_flags,aflags,oss);}
  POccStructure::POccStructure(const xstructure& xstr_pocc,const aurostd::xoption& pocc_flags,const _kflags& kflags,ostream& oss) : xStream(),m_initialized(false) {initialize(xstr_pocc,pocc_flags,kflags,oss);}
  POccStructure::POccStructure(const xstructure& xstr_pocc,const aurostd::xoption& pocc_flags,const _aflags& aflags,const _kflags& kflags,ostream& oss) : xStream(),m_initialized(false) {initialize(xstr_pocc,pocc_flags,aflags,kflags,oss);}
  POccStructure::POccStructure(const aurostd::xoption& pocc_flags,ofstream& FileMESSAGE,ostream& oss) : xStream(),m_initialized(false) {initialize(pocc_flags,FileMESSAGE,oss);}
  POccStructure::POccStructure(const xstructure& xstr_pocc,const aurostd::xoption& pocc_flags,ofstream& FileMESSAGE,ostream& oss) : xStream(),m_initialized(false) {initialize(xstr_pocc,pocc_flags,FileMESSAGE,oss);}
  POccStructure::POccStructure(const xstructure& xstr_pocc,const aurostd::xoption& pocc_flags,const _aflags& aflags,ofstream& FileMESSAGE,ostream& oss) : xStream(),m_initialized(false) {initialize(xstr_pocc,pocc_flags,aflags,FileMESSAGE,oss);}
  POccStructure::POccStructure(const xstructure& xstr_pocc,const aurostd::xoption& pocc_flags,const _kflags& kflags,ofstream& FileMESSAGE,ostream& oss) : xStream(),m_initialized(false) {initialize(xstr_pocc,pocc_flags,kflags,FileMESSAGE,oss);}
  POccStructure::POccStructure(const xstructure& xstr_pocc,const aurostd::xoption& pocc_flags,const _aflags& aflags,const _kflags& kflags,ofstream& FileMESSAGE,ostream& oss) : xStream(),m_initialized(false) {initialize(xstr_pocc,pocc_flags,aflags,kflags,FileMESSAGE,oss);}
  POccStructure::POccStructure(const POccStructure& b) {copy(b);} // copy PUBLIC

  POccStructure::~POccStructure() {xStream::free();free();}

  const POccStructure& POccStructure::operator=(const POccStructure& b) {  // operator= PUBLIC
  if(this!=&b) {copy(b);}
  return *this;
  }

  void POccStructure::clear() {POccStructure a;copy(a);}  // clear PRIVATE
  void POccStructure::free() {
  POccCalculatorTemplate::free();
  m_initialized=false;
  m_aflags.clear();
  m_kflags.clear();
  xstr_sym.clear(); //DX20191220 - uppercase to lowercase clear
  n_hnf=0;
  for(uint site=0;site<m_pocc_sites.size();site++){m_pocc_sites[site].clear();} m_pocc_sites.clear();
  pocc_atoms_total=0;
  v_str_configs.clear();
  }

  void POccStructure::copy(const POccStructure& b) { // copy PRIVATE
  POccCalculatorTemplate::copy(b);
  xStream::copy(b);
  m_initialized=b.m_initialized;
  m_aflags=b.m_aflags;
  m_kflags=b.m_kflags;
  xstr_sym=b.xstr_sym;
  n_hnf=b.n_hnf;
  m_pocc_sites=b.m_pocc_sites;
  pocc_atoms_total=b.pocc_atoms_total;
  //[OBSOLETE - inside m_pocc_sites ]vv_pocc_groups.clear(); for(uint i=0;i<vv_pocc_groups.size();i++){vv_pocc_groups[i].clear();}
  //[OBSOLETE - inside m_pocc_sites ]for(uint i=0;i<b.vv_pocc_groups.size();i++){vv_pocc_groups.push_back(vector<POccUnit>(0));for(uint j=0;j<b.vv_pocc_groups[i].size();j++){vv_pocc_groups[i].push_back(b.vv_pocc_groups[i][j]);}}
  v_str_configs.clear(); for(uint i=0;i<b.v_str_configs.size();i++){v_str_configs.push_back(b.v_str_configs[i]);}

  //hnf_table_general_precision=b.hnf_table_general_precision;
  //hnf_table_iteration_padding=b.hnf_table_iteration_padding;
  //hnf_table_error_padding=b.hnf_table_error_padding;
  //hnf_table_column_padding=b.hnf_table_column_padding;
  //header_max_stoich_error=b.header_max_stoich_error;
  //header_max_site_error=b.header_max_site_error;
  }

  void POccStructure::initialize(ostream& oss) {
    xStream::free();
    ofstream* _p_FileMESSAGE=new ofstream();f_new_ofstream=true;
    initialize(*_p_FileMESSAGE,oss);
    f_new_ofstream=true;  //override
  }
  void POccStructure::initialize(const xstructure& xstr_pocc,ostream& oss) {
    xStream::free();
    ofstream* _p_FileMESSAGE=new ofstream();f_new_ofstream=true;
    initialize(xstr_pocc,*_p_FileMESSAGE,oss);
    f_new_ofstream=true;  //override
  }
  void POccStructure::initialize(const xstructure& xstr_pocc,const _aflags& aflags,ostream& oss) {
    xStream::free();
    ofstream* _p_FileMESSAGE=new ofstream();f_new_ofstream=true;
    initialize(xstr_pocc,aflags,*_p_FileMESSAGE,oss);
    f_new_ofstream=true;  //override
  }
  void POccStructure::initialize(const xstructure& xstr_pocc,const _kflags& kflags,ostream& oss) {
    xStream::free();
    ofstream* _p_FileMESSAGE=new ofstream();f_new_ofstream=true;
    initialize(xstr_pocc,kflags,*_p_FileMESSAGE,oss);
    f_new_ofstream=true;  //override
  }
  void POccStructure::initialize(const xstructure& xstr_pocc,const _aflags& aflags,const _kflags& kflags,ostream& oss) {
    xStream::free();
    ofstream* _p_FileMESSAGE=new ofstream();f_new_ofstream=true;
    initialize(xstr_pocc,aflags,kflags,*_p_FileMESSAGE,oss);
    f_new_ofstream=true;  //override
  }
  void POccStructure::initialize(ofstream& FileMESSAGE,ostream& oss) {
    free();
    try{
      setOFStream(FileMESSAGE); f_new_ofstream=false;
      setOSS(oss);
      m_initialized=false;  //no point
    }
    catch(aurostd::xerror& err){pflow::logger(err.whereFileName(), err.whereFunction(), err.what(), m_aflags, *p_FileMESSAGE, *p_oss, _LOGGER_ERROR_);}
  }
  void POccStructure::initialize(const xstructure& xstr_pocc,ofstream& FileMESSAGE,ostream& oss) {
    free();
    try{
      setOFStream(FileMESSAGE); f_new_ofstream=false;
      setOSS(oss);
      setPOccStructure(xstr_pocc);
      m_initialized=true;
    }
    catch(aurostd::xerror& err){pflow::logger(err.whereFileName(), err.whereFunction(), err.what(), m_aflags, *p_FileMESSAGE, *p_oss, _LOGGER_ERROR_);}
  }
  void POccStructure::initialize(const xstructure& xstr_pocc,const _aflags& aflags,ofstream& FileMESSAGE,ostream& oss) {
    free();
    try{
      setOFStream(FileMESSAGE); f_new_ofstream=false;
      setOSS(oss);
      setAFlags(aflags);
      setPOccStructure(xstr_pocc);
      m_initialized=true;
    }
    catch(aurostd::xerror& err){pflow::logger(err.whereFileName(), err.whereFunction(), err.what(), m_aflags, *p_FileMESSAGE, *p_oss, _LOGGER_ERROR_);}
  }
  void POccStructure::initialize(const xstructure& xstr_pocc,const _kflags& kflags,ofstream& FileMESSAGE,ostream& oss) {
    free();
    try{
      setOFStream(FileMESSAGE); f_new_ofstream=false;
      setOSS(oss);
      setKFlags(kflags);
      setPOccStructure(xstr_pocc);
      m_initialized=true;
    }
    catch(aurostd::xerror& err){pflow::logger(err.whereFileName(), err.whereFunction(), err.what(), m_aflags, *p_FileMESSAGE, *p_oss, _LOGGER_ERROR_);}
  }
  void POccStructure::initialize(const xstructure& xstr_pocc,const _aflags& aflags,const _kflags& kflags,ofstream& FileMESSAGE,ostream& oss) {
    free();
    try{
      setOFStream(FileMESSAGE); f_new_ofstream=false;
      setOSS(oss);
      setAFlags(aflags);
      setKFlags(kflags);
      setPOccStructure(xstr_pocc);
      m_initialized=true;
    }
    catch(aurostd::xerror& err){pflow::logger(err.whereFileName(), err.whereFunction(), err.what(), m_aflags, *p_FileMESSAGE, *p_oss, _LOGGER_ERROR_);}
  }

  void POccStructure::initialize(const aurostd::xoption& pocc_flags,ostream& oss) {
    xStream::free();
    ofstream* _p_FileMESSAGE=new ofstream();f_new_ofstream=true;
    initialize(pocc_flags,*_p_FileMESSAGE,oss);
    f_new_ofstream=true;  //override
  }
  void POccStructure::initialize(const xstructure& xstr_pocc,const aurostd::xoption& pocc_flags,ostream& oss) {
    xStream::free();
    ofstream* _p_FileMESSAGE=new ofstream();f_new_ofstream=true;
    initialize(xstr_pocc,pocc_flags,*_p_FileMESSAGE,oss);
    f_new_ofstream=true;  //override
  }
  void POccStructure::initialize(const xstructure& xstr_pocc,const aurostd::xoption& pocc_flags,const _aflags& aflags,ostream& oss) {
    xStream::free();
    ofstream* _p_FileMESSAGE=new ofstream();f_new_ofstream=true;
    initialize(xstr_pocc,pocc_flags,aflags,*_p_FileMESSAGE,oss);
    f_new_ofstream=true;  //override
  }
  void POccStructure::initialize(const xstructure& xstr_pocc,const aurostd::xoption& pocc_flags,const _kflags& kflags,ostream& oss) {
    xStream::free();
    ofstream* _p_FileMESSAGE=new ofstream();f_new_ofstream=true;
    initialize(xstr_pocc,pocc_flags,kflags,*_p_FileMESSAGE,oss);
    f_new_ofstream=true;  //override
  }
  void POccStructure::initialize(const xstructure& xstr_pocc,const aurostd::xoption& pocc_flags,const _aflags& aflags,const _kflags& kflags,ostream& oss) {
    xStream::free();
    ofstream* _p_FileMESSAGE=new ofstream();f_new_ofstream=true;
    initialize(xstr_pocc,pocc_flags,aflags,kflags,*_p_FileMESSAGE,oss);
    f_new_ofstream=true;  //override
  }
  void POccStructure::initialize(const aurostd::xoption& pocc_flags,ofstream& FileMESSAGE,ostream& oss) {
    free();
    try{
      setOFStream(FileMESSAGE); f_new_ofstream=false;
      setOSS(oss);
      setPOccFlags(pocc_flags);
      m_initialized=false;  //no point
    }
    catch(aurostd::xerror& err){pflow::logger(err.whereFileName(), err.whereFunction(), err.what(), m_aflags, *p_FileMESSAGE, *p_oss, _LOGGER_ERROR_);}
  }
  void POccStructure::initialize(const xstructure& xstr_pocc,const aurostd::xoption& pocc_flags,ofstream& FileMESSAGE,ostream& oss) {
    free();
    try{
      setOFStream(FileMESSAGE); f_new_ofstream=false;
      setOSS(oss);
      setPOccFlags(pocc_flags);
      setPOccStructure(xstr_pocc);
      m_initialized=true;
    }
    catch(aurostd::xerror& err){pflow::logger(err.whereFileName(), err.whereFunction(), err.what(), m_aflags, *p_FileMESSAGE, *p_oss, _LOGGER_ERROR_);}
  }
  void POccStructure::initialize(const xstructure& xstr_pocc,const aurostd::xoption& pocc_flags,const _aflags& aflags,ofstream& FileMESSAGE,ostream& oss) {
    free();
    try{
      setOFStream(FileMESSAGE); f_new_ofstream=false;
      setOSS(oss);
      setPOccFlags(pocc_flags);
      setAFlags(aflags);
      setPOccStructure(xstr_pocc);
      m_initialized=true;
    }
    catch(aurostd::xerror& err){pflow::logger(err.whereFileName(), err.whereFunction(), err.what(), m_aflags, *p_FileMESSAGE, *p_oss, _LOGGER_ERROR_);}
  }
  void POccStructure::initialize(const xstructure& xstr_pocc,const aurostd::xoption& pocc_flags,const _kflags& kflags,ofstream& FileMESSAGE,ostream& oss) {
    free();
    try{
      setOFStream(FileMESSAGE); f_new_ofstream=false;
      setOSS(oss);
      setPOccFlags(pocc_flags);
      setKFlags(kflags);
      setPOccStructure(xstr_pocc);
      m_initialized=true;
    }
    catch(aurostd::xerror& err){pflow::logger(err.whereFileName(), err.whereFunction(), err.what(), m_aflags, *p_FileMESSAGE, *p_oss, _LOGGER_ERROR_);}
  }
  void POccStructure::initialize(const xstructure& xstr_pocc,const aurostd::xoption& pocc_flags,const _aflags& aflags,const _kflags& kflags,ofstream& FileMESSAGE,ostream& oss) {
    free();
    try{
      setOFStream(FileMESSAGE); f_new_ofstream=false;
      setOSS(oss);
      setPOccFlags(pocc_flags);
      setAFlags(aflags);
      setKFlags(kflags);
      setPOccStructure(xstr_pocc);
      m_initialized=true;
    }
    catch(aurostd::xerror& err){pflow::logger(err.whereFileName(), err.whereFunction(), err.what(), m_aflags, *p_FileMESSAGE, *p_oss, _LOGGER_ERROR_);}
  }

  void POccStructure::setAFlags(const _aflags& aflags) {m_aflags=aflags;}
  void POccStructure::setKFlags(const _kflags& Kflags) {m_kflags=Kflags;}
  */

    void POccCalculator::generateStructures(const _xvasp& in_xvasp) {
      bool LDEBUG=(FALSE || _DEBUG_POCC_ || XHOST.DEBUG);
      string soliloquy=XPID+"POccCalculator::generateStructures():";
      stringstream message;
      //[NO NEED, AVASP_populateXVASP() is now const]_aflags aflags=m_aflags; //make copies
      _xvasp xvasp=in_xvasp; //[NO NEED, AVASP_populateXVASP() is now const]_kflags kflags=in_kflags;_vflags vflags=in_vflags; //make copies

      if(!m_initialized){throw aurostd::xerror(_AFLOW_FILE_NAME_,soliloquy,"POccCalculator failed to initialize");}
      writePARTCAR();
      calculateHNF();
      getTotalPermutationsCount();
      calculate();

      message << "Writing out " << POCC_UNIQUE_SUPERCELLS_FILE;pflow::logger(_AFLOW_FILE_NAME_,soliloquy,message,m_aflags,*p_FileMESSAGE,*p_oss,_LOGGER_MESSAGE_);

      stringstream unique_derivative_structures_ss;
      stringstream new_AflowIn_ss;
      bool original_quiet_flag=XHOST.QUIET;
      unsigned long long int isupercell=0;

      //for(unsigned long long int i=0;i<getUniqueSuperCellsCount();i++)
      for(std::list<POccSuperCellSet>::iterator it=l_supercell_sets.begin();it!=l_supercell_sets.end();++it)
      { //CO20200106 - patching for auto-indenting
        isupercell=std::distance(l_supercell_sets.begin(),it);
        if(LDEBUG) {cerr << soliloquy << " starting structure[" << isupercell << "]" << endl;}

        //do first so we only need to run getUniqueSuperCell() once
        xvasp.str.clear(); //DX20191220 - uppercase to lowercase clear
        xvasp.str=getUniqueSuperCell(isupercell);

        //populate POCC_UNIQUE_SUPERCELLS_FILE
        unique_derivative_structures_ss << AFLOWIN_SEPARATION_LINE << endl;
        unique_derivative_structures_ss << AFLOW_POCC_TAG << "STRUCTURE " << isupercell+1 << "/" << l_supercell_sets.size() << endl;
        unique_derivative_structures_ss << AFLOWIN_SEPARATION_LINE << endl;
        unique_derivative_structures_ss << AFLOW_POCC_TAG << "UFF_ENERGY=" << std::fixed << std::setprecision(15) << (*it).getUFFEnergy() << endl; unique_derivative_structures_ss.unsetf(std::ios_base::floatfield);
        unique_derivative_structures_ss << AFLOWIN_SEPARATION_LINE << endl;
        unique_derivative_structures_ss << POSCAR_POCC_series_START_tag << getARUNString(isupercell) << endl; // ." << ss_pocc_count.str() << endl;
        unique_derivative_structures_ss << xvasp.str; //getUniqueSuperCell(isupercell);
        unique_derivative_structures_ss << POSCAR_POCC_series_STOP_tag << getARUNString(isupercell) << endl; // ." << ss_pocc_count.str() << endl;
        unique_derivative_structures_ss << AFLOWIN_SEPARATION_LINE << endl;

        xvasp.Directory=m_aflags.Directory; //arun_directory;
        xvasp.AVASP_arun=true;
        xvasp.AVASP_arun_mode = "POCC"; //CO20181226
        xvasp.AVASP_arun_runname = getARUNString(isupercell);
        xvasp.aopts.flag("FLAG::AVASP_SKIP_NOMIX",FALSE); //[CO20191110]high-entropy offers increased solubility over binaries

        XHOST.QUIET=true;

        if(LDEBUG) {
          cerr << soliloquy << " printing xstructure" << endl;
          cerr << xvasp.str << endl;
          cerr << soliloquy << " printing POSCAR" << endl;
          cerr << xvasp.POSCAR.str() << endl;
          cerr << soliloquy << " xvasp.str.species.size()=" << xvasp.str.species.size() << endl;
        }

        AVASP_populateXVASP(m_aflags,m_kflags,m_vflags,xvasp);
        AVASP_MakeSingleAFLOWIN(xvasp,new_AflowIn_ss,true); //false,-1,false);  //don't write/print and hence don't pthread

        XHOST.QUIET=original_quiet_flag;
      }
      aurostd::stringstream2file(unique_derivative_structures_ss,m_aflags.Directory+"/"+POCC_FILE_PREFIX+POCC_UNIQUE_SUPERCELLS_FILE);
    }

  void POccCalculator::cleanPOccStructure() {
    bool LDEBUG=(FALSE || _DEBUG_POCC_ || XHOST.DEBUG);
    string soliloquy=XPID+"POccCalculator::cleanPOccStructure():";
    stringstream message;

    //fix up structure
    xstr_pocc.neg_scale=false;  //NO negative scale... doesn't really matter, scale is one variable
    xstr_pocc.ReScale(1.0);
    xstr_pocc.ShiftOriginToAtom(0);
    xstr_pocc.BringInCell();
    xstr_pocc.clean(); //DX20191220 - uppercase to lowercase clean

    if(LDEBUG) {
      cerr << soliloquy << " cleaned PARTCAR" << endl;
      cerr << xstr_pocc << endl;
    }
  }

  vector<uint> getTypes2PCMap(const xstructure& xstr) {
    string soliloquy=XPID+"pocc::getTypes2PCMap():";
    stringstream message;
    vector<uint> types2pc_map;
    uint atom_index=0;
    for(uint i=0;i<xstr.num_each_type.size();i++){
      types2pc_map.push_back(atom_index);
      atom_index+=xstr.num_each_type[i];
    }

    //quick test of stupidity - START
    //see if types are all unique
    for(uint i=0;i<types2pc_map.size();i++){
      for(uint j=i+1;j<types2pc_map.size();j++){
        if(xstr.atoms[types2pc_map[i]].name==xstr.atoms[types2pc_map[j]].name){
          if(xstr.atoms[types2pc_map[i]].name==""){
            message << "Bad input - please assign names to all inputs. Results vary with different atom types.";
          } else {
            message << "Bad input - atoms " << types2pc_map[i]+1 << "/" << xstr.atoms.size() << " ";
            message << "and " << types2pc_map[j]+1 << "/" << xstr.atoms.size() << " ";
            message << "show to have the same name (" << xstr.atoms[types2pc_map[i]].name << "). ";
            message << "Please reorganize your input by type.";
          }
          throw aurostd::xerror(_AFLOW_FILE_NAME_,soliloquy,message);
        }
      }
    }
    return types2pc_map;
    //quick test of stupidity - END
  }

  void POccCalculator::preparePOccStructure() {
    cleanPOccStructure(); //cosmetics
    partitionPOccSites(); //get m_pocc_sites
    types2pc_map=getTypes2PCMap(xstr_pocc);     //get types2pc_map
    //START CREATING xstr_nopocc
    //this structure is VERY important, as it is the basis for the symmetry analysis + cluster and bonding analysis
    //we need to STANDARDIZE this structure so UFF energies are chemically-agnostic (as much as possible)
    //this includes relabeling the atoms, volume, and sorting atoms
    //sorting atoms explained below
    xstr_nopocc=createNonPOccStructure(xstr_pocc,m_pocc_sites);  //get parent structure, needs xstr_pocc and m_pocc_sites
    calculateSymNonPOccStructure(false);  //calculate symmetry of parent structure, no verbose
  }

  void POccCalculator::initializePOccStructure() {
    bool LDEBUG=(FALSE || _DEBUG_POCC_ || XHOST.DEBUG); 
    string soliloquy=XPID+"POccCalculator::initializePOccStructure():";
    stringstream message;

    if(!xstr_pocc.partial_occupation_flag){
      message << "No partially occupied sites detected in this structure";
      throw aurostd::xerror(_AFLOW_FILE_NAME_,soliloquy,message);
    }

    message << "Input PARTCAR" << endl;pflow::logger(_AFLOW_FILE_NAME_,soliloquy,message,m_aflags,*p_FileMESSAGE,*p_oss,_LOGGER_MESSAGE_);
    message << xstr_pocc;pflow::logger(_AFLOW_FILE_NAME_,soliloquy,message,m_aflags,*p_FileMESSAGE,*p_oss,_LOGGER_RAW_);

    //no need to assign fake names to xstr_pocc, we already do in xstr_nopocc

    //clean atom/species names
    pflow::fixEmptyAtomNames(xstr_pocc, false); //true);  //aflow likes pp info //CO come back - use fakenames() too if needed
    //add here fakenames()

    //quick tests of stupidity
    if(xstr_pocc.species.size()==0){
      message << "xstr_pocc.species.size()==0";
      throw aurostd::xerror(_AFLOW_FILE_NAME_,soliloquy,message,_INDEX_MISMATCH_);
    }
    if(xstr_pocc.species.size()!=xstr_pocc.num_each_type.size()){
      message << "xstr_pocc.species.size() != xstr_pocc.num_each_type.size()";
      throw aurostd::xerror(_AFLOW_FILE_NAME_,soliloquy,message,_INDEX_MISMATCH_);
    }
    if(aurostd::StringsAlphabetic(xstr_pocc.species,false)==false){
      message << "xstr_pocc.species() not alphabetized!";
      throw aurostd::xerror(_AFLOW_FILE_NAME_,soliloquy,message,_INDEX_MISMATCH_);
    }

    preparePOccStructure();  //first pass to prepare pocc structure, need symmetry to reshuffle atoms by equivalent sites

    //resort atoms by equivalent atoms
    if(LDEBUG) {
      cerr << soliloquy << " PARTCAR pre-sorted by equivalent atoms" << endl;
      cerr << xstr_pocc << endl;
    }
    propagateEquivalentAtoms2POccStructure();
    xstr_pocc.sortAtomsEquivalent();  //basis safe (AddAtom() inside)!
    if(LDEBUG) {
      cerr << soliloquy << " PARTCAR post-sorted by equivalent atoms" << endl;
      cerr << xstr_pocc << endl;
    }
    preparePOccStructure(); //need to redo this chunk after resorting atoms

    message << "Clean PARTCAR" << endl;pflow::logger(_AFLOW_FILE_NAME_,soliloquy,message,m_aflags,*p_FileMESSAGE,*p_oss,_LOGGER_MESSAGE_);
    message << xstr_pocc;pflow::logger(_AFLOW_FILE_NAME_,soliloquy,message,m_aflags,*p_FileMESSAGE,*p_oss,_LOGGER_RAW_);

    message << "Parent structure" << endl;pflow::logger(_AFLOW_FILE_NAME_,soliloquy,message,m_aflags,*p_FileMESSAGE,*p_oss,_LOGGER_MESSAGE_);
    message << xstr_nopocc;pflow::logger(_AFLOW_FILE_NAME_,soliloquy,message,m_aflags,*p_FileMESSAGE,*p_oss,_LOGGER_RAW_);

    redecorateXStructures();  //redecorate to create standard parent structure, eventually we will also standardize xstr_pocc by permutation symmetry

    message << "Standardized (re-decorated) parent structure" << endl;pflow::logger(_AFLOW_FILE_NAME_,soliloquy,message,m_aflags,*p_FileMESSAGE,*p_oss,_LOGGER_MESSAGE_);
    message << xstr_nopocc;pflow::logger(_AFLOW_FILE_NAME_,soliloquy,message,m_aflags,*p_FileMESSAGE,*p_oss,_LOGGER_RAW_);

    ///////////////////////////////////////////////////////////////////
    //
    //xstr_pocc and xstr_nopocc are SET above here, do not modify below
    //
    ///////////////////////////////////////////////////////////////////

    calculateSymNonPOccStructure(true); //calculate standard parent structure symmetry, report results
  }

  const xmatrix<double>& POccCalculator::getLattice() const {return xstr_sym.lattice;}
  const vector<_sym_op>& POccCalculator::getPGroup() const {return xstr_sym.pgroup;}

  vector<POccUnit> getPOccSites(const xstructure& xstr_pocc,ostream& oss) {
    _aflags aflags;
    if(XHOST.vflag_control.flag("DIRECTORY_CLEAN")){aflags.Directory=XHOST.vflag_control.getattachedscheme("DIRECTORY_CLEAN");} //CO20190402
    if(aflags.Directory.empty() || aflags.Directory=="./" || aflags.Directory=="."){aflags.Directory=aurostd::getPWD()+"/";} //".";  //CO20180220 //[CO20191112 - OBSOLETE]aurostd::execute2string(XHOST.command("pwd"))
    return getPOccSites(xstr_pocc,aflags,oss);
  }
  vector<POccUnit> getPOccSites(const xstructure& xstr_pocc,const _aflags& aflags,ostream& oss) {ofstream FileMESSAGE;return getPOccSites(xstr_pocc,aflags,FileMESSAGE,oss);}
  vector<POccUnit> getPOccSites(const xstructure& xstr_pocc,ofstream& FileMESSAGE,ostream& oss) {
    _aflags aflags;
    if(XHOST.vflag_control.flag("DIRECTORY_CLEAN")){aflags.Directory=XHOST.vflag_control.getattachedscheme("DIRECTORY_CLEAN");} //CO20190402
    if(aflags.Directory.empty() || aflags.Directory=="./" || aflags.Directory=="."){aflags.Directory=aurostd::getPWD()+"/";} //".";  //CO20180220 //[CO20191112 - OBSOLETE]aurostd::execute2string(XHOST.command("pwd"))
    return getPOccSites(xstr_pocc,aflags,FileMESSAGE,oss);
  }
  vector<POccUnit> getPOccSites(const xstructure& xstr_pocc,const _aflags& aflags,ofstream& FileMESSAGE,ostream& oss) {
    bool LDEBUG=(FALSE || _DEBUG_POCC_ || XHOST.DEBUG);
    string soliloquy=XPID+"pocc::getPOccSites():";

    //occupy pocc_sites
    vector<POccUnit> pocc_sites;
    bool new_site=true;
    for(uint atom=0;atom<xstr_pocc.atoms.size();atom++){
      new_site=true;
      const _atom& pocc_atom=xstr_pocc.atoms[atom]; 
      for(uint site=0;site<pocc_sites.size() && new_site;site++){
        POccUnit& pocc_site=pocc_sites[site];
        if(pocc_site.v_occupants.size() && aurostd::modulus(pocc_atom.cpos-xstr_pocc.atoms[pocc_site.v_occupants[0]].cpos)<_AFLOW_POCC_ZERO_TOL_){
          pocc_site.v_occupants.push_back(atom);
          pocc_site.v_types.push_back(pocc_atom.type);
          new_site=false;
        }
      }
      if(new_site){
        pocc_sites.push_back(POccUnit(aflags,FileMESSAGE,oss));
        pocc_sites.back().site=pocc_sites.size()-1;
        pocc_sites.back().v_occupants.push_back(atom);
        pocc_sites.back().v_types.push_back(pocc_atom.type);
        pocc_sites.back().partial_occupation_flag=!aurostd::isequal(pocc_atom.partial_occupation_value,1.0,_AFLOW_POCC_ZERO_TOL_); //if the only other occupant is a vacancy
        pocc_sites.back().m_initialized=true;
      }
    }
    for(uint site=0;site<pocc_sites.size();site++){
      pocc_sites[site].partial_occupation_flag=bool(pocc_sites[site].partial_occupation_flag||pocc_sites[site].v_occupants.size()>1); //if the only other occupant is a vacancy
    } //is it a pocc site?

    if(LDEBUG) { //make some ldebug here
      for(uint site=0;site<pocc_sites.size();site++){
        const POccUnit& pocc_site=pocc_sites[site];
        cerr << soliloquy << " pocc_site[site=" << site << "].site=" << pocc_site.site << endl;
        cerr << soliloquy << " pocc_site[site=" << site << "].partial_occupation_flag=" << pocc_site.partial_occupation_flag << endl;
        cerr << soliloquy << " pocc_site[site=" << site << "].v_occupants=" << aurostd::joinWDelimiter(pocc_site.v_occupants,",") << endl;
        cerr << soliloquy << " pocc_site[site=" << site << "].v_types=" << aurostd::joinWDelimiter(pocc_site.v_types,",") << endl;
      }
    }

    //get pocc_groups
    bool new_group=true;
    for(uint site=0;site<pocc_sites.size();site++){
      POccUnit& pocc_site=pocc_sites[site];
      for(uint occ=0;occ<pocc_site.v_occupants.size();occ++){
        new_group=true;
        const _atom& pocc_atom=xstr_pocc.atoms[pocc_site.v_occupants[occ]];
        for(uint group=0;group<pocc_site.m_pocc_groups.size() && new_group;group++){
          POccUnit& pocc_group=pocc_site.m_pocc_groups[group];
          if(aurostd::isequal(pocc_atom.partial_occupation_value,pocc_group.partial_occupation_value,_AFLOW_POCC_ZERO_TOL_)){
            //cerr << pocc_atom.partial_occupation_value << " vs. " << pocc_group.partial_occupation_value << endl;
            pocc_group.v_occupants.push_back(pocc_site.v_occupants[occ]);
            pocc_group.v_types.push_back(pocc_site.v_types[occ]);
            new_group=false;
          }
        }
        if(new_group){
          pocc_site.m_pocc_groups.push_back(POccUnit(aflags,FileMESSAGE,oss));
          pocc_site.m_pocc_groups.back().site=site;
          pocc_site.m_pocc_groups.back().partial_occupation_value=pocc_atom.partial_occupation_value;
          pocc_site.m_pocc_groups.back().v_occupants.push_back(pocc_site.v_occupants[occ]);
          pocc_site.m_pocc_groups.back().v_types.push_back(pocc_site.v_types[occ]);
          pocc_site.m_pocc_groups.back().m_initialized=true;
        }
      }
      //std::sort(pocc_site[site].m_pocc_groups.rbegin(),pocc_site[site].m_pocc_groups.rend(),sortPOccGroup); //NOTE the r, reverse sort, bigger poccs first
    }

    if(LDEBUG) {
      cerr.unsetf(std::ios_base::floatfield); //no fixed
      for(uint site=0;site<pocc_sites.size();site++){
        POccUnit& pocc_site=pocc_sites[site];
        for(uint group=0;group<pocc_site.m_pocc_groups.size();group++){
          POccUnit& pocc_group=pocc_site.m_pocc_groups[group];
          cerr << soliloquy << " pocc_group[site=" << site << ",group=" << group << "].";
          cerr << "partial_occupation_value=" << pocc_group.partial_occupation_value << endl;
          cerr << soliloquy << " pocc_group[site=" << site << ",group=" << group << "].";
          cerr << "v_occupants=" << aurostd::joinWDelimiter(pocc_group.v_occupants,",") << endl;
          cerr << soliloquy << " pocc_group[site=" << site << ",group=" << group << "].";
          cerr << "v_types=" << aurostd::joinWDelimiter(pocc_group.v_types,",") << endl;
        }
      }
    }
    return pocc_sites;
  }

  void POccCalculator::partitionPOccSites() {
    //this function gets m_pocc_sites
    m_pocc_sites=getPOccSites(xstr_pocc);

    //get pocc_atoms_total
    pocc_atoms_total=0;
    for(uint site=0;site<m_pocc_sites.size();site++){
      if(m_pocc_sites[site].partial_occupation_flag){pocc_atoms_total+=m_pocc_sites[site].v_occupants.size();}
    }
  }

  void POccCalculator::getOptimizedSiteCountConfigurations(
      int site,
      int i_hnf,
      vector<POccSiteConfiguration>& v_site_configs) {
    bool LDEBUG=(FALSE || _DEBUG_POCC_ || XHOST.DEBUG);
    string soliloquy=XPID+"POccCalculator::getOptimizedSiteCountConfigurations():";
    stringstream message;
    //reset
    v_site_configs.clear();

    //trivial site_config, no pocc
    POccSiteConfiguration site_config(site,i_hnf,m_pocc_sites[site].m_pocc_groups); //sc_dummy;

    //test of stupidity
    if(m_pocc_sites[site].m_pocc_groups.size()<1){
      message << "Invalid count of POCC site groups (m_pocc_sites[" << site << "].m_pocc_groups.size()=" << m_pocc_sites[site].m_pocc_groups.size() << ")";
      throw aurostd::xerror(_AFLOW_FILE_NAME_,soliloquy,message);
    }

    //if it's truly non-pocc, then there's only one m_pocc_sites[site].m_pocc_groups; 
    //otherwise, there's more than 1 and it doesn't matter
    site_config.prepareNoPOccConfig();

    if(!m_pocc_sites[site].partial_occupation_flag){v_site_configs.push_back(site_config);return;}  //no pocc, trivial

    //otherwise, pocc!
    site_config.preparePOccConfig();
    //int pocc_groups_count=m_pocc_sites[site].v_pocc_groups.size();
    //already initialized to 0, xvector<uint> is ill-defined (in AUROSTD), so just use int, it's okay
    //aurostd::xvector<int> xv_occupation_count_input(pocc_groups_count);
    //aurostd::xvector<int> xv_occupation_multiple(pocc_groups_count), xv_occupation_multiple_last(pocc_groups_count);


    //this is the stop condition
    //for(int i=0;i<site_config.xv_occupation_multiple_last.rows;i++){site_config.xv_occupation_multiple_last(i)=(int)i_hnf;}

    //cerr << "START, n=" << pocc_groups_count << ",k=" << i_hnf << endl;
    int pocc_group_iterator=0;    //current group impacted
    int pocc_group_to_skip=-1;    //slight optimizer, if occupation_number hits i_hnf early, skip remaining possibilities
    bool skipping = false;        //needed for resetting pocc_group_to_skip

    double eps=1.0;
    xvector<int> xv_next_occupation_multiple=site_config.xv_occupation_multiple;
    //int minimum_vacancy_count=i_hnf;
    while(pocc_group_iterator!=-1){
      if(LDEBUG) {
        cerr << soliloquy << " looking at xv_next_occupation_multiple=" << xv_next_occupation_multiple << endl;
        cerr << soliloquy << " pocc_group_to_skip=" << pocc_group_to_skip << " ?= pocc_group_iterator=" << pocc_group_iterator << endl;
      }
      if(pocc_group_to_skip!=pocc_group_iterator){  //slight optimizer
        if(LDEBUG) {
          cerr << soliloquy << " exploring xv_next_occupation_multiple=" << xv_next_occupation_multiple << endl;
        }
        //    cerr << "calculateOccupationCountTotal(xv_next_occupation_multiple)=" << site_config.calculateOccupationCountTotal(xv_next_occupation_multiple) << endl;

        if(site_config.calculateOccupationCountTotal(xv_next_occupation_multiple)>i_hnf){ //start ignoring
          if(LDEBUG) {
            cerr << soliloquy << " will skip multiples from now on" << endl;
            cerr << soliloquy << " site_config.calculateOccupationCountTotal(xv_next_occupation_multiple)=" << site_config.calculateOccupationCountTotal(xv_next_occupation_multiple) << " > " << i_hnf << "=i_hnf" << endl;
          }
          pocc_group_to_skip=pocc_group_iterator; skipping=true; continue;
        }

        site_config.updateOccupationCounts(i_hnf,xv_next_occupation_multiple);

        //found viable configuration
        site_config.calculateError();

        //    cerr << "eps=" << eps << endl;
        //    cerr << "site_config.max_site_error=" << site_config.max_site_error << endl;
        if(aurostd::isequal(site_config.max_site_error,eps,_AFLOW_POCC_ZERO_TOL_) || site_config.max_site_error<eps){
          if(!aurostd::isequal(site_config.max_site_error,eps,_AFLOW_POCC_ZERO_TOL_)){
            eps=site_config.max_site_error;
            v_site_configs.clear();
          }
          //      cerr << "adding one!!!!!!1" << endl;
          v_site_configs.push_back(site_config);
          //minimum_vacancy_count=min(minimum_vacancy_count,site_config.vacancy_count);
        }
      }
      //getNextOccupationMultiple() is basically a bitstring iterator:  000, 001, 010, ...

      //it will increment xv_occupation_multiple and return the index of the digit that was modified
      //a return value of -1 means it's exhausted all possibilities 
      pocc_group_iterator = site_config.getNextOccupationMultiple(i_hnf,xv_next_occupation_multiple);
      if(skipping && pocc_group_iterator!=pocc_group_to_skip){pocc_group_to_skip=-1; skipping=false;}
      //  cerr << "i_hnf=" << i_hnf << endl;
      //  cerr << "xv_next_occupation_multiple=" << xv_next_occupation_multiple << endl;
      //  cerr << "pocc_group_iterator=" << pocc_group_iterator << endl;
      //  cerr << endl;
    }
    //  for(uint i=0;i<v_site_configs.size();i++){
    //    cerr << "site config " << i << endl;
    //    cerr << "v_site_configs[i].xv_occupation_count_input = " << v_site_configs[i].xv_occupation_count_input << endl;
    //    cerr << "v_site_configs[i].xv_occupation_multiple = " << v_site_configs[i].xv_occupation_multiple << endl;
    //    cerr << "v_site_configs[i].xv_occupation_count_supercell = " << v_site_configs[i].xv_occupation_count_supercell << endl;
    //    cerr << "v_site_configs[i].occupation_count_total = " << v_site_configs[i].occupation_count_total << endl;
    //    cerr << "v_site_configs[i].vacancy_count = " << v_site_configs[i].vacancy_count << endl;
    //    cerr << "v_site_configs[i].max_site_error = " << v_site_configs[i].max_site_error << endl;
    //  }
    //  cerr << "END" << endl;
    //
    //if(REDUCE_VACANCIES){
    //  if(v_site_configs.size()){
    //    for(uint config=v_site_configs.size()-1;config-- > 0; ){  //will stop at 0
    //      if(v_site_configs[config].vacancy_count>minimum_vacancy_count){
    //        v_site_configs.erase(v_site_configs.begin()+config);
    //      }
    //    }
    //  }
    //}

  }

  xvector<double> POccCalculator::calculateStoichEachType(vector<vector<int> >& v_types_config) {
    xvector<double> stoich_each_type(types2pc_map.size()-1,0);
    //for(uint type=0;type<types2pc_map.size();type++){stoich_each_type.push_back(0.0);}
    double total_atoms=0.0;
    for(uint site=0;site<v_types_config.size();site++){
      for(uint atom=0;atom<v_types_config[site].size();atom++){
        if(v_types_config[site][atom]!=-1){stoich_each_type[v_types_config[site][atom]]+=1.0;total_atoms+=1.0;}
      }
    }
    if(total_atoms>0.0){
      for(int type=0;type<stoich_each_type.rows;type++){stoich_each_type[type]/=total_atoms;}
    }
    return stoich_each_type;
  }

  //double POccStructure::calculateStoichDiff(deque<double>& s1,deque<double>& s2){
  //  if(s1.size()!=s2.size()){throw aurostd::xerror(_AFLOW_FILE_NAME_,"pocc::POccStructure::calculateStoichDiff():","s1.size()!=s2.size(),_INPUT_ILLEGAL_);}
  //  double error=0.0;
  //  for(uint i=0;i<s1.size();i++){
  //    error+=abs(s1[i]-s2[i]);
  //  }
  //  return error;
  //}

  //void POccStructure::getSiteCountConfigurations(int i_hnf, double& min_stoich_error)
  void POccCalculator::getSiteCountConfigurations(int i_hnf)
  { //CO20200106 - patching for auto-indenting
    bool LDEBUG=(FALSE || _DEBUG_POCC_ || XHOST.DEBUG);
    string soliloquy=XPID+"POccCalculator::getSiteCountConfigurations():";
    //return these values, do not necessarily store as "global" values

    //reset
    //for(uint str_config=0;str_config<v_str_configs.size();str_config++){
    //  v_str_configs[str_config].clear();
    //}
    v_str_configs.clear();
    //v_site_occupancy.clear();
    //v_site_effective_pocc.clear();
    //v_site_error.clear();
    //v_vacancy_count.clear();

    //only useful here, but super important!
    //look at case i_hnf = 5, and a site with 8 occupants, evenly occupied (easy)
    //the original algorithm (look at each pocc atom individually), 
    //would want to fill this site with one atom (+8 atoms total, not even space!)
    //so we group by occupation as well, and allowed occupations are when all equally occupants can fill together

    //create space
    //for(uint iatom=0;iatom<xstr_pocc.atoms.size();iatom++) {v_site_error.push_back(1.0);}
    //for(uint iatom=0;iatom<xstr_pocc.atoms.size();iatom++) {v_site_effective_pocc.push_back(0.0);}
    //for(uint iatom=0;iatom<xstr_pocc.atoms.size();iatom++) {v_site_occupancy.push_back(0);}
    //for(uint i=0;i<m_pocc_sites.size();i++){v_vacancy_count.push_back(i_hnf);}

    //perform calculation
    //cerr << "HERE4" << endl;
    vector<vector<POccSiteConfiguration> > vv_count_configs;  //first layer site, second layer config (opposite from v_str_configs)
    vector<POccSiteConfiguration> v_site_configs;
    for(uint site=0;site<m_pocc_sites.size();site++){
      //cerr << "site=" << site <<endl;
      //cerr << "i_hnf=" << i_hnf <<endl;
      //cerr << "v_site_configs.size()=" << v_site_configs.size() <<endl;
      getOptimizedSiteCountConfigurations(site,i_hnf,v_site_configs);
      //  cerr << "site = " << site << " count: " << v_site_configs.size() << endl;
      vv_count_configs.push_back(v_site_configs);
      //cerr << "HERE8" << endl;
      //cerr << "site = " << site << endl;
    }
    if(LDEBUG) {
      for(uint site=0;site<vv_count_configs.size();site++){
        cerr << soliloquy << " site " << site << endl;
        for(uint config=0;config<vv_count_configs[site].size();config++){
          cerr << soliloquy << " config " << config << endl;    //
          cerr << soliloquy << " vv_count_configs[" << site << "][" << config << "].xv_site_error=" << vv_count_configs[site][config].xv_site_error << endl;
          cerr << soliloquy << " vv_count_configs[" << site << "][" << config << "].max_site_error=" << vv_count_configs[site][config].max_site_error << endl;
          cerr << soliloquy << " vv_count_configs[" << site << "][" << config << "].xv_occupation_count_input=" << vv_count_configs[site][config].xv_occupation_count_input << endl;
          cerr << soliloquy << " vv_count_configs[" << site << "][" << config << "].xv_occupation_multiple=" << vv_count_configs[site][config].xv_occupation_multiple << endl;
          cerr << soliloquy << " vv_count_configs[" << site << "][" << config << "].xv_partial_occupation_value=" << vv_count_configs[site][config].xv_partial_occupation_value << endl;
        }
        //cerr << endl << endl;
      }
    }
    //we need to fundamentally change scheme here to satisfy STRICT_STOICH_EQUIVALENCE
    //we cannot simply permute through each config on each site
    //only certain configs work together, we must define these
    //vector<uint> v_config_order;    //dummy, don't really care about order just yet
    vector<int> v_config_iterators;
    vector<vector<int> > v_types_config;
    xvector<double> stoich_each_type_new;
    double stoich_error;
    double eps=1.0; //(double)m_pocc_sites.size();   //number of sites
    //cerr << "CO START" << endl;
    //std::vector<double>::iterator it_max_stoich;
    //while(getNextSiteConfiguration(vv_count_configs,v_config_order,v_config_iterators,v_types_config))
    while(pocc::getNextSiteConfiguration(vv_count_configs,v_config_iterators,v_types_config))
    { //CO20200106 - patching for auto-indenting
      stoich_each_type_new=calculateStoichEachType(v_types_config);
      stoich_error=aurostd::max(aurostd::abs(stoich_each_type-stoich_each_type_new));
      //stoich_error=calculateStoichDiff(stoich_each_type,xstr_pocc.stoich_each_type);
      //cerr << "TYPES" << endl;
      //for(uint i=0;i<v_types_config.size();i++){
      //  for(uint j=0;j<v_types_config[i].size();j++){
      //    cerr << v_types_config[i][j] << " ";
      //  }
      //  cerr << endl;
      //}
      if(LDEBUG) {
        cerr << soliloquy << " stoichiometry=" << aurostd::joinWDelimiter(aurostd::xvecDouble2vecString(stoich_each_type_new,_AFLOW_POCC_PRECISION_),",") << endl;
        //for(int i=0;i<stoich_each_type_new.rows; i++){
        //  cerr << stoich_each_type_new[i] << endl;
        //}
      }
      //cerr << "STOICH_SET" << endl;
      //for(int i=0;i<stoich_each_type.rows; i++){
      //  cerr << stoich_each_type[i] << endl;
      //}
      //cerr << "ERROR " << stoich_error << " eps" << eps  << endl;

      if(aurostd::isequal(stoich_error,eps,_AFLOW_POCC_ZERO_TOL_) || stoich_error<eps){
        //cerr << "FOUND 1" << endl;
        if(!aurostd::isequal(stoich_error,eps,_AFLOW_POCC_ZERO_TOL_)){
          eps=stoich_error;
          //for(uint str_config=0;str_config<v_str_configs.size();str_config++){v_str_configs[str_config].clear();} 
          v_str_configs.clear();
        }
        v_str_configs.push_back(StructureConfiguration());
        v_str_configs.back().max_site_error=0.0;
        for(uint site=0;site<v_config_iterators.size();site++){
          v_str_configs.back().site_configs.push_back(vv_count_configs[site][v_config_iterators[site]]);
          v_str_configs.back().max_site_error=max(v_str_configs.back().max_site_error,v_str_configs.back().site_configs.back().max_site_error);
        }
        //cerr << "SEE " << v_str_configs.back().max_site_error << endl;
        v_str_configs.back().max_stoich_error=stoich_error;
      }
    }
    //cerr << "CO STOP" << endl;

    //vector<int> starting_config;
    //for(uint str_config=0;str_config<v_str_configs.size();str_config++){
    //  //cerr << "config " << str_config << endl;
    //  for(uint site=0;site<v_str_configs[str_config].size();site++){
    //    //cerr << "site " << site << ":  ";
    //    starting_config=v_str_configs[str_config][site].getStartingTypesConfiguration();
    //    //for(uint i=0;i<starting_config.size();i++){
    //    //  cerr << starting_config[i] << " ";
    //    //}
    //    //cerr << endl;
    //  }
    //}
    //cerr << "HERE" << endl;

    //perform calculation
    //double eps;
    //for(uint iatom=0;iatom<xstr_pocc.atoms.size();iatom++) {
    //  v_site_error[iatom]=1.0;
    //  v_site_occupancy[iatom]=0;
    //  for(uint j=0;j<=i_hnf;j++) {
    //    eps=abs((double) j/i_hnf-xstr_pocc.atoms[iatom].partial_occupation_value);
    //    if(eps<v_site_error[iatom]) {
    //      v_site_error[iatom]=eps;
    //      v_site_occupancy[iatom]=j;
    //      v_site_effective_pocc[iatom]=(double) v_site_occupancy[iatom]/i_hnf;
    //    }
    //  }
    //}

    //min_stoich_error=eps;
  }

  xstructure createNonPOccStructure(const xstructure& xstr_pocc,const vector<POccUnit>& pocc_sites,bool use_automatic_volumes_in){
    bool LDEBUG=(FALSE || _DEBUG_POCC_ || XHOST.DEBUG);
    string soliloquy=XPID+"pocc::createNonPOccStructure():";
    stringstream message;

    xstructure xstr_nopocc(xstr_pocc);
    //clear structure pocc properties, set defaults
    xstr_nopocc.scale_second=DEFAULT_POCC_SITE_TOL; //DEFAULT_PARTIAL_OCCUPATION_TOLERANCE;
    xstr_nopocc.neg_scale_second=FALSE;
    xstr_nopocc.partial_occupation_flag=FALSE;
    xstr_nopocc.partial_occupation_site_tol=DEFAULT_POCC_SITE_TOL; //DEFAULT_PARTIAL_OCCUPATION_TOLERANCE;
    xstr_nopocc.partial_occupation_HNF=0;
    xstr_nopocc.partial_occupation_sublattice.clear();

    //make pocc sites non-pocc sites by removing all but one occupant
    //gather indices of atoms to remove, then remove backwards
    vector<uint> v_atoms_to_remove;
    for(uint site=0;site<pocc_sites.size();site++){
      if(pocc_sites[site].partial_occupation_flag){
        //test of stupidity
        //[CO COME BACK, add another reasonable check that includes vacancies]if(pocc_sites[site].v_occupants.size()<2){return false;}
        //set the 0th index to non-pocc status
        xstr_nopocc.atoms[pocc_sites[site].v_occupants[0]].partial_occupation_value=1.0;
        xstr_nopocc.atoms[pocc_sites[site].v_occupants[0]].partial_occupation_flag=false;
        //add others to list to be removed
        for(uint atom=1;atom<pocc_sites[site].v_occupants.size();atom++){
          v_atoms_to_remove.push_back(pocc_sites[site].v_occupants[atom]);
        }
      }
    }
    xstr_nopocc.RemoveAtom(v_atoms_to_remove);

    //recalculate volume, assume automatic volumes
    //BIG REVELATION - since POCC now relies on automatic volumes, we need to standardize the volume
    //of cluster for calculating the energy as we did the species so UFF energy is species-agnostic
    //CHf_pvNb_svTa_pvTi_svZr_sv:PAW_PBE/AB_cF8_225_a_b.AB:POCC_P0-1xA_P1-0.2xB-0.2xC-0.2xD-0.2xE-0.2xF
    //this configuration produces 47 configurations, while all other specie combinations (carbides paper) make 49
    //CHANGE SPECIES LATER
    if(LDEBUG) {
      cerr << soliloquy << " fixing volume" << endl;
      cerr << soliloquy << " OLD VOLUME=" << xstr_nopocc.Volume() << endl;
      cerr << soliloquy << " xstr_nopocc.scale=" << xstr_nopocc.scale << endl;
      cerr << soliloquy << " xstr_nopocc.lattice=" << endl;cerr << xstr_nopocc.lattice << endl;
    }
    xstr_nopocc.SetAutoVolume(use_automatic_volumes_in);  //always use automatic_volumes_in
    //xstr_nopocc.neg_scale=TRUE; //no need, scale is already taken care of (no need to DISPLAY volume)
    xstr_nopocc.ReScale(1.0); //return back to 1.0 to adjust lattice
    if(LDEBUG) {
      cerr << soliloquy << " NEW VOLUME=" << xstr_nopocc.Volume() << endl;
      cerr << soliloquy << " xstr_nopocc.scale=" << xstr_nopocc.scale << endl;
      cerr << soliloquy << " xstr_nopocc.lattice=" << endl;cerr << xstr_nopocc.lattice << endl;
    }

    /*
    //CHANGE SPECIES LATER
    //recalculate volume, assume automatic volumes
    //BIG REVELATION - since POCC now relies on automatic volumes, we need to standardize the volume
    //of cluster for calculating the energy as we did the species so UFF energy is species-agnostic
    //CHf_pvNb_svTa_pvTi_svZr_sv:PAW_PBE/AB_cF8_225_a_b.AB:POCC_P0-1xA_P1-0.2xB-0.2xC-0.2xD-0.2xE-0.2xF
    //this configuration produces 47 configurations, while all other specie combinations (carbides paper) make 49
    if(!(COMPARE_WITH_KESONG||m_use_mixed_set_elements==false)){  //need to fix volume of cell
    if(LDEBUG) {cerr << soliloquy << " need to fix volume" << endl;}
    vector<string> elements=getElementsList();
    double volume=0,voli=0;
    for(uint i=0;i<xstr_nopocc.atoms.size();i++){
    for(uint j=0;j<xstr_nopocc.num_each_type.size();j++){
    if(xstr_nopocc.atoms[i].name==xstr_nopocc.species[j]){
    //[ORIGINAL]volume+=xstr_nopocc.species_volume[j]*xstr_nopocc.atoms[i].partial_occupation_value;
    voli=GetAtomVolume(elements[j]);
    if(voli==NNN){
    message << "No volume found for " << elements[j];
    throw aurostd::xerror(_AFLOW_FILE_NAME_,soliloquy,message,_INPUT_ILLEGAL_);
    }
    volume+=voli*xstr_nopocc.atoms[i].partial_occupation_value;
    }
    }
    }
    //xstr_nopocc.scale=std::pow((double) (abs(volume)/det(xstr_nopocc.lattice)),(double) 1.0/3.0);
    xstr_nopocc.SetVolume(volume);  //more robust
    //xstr_nopocc.neg_scale=TRUE; //no need, scale is already taken care of (no need to DISPLAY volume)
    xstr_nopocc.ReScale(1.0); //return back to 1.0 to adjust lattice
    if(LDEBUG) {
    cerr << soliloquy << " adjusting xstr_nopocc.volume=" << volume << endl;
    cerr << soliloquy << " adjusting xstr_nopocc.scale=" << xstr_nopocc.scale << endl;
    cerr << soliloquy << " xstr_nopocc.lattice=" << endl;
    cerr << xstr_nopocc.lattice << endl;
    }
    }
    */

    xstr_nopocc.title="Parent structure";
    xstr_nopocc.clean();    //real true clean //DX20191220 - uppercase to lowercase clean
    if(LDEBUG) {
      cerr << soliloquy << " final non-pocc structure" << endl;
      cerr << xstr_nopocc << endl;
    }

    return xstr_nopocc;
  }

  void POccCalculator::redecorateXStructures(){
    bool LDEBUG=(FALSE || _DEBUG_POCC_ || XHOST.DEBUG);
    string soliloquy=XPID+"POccCalculator::redecorateXStructures():";
    stringstream message;

    //check that code can handle arbitrary reassignment of random elements
    vector<string> elements_std=getElementsList();
    bool use_standard_elements_set=true;
    if(xstr_pocc.num_each_type.size()>elements_std.size()){
      use_standard_elements_set=false;
      message << "Unexpectedly large count of species in structure (nspecies=" << xstr_pocc.num_each_type.size();
      message <<  ">" << elements_std.size()<< "), resorting to exact UFF energy determination";
      pflow::logger(_AFLOW_FILE_NAME_,soliloquy,message,m_aflags,*p_FileMESSAGE,*p_oss,_LOGGER_WARNING_);
    }
    if(COMPARE_WITH_KESONG){use_standard_elements_set=false;}
    vector<string>& species=m_species_redecoration;

    for(uint i=0;i<types2pc_map.size();i++){species.push_back(xstr_pocc.atoms[types2pc_map[i]].cleanname);}
    if(LDEBUG) {cerr << soliloquy << " species             =" << aurostd::joinWDelimiter(species,",") << endl;}

    if(use_standard_elements_set==true){
      species.clear();
      for(uint i=0;i<types2pc_map.size();i++){species.push_back(elements_std[i]);}
      if(LDEBUG) {cerr << soliloquy << " species_std         =" << aurostd::joinWDelimiter(species,",") << endl;}

      //this section of the code is complicated, there are two layers of mapping occurring at once
      //in resorting the elements_set
      bool resort_standard_elements_set=false;  //the approach here is WRONG, we need structure comparison
      if(resort_standard_elements_set==true){
        vector<string> species_orig;  //keep orig species
        for(uint i=0;i<species.size();i++){species_orig.push_back(species[i]);}
        vector<uint> occupant2species_map;  //maps occupants (m_pocc_sites) to species (types) in order of m_pocc_sites
        species.clear();species.resize(species_orig.size());  //make room for species before you fill, need occupant2species_map to dictate where new species go
        vector<POccUnit> m_pocc_sites_resorted;   //make copy of m_pocc_sites for reshuffling
        for(uint site=0;site<m_pocc_sites.size();site++){
          for(uint occ=0;occ<m_pocc_sites[site].v_occupants.size();occ++){occupant2species_map.push_back(m_pocc_sites[site].v_types[occ]);}
          m_pocc_sites_resorted.push_back(m_pocc_sites[site]);
        }
        if(LDEBUG) {
          cerr << soliloquy << " occupant2species_map=" << aurostd::joinWDelimiter(occupant2species_map,",") << endl;
          cerr << soliloquy << " original m_pocc_sites" << endl;
          for(uint site=0;site<m_pocc_sites_resorted.size();site++){
            cerr << soliloquy << " site=" << site << " occupants: ";
            for(uint occ=0;occ<m_pocc_sites_resorted[site].v_occupants.size();occ++){
              cerr << xstr_pocc.atoms[m_pocc_sites_resorted[site].v_occupants[occ]].name << " ";
            }
            cerr << endl;
          }
        }

        std::stable_sort(m_pocc_sites_resorted.begin(),m_pocc_sites_resorted.end(),sortPOccSites);

        if(LDEBUG) {
          cerr << soliloquy << " sorted m_pocc_sites" << endl;
          for(uint site=0;site<m_pocc_sites_resorted.size();site++){
            cerr << soliloquy << " site=" << site << " occupants: ";
            for(uint occ=0;occ<m_pocc_sites_resorted[site].v_occupants.size();occ++){
              cerr << xstr_pocc.atoms[m_pocc_sites_resorted[site].v_occupants[occ]].name << " ";
            }
            cerr << endl;
          }
        }

        uint iocc2spec=0;
        vector<uint> types_added;
        uint type=0;
        for(uint site=0;site<m_pocc_sites_resorted.size();site++){
          for(uint itype=0;itype<m_pocc_sites_resorted[site].v_types.size();itype++){
            type=m_pocc_sites_resorted[site].v_types[itype];
            if(LDEBUG) {cerr << soliloquy << " type=" << type << endl;}
            if(!aurostd::WithinList(types_added,type)){
              //species[occupant2species_map[iocc2spec++]]=species_orig[type];
              species[type]=species_orig[occupant2species_map[iocc2spec++]];
              types_added.push_back(type);
            }
          }
        }
        if(LDEBUG) {cerr << soliloquy << " species_std_resorted=" << aurostd::joinWDelimiter(species,",") << endl;}
      }

      //redecorate xstr_pocc (tmp) to create xstr_nopocc
      xstructure xstr_pocc_tmp(xstr_pocc);
      xstr_pocc_tmp.SetSpecies(aurostd::vector2deque(species)); //do NOT change order of species assignment

      //[CO20190317 - do NOT sort atoms (AddAtom()), this will confuse the order that pseudonames are assigned]deque<_atom> atoms;
      //[CO20190317 - do NOT sort atoms (AddAtom()), this will confuse the order that pseudonames are assigned]uint iatom=0;
      //[CO20190317 - do NOT sort atoms (AddAtom()), this will confuse the order that pseudonames are assigned]for(uint ispec=0;ispec<xstr_pocc_tmp.num_each_type.size();ispec++){ //re-label all atoms
      //[CO20190317 - do NOT sort atoms (AddAtom()), this will confuse the order that pseudonames are assigned]  for(uint i=0;i<(uint)xstr_pocc_tmp.num_each_type[ispec];i++){
      //[CO20190317 - do NOT sort atoms (AddAtom()), this will confuse the order that pseudonames are assigned]    if(LDEBUG) {cerr << soliloquy << " converting " << xstr_pocc_tmp.atoms[iatom].name << " to " << species[ispec] << endl;}
      //[CO20190317 - do NOT sort atoms (AddAtom()), this will confuse the order that pseudonames are assigned]    atoms.push_back(xstr_pocc_tmp.atoms[iatom++]);
      //[CO20190317 - do NOT sort atoms (AddAtom()), this will confuse the order that pseudonames are assigned]    atoms.back().name=species[ispec];
      //[CO20190317 - do NOT sort atoms (AddAtom()), this will confuse the order that pseudonames are assigned]    atoms.back().CleanName();
      //[CO20190317 - do NOT sort atoms (AddAtom()), this will confuse the order that pseudonames are assigned]    atoms.back().name_is_given=(!atoms.back().name.empty());
      //[CO20190317 - do NOT sort atoms (AddAtom()), this will confuse the order that pseudonames are assigned]  }
      //[CO20190317 - do NOT sort atoms (AddAtom()), this will confuse the order that pseudonames are assigned]}
      //[CO20190317 - do NOT sort atoms (AddAtom()), this will confuse the order that pseudonames are assigned]std::stable_sort(atoms.begin(),atoms.end(),sortAtomsNames); //safe because we do AddAtom() below
      //[CO20190317 - do NOT sort atoms (AddAtom()), this will confuse the order that pseudonames are assigned]//assign types
      //[CO20190317 - do NOT sort atoms (AddAtom()), this will confuse the order that pseudonames are assigned]uint itype=0;
      //[CO20190317 - do NOT sort atoms (AddAtom()), this will confuse the order that pseudonames are assigned]atoms[0].type=itype;
      //[CO20190317 - do NOT sort atoms (AddAtom()), this will confuse the order that pseudonames are assigned]for(uint i=1;i<atoms.size();i++){
      //[CO20190317 - do NOT sort atoms (AddAtom()), this will confuse the order that pseudonames are assigned]	if(atoms[i].name!=atoms[i-1].name){itype++;}
      //[CO20190317 - do NOT sort atoms (AddAtom()), this will confuse the order that pseudonames are assigned]	atoms[i].type=itype;
      //[CO20190317 - do NOT sort atoms (AddAtom()), this will confuse the order that pseudonames are assigned]}
      //[CO20190317 - do NOT sort atoms (AddAtom()), this will confuse the order that pseudonames are assigned]for(uint i=xstr_pocc_tmp.atoms.size()-1;i<xstr_pocc_tmp.atoms.size();i--){  //remove atoms
      //[CO20190317 - do NOT sort atoms (AddAtom()), this will confuse the order that pseudonames are assigned]  if(LDEBUG) cerr << soliloquy << " removing atom[" << i << "]" << endl;
      //[CO20190317 - do NOT sort atoms (AddAtom()), this will confuse the order that pseudonames are assigned]  xstr_pocc_tmp.RemoveAtom(i);
      //[CO20190317 - do NOT sort atoms (AddAtom()), this will confuse the order that pseudonames are assigned]}
      //[CO20190317 - do NOT sort atoms (AddAtom()), this will confuse the order that pseudonames are assigned]for(uint i=0;i<atoms.size();i++){xstr_pocc_tmp.AddAtom(atoms[i]);}
      //[CO20190317 - do NOT sort atoms (AddAtom()), this will confuse the order that pseudonames are assigned]atoms.clear();

      if(LDEBUG) {
        cerr << soliloquy << " xstr_pocc_tmp" << endl;
        cerr << xstr_pocc_tmp << endl;
      }

      vector<POccUnit> pocc_sites_tmp=getPOccSites(xstr_pocc_tmp);
      xstr_nopocc=createNonPOccStructure(xstr_pocc_tmp,pocc_sites_tmp); //replace xstr_nopocc (NOT tmp)
      xstr_nopocc.title="Standardized (re-decorated) parent structure";  //just for printing

      if(LDEBUG) {
        cerr << soliloquy << " xstr_pocc pre-decoration" << endl;
        cerr << xstr_pocc << endl;
        cerr << soliloquy << " xstr_pocc post-decoration" << endl;
        cerr << xstr_pocc_tmp << endl;
        cerr << soliloquy << " xstr_nopocc post-decoration" << endl;
        cerr << xstr_nopocc << endl;
      }
    }

    if(species.size()!=xstr_pocc.species.size()){
      message << "species.size()!=xstr_pocc.species.size()";
      throw aurostd::xerror(_AFLOW_FILE_NAME_,soliloquy,message,_VALUE_RANGE_);
    }

    ////DO UFF STUFF IF IT'S THE RIGHT MODE
    ////MAKE DIFFERENT MODES HERE
    //string uff_parameters_string;
    //vector<string> uff_params;
    //UFFParamAtom uffp;
    //for(uint i=0;i<species.size();i++){
    //const string& element=species[i];

    //if(LDEBUG) {cerr << soliloquy << " element[i=" << i << "]=" << element << endl;}
    //uff_parameters_string=getUFFParameterString(element);
    //if(uff_parameters_string.empty()){throw aurostd::xerror(_AFLOW_FILE_NAME_,soliloquy,"Unable to fetch UFF parameters (requested "+element+")");}
    //aurostd::string2tokens(uff_parameters_string,uff_params," ");
    //if(uff_params.size()!=12){throw aurostd::xerror(_AFLOW_FILE_NAME_,soliloquy,"Unexpected UFF Parameters size",_VALUE_ILLEGAL_);}

    ////where to start tomorrow
    ////we get types2uffparams_map here (poccstructure) but use in uffenergyanalyzer
    ////move this to uffenergyanalyzer
    ////fix types2pcmap getter and setter
    ////continue decoupling objects


    //types2uffparams_map.push_back(uffp);
    //types2uffparams_map.back().symbol=uff_params[0];
    ////cerr << "i=" << i << " " << uff_params[0] << endl;
    //types2uffparams_map.back().r1=aurostd::string2utype<double>(uff_params[1]);
    //types2uffparams_map.back().theta0=aurostd::string2utype<double>(uff_params[2]);
    //types2uffparams_map.back().x1=aurostd::string2utype<double>(uff_params[3]);
    //types2uffparams_map.back().D1=aurostd::string2utype<double>(uff_params[4]);
    //types2uffparams_map.back().zeta=aurostd::string2utype<double>(uff_params[5]);
    //types2uffparams_map.back().Z1=aurostd::string2utype<double>(uff_params[6]);
    //types2uffparams_map.back().Vi=aurostd::string2utype<double>(uff_params[7]);
    //types2uffparams_map.back().Uj=aurostd::string2utype<double>(uff_params[8]);
    //types2uffparams_map.back().ChiI=aurostd::string2utype<double>(uff_params[9]);
    //types2uffparams_map.back().hard=aurostd::string2utype<double>(uff_params[10]);
    //types2uffparams_map.back().radius=aurostd::string2utype<double>(uff_params[11]);
    //}
  }

  void POccCalculator::calculateSymNonPOccStructure(bool verbose) {
    bool LDEBUG=(FALSE || _DEBUG_POCC_ || XHOST.DEBUG);
    string soliloquy=XPID+"POccCalculator::calculateSymNonPOccStructure():";
    stringstream message;
    //CO - default should always be to turn everything on, modify input
    //get ROBUST symmetry determination
    xstr_sym=xstr_nopocc; //make copy to avoid carrying extra sym_ops (heavy) if not needed
    _kflags kflags_sym=m_kflags;  //make a copy so as to not overwrite m_kflags
    pflow::defaultKFlags4SymCalc(kflags_sym,true);
    //[this needs to be specified by m_kflags (do NOT override), otherwise LIB2RAW writes in LIB]pflow::defaultKFlags4SymWrite(kflags_sym,true);

    //streams
    ostream* p_oss_sym=p_oss;
    bool badbit_set=((*p_oss_sym).rdstate()==std::ios_base::badbit);
    if(LDEBUG) {cerr << soliloquy << " badbit_set=" << badbit_set << endl;}
    ofstream* p_FileMESSAGE_sym=p_FileMESSAGE;
    ofstream devNull("/dev/null");  //must be outside if statement (scope)
    //verbose=true;
    bool osswrite=verbose;
    if(!verbose){
      pflow::defaultKFlags4SymWrite(kflags_sym,false);  //setting to false is always ok
      if(!badbit_set){(*p_oss_sym).setstate(std::ios_base::badbit);}  //like NULL
      p_FileMESSAGE_sym=&devNull;
    }
    message << "Calculating symmetry of parent structure" << endl;
    pflow::logger(_AFLOW_FILE_NAME_,soliloquy,message,m_aflags,*p_FileMESSAGE_sym,*p_oss_sym,_LOGGER_MESSAGE_);
    bool sym_calculated=pflow::PerformFullSymmetry(xstr_sym,*p_FileMESSAGE_sym,m_aflags,kflags_sym,osswrite,*p_oss_sym);
    if(!badbit_set){(*p_oss_sym).clear();}  //clear NULL
    if(sym_calculated==false){throw aurostd::xerror(_AFLOW_FILE_NAME_,soliloquy,"AFLOW-SYM failed to calculate the symmetry of the clean (non-pocc'd) structure");}

    if(LDEBUG) {
      xstructure xstr_sym2=xstr_sym;
      xstr_sym2.sortAtomsEquivalent();
      cerr << soliloquy << " non-pocc structure sorted" << endl;
      cerr << xstr_sym2 << endl;
    }

    //load iatoms info to m_pocc_sites
    for(uint site=0;site<m_pocc_sites.size();site++){
      m_pocc_sites[site].is_inequivalent=xstr_sym.atoms[site].is_inequivalent;
      m_pocc_sites[site].equivalent=xstr_sym.atoms[site].equivalent;
    }

  }

  void POccCalculator::propagateEquivalentAtoms2POccStructure() {
    bool LDEBUG=(FALSE || _DEBUG_POCC_ || XHOST.DEBUG);
    string soliloquy=XPID+"POccCalculator::propagateEquivalentAtoms2POccStructure():";
    //CO - default should always be to turn everything on, modify input
    //assign iatoms info to pocc structure as well, allows sorting later
    //remember, the 0th occupant of xstr_pocc remains in xstr_sym (xstr_nopocc)
    for(uint site=0;site<m_pocc_sites.size();site++){
      for(uint atom=0;atom<m_pocc_sites[site].v_occupants.size();atom++){
        if(LDEBUG) {cerr << soliloquy << " mapping iatoms info of xstr_sym[" << site << "] to xstr_pocc[" << m_pocc_sites[site].v_occupants[atom] << "]" << endl;}
        xstr_pocc.atoms[m_pocc_sites[site].v_occupants[atom]].is_inequivalent=xstr_sym.atoms[site].is_inequivalent;  //not really important (or necessarily correct), but we propagate anyway
        xstr_pocc.atoms[m_pocc_sites[site].v_occupants[atom]].equivalent=xstr_sym.atoms[site].equivalent;  //allows sorting via sortAtomsEquiv, use stable_sort()
      }
    }
  }

  uint POccCalculator::getHNFTabelPOCCPrecision() const {return (uint)ceil(log10(1.0/min(xstr_pocc.partial_occupation_site_tol,xstr_pocc.partial_occupation_stoich_tol)));}
  uint POccCalculator::getHNFTableGeneralPrecision() const {return getHNFTabelPOCCPrecision();}
  uint POccCalculator::getHNFTableIterationPadding() const {return 4;}
  uint POccCalculator::getHNFTableErrorPadding() const {return getHNFTabelPOCCPrecision()+2;}
  uint POccCalculator::getHNFTableColumnPadding() const {return 2*getHNFTableGeneralPrecision()+2*getHNFTableIterationPadding()+15;}
  string POccCalculator::getHeaderMaxSiteError() const {return "site_error";}
  string POccCalculator::getHeaderMaxStoichError() const {return "stoich_error";}
  string POccCalculator::getHeaderStoichiometry() const {return "stoichiometry";}

  string POccCalculator::hnfTableHeader(){

    stringstream ss_header;

    //HEADER - START
    ss_header << aurostd::PaddedPRE("n",getHNFTableIterationPadding()) << "  " << string(getHNFTableErrorPadding(),'-') << " ";
    uint pocc_atom=1;   //start from 1
    string atom_name;
    for(uint site=0;site<m_pocc_sites.size();site++){
      if(m_pocc_sites[site].partial_occupation_flag){
        for(uint occ=0;occ<m_pocc_sites[site].v_occupants.size();occ++){
          atom_name=xstr_pocc.atoms[m_pocc_sites[site].v_occupants[occ]].name;
          if(atom_name.empty()){
            atom_name="type="+aurostd::utype2string(xstr_pocc.atoms[m_pocc_sites[site].v_occupants[occ]].type);
          }
          //output - START
          ss_header << "| ";
          ss_header << aurostd::PaddedCENTER("pocc_atom = " + aurostd::utype2string(pocc_atom) + "/" + aurostd::utype2string(pocc_atoms_total) + (!atom_name.empty()?" ["+atom_name+"]":""),getHNFTableColumnPadding()+2);  //need to +2, bug in PaddedCENTER()
          ss_header << " " ;  //CO20170629
          //output - END
          pocc_atom++;
        }
      }
    }
    ss_header << " | " << getHeaderMaxSiteError(); //header_max_site_error;
    ss_header << " | " << getHeaderMaxStoichError(); //header_max_stoich_error;
    //ss_header << " | " << getHeaderStoichiometry(); //CO20190131 - fix later
    ss_header << " " << endl;

    return ss_header.str();
  }

  string POccCalculator::hnfTableLineOutput(int i_hnf,int str_config){
    bool LDEBUG=(FALSE || _DEBUG_POCC_ || XHOST.DEBUG);
    string soliloquy=XPID+"POccCalculator::hnfTableLineOutput():";
    stringstream message;
    stringstream line_output;
    stringstream tmp_ss;tmp_ss.precision(getHNFTableGeneralPrecision());tmp_ss.setf(std::ios::fixed,std::ios::floatfield);

    double stoich_error,site_error=1.0/i_hnf;
    POccSiteConfiguration site_config;

    line_output << aurostd::PaddedPRE(aurostd::utype2string(i_hnf),getHNFTableIterationPadding());
    line_output << "  ";
    tmp_ss.str(""); tmp_ss << site_error;
    line_output << aurostd::PaddedPOST(tmp_ss.str(),getHNFTableErrorPadding());
    line_output << " ";

    stoich_error=v_str_configs[str_config].max_stoich_error;
    site_error=v_str_configs[str_config].max_site_error;
    if(LDEBUG) {
      if(v_str_configs.size()>1){
        //cerr << "CO CHECK IT OUT" << endl;
        for(uint str_config=0;str_config<v_str_configs.size();str_config++){
          cerr << "config " << str_config << endl;
          for(uint site=0;site<v_str_configs[str_config].site_configs.size();site++){
            cerr << "v_str_configs[" << str_config << "].site_configs[" << site << "].xv_site_error=" << v_str_configs[str_config].site_configs[site].xv_site_error << endl;
            cerr << "v_str_configs[" << str_config << "].site_configs[" << site << "].max_site_error=" << v_str_configs[str_config].site_configs[site].max_site_error << endl;
            cerr << "v_str_configs[" << str_config << "].site_configs[" << site << "].xv_occupation_count_input=" << v_str_configs[str_config].site_configs[site].xv_occupation_count_input << endl;
            cerr << "v_str_configs[" << str_config << "].site_configs[" << site << "].xv_occupation_multiple=" << v_str_configs[str_config].site_configs[site].xv_occupation_multiple << endl;
            cerr << "v_str_configs[" << str_config << "].site_configs[" << site << "].xv_partial_occupation_value=" << v_str_configs[str_config].site_configs[site].xv_partial_occupation_value << endl;
            cerr << endl << endl;
          }
        }
      }  //i am interested in finding an example!
    }

    //print out results
    for(uint site=0;site<v_str_configs[str_config].site_configs.size();site++){
      site_config = v_str_configs[str_config].site_configs[site];
      if(site_config.isPartiallyOccupied()){
        for(int pocc_group=0;pocc_group<site_config.xv_occupation_count_input.rows;pocc_group++){
          for(int pocc_atom=0;pocc_atom<site_config.xv_occupation_count_input[pocc_group];pocc_atom++){
            //IMPORTANT CHECK
            if(!aurostd::isequal(site_config.xv_occupation_multiple[pocc_group]/((double)i_hnf),site_config.xv_partial_occupation_value[pocc_group],_ZERO_TOL_)){ //hard zero
              message << "site_config.xv_occupation_multiple[pocc_group]/((double)i_hnf)=" << site_config.xv_occupation_multiple[pocc_group]/((double)i_hnf);
              message << " != ";
              message << site_config.xv_partial_occupation_value[pocc_group] << "=site_config.xv_partial_occupation_value[pocc_group]";
              throw aurostd::xerror(_AFLOW_FILE_NAME_,soliloquy,message);
            }
            //output - START
            tmp_ss.str("");
            tmp_ss << aurostd::PaddedPRE(aurostd::utype2string(site_config.xv_occupation_multiple[pocc_group]),getHNFTableIterationPadding());
            tmp_ss << "/";
            tmp_ss << aurostd::PaddedPOST(aurostd::utype2string(i_hnf),getHNFTableIterationPadding());
            tmp_ss << " ";
            tmp_ss << site_config.xv_partial_occupation_value[pocc_group];
            tmp_ss << " ";
            tmp_ss << "(err = " << site_config.xv_site_error[pocc_group] << ")";
            line_output << "| " << aurostd::PaddedPOST(tmp_ss.str(),getHNFTableColumnPadding()) << " ";
            //output - END
          }
        }
      }
    }
    tmp_ss.str(""); tmp_ss << site_error;
    line_output << " | " << aurostd::PaddedPOST(tmp_ss.str(),getHeaderMaxSiteError().size()); //header_max_site_error.size()//getHNFTableErrorPadding());
    tmp_ss.str(""); tmp_ss << stoich_error;
    line_output << " | " << aurostd::PaddedPOST(tmp_ss.str(),getHeaderMaxStoichError().size()); //header_max_stoich_error.size()//getHNFTableErrorPadding());
    tmp_ss.str(""); tmp_ss << stoich_error;
    //line_output << " | " << aurostd::PaddedPOST(tmp_ss.str(),getHeaderStoichiometry().size()); //CO20190131 - fix later
    //tmp_ss.str(""); tmp_ss << stoich_error; //CO20190131 - fix later
    line_output << " " << endl;

    return line_output.str();

  }

  //void POccStructure::setHNFTablePadding(int _AFLOW_POCC_PRECISION_){
  //  //set some nice printing precisions and paddings
  //  hnf_table_general_precision=_AFLOW_POCC_PRECISION_;
  //  hnf_table_iteration_padding = 4;
  //  hnf_table_error_padding=_AFLOW_POCC_PRECISION_+2;
  //  hnf_table_column_padding=2*getHNFTableGeneralPrecision()+2*getHNFTableIterationPadding()+15;
  //  //header_max_stoich_error="stoich_error";
  //  //header_max_site_error="site_error";
  //}

  void POccCalculator::writeHNFTableOutput(int i_hnf,double& stoich_error,double& site_error) {
    string soliloquy=XPID+"POccCalculator::writeHNFTableOutput()";
    stringstream message;
    stringstream multiple_configs_ss;

    if(v_str_configs.size()==0){
      message << "No structural configurations found";
      throw aurostd::xerror(_AFLOW_FILE_NAME_,soliloquy,message,_VALUE_ILLEGAL_);
    }

    stoich_error=v_str_configs[0].max_stoich_error; //same for all
    site_error=v_str_configs[0].max_site_error;     //same for all

    int centering_padding=AFLOWIN_SEPARATION_LINE.size();
    for(uint str_config=0;str_config<v_str_configs.size();str_config++){
      if(!v_str_configs[str_config].site_configs.size()){
        message << "No site configurations found";
        throw aurostd::xerror(_AFLOW_FILE_NAME_,soliloquy,message,_VALUE_ILLEGAL_);
      }
      centering_padding=hnfTableLineOutput(i_hnf,str_config).size();
      break;  //get one, they are all the same
    }

    //if(v_str_configs.size()>1){message_raw << multiple_configs_partiion << endl;}
    if(v_str_configs.size()>1){
      multiple_configs_ss.str("");
      multiple_configs_ss << "*** MULTIPLE CONFIGURATIONS POSSIBLE FOR HNF=" << i_hnf << " - START ***" << endl;
      pflow::logger(_AFLOW_FILE_NAME_,soliloquy,aurostd::PaddedCENTER(multiple_configs_ss.str(),centering_padding+2),m_aflags,*p_FileMESSAGE,*p_oss,_LOGGER_RAW_);
    }

    for(uint str_config=0;str_config<v_str_configs.size();str_config++){
      pflow::logger(_AFLOW_FILE_NAME_,soliloquy,hnfTableLineOutput(i_hnf,str_config),m_aflags,*p_FileMESSAGE,*p_oss,_LOGGER_RAW_);
    }

    if(v_str_configs.size()>1){
      multiple_configs_ss.str("");
      multiple_configs_ss << "*** MULTIPLE CONFIGURATIONS POSSIBLE FOR HNF=" << i_hnf << " - END ***" << endl;
      pflow::logger(_AFLOW_FILE_NAME_,soliloquy,aurostd::PaddedCENTER(multiple_configs_ss.str(),centering_padding+2),m_aflags,*p_FileMESSAGE,*p_oss,_LOGGER_RAW_);
    }
  }

  //tol -> HNF optimizer
  void POccCalculator::calculateHNF(){
    bool LDEBUG=(FALSE || _DEBUG_POCC_ || XHOST.DEBUG);
    string soliloquy=XPID+"POccCalculator::calculateHNF():";

    stringstream message,message_raw;
    message_raw.precision(getHNFTableGeneralPrecision());
    message << "Fetching HNF value";
    pflow::logger(_AFLOW_FILE_NAME_,soliloquy,message,m_aflags,*p_FileMESSAGE,*p_oss,_LOGGER_MESSAGE_);

    const double& stoich_tolerance=xstr_pocc.partial_occupation_stoich_tol;
    const double& site_tolerance=xstr_pocc.partial_occupation_site_tol;

    int i_hnf=0;
    double stoich_error,site_error;
    stoich_error=site_error=1.0;
    if(LDEBUG) {
      cerr << soliloquy << " POcc structure:" << endl;
      cerr << xstr_pocc;
    }
    //[OLD, SHOW EVERYTHING NOW]n_hnf=xstr_pocc.partial_occupation_HNF;
    //[OLD, SHOW EVERYTHING NOW]message << "Using input HNF value = " << n_hnf;
    //[OLD, SHOW EVERYTHING NOW]pflow::logger(_AFLOW_FILE_NAME_,soliloquy,message,m_aflags,*p_FileMESSAGE,*p_oss,_LOGGER_MESSAGE_);
    //[OLD, SHOW EVERYTHING NOW]//getSiteCountConfigurations(n_hnf,stoich_error);
    //[OLD, SHOW EVERYTHING NOW]getSiteCountConfigurations(n_hnf);
    //[OLD, SHOW EVERYTHING NOW]message_raw << AFLOWIN_SEPARATION_LINE << endl; pflow::logger(_AFLOW_FILE_NAME_,soliloquy,message_raw,m_aflags,*p_FileMESSAGE,*p_oss,_LOGGER_RAW_);
    //[OLD, SHOW EVERYTHING NOW]pflow::logger(_AFLOW_FILE_NAME_, soliloquy,hnfTableHeader(),m_aflags,*p_FileMESSAGE,*p_oss,_LOGGER_RAW_);
    //[OLD, SHOW EVERYTHING NOW]if(!writeHNFTableOutput(n_hnf,stoich_error,site_error)){return false;}
    //[OLD, SHOW EVERYTHING NOW]message_raw << AFLOWIN_SEPARATION_LINE << endl; pflow::logger(_AFLOW_FILE_NAME_,soliloquy,message_raw,m_aflags,*p_FileMESSAGE,*p_oss,_LOGGER_RAW_);

    bool hnf_already_provided=(xstr_pocc.partial_occupation_HNF!=0);

    if (hnf_already_provided) { //if HNF exists, no need to optimize pocc values
      message << "Using input HNF value = " << xstr_pocc.partial_occupation_HNF; 
      char LOGGER_TYPE=_LOGGER_MESSAGE_;
      if(m_p_flags.flag("HNF")){LOGGER_TYPE=_LOGGER_COMPLETE_;}
      pflow::logger(_AFLOW_FILE_NAME_,soliloquy,message,m_aflags,*p_FileMESSAGE,*p_oss,LOGGER_TYPE);
    } else {
      message << "Stoichiometry tolerance = " << stoich_tolerance; pflow::logger(_AFLOW_FILE_NAME_,soliloquy,message,m_aflags,*p_FileMESSAGE,*p_oss,_LOGGER_MESSAGE_);
      message << "Site tolerance = " << site_tolerance; pflow::logger(_AFLOW_FILE_NAME_,soliloquy,message,m_aflags,*p_FileMESSAGE,*p_oss,_LOGGER_MESSAGE_);
      message << "Optimizing HNF value"; pflow::logger(_AFLOW_FILE_NAME_,soliloquy,message,m_aflags,*p_FileMESSAGE,*p_oss,_LOGGER_MESSAGE_);
    }

    i_hnf=0;
    message_raw << AFLOWIN_SEPARATION_LINE  << endl; pflow::logger(_AFLOW_FILE_NAME_,soliloquy,message_raw,m_aflags,*p_FileMESSAGE,*p_oss,_LOGGER_RAW_);pflow::logger(_AFLOW_FILE_NAME_, soliloquy,hnfTableHeader(),m_aflags,*p_FileMESSAGE,*p_oss,_LOGGER_RAW_);
    while( hnf_already_provided ? i_hnf<xstr_pocc.partial_occupation_HNF : stoich_error>stoich_tolerance || site_error>site_tolerance ){
      i_hnf++;
      getSiteCountConfigurations(i_hnf);
      writeHNFTableOutput(i_hnf,stoich_error,site_error);
    }
    message_raw << AFLOWIN_SEPARATION_LINE << endl; pflow::logger(_AFLOW_FILE_NAME_,soliloquy,message_raw,m_aflags,*p_FileMESSAGE,*p_oss,_LOGGER_RAW_);
    n_hnf=i_hnf;

    if(hnf_already_provided==false) { //if HNF exists, no need to optimize pocc values
      message << "Optimized HNF value = " << n_hnf;
      char LOGGER_TYPE=_LOGGER_MESSAGE_;
      if(m_p_flags.flag("HNF")){LOGGER_TYPE=_LOGGER_COMPLETE_;}
      pflow::logger(_AFLOW_FILE_NAME_,soliloquy,message,m_aflags,*p_FileMESSAGE,*p_oss,LOGGER_TYPE);
    }
  }

} //namespace pocc

namespace pocc {
  //--------------------------------------------------------------------------------
  // class POccUFFEnergyAnalyzer
  //--------------------------------------------------------------------------------
  //--------------------------------------------------------------------------------
  // constructor
  //--------------------------------------------------------------------------------
  POccUFFEnergyAnalyzer::POccUFFEnergyAnalyzer(ostream& oss) : POccCalculatorTemplate(),xStream(oss),m_initialized(false) {initialize();}
  POccUFFEnergyAnalyzer::POccUFFEnergyAnalyzer(const aurostd::xoption& pocc_flags,ostream& oss) : POccCalculatorTemplate(),xStream(oss),m_initialized(false) {initialize(pocc_flags);}
  POccUFFEnergyAnalyzer::POccUFFEnergyAnalyzer(const _aflags& aflags,ostream& oss) : POccCalculatorTemplate(),xStream(oss),m_initialized(false) {initialize(aflags);}
  POccUFFEnergyAnalyzer::POccUFFEnergyAnalyzer(const aurostd::xoption& pocc_flags,const _aflags& aflags,ostream& oss) : POccCalculatorTemplate(),xStream(oss),m_initialized(false) {initialize(pocc_flags,aflags);}
  POccUFFEnergyAnalyzer::POccUFFEnergyAnalyzer(ofstream& FileMESSAGE,ostream& oss) : POccCalculatorTemplate(),xStream(FileMESSAGE,oss),m_initialized(false) {initialize();}
  POccUFFEnergyAnalyzer::POccUFFEnergyAnalyzer(const aurostd::xoption& pocc_flags,ofstream& FileMESSAGE,ostream& oss) : POccCalculatorTemplate(),xStream(FileMESSAGE,oss),m_initialized(false) {initialize(pocc_flags);}
  POccUFFEnergyAnalyzer::POccUFFEnergyAnalyzer(const _aflags& aflags,ofstream& FileMESSAGE,ostream& oss) : POccCalculatorTemplate(),xStream(FileMESSAGE,oss),m_initialized(false) {initialize(aflags);}
  POccUFFEnergyAnalyzer::POccUFFEnergyAnalyzer(const aurostd::xoption& pocc_flags,const _aflags& aflags,ofstream& FileMESSAGE,ostream& oss) : POccCalculatorTemplate(),xStream(FileMESSAGE,oss),m_initialized(false) {initialize(pocc_flags,aflags);}
  POccUFFEnergyAnalyzer::POccUFFEnergyAnalyzer(const xstructure& xstr_pocc,const xstructure& xstr_nopocc,const vector<string>& species_redecoration,ostream& oss) : POccCalculatorTemplate(),xStream(oss),m_initialized(false) {initialize(xstr_pocc,xstr_nopocc,species_redecoration);}
  POccUFFEnergyAnalyzer::POccUFFEnergyAnalyzer(const xstructure& xstr_pocc,const xstructure& xstr_nopocc,const vector<string>& species_redecoration,const aurostd::xoption& pocc_flags,ostream& oss) : POccCalculatorTemplate(),xStream(oss),m_initialized(false) {initialize(xstr_pocc,xstr_nopocc,species_redecoration,pocc_flags);}
  POccUFFEnergyAnalyzer::POccUFFEnergyAnalyzer(const xstructure& xstr_pocc,const xstructure& xstr_nopocc,const vector<string>& species_redecoration,const _aflags& aflags,ostream& oss) : POccCalculatorTemplate(),xStream(oss),m_initialized(false) {initialize(xstr_pocc,xstr_nopocc,species_redecoration,aflags);}
  POccUFFEnergyAnalyzer::POccUFFEnergyAnalyzer(const xstructure& xstr_pocc,const xstructure& xstr_nopocc,const vector<string>& species_redecoration,const aurostd::xoption& pocc_flags,const _aflags& aflags,ostream& oss) : POccCalculatorTemplate(),xStream(oss),m_initialized(false) {initialize(xstr_pocc,xstr_nopocc,species_redecoration,pocc_flags,aflags);}
  POccUFFEnergyAnalyzer::POccUFFEnergyAnalyzer(const xstructure& xstr_pocc,const xstructure& xstr_nopocc,const vector<string>& species_redecoration,ofstream& FileMESSAGE,ostream& oss) : POccCalculatorTemplate(),xStream(FileMESSAGE,oss),m_initialized(false) {initialize(xstr_pocc,xstr_nopocc,species_redecoration);}
  POccUFFEnergyAnalyzer::POccUFFEnergyAnalyzer(const xstructure& xstr_pocc,const xstructure& xstr_nopocc,const vector<string>& species_redecoration,const aurostd::xoption& pocc_flags,ofstream& FileMESSAGE,ostream& oss) : POccCalculatorTemplate(),xStream(FileMESSAGE,oss),m_initialized(false) {initialize(xstr_pocc,xstr_nopocc,species_redecoration,pocc_flags);}
  POccUFFEnergyAnalyzer::POccUFFEnergyAnalyzer(const xstructure& xstr_pocc,const xstructure& xstr_nopocc,const vector<string>& species_redecoration,const _aflags& aflags,ofstream& FileMESSAGE,ostream& oss) : POccCalculatorTemplate(),xStream(FileMESSAGE,oss),m_initialized(false) {initialize(xstr_pocc,xstr_nopocc,species_redecoration,aflags);}
  POccUFFEnergyAnalyzer::POccUFFEnergyAnalyzer(const xstructure& xstr_pocc,const xstructure& xstr_nopocc,const vector<string>& species_redecoration,const aurostd::xoption& pocc_flags,const _aflags& aflags,ofstream& FileMESSAGE,ostream& oss) : POccCalculatorTemplate(),xStream(FileMESSAGE,oss),m_initialized(false) {initialize(xstr_pocc,xstr_nopocc,species_redecoration,pocc_flags,aflags);}

  POccUFFEnergyAnalyzer::POccUFFEnergyAnalyzer(const POccUFFEnergyAnalyzer& b) : xStream(*b.getOFStream(),*b.getOSS()) {copy(b);} // copy PUBLIC

  POccUFFEnergyAnalyzer::~POccUFFEnergyAnalyzer() {free();}

  void POccUFFEnergyAnalyzer::free() {
    POccCalculatorTemplate::free();
    m_initialized=false;
    hnf_mat.clear();
    for(uint i=0;i<m_types_config.size();i++){m_types_config[i].clear();} m_types_config.clear();
    types2uffparams_map.clear();
    m_vacancies.clear();
    m_exploration_radius=AUROSTD_MAX_DOUBLE;
    distance_matrix.clear();
    v_dist_nn.clear();
    xstr_ss.clear(); //DX20191220 - uppercase to lowercase clear
    sc2pc_map.clear();
    pc2sc_map.clear();
    xstr_cluster.clear(); //DX20191220 - uppercase to lowercase clear
    for(uint i=0;i<v_bonded_atom_indices.size();i++){v_bonded_atom_indices[i].clear();} v_bonded_atom_indices.clear();
    for(uint i=0;i<v_nonbonded_atom_indices.size();i++){v_nonbonded_atom_indices[i].clear();} v_nonbonded_atom_indices.clear();
    has_vacancies=false;
    bonding_set=false;
    m_energy_uff=AUROSTD_MAX_DOUBLE;
  }

  void POccUFFEnergyAnalyzer::copy(const POccUFFEnergyAnalyzer& b) { // copy PRIVATE
    POccCalculatorTemplate::copy(b);
    xStream::copy(b);
    m_initialized=b.m_initialized;
    hnf_mat=b.hnf_mat;
    for(uint i=0;i<m_types_config.size();i++){m_types_config[i].clear();} m_types_config.clear();for(uint i=0;i<b.m_types_config.size();i++){m_types_config.push_back(vector<int>(0));for(uint j=0;j<b.m_types_config[i].size();j++){m_types_config.back().push_back(b.m_types_config[i][j]);}}
    types2uffparams_map.clear();for(uint i=0;i<b.types2uffparams_map.size();i++){types2uffparams_map.push_back(b.types2uffparams_map[i]);}
    m_vacancies.clear();for(uint i=0;i<b.m_vacancies.size();i++){m_vacancies.push_back(b.m_vacancies[i]);}
    m_exploration_radius=b.m_exploration_radius;
    distance_matrix=b.distance_matrix;
    v_dist_nn.clear();for(uint i=0;i<b.v_dist_nn.size();i++){v_dist_nn.push_back(b.v_dist_nn[i]);}
    xstr_ss=b.xstr_ss;
    sc2pc_map.clear();for(uint i=0;i<b.sc2pc_map.size();i++){sc2pc_map.push_back(b.sc2pc_map[i]);}
    pc2sc_map.clear();for(uint i=0;i<b.pc2sc_map.size();i++){pc2sc_map.push_back(b.pc2sc_map[i]);}
    xstr_cluster=b.xstr_cluster;
    for(uint i=0;i<v_bonded_atom_indices.size();i++){v_bonded_atom_indices[i].clear();} v_bonded_atom_indices.clear();for(uint i=0;i<b.v_bonded_atom_indices.size();i++){v_bonded_atom_indices.push_back(vector<uint>(0));for(uint j=0;j<b.v_bonded_atom_indices[i].size();j++){v_bonded_atom_indices.back().push_back(b.v_bonded_atom_indices[i][j]);}}
    for(uint i=0;i<v_nonbonded_atom_indices.size();i++){v_nonbonded_atom_indices[i].clear();} v_nonbonded_atom_indices.clear();for(uint i=0;i<b.v_nonbonded_atom_indices.size();i++){v_nonbonded_atom_indices.push_back(vector<uint>(0));for(uint j=0;j<b.v_nonbonded_atom_indices[i].size();j++){v_nonbonded_atom_indices.back().push_back(b.v_nonbonded_atom_indices[i][j]);}}
    has_vacancies=b.has_vacancies;
    bonding_set=b.bonding_set;
    m_energy_uff=b.m_energy_uff;
  }

  const POccUFFEnergyAnalyzer& POccUFFEnergyAnalyzer::operator=(const POccUFFEnergyAnalyzer& b) {  // operator= PUBLIC
    if(this!=&b) {copy(b);}
    return *this;
  }

  void POccUFFEnergyAnalyzer::clear() {POccUFFEnergyAnalyzer a;copy(a);}  // clear PRIVATE

  bool POccUFFEnergyAnalyzer::initialize(ostream& oss){
    xStream::initialize(oss);
    return initialize();
  }
  bool POccUFFEnergyAnalyzer::initialize(const aurostd::xoption& pocc_flags,ostream& oss){
    xStream::initialize(oss);
    return initialize(pocc_flags);
  }
  bool POccUFFEnergyAnalyzer::initialize(const _aflags& aflags,ostream& oss){
    xStream::initialize(oss);
    return initialize(aflags);
  }
  bool POccUFFEnergyAnalyzer::initialize(const aurostd::xoption& pocc_flags,const _aflags& aflags,ostream& oss){
    xStream::initialize(oss);
    return initialize(pocc_flags,aflags);
  }
  bool POccUFFEnergyAnalyzer::initialize(ofstream& FileMESSAGE,ostream& oss){
    xStream::initialize(FileMESSAGE,oss);
    return initialize();
  }
  bool POccUFFEnergyAnalyzer::initialize(const aurostd::xoption& pocc_flags,ofstream& FileMESSAGE,ostream& oss){
    xStream::initialize(FileMESSAGE,oss);
    return initialize(pocc_flags);
  }
  bool POccUFFEnergyAnalyzer::initialize(const _aflags& aflags,ofstream& FileMESSAGE,ostream& oss){
    xStream::initialize(FileMESSAGE,oss);
    return initialize(aflags);
  }
  bool POccUFFEnergyAnalyzer::initialize(const aurostd::xoption& pocc_flags,const _aflags& aflags,ofstream& FileMESSAGE,ostream& oss){
    xStream::initialize(FileMESSAGE,oss);
    return initialize(pocc_flags,aflags);
  }
  bool POccUFFEnergyAnalyzer::initialize(){
    free();
    try{
      setExplorationRadius();
      m_initialized=false;  //no point
    }
    catch(aurostd::xerror& err){pflow::logger(err.whereFileName(), err.whereFunction(), err.what(), m_aflags, *p_FileMESSAGE, *p_oss, _LOGGER_ERROR_);}
    return m_initialized;
  }
  bool POccUFFEnergyAnalyzer::initialize(const aurostd::xoption& pocc_flags){
    free();
    try{
      setPOccFlags(pocc_flags);
      setExplorationRadius();
      m_initialized=false;  //no point
    }
    catch(aurostd::xerror& err){pflow::logger(err.whereFileName(), err.whereFunction(), err.what(), m_aflags, *p_FileMESSAGE, *p_oss, _LOGGER_ERROR_);}
    return m_initialized;
  }
  bool POccUFFEnergyAnalyzer::initialize(const _aflags& aflags){
    free();
    try{
      setAFlags(aflags);
      setExplorationRadius();
      m_initialized=false;  //no point
    }
    catch(aurostd::xerror& err){pflow::logger(err.whereFileName(), err.whereFunction(), err.what(), m_aflags, *p_FileMESSAGE, *p_oss, _LOGGER_ERROR_);}
    return m_initialized;
  }
  bool POccUFFEnergyAnalyzer::initialize(const aurostd::xoption& pocc_flags,const _aflags& aflags){
    free();
    try{
      setPOccFlags(pocc_flags);
      setAFlags(aflags);
      setExplorationRadius();
      m_initialized=false;  //no point
    }
    catch(aurostd::xerror& err){pflow::logger(err.whereFileName(), err.whereFunction(), err.what(), m_aflags, *p_FileMESSAGE, *p_oss, _LOGGER_ERROR_);}
    return m_initialized;
  }
  bool POccUFFEnergyAnalyzer::initialize(const xstructure& xstr_pocc,const xstructure& xstr_nopocc,const vector<string>& species_redecoration,ostream& oss){
    xStream::initialize(oss);
    return initialize(xstr_pocc,xstr_nopocc,species_redecoration);
  }
  bool POccUFFEnergyAnalyzer::initialize(const xstructure& xstr_pocc,const xstructure& xstr_nopocc,const vector<string>& species_redecoration,const aurostd::xoption& pocc_flags,ostream& oss){
    xStream::initialize(oss);
    return initialize(xstr_pocc,xstr_nopocc,species_redecoration,pocc_flags);
  }
  bool POccUFFEnergyAnalyzer::initialize(const xstructure& xstr_pocc,const xstructure& xstr_nopocc,const vector<string>& species_redecoration,const _aflags& aflags,ostream& oss){
    xStream::initialize(oss);
    return initialize(xstr_pocc,xstr_nopocc,species_redecoration,aflags);
  }
  bool POccUFFEnergyAnalyzer::initialize(const xstructure& xstr_pocc,const xstructure& xstr_nopocc,const vector<string>& species_redecoration,const aurostd::xoption& pocc_flags,const _aflags& aflags,ostream& oss){
    xStream::initialize(oss);
    return initialize(xstr_pocc,xstr_nopocc,species_redecoration,pocc_flags,aflags);
  }
  bool POccUFFEnergyAnalyzer::initialize(const xstructure& xstr_pocc,const xstructure& xstr_nopocc,const vector<string>& species_redecoration,ofstream& FileMESSAGE,ostream& oss){
    xStream::initialize(FileMESSAGE,oss);
    return initialize(xstr_pocc,xstr_nopocc,species_redecoration);
  }
  bool POccUFFEnergyAnalyzer::initialize(const xstructure& xstr_pocc,const xstructure& xstr_nopocc,const vector<string>& species_redecoration,const aurostd::xoption& pocc_flags,ofstream& FileMESSAGE,ostream& oss){
    xStream::initialize(FileMESSAGE,oss);
    return initialize(xstr_pocc,xstr_nopocc,species_redecoration,pocc_flags);
  }
  bool POccUFFEnergyAnalyzer::initialize(const xstructure& xstr_pocc,const xstructure& xstr_nopocc,const vector<string>& species_redecoration,const _aflags& aflags,ofstream& FileMESSAGE,ostream& oss){
    xStream::initialize(FileMESSAGE,oss);
    return initialize(xstr_pocc,xstr_nopocc,species_redecoration,aflags);
  }
  bool POccUFFEnergyAnalyzer::initialize(const xstructure& xstr_pocc,const xstructure& xstr_nopocc,const vector<string>& species_redecoration,const aurostd::xoption& pocc_flags,const _aflags& aflags,ofstream& FileMESSAGE,ostream& oss){
    xStream::initialize(FileMESSAGE,oss);
    return initialize(xstr_pocc,xstr_nopocc,species_redecoration,pocc_flags,aflags);
  }
  bool POccUFFEnergyAnalyzer::initialize(const xstructure& xstr_pocc,const xstructure& xstr_nopocc,const vector<string>& species_redecoration){
    free();
    try{
      setPOccStructure(xstr_pocc);
      setNonPOccStructure(xstr_nopocc);
      setSpeciesRedecoration(species_redecoration);
      setExplorationRadius();
      m_initialized=true;
    }
    catch(aurostd::xerror& err){pflow::logger(err.whereFileName(), err.whereFunction(), err.what(), m_aflags, *p_FileMESSAGE, *p_oss, _LOGGER_ERROR_);}
    return m_initialized;
  }
  bool POccUFFEnergyAnalyzer::initialize(const xstructure& xstr_pocc,const xstructure& xstr_nopocc,const vector<string>& species_redecoration,const aurostd::xoption& pocc_flags){
    free();
    try{
      setPOccFlags(pocc_flags);
      setPOccStructure(xstr_pocc);
      setNonPOccStructure(xstr_nopocc);
      setSpeciesRedecoration(species_redecoration);
      setExplorationRadius();
      m_initialized=true;
    }
    catch(aurostd::xerror& err){pflow::logger(err.whereFileName(), err.whereFunction(), err.what(), m_aflags, *p_FileMESSAGE, *p_oss, _LOGGER_ERROR_);}
    return m_initialized;
  }
  bool POccUFFEnergyAnalyzer::initialize(const xstructure& xstr_pocc,const xstructure& xstr_nopocc,const vector<string>& species_redecoration,const _aflags& aflags){
    free();
    try{
      setAFlags(aflags);
      setPOccStructure(xstr_pocc);
      setNonPOccStructure(xstr_nopocc);
      setSpeciesRedecoration(species_redecoration);
      setExplorationRadius();
      m_initialized=true;
    }
    catch(aurostd::xerror& err){pflow::logger(err.whereFileName(), err.whereFunction(), err.what(), m_aflags, *p_FileMESSAGE, *p_oss, _LOGGER_ERROR_);}
    return m_initialized;
  }
  bool POccUFFEnergyAnalyzer::initialize(const xstructure& xstr_pocc,const xstructure& xstr_nopocc,const vector<string>& species_redecoration,const aurostd::xoption& pocc_flags,const _aflags& aflags){
    free();
    try{
      setPOccFlags(pocc_flags);
      setAFlags(aflags);
      setPOccStructure(xstr_pocc);
      setNonPOccStructure(xstr_nopocc);
      setSpeciesRedecoration(species_redecoration);
      setExplorationRadius();
      m_initialized=true;
    }
    catch(aurostd::xerror& err){pflow::logger(err.whereFileName(), err.whereFunction(), err.what(), m_aflags, *p_FileMESSAGE, *p_oss, _LOGGER_ERROR_);}
    return m_initialized;
  }

  void POccUFFEnergyAnalyzer::calculateNNDistances(xstructure& xstr,vector<uint>& v_vacancies){
    xmatrix<double> _distance_matrix(xstr.atoms.size()-1,xstr.atoms.size()-1,0,0); distance_matrix=_distance_matrix;

    //get distance matrix first, then find nearest-neighbor distances
    //DX20190619 [OBSOLETE] xvector<double> min_vec; xvector<int> ijk;  //dummy

    //get distance matrix first
    for(uint atom1=0;atom1<xstr.atoms.size();atom1++){
      if(isVacancy(v_vacancies,atom1)){continue;}
      for(uint atom2=atom1+1;atom2<xstr.atoms.size();atom2++){
        if(isVacancy(v_vacancies,atom2)){continue;}
        distance_matrix(atom1,atom2)=distance_matrix(atom2,atom1)=aurostd::modulus(SYM::minimizeDistanceCartesianMethod(xstr.atoms[atom1].cpos,xstr.atoms[atom2].cpos,xstr.lattice)); //DX20190619 - updated function name and take the modulus of minimum cpos distance
      }
    }

    //now get n-n distances
    v_dist_nn.clear();
    for(uint i=0;i<xstr.atoms.size();i++){v_dist_nn.push_back(std::numeric_limits<double>::max());} //initialize with big number
    for(uint atom1=0;atom1<xstr.atoms.size();atom1++){
      if(isVacancy(v_vacancies,atom1)){continue;}
      for(uint atom2=0;atom2<xstr.atoms.size();atom2++){
        if(isVacancy(v_vacancies,atom2)){continue;}
        if(atom1!=atom2 && distance_matrix(atom1,atom2)<v_dist_nn[atom1]){v_dist_nn[atom1]=distance_matrix(atom1,atom2);}
      }
    }
  }

  //   void POccUFFEnergyAnalyzer::initialize(const POccCalculator& p_calc){
  //   setPOccFlags(p_calc.m_p_flags);
  //   setPOccStructure(p_calc.xstr_pocc);
  //   setNonPOccStructure(p_calc.xstr_nopocc);
  //   types2pc_map=getTypes2PCMap(xstr_pocc);     //get types2pc_map
  //   types2uffparams_map=getTypes2UFFParamsMap(m_species_redecoration);
  //   setExplorationRadius();
  //   }

  void POccUFFEnergyAnalyzer::setSpeciesRedecoration(const vector<string>& species_redecoration){
    POccCalculatorTemplate::setSpeciesRedecoration(species_redecoration);
    types2uffparams_map=getTypes2UFFParamsMap(m_species_redecoration);
  }

  void POccUFFEnergyAnalyzer::setExplorationRadius(){
    //[CO20181226 - need to experiment]double m_exploration_radius=RadiusSphereLattice(getLattice())*1.5; //figure this out CO, only works if energy radius = 10
    m_exploration_radius=DEFAULT_UFF_CLUSTER_RADIUS;
    //if(SET_KESONG_STANDARD_DIST){m_exploration_radius=ENERGY_RADIUS;}
    if(COMPARE_WITH_KESONG){m_exploration_radius=ENERGY_RADIUS;}
    //m_exploration_radius=12;
  }

  void POccUFFEnergyAnalyzer::getCluster(xmatrix<double>& _hnf_mat){
    bool LDEBUG=(FALSE || _DEBUG_POCC_ || XHOST.DEBUG);
    string soliloquy=XPID+"POccUFFEnergyAnalyzer::getCluster():";
    hnf_mat=_hnf_mat;
    sc2pc_map.clear(); pc2sc_map.clear();
    xstr_ss=GetSuperCell(xstr_nopocc,hnf_mat,sc2pc_map,pc2sc_map,false,false,false,false);  //force_strict_pc2scMap==false is very important here, we want the FIRST equivalent atom
    if(LDEBUG) {cerr << soliloquy << " xstr_ss=" << endl;cerr << xstr_ss << endl;}


    //double radius=10;
    //xvector<int> dims(3);
    //double radius = ENERGY_RADIUS/2.0;  //LatticeDimensionSphere radius fits within 2*dim
    //double radius = m_exploration_radius/2.0;  //LatticeDimensionSphere radius fits within 2*dim
    //cerr << "exploration radius = " << m_exploration_radius << endl;
    //cerr << RadiusSphereLattice(xstr_ss.lattice) << endl;
    //safety, no need, gives 1x1x1 as long as radius >= 0.0
    //if(RadiusSphereLattice(xstr_ss.lattice)<radius){dims(1)=1;dims(2)=1;dims(3)=3;}
    //else {dims=LatticeDimensionSphere(xstr_ss.lattice,radius);}
    //cerr << xstr_ss.lattice << endl;
    //dims=LatticeDimensionSphere(xstr_ss.lattice,m_exploration_radius);
    //cerr << "dims = " << dims << endl;

    //xmatrix<double> slattice(3,3);
    //slattice(1,1)=dims(1);slattice(2,2)=dims(2);slattice(3,3)=dims(3);
    //cerr << "START CLUSTER" << endl;
    //cluster=GetCluster(xstr_ss,radius,ssc2sc_map,sc2ssc_map); //GetSuperCell(xstr_ss,slattice,ssc2sc_map,sc2ssc_map,false,false);
    //xstr_cluster=GetSuperCell(xstr_ss,slattice,ssc2sc_map,sc2ssc_map,false,false);

    //[OBSOLETE]ssc2sc_map.clear(); sc2ssc_map.clear();
    //[OBSOLETE]cluster=GetCluster(xstr_ss,2.0*m_exploration_radius,ssc2sc_map,sc2ssc_map);

    xstr_cluster=xstr_ss;
    if(LDEBUG) {
      cerr << soliloquy << " xstr_cluster=" << endl;cerr << xstr_cluster << endl;
      cerr << soliloquy << " m_exploration_radius=" << m_exploration_radius << endl;
    }

    GenerateGridAtoms(xstr_cluster,m_exploration_radius);
    if(LDEBUG) {
      for(uint i=0;i<xstr_cluster.grid_atoms.size();i++){
        cerr << soliloquy << " xstr_cluster.grid_atoms[i]=(" << xstr_cluster.grid_atoms[i] << ")" << endl;
        cerr << soliloquy << " xstr_cluster.grid_atoms[i].cpos=" << xstr_cluster.grid_atoms[i].cpos << endl;
        cerr << soliloquy << " xstr_cluster.grid_atoms[i].fpos=" << xstr_cluster.grid_atoms[i].fpos << endl;
      }
    }

    bonding_set=false;

    //cerr << xstr_cluster.grid_atoms_number << endl;
    //cerr << "STOP CLUSTER" << endl;
    //cerr << "CLUSTER " << endl;

    //xstr_bonding=xstr_nopocc; //will be updated if vacancies present
  }

  //nice function pointers so we don't need to rewrite so much code, and for loops are fast
  uint POccUFFEnergyAnalyzer::NNDistancesMapPC(uint atom){return sc2pc_map[xstr_cluster.grid_atoms_sc2pcMap[atom]];}
  uint POccUFFEnergyAnalyzer::NNDistancesMapSC(uint atom){return xstr_cluster.grid_atoms_sc2pcMap[atom];}

  //shortcut for recalculating bonds - only if bonds have been calculated already
  //take in current v_types_config
  //we will generate a list of vacancies
  //then we compare with previously determined vacancies
  //if they match, do not recalculate
  void POccUFFEnergyAnalyzer::setBonds(vector<vector<int> >& v_types_config){
    bool LDEBUG=(FALSE || _DEBUG_POCC_ || XHOST.DEBUG);
    string soliloquy=XPID+"POccUFFEnergyAnalyzer::setBonds():";

    //cout << "m_types_config OLD ";
    //for(uint i=0;i<m_types_config.size();i++){for(uint j=0;j<m_types_config[i].size();j++){cout << m_types_config[i][j] << " ";} }
    //cout << endl;
    //cout << "v_types_config         NEW ";
    //for(uint i=0;i<v_types_config.size();i++){for(uint j=0;j<v_types_config[i].size();j++){cout << v_types_config[i][j] << " ";} }
    //cout << endl;

    m_types_config=v_types_config;
    //vector<uint> v_vacancies=getVacanciesSuperCell(xstr_ss, v_types_config, v_vacancies, false);  //do not modify xstr_ss (no replace_types, just get vacancies)
    vector<uint> v_vacancies=getVacanciesSuperCell(pc2sc_map,v_types_config);  //get vacancies //do not modify xstr_ss (no replace_types, just get vacancies)
    has_vacancies=(v_vacancies.size()>0);
    if(LDEBUG) {cerr << soliloquy << " has_vacancies=" << has_vacancies << endl;}

    //cout << "m_vacancies OLD ";
    //for(uint i=0;i<m_vacancies.size();i++){cout << m_vacancies[i] << " ";}
    //cout << endl;
    //cout << "v_vacancies         NEW ";
    //for(uint i=0;i<v_vacancies.size();i++){cout << v_vacancies[i] << " ";}
    //cout << endl;

    xstructure* ptr_xstr_bonding=&xstr_nopocc;  //slight optimization, if no vacancies, use primitive cell n-n distances
    uint (POccUFFEnergyAnalyzer::*NNDistancesMap)(uint)=NULL; //nice function pointers so we don't need to rewrite so much code, and for loops are fast
    NNDistancesMap=&POccUFFEnergyAnalyzer::NNDistancesMapPC;

    if(has_vacancies){
      if(bonding_set){bonding_set=(v_vacancies==m_vacancies);}  //bonding_set==false when cluster is generated, check to recalculate only if has been calculated before
      ptr_xstr_bonding=&xstr_ss;
      NNDistancesMap=&POccUFFEnergyAnalyzer::NNDistancesMapSC;
      //xstr_bonding=xstr_ss; //copies it all over
      //removeVacancies(xstr_bonding,v_vacancies);
      //} else {
  }

  xstructure& xstr_bonding = *ptr_xstr_bonding;

  if(!bonding_set){
    //set m_types_config and m_vacancies!!!!!
    m_vacancies=v_vacancies;
    bonding_set=true;
    calculateNNDistances(xstr_bonding,m_vacancies); //m_vacancies is empty if xstr_bonding==xstr_nopocc, so this is okay

    //now get bonding indices for super-superstructure
    double distij;
    for(uint i=0;i<v_bonded_atom_indices.size();i++){v_bonded_atom_indices[i].clear();} v_bonded_atom_indices.clear();
    for(uint i=0;i<v_nonbonded_atom_indices.size();i++){v_nonbonded_atom_indices[i].clear();} v_nonbonded_atom_indices.clear();
    //double uff_bonding_distance=DEFAULT_UFF_BONDING_DISTANCE;
    //if(0){
    //for(uint atom1=0;atom1<xstr_cluster.atoms.size();atom1++){
    //  for(uint atom2=atom1+1;atom2<xstr_cluster.atoms.size();atom2++){
    //    distij=AtomDist(xstr_cluster.atoms[atom1],xstr_cluster.atoms[atom2]);
    //    //if(distij<=radius){
    //    if(abs(distij-v_dist_nn[sc2pc_map[xstr_cluster.grid_atoms_sc2pcMap[atom1]]])<uff_bonding_distance){
    //      v_bonded_atom_indices.push_back(vector<uint>(0));
    //      v_bonded_atom_indices.back().push_back(atom1);
    //      v_bonded_atom_indices.back().push_back(atom2);
    //      //cerr << "BONDING    " << atom1 << " " << atom2 << endl;
    //    } else {
    //      v_nonbonded_atom_indices.push_back(vector<uint>(0));
    //      v_nonbonded_atom_indices.back().push_back(atom1);
    //      v_nonbonded_atom_indices.back().push_back(atom2);
    //      //cerr << "NONBONDING " << atom1 << " " << atom2 << endl;
    //    }
    //    //}
    //  }
    //}
    //}
    uint atom1;
    double uff_bonding_distance=DEFAULT_UFF_BONDING_DISTANCE; //CO20190208 - remember, this is not a raw distance, but a distance to within the nn distance
    for(uint sc_atom1=0;sc_atom1<xstr_ss.atoms.size();sc_atom1++){
      if(isVacancy(m_vacancies,sc_atom1)){continue;}
      atom1=xstr_cluster.grid_atoms_pc2scMap[sc_atom1];
      for(uint atom2=0;atom2<(uint)xstr_cluster.grid_atoms_number;atom2++){
        if(atom1!=atom2){
          //distij=AtomDist(xstr_cluster.atoms[atom1],xstr_cluster.atoms[atom2]);
          distij=AtomDist(xstr_cluster.grid_atoms[atom1],xstr_cluster.grid_atoms[atom2]);
          if(distij<=m_exploration_radius){ //KY (via SC) used <= as well (GetNeighData)
            //  cerr << "OK cluster atom 1 " << atom1 << " " << xstr_cluster.grid_atoms[atom1].cpos << endl;
            //  cerr << "OK cluster atom 2 " << atom2 << " " << xstr_cluster.grid_atoms[atom2].cpos << endl;
            if(abs(distij-v_dist_nn[(this->*NNDistancesMap)(atom1)])<=uff_bonding_distance){  //KY only looked at <, not <= (ExtractBonds)
              v_bonded_atom_indices.push_back(vector<uint>(0));
              v_bonded_atom_indices.back().push_back(atom1);
              v_bonded_atom_indices.back().push_back(atom2);
              //cerr << "BOND " << atom1 << " " << atom2 << endl;
              //count++;
              //cerr << "BONDING    " << atom1 << " " << atom2 << endl;
            } else {
              v_nonbonded_atom_indices.push_back(vector<uint>(0));
              v_nonbonded_atom_indices.back().push_back(atom1);
              v_nonbonded_atom_indices.back().push_back(atom2);
              //cerr << "NONBONDING " << atom1 << " " << atom2 << endl;
            }
          }
        }
      }
      //cerr << "_atom1=" << _atom1 << " " << count << endl;
    }

    //for(uint i=0;i<v_dist_nn.size();i++){cerr << "i=" << i << " " << v_dist_nn[i] << endl;}
    //cerr << distance_matrix << endl;

    //cerr << *xstr_nopocc << endl;
    //cerr << xstr_ss << endl;
    //cerr << dims << endl;
    //cerr << xstr_cluster.atoms << endl;
    //cerr << "DONE" << endl;
  }
  if(LDEBUG) {cerr << soliloquy << " bonding set" << endl;}
  }

  bool POccUFFEnergyAnalyzer::isVacancy(vector<uint>& v_vacancies, uint atom){ //this function must remain fast
    for(uint vi=0,v_vacancies_size=v_vacancies.size();vi<v_vacancies_size;vi++){if(atom==v_vacancies[vi]){return true;}}
    return false;
  }

  double POccUFFEnergyAnalyzer::bondEnergyBond(const UFFParamBond& uffb){return 0.5 * uffb.Kij * uffb.delta * uffb.delta;}
  double POccUFFEnergyAnalyzer::bondEnergyNoBond(const UFFParamBond& uffb){return uffb.Dij * (uffb.X12 - 2.0 * uffb.X6);}

  double POccUFFEnergyAnalyzer::getUFFBondEnergy(xstructure& xstr,vector<vector<uint> >& v_bonded_atom_indices,uint MODE) {
    bool LDEBUG=(FALSE || _DEBUG_POCC_ || XHOST.DEBUG);
    string soliloquy=XPID+"POccUFFEnergyAnalyzer::getUFFBondEnergy()";
    stringstream message;
    double energy=0.0;
    double distij;
    uint atom1,atom2,type1,type2;
    UFFParamAtom uffai, uffaj;
    UFFParamBond uffb;
    uint count=0;

    if(LDEBUG) {cerr << soliloquy << " bonding mode = " << (MODE==BOND_MODE ? "bonding" : "non-bonding") << endl;}

    //pointer's for bond/non-bonded energy contributions
    double (POccUFFEnergyAnalyzer::*BondEnergy)(const UFFParamBond& uffb)=NULL;
    if(MODE==BOND_MODE){BondEnergy=&POccUFFEnergyAnalyzer::bondEnergyBond;}  //spring potential
    else if(MODE==NONBOND_MODE){BondEnergy=&POccUFFEnergyAnalyzer::bondEnergyNoBond;}  //lennard-jones potential
    else {
      message << "Invalid energy mode (MODE=" << MODE << ")";
      throw aurostd::xerror(_AFLOW_FILE_NAME_,soliloquy,message);
    }

    if(LDEBUG) {cerr << soliloquy << " v_bonded_atom_indices.size()=" << v_bonded_atom_indices.size() << endl;}

    if(types2uffparams_map.size()==0){
      message << "types2uffparams_map.size()==0";
      throw aurostd::xerror(_AFLOW_FILE_NAME_,soliloquy,message,_VALUE_ILLEGAL_);
    }

    for(uint i=0;i<v_bonded_atom_indices.size();i++){

      atom1=xstr_cluster.grid_atoms_sc2pcMap[v_bonded_atom_indices[i][0]];
      if(isVacancy(m_vacancies,atom1)){continue;}

      atom2=xstr_cluster.grid_atoms_sc2pcMap[v_bonded_atom_indices[i][1]];
      if(isVacancy(m_vacancies,atom2)){continue;}

      //cerr << "HERE2" << endl;
      //found_vacancy=false;
      //skip anything with a vacancy - START
      //for(uint vi=0;vi<v_vacancies.size() && !found_vacancy;vi++){if(atom1==v_vacancies[vi] || atom2==v_vacancies[vi]){found_vacancy=true;}}
      //if(found_vacancy){
      //cerr << endl;
      //cerr << "SKIPPING!" << endl;
      //cerr << "atom1 " << v_bonded_atom_indices[i][0] << "(" << atom1 << ")  " << "(cluster " << xstr_cluster.grid_atoms[v_bonded_atom_indices[i][0]].cpos << ") (supercell " << xstr.atoms[atom1].cpos << ")" << endl;
      //cerr << "atom3 " << v_bonded_atom_indices[i][1] << "(" << atom2 << ")  " << "(cluster " << xstr_cluster.grid_atoms[v_bonded_atom_indices[i][1]].cpos << ") (supercell " << xstr.atoms[atom2].cpos << ")" << endl;
      //cerr << "SKIPPING!" << endl;
      //cerr << endl;
      //  continue;
      //}
      count++;
      //skip anything with a vacancy - END
      //cerr << "atom1=" << atom1 << endl;
      //cerr << "atom2=" << atom2 << endl;
      //cerr << xstr.atoms.size() << endl;
      type1=xstr.atoms[atom1].type;
      type2=xstr.atoms[atom2].type;
      //cerr << "v_bonded_atom_indices[i][0]=" << v_bonded_atom_indices[i][0] << endl;
      //cerr << "v_bonded_atom_indices[i][1]=" << v_bonded_atom_indices[i][1] << endl;
      //cerr << xstr_cluster.grid_atoms_number << endl;
      //distij=AtomDist(xstr_cluster.atoms[v_bonded_atom_indices[i][0]],xstr_cluster.atoms[v_bonded_atom_indices[i][1]]);
      distij=AtomDist(xstr_cluster.grid_atoms[v_bonded_atom_indices[i][0]],xstr_cluster.grid_atoms[v_bonded_atom_indices[i][1]]);
      if(distij>m_exploration_radius){
        message << "Attempting to explore atoms outside of the search radius ";
        message << "(";
        message << "cluster atom 1 " << v_bonded_atom_indices[i][0] << " " << xstr_cluster.grid_atoms[v_bonded_atom_indices[i][0]].cpos;
        message << " vs. ";
        message << "cluster atom 2 " << v_bonded_atom_indices[i][1] << " " << xstr_cluster.grid_atoms[v_bonded_atom_indices[i][1]].cpos;
        message << ")";
        throw aurostd::xerror(_AFLOW_FILE_NAME_,soliloquy,message);
      }
      //cerr << "OK " << xstr_cluster.grid_atoms[v_bonded_atom_indices[i][0]].cpos << " " << xstr_cluster.grid_atoms[v_bonded_atom_indices[i][1]]  << " " ;
      //cerr << "DIST " << distij <<endl;
      //cerr << "HERE4" << endl;
      //cerr << "sss atom1=" << v_bonded_atom_indices[i][0] << " type=" << xstr_cluster.atoms[v_bonded_atom_indices[i][0]].type << " ";
      //cerr << "sss atom2=" << v_bonded_atom_indices[i][1] << " type=" << xstr_cluster.atoms[v_bonded_atom_indices[i][1]].type << endl;
      //cerr << "ss  atom1=" << atom1 << " type=" << type1 << " ";
      //cerr << "ss  atom2=" << atom2 << " type=" << type2 << endl;
      //cerr << "distij=" << distij << " " << (MODE==BOND_MODE ? "BOND" : "NONBOND") << endl;
      uffai=types2uffparams_map[type1];
      uffaj=types2uffparams_map[type2];

#if _DEBUG_POCC_CLUSTER_ANALYSIS_
      cerr << soliloquy << " uffai.symbol=" << uffai.symbol << endl;
      cerr << soliloquy << " uffaj.symbol=" << uffaj.symbol << endl;
#endif

      uffb.calculate(uffai,uffaj,distij);
      energy+=(this->*BondEnergy)(uffb);

#if _DEBUG_POCC_CLUSTER_ANALYSIS_
      //spring potential
      cerr << soliloquy << " spring potential debug" << endl;
      cerr << soliloquy << " atomi=" << xstr.atoms[atom1] << endl;
      cerr << soliloquy << " atomj=" << xstr.atoms[atom2] << endl;
      cerr << soliloquy << " distij=" << distij << endl;
      cerr << soliloquy << " uffb.Kij=" << uffb.Kij << endl;
      cerr << soliloquy << " uffb.delta=" << uffb.delta << endl;
      cerr << soliloquy << " uffb.ren=" << uffb.ren << endl;
      cerr << soliloquy << " uffb.R0=" << uffb.R0 << endl;
      cerr << soliloquy << " energy=" << KCAL_2_EV * 0.5 * uffb.Kij * uffb.delta * uffb.delta << endl;

      //lennard-jones potential
      cerr << soliloquy << " lennard-jones potential debug" << endl;
      cerr << soliloquy << " type1=" << type1 << endl;
      cerr << soliloquy << " type2=" << type2 << endl;
      //cerr << soliloquy << " types2uffparams_map[type1]=" << types2uffparams_map[type1] << endl;
      //cerr << soliloquy << " types2uffparams_map[type2]=" << types2uffparams_map[type2] << endl;
      cerr << soliloquy << " atomi=" << xstr.atoms[atom1] << endl;
      cerr << soliloquy << " atomj=" << xstr.atoms[atom2] << endl;
      cerr << soliloquy << " atomi.type=" << xstr.atoms[atom2].type << endl;
      cerr << soliloquy << " atomj.type=" << xstr.atoms[atom2].type << endl;
      cerr << soliloquy << " distij=" << distij << endl;
      cerr << soliloquy << " energy=" << KCAL_2_EV * uffb.Dij * (uffb.X12 - 2.0 * uffb.X6) << endl;
#endif

    }
    //if(MODE==BOND_MODE) cerr << "BONDING LENGTH C " << count << endl;
    energy*=KCAL_2_EV;
    return energy;
  }

  xstructure POccCalculator::createXStructure(const POccSuperCell& psc,int n_hnf,
      unsigned long long int hnf_count,
      unsigned long long int types_config_permutations_count,
      bool clean_structure,bool primitivize){
    bool LDEBUG=(FALSE || _DEBUG_POCC_ || XHOST.DEBUG);
    string soliloquy=XPID+"POccCalculator::createXStructure():";
    vector<int> sc2pc_map,pc2sc_map;

    xmatrix<double> hnf_mat;
    vector<vector<int> > v_types_config;
    vector<string> vstmp;
    getHNFMatSiteConfig(psc,hnf_mat,v_types_config);
    if(LDEBUG) {
      cerr << soliloquy << " hnf_mat=" << endl;
      cerr << hnf_mat << endl;
      vstmp.clear();
      for(uint site=0;site<v_types_config.size();site++){vstmp.push_back(aurostd::joinWDelimiter(v_types_config[site],","));}
      cerr << soliloquy << " v_types_config=" << aurostd::joinWDelimiter(vstmp,";") << endl;
    }

    if(LDEBUG) {cerr << soliloquy << " creating superstructure" << endl;}
    xstructure supercell=GetSuperCell(xstr_nopocc,hnf_mat,sc2pc_map,pc2sc_map,false,false,false,false); //force_strict_pc2scMap==false is very important here, we want the FIRST equivalent atom
    if(LDEBUG) {
      cerr << soliloquy << " sc2pc_map.size()=" << sc2pc_map.size() << endl;
      cerr << soliloquy << " pc2sc_map.size()=" << pc2sc_map.size() << endl;
    }

    if(LDEBUG) {cerr << soliloquy << " resolving vacancies (if any)" << endl;}
    vector<uint> v_vacancies=getVacanciesSuperCell(pc2sc_map,v_types_config);  //get vacancies
    if(LDEBUG) {cerr << soliloquy << " vacancies=" << aurostd::joinWDelimiter(v_vacancies,",") << endl;}
    replaceRandomSitesSuperCell(xstr_pocc,types2pc_map,pc2sc_map,v_types_config,supercell); //replace random sites (ignore vacancies for now, deal in rebuildSuperCell ONLY)

    if(LDEBUG) {cerr << soliloquy << " rebuilding structure" << endl;}
    rebuildSuperCell(xstr_pocc,v_vacancies,supercell);    //remove vacancies and clean all xstructure properties
    if(LDEBUG) {cerr << soliloquy << " structure built!" << endl;}

    if(clean_structure){
      if(LDEBUG) {cerr << soliloquy << " structure pre-cleaning" << endl;cerr << supercell << endl;}
      if(primitivize){
        supercell.GetStandardPrimitive();
        if(LDEBUG) {cerr << soliloquy << " structure post-primitivization" << endl;cerr << supercell << endl;}
      }
      supercell.ReScale(1.0);
      supercell.ShiftOriginToAtom(0);
      supercell.BringInCell();
      if(LDEBUG) {cerr << soliloquy << " structure post-cleaning" << endl;cerr << supercell << endl;}
    }
    //[HNF(4)=7/7= 1 0 0; 1 2 0; 1 0 2]
    if(LDEBUG) {cerr << soliloquy << " rewriting title" << endl;}
    supercell.title=aurostd::RemoveWhiteSpacesFromTheFrontAndBack(xstr_pocc.title); //undo "Standardized (re-decorated) parent structure"
    supercell.title+=" H"+aurostd::utype2string(psc.m_hnf_index)+"C"+aurostd::utype2string(psc.m_site_config_index);
    supercell.title+=" HNF(n="+aurostd::utype2string(n_hnf)+","+aurostd::utype2string(psc.m_hnf_index+1)+"/"+aurostd::utype2string(hnf_count)+")";
    supercell.title+="=["+aurostd::utype2string(hnf_mat(1,1))+" "+aurostd::utype2string(hnf_mat(1,2))+" "+aurostd::utype2string(hnf_mat(1,3))+";";
    supercell.title+= " "+aurostd::utype2string(hnf_mat(2,1))+" "+aurostd::utype2string(hnf_mat(2,2))+" "+aurostd::utype2string(hnf_mat(2,3))+";";
    supercell.title+= " "+aurostd::utype2string(hnf_mat(3,1))+" "+aurostd::utype2string(hnf_mat(3,2))+" "+aurostd::utype2string(hnf_mat(3,3))+"]";
    supercell.title+=" site_config("+aurostd::utype2string(psc.m_site_config_index+1)+"/"+aurostd::utype2string(types_config_permutations_count)+")";
    supercell.title+="=[";
    for(uint site=0;site<v_types_config.size();site++){
      for(uint atom=0;atom<v_types_config[site].size();atom++){
        supercell.title+=(site==0&&atom==0?"":" ")+aurostd::utype2string(v_types_config[site][atom]);
      }
      supercell.title+=((site!=v_types_config.size()-1)?";":"");
    }
    supercell.title+="]";
    supercell.title+=" DG="+aurostd::utype2string(psc.m_degeneracy);
    supercell.title+=string(DOI_POCC);
    if(LDEBUG) {cerr << soliloquy << " final structure" << endl;cerr << supercell << endl;}
    return supercell;
  }

  double POccUFFEnergyAnalyzer::getUFFEnergy() {
    bool LDEBUG=(FALSE || _DEBUG_POCC_ || XHOST.DEBUG);
    string soliloquy=XPID+"POccUFFEnergyAnalyzer::getUFFEnergy():";
    stringstream message;
    if(LDEBUG) {cerr << soliloquy << " starting" << endl;}

    xstructure supercell(xstr_ss);
    if(LDEBUG) {cerr << soliloquy << " supercell(start)=" << endl;cerr << supercell << endl;}
    replaceRandomSitesSuperCell(xstr_pocc,types2pc_map,pc2sc_map,m_types_config,supercell); //replace random sites (ignore vacancies for now, deal in rebuildSuperCell ONLY)
    if(LDEBUG) {cerr << soliloquy << " supercell(random-sites-only)=" << endl;cerr << supercell << endl;}

    m_energy_uff=0.0;
    m_energy_uff+=getUFFBondEnergy(supercell,v_bonded_atom_indices,BOND_MODE);
    //cerr << "BONDING ENERGY C " << energy << endl;
    m_energy_uff+=getUFFBondEnergy(supercell,v_nonbonded_atom_indices,NONBOND_MODE);

    if(LDEBUG) {cerr << soliloquy << " structure energy=" << m_energy_uff << endl;}

    if(COMPARE_WITH_KESONG){
      cout << "COREY  " << std::fixed << std::setprecision(15) << m_energy_uff << endl;
      //if(SET_KESONG_STANDARD_DIST){
      rebuildSuperCell(xstr_pocc,m_vacancies,supercell); 
      double uff_energy_kesong=pocc::CalculateUFFEnergy(supercell); 
      cout << "KESONG " << std::fixed << std::setprecision(15) << uff_energy_kesong << endl; 
      double diff=abs(m_energy_uff-uff_energy_kesong);
      cout << "DIFF " << std::fixed << std::setprecision(15) << diff << endl;
      if(diff>=DEFAULT_UFF_ENERGY_TOLERANCE){
        message << "Difference in energy between pocc_old and pocc_new schemes is TOO large, please check.";
        throw aurostd::xerror(_AFLOW_FILE_NAME_,soliloquy,message,_VALUE_ILLEGAL_);
      }
      cout << supercell << endl;
      //}
    }

    return m_energy_uff;
  }

} // namespace pocc

namespace pocc {
  //--------------------------------------------------------------------------------
  // class POccStructuresFile
  //--------------------------------------------------------------------------------
  //--------------------------------------------------------------------------------
  // constructor
  //--------------------------------------------------------------------------------
  POccStructuresFile::POccStructuresFile(ostream& oss): xStream(oss),m_initialized(false) {initialize();}
  POccStructuresFile::POccStructuresFile(ofstream& FileMESSAGE,ostream& oss) : xStream(FileMESSAGE,oss),m_initialized(false) {initialize();}
  POccStructuresFile::POccStructuresFile(const string& fileIN,ostream& oss) : xStream(oss),m_initialized(false) {initialize(fileIN);}
  POccStructuresFile::POccStructuresFile(const string& fileIN,ofstream& FileMESSAGE,ostream& oss) : xStream(FileMESSAGE,oss),m_initialized(false) {initialize(fileIN);}
  POccStructuresFile::POccStructuresFile(const _aflags& aflags,ostream& oss): xStream(oss),m_initialized(false) {initialize(aflags,oss);}
  POccStructuresFile::POccStructuresFile(const _aflags& aflags,ofstream& FileMESSAGE,ostream& oss) : xStream(FileMESSAGE,oss),m_initialized(false) {initialize(aflags);}
  POccStructuresFile::POccStructuresFile(const string& fileIN,const _aflags& aflags,ostream& oss) : xStream(oss),m_initialized(false) {initialize(fileIN,aflags,oss);}
  POccStructuresFile::POccStructuresFile(const string& fileIN,const _aflags& aflags,ofstream& FileMESSAGE,ostream& oss) : xStream(FileMESSAGE,oss),m_initialized(false) {initialize(fileIN,aflags);}
  POccStructuresFile::POccStructuresFile(const POccStructuresFile& b) : xStream(*b.getOFStream(),*b.getOSS()) {copy(b);} // copy PUBLIC

  POccStructuresFile::~POccStructuresFile() {xStream::free();free();}

  const POccStructuresFile& POccStructuresFile::operator=(const POccStructuresFile& b) {  // operator= PUBLIC
    if(this!=&b) {copy(b);}
    return *this;
  }

  void POccStructuresFile::clear() {POccStructuresFile a;copy(a);}

  void POccStructuresFile::free() {
    m_initialized=false;
    m_content="";
    m_vcontent.clear();
    m_filename="";
    m_aflags.clear();
    //m_ARUN_directories.clear();
    l_supercell_sets.clear();
    m_fileoptions.clear();
    m_vPOSCAR_lines.clear();
  }

  void POccStructuresFile::copy(const POccStructuresFile& b) { // copy PRIVATE
    xStream::copy(b);
    uint i=0,j=0,k=0;
    m_initialized=b.m_initialized;
    m_content=b.m_content;
    m_vcontent.clear();for(i=0;i<b.m_vcontent.size();i++){m_vcontent.push_back(b.m_vcontent[i]);}
    m_filename=b.m_filename;
    m_aflags=b.m_aflags;
    //m_ARUN_directories.clear();for(i=0;i<b.m_ARUN_directories.size();i++){m_ARUN_directories.push_back(b.m_ARUN_directories[i]);}
    l_supercell_sets.clear();for(std::list<POccSuperCellSet>::const_iterator it=b.l_supercell_sets.begin();it!=b.l_supercell_sets.end();++it){l_supercell_sets.push_back(*it);}
    m_fileoptions=b.m_fileoptions;
    m_vPOSCAR_lines.clear();
    for(i=0;i<b.m_vPOSCAR_lines.size();i++){
      m_vPOSCAR_lines.push_back(vector<vector<uint> >(0));
      for(j=0;j<b.m_vPOSCAR_lines[i].size();j++){
        m_vPOSCAR_lines[i].push_back(vector<uint>(0));
        for(k=0;k<b.m_vPOSCAR_lines[i][j].size();k++){
          m_vPOSCAR_lines[i][j].push_back(b.m_vPOSCAR_lines[i][j][k]);
        }
      }
    }
  }

  bool POccStructuresFile::initialize(ostream& oss) {
    xStream::initialize(oss);
    return initialize();
  }
  bool POccStructuresFile::initialize(ofstream& FileMESSAGE,ostream& oss) {
    xStream::initialize(FileMESSAGE,oss);
    return initialize();
  }
  bool POccStructuresFile::initialize() {
    free();
    m_initialized=false;  //no point
    return m_initialized;
  }
  bool POccStructuresFile::initialize(const string& fileIN,ostream& oss) {
    xStream::initialize(oss);
    return initialize(fileIN);
  }
  bool POccStructuresFile::initialize(const string& fileIN,ofstream& FileMESSAGE,ostream& oss) {
    xStream::initialize(FileMESSAGE,oss);
    return initialize(fileIN);
  }
  bool POccStructuresFile::initialize(const string& fileIN) {
    free();
    try{
      readFile(fileIN);
      processFile();
      m_initialized=true;
    }
    catch(aurostd::xerror& err){pflow::logger(err.whereFileName(), err.whereFunction(), err.what(), m_aflags, *p_FileMESSAGE, *p_oss, _LOGGER_ERROR_);}
    return m_initialized;
  }
  bool POccStructuresFile::initialize(const _aflags& aflags,ostream& oss) {
    xStream::initialize(oss);
    return initialize(aflags);
  }
  bool POccStructuresFile::initialize(const _aflags& aflags,ofstream& FileMESSAGE,ostream& oss) {
    xStream::initialize(FileMESSAGE,oss);
    return initialize(aflags);
  }
  bool POccStructuresFile::initialize(const _aflags& aflags) {
    free();
    try{
      setAFlags(aflags);
      m_initialized=false;  //no point
    }
    catch(aurostd::xerror& err){pflow::logger(err.whereFileName(), err.whereFunction(), err.what(), m_aflags, *p_FileMESSAGE, *p_oss, _LOGGER_ERROR_);}
    return m_initialized;
  }
  bool POccStructuresFile::initialize(const string& fileIN,const _aflags& aflags,ostream& oss) {
    xStream::initialize(oss);
    return initialize(fileIN,aflags);
  }
  bool POccStructuresFile::initialize(const string& fileIN,const _aflags& aflags,ofstream& FileMESSAGE,ostream& oss) {
    xStream::initialize(FileMESSAGE,oss);
    return initialize(fileIN,aflags);
  }
  bool POccStructuresFile::initialize(const string& fileIN,const _aflags& aflags) {
    free();
    try{
      setAFlags(aflags);
      readFile(fileIN);
      processFile();
      m_initialized=true;
    }
    catch(aurostd::xerror& err){pflow::logger(err.whereFileName(), err.whereFunction(), err.what(), m_aflags, *p_FileMESSAGE, *p_oss, _LOGGER_ERROR_);}
    return m_initialized;
  }

  void POccStructuresFile::setAFlags(const _aflags& aflags) {m_aflags=aflags;}

  void POccStructuresFile::readFile(const string& fileIN) {
    bool LDEBUG=(FALSE || _DEBUG_POCC_ || XHOST.DEBUG);
    string soliloquy=XPID+"POccStructuresFile::readFile():";

    m_filename="";
    stringstream structures_file_ss;

    bool found_file=false;
    if(!found_file && aurostd::EFileExist(m_aflags.Directory+"/"+fileIN,m_filename)){aurostd::efile2stringstream(m_filename,structures_file_ss);found_file=true;}
    if(!found_file && aurostd::FileExist(m_aflags.Directory+"/"+fileIN,m_filename)){aurostd::file2stringstream(m_filename,structures_file_ss);found_file=true;}
    if(!found_file){throw aurostd::xerror(_AFLOW_FILE_NAME_,soliloquy,m_aflags.Directory+"/"+fileIN+" does not exist",_FILE_NOT_FOUND_);}
    if(LDEBUG){cerr << soliloquy << " m_filename=" << m_filename << endl;}

    m_content=structures_file_ss.str();
    aurostd::string2vectorstring(m_content,m_vcontent);
    if(LDEBUG){cerr << soliloquy << " m_vcontent.size()=" << m_vcontent.size() << endl;}
  }

  void POccStructuresFile::processFile() {
    bool LDEBUG=(FALSE || _DEBUG_POCC_ || XHOST.DEBUG);
    string soliloquy=XPID+"POccStructuresFile::processFile():";

    //get poscar_start_tag and poscar_stop_tag
    string POccStructure_title_tag="HNF(n="; //in case we cannot find POSCAR_START_tag, SHACHAR OLD FORMAT
    string poscar_start_tag=POSCAR_START_tag;
    bool found_POSCAR_START_tag=aurostd::substring2bool(m_content,poscar_start_tag);
    if(!found_POSCAR_START_tag){poscar_start_tag=POccStructure_title_tag;}
    if(!aurostd::substring2bool(m_content,poscar_start_tag)){throw aurostd::xerror(_AFLOW_FILE_NAME_,soliloquy,"Cannot find POSCAR start tag",_FILE_CORRUPT_);}
    string poscar_stop_tag=POSCAR_STOP_tag;
    bool found_POSCAR_STOP_tag=aurostd::substring2bool(m_content,poscar_stop_tag);
    if(!found_POSCAR_STOP_tag){poscar_stop_tag="[AFLOW] **";}
    if(!aurostd::substring2bool(m_content,poscar_stop_tag)){throw aurostd::xerror(_AFLOW_FILE_NAME_,soliloquy,"Cannot find POSCAR stop tag",_FILE_CORRUPT_);}
    if(LDEBUG){
      cerr << soliloquy << " poscar_start_tag=\"" << poscar_start_tag << "\"" << endl;
      cerr << soliloquy << " poscar_stop_tag=\"" << poscar_stop_tag << "\"" << endl;
    }

    //get structure_group_tag and m_fileoptions.flag("TYPE::XXXX")
    bool found_tag_sg=false;
    string structure_group_tag="";

    if(LDEBUG){
      cerr << soliloquy << " PRE" << endl;
      cerr << soliloquy << " structure_group_tag=" << structure_group_tag << endl;
      cerr << soliloquy << " m_fileoptions.flag(\"TYPE::ALL_SUPERCELLS\")=" << m_fileoptions.flag("TYPE::ALL_SUPERCELLS") << endl;
      cerr << soliloquy << " m_fileoptions.flag(\"TYPE::UNIQUE_SUPERCELLS\")=" << m_fileoptions.flag("TYPE::UNIQUE_SUPERCELLS") << endl;
    }

    //STRUCTURES_GROUP
    if(found_tag_sg==false){
      structure_group_tag=POCC_AFLOWIN_tag+"STRUCTURES_GROUP";
      if(aurostd::substring2bool(m_content,structure_group_tag)){
        m_fileoptions.flag("TYPE::ALL_SUPERCELLS",TRUE);
        found_tag_sg=true;
        if(LDEBUG){cerr << soliloquy << " \"STRUCTURES_GROUP\" tag found" << endl;}
      }
    }
    //STRUCTURE_GROUP
    if(found_tag_sg==false){
      structure_group_tag=POCC_AFLOWIN_tag+"STRUCTURE_GROUP";
      if(aurostd::substring2bool(m_content,structure_group_tag)){
        m_fileoptions.flag("TYPE::ALL_SUPERCELLS",TRUE);
        found_tag_sg=true;
        if(LDEBUG){cerr << soliloquy << " \"STRUCTURE_GROUP\" tag found" << endl;}
      }
    }
    //STRUCTURE GROUP
    if(found_tag_sg==false){
      structure_group_tag=POCC_AFLOWIN_tag+"STRUCTURE GROUP";
      if(aurostd::substring2bool(m_content,structure_group_tag)){
        m_fileoptions.flag("TYPE::ALL_SUPERCELLS",TRUE);
        found_tag_sg=true;
        if(LDEBUG){cerr << soliloquy << " \"STRUCTURE GROUP\" tag found" << endl;}
      }
    }
    //TYPE::UNIQUE_SUPERCELLS
    if(found_tag_sg==false){
      structure_group_tag=poscar_start_tag;
      m_fileoptions.flag("TYPE::UNIQUE_SUPERCELLS",TRUE);
    }

    if(LDEBUG){
      cerr << soliloquy << " POST" << endl;
      cerr << soliloquy << " structure_group_tag=" << structure_group_tag << endl;
      cerr << soliloquy << " m_fileoptions.flag(\"TYPE::ALL_SUPERCELLS\")=" << m_fileoptions.flag("TYPE::ALL_SUPERCELLS") << endl;
      cerr << soliloquy << " m_fileoptions.flag(\"TYPE::UNIQUE_SUPERCELLS\")=" << m_fileoptions.flag("TYPE::UNIQUE_SUPERCELLS") << endl;
    }

    if(!(m_fileoptions.flag("TYPE::ALL_SUPERCELLS") || m_fileoptions.flag("TYPE::UNIQUE_SUPERCELLS"))){throw aurostd::xerror(_AFLOW_FILE_NAME_,soliloquy,"Unknown structures file type (none set)",_FILE_CORRUPT_);}
    if(m_fileoptions.flag("TYPE::ALL_SUPERCELLS") && m_fileoptions.flag("TYPE::UNIQUE_SUPERCELLS")){throw aurostd::xerror(_AFLOW_FILE_NAME_,soliloquy,"Unknown structures file type (all set)",_FILE_CORRUPT_);}

    unsigned long long int iline=0;
    unsigned long long int ititle=0;
    bool reading_POSCAR=false;
    string pocc_hash="",hnf_index_str="",site_config_index_str="";
    for(iline=0;iline<m_vcontent.size();iline++){
      if(aurostd::substring2bool(m_vcontent[iline],structure_group_tag)){
        l_supercell_sets.push_back(POccSuperCellSet());
        m_vPOSCAR_lines.push_back(vector<vector<uint> >(0));
      }
      if(aurostd::substring2bool(m_vcontent[iline],poscar_start_tag)){  //do NOT use "else if" as structure_group_tag might equal poscar_start_tag
        reading_POSCAR=true;
        if(l_supercell_sets.size()==0){throw aurostd::xerror(_AFLOW_FILE_NAME_,soliloquy,"Found POSCAR before structures tag",_FILE_CORRUPT_);}
        l_supercell_sets.back().m_psc_set.push_back(POccSuperCell());
        if(m_vPOSCAR_lines.size()==0){throw aurostd::xerror(_AFLOW_FILE_NAME_,soliloquy,"Found POSCAR stop tag before start tag",_FILE_CORRUPT_);}
        m_vPOSCAR_lines.back().push_back(vector<uint>(0));
        ititle=(found_POSCAR_START_tag ? iline+1 : iline);
        if(ititle>=m_vcontent.size()){throw aurostd::xerror(_AFLOW_FILE_NAME_,soliloquy,"Cannot grab title at iline="+aurostd::utype2string(ititle),_FILE_CORRUPT_);}
        m_vPOSCAR_lines.back().back().push_back( ititle );
        //process title
        parsePOccHashFromXStructureTitle(m_vcontent[ititle],pocc_hash,hnf_index_str,site_config_index_str);
        l_supercell_sets.back().m_psc_set.back().m_hnf_index=aurostd::string2utype<unsigned long long int>(hnf_index_str);
        l_supercell_sets.back().m_psc_set.back().m_site_config_index=aurostd::string2utype<unsigned long long int>(site_config_index_str);
        l_supercell_sets.back().m_psc_set.back().m_degeneracy=getDGFromXStructureTitle(m_vcontent[ititle]);
      }
      if(reading_POSCAR && aurostd::substring2bool(m_vcontent[iline],poscar_stop_tag)){
        reading_POSCAR=false;
        if(m_vPOSCAR_lines.size()==0 || m_vPOSCAR_lines.back().size()==0 || m_vPOSCAR_lines.back().back().size()!=1){
          throw aurostd::xerror(_AFLOW_FILE_NAME_,soliloquy,"Found POSCAR stop tag before start tag",_FILE_CORRUPT_);
        }
        m_vPOSCAR_lines.back().back().push_back( found_POSCAR_STOP_tag ? iline : iline-1 );
      }
      //do NOT read UFF_ENERGY yet, as it might be above the POSCAR, we need to go through m_vcontent again after populating l_supercell_sets sizes
    }

    reading_POSCAR=false;
    bool found_first=false;
    std::list<POccSuperCellSet>::iterator it=l_supercell_sets.begin();
    unsigned long long int index_str=0;  //index of structures within structures group
    for(iline=0;iline<m_vcontent.size();iline++){
      if(aurostd::substring2bool(m_vcontent[iline],structure_group_tag)){if(found_first==true){++it;}found_first=true;index_str=0;}
      if(aurostd::substring2bool(m_vcontent[iline],POCC_AFLOWIN_tag+"UFF_ENERGY=")){
        if(index_str>=(*it).m_psc_set.size()){throw aurostd::xerror(_AFLOW_FILE_NAME_,soliloquy,"index_str>=(*it).m_psc_set.size()",_INDEX_BOUNDS_);}
        parsePropertyByTag(m_vcontent[iline],POCC_AFLOWIN_tag+"UFF_ENERGY=",(*it).m_psc_set[index_str].m_energy_uff);
        index_str++;  //while UFF_ENERGY is the only property read in, just iterate to the next structure once it is read in
      }
      ////add quick checks to see that ALL properties read in before going to the next structure
      //if(
      //    (*it).m_psc_set[index_str].m_energy_uff!=AUROSTD_MAX_DOUBLE &&
      //    TRUE
      //  ){index_str++;}
    }

    //vector<string> vtokens,vtokens2;
    //string arun_directory="",pocc_directory_abs="",qmvasp_path="";
    //m_ARUN_directories.clear();
    //
    //for(uint iline=0;iline<m_vcontent.size();iline++){
    //  if(aurostd::substring2bool(m_vcontent[iline],POCC_AFLOWIN_tag+"UFF_ENERGY=")){
    //    aurostd::string2tokens(m_vcontent[iline],vtokens,"=");
    //    if(vtokens.size()!=2){throw aurostd::xerror(_AFLOW_FILE_NAME_,soliloquy,"Unknown UFF_ENERGY line format",_FILE_CORRUPT_);}
    //    if(!aurostd::isfloat(vtokens[1])){throw aurostd::xerror(_AFLOW_FILE_NAME_,soliloquy,"UFF_ENERGY is not a double",_VALUE_ERROR_);}
    //    l_supercell_sets.back().m_psc_set.push_back(POccSuperCell()); //this comes before structure
    //    l_supercell_sets.back().m_psc_set.back().m_energy_uff=aurostd::string2utype<double>(vtokens[1]);
    //    continue;
    //  }
    //  if(aurostd::substring2bool(m_vcontent[iline],POSCAR_POCC_series_START_tag)){
    //    //hnf_matrix
    //    aurostd::string2tokens(m_vcontent[iline],vtokens,"H");
    //    if(vtokens.size()<=1){throw aurostd::xerror(_AFLOW_FILE_NAME_,soliloquy,"Unknown START.POCC_ (H1) line",_FILE_CORRUPT_);}
    //    aurostd::string2tokens(vtokens.back(),vtokens2,"C");
    //    if(vtokens.size()<=1){throw aurostd::xerror(_AFLOW_FILE_NAME_,soliloquy,"Unknown START.POCC_ (H2) line",_FILE_CORRUPT_);}
    //    if(!aurostd::isfloat(vtokens2[0])){throw aurostd::xerror(_AFLOW_FILE_NAME_,soliloquy,"hnf_index is not an integer",_VALUE_ILLEGAL_);}
    //    l_supercell_sets.back().m_psc_set.back().m_hnf_index=aurostd::string2utype<unsigned long long int>(vtokens2[0]);
    //    //site_configuration
    //    aurostd::string2tokens(m_vcontent[iline],vtokens,"C");
    //    if(vtokens.size()<=1){throw aurostd::xerror(_AFLOW_FILE_NAME_,soliloquy,"Unknown START.POCC_ (C1) line",_FILE_CORRUPT_);}
    //    if(!aurostd::isfloat(aurostd::RemoveWhiteSpaces(vtokens.back()))){throw aurostd::xerror(_AFLOW_FILE_NAME_,soliloquy,"site_config_index is not an integer",_VALUE_ERROR_);}
    //    l_supercell_sets.back().m_psc_set.back().m_site_config_index=aurostd::string2utype<unsigned long long int>(aurostd::RemoveWhiteSpaces(vtokens.back()));
    //    //degeneracy
    //    l_supercell_sets.back().m_psc_set.back().m_degeneracy=1;
    //    if(iline+1>m_vcontent.size()-1){throw aurostd::xerror(_AFLOW_FILE_NAME_,soliloquy,"Cannot grab title at iline="+aurostd::utype2string(iline),_FILE_CORRUPT_);} //see if title is accessible
    //    if(!aurostd::substring2bool(m_vcontent[iline+1],"DG=")){throw aurostd::xerror(_AFLOW_FILE_NAME_,soliloquy,"DG= is not present in POSCAR title line",_FILE_CORRUPT_);}
    //    aurostd::string2tokens(m_vcontent[iline+1],vtokens," ");
    //    for(uint i=0;i<vtokens.size();i++){
    //      if(aurostd::substring2bool(vtokens[i],"DG=")){
    //        aurostd::string2tokens(vtokens[i],vtokens2,"=");
    //        if(vtokens2.size()!=2){throw aurostd::xerror(_AFLOW_FILE_NAME_,soliloquy,"Cannot parse at DG= (vtokens2.size()=="+aurostd::utype2string(vtokens2.size())+")",_FILE_CORRUPT_);}
    //        if(!aurostd::isfloat(vtokens2[1])){throw aurostd::xerror(_AFLOW_FILE_NAME_,soliloquy,"degeneracy is not an integer",_VALUE_ILLEGAL_);}
    //        l_supercell_sets.back().m_psc_set.back().m_degeneracy*=aurostd::string2utype<unsigned long long int>(vtokens2[1]); //backwards compatible with old pocc scheme, but this should be obsolete
    //      }
    //    }
    //    //directory
    //    pocc_directory_abs=m_vcontent[iline];
    //    aurostd::StringSubst(pocc_directory_abs,POSCAR_series_START_tag,"");
    //    aurostd::string2tokens(pocc_directory_abs,vtokens,"_");  //POCC_01_01_H0C0
    //    if(vtokens.size()!=4){throw aurostd::xerror(_AFLOW_FILE_NAME_,soliloquy,"Unknown POcc hash format (_)",_FILE_CORRUPT_);}
    //    if(!aurostd::isfloat(vtokens[2])){throw aurostd::xerror(_AFLOW_FILE_NAME_,soliloquy,"Cannot determine POcc degeneracy index",_VALUE_ILLEGAL_);}
    //    if(aurostd::string2utype<int>(vtokens[2])==1){
    //      arun_directory="ARUN."+vtokens[0]+"_"+vtokens[1]+"_"+vtokens[3];
    //      m_ARUN_directories.push_back(arun_directory);
    //      pocc_directory_abs=m_aflags.Directory+"/"+arun_directory;
    //      if(LDEBUG){cerr << soliloquy << " pocc_directory_abs=" << pocc_directory_abs << endl;}
    //      if(!aurostd::IsDirectory(pocc_directory_abs)){throw aurostd::xerror(_AFLOW_FILE_NAME_,soliloquy,"POcc directory [dir="+pocc_directory_abs+"] not found",_FILE_NOT_FOUND_);}
    //      //m_ARUN_directories.push_back(pocc_directory_abs); //do not save full path
    //    }
    //    //debug
    //    if(LDEBUG){
    //      cerr << soliloquy << " found hnf_index=" << l_supercell_sets.back().m_psc_set.back().m_hnf_index;
    //      cerr << " site_config_index=" << l_supercell_sets.back().m_psc_set.back().m_site_config_index;
    //      cerr << " degeneracy=" << l_supercell_sets.back().m_psc_set.back().m_degeneracy;
    //      cerr << endl;
    //    }
    //  }
    //}

    if(LDEBUG){
      cerr << soliloquy << " l_supercell_sets.size()=" << l_supercell_sets.size() << endl;
      unsigned long long int isupercell=0;
      for(std::list<POccSuperCellSet>::iterator it=l_supercell_sets.begin();it!=l_supercell_sets.end();++it){
        isupercell=std::distance(l_supercell_sets.begin(),it);
        cerr << soliloquy << " l_supercell_sets[i=" << isupercell << "].m_psc_set.size()=" << (*it).m_psc_set.size() << endl;
      }
    }
  }

  bool POccStructuresFile::getARUNDirectories(vector<string>& ARUN_directories,bool tryDirectoryLS){
    bool LDEBUG=(FALSE || _DEBUG_POCC_ || XHOST.DEBUG);
    string soliloquy=XPID+"POccStructuresFile::getARUNDirectories():";
    if(!m_initialized){throw aurostd::xerror(_AFLOW_FILE_NAME_,soliloquy,"POccStructuresFile not initialized",_RUNTIME_ERROR_);}

    ARUN_directories.clear();
    uint i=0,iline=0;
    bool missing_tag=false; //very important, if we cannot find the tag for the structures_unique, we must read in structures_all to get total number of structures
    string arun_directory="",pocc_directory_abs="";
    vector<string> vtokens;
    for(i=0;i<m_vPOSCAR_lines.size()&&missing_tag==false;i++){
      if(m_vPOSCAR_lines[i].size()==0){throw aurostd::xerror(_AFLOW_FILE_NAME_,soliloquy,"m_vPOSCAR_lines["+aurostd::utype2string(i)+"].size()==0",_INDEX_ILLEGAL_);}
      if(m_vPOSCAR_lines[i][0].size()==0){throw aurostd::xerror(_AFLOW_FILE_NAME_,soliloquy,"m_vPOSCAR_lines["+aurostd::utype2string(i)+"][0].size()==0",_INDEX_ILLEGAL_);}
      iline=m_vPOSCAR_lines[i][0][0];
      iline-=1; //the line we are looking for is just above the POSCAR title
      if(iline>=m_vcontent.size()){throw aurostd::xerror(_AFLOW_FILE_NAME_,soliloquy,"iline>=m_vcontent.size()",_INDEX_ILLEGAL_);}
      if(!aurostd::substring2bool(m_vcontent[iline],POSCAR_POCC_series_START_tag)){missing_tag=true;break;}
      //TAG FOUND: grab it
      arun_directory=m_vcontent[iline];
      aurostd::StringSubst(arun_directory,POSCAR_series_START_tag,"");
      aurostd::string2tokens(arun_directory,vtokens,"_");  //POCC_01_01_H0C0
      if(vtokens.size()==2){  //POCC_01
        if(LDEBUG){cerr << soliloquy << " POCC_NN setting found (old POCC type)" << endl;}
        if(!aurostd::isfloat(vtokens[1])){throw aurostd::xerror(_AFLOW_FILE_NAME_,soliloquy,"Cannot determine POcc structure group index",_VALUE_ILLEGAL_);}
        arun_directory="ARUN."+vtokens[0]+"_"+vtokens[1];
      }else if(vtokens.size()==3){  //POCC_01_H0C0
        if(LDEBUG){cerr << soliloquy << " POCC_NN_HASH setting found (unique_supercells filetype)" << endl;}
        if(m_fileoptions.flag("TYPE::ALL_SUPERCELLS")){throw aurostd::xerror(_AFLOW_FILE_NAME_,soliloquy,"ALL_STRUCTURES setting but detected UNIQUE_STRUCTURES format",_FILE_WRONG_FORMAT_);}
        if(!aurostd::isfloat(vtokens[1])){throw aurostd::xerror(_AFLOW_FILE_NAME_,soliloquy,"Cannot determine POcc structure group index",_VALUE_ILLEGAL_);}
        arun_directory="ARUN."+vtokens[0]+"_"+vtokens[1]+"_"+vtokens[2];
      }else if(vtokens.size()==4){  //POCC_01_01_H0C0
        if(LDEBUG){cerr << soliloquy << " POCC_NN_NN_HASH setting found (all_supercells filetype)" << endl;}
        if(m_fileoptions.flag("TYPE::UNIQUE_SUPERCELLS")){throw aurostd::xerror(_AFLOW_FILE_NAME_,soliloquy,"UNIQUE_STRUCTURES setting but detected ALL_STRUCTURES format",_FILE_WRONG_FORMAT_);}
        if(!aurostd::isfloat(vtokens[1])){throw aurostd::xerror(_AFLOW_FILE_NAME_,soliloquy,"Cannot determine POcc structure group index",_VALUE_ILLEGAL_);}
        if(!aurostd::isfloat(vtokens[2])){throw aurostd::xerror(_AFLOW_FILE_NAME_,soliloquy,"Cannot determine POcc structure index",_VALUE_ILLEGAL_);}
        arun_directory="ARUN."+vtokens[0]+"_"+vtokens[1]+"_"+vtokens[3];
      }else{
        throw aurostd::xerror(_AFLOW_FILE_NAME_,soliloquy,"Unknown POcc hash format (_)",_FILE_CORRUPT_);
      }
      ARUN_directories.push_back(arun_directory);
      pocc_directory_abs=m_aflags.Directory+"/"+arun_directory;
      if(LDEBUG){cerr << soliloquy << " pocc_directory_abs=" << pocc_directory_abs << endl;}
      if(!aurostd::IsDirectory(pocc_directory_abs)){throw aurostd::xerror(_AFLOW_FILE_NAME_,soliloquy,"POcc directory [dir="+pocc_directory_abs+"] not found",_FILE_NOT_FOUND_);}
    }
    if(missing_tag==false && ARUN_directories.size()==l_supercell_sets.size()){return true;}

    if(m_fileoptions.flag("TYPE::ALL_SUPERCELLS")){  //build titles, but we need vstructures_size, which requires TYPE::ALL_SUPERCELLS
      if(LDEBUG){cerr << soliloquy << " trying to build directories from information in ALL_STRUCTURES file" << endl;}
      unsigned long long int isupercell=0;
      for(std::list<POccSuperCellSet>::iterator it=l_supercell_sets.begin();it!=l_supercell_sets.end();++it){
        isupercell=std::distance(l_supercell_sets.begin(),it);
        arun_directory="ARUN.POCC_"+pocc::getARUNString(l_supercell_sets,isupercell);
        ARUN_directories.push_back(arun_directory);
        pocc_directory_abs=m_aflags.Directory+"/"+arun_directory;
        if(LDEBUG){cerr << soliloquy << " pocc_directory_abs=" << pocc_directory_abs << endl;}
        if(!aurostd::IsDirectory(pocc_directory_abs)){throw aurostd::xerror(_AFLOW_FILE_NAME_,soliloquy,"POcc directory [dir="+pocc_directory_abs+"] not found",_FILE_NOT_FOUND_);}
      }
    }
    if(ARUN_directories.size()==l_supercell_sets.size()){return true;}

    //last attempt - DirectoryLS()
    if(tryDirectoryLS==false){return false;}
    if(LDEBUG){cerr << soliloquy << " trying DirectoryLS() (last attempt)" << endl;}
    aurostd::DirectoryLS(m_aflags.Directory,vtokens);
    for(uint i=0;i<vtokens.size();i++){
      if(aurostd::substring2bool(vtokens[i],"ARUN.POCC_") && aurostd::IsDirectory(m_aflags.Directory+"/"+vtokens[i])){ARUN_directories.push_back(vtokens[i]);}
    }
    std::sort(ARUN_directories.begin(),ARUN_directories.end()); //sort as DirectoryLS() may not return in order of 01 ... XX
    if(ARUN_directories.size()==l_supercell_sets.size()){return true;}

    return false;
  }

  bool POccStructuresFile::loadDataIntoCalculator(POccCalculator& pcalc,bool tryDirectoryLS) {
    bool LDEBUG=(FALSE || _DEBUG_POCC_ || XHOST.DEBUG);
    string soliloquy=XPID+"POccStructuresFile::loadDataIntoCalculator():";

    //copy over l_supercell_sets
    pcalc.l_supercell_sets.clear();for(std::list<POccSuperCellSet>::const_iterator it=l_supercell_sets.begin();it!=l_supercell_sets.end();++it){pcalc.l_supercell_sets.push_back(*it);}
    if(!getARUNDirectories(pcalc.m_ARUN_directories,tryDirectoryLS)){return false;}
    if(LDEBUG){
      for(uint i=0;i<pcalc.m_ARUN_directories.size();i++){cerr << soliloquy << " m_ARUN_directories[" << i << "]=" << pcalc.m_ARUN_directories[i] << endl;}
    }
    return true;
  }

} // namespace pocc

ostream& operator<<(ostream& oss, const pocc::POccStructuresFile& psf) {
  if(!psf.m_initialized){}  //keep busy
  //will do for the next round
  return oss;
}

#endif  // _AFLOW_POCC_CPP_

// ***************************************************************************
// *                                                                         *
// *              AFlow STEFANO CURTAROLO  Duke University 2003-2020         *
// *              AFlow COREY OSES  Duke University 2013-2020                *
// *                                                                         *
// ***************************************************************************<|MERGE_RESOLUTION|>--- conflicted
+++ resolved
@@ -2644,13 +2644,8 @@
   }
 
   bool POccCalculator::iterateHNFMatrix(){
-<<<<<<< HEAD
     bool LDEBUG=(FALSE || _DEBUG_POCC_ || ENUMERATE_ALL_HNF || XHOST.DEBUG);
     string soliloquy = XPID + "POccCalculator::iterateHNFMatrix()";
-=======
-    bool LDEBUG=(FALSE || ENUMERATE_ALL_HNF || XHOST.DEBUG);
-    string soliloquy=XPID+"POccCalculator::iterateHNFMatrix():";
->>>>>>> d5f31fe5
 
     xmatrix<double> _hnf_mat(3,3),duplicate_mat(3,3);
     xmatrix<double> superlattice(3,3), rotated_superlattice(3,3);
