--- conflicted
+++ resolved
@@ -847,11 +847,7 @@
     bool LDEBUG=(TRUE || _DEBUG_ML_ || XHOST.DEBUG);
     uint i=0,index_cation=0,index_anion=0;
     string entry_path="/common/LIB2/RAW/"+structure_path+"/aflowlib.out";
-<<<<<<< HEAD
-    if(!aurostd::FileExist(entry_path)){throw aurostd::xerror(_AFLOW_FILE_NAME_,__AFLOW_FUNC__,entry_path+" not found",_FILE_NOT_FOUND_);}
-=======
     if(!aurostd::FileExist(entry_path)){throw aurostd::xerror(__AFLOW_FILE__,__AFLOW_FUNC__,entry_path+" not found",_FILE_NOT_FOUND_);}
->>>>>>> 78dcc840
     entry.file2aflowlib(entry_path);
     //
     //stoich features
@@ -866,13 +862,8 @@
     vitems.push_back(aurostd::utype2string(entry.vgeometry[0]/entry.vgeometry[2],_DOUBLE_WRITE_PRECISION_));
     vitems.push_back(aurostd::utype2string(entry.natoms));
     index_cation=index_anion=AUROSTD_MAX_UINT;
-<<<<<<< HEAD
-    if(entry.vspecies.size()!=2){throw aurostd::xerror(_AFLOW_FILE_NAME_,__AFLOW_FUNC__,"non-binary found",_FILE_CORRUPT_);}
-    if(!(entry.vspecies[0]==anion||entry.vspecies[1]==anion)){throw aurostd::xerror(_AFLOW_FILE_NAME_,__AFLOW_FUNC__,"no "+anion+" found",_FILE_CORRUPT_);}
-=======
     if(entry.vspecies.size()!=2){throw aurostd::xerror(__AFLOW_FILE__,__AFLOW_FUNC__,"non-binary found",_FILE_CORRUPT_);}
     if(!(entry.vspecies[0]==anion||entry.vspecies[1]==anion)){throw aurostd::xerror(__AFLOW_FILE__,__AFLOW_FUNC__,"no "+anion+" found",_FILE_CORRUPT_);}
->>>>>>> 78dcc840
     if(entry.vspecies[0]==anion){index_cation=1;index_anion=0;}else{index_cation=0;index_anion=1;}
     vitems.push_back(aurostd::utype2string(entry.vcomposition[index_cation]));
     vitems.push_back(aurostd::utype2string(entry.vcomposition[index_anion]));
@@ -890,11 +881,7 @@
     vitems.push_back(aurostd::utype2string(entry.energy_cutoff,_DOUBLE_WRITE_PRECISION_));
     vitems.push_back(aurostd::utype2string(entry.enthalpy_formation_cell,_DOUBLE_WRITE_PRECISION_));
     vitems.push_back(aurostd::utype2string(entry.enthalpy_formation_atom,_DOUBLE_WRITE_PRECISION_));
-<<<<<<< HEAD
-    if(entry.vnbondxx.size()!=3){throw aurostd::xerror(_AFLOW_FILE_NAME_,__AFLOW_FUNC__,"non-binary found (nbondxx)",_FILE_CORRUPT_);}
-=======
     if(entry.vnbondxx.size()!=3){throw aurostd::xerror(__AFLOW_FILE__,__AFLOW_FUNC__,"non-binary found (nbondxx)",_FILE_CORRUPT_);}
->>>>>>> 78dcc840
     vitems.push_back(aurostd::utype2string(entry.vnbondxx[ (index_cation==0?0:2) ],_DOUBLE_WRITE_PRECISION_));
     vitems.push_back(aurostd::utype2string(entry.vnbondxx[ 1 ],_DOUBLE_WRITE_PRECISION_));
     vitems.push_back(aurostd::utype2string(entry.vnbondxx[ (index_cation==0?2:0) ],_DOUBLE_WRITE_PRECISION_));
@@ -912,11 +899,7 @@
         found=true;
       }
     }
-<<<<<<< HEAD
-    if(!found){throw aurostd::xerror(_AFLOW_FILE_NAME_,__AFLOW_FUNC__,"oxidation_cation not found",_RUNTIME_ERROR_);}
-=======
     if(!found){throw aurostd::xerror(__AFLOW_FILE__,__AFLOW_FUNC__,"oxidation_cation not found",_RUNTIME_ERROR_);}
->>>>>>> 78dcc840
     double oxidation_anion=-(entry.vcomposition[index_cation]*oxidation_cation)/entry.vcomposition[index_anion];
     if(LDEBUG){
       cerr << __AFLOW_FUNC__ << " oxidation_cation=" << oxidation_cation << endl;
@@ -929,11 +912,7 @@
         found=true;
       }
     }
-<<<<<<< HEAD
-    if(!found){throw aurostd::xerror(_AFLOW_FILE_NAME_,__AFLOW_FUNC__,"oxidation_anion not found",_RUNTIME_ERROR_);}
-=======
     if(!found){throw aurostd::xerror(__AFLOW_FILE__,__AFLOW_FUNC__,"oxidation_anion not found",_RUNTIME_ERROR_);}
->>>>>>> 78dcc840
     //
   }
   double getStatistic(const xvector<double>& xvec,const string& stat){
@@ -988,13 +967,8 @@
 
     uint index_cation=0,index_anion=0;
     if(!vheaders_only){
-<<<<<<< HEAD
-      if(entry.vspecies.size()!=2){throw aurostd::xerror(_AFLOW_FILE_NAME_,__AFLOW_FUNC__,"non-binary found",_FILE_CORRUPT_);}
-      if(!(entry.vspecies[0]==xel_anion.symbol||entry.vspecies[1]==xel_anion.symbol)){throw aurostd::xerror(_AFLOW_FILE_NAME_,__AFLOW_FUNC__,"no "+xel_anion.symbol+" found",_FILE_CORRUPT_);}
-=======
       if(entry.vspecies.size()!=2){throw aurostd::xerror(__AFLOW_FILE__,__AFLOW_FUNC__,"non-binary found",_FILE_CORRUPT_);}
       if(!(entry.vspecies[0]==xel_anion.symbol||entry.vspecies[1]==xel_anion.symbol)){throw aurostd::xerror(__AFLOW_FILE__,__AFLOW_FUNC__,"no "+xel_anion.symbol+" found",_FILE_CORRUPT_);}
->>>>>>> 78dcc840
       if(entry.vspecies[0]==xel_anion.symbol){index_cation=1;index_anion=0;}else{index_cation=0;index_anion=1;}
     }
 
@@ -1091,15 +1065,9 @@
             xvec_env.resize((int)std::ceil(M_X_bonds)+1);
             if(ion=="cation"){ncation=1;nanion=(uint)std::ceil(M_X_bonds);}
             else if(ion=="anion"){ncation=(uint)std::ceil(M_X_bonds);nanion=1;}
-<<<<<<< HEAD
-            else{throw aurostd::xerror(_AFLOW_FILE_NAME_,__AFLOW_FUNC__,"Unknown ion: "+ion,_RUNTIME_ERROR_);}
-          }
-          else{throw aurostd::xerror(_AFLOW_FILE_NAME_,__AFLOW_FUNC__,"Unknown env: "+env,_RUNTIME_ERROR_);}
-=======
             else{throw aurostd::xerror(__AFLOW_FILE__,__AFLOW_FUNC__,"Unknown ion: "+ion,_RUNTIME_ERROR_);}
           }
           else{throw aurostd::xerror(__AFLOW_FILE__,__AFLOW_FUNC__,"Unknown env: "+env,_RUNTIME_ERROR_);}
->>>>>>> 78dcc840
           i=0;
           has_NaN=false;
           //cation
@@ -1251,15 +1219,9 @@
             xvec_env.resize((int)std::ceil(M_X_bonds)+1);
             if(ion=="cation"){ncation=1;nanion=(uint)std::ceil(M_X_bonds);}
             else if(ion=="anion"){ncation=(uint)std::ceil(M_X_bonds);nanion=1;}
-<<<<<<< HEAD
-            else{throw aurostd::xerror(_AFLOW_FILE_NAME_,__AFLOW_FUNC__,"Unknown ion: "+ion,_RUNTIME_ERROR_);}
-          }
-          else{throw aurostd::xerror(_AFLOW_FILE_NAME_,__AFLOW_FUNC__,"Unknown env: "+env,_RUNTIME_ERROR_);}
-=======
             else{throw aurostd::xerror(__AFLOW_FILE__,__AFLOW_FUNC__,"Unknown ion: "+ion,_RUNTIME_ERROR_);}
           }
           else{throw aurostd::xerror(__AFLOW_FILE__,__AFLOW_FUNC__,"Unknown env: "+env,_RUNTIME_ERROR_);}
->>>>>>> 78dcc840
           i=0;
           has_NaN=false;
           //cation
@@ -1335,11 +1297,7 @@
     if(LDEBUG){cerr << __AFLOW_FUNC__ << " BEGIN" << endl;}
 
     message << "creating one-hot features for " << features_categories;
-<<<<<<< HEAD
-    pflow::logger(_AFLOW_FILE_NAME_,__AFLOW_FUNC__,message,cout,_LOGGER_MESSAGE_);
-=======
     pflow::logger(__AFLOW_FILE__,__AFLOW_FUNC__,message,cout,_LOGGER_MESSAGE_);
->>>>>>> 78dcc840
 
     uint i=0,j=0,k=0;
 
@@ -1348,11 +1306,7 @@
       for(i=0;i<table.size();i++){cerr << aurostd::joinWDelimiter(table[i],",") << endl;}
     }
 
-<<<<<<< HEAD
-    if(table.size()<2){throw aurostd::xerror(_AFLOW_FILE_NAME_,__AFLOW_FUNC__,"table.size()<2",_RUNTIME_ERROR_);}
-=======
     if(table.size()<2){throw aurostd::xerror(__AFLOW_FILE__,__AFLOW_FUNC__,"table.size()<2",_RUNTIME_ERROR_);}
->>>>>>> 78dcc840
 
     vector<string> vfeatures_categories;
     aurostd::string2tokens(features_categories,vfeatures_categories,",");
@@ -1370,11 +1324,7 @@
         }
       }
     }
-<<<<<<< HEAD
-    if(vfeatures_categories.size()!=vicol.size()){throw aurostd::xerror(_AFLOW_FILE_NAME_,__AFLOW_FUNC__,"vfeatures_categories.size()!=vicol.size()",_RUNTIME_ERROR_);}
-=======
     if(vfeatures_categories.size()!=vicol.size()){throw aurostd::xerror(__AFLOW_FILE__,__AFLOW_FUNC__,"vfeatures_categories.size()!=vicol.size()",_RUNTIME_ERROR_);}
->>>>>>> 78dcc840
 
     //sort and reverse, so we can erase/insert
     std::sort(vicol.rbegin(),vicol.rend());
@@ -1422,11 +1372,7 @@
     uint ncols=table[0].size();
     for(i=0;i<table.size();i++){
       if(table[i].size()!=ncols){
-<<<<<<< HEAD
-        throw aurostd::xerror(_AFLOW_FILE_NAME_,__AFLOW_FUNC__,"table[i="+aurostd::utype2string(i)+"].size()!=ncols",_RUNTIME_ERROR_);
-=======
         throw aurostd::xerror(__AFLOW_FILE__,__AFLOW_FUNC__,"table[i="+aurostd::utype2string(i)+"].size()!=ncols",_RUNTIME_ERROR_);
->>>>>>> 78dcc840
       }
     }
   }
@@ -1474,11 +1420,7 @@
         }
       }
     }
-<<<<<<< HEAD
-    if(vheaders2skip.size()!=vicol2skip.size()){throw aurostd::xerror(_AFLOW_FILE_NAME_,__AFLOW_FUNC__,"vheaders2skip.size()!=vicol2skip.size()",_RUNTIME_ERROR_);}
-=======
     if(vheaders2skip.size()!=vicol2skip.size()){throw aurostd::xerror(__AFLOW_FILE__,__AFLOW_FUNC__,"vheaders2skip.size()!=vicol2skip.size()",_RUNTIME_ERROR_);}
->>>>>>> 78dcc840
 
     return reduceFeatures(table,yheader,vicol2skip,var_threshold,ycorr_threshold,selfcorr_threshold);
   }
@@ -1499,16 +1441,6 @@
       for(i=0;i<table.size();i++){cerr << aurostd::joinWDelimiter(table[i],",") << endl;}
     }
 
-<<<<<<< HEAD
-    if(table.size()<2){throw aurostd::xerror(_AFLOW_FILE_NAME_,__AFLOW_FUNC__,"table.size()<2",_RUNTIME_ERROR_);}
-
-    ncols=ncols_orig=table[0].size();
-    message << "ncols_orig=" << ncols;
-    pflow::logger(_AFLOW_FILE_NAME_,__AFLOW_FUNC__,message,cout,_LOGGER_MESSAGE_);
-
-    message << "converting string table to xvector table";
-    pflow::logger(_AFLOW_FILE_NAME_,__AFLOW_FUNC__,message,cout,_LOGGER_MESSAGE_);
-=======
     if(table.size()<2){throw aurostd::xerror(__AFLOW_FILE__,__AFLOW_FUNC__,"table.size()<2",_RUNTIME_ERROR_);}
 
     ncols=ncols_orig=table[0].size();
@@ -1517,7 +1449,6 @@
 
     message << "converting string table to xvector table";
     pflow::logger(__AFLOW_FILE__,__AFLOW_FUNC__,message,cout,_LOGGER_MESSAGE_);
->>>>>>> 78dcc840
 
     vector<xvector<double> > xvtable;
     bool isfloat=false,isinteger=false;
@@ -1545,27 +1476,16 @@
       xvtable.push_back(xv);vmeans.push_back(aurostd::mean(xv));vstddevs.push_back(aurostd::stddev(xv));
       xvindices.push_back(i);
     }
-<<<<<<< HEAD
-    if(xvtable.size()!=ncols){throw aurostd::xerror(_AFLOW_FILE_NAME_,__AFLOW_FUNC__,"xvtable.size()!=ncols",_RUNTIME_ERROR_);}
-    if(vmeans.size()!=ncols){throw aurostd::xerror(_AFLOW_FILE_NAME_,__AFLOW_FUNC__,"vmeans.size()!=ncols",_RUNTIME_ERROR_);}
-    if(vstddevs.size()!=ncols){throw aurostd::xerror(_AFLOW_FILE_NAME_,__AFLOW_FUNC__,"vstddevs.size()!=ncols",_RUNTIME_ERROR_);}
-    if(yiheader==AUROSTD_MAX_UINT){throw aurostd::xerror(_AFLOW_FILE_NAME_,__AFLOW_FUNC__,"yiheader==AUROSTD_MAX_UINT",_INPUT_MISSING_);}
-=======
     if(xvtable.size()!=ncols){throw aurostd::xerror(__AFLOW_FILE__,__AFLOW_FUNC__,"xvtable.size()!=ncols",_RUNTIME_ERROR_);}
     if(vmeans.size()!=ncols){throw aurostd::xerror(__AFLOW_FILE__,__AFLOW_FUNC__,"vmeans.size()!=ncols",_RUNTIME_ERROR_);}
     if(vstddevs.size()!=ncols){throw aurostd::xerror(__AFLOW_FILE__,__AFLOW_FUNC__,"vstddevs.size()!=ncols",_RUNTIME_ERROR_);}
     if(yiheader==AUROSTD_MAX_UINT){throw aurostd::xerror(__AFLOW_FILE__,__AFLOW_FUNC__,"yiheader==AUROSTD_MAX_UINT",_INPUT_MISSING_);}
->>>>>>> 78dcc840
 
     ////////////////////////////////////////////////////////////////////////////////////////////////////////
     //variance
 
     message << "identifying and removing null / low-variance features";
-<<<<<<< HEAD
-    pflow::logger(_AFLOW_FILE_NAME_,__AFLOW_FUNC__,message,cout,_LOGGER_MESSAGE_);
-=======
     pflow::logger(__AFLOW_FILE__,__AFLOW_FUNC__,message,cout,_LOGGER_MESSAGE_);
->>>>>>> 78dcc840
 
     //table[0] are headers
     //vector<uint> vicol2remove;
@@ -1607,11 +1527,7 @@
     //std::sort(vicol2remove.begin(),vicol2remove.end());vicol2remove.erase( std::unique( vicol2remove.begin(), vicol2remove.end() ), vicol2remove.end() );  //get unique values
     //message << "found " << vicol2remove.size() << " null / low-variance columns";
     message << "found " << aurostd::sum(xvicol2remove) << " null / low-variance columns";
-<<<<<<< HEAD
-    pflow::logger(_AFLOW_FILE_NAME_,__AFLOW_FUNC__,message,cout,_LOGGER_MESSAGE_);
-=======
     pflow::logger(__AFLOW_FILE__,__AFLOW_FUNC__,message,cout,_LOGGER_MESSAGE_);
->>>>>>> 78dcc840
 
     //[ERASE IS TOO SLOW]if(0){  //erase is TOO slow
     //[ERASE IS TOO SLOW]  //sort and reverse, so we can erase/insert
@@ -1627,20 +1543,12 @@
     //correlated with y
 
     message << "identifying and removing low-correlated features";
-<<<<<<< HEAD
-    pflow::logger(_AFLOW_FILE_NAME_,__AFLOW_FUNC__,message,cout,_LOGGER_MESSAGE_);
-=======
     pflow::logger(__AFLOW_FILE__,__AFLOW_FUNC__,message,cout,_LOGGER_MESSAGE_);
->>>>>>> 78dcc840
 
     //get xvec of y
     getColumn(table,yiheader,column,isfloat,isinteger,false);
     if(!isfloat){
-<<<<<<< HEAD
-      throw aurostd::xerror(_AFLOW_FILE_NAME_,__AFLOW_FUNC__,"yvec is not float",_INPUT_ILLEGAL_);
-=======
       throw aurostd::xerror(__AFLOW_FILE__,__AFLOW_FUNC__,"yvec is not float",_INPUT_ILLEGAL_);
->>>>>>> 78dcc840
     }
     xvector<double> yvec=aurostd::vector2xvector<double>(column);
     if(LDEBUG){cerr << __AFLOW_FUNC__ << " yvec[" << yheader << "]=" << yvec << endl;}
@@ -1672,21 +1580,13 @@
     //std::sort(vicol2remove.begin(),vicol2remove.end());vicol2remove.erase( std::unique( vicol2remove.begin(), vicol2remove.end() ), vicol2remove.end() );  //get unique values
     //message << "found " << vicol2remove.size() << " null / low-variance / low-correlated columns";
     message << "found " << aurostd::sum(xvicol2remove) << " null / low-variance / low-correlated columns";
-<<<<<<< HEAD
-    pflow::logger(_AFLOW_FILE_NAME_,__AFLOW_FUNC__,message,cout,_LOGGER_MESSAGE_);
-=======
     pflow::logger(__AFLOW_FILE__,__AFLOW_FUNC__,message,cout,_LOGGER_MESSAGE_);
->>>>>>> 78dcc840
 
     ////////////////////////////////////////////////////////////////////////////////////////////////////////
     //self-correlated
 
     message << "identifying and removing self-correlated features";
-<<<<<<< HEAD
-    pflow::logger(_AFLOW_FILE_NAME_,__AFLOW_FUNC__,message,cout,_LOGGER_MESSAGE_);
-=======
     pflow::logger(__AFLOW_FILE__,__AFLOW_FUNC__,message,cout,_LOGGER_MESSAGE_);
->>>>>>> 78dcc840
 
     //uint ncpus=1;
     uint index2=0;
@@ -1742,11 +1642,7 @@
     //std::sort(vicol2remove.begin(),vicol2remove.end());vicol2remove.erase( std::unique( vicol2remove.begin(), vicol2remove.end() ), vicol2remove.end() );  //get unique values
     //message << "removing " << vicol2remove.size() << " null / low-variance / low-correlated / self-correlated columns";
     message << "removing " << aurostd::sum(xvicol2remove) << " null / low-variance / low-correlated / self-correlated columns";
-<<<<<<< HEAD
-    pflow::logger(_AFLOW_FILE_NAME_,__AFLOW_FUNC__,message,cout,_LOGGER_NOTICE_);
-=======
     pflow::logger(__AFLOW_FILE__,__AFLOW_FUNC__,message,cout,_LOGGER_NOTICE_);
->>>>>>> 78dcc840
 
     //[ERASE IS TOO SLOW]if(0){  //erase is TOO slow
     //[ERASE IS TOO SLOW]  //sort and reverse, so we can erase/insert
@@ -1769,11 +1665,7 @@
     //}
 
     message << "adding back Z_cation and Mendeleev_number_cation";
-<<<<<<< HEAD
-    pflow::logger(_AFLOW_FILE_NAME_,__AFLOW_FUNC__,message,cout,_LOGGER_MESSAGE_);
-=======
     pflow::logger(__AFLOW_FILE__,__AFLOW_FUNC__,message,cout,_LOGGER_MESSAGE_);
->>>>>>> 78dcc840
     for(i=0;i<ncols;i++){
       if( table[0][i]=="Z_cation" || table[0][i]=="Mendeleev_number_cation" ){  //keep these
         xvicol2remove[xvicol2remove.lrows+i]=0;
@@ -1804,28 +1696,16 @@
 
     //check we didn't mess up
     ncols=table[0].size();
-<<<<<<< HEAD
-    //if((ncols_orig-ncols)!=vicol2remove.size()){throw aurostd::xerror(_AFLOW_FILE_NAME_,__AFLOW_FUNC__,"(ncols_orig-ncols)!=vicol2remove.size()",_RUNTIME_ERROR_);}
-    if((int)(ncols_orig-ncols)!=aurostd::sum(xvicol2remove)){throw aurostd::xerror(_AFLOW_FILE_NAME_,__AFLOW_FUNC__,"(ncols_orig-ncols)!=aurostd::sum(xvicol2remove)",_RUNTIME_ERROR_);}
-    for(i=0;i<table.size();i++){
-      if(table[i].size()!=ncols){
-        throw aurostd::xerror(_AFLOW_FILE_NAME_,__AFLOW_FUNC__,"table[i="+aurostd::utype2string(i)+"].size()!=ncols",_RUNTIME_ERROR_);
-=======
     //if((ncols_orig-ncols)!=vicol2remove.size()){throw aurostd::xerror(__AFLOW_FILE__,__AFLOW_FUNC__,"(ncols_orig-ncols)!=vicol2remove.size()",_RUNTIME_ERROR_);}
     if((int)(ncols_orig-ncols)!=aurostd::sum(xvicol2remove)){throw aurostd::xerror(__AFLOW_FILE__,__AFLOW_FUNC__,"(ncols_orig-ncols)!=aurostd::sum(xvicol2remove)",_RUNTIME_ERROR_);}
     for(i=0;i<table.size();i++){
       if(table[i].size()!=ncols){
         throw aurostd::xerror(__AFLOW_FILE__,__AFLOW_FUNC__,"table[i="+aurostd::utype2string(i)+"].size()!=ncols",_RUNTIME_ERROR_);
->>>>>>> 78dcc840
       }
     }
 
     message << "ncols_new=" << ncols;
-<<<<<<< HEAD
-    pflow::logger(_AFLOW_FILE_NAME_,__AFLOW_FUNC__,message,cout,_LOGGER_MESSAGE_);
-=======
     pflow::logger(__AFLOW_FILE__,__AFLOW_FUNC__,message,cout,_LOGGER_MESSAGE_);
->>>>>>> 78dcc840
 
     if(1||LDEBUG){
       cerr << __AFLOW_FUNC__ << " table_new=" << endl;
@@ -1854,11 +1734,7 @@
 
     if(LDEBUG){cerr << __AFLOW_FUNC__ << " vproperties_elements_numbers=" << aurostd::joinWDelimiter(vproperties_elements_numbers,",") << endl;}
 
-<<<<<<< HEAD
-    if(!_TM_ONLY_){throw aurostd::xerror(_AFLOW_FILE_NAME_,__AFLOW_FUNC__,"going beyond transition metals requires rewriting this function",_FILE_CORRUPT_);}
-=======
     if(!_TM_ONLY_){throw aurostd::xerror(__AFLOW_FILE__,__AFLOW_FUNC__,"going beyond transition metals requires rewriting this function",_FILE_CORRUPT_);}
->>>>>>> 78dcc840
 
     vector<vector<string> > vvtable;
     for(ielement=0;ielement<100;ielement++){
@@ -1870,11 +1746,7 @@
       vvtable.push_back(vector<string>(0));
       insertElementalProperties(vproperties_elements_numbers,xel,vvtable.back());
       if(vvtable.back().size()!=vproperties_elements_numbers.size()){
-<<<<<<< HEAD
-        throw aurostd::xerror(_AFLOW_FILE_NAME_,__AFLOW_FUNC__,"vvtable.back().size()["+aurostd::utype2string(vvtable.back().size())+"]!=vproperties_elements_numbers.size()["+aurostd::utype2string(vproperties_elements_numbers.size())+"]",_FILE_CORRUPT_);
-=======
         throw aurostd::xerror(__AFLOW_FILE__,__AFLOW_FUNC__,"vvtable.back().size()["+aurostd::utype2string(vvtable.back().size())+"]!=vproperties_elements_numbers.size()["+aurostd::utype2string(vproperties_elements_numbers.size())+"]",_FILE_CORRUPT_);
->>>>>>> 78dcc840
       }
     }
 
@@ -1931,11 +1803,7 @@
 
     std::sort(vicol2remove.begin(),vicol2remove.end());vicol2remove.erase( std::unique( vicol2remove.begin(), vicol2remove.end() ), vicol2remove.end() );  //get unique values
     message << "found " << vicol2remove.size() << " null / low-variance columns";
-<<<<<<< HEAD
-    pflow::logger(_AFLOW_FILE_NAME_,__AFLOW_FUNC__,message,cout,_LOGGER_MESSAGE_);
-=======
     pflow::logger(__AFLOW_FILE__,__AFLOW_FUNC__,message,cout,_LOGGER_MESSAGE_);
->>>>>>> 78dcc840
 
     double corr=0.0;
     for(i=0;i<vcols.size();i++){
@@ -1971,11 +1839,7 @@
 
     std::sort(vicol2remove.begin(),vicol2remove.end());vicol2remove.erase( std::unique( vicol2remove.begin(), vicol2remove.end() ), vicol2remove.end() );  //get unique values
     message << "found " << vicol2remove.size() << " null / low-variance / self-correlated columns";
-<<<<<<< HEAD
-    pflow::logger(_AFLOW_FILE_NAME_,__AFLOW_FUNC__,message,cout,_LOGGER_MESSAGE_);
-=======
     pflow::logger(__AFLOW_FILE__,__AFLOW_FUNC__,message,cout,_LOGGER_MESSAGE_);
->>>>>>> 78dcc840
 
     vector<string> vcol2remove;
     for(i=0;i<vicol2remove.size();i++){vcol2remove.push_back(vproperties_elements_numbers[vicol2remove[i]]);}
@@ -2183,20 +2047,12 @@
           //
           vitems.push_back(aurostd::utype2string(-3,_DOUBLE_WRITE_PRECISION_)); //ioxidation - fix later if needed
           try{species_pp=AVASP_Get_PseudoPotential_PAW_PBE(xel_N.symbol);}
-<<<<<<< HEAD
-          catch(aurostd::xerror& excpt){throw aurostd::xerror(_AFLOW_FILE_NAME_,__AFLOW_FUNC__,"cannot run AVASP_Get_PseudoPotential_PAW_PBE() for nitrogen",_FILE_CORRUPT_);}
-=======
           catch(aurostd::xerror& excpt){throw aurostd::xerror(__AFLOW_FILE__,__AFLOW_FUNC__,"cannot run AVASP_Get_PseudoPotential_PAW_PBE() for nitrogen",_FILE_CORRUPT_);}
->>>>>>> 78dcc840
           found_pp=false;
           for(ipp=0;ipp<vxpseudopotential.size()&&found_pp==false;ipp++) {
             if(vxpseudopotential[ipp].species_pp_type[0]=="PAW_PBE" && vxpseudopotential[ipp].species_pp[0]==species_pp){
               found_pp=true;
-<<<<<<< HEAD
-              if(vxpseudopotential[ipp].species_pp_groundstate_structure[0]!="diatom"){throw aurostd::xerror(_AFLOW_FILE_NAME_,__AFLOW_FUNC__,"pp_groundstate_structure for "+xel_N.symbol+" is NOT diatom",_INPUT_ILLEGAL_);}
-=======
               if(vxpseudopotential[ipp].species_pp_groundstate_structure[0]!="diatom"){throw aurostd::xerror(__AFLOW_FILE__,__AFLOW_FUNC__,"pp_groundstate_structure for "+xel_N.symbol+" is NOT diatom",_INPUT_ILLEGAL_);}
->>>>>>> 78dcc840
               //vitems.push_back(aurostd::utype2string(vxpseudopotential[ipp].species_Z[0],_DOUBLE_WRITE_PRECISION_)); //Z
               vitems.push_back(aurostd::utype2string(vxpseudopotential[ipp].species_pp_groundstate_energy[0],_DOUBLE_WRITE_PRECISION_)); //groundstate_energy
               vitems.push_back(aurostd::utype2string(vxpseudopotential[ipp].vEATOM[0],_DOUBLE_WRITE_PRECISION_)); //EATOM
@@ -2208,11 +2064,7 @@
           //
           if(LDEBUG){cerr << __AFLOW_FUNC__ << " correction_line=\"" << correction_line << "\"" << endl;}
           aurostd::string2tokens(correction_line,vtokens," ");
-<<<<<<< HEAD
-          if(vtokens.size()<16){throw aurostd::xerror(_AFLOW_FILE_NAME_,__AFLOW_FUNC__,"vtokens.size()<16",_FILE_CORRUPT_);}
-=======
           if(vtokens.size()<16){throw aurostd::xerror(__AFLOW_FILE__,__AFLOW_FUNC__,"vtokens.size()<16",_FILE_CORRUPT_);}
->>>>>>> 78dcc840
           for(i=2;i<=11;i++){vitems.push_back(vtokens[i]);}
           M_X_bonds=aurostd::string2utype<double>(vtokens[11]);
           if(LDEBUG){cerr << __AFLOW_FUNC__ << " M-X_bonds=" << M_X_bonds << endl;}
@@ -2239,11 +2091,7 @@
             for(uint ii=0;ii<vheaders.size()&&ii<vitems.size();ii++){
               cerr << vheaders[ii] << "=" << vitems[ii] << endl;
             }
-<<<<<<< HEAD
-            throw aurostd::xerror(_AFLOW_FILE_NAME_,__AFLOW_FUNC__,"vitems.size()["+aurostd::utype2string(vitems.size())+"]!=vheaders.size()["+aurostd::utype2string(vheaders.size())+"]",_FILE_CORRUPT_);
-=======
             throw aurostd::xerror(__AFLOW_FILE__,__AFLOW_FUNC__,"vitems.size()["+aurostd::utype2string(vitems.size())+"]!=vheaders.size()["+aurostd::utype2string(vheaders.size())+"]",_FILE_CORRUPT_);
->>>>>>> 78dcc840
           }
           vvlines[0].push_back(vitems);
         }
@@ -2258,20 +2106,12 @@
           //
           vitems.push_back(aurostd::utype2string(-2,_DOUBLE_WRITE_PRECISION_)); //ioxidation - fix later if needed
           try{species_pp=AVASP_Get_PseudoPotential_PAW_PBE(xel_O.symbol);}
-<<<<<<< HEAD
-          catch(aurostd::xerror& excpt){throw aurostd::xerror(_AFLOW_FILE_NAME_,__AFLOW_FUNC__,"cannot run AVASP_Get_PseudoPotential_PAW_PBE() for oxygen",_FILE_CORRUPT_);}
-=======
           catch(aurostd::xerror& excpt){throw aurostd::xerror(__AFLOW_FILE__,__AFLOW_FUNC__,"cannot run AVASP_Get_PseudoPotential_PAW_PBE() for oxygen",_FILE_CORRUPT_);}
->>>>>>> 78dcc840
           found_pp=false;
           for(ipp=0;ipp<vxpseudopotential.size()&&found_pp==false;ipp++) {
             if(vxpseudopotential[ipp].species_pp_type[0]=="PAW_PBE" && vxpseudopotential[ipp].species_pp[0]==species_pp){
               found_pp=true;
-<<<<<<< HEAD
-              if(vxpseudopotential[ipp].species_pp_groundstate_structure[0]!="diatom"){throw aurostd::xerror(_AFLOW_FILE_NAME_,__AFLOW_FUNC__,"pp_groundstate_structure for "+xel_O.symbol+" is NOT diatom",_INPUT_ILLEGAL_);}
-=======
               if(vxpseudopotential[ipp].species_pp_groundstate_structure[0]!="diatom"){throw aurostd::xerror(__AFLOW_FILE__,__AFLOW_FUNC__,"pp_groundstate_structure for "+xel_O.symbol+" is NOT diatom",_INPUT_ILLEGAL_);}
->>>>>>> 78dcc840
               //vitems.push_back(aurostd::utype2string(vxpseudopotential[ipp].species_Z[0],_DOUBLE_WRITE_PRECISION_)); //Z
               vitems.push_back(aurostd::utype2string(vxpseudopotential[ipp].species_pp_groundstate_energy[0],_DOUBLE_WRITE_PRECISION_)); //groundstate_energy
               vitems.push_back(aurostd::utype2string(vxpseudopotential[ipp].vEATOM[0],_DOUBLE_WRITE_PRECISION_)); //EATOM
@@ -2282,22 +2122,14 @@
           if(!bader_line.empty()){
             if(LDEBUG){cerr << __AFLOW_FUNC__ << " bader_line=\"" << bader_line << "\"" << endl;}
             aurostd::string2tokens(bader_line,vtokens," ");
-<<<<<<< HEAD
-            if(vtokens.size()<6){throw aurostd::xerror(_AFLOW_FILE_NAME_,__AFLOW_FUNC__,"vtokens.size()<13",_FILE_CORRUPT_);}
-=======
             if(vtokens.size()<6){throw aurostd::xerror(__AFLOW_FILE__,__AFLOW_FUNC__,"vtokens.size()<13",_FILE_CORRUPT_);}
->>>>>>> 78dcc840
             vitems.push_back(vtokens[2]);
           }
 
           //
           if(LDEBUG){cerr << __AFLOW_FUNC__ << " correction_line=\"" << correction_line << "\"" << endl;}
           aurostd::string2tokens(correction_line,vtokens," ");
-<<<<<<< HEAD
-          if(vtokens.size()<16){throw aurostd::xerror(_AFLOW_FILE_NAME_,__AFLOW_FUNC__,"vtokens.size()<16",_FILE_CORRUPT_);}
-=======
           if(vtokens.size()<16){throw aurostd::xerror(__AFLOW_FILE__,__AFLOW_FUNC__,"vtokens.size()<16",_FILE_CORRUPT_);}
->>>>>>> 78dcc840
           for(i=2;i<=11;i++){vitems.push_back(vtokens[i]);}
           M_X_bonds=aurostd::string2utype<double>(vtokens[11]);
           if(LDEBUG){cerr << __AFLOW_FUNC__ << " M-X_bonds=" << M_X_bonds << endl;}
@@ -2320,11 +2152,7 @@
           insertElementalCombinations(vproperties_elements_numbers,xel_cation,xel_O,entry,M_X_bonds,natoms_per_fu_cation,natoms_per_fu_anion,vheaders_additional,vfeatures,false,count_vcols_ecombo_coordce);
           for(i=0;i<vfeatures.size();i++){vitems.push_back(aurostd::utype2string(vfeatures[i],_DOUBLE_WRITE_PRECISION_));}
           //
-<<<<<<< HEAD
-          if(vitems.size()!=vheaders.size()){throw aurostd::xerror(_AFLOW_FILE_NAME_,__AFLOW_FUNC__,"vitems.size()!=vheaders.size()",_FILE_CORRUPT_);}
-=======
           if(vitems.size()!=vheaders.size()){throw aurostd::xerror(__AFLOW_FILE__,__AFLOW_FUNC__,"vitems.size()!=vheaders.size()",_FILE_CORRUPT_);}
->>>>>>> 78dcc840
           vvlines[1].push_back(vitems);
         }
       }
@@ -2390,17 +2218,10 @@
           aurostd::DirectoryLS(ROOT+"/"+vsystems[isystem]+"/"+vprotos[iproto],vfiles);
           for(ifile=0;ifile<vfiles.size();ifile++){
             if(aurostd::substring2bool(vfiles[ifile],"OUTCAR.relax")){
-<<<<<<< HEAD
-              pflow::logger(_AFLOW_FILE_NAME_,__AFLOW_FUNC__,"Found "+vsystems[isystem]+"/"+vprotos[iproto]+"/"+vfiles[ifile],_LOGGER_MESSAGE_);
-              xout.initialize(ROOT+"/"+vsystems[isystem]+"/"+vprotos[iproto]+"/"+vfiles[ifile]);
-              if(!xout.GetIonicStepsData()){continue;}
-              pflow::logger(_AFLOW_FILE_NAME_,__AFLOW_FUNC__,"Processing "+vsystems[isystem]+"/"+vprotos[iproto]+"/"+vfiles[ifile],_LOGGER_MESSAGE_);
-=======
               pflow::logger(__AFLOW_FILE__,__AFLOW_FUNC__,"Found "+vsystems[isystem]+"/"+vprotos[iproto]+"/"+vfiles[ifile],_LOGGER_MESSAGE_);
               xout.initialize(ROOT+"/"+vsystems[isystem]+"/"+vprotos[iproto]+"/"+vfiles[ifile]);
               if(!xout.GetIonicStepsData()){continue;}
               pflow::logger(__AFLOW_FILE__,__AFLOW_FUNC__,"Processing "+vsystems[isystem]+"/"+vprotos[iproto]+"/"+vfiles[ifile],_LOGGER_MESSAGE_);
->>>>>>> 78dcc840
               xout.WriteMTPCFG(output_ss,"LIB"+aurostd::utype2string(velements.size())+"/LIB/"+vsystems[isystem]+"/"+vprotos[iproto]+"/"+vfiles[ifile],velements);
             }
           }
