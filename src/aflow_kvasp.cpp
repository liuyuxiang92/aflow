--- conflicted
+++ resolved
@@ -2899,11 +2899,7 @@
               //2. SYMPREC
               //3. KMAX
               //4. ISYM=0
-<<<<<<< HEAD
-              // ME20200304 - Do not fix when SYM=OFF
-=======
               //ME20200304 - Do not fix when SYM=OFF
->>>>>>> 68ff6162
               if (!vflags.KBIN_VASP_FORCE_OPTION_SYM.option) xfixed.flag("KKSYM", true);
               if(apply_new_kksym_fix==true && xwarning.flag("KKSYM")){
                 if(xfixed.flag("KKSYM_ISYM")==false){xfixed.flag("KKSYM",FALSE);} //CO20181226 last step, and xwarning.flag("KKSYM") can be ignored if xfixed.flag("KKSYM_ISYM") applied
@@ -3552,11 +3548,7 @@
     if(qmwrite) {
       string FileNameXVASP=xvasp.Directory+"/"+DEFAULT_AFLOW_QMVASP_OUT;
       stringstream FileXVASPout;
-<<<<<<< HEAD
-      // ME20200304 - do not overwrite prior runs
-=======
       //ME20200304 - do not overwrite prior runs
->>>>>>> 68ff6162
       string FileNameXVASPfull = "";
       if (aurostd::EFileExist(FileNameXVASP, FileNameXVASPfull)) aurostd::UncompressFile(FileNameXVASPfull);
       if(aurostd::FileExist(FileNameXVASP)) { //RECYCLE PREVIOUS STUFF
