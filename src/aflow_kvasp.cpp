--- conflicted
+++ resolved
@@ -4086,13 +4086,8 @@
       aurostd::string2file("","./POTCAR");
       if(LDEBUG){cerr << soliloquy << " ls[1]=" << endl << aurostd::execute2string("ls") << endl;}
       //execute2string does not work well here...
-<<<<<<< HEAD
-      aurostd::execute(binfile);
+      aurostd::execute(binfile + " > /dev/null 2>&1");  //ME20200610 - no output from vasp
       if(LDEBUG){cerr << soliloquy << " ls[2]=" << endl << aurostd::execute2string("ls") << endl;}
-=======
-      aurostd::execute(binfile + " > /dev/null 2>&1");
-      if(LDEBUG){cerr << soliloquy << " ls[2]=\"" << aurostd::execute2string("ls") << "\"" << endl;}
->>>>>>> eca23ca6
       if(aurostd::FileExist("OUTCAR")){
         vector<string> vlines;
         aurostd::file2vectorstring("OUTCAR",vlines);
