// ***************************************************************************
// *                                                                         *
// *           Aflow STEFANO CURTAROLO - Duke University 2003-2021           *
// *                                                                         *
// ***************************************************************************
// this file contains the routines to run VASP in KBIN
// Stefano Curtarolo - 2007-2012 Duke
//   GENERATE, STATIC, KPOINTS, RELAX, RELAX_STATIC, RELAX_STATIC_BANDS, STATIC_BANDS, DIELECTRIC_STATIC, DIELECTRIC_DYNAMIC, DSCF

#ifndef _AFLOW_KVASP_CPP
#define _AFLOW_KVASP_CPP
#define _incarpad_ 26
#include "aflow.h"

#define _KVASP_VASP_SLEEP_   2
#define _KVASP_WAIT_SLEEP_   10
//[CO20201111 created rc parameter VASP_CHECK_SLEEP]#define _KVASP_CHECK_SLEEP_  30 //CO20201111  //60   //10
#define KBIN_WRONG_ENTRY_STRING string("WRONG_ENTRY")
#define KBIN_WRONG_ENTRY_NUMBER -123

using aurostd::RemoveWhiteSpaces;
using aurostd::RemoveWhiteSpacesFromTheBack;
using aurostd::FileExist;

pthread_mutex_t mutex_KVASP=PTHREAD_MUTEX_INITIALIZER;

#define _VASP_CONTCAR_SAVE_  TRUE

#define _STROPT_ string("[VASP_FORCE_OPTION]")
#define LDAU_ADIABATIC_RELAX_DEFAULT 6
#define DUKE_MATERIALS_VASP5_CORES_DIELECTRIC 16
#define AFLOWLIB_VASP5_CORES_DIELECTRIC 16
#define DUKE_BETA_VASP5_CORES_DIELECTRIC 16


// ******************************************************************************************************************************************************
// ******************************************************************************************************************************************************

namespace KBIN {
  _kflags VASP_Get_Kflags_from_AflowIN(const string &AflowIn,_aflags &aflags,ostream& oss) { //CO20200624
    ofstream FileMESSAGE("/dev/null");
    return KBIN::VASP_Get_Kflags_from_AflowIN(AflowIn,FileMESSAGE,aflags,oss);
  }
} // namespace KBIN


namespace KBIN {
  _kflags VASP_Get_Kflags_from_AflowIN(const string &_AflowIn,ofstream &FileMESSAGE,_aflags &aflags,ostream& oss) {  //CO20200624
    bool LDEBUG=(FALSE || XHOST.DEBUG);
    string soliloquy = XPID + "KBIN::VASP_Get_Kflags_from_AflowIN():"; //CO20181113
    _kflags kflags;
    string AflowIn=aurostd::RemoveComments(_AflowIn); // for safety //CO20180502
    vector<string> vAflowIn;aurostd::string2vectorstring(AflowIn,vAflowIn);
    string BflowIn=AflowIn;
    ostringstream aus;

    if(LDEBUG) cerr << "DEBUG: " << soliloquy << " (START)" << endl;

    if(aflags.Directory.empty()){throw aurostd::xerror(_AFLOW_FILE_NAME_,soliloquy,"aflags.Directory not set",_INPUT_MISSING_);}  //CO20200624 - prevent segfault
    if(aflags.Directory.at(0)!='/' && aflags.Directory.at(0)!='.' && aflags.Directory.at(0)!=' ') aflags.Directory="./"+aflags.Directory;

    // ***************************************************************************
    // FIND MPI	
    kflags.KBIN_MPI= aurostd::substring2bool(AflowIn,"[AFLOW_MODE_MPI]");  // search for MPI string
    // ***************************************************************************
    // FIND HOST
    // duke_beta	
    if(aflags.AFLOW_MACHINE_GLOBAL.flag("MACHINE::DUKE_BETA_MPICH") ||
        aurostd::substring2bool(AflowIn,"[AFLOW_HOST]BETA") || 
        aurostd::substring2bool(AflowIn,"[AFLOW_HOST]DUKE_BETA"))   // check DUKE_BETA
      aflags.AFLOW_MACHINE_LOCAL=aflags.AFLOW_MACHINE_GLOBAL;
    if(aflags.AFLOW_MACHINE_LOCAL.flag("MACHINE::DUKE_BETA_MPICH")) {
      aus << "00000  MESSAGE Taking HOST=" << aflags.AFLOW_MACHINE_LOCAL << " " << Message(aflags,_AFLOW_MESSAGE_DEFAULTS_,_AFLOW_FILE_NAME_) << endl;
      aurostd::PrintMessageStream(FileMESSAGE,aus,XHOST.QUIET,oss);
      kflags.KBIN_MPI=TRUE; // overrides the MPI for machines
    }
    // duke_beta_openmpi	
    if(aflags.AFLOW_MACHINE_GLOBAL.flag("MACHINE::DUKE_BETA_OPENMPI") ||
        aurostd::substring2bool(AflowIn,"[AFLOW_HOST]BETA_OPENMPI") ||    // check DUKE_BETA_OPENMPI
        aurostd::substring2bool(AflowIn,"[AFLOW_HOST]DUKE_BETA_OPENMPI"))   // check DUKE_BETA_OPENMPI
      aflags.AFLOW_MACHINE_LOCAL=aflags.AFLOW_MACHINE_GLOBAL;
    if(aflags.AFLOW_MACHINE_LOCAL.flag("MACHINE::DUKE_BETA_OPENMPI")) {
      aus << "00000  MESSAGE Taking HOST=" << aflags.AFLOW_MACHINE_LOCAL << " " << Message(aflags,_AFLOW_MESSAGE_DEFAULTS_,_AFLOW_FILE_NAME_) << endl;
      aurostd::PrintMessageStream(FileMESSAGE,aus,XHOST.QUIET,oss);
      kflags.KBIN_MPI=TRUE; // overrides the MPI for machines
    }
    // duke_qrats	
    if(aflags.AFLOW_MACHINE_GLOBAL.flag("MACHINE::DUKE_QRATS_MPICH") ||
        aurostd::substring2bool(AflowIn,"[AFLOW_HOST]QRATS") || 
        aurostd::substring2bool(AflowIn,"[AFLOW_HOST]DUKE_QRATS"))   // check DUKE_QRATS
      aflags.AFLOW_MACHINE_LOCAL=aflags.AFLOW_MACHINE_GLOBAL;
    if(aflags.AFLOW_MACHINE_LOCAL.flag("MACHINE::DUKE_QRATS_MPICH")) {
      aus << "00000  MESSAGE Taking HOST=" << aflags.AFLOW_MACHINE_LOCAL << " " << Message(aflags,_AFLOW_MESSAGE_DEFAULTS_,_AFLOW_FILE_NAME_) << endl;
      aurostd::PrintMessageStream(FileMESSAGE,aus,XHOST.QUIET,oss);
      kflags.KBIN_MPI=TRUE; // overrides the MPI for machines
    }
    // duke_qflow
    if(aflags.AFLOW_MACHINE_GLOBAL.flag("MACHINE::DUKE_QFLOW_OPENMPI") ||
        aurostd::substring2bool(AflowIn,"[AFLOW_HOST]QFLOW") ||  //backwards compatible //CO20180409
        aurostd::substring2bool(AflowIn,"[AFLOW_HOST]DUKE_QFLOW") || //backwards compatible //CO20180409
        aurostd::substring2bool(AflowIn,"[AFLOW_HOST]QUSER") || 
        aurostd::substring2bool(AflowIn,"[AFLOW_HOST]DUKE_QUSER"))   // check DUKE_QFLOW
      aflags.AFLOW_MACHINE_LOCAL=aflags.AFLOW_MACHINE_GLOBAL;
    if(aflags.AFLOW_MACHINE_LOCAL.flag("MACHINE::DUKE_QFLOW_OPENMPI")) {
      aus << "00000  MESSAGE Taking HOST=" << aflags.AFLOW_MACHINE_LOCAL << " " << Message(aflags,_AFLOW_MESSAGE_DEFAULTS_,_AFLOW_FILE_NAME_) << endl;
      aurostd::PrintMessageStream(FileMESSAGE,aus,XHOST.QUIET,oss);
      kflags.KBIN_MPI=TRUE; // overrides the MPI for machines
    }
    //CO20201220 X START
    // duke_x
    if(aflags.AFLOW_MACHINE_GLOBAL.flag("MACHINE::DUKE_X") ||
        aurostd::substring2bool(AflowIn,"[AFLOW_HOST]X") ||  //backwards compatible //CO20180409
        aurostd::substring2bool(AflowIn,"[AFLOW_HOST]DUKE_X"))  //check DUKE_X //CO20180409
      aflags.AFLOW_MACHINE_LOCAL=aflags.AFLOW_MACHINE_GLOBAL;
    if(aflags.AFLOW_MACHINE_LOCAL.flag("MACHINE::DUKE_X")) {
      aus << "00000  MESSAGE Taking HOST=" << aflags.AFLOW_MACHINE_LOCAL << " " << Message(aflags,_AFLOW_MESSAGE_DEFAULTS_,_AFLOW_FILE_NAME_) << endl;
      aurostd::PrintMessageStream(FileMESSAGE,aus,XHOST.QUIET,oss);
      kflags.KBIN_MPI=TRUE; // overrides the MPI for machines
    }
    //CO20201220 X STOP
    // mpcdf_eos	
    if(aflags.AFLOW_MACHINE_GLOBAL.flag("MACHINE::MPCDF_EOS") ||
        aurostd::substring2bool(AflowIn,"[AFLOW_HOST]EOS") || 
        aurostd::substring2bool(AflowIn,"[AFLOW_HOST]MPCDF_EOS"))   // check MPCDF_EOS
      aflags.AFLOW_MACHINE_LOCAL=aflags.AFLOW_MACHINE_GLOBAL;
    if(aflags.AFLOW_MACHINE_LOCAL.flag("MACHINE::MPCDF_EOS")) {
      aus << "00000  MESSAGE Taking HOST=" << aflags.AFLOW_MACHINE_LOCAL << " " << Message(aflags,_AFLOW_MESSAGE_DEFAULTS_,_AFLOW_FILE_NAME_) << endl;
      aurostd::PrintMessageStream(FileMESSAGE,aus,XHOST.QUIET,oss);
      kflags.KBIN_MPI=TRUE; // overrides the MPI for machines
    }
    // mpcdf_draco	
    if(aflags.AFLOW_MACHINE_GLOBAL.flag("MACHINE::MPCDF_DRACO") ||
        aurostd::substring2bool(AflowIn,"[AFLOW_HOST]DRACO") || 
        aurostd::substring2bool(AflowIn,"[AFLOW_HOST]MPCDF_DRACO"))   // check MPCDF_DRACO
      aflags.AFLOW_MACHINE_LOCAL=aflags.AFLOW_MACHINE_GLOBAL;
    if(aflags.AFLOW_MACHINE_LOCAL.flag("MACHINE::MPCDF_DRACO")) {
      aus << "00000  MESSAGE Taking HOST=" << aflags.AFLOW_MACHINE_LOCAL << " " << Message(aflags,_AFLOW_MESSAGE_DEFAULTS_,_AFLOW_FILE_NAME_) << endl;
      aurostd::PrintMessageStream(FileMESSAGE,aus,XHOST.QUIET,oss);
      kflags.KBIN_MPI=TRUE; // overrides the MPI for machines
    }
    // mpcdf_cobra	
    if(aflags.AFLOW_MACHINE_GLOBAL.flag("MACHINE::MPCDF_COBRA") ||
        aurostd::substring2bool(AflowIn,"[AFLOW_HOST]COBRA") || 
        aurostd::substring2bool(AflowIn,"[AFLOW_HOST]MPCDF_COBRA"))   // check MPCDF_COBRA
      aflags.AFLOW_MACHINE_LOCAL=aflags.AFLOW_MACHINE_GLOBAL;
    if(aflags.AFLOW_MACHINE_LOCAL.flag("MACHINE::MPCDF_COBRA")) {
      aus << "00000  MESSAGE Taking HOST=" << aflags.AFLOW_MACHINE_LOCAL << " " << Message(aflags,_AFLOW_MESSAGE_DEFAULTS_,_AFLOW_FILE_NAME_) << endl;
      aurostd::PrintMessageStream(FileMESSAGE,aus,XHOST.QUIET,oss);
      kflags.KBIN_MPI=TRUE; // overrides the MPI for machines
    }
    // mpcdf_hydra	
    if(aflags.AFLOW_MACHINE_GLOBAL.flag("MACHINE::MPCDF_HYDRA") ||
        aurostd::substring2bool(AflowIn,"[AFLOW_HOST]HYDRA") || 
        aurostd::substring2bool(AflowIn,"[AFLOW_HOST]MPCDF_HYDRA"))   // check MPCDF_HYDRA
      aflags.AFLOW_MACHINE_LOCAL=aflags.AFLOW_MACHINE_GLOBAL;
    if(aflags.AFLOW_MACHINE_LOCAL.flag("MACHINE::MPCDF_HYDRA")) {
      aus << "00000  MESSAGE Taking HOST=" << aflags.AFLOW_MACHINE_LOCAL << " " << Message(aflags,_AFLOW_MESSAGE_DEFAULTS_,_AFLOW_FILE_NAME_) << endl;
      aurostd::PrintMessageStream(FileMESSAGE,aus,XHOST.QUIET,oss);
      kflags.KBIN_MPI=TRUE; // overrides the MPI for machines
    }
    //DX20190509 - MACHINE001 - START
    // machine001	
    if(aflags.AFLOW_MACHINE_GLOBAL.flag("MACHINE::MACHINE001") ||
        aurostd::substring2bool(AflowIn,"[AFLOW_HOST]MACHINE001") || 
        aurostd::substring2bool(AflowIn,"[AFLOW_HOST]MACHINE001"))   // check MACHINE001
      aflags.AFLOW_MACHINE_LOCAL=aflags.AFLOW_MACHINE_GLOBAL;
    if(aflags.AFLOW_MACHINE_LOCAL.flag("MACHINE::MACHINE001")) {
      aus << "00000  MESSAGE Taking HOST=" << aflags.AFLOW_MACHINE_LOCAL << " " << Message(aflags,_AFLOW_MESSAGE_DEFAULTS_,_AFLOW_FILE_NAME_) << endl;
      aurostd::PrintMessageStream(FileMESSAGE,aus,XHOST.QUIET,oss);
      kflags.KBIN_MPI=TRUE; // overrides the MPI for machines
    }
    //DX20190509 - MACHINE001 - END
    //DX20190509 - MACHINE002 - START
    // machine002
    if(aflags.AFLOW_MACHINE_GLOBAL.flag("MACHINE::MACHINE002") ||
        aurostd::substring2bool(AflowIn,"[AFLOW_HOST]MACHINE002") ||
        aurostd::substring2bool(AflowIn,"[AFLOW_HOST]MACHINE002"))   // check MACHINE002
      aflags.AFLOW_MACHINE_LOCAL=aflags.AFLOW_MACHINE_GLOBAL;
    if(aflags.AFLOW_MACHINE_LOCAL.flag("MACHINE::MACHINE002")) {
      aus << "00000  MESSAGE Taking HOST=" << aflags.AFLOW_MACHINE_LOCAL << " " << Message(aflags,_AFLOW_MESSAGE_DEFAULTS_,_AFLOW_FILE_NAME_) << endl;
      aurostd::PrintMessageStream(FileMESSAGE,aus,XHOST.QUIET,oss);
      kflags.KBIN_MPI=TRUE; // overrides the MPI for machines
    }
    //DX20190509 - MACHINE002 - END
    //DX20201005 - MACHINE003 - START
    // machine003
    if(aflags.AFLOW_MACHINE_GLOBAL.flag("MACHINE::MACHINE003") ||
        aurostd::substring2bool(AflowIn,"[AFLOW_HOST]MACHINE003") ||
        aurostd::substring2bool(AflowIn,"[AFLOW_HOST]MACHINE003"))   // check MACHINE003
      aflags.AFLOW_MACHINE_LOCAL=aflags.AFLOW_MACHINE_GLOBAL;
    if(aflags.AFLOW_MACHINE_LOCAL.flag("MACHINE::MACHINE003")) {
      aus << "00000  MESSAGE Taking HOST=" << aflags.AFLOW_MACHINE_LOCAL << " " << Message(aflags,_AFLOW_MESSAGE_DEFAULTS_,_AFLOW_FILE_NAME_) << endl;
      aurostd::PrintMessageStream(FileMESSAGE,aus,XHOST.QUIET,oss);
      kflags.KBIN_MPI=TRUE; // overrides the MPI for machines
    }
    //DX20201005 - MACHINE003 - END
    // duke_materials	
    if(aflags.AFLOW_MACHINE_GLOBAL.flag("MACHINE::DUKE_MATERIALS") ||
        aurostd::substring2bool(AflowIn,"[AFLOW_HOST]MATERIALS") ||    // check DUKE_MATERIALS
        aurostd::substring2bool(AflowIn,"[AFLOW_HOST]DUKE_MATERIALS"))   // check DUKE_MATERIALS
      aflags.AFLOW_MACHINE_LOCAL=aflags.AFLOW_MACHINE_GLOBAL;
    if(aflags.AFLOW_MACHINE_LOCAL.flag("MACHINE::DUKE_MATERIALS")) {
      aus << "00000  MESSAGE Taking HOST=" << aflags.AFLOW_MACHINE_LOCAL << " " << Message(aflags,_AFLOW_MESSAGE_DEFAULTS_,_AFLOW_FILE_NAME_) << endl;
      aurostd::PrintMessageStream(FileMESSAGE,aus,XHOST.QUIET,oss);
      kflags.KBIN_MPI=TRUE; // overrides the MPI for machines
    }
    // duke_aflowlib	
    if(aflags.AFLOW_MACHINE_GLOBAL.flag("MACHINE::DUKE_AFLOWLIB") ||
        aurostd::substring2bool(AflowIn,"[AFLOW_HOST]AFLOWLIB") ||    // check DUKE_AFLOWLIB
        aurostd::substring2bool(AflowIn,"[AFLOW_HOST]DUKE_AFLOWLIB"))   // check DUKE_AFLOWLIB
      aflags.AFLOW_MACHINE_LOCAL=aflags.AFLOW_MACHINE_GLOBAL;
    if(aflags.AFLOW_MACHINE_LOCAL.flag("MACHINE::DUKE_AFLOWLIB")) {
      aus << "00000  MESSAGE Taking HOST=" << aflags.AFLOW_MACHINE_LOCAL << " " << Message(aflags,_AFLOW_MESSAGE_DEFAULTS_,_AFLOW_FILE_NAME_) << endl;
      aurostd::PrintMessageStream(FileMESSAGE,aus,XHOST.QUIET,oss);
      kflags.KBIN_MPI=TRUE; // overrides the MPI for machines
    }
    // duke_habana	
    if(aflags.AFLOW_MACHINE_GLOBAL.flag("MACHINE::DUKE_HABANA") ||
        aurostd::substring2bool(AflowIn,"[AFLOW_HOST]HABANA") ||    // check DUKE_HABANA
        aurostd::substring2bool(AflowIn,"[AFLOW_HOST]DUKE_HABANA"))   // check DUKE_HABANA
      aflags.AFLOW_MACHINE_LOCAL=aflags.AFLOW_MACHINE_GLOBAL;
    if(aflags.AFLOW_MACHINE_LOCAL.flag("MACHINE::DUKE_HABANA")) {
      aus << "00000  MESSAGE Taking HOST=" << aflags.AFLOW_MACHINE_LOCAL << " " << Message(aflags,_AFLOW_MESSAGE_DEFAULTS_,_AFLOW_FILE_NAME_) << endl;
      aurostd::PrintMessageStream(FileMESSAGE,aus,XHOST.QUIET,oss);
      kflags.KBIN_MPI=TRUE; // overrides the MPI for machines
    }
    // fulton_marylou	
    if(aflags.AFLOW_MACHINE_GLOBAL.flag("MACHINE::FULTON_MARYLOU") ||
        aurostd::substring2bool(AflowIn,"[AFLOW_HOST]MARYLOU") ||    // check FULTON_MARYLOU
        aurostd::substring2bool(AflowIn,"[AFLOW_HOST]FULTON_MARYLOU"))   // check FULTON_MARYLOU
      aflags.AFLOW_MACHINE_LOCAL=aflags.AFLOW_MACHINE_GLOBAL;
    if(aflags.AFLOW_MACHINE_LOCAL.flag("MACHINE::FULTON_MARYLOU")) {
      aus << "00000  MESSAGE Taking HOST=" << aflags.AFLOW_MACHINE_LOCAL << " " << Message(aflags,_AFLOW_MESSAGE_DEFAULTS_,_AFLOW_FILE_NAME_) << endl;
      aurostd::PrintMessageStream(FileMESSAGE,aus,XHOST.QUIET,oss);
      kflags.KBIN_MPI=TRUE; // overrides the MPI for machines
    }
    //OL	
    if(aflags.AFLOW_MACHINE_GLOBAL.flag("MACHINE::OHAD") || //CO20181113
        aurostd::substring2bool(AflowIn,"[AFLOW_HOST]MACHINE2") ||  // check MACHINE2
        aurostd::substring2bool(AflowIn,"[AFLOW_HOST]MACHINE2"))   // check MACHINE2
      aflags.AFLOW_MACHINE_LOCAL=aflags.AFLOW_MACHINE_GLOBAL;
    if(aflags.AFLOW_MACHINE_LOCAL.flag("MACHINE::OHAD")) { //CO20181113
      aus << "00000  MESSAGE Taking HOST=" << aflags.AFLOW_MACHINE_LOCAL << " " << Message(aflags,_AFLOW_MESSAGE_DEFAULTS_,_AFLOW_FILE_NAME_) << endl;
      aurostd::PrintMessageStream(FileMESSAGE,aus,XHOST.QUIET,oss);
      kflags.KBIN_MPI=TRUE; // overrides the MPI for machines
    }
    // host1	
    if(aflags.AFLOW_MACHINE_GLOBAL.flag("MACHINE::HOST1") || //CO20181113
        aurostd::substring2bool(AflowIn,"[AFLOW_HOST]MACHINE1") ||  // check MACHINE1
        aurostd::substring2bool(AflowIn,"[AFLOW_HOST]MACHINE1"))   // check MACHINE1
      aflags.AFLOW_MACHINE_LOCAL=aflags.AFLOW_MACHINE_GLOBAL;
    if(aflags.AFLOW_MACHINE_LOCAL.flag("MACHINE::HOST1")) { //CO20181113
      aus << "00000  MESSAGE Taking HOST=" << aflags.AFLOW_MACHINE_LOCAL << " " << Message(aflags,_AFLOW_MESSAGE_DEFAULTS_,_AFLOW_FILE_NAME_) << endl;
      aurostd::PrintMessageStream(FileMESSAGE,aus,XHOST.QUIET,oss);
      kflags.KBIN_MPI=TRUE; // overrides the MPI for machines
    }
    //DX20190107 - CMU EULER - START
    // cmu_euler	
    if(aflags.AFLOW_MACHINE_GLOBAL.flag("MACHINE::CMU_EULER") ||
        aurostd::substring2bool(AflowIn,"[AFLOW_HOST]CMU_EULER") || 
        aurostd::substring2bool(AflowIn,"[AFLOW_HOST]CMU_EULER"))   // check CMU_EULER
      aflags.AFLOW_MACHINE_LOCAL=aflags.AFLOW_MACHINE_GLOBAL;
    if(aflags.AFLOW_MACHINE_LOCAL.flag("MACHINE::CMU_EULER")) {
      aus << "00000  MESSAGE Taking HOST=" << aflags.AFLOW_MACHINE_LOCAL << " " << Message(aflags,_AFLOW_MESSAGE_DEFAULTS_,_AFLOW_FILE_NAME_) << endl;
      aurostd::PrintMessageStream(FileMESSAGE,aus,XHOST.QUIET,oss);
      kflags.KBIN_MPI=TRUE; // overrides the MPI for machines
    }
    //DX20190107 - CMU EULER - END

    // ***************************************************************************
    // OTHER CHECKS FOR MPI
    // machines are done withing the VASP/ALIEN stuff, if necessary
    if(aflags.AFLOW_FORCE_MPI) kflags.KBIN_MPI=TRUE;      // forcing
    if(aflags.AFLOW_FORCE_SERIAL) kflags.KBIN_MPI=FALSE;  // forcing

    kflags.KBIN_QSUB= aurostd::substring2bool(AflowIn,"[AFLOW_MODE_QSUB]") && !aurostd::substring2bool(AflowIn,"[AFLOW_MODE_QSUB]MODE");  // search for QSUB string
    kflags.KBIN_QSUB_MODE1=aflags.AFLOW_MODE_QSUB_MODE1 || aurostd::substring2bool(AflowIn,"[AFLOW_MODE_QSUB]MODE1"); // search for QSUB string mode1
    kflags.KBIN_QSUB_MODE2=aflags.AFLOW_MODE_QSUB_MODE2 || aurostd::substring2bool(AflowIn,"[AFLOW_MODE_QSUB]MODE2"); // search for QSUB string mode2
    kflags.KBIN_QSUB_MODE3=aflags.AFLOW_MODE_QSUB_MODE3 || aurostd::substring2bool(AflowIn,"[AFLOW_MODE_QSUB]MODE3"); // search for QSUB string mode3
    kflags.AFLOW_MODE_ALIEN=                                               // check ALIEN
      aurostd::substring2bool(AflowIn,"[AFLOW_MODE=ALIEN]") ||             // check ALIEN
      aurostd::substring2bool(AflowIn,"[AFLOW_MODE_ALIEN]") ||             // check ALIEN
      aurostd::substring2bool(AflowIn,"[AFLOW_MODE]ALIEN");                // check ALIEN
    kflags.AFLOW_MODE_MATLAB=                                              // check MATLAB
      aurostd::substring2bool(AflowIn,"[AFLOW_MODE=MATLAB]") ||            // check MATLAB
      aurostd::substring2bool(AflowIn,"[AFLOW_MODE_MATLAB]") ||            // check MATLAB
      aurostd::substring2bool(AflowIn,"[AFLOW_MODE]MATLAB");               // check MATLAB
    kflags.AFLOW_MODE_VASP=                                                // check VASP
      aurostd::substring2bool(AflowIn,"[AFLOW_MODE=VASP]") ||              // check VASP
      aurostd::substring2bool(AflowIn,"[AFLOW_MODE_VASP]") ||              // check VASP
      aurostd::substring2bool(AflowIn,"[AFLOW_MODE]VASP");                 // check VASP
    kflags.AFLOW_MODE_AIMS=                                                // check AIMS
      aurostd::substring2bool(AflowIn,"[AFLOW_MODE=AIMS]") ||              // check AIMS
      aurostd::substring2bool(AflowIn,"[AFLOW_MODE_AIMS]") ||              // check AIMS
      aurostd::substring2bool(AflowIn,"[AFLOW_MODE]AIMS");                 // check AIMS
    //CO20180406 - fix generate flags
    if(aflags.KBIN_GEN_GENERAL){
      if(kflags.AFLOW_MODE_AIMS && !aflags.KBIN_GEN_AIMS_FROM_AFLOWIN){aflags.KBIN_GEN_AIMS_FROM_AFLOWIN=true;} //very safe
      if(kflags.AFLOW_MODE_VASP && !aflags.KBIN_GEN_VASP_FROM_AFLOWIN){aflags.KBIN_GEN_VASP_FROM_AFLOWIN=true;} //do vasp last, default
    }
    kflags.KBIN_SYMMETRY_CALCULATION  = aurostd::substring2bool(AflowIn,"[AFLOW_SYMMETRY]CALC",TRUE) || aurostd::substring2bool(AflowIn,"[VASP_SYMMETRY]CALC",TRUE);
    //DX START
    kflags.KBIN_SYMMETRY_NO_SCAN  = aurostd::substring2bool(AflowIn,"[AFLOW_SYMMETRY]NO_SCAN",TRUE);
    //cerr << kflags.KBIN_SYMMETRY_EPS << endl;
    if(aurostd::substring2bool(AflowIn,"[AFLOW_SYMMETRY]SYM_EPS=",TRUE)){
      kflags.KBIN_SYMMETRY_EPS      = aurostd::substring2utype<double>(AflowIn,"[AFLOW_SYMMETRY]SYM_EPS=",TRUE);
    }
    //DX END
    // ---------------------------------------------------------
    // parameters for AAPL - CO20170601
    // to make backwards compatible, we need to not only look for substring, but need to see if "KAPPA=y"
    // start with AAPL first, then QHA, then APL, they are mutually exclusive
    aurostd::xoption KBIN_PHONONS_CALCULATION_AAPL;
    KBIN_PHONONS_CALCULATION_AAPL.option=false;
    KBIN_PHONONS_CALCULATION_AAPL.options2entry(AflowIn, string("[AFLOW_AAPL]KAPPA=|[AFLOW_PHONONS]KAPPA="), KBIN_PHONONS_CALCULATION_AAPL.option, KBIN_PHONONS_CALCULATION_AAPL.xscheme); //CO20170601
    KBIN_PHONONS_CALCULATION_AAPL.option |= aurostd::substring2bool(AflowIn,"[AFLOW_AAPL]CALC",TRUE) || aurostd::substring2bool(AflowIn,"[VASP_AAPL]CALC",TRUE);  //legacy
    kflags.KBIN_PHONONS_CALCULATION_AAPL  = KBIN_PHONONS_CALCULATION_AAPL.option;
    // ---------------------------------------------------------
    // parameters for QHA - CO20170601
    // to make backwards compatible, we need to not only look for substring, but need to see if "[AFLOW_QHA]CALC"
    if(!kflags.KBIN_PHONONS_CALCULATION_AAPL){  //mutually exclusive
      kflags.KBIN_PHONONS_CALCULATION_QHA  = aurostd::substring2bool(AflowIn,"[AFLOW_QHA]CALC",TRUE) || aurostd::substring2bool(AflowIn,"VASP_QHA]CALC",TRUE);
      /////////////////////////////
      //aurostd::xoption KBIN_PHONONS_CALCULATION_QHA; //PN20180705
      //KBIN_PHONONS_CALCULATION_QHA.option=false; //PN20180705
      //KBIN_PHONONS_CALCULATION_QHA.options2entry(AflowIn, string("[AFLOW_QHA]GRUNEISEN=|[AFLOW_PHONONS]GRUNEISEN="), KBIN_PHONONS_CALCULATION_QHA.option, KBIN_PHONONS_CALCULATION_QHA.xscheme); //CO20170601 //PN20180705
      //KBIN_PHONONS_CALCULATION_QHA.option |= aurostd::substring2bool(AflowIn,"[AFLOW_QHA]CALC",TRUE) || aurostd::substring2bool(AflowIn,"[VASP_QHA]CALC",TRUE); //legacy //PN20180705
      //kflags.KBIN_PHONONS_CALCULATION_QHA  = KBIN_PHONONS_CALCULATION_QHA.option; //PN20180705
    }
    // ---------------------------------------------------------
    // parameters for APL
    // if(LDEBUG) cout << XPID << "KBIN::RUN_Directory: kflags.KBIN_PHONONS_CALCULATION_APL=" << kflags.KBIN_PHONONS_CALCULATION_APL << endl;
    if(!(kflags.KBIN_PHONONS_CALCULATION_AAPL || kflags.KBIN_PHONONS_CALCULATION_QHA)){ //mutually exclusive
      kflags.KBIN_PHONONS_CALCULATION_APL  = aurostd::substring2bool(AflowIn,"[AFLOW_APL]CALC",TRUE) || aurostd::substring2bool(AflowIn,"[AFLOW_PHONONS]CALC",TRUE) || aurostd::substring2bool(AflowIn,"[VASP_PHONONS]CALC",TRUE);
    }
    // if(LDEBUG) cout << XPID << "KBIN::RUN_Directory: kflags.KBIN_PHONONS_CALCULATION_APL=" << kflags.KBIN_PHONONS_CALCULATION_APL << endl;
    // ---------------------------------------------------------
    // parameters for AGL (Debye Model)
    //Cormac created CALCSTRAINORIGIN, so we need to check [AFLOW_AEL]CALC vs. [AFLOW_AEL]CALCSTRAINORIGIN
    //kflags.KBIN_PHONONS_CALCULATION_AGL  = aurostd::substring2bool(AflowIn,"[AFLOW_AGL]CALC",TRUE) || aurostd::substring2bool(AflowIn,"[VASP_AGL]CALC",TRUE) || aurostd::substring2bool(AflowIn,"[AFLOW_GIBBS]CALC",TRUE) || aurostd::substring2bool(AflowIn,"[VASP_GIBBS]CALC",TRUE);
    for(uint i=0;i<vAflowIn.size()&&!kflags.KBIN_PHONONS_CALCULATION_AGL;i++){
      if((aurostd::substring2bool(vAflowIn[i],"[AFLOW_AGL]CALC",TRUE) || aurostd::substring2bool(AflowIn,"[VASP_AGL]CALC",TRUE)) 
          && !(
            aurostd::substring2bool(vAflowIn[i],"[AFLOW_AGL]CALC_",TRUE) || aurostd::substring2bool(vAflowIn[i],"[VASP_AGL]CALC_",TRUE) ||
            aurostd::substring2bool(vAflowIn[i],"[AFLOW_AGL]CALCS",TRUE) || aurostd::substring2bool(vAflowIn[i],"[VASP_AGL]CALCS",TRUE) ||
            FALSE)){
        kflags.KBIN_PHONONS_CALCULATION_AGL=true;
      }
    }
    // ---------------------------------------------------------
    // parameters for AEL (Elastic constants)
    //Cormac created CALCSTRAINORIGIN, so we need to check [AFLOW_AEL]CALC vs. [AFLOW_AEL]CALCSTRAINORIGIN
    //kflags.KBIN_PHONONS_CALCULATION_AEL  = aurostd::substring2bool(AflowIn,"[AFLOW_AEL]CALC",TRUE) || aurostd::substring2bool(AflowIn,"[VASP_AEL]CALC",TRUE);
    for(uint i=0;i<vAflowIn.size()&&!kflags.KBIN_PHONONS_CALCULATION_AEL;i++){
      if((aurostd::substring2bool(vAflowIn[i],"[AFLOW_AEL]CALC",TRUE) || aurostd::substring2bool(AflowIn,"[VASP_AEL]CALC",TRUE)) 
          && !(
            aurostd::substring2bool(vAflowIn[i],"[AFLOW_AEL]CALC_",TRUE) || aurostd::substring2bool(vAflowIn[i],"[VASP_AEL]CALC_",TRUE) ||
            aurostd::substring2bool(vAflowIn[i],"[AFLOW_AEL]CALCS",TRUE) || aurostd::substring2bool(vAflowIn[i],"[VASP_AEL]CALCS",TRUE) ||
            FALSE)){
        kflags.KBIN_PHONONS_CALCULATION_AEL=true;
      }
    }
    // ---------------------------------------------------------
    // Warn user if both APL/AAPL and AEL/AGL flags are set, since they are mutually exclusive
    if ((kflags.KBIN_PHONONS_CALCULATION_APL || kflags.KBIN_PHONONS_CALCULATION_AAPL || kflags.KBIN_PHONONS_CALCULATION_QHA) && (kflags.KBIN_PHONONS_CALCULATION_AGL || kflags.KBIN_PHONONS_CALCULATION_AEL)) {
      aus << "WWWWW  WARNING: APL/AAPL/QHA and AEL/AGL flags both set" << endl;
      aus << "WWWWW  WARNING: These runs are mutually exclusive" << endl;
      aus << "WWWWW  WARNING: APL/AAPL/QHA runs will take priority" << endl;
      aurostd::PrintMessageStream(FileMESSAGE,aus,XHOST.QUIET,oss);
    } //CT20200520 - added warning
    // ---------------------------------------------------------
    // parameters for NEIGHBORS
    //DX20210122 [OBSOLETE] kflags.KBIN_NEIGHBORS_CALCULATION  = aurostd::substring2bool(AflowIn,"[AFLOW_NEIGHBOURS]CALC",TRUE) || aurostd::substring2bool(AflowIn, "[AFLOW_NEIGHBORS]CALC");  //ME20190107 - Added American spelling
    // ---------------------------------------------------------
    // parameters for POCC CALCULATIONS, KESONG YANG
    kflags.KBIN_POCC=FALSE;
    kflags.KBIN_POCC_CALCULATION  = aurostd::substring2bool(AflowIn,"[AFLOW_POCC]CALC",TRUE) && (aurostd::substring2bool(AflowIn,"[POCC_MODE_EXPLICIT]START.POCC_STRUCTURE",TRUE) && aurostd::substring2bool(AflowIn,"[POCC_MODE_EXPLICIT]STOP.POCC_STRUCTURE",TRUE)); //CO20180419
    if(kflags.KBIN_POCC_CALCULATION) {
      aus << "00000  MESSAGE POCC_CALCULATION "  << Message(aflags,_AFLOW_MESSAGE_DEFAULTS_,_AFLOW_FILE_NAME_) << endl;
      aurostd::PrintMessageStream(FileMESSAGE,aus,XHOST.QUIET,oss);
    }
    if(kflags.KBIN_POCC_CALCULATION) {kflags.KBIN_POCC=TRUE;} //CO20180419
    if(kflags.KBIN_POCC){ //CO20191110
      kflags.KBIN_POCC_TEMPERATURE_STRING=aurostd::substring2string(AflowIn,"[AFLOW_POCC]TEMPERATURE=");  //CO20191110
      if(kflags.KBIN_POCC_TEMPERATURE_STRING.empty()){  //CO20191110
        kflags.KBIN_POCC_TEMPERATURE_STRING=DEFAULT_POCC_TEMPERATURE_STRING;  //CO20191110
      }
      aus << "00000  MESSAGE POCC_TEMPERATURE_STRING=" << kflags.KBIN_POCC_TEMPERATURE_STRING << " " << Message(aflags,_AFLOW_MESSAGE_DEFAULTS_,_AFLOW_FILE_NAME_) << endl;  //CO20191110
      aurostd::PrintMessageStream(FileMESSAGE,aus,XHOST.QUIET,oss);  //CO20191110
      kflags.KBIN_POCC_ARUNS2SKIP_STRING=aurostd::substring2string(AflowIn,"[AFLOW_POCC]ARUNS2SKIP=");  //CO20200624
      if(!kflags.KBIN_POCC_ARUNS2SKIP_STRING.empty()){  //CO20200624
        aus << "00000  MESSAGE POCC_ARUNS2SKIP_STRING=" << kflags.KBIN_POCC_ARUNS2SKIP_STRING << " " << Message(aflags,_AFLOW_MESSAGE_DEFAULTS_,_AFLOW_FILE_NAME_) << endl;  //CO20200624
        aurostd::PrintMessageStream(FileMESSAGE,aus,XHOST.QUIET,oss);  //CO20200624
      }
    }
    // ---------------------------------------------------------
    // parameters for FROZSL
    kflags.KBIN_FROZSL=FALSE;
    kflags.KBIN_PHONONS_CALCULATION_FROZSL  = aurostd::substring2bool(AflowIn,"[AFLOW_FROZSL]CALC",TRUE);
    if(kflags.KBIN_PHONONS_CALCULATION_FROZSL) {
      aus << "00000  MESSAGE FROZSL_CALCULATION "  << Message(aflags,_AFLOW_MESSAGE_DEFAULTS_,_AFLOW_FILE_NAME_) << endl;
      aurostd::PrintMessageStream(FileMESSAGE,aus,XHOST.QUIET,oss);
    }
    kflags.KBIN_FROZSL_DOWNLOAD     = (aurostd::substring2bool(AflowIn,"[AFLOW_FROZSL]DOWN",TRUE) ||
        aurostd::substring2bool(AflowIn,"[AFLOW_FROZSL]DOWNLOAD",TRUE));
    if(kflags.KBIN_FROZSL_DOWNLOAD) {
      aus << "00000  MESSAGE FROZSL_DOWNLOAD "  << Message(aflags,_AFLOW_MESSAGE_DEFAULTS_,_AFLOW_FILE_NAME_) << endl;
      aurostd::PrintMessageStream(FileMESSAGE,aus,XHOST.QUIET,oss);
    }
    if(kflags.KBIN_FROZSL_FILE) {
      aus << "00000  MESSAGE FROZSL_FILE "  << Message(aflags,_AFLOW_MESSAGE_DEFAULTS_,_AFLOW_FILE_NAME_) << endl;
      aurostd::PrintMessageStream(FileMESSAGE,aus,XHOST.QUIET,oss);
    }
    kflags.KBIN_FROZSL_FILE  = aurostd::substring2bool(AflowIn,"[AFLOW_FROZSL]FILE",TRUE); // load of file somewhere else
    if(kflags.KBIN_PHONONS_CALCULATION_FROZSL || kflags.KBIN_FROZSL_DOWNLOAD|| kflags.KBIN_FROZSL_FILE) kflags.KBIN_FROZSL=TRUE;
    // ---------------------------------------------------------
    // the rest of symmetry stuff is sought inside ivasp or
    if(kflags.AFLOW_MODE_ALIEN) {
      kflags.AFLOW_MODE_MATLAB=FALSE;                  // fix PRIORITY
      kflags.AFLOW_MODE_VASP=FALSE;                    // fix PRIORITY
      kflags.KBIN_MPI=FALSE;                           // fix PRIORITY
    }
    if(kflags.AFLOW_MODE_MATLAB) {
      kflags.AFLOW_MODE_VASP=FALSE;                    // fix PRIORITY
      kflags.KBIN_MPI=FALSE;
    }
    if(LDEBUG) cout << "DEBUG kflags.AFLOW_MODE_ALIEN=" << kflags.AFLOW_MODE_ALIEN << endl;
    if(LDEBUG) cout << "DEBUG kflags.AFLOW_MODE_MATLAB=" << kflags.AFLOW_MODE_MATLAB << endl;
    if(LDEBUG) cout << "DEBUG kflags.AFLOW_MODE_VASP=" << kflags.AFLOW_MODE_VASP << endl;
    // ***************************************************************************
    // ZIP COMPRESS
    // ***************************************************************************
    kflags.KZIP_COMPRESS=TRUE;
    aurostd::StringstreamClean(aus);
    if(aurostd::substring2bool(AflowIn,"[AFLOW_MODE_ZIP=none]") ||
        aurostd::substring2bool(AflowIn,"[AFLOW_MODE_ZIP=NONE]") ||
        !aurostd::substring2bool(AflowIn,"[AFLOW_MODE_ZIP")) {
      kflags.KZIP_COMPRESS=FALSE;
      for(int i=0;i<1;i++) {
        aus << "WWWWW  Warning no compression of output files... " << Message(aflags,_AFLOW_MESSAGE_DEFAULTS_,_AFLOW_FILE_NAME_) << endl;
        aurostd::PrintWarningStream(FileMESSAGE,aus,XHOST.QUIET);
      }
    } else {
      if(!aurostd::substring2bool(AflowIn,"[AFLOW_MODE_ZIP")) { // "[AFLOW_MODE_ZIP=" not found
        kflags.KZIP_BIN=DEFAULT_KZIP_BIN;  // take default
        aus << "00000  MESSAGE Taking DEFAULT KZIP_BIN=\"" << kflags.KZIP_BIN << "\" "  << Message(aflags,_AFLOW_MESSAGE_DEFAULTS_,_AFLOW_FILE_NAME_) << endl;
        aurostd::PrintMessageStream(FileMESSAGE,aus,XHOST.QUIET,oss);
      }
      if(aurostd::substring2bool(AflowIn,"[AFLOW_MODE_ZIP]")) { // "[AFLOW_MODE_ZIP]" not found
        kflags.KZIP_BIN=aurostd::substring2string(AflowIn,"[AFLOW_MODE_ZIP]");
        aus << "00000  MESSAGE Taking KZIP_BIN=\"" << kflags.KZIP_BIN << "\" "  << Message(aflags,_AFLOW_MESSAGE_DEFAULTS_,_AFLOW_FILE_NAME_) << endl;
        aurostd::PrintMessageStream(FileMESSAGE,aus,XHOST.QUIET,oss);
      }
      if(aurostd::substring2bool(AflowIn,"[AFLOW_MODE_ZIP=")) { // "[AFLOW_MODE_ZIP=" found
        kflags.KZIP_BIN=aurostd::RemoveCharacter(aurostd::substring2string(AflowIn,"[AFLOW_MODE_ZIP="),']');
        aus << "00000  MESSAGE Taking KZIP_BIN=\"" << kflags.KZIP_BIN << "\" "  << Message(aflags,_AFLOW_MESSAGE_DEFAULTS_,_AFLOW_FILE_NAME_) << endl;
        aurostd::PrintMessageStream(FileMESSAGE,aus,XHOST.QUIET,oss);
      }
    }
    // ************************************************************************************************************************************
    // Get the KZIP_BIN name - moved inside EACH mode
    // ************************************************************************************************************************************
    // LOAD PREFIX POSTFIX
    KBIN::StartStopCheck(AflowIn,"[AFLOW_MODE_PRESCRIPT]",kflags.AFLOW_MODE_PRESCRIPT_EXPLICIT,kflags.AFLOW_MODE_PRESCRIPT_EXPLICIT_START_STOP);
    KBIN::StartStopCheck(AflowIn,"[AFLOW_MODE_POSTSCRIPT]",kflags.AFLOW_MODE_POSTSCRIPT_EXPLICIT,kflags.AFLOW_MODE_POSTSCRIPT_EXPLICIT_START_STOP);
    if(kflags.AFLOW_MODE_PRESCRIPT_EXPLICIT) {  // [AFLOW_MODE_PRESCRIPT] construction
      aus << "00000  MESSAGE Generating " << DEFAULT_AFLOW_PRESCRIPT_COMMAND << " file from " << _AFLOWIN_ << " " << Message(aflags,_AFLOW_MESSAGE_DEFAULTS_,_AFLOW_FILE_NAME_) << endl;
      aurostd::PrintMessageStream(FileMESSAGE,aus,XHOST.QUIET,oss);
      aurostd::ExtractToStringstreamEXPLICIT(AflowIn,kflags.AFLOW_MODE_PRESCRIPT,"[AFLOW_MODE_PRESCRIPT]"); //CO20200624 - FileAFLOWIN->AflowIn
    }
    if(kflags.AFLOW_MODE_PRESCRIPT_EXPLICIT_START_STOP) {  // [AFLOW_MODE_PRESCRIPT] construction
      aus << "00000  MESSAGE Generating " << DEFAULT_AFLOW_PRESCRIPT_COMMAND << " file from START/STOP " << _AFLOWIN_ << " " << Message(aflags,_AFLOW_MESSAGE_DEFAULTS_,_AFLOW_FILE_NAME_) << endl;
      aurostd::PrintMessageStream(FileMESSAGE,aus,XHOST.QUIET,oss);
      aurostd::ExtractToStringstreamEXPLICIT(AflowIn,kflags.AFLOW_MODE_PRESCRIPT,"[AFLOW_MODE_PRESCRIPT]START","[AFLOW_MODE_PRESCRIPT]STOP"); //CO20200624 - FileAFLOWIN->AflowIn
    }
    if(kflags.AFLOW_MODE_POSTSCRIPT_EXPLICIT) {  // [AFLOW_MODE_POSTSCRIPT] construction
      aus << "00000  MESSAGE Generating " << DEFAULT_AFLOW_POSTSCRIPT_COMMAND << " file from " << _AFLOWIN_ << " " << Message(aflags,_AFLOW_MESSAGE_DEFAULTS_,_AFLOW_FILE_NAME_) << endl;
      aurostd::PrintMessageStream(FileMESSAGE,aus,XHOST.QUIET,oss);
      aurostd::ExtractToStringstreamEXPLICIT(AflowIn,kflags.AFLOW_MODE_POSTSCRIPT,"[AFLOW_MODE_POSTSCRIPT]"); //CO20200624 - FileAFLOWIN->AflowIn
    }
    if(kflags.AFLOW_MODE_POSTSCRIPT_EXPLICIT_START_STOP) {  // [AFLOW_MODE_POSTSCRIPT] construction
      aus << "00000  MESSAGE Generating " << DEFAULT_AFLOW_POSTSCRIPT_COMMAND << " file from START/STOP " << _AFLOWIN_ << " " << Message(aflags,_AFLOW_MESSAGE_DEFAULTS_,_AFLOW_FILE_NAME_) << endl;
      aurostd::PrintMessageStream(FileMESSAGE,aus,XHOST.QUIET,oss);
      aurostd::ExtractToStringstreamEXPLICIT(AflowIn,kflags.AFLOW_MODE_POSTSCRIPT,"[AFLOW_MODE_POSTSCRIPT]START","[AFLOW_MODE_POSTSCRIPT]STOP");  //CO20200624 - FileAFLOWIN->AflowIn
    }
    // ************************************************************************************************************************************
    // ALIEN MODE
    if(kflags.AFLOW_MODE_ALIEN) {
      aus      << XPID << "00000  MESSAGE [AFLOW_MODE=ALIEN] found in " << _AFLOWIN_ << " "  << Message(aflags,_AFLOW_MESSAGE_DEFAULTS_,_AFLOW_FILE_NAME_) << endl;
      aurostd::PrintMessageStream(FileMESSAGE,aus,XHOST.QUIET,oss);
      // ***************************************************************************
      // Getting KBIN_BIN
      kflags.KBIN_BIN = DEFAULT_KBIN_ALIEN_BIN;  // take default
      aurostd::StringstreamClean(aus);
      if(!aurostd::substring2bool(AflowIn,"[AFLOW_MODE_BINARY")) { // "[AFLOW_MODE_BINARY=" not found
        kflags.KBIN_BIN=DEFAULT_KBIN_ALIEN_BIN;  // take default
        aus << "00000  MESSAGE Taking DEFAULT KBIN_BIN=\"" << kflags.KBIN_BIN << "\" "  << Message(aflags,_AFLOW_MESSAGE_DEFAULTS_,_AFLOW_FILE_NAME_) << endl;
        aurostd::PrintMessageStream(FileMESSAGE,aus,XHOST.QUIET,oss);
      }
      if(aurostd::substring2bool(AflowIn,"[AFLOW_MODE_BINARY]")) { // "[AFLOW_MODE_BINARY]" not found
        kflags.KBIN_BIN=aurostd::substring2string(AflowIn,"[AFLOW_MODE_BINARY]");
        aus << "00000  MESSAGE Taking KBIN_BIN=\"" << kflags.KBIN_BIN << "\" "  << Message(aflags,_AFLOW_MESSAGE_DEFAULTS_,_AFLOW_FILE_NAME_) << endl;
        aurostd::PrintMessageStream(FileMESSAGE,aus,XHOST.QUIET,oss);
      }
      if(aurostd::substring2bool(AflowIn,"[AFLOW_MODE_BINARY=")) { // "[AFLOW_MODE_BINARY=" found
        kflags.KBIN_BIN=aurostd::RemoveCharacter(aurostd::substring2string(AflowIn,"[AFLOW_MODE_BINARY="),']');
        aus << "00000  MESSAGE Taking KBIN_BIN=\"" << kflags.KBIN_BIN << "\" "  << Message(aflags,_AFLOW_MESSAGE_DEFAULTS_,_AFLOW_FILE_NAME_) << endl;
        aurostd::PrintMessageStream(FileMESSAGE,aus,XHOST.QUIET,oss);
      }
      //ME20190107 - Grab the serial binary to propagate into child aflow.in files
      kflags.KBIN_SERIAL_BIN = kflags.KBIN_BIN;
      // ***************************************************************************
      // ALIEN MODE  // must contain EMAIL perform
      kflags.AFLOW_MODE_EMAIL            =
        aurostd::substring2bool(AflowIn,"[AFLOW_MODE_EMAIL]") ||
        aurostd::substring2bool(AflowIn,"[AFLOW_MODE]EMAIL") ;
      // ***************************************************************************
    }
    // ************************************************************************************************************************************
    // MATLAB MODE
    if(kflags.AFLOW_MODE_MATLAB) {
      aus      << XPID << "00000  MESSAGE [AFLOW_MODE=MATLAB] found in " << _AFLOWIN_ << " "  << Message(aflags,_AFLOW_MESSAGE_DEFAULTS_,_AFLOW_FILE_NAME_) << endl;
      aurostd::PrintMessageStream(FileMESSAGE,aus,XHOST.QUIET,oss);
      // ***************************************************************************
      // MATLAB MODE  // must contain EMAIL perform
      kflags.AFLOW_MODE_EMAIL            =
        aurostd::substring2bool(AflowIn,"[AFLOW_MODE_EMAIL]") ||
        aurostd::substring2bool(AflowIn,"[AFLOW_MODE]EMAIL") ;
      // ***************************************************************************
    }
    // ************************************************************************************************************************************
    // AIMS MODE
    if(kflags.AFLOW_MODE_AIMS) {
      aus      << XPID << "00000  MESSAGE [AFLOW_MODE=AIMS] found in " << _AFLOWIN_ << " "  << Message(aflags,_AFLOW_MESSAGE_DEFAULTS_,_AFLOW_FILE_NAME_) << endl;
      aurostd::PrintMessageStream(FileMESSAGE,aus,XHOST.QUIET,oss);
      aurostd::StringstreamClean(aus);
      if(1){  //no support yet
        // ***************************************************************************
        // Getting KBIN_BIN
        kflags.KBIN_BIN = DEFAULT_AIMS_BIN;  // take default  dont touch MPI as it has already been dealt by  KBIN::MPI_Extract
        if(kflags.KBIN_MPI==FALSE) { // only if no MPI is specified
          if(!aurostd::substring2bool(AflowIn,"[AFLOW_MODE_BINARY")) { // "[AFLOW_MODE_BINARY=" not found
            kflags.KBIN_BIN=DEFAULT_AIMS_BIN;  // take default
            aus << "00000  MESSAGE Taking DEFAULT KBIN_BIN=\"" << kflags.KBIN_BIN << "\" "  << Message(aflags,_AFLOW_MESSAGE_DEFAULTS_,_AFLOW_FILE_NAME_) << endl;
            aurostd::PrintMessageStream(FileMESSAGE,aus,XHOST.QUIET,oss);
          }
          if(aurostd::substring2bool(AflowIn,"[AFLOW_MODE_BINARY]")) { // "[AFLOW_MODE_BINARY]" not found
            kflags.KBIN_BIN=aurostd::substring2string(AflowIn,"[AFLOW_MODE_BINARY]");
            aus << "00000  MESSAGE Taking KBIN_BIN=\"" << kflags.KBIN_BIN << "\" "  << Message(aflags,_AFLOW_MESSAGE_DEFAULTS_,_AFLOW_FILE_NAME_) << endl;
            aurostd::PrintMessageStream(FileMESSAGE,aus,XHOST.QUIET,oss);
          }
          if(aurostd::substring2bool(AflowIn,"[AFLOW_MODE_BINARY=")) { // "[AFLOW_MODE_BINARY=" found
            kflags.KBIN_BIN=aurostd::RemoveCharacter(aurostd::substring2string(AflowIn,"[AFLOW_MODE_BINARY="),']');
            aus << "00000  MESSAGE Taking KBIN_BIN=\"" << kflags.KBIN_BIN << "\" "  << Message(aflags,_AFLOW_MESSAGE_DEFAULTS_,_AFLOW_FILE_NAME_) << endl;
            aurostd::PrintMessageStream(FileMESSAGE,aus,XHOST.QUIET,oss);
          }
          //ME20190107 - Grab the serial binary to propagate into child aflow.in files
          kflags.KBIN_SERIAL_BIN = kflags.KBIN_BIN;
        } else {
          kflags.KBIN_BIN=kflags.KBIN_MPI_BIN;
          aus << "00000  MESSAGE Taking KBIN_BIN=KBIN_MPI_BIN=\"" << kflags.KBIN_MPI_BIN << "\" "  << Message(aflags,_AFLOW_MESSAGE_DEFAULTS_,_AFLOW_FILE_NAME_) << endl;
          aurostd::PrintMessageStream(FileMESSAGE,aus,XHOST.QUIET,oss);
        }
      }
      // ***************************************************************************
      // AIMS MODE  // must contain EMAIL perform
      kflags.AFLOW_MODE_EMAIL            =
        aurostd::substring2bool(AflowIn,"[AFLOW_MODE_EMAIL]") ||
        aurostd::substring2bool(AflowIn,"[AFLOW_MODE]EMAIL");
      // ***************************************************************************
    }
    // ************************************************************************************************************************************
    // MPI SWTICHES
    if(kflags.KBIN_MPI) KBIN::MPI_Extract(AflowIn,FileMESSAGE,aflags,kflags);
    // ************************************************************************************************************************************
    // ************************************************************************************************************************************
    // VASP MODE
    if(kflags.AFLOW_MODE_VASP) {
      aus      << XPID << "00000  MESSAGE [AFLOW_MODE=VASP] found in " << _AFLOWIN_ << " "  << Message(aflags,_AFLOW_MESSAGE_DEFAULTS_,_AFLOW_FILE_NAME_) << endl;
      aurostd::PrintMessageStream(FileMESSAGE,aus,XHOST.QUIET,oss);
      // ***************************************************************************
      // Getting KBIN_BIN
      kflags.KBIN_BIN = DEFAULT_VASP_BIN;  // take default  dont touch MPI as it has already been dealt by  KBIN::MPI_Extract
      aurostd::StringstreamClean(aus);
      // old Get BIN
      // 	  if(!aurostd::substring2bool(AflowIn,"[AFLOW_MODE_BINARY=")) { // "[AFLOW_MODE_BINARY=" not found
      // 	    aus << "00000  MESSAGE Taking DEFAULT KBIN_BIN=\"" << kflags.KBIN_BIN << "\" " << Message(aflags,_AFLOW_MESSAGE_DEFAULTS_,_AFLOW_FILE_NAME_) << endl;
      // 	    aurostd::PrintMessageStream(FileMESSAGE,aus,XHOST.QUIET,oss);
      // 	    //   cerr << "take KBIN=" << kflags.KBIN_BIN << endl;
      // 	  } else {
      // 	    kflags.KBIN_BIN = aurostd::RemoveCharacter(aurostd::substring2string(AflowIn,"[AFLOW_MODE_BINARY="),']');
      // 	    aus << "00000  MESSAGE Taking KBIN_BIN=\"" << kflags.KBIN_BIN << "\" " << Message(aflags,_AFLOW_MESSAGE_DEFAULTS_,_AFLOW_FILE_NAME_) << endl;
      // 	    aurostd::PrintMessageStream(FileMESSAGE,aus,XHOST.QUIET,oss);
      // 	  }
      if(kflags.KBIN_MPI==FALSE) { // only if no MPI is specified
        if(!aurostd::substring2bool(AflowIn,"[AFLOW_MODE_BINARY")) { // "[AFLOW_MODE_BINARY=" not found
          kflags.KBIN_BIN=DEFAULT_VASP_BIN;  // take default
          aus << "00000  MESSAGE Taking DEFAULT KBIN_BIN=\"" << kflags.KBIN_BIN << "\" "  << Message(aflags,_AFLOW_MESSAGE_DEFAULTS_,_AFLOW_FILE_NAME_) << endl;
          aurostd::PrintMessageStream(FileMESSAGE,aus,XHOST.QUIET,oss);
        }
        if(aurostd::substring2bool(AflowIn,"[AFLOW_MODE_BINARY]")) { // "[AFLOW_MODE_BINARY]" not found
          kflags.KBIN_BIN=aurostd::substring2string(AflowIn,"[AFLOW_MODE_BINARY]");
          aus << "00000  MESSAGE Taking KBIN_BIN=\"" << kflags.KBIN_BIN << "\" "  << Message(aflags,_AFLOW_MESSAGE_DEFAULTS_,_AFLOW_FILE_NAME_) << endl;
          aurostd::PrintMessageStream(FileMESSAGE,aus,XHOST.QUIET,oss);
        }
        if(aurostd::substring2bool(AflowIn,"[AFLOW_MODE_BINARY=")) { // "[AFLOW_MODE_BINARY=" found
          kflags.KBIN_BIN=aurostd::RemoveCharacter(aurostd::substring2string(AflowIn,"[AFLOW_MODE_BINARY="),']');
          aus << "00000  MESSAGE Taking KBIN_BIN=\"" << kflags.KBIN_BIN << "\" "  << Message(aflags,_AFLOW_MESSAGE_DEFAULTS_,_AFLOW_FILE_NAME_) << endl;
          aurostd::PrintMessageStream(FileMESSAGE,aus,XHOST.QUIET,oss);
        }
        //ME20190107 - Grab the serial binary to propagate into child aflow.in files
        kflags.KBIN_SERIAL_BIN = kflags.KBIN_BIN;
      } else {
        kflags.KBIN_BIN=kflags.KBIN_MPI_BIN;
        aus << "00000  MESSAGE Taking KBIN_BIN=KBIN_MPI_BIN=\"" << kflags.KBIN_MPI_BIN << "\" "  << Message(aflags,_AFLOW_MESSAGE_DEFAULTS_,_AFLOW_FILE_NAME_) << endl;
        aurostd::PrintMessageStream(FileMESSAGE,aus,XHOST.QUIET,oss);
      }
      // ***************************************************************************
      // VASP MODE  // must contain EMAIL perform
      kflags.AFLOW_MODE_EMAIL            =
        aurostd::substring2bool(AflowIn,"[AFLOW_MODE_EMAIL]") ||
        aurostd::substring2bool(AflowIn,"[AFLOW_MODE]EMAIL");
    }
    // ***************************************************************************
    // ************************************************************************************************************************************
    // MATLAB MODE
    if(kflags.KBIN_PHONONS_CALCULATION_FROZSL && !kflags.AFLOW_MODE_VASP) {
      aus      << XPID << "00000  MESSAGE [AFLOW_FROZSL]CALC found in " << _AFLOWIN_ << " "  << Message(aflags,_AFLOW_MESSAGE_DEFAULTS_,_AFLOW_FILE_NAME_) << endl;
      aurostd::PrintMessageStream(FileMESSAGE,aus,XHOST.QUIET,oss);
    }
    // ************************************************************************************************************************************
    // NO MODE MODE
    if(!kflags.AFLOW_MODE_VASP && !kflags.AFLOW_MODE_AIMS && !kflags.AFLOW_MODE_MATLAB && !kflags.AFLOW_MODE_ALIEN && !kflags.KBIN_PHONONS_CALCULATION_FROZSL) {
      aus << "EEEEE  [AFLOW_MODE=????] invalid found in     "  << Message(aflags,_AFLOW_MESSAGE_DEFAULTS_,_AFLOW_FILE_NAME_) << endl;
      aus << "EEEEE  [AFLOW_MODE=ALIEN]        is supported "  << Message(aflags,_AFLOW_MESSAGE_DEFAULTS_,_AFLOW_FILE_NAME_) << endl;
      aus << "EEEEE  [AFLOW_MODE=MATLAB]       is supported "  << Message(aflags,_AFLOW_MESSAGE_DEFAULTS_,_AFLOW_FILE_NAME_) << endl;
      aus << "EEEEE  [AFLOW_MODE=VASP]         is supported "  << Message(aflags,_AFLOW_MESSAGE_DEFAULTS_,_AFLOW_FILE_NAME_) << endl;
      aus << "EEEEE  [AFLOW_FROZSL]CALC        is supported "  << Message(aflags,_AFLOW_MESSAGE_DEFAULTS_,_AFLOW_FILE_NAME_) << endl;
      aurostd::PrintErrorStream(FileMESSAGE,aus,XHOST.QUIET);
    }
    // ***************************************************************************
    // FINALIZE LOCK
    aus << "XXXXX  KBIN DIRECTORY END (aflow" << string(AFLOW_VERSION) << ")  "  << Message(aflags,_AFLOW_MESSAGE_DEFAULTS_,_AFLOW_FILE_NAME_) << endl;
    aurostd::PrintMessageStream(FileMESSAGE,aus,XHOST.QUIET,oss);
    // ***************************************************************************
    // PREPARE MESSAGE FOR LOG TO BE INTERCEPTED IN COMPRESSION
    aus << "XXXXX  KBIN_DIRECTORY_END " << aflags.Directory << endl;
    aurostd::PrintMessageStream(FileMESSAGE,aus,XHOST.QUIET,oss);
    // ***************************************************************************

    if(LDEBUG) cerr << "DEBUG: " << soliloquy << " (END)" << endl;

    return kflags;
  }
}

namespace KBIN {
  _vflags VASP_Get_Vflags_from_AflowIN(const string &AflowIn,_aflags &aflags,_kflags &kflags,ostream& oss) {
    ofstream FileMESSAGE("/dev/null");
    return KBIN::VASP_Get_Vflags_from_AflowIN(AflowIn,FileMESSAGE,aflags,kflags,oss);
  }
} // namespace KBIN


namespace KBIN {
  _vflags VASP_Get_Vflags_from_AflowIN(const string &_AflowIn,ofstream &FileMESSAGE,_aflags &aflags,_kflags &kflags,ostream& oss) {
    bool LDEBUG=(FALSE || XHOST.DEBUG);
    string soliloquy = XPID + "KBIN::VASP_Get_Vflags_from_AflowIN():"; //CO20181113
    string message = "";
    _vflags vflags;
    string AflowIn=aurostd::RemoveComments(_AflowIn); // for safety //CO20180502
    vector<string> vAflowIn;aurostd::string2vectorstring(AflowIn,vAflowIn);
    string BflowIn=AflowIn;

    if(LDEBUG) cerr << "DEBUG: " << soliloquy << " (START)" << endl;
    // HOW TO RUN
    vflags.KBIN_VASP_RUN_NRELAX=0;
    // [OBSOLETE]  vflags.KBIN_VASP_RUN_GENERATE           =(aurostd::substring2bool(AflowIn,"[VASP_RUN_GENERATE]") || aurostd::substring2bool(AflowIn,"[VASP_RUN]GENERATE")) || aflags.KBIN_GEN_VASP_FROM_AFLOWIN;
    // [OBSOLETE] vflags.KBIN_VASP_RUN_STATIC              =(aurostd::substring2bool(AflowIn,"[VASP_RUN_STATIC]") || aurostd::substring2bool(AflowIn,"[VASP_RUN]STATIC"));
    // [OBSOLETE] vflags.KBIN_VASP_RUN_KPOINTS             =(aurostd::substring2bool(AflowIn,"[VASP_RUN_KPOINTS]") || aurostd::substring2bool(AflowIn,"[VASP_RUN]KPOINTS"));

    vflags.KBIN_VASP_RUN.clear();
    if((aurostd::substring2bool(AflowIn,"[VASP_RUN_GENERATE]") || aurostd::substring2bool(AflowIn,"[VASP_RUN]GENERATE")) || aflags.KBIN_GEN_VASP_FROM_AFLOWIN) 
      vflags.KBIN_VASP_RUN.push("GENERATE");
    if((aurostd::substring2bool(AflowIn,"[VASP_RUN_STATIC]") || aurostd::substring2bool(AflowIn,"[VASP_RUN]STATIC")))
      vflags.KBIN_VASP_RUN.push("STATIC");
    if((aurostd::substring2bool(AflowIn,"[VASP_RUN_KPOINTS]") || aurostd::substring2bool(AflowIn,"[VASP_RUN]KPOINTS"))) 
      vflags.KBIN_VASP_RUN.push("KPOINTS");

    for(uint i=0;i<vAflowIn.size();i++) {
      if(aurostd::substring2bool(vAflowIn.at(i),"VASP_RUN")) {
        string vasp_run_string=vAflowIn.at(i);
        if(vasp_run_string.find("#")!=string::npos) vasp_run_string=vasp_run_string.substr(0,vasp_run_string.find("#"));
        if(vasp_run_string.find("//")!=string::npos) vasp_run_string=vasp_run_string.substr(0,vasp_run_string.find("//"));
        if(vasp_run_string.find("!")!=string::npos) vasp_run_string=vasp_run_string.substr(0,vasp_run_string.find("!"));

        //      cout << vasp_run_string << endl;
        vector<string> aflowin_tokens;
        aurostd::string2tokens(vasp_run_string,aflowin_tokens,",");
        if(aflowin_tokens.size()>0) {
          // [OBSOLETE] vflags.KBIN_VASP_RUN_RELAX               =(aurostd::substring2bool(aflowin_tokens.at(0),"[VASP_RUN_RELAX=") || aurostd::substring2bool(aflowin_tokens.at(0),"[VASP_RUN]RELAX="));
          if((aurostd::substring2bool(aflowin_tokens.at(0),"[VASP_RUN_RELAX=") || aurostd::substring2bool(aflowin_tokens.at(0),"[VASP_RUN]RELAX="))) vflags.KBIN_VASP_RUN.push("RELAX");
          if(aurostd::substring2bool(aflowin_tokens.at(0),"[VASP_RUN_RELAX=")) vflags.KBIN_VASP_RUN_NRELAX=aurostd::substring2utype<int>(aflowin_tokens.at(0),"[VASP_RUN_RELAX=");
          if(aurostd::substring2bool(aflowin_tokens.at(0),"[VASP_RUN]RELAX=")) vflags.KBIN_VASP_RUN_NRELAX=aurostd::substring2utype<int>(aflowin_tokens.at(0),"[VASP_RUN]RELAX=");
          // [OBSOLETE] vflags.KBIN_VASP_RUN_RELAX_STATIC        =(aurostd::substring2bool(aflowin_tokens.at(0),"[VASP_RUN_RELAX_STATIC=") || aurostd::substring2bool(aflowin_tokens.at(0),"[VASP_RUN]RELAX_STATIC="));
          if((aurostd::substring2bool(aflowin_tokens.at(0),"[VASP_RUN_RELAX_STATIC=") || aurostd::substring2bool(aflowin_tokens.at(0),"[VASP_RUN]RELAX_STATIC="))) vflags.KBIN_VASP_RUN.push("RELAX_STATIC");
          if(aurostd::substring2bool(aflowin_tokens.at(0),"[VASP_RUN_RELAX_STATIC=")) vflags.KBIN_VASP_RUN_NRELAX=aurostd::substring2utype<int>(aflowin_tokens.at(0),"[VASP_RUN_RELAX_STATIC=");
          if(aurostd::substring2bool(aflowin_tokens.at(0),"[VASP_RUN]RELAX_STATIC=")) vflags.KBIN_VASP_RUN_NRELAX=aurostd::substring2utype<int>(aflowin_tokens.at(0),"[VASP_RUN]RELAX_STATIC=");
          // [OBSOLETE] vflags.KBIN_VASP_RUN_RELAX_STATIC_BANDS  =(aurostd::substring2bool(aflowin_tokens.at(0),"[VASP_RUN_RELAX_STATIC_BANDS=") || aurostd::substring2bool(aflowin_tokens.at(0),"[VASP_RUN]RELAX_STATIC_BANDS="));
          if((aurostd::substring2bool(aflowin_tokens.at(0),"[VASP_RUN_RELAX_STATIC_BANDS=") || aurostd::substring2bool(aflowin_tokens.at(0),"[VASP_RUN]RELAX_STATIC_BANDS="))) vflags.KBIN_VASP_RUN.push("RELAX_STATIC_BANDS");
          if(aurostd::substring2bool(aflowin_tokens.at(0),"[VASP_RUN_RELAX_STATIC_BANDS=")) vflags.KBIN_VASP_RUN_NRELAX=aurostd::substring2utype<int>(aflowin_tokens.at(0),"[VASP_RUN_RELAX_STATIC_BANDS=");
          if(aurostd::substring2bool(aflowin_tokens.at(0),"[VASP_RUN]RELAX_STATIC_BANDS=")) vflags.KBIN_VASP_RUN_NRELAX=aurostd::substring2utype<int>(aflowin_tokens.at(0),"[VASP_RUN]RELAX_STATIC_BANDS=");
          // [OBSOLETE] vflags.KBIN_VASP_RUN_STATIC_BANDS        =(aurostd::substring2bool(aflowin_tokens.at(0),"[VASP_RUN_STATIC_BANDS]") || aurostd::substring2bool(aflowin_tokens.at(0),"[VASP_RUN]STATIC_BANDS"));
          if((aurostd::substring2bool(aflowin_tokens.at(0),"[VASP_RUN_STATIC_BANDS]") || aurostd::substring2bool(aflowin_tokens.at(0),"[VASP_RUN]STATIC_BANDS"))) vflags.KBIN_VASP_RUN.push("STATIC_BANDS");
        }

        for(uint j=1;j<aflowin_tokens.size();j++) {
          // [OBSOLETE] vflags.KBIN_VASP_RUN_DIELECTRIC_STATIC   =(vflags.KBIN_VASP_RUN_DIELECTRIC_STATIC || aurostd::substring2bool(aflowin_tokens.at(j),"DS") || aurostd::substring2bool(aflowin_tokens.at(j),"DIELECTRIC_STATIC"));
          if((vflags.KBIN_VASP_RUN.flag("DIELECTRIC_STATIC") || aurostd::substring2bool(aflowin_tokens.at(j),"DS") || aurostd::substring2bool(aflowin_tokens.at(j),"DIELECTRIC_STATIC"))) vflags.KBIN_VASP_RUN.push("DIELECTRIC_STATIC");
          // [OBSOLETE] vflags.KBIN_VASP_RUN_DIELECTRIC_DYNAMIC  =(vflags.KBIN_VASP_RUN_DIELECTRIC_DYNAMIC || aurostd::substring2bool(aflowin_tokens.at(j),"DD") || aurostd::substring2bool(aflowin_tokens.at(j),"DIELECTRIC_DYNAMIC"));
          if((vflags.KBIN_VASP_RUN.flag("DIELECTRIC_DYNAMIC") || aurostd::substring2bool(aflowin_tokens.at(j),"DD") || aurostd::substring2bool(aflowin_tokens.at(j),"DIELECTRIC_DYNAMIC"))) vflags.KBIN_VASP_RUN.push("DIELECTRIC_DYNAMIC");
          // [OBSOLETE] vflags.KBIN_VASP_RUN_DSCF                =(vflags.KBIN_VASP_RUN_DSCF || aurostd::substring2bool(aflowin_tokens.at(j),"DSCF"));
          if((vflags.KBIN_VASP_RUN.flag("DSCF") || aurostd::substring2bool(aflowin_tokens.at(j),"DSCF"))) vflags.KBIN_VASP_RUN.push("DSCF");
        }
        if(vflags.KBIN_VASP_RUN.flag("DSCF")) vflags.KBIN_VASP_RUN.push("DIELECTRIC_DYNAMIC");
        if(vflags.KBIN_VASP_RUN.flag("DIELECTRIC_DYNAMIC")) vflags.KBIN_VASP_RUN.push("DIELECTRIC_STATIC");
      }
    }
    if(vflags.KBIN_VASP_RUN.xscheme!="") vflags.KBIN_VASP_RUN.isentry=TRUE;

    // if(vflags.KBIN_VASP_RUN.flag("DIELECTRIC_STATIC")) cout << "vflags.KBIN_VASP_RUN.flag(\"DIELECTRIC_STATIC\")" << endl;
    // if(vflags.KBIN_VASP_RUN.flag("DIELECTRIC_DYNAMIC")) cout << "vflags.KBIN_VASP_RUN.flag(\"DIELECTRIC_DYNAMIC\")" << endl;
    // if(vflags.KBIN_VASP_RUN.flag("DSCF")) cout << "vflags.KBIN_VASP_RUN.flag(\"DSCF\")" << endl;

    // [OBSOLETE] vflags.KBIN_VASP_REPEAT_BANDS        = aurostd::FileExist(aflags.Directory+string("/REPEAT_BANDS")) || aurostd::substring2bool(AflowIn,"[VASP_RUN_REPEAT_BANDS]") || aurostd::substring2bool(AflowIn,"[VASP_RUN]REPEAT_BANDS]");
    // [OBSOLETE] vflags.KBIN_VASP_REPEAT_STATIC_BANDS = aurostd::FileExist(aflags.Directory+string("/REPEAT_STATIC_BANDS")) || aurostd::substring2bool(AflowIn,"[VASP_RUN_REPEAT_STATIC_BANDS]") || aurostd::substring2bool(AflowIn,"[VASP_RUN]REPEAT_STATIC_BANDS]");
    // [OBSOLETE] vflags.KBIN_VASP_REPEAT_DELSOL       = aurostd::FileExist(aflags.Directory+string("/REPEAT_DELSOL")) || aurostd::substring2bool(AflowIn,"[VASP_RUN_REPEAT_DELSOL]") || aurostd::substring2bool(AflowIn,"[VASP_RUN]REPEAT_DELSOL]");

    vflags.KBIN_VASP_REPEAT.clear();
    if(aurostd::FileExist(aflags.Directory+string("/REPEAT_BANDS")) || aurostd::substring2bool(AflowIn,"[VASP_RUN_REPEAT_BANDS]") || aurostd::substring2bool(AflowIn,"[VASP_RUN]REPEAT_BANDS]")) vflags.KBIN_VASP_REPEAT.push("REPEAT_BANDS");
    if(aurostd::FileExist(aflags.Directory+string("/REPEAT_STATIC_BANDS")) || aurostd::substring2bool(AflowIn,"[VASP_RUN_REPEAT_STATIC_BANDS]") || aurostd::substring2bool(AflowIn,"[VASP_RUN]REPEAT_STATIC_BANDS]")) vflags.KBIN_VASP_REPEAT.push("REPEAT_STATIC_BANDS");
    if(aurostd::FileExist(aflags.Directory+string("/REPEAT_DELSOL")) || aurostd::substring2bool(AflowIn,"[VASP_RUN_REPEAT_DELSOL]") || aurostd::substring2bool(AflowIn,"[VASP_RUN]REPEAT_DELSOL]")) vflags.KBIN_VASP_REPEAT.push("REPEAT_DELSOL");


    if(vflags.KBIN_VASP_REPEAT.flag("REPEAT_STATIC_BANDS")) cout << "vflags.KBIN_VASP_REPEAT.flag(\"REPEAT_STATIC_BANDS\")" << endl;

    // priorities about RUN
    if(vflags.KBIN_VASP_RUN.flag("RELAX_STATIC_BANDS")) {  // RELAX_STATIC_BANDS
      //  cerr << "[DEBUG] vflags.KBIN_VASP_RUN.flag(\"RELAX_STATIC_BANDS\")==TRUE" << endl;
      vflags.KBIN_VASP_RUN.flag("STATIC",FALSE);
      vflags.KBIN_VASP_RUN.flag("STATIC_BANDS",FALSE);
      vflags.KBIN_VASP_RUN.flag("KPOINTS",FALSE);
      vflags.KBIN_VASP_RUN.flag("RELAX",FALSE);
      vflags.KBIN_VASP_RUN.flag("RELAX_STATIC",FALSE);
      vflags.KBIN_VASP_RUN.push("RELAX_STATIC_BANDS");
    } else {
      if(vflags.KBIN_VASP_RUN.flag("RELAX_STATIC")) {  // RELAX_STATIC
        //  cerr << "[DEBUG] vflags.KBIN_VASP_RUN.flag(\"RELAX_STATIC\")==TRUE" << endl;
        vflags.KBIN_VASP_RUN.flag("STATIC",FALSE);
        vflags.KBIN_VASP_RUN.flag("STATIC_BANDS",FALSE);
        vflags.KBIN_VASP_RUN.flag("KPOINTS",FALSE);
        vflags.KBIN_VASP_RUN.flag("RELAX",FALSE);
        vflags.KBIN_VASP_RUN.push("RELAX_STATIC");
        vflags.KBIN_VASP_RUN.flag("RELAX_STATIC_BANDS",FALSE);
      } else {
        if(vflags.KBIN_VASP_RUN.flag("STATIC_BANDS")) {  // STATIC_BANDS
          //  cerr << "[DEBUG] vflags.KBIN_VASP_RUN.flag(\"STATIC_BANDS\")==TRUE" << endl;
          vflags.KBIN_VASP_RUN.flag("STATIC",FALSE);
          vflags.KBIN_VASP_RUN.push("STATIC_BANDS");
          vflags.KBIN_VASP_RUN.flag("KPOINTS",FALSE);
          vflags.KBIN_VASP_RUN.flag("RELAX",FALSE);
          vflags.KBIN_VASP_RUN.flag("RELAX_STATIC",FALSE);
          vflags.KBIN_VASP_RUN.flag("RELAX_STATIC_BANDS",FALSE);
        } else {                                  
          if(vflags.KBIN_VASP_RUN.flag("STATIC")) {  // STATIC
            //	  cerr << "[DEBUG] vflags.KBIN_VASP_RUN.flag(\"STATIC\")==TRUE" << endl;
            vflags.KBIN_VASP_RUN.flag("KPOINTS",FALSE);
            vflags.KBIN_VASP_RUN.flag("RELAX",FALSE);
            vflags.KBIN_VASP_RUN.push("STATIC");
            vflags.KBIN_VASP_RUN.flag("STATIC_BANDS",FALSE);
            vflags.KBIN_VASP_RUN.flag("RELAX_STATIC",FALSE);
            vflags.KBIN_VASP_RUN.flag("RELAX_STATIC_BANDS",FALSE);
          } else {                            
            if(vflags.KBIN_VASP_RUN.flag("KPOINTS")) {  // KPOINTS
              //  cerr << "[DEBUG] vflags.KBIN_VASP_RUN.flag(\"KPOINTS\")==TRUE" << endl;
              vflags.KBIN_VASP_RUN.flag("STATIC",FALSE);
              vflags.KBIN_VASP_RUN.flag("STATIC_BANDS",FALSE);
              vflags.KBIN_VASP_RUN.flag("RELAX",FALSE);
              vflags.KBIN_VASP_RUN.push("KPOINTS");
              vflags.KBIN_VASP_RUN.flag("RELAX_STATIC",FALSE);
              vflags.KBIN_VASP_RUN.flag("RELAX_STATIC_BANDS",FALSE);
            } else {
              //   cerr << "[DEBUG] DEFAULT" << endl;
              vflags.KBIN_VASP_RUN.push("RELAX");
              vflags.KBIN_VASP_RUN.flag("STATIC",FALSE);
              vflags.KBIN_VASP_RUN.flag("STATIC_BANDS",FALSE);
              vflags.KBIN_VASP_RUN.flag("KPOINTS",FALSE);
              vflags.KBIN_VASP_RUN.flag("RELAX_STATIC",FALSE);
              vflags.KBIN_VASP_RUN.flag("RELAX_STATIC_BANDS",FALSE);
            }
          }
        }
      }
    }
    // priorities about REPEAT
    if(vflags.KBIN_VASP_REPEAT.flag("REPEAT_STATIC_BANDS")) {
      vflags.KBIN_VASP_RUN.flag("STATIC",FALSE);
      vflags.KBIN_VASP_RUN.flag("STATIC_BANDS",FALSE);
      vflags.KBIN_VASP_RUN.flag("KPOINTS",FALSE);
      vflags.KBIN_VASP_RUN.flag("RELAX",FALSE);
      vflags.KBIN_VASP_RUN.flag("RELAX_STATIC",FALSE);
      vflags.KBIN_VASP_RUN.flag("RELAX_STATIC_BANDS",FALSE);
      vflags.KBIN_VASP_REPEAT.flag("REPEAT_BANDS",FALSE);
    }
    if(vflags.KBIN_VASP_REPEAT.flag("REPEAT_BANDS")) {
      vflags.KBIN_VASP_RUN.flag("STATIC",FALSE);
      vflags.KBIN_VASP_RUN.flag("STATIC_BANDS",FALSE);
      vflags.KBIN_VASP_RUN.flag("KPOINTS",FALSE);
      vflags.KBIN_VASP_RUN.flag("RELAX",FALSE);
      vflags.KBIN_VASP_RUN.flag("RELAX_STATIC",FALSE);
      vflags.KBIN_VASP_RUN.flag("RELAX_STATIC_BANDS",FALSE);
    }
    if(vflags.KBIN_VASP_REPEAT.flag("REPEAT_DELSOL")) {
      vflags.KBIN_VASP_RUN.flag("STATIC",FALSE);
      vflags.KBIN_VASP_RUN.flag("STATIC_BANDS",FALSE);
      vflags.KBIN_VASP_RUN.flag("KPOINTS",FALSE);
      vflags.KBIN_VASP_RUN.flag("RELAX",FALSE);
      vflags.KBIN_VASP_RUN.flag("RELAX_STATIC",FALSE);
      vflags.KBIN_VASP_RUN.flag("RELAX_STATIC_BANDS",FALSE);
      vflags.KBIN_VASP_REPEAT.flag("REPEAT_BANDS",FALSE);
    }

    if(kflags.KBIN_PHONONS_CALCULATION_APL || kflags.KBIN_PHONONS_CALCULATION_QHA || kflags.KBIN_PHONONS_CALCULATION_AAPL || kflags.KBIN_PHONONS_CALCULATION_FROZSL || kflags.KBIN_PHONONS_CALCULATION_AGL || kflags.KBIN_PHONONS_CALCULATION_AEL) {  //CO20170601
      vflags.KBIN_VASP_REPEAT.flag("REPEAT_DELSOL",FALSE);
      vflags.KBIN_VASP_RUN.flag("STATIC",FALSE);
      vflags.KBIN_VASP_RUN.flag("STATIC_BANDS",FALSE);
      vflags.KBIN_VASP_RUN.flag("KPOINTS",FALSE);
      vflags.KBIN_VASP_RUN.flag("RELAX",FALSE);
      vflags.KBIN_VASP_RUN.flag("RELAX_STATIC",FALSE);
      vflags.KBIN_VASP_RUN.flag("RELAX_STATIC_BANDS",FALSE);
      vflags.KBIN_VASP_REPEAT.flag("REPEAT_BANDS",FALSE); 
      kflags.KBIN_SYMMETRY_CALCULATION=FALSE;
    }

    // RELAX_MODE AND PRIORITIES  // ENERGY | FORCES | ENERGY_FORCES | FORCES_ENERGY (default ENERGY) "
    vflags.KBIN_VASP_FORCE_OPTION_RELAX_MODE.options2entry(AflowIn,_STROPT_+"RELAX_MODE=",FALSE,DEFAULT_VASP_FORCE_OPTION_RELAX_MODE_SCHEME);
    vflags.KBIN_VASP_FORCE_OPTION_RELAX_MODE.xscheme=KBIN_WRONG_ENTRY_STRING;
    vflags.KBIN_VASP_FORCE_OPTION_RELAX_MODE.scheme2scheme("ENERGY","ENERGY");
    vflags.KBIN_VASP_FORCE_OPTION_RELAX_MODE.scheme2scheme("FORCES","FORCES");vflags.KBIN_VASP_FORCE_OPTION_RELAX_MODE.scheme2scheme("FORCE","FORCES");
    vflags.KBIN_VASP_FORCE_OPTION_RELAX_MODE.scheme2scheme("ENERGY_FORCES","ENERGY_FORCES");vflags.KBIN_VASP_FORCE_OPTION_RELAX_MODE.scheme2scheme("ENERGY_FORCE","ENERGY_FORCES");
    vflags.KBIN_VASP_FORCE_OPTION_RELAX_MODE.scheme2scheme("FORCES_ENERGY","FORCES_ENERGY");vflags.KBIN_VASP_FORCE_OPTION_RELAX_MODE.scheme2scheme("FORCE_ENERGY","FORCES_ENERGY");
    if(vflags.KBIN_VASP_FORCE_OPTION_RELAX_MODE.isentry && vflags.KBIN_VASP_FORCE_OPTION_RELAX_MODE.xscheme==KBIN_WRONG_ENTRY_STRING) {
      message = "vflags.KBIN_VASP_FORCE_OPTION_RELAX_MODE.content_string=" + vflags.KBIN_VASP_FORCE_OPTION_RELAX_MODE.content_string;
      throw aurostd::xerror(_AFLOW_FILE_NAME_, soliloquy, message, _INPUT_ILLEGAL_);
    }

    // FORCE OPTIONS
    vflags.KBIN_VASP_FORCE_OPTION_NOTUNE.options2entry(AflowIn,_STROPT_+"NOTUNE");

    // FORCE OPTIONS SYSTEM_AUTO
    vflags.KBIN_VASP_FORCE_OPTION_SYSTEM_AUTO.options2entry(AflowIn,_STROPT_+"SYSTEM_AUTO");
    vflags.AFLOW_SYSTEM.options2entry(AflowIn,"[AFLOW]SYSTEM=", false, "");  //ME20181121

    // FORCE OPTIONS STATIC RELAX_ALL RELAX_IONS RELAX CELL_VOLUME 
    // cerr << "vflags.KBIN_VASP_FORCE_OPTION_STATIC= " << vflags.KBIN_VASP_FORCE_OPTION_STATIC << endl;
    vflags.KBIN_VASP_FORCE_OPTION_RELAX_TYPE.clear();
    if(aurostd::substring2bool(AflowIn,_STROPT_+"STATIC",TRUE)) vflags.KBIN_VASP_FORCE_OPTION_RELAX_TYPE.push("STATIC");
    if(aurostd::substring2bool(AflowIn,_STROPT_+"RELAX_ALL",TRUE) || aurostd::substring2bool(AflowIn,_STROPT_+"RELAX",TRUE))  vflags.KBIN_VASP_FORCE_OPTION_RELAX_TYPE.push("ALL");
    if(aurostd::substring2bool(AflowIn,_STROPT_+"RELAX_IONS",TRUE)) vflags.KBIN_VASP_FORCE_OPTION_RELAX_TYPE.push("IONS");
    if(aurostd::substring2bool(AflowIn,_STROPT_+"RELAX_CELL_SHAPE",TRUE) || aurostd::substring2bool(AflowIn,_STROPT_+"RELAX_SHAPE",TRUE)) vflags.KBIN_VASP_FORCE_OPTION_RELAX_TYPE.push("CELL_SHAPE");
    if(aurostd::substring2bool(AflowIn,_STROPT_+"RELAX_CELL_VOLUME",TRUE) || aurostd::substring2bool(AflowIn,_STROPT_+"RELAX_VOLUME",TRUE)) vflags.KBIN_VASP_FORCE_OPTION_RELAX_TYPE.push("CELL_VOLUME");
    if(aurostd::substring2bool(AflowIn,_STROPT_+"RELAX_IONS_CELL_VOLUME",TRUE) || aurostd::substring2bool(AflowIn,_STROPT_+"RELAX_IONS_VOLUME",TRUE)) vflags.KBIN_VASP_FORCE_OPTION_RELAX_TYPE.push("IONS_CELL_VOLUME");
    //AS20201123 BEGIN
    if(aurostd::substring2bool(AflowIn,_STROPT_+"RELAX_IONS_CELL_SHAPE",TRUE)){
      vflags.KBIN_VASP_FORCE_OPTION_RELAX_TYPE.push("IONS_CELL_SHAPE");
    }
    //AS20201123 END
    if(vflags.KBIN_VASP_FORCE_OPTION_RELAX_TYPE.xscheme!="") vflags.KBIN_VASP_FORCE_OPTION_RELAX_TYPE.isentry=TRUE;

    // [OBSOLETE] vflags.KBIN_VASP_FORCE_OPTION_STATIC=aurostd::substring2bool(AflowIn,_STROPT_+"STATIC",TRUE);
    // [OBSOLETE] cerr << aflow_aconvasp_main.cpp "vflags.KBIN_VASP_FORCE_OPTION_STATIC= " << vflags.KBIN_VASP_FORCE_OPTION_STATIC << endl;
    // [OBSOLETE] vflags.KBIN_VASP_FORCE_OPTION_RELAX_ALL = aurostd::substring2bool(AflowIn,_STROPT_+"RELAX",TRUE) || aurostd::substring2bool(AflowIn,_STROPT_+"RELAX_ALL",TRUE);
    // [OBSOLETE] vflags.KBIN_VASP_FORCE_OPTION_RELAX_IONS = aurostd::substring2bool(AflowIn,_STROPT_+"RELAX_IONS",TRUE);
    // [OBSOLETE] vvflags.KBIN_VASP_FORCE_OPTION_RELAX_CELL_SHAPE = aurostd::substring2bool(AflowIn,_STROPT_+"RELAX_CELL_SHAPE",TRUE) || aurostd::substring2bool(AflowIn,_STROPT_+"RELAX_SHAPE",TRUE);
    // [OBSOLETE] vvflags.KBIN_VASP_FORCE_OPTION_RELAX_CELL_VOLUME = aurostd::substring2bool(AflowIn,_STROPT_+"RELAX_CELL_VOLUME",TRUE) || aurostd::substring2bool(AflowIn,_STROPT_+"RELAX_VOLUME",TRUE);
    // [OBSOLETE] vvflags.KBIN_VASP_FORCE_OPTION_RELAX_IONS_CELL_VOLUME = aurostd::substring2bool(AflowIn,_STROPT_+"RELAX_IONS_CELL_VOLUME",TRUE) || aurostd::substring2bool(AflowIn,_STROPT_+"RELAX_IONS_VOLUME",TRUE);
    // [OBSOLETE] if(vflags.KBIN_VASP_FORCE_OPTION_RELAX_IONS_CELL_VOLUME) vflags.KBIN_VASP_FORCE_OPTION_RELAX_IONS=FALSE;
    // [OBSOLETE] if(vflags.KBIN_VASP_FORCE_OPTION_RELAX_ALL && (vflags.KBIN_VASP_FORCE_OPTION_RELAX_IONS || vflags.KBIN_VASP_FORCE_OPTION_RELAX_CELL_SHAPE ||
    // [OBSOLETE]  vflags.KBIN_VASP_FORCE_OPTION_RELAX_CELL_VOLUME || vflags.KBIN_VASP_FORCE_OPTION_RELAX_IONS_CELL_VOLUME)) vflags.KBIN_VASP_FORCE_OPTION_RELAX_ALL=FALSE;

    if(vflags.KBIN_VASP_FORCE_OPTION_RELAX_TYPE.flag("IONS_CELL_VOLUME"))
      vflags.KBIN_VASP_FORCE_OPTION_RELAX_TYPE.flag("IONS",FALSE);
    if(vflags.KBIN_VASP_FORCE_OPTION_RELAX_TYPE.flag("ALL") && (vflags.KBIN_VASP_FORCE_OPTION_RELAX_TYPE.flag("STATIC") || vflags.KBIN_VASP_FORCE_OPTION_RELAX_TYPE.flag("IONS") || 
          vflags.KBIN_VASP_FORCE_OPTION_RELAX_TYPE.flag("CELL_SHAPE") || vflags.KBIN_VASP_FORCE_OPTION_RELAX_TYPE.flag("CELL_VOLUME") ||
          vflags.KBIN_VASP_FORCE_OPTION_RELAX_TYPE.flag("IONS_CELL_VOLUME")))    
      vflags.KBIN_VASP_FORCE_OPTION_RELAX_TYPE.flag("ALL",FALSE);
    if(vflags.KBIN_VASP_FORCE_OPTION_RELAX_TYPE.flag("STATIC")) {
      vflags.KBIN_VASP_FORCE_OPTION_RELAX_TYPE.clear();
      vflags.KBIN_VASP_FORCE_OPTION_RELAX_TYPE.push("STATIC");
      vflags.KBIN_VASP_FORCE_OPTION_RELAX_TYPE.isentry=TRUE;}

    // PRECISION AND PRIORITIES // (LOW | MEDIUM | NORMAL | HIGH | ACCURATE), PRESERVED
    vflags.KBIN_VASP_FORCE_OPTION_PREC.options2entry(AflowIn,_STROPT_+"PREC=",FALSE,DEFAULT_VASP_FORCE_OPTION_PREC_SCHEME);
    vflags.KBIN_VASP_FORCE_OPTION_PREC.xscheme=KBIN_WRONG_ENTRY_STRING;
    vflags.KBIN_VASP_FORCE_OPTION_PREC.scheme2scheme('L',"LOW");
    vflags.KBIN_VASP_FORCE_OPTION_PREC.scheme2scheme('M',"MEDIUM");
    vflags.KBIN_VASP_FORCE_OPTION_PREC.scheme2scheme('N',"NORMAL");
    vflags.KBIN_VASP_FORCE_OPTION_PREC.scheme2scheme('H',"HIGH");
    vflags.KBIN_VASP_FORCE_OPTION_PREC.scheme2scheme('A',"ACCURATE");
    vflags.KBIN_VASP_FORCE_OPTION_PREC.scheme2scheme('P',"PHONONS"); //JJPR Modification
    if(vflags.KBIN_VASP_FORCE_OPTION_PREC.isentry && vflags.KBIN_VASP_FORCE_OPTION_PREC.xscheme==KBIN_WRONG_ENTRY_STRING) {
      message = "vflags.KBIN_VASP_FORCE_OPTION_PREC.content_string=" + vflags.KBIN_VASP_FORCE_OPTION_PREC.content_string;
      throw aurostd::xerror(_AFLOW_FILE_NAME_, soliloquy, message, _INPUT_ILLEGAL_);
    }

    // ALGO AND PRIORITIES // (NORMAL | VERYFAST | FAST | ALL | DAMPED), PRESERVED
    vflags.KBIN_VASP_FORCE_OPTION_ALGO.options2entry(AflowIn,_STROPT_+"ALGO=",FALSE,DEFAULT_VASP_FORCE_OPTION_ALGO_SCHEME);
    vflags.KBIN_VASP_FORCE_OPTION_ALGO.xscheme=KBIN_WRONG_ENTRY_STRING;
    vflags.KBIN_VASP_FORCE_OPTION_ALGO.scheme2scheme('N',"NORMAL");
    vflags.KBIN_VASP_FORCE_OPTION_ALGO.scheme2scheme('V',"VERYFAST");
    vflags.KBIN_VASP_FORCE_OPTION_ALGO.scheme2scheme('F',"FAST");
    vflags.KBIN_VASP_FORCE_OPTION_ALGO.scheme2scheme('A',"ALL");
    vflags.KBIN_VASP_FORCE_OPTION_ALGO.scheme2scheme('D',"DAMPED");
    if(vflags.KBIN_VASP_FORCE_OPTION_ALGO.isentry && vflags.KBIN_VASP_FORCE_OPTION_ALGO.xscheme==KBIN_WRONG_ENTRY_STRING) {
      message = "vflags.KBIN_VASP_FORCE_OPTION_ALGO.content_string=" + vflags.KBIN_VASP_FORCE_OPTION_ALGO.content_string;
      throw aurostd::xerror(_AFLOW_FILE_NAME_, soliloquy, message, _INPUT_ILLEGAL_);
    }
    vflags.KBIN_VASP_FORCE_OPTION_ALGO.preserved= vflags.KBIN_VASP_FORCE_OPTION_ALGO.preserved || aurostd::substring2bool(AflowIn,_STROPT_+"ALGO_PRESERVED",TRUE); // FIX ALGO_PRESERVED

    // ABMIX AND PRIORITIES // empty | [AUTO | US | PAW | #AMIX,#BMIX[,#AMIX_MAG,#BMIX_MAG]]
    vflags.KBIN_VASP_FORCE_OPTION_ABMIX.options2entry(AflowIn,_STROPT_+"ABMIX=",FALSE,DEFAULT_VASP_FORCE_OPTION_ABMIX_SCHEME);
    vflags.KBIN_VASP_FORCE_OPTION_ABMIX.xscheme=KBIN_WRONG_ENTRY_STRING;
    vflags.KBIN_VASP_FORCE_OPTION_ABMIX.scheme2scheme('A',"AUTO");
    vflags.KBIN_VASP_FORCE_OPTION_ABMIX.scheme2scheme('U',"US");
    vflags.KBIN_VASP_FORCE_OPTION_ABMIX.scheme2scheme('L',"US"); // LDA
    vflags.KBIN_VASP_FORCE_OPTION_ABMIX.scheme2scheme('G',"US"); // GGA
    vflags.KBIN_VASP_FORCE_OPTION_ABMIX.scheme2scheme('P',"PAW");  // something with PAW..
    if(vflags.KBIN_VASP_FORCE_OPTION_ABMIX.isentry && vflags.KBIN_VASP_FORCE_OPTION_ABMIX.xscheme==KBIN_WRONG_ENTRY_STRING) {
      message =  "vflags.KBIN_VASP_FORCE_OPTION_ABMIX.content_string="  + vflags.KBIN_VASP_FORCE_OPTION_ABMIX.content_string;
      throw aurostd::xerror(_AFLOW_FILE_NAME_, soliloquy, message, _INPUT_ILLEGAL_);
    }

    // METAGGA AND PRIORITIES // TPSS | RTPSS | M06L | MBJL | SCAN | MS0 | MS1 | MS2 | NONE
    if(LDEBUG) cerr << soliloquy << " METAGGA" << endl;
    vflags.KBIN_VASP_FORCE_OPTION_METAGGA.options2entry(AflowIn,_STROPT_+"METAGGA=",FALSE,DEFAULT_VASP_FORCE_OPTION_METAGGA_SCHEME);
    // vflags.KBIN_VASP_FORCE_OPTION_METAGGA.xscheme=KBIN_WRONG_ENTRY_STRING;
    // vflags.KBIN_VASP_FORCE_OPTION_METAGGA.scheme2scheme('T',"TPSS");
    // vflags.KBIN_VASP_FORCE_OPTION_METAGGA.scheme2scheme('R',"RTPSS");
    // vflags.KBIN_VASP_FORCE_OPTION_METAGGA.scheme2scheme('S',"SCAN");
    // vflags.KBIN_VASP_FORCE_OPTION_METAGGA.scheme2scheme('N',"NONE");
    if(vflags.KBIN_VASP_FORCE_OPTION_METAGGA.isentry && vflags.KBIN_VASP_FORCE_OPTION_METAGGA.xscheme==KBIN_WRONG_ENTRY_STRING) {
      message = "vflags.KBIN_VASP_FORCE_OPTION_METAGGA.content_string="  +  vflags.KBIN_VASP_FORCE_OPTION_METAGGA.content_string;
      throw aurostd::xerror(_AFLOW_FILE_NAME_, soliloquy, message, _INPUT_ILLEGAL_);
    } 
    if(LDEBUG) cerr << soliloquy << " METAGGA vflags.KBIN_VASP_FORCE_OPTION_METAGGA.isentry=" << vflags.KBIN_VASP_FORCE_OPTION_METAGGA.isentry << endl;
    if(LDEBUG) cerr << soliloquy << " METAGGA vflags.KBIN_VASP_FORCE_OPTION_METAGGA.xscheme=" << vflags.KBIN_VASP_FORCE_OPTION_METAGGA.xscheme << endl;

    // IVDW AND PRIORITIES // [number_for_VASP_see_manual_for_IVDW | 0] 
    if(LDEBUG) cerr << soliloquy << " IVDW" << endl;
    vflags.KBIN_VASP_FORCE_OPTION_IVDW.options2entry(AflowIn,_STROPT_+"IVDW=",FALSE,DEFAULT_VASP_FORCE_OPTION_IVDW_SCHEME);
    if(vflags.KBIN_VASP_FORCE_OPTION_IVDW.isentry && vflags.KBIN_VASP_FORCE_OPTION_IVDW.xscheme==KBIN_WRONG_ENTRY_STRING) {
      message = "vflags.KBIN_VASP_FORCE_OPTION_IVDW.content_string=" + vflags.KBIN_VASP_FORCE_OPTION_IVDW.content_string;
      throw aurostd::xerror(_AFLOW_FILE_NAME_, soliloquy, message, _INPUT_ILLEGAL_);
    } 
    if(LDEBUG) cerr << soliloquy << " IVDW vflags.KBIN_VASP_FORCE_OPTION_IVDW.isentry=" << vflags.KBIN_VASP_FORCE_OPTION_IVDW.isentry << endl;
    if(LDEBUG) cerr << soliloquy << " IVDW vflags.KBIN_VASP_FORCE_OPTION_IVDW.xscheme=" << vflags.KBIN_VASP_FORCE_OPTION_IVDW.xscheme << endl;

    // NEGLECT_NOMIX
    vflags.KBIN_VASP_FORCE_OPTION_SKIP_NOMIX.options2entry(AflowIn,string(_STROPT_+"NEGLECT_IMMISCIBLE"+"|"+_STROPT_+"NEGLECT_NOMIX"+"|"+_STROPT_+"SKIP_NOMIX"));

    // AUTO_PSEUDOPOTENTIALS and AUTO_PSEUDOPOTENTIALS_TYPE
    vflags.KBIN_VASP_FORCE_OPTION_AUTO_PSEUDOPOTENTIALS.options2entry(AflowIn,_STROPT_+"AUTO_PSEUDOPOTENTIALS=",FALSE,DEFAULT_VASP_PSEUDOPOTENTIAL_TYPE);

    // POTIM
    // cerr << "POTIM" << endl;
    vflags.KBIN_VASP_FORCE_OPTION_POTIM_EQUAL.options2entry(AflowIn,_STROPT_+"POTIM=",TRUE,vflags.KBIN_VASP_FORCE_OPTION_POTIM_EQUAL.xscheme); // scheme already loaded in aflow_xclasses.cpp is "DEFAULT_VASP_PREC_POTIM"

    // PSTRESS
    // cerr << "PSTRESS" << endl;
    vflags.KBIN_VASP_FORCE_OPTION_PSTRESS_EQUAL.options2entry(AflowIn,_STROPT_+"PSTRESS=",TRUE,vflags.KBIN_VASP_FORCE_OPTION_PSTRESS_EQUAL.xscheme); // scheme already loaded in aflow_xclasses.cpp is "0.0"  

    // EDIFFG
    // cerr << "EDIFFG" << endl;
    vflags.KBIN_VASP_FORCE_OPTION_EDIFFG_EQUAL.options2entry(AflowIn,_STROPT_+"EDIFFG=",TRUE,vflags.KBIN_VASP_FORCE_OPTION_EDIFFG_EQUAL.xscheme); // scheme already loaded in aflow_xclasses.cpp is "DEFAULT_VASP_PREC_EDIFFG"  

    // NELM //CO20200624
    // cerr << "NELM" << endl;  //CO20200624
    vflags.KBIN_VASP_FORCE_OPTION_NELM_EQUAL.options2entry(AflowIn,_STROPT_+"NELM=",FALSE,vflags.KBIN_VASP_FORCE_OPTION_NELM_EQUAL.xscheme); // scheme already loaded in aflow_xclasses.cpp is "60" - default  //CO20200624
    
    // NELM_STATIC //CO20200624
    // cerr << "NELM_STATIC" << endl; //CO20200624
    vflags.KBIN_VASP_FORCE_OPTION_NELM_STATIC_EQUAL.options2entry(AflowIn,_STROPT_+"NELM_STATIC=",FALSE,vflags.KBIN_VASP_FORCE_OPTION_NELM_STATIC_EQUAL.xscheme); // scheme already loaded in aflow_xclasses.cpp is "120" - default  //CO20200624
    
    // ISMEAR
    // cerr << "ISMEAR" << endl;
    vflags.KBIN_VASP_FORCE_OPTION_ISMEAR_EQUAL.options2entry(AflowIn,_STROPT_+"ISMEAR=",FALSE,vflags.KBIN_VASP_FORCE_OPTION_ISMEAR_EQUAL.xscheme); // scheme already loaded in aflow_xclasses.cpp is "1" - default  //CO20181128

    // SIGMA
    // cerr << "SIGMA" << endl;
    vflags.KBIN_VASP_FORCE_OPTION_SIGMA_EQUAL.options2entry(AflowIn,_STROPT_+"SIGMA=",FALSE,vflags.KBIN_VASP_FORCE_OPTION_SIGMA_EQUAL.xscheme); // scheme already loaded in aflow_xclasses.cpp is "0.1" - default  //CO20181128

    // NBANDS and/or NBANDS=
    //  cerr << "NBANDS_AUTO" << endl;
    vflags.KBIN_VASP_FORCE_OPTION_NBANDS_AUTO_isentry = aurostd::substring2bool(AflowIn,_STROPT_+"NBANDS",TRUE);
    // cerr << "vflags.KBIN_VASP_FORCE_OPTION_NBANDS_AUTO_isentry=" << vflags.KBIN_VASP_FORCE_OPTION_NBANDS_AUTO_isentry << endl;
    // cerr << "NBANDS_EQUAL" << endl;
    // cerr << "vflags.KBIN_VASP_FORCE_OPTION_NBANDS_EQUAL.xscheme=" << vflags.KBIN_VASP_FORCE_OPTION_NBANDS_EQUAL.xscheme << endl;
    vflags.KBIN_VASP_FORCE_OPTION_NBANDS_EQUAL.options2entry(AflowIn,_STROPT_+"NBANDS=",TRUE,vflags.KBIN_VASP_FORCE_OPTION_NBANDS_EQUAL.xscheme); // scheme already loaded in aflow_xclasses.cpp is "0"  
    // [OBSOLETE]  vflags.KBIN_VASP_FORCE_OPTION_NBANDS_EQUAL_isentry  = aurostd::substring2bool(AflowIn,_STROPT_+"NBANDS=",TRUE);
    if(vflags.KBIN_VASP_FORCE_OPTION_NBANDS_EQUAL.isentry) vflags.KBIN_VASP_FORCE_OPTION_NBANDS_AUTO_isentry=FALSE;
    // cerr << "vflags.KBIN_VASP_FORCE_OPTION_NBANDS_AUTO_isentry=" << vflags.KBIN_VASP_FORCE_OPTION_NBANDS_AUTO_isentry << endl;
    // cerr << "vflags.KBIN_VASP_FORCE_OPTION_NBANDS_EQUAL.isentry=" << vflags.KBIN_VASP_FORCE_OPTION_NBANDS_EQUAL.isentry << endl;
    // cerr << "vflags.KBIN_VASP_FORCE_OPTION_NBANDS_EQUAL.xscheme=" << vflags.KBIN_VASP_FORCE_OPTION_NBANDS_EQUAL.xscheme << endl;

    // cerr << "ENMAX_MULTIPLY" << endl;
    vflags.KBIN_VASP_FORCE_OPTION_ENMAX_MULTIPLY_EQUAL.options2entry(AflowIn,_STROPT_+"ENMAX_MULTIPLY=",TRUE,vflags.KBIN_VASP_FORCE_OPTION_ENMAX_MULTIPLY_EQUAL.xscheme); // scheme already loaded in aflow_xclasses.cpp is "0.0"  

    // RWIGS_STATIC
    // cerr << "RWIGS" << endl;
    vflags.KBIN_VASP_FORCE_OPTION_RWIGS_STATIC   =
      aurostd::substring2bool(AflowIn,_STROPT_+"RWIGS_STATIC",TRUE);

    // SPIN AND PRIORITIES // ON | OFF
    vflags.KBIN_VASP_FORCE_OPTION_SPIN_REMOVE_RELAX_1=DEFAULT_VASP_FORCE_OPTION_SPIN_REMOVE_RELAX_1;   // DEFAULT
    vflags.KBIN_VASP_FORCE_OPTION_SPIN_REMOVE_RELAX_2=DEFAULT_VASP_FORCE_OPTION_SPIN_REMOVE_RELAX_2;   // DEFAULT
    vflags.KBIN_VASP_FORCE_OPTION_SPIN.options2entry(AflowIn,_STROPT_+"SPIN=",DEFAULT_VASP_FORCE_OPTION_SPIN);
    if (vflags.KBIN_VASP_FORCE_OPTION_SPIN.isentry) { //ME+RF20200225; fixes bug that SPIN was switched OFF in static calc. when SPIN=ON in aflow.in and REMOVE_RELAX was set by default
      if(!vflags.KBIN_VASP_FORCE_OPTION_SPIN.option){
        if(aurostd::substring2bool(vflags.KBIN_VASP_FORCE_OPTION_SPIN.content_string,"REMOVE_RELAX_1") || aurostd::substring2bool(vflags.KBIN_VASP_FORCE_OPTION_SPIN.content_string,"REMOVE_RELAX_2")){
          pflow::logger(_AFLOW_FILE_NAME_, soliloquy, "SPIN is OFF. REMOVE_RELAX_1/2 will be switched off.", aflags, FileMESSAGE, oss, _LOGGER_MESSAGE_);
          vflags.KBIN_VASP_FORCE_OPTION_SPIN_REMOVE_RELAX_1=FALSE;
          vflags.KBIN_VASP_FORCE_OPTION_SPIN_REMOVE_RELAX_2=FALSE;
        }
      } else {
        vflags.KBIN_VASP_FORCE_OPTION_SPIN_REMOVE_RELAX_1=FALSE;
        vflags.KBIN_VASP_FORCE_OPTION_SPIN_REMOVE_RELAX_2=FALSE;
        if(aurostd::substring2bool(vflags.KBIN_VASP_FORCE_OPTION_SPIN.content_string,"REMOVE_RELAX_1")){vflags.KBIN_VASP_FORCE_OPTION_SPIN_REMOVE_RELAX_1=TRUE;}
        if(aurostd::substring2bool(vflags.KBIN_VASP_FORCE_OPTION_SPIN.content_string,"REMOVE_RELAX_2")){vflags.KBIN_VASP_FORCE_OPTION_SPIN_REMOVE_RELAX_2=TRUE;}
      }
    }
    if(!vflags.KBIN_VASP_FORCE_OPTION_SPIN.option) vflags.KBIN_VASP_FORCE_OPTION_SPIN_REMOVE_RELAX_1=FALSE; // nothing to remove
    if(!vflags.KBIN_VASP_FORCE_OPTION_SPIN.option) vflags.KBIN_VASP_FORCE_OPTION_SPIN_REMOVE_RELAX_2=FALSE; // nothing to remove

    // BADER AND PRIORITIES // ON | OFF
    vflags.KBIN_VASP_FORCE_OPTION_BADER.options2entry(AflowIn,_STROPT_+"BADER=",DEFAULT_VASP_FORCE_OPTION_BADER);
    if(vflags.KBIN_VASP_RUN.flag("RELAX_STATIC_BANDS")) vflags.KBIN_VASP_FORCE_OPTION_BADER.isentry=TRUE; // DEFAULT 
    if(vflags.KBIN_VASP_RUN.flag("RELAX_STATIC_BANDS")) vflags.KBIN_VASP_FORCE_OPTION_BADER.option=TRUE; // DEFAULT 
    // if(vflags.KBIN_VASP_RUN.flag("RELAX_STATIC")) vflags.KBIN_VASP_FORCE_OPTION_BADER.option=TRUE; // DEFAULT 
    // if(vflags.KBIN_VASP_RUN.flag("RELAX_STATIC_BANDS")) vflags.KBIN_VASP_FORCE_OPTION_BADER.option=TRUE; // DEFAULT 
    // if(vflags.KBIN_VASP_RUN.flag("STATIC")) vflags.KBIN_VASP_FORCE_OPTION_BADER.option=TRUE; // DEFAULT 
    // if(vflags.KBIN_VASP_DIELECTRIC_STATIC) vflags.KBIN_VASP_FORCE_OPTION_BADER.option=TRUE; // DEFAULT 
    // if(vflags.KBIN_VASP_DIELECTRIC_DYNAMIC) vflags.KBIN_VASP_FORCE_OPTION_BADER.option=TRUE; // DEFAULT 
    // if(vflags.KBIN_VASP_DSCF) vflags.KBIN_VASP_FORCE_OPTION_BADER.option=TRUE; // DEFAULT 

    // ELF AND PRIORITIES // ON | OFF
    vflags.KBIN_VASP_FORCE_OPTION_ELF.options2entry(AflowIn,_STROPT_+"ELF=",DEFAULT_VASP_FORCE_OPTION_ELF);
    //  if(vflags.KBIN_VASP_RUN.flag("RELAX_STATIC_BANDS")) vflags.KBIN_VASP_FORCE_OPTION_ELF.isentry=TRUE; // DEFAULT 
    // if(vflags.KBIN_VASP_RUN.flag("RELAX_STATIC_BANDS")) vflags.KBIN_VASP_FORCE_OPTION_ELF.option=TRUE; // DEFAULT 

    // AUTO_MAGMOM AND PRIORITIES  // ON | OFF
    vflags.KBIN_VASP_FORCE_OPTION_AUTO_MAGMOM.options2entry(AflowIn,_STROPT_+"AUTO_MAGMOM=",DEFAULT_VASP_FORCE_OPTION_AUTO_MAGMOM);
    // LSCOUPLING AND PRIORITIES  // ON | OFF
    vflags.KBIN_VASP_FORCE_OPTION_LSCOUPLING.options2entry(AflowIn,_STROPT_+"LSCOUPLING=",DEFAULT_VASP_FORCE_OPTION_LSCOUPLING);
    if(vflags.KBIN_VASP_FORCE_OPTION_LSCOUPLING.option) {
      if(!aurostd::substring2bool(kflags.KBIN_BIN,"LS") && !aurostd::substring2bool(kflags.KBIN_BIN,"ls")) kflags.KBIN_BIN+="LS";
      if(!aurostd::substring2bool(kflags.KBIN_MPI_BIN,"LS") && !aurostd::substring2bool(kflags.KBIN_MPI_BIN,"ls")) kflags.KBIN_MPI_BIN+="LS";
      kflags.KBIN_BIN=aurostd::RemoveCharacter(kflags.KBIN_BIN,' ');            // if there is junk
      kflags.KBIN_MPI_BIN=aurostd::RemoveCharacter(kflags.KBIN_MPI_BIN,' ');    // if there is junk
    }
    // SYM AND PRIORITIES
    vflags.KBIN_VASP_FORCE_OPTION_SYM.options2entry(AflowIn,_STROPT_+"SYM=",DEFAULT_VASP_FORCE_OPTION_SYM);
    // WAVECAR AND PRIORITIES
    vflags.KBIN_VASP_FORCE_OPTION_WAVECAR.options2entry(AflowIn,_STROPT_+"WAVECAR=",DEFAULT_VASP_FORCE_OPTION_WAVECAR);
    // CHGCAR AND PRIORITIES
    vflags.KBIN_VASP_FORCE_OPTION_CHGCAR.options2entry(AflowIn,_STROPT_+"CHGCAR=",DEFAULT_VASP_FORCE_OPTION_CHGCAR);
    //ME20191028 - specify CHGCAR file to use
    vflags.KBIN_VASP_FORCE_OPTION_CHGCAR_FILE.options2entry(AflowIn,_STROPT_+"CHGCAR_FILE=",0,"");

    // LDAU2 AND PRIORITIES
    vflags.KBIN_VASP_LDAU_SPECIES="";
    vflags.KBIN_VASP_LDAU_PARAMETERS="";
    vflags.KBIN_VASP_LDAU_AFLOW_AUTO_flag=TRUE;

    BflowIn=AflowIn;aurostd::StringSubst(BflowIn,"LDAU1=","LDAU=");aurostd::StringSubst(BflowIn,"LDAU2=","LDAU=");
    vflags.KBIN_VASP_FORCE_OPTION_LDAU0.options2entry(BflowIn,string(_STROPT_+"LDAU=OFF"+"|"+_STROPT_+"LDAU=0"+"|"+_STROPT_+"LDAU=N"+"|"+_STROPT_+"LDAU=FALSE"));
    vflags.KBIN_VASP_FORCE_OPTION_LDAU1.options2entry(AflowIn,string(_STROPT_+"LDAU1=ON"+"|"+_STROPT_+"LDAU1=1"+"|"+"LDAU1=Y"+"|"+_STROPT_+"LDAU1=TRUE"+"|"+_STROPT_+"LDAU1=ADIABATIC"+"|"+_STROPT_+"LDAU1=CUTOFF"));
    vflags.KBIN_VASP_FORCE_OPTION_LDAU2.options2entry(AflowIn,string(_STROPT_+"LDAU2=ON"+"|"+_STROPT_+"LDAU2=1"+"|"+"LDAU2=Y"+"|"+_STROPT_+"LDAU2=TRUE"+"|"+_STROPT_+"LDAU2=ADIABATIC"+"|"+_STROPT_+"LDAU2=CUTOFF"));
    if(vflags.KBIN_VASP_FORCE_OPTION_LDAU1.isentry || vflags.KBIN_VASP_FORCE_OPTION_LDAU2.isentry)  vflags.KBIN_VASP_FORCE_OPTION_LDAU0.isentry=FALSE;
    if(vflags.KBIN_VASP_FORCE_OPTION_LDAU1.isentry || vflags.KBIN_VASP_FORCE_OPTION_LDAU2.isentry) {
      if(aurostd::substring2bool(AflowIn,_STROPT_+"LDAU_SPECIES=",TRUE))
        vflags.KBIN_VASP_LDAU_SPECIES=aurostd::substring2string(AflowIn,_STROPT_+"LDAU_SPECIES=",FALSE);
      if(aurostd::substring2bool(AflowIn,_STROPT_+"LDAU1_SPECIES=",TRUE))
        vflags.KBIN_VASP_LDAU_SPECIES=aurostd::substring2string(AflowIn,_STROPT_+"LDAU1_SPECIES=",FALSE);
      if(aurostd::substring2bool(AflowIn,_STROPT_+"LDAU2_SPECIES=",TRUE))
        vflags.KBIN_VASP_LDAU_SPECIES=aurostd::substring2string(AflowIn,_STROPT_+"LDAU2_SPECIES=",FALSE);
      if(aurostd::substring2bool(AflowIn,_STROPT_+"LDAU_PARAMETERS=",TRUE)) 
        vflags.KBIN_VASP_LDAU_PARAMETERS=RemoveWhiteSpaces(aurostd::substring2string(AflowIn,_STROPT_+"LDAU_PARAMETERS=",FALSE));
      if(vflags.KBIN_VASP_LDAU_SPECIES!="") 
        vflags.KBIN_VASP_LDAU_AFLOW_AUTO_flag=TRUE;
      if(vflags.KBIN_VASP_LDAU_PARAMETERS!="") 
        vflags.KBIN_VASP_LDAU_AFLOW_AUTO_flag=FALSE;
    }
    // ADIABATIC
    vflags.KBIN_VASP_FORCE_OPTION_LDAU_ADIABATIC.options2entry(AflowIn,string(_STROPT_+"LDAU1=ADIABATIC"+"|"+_STROPT_+"LDAU2=ADIABATIC"+"|"+_STROPT_+"LDAU=ADIABATIC"));
    if(vflags.KBIN_VASP_FORCE_OPTION_LDAU_ADIABATIC.isentry) {
      if(vflags.KBIN_VASP_RUN_NRELAX<LDAU_ADIABATIC_RELAX_DEFAULT)
        vflags.KBIN_VASP_RUN_NRELAX=LDAU_ADIABATIC_RELAX_DEFAULT;
      vflags.KBIN_VASP_FORCE_OPTION_LDAU_ADIABATIC.content_int=vflags.KBIN_VASP_RUN_NRELAX;
    }
    // CUTOFF
    vflags.KBIN_VASP_FORCE_OPTION_LDAU_CUTOFF.options2entry(AflowIn,string(_STROPT_+"LDAU1=CUTOFF"+"|"+_STROPT_+"LDAU2=CUTOFF"+"|"+_STROPT_+"LDAU=CUTOFF"));
    if(vflags.KBIN_VASP_FORCE_OPTION_LDAU_CUTOFF.isentry) {
      vflags.KBIN_VASP_RUN_NRELAX++;
    }
    // KPOINTS
    BflowIn=AflowIn;aurostd::StringSubst(BflowIn,"=","_");aurostd::StringSubst(BflowIn,"KPOINTS_","KPOINTS="); // bypass for getting all "_"
    vflags.KBIN_VASP_FORCE_OPTION_KPOINTS.options2entry(BflowIn,string(_STROPT_+"KPOINTS="),aurostd_xoptionMULTI,""); // stack them all
    if(0) {
      cerr << "vflags.KBIN_VASP_FORCE_OPTION_KPOINTS.content_string=" << vflags.KBIN_VASP_FORCE_OPTION_KPOINTS.content_string << endl;
      cerr << "vflags.KBIN_VASP_FORCE_OPTION_KPOINTS.flag(\"KEEPK\")=" << vflags.KBIN_VASP_FORCE_OPTION_KPOINTS.flag("KEEPK") << endl;
      cerr << "vflags.KBIN_VASP_FORCE_OPTION_KPOINTS.flag(\"EVEN\")=" << vflags.KBIN_VASP_FORCE_OPTION_KPOINTS.flag("EVEN") << endl;
      cerr << "vflags.KBIN_VASP_FORCE_OPTION_KPOINTS.flag(\"ODD\")=" << vflags.KBIN_VASP_FORCE_OPTION_KPOINTS.flag("ODD") << endl;
      cerr << "vflags.KBIN_VASP_FORCE_OPTION_KPOINTS.flag(\"KSHIFT_GAMMA_EVEN\")=" << vflags.KBIN_VASP_FORCE_OPTION_KPOINTS.flag("KSHIFT_GAMMA_EVEN") << endl;
      cerr << "vflags.KBIN_VASP_FORCE_OPTION_KPOINTS.flag(\"KSHIFT_GAMMA_ODD\")=" << vflags.KBIN_VASP_FORCE_OPTION_KPOINTS.flag("KSHIFT_GAMMA_ODD") << endl;
      cerr << "vflags.KBIN_VASP_FORCE_OPTION_KPOINTS.flag(\"GAMMA\")=" << vflags.KBIN_VASP_FORCE_OPTION_KPOINTS.flag("GAMMA") << endl;
      cerr << "vflags.KBIN_VASP_FORCE_OPTION_KPOINTS.flag(\"KSCHEME_MONKHORST_PACK\")=" << vflags.KBIN_VASP_FORCE_OPTION_KPOINTS.flag("KSCHEME_MONKHORST_PACK") << endl;
      cerr << "vflags.KBIN_VASP_FORCE_OPTION_KPOINTS.flag(\"KSCHEME_GAMMA\")=" << vflags.KBIN_VASP_FORCE_OPTION_KPOINTS.flag("KSCHEME_GAMMA") << endl;
      cerr << "vflags.KBIN_VASP_FORCE_OPTION_KPOINTS.flag(\"KSCHEME_AUTO\")=" << vflags.KBIN_VASP_FORCE_OPTION_KPOINTS.flag("KSCHEME_AUTO") << endl;
      cerr << "vflags.KBIN_VASP_FORCE_OPTION_KPOINTS.flag(\"IBZKPT\")=" << vflags.KBIN_VASP_FORCE_OPTION_KPOINTS.flag("IBZKPT") << endl;
    }

    // TYPE AND PRIORITIES // METAL | INSULATOR | SEMICONDUCTOR | DEFAULT
    vflags.KBIN_VASP_FORCE_OPTION_TYPE.options2entry(AflowIn,_STROPT_+"TYPE=",FALSE,DEFAULT_VASP_FORCE_OPTION_TYPE_SCHEME);
    vflags.KBIN_VASP_FORCE_OPTION_TYPE.xscheme=KBIN_WRONG_ENTRY_STRING;
    vflags.KBIN_VASP_FORCE_OPTION_TYPE.scheme2scheme('M',"METAL");
    vflags.KBIN_VASP_FORCE_OPTION_TYPE.scheme2scheme('I',"INSULATOR");
    vflags.KBIN_VASP_FORCE_OPTION_TYPE.scheme2scheme('S',"SEMICONDUCTOR");
    vflags.KBIN_VASP_FORCE_OPTION_TYPE.scheme2scheme('D',"DEFAULT");
    if(vflags.KBIN_VASP_FORCE_OPTION_TYPE.isentry && vflags.KBIN_VASP_FORCE_OPTION_TYPE.xscheme==KBIN_WRONG_ENTRY_STRING) {
      message = "vflags.KBIN_VASP_FORCE_OPTION_TYPE.content_string=" + vflags.KBIN_VASP_FORCE_OPTION_TYPE.content_string;
      throw aurostd::xerror(_AFLOW_FILE_NAME_, soliloquy, message, _INPUT_ILLEGAL_);
    }

    // PARAMETERS FOR INCAR
    // NSW=
    vflags.KBIN_VASP_FORCE_OPTION_NSW_EQUAL =
      aurostd::substring2bool(AflowIn,_STROPT_+"NSW=",TRUE);
    if(vflags.KBIN_VASP_FORCE_OPTION_NSW_EQUAL)
      vflags.KBIN_VASP_FORCE_OPTION_NSW_EQUAL_VALUE=aurostd::substring2utype<int>(AflowIn,_STROPT_+"NSW=",-1);
    else
      vflags.KBIN_VASP_FORCE_OPTION_NSW_EQUAL_VALUE=0;

    // IGNORE_AFIX stuff
    BflowIn=AflowIn;aurostd::StringSubst(BflowIn,"=","_");aurostd::StringSubst(BflowIn,"IGNORE_AFIX_","IGNORE_AFIX="); // bypass for getting all "_"
    vflags.KBIN_VASP_FORCE_OPTION_IGNORE_AFIX.options2entry(BflowIn,string(_STROPT_+"IGNORE_AFIX="),aurostd_xoptionMULTI,""); // stack them all
    if(0) {
      cerr << "vflags.KBIN_VASP_FORCE_OPTION_IGNORE_AFIX.flag(\"BRMIX\")=" << vflags.KBIN_VASP_FORCE_OPTION_IGNORE_AFIX.flag("BRMIX") << endl;
      cerr << "vflags.KBIN_VASP_FORCE_OPTION_IGNORE_AFIX.flag(\"CSLOSHING\")=" << vflags.KBIN_VASP_FORCE_OPTION_IGNORE_AFIX.flag("CSLOSHING") << endl;
      cerr << "vflags.KBIN_VASP_FORCE_OPTION_IGNORE_AFIX.flag(\"DAV\")=" << vflags.KBIN_VASP_FORCE_OPTION_IGNORE_AFIX.flag("DAV") << endl;
      cerr << "vflags.KBIN_VASP_FORCE_OPTION_IGNORE_AFIX.flag(\"DENTET\")=" << vflags.KBIN_VASP_FORCE_OPTION_IGNORE_AFIX.flag("DENTET") << endl;
      cerr << "vflags.KBIN_VASP_FORCE_OPTION_IGNORE_AFIX.flag(\"EDDDAV\")=" << vflags.KBIN_VASP_FORCE_OPTION_IGNORE_AFIX.flag("EDDDAV") << endl;
      cerr << "vflags.KBIN_VASP_FORCE_OPTION_IGNORE_AFIX.flag(\"EDDRMM\")=" << vflags.KBIN_VASP_FORCE_OPTION_IGNORE_AFIX.flag("EDDRMM") << endl;
      cerr << "vflags.KBIN_VASP_FORCE_OPTION_IGNORE_AFIX.flag(\"EXCCOR\")=" << vflags.KBIN_VASP_FORCE_OPTION_IGNORE_AFIX.flag("EXCCOR") << endl;
      cerr << "vflags.KBIN_VASP_FORCE_OPTION_IGNORE_AFIX.flag(\"GAMMA_SHIFT\")=" << vflags.KBIN_VASP_FORCE_OPTION_IGNORE_AFIX.flag("GAMMA_SHIFT") << endl;
      cerr << "vflags.KBIN_VASP_FORCE_OPTION_IGNORE_AFIX.flag(\"IBZKPT\")=" << vflags.KBIN_VASP_FORCE_OPTION_IGNORE_AFIX.flag("IBZKPT") << endl;
      cerr << "vflags.KBIN_VASP_FORCE_OPTION_IGNORE_AFIX.flag(\"INVGRP\")=" << vflags.KBIN_VASP_FORCE_OPTION_IGNORE_AFIX.flag("INVGRP") << endl;
      cerr << "vflags.KBIN_VASP_FORCE_OPTION_IGNORE_AFIX.flag(\"LREAL\")=" << vflags.KBIN_VASP_FORCE_OPTION_IGNORE_AFIX.flag("LREAL") << endl;
      cerr << "vflags.KBIN_VASP_FORCE_OPTION_IGNORE_AFIX.flag(\"LRF_COMMUTATOR\")=" << vflags.KBIN_VASP_FORCE_OPTION_IGNORE_AFIX.flag("LRF_COMMUTATOR") << endl;
      cerr << "vflags.KBIN_VASP_FORCE_OPTION_IGNORE_AFIX.flag(\"MEMORY\")=" << vflags.KBIN_VASP_FORCE_OPTION_IGNORE_AFIX.flag("MEMORY") << endl;
      cerr << "vflags.KBIN_VASP_FORCE_OPTION_IGNORE_AFIX.flag(\"MPICH11\")=" << vflags.KBIN_VASP_FORCE_OPTION_IGNORE_AFIX.flag("MPICH11") << endl;
      cerr << "vflags.KBIN_VASP_FORCE_OPTION_IGNORE_AFIX.flag(\"MPICH139\")=" << vflags.KBIN_VASP_FORCE_OPTION_IGNORE_AFIX.flag("MPICH139") << endl;
      cerr << "vflags.KBIN_VASP_FORCE_OPTION_IGNORE_AFIX.flag(\"NATOMS\")=" << vflags.KBIN_VASP_FORCE_OPTION_IGNORE_AFIX.flag("NATOMS") << endl;
      cerr << "vflags.KBIN_VASP_FORCE_OPTION_IGNORE_AFIX.flag(\"NBANDS\")=" << vflags.KBIN_VASP_FORCE_OPTION_IGNORE_AFIX.flag("NBANDS") << endl;
      cerr << "vflags.KBIN_VASP_FORCE_OPTION_IGNORE_AFIX.flag(\"NKXYZ_IKPTD\")=" << vflags.KBIN_VASP_FORCE_OPTION_IGNORE_AFIX.flag("NKXYZ_IKPTD") << endl;
      cerr << "vflags.KBIN_VASP_FORCE_OPTION_IGNORE_AFIX.flag(\"NONE\")=" << vflags.KBIN_VASP_FORCE_OPTION_IGNORE_AFIX.flag("NONE") << endl;
      cerr << "vflags.KBIN_VASP_FORCE_OPTION_IGNORE_AFIX.flag(\"NPAR\")=" << vflags.KBIN_VASP_FORCE_OPTION_IGNORE_AFIX.flag("NPAR") << endl;
      cerr << "vflags.KBIN_VASP_FORCE_OPTION_IGNORE_AFIX.flag(\"NPARC\")=" << vflags.KBIN_VASP_FORCE_OPTION_IGNORE_AFIX.flag("NPARC") << endl;
      cerr << "vflags.KBIN_VASP_FORCE_OPTION_IGNORE_AFIX.flag(\"NPARN\")=" << vflags.KBIN_VASP_FORCE_OPTION_IGNORE_AFIX.flag("NPARN") << endl;
      cerr << "vflags.KBIN_VASP_FORCE_OPTION_IGNORE_AFIX.flag(\"NPAR_REMOVE\")=" << vflags.KBIN_VASP_FORCE_OPTION_IGNORE_AFIX.flag("NPAR_REMOVE") << endl;
      cerr << "vflags.KBIN_VASP_FORCE_OPTION_IGNORE_AFIX.flag(\"PSMAXN\")=" << vflags.KBIN_VASP_FORCE_OPTION_IGNORE_AFIX.flag("PSMAXN") << endl;
      cerr << "vflags.KBIN_VASP_FORCE_OPTION_IGNORE_AFIX.flag(\"READ_KPOINTS_RD_SYM\")=" << vflags.KBIN_VASP_FORCE_OPTION_IGNORE_AFIX.flag("READ_KPOINTS_RD_SYM") << endl;
      cerr << "vflags.KBIN_VASP_FORCE_OPTION_IGNORE_AFIX.flag(\"ROTMAT\")=" << vflags.KBIN_VASP_FORCE_OPTION_IGNORE_AFIX.flag("ROTMAT") << endl;
      cerr << "vflags.KBIN_VASP_FORCE_OPTION_IGNORE_AFIX.flag(\"SGRCON\")=" << vflags.KBIN_VASP_FORCE_OPTION_IGNORE_AFIX.flag("SGRCON") << endl;
      cerr << "vflags.KBIN_VASP_FORCE_OPTION_IGNORE_AFIX.flag(\"SYMPREC\")=" << vflags.KBIN_VASP_FORCE_OPTION_IGNORE_AFIX.flag("SYMPREC") << endl;
      cerr << "vflags.KBIN_VASP_FORCE_OPTION_IGNORE_AFIX.flag(\"ZPOTRF\")=" << vflags.KBIN_VASP_FORCE_OPTION_IGNORE_AFIX.flag("ZPOTRF") << endl;
    }

    // INPUT FILES
    // [OBSOLETE] vflags.KBIN_VASP_INCAR_FILE_KEYWORD                =    aurostd::substring2bool(AflowIn,"[VASP_INCAR_FILE]");      
    // [OBSOLETE] vflags.KBIN_VASP_INCAR_FILE_SYSTEM_AUTO            =    aurostd::substring2bool(AflowIn,"[VASP_INCAR_FILE]SYSTEM_AUTO",TRUE);
    // [OBSOLETE] vflags.KBIN_VASP_INCAR_FILE_FILE                   =    aurostd::substring2bool(AflowIn,"[VASP_INCAR_FILE]FILE=",TRUE);
    // [OBSOLETE] vflags.KBIN_VASP_INCAR_FILE_COMMAND                =    aurostd::substring2bool(AflowIn,"[VASP_INCAR_FILE]COMMAND=",TRUE);

    if(aurostd::substring2bool(AflowIn,"[VASP_INCAR_FILE]")) vflags.KBIN_VASP_INCAR_FILE.push("KEYWORD");
    if(aurostd::substring2bool(AflowIn,"[VASP_INCAR_FILE]SYSTEM_AUTO",TRUE)) vflags.KBIN_VASP_INCAR_FILE.push("SYSTEM_AUTO");
    if(aurostd::substring2bool(AflowIn,"[VASP_INCAR_FILE]FILE=",TRUE)) { //ME20181113
      string file = aurostd::substring2string(AflowIn,"[VASP_INCAR_FILE]FILE=", TRUE);
      vflags.KBIN_VASP_INCAR_FILE.push_attached("FILE", file);
    }
    if(aurostd::substring2bool(AflowIn,"[VASP_INCAR_FILE]COMMAND=",TRUE)) { //ME20181113
      string command = aurostd::substring2string(AflowIn,"[VASP_INCAR_FILE]COMMAND=", TRUE);
      vflags.KBIN_VASP_INCAR_FILE.push_attached("COMMAND", command);
    }

    // [OBSOLETE] vflags.KBIN_VASP_INCAR_MODE_EXPLICIT             =    aurostd::substring2bool(AflowIn,"[VASP_INCAR_MODE_EXPLICIT]");
    // [OBSOLETE] vflags.KBIN_VASP_INCAR_MODE_EXPLICIT_START_STOP  =    aurostd::substring2bool(AflowIn,"[VASP_INCAR_MODE_EXPLICIT]START") && aurostd::substring2bool(AflowIn,"[VASP_INCAR_MODE_EXPLICIT]STOP");
    // [OBSOLETE] vflags.KBIN_VASP_INCAR_MODE_IMPLICIT             =    aurostd::substring2bool(AflowIn,"[VASP_INCAR_MODE_IMPLICIT]");
    // [OBSOLETE] vflags.KBIN_VASP_INCAR_MODE_EXTERNAL             =    aurostd::substring2bool(AflowIn,"[VASP_INCAR_MODE_EXTERNAL]");
    if(aurostd::substring2bool(AflowIn,"[VASP_INCAR_MODE_EXPLICIT]")) vflags.KBIN_VASP_INCAR_MODE.push("EXPLICIT");
    if(aurostd::substring2bool(AflowIn,"[VASP_INCAR_MODE_EXPLICIT]START") && aurostd::substring2bool(AflowIn,"[VASP_INCAR_MODE_EXPLICIT]STOP")) vflags.KBIN_VASP_INCAR_MODE.push("EXPLICIT_START_STOP");
    if (vflags.KBIN_VASP_INCAR_FILE.flag("KEYWORD")) { //ME20181113
      aurostd::ExtractToStringstreamEXPLICIT(AflowIn, vflags.KBIN_VASP_INCAR_EXPLICIT, "[VASP_INCAR_FILE]");
    }
    if (vflags.KBIN_VASP_INCAR_MODE.flag("EXPLICIT_START_STOP")) { //ME20181113
      aurostd::ExtractToStringstreamEXPLICIT(AflowIn, vflags.KBIN_VASP_INCAR_EXPLICIT_START_STOP, "[VASP_INCAR_MODE_EXPLICIT]START", "[VASP_INCAR_MODE_EXPLICIT]STOP");
    }
    if(aurostd::substring2bool(AflowIn,"[VASP_INCAR_MODE_IMPLICIT]")) vflags.KBIN_VASP_INCAR_MODE.push("IMPLICIT");
    if(aurostd::substring2bool(AflowIn,"[VASP_INCAR_MODE_EXTERNAL]")) vflags.KBIN_VASP_INCAR_MODE.push("EXTERNAL");

    // [OBSOLETE] vflags.KBIN_VASP_KPOINTS_FILE_KEYWORD                      =    aurostd::substring2bool(AflowIn,"[VASP_KPOINTS_FILE]");      
    if(aurostd::substring2bool(AflowIn,"[VASP_KPOINTS_FILE]")) vflags.KBIN_VASP_KPOINTS_FILE.push("KEYWORD");
    //  vflags.KBIN_VASP_KPOINTS_FILE_SYSTEM_AUTO          =  aurostd::substring2bool(AflowIn,"[VASP_KPOINTS_FILE]SYSTEM_AUTO",TRUE);

    // [OBSOLETE] vflags.KBIN_VASP_KPOINTS_MODE_EXPLICIT             =    aurostd::substring2bool(AflowIn,"[VASP_KPOINTS_MODE_EXPLICIT]");
    // [OBSOLETE] vflags.KBIN_VASP_KPOINTS_MODE_EXPLICIT_START_STOP  =    aurostd::substring2bool(AflowIn,"[VASP_KPOINTS_MODE_EXPLICIT]START") && aurostd::substring2bool(AflowIn,"[VASP_KPOINTS_MODE_EXPLICIT]STOP");
    // [OBSOLETE] vflags.KBIN_VASP_KPOINTS_MODE_IMPLICIT             =    aurostd::substring2bool(AflowIn,"[VASP_KPOINTS_MODE_IMPLICIT]");
    // [OBSOLETE] vflags.KBIN_VASP_KPOINTS_MODE_EXTERNAL             =    aurostd::substring2bool(AflowIn,"[VASP_KPOINTS_MODE_EXTERNAL]");
    if(aurostd::substring2bool(AflowIn,"[VASP_KPOINTS_MODE_EXPLICIT]")) vflags.KBIN_VASP_KPOINTS_MODE.push("EXPLICIT");
    if(aurostd::substring2bool(AflowIn,"[VASP_KPOINTS_MODE_EXPLICIT]START") && aurostd::substring2bool(AflowIn,"[VASP_KPOINTS_MODE_EXPLICIT]STOP")) vflags.KBIN_VASP_KPOINTS_MODE.push("EXPLICIT_START_STOP");
    if (vflags.KBIN_VASP_KPOINTS_FILE.flag("KEYWORD")) { //ME20181113
      aurostd::ExtractToStringstreamEXPLICIT(AflowIn, vflags.KBIN_VASP_KPOINTS_EXPLICIT, "[VASP_KPOINTS_FILE]");
    }
    if (vflags.KBIN_VASP_KPOINTS_MODE.flag("EXPLICIT_START_STOP")) { //ME20181113
      aurostd::ExtractToStringstreamEXPLICIT(AflowIn, vflags.KBIN_VASP_KPOINTS_EXPLICIT_START_STOP, "[VASP_KPOINTS_MODE_EXPLICIT]START", "[VASP_KPOINTS_MODE_EXPLICIT]STOP");
    }
    if(aurostd::substring2bool(AflowIn,"[VASP_KPOINTS_MODE_IMPLICIT]")) vflags.KBIN_VASP_KPOINTS_MODE.push("IMPLICIT");
    if(aurostd::substring2bool(AflowIn,"[VASP_KPOINTS_MODE_EXTERNAL]")) vflags.KBIN_VASP_KPOINTS_MODE.push("EXTERNAL");
    // [OBSOLETE] vflags.KBIN_VASP_KPOINTS_FILE_FILE                 =    aurostd::substring2bool(AflowIn,"[VASP_KPOINTS_FILE]FILE=",TRUE);
    // [OBSOLETE] vflags.KBIN_VASP_KPOINTS_FILE_COMMAND              =    aurostd::substring2bool(AflowIn,"[VASP_KPOINTS_FILE]COMMAND=",TRUE);

    if(aurostd::substring2bool(AflowIn,"[VASP_KPOINTS_FILE]FILE=",TRUE)) { //ME20181113
      string file = aurostd::substring2string(AflowIn,"[VASP_KPOINTS_FILE]FILE=", TRUE);
      vflags.KBIN_VASP_KPOINTS_FILE.push_attached("FILE", file);
    }
    if(aurostd::substring2bool(AflowIn,"[VASP_KPOINTS_FILE]COMMAND=",TRUE)) { //ME20181113
      string command = aurostd::substring2string(AflowIn,"[VASP_KPOINTS_FILE]COMMAND=", TRUE);
      vflags.KBIN_VASP_KPOINTS_FILE.push_attached("COMMAND", command);
    }

    // KPOINTS FOR RELAX
    vflags.KBIN_VASP_KPOINTS_KMODE.options2entry(AflowIn,"[VASP_KPOINTS_FILE]KMODE=",FALSE,vflags.KBIN_VASP_KPOINTS_KMODE.xscheme); // scheme already loaded in aflow_xclasses.cpp is "0"  
    // cerr << "vflags.KBIN_VASP_KPOINTS_KMODE.isentry=" << vflags.KBIN_VASP_KPOINTS_KMODE.isentry << endl << "vflags.KBIN_VASP_KPOINTS_KMODE.xscheme=" << vflags.KBIN_VASP_KPOINTS_KMODE.xscheme << endl;
    vflags.KBIN_VASP_KPOINTS_KPPRA.options2entry(AflowIn,"[VASP_KPOINTS_FILE]KPPRA=",FALSE,vflags.KBIN_VASP_KPOINTS_KPPRA.xscheme); // scheme already loaded in aflow_xclasses.cpp is "1"
    if(vflags.KBIN_VASP_KPOINTS_KPPRA.isentry==FALSE) {vflags.KBIN_VASP_KPOINTS_KPPRA.clear();vflags.KBIN_VASP_KPOINTS_KPPRA.isentry=TRUE;vflags.KBIN_VASP_KPOINTS_KPPRA.push("100");}
    // cerr << "vflags.KBIN_VASP_KPOINTS_KPPRA.isentry=" << vflags.KBIN_VASP_KPOINTS_KPPRA.isentry << endl << "vflags.KBIN_VASP_KPOINTS_KPPRA.xscheme=" << vflags.KBIN_VASP_KPOINTS_KPPRA.xscheme << endl;
    vflags.KBIN_VASP_KPOINTS_KSCHEME.options2entry(AflowIn,"[VASP_KPOINTS_FILE]KSCHEME=",FALSE,vflags.KBIN_VASP_KPOINTS_KSCHEME.xscheme); // scheme already loaded in aflow_xclasses.cpp is "1"
    if(vflags.KBIN_VASP_KPOINTS_KSCHEME.isentry==FALSE) {vflags.KBIN_VASP_KPOINTS_KSCHEME.clear();vflags.KBIN_VASP_KPOINTS_KSCHEME.isentry=TRUE;vflags.KBIN_VASP_KPOINTS_KSCHEME.push(DEFAULT_KSCHEME);}
    // cerr << "vflags.KBIN_VASP_KPOINTS_KSCHEME.isentry=" << vflags.KBIN_VASP_KPOINTS_KSCHEME.isentry << endl << "vflags.KBIN_VASP_KPOINTS_KSCHEME.xscheme=" << vflags.KBIN_VASP_KPOINTS_KSCHEME.xscheme << endl;
    vflags.KBIN_VASP_KPOINTS_KSHIFT.options2entry(AflowIn,"[VASP_KPOINTS_FILE]KSHIFT=",FALSE,vflags.KBIN_VASP_KPOINTS_KSHIFT.xscheme); // scheme already loaded in aflow_xclasses.cpp is "0 0 0"
    // cerr << "vflags.KBIN_VASP_KPOINTS_KSHIFT.isentry=" << vflags.KBIN_VASP_KPOINTS_KSHIFT.isentry << endl << "vflags.KBIN_VASP_KPOINTS_KSHIFT.xscheme=" << vflags.KBIN_VASP_KPOINTS_KSHIFT.xscheme << endl;

    // KPOINTS FOR STATIC
    vflags.KBIN_VASP_KPOINTS_STATIC_KMODE.options2entry(AflowIn,"[VASP_KPOINTS_FILE]STATIC_KMODE=",FALSE,vflags.KBIN_VASP_KPOINTS_STATIC_KMODE.xscheme); // scheme already loaded in aflow_xclasses.cpp is "0"
    // cerr << "vflags.KBIN_VASP_KPOINTS_STATIC_KMODE.isentry=" << vflags.KBIN_VASP_KPOINTS_STATIC_KMODE.isentry << endl << "vflags.KBIN_VASP_KPOINTS_STATIC_KMODE.xscheme=" << vflags.KBIN_VASP_KPOINTS_STATIC_KMODE.xscheme << endl;
    vflags.KBIN_VASP_KPOINTS_STATIC_KPPRA.options2entry(AflowIn,"[VASP_KPOINTS_FILE]STATIC_KPPRA=",FALSE,vflags.KBIN_VASP_KPOINTS_STATIC_KPPRA.xscheme); // scheme already loaded in aflow_xclasses.cpp is "1"
    // cerr << "vflags.KBIN_VASP_KPOINTS_STATIC_KPPRA.isentry=" << vflags.KBIN_VASP_KPOINTS_STATIC_KPPRA.isentry << endl << "vflags.KBIN_VASP_KPOINTS_STATIC_KPPRA.xscheme=" << vflags.KBIN_VASP_KPOINTS_STATIC_KPPRA.xscheme << endl;
    vflags.KBIN_VASP_KPOINTS_STATIC_KSCHEME.options2entry(AflowIn,"[VASP_KPOINTS_FILE]STATIC_KSCHEME=",FALSE,vflags.KBIN_VASP_KPOINTS_STATIC_KSCHEME.xscheme); // scheme already loaded in aflow_xclasses.cpp is "Monkhorst-Pack"
    // cerr << "vflags.KBIN_VASP_KPOINTS_STATIC_KSCHEME.isentry=" << vflags.KBIN_VASP_KPOINTS_STATIC_KSCHEME.isentry << endl << "vflags.KBIN_VASP_KPOINTS_STATIC_KSCHEME.xscheme=" << vflags.KBIN_VASP_KPOINTS_STATIC_KSCHEME.xscheme << endl;
    vflags.KBIN_VASP_KPOINTS_STATIC_KSHIFT.options2entry(AflowIn,"[VASP_KPOINTS_FILE]STATIC_KSHIFT=",FALSE,vflags.KBIN_VASP_KPOINTS_STATIC_KSHIFT.xscheme); // scheme already loaded in aflow_xclasses.cpp is "0 0 0"
    //cerr << "vflags.KBIN_VASP_KPOINTS_STATIC_KSHIFT.isentry=" << vflags.KBIN_VASP_KPOINTS_STATIC_KSHIFT.isentry << endl << "vflags.KBIN_VASP_KPOINTS_STATIC_KSHIFT.xscheme=" << vflags.KBIN_VASP_KPOINTS_STATIC_KSHIFT.xscheme << endl;

    // [OBSOLETE] vflags.KBIN_VASP_KPOINTS_BANDS_LATTICE_FLAG        =    aurostd::substring2bool(AflowIn,"[VASP_KPOINTS_FILE]BANDS_LATTICE=",TRUE);
    // [OBSOLETE] if(vflags.KBIN_VASP_KPOINTS_BANDS_LATTICE_FLAG) vflags.KBIN_VASP_KPOINTS_BANDS_LATTICE_VALUE=aurostd::RemoveWhiteSpaces(aurostd::substring2string(AflowIn,"[VASP_KPOINTS_FILE]BANDS_LATTICE=",TRUE));
    // [OBSOLETE]  else {vflags.KBIN_VASP_KPOINTS_BANDS_LATTICE_VALUE=DEFAULT_BANDS_LATTICE;vflags.KBIN_VASP_KPOINTS_BANDS_LATTICE_AUTO_FLAG=TRUE;} // DEFAULT FIX

    vflags.KBIN_VASP_KPOINTS_BANDS_LATTICE.options2entry(AflowIn,"[VASP_KPOINTS_FILE]BANDS_LATTICE=",FALSE,vflags.KBIN_VASP_KPOINTS_BANDS_LATTICE.xscheme); // scheme already loaded in aflow_xclasses.cpp is ""
    if(!vflags.KBIN_VASP_KPOINTS_BANDS_LATTICE.isentry &&
        !vflags.KBIN_VASP_KPOINTS_BANDS_LATTICE.flag(DEFAULT_BANDS_LATTICE))
      vflags.KBIN_VASP_KPOINTS_BANDS_LATTICE.push(DEFAULT_BANDS_LATTICE);

    if((vflags.KBIN_VASP_RUN.flag("RELAX_STATIC_BANDS") || vflags.KBIN_VASP_RUN.flag("STATIC_BANDS")) && !vflags.KBIN_VASP_KPOINTS_BANDS_LATTICE.isentry) {
      cerr << "WARNING: if you use vflags.KBIN_VASP_RUN.flag(\"RELAX_STATIC_BANDS\") or vflags.KBIN_VASP_RUN.flag(\"STATIC_BANDS\"), you must specify KBIN_VASP_KPOINTS_BANDS_LATTICE" << endl;
      cerr << "         Taking defauls vflags.KBIN_VASP_KPOINTS_BANDS_LATTICE.content_string=" << vflags.KBIN_VASP_KPOINTS_BANDS_LATTICE.content_string << endl;
    }
    vflags.KBIN_VASP_KPOINTS_BANDS_LATTICE_AUTO_FLAG    =    aurostd::substring2bool(AflowIn,"[VASP_KPOINTS_FILE]BANDS_LATTICE=AUTO",TRUE) ||    aurostd::substring2bool(AflowIn,"[VASP_KPOINTS_FILE]BANDS_LATTICE=auto",TRUE);
    // [OBSOLETE]  if(vflags.KBIN_VASP_KPOINTS_BANDS_LATTICE_AUTO_FLAG) vflags.KBIN_VASP_KPOINTS_BANDS_LATTICE_FLAG=FALSE;
    if(vflags.KBIN_VASP_KPOINTS_BANDS_LATTICE.content_string=="AUTO") vflags.KBIN_VASP_KPOINTS_BANDS_LATTICE_AUTO_FLAG=TRUE;
    if(vflags.KBIN_VASP_KPOINTS_BANDS_LATTICE_AUTO_FLAG) vflags.KBIN_VASP_KPOINTS_BANDS_LATTICE.clear();

    vflags.KBIN_VASP_KPOINTS_BANDS_GRID_FLAG    =     aurostd::substring2bool(AflowIn,"[VASP_KPOINTS_FILE]BANDS_GRID=",TRUE);
    if(vflags.KBIN_VASP_KPOINTS_BANDS_GRID_FLAG)
      vflags.KBIN_VASP_KPOINTS_BANDS_GRID_VALUE=aurostd::substring2utype<int>(AflowIn,"[VASP_KPOINTS_FILE]BANDS_GRID=",TRUE);
    else {vflags.KBIN_VASP_KPOINTS_BANDS_GRID_VALUE=16;vflags.KBIN_VASP_KPOINTS_BANDS_GRID_FLAG=TRUE;
      //    cerr << "WARNING: if you use VASP_RUN_RELAX_STATIC_BANDS or vflags.KBIN_VASP_RUN.flag(\"STATIC_BANDS\"), you must specify KBIN_VASP_KPOINTS_BANDS_GRID_FLAG" << endl;
      //   cerr << "         Taking defauls vflags.KBIN_VASP_KPOINTS_BANDS_GRID_VALUE=" << vflags.KBIN_VASP_KPOINTS_BANDS_GRID_VALUE << endl;
    } // DEFAULT FIX
    if((vflags.KBIN_VASP_RUN.flag("RELAX_STATIC_BANDS") || vflags.KBIN_VASP_RUN.flag("STATIC_BANDS")) && !vflags.KBIN_VASP_KPOINTS_BANDS_GRID_FLAG) {
      cerr << "WARNING: if you use VASP_RUN_RELAX_STATIC_BANDS or vflags.KBIN_VASP_RUN.flag(\"STATIC_BANDS\"), you must specify KBIN_VASP_KPOINTS_BANDS_GRID_FLAG" << endl;
      cerr << "         Taking defauls vflags.KBIN_VASP_KPOINTS_BANDS_GRID_VALUE=" << vflags.KBIN_VASP_KPOINTS_BANDS_GRID_VALUE << endl;
    }

    // [OBSOLETE] vflags.KBIN_VASP_POSCAR_FILE_KEYWORD                 =    aurostd::substring2bool(AflowIn,"[VASP_POSCAR_FILE]"); 
    if(aurostd::substring2bool(AflowIn,"[VASP_POSCAR_FILE]"))  vflags.KBIN_VASP_POSCAR_FILE.push("KEYWORD");

    // [OBSOLETE] vflags.KBIN_VASP_POSCAR_MODE_EXPLICIT                  =    aurostd::substring2bool(AflowIn,"[VASP_POSCAR_MODE_EXPLICIT]");
    if(aurostd::substring2bool(AflowIn,"[VASP_POSCAR_MODE_EXPLICIT]")) vflags.KBIN_VASP_POSCAR_MODE.push("EXPLICIT");

    // [OBSOLETE] vflags.KBIN_VASP_POSCAR_MODE_EXPLICIT_START_STOP       =    aurostd::substring2bool(AflowIn,"[VASP_POSCAR_MODE_EXPLICIT]START") &&  aurostd::substring2bool(AflowIn,"[VASP_POSCAR_MODE_EXPLICIT]STOP");
    if(aurostd::substring2bool(AflowIn,"[VASP_POSCAR_MODE_EXPLICIT]START") &&  aurostd::substring2bool(AflowIn,"[VASP_POSCAR_MODE_EXPLICIT]STOP")) vflags.KBIN_VASP_POSCAR_MODE.push("EXPLICIT_START_STOP");

    // [OBSOLETE] vflags.KBIN_VASP_POSCAR_MODE_EXPLICIT_START_STOP_POINT =    (aurostd::substring2bool(AflowIn,_VASP_POSCAR_MODE_EXPLICIT_START_) && aurostd::substring2bool(AflowIn,_VASP_POSCAR_MODE_EXPLICIT_STOP_)); //CO20200624
    if((aurostd::substring2bool(AflowIn,_VASP_POSCAR_MODE_EXPLICIT_START_) && aurostd::substring2bool(AflowIn,_VASP_POSCAR_MODE_EXPLICIT_STOP_))) vflags.KBIN_VASP_POSCAR_MODE.push("EXPLICIT_START_STOP_POINT");  //CO20200624

    if(vflags.KBIN_VASP_POSCAR_MODE.flag("EXPLICIT_START_STOP_POINT") && !kflags.KBIN_FROZSL) {  // NO FROZSL
      if(LDEBUG) cerr << "DEBUG: vflags.KBIN_VASP_POSCAR_MODE.flag(\"EXPLICIT_START_STOP_POINT\")=" << vflags.KBIN_VASP_POSCAR_MODE.flag("EXPLICIT_START_STOP_POINT") << endl;
      if(LDEBUG) cerr << "DEBUG: kflags.KBIN_PHONONS_CALCULATION_FROZSL=" << kflags.KBIN_PHONONS_CALCULATION_FROZSL << endl;
      if(LDEBUG) cerr << "DEBUG: kflags.KBIN_FROZSL_DOWNLOAD=" << kflags.KBIN_FROZSL_DOWNLOAD << endl;
      if(LDEBUG) cerr << "DEBUG: kflags.KBIN_FROZSL_FILE=" << kflags.KBIN_FROZSL_FILE << endl;
      stringstream input_file;
      input_file.clear();
      // loading
      if(vflags.KBIN_VASP_POSCAR_MODE.flag("EXPLICIT_START_STOP_POINT")) input_file.str(AflowIn);
      if(kflags.KBIN_PHONONS_CALCULATION_FROZSL) {
        FROZSL::Setup_frozsl_init_input(AflowIn,FileMESSAGE,input_file,aflags,kflags);
        FROZSL::Extract_INPUT(AflowIn,FileMESSAGE,input_file,aflags,kflags);
      }
      if(kflags.KBIN_FROZSL_DOWNLOAD)    FROZSL::Setup_frozsl_init_input(AflowIn,FileMESSAGE,input_file,aflags,kflags);
      if(kflags.KBIN_FROZSL_FILE)        FROZSL::File_INPUT(AflowIn,FileMESSAGE,input_file,aflags,kflags);

      vflags.KBIN_VASP_POSCAR_MODE.push("EXPLICIT_START_STOP_POINT");
      // done loading now load structures up
      vflags.KBIN_VASP_POSCAR_MODE.flag("EXPLICIT_START_STOP",FALSE); // some default
      aurostd::substring2strings(input_file.str(),vflags.KBIN_VASP_POSCAR_MODE_EXPLICIT_VSTRING,_VASP_POSCAR_MODE_EXPLICIT_START_);  //CO20200624
      // some verbose
      for(uint i=0;i<vflags.KBIN_VASP_POSCAR_MODE_EXPLICIT_VSTRING.size();i++)
        if(LDEBUG) cerr << "DEBUG= " << vflags.KBIN_VASP_POSCAR_MODE_EXPLICIT_VSTRING.at(i) << endl;
      // load up the structures
      for(uint i=0;i<vflags.KBIN_VASP_POSCAR_MODE_EXPLICIT_VSTRING.size();i++) {
        string START="[VASP_POSCAR_MODE_EXPLICIT]START";
        string STOP="[VASP_POSCAR_MODE_EXPLICIT]STOP";
        START=_VASP_POSCAR_MODE_EXPLICIT_START_+vflags.KBIN_VASP_POSCAR_MODE_EXPLICIT_VSTRING.at(i); //CO20200624
        STOP=_VASP_POSCAR_MODE_EXPLICIT_STOP_+vflags.KBIN_VASP_POSCAR_MODE_EXPLICIT_VSTRING.at(i); //CO20200624
        stringstream POSCAR;POSCAR.clear();POSCAR.str(std::string());
        if(aurostd::substring2bool(input_file.str(),START) && aurostd::substring2bool(input_file.str(),STOP))
          aurostd::ExtractToStringstreamEXPLICIT(input_file.str(),POSCAR,START,STOP);
        vflags.KBIN_VASP_POSCAR_MODE_EXPLICIT_VSTRUCTURE.push_back(xstructure(POSCAR,IOVASP_AUTO));
      }
      if(LDEBUG) cerr << "DEBUG " << vflags.KBIN_VASP_POSCAR_MODE_EXPLICIT_VSTRING.size() << endl;
      if(LDEBUG) cerr << "DEBUG " << vflags.KBIN_VASP_POSCAR_MODE_EXPLICIT_VSTRUCTURE.size() << endl;
      if(vflags.KBIN_VASP_POSCAR_MODE_EXPLICIT_VSTRING.size() != vflags.KBIN_VASP_POSCAR_MODE_EXPLICIT_VSTRUCTURE.size()) {
        message = "IN " + _AFLOWIN_ + " in Directory=" + aflags.Directory + '\n';
        message += "vflags.KBIN_VASP_POSCAR_MODE_EXPLICIT_VSTRING.size()=" + aurostd::utype2string<uint>(vflags.KBIN_VASP_POSCAR_MODE_EXPLICIT_VSTRING.size()) + '\n';
        message += "vflags.KBIN_VASP_POSCAR_MODE_EXPLICIT_VSTRUCTURE.size()=" + aurostd::utype2string<uint>(vflags.KBIN_VASP_POSCAR_MODE_EXPLICIT_VSTRUCTURE.size());
        throw aurostd::xerror(_AFLOW_FILE_NAME_, soliloquy, message, _INDEX_MISMATCH_);
      }
      for(uint i=0;i<vflags.KBIN_VASP_POSCAR_MODE_EXPLICIT_VSTRING.size();i++)
        if(LDEBUG) cerr << "DEBUG= " << vflags.KBIN_VASP_POSCAR_MODE_EXPLICIT_VSTRUCTURE.at(i) << endl;
    } else {
      vflags.KBIN_VASP_POSCAR_MODE_EXPLICIT_VSTRING.clear();
      vflags.KBIN_VASP_POSCAR_MODE_EXPLICIT_VSTRUCTURE.clear();
    }
    // the rest for POSCAR
    // [OBSOLETE]  vflags.KBIN_VASP_POSCAR_MODE_IMPLICIT             =    aurostd::substring2bool(AflowIn,"[VASP_POSCAR_MODE_IMPLICIT]");
    if(aurostd::substring2bool(AflowIn,"[VASP_POSCAR_MODE_IMPLICIT]")) vflags.KBIN_VASP_POSCAR_MODE.push("IMPLICIT");

    // vflags.KBIN_VASP_POSCAR_FILE_SYSTEM_AUTO                =   aurostd::substring2bool(AflowIn,"[VASP_POSCAR_FILE]SYSTEM_AUTO",TRUE);
    // [OBSOLETE] vflags.KBIN_VASP_POSCAR_FILE_PROTOTYPE                     =    aurostd::substring2bool(AflowIn,"[VASP_POSCAR_FILE]PROTOTYPE=",TRUE);
    if(aurostd::substring2bool(AflowIn,"[VASP_POSCAR_FILE]PROTOTYPE=",TRUE)) vflags.KBIN_VASP_POSCAR_FILE.push("PROTOTYPE");

    // [OBSOLETE]  vflags.KBIN_VASP_POSCAR_MODE_EXTERNAL                      =    aurostd::substring2bool(AflowIn,"[VASP_POSCAR_MODE_EXTERNAL]");
    if(aurostd::substring2bool(AflowIn,"[VASP_POSCAR_MODE_EXTERNAL]")) vflags.KBIN_VASP_POSCAR_MODE.push("EXTERNAL");

    // [OBSOLETE]  vflags.KBIN_VASP_POSCAR_FILE_FILE                          =    aurostd::substring2bool(AflowIn,"[VASP_POSCAR_FILE]FILE=",TRUE);
    if(aurostd::substring2bool(AflowIn,"[VASP_POSCAR_FILE]FILE=",TRUE)) vflags.KBIN_VASP_POSCAR_FILE.push("FILE");
    // [OBSOLETE]  vflags.KBIN_VASP_POSCAR_FILE_COMMAND                       =    aurostd::substring2bool(AflowIn,"[VASP_POSCAR_FILE]COMMAND=",TRUE);
    if(aurostd::substring2bool(AflowIn,"[VASP_POSCAR_FILE]COMMAND=",TRUE)) vflags.KBIN_VASP_POSCAR_FILE.push("COMMAND");

    // VOLUMES
    // [OBSOLETE] vflags.KBIN_VASP_POSCAR_FILE_VOLUME_EQUAL_EQUAL            =    aurostd::substring2bool(AflowIn,"[VASP_POSCAR_FILE]VOLUME=",TRUE);
    // [OBSOLETE] vflags.KBIN_VASP_POSCAR_FILE_VOLUME_PLUS_EQUAL             =    aurostd::substring2bool(AflowIn,"[VASP_POSCAR_FILE]VOLUME+=",TRUE);
    // [OBSOLETE] vflags.KBIN_VASP_POSCAR_FILE_VOLUME_MINUS_EQUAL            =    aurostd::substring2bool(AflowIn,"[VASP_POSCAR_FILE]VOLUME-=",TRUE);
    // [OBSOLETE] vflags.KBIN_VASP_POSCAR_FILE_VOLUME_MULTIPLY_EQUAL         =    aurostd::substring2bool(AflowIn,"[VASP_POSCAR_FILE]VOLUME*=",TRUE);
    // [OBSOLETE] vflags.KBIN_VASP_POSCAR_FILE_VOLUME_DIVIDE_EQUAL           =    aurostd::substring2bool(AflowIn,"[VASP_POSCAR_FILE]VOLUME/=",TRUE);
    vflags.KBIN_VASP_POSCAR_FILE_VOLUME.clear();
    if(aurostd::substring2bool(AflowIn,"[VASP_POSCAR_FILE]VOLUME=",TRUE)) vflags.KBIN_VASP_POSCAR_FILE_VOLUME.push("EQUAL_EQUAL");
    if(aurostd::substring2bool(AflowIn,"[VASP_POSCAR_FILE]VOLUME+=",TRUE)) vflags.KBIN_VASP_POSCAR_FILE_VOLUME.push("PLUS_EQUAL");
    // [OBSOLETE] if(aurostd::substring2bool(AflowIn,"[VASP_POSCAR_FILE]VOLUME-=",TRUE)) vflags.KBIN_VASP_POSCAR_FILE_VOLUME.push("MINUS_EQUAL");
    if(aurostd::substring2bool(AflowIn,"[VASP_POSCAR_FILE]VOLUME*=",TRUE)) vflags.KBIN_VASP_POSCAR_FILE_VOLUME.push("MULTIPLY_EQUAL");
    // [OBSOLETE] if(aurostd::substring2bool(AflowIn,"[VASP_POSCAR_FILE]VOLUME/=",TRUE)) vflags.KBIN_VASP_POSCAR_FILE_VOLUME.push("DIVIDE_EQUAL");
    if(vflags.KBIN_VASP_POSCAR_FILE_VOLUME.xscheme!="") vflags.KBIN_VASP_POSCAR_FILE_VOLUME.isentry=TRUE;

    // CONVERT_UNIT_CELL stuff
    BflowIn=AflowIn;aurostd::StringSubst(BflowIn,"=","_");aurostd::StringSubst(BflowIn,"CONVERT_UNIT_CELL_","CONVERT_UNIT_CELL="); // bypass for getting all "_"
    vflags.KBIN_VASP_FORCE_OPTION_CONVERT_UNIT_CELL.options2entry(BflowIn,string(_STROPT_+"CONVERT_UNIT_CELL="),aurostd_xoptionMULTI,""); // stack them all
    if(LDEBUG) cerr << soliloquy << " BEFORE vflags.KBIN_VASP_FORCE_OPTION_CONVERT_UNIT_CELL.xscheme=" << vflags.KBIN_VASP_FORCE_OPTION_CONVERT_UNIT_CELL.xscheme << endl; //ME20181113
    // // PRIORITIES
    if(vflags.KBIN_VASP_FORCE_OPTION_CONVERT_UNIT_CELL.flag("STANDARD_PRIMITIVE") || vflags.KBIN_VASP_FORCE_OPTION_CONVERT_UNIT_CELL.flag("STANDARD_CONVENTIONAL")) {
      vflags.KBIN_VASP_FORCE_OPTION_CONVERT_UNIT_CELL.flag("MINKOWSKI",FALSE);
      vflags.KBIN_VASP_FORCE_OPTION_CONVERT_UNIT_CELL.flag("INCELL",FALSE);
      vflags.KBIN_VASP_FORCE_OPTION_CONVERT_UNIT_CELL.flag("COMPACT",FALSE);
      vflags.KBIN_VASP_FORCE_OPTION_CONVERT_UNIT_CELL.flag("WIGNERSEITZ",FALSE);
    } // some PRIORITIES
    if(vflags.KBIN_VASP_FORCE_OPTION_CONVERT_UNIT_CELL.flag("STANDARD_PRIMITIVE") && vflags.KBIN_VASP_FORCE_OPTION_CONVERT_UNIT_CELL.flag("STANDARD_CONVENTIONAL")) {
      vflags.KBIN_VASP_FORCE_OPTION_CONVERT_UNIT_CELL.flag("STANDARD_CONVENTIONAL",FALSE);
    }
    if(LDEBUG) cerr << soliloquy << " AFTER vflags.KBIN_VASP_FORCE_OPTION_CONVERT_UNIT_CELL.xscheme=" << vflags.KBIN_VASP_FORCE_OPTION_CONVERT_UNIT_CELL.xscheme << endl; //ME20181113

    // DEBUG
    if(LDEBUG) cerr << soliloquy << " vflags.KBIN_VASP_FORCE_OPTION_CONVERT_UNIT_CELL.content_string=" << vflags.KBIN_VASP_FORCE_OPTION_CONVERT_UNIT_CELL.content_string  << endl;
    if(LDEBUG) cerr << soliloquy << " vflags.KBIN_VASP_FORCE_OPTION_CONVERT_UNIT_CELL.flag(\"STANDARD_PRIMITIVE\")=" <<  vflags.KBIN_VASP_FORCE_OPTION_CONVERT_UNIT_CELL.flag("STANDARD_PRIMITIVE") << endl;
    if(LDEBUG) cerr << soliloquy << " vflags.KBIN_VASP_FORCE_OPTION_CONVERT_UNIT_CELL.flag(\"STANDARD_CONVENTIONAL\")=" <<  vflags.KBIN_VASP_FORCE_OPTION_CONVERT_UNIT_CELL.flag("STANDARD_CONVENTIONAL") << endl;
    if(LDEBUG) cerr << soliloquy << " vflags.KBIN_VASP_FORCE_OPTION_CONVERT_UNIT_CELL.flag(\"NIGGLI\")=" <<  vflags.KBIN_VASP_FORCE_OPTION_CONVERT_UNIT_CELL.flag("NIGGLI") << endl;
    if(LDEBUG) cerr << soliloquy << " vflags.KBIN_VASP_FORCE_OPTION_CONVERT_UNIT_CELL.flag(\"MINKOWSKI\")=" <<  vflags.KBIN_VASP_FORCE_OPTION_CONVERT_UNIT_CELL.flag("MINKOWSKI") << endl;
    if(LDEBUG) cerr << soliloquy << " vflags.KBIN_VASP_FORCE_OPTION_CONVERT_UNIT_CELL.flag(\"INCELL\")=" <<  vflags.KBIN_VASP_FORCE_OPTION_CONVERT_UNIT_CELL.flag("INCELL") << endl;
    if(LDEBUG) cerr << soliloquy << " vflags.KBIN_VASP_FORCE_OPTION_CONVERT_UNIT_CELL.flag(\"COMPACT\")=" <<  vflags.KBIN_VASP_FORCE_OPTION_CONVERT_UNIT_CELL.flag("COMPACT") << endl;
    if(LDEBUG) cerr << soliloquy << " vflags.KBIN_VASP_FORCE_OPTION_CONVERT_UNIT_CELL.flag(\"WIGNERSEITZ\")=" <<  vflags.KBIN_VASP_FORCE_OPTION_CONVERT_UNIT_CELL.flag("WIGNERSEITZ") << endl;
    if(LDEBUG) cerr << soliloquy << " vflags.KBIN_VASP_FORCE_OPTION_CONVERT_UNIT_CELL.flag(\"CARTESIAN\")=" <<  vflags.KBIN_VASP_FORCE_OPTION_CONVERT_UNIT_CELL.flag("CARTESIAN") << endl;
    if(LDEBUG) cerr << soliloquy << " vflags.KBIN_VASP_FORCE_OPTION_CONVERT_UNIT_CELL.flag(\"FRACTIONAL\")=" <<  vflags.KBIN_VASP_FORCE_OPTION_CONVERT_UNIT_CELL.flag("FRACTIONAL") << endl;
    if(LDEBUG) cerr << soliloquy << " vflags.KBIN_VASP_FORCE_OPTION_CONVERT_UNIT_CELL.flag(\"DIRECT\")=" <<  vflags.KBIN_VASP_FORCE_OPTION_CONVERT_UNIT_CELL.flag("DIRECT") << endl;
    if(LDEBUG) cerr << soliloquy << " vflags.KBIN_VASP_FORCE_OPTION_CONVERT_UNIT_CELL.flag(\"PRESERVE\")=" <<  vflags.KBIN_VASP_FORCE_OPTION_CONVERT_UNIT_CELL.flag("PRESERVE") << endl;

    // VOLUMES
    // [OBSOLETE] vflags.KBIN_VASP_FORCE_OPTION_VOLUME_EQUAL_EQUAL      =    aurostd::substring2bool(AflowIn,_STROPT_+"VOLUME=",TRUE);
    // [OBSOLETE] vflags.KBIN_VASP_FORCE_OPTION_VOLUME_PLUS_EQUAL       =    aurostd::substring2bool(AflowIn,_STROPT_+"VOLUME+=",TRUE);
    // [OBSOLETE] vflags.KBIN_VASP_FORCE_OPTION_VOLUME_MINUS_EQUAL      =    aurostd::substring2bool(AflowIn,_STROPT_+"VOLUME-=",TRUE);
    // [OBSOLETE] vflags.KBIN_VASP_FORCE_OPTION_VOLUME_MULTIPLY_EQUAL   =    aurostd::substring2bool(AflowIn,_STROPT_+"VOLUME*=",TRUE);
    // [OBSOLETE] vflags.KBIN_VASP_FORCE_OPTION_VOLUME_DIVIDE_EQUAL     =    aurostd::substring2bool(AflowIn,_STROPT_+"VOLUME/=",TRUE);
    vflags.KBIN_VASP_FORCE_OPTION_VOLUME.clear();

    // [OBSOLETE]  if(aurostd::substring2bool(AflowIn,_STROPT_+"VOLUME=",TRUE)) vflags.KBIN_VASP_FORCE_OPTION_VOLUME.push("EQUAL_EQUAL");
    // [OBSOLETE]  if(aurostd::substring2bool(AflowIn,_STROPT_+"VOLUME+=",TRUE)) vflags.KBIN_VASP_FORCE_OPTION_VOLUME.push("PLUS_EQUAL");
    // [OBSOLETE]  if(aurostd::substring2bool(AflowIn,_STROPT_+"VOLUME-=",TRUE)) vflags.KBIN_VASP_FORCE_OPTION_VOLUME.push("MINUS_EQUAL");
    // [OBSOLETE]  if(aurostd::substring2bool(AflowIn,_STROPT_+"VOLUME*=",TRUE)) vflags.KBIN_VASP_FORCE_OPTION_VOLUME.push("MULTIPLY_EQUAL");
    // [OBSOLETE]  if(aurostd::substring2bool(AflowIn,_STROPT_+"VOLUME/=",TRUE)) vflags.KBIN_VASP_FORCE_OPTION_VOLUME.push("DIVIDE_EQUAL");

    vflags.KBIN_VASP_FORCE_OPTION_VOLUME.args2addattachedscheme(vAflowIn,"EQUAL_EQUAL",_STROPT_+"VOLUME=","");
    vflags.KBIN_VASP_FORCE_OPTION_VOLUME.args2addattachedscheme(vAflowIn,"PLUS_EQUAL",_STROPT_+"VOLUME+=","");
    // [OBSOLETE] vflags.KBIN_VASP_FORCE_OPTION_VOLUME.args2addattachedscheme(vAflowIn,"MINUS_EQUAL",_STROPT_+"VOLUME-=","");
    vflags.KBIN_VASP_FORCE_OPTION_VOLUME.args2addattachedscheme(vAflowIn,"MULTIPLY_EQUAL",_STROPT_+"VOLUME*=","");
    // [OBSOLETE] vflags.KBIN_VASP_FORCE_OPTION_VOLUME.args2addattachedscheme(vAflowIn,"DIVIDE_EQUAL",_STROPT_+"VOLUME/=","");
    if(LDEBUG) cerr << "CORMAC STUFF  " << "vflags.KBIN_VASP_FORCE_OPTION_VOLUME.flag(\"EQUAL_EQUAL\")=" << vflags.KBIN_VASP_FORCE_OPTION_VOLUME.flag("EQUAL_EQUAL") << endl;
    if(LDEBUG) cerr << "CORMAC STUFF  " << "vflags.KBIN_VASP_FORCE_OPTION_VOLUME.getattachedscheme(\"EQUAL_EQUAL\")=" << vflags.KBIN_VASP_FORCE_OPTION_VOLUME.getattachedscheme("EQUAL_EQUAL") << endl;
    if(LDEBUG) cerr << "CORMAC STUFF  " << "vflags.KBIN_VASP_FORCE_OPTION_VOLUME.flag(\"PLUS_EQUAL\")=" << vflags.KBIN_VASP_FORCE_OPTION_VOLUME.flag("PLUS_EQUAL") << endl;
    if(LDEBUG) cerr << "CORMAC STUFF  " << "vflags.KBIN_VASP_FORCE_OPTION_VOLUME.getattachedscheme(\"PLUS_EQUAL\")=" << vflags.KBIN_VASP_FORCE_OPTION_VOLUME.getattachedscheme("PLUS_EQUAL") << endl;
    if(LDEBUG) cerr << "CORMAC STUFF  " << "vflags.KBIN_VASP_FORCE_OPTION_VOLUME.flag(\"MULTIPLY_EQUAL\")=" << vflags.KBIN_VASP_FORCE_OPTION_VOLUME.flag("MULTIPLY_EQUAL") << endl;
    if(LDEBUG) cerr << "CORMAC STUFF  " << "vflags.KBIN_VASP_FORCE_OPTION_VOLUME.getattachedscheme(\"MULTIPLY_EQUAL\")=" << vflags.KBIN_VASP_FORCE_OPTION_VOLUME.getattachedscheme("MULTIPLY_EQUAL") << endl;

    if(vflags.KBIN_VASP_FORCE_OPTION_VOLUME.xscheme!="") vflags.KBIN_VASP_FORCE_OPTION_VOLUME.isentry=TRUE;

    // [OBSOLETE] vflags.KBIN_VASP_POTCAR_FILE_KEYWORD              =    aurostd::substring2bool(AflowIn,"[VASP_POTCAR_FILE]");      
    // [OBSOLETE] vflags.KBIN_VASP_POTCAR_FILE_SYSTEM_AUTO          =    aurostd::substring2bool(AflowIn,"[VASP_POTCAR_FILE]SYSTEM_AUTO",TRUE);
    // [OBSOLETE] vflags.KBIN_VASP_POTCAR_FILE_PREFIX               =    aurostd::substring2bool(AflowIn,"[VASP_POTCAR_FILE]PREFIX=",TRUE);
    // [OBSOLETE] vflags.KBIN_VASP_POTCAR_FILE_SUFFIX               =    aurostd::substring2bool(AflowIn,"[VASP_POTCAR_FILE]SUFFIX=",TRUE);
    // [OBSOLETE] vflags.KBIN_VASP_POTCAR_FILE_FILE                 =    aurostd::substring2bool(AflowIn,"[VASP_POTCAR_FILE]FILE=",TRUE);
    // [OBSOLETE] vflags.KBIN_VASP_POTCAR_FILE_COMMAND              =    aurostd::substring2bool(AflowIn,"[VASP_POTCAR_FILE]COMMAND=",TRUE);

    if(aurostd::substring2bool(AflowIn,"[VASP_POTCAR_FILE]")) vflags.KBIN_VASP_POTCAR_FILE.push("KEYWORD");
    if(aurostd::substring2bool(AflowIn,"[VASP_POTCAR_FILE]SYSTEM_AUTO",TRUE)) vflags.KBIN_VASP_POTCAR_FILE.push("SYSTEM_AUTO");
    if(aurostd::substring2bool(AflowIn,"[VASP_POTCAR_FILE]PREFIX=",TRUE)) vflags.KBIN_VASP_POTCAR_FILE.push("PREFIX");
    if(aurostd::substring2bool(AflowIn,"[VASP_POTCAR_FILE]SUFFIX=",TRUE)) vflags.KBIN_VASP_POTCAR_FILE.push("SUFFIX");
    if(aurostd::substring2bool(AflowIn,"[VASP_POTCAR_FILE]FILE=",TRUE)) vflags.KBIN_VASP_POTCAR_FILE.push("FILE");
    if(aurostd::substring2bool(AflowIn,"[VASP_POTCAR_FILE]COMMAND=",TRUE)) vflags.KBIN_VASP_POTCAR_FILE.push("COMMAND");

    // [OBSOLETE] vflags.KBIN_VASP_POTCAR_MODE_EXPLICIT             =    aurostd::substring2bool(AflowIn,"[VASP_POTCAR_MODE_EXPLICIT]");
    // [OBSOLETE] vflags.KBIN_VASP_POTCAR_MODE_IMPLICIT             =    aurostd::substring2bool(AflowIn,"[VASP_POTCAR_MODE_IMPLICIT]");
    // [OBSOLETE] vflags.KBIN_VASP_POTCAR_MODE_EXTERNAL             =    aurostd::substring2bool(AflowIn,"[VASP_POTCAR_MODE_EXTERNAL]");

    if(aurostd::substring2bool(AflowIn,"[VASP_POTCAR_MODE_EXPLICIT]")) vflags.KBIN_VASP_POTCAR_MODE.push("EXPLICIT");
    if(aurostd::substring2bool(AflowIn,"[VASP_POTCAR_MODE_IMPLICIT]")) vflags.KBIN_VASP_POTCAR_MODE.push("IMPLICIT");
    if(aurostd::substring2bool(AflowIn,"[VASP_POTCAR_MODE_EXTERNAL]")) vflags.KBIN_VASP_POTCAR_MODE.push("EXTERNAL");

    if(aurostd::substring2bool(AflowIn,"[VASP_POTCAR_FILE]PREFIX=",TRUE)) { //CO20181113
      string file = aurostd::substring2string(AflowIn,"[VASP_POTCAR_FILE]PREFIX=", TRUE);
      vflags.KBIN_VASP_POTCAR_FILE.push_attached("PREFIX", file);
    }
    if(aurostd::substring2bool(AflowIn,"[VASP_POTCAR_FILE]SUFFIX=",TRUE)) { //CO20181113
      string file = aurostd::substring2string(AflowIn,"[VASP_POTCAR_FILE]SUFFIX=", TRUE);
      vflags.KBIN_VASP_POTCAR_FILE.push_attached("SUFFIX", file);
    }
    if(aurostd::substring2bool(AflowIn,"[VASP_POTCAR_FILE]FILE=",TRUE)) { //CO20181113
      string file = aurostd::substring2string(AflowIn,"[VASP_POTCAR_FILE]FILE=", TRUE);
      vflags.KBIN_VASP_POTCAR_FILE.push_attached("FILE", file);
    }
    if(aurostd::substring2bool(AflowIn,"[VASP_POTCAR_FILE]COMMAND=",TRUE)) { //CO20181113
      string command = aurostd::substring2string(AflowIn,"[VASP_POTCAR_FILE]COMMAND=", TRUE);
      vflags.KBIN_VASP_POTCAR_FILE.push_attached("COMMAND", command);
    }

    if (vflags.KBIN_VASP_POTCAR_FILE.flag("KEYWORD")) { //CO20181113
      aurostd::ExtractToStringstreamEXPLICIT(AflowIn, vflags.KBIN_VASP_POTCAR_EXPLICIT, "[VASP_POTCAR_FILE]");
    }


    // APL ENTRIES
    if(LDEBUG) cerr << "DEBUG: " << soliloquy << " (APL)" << endl;

    //CO20170601 START
    //CO make backwards and forwards compatible with all possible workflows
    vflags.KBIN_VASP_KPOINTS_PHONONS_KPPRA.options2entry(AflowIn,"[AFLOW_APL]KPPRA=|[AFLOW_QHA]KPPRA=|[AFLOW_AAPL]KPPRA=|[AFLOW_PHONONS]KPPRA=",
        FALSE,vflags.KBIN_VASP_KPOINTS_PHONONS_KPPRA.xscheme); // scheme already loaded in aflow_xclasses.cpp is "1"
    // cerr << "vflags.KBIN_VASP_KPOINTS_PHONONS_KPPRA.isentry=" << vflags.KBIN_VASP_KPOINTS_PHONONS_KPPRA.isentry << endl << "vflags.KBIN_VASP_KPOINTS_PHONONS_KPPRA.xscheme=" << vflags.KBIN_VASP_KPOINTS_PHONONS_KPPRA.xscheme << endl;
    vflags.KBIN_VASP_KPOINTS_PHONONS_KSCHEME.options2entry(AflowIn,"[AFLOW_APL]KSCHEME=|[AFLOW_QHA]KSCHEME=|[AFLOW_AAPL]KSCHEME=|[AFLOW_PHONONS]KSCHEME=",
        FALSE,vflags.KBIN_VASP_KPOINTS_PHONONS_KSCHEME.xscheme); // scheme already loaded in aflow_xclasses.cpp is "DEFAULT_SCHEME"
    // cerr << "vflags.KBIN_VASP_KPOINTS_PHONONS_KSCHEME.isentry=" << vflags.KBIN_VASP_KPOINTS_PHONONS_KSCHEME.isentry << endl << "vflags.KBIN_VASP_KPOINTS_PHONONS_KSCHEME.xscheme=" << vflags.KBIN_VASP_KPOINTS_PHONONS_KSCHEME.xscheme << endl;


    vflags.KBIN_VASP_FORCE_OPTION_KPOINTS_PHONONS_PARITY.options2entry(AflowIn,"[AFLOW_APL]KPOINTS=|[AFLOW_QHA]KPOINTS=|[AFLOW_AAPL]KPOINTS=",
        FALSE,vflags.KBIN_VASP_FORCE_OPTION_KPOINTS_PHONONS_PARITY.xscheme);
    //ME202020427 - APL k-point handling needs to be moved to modules eventually
    // This is a non-standard feature and should not be defaulted
    vflags.KBIN_VASP_KPOINTS_PHONONS_GRID.options2entry(AflowIn,"[AFLOW_APL]KPOINTS_GRID=|[AFLOW_QHA]KPOINTS_GRID=|[AFLOW_AAPL]KPOINTS_GRID=", FALSE,"");
    vflags.KBIN_VASP_KPOINTS_PHONONS_SHIFT.options2entry(AflowIn,"[AFLOW_APL]KPOINTS_SHIFT=|[AFLOW_QHA]KPOINTS_SHIFT=|[AFLOW_AAPL]KPOINTS_SHIFT=", FALSE,"");
    //[ME20181216]    vflags.KBIN_VASP_FORCE_OPTION_KPOINTS_PHONONS_PARITY.clear();
    //[ME20181216]    if(aurostd::substring2bool(AflowIn,"[AFLOW_APL]KPOINTS=EVEN",TRUE) || 
    //[ME20181216]        aurostd::substring2bool(AflowIn,"[AFLOW_QHA]KPOINTS=EVEN",TRUE) ||
    //[ME20181216]        aurostd::substring2bool(AflowIn,"[AFLOW_AAPL]KPOINTS=EVEN",TRUE) ||
    //[ME20181216]        aurostd::substring2bool(AflowIn,"[AFLOW_PHONONS]KPOINTS_EVEN",TRUE)) 
    //[ME20181216]      {vflags.KBIN_VASP_FORCE_OPTION_KPOINTS_PHONONS_PARITY.push("EVEN");}
    //[ME20181216]    if(aurostd::substring2bool(AflowIn,"[AFLOW_APL]KPOINTS=ODD",TRUE) || 
    //[ME20181216]        aurostd::substring2bool(AflowIn,"[AFLOW_QHA]KPOINTS=ODD",TRUE) ||
    //[ME20181216]        aurostd::substring2bool(AflowIn,"[AFLOW_AAPL]KPOINTS=ODD",TRUE) ||
    //[ME20181216]        aurostd::substring2bool(AflowIn,"[AFLOW_PHONONS]KPOINTS_ODD",TRUE)) 
    //[ME20181216]      {vflags.KBIN_VASP_FORCE_OPTION_KPOINTS_PHONONS_PARITY.push("ODD");}
    //[ME20181216]    //  vflags.KBIN_VASP_FORCE_OPTION_KPOINTS_PHONONS_PARITY_EVEN=aurostd::substring2bool(AflowIn,"[AFLOW_PHONONS]KPOINTS=EVEN",TRUE)||aurostd::substring2bool(AflowIn,"[AFLOW_PHONONS]KPOINTS_EVEN",TRUE);
    //[ME20181216]    // vflags.KBIN_VASP_FORCE_OPTION_KPOINTS_PHONONS_PARITY_ODD=aurostd::substring2bool(AflowIn,"[AFLOW_PHONONS]KPOINTS=ODD",TRUE)||aurostd::substring2bool(AflowIn,"[AFLOW_PHONONS]KPOINTS_ODD",TRUE);
    //CO20170601 END

    // FROZSL ENTRIES
    if(LDEBUG) cerr << "DEBUG: " << soliloquy << " (FROZSL)" << endl;

    if(LDEBUG) cerr << "DEBUG: " << soliloquy << " (STOP)" << endl;

    return vflags;
  }
} // namespace KBIN

// ******************************************************************************************************************************************************
// ******************************************************************************************************************************************************
namespace KBIN {
  bool VASP_ExtractNGF(string OUTCAR,int &NGXF,int &NGYF,int &NGZF);
} // namespace KBIN

namespace KBIN {
  bool VASP_Directory(ofstream &FileMESSAGE,_aflags &aflags,_kflags &kflags) { // AFLOW_FUNCTION_IMPLEMENTATION
    bool LDEBUG=(FALSE || XHOST.DEBUG);
    string soliloquy = XPID + "KBIN::VASP_Directory():";
    if(LDEBUG) cerr << "DEBUG: KBIN::VASP_Directory (BEGIN)" << endl;
    //  bool KBIN_MPI_LOCAL;KBIN_MPI_LOCAL=MPI;
    // bool KBIN_VASP_WRITE_KPOINTS;
    // string::size_type sub_size1,sub_size2;
    string subS,subS1,subS2;
    ostringstream aus;
    string::iterator pos;
    bool Krun=TRUE;

    ifstream FileAFLOWIN;
    string FileNameAFLOWIN;
    string AflowIn;
    FileNameAFLOWIN=aflags.Directory+"/"+_AFLOWIN_;
    FileAFLOWIN.open(FileNameAFLOWIN.c_str(),std::ios::in);
    FileAFLOWIN.clear();FileAFLOWIN.seekg(0);
    AflowIn="";char c; while (FileAFLOWIN.get(c)) AflowIn+=c;  // READ _AFLOWIN_ and put into AflowIn
    FileAFLOWIN.clear();FileAFLOWIN.seekg(0);
    AflowIn=aurostd::RemoveComments(AflowIn); // NOW Clean AFLOWIN
    if(!FileAFLOWIN) {                                                                                      // ******* _AFLOWIN_ does not exist
      aus << "EEEEE  " << _AFLOWIN_ << " ABSENT   = " << Message(aflags,_AFLOW_MESSAGE_DEFAULTS_,_AFLOW_FILE_NAME_) << endl;
      aurostd::PrintMessageStream(aus,XHOST.QUIET);
      return FALSE;
    }
    aflags.QUIET=FALSE;
    _vflags vflags;
    vflags=KBIN::VASP_Get_Vflags_from_AflowIN(AflowIn,FileMESSAGE,aflags,kflags);

    // *********************************************************************************************************************
    // OPERATIONS related to PARTICULAR MACHINES ***************************************************************************

    if(LDEBUG) cerr << "[DEBUG] aflags.AFLOW_MACHINE_GLOBAL=" << aflags.AFLOW_MACHINE_GLOBAL << endl;
    if(LDEBUG) cerr << "[DEBUG] aflags.AFLOW_MACHINE_LOCAL=" << aflags.AFLOW_MACHINE_LOCAL << endl;

    // ***************************************************************************
    if(LDEBUG) cerr << "[DEBUG] vflags.KBIN_VASP_REPEAT.flag(\"REPEAT_BANDS\")=" << vflags.KBIN_VASP_REPEAT.flag("REPEAT_BANDS") << endl;
    if(LDEBUG) cerr << "[DEBUG] vflags.KBIN_VASP_REPEAT.flag(\"REPEAT_STATIC_BANDS\")=" << vflags.KBIN_VASP_REPEAT.flag("REPEAT_STATIC_BANDS") << endl;
    if(LDEBUG) cerr << "[DEBUG] vflags.KBIN_VASP_REPEAT.flag(\"REPEAT_DELSOL\")=" << vflags.KBIN_VASP_REPEAT.flag("REPEAT_DELSOL") << endl;

    // ***************************************************************************
    // Get the KBIN_BIN name
    aurostd::StringstreamClean(aus);
    aus << "00000  MESSAGE KBIN::VASP_Directory Running KBIN_BIN=\"" << kflags.KBIN_BIN << "\" " << Message(aflags,_AFLOW_MESSAGE_DEFAULTS_,_AFLOW_FILE_NAME_) << endl;
    aurostd::PrintMessageStream(FileMESSAGE,aus,XHOST.QUIET);
    // ***************************************************************************
    // Some verbose
    if(kflags.KBIN_POCC) {aus << "00000  MESSAGE KBIN::VASP_Directory Running POCC_CALCULATION" << Message(aflags,_AFLOW_MESSAGE_DEFAULTS_,_AFLOW_FILE_NAME_) << endl;} //CO20180419 //POCC is special needs to run first because there is NO poscar defined yet
    else if(kflags.KBIN_PHONONS_CALCULATION_APL) aus << "00000  MESSAGE KBIN::VASP_Directory Running PHONONS_CALCULATION_APL" << Message(aflags,_AFLOW_MESSAGE_DEFAULTS_,_AFLOW_FILE_NAME_) << endl;
    else if(kflags.KBIN_PHONONS_CALCULATION_QHA) aus << "00000  MESSAGE KBIN::VASP_Directory Running PHONONS_CALCULATION_QHA" << Message(aflags,_AFLOW_MESSAGE_DEFAULTS_,_AFLOW_FILE_NAME_) << endl;   //CO20170601
    else if(kflags.KBIN_PHONONS_CALCULATION_AAPL) aus << "00000  MESSAGE KBIN::VASP_Directory Running PHONONS_CALCULATION_AAPL" << Message(aflags,_AFLOW_MESSAGE_DEFAULTS_,_AFLOW_FILE_NAME_) << endl; //CO20170601
    else if(kflags.KBIN_PHONONS_CALCULATION_AGL) aus << "00000  MESSAGE KBIN::VASP_Directory Running PHONONS_CALCULATION_AGL (Debye Model)" << Message(aflags,_AFLOW_MESSAGE_DEFAULTS_,_AFLOW_FILE_NAME_) << endl;
    else if(kflags.KBIN_PHONONS_CALCULATION_AEL) aus << "00000  MESSAGE KBIN::VASP_Directory Running PHONONS_CALCULATION_AEL (Elastic constants)" << Message(aflags,_AFLOW_MESSAGE_DEFAULTS_,_AFLOW_FILE_NAME_) << endl;
    else if(kflags.KBIN_PHONONS_CALCULATION_FROZSL) aus << "00000  MESSAGE KBIN::VASP_Directory Running PHONONS_CALCULATION_FROZSL" << Message(aflags,_AFLOW_MESSAGE_DEFAULTS_,_AFLOW_FILE_NAME_) << endl;
    else {
      if(vflags.KBIN_VASP_RUN.flag("GENERATE")) aus << "00000  MESSAGE KBIN::VASP_Directory Running RUN_GENERATE" << Message(aflags,_AFLOW_MESSAGE_DEFAULTS_,_AFLOW_FILE_NAME_) << endl;
      if(vflags.KBIN_VASP_RUN.flag("STATIC")) aus << "00000  MESSAGE KBIN::VASP_Directory Running RUN_STATIC" << Message(aflags,_AFLOW_MESSAGE_DEFAULTS_,_AFLOW_FILE_NAME_) << endl;
      if(vflags.KBIN_VASP_RUN.flag("KPOINTS")) aus << "00000  MESSAGE KBIN::VASP_Directory Running RUN_KPOINTS" << Message(aflags,_AFLOW_MESSAGE_DEFAULTS_,_AFLOW_FILE_NAME_) << endl;
      if(vflags.KBIN_VASP_RUN.flag("RELAX")) aus << "00000  MESSAGE KBIN::VASP_Directory Running RUN_RELAX" << Message(aflags,_AFLOW_MESSAGE_DEFAULTS_,_AFLOW_FILE_NAME_) << endl;
      if(vflags.KBIN_VASP_RUN.flag("RELAX_STATIC")) aus << "00000  MESSAGE KBIN::VASP_Directory Running RUN_RELAX_STATIC" << Message(aflags,_AFLOW_MESSAGE_DEFAULTS_,_AFLOW_FILE_NAME_) << endl;
      if(vflags.KBIN_VASP_RUN.flag("STATIC_BANDS")) aus << "00000  MESSAGE KBIN::VASP_Directory Running RUN_STATIC_BANDS" << Message(aflags,_AFLOW_MESSAGE_DEFAULTS_,_AFLOW_FILE_NAME_) << endl;
      if(vflags.KBIN_VASP_RUN.flag("RELAX_STATIC_BANDS")) aus << "00000  MESSAGE KBIN::VASP_Directory Running RUN_RELAX_STATIC_BANDS" << Message(aflags,_AFLOW_MESSAGE_DEFAULTS_,_AFLOW_FILE_NAME_) << endl;
      if(vflags.KBIN_VASP_RUN.flag("DIELECTRIC_STATIC")) aus << "00000  MESSAGE KBIN::VASP_Directory Running RUN_DIELECTRIC_STATIC" << Message(aflags,_AFLOW_MESSAGE_DEFAULTS_,_AFLOW_FILE_NAME_) << endl;
      if(vflags.KBIN_VASP_RUN.flag("DIELECTRIC_DYNAMIC")) aus << "00000  MESSAGE KBIN::VASP_Directory Running RUN_DIELECTRIC_DYNAMIC" << Message(aflags,_AFLOW_MESSAGE_DEFAULTS_,_AFLOW_FILE_NAME_) << endl;
      if(vflags.KBIN_VASP_RUN.flag("DSCF")) aus << "00000  MESSAGE KBIN::VASP_Directory Running RUN_DSCF" << Message(aflags,_AFLOW_MESSAGE_DEFAULTS_,_AFLOW_FILE_NAME_) << endl;
    }
    aurostd::PrintMessageStream(FileMESSAGE,aus,XHOST.QUIET);
    // ***************************************************************************
    uint ntasks=0;
    ntasks=1; // default
    if(vflags.KBIN_VASP_POSCAR_MODE.flag("EXPLICIT_START_STOP_POINT")) {
      ntasks=vflags.KBIN_VASP_POSCAR_MODE_EXPLICIT_VSTRING.size()+1;  //CO20200624 - include head directory as well (at the end)
      aus << "00000  MESSAGE Loaded ntasks = " << ntasks << " - " << Message(aflags,_AFLOW_MESSAGE_DEFAULTS_,_AFLOW_FILE_NAME_) << endl;
      aurostd::PrintMessageStream(FileMESSAGE,aus,XHOST.QUIET);
      uint i=0;
      for(i=0;i<vflags.KBIN_VASP_POSCAR_MODE_EXPLICIT_VSTRING.size();i++) {
        aus << "00000  MESSAGE task " << i+1 << "/" << ntasks << " in subdirectory " << vflags.KBIN_VASP_POSCAR_MODE_EXPLICIT_VSTRING.at(i) << endl; //CO20200624 - +1
        aurostd::PrintMessageStream(FileMESSAGE,aus,XHOST.QUIET);
      }
      aus << "00000  MESSAGE task " << ((i++)+1) << "/" << ntasks << " in main directory " << aflags.Directory << endl;  //CO20200624 - include head directory as well (at the end)
      aurostd::PrintMessageStream(FileMESSAGE,aus,XHOST.QUIET);
    }
    // ***************************************************************************
    // start the loop !
    _aflags aflags_backup;aflags_backup=aflags;
    _kflags kflags_backup;kflags_backup=kflags;
    //  _vflags vflags_backup;vflags_backup=vflags;


    for(uint ixvasp=0;ixvasp<ntasks;ixvasp++) {  // LOOP ixvasp
      // declarations
      _xvasp xvasp;xvasp.clear();
      xvasp.POSCAR_index=ixvasp;
      aflags=aflags_backup;kflags=kflags_backup; // load it up
      readModulesFromAflowIn(AflowIn, kflags, xvasp);  //ME20181027
      // some verbose
      if(vflags.KBIN_VASP_POSCAR_MODE.flag("EXPLICIT_START_STOP_POINT")&&ixvasp<vflags.KBIN_VASP_POSCAR_MODE_EXPLICIT_VSTRING.size()) { //CO20200624 - include head directory as well (at the end)
        aus << "00000  MESSAGE START loop " << xvasp.POSCAR_index+1 << "/" << vflags.KBIN_VASP_POSCAR_MODE_EXPLICIT_VSTRING.size() << " - " << Message(aflags,_AFLOW_MESSAGE_DEFAULTS_,_AFLOW_FILE_NAME_) << endl;  //CO20200624 - +1
        aurostd::PrintMessageStream(FileMESSAGE,aus,XHOST.QUIET);
      }
      if(LDEBUG) cerr << XPID << "KBIN::VASP_Directory: [1]" << xvasp.str << endl; 
      // ------------------------------------------
      // now start for each xvasp
      Krun=TRUE;  // guess everything is intelligent !
      xvasp.Directory=aflags.Directory;
      if(vflags.KBIN_VASP_POSCAR_MODE.flag("EXPLICIT_START_STOP_POINT")&&ixvasp<vflags.KBIN_VASP_POSCAR_MODE_EXPLICIT_VSTRING.size()) {  //CO20200624 - include head directory as well (at the end)
        xvasp.Directory=aflags.Directory+"/"+KBIN_SUBDIRECTORIES+vflags.KBIN_VASP_POSCAR_MODE_EXPLICIT_VSTRING.at(xvasp.POSCAR_index);
        aus << "00000  MESSAGE Taking loop directory = " << xvasp.Directory << " - " << Message(aflags,_AFLOW_MESSAGE_DEFAULTS_,_AFLOW_FILE_NAME_) << endl;
        aurostd::PrintMessageStream(FileMESSAGE,aus,XHOST.QUIET);
      }
      // check for directory KY CHECK THIS (if Krun=FALSE, everything stops).
      if(Krun && vflags.KBIN_VASP_POSCAR_MODE.flag("EXPLICIT_START_STOP_POINT")&&ixvasp<vflags.KBIN_VASP_POSCAR_MODE_EXPLICIT_VSTRING.size()) { //CO20200624 - include head directory as well (at the end)
        if(aurostd::FileExist(xvasp.Directory)) {
          Krun=FALSE; // avoid rerunning
          aus << "00000  MESSAGE Skipping loop directory = " << xvasp.Directory << " - " << Message(aflags,_AFLOW_MESSAGE_DEFAULTS_,_AFLOW_FILE_NAME_) << endl;
          aurostd::PrintMessageStream(FileMESSAGE,aus,XHOST.QUIET);
        } else {
          // before making it, check it again... NFS problem... check LOCK again
          if(Krun && aurostd::FileExist(xvasp.Directory+"/"+_AFLOWLOCK_)) Krun=FALSE;    // to fight against NFS cache
          if(Krun && aurostd::EFileExist(xvasp.Directory+"/"+_AFLOWLOCK_)) Krun=FALSE;     // to fight against NFS cache
          if(Krun && aurostd::FileExist(xvasp.Directory+"/LLOCK")) Krun=FALSE;     // to fight against NFS cache
          if(Krun && aurostd::EFileExist(xvasp.Directory+"/LLOCK")) Krun=FALSE;     // to fight against NFS cache
          if(Krun) {
            aurostd::DirectoryMake(xvasp.Directory);
            aus << "00000  MESSAGE Creating loop directory = " << xvasp.Directory << " - " << Message(aflags,_AFLOW_MESSAGE_DEFAULTS_,_AFLOW_FILE_NAME_) << endl;
            aurostd::PrintMessageStream(FileMESSAGE,aus,XHOST.QUIET);
            aurostd::execute("echo \"NNNNN  KBIN LLOCK ASAP for NFS concurrent jobs (aflow"+string(AFLOW_VERSION)+")\" >> "+xvasp.Directory+"/LLOCK");
          }
        }
      }


      if(Krun) {
        aflags.Directory=xvasp.Directory; // so we are set ! since there are plenty of routines with aflags.Directory inside
        aus << "00000  MESSAGE Performing loop directory = " << xvasp.Directory << " - " << Message(aflags,_AFLOW_MESSAGE_DEFAULTS_,_AFLOW_FILE_NAME_) << endl;
        aurostd::PrintMessageStream(FileMESSAGE,aus,XHOST.QUIET);
      }
      // ------------------------------------------
      // do the flags
      if(LDEBUG) cerr << XPID << "KBIN::VASP_Directory: [2]" << xvasp.str << endl;
      vflags.KBIN_VASP_INCAR_VERBOSE=TRUE; // ALWAYS
      if(vflags.KBIN_VASP_RUN.flag("STATIC_BANDS")) vflags.KBIN_VASP_INCAR_VERBOSE=FALSE; // TURN OFF VERBOSITY
      if(vflags.KBIN_VASP_RUN.flag("RELAX_STATIC_BANDS")) vflags.KBIN_VASP_INCAR_VERBOSE=FALSE; // TURN OFF VERBOSITY
      if(vflags.KBIN_VASP_REPEAT.flag("REPEAT_BANDS")) vflags.KBIN_VASP_INCAR_VERBOSE=FALSE; // TURN OFF VERBOSITY
      if(vflags.KBIN_VASP_REPEAT.flag("REPEAT_STATIC_BANDS")) vflags.KBIN_VASP_INCAR_VERBOSE=FALSE; // TURN OFF VERBOSITY
      if(vflags.KBIN_VASP_REPEAT.flag("REPEAT_DELSOL")) vflags.KBIN_VASP_INCAR_VERBOSE=FALSE; // TURN OFF VERBOSITY

      //CO, come back here at some point
      //think about taking pocc structure and reducing first if possible (and requested)
      //need to first convert to non-pocc structure (already programmed in aflow_pocc.cpp)
      //plug this in as xvasp.str (also create xvasp.str_pocc then)
      //reduce as requested and re-pocc the structure
      //think about if we need a separate flag for reducing pocc vs. reducing derivative structures
      // produce BEFORE NOMIX
      if(!(
            kflags.KBIN_POCC ||
            //kflags.KBIN_PHONONS_CALCULATION_APL ||    //CO20180515 - KEEP APL/QHA/AAPL to grab structure
            //kflags.KBIN_PHONONS_CALCULATION_QHA ||    //CO20180515 - KEEP APL/QHA/AAPL to grab structure
            //kflags.KBIN_PHONONS_CALCULATION_AAPL ||   //CO20180515 - KEEP APL/QHA/AAPL to grab structure
            kflags.KBIN_PHONONS_CALCULATION_FROZSL ||   //CO20180503 - KEEP AEL/AGL stuff running per normal
            //kflags.KBIN_PHONONS_CALCULATION_AGL ||    //CO20180503 - KEEP AEL/AGL stuff running per normal
            //kflags.KBIN_PHONONS_CALCULATION_AEL ||    //CO20180503 - KEEP AEL/AGL stuff running per normal
            FALSE)  //identity
        ) { //CO20180419, do NOT produce POSCAR for POCC
        if(Krun) Krun=(Krun && KBIN::VASP_Produce_INPUT(xvasp,AflowIn,FileMESSAGE,aflags,kflags,vflags));
        if(Krun) Krun=(Krun && KBIN::VASP_Modify_INPUT(xvasp,FileMESSAGE,aflags,kflags,vflags));
        if(Krun && kflags.KBIN_QSUB) Krun=(Krun && KBIN::QSUB_Extract(xvasp.xqsub,AflowIn,FileAFLOWIN,FileMESSAGE,aflags,kflags));
        if(Krun && kflags.KBIN_QSUB_MODE1) Krun=(Krun && KBIN::QSUB_Extract_Mode1(xvasp.xqsub,FileMESSAGE,aflags,kflags));
        if(Krun && kflags.KBIN_QSUB_MODE2) Krun=(Krun && KBIN::QSUB_Extract_Mode2(xvasp.xqsub,FileMESSAGE,aflags,kflags));
        if(Krun && kflags.KBIN_QSUB_MODE3) Krun=(Krun && KBIN::QSUB_Extract_Mode3(xvasp.xqsub,FileMESSAGE,aflags,kflags));
      }
      if(Krun && vflags.KBIN_VASP_FORCE_OPTION_SKIP_NOMIX.isentry) {
        string potentials=xvasp.POTCAR_POTENTIALS.str();
        if(!aurostd::substring2bool(aurostd::CleanFileName(xvasp.Directory+"/"),"/1/") &&
            !aurostd::substring2bool(aurostd::CleanFileName(xvasp.Directory+"/"),"/2/") &&
            !aurostd::substring2bool(aurostd::CleanFileName(xvasp.Directory+"/"),"/3/") &&
            !aurostd::substring2bool(aurostd::CleanFileName(xvasp.Directory+"/"),"/58/") &&
            !aurostd::substring2bool(aurostd::CleanFileName(xvasp.Directory+"/"),"/59/") &&
            !aurostd::substring2bool(aurostd::CleanFileName(xvasp.Directory+"/"),"/60/") &&
            !aurostd::substring2bool(aurostd::CleanFileName(xvasp.Directory+"/"),"/115/") &&
            !aurostd::substring2bool(aurostd::CleanFileName(xvasp.Directory+"/"),"/116/") &&
            !aurostd::substring2bool(aurostd::CleanFileName(xvasp.Directory+"/"),"/117/")
          ) {
          aus << "00000  MESSAGE-OPTION  [VASP_FORCE_OPTION]SKIP_NOMIX (NEGLECT_NOMIX, NEGLECT_IMMISCIBLE) - " << Message(aflags,_AFLOW_MESSAGE_DEFAULTS_,_AFLOW_FILE_NAME_) << endl;
          aurostd::PrintMessageStream(FileMESSAGE,aus,XHOST.QUIET);
          //	cerr << "potentials=" << potentials << endl;
          if(MiscibilityCheck(potentials)==MISCIBILITY_SYSTEM_NOMIX) {
            aus << "00000  MESSAGE Skipping system: " << KBIN::VASP_PseudoPotential_CleanName(potentials) << " is known to be immiscible (aflow_nomix.cpp) - " << Message(aflags,_AFLOW_MESSAGE_DEFAULTS_,_AFLOW_FILE_NAME_) << endl;
            aurostd::PrintMessageStream(FileMESSAGE,aus,XHOST.QUIET);
            stringstream command("");
            command << "cat " << xvasp.Directory << "/" << _AFLOWLOCK_ << " > " << xvasp.Directory << "/" << DEFAULT_AFLOW_IMMISCIBILITY_OUT << endl;
            aurostd::execute(command);
            Krun=FALSE;
          }
        }
        if(MiscibilityCheck(potentials)==MISCIBILITY_SYSTEM_MISCIBLE) {
          aus << "00000  MESSAGE Running system: " << KBIN::VASP_PseudoPotential_CleanName(potentials) << " is known to be miscible (aflow_nomix.cpp) - " << Message(aflags,_AFLOW_MESSAGE_DEFAULTS_,_AFLOW_FILE_NAME_) << endl;
          aurostd::PrintMessageStream(FileMESSAGE,aus,XHOST.QUIET);
          Krun=TRUE;
        }
        if(MiscibilityCheck(potentials)==MISCIBILITY_SYSTEM_UNKNOWN) {
          aus << "00000  MESSAGE Running system: " << KBIN::VASP_PseudoPotential_CleanName(potentials) << " is unknown (aflow_nomix.cpp) - " << Message(aflags,_AFLOW_MESSAGE_DEFAULTS_,_AFLOW_FILE_NAME_) << endl;
          aurostd::PrintMessageStream(FileMESSAGE,aus,XHOST.QUIET);
          Krun=TRUE;
        }
      } 

      // produce AFTER NOMIX
      // if(Krun) Krun=(Krun && KBIN::VASP_Produce_INPUT(xvasp,AflowIn,FileAFLOWIN,FileMESSAGE,aflags,kflags,vflags));
      // if(Krun) Krun=(Krun && KBIN::VASP_Modify_INPUT(xvasp,FileMESSAGE,aflags,kflags,vflags));
      // if(Krun && kflags.KBIN_QSUB) Krun=(Krun && KBIN::QSUB_Extract(xvasp.xqsub,AflowIn,FileAFLOWIN,FileMESSAGE,aflags,kflags));
      // if(Krun && kflags.KBIN_QSUB_MODE1) Krun=(Krun && KBIN::QSUB_Extract_Mode1(xvasp.xqsub,FileMESSAGE,aflags,kflags));
      // if(Krun && kflags.KBIN_QSUB_MODE2) Krun=(Krun && KBIN::QSUB_Extract_Mode2(xvasp.xqsub,FileMESSAGE,aflags,kflags));
      // if(Krun && kflags.KBIN_QSUB_MODE3) Krun=(Krun && KBIN::QSUB_Extract_Mode3(xvasp.xqsub,FileMESSAGE,aflags,kflags));


      // ***************************************************************************
      // READY TO RUN
      if(Krun) {
        if(LDEBUG) cerr << XPID << "KBIN::VASP_Directory: [3]" << endl;
        if(LDEBUG) cerr << xvasp.str << endl;
        xvasp.NRELAX=0;
        bool Krun=true;
        ostringstream aus;
        bool PAWGGA2=FALSE;
        // ***************************************************************************
        // directory check
        ifstream DirectoryStream;
        DirectoryStream.open(xvasp.Directory.c_str(),std::ios::in);
        if(!DirectoryStream) {
          //   aus << "EEEEE  DIRECTORY_NOT_FOUND = " << Message(aflags,_AFLOW_MESSAGE_DEFAULTS_,_AFLOW_FILE_NAME_) << endl;
          aus << "XXXXX  MAKING DIRECTORY = " << xvasp.Directory << "  " << Message(aflags,_AFLOW_MESSAGE_DEFAULTS_,_AFLOW_FILE_NAME_) << endl;
          aurostd::PrintMessageStream(aus,XHOST.QUIET); // return FALSE;
          string str="mkdir "+xvasp.Directory;
          system(str.c_str());
        }
        // some check
        if(!FileAFLOWIN) {                                                                                      // ******* _AFLOWIN_ does not exist
          //    aus << "EEEEE  " << _AFLOWIN_ << " ABSENT   = " << Message(aflags,_AFLOW_MESSAGE_DEFAULTS_,_AFLOW_FILE_NAME_) << endl;
          //    aurostd::PrintMessageStream(aus,XHOST.QUIET);
          //    return FALSE;
        }
        // ***************************************************************************
        // DO THE SYMMETRY NEIGHBORS CALCULATION
        //if(!kflags.KBIN_PHONONS_CALCULATION_FROZSL) { //[CO20200106 - close bracket for indenting]}
        //DX

        if(!(
              kflags.KBIN_POCC ||
              kflags.KBIN_PHONONS_CALCULATION_APL ||
              kflags.KBIN_PHONONS_CALCULATION_QHA || 
              kflags.KBIN_PHONONS_CALCULATION_AAPL || 
              kflags.KBIN_PHONONS_CALCULATION_FROZSL ||     //CO20180503 - KEEP AEL/AGL stuff running per normal
              //kflags.KBIN_PHONONS_CALCULATION_AGL ||      //CO20180503 - KEEP AEL/AGL stuff running per normal
              //kflags.KBIN_PHONONS_CALCULATION_AEL ||      //CO20180503 - KEEP AEL/AGL stuff running per normal
              FALSE) || //CO20170601 //identity
            aflags.KBIN_GEN_SYMMETRY_OF_AFLOWIN
          ) {  //CO, do internally
          //DX
          if(Krun) Krun=KBIN_StepSymmetryPerform(xvasp.str,AflowIn,FileMESSAGE,aflags,kflags,TRUE,cout); // DO THE SYMMETRY CALCULATION
          //DX20210122 [OBSOLETE - function doesn't calculate anything, removed] if(Krun) Krun=StepNeighborsPerform(xvasp.str,AflowIn,FileMESSAGE,aflags,kflags); // DO THE NEIGHBORS CALCULATION
          //DX
          //cerr << "KBIN GEN SYMMETRY OF AFLOWIN: " << aflags.KBIN_GEN_SYMMETRY_OF_AFLOWIN << endl;
          if(aflags.KBIN_GEN_SYMMETRY_OF_AFLOWIN){
            return Krun;
          }
          //DX
        }
        // VASP VASP WRITE
        //   if(Krun) Krun=(Krun && KBIN::VASP_Write_INPUT(xvasp,vflags));
        // ***************************************************************************
        // VASP INPUT FILES ARE DONE, NOW WE CAN USE OR MODYFYING THEM
        if(Krun && vflags.KBIN_VASP_FORCE_OPTION_NOTUNE.isentry) {
          aus << "00000  MESSAGE-OPTION  [VASP_FORCE_OPTION]NOTUNE, no tuning xCARs - ";
          aus << xvasp.Directory << " - K=[" << xvasp.str.kpoints_k1 << " " << xvasp.str.kpoints_k2 << " " << xvasp.str.kpoints_k3 << " " << xvasp.str.kpoints_kmax << "] - ";
          aus << XHOST.hostname << " - " << aflow_get_time_string() << endl;
          aurostd::PrintMessageStream(FileMESSAGE,aus,XHOST.QUIET);
        }	  
        // ***************************************************************************
        // VASP HOW TO RUN ??
        // GENERATE ONLY -------------------------------------------------------------
        if(vflags.KBIN_VASP_RUN.flag("GENERATE")) {
          KBIN::VASP_Write_INPUT(xvasp,vflags); // VASP VASP WRITE
          aus << "00000  MESSAGE VASP generation files ONLY " << Message(aflags,_AFLOW_MESSAGE_DEFAULTS_,_AFLOW_FILE_NAME_) << endl;
          aurostd::PrintMessageStream(FileMESSAGE,aus,XHOST.QUIET);
          Krun=FALSE;
          xvasp.NRELAX=0;
        } else {
          //CO20180420 - added if/else-if for workflows that need to PRECEDE relax/static/etc.
          // RUN SOMETHING
          if(kflags.KBIN_POCC) {  // RUN POCC ------------------------  //CO20180419 //POCC is special, run as priority
            aus << "00000  MESSAGE PERFORMING POCC_CALCULATION " << Message(aflags,_AFLOW_MESSAGE_DEFAULTS_,_AFLOW_FILE_NAME_) << endl;
            aurostd::PrintMessageStream(FileMESSAGE,aus,XHOST.QUIET);
            xvasp.NRELAX=-3;}
          else if(kflags.KBIN_PHONONS_CALCULATION_APL) {  // RUN PHONONS APL ------------------------
            aus << "00000  MESSAGE PERFORMING PHONONS_CALCULATION_APL " << Message(aflags,_AFLOW_MESSAGE_DEFAULTS_,_AFLOW_FILE_NAME_) << endl;
            aurostd::PrintMessageStream(FileMESSAGE,aus,XHOST.QUIET);
            xvasp.NRELAX=-3;}
          //CO20170601 START
          else if(kflags.KBIN_PHONONS_CALCULATION_QHA) {  // RUN PHONONS QHA ------------------------
            aus << "00000  MESSAGE PERFORMING PHONONS_CALCULATION_QHA " << Message(aflags,_AFLOW_MESSAGE_DEFAULTS_,_AFLOW_FILE_NAME_) << endl;
            aurostd::PrintMessageStream(FileMESSAGE,aus,XHOST.QUIET);
            xvasp.NRELAX=-3;}
          else if(kflags.KBIN_PHONONS_CALCULATION_AAPL) {  // RUN PHONONS AAPL ------------------------
            aus << "00000  MESSAGE PERFORMING PHONONS_CALCULATION_AAPL " << Message(aflags,_AFLOW_MESSAGE_DEFAULTS_,_AFLOW_FILE_NAME_) << endl;
            aurostd::PrintMessageStream(FileMESSAGE,aus,XHOST.QUIET);
            xvasp.NRELAX=-3;}
          //CO20170601 END
          else if(kflags.KBIN_PHONONS_CALCULATION_AGL) {  // RUN PHONONS AGL ------------------------
            aus << "00000  MESSAGE PERFORMING PHONONS_CALCULATION_AGL (Debye Model) " << Message(aflags,_AFLOW_MESSAGE_DEFAULTS_,_AFLOW_FILE_NAME_) << endl;
            aurostd::PrintMessageStream(FileMESSAGE,aus,XHOST.QUIET);
            xvasp.NRELAX=-3;}
          else if(kflags.KBIN_PHONONS_CALCULATION_AEL) {  // RUN PHONONS AEL ------------------------
            aus << "00000  MESSAGE PERFORMING PHONONS_CALCULATION_AEL (Elastic constants) " << Message(aflags,_AFLOW_MESSAGE_DEFAULTS_,_AFLOW_FILE_NAME_) << endl;
            aurostd::PrintMessageStream(FileMESSAGE,aus,XHOST.QUIET);
            xvasp.NRELAX=-3;}
          else if(kflags.KBIN_PHONONS_CALCULATION_FROZSL) {  // RUN PHONONS FROZSL ------------------------
            aus << "00000  MESSAGE PERFORMING PHONONS_CALCULATION_FROZSL " << Message(aflags,_AFLOW_MESSAGE_DEFAULTS_,_AFLOW_FILE_NAME_) << endl;
            aurostd::PrintMessageStream(FileMESSAGE,aus,XHOST.QUIET);
            xvasp.NRELAX=-3;}
          else {
            if(vflags.KBIN_VASP_RUN.flag("STATIC")) {  // RUN STATIC ------------------------
              aus << "00000  MESSAGE Performing Static RUN " << Message(aflags,_AFLOW_MESSAGE_DEFAULTS_,_AFLOW_FILE_NAME_) << endl;
              aurostd::PrintMessageStream(FileMESSAGE,aus,XHOST.QUIET);
              //	if(vflags.KBIN_VASP_KPOINTS_KMODE_isentry==TRUE || vflags.KBIN_VASP_KPOINTS_KSCHEME_isentry==TRUE || vflags.KBIN_VASP_KPOINTS_KPPRA_isentry==TRUE || vflags.KBIN_VASP_KPOINTS_KSHIFT_isentry) {
              //	  aus << "00000  MESSAGE Patching KPOINT for the Static RUN " << Message(aflags,_AFLOW_MESSAGE_DEFAULTS_,_AFLOW_FILE_NAME_) << endl;
              //	  aurostd::PrintMessageStream(FileMESSAGE,aus,XHOST.QUIET);
              //	}
              xvasp.NRELAX=-1;
            }
            if(vflags.KBIN_VASP_RUN.flag("KPOINTS")) {  // RUN KPOINTS ------------------------
              aus << "00000  MESSAGE Running KPOINTS swap " << Message(aflags,_AFLOW_MESSAGE_DEFAULTS_,_AFLOW_FILE_NAME_) << endl;
              aurostd::PrintMessageStream(FileMESSAGE,aus,XHOST.QUIET);
              xvasp.NRELAX=-2;
            }
            if(vflags.KBIN_VASP_RUN.flag("RELAX_STATIC_BANDS")) {  // RUN RELAX_STATIC_BANDS ------------------------
              xvasp.NRELAX=vflags.KBIN_VASP_RUN_NRELAX; //  aurostd::substring2utype<int>(AflowIn,"[VASP_RUN_RELAX_STATIC_BANDS=");
              if(xvasp.NRELAX<0)  {
                aus << "EEEEE  No relaxation to run or nrelax<0 [nrelax=" << xvasp.NRELAX << "]  " << Message(aflags,_AFLOW_MESSAGE_DEFAULTS_,_AFLOW_FILE_NAME_) << endl;
                aurostd::PrintErrorStream(FileMESSAGE,aus,XHOST.QUIET);    
                Krun=FALSE;	   //	  FileINPUT.clear();FileINPUT.close();FileMESSAGE.clear();FileMESSAGE.close();
                xvasp.NRELAX=0;
              }
              //	if(xvasp.NRELAX>1 && xvasp.NRELAX!=2)
              {
                aus << "00000  MESSAGE RELAX_STATIC_BANDS Running [nrelax=" << xvasp.NRELAX << "]  " << Message(aflags,_AFLOW_MESSAGE_DEFAULTS_,_AFLOW_FILE_NAME_) << endl;
                aurostd::PrintMessageStream(FileMESSAGE,aus,XHOST.QUIET);    
              }
            }
            if(vflags.KBIN_VASP_RUN.flag("RELAX_STATIC")) {  // RUN RELAX_STATIC ------------------------
              xvasp.NRELAX=vflags.KBIN_VASP_RUN_NRELAX; //  aurostd::substring2utype<int>(AflowIn,"[VASP_RUN_RELAX_STATIC=");
              if(xvasp.NRELAX<0)  {
                aus << "EEEEE  No relaxation to run or nrelax<0 [nrelax=" << xvasp.NRELAX << "]  " << Message(aflags,_AFLOW_MESSAGE_DEFAULTS_,_AFLOW_FILE_NAME_) << endl;
                aurostd::PrintErrorStream(FileMESSAGE,aus,XHOST.QUIET);    
                Krun=FALSE;	   //	  FileINPUT.clear();FileINPUT.close();FileMESSAGE.clear();FileMESSAGE.close();
                xvasp.NRELAX=0;
              }
              //	if(xvasp.NRELAX>1 && xvasp.NRELAX!=2)
              {
                aus << "00000  MESSAGE RELAX_STATIC Running [nrelax=" << xvasp.NRELAX << "]  " << Message(aflags,_AFLOW_MESSAGE_DEFAULTS_,_AFLOW_FILE_NAME_) << endl;
                aurostd::PrintMessageStream(FileMESSAGE,aus,XHOST.QUIET);    
              }
            }
            if(vflags.KBIN_VASP_RUN.flag("STATIC_BANDS")) { // RUN STATIC_BANDS ------------------------
              xvasp.NRELAX=-1;	
              aus << "00000  MESSAGE STATIC_BANDS Running  " << Message(aflags,_AFLOW_MESSAGE_DEFAULTS_,_AFLOW_FILE_NAME_) << endl;
              aurostd::PrintMessageStream(FileMESSAGE,aus,XHOST.QUIET);    
              //	  xvasp.NRELAX=0;//nrelax;	
            }
            if(vflags.KBIN_VASP_RUN.flag("RELAX")) { // RUN RELAX ------------------------
              if(!(aurostd::substring2bool(AflowIn,"[VASP_RUN_RELAX=") || aurostd::substring2bool(AflowIn,"[VASP_RUN]RELAX="))) {
                xvasp.NRELAX=2;
                aus << "00000  MESSAGE Running DEFAULT [nrelax=" << xvasp.NRELAX << "]  " << Message(aflags,_AFLOW_MESSAGE_DEFAULTS_,_AFLOW_FILE_NAME_) << endl;
                aurostd::PrintMessageStream(FileMESSAGE,aus,XHOST.QUIET);
              } else  { 	  
                xvasp.NRELAX=vflags.KBIN_VASP_RUN_NRELAX; //  aurostd::substring2utype<int>(AflowIn,"[VASP_RUN_RELAX=");
              }
              if(xvasp.NRELAX==0 || xvasp.NRELAX<0)  {
                aus << "EEEEE  No relaxation to run or nrelax<0 [nrelax=" << xvasp.NRELAX << "]  " << Message(aflags,_AFLOW_MESSAGE_DEFAULTS_,_AFLOW_FILE_NAME_) << endl;
                aurostd::PrintErrorStream(FileMESSAGE,aus,XHOST.QUIET);    
                Krun=FALSE;	   //	  FileINPUT.clear();FileINPUT.close();FileMESSAGE.clear();FileMESSAGE.close();
                xvasp.NRELAX=0;
              }
              aus << "00000  MESSAGE RELAX Running [nrelax=" << xvasp.NRELAX << "]  " << Message(aflags,_AFLOW_MESSAGE_DEFAULTS_,_AFLOW_FILE_NAME_) << endl;
              aurostd::PrintMessageStream(FileMESSAGE,aus,XHOST.QUIET);    
            }
            if(vflags.KBIN_VASP_REPEAT.flag("REPEAT_BANDS")) { // RUN REPEAT_BANDS ------------------------
              xvasp.NRELAX=-1;	
              aus << "00000  MESSAGE REPEAT_BANDS Running  " << Message(aflags,_AFLOW_MESSAGE_DEFAULTS_,_AFLOW_FILE_NAME_) << endl;
              aurostd::PrintMessageStream(FileMESSAGE,aus,XHOST.QUIET);    
            }
            if(vflags.KBIN_VASP_REPEAT.flag("REPEAT_STATIC_BANDS")) { // RUN REPEAT_STATIC_BANDS ------------------------
              xvasp.NRELAX=-1;	
              aus << "00000  MESSAGE REPEAT_STATIC_BANDS Running  " << Message(aflags,_AFLOW_MESSAGE_DEFAULTS_,_AFLOW_FILE_NAME_) << endl;
              aurostd::PrintMessageStream(FileMESSAGE,aus,XHOST.QUIET);    
            }
            if(vflags.KBIN_VASP_REPEAT.flag("REPEAT_DELSOL")) { // RUN REPEAT_DELSOL ------------------------
              xvasp.NRELAX=-1;	
              aus << "00000  MESSAGE REPEAT_DELSOL Running  " << Message(aflags,_AFLOW_MESSAGE_DEFAULTS_,_AFLOW_FILE_NAME_) << endl;
              aurostd::PrintMessageStream(FileMESSAGE,aus,XHOST.QUIET);    
            }
          }

          // ***************************************************************************
          // READY TO RUN
          if(Krun) {   // survived all troubles
            // ***************************************************************************
            // START
            if(LDEBUG) cerr << XPID << "KBIN::VASP_Directory: [4]" << xvasp.str << endl;
            // ***************************************************************************
            // FIX BLANC SPECIES
            if(xvasp.str.species.size()>0) {
              //[OBSOLETE] CO, fixing for RHT routines, FIXED INSIDE RHT
              //      if(xvasp.str.species.at(0)=="A") {
              //	      for(uint itype=0;itype<xvasp.str.species.size();itype++) {
              //    xvasp.str.species.at(itype)="";
              //  }
              //}
              //CO, fixing for RHT routines
              if(xvasp.str.species.at(0)=="") {
                pflow::fixEmptyAtomNames(xvasp.str);  //CO moved to pflow
                //  for(uint itype=0;itype<xvasp.str.species.size();itype++) {
                //    if(xvasp.str.species.size()==xvasp.str.species_pp.size()) {
                //      if((xvasp.str.species.at(itype)=="") && xvasp.str.species_pp.at(itype)!="") 
                //        xvasp.str.species.at(itype)=KBIN::VASP_PseudoPotential_CleanName(xvasp.str.species_pp.at(itype));
                //    }
                //  }  // cormac I`ll write a short pflow for this stuff
                //  int iatom=0;
                //  for(uint itype=0;itype<xvasp.str.num_each_type.size();itype++) {
                //    string species=string(xvasp.str.species.at(itype));
                //    xvasp.str.species.at(itype)=species;
                //    for(int j=0;j<xvasp.str.num_each_type.at(itype);j++) {
                //      xvasp.str.atoms.at(iatom).name=species;    // CONVASP_MODE
                //      xvasp.str.atoms.at(iatom).CleanName();
                //      xvasp.str.atoms.at(iatom).CleanSpin();
                //      xvasp.str.atoms.at(iatom).name_is_given=TRUE;
                //      iatom++;
                //    }
                //  }
              }
            }
            // ***************************************************************************
            // PRESCRIPT
            if(kflags.AFLOW_MODE_PRESCRIPT_EXPLICIT || kflags.AFLOW_MODE_PRESCRIPT_EXPLICIT_START_STOP)
              KBIN::RUN_DirectoryScript(aflags,DEFAULT_AFLOW_PRESCRIPT_COMMAND,DEFAULT_AFLOW_PRESCRIPT_OUT);
            // ***************************************************************************
            //CO20180419 - POCC always comes first (NO POSCAR), need to convert PARTCAR -> POSCARs
            //other workflows follow, all of these precede relaxation/static/etc.
            if(kflags.KBIN_POCC){
              //[CO20200624 - OBSOLETE]if (kflags.KBIN_PHONONS_CALCULATION_AEL) xvasp.aopts.push_attached("AFLOWIN_FLAG::MODULE", "AEL");  //CT20200319
              //[CO20200624 - OBSOLETE]if (kflags.KBIN_PHONONS_CALCULATION_AGL) xvasp.aopts.push_attached("AFLOWIN_FLAG::MODULE", "AGL");  //CT20200319
              KBIN::VASP_RunPOCC(xvasp,AflowIn,aflags,kflags,vflags,FileMESSAGE);
            } //CO20180419
            else if(kflags.KBIN_PHONONS_CALCULATION_APL || kflags.KBIN_PHONONS_CALCULATION_QHA || kflags.KBIN_PHONONS_CALCULATION_AAPL) {KBIN::VASP_RunPhonons_APL(xvasp,AflowIn,aflags,kflags,vflags,FileMESSAGE);} // PHONONIC PHONONIC PHONONIC //CO20170601
            else if(kflags.KBIN_PHONONS_CALCULATION_AGL==TRUE) {KBIN::VASP_RunPhonons_AGL(xvasp,AflowIn,aflags,kflags,vflags,FileMESSAGE);}
            else if(kflags.KBIN_PHONONS_CALCULATION_AEL==TRUE) {KBIN::VASP_RunPhonons_AEL(xvasp,AflowIn,aflags,kflags,vflags,FileMESSAGE);}
            else if(kflags.KBIN_PHONONS_CALCULATION_FROZSL) {KBIN::VASP_RunPhonons_FROZSL(xvasp,AflowIn,aflags,kflags,vflags,FileMESSAGE);}
            else {
              if(LDEBUG) cerr << XPID << "KBIN::VASP_Directory: [5] xvasp.str.species.size()=" << xvasp.str.species.size() << endl;
              if(LDEBUG) for(uint i=0;i<xvasp.str.species.size();i++) cerr << XPID << "KBIN::VASP_Directory: [5] xvasp.str.species.at(i)=[" << xvasp.str.species.at(i) << "]" << endl;
              if(LDEBUG) cerr << XPID << "KBIN::VASP_Directory: [5] xvasp.str.species_pp.size()=" << xvasp.str.species_pp.size() << endl;
              if(LDEBUG) for(uint i=0;i<xvasp.str.species_pp.size();i++) cerr << XPID << "KBIN::VASP_Directory: [5] xvasp.str.species_pp.at(i)=[" << xvasp.str.species_pp.at(i) << "]" << endl;
              //	    KBIN::VASP_Write_INPUT(xvasp,vflags); // VASP VASP WRITE
              //	    cerr << xvasp.POTCAR.str() << endl;
              if(LDEBUG) cerr << XPID << "KBIN::VASP_Directory: [6]" << xvasp.str << endl;
              // --------------------------------------------------------------------------------------------------------------------
              // --------------------------------------------------------------------------------------------------------------------
              // --------------------------------------------------------------------------------------------------------------------
              // --------------------------------------------------------------------------------------------------------------------
              // STATIC STATIC STATIC
              if(vflags.KBIN_VASP_RUN.flag("STATIC")) {    // xvasp.RELAX=-1
                xvasp.aopts.flag("FLAG::POSCAR_PRESERVED",TRUE); // in case of errors it is not lost bur recycled
                KBIN::VASP_Write_INPUT(xvasp,vflags); // VASP VASP WRITE
                aus << 11111 << "  STATIC - " <<  xvasp.Directory << " - K=[" << xvasp.str.kpoints_k1 << " " << xvasp.str.kpoints_k2 << " " << xvasp.str.kpoints_k3 << "]" << " - " << kflags.KBIN_BIN << " - " << Message(aflags,_AFLOW_MESSAGE_DEFAULTS_,_AFLOW_FILE_NAME_) << endl;
                aurostd::PrintMessageStream(FileMESSAGE,aus,XHOST.QUIET);
                Krun=KBIN::VASP_Run(xvasp,aflags,kflags,vflags,FileMESSAGE);
                if(!Krun) {KBIN::VASP_Error(xvasp,FileMESSAGE,"EEEEE  runtime error [STATIC]");return Krun;}
                //	    if(_VASP_CONTCAR_SAVE_) KBIN::VASP_CONTCAR_Save(xvasp,string("static"));
                Krun=KBIN::VASP_RunFinished(xvasp,aflags,FileMESSAGE,true); //CO20201111
                if(!Krun) {KBIN::VASP_Error(xvasp,FileMESSAGE,"EEEEE  runtime error (OUTCAR_INCOMPLETE) [STATIC]");return Krun;} //CO20201111 //AFTER CONTCAR_SAVE_
                bool qmwrite=TRUE;
                KBIN::VASP_Backup(xvasp,qmwrite,string("static"));
              }		
              // --------------------------------------------------------------------------------------------------------------------
              // --------------------------------------------------------------------------------------------------------------------
              // --------------------------------------------------------------------------------------------------------------------
              // RELAX RELAX RELAX
              if(vflags.KBIN_VASP_RUN.flag("RELAX")) {    // xvasp.RELAX>0
                KBIN::VASP_Write_INPUT(xvasp,vflags); // VASP VASP WRITE
                if(PAWGGA2) {  // WAS A BUG IN PAW MAYBE IT IS FIXED
                  // STEP 1
                  aus << "11111  RELAXATION - " <<  xvasp.Directory << " - K=[" << xvasp.str.kpoints_k1 << " " << xvasp.str.kpoints_k2 << " " << xvasp.str.kpoints_k3 << "]" << " - " << kflags.KBIN_BIN << " - " << Message(aflags,_AFLOW_MESSAGE_DEFAULTS_,_AFLOW_FILE_NAME_) << endl;
                  aurostd::PrintMessageStream(FileMESSAGE,aus,XHOST.QUIET);
                  Krun=KBIN::VASP_Run(xvasp,aflags,kflags,vflags,"relax2paw_gga",TRUE,FileMESSAGE);
                  if(!Krun) {KBIN::VASP_Error(xvasp,FileMESSAGE,"EEEEE  runtime error [PAWGGA2 REL]");return Krun;}
                  //[CO20210104 - OUTCAR has already been moved to OUTCAR.RELAX, check is inside VASP_RUN()]Krun=KBIN::VASP_RunFinished(xvasp,aflags,FileMESSAGE,true); //CO20201111
                  //[CO20210104 - OUTCAR has already been moved to OUTCAR.RELAX, check is inside VASP_RUN()]if(!Krun) {KBIN::VASP_Error(xvasp,FileMESSAGE,"EEEEE  runtime error (OUTCAR_INCOMPLETE) [PAWGGA2 REL]");return Krun;} //CO20201111
                  aus << "22222  END        - " <<  xvasp.Directory << " - K=[" << xvasp.str.kpoints_k1 << " " << xvasp.str.kpoints_k2 << " " << xvasp.str.kpoints_k3 << "]" << " - " << kflags.KBIN_BIN << " - " << Message(aflags,_AFLOW_MESSAGE_DEFAULTS_,_AFLOW_FILE_NAME_) << endl;
                  aurostd::PrintMessageStream(FileMESSAGE,aus,XHOST.QUIET);    
                } else {
                  if(xvasp.NRELAX==0) {
                    cerr << "STATIC RUN FIX INCAR: should not be here" << endl;
                    return FALSE;
                  } else { // DYNAMIC RUN
                    for(xvasp.NRELAXING=1;xvasp.NRELAXING<=xvasp.NRELAX;xvasp.NRELAXING++) {
                      aus << 11111*xvasp.NRELAXING << "  RELAXATION - " <<  xvasp.Directory << " - K=[" << xvasp.str.kpoints_k1 << " " << xvasp.str.kpoints_k2 << " " << xvasp.str.kpoints_k3 << "]" << " - " << kflags.KBIN_BIN << " - " << Message(aflags,_AFLOW_MESSAGE_DEFAULTS_,_AFLOW_FILE_NAME_) << endl;
                      aurostd::PrintMessageStream(FileMESSAGE,aus,XHOST.QUIET);    
                      if(vflags.KBIN_VASP_FORCE_OPTION_LDAU_ADIABATIC.content_int>0) KBIN::XVASP_INCAR_LDAU_ADIABATIC(xvasp,xvasp.NRELAXING); // ADIABATIC
                      if(xvasp.NRELAXING<xvasp.NRELAX)  {
                        Krun=KBIN::VASP_Run(xvasp,aflags,kflags,vflags,"relax"+aurostd::utype2string(xvasp.NRELAXING),"relax"+aurostd::utype2string(xvasp.NRELAXING),TRUE,FileMESSAGE);
                        if(!Krun) {KBIN::VASP_Error(xvasp,FileMESSAGE,"EEEEE  runtime error [RELAXATION<]");return Krun;}
                        //[CO20210104 - OUTCAR has already been moved to OUTCAR.RELAX, check is inside VASP_RUN()]Krun=KBIN::VASP_RunFinished(xvasp,aflags,FileMESSAGE,true); //CO20201111
                        //[CO20210104 - OUTCAR has already been moved to OUTCAR.RELAX, check is inside VASP_RUN()]if(!Krun) {KBIN::VASP_Error(xvasp,FileMESSAGE,"EEEEE  runtime error (OUTCAR_INCOMPLETE) [RELAXATION<]");return Krun;} //CO20201111
                        KBIN::XVASP_INCAR_SPIN_REMOVE_RELAX(xvasp,aflags,vflags,xvasp.NRELAXING,FileMESSAGE);         // check if it is the case of turning off spin
                        KBIN::XVASP_KPOINTS_IBZKPT_UPDATE(xvasp,aflags,vflags,xvasp.NRELAXING,FileMESSAGE);           // check if it is the case of updating IBZKPT
                        //ME20190301 BEGIN
                        // CHGCAR/WAVECAR needs to be recycled if CHGCAR/WAVECAR=ON or VASP
                        // won't be able to read the files. Bug found by Rico Friedrich
                        if(vflags.KBIN_VASP_FORCE_OPTION_CHGCAR.option) {
                          //ME20191031 - Only recycle when ICHARG was found
                          string extra_incar = xvasp.AVASP_EXTRA_INCAR.str();
                          int nlines = aurostd::GetNLinesString(extra_incar);
                          int l;
                          string line;
                          for (l = 1; l <= nlines; l++) {
                            line = aurostd::RemoveWhiteSpaces(aurostd::GetLineString(extra_incar, l));
                            if (aurostd::substring2bool(line, "ICHARG=1", true)) break;
                          }
                          if (l <= nlines) KBIN::VASP_RecycleExtraFile(xvasp, "CHGCAR", "relax"+aurostd::utype2string<int>(xvasp.NRELAXING));
                        }
                        //[WAVECAR NOT SUPPORTED]if(vflags.KBIN_VASP_FORCE_OPTION_WAVECAR.option) KBIN::VASP_RecycleExtraFile(xvasp, "WAVECAR", "relax"+aurostd::utype2string<int>(xvasp.NRELAXING));
                        //ME20190301 END
                      }
                      if(xvasp.NRELAXING==xvasp.NRELAX) {
                        Krun=KBIN::VASP_Run(xvasp,aflags,kflags,vflags,"relax"+aurostd::utype2string(xvasp.NRELAXING),TRUE,FileMESSAGE);
                        if(!Krun) {KBIN::VASP_Error(xvasp,FileMESSAGE,"EEEEE  runtime error [RELAXATION=]");return Krun;}
                        //[CO20210104 - OUTCAR has already been moved to OUTCAR.RELAX, check is inside VASP_RUN()]Krun=KBIN::VASP_RunFinished(xvasp,aflags,FileMESSAGE,true); //CO20201111
                        //[CO20210104 - OUTCAR has already been moved to OUTCAR.RELAX, check is inside VASP_RUN()]if(!Krun) {KBIN::VASP_Error(xvasp,FileMESSAGE,"EEEEE  runtime error (OUTCAR_INCOMPLETE) [RELAXATION=]");return Krun;} //CO20201111
                        KBIN::XVASP_INCAR_SPIN_REMOVE_RELAX(xvasp,aflags,vflags,xvasp.NRELAXING,FileMESSAGE);  //ME20190610 - or else SPIN_REMOVE_RELAX_2 won't work
                      }
                      KBIN::XVASP_INCAR_ADJUST_ICHARG(xvasp, vflags, aflags, xvasp.NRELAXING, FileMESSAGE);  //ME20191028
                    }
                    xvasp.NRELAXING=xvasp.NRELAX;
                    xvasp.NRELAXING++;
                    aus << 11111*xvasp.NRELAXING << "  END        - " <<  xvasp.Directory << " - K=[" << xvasp.str.kpoints_k1 << " " << xvasp.str.kpoints_k2 << " " << xvasp.str.kpoints_k3 << "]" << " - " << kflags.KBIN_BIN << " - " << Message(aflags,_AFLOW_MESSAGE_DEFAULTS_,_AFLOW_FILE_NAME_) << endl;
                    aurostd::PrintMessageStream(FileMESSAGE,aus,XHOST.QUIET); 

                    // if((vflags.KBIN_VASP_FORCE_OPTION_LDAU0.isentry || vflags.KBIN_VASP_FORCE_OPTION_LDAU1.isentry || vflags.KBIN_VASP_FORCE_OPTION_LDAU2.isentry) && vflags.KBIN_VASP_FORCE_OPTION_LDAU_CUTOFF.isentry) {
                    //   aus << 11111*xvasp.NRELAXING << "  EXTRA vflags.KBIN_VASP_FORCE_OPTION_LDAU_CUTOFF" << endl;
                    //   aurostd::PrintMessageStream(FileMESSAGE,aus,XHOST.QUIET); 
                    // }
                  }
                }
              }
              // --------------------------------------------------------------------------------------------------------------------
              // --------------------------------------------------------------------------------------------------------------------
              // --------------------------------------------------------------------------------------------------------------------
              // RELAX_STATIC_BANDS RELAX_STATIC_BANDS RELAX_STATIC_BANDS REPEAT_STATIC_BANDS REPEAT_BANDS
              // STATIC_BANDS STATIC_BANDS STATIC_BANDS 	
              // RELAX_STATIC RELAX_STATIC RELAX_STATIC
              // REPEAT_STATIC_BANDS REPEAT_STATIC_BANDS
              // REPEAT_BANDS REPEAT_BANDS REPEAT_BANDS
              if(vflags.KBIN_VASP_RUN.flag("RELAX_STATIC_BANDS") || vflags.KBIN_VASP_RUN.flag("STATIC_BANDS") || vflags.KBIN_VASP_RUN.flag("RELAX_STATIC") || vflags.KBIN_VASP_REPEAT.flag("REPEAT_STATIC_BANDS") || vflags.KBIN_VASP_REPEAT.flag("REPEAT_BANDS")) {    // xvasp.RELAX>0
                vector<double> xvasp_spin_evolution;
                xmatrix<double> rlattice(xvasp.str.lattice);

                string STRING_TO_SHOW="";
                if(vflags.KBIN_VASP_RUN.flag("STATIC")) STRING_TO_SHOW="STATIC";
                if(vflags.KBIN_VASP_RUN.flag("RELAX_STATIC")) STRING_TO_SHOW="RELAX_STATIC";
                if(vflags.KBIN_VASP_RUN.flag("RELAX_STATIC_BANDS")) STRING_TO_SHOW="RELAX_STATIC_BANDS";
                if(vflags.KBIN_VASP_RUN.flag("STATIC_BANDS")) STRING_TO_SHOW="STATIC_BANDS";
                if(vflags.KBIN_VASP_REPEAT.flag("REPEAT_STATIC_BANDS")) STRING_TO_SHOW="REPEAT_STATIC_BANDS";
                if(vflags.KBIN_VASP_REPEAT.flag("REPEAT_BANDS")) STRING_TO_SHOW="REPEAT_BANDS";
                aus << "00000  MESSAGE MODE= (" << STRING_TO_SHOW << ") - " << xvasp.Directory << " - " << Message(aflags,_AFLOW_MESSAGE_DEFAULTS_,_AFLOW_FILE_NAME_) << endl;
                aurostd::PrintMessageStream(FileMESSAGE,aus,XHOST.QUIET);    

                xvasp.aopts.flag("FLAG::POSCAR_PRESERVED",TRUE); // in case of errors it is not lost bur recycled
                xvasp.aopts.flag("FLAG::CHGCAR_PRESERVED",TRUE); // in case of errors it is not lost bur recycled

                if(vflags.KBIN_VASP_RUN.flag("RELAX_STATIC_BANDS") || vflags.KBIN_VASP_RUN.flag("STATIC_BANDS") || vflags.KBIN_VASP_RUN.flag("RELAX_STATIC") || vflags.KBIN_VASP_RUN.flag("STATIC")) {
                  // DO THE RELAX PART (IF ANY)
                  KBIN::VASP_Write_INPUT(xvasp,vflags); // VASP VASP WRITE
                  if(vflags.KBIN_VASP_RUN.flag("RELAX_STATIC_BANDS") || vflags.KBIN_VASP_RUN.flag("RELAX_STATIC")) {
                    for(xvasp.NRELAXING=1;xvasp.NRELAXING<=xvasp.NRELAX;xvasp.NRELAXING++) {
                      aus << 11111*xvasp.NRELAXING << "  RELAXATION (" << STRING_TO_SHOW << ") - " <<  xvasp.Directory << " - K=[" << xvasp.str.kpoints_k1 << " " << xvasp.str.kpoints_k2 << " " << xvasp.str.kpoints_k3 << "]" << " - " << kflags.KBIN_BIN << " - " << Message(aflags,_AFLOW_MESSAGE_DEFAULTS_,_AFLOW_FILE_NAME_) << endl;
                      aurostd::PrintMessageStream(FileMESSAGE,aus,XHOST.QUIET);
                      if(vflags.KBIN_VASP_FORCE_OPTION_LDAU_ADIABATIC.content_int>0) KBIN::XVASP_INCAR_LDAU_ADIABATIC(xvasp,xvasp.NRELAXING); // ADIABATIC
                      if(xvasp.NRELAXING<xvasp.NRELAX)  {
                        Krun=KBIN::VASP_Run(xvasp,aflags,kflags,vflags,"relax"+aurostd::utype2string(xvasp.NRELAXING),"relax"+aurostd::utype2string(xvasp.NRELAXING),TRUE,FileMESSAGE);
                        if(!Krun) {KBIN::VASP_Error(xvasp,FileMESSAGE,"EEEEE  runtime error [RELAX_STATIC_BANDS RELAXATION<]");return Krun;}
                        //[CO20210104 - OUTCAR has already been moved to OUTCAR.RELAX, check is inside VASP_RUN()]Krun=KBIN::VASP_RunFinished(xvasp,aflags,FileMESSAGE,true); //CO20201111
                        //[CO20210104 - OUTCAR has already been moved to OUTCAR.RELAX, check is inside VASP_RUN()]if(!Krun) {KBIN::VASP_Error(xvasp,FileMESSAGE,"EEEEE  runtime error (OUTCAR_INCOMPLETE) [RELAX_STATIC_BANDS RELAXATION<]");return Krun;} //CO20201111
                        //ME20190301 BEGIN
                        // CHGCAR/WAVECAR needs to be recycled if CHGCAR/WAVECAR=ON or VASP
                        // won't be able to read the files. Bug found by Rico Friedrich
                        if(vflags.KBIN_VASP_FORCE_OPTION_CHGCAR.option) {
                          //ME20191031 - Only recycle when ICHARG was found
                          string extra_incar = xvasp.AVASP_EXTRA_INCAR.str();
                          int nlines = aurostd::GetNLinesString(extra_incar);
                          int l;
                          string line;
                          for (l = 1; l <= nlines; l++) {
                            line = aurostd::RemoveWhiteSpaces(aurostd::GetLineString(extra_incar, l));
                            if (aurostd::substring2bool(line, "ICHARG=1", true)) break;
                          }
                          if (l <= nlines) KBIN::VASP_RecycleExtraFile(xvasp, "CHGCAR", "relax"+aurostd::utype2string<int>(xvasp.NRELAXING));
                        }
                        //[WAVECAR NOT SUPPORTED]if(vflags.KBIN_VASP_FORCE_OPTION_WAVECAR.option) KBIN::VASP_RecycleExtraFile(xvasp, "WAVECAR", "relax"+aurostd::utype2string<int>(xvasp.NRELAXING));
                        //ME20190301 END
                      }
                      if(xvasp.NRELAXING==xvasp.NRELAX) {
                        Krun=KBIN::VASP_Run(xvasp,aflags,kflags,vflags,"relax"+aurostd::utype2string(xvasp.NRELAXING),TRUE,FileMESSAGE);
                        if(!Krun) {KBIN::VASP_Error(xvasp,FileMESSAGE,"EEEEE  runtime error [RELAX_STATIC_BANDS RELAXATION=]");return Krun;}
                        //[CO20210104 - OUTCAR has already been moved to OUTCAR.RELAX, check is inside VASP_RUN()]Krun=KBIN::VASP_RunFinished(xvasp,aflags,FileMESSAGE,true); //CO20201111
                        //[CO20210104 - OUTCAR has already been moved to OUTCAR.RELAX, check is inside VASP_RUN()]if(!Krun) {KBIN::VASP_Error(xvasp,FileMESSAGE,"EEEEE  runtime error (OUTCAR_INCOMPLETE) [RELAX_STATIC_BANDS RELAXATION=]");return Krun;} //CO20201111
                      }
                      KBIN::XVASP_INCAR_ADJUST_ICHARG(xvasp, vflags, aflags, xvasp.NRELAXING, FileMESSAGE);  //ME20191028
                      xvasp_spin_evolution.push_back(xvasp.str.qm_mag_atom); // keep track of spins
                      aus << "00000  MESSAGE RESULT SPIN=" << xvasp_spin_evolution.at(xvasp_spin_evolution.size()-1) << " - " << Message(aflags,_AFLOW_MESSAGE_DEFAULTS_,_AFLOW_FILE_NAME_) << endl;
                      aurostd::PrintMessageStream(FileMESSAGE,aus,XHOST.QUIET);
                      if(xvasp.NRELAXING<xvasp.NRELAX) KBIN::XVASP_INCAR_SPIN_REMOVE_RELAX(xvasp,aflags,vflags,xvasp.NRELAXING,FileMESSAGE); 	// check if it is the case of turning off spin
                    }
                    if(xvasp.NRELAX>0) KBIN::VASP_Recycle(xvasp,"relax"+aurostd::utype2string(xvasp.NRELAX));  // bring back the stuff
                    if(xvasp.NRELAX==2) KBIN::XVASP_INCAR_SPIN_REMOVE_RELAX(xvasp,aflags,vflags,xvasp.NRELAX,FileMESSAGE); 	// check if it is the case of turning off spin
                  }
                  if(vflags.KBIN_VASP_RUN.flag("RELAX_STATIC")) {
                    aus << "00000  NO RELAXATION IN (" << STRING_TO_SHOW << ") - " << xvasp.Directory << " - " << Message(aflags,_AFLOW_MESSAGE_DEFAULTS_,_AFLOW_FILE_NAME_) << endl;
                    aurostd::PrintMessageStream(FileMESSAGE,aus,XHOST.QUIET);    
                  }
                  if(vflags.KBIN_VASP_RUN.flag("STATIC")) {
                    aus << "00000  NO RELAXATION IN (" << STRING_TO_SHOW << ") - " << xvasp.Directory << " - " << Message(aflags,_AFLOW_MESSAGE_DEFAULTS_,_AFLOW_FILE_NAME_) << endl;
                    aurostd::PrintMessageStream(FileMESSAGE,aus,XHOST.QUIET);
                    xvasp.NRELAX=0;
                  }
                  xvasp.NRELAXING=xvasp.NRELAX;
                } // vflags.KBIN_VASP_RUN.flag("RELAX_STATIC_BANDS") || vflags.KBIN_VASP_RUN.flag("STATIC_BANDS") || vflags.KBIN_VASP_RUN.flag("RELAX_STATIC")
                // REPEAT_STATIC_BANDS PART ----------------------------------------------------------------------------
                if(vflags.KBIN_VASP_REPEAT.flag("REPEAT_STATIC_BANDS")) {
                  // LOAD FORMER LOCK
                  if(aurostd::FileExist(xvasp.Directory+string("/REPEAT_STATIC_BANDS"))) {
                    stringstream lock_recycled;
                    aurostd::file2stringstream(xvasp.Directory+"/REPEAT_STATIC_BANDS",lock_recycled);
                    aus << "XXXXX ---------------------------------------------------------------------------------------------- " << endl;
                    aus << "XXXXX FORMER LOCK BEGIN, recycled (" << STRING_TO_SHOW << ") - " << xvasp.Directory << " - " << Message(aflags,_AFLOW_MESSAGE_DEFAULTS_,_AFLOW_FILE_NAME_) << endl;
                    //	aus << lock_recycled.str();
                    aus << "XXXXX FORMER LOCK END, recycled (" << STRING_TO_SHOW << ") - " << xvasp.Directory << " - " << Message(aflags,_AFLOW_MESSAGE_DEFAULTS_,_AFLOW_FILE_NAME_) << endl;
                    aus << "XXXXX ---------------------------------------------------------------------------------------------- " << endl;
                    aurostd::PrintMessageStream(FileMESSAGE,aus,XHOST.QUIET);
                  }
                  // UNZIP EVERYTHING
                  for(uint iext=1;iext<XHOST.vext.size();iext++) { // SKIP uncompressed 
                    // aurostd::execute("cd "+xvasp.Directory+" && "+"bzip2 -dfq *bz2 "); // ORIGINAL
                    aus << "DEBUG - KBIN::VASP_Directory: EXT POINT [1] " << endl; aurostd::PrintMessageStream(FileMESSAGE,aus,XHOST.QUIET);		  
                    aurostd::execute(XHOST.vzip.at(iext)+" -dfq `find \""+aurostd::CleanFileName(xvasp.Directory)+"\" -name \"*"+XHOST.vext.at(iext)+"\"`");
                  }		
                  if(aurostd::FileExist(xvasp.Directory+string("/POSCAR.relax2"))) {
                    KBIN::VASP_Recycle(xvasp,"relax2");
                  } else {
                    if(aurostd::FileExist(xvasp.Directory+string("/POSCAR.relax1"))) {
                      KBIN::VASP_Recycle(xvasp,"relax1");
                    } else {
                      aus << "REPEAT_STATIC_BANDS: RELAX2 or RELAX1 must be present.";
                      throw aurostd::xerror(_AFLOW_FILE_NAME_, soliloquy, aus.str(), _RUNTIME_ERROR_);
                    }
                  }
                  // clean up worthless stuff
                  aurostd::execute("cd "+xvasp.Directory+" && rm -f *bands* *static*");
                } // vflags.KBIN_VASP_REPEAT.flag("REPEAT_STATIC_BANDS")
                // REPEAT_BANDS PART ----------------------------------------------------------------------------
                if(vflags.KBIN_VASP_REPEAT.flag("REPEAT_BANDS")) {
                  // LOAD FORMER LOCK
                  if(aurostd::FileExist(xvasp.Directory+string("/REPEAT_BANDS"))) {
                    stringstream lock_recycled;
                    aurostd::file2stringstream(xvasp.Directory+"/REPEAT_BANDS",lock_recycled);
                    aus << "XXXXX ---------------------------------------------------------------------------------------------- " << endl;
                    aus << "XXXXX FORMER LOCK BEGIN, recycled (" << STRING_TO_SHOW << ") - " << xvasp.Directory << " - " << Message(aflags,_AFLOW_MESSAGE_DEFAULTS_,_AFLOW_FILE_NAME_) << endl;
                    //	aus << lock_recycled.str();
                    aus << "XXXXX FORMER LOCK END, recycled (" << STRING_TO_SHOW << ") - " << xvasp.Directory << " - " << Message(aflags,_AFLOW_MESSAGE_DEFAULTS_,_AFLOW_FILE_NAME_) << endl;
                    aus << "XXXXX ---------------------------------------------------------------------------------------------- " << endl;
                    aurostd::PrintMessageStream(FileMESSAGE,aus,XHOST.QUIET);
                  }
                  // UNZIP EVERYTHING
                  for(uint iext=1;iext<XHOST.vext.size();iext++) { // SKIP uncompressed 
                    // aurostd::execute("cd "+xvasp.Directory+" && "+"bzip2 -dfq *bz2 "); // ORIGINAL
                    aus << "DEBUG - KBIN::VASP_Directory: EXT POINT [2] " << endl; aurostd::PrintMessageStream(FileMESSAGE,aus,XHOST.QUIET);		  
                    aurostd::execute(XHOST.vzip.at(iext)+" -dfq `find \""+aurostd::CleanFileName(xvasp.Directory)+"\" -name \"*"+XHOST.vext.at(iext)+"\"`");
                  }		

                  if(aurostd::FileExist(xvasp.Directory+string("/POSCAR.static"))) {
                    KBIN::VASP_Recycle(xvasp,"static");
                  } else {
                    aus << "REPEAT_BANDS: STATIC must be present.";
                    throw aurostd::xerror(_AFLOW_FILE_NAME_, soliloquy, aus.str(), _RUNTIME_ERROR_);
                  }
                  // clean up worthless stuff
                  aurostd::execute("cd "+xvasp.Directory+" && rm -f *bands* ");
                } // vflags.KBIN_VASP_REPEAT.flag("REPEAT_BANDS")
                // STATIC PART ----------------------------------------------------------------------------
                // STATIC PART ----------------------------------------------------------------------------
                // STATIC PART ----------------------------------------------------------------------------
                // STATIC PART ----------------------------------------------------------------------------
                // NOW DO THE STATIC PATCHING POSCAR
                if(vflags.KBIN_VASP_RUN.flag("RELAX_STATIC_BANDS") || vflags.KBIN_VASP_RUN.flag("STATIC_BANDS") || vflags.KBIN_VASP_RUN.flag("RELAX_STATIC") || vflags.KBIN_VASP_REPEAT.flag("REPEAT_STATIC_BANDS") || vflags.KBIN_VASP_RUN.flag("STATIC")) {
                  aus << "00000  MESSAGE Patching POSCAR  " << Message(aflags,_AFLOW_MESSAGE_DEFAULTS_,_AFLOW_FILE_NAME_) << endl;
                  aurostd::PrintMessageStream(FileMESSAGE,aus,XHOST.QUIET);
                  vflags.KBIN_VASP_RUN.push("STATIC");        // force to suck them up from STATIC_KPPRA....
                  // LOAD THE RELAXED STRUCTURE WHICH WILL BE USED FOR THE DIRECTIONS
                  stringstream straus;
                  aurostd::file2stringstream(xvasp.Directory+"/POSCAR",straus);
                  xvasp.str=xstructure(straus,IOVASP_AUTO);
                  xvasp.str.FixLattices();
                  rlattice=xvasp.str.lattice; // in rlattice I`ve always the final structure
                  bool STATIC_DEBUG=FALSE;//TRUE;
                  // RECREATE CONVENTIONAL OR PRIMITIVE
                  if(vflags.KBIN_VASP_RUN.flag("RELAX_STATIC_BANDS") || vflags.KBIN_VASP_RUN.flag("STATIC_BANDS") || vflags.KBIN_VASP_REPEAT.flag("REPEAT_STATIC_BANDS")) {
                    // shall we restandardize ?
                  }
                  //WSETYAWAN_LOOK
                  //    STATIC_DEBUG=TRUE;
                  if(vflags.KBIN_VASP_RUN.flag("RELAX_STATIC_BANDS") || vflags.KBIN_VASP_RUN.flag("STATIC_BANDS") || vflags.KBIN_VASP_REPEAT.flag("REPEAT_STATIC_BANDS")) {
                    if(STATIC_DEBUG) {aus << "STATIC_DEBUG: " << endl;}
                    if(STATIC_DEBUG) {aus << "STATIC_DEBUG: vflags.KBIN_VASP_RUN.flag(\"RELAX_STATIC_BANDS\")=" << vflags.KBIN_VASP_RUN.flag("RELAX_STATIC_BANDS") << endl;}
                    if(STATIC_DEBUG) {aus << "STATIC_DEBUG: vflags.KBIN_VASP_RUN.flag(\"STATIC_BANDS\")=" << vflags.KBIN_VASP_RUN.flag("STATIC_BANDS") << endl;}
                    if(STATIC_DEBUG) {aus << "STATIC_DEBUG: vflags.KBIN_VASP_REPEAT.flag(\"REPEAT_STATIC_BANDS\")=" << vflags.KBIN_VASP_REPEAT.flag("REPEAT_STATIC_BANDS") << endl;}
                    if(STATIC_DEBUG) {aus << "STATIC_DEBUG: vflags.KBIN_VASP_REPEAT.flag(\"REPEAT_BANDS\")=" << vflags.KBIN_VASP_REPEAT.flag("REPEAT_BANDS") << endl;}
                    if(STATIC_DEBUG) {aus << "STATIC_DEBUG: vflags.KBIN_VASP_KPOINTS_BANDS_LATTICE.isentry=" << vflags.KBIN_VASP_KPOINTS_BANDS_LATTICE.isentry << endl;}
                    if(STATIC_DEBUG) {aus << "STATIC_DEBUG: vflags.KBIN_VASP_KPOINTS_BANDS_LATTICE.content_string=" << vflags.KBIN_VASP_KPOINTS_BANDS_LATTICE.content_string << endl;}
                    if(STATIC_DEBUG) {aus << "STATIC_DEBUG: vflags.KBIN_VASP_KPOINTS_BANDS_LATTICE_AUTO_FLAG=" << vflags.KBIN_VASP_KPOINTS_BANDS_LATTICE_AUTO_FLAG << endl;}
                    if(STATIC_DEBUG) {aurostd::PrintMessageStream(FileMESSAGE,aus,XHOST.QUIET);}
                    string stringBZ="";
                    bool foundBZ=FALSE;
                    if(STATIC_DEBUG) {aus << "STATIC_DEBUG: " << endl;aurostd::PrintMessageStream(FileMESSAGE,aus,XHOST.QUIET);}
                    if(STATIC_DEBUG) {aus << "STATIC_DEBUG: foundBZ=" << foundBZ << endl;aurostd::PrintMessageStream(FileMESSAGE,aus,XHOST.QUIET);}
                    if(STATIC_DEBUG) {aus << "STATIC_DEBUG: " << xvasp.str << endl;}
                    if(STATIC_DEBUG) {aus << "STATIC_DEBUG: " << rlattice << endl;}
                    if(vflags.KBIN_VASP_KPOINTS_BANDS_LATTICE_AUTO_FLAG==FALSE) {
                      stringBZ=LATTICE::KPOINTS_Directions(vflags.KBIN_VASP_KPOINTS_BANDS_LATTICE.content_string,rlattice,vflags.KBIN_VASP_KPOINTS_BANDS_GRID_VALUE,xvasp.str.iomode,foundBZ); // rlattice = updated structure
                    } else {
                      foundBZ=FALSE;
                      //AS20200724 BEGIN
                      // when KBIN_VASP_KPOINTS_BANDS_LATTICE=AUTO we need to retrieve
                      // the lattice type. For example, if CONVERT_UNIT_CELL=PRES the
                      // call to KPOINTS_Directions() will lead to an error since 
                      // vflags.KBIN_VASP_KPOINTS_BANDS_LATTICE.content_string is empty
                      xvasp.str.GetLatticeType();
                      vflags.KBIN_VASP_KPOINTS_BANDS_LATTICE.clear();
                      vflags.KBIN_VASP_KPOINTS_BANDS_LATTICE.push(xvasp.str.bravais_lattice_variation_type);
                      //AS20200724 END
                    }
                    if(STATIC_DEBUG) {aus << "STATIC_DEBUG: " << endl;aurostd::PrintMessageStream(FileMESSAGE,aus,XHOST.QUIET);}
                    if(STATIC_DEBUG) {aus << "STATIC_DEBUG: " << stringBZ << endl;aurostd::PrintMessageStream(FileMESSAGE,aus,XHOST.QUIET);}
                    if(STATIC_DEBUG) {aus << "STATIC_DEBUG: foundBZ=" << foundBZ << endl;aurostd::PrintMessageStream(FileMESSAGE,aus,XHOST.QUIET);}
                    if(STATIC_DEBUG) {aus << "STATIC_DEBUG: " << endl;aurostd::PrintMessageStream(FileMESSAGE,aus,XHOST.QUIET);}

                    // always recalculate standardization
                    if(vflags.KBIN_VASP_FORCE_OPTION_CONVERT_UNIT_CELL.flag("PRESERVE")==FALSE) {
                      aus << "00000  MESSAGE WARNING RECALCULATING STANDARD STRUCTURE" << " - " << Message(aflags,_AFLOW_MESSAGE_DEFAULTS_,_AFLOW_FILE_NAME_) << endl;
                      aus << "00000  MESSAGE BEFORE: a,b,c,alpha,beta,gamma " << xvasp.str.a << "," << xvasp.str.b << "," << xvasp.str.c << "," << xvasp.str.alpha << "," << xvasp.str.beta << "," << xvasp.str.gamma << endl;
                      aus << "00000  MESSAGE BEFORE: lattice: " << vflags.KBIN_VASP_KPOINTS_BANDS_LATTICE.content_string << endl;
                      aurostd::PrintMessageStream(FileMESSAGE,aus,XHOST.QUIET);
                      // reshuffle the structure
                      if(vflags.KBIN_VASP_FORCE_OPTION_CONVERT_UNIT_CELL.flag("STANDARD_CONVENTIONAL")) {xvasp.str.Standard_Conventional_UnitCellForm();}
                      else {xvasp.str.Standard_Primitive_UnitCellForm();}
                      xvasp.POSCAR.str(std::string());xvasp.POSCAR.clear();
                      xvasp.POSCAR << xvasp.str;
                      xvasp.aopts.flag("FLAG::XVASP_POSCAR_generated",TRUE);xvasp.aopts.flag("FLAG::XVASP_POSCAR_changed",TRUE);
                      aurostd::stringstream2file(xvasp.POSCAR,string(xvasp.Directory+"/POSCAR"));
                      xvasp.str.FixLattices();
                      rlattice=xvasp.str.lattice; // in rlattice I`ve always the final structure
                      // [OBSOLETE] vflags.KBIN_VASP_KPOINTS_BANDS_LATTICE_VALUE=xvasp.str.bravais_lattice_variation_type;//WSETYAWAN mod
                      // vflags.KBIN_VASP_KPOINTS_BANDS_LATTICE_VALUE=xvasp.str.bravais_conventional_lattice_type;
                      vflags.KBIN_VASP_KPOINTS_BANDS_LATTICE.clear();vflags.KBIN_VASP_KPOINTS_BANDS_LATTICE.push(xvasp.str.bravais_lattice_variation_type); //WSETYAWAN mod

                      aus << "00000  MESSAGE AFTER: a,b,c,alpha,beta,gamma " << xvasp.str.a << "," << xvasp.str.b << "," << xvasp.str.c << "," << xvasp.str.alpha << "," << xvasp.str.beta << "," << xvasp.str.gamma << endl;
                      aus << "00000  MESSAGE AFTER: lattice: " << vflags.KBIN_VASP_KPOINTS_BANDS_LATTICE.content_string << endl;
                      aurostd::PrintMessageStream(FileMESSAGE,aus,XHOST.QUIET);
                      // 		  cerr << "vasp.str.bravais_lattice_variation_type=" << xvasp.str.bravais_lattice_variation_type << endl;
                      // 		  cerr << "vflags.KBIN_VASP_KPOINTS_BANDS_LATTICE.content_string=" << vflags.KBIN_VASP_KPOINTS_BANDS_LATTICE.content_string << endl;
                    } else {
                      // nothing
                      aus << "00000  MESSAGE PRESERVING ORIGINAL STRUCTURE" << " - " << Message(aflags,_AFLOW_MESSAGE_DEFAULTS_,_AFLOW_FILE_NAME_) << endl;
                      aus << "00000  MESSAGE ORIGINAL: a,b,c,alpha,beta,gamma " << xvasp.str.a << "," << xvasp.str.b << "," << xvasp.str.c << "," << xvasp.str.alpha << "," << xvasp.str.beta << "," << xvasp.str.gamma << endl;
                      aus << "00000  MESSAGE ORIGINAL: lattice: " << vflags.KBIN_VASP_KPOINTS_BANDS_LATTICE.content_string << endl;
                      aurostd::PrintMessageStream(FileMESSAGE,aus,XHOST.QUIET);
                      // 		  cerr << "vasp.str.bravais_lattice_variation_type=" << xvasp.str.bravais_lattice_variation_type << endl;
                      // 		  cerr << "vflags.KBIN_VASP_KPOINTS_BANDS_LATTICE.content_string=" << vflags.KBIN_VASP_KPOINTS_BANDS_LATTICE.content_string << endl;
                    }
                    stringBZ=LATTICE::KPOINTS_Directions(vflags.KBIN_VASP_KPOINTS_BANDS_LATTICE.content_string,rlattice,vflags.KBIN_VASP_KPOINTS_BANDS_GRID_VALUE,xvasp.str.iomode,foundBZ); // rlattice = updated structure
                    if(STATIC_DEBUG) {aus << "STATIC_DEBUG: " << endl;aurostd::PrintMessageStream(FileMESSAGE,aus,XHOST.QUIET);}
                    if(STATIC_DEBUG) {aus << "STATIC_DEBUG: " << stringBZ << endl;aurostd::PrintMessageStream(FileMESSAGE,aus,XHOST.QUIET);}
                    if(STATIC_DEBUG) {aus << "STATIC_DEBUG: foundBZ=" << foundBZ << endl;aurostd::PrintMessageStream(FileMESSAGE,aus,XHOST.QUIET);}
                    if(STATIC_DEBUG) {aus << "STATIC_DEBUG: " << xvasp.str << endl;}
                    if(STATIC_DEBUG) {aus << "STATIC_DEBUG: " << rlattice << endl;}
                    if(STATIC_DEBUG) {aus << "STATIC_DEBUG: " << endl;aurostd::PrintMessageStream(FileMESSAGE,aus,XHOST.QUIET);}
                    if(foundBZ==FALSE) {
                      aus << "Unrecoverable error, lattice not found:" << std::endl;
                      aus << xvasp.str;
                      throw aurostd::xerror(_AFLOW_FILE_NAME_, soliloquy, aus.str(), _RUNTIME_ERROR_);
                    }
                  }
                  // done with the fixing
                  xvasp.str.FixLattices();
                  rlattice=xvasp.str.lattice; // in rlattice I`ve always the final structure
                  // NOW DO THE STATIC PATCHING KPOINTS
                  aus << "00000  MESSAGE Patching KPOINTS  " << Message(aflags,_AFLOW_MESSAGE_DEFAULTS_,_AFLOW_FILE_NAME_) << endl;
                  aurostd::PrintMessageStream(FileMESSAGE,aus,XHOST.QUIET);
                  //
                  // [OBSOLETE]	      KBIN::VASP_Produce_KPOINTS(xvasp,AflowIn,FileAFLOWIN,FileMESSAGE,aflags,kflags,vflags);
                  KBIN::VASP_Produce_KPOINTS(xvasp,AflowIn,FileMESSAGE,aflags,kflags,vflags);
                  KBIN::VASP_Modify_KPOINTS(xvasp,FileMESSAGE,aflags,vflags);
                  aurostd::stringstream2file(xvasp.KPOINTS,string(xvasp.Directory+"/KPOINTS"));
                  // NOW DO THE STATIC PATCHING INCAR
                  aus << "00000  MESSAGE [" << STRING_TO_SHOW << "] Patching INCAR (static_patching) " << Message(aflags,_AFLOW_MESSAGE_DEFAULTS_,_AFLOW_FILE_NAME_) << endl;
                  aurostd::PrintMessageStream(FileMESSAGE,aus,XHOST.QUIET);    
                  // KBIN::VASP_Produce_INCAR(xvasp,AflowIn,FileAFLOWIN,FileMESSAGE,aflags,kflags,vflags); // BETTER than produce, SHOULD reread it
                  KBIN::VASP_Reread_INCAR(xvasp,FileMESSAGE,aflags); // REREAD IT
                  // KBIN::VASP_Modify_INCAR(xvasp,FileMESSAGE,aflags,kflags,vflags);  // MODIFY ACCORDINGLY
                  KBIN::XVASP_INCAR_Relax_Static_ON(xvasp,vflags);     // FIX
                  // do the RWIGS ON
                  if(vflags.KBIN_VASP_FORCE_OPTION_RWIGS_STATIC) KBIN::XVASP_INCAR_RWIGS_Static(xvasp,vflags,FileMESSAGE,ON);
                  // done write INCAR
                  aurostd::stringstream2file(xvasp.INCAR,string(xvasp.Directory+"/INCAR"));
                  // NOW DO THE STATIC RUN
                  if(vflags.KBIN_VASP_RUN.flag("STATIC_BANDS")) xvasp.NRELAXING=xvasp.NRELAX; //0;
                  if(vflags.KBIN_VASP_RUN.flag("STATIC")) xvasp.NRELAXING=xvasp.NRELAX; // 0;
                  xvasp.NRELAXING++;
                  aus << aurostd::PaddedPRE(aurostd::utype2string(11111*xvasp.NRELAXING),5,"0") << "  STATIC (" << STRING_TO_SHOW << ") - " <<  xvasp.Directory 
                    << " - K=[" << xvasp.str.kpoints_k1 << " " << xvasp.str.kpoints_k2 << " " << xvasp.str.kpoints_k3 << "]" << " - " << kflags.KBIN_BIN << " - " << Message(aflags,_AFLOW_MESSAGE_DEFAULTS_,_AFLOW_FILE_NAME_) << endl;
                  aurostd::PrintMessageStream(FileMESSAGE,aus,XHOST.QUIET);
                  Krun=KBIN::VASP_Run(xvasp,aflags,kflags,vflags,FileMESSAGE);
                  if(!Krun) {KBIN::VASP_Error(xvasp,FileMESSAGE,"EEEEE  runtime error [RELAX_STATIC_BANDS STATIC]");return Krun;}
                  //	    if(_VASP_CONTCAR_SAVE_) KBIN::VASP_CONTCAR_Save(xvasp,string("static"));
                  Krun=KBIN::VASP_RunFinished(xvasp,aflags,FileMESSAGE,true); //CO20201111
                  if(!Krun) {KBIN::VASP_Error(xvasp,FileMESSAGE,"EEEEE  runtime error (OUTCAR_INCOMPLETE) [RELAX_STATIC_BANDS STATIC]");return Krun;} //CO20201111  //AFTER CONTCAR_SAVE_
                  bool qmwrite=TRUE;
                  KBIN::VASP_Backup(xvasp,qmwrite,string("static"));
                  xvasp_spin_evolution.push_back(xvasp.str.qm_mag_atom); // keep track of spins
                  aus << "00000  MESSAGE RESULT SPIN=" << xvasp_spin_evolution.at(xvasp_spin_evolution.size()-1) << " - " << Message(aflags,_AFLOW_MESSAGE_DEFAULTS_,_AFLOW_FILE_NAME_) << endl;
                  aurostd::PrintMessageStream(FileMESSAGE,aus,XHOST.QUIET);
                } // vflags.KBIN_VASP_RUN.flag("RELAX_STATIC_BANDS") || vflags.KBIN_VASP_RUN.flag("STATIC_BANDS") || vflags.KBIN_VASP_RUN.flag("RELAX_STATIC") || vflags.KBIN_VASP_REPEAT.flag("REPEAT_STATIC_BANDS")
                // BANDS PART ----------------------------------------------------------------------------
                // BANDS PART ----------------------------------------------------------------------------
                // BANDS PART ----------------------------------------------------------------------------
                // BANDS PART ----------------------------------------------------------------------------
                if(vflags.KBIN_VASP_RUN.flag("RELAX_STATIC_BANDS") || vflags.KBIN_VASP_RUN.flag("STATIC_BANDS") || vflags.KBIN_VASP_REPEAT.flag("REPEAT_STATIC_BANDS") || vflags.KBIN_VASP_REPEAT.flag("REPEAT_BANDS")) {
                  // NOW DO THE BANDS PATCHING KPOINTS (if necessary...)
                  bool foundBZ;
                  KBIN::VASP_Recycle(xvasp,"static");  // bring back the stuff
                  KBIN::VASP_RecycleExtraFile(xvasp,"CHGCAR","static");  // bring back the stuff
                  xvasp.aopts.flag("FLAG::CHGCAR_PRESERVED",TRUE); // in case of errors it is not lost bur recycled
                  aus << "00000  MESSAGE Patching KPOINTS with BANDS LATTICE = \"" << vflags.KBIN_VASP_KPOINTS_BANDS_LATTICE.content_string << "\" - " << Message(aflags,_AFLOW_MESSAGE_DEFAULTS_,_AFLOW_FILE_NAME_) << endl;
                  aurostd::PrintMessageStream(FileMESSAGE,aus,XHOST.QUIET);
                  // KBIN::VASP_Produce_KPOINTS(xvasp,AflowIn,FileAFLOWIN,FileMESSAGE,aflags,kflags,vflags);
                  // KBIN::VASP_Modify_KPOINTS(xvasp,FileMESSAGE,aflags,vflags);
                  // poscar was already conventionalized in the static part
                  xvasp.KPOINTS.clear();xvasp.KPOINTS.str(std::string());
                  //	      xvasp.KPOINTS <<
                  string stringBZ;
                  stringBZ=LATTICE::KPOINTS_Directions(vflags.KBIN_VASP_KPOINTS_BANDS_LATTICE.content_string,rlattice,vflags.KBIN_VASP_KPOINTS_BANDS_GRID_VALUE,xvasp.str.iomode,foundBZ); // rlattice = updated structure
                  // removed stuff BELOW
                  xvasp.KPOINTS << stringBZ;
                  aurostd::stringstream2file(xvasp.KPOINTS,string(xvasp.Directory+"/KPOINTS"));
                  xvasp.aopts.flag("FLAG::KPOINTS_PRESERVED",TRUE); // don`t touch kpoints if there are flaws
                  // NOW DO THE BANDS PATCHING INCAR
                  aus << "00000  MESSAGE [" << STRING_TO_SHOW << "] Patching INCAR (bands_patching) " << Message(aflags,_AFLOW_MESSAGE_DEFAULTS_,_AFLOW_FILE_NAME_) << endl;
                  aurostd::PrintMessageStream(FileMESSAGE,aus,XHOST.QUIET);    
                  //  KBIN::VASP_Produce_INCAR(xvasp,AflowIn,FileAFLOWIN,FileMESSAGE,aflags,kflags,vflags); // BETTER than produce, SHOULD reread it
                  KBIN::VASP_Reread_INCAR(xvasp,FileMESSAGE,aflags); // REREAD IT
                  // KBIN::VASP_Modify_INCAR(xvasp,FileMESSAGE,aflags,kflags,vflags); // MODIFY ACCORDINGLY
                  KBIN::XVASP_INCAR_Relax_Static_Bands_ON(xvasp,vflags);     // FIX
                  // do the RWIGS OFF
                  if(vflags.KBIN_VASP_FORCE_OPTION_RWIGS_STATIC)
                    KBIN::XVASP_INCAR_RWIGS_Static(xvasp,vflags,FileMESSAGE,OFF);
                  // done write INCAR
                  aurostd::stringstream2file(xvasp.INCAR,string(xvasp.Directory+"/INCAR"));
                  if(0)  {
                    stringstream command;
                    command << "cd \"" <<  xvasp.Directory << "\"" << endl;
                    command << "cat INCAR | grep -v NGXF | grep -v NGYF | grep -v NGZF > INCAR.new" << endl;
                    command << "cat OUTCAR.static | grep NGXF | grep dimension | sed \"s/NG/\nNG/g\" | grep -v dimension | sed \"s/ //g\" >> INCAR.new" << endl;
                    command << "mv INCAR.new INCAR " << endl;
                    aurostd::execute(command);
                  }
                  // NOW DO THE BANDS RUN
                  xvasp.NRELAXING++;
                  aus << 11111*xvasp.NRELAXING << "  BANDS (" << STRING_TO_SHOW << ") - " <<  xvasp.Directory << " - K=[" << vflags.KBIN_VASP_KPOINTS_BANDS_LATTICE.content_string << "," << vflags.KBIN_VASP_KPOINTS_BANDS_GRID_VALUE << "] - " << Message(aflags,_AFLOW_MESSAGE_DEFAULTS_,_AFLOW_FILE_NAME_) << endl;
                  aurostd::PrintMessageStream(FileMESSAGE,aus,XHOST.QUIET);
                  vflags.KBIN_VASP_FORCE_OPTION_IGNORE_AFIX.push("ROTMAT");	// dont mess up KPOINTS in bands
                  vflags.KBIN_VASP_FORCE_OPTION_IGNORE_AFIX.push("IBZKPT");    // dont mess up KPOINTS in bands
                  vflags.KBIN_VASP_FORCE_OPTION_IGNORE_AFIX.push("EDDRMM");	// dont mess up KPOINTS in bands
                  Krun=KBIN::VASP_Run(xvasp,aflags,kflags,vflags,FileMESSAGE);
                  if(!Krun) {KBIN::VASP_Error(xvasp,FileMESSAGE,"EEEEE  runtime error [RELAX_STATIC_BANDS BANDS]");return Krun;}
                  //  if(_VASP_CONTCAR_SAVE_) KBIN::VASP_CONTCAR_Save(xvasp,string("bands"));
                  Krun=KBIN::VASP_RunFinished(xvasp,aflags,FileMESSAGE,true); //CO20201111
                  if(!Krun) {KBIN::VASP_Error(xvasp,FileMESSAGE,"EEEEE  runtime error (OUTCAR_INCOMPLETE) [RELAX_STATIC_BANDS BANDS]");return Krun;} //CO20201111 //AFTER CONTCAR_SAVE_
                  bool qmwrite=FALSE;
                  KBIN::VASP_Backup(xvasp,qmwrite,string("bands"));
                  xvasp_spin_evolution.push_back(xvasp.str.qm_mag_atom); // keep track of spins
                  aus << "00000  MESSAGE RESULT SPIN=" << xvasp_spin_evolution.at(xvasp_spin_evolution.size()-1) << " - " << Message(aflags,_AFLOW_MESSAGE_DEFAULTS_,_AFLOW_FILE_NAME_) << endl;
                  aurostd::PrintMessageStream(FileMESSAGE,aus,XHOST.QUIET);
                } // vflags.KBIN_VASP_RUN.flag("RELAX_STATIC_BANDS") || vflags.KBIN_VASP_RUN.flag("STATIC_BANDS") || vflags.KBIN_VASP_REPEAT.flag("REPEAT_STATIC_BANDS") || vflags.KBIN_VASP_REPEAT.flag("REPEAT_BANDS")
                // DIELECTRIC PART - DSCF ----------------------------------------------------------------
                // DIELECTRIC PART -----------------------------------------------------------------------
                // DIELECTRIC PART -----------------------------------------------------------------------
                // DIELECTRIC PART -----------------------------------------------------------------------
                xvasp.aopts.flag("FLAG::KPOINTS_PRESERVED",FALSE); // bands are done... I can refix the KPOINTS
                if(vflags.KBIN_VASP_RUN.flag("RELAX_STATIC") || vflags.KBIN_VASP_RUN.flag("RELAX_STATIC_BANDS") || vflags.KBIN_VASP_RUN.flag("STATIC_BANDS") || vflags.KBIN_VASP_RUN.flag("STATIC")) {
                  // have static
                  if(vflags.KBIN_VASP_RUN.flag("DIELECTRIC_STATIC")) {  // check for DIELECTRIC STATIC
                    // check VASP version
                    double dversion=0.0;
                    string sversion=aurostd::execute2string("cat "+xvasp.Directory+"/OUTCAR.static | grep vasp | head -1 | sed \"s/ /\\n/g\" | grep vasp | sed \"s/vasp\\.//g\"");  //LOOK INTO USING getVASPVersionString()
                    vector<string> tokens; aurostd::string2tokensAdd(sversion,tokens,".");
                    if(tokens.size()>0) dversion+=aurostd::string2utype<double>(tokens.at(0));
                    if(tokens.size()>1) dversion+=aurostd::string2utype<double>(tokens.at(1))/10.0;
                    aus << "00000  MESSAGE Found VASP version=" << sversion << "  " << Message(aflags,_AFLOW_MESSAGE_DEFAULTS_,_AFLOW_FILE_NAME_) << endl;
                    aurostd::PrintMessageStream(FileMESSAGE,aus,XHOST.QUIET);
                    if(dversion<5.2) { // cant do it
                      aus << "EEEEE  ERROR: Dielectric calculations need VASP >=5.2 " << Message(aflags,_AFLOW_MESSAGE_DEFAULTS_,_AFLOW_FILE_NAME_) << endl;
                      aurostd::PrintMessageStream(FileMESSAGE,aus,XHOST.QUIET);
                      Krun=FALSE;return Krun;}
                    // PROCEED
                    xvasp.NRELAXING++;
                    aus << 11111*xvasp.NRELAXING << "  RUN_DIELECTRIC_STATIC (" << STRING_TO_SHOW << ") - " <<  xvasp.Directory << " - " << Message(aflags,_AFLOW_MESSAGE_DEFAULTS_,_AFLOW_FILE_NAME_) << endl;
                    kflags.KBIN_MPI_NCPUS_BUFFER=kflags.KBIN_MPI_NCPUS;
                    if(aflags.AFLOW_MACHINE_LOCAL.flag("MACHINE::DUKE_MATERIALS") && kflags.KBIN_MPI_NCPUS==24) {
                      uint ncpus_before=kflags.KBIN_MPI_NCPUS;
                      if(aflags.AFLOW_MACHINE_LOCAL.flag("MACHINE::DUKE_MATERIALS")) kflags.KBIN_MPI_NCPUS=DUKE_MATERIALS_VASP5_CORES_DIELECTRIC;  // bug in mpivasp5
                      aflags.AFLOW_GLOBAL_NCPUS=-kflags.KBIN_MPI_NCPUS;
                      aus << "00000  MESSAGE Running RUN_DIELECTRIC_STATIC fixing mpivasp5 with " << ncpus_before << "-AMD cores to " << kflags.KBIN_MPI_NCPUS << "-AMD cores " << Message(aflags,_AFLOW_MESSAGE_DEFAULTS_,_AFLOW_FILE_NAME_) << endl;
                    }	
                    if((aflags.AFLOW_MACHINE_LOCAL.flag("MACHINE::DUKE_BETA_MPICH") || aflags.AFLOW_MACHINE_LOCAL.flag("MACHINE::DUKE_BETA_OPENMPI") || aflags.AFLOW_MACHINE_LOCAL.flag("MACHINE::DUKE_AFLOWLIB"))
                        && (kflags.KBIN_MPI_NCPUS==64 || kflags.KBIN_MPI_NCPUS==48 || kflags.KBIN_MPI_NCPUS==32)) {
                      uint ncpus_before=kflags.KBIN_MPI_NCPUS;
                      kflags.KBIN_MPI_NCPUS=DUKE_BETA_VASP5_CORES_DIELECTRIC; // something
                      if(aflags.AFLOW_MACHINE_LOCAL.flag("MACHINE::DUKE_BETA_MPICH")) kflags.KBIN_MPI_NCPUS=DUKE_BETA_VASP5_CORES_DIELECTRIC;  // bug in mpivasp5
                      if(aflags.AFLOW_MACHINE_LOCAL.flag("MACHINE::DUKE_BETA_OPENMPI")) kflags.KBIN_MPI_NCPUS=DUKE_BETA_VASP5_CORES_DIELECTRIC;  // bug in mpivasp5
                      if(aflags.AFLOW_MACHINE_LOCAL.flag("MACHINE::DUKE_AFLOWLIB")) kflags.KBIN_MPI_NCPUS=AFLOWLIB_VASP5_CORES_DIELECTRIC;  // bug in mpivasp5
                      if(aflags.AFLOW_MACHINE_LOCAL.flag("MACHINE::DUKE_QRATS_MPICH")) kflags.KBIN_MPI_NCPUS=AFLOWLIB_VASP5_CORES_DIELECTRIC;  // bug in mpivasp5
                      if(aflags.AFLOW_MACHINE_LOCAL.flag("MACHINE::DUKE_QFLOW_OPENMPI")) kflags.KBIN_MPI_NCPUS=AFLOWLIB_VASP5_CORES_DIELECTRIC;  // bug in mpivasp5
                      if(aflags.AFLOW_MACHINE_LOCAL.flag("MACHINE::DUKE_X")) kflags.KBIN_MPI_NCPUS=AFLOWLIB_VASP5_CORES_DIELECTRIC;  // bug in mpivasp5 //CO20201220 X
                      if(aflags.AFLOW_MACHINE_LOCAL.flag("MACHINE::MPCDF_EOS")) kflags.KBIN_MPI_NCPUS=AFLOWLIB_VASP5_CORES_DIELECTRIC;  // bug in mpivasp5
                      if(aflags.AFLOW_MACHINE_LOCAL.flag("MACHINE::MPCDF_DRACO")) kflags.KBIN_MPI_NCPUS=AFLOWLIB_VASP5_CORES_DIELECTRIC;  // bug in mpivasp5
                      if(aflags.AFLOW_MACHINE_LOCAL.flag("MACHINE::MPCDF_COBRA")) kflags.KBIN_MPI_NCPUS=AFLOWLIB_VASP5_CORES_DIELECTRIC;  // bug in mpivasp5
                      if(aflags.AFLOW_MACHINE_LOCAL.flag("MACHINE::MPCDF_HYDRA")) kflags.KBIN_MPI_NCPUS=AFLOWLIB_VASP5_CORES_DIELECTRIC;  // bug in mpivasp5
                      if(aflags.AFLOW_MACHINE_LOCAL.flag("MACHINE::MACHINE001")) kflags.KBIN_MPI_NCPUS=AFLOWLIB_VASP5_CORES_DIELECTRIC;  // bug in mpivasp5 //DX20190509 - MACHINE001
                      if(aflags.AFLOW_MACHINE_LOCAL.flag("MACHINE::MACHINE002")) kflags.KBIN_MPI_NCPUS=AFLOWLIB_VASP5_CORES_DIELECTRIC;  // bug in mpivasp5 //DX20190509 - MACHINE002
                      if(aflags.AFLOW_MACHINE_LOCAL.flag("MACHINE::MACHINE003")) kflags.KBIN_MPI_NCPUS=AFLOWLIB_VASP5_CORES_DIELECTRIC;  // bug in mpivasp5 //DX20201005 - MACHINE003
                      if(aflags.AFLOW_MACHINE_LOCAL.flag("MACHINE::CMU_EULER")) kflags.KBIN_MPI_NCPUS=AFLOWLIB_VASP5_CORES_DIELECTRIC;  // bug in mpivasp5 //DX20190107 - CMU EULER
                      aflags.AFLOW_GLOBAL_NCPUS=-kflags.KBIN_MPI_NCPUS;
                      aus << "00000  MESSAGE Running RUN_DIELECTRIC_STATIC fixing mpivasp5 with " << ncpus_before << "-AMD cores to " << kflags.KBIN_MPI_NCPUS << "-AMD cores " << Message(aflags,_AFLOW_MESSAGE_DEFAULTS_,_AFLOW_FILE_NAME_) << endl;
                    }	
                    aurostd::PrintMessageStream(FileMESSAGE,aus,XHOST.QUIET);
                    // a. Reuse the INCAR.static  NELM = 0, and remove the NBANDS parameter.
                    // a. Set the k-point DKGRID < 0.10 (I've been using "aflow -k" for this).
                    // b. Retain the following static run entries and their values: ALGO, LREAL, NSIM, ISYM, IBRION, NSW, NELM, NELMIN, ENMAX, ISPIN, ISMEAR, SIGMA, and everything LDA+U related.
                    // c. Set NBANDS to a value that is around 10x the VASP default obtained in STEP 00.
                    // d. Eliminate PSTRESS, EMIN, EMAX, LORBIT, ISIF, NEDOS.
                    aus << "00000  MESSAGE Running RUN_DIELECTRIC_STATIC recycling static " << Message(aflags,_AFLOW_MESSAGE_DEFAULTS_,_AFLOW_FILE_NAME_) << endl;
                    aurostd::PrintMessageStream(FileMESSAGE,aus,XHOST.QUIET);
                    KBIN::VASP_Recycle(xvasp,"static");  // bring back the stuff
                    KBIN::VASP_Reread_INCAR(xvasp,FileMESSAGE,aflags); // REREAD IT
                    KBIN::VASP_Reread_KPOINTS(xvasp,FileMESSAGE,aflags); // REREAD IT
                    KBIN::XVASP_INCAR_KPOINTS_Dielectric_SET(xvasp,kflags,vflags,"STATIC");     // FIX
                    xvasp.aopts.flag("FLAG::XVASP_INCAR_generated",TRUE);xvasp.aopts.flag("FLAG::XVASP_INCAR_changed",TRUE);
                    aurostd::stringstream2file(xvasp.INCAR,string(xvasp.Directory+"/INCAR"));
                    xvasp.aopts.flag("FLAG::XVASP_KPOINTS_generated",TRUE);xvasp.aopts.flag("FLAG::XVASP_KPOINTS_changed",TRUE);
                    aurostd::stringstream2file(xvasp.KPOINTS,string(xvasp.Directory+"/KPOINTS"));
                    Krun=KBIN::VASP_Run(xvasp,aflags,kflags,vflags,FileMESSAGE);
                    if(!Krun) {KBIN::VASP_Error(xvasp,FileMESSAGE,"EEEEE  runtime error [RUN_DIELECTRIC_STATIC]");return Krun;}
                    Krun=KBIN::VASP_RunFinished(xvasp,aflags,FileMESSAGE,true); //CO20201111
                    if(!Krun) {KBIN::VASP_Error(xvasp,FileMESSAGE,"EEEEE  runtime error (OUTCAR_INCOMPLETE) [RUN_DIELECTRIC_STATIC]");return Krun;} //CO20201111
                    xvasp.aopts.flag("FLAG::WAVECAR_PRESERVED",TRUE); // WAVECAR.dielectric_static
                    bool qmwrite=TRUE;
                    KBIN::VASP_Backup(xvasp,qmwrite,string("dielectric_static"));
                    //		kflags.KBIN_MPI_NCPUS=kflags.KBIN_MPI_NCPUS_BUFFER;
                  }
                  if(vflags.KBIN_VASP_RUN.flag("DIELECTRIC_DYNAMIC") && vflags.KBIN_VASP_RUN.flag("DIELECTRIC_STATIC")) {  // check for DIELECTRIC DYNAMIC
                    xvasp.NRELAXING++;
                    aus << 11111*xvasp.NRELAXING << "  RUN_DIELECTRIC_DYNAMIC (" << STRING_TO_SHOW << ") - " <<  xvasp.Directory << " - " << Message(aflags,_AFLOW_MESSAGE_DEFAULTS_,_AFLOW_FILE_NAME_) << endl;
                    aurostd::PrintMessageStream(FileMESSAGE,aus,XHOST.QUIET);
                    // a. Reuse the STEP 01 WAVECAR + ALGO=EXACT  NELM=1 LOPTICS=.TRUE. CSHIFT=0.15 OMEGAMAX=25 NEDOS=12500  Remove LEPSILON and LRPA
                    aus << "00000  MESSAGE Running RUN_DIELECTRIC_DYNAMIC recycling dielectric_static " << Message(aflags,_AFLOW_MESSAGE_DEFAULTS_,_AFLOW_FILE_NAME_) << endl;
                    aurostd::PrintMessageStream(FileMESSAGE,aus,XHOST.QUIET);
                    KBIN::VASP_Recycle(xvasp,"dielectric_static"); // bring back the stuff
                    KBIN::VASP_RecycleExtraFile(xvasp,"WAVECAR","dielectric_static");  // bring back the stuff
                    KBIN::VASP_Reread_INCAR(xvasp,FileMESSAGE,aflags); // REREAD IT
                    KBIN::XVASP_INCAR_KPOINTS_Dielectric_SET(xvasp,kflags,vflags,"DYNAMIC");   // FIX
                    xvasp.aopts.flag("FLAG::XVASP_INCAR_generated",TRUE);xvasp.aopts.flag("FLAG::XVASP_INCAR_changed",TRUE);
                    aurostd::stringstream2file(xvasp.INCAR,string(xvasp.Directory+"/INCAR"));
                    Krun=KBIN::VASP_Run(xvasp,aflags,kflags,vflags,FileMESSAGE);
                    if(!Krun) {KBIN::VASP_Error(xvasp,FileMESSAGE,"EEEEE  runtime error [RUN_DIELECTRIC_DYNAMIC]");return Krun;}
                    Krun=KBIN::VASP_RunFinished(xvasp,aflags,FileMESSAGE,true); //CO20201111
                    if(!Krun) {KBIN::VASP_Error(xvasp,FileMESSAGE,"EEEEE  runtime error (OUTCAR_INCOMPLETE) [RUN_DIELECTRIC_DYNAMIC]");return Krun;} //CO20201111
                    aurostd::execute("rm -f "+xvasp.Directory+"/WAVECAR.dielectric_static");
                    xvasp.aopts.flag("FLAG::WAVECAR_PRESERVED",FALSE); // all gone
                    bool qmwrite=TRUE;
                    KBIN::VASP_Backup(xvasp,qmwrite,string("dielectric_dynamic"));
                  }
                  if(vflags.KBIN_VASP_RUN.flag("DSCF") && vflags.KBIN_VASP_RUN.flag("DIELECTRIC_DYNAMIC") && vflags.KBIN_VASP_RUN.flag("DIELECTRIC_STATIC")) {  // check for DIELECTRIC DYNAMIC
                    string message = "Dielectric calculations not implemented.";
                    throw aurostd::xerror(_AFLOW_FILE_NAME_, soliloquy, message, _VALUE_ILLEGAL_);
                  }
                }
                // FINISHED
                xvasp.NRELAXING++;
                aus << 11111*xvasp.NRELAXING << "  END (" << STRING_TO_SHOW << ")        - " <<  xvasp.Directory << " - " << Message(aflags,_AFLOW_MESSAGE_DEFAULTS_,_AFLOW_FILE_NAME_) << endl;
                aurostd::PrintMessageStream(FileMESSAGE,aus,XHOST.QUIET);
                vflags.KBIN_VASP_RUN.flag("STATIC",FALSE);  // put back the options

                // CLEAN-UP BY WSETYAWAN
                ostringstream xaus;
                xaus << "cd " << xvasp.Directory << endl;
                // if(vflags.KBIN_VASP_RUN.flag("RELAX_STATIC_BANDS")) xaus << "rm -f CHG.relax* CHGCAR.relax* POTCAR.* CHGCAR.bands CHG.bands" << endl;
                // if(vflags.KBIN_VASP_RUN.flag("STATIC_BANDS"))  xaus << "rm -f POTCAR.* CHGCAR.bands CHG.bands" << endl;
                if(vflags.KBIN_VASP_RUN.flag("RELAX_STATIC_BANDS")) xaus << "rm -f CHG.relax* CHGCAR.relax* CHGCAR.bands CHG.bands" << endl;
                if(vflags.KBIN_VASP_RUN.flag("STATIC_BANDS"))  xaus << "rm -f CHGCAR.bands CHG.bands" << endl;
                if(vflags.KBIN_VASP_REPEAT.flag("REPEAT_STATIC_BANDS"))  xaus << "rm -f CHGCAR.bands CHG.bands" << endl;
                if(vflags.KBIN_VASP_REPEAT.flag("REPEAT_STATIC_BANDS")) {;}
                aurostd::execute(xaus);
                // done ....
                //WSETYAWAN, you might ask something more here
              } // vflags.KBIN_VASP_RUN.flag("RELAX_STATIC_BANDS") || vflags.KBIN_VASP_RUN.flag("STATIC_BANDS") || vflags.KBIN_VASP_REPEAT.flag("REPEAT_STATIC_BANDS") || vflags.KBIN_VASP_REPEAT.flag("REPEAT_BANDS")
              // --------------------------------------------------------------------------------------------------------------------
              // --------------------------------------------------------------------------------------------------------------------
              // --------------------------------------------------------------------------------------------------------------------
              // REPEAT_DELSOL REPEAT_DELSOL REPEAT_DELSOL REPEAT_DELSOL REPEAT_DELSOL REPEAT_DELSOL 	
              // REPEAT_DELSOL REPEAT_DELSOL REPEAT_DELSOL REPEAT_DELSOL REPEAT_DELSOL REPEAT_DELSOL 	
              // REPEAT_DELSOL REPEAT_DELSOL REPEAT_DELSOL REPEAT_DELSOL REPEAT_DELSOL REPEAT_DELSOL
              // PRL 105, 196403 (2010)
              if(vflags.KBIN_VASP_REPEAT.flag("REPEAT_DELSOL")) {
                bool delsol_d=FALSE;
                float NELECT=0,Nr=0;
                xmatrix<double> rlattice(3,3);
                string STRING_TO_SHOW="",stmp="";
                string fnamedelsol=xvasp.Directory+string("/delsol.tmp");
                stringstream command,strdelsol;
                ifstream fdelsol;
                if(vflags.KBIN_VASP_REPEAT.flag("REPEAT_DELSOL")) STRING_TO_SHOW="REPEAT_DELSOL";
                aus << "00000  MESSAGE MODE= (" << STRING_TO_SHOW << ") - " << xvasp.Directory << " - " << Message(aflags,_AFLOW_MESSAGE_DEFAULTS_,_AFLOW_FILE_NAME_) << endl;
                aurostd::PrintMessageStream(FileMESSAGE,aus,XHOST.QUIET);
                // LOAD FORMER LOCK
                if(aurostd::FileExist(xvasp.Directory+string("/REPEAT_DELSOL"))) {
                  stringstream lock_recycled;
                  aurostd::file2stringstream(xvasp.Directory+"/REPEAT_DELSOL",lock_recycled);
                  aus << "XXXXX ---------------------------------------------------------------------------------------------- " << endl;
                  aus << "XXXXX FORMER LOCK BEGIN, recycled (" << STRING_TO_SHOW << ") - " << xvasp.Directory << " - " << Message(aflags,_AFLOW_MESSAGE_DEFAULTS_,_AFLOW_FILE_NAME_) << endl;
                  aus << lock_recycled.str();
                  aus << "XXXXX FORMER LOCK END, recycled (" << STRING_TO_SHOW << ") - " << xvasp.Directory << " - " << Message(aflags,_AFLOW_MESSAGE_DEFAULTS_,_AFLOW_FILE_NAME_) << endl;
                  aus << "XXXXX ---------------------------------------------------------------------------------------------- " << endl;
                  aurostd::PrintMessageStream(FileMESSAGE,aus,XHOST.QUIET);
                }
                // UNZIP EVERYTHING	      
                for(uint iext=1;iext<XHOST.vext.size();iext++) { // SKIP uncompressed 
                  // command.clear();command.str(std::string());  // ORIGINAL
                  // command << "cd " <<  xvasp.Directory << endl; command << "bzip2" << " -dfq *bz2 " << endl;  // ORIGINAL
                  // aurostd::execute(command);  // ORIGINAL
                  aus << "DEBUG - KBIN::VASP_Directory: EXT POINT [3] " << endl; aurostd::PrintMessageStream(FileMESSAGE,aus,XHOST.QUIET);		  
                  aurostd::execute(XHOST.vzip.at(iext)+" -dfq `find \""+aurostd::CleanFileName(xvasp.Directory)+"\" -name \"*"+XHOST.vext.at(iext)+"\"`");
                }		

                // copy INCAR, POSCAR, KPOINTS, POTCAR from *.static
                KBIN::VASP_Recycle(xvasp,"static");  // bring back the stuff
                //Scanning whether it is sp or spd from the POTCAR
                command.clear();command.str(std::string());
                command << "cd " <<  xvasp.Directory << endl;
                command << "grep VRHFIN POTCAR.static | sed \'s/:/\\n/g\' | grep -v VRHFIN > delsol.tmp" << endl;
                aurostd::execute(command);	
                strdelsol.clear();strdelsol.str(std::string());
                aurostd::file2stringstream(xvasp.Directory+"/delsol.tmp",strdelsol);
                command.clear();command.str(std::string());
                command << "rm -f " << xvasp.Directory << "/delsol.tmp" << endl;
                aurostd::execute(command);
                delsol_d=FALSE;
                if((aurostd::substring2bool(strdelsol.str(),"d"))) delsol_d=TRUE;
                //Scanning NELECT from OUTCAR.static
                command.clear();command.str(std::string());
                command << "cd " << xvasp.Directory << endl;
                command << "grep NELECT OUTCAR.static | sed \'s/=/\\n/g\' | grep -v NELECT > delsol.tmp" << endl;
                aurostd::execute(command);
                strdelsol.clear();strdelsol.str(std::string());
                aurostd::file2stringstream(xvasp.Directory+"/delsol.tmp",strdelsol);
                command.clear();command.str(std::string());
                command << "rm -f " << xvasp.Directory << "/delsol.tmp" << endl;
                aurostd::execute(command);
                strdelsol>>NELECT;
                //if(NELECT<1.0) ;//need to add error handling here
                Nr=NELECT/68.0;
                if(delsol_d) Nr=NELECT/72.0;
                aus << "DELSOL: NELECT N0=" << NELECT << endl << "DELSOL: NELECT n=" << Nr << endl;
                aurostd::PrintMessageStream(FileMESSAGE,aus,XHOST.QUIET);    

                // NOW MODIFY THE INCAR
                aus << "00000  MESSAGE [" << STRING_TO_SHOW << "] modifying INCAR (delsol_patching) " << Message(aflags,_AFLOW_MESSAGE_DEFAULTS_,_AFLOW_FILE_NAME_) << endl;
                aurostd::PrintMessageStream(FileMESSAGE,aus,XHOST.QUIET);    
                KBIN::VASP_Reread_INCAR(xvasp,FileMESSAGE,aflags); // REREAD IT
                stmp="NELECT="+aurostd::utype2string(NELECT+Nr);
                xvasp.INCAR << aurostd::PaddedPOST(stmp,_incarpad_) << " # NELECT = N0 + n for DELSOL plus" << endl;
                // do the RWIGS OFF
                if(vflags.KBIN_VASP_FORCE_OPTION_RWIGS_STATIC)
                  KBIN::XVASP_INCAR_RWIGS_Static(xvasp,vflags,FileMESSAGE,OFF);
                aurostd::stringstream2file(xvasp.INCAR,string(xvasp.Directory+"/INCAR"));

                ////Reread POSCAR
                //aus << "00000  MESSAGE [" << STRING_TO_SHOW << "] rereading POSCAR (delsol) " << Message(aflags,_AFLOW_MESSAGE_DEFAULTS_,_AFLOW_FILE_NAME_) << endl;
                //aurostd::PrintMessageStream(FileMESSAGE,aus,XHOST.QUIET);    
                //KBIN::VASP_Reread_POSCAR(xvasp,FileMESSAGE,aflags); // REREAD IT
                ////Reread KPOINTS
                //aus << "00000  MESSAGE [" << STRING_TO_SHOW << "] rereading KPOINTS (delsol) " << Message(aflags,_AFLOW_MESSAGE_DEFAULTS_,_AFLOW_FILE_NAME_) << endl;
                //aurostd::PrintMessageStream(FileMESSAGE,aus,XHOST.QUIET);    
                //KBIN::VASP_Reread_KPOINTS(xvasp,FileMESSAGE,aflags); // REREAD IT

                KBIN::VASP_RecycleExtraFile(xvasp,"POSCAR","static");  // bring back the stuff
                KBIN::VASP_RecycleExtraFile(xvasp,"KPOINTS","static");  // bring back the stuff

                // NOW RUN DELSOL plus
                uint vrelax=7;
                aus << 11111*vrelax << "  DELSOL plus (" << STRING_TO_SHOW << ") - " <<  xvasp.Directory << " - " << stmp << " "<< Message(aflags,_AFLOW_MESSAGE_DEFAULTS_,_AFLOW_FILE_NAME_) << endl;
                aurostd::PrintMessageStream(FileMESSAGE,aus,XHOST.QUIET);
                vrelax++;
                Krun=KBIN::VASP_Run(xvasp,aflags,kflags,vflags,FileMESSAGE);
                if(!Krun) {KBIN::VASP_Error(xvasp,FileMESSAGE,"EEEEE  runtime error [DELSOL]");return Krun;}
                //	    if(_VASP_CONTCAR_SAVE_) KBIN::VASP_CONTCAR_Save(xvasp,string("dsolp"));
                Krun=KBIN::VASP_RunFinished(xvasp,aflags,FileMESSAGE,true); //CO20201111
                if(!Krun) {KBIN::VASP_Error(xvasp,FileMESSAGE,"EEEEE  runtime error (OUTCAR_INCOMPLETE) [DELSOL]");return Krun;} //CO20201111 //AFTER CONTCAR_SAVE_
                bool qmwrite=FALSE;
                KBIN::VASP_Backup(xvasp,qmwrite,string("dsolp"));

                //NOW DO DELSOL minus
                KBIN::VASP_Recycle(xvasp,"static");
                KBIN::VASP_Reread_INCAR(xvasp,FileMESSAGE,aflags);
                stmp="NELECT="+aurostd::utype2string(NELECT-Nr);
                xvasp.INCAR << aurostd::PaddedPOST(stmp,_incarpad_) << " # NELECT = N0 - n for DELSOL minus" << endl;
                // do the RWIGS OFF
                if(vflags.KBIN_VASP_FORCE_OPTION_RWIGS_STATIC)
                  KBIN::XVASP_INCAR_RWIGS_Static(xvasp,vflags,FileMESSAGE,OFF);
                aurostd::stringstream2file(xvasp.INCAR,string(xvasp.Directory+"/INCAR"));

                KBIN::VASP_RecycleExtraFile(xvasp,"POSCAR","static");  // bring back the stuff
                KBIN::VASP_RecycleExtraFile(xvasp,"KPOINTS","static");  // bring back the stuff
                // NOW RUN DELSOL minus
                aus << 11111*vrelax << "  DELSOL minus (" << STRING_TO_SHOW << ") - " <<  xvasp.Directory << " - " << stmp << " "<< Message(aflags,_AFLOW_MESSAGE_DEFAULTS_,_AFLOW_FILE_NAME_) << endl;
                aurostd::PrintMessageStream(FileMESSAGE,aus,XHOST.QUIET);
                vrelax++;
                Krun=KBIN::VASP_Run(xvasp,aflags,kflags,vflags,FileMESSAGE);
                if(!Krun) {KBIN::VASP_Error(xvasp,FileMESSAGE,"EEEEE  runtime error [DELSOL minus]");return Krun;}
                //	    if(_VASP_CONTCAR_SAVE_) KBIN::VASP_CONTCAR_Save(xvasp,string("dsolm"));
                Krun=KBIN::VASP_RunFinished(xvasp,aflags,FileMESSAGE,true); //CO20201111
                if(!Krun) {KBIN::VASP_Error(xvasp,FileMESSAGE,"EEEEE  runtime error (OUTCAR_INCOMPLETE) [DELSOL minus]");return Krun;} //CO20201111 //AFTER CONTCAR_SAVE_
                qmwrite=FALSE;
                KBIN::VASP_Backup(xvasp,qmwrite,string("dsolm"));		
                // FINISHED
                aus << 11111*vrelax << "  END (" << STRING_TO_SHOW << ")        - " <<  xvasp.Directory << " - " << Message(aflags,_AFLOW_MESSAGE_DEFAULTS_,_AFLOW_FILE_NAME_) << endl;
                aurostd::PrintMessageStream(FileMESSAGE,aus,XHOST.QUIET);
                vflags.KBIN_VASP_RUN.flag("STATIC",FALSE);  // put back the options
                // CLEAN-UP BY WSETYAWAN
                ostringstream xaus;
                xaus << "cd " << xvasp.Directory << endl;
                if(vflags.KBIN_VASP_REPEAT.flag("REPEAT_BANDS"))  xaus << "rm -f CHGCAR.dsol* CHG.dsol*" << endl;
                aurostd::execute(xaus);
                // done ....
                //WSETYAWAN, you might ask something more here
              } // (vflags.KBIN_VASP_REPEAT.flag("REPEAT_DELSOL")
              //************* END OF REPEAT_DELSOL ************************
              //************* END OF REPEAT_DELSOL ************************
              //************* END OF REPEAT_DELSOL ************************
              //************* END OF REPEAT_DELSOL ************************
              //************* END OF REPEAT_DELSOL ************************
              //************* END OF REPEAT_DELSOL ************************
              // --------------------------------------------------------------------------------------------------------------------
              // KPOINTS KPOINTS KPOINTS
              if(vflags.KBIN_VASP_RUN.flag("KPOINTS")) {            // NON THREADED
                KBIN::VASP_Write_INPUT(xvasp,vflags); // VASP VASP WRITE
                xvasp.aopts.flag("FLAG::XVASP_KPOINTS_changed",TRUE);                                                                // BACKUP KPOINTS
                aurostd::stringstream2file(xvasp.KPOINTS_orig,string(xvasp.Directory+"/KPOINTS.orig"));   // BACKUP KPOINTS
                int kbak_k1=xvasp.str.kpoints_k1;
                int kbak_k2=xvasp.str.kpoints_k2;
                int kbak_k3=xvasp.str.kpoints_k3;
                //	    int kbak_kmax=xvasp.str.kpoints_kmax;   kbak_kmax=max(kbak_k1,kbak_k2,kbak_k3);
                int kk1,kk2,kk3;
                string relax,relaxfile;
                // 1st step: 1/2
                kk1=(kbak_k1+1)/2;kk2=(kbak_k2+1)/2;kk3=(kbak_k3+1)/2;
                relax="11111a ";relaxfile="relax1";
                aus << relax << "RELAXATION - " << xvasp.Directory << " - K=[" << kk1 << " " << kk2 << " " << kk3 << "]" << " - " << Message(aflags,_AFLOW_MESSAGE_DEFAULTS_,_AFLOW_FILE_NAME_) << endl;
                aurostd::PrintMessageStream(FileMESSAGE,aus,XHOST.QUIET);    
                xvasp.str.kpoints_k1=min(kk1,kbak_k1);xvasp.str.kpoints_k2=min(kk2,kbak_k2);xvasp.str.kpoints_k3=min(kk3,kbak_k3);
                xvasp.str.kpoints_kmax=max(xvasp.str.kpoints_k1,xvasp.str.kpoints_k2,xvasp.str.kpoints_k3);
                KBIN::XVASP_numbers2string(xvasp);
                aurostd::stringstream2file(xvasp.KPOINTS,string(xvasp.Directory+"/KPOINTS"));   // BACKUP KPOINTS
                Krun=KBIN::VASP_Run(xvasp,aflags,kflags,vflags,relaxfile,relaxfile,FALSE,FileMESSAGE);
                if(!Krun) {KBIN::VASP_Error(xvasp,FileMESSAGE,"EEEEE  runtime error [KPOINTS 1]");return Krun;}
                //[CO20210104 - OUTCAR has already been moved to OUTCAR.RELAX, check is inside VASP_RUN()]Krun=KBIN::VASP_RunFinished(xvasp,aflags,FileMESSAGE,true); //CO20201111
                //[CO20210104 - OUTCAR has already been moved to OUTCAR.RELAX, check is inside VASP_RUN()]if(!Krun) {KBIN::VASP_Error(xvasp,FileMESSAGE,"EEEEE  runtime error (OUTCAR_INCOMPLETE) [KPOINTS 1]");return Krun;} //CO20201111
                // 2nd step: 1/2
                kk1=3*(kbak_k1+1)/4;kk2=3*(kbak_k2+1)/4;kk3=3*(kbak_k3+1)/4;
                relax="11111b ";relaxfile="relax1";
                aus << relax << "RELAXATION - " << xvasp.Directory << " - K=[" << kk1 << " " << kk2 << " " << kk3 << "]" << " - " << Message(aflags,_AFLOW_MESSAGE_DEFAULTS_,_AFLOW_FILE_NAME_) << endl;
                aurostd::PrintMessageStream(FileMESSAGE,aus,XHOST.QUIET);    
                xvasp.str.kpoints_k1=min(kk1,kbak_k1);xvasp.str.kpoints_k2=min(kk2,kbak_k2);xvasp.str.kpoints_k3=min(kk3,kbak_k3);
                xvasp.str.kpoints_kmax=max(xvasp.str.kpoints_k1,xvasp.str.kpoints_k2,xvasp.str.kpoints_k3);
                KBIN::XVASP_numbers2string(xvasp);
                aurostd::stringstream2file(xvasp.KPOINTS,string(xvasp.Directory+"/KPOINTS"));   // BACKUP KPOINTS
                Krun=KBIN::VASP_Run(xvasp,aflags,kflags,vflags,relaxfile,relaxfile,FALSE,FileMESSAGE);
                if(!Krun) {KBIN::VASP_Error(xvasp,FileMESSAGE,"EEEEE  runtime error [KPOINTS 2]");return Krun;}
                //[CO20210104 - OUTCAR has already been moved to OUTCAR.RELAX, check is inside VASP_RUN()]Krun=KBIN::VASP_RunFinished(xvasp,aflags,FileMESSAGE,true); //CO20201111
                //[CO20210104 - OUTCAR has already been moved to OUTCAR.RELAX, check is inside VASP_RUN()]if(!Krun) {KBIN::VASP_Error(xvasp,FileMESSAGE,"EEEEE  runtime error (OUTCAR_INCOMPLETE) [KPOINTS 2]");return Krun;} //CO20201111
                // 3rd step: 1/2
                kk1=kbak_k1;kk2=kbak_k2;kk3=kbak_k3;
                relax="11111c ";relaxfile="relax1";
                aus << relax << "RELAXATION - " << xvasp.Directory << " - K=[" << kk1 << " " << kk2 << " " << kk3 << "]" << " - " << Message(aflags,_AFLOW_MESSAGE_DEFAULTS_,_AFLOW_FILE_NAME_) << endl;
                aurostd::PrintMessageStream(FileMESSAGE,aus,XHOST.QUIET);    
                xvasp.str.kpoints_k1=min(kk1,kbak_k1);xvasp.str.kpoints_k2=min(kk2,kbak_k2);xvasp.str.kpoints_k3=min(kk3,kbak_k3);
                xvasp.str.kpoints_kmax=max(xvasp.str.kpoints_k1,xvasp.str.kpoints_k2,xvasp.str.kpoints_k3);
                KBIN::XVASP_numbers2string(xvasp);
                aurostd::stringstream2file(xvasp.KPOINTS,string(xvasp.Directory+"/KPOINTS"));   // BACKUP KPOINTS
                // ----------------------------------------------------------
                // with PAWGGA2
                if(PAWGGA2) {
                  // STEP 1
                  aus << "11111  RELAXATION - " <<  xvasp.Directory << " - K=[" << xvasp.str.kpoints_k1 << " " << xvasp.str.kpoints_k2 << " " << xvasp.str.kpoints_k3 << "]" << " - " << kflags.KBIN_BIN << " - " << Message(aflags,_AFLOW_MESSAGE_DEFAULTS_,_AFLOW_FILE_NAME_) << endl;
                  aurostd::PrintMessageStream(FileMESSAGE,aus,XHOST.QUIET);    
                  Krun=KBIN::VASP_Run(xvasp,aflags,kflags,vflags,"relax2paw_gga",FALSE,FileMESSAGE);
                  if(!Krun) {KBIN::VASP_Error(xvasp,FileMESSAGE,"EEEEE  runtime error [KPOINTS PAWGGA2]");return Krun;}
                  //[CO20210104 - OUTCAR has already been moved to OUTCAR.RELAX, check is inside VASP_RUN()]Krun=KBIN::VASP_RunFinished(xvasp,aflags,FileMESSAGE,true); //CO20201111
                  //[CO20210104 - OUTCAR has already been moved to OUTCAR.RELAX, check is inside VASP_RUN()]if(!Krun) {KBIN::VASP_Error(xvasp,FileMESSAGE,"EEEEE  runtime error (OUTCAR_INCOMPLETE) [KPOINTS PAWGGA2]");return Krun;} //CO20201111
                  aus << "22222  END        - " <<  xvasp.Directory << " - K=[" << xvasp.str.kpoints_k1 << " " << xvasp.str.kpoints_k2 << " " << xvasp.str.kpoints_k3 << "]" << " - " << kflags.KBIN_BIN << " - " << Message(aflags,_AFLOW_MESSAGE_DEFAULTS_,_AFLOW_FILE_NAME_) << endl;
                  aurostd::PrintMessageStream(FileMESSAGE,aus,XHOST.QUIET);    
                }
                // ----------------------------------------------------------
                // norma, without PAWGGA2
                if(!PAWGGA2) {
                  int vrelax=1;
                  for(int i=1;i<=xvasp.NRELAX;i++) {
                    aus << 11111*vrelax << "   RELAXATION - " << xvasp.Directory << " - K=[" << kk1 << " " << kk2 << " " << kk3
                      << "]" << " - " << kflags.KBIN_BIN << " - " << Message(aflags,_AFLOW_MESSAGE_DEFAULTS_,_AFLOW_FILE_NAME_) << endl;
                    aurostd::PrintMessageStream(FileMESSAGE,aus,XHOST.QUIET);    
                    if(vflags.KBIN_VASP_FORCE_OPTION_LDAU_ADIABATIC.content_int>0) KBIN::XVASP_INCAR_LDAU_ADIABATIC(xvasp,i); // ADIABATIC
                    if(i<xvasp.NRELAX)  {
                      Krun=KBIN::VASP_Run(xvasp,aflags,kflags,vflags,"relax"+aurostd::utype2string(vrelax),"relax"+aurostd::utype2string(vrelax),TRUE,FileMESSAGE);
                      if(!Krun) {KBIN::VASP_Error(xvasp,FileMESSAGE,"EEEEE  runtime error [KPOINT 4]");return Krun;}
                      //[CO20210104 - OUTCAR has already been moved to OUTCAR.RELAX, check is inside VASP_RUN()]Krun=KBIN::VASP_RunFinished(xvasp,aflags,FileMESSAGE,true); //CO20201111
                      //[CO20210104 - OUTCAR has already been moved to OUTCAR.RELAX, check is inside VASP_RUN()]if(!Krun) {KBIN::VASP_Error(xvasp,FileMESSAGE,"EEEEE  runtime error (OUTCAR_INCOMPLETE) [KPOINT 4]");return Krun;} //CO20201111
                    }
                    if(i==xvasp.NRELAX) {
                      Krun=KBIN::VASP_Run(xvasp,aflags,kflags,vflags,"relax"+aurostd::utype2string(vrelax),TRUE,FileMESSAGE);
                      if(!Krun) {KBIN::VASP_Error(xvasp,FileMESSAGE,"EEEEE  runtime error [KPOINTS 5]");return Krun;}
                      //[CO20210104 - OUTCAR has already been moved to OUTCAR.RELAX, check is inside VASP_RUN()]Krun=KBIN::VASP_RunFinished(xvasp,aflags,FileMESSAGE,true); //CO20201111
                      //[CO20210104 - OUTCAR has already been moved to OUTCAR.RELAX, check is inside VASP_RUN()]if(!Krun) {KBIN::VASP_Error(xvasp,FileMESSAGE,"EEEEE  runtime error (OUTCAR_INCOMPLETE) [KPOINTS 5]");return Krun;} //CO20201111
                    }
                    vrelax++;
                  }
                  aus << 11111*vrelax << "   END        - " << xvasp.Directory << " - " << kflags.KBIN_BIN << " - " << Message(aflags,_AFLOW_MESSAGE_DEFAULTS_,_AFLOW_FILE_NAME_) << endl;
                  aurostd::PrintMessageStream(FileMESSAGE,aus,XHOST.QUIET);    
                }
              } // KPOINTS KPOINTS KPOINTS
              // ***************************************************************************
              // POSTSCRIPT
              if(!vflags.KBIN_VASP_POSCAR_MODE.flag("EXPLICIT_START_STOP_POINT"))
                if(kflags.AFLOW_MODE_POSTSCRIPT_EXPLICIT || kflags.AFLOW_MODE_POSTSCRIPT_EXPLICIT_START_STOP)
                  KBIN::RUN_DirectoryScript(aflags,DEFAULT_AFLOW_POSTSCRIPT_COMMAND,DEFAULT_AFLOW_POSTSCRIPT_OUT);
              // ***************************************************************************
            }
          }
        }
      }
      // **********
      // some verbose
      if(vflags.KBIN_VASP_POSCAR_MODE.flag("EXPLICIT_START_STOP_POINT")) {
        aus << "00000  MESSAGE END loop " << xvasp.POSCAR_index+1 << "/" << vflags.KBIN_VASP_POSCAR_MODE_EXPLICIT_VSTRING.size()  //CO20200624 - +1
          << " - " << Message(aflags,_AFLOW_MESSAGE_DEFAULTS_,_AFLOW_FILE_NAME_) << endl;
        aus << "00000  MESSAGE END loop in directory =" << xvasp.Directory << " - " << Message(aflags,_AFLOW_MESSAGE_DEFAULTS_,_AFLOW_FILE_NAME_) << endl;
        aurostd::PrintMessageStream(FileMESSAGE,aus,XHOST.QUIET);
        // compress the subdirectories
        if(Krun && kflags.KZIP_COMPRESS) Krun=(Krun && KBIN::CompressDirectory(aflags,kflags));
      }
      aflags=aflags_backup;kflags=kflags_backup; // RESTORE
    } // LOOP ixvasp
    // ***************************************************************************
    aflags=aflags_backup;kflags=kflags_backup; // RESTORE
    // POSTSCRIPT
    if(vflags.KBIN_VASP_POSCAR_MODE.flag("EXPLICIT_START_STOP_POINT"))
      if(kflags.AFLOW_MODE_POSTSCRIPT_EXPLICIT || kflags.AFLOW_MODE_POSTSCRIPT_EXPLICIT_START_STOP)
        KBIN::RUN_DirectoryScript(aflags,DEFAULT_AFLOW_POSTSCRIPT_COMMAND,DEFAULT_AFLOW_POSTSCRIPT_OUT);
    // ***************************************************************************
    FileAFLOWIN.clear();FileAFLOWIN.close();
    return Krun;
  }
} // namespace

// ******************************************************************************************************************************************************
// ******************************************************************************************************************************************************

int CheckStringInFile(string FileIn,string str,int PID,int TID) { //CO20200502 - threadID
  int out;
  ostringstream aus_exec;
  aus_exec << "cat " << FileIn << " | grep -c \"" << str << "\" > aflow.out." << PID << "." << TID << endl; //CO20200502 - threadID
  aurostd::execute(aus_exec);
  ifstream FileCHECK;
  stringstream FineNameAflowTmpPIDTID;  //CO20200502 - threadID
  FineNameAflowTmpPIDTID << "aflow.out." << PID << "." << TID;  //CO20200502 - threadID
  FileCHECK.open(FineNameAflowTmpPIDTID.str().c_str(),std::ios::in);  //CO20200502 - threadID
  FileCHECK >> out;
  FileCHECK.clear();FileCHECK.close();
  aus_exec << "rm -f aflow.out." << PID << "." << TID << endl;  //CO20200502 - threadID
  aurostd::execute(aus_exec);
  return out;
}

// ******************************************************************************************************************************************************
// ******************************************************************************************************************************************************
// FLAG Class for KBIN_VASP_Run

namespace KBIN {
  bool VASP_Run(_xvasp &xvasp,_aflags &aflags,_kflags &kflags,_vflags &vflags,ofstream &FileMESSAGE) {        // AFLOW_FUNCTION_IMPLEMENTATION
    bool LDEBUG=(FALSE || XHOST.DEBUG);
    string soliloquy=XPID+"KBIN::VASP_Run():";
    if(LDEBUG) cerr << soliloquy << " " << Message(aflags,_AFLOW_FILE_NAME_,_AFLOW_FILE_NAME_) << "  BEGIN" << endl;

    if(XHOST.AVOID_RUNNING_VASP){  //CO20200624
      throw aurostd::xerror(_AFLOW_FILE_NAME_,soliloquy,"VASP should NOT be running",_INPUT_ILLEGAL_);  //better to throw to avoid VASP_Backup(), etc.
      //return false;
    }

    ostringstream aus_exec,aus;
    xoption xwarning,xfixed,xmessage;
    int nbands = 0,nelm = 0,counter_ZPOTRF=0; //CO20200624
    double enmax = 0.0;
    bool vasp_start=TRUE;
    aurostd::StringstreamClean(aus_exec);
    aurostd::StringstreamClean(aus);
    int nrun=0,maxrun=15;
    int submode=0;
    int fix_NIRMAT=0;
    int fix_eddrmm=0;
    int kpoints_k1=xvasp.str.kpoints_k1; double kpoints_s1=xvasp.str.kpoints_s1;
    int kpoints_k2=xvasp.str.kpoints_k2; double kpoints_s2=xvasp.str.kpoints_s2;
    int kpoints_k3=xvasp.str.kpoints_k3; double kpoints_s3=xvasp.str.kpoints_s3;

    // get CPUS from PBS/SLURM
    // string ausenv;
    aus << "DDDDD  PBS_NUM_PPN=" << XHOST.PBS_NUM_PPN << " - " << Message(aflags,_AFLOW_MESSAGE_DEFAULTS_,_AFLOW_FILE_NAME_) << endl;
    aus << "DDDDD  PBS_NNODES=" << XHOST.PBS_NNODES << " - " << Message(aflags,_AFLOW_MESSAGE_DEFAULTS_,_AFLOW_FILE_NAME_) << endl;
    aus << "DDDDD  SLURM_CPUS_ON_NODE=" << XHOST.SLURM_CPUS_ON_NODE << " - " << Message(aflags,_AFLOW_MESSAGE_DEFAULTS_,_AFLOW_FILE_NAME_) << endl;
    aus << "DDDDD  SLURM_NNODES=" << XHOST.SLURM_NNODES << " - " << Message(aflags,_AFLOW_MESSAGE_DEFAULTS_,_AFLOW_FILE_NAME_) << endl;
    aus << "DDDDD  SLURM_NTASKS=" << XHOST.SLURM_NTASKS << " - " << Message(aflags,_AFLOW_MESSAGE_DEFAULTS_,_AFLOW_FILE_NAME_) << endl;
    if(XHOST.SLURM_NTASKS>1 && XHOST.CPU_Cores>XHOST.SLURM_NTASKS && kflags.KBIN_MPI_NCPUS>XHOST.SLURM_NTASKS) kflags.KBIN_MPI_NCPUS=XHOST.SLURM_NTASKS; // to avoid HT
    aus << "DDDDD  kflags.KBIN_MPI_NCPUS=" << kflags.KBIN_MPI_NCPUS << " - " << Message(aflags,_AFLOW_MESSAGE_DEFAULTS_,_AFLOW_FILE_NAME_) << endl;
    aus << "DDDDD  XHOST.CPU_Cores=" << XHOST.CPU_Cores << " - " << Message(aflags,_AFLOW_MESSAGE_DEFAULTS_,_AFLOW_FILE_NAME_) << endl;
    aus << "DDDDD  aflags.AFLOW_GLOBAL_NCPUS=" << aflags.AFLOW_GLOBAL_NCPUS << " - " << Message(aflags,_AFLOW_MESSAGE_DEFAULTS_,_AFLOW_FILE_NAME_) << endl;
    aurostd::PrintMessageStream(FileMESSAGE,aus,XHOST.QUIET);
    // if(aflags.AFLOW_MACHINE_LOCAL.flag("MACHINE::DUKE_BETA_MPICH")) { 	//CO
    //   if(kflags.KBIN_MPI_NCPUS==0) kflags.KBIN_MPI_NCPUS=XHOST.PBS_NUM_PPN;
    // }
    // if(aflags.AFLOW_MACHINE_LOCAL.flag("MACHINE::DUKE_BETA_OPENMPI")) {
    //   kflags.KBIN_MPI_NCPUS=XHOST.PBS_NUM_PPN;
    //   if(kflags.KBIN_MPI_NCPUS==0) kflags.KBIN_MPI_NCPUS=XHOST.CPU_Cores;
    // }
    // if(aflags.AFLOW_MACHINE_LOCAL.flag("MACHINE::DUKE_QRATS_MPICH")) {	//CO
    //   if(kflags.KBIN_MPI_NCPUS==0) kflags.KBIN_MPI_NCPUS=XHOST.PBS_NUM_PPN;
    // }
    // if(aflags.AFLOW_MACHINE_LOCAL.flag("MACHINE::DUKE_QFLOW_OPENMPI")) {	//CO
    //   if(kflags.KBIN_MPI_NCPUS==0) kflags.KBIN_MPI_NCPUS=XHOST.PBS_NUM_PPN;
    // }
    // //CO20201220 X START
    // if(aflags.AFLOW_MACHINE_LOCAL.flag("MACHINE::DUKE_X")) {	//CO
    //   if(kflags.KBIN_MPI_NCPUS==0) kflags.KBIN_MPI_NCPUS=XHOST.PBS_NUM_PPN;
    // }
    // //CO20201220 X STOP
    // if(aflags.AFLOW_MACHINE_LOCAL.flag("MACHINE::MPCDF_EOS")) {	//CO
    //   if(kflags.KBIN_MPI_NCPUS==0) kflags.KBIN_MPI_NCPUS=XHOST.SLURM_CPUS_ON_NODE;
    // }
    // if(aflags.AFLOW_MACHINE_LOCAL.flag("MACHINE::MPCDF_DRACO")) {	//CO
    //   if(kflags.KBIN_MPI_NCPUS==0) kflags.KBIN_MPI_NCPUS=XHOST.SLURM_CPUS_ON_NODE;
    // }
    // if(aflags.AFLOW_MACHINE_LOCAL.flag("MACHINE::MPCDF_COBRA")) {	//CO
    //   if(kflags.KBIN_MPI_NCPUS==0) kflags.KBIN_MPI_NCPUS=XHOST.SLURM_CPUS_ON_NODE;
    // }
    // if(aflags.AFLOW_MACHINE_LOCAL.flag("MACHINE::MPCDF_HYDRA")) {	//CO
    //   if(kflags.KBIN_MPI_NCPUS==0) kflags.KBIN_MPI_NCPUS=XHOST.SLURM_CPUS_ON_NODE;
    // }
    // //DX20190509 - MACHINE001 - START
    // if(aflags.AFLOW_MACHINE_LOCAL.flag("MACHINE::MACHINE001")) {
    //   if(kflags.KBIN_MPI_NCPUS==0) kflags.KBIN_MPI_NCPUS=XHOST.PBS_NUM_PPN;
    // }
    // //DX20190509 - MACHINE001 - END
    // //DX20190509 - MACHINE002 - START
    // if(aflags.AFLOW_MACHINE_LOCAL.flag("MACHINE::MACHINE002")) {
    //   if(kflags.KBIN_MPI_NCPUS==0) kflags.KBIN_MPI_NCPUS=XHOST.PBS_NUM_PPN;
    // }
    //DX20190509 - MACHINE002 - END
    //DX20190107 - CMU EULER - START
    // if(aflags.AFLOW_MACHINE_LOCAL.flag("MACHINE::CMU_EULER")) {
    //  if(kflags.KBIN_MPI_NCPUS==0) kflags.KBIN_MPI_NCPUS=XHOST.PBS_NUM_PPN;
    // }
    //DX20180502 - CMU EULER - END

    // for reducint CPUs on the fly
    if(aflags.AFLOW_GLOBAL_NCPUS<0) kflags.KBIN_MPI_NCPUS=-aflags.AFLOW_GLOBAL_NCPUS; // this to force things on reducing CPUS

    aus << "DDDDD  kflags.KBIN_MPI_NCPUS=" << kflags.KBIN_MPI_NCPUS << " - " << Message(aflags,_AFLOW_MESSAGE_DEFAULTS_,_AFLOW_FILE_NAME_) << endl;

    // for for LS coupling
    if(vflags.KBIN_VASP_FORCE_OPTION_LSCOUPLING.option) {
      if(!aurostd::substring2bool(kflags.KBIN_BIN,VASPLS_BIN_POSTFIX_DEFAULT)) kflags.KBIN_BIN=kflags.KBIN_BIN+VASPLS_BIN_POSTFIX_DEFAULT; // standard LS
      if(!aurostd::substring2bool(kflags.KBIN_MPI_BIN,VASPLS_BIN_POSTFIX_DEFAULT)) kflags.KBIN_MPI_BIN=kflags.KBIN_MPI_BIN+VASPLS_BIN_POSTFIX_DEFAULT; // standard LS
      aurostd::PrintMessageStream(FileMESSAGE,aus,XHOST.QUIET);	
      aus << "00000  MESSAGE SPIN-ORBIT TYPE CALCULATIONS , adding " << VASPLS_BIN_POSTFIX_DEFAULT << " to BIN " << " - " << Message(aflags,_AFLOW_MESSAGE_DEFAULTS_,_AFLOW_FILE_NAME_) << endl;
      aurostd::PrintMessageStream(FileMESSAGE,aus,XHOST.QUIET);
    }
    if(kflags.KBIN_MPI) kflags.KBIN_BIN=kflags.KBIN_MPI_BIN; // forcing, no matter what

    while(vasp_start) {
      // ********* RUN VASP                
      { // ERRORS
        bool error=FALSE;
        if(aurostd::FileEmpty(xvasp.Directory+"/INCAR"))   {KBIN::VASP_Error(xvasp,FileMESSAGE,"EEEEE  ERROR KBIN::VASP_Run: "+Message(aflags,_AFLOW_FILE_NAME_,_AFLOW_FILE_NAME_)+"  Empty INCAR ");error=TRUE;return FALSE;}
        if(aurostd::FileEmpty(xvasp.Directory+"/POSCAR"))  {KBIN::VASP_Error(xvasp,FileMESSAGE,"EEEEE  ERROR KBIN::VASP_Run: "+Message(aflags,_AFLOW_FILE_NAME_,_AFLOW_FILE_NAME_)+"  Empty POSCAR ");error=TRUE;return FALSE;}
        if(aurostd::FileEmpty(xvasp.Directory+"/KPOINTS")) {KBIN::VASP_Error(xvasp,FileMESSAGE,"EEEEE  ERROR KBIN::VASP_Run: "+Message(aflags,_AFLOW_FILE_NAME_,_AFLOW_FILE_NAME_)+"  Empty KPOINTS ");error=TRUE;return FALSE;}
        if(aurostd::FileEmpty(xvasp.Directory+"/POTCAR"))  {KBIN::VASP_Error(xvasp,FileMESSAGE,"EEEEE  ERROR KBIN::VASP_Run: "+Message(aflags,_AFLOW_FILE_NAME_,_AFLOW_FILE_NAME_)+"  Empty POTCAR ");error=TRUE;return FALSE;}
        if(error) return FALSE;

        if(LDEBUG) cerr << soliloquy << " " << Message(aflags,_AFLOW_FILE_NAME_,_AFLOW_FILE_NAME_) << "  [1]" << endl;

        // FIX INCAR if alternating
        if(vflags.KBIN_VASP_FORCE_OPTION_RELAX_TYPE.flag("IONS_CELL_VOLUME")) {
          if(aurostd::_isodd(xvasp.NRELAXING))  aus << "00000  MESSAGE Alternating: RELAX_CELL_VOLUME - " << Message(aflags,_AFLOW_MESSAGE_DEFAULTS_,_AFLOW_FILE_NAME_) << endl;
          if(aurostd::_iseven(xvasp.NRELAXING)) aus << "00000  MESSAGE Alternating: RELAX_IONS - " << Message(aflags,_AFLOW_MESSAGE_DEFAULTS_,_AFLOW_FILE_NAME_) << endl;
          aurostd::PrintMessageStream(FileMESSAGE,aus,XHOST.QUIET);
          vflags.KBIN_VASP_FORCE_OPTION_RELAX_TYPE.flag("STATIC",FALSE);
          vflags.KBIN_VASP_FORCE_OPTION_RELAX_TYPE.flag("ALL",FALSE);
          vflags.KBIN_VASP_FORCE_OPTION_RELAX_TYPE.flag("IONS",FALSE);
          vflags.KBIN_VASP_FORCE_OPTION_RELAX_TYPE.flag("CELL_SHAPE",FALSE);
          vflags.KBIN_VASP_FORCE_OPTION_RELAX_TYPE.flag("CELL_VOLUME",FALSE);
          vflags.KBIN_VASP_FORCE_OPTION_RELAX_TYPE.push("IONS_CELL_VOLUME");
          KBIN::XVASP_INCAR_Relax_ON(xvasp,vflags,xvasp.NRELAXING);
        }
        // RUN VASP NON QUEUE ------------------------------------------------------------------------
        if(kflags.KBIN_QSUB==FALSE) {
          nrun++;
          aus_exec << "cd " << xvasp.Directory << endl;
          aus_exec << "rm -f vasp.out" << endl;
          if(kflags.KBIN_MPI==FALSE) {
            aus << "00000  MESSAGE SERIAL job - [" << xvasp.str.atoms.size() << "atoms] - " << Message(aflags,_AFLOW_MESSAGE_DEFAULTS_,_AFLOW_FILE_NAME_) << endl;
            aurostd::PrintMessageStream(FileMESSAGE,aus,XHOST.QUIET);
            aus_exec << kflags.KBIN_BIN << " > vasp.out " << endl;
            aus << "00000  MESSAGE Executing: " << kflags.KBIN_BIN << " > vasp.out " << Message(aflags,string(_AFLOW_MESSAGE_DEFAULTS_)+",memory",_AFLOW_FILE_NAME_) << endl;  //CO20170628 - SLOW WITH MEMORY
            aurostd::PrintMessageStream(FileMESSAGE,aus,XHOST.QUIET);
            aurostd::execute(aus_exec);
            aurostd::Sleep(_KVASP_VASP_SLEEP_);
          } else {
            aus << "00000  MESSAGE MPI PARALLEL job - [" << xvasp.str.atoms.size() << "atoms] - " << " MPI=" << kflags.KBIN_MPI_NCPUS << "CPUs  " << Message(aflags,_AFLOW_MESSAGE_DEFAULTS_,_AFLOW_FILE_NAME_) << endl;
            if(kflags.KBIN_MPI_OPTIONS!="") aus << "00000  MESSAGE MPI OPTIONS=[" << kflags.KBIN_MPI_OPTIONS << "]" << Message(aflags,_AFLOW_MESSAGE_DEFAULTS_,_AFLOW_FILE_NAME_) << endl;	      
            aurostd::PrintMessageStream(FileMESSAGE,aus,XHOST.QUIET);	
            if(LDEBUG) cerr << soliloquy << " " << Message(aflags,_AFLOW_FILE_NAME_,_AFLOW_FILE_NAME_) << "  aflags.AFLOW_MACHINE_GLOBAL=" << aflags.AFLOW_MACHINE_GLOBAL << endl;
            if(LDEBUG) cerr << soliloquy << " " << Message(aflags,_AFLOW_FILE_NAME_,_AFLOW_FILE_NAME_) << "  aflags.AFLOW_MACHINE_LOCAL=" << aflags.AFLOW_MACHINE_LOCAL << endl;
            // NO HOST ------------------------------------------------------------------------
            if(!aflags.AFLOW_MACHINE_LOCAL.flag()) {
              aus << "00000  MESSAGE Executing: ";
              if(!kflags.KBIN_MPI_OPTIONS.empty()){
                aus_exec << kflags.KBIN_MPI_OPTIONS << endl;
                aus << kflags.KBIN_MPI_OPTIONS << "; ";
              }
              if(!kflags.KBIN_MPI_START.empty()){
                aus_exec << kflags.KBIN_MPI_START << " > vasp.out " << endl;
                aus << kflags.KBIN_MPI_START << " > vasp.out; ";
              }
              aus_exec << kflags.KBIN_MPI_COMMAND << " " << kflags.KBIN_MPI_NCPUS << " " << kflags.KBIN_MPI_BIN << " >> vasp.out " << endl;
              aus << kflags.KBIN_MPI_COMMAND << " " << kflags.KBIN_MPI_NCPUS << " " << kflags.KBIN_MPI_BIN << " >> vasp.out; ";
              if(!kflags.KBIN_MPI_STOP.empty()){
                aus_exec << kflags.KBIN_MPI_STOP << " >> vasp.out " << endl;
                aus << kflags.KBIN_MPI_STOP << " >> vasp.out ";
              }
              aus << Message(aflags,string(_AFLOW_MESSAGE_DEFAULTS_)+",memory",_AFLOW_FILE_NAME_) << endl; //CO20170628 - SLOW WITH MEMORY
              aurostd::PrintMessageStream(FileMESSAGE,aus,XHOST.QUIET);	
              aurostd::execute(aus_exec);
            }
            // HOST DUKE_BETA_MPICH ------------------------------------------------------------------------
            if(aflags.AFLOW_MACHINE_LOCAL.flag("MACHINE::DUKE_BETA_MPICH")) {
              // verbosization
              aus << "00000  MESSAGE HOST=" << aflags.AFLOW_MACHINE_LOCAL << "  MPI PARALLEL job - [" << xvasp.str.atoms.size() << "atoms] - " << " MPI=" << kflags.KBIN_MPI_NCPUS << "CPUs  " << Message(aflags,_AFLOW_MESSAGE_DEFAULTS_,_AFLOW_FILE_NAME_) << endl;
              aus << "00000  MESSAGE HOST=" << aflags.AFLOW_MACHINE_LOCAL << "  Executing: " << MPI_COMMAND_DUKE_BETA_MPICH << " " << kflags.KBIN_MPI_NCPUS << " " << MPI_BINARY_DIR_DUKE_BETA_MPICH << kflags.KBIN_MPI_BIN << " >> vasp.out " << Message(aflags,string(_AFLOW_MESSAGE_DEFAULTS_)+",memory",_AFLOW_FILE_NAME_) << endl;  //CO20170628 - SLOW WITH MEMORY
              aurostd::PrintMessageStream(FileMESSAGE,aus,XHOST.QUIET);
              // run
              aus_exec << kflags.KBIN_MPI_OPTIONS << endl;
              aus_exec << MPI_OPTIONS_DUKE_BETA_MPICH << endl;
              aus_exec << MPI_COMMAND_DUKE_BETA_MPICH << " " << kflags.KBIN_MPI_NCPUS << " " << MPI_BINARY_DIR_DUKE_BETA_MPICH << kflags.KBIN_MPI_BIN << " >> vasp.out " << endl;
              //	    aurostd::PrintMessageStream(FileMESSAGE,aus_exec,XHOST.QUIET);
              aurostd::execute(aus_exec);
            }
            // HOST DUKE_BETA_OPENMPI ------------------------------------------------------------------------
            if(aflags.AFLOW_MACHINE_LOCAL.flag("MACHINE::DUKE_BETA_OPENMPI")) {
              if(!aurostd::substring2bool(kflags.KBIN_MPI_BIN,"_openmpi")) kflags.KBIN_MPI_BIN=kflags.KBIN_MPI_BIN+"_openmpi"; // fix the OPENMPI
              // verbosization
              aus << "00000  MESSAGE HOST=" << aflags.AFLOW_MACHINE_LOCAL << "  MPI PARALLEL job - [" << xvasp.str.atoms.size() << "atoms] - " << " MPI=" << kflags.KBIN_MPI_NCPUS << "CPUs  " << Message(aflags,_AFLOW_MESSAGE_DEFAULTS_,_AFLOW_FILE_NAME_) << endl;
              aus << "00000  MESSAGE HOST=" << aflags.AFLOW_MACHINE_LOCAL << "  Executing: " << MPI_COMMAND_DUKE_BETA_OPENMPI << " " << kflags.KBIN_MPI_NCPUS << " " << MPI_BINARY_DIR_DUKE_BETA_OPENMPI << kflags.KBIN_MPI_BIN << " >> vasp.out " << Message(aflags,string(_AFLOW_MESSAGE_DEFAULTS_)+",memory",_AFLOW_FILE_NAME_) << endl;  //CO20170628 - SLOW WITH MEMORY
              aurostd::PrintMessageStream(FileMESSAGE,aus,XHOST.QUIET);
              // run
              aus_exec << kflags.KBIN_MPI_OPTIONS << endl;
              aus_exec << MPI_OPTIONS_DUKE_BETA_OPENMPI << endl;
              aus_exec << MPI_COMMAND_DUKE_BETA_OPENMPI << " " << kflags.KBIN_MPI_NCPUS << " " << MPI_BINARY_DIR_DUKE_BETA_OPENMPI << kflags.KBIN_MPI_BIN << " >> vasp.out " << endl;
              //	    aurostd::PrintMessageStream(FileMESSAGE,aus_exec,XHOST.QUIET);
              aurostd::execute(aus_exec);
            }
            // HOST DUKE_QRATS_MPICH ------------------------------------------------------------------------
            if(aflags.AFLOW_MACHINE_LOCAL.flag("MACHINE::DUKE_QRATS_MPICH")) {
              // verbosization
              aus << "00000  MESSAGE HOST=" << aflags.AFLOW_MACHINE_LOCAL << "  MPI PARALLEL job - [" << xvasp.str.atoms.size() << "atoms] - " << " MPI=" << kflags.KBIN_MPI_NCPUS << "CPUs  " << Message(aflags,_AFLOW_MESSAGE_DEFAULTS_,_AFLOW_FILE_NAME_) << endl;
              aus << "00000  MESSAGE HOST=" << aflags.AFLOW_MACHINE_LOCAL << "  Executing: " << MPI_COMMAND_DUKE_QRATS_MPICH << " " << kflags.KBIN_MPI_NCPUS << " " << MPI_BINARY_DIR_DUKE_QRATS_MPICH << kflags.KBIN_MPI_BIN << " >> vasp.out " << Message(aflags,string(_AFLOW_MESSAGE_DEFAULTS_)+",memory",_AFLOW_FILE_NAME_) << endl;  //CO20170628 - SLOW WITH MEMORY
              aurostd::PrintMessageStream(FileMESSAGE,aus,XHOST.QUIET);
              // run
              aus_exec << kflags.KBIN_MPI_OPTIONS << endl;
              aus_exec << MPI_OPTIONS_DUKE_QRATS_MPICH << endl;
              aus_exec << MPI_COMMAND_DUKE_QRATS_MPICH << " " << kflags.KBIN_MPI_NCPUS << " " << MPI_BINARY_DIR_DUKE_QRATS_MPICH << kflags.KBIN_MPI_BIN << " >> vasp.out " << endl;
              //	    aurostd::PrintMessageStream(FileMESSAGE,aus_exec,XHOST.QUIET);
              aurostd::execute(aus_exec);
            }
            // HOST DUKE_QFLOW_OPENMPI ------------------------------------------------------------------------
            if(aflags.AFLOW_MACHINE_LOCAL.flag("MACHINE::DUKE_QFLOW_OPENMPI")) {
              // verbosization
              aus << "00000  MESSAGE HOST=" << aflags.AFLOW_MACHINE_LOCAL << "  MPI PARALLEL job - [" << xvasp.str.atoms.size() << "atoms] - " << " MPI=" << kflags.KBIN_MPI_NCPUS << "CPUs  " << Message(aflags,_AFLOW_MESSAGE_DEFAULTS_,_AFLOW_FILE_NAME_) << endl;
              aus << "00000  MESSAGE HOST=" << aflags.AFLOW_MACHINE_LOCAL << "  Executing: " << MPI_COMMAND_DUKE_QFLOW_OPENMPI << " " << kflags.KBIN_MPI_NCPUS << " " << MPI_BINARY_DIR_DUKE_QFLOW_OPENMPI << kflags.KBIN_MPI_BIN << " >> vasp.out " << Message(aflags,string(_AFLOW_MESSAGE_DEFAULTS_)+",memory",_AFLOW_FILE_NAME_) << endl;  //CO20170628 - SLOW WITH MEMORY
              aurostd::PrintMessageStream(FileMESSAGE,aus,XHOST.QUIET);
              // run
              aus_exec << kflags.KBIN_MPI_OPTIONS << endl;
              aus_exec << MPI_OPTIONS_DUKE_QFLOW_OPENMPI << endl;
              aus_exec << MPI_COMMAND_DUKE_QFLOW_OPENMPI << " " << kflags.KBIN_MPI_NCPUS << " " << MPI_BINARY_DIR_DUKE_QFLOW_OPENMPI << kflags.KBIN_MPI_BIN << " >> vasp.out " << endl;
              //	    aurostd::PrintMessageStream(FileMESSAGE,aus_exec,XHOST.QUIET);
              aurostd::execute(aus_exec);
            }
            //CO20201220 X START
            // HOST DUKE_X ------------------------------------------------------------------------
            if(aflags.AFLOW_MACHINE_LOCAL.flag("MACHINE::DUKE_X")) {
              // verbosization
              aus << "00000  MESSAGE HOST=" << aflags.AFLOW_MACHINE_LOCAL << "  MPI PARALLEL job - [" << xvasp.str.atoms.size() << "atoms] - " << " MPI=" << kflags.KBIN_MPI_NCPUS << "CPUs  " << Message(aflags,_AFLOW_MESSAGE_DEFAULTS_,_AFLOW_FILE_NAME_) << endl;
              aus << "00000  MESSAGE HOST=" << aflags.AFLOW_MACHINE_LOCAL << "  Executing: " << MPI_COMMAND_DUKE_X << " " << kflags.KBIN_MPI_NCPUS << " " << MPI_BINARY_DIR_DUKE_X << kflags.KBIN_MPI_BIN << " >> vasp.out " << Message(aflags,string(_AFLOW_MESSAGE_DEFAULTS_)+",memory",_AFLOW_FILE_NAME_) << endl;  //CO20170628 - SLOW WITH MEMORY
              aurostd::PrintMessageStream(FileMESSAGE,aus,XHOST.QUIET);
              // run
              aus_exec << kflags.KBIN_MPI_OPTIONS << endl;
              aus_exec << MPI_OPTIONS_DUKE_X << endl;
              aus_exec << MPI_COMMAND_DUKE_X << " " << kflags.KBIN_MPI_NCPUS << " " << MPI_BINARY_DIR_DUKE_X << kflags.KBIN_MPI_BIN << " >> vasp.out " << endl;
              //	    aurostd::PrintMessageStream(FileMESSAGE,aus_exec,XHOST.QUIET);
              aurostd::execute(aus_exec);
            }
            //CO20201220 X STOP
            // HOST MPCDF_EOS_MPI ------------------------------------------------------------------------
            if(aflags.AFLOW_MACHINE_LOCAL.flag("MACHINE::MPCDF_EOS")) {
              // verbosization
              int local_NCPUS=kflags.KBIN_MPI_NCPUS;
              if(MPI_NCPUS_MPCDF_EOS>0) {
                local_NCPUS=MPI_NCPUS_MPCDF_EOS;
                aus << "00000  MESSAGE HOST=" << aflags.AFLOW_MACHINE_LOCAL << "  Forcing: kflags.KBIN_MPI_NCPUS=MPI_NCPUS_MPCDF_EOS" << Message(aflags,_AFLOW_MESSAGE_DEFAULTS_,_AFLOW_FILE_NAME_) << endl;
                aurostd::PrintMessageStream(FileMESSAGE,aus,XHOST.QUIET);
              }
              // [OBSOLETE] the HT should come out from the ntasks and not intercepted anymore here
              // [OBSOLETE]	      if(MPI_HYPERTHREADING_MPCDF_EOS=="FALSE" || MPI_HYPERTHREADING_MPCDF_EOS=="OFF") {
              // [OBSOLETE]  local_NCPUS=local_NCPUS/2;
              // [OBSOLETE]	aus << "00000  MESSAGE HOST=" << aflags.AFLOW_MACHINE_LOCAL << "  Forcing: HYPERTHREADING = OFF" << Message(aflags,_AFLOW_MESSAGE_DEFAULTS_,_AFLOW_FILE_NAME_) << endl;
              // [OBSOLETE]	aurostd::PrintMessageStream(FileMESSAGE,aus,XHOST.QUIET);
              // [OBSOLETE] }
              // [OBSOLETE] if(MPI_HYPERTHREADING_MPCDF_EOS=="TRUE" || MPI_HYPERTHREADING_MPCDF_EOS=="ON") {
              // [OBSOLETE]	local_NCPUS=local_NCPUS*2;
              // [OBSOLETE]	aus << "00000  MESSAGE HOST=" << aflags.AFLOW_MACHINE_LOCAL << "  Forcing: HYPERTHREADING = ON" << Message(aflags,_AFLOW_MESSAGE_DEFAULTS_,_AFLOW_FILE_NAME_) << endl;
              // [OBSOLETE]	aurostd::PrintMessageStream(FileMESSAGE,aus,XHOST.QUIET);
              // [OBSOLETE] }
              aus << "00000  MESSAGE HOST=" << aflags.AFLOW_MACHINE_LOCAL << "  MPI PARALLEL job - [" << xvasp.str.atoms.size() << "atoms] - " << " MPI=" << local_NCPUS << "CPUs  " << Message(aflags,_AFLOW_MESSAGE_DEFAULTS_,_AFLOW_FILE_NAME_) << endl;
              aus << "00000  MESSAGE HOST=" << aflags.AFLOW_MACHINE_LOCAL << "  Executing: " << MPI_COMMAND_MPCDF_EOS << " " << local_NCPUS << " " << MPI_BINARY_DIR_MPCDF_EOS << kflags.KBIN_MPI_BIN << " >> vasp.out " << Message(aflags,string(_AFLOW_MESSAGE_DEFAULTS_)+",memory",_AFLOW_FILE_NAME_) << endl;  //CO20170628 - SLOW WITH MEMORY
              aurostd::PrintMessageStream(FileMESSAGE,aus,XHOST.QUIET);
              // run
              aus_exec << kflags.KBIN_MPI_OPTIONS << endl;
              aus_exec << MPI_OPTIONS_MPCDF_EOS << endl;
              aus_exec << MPI_COMMAND_MPCDF_EOS << " " << local_NCPUS << " " << MPI_BINARY_DIR_MPCDF_EOS << kflags.KBIN_MPI_BIN << " >> vasp.out " << endl;
              //	    aurostd::PrintMessageStream(FileMESSAGE,aus_exec,XHOST.QUIET);
              aurostd::execute(aus_exec);
            }
            // HOST MPCDF_DRACO_MPI ------------------------------------------------------------------------
            if(aflags.AFLOW_MACHINE_LOCAL.flag("MACHINE::MPCDF_DRACO")) {
              // verbosization
              int local_NCPUS=kflags.KBIN_MPI_NCPUS;
              if(MPI_NCPUS_MPCDF_DRACO>0) {
                local_NCPUS=MPI_NCPUS_MPCDF_DRACO;
                aus << "00000  MESSAGE HOST=" << aflags.AFLOW_MACHINE_LOCAL << "  Forcing: kflags.KBIN_MPI_NCPUS=MPI_NCPUS_MPCDF_DRACO" << Message(aflags,_AFLOW_MESSAGE_DEFAULTS_,_AFLOW_FILE_NAME_) << endl;
                aurostd::PrintMessageStream(FileMESSAGE,aus,XHOST.QUIET);
              }
              // [OBSOLETE] the HT should come out from the ntasks and not intercepted anymore here
              // [OBSOLETE] if(MPI_HYPERTHREADING_MPCDF_DRACO=="FALSE" || MPI_HYPERTHREADING_MPCDF_DRACO=="OFF") {
              // [OBSOLETE] 	local_NCPUS=local_NCPUS/2;
              // [OBSOLETE] 	aus << "00000  MESSAGE HOST=" << aflags.AFLOW_MACHINE_LOCAL << "  Forcing: HYPERTHREADING = OFF" << Message(aflags,_AFLOW_MESSAGE_DEFAULTS_,_AFLOW_FILE_NAME_) << endl;
              // [OBSOLETE] 	aurostd::PrintMessageStream(FileMESSAGE,aus,XHOST.QUIET);
              // [OBSOLETE] }
              // [OBSOLETE] if(MPI_HYPERTHREADING_MPCDF_DRACO=="TRUE" || MPI_HYPERTHREADING_MPCDF_DRACO=="ON") {
              // [OBSOLETE] 	local_NCPUS=local_NCPUS*2;
              // [OBSOLETE] 	aus << "00000  MESSAGE HOST=" << aflags.AFLOW_MACHINE_LOCAL << "  Forcing: HYPERTHREADING = ON" << Message(aflags,_AFLOW_MESSAGE_DEFAULTS_,_AFLOW_FILE_NAME_) << endl;
              // [OBSOLETE] 	aurostd::PrintMessageStream(FileMESSAGE,aus,XHOST.QUIET);
              // [OBSOLETE] }
              aus << "00000  MESSAGE HOST=" << aflags.AFLOW_MACHINE_LOCAL << "  MPI PARALLEL job - [" << xvasp.str.atoms.size() << "atoms] - " << " MPI=" << local_NCPUS << "CPUs  " << Message(aflags,_AFLOW_MESSAGE_DEFAULTS_,_AFLOW_FILE_NAME_) << endl;
              aus << "00000  MESSAGE HOST=" << aflags.AFLOW_MACHINE_LOCAL << "  Executing: " << MPI_COMMAND_MPCDF_DRACO << " " << local_NCPUS << " " << MPI_BINARY_DIR_MPCDF_DRACO << kflags.KBIN_MPI_BIN << " >> vasp.out " << Message(aflags,string(_AFLOW_MESSAGE_DEFAULTS_)+",memory",_AFLOW_FILE_NAME_) << endl;  //CO20170628 - SLOW WITH MEMORY
              aurostd::PrintMessageStream(FileMESSAGE,aus,XHOST.QUIET);
              // run
              aus_exec << kflags.KBIN_MPI_OPTIONS << endl;
              aus_exec << MPI_OPTIONS_MPCDF_DRACO << endl;
              aus_exec << MPI_COMMAND_MPCDF_DRACO << " " << local_NCPUS << " " << MPI_BINARY_DIR_MPCDF_DRACO << kflags.KBIN_MPI_BIN << " >> vasp.out " << endl;
              //	    aurostd::PrintMessageStream(FileMESSAGE,aus_exec,XHOST.QUIET);
              aurostd::execute(aus_exec);
            }
            // HOST MPCDF_COBRA_MPI ------------------------------------------------------------------------
            if(aflags.AFLOW_MACHINE_LOCAL.flag("MACHINE::MPCDF_COBRA")) {
              // verbosization 
              int local_NCPUS=kflags.KBIN_MPI_NCPUS;
              if(MPI_NCPUS_MPCDF_COBRA>0) {
                local_NCPUS=MPI_NCPUS_MPCDF_COBRA;
                aus << "00000  MESSAGE HOST=" << aflags.AFLOW_MACHINE_LOCAL << "  Forcing: kflags.KBIN_MPI_NCPUS=MPI_NCPUS_MPCDF_COBRA" << Message(aflags,_AFLOW_MESSAGE_DEFAULTS_,_AFLOW_FILE_NAME_) << endl;
                aurostd::PrintMessageStream(FileMESSAGE,aus,XHOST.QUIET);
              }
              // [OBSOLETE] the HT should come out from the ntasks and not intercepted anymore here
              // [OBSOLETE] if(MPI_HYPERTHREADING_MPCDF_COBRA=="FALSE" || MPI_HYPERTHREADING_MPCDF_COBRA=="OFF") {
              // [OBSOLETE] 	local_NCPUS=local_NCPUS/2;
              // [OBSOLETE] 	aus << "00000  MESSAGE HOST=" << aflags.AFLOW_MACHINE_LOCAL << "  Forcing: HYPERTHREADING = OFF" << Message(aflags,_AFLOW_MESSAGE_DEFAULTS_,_AFLOW_FILE_NAME_) << endl;
              // [OBSOLETE] 	aurostd::PrintMessageStream(FileMESSAGE,aus,XHOST.QUIET);
              // [OBSOLETE] }
              // [OBSOLETE] if(MPI_HYPERTHREADING_MPCDF_COBRA=="TRUE" || MPI_HYPERTHREADING_MPCDF_COBRA=="ON") {
              // [OBSOLETE] 	local_NCPUS=local_NCPUS*2;
              // [OBSOLETE] 	aus << "00000  MESSAGE HOST=" << aflags.AFLOW_MACHINE_LOCAL << "  Forcing: HYPERTHREADING = ON" << Message(aflags,_AFLOW_MESSAGE_DEFAULTS_,_AFLOW_FILE_NAME_) << endl;
              // [OBSOLETE] 	aurostd::PrintMessageStream(FileMESSAGE,aus,XHOST.QUIET);
              // [OBSOLETE] }
              aus << "00000  MESSAGE HOST=" << aflags.AFLOW_MACHINE_LOCAL << "  MPI PARALLEL job - [" << xvasp.str.atoms.size() << "atoms] - " << " MPI=" << local_NCPUS << "CPUs  " << Message(aflags,_AFLOW_MESSAGE_DEFAULTS_,_AFLOW_FILE_NAME_) << endl;
              aus << "00000  MESSAGE HOST=" << aflags.AFLOW_MACHINE_LOCAL << "  Executing: " << MPI_COMMAND_MPCDF_COBRA << " " << local_NCPUS << " " << MPI_BINARY_DIR_MPCDF_COBRA << kflags.KBIN_MPI_BIN << " >> vasp.out " << Message(aflags,string(_AFLOW_MESSAGE_DEFAULTS_)+",memory",_AFLOW_FILE_NAME_) << endl;  //CO20170628 - SLOW WITH MEMORY
              aurostd::PrintMessageStream(FileMESSAGE,aus,XHOST.QUIET);
              // run
              aus_exec << kflags.KBIN_MPI_OPTIONS << endl;
              aus_exec << MPI_OPTIONS_MPCDF_COBRA << endl;
              aus_exec << MPI_COMMAND_MPCDF_COBRA << " " << local_NCPUS << " " << MPI_BINARY_DIR_MPCDF_COBRA << kflags.KBIN_MPI_BIN << " >> vasp.out " << endl;
              //	    aurostd::PrintMessageStream(FileMESSAGE,aus_exec,XHOST.QUIET);
              aurostd::execute(aus_exec);
            }
            // HOST MPCDF_HYDRA_MPI ------------------------------------------------------------------------
            if(aflags.AFLOW_MACHINE_LOCAL.flag("MACHINE::MPCDF_HYDRA")) {
              // verbosization 
              int local_NCPUS=kflags.KBIN_MPI_NCPUS;
              if(MPI_NCPUS_MPCDF_HYDRA>0) {
                local_NCPUS=MPI_NCPUS_MPCDF_HYDRA;
                aus << "00000  MESSAGE HOST=" << aflags.AFLOW_MACHINE_LOCAL << "  Forcing: kflags.KBIN_MPI_NCPUS=MPI_NCPUS_MPCDF_HYDRA" << Message(aflags,_AFLOW_MESSAGE_DEFAULTS_,_AFLOW_FILE_NAME_) << endl;
                aurostd::PrintMessageStream(FileMESSAGE,aus,XHOST.QUIET);
              }
              // [OBSOLETE] the HT should come out from the ntasks and not intercepted anymore here
              // [OBSOLETE] if(MPI_HYPERTHREADING_MPCDF_HYDRA=="FALSE" || MPI_HYPERTHREADING_MPCDF_HYDRA=="OFF") {
              // [OBSOLETE] 	local_NCPUS=local_NCPUS/2;
              // [OBSOLETE] 	aus << "00000  MESSAGE HOST=" << aflags.AFLOW_MACHINE_LOCAL << "  Forcing: HYPERTHREADING = OFF" << Message(aflags,_AFLOW_MESSAGE_DEFAULTS_,_AFLOW_FILE_NAME_) << endl;
              // [OBSOLETE] 	aurostd::PrintMessageStream(FileMESSAGE,aus,XHOST.QUIET);
              // [OBSOLETE] }
              // [OBSOLETE] if(MPI_HYPERTHREADING_MPCDF_HYDRA=="TRUE" || MPI_HYPERTHREADING_MPCDF_HYDRA=="ON") {
              // [OBSOLETE] 	local_NCPUS=local_NCPUS*2;
              // [OBSOLETE] 	aus << "00000  MESSAGE HOST=" << aflags.AFLOW_MACHINE_LOCAL << "  Forcing: HYPERTHREADING = ON" << Message(aflags,_AFLOW_MESSAGE_DEFAULTS_,_AFLOW_FILE_NAME_) << endl;
              // [OBSOLETE] 	aurostd::PrintMessageStream(FileMESSAGE,aus,XHOST.QUIET);
              // [OBSOLETE] }
              aus << "00000  MESSAGE HOST=" << aflags.AFLOW_MACHINE_LOCAL << "  MPI PARALLEL job - [" << xvasp.str.atoms.size() << "atoms] - " << " MPI=" << local_NCPUS << "CPUs  " << Message(aflags,_AFLOW_MESSAGE_DEFAULTS_,_AFLOW_FILE_NAME_) << endl;
              //	      aus << "00000  MESSAGE HOST=" << aflags.AFLOW_MACHINE_LOCAL << "  Executing: " << MPI_COMMAND_MPCDF_HYDRA << " " << local_NCPUS << " " << MPI_BINARY_DIR_MPCDF_HYDRA << kflags.KBIN_MPI_BIN << " >> vasp.out " << Message(aflags,string(_AFLOW_MESSAGE_DEFAULTS_)+",memory",_AFLOW_FILE_NAME_) << endl;  
              aus << "00000  MESSAGE HOST=" << aflags.AFLOW_MACHINE_LOCAL << "  Executing: " << MPI_COMMAND_MPCDF_HYDRA << " " << MPI_BINARY_DIR_MPCDF_HYDRA << kflags.KBIN_MPI_BIN << " >> vasp.out " << Message(aflags,string(_AFLOW_MESSAGE_DEFAULTS_)+",memory",_AFLOW_FILE_NAME_) << endl;   // poe not MPI run
              aurostd::PrintMessageStream(FileMESSAGE,aus,XHOST.QUIET);
              // run
              aus_exec << kflags.KBIN_MPI_OPTIONS << endl;
              aus_exec << MPI_OPTIONS_MPCDF_HYDRA << endl;
              //	      aus_exec << MPI_COMMAND_MPCDF_HYDRA << " " << local_NCPUS << " " << MPI_BINARY_DIR_MPCDF_HYDRA << kflags.KBIN_MPI_BIN << " >> vasp.out " << endl;
              aus_exec << MPI_COMMAND_MPCDF_HYDRA << " " << MPI_BINARY_DIR_MPCDF_HYDRA << kflags.KBIN_MPI_BIN << " >> vasp.out " << endl;  // poe not MPI run
              //	    aurostd::PrintMessageStream(FileMESSAGE,aus_exec,XHOST.QUIET);
              aurostd::execute(aus_exec);
            }
            //DX20190509 - MACHINE001 - START
            // HOST MACHINE001_MPICH ------------------------------------------------------------------------
            if(aflags.AFLOW_MACHINE_LOCAL.flag("MACHINE::MACHINE001")) {
              // verbosization
              aus << "00000  MESSAGE HOST=" << aflags.AFLOW_MACHINE_LOCAL << "  MPI PARALLEL job - [" << xvasp.str.atoms.size() << "atoms] - " << " MPI=" << kflags.KBIN_MPI_NCPUS << "CPUs  " << Message(aflags,_AFLOW_MESSAGE_DEFAULTS_,_AFLOW_FILE_NAME_) << endl;
              aus << "00000  MESSAGE HOST=" << aflags.AFLOW_MACHINE_LOCAL << "  Executing: " << MPI_COMMAND_MACHINE001 << " " << kflags.KBIN_MPI_NCPUS << " " << MPI_BINARY_DIR_MACHINE001 << kflags.KBIN_MPI_BIN << " >> vasp.out " << Message(aflags,string(_AFLOW_MESSAGE_DEFAULTS_)+",memory",_AFLOW_FILE_NAME_) << endl;  //CO20170628 - SLOW WITH MEMORY
              aurostd::PrintMessageStream(FileMESSAGE,aus,XHOST.QUIET);
              // run
              aus_exec << kflags.KBIN_MPI_OPTIONS << endl;
              aus_exec << MPI_OPTIONS_MACHINE001 << endl;
              aus_exec << MPI_COMMAND_MACHINE001 << " " << kflags.KBIN_MPI_NCPUS << " " << MPI_BINARY_DIR_MACHINE001 << kflags.KBIN_MPI_BIN << " >> vasp.out " << endl;
              aurostd::execute(aus_exec);
            }
            //DX20190509 - MACHINE001 - END
            //DX20190509 - MACHINE002 - START
            // HOST MACHINE002_MPICH ------------------------------------------------------------------------
            if(aflags.AFLOW_MACHINE_LOCAL.flag("MACHINE::MACHINE002")) {
              // verbosization
              aus << "00000  MESSAGE HOST=" << aflags.AFLOW_MACHINE_LOCAL << "  MPI PARALLEL job - [" << xvasp.str.atoms.size() << "atoms] - " << " MPI=" << kflags.KBIN_MPI_NCPUS << "CPUs  " << Message(aflags,_AFLOW_MESSAGE_DEFAULTS_,_AFLOW_FILE_NAME_) << endl;
              aus << "00000  MESSAGE HOST=" << aflags.AFLOW_MACHINE_LOCAL << "  Executing: " << MPI_COMMAND_MACHINE002 << " " << kflags.KBIN_MPI_NCPUS << " " << MPI_BINARY_DIR_MACHINE002 << kflags.KBIN_MPI_BIN << " >> vasp.out " << Message(aflags,string(_AFLOW_MESSAGE_DEFAULTS_)+",memory",_AFLOW_FILE_NAME_) << endl;  //CO20170628 - SLOW WITH MEMORY
              aurostd::PrintMessageStream(FileMESSAGE,aus,XHOST.QUIET);
              // run
              aus_exec << kflags.KBIN_MPI_OPTIONS << endl;
              aus_exec << MPI_OPTIONS_MACHINE002 << endl;
              aus_exec << MPI_COMMAND_MACHINE002 << " " << kflags.KBIN_MPI_NCPUS << " " << MPI_BINARY_DIR_MACHINE002 << kflags.KBIN_MPI_BIN << " >> vasp.out " << endl;
              aurostd::execute(aus_exec);
            }
            //DX20190509 - MACHINE002 - END
            //DX20201005 - MACHINE003 - START
            // HOST MACHINE003_MPICH ------------------------------------------------------------------------
            if(aflags.AFLOW_MACHINE_LOCAL.flag("MACHINE::MACHINE003")) {
              // verbosization
              aus << "00000  MESSAGE HOST=" << aflags.AFLOW_MACHINE_LOCAL << "  MPI PARALLEL job - [" << xvasp.str.atoms.size() << "atoms] - " << " MPI=" << kflags.KBIN_MPI_NCPUS << "CPUs  " << Message(aflags,_AFLOW_MESSAGE_DEFAULTS_,_AFLOW_FILE_NAME_) << endl;
              aus << "00000  MESSAGE HOST=" << aflags.AFLOW_MACHINE_LOCAL << "  Executing: " << MPI_COMMAND_MACHINE003 << " " << kflags.KBIN_MPI_NCPUS << " " << MPI_BINARY_DIR_MACHINE003 << kflags.KBIN_MPI_BIN << " >> vasp.out " << Message(aflags,string(_AFLOW_MESSAGE_DEFAULTS_)+",memory",_AFLOW_FILE_NAME_) << endl;  //CO20170628 - SLOW WITH MEMORY
              aurostd::PrintMessageStream(FileMESSAGE,aus,XHOST.QUIET);
              // run
              aus_exec << kflags.KBIN_MPI_OPTIONS << endl;
              aus_exec << MPI_OPTIONS_MACHINE003 << endl;
              aus_exec << MPI_COMMAND_MACHINE003 << " " << kflags.KBIN_MPI_NCPUS << " " << MPI_BINARY_DIR_MACHINE003 << kflags.KBIN_MPI_BIN << " >> vasp.out " << endl;
              aurostd::execute(aus_exec);
            }
            //DX20201005 - MACHINE003 - END
            // HOST DUKE_MATERIALS ------------------------------------------------------------------------
            if(aflags.AFLOW_MACHINE_LOCAL.flag("MACHINE::DUKE_MATERIALS")) {
              // verbosization
              aus << "00000  MESSAGE HOST=" << aflags.AFLOW_MACHINE_LOCAL << "  MPI PARALLEL job - [" << xvasp.str.atoms.size() << "atoms] - " << " MPI=" << kflags.KBIN_MPI_NCPUS << "CPUs  " << Message(aflags,_AFLOW_MESSAGE_DEFAULTS_,_AFLOW_FILE_NAME_) << endl;
              aus << "00000  MESSAGE HOST=" << aflags.AFLOW_MACHINE_LOCAL << "  Executing: " << MPI_COMMAND_DUKE_MATERIALS << " " << kflags.KBIN_MPI_NCPUS << " " << MPI_BINARY_DIR_DUKE_MATERIALS << kflags.KBIN_MPI_BIN << " >> vasp.out " << Message(aflags,string(_AFLOW_MESSAGE_DEFAULTS_)+",memory",_AFLOW_FILE_NAME_) << endl;  //CO20170628 - SLOW WITH MEMORY
              aurostd::PrintMessageStream(FileMESSAGE,aus,XHOST.QUIET);
              // run
              aus_exec << kflags.KBIN_MPI_OPTIONS << endl;
              aus_exec << MPI_OPTIONS_DUKE_MATERIALS << endl;
              aus_exec << MPI_COMMAND_DUKE_MATERIALS << " " << kflags.KBIN_MPI_NCPUS << " " << MPI_BINARY_DIR_DUKE_MATERIALS << kflags.KBIN_MPI_BIN << " >> vasp.out " << endl;
              aurostd::execute(aus_exec);
            }
            // HOST DUKE_AFLOWLIB ------------------------------------------------------------------------
            if(aflags.AFLOW_MACHINE_LOCAL.flag("MACHINE::DUKE_AFLOWLIB")) {
              // verbosization
              aus << "00000  MESSAGE HOST=" << aflags.AFLOW_MACHINE_LOCAL << "  MPI PARALLEL job - [" << xvasp.str.atoms.size() << "atoms] - " << " MPI=" << kflags.KBIN_MPI_NCPUS << "CPUs  " << Message(aflags,_AFLOW_MESSAGE_DEFAULTS_,_AFLOW_FILE_NAME_) << endl;
              aus << "00000  MESSAGE HOST=" << aflags.AFLOW_MACHINE_LOCAL << "  Executing: " << MPI_COMMAND_DUKE_AFLOWLIB << " " << kflags.KBIN_MPI_NCPUS << " " << MPI_BINARY_DIR_DUKE_AFLOWLIB << kflags.KBIN_MPI_BIN << " >> vasp.out " << Message(aflags,string(_AFLOW_MESSAGE_DEFAULTS_)+",memory",_AFLOW_FILE_NAME_) << endl;  //CO20170628 - SLOW WITH MEMORY
              aurostd::PrintMessageStream(FileMESSAGE,aus,XHOST.QUIET);
              // run
              aus_exec << kflags.KBIN_MPI_OPTIONS << endl;
              aus_exec << MPI_OPTIONS_DUKE_AFLOWLIB << endl;
              aus_exec << MPI_COMMAND_DUKE_AFLOWLIB << " " << kflags.KBIN_MPI_NCPUS << " " << MPI_BINARY_DIR_DUKE_AFLOWLIB << kflags.KBIN_MPI_BIN << " >> vasp.out " << endl;
              aurostd::execute(aus_exec);
            }
            // HOST DUKE_HABANA ------------------------------------------------------------------------
            if(aflags.AFLOW_MACHINE_LOCAL.flag("MACHINE::DUKE_HABANA")) {
              // verbosization
              aus << "00000  MESSAGE HOST=" << aflags.AFLOW_MACHINE_LOCAL << "  MPI PARALLEL job - [" << xvasp.str.atoms.size() << "atoms] - " << " MPI=" << kflags.KBIN_MPI_NCPUS << "CPUs  " << Message(aflags,_AFLOW_MESSAGE_DEFAULTS_,_AFLOW_FILE_NAME_) << endl;
              aus << "00000  MESSAGE HOST=" << aflags.AFLOW_MACHINE_LOCAL << "  Executing: " << MPI_COMMAND_DUKE_HABANA << " " << kflags.KBIN_MPI_NCPUS << " " << MPI_BINARY_DIR_DUKE_HABANA << kflags.KBIN_MPI_BIN << " >> vasp.out " << Message(aflags,string(_AFLOW_MESSAGE_DEFAULTS_)+",memory",_AFLOW_FILE_NAME_) << endl;  //CO20170628 - SLOW WITH MEMORY
              aurostd::PrintMessageStream(FileMESSAGE,aus,XHOST.QUIET);
              // run
              aus_exec << kflags.KBIN_MPI_OPTIONS << endl;
              aus_exec << MPI_OPTIONS_DUKE_HABANA << endl;
              aus_exec << MPI_COMMAND_DUKE_HABANA << " " << kflags.KBIN_MPI_NCPUS << " " << MPI_BINARY_DIR_DUKE_HABANA << kflags.KBIN_MPI_BIN << " >> vasp.out " << endl;
              aurostd::execute(aus_exec);
            }
            // HOST FULTON_MARYLOU ------------------------------------------------------------------------
            if(aflags.AFLOW_MACHINE_LOCAL.flag("MACHINE::FULTON_MARYLOU")) {
              // verbosization
              aus << "00000  MESSAGE HOST=" << aflags.AFLOW_MACHINE_LOCAL << "  MPI PARALLEL job - [" << xvasp.str.atoms.size() << "atoms] - " << " MPI=" << kflags.KBIN_MPI_NCPUS << "CPUs  " << Message(aflags,_AFLOW_MESSAGE_DEFAULTS_,_AFLOW_FILE_NAME_) << endl;
              //	      aus << "00000  MESSAGE HOST=" << aflags.AFLOW_MACHINE_LOCAL << "  Executing: " << MPI_COMMAND_FULTON_MARYLOU << " " << kflags.KBIN_MPI_NCPUS << " " << MPI_BINARY_DIR_FULTON_MARYLOU << kflags.KBIN_MPI_BIN << " >> vasp.out " << Message(aflags,string(_AFLOW_MESSAGE_DEFAULTS_)+",memory",_AFLOW_FILE_NAME_) << endl;  
              aus << "00000  MESSAGE HOST=" << aflags.AFLOW_MACHINE_LOCAL << "  Executing: " << MPI_COMMAND_FULTON_MARYLOU << " " << MPI_BINARY_DIR_FULTON_MARYLOU << kflags.KBIN_MPI_BIN << " >> vasp.out " << Message(aflags,string(_AFLOW_MESSAGE_DEFAULTS_)+",memory",_AFLOW_FILE_NAME_) << endl;  
              aurostd::PrintMessageStream(FileMESSAGE,aus,XHOST.QUIET);
              // run
              aus_exec << kflags.KBIN_MPI_OPTIONS << endl;
              aus_exec << MPI_OPTIONS_FULTON_MARYLOU << endl;
              aus_exec << MPI_COMMAND_FULTON_MARYLOU << " " << MPI_BINARY_DIR_FULTON_MARYLOU << kflags.KBIN_MPI_BIN << " >> vasp.out " << endl;
              // aus_exec << MPI_COMMAND_FULTON_MARYLOU << " " << kflags.KBIN_MPI_NCPUS << " " << MPI_BINARY_DIR_FULTON_MARYLOU << kflags.KBIN_MPI_BIN << " >> vasp.out " << endl;  // with --np
              aurostd::execute(aus_exec);
            }
            // HOST CMU_EULER ------------------------------------------------------------------------
            if(aflags.AFLOW_MACHINE_LOCAL.flag("MACHINE::CMU_EULER")) {
              // verbosization
              aus << "00000  MESSAGE HOST=" << aflags.AFLOW_MACHINE_LOCAL << "  MPI PARALLEL job - [" << xvasp.str.atoms.size() << "atoms] - " << " MPI=" << kflags.KBIN_MPI_NCPUS << "CPUs  " << Message(aflags,_AFLOW_MESSAGE_DEFAULTS_,_AFLOW_FILE_NAME_) << endl;
              aus << "00000  MESSAGE HOST=" << aflags.AFLOW_MACHINE_LOCAL << "  Executing: " << MPI_COMMAND_CMU_EULER << " " << kflags.KBIN_MPI_NCPUS << " " << MPI_BINARY_DIR_CMU_EULER << kflags.KBIN_MPI_BIN << " >> vasp.out " << Message(aflags,string(_AFLOW_MESSAGE_DEFAULTS_)+",memory",_AFLOW_FILE_NAME_) << endl;  //CO20170628 - SLOW WITH MEMORY
              aurostd::PrintMessageStream(FileMESSAGE,aus,XHOST.QUIET);
              // run
              aus_exec << kflags.KBIN_MPI_OPTIONS << endl;
              aus_exec << MPI_OPTIONS_CMU_EULER << endl;
              aus_exec << MPI_COMMAND_CMU_EULER << " " << kflags.KBIN_MPI_NCPUS << " " << MPI_BINARY_DIR_CMU_EULER << kflags.KBIN_MPI_BIN << " >> vasp.out " << endl;
              aurostd::execute(aus_exec);
            }
            // HOST OL ------------------------------------------------------------------------
            if(aflags.AFLOW_MACHINE_LOCAL.flag("MACHINE::OHAD")) {
              // verbosization
              aus << "00000  MESSAGE HOST=" << aflags.AFLOW_MACHINE_LOCAL << "  MPI PARALLEL job - [" << xvasp.str.atoms.size() << "atoms] - " << " MPI=" << kflags.KBIN_MPI_NCPUS << "CPUs  " << Message(aflags,_AFLOW_MESSAGE_DEFAULTS_,_AFLOW_FILE_NAME_) << endl;
              aus << "00000  MESSAGE HOST=" << aflags.AFLOW_MACHINE_LOCAL << "  Executing: " << MPI_COMMAND_MACHINE2 << " " << MPI_BINARY_DIR_MACHINE2 << kflags.KBIN_MPI_BIN << " >> vasp.out " << Message(aflags,string(_AFLOW_MESSAGE_DEFAULTS_)+",memory",_AFLOW_FILE_NAME_) << endl;  //CO20170628 - SLOW WITH MEMORY
              aurostd::PrintMessageStream(FileMESSAGE,aus,XHOST.QUIET);
              // run
              aus_exec << kflags.KBIN_MPI_OPTIONS << endl;
              aus_exec << MPI_OPTIONS_MACHINE2 << endl;	//CO20181226
              aus_exec << MPI_COMMAND_MACHINE2 << " " << kflags.KBIN_MPI_NCPUS << " " << MPI_BINARY_DIR_MACHINE2 << kflags.KBIN_MPI_BIN << " >> vasp.out " << endl;	//CO20181226 - adding kflags.KBIN_MPI_NCPUS
              aurostd::execute(aus_exec);
            }
            // HOST HOST1 ------------------------------------------------------------------------
            if(aflags.AFLOW_MACHINE_LOCAL.flag("MACHINE::HOST1")) {
              // verbosization
              aus << "00000  MESSAGE HOST=" << aflags.AFLOW_MACHINE_LOCAL << "  MPI PARALLEL job - [" << xvasp.str.atoms.size() << "atoms] - " << " MPI=" << kflags.KBIN_MPI_NCPUS << "CPUs  " << Message(aflags,_AFLOW_MESSAGE_DEFAULTS_,_AFLOW_FILE_NAME_) << endl;
              aus << "00000  MESSAGE HOST=" << aflags.AFLOW_MACHINE_LOCAL << "  Executing: " << MPI_COMMAND_MACHINE1 << " " << MPI_BINARY_DIR_MACHINE1 << kflags.KBIN_MPI_BIN << " >> vasp.out " << Message(aflags,string(_AFLOW_MESSAGE_DEFAULTS_)+",memory",_AFLOW_FILE_NAME_) << endl;  //CO20170628 - SLOW WITH MEMORY
              aurostd::PrintMessageStream(FileMESSAGE,aus,XHOST.QUIET);
              // run
              aus_exec << kflags.KBIN_MPI_OPTIONS << endl;
              aus_exec << MPI_OPTIONS_MACHINE1 << endl;	//CO20181226
              aus_exec << MPI_COMMAND_MACHINE1 << " " << kflags.KBIN_MPI_NCPUS << " " << MPI_BINARY_DIR_MACHINE1 << kflags.KBIN_MPI_BIN << " >> vasp.out " << endl;	//CO20181226 - adding kflags.KBIN_MPI_NCPUS
              aurostd::execute(aus_exec);
            }
            // DONE ------------------------------------------------------------------------
          }
          aurostd::Sleep(_KVASP_VASP_SLEEP_);
          vasp_start=FALSE;
        }
        // RUN VASP QUEUED ------------------------------------------------------------------------
        if(kflags.KBIN_QSUB) {
          nrun++;
          aus_exec << "cd " << xvasp.Directory << endl;
          if(kflags.KBIN_MPI==FALSE) {
            aus << "00000  MESSAGE QUEUED SERIAL job - [" << xvasp.str.atoms.size() << "atoms] - " << Message(aflags,_AFLOW_MESSAGE_DEFAULTS_,_AFLOW_FILE_NAME_) << endl;
            aurostd::PrintMessageStream(FileMESSAGE,aus,XHOST.QUIET);
            aurostd::RemoveFile(string(xvasp.Directory+"/aflow.qsub.done"));
            aurostd::stringstream2file(xvasp.xqsub.QSUB,string(xvasp.Directory+"/aflow.qsub.run"));
            aurostd::ChmodFile("755",string(xvasp.Directory+"/aflow.qsub.run"));
            aus_exec << kflags.KBIN_QSUB_COMMAND << " " << kflags.KBIN_QSUB_PARAMS << " " << "./aflow.qsub.run &" << endl;
            aurostd::execute(aus_exec);
            KBIN::QSUB_WaitFinished(aflags,FileMESSAGE,FALSE);
            aurostd::RemoveFile(string(xvasp.Directory+"/aflow.qsub.done"));
          } else {
            aus << "00000  MESSAGE QUEUED MPI PARALLEL job - [" << xvasp.str.atoms.size() << "atoms] - " << " MPI=" << kflags.KBIN_MPI_NCPUS << "CPUs  " << Message(aflags,_AFLOW_MESSAGE_DEFAULTS_,_AFLOW_FILE_NAME_) << endl;
            aurostd::PrintMessageStream(FileMESSAGE,aus,XHOST.QUIET);
            aurostd::RemoveFile(string(xvasp.Directory+"/aflow.qsub.done"));
            aurostd::stringstream2file(xvasp.xqsub.QSUB,string(xvasp.Directory+"/aflow.qsub.run"));
            aurostd::ChmodFile("755",string(xvasp.Directory+"/aflow.qsub.run"));
            aus_exec << kflags.KBIN_QSUB_COMMAND << " " << kflags.KBIN_QSUB_PARAMS << " " << "./aflow.qsub.run &" << endl;
            aurostd::execute(aus_exec);
            KBIN::QSUB_WaitFinished(aflags,FileMESSAGE,FALSE);
            aurostd::RemoveFile(string(xvasp.Directory+"/aflow.qsub.done"));
          }	
          aurostd::Sleep(_KVASP_VASP_SLEEP_);
          vasp_start=FALSE;
        }
      }
      KBIN::WaitFinished(xvasp,aflags,FileMESSAGE,2,true);  //CO20201111 - try twice and verbose
      if(LDEBUG) cerr << soliloquy << " " << Message(aflags,_AFLOW_FILE_NAME_,_AFLOW_FILE_NAME_) << "  [2]" << endl;

      if(aurostd::FileEmpty(xvasp.Directory+"/vasp.out"))  {KBIN::VASP_Error(xvasp,FileMESSAGE,"EEEEE  ERROR KBIN::VASP_Run: "+Message(aflags,_AFLOW_FILE_NAME_,_AFLOW_FILE_NAME_)+"  Empty vasp.out ");return FALSE;}
      if(aurostd::FileEmpty(xvasp.Directory+"/OUTCAR"))  {KBIN::VASP_Error(xvasp,FileMESSAGE,"EEEEE  ERROR KBIN::VASP_Run: "+Message(aflags,_AFLOW_FILE_NAME_,_AFLOW_FILE_NAME_)+"  Empty OUTCAR ");return FALSE;}
      // DONT CHECK CONTCAR it can be empty
      // DONT CHECK OSZICAR it can be empty

      // update kpoints table

      kpoints_k1=xvasp.str.kpoints_k1; kpoints_s1=xvasp.str.kpoints_s1;
      kpoints_k2=xvasp.str.kpoints_k2; kpoints_s2=xvasp.str.kpoints_s2;
      kpoints_k3=xvasp.str.kpoints_k3; kpoints_s3=xvasp.str.kpoints_s3;

      // ***************** CHECK FOR ERRORS *********
      if(LDEBUG) cerr << soliloquy << " " << Message(aflags,_AFLOW_FILE_NAME_,_AFLOW_FILE_NAME_) << "  [3a]  nrun=" << nrun<< endl;
      if(LDEBUG) cerr << soliloquy << " " << Message(aflags,_AFLOW_FILE_NAME_,_AFLOW_FILE_NAME_) << "  [3b]  maxrun=" << maxrun<< endl;

      // check VASP version
      double DVERSION=0.0;
      xwarning.push_attached("SVERSION",aurostd::execute2string("cat "+xvasp.Directory+"/OUTCAR | grep vasp | head -1 | sed \"s/ /\\n/g\" | grep vasp | sed \"s/vasp\\.//g\""));  //LOOK INTO USING getVASPVersionString()
      vector<string> vtokens; aurostd::string2tokensAdd(xwarning.getattachedscheme("SVERSION"),vtokens,".");
      if(vtokens.size()>0) DVERSION+=aurostd::string2utype<double>(vtokens.at(0));
      if(vtokens.size()>1) DVERSION+=aurostd::string2utype<double>(vtokens.at(1))/10.0;
      xwarning.push_attached("DVERSION",aurostd::utype2string((double) DVERSION));


      if(nrun<maxrun) {
        if(LDEBUG) cerr << soliloquy << " " << Message(aflags,_AFLOW_FILE_NAME_,_AFLOW_FILE_NAME_) << "  checking warnings" << endl;
        xmessage.flag("REACHED_ACCURACY",aurostd::substring_present_file_FAST(xvasp.Directory+"/vasp.out","reached required accuracy"));
<<<<<<< HEAD

        //WARNINGS START

        //VASP's internal symmetry routines START
        //CO20200624 - these are all related to VASP's internal symmetry routines
        //they would all benefit from similar fixes
=======
        xwarning.flag("OUTCAR_INCOMPLETE",!KBIN::VASP_RunFinished(xvasp,aflags,FileMESSAGE,false));  //CO20201111
>>>>>>> 137ceea0
        xwarning.flag("KKSYM",aurostd::substring_present_file_FAST(xvasp.Directory+"/vasp.out","Reciprocal lattice and k-lattice belong to different class of lattices"));
        xwarning.flag("SGRCON",aurostd::substring_present_file_FAST(xvasp.Directory+"/vasp.out","VERY BAD NEWS! internal error in subroutine SGRCON"));
        xwarning.flag("NIRMAT",aurostd::substring_present_file_FAST(xvasp.Directory+"/vasp.out","Found some non-integer element in rotation matrix"));
        xwarning.flag("IBZKPT",(!xmessage.flag("REACHED_ACCURACY") &&
              aurostd::substring_present_file_FAST(xvasp.Directory+"/vasp.out","VERY BAD NEWS! internal error in subroutine IBZKPT")) );
        xwarning.flag("SYMPREC",aurostd::substring_present_file_FAST(xvasp.Directory+"/vasp.out","inverse of rotation matrix was not found (increase SYMPREC)"));
        xwarning.flag("INVGRP",aurostd::substring_present_file_FAST(xvasp.Directory+"/vasp.out","VERY BAD NEWS! internal error in subroutine INVGRP"));
        xwarning.flag("NKXYZ_IKPTD",(
              aurostd::substring_present_file_FAST(xvasp.Directory+"/vasp.out","NKX>IKPTD") ||
              aurostd::substring_present_file_FAST(xvasp.Directory+"/vasp.out","NKY>IKPTD") ||
              aurostd::substring_present_file_FAST(xvasp.Directory+"/vasp.out","NKZ>IKPTD") || 
              FALSE));
        //VASP's internal symmetry routines END
        xwarning.flag("BRMIX",aurostd::substring_present_file_FAST(xvasp.Directory+"/vasp.out","BRMIX: very serious problems"));
        xwarning.flag("DAV",(!xmessage.flag("REACHED_ACCURACY") &&
              aurostd::substring_present_file_FAST(xvasp.Directory+"/vasp.out","WARNING: Sub-Space-Matrix is not hermitian in DAV")) );
        xwarning.flag("EDDDAV",aurostd::substring_present_file_FAST(xvasp.Directory+"/vasp.out","Error EDDDAV: Call to ZHEGV failed. Returncode"));
        xwarning.flag("EDDRMM",(!xmessage.flag("REACHED_ACCURACY") &&
              aurostd::substring_present_file_FAST(xvasp.Directory+"/vasp.out","WARNING in EDDRMM: call to ZHEGV failed, returncode")) ); // && !xwarning.flag("ZPOTRF");
        xwarning.flag("ZPOTRF",aurostd::substring_present_file_FAST(xvasp.Directory+"/vasp.out","LAPACK: Routine ZPOTRF failed"));
        //ME20190620 - Avoid changing NBANDS in the aflow.in file just because VASP throws the warning that NBANDS is changed because of NPAR. However, if you have that warning AND the error that the number of bands is not sufficient, aflow needs to act.
        if (aurostd::substring_present_file_FAST(xvasp.Directory+"/vasp.out", "NBANDS")) {
          // The NBANDS warning due to NPAR is not an error we want to fix, so set to
          // false if found
          bool nbands_error = (!aurostd::substring_present_file_FAST(xvasp.Directory+"/vasp.out","The number of bands has been changed from the values supplied")
              && !aurostd::substring_present_file_FAST(xvasp.Directory+"/vasp.out","now  NBANDS  ="));
          // Need explicit check or else the NPAR warning prevents this NBANDS error from being corrected
          nbands_error = nbands_error || aurostd::substring_present_file_FAST(xvasp.Directory + "/vasp.out", "The number of bands is not sufficient to hold all electrons");
          xwarning.flag("NBANDS", nbands_error);
        }
        xwarning.flag("LRF_COMMUTATOR",aurostd::substring_present_file_FAST(xvasp.Directory+"/vasp.out","LRF_COMMUTATOR internal error: the vector")); // GET ALL TIMES
        xwarning.flag("EXCCOR",aurostd::substring_present_file_FAST(xvasp.Directory+"/vasp.out","ERROR FEXCF: supplied exchange-correlation table")); // look for problem at the correlation
        xwarning.flag("NATOMS",aurostd::substring_present_file_FAST(xvasp.Directory+"/vasp.out","The distance between some ions is very small")); // look for problem for distance
        xwarning.flag("MEMORY",aurostd::substring_present_file_FAST(xvasp.Directory+"/vasp.out","AFLOW ERROR: AFLOW_MEMORY=")); // look for problem for distance
        // xwarning.flag("PSMAXN",aurostd::substring_present_file_FAST(xvasp.Directory+"/vasp.out","WARNING: PSMAXN for non-local potential too small")); // look for problem for distance
        xwarning.flag("PSMAXN",aurostd::substring_present_file_FAST(xvasp.Directory+"/vasp.out","REAL_OPT: internal ERROR"));
        xwarning.flag("REAL_OPTLAY_1",aurostd::substring_present_file_FAST(xvasp.Directory+"/vasp.out","REAL_OPTLAY: internal error (1)"));
        xwarning.flag("REAL_OPT",aurostd::substring_present_file_FAST(xvasp.Directory+"/vasp.out","REAL_OPT: internal ERROR"));
        xwarning.flag("NPAR",aurostd::substring_present_file_FAST(xvasp.Directory+"/vasp.out","please rerun with NPAR=")); // not only npar==1
        xwarning.flag("NPARC",(aurostd::substring_present_file_FAST(xvasp.Directory+"/vasp.out","NPAR = 4") &&
              aurostd::substring_present_file_FAST(xvasp.Directory+"/vasp.out","NPAR=number of cores")) ); // fix with NPAR=cores in MPI
        xwarning.flag("NPARN",(aurostd::substring_present_file_FAST(xvasp.Directory+"/vasp.out","NPAR = 4") &&
              aurostd::substring_present_file_FAST(xvasp.Directory+"/vasp.out","NPAR=number of nodes")) ); // fix with NPAR=nodes in MPI
        xwarning.flag("NPAR_REMOVE",aurostd::substring_present_file_FAST(xvasp.Directory+"/vasp.out","Please remove the tag NPAR from the INCAR file and restart the"));
        xwarning.flag("GAMMA_SHIFT",
            aurostd::substring_present_file_FAST(xvasp.Directory+"/vasp.out","shift your grid to Gamma") || //CO20190704
            aurostd::substring_present_file_FAST(xvasp.Directory+"/vasp.out","Shift your grid to Gamma") || //CO20190704 - new VASP
            FALSE); //CO20190704
        xwarning.flag("CSLOSHING",KBIN::VASP_OSZICARUnconverged(xvasp.Directory)); // check from OSZICAR
        xwarning.flag("DENTET",aurostd::substring_present_file_FAST(xvasp.Directory+"/vasp.out","WARNING: DENTET: can't reach specified precision")); // not only npar==1
        xwarning.flag("EFIELD_PEAD",
            aurostd::substring_present_file_FAST(xvasp.Directory+"/vasp.out","EFIELD_PEAD is too large") || //20190704
            aurostd::substring_present_file_FAST(xvasp.Directory+"/vasp.out","EFIELD_PEAD are too large for comfort") || //20190704 - new VASP
            FALSE); // EFIELD_PEAD  //CO20190704
        xwarning.flag("READ_KPOINTS_RD_SYM",(aurostd::substring_present_file_FAST(xvasp.Directory+"/vasp.out","ERROR in RE_READ_KPOINTS_RD") &&
              aurostd::substring_present_file_FAST(xvasp.Directory+"/vasp.out","switch off symmetry")) );
        xwarning.flag("MPICH11",(aurostd::substring_present_file_FAST(xvasp.Directory+"/vasp.out","BAD TERMINATION OF ONE OF YOUR APPLICATION PROCESSES") &&
              aurostd::substring_present_file_FAST(xvasp.Directory+"/vasp.out","EXIT CODE: 11")) );
        xwarning.flag("MPICH139",(aurostd::substring_present_file_FAST(xvasp.Directory+"/vasp.out","BAD TERMINATION OF ONE OF YOUR APPLICATION PROCESSES") &&
              aurostd::substring_present_file_FAST(xvasp.Directory+"/vasp.out","EXIT CODE: 139")) );
        if(xwarning.flag("MPICH11")) xwarning.flag("NBANDS",FALSE); // fix MPICH11 first
        if(xwarning.flag("NPARC") && (aurostd::substring_present_file_FAST(xvasp.Directory+"/INCAR","NPAR=2") || // dont bother for small NPAR
              aurostd::substring_present_file_FAST(xvasp.Directory+"/INCAR","LRPA") ||
              aurostd::substring_present_file_FAST(xvasp.Directory+"/INCAR","LEPSILON") ||
              aurostd::substring_present_file_FAST(xvasp.Directory+"/INCAR","LOPTICS"))) xwarning.flag("NPARC",FALSE);  // dont touch NPARC if LRPA or LEPSILON or LOPTICS necessary	
        if(xwarning.flag("NPARN") && (aurostd::substring_present_file_FAST(xvasp.Directory+"/INCAR","LRPA") ||
              aurostd::substring_present_file_FAST(xvasp.Directory+"/INCAR","LEPSILON") ||
              aurostd::substring_present_file_FAST(xvasp.Directory+"/INCAR","LOPTICS"))) xwarning.flag("NPARN",FALSE);  // dont touch NPARN if LRPA or LEPSILON or LOPTICS necessary
        
        //WARNINGS STOP

        if(LDEBUG) cerr << soliloquy << " " << Message(aflags,_AFLOW_FILE_NAME_,_AFLOW_FILE_NAME_) << "  [4]" << endl;

        int NBANDS_OUTCAR=0;
        // [OBSOLETE] vector<string> nbands_tokens;
        // [OBSOLETE] aurostd::string2tokensAdd(aurostd::execute2string("cat "+xvasp.Directory+"/OUTCAR | grep NBANDS="),nbands_tokens,"=");
        // [OBSOLETE] for(uint i=0;i<nbands_tokens.size();i++) if(i<nbands_tokens.size()-1 && aurostd::substring2bool(nbands_tokens.at(i),"NBANDS")) NBANDS_OUTCAR=aurostd::string2utype<int>(nbands_tokens.at(i+1));
        //	XHOST.DEBUG=TRUE;
        xOUTCAR OUTCAR_NBANDS(xvasp.Directory+"/OUTCAR");
        NBANDS_OUTCAR=OUTCAR_NBANDS.NBANDS;

        if(xwarning.flag("NBANDS") && NBANDS_OUTCAR>1000) xwarning.flag("NBANDS",FALSE); // for safety
        if(xwarning.flag("NBANDS") && aurostd::substring_present_file_FAST(xvasp.Directory+"/INCAR","DIELECTRIC_STATIC") && NBANDS_OUTCAR>1000) xwarning.flag("NBANDS",FALSE); // for safety
        if(xwarning.flag("NBANDS") && aurostd::substring_present_file_FAST(xvasp.Directory+"/INCAR","DIELECTRIC_DYNAMIC") && NBANDS_OUTCAR>1000) xwarning.flag("NBANDS",FALSE); // for safety
        if(xwarning.flag("NBANDS") && aurostd::substring_present_file_FAST(xvasp.Directory+"/INCAR","DSCF") && NBANDS_OUTCAR>1000) xwarning.flag("NBANDS",FALSE); // for safety
        
        // code to get xwarning.flag("NELM")
        //if(1) {
        stringstream command,aus;
        string tmp="";
        int NELM=0,NSTEPS=0;
        
        command.str(std::string());command.clear();
        //[CO20200624 - OBSOLETE]command << "cat " << xvasp.Directory << "/OUTCAR | grep NELM | sed \"s/;/\\n/g\" | head -1 | sed \"s/ //g\" | sed \"s/NELM=//g\"" << endl;
        command << "cat " << xvasp.Directory << "/OUTCAR | grep NELM | head -n 1 | cut -d ';' -f1 | cut -d '=' -f2 | awk '{print $1}'" << endl;
        tmp=aurostd::execute2string(command);
        
        if(0){
          aus.str(std::string());aus.clear();
          aus << "MMMMM  MESSAGE NELM GREP RESPONSE=\"" << tmp << "\"" << endl;
          aurostd::PrintMessageStream(FileMESSAGE,aus,XHOST.QUIET);aus.str(std::string());aus.clear();
        }
        
        if(!tmp.empty() && aurostd::isfloat(tmp)){NELM=aurostd::string2utype<int>(tmp);}
        //[CO20200624 - OBSOLETE]aus >> NELM;
        aus << "MMMMM  MESSAGE NELM=" << NELM << endl;
        aurostd::PrintMessageStream(FileMESSAGE,aus,XHOST.QUIET);aus.str(std::string());aus.clear();
        
        command.str(std::string());command.clear();
        command << "cat " << xvasp.Directory << "/OSZICAR | grep ':' | tail -n 1 | cut -d ':' -f2 | awk '{print $1}'" << endl;
        tmp=aurostd::execute2string(command);
        
        if(0){
          aus.str(std::string());aus.clear();
          aus << "MMMMM  MESSAGE NSTEPS GREP RESPONSE=\"" << tmp << "\"" << endl;
          aurostd::PrintMessageStream(FileMESSAGE,aus,XHOST.QUIET);aus.str(std::string());aus.clear();
        }
        
        if(!tmp.empty() && aurostd::isfloat(tmp)){NSTEPS=aurostd::string2utype<int>(tmp);}
        //[CO20200624 - OBSOLETE]aus >> NSTEPS;
        aus << "MMMMM  MESSAGE NSTEPS=" << NSTEPS << endl;
        aurostd::PrintMessageStream(FileMESSAGE,aus,XHOST.QUIET);aus.str(std::string());aus.clear();
        
        if(NELM!=0 && NSTEPS!=0 && NSTEPS>=NELM) { xwarning.flag("NELM",TRUE); } else { xwarning.flag("NELM",FALSE); }
        //[CO20200624 - OBSOLETE]cerr << "NELM=" << NELM << "  " << "NSTEPS=" << NSTEPS << "  " << "xwarning.flag(\"NELM\")=" << xwarning.flag("NELM") << endl;
        //[CO20200624 - OBSOLETE]exit(0);
        //}


        if(1) {
          bool wdebug=FALSE;//TRUE;
          if(LDEBUG) cerr << soliloquy << " " << Message(aflags,_AFLOW_FILE_NAME_,_AFLOW_FILE_NAME_) << "  printing warnings" << endl;
          if(LDEBUG) wdebug=TRUE;
          if(wdebug || xmessage.flag("REACHED_ACCURACY")) aus << "MMMMM  MESSAGE xmessage.flag(\"REACHED_ACCURACY\")=" << xmessage.flag("REACHED_ACCURACY") << endl;
          if(wdebug) aus << "MMMMM  MESSAGE VASP_release=" << xwarning.getattachedscheme("SVERSION") << endl;
          if(wdebug) aus << "MMMMM  MESSAGE VASP_version=" << xwarning.getattachedscheme("DVERSION") << endl;
          if(wdebug) aus << "MMMMM  MESSAGE AFLOW_version=" << AFLOW_VERSION << endl;
          if(wdebug || xwarning.flag("OUTCAR_INCOMPLETE")) aus << "MMMMM  MESSAGE xwarning.flag(\"OUTCAR_INCOMPLETE\")=" << xwarning.flag("OUTCAR_INCOMPLETE") << endl; //CO20201111
          if(wdebug || xwarning.flag("BRMIX")) aus << "MMMMM  MESSAGE xwarning.flag(\"BRMIX\")=" << xwarning.flag("BRMIX") << endl;
          if(wdebug || xwarning.flag("CSLOSHING")) aus << "MMMMM  MESSAGE xwarning.flag(\"CSLOSHING\")=" << xwarning.flag("CSLOSHING") << endl;
          if(wdebug || xwarning.flag("DAV")) aus << "MMMMM  MESSAGE xwarning.flag(\"DAV\")=" << xwarning.flag("DAV") << endl;
          if(wdebug || xwarning.flag("DENTET")) aus << "MMMMM  MESSAGE xwarning.flag(\"DENTET\")=" << xwarning.flag("DENTET") << endl;
          if(wdebug || xwarning.flag("EDDDAV")) aus << "MMMMM  MESSAGE xwarning.flag(\"EDDDAV\")=" << xwarning.flag("EDDDAV") << endl;
          if(wdebug || xwarning.flag("EDDRMM")) aus << "MMMMM  MESSAGE xwarning.flag(\"EDDRMM\")=" << xwarning.flag("EDDRMM") << endl;
          if(wdebug || xwarning.flag("EFIELD_PEAD")) aus << "MMMMM  MESSAGE xwarning.flag(\"EFIELD_PEAD\")=" << xwarning.flag("EFIELD_PEAD") << endl;
          if(wdebug || xwarning.flag("EXCCOR")) aus << "MMMMM  MESSAGE xwarning.flag(\"EXCCOR\")=" << xwarning.flag("EXCCOR") << endl;
          if(wdebug || xwarning.flag("GAMMA_SHIFT")) aus << "MMMMM  MESSAGE xwarning.flag(\"GAMMA_SHIFT\")=" << xwarning.flag("GAMMA_SHIFT") << endl;
          if(wdebug || xwarning.flag("IBZKPT")) aus << "MMMMM  MESSAGE xwarning.flag(\"IBZKPT\")=" << xwarning.flag("IBZKPT") << endl;
          if(wdebug || xwarning.flag("INVGRP")) aus << "MMMMM  MESSAGE xwarning.flag(\"INVGRP\")=" << xwarning.flag("INVGRP") << endl;
          if(wdebug || xwarning.flag("KKSYM")) aus << "MMMMM  MESSAGE xwarning.flag(\"KKSYM\")=" << xwarning.flag("KKSYM") << endl;
          if(wdebug || xwarning.flag("LRF_COMMUTATOR")) aus << "MMMMM  MESSAGE xwarning.flag(\"LRF_COMMUTATOR\")=" << xwarning.flag("LRF_COMMUTATOR") << endl;
          if(wdebug || xwarning.flag("MEMORY")) aus << "MMMMM  MESSAGE xwarning.flag(\"MEMORY\")=" << xwarning.flag("MEMORY") << endl;
          if(wdebug || xwarning.flag("MPICH11")) aus << "MMMMM  MESSAGE xwarning.flag(\"MPICH11\")=" << xwarning.flag("MPICH11") << endl;
          if(wdebug || xwarning.flag("MPICH139")) aus << "MMMMM  MESSAGE xwarning.flag(\"MPICH139\")=" << xwarning.flag("MPICH139") << endl;
          if(wdebug || xwarning.flag("NATOMS")) aus << "MMMMM  MESSAGE xwarning.flag(\"NATOMS\")=" << xwarning.flag("NATOMS") << endl;
          if(wdebug || xwarning.flag("NBANDS")) aus << "MMMMM  MESSAGE xwarning.flag(\"NBANDS\")=" << xwarning.flag("NBANDS") << endl;
          if(wdebug || xwarning.flag("NELM")) aus << "MMMMM  MESSAGE xwarning.flag(\"NELM\")=" << xwarning.flag("NELM") << endl;
          if(wdebug || xwarning.flag("NIRMAT")) aus << "MMMMM  MESSAGE xwarning.flag(\"NIRMAT\")=" << xwarning.flag("NIRMAT") << endl;
          if(wdebug || xwarning.flag("NKXYZ_IKPTD")) aus << "MMMMM  MESSAGE xwarning.flag(\"NKXYZ_IKPTD\")=" << xwarning.flag("NKXYZ_IKPTD") << endl;
          if(wdebug || xwarning.flag("NPAR")) aus << "MMMMM  MESSAGE xwarning.flag(\"NPAR\")=" << xwarning.flag("NPAR") << endl;
          if(wdebug || xwarning.flag("NPARC")) aus << "MMMMM  MESSAGE xwarning.flag(\"NPARC\")=" << xwarning.flag("NPARC") << endl;
          if(wdebug || xwarning.flag("NPARN")) aus << "MMMMM  MESSAGE xwarning.flag(\"NPARN\")=" << xwarning.flag("NPARN") << endl;
          if(wdebug || xwarning.flag("NPAR_REMOVE")) aus << "MMMMM  MESSAGE xwarning.flag(\"NPAR_REMOVE\")=" << xwarning.flag("NPAR_REMOVE") << endl;
          if(wdebug || xwarning.flag("PSMAXN")) aus << "MMMMM  MESSAGE xwarning.flag(\"PSMAXN\")=" << xwarning.flag("PSMAXN") << endl;
          if(wdebug || xwarning.flag("REAL_OPT")) aus << "MMMMM  MESSAGE xwarning.flag(\"REAL_OPT\")=" << xwarning.flag("REAL_OPT") << endl;
          if(wdebug || xwarning.flag("REAL_OPTLAY_1")) aus << "MMMMM  MESSAGE xwarning.flag(\"REAL_OPTLAY_1\")=" << xwarning.flag("REAL_OPTLAY_1") << endl;
          if(wdebug || xwarning.flag("SGRCON")) aus << "MMMMM  MESSAGE xwarning.flag(\"SGRCON\")=" << xwarning.flag("SGRCON") << endl;
          if(wdebug || xwarning.flag("SYMPREC")) aus << "MMMMM  MESSAGE xwarning.flag(\"SYMPREC\")=" << xwarning.flag("SYMPREC") << endl;
          if(wdebug || xwarning.flag("ZPOTRF")) aus << "MMMMM  MESSAGE xwarning.flag(\"ZPOTRF\")=" << xwarning.flag("ZPOTRF") << endl;
          if(wdebug) aus << "MMMMM  MESSAGE NBANDS_OUTCAR=" << NBANDS_OUTCAR << endl;
          aurostd::PrintMessageStream(FileMESSAGE,aus,XHOST.QUIET);
        }

        if(LDEBUG) cerr << soliloquy << " " << Message(aflags,_AFLOW_FILE_NAME_,_AFLOW_FILE_NAME_) << "  [5]" << endl;

        // fix troubles
        if(xmessage.flag("REACHED_ACCURACY") && xwarning.flag("IBZKPT")) xwarning.flag("IBZKPT",FALSE);  // priority
        if(xwarning.flag("NKXYZ_IKPTD")) xwarning.flag("IBZKPT",FALSE); // priority
        //      if(xwarning.flag("NIRMAT") && xwarning.flag("SGRCON")) xwarning.flag("SGRCON",FALSE); // try NIRMAT first

        // if(xwarning.flag("EDDRMM")) xwarning.flag("ZPOTRF",FALSE);// no must fix the LATTICE

<<<<<<< HEAD
=======
        // code to get xwarning.flag("NELM")
        if(0) {
          stringstream command,aus;
          uint NELM=0,NSTEPS=0;
          command << "cat " << xvasp.Directory << "/OUTCAR | grep NELM | sed \"s/;/\\n/g\" | head -1 | sed \"s/ //g\" | sed \"s/NELM=//g\"" << endl;
          aus.str(std::string());aus.clear();aus << aurostd::execute2string(command);
          aus >> NELM;
          command << "cat " << xvasp.Directory << "/OSZICAR | grep \":\" | sed \"s/:/\\n/g\" | tail -n 1" << endl;
          aus.str(std::string());aus.clear();aus << aurostd::execute2string(command);
          aus >> NSTEPS;
          if(NSTEPS>=NELM) { xwarning.flag("NELM",TRUE); } else { xwarning.flag("NELM",FALSE); }
          aus.str(std::string());
          aus << "Throw for debugging: NELM=" << NELM << "  " << "NSTEPS=" << NSTEPS << "  " << "xwarning.flag(\"NELM\")=" << xwarning.flag("NELM");
          throw aurostd::xerror(_AFLOW_FILE_NAME_, soliloquy, aus);
        }

>>>>>>> 137ceea0
        xfixed.flag("ALL",FALSE);
        xfixed.flag("MPICH11",FALSE); // all the items that must be restarted until they work
        xfixed.flag("MPICH139",FALSE); // all the items that must be restarted until they work
        vasp_start=FALSE;


        if(LDEBUG) cerr << soliloquy << " " << Message(aflags,_AFLOW_FILE_NAME_,_AFLOW_FILE_NAME_) << "  [6]" << endl;

        // ********* CHECK NBANDS PROBLEMS ******************
        // keep increasing NBANDS until it works: Afix_NBANDS() will keep growing (no check for xfixed.flag("NBANDS"))
        if(LDEBUG) cerr << soliloquy << " " << Message(aflags,_AFLOW_FILE_NAME_,_AFLOW_FILE_NAME_) << "  [CHECK NBANDS PROBLEMS]" << endl;
        if(!vflags.KBIN_VASP_FORCE_OPTION_IGNORE_AFIX.flag("NBANDS") && !xfixed.flag("ALL")) { // check NBANDS
          if(xwarning.flag("NBANDS")) {
            KBIN::VASP_Error(xvasp,"WWWWW  ERROR KBIN::VASP_Run: "+Message(aflags,_AFLOW_FILE_NAME_,_AFLOW_FILE_NAME_)+"  NBANDS problems ");
            KBIN::XVASP_Afix_NBANDS(xvasp,nbands,!XHOST.QUIET);  // here it does the nbands_update
            xfixed.flag("NBANDS",TRUE);xfixed.flag("ALL",TRUE);
            aus << "WWWWW  FIX NBANDS = [" << nbands << "] - " << Message(aflags,_AFLOW_MESSAGE_DEFAULTS_,_AFLOW_FILE_NAME_) << endl;
            aurostd::PrintMessageStream(FileMESSAGE,aus,XHOST.QUIET);
            // cerr << "nbands=" << nbands << endl;
          }
        }
        // ********* CHECK LRF_COMMUTATOR PROBLEMS ******************
        // https://www.vasp.at/forum/viewtopic.php?f=4&t=8230
        // run with higher version of VASP
        if(LDEBUG) cerr << soliloquy << " " << Message(aflags,_AFLOW_FILE_NAME_,_AFLOW_FILE_NAME_) << "  [CHECK LRF_COMMUTATOR PROBLEMS]" << endl;
        if(!vflags.KBIN_VASP_FORCE_OPTION_IGNORE_AFIX.flag("LRF_COMMUTATOR") && !xfixed.flag("ALL")) { // check LRF_COMMUTATOR
          if(0 && xwarning.flag("LRF_COMMUTATOR")) {
            KBIN::VASP_Error(xvasp,"WWWWW  ERROR KBIN::VASP_Run: "+Message(aflags,_AFLOW_FILE_NAME_,_AFLOW_FILE_NAME_)+"  LRF_COMMUTATOR problems ");
            //	  KBIN_XVASP_Afix_LRF_COMMUTATOR(xvasp,nbands);  // here it does the nbands_update
            xfixed.flag("LRF_COMMUTATOR",TRUE);xfixed.flag("ALL",TRUE);
            aus << "WWWWW  FIX LRF_COMMUTATOR = [" << nbands << "] - " << Message(aflags,_AFLOW_MESSAGE_DEFAULTS_,_AFLOW_FILE_NAME_) << endl;
            aurostd::PrintMessageStream(FileMESSAGE,aus,XHOST.QUIET);
          }
        }
        // // ********* CHECK SGRCON AND NIRMAT PROBLEMS ******************
        //	if(LDEBUG) cerr << soliloquy << " " << Message(aflags,_AFLOW_FILE_NAME_,_AFLOW_FILE_NAME_) << "  [CHECK SGRCON AND NIRMAT PROBLEMS]" << endl;
        // if(!vflags.KBIN_VASP_FORCE_OPTION_IGNORE_AFIX.flag("SGRCON") && !xfixed.flag("ALL")) { // OPTIONS FOR SYMMETRY
        // 	if(xwarning.flag("SGRCON") && xwarning.flag("NIRMAT")) {
        // 	  KBIN::VASP_Error(xvasp,"WWWWW  ERROR KBIN::VASP_Run: "+Message(aflags,_AFLOW_FILE_NAME_,_AFLOW_FILE_NAME_)+"  SGRCON/NIRMAT problems ");
        // 	  aus << "WWWWW  FIX SGRCON/NIRMAT - " << Message(aflags,_AFLOW_MESSAGE_DEFAULTS_,_AFLOW_FILE_NAME_) << endl;
        // 	  aurostd::PrintMessageStream(FileMESSAGE,aus,XHOST.QUIET);
        // 	  KBIN::XVASP_Afix_GENERIC("SGRCON/NIRMAT",xvasp,kflags,vflags);
        // 	  xfixed.flag("SGRCON",TRUE);xfixed.flag("ALL",TRUE);
        // 	  xfixed.flag("NIRMAT",TRUE);xfixed.flag("ALL",TRUE);
        // 	  // if(nrun<maxrun) vasp_start=TRUE;
        // 	}
        // }
        // ********* CHECK SYMMETRY PROBLEMS ******************
        if(LDEBUG) cerr << soliloquy << " " << Message(aflags,_AFLOW_FILE_NAME_,_AFLOW_FILE_NAME_) << "  [CHECK SYMMETRY PROBLEMS]" << endl;
        //https://www.vasp.at/wiki/index.php/ISYM
        //need to get ISYM and ISPIN (ISPIND too)
        
        //get ISYM
        string isym_current_str=XVASP_INCAR_GET_ENTRY(xvasp,"ISYM");  //CO20200624 - preload incar
        int isym_current=1; //CO20200624 - VASP default
        if(!isym_current_str.empty()&&aurostd::isfloat(isym_current_str)){isym_current=aurostd::string2utype<int>(isym_current_str);}
        //get ISPIND
        string ispind_current_str=XVASP_INCAR_GET_ENTRY(xvasp,"ISPIND");  //CO20200624 - preload incar
        int ispind_current=1; //CO20200624 - VASP default
        if(!ispind_current_str.empty()&&aurostd::isfloat(ispind_current_str)){ispind_current=aurostd::string2utype<int>(ispind_current_str);}
        //get ISPIN
        string ispin_current_str=XVASP_INCAR_GET_ENTRY(xvasp,"ISPIN");  //CO20200624 - preload incar
        int ispin_current=1; //CO20200624 - VASP default
        if(!ispin_current_str.empty()&&aurostd::isfloat(ispin_current_str)){ispin_current=aurostd::string2utype<int>(ispin_current_str);}
        
        if((xwarning.flag("KKSYM") || xwarning.flag("SGRCON") || xwarning.flag("NIRMAT")) && 
            ((ispind_current==2 && ispin_current==2 && isym_current==-1) || isym_current==0)){  //CO20200624 - needs to change if we do magnetic systems
          aus << "MMMMM  IGNORING SYM WARNINGS: ISYM==" << isym_current << " - " << Message(aflags,_AFLOW_MESSAGE_DEFAULTS_,_AFLOW_FILE_NAME_) << endl;
          aurostd::PrintMessageStream(FileMESSAGE,aus,XHOST.QUIET);
          xwarning.flag("KKSYM",FALSE);xwarning.flag("SGRCON",FALSE);xwarning.flag("NIRMAT",FALSE);
        }
        if(!vflags.KBIN_VASP_FORCE_OPTION_IGNORE_AFIX.flag("ROTMAT") && !xfixed.flag("ALL")) { // OPTIONS FOR SYMMETRY
          //[CO20200624 - deal with SGRCON below]if(xwarning.flag("KKSYM") || xwarning.flag("SGRCON") || xwarning.flag("NIRMAT"))
          if(xwarning.flag("NIRMAT") && !xfixed.flag("ALL")) {
            xvasp.str.kpoints_k1=kpoints_k1;xvasp.str.kpoints_s1=kpoints_s1;
            xvasp.str.kpoints_k2=kpoints_k2;xvasp.str.kpoints_s2=kpoints_s2;
            xvasp.str.kpoints_k3=kpoints_k3;xvasp.str.kpoints_s3=kpoints_s3;
            KBIN::VASP_Error(xvasp,"WWWWW  ERROR KBIN::VASP_Run: "+Message(aflags,_AFLOW_FILE_NAME_,_AFLOW_FILE_NAME_)+"  NIRMAT problems ");
            //[CO20200624 - OBSOLETE]if(fix_NIRMAT<=6) {
            aus << "WWWWW  FIX NIRMAT (" << fix_NIRMAT << ") - " << Message(aflags,_AFLOW_MESSAGE_DEFAULTS_,_AFLOW_FILE_NAME_) << endl;
            aurostd::PrintMessageStream(FileMESSAGE,aus,XHOST.QUIET);
            if(KBIN::XVASP_Afix_ROTMAT(xvasp,fix_NIRMAT,kflags,vflags,aflags,!XHOST.QUIET,FileMESSAGE)){
              fix_NIRMAT++;
              xfixed.flag("ALL",TRUE);
            }
            //[CO20200624 - OBSOLETE]}
            //[CO20200624 - OBSOLETE]else {
            //[CO20200624 - OBSOLETE]  //ignore warning, Afix_ROTMAT(mode==6) is ISYM=0 (the nuclear option)
            //[CO20200624 - OBSOLETE]  aus << "MMMMM  IGNORING NIRMAT WARNING: SYM IS OFF - " << Message(aflags,_AFLOW_MESSAGE_DEFAULTS_,_AFLOW_FILE_NAME_) << endl;
            //[CO20200624 - OBSOLETE]  aurostd::PrintMessageStream(FileMESSAGE,aus,XHOST.QUIET);
            //[CO20200624 - OBSOLETE]  //[CO20200624 - IGNORE WARNING]aus << "WWWWW  FIX NIRMAT (" << 0 << ") - " << Message(aflags,_AFLOW_MESSAGE_DEFAULTS_,_AFLOW_FILE_NAME_) << endl;
            //[CO20200624 - OBSOLETE]  //[CO20200624 - IGNORE WARNING]aurostd::PrintMessageStream(FileMESSAGE,aus,XHOST.QUIET);
            //[CO20200624 - OBSOLETE]  //[CO20200624 - IGNORE WARNING]KBIN::XVASP_Afix_ROTMAT(xvasp,0,kflags,vflags,aflags,!XHOST.QUIET,FileMESSAGE);
            //[CO20200624 - OBSOLETE]  xfixed.flag("KKSYM",TRUE);xfixed.flag("SGRCON",TRUE);xfixed.flag("NIRMAT",TRUE);xfixed.flag("ALL",TRUE);
            //[CO20200624 - OBSOLETE]  // if(nrun<maxrun) vasp_start=TRUE;
            //[CO20200624 - OBSOLETE]}
          } //[CO20200624 - OBSOLETE] else // JAN 2012
          if(xwarning.flag("KKSYM") && !xfixed.flag("ALL")) {
            //CO20181226 START - adding fix for "Reciprocal lattice and k-lattice belong to different class of lattices"
            //recommended procedure (simple to difficult):
            //1. G-centered
            //2. SYMPREC
            //3. KMAX
            //4. ISYM=0
            //[CO20200624 - OBSOLETE]if (!vflags.KBIN_VASP_FORCE_OPTION_SYM.option) xfixed.flag("KKSYM", true);  //ME20200304 - Do not fix when SYM=OFF
            if(xfixed.flag("KKSYM")==false && xfixed.flag("KKSYM_G_SHIFT")==false && !xvasp.str.kpoints_kscheme.empty() && !(xvasp.str.kpoints_kscheme[0]=='G' || xvasp.str.kpoints_kscheme[0]=='g')){
              KBIN::VASP_Error(xvasp,"WWWWW  ERROR KBIN::VASP_Run: "+Message(aflags,_AFLOW_FILE_NAME_,_AFLOW_FILE_NAME_)+"  \"Reciprocal lattice and k-lattice belong to different class of lattices\" problem");
              aus << "WWWWW  FIX KKSYM (GAMMA_SHIFT) - " << Message(aflags,_AFLOW_MESSAGE_DEFAULTS_,_AFLOW_FILE_NAME_) << endl;
              aurostd::PrintMessageStream(FileMESSAGE,aus,XHOST.QUIET);
              KBIN::XVASP_Afix_GENERIC("GAMMA_SHIFT",xvasp,kflags,vflags);  //use this over KBIN::XVASP_KPOINTS_OPERATION(xvasp,"Gamma") so we save error file
              xfixed.flag("KKSYM",TRUE);xfixed.flag("KKSYM_G_SHIFT",TRUE);xfixed.flag("ALL",TRUE);
            }
            if(xfixed.flag("KKSYM")==false && xfixed.flag("KKSYM_SYMPREC")==false){
              KBIN::VASP_Error(xvasp,"WWWWW  ERROR KBIN::VASP_Run: "+Message(aflags,_AFLOW_FILE_NAME_,_AFLOW_FILE_NAME_)+"  \"Reciprocal lattice and k-lattice belong to different class of lattices\" problem");
              aus << "WWWWW  FIX KKSYM (SYMPREC) - " << Message(aflags,_AFLOW_MESSAGE_DEFAULTS_,_AFLOW_FILE_NAME_) << endl;
              aurostd::PrintMessageStream(FileMESSAGE,aus,XHOST.QUIET);
              KBIN::XVASP_Afix_GENERIC("SYMPREC",xvasp,kflags,vflags);
              xfixed.flag("KKSYM",TRUE);xfixed.flag("KKSYM_SYMPREC",TRUE);xfixed.flag("ALL",TRUE);
            }
            //CO20181226 STOP - adding fix for "Reciprocal lattice and k-lattice belong to different class of lattices"
            if(xfixed.flag("KKSYM")==false && xfixed.flag("KKSYM_KMAX")==false){  //CO20181226 - no point running many times, max is max
              KBIN::VASP_Error(xvasp,"WWWWW  ERROR KBIN::VASP_Run: "+Message(aflags,_AFLOW_FILE_NAME_,_AFLOW_FILE_NAME_)+"  \"Reciprocal lattice and k-lattice belong to different class of lattices\" problem");
              aus << "WWWWW  FIX KKSYM (K1=K2=K3=KMAX) - " << Message(aflags,_AFLOW_MESSAGE_DEFAULTS_,_AFLOW_FILE_NAME_) << endl;
              aurostd::PrintMessageStream(FileMESSAGE,aus,XHOST.QUIET);
              xvasp.str.kpoints_k1=kpoints_k1;xvasp.str.kpoints_s1=kpoints_s1;
              xvasp.str.kpoints_k2=kpoints_k2;xvasp.str.kpoints_s2=kpoints_s2;
              xvasp.str.kpoints_k3=kpoints_k3;xvasp.str.kpoints_s3=kpoints_s3;
              KBIN::XVASP_Afix_ROTMAT(xvasp,2,kflags,vflags,aflags,!XHOST.QUIET,FileMESSAGE);
              xfixed.flag("KKSYM",TRUE);xfixed.flag("KKSYM_KMAX",TRUE);xfixed.flag("ALL",TRUE);
            }
            //CO20181226 START - adding fix for "Reciprocal lattice and k-lattice belong to different class of lattices"
            if(xfixed.flag("KKSYM")==false && xfixed.flag("KKSYM_ISYM")==false){
              KBIN::VASP_Error(xvasp,"WWWWW  ERROR KBIN::VASP_Run: "+Message(aflags,_AFLOW_FILE_NAME_,_AFLOW_FILE_NAME_)+"  \"Reciprocal lattice and k-lattice belong to different class of lattices\" problem");
              //THE NUCLEAR OPTION
              aus << "WWWWW  FIX KKSYM (ISYM=0) - " << Message(aflags,_AFLOW_MESSAGE_DEFAULTS_,_AFLOW_FILE_NAME_) << endl;
              aurostd::PrintMessageStream(FileMESSAGE,aus,XHOST.QUIET);
              KBIN::XVASP_Afix_ROTMAT(xvasp,5,kflags,vflags,aflags,!XHOST.QUIET,FileMESSAGE);
              xfixed.flag("KKSYM",TRUE);xfixed.flag("KKSYM_ISYM",TRUE);xfixed.flag("ALL",TRUE);
            }
            //CO20181226 STOP - adding fix for "Reciprocal lattice and k-lattice belong to different class of lattices"
          }
        }
        // ********* CHECK SGRCON PROBLEMS ******************
        if(LDEBUG) cerr << soliloquy << " " << Message(aflags,_AFLOW_FILE_NAME_,_AFLOW_FILE_NAME_) << "  [CHECK SGRCON PROBLEMS]" << endl;
        if(!vflags.KBIN_VASP_FORCE_OPTION_IGNORE_AFIX.flag("SGRCON") && !xfixed.flag("ALL")) { // OPTIONS FOR SYMMETRY
          if(xwarning.flag("SGRCON")){
            if(!xfixed.flag("SGRCON")) {
              KBIN::VASP_Error(xvasp,"WWWWW  ERROR KBIN::VASP_Run: "+Message(aflags,_AFLOW_FILE_NAME_,_AFLOW_FILE_NAME_)+"  SGRCON problems ");
              aus << "WWWWW  FIX SGRCON (SYMPREC) - " << Message(aflags,_AFLOW_MESSAGE_DEFAULTS_,_AFLOW_FILE_NAME_) << endl;
              aurostd::PrintMessageStream(FileMESSAGE,aus,XHOST.QUIET);
              KBIN::XVASP_Afix_GENERIC("SGRCON",xvasp,kflags,vflags);
              xfixed.flag("SGRCON",TRUE);xfixed.flag("ALL",TRUE);
              // if(nrun<maxrun) vasp_start=TRUE;
            }else{
              //THE NUCLEAR OPTION
              aus << "WWWWW  FIX SGRCON (ISYM=0) - " << Message(aflags,_AFLOW_MESSAGE_DEFAULTS_,_AFLOW_FILE_NAME_) << endl;
              aurostd::PrintMessageStream(FileMESSAGE,aus,XHOST.QUIET);
              KBIN::XVASP_Afix_ROTMAT(xvasp,5,kflags,vflags,aflags,!XHOST.QUIET,FileMESSAGE);
              xfixed.flag("SGRCON",TRUE);xfixed.flag("ALL",TRUE);
            }
          }
        }
        // ********* CHECK GAMMA_SHIFT PROBLEMS ******************
        if(LDEBUG) cerr << soliloquy << " " << Message(aflags,_AFLOW_FILE_NAME_,_AFLOW_FILE_NAME_) << "  [CHECK GAMMA_SHIFT PROBLEMS]" << endl;
        if(!vflags.KBIN_VASP_FORCE_OPTION_IGNORE_AFIX.flag("GAMMA_SHIFT") && !xfixed.flag("ALL")) {
          if(xwarning.flag("GAMMA_SHIFT") && !xfixed.flag("GAMMA_SHIFT")) {
            KBIN::VASP_Error(xvasp,"WWWWW  ERROR KBIN::VASP_Run: "+Message(aflags,_AFLOW_FILE_NAME_,_AFLOW_FILE_NAME_)+"  GAMMA_SHIFT problems ");
            aus << "WWWWW  FIX GAMMA_SHIFT - " << Message(aflags,_AFLOW_MESSAGE_DEFAULTS_,_AFLOW_FILE_NAME_) << endl;
            aurostd::PrintMessageStream(FileMESSAGE,aus,XHOST.QUIET);
            KBIN::XVASP_Afix_GENERIC("GAMMA_SHIFT",xvasp,kflags,vflags);
            xfixed.flag("GAMMA_SHIFT",TRUE);xfixed.flag("ALL",TRUE);
            // if(nrun<maxrun) vasp_start=TRUE;
          }
        }
        // ********* CHECK MPICH11 PROBLEMS ******************
        if(LDEBUG) cerr << soliloquy << " " << Message(aflags,_AFLOW_FILE_NAME_,_AFLOW_FILE_NAME_) << "  [CHECK MPICH11 PROBLEMS]" << endl;
        if(!vflags.KBIN_VASP_FORCE_OPTION_IGNORE_AFIX.flag("MPICH11") && !xfixed.flag("ALL")) {
          if(xwarning.flag("MPICH11") && !xfixed.flag("MPICH11")) {
            KBIN::VASP_Error(xvasp,"WWWWW  ERROR KBIN::VASP_Run: "+Message(aflags,_AFLOW_FILE_NAME_,_AFLOW_FILE_NAME_)+"  MPICH11 problems ");
            aus << "WWWWW  FIX MPICH11 - " << Message(aflags,_AFLOW_MESSAGE_DEFAULTS_,_AFLOW_FILE_NAME_) << endl;
            aurostd::PrintMessageStream(FileMESSAGE,aus,XHOST.QUIET);
            KBIN::XVASP_Afix_GENERIC("MPICH11",xvasp,kflags,vflags);
            xfixed.flag("MPICH11",TRUE);xfixed.flag("ALL",TRUE);
            // if(nrun<maxrun) vasp_start=TRUE;
          }
        }
        if(!vflags.KBIN_VASP_FORCE_OPTION_IGNORE_AFIX.flag("MPICH139") && !xfixed.flag("ALL")) {
          if(xwarning.flag("MPICH139") && !xfixed.flag("MPICH139")) {
            KBIN::VASP_Error(xvasp,"WWWWW  ERROR KBIN::VASP_Run: "+Message(aflags,_AFLOW_FILE_NAME_,_AFLOW_FILE_NAME_)+"  MPICH139 problems ");
            aus << "WWWWW  FIX MPICH139 - " << Message(aflags,_AFLOW_MESSAGE_DEFAULTS_,_AFLOW_FILE_NAME_) << endl;
            aurostd::PrintMessageStream(FileMESSAGE,aus,XHOST.QUIET);
            KBIN::XVASP_Afix_GENERIC("MPICH139",xvasp,kflags,vflags);
            xfixed.flag("MPICH139",TRUE);xfixed.flag("ALL",TRUE);
            // if(nrun<maxrun) vasp_start=TRUE;
          }
        }
        // ********* CHECK IBZKPT PROBLEMS ******************
        if(LDEBUG) cerr << soliloquy << " " << Message(aflags,_AFLOW_FILE_NAME_,_AFLOW_FILE_NAME_) << "  [CHECK IBZKPT PROBLEMS]" << endl;
        if(!vflags.KBIN_VASP_FORCE_OPTION_IGNORE_AFIX.flag("IBZKPT") && !xfixed.flag("ALL")) { // OPTIONS FOR SYMMETRY
          if(xwarning.flag("IBZKPT") && !xfixed.flag("IBZKPT")) {
            KBIN::VASP_Error(xvasp,"WWWWW  ERROR KBIN::VASP_Run: "+Message(aflags,_AFLOW_FILE_NAME_,_AFLOW_FILE_NAME_)+"  IBZKPT problems ");
            aus << "WWWWW  FIX IBZKPT - " << Message(aflags,_AFLOW_MESSAGE_DEFAULTS_,_AFLOW_FILE_NAME_) << endl;
            aurostd::PrintMessageStream(FileMESSAGE,aus,XHOST.QUIET);
            KBIN::XVASP_Afix_GENERIC("IBZKPT",xvasp,kflags,vflags);
            xfixed.flag("IBZKPT",TRUE);xfixed.flag("ALL",TRUE);
            // if(nrun<maxrun) vasp_start=TRUE;
          }
        }
        // ********* CHECK NKXYZ_IKPTD PROBLEMS ******************
        if(LDEBUG) cerr << soliloquy << " " << Message(aflags,_AFLOW_FILE_NAME_,_AFLOW_FILE_NAME_) << "  [CHECK NKXYZ_IKPTD PROBLEMS]" << endl;
        if(!vflags.KBIN_VASP_FORCE_OPTION_IGNORE_AFIX.flag("NKXYZ_IKPTD") && !xfixed.flag("ALL")) { // OPTIONS FOR SYMMETRY
          if(xwarning.flag("NKXYZ_IKPTD") && !xfixed.flag("NKXYZ_IKPTD")) {
            KBIN::VASP_Error(xvasp,"WWWWW  ERROR KBIN::VASP_Run: "+Message(aflags,_AFLOW_FILE_NAME_,_AFLOW_FILE_NAME_)+"  NKXYZ_IKPTD problems ");
            aus << "WWWWW  FIX NKXYZ_IKPTD - " << Message(aflags,_AFLOW_MESSAGE_DEFAULTS_,_AFLOW_FILE_NAME_) << endl;
            aurostd::PrintMessageStream(FileMESSAGE,aus,XHOST.QUIET);
            KBIN::XVASP_Afix_GENERIC("NKXYZ_IKPTD",xvasp,kflags,vflags);
            xfixed.flag("NKXYZ_IKPTD",TRUE);xfixed.flag("ALL",TRUE);
            // if(nrun<maxrun) vasp_start=TRUE;
          }
        }
        // ********* CHECK SYMPREC PROBLEMS ******************
        if(LDEBUG) cerr << soliloquy << " " << Message(aflags,_AFLOW_FILE_NAME_,_AFLOW_FILE_NAME_) << "  [CHECK SYMPREC PROBLEMS]" << endl;
        if(!vflags.KBIN_VASP_FORCE_OPTION_IGNORE_AFIX.flag("SYMPREC") && !xfixed.flag("ALL")) { // OPTIONS FOR SYMMETRY
          if(xwarning.flag("SYMPREC") && !xfixed.flag("SYMPREC")) {
            KBIN::VASP_Error(xvasp,"WWWWW  ERROR KBIN::VASP_Run: "+Message(aflags,_AFLOW_FILE_NAME_,_AFLOW_FILE_NAME_)+"  SYMPREC problems ");
            aus << "WWWWW  FIX SYMPREC - " << Message(aflags,_AFLOW_MESSAGE_DEFAULTS_,_AFLOW_FILE_NAME_) << endl;
            aurostd::PrintMessageStream(FileMESSAGE,aus,XHOST.QUIET);
            KBIN::XVASP_Afix_GENERIC("SYMPREC",xvasp,kflags,vflags);
            xfixed.flag("SYMPREC",TRUE);xfixed.flag("ALL",TRUE);
            // if(nrun<maxrun) vasp_start=TRUE;
          }
        }
        // ********* CHECK INVGRP PROBLEMS ******************
        if(LDEBUG) cerr << soliloquy << " " << Message(aflags,_AFLOW_FILE_NAME_,_AFLOW_FILE_NAME_) << "  [CHECK INVGRP PROBLEMS]" << endl;
        if(!vflags.KBIN_VASP_FORCE_OPTION_IGNORE_AFIX.flag("INVGRP") && !xfixed.flag("ALL")) { // OPTIONS FOR SYMMETRY
          if(xwarning.flag("INVGRP") && !xfixed.flag("INVGRP")) {
            KBIN::VASP_Error(xvasp,"WWWWW  ERROR KBIN::VASP_Run: "+Message(aflags,_AFLOW_FILE_NAME_,_AFLOW_FILE_NAME_)+"  INVGRP problems ");
            aus << "WWWWW  FIX INVGRP - " << Message(aflags,_AFLOW_MESSAGE_DEFAULTS_,_AFLOW_FILE_NAME_) << endl;
            aurostd::PrintMessageStream(FileMESSAGE,aus,XHOST.QUIET);
            KBIN::XVASP_Afix_GENERIC("INVGRP",xvasp,kflags,vflags);
            xfixed.flag("INVGRP",TRUE);xfixed.flag("ALL",TRUE);
            // if(nrun<maxrun) vasp_start=TRUE;
          }
        }
        // ********* CHECK EDDRMM PROBLEMS ******************
        if(LDEBUG) cerr << soliloquy << " " << Message(aflags,_AFLOW_FILE_NAME_,_AFLOW_FILE_NAME_) << "  [CHECK EDDRMM PROBLEMS]" << endl;
        if(!vflags.KBIN_VASP_FORCE_OPTION_IGNORE_AFIX.flag("EDDRMM") && !xfixed.flag("ALL")) { // OPTIONS FOR EDDRMM
          if(xwarning.flag("EDDRMM")) {
            KBIN::VASP_Error(xvasp,"WWWWW  ERROR KBIN::VASP_Run: "+Message(aflags,_AFLOW_FILE_NAME_,_AFLOW_FILE_NAME_)+"  EDDRMM problems ");
            aus << "WWWWW  FIX EDDRMM - " << Message(aflags,_AFLOW_MESSAGE_DEFAULTS_,_AFLOW_FILE_NAME_) << endl;
            aurostd::PrintMessageStream(FileMESSAGE,aus,XHOST.QUIET);
            KBIN::XVASP_Afix_GENERIC("EDDRMM",fix_eddrmm,xvasp,kflags,vflags);  //CO20200624 - adding fix_eddrmm
            fix_eddrmm++;
            xfixed.flag("EDDRMM",TRUE);xfixed.flag("ALL",TRUE);
            // if(nrun<maxrun) vasp_start=TRUE;
          }
        }
        // ********* CHECK REAL_OPTLAY_1 REAL_OPT PROBLEMS ******************
        if(LDEBUG) cerr << soliloquy << " " << Message(aflags,_AFLOW_FILE_NAME_,_AFLOW_FILE_NAME_) << "  [CHECK REAL_OPTLAY_1 REAL_OPT PROBLEMS]" << endl;
        if(!vflags.KBIN_VASP_FORCE_OPTION_IGNORE_AFIX.flag("LREAL") && !xfixed.flag("ALL")) { // OPTIONS FOR REAL_OPTLAY_1 OPTLAY
          if(xwarning.flag("REAL_OPTLAY_1") && !xfixed.flag("REAL_OPTLAY_1")) {
            KBIN::VASP_Error(xvasp,"WWWWW  ERROR KBIN::VASP_Run: "+Message(aflags,_AFLOW_FILE_NAME_,_AFLOW_FILE_NAME_)+"  REAL_OPTLAY_1 problems ");
            aus << "WWWWW  FIX REAL_OPTLAY_1 - " << Message(aflags,_AFLOW_MESSAGE_DEFAULTS_,_AFLOW_FILE_NAME_) << endl;
            aurostd::PrintMessageStream(FileMESSAGE,aus,XHOST.QUIET);
            KBIN::XVASP_Afix_GENERIC("LREAL",xvasp,kflags,vflags);
            xfixed.flag("REAL_OPTLAY_1",TRUE);xfixed.flag("ALL",TRUE);
            // if(nrun<maxrun) vasp_start=TRUE;
          }
          if(xwarning.flag("REAL_OPT") && !xfixed.flag("REAL_OPT")) {
            KBIN::VASP_Error(xvasp,"WWWWW  ERROR KBIN::VASP_Run: "+Message(aflags,_AFLOW_FILE_NAME_,_AFLOW_FILE_NAME_)+"  REAL_OPT problems ");
            aus << "WWWWW  FIX REAL_OPT - " << Message(aflags,_AFLOW_MESSAGE_DEFAULTS_,_AFLOW_FILE_NAME_) << endl;
            aurostd::PrintMessageStream(FileMESSAGE,aus,XHOST.QUIET);
            KBIN::XVASP_Afix_GENERIC("LREAL",xvasp,kflags,vflags);
            xfixed.flag("REAL_OPT",TRUE);xfixed.flag("ALL",TRUE);
            // if(nrun<maxrun) vasp_start=TRUE;
          }
        }
        // ********* CHECK BRMIX PROBLEMS ******************
        if(LDEBUG) cerr << soliloquy << " " << Message(aflags,_AFLOW_FILE_NAME_,_AFLOW_FILE_NAME_) << "  [CHECK BRMIX PROBLEMS]" << endl;
        if(!vflags.KBIN_VASP_FORCE_OPTION_IGNORE_AFIX.flag("BRMIX") && !xfixed.flag("ALL")) { // check BRMIX
          if(xwarning.flag("BRMIX") && !xfixed.flag("BRMIX")) { // Apply only ONCE
            KBIN::VASP_Error(xvasp,"WWWWW  ERROR KBIN::VASP_Run: "+Message(aflags,_AFLOW_FILE_NAME_,_AFLOW_FILE_NAME_)+"  BRMIX problems ");
            aus << "WWWWW  FIX BRMIX - " << Message(aflags,_AFLOW_MESSAGE_DEFAULTS_,_AFLOW_FILE_NAME_) << endl;
            aurostd::PrintMessageStream(FileMESSAGE,aus,XHOST.QUIET);

            //if(aurostd::substring2bool(xvasp.INCAR,"IALGO=48",TRUE)) {
            //KBIN::VASP_Error(xvasp,"WWWWW  ERROR KBIN::VASP_Run: "+Message(aflags,_AFLOW_FILE_NAME_,_AFLOW_FILE_NAME_)+"  BRMIX problems not performed with IALGO=48 ");
            //aus << "WWWWW  FIX BRMIX NOT PERFORMED with IALGO=48 - " << Message(aflags,_AFLOW_MESSAGE_DEFAULTS_,_AFLOW_FILE_NAME_) << endl;
            //aurostd::PrintMessageStream(FileMESSAGE,aus,XHOST.QUIET);
            //xfixed.flag("BRMIX",TRUE);xfixed.flag("ALL",TRUE);
            //} else {	//[CO20200106 - close bracket for indenting]}

            KBIN::XVASP_Afix_GENERIC("BRMIX",xvasp,kflags,vflags);
            xfixed.flag("BRMIX",TRUE);xfixed.flag("ALL",TRUE);
          }
        }
        // ********* CHECK DAV PROBLEMS ******************
        if(LDEBUG) cerr << soliloquy << " " << Message(aflags,_AFLOW_FILE_NAME_,_AFLOW_FILE_NAME_) << "  [CHECK DAV PROBLEMS]" << endl;
        if(!vflags.KBIN_VASP_FORCE_OPTION_IGNORE_AFIX.flag("DAV") && !xfixed.flag("ALL")) { // check DAV
          if(xwarning.flag("DAV") && !xfixed.flag("DAV")) { // Apply only ONCE
            KBIN::VASP_Error(xvasp,"WWWWW  ERROR KBIN::VASP_Run: "+Message(aflags,_AFLOW_FILE_NAME_,_AFLOW_FILE_NAME_)+"  DAV problems ");
            aus << "WWWWW  FIX DAV - " << Message(aflags,_AFLOW_MESSAGE_DEFAULTS_,_AFLOW_FILE_NAME_) << endl;
            aurostd::PrintMessageStream(FileMESSAGE,aus,XHOST.QUIET);
            KBIN::XVASP_Afix_GENERIC("DAV",xvasp,kflags,vflags);
            xfixed.flag("DAV",TRUE);xfixed.flag("ALL",TRUE);
          }
        }
        // ********* CHECK EDDDAV PROBLEMS ******************
        if(LDEBUG) cerr << soliloquy << " " << Message(aflags,_AFLOW_FILE_NAME_,_AFLOW_FILE_NAME_) << "  [CHECK EDDDAV PROBLEMS]" << endl;
        if(!vflags.KBIN_VASP_FORCE_OPTION_IGNORE_AFIX.flag("EDDDAV") && !xfixed.flag("ALL")) { // check EDDDAV
          if(xwarning.flag("EDDDAV") && !xfixed.flag("EDDDAV")) { // Apply only ONCE
            KBIN::VASP_Error(xvasp,"WWWWW  ERROR KBIN::VASP_Run: "+Message(aflags,_AFLOW_FILE_NAME_,_AFLOW_FILE_NAME_)+"  EDDDAV problems ");
            aus << "WWWWW  FIX EDDDAV - " << Message(aflags,_AFLOW_MESSAGE_DEFAULTS_,_AFLOW_FILE_NAME_) << endl;
            aurostd::PrintMessageStream(FileMESSAGE,aus,XHOST.QUIET);
            KBIN::XVASP_Afix_GENERIC("EDDDAV",xvasp,kflags,vflags);
            xfixed.flag("EDDDAV",TRUE);xfixed.flag("ALL",TRUE);
          }
        }
        // ********* CHECK EFIELD_PEAD PROBLEMS ******************
        if(LDEBUG) cerr << soliloquy << " " << Message(aflags,_AFLOW_FILE_NAME_,_AFLOW_FILE_NAME_) << "  [CHECK EFIELD_PEAD PROBLEMS]" << endl;
        if(!vflags.KBIN_VASP_FORCE_OPTION_IGNORE_AFIX.flag("EFIELD_PEAD") && !xfixed.flag("ALL")) { // check EFIELD_PEAD
          if(xwarning.flag("EFIELD_PEAD")) // can be applied many times && !xfixed.flag("EFIELD_PEAD")) // Apply only ONCE
          {  //CO20200106 - patching for auto-indenting
            KBIN::VASP_Error(xvasp,"WWWWW  ERROR KBIN::VASP_Run: "+Message(aflags,_AFLOW_FILE_NAME_,_AFLOW_FILE_NAME_)+"  EFIELD_PEAD problems ");
            aus << "WWWWW  FIX EFIELD_PEAD - " << Message(aflags,_AFLOW_MESSAGE_DEFAULTS_,_AFLOW_FILE_NAME_) << endl;
            aurostd::PrintMessageStream(FileMESSAGE,aus,XHOST.QUIET);
            KBIN::XVASP_Afix_GENERIC("EFIELD_PEAD",xvasp,kflags,vflags);
            xfixed.flag("EFIELD_PEAD",TRUE);xfixed.flag("ALL",TRUE);
          }
        }
        // ********* CHECK ZPOTRF PROBLEMS ******************
        if(LDEBUG) cerr << soliloquy << " " << Message(aflags,_AFLOW_FILE_NAME_,_AFLOW_FILE_NAME_) << "  [CHECK ZPOTRF PROBLEMS]" << endl;
        if(0) if(!vflags.KBIN_VASP_FORCE_OPTION_IGNORE_AFIX.flag("ZPOTRF") && !xfixed.flag("ALL")) { // check ZPOTRF
          if(xwarning.flag("ZPOTRF") && !xfixed.flag("ZPOTRF")) { // Apply only ONCE
            counter_ZPOTRF++;
            KBIN::VASP_Error(xvasp,"WWWWW  ERROR KBIN::VASP_Run: "+Message(aflags,_AFLOW_FILE_NAME_,_AFLOW_FILE_NAME_)+"  ZPOTRF problems ");
            aus << "WWWWW  FIX ZPOTRF - " << Message(aflags,_AFLOW_MESSAGE_DEFAULTS_,_AFLOW_FILE_NAME_) << endl;
            aurostd::PrintMessageStream(FileMESSAGE,aus,XHOST.QUIET);
            aus << "00000  MESSAGE WARNING SWAPPING TO CONVENTIONAL STRUCTURE" << " - " << Message(aflags,_AFLOW_MESSAGE_DEFAULTS_,_AFLOW_FILE_NAME_) << endl;
            aus << "00000  MESSAGE BEFORE: a,b,c,alpha,beta,gamma " << xvasp.str.a << "," << xvasp.str.b << "," << xvasp.str.c << "," << xvasp.str.alpha << "," << xvasp.str.beta << "," << xvasp.str.gamma << endl;
            aus << "00000  MESSAGE BEFORE: structure: " << endl;
            aus << xvasp.str;
            aurostd::PrintMessageStream(FileMESSAGE,aus,XHOST.QUIET);
            KBIN::XVASP_Afix_GENERIC("ZPOTRF",xvasp,kflags,vflags);
            aus << "00000  MESSAGE AFTER: a,b,c,alpha,beta,gamma " << xvasp.str.a << "," << xvasp.str.b << "," << xvasp.str.c << "," << xvasp.str.alpha << "," << xvasp.str.beta << "," << xvasp.str.gamma << endl;
            aus << "00000  MESSAGE AFTER: structure: " << endl;
            aus << xvasp.str;
            aurostd::PrintMessageStream(FileMESSAGE,aus,XHOST.QUIET);
            xfixed.flag("ZPOTRF",TRUE);xfixed.flag("ALL",TRUE);
          }
        }
        if(!vflags.KBIN_VASP_FORCE_OPTION_IGNORE_AFIX.flag("ZPOTRF") && !xfixed.flag("ALL")) { // check ZPOTRF
          if(xwarning.flag("ZPOTRF") && !xfixed.flag("ZPOTRF")) { // Apply only ONCE
            counter_ZPOTRF++;
            KBIN::VASP_Error(xvasp,"WWWWW  ERROR KBIN::VASP_Run: "+Message(aflags,_AFLOW_FILE_NAME_,_AFLOW_FILE_NAME_)+"  ZPOTRF problems ");
            aus << "WWWWW  FIX ZPOTRF - " << Message(aflags,_AFLOW_MESSAGE_DEFAULTS_,_AFLOW_FILE_NAME_) << endl;
            aurostd::PrintMessageStream(FileMESSAGE,aus,XHOST.QUIET);	    
            aus << "00000  MESSAGE WARNING CHANGING POTIM" << " - " << Message(aflags,_AFLOW_MESSAGE_DEFAULTS_,_AFLOW_FILE_NAME_) << endl;
            aurostd::PrintMessageStream(FileMESSAGE,aus,XHOST.QUIET);
            KBIN::XVASP_Afix_GENERIC("ZPOTRF_POTIM",xvasp,kflags,vflags);
            aurostd::PrintMessageStream(FileMESSAGE,aus,XHOST.QUIET);
            xfixed.flag("ZPOTRF",TRUE);xfixed.flag("ALL",TRUE);
          }
        }

        // ********* CHECK EXCHANGE_CORRELATION PROBLEMS ******************
        if(LDEBUG) cerr << soliloquy << " " << Message(aflags,_AFLOW_FILE_NAME_,_AFLOW_FILE_NAME_) << "  [CHECK EXCHANGE_CORRELATION PROBLEMS]" << endl;
        if(!vflags.KBIN_VASP_FORCE_OPTION_IGNORE_AFIX.flag("EXCCOR") && !xfixed.flag("ALL")) { // OPTIONS FOR EXCCOR
          if(xwarning.flag("EXCCOR") && !xfixed.flag("EXCCOR")) {  // Apply only ONCE
            KBIN::VASP_Error(xvasp,"WWWWW  ERROR KBIN::VASP_Run: "+Message(aflags,_AFLOW_FILE_NAME_,_AFLOW_FILE_NAME_)+"  EXCHANGE-CORRELATION problems ");
            aus << "WWWWW  FIX  EXCHANGE-CORRELATION - " << Message(aflags,_AFLOW_MESSAGE_DEFAULTS_,_AFLOW_FILE_NAME_) << endl;
            aurostd::PrintMessageStream(FileMESSAGE,aus,XHOST.QUIET);
            KBIN::XVASP_Afix_GENERIC("EXCCOR",xvasp,kflags,vflags);
            xfixed.flag("EXCCOR",TRUE);xfixed.flag("ALL",TRUE);
          }
        }
        // ********* NEAREST NEIGHBOR ATOMS PROBLEMS ******************
        if(LDEBUG) cerr << soliloquy << " " << Message(aflags,_AFLOW_FILE_NAME_,_AFLOW_FILE_NAME_) << "  [CHECK NEAREST NEIGHBOR ATOMS PROBLEMS]" << endl;
        if(!vflags.KBIN_VASP_FORCE_OPTION_IGNORE_AFIX.flag("NATOMS") && !xfixed.flag("ALL")) { // OPTIONS FOR NATOMS
          if(xwarning.flag("NATOMS") && !xfixed.flag("NATOMS")) {  // Apply only ONCE
            KBIN::VASP_Error(xvasp,"WWWWW  ERROR KBIN::VASP_Run: "+Message(aflags,_AFLOW_FILE_NAME_,_AFLOW_FILE_NAME_)+"  NEAREST-NEIGHBORS ATOMS problems ");
            aus << "WWWWW  FIX  NEAREST-NEIGHBORS ATOMS - " << Message(aflags,_AFLOW_MESSAGE_DEFAULTS_,_AFLOW_FILE_NAME_) << endl;
            aurostd::PrintMessageStream(FileMESSAGE,aus,XHOST.QUIET);
            KBIN::XVASP_Afix_GENERIC("NATOMS",xvasp,kflags,vflags);
            xfixed.flag("NATOMS",TRUE);xfixed.flag("ALL",TRUE);
          }
        }
        // ********* MEMORY PROBLEMS ******************
        if(LDEBUG) cerr << soliloquy << " " << Message(aflags,_AFLOW_FILE_NAME_,_AFLOW_FILE_NAME_) << "  [CHECK MEMORY PROBLEMS]" << endl;
        if(!vflags.KBIN_VASP_FORCE_OPTION_IGNORE_AFIX.flag("MEMORY") && !xfixed.flag("ALL")) { // OPTIONS FOR MEMORY
          if(xwarning.flag("MEMORY") && !xfixed.flag("MEMORY")) {  // Apply only ONCE
            KBIN::VASP_Error(xvasp,"WWWWW  ERROR KBIN::VASP_Run: "+Message(aflags,_AFLOW_FILE_NAME_,_AFLOW_FILE_NAME_)+"  MEMORY problems ");
            aus << "WWWWW  FIX  MEMORY - " << Message(aflags,_AFLOW_MESSAGE_DEFAULTS_,_AFLOW_FILE_NAME_) << endl;
            aurostd::PrintMessageStream(FileMESSAGE,aus,XHOST.QUIET);
            stringstream command("");
            command << "cat " << xvasp.Directory << "/vasp.out | grep AFLOW > " << xvasp.Directory << "/" << DEFAULT_AFLOW_MEMORY_OUT << endl;
            command << "cat " << xvasp.Directory << "/vasp.out | grep AFLOW > " << xvasp.Directory << "/SKIP" << endl;	
            command << "cat " << xvasp.Directory << "/vasp.out | grep AFLOW >> " << xvasp.Directory << DEFAULT_AFLOW_ERVASP_OUT << endl;	
            aurostd::execute(command);
            xfixed.flag("MEMORY",TRUE);xfixed.flag("ALL",TRUE);
            KBIN::VASP_Error(xvasp,FileMESSAGE,"EEEEE  ERROR MEMORY PROBLEMS "); return FALSE;
          }
        }
        // ********* CHECK PSMAXN PROBLEMS ******************
        if(LDEBUG) cerr << soliloquy << " " << Message(aflags,_AFLOW_FILE_NAME_,_AFLOW_FILE_NAME_) << "  [CHECK PSMAXN PROBLEMS]" << endl;
        if(!vflags.KBIN_VASP_FORCE_OPTION_IGNORE_AFIX.flag("PSMAXN") && !xfixed.flag("ALL")) { // CHECK FOR PSMAXN
          if(xwarning.flag("PSMAXN") && !xfixed.flag("PSMAXN")) {  // Apply only ONCE
            KBIN::VASP_Error(xvasp,"WWWWW  ERROR KBIN::VASP_Run: "+Message(aflags,_AFLOW_FILE_NAME_,_AFLOW_FILE_NAME_)+"  PSMAXN problems ");
            aus << "WWWWW  FIX PSMAXN - " << Message(aflags,_AFLOW_MESSAGE_DEFAULTS_,_AFLOW_FILE_NAME_) << endl;
            aurostd::PrintMessageStream(FileMESSAGE,aus,XHOST.QUIET);
            //[CO20200624 - OBSOLETE]enmax=KBIN::XVASP_Afix_GENERIC("PSMAXN",xvasp,kflags,vflags,enmax);
            KBIN::XVASP_Afix_GENERIC("PSMAXN",xvasp,kflags,vflags,enmax);
            xfixed.flag("PSMAXN",TRUE);xfixed.flag("ALL",TRUE);
          }
        }
        // ********* CHECK NPAR PROBLEMS ******************
        if(LDEBUG) cerr << soliloquy << " " << Message(aflags,_AFLOW_FILE_NAME_,_AFLOW_FILE_NAME_) << "  [CHECK NPAR PROBLEM]" << endl;
        if(!vflags.KBIN_VASP_FORCE_OPTION_IGNORE_AFIX.flag("NPAR") && !xfixed.flag("ALL")) { // CHECK FOR NPAR
          if(xwarning.flag("NPAR") && !xfixed.flag("NPAR")) {  // Apply only ONCE
            KBIN::VASP_Error(xvasp,"WWWWW  ERROR KBIN::VASP_Run: "+Message(aflags,_AFLOW_FILE_NAME_,_AFLOW_FILE_NAME_)+"  NPAR problems ");
            aus << "WWWWW  FIX NPAR - " << Message(aflags,_AFLOW_MESSAGE_DEFAULTS_,_AFLOW_FILE_NAME_) << endl;
            aurostd::PrintMessageStream(FileMESSAGE,aus,XHOST.QUIET);
            KBIN::XVASP_Afix_GENERIC("NPAR",xvasp,kflags,vflags);
            xfixed.flag("NPAR",TRUE);xfixed.flag("ALL",TRUE);
          }
        }
        // ********* CHECK NPARC PROBLEMS ******************
        if(LDEBUG) cerr << soliloquy << " " << Message(aflags,_AFLOW_FILE_NAME_,_AFLOW_FILE_NAME_) << "  [CHECK NPARC PROBLEMS]" << endl;
        if(!vflags.KBIN_VASP_FORCE_OPTION_IGNORE_AFIX.flag("NPARC") && !xfixed.flag("ALL")) { // CHECK FOR NPARC
          if(xwarning.flag("NPARC") && !xfixed.flag("NPARC")) {  // Apply only ONCE
            KBIN::VASP_Error(xvasp,"WWWWW  ERROR KBIN::VASP_Run: "+Message(aflags,_AFLOW_FILE_NAME_,_AFLOW_FILE_NAME_)+"  NPARC problems ");
            aus << "WWWWW  FIX NPARC - " << Message(aflags,_AFLOW_MESSAGE_DEFAULTS_,_AFLOW_FILE_NAME_) << endl;
            aurostd::PrintMessageStream(FileMESSAGE,aus,XHOST.QUIET);
            KBIN::XVASP_Afix_GENERIC("NPARC",xvasp,kflags,vflags,kflags.KBIN_MPI_NCPUS);  // this will kill the system as NBANDS_MPI=NPAR*NBANDS_SERIAL
            xfixed.flag("NPARC",TRUE);xfixed.flag("ALL",TRUE);
          }
        }
        // ********* CHECK NPARN PROBLEMS ******************
        if(LDEBUG) cerr << soliloquy << " " << Message(aflags,_AFLOW_FILE_NAME_,_AFLOW_FILE_NAME_) << "  [CHECK NPARN PROBLEMS]" << endl;
        if(!vflags.KBIN_VASP_FORCE_OPTION_IGNORE_AFIX.flag("NPARN") && !xfixed.flag("ALL")) { // CHECK FOR NPARN
          if(xwarning.flag("NPARN") && !xfixed.flag("NPARN")) {  // Apply only ONCE
            KBIN::VASP_Error(xvasp,"WWWWW  ERROR KBIN::VASP_Run: "+Message(aflags,_AFLOW_FILE_NAME_,_AFLOW_FILE_NAME_)+"  NPARN problems ");
            aus << "WWWWW  FIX NPARN - " << Message(aflags,_AFLOW_MESSAGE_DEFAULTS_,_AFLOW_FILE_NAME_) << endl;
            aurostd::PrintMessageStream(FileMESSAGE,aus,XHOST.QUIET);
            KBIN::XVASP_Afix_GENERIC("NPARN",xvasp,kflags,vflags,kflags.KBIN_MPI_NCPUS);  // this will kill the system as NBANDS_MPI=NPAR*NBANDS_SERIAL
            xfixed.flag("NPARN",TRUE);xfixed.flag("ALL",TRUE);
          }
        }
        // ********* CHECK NPAR_REMOVE PROBLEMS ******************
        if(LDEBUG) cerr << soliloquy << " " << Message(aflags,_AFLOW_FILE_NAME_,_AFLOW_FILE_NAME_) << "  [CHECK NPAR_REMOVE PROBLEMS]" << endl;
        if(!vflags.KBIN_VASP_FORCE_OPTION_IGNORE_AFIX.flag("NPAR_REMOVE") && !xfixed.flag("ALL")) { // CHECK FOR NPAR_REMOVE
          if(xwarning.flag("NPAR_REMOVE") && !xfixed.flag("NPAR_REMOVE")) {  // Apply only ONCE
            KBIN::VASP_Error(xvasp,"WWWWW  ERROR KBIN::VASP_Run: "+Message(aflags,_AFLOW_FILE_NAME_,_AFLOW_FILE_NAME_)+"  NPAR_REMOVE problems ");
            aus << "WWWWW  FIX NPAR_REMOVE - " << Message(aflags,_AFLOW_MESSAGE_DEFAULTS_,_AFLOW_FILE_NAME_) << endl;
            aurostd::PrintMessageStream(FileMESSAGE,aus,XHOST.QUIET);
            KBIN::XVASP_Afix_GENERIC("NPAR_REMOVE",xvasp,kflags,vflags,kflags.KBIN_MPI_NCPUS);  // this will be asked when NPAR is needed
            xfixed.flag("NPAR_REMOVE",TRUE);xfixed.flag("ALL",TRUE);
          }
        }
        // ********* CHECK CSLOSHING PROBLEMS ******************
        if(LDEBUG) cerr << soliloquy << " " << Message(aflags,_AFLOW_FILE_NAME_,_AFLOW_FILE_NAME_) << "  [CHECK CSLOSHING PROBLEMS]" << endl;
        if(!vflags.KBIN_VASP_FORCE_OPTION_IGNORE_AFIX.flag("CSLOSHING") && !xfixed.flag("ALL")) { // check CSLOSHING
          if(xwarning.flag("CSLOSHING") && !xfixed.flag("CSLOSHING")) { // Apply only ONCE
            KBIN::VASP_Error(xvasp,"WWWWW  ERROR KBIN::VASP_Run: "+Message(aflags,_AFLOW_FILE_NAME_,_AFLOW_FILE_NAME_)+"  CSLOSHING problems ");
            aus << "WWWWW  FIX CSLOSHING - " << Message(aflags,_AFLOW_MESSAGE_DEFAULTS_,_AFLOW_FILE_NAME_) << endl;
            aurostd::PrintMessageStream(FileMESSAGE,aus,XHOST.QUIET);
            KBIN::XVASP_Afix_GENERIC("CSLOSHING",xvasp,kflags,vflags);
            //	  KBIN_XVASP_Afix_CSLOSHING(xvasp,kflags,vflags);
            xfixed.flag("CSLOSHING",TRUE);xfixed.flag("ALL",TRUE);
          }
        }
        // ********* CHECK DENTET PROBLEMS ******************
        if(LDEBUG) cerr << soliloquy << " " << Message(aflags,_AFLOW_FILE_NAME_,_AFLOW_FILE_NAME_) << "  [CHECK DENTET PROBLEMS]" << endl;
        if(!vflags.KBIN_VASP_FORCE_OPTION_IGNORE_AFIX.flag("DENTET") && !xfixed.flag("ALL")) { // CHECK FOR DENTET
          if(xwarning.flag("DENTET") && !xfixed.flag("DENTET")) {  // Apply only ONCE
            KBIN::VASP_Error(xvasp,"WWWWW  ERROR KBIN::VASP_Run: "+Message(aflags,_AFLOW_FILE_NAME_,_AFLOW_FILE_NAME_)+"  DENTET problems ");
            aus << "WWWWW  FIX DENTET - " << Message(aflags,_AFLOW_MESSAGE_DEFAULTS_,_AFLOW_FILE_NAME_) << endl;
            aurostd::PrintMessageStream(FileMESSAGE,aus,XHOST.QUIET);
            KBIN::XVASP_Afix_GENERIC("DENTET",xvasp,kflags,vflags);
            xfixed.flag("DENTET",TRUE);xfixed.flag("ALL",TRUE);
          }
        }
<<<<<<< HEAD

        //CO20200624 - DO LAST
        // ********* CHECK NELM PROBLEMS ******************
        if(LDEBUG) cerr << soliloquy << " " << Message(aflags,_AFLOW_FILE_NAME_,_AFLOW_FILE_NAME_) << "  [CHECK NELM PROBLEMS]" << endl;
        if(!vflags.KBIN_VASP_FORCE_OPTION_IGNORE_AFIX.flag("NELM") && !xfixed.flag("ALL")) { // check NELM
          if(xwarning.flag("NELM") && nelm<MAX_VASP_NELM) {  //only increase nelm so many times
            KBIN::VASP_Error(xvasp,"WWWWW  ERROR KBIN::VASP_Run: "+Message(aflags,_AFLOW_FILE_NAME_,_AFLOW_FILE_NAME_)+"  NELM problems ");
            KBIN::XVASP_Afix_GENERIC_NELM(xvasp,nelm,!XHOST.QUIET);  // here it does the nelm_update
            xfixed.flag("NELM",TRUE);xfixed.flag("ALL",TRUE);
            aus << "WWWWW  FIX NELM = [" << nelm << "] - " << Message(aflags,_AFLOW_MESSAGE_DEFAULTS_,_AFLOW_FILE_NAME_) << endl;
            aurostd::PrintMessageStream(FileMESSAGE,aus,XHOST.QUIET);
            // cerr << "nelm=" << nelm << endl;
          }
        }

=======
        //[CO20201220 - NO EVIDENCE THIS WORKS]// ********* CHECK OUTCAR PROBLEMS ****************** //CO20201111 - CHECK LAST! KIND OF A CATCH ALL
        //[CO20201220 - NO EVIDENCE THIS WORKS]if(LDEBUG) cerr << soliloquy << " " << Message(aflags,_AFLOW_FILE_NAME_,_AFLOW_FILE_NAME_) << "  [CHECK OUTCAR PROBLEMS]" << endl;  //CO20201111
        //[CO20201220 - NO EVIDENCE THIS WORKS]if(!xfixed.flag("ALL")) {
        //[CO20201220 - NO EVIDENCE THIS WORKS]  if(xwarning.flag("OUTCAR_INCOMPLETE") && !xfixed.flag("OUTCAR_INCOMPLETE")) {
        //[CO20201220 - NO EVIDENCE THIS WORKS]    KBIN::VASP_Error(xvasp,"WWWWW  ERROR KBIN::VASP_Run: "+Message(aflags,_AFLOW_FILE_NAME_,_AFLOW_FILE_NAME_)+"  OUTCAR problems ");
        //[CO20201220 - NO EVIDENCE THIS WORKS]    aus << "WWWWW  RERUNNING TO FIX OUTCAR - " << Message(aflags,_AFLOW_MESSAGE_DEFAULTS_,_AFLOW_FILE_NAME_) << endl;
        //[CO20201220 - NO EVIDENCE THIS WORKS]    aurostd::PrintMessageStream(FileMESSAGE,aus,XHOST.QUIET);
        //[CO20201220 - NO EVIDENCE THIS WORKS]    xfixed.flag("OUTCAR_INCOMPLETE",TRUE);xfixed.flag("ALL",TRUE);
        //[CO20201220 - NO EVIDENCE THIS WORKS]  }
        //[CO20201220 - NO EVIDENCE THIS WORKS]}
>>>>>>> 137ceea0
        // ********* VASP TO BE RESTARTED *********
        if(LDEBUG) cerr << soliloquy << " " << Message(aflags,_AFLOW_FILE_NAME_,_AFLOW_FILE_NAME_) << "  [DONE WITH CHECKS]" << endl;
        if(xfixed.flag("ALL")) vasp_start=TRUE;
        if(vasp_start) {
          if(LDEBUG) cerr << soliloquy << " " << Message(aflags,_AFLOW_FILE_NAME_,_AFLOW_FILE_NAME_) << "  [VASP TO BE RESTARTED]" << endl;
          aus << "00000  RESTART VASP   - " << Message(aflags,_AFLOW_FILE_NAME_,_AFLOW_FILE_NAME_) << endl;
          aurostd::PrintMessageStream(FileMESSAGE,aus,XHOST.QUIET);
        }
      }
    }

    if(LDEBUG) aus << "MMMMM  MESSAGE tested all the errors" << endl;
    aurostd::PrintMessageStream(FileMESSAGE,aus,XHOST.QUIET);

    bool Krun=TRUE;
    if(!aurostd::FileExist(xvasp.Directory+"/vasp.out")) {Krun=FALSE;KBIN::VASP_Error(xvasp,"EEEEE  file does not exist=vasp.out ");}
    if(aurostd::FileEmpty(xvasp.Directory+"/vasp.out")) {Krun=FALSE;KBIN::VASP_Error(xvasp,"EEEEE  file empty=vasp.out ");}
    if(!aurostd::FileExist(xvasp.Directory+"/OUTCAR")) {Krun=FALSE;KBIN::VASP_Error(xvasp,"EEEEE  file does not exist=OUTCAR ");}
    if(aurostd::FileEmpty(xvasp.Directory+"/OUTCAR")) {Krun=FALSE;KBIN::VASP_Error(xvasp,"EEEEE  file empty=OUTCAR ");}
    if(!aurostd::FileExist(xvasp.Directory+"/CONTCAR")) {Krun=FALSE;KBIN::VASP_Error(xvasp,"EEEEE  file does not exist=CONTCAR ");}
    if(aurostd::FileEmpty(xvasp.Directory+"/CONTCAR")) {Krun=FALSE;KBIN::VASP_Error(xvasp,"EEEEE  file xsempty=CONTCAR ");}

    if(LDEBUG) cerr << soliloquy << " " << Message(aflags,_AFLOW_FILE_NAME_,_AFLOW_FILE_NAME_) << "  Krun=" << Krun << endl;
    if(LDEBUG) {
      aus << soliloquy << " " << Message(aflags,_AFLOW_FILE_NAME_,_AFLOW_FILE_NAME_) << "  Krun=" << Krun << endl;
      aurostd::PrintMessageStream(FileMESSAGE,aus,XHOST.QUIET);
    }

    if(LDEBUG) cerr << soliloquy << " " << Message(aflags,_AFLOW_FILE_NAME_,_AFLOW_FILE_NAME_) << "  END" << endl;

    if(LDEBUG) {
      aus << soliloquy << " " << Message(aflags,_AFLOW_FILE_NAME_,_AFLOW_FILE_NAME_) << "  END" << endl;
      aurostd::PrintMessageStream(FileMESSAGE,aus,XHOST.QUIET);
    }

    return Krun;
    // ********* FINISH
    //  return 1;
  }
} // namespace KBIN

namespace KBIN {
  bool VASP_Run(_xvasp &xvasp,_aflags &aflags,_kflags &kflags,_vflags &vflags,string relax,bool qmwrite,ofstream &FileMESSAGE) {        // AFLOW_FUNCTION_IMPLEMENTATION
    bool Krun=TRUE;
    Krun=KBIN::VASP_Run(xvasp,aflags,kflags,vflags,FileMESSAGE);
    if(!Krun) {KBIN::VASP_Error(xvasp,"EEEEE  Error in  \"KBIN::VASP_Run(_xvasp &xvasp,_aflags &aflags,_kflags &kflags,_vflags &vflags,string relax,bool qmwrite,ofstream &FileMESSAGE)\"");}
    //  if(!Krun) return Krun;
    if(_VASP_CONTCAR_SAVE_) KBIN::VASP_CONTCAR_Save(xvasp,string(relax));
    Krun=KBIN::VASP_RunFinished(xvasp,aflags,FileMESSAGE,true); //CO20201111
    if(!Krun) {KBIN::VASP_Error(xvasp,FileMESSAGE,"EEEEE  Error in  \"KBIN::VASP_Run(_xvasp &xvasp,_aflags &aflags,_kflags &kflags,_vflags &vflags,string relax,bool qmwrite,ofstream &FileMESSAGE)\" (OUTCAR_INCOMPLETE)");} //CO20201111  //AFTER CONTCAR_SAVE_
    KBIN::VASP_Backup(xvasp,qmwrite,relax);
    return Krun;
  }
} // namespace KBIN

namespace KBIN {
  bool VASP_Run(_xvasp &xvasp,_aflags &aflags,_kflags &kflags,_vflags &vflags,string relaxA,string relaxB,bool qmwrite,ofstream &FileMESSAGE) {        // AFLOW_FUNCTION_IMPLEMENTATION
    bool Krun=TRUE;
    if(relaxA!=relaxB) {
      string function = XPID + "KBIN::VASP_run():";
      string message = "relaxA (" + relaxA + ") != relaxB (" + relaxB + ")";
      throw aurostd::xerror(_AFLOW_FILE_NAME_, function, message, _RUNTIME_ERROR_);
    }
    Krun=KBIN::VASP_Run(xvasp,aflags,kflags,vflags,FileMESSAGE);
    if(!Krun) {KBIN::VASP_Error(xvasp,"EEEEE  Error in  \"KBIN::VASP_Run(_xvasp &xvasp,_aflags &aflags,_kflags &kflags,_vflags &vflags,string relaxA,string relaxB,bool qmwrite,ofstream &FileMESSAGE)\"");}
    // if(!Krun) return Krun;
    if(_VASP_CONTCAR_SAVE_) KBIN::VASP_CONTCAR_Save(xvasp,string(relaxA));
    Krun=KBIN::VASP_RunFinished(xvasp,aflags,FileMESSAGE,true); //CO20201111
    if(!Krun) {KBIN::VASP_Error(xvasp,FileMESSAGE,"EEEEE  Error in  \"KBIN::VASP_Run(_xvasp &xvasp,_aflags &aflags,_kflags &kflags,_vflags &vflags,string relaxA,string relaxB,bool qmwrite,ofstream &FileMESSAGE)\" (OUTCAR_INCOMPLETE)");} //CO20201111 //AFTER CONTCAR_SAVE_
    KBIN::VASP_Backup(xvasp,qmwrite,relaxA);
    KBIN::VASP_Recycle(xvasp,relaxB);
    return Krun;
  }
} // namespace KBIN

namespace KBIN {
  bool VASP_RunFinished(_xvasp &xvasp,_aflags &aflags,ofstream &FileMESSAGE,bool verbose) {
    ostringstream aus_exec,aus;
    aurostd::StringstreamClean(aus_exec);
    aurostd::StringstreamClean(aus);
    // if(verbose) aus << "00000  MESSAGE RUN CHECK FINISHED : " << Message(aflags,_AFLOW_MESSAGE_DEFAULTS_,_AFLOW_FILE_NAME_) << endl;
    // if(verbose) aurostd::PrintMessageStream(FileMESSAGE,aus,XHOST.QUIET);
    // OUTCAR DOES NOT EXIST
    if(!aurostd::FileExist(xvasp.Directory+"/OUTCAR")) {
      if(verbose) aus << "00000  MESSAGE RUN NOT FINISHED (OUTCAR does not exist) : " << Message(aflags,_AFLOW_MESSAGE_DEFAULTS_,_AFLOW_FILE_NAME_) << endl;
      if(verbose) aurostd::PrintMessageStream(FileMESSAGE,aus,XHOST.QUIET);
      return FALSE;
    }
    // OTUCAR ESISTS BUT EMPTY
    if(aurostd::FileEmpty(xvasp.Directory+"/OUTCAR")) {
      if(verbose) aus << "00000  MESSAGE RUN NOT FINISHED (OUTCAR is empty) : " << Message(aflags,_AFLOW_MESSAGE_DEFAULTS_,_AFLOW_FILE_NAME_) << endl;
      if(verbose) aurostd::PrintMessageStream(FileMESSAGE,aus,XHOST.QUIET);
      return FALSE;
    }
    // OTUCAR EXISTS
    aus_exec << "cd " << xvasp.Directory << endl;
    aus_exec << "cat OUTCAR | grep CPU > aflow.check_outcar.tmp " << endl;
    aurostd::execute(aus_exec);
    aurostd::StringstreamClean(aus_exec);
    aus_exec << "cd " << xvasp.Directory << endl;
    aus_exec << "rm -f aflow.check_outcar.tmp " << endl;
    //CO20201111 - not super efficient with cat/grep into file, but it's safe for the spaces, may change later
    if(aurostd::substring_present_file(xvasp.Directory+"/aflow.check_outcar.tmp",aurostd::RemoveWhiteSpaces("Total CPU time used (sec)"),TRUE)) {
      if(verbose) aus << "00000  MESSAGE RUN FINISHED (OUTCAR is complete) : " << Message(aflags,_AFLOW_MESSAGE_DEFAULTS_,_AFLOW_FILE_NAME_) << endl;
      if(verbose) aurostd::PrintMessageStream(FileMESSAGE,aus,XHOST.QUIET);
      aurostd::execute(aus_exec);
      return TRUE;
    }
    aurostd::execute(aus_exec);
    if(verbose) aus << "00000  MESSAGE RUN NOT FINISHED (OUTCAR is incomplete) : " << Message(aflags,_AFLOW_MESSAGE_DEFAULTS_,_AFLOW_FILE_NAME_) << endl;
    if(verbose) aurostd::PrintMessageStream(FileMESSAGE,aus,XHOST.QUIET);

    return FALSE;
  }
} // namespace KBIN

namespace KBIN {
  void WaitFinished(_xvasp &xvasp,_aflags &aflags,ofstream &FileMESSAGE,uint max_count,bool verbose) {
    uint i=0;
    while((i++)<max_count && !KBIN::VASP_RunFinished(xvasp,aflags,FileMESSAGE,verbose)) {
      aurostd::Sleep(VASP_CHECK_SLEEP); //CO20201111
    }
  }
} // namespace KBIN

namespace KBIN {
  void VASP_Error(_xvasp &xvasp,string message1,string message2,string message3) {
    //  pthread_mutex_lock( &mutex_KVASP );
    ofstream FileXVASP;
    string FileNameXVASP;
    FileNameXVASP=xvasp.Directory+"/"+DEFAULT_AFLOW_ERVASP_OUT;
    if(1) {
      FileXVASP.open(FileNameXVASP.c_str(),std::ios::out|std::ios::app);
      // FileXVASP.open(FileNameXVASP.c_str(),std::ios::app);
      FileXVASP << message1 << message2 << message3 << "  - " <<endl;
      //   cerr << message1 << message2 << message3 << "  - " <<endl;
      FileXVASP.flush(); FileXVASP.clear();
      FileXVASP.close();
    }
    if(0) {
      ostringstream aus;
      aus << "echo \"" << message1 << message2 << message3 << " \" >> " << FileNameXVASP << endl;//endl;
      aurostd::execute(aus);
      //    cerr << aus.str();
    }
    //  pthread_mutex_unlock( &mutex_KVASP);
  }
} // namespace KBIN

namespace KBIN {
  void VASP_Error(_xvasp &xvasp,ofstream &FileMESSAGE,string message1,string message2,string message3) {
    KBIN::VASP_Error(xvasp,message1,message2,message3);
    ostringstream aus; aus << message1 << message2 << message3;
    aurostd::PrintMessageStream(FileMESSAGE,aus,XHOST.QUIET);
  }
} // namespace KBIN

namespace KBIN {
  string VASP_Analyze(_xvasp &xvasp,bool qmwrite) {       // AFLOW_FUNCTION_IMPLEMENTATION
    // CHECK ERRORS
    bool error=FALSE;
    // if(aurostd::FileEmpty(xvasp.Directory+"/EIGENVAL")) {KBIN::VASP_Error(xvasp,"EEEEE  ERROR KBIN::VASP_Analyze: Empty EIGENVAL ");error=TRUE;}
    // if(aurostd::FileEmpty(xvasp.Directory+"/CHG"))      {KBIN::VASP_Error(xvasp,"EEEEE  ERROR KBIN::VASP_Analyze: Empty CHG ");error=TRUE;}
    // if(aurostd::FileEmpty(xvasp.Directory+"/CHGCAR"))   {KBIN::VASP_Error(xvasp,"EEEEE  ERROR KBIN::VASP_Analyze: Empty CHGCAR ");error=TRUE;}
    // if(aurostd::FileEmpty(xvasp.Directory+"/DOSCAR"))   {KBIN::VASP_Error(xvasp,"EEEEE  ERROR KBIN::VASP_Analyze: Empty DOSCAR ");error=TRUE;}
    if(aurostd::FileEmpty(xvasp.Directory+"/CONTCAR"))  {KBIN::VASP_Error(xvasp,"EEEEE  ERROR KBIN::VASP_Analyze: Empty CONTCAR ");error=TRUE;}
    if(aurostd::FileEmpty(xvasp.Directory+"/OUTCAR"))   {KBIN::VASP_Error(xvasp,"EEEEE  ERROR KBIN::VASP_Analyze: Empty OUTCAR  ");error=TRUE;}
    if(aurostd::FileEmpty(xvasp.Directory+"/INCAR"))    {KBIN::VASP_Error(xvasp,"EEEEE  ERROR KBIN::VASP_Analyze: Empty INCAR   ");error=TRUE;}
    if(aurostd::FileEmpty(xvasp.Directory+"/vasprun.xml"))    {KBIN::VASP_Error(xvasp,"EEEEE  ERROR KBIN::VASP_Analyze: Empty vasprun.xml   ");error=TRUE;}
    if(error) return "";

    // cerr << "# KBIN::VASP_Analyze BEGIN" << endl;
    xvasp.str.qm_clear();
    xvasp.str.qm_load(xvasp.Directory);
    // LOAD OUTPUTS
    stringstream strstream;
    strstream.clear();
    strstream.str(std::string());
    strstream.setf(std::ios::fixed,std::ios::floatfield);
    // OUTCAR OPERATIONS ---------------------------------------------------------------
    strstream << "[AFLOW] **************************************************************************************************************************" << endl;
    strstream << "[KBIN_ANALYZE]START_" << xvasp.AnalyzeLabel << endl;
    if(xvasp.AnalyzeLabel!="dielectric_static" && xvasp.AnalyzeLabel!="dielectric_dynamic") {
      strstream << "[AFLOW] **************************************************************************************************************************" << endl;
      strstream << "# POSITION                                       TOTAL-FORCE (eV/Angst)               " << endl;
      strstream << "[AFLOW] **************************************************************************************************************************" << endl;
      strstream.precision(_DOUBLE_WRITE_PRECISION_);  //CO20200731 - 12
      for(uint i=0;i<xvasp.str.atoms.size();i++) {   // clear        (from the previous step)
        for(uint j=1;j<=3;j++) {if(abs(xvasp.str.qm_positions.at(i)[j])<10.0) strstream << " ";if(xvasp.str.qm_positions.at(i)[j]>=0.0) strstream << " "; strstream << "   " << xvasp.str.qm_positions.at(i)[j] << " ";}
        for(uint j=1;j<=3;j++) {if(abs(xvasp.str.qm_forces.at(i)[j])<10.0) strstream << " ";if(xvasp.str.qm_forces.at(i)[j]>=0.0) strstream << " "; strstream << "   " << xvasp.str.qm_forces.at(i)[j] << " ";}
        strstream << endl;
      }
      strstream << "[AFLOW] **************************************************************************************************************************" << endl;
      // OUTCAR OPERATIONS ---------------------------------------------------------------
      strstream.setf(std::ios::scientific,std::ios::floatfield);
      strstream.setf(std::ios::left,std::ios::adjustfield);
      strstream << "E_cell=" << xvasp.str.qm_E_cell << "  (eV/cell)" << endl; 
      strstream << "E_atom=" << xvasp.str.qm_E_atom << "  (eV/at)" << endl;
      strstream << "H_cell=" << xvasp.str.qm_H_cell << "  (eV/cell)" << endl; 
      strstream << "H_atom=" << xvasp.str.qm_H_atom << "  (eV/at)" << endl;
      strstream << "PV_cell=" << xvasp.str.qm_PV_cell << "  (eV/cell)" << endl; 
      strstream << "PV_atom=" << xvasp.str.qm_PV_atom << "  (eV/at)" << endl;
      strstream << "mag_cell=" << xvasp.str.qm_mag_cell << "  (mu/cell)" << endl;
      strstream << "mag_atom="<< xvasp.str.qm_mag_atom << "  (mu/at)" << endl;
      xstructure qm_str(xvasp.str);    // suck it in !
      // qm_str=xvasp.str;
      qm_str.qm_recycle();
      strstream << "[AFLOW] **************************************************************************************************************************" << endl;
      strstream << "[VASP_POSCAR_MODE_EXPLICIT]START " << endl;
      strstream << qm_str;
      strstream << "[VASP_POSCAR_MODE_EXPLICIT]STOP " << endl;
    }

    //  if(aurostd::substring2bool(aurostd::execute2string("grep LEPSILON "+xvasp.Directory+"/OUTCAR"),"LEPSILON=T",TRUE))
    if(xvasp.AnalyzeLabel=="dielectric_static") {
      strstream << "[AFLOW] **************************************************************************************************************************" << endl;
      strstream << "[KBIN_ANALYZE]START_DIELECTRIC_STATIC" << endl;
      vector<string> vlines,tokens;
      aurostd::string2vectorstring(aurostd::execute2string("grep -A 4 \"MACROSCOPIC STATIC DIELECTRIC TENSOR\" "+xvasp.Directory+"/OUTCAR  | tail -n 3"),vlines);
      xmatrix<double> epsilon(3,3);
      if(vlines.size()==3) {
        for(uint i=1;i<=3;i++) {
          aurostd::string2tokens(vlines.at(i-1),tokens," ");
          if(tokens.size()==3) {
            for(uint j=1;j<=3;j++)
              epsilon(i,j)=aurostd::string2utype<double>(tokens.at(j-1));
          }
        }
      }
      strstream << " epsilon = " << endl;
      strstream << "  " << epsilon(1,1) << "  " << epsilon(1,2) << "  " << epsilon(1,3) << "  " << endl;
      strstream << "  " << epsilon(2,1) << "  " << epsilon(2,2) << "  " << epsilon(2,3) << "  " << endl;
      strstream << "  " << epsilon(3,1) << "  " << epsilon(3,2) << "  " << epsilon(3,3) << "  " << endl;
      strstream << "[KBIN_ANALYZE]STOP_DIELECTRIC_STATIC" << endl;
    }
    //  if(aurostd::substring2bool(aurostd::execute2string("grep LOPTICS "+xvasp.Directory+"/OUTCAR"),"LOPTICS=T",TRUE)) {  //[CO20200106 - close bracket for indenting]}
    if(xvasp.AnalyzeLabel=="dielectric_dynamic") {
      strstream << "[AFLOW] **************************************************************************************************************************" << endl;
      strstream << " DIELECTRIC DYNAMIC " << endl;  
      vector<string> vlines,tokens;string line;
      vector<xvector<double> > vepsilonIMAG,vepsilonREAL;
      aurostd::file2vectorstring(xvasp.Directory+"/OUTCAR",vlines);
      uint IMAG_start=0,IMAG_end=0,REAL_start=0,REAL_end=0;
      for(uint i=0;i<vlines.size();i++) {
        if(aurostd::substring2bool(vlines.at(i),"IMAGINARY DIELECTRIC FUNCTION")) IMAG_start=i;
        if(aurostd::substring2bool(vlines.at(i),"REAL DIELECTRIC FUNCTION")) {REAL_start=i;IMAG_end=i-2;REAL_end=(IMAG_end-IMAG_start)+REAL_start;}
      }
      // WRITING DIELECTRIC_IMAGINARY
      strstream << "[KBIN_ANALYZE]START_DIELECTRIC_IMAGINARY" << endl;
      for(uint i=IMAG_start;i<=IMAG_end;i++) {
        line=vlines.at(i);
        aurostd::StringSubst(line,"-0.000000","0");aurostd::StringSubst(line,"0.000000","0");aurostd::StringSubst(line,"\t"," ");aurostd::StringSubst(line,"  "," ");aurostd::StringSubst(line,"  "," ");aurostd::StringSubst(line,"  "," ");
        strstream << line << endl;
        if(i>=IMAG_start+3) {
          xvector<double> epsilonIMAG(7);
          aurostd::string2tokens(vlines.at(i),tokens," ");
          if(tokens.size()==7) for(uint j=0;j<tokens.size();j++) epsilonIMAG(j+1)=aurostd::string2utype<double>(tokens.at(j));
          vepsilonIMAG.push_back(epsilonIMAG);
        }
      }
      strstream << "[KBIN_ANALYZE]STOPT_DIELECTRIC_IMAGINARY" << endl;
      // WRITING DIELECTRIC_REAL
      strstream << "[KBIN_ANALYZE]START_DIELECTRIC_REAL" << endl;
      for(uint i=REAL_start;i<=REAL_end;i++) {
        line=vlines.at(i);
        aurostd::StringSubst(line,"-0.000000","0");aurostd::StringSubst(line,"0.000000","0");aurostd::StringSubst(line,"\t"," ");aurostd::StringSubst(line,"  "," ");aurostd::StringSubst(line,"  "," ");aurostd::StringSubst(line,"  "," ");
        strstream << line << endl;
        if(i>=REAL_start+3) {
          xvector<double> epsilonREAL(7);
          aurostd::string2tokens(vlines.at(i),tokens," ");
          if(tokens.size()==7) for(uint j=0;j<tokens.size();j++) epsilonREAL(j+1)=aurostd::string2utype<double>(tokens.at(j));
          vepsilonREAL.push_back(epsilonREAL);
        }
      }
      strstream << "[KBIN_ANALYZE]STOPT_DIELECTRIC_REAL" << endl;
    }  
    strstream << "[AFLOW] **************************************************************************************************************************" << endl;
    strstream << "[KBIN_ANALYZE]STOP_" << xvasp.AnalyzeLabel << endl;
    strstream << "[AFLOW] **************************************************************************************************************************" << endl;

    if(qmwrite) {
      string FileNameXVASP=xvasp.Directory+"/"+DEFAULT_AFLOW_QMVASP_OUT;
      stringstream FileXVASPout;
      //ME20200304 - do not overwrite prior runs
      string FileNameXVASPfull = "";
      if (aurostd::EFileExist(FileNameXVASP, FileNameXVASPfull)) aurostd::UncompressFile(FileNameXVASPfull);
      if(aurostd::FileExist(FileNameXVASP)) { //RECYCLE PREVIOUS STUFF
        stringstream FileXVASPin;
        aurostd::file2stringstream(FileNameXVASP, FileXVASPin);
        FileXVASPout << FileXVASPin.str();
      }
      FileXVASPout << strstream.str();
      aurostd::stringstream2file(FileXVASPout,xvasp.Directory+"/"+DEFAULT_AFLOW_QMVASP_OUT);
    }
    xvasp.str.qm_calculated=TRUE;
    //  cerr << "# KBIN::VASP_Analyze END" << endl;
    return strstream.str();
  }
}  // namespace KBIN

namespace KBIN {
  void GenerateAflowinFromVASPDirectory(_aflags &aflags) {        // AFLOW_FUNCTION_IMPLEMENTATION
    string function = XPID + "KBIN::GenerateAflowinFromVASPDirectory():";
    ifstream FileSUBDIR;string FileNameSUBDIR;
    FileNameSUBDIR=aflags.Directory;
    FileSUBDIR.open(FileNameSUBDIR.c_str(),std::ios::in);
    FileSUBDIR.clear();FileSUBDIR.close();
    ostringstream aus;

    if(aflags.Directory.at(0)!='/' && aflags.Directory.at(0)!='.' && aflags.Directory.at(0)!=' ') aflags.Directory="./"+aflags.Directory;

    if(!FileSUBDIR) {                                                                                           // ******* Directory is non existent
      aus << "Directory not found";
      throw aurostd::xerror(_AFLOW_FILE_NAME_, function, aus.str(), _FILE_NOT_FOUND_);
    } else {                                                                                                    // ******* Directory EXISTS
      // Check LOCK again
      // ifstream FileLOCK0;string FileNameLOCK0=aflags.Directory+"/"+_AFLOWLOCK_;    FileLOCK0.open(FileNameLOCK0.c_str(),std::ios::in);FileLOCK0.close();
      // ifstream FileLOCK1;string FileNameLOCK1=aflags.Directory+"/"+_AFLOWLOCK_+".gz"; FileLOCK1.open(FileNameLOCK1.c_str(),std::ios::in);FileLOCK1.close();
      // ifstream FileLOCK2;string FileNameLOCK2=aflags.Directory+"/"+_AFLOWLOCK_+".bz2";FileLOCK2.open(FileNameLOCK2.c_str(),std::ios::in);FileLOCK2.close();
      // ifstream FileSKIP0;string FileNameSKIP0=aflags.Directory+"/SKIP";    FileSKIP0.open(FileNameSKIP0.c_str(),std::ios::in);FileSKIP0.close();
      // ifstream FileSKIP1;string FileNameSKIP1=aflags.Directory+"/SKIP.gz"; FileSKIP1.open(FileNameSKIP1.c_str(),std::ios::in);FileSKIP1.close();
      // ifstream FileSKIP2;string FileNameSKIP2=aflags.Directory+"/SKIP.bz2";FileSKIP2.open(FileNameSKIP2.c_str(),std::ios::in);FileSKIP2.close();
      // // CHECK FOR LOCK
      // if(FileLOCK0 || FileLOCK1 || FileLOCK2) {                                                                 // ******* Directory is locked
      // 	// LOCK exist, then RUN already RUN
      // 	aus << "EEEEE  LOCKED " << Message(aflags,_AFLOW_MESSAGE_DEFAULTS_,_AFLOW_FILE_NAME_) << endl;
      // 	aurostd::PrintMessageStream(aus,XHOST.QUIET);
      // }
      // if(FileSKIP0 || FileSKIP1 || FileSKIP2) {                                                                 // ******* Directory is skipped
      // 	// SKIP exist, then RUN already RUN
      // 	aus << "EEEEE  SKIPPED " << Message(aflags,_AFLOW_MESSAGE_DEFAULTS_,_AFLOW_FILE_NAME_) << endl;
      // 	aurostd::PrintMessageStream(aus,XHOST.QUIET);
      // }
      if(aurostd::FileExist(aflags.Directory+"/"+_AFLOWLOCK_) || aurostd::EFileExist(aflags.Directory+"/"+_AFLOWLOCK_))	{ // ******* Directory is locked
        // LOCK exist, then RUN already RUN
        aus << "Directory LOCKED";
        throw aurostd::xerror(_AFLOW_FILE_NAME_, function, aus.str(), _RUNTIME_ERROR_);
      }
      if(aurostd::FileExist(aflags.Directory+"/SKIP") || aurostd::EFileExist(aflags.Directory+"/SKIP")) {	// ******* Directory is skipped
        // SKIP exist, then RUN already RUN
        aus << "Directory SKIPPED";
        throw aurostd::xerror(_AFLOW_FILE_NAME_, function, aus.str(), _RUNTIME_ERROR_);
      }

      // ******* Directory is un locked/skipped
      /// ******************************************************************
      // RESET LOCK
      ofstream FileLOCK;
      string FileNameLOCK=aflags.Directory+"/"+_AFLOWLOCK_;
      FileLOCK.open(FileNameLOCK.c_str(),std::ios::out);
      /// ******************************************************************
      // CHECK FOR INCAR KPOINTS POSCAR POTCAR
      ifstream FileINCAR;string FileNameINCAR=aflags.Directory+"/INCAR";FileINCAR.open(FileNameINCAR.c_str(),std::ios::in);
      if(!FileINCAR)  {                                                                                        // ******* INCAR does not exist
        aus << "EEEEE  INCAR ABSENT  = " << Message(aflags,_AFLOW_MESSAGE_DEFAULTS_,_AFLOW_FILE_NAME_) << endl;
        aurostd::PrintErrorStream(FileLOCK,aus,XHOST.QUIET);
      }
      ifstream FileKPOINTS;string FileNameKPOINTS=aflags.Directory+"/KPOINTS";FileKPOINTS.open(FileNameKPOINTS.c_str(),std::ios::in);
      if(!FileKPOINTS)  {                                                                                        // ******* KPOINTS does not exist
        aus << "EEEEE  KPOINTS ABSENT  = " << Message(aflags,_AFLOW_MESSAGE_DEFAULTS_,_AFLOW_FILE_NAME_) << endl;
        aurostd::PrintErrorStream(FileLOCK,aus,XHOST.QUIET);
      }
      ifstream FilePOSCAR;string FileNamePOSCAR=aflags.Directory+"/POSCAR";FilePOSCAR.open(FileNamePOSCAR.c_str(),std::ios::in);
      if(!FilePOSCAR)  {                                                                                        // ******* POSCAR does not exist
        aus << "EEEEE  POSCAR ABSENT  = " << Message(aflags,_AFLOW_MESSAGE_DEFAULTS_,_AFLOW_FILE_NAME_) << endl;
        aurostd::PrintErrorStream(FileLOCK,aus,XHOST.QUIET);
      }
      ifstream FilePOTCAR;string FileNamePOTCAR=aflags.Directory+"/POTCAR";FilePOTCAR.open(FileNamePOTCAR.c_str(),std::ios::in);
      if(!FilePOTCAR)  {                                                                                        // ******* POTCAR does not exist
        aus << "EEEEE  POTCAR ABSENT  = " << Message(aflags,_AFLOW_MESSAGE_DEFAULTS_,_AFLOW_FILE_NAME_) << endl;
        aurostd::PrintErrorStream(FileLOCK,aus,XHOST.QUIET);
      }
      // ----------------------------------------------------------------------------------------------------
      if(FileINCAR && FileKPOINTS && FilePOSCAR && FilePOTCAR) {
        // VASP INCAR KPOINTS POSCAR POTCAR ARE PRESENT
        /// ******************************************************************
        // WRITE LOCK
        aus << "MMMMM  AFLOW VERSION " << string(AFLOW_VERSION) << " Automatic-Flow - " << Message(aflags,_AFLOW_MESSAGE_DEFAULTS_,_AFLOW_FILE_NAME_) << endl;
        aus << "MMMMM  (C) " << XHOST.Copyright_Years << ", Stefano Curtarolo - Duke University   - " << Message(aflags,_AFLOW_MESSAGE_DEFAULTS_,_AFLOW_FILE_NAME_) << endl;
        aus << "MMMMM  High-Throughput ab-initio Computing - " << Message(aflags,_AFLOW_MESSAGE_DEFAULTS_,_AFLOW_FILE_NAME_) << endl;
        aurostd::PrintMessageStream(FileLOCK,aus,XHOST.QUIET);
        aus << "00000  MESSAGE GENERATING " << _AFLOWIN_ << " from VASP-xCARs files " << Message(aflags,_AFLOW_MESSAGE_DEFAULTS_,_AFLOW_FILE_NAME_) << endl;
        aurostd::PrintMessageStream(FileLOCK,aus,XHOST.QUIET);
        /// ******************************************************************
        // RESET AFLOWIN
        ofstream FileAFLOWIN;
        string FileNameAFLOWIN=aflags.Directory+"/"+_AFLOWIN_;
        FileAFLOWIN.open(FileNameAFLOWIN.c_str(),std::ios::out);
        /// ******************************************************************
        // WRITE AFLOWIN
        // WRITE TITLE
        string str1,str2;
        getline(FileINCAR,str1);
        FileINCAR.seekg(0);
        FileAFLOWIN << AFLOWIN_SEPARATION_LINE << endl;
        FileAFLOWIN << "[AFLOW] Automatically generated from XCARS by aflow/aflowd " << string(AFLOW_VERSION) << endl;
        FileAFLOWIN << "[AFLOW] Automatic-Flow - " << Message(aflags,_AFLOW_MESSAGE_DEFAULTS_,_AFLOW_FILE_NAME_) << endl;
        FileAFLOWIN << AFLOWIN_SEPARATION_LINE << endl;
        // WRITE HEADER
        FileAFLOWIN << AFLOWIN_SEPARATION_LINE << endl;
        FileAFLOWIN << "[AFLOW] " << str1 << endl;
        FileAFLOWIN << AFLOWIN_SEPARATION_LINE << endl;
        FileAFLOWIN << "[AFLOW] input file for aflow " << endl;
        FileAFLOWIN << "[AFLOW] comments with label " << endl;
        FileAFLOWIN << "[AFLOW] separating with __ the options makes them ignored " << endl;
        FileAFLOWIN << "[AFLOW_MODE=VASP] " << endl;
        FileAFLOWIN << "[VASP] *************************************************** " << endl;
        for(int i=0;i<(int) XHOST.argv.size()-1;i++) {
          str1=XHOST.argv.at(i);
          str2=XHOST.argv.at(i+1);
          if(str1=="--set" && str2.at(0)=='[') {
            aus << "00000  MESSAGE Adding " << str2 << " to " << _AFLOWIN_ << " " << Message(aflags,_AFLOW_MESSAGE_DEFAULTS_,_AFLOW_FILE_NAME_) << endl;
            aurostd::PrintMessageStream(FileLOCK,aus,XHOST.QUIET);
            FileAFLOWIN << str2 << endl;
          }
        }
        // WRITE INCAR
        FileAFLOWIN << AFLOWIN_SEPARATION_LINE << endl;
        FileAFLOWIN << "[VASP_INCAR_MODE_EXPLICIT]" << endl;
        while (getline(FileINCAR,str1)) FileAFLOWIN << "[VASP_INCAR_FILE]" << str1 << endl;
        // WRITE KPOINTS
        FileAFLOWIN << AFLOWIN_SEPARATION_LINE << endl;
        FileAFLOWIN << "[VASP_KPOINTS_MODE_EXPLICIT]" << endl;
        while (getline(FileKPOINTS,str1)) FileAFLOWIN << "[VASP_KPOINTS_FILE]" << str1 << endl;
        // WRITE POSCAR
        FileAFLOWIN << AFLOWIN_SEPARATION_LINE << endl;
        FileAFLOWIN << "[VASP_POSCAR_MODE_EXPLICIT]" << endl;
        while (getline(FilePOSCAR,str1)) FileAFLOWIN << "[VASP_POSCAR_FILE]" << str1 << endl;
        // WRITE POTCAR
        FileAFLOWIN << AFLOWIN_SEPARATION_LINE << endl;
        FileAFLOWIN << "[VASP_POTCAR_MODE_EXPLICIT]" << endl;
        while (getline(FilePOTCAR,str1)) FileAFLOWIN << str1 << endl;
        // close everything.
        FileINCAR.clear();FileINCAR.close();
        FileKPOINTS.clear();FileKPOINTS.close();
        FilePOSCAR.clear();FilePOSCAR.close();
        FilePOTCAR.clear();FilePOTCAR.close();
        FileAFLOWIN.flush();FileAFLOWIN.clear();FileAFLOWIN.close();
        /// ******************************************************************
        // everything is done. check if we nned to delete VASP FILES
        if(aurostd::args2flag(XHOST.argv,"--delete_xcars")) {
          aus << "00000  MESSAGE Removing vasp files in " << Message(aflags,_AFLOW_MESSAGE_DEFAULTS_,_AFLOW_FILE_NAME_) << endl;
          aurostd::PrintMessageStream(FileLOCK,aus,XHOST.QUIET);
          aus << "cd " << aflags.Directory << endl;
          aus << "rm -f `ls | grep -v " << _AFLOWIN_ << " | grep -v LOCK ` " << endl;
          aurostd::execute(aus);
        }
      }
      FileLOCK.flush();FileLOCK.clear();FileLOCK.close();
    }
  }
} // namespace KBIN

namespace KBIN {
  void VASP_Backup(_xvasp& xvasp,bool qmwrite,string ext) {        // AFLOW_FUNCTION_IMPLEMENTATION
    xvasp.AnalyzeLabel=ext;
    KBIN::VASP_Analyze(xvasp,qmwrite);
    ostringstream aus;

    for(uint iext=0;iext<XHOST.vext.size();iext++) { 
      if(aurostd::FileExist(xvasp.Directory+"/core"+XHOST.vext.at(iext)))
        aurostd::execute("rm -f "+xvasp.Directory+"/core"+XHOST.vext.at(iext));
    }
    if(!xvasp.aopts.flag("FLAG::WAVECAR_PRESERVED") && aurostd::FileExist(xvasp.Directory+"/WAVECAR")) aurostd::RemoveFile(xvasp.Directory+"/WAVECAR");
    if(!xvasp.aopts.flag("FLAG::WAVEDER_PRESERVED") && aurostd::FileExist(xvasp.Directory+"/WAVEDER")) aurostd::RemoveFile(xvasp.Directory+"/WAVEDER");
    if(aurostd::FileExist(xvasp.Directory+"/aflow.qsub.run")) aurostd::RemoveFile(xvasp.Directory+"/aflow.qsub.run");
    if(aurostd::FileExist(xvasp.Directory+"/aflow.qsub.out")) aurostd::RemoveFile(xvasp.Directory+"/aflow.qsub.out");
    if(aurostd::FileExist(xvasp.Directory+"/AECCAR0")) aurostd::file2file(xvasp.Directory+"/AECCAR0",xvasp.Directory+"/AECCAR0."+ext);  // BADER
    if(aurostd::FileExist(xvasp.Directory+"/AECCAR1")) aurostd::file2file(xvasp.Directory+"/AECCAR1",xvasp.Directory+"/AECCAR1."+ext);  // BADER
    if(aurostd::FileExist(xvasp.Directory+"/AECCAR2")) aurostd::file2file(xvasp.Directory+"/AECCAR2",xvasp.Directory+"/AECCAR2."+ext);  // BADER
    if(aurostd::FileExist(xvasp.Directory+"/CHG")) aurostd::file2file(xvasp.Directory+"/CHG",xvasp.Directory+"/CHG."+ext);
    if(aurostd::FileExist(xvasp.Directory+"/CHGCAR")) aurostd::file2file(xvasp.Directory+"/CHGCAR",xvasp.Directory+"/CHGCAR."+ext);
    if(aurostd::FileExist(xvasp.Directory+"/CONTCAR")) aurostd::file2file(xvasp.Directory+"/CONTCAR",xvasp.Directory+"/CONTCAR."+ext);
    if(aurostd::FileExist(xvasp.Directory+"/DYNMAT")) aurostd::file2file(xvasp.Directory+"/DYNMAT",xvasp.Directory+"/DYNMAT."+ext);
    if(aurostd::FileExist(xvasp.Directory+"/DOSCAR")) aurostd::file2file(xvasp.Directory+"/DOSCAR",xvasp.Directory+"/DOSCAR."+ext);
    if(aurostd::FileExist(xvasp.Directory+"/ELFCAR")) aurostd::file2file(xvasp.Directory+"/ELFCAR",xvasp.Directory+"/ELFCAR."+ext);  // ELF
    if(aurostd::FileExist(xvasp.Directory+"/EIGENVAL")) aurostd::file2file(xvasp.Directory+"/EIGENVAL",xvasp.Directory+"/EIGENVAL."+ext);
    if(aurostd::FileExist(xvasp.Directory+"/IBZKPT")) aurostd::file2file(xvasp.Directory+"/IBZKPT",xvasp.Directory+"/IBZKPT."+ext);
    if(aurostd::FileExist(xvasp.Directory+"/INCAR")) aurostd::file2file(xvasp.Directory+"/INCAR",xvasp.Directory+"/INCAR."+ext);
    if(aurostd::FileExist(xvasp.Directory+"/KPOINTS")) aurostd::file2file(xvasp.Directory+"/KPOINTS",xvasp.Directory+"/KPOINTS."+ext);
    if(aurostd::FileExist(xvasp.Directory+"/OSZICAR")) aurostd::file2file(xvasp.Directory+"/OSZICAR",xvasp.Directory+"/OSZICAR."+ext);
    if(aurostd::FileExist(xvasp.Directory+"/OUTCAR")) aurostd::file2file(xvasp.Directory+"/OUTCAR",xvasp.Directory+"/OUTCAR."+ext);
    if(aurostd::FileExist(xvasp.Directory+"/PCDAT")) aurostd::file2file(xvasp.Directory+"/PCDAT",xvasp.Directory+"/PCDAT."+ext);
    if(aurostd::FileExist(xvasp.Directory+"/POSCAR")) aurostd::file2file(xvasp.Directory+"/POSCAR",xvasp.Directory+"/POSCAR."+ext);
    if(aurostd::FileExist(xvasp.Directory+"/POTCAR")) aurostd::file2file(xvasp.Directory+"/POTCAR",xvasp.Directory+"/POTCAR."+ext);
    if(aurostd::FileExist(xvasp.Directory+"/PROCAR")) aurostd::file2file(xvasp.Directory+"/PROCAR",xvasp.Directory+"/PROCAR."+ext);
    if(aurostd::FileExist(xvasp.Directory+"/XDATCAR")) aurostd::file2file(xvasp.Directory+"/XDATCAR",xvasp.Directory+"/XDATCAR."+ext);
    if(xvasp.aopts.flag("FLAG::WAVECAR_PRESERVED") && aurostd::FileExist(xvasp.Directory+"/WAVECAR")) aurostd::file2file(xvasp.Directory+"/WAVECAR",xvasp.Directory+"/WAVECAR."+ext);
    if(xvasp.aopts.flag("FLAG::WAVEDER_PRESERVED") && aurostd::FileExist(xvasp.Directory+"/WAVEDER")) aurostd::file2file(xvasp.Directory+"/WAVEDER",xvasp.Directory+"/WAVEDER."+ext);
    if(aurostd::FileExist(xvasp.Directory+"/vasp.out")) aurostd::file2file(xvasp.Directory+"/vasp.out",xvasp.Directory+"/vasp.out."+ext);
    if(aurostd::FileExist(xvasp.Directory+"/vasprun.xml")) aurostd::file2file(xvasp.Directory+"/vasprun.xml",xvasp.Directory+"/vasprun.xml."+ext);
  }
} // namespace KBIN

namespace KBIN {
  void VASP_CONTCAR_Save(_xvasp xvasp,string ext) {        // AFLOW_FUNCTION_IMPLEMENTATION
    if(aurostd::FileExist(xvasp.Directory+string("/CONTCAR")))
      if(!aurostd::FileEmpty(xvasp.Directory+string("/CONTCAR"))) {
        ostringstream aus;
        aus << "cd " << xvasp.Directory << endl;
        aus << "echo \"[AFLOW] SELF-MODIFICATION \" >> " << _AFLOWIN_ << " " << endl;
        aus << "echo \"[AFLOW] Recycling CONTCAR of " << ext << " \" >> " << _AFLOWIN_ << " " << endl;
        aus << "cat CONTCAR | aflow --aflowin  >> " << _AFLOWIN_ << " " << endl;
        aurostd::execute(aus);
        aus << "cd " << xvasp.Directory << endl;
        aus << "cat " << _AFLOWIN_ << " | sed \"s/\\[VASP_FORCE_OPTION\\]VOLUME/#\\[VASP_FORCE_OPTION\\]VOLUME/g\" | sed \"s/##\\[/#\\[/g\" > aflow.tmp && mv aflow.tmp " << _AFLOWIN_ << "" << endl; // PRESERVE VOLUME
        aurostd::execute(aus);
        // cerr << aus.str();
      }
  }
} // namespace KBIN

namespace KBIN {
  void VASP_Recycle(_xvasp xvasp,string ext) {        // AFLOW_FUNCTION_IMPLEMENTATION
    aurostd::CopyFile(xvasp.Directory+"/CONTCAR."+ext,xvasp.Directory+"/POSCAR");
    aurostd::CopyFile(xvasp.Directory+"/INCAR."+ext,xvasp.Directory+"/INCAR");
    aurostd::CopyFile(xvasp.Directory+"/KPOINTS."+ext,xvasp.Directory+"/KPOINTS");
    aurostd::CopyFile(xvasp.Directory+"/POTCAR."+ext,xvasp.Directory+"/POTCAR");
  }
} // namespace KBIN

namespace KBIN {
  void VASP_Recycle(_xvasp xvasp,int relax_number) {        // AFLOW_FUNCTION_IMPLEMENTATION
    for(uint iext=1;iext<XHOST.vext.size();iext++) { // SKIP uncompressed
      aurostd::execute(XHOST.vzip.at(iext)+" -dqf "+aurostd::CleanFileName(xvasp.Directory+"/*"+XHOST.vext.at(iext)));
    }
    aurostd::CopyFile(xvasp.Directory+"/CONTCAR.relax"+aurostd::utype2string<int>(relax_number),xvasp.Directory+"/POSCAR");
    aurostd::CopyFile(xvasp.Directory+"/INCAR.relax"+aurostd::utype2string<int>(relax_number),xvasp.Directory+"/INCAR");
    aurostd::CopyFile(xvasp.Directory+"/KPOINTS.relax"+aurostd::utype2string<int>(relax_number),xvasp.Directory+"/KPOINTS");
    aurostd::CopyFile(xvasp.Directory+"/POTCAR.relax"+aurostd::utype2string<int>(relax_number),xvasp.Directory+"/POTCAR");
  }
} // namespace KBIN

namespace KBIN {
  void VASP_RecycleExtraFile(_xvasp xvasp,string xfile,string relax) {        // AFLOW_FUNCTION_IMPLEMENTATION
    aurostd::CopyFile(xvasp.Directory+"/"+xfile+"."+relax,xvasp.Directory+"/"+xfile);
  }
} // namespace KBIN

namespace KBIN {
  void VASP_RecycleExtraFile(_xvasp xvasp,string xfile,int relax_number) {        // AFLOW_FUNCTION_IMPLEMENTATION
    for(uint iext=1;iext<XHOST.vext.size();iext++) { // SKIP uncompressed 
      aurostd::execute(XHOST.vzip.at(iext)+" -dqf "+aurostd::CleanFileName(xvasp.Directory+"/"+xfile+XHOST.vext.at(iext)));
    }
    aurostd::CopyFile(xvasp.Directory+"/"+xfile+".relax"+aurostd::utype2string<int>(relax_number),xvasp.Directory+"/"+xfile);
  }
} // namespace KBIN

namespace KBIN {
  void VASP_BackupOriginal(_xvasp xvasp) {        // AFLOW_FUNCTION_IMPLEMENTATION
    aurostd::CopyFile(xvasp.Directory+"/KPOINTS",xvasp.Directory+"/KPOINTS.orig");
    aurostd::CopyFile(xvasp.Directory+"/INCAR",xvasp.Directory+"/INCAR.orig");
    aurostd::CopyFile(xvasp.Directory+"/POSCAR",xvasp.Directory+"/POSCAR.orig");
  }
} // namespace KBIN

namespace KBIN {
  int VASP_getNELM(const string& dir){ //CO20200624
    bool LDEBUG=(FALSE || XHOST.DEBUG);
    string soliloquy=XPID+"KBIN::VASP_getNELM():";
    stringstream command;command.str(std::string());command.clear();
    //[CO20200624 - OBSOLETE]command << "cat " << dir << "/OUTCAR | grep NELM | sed \"s/;/\\n/g\" | head -1 | sed \"s/ //g\" | sed \"s/NELM=//g\"" << endl;
    command << "cat " << dir << "/OUTCAR | grep NELM | head -n 1 | cut -d ';' -f1 | cut -d '=' -f2 | awk '{print $1}'" << endl;
    string tmp=aurostd::execute2string(command);
    if(LDEBUG){cerr << soliloquy << " NELM grep response=\"" << tmp << "\"" << endl;}
    int NELM=60;  //VASP default
    if(!tmp.empty() && aurostd::isfloat(tmp)){NELM=aurostd::string2utype<int>(tmp);}
    return NELM;
  }
  int VASP_getNSTEPS(const string& dir){  //CO20200624
    bool LDEBUG=(FALSE || XHOST.DEBUG);
    string soliloquy=XPID+"KBIN::VASP_getNSTEPS():";
    stringstream command;command.str(std::string());command.clear();
    command << "cat " << dir << "/OSZICAR | grep ':' | tail -n 1 | cut -d ':' -f2 | awk '{print $1}'" << endl;
    string tmp=aurostd::execute2string(command);
    if(LDEBUG){cerr << soliloquy << " NSTEPS grep response=\"" << tmp << "\"" << endl;}
    int NSTEPS=0;  //VASP default
    if(!tmp.empty() && aurostd::isfloat(tmp)){NSTEPS=aurostd::string2utype<int>(tmp);}
    return NSTEPS;
  }
  bool VASP_OSZICARUnconverged(const string& dir) {
    //we only care about the last electronic SC steps
    int NELM=KBIN::VASP_getNELM(dir);
    int NSTEPS=KBIN::VASP_getNSTEPS(dir);
    if(NELM!=0 && NSTEPS!=0 && NSTEPS>=NELM){return true;}
    //[CO20200624 - OBSOLETE]uint ielectrons=0,issues=0,cutoff=3;
    //[CO20200624 - OBSOLETE]vector<string> vlines,vrelax,tokens;
    //[CO20200624 - OBSOLETE]aurostd::file2vectorstring(dir+"/OSZICAR",vlines);
    //[CO20200624 - OBSOLETE]for(uint i=0;i<vlines.size();i++)
    //[CO20200624 - OBSOLETE]  if(aurostd::substring2bool(vlines.at(i),"F="))
    //[CO20200624 - OBSOLETE]    vrelax.push_back(vlines.at(i-1));
    //[CO20200624 - OBSOLETE]if(vrelax.size()<cutoff) return FALSE; // no problem
    //[CO20200624 - OBSOLETE]// otherwise check for issues.
    //[CO20200624 - OBSOLETE]for(uint i=0;i<vrelax.size()&&i<cutoff;i++) {
    //[CO20200624 - OBSOLETE]  aurostd::string2tokens(vrelax.at(i),tokens," ");
    //[CO20200624 - OBSOLETE]  ielectrons=aurostd::string2utype<uint>(tokens.at(1));
    //[CO20200624 - OBSOLETE]  if(ielectrons==60 || ielectrons==120) issues++;
    //[CO20200624 - OBSOLETE]}
    //[CO20200624 - OBSOLETE]if(issues==cutoff) return TRUE;
    return FALSE;
  }
} // namespace KBIN

// ***************************************************************************
// functions written by CAMILO CALDERON
// 2013: camilo.calderon@duke.edu

// todo:
// Finish the DYNADIEL tag
// OUTCAR file & type as a separate subroutine
// Add more options to the statdiel tag (various dielectric tensor types)

// ***************************************************************************
namespace KBIN {
  void GetStatDiel(string& outcar, xvector<double>& eigr, xvector<double>& eigi) { // loop GetStatDiel
    //[CO20191112 - OBSOLETE]int PATH_LENGTH_MAX = 1024 ;
    //[CO20191112 - OBSOLETE]char work_dir[PATH_LENGTH_MAX] ;
    string function = XPID + "KBIN::GetStatDiel()";
    string message = "";
    string outcarfile, outcarpath ;
    string outcarpath_tmp = aurostd::TmpFileCreate("OUTCARc1.tmp") ;
    vector<string> outcarlines, endline, startline, vasptoken ;
    xmatrix<double> statdiel(3,3), eigenvec(3,3) ;
    double eps = 1.0E-5 ; // need to define this more rigorously
    //[CO20191112 - OBSOLETE]getcwd(work_dir, PATH_LENGTH_MAX) ;
    string work_dir=aurostd::getPWD();  //CO20191112

    if(!aurostd::FileExist(outcar)) {
      message = "check filename || file missing";
      throw aurostd::xerror(_AFLOW_FILE_NAME_, function, message, _FILE_NOT_FOUND_);
    } else {
      outcarpath = "/" + outcar ;
      outcarpath = work_dir + outcarpath ;
      vector<string> outcardata ;
      aurostd::string2tokens(outcarpath, outcardata, ".") ;
      if(outcardata.at(outcardata.size()-1) == "bz2") { // compressed option
        aurostd::execute("bzcat " + outcarpath + " > " + outcarpath_tmp) ;
        aurostd::file2vectorstring(outcarpath_tmp, outcarlines) ;
      } else if(outcardata.at(outcardata.size()-1) == "xz") { // compressed option
        aurostd::execute("xzcat " + outcarpath + " > " + outcarpath_tmp) ;
        aurostd::file2vectorstring(outcarpath_tmp, outcarlines) ;
      } else if(outcardata.at(outcardata.size()-1) == "gz") { // compressed option
        aurostd::execute("gzcat " + outcarpath + " > " + outcarpath_tmp) ;
        aurostd::file2vectorstring(outcarpath_tmp, outcarlines) ;
      } else { // plain text option
        aurostd::execute("cat " + outcarpath + " > " + outcarpath_tmp) ;
        aurostd::file2vectorstring(outcarpath_tmp, outcarlines) ;
      }
    }
    // check the loaded OUTCAR
    aurostd::string2tokens(outcarlines.at(0),startline," ");
    aurostd::string2tokens(startline.at(0),vasptoken,".");
    aurostd::string2tokens(outcarlines.at(outcarlines.size()-1),endline," ");
    if(vasptoken.at(0) != "vasp" || endline.at(0) != "Voluntary") { // first and last line check
      message =  "OUTCAR file is probably corrupt";
      throw aurostd::xerror(_AFLOW_FILE_NAME_, function, message, _FILE_CORRUPT_);
    }
    uint sec_count = 0 ;
    for (uint ii=outcarlines.size()-12 ; ii<outcarlines.size() ; ii++) { // presence timing information check
      vector<string> timetoken ;
      aurostd::string2tokens(outcarlines.at(ii),timetoken," ") ;
      if(timetoken.size() > 0) {
        for (uint jj=0 ; jj<timetoken.size() ; jj++)
        { if(timetoken.at(jj) == "(sec):") sec_count+=1 ; }
      }
    }
    if(sec_count != 4) { // first and last line check
      message =  "OUTCAR file is probably corrupt";
      throw aurostd::xerror(_AFLOW_FILE_NAME_, function, message, _FILE_CORRUPT_);
    }
    // OUTCAR is now in memory, now parse the info
    vector<string> words_line ;
    vector<string> vec1, vec2, vec3 ;
    bool  check_digit = false ;
    uint  refline = 0;
    for (uint ii=outcarlines.size()-1 ; ii > 1 ; ii--) { // line contents
      for (uint jj=0 ; jj < words_line.size() ; jj++) {
        string search_term = "MACROSCOPIC" ;
        string test_word = words_line.at(jj) ;
        if(test_word == search_term) { // start of dielectric tensor
          refline = ii + 2 ;
          check_digit = true ;
        }
      }
      if(check_digit) { // put the tensor info into the string vectors
        aurostd::string2tokens(outcarlines.at(refline+0),vec1," ") ;
        aurostd::string2tokens(outcarlines.at(refline+1),vec2," ") ;
        aurostd::string2tokens(outcarlines.at(refline+2),vec3," ") ;
        for (uint jj=1 ; jj <= 3 ; jj++) { // string to double, 3x3 matrix, be careful with array bounds
          statdiel(1,jj) = atof(vec1.at(jj-1).c_str()) ;
          statdiel(2,jj) = atof(vec2.at(jj-1).c_str()) ;
          statdiel(3,jj) = atof(vec3.at(jj-1).c_str()) ;
        }
        break ;
      }
    }
    if(!check_digit) {
      message = outcar + " lacks MACROSCOPIC statement";
      throw aurostd::xerror(_AFLOW_FILE_NAME_, function, message, _FILE_CORRUPT_);
    } // DONE PARSING //
    bool matcheck = false ;
    for (uint ii = 1 ; ii <= 3 ; ii++) { // clean up spuriously small values: e.g. "-0.000001"
      if( abs(statdiel(1,ii)) < eps ) statdiel(1,ii) = 0.00 ;
      if( abs(statdiel(2,ii)) < eps ) statdiel(2,ii) = 0.00 ;
      if( abs(statdiel(3,ii)) < eps ) statdiel(3,ii) = 0.00 ;
    }
    for (uint ii = 1 ; ii <= 3 ; ii++) { // check if it is asymmetric & if large off-diags exist
      for (uint jj = 1 ; jj <= 3 ; jj++) {
        double testdiff = statdiel[ii][jj] - statdiel[jj][ii] ;
        if(testdiff >= eps) { // eps is a bit arbitrary right now ..
          // serious issues with VASP calculation here: 
          message = "asymmetric dielectric tensor";
          throw aurostd::xerror(_AFLOW_FILE_NAME_, function, message, _RUNTIME_ERROR_);
        } else { // only if small
          statdiel(ii,jj) = statdiel(jj,ii) ;
        }
        if(ii != jj) {
          if(abs(statdiel(ii,jj)) > 0 || abs(statdiel(jj,ii)) > 0) {
            matcheck = true ;
            break ;
          }
        }
      }
      if(matcheck) break ;
    }
    matcheck = true ;
    if(matcheck)
    { // diagonalize the 3x3 matrix
      aurostd::eigen(statdiel,eigr,eigi) ;
    }
  } // loop GetStatDiel
} // namespace KBIN

// ***************************************************************************

namespace KBIN {
  //ME20190219 - getVASPVersionString
  // Retrives the VASP version of a binary file.
  // Taken from old APL/apl_hroutines
  //ME20200114 - Return empty string instead of throwing xerror when the binary
  // is not found or not a valid VASP binary. Throwing errors would kill aflow
  // when aflow.in files are moved between machines and the VASP binary files
  // have different names. This is not desirable when VASP does not need to be
  // run (e.g. for post-processing).
  string getVASPVersionString(const string& binfile) {
    bool LDEBUG=(FALSE || XHOST.DEBUG);
    string soliloquy= XPID + "KBIN::getVASPVersionString():";
    if(LDEBUG){cerr << soliloquy << " binfile=" << binfile << endl;}
    if (!XHOST.is_command(binfile)) return "";
    // Get the full path to the binary
    string fullPathBinaryName = XHOST.command(binfile);
    if (fullPathBinaryName.empty()) return "";

    //CO20200610 START - run a dumb vasp to get vasp.out and grab version
    if(1){
      string pwddir=aurostd::getPWD();
      string tmpdir=aurostd::TmpDirectoryCreate("VASP_VERSION");
      chdir(tmpdir.c_str());
      stringstream empty;empty.str("");
      aurostd::string2file("","./INCAR");
      aurostd::string2file("","./KPOINTS");
      aurostd::string2file("","./POSCAR");
      aurostd::string2file("","./POTCAR");
      if(LDEBUG){cerr << soliloquy << " ls[1]=" << endl << aurostd::execute2string("ls") << endl;}
      //execute2string does not work well here...
      aurostd::execute(binfile + " > /dev/null 2>&1");  //ME20200610 - no output from vasp
      if(LDEBUG){cerr << soliloquy << " ls[2]=" << endl << aurostd::execute2string("ls") << endl;}
      if(aurostd::FileExist("OUTCAR")){
        vector<string> vlines;
        aurostd::file2vectorstring("OUTCAR",vlines);
        for(uint iline=0;iline<vlines.size();iline++){
          if(LDEBUG){cerr << soliloquy << " vlines[iline]=\"" << vlines[iline] << "\"" << endl;}
          if(vlines[iline].find("vasp.")!=string::npos){
            if(LDEBUG){cerr << soliloquy << " FOUND 'vasp.' line" << endl;}
            vector<string> tokens;
            aurostd::string2tokens(vlines[iline],tokens," ");
            for(uint i=0;i<tokens.size();i++){
              if(tokens[i].find("vasp.")!=string::npos){
                chdir(pwddir.c_str());
#ifndef _AFLOW_TEMP_PRESERVE_
                aurostd::RemoveDirectory(tmpdir);
#endif
                return tokens[i];
              }
            }
          }
        }
      }

      chdir(pwddir.c_str());
#ifndef _AFLOW_TEMP_PRESERVE_
      aurostd::RemoveDirectory(tmpdir);
#endif
    }
    //CO20200610 END - run a dumb vasp to get vasp.out and grab version

    // Open the binary
    ifstream infile(fullPathBinaryName.c_str(), std::ios::in | std::ios::binary);
    if (!infile.is_open()) return "";

    // Read bytes...
    int bufferSize = 1024;
    char buffer[bufferSize];
    string versionString = "";
    while (true) {
      if (!infile.read(buffer, bufferSize))
        bufferSize = infile.gcount();

      for (int i = 0; i < bufferSize; i++) {
        if ((buffer[i] == 'v') &&
            (buffer[i + 1] == 'a') &&
            (buffer[i + 2] == 's') &&
            (buffer[i + 3] == 'p') &&
            (buffer[i + 4] == '.')) {
          //[CO20200610 - include vasp. in string]int j = i + 5;
          int j=i;
          while (buffer[j] != ' ')
            versionString.push_back(buffer[j++]);
          break;
        }
      }
      if (!versionString.empty()) break;
      if (infile.eof()) break;

      // Shift cursor to avoid the case where "vasp." is on the boundary of two buffers...
      infile.seekg(-20, std::ios::cur);
    }

    infile.close();
    infile.clear();

    return versionString;
  }
  string getVASPVersionNumber(const string& binfile) {  //CO20200610
    bool LDEBUG=(FALSE || XHOST.DEBUG);
    string soliloquy= XPID + "KBIN::getVASPVersionNumber():";
    string version_str=aurostd::RemoveWhiteSpacesFromTheFrontAndBack(getVASPVersionString(binfile));
    if(LDEBUG){cerr << soliloquy << " version_str=\"" << version_str << "\"" << endl;}
    if(version_str.empty()){return "";}
    aurostd::StringSubst(version_str,"vasp.",""); //remove 'vasp.'
    if(LDEBUG){cerr << soliloquy << " version_str=\"" << version_str << "\"" << endl;}
    //isfloat() does not work here: "35 3Apr08" is considered float: 35
    string version_str_num="";
    for(uint i=0;i<version_str.size();i++){
      if(isdigit(version_str[i]) || version_str[i]=='.'){
        version_str_num+=version_str[i];
      }else{break;}
    }
    if(LDEBUG){cerr << soliloquy << " version_str_num=\"" << version_str_num << "\"" << endl;}
    if(version_str_num.empty()){return "";}  //repetita iuvant
    return version_str_num;
  }
  double getVASPVersion(const string& binfile) {  //CO20200610
    bool LDEBUG=(FALSE || XHOST.DEBUG);
    string soliloquy= XPID + "KBIN::getVASPVersion():";
    string version_str=aurostd::RemoveWhiteSpacesFromTheFrontAndBack(getVASPVersionNumber(binfile));
    if(LDEBUG){cerr << soliloquy << " version_str=\"" << version_str << "\"" << endl;}
    //converting to double SHOULD reduce 4.6.35->4.6
    return aurostd::string2utype<double>(version_str);
  }
}  // namespace KBIN

#endif

// ***************************************************************************
// *                                                                         *
// *           Aflow STEFANO CURTAROLO - Duke University 2003-2021           *
// *                                                                         *
// ***************************************************************************<|MERGE_RESOLUTION|>--- conflicted
+++ resolved
@@ -3401,16 +3401,12 @@
       if(nrun<maxrun) {
         if(LDEBUG) cerr << soliloquy << " " << Message(aflags,_AFLOW_FILE_NAME_,_AFLOW_FILE_NAME_) << "  checking warnings" << endl;
         xmessage.flag("REACHED_ACCURACY",aurostd::substring_present_file_FAST(xvasp.Directory+"/vasp.out","reached required accuracy"));
-<<<<<<< HEAD
 
         //WARNINGS START
 
         //VASP's internal symmetry routines START
         //CO20200624 - these are all related to VASP's internal symmetry routines
         //they would all benefit from similar fixes
-=======
-        xwarning.flag("OUTCAR_INCOMPLETE",!KBIN::VASP_RunFinished(xvasp,aflags,FileMESSAGE,false));  //CO20201111
->>>>>>> 137ceea0
         xwarning.flag("KKSYM",aurostd::substring_present_file_FAST(xvasp.Directory+"/vasp.out","Reciprocal lattice and k-lattice belong to different class of lattices"));
         xwarning.flag("SGRCON",aurostd::substring_present_file_FAST(xvasp.Directory+"/vasp.out","VERY BAD NEWS! internal error in subroutine SGRCON"));
         xwarning.flag("NIRMAT",aurostd::substring_present_file_FAST(xvasp.Directory+"/vasp.out","Found some non-integer element in rotation matrix"));
@@ -3424,6 +3420,7 @@
               aurostd::substring_present_file_FAST(xvasp.Directory+"/vasp.out","NKZ>IKPTD") || 
               FALSE));
         //VASP's internal symmetry routines END
+        xwarning.flag("OUTCAR_INCOMPLETE",!KBIN::VASP_RunFinished(xvasp,aflags,FileMESSAGE,false));  //CO20201111
         xwarning.flag("BRMIX",aurostd::substring_present_file_FAST(xvasp.Directory+"/vasp.out","BRMIX: very serious problems"));
         xwarning.flag("DAV",(!xmessage.flag("REACHED_ACCURACY") &&
               aurostd::substring_present_file_FAST(xvasp.Directory+"/vasp.out","WARNING: Sub-Space-Matrix is not hermitian in DAV")) );
@@ -3536,7 +3533,6 @@
         
         if(NELM!=0 && NSTEPS!=0 && NSTEPS>=NELM) { xwarning.flag("NELM",TRUE); } else { xwarning.flag("NELM",FALSE); }
         //[CO20200624 - OBSOLETE]cerr << "NELM=" << NELM << "  " << "NSTEPS=" << NSTEPS << "  " << "xwarning.flag(\"NELM\")=" << xwarning.flag("NELM") << endl;
-        //[CO20200624 - OBSOLETE]exit(0);
         //}
 
 
@@ -3593,25 +3589,6 @@
 
         // if(xwarning.flag("EDDRMM")) xwarning.flag("ZPOTRF",FALSE);// no must fix the LATTICE
 
-<<<<<<< HEAD
-=======
-        // code to get xwarning.flag("NELM")
-        if(0) {
-          stringstream command,aus;
-          uint NELM=0,NSTEPS=0;
-          command << "cat " << xvasp.Directory << "/OUTCAR | grep NELM | sed \"s/;/\\n/g\" | head -1 | sed \"s/ //g\" | sed \"s/NELM=//g\"" << endl;
-          aus.str(std::string());aus.clear();aus << aurostd::execute2string(command);
-          aus >> NELM;
-          command << "cat " << xvasp.Directory << "/OSZICAR | grep \":\" | sed \"s/:/\\n/g\" | tail -n 1" << endl;
-          aus.str(std::string());aus.clear();aus << aurostd::execute2string(command);
-          aus >> NSTEPS;
-          if(NSTEPS>=NELM) { xwarning.flag("NELM",TRUE); } else { xwarning.flag("NELM",FALSE); }
-          aus.str(std::string());
-          aus << "Throw for debugging: NELM=" << NELM << "  " << "NSTEPS=" << NSTEPS << "  " << "xwarning.flag(\"NELM\")=" << xwarning.flag("NELM");
-          throw aurostd::xerror(_AFLOW_FILE_NAME_, soliloquy, aus);
-        }
-
->>>>>>> 137ceea0
         xfixed.flag("ALL",FALSE);
         xfixed.flag("MPICH11",FALSE); // all the items that must be restarted until they work
         xfixed.flag("MPICH139",FALSE); // all the items that must be restarted until they work
@@ -4094,7 +4071,6 @@
             xfixed.flag("DENTET",TRUE);xfixed.flag("ALL",TRUE);
           }
         }
-<<<<<<< HEAD
 
         //CO20200624 - DO LAST
         // ********* CHECK NELM PROBLEMS ******************
@@ -4110,7 +4086,6 @@
           }
         }
 
-=======
         //[CO20201220 - NO EVIDENCE THIS WORKS]// ********* CHECK OUTCAR PROBLEMS ****************** //CO20201111 - CHECK LAST! KIND OF A CATCH ALL
         //[CO20201220 - NO EVIDENCE THIS WORKS]if(LDEBUG) cerr << soliloquy << " " << Message(aflags,_AFLOW_FILE_NAME_,_AFLOW_FILE_NAME_) << "  [CHECK OUTCAR PROBLEMS]" << endl;  //CO20201111
         //[CO20201220 - NO EVIDENCE THIS WORKS]if(!xfixed.flag("ALL")) {
@@ -4121,7 +4096,7 @@
         //[CO20201220 - NO EVIDENCE THIS WORKS]    xfixed.flag("OUTCAR_INCOMPLETE",TRUE);xfixed.flag("ALL",TRUE);
         //[CO20201220 - NO EVIDENCE THIS WORKS]  }
         //[CO20201220 - NO EVIDENCE THIS WORKS]}
->>>>>>> 137ceea0
+        
         // ********* VASP TO BE RESTARTED *********
         if(LDEBUG) cerr << soliloquy << " " << Message(aflags,_AFLOW_FILE_NAME_,_AFLOW_FILE_NAME_) << "  [DONE WITH CHECKS]" << endl;
         if(xfixed.flag("ALL")) vasp_start=TRUE;
