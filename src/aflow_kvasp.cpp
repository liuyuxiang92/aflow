// ***************************************************************************
// *                                                                         *
// *           Aflow STEFANO CURTAROLO - Duke University 2003-2019           *
// *                                                                         *
// ***************************************************************************
// this file contains the routines to run VASP in KBIN
// Stefano Curtarolo - 2007-2012 Duke
//   GENERATE, STATIC, KPOINTS, RELAX, RELAX_STATIC, RELAX_STATIC_BANDS, STATIC_BANDS, DIELECTRIC_STATIC, DIELECTRIC_DYNAMIC, DSCF

#ifndef _AFLOW_KVASP_CPP
#define _AFLOW_KVASP_CPP
#define _incarpad_ 26
#include "aflow.h"

#define _KVASP_VASP_SLEEP_   2
#define _KVASP_WAIT_SLEEP_   10
#define _KVASP_CHECK_SLEEP_  60
//#define _KVASP_CHECK_SLEEP_  10
#define KBIN_WRONG_ENTRY_STRING string("WRONG_ENTRY")
#define KBIN_WRONG_ENTRY_NUMBER -123

using aurostd::RemoveWhiteSpaces;
using aurostd::RemoveWhiteSpacesFromTheBack;
using aurostd::FileExist;

pthread_mutex_t mutex_KVASP=PTHREAD_MUTEX_INITIALIZER;

#define _VASP_CONTCAR_SAVE_  TRUE

#define _STROPT_ string("[VASP_FORCE_OPTION]")
#define LDAU_ADIABATIC_RELAX_DEFAULT 6
#define DUKE_MATERIALS_VASP5_CORES_DIELECTRIC 16
#define AFLOWLIB_VASP5_CORES_DIELECTRIC 16
#define DUKE_BETA_VASP5_CORES_DIELECTRIC 16


// ******************************************************************************************************************************************************
// ******************************************************************************************************************************************************

namespace KBIN {
  _vflags VASP_Get_Vflags_from_AflowIN(const string &AflowIn,_aflags &aflags,_kflags &kflags) {
    ofstream FileMESSAGE("/dev/null");
    return KBIN::VASP_Get_Vflags_from_AflowIN(AflowIn,FileMESSAGE,aflags,kflags);
  }
} // namespace KBIN


namespace KBIN {
  _vflags VASP_Get_Vflags_from_AflowIN(const string &_AflowIn,ofstream &FileMESSAGE,_aflags &aflags,_kflags &kflags) {
    bool LDEBUG=(FALSE || XHOST.DEBUG);
    string soliloquy="KBIN::VASP_Get_Vflags_from_AflowIN():"; //CO20181113
    _vflags vflags;
    string AflowIn=aurostd::RemoveComments(_AflowIn); // for safety // CO20180502
    vector<string> vAflowIn;aurostd::string2vectorstring(AflowIn,vAflowIn);
    string BflowIn=AflowIn;

    if(LDEBUG) cerr << "DEBUG: KBIN::VASP_Get_Vflags_from_AflowIN (START)" << endl;
    // HOW TO RUN
    vflags.KBIN_VASP_RUN_NRELAX=0;
    // [OBSOLETE]  vflags.KBIN_VASP_RUN_GENERATE           =(aurostd::substring2bool(AflowIn,"[VASP_RUN_GENERATE]") || aurostd::substring2bool(AflowIn,"[VASP_RUN]GENERATE")) || aflags.KBIN_GEN_VASP_FROM_AFLOWIN;
    // [OBSOLETE] vflags.KBIN_VASP_RUN_STATIC              =(aurostd::substring2bool(AflowIn,"[VASP_RUN_STATIC]") || aurostd::substring2bool(AflowIn,"[VASP_RUN]STATIC"));
    // [OBSOLETE] vflags.KBIN_VASP_RUN_KPOINTS             =(aurostd::substring2bool(AflowIn,"[VASP_RUN_KPOINTS]") || aurostd::substring2bool(AflowIn,"[VASP_RUN]KPOINTS"));

    vflags.KBIN_VASP_RUN.clear();
    if((aurostd::substring2bool(AflowIn,"[VASP_RUN_GENERATE]") || aurostd::substring2bool(AflowIn,"[VASP_RUN]GENERATE")) || aflags.KBIN_GEN_VASP_FROM_AFLOWIN) 
      vflags.KBIN_VASP_RUN.push("GENERATE");
    if((aurostd::substring2bool(AflowIn,"[VASP_RUN_STATIC]") || aurostd::substring2bool(AflowIn,"[VASP_RUN]STATIC")))
      vflags.KBIN_VASP_RUN.push("STATIC");
    if((aurostd::substring2bool(AflowIn,"[VASP_RUN_KPOINTS]") || aurostd::substring2bool(AflowIn,"[VASP_RUN]KPOINTS"))) 
      vflags.KBIN_VASP_RUN.push("KPOINTS");

    for(uint i=0;i<vAflowIn.size();i++) {
      if(aurostd::substring2bool(vAflowIn.at(i),"VASP_RUN")) {
        string vasp_run_string=vAflowIn.at(i);
        if(vasp_run_string.find("#")!=string::npos) vasp_run_string=vasp_run_string.substr(0,vasp_run_string.find("#"));
        if(vasp_run_string.find("//")!=string::npos) vasp_run_string=vasp_run_string.substr(0,vasp_run_string.find("//"));
        if(vasp_run_string.find("!")!=string::npos) vasp_run_string=vasp_run_string.substr(0,vasp_run_string.find("!"));

        //      cout << vasp_run_string << endl;
        vector<string> aflowin_tokens;
        aurostd::string2tokens(vasp_run_string,aflowin_tokens,",");
        //      cerr << aflowin_tokens.size() << endl;exit(0);
        if(aflowin_tokens.size()>0) {
          // [OBSOLETE] vflags.KBIN_VASP_RUN_RELAX               =(aurostd::substring2bool(aflowin_tokens.at(0),"[VASP_RUN_RELAX=") || aurostd::substring2bool(aflowin_tokens.at(0),"[VASP_RUN]RELAX="));
          if((aurostd::substring2bool(aflowin_tokens.at(0),"[VASP_RUN_RELAX=") || aurostd::substring2bool(aflowin_tokens.at(0),"[VASP_RUN]RELAX="))) vflags.KBIN_VASP_RUN.push("RELAX");
          if(aurostd::substring2bool(aflowin_tokens.at(0),"[VASP_RUN_RELAX=")) vflags.KBIN_VASP_RUN_NRELAX=aurostd::substring2utype<int>(aflowin_tokens.at(0),"[VASP_RUN_RELAX=");
          if(aurostd::substring2bool(aflowin_tokens.at(0),"[VASP_RUN]RELAX=")) vflags.KBIN_VASP_RUN_NRELAX=aurostd::substring2utype<int>(aflowin_tokens.at(0),"[VASP_RUN]RELAX=");
          // [OBSOLETE] vflags.KBIN_VASP_RUN_RELAX_STATIC        =(aurostd::substring2bool(aflowin_tokens.at(0),"[VASP_RUN_RELAX_STATIC=") || aurostd::substring2bool(aflowin_tokens.at(0),"[VASP_RUN]RELAX_STATIC="));
          if((aurostd::substring2bool(aflowin_tokens.at(0),"[VASP_RUN_RELAX_STATIC=") || aurostd::substring2bool(aflowin_tokens.at(0),"[VASP_RUN]RELAX_STATIC="))) vflags.KBIN_VASP_RUN.push("RELAX_STATIC");
          if(aurostd::substring2bool(aflowin_tokens.at(0),"[VASP_RUN_RELAX_STATIC=")) vflags.KBIN_VASP_RUN_NRELAX=aurostd::substring2utype<int>(aflowin_tokens.at(0),"[VASP_RUN_RELAX_STATIC=");
          if(aurostd::substring2bool(aflowin_tokens.at(0),"[VASP_RUN]RELAX_STATIC=")) vflags.KBIN_VASP_RUN_NRELAX=aurostd::substring2utype<int>(aflowin_tokens.at(0),"[VASP_RUN]RELAX_STATIC=");
          // [OBSOLETE] vflags.KBIN_VASP_RUN_RELAX_STATIC_BANDS  =(aurostd::substring2bool(aflowin_tokens.at(0),"[VASP_RUN_RELAX_STATIC_BANDS=") || aurostd::substring2bool(aflowin_tokens.at(0),"[VASP_RUN]RELAX_STATIC_BANDS="));
          if((aurostd::substring2bool(aflowin_tokens.at(0),"[VASP_RUN_RELAX_STATIC_BANDS=") || aurostd::substring2bool(aflowin_tokens.at(0),"[VASP_RUN]RELAX_STATIC_BANDS="))) vflags.KBIN_VASP_RUN.push("RELAX_STATIC_BANDS");
          if(aurostd::substring2bool(aflowin_tokens.at(0),"[VASP_RUN_RELAX_STATIC_BANDS=")) vflags.KBIN_VASP_RUN_NRELAX=aurostd::substring2utype<int>(aflowin_tokens.at(0),"[VASP_RUN_RELAX_STATIC_BANDS=");
          if(aurostd::substring2bool(aflowin_tokens.at(0),"[VASP_RUN]RELAX_STATIC_BANDS=")) vflags.KBIN_VASP_RUN_NRELAX=aurostd::substring2utype<int>(aflowin_tokens.at(0),"[VASP_RUN]RELAX_STATIC_BANDS=");
          // [OBSOLETE] vflags.KBIN_VASP_RUN_STATIC_BANDS        =(aurostd::substring2bool(aflowin_tokens.at(0),"[VASP_RUN_STATIC_BANDS]") || aurostd::substring2bool(aflowin_tokens.at(0),"[VASP_RUN]STATIC_BANDS"));
          if((aurostd::substring2bool(aflowin_tokens.at(0),"[VASP_RUN_STATIC_BANDS]") || aurostd::substring2bool(aflowin_tokens.at(0),"[VASP_RUN]STATIC_BANDS"))) vflags.KBIN_VASP_RUN.push("STATIC_BANDS");
        }

        for(uint j=1;j<aflowin_tokens.size();j++) {
          // [OBSOLETE] vflags.KBIN_VASP_RUN_DIELECTRIC_STATIC   =(vflags.KBIN_VASP_RUN_DIELECTRIC_STATIC || aurostd::substring2bool(aflowin_tokens.at(j),"DS") || aurostd::substring2bool(aflowin_tokens.at(j),"DIELECTRIC_STATIC"));
          if((vflags.KBIN_VASP_RUN.flag("DIELECTRIC_STATIC") || aurostd::substring2bool(aflowin_tokens.at(j),"DS") || aurostd::substring2bool(aflowin_tokens.at(j),"DIELECTRIC_STATIC"))) vflags.KBIN_VASP_RUN.push("DIELECTRIC_STATIC");
          // [OBSOLETE] vflags.KBIN_VASP_RUN_DIELECTRIC_DYNAMIC  =(vflags.KBIN_VASP_RUN_DIELECTRIC_DYNAMIC || aurostd::substring2bool(aflowin_tokens.at(j),"DD") || aurostd::substring2bool(aflowin_tokens.at(j),"DIELECTRIC_DYNAMIC"));
          if((vflags.KBIN_VASP_RUN.flag("DIELECTRIC_DYNAMIC") || aurostd::substring2bool(aflowin_tokens.at(j),"DD") || aurostd::substring2bool(aflowin_tokens.at(j),"DIELECTRIC_DYNAMIC"))) vflags.KBIN_VASP_RUN.push("DIELECTRIC_DYNAMIC");
          // [OBSOLETE] vflags.KBIN_VASP_RUN_DSCF                =(vflags.KBIN_VASP_RUN_DSCF || aurostd::substring2bool(aflowin_tokens.at(j),"DSCF"));
          if((vflags.KBIN_VASP_RUN.flag("DSCF") || aurostd::substring2bool(aflowin_tokens.at(j),"DSCF"))) vflags.KBIN_VASP_RUN.push("DSCF");
        }
        if(vflags.KBIN_VASP_RUN.flag("DSCF")) vflags.KBIN_VASP_RUN.push("DIELECTRIC_DYNAMIC");
        if(vflags.KBIN_VASP_RUN.flag("DIELECTRIC_DYNAMIC")) vflags.KBIN_VASP_RUN.push("DIELECTRIC_STATIC");
      }
    }
    if(vflags.KBIN_VASP_RUN.xscheme!="") vflags.KBIN_VASP_RUN.isentry=TRUE;

    // if(vflags.KBIN_VASP_RUN.flag("DIELECTRIC_STATIC")) cout << "vflags.KBIN_VASP_RUN.flag(\"DIELECTRIC_STATIC\")" << endl;
    // if(vflags.KBIN_VASP_RUN.flag("DIELECTRIC_DYNAMIC")) cout << "vflags.KBIN_VASP_RUN.flag(\"DIELECTRIC_DYNAMIC\")" << endl;
    // if(vflags.KBIN_VASP_RUN.flag("DSCF")) cout << "vflags.KBIN_VASP_RUN.flag(\"DSCF\")" << endl;
    // exit(0);

    // [OBSOLETE] vflags.KBIN_VASP_REPEAT_BANDS        = aurostd::FileExist(aflags.Directory+string("/REPEAT_BANDS")) || aurostd::substring2bool(AflowIn,"[VASP_RUN_REPEAT_BANDS]") || aurostd::substring2bool(AflowIn,"[VASP_RUN]REPEAT_BANDS]");
    // [OBSOLETE] vflags.KBIN_VASP_REPEAT_STATIC_BANDS = aurostd::FileExist(aflags.Directory+string("/REPEAT_STATIC_BANDS")) || aurostd::substring2bool(AflowIn,"[VASP_RUN_REPEAT_STATIC_BANDS]") || aurostd::substring2bool(AflowIn,"[VASP_RUN]REPEAT_STATIC_BANDS]");
    // [OBSOLETE] vflags.KBIN_VASP_REPEAT_DELSOL       = aurostd::FileExist(aflags.Directory+string("/REPEAT_DELSOL")) || aurostd::substring2bool(AflowIn,"[VASP_RUN_REPEAT_DELSOL]") || aurostd::substring2bool(AflowIn,"[VASP_RUN]REPEAT_DELSOL]");

    vflags.KBIN_VASP_REPEAT.clear();
    if(aurostd::FileExist(aflags.Directory+string("/REPEAT_BANDS")) || aurostd::substring2bool(AflowIn,"[VASP_RUN_REPEAT_BANDS]") || aurostd::substring2bool(AflowIn,"[VASP_RUN]REPEAT_BANDS]")) vflags.KBIN_VASP_REPEAT.push("REPEAT_BANDS");
    if(aurostd::FileExist(aflags.Directory+string("/REPEAT_STATIC_BANDS")) || aurostd::substring2bool(AflowIn,"[VASP_RUN_REPEAT_STATIC_BANDS]") || aurostd::substring2bool(AflowIn,"[VASP_RUN]REPEAT_STATIC_BANDS]")) vflags.KBIN_VASP_REPEAT.push("REPEAT_STATIC_BANDS");
    if(aurostd::FileExist(aflags.Directory+string("/REPEAT_DELSOL")) || aurostd::substring2bool(AflowIn,"[VASP_RUN_REPEAT_DELSOL]") || aurostd::substring2bool(AflowIn,"[VASP_RUN]REPEAT_DELSOL]")) vflags.KBIN_VASP_REPEAT.push("REPEAT_DELSOL");


    if(vflags.KBIN_VASP_REPEAT.flag("REPEAT_STATIC_BANDS")) cout << "vflags.KBIN_VASP_REPEAT.flag(\"REPEAT_STATIC_BANDS\")" << endl;

    // priorities about RUN
    if(vflags.KBIN_VASP_RUN.flag("RELAX_STATIC_BANDS")) {  // RELAX_STATIC_BANDS
      //  cerr << "[DEBUG] vflags.KBIN_VASP_RUN.flag(\"RELAX_STATIC_BANDS\")==TRUE" << endl;
      vflags.KBIN_VASP_RUN.flag("STATIC",FALSE);
      vflags.KBIN_VASP_RUN.flag("STATIC_BANDS",FALSE);
      vflags.KBIN_VASP_RUN.flag("KPOINTS",FALSE);
      vflags.KBIN_VASP_RUN.flag("RELAX",FALSE);
      vflags.KBIN_VASP_RUN.flag("RELAX_STATIC",FALSE);
      vflags.KBIN_VASP_RUN.push("RELAX_STATIC_BANDS");
    } else {
      if(vflags.KBIN_VASP_RUN.flag("RELAX_STATIC")) {  // RELAX_STATIC
        //  cerr << "[DEBUG] vflags.KBIN_VASP_RUN.flag(\"RELAX_STATIC\")==TRUE" << endl;
        vflags.KBIN_VASP_RUN.flag("STATIC",FALSE);
        vflags.KBIN_VASP_RUN.flag("STATIC_BANDS",FALSE);
        vflags.KBIN_VASP_RUN.flag("KPOINTS",FALSE);
        vflags.KBIN_VASP_RUN.flag("RELAX",FALSE);
        vflags.KBIN_VASP_RUN.push("RELAX_STATIC");
        vflags.KBIN_VASP_RUN.flag("RELAX_STATIC_BANDS",FALSE);
      } else {
        if(vflags.KBIN_VASP_RUN.flag("STATIC_BANDS")) {  // STATIC_BANDS
          //  cerr << "[DEBUG] vflags.KBIN_VASP_RUN.flag(\"STATIC_BANDS\")==TRUE" << endl;
          vflags.KBIN_VASP_RUN.flag("STATIC",FALSE);
          vflags.KBIN_VASP_RUN.push("STATIC_BANDS");
          vflags.KBIN_VASP_RUN.flag("KPOINTS",FALSE);
          vflags.KBIN_VASP_RUN.flag("RELAX",FALSE);
          vflags.KBIN_VASP_RUN.flag("RELAX_STATIC",FALSE);
          vflags.KBIN_VASP_RUN.flag("RELAX_STATIC_BANDS",FALSE);
        } else {                                  
          if(vflags.KBIN_VASP_RUN.flag("STATIC")) {  // STATIC
            //	  cerr << "[DEBUG] vflags.KBIN_VASP_RUN.flag(\"STATIC\")==TRUE" << endl;
            vflags.KBIN_VASP_RUN.flag("KPOINTS",FALSE);
            vflags.KBIN_VASP_RUN.flag("RELAX",FALSE);
            vflags.KBIN_VASP_RUN.push("STATIC");
            vflags.KBIN_VASP_RUN.flag("STATIC_BANDS",FALSE);
            vflags.KBIN_VASP_RUN.flag("RELAX_STATIC",FALSE);
            vflags.KBIN_VASP_RUN.flag("RELAX_STATIC_BANDS",FALSE);
          } else {                            
            if(vflags.KBIN_VASP_RUN.flag("KPOINTS")) {  // KPOINTS
              //  cerr << "[DEBUG] vflags.KBIN_VASP_RUN.flag(\"KPOINTS\")==TRUE" << endl;
              vflags.KBIN_VASP_RUN.flag("STATIC",FALSE);
              vflags.KBIN_VASP_RUN.flag("STATIC_BANDS",FALSE);
              vflags.KBIN_VASP_RUN.flag("RELAX",FALSE);
              vflags.KBIN_VASP_RUN.push("KPOINTS");
              vflags.KBIN_VASP_RUN.flag("RELAX_STATIC",FALSE);
              vflags.KBIN_VASP_RUN.flag("RELAX_STATIC_BANDS",FALSE);
            } else {
              //   cerr << "[DEBUG] DEFAULT" << endl;
              vflags.KBIN_VASP_RUN.push("RELAX");
              vflags.KBIN_VASP_RUN.flag("STATIC",FALSE);
              vflags.KBIN_VASP_RUN.flag("STATIC_BANDS",FALSE);
              vflags.KBIN_VASP_RUN.flag("KPOINTS",FALSE);
              vflags.KBIN_VASP_RUN.flag("RELAX_STATIC",FALSE);
              vflags.KBIN_VASP_RUN.flag("RELAX_STATIC_BANDS",FALSE);
            }
          }
        }
      }
    }
    // priorities about REPEAT
    if(vflags.KBIN_VASP_REPEAT.flag("REPEAT_STATIC_BANDS")) {
      vflags.KBIN_VASP_RUN.flag("STATIC",FALSE);
      vflags.KBIN_VASP_RUN.flag("STATIC_BANDS",FALSE);
      vflags.KBIN_VASP_RUN.flag("KPOINTS",FALSE);
      vflags.KBIN_VASP_RUN.flag("RELAX",FALSE);
      vflags.KBIN_VASP_RUN.flag("RELAX_STATIC",FALSE);
      vflags.KBIN_VASP_RUN.flag("RELAX_STATIC_BANDS",FALSE);
      vflags.KBIN_VASP_REPEAT.flag("REPEAT_BANDS",FALSE);
    }
    if(vflags.KBIN_VASP_REPEAT.flag("REPEAT_BANDS")) {
      vflags.KBIN_VASP_RUN.flag("STATIC",FALSE);
      vflags.KBIN_VASP_RUN.flag("STATIC_BANDS",FALSE);
      vflags.KBIN_VASP_RUN.flag("KPOINTS",FALSE);
      vflags.KBIN_VASP_RUN.flag("RELAX",FALSE);
      vflags.KBIN_VASP_RUN.flag("RELAX_STATIC",FALSE);
      vflags.KBIN_VASP_RUN.flag("RELAX_STATIC_BANDS",FALSE);
    }
    if(vflags.KBIN_VASP_REPEAT.flag("REPEAT_DELSOL")) {
      vflags.KBIN_VASP_RUN.flag("STATIC",FALSE);
      vflags.KBIN_VASP_RUN.flag("STATIC_BANDS",FALSE);
      vflags.KBIN_VASP_RUN.flag("KPOINTS",FALSE);
      vflags.KBIN_VASP_RUN.flag("RELAX",FALSE);
      vflags.KBIN_VASP_RUN.flag("RELAX_STATIC",FALSE);
      vflags.KBIN_VASP_RUN.flag("RELAX_STATIC_BANDS",FALSE);
      vflags.KBIN_VASP_REPEAT.flag("REPEAT_BANDS",FALSE);
    }

    if(kflags.KBIN_PHONONS_CALCULATION_APL || kflags.KBIN_PHONONS_CALCULATION_QHA || kflags.KBIN_PHONONS_CALCULATION_AAPL || kflags.KBIN_PHONONS_CALCULATION_FROZSL || kflags.KBIN_PHONONS_CALCULATION_AGL || kflags.KBIN_PHONONS_CALCULATION_AEL) {  // CO20170601
      vflags.KBIN_VASP_REPEAT.flag("REPEAT_DELSOL",FALSE);
      vflags.KBIN_VASP_RUN.flag("STATIC",FALSE);
      vflags.KBIN_VASP_RUN.flag("STATIC_BANDS",FALSE);
      vflags.KBIN_VASP_RUN.flag("KPOINTS",FALSE);
      vflags.KBIN_VASP_RUN.flag("RELAX",FALSE);
      vflags.KBIN_VASP_RUN.flag("RELAX_STATIC",FALSE);
      vflags.KBIN_VASP_RUN.flag("RELAX_STATIC_BANDS",FALSE);
      vflags.KBIN_VASP_REPEAT.flag("REPEAT_BANDS",FALSE); 
      kflags.KBIN_SYMMETRY_CALCULATION=FALSE;
    }

    // RELAX_MODE AND PRIORITIES  // ENERGY | FORCES | ENERGY_FORCES | FORCES_ENERGY (default ENERGY) "
    vflags.KBIN_VASP_FORCE_OPTION_RELAX_MODE.options2entry(AflowIn,_STROPT_+"RELAX_MODE=",FALSE,DEFAULT_VASP_FORCE_OPTION_RELAX_MODE_SCHEME);
    vflags.KBIN_VASP_FORCE_OPTION_RELAX_MODE.xscheme=KBIN_WRONG_ENTRY_STRING;
    vflags.KBIN_VASP_FORCE_OPTION_RELAX_MODE.scheme2scheme("ENERGY","ENERGY");
    vflags.KBIN_VASP_FORCE_OPTION_RELAX_MODE.scheme2scheme("FORCES","FORCES");vflags.KBIN_VASP_FORCE_OPTION_RELAX_MODE.scheme2scheme("FORCE","FORCES");
    vflags.KBIN_VASP_FORCE_OPTION_RELAX_MODE.scheme2scheme("ENERGY_FORCES","ENERGY_FORCES");vflags.KBIN_VASP_FORCE_OPTION_RELAX_MODE.scheme2scheme("ENERGY_FORCE","ENERGY_FORCES");
    vflags.KBIN_VASP_FORCE_OPTION_RELAX_MODE.scheme2scheme("FORCES_ENERGY","FORCES_ENERGY");vflags.KBIN_VASP_FORCE_OPTION_RELAX_MODE.scheme2scheme("FORCE_ENERGY","FORCES_ENERGY");
    if(vflags.KBIN_VASP_FORCE_OPTION_RELAX_MODE.isentry && vflags.KBIN_VASP_FORCE_OPTION_RELAX_MODE.xscheme==KBIN_WRONG_ENTRY_STRING) {
      cerr << "ERROR: KBIN::VASP_Get_Vflags_from_AflowIN:  vflags.KBIN_VASP_FORCE_OPTION_RELAX_MODE.content_string="  <<  vflags.KBIN_VASP_FORCE_OPTION_RELAX_MODE.content_string << endl;
      exit(0);
    }
    //  cerr << "vflags.KBIN_VASP_FORCE_OPTION_RELAX_MODE.xscheme=" << vflags.KBIN_VASP_FORCE_OPTION_RELAX_MODE.xscheme << endl; exit(0);

    // FORCE OPTIONS
    vflags.KBIN_VASP_FORCE_OPTION_NOTUNE.options2entry(AflowIn,_STROPT_+"NOTUNE");

    // FORCE OPTIONS SYSTEM_AUTO
    vflags.KBIN_VASP_FORCE_OPTION_SYSTEM_AUTO.options2entry(AflowIn,_STROPT_+"SYSTEM_AUTO");
    vflags.AFLOW_SYSTEM.options2entry(AflowIn,"[AFLOW]SYSTEM=", false, "");  // ME20181121

    // FORCE OPTIONS STATIC RELAX_ALL RELAX_IONS RELAX CELL_VOLUME 
    // cerr << "vflags.KBIN_VASP_FORCE_OPTION_STATIC= " << vflags.KBIN_VASP_FORCE_OPTION_STATIC << endl;
    vflags.KBIN_VASP_FORCE_OPTION_RELAX_TYPE.clear();
    if(aurostd::substring2bool(AflowIn,_STROPT_+"STATIC",TRUE)) vflags.KBIN_VASP_FORCE_OPTION_RELAX_TYPE.push("STATIC");
    if(aurostd::substring2bool(AflowIn,_STROPT_+"RELAX_ALL",TRUE) || aurostd::substring2bool(AflowIn,_STROPT_+"RELAX",TRUE))  vflags.KBIN_VASP_FORCE_OPTION_RELAX_TYPE.push("ALL");
    if(aurostd::substring2bool(AflowIn,_STROPT_+"RELAX_IONS",TRUE)) vflags.KBIN_VASP_FORCE_OPTION_RELAX_TYPE.push("IONS");
    if(aurostd::substring2bool(AflowIn,_STROPT_+"RELAX_CELL_SHAPE",TRUE) || aurostd::substring2bool(AflowIn,_STROPT_+"RELAX_SHAPE",TRUE)) vflags.KBIN_VASP_FORCE_OPTION_RELAX_TYPE.push("CELL_SHAPE");
    if(aurostd::substring2bool(AflowIn,_STROPT_+"RELAX_CELL_VOLUME",TRUE) || aurostd::substring2bool(AflowIn,_STROPT_+"RELAX_VOLUME",TRUE)) vflags.KBIN_VASP_FORCE_OPTION_RELAX_TYPE.push("CELL_VOLUME");
    if(aurostd::substring2bool(AflowIn,_STROPT_+"RELAX_IONS_CELL_VOLUME",TRUE) || aurostd::substring2bool(AflowIn,_STROPT_+"RELAX_IONS_VOLUME",TRUE)) vflags.KBIN_VASP_FORCE_OPTION_RELAX_TYPE.push("IONS_CELL_VOLUME");
    if(vflags.KBIN_VASP_FORCE_OPTION_RELAX_TYPE.xscheme!="") vflags.KBIN_VASP_FORCE_OPTION_RELAX_TYPE.isentry=TRUE;

    // [OBSOLETE] vflags.KBIN_VASP_FORCE_OPTION_STATIC=aurostd::substring2bool(AflowIn,_STROPT_+"STATIC",TRUE);
    // [OBSOLETE] cerr<< "vflags.KBIN_VASP_FORCE_OPTION_STATIC= " << vflags.KBIN_VASP_FORCE_OPTION_STATIC << endl;
    // [OBSOLETE] vflags.KBIN_VASP_FORCE_OPTION_RELAX_ALL = aurostd::substring2bool(AflowIn,_STROPT_+"RELAX",TRUE) || aurostd::substring2bool(AflowIn,_STROPT_+"RELAX_ALL",TRUE);
    // [OBSOLETE] vflags.KBIN_VASP_FORCE_OPTION_RELAX_IONS = aurostd::substring2bool(AflowIn,_STROPT_+"RELAX_IONS",TRUE);
    // [OBSOLETE] vvflags.KBIN_VASP_FORCE_OPTION_RELAX_CELL_SHAPE = aurostd::substring2bool(AflowIn,_STROPT_+"RELAX_CELL_SHAPE",TRUE) || aurostd::substring2bool(AflowIn,_STROPT_+"RELAX_SHAPE",TRUE);
    // [OBSOLETE] vvflags.KBIN_VASP_FORCE_OPTION_RELAX_CELL_VOLUME = aurostd::substring2bool(AflowIn,_STROPT_+"RELAX_CELL_VOLUME",TRUE) || aurostd::substring2bool(AflowIn,_STROPT_+"RELAX_VOLUME",TRUE);
    // [OBSOLETE] vvflags.KBIN_VASP_FORCE_OPTION_RELAX_IONS_CELL_VOLUME = aurostd::substring2bool(AflowIn,_STROPT_+"RELAX_IONS_CELL_VOLUME",TRUE) || aurostd::substring2bool(AflowIn,_STROPT_+"RELAX_IONS_VOLUME",TRUE);
    // [OBSOLETE] if(vflags.KBIN_VASP_FORCE_OPTION_RELAX_IONS_CELL_VOLUME) vflags.KBIN_VASP_FORCE_OPTION_RELAX_IONS=FALSE;
    // [OBSOLETE] if(vflags.KBIN_VASP_FORCE_OPTION_RELAX_ALL && (vflags.KBIN_VASP_FORCE_OPTION_RELAX_IONS || vflags.KBIN_VASP_FORCE_OPTION_RELAX_CELL_SHAPE ||
    // [OBSOLETE]  vflags.KBIN_VASP_FORCE_OPTION_RELAX_CELL_VOLUME || vflags.KBIN_VASP_FORCE_OPTION_RELAX_IONS_CELL_VOLUME)) vflags.KBIN_VASP_FORCE_OPTION_RELAX_ALL=FALSE;

    if(vflags.KBIN_VASP_FORCE_OPTION_RELAX_TYPE.flag("IONS_CELL_VOLUME"))
      vflags.KBIN_VASP_FORCE_OPTION_RELAX_TYPE.flag("IONS",FALSE);
    if(vflags.KBIN_VASP_FORCE_OPTION_RELAX_TYPE.flag("ALL") && (vflags.KBIN_VASP_FORCE_OPTION_RELAX_TYPE.flag("STATIC") || vflags.KBIN_VASP_FORCE_OPTION_RELAX_TYPE.flag("IONS") || 
          vflags.KBIN_VASP_FORCE_OPTION_RELAX_TYPE.flag("CELL_SHAPE") || vflags.KBIN_VASP_FORCE_OPTION_RELAX_TYPE.flag("CELL_VOLUME") ||
          vflags.KBIN_VASP_FORCE_OPTION_RELAX_TYPE.flag("IONS_CELL_VOLUME")))    
      vflags.KBIN_VASP_FORCE_OPTION_RELAX_TYPE.flag("ALL",FALSE);
    if(vflags.KBIN_VASP_FORCE_OPTION_RELAX_TYPE.flag("STATIC")) {
      vflags.KBIN_VASP_FORCE_OPTION_RELAX_TYPE.clear();
      vflags.KBIN_VASP_FORCE_OPTION_RELAX_TYPE.push("STATIC");
      vflags.KBIN_VASP_FORCE_OPTION_RELAX_TYPE.isentry=TRUE;}

    // cerr << "KBIN::VASP_Get_Vflags_from_AflowIN:  vflags.KBIN_VASP_FORCE_OPTION_RELAX_TYPE.xscheme="  <<  vflags.KBIN_VASP_FORCE_OPTION_RELAX_TYPE.xscheme << endl; exit(0);

    // PRECISION AND PRIORITIES // (LOW | MEDIUM | NORMAL | HIGH | ACCURATE), PRESERVED
    vflags.KBIN_VASP_FORCE_OPTION_PREC.options2entry(AflowIn,_STROPT_+"PREC=",FALSE,DEFAULT_VASP_FORCE_OPTION_PREC_SCHEME);
    vflags.KBIN_VASP_FORCE_OPTION_PREC.xscheme=KBIN_WRONG_ENTRY_STRING;
    vflags.KBIN_VASP_FORCE_OPTION_PREC.scheme2scheme('L',"LOW");
    vflags.KBIN_VASP_FORCE_OPTION_PREC.scheme2scheme('M',"MEDIUM");
    vflags.KBIN_VASP_FORCE_OPTION_PREC.scheme2scheme('N',"NORMAL");
    vflags.KBIN_VASP_FORCE_OPTION_PREC.scheme2scheme('H',"HIGH");
    vflags.KBIN_VASP_FORCE_OPTION_PREC.scheme2scheme('A',"ACCURATE");
    vflags.KBIN_VASP_FORCE_OPTION_PREC.scheme2scheme('P',"PHONONS"); // JJPR Modification
    if(vflags.KBIN_VASP_FORCE_OPTION_PREC.isentry && vflags.KBIN_VASP_FORCE_OPTION_PREC.xscheme==KBIN_WRONG_ENTRY_STRING) {
      cerr << "ERROR: KBIN::VASP_Get_Vflags_from_AflowIN:  vflags.KBIN_VASP_FORCE_OPTION_PREC.content_string="  <<  vflags.KBIN_VASP_FORCE_OPTION_PREC.content_string << endl;
      exit(0);
    }

    // ALGO AND PRIORITIES // (NORMAL | VERYFAST | FAST | ALL | DAMPED), PRESERVED
    vflags.KBIN_VASP_FORCE_OPTION_ALGO.options2entry(AflowIn,_STROPT_+"ALGO=",FALSE,DEFAULT_VASP_FORCE_OPTION_ALGO_SCHEME);
    vflags.KBIN_VASP_FORCE_OPTION_ALGO.xscheme=KBIN_WRONG_ENTRY_STRING;
    vflags.KBIN_VASP_FORCE_OPTION_ALGO.scheme2scheme('N',"NORMAL");
    vflags.KBIN_VASP_FORCE_OPTION_ALGO.scheme2scheme('V',"VERYFAST");
    vflags.KBIN_VASP_FORCE_OPTION_ALGO.scheme2scheme('F',"FAST");
    vflags.KBIN_VASP_FORCE_OPTION_ALGO.scheme2scheme('A',"ALL");
    vflags.KBIN_VASP_FORCE_OPTION_ALGO.scheme2scheme('D',"DAMPED");
    if(vflags.KBIN_VASP_FORCE_OPTION_ALGO.isentry && vflags.KBIN_VASP_FORCE_OPTION_ALGO.xscheme==KBIN_WRONG_ENTRY_STRING) {
      cerr << "ERROR: KBIN::VASP_Get_Vflags_from_AflowIN:  vflags.KBIN_VASP_FORCE_OPTION_ALGO.content_string="  <<  vflags.KBIN_VASP_FORCE_OPTION_ALGO.content_string << endl;
      exit(0);
    }
    vflags.KBIN_VASP_FORCE_OPTION_ALGO.preserved= vflags.KBIN_VASP_FORCE_OPTION_ALGO.preserved || aurostd::substring2bool(AflowIn,_STROPT_+"ALGO_PRESERVED",TRUE); // FIX ALGO_PRESERVED

    // ABMIX AND PRIORITIES // empty | [AUTO | US | PAW | #AMIX,#BMIX[,#AMIX_MAG,#BMIX_MAG]]
    vflags.KBIN_VASP_FORCE_OPTION_ABMIX.options2entry(AflowIn,_STROPT_+"ABMIX=",FALSE,DEFAULT_VASP_FORCE_OPTION_ABMIX_SCHEME);
    vflags.KBIN_VASP_FORCE_OPTION_ABMIX.xscheme=KBIN_WRONG_ENTRY_STRING;
    vflags.KBIN_VASP_FORCE_OPTION_ABMIX.scheme2scheme('A',"AUTO");
    vflags.KBIN_VASP_FORCE_OPTION_ABMIX.scheme2scheme('U',"US");
    vflags.KBIN_VASP_FORCE_OPTION_ABMIX.scheme2scheme('L',"US"); // LDA
    vflags.KBIN_VASP_FORCE_OPTION_ABMIX.scheme2scheme('G',"US"); // GGA
    vflags.KBIN_VASP_FORCE_OPTION_ABMIX.scheme2scheme('P',"PAW");  // something with PAW..
    if(vflags.KBIN_VASP_FORCE_OPTION_ABMIX.isentry && vflags.KBIN_VASP_FORCE_OPTION_ABMIX.xscheme==KBIN_WRONG_ENTRY_STRING) {
      cerr << "ERROR: KBIN::VASP_Get_Vflags_from_AflowIN:  vflags.KBIN_VASP_FORCE_OPTION_ABMIX.content_string="  <<  vflags.KBIN_VASP_FORCE_OPTION_ABMIX.content_string << endl;
      exit(0);
    }

    // METAGGA AND PRIORITIES // TPSS | RTPSS | M06L | MBJL | SCAN | MS0 | MS1 | MS2 | NONE
    if(LDEBUG) cerr << "KBIN::VASP_Get_Vflags_from_AflowIN: METAGGA" << endl;
    vflags.KBIN_VASP_FORCE_OPTION_METAGGA.options2entry(AflowIn,_STROPT_+"METAGGA=",FALSE,DEFAULT_VASP_FORCE_OPTION_METAGGA_SCHEME);
    // vflags.KBIN_VASP_FORCE_OPTION_METAGGA.xscheme=KBIN_WRONG_ENTRY_STRING;
    // vflags.KBIN_VASP_FORCE_OPTION_METAGGA.scheme2scheme('T',"TPSS");
    // vflags.KBIN_VASP_FORCE_OPTION_METAGGA.scheme2scheme('R',"RTPSS");
    // vflags.KBIN_VASP_FORCE_OPTION_METAGGA.scheme2scheme('S',"SCAN");
    // vflags.KBIN_VASP_FORCE_OPTION_METAGGA.scheme2scheme('N',"NONE");
    if(vflags.KBIN_VASP_FORCE_OPTION_METAGGA.isentry && vflags.KBIN_VASP_FORCE_OPTION_METAGGA.xscheme==KBIN_WRONG_ENTRY_STRING) {
      cerr << "ERROR: KBIN::VASP_Get_Vflags_from_AflowIN:  vflags.KBIN_VASP_FORCE_OPTION_METAGGA.content_string="  <<  vflags.KBIN_VASP_FORCE_OPTION_METAGGA.content_string << endl;
      exit(0);
    } 
    if(LDEBUG) cerr << "KBIN::VASP_Get_Vflags_from_AflowIN: METAGGA vflags.KBIN_VASP_FORCE_OPTION_METAGGA.isentry=" << vflags.KBIN_VASP_FORCE_OPTION_METAGGA.isentry << endl;
    if(LDEBUG) cerr << "KBIN::VASP_Get_Vflags_from_AflowIN: METAGGA vflags.KBIN_VASP_FORCE_OPTION_METAGGA.xscheme=" << vflags.KBIN_VASP_FORCE_OPTION_METAGGA.xscheme << endl;

    // IVDW AND PRIORITIES // [number_for_VASP_see_manual_for_IVDW | 0] 
    if(LDEBUG) cerr << "KBIN::VASP_Get_Vflags_from_AflowIN: IVDW" << endl;
    vflags.KBIN_VASP_FORCE_OPTION_IVDW.options2entry(AflowIn,_STROPT_+"IVDW=",FALSE,DEFAULT_VASP_FORCE_OPTION_IVDW_SCHEME);
    if(vflags.KBIN_VASP_FORCE_OPTION_IVDW.isentry && vflags.KBIN_VASP_FORCE_OPTION_IVDW.xscheme==KBIN_WRONG_ENTRY_STRING) {
      cerr << "ERROR: KBIN::VASP_Get_Vflags_from_AflowIN:  vflags.KBIN_VASP_FORCE_OPTION_IVDW.content_string="  <<  vflags.KBIN_VASP_FORCE_OPTION_IVDW.content_string << endl;
      exit(0);
    } 
    if(LDEBUG) cerr << "KBIN::VASP_Get_Vflags_from_AflowIN: IVDW vflags.KBIN_VASP_FORCE_OPTION_IVDW.isentry=" << vflags.KBIN_VASP_FORCE_OPTION_IVDW.isentry << endl;
    if(LDEBUG) cerr << "KBIN::VASP_Get_Vflags_from_AflowIN: IVDW vflags.KBIN_VASP_FORCE_OPTION_IVDW.xscheme=" << vflags.KBIN_VASP_FORCE_OPTION_IVDW.xscheme << endl;

    // NEGLECT_NOMIX
    vflags.KBIN_VASP_FORCE_OPTION_SKIP_NOMIX.options2entry(AflowIn,string(_STROPT_+"NEGLECT_IMMISCIBLE"+"|"+_STROPT_+"NEGLECT_NOMIX"+"|"+_STROPT_+"SKIP_NOMIX"));

    // AUTO_PSEUDOPOTENTIALS and AUTO_PSEUDOPOTENTIALS_TYPE
    vflags.KBIN_VASP_FORCE_OPTION_AUTO_PSEUDOPOTENTIALS.options2entry(AflowIn,_STROPT_+"AUTO_PSEUDOPOTENTIALS=",FALSE,DEFAULT_VASP_PSEUDOPOTENTIAL_TYPE);

    // POTIM
    // cerr << "POTIM" << endl;
    vflags.KBIN_VASP_FORCE_OPTION_POTIM_EQUAL.options2entry(AflowIn,_STROPT_+"POTIM=",TRUE,vflags.KBIN_VASP_FORCE_OPTION_POTIM_EQUAL.xscheme); // scheme already loaded in aflow_xclasses.cpp is "DEFAULT_VASP_PREC_POTIM"

    // PSTRESS
    // cerr << "PSTRESS" << endl;
    vflags.KBIN_VASP_FORCE_OPTION_PSTRESS_EQUAL.options2entry(AflowIn,_STROPT_+"PSTRESS=",TRUE,vflags.KBIN_VASP_FORCE_OPTION_PSTRESS_EQUAL.xscheme); // scheme already loaded in aflow_xclasses.cpp is "0.0"  

    // EDIFFG
    // cerr << "EDIFFG" << endl;
    vflags.KBIN_VASP_FORCE_OPTION_EDIFFG_EQUAL.options2entry(AflowIn,_STROPT_+"EDIFFG=",TRUE,vflags.KBIN_VASP_FORCE_OPTION_EDIFFG_EQUAL.xscheme); // scheme already loaded in aflow_xclasses.cpp is "DEFAULT_VASP_PREC_EDIFFG"  

    // ISMEAR
    // cerr << "ISMEAR" << endl;
    vflags.KBIN_VASP_FORCE_OPTION_ISMEAR_EQUAL.options2entry(AflowIn,_STROPT_+"ISMEAR=",FALSE,vflags.KBIN_VASP_FORCE_OPTION_ISMEAR_EQUAL.xscheme); // scheme already loaded in aflow_xclasses.cpp is "1" - default  //CO20181128

    // SIGMA
    // cerr << "SIGMA" << endl;
    vflags.KBIN_VASP_FORCE_OPTION_SIGMA_EQUAL.options2entry(AflowIn,_STROPT_+"SIGMA=",FALSE,vflags.KBIN_VASP_FORCE_OPTION_SIGMA_EQUAL.xscheme); // scheme already loaded in aflow_xclasses.cpp is "0.1" - default  //CO20181128

    // NBANDS and/or NBANDS=
    //  cerr << "NBANDS_AUTO" << endl;
    vflags.KBIN_VASP_FORCE_OPTION_NBANDS_AUTO_isentry = aurostd::substring2bool(AflowIn,_STROPT_+"NBANDS",TRUE);
    // cerr << "vflags.KBIN_VASP_FORCE_OPTION_NBANDS_AUTO_isentry=" << vflags.KBIN_VASP_FORCE_OPTION_NBANDS_AUTO_isentry << endl;
    // cerr << "NBANDS_EQUAL" << endl;
    // cerr << "vflags.KBIN_VASP_FORCE_OPTION_NBANDS_EQUAL.xscheme=" << vflags.KBIN_VASP_FORCE_OPTION_NBANDS_EQUAL.xscheme << endl;
    vflags.KBIN_VASP_FORCE_OPTION_NBANDS_EQUAL.options2entry(AflowIn,_STROPT_+"NBANDS=",TRUE,vflags.KBIN_VASP_FORCE_OPTION_NBANDS_EQUAL.xscheme); // scheme already loaded in aflow_xclasses.cpp is "0"  
    // [OBSOLETE]  vflags.KBIN_VASP_FORCE_OPTION_NBANDS_EQUAL_isentry  = aurostd::substring2bool(AflowIn,_STROPT_+"NBANDS=",TRUE);
    if(vflags.KBIN_VASP_FORCE_OPTION_NBANDS_EQUAL.isentry) vflags.KBIN_VASP_FORCE_OPTION_NBANDS_AUTO_isentry=FALSE;
    // cerr << "vflags.KBIN_VASP_FORCE_OPTION_NBANDS_AUTO_isentry=" << vflags.KBIN_VASP_FORCE_OPTION_NBANDS_AUTO_isentry << endl;
    // cerr << "vflags.KBIN_VASP_FORCE_OPTION_NBANDS_EQUAL.isentry=" << vflags.KBIN_VASP_FORCE_OPTION_NBANDS_EQUAL.isentry << endl;
    // cerr << "vflags.KBIN_VASP_FORCE_OPTION_NBANDS_EQUAL.xscheme=" << vflags.KBIN_VASP_FORCE_OPTION_NBANDS_EQUAL.xscheme << endl;
    // exit(0);

    // cerr << "ENMAX_MULTIPLY" << endl;
    vflags.KBIN_VASP_FORCE_OPTION_ENMAX_MULTIPLY_EQUAL.options2entry(AflowIn,_STROPT_+"ENMAX_MULTIPLY=",TRUE,vflags.KBIN_VASP_FORCE_OPTION_ENMAX_MULTIPLY_EQUAL.xscheme); // scheme already loaded in aflow_xclasses.cpp is "0.0"  

    // RWIGS_STATIC
    // cerr << "RWIGS" << endl;
    vflags.KBIN_VASP_FORCE_OPTION_RWIGS_STATIC   =
      aurostd::substring2bool(AflowIn,_STROPT_+"RWIGS_STATIC",TRUE);

    // SPIN AND PRIORITIES // ON | OFF
    vflags.KBIN_VASP_FORCE_OPTION_SPIN_REMOVE_RELAX_1=DEFAULT_VASP_FORCE_OPTION_SPIN_REMOVE_RELAX_1;   // DEFAULT
    vflags.KBIN_VASP_FORCE_OPTION_SPIN_REMOVE_RELAX_2=DEFAULT_VASP_FORCE_OPTION_SPIN_REMOVE_RELAX_2;   // DEFAULT
    vflags.KBIN_VASP_FORCE_OPTION_SPIN.options2entry(AflowIn,_STROPT_+"SPIN=",DEFAULT_VASP_FORCE_OPTION_SPIN);
    if(aurostd::substring2bool(vflags.KBIN_VASP_FORCE_OPTION_SPIN.content_string,"REMOVE_RELAX_1")) vflags.KBIN_VASP_FORCE_OPTION_SPIN_REMOVE_RELAX_1=TRUE;
    if(aurostd::substring2bool(vflags.KBIN_VASP_FORCE_OPTION_SPIN.content_string,"REMOVE_RELAX_2")) vflags.KBIN_VASP_FORCE_OPTION_SPIN_REMOVE_RELAX_2=TRUE;
    if(!vflags.KBIN_VASP_FORCE_OPTION_SPIN.option) vflags.KBIN_VASP_FORCE_OPTION_SPIN_REMOVE_RELAX_1=FALSE; // nothing to remove
    if(!vflags.KBIN_VASP_FORCE_OPTION_SPIN.option) vflags.KBIN_VASP_FORCE_OPTION_SPIN_REMOVE_RELAX_2=FALSE; // nothing to remove

    // BADER AND PRIORITIES // ON | OFF
    vflags.KBIN_VASP_FORCE_OPTION_BADER.options2entry(AflowIn,_STROPT_+"BADER=",DEFAULT_VASP_FORCE_OPTION_BADER);
    if(vflags.KBIN_VASP_RUN.flag("RELAX_STATIC_BANDS")) vflags.KBIN_VASP_FORCE_OPTION_BADER.isentry=TRUE; // DEFAULT 
    if(vflags.KBIN_VASP_RUN.flag("RELAX_STATIC_BANDS")) vflags.KBIN_VASP_FORCE_OPTION_BADER.option=TRUE; // DEFAULT 
    // if(vflags.KBIN_VASP_RUN.flag("RELAX_STATIC")) vflags.KBIN_VASP_FORCE_OPTION_BADER.option=TRUE; // DEFAULT 
    // if(vflags.KBIN_VASP_RUN.flag("RELAX_STATIC_BANDS")) vflags.KBIN_VASP_FORCE_OPTION_BADER.option=TRUE; // DEFAULT 
    // if(vflags.KBIN_VASP_RUN.flag("STATIC")) vflags.KBIN_VASP_FORCE_OPTION_BADER.option=TRUE; // DEFAULT 
    // if(vflags.KBIN_VASP_DIELECTRIC_STATIC) vflags.KBIN_VASP_FORCE_OPTION_BADER.option=TRUE; // DEFAULT 
    // if(vflags.KBIN_VASP_DIELECTRIC_DYNAMIC) vflags.KBIN_VASP_FORCE_OPTION_BADER.option=TRUE; // DEFAULT 
    // if(vflags.KBIN_VASP_DSCF) vflags.KBIN_VASP_FORCE_OPTION_BADER.option=TRUE; // DEFAULT 

    // ELF AND PRIORITIES // ON | OFF
    vflags.KBIN_VASP_FORCE_OPTION_ELF.options2entry(AflowIn,_STROPT_+"ELF=",DEFAULT_VASP_FORCE_OPTION_ELF);
    //  if(vflags.KBIN_VASP_RUN.flag("RELAX_STATIC_BANDS")) vflags.KBIN_VASP_FORCE_OPTION_ELF.isentry=TRUE; // DEFAULT 
    // if(vflags.KBIN_VASP_RUN.flag("RELAX_STATIC_BANDS")) vflags.KBIN_VASP_FORCE_OPTION_ELF.option=TRUE; // DEFAULT 

    // AUTO_MAGMOM AND PRIORITIES  // ON | OFF
    vflags.KBIN_VASP_FORCE_OPTION_AUTO_MAGMOM.options2entry(AflowIn,_STROPT_+"AUTO_MAGMOM=",DEFAULT_VASP_FORCE_OPTION_AUTO_MAGMOM);
    // LSCOUPLING AND PRIORITIES  // ON | OFF
    vflags.KBIN_VASP_FORCE_OPTION_LSCOUPLING.options2entry(AflowIn,_STROPT_+"LSCOUPLING=",DEFAULT_VASP_FORCE_OPTION_LSCOUPLING);
    if(vflags.KBIN_VASP_FORCE_OPTION_LSCOUPLING.option) {
      if(!aurostd::substring2bool(kflags.KBIN_BIN,"LS") && !aurostd::substring2bool(kflags.KBIN_BIN,"ls")) kflags.KBIN_BIN+="LS";
      if(!aurostd::substring2bool(kflags.KBIN_MPI_BIN,"LS") && !aurostd::substring2bool(kflags.KBIN_MPI_BIN,"ls")) kflags.KBIN_MPI_BIN+="LS";
      kflags.KBIN_BIN=aurostd::RemoveCharacter(kflags.KBIN_BIN,' ');            // if there is junk
      kflags.KBIN_MPI_BIN=aurostd::RemoveCharacter(kflags.KBIN_MPI_BIN,' ');    // if there is junk
    }
    // SYM AND PRIORITIES
    vflags.KBIN_VASP_FORCE_OPTION_SYM.options2entry(AflowIn,_STROPT_+"SYM=",DEFAULT_VASP_FORCE_OPTION_SYM);
    // WAVECAR AND PRIORITIES
    vflags.KBIN_VASP_FORCE_OPTION_WAVECAR.options2entry(AflowIn,_STROPT_+"WAVECAR=",DEFAULT_VASP_FORCE_OPTION_WAVECAR);
    // CHGCAR AND PRIORITIES
    vflags.KBIN_VASP_FORCE_OPTION_CHGCAR.options2entry(AflowIn,_STROPT_+"CHGCAR=",DEFAULT_VASP_FORCE_OPTION_CHGCAR);
    // ME20191028 - specify CHGCAR file to use
    vflags.KBIN_VASP_FORCE_OPTION_CHGCAR_FILE.options2entry(AflowIn,_STROPT_+"CHGCAR_FILE=",0,"");

    // LDAU2 AND PRIORITIES
    vflags.KBIN_VASP_LDAU_SPECIES="";
    vflags.KBIN_VASP_LDAU_PARAMETERS="";
    vflags.KBIN_VASP_LDAU_AFLOW_AUTO_flag=TRUE;

    BflowIn=AflowIn;aurostd::StringSubst(BflowIn,"LDAU1=","LDAU=");aurostd::StringSubst(BflowIn,"LDAU2=","LDAU=");
    vflags.KBIN_VASP_FORCE_OPTION_LDAU0.options2entry(BflowIn,string(_STROPT_+"LDAU=OFF"+"|"+_STROPT_+"LDAU=0"+"|"+_STROPT_+"LDAU=N"+"|"+_STROPT_+"LDAU=FALSE"));
    vflags.KBIN_VASP_FORCE_OPTION_LDAU1.options2entry(AflowIn,string(_STROPT_+"LDAU1=ON"+"|"+_STROPT_+"LDAU1=1"+"|"+"LDAU1=Y"+"|"+_STROPT_+"LDAU1=TRUE"+"|"+_STROPT_+"LDAU1=ADIABATIC"+"|"+_STROPT_+"LDAU1=CUTOFF"));
    vflags.KBIN_VASP_FORCE_OPTION_LDAU2.options2entry(AflowIn,string(_STROPT_+"LDAU2=ON"+"|"+_STROPT_+"LDAU2=1"+"|"+"LDAU2=Y"+"|"+_STROPT_+"LDAU2=TRUE"+"|"+_STROPT_+"LDAU2=ADIABATIC"+"|"+_STROPT_+"LDAU2=CUTOFF"));
    if(vflags.KBIN_VASP_FORCE_OPTION_LDAU1.isentry || vflags.KBIN_VASP_FORCE_OPTION_LDAU2.isentry)  vflags.KBIN_VASP_FORCE_OPTION_LDAU0.isentry=FALSE;
    if(vflags.KBIN_VASP_FORCE_OPTION_LDAU1.isentry || vflags.KBIN_VASP_FORCE_OPTION_LDAU2.isentry) {
      if(aurostd::substring2bool(AflowIn,_STROPT_+"LDAU_SPECIES=",TRUE))
        vflags.KBIN_VASP_LDAU_SPECIES=aurostd::substring2string(AflowIn,_STROPT_+"LDAU_SPECIES=",FALSE);
      if(aurostd::substring2bool(AflowIn,_STROPT_+"LDAU1_SPECIES=",TRUE))
        vflags.KBIN_VASP_LDAU_SPECIES=aurostd::substring2string(AflowIn,_STROPT_+"LDAU1_SPECIES=",FALSE);
      if(aurostd::substring2bool(AflowIn,_STROPT_+"LDAU2_SPECIES=",TRUE))
        vflags.KBIN_VASP_LDAU_SPECIES=aurostd::substring2string(AflowIn,_STROPT_+"LDAU2_SPECIES=",FALSE);
      if(aurostd::substring2bool(AflowIn,_STROPT_+"LDAU_PARAMETERS=",TRUE)) 
        vflags.KBIN_VASP_LDAU_PARAMETERS=RemoveWhiteSpaces(aurostd::substring2string(AflowIn,_STROPT_+"LDAU_PARAMETERS=",FALSE));
      if(vflags.KBIN_VASP_LDAU_SPECIES!="") 
        vflags.KBIN_VASP_LDAU_AFLOW_AUTO_flag=TRUE;
      if(vflags.KBIN_VASP_LDAU_PARAMETERS!="") 
        vflags.KBIN_VASP_LDAU_AFLOW_AUTO_flag=FALSE;
    }
    // ADIABATIC
    vflags.KBIN_VASP_FORCE_OPTION_LDAU_ADIABATIC.options2entry(AflowIn,string(_STROPT_+"LDAU1=ADIABATIC"+"|"+_STROPT_+"LDAU2=ADIABATIC"+"|"+_STROPT_+"LDAU=ADIABATIC"));
    if(vflags.KBIN_VASP_FORCE_OPTION_LDAU_ADIABATIC.isentry) {
      if(vflags.KBIN_VASP_RUN_NRELAX<LDAU_ADIABATIC_RELAX_DEFAULT)
        vflags.KBIN_VASP_RUN_NRELAX=LDAU_ADIABATIC_RELAX_DEFAULT;
      vflags.KBIN_VASP_FORCE_OPTION_LDAU_ADIABATIC.content_int=vflags.KBIN_VASP_RUN_NRELAX;
    }
    // CUTOFF
    vflags.KBIN_VASP_FORCE_OPTION_LDAU_CUTOFF.options2entry(AflowIn,string(_STROPT_+"LDAU1=CUTOFF"+"|"+_STROPT_+"LDAU2=CUTOFF"+"|"+_STROPT_+"LDAU=CUTOFF"));
    if(vflags.KBIN_VASP_FORCE_OPTION_LDAU_CUTOFF.isentry) {
      vflags.KBIN_VASP_RUN_NRELAX++;
    }
    // KPOINTS
    BflowIn=AflowIn;aurostd::StringSubst(BflowIn,"=","_");aurostd::StringSubst(BflowIn,"KPOINTS_","KPOINTS="); // bypass for getting all "_"
    vflags.KBIN_VASP_FORCE_OPTION_KPOINTS.options2entry(BflowIn,string(_STROPT_+"KPOINTS="),aurostd_xoptionMULTI,""); // stack them all
    if(0) {
      cerr << "vflags.KBIN_VASP_FORCE_OPTION_KPOINTS.content_string=" << vflags.KBIN_VASP_FORCE_OPTION_KPOINTS.content_string << endl;
      cerr << "vflags.KBIN_VASP_FORCE_OPTION_KPOINTS.flag(\"KEEPK\")=" << vflags.KBIN_VASP_FORCE_OPTION_KPOINTS.flag("KEEPK") << endl;
      cerr << "vflags.KBIN_VASP_FORCE_OPTION_KPOINTS.flag(\"EVEN\")=" << vflags.KBIN_VASP_FORCE_OPTION_KPOINTS.flag("EVEN") << endl;
      cerr << "vflags.KBIN_VASP_FORCE_OPTION_KPOINTS.flag(\"ODD\")=" << vflags.KBIN_VASP_FORCE_OPTION_KPOINTS.flag("ODD") << endl;
      cerr << "vflags.KBIN_VASP_FORCE_OPTION_KPOINTS.flag(\"KSHIFT_GAMMA_EVEN\")=" << vflags.KBIN_VASP_FORCE_OPTION_KPOINTS.flag("KSHIFT_GAMMA_EVEN") << endl;
      cerr << "vflags.KBIN_VASP_FORCE_OPTION_KPOINTS.flag(\"KSHIFT_GAMMA_ODD\")=" << vflags.KBIN_VASP_FORCE_OPTION_KPOINTS.flag("KSHIFT_GAMMA_ODD") << endl;
      cerr << "vflags.KBIN_VASP_FORCE_OPTION_KPOINTS.flag(\"GAMMA\")=" << vflags.KBIN_VASP_FORCE_OPTION_KPOINTS.flag("GAMMA") << endl;
      cerr << "vflags.KBIN_VASP_FORCE_OPTION_KPOINTS.flag(\"KSCHEME_MONKHORST_PACK\")=" << vflags.KBIN_VASP_FORCE_OPTION_KPOINTS.flag("KSCHEME_MONKHORST_PACK") << endl;
      cerr << "vflags.KBIN_VASP_FORCE_OPTION_KPOINTS.flag(\"KSCHEME_GAMMA\")=" << vflags.KBIN_VASP_FORCE_OPTION_KPOINTS.flag("KSCHEME_GAMMA") << endl;
      cerr << "vflags.KBIN_VASP_FORCE_OPTION_KPOINTS.flag(\"KSCHEME_AUTO\")=" << vflags.KBIN_VASP_FORCE_OPTION_KPOINTS.flag("KSCHEME_AUTO") << endl;
      cerr << "vflags.KBIN_VASP_FORCE_OPTION_KPOINTS.flag(\"IBZKPT\")=" << vflags.KBIN_VASP_FORCE_OPTION_KPOINTS.flag("IBZKPT") << endl;
    }

    // TYPE AND PRIORITIES // METAL | INSULATOR | SEMICONDUCTOR | DEFAULT
    vflags.KBIN_VASP_FORCE_OPTION_TYPE.options2entry(AflowIn,_STROPT_+"TYPE=",FALSE,DEFAULT_VASP_FORCE_OPTION_TYPE_SCHEME);
    vflags.KBIN_VASP_FORCE_OPTION_TYPE.xscheme=KBIN_WRONG_ENTRY_STRING;
    vflags.KBIN_VASP_FORCE_OPTION_TYPE.scheme2scheme('M',"METAL");
    vflags.KBIN_VASP_FORCE_OPTION_TYPE.scheme2scheme('I',"INSULATOR");
    vflags.KBIN_VASP_FORCE_OPTION_TYPE.scheme2scheme('S',"SEMICONDUCTOR");
    vflags.KBIN_VASP_FORCE_OPTION_TYPE.scheme2scheme('D',"DEFAULT");
    if(vflags.KBIN_VASP_FORCE_OPTION_TYPE.isentry && vflags.KBIN_VASP_FORCE_OPTION_TYPE.xscheme==KBIN_WRONG_ENTRY_STRING) {
      cerr << "ERROR: KBIN::VASP_Get_Vflags_from_AflowIN:  vflags.KBIN_VASP_FORCE_OPTION_TYPE.content_string="  <<  vflags.KBIN_VASP_FORCE_OPTION_TYPE.content_string << endl;
      exit(0);
    }

    // PARAMETERS FOR INCAR
    // NSW=
    vflags.KBIN_VASP_FORCE_OPTION_NSW_EQUAL =
      aurostd::substring2bool(AflowIn,_STROPT_+"NSW=",TRUE);
    if(vflags.KBIN_VASP_FORCE_OPTION_NSW_EQUAL)
      vflags.KBIN_VASP_FORCE_OPTION_NSW_EQUAL_VALUE=aurostd::substring2utype<int>(AflowIn,_STROPT_+"NSW=",-1);
    else
      vflags.KBIN_VASP_FORCE_OPTION_NSW_EQUAL_VALUE=0;

    // IGNORE_AFIX stuff
    BflowIn=AflowIn;aurostd::StringSubst(BflowIn,"=","_");aurostd::StringSubst(BflowIn,"IGNORE_AFIX_","IGNORE_AFIX="); // bypass for getting all "_"
    vflags.KBIN_VASP_FORCE_OPTION_IGNORE_AFIX.options2entry(BflowIn,string(_STROPT_+"IGNORE_AFIX="),aurostd_xoptionMULTI,""); // stack them all
    if(0) {
      cerr << "vflags.KBIN_VASP_FORCE_OPTION_IGNORE_AFIX.flag(\"BRMIX\")=" << vflags.KBIN_VASP_FORCE_OPTION_IGNORE_AFIX.flag("BRMIX") << endl;
      cerr << "vflags.KBIN_VASP_FORCE_OPTION_IGNORE_AFIX.flag(\"CSLOSHING\")=" << vflags.KBIN_VASP_FORCE_OPTION_IGNORE_AFIX.flag("CSLOSHING") << endl;
      cerr << "vflags.KBIN_VASP_FORCE_OPTION_IGNORE_AFIX.flag(\"DAV\")=" << vflags.KBIN_VASP_FORCE_OPTION_IGNORE_AFIX.flag("DAV") << endl;
      cerr << "vflags.KBIN_VASP_FORCE_OPTION_IGNORE_AFIX.flag(\"DENTET\")=" << vflags.KBIN_VASP_FORCE_OPTION_IGNORE_AFIX.flag("DENTET") << endl;
      cerr << "vflags.KBIN_VASP_FORCE_OPTION_IGNORE_AFIX.flag(\"EDDDAV\")=" << vflags.KBIN_VASP_FORCE_OPTION_IGNORE_AFIX.flag("EDDDAV") << endl;
      cerr << "vflags.KBIN_VASP_FORCE_OPTION_IGNORE_AFIX.flag(\"EDDRMM\")=" << vflags.KBIN_VASP_FORCE_OPTION_IGNORE_AFIX.flag("EDDRMM") << endl;
      cerr << "vflags.KBIN_VASP_FORCE_OPTION_IGNORE_AFIX.flag(\"EXCCOR\")=" << vflags.KBIN_VASP_FORCE_OPTION_IGNORE_AFIX.flag("EXCCOR") << endl;
      cerr << "vflags.KBIN_VASP_FORCE_OPTION_IGNORE_AFIX.flag(\"GAMMA_SHIFT\")=" << vflags.KBIN_VASP_FORCE_OPTION_IGNORE_AFIX.flag("GAMMA_SHIFT") << endl;
      cerr << "vflags.KBIN_VASP_FORCE_OPTION_IGNORE_AFIX.flag(\"IBZKPT\")=" << vflags.KBIN_VASP_FORCE_OPTION_IGNORE_AFIX.flag("IBZKPT") << endl;
      cerr << "vflags.KBIN_VASP_FORCE_OPTION_IGNORE_AFIX.flag(\"INVGRP\")=" << vflags.KBIN_VASP_FORCE_OPTION_IGNORE_AFIX.flag("INVGRP") << endl;
      cerr << "vflags.KBIN_VASP_FORCE_OPTION_IGNORE_AFIX.flag(\"LREAL\")=" << vflags.KBIN_VASP_FORCE_OPTION_IGNORE_AFIX.flag("LREAL") << endl;
      cerr << "vflags.KBIN_VASP_FORCE_OPTION_IGNORE_AFIX.flag(\"LRF_COMMUTATOR\")=" << vflags.KBIN_VASP_FORCE_OPTION_IGNORE_AFIX.flag("LRF_COMMUTATOR") << endl;
      cerr << "vflags.KBIN_VASP_FORCE_OPTION_IGNORE_AFIX.flag(\"MEMORY\")=" << vflags.KBIN_VASP_FORCE_OPTION_IGNORE_AFIX.flag("MEMORY") << endl;
      cerr << "vflags.KBIN_VASP_FORCE_OPTION_IGNORE_AFIX.flag(\"MPICH11\")=" << vflags.KBIN_VASP_FORCE_OPTION_IGNORE_AFIX.flag("MPICH11") << endl;
      cerr << "vflags.KBIN_VASP_FORCE_OPTION_IGNORE_AFIX.flag(\"MPICH139\")=" << vflags.KBIN_VASP_FORCE_OPTION_IGNORE_AFIX.flag("MPICH139") << endl;
      cerr << "vflags.KBIN_VASP_FORCE_OPTION_IGNORE_AFIX.flag(\"NATOMS\")=" << vflags.KBIN_VASP_FORCE_OPTION_IGNORE_AFIX.flag("NATOMS") << endl;
      cerr << "vflags.KBIN_VASP_FORCE_OPTION_IGNORE_AFIX.flag(\"NBANDS\")=" << vflags.KBIN_VASP_FORCE_OPTION_IGNORE_AFIX.flag("NBANDS") << endl;
      cerr << "vflags.KBIN_VASP_FORCE_OPTION_IGNORE_AFIX.flag(\"NKXYZ_IKPTD\")=" << vflags.KBIN_VASP_FORCE_OPTION_IGNORE_AFIX.flag("NKXYZ_IKPTD") << endl;
      cerr << "vflags.KBIN_VASP_FORCE_OPTION_IGNORE_AFIX.flag(\"NONE\")=" << vflags.KBIN_VASP_FORCE_OPTION_IGNORE_AFIX.flag("NONE") << endl;
      cerr << "vflags.KBIN_VASP_FORCE_OPTION_IGNORE_AFIX.flag(\"NPAR\")=" << vflags.KBIN_VASP_FORCE_OPTION_IGNORE_AFIX.flag("NPAR") << endl;
      cerr << "vflags.KBIN_VASP_FORCE_OPTION_IGNORE_AFIX.flag(\"NPARC\")=" << vflags.KBIN_VASP_FORCE_OPTION_IGNORE_AFIX.flag("NPARC") << endl;
      cerr << "vflags.KBIN_VASP_FORCE_OPTION_IGNORE_AFIX.flag(\"NPARN\")=" << vflags.KBIN_VASP_FORCE_OPTION_IGNORE_AFIX.flag("NPARN") << endl;
      cerr << "vflags.KBIN_VASP_FORCE_OPTION_IGNORE_AFIX.flag(\"NPAR_REMOVE\")=" << vflags.KBIN_VASP_FORCE_OPTION_IGNORE_AFIX.flag("NPAR_REMOVE") << endl;
      cerr << "vflags.KBIN_VASP_FORCE_OPTION_IGNORE_AFIX.flag(\"PSMAXN\")=" << vflags.KBIN_VASP_FORCE_OPTION_IGNORE_AFIX.flag("PSMAXN") << endl;
      cerr << "vflags.KBIN_VASP_FORCE_OPTION_IGNORE_AFIX.flag(\"READ_KPOINTS_RD_SYM\")=" << vflags.KBIN_VASP_FORCE_OPTION_IGNORE_AFIX.flag("READ_KPOINTS_RD_SYM") << endl;
      cerr << "vflags.KBIN_VASP_FORCE_OPTION_IGNORE_AFIX.flag(\"ROTMAT\")=" << vflags.KBIN_VASP_FORCE_OPTION_IGNORE_AFIX.flag("ROTMAT") << endl;
      cerr << "vflags.KBIN_VASP_FORCE_OPTION_IGNORE_AFIX.flag(\"SGRCON\")=" << vflags.KBIN_VASP_FORCE_OPTION_IGNORE_AFIX.flag("SGRCON") << endl;
      cerr << "vflags.KBIN_VASP_FORCE_OPTION_IGNORE_AFIX.flag(\"SYMPREC\")=" << vflags.KBIN_VASP_FORCE_OPTION_IGNORE_AFIX.flag("SYMPREC") << endl;
      cerr << "vflags.KBIN_VASP_FORCE_OPTION_IGNORE_AFIX.flag(\"ZPOTRF\")=" << vflags.KBIN_VASP_FORCE_OPTION_IGNORE_AFIX.flag("ZPOTRF") << endl;
    }

    // INPUT FILES
    // [OBSOLETE] vflags.KBIN_VASP_INCAR_FILE_KEYWORD                =    aurostd::substring2bool(AflowIn,"[VASP_INCAR_FILE]");      
    // [OBSOLETE] vflags.KBIN_VASP_INCAR_FILE_SYSTEM_AUTO            =    aurostd::substring2bool(AflowIn,"[VASP_INCAR_FILE]SYSTEM_AUTO",TRUE);
    // [OBSOLETE] vflags.KBIN_VASP_INCAR_FILE_FILE                   =    aurostd::substring2bool(AflowIn,"[VASP_INCAR_FILE]FILE=",TRUE);
    // [OBSOLETE] vflags.KBIN_VASP_INCAR_FILE_COMMAND                =    aurostd::substring2bool(AflowIn,"[VASP_INCAR_FILE]COMMAND=",TRUE);

    if(aurostd::substring2bool(AflowIn,"[VASP_INCAR_FILE]")) vflags.KBIN_VASP_INCAR_FILE.push("KEYWORD");
    if(aurostd::substring2bool(AflowIn,"[VASP_INCAR_FILE]SYSTEM_AUTO",TRUE)) vflags.KBIN_VASP_INCAR_FILE.push("SYSTEM_AUTO");
    if(aurostd::substring2bool(AflowIn,"[VASP_INCAR_FILE]FILE=",TRUE)) { //ME20181113
      string file = aurostd::substring2string(AflowIn,"[VASP_INCAR_FILE]FILE=", TRUE);
      vflags.KBIN_VASP_INCAR_FILE.push_attached("FILE", file);
    }
    if(aurostd::substring2bool(AflowIn,"[VASP_INCAR_FILE]COMMAND=",TRUE)) { //ME20181113
      string command = aurostd::substring2string(AflowIn,"[VASP_INCAR_FILE]COMMAND=", TRUE);
      vflags.KBIN_VASP_INCAR_FILE.push_attached("COMMAND", command);
    }

    // [OBSOLETE] vflags.KBIN_VASP_INCAR_MODE_EXPLICIT             =    aurostd::substring2bool(AflowIn,"[VASP_INCAR_MODE_EXPLICIT]");
    // [OBSOLETE] vflags.KBIN_VASP_INCAR_MODE_EXPLICIT_START_STOP  =    aurostd::substring2bool(AflowIn,"[VASP_INCAR_MODE_EXPLICIT]START") && aurostd::substring2bool(AflowIn,"[VASP_INCAR_MODE_EXPLICIT]STOP");
    // [OBSOLETE] vflags.KBIN_VASP_INCAR_MODE_IMPLICIT             =    aurostd::substring2bool(AflowIn,"[VASP_INCAR_MODE_IMPLICIT]");
    // [OBSOLETE] vflags.KBIN_VASP_INCAR_MODE_EXTERNAL             =    aurostd::substring2bool(AflowIn,"[VASP_INCAR_MODE_EXTERNAL]");
    if(aurostd::substring2bool(AflowIn,"[VASP_INCAR_MODE_EXPLICIT]")) vflags.KBIN_VASP_INCAR_MODE.push("EXPLICIT");
    if(aurostd::substring2bool(AflowIn,"[VASP_INCAR_MODE_EXPLICIT]START") && aurostd::substring2bool(AflowIn,"[VASP_INCAR_MODE_EXPLICIT]STOP")) vflags.KBIN_VASP_INCAR_MODE.push("EXPLICIT_START_STOP");
    if (vflags.KBIN_VASP_INCAR_FILE.flag("KEYWORD")) { //ME20181113
      aurostd::ExtractToStringstreamEXPLICIT(AflowIn, vflags.KBIN_VASP_INCAR_EXPLICIT, "[VASP_INCAR_FILE]");
    }
    if (vflags.KBIN_VASP_INCAR_MODE.flag("EXPLICIT_START_STOP")) { //ME20181113
      aurostd::ExtractToStringstreamEXPLICIT(AflowIn, vflags.KBIN_VASP_INCAR_EXPLICIT_START_STOP, "[VASP_INCAR_MODE_EXPLICIT]START", "[VASP_INCAR_MODE_EXPLICIT]STOP");
    }
    if(aurostd::substring2bool(AflowIn,"[VASP_INCAR_MODE_IMPLICIT]")) vflags.KBIN_VASP_INCAR_MODE.push("IMPLICIT");
    if(aurostd::substring2bool(AflowIn,"[VASP_INCAR_MODE_EXTERNAL]")) vflags.KBIN_VASP_INCAR_MODE.push("EXTERNAL");

    // [OBSOLETE] vflags.KBIN_VASP_KPOINTS_FILE_KEYWORD                      =    aurostd::substring2bool(AflowIn,"[VASP_KPOINTS_FILE]");      
    if(aurostd::substring2bool(AflowIn,"[VASP_KPOINTS_FILE]")) vflags.KBIN_VASP_KPOINTS_FILE.push("KEYWORD");
    //  vflags.KBIN_VASP_KPOINTS_FILE_SYSTEM_AUTO          =  aurostd::substring2bool(AflowIn,"[VASP_KPOINTS_FILE]SYSTEM_AUTO",TRUE);

    // [OBSOLETE] vflags.KBIN_VASP_KPOINTS_MODE_EXPLICIT             =    aurostd::substring2bool(AflowIn,"[VASP_KPOINTS_MODE_EXPLICIT]");
    // [OBSOLETE] vflags.KBIN_VASP_KPOINTS_MODE_EXPLICIT_START_STOP  =    aurostd::substring2bool(AflowIn,"[VASP_KPOINTS_MODE_EXPLICIT]START") && aurostd::substring2bool(AflowIn,"[VASP_KPOINTS_MODE_EXPLICIT]STOP");
    // [OBSOLETE] vflags.KBIN_VASP_KPOINTS_MODE_IMPLICIT             =    aurostd::substring2bool(AflowIn,"[VASP_KPOINTS_MODE_IMPLICIT]");
    // [OBSOLETE] vflags.KBIN_VASP_KPOINTS_MODE_EXTERNAL             =    aurostd::substring2bool(AflowIn,"[VASP_KPOINTS_MODE_EXTERNAL]");
    if(aurostd::substring2bool(AflowIn,"[VASP_KPOINTS_MODE_EXPLICIT]")) vflags.KBIN_VASP_KPOINTS_MODE.push("EXPLICIT");
    if(aurostd::substring2bool(AflowIn,"[VASP_KPOINTS_MODE_EXPLICIT]START") && aurostd::substring2bool(AflowIn,"[VASP_KPOINTS_MODE_EXPLICIT]STOP")) vflags.KBIN_VASP_KPOINTS_MODE.push("EXPLICIT_START_STOP");
    if (vflags.KBIN_VASP_KPOINTS_FILE.flag("KEYWORD")) { //ME20181113
      aurostd::ExtractToStringstreamEXPLICIT(AflowIn, vflags.KBIN_VASP_KPOINTS_EXPLICIT, "[VASP_KPOINTS_FILE]");
    }
    if (vflags.KBIN_VASP_KPOINTS_MODE.flag("EXPLICIT_START_STOP")) { //ME20181113
      aurostd::ExtractToStringstreamEXPLICIT(AflowIn, vflags.KBIN_VASP_KPOINTS_EXPLICIT_START_STOP, "[VASP_KPOINTS_MODE_EXPLICIT]START", "[VASP_KPOINTS_MODE_EXPLICIT]STOP");
    }
    if(aurostd::substring2bool(AflowIn,"[VASP_KPOINTS_MODE_IMPLICIT]")) vflags.KBIN_VASP_KPOINTS_MODE.push("IMPLICIT");
    if(aurostd::substring2bool(AflowIn,"[VASP_KPOINTS_MODE_EXTERNAL]")) vflags.KBIN_VASP_KPOINTS_MODE.push("EXTERNAL");
    // [OBSOLETE] vflags.KBIN_VASP_KPOINTS_FILE_FILE                 =    aurostd::substring2bool(AflowIn,"[VASP_KPOINTS_FILE]FILE=",TRUE);
    // [OBSOLETE] vflags.KBIN_VASP_KPOINTS_FILE_COMMAND              =    aurostd::substring2bool(AflowIn,"[VASP_KPOINTS_FILE]COMMAND=",TRUE);

    if(aurostd::substring2bool(AflowIn,"[VASP_KPOINTS_FILE]FILE=",TRUE)) { //ME20181113
      string file = aurostd::substring2string(AflowIn,"[VASP_KPOINTS_FILE]FILE=", TRUE);
      vflags.KBIN_VASP_KPOINTS_FILE.push_attached("FILE", file);
    }
    if(aurostd::substring2bool(AflowIn,"[VASP_KPOINTS_FILE]COMMAND=",TRUE)) { //ME20181113
      string command = aurostd::substring2string(AflowIn,"[VASP_KPOINTS_FILE]COMMAND=", TRUE);
      vflags.KBIN_VASP_KPOINTS_FILE.push_attached("COMMAND", command);
    }

    // KPOINTS FOR RELAX
    vflags.KBIN_VASP_KPOINTS_KMODE.options2entry(AflowIn,"[VASP_KPOINTS_FILE]KMODE=",FALSE,vflags.KBIN_VASP_KPOINTS_KMODE.xscheme); // scheme already loaded in aflow_xclasses.cpp is "0"  
    // cerr << "vflags.KBIN_VASP_KPOINTS_KMODE.isentry=" << vflags.KBIN_VASP_KPOINTS_KMODE.isentry << endl << "vflags.KBIN_VASP_KPOINTS_KMODE.xscheme=" << vflags.KBIN_VASP_KPOINTS_KMODE.xscheme << endl;
    vflags.KBIN_VASP_KPOINTS_KPPRA.options2entry(AflowIn,"[VASP_KPOINTS_FILE]KPPRA=",FALSE,vflags.KBIN_VASP_KPOINTS_KPPRA.xscheme); // scheme already loaded in aflow_xclasses.cpp is "1"
    if(vflags.KBIN_VASP_KPOINTS_KPPRA.isentry==FALSE) {vflags.KBIN_VASP_KPOINTS_KPPRA.clear();vflags.KBIN_VASP_KPOINTS_KPPRA.isentry=TRUE;vflags.KBIN_VASP_KPOINTS_KPPRA.push("100");}
    // cerr << "vflags.KBIN_VASP_KPOINTS_KPPRA.isentry=" << vflags.KBIN_VASP_KPOINTS_KPPRA.isentry << endl << "vflags.KBIN_VASP_KPOINTS_KPPRA.xscheme=" << vflags.KBIN_VASP_KPOINTS_KPPRA.xscheme << endl;
    vflags.KBIN_VASP_KPOINTS_KSCHEME.options2entry(AflowIn,"[VASP_KPOINTS_FILE]KSCHEME=",FALSE,vflags.KBIN_VASP_KPOINTS_KSCHEME.xscheme); // scheme already loaded in aflow_xclasses.cpp is "1"
    if(vflags.KBIN_VASP_KPOINTS_KSCHEME.isentry==FALSE) {vflags.KBIN_VASP_KPOINTS_KSCHEME.clear();vflags.KBIN_VASP_KPOINTS_KSCHEME.isentry=TRUE;vflags.KBIN_VASP_KPOINTS_KSCHEME.push(DEFAULT_KSCHEME);}
    // cerr << "vflags.KBIN_VASP_KPOINTS_KSCHEME.isentry=" << vflags.KBIN_VASP_KPOINTS_KSCHEME.isentry << endl << "vflags.KBIN_VASP_KPOINTS_KSCHEME.xscheme=" << vflags.KBIN_VASP_KPOINTS_KSCHEME.xscheme << endl;
    vflags.KBIN_VASP_KPOINTS_KSHIFT.options2entry(AflowIn,"[VASP_KPOINTS_FILE]KSHIFT=",FALSE,vflags.KBIN_VASP_KPOINTS_KSHIFT.xscheme); // scheme already loaded in aflow_xclasses.cpp is "0 0 0"
    // cerr << "vflags.KBIN_VASP_KPOINTS_KSHIFT.isentry=" << vflags.KBIN_VASP_KPOINTS_KSHIFT.isentry << endl << "vflags.KBIN_VASP_KPOINTS_KSHIFT.xscheme=" << vflags.KBIN_VASP_KPOINTS_KSHIFT.xscheme << endl;

    // KPOINTS FOR STATIC
    vflags.KBIN_VASP_KPOINTS_STATIC_KMODE.options2entry(AflowIn,"[VASP_KPOINTS_FILE]STATIC_KMODE=",FALSE,vflags.KBIN_VASP_KPOINTS_STATIC_KMODE.xscheme); // scheme already loaded in aflow_xclasses.cpp is "0"
    // cerr << "vflags.KBIN_VASP_KPOINTS_STATIC_KMODE.isentry=" << vflags.KBIN_VASP_KPOINTS_STATIC_KMODE.isentry << endl << "vflags.KBIN_VASP_KPOINTS_STATIC_KMODE.xscheme=" << vflags.KBIN_VASP_KPOINTS_STATIC_KMODE.xscheme << endl;
    vflags.KBIN_VASP_KPOINTS_STATIC_KPPRA.options2entry(AflowIn,"[VASP_KPOINTS_FILE]STATIC_KPPRA=",FALSE,vflags.KBIN_VASP_KPOINTS_STATIC_KPPRA.xscheme); // scheme already loaded in aflow_xclasses.cpp is "1"
    // cerr << "vflags.KBIN_VASP_KPOINTS_STATIC_KPPRA.isentry=" << vflags.KBIN_VASP_KPOINTS_STATIC_KPPRA.isentry << endl << "vflags.KBIN_VASP_KPOINTS_STATIC_KPPRA.xscheme=" << vflags.KBIN_VASP_KPOINTS_STATIC_KPPRA.xscheme << endl;
    vflags.KBIN_VASP_KPOINTS_STATIC_KSCHEME.options2entry(AflowIn,"[VASP_KPOINTS_FILE]STATIC_KSCHEME=",FALSE,vflags.KBIN_VASP_KPOINTS_STATIC_KSCHEME.xscheme); // scheme already loaded in aflow_xclasses.cpp is "Monkhorst-Pack"
    // cerr << "vflags.KBIN_VASP_KPOINTS_STATIC_KSCHEME.isentry=" << vflags.KBIN_VASP_KPOINTS_STATIC_KSCHEME.isentry << endl << "vflags.KBIN_VASP_KPOINTS_STATIC_KSCHEME.xscheme=" << vflags.KBIN_VASP_KPOINTS_STATIC_KSCHEME.xscheme << endl;
    vflags.KBIN_VASP_KPOINTS_STATIC_KSHIFT.options2entry(AflowIn,"[VASP_KPOINTS_FILE]STATIC_KSHIFT=",FALSE,vflags.KBIN_VASP_KPOINTS_STATIC_KSHIFT.xscheme); // scheme already loaded in aflow_xclasses.cpp is "0 0 0"
    //cerr << "vflags.KBIN_VASP_KPOINTS_STATIC_KSHIFT.isentry=" << vflags.KBIN_VASP_KPOINTS_STATIC_KSHIFT.isentry << endl << "vflags.KBIN_VASP_KPOINTS_STATIC_KSHIFT.xscheme=" << vflags.KBIN_VASP_KPOINTS_STATIC_KSHIFT.xscheme << endl;
    //  exit(0);

    // [OBSOLETE] vflags.KBIN_VASP_KPOINTS_BANDS_LATTICE_FLAG        =    aurostd::substring2bool(AflowIn,"[VASP_KPOINTS_FILE]BANDS_LATTICE=",TRUE);
    // [OBSOLETE] if(vflags.KBIN_VASP_KPOINTS_BANDS_LATTICE_FLAG) vflags.KBIN_VASP_KPOINTS_BANDS_LATTICE_VALUE=aurostd::RemoveWhiteSpaces(aurostd::substring2string(AflowIn,"[VASP_KPOINTS_FILE]BANDS_LATTICE=",TRUE));
    // [OBSOLETE]  else {vflags.KBIN_VASP_KPOINTS_BANDS_LATTICE_VALUE=DEFAULT_BANDS_LATTICE;vflags.KBIN_VASP_KPOINTS_BANDS_LATTICE_AUTO_FLAG=TRUE;} // DEFAULT FIX

    vflags.KBIN_VASP_KPOINTS_BANDS_LATTICE.options2entry(AflowIn,"[VASP_KPOINTS_FILE]BANDS_LATTICE=",FALSE,vflags.KBIN_VASP_KPOINTS_BANDS_LATTICE.xscheme); // scheme already loaded in aflow_xclasses.cpp is ""
    if(!vflags.KBIN_VASP_KPOINTS_BANDS_LATTICE.isentry &&
        !vflags.KBIN_VASP_KPOINTS_BANDS_LATTICE.flag(DEFAULT_BANDS_LATTICE))
      vflags.KBIN_VASP_KPOINTS_BANDS_LATTICE.push(DEFAULT_BANDS_LATTICE);

    if((vflags.KBIN_VASP_RUN.flag("RELAX_STATIC_BANDS") || vflags.KBIN_VASP_RUN.flag("STATIC_BANDS")) && !vflags.KBIN_VASP_KPOINTS_BANDS_LATTICE.isentry) {
      cerr << "WARNING: if you use vflags.KBIN_VASP_RUN.flag(\"RELAX_STATIC_BANDS\") or vflags.KBIN_VASP_RUN.flag(\"STATIC_BANDS\"), you must specify KBIN_VASP_KPOINTS_BANDS_LATTICE" << endl;
      cerr << "         Taking defauls vflags.KBIN_VASP_KPOINTS_BANDS_LATTICE.content_string=" << vflags.KBIN_VASP_KPOINTS_BANDS_LATTICE.content_string << endl;
    }
    vflags.KBIN_VASP_KPOINTS_BANDS_LATTICE_AUTO_FLAG    =    aurostd::substring2bool(AflowIn,"[VASP_KPOINTS_FILE]BANDS_LATTICE=AUTO",TRUE) ||    aurostd::substring2bool(AflowIn,"[VASP_KPOINTS_FILE]BANDS_LATTICE=auto",TRUE);
    // [OBSOLETE]  if(vflags.KBIN_VASP_KPOINTS_BANDS_LATTICE_AUTO_FLAG) vflags.KBIN_VASP_KPOINTS_BANDS_LATTICE_FLAG=FALSE;
    if(vflags.KBIN_VASP_KPOINTS_BANDS_LATTICE.content_string=="AUTO") vflags.KBIN_VASP_KPOINTS_BANDS_LATTICE_AUTO_FLAG=TRUE;
    if(vflags.KBIN_VASP_KPOINTS_BANDS_LATTICE_AUTO_FLAG) vflags.KBIN_VASP_KPOINTS_BANDS_LATTICE.clear();

    vflags.KBIN_VASP_KPOINTS_BANDS_GRID_FLAG    =     aurostd::substring2bool(AflowIn,"[VASP_KPOINTS_FILE]BANDS_GRID=",TRUE);
    if(vflags.KBIN_VASP_KPOINTS_BANDS_GRID_FLAG)
      vflags.KBIN_VASP_KPOINTS_BANDS_GRID_VALUE=aurostd::substring2utype<int>(AflowIn,"[VASP_KPOINTS_FILE]BANDS_GRID=",TRUE);
    else {vflags.KBIN_VASP_KPOINTS_BANDS_GRID_VALUE=16;vflags.KBIN_VASP_KPOINTS_BANDS_GRID_FLAG=TRUE;
      //    cerr << "WARNING: if you use VASP_RUN_RELAX_STATIC_BANDS or vflags.KBIN_VASP_RUN.flag(\"STATIC_BANDS\"), you must specify KBIN_VASP_KPOINTS_BANDS_GRID_FLAG" << endl;
      //   cerr << "         Taking defauls vflags.KBIN_VASP_KPOINTS_BANDS_GRID_VALUE=" << vflags.KBIN_VASP_KPOINTS_BANDS_GRID_VALUE << endl;
    } // DEFAULT FIX
    if((vflags.KBIN_VASP_RUN.flag("RELAX_STATIC_BANDS") || vflags.KBIN_VASP_RUN.flag("STATIC_BANDS")) && !vflags.KBIN_VASP_KPOINTS_BANDS_GRID_FLAG) {
      cerr << "WARNING: if you use VASP_RUN_RELAX_STATIC_BANDS or vflags.KBIN_VASP_RUN.flag(\"STATIC_BANDS\"), you must specify KBIN_VASP_KPOINTS_BANDS_GRID_FLAG" << endl;
      cerr << "         Taking defauls vflags.KBIN_VASP_KPOINTS_BANDS_GRID_VALUE=" << vflags.KBIN_VASP_KPOINTS_BANDS_GRID_VALUE << endl;
    }

    // [OBSOLETE] vflags.KBIN_VASP_POSCAR_FILE_KEYWORD                 =    aurostd::substring2bool(AflowIn,"[VASP_POSCAR_FILE]"); 
    if(aurostd::substring2bool(AflowIn,"[VASP_POSCAR_FILE]"))  vflags.KBIN_VASP_POSCAR_FILE.push("KEYWORD");

    // [OBSOLETE] vflags.KBIN_VASP_POSCAR_MODE_EXPLICIT                  =    aurostd::substring2bool(AflowIn,"[VASP_POSCAR_MODE_EXPLICIT]");
    if(aurostd::substring2bool(AflowIn,"[VASP_POSCAR_MODE_EXPLICIT]")) vflags.KBIN_VASP_POSCAR_MODE.push("EXPLICIT");

    // [OBSOLETE] vflags.KBIN_VASP_POSCAR_MODE_EXPLICIT_START_STOP       =    aurostd::substring2bool(AflowIn,"[VASP_POSCAR_MODE_EXPLICIT]START") &&  aurostd::substring2bool(AflowIn,"[VASP_POSCAR_MODE_EXPLICIT]STOP");
    if(aurostd::substring2bool(AflowIn,"[VASP_POSCAR_MODE_EXPLICIT]START") &&  aurostd::substring2bool(AflowIn,"[VASP_POSCAR_MODE_EXPLICIT]STOP")) vflags.KBIN_VASP_POSCAR_MODE.push("EXPLICIT_START_STOP");

    // [OBSOLETE] vflags.KBIN_VASP_POSCAR_MODE_EXPLICIT_START_STOP_POINT =    (aurostd::substring2bool(AflowIn,"[VASP_POSCAR_MODE_EXPLICIT]START.") && aurostd::substring2bool(AflowIn,"[VASP_POSCAR_MODE_EXPLICIT]STOP."));
    if((aurostd::substring2bool(AflowIn,"[VASP_POSCAR_MODE_EXPLICIT]START.") && aurostd::substring2bool(AflowIn,"[VASP_POSCAR_MODE_EXPLICIT]STOP."))) vflags.KBIN_VASP_POSCAR_MODE.push("EXPLICIT_START_STOP_POINT");

    if(vflags.KBIN_VASP_POSCAR_MODE.flag("EXPLICIT_START_STOP_POINT") && !kflags.KBIN_FROZSL) {  // NO FROZSL
      if(LDEBUG) cerr << "DEBUG: vflags.KBIN_VASP_POSCAR_MODE.flag(\"EXPLICIT_START_STOP_POINT\")=" << vflags.KBIN_VASP_POSCAR_MODE.flag("EXPLICIT_START_STOP_POINT") << endl;
      if(LDEBUG) cerr << "DEBUG: kflags.KBIN_PHONONS_CALCULATION_FROZSL=" << kflags.KBIN_PHONONS_CALCULATION_FROZSL << endl;
      if(LDEBUG) cerr << "DEBUG: kflags.KBIN_FROZSL_DOWNLOAD=" << kflags.KBIN_FROZSL_DOWNLOAD << endl;
      if(LDEBUG) cerr << "DEBUG: kflags.KBIN_FROZSL_FILE=" << kflags.KBIN_FROZSL_FILE << endl;
      stringstream input_file;
      input_file.clear();
      // loading
      if(vflags.KBIN_VASP_POSCAR_MODE.flag("EXPLICIT_START_STOP_POINT")) input_file.str(AflowIn);
      if(kflags.KBIN_PHONONS_CALCULATION_FROZSL) {
        FROZSL::Setup_frozsl_init_input(AflowIn,FileMESSAGE,input_file,aflags,kflags);
        FROZSL::Extract_INPUT(AflowIn,FileMESSAGE,input_file,aflags,kflags);
      }
      if(kflags.KBIN_FROZSL_DOWNLOAD)    FROZSL::Setup_frozsl_init_input(AflowIn,FileMESSAGE,input_file,aflags,kflags);
      if(kflags.KBIN_FROZSL_FILE)        FROZSL::File_INPUT(AflowIn,FileMESSAGE,input_file,aflags,kflags);

      vflags.KBIN_VASP_POSCAR_MODE.push("EXPLICIT_START_STOP_POINT");
      // done loading now load structures up
      vflags.KBIN_VASP_POSCAR_MODE.flag("EXPLICIT_START_STOP",FALSE); // some default
      aurostd::substring2strings(input_file.str(),vflags.KBIN_VASP_POSCAR_MODE_EXPLICIT_VSTRING,"[VASP_POSCAR_MODE_EXPLICIT]START.");
      // some verbose
      for(uint i=0;i<vflags.KBIN_VASP_POSCAR_MODE_EXPLICIT_VSTRING.size();i++)
        if(LDEBUG) cerr << "DEBUG= " << vflags.KBIN_VASP_POSCAR_MODE_EXPLICIT_VSTRING.at(i) << endl;
      // load up the structures
      for(uint i=0;i<vflags.KBIN_VASP_POSCAR_MODE_EXPLICIT_VSTRING.size();i++) {
        string START="[VASP_POSCAR_MODE_EXPLICIT]START";
        string STOP="[VASP_POSCAR_MODE_EXPLICIT]STOP";
        START="[VASP_POSCAR_MODE_EXPLICIT]START."+vflags.KBIN_VASP_POSCAR_MODE_EXPLICIT_VSTRING.at(i);
        STOP="[VASP_POSCAR_MODE_EXPLICIT]STOP."+vflags.KBIN_VASP_POSCAR_MODE_EXPLICIT_VSTRING.at(i);
        stringstream POSCAR;POSCAR.clear();POSCAR.str(std::string());
        if(aurostd::substring2bool(input_file.str(),START) && aurostd::substring2bool(input_file.str(),STOP))
          aurostd::ExtractToStringstreamEXPLICIT(input_file.str(),POSCAR,START,STOP);
        vflags.KBIN_VASP_POSCAR_MODE_EXPLICIT_VSTRUCTURE.push_back(xstructure(POSCAR,IOVASP_AUTO));
      }
      if(LDEBUG) cerr << "DEBUG " << vflags.KBIN_VASP_POSCAR_MODE_EXPLICIT_VSTRING.size() << endl;
      if(LDEBUG) cerr << "DEBUG " << vflags.KBIN_VASP_POSCAR_MODE_EXPLICIT_VSTRUCTURE.size() << endl;
      if(vflags.KBIN_VASP_POSCAR_MODE_EXPLICIT_VSTRING.size() != vflags.KBIN_VASP_POSCAR_MODE_EXPLICIT_VSTRUCTURE.size()) {
        cerr << "ERROR (KBIN::VASP_Get_Vflags_from_AflowIN) IN " << _AFLOWIN_ << " in Directory=" << aflags.Directory << endl;
        cerr << "vflags.KBIN_VASP_POSCAR_MODE_EXPLICIT_VSTRING.size()=" << vflags.KBIN_VASP_POSCAR_MODE_EXPLICIT_VSTRING.size() << endl;
        cerr << "vflags.KBIN_VASP_POSCAR_MODE_EXPLICIT_VSTRUCTURE.size()=" << vflags.KBIN_VASP_POSCAR_MODE_EXPLICIT_VSTRUCTURE.size() << endl;
        exit(0);
      }
      for(uint i=0;i<vflags.KBIN_VASP_POSCAR_MODE_EXPLICIT_VSTRING.size();i++)
        if(LDEBUG) cerr << "DEBUG= " << vflags.KBIN_VASP_POSCAR_MODE_EXPLICIT_VSTRUCTURE.at(i) << endl;
    } else {
      vflags.KBIN_VASP_POSCAR_MODE_EXPLICIT_VSTRING.clear();
      vflags.KBIN_VASP_POSCAR_MODE_EXPLICIT_VSTRUCTURE.clear();
    }
    // the rest for POSCAR
    // [OBSOLETE]  vflags.KBIN_VASP_POSCAR_MODE_IMPLICIT             =    aurostd::substring2bool(AflowIn,"[VASP_POSCAR_MODE_IMPLICIT]");
    if(aurostd::substring2bool(AflowIn,"[VASP_POSCAR_MODE_IMPLICIT]")) vflags.KBIN_VASP_POSCAR_MODE.push("IMPLICIT");

    // vflags.KBIN_VASP_POSCAR_FILE_SYSTEM_AUTO                =   aurostd::substring2bool(AflowIn,"[VASP_POSCAR_FILE]SYSTEM_AUTO",TRUE);
    // [OBSOLETE] vflags.KBIN_VASP_POSCAR_FILE_PROTOTYPE                     =    aurostd::substring2bool(AflowIn,"[VASP_POSCAR_FILE]PROTOTYPE=",TRUE);
    if(aurostd::substring2bool(AflowIn,"[VASP_POSCAR_FILE]PROTOTYPE=",TRUE)) vflags.KBIN_VASP_POSCAR_FILE.push("PROTOTYPE");

    // [OBSOLETE]  vflags.KBIN_VASP_POSCAR_MODE_EXTERNAL                      =    aurostd::substring2bool(AflowIn,"[VASP_POSCAR_MODE_EXTERNAL]");
    if(aurostd::substring2bool(AflowIn,"[VASP_POSCAR_MODE_EXTERNAL]")) vflags.KBIN_VASP_POSCAR_MODE.push("EXTERNAL");

    // [OBSOLETE]  vflags.KBIN_VASP_POSCAR_FILE_FILE                          =    aurostd::substring2bool(AflowIn,"[VASP_POSCAR_FILE]FILE=",TRUE);
    if(aurostd::substring2bool(AflowIn,"[VASP_POSCAR_FILE]FILE=",TRUE)) vflags.KBIN_VASP_POSCAR_FILE.push("FILE");
    // [OBSOLETE]  vflags.KBIN_VASP_POSCAR_FILE_COMMAND                       =    aurostd::substring2bool(AflowIn,"[VASP_POSCAR_FILE]COMMAND=",TRUE);
    if(aurostd::substring2bool(AflowIn,"[VASP_POSCAR_FILE]COMMAND=",TRUE)) vflags.KBIN_VASP_POSCAR_FILE.push("COMMAND");

    // VOLUMES
    // [OBSOLETE] vflags.KBIN_VASP_POSCAR_FILE_VOLUME_EQUAL_EQUAL            =    aurostd::substring2bool(AflowIn,"[VASP_POSCAR_FILE]VOLUME=",TRUE);
    // [OBSOLETE] vflags.KBIN_VASP_POSCAR_FILE_VOLUME_PLUS_EQUAL             =    aurostd::substring2bool(AflowIn,"[VASP_POSCAR_FILE]VOLUME+=",TRUE);
    // [OBSOLETE] vflags.KBIN_VASP_POSCAR_FILE_VOLUME_MINUS_EQUAL            =    aurostd::substring2bool(AflowIn,"[VASP_POSCAR_FILE]VOLUME-=",TRUE);
    // [OBSOLETE] vflags.KBIN_VASP_POSCAR_FILE_VOLUME_MULTIPLY_EQUAL         =    aurostd::substring2bool(AflowIn,"[VASP_POSCAR_FILE]VOLUME*=",TRUE);
    // [OBSOLETE] vflags.KBIN_VASP_POSCAR_FILE_VOLUME_DIVIDE_EQUAL           =    aurostd::substring2bool(AflowIn,"[VASP_POSCAR_FILE]VOLUME/=",TRUE);
    vflags.KBIN_VASP_POSCAR_FILE_VOLUME.clear();
    if(aurostd::substring2bool(AflowIn,"[VASP_POSCAR_FILE]VOLUME=",TRUE)) vflags.KBIN_VASP_POSCAR_FILE_VOLUME.push("EQUAL_EQUAL");
    if(aurostd::substring2bool(AflowIn,"[VASP_POSCAR_FILE]VOLUME+=",TRUE)) vflags.KBIN_VASP_POSCAR_FILE_VOLUME.push("PLUS_EQUAL");
    // [OBSOLETE] if(aurostd::substring2bool(AflowIn,"[VASP_POSCAR_FILE]VOLUME-=",TRUE)) vflags.KBIN_VASP_POSCAR_FILE_VOLUME.push("MINUS_EQUAL");
    if(aurostd::substring2bool(AflowIn,"[VASP_POSCAR_FILE]VOLUME*=",TRUE)) vflags.KBIN_VASP_POSCAR_FILE_VOLUME.push("MULTIPLY_EQUAL");
    // [OBSOLETE] if(aurostd::substring2bool(AflowIn,"[VASP_POSCAR_FILE]VOLUME/=",TRUE)) vflags.KBIN_VASP_POSCAR_FILE_VOLUME.push("DIVIDE_EQUAL");
    if(vflags.KBIN_VASP_POSCAR_FILE_VOLUME.xscheme!="") vflags.KBIN_VASP_POSCAR_FILE_VOLUME.isentry=TRUE;

    // CONVERT_UNIT_CELL stuff
    BflowIn=AflowIn;aurostd::StringSubst(BflowIn,"=","_");aurostd::StringSubst(BflowIn,"CONVERT_UNIT_CELL_","CONVERT_UNIT_CELL="); // bypass for getting all "_"
    vflags.KBIN_VASP_FORCE_OPTION_CONVERT_UNIT_CELL.options2entry(BflowIn,string(_STROPT_+"CONVERT_UNIT_CELL="),aurostd_xoptionMULTI,""); // stack them all
    if(LDEBUG) cerr << soliloquy << " BEFORE vflags.KBIN_VASP_FORCE_OPTION_CONVERT_UNIT_CELL.xscheme=" << vflags.KBIN_VASP_FORCE_OPTION_CONVERT_UNIT_CELL.xscheme << endl; //ME20181113
    // // PRIORITIES
    if(vflags.KBIN_VASP_FORCE_OPTION_CONVERT_UNIT_CELL.flag("STANDARD_PRIMITIVE") || vflags.KBIN_VASP_FORCE_OPTION_CONVERT_UNIT_CELL.flag("STANDARD_CONVENTIONAL")) {
      vflags.KBIN_VASP_FORCE_OPTION_CONVERT_UNIT_CELL.flag("MINKOWSKI",FALSE);
      vflags.KBIN_VASP_FORCE_OPTION_CONVERT_UNIT_CELL.flag("INCELL",FALSE);
      vflags.KBIN_VASP_FORCE_OPTION_CONVERT_UNIT_CELL.flag("COMPACT",FALSE);
      vflags.KBIN_VASP_FORCE_OPTION_CONVERT_UNIT_CELL.flag("WIGNERSEITZ",FALSE);
    } // some PRIORITIES
    if(vflags.KBIN_VASP_FORCE_OPTION_CONVERT_UNIT_CELL.flag("STANDARD_PRIMITIVE") && vflags.KBIN_VASP_FORCE_OPTION_CONVERT_UNIT_CELL.flag("STANDARD_CONVENTIONAL")) {
      vflags.KBIN_VASP_FORCE_OPTION_CONVERT_UNIT_CELL.flag("STANDARD_CONVENTIONAL",FALSE);
    }
    if(LDEBUG) cerr << soliloquy << " AFTER vflags.KBIN_VASP_FORCE_OPTION_CONVERT_UNIT_CELL.xscheme=" << vflags.KBIN_VASP_FORCE_OPTION_CONVERT_UNIT_CELL.xscheme << endl; //ME20181113

    // DEBUG
    if(LDEBUG) cerr << "KBIN::VASP_Get_Vflags_from_AflowIN: vflags.KBIN_VASP_FORCE_OPTION_CONVERT_UNIT_CELL.content_string=" << vflags.KBIN_VASP_FORCE_OPTION_CONVERT_UNIT_CELL.content_string  << endl;
    if(LDEBUG) cerr << "KBIN::VASP_Get_Vflags_from_AflowIN: vflags.KBIN_VASP_FORCE_OPTION_CONVERT_UNIT_CELL.flag(\"STANDARD_PRIMITIVE\")=" <<  vflags.KBIN_VASP_FORCE_OPTION_CONVERT_UNIT_CELL.flag("STANDARD_PRIMITIVE") << endl;
    if(LDEBUG) cerr << "KBIN::VASP_Get_Vflags_from_AflowIN: vflags.KBIN_VASP_FORCE_OPTION_CONVERT_UNIT_CELL.flag(\"STANDARD_CONVENTIONAL\")=" <<  vflags.KBIN_VASP_FORCE_OPTION_CONVERT_UNIT_CELL.flag("STANDARD_CONVENTIONAL") << endl;
    if(LDEBUG) cerr << "KBIN::VASP_Get_Vflags_from_AflowIN: vflags.KBIN_VASP_FORCE_OPTION_CONVERT_UNIT_CELL.flag(\"NIGGLI\")=" <<  vflags.KBIN_VASP_FORCE_OPTION_CONVERT_UNIT_CELL.flag("NIGGLI") << endl;
    if(LDEBUG) cerr << "KBIN::VASP_Get_Vflags_from_AflowIN: vflags.KBIN_VASP_FORCE_OPTION_CONVERT_UNIT_CELL.flag(\"MINKOWSKI\")=" <<  vflags.KBIN_VASP_FORCE_OPTION_CONVERT_UNIT_CELL.flag("MINKOWSKI") << endl;
    if(LDEBUG) cerr << "KBIN::VASP_Get_Vflags_from_AflowIN: vflags.KBIN_VASP_FORCE_OPTION_CONVERT_UNIT_CELL.flag(\"INCELL\")=" <<  vflags.KBIN_VASP_FORCE_OPTION_CONVERT_UNIT_CELL.flag("INCELL") << endl;
    if(LDEBUG) cerr << "KBIN::VASP_Get_Vflags_from_AflowIN: vflags.KBIN_VASP_FORCE_OPTION_CONVERT_UNIT_CELL.flag(\"COMPACT\")=" <<  vflags.KBIN_VASP_FORCE_OPTION_CONVERT_UNIT_CELL.flag("COMPACT") << endl;
    if(LDEBUG) cerr << "KBIN::VASP_Get_Vflags_from_AflowIN: vflags.KBIN_VASP_FORCE_OPTION_CONVERT_UNIT_CELL.flag(\"WIGNERSEITZ\")=" <<  vflags.KBIN_VASP_FORCE_OPTION_CONVERT_UNIT_CELL.flag("WIGNERSEITZ") << endl;
    if(LDEBUG) cerr << "KBIN::VASP_Get_Vflags_from_AflowIN: vflags.KBIN_VASP_FORCE_OPTION_CONVERT_UNIT_CELL.flag(\"CARTESIAN\")=" <<  vflags.KBIN_VASP_FORCE_OPTION_CONVERT_UNIT_CELL.flag("CARTESIAN") << endl;
    if(LDEBUG) cerr << "KBIN::VASP_Get_Vflags_from_AflowIN: vflags.KBIN_VASP_FORCE_OPTION_CONVERT_UNIT_CELL.flag(\"FRACTIONAL\")=" <<  vflags.KBIN_VASP_FORCE_OPTION_CONVERT_UNIT_CELL.flag("FRACTIONAL") << endl;
    if(LDEBUG) cerr << "KBIN::VASP_Get_Vflags_from_AflowIN: vflags.KBIN_VASP_FORCE_OPTION_CONVERT_UNIT_CELL.flag(\"DIRECT\")=" <<  vflags.KBIN_VASP_FORCE_OPTION_CONVERT_UNIT_CELL.flag("DIRECT") << endl;
    if(LDEBUG) cerr << "KBIN::VASP_Get_Vflags_from_AflowIN: vflags.KBIN_VASP_FORCE_OPTION_CONVERT_UNIT_CELL.flag(\"PRESERVE\")=" <<  vflags.KBIN_VASP_FORCE_OPTION_CONVERT_UNIT_CELL.flag("PRESERVE") << endl;

    // VOLUMES
    // [OBSOLETE] vflags.KBIN_VASP_FORCE_OPTION_VOLUME_EQUAL_EQUAL      =    aurostd::substring2bool(AflowIn,_STROPT_+"VOLUME=",TRUE);
    // [OBSOLETE] vflags.KBIN_VASP_FORCE_OPTION_VOLUME_PLUS_EQUAL       =    aurostd::substring2bool(AflowIn,_STROPT_+"VOLUME+=",TRUE);
    // [OBSOLETE] vflags.KBIN_VASP_FORCE_OPTION_VOLUME_MINUS_EQUAL      =    aurostd::substring2bool(AflowIn,_STROPT_+"VOLUME-=",TRUE);
    // [OBSOLETE] vflags.KBIN_VASP_FORCE_OPTION_VOLUME_MULTIPLY_EQUAL   =    aurostd::substring2bool(AflowIn,_STROPT_+"VOLUME*=",TRUE);
    // [OBSOLETE] vflags.KBIN_VASP_FORCE_OPTION_VOLUME_DIVIDE_EQUAL     =    aurostd::substring2bool(AflowIn,_STROPT_+"VOLUME/=",TRUE);
    vflags.KBIN_VASP_FORCE_OPTION_VOLUME.clear();

    // [OBSOLETE]  if(aurostd::substring2bool(AflowIn,_STROPT_+"VOLUME=",TRUE)) vflags.KBIN_VASP_FORCE_OPTION_VOLUME.push("EQUAL_EQUAL");
    // [OBSOLETE]  if(aurostd::substring2bool(AflowIn,_STROPT_+"VOLUME+=",TRUE)) vflags.KBIN_VASP_FORCE_OPTION_VOLUME.push("PLUS_EQUAL");
    // [OBSOLETE]  if(aurostd::substring2bool(AflowIn,_STROPT_+"VOLUME-=",TRUE)) vflags.KBIN_VASP_FORCE_OPTION_VOLUME.push("MINUS_EQUAL");
    // [OBSOLETE]  if(aurostd::substring2bool(AflowIn,_STROPT_+"VOLUME*=",TRUE)) vflags.KBIN_VASP_FORCE_OPTION_VOLUME.push("MULTIPLY_EQUAL");
    // [OBSOLETE]  if(aurostd::substring2bool(AflowIn,_STROPT_+"VOLUME/=",TRUE)) vflags.KBIN_VASP_FORCE_OPTION_VOLUME.push("DIVIDE_EQUAL");

    vflags.KBIN_VASP_FORCE_OPTION_VOLUME.args2addattachedscheme(vAflowIn,"EQUAL_EQUAL",_STROPT_+"VOLUME=","");
    vflags.KBIN_VASP_FORCE_OPTION_VOLUME.args2addattachedscheme(vAflowIn,"PLUS_EQUAL",_STROPT_+"VOLUME+=","");
    // [OBSOLETE] vflags.KBIN_VASP_FORCE_OPTION_VOLUME.args2addattachedscheme(vAflowIn,"MINUS_EQUAL",_STROPT_+"VOLUME-=","");
    vflags.KBIN_VASP_FORCE_OPTION_VOLUME.args2addattachedscheme(vAflowIn,"MULTIPLY_EQUAL",_STROPT_+"VOLUME*=","");
    // [OBSOLETE] vflags.KBIN_VASP_FORCE_OPTION_VOLUME.args2addattachedscheme(vAflowIn,"DIVIDE_EQUAL",_STROPT_+"VOLUME/=","");
    if(LDEBUG) cerr << "CORMAC STUFF  " << "vflags.KBIN_VASP_FORCE_OPTION_VOLUME.flag(\"EQUAL_EQUAL\")=" << vflags.KBIN_VASP_FORCE_OPTION_VOLUME.flag("EQUAL_EQUAL") << endl;
    if(LDEBUG) cerr << "CORMAC STUFF  " << "vflags.KBIN_VASP_FORCE_OPTION_VOLUME.getattachedscheme(\"EQUAL_EQUAL\")=" << vflags.KBIN_VASP_FORCE_OPTION_VOLUME.getattachedscheme("EQUAL_EQUAL") << endl;
    if(LDEBUG) cerr << "CORMAC STUFF  " << "vflags.KBIN_VASP_FORCE_OPTION_VOLUME.flag(\"PLUS_EQUAL\")=" << vflags.KBIN_VASP_FORCE_OPTION_VOLUME.flag("PLUS_EQUAL") << endl;
    if(LDEBUG) cerr << "CORMAC STUFF  " << "vflags.KBIN_VASP_FORCE_OPTION_VOLUME.getattachedscheme(\"PLUS_EQUAL\")=" << vflags.KBIN_VASP_FORCE_OPTION_VOLUME.getattachedscheme("PLUS_EQUAL") << endl;
    if(LDEBUG) cerr << "CORMAC STUFF  " << "vflags.KBIN_VASP_FORCE_OPTION_VOLUME.flag(\"MULTIPLY_EQUAL\")=" << vflags.KBIN_VASP_FORCE_OPTION_VOLUME.flag("MULTIPLY_EQUAL") << endl;
    if(LDEBUG) cerr << "CORMAC STUFF  " << "vflags.KBIN_VASP_FORCE_OPTION_VOLUME.getattachedscheme(\"MULTIPLY_EQUAL\")=" << vflags.KBIN_VASP_FORCE_OPTION_VOLUME.getattachedscheme("MULTIPLY_EQUAL") << endl;

    if(vflags.KBIN_VASP_FORCE_OPTION_VOLUME.xscheme!="") vflags.KBIN_VASP_FORCE_OPTION_VOLUME.isentry=TRUE;

    // [OBSOLETE] vflags.KBIN_VASP_POTCAR_FILE_KEYWORD              =    aurostd::substring2bool(AflowIn,"[VASP_POTCAR_FILE]");      
    // [OBSOLETE] vflags.KBIN_VASP_POTCAR_FILE_SYSTEM_AUTO          =    aurostd::substring2bool(AflowIn,"[VASP_POTCAR_FILE]SYSTEM_AUTO",TRUE);
    // [OBSOLETE] vflags.KBIN_VASP_POTCAR_FILE_PREFIX               =    aurostd::substring2bool(AflowIn,"[VASP_POTCAR_FILE]PREFIX=",TRUE);
    // [OBSOLETE] vflags.KBIN_VASP_POTCAR_FILE_SUFFIX               =    aurostd::substring2bool(AflowIn,"[VASP_POTCAR_FILE]SUFFIX=",TRUE);
    // [OBSOLETE] vflags.KBIN_VASP_POTCAR_FILE_FILE                 =    aurostd::substring2bool(AflowIn,"[VASP_POTCAR_FILE]FILE=",TRUE);
    // [OBSOLETE] vflags.KBIN_VASP_POTCAR_FILE_COMMAND              =    aurostd::substring2bool(AflowIn,"[VASP_POTCAR_FILE]COMMAND=",TRUE);

    if(aurostd::substring2bool(AflowIn,"[VASP_POTCAR_FILE]")) vflags.KBIN_VASP_POTCAR_FILE.push("KEYWORD");
    if(aurostd::substring2bool(AflowIn,"[VASP_POTCAR_FILE]SYSTEM_AUTO",TRUE)) vflags.KBIN_VASP_POTCAR_FILE.push("SYSTEM_AUTO");
    if(aurostd::substring2bool(AflowIn,"[VASP_POTCAR_FILE]PREFIX=",TRUE)) vflags.KBIN_VASP_POTCAR_FILE.push("PREFIX");
    if(aurostd::substring2bool(AflowIn,"[VASP_POTCAR_FILE]SUFFIX=",TRUE)) vflags.KBIN_VASP_POTCAR_FILE.push("SUFFIX");
    if(aurostd::substring2bool(AflowIn,"[VASP_POTCAR_FILE]FILE=",TRUE)) vflags.KBIN_VASP_POTCAR_FILE.push("FILE");
    if(aurostd::substring2bool(AflowIn,"[VASP_POTCAR_FILE]COMMAND=",TRUE)) vflags.KBIN_VASP_POTCAR_FILE.push("COMMAND");

    // [OBSOLETE] vflags.KBIN_VASP_POTCAR_MODE_EXPLICIT             =    aurostd::substring2bool(AflowIn,"[VASP_POTCAR_MODE_EXPLICIT]");
    // [OBSOLETE] vflags.KBIN_VASP_POTCAR_MODE_IMPLICIT             =    aurostd::substring2bool(AflowIn,"[VASP_POTCAR_MODE_IMPLICIT]");
    // [OBSOLETE] vflags.KBIN_VASP_POTCAR_MODE_EXTERNAL             =    aurostd::substring2bool(AflowIn,"[VASP_POTCAR_MODE_EXTERNAL]");

    if(aurostd::substring2bool(AflowIn,"[VASP_POTCAR_MODE_EXPLICIT]")) vflags.KBIN_VASP_POTCAR_MODE.push("EXPLICIT");
    if(aurostd::substring2bool(AflowIn,"[VASP_POTCAR_MODE_IMPLICIT]")) vflags.KBIN_VASP_POTCAR_MODE.push("IMPLICIT");
    if(aurostd::substring2bool(AflowIn,"[VASP_POTCAR_MODE_EXTERNAL]")) vflags.KBIN_VASP_POTCAR_MODE.push("EXTERNAL");

    if(aurostd::substring2bool(AflowIn,"[VASP_POTCAR_FILE]PREFIX=",TRUE)) { //CO20181113
      string file = aurostd::substring2string(AflowIn,"[VASP_POTCAR_FILE]PREFIX=", TRUE);
      vflags.KBIN_VASP_POTCAR_FILE.push_attached("PREFIX", file);
    }
    if(aurostd::substring2bool(AflowIn,"[VASP_POTCAR_FILE]SUFFIX=",TRUE)) { //CO20181113
      string file = aurostd::substring2string(AflowIn,"[VASP_POTCAR_FILE]SUFFIX=", TRUE);
      vflags.KBIN_VASP_POTCAR_FILE.push_attached("SUFFIX", file);
    }
    if(aurostd::substring2bool(AflowIn,"[VASP_POTCAR_FILE]FILE=",TRUE)) { //CO20181113
      string file = aurostd::substring2string(AflowIn,"[VASP_POTCAR_FILE]FILE=", TRUE);
      vflags.KBIN_VASP_POTCAR_FILE.push_attached("FILE", file);
    }
    if(aurostd::substring2bool(AflowIn,"[VASP_POTCAR_FILE]COMMAND=",TRUE)) { //CO20181113
      string command = aurostd::substring2string(AflowIn,"[VASP_POTCAR_FILE]COMMAND=", TRUE);
      vflags.KBIN_VASP_POTCAR_FILE.push_attached("COMMAND", command);
    }

    if (vflags.KBIN_VASP_POTCAR_FILE.flag("KEYWORD")) { //CO20181113
      aurostd::ExtractToStringstreamEXPLICIT(AflowIn, vflags.KBIN_VASP_POTCAR_EXPLICIT, "[VASP_POTCAR_FILE]");
    }


    // APL ENTRIES
    if(LDEBUG) cerr << "DEBUG: KBIN::VASP_Get_Vflags_from_AflowIN (APL)" << endl;

    // CO - START 170601
    // CO make backwards and forwards compatible with all possible workflows
    vflags.KBIN_VASP_KPOINTS_PHONONS_KPPRA.options2entry(AflowIn,"[AFLOW_APL]KPPRA=|[AFLOW_QHA]KPPRA=|[AFLOW_AAPL]KPPRA=|[AFLOW_PHONONS]KPPRA=",
        FALSE,vflags.KBIN_VASP_KPOINTS_PHONONS_KPPRA.xscheme); // scheme already loaded in aflow_xclasses.cpp is "1"
    // cerr << "vflags.KBIN_VASP_KPOINTS_PHONONS_KPPRA.isentry=" << vflags.KBIN_VASP_KPOINTS_PHONONS_KPPRA.isentry << endl << "vflags.KBIN_VASP_KPOINTS_PHONONS_KPPRA.xscheme=" << vflags.KBIN_VASP_KPOINTS_PHONONS_KPPRA.xscheme << endl;
    vflags.KBIN_VASP_KPOINTS_PHONONS_KSCHEME.options2entry(AflowIn,"[AFLOW_APL]KSCHEME=|[AFLOW_QHA]KSCHEME=|[AFLOW_AAPL]KSCHEME=|[AFLOW_PHONONS]KSCHEME=",
        FALSE,vflags.KBIN_VASP_KPOINTS_PHONONS_KSCHEME.xscheme); // scheme already loaded in aflow_xclasses.cpp is "DEFAULT_SCHEME"
    // cerr << "vflags.KBIN_VASP_KPOINTS_PHONONS_KSCHEME.isentry=" << vflags.KBIN_VASP_KPOINTS_PHONONS_KSCHEME.isentry << endl << "vflags.KBIN_VASP_KPOINTS_PHONONS_KSCHEME.xscheme=" << vflags.KBIN_VASP_KPOINTS_PHONONS_KSCHEME.xscheme << endl;


    vflags.KBIN_VASP_FORCE_OPTION_KPOINTS_PHONONS_PARITY.options2entry(AflowIn,"[AFLOW_APL]KPOINTS=|[AFLOW_QHA]KPOINTS=|[AFLOW_AAPL]KPOINTS=",
        FALSE,vflags.KBIN_VASP_FORCE_OPTION_KPOINTS_PHONONS_PARITY.xscheme);
    //[ME20181216]    vflags.KBIN_VASP_FORCE_OPTION_KPOINTS_PHONONS_PARITY.clear();
    //[ME20181216]    if(aurostd::substring2bool(AflowIn,"[AFLOW_APL]KPOINTS=EVEN",TRUE) || 
    //[ME20181216]        aurostd::substring2bool(AflowIn,"[AFLOW_QHA]KPOINTS=EVEN",TRUE) ||
    //[ME20181216]        aurostd::substring2bool(AflowIn,"[AFLOW_AAPL]KPOINTS=EVEN",TRUE) ||
    //[ME20181216]        aurostd::substring2bool(AflowIn,"[AFLOW_PHONONS]KPOINTS_EVEN",TRUE)) 
    //[ME20181216]      {vflags.KBIN_VASP_FORCE_OPTION_KPOINTS_PHONONS_PARITY.push("EVEN");}
    //[ME20181216]    if(aurostd::substring2bool(AflowIn,"[AFLOW_APL]KPOINTS=ODD",TRUE) || 
    //[ME20181216]        aurostd::substring2bool(AflowIn,"[AFLOW_QHA]KPOINTS=ODD",TRUE) ||
    //[ME20181216]        aurostd::substring2bool(AflowIn,"[AFLOW_AAPL]KPOINTS=ODD",TRUE) ||
    //[ME20181216]        aurostd::substring2bool(AflowIn,"[AFLOW_PHONONS]KPOINTS_ODD",TRUE)) 
    //[ME20181216]      {vflags.KBIN_VASP_FORCE_OPTION_KPOINTS_PHONONS_PARITY.push("ODD");}
    //[ME20181216]    //  vflags.KBIN_VASP_FORCE_OPTION_KPOINTS_PHONONS_PARITY_EVEN=aurostd::substring2bool(AflowIn,"[AFLOW_PHONONS]KPOINTS=EVEN",TRUE)||aurostd::substring2bool(AflowIn,"[AFLOW_PHONONS]KPOINTS_EVEN",TRUE);
    //[ME20181216]    // vflags.KBIN_VASP_FORCE_OPTION_KPOINTS_PHONONS_PARITY_ODD=aurostd::substring2bool(AflowIn,"[AFLOW_PHONONS]KPOINTS=ODD",TRUE)||aurostd::substring2bool(AflowIn,"[AFLOW_PHONONS]KPOINTS_ODD",TRUE);
    // CO - END 170601

    // FROZSL ENTRIES
    if(LDEBUG) cerr << "DEBUG: KBIN::VASP_Get_Vflags_from_AflowIN (FROZSL)" << endl;

    if(LDEBUG) cerr << "DEBUG: KBIN::VASP_Get_Vflags_from_AflowIN (STOP)" << endl;

    return vflags;
  }
} // namespace KBIN

// ******************************************************************************************************************************************************
// ******************************************************************************************************************************************************
namespace KBIN {
  bool VASP_ExtractNGF(string OUTCAR,int &NGXF,int &NGYF,int &NGZF);
} // namespace KBIN

namespace KBIN {
  bool VASP_Directory(ofstream &FileMESSAGE,_aflags &aflags,_kflags &kflags) { // AFLOW_FUNCTION_IMPLEMENTATION
    bool LDEBUG=(FALSE || XHOST.DEBUG);
    if(LDEBUG) cerr << "DEBUG: KBIN::VASP_Directory (BEGIN)" << endl;
    //  bool KBIN_MPI_LOCAL;KBIN_MPI_LOCAL=MPI;
    // bool KBIN_VASP_WRITE_KPOINTS;
    // string::size_type sub_size1,sub_size2;
    string subS,subS1,subS2;
    ostringstream aus;
    string::iterator pos;
    bool Krun=TRUE;

    deque<string> vext; aurostd::string2tokens(".bz2,.xz,.gz",vext,",");
    deque<string> vzip; aurostd::string2tokens("bzip2,xz,gzip",vzip,",");

    ifstream FileAFLOWIN;
    string FileNameAFLOWIN;
    string AflowIn;
    FileNameAFLOWIN=aflags.Directory+"/"+_AFLOWIN_;
    FileAFLOWIN.open(FileNameAFLOWIN.c_str(),std::ios::in);
    FileAFLOWIN.clear();FileAFLOWIN.seekg(0);
    AflowIn="";char c; while (FileAFLOWIN.get(c)) AflowIn+=c;  // READ _AFLOWIN_ and put into AflowIn
    FileAFLOWIN.clear();FileAFLOWIN.seekg(0);
    AflowIn=aurostd::RemoveComments(AflowIn); // NOW Clean AFLOWIN
    if(!FileAFLOWIN) {                                                                                      // ******* _AFLOWIN_ does not exist
      aus << "EEEEE  " << _AFLOWIN_ << " ABSENT   = " << Message(aflags,"user,host,time",_AFLOW_FILE_NAME_) << endl;
      aurostd::PrintMessageStream(aus,XHOST.QUIET);
      return FALSE;
    }
    aflags.QUIET=FALSE;
    _vflags vflags;
    vflags=KBIN::VASP_Get_Vflags_from_AflowIN(AflowIn,FileMESSAGE,aflags,kflags);

    // *********************************************************************************************************************
    // OPERATIONS related to PARTICULAR MACHINES ***************************************************************************

    if(LDEBUG) cerr << "[DEBUG] aflags.AFLOW_MACHINE_GLOBAL=" << aflags.AFLOW_MACHINE_GLOBAL << endl;
    if(LDEBUG) cerr << "[DEBUG] aflags.AFLOW_MACHINE_LOCAL=" << aflags.AFLOW_MACHINE_LOCAL << endl;

    // ***************************************************************************
    if(LDEBUG) cerr << "[DEBUG] vflags.KBIN_VASP_REPEAT.flag(\"REPEAT_BANDS\")=" << vflags.KBIN_VASP_REPEAT.flag("REPEAT_BANDS") << endl;
    if(LDEBUG) cerr << "[DEBUG] vflags.KBIN_VASP_REPEAT.flag(\"REPEAT_STATIC_BANDS\")=" << vflags.KBIN_VASP_REPEAT.flag("REPEAT_STATIC_BANDS") << endl;
    if(LDEBUG) cerr << "[DEBUG] vflags.KBIN_VASP_REPEAT.flag(\"REPEAT_DELSOL\")=" << vflags.KBIN_VASP_REPEAT.flag("REPEAT_DELSOL") << endl;

    // ***************************************************************************
    // Get the KBIN_BIN name
    aurostd::StringstreamClean(aus);
    aus << "00000  MESSAGE KBIN::VASP_Directory Running KBIN_BIN=\"" << kflags.KBIN_BIN << "\" " << Message(aflags,"user,host,time",_AFLOW_FILE_NAME_) << endl;
    aurostd::PrintMessageStream(FileMESSAGE,aus,XHOST.QUIET);
    // ***************************************************************************
    // Some verbose
    if(kflags.KBIN_POCC) {aus << "00000  MESSAGE KBIN::VASP_Directory Running POCC_CALCULATION" << Message(aflags,"user,host,time",_AFLOW_FILE_NAME_) << endl;} // CO20180419 //POCC is special needs to run first because there is NO poscar defined yet
    else if(kflags.KBIN_PHONONS_CALCULATION_APL) aus << "00000  MESSAGE KBIN::VASP_Directory Running PHONONS_CALCULATION_APL" << Message(aflags,"user,host,time",_AFLOW_FILE_NAME_) << endl;
    else if(kflags.KBIN_PHONONS_CALCULATION_QHA) aus << "00000  MESSAGE KBIN::VASP_Directory Running PHONONS_CALCULATION_QHA" << Message(aflags,"user,host,time",_AFLOW_FILE_NAME_) << endl;   // CO20170601
    else if(kflags.KBIN_PHONONS_CALCULATION_AAPL) aus << "00000  MESSAGE KBIN::VASP_Directory Running PHONONS_CALCULATION_AAPL" << Message(aflags,"user,host,time",_AFLOW_FILE_NAME_) << endl; // CO20170601
    else if(kflags.KBIN_PHONONS_CALCULATION_AGL) aus << "00000  MESSAGE KBIN::VASP_Directory Running PHONONS_CALCULATION_AGL (Debye Model)" << Message(aflags,"user,host,time",_AFLOW_FILE_NAME_) << endl;
    else if(kflags.KBIN_PHONONS_CALCULATION_AEL) aus << "00000  MESSAGE KBIN::VASP_Directory Running PHONONS_CALCULATION_AEL (Elastic constants)" << Message(aflags,"user,host,time",_AFLOW_FILE_NAME_) << endl;
    else if(kflags.KBIN_PHONONS_CALCULATION_FROZSL) aus << "00000  MESSAGE KBIN::VASP_Directory Running PHONONS_CALCULATION_FROZSL" << Message(aflags,"user,host,time",_AFLOW_FILE_NAME_) << endl;
    else {
      if(vflags.KBIN_VASP_RUN.flag("GENERATE")) aus << "00000  MESSAGE KBIN::VASP_Directory Running RUN_GENERATE" << Message(aflags,"user,host,time",_AFLOW_FILE_NAME_) << endl;
      if(vflags.KBIN_VASP_RUN.flag("STATIC")) aus << "00000  MESSAGE KBIN::VASP_Directory Running RUN_STATIC" << Message(aflags,"user,host,time",_AFLOW_FILE_NAME_) << endl;
      if(vflags.KBIN_VASP_RUN.flag("KPOINTS")) aus << "00000  MESSAGE KBIN::VASP_Directory Running RUN_KPOINTS" << Message(aflags,"user,host,time",_AFLOW_FILE_NAME_) << endl;
      if(vflags.KBIN_VASP_RUN.flag("RELAX")) aus << "00000  MESSAGE KBIN::VASP_Directory Running RUN_RELAX" << Message(aflags,"user,host,time",_AFLOW_FILE_NAME_) << endl;
      if(vflags.KBIN_VASP_RUN.flag("RELAX_STATIC")) aus << "00000  MESSAGE KBIN::VASP_Directory Running RUN_RELAX_STATIC" << Message(aflags,"user,host,time",_AFLOW_FILE_NAME_) << endl;
      if(vflags.KBIN_VASP_RUN.flag("STATIC_BANDS")) aus << "00000  MESSAGE KBIN::VASP_Directory Running RUN_STATIC_BANDS" << Message(aflags,"user,host,time",_AFLOW_FILE_NAME_) << endl;
      if(vflags.KBIN_VASP_RUN.flag("RELAX_STATIC_BANDS")) aus << "00000  MESSAGE KBIN::VASP_Directory Running RUN_RELAX_STATIC_BANDS" << Message(aflags,"user,host,time",_AFLOW_FILE_NAME_) << endl;
      if(vflags.KBIN_VASP_RUN.flag("DIELECTRIC_STATIC")) aus << "00000  MESSAGE KBIN::VASP_Directory Running RUN_DIELECTRIC_STATIC" << Message(aflags,"user,host,time",_AFLOW_FILE_NAME_) << endl;
      if(vflags.KBIN_VASP_RUN.flag("DIELECTRIC_DYNAMIC")) aus << "00000  MESSAGE KBIN::VASP_Directory Running RUN_DIELECTRIC_DYNAMIC" << Message(aflags,"user,host,time",_AFLOW_FILE_NAME_) << endl;
      if(vflags.KBIN_VASP_RUN.flag("DSCF")) aus << "00000  MESSAGE KBIN::VASP_Directory Running RUN_DSCF" << Message(aflags,"user,host,time",_AFLOW_FILE_NAME_) << endl;
    }
    aurostd::PrintMessageStream(FileMESSAGE,aus,XHOST.QUIET); //exit(0);
    // ***************************************************************************
    uint ntasks=0;
    ntasks=1; // default
    if(vflags.KBIN_VASP_POSCAR_MODE.flag("EXPLICIT_START_STOP_POINT")) {
      ntasks=vflags.KBIN_VASP_POSCAR_MODE_EXPLICIT_VSTRING.size();
      aus << "00000  MESSAGE Loaded ntasks = " << ntasks << " - " << Message(aflags,"user,host,time",_AFLOW_FILE_NAME_) << endl;
      aurostd::PrintMessageStream(FileMESSAGE,aus,XHOST.QUIET);
      for(uint i=0;i<vflags.KBIN_VASP_POSCAR_MODE_EXPLICIT_VSTRING.size();i++) {
        aus << "00000  MESSAGE task " << i << "/" << ntasks << " in subdirectory " << vflags.KBIN_VASP_POSCAR_MODE_EXPLICIT_VSTRING.at(i) << endl;
        aurostd::PrintMessageStream(FileMESSAGE,aus,XHOST.QUIET);
      }
    }
    // ***************************************************************************
    // start the loop !
    _aflags aflags_backup;aflags_backup=aflags;
    _kflags kflags_backup;kflags_backup=kflags;
    //  _vflags vflags_backup;vflags_backup=vflags;


    for(uint ixvasp=0;ixvasp<ntasks;ixvasp++) {  // LOOP ixvasp
      // declarations
      _xvasp xvasp;xvasp.clear();
      xvasp.POSCAR_index=ixvasp;
      aflags=aflags_backup;kflags=kflags_backup; // load it up
      readModulesFromAflowIn(AflowIn, kflags, xvasp);  // ME20181027
      // some verbose
      if(vflags.KBIN_VASP_POSCAR_MODE.flag("EXPLICIT_START_STOP_POINT")) {
        aus << "00000  MESSAGE START loop " << xvasp.POSCAR_index << "/" << vflags.KBIN_VASP_POSCAR_MODE_EXPLICIT_VSTRING.size() << " - " << Message(aflags,"user,host,time",_AFLOW_FILE_NAME_) << endl;
        aurostd::PrintMessageStream(FileMESSAGE,aus,XHOST.QUIET);
      }
      if(LDEBUG) cerr << "KBIN::VASP_Directory: [1]" << xvasp.str << endl; 
      // ------------------------------------------
      // now start for each xvasp
      Krun=TRUE;  // guess everything is intelligent !
      xvasp.Directory=aflags.Directory;
      if(vflags.KBIN_VASP_POSCAR_MODE.flag("EXPLICIT_START_STOP_POINT")) {
        xvasp.Directory=aflags.Directory+"/"+KBIN_SUBDIRECTORIES+vflags.KBIN_VASP_POSCAR_MODE_EXPLICIT_VSTRING.at(xvasp.POSCAR_index);
        aus << "00000  MESSAGE Taking loop directory = " << xvasp.Directory << " - " << Message(aflags,"user,host,time",_AFLOW_FILE_NAME_) << endl;
        aurostd::PrintMessageStream(FileMESSAGE,aus,XHOST.QUIET);
      }
      // check for directory KESONG CHEC THIS (if Krun=FALSE, everything stops).
      if(Krun && vflags.KBIN_VASP_POSCAR_MODE.flag("EXPLICIT_START_STOP_POINT")) {
        if(aurostd::FileExist(xvasp.Directory)) {
          Krun=FALSE; // avoid rerunning
          aus << "00000  MESSAGE Skipping loop directory = " << xvasp.Directory << " - " << Message(aflags,"user,host,time",_AFLOW_FILE_NAME_) << endl;
          aurostd::PrintMessageStream(FileMESSAGE,aus,XHOST.QUIET);
        } else {
          // before making it, check it again... NFS problem... check LOCK again
          if(Krun && aurostd::FileExist(xvasp.Directory+"/"+_AFLOWLOCK_)) Krun=FALSE;    // to fight against NFS cache
          if(Krun && aurostd::EFileExist(xvasp.Directory+"/"+_AFLOWLOCK_)) Krun=FALSE;     // to fight against NFS cache
          if(Krun && aurostd::FileExist(xvasp.Directory+"/LLOCK")) Krun=FALSE;     // to fight against NFS cache
          if(Krun && aurostd::EFileExist(xvasp.Directory+"/LLOCK")) Krun=FALSE;     // to fight against NFS cache
          if(Krun) {
            aurostd::DirectoryMake(xvasp.Directory);
            aus << "00000  MESSAGE Creating loop directory = " << xvasp.Directory << " - " << Message(aflags,"user,host,time",_AFLOW_FILE_NAME_) << endl;
            aurostd::PrintMessageStream(FileMESSAGE,aus,XHOST.QUIET);
            aurostd::execute("echo \"NNNNN  KBIN LLOCK ASAP for NFS concurrent jobs (aflow"+string(AFLOW_VERSION)+")\" >> "+xvasp.Directory+"/LLOCK");
          }
        }
      }


      if(Krun) {
        aflags.Directory=xvasp.Directory; // so we are set ! since there are plenty of routines with aflags.Directory inside
        aus << "00000  MESSAGE Performing loop directory = " << xvasp.Directory << " - " << Message(aflags,"user,host,time",_AFLOW_FILE_NAME_) << endl;
        aurostd::PrintMessageStream(FileMESSAGE,aus,XHOST.QUIET);
      }
      // ------------------------------------------
      // do the flags
      if(LDEBUG) cerr << "KBIN::VASP_Directory: [2]" << xvasp.str << endl;
      vflags.KBIN_VASP_INCAR_VERBOSE=TRUE; // ALWAYS
      if(vflags.KBIN_VASP_RUN.flag("STATIC_BANDS")) vflags.KBIN_VASP_INCAR_VERBOSE=FALSE; // TURN OFF VERBOSITY
      if(vflags.KBIN_VASP_RUN.flag("RELAX_STATIC_BANDS")) vflags.KBIN_VASP_INCAR_VERBOSE=FALSE; // TURN OFF VERBOSITY
      if(vflags.KBIN_VASP_REPEAT.flag("REPEAT_BANDS")) vflags.KBIN_VASP_INCAR_VERBOSE=FALSE; // TURN OFF VERBOSITY
      if(vflags.KBIN_VASP_REPEAT.flag("REPEAT_STATIC_BANDS")) vflags.KBIN_VASP_INCAR_VERBOSE=FALSE; // TURN OFF VERBOSITY
      if(vflags.KBIN_VASP_REPEAT.flag("REPEAT_DELSOL")) vflags.KBIN_VASP_INCAR_VERBOSE=FALSE; // TURN OFF VERBOSITY

      // COREY, come back here at some point
      //think about taking pocc structure and reducing first if possible (and requested)
      //need to first convert to non-pocc structure (already programmed in aflow_pocc.cpp)
      //plug this in as xvasp.str (also create xvasp.str_pocc then)
      //reduce as requested and re-pocc the structure
      //think about if we need a separate flag for reducing pocc vs. reducing derivative structures
      // produce BEFORE NOMIX
      if(!(
            kflags.KBIN_POCC ||
            //kflags.KBIN_PHONONS_CALCULATION_APL ||    // CO20180515 - KEEP APL/QHA/AAPL to grab structure
            //kflags.KBIN_PHONONS_CALCULATION_QHA ||    // CO20180515 - KEEP APL/QHA/AAPL to grab structure
            //kflags.KBIN_PHONONS_CALCULATION_AAPL ||   // CO20180515 - KEEP APL/QHA/AAPL to grab structure
            kflags.KBIN_PHONONS_CALCULATION_FROZSL ||   // CO20180503 - KEEP AEL/AGL stuff running per normal
            //kflags.KBIN_PHONONS_CALCULATION_AGL ||    // CO20180503 - KEEP AEL/AGL stuff running per normal
            //kflags.KBIN_PHONONS_CALCULATION_AEL ||    // CO20180503 - KEEP AEL/AGL stuff running per normal
            FALSE)  //identity
        ) { // CO20180419, do NOT produce POSCAR for POCC
        if(Krun) Krun=(Krun && KBIN::VASP_Produce_INPUT(xvasp,AflowIn,FileMESSAGE,aflags,kflags,vflags));
        if(Krun) Krun=(Krun && KBIN::VASP_Modify_INPUT(xvasp,FileMESSAGE,aflags,kflags,vflags));
        if(Krun && kflags.KBIN_QSUB) Krun=(Krun && KBIN::QSUB_Extract(xvasp.xqsub,AflowIn,FileAFLOWIN,FileMESSAGE,aflags,kflags));
        if(Krun && kflags.KBIN_QSUB_MODE1) Krun=(Krun && KBIN::QSUB_Extract_Mode1(xvasp.xqsub,FileMESSAGE,aflags,kflags));
        if(Krun && kflags.KBIN_QSUB_MODE2) Krun=(Krun && KBIN::QSUB_Extract_Mode2(xvasp.xqsub,FileMESSAGE,aflags,kflags));
        if(Krun && kflags.KBIN_QSUB_MODE3) Krun=(Krun && KBIN::QSUB_Extract_Mode3(xvasp.xqsub,FileMESSAGE,aflags,kflags));
      }
      if(Krun && vflags.KBIN_VASP_FORCE_OPTION_SKIP_NOMIX.isentry) {
        string potentials=xvasp.POTCAR_POTENTIALS.str();
        if(!aurostd::substring2bool(aurostd::CleanFileName(xvasp.Directory+"/"),"/1/") &&
            !aurostd::substring2bool(aurostd::CleanFileName(xvasp.Directory+"/"),"/2/") &&
            !aurostd::substring2bool(aurostd::CleanFileName(xvasp.Directory+"/"),"/3/") &&
            !aurostd::substring2bool(aurostd::CleanFileName(xvasp.Directory+"/"),"/58/") &&
            !aurostd::substring2bool(aurostd::CleanFileName(xvasp.Directory+"/"),"/59/") &&
            !aurostd::substring2bool(aurostd::CleanFileName(xvasp.Directory+"/"),"/60/") &&
            !aurostd::substring2bool(aurostd::CleanFileName(xvasp.Directory+"/"),"/115/") &&
            !aurostd::substring2bool(aurostd::CleanFileName(xvasp.Directory+"/"),"/116/") &&
            !aurostd::substring2bool(aurostd::CleanFileName(xvasp.Directory+"/"),"/117/")
          ) {
          aus << "00000  MESSAGE-OPTION  [VASP_FORCE_OPTION]SKIP_NOMIX (NEGLECT_NOMIX, NEGLECT_IMMISCIBLE) - " << Message(aflags,"user,host,time",_AFLOW_FILE_NAME_) << endl;
          aurostd::PrintMessageStream(FileMESSAGE,aus,XHOST.QUIET);
          //	cerr << "potentials=" << potentials << endl;
          if(MiscibilityCheck(potentials)==MISCIBILITY_SYSTEM_NOMIX) {
            aus << "00000  MESSAGE Skipping system: " << KBIN::VASP_PseudoPotential_CleanName(potentials) << " is known to be immiscible (aflow_nomix.cpp) - " << Message(aflags,"user,host,time",_AFLOW_FILE_NAME_) << endl;
            aurostd::PrintMessageStream(FileMESSAGE,aus,XHOST.QUIET);
            stringstream command("");
            command << "cat " << xvasp.Directory << "/" << _AFLOWLOCK_ << " > " << xvasp.Directory << "/" << DEFAULT_AFLOW_IMMISCIBILITY_OUT << endl;
            aurostd::execute(command);
            Krun=FALSE;
          }
        }
        if(MiscibilityCheck(potentials)==MISCIBILITY_SYSTEM_MISCIBLE) {
          aus << "00000  MESSAGE Running system: " << KBIN::VASP_PseudoPotential_CleanName(potentials) << " is known to be miscible (aflow_nomix.cpp) - " << Message(aflags,"user,host,time",_AFLOW_FILE_NAME_) << endl;
          aurostd::PrintMessageStream(FileMESSAGE,aus,XHOST.QUIET);
          Krun=TRUE;
        }
        if(MiscibilityCheck(potentials)==MISCIBILITY_SYSTEM_UNKNOWN) {
          aus << "00000  MESSAGE Running system: " << KBIN::VASP_PseudoPotential_CleanName(potentials) << " is unknown (aflow_nomix.cpp) - " << Message(aflags,"user,host,time",_AFLOW_FILE_NAME_) << endl;
          aurostd::PrintMessageStream(FileMESSAGE,aus,XHOST.QUIET);
          Krun=TRUE;
        }
      } 

      // produce AFTER NOMIX
      // if(Krun) Krun=(Krun && KBIN::VASP_Produce_INPUT(xvasp,AflowIn,FileAFLOWIN,FileMESSAGE,aflags,kflags,vflags));
      // if(Krun) Krun=(Krun && KBIN::VASP_Modify_INPUT(xvasp,FileMESSAGE,aflags,kflags,vflags));
      // if(Krun && kflags.KBIN_QSUB) Krun=(Krun && KBIN::QSUB_Extract(xvasp.xqsub,AflowIn,FileAFLOWIN,FileMESSAGE,aflags,kflags));
      // if(Krun && kflags.KBIN_QSUB_MODE1) Krun=(Krun && KBIN::QSUB_Extract_Mode1(xvasp.xqsub,FileMESSAGE,aflags,kflags));
      // if(Krun && kflags.KBIN_QSUB_MODE2) Krun=(Krun && KBIN::QSUB_Extract_Mode2(xvasp.xqsub,FileMESSAGE,aflags,kflags));
      // if(Krun && kflags.KBIN_QSUB_MODE3) Krun=(Krun && KBIN::QSUB_Extract_Mode3(xvasp.xqsub,FileMESSAGE,aflags,kflags));


      // ***************************************************************************
      // READY TO RUN
      if(Krun) {
        if(LDEBUG) cerr << "KBIN::VASP_Directory: [3]" << endl;
        if(LDEBUG) cerr << xvasp.str << endl;
        xvasp.NRELAX=0;
        bool Krun=true;
        ostringstream aus;
        bool PAWGGA2=FALSE;
        // ***************************************************************************
        // directory check
        ifstream DirectoryStream;
        DirectoryStream.open(xvasp.Directory.c_str(),std::ios::in);
        if(!DirectoryStream) {
          //   aus << "EEEEE  DIRECTORY_NOT_FOUND = " << Message(aflags,"user,host,time",_AFLOW_FILE_NAME_) << endl;
          aus << "XXXXX  MAKING DIRECTORY = " << xvasp.Directory << "  " << Message(aflags,"user,host,time",_AFLOW_FILE_NAME_) << endl;
          aurostd::PrintMessageStream(aus,XHOST.QUIET); // return FALSE;
          string str="mkdir "+xvasp.Directory;
          system(str.c_str());
        }
        // some check
        if(!FileAFLOWIN) {                                                                                      // ******* _AFLOWIN_ does not exist
          //    aus << "EEEEE  " << _AFLOWIN_ << " ABSENT   = " << Message(aflags,"user,host,time",_AFLOW_FILE_NAME_) << endl;
          //    aurostd::PrintMessageStream(aus,XHOST.QUIET);
          //    return FALSE;
        }
        // ***************************************************************************
        // DO THE SYMMETRY NEIGHBOURS CALCULATION
        //if(!kflags.KBIN_PHONONS_CALCULATION_FROZSL) { //[CO200106 - close bracket for indenting]}
        // DX

        if(!(
              kflags.KBIN_POCC ||
              kflags.KBIN_PHONONS_CALCULATION_APL ||
              kflags.KBIN_PHONONS_CALCULATION_QHA || 
              kflags.KBIN_PHONONS_CALCULATION_AAPL || 
              kflags.KBIN_PHONONS_CALCULATION_FROZSL ||     // CO20180503 - KEEP AEL/AGL stuff running per normal
              //kflags.KBIN_PHONONS_CALCULATION_AGL ||      // CO20180503 - KEEP AEL/AGL stuff running per normal
              //kflags.KBIN_PHONONS_CALCULATION_AEL ||      // CO20180503 - KEEP AEL/AGL stuff running per normal
              FALSE) || // CO20170601 //identity
            aflags.KBIN_GEN_SYMMETRY_OF_AFLOWIN
          ) {  // CO, do internally
          // DX
          if(Krun) Krun=KBIN_StepSymmetryPerform(xvasp.str,AflowIn,FileMESSAGE,aflags,kflags,TRUE,cout); // DO THE SYMMETRY CALCULATION
          if(Krun) Krun=StepNeighboursPerform(xvasp.str,AflowIn,FileMESSAGE,aflags,kflags); // DO THE NEIGHBOURS CALCULATION
          // DX
          //cerr << "KBIN GEN SYMMETRY OF AFLOWIN: " << aflags.KBIN_GEN_SYMMETRY_OF_AFLOWIN << endl;
          if(aflags.KBIN_GEN_SYMMETRY_OF_AFLOWIN){
            return Krun;
          }
          // DX
        }
        // VASP VASP WRITE
        //   if(Krun) Krun=(Krun && KBIN::VASP_Write_INPUT(xvasp,vflags));
        // ***************************************************************************
        // VASP INPUT FILES ARE DONE, NOW WE CAN USE OR MODYFYING THEM
        if(Krun && vflags.KBIN_VASP_FORCE_OPTION_NOTUNE.isentry) {
          aus << "00000  MESSAGE-OPTION  [VASP_FORCE_OPTION]NOTUNE, no tuning xCARs - ";
          aus << xvasp.Directory << " - K=[" << xvasp.str.kpoints_k1 << " " << xvasp.str.kpoints_k2 << " " << xvasp.str.kpoints_k3 << " " << xvasp.str.kpoints_kmax << "] - ";
          aus << XHOST.hostname << " - " << aflow_get_time_string() << endl;
          aurostd::PrintMessageStream(FileMESSAGE,aus,XHOST.QUIET);
        }	  
        // ***************************************************************************
        // VASP HOW TO RUN ??
        // GENERATE ONLY -------------------------------------------------------------
        if(vflags.KBIN_VASP_RUN.flag("GENERATE")) {
          KBIN::VASP_Write_INPUT(xvasp,vflags); // VASP VASP WRITE
          aus << "00000  MESSAGE VASP generation files ONLY " << Message(aflags,"user,host,time",_AFLOW_FILE_NAME_) << endl;
          aurostd::PrintMessageStream(FileMESSAGE,aus,XHOST.QUIET);
          Krun=FALSE;
          xvasp.NRELAX=0;
        } else {
          // CO20180420 - added if/else-if for workflows that need to PRECEDE relax/static/etc.
          // RUN SOMETHING
          if(kflags.KBIN_POCC) {  // RUN POCC ------------------------  // CO20180419 //POCC is special, run as priority
            aus << "00000  MESSAGE PERFORMING POCC_CALCULATION " << Message(aflags,"user,host,time",_AFLOW_FILE_NAME_) << endl;
            aurostd::PrintMessageStream(FileMESSAGE,aus,XHOST.QUIET);
            xvasp.NRELAX=-3;}
          else if(kflags.KBIN_PHONONS_CALCULATION_APL) {  // RUN PHONONS APL ------------------------
            aus << "00000  MESSAGE PERFORMING PHONONS_CALCULATION_APL " << Message(aflags,"user,host,time",_AFLOW_FILE_NAME_) << endl;
            aurostd::PrintMessageStream(FileMESSAGE,aus,XHOST.QUIET);
            xvasp.NRELAX=-3;}
          // CO - START 170601
          else if(kflags.KBIN_PHONONS_CALCULATION_QHA) {  // RUN PHONONS QHA ------------------------
            aus << "00000  MESSAGE PERFORMING PHONONS_CALCULATION_QHA " << Message(aflags,"user,host,time",_AFLOW_FILE_NAME_) << endl;
            aurostd::PrintMessageStream(FileMESSAGE,aus,XHOST.QUIET);
            xvasp.NRELAX=-3;}
          else if(kflags.KBIN_PHONONS_CALCULATION_AAPL) {  // RUN PHONONS AAPL ------------------------
            aus << "00000  MESSAGE PERFORMING PHONONS_CALCULATION_AAPL " << Message(aflags,"user,host,time",_AFLOW_FILE_NAME_) << endl;
            aurostd::PrintMessageStream(FileMESSAGE,aus,XHOST.QUIET);
            xvasp.NRELAX=-3;}
          // CO - END 170601
          else if(kflags.KBIN_PHONONS_CALCULATION_AGL) {  // RUN PHONONS AGL ------------------------
            aus << "00000  MESSAGE PERFORMING PHONONS_CALCULATION_AGL (Debye Model) " << Message(aflags,"user,host,time",_AFLOW_FILE_NAME_) << endl;
            aurostd::PrintMessageStream(FileMESSAGE,aus,XHOST.QUIET);
            xvasp.NRELAX=-3;}
          else if(kflags.KBIN_PHONONS_CALCULATION_AEL) {  // RUN PHONONS AEL ------------------------
            aus << "00000  MESSAGE PERFORMING PHONONS_CALCULATION_AEL (Elastic constants) " << Message(aflags,"user,host,time",_AFLOW_FILE_NAME_) << endl;
            aurostd::PrintMessageStream(FileMESSAGE,aus,XHOST.QUIET);
            xvasp.NRELAX=-3;}
          else if(kflags.KBIN_PHONONS_CALCULATION_FROZSL) {  // RUN PHONONS FROZSL ------------------------
            aus << "00000  MESSAGE PERFORMING PHONONS_CALCULATION_FROZSL " << Message(aflags,"user,host,time",_AFLOW_FILE_NAME_) << endl;
            aurostd::PrintMessageStream(FileMESSAGE,aus,XHOST.QUIET);
            xvasp.NRELAX=-3;}
          else {
            if(vflags.KBIN_VASP_RUN.flag("STATIC")) {  // RUN STATIC ------------------------
              aus << "00000  MESSAGE Performing Static RUN " << Message(aflags,"user,host,time",_AFLOW_FILE_NAME_) << endl;
              aurostd::PrintMessageStream(FileMESSAGE,aus,XHOST.QUIET);
              //	if(vflags.KBIN_VASP_KPOINTS_KMODE_isentry==TRUE || vflags.KBIN_VASP_KPOINTS_KSCHEME_isentry==TRUE || vflags.KBIN_VASP_KPOINTS_KPPRA_isentry==TRUE || vflags.KBIN_VASP_KPOINTS_KSHIFT_isentry) {
              //	  aus << "00000  MESSAGE Patching KPOINT for the Static RUN " << Message(aflags,"user,host,time",_AFLOW_FILE_NAME_) << endl;
              //	  aurostd::PrintMessageStream(FileMESSAGE,aus,XHOST.QUIET);
              //	}
              xvasp.NRELAX=-1;
            }
            if(vflags.KBIN_VASP_RUN.flag("KPOINTS")) {  // RUN KPOINTS ------------------------
              aus << "00000  MESSAGE Running KPOINTS swap " << Message(aflags,"user,host,time",_AFLOW_FILE_NAME_) << endl;
              aurostd::PrintMessageStream(FileMESSAGE,aus,XHOST.QUIET);
              xvasp.NRELAX=-2;
            }
            if(vflags.KBIN_VASP_RUN.flag("RELAX_STATIC_BANDS")) {  // RUN RELAX_STATIC_BANDS ------------------------
              xvasp.NRELAX=vflags.KBIN_VASP_RUN_NRELAX; //  aurostd::substring2utype<int>(AflowIn,"[VASP_RUN_RELAX_STATIC_BANDS=");
              if(xvasp.NRELAX<0)  {
                aus << "EEEEE  No relaxation to run or nrelax<0 [nrelax=" << xvasp.NRELAX << "]  " << Message(aflags,"user,host,time",_AFLOW_FILE_NAME_) << endl;
                aurostd::PrintErrorStream(FileMESSAGE,aus,XHOST.QUIET);    
                Krun=FALSE;	   //	  FileINPUT.clear();FileINPUT.close();FileMESSAGE.clear();FileMESSAGE.close();
                xvasp.NRELAX=0;
              }
              //	if(xvasp.NRELAX>1 && xvasp.NRELAX!=2)
              {
                aus << "00000  MESSAGE RELAX_STATIC_BANDS Running [nrelax=" << xvasp.NRELAX << "]  " << Message(aflags,"user,host,time",_AFLOW_FILE_NAME_) << endl;
                aurostd::PrintMessageStream(FileMESSAGE,aus,XHOST.QUIET);    
              }
            }
            if(vflags.KBIN_VASP_RUN.flag("RELAX_STATIC")) {  // RUN RELAX_STATIC ------------------------
              xvasp.NRELAX=vflags.KBIN_VASP_RUN_NRELAX; //  aurostd::substring2utype<int>(AflowIn,"[VASP_RUN_RELAX_STATIC=");
              if(xvasp.NRELAX<0)  {
                aus << "EEEEE  No relaxation to run or nrelax<0 [nrelax=" << xvasp.NRELAX << "]  " << Message(aflags,"user,host,time",_AFLOW_FILE_NAME_) << endl;
                aurostd::PrintErrorStream(FileMESSAGE,aus,XHOST.QUIET);    
                Krun=FALSE;	   //	  FileINPUT.clear();FileINPUT.close();FileMESSAGE.clear();FileMESSAGE.close();
                xvasp.NRELAX=0;
              }
              //	if(xvasp.NRELAX>1 && xvasp.NRELAX!=2)
              {
                aus << "00000  MESSAGE RELAX_STATIC Running [nrelax=" << xvasp.NRELAX << "]  " << Message(aflags,"user,host,time",_AFLOW_FILE_NAME_) << endl;
                aurostd::PrintMessageStream(FileMESSAGE,aus,XHOST.QUIET);    
              }
            }
            if(vflags.KBIN_VASP_RUN.flag("STATIC_BANDS")) { // RUN STATIC_BANDS ------------------------
              xvasp.NRELAX=-1;	
              aus << "00000  MESSAGE STATIC_BANDS Running  " << Message(aflags,"user,host,time",_AFLOW_FILE_NAME_) << endl;
              aurostd::PrintMessageStream(FileMESSAGE,aus,XHOST.QUIET);    
              //	  xvasp.NRELAX=0;//nrelax;	
            }
            if(vflags.KBIN_VASP_RUN.flag("RELAX")) { // RUN RELAX ------------------------
              if(!(aurostd::substring2bool(AflowIn,"[VASP_RUN_RELAX=") || aurostd::substring2bool(AflowIn,"[VASP_RUN]RELAX="))) {
                xvasp.NRELAX=2;
                aus << "00000  MESSAGE Running DEFAULT [nrelax=" << xvasp.NRELAX << "]  " << Message(aflags,"user,host,time",_AFLOW_FILE_NAME_) << endl;
                aurostd::PrintMessageStream(FileMESSAGE,aus,XHOST.QUIET);
              } else  { 	  
                xvasp.NRELAX=vflags.KBIN_VASP_RUN_NRELAX; //  aurostd::substring2utype<int>(AflowIn,"[VASP_RUN_RELAX=");
              }
              if(xvasp.NRELAX==0 || xvasp.NRELAX<0)  {
                aus << "EEEEE  No relaxation to run or nrelax<0 [nrelax=" << xvasp.NRELAX << "]  " << Message(aflags,"user,host,time",_AFLOW_FILE_NAME_) << endl;
                aurostd::PrintErrorStream(FileMESSAGE,aus,XHOST.QUIET);    
                Krun=FALSE;	   //	  FileINPUT.clear();FileINPUT.close();FileMESSAGE.clear();FileMESSAGE.close();
                xvasp.NRELAX=0;
              }
              aus << "00000  MESSAGE RELAX Running [nrelax=" << xvasp.NRELAX << "]  " << Message(aflags,"user,host,time",_AFLOW_FILE_NAME_) << endl;
              aurostd::PrintMessageStream(FileMESSAGE,aus,XHOST.QUIET);    
            }
            if(vflags.KBIN_VASP_REPEAT.flag("REPEAT_BANDS")) { // RUN REPEAT_BANDS ------------------------
              xvasp.NRELAX=-1;	
              aus << "00000  MESSAGE REPEAT_BANDS Running  " << Message(aflags,"user,host,time",_AFLOW_FILE_NAME_) << endl;
              aurostd::PrintMessageStream(FileMESSAGE,aus,XHOST.QUIET);    
            }
            if(vflags.KBIN_VASP_REPEAT.flag("REPEAT_STATIC_BANDS")) { // RUN REPEAT_STATIC_BANDS ------------------------
              xvasp.NRELAX=-1;	
              aus << "00000  MESSAGE REPEAT_STATIC_BANDS Running  " << Message(aflags,"user,host,time",_AFLOW_FILE_NAME_) << endl;
              aurostd::PrintMessageStream(FileMESSAGE,aus,XHOST.QUIET);    
            }
            if(vflags.KBIN_VASP_REPEAT.flag("REPEAT_DELSOL")) { // RUN REPEAT_DELSOL ------------------------
              xvasp.NRELAX=-1;	
              aus << "00000  MESSAGE REPEAT_DELSOL Running  " << Message(aflags,"user,host,time",_AFLOW_FILE_NAME_) << endl;
              aurostd::PrintMessageStream(FileMESSAGE,aus,XHOST.QUIET);    
            }
          }

          // ***************************************************************************
          // READY TO RUN
          if(Krun) {   // survived all troubles
            // ***************************************************************************
            // START
            if(LDEBUG) cerr << "KBIN::VASP_Directory: [4]" << xvasp.str << endl;
            // ***************************************************************************
            // FIX BLANC SPECIES
            if(xvasp.str.species.size()>0) {
              //[OBSOLETE] corey, fixing for RHT routines, FIXED INSIDE RHT
              //      if(xvasp.str.species.at(0)=="A") {
              //	      for(uint itype=0;itype<xvasp.str.species.size();itype++) {
              //    xvasp.str.species.at(itype)="";
              //  }
              //}
              //corey, fixing for RHT routines
              if(xvasp.str.species.at(0)=="") {
                pflow::fixEmptyAtomNames(xvasp.str);  //corey moved to pflow
                //  for(uint itype=0;itype<xvasp.str.species.size();itype++) {
                //    if(xvasp.str.species.size()==xvasp.str.species_pp.size()) {
                //      if((xvasp.str.species.at(itype)=="") && xvasp.str.species_pp.at(itype)!="") 
                //        xvasp.str.species.at(itype)=KBIN::VASP_PseudoPotential_CleanName(xvasp.str.species_pp.at(itype));
                //    }
                //  }  // cormac I`ll write a short pflow for this stuff
                //  int iatom=0;
                //  for(uint itype=0;itype<xvasp.str.num_each_type.size();itype++) {
                //    string species=string(xvasp.str.species.at(itype));
                //    xvasp.str.species.at(itype)=species;
                //    for(int j=0;j<xvasp.str.num_each_type.at(itype);j++) {
                //      xvasp.str.atoms.at(iatom).name=species;    // CONVASP_MODE
                //      xvasp.str.atoms.at(iatom).CleanName();
                //      xvasp.str.atoms.at(iatom).CleanSpin();
                //      xvasp.str.atoms.at(iatom).name_is_given=TRUE;
                //      iatom++;
                //    }
                //  }
              }
            }
            // ***************************************************************************
            // PRESCRIPT
            if(kflags.AFLOW_MODE_PRESCRIPT_EXPLICIT || kflags.AFLOW_MODE_PRESCRIPT_EXPLICIT_START_STOP)
              KBIN::RUN_DirectoryScript(aflags,DEFAULT_AFLOW_PRESCRIPT_COMMAND,DEFAULT_AFLOW_PRESCRIPT_OUT);
            // ***************************************************************************
            // CO20180419 - POCC always comes first (NO POSCAR), need to convert PARTCAR -> POSCARs
            //other workflows follow, all of these precede relaxation/static/etc.
            if(kflags.KBIN_POCC){KBIN::VASP_RunPOCC(xvasp,AflowIn,aflags,kflags,vflags,FileMESSAGE);} // CO20180419
            else if(kflags.KBIN_PHONONS_CALCULATION_APL || kflags.KBIN_PHONONS_CALCULATION_QHA || kflags.KBIN_PHONONS_CALCULATION_AAPL) {KBIN::VASP_RunPhonons_APL(xvasp,AflowIn,aflags,kflags,vflags,FileMESSAGE);} // PHONONIC PHONONIC PHONONIC // CO20170601
            else if(kflags.KBIN_PHONONS_CALCULATION_AGL==TRUE) {KBIN::VASP_RunPhonons_AGL(xvasp,AflowIn,aflags,kflags,vflags,FileMESSAGE);} // here CORMAC WILL POOP an IF=>AGL
            else if(kflags.KBIN_PHONONS_CALCULATION_AEL==TRUE) {KBIN::VASP_RunPhonons_AEL(xvasp,AflowIn,aflags,kflags,vflags,FileMESSAGE);}
            else if(kflags.KBIN_PHONONS_CALCULATION_FROZSL) {KBIN::VASP_RunPhonons_FROZSL(xvasp,AflowIn,aflags,kflags,vflags,FileMESSAGE);}
            else {
              if(LDEBUG) cerr << "KBIN::VASP_Directory: [5] xvasp.str.species.size()=" << xvasp.str.species.size() << endl;
              if(LDEBUG) for(uint i=0;i<xvasp.str.species.size();i++) cerr << "KBIN::VASP_Directory: [5] xvasp.str.species.at(i)=[" << xvasp.str.species.at(i) << "]" << endl;
              if(LDEBUG) cerr << "KBIN::VASP_Directory: [5] xvasp.str.species_pp.size()=" << xvasp.str.species_pp.size() << endl;
              if(LDEBUG) for(uint i=0;i<xvasp.str.species_pp.size();i++) cerr << "KBIN::VASP_Directory: [5] xvasp.str.species_pp.at(i)=[" << xvasp.str.species_pp.at(i) << "]" << endl;
              //	    KBIN::VASP_Write_INPUT(xvasp,vflags); // VASP VASP WRITE
              //	    cerr << xvasp.POTCAR.str() << endl;
              if(LDEBUG) cerr << "KBIN::VASP_Directory: [6]" << xvasp.str << endl;
              // --------------------------------------------------------------------------------------------------------------------
              // --------------------------------------------------------------------------------------------------------------------
              // --------------------------------------------------------------------------------------------------------------------
              // --------------------------------------------------------------------------------------------------------------------
              // STATIC STATIC STATIC
              if(vflags.KBIN_VASP_RUN.flag("STATIC")) {    // xvasp.RELAX=-1
                xvasp.aopts.flag("FLAG::POSCAR_PRESERVED",TRUE); // in case of errors it is not lost bur recycled
                KBIN::VASP_Write_INPUT(xvasp,vflags); // VASP VASP WRITE
                aus << 11111 << "  STATIC - " <<  xvasp.Directory << " - K=[" << xvasp.str.kpoints_k1 << " " << xvasp.str.kpoints_k2 << " " << xvasp.str.kpoints_k3 << "]" << " - " << kflags.KBIN_BIN << " - " << Message("user,host,time",_AFLOW_FILE_NAME_) << endl;
                aurostd::PrintMessageStream(FileMESSAGE,aus,XHOST.QUIET);
                Krun=KBIN::VASP_Run(xvasp,aflags,kflags,vflags,FileMESSAGE);
                if(!Krun) {KBIN::VASP_Error(xvasp,FileMESSAGE,"EEEEE  runtime error [STATIC] ");return Krun;}
                //	    if(_VASP_CONTCAR_SAVE_) KBIN::VASP_CONTCAR_Save(xvasp,string("static"));
                bool qmwrite=TRUE;
                KBIN::VASP_Backup(xvasp,qmwrite,string("static"));
              }		
              // --------------------------------------------------------------------------------------------------------------------
              // --------------------------------------------------------------------------------------------------------------------
              // --------------------------------------------------------------------------------------------------------------------
              // RELAX RELAX RELAX
              if(vflags.KBIN_VASP_RUN.flag("RELAX")) {    // xvasp.RELAX>0
                KBIN::VASP_Write_INPUT(xvasp,vflags); // VASP VASP WRITE
                if(PAWGGA2) {  // WAS A BUG IN PAW MAYBE IT IS FIXED
                  // STEP 1
                  aus << "11111  RELAXATION - " <<  xvasp.Directory << " - K=[" << xvasp.str.kpoints_k1 << " " << xvasp.str.kpoints_k2 << " " << xvasp.str.kpoints_k3 << "]" << " - " << kflags.KBIN_BIN << " - " << Message("user,host,time",_AFLOW_FILE_NAME_) << endl;
                  aurostd::PrintMessageStream(FileMESSAGE,aus,XHOST.QUIET);
                  Krun=KBIN::VASP_Run(xvasp,aflags,kflags,vflags,"relax2paw_gga",TRUE,FileMESSAGE);
                  if(!Krun) {KBIN::VASP_Error(xvasp,FileMESSAGE,"EEEEE  runtime error [PAWGGA2 REL]");return Krun;}
                  aus << "22222  END        - " <<  xvasp.Directory << " - K=[" << xvasp.str.kpoints_k1 << " " << xvasp.str.kpoints_k2 << " " << xvasp.str.kpoints_k3 << "]" << " - " << kflags.KBIN_BIN << " - " << Message("user,host,time",_AFLOW_FILE_NAME_) << endl;
                  aurostd::PrintMessageStream(FileMESSAGE,aus,XHOST.QUIET);    
                } else {
                  if(xvasp.NRELAX==0) {
                    cerr << "STATIC RUN FIX INCAR: should not be here" << endl;
                    return FALSE;
                  } else { // DYNAMIC RUN
                    for(xvasp.NRELAXING=1;xvasp.NRELAXING<=xvasp.NRELAX;xvasp.NRELAXING++) {
                      aus << 11111*xvasp.NRELAXING << "  RELAXATION - " <<  xvasp.Directory << " - K=[" << xvasp.str.kpoints_k1 << " " << xvasp.str.kpoints_k2 << " " << xvasp.str.kpoints_k3 << "]" << " - " << kflags.KBIN_BIN << " - " << Message("user,host,time",_AFLOW_FILE_NAME_) << endl;
                      aurostd::PrintMessageStream(FileMESSAGE,aus,XHOST.QUIET);    
                      if(vflags.KBIN_VASP_FORCE_OPTION_LDAU_ADIABATIC.content_int>0) KBIN::XVASP_INCAR_LDAU_ADIABATIC(xvasp,xvasp.NRELAXING); // ADIABATIC
                      if(xvasp.NRELAXING<xvasp.NRELAX)  {
                        Krun=KBIN::VASP_Run(xvasp,aflags,kflags,vflags,"relax"+aurostd::utype2string(xvasp.NRELAXING),"relax"+aurostd::utype2string(xvasp.NRELAXING),TRUE,FileMESSAGE);
                        if(!Krun) {KBIN::VASP_Error(xvasp,FileMESSAGE,"EEEEE  runtime error [RELAXATION<]");return Krun;}
                        KBIN::XVASP_INCAR_SPIN_REMOVE_RELAX(xvasp,aflags,vflags,xvasp.NRELAXING,FileMESSAGE);         // check if it is the case of turning off spin
                        KBIN::XVASP_KPOINTS_IBZKPT_UPDATE(xvasp,aflags,vflags,xvasp.NRELAXING,FileMESSAGE);           // check if it is the case of updating IBZKPT
                        // ME20190301 - BEGIN
                        // CHGCAR/WAVECAR needs to be recycled if CHGCAR/WAVECAR=ON or VASP
                        // won't be able to read the files. Bug found by Rico Friedrich
                        if(vflags.KBIN_VASP_FORCE_OPTION_CHGCAR.option) {
                          // ME20191031 - Only recycle when ICHARG was found
                          string extra_incar = xvasp.AVASP_EXTRA_INCAR.str();
                          int nlines = aurostd::GetNLinesString(extra_incar);
                          int l;
                          string line;
                          for (l = 1; l <= nlines; l++) {
                            line = aurostd::RemoveWhiteSpaces(aurostd::GetLineString(extra_incar, l));
                            if (aurostd::substring2bool(line, "ICHARG=1", true)) break;
                          }
                          if (l <= nlines) KBIN::VASP_RecycleExtraFile(xvasp, "CHGCAR", "relax"+aurostd::utype2string<int>(xvasp.NRELAXING));
                        }
                        //[WAVECAR NOT SUPPORTED]if(vflags.KBIN_VASP_FORCE_OPTION_WAVECAR.option) KBIN::VASP_RecycleExtraFile(xvasp, "WAVECAR", "relax"+aurostd::utype2string<int>(xvasp.NRELAXING));
                        // ME20190301 - END
                      }
                      if(xvasp.NRELAXING==xvasp.NRELAX) {
                        Krun=KBIN::VASP_Run(xvasp,aflags,kflags,vflags,"relax"+aurostd::utype2string(xvasp.NRELAXING),TRUE,FileMESSAGE);
                        if(!Krun) {KBIN::VASP_Error(xvasp,FileMESSAGE,"EEEEE  runtime error [RELAXATION=]");return Krun;}
                        KBIN::XVASP_INCAR_SPIN_REMOVE_RELAX(xvasp,aflags,vflags,xvasp.NRELAXING,FileMESSAGE);  // ME20190610 - or else SPIN_REMOVE_RELAX_2 won't work
                      }
                      KBIN::XVASP_INCAR_ADJUST_ICHARG(xvasp, vflags, aflags, xvasp.NRELAXING, FileMESSAGE);  // ME20191028
                    }
                    xvasp.NRELAXING=xvasp.NRELAX;
                    xvasp.NRELAXING++;
                    aus << 11111*xvasp.NRELAXING << "  END        - " <<  xvasp.Directory << " - K=[" << xvasp.str.kpoints_k1 << " " << xvasp.str.kpoints_k2 << " " << xvasp.str.kpoints_k3 << "]" << " - " << kflags.KBIN_BIN << " - " << Message("user,host,time",_AFLOW_FILE_NAME_) << endl;
                    aurostd::PrintMessageStream(FileMESSAGE,aus,XHOST.QUIET); 

                    // if((vflags.KBIN_VASP_FORCE_OPTION_LDAU0.isentry || vflags.KBIN_VASP_FORCE_OPTION_LDAU1.isentry || vflags.KBIN_VASP_FORCE_OPTION_LDAU2.isentry) && vflags.KBIN_VASP_FORCE_OPTION_LDAU_CUTOFF.isentry) {
                    //   aus << 11111*xvasp.NRELAXING << "  EXTRA vflags.KBIN_VASP_FORCE_OPTION_LDAU_CUTOFF" << endl;
                    //   aurostd::PrintMessageStream(FileMESSAGE,aus,XHOST.QUIET); 
                    // }
                  }
                }
              }
              // --------------------------------------------------------------------------------------------------------------------
              // --------------------------------------------------------------------------------------------------------------------
              // --------------------------------------------------------------------------------------------------------------------
              // RELAX_STATIC_BANDS RELAX_STATIC_BANDS RELAX_STATIC_BANDS REPEAT_STATIC_BANDS REPEAT_BANDS
              // STATIC_BANDS STATIC_BANDS STATIC_BANDS 	
              // RELAX_STATIC RELAX_STATIC RELAX_STATIC
              // REPEAT_STATIC_BANDS REPEAT_STATIC_BANDS
              // REPEAT_BANDS REPEAT_BANDS REPEAT_BANDS
              if(vflags.KBIN_VASP_RUN.flag("RELAX_STATIC_BANDS") || vflags.KBIN_VASP_RUN.flag("STATIC_BANDS") || vflags.KBIN_VASP_RUN.flag("RELAX_STATIC") || vflags.KBIN_VASP_REPEAT.flag("REPEAT_STATIC_BANDS") || vflags.KBIN_VASP_REPEAT.flag("REPEAT_BANDS")) {    // xvasp.RELAX>0
                vector<double> xvasp_spin_evolution;
                xmatrix<double> rlattice(xvasp.str.lattice);

                string STRING_TO_SHOW="";
                if(vflags.KBIN_VASP_RUN.flag("STATIC")) STRING_TO_SHOW="STATIC";
                if(vflags.KBIN_VASP_RUN.flag("RELAX_STATIC")) STRING_TO_SHOW="RELAX_STATIC";
                if(vflags.KBIN_VASP_RUN.flag("RELAX_STATIC_BANDS")) STRING_TO_SHOW="RELAX_STATIC_BANDS";
                if(vflags.KBIN_VASP_RUN.flag("STATIC_BANDS")) STRING_TO_SHOW="STATIC_BANDS";
                if(vflags.KBIN_VASP_REPEAT.flag("REPEAT_STATIC_BANDS")) STRING_TO_SHOW="REPEAT_STATIC_BANDS";
                if(vflags.KBIN_VASP_REPEAT.flag("REPEAT_BANDS")) STRING_TO_SHOW="REPEAT_BANDS";
                aus << "00000  MESSAGE MODE= (" << STRING_TO_SHOW << ") - " << xvasp.Directory << " - " << Message("user,host,time",_AFLOW_FILE_NAME_) << endl;
                aurostd::PrintMessageStream(FileMESSAGE,aus,XHOST.QUIET);    

                xvasp.aopts.flag("FLAG::POSCAR_PRESERVED",TRUE); // in case of errors it is not lost bur recycled
                xvasp.aopts.flag("FLAG::CHGCAR_PRESERVED",TRUE); // in case of errors it is not lost bur recycled

                if(vflags.KBIN_VASP_RUN.flag("RELAX_STATIC_BANDS") || vflags.KBIN_VASP_RUN.flag("STATIC_BANDS") || vflags.KBIN_VASP_RUN.flag("RELAX_STATIC") || vflags.KBIN_VASP_RUN.flag("STATIC")) {
                  // DO THE RELAX PART (IF ANY)
                  KBIN::VASP_Write_INPUT(xvasp,vflags); // VASP VASP WRITE
                  if(vflags.KBIN_VASP_RUN.flag("RELAX_STATIC_BANDS") || vflags.KBIN_VASP_RUN.flag("RELAX_STATIC")) {
                    for(xvasp.NRELAXING=1;xvasp.NRELAXING<=xvasp.NRELAX;xvasp.NRELAXING++) {
                      aus << 11111*xvasp.NRELAXING << "  RELAXATION (" << STRING_TO_SHOW << ") - " <<  xvasp.Directory << " - K=[" << xvasp.str.kpoints_k1 << " " << xvasp.str.kpoints_k2 << " " << xvasp.str.kpoints_k3 << "]" << " - " << kflags.KBIN_BIN << " - " << Message("user,host,time",_AFLOW_FILE_NAME_) << endl;
                      aurostd::PrintMessageStream(FileMESSAGE,aus,XHOST.QUIET);
                      if(vflags.KBIN_VASP_FORCE_OPTION_LDAU_ADIABATIC.content_int>0) KBIN::XVASP_INCAR_LDAU_ADIABATIC(xvasp,xvasp.NRELAXING); // ADIABATIC
                      if(xvasp.NRELAXING<xvasp.NRELAX)  {
                        Krun=KBIN::VASP_Run(xvasp,aflags,kflags,vflags,"relax"+aurostd::utype2string(xvasp.NRELAXING),"relax"+aurostd::utype2string(xvasp.NRELAXING),TRUE,FileMESSAGE);
                        if(!Krun) {KBIN::VASP_Error(xvasp,FileMESSAGE,"EEEEE  runtime error [RELAX_STATIC_BANDS RELAXATION<]");return Krun;}
                        // ME20190301 - BEGIN
                        // CHGCAR/WAVECAR needs to be recycled if CHGCAR/WAVECAR=ON or VASP
                        // won't be able to read the files. Bug found by Rico Friedrich
                        if(vflags.KBIN_VASP_FORCE_OPTION_CHGCAR.option) {
                          // ME20191031 - Only recycle when ICHARG was found
                          string extra_incar = xvasp.AVASP_EXTRA_INCAR.str();
                          int nlines = aurostd::GetNLinesString(extra_incar);
                          int l;
                          string line;
                          for (l = 1; l <= nlines; l++) {
                            line = aurostd::RemoveWhiteSpaces(aurostd::GetLineString(extra_incar, l));
                            if (aurostd::substring2bool(line, "ICHARG=1", true)) break;
                          }
                          if (l <= nlines) KBIN::VASP_RecycleExtraFile(xvasp, "CHGCAR", "relax"+aurostd::utype2string<int>(xvasp.NRELAXING));
                        }
                        //[WAVECAR NOT SUPPORTED]if(vflags.KBIN_VASP_FORCE_OPTION_WAVECAR.option) KBIN::VASP_RecycleExtraFile(xvasp, "WAVECAR", "relax"+aurostd::utype2string<int>(xvasp.NRELAXING));
                        // ME20190301 - END
                      }
                      if(xvasp.NRELAXING==xvasp.NRELAX) {
                        Krun=KBIN::VASP_Run(xvasp,aflags,kflags,vflags,"relax"+aurostd::utype2string(xvasp.NRELAXING),TRUE,FileMESSAGE);
                        if(!Krun) {KBIN::VASP_Error(xvasp,FileMESSAGE,"EEEEE  runtime error [RELAX_STATIC_BANDS RELAXATION=]");return Krun;}
                      }
                      KBIN::XVASP_INCAR_ADJUST_ICHARG(xvasp, vflags, aflags, xvasp.NRELAXING, FileMESSAGE);  // ME20191028
                      xvasp_spin_evolution.push_back(xvasp.str.qm_mag_atom); // keep track of spins
                      aus << "00000  MESSAGE RESULT SPIN=" << xvasp_spin_evolution.at(xvasp_spin_evolution.size()-1) << " - " << Message(aflags,"user,host,time",_AFLOW_FILE_NAME_) << endl;
                      aurostd::PrintMessageStream(FileMESSAGE,aus,XHOST.QUIET);
                      if(xvasp.NRELAXING<xvasp.NRELAX) KBIN::XVASP_INCAR_SPIN_REMOVE_RELAX(xvasp,aflags,vflags,xvasp.NRELAXING,FileMESSAGE); 	// check if it is the case of turning off spin
                    }
                    if(xvasp.NRELAX>0) KBIN::VASP_Recycle(xvasp,"relax"+aurostd::utype2string(xvasp.NRELAX));  // bring back the stuff
                    if(xvasp.NRELAX==2) KBIN::XVASP_INCAR_SPIN_REMOVE_RELAX(xvasp,aflags,vflags,xvasp.NRELAX,FileMESSAGE); 	// check if it is the case of turning off spin
                  }
                  if(vflags.KBIN_VASP_RUN.flag("RELAX_STATIC")) {
                    aus << "00000  NO RELAXATION IN (" << STRING_TO_SHOW << ") - " << xvasp.Directory << " - " << Message("user,host,time",_AFLOW_FILE_NAME_) << endl;
                    aurostd::PrintMessageStream(FileMESSAGE,aus,XHOST.QUIET);    
                  }
                  if(vflags.KBIN_VASP_RUN.flag("STATIC")) {
                    aus << "00000  NO RELAXATION IN (" << STRING_TO_SHOW << ") - " << xvasp.Directory << " - " << Message("user,host,time",_AFLOW_FILE_NAME_) << endl;
                    aurostd::PrintMessageStream(FileMESSAGE,aus,XHOST.QUIET);
                    xvasp.NRELAX=0;
                  }
                  xvasp.NRELAXING=xvasp.NRELAX;
                } // vflags.KBIN_VASP_RUN.flag("RELAX_STATIC_BANDS") || vflags.KBIN_VASP_RUN.flag("STATIC_BANDS") || vflags.KBIN_VASP_RUN.flag("RELAX_STATIC")
                // REPEAT_STATIC_BANDS PART ----------------------------------------------------------------------------
                if(vflags.KBIN_VASP_REPEAT.flag("REPEAT_STATIC_BANDS")) {
                  // LOAD FORMER LOCK
                  if(aurostd::FileExist(xvasp.Directory+string("/REPEAT_STATIC_BANDS"))) {
                    stringstream lock_recycled;
                    aurostd::file2stringstream(xvasp.Directory+"/REPEAT_STATIC_BANDS",lock_recycled);
                    aus << "XXXXX ---------------------------------------------------------------------------------------------- " << endl;
                    aus << "XXXXX FORMER LOCK BEGIN, recycled (" << STRING_TO_SHOW << ") - " << xvasp.Directory << " - " << Message("user,host,time",_AFLOW_FILE_NAME_) << endl;
                    //	aus << lock_recycled.str();
                    aus << "XXXXX FORMER LOCK END, recycled (" << STRING_TO_SHOW << ") - " << xvasp.Directory << " - " << Message("user,host,time",_AFLOW_FILE_NAME_) << endl;
                    aus << "XXXXX ---------------------------------------------------------------------------------------------- " << endl;
                    aurostd::PrintMessageStream(FileMESSAGE,aus,XHOST.QUIET);
                  }
                  // UNZIP EVERYTHING
                  for(uint iext=0;iext<vext.size();iext++) { 
                    // aurostd::execute("cd "+xvasp.Directory+" && "+"bzip2 -dfq *bz2 "); // ORIGINAL
                    aus << "DEBUG - KBIN::VASP_Directory: EXT POINT [1] " << endl; aurostd::PrintMessageStream(FileMESSAGE,aus,XHOST.QUIET);		  
                    aurostd::execute(vzip.at(iext)+" -dfq `find \""+aurostd::CleanFileName(xvasp.Directory)+"\" -name \"*"+vext.at(iext)+"\"`");
                  }		
                  if(aurostd::FileExist(xvasp.Directory+string("/POSCAR.relax2"))) {
                    KBIN::VASP_Recycle(xvasp,"relax2");
                  } else {
                    if(aurostd::FileExist(xvasp.Directory+string("/POSCAR.relax1"))) {
                      KBIN::VASP_Recycle(xvasp,"relax1");
                    } else {
                      cerr << "REPEAT_STATIC_BANDS: ERROR: RELAX2 or RELAX1 must be present.. error" << endl;
                      exit(0);
                    }
                  }
                  // clean up worthless stuff
                  aurostd::execute("cd "+xvasp.Directory+" && rm -f *bands* *static*");
                } // vflags.KBIN_VASP_REPEAT.flag("REPEAT_STATIC_BANDS")
                // REPEAT_BANDS PART ----------------------------------------------------------------------------
                if(vflags.KBIN_VASP_REPEAT.flag("REPEAT_BANDS")) {
                  // LOAD FORMER LOCK
                  if(aurostd::FileExist(xvasp.Directory+string("/REPEAT_BANDS"))) {
                    stringstream lock_recycled;
                    aurostd::file2stringstream(xvasp.Directory+"/REPEAT_BANDS",lock_recycled);
                    aus << "XXXXX ---------------------------------------------------------------------------------------------- " << endl;
                    aus << "XXXXX FORMER LOCK BEGIN, recycled (" << STRING_TO_SHOW << ") - " << xvasp.Directory << " - " << Message("user,host,time",_AFLOW_FILE_NAME_) << endl;
                    //	aus << lock_recycled.str();
                    aus << "XXXXX FORMER LOCK END, recycled (" << STRING_TO_SHOW << ") - " << xvasp.Directory << " - " << Message("user,host,time",_AFLOW_FILE_NAME_) << endl;
                    aus << "XXXXX ---------------------------------------------------------------------------------------------- " << endl;
                    aurostd::PrintMessageStream(FileMESSAGE,aus,XHOST.QUIET);
                  }
                  // UNZIP EVERYTHING
                  for(uint iext=0;iext<vext.size();iext++) { 
                    // aurostd::execute("cd "+xvasp.Directory+" && "+"bzip2 -dfq *bz2 "); // ORIGINAL
                    aus << "DEBUG - KBIN::VASP_Directory: EXT POINT [2] " << endl; aurostd::PrintMessageStream(FileMESSAGE,aus,XHOST.QUIET);		  
                    aurostd::execute(vzip.at(iext)+" -dfq `find \""+aurostd::CleanFileName(xvasp.Directory)+"\" -name \"*"+vext.at(iext)+"\"`");
                  }		

                  if(aurostd::FileExist(xvasp.Directory+string("/POSCAR.static"))) {
                    KBIN::VASP_Recycle(xvasp,"static");
                  } else {
                    cerr << "REPEAT_BANDS: ERROR: STATIC must be present.. error" << endl;
                    exit(0);
                  }
                  // clean up worthless stuff
                  aurostd::execute("cd "+xvasp.Directory+" && rm -f *bands* ");
                } // vflags.KBIN_VASP_REPEAT.flag("REPEAT_BANDS")
                // STATIC PART ----------------------------------------------------------------------------
                // STATIC PART ----------------------------------------------------------------------------
                // STATIC PART ----------------------------------------------------------------------------
                // STATIC PART ----------------------------------------------------------------------------
                // NOW DO THE STATIC PATCHING POSCAR
                if(vflags.KBIN_VASP_RUN.flag("RELAX_STATIC_BANDS") || vflags.KBIN_VASP_RUN.flag("STATIC_BANDS") || vflags.KBIN_VASP_RUN.flag("RELAX_STATIC") || vflags.KBIN_VASP_REPEAT.flag("REPEAT_STATIC_BANDS") || vflags.KBIN_VASP_RUN.flag("STATIC")) {
                  aus << "00000  MESSAGE Patching POSCAR  " << Message(aflags,"user,host,time",_AFLOW_FILE_NAME_) << endl;
                  aurostd::PrintMessageStream(FileMESSAGE,aus,XHOST.QUIET);
                  vflags.KBIN_VASP_RUN.push("STATIC");        // force to suck them up from STATIC_KPPRA....
                  // LOAD THE RELAXED STRUCTURE WHICH WILL BE USED FOR THE DIRECTIONS
                  stringstream straus;
                  aurostd::file2stringstream(xvasp.Directory+"/POSCAR",straus);
                  xvasp.str=xstructure(straus,IOVASP_AUTO);
                  xvasp.str.FixLattices();
                  rlattice=xvasp.str.lattice; // in rlattice I`ve always the final structure
                  bool STATIC_DEBUG=FALSE;//TRUE;
                  // RECREATE CONVENTIONAL OR PRIMITIVE
                  if(vflags.KBIN_VASP_RUN.flag("RELAX_STATIC_BANDS") || vflags.KBIN_VASP_RUN.flag("STATIC_BANDS") || vflags.KBIN_VASP_REPEAT.flag("REPEAT_STATIC_BANDS")) {
                    // shall we restandardize ?
                  }
                  // WAHYU_LOOK
                  //    STATIC_DEBUG=TRUE;
                  if(vflags.KBIN_VASP_RUN.flag("RELAX_STATIC_BANDS") || vflags.KBIN_VASP_RUN.flag("STATIC_BANDS") || vflags.KBIN_VASP_REPEAT.flag("REPEAT_STATIC_BANDS")) {
                    if(STATIC_DEBUG) {aus << "STATIC_DEBUG: " << endl;}
                    if(STATIC_DEBUG) {aus << "STATIC_DEBUG: vflags.KBIN_VASP_RUN.flag(\"RELAX_STATIC_BANDS\")=" << vflags.KBIN_VASP_RUN.flag("RELAX_STATIC_BANDS") << endl;}
                    if(STATIC_DEBUG) {aus << "STATIC_DEBUG: vflags.KBIN_VASP_RUN.flag(\"STATIC_BANDS\")=" << vflags.KBIN_VASP_RUN.flag("STATIC_BANDS") << endl;}
                    if(STATIC_DEBUG) {aus << "STATIC_DEBUG: vflags.KBIN_VASP_REPEAT.flag(\"REPEAT_STATIC_BANDS\")=" << vflags.KBIN_VASP_REPEAT.flag("REPEAT_STATIC_BANDS") << endl;}
                    if(STATIC_DEBUG) {aus << "STATIC_DEBUG: vflags.KBIN_VASP_REPEAT.flag(\"REPEAT_BANDS\")=" << vflags.KBIN_VASP_REPEAT.flag("REPEAT_BANDS") << endl;}
                    if(STATIC_DEBUG) {aus << "STATIC_DEBUG: vflags.KBIN_VASP_KPOINTS_BANDS_LATTICE.isentry=" << vflags.KBIN_VASP_KPOINTS_BANDS_LATTICE.isentry << endl;}
                    if(STATIC_DEBUG) {aus << "STATIC_DEBUG: vflags.KBIN_VASP_KPOINTS_BANDS_LATTICE.content_string=" << vflags.KBIN_VASP_KPOINTS_BANDS_LATTICE.content_string << endl;}
                    if(STATIC_DEBUG) {aus << "STATIC_DEBUG: vflags.KBIN_VASP_KPOINTS_BANDS_LATTICE_AUTO_FLAG=" << vflags.KBIN_VASP_KPOINTS_BANDS_LATTICE_AUTO_FLAG << endl;}
                    if(STATIC_DEBUG) {aurostd::PrintMessageStream(FileMESSAGE,aus,XHOST.QUIET);}
                    string stringBZ="";
                    bool foundBZ=FALSE;
                    if(STATIC_DEBUG) {aus << "STATIC_DEBUG: " << endl;aurostd::PrintMessageStream(FileMESSAGE,aus,XHOST.QUIET);}
                    if(STATIC_DEBUG) {aus << "STATIC_DEBUG: foundBZ=" << foundBZ << endl;aurostd::PrintMessageStream(FileMESSAGE,aus,XHOST.QUIET);}
                    if(STATIC_DEBUG) {aus << "STATIC_DEBUG: " << xvasp.str << endl;}
                    if(STATIC_DEBUG) {aus << "STATIC_DEBUG: " << rlattice << endl;}
                    if(vflags.KBIN_VASP_KPOINTS_BANDS_LATTICE_AUTO_FLAG==FALSE) {
                      stringBZ=LATTICE::KPOINTS_Directions(vflags.KBIN_VASP_KPOINTS_BANDS_LATTICE.content_string,rlattice,vflags.KBIN_VASP_KPOINTS_BANDS_GRID_VALUE,xvasp.str.iomode,foundBZ); // rlattice = updated structure
                    } else {
                      foundBZ=FALSE;
                    }
                    if(STATIC_DEBUG) {aus << "STATIC_DEBUG: " << endl;aurostd::PrintMessageStream(FileMESSAGE,aus,XHOST.QUIET);}
                    if(STATIC_DEBUG) {aus << "STATIC_DEBUG: " << stringBZ << endl;aurostd::PrintMessageStream(FileMESSAGE,aus,XHOST.QUIET);}
                    if(STATIC_DEBUG) {aus << "STATIC_DEBUG: foundBZ=" << foundBZ << endl;aurostd::PrintMessageStream(FileMESSAGE,aus,XHOST.QUIET);}
                    if(STATIC_DEBUG) {aus << "STATIC_DEBUG: " << endl;aurostd::PrintMessageStream(FileMESSAGE,aus,XHOST.QUIET);}

                    // always recalculate standardization
                    if(vflags.KBIN_VASP_FORCE_OPTION_CONVERT_UNIT_CELL.flag("PRESERVE")==FALSE) {
                      aus << "00000  MESSAGE WARNING RECALCULATING STANDARD STRUCTURE" << " - " << Message(aflags,"user,host,time",_AFLOW_FILE_NAME_) << endl;
                      aus << "00000  MESSAGE BEFORE: a,b,c,alpha,beta,gamma " << xvasp.str.a << "," << xvasp.str.b << "," << xvasp.str.c << "," << xvasp.str.alpha << "," << xvasp.str.beta << "," << xvasp.str.gamma << endl;
                      aus << "00000  MESSAGE BEFORE: lattice: " << vflags.KBIN_VASP_KPOINTS_BANDS_LATTICE.content_string << endl;
                      aurostd::PrintMessageStream(FileMESSAGE,aus,XHOST.QUIET);
                      // reshuffle the structure
                      if(vflags.KBIN_VASP_FORCE_OPTION_CONVERT_UNIT_CELL.flag("STANDARD_CONVENTIONAL")) {xvasp.str.Standard_Conventional_UnitCellForm();}
                      else {xvasp.str.Standard_Primitive_UnitCellForm();}
                      xvasp.POSCAR.str(std::string());xvasp.POSCAR.clear();
                      xvasp.POSCAR << xvasp.str;
                      xvasp.aopts.flag("FLAG::XVASP_POSCAR_generated",TRUE);xvasp.aopts.flag("FLAG::XVASP_POSCAR_changed",TRUE);
                      aurostd::stringstream2file(xvasp.POSCAR,string(xvasp.Directory+"/POSCAR"));
                      xvasp.str.FixLattices();
                      rlattice=xvasp.str.lattice; // in rlattice I`ve always the final structure
                      // [OBSOLETE] vflags.KBIN_VASP_KPOINTS_BANDS_LATTICE_VALUE=xvasp.str.bravais_lattice_variation_type;//wahyu mod
                      // vflags.KBIN_VASP_KPOINTS_BANDS_LATTICE_VALUE=xvasp.str.bravais_conventional_lattice_type;
                      vflags.KBIN_VASP_KPOINTS_BANDS_LATTICE.clear();vflags.KBIN_VASP_KPOINTS_BANDS_LATTICE.push(xvasp.str.bravais_lattice_variation_type); //wahyu mod

                      aus << "00000  MESSAGE AFTER: a,b,c,alpha,beta,gamma " << xvasp.str.a << "," << xvasp.str.b << "," << xvasp.str.c << "," << xvasp.str.alpha << "," << xvasp.str.beta << "," << xvasp.str.gamma << endl;
                      aus << "00000  MESSAGE AFTER: lattice: " << vflags.KBIN_VASP_KPOINTS_BANDS_LATTICE.content_string << endl;
                      aurostd::PrintMessageStream(FileMESSAGE,aus,XHOST.QUIET);
                      // 		  cerr << "vasp.str.bravais_lattice_variation_type=" << xvasp.str.bravais_lattice_variation_type << endl;
                      // 		  cerr << "vflags.KBIN_VASP_KPOINTS_BANDS_LATTICE.content_string=" << vflags.KBIN_VASP_KPOINTS_BANDS_LATTICE.content_string << endl;		  exit(0);
                    } else {
                      // nothing
                      aus << "00000  MESSAGE PRESERVING ORIGINAL STRUCTURE" << " - " << Message(aflags,"user,host,time",_AFLOW_FILE_NAME_) << endl;
                      aus << "00000  MESSAGE ORIGINAL: a,b,c,alpha,beta,gamma " << xvasp.str.a << "," << xvasp.str.b << "," << xvasp.str.c << "," << xvasp.str.alpha << "," << xvasp.str.beta << "," << xvasp.str.gamma << endl;
                      aus << "00000  MESSAGE ORIGINAL: lattice: " << vflags.KBIN_VASP_KPOINTS_BANDS_LATTICE.content_string << endl;
                      aurostd::PrintMessageStream(FileMESSAGE,aus,XHOST.QUIET);
                      // 		  cerr << "vasp.str.bravais_lattice_variation_type=" << xvasp.str.bravais_lattice_variation_type << endl;
                      // 		  cerr << "vflags.KBIN_VASP_KPOINTS_BANDS_LATTICE.content_string=" << vflags.KBIN_VASP_KPOINTS_BANDS_LATTICE.content_string << endl;		  exit(0);  
                    }
                    stringBZ=LATTICE::KPOINTS_Directions(vflags.KBIN_VASP_KPOINTS_BANDS_LATTICE.content_string,rlattice,vflags.KBIN_VASP_KPOINTS_BANDS_GRID_VALUE,xvasp.str.iomode,foundBZ); // rlattice = updated structure
                    if(STATIC_DEBUG) {aus << "STATIC_DEBUG: " << endl;aurostd::PrintMessageStream(FileMESSAGE,aus,XHOST.QUIET);}
                    if(STATIC_DEBUG) {aus << "STATIC_DEBUG: " << stringBZ << endl;aurostd::PrintMessageStream(FileMESSAGE,aus,XHOST.QUIET);}
                    if(STATIC_DEBUG) {aus << "STATIC_DEBUG: foundBZ=" << foundBZ << endl;aurostd::PrintMessageStream(FileMESSAGE,aus,XHOST.QUIET);}
                    if(STATIC_DEBUG) {aus << "STATIC_DEBUG: " << xvasp.str << endl;}
                    if(STATIC_DEBUG) {aus << "STATIC_DEBUG: " << rlattice << endl;}
                    if(STATIC_DEBUG) {aus << "STATIC_DEBUG: " << endl;aurostd::PrintMessageStream(FileMESSAGE,aus,XHOST.QUIET);}
                    if(foundBZ==FALSE) {
                      aus << "EEEEE  ERROR (KBIN::VASP_Directory) Unrecoverable error, lattice not found " << " - " << Message(aflags,"user,host,time",_AFLOW_FILE_NAME_) << endl;
                      aus << xvasp.str << endl;
                      aurostd::PrintMessageStream(FileMESSAGE,aus,XHOST.QUIET);
                      exit(0);
                    }
                  }
                  // done with the fixing
                  xvasp.str.FixLattices();
                  rlattice=xvasp.str.lattice; // in rlattice I`ve always the final structure
                  // NOW DO THE STATIC PATCHING KPOINTS
                  aus << "00000  MESSAGE Patching KPOINTS  " << Message(aflags,"user,host,time",_AFLOW_FILE_NAME_) << endl;
                  aurostd::PrintMessageStream(FileMESSAGE,aus,XHOST.QUIET);
                  //
                  // [OBSOLETE]	      KBIN::VASP_Produce_KPOINTS(xvasp,AflowIn,FileAFLOWIN,FileMESSAGE,aflags,kflags,vflags);
                  KBIN::VASP_Produce_KPOINTS(xvasp,AflowIn,FileMESSAGE,aflags,kflags,vflags);
                  KBIN::VASP_Modify_KPOINTS(xvasp,FileMESSAGE,aflags,vflags);
                  aurostd::stringstream2file(xvasp.KPOINTS,string(xvasp.Directory+"/KPOINTS"));
                  // NOW DO THE STATIC PATCHING INCAR
                  aus << "00000  MESSAGE [" << STRING_TO_SHOW << "] Patching INCAR (static_patching) " << Message(aflags,"user,host,time",_AFLOW_FILE_NAME_) << endl;
                  aurostd::PrintMessageStream(FileMESSAGE,aus,XHOST.QUIET);    
                  // KBIN::VASP_Produce_INCAR(xvasp,AflowIn,FileAFLOWIN,FileMESSAGE,aflags,kflags,vflags); // BETTER than produce, SHOULD reread it
                  KBIN::VASP_Reread_INCAR(xvasp,FileMESSAGE,aflags); // REREAD IT
                  // KBIN::VASP_Modify_INCAR(xvasp,FileMESSAGE,aflags,kflags,vflags);  // MODIFY ACCORDINGLY
                  KBIN::XVASP_INCAR_Relax_Static_ON(xvasp,vflags);     // FIX
                  // do the RWIGS ON
                  if(vflags.KBIN_VASP_FORCE_OPTION_RWIGS_STATIC) KBIN::XVASP_INCAR_RWIGS_Static(xvasp,vflags,FileMESSAGE,ON);
                  // done write INCAR
                  aurostd::stringstream2file(xvasp.INCAR,string(xvasp.Directory+"/INCAR"));
                  // NOW DO THE STATIC RUN
                  if(vflags.KBIN_VASP_RUN.flag("STATIC_BANDS")) xvasp.NRELAXING=xvasp.NRELAX; //0;
                  if(vflags.KBIN_VASP_RUN.flag("STATIC")) xvasp.NRELAXING=xvasp.NRELAX; // 0;
                  xvasp.NRELAXING++;
                  aus << aurostd::PaddedPRE(aurostd::utype2string(11111*xvasp.NRELAXING),5,"0") << "  STATIC (" << STRING_TO_SHOW << ") - " <<  xvasp.Directory 
                    << " - K=[" << xvasp.str.kpoints_k1 << " " << xvasp.str.kpoints_k2 << " " << xvasp.str.kpoints_k3 << "]" << " - " << kflags.KBIN_BIN << " - " << Message("user,host,time",_AFLOW_FILE_NAME_) << endl;
                  aurostd::PrintMessageStream(FileMESSAGE,aus,XHOST.QUIET);
                  Krun=KBIN::VASP_Run(xvasp,aflags,kflags,vflags,FileMESSAGE);
                  if(!Krun) {KBIN::VASP_Error(xvasp,FileMESSAGE,"EEEEE  runtime error [RELAX_STATIC_BANDS STATIC]");return Krun;}
                  //	    if(_VASP_CONTCAR_SAVE_) KBIN::VASP_CONTCAR_Save(xvasp,string("static"));
                  bool qmwrite=TRUE;
                  KBIN::VASP_Backup(xvasp,qmwrite,string("static"));
                  xvasp_spin_evolution.push_back(xvasp.str.qm_mag_atom); // keep track of spins
                  aus << "00000  MESSAGE RESULT SPIN=" << xvasp_spin_evolution.at(xvasp_spin_evolution.size()-1) << " - " << Message(aflags,"user,host,time",_AFLOW_FILE_NAME_) << endl;
                  aurostd::PrintMessageStream(FileMESSAGE,aus,XHOST.QUIET);
                } // vflags.KBIN_VASP_RUN.flag("RELAX_STATIC_BANDS") || vflags.KBIN_VASP_RUN.flag("STATIC_BANDS") || vflags.KBIN_VASP_RUN.flag("RELAX_STATIC") || vflags.KBIN_VASP_REPEAT.flag("REPEAT_STATIC_BANDS")
                // BANDS PART ----------------------------------------------------------------------------
                // BANDS PART ----------------------------------------------------------------------------
                // BANDS PART ----------------------------------------------------------------------------
                // BANDS PART ----------------------------------------------------------------------------
                if(vflags.KBIN_VASP_RUN.flag("RELAX_STATIC_BANDS") || vflags.KBIN_VASP_RUN.flag("STATIC_BANDS") || vflags.KBIN_VASP_REPEAT.flag("REPEAT_STATIC_BANDS") || vflags.KBIN_VASP_REPEAT.flag("REPEAT_BANDS")) {
                  // NOW DO THE BANDS PATCHING KPOINTS (if necessary...)
                  bool foundBZ;
                  KBIN::VASP_Recycle(xvasp,"static");  // bring back the stuff
                  KBIN::VASP_RecycleExtraFile(xvasp,"CHGCAR","static");  // bring back the stuff
                  xvasp.aopts.flag("FLAG::CHGCAR_PRESERVED",TRUE); // in case of errors it is not lost bur recycled
                  aus << "00000  MESSAGE Patching KPOINTS with BANDS LATTICE = \"" << vflags.KBIN_VASP_KPOINTS_BANDS_LATTICE.content_string << "\" - " << Message(aflags,"user,host,time",_AFLOW_FILE_NAME_) << endl;
                  aurostd::PrintMessageStream(FileMESSAGE,aus,XHOST.QUIET);
                  // KBIN::VASP_Produce_KPOINTS(xvasp,AflowIn,FileAFLOWIN,FileMESSAGE,aflags,kflags,vflags);
                  // KBIN::VASP_Modify_KPOINTS(xvasp,FileMESSAGE,aflags,vflags);
                  // poscar was already conventionalized in the static part
                  xvasp.KPOINTS.clear();xvasp.KPOINTS.str(std::string());
                  //	      xvasp.KPOINTS <<
                  string stringBZ;
                  stringBZ=LATTICE::KPOINTS_Directions(vflags.KBIN_VASP_KPOINTS_BANDS_LATTICE.content_string,rlattice,vflags.KBIN_VASP_KPOINTS_BANDS_GRID_VALUE,xvasp.str.iomode,foundBZ); // rlattice = updated structure
                  // removed stuff BELOW
                  xvasp.KPOINTS << stringBZ;
                  aurostd::stringstream2file(xvasp.KPOINTS,string(xvasp.Directory+"/KPOINTS"));
                  xvasp.aopts.flag("FLAG::KPOINTS_PRESERVED",TRUE); // don`t touch kpoints if there are flaws
                  // NOW DO THE BANDS PATCHING INCAR
                  aus << "00000  MESSAGE [" << STRING_TO_SHOW << "] Patching INCAR (bands_patching) " << Message(aflags,"user,host,time",_AFLOW_FILE_NAME_) << endl;
                  aurostd::PrintMessageStream(FileMESSAGE,aus,XHOST.QUIET);    
                  //  KBIN::VASP_Produce_INCAR(xvasp,AflowIn,FileAFLOWIN,FileMESSAGE,aflags,kflags,vflags); // BETTER than produce, SHOULD reread it
                  KBIN::VASP_Reread_INCAR(xvasp,FileMESSAGE,aflags); // REREAD IT
                  // KBIN::VASP_Modify_INCAR(xvasp,FileMESSAGE,aflags,kflags,vflags); // MODIFY ACCORDINGLY
                  KBIN::XVASP_INCAR_Relax_Static_Bands_ON(xvasp,vflags);     // FIX
                  // do the RWIGS OFF
                  if(vflags.KBIN_VASP_FORCE_OPTION_RWIGS_STATIC)
                    KBIN::XVASP_INCAR_RWIGS_Static(xvasp,vflags,FileMESSAGE,OFF);
                  // done write INCAR
                  aurostd::stringstream2file(xvasp.INCAR,string(xvasp.Directory+"/INCAR"));
                  if(0)  {
                    stringstream command;
                    command << "cd \"" <<  xvasp.Directory << "\"" << endl;
                    command << "cat INCAR | grep -v NGXF | grep -v NGYF | grep -v NGZF > INCAR.new" << endl;
                    command << "cat OUTCAR.static | grep NGXF | grep dimension | sed \"s/NG/\nNG/g\" | grep -v dimension | sed \"s/ //g\" >> INCAR.new" << endl;
                    command << "mv INCAR.new INCAR " << endl;
                    aurostd::execute(command);
                  }
                  // NOW DO THE BANDS RUN
                  xvasp.NRELAXING++;
                  aus << 11111*xvasp.NRELAXING << "  BANDS (" << STRING_TO_SHOW << ") - " <<  xvasp.Directory << " - K=[" << vflags.KBIN_VASP_KPOINTS_BANDS_LATTICE.content_string << "," << vflags.KBIN_VASP_KPOINTS_BANDS_GRID_VALUE << "] - " << Message("user,host,time",_AFLOW_FILE_NAME_) << endl;
                  aurostd::PrintMessageStream(FileMESSAGE,aus,XHOST.QUIET);
                  vflags.KBIN_VASP_FORCE_OPTION_IGNORE_AFIX.push("ROTMAT");	// dont mess up KPOINTS in bands
                  vflags.KBIN_VASP_FORCE_OPTION_IGNORE_AFIX.push("IBZKPT");    // dont mess up KPOINTS in bands
                  vflags.KBIN_VASP_FORCE_OPTION_IGNORE_AFIX.push("EDDRMM");	// dont mess up KPOINTS in bands
                  Krun=KBIN::VASP_Run(xvasp,aflags,kflags,vflags,FileMESSAGE);
                  if(!Krun) {KBIN::VASP_Error(xvasp,FileMESSAGE,"EEEEE  runtime error [RELAX_STATIC_BANDS BANDS]");return Krun;}
                  //  if(_VASP_CONTCAR_SAVE_) KBIN::VASP_CONTCAR_Save(xvasp,string("bands"));
                  bool qmwrite=FALSE;
                  KBIN::VASP_Backup(xvasp,qmwrite,string("bands"));
                  xvasp_spin_evolution.push_back(xvasp.str.qm_mag_atom); // keep track of spins
                  aus << "00000  MESSAGE RESULT SPIN=" << xvasp_spin_evolution.at(xvasp_spin_evolution.size()-1) << " - " << Message(aflags,"user,host,time",_AFLOW_FILE_NAME_) << endl;
                  aurostd::PrintMessageStream(FileMESSAGE,aus,XHOST.QUIET);
                } // vflags.KBIN_VASP_RUN.flag("RELAX_STATIC_BANDS") || vflags.KBIN_VASP_RUN.flag("STATIC_BANDS") || vflags.KBIN_VASP_REPEAT.flag("REPEAT_STATIC_BANDS") || vflags.KBIN_VASP_REPEAT.flag("REPEAT_BANDS")
                // DIELECTRIC PART - DSCF ----------------------------------------------------------------
                // DIELECTRIC PART -----------------------------------------------------------------------
                // DIELECTRIC PART -----------------------------------------------------------------------
                // DIELECTRIC PART -----------------------------------------------------------------------
                xvasp.aopts.flag("FLAG::KPOINTS_PRESERVED",FALSE); // bands are done... I can refix the KPOINTS
                if(vflags.KBIN_VASP_RUN.flag("RELAX_STATIC") || vflags.KBIN_VASP_RUN.flag("RELAX_STATIC_BANDS") || vflags.KBIN_VASP_RUN.flag("STATIC_BANDS") || vflags.KBIN_VASP_RUN.flag("STATIC")) {
                  // have static
                  if(vflags.KBIN_VASP_RUN.flag("DIELECTRIC_STATIC")) {  // check for DIELECTRIC STATIC
                    // check VASP version
                    double dversion=0.0;
                    string sversion=aurostd::execute2string("cat "+xvasp.Directory+"/OUTCAR.static | grep vasp | head -1 | sed \"s/ /\\n/g\" | grep vasp | sed \"s/vasp\\.//g\"");
                    vector<string> tokens; aurostd::string2tokensAdd(sversion,tokens,".");
                    if(tokens.size()>0) dversion+=aurostd::string2utype<double>(tokens.at(0));
                    if(tokens.size()>1) dversion+=aurostd::string2utype<double>(tokens.at(1))/10.0;
                    aus << "00000  MESSAGE Found VASP version=" << sversion << "  " << Message(aflags,"user,host,time",_AFLOW_FILE_NAME_) << endl;
                    aurostd::PrintMessageStream(FileMESSAGE,aus,XHOST.QUIET);
                    if(dversion<5.2) { // cant do it
                      aus << "EEEEE  ERROR: Dielectric calculations need VASP >=5.2 " << Message(aflags,"user,host,time",_AFLOW_FILE_NAME_) << endl;
                      aurostd::PrintMessageStream(FileMESSAGE,aus,XHOST.QUIET);
                      Krun=FALSE;return Krun;}
                    // PROCEED
                    xvasp.NRELAXING++;
                    aus << 11111*xvasp.NRELAXING << "  RUN_DIELECTRIC_STATIC (" << STRING_TO_SHOW << ") - " <<  xvasp.Directory << " - " << Message("user,host,time",_AFLOW_FILE_NAME_) << endl;
                    kflags.KBIN_MPI_NCPUS_BUFFER=kflags.KBIN_MPI_NCPUS;
                    if(aflags.AFLOW_MACHINE_LOCAL.flag("MACHINE::DUKE_MATERIALS") && kflags.KBIN_MPI_NCPUS==24) {
                      uint ncpus_before=kflags.KBIN_MPI_NCPUS;
                      if(aflags.AFLOW_MACHINE_LOCAL.flag("MACHINE::DUKE_MATERIALS")) kflags.KBIN_MPI_NCPUS=DUKE_MATERIALS_VASP5_CORES_DIELECTRIC;  // bug in mpivasp5
                      aflags.AFLOW_GLOBAL_NCPUS=-kflags.KBIN_MPI_NCPUS;
                      aus << "00000  MESSAGE Running RUN_DIELECTRIC_STATIC fixing mpivasp5 with " << ncpus_before << "-AMD cores to " << kflags.KBIN_MPI_NCPUS << "-AMD cores " << Message(aflags,"user,host,time",_AFLOW_FILE_NAME_) << endl;
                    }	
                    if((aflags.AFLOW_MACHINE_LOCAL.flag("MACHINE::DUKE_BETA_MPICH") || aflags.AFLOW_MACHINE_LOCAL.flag("MACHINE::DUKE_BETA_OPENMPI") || aflags.AFLOW_MACHINE_LOCAL.flag("MACHINE::DUKE_AFLOWLIB"))
                        && (kflags.KBIN_MPI_NCPUS==64 || kflags.KBIN_MPI_NCPUS==48 || kflags.KBIN_MPI_NCPUS==32)) {
                      uint ncpus_before=kflags.KBIN_MPI_NCPUS;
                      kflags.KBIN_MPI_NCPUS=DUKE_BETA_VASP5_CORES_DIELECTRIC; // something
                      if(aflags.AFLOW_MACHINE_LOCAL.flag("MACHINE::DUKE_BETA_MPICH")) kflags.KBIN_MPI_NCPUS=DUKE_BETA_VASP5_CORES_DIELECTRIC;  // bug in mpivasp5
                      if(aflags.AFLOW_MACHINE_LOCAL.flag("MACHINE::DUKE_BETA_OPENMPI")) kflags.KBIN_MPI_NCPUS=DUKE_BETA_VASP5_CORES_DIELECTRIC;  // bug in mpivasp5
                      if(aflags.AFLOW_MACHINE_LOCAL.flag("MACHINE::DUKE_AFLOWLIB")) kflags.KBIN_MPI_NCPUS=AFLOWLIB_VASP5_CORES_DIELECTRIC;  // bug in mpivasp5
                      if(aflags.AFLOW_MACHINE_LOCAL.flag("MACHINE::DUKE_QRATS_MPICH")) kflags.KBIN_MPI_NCPUS=AFLOWLIB_VASP5_CORES_DIELECTRIC;  // bug in mpivasp5
                      if(aflags.AFLOW_MACHINE_LOCAL.flag("MACHINE::DUKE_QFLOW_OPENMPI")) kflags.KBIN_MPI_NCPUS=AFLOWLIB_VASP5_CORES_DIELECTRIC;  // bug in mpivasp5
                      if(aflags.AFLOW_MACHINE_LOCAL.flag("MACHINE::MPCDF_EOS")) kflags.KBIN_MPI_NCPUS=AFLOWLIB_VASP5_CORES_DIELECTRIC;  // bug in mpivasp5
                      if(aflags.AFLOW_MACHINE_LOCAL.flag("MACHINE::MPCDF_DRACO")) kflags.KBIN_MPI_NCPUS=AFLOWLIB_VASP5_CORES_DIELECTRIC;  // bug in mpivasp5
                      if(aflags.AFLOW_MACHINE_LOCAL.flag("MACHINE::MPCDF_COBRA")) kflags.KBIN_MPI_NCPUS=AFLOWLIB_VASP5_CORES_DIELECTRIC;  // bug in mpivasp5
                      if(aflags.AFLOW_MACHINE_LOCAL.flag("MACHINE::MPCDF_HYDRA")) kflags.KBIN_MPI_NCPUS=AFLOWLIB_VASP5_CORES_DIELECTRIC;  // bug in mpivasp5
                      if(aflags.AFLOW_MACHINE_LOCAL.flag("MACHINE::MACHINE001")) kflags.KBIN_MPI_NCPUS=AFLOWLIB_VASP5_CORES_DIELECTRIC;  // bug in mpivasp5 //DX20190509 - MACHINE001
                      if(aflags.AFLOW_MACHINE_LOCAL.flag("MACHINE::MACHINE002")) kflags.KBIN_MPI_NCPUS=AFLOWLIB_VASP5_CORES_DIELECTRIC;  // bug in mpivasp5 //DX20190509 - MACHINE002
                      if(aflags.AFLOW_MACHINE_LOCAL.flag("MACHINE::CMU_EULER")) kflags.KBIN_MPI_NCPUS=AFLOWLIB_VASP5_CORES_DIELECTRIC;  // bug in mpivasp5 //DX20190107 - CMU EULER
                      aflags.AFLOW_GLOBAL_NCPUS=-kflags.KBIN_MPI_NCPUS;
                      aus << "00000  MESSAGE Running RUN_DIELECTRIC_STATIC fixing mpivasp5 with " << ncpus_before << "-AMD cores to " << kflags.KBIN_MPI_NCPUS << "-AMD cores " << Message(aflags,"user,host,time",_AFLOW_FILE_NAME_) << endl;
                    }	
                    aurostd::PrintMessageStream(FileMESSAGE,aus,XHOST.QUIET);
                    // a. Reuse the INCAR.static  NELM = 0, and remove the NBANDS parameter.
                    // a. Set the k-point DKGRID < 0.10 (I've been using "aflow -k" for this).
                    // b. Retain the following static run entries and their values: ALGO, LREAL, NSIM, ISYM, IBRION, NSW, NELM, NELMIN, ENMAX, ISPIN, ISMEAR, SIGMA, and everything LDA+U related.
                    // c. Set NBANDS to a value that is around 10x the VASP default obtained in STEP 00.
                    // d. Eliminate PSTRESS, EMIN, EMAX, LORBIT, ISIF, NEDOS.
                    aus << "00000  MESSAGE Running RUN_DIELECTRIC_STATIC recycling static " << Message(aflags,"user,host,time",_AFLOW_FILE_NAME_) << endl;
                    aurostd::PrintMessageStream(FileMESSAGE,aus,XHOST.QUIET);
                    KBIN::VASP_Recycle(xvasp,"static");  // bring back the stuff
                    KBIN::VASP_Reread_INCAR(xvasp,FileMESSAGE,aflags); // REREAD IT
                    KBIN::VASP_Reread_KPOINTS(xvasp,FileMESSAGE,aflags); // REREAD IT
                    KBIN::XVASP_INCAR_KPOINTS_Dielectric_SET(xvasp,kflags,vflags,"STATIC");     // FIX
                    xvasp.aopts.flag("FLAG::XVASP_INCAR_generated",TRUE);xvasp.aopts.flag("FLAG::XVASP_INCAR_changed",TRUE);
                    aurostd::stringstream2file(xvasp.INCAR,string(xvasp.Directory+"/INCAR"));
                    xvasp.aopts.flag("FLAG::XVASP_KPOINTS_generated",TRUE);xvasp.aopts.flag("FLAG::XVASP_KPOINTS_changed",TRUE);
                    aurostd::stringstream2file(xvasp.KPOINTS,string(xvasp.Directory+"/KPOINTS"));
                    Krun=KBIN::VASP_Run(xvasp,aflags,kflags,vflags,FileMESSAGE);
                    if(!Krun) {KBIN::VASP_Error(xvasp,FileMESSAGE,"EEEEE  runtime error [RUN_DIELECTRIC_STATIC]");return Krun;}
                    xvasp.aopts.flag("FLAG::WAVECAR_PRESERVED",TRUE); // WAVECAR.dielectric_static
                    bool qmwrite=TRUE;
                    KBIN::VASP_Backup(xvasp,qmwrite,string("dielectric_static"));
                    //		kflags.KBIN_MPI_NCPUS=kflags.KBIN_MPI_NCPUS_BUFFER;
                  }
                  if(vflags.KBIN_VASP_RUN.flag("DIELECTRIC_DYNAMIC") && vflags.KBIN_VASP_RUN.flag("DIELECTRIC_STATIC")) {  // check for DIELECTRIC DYNAMIC
                    xvasp.NRELAXING++;
                    aus << 11111*xvasp.NRELAXING << "  RUN_DIELECTRIC_DYNAMIC (" << STRING_TO_SHOW << ") - " <<  xvasp.Directory << " - " << Message("user,host,time",_AFLOW_FILE_NAME_) << endl;
                    aurostd::PrintMessageStream(FileMESSAGE,aus,XHOST.QUIET);
                    // a. Reuse the STEP 01 WAVECAR + ALGO=EXACT  NELM=1 LOPTICS=.TRUE. CSHIFT=0.15 OMEGAMAX=25 NEDOS=12500  Remove LEPSILON and LRPA
                    aus << "00000  MESSAGE Running RUN_DIELECTRIC_DYNAMIC recycling dielectric_static " << Message(aflags,"user,host,time",_AFLOW_FILE_NAME_) << endl;
                    aurostd::PrintMessageStream(FileMESSAGE,aus,XHOST.QUIET);
                    KBIN::VASP_Recycle(xvasp,"dielectric_static"); // bring back the stuff
                    KBIN::VASP_RecycleExtraFile(xvasp,"WAVECAR","dielectric_static");  // bring back the stuff
                    KBIN::VASP_Reread_INCAR(xvasp,FileMESSAGE,aflags); // REREAD IT
                    KBIN::XVASP_INCAR_KPOINTS_Dielectric_SET(xvasp,kflags,vflags,"DYNAMIC");   // FIX
                    xvasp.aopts.flag("FLAG::XVASP_INCAR_generated",TRUE);xvasp.aopts.flag("FLAG::XVASP_INCAR_changed",TRUE);
                    aurostd::stringstream2file(xvasp.INCAR,string(xvasp.Directory+"/INCAR"));
                    Krun=KBIN::VASP_Run(xvasp,aflags,kflags,vflags,FileMESSAGE);
                    if(!Krun) {KBIN::VASP_Error(xvasp,FileMESSAGE,"EEEEE  runtime error [RUN_DIELECTRIC_DYNAMIC]");return Krun;}
                    aurostd::execute("rm -f "+xvasp.Directory+"/WAVECAR.dielectric_static");
                    xvasp.aopts.flag("FLAG::WAVECAR_PRESERVED",FALSE); // all gone
                    bool qmwrite=TRUE;
                    KBIN::VASP_Backup(xvasp,qmwrite,string("dielectric_dynamic"));
                  }
                  if(vflags.KBIN_VASP_RUN.flag("DSCF") && vflags.KBIN_VASP_RUN.flag("DIELECTRIC_DYNAMIC") && vflags.KBIN_VASP_RUN.flag("DIELECTRIC_STATIC")) {  // check for DIELECTRIC DYNAMIC
                    xvasp.NRELAXING++;
                    aus << 11111*xvasp.NRELAXING << "  RUN_DSCF (" << STRING_TO_SHOW << ") - " <<  xvasp.Directory << " - " << Message("user,host,time",_AFLOW_FILE_NAME_) << endl;
                    aurostd::PrintMessageStream(FileMESSAGE,aus,XHOST.QUIET);
                    exit(0);
                  }
                }
                // FINISHED
                xvasp.NRELAXING++;
                aus << 11111*xvasp.NRELAXING << "  END (" << STRING_TO_SHOW << ")        - " <<  xvasp.Directory << " - " << Message("user,host,time",_AFLOW_FILE_NAME_) << endl;
                aurostd::PrintMessageStream(FileMESSAGE,aus,XHOST.QUIET);
                vflags.KBIN_VASP_RUN.flag("STATIC",FALSE);  // put back the options

                // CLEAN-UP BY WAHYU
                ostringstream xaus;
                xaus << "cd " << xvasp.Directory << endl;
                // if(vflags.KBIN_VASP_RUN.flag("RELAX_STATIC_BANDS")) xaus << "rm -f CHG.relax* CHGCAR.relax* POTCAR.* CHGCAR.bands CHG.bands" << endl;
                // if(vflags.KBIN_VASP_RUN.flag("STATIC_BANDS"))  xaus << "rm -f POTCAR.* CHGCAR.bands CHG.bands" << endl;
                if(vflags.KBIN_VASP_RUN.flag("RELAX_STATIC_BANDS")) xaus << "rm -f CHG.relax* CHGCAR.relax* CHGCAR.bands CHG.bands" << endl;
                if(vflags.KBIN_VASP_RUN.flag("STATIC_BANDS"))  xaus << "rm -f CHGCAR.bands CHG.bands" << endl;
                if(vflags.KBIN_VASP_REPEAT.flag("REPEAT_STATIC_BANDS"))  xaus << "rm -f CHGCAR.bands CHG.bands" << endl;
                if(vflags.KBIN_VASP_REPEAT.flag("REPEAT_STATIC_BANDS")) {;}
                aurostd::execute(xaus);
                // done ....
                // wahyu, you might ask something more here
              } // vflags.KBIN_VASP_RUN.flag("RELAX_STATIC_BANDS") || vflags.KBIN_VASP_RUN.flag("STATIC_BANDS") || vflags.KBIN_VASP_REPEAT.flag("REPEAT_STATIC_BANDS") || vflags.KBIN_VASP_REPEAT.flag("REPEAT_BANDS")
              // --------------------------------------------------------------------------------------------------------------------
              // --------------------------------------------------------------------------------------------------------------------
              // --------------------------------------------------------------------------------------------------------------------
              // REPEAT_DELSOL REPEAT_DELSOL REPEAT_DELSOL REPEAT_DELSOL REPEAT_DELSOL REPEAT_DELSOL 	
              // REPEAT_DELSOL REPEAT_DELSOL REPEAT_DELSOL REPEAT_DELSOL REPEAT_DELSOL REPEAT_DELSOL 	
              // REPEAT_DELSOL REPEAT_DELSOL REPEAT_DELSOL REPEAT_DELSOL REPEAT_DELSOL REPEAT_DELSOL
              // PRL 105, 196403 (2010)
              if(vflags.KBIN_VASP_REPEAT.flag("REPEAT_DELSOL")) {
                bool delsol_d=FALSE;
                float NELECT=0,Nr=0;
                xmatrix<double> rlattice(3,3);
                string STRING_TO_SHOW="",stmp="";
                string fnamedelsol=xvasp.Directory+string("/delsol.tmp");
                stringstream command,strdelsol;
                ifstream fdelsol;
                if(vflags.KBIN_VASP_REPEAT.flag("REPEAT_DELSOL")) STRING_TO_SHOW="REPEAT_DELSOL";
                aus << "00000  MESSAGE MODE= (" << STRING_TO_SHOW << ") - " << xvasp.Directory << " - " << Message("user,host,time",_AFLOW_FILE_NAME_) << endl;
                aurostd::PrintMessageStream(FileMESSAGE,aus,XHOST.QUIET);
                // LOAD FORMER LOCK
                if(aurostd::FileExist(xvasp.Directory+string("/REPEAT_DELSOL"))) {
                  stringstream lock_recycled;
                  aurostd::file2stringstream(xvasp.Directory+"/REPEAT_DELSOL",lock_recycled);
                  aus << "XXXXX ---------------------------------------------------------------------------------------------- " << endl;
                  aus << "XXXXX FORMER LOCK BEGIN, recycled (" << STRING_TO_SHOW << ") - " << xvasp.Directory << " - " << Message("user,host,time",_AFLOW_FILE_NAME_) << endl;
                  aus << lock_recycled.str();
                  aus << "XXXXX FORMER LOCK END, recycled (" << STRING_TO_SHOW << ") - " << xvasp.Directory << " - " << Message("user,host,time",_AFLOW_FILE_NAME_) << endl;
                  aus << "XXXXX ---------------------------------------------------------------------------------------------- " << endl;
                  aurostd::PrintMessageStream(FileMESSAGE,aus,XHOST.QUIET);
                }
                // UNZIP EVERYTHING	      
                for(uint iext=0;iext<vext.size();iext++) { 
                  // command.clear();command.str(std::string());  // ORIGINAL
                  // command << "cd " <<  xvasp.Directory << endl; command << "bzip2" << " -dfq *bz2 " << endl;  // ORIGINAL
                  // aurostd::execute(command);  // ORIGINAL
                  aus << "DEBUG - KBIN::VASP_Directory: EXT POINT [3] " << endl; aurostd::PrintMessageStream(FileMESSAGE,aus,XHOST.QUIET);		  
                  aurostd::execute(vzip.at(iext)+" -dfq `find \""+aurostd::CleanFileName(xvasp.Directory)+"\" -name \"*"+vext.at(iext)+"\"`");
                }		

                // copy INCAR, POSCAR, KPOINTS, POTCAR from *.static
                KBIN::VASP_Recycle(xvasp,"static");  // bring back the stuff
                //Scanning whether it is sp or spd from the POTCAR
                command.clear();command.str(std::string());
                command << "cd " <<  xvasp.Directory << endl;
                command << "grep VRHFIN POTCAR.static | sed \'s/:/\\n/g\' | grep -v VRHFIN > delsol.tmp" << endl;
                aurostd::execute(command);	
                strdelsol.clear();strdelsol.str(std::string());
                aurostd::file2stringstream(xvasp.Directory+"/delsol.tmp",strdelsol);
                command.clear();command.str(std::string());
                command << "rm -f " << xvasp.Directory << "/delsol.tmp" << endl;
                aurostd::execute(command);
                delsol_d=FALSE;
                if((aurostd::substring2bool(strdelsol.str(),"d"))) delsol_d=TRUE;
                //Scanning NELECT from OUTCAR.static
                command.clear();command.str(std::string());
                command << "cd " << xvasp.Directory << endl;
                command << "grep NELECT OUTCAR.static | sed \'s/=/\\n/g\' | grep -v NELECT > delsol.tmp" << endl;
                aurostd::execute(command);
                strdelsol.clear();strdelsol.str(std::string());
                aurostd::file2stringstream(xvasp.Directory+"/delsol.tmp",strdelsol);
                command.clear();command.str(std::string());
                command << "rm -f " << xvasp.Directory << "/delsol.tmp" << endl;
                aurostd::execute(command);
                strdelsol>>NELECT;
                //if(NELECT<1.0) ;//need to add error handling here
                Nr=NELECT/68.0;
                if(delsol_d) Nr=NELECT/72.0;
                aus << "DELSOL: NELECT N0=" << NELECT << endl << "DELSOL: NELECT n=" << Nr << endl;
                aurostd::PrintMessageStream(FileMESSAGE,aus,XHOST.QUIET);    

                // NOW MODIFY THE INCAR
                aus << "00000  MESSAGE [" << STRING_TO_SHOW << "] modifying INCAR (delsol_patching) " << Message(aflags,"user,host,time",_AFLOW_FILE_NAME_) << endl;
                aurostd::PrintMessageStream(FileMESSAGE,aus,XHOST.QUIET);    
                KBIN::VASP_Reread_INCAR(xvasp,FileMESSAGE,aflags); // REREAD IT
                stmp="NELECT="+aurostd::utype2string(NELECT+Nr);
                xvasp.INCAR << aurostd::PaddedPOST(stmp,_incarpad_) << " # NELECT = N0 + n for DELSOL plus" << endl;
                // do the RWIGS OFF
                if(vflags.KBIN_VASP_FORCE_OPTION_RWIGS_STATIC)
                  KBIN::XVASP_INCAR_RWIGS_Static(xvasp,vflags,FileMESSAGE,OFF);
                aurostd::stringstream2file(xvasp.INCAR,string(xvasp.Directory+"/INCAR"));

                ////Reread POSCAR
                //aus << "00000  MESSAGE [" << STRING_TO_SHOW << "] rereading POSCAR (delsol) " << Message(aflags,"user,host,time",_AFLOW_FILE_NAME_) << endl;
                //aurostd::PrintMessageStream(FileMESSAGE,aus,XHOST.QUIET);    
                //KBIN::VASP_Reread_POSCAR(xvasp,FileMESSAGE,aflags); // REREAD IT
                ////Reread KPOINTS
                //aus << "00000  MESSAGE [" << STRING_TO_SHOW << "] rereading KPOINTS (delsol) " << Message(aflags,"user,host,time",_AFLOW_FILE_NAME_) << endl;
                //aurostd::PrintMessageStream(FileMESSAGE,aus,XHOST.QUIET);    
                //KBIN::VASP_Reread_KPOINTS(xvasp,FileMESSAGE,aflags); // REREAD IT

                KBIN::VASP_RecycleExtraFile(xvasp,"POSCAR","static");  // bring back the stuff
                KBIN::VASP_RecycleExtraFile(xvasp,"KPOINTS","static");  // bring back the stuff

                // NOW RUN DELSOL plus
                uint vrelax=7;
                aus << 11111*vrelax << "  DELSOL plus (" << STRING_TO_SHOW << ") - " <<  xvasp.Directory << " - " << stmp << " "<< Message("user,host,time",_AFLOW_FILE_NAME_) << endl;
                aurostd::PrintMessageStream(FileMESSAGE,aus,XHOST.QUIET);
                vrelax++;
                Krun=KBIN::VASP_Run(xvasp,aflags,kflags,vflags,FileMESSAGE);
                if(!Krun) {KBIN::VASP_Error(xvasp,FileMESSAGE,"EEEEE  runtime error [DELSOL]");return Krun;}
                //	    if(_VASP_CONTCAR_SAVE_) KBIN::VASP_CONTCAR_Save(xvasp,string("dsolp"));
                bool qmwrite=FALSE;
                KBIN::VASP_Backup(xvasp,qmwrite,string("dsolp"));

                //NOW DO DELSOL minus
                KBIN::VASP_Recycle(xvasp,"static");
                KBIN::VASP_Reread_INCAR(xvasp,FileMESSAGE,aflags);
                stmp="NELECT="+aurostd::utype2string(NELECT-Nr);
                xvasp.INCAR << aurostd::PaddedPOST(stmp,_incarpad_) << " # NELECT = N0 - n for DELSOL minus" << endl;
                // do the RWIGS OFF
                if(vflags.KBIN_VASP_FORCE_OPTION_RWIGS_STATIC)
                  KBIN::XVASP_INCAR_RWIGS_Static(xvasp,vflags,FileMESSAGE,OFF);
                aurostd::stringstream2file(xvasp.INCAR,string(xvasp.Directory+"/INCAR"));

                KBIN::VASP_RecycleExtraFile(xvasp,"POSCAR","static");  // bring back the stuff
                KBIN::VASP_RecycleExtraFile(xvasp,"KPOINTS","static");  // bring back the stuff
                // NOW RUN DELSOL minus
                aus << 11111*vrelax << "  DELSOL minus (" << STRING_TO_SHOW << ") - " <<  xvasp.Directory << " - " << stmp << " "<< Message("user,host,time",_AFLOW_FILE_NAME_) << endl;
                aurostd::PrintMessageStream(FileMESSAGE,aus,XHOST.QUIET);
                vrelax++;
                Krun=KBIN::VASP_Run(xvasp,aflags,kflags,vflags,FileMESSAGE);
                if(!Krun) {KBIN::VASP_Error(xvasp,FileMESSAGE,"EEEEE  runtime error [DELSOL minus]");return Krun;}
                //	    if(_VASP_CONTCAR_SAVE_) KBIN::VASP_CONTCAR_Save(xvasp,string("dsolm"));
                qmwrite=FALSE;
                KBIN::VASP_Backup(xvasp,qmwrite,string("dsolm"));		
                // FINISHED
                aus << 11111*vrelax << "  END (" << STRING_TO_SHOW << ")        - " <<  xvasp.Directory << " - " << Message("user,host,time",_AFLOW_FILE_NAME_) << endl;
                aurostd::PrintMessageStream(FileMESSAGE,aus,XHOST.QUIET);
                vflags.KBIN_VASP_RUN.flag("STATIC",FALSE);  // put back the options
                // CLEAN-UP BY WAHYU
                ostringstream xaus;
                xaus << "cd " << xvasp.Directory << endl;
                if(vflags.KBIN_VASP_REPEAT.flag("REPEAT_BANDS"))  xaus << "rm -f CHGCAR.dsol* CHG.dsol*" << endl;
                aurostd::execute(xaus);
                // done ....
                // wahyu, you might ask something more here
              } // (vflags.KBIN_VASP_REPEAT.flag("REPEAT_DELSOL")
              //************* END OF REPEAT_DELSOL ************************
              //************* END OF REPEAT_DELSOL ************************
              //************* END OF REPEAT_DELSOL ************************
              //************* END OF REPEAT_DELSOL ************************
              //************* END OF REPEAT_DELSOL ************************
              //************* END OF REPEAT_DELSOL ************************
              // --------------------------------------------------------------------------------------------------------------------
              // KPOINTS KPOINTS KPOINTS
              if(vflags.KBIN_VASP_RUN.flag("KPOINTS")) {            // NON THREADED
                KBIN::VASP_Write_INPUT(xvasp,vflags); // VASP VASP WRITE
                xvasp.aopts.flag("FLAG::XVASP_KPOINTS_changed",TRUE);                                                                // BACKUP KPOINTS
                aurostd::stringstream2file(xvasp.KPOINTS_orig,string(xvasp.Directory+"/KPOINTS.orig"));   // BACKUP KPOINTS
                int kbak_k1=xvasp.str.kpoints_k1;
                int kbak_k2=xvasp.str.kpoints_k2;
                int kbak_k3=xvasp.str.kpoints_k3;
                //	    int kbak_kmax=xvasp.str.kpoints_kmax;   kbak_kmax=max(kbak_k1,kbak_k2,kbak_k3);
                int kk1,kk2,kk3;
                string relax,relaxfile;
                // 1st step: 1/2
                kk1=(kbak_k1+1)/2;kk2=(kbak_k2+1)/2;kk3=(kbak_k3+1)/2;
                relax="11111a ";relaxfile="relax1";
                aus << relax << "RELAXATION - " << xvasp.Directory << " - K=[" << kk1 << " " << kk2 << " " << kk3 << "]" << " - " << Message("user,host,time",_AFLOW_FILE_NAME_) << endl;
                aurostd::PrintMessageStream(FileMESSAGE,aus,XHOST.QUIET);    
                xvasp.str.kpoints_k1=min(kk1,kbak_k1);xvasp.str.kpoints_k2=min(kk2,kbak_k2);xvasp.str.kpoints_k3=min(kk3,kbak_k3);
                xvasp.str.kpoints_kmax=max(xvasp.str.kpoints_k1,xvasp.str.kpoints_k2,xvasp.str.kpoints_k3);
                KBIN::XVASP_numbers2string(xvasp);
                aurostd::stringstream2file(xvasp.KPOINTS,string(xvasp.Directory+"/KPOINTS"));   // BACKUP KPOINTS
                Krun=KBIN::VASP_Run(xvasp,aflags,kflags,vflags,relaxfile,relaxfile,FALSE,FileMESSAGE);
                if(!Krun) {KBIN::VASP_Error(xvasp,FileMESSAGE,"EEEEE  runtime error [KPOINTS 1]");return Krun;}
                // 2nd step: 1/2
                kk1=3*(kbak_k1+1)/4;kk2=3*(kbak_k2+1)/4;kk3=3*(kbak_k3+1)/4;
                relax="11111b ";relaxfile="relax1";
                aus << relax << "RELAXATION - " << xvasp.Directory << " - K=[" << kk1 << " " << kk2 << " " << kk3 << "]" << " - " << Message("user,host,time",_AFLOW_FILE_NAME_) << endl;
                aurostd::PrintMessageStream(FileMESSAGE,aus,XHOST.QUIET);    
                xvasp.str.kpoints_k1=min(kk1,kbak_k1);xvasp.str.kpoints_k2=min(kk2,kbak_k2);xvasp.str.kpoints_k3=min(kk3,kbak_k3);
                xvasp.str.kpoints_kmax=max(xvasp.str.kpoints_k1,xvasp.str.kpoints_k2,xvasp.str.kpoints_k3);
                KBIN::XVASP_numbers2string(xvasp);
                aurostd::stringstream2file(xvasp.KPOINTS,string(xvasp.Directory+"/KPOINTS"));   // BACKUP KPOINTS
                Krun=KBIN::VASP_Run(xvasp,aflags,kflags,vflags,relaxfile,relaxfile,FALSE,FileMESSAGE);
                if(!Krun) {KBIN::VASP_Error(xvasp,FileMESSAGE,"EEEEE  runtime error [KPOINTS 2]");return Krun;}
                // 3rd step: 1/2
                kk1=kbak_k1;kk2=kbak_k2;kk3=kbak_k3;
                relax="11111c ";relaxfile="relax1";
                aus << relax << "RELAXATION - " << xvasp.Directory << " - K=[" << kk1 << " " << kk2 << " " << kk3 << "]" << " - " << Message("user,host,time",_AFLOW_FILE_NAME_) << endl;
                aurostd::PrintMessageStream(FileMESSAGE,aus,XHOST.QUIET);    
                xvasp.str.kpoints_k1=min(kk1,kbak_k1);xvasp.str.kpoints_k2=min(kk2,kbak_k2);xvasp.str.kpoints_k3=min(kk3,kbak_k3);
                xvasp.str.kpoints_kmax=max(xvasp.str.kpoints_k1,xvasp.str.kpoints_k2,xvasp.str.kpoints_k3);
                KBIN::XVASP_numbers2string(xvasp);
                aurostd::stringstream2file(xvasp.KPOINTS,string(xvasp.Directory+"/KPOINTS"));   // BACKUP KPOINTS
                // ----------------------------------------------------------
                // with PAWGGA2
                if(PAWGGA2) {
                  // STEP 1
                  aus << "11111  RELAXATION - " <<  xvasp.Directory << " - K=[" << xvasp.str.kpoints_k1 << " " << xvasp.str.kpoints_k2 << " " << xvasp.str.kpoints_k3 << "]" << " - " << kflags.KBIN_BIN << " - " << Message("user,host,time",_AFLOW_FILE_NAME_) << endl;
                  aurostd::PrintMessageStream(FileMESSAGE,aus,XHOST.QUIET);    
                  Krun=KBIN::VASP_Run(xvasp,aflags,kflags,vflags,"relax2paw_gga",FALSE,FileMESSAGE);
                  if(!Krun) {KBIN::VASP_Error(xvasp,FileMESSAGE,"EEEEE  runtime error [KPOINTS PAWGGA2]");return Krun;}
                  aus << "22222  END        - " <<  xvasp.Directory << " - K=[" << xvasp.str.kpoints_k1 << " " << xvasp.str.kpoints_k2 << " " << xvasp.str.kpoints_k3 << "]" << " - " << kflags.KBIN_BIN << " - " << Message("user,host,time",_AFLOW_FILE_NAME_) << endl;
                  aurostd::PrintMessageStream(FileMESSAGE,aus,XHOST.QUIET);    
                }
                // ----------------------------------------------------------
                // norma, without PAWGGA2
                if(!PAWGGA2) {
                  int vrelax=1;
                  for(int i=1;i<=xvasp.NRELAX;i++) {
                    aus << 11111*vrelax << "   RELAXATION - " << xvasp.Directory << " - K=[" << kk1 << " " << kk2 << " " << kk3
                      << "]" << " - " << kflags.KBIN_BIN << " - " << Message("user,host,time",_AFLOW_FILE_NAME_) << endl;
                    aurostd::PrintMessageStream(FileMESSAGE,aus,XHOST.QUIET);    
                    if(vflags.KBIN_VASP_FORCE_OPTION_LDAU_ADIABATIC.content_int>0) KBIN::XVASP_INCAR_LDAU_ADIABATIC(xvasp,i); // ADIABATIC
                    if(i<xvasp.NRELAX)  {
                      Krun=KBIN::VASP_Run(xvasp,aflags,kflags,vflags,"relax"+aurostd::utype2string(vrelax),"relax"+aurostd::utype2string(vrelax),TRUE,FileMESSAGE);
                      if(!Krun) {KBIN::VASP_Error(xvasp,FileMESSAGE,"EEEEE  runtime error [KPOINT 4]");return Krun;}
                    }
                    if(i==xvasp.NRELAX) {
                      Krun=KBIN::VASP_Run(xvasp,aflags,kflags,vflags,"relax"+aurostd::utype2string(vrelax),TRUE,FileMESSAGE);
                      if(!Krun) {KBIN::VASP_Error(xvasp,FileMESSAGE,"EEEEE  runtime error [KPOINTS 5]");return Krun;}
                    }
                    vrelax++;
                  }
                  aus << 11111*vrelax << "   END        - " << xvasp.Directory << " - " << kflags.KBIN_BIN << " - " << Message("user,host,time",_AFLOW_FILE_NAME_) << endl;
                  aurostd::PrintMessageStream(FileMESSAGE,aus,XHOST.QUIET);    
                }
              }
              // ***************************************************************************
              // POSTSCRIPT
              if(!vflags.KBIN_VASP_POSCAR_MODE.flag("EXPLICIT_START_STOP_POINT"))
                if(kflags.AFLOW_MODE_POSTSCRIPT_EXPLICIT || kflags.AFLOW_MODE_POSTSCRIPT_EXPLICIT_START_STOP)
                  KBIN::RUN_DirectoryScript(aflags,DEFAULT_AFLOW_POSTSCRIPT_COMMAND,DEFAULT_AFLOW_POSTSCRIPT_OUT);
              // ***************************************************************************
            }
          }
        }
      }
      // **********
      // some verbose
      if(vflags.KBIN_VASP_POSCAR_MODE.flag("EXPLICIT_START_STOP_POINT")) {
        aus << "00000  MESSAGE END loop " << xvasp.POSCAR_index << "/" << vflags.KBIN_VASP_POSCAR_MODE_EXPLICIT_VSTRING.size()
          << " - " << Message(aflags,"user,host,time",_AFLOW_FILE_NAME_) << endl;
        aus << "00000  MESSAGE END loop in directory =" << xvasp.Directory << " - " << Message(aflags,"user,host,time",_AFLOW_FILE_NAME_) << endl;
        aurostd::PrintMessageStream(FileMESSAGE,aus,XHOST.QUIET);
        // compress the subdirectories
        if(Krun && kflags.KZIP_COMPRESS) KBIN::CompressDirectory(aflags,kflags);
      }
      aflags=aflags_backup;kflags=kflags_backup; // RESTORE
    } // LOOP ixvasp
    // ***************************************************************************
    aflags=aflags_backup;kflags=kflags_backup; // RESTORE
    // POSTSCRIPT
    if(vflags.KBIN_VASP_POSCAR_MODE.flag("EXPLICIT_START_STOP_POINT"))
      if(kflags.AFLOW_MODE_POSTSCRIPT_EXPLICIT || kflags.AFLOW_MODE_POSTSCRIPT_EXPLICIT_START_STOP)
        KBIN::RUN_DirectoryScript(aflags,DEFAULT_AFLOW_POSTSCRIPT_COMMAND,DEFAULT_AFLOW_POSTSCRIPT_OUT);
    // ***************************************************************************
    FileAFLOWIN.clear();FileAFLOWIN.close();
    return Krun;
  }
} // namespace

// ******************************************************************************************************************************************************
// ******************************************************************************************************************************************************

int CheckStringInFile(string FileIn,string str,int PID) {
  int out;
  ostringstream aus_exec;
  aus_exec << "cat " << FileIn << " | grep -c \"" << str << "\" > aflow.out." << PID << endl;
  aurostd::execute(aus_exec);
  ifstream FileCHECK;
  stringstream FineNameAflowTmpPID;
  FineNameAflowTmpPID << "aflow.out." << PID;
  FileCHECK.open(FineNameAflowTmpPID.str().c_str(),std::ios::in);
  FileCHECK >> out;
  FileCHECK.clear();FileCHECK.close();
  aus_exec << "rm -f aflow.out." << PID << endl;
  aurostd::execute(aus_exec);
  return out;
}

// ******************************************************************************************************************************************************
// ******************************************************************************************************************************************************
// FLAG Class for KBIN_VASP_Run

namespace KBIN {
  bool VASP_Run(_xvasp &xvasp,_aflags &aflags,_kflags &kflags,_vflags &vflags,ofstream &FileMESSAGE) {        // AFLOW_FUNCTION_IMPLEMENTATION
    bool LDEBUG=(FALSE || XHOST.DEBUG);
    if(LDEBUG) cerr << "KBIN::VASP_Run: " << Message("time",_AFLOW_FILE_NAME_) << "  BEGIN" << endl;

    ostringstream aus_exec,aus;
    xoption xwarning,xfixed,xmessage;
    int nbands,counter_ZPOTRF=0;
    double enmax;
    bool vasp_start=TRUE;
    aurostd::StringstreamClean(aus_exec);
    aurostd::StringstreamClean(aus);
    int nrun=0,maxrun=15;
    int fix_NIRMAT=0;
    int kpoints_k1=xvasp.str.kpoints_k1; double kpoints_s1=xvasp.str.kpoints_s1;
    int kpoints_k2=xvasp.str.kpoints_k2; double kpoints_s2=xvasp.str.kpoints_s2;
    int kpoints_k3=xvasp.str.kpoints_k3; double kpoints_s3=xvasp.str.kpoints_s3;
    bool apply_new_kksym_fix=false; //CO20181226 - need to test

    // get CPUS from PBS/SLURM
    // string ausenv;
    aus << "DDDDD  PBS_NUM_PPN=" << XHOST.PBS_NUM_PPN << " - " << Message(aflags,"user,host,time",_AFLOW_FILE_NAME_) << endl;
    aus << "DDDDD  PBS_NNODES=" << XHOST.PBS_NNODES << " - " << Message(aflags,"user,host,time",_AFLOW_FILE_NAME_) << endl;
    aus << "DDDDD  SLURM_CPUS_ON_NODE=" << XHOST.SLURM_CPUS_ON_NODE << " - " << Message(aflags,"user,host,time",_AFLOW_FILE_NAME_) << endl;
    aus << "DDDDD  SLURM_NNODES=" << XHOST.SLURM_NNODES << " - " << Message(aflags,"user,host,time",_AFLOW_FILE_NAME_) << endl;
    aus << "DDDDD  SLURM_NTASKS=" << XHOST.SLURM_NTASKS << " - " << Message(aflags,"user,host,time",_AFLOW_FILE_NAME_) << endl;
    if(XHOST.SLURM_NTASKS>1 && XHOST.CPU_Cores>XHOST.SLURM_NTASKS && kflags.KBIN_MPI_NCPUS>XHOST.SLURM_NTASKS) kflags.KBIN_MPI_NCPUS=XHOST.SLURM_NTASKS; // to avoid HT
    aus << "DDDDD  kflags.KBIN_MPI_NCPUS=" << kflags.KBIN_MPI_NCPUS << " - " << Message(aflags,"user,host,time",_AFLOW_FILE_NAME_) << endl;
    aus << "DDDDD  XHOST.CPU_Cores=" << XHOST.CPU_Cores << " - " << Message(aflags,"user,host,time",_AFLOW_FILE_NAME_) << endl;
    aus << "DDDDD  aflags.AFLOW_GLOBAL_NCPUS=" << aflags.AFLOW_GLOBAL_NCPUS << " - " << Message(aflags,"user,host,time",_AFLOW_FILE_NAME_) << endl;
    aurostd::PrintMessageStream(FileMESSAGE,aus,XHOST.QUIET);
    // if(aflags.AFLOW_MACHINE_LOCAL.flag("MACHINE::DUKE_BETA_MPICH")) { 	//corey
    //   if(kflags.KBIN_MPI_NCPUS==0) kflags.KBIN_MPI_NCPUS=XHOST.PBS_NUM_PPN;
    // }
    // if(aflags.AFLOW_MACHINE_LOCAL.flag("MACHINE::DUKE_BETA_OPENMPI")) {
    //   kflags.KBIN_MPI_NCPUS=XHOST.PBS_NUM_PPN;
    //   if(kflags.KBIN_MPI_NCPUS==0) kflags.KBIN_MPI_NCPUS=XHOST.CPU_Cores;
    // }
    // if(aflags.AFLOW_MACHINE_LOCAL.flag("MACHINE::DUKE_QRATS_MPICH")) {	//corey
    //   if(kflags.KBIN_MPI_NCPUS==0) kflags.KBIN_MPI_NCPUS=XHOST.PBS_NUM_PPN;
    // }
    // if(aflags.AFLOW_MACHINE_LOCAL.flag("MACHINE::DUKE_QFLOW_OPENMPI")) {	//corey
    //   if(kflags.KBIN_MPI_NCPUS==0) kflags.KBIN_MPI_NCPUS=XHOST.PBS_NUM_PPN;
    // }
    // if(aflags.AFLOW_MACHINE_LOCAL.flag("MACHINE::MPCDF_EOS")) {	//corey
    //   if(kflags.KBIN_MPI_NCPUS==0) kflags.KBIN_MPI_NCPUS=XHOST.SLURM_CPUS_ON_NODE;
    // }
    // if(aflags.AFLOW_MACHINE_LOCAL.flag("MACHINE::MPCDF_DRACO")) {	//corey
    //   if(kflags.KBIN_MPI_NCPUS==0) kflags.KBIN_MPI_NCPUS=XHOST.SLURM_CPUS_ON_NODE;
    // }
    // if(aflags.AFLOW_MACHINE_LOCAL.flag("MACHINE::MPCDF_COBRA")) {	//corey
    //   if(kflags.KBIN_MPI_NCPUS==0) kflags.KBIN_MPI_NCPUS=XHOST.SLURM_CPUS_ON_NODE;
    // }
    // if(aflags.AFLOW_MACHINE_LOCAL.flag("MACHINE::MPCDF_HYDRA")) {	//corey
    //   if(kflags.KBIN_MPI_NCPUS==0) kflags.KBIN_MPI_NCPUS=XHOST.SLURM_CPUS_ON_NODE;
    // }
    // //DX20190509 - MACHINE001 - START
    // if(aflags.AFLOW_MACHINE_LOCAL.flag("MACHINE::MACHINE001")) {
    //   if(kflags.KBIN_MPI_NCPUS==0) kflags.KBIN_MPI_NCPUS=XHOST.PBS_NUM_PPN;
    // }
    // //DX20190509 - MACHINE001 - END
    // //DX20190509 - MACHINE002 - START
    // if(aflags.AFLOW_MACHINE_LOCAL.flag("MACHINE::MACHINE002")) {
    //   if(kflags.KBIN_MPI_NCPUS==0) kflags.KBIN_MPI_NCPUS=XHOST.PBS_NUM_PPN;
    // }
    //DX20190509 - MACHINE002 - END
    //DX20190107 - CMU EULER - START
    // if(aflags.AFLOW_MACHINE_LOCAL.flag("MACHINE::CMU_EULER")) {
    //  if(kflags.KBIN_MPI_NCPUS==0) kflags.KBIN_MPI_NCPUS=XHOST.PBS_NUM_PPN;
    // }
    //DX20180502 - CMU EULER - END

    // for reducint CPUs on the fly
    if(aflags.AFLOW_GLOBAL_NCPUS<0) kflags.KBIN_MPI_NCPUS=-aflags.AFLOW_GLOBAL_NCPUS; // this to force things on reducing CPUS

    aus << "DDDDD  kflags.KBIN_MPI_NCPUS=" << kflags.KBIN_MPI_NCPUS << " - " << Message(aflags,"user,host,time",_AFLOW_FILE_NAME_) << endl;

    // for for LS coupling
    if(vflags.KBIN_VASP_FORCE_OPTION_LSCOUPLING.option) {
      if(!aurostd::substring2bool(kflags.KBIN_BIN,VASPLS_BIN_POSTFIX_DEFAULT)) kflags.KBIN_BIN=kflags.KBIN_BIN+VASPLS_BIN_POSTFIX_DEFAULT; // standard LS
      if(!aurostd::substring2bool(kflags.KBIN_MPI_BIN,VASPLS_BIN_POSTFIX_DEFAULT)) kflags.KBIN_MPI_BIN=kflags.KBIN_MPI_BIN+VASPLS_BIN_POSTFIX_DEFAULT; // standard LS
      aurostd::PrintMessageStream(FileMESSAGE,aus,XHOST.QUIET);	
      aus << "00000  MESSAGE SPIN-ORBIT TYPE CALCULATIONS , adding " << VASPLS_BIN_POSTFIX_DEFAULT << " to BIN " << " - " << Message(aflags,"user,host,time",_AFLOW_FILE_NAME_) << endl;
      aurostd::PrintMessageStream(FileMESSAGE,aus,XHOST.QUIET);
    }
    if(kflags.KBIN_MPI) kflags.KBIN_BIN=kflags.KBIN_MPI_BIN; // forcing, no matter what

    while(vasp_start) {
      // ********* RUN VASP                
      { // ERRORS
        bool error=FALSE;
        if(aurostd::FileEmpty(xvasp.Directory+"/INCAR"))   {KBIN::VASP_Error(xvasp,FileMESSAGE,"EEEEE  ERROR KBIN::VASP_Run: "+Message("time",_AFLOW_FILE_NAME_)+"  Empty INCAR ");error=TRUE;return FALSE;}
        if(aurostd::FileEmpty(xvasp.Directory+"/POSCAR"))  {KBIN::VASP_Error(xvasp,FileMESSAGE,"EEEEE  ERROR KBIN::VASP_Run: "+Message("time",_AFLOW_FILE_NAME_)+"  Empty POSCAR ");error=TRUE;return FALSE;}
        if(aurostd::FileEmpty(xvasp.Directory+"/KPOINTS")) {KBIN::VASP_Error(xvasp,FileMESSAGE,"EEEEE  ERROR KBIN::VASP_Run: "+Message("time",_AFLOW_FILE_NAME_)+"  Empty KPOINTS ");error=TRUE;return FALSE;}
        if(aurostd::FileEmpty(xvasp.Directory+"/POTCAR"))  {KBIN::VASP_Error(xvasp,FileMESSAGE,"EEEEE  ERROR KBIN::VASP_Run: "+Message("time",_AFLOW_FILE_NAME_)+"  Empty POTCAR ");error=TRUE;return FALSE;}
        if(error) return FALSE;

        if(LDEBUG) cerr << "KBIN::VASP_Run: " << Message("time",_AFLOW_FILE_NAME_) << "  [1]" << endl;

        // FIX INCAR if alternating
        if(vflags.KBIN_VASP_FORCE_OPTION_RELAX_TYPE.flag("IONS_CELL_VOLUME")) {
          if(aurostd::_isodd(xvasp.NRELAXING))  aus << "00000  MESSAGE Alternating: RELAX_CELL_VOLUME - " << Message(aflags,"user,host,time",_AFLOW_FILE_NAME_) << endl;
          if(aurostd::_iseven(xvasp.NRELAXING)) aus << "00000  MESSAGE Alternating: RELAX_IONS - " << Message(aflags,"user,host,time",_AFLOW_FILE_NAME_) << endl;
          aurostd::PrintMessageStream(FileMESSAGE,aus,XHOST.QUIET);
          vflags.KBIN_VASP_FORCE_OPTION_RELAX_TYPE.flag("STATIC",FALSE);
          vflags.KBIN_VASP_FORCE_OPTION_RELAX_TYPE.flag("ALL",FALSE);
          vflags.KBIN_VASP_FORCE_OPTION_RELAX_TYPE.flag("IONS",FALSE);
          vflags.KBIN_VASP_FORCE_OPTION_RELAX_TYPE.flag("CELL_SHAPE",FALSE);
          vflags.KBIN_VASP_FORCE_OPTION_RELAX_TYPE.flag("CELL_VOLUME",FALSE);
          vflags.KBIN_VASP_FORCE_OPTION_RELAX_TYPE.push("IONS_CELL_VOLUME");
          KBIN::XVASP_INCAR_Relax_ON(xvasp,vflags,xvasp.NRELAXING);
        }
        // RUN VASP NON QUEUE ------------------------------------------------------------------------
        if(kflags.KBIN_QSUB==FALSE) {
          nrun++;
          aus_exec << "cd " << xvasp.Directory << endl;
          aus_exec << "rm -f vasp.out" << endl;
          if(kflags.KBIN_MPI==FALSE) {
            aus << "00000  MESSAGE SERIAL job - [" << xvasp.str.atoms.size() << "atoms] - " << Message(aflags,"user,host,time",_AFLOW_FILE_NAME_) << endl;
            aurostd::PrintMessageStream(FileMESSAGE,aus,XHOST.QUIET);
            aus_exec << kflags.KBIN_BIN << " > vasp.out " << endl;
            aus << "00000  MESSAGE Executing: " << kflags.KBIN_BIN << " > vasp.out " << Message(aflags,"user,host,time,memory",_AFLOW_FILE_NAME_) << endl;  // CO20170628 - SLOW WITH MEMORY
            aurostd::PrintMessageStream(FileMESSAGE,aus,XHOST.QUIET);
            aurostd::execute(aus_exec);
            aurostd::Sleep(_KVASP_VASP_SLEEP_);
          } else {
            aus << "00000  MESSAGE MPI PARALLEL job - [" << xvasp.str.atoms.size() << "atoms] - " << " MPI=" << kflags.KBIN_MPI_NCPUS << "CPUs  " << Message(aflags,"user,host,time",_AFLOW_FILE_NAME_) << endl;
            if(kflags.KBIN_MPI_OPTIONS!="") aus << "00000  MESSAGE MPI OPTIONS=[" << kflags.KBIN_MPI_OPTIONS << "]" << Message(aflags,"user,host,time",_AFLOW_FILE_NAME_) << endl;	      
            aurostd::PrintMessageStream(FileMESSAGE,aus,XHOST.QUIET);	
            if(LDEBUG) cerr << "KBIN::VASP_Run: " << Message("time",_AFLOW_FILE_NAME_) << "  aflags.AFLOW_MACHINE_GLOBAL=" << aflags.AFLOW_MACHINE_GLOBAL << endl;
            if(LDEBUG) cerr << "KBIN::VASP_Run: " << Message("time",_AFLOW_FILE_NAME_) << "  aflags.AFLOW_MACHINE_LOCAL=" << aflags.AFLOW_MACHINE_LOCAL << endl;
            // NO HOST ------------------------------------------------------------------------
            if(!aflags.AFLOW_MACHINE_LOCAL.flag()) {
              aus << "00000  MESSAGE Executing: ";
              if(!kflags.KBIN_MPI_OPTIONS.empty()){
                aus_exec << kflags.KBIN_MPI_OPTIONS << endl;
                aus << kflags.KBIN_MPI_OPTIONS << "; ";
              }
              if(!kflags.KBIN_MPI_START.empty()){
                aus_exec << kflags.KBIN_MPI_START << " > vasp.out " << endl;
                aus << kflags.KBIN_MPI_START << " > vasp.out; ";
              }
              aus_exec << kflags.KBIN_MPI_COMMAND << " " << kflags.KBIN_MPI_NCPUS << " " << kflags.KBIN_MPI_BIN << " >> vasp.out " << endl;
              aus << kflags.KBIN_MPI_COMMAND << " " << kflags.KBIN_MPI_NCPUS << " " << kflags.KBIN_MPI_BIN << " >> vasp.out; ";
              if(!kflags.KBIN_MPI_STOP.empty()){
                aus_exec << kflags.KBIN_MPI_STOP << " >> vasp.out " << endl;
                aus << kflags.KBIN_MPI_STOP << " >> vasp.out ";
              }
              aus << Message(aflags,"user,host,time,memory",_AFLOW_FILE_NAME_) << endl; // CO20170628 - SLOW WITH MEMORY
              aurostd::PrintMessageStream(FileMESSAGE,aus,XHOST.QUIET);	
              aurostd::execute(aus_exec);
            }
            // HOST DUKE_BETA_MPICH ------------------------------------------------------------------------
            if(aflags.AFLOW_MACHINE_LOCAL.flag("MACHINE::DUKE_BETA_MPICH")) {
              // verbosization
              aus << "00000  MESSAGE HOST=" << aflags.AFLOW_MACHINE_LOCAL << "  MPI PARALLEL job - [" << xvasp.str.atoms.size() << "atoms] - " << " MPI=" << kflags.KBIN_MPI_NCPUS << "CPUs  " << Message(aflags,"user,host,time",_AFLOW_FILE_NAME_) << endl;
              aus << "00000  MESSAGE HOST=" << aflags.AFLOW_MACHINE_LOCAL << "  Executing: " << MPI_COMMAND_DUKE_BETA_MPICH << " " << kflags.KBIN_MPI_NCPUS << " " << MPI_BINARY_DIR_DUKE_BETA_MPICH << kflags.KBIN_MPI_BIN << " >> vasp.out " << Message(aflags,"user,host,time,memory",_AFLOW_FILE_NAME_) << endl;  // CO20170628 - SLOW WITH MEMORY
              aurostd::PrintMessageStream(FileMESSAGE,aus,XHOST.QUIET);
              // run
              aus_exec << kflags.KBIN_MPI_OPTIONS << endl;
              aus_exec << MPI_OPTIONS_DUKE_BETA_MPICH << endl;
              aus_exec << MPI_COMMAND_DUKE_BETA_MPICH << " " << kflags.KBIN_MPI_NCPUS << " " << MPI_BINARY_DIR_DUKE_BETA_MPICH << kflags.KBIN_MPI_BIN << " >> vasp.out " << endl;
              //	    aurostd::PrintMessageStream(FileMESSAGE,aus_exec,XHOST.QUIET);
              aurostd::execute(aus_exec);
            }
            // HOST DUKE_BETA_OPENMPI ------------------------------------------------------------------------
            if(aflags.AFLOW_MACHINE_LOCAL.flag("MACHINE::DUKE_BETA_OPENMPI")) {
              if(!aurostd::substring2bool(kflags.KBIN_MPI_BIN,"_openmpi")) kflags.KBIN_MPI_BIN=kflags.KBIN_MPI_BIN+"_openmpi"; // fix the OPENMPI
              // verbosization
              aus << "00000  MESSAGE HOST=" << aflags.AFLOW_MACHINE_LOCAL << "  MPI PARALLEL job - [" << xvasp.str.atoms.size() << "atoms] - " << " MPI=" << kflags.KBIN_MPI_NCPUS << "CPUs  " << Message(aflags,"user,host,time",_AFLOW_FILE_NAME_) << endl;
              aus << "00000  MESSAGE HOST=" << aflags.AFLOW_MACHINE_LOCAL << "  Executing: " << MPI_COMMAND_DUKE_BETA_OPENMPI << " " << kflags.KBIN_MPI_NCPUS << " " << MPI_BINARY_DIR_DUKE_BETA_OPENMPI << kflags.KBIN_MPI_BIN << " >> vasp.out " << Message(aflags,"user,host,time,memory",_AFLOW_FILE_NAME_) << endl;  // CO20170628 - SLOW WITH MEMORY
              aurostd::PrintMessageStream(FileMESSAGE,aus,XHOST.QUIET);
              // run
              aus_exec << kflags.KBIN_MPI_OPTIONS << endl;
              aus_exec << MPI_OPTIONS_DUKE_BETA_OPENMPI << endl;
              aus_exec << MPI_COMMAND_DUKE_BETA_OPENMPI << " " << kflags.KBIN_MPI_NCPUS << " " << MPI_BINARY_DIR_DUKE_BETA_OPENMPI << kflags.KBIN_MPI_BIN << " >> vasp.out " << endl;
              //	    aurostd::PrintMessageStream(FileMESSAGE,aus_exec,XHOST.QUIET);
              aurostd::execute(aus_exec);
            }
            // HOST DUKE_QRATS_MPICH ------------------------------------------------------------------------
            if(aflags.AFLOW_MACHINE_LOCAL.flag("MACHINE::DUKE_QRATS_MPICH")) {
              // verbosization
              aus << "00000  MESSAGE HOST=" << aflags.AFLOW_MACHINE_LOCAL << "  MPI PARALLEL job - [" << xvasp.str.atoms.size() << "atoms] - " << " MPI=" << kflags.KBIN_MPI_NCPUS << "CPUs  " << Message(aflags,"user,host,time",_AFLOW_FILE_NAME_) << endl;
              aus << "00000  MESSAGE HOST=" << aflags.AFLOW_MACHINE_LOCAL << "  Executing: " << MPI_COMMAND_DUKE_QRATS_MPICH << " " << kflags.KBIN_MPI_NCPUS << " " << MPI_BINARY_DIR_DUKE_QRATS_MPICH << kflags.KBIN_MPI_BIN << " >> vasp.out " << Message(aflags,"user,host,time,memory",_AFLOW_FILE_NAME_) << endl;  // CO20170628 - SLOW WITH MEMORY
              aurostd::PrintMessageStream(FileMESSAGE,aus,XHOST.QUIET);
              // run
              aus_exec << kflags.KBIN_MPI_OPTIONS << endl;
              aus_exec << MPI_OPTIONS_DUKE_QRATS_MPICH << endl;
              aus_exec << MPI_COMMAND_DUKE_QRATS_MPICH << " " << kflags.KBIN_MPI_NCPUS << " " << MPI_BINARY_DIR_DUKE_QRATS_MPICH << kflags.KBIN_MPI_BIN << " >> vasp.out " << endl;
              //	    aurostd::PrintMessageStream(FileMESSAGE,aus_exec,XHOST.QUIET);
              aurostd::execute(aus_exec);
            }
            // HOST DUKE_QFLOW_OPENMPI ------------------------------------------------------------------------
            if(aflags.AFLOW_MACHINE_LOCAL.flag("MACHINE::DUKE_QFLOW_OPENMPI")) {
              // verbosization
              aus << "00000  MESSAGE HOST=" << aflags.AFLOW_MACHINE_LOCAL << "  MPI PARALLEL job - [" << xvasp.str.atoms.size() << "atoms] - " << " MPI=" << kflags.KBIN_MPI_NCPUS << "CPUs  " << Message(aflags,"user,host,time",_AFLOW_FILE_NAME_) << endl;
              aus << "00000  MESSAGE HOST=" << aflags.AFLOW_MACHINE_LOCAL << "  Executing: " << MPI_COMMAND_DUKE_QFLOW_OPENMPI << " " << kflags.KBIN_MPI_NCPUS << " " << MPI_BINARY_DIR_DUKE_QFLOW_OPENMPI << kflags.KBIN_MPI_BIN << " >> vasp.out " << Message(aflags,"user,host,time,memory",_AFLOW_FILE_NAME_) << endl;  // CO20170628 - SLOW WITH MEMORY
              aurostd::PrintMessageStream(FileMESSAGE,aus,XHOST.QUIET);
              // run
              aus_exec << kflags.KBIN_MPI_OPTIONS << endl;
              aus_exec << MPI_OPTIONS_DUKE_QFLOW_OPENMPI << endl;
              aus_exec << MPI_COMMAND_DUKE_QFLOW_OPENMPI << " " << kflags.KBIN_MPI_NCPUS << " " << MPI_BINARY_DIR_DUKE_QFLOW_OPENMPI << kflags.KBIN_MPI_BIN << " >> vasp.out " << endl;
              //	    aurostd::PrintMessageStream(FileMESSAGE,aus_exec,XHOST.QUIET);
              aurostd::execute(aus_exec);
            }
            // HOST MPCDF_EOS_MPI ------------------------------------------------------------------------
            if(aflags.AFLOW_MACHINE_LOCAL.flag("MACHINE::MPCDF_EOS")) {
              // verbosization
              int local_NCPUS=kflags.KBIN_MPI_NCPUS;
              if(MPI_NCPUS_MPCDF_EOS>0) {
                local_NCPUS=MPI_NCPUS_MPCDF_EOS;
                aus << "00000  MESSAGE HOST=" << aflags.AFLOW_MACHINE_LOCAL << "  Forcing: kflags.KBIN_MPI_NCPUS=MPI_NCPUS_MPCDF_EOS" << Message(aflags,"user,host,time",_AFLOW_FILE_NAME_) << endl;
                aurostd::PrintMessageStream(FileMESSAGE,aus,XHOST.QUIET);
              }
              // [OBSOLETE] the HT should come out from the ntasks and not intercepted anymore here
              // [OBSOLETE]	      if(MPI_HYPERTHREADING_MPCDF_EOS=="FALSE" || MPI_HYPERTHREADING_MPCDF_EOS=="OFF") {
              // [OBSOLETE]  local_NCPUS=local_NCPUS/2;
              // [OBSOLETE]	aus << "00000  MESSAGE HOST=" << aflags.AFLOW_MACHINE_LOCAL << "  Forcing: HYPERTHREADING = OFF" << Message(aflags,"user,host,time",_AFLOW_FILE_NAME_) << endl;
              // [OBSOLETE]	aurostd::PrintMessageStream(FileMESSAGE,aus,XHOST.QUIET);
              // [OBSOLETE] }
              // [OBSOLETE] if(MPI_HYPERTHREADING_MPCDF_EOS=="TRUE" || MPI_HYPERTHREADING_MPCDF_EOS=="ON") {
              // [OBSOLETE]	local_NCPUS=local_NCPUS*2;
              // [OBSOLETE]	aus << "00000  MESSAGE HOST=" << aflags.AFLOW_MACHINE_LOCAL << "  Forcing: HYPERTHREADING = ON" << Message(aflags,"user,host,time",_AFLOW_FILE_NAME_) << endl;
              // [OBSOLETE]	aurostd::PrintMessageStream(FileMESSAGE,aus,XHOST.QUIET);
              // [OBSOLETE] }
              aus << "00000  MESSAGE HOST=" << aflags.AFLOW_MACHINE_LOCAL << "  MPI PARALLEL job - [" << xvasp.str.atoms.size() << "atoms] - " << " MPI=" << local_NCPUS << "CPUs  " << Message(aflags,"user,host,time",_AFLOW_FILE_NAME_) << endl;
              aus << "00000  MESSAGE HOST=" << aflags.AFLOW_MACHINE_LOCAL << "  Executing: " << MPI_COMMAND_MPCDF_EOS << " " << local_NCPUS << " " << MPI_BINARY_DIR_MPCDF_EOS << kflags.KBIN_MPI_BIN << " >> vasp.out " << Message(aflags,"user,host,time,memory",_AFLOW_FILE_NAME_) << endl;  // CO20170628 - SLOW WITH MEMORY
              aurostd::PrintMessageStream(FileMESSAGE,aus,XHOST.QUIET);
              // run
              aus_exec << kflags.KBIN_MPI_OPTIONS << endl;
              aus_exec << MPI_OPTIONS_MPCDF_EOS << endl;
              aus_exec << MPI_COMMAND_MPCDF_EOS << " " << local_NCPUS << " " << MPI_BINARY_DIR_MPCDF_EOS << kflags.KBIN_MPI_BIN << " >> vasp.out " << endl;
              //	    aurostd::PrintMessageStream(FileMESSAGE,aus_exec,XHOST.QUIET);
              aurostd::execute(aus_exec);
            }
            // HOST MPCDF_DRACO_MPI ------------------------------------------------------------------------
            if(aflags.AFLOW_MACHINE_LOCAL.flag("MACHINE::MPCDF_DRACO")) {
              // verbosization
              int local_NCPUS=kflags.KBIN_MPI_NCPUS;
              if(MPI_NCPUS_MPCDF_DRACO>0) {
                local_NCPUS=MPI_NCPUS_MPCDF_DRACO;
                aus << "00000  MESSAGE HOST=" << aflags.AFLOW_MACHINE_LOCAL << "  Forcing: kflags.KBIN_MPI_NCPUS=MPI_NCPUS_MPCDF_DRACO" << Message(aflags,"user,host,time",_AFLOW_FILE_NAME_) << endl;
                aurostd::PrintMessageStream(FileMESSAGE,aus,XHOST.QUIET);
              }
              // [OBSOLETE] the HT should come out from the ntasks and not intercepted anymore here
              // [OBSOLETE] if(MPI_HYPERTHREADING_MPCDF_DRACO=="FALSE" || MPI_HYPERTHREADING_MPCDF_DRACO=="OFF") {
              // [OBSOLETE] 	local_NCPUS=local_NCPUS/2;
              // [OBSOLETE] 	aus << "00000  MESSAGE HOST=" << aflags.AFLOW_MACHINE_LOCAL << "  Forcing: HYPERTHREADING = OFF" << Message(aflags,"user,host,time",_AFLOW_FILE_NAME_) << endl;
              // [OBSOLETE] 	aurostd::PrintMessageStream(FileMESSAGE,aus,XHOST.QUIET);
              // [OBSOLETE] }
              // [OBSOLETE] if(MPI_HYPERTHREADING_MPCDF_DRACO=="TRUE" || MPI_HYPERTHREADING_MPCDF_DRACO=="ON") {
              // [OBSOLETE] 	local_NCPUS=local_NCPUS*2;
              // [OBSOLETE] 	aus << "00000  MESSAGE HOST=" << aflags.AFLOW_MACHINE_LOCAL << "  Forcing: HYPERTHREADING = ON" << Message(aflags,"user,host,time",_AFLOW_FILE_NAME_) << endl;
              // [OBSOLETE] 	aurostd::PrintMessageStream(FileMESSAGE,aus,XHOST.QUIET);
              // [OBSOLETE] }
              aus << "00000  MESSAGE HOST=" << aflags.AFLOW_MACHINE_LOCAL << "  MPI PARALLEL job - [" << xvasp.str.atoms.size() << "atoms] - " << " MPI=" << local_NCPUS << "CPUs  " << Message(aflags,"user,host,time",_AFLOW_FILE_NAME_) << endl;
              aus << "00000  MESSAGE HOST=" << aflags.AFLOW_MACHINE_LOCAL << "  Executing: " << MPI_COMMAND_MPCDF_DRACO << " " << local_NCPUS << " " << MPI_BINARY_DIR_MPCDF_DRACO << kflags.KBIN_MPI_BIN << " >> vasp.out " << Message(aflags,"user,host,time,memory",_AFLOW_FILE_NAME_) << endl;  // CO20170628 - SLOW WITH MEMORY
              aurostd::PrintMessageStream(FileMESSAGE,aus,XHOST.QUIET);
              // run
              aus_exec << kflags.KBIN_MPI_OPTIONS << endl;
              aus_exec << MPI_OPTIONS_MPCDF_DRACO << endl;
              aus_exec << MPI_COMMAND_MPCDF_DRACO << " " << local_NCPUS << " " << MPI_BINARY_DIR_MPCDF_DRACO << kflags.KBIN_MPI_BIN << " >> vasp.out " << endl;
              //	    aurostd::PrintMessageStream(FileMESSAGE,aus_exec,XHOST.QUIET);
              aurostd::execute(aus_exec);
            }
            // HOST MPCDF_COBRA_MPI ------------------------------------------------------------------------
            if(aflags.AFLOW_MACHINE_LOCAL.flag("MACHINE::MPCDF_COBRA")) {
              // verbosization 
              int local_NCPUS=kflags.KBIN_MPI_NCPUS;
              if(MPI_NCPUS_MPCDF_COBRA>0) {
                local_NCPUS=MPI_NCPUS_MPCDF_COBRA;
                aus << "00000  MESSAGE HOST=" << aflags.AFLOW_MACHINE_LOCAL << "  Forcing: kflags.KBIN_MPI_NCPUS=MPI_NCPUS_MPCDF_COBRA" << Message(aflags,"user,host,time",_AFLOW_FILE_NAME_) << endl;
                aurostd::PrintMessageStream(FileMESSAGE,aus,XHOST.QUIET);
              }
              // [OBSOLETE] the HT should come out from the ntasks and not intercepted anymore here
              // [OBSOLETE] if(MPI_HYPERTHREADING_MPCDF_COBRA=="FALSE" || MPI_HYPERTHREADING_MPCDF_COBRA=="OFF") {
              // [OBSOLETE] 	local_NCPUS=local_NCPUS/2;
              // [OBSOLETE] 	aus << "00000  MESSAGE HOST=" << aflags.AFLOW_MACHINE_LOCAL << "  Forcing: HYPERTHREADING = OFF" << Message(aflags,"user,host,time",_AFLOW_FILE_NAME_) << endl;
              // [OBSOLETE] 	aurostd::PrintMessageStream(FileMESSAGE,aus,XHOST.QUIET);
              // [OBSOLETE] }
              // [OBSOLETE] if(MPI_HYPERTHREADING_MPCDF_COBRA=="TRUE" || MPI_HYPERTHREADING_MPCDF_COBRA=="ON") {
              // [OBSOLETE] 	local_NCPUS=local_NCPUS*2;
              // [OBSOLETE] 	aus << "00000  MESSAGE HOST=" << aflags.AFLOW_MACHINE_LOCAL << "  Forcing: HYPERTHREADING = ON" << Message(aflags,"user,host,time",_AFLOW_FILE_NAME_) << endl;
              // [OBSOLETE] 	aurostd::PrintMessageStream(FileMESSAGE,aus,XHOST.QUIET);
              // [OBSOLETE] }
              aus << "00000  MESSAGE HOST=" << aflags.AFLOW_MACHINE_LOCAL << "  MPI PARALLEL job - [" << xvasp.str.atoms.size() << "atoms] - " << " MPI=" << local_NCPUS << "CPUs  " << Message(aflags,"user,host,time",_AFLOW_FILE_NAME_) << endl;
              aus << "00000  MESSAGE HOST=" << aflags.AFLOW_MACHINE_LOCAL << "  Executing: " << MPI_COMMAND_MPCDF_COBRA << " " << local_NCPUS << " " << MPI_BINARY_DIR_MPCDF_COBRA << kflags.KBIN_MPI_BIN << " >> vasp.out " << Message(aflags,"user,host,time,memory",_AFLOW_FILE_NAME_) << endl;  // CO20170628 - SLOW WITH MEMORY
              aurostd::PrintMessageStream(FileMESSAGE,aus,XHOST.QUIET);
              // run
              aus_exec << kflags.KBIN_MPI_OPTIONS << endl;
              aus_exec << MPI_OPTIONS_MPCDF_COBRA << endl;
              aus_exec << MPI_COMMAND_MPCDF_COBRA << " " << local_NCPUS << " " << MPI_BINARY_DIR_MPCDF_COBRA << kflags.KBIN_MPI_BIN << " >> vasp.out " << endl;
              //	    aurostd::PrintMessageStream(FileMESSAGE,aus_exec,XHOST.QUIET);
              aurostd::execute(aus_exec);
            }
            // HOST MPCDF_HYDRA_MPI ------------------------------------------------------------------------
            if(aflags.AFLOW_MACHINE_LOCAL.flag("MACHINE::MPCDF_HYDRA")) {
              // verbosization 
              int local_NCPUS=kflags.KBIN_MPI_NCPUS;
              if(MPI_NCPUS_MPCDF_HYDRA>0) {
                local_NCPUS=MPI_NCPUS_MPCDF_HYDRA;
                aus << "00000  MESSAGE HOST=" << aflags.AFLOW_MACHINE_LOCAL << "  Forcing: kflags.KBIN_MPI_NCPUS=MPI_NCPUS_MPCDF_HYDRA" << Message(aflags,"user,host,time",_AFLOW_FILE_NAME_) << endl;
                aurostd::PrintMessageStream(FileMESSAGE,aus,XHOST.QUIET);
              }
              // [OBSOLETE] the HT should come out from the ntasks and not intercepted anymore here
              // [OBSOLETE] if(MPI_HYPERTHREADING_MPCDF_HYDRA=="FALSE" || MPI_HYPERTHREADING_MPCDF_HYDRA=="OFF") {
              // [OBSOLETE] 	local_NCPUS=local_NCPUS/2;
              // [OBSOLETE] 	aus << "00000  MESSAGE HOST=" << aflags.AFLOW_MACHINE_LOCAL << "  Forcing: HYPERTHREADING = OFF" << Message(aflags,"user,host,time",_AFLOW_FILE_NAME_) << endl;
              // [OBSOLETE] 	aurostd::PrintMessageStream(FileMESSAGE,aus,XHOST.QUIET);
              // [OBSOLETE] }
              // [OBSOLETE] if(MPI_HYPERTHREADING_MPCDF_HYDRA=="TRUE" || MPI_HYPERTHREADING_MPCDF_HYDRA=="ON") {
              // [OBSOLETE] 	local_NCPUS=local_NCPUS*2;
              // [OBSOLETE] 	aus << "00000  MESSAGE HOST=" << aflags.AFLOW_MACHINE_LOCAL << "  Forcing: HYPERTHREADING = ON" << Message(aflags,"user,host,time",_AFLOW_FILE_NAME_) << endl;
              // [OBSOLETE] 	aurostd::PrintMessageStream(FileMESSAGE,aus,XHOST.QUIET);
              // [OBSOLETE] }
              aus << "00000  MESSAGE HOST=" << aflags.AFLOW_MACHINE_LOCAL << "  MPI PARALLEL job - [" << xvasp.str.atoms.size() << "atoms] - " << " MPI=" << local_NCPUS << "CPUs  " << Message(aflags,"user,host,time",_AFLOW_FILE_NAME_) << endl;
              //	      aus << "00000  MESSAGE HOST=" << aflags.AFLOW_MACHINE_LOCAL << "  Executing: " << MPI_COMMAND_MPCDF_HYDRA << " " << local_NCPUS << " " << MPI_BINARY_DIR_MPCDF_HYDRA << kflags.KBIN_MPI_BIN << " >> vasp.out " << Message(aflags,"user,host,time,memory",_AFLOW_FILE_NAME_) << endl;  
              aus << "00000  MESSAGE HOST=" << aflags.AFLOW_MACHINE_LOCAL << "  Executing: " << MPI_COMMAND_MPCDF_HYDRA << " " << MPI_BINARY_DIR_MPCDF_HYDRA << kflags.KBIN_MPI_BIN << " >> vasp.out " << Message(aflags,"user,host,time,memory",_AFLOW_FILE_NAME_) << endl;   // poe not MPI run
              aurostd::PrintMessageStream(FileMESSAGE,aus,XHOST.QUIET);
              // run
              aus_exec << kflags.KBIN_MPI_OPTIONS << endl;
              aus_exec << MPI_OPTIONS_MPCDF_HYDRA << endl;
              //	      aus_exec << MPI_COMMAND_MPCDF_HYDRA << " " << local_NCPUS << " " << MPI_BINARY_DIR_MPCDF_HYDRA << kflags.KBIN_MPI_BIN << " >> vasp.out " << endl;
              aus_exec << MPI_COMMAND_MPCDF_HYDRA << " " << MPI_BINARY_DIR_MPCDF_HYDRA << kflags.KBIN_MPI_BIN << " >> vasp.out " << endl;  // poe not MPI run
              //	    aurostd::PrintMessageStream(FileMESSAGE,aus_exec,XHOST.QUIET);
              aurostd::execute(aus_exec);
            }
            //DX20190509 - MACHINE001 - START
            // HOST MACHINE001_MPICH ------------------------------------------------------------------------
            if(aflags.AFLOW_MACHINE_LOCAL.flag("MACHINE::MACHINE001")) {
              // verbosization
              aus << "00000  MESSAGE HOST=" << aflags.AFLOW_MACHINE_LOCAL << "  MPI PARALLEL job - [" << xvasp.str.atoms.size() << "atoms] - " << " MPI=" << kflags.KBIN_MPI_NCPUS << "CPUs  " << Message(aflags,"user,host,time",_AFLOW_FILE_NAME_) << endl;
              aus << "00000  MESSAGE HOST=" << aflags.AFLOW_MACHINE_LOCAL << "  Executing: " << MPI_COMMAND_MACHINE001 << " " << kflags.KBIN_MPI_NCPUS << " " << MPI_BINARY_DIR_MACHINE001 << kflags.KBIN_MPI_BIN << " >> vasp.out " << Message(aflags,"user,host,time,memory",_AFLOW_FILE_NAME_) << endl;  //CO20170628 - SLOW WITH MEMORY
              aurostd::PrintMessageStream(FileMESSAGE,aus,XHOST.QUIET);
              // run
              aus_exec << kflags.KBIN_MPI_OPTIONS << endl;
              aus_exec << MPI_OPTIONS_MACHINE001 << endl;
              aus_exec << MPI_COMMAND_MACHINE001 << " " << kflags.KBIN_MPI_NCPUS << " " << MPI_BINARY_DIR_MACHINE001 << kflags.KBIN_MPI_BIN << " >> vasp.out " << endl;
              aurostd::execute(aus_exec);
            }
            //DX20190509 - MACHINE001 - END
            //DX20190509 - MACHINE002 - START
            // HOST MACHINE002_MPICH ------------------------------------------------------------------------
            if(aflags.AFLOW_MACHINE_LOCAL.flag("MACHINE::MACHINE002")) {
              // verbosization
              aus << "00000  MESSAGE HOST=" << aflags.AFLOW_MACHINE_LOCAL << "  MPI PARALLEL job - [" << xvasp.str.atoms.size() << "atoms] - " << " MPI=" << kflags.KBIN_MPI_NCPUS << "CPUs  " << Message(aflags,"user,host,time",_AFLOW_FILE_NAME_) << endl;
              aus << "00000  MESSAGE HOST=" << aflags.AFLOW_MACHINE_LOCAL << "  Executing: " << MPI_COMMAND_MACHINE002 << " " << kflags.KBIN_MPI_NCPUS << " " << MPI_BINARY_DIR_MACHINE002 << kflags.KBIN_MPI_BIN << " >> vasp.out " << Message(aflags,"user,host,time,memory",_AFLOW_FILE_NAME_) << endl;  //CO20170628 - SLOW WITH MEMORY
              aurostd::PrintMessageStream(FileMESSAGE,aus,XHOST.QUIET);
              // run
              aus_exec << kflags.KBIN_MPI_OPTIONS << endl;
              aus_exec << MPI_OPTIONS_MACHINE002 << endl;
              aus_exec << MPI_COMMAND_MACHINE002 << " " << kflags.KBIN_MPI_NCPUS << " " << MPI_BINARY_DIR_MACHINE002 << kflags.KBIN_MPI_BIN << " >> vasp.out " << endl;
              aurostd::execute(aus_exec);
            }
            //DX20190509 - MACHINE002 - END
            // HOST DUKE_MATERIALS ------------------------------------------------------------------------
            if(aflags.AFLOW_MACHINE_LOCAL.flag("MACHINE::DUKE_MATERIALS")) {
              // verbosization
              aus << "00000  MESSAGE HOST=" << aflags.AFLOW_MACHINE_LOCAL << "  MPI PARALLEL job - [" << xvasp.str.atoms.size() << "atoms] - " << " MPI=" << kflags.KBIN_MPI_NCPUS << "CPUs  " << Message(aflags,"user,host,time",_AFLOW_FILE_NAME_) << endl;
              aus << "00000  MESSAGE HOST=" << aflags.AFLOW_MACHINE_LOCAL << "  Executing: " << MPI_COMMAND_DUKE_MATERIALS << " " << kflags.KBIN_MPI_NCPUS << " " << MPI_BINARY_DIR_DUKE_MATERIALS << kflags.KBIN_MPI_BIN << " >> vasp.out " << Message(aflags,"user,host,time,memory",_AFLOW_FILE_NAME_) << endl;  // CO20170628 - SLOW WITH MEMORY
              aurostd::PrintMessageStream(FileMESSAGE,aus,XHOST.QUIET);
              // run
              aus_exec << kflags.KBIN_MPI_OPTIONS << endl;
              aus_exec << MPI_OPTIONS_DUKE_MATERIALS << endl;
              aus_exec << MPI_COMMAND_DUKE_MATERIALS << " " << kflags.KBIN_MPI_NCPUS << " " << MPI_BINARY_DIR_DUKE_MATERIALS << kflags.KBIN_MPI_BIN << " >> vasp.out " << endl;
              aurostd::execute(aus_exec);
            }
            // HOST DUKE_AFLOWLIB ------------------------------------------------------------------------
            if(aflags.AFLOW_MACHINE_LOCAL.flag("MACHINE::DUKE_AFLOWLIB")) {
              // verbosization
              aus << "00000  MESSAGE HOST=" << aflags.AFLOW_MACHINE_LOCAL << "  MPI PARALLEL job - [" << xvasp.str.atoms.size() << "atoms] - " << " MPI=" << kflags.KBIN_MPI_NCPUS << "CPUs  " << Message(aflags,"user,host,time",_AFLOW_FILE_NAME_) << endl;
              aus << "00000  MESSAGE HOST=" << aflags.AFLOW_MACHINE_LOCAL << "  Executing: " << MPI_COMMAND_DUKE_AFLOWLIB << " " << kflags.KBIN_MPI_NCPUS << " " << MPI_BINARY_DIR_DUKE_AFLOWLIB << kflags.KBIN_MPI_BIN << " >> vasp.out " << Message(aflags,"user,host,time,memory",_AFLOW_FILE_NAME_) << endl;  // CO20170628 - SLOW WITH MEMORY
              aurostd::PrintMessageStream(FileMESSAGE,aus,XHOST.QUIET);
              // run
              aus_exec << kflags.KBIN_MPI_OPTIONS << endl;
              aus_exec << MPI_OPTIONS_DUKE_AFLOWLIB << endl;
              aus_exec << MPI_COMMAND_DUKE_AFLOWLIB << " " << kflags.KBIN_MPI_NCPUS << " " << MPI_BINARY_DIR_DUKE_AFLOWLIB << kflags.KBIN_MPI_BIN << " >> vasp.out " << endl;
              aurostd::execute(aus_exec);
            }
            // HOST DUKE_HABANA ------------------------------------------------------------------------
            if(aflags.AFLOW_MACHINE_LOCAL.flag("MACHINE::DUKE_HABANA")) {
              // verbosization
              aus << "00000  MESSAGE HOST=" << aflags.AFLOW_MACHINE_LOCAL << "  MPI PARALLEL job - [" << xvasp.str.atoms.size() << "atoms] - " << " MPI=" << kflags.KBIN_MPI_NCPUS << "CPUs  " << Message(aflags,"user,host,time",_AFLOW_FILE_NAME_) << endl;
              aus << "00000  MESSAGE HOST=" << aflags.AFLOW_MACHINE_LOCAL << "  Executing: " << MPI_COMMAND_DUKE_HABANA << " " << kflags.KBIN_MPI_NCPUS << " " << MPI_BINARY_DIR_DUKE_HABANA << kflags.KBIN_MPI_BIN << " >> vasp.out " << Message(aflags,"user,host,time,memory",_AFLOW_FILE_NAME_) << endl;  // CO20170628 - SLOW WITH MEMORY
              aurostd::PrintMessageStream(FileMESSAGE,aus,XHOST.QUIET);
              // run
              aus_exec << kflags.KBIN_MPI_OPTIONS << endl;
              aus_exec << MPI_OPTIONS_DUKE_HABANA << endl;
              aus_exec << MPI_COMMAND_DUKE_HABANA << " " << kflags.KBIN_MPI_NCPUS << " " << MPI_BINARY_DIR_DUKE_HABANA << kflags.KBIN_MPI_BIN << " >> vasp.out " << endl;
              aurostd::execute(aus_exec);
            }
            // HOST FULTON_MARYLOU ------------------------------------------------------------------------
            if(aflags.AFLOW_MACHINE_LOCAL.flag("MACHINE::FULTON_MARYLOU")) {
              // verbosization
              aus << "00000  MESSAGE HOST=" << aflags.AFLOW_MACHINE_LOCAL << "  MPI PARALLEL job - [" << xvasp.str.atoms.size() << "atoms] - " << " MPI=" << kflags.KBIN_MPI_NCPUS << "CPUs  " << Message(aflags,"user,host,time",_AFLOW_FILE_NAME_) << endl;
              //	      aus << "00000  MESSAGE HOST=" << aflags.AFLOW_MACHINE_LOCAL << "  Executing: " << MPI_COMMAND_FULTON_MARYLOU << " " << kflags.KBIN_MPI_NCPUS << " " << MPI_BINARY_DIR_FULTON_MARYLOU << kflags.KBIN_MPI_BIN << " >> vasp.out " << Message(aflags,"user,host,time,memory",_AFLOW_FILE_NAME_) << endl;  
              aus << "00000  MESSAGE HOST=" << aflags.AFLOW_MACHINE_LOCAL << "  Executing: " << MPI_COMMAND_FULTON_MARYLOU << " " << MPI_BINARY_DIR_FULTON_MARYLOU << kflags.KBIN_MPI_BIN << " >> vasp.out " << Message(aflags,"user,host,time,memory",_AFLOW_FILE_NAME_) << endl;  
              aurostd::PrintMessageStream(FileMESSAGE,aus,XHOST.QUIET);
              // run
              aus_exec << kflags.KBIN_MPI_OPTIONS << endl;
              aus_exec << MPI_OPTIONS_FULTON_MARYLOU << endl;
              aus_exec << MPI_COMMAND_FULTON_MARYLOU << " " << MPI_BINARY_DIR_FULTON_MARYLOU << kflags.KBIN_MPI_BIN << " >> vasp.out " << endl;
              // aus_exec << MPI_COMMAND_FULTON_MARYLOU << " " << kflags.KBIN_MPI_NCPUS << " " << MPI_BINARY_DIR_FULTON_MARYLOU << kflags.KBIN_MPI_BIN << " >> vasp.out " << endl;  // with --np
              aurostd::execute(aus_exec);
            }
            // HOST CMU_EULER ------------------------------------------------------------------------
            if(aflags.AFLOW_MACHINE_LOCAL.flag("MACHINE::CMU_EULER")) {
              // verbosization
              aus << "00000  MESSAGE HOST=" << aflags.AFLOW_MACHINE_LOCAL << "  MPI PARALLEL job - [" << xvasp.str.atoms.size() << "atoms] - " << " MPI=" << kflags.KBIN_MPI_NCPUS << "CPUs  " << Message(aflags,"user,host,time",_AFLOW_FILE_NAME_) << endl;
              aus << "00000  MESSAGE HOST=" << aflags.AFLOW_MACHINE_LOCAL << "  Executing: " << MPI_COMMAND_CMU_EULER << " " << kflags.KBIN_MPI_NCPUS << " " << MPI_BINARY_DIR_CMU_EULER << kflags.KBIN_MPI_BIN << " >> vasp.out " << Message(aflags,"user,host,time,memory",_AFLOW_FILE_NAME_) << endl;  //CO20170628 - SLOW WITH MEMORY
              aurostd::PrintMessageStream(FileMESSAGE,aus,XHOST.QUIET);
              // run
              aus_exec << kflags.KBIN_MPI_OPTIONS << endl;
              aus_exec << MPI_OPTIONS_CMU_EULER << endl;
              aus_exec << MPI_COMMAND_CMU_EULER << " " << kflags.KBIN_MPI_NCPUS << " " << MPI_BINARY_DIR_CMU_EULER << kflags.KBIN_MPI_BIN << " >> vasp.out " << endl;
              aurostd::execute(aus_exec);
            }
            // HOST OHAD ------------------------------------------------------------------------
            if(aflags.AFLOW_MACHINE_LOCAL.flag("MACHINE::OHAD")) {
              // verbosization
              aus << "00000  MESSAGE HOST=" << aflags.AFLOW_MACHINE_LOCAL << "  MPI PARALLEL job - [" << xvasp.str.atoms.size() << "atoms] - " << " MPI=" << kflags.KBIN_MPI_NCPUS << "CPUs  " << Message(aflags,"user,host,time",_AFLOW_FILE_NAME_) << endl;
              aus << "00000  MESSAGE HOST=" << aflags.AFLOW_MACHINE_LOCAL << "  Executing: " << MPI_COMMAND_MACHINE2 << " " << MPI_BINARY_DIR_MACHINE2 << kflags.KBIN_MPI_BIN << " >> vasp.out " << Message(aflags,"user,host,time,memory",_AFLOW_FILE_NAME_) << endl;  // CO20170628 - SLOW WITH MEMORY
              aurostd::PrintMessageStream(FileMESSAGE,aus,XHOST.QUIET);
              // run
              aus_exec << kflags.KBIN_MPI_OPTIONS << endl;
              aus_exec << MPI_OPTIONS_MACHINE2 << endl;	//CO20181226
              aus_exec << MPI_COMMAND_MACHINE2 << " " << kflags.KBIN_MPI_NCPUS << " " << MPI_BINARY_DIR_MACHINE2 << kflags.KBIN_MPI_BIN << " >> vasp.out " << endl;	//CO20181226 - adding kflags.KBIN_MPI_NCPUS
              aurostd::execute(aus_exec);
            }
            // HOST HOST1 ------------------------------------------------------------------------
            if(aflags.AFLOW_MACHINE_LOCAL.flag("MACHINE::HOST1")) {
              // verbosization
              aus << "00000  MESSAGE HOST=" << aflags.AFLOW_MACHINE_LOCAL << "  MPI PARALLEL job - [" << xvasp.str.atoms.size() << "atoms] - " << " MPI=" << kflags.KBIN_MPI_NCPUS << "CPUs  " << Message(aflags,"user,host,time",_AFLOW_FILE_NAME_) << endl;
              aus << "00000  MESSAGE HOST=" << aflags.AFLOW_MACHINE_LOCAL << "  Executing: " << MPI_COMMAND_MACHINE1 << " " << MPI_BINARY_DIR_MACHINE1 << kflags.KBIN_MPI_BIN << " >> vasp.out " << Message(aflags,"user,host,time,memory",_AFLOW_FILE_NAME_) << endl;  // CO20170628 - SLOW WITH MEMORY
              aurostd::PrintMessageStream(FileMESSAGE,aus,XHOST.QUIET);
              // run
              aus_exec << kflags.KBIN_MPI_OPTIONS << endl;
              aus_exec << MPI_OPTIONS_MACHINE1 << endl;	//CO20181226
              aus_exec << MPI_COMMAND_MACHINE1 << " " << kflags.KBIN_MPI_NCPUS << " " << MPI_BINARY_DIR_MACHINE1 << kflags.KBIN_MPI_BIN << " >> vasp.out " << endl;	//CO20181226 - adding kflags.KBIN_MPI_NCPUS
              aurostd::execute(aus_exec);
            }
            // DONE ------------------------------------------------------------------------
          }
          aurostd::Sleep(_KVASP_VASP_SLEEP_);
          vasp_start=FALSE;
        }
        // RUN VASP QUEUED ------------------------------------------------------------------------
        if(kflags.KBIN_QSUB) {
          nrun++;
          aus_exec << "cd " << xvasp.Directory << endl;
          if(kflags.KBIN_MPI==FALSE) {
            aus << "00000  MESSAGE QUEUED SERIAL job - [" << xvasp.str.atoms.size() << "atoms] - " << Message(aflags,"user,host,time",_AFLOW_FILE_NAME_) << endl;
            aurostd::PrintMessageStream(FileMESSAGE,aus,XHOST.QUIET);
            aurostd::RemoveFile(string(xvasp.Directory+"/aflow.qsub.done"));
            aurostd::stringstream2file(xvasp.xqsub.QSUB,string(xvasp.Directory+"/aflow.qsub.run"));
            aurostd::ChmodFile("755",string(xvasp.Directory+"/aflow.qsub.run"));
            //	  exit(0);
            aus_exec << kflags.KBIN_QSUB_COMMAND << " " << kflags.KBIN_QSUB_PARAMS << " " << "./aflow.qsub.run &" << endl;
            aurostd::execute(aus_exec);
            KBIN::QSUB_WaitFinished(aflags,FileMESSAGE,FALSE);
            aurostd::RemoveFile(string(xvasp.Directory+"/aflow.qsub.done"));
          } else {
            aus << "00000  MESSAGE QUEUED MPI PARALLEL job - [" << xvasp.str.atoms.size() << "atoms] - " << " MPI=" << kflags.KBIN_MPI_NCPUS << "CPUs  " << Message(aflags,"user,host,time",_AFLOW_FILE_NAME_) << endl;
            aurostd::PrintMessageStream(FileMESSAGE,aus,XHOST.QUIET);
            aurostd::RemoveFile(string(xvasp.Directory+"/aflow.qsub.done"));
            aurostd::stringstream2file(xvasp.xqsub.QSUB,string(xvasp.Directory+"/aflow.qsub.run"));
            aurostd::ChmodFile("755",string(xvasp.Directory+"/aflow.qsub.run"));
            aus_exec << kflags.KBIN_QSUB_COMMAND << " " << kflags.KBIN_QSUB_PARAMS << " " << "./aflow.qsub.run &" << endl;
            aurostd::execute(aus_exec);
            KBIN::QSUB_WaitFinished(aflags,FileMESSAGE,FALSE);
            aurostd::RemoveFile(string(xvasp.Directory+"/aflow.qsub.done"));
          }	
          aurostd::Sleep(_KVASP_VASP_SLEEP_);
          vasp_start=FALSE;
        }
      }
      if(LDEBUG) cerr << "KBIN::VASP_Run: " << Message("time",_AFLOW_FILE_NAME_) << "  [2]" << endl;

      if(aurostd::FileEmpty(xvasp.Directory+"/vasp.out"))  {KBIN::VASP_Error(xvasp,FileMESSAGE,"EEEEE  ERROR KBIN::VASP_Run: "+Message("time",_AFLOW_FILE_NAME_)+"  Empty vasp.out ");return FALSE;}
      if(aurostd::FileEmpty(xvasp.Directory+"/OUTCAR"))  {KBIN::VASP_Error(xvasp,FileMESSAGE,"EEEEE  ERROR KBIN::VASP_Run: "+Message("time",_AFLOW_FILE_NAME_)+"  Empty OUTCAR ");return FALSE;}
      // DONT CHECK CONTCAR it can be empty
      // DONT CHECK OSZICAR it can be empty

      // update kpoints table

      kpoints_k1=xvasp.str.kpoints_k1; kpoints_s1=xvasp.str.kpoints_s1;
      kpoints_k2=xvasp.str.kpoints_k2; kpoints_s2=xvasp.str.kpoints_s2;
      kpoints_k3=xvasp.str.kpoints_k3; kpoints_s3=xvasp.str.kpoints_s3;

      // ***************** CHECK FOR ERRORS *********
      if(LDEBUG) cerr << "KBIN::VASP_Run: " << Message("time",_AFLOW_FILE_NAME_) << "  [3a]  nrun=" << nrun<< endl;
      if(LDEBUG) cerr << "KBIN::VASP_Run: " << Message("time",_AFLOW_FILE_NAME_) << "  [3b]  maxrun=" << maxrun<< endl;

      // check VASP version
      double DVERSION=0.0;
      xwarning.push_attached("SVERSION",aurostd::execute2string("cat "+xvasp.Directory+"/OUTCAR | grep vasp | head -1 | sed \"s/ /\\n/g\" | grep vasp | sed \"s/vasp\\.//g\""));
      vector<string> vtokens; aurostd::string2tokensAdd(xwarning.getattachedscheme("SVERSION"),vtokens,".");
      if(vtokens.size()>0) DVERSION+=aurostd::string2utype<double>(vtokens.at(0));
      if(vtokens.size()>1) DVERSION+=aurostd::string2utype<double>(vtokens.at(1))/10.0;
      xwarning.push_attached("DVERSION",aurostd::utype2string((double) DVERSION));


      if(nrun<maxrun) {  
        if(LDEBUG) cerr << "KBIN::VASP_Run: " << Message("time",_AFLOW_FILE_NAME_) << "  checking warnings" << endl;
        xmessage.flag("REACHED_ACCURACY",aurostd::substring_present_file_FAST(xvasp.Directory+"/vasp.out","reached required accuracy"));
        xwarning.flag("KKSYM",aurostd::substring_present_file_FAST(xvasp.Directory+"/vasp.out","Reciprocal lattice and k-lattice belong to different class of lattices"));
        xwarning.flag("SGRCON",aurostd::substring_present_file_FAST(xvasp.Directory+"/vasp.out","VERY BAD NEWS! internal error in subroutine SGRCON"));
        xwarning.flag("NIRMAT",aurostd::substring_present_file_FAST(xvasp.Directory+"/vasp.out","Found some non-integer element in rotation matrix"));
        xwarning.flag("BRMIX",aurostd::substring_present_file_FAST(xvasp.Directory+"/vasp.out","BRMIX: very serious problems"));
        xwarning.flag("DAV",(!xmessage.flag("REACHED_ACCURACY") &&
              aurostd::substring_present_file_FAST(xvasp.Directory+"/vasp.out","WARNING: Sub-Space-Matrix is not hermitian in DAV")) );
        xwarning.flag("EDDDAV",aurostd::substring_present_file_FAST(xvasp.Directory+"/vasp.out","Error EDDDAV: Call to ZHEGV failed. Returncode"));
        xwarning.flag("ZPOTRF",aurostd::substring_present_file_FAST(xvasp.Directory+"/vasp.out","LAPACK: Routine ZPOTRF failed"));
        //ME20190620 - Avoid changing NBANDS in the aflow.in file just because VASP throws the warning that NBANDS is changed because of NPAR. However, if you have that warning AND the error that the number of bands is not sufficient, aflow needs to act.
        if (aurostd::substring_present_file_FAST(xvasp.Directory+"/vasp.out", "NBANDS")) {
          // The NBANDS warning due to NPAR is not an error we want to fix, so set to
          // false if found
          bool nbands_error = (!aurostd::substring_present_file_FAST(xvasp.Directory+"/vasp.out","The number of bands has been changed from the values supplied")
              && !aurostd::substring_present_file_FAST(xvasp.Directory+"/vasp.out","now  NBANDS  ="));
          // Need explicit check or else the NPAR warning prevents this NBANDS error from being corrected
          nbands_error = nbands_error || aurostd::substring_present_file_FAST(xvasp.Directory + "/vasp.out", "The number of bands is not sufficient to hold all electrons");
          xwarning.flag("NBANDS", nbands_error);
        }
        xwarning.flag("LRF_COMMUTATOR",aurostd::substring_present_file_FAST(xvasp.Directory+"/vasp.out","LRF_COMMUTATOR internal error: the vector")); // GET ALL TIMES
        xwarning.flag("EXCCOR",aurostd::substring_present_file_FAST(xvasp.Directory+"/vasp.out","ERROR FEXCF: supplied exchange-correlation table")); // look for problem at the correlation
        xwarning.flag("NATOMS",aurostd::substring_present_file_FAST(xvasp.Directory+"/vasp.out","The distance between some ions is very small")); // look for problem for distance
        xwarning.flag("MEMORY",aurostd::substring_present_file_FAST(xvasp.Directory+"/vasp.out","AFLOW ERROR: AFLOW_MEMORY=")); // look for problem for distance
        // xwarning.flag("PSMAXN",aurostd::substring_present_file_FAST(xvasp.Directory+"/vasp.out","WARNING: PSMAXN for non-local potential too small")); // look for problem for distance
        xwarning.flag("PSMAXN",aurostd::substring_present_file_FAST(xvasp.Directory+"/vasp.out","REAL_OPT: internal ERROR"));
        xwarning.flag("IBZKPT",(!xmessage.flag("REACHED_ACCURACY") &&
              aurostd::substring_present_file_FAST(xvasp.Directory+"/vasp.out","VERY BAD NEWS! internal error in subroutine IBZKPT")) );
        xwarning.flag("EDDRMM",(!xmessage.flag("REACHED_ACCURACY") &&
              aurostd::substring_present_file_FAST(xvasp.Directory+"/vasp.out","WARNING in EDDRMM: call to ZHEGV failed, returncode")) ); // && !xwarning.flag("ZPOTRF");
        xwarning.flag("REAL_OPTLAY_1",aurostd::substring_present_file_FAST(xvasp.Directory+"/vasp.out","REAL_OPTLAY: internal error (1)"));
        xwarning.flag("REAL_OPT",aurostd::substring_present_file_FAST(xvasp.Directory+"/vasp.out","REAL_OPT: internal ERROR"));
        xwarning.flag("SYMPREC",aurostd::substring_present_file_FAST(xvasp.Directory+"/vasp.out","inverse of rotation matrix was not found (increase SYMPREC)"));
        xwarning.flag("INVGRP",aurostd::substring_present_file_FAST(xvasp.Directory+"/vasp.out","VERY BAD NEWS! internal error in subroutine INVGRP"));
        xwarning.flag("NPAR",aurostd::substring_present_file_FAST(xvasp.Directory+"/vasp.out","please rerun with NPAR=")); // not only npar==1
        xwarning.flag("NPARC",(aurostd::substring_present_file_FAST(xvasp.Directory+"/vasp.out","NPAR = 4") &&
              aurostd::substring_present_file_FAST(xvasp.Directory+"/vasp.out","NPAR=number of cores")) ); // fix with NPAR=cores in MPI
        xwarning.flag("NPARN",(aurostd::substring_present_file_FAST(xvasp.Directory+"/vasp.out","NPAR = 4") &&
              aurostd::substring_present_file_FAST(xvasp.Directory+"/vasp.out","NPAR=number of nodes")) ); // fix with NPAR=nodes in MPI
        xwarning.flag("NPAR_REMOVE",aurostd::substring_present_file_FAST(xvasp.Directory+"/vasp.out","Please remove the tag NPAR from the INCAR file and restart the"));
        xwarning.flag("GAMMA_SHIFT",
            aurostd::substring_present_file_FAST(xvasp.Directory+"/vasp.out","shift your grid to Gamma") || //CO20190704
            aurostd::substring_present_file_FAST(xvasp.Directory+"/vasp.out","Shift your grid to Gamma") || //CO20190704 - new VASP
            FALSE); //CO20190704
        xwarning.flag("CSLOSHING",KBIN::VASP_CheckUnconvergedOSZICAR(xvasp.Directory)); // check from OSZICAR
        xwarning.flag("NKXYZ_IKPTD",(aurostd::substring_present_file_FAST(xvasp.Directory+"/vasp.out","NKX>IKPTD") ||
              aurostd::substring_present_file_FAST(xvasp.Directory+"/vasp.out","NKY>IKPTD") ||
              aurostd::substring_present_file_FAST(xvasp.Directory+"/vasp.out","NKZ>IKPTD")) );
        xwarning.flag("DENTET",aurostd::substring_present_file_FAST(xvasp.Directory+"/vasp.out","WARNING: DENTET: can't reach specified precision")); // not only npar==1
        xwarning.flag("EFIELD_PEAD",
            aurostd::substring_present_file_FAST(xvasp.Directory+"/vasp.out","EFIELD_PEAD is too large") || //190704
            aurostd::substring_present_file_FAST(xvasp.Directory+"/vasp.out","EFIELD_PEAD are too large for comfort") || //190704 - new VASP
            FALSE); // EFIELD_PEAD  //CO20190704
        xwarning.flag("READ_KPOINTS_RD_SYM",(aurostd::substring_present_file_FAST(xvasp.Directory+"/vasp.out","ERROR in RE_READ_KPOINTS_RD") &&
              aurostd::substring_present_file_FAST(xvasp.Directory+"/vasp.out","switch off symmetry")) );
        xwarning.flag("MPICH11",(aurostd::substring_present_file_FAST(xvasp.Directory+"/vasp.out","BAD TERMINATION OF ONE OF YOUR APPLICATION PROCESSES") &&
              aurostd::substring_present_file_FAST(xvasp.Directory+"/vasp.out","EXIT CODE: 11")) );
        xwarning.flag("MPICH139",(aurostd::substring_present_file_FAST(xvasp.Directory+"/vasp.out","BAD TERMINATION OF ONE OF YOUR APPLICATION PROCESSES") &&
              aurostd::substring_present_file_FAST(xvasp.Directory+"/vasp.out","EXIT CODE: 139")) );
        if(xwarning.flag("MPICH11")) xwarning.flag("NBANDS",FALSE); // fix MPICH11 first

        if(xwarning.flag("NPARC") && (aurostd::substring_present_file_FAST(xvasp.Directory+"/INCAR","NPAR=2") || // dont bother for small NPAR
              aurostd::substring_present_file_FAST(xvasp.Directory+"/INCAR","LRPA") ||
              aurostd::substring_present_file_FAST(xvasp.Directory+"/INCAR","LEPSILON") ||
              aurostd::substring_present_file_FAST(xvasp.Directory+"/INCAR","LOPTICS"))) xwarning.flag("NPARC",FALSE);  // dont touch NPARC if LRPA or LEPSILON or LOPTICS necessary	
        if(xwarning.flag("NPARN") && (aurostd::substring_present_file_FAST(xvasp.Directory+"/INCAR","LRPA") ||
              aurostd::substring_present_file_FAST(xvasp.Directory+"/INCAR","LEPSILON") ||
              aurostd::substring_present_file_FAST(xvasp.Directory+"/INCAR","LOPTICS"))) xwarning.flag("NPARN",FALSE);  // dont touch NPARN if LRPA or LEPSILON or LOPTICS necessary

        if(LDEBUG) cerr << "KBIN::VASP_Run: " << Message("time",_AFLOW_FILE_NAME_) << "  [4]" << endl;

        int NBANDS_OUTCAR=0;
        // [OBSOLETE] vector<string> nbands_tokens;
        // [OBSOLETE] aurostd::string2tokensAdd(aurostd::execute2string("cat "+xvasp.Directory+"/OUTCAR | grep NBANDS="),nbands_tokens,"=");
        // [OBSOLETE] for(uint i=0;i<nbands_tokens.size();i++) if(i<nbands_tokens.size()-1 && aurostd::substring2bool(nbands_tokens.at(i),"NBANDS")) NBANDS_OUTCAR=aurostd::string2utype<int>(nbands_tokens.at(i+1));
        //	XHOST.DEBUG=TRUE;
        xOUTCAR OUTCAR_NBANDS(xvasp.Directory+"/OUTCAR");
        NBANDS_OUTCAR=OUTCAR_NBANDS.NBANDS;

        if(xwarning.flag("NBANDS") && NBANDS_OUTCAR>1000) xwarning.flag("NBANDS",FALSE); // for safety
        if(xwarning.flag("NBANDS") && aurostd::substring_present_file_FAST(xvasp.Directory+"/INCAR","DIELECTRIC_STATIC") && NBANDS_OUTCAR>1000) xwarning.flag("NBANDS",FALSE); // for safety
        if(xwarning.flag("NBANDS") && aurostd::substring_present_file_FAST(xvasp.Directory+"/INCAR","DIELECTRIC_DYNAMIC") && NBANDS_OUTCAR>1000) xwarning.flag("NBANDS",FALSE); // for safety
        if(xwarning.flag("NBANDS") && aurostd::substring_present_file_FAST(xvasp.Directory+"/INCAR","DSCF") && NBANDS_OUTCAR>1000) xwarning.flag("NBANDS",FALSE); // for safety

        if(1) {
          bool wdebug=FALSE;//TRUE;
          if(LDEBUG) cerr << "KBIN::VASP_Run: " << Message("time",_AFLOW_FILE_NAME_) << "  printing warnings" << endl;
          if(LDEBUG) wdebug=TRUE;
          if(wdebug || xmessage.flag("REACHED_ACCURACY")) aus << "MMMMM  MESSAGE xmessage.flag(\"REACHED_ACCURACY\")=" << xmessage.flag("REACHED_ACCURACY") << endl;
          if(wdebug) aus << "MMMMM  MESSAGE VASP_release=" << xwarning.getattachedscheme("SVERSION") << endl;
          if(wdebug) aus << "MMMMM  MESSAGE VASP_version=" << xwarning.getattachedscheme("DVERSION") << endl;
          if(wdebug) aus << "MMMMM  MESSAGE AFLOW_version=" << AFLOW_VERSION << endl;
          if(wdebug || xwarning.flag("BRMIX")) aus << "MMMMM  MESSAGE xwarning.flag(\"BRMIX\")=" << xwarning.flag("BRMIX") << endl;
          if(wdebug || xwarning.flag("CSLOSHING")) aus << "MMMMM  MESSAGE xwarning.flag(\"CSLOSHING\")=" << xwarning.flag("CSLOSHING") << endl;
          if(wdebug || xwarning.flag("DAV")) aus << "MMMMM  MESSAGE xwarning.flag(\"DAV\")=" << xwarning.flag("DAV") << endl;
          if(wdebug || xwarning.flag("DENTET")) aus << "MMMMM  MESSAGE xwarning.flag(\"DENTET\")=" << xwarning.flag("DENTET") << endl;
          if(wdebug || xwarning.flag("EDDDAV")) aus << "MMMMM  MESSAGE xwarning.flag(\"EDDDAV\")=" << xwarning.flag("EDDDAV") << endl;
          if(wdebug || xwarning.flag("EDDRMM")) aus << "MMMMM  MESSAGE xwarning.flag(\"EDDRMM\")=" << xwarning.flag("EDDRMM") << endl;
          if(wdebug || xwarning.flag("EFIELD_PEAD")) aus << "MMMMM  MESSAGE xwarning.flag(\"EFIELD_PEAD\")=" << xwarning.flag("EFIELD_PEAD") << endl;
          if(wdebug || xwarning.flag("EXCCOR")) aus << "MMMMM  MESSAGE xwarning.flag(\"EXCCOR\")=" << xwarning.flag("EXCCOR") << endl;
          if(wdebug || xwarning.flag("GAMMA_SHIFT")) aus << "MMMMM  MESSAGE xwarning.flag(\"GAMMA_SHIFT\")=" << xwarning.flag("GAMMA_SHIFT") << endl;
          if(wdebug || xwarning.flag("IBZKPT")) aus << "MMMMM  MESSAGE xwarning.flag(\"IBZKPT\")=" << xwarning.flag("IBZKPT") << endl;
          if(wdebug || xwarning.flag("INVGRP")) aus << "MMMMM  MESSAGE xwarning.flag(\"INVGRP\")=" << xwarning.flag("INVGRP") << endl;
          if(wdebug || xwarning.flag("KKSYM")) aus << "MMMMM  MESSAGE xwarning.flag(\"KKSYM\")=" << xwarning.flag("KKSYM") << endl;
          if(wdebug || xwarning.flag("LRF_COMMUTATOR")) aus << "MMMMM  MESSAGE xwarning.flag(\"LRF_COMMUTATOR\")=" << xwarning.flag("LRF_COMMUTATOR") << endl;
          if(wdebug || xwarning.flag("MEMORY")) aus << "MMMMM  MESSAGE xwarning.flag(\"MEMORY\")=" << xwarning.flag("MEMORY") << endl;
          if(wdebug || xwarning.flag("MPICH11")) aus << "MMMMM  MESSAGE xwarning.flag(\"MPICH11\")=" << xwarning.flag("MPICH11") << endl;
          if(wdebug || xwarning.flag("MPICH139")) aus << "MMMMM  MESSAGE xwarning.flag(\"MPICH139\")=" << xwarning.flag("MPICH139") << endl;
          if(wdebug || xwarning.flag("NATOMS")) aus << "MMMMM  MESSAGE xwarning.flag(\"NATOMS\")=" << xwarning.flag("NATOMS") << endl;
          if(wdebug || xwarning.flag("NBANDS")) aus << "MMMMM  MESSAGE xwarning.flag(\"NBANDS\")=" << xwarning.flag("NBANDS") << endl;
          if(wdebug || xwarning.flag("NELM")) aus << "MMMMM  MESSAGE xwarning.flag(\"NELM\")=" << xwarning.flag("NELM") << endl;
          if(wdebug || xwarning.flag("NIRMAT")) aus << "MMMMM  MESSAGE xwarning.flag(\"NIRMAT\")=" << xwarning.flag("NIRMAT") << endl;
          if(wdebug || xwarning.flag("NKXYZ_IKPTD")) aus << "MMMMM  MESSAGE xwarning.flag(\"NKXYZ_IKPTD\")=" << xwarning.flag("NKXYZ_IKPTD") << endl;
          if(wdebug || xwarning.flag("NPAR")) aus << "MMMMM  MESSAGE xwarning.flag(\"NPAR\")=" << xwarning.flag("NPAR") << endl;
          if(wdebug || xwarning.flag("NPARC")) aus << "MMMMM  MESSAGE xwarning.flag(\"NPARC\")=" << xwarning.flag("NPARC") << endl;
          if(wdebug || xwarning.flag("NPARN")) aus << "MMMMM  MESSAGE xwarning.flag(\"NPARN\")=" << xwarning.flag("NPARN") << endl;
          if(wdebug || xwarning.flag("NPAR_REMOVE")) aus << "MMMMM  MESSAGE xwarning.flag(\"NPAR_REMOVE\")=" << xwarning.flag("NPAR_REMOVE") << endl;
          if(wdebug || xwarning.flag("PSMAXN")) aus << "MMMMM  MESSAGE xwarning.flag(\"PSMAXN\")=" << xwarning.flag("PSMAXN") << endl;
          if(wdebug || xwarning.flag("REAL_OPT")) aus << "MMMMM  MESSAGE xwarning.flag(\"REAL_OPT\")=" << xwarning.flag("REAL_OPT") << endl;
          if(wdebug || xwarning.flag("REAL_OPTLAY_1")) aus << "MMMMM  MESSAGE xwarning.flag(\"REAL_OPTLAY_1\")=" << xwarning.flag("REAL_OPTLAY_1") << endl;
          if(wdebug || xwarning.flag("SGRCON")) aus << "MMMMM  MESSAGE xwarning.flag(\"SGRCON\")=" << xwarning.flag("SGRCON") << endl;
          if(wdebug || xwarning.flag("SYMPREC")) aus << "MMMMM  MESSAGE xwarning.flag(\"SYMPREC\")=" << xwarning.flag("SYMPREC") << endl;
          if(wdebug || xwarning.flag("ZPOTRF")) aus << "MMMMM  MESSAGE xwarning.flag(\"ZPOTRF\")=" << xwarning.flag("ZPOTRF") << endl;
          if(wdebug) aus << "MMMMM  MESSAGE NBANDS_OUTCAR=" << NBANDS_OUTCAR << endl;
          aurostd::PrintMessageStream(FileMESSAGE,aus,XHOST.QUIET);
        }

        if(LDEBUG) cerr << "KBIN::VASP_Run: " << Message("time",_AFLOW_FILE_NAME_) << "  [5]" << endl;

        // fix troubles
        if(xmessage.flag("REACHED_ACCURACY") && xwarning.flag("IBZKPT")) xwarning.flag("IBZKPT",FALSE);  // priority
        if(xwarning.flag("NKXYZ_IKPTD")) xwarning.flag("IBZKPT",FALSE); // priority
        //      if(xwarning.flag("NIRMAT") && xwarning.flag("SGRCON")) xwarning.flag("SGRCON",FALSE); // try NIRMAT first

        // if(xwarning.flag("EDDRMM")) xwarning.flag("ZPOTRF",FALSE);// no must fix the LATTICE

        // code to get xwarning.flag("NELM")
        if(0) {
          stringstream command,aus;
          uint NELM=0,NSTEPS=0;
          command << "cat " << xvasp.Directory << "/OUTCAR | grep NELM | sed \"s/;/\\n/g\" | head -1 | sed \"s/ //g\" | sed \"s/NELM=//g\"" << endl;
          aus.str(std::string());aus.clear();aus << aurostd::execute2string(command);
          aus >> NELM;
          command << "cat " << xvasp.Directory << "/OSZICAR | grep \":\" | sed \"s/:/\\n/g\" | tail -n 1" << endl;
          aus.str(std::string());aus.clear();aus << aurostd::execute2string(command);
          aus >> NSTEPS;
          if(NSTEPS>=NELM) { xwarning.flag("NELM",TRUE); } else { xwarning.flag("NELM",FALSE); }
          cerr << "NELM=" << NELM << "  " << "NSTEPS=" << NSTEPS << "  " << "xwarning.flag(\"NELM\")=" << xwarning.flag("NELM") << endl;
          exit(0);
        }

        xfixed.flag("ALL",FALSE);
        xfixed.flag("MPICH11",FALSE); // all the items that must be restarted until they work
        xfixed.flag("MPICH139",FALSE); // all the items that must be restarted until they work
        vasp_start=FALSE;


        if(LDEBUG) cerr << "KBIN::VASP_Run: " << Message("time",_AFLOW_FILE_NAME_) << "  [6]" << endl;

        // ********* CHECK NBANDS PROBLEMS ******************
        if(LDEBUG) cerr << "KBIN::VASP_Run: " << Message("time",_AFLOW_FILE_NAME_) << "  [CHECK NBANDS PROBLEMS]" << endl;
        if(!vflags.KBIN_VASP_FORCE_OPTION_IGNORE_AFIX.flag("NBANDS") && !xfixed.flag("ALL")) { // check NBANDS
          if(xwarning.flag("NBANDS")) {
            KBIN::VASP_Error(xvasp,"WWWWW  ERROR KBIN::VASP_Run: "+Message("time",_AFLOW_FILE_NAME_)+"  NBANDS problems ");
            KBIN::XVASP_Afix_NBANDS(xvasp,nbands,!XHOST.QUIET);  // here it does the nbands_update
            xfixed.flag("NBANDS",TRUE);xfixed.flag("ALL",TRUE);
            aus << "WWWWW  FIX NBANDS = [" << nbands << "] - " << Message(aflags,"user,host,time",_AFLOW_FILE_NAME_) << endl;
            aurostd::PrintMessageStream(FileMESSAGE,aus,XHOST.QUIET);
            // cerr << "nbands=" << nbands << endl;
          }
        }
        // ********* CHECK LRF_COMMUTATOR PROBLEMS ******************
        if(LDEBUG) cerr << "KBIN::VASP_Run: " << Message("time",_AFLOW_FILE_NAME_) << "  [CHECK LRF_COMMUTATOR PROBLEMS]" << endl;
        if(!vflags.KBIN_VASP_FORCE_OPTION_IGNORE_AFIX.flag("LRF_COMMUTATOR") && !xfixed.flag("ALL")) { // check LRF_COMMUTATOR
          if(0 && xwarning.flag("LRF_COMMUTATOR")) {
            KBIN::VASP_Error(xvasp,"WWWWW  ERROR KBIN::VASP_Run: "+Message("time",_AFLOW_FILE_NAME_)+"  LRF_COMMUTATOR problems ");
            //	  KBIN_XVASP_Afix_LRF_COMMUTATOR(xvasp,nbands);  // here it does the nbands_update
            xfixed.flag("LRF_COMMUTATOR",TRUE);xfixed.flag("ALL",TRUE);
            aus << "WWWWW  FIX LRF_COMMUTATOR = [" << nbands << "] - " << Message(aflags,"user,host,time",_AFLOW_FILE_NAME_) << endl;
            aurostd::PrintMessageStream(FileMESSAGE,aus,XHOST.QUIET);
          }
        }
        // // ********* CHECK SGRCON AND NIRMAT PROBLEMS ******************
        //	if(LDEBUG) cerr << "KBIN::VASP_Run: " << Message("time",_AFLOW_FILE_NAME_) << "  [CHECK SGRCON AND NIRMAT PROBLEMS]" << endl;
        // if(!vflags.KBIN_VASP_FORCE_OPTION_IGNORE_AFIX.flag("SGRCON") && !xfixed.flag("ALL")) { // OPTIONS FOR SYMMETRY
        // 	if(xwarning.flag("SGRCON") && xwarning.flag("NIRMAT")) {
        // 	  KBIN::VASP_Error(xvasp,"WWWWW  ERROR KBIN::VASP_Run: "+Message("time",_AFLOW_FILE_NAME_)+"  SGRCON/NIRMAT problems ");
        // 	  aus << "WWWWW  FIX SGRCON/NIRMAT - " << Message(aflags,"user,host,time",_AFLOW_FILE_NAME_) << endl;
        // 	  aurostd::PrintMessageStream(FileMESSAGE,aus,XHOST.QUIET);
        // 	  KBIN::XVASP_Afix_GENERIC("SGRCON/NIRMAT",xvasp,kflags,vflags);
        // 	  xfixed.flag("SGRCON",TRUE);xfixed.flag("ALL",TRUE);
        // 	  xfixed.flag("NIRMAT",TRUE);xfixed.flag("ALL",TRUE);
        // 	  // if(nrun<maxrun) vasp_start=TRUE;
        // 	}
        // }
        // ********* CHECK SYMMETRY PROBLEMS ******************
        if(LDEBUG) cerr << "KBIN::VASP_Run: " << Message("time",_AFLOW_FILE_NAME_) << "  [CHECK SYMMETRY PROBLEMS]" << endl;
        if(!vflags.KBIN_VASP_FORCE_OPTION_IGNORE_AFIX.flag("ROTMAT") && !xfixed.flag("ALL")) { // OPTIONS FOR SYMMETRY
          if(xwarning.flag("KKSYM") || xwarning.flag("SGRCON") || xwarning.flag("NIRMAT")) {
            if(xwarning.flag("NIRMAT")) {
              fix_NIRMAT++;
              xvasp.str.kpoints_k1=kpoints_k1;xvasp.str.kpoints_s1=kpoints_s1;
              xvasp.str.kpoints_k2=kpoints_k2;xvasp.str.kpoints_s2=kpoints_s2;
              xvasp.str.kpoints_k3=kpoints_k3;xvasp.str.kpoints_s3=kpoints_s3;
              KBIN::VASP_Error(xvasp,"WWWWW  ERROR KBIN::VASP_Run: "+Message("time",_AFLOW_FILE_NAME_)+"  NIRMAT problems ");
              if(fix_NIRMAT<=6) {
                aus << "WWWWW  FIX NIRMAT (" << fix_NIRMAT << ")- " << Message(aflags,"user,host,time",_AFLOW_FILE_NAME_) << endl;
                aurostd::PrintMessageStream(FileMESSAGE,aus,XHOST.QUIET);
                KBIN::XVASP_Afix_ROTMAT(xvasp,fix_NIRMAT,!XHOST.QUIET,aflags,FileMESSAGE);
                xfixed.flag("ALL",TRUE);
              } else {
                aus << "WWWWW  FIX NIRMAT (" << 0 << ")- " << Message(aflags,"user,host,time",_AFLOW_FILE_NAME_) << endl;
                aurostd::PrintMessageStream(FileMESSAGE,aus,XHOST.QUIET);
                KBIN::XVASP_Afix_ROTMAT(xvasp,0,!XHOST.QUIET,aflags,FileMESSAGE);
                xfixed.flag("KKSYM",TRUE);xfixed.flag("NIRMAT",TRUE);xfixed.flag("ALL",TRUE);
                // if(nrun<maxrun) vasp_start=TRUE;
              }
            } else { // JAN 2012
              //CO20181226 START - adding fix for "Reciprocal lattice and k-lattice belong to different class of lattices"
              //recommended procedure (simple to difficult):
              //1. G-centered
              //2. SYMPREC
              //3. KMAX
              //4. ISYM=0
<<<<<<< HEAD
              // ME20200304 - Do not fix when SYM=OFF
=======
              // ME200304 - Do not fix when SYM=OFF
>>>>>>> bff4081e
              if (!vflags.KBIN_VASP_FORCE_OPTION_SYM.option) xfixed.flag("KKSYM", true);
              if(apply_new_kksym_fix==true && xwarning.flag("KKSYM")){
                if(xfixed.flag("KKSYM_ISYM")==false){xfixed.flag("KKSYM",FALSE);} //CO20181226 last step, and xwarning.flag("KKSYM") can be ignored if xfixed.flag("KKSYM_ISYM") applied
                //aus << "WWWWW  APPLYING NEW FIXES FOR KKSYM - " << Message(aflags,"user,host,time",_AFLOW_FILE_NAME_) << endl;
                //aurostd::PrintMessageStream(FileMESSAGE,aus,XHOST.QUIET);
                if(xfixed.flag("KKSYM")==false && xfixed.flag("KKSYM_G_SHIFT")==false && !xvasp.str.kpoints_kscheme.empty() && !(xvasp.str.kpoints_kscheme[0]=='G' || xvasp.str.kpoints_kscheme[0]=='g')){
                  KBIN::VASP_Error(xvasp,"WWWWW  ERROR KBIN::VASP_Run: "+Message("time",_AFLOW_FILE_NAME_)+"  \"Reciprocal lattice and k-lattice belong to different class of lattices\" problem");
                  aus << "WWWWW  FIX GAMMA_SHIFT - " << Message(aflags,"user,host,time",_AFLOW_FILE_NAME_) << endl;
                  aurostd::PrintMessageStream(FileMESSAGE,aus,XHOST.QUIET);
                  KBIN::XVASP_Afix_GENERIC("GAMMA_SHIFT",xvasp,kflags,vflags);
                  xfixed.flag("KKSYM",TRUE);xfixed.flag("KKSYM_G_SHIFT",TRUE);xfixed.flag("ALL",TRUE);
                }
                if(xfixed.flag("KKSYM")==false && xfixed.flag("KKSYM_SYMPREC")==false){
                  aus << "WWWWW  FIX SYMPREC - " << Message(aflags,"user,host,time",_AFLOW_FILE_NAME_) << endl;
                  aurostd::PrintMessageStream(FileMESSAGE,aus,XHOST.QUIET);
                  KBIN::XVASP_Afix_GENERIC("SYMPREC",xvasp,kflags,vflags);
                  xfixed.flag("KKSYM",TRUE);xfixed.flag("KKSYM_SYMPREC",TRUE);xfixed.flag("ALL",TRUE);
                }
              }
              //CO20181226 STOP - adding fix for "Reciprocal lattice and k-lattice belong to different class of lattices"
              if(xfixed.flag("KKSYM")==false && xfixed.flag("KKSYM_KMAX")==false){  //CO20181226 - no point running many times, max is max
                KBIN::VASP_Error(xvasp,"WWWWW  ERROR KBIN::VASP_Run: "+Message("time",_AFLOW_FILE_NAME_)+"  \"Reciprocal lattice and k-lattice belong to different class of lattices\" problem");
                aus << "WWWWW  FIX K1=K2=K3=KMAX - " << Message(aflags,"user,host,time",_AFLOW_FILE_NAME_) << endl;
                aurostd::PrintMessageStream(FileMESSAGE,aus,XHOST.QUIET);
                xvasp.str.kpoints_k1=kpoints_k1;xvasp.str.kpoints_s1=kpoints_s1;
                xvasp.str.kpoints_k2=kpoints_k2;xvasp.str.kpoints_s2=kpoints_s2;
                xvasp.str.kpoints_k3=kpoints_k3;xvasp.str.kpoints_s3=kpoints_s3;
                KBIN::XVASP_Afix_ROTMAT(xvasp,3,!XHOST.QUIET,aflags,FileMESSAGE);
                xfixed.flag("KKSYM",TRUE);xfixed.flag("KKSYM_KMAX",TRUE);xfixed.flag("ALL",TRUE);
              }
              //CO20181226 START - adding fix for "Reciprocal lattice and k-lattice belong to different class of lattices"
              if(apply_new_kksym_fix==true && xwarning.flag("KKSYM")){
                if(xfixed.flag("KKSYM")==false && xfixed.flag("KKSYM_ISYM")==false){
                  KBIN::VASP_Error(xvasp,"WWWWW  ERROR KBIN::VASP_Run: "+Message("time",_AFLOW_FILE_NAME_)+"  \"Reciprocal lattice and k-lattice belong to different class of lattices\" problem");
                  //THE NUCLEAR OPTION
                  aus << "WWWWW  FIX SYM=OFF- " << Message(aflags,"user,host,time",_AFLOW_FILE_NAME_) << endl;
                  aurostd::PrintMessageStream(FileMESSAGE,aus,XHOST.QUIET);
                  KBIN::XVASP_Afix_ROTMAT(xvasp,6,!XHOST.QUIET,aflags,FileMESSAGE);
                  xfixed.flag("KKSYM",TRUE);xfixed.flag("KKSYM_ISYM",TRUE);xfixed.flag("ALL",TRUE);
                }
              }
              //CO20181226 STOP - adding fix for "Reciprocal lattice and k-lattice belong to different class of lattices"
            }
          }
        }
        // ********* CHECK SGRCON PROBLEMS ******************
        if(LDEBUG) cerr << "KBIN::VASP_Run: " << Message("time",_AFLOW_FILE_NAME_) << "  [CHECK SGRCON PROBLEMS]" << endl;
        if(!vflags.KBIN_VASP_FORCE_OPTION_IGNORE_AFIX.flag("SGRCON") && !xfixed.flag("ALL")) { // OPTIONS FOR SYMMETRY
          if(xwarning.flag("SGRCON") && !xfixed.flag("SGRCON")) {
            KBIN::VASP_Error(xvasp,"WWWWW  ERROR KBIN::VASP_Run: "+Message("time",_AFLOW_FILE_NAME_)+"  SGRCON problems ");
            aus << "WWWWW  FIX SGRCON - " << Message(aflags,"user,host,time",_AFLOW_FILE_NAME_) << endl;
            aurostd::PrintMessageStream(FileMESSAGE,aus,XHOST.QUIET);
            KBIN::XVASP_Afix_GENERIC("SGRCON",xvasp,kflags,vflags);
            xfixed.flag("SGRCON",TRUE);xfixed.flag("ALL",TRUE);
            // if(nrun<maxrun) vasp_start=TRUE;
          }
        }
        // ********* CHECK GAMMA_SHIFT PROBLEMS ******************
        if(LDEBUG) cerr << "KBIN::VASP_Run: " << Message("time",_AFLOW_FILE_NAME_) << "  [CHECK GAMMA_SHIFT PROBLEMS]" << endl;
        if(!vflags.KBIN_VASP_FORCE_OPTION_IGNORE_AFIX.flag("GAMMA_SHIFT") && !xfixed.flag("ALL")) {
          if(xwarning.flag("GAMMA_SHIFT") && !xfixed.flag("GAMMA_SHIFT")) {
            KBIN::VASP_Error(xvasp,"WWWWW  ERROR KBIN::VASP_Run: "+Message("time",_AFLOW_FILE_NAME_)+"  GAMMA_SHIFT problems ");
            aus << "WWWWW  FIX GAMMA_SHIFT - " << Message(aflags,"user,host,time",_AFLOW_FILE_NAME_) << endl;
            aurostd::PrintMessageStream(FileMESSAGE,aus,XHOST.QUIET);
            KBIN::XVASP_Afix_GENERIC("GAMMA_SHIFT",xvasp,kflags,vflags);
            xfixed.flag("GAMMA_SHIFT",TRUE);xfixed.flag("ALL",TRUE);
            // if(nrun<maxrun) vasp_start=TRUE;
          }
        }
        // ********* CHECK MPICH11 PROBLEMS ******************
        if(LDEBUG) cerr << "KBIN::VASP_Run: " << Message("time",_AFLOW_FILE_NAME_) << "  [CHECK MPICH11 PROBLEMS]" << endl;
        if(!vflags.KBIN_VASP_FORCE_OPTION_IGNORE_AFIX.flag("MPICH11") && !xfixed.flag("ALL")) {
          if(xwarning.flag("MPICH11") && !xfixed.flag("MPICH11")) {
            KBIN::VASP_Error(xvasp,"WWWWW  ERROR KBIN::VASP_Run: "+Message("time",_AFLOW_FILE_NAME_)+"  MPICH11 problems ");
            aus << "WWWWW  FIX MPICH11 - " << Message(aflags,"user,host,time",_AFLOW_FILE_NAME_) << endl;
            aurostd::PrintMessageStream(FileMESSAGE,aus,XHOST.QUIET);
            KBIN::XVASP_Afix_GENERIC("MPICH11",xvasp,kflags,vflags);
            xfixed.flag("MPICH11",TRUE);xfixed.flag("ALL",TRUE);
            // if(nrun<maxrun) vasp_start=TRUE;
          }
        }
        if(!vflags.KBIN_VASP_FORCE_OPTION_IGNORE_AFIX.flag("MPICH139") && !xfixed.flag("ALL")) {
          if(xwarning.flag("MPICH139") && !xfixed.flag("MPICH139")) {
            KBIN::VASP_Error(xvasp,"WWWWW  ERROR KBIN::VASP_Run: "+Message("time",_AFLOW_FILE_NAME_)+"  MPICH139 problems ");
            aus << "WWWWW  FIX MPICH139 - " << Message(aflags,"user,host,time",_AFLOW_FILE_NAME_) << endl;
            aurostd::PrintMessageStream(FileMESSAGE,aus,XHOST.QUIET);
            KBIN::XVASP_Afix_GENERIC("MPICH139",xvasp,kflags,vflags);
            xfixed.flag("MPICH139",TRUE);xfixed.flag("ALL",TRUE);
            // if(nrun<maxrun) vasp_start=TRUE;
          }
        }
        // ********* CHECK IBZKPT PROBLEMS ******************
        if(LDEBUG) cerr << "KBIN::VASP_Run: " << Message("time",_AFLOW_FILE_NAME_) << "  [CHECK IBZKPT PROBLEMS]" << endl;
        if(!vflags.KBIN_VASP_FORCE_OPTION_IGNORE_AFIX.flag("IBZKPT") && !xfixed.flag("ALL")) { // OPTIONS FOR SYMMETRY
          if(xwarning.flag("IBZKPT") && !xfixed.flag("IBZKPT")) {
            KBIN::VASP_Error(xvasp,"WWWWW  ERROR KBIN::VASP_Run: "+Message("time",_AFLOW_FILE_NAME_)+"  IBZKPT problems ");
            aus << "WWWWW  FIX IBZKPT - " << Message(aflags,"user,host,time",_AFLOW_FILE_NAME_) << endl;
            aurostd::PrintMessageStream(FileMESSAGE,aus,XHOST.QUIET);
            KBIN::XVASP_Afix_GENERIC("IBZKPT",xvasp,kflags,vflags);
            xfixed.flag("IBZKPT",TRUE);xfixed.flag("ALL",TRUE);
            // if(nrun<maxrun) vasp_start=TRUE;
          }
        }
        // ********* CHECK NKXYZ_IKPTD PROBLEMS ******************
        if(LDEBUG) cerr << "KBIN::VASP_Run: " << Message("time",_AFLOW_FILE_NAME_) << "  [CHECK NKXYZ_IKPTD PROBLEMS]" << endl;
        if(!vflags.KBIN_VASP_FORCE_OPTION_IGNORE_AFIX.flag("NKXYZ_IKPTD") && !xfixed.flag("ALL")) { // OPTIONS FOR SYMMETRY
          if(xwarning.flag("NKXYZ_IKPTD") && !xfixed.flag("NKXYZ_IKPTD")) {
            KBIN::VASP_Error(xvasp,"WWWWW  ERROR KBIN::VASP_Run: "+Message("time",_AFLOW_FILE_NAME_)+"  NKXYZ_IKPTD problems ");
            aus << "WWWWW  FIX NKXYZ_IKPTD - " << Message(aflags,"user,host,time",_AFLOW_FILE_NAME_) << endl;
            aurostd::PrintMessageStream(FileMESSAGE,aus,XHOST.QUIET);
            KBIN::XVASP_Afix_GENERIC("NKXYZ_IKPTD",xvasp,kflags,vflags);
            xfixed.flag("NKXYZ_IKPTD",TRUE);xfixed.flag("ALL",TRUE);
            // if(nrun<maxrun) vasp_start=TRUE;
          }
        }
        // ********* CHECK SYMPREC PROBLEMS ******************
        if(LDEBUG) cerr << "KBIN::VASP_Run: " << Message("time",_AFLOW_FILE_NAME_) << "  [CHECK SYMPREC PROBLEMS]" << endl;
        if(!vflags.KBIN_VASP_FORCE_OPTION_IGNORE_AFIX.flag("SYMPREC") && !xfixed.flag("ALL")) { // OPTIONS FOR SYMMETRY
          if(xwarning.flag("SYMPREC") && !xfixed.flag("SYMPREC")) {
            KBIN::VASP_Error(xvasp,"WWWWW  ERROR KBIN::VASP_Run: "+Message("time",_AFLOW_FILE_NAME_)+"  SYMPREC problems ");
            aus << "WWWWW  FIX SYMPREC - " << Message(aflags,"user,host,time",_AFLOW_FILE_NAME_) << endl;
            aurostd::PrintMessageStream(FileMESSAGE,aus,XHOST.QUIET);
            KBIN::XVASP_Afix_GENERIC("SYMPREC",xvasp,kflags,vflags);
            xfixed.flag("SYMPREC",TRUE);xfixed.flag("ALL",TRUE);
            // if(nrun<maxrun) vasp_start=TRUE;
          }
        }
        // ********* CHECK INVGRP PROBLEMS ******************
        if(LDEBUG) cerr << "KBIN::VASP_Run: " << Message("time",_AFLOW_FILE_NAME_) << "  [CHECK INVGRP PROBLEMS]" << endl;
        if(!vflags.KBIN_VASP_FORCE_OPTION_IGNORE_AFIX.flag("INVGRP") && !xfixed.flag("ALL")) { // OPTIONS FOR SYMMETRY
          if(xwarning.flag("INVGRP") && !xfixed.flag("INVGRP")) {
            KBIN::VASP_Error(xvasp,"WWWWW  ERROR KBIN::VASP_Run: "+Message("time",_AFLOW_FILE_NAME_)+"  INVGRP problems ");
            aus << "WWWWW  FIX INVGRP - " << Message(aflags,"user,host,time",_AFLOW_FILE_NAME_) << endl;
            aurostd::PrintMessageStream(FileMESSAGE,aus,XHOST.QUIET);
            KBIN::XVASP_Afix_GENERIC("INVGRP",xvasp,kflags,vflags);
            xfixed.flag("INVGRP",TRUE);xfixed.flag("ALL",TRUE);
            // if(nrun<maxrun) vasp_start=TRUE;
          }
        }
        // ********* CHECK EDDRMM PROBLEMS ******************
        if(LDEBUG) cerr << "KBIN::VASP_Run: " << Message("time",_AFLOW_FILE_NAME_) << "  [CHECK EDDRMM PROBLEMS]" << endl;
        if(!vflags.KBIN_VASP_FORCE_OPTION_IGNORE_AFIX.flag("EDDRMM") && !xfixed.flag("ALL")) { // OPTIONS FOR EDDRMM
          if(xwarning.flag("EDDRMM") && !xfixed.flag("EDDRMM")) {
            KBIN::VASP_Error(xvasp,"WWWWW  ERROR KBIN::VASP_Run: "+Message("time",_AFLOW_FILE_NAME_)+"  EDDRMM problems ");
            aus << "WWWWW  FIX EDDRMM - " << Message(aflags,"user,host,time",_AFLOW_FILE_NAME_) << endl;
            aurostd::PrintMessageStream(FileMESSAGE,aus,XHOST.QUIET);
            KBIN::XVASP_Afix_GENERIC("EDDRMM",xvasp,kflags,vflags);
            xfixed.flag("EDDRMM",TRUE);xfixed.flag("ALL",TRUE);
            // if(nrun<maxrun) vasp_start=TRUE;
          }
        }
        // ********* CHECK REAL_OPTLAY_1 REAL_OPT PROBLEMS ******************
        if(LDEBUG) cerr << "KBIN::VASP_Run: " << Message("time",_AFLOW_FILE_NAME_) << "  [CHECK REAL_OPTLAY_1 REAL_OPT PROBLEMS]" << endl;
        if(!vflags.KBIN_VASP_FORCE_OPTION_IGNORE_AFIX.flag("LREAL") && !xfixed.flag("ALL")) { // OPTIONS FOR REAL_OPTLAY_1 OPTLAY
          if(xwarning.flag("REAL_OPTLAY_1") && !xfixed.flag("REAL_OPTLAY_1")) {
            KBIN::VASP_Error(xvasp,"WWWWW  ERROR KBIN::VASP_Run: "+Message("time",_AFLOW_FILE_NAME_)+"  REAL_OPTLAY_1 problems ");
            aus << "WWWWW  FIX REAL_OPTLAY_1 - " << Message(aflags,"user,host,time",_AFLOW_FILE_NAME_) << endl;
            aurostd::PrintMessageStream(FileMESSAGE,aus,XHOST.QUIET);
            KBIN::XVASP_Afix_GENERIC("LREAL",xvasp,kflags,vflags);
            xfixed.flag("REAL_OPTLAY_1",TRUE);xfixed.flag("ALL",TRUE);
            // if(nrun<maxrun) vasp_start=TRUE;
          }
          if(xwarning.flag("REAL_OPT") && !xfixed.flag("REAL_OPT")) {
            KBIN::VASP_Error(xvasp,"WWWWW  ERROR KBIN::VASP_Run: "+Message("time",_AFLOW_FILE_NAME_)+"  REAL_OPT problems ");
            aus << "WWWWW  FIX REAL_OPT - " << Message(aflags,"user,host,time",_AFLOW_FILE_NAME_) << endl;
            aurostd::PrintMessageStream(FileMESSAGE,aus,XHOST.QUIET);
            KBIN::XVASP_Afix_GENERIC("LREAL",xvasp,kflags,vflags);
            xfixed.flag("REAL_OPT",TRUE);xfixed.flag("ALL",TRUE);
            // if(nrun<maxrun) vasp_start=TRUE;
          }
        }
        // ********* CHECK BRMIX PROBLEMS ******************
        if(LDEBUG) cerr << "KBIN::VASP_Run: " << Message("time",_AFLOW_FILE_NAME_) << "  [CHECK BRMIX PROBLEMS]" << endl;
        if(!vflags.KBIN_VASP_FORCE_OPTION_IGNORE_AFIX.flag("BRMIX") && !xfixed.flag("ALL")) { // check BRMIX
          if(xwarning.flag("BRMIX") && !xfixed.flag("BRMIX")) { // Apply only ONCE
            KBIN::VASP_Error(xvasp,"WWWWW  ERROR KBIN::VASP_Run: "+Message("time",_AFLOW_FILE_NAME_)+"  BRMIX problems ");
            aus << "WWWWW  FIX BRMIX - " << Message(aflags,"user,host,time",_AFLOW_FILE_NAME_) << endl;
            aurostd::PrintMessageStream(FileMESSAGE,aus,XHOST.QUIET);

            //if(aurostd::substring2bool(xvasp.INCAR,"IALGO=48",TRUE)) {
            //KBIN::VASP_Error(xvasp,"WWWWW  ERROR KBIN::VASP_Run: "+Message("time",_AFLOW_FILE_NAME_)+"  BRMIX problems not performed with IALGO=48 ");
            //aus << "WWWWW  FIX BRMIX NOT PERFORMED with IALGO=48 - " << Message(aflags,"user,host,time",_AFLOW_FILE_NAME_) << endl;
            //aurostd::PrintMessageStream(FileMESSAGE,aus,XHOST.QUIET);
            //xfixed.flag("BRMIX",TRUE);xfixed.flag("ALL",TRUE);
            //} else {	//[CO200106 - close bracket for indenting]}

            KBIN::XVASP_Afix_GENERIC("BRMIX",xvasp,kflags,vflags);
            xfixed.flag("BRMIX",TRUE);xfixed.flag("ALL",TRUE);
          }
        }
        // ********* CHECK DAV PROBLEMS ******************
        if(LDEBUG) cerr << "KBIN::VASP_Run: " << Message("time",_AFLOW_FILE_NAME_) << "  [CHECK DAV PROBLEMS]" << endl;
        if(!vflags.KBIN_VASP_FORCE_OPTION_IGNORE_AFIX.flag("DAV") && !xfixed.flag("ALL")) { // check DAV
          if(xwarning.flag("DAV") && !xfixed.flag("DAV")) { // Apply only ONCE
            KBIN::VASP_Error(xvasp,"WWWWW  ERROR KBIN::VASP_Run: "+Message("time",_AFLOW_FILE_NAME_)+"  DAV problems ");
            aus << "WWWWW  FIX DAV - " << Message(aflags,"user,host,time",_AFLOW_FILE_NAME_) << endl;
            aurostd::PrintMessageStream(FileMESSAGE,aus,XHOST.QUIET);
            KBIN::XVASP_Afix_GENERIC("DAV",xvasp,kflags,vflags);
            xfixed.flag("DAV",TRUE);xfixed.flag("ALL",TRUE);
          }
        }
        // ********* CHECK EDDDAV PROBLEMS ******************
        if(LDEBUG) cerr << "KBIN::VASP_Run: " << Message("time",_AFLOW_FILE_NAME_) << "  [CHECK EDDDAV PROBLEMS]" << endl;
        if(!vflags.KBIN_VASP_FORCE_OPTION_IGNORE_AFIX.flag("EDDDAV") && !xfixed.flag("ALL")) { // check EDDDAV
          if(xwarning.flag("EDDDAV") && !xfixed.flag("EDDDAV")) { // Apply only ONCE
            KBIN::VASP_Error(xvasp,"WWWWW  ERROR KBIN::VASP_Run: "+Message("time",_AFLOW_FILE_NAME_)+"  EDDDAV problems ");
            aus << "WWWWW  FIX EDDDAV - " << Message(aflags,"user,host,time",_AFLOW_FILE_NAME_) << endl;
            aurostd::PrintMessageStream(FileMESSAGE,aus,XHOST.QUIET);
            KBIN::XVASP_Afix_GENERIC("EDDDAV",xvasp,kflags,vflags);
            xfixed.flag("EDDDAV",TRUE);xfixed.flag("ALL",TRUE);
          }
        }
        // ********* CHECK EFIELD_PEAD PROBLEMS ******************
        if(LDEBUG) cerr << "KBIN::VASP_Run: " << Message("time",_AFLOW_FILE_NAME_) << "  [CHECK EFIELD_PEAD PROBLEMS]" << endl;
        if(!vflags.KBIN_VASP_FORCE_OPTION_IGNORE_AFIX.flag("EFIELD_PEAD") && !xfixed.flag("ALL")) { // check EFIELD_PEAD
          if(xwarning.flag("EFIELD_PEAD")) // can be applied many times && !xfixed.flag("EFIELD_PEAD")) // Apply only ONCE
          {  //CO200106 - patching for auto-indenting
            KBIN::VASP_Error(xvasp,"WWWWW  ERROR KBIN::VASP_Run: "+Message("time",_AFLOW_FILE_NAME_)+"  EFIELD_PEAD problems ");
            aus << "WWWWW  FIX EFIELD_PEAD - " << Message(aflags,"user,host,time",_AFLOW_FILE_NAME_) << endl;
            aurostd::PrintMessageStream(FileMESSAGE,aus,XHOST.QUIET);
            KBIN::XVASP_Afix_GENERIC("EFIELD_PEAD",xvasp,kflags,vflags);
            xfixed.flag("EFIELD_PEAD",TRUE);xfixed.flag("ALL",TRUE);
          }
        }
        // ********* CHECK ZPOTRF PROBLEMS ******************
        if(LDEBUG) cerr << "KBIN::VASP_Run: " << Message("time",_AFLOW_FILE_NAME_) << "  [CHECK ZPOTRF PROBLEMS]" << endl;
        if(0) if(!vflags.KBIN_VASP_FORCE_OPTION_IGNORE_AFIX.flag("ZPOTRF") && !xfixed.flag("ALL")) { // check ZPOTRF
          if(xwarning.flag("ZPOTRF") && !xfixed.flag("ZPOTRF")) { // Apply only ONCE
            counter_ZPOTRF++;
            KBIN::VASP_Error(xvasp,"WWWWW  ERROR KBIN::VASP_Run: "+Message("time",_AFLOW_FILE_NAME_)+"  ZPOTRF problems ");
            aus << "WWWWW  FIX ZPOTRF - " << Message(aflags,"user,host,time",_AFLOW_FILE_NAME_) << endl;
            aurostd::PrintMessageStream(FileMESSAGE,aus,XHOST.QUIET);
            aus << "00000  MESSAGE WARNING SWAPPING TO CONVENTIONAL STRUCTURE" << " - " << Message(aflags,"user,host,time",_AFLOW_FILE_NAME_) << endl;
            aus << "00000  MESSAGE BEFORE: a,b,c,alpha,beta,gamma " << xvasp.str.a << "," << xvasp.str.b << "," << xvasp.str.c << "," << xvasp.str.alpha << "," << xvasp.str.beta << "," << xvasp.str.gamma << endl;
            aus << "00000  MESSAGE BEFORE: structure: " << endl;
            aus << xvasp.str;
            aurostd::PrintMessageStream(FileMESSAGE,aus,XHOST.QUIET);
            KBIN::XVASP_Afix_GENERIC("ZPOTRF",xvasp,kflags,vflags);
            aus << "00000  MESSAGE AFTER: a,b,c,alpha,beta,gamma " << xvasp.str.a << "," << xvasp.str.b << "," << xvasp.str.c << "," << xvasp.str.alpha << "," << xvasp.str.beta << "," << xvasp.str.gamma << endl;
            aus << "00000  MESSAGE AFTER: structure: " << endl;
            aus << xvasp.str;
            aurostd::PrintMessageStream(FileMESSAGE,aus,XHOST.QUIET);
            xfixed.flag("ZPOTRF",TRUE);xfixed.flag("ALL",TRUE);
          }
        }
        if(!vflags.KBIN_VASP_FORCE_OPTION_IGNORE_AFIX.flag("ZPOTRF") && !xfixed.flag("ALL")) { // check ZPOTRF
          if(xwarning.flag("ZPOTRF") && !xfixed.flag("ZPOTRF")) { // Apply only ONCE
            counter_ZPOTRF++;
            KBIN::VASP_Error(xvasp,"WWWWW  ERROR KBIN::VASP_Run: "+Message("time",_AFLOW_FILE_NAME_)+"  ZPOTRF problems ");
            aus << "WWWWW  FIX ZPOTRF - " << Message(aflags,"user,host,time",_AFLOW_FILE_NAME_) << endl;
            aurostd::PrintMessageStream(FileMESSAGE,aus,XHOST.QUIET);	    
            aus << "00000  MESSAGE WARNING CHANGING POTIM" << " - " << Message(aflags,"user,host,time",_AFLOW_FILE_NAME_) << endl;
            aurostd::PrintMessageStream(FileMESSAGE,aus,XHOST.QUIET);
            KBIN::XVASP_Afix_GENERIC("ZPOTRF_POTIM",xvasp,kflags,vflags);
            aurostd::PrintMessageStream(FileMESSAGE,aus,XHOST.QUIET);
            xfixed.flag("ZPOTRF",TRUE);xfixed.flag("ALL",TRUE);
          }
        }

        // ********* CHECK EXCHANGE_CORRELATION PROBLEMS ******************
        if(LDEBUG) cerr << "KBIN::VASP_Run: " << Message("time",_AFLOW_FILE_NAME_) << "  [CHECK EXCHANGE_CORRELATION PROBLEMS]" << endl;
        if(!vflags.KBIN_VASP_FORCE_OPTION_IGNORE_AFIX.flag("EXCCOR") && !xfixed.flag("ALL")) { // OPTIONS FOR EXCCOR
          if(xwarning.flag("EXCCOR") && !xfixed.flag("EXCCOR")) {  // Apply only ONCE
            KBIN::VASP_Error(xvasp,"WWWWW  ERROR KBIN::VASP_Run: "+Message("time",_AFLOW_FILE_NAME_)+"  EXCHANGE-CORRELATION problems ");
            aus << "WWWWW  FIX  EXCHANGE-CORRELATION - " << Message(aflags,"user,host,time",_AFLOW_FILE_NAME_) << endl;
            aurostd::PrintMessageStream(FileMESSAGE,aus,XHOST.QUIET);
            KBIN::XVASP_Afix_GENERIC("EXCCOR",xvasp,kflags,vflags);
            xfixed.flag("EXCCOR",TRUE);xfixed.flag("ALL",TRUE);
          }
        }
        // ********* NEAREST NEIGHBOUR ATOMS PROBLEMS ******************
        if(LDEBUG) cerr << "KBIN::VASP_Run: " << Message("time",_AFLOW_FILE_NAME_) << "  [CHECK NEAREST NEIGHBOUR ATOMS PROBLEMS]" << endl;
        if(!vflags.KBIN_VASP_FORCE_OPTION_IGNORE_AFIX.flag("NATOMS") && !xfixed.flag("ALL")) { // OPTIONS FOR NATOMS
          if(xwarning.flag("NATOMS") && !xfixed.flag("NATOMS")) {  // Apply only ONCE
            KBIN::VASP_Error(xvasp,"WWWWW  ERROR KBIN::VASP_Run: "+Message("time",_AFLOW_FILE_NAME_)+"  NEAREST-NEIGHBOURS ATOMS problems ");
            aus << "WWWWW  FIX  NEAREST-NEIGHBOURS ATOMS - " << Message(aflags,"user,host,time",_AFLOW_FILE_NAME_) << endl;
            aurostd::PrintMessageStream(FileMESSAGE,aus,XHOST.QUIET);
            KBIN::XVASP_Afix_GENERIC("NATOMS",xvasp,kflags,vflags);
            xfixed.flag("NATOMS",TRUE);xfixed.flag("ALL",TRUE);
          }
        }
        // ********* MEMORY PROBLEMS ******************
        if(LDEBUG) cerr << "KBIN::VASP_Run: " << Message("time",_AFLOW_FILE_NAME_) << "  [CHECK MEMORY PROBLEMS]" << endl;
        if(!vflags.KBIN_VASP_FORCE_OPTION_IGNORE_AFIX.flag("MEMORY") && !xfixed.flag("ALL")) { // OPTIONS FOR MEMORY
          if(xwarning.flag("MEMORY") && !xfixed.flag("MEMORY")) {  // Apply only ONCE
            KBIN::VASP_Error(xvasp,"WWWWW  ERROR KBIN::VASP_Run: "+Message("time",_AFLOW_FILE_NAME_)+"  MEMORY problems ");
            aus << "WWWWW  FIX  MEMORY - " << Message(aflags,"user,host,time",_AFLOW_FILE_NAME_) << endl;
            aurostd::PrintMessageStream(FileMESSAGE,aus,XHOST.QUIET);
            stringstream command("");
            command << "cat " << xvasp.Directory << "/vasp.out | grep AFLOW > " << xvasp.Directory << "/" << DEFAULT_AFLOW_MEMORY_OUT << endl;
            command << "cat " << xvasp.Directory << "/vasp.out | grep AFLOW > " << xvasp.Directory << "/SKIP" << endl;	
            command << "cat " << xvasp.Directory << "/vasp.out | grep AFLOW >> " << xvasp.Directory << DEFAULT_AFLOW_ERVASP_OUT << endl;	
            aurostd::execute(command);
            xfixed.flag("MEMORY",TRUE);xfixed.flag("ALL",TRUE);
            KBIN::VASP_Error(xvasp,FileMESSAGE,"EEEEE  ERROR MEMORY PROBLEMS "); return FALSE;
          }
        }
        // ********* CHECK PSMAXN PROBLEMS ******************
        if(LDEBUG) cerr << "KBIN::VASP_Run: " << Message("time",_AFLOW_FILE_NAME_) << "  [CHECK PSMAXN PROBLEMS]" << endl;
        if(!vflags.KBIN_VASP_FORCE_OPTION_IGNORE_AFIX.flag("PSMAXN") && !xfixed.flag("ALL")) { // CHECK FOR PSMAXN
          if(xwarning.flag("PSMAXN") && !xfixed.flag("PSMAXN")) {  // Apply only ONCE
            KBIN::VASP_Error(xvasp,"WWWWW  ERROR KBIN::VASP_Run: "+Message("time",_AFLOW_FILE_NAME_)+"  PSMAXN problems ");
            aus << "WWWWW  FIX PSMAXN - " << Message(aflags,"user,host,time",_AFLOW_FILE_NAME_) << endl;
            aurostd::PrintMessageStream(FileMESSAGE,aus,XHOST.QUIET);
            enmax=KBIN::XVASP_Afix_GENERIC("PSMAXN",xvasp,kflags,vflags,enmax);
            xfixed.flag("PSMAXN",TRUE);xfixed.flag("ALL",TRUE);
          }
        }
        // ********* CHECK NPAR PROBLEMS ******************
        if(LDEBUG) cerr << "KBIN::VASP_Run: " << Message("time",_AFLOW_FILE_NAME_) << "  [CHECK NPAR PROBLEM]" << endl;
        if(!vflags.KBIN_VASP_FORCE_OPTION_IGNORE_AFIX.flag("NPAR") && !xfixed.flag("ALL")) { // CHECK FOR NPAR
          if(xwarning.flag("NPAR") && !xfixed.flag("NPAR")) {  // Apply only ONCE
            KBIN::VASP_Error(xvasp,"WWWWW  ERROR KBIN::VASP_Run: "+Message("time",_AFLOW_FILE_NAME_)+"  NPAR problems ");
            aus << "WWWWW  FIX NPAR - " << Message(aflags,"user,host,time",_AFLOW_FILE_NAME_) << endl;
            aurostd::PrintMessageStream(FileMESSAGE,aus,XHOST.QUIET);
            KBIN::XVASP_Afix_GENERIC("NPAR",xvasp,kflags,vflags);
            xfixed.flag("NPAR",TRUE);xfixed.flag("ALL",TRUE);
          }
        }
        // ********* CHECK NPARC PROBLEMS ******************
        if(LDEBUG) cerr << "KBIN::VASP_Run: " << Message("time",_AFLOW_FILE_NAME_) << "  [CHECK NPARC PROBLEMS]" << endl;
        if(!vflags.KBIN_VASP_FORCE_OPTION_IGNORE_AFIX.flag("NPARC") && !xfixed.flag("ALL")) { // CHECK FOR NPARC
          if(xwarning.flag("NPARC") && !xfixed.flag("NPARC")) {  // Apply only ONCE
            KBIN::VASP_Error(xvasp,"WWWWW  ERROR KBIN::VASP_Run: "+Message("time",_AFLOW_FILE_NAME_)+"  NPARC problems ");
            aus << "WWWWW  FIX NPARC - " << Message(aflags,"user,host,time",_AFLOW_FILE_NAME_) << endl;
            aurostd::PrintMessageStream(FileMESSAGE,aus,XHOST.QUIET);
            KBIN::XVASP_Afix_GENERIC("NPARC",xvasp,kflags,vflags,0.0,kflags.KBIN_MPI_NCPUS);  // this will kill the system as NBANDS_MPI=NPAR*NBANDS_SERIAL
            xfixed.flag("NPARC",TRUE);xfixed.flag("ALL",TRUE);
          }
        }
        // ********* CHECK NPARN PROBLEMS ******************
        if(LDEBUG) cerr << "KBIN::VASP_Run: " << Message("time",_AFLOW_FILE_NAME_) << "  [CHECK NPARN PROBLEMS]" << endl;
        if(!vflags.KBIN_VASP_FORCE_OPTION_IGNORE_AFIX.flag("NPARN") && !xfixed.flag("ALL")) { // CHECK FOR NPARN
          if(xwarning.flag("NPARN") && !xfixed.flag("NPARN")) {  // Apply only ONCE
            KBIN::VASP_Error(xvasp,"WWWWW  ERROR KBIN::VASP_Run: "+Message("time",_AFLOW_FILE_NAME_)+"  NPARN problems ");
            aus << "WWWWW  FIX NPARN - " << Message(aflags,"user,host,time",_AFLOW_FILE_NAME_) << endl;
            aurostd::PrintMessageStream(FileMESSAGE,aus,XHOST.QUIET);
            KBIN::XVASP_Afix_GENERIC("NPARN",xvasp,kflags,vflags,0.0,kflags.KBIN_MPI_NCPUS);  // this will kill the system as NBANDS_MPI=NPAR*NBANDS_SERIAL
            xfixed.flag("NPARN",TRUE);xfixed.flag("ALL",TRUE);
          }
        }
        // ********* CHECK NPAR_REMOVE PROBLEMS ******************
        if(LDEBUG) cerr << "KBIN::VASP_Run: " << Message("time",_AFLOW_FILE_NAME_) << "  [CHECK NPAR_REMOVE PROBLEMS]" << endl;
        if(!vflags.KBIN_VASP_FORCE_OPTION_IGNORE_AFIX.flag("NPAR_REMOVE") && !xfixed.flag("ALL")) { // CHECK FOR NPAR_REMOVE
          if(xwarning.flag("NPAR_REMOVE") && !xfixed.flag("NPAR_REMOVE")) {  // Apply only ONCE
            KBIN::VASP_Error(xvasp,"WWWWW  ERROR KBIN::VASP_Run: "+Message("time",_AFLOW_FILE_NAME_)+"  NPAR_REMOVE problems ");
            aus << "WWWWW  FIX NPAR_REMOVE - " << Message(aflags,"user,host,time",_AFLOW_FILE_NAME_) << endl;
            aurostd::PrintMessageStream(FileMESSAGE,aus,XHOST.QUIET);
            KBIN::XVASP_Afix_GENERIC("NPAR_REMOVE",xvasp,kflags,vflags,0.0,kflags.KBIN_MPI_NCPUS);  // this will be asked when NPAR is needed
            xfixed.flag("NPAR_REMOVE",TRUE);xfixed.flag("ALL",TRUE);
          }
        }
        // ********* CHECK CSLOSHING PROBLEMS ******************
        if(LDEBUG) cerr << "KBIN::VASP_Run: " << Message("time",_AFLOW_FILE_NAME_) << "  [CHECK CSLOSHING PROBLEMS]" << endl;
        if(!vflags.KBIN_VASP_FORCE_OPTION_IGNORE_AFIX.flag("CSLOSHING") && !xfixed.flag("ALL")) { // check CSLOSHING
          if(xwarning.flag("CSLOSHING") && !xfixed.flag("CSLOSHING")) { // Apply only ONCE
            KBIN::VASP_Error(xvasp,"WWWWW  ERROR KBIN::VASP_Run: "+Message("time",_AFLOW_FILE_NAME_)+"  CSLOSHING problems ");
            aus << "WWWWW  FIX CSLOSHING - " << Message(aflags,"user,host,time",_AFLOW_FILE_NAME_) << endl;
            aurostd::PrintMessageStream(FileMESSAGE,aus,XHOST.QUIET);
            KBIN::XVASP_Afix_GENERIC("CSLOSHING",xvasp,kflags,vflags);
            //	  KBIN_XVASP_Afix_CSLOSHING(xvasp,kflags,vflags);
            xfixed.flag("CSLOSHING",TRUE);xfixed.flag("ALL",TRUE);
          }
        }
        // ********* CHECK DENTET PROBLEMS ******************
        if(LDEBUG) cerr << "KBIN::VASP_Run: " << Message("time",_AFLOW_FILE_NAME_) << "  [CHECK DENTET PROBLEMS]" << endl;
        if(!vflags.KBIN_VASP_FORCE_OPTION_IGNORE_AFIX.flag("DENTET") && !xfixed.flag("ALL")) { // CHECK FOR DENTET
          if(xwarning.flag("DENTET") && !xfixed.flag("DENTET")) {  // Apply only ONCE
            KBIN::VASP_Error(xvasp,"WWWWW  ERROR KBIN::VASP_Run: "+Message("time",_AFLOW_FILE_NAME_)+"  DENTET problems ");
            aus << "WWWWW  FIX DENTET - " << Message(aflags,"user,host,time",_AFLOW_FILE_NAME_) << endl;
            aurostd::PrintMessageStream(FileMESSAGE,aus,XHOST.QUIET);
            KBIN::XVASP_Afix_GENERIC("DENTET",xvasp,kflags,vflags);
            xfixed.flag("DENTET",TRUE);xfixed.flag("ALL",TRUE);
          }
        }
        // ********* VASP TO BE RESTARTED *********
        if(LDEBUG) cerr << "KBIN::VASP_Run: " << Message("time",_AFLOW_FILE_NAME_) << "  [DONE WIHT CHECKS]" << endl;
        if(xfixed.flag("ALL")) vasp_start=TRUE;
        if(vasp_start) {
          if(LDEBUG) cerr << "KBIN::VASP_Run: " << Message("time",_AFLOW_FILE_NAME_) << "  [VASP TO BE RESTARTED]" << endl;
          aus << "00000  RESTART VASP   - " << Message(aflags,"user,host,time",_AFLOW_FILE_NAME_) << endl;
          aurostd::PrintMessageStream(FileMESSAGE,aus,XHOST.QUIET);
        }
      }
    }

    if(LDEBUG) aus << "MMMMM  MESSAGE tested all the errors" << endl;
    aurostd::PrintMessageStream(FileMESSAGE,aus,XHOST.QUIET);

    bool Krun=TRUE;
    if(!aurostd::FileExist(xvasp.Directory+"/vasp.out")) {Krun=FALSE;KBIN::VASP_Error(xvasp,"EEEEE  file does not exist=vasp.out ");}
    if(aurostd::FileEmpty(xvasp.Directory+"/vasp.out")) {Krun=FALSE;KBIN::VASP_Error(xvasp,"EEEEE  file empty=vasp.out ");}
    if(!aurostd::FileExist(xvasp.Directory+"/OUTCAR")) {Krun=FALSE;KBIN::VASP_Error(xvasp,"EEEEE  file does not exist=OUTCAR ");}
    if(aurostd::FileEmpty(xvasp.Directory+"/OUTCAR")) {Krun=FALSE;KBIN::VASP_Error(xvasp,"EEEEE  file empty=OUTCAR ");}
    if(!aurostd::FileExist(xvasp.Directory+"/CONTCAR")) {Krun=FALSE;KBIN::VASP_Error(xvasp,"EEEEE  file does not exist=CONTCAR ");}
    if(aurostd::FileEmpty(xvasp.Directory+"/CONTCAR")) {Krun=FALSE;KBIN::VASP_Error(xvasp,"EEEEE  file xsempty=CONTCAR ");}

    if(LDEBUG) cerr << "KBIN::VASP_Run: " << Message("time",_AFLOW_FILE_NAME_) << "  Krun=" << Krun << endl;
    if(LDEBUG) {
      aus << "KBIN::VASP_Run: " << Message("time",_AFLOW_FILE_NAME_) << "  Krun=" << Krun << endl;
      aurostd::PrintMessageStream(FileMESSAGE,aus,XHOST.QUIET);
    }

    if(LDEBUG) cerr << "KBIN::VASP_Run: " << Message("time",_AFLOW_FILE_NAME_) << "  END" << endl;

    if(LDEBUG) {
      aus << "KBIN::VASP_Run: " << Message("time",_AFLOW_FILE_NAME_) << "  END" << endl;
      aurostd::PrintMessageStream(FileMESSAGE,aus,XHOST.QUIET);
    }

    return Krun;
    // ********* FINISH
    //  return 1;
  }
} // namespace KBIN

namespace KBIN {
  bool VASP_Run(_xvasp &xvasp,_aflags &aflags,_kflags &kflags,_vflags &vflags,string relax,bool qmwrite,ofstream &FileMESSAGE) {        // AFLOW_FUNCTION_IMPLEMENTATION
    bool Krun=TRUE;
    Krun=KBIN::VASP_Run(xvasp,aflags,kflags,vflags,FileMESSAGE);
    if(!Krun) {KBIN::VASP_Error(xvasp,"EEEEE  Error in  \"KBIN::VASP_Run(_xvasp &xvasp,_aflags &aflags,_kflags &kflags,_vflags &vflags,string relax,bool qmwrite,ofstream &FileMESSAGE)\"");}
    //  if(!Krun) return Krun;
    if(_VASP_CONTCAR_SAVE_) KBIN::VASP_CONTCAR_Save(xvasp,string(relax));
    KBIN::VASP_Backup(xvasp,qmwrite,relax);
    return Krun;
  }
} // namespace KBIN

namespace KBIN {
  bool VASP_Run(_xvasp &xvasp,_aflags &aflags,_kflags &kflags,_vflags &vflags,string relaxA,string relaxB,bool qmwrite,ofstream &FileMESSAGE) {        // AFLOW_FUNCTION_IMPLEMENTATION
    bool Krun=TRUE;
    if(relaxA!=relaxB)  {cerr << "ERROR KBIN::VASP_Run: " << Message("time",_AFLOW_FILE_NAME_) << " " << relaxA << "!=" << relaxB << endl;exit(0);}
    Krun=KBIN::VASP_Run(xvasp,aflags,kflags,vflags,FileMESSAGE);
    if(!Krun) {KBIN::VASP_Error(xvasp,"EEEEE  Error in  \"KBIN::VASP_Run(_xvasp &xvasp,_aflags &aflags,_kflags &kflags,_vflags &vflags,string relaxA,string relaxB,bool qmwrite,ofstream &FileMESSAGE)\"");}
    // if(!Krun) return Krun;
    if(_VASP_CONTCAR_SAVE_) KBIN::VASP_CONTCAR_Save(xvasp,string(relaxA));
    KBIN::VASP_Backup(xvasp,qmwrite,relaxA);
    KBIN::VASP_Recycle(xvasp,relaxB);
    return Krun;
  }
} // namespace KBIN

namespace KBIN {
  bool VASP_RunFinished(_xvasp &xvasp,_aflags &aflags,ofstream &FileMESSAGE,bool verbose) {
    ostringstream aus_exec,aus;
    aurostd::StringstreamClean(aus_exec);
    aurostd::StringstreamClean(aus);
    // if(verbose) aus << "00000  MESSAGE RUN CHECK FINISHED : " << Message(aflags,"user,host,time",_AFLOW_FILE_NAME_) << endl;
    // if(verbose) aurostd::PrintMessageStream(FileMESSAGE,aus,XHOST.QUIET);
    // OUTCAR DOES NOT EXIST
    if(!aurostd::FileExist(xvasp.Directory+"/OUTCAR")) {
      if(verbose) aus << "00000  MESSAGE RUN NOT FINISHED (OUTCAR does not exist) : " << Message(aflags,"user,host,time",_AFLOW_FILE_NAME_) << endl;
      if(verbose) aurostd::PrintMessageStream(FileMESSAGE,aus,XHOST.QUIET);
      return FALSE;
    }
    // OTUCAR ESISTS BUT EMPTY
    if(aurostd::FileEmpty(xvasp.Directory+"/OUTCAR")) {
      if(verbose) aus << "00000  MESSAGE RUN NOT FINISHED (OUTCAR is empty) : " << Message(aflags,"user,host,time",_AFLOW_FILE_NAME_) << endl;
      if(verbose) aurostd::PrintMessageStream(FileMESSAGE,aus,XHOST.QUIET);
      return FALSE;
    }
    // OTUCAR EXISTS
    aus_exec << "cd " << xvasp.Directory << endl;
    aus_exec << "cat OUTCAR | grep CPU > aflow.check_outcar.tmp " << endl;
    aurostd::execute(aus_exec);
    aurostd::StringstreamClean(aus_exec);
    aus_exec << "cd " << xvasp.Directory << endl;
    aus_exec << "rm -f aflow.check_outcar.tmp " << endl;
    if(aurostd::substring_present_file(xvasp.Directory+"/aflow.check_outcar.tmp",aurostd::RemoveWhiteSpaces("Total CPU time used (sec)"),TRUE)) {
      if(verbose) aus << "00000  MESSAGE RUN FINISHED (OUTCAR is complete) : " << Message(aflags,"user,host,time",_AFLOW_FILE_NAME_) << endl;
      if(verbose) aurostd::PrintMessageStream(FileMESSAGE,aus,XHOST.QUIET);
      aurostd::execute(aus_exec);
      return TRUE;
    }
    aurostd::execute(aus_exec);
    if(verbose) aus << "00000  MESSAGE RUN NOT FINISHED (OUTCAR is incomplete) : " << Message(aflags,"user,host,time",_AFLOW_FILE_NAME_) << endl;
    if(verbose) aurostd::PrintMessageStream(FileMESSAGE,aus,XHOST.QUIET);

    return FALSE;
  }
} // namespace KBIN

namespace KBIN {
  void WaitFinished(_xvasp &xvasp,_aflags &aflags,ofstream &FileMESSAGE,bool verbose) {
    while(!KBIN::VASP_RunFinished(xvasp,aflags,FileMESSAGE,verbose)) {
      aurostd::Sleep(_KVASP_CHECK_SLEEP_);
    }
  }
} // namespace KBIN

namespace KBIN {
  void VASP_Error(_xvasp &xvasp,string message1,string message2,string message3) {
    //  pthread_mutex_lock( &mutex_KVASP );
    ofstream FileXVASP;
    string FileNameXVASP;
    FileNameXVASP=xvasp.Directory+"/"+DEFAULT_AFLOW_ERVASP_OUT;
    if(1) {
      FileXVASP.open(FileNameXVASP.c_str(),std::ios::out|std::ios::app);
      // FileXVASP.open(FileNameXVASP.c_str(),std::ios::app);
      FileXVASP << message1 << message2 << message3 << "  - " <<endl;
      //   cerr << message1 << message2 << message3 << "  - " <<endl;
      FileXVASP.flush(); FileXVASP.clear();
      FileXVASP.close();
    }
    if(0) {
      ostringstream aus;
      aus << "echo \"" << message1 << message2 << message3 << " \" >> " << FileNameXVASP << endl;//endl;
      aurostd::execute(aus);
      //    cerr << aus.str();
    }
    //  pthread_mutex_unlock( &mutex_KVASP);
  }
} // namespace KBIN

namespace KBIN {
  void VASP_Error(_xvasp &xvasp,ofstream &FileMESSAGE,string message1,string message2,string message3) {
    KBIN::VASP_Error(xvasp,message1,message2,message3);
    ostringstream aus; aus << message1 << message2 << message3;
    aurostd::PrintMessageStream(FileMESSAGE,aus,XHOST.QUIET);
  }
} // namespace KBIN

namespace KBIN {
  string VASP_Analyze(_xvasp &xvasp,bool qmwrite) {       // AFLOW_FUNCTION_IMPLEMENTATION
    // CHECK ERRORS
    bool error=FALSE;
    // if(aurostd::FileEmpty(xvasp.Directory+"/EIGENVAL")) {KBIN::VASP_Error(xvasp,"EEEEE  ERROR KBIN::VASP_Analyze: Empty EIGENVAL ");error=TRUE;}
    // if(aurostd::FileEmpty(xvasp.Directory+"/CHG"))      {KBIN::VASP_Error(xvasp,"EEEEE  ERROR KBIN::VASP_Analyze: Empty CHG ");error=TRUE;}
    // if(aurostd::FileEmpty(xvasp.Directory+"/CHGCAR"))   {KBIN::VASP_Error(xvasp,"EEEEE  ERROR KBIN::VASP_Analyze: Empty CHGCAR ");error=TRUE;}
    // if(aurostd::FileEmpty(xvasp.Directory+"/DOSCAR"))   {KBIN::VASP_Error(xvasp,"EEEEE  ERROR KBIN::VASP_Analyze: Empty DOSCAR ");error=TRUE;}
    if(aurostd::FileEmpty(xvasp.Directory+"/CONTCAR"))  {KBIN::VASP_Error(xvasp,"EEEEE  ERROR KBIN::VASP_Analyze: Empty CONTCAR ");error=TRUE;}
    if(aurostd::FileEmpty(xvasp.Directory+"/OUTCAR"))   {KBIN::VASP_Error(xvasp,"EEEEE  ERROR KBIN::VASP_Analyze: Empty OUTCAR  ");error=TRUE;}
    if(aurostd::FileEmpty(xvasp.Directory+"/INCAR"))    {KBIN::VASP_Error(xvasp,"EEEEE  ERROR KBIN::VASP_Analyze: Empty INCAR   ");error=TRUE;}
    if(aurostd::FileEmpty(xvasp.Directory+"/vasprun.xml"))    {KBIN::VASP_Error(xvasp,"EEEEE  ERROR KBIN::VASP_Analyze: Empty vasprun.xml   ");error=TRUE;}
    if(error) return "";

    // cerr << "# KBIN::VASP_Analyze BEGIN" << endl;
    xvasp.str.qm_clear();
    xvasp.str.qm_load(xvasp.Directory);
    // LOAD OUTPUTS
    stringstream strstream;
    strstream.clear();
    strstream.str(std::string());
    strstream.setf(std::ios::fixed,std::ios::floatfield);
    // OUTCAR OPERATIONS ---------------------------------------------------------------
    strstream << "[AFLOW] **************************************************************************************************************************" << endl;
    strstream << "[KBIN_ANALYZE]START_" << xvasp.AnalyzeLabel << endl;
    if(xvasp.AnalyzeLabel!="dielectric_static" && xvasp.AnalyzeLabel!="dielectric_dynamic") {
      strstream << "[AFLOW] **************************************************************************************************************************" << endl;
      strstream << "# POSITION                                       TOTAL-FORCE (eV/Angst)               " << endl;
      strstream << "[AFLOW] **************************************************************************************************************************" << endl;
      strstream.precision(12);
      for(uint i=0;i<xvasp.str.atoms.size();i++) {   // clear        (from the previous step)
        for(uint j=1;j<=3;j++) {if(abs(xvasp.str.qm_positions.at(i)[j])<10.0) strstream << " ";if(xvasp.str.qm_positions.at(i)[j]>=0.0) strstream << " "; strstream << "   " << xvasp.str.qm_positions.at(i)[j] << " ";}
        for(uint j=1;j<=3;j++) {if(abs(xvasp.str.qm_forces.at(i)[j])<10.0) strstream << " ";if(xvasp.str.qm_forces.at(i)[j]>=0.0) strstream << " "; strstream << "   " << xvasp.str.qm_forces.at(i)[j] << " ";}
        strstream << endl;
      }
      strstream << "[AFLOW] **************************************************************************************************************************" << endl;
      // OUTCAR OPERATIONS ---------------------------------------------------------------
      strstream.setf(std::ios::scientific,std::ios::floatfield);
      strstream.setf(std::ios::left,std::ios::adjustfield);
      strstream << "E_cell=" << xvasp.str.qm_E_cell << "  (eV/cell)" << endl; 
      strstream << "E_atom=" << xvasp.str.qm_E_atom << "  (eV/at)" << endl;
      strstream << "H_cell=" << xvasp.str.qm_H_cell << "  (eV/cell)" << endl; 
      strstream << "H_atom=" << xvasp.str.qm_H_atom << "  (eV/at)" << endl;
      strstream << "PV_cell=" << xvasp.str.qm_PV_cell << "  (eV/cell)" << endl; 
      strstream << "PV_atom=" << xvasp.str.qm_PV_atom << "  (eV/at)" << endl;
      strstream << "mag_cell=" << xvasp.str.qm_mag_cell << "  (mu/cell)" << endl;
      strstream << "mag_atom="<< xvasp.str.qm_mag_atom << "  (mu/at)" << endl;
      xstructure qm_str(xvasp.str);    // suck it in !
      // qm_str=xvasp.str;
      qm_str.qm_recycle();
      strstream << "[AFLOW] **************************************************************************************************************************" << endl;
      strstream << "[VASP_POSCAR_MODE_EXPLICIT]START " << endl;
      strstream << qm_str;
      strstream << "[VASP_POSCAR_MODE_EXPLICIT]STOP " << endl;
    }

    //  if(aurostd::substring2bool(aurostd::execute2string("grep LEPSILON "+xvasp.Directory+"/OUTCAR"),"LEPSILON=T",TRUE))
    if(xvasp.AnalyzeLabel=="dielectric_static") {
      strstream << "[AFLOW] **************************************************************************************************************************" << endl;
      strstream << "[KBIN_ANALYZE]START_DIELECTRIC_STATIC" << endl;
      vector<string> vlines,tokens;
      aurostd::string2vectorstring(aurostd::execute2string("grep -A 4 \"MACROSCOPIC STATIC DIELECTRIC TENSOR\" "+xvasp.Directory+"/OUTCAR  | tail -n 3"),vlines);
      xmatrix<double> epsilon(3,3);
      if(vlines.size()==3) {
        for(uint i=1;i<=3;i++) {
          aurostd::string2tokens(vlines.at(i-1),tokens," ");
          if(tokens.size()==3) {
            for(uint j=1;j<=3;j++)
              epsilon(i,j)=aurostd::string2utype<double>(tokens.at(j-1));
          }
        }
      }
      strstream << " epsilon = " << endl;
      strstream << "  " << epsilon(1,1) << "  " << epsilon(1,2) << "  " << epsilon(1,3) << "  " << endl;
      strstream << "  " << epsilon(2,1) << "  " << epsilon(2,2) << "  " << epsilon(2,3) << "  " << endl;
      strstream << "  " << epsilon(3,1) << "  " << epsilon(3,2) << "  " << epsilon(3,3) << "  " << endl;
      strstream << "[KBIN_ANALYZE]STOP_DIELECTRIC_STATIC" << endl;
    }
    //  if(aurostd::substring2bool(aurostd::execute2string("grep LOPTICS "+xvasp.Directory+"/OUTCAR"),"LOPTICS=T",TRUE)) {  //[CO200106 - close bracket for indenting]}
    if(xvasp.AnalyzeLabel=="dielectric_dynamic") {
      strstream << "[AFLOW] **************************************************************************************************************************" << endl;
      strstream << " DIELECTRIC DYNAMIC " << endl;  
      vector<string> vlines,tokens;string line;
      vector<xvector<double> > vepsilonIMAG,vepsilonREAL;
      aurostd::file2vectorstring(xvasp.Directory+"/OUTCAR",vlines);
      uint IMAG_start=0,IMAG_end=0,REAL_start=0,REAL_end=0;
      for(uint i=0;i<vlines.size();i++) {
        if(aurostd::substring2bool(vlines.at(i),"IMAGINARY DIELECTRIC FUNCTION")) IMAG_start=i;
        if(aurostd::substring2bool(vlines.at(i),"REAL DIELECTRIC FUNCTION")) {REAL_start=i;IMAG_end=i-2;REAL_end=(IMAG_end-IMAG_start)+REAL_start;}
      }
      // WRITING DIELECTRIC_IMAGINARY
      strstream << "[KBIN_ANALYZE]START_DIELECTRIC_IMAGINARY" << endl;
      for(uint i=IMAG_start;i<=IMAG_end;i++) {
        line=vlines.at(i);
        aurostd::StringSubst(line,"-0.000000","0");aurostd::StringSubst(line,"0.000000","0");aurostd::StringSubst(line,"\t"," ");aurostd::StringSubst(line,"  "," ");aurostd::StringSubst(line,"  "," ");aurostd::StringSubst(line,"  "," ");
        strstream << line << endl;
        if(i>=IMAG_start+3) {
          xvector<double> epsilonIMAG(7);
          aurostd::string2tokens(vlines.at(i),tokens," ");
          if(tokens.size()==7) for(uint j=0;j<tokens.size();j++) epsilonIMAG(j+1)=aurostd::string2utype<double>(tokens.at(j));
          vepsilonIMAG.push_back(epsilonIMAG);
        }
      }
      strstream << "[KBIN_ANALYZE]STOPT_DIELECTRIC_IMAGINARY" << endl;
      // WRITING DIELECTRIC_REAL
      strstream << "[KBIN_ANALYZE]START_DIELECTRIC_REAL" << endl;
      for(uint i=REAL_start;i<=REAL_end;i++) {
        line=vlines.at(i);
        aurostd::StringSubst(line,"-0.000000","0");aurostd::StringSubst(line,"0.000000","0");aurostd::StringSubst(line,"\t"," ");aurostd::StringSubst(line,"  "," ");aurostd::StringSubst(line,"  "," ");aurostd::StringSubst(line,"  "," ");
        strstream << line << endl;
        if(i>=REAL_start+3) {
          xvector<double> epsilonREAL(7);
          aurostd::string2tokens(vlines.at(i),tokens," ");
          if(tokens.size()==7) for(uint j=0;j<tokens.size();j++) epsilonREAL(j+1)=aurostd::string2utype<double>(tokens.at(j));
          vepsilonREAL.push_back(epsilonREAL);
        }
      }
      strstream << "[KBIN_ANALYZE]STOPT_DIELECTRIC_REAL" << endl;
    }  
    strstream << "[AFLOW] **************************************************************************************************************************" << endl;
    strstream << "[KBIN_ANALYZE]STOP_" << xvasp.AnalyzeLabel << endl;
    strstream << "[AFLOW] **************************************************************************************************************************" << endl;

    if(qmwrite) {
      string FileNameXVASP=xvasp.Directory+"/"+DEFAULT_AFLOW_QMVASP_OUT;
      stringstream FileXVASPout;
<<<<<<< HEAD
      // ME20200304 - do not overwrite prior runs
      string FileNameXVASPfull = "";
      if (aurostd::EFileExist(FileNameXVASP, FileNameXVASPfull)) aurostd::UncompressFile(FileNameXVASPfull);
      if(aurostd::FileExist(FileNameXVASP)) { //RECYCLE PREVIOUS STUFF
=======
      // ME200304 - do not overwrite prior runs
      string FileNameXVASPfull = "";
      if (aurostd::EFileExist(FileNameXVASP, FileNameXVASPfull)) aurostd::UncompressFile(FileNameXVASPfull);
      if(aurostd::FileExist(xvasp.Directory+"/"+DEFAULT_AFLOW_QMVASP_OUT)) { //RECYCLE PREVIOUS STUFF
>>>>>>> bff4081e
        stringstream FileXVASPin;
        aurostd::file2stringstream(FileNameXVASP, FileXVASPin);
        FileXVASPout << FileXVASPin.str();
      }
      FileXVASPout << strstream.str();
      aurostd::stringstream2file(FileXVASPout,xvasp.Directory+"/"+DEFAULT_AFLOW_QMVASP_OUT);
    }
    xvasp.str.qm_calculated=TRUE;
    //  cerr << "# KBIN::VASP_Analyze END" << endl;
    return strstream.str();
  }
}  // namespace KBIN

namespace KBIN {
  void GenerateAflowinFromVASPDirectory(_aflags &aflags) {        // AFLOW_FUNCTION_IMPLEMENTATION
    ifstream FileSUBDIR;string FileNameSUBDIR;
    FileNameSUBDIR=aflags.Directory;
    FileSUBDIR.open(FileNameSUBDIR.c_str(),std::ios::in);
    FileSUBDIR.clear();FileSUBDIR.close();
    ostringstream aus;

    if(aflags.Directory.at(0)!='/' && aflags.Directory.at(0)!='.' && aflags.Directory.at(0)!=' ') aflags.Directory="./"+aflags.Directory;

    if(!FileSUBDIR) {                                                                                           // ******* Directory is non existent
      aus << "EEEEE  DIRECTORY_NOT_FOUND = " << Message(aflags,"user,host,time",_AFLOW_FILE_NAME_) << endl;
      aurostd::PrintMessageStream(aus,XHOST.QUIET);
    } else {                                                                                                    // ******* Directory EXISTS
      // Check LOCK again
      // ifstream FileLOCK0;string FileNameLOCK0=aflags.Directory+"/"+_AFLOWLOCK_;    FileLOCK0.open(FileNameLOCK0.c_str(),std::ios::in);FileLOCK0.close();
      // ifstream FileLOCK1;string FileNameLOCK1=aflags.Directory+"/"+_AFLOWLOCK_+".gz"; FileLOCK1.open(FileNameLOCK1.c_str(),std::ios::in);FileLOCK1.close();
      // ifstream FileLOCK2;string FileNameLOCK2=aflags.Directory+"/"+_AFLOWLOCK_+".bz2";FileLOCK2.open(FileNameLOCK2.c_str(),std::ios::in);FileLOCK2.close();
      // ifstream FileSKIP0;string FileNameSKIP0=aflags.Directory+"/SKIP";    FileSKIP0.open(FileNameSKIP0.c_str(),std::ios::in);FileSKIP0.close();
      // ifstream FileSKIP1;string FileNameSKIP1=aflags.Directory+"/SKIP.gz"; FileSKIP1.open(FileNameSKIP1.c_str(),std::ios::in);FileSKIP1.close();
      // ifstream FileSKIP2;string FileNameSKIP2=aflags.Directory+"/SKIP.bz2";FileSKIP2.open(FileNameSKIP2.c_str(),std::ios::in);FileSKIP2.close();
      // // CHECK FOR LOCK
      // if(FileLOCK0 || FileLOCK1 || FileLOCK2) {                                                                 // ******* Directory is locked
      // 	// LOCK exist, then RUN already RUN
      // 	aus << "EEEEE  LOCKED " << Message(aflags,"user,host,time",_AFLOW_FILE_NAME_) << endl;
      // 	aurostd::PrintMessageStream(aus,XHOST.QUIET);
      // 	exit(1);
      // }
      // if(FileSKIP0 || FileSKIP1 || FileSKIP2) {                                                                 // ******* Directory is skipped
      // 	// SKIP exist, then RUN already RUN
      // 	aus << "EEEEE  SKIPPED " << Message(aflags,"user,host,time",_AFLOW_FILE_NAME_) << endl;
      // 	aurostd::PrintMessageStream(aus,XHOST.QUIET);
      // 	exit(1);
      // }
      if(aurostd::FileExist(aflags.Directory+"/"+_AFLOWLOCK_) || aurostd::EFileExist(aflags.Directory+"/"+_AFLOWLOCK_))	{ // ******* Directory is locked
        // LOCK exist, then RUN already RUN
        aus << "EEEEE  LOCKED " << Message(aflags,"user,host,time",_AFLOW_FILE_NAME_) << endl;
        aurostd::PrintMessageStream(aus,XHOST.QUIET);
        exit(1);
      }
      if(aurostd::FileExist(aflags.Directory+"/SKIP") || aurostd::EFileExist(aflags.Directory+"/SKIP")) {	// ******* Directory is skipped
        // SKIP exist, then RUN already RUN
        aus << "EEEEE  SKIPPED " << Message(aflags,"user,host,time",_AFLOW_FILE_NAME_) << endl;
        aurostd::PrintMessageStream(aus,XHOST.QUIET);
        exit(1);
      }

      // ******* Directory is un locked/skipped
      /// ******************************************************************
      // RESET LOCK
      ofstream FileLOCK;
      string FileNameLOCK=aflags.Directory+"/"+_AFLOWLOCK_;
      FileLOCK.open(FileNameLOCK.c_str(),std::ios::out);
      /// ******************************************************************
      // CHECK FOR INCAR KPOINTS POSCAR POTCAR
      ifstream FileINCAR;string FileNameINCAR=aflags.Directory+"/INCAR";FileINCAR.open(FileNameINCAR.c_str(),std::ios::in);
      if(!FileINCAR)  {                                                                                        // ******* INCAR does not exist
        aus << "EEEEE  INCAR ABSENT  = " << Message(aflags,"user,host,time",_AFLOW_FILE_NAME_) << endl;
        aurostd::PrintErrorStream(FileLOCK,aus,XHOST.QUIET);
      }
      ifstream FileKPOINTS;string FileNameKPOINTS=aflags.Directory+"/KPOINTS";FileKPOINTS.open(FileNameKPOINTS.c_str(),std::ios::in);
      if(!FileKPOINTS)  {                                                                                        // ******* KPOINTS does not exist
        aus << "EEEEE  KPOINTS ABSENT  = " << Message(aflags,"user,host,time",_AFLOW_FILE_NAME_) << endl;
        aurostd::PrintErrorStream(FileLOCK,aus,XHOST.QUIET);
      }
      ifstream FilePOSCAR;string FileNamePOSCAR=aflags.Directory+"/POSCAR";FilePOSCAR.open(FileNamePOSCAR.c_str(),std::ios::in);
      if(!FilePOSCAR)  {                                                                                        // ******* POSCAR does not exist
        aus << "EEEEE  POSCAR ABSENT  = " << Message(aflags,"user,host,time",_AFLOW_FILE_NAME_) << endl;
        aurostd::PrintErrorStream(FileLOCK,aus,XHOST.QUIET);
      }
      ifstream FilePOTCAR;string FileNamePOTCAR=aflags.Directory+"/POTCAR";FilePOTCAR.open(FileNamePOTCAR.c_str(),std::ios::in);
      if(!FilePOTCAR)  {                                                                                        // ******* POTCAR does not exist
        aus << "EEEEE  POTCAR ABSENT  = " << Message(aflags,"user,host,time",_AFLOW_FILE_NAME_) << endl;
        aurostd::PrintErrorStream(FileLOCK,aus,XHOST.QUIET);
      }
      // ----------------------------------------------------------------------------------------------------
      if(FileINCAR && FileKPOINTS && FilePOSCAR && FilePOTCAR) {
        // VASP INCAR KPOINTS POSCAR POTCAR ARE PRESENT
        /// ******************************************************************
        // WRITE LOCK
        aus << "MMMMM  AFLOW VERSION " << string(AFLOW_VERSION) << " Automatic-Flow - " << Message(aflags,"user,host,time",_AFLOW_FILE_NAME_) << endl;
        aus << "MMMMM  (C) " << XHOST.Copyright_Years << ", Stefano Curtarolo - Duke University   - " << Message(aflags,"user,host,time",_AFLOW_FILE_NAME_) << endl;
        aus << "MMMMM  High-Throughput ab-initio Computing - " << Message(aflags,"user,host,time",_AFLOW_FILE_NAME_) << endl;
        aurostd::PrintMessageStream(FileLOCK,aus,XHOST.QUIET);
        aus << "00000  MESSAGE GENERATING " << _AFLOWIN_ << " from VASP-xCARs files " << Message(aflags,"user,host,time",_AFLOW_FILE_NAME_) << endl;
        aurostd::PrintMessageStream(FileLOCK,aus,XHOST.QUIET);
        /// ******************************************************************
        // RESET AFLOWIN
        ofstream FileAFLOWIN;
        string FileNameAFLOWIN=aflags.Directory+"/"+_AFLOWIN_;
        FileAFLOWIN.open(FileNameAFLOWIN.c_str(),std::ios::out);
        /// ******************************************************************
        // WRITE AFLOWIN
        // WRITE TITLE
        string str1,str2;
        getline(FileINCAR,str1);
        FileINCAR.seekg(0);
        FileAFLOWIN << AFLOWIN_SEPARATION_LINE << endl;
        FileAFLOWIN << "[AFLOW] Automatically generated from XCARS by aflow/aflowd " << string(AFLOW_VERSION) << endl;
        FileAFLOWIN << "[AFLOW] Automatic-Flow - " << Message(aflags,"user,host,time",_AFLOW_FILE_NAME_) << endl;
        FileAFLOWIN << AFLOWIN_SEPARATION_LINE << endl;
        // WRITE HEADER
        FileAFLOWIN << AFLOWIN_SEPARATION_LINE << endl;
        FileAFLOWIN << "[AFLOW] " << str1 << endl;
        FileAFLOWIN << AFLOWIN_SEPARATION_LINE << endl;
        FileAFLOWIN << "[AFLOW] input file for aflow " << endl;
        FileAFLOWIN << "[AFLOW] comments with label " << endl;
        FileAFLOWIN << "[AFLOW] separating with __ the options makes them ignored " << endl;
        FileAFLOWIN << "[AFLOW_MODE=VASP] " << endl;
        FileAFLOWIN << "[VASP] *************************************************** " << endl;
        for(int i=0;i<(int) XHOST.argv.size()-1;i++) {
          str1=XHOST.argv.at(i);
          str2=XHOST.argv.at(i+1);
          if(str1=="--set" && str2.at(0)=='[') {
            aus << "00000  MESSAGE Adding " << str2 << " to " << _AFLOWIN_ << " " << Message(aflags,"user,host,time",_AFLOW_FILE_NAME_) << endl;
            aurostd::PrintMessageStream(FileLOCK,aus,XHOST.QUIET);
            FileAFLOWIN << str2 << endl;
          }
        }
        // WRITE INCAR
        FileAFLOWIN << AFLOWIN_SEPARATION_LINE << endl;
        FileAFLOWIN << "[VASP_INCAR_MODE_EXPLICIT]" << endl;
        while (getline(FileINCAR,str1)) FileAFLOWIN << "[VASP_INCAR_FILE]" << str1 << endl;
        // WRITE KPOINTS
        FileAFLOWIN << AFLOWIN_SEPARATION_LINE << endl;
        FileAFLOWIN << "[VASP_KPOINTS_MODE_EXPLICIT]" << endl;
        while (getline(FileKPOINTS,str1)) FileAFLOWIN << "[VASP_KPOINTS_FILE]" << str1 << endl;
        // WRITE POSCAR
        FileAFLOWIN << AFLOWIN_SEPARATION_LINE << endl;
        FileAFLOWIN << "[VASP_POSCAR_MODE_EXPLICIT]" << endl;
        while (getline(FilePOSCAR,str1)) FileAFLOWIN << "[VASP_POSCAR_FILE]" << str1 << endl;
        // WRITE POTCAR
        FileAFLOWIN << AFLOWIN_SEPARATION_LINE << endl;
        FileAFLOWIN << "[VASP_POTCAR_MODE_EXPLICIT]" << endl;
        while (getline(FilePOTCAR,str1)) FileAFLOWIN << str1 << endl;
        // close everything.
        FileINCAR.clear();FileINCAR.close();
        FileKPOINTS.clear();FileKPOINTS.close();
        FilePOSCAR.clear();FilePOSCAR.close();
        FilePOTCAR.clear();FilePOTCAR.close();
        FileAFLOWIN.flush();FileAFLOWIN.clear();FileAFLOWIN.close();
        /// ******************************************************************
        // everything is done. check if we nned to delete VASP FILES
        if(aurostd::args2flag(XHOST.argv,"--delete_xcars")) {
          aus << "00000  MESSAGE Removing vasp files in " << Message(aflags,"user,host,time",_AFLOW_FILE_NAME_) << endl;
          aurostd::PrintMessageStream(FileLOCK,aus,XHOST.QUIET);
          aus << "cd " << aflags.Directory << endl;
          aus << "rm -f `ls | grep -v " << _AFLOWIN_ << " | grep -v LOCK ` " << endl;
          aurostd::execute(aus);
        }
      }
      FileLOCK.flush();FileLOCK.clear();FileLOCK.close();
    }
  }
} // namespace KBIN

namespace KBIN {
  void VASP_Backup(_xvasp& xvasp,bool qmwrite,string ext) {        // AFLOW_FUNCTION_IMPLEMENTATION
    xvasp.AnalyzeLabel=ext;
    KBIN::VASP_Analyze(xvasp,qmwrite);
    ostringstream aus;
    deque<string> vext; aurostd::string2tokens(".bz2,.xz,.gz",vext,",");

    if(aurostd::FileExist(xvasp.Directory+"/core")) aurostd::execute("rm -f "+xvasp.Directory+"/core");
    for(uint iext=0;iext<vext.size();iext++) { 
      if(aurostd::FileExist(xvasp.Directory+"/core"+vext.at(iext))) aurostd::execute("rm -f "+xvasp.Directory+"/core"+vext.at(iext));
    }
    if(!xvasp.aopts.flag("FLAG::WAVECAR_PRESERVED") && aurostd::FileExist(xvasp.Directory+"/WAVECAR")) aurostd::RemoveFile(xvasp.Directory+"/WAVECAR");
    if(!xvasp.aopts.flag("FLAG::WAVEDER_PRESERVED") && aurostd::FileExist(xvasp.Directory+"/WAVEDER")) aurostd::RemoveFile(xvasp.Directory+"/WAVEDER");
    if(aurostd::FileExist(xvasp.Directory+"/aflow.qsub.run")) aurostd::RemoveFile(xvasp.Directory+"/aflow.qsub.run");
    if(aurostd::FileExist(xvasp.Directory+"/aflow.qsub.out")) aurostd::RemoveFile(xvasp.Directory+"/aflow.qsub.out");
    if(aurostd::FileExist(xvasp.Directory+"/AECCAR0")) aurostd::file2file(xvasp.Directory+"/AECCAR0",xvasp.Directory+"/AECCAR0."+ext);  // BADER
    if(aurostd::FileExist(xvasp.Directory+"/AECCAR1")) aurostd::file2file(xvasp.Directory+"/AECCAR1",xvasp.Directory+"/AECCAR1."+ext);  // BADER
    if(aurostd::FileExist(xvasp.Directory+"/AECCAR2")) aurostd::file2file(xvasp.Directory+"/AECCAR2",xvasp.Directory+"/AECCAR2."+ext);  // BADER
    if(aurostd::FileExist(xvasp.Directory+"/CHG")) aurostd::file2file(xvasp.Directory+"/CHG",xvasp.Directory+"/CHG."+ext);
    if(aurostd::FileExist(xvasp.Directory+"/CHGCAR")) aurostd::file2file(xvasp.Directory+"/CHGCAR",xvasp.Directory+"/CHGCAR."+ext);
    if(aurostd::FileExist(xvasp.Directory+"/CONTCAR")) aurostd::file2file(xvasp.Directory+"/CONTCAR",xvasp.Directory+"/CONTCAR."+ext);
    if(aurostd::FileExist(xvasp.Directory+"/DYNMAT")) aurostd::file2file(xvasp.Directory+"/DYNMAT",xvasp.Directory+"/DYNMAT."+ext);
    if(aurostd::FileExist(xvasp.Directory+"/DOSCAR")) aurostd::file2file(xvasp.Directory+"/DOSCAR",xvasp.Directory+"/DOSCAR."+ext);
    if(aurostd::FileExist(xvasp.Directory+"/ELFCAR")) aurostd::file2file(xvasp.Directory+"/ELFCAR",xvasp.Directory+"/ELFCAR."+ext);  // ELF
    if(aurostd::FileExist(xvasp.Directory+"/EIGENVAL")) aurostd::file2file(xvasp.Directory+"/EIGENVAL",xvasp.Directory+"/EIGENVAL."+ext);
    if(aurostd::FileExist(xvasp.Directory+"/IBZKPT")) aurostd::file2file(xvasp.Directory+"/IBZKPT",xvasp.Directory+"/IBZKPT."+ext);
    if(aurostd::FileExist(xvasp.Directory+"/INCAR")) aurostd::file2file(xvasp.Directory+"/INCAR",xvasp.Directory+"/INCAR."+ext);
    if(aurostd::FileExist(xvasp.Directory+"/KPOINTS")) aurostd::file2file(xvasp.Directory+"/KPOINTS",xvasp.Directory+"/KPOINTS."+ext);
    if(aurostd::FileExist(xvasp.Directory+"/OSZICAR")) aurostd::file2file(xvasp.Directory+"/OSZICAR",xvasp.Directory+"/OSZICAR."+ext);
    if(aurostd::FileExist(xvasp.Directory+"/OUTCAR")) aurostd::file2file(xvasp.Directory+"/OUTCAR",xvasp.Directory+"/OUTCAR."+ext);
    if(aurostd::FileExist(xvasp.Directory+"/PCDAT")) aurostd::file2file(xvasp.Directory+"/PCDAT",xvasp.Directory+"/PCDAT."+ext);
    if(aurostd::FileExist(xvasp.Directory+"/POSCAR")) aurostd::file2file(xvasp.Directory+"/POSCAR",xvasp.Directory+"/POSCAR."+ext);
    if(aurostd::FileExist(xvasp.Directory+"/POTCAR")) aurostd::file2file(xvasp.Directory+"/POTCAR",xvasp.Directory+"/POTCAR."+ext);
    if(aurostd::FileExist(xvasp.Directory+"/PROCAR")) aurostd::file2file(xvasp.Directory+"/PROCAR",xvasp.Directory+"/PROCAR."+ext);
    if(aurostd::FileExist(xvasp.Directory+"/XDATCAR")) aurostd::file2file(xvasp.Directory+"/XDATCAR",xvasp.Directory+"/XDATCAR."+ext);
    if(xvasp.aopts.flag("FLAG::WAVECAR_PRESERVED") && aurostd::FileExist(xvasp.Directory+"/WAVECAR")) aurostd::file2file(xvasp.Directory+"/WAVECAR",xvasp.Directory+"/WAVECAR."+ext);
    if(xvasp.aopts.flag("FLAG::WAVEDER_PRESERVED") && aurostd::FileExist(xvasp.Directory+"/WAVEDER")) aurostd::file2file(xvasp.Directory+"/WAVEDER",xvasp.Directory+"/WAVEDER."+ext);
    if(aurostd::FileExist(xvasp.Directory+"/vasp.out")) aurostd::file2file(xvasp.Directory+"/vasp.out",xvasp.Directory+"/vasp.out."+ext);
    if(aurostd::FileExist(xvasp.Directory+"/vasprun.xml")) aurostd::file2file(xvasp.Directory+"/vasprun.xml",xvasp.Directory+"/vasprun.xml."+ext);
  }
} // namespace KBIN

namespace KBIN {
  void VASP_CONTCAR_Save(_xvasp xvasp,string ext) {        // AFLOW_FUNCTION_IMPLEMENTATION
    if(aurostd::FileExist(xvasp.Directory+string("/CONTCAR")))
      if(!aurostd::FileEmpty(xvasp.Directory+string("/CONTCAR"))) {
        ostringstream aus;
        aus << "cd " << xvasp.Directory << endl;
        aus << "echo \"[AFLOW] SELF-MODIFICATION \" >> " << _AFLOWIN_ << " " << endl;
        aus << "echo \"[AFLOW] Recycling CONTCAR of " << ext << " \" >> " << _AFLOWIN_ << " " << endl;
        aus << "cat CONTCAR | aflow --aflowin  >> " << _AFLOWIN_ << " " << endl;
        aurostd::execute(aus);
        aus << "cd " << xvasp.Directory << endl;
        aus << "cat " << _AFLOWIN_ << " | sed \"s/\\[VASP_FORCE_OPTION\\]VOLUME/#\\[VASP_FORCE_OPTION\\]VOLUME/g\" | sed \"s/##\\[/#\\[/g\" > aflow.tmp && mv aflow.tmp " << _AFLOWIN_ << "" << endl; // PRESERVE VOLUME
        aurostd::execute(aus);
        // cerr << aus.str();
      }
  }
} // namespace KBIN

namespace KBIN {
  void VASP_Recycle(_xvasp xvasp,string ext) {        // AFLOW_FUNCTION_IMPLEMENTATION
    aurostd::CopyFile(xvasp.Directory+"/CONTCAR."+ext,xvasp.Directory+"/POSCAR");
    aurostd::CopyFile(xvasp.Directory+"/INCAR."+ext,xvasp.Directory+"/INCAR");
    aurostd::CopyFile(xvasp.Directory+"/KPOINTS."+ext,xvasp.Directory+"/KPOINTS");
    aurostd::CopyFile(xvasp.Directory+"/POTCAR."+ext,xvasp.Directory+"/POTCAR");
  }
} // namespace KBIN

namespace KBIN {
  void VASP_Recycle(_xvasp xvasp,int relax_number) {        // AFLOW_FUNCTION_IMPLEMENTATION
    deque<string> vext; aurostd::string2tokens(".bz2,.xz,.gz",vext,",");
    deque<string> vzip; aurostd::string2tokens("bzip2,xz,gzip",vzip,",");    
    for(uint iext=0;iext<vext.size();iext++) {
      aurostd::execute(vzip.at(iext)+" -dqf "+aurostd::CleanFileName(xvasp.Directory+"/*"+vext.at(iext)));
    }
    aurostd::CopyFile(xvasp.Directory+"/CONTCAR.relax"+aurostd::utype2string<int>(relax_number),xvasp.Directory+"/POSCAR");
    aurostd::CopyFile(xvasp.Directory+"/INCAR.relax"+aurostd::utype2string<int>(relax_number),xvasp.Directory+"/INCAR");
    aurostd::CopyFile(xvasp.Directory+"/KPOINTS.relax"+aurostd::utype2string<int>(relax_number),xvasp.Directory+"/KPOINTS");
    aurostd::CopyFile(xvasp.Directory+"/POTCAR.relax"+aurostd::utype2string<int>(relax_number),xvasp.Directory+"/POTCAR");
  }
} // namespace KBIN

namespace KBIN {
  void VASP_RecycleExtraFile(_xvasp xvasp,string xfile,string relax) {        // AFLOW_FUNCTION_IMPLEMENTATION
    aurostd::CopyFile(xvasp.Directory+"/"+xfile+"."+relax,xvasp.Directory+"/"+xfile);
  }
} // namespace KBIN

namespace KBIN {
  void VASP_RecycleExtraFile(_xvasp xvasp,string xfile,int relax_number) {        // AFLOW_FUNCTION_IMPLEMENTATION
    deque<string> vext; aurostd::string2tokens(".bz2,.xz,.gz",vext,",");
    deque<string> vzip; aurostd::string2tokens("bzip2,xz,gzip",vzip,",");
    for(uint iext=0;iext<vext.size();iext++) { 
      aurostd::execute(vzip.at(iext)+" -dqf "+aurostd::CleanFileName(xvasp.Directory+"/"+xfile+vext.at(iext)));
    }
    aurostd::CopyFile(xvasp.Directory+"/"+xfile+".relax"+aurostd::utype2string<int>(relax_number),xvasp.Directory+"/"+xfile);
  }
} // namespace KBIN

namespace KBIN {
  void VASP_BackupOriginal(_xvasp xvasp) {        // AFLOW_FUNCTION_IMPLEMENTATION
    aurostd::CopyFile(xvasp.Directory+"/KPOINTS",xvasp.Directory+"/KPOINTS.orig");
    aurostd::CopyFile(xvasp.Directory+"/INCAR",xvasp.Directory+"/INCAR.orig");
    aurostd::CopyFile(xvasp.Directory+"/POSCAR",xvasp.Directory+"/POSCAR.orig");
  }
} // namespace KBIN

namespace KBIN {
  bool VASP_CheckUnconvergedOSZICAR(string dir) {
    uint ielectrons=0,issues=0,cutoff=3;
    vector<string> vlines,vrelax,tokens;
    aurostd::file2vectorstring(dir+"/OSZICAR",vlines);
    for(uint i=0;i<vlines.size();i++)
      if(aurostd::substring2bool(vlines.at(i),"F="))
        vrelax.push_back(vlines.at(i-1));
    if(vrelax.size()<cutoff) return FALSE; // no problem
    // otherwise check for issues.
    for(uint i=0;i<vrelax.size()&&i<cutoff;i++) {
      aurostd::string2tokens(vrelax.at(i),tokens," ");
      ielectrons=aurostd::string2utype<uint>(tokens.at(1));
      if(ielectrons==60 || ielectrons==120) issues++;
    }
    if(issues==cutoff) return TRUE;
    return FALSE;
  }
} // namespace KBIN

// ***************************************************************************
// functions written by CAMILO CALDERON
// 2013: camilo.calderon@duke.edu

// todo:
// Finish the DYNADIEL tag
// OUTCAR file & type as a separate subroutine
// Add more options to the statdiel tag (various dielectric tensor types)

// ***************************************************************************
namespace KBIN {
  void GetStatDiel(string& outcar, xvector<double>& eigr, xvector<double>& eigi) { // loop GetStatDiel
    //[CO20191112 - OBSOLETE]int PATH_LENGTH_MAX = 1024 ;
    //[CO20191112 - OBSOLETE]char work_dir[PATH_LENGTH_MAX] ;
    string outcarfile, outcarpath ;
    string outcarpath_tmp = aurostd::TmpFileCreate("OUTCARc1.tmp") ;
    vector<string> outcarlines, endline, startline, vasptoken ;
    xmatrix<double> statdiel(3,3), eigenvec(3,3) ;
    double eps = 1.0E-5 ; // need to define this more rigorously
    //[CO20191112 - OBSOLETE]getcwd(work_dir, PATH_LENGTH_MAX) ;
    string work_dir=aurostd::getPWD();  //CO20191112

    if(!aurostd::FileExist(outcar)) {
      cout << "KBIN::GetStatDiel: check filename || file missing" << endl ;
      exit(0) ;
    } else {
      outcarpath = "/" + outcar ;
      outcarpath = work_dir + outcarpath ;
      vector<string> outcardata ;
      aurostd::string2tokens(outcarpath, outcardata, ".") ;
      if(outcardata.at(outcardata.size()-1) == "bz2") { // compressed option
        aurostd::execute("bzcat " + outcarpath + " > " + outcarpath_tmp) ;
        aurostd::file2vectorstring(outcarpath_tmp, outcarlines) ;
      } else if(outcardata.at(outcardata.size()-1) == "xz") { // compressed option
        aurostd::execute("xzcat " + outcarpath + " > " + outcarpath_tmp) ;
        aurostd::file2vectorstring(outcarpath_tmp, outcarlines) ;
      } else if(outcardata.at(outcardata.size()-1) == "gz") { // compressed option
        aurostd::execute("gzcat " + outcarpath + " > " + outcarpath_tmp) ;
        aurostd::file2vectorstring(outcarpath_tmp, outcarlines) ;
      } else { // plain text option
        aurostd::execute("cat " + outcarpath + " > " + outcarpath_tmp) ;
        aurostd::file2vectorstring(outcarpath_tmp, outcarlines) ;
      }
    }
    // check the loaded OUTCAR
    aurostd::string2tokens(outcarlines.at(0),startline," ");
    aurostd::string2tokens(startline.at(0),vasptoken,".");
    aurostd::string2tokens(outcarlines.at(outcarlines.size()-1),endline," ");
    if(vasptoken.at(0) != "vasp" || endline.at(0) != "Voluntary") { // first and last line check
      cerr << "OUTCAR file is probably corrupt" << endl ;
      exit(0) ;
    }
    uint sec_count = 0 ;
    for (uint ii=outcarlines.size()-12 ; ii<outcarlines.size() ; ii++) { // presence timing information check
      vector<string> timetoken ;
      aurostd::string2tokens(outcarlines.at(ii),timetoken," ") ;
      if(timetoken.size() > 0) {
        for (uint jj=0 ; jj<timetoken.size() ; jj++)
        { if(timetoken.at(jj) == "(sec):") sec_count+=1 ; }
      }
    }
    if(sec_count != 4) { // first and last line check
      cerr << "OUTCAR file is probably corrupt" << endl ;
      exit(0) ;
    }
    // OUTCAR is now in memory, now parse the info
    vector<string> words_line ;
    vector<string> vec1, vec2, vec3 ;
    bool  check_digit = false ;
    uint  refline ;
    for (uint ii=outcarlines.size()-1 ; ii > 1 ; ii--) { // line contents
      for (uint jj=0 ; jj < words_line.size() ; jj++) {
        string search_term = "MACROSCOPIC" ;
        string test_word = words_line.at(jj) ;
        if(test_word == search_term) { // start of dielectric tensor
          refline = ii + 2 ;
          check_digit = true ;
        }
      }
      if(check_digit) { // put the tensor info into the string vectors
        aurostd::string2tokens(outcarlines.at(refline+0),vec1," ") ;
        aurostd::string2tokens(outcarlines.at(refline+1),vec2," ") ;
        aurostd::string2tokens(outcarlines.at(refline+2),vec3," ") ;
        for (uint jj=1 ; jj <= 3 ; jj++) { // string to double, 3x3 matrix, be careful with array bounds
          statdiel(1,jj) = atof(vec1.at(jj-1).c_str()) ;
          statdiel(2,jj) = atof(vec2.at(jj-1).c_str()) ;
          statdiel(3,jj) = atof(vec3.at(jj-1).c_str()) ;
        }
        break ;
      }
    }
    if(!check_digit) {
      cerr << outcar << " lacks MACROSCOPIC statement" << endl ;
      exit(0) ;
    } // DONE PARSING //
    bool matcheck = false ;
    for (uint ii = 1 ; ii <= 3 ; ii++) { // clean up spuriously small values: e.g. "-0.000001"
      if( abs(statdiel(1,ii)) < eps ) statdiel(1,ii) = 0.00 ;
      if( abs(statdiel(2,ii)) < eps ) statdiel(2,ii) = 0.00 ;
      if( abs(statdiel(3,ii)) < eps ) statdiel(3,ii) = 0.00 ;
    }
    for (uint ii = 1 ; ii <= 3 ; ii++) { // check if it is asymmetric & if large off-diags exist
      for (uint jj = 1 ; jj <= 3 ; jj++) {
        double testdiff = statdiel[ii][jj] - statdiel[jj][ii] ;
        if(testdiff >= eps) { // eps is a bit arbitrary right now ..
          // serious issues with VASP calculation here: 
          cerr << "asymmetric dielectric tensor, exiting..." << endl ;
          exit(0) ;
        } else { // only if small
          statdiel(ii,jj) = statdiel(jj,ii) ;
        }
        if(ii != jj) {
          if(abs(statdiel(ii,jj)) > 0 || abs(statdiel(jj,ii)) > 0) {
            matcheck = true ;
            break ;
          }
        }
      }
      if(matcheck) break ;
    }
    matcheck = true ;
    if(matcheck)
    { // diagonalize the 3x3 matrix
      aurostd::eigen(statdiel,eigr,eigi) ;
    }
  } // loop GetStatDiel
} // namespace KBIN

// ***************************************************************************
namespace KBIN {
  void GetDynaDiel(string& outcar, xvector<double>& eigr, xvector<double>& eigi) {
    //[CO20191112 - OBSOLETE]int PATH_LENGTH_MAX = 1024 ;
    //[CO20191112 - OBSOLETE]char work_dir[PATH_LENGTH_MAX] ;
    string outcarfile, outcarpath ;
    string outcarpath_tmp = aurostd::TmpFileCreate("OUTCARc2.tmp") ;
    vector<string> outcarlines, endline, startline, vasptoken ;
    xmatrix<double> statdiel(3,3), eigenvec(3,3) ;
    // double eps = 1.0E-5 ; // need to define this more rigorously
    //[CO20191112 - OBSOLETE]getcwd(work_dir, PATH_LENGTH_MAX) ;
    string work_dir=aurostd::getPWD();  //CO20191112

    eigr(1)=0.00 ; eigr(2)=0.00 ; eigr(3)=0.00 ;
    eigi(1)=0.00 ; eigi(2)=0.00 ; eigi(3)=0.00 ;

    if(!aurostd::FileExist(outcar)) {
      cout << "KBIN::GetDynaDiel: check filename || file missing" << endl ;
      exit(0) ;
    } else {
      outcarpath = "/" + outcar ;
      outcarpath = work_dir + outcarpath ;
      vector<string> outcardata ;
      aurostd::string2tokens(outcarpath, outcardata, ".") ;
      if(outcardata.at(outcardata.size()-1) == "bz2") { // compressed option
        aurostd::execute("bzcat " + outcarpath + " > " + outcarpath_tmp) ;
        aurostd::file2vectorstring(outcarpath_tmp, outcarlines) ;
      } else if(outcardata.at(outcardata.size()-1) == "xz") { // compressed option
        aurostd::execute("xzcat " + outcarpath + " > " + outcarpath_tmp) ;
        aurostd::file2vectorstring(outcarpath_tmp, outcarlines) ;
      } else if(outcardata.at(outcardata.size()-1) == "gz") { // compressed option
        aurostd::execute("gzcat " + outcarpath + " > " + outcarpath_tmp) ;
        aurostd::file2vectorstring(outcarpath_tmp, outcarlines) ;
      } else { // plain text option
        aurostd::execute("cat " + outcarpath + " > " + outcarpath_tmp) ;
        aurostd::file2vectorstring(outcarpath_tmp, outcarlines) ;
      }
    }
    exit(0) ;
    // check the loaded OUTCAR
    aurostd::string2tokens(outcarlines.at(0),startline," ");
    aurostd::string2tokens(startline.at(0),vasptoken,".");
    aurostd::string2tokens(outcarlines.at(outcarlines.size()-1),endline," ");
    if(vasptoken.at(0) != "vasp" || endline.at(0) != "Voluntary") { // first and last line check
      cerr << "OUTCAR file is probably corrupt" << endl ;
      exit(0) ;
    }
    uint sec_count = 0 ;
    for (uint ii=outcarlines.size()-12 ; ii<outcarlines.size() ; ii++) { // presence timing information check
      vector<string> timetoken ;
      aurostd::string2tokens(outcarlines.at(ii),timetoken," ") ;
      if(timetoken.size() > 0) {
        for (uint jj=0 ; jj<timetoken.size() ; jj++)
        { if(timetoken.at(jj) == "(sec):") sec_count+=1 ; }
      }
    }
    if(sec_count != 4) { // first and last line check
      cerr << "OUTCAR file is probably corrupt" << endl ;
      exit(0) ;
    }
    // OUTCAR is now in memory, now parse the info
    cout << "test" << endl ;
  } // loop GetDynaDiel
} // namespace KBIN

// ***************************************************************************

namespace KBIN {
  // ME20190219 - getVASPVersionString
  // Retrives the VASP version of a binary file.
  // Taken from old APL/apl_hroutines
  // ME20200114 - Return empty string instead of throwing xerror when the binary
  // is not found or not a valid VASP binary. Throwing errors would kill aflow
  // when aflow.in files are moved between machines and the VASP binary files
  // have different names. This is not desirable when VASP does not need to be
  // run (e.g. for post-processing).
  string getVASPVersionString(const string& binfile) {
    if (XHOST.is_command(binfile)) {
      // Get the full path to the binary
      string fullPathBinaryName = XHOST.command(binfile);
      if (fullPathBinaryName.empty()) return "";

      // Open the binary
      ifstream infile(fullPathBinaryName.c_str(), std::ios::in | std::ios::binary);
      if (!infile.is_open()) return "";

      // Read bytes...
      int bufferSize = 1024;
      char buffer[bufferSize];
      string versionString;
      while (true) {
        if (!infile.read(buffer, bufferSize))
          bufferSize = infile.gcount();

        for (int i = 0; i < bufferSize; i++) {
          if ((buffer[i] == 'v') &&
              (buffer[i + 1] == 'a') &&
              (buffer[i + 2] == 's') &&
              (buffer[i + 3] == 'p') &&
              (buffer[i + 4] == '.')) {
            int j = i + 5;
            while (buffer[j] != ' ')
              versionString.push_back(buffer[j++]);
            break;
          }
        }
        if (!versionString.empty()) break;
        if (infile.eof()) break;

        // Shift cursor to avoid the case where "vasp." is on the boundary of two buffers...
        infile.seekg(-20, std::ios::cur);
      }

      infile.close();
      infile.clear();

      return versionString;
    } else {
      return "";
    }
  }
}  // namespace KBIN

#endif

// ***************************************************************************
// *                                                                         *
// *           Aflow STEFANO CURTAROLO - Duke University 2003-2019           *
// *                                                                         *
// ***************************************************************************<|MERGE_RESOLUTION|>--- conflicted
+++ resolved
@@ -2895,11 +2895,7 @@
               //2. SYMPREC
               //3. KMAX
               //4. ISYM=0
-<<<<<<< HEAD
               // ME20200304 - Do not fix when SYM=OFF
-=======
-              // ME200304 - Do not fix when SYM=OFF
->>>>>>> bff4081e
               if (!vflags.KBIN_VASP_FORCE_OPTION_SYM.option) xfixed.flag("KKSYM", true);
               if(apply_new_kksym_fix==true && xwarning.flag("KKSYM")){
                 if(xfixed.flag("KKSYM_ISYM")==false){xfixed.flag("KKSYM",FALSE);} //CO20181226 last step, and xwarning.flag("KKSYM") can be ignored if xfixed.flag("KKSYM_ISYM") applied
@@ -3548,17 +3544,10 @@
     if(qmwrite) {
       string FileNameXVASP=xvasp.Directory+"/"+DEFAULT_AFLOW_QMVASP_OUT;
       stringstream FileXVASPout;
-<<<<<<< HEAD
       // ME20200304 - do not overwrite prior runs
       string FileNameXVASPfull = "";
       if (aurostd::EFileExist(FileNameXVASP, FileNameXVASPfull)) aurostd::UncompressFile(FileNameXVASPfull);
       if(aurostd::FileExist(FileNameXVASP)) { //RECYCLE PREVIOUS STUFF
-=======
-      // ME200304 - do not overwrite prior runs
-      string FileNameXVASPfull = "";
-      if (aurostd::EFileExist(FileNameXVASP, FileNameXVASPfull)) aurostd::UncompressFile(FileNameXVASPfull);
-      if(aurostd::FileExist(xvasp.Directory+"/"+DEFAULT_AFLOW_QMVASP_OUT)) { //RECYCLE PREVIOUS STUFF
->>>>>>> bff4081e
         stringstream FileXVASPin;
         aurostd::file2stringstream(FileNameXVASP, FileXVASPin);
         FileXVASPout << FileXVASPin.str();
