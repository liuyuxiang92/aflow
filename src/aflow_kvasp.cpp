// ***************************************************************************
// *                                                                         *
// *           Aflow STEFANO CURTAROLO - Duke University 2003-2021           *
// *                                                                         *
// ***************************************************************************
// this file contains the routines to run VASP in KBIN
// Stefano Curtarolo - 2007-2012 Duke
//   GENERATE, STATIC, KPOINTS, RELAX, RELAX_STATIC, RELAX_STATIC_BANDS, STATIC_BANDS, DIELECTRIC_STATIC, DIELECTRIC_DYNAMIC, DSCF

#ifndef _AFLOW_KVASP_CPP
#define _AFLOW_KVASP_CPP
#define _incarpad_ 26
#include "aflow.h"

#define _KVASP_VASP_SLEEP_   2
#define _KVASP_WAIT_SLEEP_   10
//[CO20201111 created rc parameter SECONDS_SLEEP_VASP_COMPLETION]#define _KVASP_CHECK_SLEEP_  30 //CO20201111  //60   //10
#define KBIN_WRONG_ENTRY_STRING string("WRONG_ENTRY")
#define KBIN_WRONG_ENTRY_NUMBER -123

#define _DEBUG_KVASP_ false  //CO20190116

using aurostd::RemoveWhiteSpaces;
using aurostd::RemoveWhiteSpacesFromTheBack;
using aurostd::FileExist;

pthread_mutex_t mutex_KVASP=PTHREAD_MUTEX_INITIALIZER;

#define _VASP_CONTCAR_SAVE_  TRUE

#define _STROPT_ string("[VASP_FORCE_OPTION]")
#define LDAU_ADIABATIC_RELAX_DEFAULT 6
#define DUKE_MATERIALS_VASP5_CORES_DIELECTRIC 16
#define AFLOWLIB_VASP5_CORES_DIELECTRIC 16
#define DUKE_BETA_VASP5_CORES_DIELECTRIC 16


// ******************************************************************************************************************************************************
// ******************************************************************************************************************************************************

namespace KBIN {
  _kflags VASP_Get_Kflags_from_AflowIN(const string &AflowIn,_aflags &aflags,ostream& oss) { //CO20200624
    ofstream FileMESSAGE("/dev/null");
    return KBIN::VASP_Get_Kflags_from_AflowIN(AflowIn,FileMESSAGE,aflags,oss);
  }
} // namespace KBIN


namespace KBIN {
  _kflags VASP_Get_Kflags_from_AflowIN(const string &_AflowIn,ofstream &FileMESSAGE,_aflags &aflags,ostream& oss) {  //CO20200624
    bool LDEBUG=(FALSE || _DEBUG_KVASP_ || XHOST.DEBUG);
    _kflags kflags;
    string AflowIn=aurostd::RemoveComments(_AflowIn); // for safety //CO20180502
    vector<string> vAflowIn;aurostd::string2vectorstring(AflowIn,vAflowIn);
    string BflowIn=AflowIn;
    ostringstream aus;

    if(LDEBUG) cerr << "DEBUG: " << __AFLOW_FUNC__ << " (START)" << endl;

<<<<<<< HEAD
    if(aflags.Directory.empty()){throw aurostd::xerror(_AFLOW_FILE_NAME_,__AFLOW_FUNC__,"aflags.Directory not set",_INPUT_MISSING_);}  //CO20200624 - prevent segfault
=======
    if(aflags.Directory.empty()){throw aurostd::xerror(__AFLOW_FILE__,__AFLOW_FUNC__,"aflags.Directory not set",_INPUT_MISSING_);}  //CO20200624 - prevent segfault
>>>>>>> 78dcc840
    if(aflags.Directory.at(0)!='/' && aflags.Directory.at(0)!='.' && aflags.Directory.at(0)!=' ') aflags.Directory="./"+aflags.Directory;

    // ***************************************************************************
    // FIND MPI	
    kflags.KBIN_MPI= aurostd::substring2bool(AflowIn,"[AFLOW_MODE_MPI]");  // search for MPI string
    // ***************************************************************************
    // FIND HOST
    // duke_beta	
    if(aflags.AFLOW_MACHINE_GLOBAL.flag("MACHINE::DUKE_BETA_MPICH") ||
        aurostd::substring2bool(AflowIn,"[AFLOW_HOST]BETA") || 
        aurostd::substring2bool(AflowIn,"[AFLOW_HOST]DUKE_BETA"))   // check DUKE_BETA
      aflags.AFLOW_MACHINE_LOCAL=aflags.AFLOW_MACHINE_GLOBAL;
    if(aflags.AFLOW_MACHINE_LOCAL.flag("MACHINE::DUKE_BETA_MPICH")) {
      aus << "00000  MESSAGE Taking HOST=" << aflags.AFLOW_MACHINE_LOCAL.getattachedscheme("NAME") << Message(__AFLOW_FILE__,aflags) << endl; //HE20220309 use machine name
      aurostd::PrintMessageStream(FileMESSAGE,aus,XHOST.QUIET,oss);
      kflags.KBIN_MPI=TRUE; // overrides the MPI for machines
    }
    // duke_beta_openmpi	
    if(aflags.AFLOW_MACHINE_GLOBAL.flag("MACHINE::DUKE_BETA_OPENMPI") ||
        aurostd::substring2bool(AflowIn,"[AFLOW_HOST]BETA_OPENMPI") ||    // check DUKE_BETA_OPENMPI
        aurostd::substring2bool(AflowIn,"[AFLOW_HOST]DUKE_BETA_OPENMPI"))   // check DUKE_BETA_OPENMPI
      aflags.AFLOW_MACHINE_LOCAL=aflags.AFLOW_MACHINE_GLOBAL;
    if(aflags.AFLOW_MACHINE_LOCAL.flag("MACHINE::DUKE_BETA_OPENMPI")) {
      aus << "00000  MESSAGE Taking HOST=" << aflags.AFLOW_MACHINE_LOCAL.getattachedscheme("NAME") << Message(__AFLOW_FILE__,aflags) << endl; //HE20220309 use machine name
      aurostd::PrintMessageStream(FileMESSAGE,aus,XHOST.QUIET,oss);
      kflags.KBIN_MPI=TRUE; // overrides the MPI for machines
    }
    // duke_qrats	
    if(aflags.AFLOW_MACHINE_GLOBAL.flag("MACHINE::DUKE_QRATS_MPICH") ||
        aurostd::substring2bool(AflowIn,"[AFLOW_HOST]QRATS") || 
        aurostd::substring2bool(AflowIn,"[AFLOW_HOST]DUKE_QRATS"))   // check DUKE_QRATS
      aflags.AFLOW_MACHINE_LOCAL=aflags.AFLOW_MACHINE_GLOBAL;
    if(aflags.AFLOW_MACHINE_LOCAL.flag("MACHINE::DUKE_QRATS_MPICH")) {
      aus << "00000  MESSAGE Taking HOST=" << aflags.AFLOW_MACHINE_LOCAL.getattachedscheme("NAME") << Message(__AFLOW_FILE__,aflags) << endl; //HE20220309 use machine name
      aurostd::PrintMessageStream(FileMESSAGE,aus,XHOST.QUIET,oss);
      kflags.KBIN_MPI=TRUE; // overrides the MPI for machines
    }
    // duke_qflow
    if(aflags.AFLOW_MACHINE_GLOBAL.flag("MACHINE::DUKE_QFLOW_OPENMPI") ||
        aurostd::substring2bool(AflowIn,"[AFLOW_HOST]QFLOW") ||  //backwards compatible //CO20180409
        aurostd::substring2bool(AflowIn,"[AFLOW_HOST]DUKE_QFLOW") || //backwards compatible //CO20180409
        aurostd::substring2bool(AflowIn,"[AFLOW_HOST]QUSER") || 
        aurostd::substring2bool(AflowIn,"[AFLOW_HOST]DUKE_QUSER"))   // check DUKE_QFLOW
      aflags.AFLOW_MACHINE_LOCAL=aflags.AFLOW_MACHINE_GLOBAL;
    if(aflags.AFLOW_MACHINE_LOCAL.flag("MACHINE::DUKE_QFLOW_OPENMPI")) {
      aus << "00000  MESSAGE Taking HOST=" << aflags.AFLOW_MACHINE_LOCAL.getattachedscheme("NAME") << Message(__AFLOW_FILE__,aflags) << endl; //HE20220309 use machine name
      aurostd::PrintMessageStream(FileMESSAGE,aus,XHOST.QUIET,oss);
      kflags.KBIN_MPI=TRUE; // overrides the MPI for machines
    }
    //CO20201220 X START
    // duke_x
    if(aflags.AFLOW_MACHINE_GLOBAL.flag("MACHINE::DUKE_X") ||
        aurostd::substring2bool(AflowIn,"[AFLOW_HOST]X") ||  //backwards compatible //CO20180409
        aurostd::substring2bool(AflowIn,"[AFLOW_HOST]DUKE_X"))  //check DUKE_X //CO20180409
      aflags.AFLOW_MACHINE_LOCAL=aflags.AFLOW_MACHINE_GLOBAL;
    if(aflags.AFLOW_MACHINE_LOCAL.flag("MACHINE::DUKE_X")) {
      aus << "00000  MESSAGE Taking HOST=" << aflags.AFLOW_MACHINE_LOCAL.getattachedscheme("NAME") << Message(__AFLOW_FILE__,aflags) << endl; //HE20220309 use machine name
      aurostd::PrintMessageStream(FileMESSAGE,aus,XHOST.QUIET,oss);
      kflags.KBIN_MPI=TRUE; // overrides the MPI for machines
    }
    //CO20201220 X STOP
    //CO20220818 JHU_ROCKFISH START
    // jhu_rockfish
    if(aflags.AFLOW_MACHINE_GLOBAL.flag("MACHINE::JHU_ROCKFISH") ||
        aurostd::substring2bool(AflowIn,"[AFLOW_HOST]ROCKFISH") ||  //backwards compatible //CO20220830
        aurostd::substring2bool(AflowIn,"[AFLOW_HOST]JHU_ROCKFISH"))  //check JHU_ROCKFISH //CO20220830
      aflags.AFLOW_MACHINE_LOCAL=aflags.AFLOW_MACHINE_GLOBAL;
    if(aflags.AFLOW_MACHINE_LOCAL.flag("MACHINE::JHU_ROCKFISH")) {
      aus << "00000  MESSAGE Taking HOST=" << aflags.AFLOW_MACHINE_LOCAL.getattachedscheme("NAME") << Message(__AFLOW_FILE__,aflags) << endl; //HE20220309 use machine name
      aurostd::PrintMessageStream(FileMESSAGE,aus,XHOST.QUIET,oss);
      kflags.KBIN_MPI=TRUE; // overrides the MPI for machines
    }
    //CO20220818 JHU_ROCKFISH STOP
    // mpcdf_eos	
    if(aflags.AFLOW_MACHINE_GLOBAL.flag("MACHINE::MPCDF_EOS") ||
        aurostd::substring2bool(AflowIn,"[AFLOW_HOST]EOS") || 
        aurostd::substring2bool(AflowIn,"[AFLOW_HOST]MPCDF_EOS"))   // check MPCDF_EOS
      aflags.AFLOW_MACHINE_LOCAL=aflags.AFLOW_MACHINE_GLOBAL;
    if(aflags.AFLOW_MACHINE_LOCAL.flag("MACHINE::MPCDF_EOS")) {
      aus << "00000  MESSAGE Taking HOST=" << aflags.AFLOW_MACHINE_LOCAL.getattachedscheme("NAME") << Message(__AFLOW_FILE__,aflags) << endl; //HE20220309 use machine name
      aurostd::PrintMessageStream(FileMESSAGE,aus,XHOST.QUIET,oss);
      kflags.KBIN_MPI=TRUE; // overrides the MPI for machines
    }
    // mpcdf_draco	
    if(aflags.AFLOW_MACHINE_GLOBAL.flag("MACHINE::MPCDF_DRACO") ||
        aurostd::substring2bool(AflowIn,"[AFLOW_HOST]DRACO") || 
        aurostd::substring2bool(AflowIn,"[AFLOW_HOST]MPCDF_DRACO"))   // check MPCDF_DRACO
      aflags.AFLOW_MACHINE_LOCAL=aflags.AFLOW_MACHINE_GLOBAL;
    if(aflags.AFLOW_MACHINE_LOCAL.flag("MACHINE::MPCDF_DRACO")) {
      aus << "00000  MESSAGE Taking HOST=" << aflags.AFLOW_MACHINE_LOCAL.getattachedscheme("NAME") << Message(__AFLOW_FILE__,aflags) << endl; //HE20220309 use machine name
      aurostd::PrintMessageStream(FileMESSAGE,aus,XHOST.QUIET,oss);
      kflags.KBIN_MPI=TRUE; // overrides the MPI for machines
    }
    // mpcdf_cobra	
    if(aflags.AFLOW_MACHINE_GLOBAL.flag("MACHINE::MPCDF_COBRA") ||
        aurostd::substring2bool(AflowIn,"[AFLOW_HOST]COBRA") || 
        aurostd::substring2bool(AflowIn,"[AFLOW_HOST]MPCDF_COBRA"))   // check MPCDF_COBRA
      aflags.AFLOW_MACHINE_LOCAL=aflags.AFLOW_MACHINE_GLOBAL;
    if(aflags.AFLOW_MACHINE_LOCAL.flag("MACHINE::MPCDF_COBRA")) {
      aus << "00000  MESSAGE Taking HOST=" << aflags.AFLOW_MACHINE_LOCAL.getattachedscheme("NAME") << Message(__AFLOW_FILE__,aflags) << endl; //HE20220309 use machine name
      aurostd::PrintMessageStream(FileMESSAGE,aus,XHOST.QUIET,oss);
      kflags.KBIN_MPI=TRUE; // overrides the MPI for machines
    }
    // mpcdf_hydra	
    if(aflags.AFLOW_MACHINE_GLOBAL.flag("MACHINE::MPCDF_HYDRA") ||
        aurostd::substring2bool(AflowIn,"[AFLOW_HOST]HYDRA") || 
        aurostd::substring2bool(AflowIn,"[AFLOW_HOST]MPCDF_HYDRA"))   // check MPCDF_HYDRA
      aflags.AFLOW_MACHINE_LOCAL=aflags.AFLOW_MACHINE_GLOBAL;
    if(aflags.AFLOW_MACHINE_LOCAL.flag("MACHINE::MPCDF_HYDRA")) {
      aus << "00000  MESSAGE Taking HOST=" << aflags.AFLOW_MACHINE_LOCAL.getattachedscheme("NAME") << Message(__AFLOW_FILE__,aflags) << endl; //HE20220309 use machine name
      aurostd::PrintMessageStream(FileMESSAGE,aus,XHOST.QUIET,oss);
      kflags.KBIN_MPI=TRUE; // overrides the MPI for machines
    }
    //DX20190509 - MACHINE001 - START
    // machine001	
    if(aflags.AFLOW_MACHINE_GLOBAL.flag("MACHINE::MACHINE001") ||
        aurostd::substring2bool(AflowIn,"[AFLOW_HOST]MACHINE001") || 
        aurostd::substring2bool(AflowIn,"[AFLOW_HOST]MACHINE001"))   // check MACHINE001
      aflags.AFLOW_MACHINE_LOCAL=aflags.AFLOW_MACHINE_GLOBAL;
    if(aflags.AFLOW_MACHINE_LOCAL.flag("MACHINE::MACHINE001")) {
      aus << "00000  MESSAGE Taking HOST=" << aflags.AFLOW_MACHINE_LOCAL.getattachedscheme("NAME") << Message(__AFLOW_FILE__,aflags) << endl; //HE20220309 use machine name
      aurostd::PrintMessageStream(FileMESSAGE,aus,XHOST.QUIET,oss);
      kflags.KBIN_MPI=TRUE; // overrides the MPI for machines
    }
    //DX20190509 - MACHINE001 - END
    //DX20190509 - MACHINE002 - START
    // machine002
    if(aflags.AFLOW_MACHINE_GLOBAL.flag("MACHINE::MACHINE002") ||
        aurostd::substring2bool(AflowIn,"[AFLOW_HOST]MACHINE002") ||
        aurostd::substring2bool(AflowIn,"[AFLOW_HOST]MACHINE002"))   // check MACHINE002
      aflags.AFLOW_MACHINE_LOCAL=aflags.AFLOW_MACHINE_GLOBAL;
    if(aflags.AFLOW_MACHINE_LOCAL.flag("MACHINE::MACHINE002")) {
      aus << "00000  MESSAGE Taking HOST=" << aflags.AFLOW_MACHINE_LOCAL.getattachedscheme("NAME") << Message(__AFLOW_FILE__,aflags) << endl; //HE20220309 use machine name
      aurostd::PrintMessageStream(FileMESSAGE,aus,XHOST.QUIET,oss);
      kflags.KBIN_MPI=TRUE; // overrides the MPI for machines
    }
    //DX20190509 - MACHINE002 - END
    //DX20201005 - MACHINE003 - START
    // machine003
    if(aflags.AFLOW_MACHINE_GLOBAL.flag("MACHINE::MACHINE003") ||
        aurostd::substring2bool(AflowIn,"[AFLOW_HOST]MACHINE003") ||
        aurostd::substring2bool(AflowIn,"[AFLOW_HOST]MACHINE003"))   // check MACHINE003
      aflags.AFLOW_MACHINE_LOCAL=aflags.AFLOW_MACHINE_GLOBAL;
    if(aflags.AFLOW_MACHINE_LOCAL.flag("MACHINE::MACHINE003")) {
      aus << "00000  MESSAGE Taking HOST=" << aflags.AFLOW_MACHINE_LOCAL.getattachedscheme("NAME") << Message(__AFLOW_FILE__,aflags) << endl; //HE20220309 use machine name
      aurostd::PrintMessageStream(FileMESSAGE,aus,XHOST.QUIET,oss);
      kflags.KBIN_MPI=TRUE; // overrides the MPI for machines
    }
    //DX20201005 - MACHINE003 - END
    //DX20211011 - MACHINE004 - START
    // machine004
    if(aflags.AFLOW_MACHINE_GLOBAL.flag("MACHINE::MACHINE004") ||
        aurostd::substring2bool(AflowIn,"[AFLOW_HOST]MACHINE004") ||
        aurostd::substring2bool(AflowIn,"[AFLOW_HOST]MACHINE004"))   // check MACHINE004
      aflags.AFLOW_MACHINE_LOCAL=aflags.AFLOW_MACHINE_GLOBAL;
    if(aflags.AFLOW_MACHINE_LOCAL.flag("MACHINE::MACHINE004")) {
      aus << "00000  MESSAGE Taking HOST=" << aflags.AFLOW_MACHINE_LOCAL.getattachedscheme("NAME") << Message(__AFLOW_FILE__,aflags) << endl; //HE20220309 use machine name
      aurostd::PrintMessageStream(FileMESSAGE,aus,XHOST.QUIET,oss);
      kflags.KBIN_MPI=TRUE; // overrides the MPI for machines
    }
    //DX20211011 - MACHINE004 - END
    // duke_materials	
    if(aflags.AFLOW_MACHINE_GLOBAL.flag("MACHINE::DUKE_MATERIALS") ||
        aurostd::substring2bool(AflowIn,"[AFLOW_HOST]MATERIALS") ||    // check DUKE_MATERIALS
        aurostd::substring2bool(AflowIn,"[AFLOW_HOST]DUKE_MATERIALS"))   // check DUKE_MATERIALS
      aflags.AFLOW_MACHINE_LOCAL=aflags.AFLOW_MACHINE_GLOBAL;
    if(aflags.AFLOW_MACHINE_LOCAL.flag("MACHINE::DUKE_MATERIALS")) {
      aus << "00000  MESSAGE Taking HOST=" << aflags.AFLOW_MACHINE_LOCAL.getattachedscheme("NAME") << Message(__AFLOW_FILE__,aflags) << endl; //HE20220309 use machine name
      aurostd::PrintMessageStream(FileMESSAGE,aus,XHOST.QUIET,oss);
      kflags.KBIN_MPI=TRUE; // overrides the MPI for machines
    }
    // duke_aflowlib	
    if(aflags.AFLOW_MACHINE_GLOBAL.flag("MACHINE::DUKE_AFLOWLIB") ||
        aurostd::substring2bool(AflowIn,"[AFLOW_HOST]AFLOWLIB") ||    // check DUKE_AFLOWLIB
        aurostd::substring2bool(AflowIn,"[AFLOW_HOST]DUKE_AFLOWLIB"))   // check DUKE_AFLOWLIB
      aflags.AFLOW_MACHINE_LOCAL=aflags.AFLOW_MACHINE_GLOBAL;
    if(aflags.AFLOW_MACHINE_LOCAL.flag("MACHINE::DUKE_AFLOWLIB")) {
      aus << "00000  MESSAGE Taking HOST=" << aflags.AFLOW_MACHINE_LOCAL.getattachedscheme("NAME") << Message(__AFLOW_FILE__,aflags) << endl; //HE20220309 use machine name
      aurostd::PrintMessageStream(FileMESSAGE,aus,XHOST.QUIET,oss);
      kflags.KBIN_MPI=TRUE; // overrides the MPI for machines
    }
    // duke_habana	
    if(aflags.AFLOW_MACHINE_GLOBAL.flag("MACHINE::DUKE_HABANA") ||
        aurostd::substring2bool(AflowIn,"[AFLOW_HOST]HABANA") ||    // check DUKE_HABANA
        aurostd::substring2bool(AflowIn,"[AFLOW_HOST]DUKE_HABANA"))   // check DUKE_HABANA
      aflags.AFLOW_MACHINE_LOCAL=aflags.AFLOW_MACHINE_GLOBAL;
    if(aflags.AFLOW_MACHINE_LOCAL.flag("MACHINE::DUKE_HABANA")) {
      aus << "00000  MESSAGE Taking HOST=" << aflags.AFLOW_MACHINE_LOCAL.getattachedscheme("NAME") << Message(__AFLOW_FILE__,aflags) << endl; //HE20220309 use machine name
      aurostd::PrintMessageStream(FileMESSAGE,aus,XHOST.QUIET,oss);
      kflags.KBIN_MPI=TRUE; // overrides the MPI for machines
    }
    // fulton_marylou	
    if(aflags.AFLOW_MACHINE_GLOBAL.flag("MACHINE::FULTON_MARYLOU") ||
        aurostd::substring2bool(AflowIn,"[AFLOW_HOST]MARYLOU") ||    // check FULTON_MARYLOU
        aurostd::substring2bool(AflowIn,"[AFLOW_HOST]FULTON_MARYLOU"))   // check FULTON_MARYLOU
      aflags.AFLOW_MACHINE_LOCAL=aflags.AFLOW_MACHINE_GLOBAL;
    if(aflags.AFLOW_MACHINE_LOCAL.flag("MACHINE::FULTON_MARYLOU")) {
      aus << "00000  MESSAGE Taking HOST=" << aflags.AFLOW_MACHINE_LOCAL.getattachedscheme("NAME") << Message(__AFLOW_FILE__,aflags) << endl; //HE20220309 use machine name
      aurostd::PrintMessageStream(FileMESSAGE,aus,XHOST.QUIET,oss);
      kflags.KBIN_MPI=TRUE; // overrides the MPI for machines
    }
    //OL	
    if(aflags.AFLOW_MACHINE_GLOBAL.flag("MACHINE::OHAD") || //CO20181113
        aurostd::substring2bool(AflowIn,"[AFLOW_HOST]MACHINE2") ||  // check MACHINE2
        aurostd::substring2bool(AflowIn,"[AFLOW_HOST]MACHINE2"))   // check MACHINE2
      aflags.AFLOW_MACHINE_LOCAL=aflags.AFLOW_MACHINE_GLOBAL;
    if(aflags.AFLOW_MACHINE_LOCAL.flag("MACHINE::OHAD")) { //CO20181113
      aus << "00000  MESSAGE Taking HOST=" << aflags.AFLOW_MACHINE_LOCAL.getattachedscheme("NAME") << Message(__AFLOW_FILE__,aflags) << endl; //HE20220309 use machine name
      aurostd::PrintMessageStream(FileMESSAGE,aus,XHOST.QUIET,oss);
      kflags.KBIN_MPI=TRUE; // overrides the MPI for machines
    }
    // host1	
    if(aflags.AFLOW_MACHINE_GLOBAL.flag("MACHINE::HOST1") || //CO20181113
        aurostd::substring2bool(AflowIn,"[AFLOW_HOST]MACHINE1") ||  // check MACHINE1
        aurostd::substring2bool(AflowIn,"[AFLOW_HOST]MACHINE1"))   // check MACHINE1
      aflags.AFLOW_MACHINE_LOCAL=aflags.AFLOW_MACHINE_GLOBAL;
    if(aflags.AFLOW_MACHINE_LOCAL.flag("MACHINE::HOST1")) { //CO20181113
      aus << "00000  MESSAGE Taking HOST=" << aflags.AFLOW_MACHINE_LOCAL.getattachedscheme("NAME") << Message(__AFLOW_FILE__,aflags) << endl; //HE20220309 use machine name
      aurostd::PrintMessageStream(FileMESSAGE,aus,XHOST.QUIET,oss);
      kflags.KBIN_MPI=TRUE; // overrides the MPI for machines
    }
    //DX20190107 - CMU EULER - START
    // cmu_euler	
    if(aflags.AFLOW_MACHINE_GLOBAL.flag("MACHINE::CMU_EULER") ||
        aurostd::substring2bool(AflowIn,"[AFLOW_HOST]CMU_EULER") || 
        aurostd::substring2bool(AflowIn,"[AFLOW_HOST]CMU_EULER"))   // check CMU_EULER
      aflags.AFLOW_MACHINE_LOCAL=aflags.AFLOW_MACHINE_GLOBAL;
    if(aflags.AFLOW_MACHINE_LOCAL.flag("MACHINE::CMU_EULER")) {
      aus << "00000  MESSAGE Taking HOST=" << aflags.AFLOW_MACHINE_LOCAL.getattachedscheme("NAME") << Message(__AFLOW_FILE__,aflags) << endl; //HE20220309 use machine name
      aurostd::PrintMessageStream(FileMESSAGE,aus,XHOST.QUIET,oss);
      kflags.KBIN_MPI=TRUE; // overrides the MPI for machines
    }
    //DX20190107 - CMU EULER - END

    // ***************************************************************************
    // OTHER CHECKS FOR MPI
    // machines are done withing the VASP/ALIEN stuff, if necessary
    if(aflags.AFLOW_FORCE_MPI) kflags.KBIN_MPI=TRUE;      // forcing
    if(aflags.AFLOW_FORCE_SERIAL) kflags.KBIN_MPI=FALSE;  // forcing

    kflags.KBIN_QSUB= aurostd::substring2bool(AflowIn,"[AFLOW_MODE_QSUB]") && !aurostd::substring2bool(AflowIn,"[AFLOW_MODE_QSUB]MODE");  // search for QSUB string
    kflags.KBIN_QSUB_MODE1=aflags.AFLOW_MODE_QSUB_MODE1 || aurostd::substring2bool(AflowIn,"[AFLOW_MODE_QSUB]MODE1"); // search for QSUB string mode1
    kflags.KBIN_QSUB_MODE2=aflags.AFLOW_MODE_QSUB_MODE2 || aurostd::substring2bool(AflowIn,"[AFLOW_MODE_QSUB]MODE2"); // search for QSUB string mode2
    kflags.KBIN_QSUB_MODE3=aflags.AFLOW_MODE_QSUB_MODE3 || aurostd::substring2bool(AflowIn,"[AFLOW_MODE_QSUB]MODE3"); // search for QSUB string mode3
    kflags.AFLOW_MODE_ALIEN=                                               // check ALIEN
      aurostd::substring2bool(AflowIn,"[AFLOW_MODE=ALIEN]") ||             // check ALIEN
      aurostd::substring2bool(AflowIn,"[AFLOW_MODE_ALIEN]") ||             // check ALIEN
      aurostd::substring2bool(AflowIn,"[AFLOW_MODE]ALIEN");                // check ALIEN
    kflags.AFLOW_MODE_MATLAB=                                              // check MATLAB
      aurostd::substring2bool(AflowIn,"[AFLOW_MODE=MATLAB]") ||            // check MATLAB
      aurostd::substring2bool(AflowIn,"[AFLOW_MODE_MATLAB]") ||            // check MATLAB
      aurostd::substring2bool(AflowIn,"[AFLOW_MODE]MATLAB");               // check MATLAB
    kflags.AFLOW_MODE_VASP=                                                // check VASP
      aurostd::substring2bool(AflowIn,"[AFLOW_MODE=VASP]") ||              // check VASP
      aurostd::substring2bool(AflowIn,"[AFLOW_MODE_VASP]") ||              // check VASP
      aurostd::substring2bool(AflowIn,"[AFLOW_MODE]VASP");                 // check VASP
    kflags.AFLOW_MODE_AIMS=                                                // check AIMS
      aurostd::substring2bool(AflowIn,"[AFLOW_MODE=AIMS]") ||              // check AIMS
      aurostd::substring2bool(AflowIn,"[AFLOW_MODE_AIMS]") ||              // check AIMS
      aurostd::substring2bool(AflowIn,"[AFLOW_MODE]AIMS");                 // check AIMS
    //CO20180406 - fix generate flags
    if(aflags.KBIN_GEN_GENERAL){
      if(kflags.AFLOW_MODE_AIMS && !aflags.KBIN_GEN_AIMS_FROM_AFLOWIN){aflags.KBIN_GEN_AIMS_FROM_AFLOWIN=true;} //very safe
      if(kflags.AFLOW_MODE_VASP && !aflags.KBIN_GEN_VASP_FROM_AFLOWIN){aflags.KBIN_GEN_VASP_FROM_AFLOWIN=true;} //do vasp last, default
    }
    kflags.KBIN_SYMMETRY_CALCULATION  = aurostd::substring2bool(AflowIn,"[AFLOW_SYMMETRY]CALC",TRUE) || aurostd::substring2bool(AflowIn,"[VASP_SYMMETRY]CALC",TRUE);
    //DX START
    kflags.KBIN_SYMMETRY_NO_SCAN  = aurostd::substring2bool(AflowIn,"[AFLOW_SYMMETRY]NO_SCAN",TRUE);
    //cerr << kflags.KBIN_SYMMETRY_EPS << endl;
    if(aurostd::substring2bool(AflowIn,"[AFLOW_SYMMETRY]SYM_EPS=",TRUE)){
      kflags.KBIN_SYMMETRY_EPS      = aurostd::substring2utype<double>(AflowIn,"[AFLOW_SYMMETRY]SYM_EPS=",TRUE);
    }
    //DX END
    // ---------------------------------------------------------
    // parameters for AAPL - CO20170601
    // to make backwards compatible, we need to not only look for substring, but need to see if "KAPPA=y"
    // start with AAPL first, then QHA, then APL, they are mutually exclusive
    aurostd::xoption KBIN_PHONONS_CALCULATION_AAPL;
    KBIN_PHONONS_CALCULATION_AAPL.option=false;
    KBIN_PHONONS_CALCULATION_AAPL.options2entry(AflowIn, string("[AFLOW_AAPL]KAPPA=|[AFLOW_PHONONS]KAPPA="), KBIN_PHONONS_CALCULATION_AAPL.option, KBIN_PHONONS_CALCULATION_AAPL.xscheme); //CO20170601
    KBIN_PHONONS_CALCULATION_AAPL.option |= aurostd::substring2bool(AflowIn,"[AFLOW_AAPL]CALC",TRUE) || aurostd::substring2bool(AflowIn,"[VASP_AAPL]CALC",TRUE);  //legacy
    kflags.KBIN_PHONONS_CALCULATION_AAPL  = KBIN_PHONONS_CALCULATION_AAPL.option;
    // ---------------------------------------------------------
    // parameters for QHA - CO20170601
    // to make backwards compatible, we need to not only look for substring, but need to see if "[AFLOW_QHA]CALC"
    if(!kflags.KBIN_PHONONS_CALCULATION_AAPL){  //mutually exclusive
      kflags.KBIN_PHONONS_CALCULATION_QHA  = aurostd::substring2bool(AflowIn,"[AFLOW_QHA]CALC",TRUE) || aurostd::substring2bool(AflowIn,"VASP_QHA]CALC",TRUE);
      /////////////////////////////
      //aurostd::xoption KBIN_PHONONS_CALCULATION_QHA; //PN20180705
      //KBIN_PHONONS_CALCULATION_QHA.option=false; //PN20180705
      //KBIN_PHONONS_CALCULATION_QHA.options2entry(AflowIn, string("[AFLOW_QHA]GRUNEISEN=|[AFLOW_PHONONS]GRUNEISEN="), KBIN_PHONONS_CALCULATION_QHA.option, KBIN_PHONONS_CALCULATION_QHA.xscheme); //CO20170601 //PN20180705
      //KBIN_PHONONS_CALCULATION_QHA.option |= aurostd::substring2bool(AflowIn,"[AFLOW_QHA]CALC",TRUE) || aurostd::substring2bool(AflowIn,"[VASP_QHA]CALC",TRUE); //legacy //PN20180705
      //kflags.KBIN_PHONONS_CALCULATION_QHA  = KBIN_PHONONS_CALCULATION_QHA.option; //PN20180705
    }
    // ---------------------------------------------------------
    // parameters for APL
    // if(LDEBUG) cout << XPID << "KBIN::RUN_Directory: kflags.KBIN_PHONONS_CALCULATION_APL=" << kflags.KBIN_PHONONS_CALCULATION_APL << endl;
    if(!(kflags.KBIN_PHONONS_CALCULATION_AAPL || kflags.KBIN_PHONONS_CALCULATION_QHA)){ //mutually exclusive
      kflags.KBIN_PHONONS_CALCULATION_APL  = aurostd::substring2bool(AflowIn,"[AFLOW_APL]CALC",TRUE) || aurostd::substring2bool(AflowIn,"[AFLOW_PHONONS]CALC",TRUE) || aurostd::substring2bool(AflowIn,"[VASP_PHONONS]CALC",TRUE);
    }
    // if(LDEBUG) cout << XPID << "KBIN::RUN_Directory: kflags.KBIN_PHONONS_CALCULATION_APL=" << kflags.KBIN_PHONONS_CALCULATION_APL << endl;
    // ---------------------------------------------------------
    // parameters for AGL (Debye Model)
    //Cormac created CALCSTRAINORIGIN, so we need to check [AFLOW_AEL]CALC vs. [AFLOW_AEL]CALCSTRAINORIGIN
    //kflags.KBIN_PHONONS_CALCULATION_AGL  = aurostd::substring2bool(AflowIn,"[AFLOW_AGL]CALC",TRUE) || aurostd::substring2bool(AflowIn,"[VASP_AGL]CALC",TRUE) || aurostd::substring2bool(AflowIn,"[AFLOW_GIBBS]CALC",TRUE) || aurostd::substring2bool(AflowIn,"[VASP_GIBBS]CALC",TRUE);
    for(uint i=0;i<vAflowIn.size()&&!kflags.KBIN_PHONONS_CALCULATION_AGL;i++){
      if((aurostd::substring2bool(vAflowIn[i],"[AFLOW_AGL]CALC",TRUE) || aurostd::substring2bool(AflowIn,"[VASP_AGL]CALC",TRUE)) 
          && !(
            aurostd::substring2bool(vAflowIn[i],"[AFLOW_AGL]CALC_",TRUE) || aurostd::substring2bool(vAflowIn[i],"[VASP_AGL]CALC_",TRUE) ||
            aurostd::substring2bool(vAflowIn[i],"[AFLOW_AGL]CALCS",TRUE) || aurostd::substring2bool(vAflowIn[i],"[VASP_AGL]CALCS",TRUE) ||
            FALSE)){
        kflags.KBIN_PHONONS_CALCULATION_AGL=true;
      }
    }
    // ---------------------------------------------------------
    // parameters for AEL (Elastic constants)
    //Cormac created CALCSTRAINORIGIN, so we need to check [AFLOW_AEL]CALC vs. [AFLOW_AEL]CALCSTRAINORIGIN
    //kflags.KBIN_PHONONS_CALCULATION_AEL  = aurostd::substring2bool(AflowIn,"[AFLOW_AEL]CALC",TRUE) || aurostd::substring2bool(AflowIn,"[VASP_AEL]CALC",TRUE);
    for(uint i=0;i<vAflowIn.size()&&!kflags.KBIN_PHONONS_CALCULATION_AEL;i++){
      if((aurostd::substring2bool(vAflowIn[i],"[AFLOW_AEL]CALC",TRUE) || aurostd::substring2bool(AflowIn,"[VASP_AEL]CALC",TRUE)) 
          && !(
            aurostd::substring2bool(vAflowIn[i],"[AFLOW_AEL]CALC_",TRUE) || aurostd::substring2bool(vAflowIn[i],"[VASP_AEL]CALC_",TRUE) ||
            aurostd::substring2bool(vAflowIn[i],"[AFLOW_AEL]CALCS",TRUE) || aurostd::substring2bool(vAflowIn[i],"[VASP_AEL]CALCS",TRUE) ||
            FALSE)){
        kflags.KBIN_PHONONS_CALCULATION_AEL=true;
      }
    }
    // ---------------------------------------------------------
    // Warn user if both APL/AAPL and AEL/AGL flags are set, since they are mutually exclusive
    if ((kflags.KBIN_PHONONS_CALCULATION_APL || kflags.KBIN_PHONONS_CALCULATION_AAPL || kflags.KBIN_PHONONS_CALCULATION_QHA) && (kflags.KBIN_PHONONS_CALCULATION_AGL || kflags.KBIN_PHONONS_CALCULATION_AEL)) {
      aus << "WWWWW  WARNING: APL/AAPL/QHA and AEL/AGL flags both set" << endl;
      aus << "WWWWW  WARNING: These runs are mutually exclusive" << endl;
      aus << "WWWWW  WARNING: APL/AAPL/QHA runs will take priority" << endl;
      aurostd::PrintMessageStream(FileMESSAGE,aus,XHOST.QUIET,oss);
    } //CT20200520 - added warning
    // ---------------------------------------------------------
    // parameters for NEIGHBORS
    //DX20210122 [OBSOLETE] kflags.KBIN_NEIGHBORS_CALCULATION  = aurostd::substring2bool(AflowIn,"[AFLOW_NEIGHBOURS]CALC",TRUE) || aurostd::substring2bool(AflowIn, "[AFLOW_NEIGHBORS]CALC");  //ME20190107 - Added American spelling
    // ---------------------------------------------------------
    // parameters for POCC CALCULATIONS, KESONG YANG
    kflags.KBIN_POCC=FALSE;
    kflags.KBIN_POCC_CALCULATION  = aurostd::substring2bool(AflowIn,"[AFLOW_POCC]CALC",TRUE) && (aurostd::substring2bool(AflowIn,"[POCC_MODE_EXPLICIT]START.POCC_STRUCTURE",TRUE) && aurostd::substring2bool(AflowIn,"[POCC_MODE_EXPLICIT]STOP.POCC_STRUCTURE",TRUE)); //CO20180419
    if(kflags.KBIN_POCC_CALCULATION) {
      aus << "00000  MESSAGE POCC_CALCULATION "  << Message(__AFLOW_FILE__,aflags) << endl;
      aurostd::PrintMessageStream(FileMESSAGE,aus,XHOST.QUIET,oss);
    }
    if(kflags.KBIN_POCC_CALCULATION) {kflags.KBIN_POCC=TRUE;} //CO20180419
    if(kflags.KBIN_POCC){ //CO20191110
      kflags.KBIN_POCC_TEMPERATURE_STRING=aurostd::substring2string(AflowIn,"[AFLOW_POCC]TEMPERATURE=");  //CO20191110
      if(kflags.KBIN_POCC_TEMPERATURE_STRING.empty()){  //CO20191110
        kflags.KBIN_POCC_TEMPERATURE_STRING=DEFAULT_POCC_TEMPERATURE_STRING;  //CO20191110
      }
      aus << "00000  MESSAGE POCC_TEMPERATURE_STRING=" << kflags.KBIN_POCC_TEMPERATURE_STRING << Message(__AFLOW_FILE__,aflags) << endl;  //CO20191110
      aurostd::PrintMessageStream(FileMESSAGE,aus,XHOST.QUIET,oss);  //CO20191110
      kflags.KBIN_POCC_ARUNS2SKIP_STRING=aurostd::substring2string(AflowIn,"[AFLOW_POCC]ARUNS2SKIP=");  //CO20200624
      if(!kflags.KBIN_POCC_ARUNS2SKIP_STRING.empty()){  //CO20200624
        aus << "00000  MESSAGE POCC_ARUNS2SKIP_STRING=" << kflags.KBIN_POCC_ARUNS2SKIP_STRING << Message(__AFLOW_FILE__,aflags) << endl;  //CO20200624
        aurostd::PrintMessageStream(FileMESSAGE,aus,XHOST.QUIET,oss);  //CO20200624
      }
      //ME20210927 - EXCLUDE_UNSTABLE
      string exclude = aurostd::toupper(aurostd::substring2string(AflowIn, "[AFLOW_POCC]EXCLUDE_UNSTABLE="));
      if (exclude.empty()) {
        kflags.KBIN_POCC_EXCLUDE_UNSTABLE = DEFAULT_POCC_EXCLUDE_UNSTABLE;
      } else {
        if (exclude[0] == 'T') {
          kflags.KBIN_POCC_EXCLUDE_UNSTABLE = true;
        } else if (exclude[0] == 'F') {
          kflags.KBIN_POCC_EXCLUDE_UNSTABLE = false;
        } else {
          kflags.KBIN_POCC_EXCLUDE_UNSTABLE = DEFAULT_POCC_EXCLUDE_UNSTABLE;
        }
        aus << "00000  MESSAGE POCC_EXCLUDE_UNSTABLE=" << (kflags.KBIN_POCC_EXCLUDE_UNSTABLE?"TRUE":"FALSE") << Message(__AFLOW_FILE__,aflags) << endl;
      }
    }
    // ---------------------------------------------------------
    // parameters for FROZSL
    kflags.KBIN_FROZSL=FALSE;
    kflags.KBIN_PHONONS_CALCULATION_FROZSL  = aurostd::substring2bool(AflowIn,"[AFLOW_FROZSL]CALC",TRUE);
    if(kflags.KBIN_PHONONS_CALCULATION_FROZSL) {
      aus << "00000  MESSAGE FROZSL_CALCULATION "  << Message(__AFLOW_FILE__,aflags) << endl;
      aurostd::PrintMessageStream(FileMESSAGE,aus,XHOST.QUIET,oss);
    }
    kflags.KBIN_FROZSL_DOWNLOAD     = (aurostd::substring2bool(AflowIn,"[AFLOW_FROZSL]DOWN",TRUE) ||
        aurostd::substring2bool(AflowIn,"[AFLOW_FROZSL]DOWNLOAD",TRUE));
    if(kflags.KBIN_FROZSL_DOWNLOAD) {
      aus << "00000  MESSAGE FROZSL_DOWNLOAD "  << Message(__AFLOW_FILE__,aflags) << endl;
      aurostd::PrintMessageStream(FileMESSAGE,aus,XHOST.QUIET,oss);
    }
    if(kflags.KBIN_FROZSL_FILE) {
      aus << "00000  MESSAGE FROZSL_FILE "  << Message(__AFLOW_FILE__,aflags) << endl;
      aurostd::PrintMessageStream(FileMESSAGE,aus,XHOST.QUIET,oss);
    }
    kflags.KBIN_FROZSL_FILE  = aurostd::substring2bool(AflowIn,"[AFLOW_FROZSL]FILE",TRUE); // load of file somewhere else
    if(kflags.KBIN_PHONONS_CALCULATION_FROZSL || kflags.KBIN_FROZSL_DOWNLOAD|| kflags.KBIN_FROZSL_FILE) kflags.KBIN_FROZSL=TRUE;
    // ---------------------------------------------------------
    // the rest of symmetry stuff is sought inside ivasp or
    if(kflags.AFLOW_MODE_ALIEN) {
      kflags.AFLOW_MODE_MATLAB=FALSE;                  // fix PRIORITY
      kflags.AFLOW_MODE_VASP=FALSE;                    // fix PRIORITY
      kflags.KBIN_MPI=FALSE;                           // fix PRIORITY
    }
    if(kflags.AFLOW_MODE_MATLAB) {
      kflags.AFLOW_MODE_VASP=FALSE;                    // fix PRIORITY
      kflags.KBIN_MPI=FALSE;
    }
    if(LDEBUG) cout << "DEBUG kflags.AFLOW_MODE_ALIEN=" << kflags.AFLOW_MODE_ALIEN << endl;
    if(LDEBUG) cout << "DEBUG kflags.AFLOW_MODE_MATLAB=" << kflags.AFLOW_MODE_MATLAB << endl;
    if(LDEBUG) cout << "DEBUG kflags.AFLOW_MODE_VASP=" << kflags.AFLOW_MODE_VASP << endl;
    // ***************************************************************************
    // ZIP COMPRESS
    // ***************************************************************************
    kflags.KZIP_COMPRESS=TRUE;
    aurostd::StringstreamClean(aus);
    if(aurostd::substring2bool(AflowIn,"[AFLOW_MODE_ZIP=none]") ||
        aurostd::substring2bool(AflowIn,"[AFLOW_MODE_ZIP=NONE]") ||
        !aurostd::substring2bool(AflowIn,"[AFLOW_MODE_ZIP")) {
      kflags.KZIP_COMPRESS=FALSE;
      for(int i=0;i<1;i++) {
        aus << "WWWWW  WARNING no compression of output files..." << Message(__AFLOW_FILE__,aflags) << endl;
        aurostd::PrintWarningStream(FileMESSAGE,aus,XHOST.QUIET);
      }
    } else {
      if(!aurostd::substring2bool(AflowIn,"[AFLOW_MODE_ZIP")) { // "[AFLOW_MODE_ZIP=" not found
        kflags.KZIP_BIN=DEFAULT_KZIP_BIN;  // take default
        aus << "00000  MESSAGE Taking DEFAULT KZIP_BIN=\"" << kflags.KZIP_BIN << "\" "  << Message(__AFLOW_FILE__,aflags) << endl;
        aurostd::PrintMessageStream(FileMESSAGE,aus,XHOST.QUIET,oss);
      }
      if(aurostd::substring2bool(AflowIn,"[AFLOW_MODE_ZIP]")) { // "[AFLOW_MODE_ZIP]" not found
        kflags.KZIP_BIN=aurostd::substring2string(AflowIn,"[AFLOW_MODE_ZIP]");
        aus << "00000  MESSAGE Taking KZIP_BIN=\"" << kflags.KZIP_BIN << "\" "  << Message(__AFLOW_FILE__,aflags) << endl;
        aurostd::PrintMessageStream(FileMESSAGE,aus,XHOST.QUIET,oss);
      }
      if(aurostd::substring2bool(AflowIn,"[AFLOW_MODE_ZIP=")) { // "[AFLOW_MODE_ZIP=" found
        kflags.KZIP_BIN=aurostd::RemoveCharacter(aurostd::substring2string(AflowIn,"[AFLOW_MODE_ZIP="),']');
        aus << "00000  MESSAGE Taking KZIP_BIN=\"" << kflags.KZIP_BIN << "\" "  << Message(__AFLOW_FILE__,aflags) << endl;
        aurostd::PrintMessageStream(FileMESSAGE,aus,XHOST.QUIET,oss);
      }
    }
    // ************************************************************************************************************************************
    // Get the KZIP_BIN name - moved inside EACH mode
    // ************************************************************************************************************************************
    // LOAD PREFIX POSTFIX
    KBIN::StartStopCheck(AflowIn,"[AFLOW_MODE_PRESCRIPT]",kflags.AFLOW_MODE_PRESCRIPT_EXPLICIT,kflags.AFLOW_MODE_PRESCRIPT_EXPLICIT_START_STOP);
    KBIN::StartStopCheck(AflowIn,"[AFLOW_MODE_POSTSCRIPT]",kflags.AFLOW_MODE_POSTSCRIPT_EXPLICIT,kflags.AFLOW_MODE_POSTSCRIPT_EXPLICIT_START_STOP);
    if(kflags.AFLOW_MODE_PRESCRIPT_EXPLICIT) {  // [AFLOW_MODE_PRESCRIPT] construction
      aus << "00000  MESSAGE Generating " << DEFAULT_AFLOW_PRESCRIPT_COMMAND << " file from " << _AFLOWIN_ << Message(__AFLOW_FILE__,aflags) << endl;
      aurostd::PrintMessageStream(FileMESSAGE,aus,XHOST.QUIET,oss);
      kflags.AFLOW_MODE_PRESCRIPT.str(aurostd::substring2string(AflowIn,"[AFLOW_MODE_PRESCRIPT]",0));
      //[SD20220520 - OBSOLETE]aurostd::ExtractToStringstreamEXPLICIT(AflowIn,kflags.AFLOW_MODE_PRESCRIPT,"[AFLOW_MODE_PRESCRIPT]"); //CO20200624 - FileAFLOWIN->AflowIn
    }
    if(kflags.AFLOW_MODE_PRESCRIPT_EXPLICIT_START_STOP) {  // [AFLOW_MODE_PRESCRIPT] construction
      aus << "00000  MESSAGE Generating " << DEFAULT_AFLOW_PRESCRIPT_COMMAND << " file from START/STOP " << _AFLOWIN_ << Message(__AFLOW_FILE__,aflags) << endl;
      aurostd::PrintMessageStream(FileMESSAGE,aus,XHOST.QUIET,oss);
      kflags.AFLOW_MODE_PRESCRIPT.str(aurostd::substring2string(AflowIn,"[AFLOW_MODE_PRESCRIPT]START","[AFLOW_MODE_PRESCRIPT]STOP",0));
      //[SD20220520 - OBSOLETE]aurostd::ExtractToStringstreamEXPLICIT(AflowIn,kflags.AFLOW_MODE_PRESCRIPT,"[AFLOW_MODE_PRESCRIPT]START","[AFLOW_MODE_PRESCRIPT]STOP"); //CO20200624 - FileAFLOWIN->AflowIn
    }
    if(kflags.AFLOW_MODE_POSTSCRIPT_EXPLICIT) {  // [AFLOW_MODE_POSTSCRIPT] construction
      aus << "00000  MESSAGE Generating " << DEFAULT_AFLOW_POSTSCRIPT_COMMAND << " file from " << _AFLOWIN_ << Message(__AFLOW_FILE__,aflags) << endl;
      aurostd::PrintMessageStream(FileMESSAGE,aus,XHOST.QUIET,oss);
      kflags.AFLOW_MODE_POSTSCRIPT.str(aurostd::substring2string(AflowIn,"[AFLOW_MODE_POSTSCRIPT]",0));
      //[SD20220520 - OBSOLETE]aurostd::ExtractToStringstreamEXPLICIT(AflowIn,kflags.AFLOW_MODE_POSTSCRIPT,"[AFLOW_MODE_POSTSCRIPT]"); //CO20200624 - FileAFLOWIN->AflowIn
    }
    if(kflags.AFLOW_MODE_POSTSCRIPT_EXPLICIT_START_STOP) {  // [AFLOW_MODE_POSTSCRIPT] construction
      aus << "00000  MESSAGE Generating " << DEFAULT_AFLOW_POSTSCRIPT_COMMAND << " file from START/STOP " << _AFLOWIN_ << Message(__AFLOW_FILE__,aflags) << endl;
      aurostd::PrintMessageStream(FileMESSAGE,aus,XHOST.QUIET,oss);
      kflags.AFLOW_MODE_POSTSCRIPT.str(aurostd::substring2string(AflowIn,"[AFLOW_MODE_POSTSCRIPT]START","[AFLOW_MODE_POSTSCRIPT]STOP",0));
      //[SD20220520 - OBSOLETE]aurostd::ExtractToStringstreamEXPLICIT(AflowIn,kflags.AFLOW_MODE_POSTSCRIPT,"[AFLOW_MODE_POSTSCRIPT]START","[AFLOW_MODE_POSTSCRIPT]STOP");  //CO20200624 - FileAFLOWIN->AflowIn
    }
    // ************************************************************************************************************************************
    // ALIEN MODE
    if(kflags.AFLOW_MODE_ALIEN) {
      aus      << XPID << "00000  MESSAGE [AFLOW_MODE=ALIEN] found in " << _AFLOWIN_ << " "  << Message(__AFLOW_FILE__,aflags) << endl;
      aurostd::PrintMessageStream(FileMESSAGE,aus,XHOST.QUIET,oss);
      // ***************************************************************************
      // Getting KBIN_BIN
      kflags.KBIN_BIN = DEFAULT_KBIN_ALIEN_BIN;  // take default
      aurostd::StringstreamClean(aus);
      if(!aurostd::substring2bool(AflowIn,"[AFLOW_MODE_BINARY")) { // "[AFLOW_MODE_BINARY=" not found
        kflags.KBIN_BIN=DEFAULT_KBIN_ALIEN_BIN;  // take default
        aus << "00000  MESSAGE Taking DEFAULT KBIN_BIN=\"" << kflags.KBIN_BIN << "\" "  << Message(__AFLOW_FILE__,aflags) << endl;
        aurostd::PrintMessageStream(FileMESSAGE,aus,XHOST.QUIET,oss);
      }
      if(aurostd::substring2bool(AflowIn,"[AFLOW_MODE_BINARY]")) { // "[AFLOW_MODE_BINARY]" not found
        kflags.KBIN_BIN=aurostd::substring2string(AflowIn,"[AFLOW_MODE_BINARY]");
        aus << "00000  MESSAGE Taking KBIN_BIN=\"" << kflags.KBIN_BIN << "\" "  << Message(__AFLOW_FILE__,aflags) << endl;
        aurostd::PrintMessageStream(FileMESSAGE,aus,XHOST.QUIET,oss);
      }
      if(aurostd::substring2bool(AflowIn,"[AFLOW_MODE_BINARY=")) { // "[AFLOW_MODE_BINARY=" found
        kflags.KBIN_BIN=aurostd::RemoveCharacter(aurostd::substring2string(AflowIn,"[AFLOW_MODE_BINARY="),']');
        aus << "00000  MESSAGE Taking KBIN_BIN=\"" << kflags.KBIN_BIN << "\" "  << Message(__AFLOW_FILE__,aflags) << endl;
        aurostd::PrintMessageStream(FileMESSAGE,aus,XHOST.QUIET,oss);
      }
      //ME20190107 - Grab the serial binary to propagate into child aflow.in files
      kflags.KBIN_SERIAL_BIN = kflags.KBIN_BIN;
      // ***************************************************************************
      // ALIEN MODE  // must contain EMAIL perform
      kflags.AFLOW_MODE_EMAIL            =
        aurostd::substring2bool(AflowIn,"[AFLOW_MODE_EMAIL]") ||
        aurostd::substring2bool(AflowIn,"[AFLOW_MODE]EMAIL") ;
      // ***************************************************************************
    }
    // ************************************************************************************************************************************
    // MATLAB MODE
    if(kflags.AFLOW_MODE_MATLAB) {
      aus      << XPID << "00000  MESSAGE [AFLOW_MODE=MATLAB] found in " << _AFLOWIN_ << " "  << Message(__AFLOW_FILE__,aflags) << endl;
      aurostd::PrintMessageStream(FileMESSAGE,aus,XHOST.QUIET,oss);
      // ***************************************************************************
      // MATLAB MODE  // must contain EMAIL perform
      kflags.AFLOW_MODE_EMAIL            =
        aurostd::substring2bool(AflowIn,"[AFLOW_MODE_EMAIL]") ||
        aurostd::substring2bool(AflowIn,"[AFLOW_MODE]EMAIL") ;
      // ***************************************************************************
    }
    // ************************************************************************************************************************************
    // AIMS MODE
    if(kflags.AFLOW_MODE_AIMS) {
      aus      << XPID << "00000  MESSAGE [AFLOW_MODE=AIMS] found in " << _AFLOWIN_ << " "  << Message(__AFLOW_FILE__,aflags) << endl;
      aurostd::PrintMessageStream(FileMESSAGE,aus,XHOST.QUIET,oss);
      aurostd::StringstreamClean(aus);
      if(1){  //no support yet
        // ***************************************************************************
        // Getting KBIN_BIN
        kflags.KBIN_BIN = DEFAULT_AIMS_BIN;  // take default  dont touch MPI as it has already been dealt by  KBIN::MPI_Extract
        if(kflags.KBIN_MPI==FALSE) { // only if no MPI is specified
          if(!aurostd::substring2bool(AflowIn,"[AFLOW_MODE_BINARY")) { // "[AFLOW_MODE_BINARY=" not found
            kflags.KBIN_BIN=DEFAULT_AIMS_BIN;  // take default
            aus << "00000  MESSAGE Taking DEFAULT KBIN_BIN=\"" << kflags.KBIN_BIN << "\" "  << Message(__AFLOW_FILE__,aflags) << endl;
            aurostd::PrintMessageStream(FileMESSAGE,aus,XHOST.QUIET,oss);
          }
          if(aurostd::substring2bool(AflowIn,"[AFLOW_MODE_BINARY]")) { // "[AFLOW_MODE_BINARY]" not found
            kflags.KBIN_BIN=aurostd::substring2string(AflowIn,"[AFLOW_MODE_BINARY]");
            aus << "00000  MESSAGE Taking KBIN_BIN=\"" << kflags.KBIN_BIN << "\" "  << Message(__AFLOW_FILE__,aflags) << endl;
            aurostd::PrintMessageStream(FileMESSAGE,aus,XHOST.QUIET,oss);
          }
          if(aurostd::substring2bool(AflowIn,"[AFLOW_MODE_BINARY=")) { // "[AFLOW_MODE_BINARY=" found
            kflags.KBIN_BIN=aurostd::RemoveCharacter(aurostd::substring2string(AflowIn,"[AFLOW_MODE_BINARY="),']');
            aus << "00000  MESSAGE Taking KBIN_BIN=\"" << kflags.KBIN_BIN << "\" "  << Message(__AFLOW_FILE__,aflags) << endl;
            aurostd::PrintMessageStream(FileMESSAGE,aus,XHOST.QUIET,oss);
          }
          //ME20190107 - Grab the serial binary to propagate into child aflow.in files
          kflags.KBIN_SERIAL_BIN = kflags.KBIN_BIN;
        } else {
          kflags.KBIN_BIN=kflags.KBIN_MPI_BIN;
          aus << "00000  MESSAGE Taking KBIN_BIN=KBIN_MPI_BIN=\"" << kflags.KBIN_MPI_BIN << "\" "  << Message(__AFLOW_FILE__,aflags) << endl;
          aurostd::PrintMessageStream(FileMESSAGE,aus,XHOST.QUIET,oss);
        }
      }
      // ***************************************************************************
      // AIMS MODE  // must contain EMAIL perform
      kflags.AFLOW_MODE_EMAIL            =
        aurostd::substring2bool(AflowIn,"[AFLOW_MODE_EMAIL]") ||
        aurostd::substring2bool(AflowIn,"[AFLOW_MODE]EMAIL");
      // ***************************************************************************
    }
    // ************************************************************************************************************************************
    // MPI SWTICHES
    if(kflags.KBIN_MPI) KBIN::MPI_Extract(AflowIn,FileMESSAGE,aflags,kflags);
    // ************************************************************************************************************************************
    // ************************************************************************************************************************************
    // VASP MODE
    if(kflags.AFLOW_MODE_VASP) {
      aus      << XPID << "00000  MESSAGE [AFLOW_MODE=VASP] found in " << _AFLOWIN_ << " "  << Message(__AFLOW_FILE__,aflags) << endl;
      aurostd::PrintMessageStream(FileMESSAGE,aus,XHOST.QUIET,oss);
      // ***************************************************************************
      // Getting KBIN_BIN
      kflags.KBIN_BIN = DEFAULT_VASP_BIN;  // take default  dont touch MPI as it has already been dealt by  KBIN::MPI_Extract
      aurostd::StringstreamClean(aus);
      // old Get BIN
      // 	  if(!aurostd::substring2bool(AflowIn,"[AFLOW_MODE_BINARY=")) { // "[AFLOW_MODE_BINARY=" not found
      // 	    aus << "00000  MESSAGE Taking DEFAULT KBIN_BIN=\"" << kflags.KBIN_BIN << "\Message(__AFLOW_FILE__,aflags) << endl;
      // 	    aurostd::PrintMessageStream(FileMESSAGE,aus,XHOST.QUIET,oss);
      // 	    //   cerr << "take KBIN=" << kflags.KBIN_BIN << endl;
      // 	  } else {
      // 	    kflags.KBIN_BIN = aurostd::RemoveCharacter(aurostd::substring2string(AflowIn,"[AFLOW_MODE_BINARY="),']');
      // 	    aus << "00000  MESSAGE Taking KBIN_BIN=\"" << kflags.KBIN_BIN << "\Message(__AFLOW_FILE__,aflags) << endl;
      // 	    aurostd::PrintMessageStream(FileMESSAGE,aus,XHOST.QUIET,oss);
      // 	  }
      if(kflags.KBIN_MPI==FALSE) { // only if no MPI is specified
        if(!aurostd::substring2bool(AflowIn,"[AFLOW_MODE_BINARY")) { // "[AFLOW_MODE_BINARY=" not found
          kflags.KBIN_BIN=DEFAULT_VASP_BIN;  // take default
          aus << "00000  MESSAGE Taking DEFAULT KBIN_BIN=\"" << kflags.KBIN_BIN << "\" "  << Message(__AFLOW_FILE__,aflags) << endl;
          aurostd::PrintMessageStream(FileMESSAGE,aus,XHOST.QUIET,oss);
        }
        if(aurostd::substring2bool(AflowIn,"[AFLOW_MODE_BINARY]")) { // "[AFLOW_MODE_BINARY]" not found
          kflags.KBIN_BIN=aurostd::substring2string(AflowIn,"[AFLOW_MODE_BINARY]");
          aus << "00000  MESSAGE Taking KBIN_BIN=\"" << kflags.KBIN_BIN << "\" "  << Message(__AFLOW_FILE__,aflags) << endl;
          aurostd::PrintMessageStream(FileMESSAGE,aus,XHOST.QUIET,oss);
        }
        if(aurostd::substring2bool(AflowIn,"[AFLOW_MODE_BINARY=")) { // "[AFLOW_MODE_BINARY=" found
          kflags.KBIN_BIN=aurostd::RemoveCharacter(aurostd::substring2string(AflowIn,"[AFLOW_MODE_BINARY="),']');
          aus << "00000  MESSAGE Taking KBIN_BIN=\"" << kflags.KBIN_BIN << "\" "  << Message(__AFLOW_FILE__,aflags) << endl;
          aurostd::PrintMessageStream(FileMESSAGE,aus,XHOST.QUIET,oss);
        }
        //ME20190107 - Grab the serial binary to propagate into child aflow.in files
        kflags.KBIN_SERIAL_BIN = kflags.KBIN_BIN;
      } else {
        kflags.KBIN_BIN=kflags.KBIN_MPI_BIN;
        aus << "00000  MESSAGE Taking KBIN_BIN=KBIN_MPI_BIN=\"" << kflags.KBIN_MPI_BIN << "\" "  << Message(__AFLOW_FILE__,aflags) << endl;
        aurostd::PrintMessageStream(FileMESSAGE,aus,XHOST.QUIET,oss);
      }
      // ***************************************************************************
      // VASP MODE  // must contain EMAIL perform
      kflags.AFLOW_MODE_EMAIL            =
        aurostd::substring2bool(AflowIn,"[AFLOW_MODE_EMAIL]") ||
        aurostd::substring2bool(AflowIn,"[AFLOW_MODE]EMAIL");
    }
    // ***************************************************************************
    // ************************************************************************************************************************************
    // MATLAB MODE
    if(kflags.KBIN_PHONONS_CALCULATION_FROZSL && !kflags.AFLOW_MODE_VASP) {
      aus      << XPID << "00000  MESSAGE [AFLOW_FROZSL]CALC found in " << _AFLOWIN_ << " "  << Message(__AFLOW_FILE__,aflags) << endl;
      aurostd::PrintMessageStream(FileMESSAGE,aus,XHOST.QUIET,oss);
    }
    // ************************************************************************************************************************************
    // NO MODE MODE
    if(!kflags.AFLOW_MODE_VASP && !kflags.AFLOW_MODE_AIMS && !kflags.AFLOW_MODE_MATLAB && !kflags.AFLOW_MODE_ALIEN && !kflags.KBIN_PHONONS_CALCULATION_FROZSL) {
      aus << "EEEEE  [AFLOW_MODE=????] invalid found in     "  << Message(__AFLOW_FILE__,aflags) << endl;
      aus << "EEEEE  [AFLOW_MODE=ALIEN]        is supported "  << Message(__AFLOW_FILE__,aflags) << endl;
      aus << "EEEEE  [AFLOW_MODE=MATLAB]       is supported "  << Message(__AFLOW_FILE__,aflags) << endl;
      aus << "EEEEE  [AFLOW_MODE=VASP]         is supported "  << Message(__AFLOW_FILE__,aflags) << endl;
      aus << "EEEEE  [AFLOW_FROZSL]CALC        is supported "  << Message(__AFLOW_FILE__,aflags) << endl;
      aurostd::PrintErrorStream(FileMESSAGE,aus,XHOST.QUIET);
    }
    // ***************************************************************************
    // FINALIZE LOCK
    aus << "XXXXX  KBIN DIRECTORY END (aflow" << string(AFLOW_VERSION) << ")  "  << Message(__AFLOW_FILE__,aflags) << endl;
    aurostd::PrintMessageStream(FileMESSAGE,aus,XHOST.QUIET,oss);
    // ***************************************************************************
    // PREPARE MESSAGE FOR LOG TO BE INTERCEPTED IN COMPRESSION
    aus << "XXXXX  KBIN_DIRECTORY_END " << aflags.Directory << endl;
    aurostd::PrintMessageStream(FileMESSAGE,aus,XHOST.QUIET,oss);
    // ***************************************************************************

    if(LDEBUG) cerr << "DEBUG: " << __AFLOW_FUNC__ << " (END)" << endl;

    return kflags;
  }
}

namespace KBIN {
  _vflags VASP_Get_Vflags_from_AflowIN(const string &AflowIn,_aflags &aflags,_kflags &kflags,ostream& oss) {
    ofstream FileMESSAGE("/dev/null");
    return KBIN::VASP_Get_Vflags_from_AflowIN(AflowIn,FileMESSAGE,aflags,kflags,oss);
  }
} // namespace KBIN


namespace KBIN {
  _vflags VASP_Get_Vflags_from_AflowIN(const string &_AflowIn,ofstream &FileMESSAGE,_aflags &aflags,_kflags &kflags,ostream& oss) {
    bool LDEBUG=(FALSE || _DEBUG_KVASP_ || XHOST.DEBUG);
    string message = "";
    _vflags vflags;
    string AflowIn=aurostd::RemoveComments(_AflowIn); // for safety //CO20180502
    vector<string> vAflowIn;aurostd::string2vectorstring(AflowIn,vAflowIn);
    string BflowIn=AflowIn;

    if(LDEBUG) cerr << "DEBUG: " << __AFLOW_FUNC__ << " (START)" << endl;
    // HOW TO RUN
    vflags.KBIN_VASP_RUN_NRELAX=0;
    // [OBSOLETE]  vflags.KBIN_VASP_RUN_GENERATE           =(aurostd::substring2bool(AflowIn,"[VASP_RUN_GENERATE]") || aurostd::substring2bool(AflowIn,"[VASP_RUN]GENERATE")) || aflags.KBIN_GEN_VASP_FROM_AFLOWIN;
    // [OBSOLETE] vflags.KBIN_VASP_RUN_STATIC              =(aurostd::substring2bool(AflowIn,"[VASP_RUN_STATIC]") || aurostd::substring2bool(AflowIn,"[VASP_RUN]STATIC"));
    // [OBSOLETE] vflags.KBIN_VASP_RUN_KPOINTS             =(aurostd::substring2bool(AflowIn,"[VASP_RUN_KPOINTS]") || aurostd::substring2bool(AflowIn,"[VASP_RUN]KPOINTS"));

    vflags.KBIN_VASP_RUN.clear();
    if((aurostd::substring2bool(AflowIn,"[VASP_RUN_GENERATE]") || aurostd::substring2bool(AflowIn,"[VASP_RUN]GENERATE")) || aflags.KBIN_GEN_VASP_FROM_AFLOWIN) 
      vflags.KBIN_VASP_RUN.push("GENERATE");
    if((aurostd::substring2bool(AflowIn,"[VASP_RUN_STATIC]") || aurostd::substring2bool(AflowIn,"[VASP_RUN]STATIC")))
      vflags.KBIN_VASP_RUN.push("STATIC");
    if((aurostd::substring2bool(AflowIn,"[VASP_RUN_KPOINTS]") || aurostd::substring2bool(AflowIn,"[VASP_RUN]KPOINTS"))) 
      vflags.KBIN_VASP_RUN.push("KPOINTS");

    for(uint i=0;i<vAflowIn.size();i++) {
      if(aurostd::substring2bool(vAflowIn.at(i),"VASP_RUN")) {
        string vasp_run_string=vAflowIn.at(i);
        if(vasp_run_string.find("#")!=string::npos) vasp_run_string=vasp_run_string.substr(0,vasp_run_string.find("#"));
        if(vasp_run_string.find("//")!=string::npos) vasp_run_string=vasp_run_string.substr(0,vasp_run_string.find("//"));
        if(vasp_run_string.find("!")!=string::npos) vasp_run_string=vasp_run_string.substr(0,vasp_run_string.find("!"));

        //      cout << vasp_run_string << endl;
        vector<string> aflowin_tokens;
        aurostd::string2tokens(vasp_run_string,aflowin_tokens,",");
        if(aflowin_tokens.size()>0) {
          // [OBSOLETE] vflags.KBIN_VASP_RUN_RELAX               =(aurostd::substring2bool(aflowin_tokens.at(0),"[VASP_RUN_RELAX=") || aurostd::substring2bool(aflowin_tokens.at(0),"[VASP_RUN]RELAX="));
          if((aurostd::substring2bool(aflowin_tokens.at(0),"[VASP_RUN_RELAX=") || aurostd::substring2bool(aflowin_tokens.at(0),"[VASP_RUN]RELAX="))) vflags.KBIN_VASP_RUN.push("RELAX");
          if(aurostd::substring2bool(aflowin_tokens.at(0),"[VASP_RUN_RELAX=")) vflags.KBIN_VASP_RUN_NRELAX=aurostd::substring2utype<int>(aflowin_tokens.at(0),"[VASP_RUN_RELAX=");
          if(aurostd::substring2bool(aflowin_tokens.at(0),"[VASP_RUN]RELAX=")) vflags.KBIN_VASP_RUN_NRELAX=aurostd::substring2utype<int>(aflowin_tokens.at(0),"[VASP_RUN]RELAX=");
          // [OBSOLETE] vflags.KBIN_VASP_RUN_RELAX_STATIC        =(aurostd::substring2bool(aflowin_tokens.at(0),"[VASP_RUN_RELAX_STATIC=") || aurostd::substring2bool(aflowin_tokens.at(0),"[VASP_RUN]RELAX_STATIC="));
          if((aurostd::substring2bool(aflowin_tokens.at(0),"[VASP_RUN_RELAX_STATIC=") || aurostd::substring2bool(aflowin_tokens.at(0),"[VASP_RUN]RELAX_STATIC="))) vflags.KBIN_VASP_RUN.push("RELAX_STATIC");
          if(aurostd::substring2bool(aflowin_tokens.at(0),"[VASP_RUN_RELAX_STATIC=")) vflags.KBIN_VASP_RUN_NRELAX=aurostd::substring2utype<int>(aflowin_tokens.at(0),"[VASP_RUN_RELAX_STATIC=");
          if(aurostd::substring2bool(aflowin_tokens.at(0),"[VASP_RUN]RELAX_STATIC=")) vflags.KBIN_VASP_RUN_NRELAX=aurostd::substring2utype<int>(aflowin_tokens.at(0),"[VASP_RUN]RELAX_STATIC=");
          // [OBSOLETE] vflags.KBIN_VASP_RUN_RELAX_STATIC_BANDS  =(aurostd::substring2bool(aflowin_tokens.at(0),"[VASP_RUN_RELAX_STATIC_BANDS=") || aurostd::substring2bool(aflowin_tokens.at(0),"[VASP_RUN]RELAX_STATIC_BANDS="));
          if((aurostd::substring2bool(aflowin_tokens.at(0),"[VASP_RUN_RELAX_STATIC_BANDS=") || aurostd::substring2bool(aflowin_tokens.at(0),"[VASP_RUN]RELAX_STATIC_BANDS="))) vflags.KBIN_VASP_RUN.push("RELAX_STATIC_BANDS");
          if(aurostd::substring2bool(aflowin_tokens.at(0),"[VASP_RUN_RELAX_STATIC_BANDS=")) vflags.KBIN_VASP_RUN_NRELAX=aurostd::substring2utype<int>(aflowin_tokens.at(0),"[VASP_RUN_RELAX_STATIC_BANDS=");
          if(aurostd::substring2bool(aflowin_tokens.at(0),"[VASP_RUN]RELAX_STATIC_BANDS=")) vflags.KBIN_VASP_RUN_NRELAX=aurostd::substring2utype<int>(aflowin_tokens.at(0),"[VASP_RUN]RELAX_STATIC_BANDS=");
          // [OBSOLETE] vflags.KBIN_VASP_RUN_STATIC_BANDS        =(aurostd::substring2bool(aflowin_tokens.at(0),"[VASP_RUN_STATIC_BANDS]") || aurostd::substring2bool(aflowin_tokens.at(0),"[VASP_RUN]STATIC_BANDS"));
          if((aurostd::substring2bool(aflowin_tokens.at(0),"[VASP_RUN_STATIC_BANDS]") || aurostd::substring2bool(aflowin_tokens.at(0),"[VASP_RUN]STATIC_BANDS"))) vflags.KBIN_VASP_RUN.push("STATIC_BANDS");
        }

        for(uint j=1;j<aflowin_tokens.size();j++) {
          // [OBSOLETE] vflags.KBIN_VASP_RUN_DIELECTRIC_STATIC   =(vflags.KBIN_VASP_RUN_DIELECTRIC_STATIC || aurostd::substring2bool(aflowin_tokens.at(j),"DS") || aurostd::substring2bool(aflowin_tokens.at(j),"DIELECTRIC_STATIC"));
          if((vflags.KBIN_VASP_RUN.flag("DIELECTRIC_STATIC") || aurostd::substring2bool(aflowin_tokens.at(j),"DS") || aurostd::substring2bool(aflowin_tokens.at(j),"DIELECTRIC_STATIC"))) vflags.KBIN_VASP_RUN.push("DIELECTRIC_STATIC");
          // [OBSOLETE] vflags.KBIN_VASP_RUN_DIELECTRIC_DYNAMIC  =(vflags.KBIN_VASP_RUN_DIELECTRIC_DYNAMIC || aurostd::substring2bool(aflowin_tokens.at(j),"DD") || aurostd::substring2bool(aflowin_tokens.at(j),"DIELECTRIC_DYNAMIC"));
          if((vflags.KBIN_VASP_RUN.flag("DIELECTRIC_DYNAMIC") || aurostd::substring2bool(aflowin_tokens.at(j),"DD") || aurostd::substring2bool(aflowin_tokens.at(j),"DIELECTRIC_DYNAMIC"))) vflags.KBIN_VASP_RUN.push("DIELECTRIC_DYNAMIC");
          // [OBSOLETE] vflags.KBIN_VASP_RUN_DSCF                =(vflags.KBIN_VASP_RUN_DSCF || aurostd::substring2bool(aflowin_tokens.at(j),"DSCF"));
          if((vflags.KBIN_VASP_RUN.flag("DSCF") || aurostd::substring2bool(aflowin_tokens.at(j),"DSCF"))) vflags.KBIN_VASP_RUN.push("DSCF");
        }
        if(vflags.KBIN_VASP_RUN.flag("DSCF")) vflags.KBIN_VASP_RUN.push("DIELECTRIC_DYNAMIC");
        if(vflags.KBIN_VASP_RUN.flag("DIELECTRIC_DYNAMIC")) vflags.KBIN_VASP_RUN.push("DIELECTRIC_STATIC");
      }
    }
    if(vflags.KBIN_VASP_RUN.xscheme!="") vflags.KBIN_VASP_RUN.isentry=TRUE;

    // if(vflags.KBIN_VASP_RUN.flag("DIELECTRIC_STATIC")) cout << "vflags.KBIN_VASP_RUN.flag(\"DIELECTRIC_STATIC\")" << endl;
    // if(vflags.KBIN_VASP_RUN.flag("DIELECTRIC_DYNAMIC")) cout << "vflags.KBIN_VASP_RUN.flag(\"DIELECTRIC_DYNAMIC\")" << endl;
    // if(vflags.KBIN_VASP_RUN.flag("DSCF")) cout << "vflags.KBIN_VASP_RUN.flag(\"DSCF\")" << endl;

    // [OBSOLETE] vflags.KBIN_VASP_REPEAT_STATIC        = aurostd::FileExist(aflags.Directory+string("/REPEAT_STATIC")) || aurostd::substring2bool(AflowIn,"[VASP_RUN_REPEAT_STATIC]") || aurostd::substring2bool(AflowIn,"[VASP_RUN]REPEAT_STATIC]");
    // [OBSOLETE] vflags.KBIN_VASP_REPEAT_STATIC_BANDS = aurostd::FileExist(aflags.Directory+string("/REPEAT_STATIC_BANDS")) || aurostd::substring2bool(AflowIn,"[VASP_RUN_REPEAT_STATIC_BANDS]") || aurostd::substring2bool(AflowIn,"[VASP_RUN]REPEAT_STATIC_BANDS]");
    // [OBSOLETE] vflags.KBIN_VASP_REPEAT_BANDS        = aurostd::FileExist(aflags.Directory+string("/REPEAT_BANDS")) || aurostd::substring2bool(AflowIn,"[VASP_RUN_REPEAT_BANDS]") || aurostd::substring2bool(AflowIn,"[VASP_RUN]REPEAT_BANDS]");
    // [OBSOLETE] vflags.KBIN_VASP_REPEAT_DELSOL       = aurostd::FileExist(aflags.Directory+string("/REPEAT_DELSOL")) || aurostd::substring2bool(AflowIn,"[VASP_RUN_REPEAT_DELSOL]") || aurostd::substring2bool(AflowIn,"[VASP_RUN]REPEAT_DELSOL]");

    vflags.KBIN_VASP_REPEAT.clear();
    if(aurostd::FileExist(aflags.Directory+string("/REPEAT_STATIC_BANDS")) || aurostd::substring2bool(AflowIn,"[VASP_RUN_REPEAT_STATIC_BANDS]") || aurostd::substring2bool(AflowIn,"[VASP_RUN]REPEAT_STATIC_BANDS")) vflags.KBIN_VASP_REPEAT.push("REPEAT_STATIC_BANDS"); //CO20210315 - fixing typo  //CO20210315 - needs to go BEFORE REPEAT_STATIC
    else if(aurostd::FileExist(aflags.Directory+string("/REPEAT_STATIC")) || aurostd::substring2bool(AflowIn,"[VASP_RUN_REPEAT_STATIC]") || aurostd::substring2bool(AflowIn,"[VASP_RUN]REPEAT_STATIC")) vflags.KBIN_VASP_REPEAT.push("REPEAT_STATIC"); //CO20210315 - needs to go AFTER REPEAT_STATIC_BANDS
    else if(aurostd::FileExist(aflags.Directory+string("/REPEAT_BANDS")) || aurostd::substring2bool(AflowIn,"[VASP_RUN_REPEAT_BANDS]") || aurostd::substring2bool(AflowIn,"[VASP_RUN]REPEAT_BANDS")) vflags.KBIN_VASP_REPEAT.push("REPEAT_BANDS"); //CO20210315 - fixing typo
    else if(aurostd::FileExist(aflags.Directory+string("/REPEAT_DELSOL")) || aurostd::substring2bool(AflowIn,"[VASP_RUN_REPEAT_DELSOL]") || aurostd::substring2bool(AflowIn,"[VASP_RUN]REPEAT_DELSOL")) vflags.KBIN_VASP_REPEAT.push("REPEAT_DELSOL"); //CO20210315 - fixing typo

    if(vflags.KBIN_VASP_REPEAT.flag("REPEAT_STATIC")) cout << "vflags.KBIN_VASP_REPEAT.flag(\"REPEAT_STATIC\")" << endl;
    if(vflags.KBIN_VASP_REPEAT.flag("REPEAT_STATIC_BANDS")) cout << "vflags.KBIN_VASP_REPEAT.flag(\"REPEAT_STATIC_BANDS\")" << endl;

    // priorities about RUN
    if(vflags.KBIN_VASP_RUN.flag("RELAX_STATIC_BANDS")) {  // RELAX_STATIC_BANDS
      //  cerr << "[DEBUG] vflags.KBIN_VASP_RUN.flag(\"RELAX_STATIC_BANDS\")==TRUE" << endl;
      vflags.KBIN_VASP_RUN.flag("STATIC",FALSE);
      vflags.KBIN_VASP_RUN.flag("STATIC_BANDS",FALSE);
      vflags.KBIN_VASP_RUN.flag("KPOINTS",FALSE);
      vflags.KBIN_VASP_RUN.flag("RELAX",FALSE);
      vflags.KBIN_VASP_RUN.flag("RELAX_STATIC",FALSE);
      vflags.KBIN_VASP_RUN.push("RELAX_STATIC_BANDS");
    } else {
      if(vflags.KBIN_VASP_RUN.flag("RELAX_STATIC")) {  // RELAX_STATIC
        //  cerr << "[DEBUG] vflags.KBIN_VASP_RUN.flag(\"RELAX_STATIC\")==TRUE" << endl;
        vflags.KBIN_VASP_RUN.flag("STATIC",FALSE);
        vflags.KBIN_VASP_RUN.flag("STATIC_BANDS",FALSE);
        vflags.KBIN_VASP_RUN.flag("KPOINTS",FALSE);
        vflags.KBIN_VASP_RUN.flag("RELAX",FALSE);
        vflags.KBIN_VASP_RUN.push("RELAX_STATIC");
        vflags.KBIN_VASP_RUN.flag("RELAX_STATIC_BANDS",FALSE);
      } else {
        if(vflags.KBIN_VASP_RUN.flag("STATIC_BANDS")) {  // STATIC_BANDS
          //  cerr << "[DEBUG] vflags.KBIN_VASP_RUN.flag(\"STATIC_BANDS\")==TRUE" << endl;
          vflags.KBIN_VASP_RUN.flag("STATIC",FALSE);
          vflags.KBIN_VASP_RUN.push("STATIC_BANDS");
          vflags.KBIN_VASP_RUN.flag("KPOINTS",FALSE);
          vflags.KBIN_VASP_RUN.flag("RELAX",FALSE);
          vflags.KBIN_VASP_RUN.flag("RELAX_STATIC",FALSE);
          vflags.KBIN_VASP_RUN.flag("RELAX_STATIC_BANDS",FALSE);
        } else {                                  
          if(vflags.KBIN_VASP_RUN.flag("STATIC")) {  // STATIC
            //	  cerr << "[DEBUG] vflags.KBIN_VASP_RUN.flag(\"STATIC\")==TRUE" << endl;
            vflags.KBIN_VASP_RUN.flag("KPOINTS",FALSE);
            vflags.KBIN_VASP_RUN.flag("RELAX",FALSE);
            vflags.KBIN_VASP_RUN.push("STATIC");
            vflags.KBIN_VASP_RUN.flag("STATIC_BANDS",FALSE);
            vflags.KBIN_VASP_RUN.flag("RELAX_STATIC",FALSE);
            vflags.KBIN_VASP_RUN.flag("RELAX_STATIC_BANDS",FALSE);
          } else {                            
            if(vflags.KBIN_VASP_RUN.flag("KPOINTS")) {  // KPOINTS
              //  cerr << "[DEBUG] vflags.KBIN_VASP_RUN.flag(\"KPOINTS\")==TRUE" << endl;
              vflags.KBIN_VASP_RUN.flag("STATIC",FALSE);
              vflags.KBIN_VASP_RUN.flag("STATIC_BANDS",FALSE);
              vflags.KBIN_VASP_RUN.flag("RELAX",FALSE);
              vflags.KBIN_VASP_RUN.push("KPOINTS");
              vflags.KBIN_VASP_RUN.flag("RELAX_STATIC",FALSE);
              vflags.KBIN_VASP_RUN.flag("RELAX_STATIC_BANDS",FALSE);
            } else {
              //   cerr << "[DEBUG] DEFAULT" << endl;
              vflags.KBIN_VASP_RUN.push("RELAX");
              vflags.KBIN_VASP_RUN.flag("STATIC",FALSE);
              vflags.KBIN_VASP_RUN.flag("STATIC_BANDS",FALSE);
              vflags.KBIN_VASP_RUN.flag("KPOINTS",FALSE);
              vflags.KBIN_VASP_RUN.flag("RELAX_STATIC",FALSE);
              vflags.KBIN_VASP_RUN.flag("RELAX_STATIC_BANDS",FALSE);
            }
          }
        }
      }
    }
    // priorities about REPEAT
    if(vflags.KBIN_VASP_REPEAT.flag("REPEAT_STATIC")) { //CO20210315
      vflags.KBIN_VASP_RUN.flag("STATIC",FALSE);
      vflags.KBIN_VASP_RUN.flag("STATIC_BANDS",FALSE);
      vflags.KBIN_VASP_RUN.flag("KPOINTS",FALSE);
      vflags.KBIN_VASP_RUN.flag("RELAX",FALSE);
      vflags.KBIN_VASP_RUN.flag("RELAX_STATIC",FALSE);
      vflags.KBIN_VASP_RUN.flag("RELAX_STATIC_BANDS",FALSE);
      vflags.KBIN_VASP_REPEAT.flag("REPEAT_STATIC_BANDS",FALSE);  //CO20210315
      vflags.KBIN_VASP_REPEAT.flag("REPEAT_BANDS",FALSE);  //CO20210315
      vflags.KBIN_VASP_REPEAT.flag("REPEAT_DELSOL",FALSE);  //CO20210315
    }
    else if(vflags.KBIN_VASP_REPEAT.flag("REPEAT_STATIC_BANDS")) {
      vflags.KBIN_VASP_RUN.flag("STATIC",FALSE);
      vflags.KBIN_VASP_RUN.flag("STATIC_BANDS",FALSE);
      vflags.KBIN_VASP_RUN.flag("KPOINTS",FALSE);
      vflags.KBIN_VASP_RUN.flag("RELAX",FALSE);
      vflags.KBIN_VASP_RUN.flag("RELAX_STATIC",FALSE);
      vflags.KBIN_VASP_RUN.flag("RELAX_STATIC_BANDS",FALSE);
      vflags.KBIN_VASP_REPEAT.flag("REPEAT_STATIC",FALSE);  //CO20210315
      vflags.KBIN_VASP_REPEAT.flag("REPEAT_BANDS",FALSE);
      vflags.KBIN_VASP_REPEAT.flag("REPEAT_DELSOL",FALSE);  //CO20210315
    }
    else if(vflags.KBIN_VASP_REPEAT.flag("REPEAT_BANDS")) {
      vflags.KBIN_VASP_RUN.flag("STATIC",FALSE);
      vflags.KBIN_VASP_RUN.flag("STATIC_BANDS",FALSE);
      vflags.KBIN_VASP_RUN.flag("KPOINTS",FALSE);
      vflags.KBIN_VASP_RUN.flag("RELAX",FALSE);
      vflags.KBIN_VASP_RUN.flag("RELAX_STATIC",FALSE);
      vflags.KBIN_VASP_RUN.flag("RELAX_STATIC_BANDS",FALSE);
      vflags.KBIN_VASP_REPEAT.flag("REPEAT_STATIC",FALSE);  //CO20210315
      vflags.KBIN_VASP_REPEAT.flag("REPEAT_STATIC_BANDS",FALSE);  //CO20210315
      vflags.KBIN_VASP_REPEAT.flag("REPEAT_DELSOL",FALSE);  //CO20210315
    }
    else if(vflags.KBIN_VASP_REPEAT.flag("REPEAT_DELSOL")) {
      vflags.KBIN_VASP_RUN.flag("STATIC",FALSE);
      vflags.KBIN_VASP_RUN.flag("STATIC_BANDS",FALSE);
      vflags.KBIN_VASP_RUN.flag("KPOINTS",FALSE);
      vflags.KBIN_VASP_RUN.flag("RELAX",FALSE);
      vflags.KBIN_VASP_RUN.flag("RELAX_STATIC",FALSE);
      vflags.KBIN_VASP_RUN.flag("RELAX_STATIC_BANDS",FALSE);
      vflags.KBIN_VASP_REPEAT.flag("REPEAT_STATIC",FALSE);  //CO20210315
      vflags.KBIN_VASP_REPEAT.flag("REPEAT_STATIC_BANDS",FALSE);  //CO20210315
      vflags.KBIN_VASP_REPEAT.flag("REPEAT_BANDS",FALSE);
    }

    if(kflags.KBIN_PHONONS_CALCULATION_APL || kflags.KBIN_PHONONS_CALCULATION_QHA || kflags.KBIN_PHONONS_CALCULATION_AAPL || kflags.KBIN_PHONONS_CALCULATION_FROZSL || kflags.KBIN_PHONONS_CALCULATION_AGL || kflags.KBIN_PHONONS_CALCULATION_AEL) {  //CO20170601
      vflags.KBIN_VASP_RUN.flag("STATIC",FALSE);
      vflags.KBIN_VASP_RUN.flag("STATIC_BANDS",FALSE);
      vflags.KBIN_VASP_RUN.flag("KPOINTS",FALSE);
      vflags.KBIN_VASP_RUN.flag("RELAX",FALSE);
      vflags.KBIN_VASP_RUN.flag("RELAX_STATIC",FALSE);
      vflags.KBIN_VASP_RUN.flag("RELAX_STATIC_BANDS",FALSE);  //CO20210315
      vflags.KBIN_VASP_REPEAT.flag("REPEAT_STATIC",FALSE);  //CO20210315
      vflags.KBIN_VASP_REPEAT.flag("REPEAT_STATIC_BANDS",FALSE);
      vflags.KBIN_VASP_REPEAT.flag("REPEAT_BANDS",FALSE); 
      vflags.KBIN_VASP_REPEAT.flag("REPEAT_DELSOL",FALSE);
      kflags.KBIN_SYMMETRY_CALCULATION=FALSE;
    }

    // RELAX_MODE AND PRIORITIES  // ENERGY | FORCES | ENERGY_FORCES | FORCES_ENERGY (default ENERGY) "
    vflags.KBIN_VASP_FORCE_OPTION_RELAX_MODE.options2entry(AflowIn,_STROPT_+"RELAX_MODE=",FALSE,DEFAULT_VASP_FORCE_OPTION_RELAX_MODE_SCHEME);
    vflags.KBIN_VASP_FORCE_OPTION_RELAX_MODE.xscheme=KBIN_WRONG_ENTRY_STRING;
    vflags.KBIN_VASP_FORCE_OPTION_RELAX_MODE.scheme2scheme("ENERGY","ENERGY");
    vflags.KBIN_VASP_FORCE_OPTION_RELAX_MODE.scheme2scheme("FORCES","FORCES");vflags.KBIN_VASP_FORCE_OPTION_RELAX_MODE.scheme2scheme("FORCE","FORCES");
    vflags.KBIN_VASP_FORCE_OPTION_RELAX_MODE.scheme2scheme("ENERGY_FORCES","ENERGY_FORCES");vflags.KBIN_VASP_FORCE_OPTION_RELAX_MODE.scheme2scheme("ENERGY_FORCE","ENERGY_FORCES");
    vflags.KBIN_VASP_FORCE_OPTION_RELAX_MODE.scheme2scheme("FORCES_ENERGY","FORCES_ENERGY");vflags.KBIN_VASP_FORCE_OPTION_RELAX_MODE.scheme2scheme("FORCE_ENERGY","FORCES_ENERGY");
    if(vflags.KBIN_VASP_FORCE_OPTION_RELAX_MODE.isentry && vflags.KBIN_VASP_FORCE_OPTION_RELAX_MODE.xscheme==KBIN_WRONG_ENTRY_STRING) {
      message = "vflags.KBIN_VASP_FORCE_OPTION_RELAX_MODE.content_string=" + vflags.KBIN_VASP_FORCE_OPTION_RELAX_MODE.content_string;
<<<<<<< HEAD
      throw aurostd::xerror(_AFLOW_FILE_NAME_, __AFLOW_FUNC__, message, _INPUT_ILLEGAL_);
=======
      throw aurostd::xerror(__AFLOW_FILE__, __AFLOW_FUNC__, message, _INPUT_ILLEGAL_);
>>>>>>> 78dcc840
    }

    // FORCE OPTIONS
    vflags.KBIN_VASP_FORCE_OPTION_NOTUNE.options2entry(AflowIn,_STROPT_+"NOTUNE");

    // FORCE OPTIONS SYSTEM_AUTO
    vflags.KBIN_VASP_FORCE_OPTION_SYSTEM_AUTO.options2entry(AflowIn,_STROPT_+"SYSTEM_AUTO");
    vflags.AFLOW_SYSTEM.options2entry(AflowIn,"[AFLOW]SYSTEM=", false, "");  //ME20181121

    // FORCE OPTIONS STATIC RELAX_ALL RELAX_IONS RELAX CELL_VOLUME 
    // cerr << "vflags.KBIN_VASP_FORCE_OPTION_STATIC= " << vflags.KBIN_VASP_FORCE_OPTION_STATIC << endl;
    vflags.KBIN_VASP_FORCE_OPTION_RELAX_TYPE.clear();
    if(aurostd::substring2bool(AflowIn,_STROPT_+"STATIC",TRUE)) vflags.KBIN_VASP_FORCE_OPTION_RELAX_TYPE.push("STATIC");
    if(aurostd::substring2bool(AflowIn,_STROPT_+"RELAX_ALL",TRUE) || aurostd::substring2bool(AflowIn,_STROPT_+"RELAX",TRUE))  vflags.KBIN_VASP_FORCE_OPTION_RELAX_TYPE.push("ALL");
    if(aurostd::substring2bool(AflowIn,_STROPT_+"RELAX_IONS",TRUE)) vflags.KBIN_VASP_FORCE_OPTION_RELAX_TYPE.push("IONS");
    if(aurostd::substring2bool(AflowIn,_STROPT_+"RELAX_CELL_SHAPE",TRUE) || aurostd::substring2bool(AflowIn,_STROPT_+"RELAX_SHAPE",TRUE)) vflags.KBIN_VASP_FORCE_OPTION_RELAX_TYPE.push("CELL_SHAPE");
    if(aurostd::substring2bool(AflowIn,_STROPT_+"RELAX_CELL_VOLUME",TRUE) || aurostd::substring2bool(AflowIn,_STROPT_+"RELAX_VOLUME",TRUE)) vflags.KBIN_VASP_FORCE_OPTION_RELAX_TYPE.push("CELL_VOLUME");
    if(aurostd::substring2bool(AflowIn,_STROPT_+"RELAX_IONS_CELL_VOLUME",TRUE) || aurostd::substring2bool(AflowIn,_STROPT_+"RELAX_IONS_VOLUME",TRUE)) vflags.KBIN_VASP_FORCE_OPTION_RELAX_TYPE.push("IONS_CELL_VOLUME");
    //AS20201123 BEGIN
    if(aurostd::substring2bool(AflowIn,_STROPT_+"RELAX_IONS_CELL_SHAPE",TRUE)){
      vflags.KBIN_VASP_FORCE_OPTION_RELAX_TYPE.push("IONS_CELL_SHAPE");
    }
    //AS20201123 END
    if(vflags.KBIN_VASP_FORCE_OPTION_RELAX_TYPE.xscheme!="") vflags.KBIN_VASP_FORCE_OPTION_RELAX_TYPE.isentry=TRUE;

    // [OBSOLETE] vflags.KBIN_VASP_FORCE_OPTION_STATIC=aurostd::substring2bool(AflowIn,_STROPT_+"STATIC",TRUE);
    // [OBSOLETE] cerr << aflow_aconvasp_main.cpp "vflags.KBIN_VASP_FORCE_OPTION_STATIC= " << vflags.KBIN_VASP_FORCE_OPTION_STATIC << endl;
    // [OBSOLETE] vflags.KBIN_VASP_FORCE_OPTION_RELAX_ALL = aurostd::substring2bool(AflowIn,_STROPT_+"RELAX",TRUE) || aurostd::substring2bool(AflowIn,_STROPT_+"RELAX_ALL",TRUE);
    // [OBSOLETE] vflags.KBIN_VASP_FORCE_OPTION_RELAX_IONS = aurostd::substring2bool(AflowIn,_STROPT_+"RELAX_IONS",TRUE);
    // [OBSOLETE] vvflags.KBIN_VASP_FORCE_OPTION_RELAX_CELL_SHAPE = aurostd::substring2bool(AflowIn,_STROPT_+"RELAX_CELL_SHAPE",TRUE) || aurostd::substring2bool(AflowIn,_STROPT_+"RELAX_SHAPE",TRUE);
    // [OBSOLETE] vvflags.KBIN_VASP_FORCE_OPTION_RELAX_CELL_VOLUME = aurostd::substring2bool(AflowIn,_STROPT_+"RELAX_CELL_VOLUME",TRUE) || aurostd::substring2bool(AflowIn,_STROPT_+"RELAX_VOLUME",TRUE);
    // [OBSOLETE] vvflags.KBIN_VASP_FORCE_OPTION_RELAX_IONS_CELL_VOLUME = aurostd::substring2bool(AflowIn,_STROPT_+"RELAX_IONS_CELL_VOLUME",TRUE) || aurostd::substring2bool(AflowIn,_STROPT_+"RELAX_IONS_VOLUME",TRUE);
    // [OBSOLETE] if(vflags.KBIN_VASP_FORCE_OPTION_RELAX_IONS_CELL_VOLUME) vflags.KBIN_VASP_FORCE_OPTION_RELAX_IONS=FALSE;
    // [OBSOLETE] if(vflags.KBIN_VASP_FORCE_OPTION_RELAX_ALL && (vflags.KBIN_VASP_FORCE_OPTION_RELAX_IONS || vflags.KBIN_VASP_FORCE_OPTION_RELAX_CELL_SHAPE ||
    // [OBSOLETE]  vflags.KBIN_VASP_FORCE_OPTION_RELAX_CELL_VOLUME || vflags.KBIN_VASP_FORCE_OPTION_RELAX_IONS_CELL_VOLUME)) vflags.KBIN_VASP_FORCE_OPTION_RELAX_ALL=FALSE;

    if(vflags.KBIN_VASP_FORCE_OPTION_RELAX_TYPE.flag("IONS_CELL_VOLUME"))
      vflags.KBIN_VASP_FORCE_OPTION_RELAX_TYPE.flag("IONS",FALSE);
    if(vflags.KBIN_VASP_FORCE_OPTION_RELAX_TYPE.flag("ALL") && (vflags.KBIN_VASP_FORCE_OPTION_RELAX_TYPE.flag("STATIC") || vflags.KBIN_VASP_FORCE_OPTION_RELAX_TYPE.flag("IONS") || 
          vflags.KBIN_VASP_FORCE_OPTION_RELAX_TYPE.flag("CELL_SHAPE") || vflags.KBIN_VASP_FORCE_OPTION_RELAX_TYPE.flag("CELL_VOLUME") ||
          vflags.KBIN_VASP_FORCE_OPTION_RELAX_TYPE.flag("IONS_CELL_VOLUME")))    
      vflags.KBIN_VASP_FORCE_OPTION_RELAX_TYPE.flag("ALL",FALSE);
    if(vflags.KBIN_VASP_FORCE_OPTION_RELAX_TYPE.flag("STATIC")) {
      vflags.KBIN_VASP_FORCE_OPTION_RELAX_TYPE.clear();
      vflags.KBIN_VASP_FORCE_OPTION_RELAX_TYPE.push("STATIC");
      vflags.KBIN_VASP_FORCE_OPTION_RELAX_TYPE.isentry=TRUE;}

    // PRECISION AND PRIORITIES // (LOW | MEDIUM | NORMAL | HIGH | ACCURATE), PRESERVED
    vflags.KBIN_VASP_FORCE_OPTION_PREC.options2entry(AflowIn,_STROPT_+"PREC=",FALSE,DEFAULT_VASP_FORCE_OPTION_PREC_SCHEME);
    vflags.KBIN_VASP_FORCE_OPTION_PREC.xscheme=KBIN_WRONG_ENTRY_STRING;
    vflags.KBIN_VASP_FORCE_OPTION_PREC.scheme2scheme('L',"LOW");
    vflags.KBIN_VASP_FORCE_OPTION_PREC.scheme2scheme('M',"MEDIUM");
    vflags.KBIN_VASP_FORCE_OPTION_PREC.scheme2scheme('N',"NORMAL");
    vflags.KBIN_VASP_FORCE_OPTION_PREC.scheme2scheme('H',"HIGH");
    vflags.KBIN_VASP_FORCE_OPTION_PREC.scheme2scheme('A',"ACCURATE");
    vflags.KBIN_VASP_FORCE_OPTION_PREC.scheme2scheme('P',"PHONONS"); //JJPR Modification
    if(vflags.KBIN_VASP_FORCE_OPTION_PREC.isentry && vflags.KBIN_VASP_FORCE_OPTION_PREC.xscheme==KBIN_WRONG_ENTRY_STRING) {
      message = "vflags.KBIN_VASP_FORCE_OPTION_PREC.content_string=" + vflags.KBIN_VASP_FORCE_OPTION_PREC.content_string;
<<<<<<< HEAD
      throw aurostd::xerror(_AFLOW_FILE_NAME_, __AFLOW_FUNC__, message, _INPUT_ILLEGAL_);
=======
      throw aurostd::xerror(__AFLOW_FILE__, __AFLOW_FUNC__, message, _INPUT_ILLEGAL_);
>>>>>>> 78dcc840
    }

    // ALGO AND PRIORITIES // (NORMAL | VERYFAST | FAST | ALL | DAMPED), PRESERVED
    vflags.KBIN_VASP_FORCE_OPTION_ALGO.options2entry(AflowIn,_STROPT_+"ALGO=",FALSE,DEFAULT_VASP_FORCE_OPTION_ALGO_SCHEME);
    vflags.KBIN_VASP_FORCE_OPTION_ALGO.xscheme=KBIN_WRONG_ENTRY_STRING;
    vflags.KBIN_VASP_FORCE_OPTION_ALGO.scheme2scheme('N',"NORMAL");
    vflags.KBIN_VASP_FORCE_OPTION_ALGO.scheme2scheme('V',"VERYFAST");
    vflags.KBIN_VASP_FORCE_OPTION_ALGO.scheme2scheme('F',"FAST");
    vflags.KBIN_VASP_FORCE_OPTION_ALGO.scheme2scheme('A',"ALL");
    vflags.KBIN_VASP_FORCE_OPTION_ALGO.scheme2scheme('D',"DAMPED");
    if(vflags.KBIN_VASP_FORCE_OPTION_ALGO.isentry && vflags.KBIN_VASP_FORCE_OPTION_ALGO.xscheme==KBIN_WRONG_ENTRY_STRING) {
      message = "vflags.KBIN_VASP_FORCE_OPTION_ALGO.content_string=" + vflags.KBIN_VASP_FORCE_OPTION_ALGO.content_string;
<<<<<<< HEAD
      throw aurostd::xerror(_AFLOW_FILE_NAME_, __AFLOW_FUNC__, message, _INPUT_ILLEGAL_);
=======
      throw aurostd::xerror(__AFLOW_FILE__, __AFLOW_FUNC__, message, _INPUT_ILLEGAL_);
>>>>>>> 78dcc840
    }
    vflags.KBIN_VASP_FORCE_OPTION_ALGO.preserved= vflags.KBIN_VASP_FORCE_OPTION_ALGO.preserved || aurostd::substring2bool(AflowIn,_STROPT_+"ALGO_PRESERVED",TRUE); // FIX ALGO_PRESERVED

    // ABMIX AND PRIORITIES // empty | [AUTO | US | PAW | #AMIX,#BMIX[,#AMIX_MAG,#BMIX_MAG]]
    vflags.KBIN_VASP_FORCE_OPTION_ABMIX.options2entry(AflowIn,_STROPT_+"ABMIX=",FALSE,DEFAULT_VASP_FORCE_OPTION_ABMIX_SCHEME);
    vflags.KBIN_VASP_FORCE_OPTION_ABMIX.xscheme=KBIN_WRONG_ENTRY_STRING;
    vflags.KBIN_VASP_FORCE_OPTION_ABMIX.scheme2scheme('A',"AUTO");
    vflags.KBIN_VASP_FORCE_OPTION_ABMIX.scheme2scheme('U',"US");
    vflags.KBIN_VASP_FORCE_OPTION_ABMIX.scheme2scheme('L',"US"); // LDA
    vflags.KBIN_VASP_FORCE_OPTION_ABMIX.scheme2scheme('G',"US"); // GGA
    vflags.KBIN_VASP_FORCE_OPTION_ABMIX.scheme2scheme('P',"PAW");  // something with PAW..
    if(vflags.KBIN_VASP_FORCE_OPTION_ABMIX.isentry && vflags.KBIN_VASP_FORCE_OPTION_ABMIX.xscheme==KBIN_WRONG_ENTRY_STRING) {
      message =  "vflags.KBIN_VASP_FORCE_OPTION_ABMIX.content_string="  + vflags.KBIN_VASP_FORCE_OPTION_ABMIX.content_string;
<<<<<<< HEAD
      throw aurostd::xerror(_AFLOW_FILE_NAME_, __AFLOW_FUNC__, message, _INPUT_ILLEGAL_);
=======
      throw aurostd::xerror(__AFLOW_FILE__, __AFLOW_FUNC__, message, _INPUT_ILLEGAL_);
>>>>>>> 78dcc840
    }

    // METAGGA AND PRIORITIES // TPSS | RTPSS | M06L | MBJL | SCAN | MS0 | MS1 | MS2 | NONE
    if(LDEBUG) cerr << __AFLOW_FUNC__ << " METAGGA" << endl;
    vflags.KBIN_VASP_FORCE_OPTION_METAGGA.options2entry(AflowIn,_STROPT_+"METAGGA=",FALSE,DEFAULT_VASP_FORCE_OPTION_METAGGA_SCHEME);
    // vflags.KBIN_VASP_FORCE_OPTION_METAGGA.xscheme=KBIN_WRONG_ENTRY_STRING;
    // vflags.KBIN_VASP_FORCE_OPTION_METAGGA.scheme2scheme('T',"TPSS");
    // vflags.KBIN_VASP_FORCE_OPTION_METAGGA.scheme2scheme('R',"RTPSS");
    // vflags.KBIN_VASP_FORCE_OPTION_METAGGA.scheme2scheme('S',"SCAN");
    // vflags.KBIN_VASP_FORCE_OPTION_METAGGA.scheme2scheme('N',"NONE");
    if(vflags.KBIN_VASP_FORCE_OPTION_METAGGA.isentry && vflags.KBIN_VASP_FORCE_OPTION_METAGGA.xscheme==KBIN_WRONG_ENTRY_STRING) {
      message = "vflags.KBIN_VASP_FORCE_OPTION_METAGGA.content_string="  +  vflags.KBIN_VASP_FORCE_OPTION_METAGGA.content_string;
<<<<<<< HEAD
      throw aurostd::xerror(_AFLOW_FILE_NAME_, __AFLOW_FUNC__, message, _INPUT_ILLEGAL_);
=======
      throw aurostd::xerror(__AFLOW_FILE__, __AFLOW_FUNC__, message, _INPUT_ILLEGAL_);
>>>>>>> 78dcc840
    } 
    if(LDEBUG) cerr << __AFLOW_FUNC__ << " METAGGA vflags.KBIN_VASP_FORCE_OPTION_METAGGA.isentry=" << vflags.KBIN_VASP_FORCE_OPTION_METAGGA.isentry << endl;
    if(LDEBUG) cerr << __AFLOW_FUNC__ << " METAGGA vflags.KBIN_VASP_FORCE_OPTION_METAGGA.xscheme=" << vflags.KBIN_VASP_FORCE_OPTION_METAGGA.xscheme << endl;

    // IVDW AND PRIORITIES // [number_for_VASP_see_manual_for_IVDW | 0] 
    if(LDEBUG) cerr << __AFLOW_FUNC__ << " IVDW" << endl;
    vflags.KBIN_VASP_FORCE_OPTION_IVDW.options2entry(AflowIn,_STROPT_+"IVDW=",FALSE,DEFAULT_VASP_FORCE_OPTION_IVDW_SCHEME);
    if(vflags.KBIN_VASP_FORCE_OPTION_IVDW.isentry && vflags.KBIN_VASP_FORCE_OPTION_IVDW.xscheme==KBIN_WRONG_ENTRY_STRING) {
      message = "vflags.KBIN_VASP_FORCE_OPTION_IVDW.content_string=" + vflags.KBIN_VASP_FORCE_OPTION_IVDW.content_string;
<<<<<<< HEAD
      throw aurostd::xerror(_AFLOW_FILE_NAME_, __AFLOW_FUNC__, message, _INPUT_ILLEGAL_);
=======
      throw aurostd::xerror(__AFLOW_FILE__, __AFLOW_FUNC__, message, _INPUT_ILLEGAL_);
>>>>>>> 78dcc840
    } 
    if(LDEBUG) cerr << __AFLOW_FUNC__ << " IVDW vflags.KBIN_VASP_FORCE_OPTION_IVDW.isentry=" << vflags.KBIN_VASP_FORCE_OPTION_IVDW.isentry << endl;
    if(LDEBUG) cerr << __AFLOW_FUNC__ << " IVDW vflags.KBIN_VASP_FORCE_OPTION_IVDW.xscheme=" << vflags.KBIN_VASP_FORCE_OPTION_IVDW.xscheme << endl;

    // NEGLECT_NOMIX
    vflags.KBIN_VASP_FORCE_OPTION_SKIP_NOMIX.options2entry(AflowIn,string(_STROPT_+"NEGLECT_IMMISCIBLE"+"|"+_STROPT_+"NEGLECT_NOMIX"+"|"+_STROPT_+"SKIP_NOMIX"));

    // AUTO_PSEUDOPOTENTIALS and AUTO_PSEUDOPOTENTIALS_TYPE
    vflags.KBIN_VASP_FORCE_OPTION_AUTO_PSEUDOPOTENTIALS.options2entry(AflowIn,_STROPT_+"AUTO_PSEUDOPOTENTIALS=",FALSE,DEFAULT_VASP_PSEUDOPOTENTIAL_TYPE);

    // POTIM
    // cerr << "POTIM" << endl;
    vflags.KBIN_VASP_FORCE_OPTION_POTIM_EQUAL.options2entry(AflowIn,_STROPT_+"POTIM=",TRUE,vflags.KBIN_VASP_FORCE_OPTION_POTIM_EQUAL.xscheme); // scheme already loaded in aflow_xclasses.cpp is "DEFAULT_VASP_PREC_POTIM"

    // PSTRESS
    // cerr << "PSTRESS" << endl;
    vflags.KBIN_VASP_FORCE_OPTION_PSTRESS_EQUAL.options2entry(AflowIn,_STROPT_+"PSTRESS=",TRUE,vflags.KBIN_VASP_FORCE_OPTION_PSTRESS_EQUAL.xscheme); // scheme already loaded in aflow_xclasses.cpp is "0.0"  

    // EDIFFG
    // cerr << "EDIFFG" << endl;
    vflags.KBIN_VASP_FORCE_OPTION_EDIFFG_EQUAL.options2entry(AflowIn,_STROPT_+"EDIFFG=",TRUE,vflags.KBIN_VASP_FORCE_OPTION_EDIFFG_EQUAL.xscheme); // scheme already loaded in aflow_xclasses.cpp is "DEFAULT_VASP_PREC_EDIFFG"  

    // NELM //CO20200624
    // cerr << "NELM" << endl;  //CO20200624
    vflags.KBIN_VASP_FORCE_OPTION_NELM_EQUAL.options2entry(AflowIn,_STROPT_+"NELM=",FALSE,vflags.KBIN_VASP_FORCE_OPTION_NELM_EQUAL.xscheme); // scheme already loaded in aflow_xclasses.cpp is "60" - default  //CO20200624

    // NELM_STATIC //CO20200624
    // cerr << "NELM_STATIC" << endl; //CO20200624
    vflags.KBIN_VASP_FORCE_OPTION_NELM_STATIC_EQUAL.options2entry(AflowIn,_STROPT_+"NELM_STATIC=",FALSE,vflags.KBIN_VASP_FORCE_OPTION_NELM_STATIC_EQUAL.xscheme); // scheme already loaded in aflow_xclasses.cpp is "120" - default  //CO20200624

    // ISMEAR
    // cerr << "ISMEAR" << endl;
    vflags.KBIN_VASP_FORCE_OPTION_ISMEAR_EQUAL.options2entry(AflowIn,_STROPT_+"ISMEAR=",FALSE,vflags.KBIN_VASP_FORCE_OPTION_ISMEAR_EQUAL.xscheme); // scheme already loaded in aflow_xclasses.cpp is "1" - default  //CO20181128

    // SIGMA
    // cerr << "SIGMA" << endl;
    vflags.KBIN_VASP_FORCE_OPTION_SIGMA_EQUAL.options2entry(AflowIn,_STROPT_+"SIGMA=",FALSE,vflags.KBIN_VASP_FORCE_OPTION_SIGMA_EQUAL.xscheme); // scheme already loaded in aflow_xclasses.cpp is "0.1" - default  //CO20181128

    // ISMEAR_STATIC  //CO20210315
    // cerr << "ISMEAR_STATIC" << endl;
    vflags.KBIN_VASP_FORCE_OPTION_ISMEAR_STATIC_EQUAL.options2entry(AflowIn,_STROPT_+"ISMEAR_STATIC=",FALSE,vflags.KBIN_VASP_FORCE_OPTION_ISMEAR_STATIC_EQUAL.xscheme); // scheme already loaded in aflow_xclasses.cpp is "1" - default  //CO20181128

    // SIGMA_STATIC //CO20210315
    // cerr << "SIGMA_STATIC" << endl;
    vflags.KBIN_VASP_FORCE_OPTION_SIGMA_STATIC_EQUAL.options2entry(AflowIn,_STROPT_+"SIGMA_STATIC=",FALSE,vflags.KBIN_VASP_FORCE_OPTION_SIGMA_STATIC_EQUAL.xscheme); // scheme already loaded in aflow_xclasses.cpp is "0.1" - default  //CO20181128

    // ISMEAR_BANDS  //CO20210315
    // cerr << "ISMEAR_BANDS" << endl;
    vflags.KBIN_VASP_FORCE_OPTION_ISMEAR_BANDS_EQUAL.options2entry(AflowIn,_STROPT_+"ISMEAR_BANDS="+"|"+_STROPT_+"ISMEAR_STATIC_BANDS=",FALSE,vflags.KBIN_VASP_FORCE_OPTION_ISMEAR_BANDS_EQUAL.xscheme); // scheme already loaded in aflow_xclasses.cpp is "1" - default  //CO20181128  //CO20210624 - backwards compatibility with ISMEAR_STATIC_BANDS

    // SIGMA_BANDS //CO20210315
    // cerr << "SIGMA_BANDS" << endl;
    vflags.KBIN_VASP_FORCE_OPTION_SIGMA_BANDS_EQUAL.options2entry(AflowIn,_STROPT_+"SIGMA_BANDS="+"|"+_STROPT_+"SIGMA_STATIC_BANDS=",FALSE,vflags.KBIN_VASP_FORCE_OPTION_SIGMA_BANDS_EQUAL.xscheme); // scheme already loaded in aflow_xclasses.cpp is "0.1" - default  //CO20181128  //CO20210624 - backwards compatibility with SIGMA_STATIC_BANDS

    // NBANDS and/or NBANDS=
    //  cerr << "NBANDS_AUTO" << endl;
    vflags.KBIN_VASP_FORCE_OPTION_NBANDS_AUTO_isentry = aurostd::substring2bool(AflowIn,_STROPT_+"NBANDS",TRUE);
    // cerr << "vflags.KBIN_VASP_FORCE_OPTION_NBANDS_AUTO_isentry=" << vflags.KBIN_VASP_FORCE_OPTION_NBANDS_AUTO_isentry << endl;
    // cerr << "NBANDS_EQUAL" << endl;
    // cerr << "vflags.KBIN_VASP_FORCE_OPTION_NBANDS_EQUAL.xscheme=" << vflags.KBIN_VASP_FORCE_OPTION_NBANDS_EQUAL.xscheme << endl;
    vflags.KBIN_VASP_FORCE_OPTION_NBANDS_EQUAL.options2entry(AflowIn,_STROPT_+"NBANDS=",TRUE,vflags.KBIN_VASP_FORCE_OPTION_NBANDS_EQUAL.xscheme); // scheme already loaded in aflow_xclasses.cpp is "0"  
    // [OBSOLETE]  vflags.KBIN_VASP_FORCE_OPTION_NBANDS_EQUAL_isentry  = aurostd::substring2bool(AflowIn,_STROPT_+"NBANDS=",TRUE);
    if(vflags.KBIN_VASP_FORCE_OPTION_NBANDS_EQUAL.isentry) vflags.KBIN_VASP_FORCE_OPTION_NBANDS_AUTO_isentry=FALSE;
    // cerr << "vflags.KBIN_VASP_FORCE_OPTION_NBANDS_AUTO_isentry=" << vflags.KBIN_VASP_FORCE_OPTION_NBANDS_AUTO_isentry << endl;
    // cerr << "vflags.KBIN_VASP_FORCE_OPTION_NBANDS_EQUAL.isentry=" << vflags.KBIN_VASP_FORCE_OPTION_NBANDS_EQUAL.isentry << endl;
    // cerr << "vflags.KBIN_VASP_FORCE_OPTION_NBANDS_EQUAL.xscheme=" << vflags.KBIN_VASP_FORCE_OPTION_NBANDS_EQUAL.xscheme << endl;

    // cerr << "ENMAX_MULTIPLY" << endl;
    vflags.KBIN_VASP_FORCE_OPTION_ENMAX_MULTIPLY_EQUAL.options2entry(AflowIn,_STROPT_+"ENMAX_MULTIPLY=",TRUE,vflags.KBIN_VASP_FORCE_OPTION_ENMAX_MULTIPLY_EQUAL.xscheme); // scheme already loaded in aflow_xclasses.cpp is "0.0"  

    // RWIGS_STATIC
    // cerr << "RWIGS" << endl;
    vflags.KBIN_VASP_FORCE_OPTION_RWIGS_STATIC   =
      aurostd::substring2bool(AflowIn,_STROPT_+"RWIGS_STATIC",TRUE);

    // SPIN AND PRIORITIES // ON | OFF
    vflags.KBIN_VASP_FORCE_OPTION_SPIN_REMOVE_RELAX_1=DEFAULT_VASP_FORCE_OPTION_SPIN_REMOVE_RELAX_1;   // DEFAULT
    vflags.KBIN_VASP_FORCE_OPTION_SPIN_REMOVE_RELAX_2=DEFAULT_VASP_FORCE_OPTION_SPIN_REMOVE_RELAX_2;   // DEFAULT
    vflags.KBIN_VASP_FORCE_OPTION_SPIN.options2entry(AflowIn,_STROPT_+"SPIN=",DEFAULT_VASP_FORCE_OPTION_SPIN);
    if (vflags.KBIN_VASP_FORCE_OPTION_SPIN.isentry) { //ME+RF20200225; fixes bug that SPIN was switched OFF in static calc. when SPIN=ON in aflow.in and REMOVE_RELAX was set by default
      if(!vflags.KBIN_VASP_FORCE_OPTION_SPIN.option){
        if(aurostd::substring2bool(vflags.KBIN_VASP_FORCE_OPTION_SPIN.content_string,"REMOVE_RELAX_1") || aurostd::substring2bool(vflags.KBIN_VASP_FORCE_OPTION_SPIN.content_string,"REMOVE_RELAX_2")){
<<<<<<< HEAD
          pflow::logger(_AFLOW_FILE_NAME_, __AFLOW_FUNC__, "SPIN is OFF. REMOVE_RELAX_1/2 will be switched off.", aflags, FileMESSAGE, oss, _LOGGER_MESSAGE_);
=======
          pflow::logger(__AFLOW_FILE__, __AFLOW_FUNC__, "SPIN is OFF. REMOVE_RELAX_1/2 will be switched off.", aflags, FileMESSAGE, oss, _LOGGER_MESSAGE_);
>>>>>>> 78dcc840
          vflags.KBIN_VASP_FORCE_OPTION_SPIN_REMOVE_RELAX_1=FALSE;
          vflags.KBIN_VASP_FORCE_OPTION_SPIN_REMOVE_RELAX_2=FALSE;
        }
      } else {
        vflags.KBIN_VASP_FORCE_OPTION_SPIN_REMOVE_RELAX_1=FALSE;
        vflags.KBIN_VASP_FORCE_OPTION_SPIN_REMOVE_RELAX_2=FALSE;
        if(aurostd::substring2bool(vflags.KBIN_VASP_FORCE_OPTION_SPIN.content_string,"REMOVE_RELAX_1")){vflags.KBIN_VASP_FORCE_OPTION_SPIN_REMOVE_RELAX_1=TRUE;}
        if(aurostd::substring2bool(vflags.KBIN_VASP_FORCE_OPTION_SPIN.content_string,"REMOVE_RELAX_2")){vflags.KBIN_VASP_FORCE_OPTION_SPIN_REMOVE_RELAX_2=TRUE;}
      }
    }
    if(!vflags.KBIN_VASP_FORCE_OPTION_SPIN.option) vflags.KBIN_VASP_FORCE_OPTION_SPIN_REMOVE_RELAX_1=FALSE; // nothing to remove
    if(!vflags.KBIN_VASP_FORCE_OPTION_SPIN.option) vflags.KBIN_VASP_FORCE_OPTION_SPIN_REMOVE_RELAX_2=FALSE; // nothing to remove

    // BADER AND PRIORITIES // ON | OFF
    vflags.KBIN_VASP_FORCE_OPTION_BADER.options2entry(AflowIn,_STROPT_+"BADER=",DEFAULT_VASP_FORCE_OPTION_BADER);
    if(vflags.KBIN_VASP_RUN.flag("RELAX_STATIC_BANDS")) vflags.KBIN_VASP_FORCE_OPTION_BADER.isentry=TRUE; // DEFAULT 
    if(vflags.KBIN_VASP_RUN.flag("RELAX_STATIC_BANDS")) vflags.KBIN_VASP_FORCE_OPTION_BADER.option=TRUE; // DEFAULT 
    // if(vflags.KBIN_VASP_RUN.flag("RELAX_STATIC")) vflags.KBIN_VASP_FORCE_OPTION_BADER.option=TRUE; // DEFAULT 
    // if(vflags.KBIN_VASP_RUN.flag("RELAX_STATIC_BANDS")) vflags.KBIN_VASP_FORCE_OPTION_BADER.option=TRUE; // DEFAULT 
    // if(vflags.KBIN_VASP_RUN.flag("STATIC")) vflags.KBIN_VASP_FORCE_OPTION_BADER.option=TRUE; // DEFAULT 
    // if(vflags.KBIN_VASP_DIELECTRIC_STATIC) vflags.KBIN_VASP_FORCE_OPTION_BADER.option=TRUE; // DEFAULT 
    // if(vflags.KBIN_VASP_DIELECTRIC_DYNAMIC) vflags.KBIN_VASP_FORCE_OPTION_BADER.option=TRUE; // DEFAULT 
    // if(vflags.KBIN_VASP_DSCF) vflags.KBIN_VASP_FORCE_OPTION_BADER.option=TRUE; // DEFAULT 

    // ELF AND PRIORITIES // ON | OFF
    vflags.KBIN_VASP_FORCE_OPTION_ELF.options2entry(AflowIn,_STROPT_+"ELF=",DEFAULT_VASP_FORCE_OPTION_ELF);
    //  if(vflags.KBIN_VASP_RUN.flag("RELAX_STATIC_BANDS")) vflags.KBIN_VASP_FORCE_OPTION_ELF.isentry=TRUE; // DEFAULT 
    // if(vflags.KBIN_VASP_RUN.flag("RELAX_STATIC_BANDS")) vflags.KBIN_VASP_FORCE_OPTION_ELF.option=TRUE; // DEFAULT 

    // AUTO_MAGMOM AND PRIORITIES  // ON | OFF
    vflags.KBIN_VASP_FORCE_OPTION_AUTO_MAGMOM.options2entry(AflowIn,_STROPT_+"AUTO_MAGMOM=",DEFAULT_VASP_FORCE_OPTION_AUTO_MAGMOM);
    // LSCOUPLING AND PRIORITIES  // ON | OFF
    vflags.KBIN_VASP_FORCE_OPTION_LSCOUPLING.options2entry(AflowIn,_STROPT_+"LSCOUPLING=",DEFAULT_VASP_FORCE_OPTION_LSCOUPLING);
    if(vflags.KBIN_VASP_FORCE_OPTION_LSCOUPLING.option) {
      if(!aurostd::substring2bool(kflags.KBIN_BIN,"LS") && !aurostd::substring2bool(kflags.KBIN_BIN,"ls")) kflags.KBIN_BIN+="LS";
      if(!aurostd::substring2bool(kflags.KBIN_MPI_BIN,"LS") && !aurostd::substring2bool(kflags.KBIN_MPI_BIN,"ls")) kflags.KBIN_MPI_BIN+="LS";
      kflags.KBIN_BIN=aurostd::RemoveCharacter(kflags.KBIN_BIN,' ');            // if there is junk
      kflags.KBIN_MPI_BIN=aurostd::RemoveCharacter(kflags.KBIN_MPI_BIN,' ');    // if there is junk
    }
    // SYM AND PRIORITIES
    vflags.KBIN_VASP_FORCE_OPTION_SYM.options2entry(AflowIn,_STROPT_+"SYM=",DEFAULT_VASP_FORCE_OPTION_SYM);
    // WAVECAR AND PRIORITIES
    vflags.KBIN_VASP_FORCE_OPTION_WAVECAR.options2entry(AflowIn,_STROPT_+"WAVECAR=",DEFAULT_VASP_FORCE_OPTION_WAVECAR);
    // CHGCAR AND PRIORITIES
    vflags.KBIN_VASP_FORCE_OPTION_CHGCAR.options2entry(AflowIn,_STROPT_+"CHGCAR=",DEFAULT_VASP_FORCE_OPTION_CHGCAR);
    //ME20191028 - specify CHGCAR file to use
    vflags.KBIN_VASP_FORCE_OPTION_CHGCAR_FILE.options2entry(AflowIn,_STROPT_+"CHGCAR_FILE=",0,"");

    // LDAU2 AND PRIORITIES
    vflags.KBIN_VASP_LDAU_SPECIES="";
    vflags.KBIN_VASP_LDAU_PARAMETERS="";
    vflags.KBIN_VASP_LDAU_AFLOW_AUTO_flag=TRUE;

    BflowIn=AflowIn;aurostd::StringSubst(BflowIn,"LDAU1=","LDAU=");aurostd::StringSubst(BflowIn,"LDAU2=","LDAU=");
    vflags.KBIN_VASP_FORCE_OPTION_LDAU0.options2entry(BflowIn,string(_STROPT_+"LDAU=OFF"+"|"+_STROPT_+"LDAU=0"+"|"+_STROPT_+"LDAU=N"+"|"+_STROPT_+"LDAU=FALSE"));
    vflags.KBIN_VASP_FORCE_OPTION_LDAU1.options2entry(AflowIn,string(_STROPT_+"LDAU1=ON"+"|"+_STROPT_+"LDAU1=1"+"|"+"LDAU1=Y"+"|"+_STROPT_+"LDAU1=TRUE"+"|"+_STROPT_+"LDAU1=ADIABATIC"+"|"+_STROPT_+"LDAU1=CUTOFF"));
    vflags.KBIN_VASP_FORCE_OPTION_LDAU2.options2entry(AflowIn,string(_STROPT_+"LDAU2=ON"+"|"+_STROPT_+"LDAU2=1"+"|"+"LDAU2=Y"+"|"+_STROPT_+"LDAU2=TRUE"+"|"+_STROPT_+"LDAU2=ADIABATIC"+"|"+_STROPT_+"LDAU2=CUTOFF"));
    if(vflags.KBIN_VASP_FORCE_OPTION_LDAU1.isentry || vflags.KBIN_VASP_FORCE_OPTION_LDAU2.isentry)  vflags.KBIN_VASP_FORCE_OPTION_LDAU0.isentry=FALSE;
    if(vflags.KBIN_VASP_FORCE_OPTION_LDAU1.isentry || vflags.KBIN_VASP_FORCE_OPTION_LDAU2.isentry) {
      if(aurostd::substring2bool(AflowIn,_STROPT_+"LDAU_SPECIES=",TRUE))
        vflags.KBIN_VASP_LDAU_SPECIES=aurostd::substring2string(AflowIn,_STROPT_+"LDAU_SPECIES=",1,FALSE);
      if(aurostd::substring2bool(AflowIn,_STROPT_+"LDAU1_SPECIES=",TRUE))
        vflags.KBIN_VASP_LDAU_SPECIES=aurostd::substring2string(AflowIn,_STROPT_+"LDAU1_SPECIES=",1,FALSE);
      if(aurostd::substring2bool(AflowIn,_STROPT_+"LDAU2_SPECIES=",TRUE))
        vflags.KBIN_VASP_LDAU_SPECIES=aurostd::substring2string(AflowIn,_STROPT_+"LDAU2_SPECIES=",1,FALSE);
      if(aurostd::substring2bool(AflowIn,_STROPT_+"LDAU_PARAMETERS=",TRUE)) 
        vflags.KBIN_VASP_LDAU_PARAMETERS=RemoveWhiteSpaces(aurostd::substring2string(AflowIn,_STROPT_+"LDAU_PARAMETERS=",1,FALSE));
      if(vflags.KBIN_VASP_LDAU_SPECIES!="") 
        vflags.KBIN_VASP_LDAU_AFLOW_AUTO_flag=TRUE;
      if(vflags.KBIN_VASP_LDAU_PARAMETERS!="") 
        vflags.KBIN_VASP_LDAU_AFLOW_AUTO_flag=FALSE;
    }
    // ADIABATIC
    vflags.KBIN_VASP_FORCE_OPTION_LDAU_ADIABATIC.options2entry(AflowIn,string(_STROPT_+"LDAU1=ADIABATIC"+"|"+_STROPT_+"LDAU2=ADIABATIC"+"|"+_STROPT_+"LDAU=ADIABATIC"));
    if(vflags.KBIN_VASP_FORCE_OPTION_LDAU_ADIABATIC.isentry) {
      if(vflags.KBIN_VASP_RUN_NRELAX<LDAU_ADIABATIC_RELAX_DEFAULT)
        vflags.KBIN_VASP_RUN_NRELAX=LDAU_ADIABATIC_RELAX_DEFAULT;
      vflags.KBIN_VASP_FORCE_OPTION_LDAU_ADIABATIC.content_int=vflags.KBIN_VASP_RUN_NRELAX;
    }
    // CUTOFF
    vflags.KBIN_VASP_FORCE_OPTION_LDAU_CUTOFF.options2entry(AflowIn,string(_STROPT_+"LDAU1=CUTOFF"+"|"+_STROPT_+"LDAU2=CUTOFF"+"|"+_STROPT_+"LDAU=CUTOFF"));
    if(vflags.KBIN_VASP_FORCE_OPTION_LDAU_CUTOFF.isentry) {
      vflags.KBIN_VASP_RUN_NRELAX++;
    }
    // KPOINTS
    BflowIn=AflowIn;aurostd::StringSubst(BflowIn,"=","_");aurostd::StringSubst(BflowIn,"KPOINTS_","KPOINTS="); // bypass for getting all "_"
    vflags.KBIN_VASP_FORCE_OPTION_KPOINTS.options2entry(BflowIn,string(_STROPT_+"KPOINTS="),aurostd_xoptionMULTI,""); // stack them all
    if(0) {
      cerr << "vflags.KBIN_VASP_FORCE_OPTION_KPOINTS.content_string=" << vflags.KBIN_VASP_FORCE_OPTION_KPOINTS.content_string << endl;
      cerr << "vflags.KBIN_VASP_FORCE_OPTION_KPOINTS.flag(\"KEEPK\")=" << vflags.KBIN_VASP_FORCE_OPTION_KPOINTS.flag("KEEPK") << endl;
      cerr << "vflags.KBIN_VASP_FORCE_OPTION_KPOINTS.flag(\"EVEN\")=" << vflags.KBIN_VASP_FORCE_OPTION_KPOINTS.flag("EVEN") << endl;
      cerr << "vflags.KBIN_VASP_FORCE_OPTION_KPOINTS.flag(\"ODD\")=" << vflags.KBIN_VASP_FORCE_OPTION_KPOINTS.flag("ODD") << endl;
      cerr << "vflags.KBIN_VASP_FORCE_OPTION_KPOINTS.flag(\"KSHIFT_GAMMA_EVEN\")=" << vflags.KBIN_VASP_FORCE_OPTION_KPOINTS.flag("KSHIFT_GAMMA_EVEN") << endl;
      cerr << "vflags.KBIN_VASP_FORCE_OPTION_KPOINTS.flag(\"KSHIFT_GAMMA_ODD\")=" << vflags.KBIN_VASP_FORCE_OPTION_KPOINTS.flag("KSHIFT_GAMMA_ODD") << endl;
      cerr << "vflags.KBIN_VASP_FORCE_OPTION_KPOINTS.flag(\"GAMMA\")=" << vflags.KBIN_VASP_FORCE_OPTION_KPOINTS.flag("GAMMA") << endl;
      cerr << "vflags.KBIN_VASP_FORCE_OPTION_KPOINTS.flag(\"KSCHEME_MONKHORST_PACK\")=" << vflags.KBIN_VASP_FORCE_OPTION_KPOINTS.flag("KSCHEME_MONKHORST_PACK") << endl;
      cerr << "vflags.KBIN_VASP_FORCE_OPTION_KPOINTS.flag(\"KSCHEME_GAMMA\")=" << vflags.KBIN_VASP_FORCE_OPTION_KPOINTS.flag("KSCHEME_GAMMA") << endl;
      cerr << "vflags.KBIN_VASP_FORCE_OPTION_KPOINTS.flag(\"KSCHEME_AUTO\")=" << vflags.KBIN_VASP_FORCE_OPTION_KPOINTS.flag("KSCHEME_AUTO") << endl;
      cerr << "vflags.KBIN_VASP_FORCE_OPTION_KPOINTS.flag(\"IBZKPT\")=" << vflags.KBIN_VASP_FORCE_OPTION_KPOINTS.flag("IBZKPT") << endl;
    }

    // TYPE AND PRIORITIES // METAL | INSULATOR | SEMICONDUCTOR | DEFAULT
    vflags.KBIN_VASP_FORCE_OPTION_TYPE.options2entry(AflowIn,_STROPT_+"TYPE=",FALSE,DEFAULT_VASP_FORCE_OPTION_TYPE_SCHEME);
    vflags.KBIN_VASP_FORCE_OPTION_TYPE.xscheme=KBIN_WRONG_ENTRY_STRING;
    vflags.KBIN_VASP_FORCE_OPTION_TYPE.scheme2scheme('M',"METAL");
    vflags.KBIN_VASP_FORCE_OPTION_TYPE.scheme2scheme('I',"INSULATOR");
    vflags.KBIN_VASP_FORCE_OPTION_TYPE.scheme2scheme('S',"SEMICONDUCTOR");
    vflags.KBIN_VASP_FORCE_OPTION_TYPE.scheme2scheme('D',"DEFAULT");
    if(vflags.KBIN_VASP_FORCE_OPTION_TYPE.isentry && vflags.KBIN_VASP_FORCE_OPTION_TYPE.xscheme==KBIN_WRONG_ENTRY_STRING) {
      message = "vflags.KBIN_VASP_FORCE_OPTION_TYPE.content_string=" + vflags.KBIN_VASP_FORCE_OPTION_TYPE.content_string;
<<<<<<< HEAD
      throw aurostd::xerror(_AFLOW_FILE_NAME_, __AFLOW_FUNC__, message, _INPUT_ILLEGAL_);
=======
      throw aurostd::xerror(__AFLOW_FILE__, __AFLOW_FUNC__, message, _INPUT_ILLEGAL_);
>>>>>>> 78dcc840
    }

    // PARAMETERS FOR INCAR
    // NSW=
    vflags.KBIN_VASP_FORCE_OPTION_NSW_EQUAL =
      aurostd::substring2bool(AflowIn,_STROPT_+"NSW=",TRUE);
    if(vflags.KBIN_VASP_FORCE_OPTION_NSW_EQUAL)
      vflags.KBIN_VASP_FORCE_OPTION_NSW_EQUAL_VALUE=aurostd::substring2utype<int>(AflowIn,_STROPT_+"NSW=");
    else
      vflags.KBIN_VASP_FORCE_OPTION_NSW_EQUAL_VALUE=0;

    // IGNORE_AFIX stuff
    BflowIn=AflowIn;aurostd::StringSubst(BflowIn,"=","_");aurostd::StringSubst(BflowIn,"IGNORE_AFIX_","IGNORE_AFIX="); // bypass for getting all "_"
    vflags.KBIN_VASP_FORCE_OPTION_IGNORE_AFIX.options2entry(BflowIn,string(_STROPT_+"IGNORE_AFIX="),aurostd_xoptionMULTI,""); // stack them all
    if(0) {
      //ERRORS
      cerr << "vflags.KBIN_VASP_FORCE_OPTION_IGNORE_AFIX.flag(\"ERROR:ALL\")=" << vflags.KBIN_VASP_FORCE_OPTION_IGNORE_AFIX.flag("ERROR:ALL") << endl;
      cerr << "vflags.KBIN_VASP_FORCE_OPTION_IGNORE_AFIX.flag(\"ERROR:BRMIX\")=" << vflags.KBIN_VASP_FORCE_OPTION_IGNORE_AFIX.flag("ERROR:BRMIX") << endl;
      cerr << "vflags.KBIN_VASP_FORCE_OPTION_IGNORE_AFIX.flag(\"ERROR:CSLOSHING\")=" << vflags.KBIN_VASP_FORCE_OPTION_IGNORE_AFIX.flag("ERROR:CSLOSHING") << endl;
      cerr << "vflags.KBIN_VASP_FORCE_OPTION_IGNORE_AFIX.flag(\"ERROR:CALC_FROZEN\")=" << vflags.KBIN_VASP_FORCE_OPTION_IGNORE_AFIX.flag("ERROR:CALC_FROZEN") << endl;
      cerr << "vflags.KBIN_VASP_FORCE_OPTION_IGNORE_AFIX.flag(\"ERROR:DAV\")=" << vflags.KBIN_VASP_FORCE_OPTION_IGNORE_AFIX.flag("ERROR:DAV") << endl;
      cerr << "vflags.KBIN_VASP_FORCE_OPTION_IGNORE_AFIX.flag(\"ERROR:DENTET\")=" << vflags.KBIN_VASP_FORCE_OPTION_IGNORE_AFIX.flag("ERROR:DENTET") << endl;
      cerr << "vflags.KBIN_VASP_FORCE_OPTION_IGNORE_AFIX.flag(\"ERROR:EDDDAV\")=" << vflags.KBIN_VASP_FORCE_OPTION_IGNORE_AFIX.flag("ERROR:EDDDAV") << endl;
      cerr << "vflags.KBIN_VASP_FORCE_OPTION_IGNORE_AFIX.flag(\"ERROR:EDDRMM\")=" << vflags.KBIN_VASP_FORCE_OPTION_IGNORE_AFIX.flag("ERROR:EDDRMM") << endl;
      cerr << "vflags.KBIN_VASP_FORCE_OPTION_IGNORE_AFIX.flag(\"ERROR:EFIELD_PEAD\")=" << vflags.KBIN_VASP_FORCE_OPTION_IGNORE_AFIX.flag("ERROR:EFIELD_PEAD") << endl;
      cerr << "vflags.KBIN_VASP_FORCE_OPTION_IGNORE_AFIX.flag(\"ERROR:EXCCOR\")=" << vflags.KBIN_VASP_FORCE_OPTION_IGNORE_AFIX.flag("ERROR:EXCCOR") << endl;
      cerr << "vflags.KBIN_VASP_FORCE_OPTION_IGNORE_AFIX.flag(\"ERROR:GAMMA_SHIFT\")=" << vflags.KBIN_VASP_FORCE_OPTION_IGNORE_AFIX.flag("ERROR:GAMMA_SHIFT") << endl;
      cerr << "vflags.KBIN_VASP_FORCE_OPTION_IGNORE_AFIX.flag(\"ERROR:IBZKPT\")=" << vflags.KBIN_VASP_FORCE_OPTION_IGNORE_AFIX.flag("ERROR:IBZKPT") << endl;
      cerr << "vflags.KBIN_VASP_FORCE_OPTION_IGNORE_AFIX.flag(\"ERROR:INVGRP\")=" << vflags.KBIN_VASP_FORCE_OPTION_IGNORE_AFIX.flag("ERROR:INVGRP") << endl;
      cerr << "vflags.KBIN_VASP_FORCE_OPTION_IGNORE_AFIX.flag(\"ERROR:KKSYM\")=" << vflags.KBIN_VASP_FORCE_OPTION_IGNORE_AFIX.flag("ERROR:KKSYM") << endl;
      cerr << "vflags.KBIN_VASP_FORCE_OPTION_IGNORE_AFIX.flag(\"ERROR:LRF_COMMUTATOR\")=" << vflags.KBIN_VASP_FORCE_OPTION_IGNORE_AFIX.flag("ERROR:LRF_COMMUTATOR") << endl;
      cerr << "vflags.KBIN_VASP_FORCE_OPTION_IGNORE_AFIX.flag(\"ERROR:MEMORY\")=" << vflags.KBIN_VASP_FORCE_OPTION_IGNORE_AFIX.flag("ERROR:MEMORY") << endl;
      cerr << "vflags.KBIN_VASP_FORCE_OPTION_IGNORE_AFIX.flag(\"ERROR:MPICH0\")=" << vflags.KBIN_VASP_FORCE_OPTION_IGNORE_AFIX.flag("ERROR:MPICH0") << endl;
      cerr << "vflags.KBIN_VASP_FORCE_OPTION_IGNORE_AFIX.flag(\"ERROR:MPICH11\")=" << vflags.KBIN_VASP_FORCE_OPTION_IGNORE_AFIX.flag("ERROR:MPICH11") << endl;
      cerr << "vflags.KBIN_VASP_FORCE_OPTION_IGNORE_AFIX.flag(\"ERROR:MPICH139\")=" << vflags.KBIN_VASP_FORCE_OPTION_IGNORE_AFIX.flag("ERROR:MPICH139") << endl;
      cerr << "vflags.KBIN_VASP_FORCE_OPTION_IGNORE_AFIX.flag(\"ERROR:MPICH174\")=" << vflags.KBIN_VASP_FORCE_OPTION_IGNORE_AFIX.flag("ERROR:MPICH174") << endl;
      cerr << "vflags.KBIN_VASP_FORCE_OPTION_IGNORE_AFIX.flag(\"ERROR:NATOMS\")=" << vflags.KBIN_VASP_FORCE_OPTION_IGNORE_AFIX.flag("ERROR:NATOMS") << endl;
      cerr << "vflags.KBIN_VASP_FORCE_OPTION_IGNORE_AFIX.flag(\"ERROR:NBANDS\")=" << vflags.KBIN_VASP_FORCE_OPTION_IGNORE_AFIX.flag("ERROR:NBANDS") << endl;
      cerr << "vflags.KBIN_VASP_FORCE_OPTION_IGNORE_AFIX.flag(\"ERROR:NELM\")=" << vflags.KBIN_VASP_FORCE_OPTION_IGNORE_AFIX.flag("ERROR:NELM") << endl;
      cerr << "vflags.KBIN_VASP_FORCE_OPTION_IGNORE_AFIX.flag(\"ERROR:NIRMAT\")=" << vflags.KBIN_VASP_FORCE_OPTION_IGNORE_AFIX.flag("ERROR:NIRMAT") << endl;
      cerr << "vflags.KBIN_VASP_FORCE_OPTION_IGNORE_AFIX.flag(\"ERROR:NKXYZ_IKPTD\")=" << vflags.KBIN_VASP_FORCE_OPTION_IGNORE_AFIX.flag("ERROR:NKXYZ_IKPTD") << endl;
      cerr << "vflags.KBIN_VASP_FORCE_OPTION_IGNORE_AFIX.flag(\"ERROR:NPAR\")=" << vflags.KBIN_VASP_FORCE_OPTION_IGNORE_AFIX.flag("ERROR:NPAR") << endl;
      cerr << "vflags.KBIN_VASP_FORCE_OPTION_IGNORE_AFIX.flag(\"ERROR:NPARC\")=" << vflags.KBIN_VASP_FORCE_OPTION_IGNORE_AFIX.flag("ERROR:NPARC") << endl;
      cerr << "vflags.KBIN_VASP_FORCE_OPTION_IGNORE_AFIX.flag(\"ERROR:NPARN\")=" << vflags.KBIN_VASP_FORCE_OPTION_IGNORE_AFIX.flag("ERROR:NPARN") << endl;
      cerr << "vflags.KBIN_VASP_FORCE_OPTION_IGNORE_AFIX.flag(\"ERROR:NPAR_REMOVE\")=" << vflags.KBIN_VASP_FORCE_OPTION_IGNORE_AFIX.flag("ERROR:NPAR_REMOVE") << endl;
      cerr << "vflags.KBIN_VASP_FORCE_OPTION_IGNORE_AFIX.flag(\"ERROR:NUM_PROB\")=" << vflags.KBIN_VASP_FORCE_OPTION_IGNORE_AFIX.flag("ERROR:NUM_PROB") << endl;
      cerr << "vflags.KBIN_VASP_FORCE_OPTION_IGNORE_AFIX.flag(\"ERROR:OUTPUT_LARGE\")=" << vflags.KBIN_VASP_FORCE_OPTION_IGNORE_AFIX.flag("ERROR:OUTPUT_LARGE") << endl;
      cerr << "vflags.KBIN_VASP_FORCE_OPTION_IGNORE_AFIX.flag(\"ERROR:PSMAXN\")=" << vflags.KBIN_VASP_FORCE_OPTION_IGNORE_AFIX.flag("ERROR:PSMAXN") << endl;
      cerr << "vflags.KBIN_VASP_FORCE_OPTION_IGNORE_AFIX.flag(\"ERROR:READ_KPOINTS_RD_SYM\")=" << vflags.KBIN_VASP_FORCE_OPTION_IGNORE_AFIX.flag("ERROR:READ_KPOINTS_RD_SYM") << endl;
      cerr << "vflags.KBIN_VASP_FORCE_OPTION_IGNORE_AFIX.flag(\"ERROR:REAL_OPT\")=" << vflags.KBIN_VASP_FORCE_OPTION_IGNORE_AFIX.flag("ERROR:REAL_OPT") << endl;
      cerr << "vflags.KBIN_VASP_FORCE_OPTION_IGNORE_AFIX.flag(\"ERROR:REAL_OPTLAY_1\")=" << vflags.KBIN_VASP_FORCE_OPTION_IGNORE_AFIX.flag("ERROR:REAL_OPTLAY_1") << endl;
      cerr << "vflags.KBIN_VASP_FORCE_OPTION_IGNORE_AFIX.flag(\"ERROR:RMM_DIIS\")=" << vflags.KBIN_VASP_FORCE_OPTION_IGNORE_AFIX.flag("ERROR:RMM_DIIS") << endl;
      cerr << "vflags.KBIN_VASP_FORCE_OPTION_IGNORE_AFIX.flag(\"ERROR:ROTMAT\")=" << vflags.KBIN_VASP_FORCE_OPTION_IGNORE_AFIX.flag("ERROR:ROTMAT") << endl;
      cerr << "vflags.KBIN_VASP_FORCE_OPTION_IGNORE_AFIX.flag(\"ERROR:SGRCON\")=" << vflags.KBIN_VASP_FORCE_OPTION_IGNORE_AFIX.flag("ERROR:SGRCON") << endl;
      cerr << "vflags.KBIN_VASP_FORCE_OPTION_IGNORE_AFIX.flag(\"ERROR:SYMPREC\")=" << vflags.KBIN_VASP_FORCE_OPTION_IGNORE_AFIX.flag("ERROR:SYMPREC") << endl;
      cerr << "vflags.KBIN_VASP_FORCE_OPTION_IGNORE_AFIX.flag(\"ERROR:ZBRENT\")=" << vflags.KBIN_VASP_FORCE_OPTION_IGNORE_AFIX.flag("ERROR:ZBRENT") << endl;
      cerr << "vflags.KBIN_VASP_FORCE_OPTION_IGNORE_AFIX.flag(\"ERROR:ZPOTRF\")=" << vflags.KBIN_VASP_FORCE_OPTION_IGNORE_AFIX.flag("ERROR:ZPOTRF") << endl;
      //FIXES
      cerr << "vflags.KBIN_VASP_FORCE_OPTION_IGNORE_AFIX.flag(\"FIX:ALL\")=" << vflags.KBIN_VASP_FORCE_OPTION_IGNORE_AFIX.flag("FIX:ALL") << endl;
      cerr << "vflags.KBIN_VASP_FORCE_OPTION_IGNORE_AFIX.flag(\"FIX:ALGO\")=" << vflags.KBIN_VASP_FORCE_OPTION_IGNORE_AFIX.flag("FIX:ALGO") << endl;
      cerr << "vflags.KBIN_VASP_FORCE_OPTION_IGNORE_AFIX.flag(\"FIX:ALGO=FAST\")=" << vflags.KBIN_VASP_FORCE_OPTION_IGNORE_AFIX.flag("FIX:ALGO=FAST") << endl;
      cerr << "vflags.KBIN_VASP_FORCE_OPTION_IGNORE_AFIX.flag(\"FIX:ALGO=NORMAL\")=" << vflags.KBIN_VASP_FORCE_OPTION_IGNORE_AFIX.flag("FIX:ALGO=NORMAL") << endl;
      cerr << "vflags.KBIN_VASP_FORCE_OPTION_IGNORE_AFIX.flag(\"FIX:ALGO=VERYFAST\")=" << vflags.KBIN_VASP_FORCE_OPTION_IGNORE_AFIX.flag("FIX:ALGO=VERYFAST") << endl;
      cerr << "vflags.KBIN_VASP_FORCE_OPTION_IGNORE_AFIX.flag(\"FIX:AMIN\")=" << vflags.KBIN_VASP_FORCE_OPTION_IGNORE_AFIX.flag("FIX:AMIN") << endl;
      cerr << "vflags.KBIN_VASP_FORCE_OPTION_IGNORE_AFIX.flag(\"FIX:AMIN=0.01\")=" << vflags.KBIN_VASP_FORCE_OPTION_IGNORE_AFIX.flag("FIX:AMIN=0.01") << endl;
      cerr << "vflags.KBIN_VASP_FORCE_OPTION_IGNORE_AFIX.flag(\"FIX:AMIX\")=" << vflags.KBIN_VASP_FORCE_OPTION_IGNORE_AFIX.flag("FIX:AMIX") << endl;
      cerr << "vflags.KBIN_VASP_FORCE_OPTION_IGNORE_AFIX.flag(\"FIX:AMIX=0.1\")=" << vflags.KBIN_VASP_FORCE_OPTION_IGNORE_AFIX.flag("FIX:AMIX=0.1") << endl;
      cerr << "vflags.KBIN_VASP_FORCE_OPTION_IGNORE_AFIX.flag(\"FIX:BMIX\")=" << vflags.KBIN_VASP_FORCE_OPTION_IGNORE_AFIX.flag("FIX:BMIX") << endl;
      cerr << "vflags.KBIN_VASP_FORCE_OPTION_IGNORE_AFIX.flag(\"FIX:BMIX=0.01\")=" << vflags.KBIN_VASP_FORCE_OPTION_IGNORE_AFIX.flag("FIX:BMIX=0.01") << endl;
      cerr << "vflags.KBIN_VASP_FORCE_OPTION_IGNORE_AFIX.flag(\"FIX:BMIX=3\")=" << vflags.KBIN_VASP_FORCE_OPTION_IGNORE_AFIX.flag("FIX:BMIX=3") << endl;  //CO20210315 - what to do about 3 vs. 3.0?
      cerr << "vflags.KBIN_VASP_FORCE_OPTION_IGNORE_AFIX.flag(\"FIX:EDIFF\")=" << vflags.KBIN_VASP_FORCE_OPTION_IGNORE_AFIX.flag("FIX:EDIFF") << endl;
      cerr << "vflags.KBIN_VASP_FORCE_OPTION_IGNORE_AFIX.flag(\"FIX:EFIELD_PEAD\")=" << vflags.KBIN_VASP_FORCE_OPTION_IGNORE_AFIX.flag("FIX:EFIELD_PEAD") << endl;
      cerr << "vflags.KBIN_VASP_FORCE_OPTION_IGNORE_AFIX.flag(\"FIX:ENMAX\")=" << vflags.KBIN_VASP_FORCE_OPTION_IGNORE_AFIX.flag("FIX:ENMAX") << endl;
      cerr << "vflags.KBIN_VASP_FORCE_OPTION_IGNORE_AFIX.flag(\"FIX:ISMEAR\")=" << vflags.KBIN_VASP_FORCE_OPTION_IGNORE_AFIX.flag("FIX:ISMEAR") << endl;
      cerr << "vflags.KBIN_VASP_FORCE_OPTION_IGNORE_AFIX.flag(\"FIX:ISMEAR=2\")=" << vflags.KBIN_VASP_FORCE_OPTION_IGNORE_AFIX.flag("FIX:ISMEAR=2") << endl;
      cerr << "vflags.KBIN_VASP_FORCE_OPTION_IGNORE_AFIX.flag(\"FIX:ISMEAR=-1\")=" << vflags.KBIN_VASP_FORCE_OPTION_IGNORE_AFIX.flag("FIX:ISMEAR=-1") << endl;
      cerr << "vflags.KBIN_VASP_FORCE_OPTION_IGNORE_AFIX.flag(\"FIX:KPOINTS\")=" << vflags.KBIN_VASP_FORCE_OPTION_IGNORE_AFIX.flag("FIX:KPOINTS") << endl;
      cerr << "vflags.KBIN_VASP_FORCE_OPTION_IGNORE_AFIX.flag(\"FIX:KPOINTS=GAMMA\")=" << vflags.KBIN_VASP_FORCE_OPTION_IGNORE_AFIX.flag("FIX:KPOINTS=GAMMA") << endl;
      cerr << "vflags.KBIN_VASP_FORCE_OPTION_IGNORE_AFIX.flag(\"FIX:KPOINTS=GAMMA_EVEN\")=" << vflags.KBIN_VASP_FORCE_OPTION_IGNORE_AFIX.flag("FIX:KPOINTS=GAMMA_EVEN") << endl;
      cerr << "vflags.KBIN_VASP_FORCE_OPTION_IGNORE_AFIX.flag(\"FIX:KPOINTS=GAMMA_ODD\")=" << vflags.KBIN_VASP_FORCE_OPTION_IGNORE_AFIX.flag("FIX:KPOINTS=GAMMA_ODD") << endl;
      cerr << "vflags.KBIN_VASP_FORCE_OPTION_IGNORE_AFIX.flag(\"FIX:KPOINTS=KMAX\")=" << vflags.KBIN_VASP_FORCE_OPTION_IGNORE_AFIX.flag("FIX:KPOINTS=KMAX") << endl;
      cerr << "vflags.KBIN_VASP_FORCE_OPTION_IGNORE_AFIX.flag(\"FIX:KPOINTS--\")=" << vflags.KBIN_VASP_FORCE_OPTION_IGNORE_AFIX.flag("FIX:KPOINTS--") << endl;
      cerr << "vflags.KBIN_VASP_FORCE_OPTION_IGNORE_AFIX.flag(\"FIX:KPOINTS-=2\")=" << vflags.KBIN_VASP_FORCE_OPTION_IGNORE_AFIX.flag("FIX:KPOINTS-=2") << endl;
      cerr << "vflags.KBIN_VASP_FORCE_OPTION_IGNORE_AFIX.flag(\"FIX:LREAL\")=" << vflags.KBIN_VASP_FORCE_OPTION_IGNORE_AFIX.flag("FIX:LREAL") << endl;
      cerr << "vflags.KBIN_VASP_FORCE_OPTION_IGNORE_AFIX.flag(\"FIX:NBANDS\")=" << vflags.KBIN_VASP_FORCE_OPTION_IGNORE_AFIX.flag("FIX:NBANDS") << endl;
      cerr << "vflags.KBIN_VASP_FORCE_OPTION_IGNORE_AFIX.flag(\"FIX:NBANDS++\")=" << vflags.KBIN_VASP_FORCE_OPTION_IGNORE_AFIX.flag("FIX:NBANDS++") << endl;
      cerr << "vflags.KBIN_VASP_FORCE_OPTION_IGNORE_AFIX.flag(\"FIX:NBANDS--\")=" << vflags.KBIN_VASP_FORCE_OPTION_IGNORE_AFIX.flag("FIX:NBANDS--") << endl;
      cerr << "vflags.KBIN_VASP_FORCE_OPTION_IGNORE_AFIX.flag(\"FIX:NPAR\")=" << vflags.KBIN_VASP_FORCE_OPTION_IGNORE_AFIX.flag("FIX:NPAR") << endl;
      cerr << "vflags.KBIN_VASP_FORCE_OPTION_IGNORE_AFIX.flag(\"FIX:NPAR=1\")=" << vflags.KBIN_VASP_FORCE_OPTION_IGNORE_AFIX.flag("FIX:NPAR=1") << endl;
      cerr << "vflags.KBIN_VASP_FORCE_OPTION_IGNORE_AFIX.flag(\"FIX:NPAR=4\")=" << vflags.KBIN_VASP_FORCE_OPTION_IGNORE_AFIX.flag("FIX:NPAR=4") << endl;
      cerr << "vflags.KBIN_VASP_FORCE_OPTION_IGNORE_AFIX.flag(\"FIX:NPAR_REMOVE\")=" << vflags.KBIN_VASP_FORCE_OPTION_IGNORE_AFIX.flag("FIX:NPAR_REMOVE") << endl;
      cerr << "vflags.KBIN_VASP_FORCE_OPTION_IGNORE_AFIX.flag(\"FIX:POSCAR\")=" << vflags.KBIN_VASP_FORCE_OPTION_IGNORE_AFIX.flag("FIX:POSCAR") << endl;
      cerr << "vflags.KBIN_VASP_FORCE_OPTION_IGNORE_AFIX.flag(\"FIX:POSCAR_SCALE\")=" << vflags.KBIN_VASP_FORCE_OPTION_IGNORE_AFIX.flag("FIX:POSCAR_SCALE") << endl;
      cerr << "vflags.KBIN_VASP_FORCE_OPTION_IGNORE_AFIX.flag(\"FIX:POSCAR_SCALE*=1.2\")=" << vflags.KBIN_VASP_FORCE_OPTION_IGNORE_AFIX.flag("FIX:POSCAR_SCALE*=1.2") << endl;
      cerr << "vflags.KBIN_VASP_FORCE_OPTION_IGNORE_AFIX.flag(\"FIX:POSCAR_VOLUME\")=" << vflags.KBIN_VASP_FORCE_OPTION_IGNORE_AFIX.flag("FIX:POSCAR_VOLUME") << endl;
      cerr << "vflags.KBIN_VASP_FORCE_OPTION_IGNORE_AFIX.flag(\"FIX:POSCAR_VOLUME*=1.05\")=" << vflags.KBIN_VASP_FORCE_OPTION_IGNORE_AFIX.flag("FIX:POSCAR_VOLUME*=1.05") << endl;
      cerr << "vflags.KBIN_VASP_FORCE_OPTION_IGNORE_AFIX.flag(\"FIX:POSCAR_VOLUME*=2\")=" << vflags.KBIN_VASP_FORCE_OPTION_IGNORE_AFIX.flag("FIX:POSCAR_VOLUME*=2") << endl;
      cerr << "vflags.KBIN_VASP_FORCE_OPTION_IGNORE_AFIX.flag(\"FIX:POSCAR=STANDARD_CONVENTIONAL\")=" << vflags.KBIN_VASP_FORCE_OPTION_IGNORE_AFIX.flag("FIX:POSCAR=STANDARD_CONVENTIONAL") << endl;
      cerr << "vflags.KBIN_VASP_FORCE_OPTION_IGNORE_AFIX.flag(\"FIX:POTIM\")=" << vflags.KBIN_VASP_FORCE_OPTION_IGNORE_AFIX.flag("FIX:POTIM") << endl;
      cerr << "vflags.KBIN_VASP_FORCE_OPTION_IGNORE_AFIX.flag(\"FIX:RECYCLE_CONTCAR\")=" << vflags.KBIN_VASP_FORCE_OPTION_IGNORE_AFIX.flag("FIX:RECYCLE_CONTCAR") << endl;
      cerr << "vflags.KBIN_VASP_FORCE_OPTION_IGNORE_AFIX.flag(\"FIX:RELAX_MODE\")=" << vflags.KBIN_VASP_FORCE_OPTION_IGNORE_AFIX.flag("FIX:RELAX_MODE") << endl;
      cerr << "vflags.KBIN_VASP_FORCE_OPTION_IGNORE_AFIX.flag(\"FIX:RELAX_MODE=FORCES\")=" << vflags.KBIN_VASP_FORCE_OPTION_IGNORE_AFIX.flag("FIX:RELAX_MODE=FORCES") << endl;
      cerr << "vflags.KBIN_VASP_FORCE_OPTION_IGNORE_AFIX.flag(\"FIX:SKIP_RUN\")=" << vflags.KBIN_VASP_FORCE_OPTION_IGNORE_AFIX.flag("FIX:SKIP_RUN") << endl;
      cerr << "vflags.KBIN_VASP_FORCE_OPTION_IGNORE_AFIX.flag(\"FIX:SYM\")=" << vflags.KBIN_VASP_FORCE_OPTION_IGNORE_AFIX.flag("FIX:SYM") << endl;
      cerr << "vflags.KBIN_VASP_FORCE_OPTION_IGNORE_AFIX.flag(\"FIX:SYM=OFF\")=" << vflags.KBIN_VASP_FORCE_OPTION_IGNORE_AFIX.flag("FIX:SYM=OFF") << endl;
      cerr << "vflags.KBIN_VASP_FORCE_OPTION_IGNORE_AFIX.flag(\"FIX:SYMPREC\")=" << vflags.KBIN_VASP_FORCE_OPTION_IGNORE_AFIX.flag("FIX:SYMPREC") << endl;
      cerr << "vflags.KBIN_VASP_FORCE_OPTION_IGNORE_AFIX.flag(\"FIX:ULIMIT\")=" << vflags.KBIN_VASP_FORCE_OPTION_IGNORE_AFIX.flag("FIX:ULIMIT") << endl;
    }

    // INPUT FILES
    // [OBSOLETE] vflags.KBIN_VASP_INCAR_FILE_KEYWORD                =    aurostd::substring2bool(AflowIn,"[VASP_INCAR_FILE]");      
    // [OBSOLETE] vflags.KBIN_VASP_INCAR_FILE_SYSTEM_AUTO            =    aurostd::substring2bool(AflowIn,"[VASP_INCAR_FILE]SYSTEM_AUTO",TRUE);
    // [OBSOLETE] vflags.KBIN_VASP_INCAR_FILE_FILE                   =    aurostd::substring2bool(AflowIn,"[VASP_INCAR_FILE]FILE=",TRUE);
    // [OBSOLETE] vflags.KBIN_VASP_INCAR_FILE_COMMAND                =    aurostd::substring2bool(AflowIn,"[VASP_INCAR_FILE]COMMAND=",TRUE);

    if(aurostd::substring2bool(AflowIn,"[VASP_INCAR_FILE]")) vflags.KBIN_VASP_INCAR_FILE.push("KEYWORD");
    if(aurostd::substring2bool(AflowIn,"[VASP_INCAR_FILE]SYSTEM_AUTO",TRUE)) vflags.KBIN_VASP_INCAR_FILE.push("SYSTEM_AUTO");
    if(aurostd::substring2bool(AflowIn,"[VASP_INCAR_FILE]FILE=",TRUE)) { //ME20181113
      string file = aurostd::substring2string(AflowIn,"[VASP_INCAR_FILE]FILE=", 1, TRUE);
      vflags.KBIN_VASP_INCAR_FILE.push_attached("FILE", file);
    }
    if(aurostd::substring2bool(AflowIn,"[VASP_INCAR_FILE]COMMAND=",TRUE)) { //ME20181113
      string command = aurostd::substring2string(AflowIn,"[VASP_INCAR_FILE]COMMAND=", 1, TRUE);
      vflags.KBIN_VASP_INCAR_FILE.push_attached("COMMAND", command);
    }

    // [OBSOLETE] vflags.KBIN_VASP_INCAR_MODE_EXPLICIT             =    aurostd::substring2bool(AflowIn,"[VASP_INCAR_MODE_EXPLICIT]");
    // [OBSOLETE] vflags.KBIN_VASP_INCAR_MODE_EXPLICIT_START_STOP  =    aurostd::substring2bool(AflowIn,"[VASP_INCAR_MODE_EXPLICIT]START") && aurostd::substring2bool(AflowIn,"[VASP_INCAR_MODE_EXPLICIT]STOP");
    // [OBSOLETE] vflags.KBIN_VASP_INCAR_MODE_IMPLICIT             =    aurostd::substring2bool(AflowIn,"[VASP_INCAR_MODE_IMPLICIT]");
    // [OBSOLETE] vflags.KBIN_VASP_INCAR_MODE_EXTERNAL             =    aurostd::substring2bool(AflowIn,"[VASP_INCAR_MODE_EXTERNAL]");
    if(aurostd::substring2bool(AflowIn,"[VASP_INCAR_MODE_EXPLICIT]")) vflags.KBIN_VASP_INCAR_MODE.push("EXPLICIT");
    if(aurostd::substring2bool(AflowIn,"[VASP_INCAR_MODE_EXPLICIT]START") && aurostd::substring2bool(AflowIn,"[VASP_INCAR_MODE_EXPLICIT]STOP")) vflags.KBIN_VASP_INCAR_MODE.push("EXPLICIT_START_STOP");
    if (vflags.KBIN_VASP_INCAR_FILE.flag("KEYWORD")) { //ME20181113
      vflags.KBIN_VASP_INCAR_EXPLICIT.str(aurostd::substring2string(AflowIn,"[VASP_INCAR_FILE]",0));
      //[SD20220520 - OBSOLETE]aurostd::ExtractToStringstreamEXPLICIT(AflowIn, vflags.KBIN_VASP_INCAR_EXPLICIT, "[VASP_INCAR_FILE]");
    }
    if (vflags.KBIN_VASP_INCAR_MODE.flag("EXPLICIT_START_STOP")) { //ME20181113
      vflags.KBIN_VASP_INCAR_EXPLICIT.str(aurostd::substring2string(AflowIn,"[VASP_INCAR_MODE_EXPLICIT]START", "[VASP_INCAR_MODE_EXPLICIT]STOP",0));
      //[SD20220520 - OBSOLETE]aurostd::ExtractToStringstreamEXPLICIT(AflowIn, vflags.KBIN_VASP_INCAR_EXPLICIT_START_STOP, "[VASP_INCAR_MODE_EXPLICIT]START", "[VASP_INCAR_MODE_EXPLICIT]STOP");
    }
    if(aurostd::substring2bool(AflowIn,"[VASP_INCAR_MODE_IMPLICIT]")) vflags.KBIN_VASP_INCAR_MODE.push("IMPLICIT");
    if(aurostd::substring2bool(AflowIn,"[VASP_INCAR_MODE_EXTERNAL]")) vflags.KBIN_VASP_INCAR_MODE.push("EXTERNAL");

    // [OBSOLETE] vflags.KBIN_VASP_KPOINTS_FILE_KEYWORD                      =    aurostd::substring2bool(AflowIn,"[VASP_KPOINTS_FILE]");      
    if(aurostd::substring2bool(AflowIn,"[VASP_KPOINTS_FILE]")) vflags.KBIN_VASP_KPOINTS_FILE.push("KEYWORD");
    //  vflags.KBIN_VASP_KPOINTS_FILE_SYSTEM_AUTO          =  aurostd::substring2bool(AflowIn,"[VASP_KPOINTS_FILE]SYSTEM_AUTO",TRUE);

    // [OBSOLETE] vflags.KBIN_VASP_KPOINTS_MODE_EXPLICIT             =    aurostd::substring2bool(AflowIn,"[VASP_KPOINTS_MODE_EXPLICIT]");
    // [OBSOLETE] vflags.KBIN_VASP_KPOINTS_MODE_EXPLICIT_START_STOP  =    aurostd::substring2bool(AflowIn,"[VASP_KPOINTS_MODE_EXPLICIT]START") && aurostd::substring2bool(AflowIn,"[VASP_KPOINTS_MODE_EXPLICIT]STOP");
    // [OBSOLETE] vflags.KBIN_VASP_KPOINTS_MODE_IMPLICIT             =    aurostd::substring2bool(AflowIn,"[VASP_KPOINTS_MODE_IMPLICIT]");
    // [OBSOLETE] vflags.KBIN_VASP_KPOINTS_MODE_EXTERNAL             =    aurostd::substring2bool(AflowIn,"[VASP_KPOINTS_MODE_EXTERNAL]");
    if(aurostd::substring2bool(AflowIn,"[VASP_KPOINTS_MODE_EXPLICIT]")) vflags.KBIN_VASP_KPOINTS_MODE.push("EXPLICIT");
    if(aurostd::substring2bool(AflowIn,"[VASP_KPOINTS_MODE_EXPLICIT]START") && aurostd::substring2bool(AflowIn,"[VASP_KPOINTS_MODE_EXPLICIT]STOP")) vflags.KBIN_VASP_KPOINTS_MODE.push("EXPLICIT_START_STOP");
    if (vflags.KBIN_VASP_KPOINTS_FILE.flag("KEYWORD")) { //ME20181113
      vflags.KBIN_VASP_KPOINTS_EXPLICIT.str(aurostd::substring2string(AflowIn,"[VASP_KPOINTS_FILE]",0));
      //[SD20220520 - OBSOLETE]aurostd::ExtractToStringstreamEXPLICIT(AflowIn, vflags.KBIN_VASP_KPOINTS_EXPLICIT, "[VASP_KPOINTS_FILE]");
    }
    if (vflags.KBIN_VASP_KPOINTS_MODE.flag("EXPLICIT_START_STOP")) { //ME20181113
      vflags.KBIN_VASP_KPOINTS_EXPLICIT.str(aurostd::substring2string(AflowIn,"[VASP_KPOINTS_MODE_EXPLICIT]START", "[VASP_KPOINTS_MODE_EXPLICIT]STOP",0));
      //[SD20220520 - OBSOLETE]aurostd::ExtractToStringstreamEXPLICIT(AflowIn, vflags.KBIN_VASP_KPOINTS_EXPLICIT_START_STOP, "[VASP_KPOINTS_MODE_EXPLICIT]START", "[VASP_KPOINTS_MODE_EXPLICIT]STOP");
    }
    if(aurostd::substring2bool(AflowIn,"[VASP_KPOINTS_MODE_IMPLICIT]")) vflags.KBIN_VASP_KPOINTS_MODE.push("IMPLICIT");
    if(aurostd::substring2bool(AflowIn,"[VASP_KPOINTS_MODE_EXTERNAL]")) vflags.KBIN_VASP_KPOINTS_MODE.push("EXTERNAL");
    // [OBSOLETE] vflags.KBIN_VASP_KPOINTS_FILE_FILE                 =    aurostd::substring2bool(AflowIn,"[VASP_KPOINTS_FILE]FILE=",TRUE);
    // [OBSOLETE] vflags.KBIN_VASP_KPOINTS_FILE_COMMAND              =    aurostd::substring2bool(AflowIn,"[VASP_KPOINTS_FILE]COMMAND=",TRUE);

    if(aurostd::substring2bool(AflowIn,"[VASP_KPOINTS_FILE]FILE=",TRUE)) { //ME20181113
      string file = aurostd::substring2string(AflowIn,"[VASP_KPOINTS_FILE]FILE=", 1, TRUE);
      vflags.KBIN_VASP_KPOINTS_FILE.push_attached("FILE", file);
    }
    if(aurostd::substring2bool(AflowIn,"[VASP_KPOINTS_FILE]COMMAND=",TRUE)) { //ME20181113
      string command = aurostd::substring2string(AflowIn,"[VASP_KPOINTS_FILE]COMMAND=", 1, TRUE);
      vflags.KBIN_VASP_KPOINTS_FILE.push_attached("COMMAND", command);
    }

    // KPOINTS FOR RELAX
    vflags.KBIN_VASP_KPOINTS_KMODE.options2entry(AflowIn,"[VASP_KPOINTS_FILE]KMODE=",FALSE,vflags.KBIN_VASP_KPOINTS_KMODE.xscheme); // scheme already loaded in aflow_xclasses.cpp is "0"  
    // cerr << "vflags.KBIN_VASP_KPOINTS_KMODE.isentry=" << vflags.KBIN_VASP_KPOINTS_KMODE.isentry << endl << "vflags.KBIN_VASP_KPOINTS_KMODE.xscheme=" << vflags.KBIN_VASP_KPOINTS_KMODE.xscheme << endl;
    vflags.KBIN_VASP_KPOINTS_KPPRA.options2entry(AflowIn,"[VASP_KPOINTS_FILE]KPPRA=",FALSE,vflags.KBIN_VASP_KPOINTS_KPPRA.xscheme); // scheme already loaded in aflow_xclasses.cpp is "1"
    if(vflags.KBIN_VASP_KPOINTS_KPPRA.isentry==FALSE) {vflags.KBIN_VASP_KPOINTS_KPPRA.clear();vflags.KBIN_VASP_KPOINTS_KPPRA.isentry=TRUE;vflags.KBIN_VASP_KPOINTS_KPPRA.push("100");}
    // cerr << "vflags.KBIN_VASP_KPOINTS_KPPRA.isentry=" << vflags.KBIN_VASP_KPOINTS_KPPRA.isentry << endl << "vflags.KBIN_VASP_KPOINTS_KPPRA.xscheme=" << vflags.KBIN_VASP_KPOINTS_KPPRA.xscheme << endl;
    vflags.KBIN_VASP_KPOINTS_KSCHEME.options2entry(AflowIn,"[VASP_KPOINTS_FILE]KSCHEME=",FALSE,vflags.KBIN_VASP_KPOINTS_KSCHEME.xscheme); // scheme already loaded in aflow_xclasses.cpp is "1"
    if(vflags.KBIN_VASP_KPOINTS_KSCHEME.isentry==FALSE) {vflags.KBIN_VASP_KPOINTS_KSCHEME.clear();vflags.KBIN_VASP_KPOINTS_KSCHEME.isentry=TRUE;vflags.KBIN_VASP_KPOINTS_KSCHEME.push(DEFAULT_KSCHEME);}
    // cerr << "vflags.KBIN_VASP_KPOINTS_KSCHEME.isentry=" << vflags.KBIN_VASP_KPOINTS_KSCHEME.isentry << endl << "vflags.KBIN_VASP_KPOINTS_KSCHEME.xscheme=" << vflags.KBIN_VASP_KPOINTS_KSCHEME.xscheme << endl;
    vflags.KBIN_VASP_KPOINTS_KSHIFT.options2entry(AflowIn,"[VASP_KPOINTS_FILE]KSHIFT=",FALSE,vflags.KBIN_VASP_KPOINTS_KSHIFT.xscheme); // scheme already loaded in aflow_xclasses.cpp is "0 0 0"
    // cerr << "vflags.KBIN_VASP_KPOINTS_KSHIFT.isentry=" << vflags.KBIN_VASP_KPOINTS_KSHIFT.isentry << endl << "vflags.KBIN_VASP_KPOINTS_KSHIFT.xscheme=" << vflags.KBIN_VASP_KPOINTS_KSHIFT.xscheme << endl;

    // KPOINTS FOR STATIC
    vflags.KBIN_VASP_KPOINTS_STATIC_KMODE.options2entry(AflowIn,"[VASP_KPOINTS_FILE]STATIC_KMODE=",FALSE,vflags.KBIN_VASP_KPOINTS_STATIC_KMODE.xscheme); // scheme already loaded in aflow_xclasses.cpp is "0"
    // cerr << "vflags.KBIN_VASP_KPOINTS_STATIC_KMODE.isentry=" << vflags.KBIN_VASP_KPOINTS_STATIC_KMODE.isentry << endl << "vflags.KBIN_VASP_KPOINTS_STATIC_KMODE.xscheme=" << vflags.KBIN_VASP_KPOINTS_STATIC_KMODE.xscheme << endl;
    vflags.KBIN_VASP_KPOINTS_STATIC_KPPRA.options2entry(AflowIn,"[VASP_KPOINTS_FILE]STATIC_KPPRA=",FALSE,vflags.KBIN_VASP_KPOINTS_STATIC_KPPRA.xscheme); // scheme already loaded in aflow_xclasses.cpp is "1"
    // cerr << "vflags.KBIN_VASP_KPOINTS_STATIC_KPPRA.isentry=" << vflags.KBIN_VASP_KPOINTS_STATIC_KPPRA.isentry << endl << "vflags.KBIN_VASP_KPOINTS_STATIC_KPPRA.xscheme=" << vflags.KBIN_VASP_KPOINTS_STATIC_KPPRA.xscheme << endl;
    vflags.KBIN_VASP_KPOINTS_STATIC_KSCHEME.options2entry(AflowIn,"[VASP_KPOINTS_FILE]STATIC_KSCHEME=",FALSE,vflags.KBIN_VASP_KPOINTS_STATIC_KSCHEME.xscheme); // scheme already loaded in aflow_xclasses.cpp is "Monkhorst-Pack"
    // cerr << "vflags.KBIN_VASP_KPOINTS_STATIC_KSCHEME.isentry=" << vflags.KBIN_VASP_KPOINTS_STATIC_KSCHEME.isentry << endl << "vflags.KBIN_VASP_KPOINTS_STATIC_KSCHEME.xscheme=" << vflags.KBIN_VASP_KPOINTS_STATIC_KSCHEME.xscheme << endl;
    vflags.KBIN_VASP_KPOINTS_STATIC_KSHIFT.options2entry(AflowIn,"[VASP_KPOINTS_FILE]STATIC_KSHIFT=",FALSE,vflags.KBIN_VASP_KPOINTS_STATIC_KSHIFT.xscheme); // scheme already loaded in aflow_xclasses.cpp is "0 0 0"
    //cerr << "vflags.KBIN_VASP_KPOINTS_STATIC_KSHIFT.isentry=" << vflags.KBIN_VASP_KPOINTS_STATIC_KSHIFT.isentry << endl << "vflags.KBIN_VASP_KPOINTS_STATIC_KSHIFT.xscheme=" << vflags.KBIN_VASP_KPOINTS_STATIC_KSHIFT.xscheme << endl;

    // [OBSOLETE] vflags.KBIN_VASP_KPOINTS_BANDS_LATTICE_FLAG        =    aurostd::substring2bool(AflowIn,"[VASP_KPOINTS_FILE]BANDS_LATTICE=",TRUE);
    // [OBSOLETE] if(vflags.KBIN_VASP_KPOINTS_BANDS_LATTICE_FLAG) vflags.KBIN_VASP_KPOINTS_BANDS_LATTICE_VALUE=aurostd::RemoveWhiteSpaces(aurostd::substring2string(AflowIn,"[VASP_KPOINTS_FILE]BANDS_LATTICE=",1,TRUE));
    // [OBSOLETE]  else {vflags.KBIN_VASP_KPOINTS_BANDS_LATTICE_VALUE=DEFAULT_BANDS_LATTICE;vflags.KBIN_VASP_KPOINTS_BANDS_LATTICE_AUTO_FLAG=TRUE;} // DEFAULT FIX

    vflags.KBIN_VASP_KPOINTS_BANDS_LATTICE.options2entry(AflowIn,"[VASP_KPOINTS_FILE]BANDS_LATTICE=",FALSE,vflags.KBIN_VASP_KPOINTS_BANDS_LATTICE.xscheme); // scheme already loaded in aflow_xclasses.cpp is AUTO
    if(!vflags.KBIN_VASP_KPOINTS_BANDS_LATTICE.isentry){
      vflags.KBIN_VASP_KPOINTS_BANDS_LATTICE.clear();
      vflags.KBIN_VASP_KPOINTS_BANDS_LATTICE.push(DEFAULT_BANDS_LATTICE);
    }

    if((vflags.KBIN_VASP_RUN.flag("RELAX_STATIC_BANDS") || vflags.KBIN_VASP_RUN.flag("STATIC_BANDS")) && !vflags.KBIN_VASP_KPOINTS_BANDS_LATTICE.isentry) {
      cerr << "WARNING: if you use vflags.KBIN_VASP_RUN.flag(\"RELAX_STATIC_BANDS\") or vflags.KBIN_VASP_RUN.flag(\"STATIC_BANDS\"), you must specify KBIN_VASP_KPOINTS_BANDS_LATTICE" << endl;
      cerr << "         Taking defauls vflags.KBIN_VASP_KPOINTS_BANDS_LATTICE.content_string=" << vflags.KBIN_VASP_KPOINTS_BANDS_LATTICE.content_string << endl;
    }
    //[CO20210805 - OBSOLETE]vflags.KBIN_VASP_KPOINTS_BANDS_LATTICE_AUTO_FLAG    =    aurostd::substring2bool(AflowIn,"[VASP_KPOINTS_FILE]BANDS_LATTICE=AUTO",TRUE) ||    aurostd::substring2bool(AflowIn,"[VASP_KPOINTS_FILE]BANDS_LATTICE=auto",TRUE);
    // [OBSOLETE]  if(vflags.KBIN_VASP_KPOINTS_BANDS_LATTICE_AUTO_FLAG) vflags.KBIN_VASP_KPOINTS_BANDS_LATTICE_FLAG=FALSE;
    //[CO20210805 - OBSOLETE]if(vflags.KBIN_VASP_KPOINTS_BANDS_LATTICE.content_string=="AUTO") vflags.KBIN_VASP_KPOINTS_BANDS_LATTICE_AUTO_FLAG=TRUE;
    //[CO20210805 - OBSOLETE]if(vflags.KBIN_VASP_KPOINTS_BANDS_LATTICE_AUTO_FLAG) vflags.KBIN_VASP_KPOINTS_BANDS_LATTICE.clear();

    vflags.KBIN_VASP_KPOINTS_BANDS_GRID.options2entry(AflowIn,"[VASP_KPOINTS_FILE]BANDS_GRID=",FALSE,vflags.KBIN_VASP_KPOINTS_BANDS_GRID.xscheme); // scheme already loaded in aflow_xclasses.cpp is 20
    //[CO20210805 - OBSOLETE]vflags.KBIN_VASP_KPOINTS_BANDS_GRID_FLAG    =     aurostd::substring2bool(AflowIn,"[VASP_KPOINTS_FILE]BANDS_GRID=",TRUE);
    //[CO20210805 - OBSOLETE]if(vflags.KBIN_VASP_KPOINTS_BANDS_GRID_FLAG)
    //[CO20210805 - OBSOLETE]  vflags.KBIN_VASP_KPOINTS_BANDS_GRID_VALUE=aurostd::substring2utype<int>(AflowIn,"[VASP_KPOINTS_FILE]BANDS_GRID=",TRUE);
    //[CO20210805 - OBSOLETE]else vflags.KBIN_VASP_KPOINTS_BANDS_GRID_VALUE=16;vflags.KBIN_VASP_KPOINTS_BANDS_GRID_FLAG=TRUE;
    if(!vflags.KBIN_VASP_KPOINTS_BANDS_GRID.isentry){  //CO20210805
      vflags.KBIN_VASP_KPOINTS_BANDS_GRID.clear();
      vflags.KBIN_VASP_KPOINTS_BANDS_GRID.push(aurostd::utype2string(DEFAULT_BANDS_GRID));
    }
    //    cerr << "WARNING: if you use VASP_RUN_RELAX_STATIC_BANDS or vflags.KBIN_VASP_RUN.flag(\"STATIC_BANDS\"), you must specify KBIN_VASP_KPOINTS_BANDS_GRID_FLAG" << endl;
    //   cerr << "         Taking defauls vflags.KBIN_VASP_KPOINTS_BANDS_GRID_VALUE=" << vflags.KBIN_VASP_KPOINTS_BANDS_GRID_VALUE << endl;
    if((vflags.KBIN_VASP_RUN.flag("RELAX_STATIC_BANDS") || vflags.KBIN_VASP_RUN.flag("STATIC_BANDS") || 
          vflags.KBIN_VASP_RUN.flag("REPEAT_STATIC_BANDS") || vflags.KBIN_VASP_RUN.flag("REPEAT_BANDS")) && 
        !vflags.KBIN_VASP_KPOINTS_BANDS_GRID.isentry) {
      message="";
      message+="if you run RELAX_STATIC_BANDS, STATIC_BANDS, REPEAT_STATIC_BANDS, or REPEAT_BANDS, you must specify KBIN_VASP_KPOINTS_BANDS_GRID";
      message+="taking default KBIN_VASP_KPOINTS_BANDS_GRID="+vflags.KBIN_VASP_KPOINTS_BANDS_GRID.content_string;
<<<<<<< HEAD
      pflow::logger(_AFLOW_FILE_NAME_,__AFLOW_FUNC__,message,_LOGGER_WARNING_);
=======
      pflow::logger(__AFLOW_FILE__,__AFLOW_FUNC__,message,_LOGGER_WARNING_);
>>>>>>> 78dcc840
    }

    // [OBSOLETE] vflags.KBIN_VASP_POSCAR_FILE_KEYWORD                 =    aurostd::substring2bool(AflowIn,"[VASP_POSCAR_FILE]"); 
    if(aurostd::substring2bool(AflowIn,"[VASP_POSCAR_FILE]"))  vflags.KBIN_VASP_POSCAR_FILE.push("KEYWORD");

    // [OBSOLETE] vflags.KBIN_VASP_POSCAR_MODE_EXPLICIT                  =    aurostd::substring2bool(AflowIn,"[VASP_POSCAR_MODE_EXPLICIT]");
    if(aurostd::substring2bool(AflowIn,"[VASP_POSCAR_MODE_EXPLICIT]")) vflags.KBIN_VASP_POSCAR_MODE.push("EXPLICIT");

    // [OBSOLETE] vflags.KBIN_VASP_POSCAR_MODE_EXPLICIT_START_STOP       =    aurostd::substring2bool(AflowIn,_VASP_POSCAR_MODE_EXPLICIT_START_) &&  aurostd::substring2bool(AflowIn,_VASP_POSCAR_MODE_EXPLICIT_STOP_);
    if(aurostd::substring2bool(AflowIn,_VASP_POSCAR_MODE_EXPLICIT_START_) &&  aurostd::substring2bool(AflowIn,_VASP_POSCAR_MODE_EXPLICIT_STOP_)) vflags.KBIN_VASP_POSCAR_MODE.push("EXPLICIT_START_STOP");

    // [OBSOLETE] vflags.KBIN_VASP_POSCAR_MODE_EXPLICIT_START_STOP_POINT =    (aurostd::substring2bool(AflowIn,_VASP_POSCAR_MODE_EXPLICIT_START_P_) && aurostd::substring2bool(AflowIn,_VASP_POSCAR_MODE_EXPLICIT_STOP_P_)); //CO20200624
    if((aurostd::substring2bool(AflowIn,_VASP_POSCAR_MODE_EXPLICIT_START_P_) && aurostd::substring2bool(AflowIn,_VASP_POSCAR_MODE_EXPLICIT_STOP_P_))) vflags.KBIN_VASP_POSCAR_MODE.push("EXPLICIT_START_STOP_POINT");  //CO20200624

    if(vflags.KBIN_VASP_POSCAR_MODE.flag("EXPLICIT_START_STOP_POINT") && !kflags.KBIN_FROZSL) {  // NO FROZSL
      if(LDEBUG) cerr << "DEBUG: vflags.KBIN_VASP_POSCAR_MODE.flag(\"EXPLICIT_START_STOP_POINT\")=" << vflags.KBIN_VASP_POSCAR_MODE.flag("EXPLICIT_START_STOP_POINT") << endl;
      if(LDEBUG) cerr << "DEBUG: kflags.KBIN_PHONONS_CALCULATION_FROZSL=" << kflags.KBIN_PHONONS_CALCULATION_FROZSL << endl;
      if(LDEBUG) cerr << "DEBUG: kflags.KBIN_FROZSL_DOWNLOAD=" << kflags.KBIN_FROZSL_DOWNLOAD << endl;
      if(LDEBUG) cerr << "DEBUG: kflags.KBIN_FROZSL_FILE=" << kflags.KBIN_FROZSL_FILE << endl;
      stringstream input_file;
      input_file.clear();
      // loading
      if(vflags.KBIN_VASP_POSCAR_MODE.flag("EXPLICIT_START_STOP_POINT")) input_file.str(AflowIn);
      if(kflags.KBIN_PHONONS_CALCULATION_FROZSL) {
        FROZSL::Setup_frozsl_init_input(AflowIn,FileMESSAGE,input_file,aflags,kflags);
        FROZSL::Extract_INPUT(AflowIn,FileMESSAGE,input_file,aflags,kflags);
      }
      if(kflags.KBIN_FROZSL_DOWNLOAD)    FROZSL::Setup_frozsl_init_input(AflowIn,FileMESSAGE,input_file,aflags,kflags);
      if(kflags.KBIN_FROZSL_FILE)        FROZSL::File_INPUT(AflowIn,FileMESSAGE,input_file,aflags,kflags);

      vflags.KBIN_VASP_POSCAR_MODE.push("EXPLICIT_START_STOP_POINT");
      // done loading now load structures up
      vflags.KBIN_VASP_POSCAR_MODE.flag("EXPLICIT_START_STOP",FALSE); // some default
      aurostd::substring2strings(input_file.str(),vflags.KBIN_VASP_POSCAR_MODE_EXPLICIT_VSTRING,_VASP_POSCAR_MODE_EXPLICIT_START_P_);  //CO20200624
      // some verbose
      for(uint i=0;i<vflags.KBIN_VASP_POSCAR_MODE_EXPLICIT_VSTRING.size();i++)
        if(LDEBUG) cerr << "DEBUG= " << vflags.KBIN_VASP_POSCAR_MODE_EXPLICIT_VSTRING.at(i) << endl;
      // load up the structures
      for(uint i=0;i<vflags.KBIN_VASP_POSCAR_MODE_EXPLICIT_VSTRING.size();i++) {
        string START=_VASP_POSCAR_MODE_EXPLICIT_START_P_+vflags.KBIN_VASP_POSCAR_MODE_EXPLICIT_VSTRING.at(i); //CO20200624
        string STOP=_VASP_POSCAR_MODE_EXPLICIT_STOP_P_+vflags.KBIN_VASP_POSCAR_MODE_EXPLICIT_VSTRING.at(i); //CO20200624
        stringstream POSCAR;
        POSCAR.str(aurostd::substring2string(input_file.str(),START,STOP,-1));
        //[SD20220520 - OBSOLETE]if(aurostd::substring2bool(input_file.str(),START) && aurostd::substring2bool(input_file.str(),STOP))
        //[SD20220520 - OBSOLETE]aurostd::ExtractToStringstreamEXPLICIT(input_file.str(),POSCAR,START,STOP);
        if(!POSCAR.str().empty()) vflags.KBIN_VASP_POSCAR_MODE_EXPLICIT_VSTRUCTURE.push_back(xstructure(POSCAR,IOVASP_AUTO));
      }
      if(LDEBUG) cerr << "DEBUG " << vflags.KBIN_VASP_POSCAR_MODE_EXPLICIT_VSTRING.size() << endl;
      if(LDEBUG) cerr << "DEBUG " << vflags.KBIN_VASP_POSCAR_MODE_EXPLICIT_VSTRUCTURE.size() << endl;
      if(vflags.KBIN_VASP_POSCAR_MODE_EXPLICIT_VSTRING.size() != vflags.KBIN_VASP_POSCAR_MODE_EXPLICIT_VSTRUCTURE.size()) {
        message = "IN " + _AFLOWIN_ + " in Directory=" + aflags.Directory + '\n';
        message += "vflags.KBIN_VASP_POSCAR_MODE_EXPLICIT_VSTRING.size()=" + aurostd::utype2string<uint>(vflags.KBIN_VASP_POSCAR_MODE_EXPLICIT_VSTRING.size()) + '\n';
        message += "vflags.KBIN_VASP_POSCAR_MODE_EXPLICIT_VSTRUCTURE.size()=" + aurostd::utype2string<uint>(vflags.KBIN_VASP_POSCAR_MODE_EXPLICIT_VSTRUCTURE.size());
<<<<<<< HEAD
        throw aurostd::xerror(_AFLOW_FILE_NAME_, __AFLOW_FUNC__, message, _INDEX_MISMATCH_);
=======
        throw aurostd::xerror(__AFLOW_FILE__, __AFLOW_FUNC__, message, _INDEX_MISMATCH_);
>>>>>>> 78dcc840
      }
      for(uint i=0;i<vflags.KBIN_VASP_POSCAR_MODE_EXPLICIT_VSTRING.size();i++)
        if(LDEBUG) cerr << "DEBUG= " << vflags.KBIN_VASP_POSCAR_MODE_EXPLICIT_VSTRUCTURE.at(i) << endl;
    } else {
      vflags.KBIN_VASP_POSCAR_MODE_EXPLICIT_VSTRING.clear();
      vflags.KBIN_VASP_POSCAR_MODE_EXPLICIT_VSTRUCTURE.clear();
    }
    // the rest for POSCAR
    // [OBSOLETE]  vflags.KBIN_VASP_POSCAR_MODE_IMPLICIT             =    aurostd::substring2bool(AflowIn,"[VASP_POSCAR_MODE_IMPLICIT]");
    if(aurostd::substring2bool(AflowIn,"[VASP_POSCAR_MODE_IMPLICIT]")) vflags.KBIN_VASP_POSCAR_MODE.push("IMPLICIT");

    // vflags.KBIN_VASP_POSCAR_FILE_SYSTEM_AUTO                =   aurostd::substring2bool(AflowIn,"[VASP_POSCAR_FILE]SYSTEM_AUTO",TRUE);
    // [OBSOLETE] vflags.KBIN_VASP_POSCAR_FILE_PROTOTYPE                     =    aurostd::substring2bool(AflowIn,"[VASP_POSCAR_FILE]PROTOTYPE=",TRUE);
    if(aurostd::substring2bool(AflowIn,"[VASP_POSCAR_FILE]PROTOTYPE=",TRUE)) vflags.KBIN_VASP_POSCAR_FILE.push("PROTOTYPE");

    // [OBSOLETE]  vflags.KBIN_VASP_POSCAR_MODE_EXTERNAL                      =    aurostd::substring2bool(AflowIn,"[VASP_POSCAR_MODE_EXTERNAL]");
    if(aurostd::substring2bool(AflowIn,"[VASP_POSCAR_MODE_EXTERNAL]")) vflags.KBIN_VASP_POSCAR_MODE.push("EXTERNAL");

    // [OBSOLETE]  vflags.KBIN_VASP_POSCAR_FILE_FILE                          =    aurostd::substring2bool(AflowIn,"[VASP_POSCAR_FILE]FILE=",TRUE);
    if(aurostd::substring2bool(AflowIn,"[VASP_POSCAR_FILE]FILE=",TRUE)) vflags.KBIN_VASP_POSCAR_FILE.push("FILE");
    // [OBSOLETE]  vflags.KBIN_VASP_POSCAR_FILE_COMMAND                       =    aurostd::substring2bool(AflowIn,"[VASP_POSCAR_FILE]COMMAND=",TRUE);
    if(aurostd::substring2bool(AflowIn,"[VASP_POSCAR_FILE]COMMAND=",TRUE)) vflags.KBIN_VASP_POSCAR_FILE.push("COMMAND");

    // VOLUMES
    // [OBSOLETE] vflags.KBIN_VASP_POSCAR_FILE_VOLUME_EQUAL_EQUAL            =    aurostd::substring2bool(AflowIn,"[VASP_POSCAR_FILE]VOLUME=",TRUE);
    // [OBSOLETE] vflags.KBIN_VASP_POSCAR_FILE_VOLUME_PLUS_EQUAL             =    aurostd::substring2bool(AflowIn,"[VASP_POSCAR_FILE]VOLUME+=",TRUE);
    // [OBSOLETE] vflags.KBIN_VASP_POSCAR_FILE_VOLUME_MINUS_EQUAL            =    aurostd::substring2bool(AflowIn,"[VASP_POSCAR_FILE]VOLUME-=",TRUE);
    // [OBSOLETE] vflags.KBIN_VASP_POSCAR_FILE_VOLUME_MULTIPLY_EQUAL         =    aurostd::substring2bool(AflowIn,"[VASP_POSCAR_FILE]VOLUME*=",TRUE);
    // [OBSOLETE] vflags.KBIN_VASP_POSCAR_FILE_VOLUME_DIVIDE_EQUAL           =    aurostd::substring2bool(AflowIn,"[VASP_POSCAR_FILE]VOLUME/=",TRUE);
    vflags.KBIN_VASP_POSCAR_FILE_VOLUME.clear();
    if(aurostd::substring2bool(AflowIn,"[VASP_POSCAR_FILE]VOLUME=",TRUE)) vflags.KBIN_VASP_POSCAR_FILE_VOLUME.push("EQUAL_EQUAL");
    if(aurostd::substring2bool(AflowIn,"[VASP_POSCAR_FILE]VOLUME+=",TRUE)) vflags.KBIN_VASP_POSCAR_FILE_VOLUME.push("PLUS_EQUAL");
    // [OBSOLETE] if(aurostd::substring2bool(AflowIn,"[VASP_POSCAR_FILE]VOLUME-=",TRUE)) vflags.KBIN_VASP_POSCAR_FILE_VOLUME.push("MINUS_EQUAL");
    if(aurostd::substring2bool(AflowIn,"[VASP_POSCAR_FILE]VOLUME*=",TRUE)) vflags.KBIN_VASP_POSCAR_FILE_VOLUME.push("MULTIPLY_EQUAL");
    // [OBSOLETE] if(aurostd::substring2bool(AflowIn,"[VASP_POSCAR_FILE]VOLUME/=",TRUE)) vflags.KBIN_VASP_POSCAR_FILE_VOLUME.push("DIVIDE_EQUAL");
    if(vflags.KBIN_VASP_POSCAR_FILE_VOLUME.xscheme!="") vflags.KBIN_VASP_POSCAR_FILE_VOLUME.isentry=TRUE;

    // CONVERT_UNIT_CELL stuff
    BflowIn=AflowIn;aurostd::StringSubst(BflowIn,"=","_");aurostd::StringSubst(BflowIn,"CONVERT_UNIT_CELL_","CONVERT_UNIT_CELL="); // bypass for getting all "_"
    vflags.KBIN_VASP_FORCE_OPTION_CONVERT_UNIT_CELL.options2entry(BflowIn,string(_STROPT_+"CONVERT_UNIT_CELL="),aurostd_xoptionMULTI,""); // stack them all
    if(LDEBUG) cerr << __AFLOW_FUNC__ << " BEFORE vflags.KBIN_VASP_FORCE_OPTION_CONVERT_UNIT_CELL.xscheme=" << vflags.KBIN_VASP_FORCE_OPTION_CONVERT_UNIT_CELL.xscheme << endl; //ME20181113
    // // PRIORITIES
    if(vflags.KBIN_VASP_FORCE_OPTION_CONVERT_UNIT_CELL.flag("STANDARD_PRIMITIVE") || vflags.KBIN_VASP_FORCE_OPTION_CONVERT_UNIT_CELL.flag("STANDARD_CONVENTIONAL")) {
      vflags.KBIN_VASP_FORCE_OPTION_CONVERT_UNIT_CELL.flag("MINKOWSKI",FALSE);
      vflags.KBIN_VASP_FORCE_OPTION_CONVERT_UNIT_CELL.flag("INCELL",FALSE);
      vflags.KBIN_VASP_FORCE_OPTION_CONVERT_UNIT_CELL.flag("COMPACT",FALSE);
      vflags.KBIN_VASP_FORCE_OPTION_CONVERT_UNIT_CELL.flag("WIGNERSEITZ",FALSE);
    } // some PRIORITIES
    if(vflags.KBIN_VASP_FORCE_OPTION_CONVERT_UNIT_CELL.flag("STANDARD_PRIMITIVE") && vflags.KBIN_VASP_FORCE_OPTION_CONVERT_UNIT_CELL.flag("STANDARD_CONVENTIONAL")) {
      vflags.KBIN_VASP_FORCE_OPTION_CONVERT_UNIT_CELL.flag("STANDARD_CONVENTIONAL",FALSE);
    }
    if(LDEBUG) cerr << __AFLOW_FUNC__ << " AFTER vflags.KBIN_VASP_FORCE_OPTION_CONVERT_UNIT_CELL.xscheme=" << vflags.KBIN_VASP_FORCE_OPTION_CONVERT_UNIT_CELL.xscheme << endl; //ME20181113

    // DEBUG
    if(LDEBUG) cerr << __AFLOW_FUNC__ << " vflags.KBIN_VASP_FORCE_OPTION_CONVERT_UNIT_CELL.content_string=" << vflags.KBIN_VASP_FORCE_OPTION_CONVERT_UNIT_CELL.content_string  << endl;
    if(LDEBUG) cerr << __AFLOW_FUNC__ << " vflags.KBIN_VASP_FORCE_OPTION_CONVERT_UNIT_CELL.flag(\"STANDARD_PRIMITIVE\")=" <<  vflags.KBIN_VASP_FORCE_OPTION_CONVERT_UNIT_CELL.flag("STANDARD_PRIMITIVE") << endl;
    if(LDEBUG) cerr << __AFLOW_FUNC__ << " vflags.KBIN_VASP_FORCE_OPTION_CONVERT_UNIT_CELL.flag(\"STANDARD_CONVENTIONAL\")=" <<  vflags.KBIN_VASP_FORCE_OPTION_CONVERT_UNIT_CELL.flag("STANDARD_CONVENTIONAL") << endl;
    if(LDEBUG) cerr << __AFLOW_FUNC__ << " vflags.KBIN_VASP_FORCE_OPTION_CONVERT_UNIT_CELL.flag(\"NIGGLI\")=" <<  vflags.KBIN_VASP_FORCE_OPTION_CONVERT_UNIT_CELL.flag("NIGGLI") << endl;
    if(LDEBUG) cerr << __AFLOW_FUNC__ << " vflags.KBIN_VASP_FORCE_OPTION_CONVERT_UNIT_CELL.flag(\"MINKOWSKI\")=" <<  vflags.KBIN_VASP_FORCE_OPTION_CONVERT_UNIT_CELL.flag("MINKOWSKI") << endl;
    if(LDEBUG) cerr << __AFLOW_FUNC__ << " vflags.KBIN_VASP_FORCE_OPTION_CONVERT_UNIT_CELL.flag(\"INCELL\")=" <<  vflags.KBIN_VASP_FORCE_OPTION_CONVERT_UNIT_CELL.flag("INCELL") << endl;
    if(LDEBUG) cerr << __AFLOW_FUNC__ << " vflags.KBIN_VASP_FORCE_OPTION_CONVERT_UNIT_CELL.flag(\"COMPACT\")=" <<  vflags.KBIN_VASP_FORCE_OPTION_CONVERT_UNIT_CELL.flag("COMPACT") << endl;
    if(LDEBUG) cerr << __AFLOW_FUNC__ << " vflags.KBIN_VASP_FORCE_OPTION_CONVERT_UNIT_CELL.flag(\"WIGNERSEITZ\")=" <<  vflags.KBIN_VASP_FORCE_OPTION_CONVERT_UNIT_CELL.flag("WIGNERSEITZ") << endl;
    if(LDEBUG) cerr << __AFLOW_FUNC__ << " vflags.KBIN_VASP_FORCE_OPTION_CONVERT_UNIT_CELL.flag(\"CARTESIAN\")=" <<  vflags.KBIN_VASP_FORCE_OPTION_CONVERT_UNIT_CELL.flag("CARTESIAN") << endl;
    if(LDEBUG) cerr << __AFLOW_FUNC__ << " vflags.KBIN_VASP_FORCE_OPTION_CONVERT_UNIT_CELL.flag(\"FRACTIONAL\")=" <<  vflags.KBIN_VASP_FORCE_OPTION_CONVERT_UNIT_CELL.flag("FRACTIONAL") << endl;
    if(LDEBUG) cerr << __AFLOW_FUNC__ << " vflags.KBIN_VASP_FORCE_OPTION_CONVERT_UNIT_CELL.flag(\"DIRECT\")=" <<  vflags.KBIN_VASP_FORCE_OPTION_CONVERT_UNIT_CELL.flag("DIRECT") << endl;
    if(LDEBUG) cerr << __AFLOW_FUNC__ << " vflags.KBIN_VASP_FORCE_OPTION_CONVERT_UNIT_CELL.flag(\"PRESERVE\")=" <<  vflags.KBIN_VASP_FORCE_OPTION_CONVERT_UNIT_CELL.flag("PRESERVE") << endl;

    // VOLUMES
    // [OBSOLETE] vflags.KBIN_VASP_FORCE_OPTION_VOLUME_EQUAL_EQUAL      =    aurostd::substring2bool(AflowIn,_STROPT_+"VOLUME=",TRUE);
    // [OBSOLETE] vflags.KBIN_VASP_FORCE_OPTION_VOLUME_PLUS_EQUAL       =    aurostd::substring2bool(AflowIn,_STROPT_+"VOLUME+=",TRUE);
    // [OBSOLETE] vflags.KBIN_VASP_FORCE_OPTION_VOLUME_MINUS_EQUAL      =    aurostd::substring2bool(AflowIn,_STROPT_+"VOLUME-=",TRUE);
    // [OBSOLETE] vflags.KBIN_VASP_FORCE_OPTION_VOLUME_MULTIPLY_EQUAL   =    aurostd::substring2bool(AflowIn,_STROPT_+"VOLUME*=",TRUE);
    // [OBSOLETE] vflags.KBIN_VASP_FORCE_OPTION_VOLUME_DIVIDE_EQUAL     =    aurostd::substring2bool(AflowIn,_STROPT_+"VOLUME/=",TRUE);
    vflags.KBIN_VASP_FORCE_OPTION_VOLUME.clear();

    // [OBSOLETE]  if(aurostd::substring2bool(AflowIn,_STROPT_+"VOLUME=",TRUE)) vflags.KBIN_VASP_FORCE_OPTION_VOLUME.push("EQUAL_EQUAL");
    // [OBSOLETE]  if(aurostd::substring2bool(AflowIn,_STROPT_+"VOLUME+=",TRUE)) vflags.KBIN_VASP_FORCE_OPTION_VOLUME.push("PLUS_EQUAL");
    // [OBSOLETE]  if(aurostd::substring2bool(AflowIn,_STROPT_+"VOLUME-=",TRUE)) vflags.KBIN_VASP_FORCE_OPTION_VOLUME.push("MINUS_EQUAL");
    // [OBSOLETE]  if(aurostd::substring2bool(AflowIn,_STROPT_+"VOLUME*=",TRUE)) vflags.KBIN_VASP_FORCE_OPTION_VOLUME.push("MULTIPLY_EQUAL");
    // [OBSOLETE]  if(aurostd::substring2bool(AflowIn,_STROPT_+"VOLUME/=",TRUE)) vflags.KBIN_VASP_FORCE_OPTION_VOLUME.push("DIVIDE_EQUAL");

    vflags.KBIN_VASP_FORCE_OPTION_VOLUME.args2addattachedscheme(vAflowIn,"EQUAL_EQUAL",_STROPT_+"VOLUME=","");
    vflags.KBIN_VASP_FORCE_OPTION_VOLUME.args2addattachedscheme(vAflowIn,"PLUS_EQUAL",_STROPT_+"VOLUME+=","");
    // [OBSOLETE] vflags.KBIN_VASP_FORCE_OPTION_VOLUME.args2addattachedscheme(vAflowIn,"MINUS_EQUAL",_STROPT_+"VOLUME-=","");
    vflags.KBIN_VASP_FORCE_OPTION_VOLUME.args2addattachedscheme(vAflowIn,"MULTIPLY_EQUAL",_STROPT_+"VOLUME*=","");
    // [OBSOLETE] vflags.KBIN_VASP_FORCE_OPTION_VOLUME.args2addattachedscheme(vAflowIn,"DIVIDE_EQUAL",_STROPT_+"VOLUME/=","");
    if(LDEBUG) cerr << "CORMAC STUFF  " << "vflags.KBIN_VASP_FORCE_OPTION_VOLUME.flag(\"EQUAL_EQUAL\")=" << vflags.KBIN_VASP_FORCE_OPTION_VOLUME.flag("EQUAL_EQUAL") << endl;
    if(LDEBUG) cerr << "CORMAC STUFF  " << "vflags.KBIN_VASP_FORCE_OPTION_VOLUME.getattachedscheme(\"EQUAL_EQUAL\")=" << vflags.KBIN_VASP_FORCE_OPTION_VOLUME.getattachedscheme("EQUAL_EQUAL") << endl;
    if(LDEBUG) cerr << "CORMAC STUFF  " << "vflags.KBIN_VASP_FORCE_OPTION_VOLUME.flag(\"PLUS_EQUAL\")=" << vflags.KBIN_VASP_FORCE_OPTION_VOLUME.flag("PLUS_EQUAL") << endl;
    if(LDEBUG) cerr << "CORMAC STUFF  " << "vflags.KBIN_VASP_FORCE_OPTION_VOLUME.getattachedscheme(\"PLUS_EQUAL\")=" << vflags.KBIN_VASP_FORCE_OPTION_VOLUME.getattachedscheme("PLUS_EQUAL") << endl;
    if(LDEBUG) cerr << "CORMAC STUFF  " << "vflags.KBIN_VASP_FORCE_OPTION_VOLUME.flag(\"MULTIPLY_EQUAL\")=" << vflags.KBIN_VASP_FORCE_OPTION_VOLUME.flag("MULTIPLY_EQUAL") << endl;
    if(LDEBUG) cerr << "CORMAC STUFF  " << "vflags.KBIN_VASP_FORCE_OPTION_VOLUME.getattachedscheme(\"MULTIPLY_EQUAL\")=" << vflags.KBIN_VASP_FORCE_OPTION_VOLUME.getattachedscheme("MULTIPLY_EQUAL") << endl;

    if(vflags.KBIN_VASP_FORCE_OPTION_VOLUME.xscheme!="") vflags.KBIN_VASP_FORCE_OPTION_VOLUME.isentry=TRUE;

    // [OBSOLETE] vflags.KBIN_VASP_POTCAR_FILE_KEYWORD              =    aurostd::substring2bool(AflowIn,"[VASP_POTCAR_FILE]");      
    // [OBSOLETE] vflags.KBIN_VASP_POTCAR_FILE_SYSTEM_AUTO          =    aurostd::substring2bool(AflowIn,"[VASP_POTCAR_FILE]SYSTEM_AUTO",TRUE);
    // [OBSOLETE] vflags.KBIN_VASP_POTCAR_FILE_PREFIX               =    aurostd::substring2bool(AflowIn,"[VASP_POTCAR_FILE]PREFIX=",TRUE);
    // [OBSOLETE] vflags.KBIN_VASP_POTCAR_FILE_SUFFIX               =    aurostd::substring2bool(AflowIn,"[VASP_POTCAR_FILE]SUFFIX=",TRUE);
    // [OBSOLETE] vflags.KBIN_VASP_POTCAR_FILE_FILE                 =    aurostd::substring2bool(AflowIn,"[VASP_POTCAR_FILE]FILE=",TRUE);
    // [OBSOLETE] vflags.KBIN_VASP_POTCAR_FILE_COMMAND              =    aurostd::substring2bool(AflowIn,"[VASP_POTCAR_FILE]COMMAND=",TRUE);

    if(aurostd::substring2bool(AflowIn,"[VASP_POTCAR_FILE]")) vflags.KBIN_VASP_POTCAR_FILE.push("KEYWORD");
    if(aurostd::substring2bool(AflowIn,"[VASP_POTCAR_FILE]SYSTEM_AUTO",TRUE)) vflags.KBIN_VASP_POTCAR_FILE.push("SYSTEM_AUTO");
    if(aurostd::substring2bool(AflowIn,"[VASP_POTCAR_FILE]PREFIX=",TRUE)) vflags.KBIN_VASP_POTCAR_FILE.push("PREFIX");
    if(aurostd::substring2bool(AflowIn,"[VASP_POTCAR_FILE]SUFFIX=",TRUE)) vflags.KBIN_VASP_POTCAR_FILE.push("SUFFIX");
    if(aurostd::substring2bool(AflowIn,"[VASP_POTCAR_FILE]FILE=",TRUE)) vflags.KBIN_VASP_POTCAR_FILE.push("FILE");
    if(aurostd::substring2bool(AflowIn,"[VASP_POTCAR_FILE]COMMAND=",TRUE)) vflags.KBIN_VASP_POTCAR_FILE.push("COMMAND");

    // [OBSOLETE] vflags.KBIN_VASP_POTCAR_MODE_EXPLICIT             =    aurostd::substring2bool(AflowIn,"[VASP_POTCAR_MODE_EXPLICIT]");
    // [OBSOLETE] vflags.KBIN_VASP_POTCAR_MODE_IMPLICIT             =    aurostd::substring2bool(AflowIn,"[VASP_POTCAR_MODE_IMPLICIT]");
    // [OBSOLETE] vflags.KBIN_VASP_POTCAR_MODE_EXTERNAL             =    aurostd::substring2bool(AflowIn,"[VASP_POTCAR_MODE_EXTERNAL]");

    if(aurostd::substring2bool(AflowIn,"[VASP_POTCAR_MODE_EXPLICIT]")) vflags.KBIN_VASP_POTCAR_MODE.push("EXPLICIT");
    if(aurostd::substring2bool(AflowIn,"[VASP_POTCAR_MODE_IMPLICIT]")) vflags.KBIN_VASP_POTCAR_MODE.push("IMPLICIT");
    if(aurostd::substring2bool(AflowIn,"[VASP_POTCAR_MODE_EXTERNAL]")) vflags.KBIN_VASP_POTCAR_MODE.push("EXTERNAL");

    if(aurostd::substring2bool(AflowIn,"[VASP_POTCAR_FILE]PREFIX=",TRUE)) { //CO20181113
      string file = aurostd::substring2string(AflowIn,"[VASP_POTCAR_FILE]PREFIX=", 1, TRUE);
      vflags.KBIN_VASP_POTCAR_FILE.push_attached("PREFIX", file);
    }
    if(aurostd::substring2bool(AflowIn,"[VASP_POTCAR_FILE]SUFFIX=",TRUE)) { //CO20181113
      string file = aurostd::substring2string(AflowIn,"[VASP_POTCAR_FILE]SUFFIX=", 1, TRUE);
      vflags.KBIN_VASP_POTCAR_FILE.push_attached("SUFFIX", file);
    }
    if(aurostd::substring2bool(AflowIn,"[VASP_POTCAR_FILE]FILE=",TRUE)) { //CO20181113
      string file = aurostd::substring2string(AflowIn,"[VASP_POTCAR_FILE]FILE=", 1, TRUE);
      vflags.KBIN_VASP_POTCAR_FILE.push_attached("FILE", file);
    }
    if(aurostd::substring2bool(AflowIn,"[VASP_POTCAR_FILE]COMMAND=",TRUE)) { //CO20181113
      string command = aurostd::substring2string(AflowIn,"[VASP_POTCAR_FILE]COMMAND=", 1, TRUE);
      vflags.KBIN_VASP_POTCAR_FILE.push_attached("COMMAND", command);
    }

    if (vflags.KBIN_VASP_POTCAR_FILE.flag("KEYWORD")) { //CO20181113
      vflags.KBIN_VASP_POTCAR_EXPLICIT.str(aurostd::substring2string(AflowIn,"[VASP_POTCAR_FILE]",0));
      //[SD20220520 - OBSOLETE]aurostd::ExtractToStringstreamEXPLICIT(AflowIn, vflags.KBIN_VASP_POTCAR_EXPLICIT, "[VASP_POTCAR_FILE]");
    }


    // APL ENTRIES
    if(LDEBUG) cerr << "DEBUG: " << __AFLOW_FUNC__ << " (APL)" << endl;

    //CO20170601 START
    //CO make backwards and forwards compatible with all possible workflows
    vflags.KBIN_VASP_KPOINTS_PHONONS_KPPRA.options2entry(AflowIn,"[AFLOW_APL]KPPRA=|[AFLOW_QHA]KPPRA=|[AFLOW_AAPL]KPPRA=|[AFLOW_PHONONS]KPPRA=",
        FALSE,vflags.KBIN_VASP_KPOINTS_PHONONS_KPPRA.xscheme); // scheme already loaded in aflow_xclasses.cpp is "1"
    // cerr << "vflags.KBIN_VASP_KPOINTS_PHONONS_KPPRA.isentry=" << vflags.KBIN_VASP_KPOINTS_PHONONS_KPPRA.isentry << endl << "vflags.KBIN_VASP_KPOINTS_PHONONS_KPPRA.xscheme=" << vflags.KBIN_VASP_KPOINTS_PHONONS_KPPRA.xscheme << endl;
    vflags.KBIN_VASP_KPOINTS_PHONONS_KSCHEME.options2entry(AflowIn,"[AFLOW_APL]KSCHEME=|[AFLOW_QHA]KSCHEME=|[AFLOW_AAPL]KSCHEME=|[AFLOW_PHONONS]KSCHEME=",
        FALSE,vflags.KBIN_VASP_KPOINTS_PHONONS_KSCHEME.xscheme); // scheme already loaded in aflow_xclasses.cpp is "DEFAULT_SCHEME"
    // cerr << "vflags.KBIN_VASP_KPOINTS_PHONONS_KSCHEME.isentry=" << vflags.KBIN_VASP_KPOINTS_PHONONS_KSCHEME.isentry << endl << "vflags.KBIN_VASP_KPOINTS_PHONONS_KSCHEME.xscheme=" << vflags.KBIN_VASP_KPOINTS_PHONONS_KSCHEME.xscheme << endl;


    vflags.KBIN_VASP_FORCE_OPTION_KPOINTS_PHONONS_PARITY.options2entry(AflowIn,"[AFLOW_APL]KPOINTS=|[AFLOW_QHA]KPOINTS=|[AFLOW_AAPL]KPOINTS=",
        FALSE,vflags.KBIN_VASP_FORCE_OPTION_KPOINTS_PHONONS_PARITY.xscheme);
    //ME202020427 - APL k-point handling needs to be moved to modules eventually
    // This is a non-standard feature and should not be defaulted
    vflags.KBIN_VASP_KPOINTS_PHONONS_GRID.options2entry(AflowIn,"[AFLOW_APL]KPOINTS_GRID=|[AFLOW_QHA]KPOINTS_GRID=|[AFLOW_AAPL]KPOINTS_GRID=", FALSE,"");
    vflags.KBIN_VASP_KPOINTS_PHONONS_SHIFT.options2entry(AflowIn,"[AFLOW_APL]KPOINTS_SHIFT=|[AFLOW_QHA]KPOINTS_SHIFT=|[AFLOW_AAPL]KPOINTS_SHIFT=", FALSE,"");
    //[ME20181216]    vflags.KBIN_VASP_FORCE_OPTION_KPOINTS_PHONONS_PARITY.clear();
    //[ME20181216]    if(aurostd::substring2bool(AflowIn,"[AFLOW_APL]KPOINTS=EVEN",TRUE) || 
    //[ME20181216]        aurostd::substring2bool(AflowIn,"[AFLOW_QHA]KPOINTS=EVEN",TRUE) ||
    //[ME20181216]        aurostd::substring2bool(AflowIn,"[AFLOW_AAPL]KPOINTS=EVEN",TRUE) ||
    //[ME20181216]        aurostd::substring2bool(AflowIn,"[AFLOW_PHONONS]KPOINTS_EVEN",TRUE)) 
    //[ME20181216]      {vflags.KBIN_VASP_FORCE_OPTION_KPOINTS_PHONONS_PARITY.push("EVEN");}
    //[ME20181216]    if(aurostd::substring2bool(AflowIn,"[AFLOW_APL]KPOINTS=ODD",TRUE) || 
    //[ME20181216]        aurostd::substring2bool(AflowIn,"[AFLOW_QHA]KPOINTS=ODD",TRUE) ||
    //[ME20181216]        aurostd::substring2bool(AflowIn,"[AFLOW_AAPL]KPOINTS=ODD",TRUE) ||
    //[ME20181216]        aurostd::substring2bool(AflowIn,"[AFLOW_PHONONS]KPOINTS_ODD",TRUE)) 
    //[ME20181216]      {vflags.KBIN_VASP_FORCE_OPTION_KPOINTS_PHONONS_PARITY.push("ODD");}
    //[ME20181216]    //  vflags.KBIN_VASP_FORCE_OPTION_KPOINTS_PHONONS_PARITY_EVEN=aurostd::substring2bool(AflowIn,"[AFLOW_PHONONS]KPOINTS=EVEN",TRUE)||aurostd::substring2bool(AflowIn,"[AFLOW_PHONONS]KPOINTS_EVEN",TRUE);
    //[ME20181216]    // vflags.KBIN_VASP_FORCE_OPTION_KPOINTS_PHONONS_PARITY_ODD=aurostd::substring2bool(AflowIn,"[AFLOW_PHONONS]KPOINTS=ODD",TRUE)||aurostd::substring2bool(AflowIn,"[AFLOW_PHONONS]KPOINTS_ODD",TRUE);
    //CO20170601 END

    // FROZSL ENTRIES
    if(LDEBUG) cerr << "DEBUG: " << __AFLOW_FUNC__ << " (FROZSL)" << endl;

    if(LDEBUG) cerr << "DEBUG: " << __AFLOW_FUNC__ << " (STOP)" << endl;

    return vflags;
  }
} // namespace KBIN

// ******************************************************************************************************************************************************
// ******************************************************************************************************************************************************
namespace KBIN {
  bool VASP_ExtractNGF(string OUTCAR,int &NGXF,int &NGYF,int &NGZF);
} // namespace KBIN

namespace KBIN {
  bool VASP_Directory(ofstream &FileMESSAGE,_aflags &aflags,_kflags &kflags) { // AFLOW_FUNCTION_IMPLEMENTATION
    bool LDEBUG=(FALSE || _DEBUG_KVASP_ || XHOST.DEBUG);
    if(LDEBUG) cerr << "DEBUG: KBIN::VASP_Directory (BEGIN)" << endl;
    //  bool KBIN_MPI_LOCAL;KBIN_MPI_LOCAL=MPI;
    // bool KBIN_VASP_WRITE_KPOINTS;
    // string::size_type sub_size1,sub_size2;
    string subS,subS1,subS2;
    ostringstream aus;
    string::iterator pos;
    bool Krun=TRUE;

    ifstream FileAFLOWIN;
    string FileNameAFLOWIN;
    string AflowIn;
    FileNameAFLOWIN=aflags.Directory+"/"+_AFLOWIN_;
    FileAFLOWIN.open(FileNameAFLOWIN.c_str(),std::ios::in);
    FileAFLOWIN.clear();FileAFLOWIN.seekg(0);
    AflowIn="";char c; while (FileAFLOWIN.get(c)) AflowIn+=c;  // READ _AFLOWIN_ and put into AflowIn
    FileAFLOWIN.clear();FileAFLOWIN.seekg(0);
    AflowIn=aurostd::RemoveComments(AflowIn); // NOW Clean AFLOWIN
    if(!FileAFLOWIN) {                                                                                      // ******* _AFLOWIN_ does not exist
      aus << "EEEEE  " << _AFLOWIN_ << " ABSENT   = " << Message(__AFLOW_FILE__,aflags) << endl;
      aurostd::PrintMessageStream(aus,XHOST.QUIET);
      return FALSE;
    }
    aflags.QUIET=FALSE;
    _vflags vflags;
    vflags=KBIN::VASP_Get_Vflags_from_AflowIN(AflowIn,FileMESSAGE,aflags,kflags);

    // *********************************************************************************************************************
    // OPERATIONS related to PARTICULAR MACHINES ***************************************************************************

    if(LDEBUG) cerr << "[DEBUG] aflags.AFLOW_MACHINE_GLOBAL=" << aflags.AFLOW_MACHINE_GLOBAL.getattachedscheme("NAME") << endl;
    if(LDEBUG) cerr << "[DEBUG] aflags.AFLOW_MACHINE_LOCAL=" << aflags.AFLOW_MACHINE_LOCAL.getattachedscheme("NAME") << endl; //HE20220309 use machine name

    // ***************************************************************************
    if(LDEBUG) cerr << "[DEBUG] vflags.KBIN_VASP_REPEAT.flag(\"REPEAT_STATIC\")=" << vflags.KBIN_VASP_REPEAT.flag("REPEAT_STATIC") << endl; //CO20210315
    if(LDEBUG) cerr << "[DEBUG] vflags.KBIN_VASP_REPEAT.flag(\"REPEAT_STATIC_BANDS\")=" << vflags.KBIN_VASP_REPEAT.flag("REPEAT_STATIC_BANDS") << endl;
    if(LDEBUG) cerr << "[DEBUG] vflags.KBIN_VASP_REPEAT.flag(\"REPEAT_BANDS\")=" << vflags.KBIN_VASP_REPEAT.flag("REPEAT_BANDS") << endl;
    if(LDEBUG) cerr << "[DEBUG] vflags.KBIN_VASP_REPEAT.flag(\"REPEAT_DELSOL\")=" << vflags.KBIN_VASP_REPEAT.flag("REPEAT_DELSOL") << endl;

    // ***************************************************************************
    // Get the KBIN_BIN name
    aurostd::StringstreamClean(aus);
    aus << "00000  MESSAGE KBIN::VASP_Directory Running KBIN_BIN=\"" << kflags.KBIN_BIN << "\"" << Message(__AFLOW_FILE__,aflags) << endl;
    aurostd::PrintMessageStream(FileMESSAGE,aus,XHOST.QUIET);
    // ***************************************************************************
    // Some verbose
    if(kflags.KBIN_POCC) {aus << "00000  MESSAGE KBIN::VASP_Directory Running POCC_CALCULATION" << Message(__AFLOW_FILE__,aflags) << endl;} //CO20180419 //POCC is special needs to run first because there is NO poscar defined yet
    else if(kflags.KBIN_PHONONS_CALCULATION_APL) aus << "00000  MESSAGE KBIN::VASP_Directory Running PHONONS_CALCULATION_APL" << Message(__AFLOW_FILE__,aflags) << endl;
    else if(kflags.KBIN_PHONONS_CALCULATION_QHA) aus << "00000  MESSAGE KBIN::VASP_Directory Running PHONONS_CALCULATION_QHA" << Message(__AFLOW_FILE__,aflags) << endl;   //CO20170601
    else if(kflags.KBIN_PHONONS_CALCULATION_AAPL) aus << "00000  MESSAGE KBIN::VASP_Directory Running PHONONS_CALCULATION_AAPL" << Message(__AFLOW_FILE__,aflags) << endl; //CO20170601
    else if(kflags.KBIN_PHONONS_CALCULATION_AGL) aus << "00000  MESSAGE KBIN::VASP_Directory Running PHONONS_CALCULATION_AGL (Debye Model)" << Message(__AFLOW_FILE__,aflags) << endl;
    else if(kflags.KBIN_PHONONS_CALCULATION_AEL) aus << "00000  MESSAGE KBIN::VASP_Directory Running PHONONS_CALCULATION_AEL (Elastic constants)" << Message(__AFLOW_FILE__,aflags) << endl;
    else if(kflags.KBIN_PHONONS_CALCULATION_FROZSL) aus << "00000  MESSAGE KBIN::VASP_Directory Running PHONONS_CALCULATION_FROZSL" << Message(__AFLOW_FILE__,aflags) << endl;
    else {
      if(vflags.KBIN_VASP_RUN.flag("GENERATE")) aus << "00000  MESSAGE KBIN::VASP_Directory Running RUN_GENERATE" << Message(__AFLOW_FILE__,aflags) << endl;
      if(vflags.KBIN_VASP_RUN.flag("STATIC")) aus << "00000  MESSAGE KBIN::VASP_Directory Running RUN_STATIC" << Message(__AFLOW_FILE__,aflags) << endl;
      if(vflags.KBIN_VASP_RUN.flag("KPOINTS")) aus << "00000  MESSAGE KBIN::VASP_Directory Running RUN_KPOINTS" << Message(__AFLOW_FILE__,aflags) << endl;
      if(vflags.KBIN_VASP_RUN.flag("RELAX")) aus << "00000  MESSAGE KBIN::VASP_Directory Running RUN_RELAX" << Message(__AFLOW_FILE__,aflags) << endl;
      if(vflags.KBIN_VASP_RUN.flag("RELAX_STATIC")) aus << "00000  MESSAGE KBIN::VASP_Directory Running RUN_RELAX_STATIC" << Message(__AFLOW_FILE__,aflags) << endl;
      if(vflags.KBIN_VASP_RUN.flag("STATIC_BANDS")) aus << "00000  MESSAGE KBIN::VASP_Directory Running RUN_STATIC_BANDS" << Message(__AFLOW_FILE__,aflags) << endl;
      if(vflags.KBIN_VASP_RUN.flag("RELAX_STATIC_BANDS")) aus << "00000  MESSAGE KBIN::VASP_Directory Running RUN_RELAX_STATIC_BANDS" << Message(__AFLOW_FILE__,aflags) << endl;
      if(vflags.KBIN_VASP_RUN.flag("DIELECTRIC_STATIC")) aus << "00000  MESSAGE KBIN::VASP_Directory Running RUN_DIELECTRIC_STATIC" << Message(__AFLOW_FILE__,aflags) << endl;
      if(vflags.KBIN_VASP_RUN.flag("DIELECTRIC_DYNAMIC")) aus << "00000  MESSAGE KBIN::VASP_Directory Running RUN_DIELECTRIC_DYNAMIC" << Message(__AFLOW_FILE__,aflags) << endl;
      if(vflags.KBIN_VASP_RUN.flag("DSCF")) aus << "00000  MESSAGE KBIN::VASP_Directory Running RUN_DSCF" << Message(__AFLOW_FILE__,aflags) << endl;
    }
    aurostd::PrintMessageStream(FileMESSAGE,aus,XHOST.QUIET);
    // ***************************************************************************
    uint ntasks=0;
    ntasks=1; // default
    if(vflags.KBIN_VASP_POSCAR_MODE.flag("EXPLICIT_START_STOP_POINT")) {
      ntasks=vflags.KBIN_VASP_POSCAR_MODE_EXPLICIT_VSTRING.size()+1;  //CO20200624 - include head directory as well (at the end)
      aus << "00000  MESSAGE Loaded ntasks = " << ntasks << Message(__AFLOW_FILE__,aflags) << endl;
      aurostd::PrintMessageStream(FileMESSAGE,aus,XHOST.QUIET);
      uint i=0;
      for(i=0;i<vflags.KBIN_VASP_POSCAR_MODE_EXPLICIT_VSTRING.size();i++) {
        aus << "00000  MESSAGE task " << i+1 << "/" << ntasks << " in subdirectory " << vflags.KBIN_VASP_POSCAR_MODE_EXPLICIT_VSTRING.at(i) << endl; //CO20200624 - +1
        aurostd::PrintMessageStream(FileMESSAGE,aus,XHOST.QUIET);
      }
      aus << "00000  MESSAGE task " << ((i++)+1) << "/" << ntasks << " in main directory " << aflags.Directory << endl;  //CO20200624 - include head directory as well (at the end)
      aurostd::PrintMessageStream(FileMESSAGE,aus,XHOST.QUIET);
    }
    // ***************************************************************************
    // start the loop !
    _aflags aflags_backup;aflags_backup=aflags;
    _kflags kflags_backup;kflags_backup=kflags;
    //  _vflags vflags_backup;vflags_backup=vflags;


    for(uint ixvasp=0;ixvasp<ntasks;ixvasp++) {  // LOOP ixvasp
      // declarations
      _xvasp xvasp;xvasp.clear();
      xvasp.POSCAR_index=ixvasp;
      aflags=aflags_backup;kflags=kflags_backup; // load it up
      readModulesFromAflowIn(AflowIn, kflags, xvasp);  //ME20181027
      // some verbose
      if(vflags.KBIN_VASP_POSCAR_MODE.flag("EXPLICIT_START_STOP_POINT")&&ixvasp<vflags.KBIN_VASP_POSCAR_MODE_EXPLICIT_VSTRING.size()) { //CO20200624 - include head directory as well (at the end)
        aus << "00000  MESSAGE START loop " << xvasp.POSCAR_index+1 << "/" << vflags.KBIN_VASP_POSCAR_MODE_EXPLICIT_VSTRING.size() << Message(__AFLOW_FILE__,aflags) << endl;  //CO20200624 - +1
        aurostd::PrintMessageStream(FileMESSAGE,aus,XHOST.QUIET);
      }
      if(LDEBUG) cerr << XPID << "KBIN::VASP_Directory: [1]" << xvasp.str << endl; 
      // ------------------------------------------
      // now start for each xvasp
      Krun=TRUE;  // guess everything is intelligent !
      xvasp.Directory=aflags.Directory;
      if(vflags.KBIN_VASP_POSCAR_MODE.flag("EXPLICIT_START_STOP_POINT")&&ixvasp<vflags.KBIN_VASP_POSCAR_MODE_EXPLICIT_VSTRING.size()) {  //CO20200624 - include head directory as well (at the end)
        xvasp.Directory=aflags.Directory+"/"+KBIN_SUBDIRECTORIES+vflags.KBIN_VASP_POSCAR_MODE_EXPLICIT_VSTRING.at(xvasp.POSCAR_index);
        aus << "00000  MESSAGE Taking loop directory = " << xvasp.Directory << Message(__AFLOW_FILE__,aflags) << endl;
        aurostd::PrintMessageStream(FileMESSAGE,aus,XHOST.QUIET);
      }
      // check for directory KY CHECK THIS (if Krun=FALSE, everything stops).
      if(Krun && vflags.KBIN_VASP_POSCAR_MODE.flag("EXPLICIT_START_STOP_POINT")&&ixvasp<vflags.KBIN_VASP_POSCAR_MODE_EXPLICIT_VSTRING.size()) { //CO20200624 - include head directory as well (at the end)
        if(aurostd::FileExist(xvasp.Directory)) {
          Krun=FALSE; // avoid rerunning
          aus << "00000  MESSAGE Skipping loop directory = " << xvasp.Directory << Message(__AFLOW_FILE__,aflags) << endl;
          aurostd::PrintMessageStream(FileMESSAGE,aus,XHOST.QUIET);
        } else {
          // before making it, check it again... NFS problem... check LOCK again
          if(Krun && aurostd::FileExist(xvasp.Directory+"/"+_AFLOWLOCK_)) Krun=FALSE;    // to fight against NFS cache
          if(Krun && aurostd::EFileExist(xvasp.Directory+"/"+_AFLOWLOCK_)) Krun=FALSE;     // to fight against NFS cache
          if(Krun && aurostd::FileExist(xvasp.Directory+"/LLOCK")) Krun=FALSE;     // to fight against NFS cache
          if(Krun && aurostd::EFileExist(xvasp.Directory+"/LLOCK")) Krun=FALSE;     // to fight against NFS cache
          if(Krun) {
            aurostd::DirectoryMake(xvasp.Directory);
            aus << "00000  MESSAGE Creating loop directory = " << xvasp.Directory << Message(__AFLOW_FILE__,aflags) << endl;
            aurostd::PrintMessageStream(FileMESSAGE,aus,XHOST.QUIET);
            aurostd::execute("echo \"NNNNN  KBIN LLOCK ASAP for NFS concurrent jobs (aflow"+string(AFLOW_VERSION)+")\" >> "+xvasp.Directory+"/LLOCK");
          }
        }
      }


      if(Krun) {
        aflags.Directory=xvasp.Directory; // so we are set ! since there are plenty of routines with aflags.Directory inside
        aus << "00000  MESSAGE Performing loop directory = " << xvasp.Directory << Message(__AFLOW_FILE__,aflags) << endl;
        aurostd::PrintMessageStream(FileMESSAGE,aus,XHOST.QUIET);
      }
      // ------------------------------------------
      // do the flags
      if(LDEBUG) cerr << XPID << "KBIN::VASP_Directory: [2]" << xvasp.str << endl;
      vflags.KBIN_VASP_INCAR_VERBOSE=TRUE; // ALWAYS

      if(0){  //CO20210315 - better to keep verbosity ON
        if(vflags.KBIN_VASP_RUN.flag("STATIC_BANDS")) vflags.KBIN_VASP_INCAR_VERBOSE=FALSE; // TURN OFF VERBOSITY
        if(vflags.KBIN_VASP_RUN.flag("RELAX_STATIC_BANDS")) vflags.KBIN_VASP_INCAR_VERBOSE=FALSE; // TURN OFF VERBOSITY
        if(vflags.KBIN_VASP_REPEAT.flag("REPEAT_STATIC")) vflags.KBIN_VASP_INCAR_VERBOSE=FALSE; // TURN OFF VERBOSITY
        if(vflags.KBIN_VASP_REPEAT.flag("REPEAT_STATIC_BANDS")) vflags.KBIN_VASP_INCAR_VERBOSE=FALSE; // TURN OFF VERBOSITY
        if(vflags.KBIN_VASP_REPEAT.flag("REPEAT_BANDS")) vflags.KBIN_VASP_INCAR_VERBOSE=FALSE; // TURN OFF VERBOSITY
        if(vflags.KBIN_VASP_REPEAT.flag("REPEAT_DELSOL")) vflags.KBIN_VASP_INCAR_VERBOSE=FALSE; // TURN OFF VERBOSITY
      }

      if(Krun && vflags.KBIN_VASP_FORCE_OPTION_WAVECAR.option) {  //CO20211217 - prevents VASP_Backup() from deleting and recycles for next run (VASP_RecycleExtraFile())
        xvasp.aopts.flag("FLAG::WAVECAR_PRESERVED",vflags.KBIN_VASP_FORCE_OPTION_WAVECAR.option); //passing flag to xvasp
        aus << "00000  MESSAGE Saving WAVECAR files" << Message(__AFLOW_FILE__,aflags) << endl;
        aurostd::PrintMessageStream(FileMESSAGE,aus,XHOST.QUIET);
      }

      //CO, come back here at some point
      //think about taking pocc structure and reducing first if possible (and requested)
      //need to first convert to non-pocc structure (already programmed in aflow_pocc.cpp)
      //plug this in as xvasp.str (also create xvasp.str_pocc then)
      //reduce as requested and re-pocc the structure
      //think about if we need a separate flag for reducing pocc vs. reducing derivative structures
      // produce BEFORE NOMIX
      if(!(
            kflags.KBIN_POCC ||
            //kflags.KBIN_PHONONS_CALCULATION_APL ||    //CO20180515 - KEEP APL/QHA/AAPL to grab structure
            //kflags.KBIN_PHONONS_CALCULATION_QHA ||    //CO20180515 - KEEP APL/QHA/AAPL to grab structure
            //kflags.KBIN_PHONONS_CALCULATION_AAPL ||   //CO20180515 - KEEP APL/QHA/AAPL to grab structure
            kflags.KBIN_PHONONS_CALCULATION_FROZSL ||   //CO20180503 - KEEP AEL/AGL stuff running per normal
            //kflags.KBIN_PHONONS_CALCULATION_AGL ||    //CO20180503 - KEEP AEL/AGL stuff running per normal
            //kflags.KBIN_PHONONS_CALCULATION_AEL ||    //CO20180503 - KEEP AEL/AGL stuff running per normal
            FALSE)  //identity
        ) { //CO20180419, do NOT produce POSCAR for POCC
        if(Krun) Krun=(Krun && KBIN::VASP_Produce_INPUT(xvasp,AflowIn,FileMESSAGE,aflags,kflags,vflags));
        if(Krun) Krun=(Krun && KBIN::VASP_Modify_INPUT(xvasp,FileMESSAGE,aflags,kflags,vflags));
        if(Krun && kflags.KBIN_QSUB) Krun=(Krun && KBIN::QSUB_Extract(xvasp.xqsub,AflowIn,FileAFLOWIN,FileMESSAGE,aflags,kflags));
        if(Krun && kflags.KBIN_QSUB_MODE1) Krun=(Krun && KBIN::QSUB_Extract_Mode1(xvasp.xqsub,FileMESSAGE,aflags,kflags));
        if(Krun && kflags.KBIN_QSUB_MODE2) Krun=(Krun && KBIN::QSUB_Extract_Mode2(xvasp.xqsub,FileMESSAGE,aflags,kflags));
        if(Krun && kflags.KBIN_QSUB_MODE3) Krun=(Krun && KBIN::QSUB_Extract_Mode3(xvasp.xqsub,FileMESSAGE,aflags,kflags));
      }
      //ME20210709 [OBSOLETE] if(Krun && vflags.KBIN_VASP_FORCE_OPTION_SKIP_NOMIX.isentry) //DX+ME20210709 - Throws an error with --genertate_aflowin_only because it does not populate the POTCARs, so the miscibility check fails.
      if(Krun && !XHOST.GENERATE_AFLOWIN_ONLY && vflags.KBIN_VASP_FORCE_OPTION_SKIP_NOMIX.isentry) { //ME20210709 - For now, skip check if generate_aflowin_only. In the future, the elements (not the pseudopotentials) need to be grabbed from the aflow.in
        string potentials=xvasp.POTCAR_POTENTIALS.str();
        if(!aurostd::substring2bool(aurostd::CleanFileName(xvasp.Directory+"/"),"/1/") &&
            !aurostd::substring2bool(aurostd::CleanFileName(xvasp.Directory+"/"),"/2/") &&
            !aurostd::substring2bool(aurostd::CleanFileName(xvasp.Directory+"/"),"/3/") &&
            !aurostd::substring2bool(aurostd::CleanFileName(xvasp.Directory+"/"),"/58/") &&
            !aurostd::substring2bool(aurostd::CleanFileName(xvasp.Directory+"/"),"/59/") &&
            !aurostd::substring2bool(aurostd::CleanFileName(xvasp.Directory+"/"),"/60/") &&
            !aurostd::substring2bool(aurostd::CleanFileName(xvasp.Directory+"/"),"/115/") &&
            !aurostd::substring2bool(aurostd::CleanFileName(xvasp.Directory+"/"),"/116/") &&
            !aurostd::substring2bool(aurostd::CleanFileName(xvasp.Directory+"/"),"/117/")
          ) {
          aus << "00000  MESSAGE-OPTION  [VASP_FORCE_OPTION]SKIP_NOMIX (NEGLECT_NOMIX, NEGLECT_IMMISCIBLE)" << Message(__AFLOW_FILE__,aflags) << endl;
          aurostd::PrintMessageStream(FileMESSAGE,aus,XHOST.QUIET);
          //	cerr << "potentials=" << potentials << endl;
          if(MiscibilityCheck(potentials)==MISCIBILITY_SYSTEM_NOMIX) {
            aus << "00000  MESSAGE Skipping system: " << KBIN::VASP_PseudoPotential_CleanName(potentials) << " is known to be immiscible (aflow_nomix.cpp)" << Message(__AFLOW_FILE__,aflags) << endl;
            aurostd::PrintMessageStream(FileMESSAGE,aus,XHOST.QUIET);
            stringstream command("");
            command << "cat " << xvasp.Directory << "/" << _AFLOWLOCK_ << " > " << xvasp.Directory << "/" << DEFAULT_AFLOW_IMMISCIBILITY_OUT << endl;
            aurostd::execute(command);
            Krun=FALSE;
          }
        }
        if(MiscibilityCheck(potentials)==MISCIBILITY_SYSTEM_MISCIBLE) {
          aus << "00000  MESSAGE Running system: " << KBIN::VASP_PseudoPotential_CleanName(potentials) << " is known to be miscible (aflow_nomix.cpp)" << Message(__AFLOW_FILE__,aflags) << endl;
          aurostd::PrintMessageStream(FileMESSAGE,aus,XHOST.QUIET);
          Krun=TRUE;
        }
        if(MiscibilityCheck(potentials)==MISCIBILITY_SYSTEM_UNKNOWN) {
          aus << "00000  MESSAGE Running system: " << KBIN::VASP_PseudoPotential_CleanName(potentials) << " is unknown (aflow_nomix.cpp)" << Message(__AFLOW_FILE__,aflags) << endl;
          aurostd::PrintMessageStream(FileMESSAGE,aus,XHOST.QUIET);
          Krun=TRUE;
        }
      } 

      // produce AFTER NOMIX
      // if(Krun) Krun=(Krun && KBIN::VASP_Produce_INPUT(xvasp,AflowIn,FileAFLOWIN,FileMESSAGE,aflags,kflags,vflags));
      // if(Krun) Krun=(Krun && KBIN::VASP_Modify_INPUT(xvasp,FileMESSAGE,aflags,kflags,vflags));
      // if(Krun && kflags.KBIN_QSUB) Krun=(Krun && KBIN::QSUB_Extract(xvasp.xqsub,AflowIn,FileAFLOWIN,FileMESSAGE,aflags,kflags));
      // if(Krun && kflags.KBIN_QSUB_MODE1) Krun=(Krun && KBIN::QSUB_Extract_Mode1(xvasp.xqsub,FileMESSAGE,aflags,kflags));
      // if(Krun && kflags.KBIN_QSUB_MODE2) Krun=(Krun && KBIN::QSUB_Extract_Mode2(xvasp.xqsub,FileMESSAGE,aflags,kflags));
      // if(Krun && kflags.KBIN_QSUB_MODE3) Krun=(Krun && KBIN::QSUB_Extract_Mode3(xvasp.xqsub,FileMESSAGE,aflags,kflags));


      // ***************************************************************************
      // READY TO RUN
      if(Krun) {
        if(LDEBUG) cerr << XPID << "KBIN::VASP_Directory: [3]" << endl;
        if(LDEBUG) cerr << xvasp.str << endl;
        xvasp.NRELAX=0;
        bool Krun=true;
        ostringstream aus;
        bool PAWGGA2=FALSE;
        // ***************************************************************************
        // directory check
        ifstream DirectoryStream;
        DirectoryStream.open(xvasp.Directory.c_str(),std::ios::in);
        if(!DirectoryStream) {
          //   aus << "EEEEE  DIRECTORY_NOT_FOUND = " << Message(__AFLOW_FILE__,aflags) << endl;
          aus << "XXXXX  MAKING DIRECTORY = " << xvasp.Directory << Message(__AFLOW_FILE__,aflags) << endl;
          aurostd::PrintMessageStream(aus,XHOST.QUIET); // return FALSE;
          string str="mkdir "+xvasp.Directory;
          system(str.c_str());
        }
        // some check
        if(!FileAFLOWIN) {                                                                                      // ******* _AFLOWIN_ does not exist
          //    aus << "EEEEE  " << _AFLOWIN_ << " ABSENT   = " << Message(__AFLOW_FILE__,aflags) << endl;
          //    aurostd::PrintMessageStream(aus,XHOST.QUIET);
          //    return FALSE;
        }
        // ***************************************************************************
        // DO THE SYMMETRY NEIGHBORS CALCULATION
        //if(!kflags.KBIN_PHONONS_CALCULATION_FROZSL) { //[CO20200106 - close bracket for indenting]}
        //DX

        if(!(
              kflags.KBIN_POCC ||
              kflags.KBIN_PHONONS_CALCULATION_APL ||
              kflags.KBIN_PHONONS_CALCULATION_QHA || 
              kflags.KBIN_PHONONS_CALCULATION_AAPL || 
              kflags.KBIN_PHONONS_CALCULATION_FROZSL ||     //CO20180503 - KEEP AEL/AGL stuff running per normal
              //kflags.KBIN_PHONONS_CALCULATION_AGL ||      //CO20180503 - KEEP AEL/AGL stuff running per normal
              //kflags.KBIN_PHONONS_CALCULATION_AEL ||      //CO20180503 - KEEP AEL/AGL stuff running per normal
              FALSE) || //CO20170601 //identity
            aflags.KBIN_GEN_SYMMETRY_OF_AFLOWIN
          ) {  //CO, do internally
          //DX
          if(Krun) Krun=KBIN_StepSymmetryPerform(xvasp.str,AflowIn,FileMESSAGE,aflags,kflags,TRUE,cout); // DO THE SYMMETRY CALCULATION
          //DX20210122 [OBSOLETE - function doesn't calculate anything, removed] if(Krun) Krun=StepNeighborsPerform(xvasp.str,AflowIn,FileMESSAGE,aflags,kflags); // DO THE NEIGHBORS CALCULATION
          //DX
          //cerr << "KBIN GEN SYMMETRY OF AFLOWIN: " << aflags.KBIN_GEN_SYMMETRY_OF_AFLOWIN << endl;
          if(aflags.KBIN_GEN_SYMMETRY_OF_AFLOWIN){
            return Krun;
          }
          //DX
        }
        // VASP VASP WRITE
        //   if(Krun) Krun=(Krun && KBIN::VASP_Write_INPUT(xvasp,vflags));
        // ***************************************************************************
        // VASP INPUT FILES ARE DONE, NOW WE CAN USE OR MODYFYING THEM
        if(Krun && vflags.KBIN_VASP_FORCE_OPTION_NOTUNE.isentry) {
          aus << "00000  MESSAGE-OPTION  [VASP_FORCE_OPTION]NOTUNE, no tuning xCARs - ";
          aus << xvasp.Directory << " - K=[" << xvasp.str.kpoints_k1 << " " << xvasp.str.kpoints_k2 << " " << xvasp.str.kpoints_k3 << " " << xvasp.str.kpoints_kmax << "] - ";
          aus << XHOST.hostname << " - " << aflow_get_time_string() << endl;
          aurostd::PrintMessageStream(FileMESSAGE,aus,XHOST.QUIET);
        }	  
        // ***************************************************************************
        // VASP HOW TO RUN ??
        // GENERATE ONLY -------------------------------------------------------------
        if(vflags.KBIN_VASP_RUN.flag("GENERATE")) {
          KBIN::VASP_Write_INPUT(xvasp,vflags); // VASP VASP WRITE
          aus << "00000  MESSAGE VASP generation files ONLY" << Message(__AFLOW_FILE__,aflags) << endl;
          aurostd::PrintMessageStream(FileMESSAGE,aus,XHOST.QUIET);
          Krun=FALSE;
          xvasp.NRELAX=0;
        } else {
          //CO20180420 - added if/else-if for workflows that need to PRECEDE relax/static/etc.
          // RUN SOMETHING
          if(kflags.KBIN_POCC) {  // RUN POCC ------------------------  //CO20180419 //POCC is special, run as priority
            aus << "00000  MESSAGE PERFORMING POCC_CALCULATION" << Message(__AFLOW_FILE__,aflags) << endl;
            aurostd::PrintMessageStream(FileMESSAGE,aus,XHOST.QUIET);
            xvasp.NRELAX=-3;
          }else if(kflags.KBIN_PHONONS_CALCULATION_APL) {  // RUN PHONONS APL ------------------------
            aus << "00000  MESSAGE PERFORMING PHONONS_CALCULATION_APL" << Message(__AFLOW_FILE__,aflags) << endl;
            aurostd::PrintMessageStream(FileMESSAGE,aus,XHOST.QUIET);
            xvasp.NRELAX=-3;
            //CO20170601 START
          }else if(kflags.KBIN_PHONONS_CALCULATION_QHA) {  // RUN PHONONS QHA ------------------------
            aus << "00000  MESSAGE PERFORMING PHONONS_CALCULATION_QHA" << Message(__AFLOW_FILE__,aflags) << endl;
            aurostd::PrintMessageStream(FileMESSAGE,aus,XHOST.QUIET);
            xvasp.NRELAX=-3;
          }else if(kflags.KBIN_PHONONS_CALCULATION_AAPL) {  // RUN PHONONS AAPL ------------------------
            aus << "00000  MESSAGE PERFORMING PHONONS_CALCULATION_AAPL" << Message(__AFLOW_FILE__,aflags) << endl;
            aurostd::PrintMessageStream(FileMESSAGE,aus,XHOST.QUIET);
            xvasp.NRELAX=-3;
            //CO20170601 END
          }else if(kflags.KBIN_PHONONS_CALCULATION_AGL) {  // RUN PHONONS AGL ------------------------
            aus << "00000  MESSAGE PERFORMING PHONONS_CALCULATION_AGL (Debye Model)" << Message(__AFLOW_FILE__,aflags) << endl;
            aurostd::PrintMessageStream(FileMESSAGE,aus,XHOST.QUIET);
            xvasp.NRELAX=-3;
          }else if(kflags.KBIN_PHONONS_CALCULATION_AEL) {  // RUN PHONONS AEL ------------------------
            aus << "00000  MESSAGE PERFORMING PHONONS_CALCULATION_AEL (Elastic constants)" << Message(__AFLOW_FILE__,aflags) << endl;
            aurostd::PrintMessageStream(FileMESSAGE,aus,XHOST.QUIET);
            xvasp.NRELAX=-3;
          }else if(kflags.KBIN_PHONONS_CALCULATION_FROZSL) {  // RUN PHONONS FROZSL ------------------------
            aus << "00000  MESSAGE PERFORMING PHONONS_CALCULATION_FROZSL" << Message(__AFLOW_FILE__,aflags) << endl;
            aurostd::PrintMessageStream(FileMESSAGE,aus,XHOST.QUIET);
            xvasp.NRELAX=-3;
          }else {
            if(vflags.KBIN_VASP_RUN.flag("STATIC")) {  // RUN STATIC ------------------------
              aus << "00000  MESSAGE Performing Static RUN" << Message(__AFLOW_FILE__,aflags) << endl;
              aurostd::PrintMessageStream(FileMESSAGE,aus,XHOST.QUIET);
              //	if(vflags.KBIN_VASP_KPOINTS_KMODE_isentry==TRUE || vflags.KBIN_VASP_KPOINTS_KSCHEME_isentry==TRUE || vflags.KBIN_VASP_KPOINTS_KPPRA_isentry==TRUE || vflags.KBIN_VASP_KPOINTS_KSHIFT_isentry) {
              //	  aus << "00000  MESSAGE Patching KPOINT for the Static RUN" << Message(__AFLOW_FILE__,aflags) << endl;
              //	  aurostd::PrintMessageStream(FileMESSAGE,aus,XHOST.QUIET);
              //	}
              xvasp.NRELAX=-1;
            }
            if(vflags.KBIN_VASP_RUN.flag("KPOINTS")) {  // RUN KPOINTS ------------------------
              aus << "00000  MESSAGE Running KPOINTS swap" << Message(__AFLOW_FILE__,aflags) << endl;
              aurostd::PrintMessageStream(FileMESSAGE,aus,XHOST.QUIET);
              xvasp.NRELAX=-2;
            }
            if(vflags.KBIN_VASP_RUN.flag("RELAX_STATIC_BANDS")) {  // RUN RELAX_STATIC_BANDS ------------------------
              xvasp.NRELAX=vflags.KBIN_VASP_RUN_NRELAX; //  aurostd::substring2utype<int>(AflowIn,"[VASP_RUN_RELAX_STATIC_BANDS=");
              if(xvasp.NRELAX<0)  {
                aus << "EEEEE  No relaxation to run or nrelax<0 [nrelax=" << xvasp.NRELAX << "] " << Message(__AFLOW_FILE__,aflags) << endl;
                aurostd::PrintErrorStream(FileMESSAGE,aus,XHOST.QUIET);    
                Krun=FALSE;	   //	  FileINPUT.clear();FileINPUT.close();FileMESSAGE.clear();FileMESSAGE.close();
                xvasp.NRELAX=0;
              }
              //	if(xvasp.NRELAX>1 && xvasp.NRELAX!=2)
              {
                aus << "00000  MESSAGE RELAX_STATIC_BANDS Running [nrelax=" << xvasp.NRELAX << "] " << Message(__AFLOW_FILE__,aflags) << endl;
                aurostd::PrintMessageStream(FileMESSAGE,aus,XHOST.QUIET);    
              }
            }
            if(vflags.KBIN_VASP_RUN.flag("RELAX_STATIC")) {  // RUN RELAX_STATIC ------------------------
              xvasp.NRELAX=vflags.KBIN_VASP_RUN_NRELAX; //  aurostd::substring2utype<int>(AflowIn,"[VASP_RUN_RELAX_STATIC=");
              if(xvasp.NRELAX<0)  {
                aus << "EEEEE  No relaxation to run or nrelax<0 [nrelax=" << xvasp.NRELAX << "] " << Message(__AFLOW_FILE__,aflags) << endl;
                aurostd::PrintErrorStream(FileMESSAGE,aus,XHOST.QUIET);    
                Krun=FALSE;	   //	  FileINPUT.clear();FileINPUT.close();FileMESSAGE.clear();FileMESSAGE.close();
                xvasp.NRELAX=0;
              }
              //	if(xvasp.NRELAX>1 && xvasp.NRELAX!=2)
              {
                aus << "00000  MESSAGE RELAX_STATIC Running [nrelax=" << xvasp.NRELAX << "] " << Message(__AFLOW_FILE__,aflags) << endl;
                aurostd::PrintMessageStream(FileMESSAGE,aus,XHOST.QUIET);    
              }
            }
            if(vflags.KBIN_VASP_RUN.flag("STATIC_BANDS")) { // RUN STATIC_BANDS ------------------------
              xvasp.NRELAX=-1;	
              aus << "00000  MESSAGE STATIC_BANDS Running " << Message(__AFLOW_FILE__,aflags) << endl;
              aurostd::PrintMessageStream(FileMESSAGE,aus,XHOST.QUIET);    
              //	  xvasp.NRELAX=0;//nrelax;	
            }
            if(vflags.KBIN_VASP_RUN.flag("RELAX")) { // RUN RELAX ------------------------
              if(!(aurostd::substring2bool(AflowIn,"[VASP_RUN_RELAX=") || aurostd::substring2bool(AflowIn,"[VASP_RUN]RELAX="))) {
                xvasp.NRELAX=2;
                aus << "00000  MESSAGE Running DEFAULT [nrelax=" << xvasp.NRELAX << "] " << Message(__AFLOW_FILE__,aflags) << endl;
                aurostd::PrintMessageStream(FileMESSAGE,aus,XHOST.QUIET);
              } else  { 	  
                xvasp.NRELAX=vflags.KBIN_VASP_RUN_NRELAX; //  aurostd::substring2utype<int>(AflowIn,"[VASP_RUN_RELAX=");
              }
              if(xvasp.NRELAX==0 || xvasp.NRELAX<0)  {
                aus << "EEEEE  No relaxation to run or nrelax<0 [nrelax=" << xvasp.NRELAX << "] " << Message(__AFLOW_FILE__,aflags) << endl;
                aurostd::PrintErrorStream(FileMESSAGE,aus,XHOST.QUIET);    
                Krun=FALSE;	   //	  FileINPUT.clear();FileINPUT.close();FileMESSAGE.clear();FileMESSAGE.close();
                xvasp.NRELAX=0;
              }
              aus << "00000  MESSAGE RELAX Running [nrelax=" << xvasp.NRELAX << "] " << Message(__AFLOW_FILE__,aflags) << endl;
              aurostd::PrintMessageStream(FileMESSAGE,aus,XHOST.QUIET);    
            }
            if(vflags.KBIN_VASP_REPEAT.flag("REPEAT_STATIC")) { // RUN REPEAT_STATIC ------------------------ //CO20210315
              xvasp.NRELAX=-1;	
              aus << "00000  MESSAGE REPEAT_STATIC Running " << Message(__AFLOW_FILE__,aflags) << endl;
              aurostd::PrintMessageStream(FileMESSAGE,aus,XHOST.QUIET);    
            }
            if(vflags.KBIN_VASP_REPEAT.flag("REPEAT_STATIC_BANDS")) { // RUN REPEAT_STATIC_BANDS ------------------------
              xvasp.NRELAX=-1;	
              aus << "00000  MESSAGE REPEAT_STATIC_BANDS Running " << Message(__AFLOW_FILE__,aflags) << endl;
              aurostd::PrintMessageStream(FileMESSAGE,aus,XHOST.QUIET);    
            }
            if(vflags.KBIN_VASP_REPEAT.flag("REPEAT_BANDS")) { // RUN REPEAT_BANDS ------------------------
              xvasp.NRELAX=-1;	
              aus << "00000  MESSAGE REPEAT_BANDS Running " << Message(__AFLOW_FILE__,aflags) << endl;
              aurostd::PrintMessageStream(FileMESSAGE,aus,XHOST.QUIET);    
            }
            if(vflags.KBIN_VASP_REPEAT.flag("REPEAT_DELSOL")) { // RUN REPEAT_DELSOL ------------------------
              xvasp.NRELAX=-1;	
              aus << "00000  MESSAGE REPEAT_DELSOL Running " << Message(__AFLOW_FILE__,aflags) << endl;
              aurostd::PrintMessageStream(FileMESSAGE,aus,XHOST.QUIET);    
            }
          }

          // ***************************************************************************
          // READY TO RUN
          if(Krun) {   // survived all troubles
            // ***************************************************************************
            // START
            if(LDEBUG) cerr << XPID << "KBIN::VASP_Directory: [4]" << xvasp.str << endl;
            // ***************************************************************************
            // FIX BLANC SPECIES
            if(xvasp.str.species.size()>0) {
              //[OBSOLETE] CO, fixing for RHT routines, FIXED INSIDE RHT
              //      if(xvasp.str.species.at(0)=="A") {
              //	      for(uint itype=0;itype<xvasp.str.species.size();itype++) {
              //    xvasp.str.species.at(itype)="";
              //  }
              //}
              //CO, fixing for RHT routines
              if(xvasp.str.species.at(0)=="") {
                pflow::fixEmptyAtomNames(xvasp.str);  //CO moved to pflow
                //  for(uint itype=0;itype<xvasp.str.species.size();itype++) {
                //    if(xvasp.str.species.size()==xvasp.str.species_pp.size()) {
                //      if((xvasp.str.species.at(itype)=="") && xvasp.str.species_pp.at(itype)!="") 
                //        xvasp.str.species.at(itype)=KBIN::VASP_PseudoPotential_CleanName(xvasp.str.species_pp.at(itype));
                //    }
                //  }  // cormac I`ll write a short pflow for this stuff
                //  int iatom=0;
                //  for(uint itype=0;itype<xvasp.str.num_each_type.size();itype++) {
                //    string species=string(xvasp.str.species.at(itype));
                //    xvasp.str.species.at(itype)=species;
                //    for(int j=0;j<xvasp.str.num_each_type.at(itype);j++) {
                //      xvasp.str.atoms.at(iatom).name=species;    // CONVASP_MODE
                //      xvasp.str.atoms.at(iatom).CleanName();
                //      xvasp.str.atoms.at(iatom).CleanSpin();
                //      xvasp.str.atoms.at(iatom).name_is_given=TRUE;
                //      iatom++;
                //    }
                //  }
              }
            }
            // ***************************************************************************
            // PRESCRIPT
            if(kflags.AFLOW_MODE_PRESCRIPT_EXPLICIT || kflags.AFLOW_MODE_PRESCRIPT_EXPLICIT_START_STOP)
              KBIN::RUN_DirectoryScript(aflags,DEFAULT_AFLOW_PRESCRIPT_COMMAND,DEFAULT_AFLOW_PRESCRIPT_OUT);
            // ***************************************************************************
            //CO20180419 - POCC always comes first (NO POSCAR), need to convert PARTCAR -> POSCARs
            //other workflows follow, all of these precede relaxation/static/etc.
            if(kflags.KBIN_POCC){
              //[CO20200624 - OBSOLETE]if (kflags.KBIN_PHONONS_CALCULATION_AEL) xvasp.aopts.push_attached("AFLOWIN_FLAG::MODULE", "AEL");  //CT20200319
              //[CO20200624 - OBSOLETE]if (kflags.KBIN_PHONONS_CALCULATION_AGL) xvasp.aopts.push_attached("AFLOWIN_FLAG::MODULE", "AGL");  //CT20200319
              KBIN::VASP_RunPOCC(xvasp,AflowIn,aflags,kflags,vflags,FileMESSAGE);
            } //CO20180419
            else if(kflags.KBIN_PHONONS_CALCULATION_APL || kflags.KBIN_PHONONS_CALCULATION_QHA || kflags.KBIN_PHONONS_CALCULATION_AAPL) {
              //ME20200107 - Wrap in a try statement so that faulty APL runs don't kill other post-processing
              try {
                KBIN::VASP_RunPhonons_APL(xvasp,AflowIn,aflags,kflags,vflags,FileMESSAGE); // PHONONIC PHONONIC PHONONIC //CO20170601
              } catch (aurostd::xerror e) {
                pflow::logger(e.whereFileName(), e.whereFunction(), e.buildMessageString(), aflags.Directory, FileMESSAGE, std::cout, _LOGGER_ERROR_);
              }
            }
            else if(kflags.KBIN_PHONONS_CALCULATION_AGL==TRUE) {KBIN::VASP_RunPhonons_AGL(xvasp,AflowIn,aflags,kflags,vflags,FileMESSAGE);}
            else if(kflags.KBIN_PHONONS_CALCULATION_AEL==TRUE) {KBIN::VASP_RunPhonons_AEL(xvasp,AflowIn,aflags,kflags,vflags,FileMESSAGE);}
            else if(kflags.KBIN_PHONONS_CALCULATION_FROZSL) {KBIN::VASP_RunPhonons_FROZSL(xvasp,AflowIn,aflags,kflags,vflags,FileMESSAGE);}
            else {
              if(LDEBUG) cerr << XPID << "KBIN::VASP_Directory: [5] xvasp.str.species.size()=" << xvasp.str.species.size() << endl;
              if(LDEBUG) for(uint i=0;i<xvasp.str.species.size();i++) cerr << XPID << "KBIN::VASP_Directory: [5] xvasp.str.species.at(i)=[" << xvasp.str.species.at(i) << "]" << endl;
              if(LDEBUG) cerr << XPID << "KBIN::VASP_Directory: [5] xvasp.str.species_pp.size()=" << xvasp.str.species_pp.size() << endl;
              if(LDEBUG) for(uint i=0;i<xvasp.str.species_pp.size();i++) cerr << XPID << "KBIN::VASP_Directory: [5] xvasp.str.species_pp.at(i)=[" << xvasp.str.species_pp.at(i) << "]" << endl;
              //	    KBIN::VASP_Write_INPUT(xvasp,vflags); // VASP VASP WRITE
              //	    cerr << xvasp.POTCAR.str() << endl;
              if(LDEBUG) cerr << XPID << "KBIN::VASP_Directory: [6]" << xvasp.str << endl;
              // --------------------------------------------------------------------------------------------------------------------
              // --------------------------------------------------------------------------------------------------------------------
              // --------------------------------------------------------------------------------------------------------------------
              // --------------------------------------------------------------------------------------------------------------------
              // STATIC STATIC STATIC
              if(vflags.KBIN_VASP_RUN.flag("STATIC")) {    // xvasp.RELAX=-1
                xvasp.aopts.flag("FLAG::POSCAR_PRESERVED",TRUE); // in case of errors it is not lost but recycled
                KBIN::VASP_Write_INPUT(xvasp,vflags); // VASP VASP WRITE
                aus << 11111 << "  STATIC - " <<  xvasp.Directory << " - K=[" << xvasp.str.kpoints_k1 << " " << xvasp.str.kpoints_k2 << " " << xvasp.str.kpoints_k3 << "]" << " - " << kflags.KBIN_BIN << Message(__AFLOW_FILE__,aflags) << endl;
                aurostd::PrintMessageStream(FileMESSAGE,aus,XHOST.QUIET);
                Krun=KBIN::VASP_Run(xvasp,aflags,kflags,vflags,FileMESSAGE);
                if(!Krun) {KBIN::VASP_Error(xvasp,FileMESSAGE,"EEEEE  runtime error [STATIC]");return Krun;}
                //	    if(_VASP_CONTCAR_SAVE_) KBIN::VASP_CONTCAR_Save(xvasp,string("static"));
                Krun=KBIN::VASP_RunFinished(xvasp,aflags,FileMESSAGE,true); //CO20201111
                if(!Krun) {KBIN::VASP_Error(xvasp,FileMESSAGE,"EEEEE  runtime error (OUTCAR_INCOMPLETE) [STATIC]");return Krun;} //CO20201111 //AFTER CONTCAR_SAVE_
                bool qmwrite=TRUE;
                KBIN::VASP_Backup(xvasp,qmwrite,string("static"));
              }		
              // --------------------------------------------------------------------------------------------------------------------
              // --------------------------------------------------------------------------------------------------------------------
              // --------------------------------------------------------------------------------------------------------------------
              // RELAX RELAX RELAX
              if(vflags.KBIN_VASP_RUN.flag("RELAX")) {    // xvasp.RELAX>0
                KBIN::VASP_Write_INPUT(xvasp,vflags); // VASP VASP WRITE
                if(PAWGGA2) {  // WAS A BUG IN PAW MAYBE IT IS FIXED
                  // STEP 1
                  aus << "11111  RELAXATION - " <<  xvasp.Directory << " - K=[" << xvasp.str.kpoints_k1 << " " << xvasp.str.kpoints_k2 << " " << xvasp.str.kpoints_k3 << "]" << " - " << kflags.KBIN_BIN << Message(__AFLOW_FILE__,aflags) << endl;
                  aurostd::PrintMessageStream(FileMESSAGE,aus,XHOST.QUIET);
                  Krun=KBIN::VASP_Run(xvasp,aflags,kflags,vflags,"relax2paw_gga",TRUE,FileMESSAGE);
                  if(!Krun) {KBIN::VASP_Error(xvasp,FileMESSAGE,"EEEEE  runtime error [PAWGGA2 REL]");return Krun;}
                  //[CO20210104 - OUTCAR has already been moved to OUTCAR.RELAX, check is inside VASP_RUN()]Krun=KBIN::VASP_RunFinished(xvasp,aflags,FileMESSAGE,true); //CO20201111
                  //[CO20210104 - OUTCAR has already been moved to OUTCAR.RELAX, check is inside VASP_RUN()]if(!Krun) {KBIN::VASP_Error(xvasp,FileMESSAGE,"EEEEE  runtime error (OUTCAR_INCOMPLETE) [PAWGGA2 REL]");return Krun;} //CO20201111
                  aus << "22222  END        - " <<  xvasp.Directory << " - K=[" << xvasp.str.kpoints_k1 << " " << xvasp.str.kpoints_k2 << " " << xvasp.str.kpoints_k3 << "]" << " - " << kflags.KBIN_BIN << Message(__AFLOW_FILE__,aflags) << endl;
                  aurostd::PrintMessageStream(FileMESSAGE,aus,XHOST.QUIET);    
                } else {
                  if(xvasp.NRELAX==0) {
                    cerr << "STATIC RUN FIX INCAR: should not be here" << endl;
                    return FALSE;
                  } else { // DYNAMIC RUN
                    for(xvasp.NRELAXING=1;xvasp.NRELAXING<=xvasp.NRELAX;xvasp.NRELAXING++) {
                      aus << 11111*xvasp.NRELAXING << "  RELAXATION - " <<  xvasp.Directory << " - K=[" << xvasp.str.kpoints_k1 << " " << xvasp.str.kpoints_k2 << " " << xvasp.str.kpoints_k3 << "]" << " - " << kflags.KBIN_BIN << Message(__AFLOW_FILE__,aflags) << endl;
                      aurostd::PrintMessageStream(FileMESSAGE,aus,XHOST.QUIET);    
                      if(vflags.KBIN_VASP_FORCE_OPTION_LDAU_ADIABATIC.content_int>0) KBIN::XVASP_INCAR_LDAU_ADIABATIC(xvasp,xvasp.NRELAXING); // ADIABATIC
                      if(xvasp.NRELAXING<xvasp.NRELAX)  {
                        Krun=KBIN::VASP_Run(xvasp,aflags,kflags,vflags,"relax"+aurostd::utype2string(xvasp.NRELAXING),"relax"+aurostd::utype2string(xvasp.NRELAXING),TRUE,FileMESSAGE);
                        if(!Krun) {KBIN::VASP_Error(xvasp,FileMESSAGE,"EEEEE  runtime error [RELAXATION<]");return Krun;}
                        //[CO20210104 - OUTCAR has already been moved to OUTCAR.RELAX, check is inside VASP_RUN()]Krun=KBIN::VASP_RunFinished(xvasp,aflags,FileMESSAGE,true); //CO20201111
                        //[CO20210104 - OUTCAR has already been moved to OUTCAR.RELAX, check is inside VASP_RUN()]if(!Krun) {KBIN::VASP_Error(xvasp,FileMESSAGE,"EEEEE  runtime error (OUTCAR_INCOMPLETE) [RELAXATION<]");return Krun;} //CO20201111
                        KBIN::XVASP_INCAR_SPIN_REMOVE_RELAX(xvasp,aflags,vflags,xvasp.NRELAXING,true,FileMESSAGE);         // check if it is the case of turning off spin //CO20210315 - always write_incar here
                        KBIN::XVASP_KPOINTS_IBZKPT_UPDATE(xvasp,aflags,vflags,xvasp.NRELAXING,true,FileMESSAGE);           // check if it is the case of updating IBZKPT  //CO20210315 - always write_incar here
                        //ME20190301 BEGIN
                        // CHGCAR/WAVECAR needs to be recycled if CHGCAR/WAVECAR=ON or VASP
                        // won't be able to read the files. Bug found by Rico Friedrich
                        if(vflags.KBIN_VASP_FORCE_OPTION_CHGCAR.option) {
                          //ME20191031 - Only recycle when ICHARG was found
                          string extra_incar = xvasp.AVASP_EXTRA_INCAR.str();
                          int nlines = aurostd::GetNLinesString(extra_incar);
                          int l;
                          string line;
                          for (l = 1; l <= nlines; l++) {
                            line = aurostd::RemoveWhiteSpaces(aurostd::GetLineString(extra_incar, l));
                            if (aurostd::substring2bool(line, "ICHARG=1", true)) break;
                          }
                          if (l <= nlines) KBIN::VASP_RecycleExtraFile(xvasp, "CHGCAR", "relax"+aurostd::utype2string<int>(xvasp.NRELAXING));
                        }
                        //CO+MM20211217
                        //In general it's not a good idea to use the WAVECAR from relax1 to start relax2
                        //a big change in the unit cell size/shape is going drastically change the plane waves that should be used
                        //we can add another option to do this in the future
                        //[CO+MM20211217]if(vflags.KBIN_VASP_FORCE_OPTION_WAVECAR.option) KBIN::VASP_RecycleExtraFile(xvasp, "WAVECAR", "relax"+aurostd::utype2string<int>(xvasp.NRELAXING));
                        //ME20190301 END
                      }
                      if(xvasp.NRELAXING==xvasp.NRELAX) {
                        Krun=KBIN::VASP_Run(xvasp,aflags,kflags,vflags,"relax"+aurostd::utype2string(xvasp.NRELAXING),TRUE,FileMESSAGE);
                        if(!Krun) {KBIN::VASP_Error(xvasp,FileMESSAGE,"EEEEE  runtime error [RELAXATION=]");return Krun;}
                        //[CO20210104 - OUTCAR has already been moved to OUTCAR.RELAX, check is inside VASP_RUN()]Krun=KBIN::VASP_RunFinished(xvasp,aflags,FileMESSAGE,true); //CO20201111
                        //[CO20210104 - OUTCAR has already been moved to OUTCAR.RELAX, check is inside VASP_RUN()]if(!Krun) {KBIN::VASP_Error(xvasp,FileMESSAGE,"EEEEE  runtime error (OUTCAR_INCOMPLETE) [RELAXATION=]");return Krun;} //CO20201111
                        KBIN::XVASP_INCAR_SPIN_REMOVE_RELAX(xvasp,aflags,vflags,xvasp.NRELAXING,false,FileMESSAGE);  //ME20190610 - or else SPIN_REMOVE_RELAX_2 won't work  //CO20210315 - never write_incar here (last step for sure)
                      }
                      KBIN::XVASP_INCAR_ADJUST_ICHARG(xvasp, vflags, aflags, xvasp.NRELAXING, (xvasp.NRELAXING<xvasp.NRELAX), FileMESSAGE);  //ME20191028 //CO20210315 - only write_incar if it's not the last relaxation (last step)
                    }
                    xvasp.NRELAXING=xvasp.NRELAX;
                    xvasp.NRELAXING++;
                    aus << 11111*xvasp.NRELAXING << "  END        - " <<  xvasp.Directory << " - K=[" << xvasp.str.kpoints_k1 << " " << xvasp.str.kpoints_k2 << " " << xvasp.str.kpoints_k3 << "]" << " - " << kflags.KBIN_BIN << Message(__AFLOW_FILE__,aflags) << endl;
                    aurostd::PrintMessageStream(FileMESSAGE,aus,XHOST.QUIET); 

                    // if((vflags.KBIN_VASP_FORCE_OPTION_LDAU0.isentry || vflags.KBIN_VASP_FORCE_OPTION_LDAU1.isentry || vflags.KBIN_VASP_FORCE_OPTION_LDAU2.isentry) && vflags.KBIN_VASP_FORCE_OPTION_LDAU_CUTOFF.isentry) {
                    //   aus << 11111*xvasp.NRELAXING << "  EXTRA vflags.KBIN_VASP_FORCE_OPTION_LDAU_CUTOFF" << endl;
                    //   aurostd::PrintMessageStream(FileMESSAGE,aus,XHOST.QUIET); 
                    // }
                  }
                }
              }
              // --------------------------------------------------------------------------------------------------------------------
              // --------------------------------------------------------------------------------------------------------------------
              // --------------------------------------------------------------------------------------------------------------------
              // RELAX_STATIC_BANDS RELAX_STATIC_BANDS RELAX_STATIC_BANDS REPEAT_STATIC REPEAT_STATIC_BANDS REPEAT_BANDS
              // STATIC_BANDS STATIC_BANDS STATIC_BANDS 	
              // RELAX_STATIC RELAX_STATIC RELAX_STATIC
              // REPEAT_STATIC REPEAT_STATIC REPEAT_STATIC
              // REPEAT_STATIC_BANDS REPEAT_STATIC_BANDS
              // REPEAT_BANDS REPEAT_BANDS REPEAT_BANDS
              if(vflags.KBIN_VASP_RUN.flag("RELAX_STATIC_BANDS") || vflags.KBIN_VASP_RUN.flag("STATIC_BANDS") || vflags.KBIN_VASP_RUN.flag("RELAX_STATIC") || vflags.KBIN_VASP_REPEAT.flag("REPEAT_STATIC") || vflags.KBIN_VASP_REPEAT.flag("REPEAT_STATIC_BANDS") || vflags.KBIN_VASP_REPEAT.flag("REPEAT_BANDS")) {    // xvasp.RELAX>0 //CO20210315
                vector<double> xvasp_spin_evolution;
                xmatrix<double> rlattice(xvasp.str.lattice);

                string STRING_TO_SHOW="";
                if(vflags.KBIN_VASP_RUN.flag("STATIC")) STRING_TO_SHOW="STATIC";
                if(vflags.KBIN_VASP_RUN.flag("RELAX_STATIC")) STRING_TO_SHOW="RELAX_STATIC";
                if(vflags.KBIN_VASP_RUN.flag("RELAX_STATIC_BANDS")) STRING_TO_SHOW="RELAX_STATIC_BANDS";
                if(vflags.KBIN_VASP_RUN.flag("STATIC_BANDS")) STRING_TO_SHOW="STATIC_BANDS";
                if(vflags.KBIN_VASP_REPEAT.flag("REPEAT_STATIC")) STRING_TO_SHOW="REPEAT_STATIC"; //CO20210315
                if(vflags.KBIN_VASP_REPEAT.flag("REPEAT_STATIC_BANDS")) STRING_TO_SHOW="REPEAT_STATIC_BANDS";
                if(vflags.KBIN_VASP_REPEAT.flag("REPEAT_BANDS")) STRING_TO_SHOW="REPEAT_BANDS";
                aus << "00000  MESSAGE MODE= (" << STRING_TO_SHOW << ") - " << xvasp.Directory << Message(__AFLOW_FILE__,aflags) << endl;
                aurostd::PrintMessageStream(FileMESSAGE,aus,XHOST.QUIET);    

                //[CO20210315 - wrong placement, change this with relaxations]xvasp.aopts.flag("FLAG::POSCAR_PRESERVED",TRUE); // in case of errors it is not lost but recycled
                //[CO20210315 - wrong placement, change this with relaxations]xvasp.aopts.flag("FLAG::CHGCAR_PRESERVED",TRUE); // in case of errors it is not lost but recycled

                if(vflags.KBIN_VASP_RUN.flag("RELAX_STATIC_BANDS") || vflags.KBIN_VASP_RUN.flag("STATIC_BANDS") || vflags.KBIN_VASP_RUN.flag("RELAX_STATIC") || vflags.KBIN_VASP_RUN.flag("STATIC")) {
                  // DO THE RELAX PART (IF ANY)
                  KBIN::VASP_Write_INPUT(xvasp,vflags); // VASP VASP WRITE
                  if(vflags.KBIN_VASP_RUN.flag("RELAX_STATIC_BANDS") || vflags.KBIN_VASP_RUN.flag("RELAX_STATIC")) {
                    for(xvasp.NRELAXING=1;xvasp.NRELAXING<=xvasp.NRELAX;xvasp.NRELAXING++) {
                      aus << 11111*xvasp.NRELAXING << "  RELAXATION (" << STRING_TO_SHOW << ") - " <<  xvasp.Directory << " - K=[" << xvasp.str.kpoints_k1 << " " << xvasp.str.kpoints_k2 << " " << xvasp.str.kpoints_k3 << "]" << " - " << kflags.KBIN_BIN << Message(__AFLOW_FILE__,aflags) << endl;
                      aurostd::PrintMessageStream(FileMESSAGE,aus,XHOST.QUIET);
                      if(vflags.KBIN_VASP_FORCE_OPTION_LDAU_ADIABATIC.content_int>0) KBIN::XVASP_INCAR_LDAU_ADIABATIC(xvasp,xvasp.NRELAXING); // ADIABATIC
                      if(xvasp.NRELAXING<xvasp.NRELAX)  {
                        Krun=KBIN::VASP_Run(xvasp,aflags,kflags,vflags,"relax"+aurostd::utype2string(xvasp.NRELAXING),"relax"+aurostd::utype2string(xvasp.NRELAXING),TRUE,FileMESSAGE);
                        if(!Krun) {KBIN::VASP_Error(xvasp,FileMESSAGE,"EEEEE  runtime error [RELAX_STATIC_BANDS RELAXATION<]");return Krun;}
                        //[CO20210104 - OUTCAR has already been moved to OUTCAR.RELAX, check is inside VASP_RUN()]Krun=KBIN::VASP_RunFinished(xvasp,aflags,FileMESSAGE,true); //CO20201111
                        //[CO20210104 - OUTCAR has already been moved to OUTCAR.RELAX, check is inside VASP_RUN()]if(!Krun) {KBIN::VASP_Error(xvasp,FileMESSAGE,"EEEEE  runtime error (OUTCAR_INCOMPLETE) [RELAX_STATIC_BANDS RELAXATION<]");return Krun;} //CO20201111
                        //ME20190301 BEGIN
                        // CHGCAR/WAVECAR needs to be recycled if CHGCAR/WAVECAR=ON or VASP
                        // won't be able to read the files. Bug found by Rico Friedrich
                        if(vflags.KBIN_VASP_FORCE_OPTION_CHGCAR.option) {
                          //ME20191031 - Only recycle when ICHARG was found
                          string extra_incar = xvasp.AVASP_EXTRA_INCAR.str();
                          int nlines = aurostd::GetNLinesString(extra_incar);
                          int l;
                          string line;
                          for (l = 1; l <= nlines; l++) {
                            line = aurostd::RemoveWhiteSpaces(aurostd::GetLineString(extra_incar, l));
                            if (aurostd::substring2bool(line, "ICHARG=1", true)) break;
                          }
                          if (l <= nlines) KBIN::VASP_RecycleExtraFile(xvasp, "CHGCAR", "relax"+aurostd::utype2string<int>(xvasp.NRELAXING));
                        }
                        //CO+MM20211217
                        //In general it's not a good idea to use the WAVECAR from relax1 to start relax2
                        //a big change in the unit cell size/shape is going drastically change the plane waves that should be used
                        //we can add another option to do this in the future
                        //[CO+MM20211217]if(vflags.KBIN_VASP_FORCE_OPTION_WAVECAR.option) KBIN::VASP_RecycleExtraFile(xvasp, "WAVECAR", "relax"+aurostd::utype2string<int>(xvasp.NRELAXING));
                        //ME20190301 END
                      }
                      if(xvasp.NRELAXING==xvasp.NRELAX) {
                        Krun=KBIN::VASP_Run(xvasp,aflags,kflags,vflags,"relax"+aurostd::utype2string(xvasp.NRELAXING),TRUE,FileMESSAGE);
                        if(!Krun) {KBIN::VASP_Error(xvasp,FileMESSAGE,"EEEEE  runtime error [RELAX_STATIC_BANDS RELAXATION=]");return Krun;}
                        //[CO20210104 - OUTCAR has already been moved to OUTCAR.RELAX, check is inside VASP_RUN()]Krun=KBIN::VASP_RunFinished(xvasp,aflags,FileMESSAGE,true); //CO20201111
                        //[CO20210104 - OUTCAR has already been moved to OUTCAR.RELAX, check is inside VASP_RUN()]if(!Krun) {KBIN::VASP_Error(xvasp,FileMESSAGE,"EEEEE  runtime error (OUTCAR_INCOMPLETE) [RELAX_STATIC_BANDS RELAXATION=]");return Krun;} //CO20201111
                      }
                      KBIN::XVASP_INCAR_ADJUST_ICHARG(xvasp, vflags, aflags, xvasp.NRELAXING, true, FileMESSAGE);  //ME20191028 //CO20210315 - always write_incar, there's a STATIC that follows (at least)
                      xvasp_spin_evolution.push_back(xvasp.str.qm_mag_atom); // keep track of spins
                      aus << "00000  MESSAGE RESULT SPIN=" << xvasp_spin_evolution.at(xvasp_spin_evolution.size()-1) << Message(__AFLOW_FILE__,aflags) << endl;
                      aurostd::PrintMessageStream(FileMESSAGE,aus,XHOST.QUIET);
                      //[CO20210315 - made robust enough to work in all cases]if(xvasp.NRELAXING<xvasp.NRELAX) 
                      KBIN::XVASP_INCAR_SPIN_REMOVE_RELAX(xvasp,aflags,vflags,xvasp.NRELAXING,true,FileMESSAGE); 	// check if it is the case of turning off spin  //CO20210315 - always write_incar, there's a STATIC that follows (at least)
                    }
                    if(xvasp.NRELAX>0) KBIN::VASP_Recycle(xvasp,"relax"+aurostd::utype2string(xvasp.NRELAX));  // bring back the stuff
                    //[CO20210315 - not sure why only if NRELAX==2, we could have NRELAX==1 and this still might apply]if(xvasp.NRELAX==2) 
                    KBIN::XVASP_INCAR_SPIN_REMOVE_RELAX(xvasp,aflags,vflags,xvasp.NRELAX,true,FileMESSAGE); 	// check if it is the case of turning off spin  //CO20210315 - always write_incar, there's a STATIC that follows (at least) //CO20210315 - no longer necessary per above (we check after every relaxation, but it doesn't hurt
                  }
                  if(vflags.KBIN_VASP_RUN.flag("STATIC_BANDS")) { //CO20210315 - looks like a typo to me //RELAX_STATIC
                    aus << "00000  NO RELAXATION IN (" << STRING_TO_SHOW << ") - " << xvasp.Directory << Message(__AFLOW_FILE__,aflags) << endl;
                    aurostd::PrintMessageStream(FileMESSAGE,aus,XHOST.QUIET);    
                    xvasp.NRELAX=0; //CO20210315 - mimicking STATIC below
                  }
                  if(vflags.KBIN_VASP_RUN.flag("STATIC")) {
                    aus << "00000  NO RELAXATION IN (" << STRING_TO_SHOW << ") - " << xvasp.Directory << Message(__AFLOW_FILE__,aflags) << endl;
                    aurostd::PrintMessageStream(FileMESSAGE,aus,XHOST.QUIET);
                    xvasp.NRELAX=0;
                  }
                  xvasp.NRELAXING=xvasp.NRELAX;
                } // vflags.KBIN_VASP_RUN.flag("RELAX_STATIC_BANDS") || vflags.KBIN_VASP_RUN.flag("STATIC_BANDS") || vflags.KBIN_VASP_RUN.flag("RELAX_STATIC") || vflags.KBIN_VASP_RUN.flag("STATIC")
                // REPEAT_STATIC ----------------------------------------------------------------------------
                if(vflags.KBIN_VASP_REPEAT.flag("REPEAT_STATIC")) {  //CO20210315
                  // LOAD FORMER LOCK
                  if(aurostd::FileExist(xvasp.Directory+string("/REPEAT_STATIC"))) {
                    stringstream lock_recycled;
                    aurostd::file2stringstream(xvasp.Directory+"/REPEAT_STATIC",lock_recycled);
                    aus << "XXXXX ---------------------------------------------------------------------------------------------- " << endl;
                    aus << "XXXXX FORMER LOCK BEGIN, recycled (" << STRING_TO_SHOW << ") - " << xvasp.Directory << Message(__AFLOW_FILE__,aflags) << endl;
                    //	aus << lock_recycled.str();
                    aus << "XXXXX FORMER LOCK END, recycled (" << STRING_TO_SHOW << ") - " << xvasp.Directory << Message(__AFLOW_FILE__,aflags) << endl;
                    aus << "XXXXX ---------------------------------------------------------------------------------------------- " << endl;
                    aurostd::PrintMessageStream(FileMESSAGE,aus,XHOST.QUIET);
                  }
                  // clean up worthless stuff
                  aurostd::execute("cd "+xvasp.Directory+" && rm -f *static* "+DEFAULT_AFLOW_END_OUT+"*");  //CO20210315 - delete aflow.end.out for --monitor_vasp
                  // UNZIP EVERYTHING
                  for(uint iext=1;iext<XHOST.vext.size();iext++) { // SKIP uncompressed 
                    // aurostd::execute("cd "+xvasp.Directory+" && "+"bzip2 -dfq *bz2 "); // ORIGINAL
                    aus << "00000  MESSAGE attempting UNZIP=" << XHOST.vzip[iext] << endl; aurostd::PrintMessageStream(FileMESSAGE,aus,XHOST.QUIET);		  
                    aurostd::execute(XHOST.vzip[iext]+" -dfq `find \""+aurostd::CleanFileName(xvasp.Directory)+"\" -name \"*"+XHOST.vext[iext]+"\"`");
                  }		
                  if(aurostd::FileExist(xvasp.Directory+string("/POSCAR.relax2"))) {
                    KBIN::VASP_Recycle(xvasp,"relax2");
                  } else {
                    if(aurostd::FileExist(xvasp.Directory+string("/POSCAR.relax1"))) {
                      KBIN::VASP_Recycle(xvasp,"relax1");
                    } else {
                      aus << "REPEAT_STATIC: RELAX2 or RELAX1 must be present.";
<<<<<<< HEAD
                      throw aurostd::xerror(_AFLOW_FILE_NAME_, __AFLOW_FUNC__, aus.str(), _RUNTIME_ERROR_);
=======
                      throw aurostd::xerror(__AFLOW_FILE__, __AFLOW_FUNC__, aus.str(), _RUNTIME_ERROR_);
>>>>>>> 78dcc840
                    }
                  }
                  //[CO20210315 - do before unzip]// clean up worthless stuff
                  //[CO20210315 - do before unzip]aurostd::execute("cd "+xvasp.Directory+" && rm -f *static*");
                } // vflags.KBIN_VASP_REPEAT.flag("REPEAT_STATIC")
                // REPEAT_STATIC_BANDS PART ----------------------------------------------------------------------------
                if(vflags.KBIN_VASP_REPEAT.flag("REPEAT_STATIC_BANDS")) {  //CO20210315
                  // LOAD FORMER LOCK
                  if(aurostd::FileExist(xvasp.Directory+string("/REPEAT_STATIC_BANDS"))) {
                    stringstream lock_recycled;
                    aurostd::file2stringstream(xvasp.Directory+"/REPEAT_STATIC_BANDS",lock_recycled);
                    aus << "XXXXX ---------------------------------------------------------------------------------------------- " << endl;
                    aus << "XXXXX FORMER LOCK BEGIN, recycled (" << STRING_TO_SHOW << ") - " << xvasp.Directory << Message(__AFLOW_FILE__,aflags) << endl;
                    //	aus << lock_recycled.str();
                    aus << "XXXXX FORMER LOCK END, recycled (" << STRING_TO_SHOW << ") - " << xvasp.Directory << Message(__AFLOW_FILE__,aflags) << endl;
                    aus << "XXXXX ---------------------------------------------------------------------------------------------- " << endl;
                    aurostd::PrintMessageStream(FileMESSAGE,aus,XHOST.QUIET);
                  }
                  // clean up worthless stuff
                  aurostd::execute("cd "+xvasp.Directory+" && rm -f *static* *bands* "+DEFAULT_AFLOW_END_OUT+"*");  //CO20210315 - delete aflow.end.out for --monitor_vasp
                  // UNZIP EVERYTHING
                  for(uint iext=1;iext<XHOST.vext.size();iext++) { // SKIP uncompressed 
                    // aurostd::execute("cd "+xvasp.Directory+" && "+"bzip2 -dfq *bz2 "); // ORIGINAL
                    aus << "00000  MESSAGE attempting UNZIP=" << XHOST.vzip[iext] << endl; aurostd::PrintMessageStream(FileMESSAGE,aus,XHOST.QUIET);		  
                    aurostd::execute(XHOST.vzip[iext]+" -dfq `find \""+aurostd::CleanFileName(xvasp.Directory)+"\" -name \"*"+XHOST.vext[iext]+"\"`");
                  }		
                  if(aurostd::FileExist(xvasp.Directory+string("/POSCAR.relax2"))) {
                    KBIN::VASP_Recycle(xvasp,"relax2");
                  } else {
                    if(aurostd::FileExist(xvasp.Directory+string("/POSCAR.relax1"))) {
                      KBIN::VASP_Recycle(xvasp,"relax1");
                    } else {
                      aus << "REPEAT_STATIC_BANDS: RELAX2 or RELAX1 must be present.";
<<<<<<< HEAD
                      throw aurostd::xerror(_AFLOW_FILE_NAME_, __AFLOW_FUNC__, aus.str(), _RUNTIME_ERROR_);
=======
                      throw aurostd::xerror(__AFLOW_FILE__, __AFLOW_FUNC__, aus.str(), _RUNTIME_ERROR_);
>>>>>>> 78dcc840
                    }
                  }
                  //[CO20210315 - do before unzip]// clean up worthless stuff
                  //[CO20210315 - do before unzip]aurostd::execute("cd "+xvasp.Directory+" && rm -f *static* *bands*");
                } // vflags.KBIN_VASP_REPEAT.flag("REPEAT_STATIC_BANDS")
                // REPEAT_BANDS PART ----------------------------------------------------------------------------
                if(vflags.KBIN_VASP_REPEAT.flag("REPEAT_BANDS")) {
                  // LOAD FORMER LOCK
                  if(aurostd::FileExist(xvasp.Directory+string("/REPEAT_BANDS"))) {
                    stringstream lock_recycled;
                    aurostd::file2stringstream(xvasp.Directory+"/REPEAT_BANDS",lock_recycled);
                    aus << "XXXXX ---------------------------------------------------------------------------------------------- " << endl;
                    aus << "XXXXX FORMER LOCK BEGIN, recycled (" << STRING_TO_SHOW << ") - " << xvasp.Directory << Message(__AFLOW_FILE__,aflags) << endl;
                    //	aus << lock_recycled.str();
                    aus << "XXXXX FORMER LOCK END, recycled (" << STRING_TO_SHOW << ") - " << xvasp.Directory << Message(__AFLOW_FILE__,aflags) << endl;
                    aus << "XXXXX ---------------------------------------------------------------------------------------------- " << endl;
                    aurostd::PrintMessageStream(FileMESSAGE,aus,XHOST.QUIET);
                  }
                  // clean up worthless stuff
                  aurostd::execute("cd "+xvasp.Directory+" && rm -f *bands* "+DEFAULT_AFLOW_END_OUT+"*"); //CO20210315 - delete aflow.end.out for --monitor_vasp
                  // UNZIP EVERYTHING
                  for(uint iext=1;iext<XHOST.vext.size();iext++) { // SKIP uncompressed 
                    // aurostd::execute("cd "+xvasp.Directory+" && "+"bzip2 -dfq *bz2 "); // ORIGINAL
                    aus << "00000  MESSAGE attempting UNZIP=" << XHOST.vzip[iext] << endl; aurostd::PrintMessageStream(FileMESSAGE,aus,XHOST.QUIET);		  
                    aurostd::execute(XHOST.vzip[iext]+" -dfq `find \""+aurostd::CleanFileName(xvasp.Directory)+"\" -name \"*"+XHOST.vext[iext]+"\"`");
                  }		

                  if(aurostd::FileExist(xvasp.Directory+string("/POSCAR.static"))) {
                    KBIN::VASP_Recycle(xvasp,"static");
                  } else {
                    aus << "REPEAT_BANDS: STATIC must be present.";
<<<<<<< HEAD
                    throw aurostd::xerror(_AFLOW_FILE_NAME_, __AFLOW_FUNC__, aus.str(), _RUNTIME_ERROR_);
=======
                    throw aurostd::xerror(__AFLOW_FILE__, __AFLOW_FUNC__, aus.str(), _RUNTIME_ERROR_);
>>>>>>> 78dcc840
                  }
                  //[CO20210315 - do before unzip]// clean up worthless stuff
                  //[CO20210315 - do before unzip]aurostd::execute("cd "+xvasp.Directory+" && rm -f *bands* ");
                } // vflags.KBIN_VASP_REPEAT.flag("REPEAT_BANDS")
                // STATIC PART ----------------------------------------------------------------------------
                // STATIC PART ----------------------------------------------------------------------------
                // STATIC PART ----------------------------------------------------------------------------
                // STATIC PART ----------------------------------------------------------------------------
                // NOW DO THE STATIC PATCHING POSCAR
                if(vflags.KBIN_VASP_RUN.flag("RELAX_STATIC_BANDS") || vflags.KBIN_VASP_RUN.flag("STATIC_BANDS") || vflags.KBIN_VASP_RUN.flag("RELAX_STATIC") || vflags.KBIN_VASP_REPEAT.flag("REPEAT_STATIC") || vflags.KBIN_VASP_REPEAT.flag("REPEAT_STATIC_BANDS") || vflags.KBIN_VASP_RUN.flag("STATIC")) {
                  aus << "00000  MESSAGE Patching POSCAR " << Message(__AFLOW_FILE__,aflags) << endl;
                  aurostd::PrintMessageStream(FileMESSAGE,aus,XHOST.QUIET);
                  vflags.KBIN_VASP_RUN.push("STATIC");        // force to suck them up from STATIC_KPPRA....
                  // LOAD THE RELAXED STRUCTURE WHICH WILL BE USED FOR THE DIRECTIONS
                  stringstream straus;
                  aurostd::file2stringstream(xvasp.Directory+"/POSCAR",straus);
                  xvasp.str=xstructure(straus,IOVASP_AUTO);
                  xvasp.str.FixLattices();
                  rlattice=xvasp.str.lattice; // in rlattice I`ve always the final structure
                  bool STATIC_DEBUG=FALSE;//TRUE;
                  // RECREATE CONVENTIONAL OR PRIMITIVE
                  if(vflags.KBIN_VASP_RUN.flag("RELAX_STATIC_BANDS") || vflags.KBIN_VASP_RUN.flag("STATIC_BANDS") || vflags.KBIN_VASP_REPEAT.flag("REPEAT_STATIC") || vflags.KBIN_VASP_REPEAT.flag("REPEAT_STATIC_BANDS")) {
                    // shall we restandardize ?
                  }
                  //WSETYAWAN_LOOK
                  //    STATIC_DEBUG=TRUE;
                  if(vflags.KBIN_VASP_RUN.flag("RELAX_STATIC_BANDS") || vflags.KBIN_VASP_RUN.flag("STATIC_BANDS") || vflags.KBIN_VASP_REPEAT.flag("REPEAT_STATIC") || vflags.KBIN_VASP_REPEAT.flag("REPEAT_STATIC_BANDS")) {
                    if(STATIC_DEBUG) {aus << "STATIC_DEBUG: " << endl;}
                    if(STATIC_DEBUG) {aus << "STATIC_DEBUG: vflags.KBIN_VASP_RUN.flag(\"RELAX_STATIC_BANDS\")=" << vflags.KBIN_VASP_RUN.flag("RELAX_STATIC_BANDS") << endl;}
                    if(STATIC_DEBUG) {aus << "STATIC_DEBUG: vflags.KBIN_VASP_RUN.flag(\"STATIC_BANDS\")=" << vflags.KBIN_VASP_RUN.flag("STATIC_BANDS") << endl;}
                    if(STATIC_DEBUG) {aus << "STATIC_DEBUG: vflags.KBIN_VASP_REPEAT.flag(\"REPEAT_STATIC\")=" << vflags.KBIN_VASP_REPEAT.flag("REPEAT_STATIC") << endl;}
                    if(STATIC_DEBUG) {aus << "STATIC_DEBUG: vflags.KBIN_VASP_REPEAT.flag(\"REPEAT_STATIC_BANDS\")=" << vflags.KBIN_VASP_REPEAT.flag("REPEAT_STATIC_BANDS") << endl;}
                    if(STATIC_DEBUG) {aus << "STATIC_DEBUG: vflags.KBIN_VASP_REPEAT.flag(\"REPEAT_BANDS\")=" << vflags.KBIN_VASP_REPEAT.flag("REPEAT_BANDS") << endl;}
                    if(STATIC_DEBUG) {aus << "STATIC_DEBUG: vflags.KBIN_VASP_KPOINTS_BANDS_LATTICE.isentry=" << vflags.KBIN_VASP_KPOINTS_BANDS_LATTICE.isentry << endl;}
                    if(STATIC_DEBUG) {aus << "STATIC_DEBUG: vflags.KBIN_VASP_KPOINTS_BANDS_LATTICE.content_string=" << vflags.KBIN_VASP_KPOINTS_BANDS_LATTICE.content_string << endl;}
                    //[CO20210805 - OBSOLETE]if(STATIC_DEBUG) {aus << "STATIC_DEBUG: vflags.KBIN_VASP_KPOINTS_BANDS_LATTICE_AUTO_FLAG=" << vflags.KBIN_VASP_KPOINTS_BANDS_LATTICE_AUTO_FLAG << endl;}
                    if(STATIC_DEBUG) {aurostd::PrintMessageStream(FileMESSAGE,aus,XHOST.QUIET);}
                    string stringBZ="";
                    bool foundBZ=FALSE;
                    if(STATIC_DEBUG) {aus << "STATIC_DEBUG: " << endl;aurostd::PrintMessageStream(FileMESSAGE,aus,XHOST.QUIET);}
                    if(STATIC_DEBUG) {aus << "STATIC_DEBUG: foundBZ=" << foundBZ << endl;aurostd::PrintMessageStream(FileMESSAGE,aus,XHOST.QUIET);}
                    if(STATIC_DEBUG) {aus << "STATIC_DEBUG: " << xvasp.str << endl;}
                    if(STATIC_DEBUG) {aus << "STATIC_DEBUG: " << rlattice << endl;}
                    //[CO20210805 - OBSOLETE]if(vflags.KBIN_VASP_KPOINTS_BANDS_LATTICE_AUTO_FLAG==FALSE)
                    if(vflags.KBIN_VASP_KPOINTS_BANDS_LATTICE.content_string=="AUTO") { //CO20210805
                      foundBZ=FALSE;
                      //AS20200724 BEGIN
                      // when KBIN_VASP_KPOINTS_BANDS_LATTICE=AUTO we need to retrieve
                      // the lattice type. For example, if CONVERT_UNIT_CELL=PRES the
                      // call to KPOINTS_Directions() will lead to an error since 
                      // vflags.KBIN_VASP_KPOINTS_BANDS_LATTICE.content_string is empty
                      xvasp.str.GetLatticeType();
                      vflags.KBIN_VASP_KPOINTS_BANDS_LATTICE.clear();
                      vflags.KBIN_VASP_KPOINTS_BANDS_LATTICE.push(xvasp.str.bravais_lattice_variation_type);
                      //AS20200724 END
                    }
                    if(0){  //CO20210805 - no need to run this code twice, run once after you standardize the structure
                      stringBZ=LATTICE::KPOINTS_Directions(vflags.KBIN_VASP_KPOINTS_BANDS_LATTICE.content_string,rlattice,vflags.KBIN_VASP_KPOINTS_BANDS_GRID.content_int,xvasp.str.iomode,foundBZ); // rlattice = updated structure
                      if(STATIC_DEBUG) {aus << "STATIC_DEBUG: " << endl;aurostd::PrintMessageStream(FileMESSAGE,aus,XHOST.QUIET);}
                      if(STATIC_DEBUG) {aus << "STATIC_DEBUG: " << stringBZ << endl;aurostd::PrintMessageStream(FileMESSAGE,aus,XHOST.QUIET);}
                      if(STATIC_DEBUG) {aus << "STATIC_DEBUG: foundBZ=" << foundBZ << endl;aurostd::PrintMessageStream(FileMESSAGE,aus,XHOST.QUIET);}
                      if(STATIC_DEBUG) {aus << "STATIC_DEBUG: " << endl;aurostd::PrintMessageStream(FileMESSAGE,aus,XHOST.QUIET);}
                    }

                    // always recalculate standardization
                    if(vflags.KBIN_VASP_FORCE_OPTION_CONVERT_UNIT_CELL.flag("PRESERVE")==TRUE) {
                      // nothing
                      aus << "00000  MESSAGE PRESERVING ORIGINAL STRUCTURE" << Message(__AFLOW_FILE__,aflags) << endl;
                      aus << "00000  MESSAGE ORIGINAL: a,b,c,alpha,beta,gamma " << xvasp.str.a << "," << xvasp.str.b << "," << xvasp.str.c << "," << xvasp.str.alpha << "," << xvasp.str.beta << "," << xvasp.str.gamma << endl;
                      aus << "00000  MESSAGE ORIGINAL: lattice: " << vflags.KBIN_VASP_KPOINTS_BANDS_LATTICE.content_string << endl;
                      aurostd::PrintMessageStream(FileMESSAGE,aus,XHOST.QUIET);
                    }else{
                      aus << "00000  MESSAGE WARNING RECALCULATING STANDARD STRUCTURE" << Message(__AFLOW_FILE__,aflags) << endl;
                      aus << "00000  MESSAGE BEFORE: a,b,c,alpha,beta,gamma " << xvasp.str.a << "," << xvasp.str.b << "," << xvasp.str.c << "," << xvasp.str.alpha << "," << xvasp.str.beta << "," << xvasp.str.gamma << endl;
                      aus << "00000  MESSAGE BEFORE: lattice: " << vflags.KBIN_VASP_KPOINTS_BANDS_LATTICE.content_string << endl;
                      aurostd::PrintMessageStream(FileMESSAGE,aus,XHOST.QUIET);
                      // reshuffle the structure
                      if(vflags.KBIN_VASP_FORCE_OPTION_CONVERT_UNIT_CELL.flag("STANDARD_CONVENTIONAL")) {xvasp.str.Standard_Conventional_UnitCellForm();}
                      else {xvasp.str.Standard_Primitive_UnitCellForm();}
                      xvasp.POSCAR.str(std::string());xvasp.POSCAR.clear();
                      xvasp.POSCAR << xvasp.str;
                      xvasp.aopts.flag("FLAG::XVASP_POSCAR_generated",TRUE);xvasp.aopts.flag("FLAG::XVASP_POSCAR_changed",TRUE);
                      aurostd::stringstream2file(xvasp.POSCAR,string(xvasp.Directory+"/POSCAR"));
                      xvasp.str.FixLattices();
                      rlattice=xvasp.str.lattice; // in rlattice I`ve always the final structure
                      //CO20210805 - both Standard_Conventional_UnitCellForm() and Standard_Primitive_UnitCellForm() 
                      //return back updated bravais_lattice_variation_type, no need to recalculate with GetLatticeType()
                      vflags.KBIN_VASP_KPOINTS_BANDS_LATTICE.clear();vflags.KBIN_VASP_KPOINTS_BANDS_LATTICE.push(xvasp.str.bravais_lattice_variation_type); //WSETYAWAN mod
                      aus << "00000  MESSAGE AFTER: a,b,c,alpha,beta,gamma " << xvasp.str.a << "," << xvasp.str.b << "," << xvasp.str.c << "," << xvasp.str.alpha << "," << xvasp.str.beta << "," << xvasp.str.gamma << endl;
                      aus << "00000  MESSAGE AFTER: lattice: " << vflags.KBIN_VASP_KPOINTS_BANDS_LATTICE.content_string << endl;
                      aurostd::PrintMessageStream(FileMESSAGE,aus,XHOST.QUIET);
                    }
                    stringBZ=LATTICE::KPOINTS_Directions(vflags.KBIN_VASP_KPOINTS_BANDS_LATTICE.content_string,rlattice,vflags.KBIN_VASP_KPOINTS_BANDS_GRID.content_int,xvasp.str.iomode,foundBZ); // rlattice = updated structure
                    if(STATIC_DEBUG) {aus << "STATIC_DEBUG: " << endl;aurostd::PrintMessageStream(FileMESSAGE,aus,XHOST.QUIET);}
                    if(STATIC_DEBUG) {aus << "STATIC_DEBUG: " << stringBZ << endl;aurostd::PrintMessageStream(FileMESSAGE,aus,XHOST.QUIET);}
                    if(STATIC_DEBUG) {aus << "STATIC_DEBUG: foundBZ=" << foundBZ << endl;aurostd::PrintMessageStream(FileMESSAGE,aus,XHOST.QUIET);}
                    if(STATIC_DEBUG) {aus << "STATIC_DEBUG: " << xvasp.str << endl;}
                    if(STATIC_DEBUG) {aus << "STATIC_DEBUG: " << rlattice << endl;}
                    if(STATIC_DEBUG) {aus << "STATIC_DEBUG: " << endl;aurostd::PrintMessageStream(FileMESSAGE,aus,XHOST.QUIET);}
                    if(foundBZ==FALSE) {
                      aus << "Unrecoverable error, lattice not found:" << std::endl;
                      aus << xvasp.str;
<<<<<<< HEAD
                      throw aurostd::xerror(_AFLOW_FILE_NAME_, __AFLOW_FUNC__, aus.str(), _RUNTIME_ERROR_);
=======
                      throw aurostd::xerror(__AFLOW_FILE__, __AFLOW_FUNC__, aus.str(), _RUNTIME_ERROR_);
>>>>>>> 78dcc840
                    }
                  }
                  // done with the fixing
                  xvasp.str.FixLattices();
                  rlattice=xvasp.str.lattice; // in rlattice I`ve always the final structure
                  xvasp.aopts.flag("FLAG::POSCAR_PRESERVED",TRUE); //CO20210315 - correct placement // in case of errors it is not lost but recycled
                  // NOW DO THE STATIC PATCHING KPOINTS
                  aus << "00000  MESSAGE Patching KPOINTS " << Message(__AFLOW_FILE__,aflags) << endl;
                  aurostd::PrintMessageStream(FileMESSAGE,aus,XHOST.QUIET);
                  //
                  // [OBSOLETE]	      KBIN::VASP_Produce_KPOINTS(xvasp,AflowIn,FileAFLOWIN,FileMESSAGE,aflags,kflags,vflags);
                  KBIN::VASP_Produce_KPOINTS(xvasp,AflowIn,FileMESSAGE,aflags,kflags,vflags);
                  KBIN::VASP_Modify_KPOINTS(xvasp,FileMESSAGE,aflags,vflags);
                  aurostd::stringstream2file(xvasp.KPOINTS,string(xvasp.Directory+"/KPOINTS"));
                  // NOW DO THE STATIC PATCHING INCAR
                  aus << "00000  MESSAGE [" << STRING_TO_SHOW << "] Patching INCAR (static_patching)" << Message(__AFLOW_FILE__,aflags) << endl;
                  aurostd::PrintMessageStream(FileMESSAGE,aus,XHOST.QUIET);    
                  // KBIN::VASP_Produce_INCAR(xvasp,AflowIn,FileAFLOWIN,FileMESSAGE,aflags,kflags,vflags); // BETTER than produce, SHOULD reread it
                  KBIN::VASP_Reread_INCAR(xvasp,FileMESSAGE,aflags); // REREAD IT
                  // KBIN::VASP_Modify_INCAR(xvasp,FileMESSAGE,aflags,kflags,vflags);  // MODIFY ACCORDINGLY
                  KBIN::XVASP_INCAR_Relax_Static_ON(xvasp,vflags);     // FIX
                  // do the RWIGS ON
                  if(vflags.KBIN_VASP_FORCE_OPTION_RWIGS_STATIC) KBIN::XVASP_INCAR_RWIGS_Static(xvasp,vflags,FileMESSAGE,ON);
                  // done write INCAR
                  aurostd::stringstream2file(xvasp.INCAR,string(xvasp.Directory+"/INCAR"));
                  // NOW DO THE STATIC RUN
                  if(vflags.KBIN_VASP_RUN.flag("STATIC_BANDS")) xvasp.NRELAXING=xvasp.NRELAX; //0;
                  if(vflags.KBIN_VASP_RUN.flag("STATIC")) xvasp.NRELAXING=xvasp.NRELAX; // 0;
                  xvasp.NRELAXING++;
                  aus << aurostd::PaddedPRE(aurostd::utype2string(11111*xvasp.NRELAXING),5,"0") << "  STATIC (" << STRING_TO_SHOW << ") - " <<  xvasp.Directory 
                    << " - K=[" << xvasp.str.kpoints_k1 << " " << xvasp.str.kpoints_k2 << " " << xvasp.str.kpoints_k3 << "]" << " - " << kflags.KBIN_BIN << Message(__AFLOW_FILE__,aflags) << endl;
                  aurostd::PrintMessageStream(FileMESSAGE,aus,XHOST.QUIET);
                  Krun=KBIN::VASP_Run(xvasp,aflags,kflags,vflags,FileMESSAGE);
                  if(!Krun) {KBIN::VASP_Error(xvasp,FileMESSAGE,"EEEEE  runtime error [RELAX_STATIC_BANDS STATIC]");return Krun;}
                  //	    if(_VASP_CONTCAR_SAVE_) KBIN::VASP_CONTCAR_Save(xvasp,string("static"));
                  Krun=KBIN::VASP_RunFinished(xvasp,aflags,FileMESSAGE,true); //CO20201111
                  if(!Krun) {KBIN::VASP_Error(xvasp,FileMESSAGE,"EEEEE  runtime error (OUTCAR_INCOMPLETE) [RELAX_STATIC_BANDS STATIC]");return Krun;} //CO20201111  //AFTER CONTCAR_SAVE_
                  bool qmwrite=TRUE;
                  KBIN::VASP_Backup(xvasp,qmwrite,string("static"));
                  xvasp_spin_evolution.push_back(xvasp.str.qm_mag_atom); // keep track of spins
                  aus << "00000  MESSAGE RESULT SPIN=" << xvasp_spin_evolution.at(xvasp_spin_evolution.size()-1) << Message(__AFLOW_FILE__,aflags) << endl;
                  aurostd::PrintMessageStream(FileMESSAGE,aus,XHOST.QUIET);
                } // vflags.KBIN_VASP_RUN.flag("RELAX_STATIC_BANDS") || vflags.KBIN_VASP_RUN.flag("STATIC_BANDS") || vflags.KBIN_VASP_RUN.flag("RELAX_STATIC") || vflags.KBIN_VASP_REPEAT.flag("REPEAT_STATIC") || vflags.KBIN_VASP_REPEAT.flag("REPEAT_STATIC_BANDS") || vflags.KBIN_VASP_RUN.flag("STATIC")
                // BANDS PART ----------------------------------------------------------------------------
                // BANDS PART ----------------------------------------------------------------------------
                // BANDS PART ----------------------------------------------------------------------------
                // BANDS PART ----------------------------------------------------------------------------
                if(vflags.KBIN_VASP_RUN.flag("RELAX_STATIC_BANDS") || vflags.KBIN_VASP_RUN.flag("STATIC_BANDS") || vflags.KBIN_VASP_REPEAT.flag("REPEAT_STATIC_BANDS") || vflags.KBIN_VASP_REPEAT.flag("REPEAT_BANDS")) {
                  // NOW DO THE BANDS PATCHING KPOINTS (if necessary...)
                  KBIN::VASP_Recycle(xvasp,"static");  // bring back the stuff
                  KBIN::VASP_RecycleExtraFile(xvasp,"CHGCAR","static");  // bring back the stuff
                  xvasp.aopts.flag("FLAG::POSCAR_PRESERVED",TRUE); //CO20210315 - correct placement // in case of errors it is not lost but recycled
                  xvasp.aopts.flag("FLAG::CHGCAR_PRESERVED",TRUE); // in case of errors it is not lost but recycled
                  aus << "00000  MESSAGE Patching KPOINTS with BANDS LATTICE = \"" << vflags.KBIN_VASP_KPOINTS_BANDS_LATTICE.content_string << "\"" << Message(__AFLOW_FILE__,aflags) << endl;
                  aurostd::PrintMessageStream(FileMESSAGE,aus,XHOST.QUIET);
                  // KBIN::VASP_Produce_KPOINTS(xvasp,AflowIn,FileAFLOWIN,FileMESSAGE,aflags,kflags,vflags);
                  // KBIN::VASP_Modify_KPOINTS(xvasp,FileMESSAGE,aflags,vflags);
                  // poscar was already conventionalized in the static part
                  xvasp.KPOINTS.clear();xvasp.KPOINTS.str(std::string());
                  //	      xvasp.KPOINTS <<
                  string stringBZ="";
                  bool foundBZ=false;
                  stringBZ=LATTICE::KPOINTS_Directions(vflags.KBIN_VASP_KPOINTS_BANDS_LATTICE.content_string,rlattice,vflags.KBIN_VASP_KPOINTS_BANDS_GRID.content_int,xvasp.str.iomode,foundBZ); // rlattice = updated structure
                  if(foundBZ==FALSE) {  //CO20210805
                    aus << "Unrecoverable error, lattice not found:" << std::endl;
                    aus << xvasp.str;
<<<<<<< HEAD
                    throw aurostd::xerror(_AFLOW_FILE_NAME_, __AFLOW_FUNC__, aus.str(), _RUNTIME_ERROR_);
=======
                    throw aurostd::xerror(__AFLOW_FILE__, __AFLOW_FUNC__, aus.str(), _RUNTIME_ERROR_);
>>>>>>> 78dcc840
                  }
                  // removed stuff BELOW
                  xvasp.KPOINTS << stringBZ;
                  aurostd::stringstream2file(xvasp.KPOINTS,string(xvasp.Directory+"/KPOINTS"));
                  xvasp.aopts.flag("FLAG::KPOINTS_PRESERVED",TRUE); // don't touch kpoints if there are flaws
                  // NOW DO THE BANDS PATCHING INCAR
                  aus << "00000  MESSAGE [" << STRING_TO_SHOW << "] Patching INCAR (bands_patching)" << Message(__AFLOW_FILE__,aflags) << endl;
                  aurostd::PrintMessageStream(FileMESSAGE,aus,XHOST.QUIET);    
                  //  KBIN::VASP_Produce_INCAR(xvasp,AflowIn,FileAFLOWIN,FileMESSAGE,aflags,kflags,vflags); // BETTER than produce, SHOULD reread it
                  KBIN::VASP_Reread_INCAR(xvasp,FileMESSAGE,aflags); // REREAD IT
                  // KBIN::VASP_Modify_INCAR(xvasp,FileMESSAGE,aflags,kflags,vflags); // MODIFY ACCORDINGLY
                  KBIN::XVASP_INCAR_Bands_ON(xvasp,vflags);     // FIX
                  // do the RWIGS OFF
                  if(vflags.KBIN_VASP_FORCE_OPTION_RWIGS_STATIC)
                    KBIN::XVASP_INCAR_RWIGS_Static(xvasp,vflags,FileMESSAGE,OFF);
                  // done write INCAR
                  aurostd::stringstream2file(xvasp.INCAR,string(xvasp.Directory+"/INCAR"));
                  if(0)  {
                    stringstream command;
                    command << "cd \"" <<  xvasp.Directory << "\"" << endl;
                    command << "cat INCAR | grep -v NGXF | grep -v NGYF | grep -v NGZF > INCAR.new" << endl;
                    command << "cat OUTCAR.static | grep NGXF | grep dimension | sed \"s/NG/\nNG/g\" | grep -v dimension | sed \"s/ //g\" >> INCAR.new" << endl;
                    command << "mv INCAR.new INCAR " << endl;
                    aurostd::execute(command);
                  }
                  // NOW DO THE BANDS RUN
                  xvasp.NRELAXING++;
                  aus << 11111*xvasp.NRELAXING << "  BANDS (" << STRING_TO_SHOW << ") - " <<  xvasp.Directory << " - K=[" << vflags.KBIN_VASP_KPOINTS_BANDS_LATTICE.content_string << "," << vflags.KBIN_VASP_KPOINTS_BANDS_GRID.content_int << "]" << Message(__AFLOW_FILE__,aflags) << endl;
                  aurostd::PrintMessageStream(FileMESSAGE,aus,XHOST.QUIET);
                  //[CO20210315 - OBSOLETE]vflags.KBIN_VASP_FORCE_OPTION_IGNORE_AFIX.push("ROTMAT");	// dont mess up KPOINTS in bands
                  //[CO20210315 - OBSOLETE]vflags.KBIN_VASP_FORCE_OPTION_IGNORE_AFIX.push("IBZKPT");    // dont mess up KPOINTS in bands
                  //[CO20210315 - OBSOLETE]vflags.KBIN_VASP_FORCE_OPTION_IGNORE_AFIX.push("EDDRMM");	// dont mess up KPOINTS in bands
                  //[CO20210315 - OBSOLETE as above: xvasp.aopts.flag("FLAG::KPOINTS_PRESERVED",TRUE)]vflags.KBIN_VASP_FORCE_OPTION_IGNORE_AFIX.push("FIX:KPOINTS");	//CO20210315 - this should also be obsolete, Afix knows not to fix a non-automesh, also covered by xvasp.aopts.flag("FLAG::KPOINTS_PRESERVED",TRUE) above // dont mess up KPOINTS in bands
                  Krun=KBIN::VASP_Run(xvasp,aflags,kflags,vflags,FileMESSAGE);
                  if(!Krun) {KBIN::VASP_Error(xvasp,FileMESSAGE,"EEEEE  runtime error [RELAX_STATIC_BANDS BANDS]");return Krun;}
                  //  if(_VASP_CONTCAR_SAVE_) KBIN::VASP_CONTCAR_Save(xvasp,string("bands"));
                  Krun=KBIN::VASP_RunFinished(xvasp,aflags,FileMESSAGE,true); //CO20201111
                  if(!Krun) {KBIN::VASP_Error(xvasp,FileMESSAGE,"EEEEE  runtime error (OUTCAR_INCOMPLETE) [RELAX_STATIC_BANDS BANDS]");return Krun;} //CO20201111 //AFTER CONTCAR_SAVE_
                  bool qmwrite=FALSE;
                  KBIN::VASP_Backup(xvasp,qmwrite,string("bands"));
                  xvasp_spin_evolution.push_back(xvasp.str.qm_mag_atom); // keep track of spins
                  aus << "00000  MESSAGE RESULT SPIN=" << xvasp_spin_evolution.at(xvasp_spin_evolution.size()-1) << Message(__AFLOW_FILE__,aflags) << endl;
                  aurostd::PrintMessageStream(FileMESSAGE,aus,XHOST.QUIET);
                } // vflags.KBIN_VASP_RUN.flag("RELAX_STATIC_BANDS") || vflags.KBIN_VASP_RUN.flag("STATIC_BANDS") || vflags.KBIN_VASP_REPEAT.flag("REPEAT_STATIC_BANDS") || vflags.KBIN_VASP_REPEAT.flag("REPEAT_BANDS")
                // DIELECTRIC PART - DSCF ----------------------------------------------------------------
                // DIELECTRIC PART -----------------------------------------------------------------------
                // DIELECTRIC PART -----------------------------------------------------------------------
                // DIELECTRIC PART -----------------------------------------------------------------------
                xvasp.aopts.flag("FLAG::KPOINTS_PRESERVED",FALSE); // bands are done... I can refix the KPOINTS
                if(vflags.KBIN_VASP_RUN.flag("RELAX_STATIC") || vflags.KBIN_VASP_RUN.flag("RELAX_STATIC_BANDS") || vflags.KBIN_VASP_RUN.flag("STATIC_BANDS") || vflags.KBIN_VASP_RUN.flag("STATIC")) {
                  // have static
                  if(vflags.KBIN_VASP_RUN.flag("DIELECTRIC_STATIC")) {  // check for DIELECTRIC STATIC
                    // check VASP version
                    string sversion=KBIN::OUTCAR2VASPVersionNumber(xvasp.Directory+"/OUTCAR.static"); //CO20210315
                    double dversion=KBIN::VASPVersionString2Double(sversion); //CO20210315
                    //[CO20210315 - not needed]vector<string> tokens; aurostd::string2tokensAdd(sversion,tokens,".");
                    //[CO20210315 - not needed]if(tokens.size()>0) dversion+=aurostd::string2utype<double>(tokens.at(0));
                    //[CO20210315 - not needed]if(tokens.size()>1) dversion+=aurostd::string2utype<double>(tokens.at(1))/10.0;
                    aus << "00000  MESSAGE Found VASP version=" << sversion << Message(__AFLOW_FILE__,aflags) << endl;
                    aurostd::PrintMessageStream(FileMESSAGE,aus,XHOST.QUIET);
                    if(dversion<5.2) { // cant do it
                      aus << "EEEEE  ERROR: Dielectric calculations need VASP >=5.2" << Message(__AFLOW_FILE__,aflags) << endl;
                      aurostd::PrintMessageStream(FileMESSAGE,aus,XHOST.QUIET);
                      Krun=FALSE;return Krun;
                    }
                    // PROCEED
                    xvasp.NRELAXING++;
                    aus << 11111*xvasp.NRELAXING << "  RUN_DIELECTRIC_STATIC (" << STRING_TO_SHOW << ") - " <<  xvasp.Directory << Message(__AFLOW_FILE__,aflags) << endl;
                    if(aflags.AFLOW_MACHINE_LOCAL.flag("MACHINE::DUKE_MATERIALS") && kflags.KBIN_MPI_NCPUS==24) {
                      uint ncpus_before=kflags.KBIN_MPI_NCPUS;
                      if(aflags.AFLOW_MACHINE_LOCAL.flag("MACHINE::DUKE_MATERIALS")) kflags.KBIN_MPI_NCPUS=DUKE_MATERIALS_VASP5_CORES_DIELECTRIC;  // bug in mpivasp5
                      aflags.AFLOW_GLOBAL_NCPUS=-kflags.KBIN_MPI_NCPUS;
                      aus << "00000  MESSAGE Running RUN_DIELECTRIC_STATIC fixing mpivasp5 with " << ncpus_before << "-AMD cores to " << kflags.KBIN_MPI_NCPUS << "-AMD cores" << Message(__AFLOW_FILE__,aflags) << endl;
                    }	
                    if((aflags.AFLOW_MACHINE_LOCAL.flag("MACHINE::DUKE_BETA_MPICH") || aflags.AFLOW_MACHINE_LOCAL.flag("MACHINE::DUKE_BETA_OPENMPI") || aflags.AFLOW_MACHINE_LOCAL.flag("MACHINE::DUKE_AFLOWLIB"))
                        && (kflags.KBIN_MPI_NCPUS==64 || kflags.KBIN_MPI_NCPUS==48 || kflags.KBIN_MPI_NCPUS==32)) {
                      uint ncpus_before=kflags.KBIN_MPI_NCPUS;
                      kflags.KBIN_MPI_NCPUS=DUKE_BETA_VASP5_CORES_DIELECTRIC; // something
                      if(aflags.AFLOW_MACHINE_LOCAL.flag("MACHINE::DUKE_BETA_MPICH")) kflags.KBIN_MPI_NCPUS=DUKE_BETA_VASP5_CORES_DIELECTRIC;  // bug in mpivasp5
                      if(aflags.AFLOW_MACHINE_LOCAL.flag("MACHINE::DUKE_BETA_OPENMPI")) kflags.KBIN_MPI_NCPUS=DUKE_BETA_VASP5_CORES_DIELECTRIC;  // bug in mpivasp5
                      if(aflags.AFLOW_MACHINE_LOCAL.flag("MACHINE::DUKE_AFLOWLIB")) kflags.KBIN_MPI_NCPUS=AFLOWLIB_VASP5_CORES_DIELECTRIC;  // bug in mpivasp5
                      if(aflags.AFLOW_MACHINE_LOCAL.flag("MACHINE::DUKE_QRATS_MPICH")) kflags.KBIN_MPI_NCPUS=AFLOWLIB_VASP5_CORES_DIELECTRIC;  // bug in mpivasp5
                      if(aflags.AFLOW_MACHINE_LOCAL.flag("MACHINE::DUKE_QFLOW_OPENMPI")) kflags.KBIN_MPI_NCPUS=AFLOWLIB_VASP5_CORES_DIELECTRIC;  // bug in mpivasp5
                      if(aflags.AFLOW_MACHINE_LOCAL.flag("MACHINE::DUKE_X")) kflags.KBIN_MPI_NCPUS=AFLOWLIB_VASP5_CORES_DIELECTRIC;  // bug in mpivasp5 //CO20201220 X
                      if(aflags.AFLOW_MACHINE_LOCAL.flag("MACHINE::JHU_ROCKFISH")) kflags.KBIN_MPI_NCPUS=AFLOWLIB_VASP5_CORES_DIELECTRIC;  // bug in mpivasp5 //CO20220818 ROCKFISH
                      if(aflags.AFLOW_MACHINE_LOCAL.flag("MACHINE::MPCDF_EOS")) kflags.KBIN_MPI_NCPUS=AFLOWLIB_VASP5_CORES_DIELECTRIC;  // bug in mpivasp5
                      if(aflags.AFLOW_MACHINE_LOCAL.flag("MACHINE::MPCDF_DRACO")) kflags.KBIN_MPI_NCPUS=AFLOWLIB_VASP5_CORES_DIELECTRIC;  // bug in mpivasp5
                      if(aflags.AFLOW_MACHINE_LOCAL.flag("MACHINE::MPCDF_COBRA")) kflags.KBIN_MPI_NCPUS=AFLOWLIB_VASP5_CORES_DIELECTRIC;  // bug in mpivasp5
                      if(aflags.AFLOW_MACHINE_LOCAL.flag("MACHINE::MPCDF_HYDRA")) kflags.KBIN_MPI_NCPUS=AFLOWLIB_VASP5_CORES_DIELECTRIC;  // bug in mpivasp5
                      if(aflags.AFLOW_MACHINE_LOCAL.flag("MACHINE::MACHINE001")) kflags.KBIN_MPI_NCPUS=AFLOWLIB_VASP5_CORES_DIELECTRIC;  // bug in mpivasp5 //DX20190509 - MACHINE001
                      if(aflags.AFLOW_MACHINE_LOCAL.flag("MACHINE::MACHINE002")) kflags.KBIN_MPI_NCPUS=AFLOWLIB_VASP5_CORES_DIELECTRIC;  // bug in mpivasp5 //DX20190509 - MACHINE002
                      if(aflags.AFLOW_MACHINE_LOCAL.flag("MACHINE::MACHINE003")) kflags.KBIN_MPI_NCPUS=AFLOWLIB_VASP5_CORES_DIELECTRIC;  // bug in mpivasp5 //DX20201005 - MACHINE003
                      if(aflags.AFLOW_MACHINE_LOCAL.flag("MACHINE::MACHINE004")) kflags.KBIN_MPI_NCPUS=AFLOWLIB_VASP5_CORES_DIELECTRIC;  // bug in mpivasp5 //DX20211011 - MACHINE004
                      if(aflags.AFLOW_MACHINE_LOCAL.flag("MACHINE::CMU_EULER")) kflags.KBIN_MPI_NCPUS=AFLOWLIB_VASP5_CORES_DIELECTRIC;  // bug in mpivasp5 //DX20190107 - CMU EULER
                      aflags.AFLOW_GLOBAL_NCPUS=-kflags.KBIN_MPI_NCPUS;
                      aus << "00000  MESSAGE Running RUN_DIELECTRIC_STATIC fixing mpivasp5 with " << ncpus_before << "-AMD cores to " << kflags.KBIN_MPI_NCPUS << "-AMD cores" << Message(__AFLOW_FILE__,aflags) << endl;
                    }	
                    aurostd::PrintMessageStream(FileMESSAGE,aus,XHOST.QUIET);
                    // a. Reuse the INCAR.static  NELM = 0, and remove the NBANDS parameter.
                    // a. Set the k-point DKGRID < 0.10 (I've been using "aflow -k" for this).
                    // b. Retain the following static run entries and their values: ALGO, LREAL, NSIM, ISYM, IBRION, NSW, NELM, NELMIN, ENMAX, ISPIN, ISMEAR, SIGMA, and everything LDA+U related.
                    // c. Set NBANDS to a value that is around 10x the VASP default obtained in STEP 00.
                    // d. Eliminate PSTRESS, EMIN, EMAX, LORBIT, ISIF, NEDOS.
                    aus << "00000  MESSAGE Running RUN_DIELECTRIC_STATIC recycling static" << Message(__AFLOW_FILE__,aflags) << endl;
                    aurostd::PrintMessageStream(FileMESSAGE,aus,XHOST.QUIET);
                    KBIN::VASP_Recycle(xvasp,"static");  // bring back the stuff
                    KBIN::VASP_Reread_INCAR(xvasp,FileMESSAGE,aflags); // REREAD IT
                    KBIN::VASP_Reread_KPOINTS(xvasp,FileMESSAGE,aflags); // REREAD IT
                    KBIN::XVASP_INCAR_KPOINTS_Dielectric_SET(xvasp,kflags,vflags,"STATIC");     // FIX
                    xvasp.aopts.flag("FLAG::XVASP_INCAR_generated",TRUE);xvasp.aopts.flag("FLAG::XVASP_INCAR_changed",TRUE);
                    aurostd::stringstream2file(xvasp.INCAR,string(xvasp.Directory+"/INCAR"));
                    xvasp.aopts.flag("FLAG::XVASP_KPOINTS_generated",TRUE);xvasp.aopts.flag("FLAG::XVASP_KPOINTS_changed",TRUE);
                    aurostd::stringstream2file(xvasp.KPOINTS,string(xvasp.Directory+"/KPOINTS"));
                    Krun=KBIN::VASP_Run(xvasp,aflags,kflags,vflags,FileMESSAGE);
                    if(!Krun) {KBIN::VASP_Error(xvasp,FileMESSAGE,"EEEEE  runtime error [RUN_DIELECTRIC_STATIC]");return Krun;}
                    Krun=KBIN::VASP_RunFinished(xvasp,aflags,FileMESSAGE,true); //CO20201111
                    if(!Krun) {KBIN::VASP_Error(xvasp,FileMESSAGE,"EEEEE  runtime error (OUTCAR_INCOMPLETE) [RUN_DIELECTRIC_STATIC]");return Krun;} //CO20201111
                    xvasp.aopts.flag("FLAG::WAVECAR_PRESERVED",TRUE); // WAVECAR.dielectric_static
                    bool qmwrite=TRUE;
                    KBIN::VASP_Backup(xvasp,qmwrite,string("dielectric_static"));
                  }
                  if(vflags.KBIN_VASP_RUN.flag("DIELECTRIC_DYNAMIC") && vflags.KBIN_VASP_RUN.flag("DIELECTRIC_STATIC")) {  // check for DIELECTRIC DYNAMIC
                    xvasp.NRELAXING++;
                    aus << 11111*xvasp.NRELAXING << "  RUN_DIELECTRIC_DYNAMIC (" << STRING_TO_SHOW << ") - " <<  xvasp.Directory << Message(__AFLOW_FILE__,aflags) << endl;
                    aurostd::PrintMessageStream(FileMESSAGE,aus,XHOST.QUIET);
                    // a. Reuse the STEP 01 WAVECAR + ALGO=EXACT  NELM=1 LOPTICS=.TRUE. CSHIFT=0.15 OMEGAMAX=25 NEDOS=12500  Remove LEPSILON and LRPA
                    aus << "00000  MESSAGE Running RUN_DIELECTRIC_DYNAMIC recycling dielectric_static" << Message(__AFLOW_FILE__,aflags) << endl;
                    aurostd::PrintMessageStream(FileMESSAGE,aus,XHOST.QUIET);
                    KBIN::VASP_Recycle(xvasp,"dielectric_static"); // bring back the stuff
                    KBIN::VASP_RecycleExtraFile(xvasp,"WAVECAR","dielectric_static");  // bring back the stuff
                    KBIN::VASP_Reread_INCAR(xvasp,FileMESSAGE,aflags); // REREAD IT
                    KBIN::XVASP_INCAR_KPOINTS_Dielectric_SET(xvasp,kflags,vflags,"DYNAMIC");   // FIX
                    xvasp.aopts.flag("FLAG::XVASP_INCAR_generated",TRUE);xvasp.aopts.flag("FLAG::XVASP_INCAR_changed",TRUE);
                    aurostd::stringstream2file(xvasp.INCAR,string(xvasp.Directory+"/INCAR"));
                    Krun=KBIN::VASP_Run(xvasp,aflags,kflags,vflags,FileMESSAGE);
                    if(!Krun) {KBIN::VASP_Error(xvasp,FileMESSAGE,"EEEEE  runtime error [RUN_DIELECTRIC_DYNAMIC]");return Krun;}
                    Krun=KBIN::VASP_RunFinished(xvasp,aflags,FileMESSAGE,true); //CO20201111
                    if(!Krun) {KBIN::VASP_Error(xvasp,FileMESSAGE,"EEEEE  runtime error (OUTCAR_INCOMPLETE) [RUN_DIELECTRIC_DYNAMIC]");return Krun;} //CO20201111
                    aurostd::execute("rm -f "+xvasp.Directory+"/WAVECAR.dielectric_static");
                    xvasp.aopts.flag("FLAG::WAVECAR_PRESERVED",FALSE); // all gone
                    bool qmwrite=TRUE;
                    KBIN::VASP_Backup(xvasp,qmwrite,string("dielectric_dynamic"));
                  }
                  if(vflags.KBIN_VASP_RUN.flag("DSCF") && vflags.KBIN_VASP_RUN.flag("DIELECTRIC_DYNAMIC") && vflags.KBIN_VASP_RUN.flag("DIELECTRIC_STATIC")) {  // check for DIELECTRIC DYNAMIC
                    string message = "Dielectric calculations not implemented.";
<<<<<<< HEAD
                    throw aurostd::xerror(_AFLOW_FILE_NAME_, __AFLOW_FUNC__, message, _VALUE_ILLEGAL_);
=======
                    throw aurostd::xerror(__AFLOW_FILE__, __AFLOW_FUNC__, message, _VALUE_ILLEGAL_);
>>>>>>> 78dcc840
                  }
                }
                // FINISHED
                xvasp.NRELAXING++;
                aus << 11111*xvasp.NRELAXING << "  END (" << STRING_TO_SHOW << ")        - " <<  xvasp.Directory << Message(__AFLOW_FILE__,aflags) << endl;
                aurostd::PrintMessageStream(FileMESSAGE,aus,XHOST.QUIET);
                vflags.KBIN_VASP_RUN.flag("STATIC",FALSE);  // put back the options

                // CLEAN-UP BY WSETYAWAN
                ostringstream xaus;
                xaus << "cd " << xvasp.Directory << endl;
                // if(vflags.KBIN_VASP_RUN.flag("RELAX_STATIC_BANDS")) xaus << "rm -f CHG.relax* CHGCAR.relax* POTCAR.* CHGCAR.bands CHG.bands" << endl;
                // if(vflags.KBIN_VASP_RUN.flag("STATIC_BANDS"))  xaus << "rm -f POTCAR.* CHGCAR.bands CHG.bands" << endl;
                if(vflags.KBIN_VASP_RUN.flag("RELAX_STATIC_BANDS")) xaus << "rm -f CHG.relax* CHGCAR.relax* CHGCAR.bands CHG.bands" << endl;
                if(vflags.KBIN_VASP_RUN.flag("STATIC_BANDS"))  xaus << "rm -f CHGCAR.bands CHG.bands" << endl;
                if(vflags.KBIN_VASP_REPEAT.flag("REPEAT_STATIC_BANDS"))  xaus << "rm -f CHGCAR.bands CHG.bands" << endl;
                if(vflags.KBIN_VASP_REPEAT.flag("REPEAT_STATIC_BANDS")) {;}
                aurostd::execute(xaus);
                // done ....
                //WSETYAWAN, you might ask something more here
              } // vflags.KBIN_VASP_RUN.flag("RELAX_STATIC_BANDS") || vflags.KBIN_VASP_RUN.flag("STATIC_BANDS") || vflags.KBIN_VASP_RUN.flag("RELAX_STATIC") || vflags.KBIN_VASP_REPEAT.flag("REPEAT_STATIC") || vflags.KBIN_VASP_REPEAT.flag("REPEAT_STATIC_BANDS") || vflags.KBIN_VASP_REPEAT.flag("REPEAT_BANDS")
              // --------------------------------------------------------------------------------------------------------------------
              // --------------------------------------------------------------------------------------------------------------------
              // --------------------------------------------------------------------------------------------------------------------
              // REPEAT_DELSOL REPEAT_DELSOL REPEAT_DELSOL REPEAT_DELSOL REPEAT_DELSOL REPEAT_DELSOL 	
              // REPEAT_DELSOL REPEAT_DELSOL REPEAT_DELSOL REPEAT_DELSOL REPEAT_DELSOL REPEAT_DELSOL 	
              // REPEAT_DELSOL REPEAT_DELSOL REPEAT_DELSOL REPEAT_DELSOL REPEAT_DELSOL REPEAT_DELSOL
              // PRL 105, 196403 (2010)
              if(vflags.KBIN_VASP_REPEAT.flag("REPEAT_DELSOL")) {
                bool delsol_d=FALSE;
                float NELECT=0,Nr=0;
                xmatrix<double> rlattice(3,3);
                string STRING_TO_SHOW="",stmp="";
                string fnamedelsol=xvasp.Directory+string("/delsol.tmp");
                stringstream command,strdelsol;
                ifstream fdelsol;
                if(vflags.KBIN_VASP_REPEAT.flag("REPEAT_DELSOL")) STRING_TO_SHOW="REPEAT_DELSOL";
                aus << "00000  MESSAGE MODE= (" << STRING_TO_SHOW << ") - " << xvasp.Directory << Message(__AFLOW_FILE__,aflags) << endl;
                aurostd::PrintMessageStream(FileMESSAGE,aus,XHOST.QUIET);
                // LOAD FORMER LOCK
                if(aurostd::FileExist(xvasp.Directory+string("/REPEAT_DELSOL"))) {
                  stringstream lock_recycled;
                  aurostd::file2stringstream(xvasp.Directory+"/REPEAT_DELSOL",lock_recycled);
                  aus << "XXXXX ---------------------------------------------------------------------------------------------- " << endl;
                  aus << "XXXXX FORMER LOCK BEGIN, recycled (" << STRING_TO_SHOW << ") - " << xvasp.Directory << Message(__AFLOW_FILE__,aflags) << endl;
                  aus << lock_recycled.str();
                  aus << "XXXXX FORMER LOCK END, recycled (" << STRING_TO_SHOW << ") - " << xvasp.Directory << Message(__AFLOW_FILE__,aflags) << endl;
                  aus << "XXXXX ---------------------------------------------------------------------------------------------- " << endl;
                  aurostd::PrintMessageStream(FileMESSAGE,aus,XHOST.QUIET);
                }
                // UNZIP EVERYTHING	      
                for(uint iext=1;iext<XHOST.vext.size();iext++) { // SKIP uncompressed 
                  // command.clear();command.str(std::string());  // ORIGINAL
                  // command << "cd " <<  xvasp.Directory << endl; command << "bzip2" << " -dfq *bz2 " << endl;  // ORIGINAL
                  // aurostd::execute(command);  // ORIGINAL
                  aus << "00000  MESSAGE attempting UNZIP=" << XHOST.vzip[iext] << endl; aurostd::PrintMessageStream(FileMESSAGE,aus,XHOST.QUIET);		  
                  aurostd::execute(XHOST.vzip[iext]+" -dfq `find \""+aurostd::CleanFileName(xvasp.Directory)+"\" -name \"*"+XHOST.vext[iext]+"\"`");
                }		

                // copy INCAR, POSCAR, KPOINTS, POTCAR from *.static
                KBIN::VASP_Recycle(xvasp,"static");  // bring back the stuff
                //Scanning whether it is sp or spd from the POTCAR
                command.clear();command.str(std::string());
                command << "cd " <<  xvasp.Directory << endl;
                command << "grep VRHFIN POTCAR.static | sed \'s/:/\\n/g\' | grep -v VRHFIN > delsol.tmp" << endl;
                aurostd::execute(command);	
                strdelsol.clear();strdelsol.str(std::string());
                aurostd::file2stringstream(xvasp.Directory+"/delsol.tmp",strdelsol);
                command.clear();command.str(std::string());
                command << "rm -f " << xvasp.Directory << "/delsol.tmp" << endl;
                aurostd::execute(command);
                delsol_d=FALSE;
                if((aurostd::substring2bool(strdelsol.str(),"d"))) delsol_d=TRUE;
                //Scanning NELECT from OUTCAR.static
                command.clear();command.str(std::string());
                command << "cd " << xvasp.Directory << endl;
                command << "grep NELECT OUTCAR.static | sed \'s/=/\\n/g\' | grep -v NELECT > delsol.tmp" << endl;
                aurostd::execute(command);
                strdelsol.clear();strdelsol.str(std::string());
                aurostd::file2stringstream(xvasp.Directory+"/delsol.tmp",strdelsol);
                command.clear();command.str(std::string());
                command << "rm -f " << xvasp.Directory << "/delsol.tmp" << endl;
                aurostd::execute(command);
                strdelsol>>NELECT;
                //if(NELECT<1.0) ;//need to add error handling here
                Nr=NELECT/68.0;
                if(delsol_d) Nr=NELECT/72.0;
                aus << "DELSOL: NELECT N0=" << NELECT << endl << "DELSOL: NELECT n=" << Nr << endl;
                aurostd::PrintMessageStream(FileMESSAGE,aus,XHOST.QUIET);    

                // NOW MODIFY THE INCAR
                aus << "00000  MESSAGE [" << STRING_TO_SHOW << "] modifying INCAR (delsol_patching)" << Message(__AFLOW_FILE__,aflags) << endl;
                aurostd::PrintMessageStream(FileMESSAGE,aus,XHOST.QUIET);    
                KBIN::VASP_Reread_INCAR(xvasp,FileMESSAGE,aflags); // REREAD IT
                stmp="NELECT="+aurostd::utype2string(NELECT+Nr);
                xvasp.INCAR << aurostd::PaddedPOST(stmp,_incarpad_) << " # NELECT = N0 + n for DELSOL plus" << endl;
                // do the RWIGS OFF
                if(vflags.KBIN_VASP_FORCE_OPTION_RWIGS_STATIC)
                  KBIN::XVASP_INCAR_RWIGS_Static(xvasp,vflags,FileMESSAGE,OFF);
                aurostd::stringstream2file(xvasp.INCAR,string(xvasp.Directory+"/INCAR"));

                ////Reread POSCAR
                //aus << "00000  MESSAGE [" << STRING_TO_SHOW << "] rereading POSCAR (delsol)" << Message(__AFLOW_FILE__,aflags) << endl;
                //aurostd::PrintMessageStream(FileMESSAGE,aus,XHOST.QUIET);    
                //KBIN::VASP_Reread_POSCAR(xvasp,FileMESSAGE,aflags); // REREAD IT
                ////Reread KPOINTS
                //aus << "00000  MESSAGE [" << STRING_TO_SHOW << "] rereading KPOINTS (delsol)" << Message(__AFLOW_FILE__,aflags) << endl;
                //aurostd::PrintMessageStream(FileMESSAGE,aus,XHOST.QUIET);    
                //KBIN::VASP_Reread_KPOINTS(xvasp,FileMESSAGE,aflags); // REREAD IT

                KBIN::VASP_RecycleExtraFile(xvasp,"POSCAR","static");  // bring back the stuff
                KBIN::VASP_RecycleExtraFile(xvasp,"KPOINTS","static");  // bring back the stuff

                // NOW RUN DELSOL plus
                uint vrelax=7;
                aus << 11111*vrelax << "  DELSOL plus (" << STRING_TO_SHOW << ") - " <<  xvasp.Directory << " - " << stmp << " "<< Message(__AFLOW_FILE__,aflags) << endl;
                aurostd::PrintMessageStream(FileMESSAGE,aus,XHOST.QUIET);
                vrelax++;
                Krun=KBIN::VASP_Run(xvasp,aflags,kflags,vflags,FileMESSAGE);
                if(!Krun) {KBIN::VASP_Error(xvasp,FileMESSAGE,"EEEEE  runtime error [DELSOL]");return Krun;}
                //	    if(_VASP_CONTCAR_SAVE_) KBIN::VASP_CONTCAR_Save(xvasp,string("dsolp"));
                Krun=KBIN::VASP_RunFinished(xvasp,aflags,FileMESSAGE,true); //CO20201111
                if(!Krun) {KBIN::VASP_Error(xvasp,FileMESSAGE,"EEEEE  runtime error (OUTCAR_INCOMPLETE) [DELSOL]");return Krun;} //CO20201111 //AFTER CONTCAR_SAVE_
                bool qmwrite=FALSE;
                KBIN::VASP_Backup(xvasp,qmwrite,string("dsolp"));

                //NOW DO DELSOL minus
                KBIN::VASP_Recycle(xvasp,"static");
                KBIN::VASP_Reread_INCAR(xvasp,FileMESSAGE,aflags);
                stmp="NELECT="+aurostd::utype2string(NELECT-Nr);
                xvasp.INCAR << aurostd::PaddedPOST(stmp,_incarpad_) << " # NELECT = N0 - n for DELSOL minus" << endl;
                // do the RWIGS OFF
                if(vflags.KBIN_VASP_FORCE_OPTION_RWIGS_STATIC)
                  KBIN::XVASP_INCAR_RWIGS_Static(xvasp,vflags,FileMESSAGE,OFF);
                aurostd::stringstream2file(xvasp.INCAR,string(xvasp.Directory+"/INCAR"));

                KBIN::VASP_RecycleExtraFile(xvasp,"POSCAR","static");  // bring back the stuff
                KBIN::VASP_RecycleExtraFile(xvasp,"KPOINTS","static");  // bring back the stuff
                // NOW RUN DELSOL minus
                aus << 11111*vrelax << "  DELSOL minus (" << STRING_TO_SHOW << ") - " <<  xvasp.Directory << " - " << stmp << " "<< Message(__AFLOW_FILE__,aflags) << endl;
                aurostd::PrintMessageStream(FileMESSAGE,aus,XHOST.QUIET);
                vrelax++;
                Krun=KBIN::VASP_Run(xvasp,aflags,kflags,vflags,FileMESSAGE);
                if(!Krun) {KBIN::VASP_Error(xvasp,FileMESSAGE,"EEEEE  runtime error [DELSOL minus]");return Krun;}
                //	    if(_VASP_CONTCAR_SAVE_) KBIN::VASP_CONTCAR_Save(xvasp,string("dsolm"));
                Krun=KBIN::VASP_RunFinished(xvasp,aflags,FileMESSAGE,true); //CO20201111
                if(!Krun) {KBIN::VASP_Error(xvasp,FileMESSAGE,"EEEEE  runtime error (OUTCAR_INCOMPLETE) [DELSOL minus]");return Krun;} //CO20201111 //AFTER CONTCAR_SAVE_
                qmwrite=FALSE;
                KBIN::VASP_Backup(xvasp,qmwrite,string("dsolm"));		
                // FINISHED
                aus << 11111*vrelax << "  END (" << STRING_TO_SHOW << ")        - " <<  xvasp.Directory << Message(__AFLOW_FILE__,aflags) << endl;
                aurostd::PrintMessageStream(FileMESSAGE,aus,XHOST.QUIET);
                vflags.KBIN_VASP_RUN.flag("STATIC",FALSE);  // put back the options
                // CLEAN-UP BY WSETYAWAN
                ostringstream xaus;
                xaus << "cd " << xvasp.Directory << endl;
                if(vflags.KBIN_VASP_REPEAT.flag("REPEAT_BANDS"))  xaus << "rm -f CHGCAR.dsol* CHG.dsol*" << endl;
                aurostd::execute(xaus);
                // done ....
                //WSETYAWAN, you might ask something more here
              } // (vflags.KBIN_VASP_REPEAT.flag("REPEAT_DELSOL")
              //************* END OF REPEAT_DELSOL ************************
              //************* END OF REPEAT_DELSOL ************************
              //************* END OF REPEAT_DELSOL ************************
              //************* END OF REPEAT_DELSOL ************************
              //************* END OF REPEAT_DELSOL ************************
              //************* END OF REPEAT_DELSOL ************************
              // --------------------------------------------------------------------------------------------------------------------
              // KPOINTS KPOINTS KPOINTS
              if(vflags.KBIN_VASP_RUN.flag("KPOINTS")) {            // NON THREADED
                KBIN::VASP_Write_INPUT(xvasp,vflags); // VASP VASP WRITE
                xvasp.aopts.flag("FLAG::XVASP_KPOINTS_changed",TRUE);                                                                // BACKUP KPOINTS
                aurostd::stringstream2file(xvasp.KPOINTS_orig,string(xvasp.Directory+"/KPOINTS.orig"));   // BACKUP KPOINTS
                int kbak_k1=xvasp.str.kpoints_k1;
                int kbak_k2=xvasp.str.kpoints_k2;
                int kbak_k3=xvasp.str.kpoints_k3;
                //	    int kbak_kmax=xvasp.str.kpoints_kmax;   kbak_kmax=max(kbak_k1,kbak_k2,kbak_k3);
                int kk1,kk2,kk3;
                string relax,relaxfile;
                // 1st step: 1/2
                kk1=(kbak_k1+1)/2;kk2=(kbak_k2+1)/2;kk3=(kbak_k3+1)/2;
                relax="11111a ";relaxfile="relax1";
                aus << relax << "RELAXATION - " << xvasp.Directory << " - K=[" << kk1 << " " << kk2 << " " << kk3 << "]" << Message(__AFLOW_FILE__,aflags) << endl;
                aurostd::PrintMessageStream(FileMESSAGE,aus,XHOST.QUIET);    
                xvasp.str.kpoints_k1=min(kk1,kbak_k1);xvasp.str.kpoints_k2=min(kk2,kbak_k2);xvasp.str.kpoints_k3=min(kk3,kbak_k3);
                xvasp.str.kpoints_kmax=max(xvasp.str.kpoints_k1,xvasp.str.kpoints_k2,xvasp.str.kpoints_k3);
                KBIN::XVASP_KPOINTS_numbers2string(xvasp);
                aurostd::stringstream2file(xvasp.KPOINTS,string(xvasp.Directory+"/KPOINTS"));   // BACKUP KPOINTS
                Krun=KBIN::VASP_Run(xvasp,aflags,kflags,vflags,relaxfile,relaxfile,FALSE,FileMESSAGE);
                if(!Krun) {KBIN::VASP_Error(xvasp,FileMESSAGE,"EEEEE  runtime error [KPOINTS 1]");return Krun;}
                //[CO20210104 - OUTCAR has already been moved to OUTCAR.RELAX, check is inside VASP_RUN()]Krun=KBIN::VASP_RunFinished(xvasp,aflags,FileMESSAGE,true); //CO20201111
                //[CO20210104 - OUTCAR has already been moved to OUTCAR.RELAX, check is inside VASP_RUN()]if(!Krun) {KBIN::VASP_Error(xvasp,FileMESSAGE,"EEEEE  runtime error (OUTCAR_INCOMPLETE) [KPOINTS 1]");return Krun;} //CO20201111
                // 2nd step: 1/2
                kk1=3*(kbak_k1+1)/4;kk2=3*(kbak_k2+1)/4;kk3=3*(kbak_k3+1)/4;
                relax="11111b ";relaxfile="relax1";
                aus << relax << "RELAXATION - " << xvasp.Directory << " - K=[" << kk1 << " " << kk2 << " " << kk3 << "]" << Message(__AFLOW_FILE__,aflags) << endl;
                aurostd::PrintMessageStream(FileMESSAGE,aus,XHOST.QUIET);    
                xvasp.str.kpoints_k1=min(kk1,kbak_k1);xvasp.str.kpoints_k2=min(kk2,kbak_k2);xvasp.str.kpoints_k3=min(kk3,kbak_k3);
                xvasp.str.kpoints_kmax=max(xvasp.str.kpoints_k1,xvasp.str.kpoints_k2,xvasp.str.kpoints_k3);
                KBIN::XVASP_KPOINTS_numbers2string(xvasp);
                aurostd::stringstream2file(xvasp.KPOINTS,string(xvasp.Directory+"/KPOINTS"));   // BACKUP KPOINTS
                Krun=KBIN::VASP_Run(xvasp,aflags,kflags,vflags,relaxfile,relaxfile,FALSE,FileMESSAGE);
                if(!Krun) {KBIN::VASP_Error(xvasp,FileMESSAGE,"EEEEE  runtime error [KPOINTS 2]");return Krun;}
                //[CO20210104 - OUTCAR has already been moved to OUTCAR.RELAX, check is inside VASP_RUN()]Krun=KBIN::VASP_RunFinished(xvasp,aflags,FileMESSAGE,true); //CO20201111
                //[CO20210104 - OUTCAR has already been moved to OUTCAR.RELAX, check is inside VASP_RUN()]if(!Krun) {KBIN::VASP_Error(xvasp,FileMESSAGE,"EEEEE  runtime error (OUTCAR_INCOMPLETE) [KPOINTS 2]");return Krun;} //CO20201111
                // 3rd step: 1/2
                kk1=kbak_k1;kk2=kbak_k2;kk3=kbak_k3;
                relax="11111c ";relaxfile="relax1";
                aus << relax << "RELAXATION - " << xvasp.Directory << " - K=[" << kk1 << " " << kk2 << " " << kk3 << "]" << Message(__AFLOW_FILE__,aflags) << endl;
                aurostd::PrintMessageStream(FileMESSAGE,aus,XHOST.QUIET);    
                xvasp.str.kpoints_k1=min(kk1,kbak_k1);xvasp.str.kpoints_k2=min(kk2,kbak_k2);xvasp.str.kpoints_k3=min(kk3,kbak_k3);
                xvasp.str.kpoints_kmax=max(xvasp.str.kpoints_k1,xvasp.str.kpoints_k2,xvasp.str.kpoints_k3);
                KBIN::XVASP_KPOINTS_numbers2string(xvasp);
                aurostd::stringstream2file(xvasp.KPOINTS,string(xvasp.Directory+"/KPOINTS"));   // BACKUP KPOINTS
                // ----------------------------------------------------------
                // with PAWGGA2
                if(PAWGGA2) {
                  // STEP 1
                  aus << "11111  RELAXATION - " <<  xvasp.Directory << " - K=[" << xvasp.str.kpoints_k1 << " " << xvasp.str.kpoints_k2 << " " << xvasp.str.kpoints_k3 << "]" << " - " << kflags.KBIN_BIN << Message(__AFLOW_FILE__,aflags) << endl;
                  aurostd::PrintMessageStream(FileMESSAGE,aus,XHOST.QUIET);    
                  Krun=KBIN::VASP_Run(xvasp,aflags,kflags,vflags,"relax2paw_gga",FALSE,FileMESSAGE);
                  if(!Krun) {KBIN::VASP_Error(xvasp,FileMESSAGE,"EEEEE  runtime error [KPOINTS PAWGGA2]");return Krun;}
                  //[CO20210104 - OUTCAR has already been moved to OUTCAR.RELAX, check is inside VASP_RUN()]Krun=KBIN::VASP_RunFinished(xvasp,aflags,FileMESSAGE,true); //CO20201111
                  //[CO20210104 - OUTCAR has already been moved to OUTCAR.RELAX, check is inside VASP_RUN()]if(!Krun) {KBIN::VASP_Error(xvasp,FileMESSAGE,"EEEEE  runtime error (OUTCAR_INCOMPLETE) [KPOINTS PAWGGA2]");return Krun;} //CO20201111
                  aus << "22222  END        - " <<  xvasp.Directory << " - K=[" << xvasp.str.kpoints_k1 << " " << xvasp.str.kpoints_k2 << " " << xvasp.str.kpoints_k3 << "]" << " - " << kflags.KBIN_BIN << Message(__AFLOW_FILE__,aflags) << endl;
                  aurostd::PrintMessageStream(FileMESSAGE,aus,XHOST.QUIET);    
                }
                // ----------------------------------------------------------
                // norma, without PAWGGA2
                if(!PAWGGA2) {
                  int vrelax=1;
                  for(int i=1;i<=xvasp.NRELAX;i++) {
                    aus << 11111*vrelax << "   RELAXATION - " << xvasp.Directory << " - K=[" << kk1 << " " << kk2 << " " << kk3
                      << "]" << " - " << kflags.KBIN_BIN << Message(__AFLOW_FILE__,aflags) << endl;
                    aurostd::PrintMessageStream(FileMESSAGE,aus,XHOST.QUIET);    
                    if(vflags.KBIN_VASP_FORCE_OPTION_LDAU_ADIABATIC.content_int>0) KBIN::XVASP_INCAR_LDAU_ADIABATIC(xvasp,i); // ADIABATIC
                    if(i<xvasp.NRELAX)  {
                      Krun=KBIN::VASP_Run(xvasp,aflags,kflags,vflags,"relax"+aurostd::utype2string(vrelax),"relax"+aurostd::utype2string(vrelax),TRUE,FileMESSAGE);
                      if(!Krun) {KBIN::VASP_Error(xvasp,FileMESSAGE,"EEEEE  runtime error [KPOINT 4]");return Krun;}
                      //[CO20210104 - OUTCAR has already been moved to OUTCAR.RELAX, check is inside VASP_RUN()]Krun=KBIN::VASP_RunFinished(xvasp,aflags,FileMESSAGE,true); //CO20201111
                      //[CO20210104 - OUTCAR has already been moved to OUTCAR.RELAX, check is inside VASP_RUN()]if(!Krun) {KBIN::VASP_Error(xvasp,FileMESSAGE,"EEEEE  runtime error (OUTCAR_INCOMPLETE) [KPOINT 4]");return Krun;} //CO20201111
                    }
                    if(i==xvasp.NRELAX) {
                      Krun=KBIN::VASP_Run(xvasp,aflags,kflags,vflags,"relax"+aurostd::utype2string(vrelax),TRUE,FileMESSAGE);
                      if(!Krun) {KBIN::VASP_Error(xvasp,FileMESSAGE,"EEEEE  runtime error [KPOINTS 5]");return Krun;}
                      //[CO20210104 - OUTCAR has already been moved to OUTCAR.RELAX, check is inside VASP_RUN()]Krun=KBIN::VASP_RunFinished(xvasp,aflags,FileMESSAGE,true); //CO20201111
                      //[CO20210104 - OUTCAR has already been moved to OUTCAR.RELAX, check is inside VASP_RUN()]if(!Krun) {KBIN::VASP_Error(xvasp,FileMESSAGE,"EEEEE  runtime error (OUTCAR_INCOMPLETE) [KPOINTS 5]");return Krun;} //CO20201111
                    }
                    vrelax++;
                  }
                  aus << 11111*vrelax << "   END        - " << xvasp.Directory << " - " << kflags.KBIN_BIN << Message(__AFLOW_FILE__,aflags) << endl;
                  aurostd::PrintMessageStream(FileMESSAGE,aus,XHOST.QUIET);    
                }
              } // KPOINTS KPOINTS KPOINTS
              // ***************************************************************************
              // POSTSCRIPT
              if(!vflags.KBIN_VASP_POSCAR_MODE.flag("EXPLICIT_START_STOP_POINT"))
                if(kflags.AFLOW_MODE_POSTSCRIPT_EXPLICIT || kflags.AFLOW_MODE_POSTSCRIPT_EXPLICIT_START_STOP)
                  KBIN::RUN_DirectoryScript(aflags,DEFAULT_AFLOW_POSTSCRIPT_COMMAND,DEFAULT_AFLOW_POSTSCRIPT_OUT);
              // ***************************************************************************
            }
          }
        }
      }
      // **********
      // some verbose
      if(vflags.KBIN_VASP_POSCAR_MODE.flag("EXPLICIT_START_STOP_POINT")) {
        aus << "00000  MESSAGE END loop " << xvasp.POSCAR_index+1 << "/" << vflags.KBIN_VASP_POSCAR_MODE_EXPLICIT_VSTRING.size()  //CO20200624 - +1
          << Message(__AFLOW_FILE__,aflags) << endl;
        aus << "00000  MESSAGE END loop in directory =" << xvasp.Directory << Message(__AFLOW_FILE__,aflags) << endl;
        aurostd::PrintMessageStream(FileMESSAGE,aus,XHOST.QUIET);
        // compress the subdirectories
        if(Krun && kflags.KZIP_COMPRESS) Krun=(Krun && KBIN::CompressDirectory(aflags,kflags));
      }
      aflags=aflags_backup;kflags=kflags_backup; // RESTORE
    } // LOOP ixvasp
    // ***************************************************************************
    aflags=aflags_backup;kflags=kflags_backup; // RESTORE
    // POSTSCRIPT
    if(vflags.KBIN_VASP_POSCAR_MODE.flag("EXPLICIT_START_STOP_POINT"))
      if(kflags.AFLOW_MODE_POSTSCRIPT_EXPLICIT || kflags.AFLOW_MODE_POSTSCRIPT_EXPLICIT_START_STOP)
        KBIN::RUN_DirectoryScript(aflags,DEFAULT_AFLOW_POSTSCRIPT_COMMAND,DEFAULT_AFLOW_POSTSCRIPT_OUT);
    // ***************************************************************************
    FileAFLOWIN.clear();FileAFLOWIN.close();
    return Krun;
  }
} // namespace

// ******************************************************************************************************************************************************
// ******************************************************************************************************************************************************

int CheckStringInFile(string FileIn,string str,int PID,int TID) { //CO20200502 - threadID
  int out;
  ostringstream aus_exec;
  aus_exec << "cat " << FileIn << " | grep -c \"" << str << "\" > aflow.out." << PID << "." << TID << endl; //CO20200502 - threadID
  aurostd::execute(aus_exec);
  ifstream FileCHECK;
  stringstream FineNameAflowTmpPIDTID;  //CO20200502 - threadID
  FineNameAflowTmpPIDTID << "aflow.out." << PID << "." << TID;  //CO20200502 - threadID
  FileCHECK.open(FineNameAflowTmpPIDTID.str().c_str(),std::ios::in);  //CO20200502 - threadID
  FileCHECK >> out;
  FileCHECK.clear();FileCHECK.close();
  aus_exec << "rm -f aflow.out." << PID << "." << TID << endl;  //CO20200502 - threadID
  aurostd::execute(aus_exec);
  return out;
}

// ******************************************************************************************************************************************************
// ******************************************************************************************************************************************************
// FLAG Class for KBIN_VASP_Run

namespace KBIN {
  bool ReachedAccuracy2bool(const string& scheme,const aurostd::xoption& xRequiresAccuracy,const aurostd::xoption& xmessage,bool vasp_still_running){ //CO20210315
    bool LDEBUG=(FALSE || VERBOSE_MONITOR_VASP || _DEBUG_KVASP_ || XHOST.DEBUG);

    if(LDEBUG){
      cerr << __AFLOW_FUNC__ << " xRequiresAccuracy.flag(\"" << scheme << "\")=" << xRequiresAccuracy.flag(scheme) << endl;
      cerr << __AFLOW_FUNC__ << " vasp_still_running=" << vasp_still_running << endl;
      cerr << __AFLOW_FUNC__ << " xmessage.flag(\"REACHED_ACCURACY\")=" << xmessage.flag("REACHED_ACCURACY") << endl;
    }

    if(xRequiresAccuracy.flag(scheme)==false){return true;}  //this scheme does not require xmessage.flag("REACHED_ACCURACY"), return true for '&&' logic

    //CO20210601 - I am decoupling vasp_still_running and xmessage.flag("REACHED_ACCURACY") FOR RELAXATIONS ONLY
    //on qrats, I noticed that a calculation can reach accuracy, but not finish (incomplete OUTCAR), thus it is frozen
    //a good solution would be to take the CONTCAR as the new input and restart (RELAXATIONS ONLY)
    //to diagnose and treat this problem correctly, we need to consider vasp_still_running and xmessage.flag("REACHED_ACCURACY") independently (for this case only)
    //[CO20210602 - must use, otherwise NUM_PROB appears early]if(vasp_still_running==false){;}  //keep busy
    return (vasp_still_running==false && xmessage.flag("REACHED_ACCURACY")==false);  //vasp_still_running==false && - xmessage.flag("REACHED_ACCURACY") should already understand whether to consider vasp_still_running
  }
  void VASP_ProcessWarnings(_xvasp &xvasp,_aflags &aflags,_kflags &kflags,aurostd::xoption& xmessage,aurostd::xoption& xwarning,ofstream &FileMESSAGE) { //CO20210315
    aurostd::xoption xmonitor;
    return VASP_ProcessWarnings(xvasp,aflags,kflags,xmessage,xwarning,xmonitor,FileMESSAGE);
  }
  void VASP_ProcessWarnings(_xvasp &xvasp,_aflags &aflags,_kflags &kflags,aurostd::xoption& xmessage,aurostd::xoption& xwarning,aurostd::xoption& xmonitor,ofstream &FileMESSAGE) { //CO20210315
    bool LDEBUG=(FALSE || VERBOSE_MONITOR_VASP || _DEBUG_KVASP_ || XHOST.DEBUG);
    stringstream aus;
    bool VERBOSE=(FALSE || XHOST.vflag_control.flag("MONITOR_VASP")==false || LDEBUG);

    if(!aurostd::FileExist(xvasp.Directory+"/"+DEFAULT_VASP_OUT)){return;}
    if(!aurostd::FileExist(xvasp.Directory+"/INCAR")){return;}
    if(!aurostd::FileExist(aflags.Directory+"/"+_AFLOWLOCK_)){return;} //we needed it above to get the vasp_bin
    bool vasp_monitor_running=AFLOW_MONITOR_instance_running(aflags);

    long int tmod_outcar=aurostd::SecondsSinceFileModified(xvasp.Directory+"/"+"OUTCAR"); //better to look at OUTCAR than vasp.out, when vasp is killed you get errors in vasp.out, resetting the time
    unsigned long long int fsize_vaspout=aurostd::FileSize(xvasp.Directory+"/"+DEFAULT_VASP_OUT);
    if(VERBOSE){
      aus << "00000  MESSAGE time since " << "OUTCAR" << " last modified: " << tmod_outcar << " seconds (max=" << SECONDS_STALE_OUTCAR << " seconds)" << Message(__AFLOW_FILE__,aflags) << endl;
      if(LDEBUG){cerr << aus.str();}
      aurostd::PrintMessageStream(FileMESSAGE,aus,XHOST.QUIET);
      aus << "00000  MESSAGE size of " << DEFAULT_VASP_OUT << ": " << fsize_vaspout << " bytes (max=" << BYTES_MAX_VASP_OUT << " bytes)" << Message(__AFLOW_FILE__,aflags) << endl;
      if(LDEBUG){cerr << aus.str();}
      aurostd::PrintMessageStream(FileMESSAGE,aus,XHOST.QUIET);
    }

    //CO20210315 - reading the full vasp.out does not work
    //vasp can spit out so many warnings that the file can be >50GB, killing aflow's memory
    //the subprocess is really the fastest way to grep (regex support)
    //even better than reading the file line by line and processing string (toupper, remove white spaces, etc.)
    //CO20210315 - opening up subshells for grep (substring_present_file_FAST) is very expensive, especially many times
    //better to read file in once
    //[CO20210315 - does not work for big files]string content_vasp_out=aurostd::file2string(xvasp.Directory+"/"+DEFAULT_VASP_OUT);  //no "comments" to remove in this output file
    //[CO20210315 - does not work for big files]content_vasp_out=aurostd::RemoveWhiteSpaces(content_vasp_out);  //remove whitespaces
    //[CO20210315 - does not work for big files]content_vasp_out=aurostd::toupper(content_vasp_out);  //put toupper to eliminate case-sensitivity 

    //do memory check
    double usage_percentage_ram=0.0,usage_percentage_swap=0.0;
    bool approaching_oom=false;
    if(aurostd::GetMemoryUsagePercentage(usage_percentage_ram,usage_percentage_swap)){approaching_oom=(usage_percentage_ram>=MEMORY_MAX_USAGE_RAM && usage_percentage_swap>=MEMORY_MAX_USAGE_SWAP);}
    if(approaching_oom){  //might be a quick memory spike, try again
      if(VERBOSE){
        aus << "00000  MESSAGE ram memory used: " << aurostd::utype2string(usage_percentage_ram,2,FIXED_STREAM) << "% (max=" << MEMORY_MAX_USAGE_RAM << "%)" << Message(__AFLOW_FILE__,aflags) << endl;
        aus << "00000  MESSAGE swap memory used: " << aurostd::utype2string(usage_percentage_swap,2,FIXED_STREAM) << "% (max=" << MEMORY_MAX_USAGE_SWAP << "%)" << Message(__AFLOW_FILE__,aflags) << endl;
        aus << "00000  MESSAGE reading memory again after " << SECONDS_SLEEP_VASP_MONITOR << " second sleep" << endl;
        if(LDEBUG){cerr << aus.str();}
        aurostd::PrintMessageStream(FileMESSAGE,aus,XHOST.QUIET);
      }
      aurostd::Sleep(SECONDS_SLEEP_VASP_MONITOR);
      if(aurostd::GetMemoryUsagePercentage(usage_percentage_ram,usage_percentage_swap)){approaching_oom=(usage_percentage_ram>=MEMORY_MAX_USAGE_RAM && usage_percentage_swap>=MEMORY_MAX_USAGE_SWAP);}
    }
    if(VERBOSE||approaching_oom){
      aus << "00000  MESSAGE ram memory used: " << aurostd::utype2string(usage_percentage_ram,2,FIXED_STREAM) << "% (max=" << MEMORY_MAX_USAGE_RAM << "%)" << Message(__AFLOW_FILE__,aflags) << endl;
      aus << "00000  MESSAGE swap memory used: " << aurostd::utype2string(usage_percentage_swap,2,FIXED_STREAM) << "% (max=" << MEMORY_MAX_USAGE_SWAP << "%)" << Message(__AFLOW_FILE__,aflags) << endl;
      if(LDEBUG){cerr << aus.str();}
      aurostd::PrintMessageStream(FileMESSAGE,aus,XHOST.QUIET);
    }

    //get INCAR
    VASP_Reread_INCAR(xvasp);  //preload incar

<<<<<<< HEAD
    if(LDEBUG){aus << __AFLOW_FUNC__ << " [1]" << Message(_AFLOW_FILE_NAME_,aflags) << endl;cerr << aus.str();aurostd::PrintMessageStream(FileMESSAGE,aus,XHOST.QUIET);}
=======
    if(LDEBUG){aus << __AFLOW_FUNC__ << " [1]" << Message(__AFLOW_FILE__,aflags) << endl;cerr << aus.str();aurostd::PrintMessageStream(FileMESSAGE,aus,XHOST.QUIET);}
>>>>>>> 78dcc840

    //get whether relaxing or not
    bool relaxing=false;
    if(aurostd::kvpair2bool(xvasp.INCAR,"IBRION","=")){
      if(aurostd::kvpair2bool(xvasp.INCAR,"NSW","=") && aurostd::kvpair2utype<int>(xvasp.INCAR,"NSW","=")>0){relaxing=true;}
    }

    //need to get ISYM and ISPIN (ISPIND too)
    //get ISYM
    int isym_current=2; //CO20200624 - VASP default for non-USPP runs, add check later for USPP //https://www.vasp.at/wiki/index.php/ISYM
    if(aurostd::substring2bool(xvasp.INCAR,"ISYM=")){isym_current=aurostd::substring2utype<int>(xvasp.INCAR,"ISYM=");}
    //[CO20210315 - ISPIND not necessary]//get ISPIND
    //[CO20210315 - ISPIND not necessary]//seems ISPIND is not read from the INCAR: https://www.vasp.at/forum/viewtopic.php?f=3&t=3037
    //[CO20210315 - ISPIND not necessary]int ispind_current=1; //CO20200624 - VASP default //https://cms.mpi.univie.ac.at/vasp/guide/node87.html
    //[CO20210315 - ISPIND not necessary]if(aurostd::substring2bool(xvasp.INCAR,"ISPIND=")){ispind_current=aurostd::substring2utype<int>(xvasp.INCAR,"ISPIND=");}
    //get ISPIN
    int ispin_current=1; //CO20200624 - VASP default  //https://www.vasp.at/wiki/index.php/ISPIN
    if(aurostd::substring2bool(xvasp.INCAR,"ISPIN=")){ispin_current=aurostd::substring2utype<int>(xvasp.INCAR,"ISPIN=");}
    //[CO20210315 - ISPIND not necessary]if(ispin_current==2 && ispind_current==1){ispind_current=2;}  //in case ISPIND is not written but spin is on

    //there are issues getting the correct vasp binary since this is an entirely different aflow instance
    //we might run the other aflow instance with --mpi or --machine flags that affect which vasp binary we use
    //therefore, the most robust way to define the binary is to search the LOCK file
    //[CO20210315 - OBSOLETE]string& vasp_bin=kflags.KBIN_MPI_BIN;
    //[CO20210315 - OBSOLETE]if(!(kflags.KBIN_MPI==true||XHOST.MPI==true)){vasp_bin=kflags.KBIN_BIN;}
    string vasp_bin="",vasp_pgid="";
    GetVASPBinaryFromLOCK(xvasp.Directory,vasp_bin);
    vasp_bin=aurostd::basename(vasp_bin); //remove directory stuff
    vasp_pgid=aurostd::utype2string(getpgrp()); //SD20220406 - need PGID for VASP_instance_running
    if(vasp_bin.empty()){ //rely on defaults here in case we're not running --monitor_vasp
      vasp_bin=kflags.KBIN_MPI_BIN;
      if(!(kflags.KBIN_MPI==true||XHOST.MPI==true)){vasp_bin=kflags.KBIN_BIN;}
    }

    //CO20210315 - determine if vasp is still running
    //[SD20220406 - OBSOLETE]bool vasp_still_running=false; //CO20210315 - look at wording, very careful, this bool implies vasp WAS running, and now is not
    //[SD20220406 - OBSOLETE]if(XHOST.vflag_control.flag("KILL_VASP_ALL")){
    //[SD20220406 - OBSOLETE]  //KILL_VASP_ALL allows us to check for ANY instance of vasp running (assumes exclusivity in node environment)
    //[SD20220406 - OBSOLETE]  //we will develop more precise methods for tracking parent/child processes of aflow to target specific vasp instances in the future
    //[SD20220406 - OBSOLETE]  vasp_still_running=VASP_instance_running(vasp_bin);
    //[SD20220406 - OBSOLETE]}
    bool vasp_still_running=VASP_instance_running(vasp_bin,vasp_pgid); //SD20220406 - we are not using the --kill_vasp_all flag anymore
<<<<<<< HEAD
    if(LDEBUG){aus << __AFLOW_FUNC__ << " vasp_still_running=" << vasp_still_running << Message(_AFLOW_FILE_NAME_,aflags) << endl;cerr << aus.str();aurostd::PrintMessageStream(FileMESSAGE,aus,XHOST.QUIET);}
=======
    if(LDEBUG){aus << __AFLOW_FUNC__ << " vasp_still_running=" << vasp_still_running << Message(__AFLOW_FILE__,aflags) << endl;cerr << aus.str();aurostd::PrintMessageStream(FileMESSAGE,aus,XHOST.QUIET);}
>>>>>>> 78dcc840

    //vasp can spit out many warnings quickly, going from ~10MB to 1GB within 2 minutes
    //we will pass BYTES_MAX_VASP_OUT into substring_present_file_FAST as a stop condition
    //then OUTPUT_LARGE will be triggered at the bottom
    unsigned long long int grep_stop_condition=AUROSTD_MAX_ULLINT;
    if(vasp_monitor_running && vasp_still_running){grep_stop_condition=BYTES_MAX_VASP_OUT;} //no stop condition when vasp is not running, we must process the errors

    //CO20210315 - might consider "renice 20 -p VASP_PIDs" to give greps below priority

    bool renice=false;
    if(vasp_still_running && fsize_vaspout>=10000000){aurostd::ProcessRenice(vasp_bin,15);renice=true;} //renice vasp if vasp.out>=10Mb so grep can work faster

    uint i=0;
    vector<string> vtokens;

    //determine which schemes require xmessage.flag("REACHED_ACCURACY")
    //CO+AS202010315 - considering DENTET for this list, patches seem to be working. See: LIB3/CTa_pvTi_sv/ABC2_tP8_123_h_h_abg-001.ABC
    aurostd::xoption xRequiresAccuracy;
    aurostd::string2tokens("DAV,EDDRMM,IBZKPT,NUM_PROB,ZBRENT",vtokens,","); //DENTET,
    for(i=0;i<vtokens.size();i++){xRequiresAccuracy.flag(vtokens[i],true);}

    xwarning.clear(); //CO20210315 - very important to clear!

    bool vasp_oszicar_unconverged=KBIN::VASP_OSZICARUnconverged(xvasp.Directory+"/OSZICAR",xvasp.Directory+"/OUTCAR");

    bool RemoveWS=true; //remove whitespaces
    bool case_insensitive=true;
    bool expect_near_end=true;  //cat vs. tac

    //WARNINGS START
<<<<<<< HEAD
    if(LDEBUG){aus << __AFLOW_FUNC__ << " checking warnings" << Message(_AFLOW_FILE_NAME_,aflags) << endl;cerr << aus.str();aurostd::PrintMessageStream(FileMESSAGE,aus,XHOST.QUIET);}
=======
    if(LDEBUG){aus << __AFLOW_FUNC__ << " checking warnings" << Message(__AFLOW_FILE__,aflags) << endl;cerr << aus.str();aurostd::PrintMessageStream(FileMESSAGE,aus,XHOST.QUIET);}
>>>>>>> 78dcc840
    xwarning.flag("OUTCAR_INCOMPLETE",vasp_still_running==false && !KBIN::VASP_RunFinished(xvasp,aflags,FileMESSAGE,false));  //CO20201111
    //CO20210601 - I am decoupling vasp_still_running and xmessage.flag("REACHED_ACCURACY") FOR RELAXATIONS ONLY
    //on qrats, I noticed that a calculation can reach accuracy, but not finish (incomplete OUTCAR), thus it is frozen
    //a good solution would be to take the CONTCAR as the new input and restart (RELAXATIONS ONLY)
    //to diagnose and treat this problem correctly, we need to consider vasp_still_running and xmessage.flag("REACHED_ACCURACY") independently (for this case only)
    bool reached_accuracy_relaxing=(relaxing==true  && aurostd::substring_present_file_FAST(xvasp.Directory+"/"+DEFAULT_VASP_OUT,"reached required accuracy",RemoveWS,case_insensitive,expect_near_end,grep_stop_condition) );  //[CO20210601 - only check for static, not relax (might be frozen, and we can fix by appending CONTCAR)]vasp_still_running==false &&
    bool reached_accuracy_static  =(relaxing==false && vasp_still_running==false && vasp_oszicar_unconverged==false && xwarning.flag("OUTCAR_INCOMPLETE")==false); //CO20210315 - "reached accuracy" for static/bands calculation is a converged electronic scf, need to also check OUTCAR_INCOMPLETE, as a converged OSZICAR might actually be a run that ended because of an error
    xmessage.flag("REACHED_ACCURACY",(reached_accuracy_relaxing || reached_accuracy_static));

    if(LDEBUG){
      aus << __AFLOW_FUNC__ << " relaxing=" << relaxing << endl;
      aus << __AFLOW_FUNC__ << " vasp_oszicar_unconverged=" << vasp_oszicar_unconverged << endl;
      aus << __AFLOW_FUNC__ << " xwarning.flag(\"OUTCAR_INCOMPLETE\")=" << xwarning.flag("OUTCAR_INCOMPLETE") << endl;
      aus << __AFLOW_FUNC__ << " xmessage.flag(\"REACHED_ACCURACY\")=" << xmessage.flag("REACHED_ACCURACY") << endl;
      cerr << aus.str();
      aurostd::PrintMessageStream(FileMESSAGE,aus,XHOST.QUIET);
    }

    string scheme="";
    bool found_warning=false;
    //VASP's internal symmetry routines START
    //CO20200624 - these are all related to VASP's internal symmetry routines
    //they would all benefit from similar fixes (except NKXYZ_IKPTD which requires KPOINTS to be reduced)
    //SGRCON+NIRMAT: https://dannyvanpoucke.be/vasp-errors-en/
    //IBZKPT+KKSYM: http://www.error.wiki/VERY_BAD_NEWS!_internal_error_in_subroutine_IBZKPT
    //IBZKPT+KKSYM: https://www.vasp.at/forum/viewtopic.php?f=3&t=7811
    //INVGRP+SYMPREC: https://www.vasp.at/forum/viewtopic.php?t=486
    //INVGRP+SYMPREC: https://www.vasp.at/forum/viewtopic.php?f=3&t=9435&p=9473
    //
    scheme="SGRCON";  //usually goes with NIRMAT
    found_warning=ReachedAccuracy2bool(scheme,xRequiresAccuracy,xmessage,vasp_still_running);
    found_warning=(found_warning && aurostd::substring_present_file_FAST(xvasp.Directory+"/"+DEFAULT_VASP_OUT,"VERY BAD NEWS! internal error in subroutine SGRCON",RemoveWS,case_insensitive,expect_near_end,grep_stop_condition));
    xwarning.flag(scheme,found_warning);
    //
    scheme="NIRMAT"; //usually goes with SGRCON
    found_warning=ReachedAccuracy2bool(scheme,xRequiresAccuracy,xmessage,vasp_still_running);
    found_warning=(found_warning && aurostd::substring_present_file_FAST(xvasp.Directory+"/"+DEFAULT_VASP_OUT,"Found some non-integer element in rotation matrix",RemoveWS,case_insensitive,expect_near_end,grep_stop_condition));
    xwarning.flag(scheme,found_warning);
    //
    scheme="IBZKPT";  //usually goes with KKSYM or NKXYZ_IKPTD
    found_warning=ReachedAccuracy2bool(scheme,xRequiresAccuracy,xmessage,vasp_still_running);
    found_warning=(found_warning && aurostd::substring_present_file_FAST(xvasp.Directory+"/"+DEFAULT_VASP_OUT,"VERY BAD NEWS! internal error in subroutine IBZKPT",RemoveWS,case_insensitive,expect_near_end,grep_stop_condition));
    xwarning.flag(scheme,found_warning);
    //
    scheme="KKSYM"; //usually goes with IBZKPT
    found_warning=ReachedAccuracy2bool(scheme,xRequiresAccuracy,xmessage,vasp_still_running);
    found_warning=(found_warning && aurostd::substring_present_file_FAST(xvasp.Directory+"/"+DEFAULT_VASP_OUT,"Reciprocal lattice and k-lattice belong to different class of lattices",RemoveWS,case_insensitive,expect_near_end,grep_stop_condition));
    xwarning.flag(scheme,found_warning);
    //
    scheme="NKXYZ_IKPTD"; //usually goes with IBZKPT
    found_warning=ReachedAccuracy2bool(scheme,xRequiresAccuracy,xmessage,vasp_still_running);
    bool found_nkxyz_ikptd=false; //break up for readability
    found_nkxyz_ikptd=(found_nkxyz_ikptd || aurostd::substring_present_file_FAST(xvasp.Directory+"/"+DEFAULT_VASP_OUT,"NKX>IKPTD",RemoveWS,case_insensitive,expect_near_end,grep_stop_condition) );
    found_nkxyz_ikptd=(found_nkxyz_ikptd || aurostd::substring_present_file_FAST(xvasp.Directory+"/"+DEFAULT_VASP_OUT,"NKY>IKPTD",RemoveWS,case_insensitive,expect_near_end,grep_stop_condition) );
    found_nkxyz_ikptd=(found_nkxyz_ikptd || aurostd::substring_present_file_FAST(xvasp.Directory+"/"+DEFAULT_VASP_OUT,"NKZ>IKPTD",RemoveWS,case_insensitive,expect_near_end,grep_stop_condition) );
    found_warning=(found_warning && found_nkxyz_ikptd);
    xwarning.flag(scheme,found_warning);
    //
    scheme="INVGRP";  //usually goes with SYMPREC
    found_warning=ReachedAccuracy2bool(scheme,xRequiresAccuracy,xmessage,vasp_still_running);
    found_warning=(found_warning && aurostd::substring_present_file_FAST(xvasp.Directory+"/"+DEFAULT_VASP_OUT,"VERY BAD NEWS! internal error in subroutine INVGRP",RemoveWS,case_insensitive,expect_near_end,grep_stop_condition));
    xwarning.flag(scheme,found_warning);
    //
    scheme="SYMPREC"; //usually goes with INVGR
    found_warning=ReachedAccuracy2bool(scheme,xRequiresAccuracy,xmessage,vasp_still_running);
    found_warning=(found_warning && aurostd::substring_present_file_FAST(xvasp.Directory+"/"+DEFAULT_VASP_OUT,"inverse of rotation matrix was not found (increase SYMPREC)",RemoveWS,case_insensitive,expect_near_end,grep_stop_condition));
    xwarning.flag(scheme,found_warning);
    //VASP's internal symmetry routines END

    //VASP issues with RMM-DIIS START
    scheme="EDDRMM"; //CO20210315 - look here https://www.vasp.at/wiki/index.php/IALGO#RMM-DIIS
    found_warning=ReachedAccuracy2bool(scheme,xRequiresAccuracy,xmessage,vasp_still_running);
    found_warning=(found_warning && aurostd::substring_present_file_FAST(xvasp.Directory+"/"+DEFAULT_VASP_OUT,"WARNING in EDDRMM: call to ZHEGV failed",RemoveWS,case_insensitive,expect_near_end,grep_stop_condition));
    xwarning.flag(scheme,found_warning);
    //
    scheme="NUM_PROB";  //CO20210315 - look here https://www.vasp.at/wiki/index.php/IALGO#RMM-DIIS  //CO20210315 - num prob can be a big problem for the DOS: https://www.vasp.at/forum/viewtopic.php?f=3&t=18028
    found_warning=ReachedAccuracy2bool(scheme,xRequiresAccuracy,xmessage,vasp_still_running);
    found_warning=(found_warning && aurostd::substring_present_file_FAST(xvasp.Directory+"/"+DEFAULT_VASP_OUT,"num prob",RemoveWS,case_insensitive,expect_near_end,grep_stop_condition));
    xwarning.flag(scheme,found_warning);
    //
    scheme="ZBRENT";  //CO20210315 - look here https://www.vasp.at/wiki/index.php/IALGO#RMM-DIIS
    found_warning=ReachedAccuracy2bool(scheme,xRequiresAccuracy,xmessage,vasp_still_running);
    found_warning=(found_warning && aurostd::substring_present_file_FAST(xvasp.Directory+"/"+DEFAULT_VASP_OUT,"ZBRENT: can't locate minimum",RemoveWS,case_insensitive,expect_near_end,grep_stop_condition));
    xwarning.flag(scheme,found_warning);
    //VASP issues with RMM-DIIS END

    //CSLOSHING and NELM START
    //CSLOSHING and NELM warnings are similar, CSLOSHING will apply a fix before VASP finishes running, while NELM only cares about the LAST iteration
    //do not check turn on CSLOSHING with NELM, caused collisions with EDDDAV. it bounces back and forth between ALGO=VERFAST and ALGO=NORMAL
    //however, if CSLOSHING, turn on NELM, as the NELM patches will work for CSLOSHING too
    //[CO20210315 - OBSOLETE]//if there is a patch to be applied for the error (CSLOSHING does), then check both when vasp running and when it's not running
    //[CO20210315 - OBSOLETE]//check NELM first, and set CSLOSHING on if NELM, that way CSLOSHING patches are applied first (work for both errors)
    //the check for xwarning.flag("OUTCAR_INCOMPLETE")==false ensures we don't flag a run that was killed by --monitor_vasp, not xmessage.flag("REACHED_ACCURACY") (must be unconverged)
    scheme="NELM";  //CO20210315
    found_warning=(vasp_still_running==false && xwarning.flag("OUTCAR_INCOMPLETE")==false && vasp_oszicar_unconverged);  // check from OSZICAR
    xwarning.flag(scheme,found_warning);
    //
    scheme="CSLOSHING";
    found_warning=(KBIN::VASP_OSZICARUnconverging(xvasp.Directory)); // check from OSZICAR //xwarning.flag("NELM")
    xwarning.flag(scheme,found_warning);
    if(1){if(xwarning.flag("CSLOSHING")){xwarning.flag("NELM",true);}}
    //CSLOSHING and NELM END

    //ALL OTHERS (in alphabetic order) START
    scheme="BRMIX";
    found_warning=ReachedAccuracy2bool(scheme,xRequiresAccuracy,xmessage,vasp_still_running);
    found_warning=(found_warning && aurostd::substring_present_file_FAST(xvasp.Directory+"/"+DEFAULT_VASP_OUT,"BRMIX: very serious problems",RemoveWS,case_insensitive,expect_near_end,grep_stop_condition));
    xwarning.flag(scheme,found_warning);
    //
    scheme="CALC_FROZEN"; //CO20210315
    found_warning=(tmod_outcar>=SECONDS_STALE_OUTCAR);
    xwarning.flag(scheme,found_warning);
    //
    scheme="DAV";
    found_warning=ReachedAccuracy2bool(scheme,xRequiresAccuracy,xmessage,vasp_still_running);
    found_warning=(found_warning && aurostd::substring_present_file_FAST(xvasp.Directory+"/"+DEFAULT_VASP_OUT,"WARNING: Sub-Space-Matrix is not hermitian in DAV",RemoveWS,case_insensitive,expect_near_end,grep_stop_condition));
    xwarning.flag(scheme,found_warning);
    //
    scheme="DENTET";
    found_warning=ReachedAccuracy2bool(scheme,xRequiresAccuracy,xmessage,vasp_still_running);
    found_warning=(found_warning && aurostd::substring_present_file_FAST(xvasp.Directory+"/"+DEFAULT_VASP_OUT,"WARNING: DENTET: can't reach specified precision",RemoveWS,case_insensitive,expect_near_end,grep_stop_condition));
    xwarning.flag(scheme,found_warning);
    //
    scheme="EDDDAV";
    found_warning=ReachedAccuracy2bool(scheme,xRequiresAccuracy,xmessage,vasp_still_running);
    found_warning=(found_warning && aurostd::substring_present_file_FAST(xvasp.Directory+"/"+DEFAULT_VASP_OUT,"Error EDDDAV: Call to ZHEGV failed",RemoveWS,case_insensitive,expect_near_end,grep_stop_condition));
    xwarning.flag(scheme,found_warning);
    //
    scheme="EFIELD_PEAD";
    found_warning=ReachedAccuracy2bool(scheme,xRequiresAccuracy,xmessage,vasp_still_running);
    found_warning=(found_warning && (aurostd::substring_present_file_FAST(xvasp.Directory+"/"+DEFAULT_VASP_OUT,"EFIELD_PEAD is too large",RemoveWS,case_insensitive,expect_near_end,grep_stop_condition) || aurostd::substring_present_file_FAST(xvasp.Directory+"/"+DEFAULT_VASP_OUT,"EFIELD_PEAD are too large for comfort",RemoveWS,case_insensitive,expect_near_end,grep_stop_condition) )); //20190704 - new VASP
    xwarning.flag(scheme,found_warning);
    //
    scheme="EXCCOR";
    found_warning=ReachedAccuracy2bool(scheme,xRequiresAccuracy,xmessage,vasp_still_running);
    found_warning=(found_warning && (aurostd::substring_present_file_FAST(xvasp.Directory+"/"+DEFAULT_VASP_OUT,"ERROR FEXCF: supplied exchange-correlation table",RemoveWS,case_insensitive,expect_near_end,grep_stop_condition) || aurostd::substring_present_file_FAST(xvasp.Directory+"/"+DEFAULT_VASP_OUT,"ERROR FEXCP: supplied Exchange-correletion table",RemoveWS,case_insensitive,expect_near_end,grep_stop_condition) ));  //CO20210315 - some formatting changes between versions (also some bad spelling)
    xwarning.flag(scheme,found_warning);
    //
    scheme="GAMMA_SHIFT";
    found_warning=ReachedAccuracy2bool(scheme,xRequiresAccuracy,xmessage,vasp_still_running);
    found_warning=(found_warning && aurostd::substring_present_file_FAST(xvasp.Directory+"/"+DEFAULT_VASP_OUT,"shift your grid to Gamma",RemoveWS,case_insensitive,expect_near_end,grep_stop_condition));  //CO20190704 - captures both old/new versions of VASP
    xwarning.flag(scheme,found_warning);
    //
    scheme="LRF_COMMUTATOR";   // GET ALL TIMES
    found_warning=ReachedAccuracy2bool(scheme,xRequiresAccuracy,xmessage,vasp_still_running);
    found_warning=(found_warning && aurostd::substring_present_file_FAST(xvasp.Directory+"/"+DEFAULT_VASP_OUT,"LRF_COMMUTATOR internal error: the vector",RemoveWS,case_insensitive,expect_near_end,grep_stop_condition));
    xwarning.flag(scheme,found_warning);
    //
    scheme="MEMORY";
    found_warning=ReachedAccuracy2bool(scheme,xRequiresAccuracy,xmessage,vasp_still_running);
    found_warning=(found_warning && (aurostd::substring_present_file_FAST(xvasp.Directory+"/"+DEFAULT_VASP_OUT,AFLOW_MEMORY_TAG,RemoveWS,case_insensitive,expect_near_end,grep_stop_condition) || (XHOST.vflag_control.flag("KILL_VASP_OOM") && approaching_oom)));
    xwarning.flag(scheme,found_warning);
    //
    //on qrats, we see this
    //===================================================================================
    //=   BAD TERMINATION OF ONE OF YOUR APPLICATION PROCESSES
    //=   PID 27264 RUNNING AT prod-0004
    //=   EXIT CODE: 9
    //=   CLEANING UP REMAINING PROCESSES
    //=   YOU CAN IGNORE THE BELOW CLEANUP MESSAGES
    //===================================================================================
    //YOUR APPLICATION TERMINATED WITH THE EXIT STRING: Killed (signal 9)
    //This typically refers to a problem with your application.
    //Please see the FAQ page for debugging suggestions
    //
    //on quser, we see nothing...
    //
    //on x, we see this
    //===================================================================================
    //=   BAD TERMINATION OF ONE OF YOUR APPLICATION PROCESSES
    //=   RANK 58 PID 63228 RUNNING AT node6
    //=   KILLED BY SIGNAL: 9 (Killed)
    //===================================================================================
    //
    bool found_bad_termination=aurostd::substring_present_file_FAST(xvasp.Directory+"/"+DEFAULT_VASP_OUT,"BAD TERMINATION OF ONE OF YOUR APPLICATION PROCESSES",RemoveWS,case_insensitive,expect_near_end,grep_stop_condition);
    bool found_exit_code=false; //specific exit code
    //
    scheme="MPICH0";  //0 just means that it is generic, maybe fix name later
    found_warning=ReachedAccuracy2bool(scheme,xRequiresAccuracy,xmessage,vasp_still_running);
    found_warning=(found_warning && found_bad_termination);
    xwarning.flag(scheme,found_warning);
    //
    scheme="MPICH11";
    found_warning=ReachedAccuracy2bool(scheme,xRequiresAccuracy,xmessage,vasp_still_running);
    found_exit_code=false;
    found_exit_code=(found_exit_code || aurostd::substring_present_file_FAST(xvasp.Directory+"/"+DEFAULT_VASP_OUT,"EXIT CODE: 11",RemoveWS,case_insensitive,expect_near_end,grep_stop_condition) );
    found_exit_code=(found_exit_code || aurostd::substring_present_file_FAST(xvasp.Directory+"/"+DEFAULT_VASP_OUT,"KILLED BY SIGNAL: 11",RemoveWS,case_insensitive,expect_near_end,grep_stop_condition) );
    found_warning=(found_warning && (found_bad_termination && found_exit_code));
    xwarning.flag(scheme,found_warning);
    //
    scheme="MPICH139";
    found_warning=ReachedAccuracy2bool(scheme,xRequiresAccuracy,xmessage,vasp_still_running);
    found_exit_code=false;
    found_exit_code=(found_exit_code || aurostd::substring_present_file_FAST(xvasp.Directory+"/"+DEFAULT_VASP_OUT,"EXIT CODE: 139",RemoveWS,case_insensitive,expect_near_end,grep_stop_condition) );
    found_exit_code=(found_exit_code || aurostd::substring_present_file_FAST(xvasp.Directory+"/"+DEFAULT_VASP_OUT,"KILLED BY SIGNAL: 139",RemoveWS,case_insensitive,expect_near_end,grep_stop_condition) );
    found_warning=(found_warning && (found_bad_termination && found_exit_code));
    xwarning.flag(scheme,found_warning);
    //
    scheme="MPICH174";  //CO20210315
    found_warning=ReachedAccuracy2bool(scheme,xRequiresAccuracy,xmessage,vasp_still_running);
    found_exit_code=false;
    found_exit_code=(found_exit_code || aurostd::substring_present_file_FAST(xvasp.Directory+"/"+DEFAULT_VASP_OUT,"EXIT CODE: 174",RemoveWS,case_insensitive,expect_near_end,grep_stop_condition) );
    found_exit_code=(found_exit_code || aurostd::substring_present_file_FAST(xvasp.Directory+"/"+DEFAULT_VASP_OUT,"KILLED BY SIGNAL: 174",RemoveWS,case_insensitive,expect_near_end,grep_stop_condition) );
    found_warning=(found_warning && (found_bad_termination && found_exit_code));
    xwarning.flag(scheme,found_warning);
    //
    scheme="NATOMS";  //look for problem for distance
    found_warning=ReachedAccuracy2bool(scheme,xRequiresAccuracy,xmessage,vasp_still_running);
    found_warning=(found_warning && aurostd::substring_present_file_FAST(xvasp.Directory+"/"+DEFAULT_VASP_OUT,"distance between some ions is very small",RemoveWS,case_insensitive,expect_near_end,grep_stop_condition));
    xwarning.flag(scheme,found_warning);
    //
    //CO+ME20210315 - simplified
    //ME20190620 - Avoid changing NBANDS in the aflow.in file just because VASP throws the warning that NBANDS is changed because of NPAR. 
    //However, if you have that warning AND the error that the number of bands is not sufficient, aflow needs to act.
    scheme="NBANDS";
    found_warning=ReachedAccuracy2bool(scheme,xRequiresAccuracy,xmessage,vasp_still_running);
    found_warning=(found_warning && (aurostd::substring_present_file_FAST(xvasp.Directory+"/"+DEFAULT_VASP_OUT,scheme,RemoveWS,case_insensitive,expect_near_end,grep_stop_condition) && (aurostd::substring_present_file_FAST(xvasp.Directory+"/"+DEFAULT_VASP_OUT,"number of bands is not sufficient to hold all electrons",RemoveWS,case_insensitive,expect_near_end,grep_stop_condition) || aurostd::substring_present_file_FAST(xvasp.Directory+"/"+DEFAULT_VASP_OUT,"Number of bands NBANDS too small to hold electrons",RemoveWS,case_insensitive,expect_near_end,grep_stop_condition) || aurostd::substring_present_file_FAST(xvasp.Directory+"/"+DEFAULT_VASP_OUT,"Your highest band is occupied at some k-points",RemoveWS,case_insensitive,expect_near_end,grep_stop_condition)) ));  // The NBANDS warning due to NPAR is not an error we want to fix, so set to false if found
    bool vasp_corrected=(aurostd::substring_present_file_FAST(xvasp.Directory+"/"+DEFAULT_VASP_OUT,"number of bands has been changed from the values supplied",RemoveWS,case_insensitive,expect_near_end,grep_stop_condition) || aurostd::substring_present_file_FAST(xvasp.Directory+"/"+DEFAULT_VASP_OUT,"now  NBANDS  =",RemoveWS,case_insensitive,expect_near_end,grep_stop_condition));  // Need explicit check or else the NPAR warning prevents this NBANDS error from being corrected
    found_warning=(found_warning && vasp_corrected==false);
    xwarning.flag(scheme,found_warning);
    //
    scheme="NPAR";
    found_warning=ReachedAccuracy2bool(scheme,xRequiresAccuracy,xmessage,vasp_still_running);
    found_warning=(found_warning && aurostd::substring_present_file_FAST(xvasp.Directory+"/"+DEFAULT_VASP_OUT,"please rerun with NPAR=",RemoveWS,case_insensitive,expect_near_end,grep_stop_condition)); //not only npar==1
    xwarning.flag(scheme,found_warning);
    //
    scheme="NPARC";
    found_warning=ReachedAccuracy2bool(scheme,xRequiresAccuracy,xmessage,vasp_still_running);
    found_warning=(found_warning && (aurostd::substring_present_file_FAST(xvasp.Directory+"/"+DEFAULT_VASP_OUT,"NPAR = 4",RemoveWS,case_insensitive,expect_near_end,grep_stop_condition) && aurostd::substring_present_file_FAST(xvasp.Directory+"/"+DEFAULT_VASP_OUT,"NPAR=number of cores",RemoveWS,case_insensitive,expect_near_end,grep_stop_condition)));  // fix with NPAR=cores in MPI
    xwarning.flag(scheme,found_warning);
    //
    scheme="NPARN";
    found_warning=ReachedAccuracy2bool(scheme,xRequiresAccuracy,xmessage,vasp_still_running);
    found_warning=(found_warning && (aurostd::substring_present_file_FAST(xvasp.Directory+"/"+DEFAULT_VASP_OUT,"NPAR = 4",RemoveWS,case_insensitive,expect_near_end,grep_stop_condition) && aurostd::substring_present_file_FAST(xvasp.Directory+"/"+DEFAULT_VASP_OUT,"NPAR=number of nodes",RemoveWS,case_insensitive,expect_near_end,grep_stop_condition)));  // fix with NPAR=nodes in MPI
    xwarning.flag(scheme,found_warning);
    //
    scheme="NPAR_REMOVE";
    found_warning=ReachedAccuracy2bool(scheme,xRequiresAccuracy,xmessage,vasp_still_running);
    found_warning=(found_warning && aurostd::substring_present_file_FAST(xvasp.Directory+"/"+DEFAULT_VASP_OUT,"Please remove the tag NPAR from the INCAR file",RemoveWS,case_insensitive,expect_near_end,grep_stop_condition));  //and restart the
    xwarning.flag(scheme,found_warning);
    //
    scheme="PSMAXN";
    found_warning=ReachedAccuracy2bool(scheme,xRequiresAccuracy,xmessage,vasp_still_running);
    //found_warning=(found_warning && aurostd::substring_present_file_FAST(xvasp.Directory+"/"+DEFAULT_VASP_OUT,"WARNING: PSMAXN for non-local potential too small",RemoveWS,case_insensitive,expect_near_end,grep_stop_condition));
    found_warning=(found_warning && aurostd::substring_present_file_FAST(xvasp.Directory+"/"+DEFAULT_VASP_OUT,"REAL_OPT: internal ERROR",RemoveWS,case_insensitive,expect_near_end,grep_stop_condition));
    xwarning.flag(scheme,found_warning);
    //
    scheme="READ_KPOINTS_RD_SYM";
    found_warning=ReachedAccuracy2bool(scheme,xRequiresAccuracy,xmessage,vasp_still_running);
    found_warning=(found_warning && (aurostd::substring_present_file_FAST(xvasp.Directory+"/"+DEFAULT_VASP_OUT,"ERROR in RE_READ_KPOINTS_RD",RemoveWS,case_insensitive,expect_near_end,grep_stop_condition) && aurostd::substring_present_file_FAST(xvasp.Directory+"/"+DEFAULT_VASP_OUT,"switch off symmetry",RemoveWS,case_insensitive,expect_near_end,grep_stop_condition) ));
    xwarning.flag(scheme,found_warning);
    //
    scheme="REAL_OPT";
    found_warning=ReachedAccuracy2bool(scheme,xRequiresAccuracy,xmessage,vasp_still_running);
    found_warning=(found_warning && aurostd::substring_present_file_FAST(xvasp.Directory+"/"+DEFAULT_VASP_OUT,"REAL_OPT: internal ERROR",RemoveWS,case_insensitive,expect_near_end,grep_stop_condition));
    xwarning.flag(scheme,found_warning);
    //
    scheme="REAL_OPTLAY_1";
    found_warning=ReachedAccuracy2bool(scheme,xRequiresAccuracy,xmessage,vasp_still_running);
    found_warning=(found_warning && aurostd::substring_present_file_FAST(xvasp.Directory+"/"+DEFAULT_VASP_OUT,"REAL_OPTLAY: internal error (1)",RemoveWS,case_insensitive,expect_near_end,grep_stop_condition));
    xwarning.flag(scheme,found_warning);
    //
    scheme="ZPOTRF";
    found_warning=ReachedAccuracy2bool(scheme,xRequiresAccuracy,xmessage,vasp_still_running);
    found_warning=(found_warning && aurostd::substring_present_file_FAST(xvasp.Directory+"/"+DEFAULT_VASP_OUT,"LAPACK: Routine ZPOTRF failed",RemoveWS,case_insensitive,expect_near_end,grep_stop_condition));
    xwarning.flag(scheme,found_warning);
    //ALL OTHERS (in alphabetic order) END

    //check at the end (only if other warnings are found and can be corrected)
    //this is actually a critical check, what appeared to be vasp stuck was actually aflow stuck reading (cat/sed/grep) a VERY long vasp.out full of warnings
    //a single check for errors could take hours
    //files this large will put a lot of stress on cat/grep for warnings
    //vasp.out should NEVER get this large, means its filled with warnings/errors
    //do not look for other warnings, some might depend on xmessage.flag(\"REACHED_ACCURACY\")
    //make sure BYTES_MAX_VASP_OUT is as LARGE as possible, we want vasp to exit gracefully whenever possible. real errors might appear only after long list of warnings.
    //should only be an error when vasp is running, there is no treatment for this warning except to kill vasp
    scheme="OUTPUT_LARGE";  //CO20210315
    found_warning=(vasp_still_running==true && fsize_vaspout>=BYTES_MAX_VASP_OUT);  //100MB, make aflowrc parameter, 1GB is too large for NFS mounted nodes (NFS has to push the entire file over cable), when set to 100MB it still took 3 hours //CO20210315 - these stats were pre-renice, the processing time is much better now
    xwarning.flag(scheme,found_warning);

<<<<<<< HEAD
    if(LDEBUG){aus << __AFLOW_FUNC__ << " [2]" << Message(_AFLOW_FILE_NAME_,aflags) << endl;cerr << aus.str();aurostd::PrintMessageStream(FileMESSAGE,aus,XHOST.QUIET);}
=======
    if(LDEBUG){aus << __AFLOW_FUNC__ << " [2]" << Message(__AFLOW_FILE__,aflags) << endl;cerr << aus.str();aurostd::PrintMessageStream(FileMESSAGE,aus,XHOST.QUIET);}
>>>>>>> 78dcc840

    if(renice){aurostd::ProcessRenice(vasp_bin,0);} //renice vasp back to normal after grep

    //CO20210315 - this bit must be done before wdebug
    //CO20210315 - only ignore KKSYM if OUTCAR is not registered as incomplete
    if( ( xwarning.flag("KKSYM") ) && ( xwarning.flag("OUTCAR_INCOMPLETE") ) &&
        ((ispin_current==2 && isym_current==-1) || (ispin_current==1 && isym_current==0))){  //CO20200624 - needs to change if we do magnetic systems //ispind_current==2 &&
      xmonitor.flag("IGNORING_WARNINGS:KKSYM",FALSE);
    }

    bool wdebug=(FALSE && LDEBUG);
    if(1) {
<<<<<<< HEAD
      if(LDEBUG){aus << __AFLOW_FUNC__ << " printing warnings" << Message(_AFLOW_FILE_NAME_,aflags) << endl;cerr << aus.str();aurostd::PrintMessageStream(FileMESSAGE,aus,XHOST.QUIET);}
=======
      if(LDEBUG){aus << __AFLOW_FUNC__ << " printing warnings" << Message(__AFLOW_FILE__,aflags) << endl;cerr << aus.str();aurostd::PrintMessageStream(FileMESSAGE,aus,XHOST.QUIET);}
>>>>>>> 78dcc840
      if(!xmonitor.flag("IGNORING_MESSAGES:REACHED_ACCURACY") && (wdebug || xmessage.flag("REACHED_ACCURACY"))) aus << "MMMMM  MESSAGE xmessage.flag(\"REACHED_ACCURACY\")=" << xmessage.flag("REACHED_ACCURACY") << endl;
      if(wdebug) aus << "MMMMM  MESSAGE VASP_release=" << xmessage.getattachedscheme("SVERSION") << endl;
      if(wdebug) aus << "MMMMM  MESSAGE VASP_version=" << xmessage.getattachedscheme("DVERSION") << endl;
      if(wdebug) aus << "MMMMM  MESSAGE AFLOW_version=" << AFLOW_VERSION << endl;
      if(wdebug || xwarning.flag("OUTCAR_INCOMPLETE")) aus << "WWWWW  WARNING xwarning.flag(\"OUTCAR_INCOMPLETE\")=" << xwarning.flag("OUTCAR_INCOMPLETE") << endl; //CO20201111
      //
      if(wdebug || xwarning.flag("BRMIX")) aus << "WWWWW  WARNING xwarning.flag(\"BRMIX\")=" << xwarning.flag("BRMIX") << endl;
      if(wdebug || xwarning.flag("CSLOSHING")) aus << "WWWWW  WARNING xwarning.flag(\"CSLOSHING\")=" << xwarning.flag("CSLOSHING") << endl;
      if(wdebug || xwarning.flag("CALC_FROZEN")) aus << "WWWWW  WARNING xwarning.flag(\"CALC_FROZEN\")=" << xwarning.flag("CALC_FROZEN") << endl; //CO20210135
      if(wdebug || xwarning.flag("DAV")) aus << "WWWWW  WARNING xwarning.flag(\"DAV\")=" << xwarning.flag("DAV") << endl;
      if(wdebug || xwarning.flag("DENTET")) aus << "WWWWW  WARNING xwarning.flag(\"DENTET\")=" << xwarning.flag("DENTET") << endl;
      if(wdebug || xwarning.flag("EDDDAV")) aus << "WWWWW  WARNING xwarning.flag(\"EDDDAV\")=" << xwarning.flag("EDDDAV") << endl;
      if(wdebug || xwarning.flag("EDDRMM")) aus << "WWWWW  WARNING xwarning.flag(\"EDDRMM\")=" << xwarning.flag("EDDRMM") << endl;
      if(wdebug || xwarning.flag("EFIELD_PEAD")) aus << "WWWWW  WARNING xwarning.flag(\"EFIELD_PEAD\")=" << xwarning.flag("EFIELD_PEAD") << endl;
      if(wdebug || xwarning.flag("EXCCOR")) aus << "WWWWW  WARNING xwarning.flag(\"EXCCOR\")=" << xwarning.flag("EXCCOR") << endl;
      if(wdebug || xwarning.flag("GAMMA_SHIFT")) aus << "WWWWW  WARNING xwarning.flag(\"GAMMA_SHIFT\")=" << xwarning.flag("GAMMA_SHIFT") << endl;
      if(!xmonitor.flag("IGNORING_WARNINGS:KKSYM") && !xmonitor.flag("IGNORING_WARNINGS:IBZKPT") && (wdebug || xwarning.flag("IBZKPT"))) aus << "WWWWW  WARNING xwarning.flag(\"IBZKPT\")=" << xwarning.flag("IBZKPT") << endl;
      if(wdebug || xwarning.flag("INVGRP")) aus << "WWWWW  WARNING xwarning.flag(\"INVGRP\")=" << xwarning.flag("INVGRP") << endl;
      if(!xmonitor.flag("IGNORING_WARNINGS:KKSYM") && (wdebug || xwarning.flag("KKSYM"))) aus << "WWWWW  WARNING xwarning.flag(\"KKSYM\")=" << xwarning.flag("KKSYM") << endl;
      if(wdebug || xwarning.flag("LRF_COMMUTATOR")) aus << "WWWWW  WARNING xwarning.flag(\"LRF_COMMUTATOR\")=" << xwarning.flag("LRF_COMMUTATOR") << endl;
      if(wdebug || xwarning.flag("MEMORY")) aus << "WWWWW  WARNING xwarning.flag(\"MEMORY\")=" << xwarning.flag("MEMORY") << endl;
      if(wdebug || xwarning.flag("MPICH0")) aus << "WWWWW  WARNING xwarning.flag(\"MPICH0\")=" << xwarning.flag("MPICH0") << endl;
      if(wdebug || xwarning.flag("MPICH11")) aus << "WWWWW  WARNING xwarning.flag(\"MPICH11\")=" << xwarning.flag("MPICH11") << endl;
      if(wdebug || xwarning.flag("MPICH139")) aus << "WWWWW  WARNING xwarning.flag(\"MPICH139\")=" << xwarning.flag("MPICH139") << endl;
      if(wdebug || xwarning.flag("MPICH174")) aus << "WWWWW  WARNING xwarning.flag(\"MPICH174\")=" << xwarning.flag("MPICH174") << endl;
      if(wdebug || xwarning.flag("NATOMS")) aus << "WWWWW  WARNING xwarning.flag(\"NATOMS\")=" << xwarning.flag("NATOMS") << endl;
      if(wdebug || xwarning.flag("NBANDS")) aus << "WWWWW  WARNING xwarning.flag(\"NBANDS\")=" << xwarning.flag("NBANDS") << endl;
      if(wdebug || xwarning.flag("NELM")) aus << "WWWWW  WARNING xwarning.flag(\"NELM\")=" << xwarning.flag("NELM") << endl;
      if(wdebug || xwarning.flag("NIRMAT")) aus << "WWWWW  WARNING xwarning.flag(\"NIRMAT\")=" << xwarning.flag("NIRMAT") << endl;
      if(wdebug || xwarning.flag("NKXYZ_IKPTD")) aus << "WWWWW  WARNING xwarning.flag(\"NKXYZ_IKPTD\")=" << xwarning.flag("NKXYZ_IKPTD") << endl;
      if(wdebug || xwarning.flag("NPAR")) aus << "WWWWW  WARNING xwarning.flag(\"NPAR\")=" << xwarning.flag("NPAR") << endl;
      if(!xmonitor.flag("IGNORING_WARNINGS:NPARC") && (wdebug || xwarning.flag("NPARC"))) aus << "WWWWW  WARNING xwarning.flag(\"NPARC\")=" << xwarning.flag("NPARC") << endl;
      if(!xmonitor.flag("IGNORING_WARNINGS:NPARN") && (wdebug || xwarning.flag("NPARN"))) aus << "WWWWW  WARNING xwarning.flag(\"NPARN\")=" << xwarning.flag("NPARN") << endl;
      if(wdebug || xwarning.flag("NPAR_REMOVE")) aus << "WWWWW  WARNING xwarning.flag(\"NPAR_REMOVE\")=" << xwarning.flag("NPAR_REMOVE") << endl;
      if(wdebug || xwarning.flag("NUM_PROB")) aus << "WWWWW  WARNING xwarning.flag(\"NUM_PROB\")=" << xwarning.flag("NUM_PROB") << endl;  //CO20210315
      if(wdebug || xwarning.flag("OUTPUT_LARGE")) aus << "WWWWW  WARNING xwarning.flag(\"OUTPUT_LARGE\")=" << xwarning.flag("OUTPUT_LARGE") << endl;
      if(wdebug || xwarning.flag("PSMAXN")) aus << "WWWWW  WARNING xwarning.flag(\"PSMAXN\")=" << xwarning.flag("PSMAXN") << endl;
      if(wdebug || xwarning.flag("READ_KPOINTS_RD_SYM")) aus << "WWWWW  WARNING xwarning.flag(\"READ_KPOINTS_RD_SYM\")=" << xwarning.flag("READ_KPOINTS_RD_SYM") << endl;
      if(wdebug || xwarning.flag("REAL_OPT")) aus << "WWWWW  WARNING xwarning.flag(\"REAL_OPT\")=" << xwarning.flag("REAL_OPT") << endl;
      if(wdebug || xwarning.flag("REAL_OPTLAY_1")) aus << "WWWWW  WARNING xwarning.flag(\"REAL_OPTLAY_1\")=" << xwarning.flag("REAL_OPTLAY_1") << endl;
      if(wdebug || xwarning.flag("SGRCON")) aus << "WWWWW  WARNING xwarning.flag(\"SGRCON\")=" << xwarning.flag("SGRCON") << endl;
      if(wdebug || xwarning.flag("SYMPREC")) aus << "WWWWW  WARNING xwarning.flag(\"SYMPREC\")=" << xwarning.flag("SYMPREC") << endl;
      if(wdebug || xwarning.flag("ZBRENT")) aus << "WWWWW  WARNING xwarning.flag(\"ZBRENT\")=" << xwarning.flag("ZBRENT") << endl;  //CO20210315
      if(wdebug || xwarning.flag("ZPOTRF")) aus << "WWWWW  WARNING xwarning.flag(\"ZPOTRF\")=" << xwarning.flag("ZPOTRF") << endl;
      if(LDEBUG){cerr << aus.str();}
      aurostd::PrintMessageStream(FileMESSAGE,aus,XHOST.QUIET);
    }

    //CO20210601 - only print reached accuracy message once, if calc is frozen this can be printed out many times
    if(xmessage.flag("REACHED_ACCURACY")){xmonitor.flag("IGNORING_MESSAGES:REACHED_ACCURACY",TRUE);} 

    //[CO20210315 - doesn't work]//CO20210315 - this appears to fix ICSD/LIB/CUB/Ag1Sm1_ICSD_604546
    //[CO20210315 - doesn't work]if(xwarning.flag("EDDRMM") && xwarning.flag("ZPOTRF")){ // fix EDDRMM first
    //[CO20210315 - doesn't work]  aus << "MMMMM  MESSAGE ignoring xwarning.flag(\"ZPOTRF\"): prioritizing xwarning.flag(\"EDDRMM\")" << endl;aurostd::PrintMessageStream(FileMESSAGE,aus,XHOST.QUIET);
    //[CO20210315 - doesn't work]  xwarning.flag("ZPOTRF",FALSE);
    //[CO20210315 - doesn't work]  //we don't need an xmonitor here, this is only for prioritizing errors
    //[CO20210315 - doesn't work]}

    ///////////////////////////////////////////////////////////////////////////////////////////////
    //must do before RMM_DIIS and ROTMAT
    if(1||vasp_monitor_running){ //CO20210315 - might consider running this always, come back and test
      //vasp_monitor will kill vasp prematurely, triggering warnings that require xmessage.flag("REACHED_ACCURACY") (false positives)
      //prioritize the other warnings
      //might be a false positive without vasp_monitor_running, vasp can also trigger its own premature exiting
      //in the future, if these must be turned off, be careful of switching between DAV (EDDDAV) and RMM-DIIS problems
      //one requires ALGO=NORMAL, the other =VERYFAST and they are mutually exclusive
      //therefore, create an xwarnings_fixed which stores which warnings have been fixed previously
      //if warnings like RMM-DIIS have been fixed before, are not problems now, and we encounter CSLOSHING, we should NOT try =NORMAL
      uint n_require_accuracy=0;
      for(i=0;i<xwarning.vxscheme.size();i++){
        if(xRequiresAccuracy.flag(xwarning.vxscheme[i])){n_require_accuracy++;}
      }
      uint n_derivative=0;
      vector<string> vwarnings_derivative; //these warnings are derivative: e.g., an incomplete outcar could be the result of many errors, including those requiring xmessage.flag("REACHED_ACCURACY")
      aurostd::string2tokens("OUTCAR_INCOMPLETE,CALC_FROZEN,OUTPUT_LARGE",vwarnings_derivative,",");
      for(i=0;i<vwarnings_derivative.size();i++){
        if(xwarning.flag(vwarnings_derivative[i])){n_derivative++;}
      }
      if(LDEBUG){
        aus << __AFLOW_FUNC__ << " xwarning.vxscheme=" << aurostd::joinWDelimiter(xwarning.vxscheme,",") << endl;
        aus << __AFLOW_FUNC__ << " xwarning.vxscheme.size()=" << xwarning.vxscheme.size() << endl;
        aus << __AFLOW_FUNC__ << " n_require_accuracy=" << n_require_accuracy << endl;
        aus << __AFLOW_FUNC__ << " n_derivative=" << n_derivative << endl;
        cerr << aus.str();aurostd::PrintMessageStream(FileMESSAGE,aus,XHOST.QUIET);
      }
      if(xwarning.vxscheme.size()>(n_require_accuracy+n_derivative)){ //this means we have some real errors inside
        vector<string> xwarning_vxscheme=xwarning.vxscheme; //make a copy since we're deleting entries of the vector
        for(i=xwarning_vxscheme.size()-1;i<xwarning_vxscheme.size();i--){  //go backwards since we're removing entries
          if(xRequiresAccuracy.flag(xwarning_vxscheme[i])){
            aus << "MMMMM  MESSAGE ignoring xwarning.flag(\""+xwarning_vxscheme[i]+"\"): prioritizing other warnings first (requires xmessage.flag(\"REACHED_ACCURACY\"))" << endl;aurostd::PrintMessageStream(FileMESSAGE,aus,XHOST.QUIET); //; possible false positive
            xwarning.flag(xwarning_vxscheme[i],FALSE);
            //we don't need an xmonitor here, this is only for prioritizing errors
          }
        }
      }
    }
    //NUM_PROB and ZBRENT are soft errors, only fix if the OUTCAR is incomplete (and not if accuracy not reached)
    //the ZBRENT patch (changing IBRION) may be beneficial
    //conjugate gradient might fail too close to the minimum, so this patch might be good for relax2
    //however, it has shown to steer other calculations in bad directions, leading to other warnings that cannot be fixed
    //better not to over-correct
    //better to check for convergence of the calculation later with --xplug
    if(xwarning.flag("OUTCAR_INCOMPLETE")==false){
      if(xwarning.flag("NUM_PROB")){
        aus << "MMMMM  MESSAGE ignoring xwarning.flag(\"NUM_PROB\"): OUTCAR is complete (soft warning)" << endl;aurostd::PrintMessageStream(FileMESSAGE,aus,XHOST.QUIET);
        xwarning.flag("NUM_PROB",FALSE);
      }
      if(xwarning.flag("ZBRENT")){
        aus << "MMMMM  MESSAGE ignoring xwarning.flag(\"ZBRENT\"): OUTCAR is complete (soft warning)" << endl;aurostd::PrintMessageStream(FileMESSAGE,aus,XHOST.QUIET);
        xwarning.flag("ZBRENT",FALSE);
      }
    }
    //[CO20210315 - OBSOLETE]//ZBRENT is a soft error, fix anything else first
    //[CO20210315 - OBSOLETE]if(xwarning.flag("ZBRENT") && 
    //[CO20210315 - OBSOLETE]    ((xwarning.flag("OUTCAR_INCOMPLETE")==false && xwarning.vxscheme.size()>1) || (xwarning.flag("OUTCAR_INCOMPLETE") && xwarning.vxscheme.size()>2))){
    //[CO20210315 - OBSOLETE]  aus << "MMMMM  MESSAGE ignoring xwarning.flag(\"ZBRENT\"): prioritizing other warnings first" << endl;aurostd::PrintMessageStream(FileMESSAGE,aus,XHOST.QUIET);
    //[CO20210315 - OBSOLETE]  xwarning.flag("ZBRENT",FALSE);
    //[CO20210315 - OBSOLETE]  //we don't need an xmonitor here, this is only for prioritizing errors
    //[CO20210315 - OBSOLETE]}

    //CO20210315 - only ignore KKSYM if OUTCAR is not registered as incomplete
    if( ( xwarning.flag("KKSYM") ) && 
        ((ispin_current==2 && isym_current==-1) || (ispin_current==1 && isym_current==0))){  //CO20200624 - needs to change if we do magnetic systems //ispind_current==2 &&
      if(!xmonitor.flag("IGNORING_WARNINGS:KKSYM")){
        aus << "MMMMM  MESSAGE ignoring KKSYM warning: ISYM=" << isym_current << " ISPIN=" << ispin_current << Message(__AFLOW_FILE__,aflags) << endl;aurostd::PrintMessageStream(FileMESSAGE,aus,XHOST.QUIET);
        xmonitor.flag("IGNORING_WARNINGS:KKSYM",TRUE);  //so we don't clog output files
      }
      xwarning.flag("KKSYM",FALSE);
      if(xwarning.flag("IBZKPT") && xwarning.flag("OUTCAR_INCOMPLETE")==false){  //goes with KKSYM
        aus << "MMMMM  MESSAGE ignoring IBZKPT warning associated with KKSYM: ISYM=" << isym_current << " ISPIN=" << ispin_current << Message(__AFLOW_FILE__,aflags) << endl;aurostd::PrintMessageStream(FileMESSAGE,aus,XHOST.QUIET);
        xwarning.flag("IBZKPT",FALSE);
      }
    }

    //do just before RMM_DIIS and ROTMAT
    //we generally treat CALC_FROZEN as a out-of-memory error UNLESS the calculation has reached its accuracy (finished) and the OUTCAR is incomplete (odd occurrence, noticed on qrats so far)
    //only convert CALC_FROZEN to MEMORY if it's the only warning (OUTCAR_INCOMPLETE is derivative)
    if(xwarning.flag("CALC_FROZEN") && xmessage.flag("REACHED_ACCURACY")==false){
      if((xwarning.vxscheme.size()==1)||(xwarning.flag("OUTCAR_INCOMPLETE") && xwarning.vxscheme.size()==2)){
        xwarning.flag("CALC_FROZEN",false);xwarning.flag("MEMORY",true);
        aus << "MMMMM  MESSAGE treating xwarning.flag(\"CALC_FROZEN\") as xwarning.flag(\"MEMORY\")" << endl;aurostd::PrintMessageStream(FileMESSAGE,aus,XHOST.QUIET); //; possible false positive
      }
    }

    //the memory might ramp up too quickly, in which the OOM killer will kill vasp
    //if we are lucky, we'll get the "BAD TERMINATION..." warning in the vasp.out (works on qrats)
    if(xwarning.flag("MPICH0") && xmessage.flag("REACHED_ACCURACY")==false){
      if((xwarning.vxscheme.size()==1)||(xwarning.flag("OUTCAR_INCOMPLETE") && xwarning.vxscheme.size()==2)){
        xwarning.flag("MPICH0",false);xwarning.flag("MEMORY",true);
        aus << "MMMMM  MESSAGE treating xwarning.flag(\"MPICH0\") as xwarning.flag(\"MEMORY\")" << endl;aurostd::PrintMessageStream(FileMESSAGE,aus,XHOST.QUIET); //; possible false positive
      }
    }

    //do last
    bool rmm_diis_warning=false;
    rmm_diis_warning=(rmm_diis_warning || xwarning.flag("EDDRMM"));
    rmm_diis_warning=(rmm_diis_warning || xwarning.flag("NUM_PROB"));
    rmm_diis_warning=(rmm_diis_warning || xwarning.flag("ZBRENT"));
    //CO20210315 - can probably add others to this list as well
    xwarning.flag("RMM_DIIS",rmm_diis_warning);

    bool rotmat_warning=false;
    rotmat_warning=(rotmat_warning || xwarning.flag("SGRCON"));
    rotmat_warning=(rotmat_warning || xwarning.flag("NIRMAT"));
    rotmat_warning=(rotmat_warning || xwarning.flag("IBZKPT"));
    rotmat_warning=(rotmat_warning || xwarning.flag("KKSYM"));
    rotmat_warning=(rotmat_warning || xwarning.flag("INVGRP"));
    rotmat_warning=(rotmat_warning || xwarning.flag("SYMPREC"));
    //CO20210315 - can probably add others to this list as well
    xwarning.flag("ROTMAT",rotmat_warning);
    ///////////////////////////////////////////////////////////////////////////////////////////////

    if(1){
      if(wdebug || xwarning.flag("RMM_DIIS")) aus << "WWWWW  WARNING xwarning.flag(\"RMM_DIIS\")=" << xwarning.flag("RMM_DIIS") << endl;  //CO20210315
      if(wdebug || xwarning.flag("ROTMAT")) aus << "WWWWW  WARNING xwarning.flag(\"ROTMAT\")=" << xwarning.flag("ROTMAT") << endl;
      if(LDEBUG){cerr << aus.str();}
      aurostd::PrintMessageStream(FileMESSAGE,aus,XHOST.QUIET);
    }

    //[CO20210315 - CSLOSHING already picks this up]xOUTCAR xout(xvasp.Directory+"/OUTCAR",true);  //quiet, there might be issues with halfway-written OUTCARs
    //[CO20210315 - CSLOSHING already picks this up]int NBANDS=xout.NBANDS;
    //[CO20210315 - CSLOSHING already picks this up]int NELM=xout.NELM;
    //[CO20210315 - CSLOSHING already picks this up]int NSTEPS=KBIN::VASP_getNSTEPS(xvasp.Directory+"/OSZICAR");
    //[CO20210315 - CSLOSHING already picks this up]aus << "MMMMM  MESSAGE NBANDS=" << NBANDS << endl;aurostd::PrintMessageStream(FileMESSAGE,aus,XHOST.QUIET);aus.str(std::string());aus.clear();
    //[CO20210315 - CSLOSHING already picks this up]aus << "MMMMM  MESSAGE NELM=" << NELM << endl;aurostd::PrintMessageStream(FileMESSAGE,aus,XHOST.QUIET);aus.str(std::string());aus.clear();
    //[CO20210315 - CSLOSHING already picks this up]aus << "MMMMM  MESSAGE NSTEPS=" << NSTEPS << endl;aurostd::PrintMessageStream(FileMESSAGE,aus,XHOST.QUIET);aus.str(std::string());aus.clear();
    //[CO20210315 - APL can go way above]if(xwarning.flag("NBANDS") && NBANDS>1000) xwarning.flag("NBANDS",FALSE); // for safety
    //[CO20210315 - these flags are NOT found INCAR, look instead in vflags.KBIN_VASP_RUN.flag(), someone needs to recheck these operations]if(xwarning.flag("NBANDS") && aurostd::substring2bool(xvasp.INCAR,"DIELECTRIC_STATIC") && NBANDS>1000) xwarning.flag("NBANDS",FALSE); // for safety
    //[CO20210315 - these flags are NOT found INCAR, look instead in vflags.KBIN_VASP_RUN.flag(), someone needs to recheck these operations]if(xwarning.flag("NBANDS") && aurostd::substring2bool(xvasp.INCAR,"DIELECTRIC_DYNAMIC") && NBANDS>1000) xwarning.flag("NBANDS",FALSE); // for safety
    //[CO20210315 - these flags are NOT found INCAR, look instead in vflags.KBIN_VASP_RUN.flag(), someone needs to recheck these operations]if(xwarning.flag("NBANDS") && aurostd::substring2bool(xvasp.INCAR,"DSCF") && NBANDS>1000) xwarning.flag("NBANDS",FALSE); // for safety
    //[CO20210315 - CSLOSHING already picks this up]if(NELM!=0 && NSTEPS!=0 && NSTEPS>=NELM) { xwarning.flag("NELM",TRUE); } else { xwarning.flag("NELM",FALSE); }

    //WARNINGS STOP

<<<<<<< HEAD
    if(LDEBUG){aus << __AFLOW_FUNC__ << " [3]" << Message(_AFLOW_FILE_NAME_,aflags) << endl;cerr << aus.str();aurostd::PrintMessageStream(FileMESSAGE,aus,XHOST.QUIET);}
=======
    if(LDEBUG){aus << __AFLOW_FUNC__ << " [3]" << Message(__AFLOW_FILE__,aflags) << endl;cerr << aus.str();aurostd::PrintMessageStream(FileMESSAGE,aus,XHOST.QUIET);}
>>>>>>> 78dcc840

    //decide which warnings to ignore

    if(xwarning.flag("MPICH11") && xwarning.flag("NBANDS")){ // fix MPICH11 first
      aus << "MMMMM  MESSAGE ignoring xwarning.flag(\"NBANDS\"): prioritizing xwarning.flag(\"MPICH11\")" << endl;aurostd::PrintMessageStream(FileMESSAGE,aus,XHOST.QUIET);
      xwarning.flag("NBANDS",FALSE);
      //we don't need an xmonitor here, this is only for prioritizing errors
    }
    if(xwarning.flag("NPARC") && (aurostd::kvpair2utype<int>(xvasp.INCAR,"NPAR","=")==2 || // dont bother for small NPAR
          aurostd::kvpair2string(xvasp.INCAR,"LRPA","=")==".TRUE." ||  //CO20210315 - would be better to check if .TRUE. or .FALSE.
          aurostd::kvpair2string(xvasp.INCAR,"LEPSILON","=")==".TRUE." ||  //CO20210315 - would be better to check if .TRUE. or .FALSE.
          aurostd::kvpair2string(xvasp.INCAR,"LOPTICS","=")==".TRUE.")){  // dont touch NPARC if LRPA or LEPSILON or LOPTICS necessary
      if(!xmonitor.flag("IGNORING_WARNINGS:NPARC")){
        aus << "MMMMM  MESSAGE ignoring xwarning.flag(\"NPARC\"): found either LRPA, LEPSILON, or LOPTICS" << endl;aurostd::PrintMessageStream(FileMESSAGE,aus,XHOST.QUIET);
        xmonitor.flag("IGNORING_WARNINGS:NPARC",TRUE);  //so we don't clog output files
      }
      xwarning.flag("NPARC",FALSE);
    }
    if(xwarning.flag("NPARN") && (aurostd::kvpair2string(xvasp.INCAR,"LRPA","=")==".TRUE." ||  //CO20210315 - would be better to check if .TRUE. or .FALSE.
          aurostd::kvpair2string(xvasp.INCAR,"LEPSILON","=")==".TRUE." ||  //CO20210315 - would be better to check if .TRUE. or .FALSE.
          aurostd::kvpair2string(xvasp.INCAR,"LOPTICS","=")==".TRUE.")){  // dont touch NPARN if LRPA or LEPSILON or LOPTICS necessary
      if(!xmonitor.flag("IGNORING_WARNINGS:NPARN")){
        aus << "MMMMM  MESSAGE ignoring xwarning.flag(\"NPARN\"): found either LRPA, LEPSILON, or LOPTICS" << endl;aurostd::PrintMessageStream(FileMESSAGE,aus,XHOST.QUIET);
        xmonitor.flag("IGNORING_WARNINGS:NPARN",TRUE);  //so we don't clog output files
      }
      xwarning.flag("NPARN",FALSE);
    }
    //[CO20210315 - flag would not be turned on above]if(xmessage.flag("REACHED_ACCURACY") && xwarning.flag("IBZKPT")){  //CO20210315 - I guess it's not an issue then?
    //[CO20210315 - flag would not be turned on above]  if(!xmonitor.flag("IGNORING_WARNINGS:IBZKPT")){
    //[CO20210315 - flag would not be turned on above]    aus << "MMMMM  MESSAGE ignoring xwarning.flag(\"IBZKPT\"): VASP calculation achieved required accuracy anyway" << endl;aurostd::PrintMessageStream(FileMESSAGE,aus,XHOST.QUIET);
    //[CO20210315 - flag would not be turned on above]    xmonitor.flag("IGNORING_WARNINGS:IBZKPT",TRUE); //so we don't clog output files
    //[CO20210315 - flag would not be turned on above]  }
    //[CO20210315 - flag would not be turned on above]  xwarning.flag("IBZKPT",FALSE);
    //[CO20210315 - flag would not be turned on above]}

    //[CO20210315 - OBSOLETE, we prioritize the order below]if(xwarning.flag("NKXYZ_IKPTD")){xwarning.flag("IBZKPT",FALSE);} // priority
    //[try NIRMAT first]if(xwarning.flag("NIRMAT") && xwarning.flag("SGRCON")) xwarning.flag("SGRCON",FALSE);
    //[no must fix the LATTICE]if(xwarning.flag("EDDRMM")) xwarning.flag("ZPOTRF",FALSE);

<<<<<<< HEAD
    if(LDEBUG){aus << __AFLOW_FUNC__ << " [4]" << Message(_AFLOW_FILE_NAME_,aflags) << endl;cerr << aus.str();aurostd::PrintMessageStream(FileMESSAGE,aus,XHOST.QUIET);}
=======
    if(LDEBUG){aus << __AFLOW_FUNC__ << " [4]" << Message(__AFLOW_FILE__,aflags) << endl;cerr << aus.str();aurostd::PrintMessageStream(FileMESSAGE,aus,XHOST.QUIET);}
>>>>>>> 78dcc840
  }
} // namespace KBIN

namespace KBIN {
  bool VASP_Error2Fix(const string& error,_xvasp &xvasp,aurostd::xoption& xwarning,aurostd::xoption& xfixed,_aflags &aflags,_kflags &kflags,_vflags &vflags,ofstream &FileMESSAGE) { //CO20210315
    int submode=0; //default
    bool try_last_ditch_efforts=true; //default
    return VASP_Error2Fix(error,error,submode,try_last_ditch_efforts,xvasp,xwarning,xfixed,aflags,kflags,vflags,FileMESSAGE);
  }
  bool VASP_Error2Fix(const string& error,const string& mode,_xvasp &xvasp,aurostd::xoption& xwarning,aurostd::xoption& xfixed,_aflags &aflags,_kflags &kflags,_vflags &vflags,ofstream &FileMESSAGE) {  //CO20210315
    int submode=0; //default
    bool try_last_ditch_efforts=true; //default
    return VASP_Error2Fix(error,mode,submode,try_last_ditch_efforts,xvasp,xwarning,xfixed,aflags,kflags,vflags,FileMESSAGE);
  }
  bool VASP_Error2Fix(const string& error,int& submode,_xvasp &xvasp,aurostd::xoption& xwarning,aurostd::xoption& xfixed,_aflags &aflags,_kflags &kflags,_vflags &vflags,ofstream &FileMESSAGE) { //CO20210315
    bool try_last_ditch_efforts=true; //default
    return VASP_Error2Fix(error,error,submode,try_last_ditch_efforts,xvasp,xwarning,xfixed,aflags,kflags,vflags,FileMESSAGE);
  }
  bool VASP_Error2Fix(const string& error,const string& mode,int& submode,_xvasp &xvasp,aurostd::xoption& xwarning,aurostd::xoption& xfixed,_aflags &aflags,_kflags &kflags,_vflags &vflags,ofstream &FileMESSAGE) {  //CO20210315
    bool try_last_ditch_efforts=true; //default
    return VASP_Error2Fix(error,mode,submode,try_last_ditch_efforts,xvasp,xwarning,xfixed,aflags,kflags,vflags,FileMESSAGE);
  }
  bool VASP_Error2Fix(const string& error,bool try_last_ditch_efforts,_xvasp &xvasp,aurostd::xoption& xwarning,aurostd::xoption& xfixed,_aflags &aflags,_kflags &kflags,_vflags &vflags,ofstream &FileMESSAGE) { //CO20210315
    int submode=0; //default
    return VASP_Error2Fix(error,error,submode,try_last_ditch_efforts,xvasp,xwarning,xfixed,aflags,kflags,vflags,FileMESSAGE);
  }
  bool VASP_Error2Fix(const string& error,const string& mode,bool try_last_ditch_efforts,_xvasp &xvasp,aurostd::xoption& xwarning,aurostd::xoption& xfixed,_aflags &aflags,_kflags &kflags,_vflags &vflags,ofstream &FileMESSAGE) {  //CO20210315
    int submode=0; //default
    return VASP_Error2Fix(error,mode,submode,try_last_ditch_efforts,xvasp,xwarning,xfixed,aflags,kflags,vflags,FileMESSAGE);
  }
  bool VASP_Error2Fix(const string& error,int& submode,bool try_last_ditch_efforts,_xvasp &xvasp,aurostd::xoption& xwarning,aurostd::xoption& xfixed,_aflags &aflags,_kflags &kflags,_vflags &vflags,ofstream &FileMESSAGE) { //CO20210315
    return VASP_Error2Fix(error,error,submode,try_last_ditch_efforts,xvasp,xwarning,xfixed,aflags,kflags,vflags,FileMESSAGE);
  }
  bool VASP_Error2Fix(const string& error,const string& mode,int& submode,bool try_last_ditch_efforts,_xvasp &xvasp,aurostd::xoption& xwarning,aurostd::xoption& xfixed,_aflags &aflags,_kflags &kflags,_vflags &vflags,ofstream &FileMESSAGE) {  //CO20210315
    bool LDEBUG=(FALSE || VERBOSE_MONITOR_VASP || _DEBUG_KVASP_ || XHOST.DEBUG);
    stringstream aus;

<<<<<<< HEAD
    if(LDEBUG){aus << __AFLOW_FUNC__ << " [CHECK " << error << " PROBLEMS]" << Message(_AFLOW_FILE_NAME_,aflags) << endl;cerr << aus.str();aurostd::PrintMessageStream(FileMESSAGE,aus,XHOST.QUIET);}
    bool apply_fix=xwarning.flag(error);
    bool VERBOSE=(FALSE || XHOST.vflag_control.flag("MONITOR_VASP")==false || LDEBUG);
    if(apply_fix && xfixed.flag("ALL")){
      if(LDEBUG){aus << __AFLOW_FUNC__ << " xfixed.flag(\"ALL\")==TRUE: skipping " << error << " fix" << Message(_AFLOW_FILE_NAME_,aflags) << endl;cerr << aus.str();aurostd::PrintMessageStream(FileMESSAGE,aus,XHOST.QUIET);}
      apply_fix=false;
    }
    if(apply_fix && vflags.KBIN_VASP_FORCE_OPTION_IGNORE_AFIX.flag("ERROR:ALL")){
      if(LDEBUG){aus << __AFLOW_FUNC__ << " vflags.KBIN_VASP_FORCE_OPTION_IGNORE_AFIX.flag(\"ERROR:ALL\")==TRUE: skipping " << error << " fix" << Message(_AFLOW_FILE_NAME_,aflags) << endl;cerr << aus.str();aurostd::PrintMessageStream(FileMESSAGE,aus,XHOST.QUIET);}
      apply_fix=false;
    }
    if(apply_fix && vflags.KBIN_VASP_FORCE_OPTION_IGNORE_AFIX.flag("ERROR:"+error)){
      if(LDEBUG){aus << __AFLOW_FUNC__ << " vflags.KBIN_VASP_FORCE_OPTION_IGNORE_AFIX.flag(\"ERROR:" << error << "\")==TRUE: skipping " << error << " fix" << Message(_AFLOW_FILE_NAME_,aflags) << endl;cerr << aus.str();aurostd::PrintMessageStream(FileMESSAGE,aus,XHOST.QUIET);}
=======
    if(LDEBUG){aus << __AFLOW_FUNC__ << " [CHECK " << error << " PROBLEMS]" << Message(__AFLOW_FILE__,aflags) << endl;cerr << aus.str();aurostd::PrintMessageStream(FileMESSAGE,aus,XHOST.QUIET);}
    bool apply_fix=xwarning.flag(error);
    bool VERBOSE=(FALSE || XHOST.vflag_control.flag("MONITOR_VASP")==false || LDEBUG);
    if(apply_fix && xfixed.flag("ALL")){
      if(LDEBUG){aus << __AFLOW_FUNC__ << " xfixed.flag(\"ALL\")==TRUE: skipping " << error << " fix" << Message(__AFLOW_FILE__,aflags) << endl;cerr << aus.str();aurostd::PrintMessageStream(FileMESSAGE,aus,XHOST.QUIET);}
      apply_fix=false;
    }
    if(apply_fix && vflags.KBIN_VASP_FORCE_OPTION_IGNORE_AFIX.flag("ERROR:ALL")){
      if(LDEBUG){aus << __AFLOW_FUNC__ << " vflags.KBIN_VASP_FORCE_OPTION_IGNORE_AFIX.flag(\"ERROR:ALL\")==TRUE: skipping " << error << " fix" << Message(__AFLOW_FILE__,aflags) << endl;cerr << aus.str();aurostd::PrintMessageStream(FileMESSAGE,aus,XHOST.QUIET);}
      apply_fix=false;
    }
    if(apply_fix && vflags.KBIN_VASP_FORCE_OPTION_IGNORE_AFIX.flag("ERROR:"+error)){
      if(LDEBUG){aus << __AFLOW_FUNC__ << " vflags.KBIN_VASP_FORCE_OPTION_IGNORE_AFIX.flag(\"ERROR:" << error << "\")==TRUE: skipping " << error << " fix" << Message(__AFLOW_FILE__,aflags) << endl;cerr << aus.str();aurostd::PrintMessageStream(FileMESSAGE,aus,XHOST.QUIET);}
>>>>>>> 78dcc840
      apply_fix=false;
    }
    if(apply_fix && VERBOSE){
      aus << "MMMMM  MESSAGE attempting to fix ERROR=\"" << error << "\" (mode=\"" << mode << "\")" << Message(__AFLOW_FILE__,aflags) << endl;aurostd::PrintMessageStream(FileMESSAGE,aus,XHOST.QUIET);  //CO20210315 - do not reference submode after KBIN::XVASP_Afix(), (submode>=0?" (SUBMODE="+aurostd::utype2string(submode)+")":"")
    }
    //do not reference submode below KBIN::XVASP_Afix(), as it will have been incremented (perhaps by 2)
    //if KBIN::XVASP_Afix() fails, submode will be restored to original, so it is okay to reference for the LDEBUG statement
    if(apply_fix && !KBIN::XVASP_Afix(mode,submode,try_last_ditch_efforts,xfixed,xvasp,kflags,vflags,aflags,FileMESSAGE)){   //CO20210315
<<<<<<< HEAD
      if(LDEBUG){aus << __AFLOW_FUNC__ << " KBIN::XVASP_Afix(mode=\"" << mode << "\"" << (submode>=0?",submode="+aurostd::utype2string(submode):"") << ") failed" << Message(_AFLOW_FILE_NAME_,aflags) << endl;cerr << aus.str();aurostd::PrintMessageStream(FileMESSAGE,aus,XHOST.QUIET);}  //if KBIN::XVASP_Afix() fails, submode will be restored to original, so it is okay to reference for the LDEBUG statement
=======
      if(LDEBUG){aus << __AFLOW_FUNC__ << " KBIN::XVASP_Afix(mode=\"" << mode << "\"" << (submode>=0?",submode="+aurostd::utype2string(submode):"") << ") failed" << Message(__AFLOW_FILE__,aflags) << endl;cerr << aus.str();aurostd::PrintMessageStream(FileMESSAGE,aus,XHOST.QUIET);}  //if KBIN::XVASP_Afix() fails, submode will be restored to original, so it is okay to reference for the LDEBUG statement
>>>>>>> 78dcc840
      apply_fix=false;
    }
    if(apply_fix && VERBOSE){
      aus << "MMMMM  MESSAGE fix applied for ERROR=\"" << error << "\" (mode=\"" << mode << "\")" << Message(__AFLOW_FILE__,aflags) << endl;aurostd::PrintMessageStream(FileMESSAGE,aus,XHOST.QUIET);  //CO20210315 - do not reference submode after KBIN::XVASP_Afix(), (submode>=0?" (SUBMODE="+aurostd::utype2string(submode)+")":"")
    }
    if(apply_fix){
      if(xvasp.aopts.flag("FLAG::AFIX_DRYRUN")==false){
<<<<<<< HEAD
        KBIN::VASP_Error(xvasp,"WWWWW  ERROR "+__AFLOW_FUNC__+" \""+error+"\" problems"+Message(_AFLOW_FILE_NAME_,aflags));
=======
        KBIN::VASP_Error(xvasp,"WWWWW  ERROR "+__AFLOW_FUNC__+" \""+error+"\" problems"+Message(__AFLOW_FILE__,aflags));
>>>>>>> 78dcc840
        //[CO20210315 - old style]xfixed.flag(error,TRUE);
      }
      xfixed.flag("ALL",TRUE);
    }
    return apply_fix;
  }
} // namespace KBIN

namespace KBIN {
  bool VASP_FixErrors(_xvasp &xvasp,aurostd::xoption& xmessage,aurostd::xoption& xwarning,aurostd::xoption& xfixed,_aflags &aflags,_kflags &kflags,_vflags &vflags,ofstream &FileMESSAGE){
    //a note about the fixes below
    //they generally compound, which I believe is the right approach
    //however, there might be some options which conflict
    //add KBIN::XVASP_INCAR_REMOVE_ENTRY() as necessary
    //check also submode fixes

    bool fixed_applied=false;
    bool try_last_ditch_efforts=true;
    uint i=0;

    for(i=0;i<2&&fixed_applied==false;i++){ //for loop goes twice, once with try_last_ditch_efforts==false, then again with ==true
      try_last_ditch_efforts=(i==1);

      //check NBANDS/LRF_COMMUTATOR problems immediately
      fixed_applied=(fixed_applied || KBIN::VASP_Error2Fix("NBANDS",try_last_ditch_efforts,xvasp,xwarning,xfixed,aflags,kflags,vflags,FileMESSAGE));
      //[CO20210315 - fix previously removed]KBIN::VASP_Error2Fix("LRF_COMMUTATOR",try_last_ditch_efforts,xvasp,xwarning,xfixed,aflags,kflags,vflags,FileMESSAGE);

      //fix symmetry issues next
      fixed_applied=(fixed_applied || KBIN::VASP_Error2Fix("GAMMA_SHIFT",try_last_ditch_efforts,xvasp,xwarning,xfixed,aflags,kflags,vflags,FileMESSAGE));
      // ********* APPLY PREFERRED SYMMETRY FIXES ******************  //all of these must come before ROTMAT
      fixed_applied=(fixed_applied || KBIN::VASP_Error2Fix("NKXYZ_IKPTD",try_last_ditch_efforts,xvasp,xwarning,xfixed,aflags,kflags,vflags,FileMESSAGE));  //must come before IBZKPT
      fixed_applied=(fixed_applied || KBIN::VASP_Error2Fix("KKSYM",try_last_ditch_efforts,xvasp,xwarning,xfixed,aflags,kflags,vflags,FileMESSAGE));  //must come before IBZKPT
      fixed_applied=(fixed_applied || KBIN::VASP_Error2Fix("IBZKPT",try_last_ditch_efforts,xvasp,xwarning,xfixed,aflags,kflags,vflags,FileMESSAGE));
      fixed_applied=(fixed_applied || KBIN::VASP_Error2Fix("SYMPREC",try_last_ditch_efforts,xvasp,xwarning,xfixed,aflags,kflags,vflags,FileMESSAGE));  //must come before INVGRP
      fixed_applied=(fixed_applied || KBIN::VASP_Error2Fix("INVGRP","SYMPREC",try_last_ditch_efforts,xvasp,xwarning,xfixed,aflags,kflags,vflags,FileMESSAGE));
      fixed_applied=(fixed_applied || KBIN::VASP_Error2Fix("SGRCON","SYMPREC",try_last_ditch_efforts,xvasp,xwarning,xfixed,aflags,kflags,vflags,FileMESSAGE));
      // ********* APPLY GENERIC SYMMETRY FIXES ******************
      fixed_applied=(fixed_applied || KBIN::VASP_Error2Fix("ROTMAT",try_last_ditch_efforts,xvasp,xwarning,xfixed,aflags,kflags,vflags,FileMESSAGE));

      //fix MPI/NPAR problems next
      fixed_applied=(fixed_applied || KBIN::VASP_Error2Fix("MPICH11",try_last_ditch_efforts,xvasp,xwarning,xfixed,aflags,kflags,vflags,FileMESSAGE));
      fixed_applied=(fixed_applied || KBIN::VASP_Error2Fix("MPICH139",try_last_ditch_efforts,xvasp,xwarning,xfixed,aflags,kflags,vflags,FileMESSAGE));
      fixed_applied=(fixed_applied || KBIN::VASP_Error2Fix("MPICH174",try_last_ditch_efforts,xvasp,xwarning,xfixed,aflags,kflags,vflags,FileMESSAGE)); //CO20210315 - testing, exit code 174 looks like an error on the node, basically try rerunning with more memory
      fixed_applied=(fixed_applied || KBIN::VASP_Error2Fix("NPAR",try_last_ditch_efforts,xvasp,xwarning,xfixed,aflags,kflags,vflags,FileMESSAGE));
      fixed_applied=(fixed_applied || KBIN::VASP_Error2Fix("NPARC",try_last_ditch_efforts,xvasp,xwarning,xfixed,aflags,kflags,vflags,FileMESSAGE));
      fixed_applied=(fixed_applied || KBIN::VASP_Error2Fix("NPARN",try_last_ditch_efforts,xvasp,xwarning,xfixed,aflags,kflags,vflags,FileMESSAGE));
      fixed_applied=(fixed_applied || KBIN::VASP_Error2Fix("NPAR_REMOVE",try_last_ditch_efforts,xvasp,xwarning,xfixed,aflags,kflags,vflags,FileMESSAGE));

      //all other fixes, no priority here (alphabetic order)
      // ********* APPLY OTHER FIXES ******************
      fixed_applied=(fixed_applied || KBIN::VASP_Error2Fix("BRMIX",try_last_ditch_efforts,xvasp,xwarning,xfixed,aflags,kflags,vflags,FileMESSAGE));
      fixed_applied=(fixed_applied || KBIN::VASP_Error2Fix("CSLOSHING",try_last_ditch_efforts,xvasp,xwarning,xfixed,aflags,kflags,vflags,FileMESSAGE)); //must come before NELM
      fixed_applied=(fixed_applied || KBIN::VASP_Error2Fix("DAV",try_last_ditch_efforts,xvasp,xwarning,xfixed,aflags,kflags,vflags,FileMESSAGE));
      fixed_applied=(fixed_applied || KBIN::VASP_Error2Fix("DENTET",try_last_ditch_efforts,xvasp,xwarning,xfixed,aflags,kflags,vflags,FileMESSAGE));
      fixed_applied=(fixed_applied || KBIN::VASP_Error2Fix("EDDDAV",try_last_ditch_efforts,xvasp,xwarning,xfixed,aflags,kflags,vflags,FileMESSAGE));
      fixed_applied=(fixed_applied || KBIN::VASP_Error2Fix("EDDRMM","RMM_DIIS",try_last_ditch_efforts,xvasp,xwarning,xfixed,aflags,kflags,vflags,FileMESSAGE));
      fixed_applied=(fixed_applied || KBIN::VASP_Error2Fix("EFIELD_PEAD",try_last_ditch_efforts,xvasp,xwarning,xfixed,aflags,kflags,vflags,FileMESSAGE));
      fixed_applied=(fixed_applied || KBIN::VASP_Error2Fix("EXCCOR",try_last_ditch_efforts,xvasp,xwarning,xfixed,aflags,kflags,vflags,FileMESSAGE));
      fixed_applied=(fixed_applied || KBIN::VASP_Error2Fix("MEMORY",try_last_ditch_efforts,xvasp,xwarning,xfixed,aflags,kflags,vflags,FileMESSAGE));
      fixed_applied=(fixed_applied || KBIN::VASP_Error2Fix("NATOMS",try_last_ditch_efforts,xvasp,xwarning,xfixed,aflags,kflags,vflags,FileMESSAGE));
      fixed_applied=(fixed_applied || KBIN::VASP_Error2Fix("PSMAXN",try_last_ditch_efforts,xvasp,xwarning,xfixed,aflags,kflags,vflags,FileMESSAGE));
      fixed_applied=(fixed_applied || KBIN::VASP_Error2Fix("REAL_OPTLAY_1","LREAL",try_last_ditch_efforts,xvasp,xwarning,xfixed,aflags,kflags,vflags,FileMESSAGE));
      fixed_applied=(fixed_applied || KBIN::VASP_Error2Fix("REAL_OPT","LREAL",try_last_ditch_efforts,xvasp,xwarning,xfixed,aflags,kflags,vflags,FileMESSAGE));
      fixed_applied=(fixed_applied || KBIN::VASP_Error2Fix("ZPOTRF",try_last_ditch_efforts,xvasp,xwarning,xfixed,aflags,kflags,vflags,FileMESSAGE));

      //patch only if above warnings are not patched first
      fixed_applied=(fixed_applied || KBIN::VASP_Error2Fix("NELM",try_last_ditch_efforts,xvasp,xwarning,xfixed,aflags,kflags,vflags,FileMESSAGE));

      //apply these last if no other fixes worked
      // ********* APPLY PREFERRED RMM-DIIS FIXES ******************  //all of these must come before RMM-DIIS
      fixed_applied=(fixed_applied || KBIN::VASP_Error2Fix("ZBRENT",try_last_ditch_efforts,xvasp,xwarning,xfixed,aflags,kflags,vflags,FileMESSAGE));
      // ********* APPLY GENERIC RMM-DIIS FIXES ******************
      fixed_applied=(fixed_applied || KBIN::VASP_Error2Fix("RMM_DIIS",try_last_ditch_efforts,xvasp,xwarning,xfixed,aflags,kflags,vflags,FileMESSAGE));

      //[CO20210315 - do not apply patches for frozen calc]//CO20210315 - do last, fixes assume out-of-memory error
      //[CO20210315 - do not apply patches for frozen calc]fixed_applied=(fixed_applied || KBIN::VASP_Error2Fix("CALC_FROZEN","MEMORY",try_last_ditch_efforts,xvasp,xwarning,xfixed,aflags,kflags,vflags,FileMESSAGE));
    }

    //sometimes VASP will die after it prints the REACHED_ACCURACY state, but before the OUTCAR is finished (not sure why)
    //this is rare...
    //might be a threading/NFS issue
    //this means any errors inside that require REACHED_ACCURACY will not be triggered
    //in this case, try restarting the calculation from CONTCAR
    //lowering NCPUS has been shown to work, indicating that this is indeed a threading/mpi issue
    //try from the most relaxed CONTCAR to save time
    //this is NOT a magic bullet, it looks like the threading solution works for some structures and not others
    //I am leaving "THREADS" vs. going to "MEMORY" solutions which will change NBANDS, KPOINTS, etc.
    //better to run on another machine/different binary
    if(fixed_applied==false && xwarning.flag("CALC_FROZEN") && xmessage.flag("REACHED_ACCURACY") && xwarning.flag("OUTCAR_INCOMPLETE")){
      //[CO20210315 - not shown to work]fixed_applied=(fixed_applied || KBIN::VASP_Error2Fix("CALC_FROZEN","RESTART_CALC",false,xvasp,xwarning,xfixed,aflags,kflags,vflags,FileMESSAGE));
      //[CO20210621 - not shown to work (alone)]fixed_applied=(fixed_applied || KBIN::VASP_Error2Fix("CALC_FROZEN","RECYCLE_CONTCAR",false,xvasp,xwarning,xfixed,aflags,kflags,vflags,FileMESSAGE));
      fixed_applied=(fixed_applied || KBIN::VASP_Error2Fix("CALC_FROZEN","THREADS",false,xvasp,xwarning,xfixed,aflags,kflags,vflags,FileMESSAGE));
    }

    //print out all xfixed BEFORE adding "ALL"
    std::sort(xfixed.vxscheme.begin(),xfixed.vxscheme.end()); //sort for printing
    //print ALL first
    stringstream aus;
    if(xfixed.flag("ALL")){aus << "MMMMM  MESSAGE xfixed.flag(\"ALL\")=" << xfixed.flag("ALL") << endl;aurostd::PrintMessageStream(FileMESSAGE,aus,XHOST.QUIET);}
    if(xfixed.flag("ALL") || XHOST.vflag_control.flag("MONITOR_VASP")==false){  //very important that we print all xfixed even if not "ALL" for LOCK file, --monitor_vasp reads the LOCK looking here. otherwise, only print if "ALL"
      for(uint i=0;i<xfixed.vxscheme.size();i++){
        if(xfixed.vxscheme[i]=="ALL"){continue;}  //already done above
        aus << "MMMMM  MESSAGE xfixed.flag(\""+xfixed.vxscheme[i]+"\")=" << xfixed.flag(xfixed.vxscheme[i]) << endl;aurostd::PrintMessageStream(FileMESSAGE,aus,XHOST.QUIET);
      }
    }

    return fixed_applied;
  }
}

namespace KBIN {
  bool VASP_Run(_xvasp &xvasp,_aflags &aflags,_kflags &kflags,_vflags &vflags,ofstream &FileMESSAGE) {        // AFLOW_FUNCTION_IMPLEMENTATION
    bool LDEBUG=(FALSE || _DEBUG_KVASP_ || XHOST.DEBUG);
    string function="KBIN::VASP_Run";
    ostringstream aus_exec,aus;

<<<<<<< HEAD
    if(LDEBUG){aus << __AFLOW_FUNC__ << " BEGIN" << Message(_AFLOW_FILE_NAME_,aflags) << endl;cerr << aus.str();aurostd::PrintMessageStream(FileMESSAGE,aus,XHOST.QUIET);}

    if(XHOST.AVOID_RUNNING_VASP){  //CO20200624
      throw aurostd::xerror(_AFLOW_FILE_NAME_,__AFLOW_FUNC__,"VASP should NOT be running",_INPUT_ILLEGAL_);  //better to throw to avoid VASP_Backup(), etc.
=======
    if(LDEBUG){aus << __AFLOW_FUNC__ << " BEGIN" << Message(__AFLOW_FILE__,aflags) << endl;cerr << aus.str();aurostd::PrintMessageStream(FileMESSAGE,aus,XHOST.QUIET);}

    if(XHOST.AVOID_RUNNING_VASP){  //CO20200624
      throw aurostd::xerror(__AFLOW_FILE__,__AFLOW_FUNC__,"VASP should NOT be running",_INPUT_ILLEGAL_);  //better to throw to avoid VASP_Backup(), etc.
>>>>>>> 78dcc840
      //return false;
    }

    xoption xwarning,xfixed,xmessage;
    bool vasp_start=TRUE;
    aurostd::StringstreamClean(aus_exec);
    aurostd::StringstreamClean(aus);
    int nrun=0,maxrun=100; //CO20210315 - increase from 15 to 100 //NBANDS can take a lot of iterations to reach goal

    // get CPUS from PBS/SLURM
    // string ausenv;
    aus << "DDDDD  PBS_NUM_PPN=" << XHOST.PBS_NUM_PPN << Message(__AFLOW_FILE__,aflags) << endl;
    aus << "DDDDD  PBS_NNODES=" << XHOST.PBS_NNODES << Message(__AFLOW_FILE__,aflags) << endl;
    aus << "DDDDD  SLURM_CPUS_ON_NODE=" << XHOST.SLURM_CPUS_ON_NODE << Message(__AFLOW_FILE__,aflags) << endl;
    aus << "DDDDD  SLURM_NNODES=" << XHOST.SLURM_NNODES << Message(__AFLOW_FILE__,aflags) << endl;
    aus << "DDDDD  SLURM_NTASKS=" << XHOST.SLURM_NTASKS << Message(__AFLOW_FILE__,aflags) << endl;
    if(XHOST.SLURM_NTASKS>1 && XHOST.CPU_Cores>XHOST.SLURM_NTASKS && kflags.KBIN_MPI_NCPUS>XHOST.SLURM_NTASKS) kflags.KBIN_MPI_NCPUS=XHOST.SLURM_NTASKS; // to avoid HT
    aus << "DDDDD  kflags.KBIN_MPI_NCPUS=" << kflags.KBIN_MPI_NCPUS << Message(__AFLOW_FILE__,aflags) << endl;
    aus << "DDDDD  XHOST.CPU_Cores=" << XHOST.CPU_Cores << Message(__AFLOW_FILE__,aflags) << endl;
    aus << "DDDDD  aflags.AFLOW_GLOBAL_NCPUS=" << aflags.AFLOW_GLOBAL_NCPUS << Message(__AFLOW_FILE__,aflags) << endl;
    aurostd::PrintMessageStream(FileMESSAGE,aus,XHOST.QUIET);
    // if(aflags.AFLOW_MACHINE_LOCAL.flag("MACHINE::DUKE_BETA_MPICH")) { 	//CO
    //   if(kflags.KBIN_MPI_NCPUS==0) kflags.KBIN_MPI_NCPUS=XHOST.PBS_NUM_PPN;
    // }
    // if(aflags.AFLOW_MACHINE_LOCAL.flag("MACHINE::DUKE_BETA_OPENMPI")) {
    //   kflags.KBIN_MPI_NCPUS=XHOST.PBS_NUM_PPN;
    //   if(kflags.KBIN_MPI_NCPUS==0) kflags.KBIN_MPI_NCPUS=XHOST.CPU_Cores;
    // }
    // if(aflags.AFLOW_MACHINE_LOCAL.flag("MACHINE::DUKE_QRATS_MPICH")) {	//CO
    //   if(kflags.KBIN_MPI_NCPUS==0) kflags.KBIN_MPI_NCPUS=XHOST.PBS_NUM_PPN;
    // }
    // if(aflags.AFLOW_MACHINE_LOCAL.flag("MACHINE::DUKE_QFLOW_OPENMPI")) {	//CO
    //   if(kflags.KBIN_MPI_NCPUS==0) kflags.KBIN_MPI_NCPUS=XHOST.PBS_NUM_PPN;
    // }
    // //CO20201220 X START
    // if(aflags.AFLOW_MACHINE_LOCAL.flag("MACHINE::DUKE_X")) {	//CO
    //   if(kflags.KBIN_MPI_NCPUS==0) kflags.KBIN_MPI_NCPUS=XHOST.PBS_NUM_PPN;
    // }
    // //CO20201220 X STOP
    // //CO20220818 JHU_ROCKFISH START
    // if(aflags.AFLOW_MACHINE_LOCAL.flag("MACHINE::JHU_ROCKFISH")) {	//CO
    //   if(kflags.KBIN_MPI_NCPUS==0) kflags.KBIN_MPI_NCPUS=XHOST.PBS_NUM_PPN;
    // }
    // //CO20220818 JHU_ROCKFISH STOP
    // if(aflags.AFLOW_MACHINE_LOCAL.flag("MACHINE::MPCDF_EOS")) {	//CO
    //   if(kflags.KBIN_MPI_NCPUS==0) kflags.KBIN_MPI_NCPUS=XHOST.SLURM_CPUS_ON_NODE;
    // }
    // if(aflags.AFLOW_MACHINE_LOCAL.flag("MACHINE::MPCDF_DRACO")) {	//CO
    //   if(kflags.KBIN_MPI_NCPUS==0) kflags.KBIN_MPI_NCPUS=XHOST.SLURM_CPUS_ON_NODE;
    // }
    // if(aflags.AFLOW_MACHINE_LOCAL.flag("MACHINE::MPCDF_COBRA")) {	//CO
    //   if(kflags.KBIN_MPI_NCPUS==0) kflags.KBIN_MPI_NCPUS=XHOST.SLURM_CPUS_ON_NODE;
    // }
    // if(aflags.AFLOW_MACHINE_LOCAL.flag("MACHINE::MPCDF_HYDRA")) {	//CO
    //   if(kflags.KBIN_MPI_NCPUS==0) kflags.KBIN_MPI_NCPUS=XHOST.SLURM_CPUS_ON_NODE;
    // }
    // //DX20190509 - MACHINE001 - START
    // if(aflags.AFLOW_MACHINE_LOCAL.flag("MACHINE::MACHINE001")) {
    //   if(kflags.KBIN_MPI_NCPUS==0) kflags.KBIN_MPI_NCPUS=XHOST.PBS_NUM_PPN;
    // }
    // //DX20190509 - MACHINE001 - END
    // //DX20190509 - MACHINE002 - START
    // if(aflags.AFLOW_MACHINE_LOCAL.flag("MACHINE::MACHINE002")) {
    //   if(kflags.KBIN_MPI_NCPUS==0) kflags.KBIN_MPI_NCPUS=XHOST.PBS_NUM_PPN;
    // }
    //DX20190509 - MACHINE002 - END
    //DX20190107 - CMU EULER - START
    // if(aflags.AFLOW_MACHINE_LOCAL.flag("MACHINE::CMU_EULER")) {
    //  if(kflags.KBIN_MPI_NCPUS==0) kflags.KBIN_MPI_NCPUS=XHOST.PBS_NUM_PPN;
    // }
    //DX20180502 - CMU EULER - END

    // for reducint CPUs on the fly
    if(aflags.AFLOW_GLOBAL_NCPUS<0) kflags.KBIN_MPI_NCPUS=-aflags.AFLOW_GLOBAL_NCPUS; // this to force things on reducing CPUS

    aus << "DDDDD  kflags.KBIN_MPI_NCPUS=" << kflags.KBIN_MPI_NCPUS << Message(__AFLOW_FILE__,aflags) << endl;

    // for for LS coupling
    if(vflags.KBIN_VASP_FORCE_OPTION_LSCOUPLING.option) {
      if(!aurostd::substring2bool(kflags.KBIN_BIN,VASPLS_BIN_POSTFIX_DEFAULT)) kflags.KBIN_BIN=kflags.KBIN_BIN+VASPLS_BIN_POSTFIX_DEFAULT; // standard LS
      if(!aurostd::substring2bool(kflags.KBIN_MPI_BIN,VASPLS_BIN_POSTFIX_DEFAULT)) kflags.KBIN_MPI_BIN=kflags.KBIN_MPI_BIN+VASPLS_BIN_POSTFIX_DEFAULT; // standard LS
      aurostd::PrintMessageStream(FileMESSAGE,aus,XHOST.QUIET);	
      aus << "00000  MESSAGE SPIN-ORBIT TYPE CALCULATIONS , adding " << VASPLS_BIN_POSTFIX_DEFAULT << " to BIN" << Message(__AFLOW_FILE__,aflags) << endl;
      aurostd::PrintMessageStream(FileMESSAGE,aus,XHOST.QUIET);
    }
    if(kflags.KBIN_MPI) kflags.KBIN_BIN=kflags.KBIN_MPI_BIN; // forcing, no matter what

    uint xvasp_aopts_vxscheme_size=0;
    uint vflags_KBIN_VASP_FORCE_OPTION_IGNORE_AFIX_vxscheme_size=0;

    while(vasp_start) {
      // ********* RUN VASP                
      { // ERRORS
        bool error=FALSE;
        if(aurostd::FileEmpty(xvasp.Directory+"/INCAR"))   {KBIN::VASP_Error(xvasp,FileMESSAGE,"EEEEE  ERROR "+function+": Empty INCAR"+Message(__AFLOW_FILE__,aflags));error=TRUE;return FALSE;}
        if(aurostd::FileEmpty(xvasp.Directory+"/POSCAR"))  {KBIN::VASP_Error(xvasp,FileMESSAGE,"EEEEE  ERROR "+function+": Empty POSCAR"+Message(__AFLOW_FILE__,aflags));error=TRUE;return FALSE;}
        if(aurostd::FileEmpty(xvasp.Directory+"/KPOINTS")) {KBIN::VASP_Error(xvasp,FileMESSAGE,"EEEEE  ERROR "+function+": Empty KPOINTS"+Message(__AFLOW_FILE__,aflags));error=TRUE;return FALSE;}
        if(aurostd::FileEmpty(xvasp.Directory+"/POTCAR"))  {KBIN::VASP_Error(xvasp,FileMESSAGE,"EEEEE  ERROR "+function+": Empty POTCAR"+Message(__AFLOW_FILE__,aflags));error=TRUE;return FALSE;}
        if(error) return FALSE;

<<<<<<< HEAD
        if(LDEBUG){aus << __AFLOW_FUNC__ << " [1]" << Message(_AFLOW_FILE_NAME_,aflags) << endl;cerr << aus.str();aurostd::PrintMessageStream(FileMESSAGE,aus,XHOST.QUIET);}
=======
        if(LDEBUG){aus << __AFLOW_FUNC__ << " [1]" << Message(__AFLOW_FILE__,aflags) << endl;cerr << aus.str();aurostd::PrintMessageStream(FileMESSAGE,aus,XHOST.QUIET);}
>>>>>>> 78dcc840

        // FIX INCAR if alternating
        if(vflags.KBIN_VASP_FORCE_OPTION_RELAX_TYPE.flag("IONS_CELL_VOLUME")) {
          if(aurostd::_isodd(xvasp.NRELAXING))  aus << "00000  MESSAGE Alternating: RELAX_CELL_VOLUME" << Message(__AFLOW_FILE__,aflags) << endl;
          if(aurostd::_iseven(xvasp.NRELAXING)) aus << "00000  MESSAGE Alternating: RELAX_IONS" << Message(__AFLOW_FILE__,aflags) << endl;
          aurostd::PrintMessageStream(FileMESSAGE,aus,XHOST.QUIET);
          vflags.KBIN_VASP_FORCE_OPTION_RELAX_TYPE.flag("STATIC",FALSE);
          vflags.KBIN_VASP_FORCE_OPTION_RELAX_TYPE.flag("ALL",FALSE);
          vflags.KBIN_VASP_FORCE_OPTION_RELAX_TYPE.flag("IONS",FALSE);
          vflags.KBIN_VASP_FORCE_OPTION_RELAX_TYPE.flag("CELL_SHAPE",FALSE);
          vflags.KBIN_VASP_FORCE_OPTION_RELAX_TYPE.flag("CELL_VOLUME",FALSE);
          vflags.KBIN_VASP_FORCE_OPTION_RELAX_TYPE.push("IONS_CELL_VOLUME");
          KBIN::XVASP_INCAR_Relax_ON(xvasp,vflags,xvasp.NRELAXING);
        }

        //CO20210315
        //print out these schemes so they can be picked up by the vasp monitor
        xvasp_aopts_vxscheme_size=xvasp.aopts.vxscheme.size();
        for(uint i=0;i<xvasp_aopts_vxscheme_size;i++){
          const string& flag=xvasp.aopts.vxscheme[i];
          if(flag.find("FLAG::")!=string::npos && flag.find("_PRESERVED")!=string::npos){
            if(xvasp.aopts.flag(flag)){aus << "MMMMM  MESSAGE xvasp.aopts.flag(\"" << flag << "\")=" << xvasp.aopts.flag(flag) << endl;aurostd::PrintMessageStream(FileMESSAGE,aus,XHOST.QUIET);}
          }
        }
        vflags_KBIN_VASP_FORCE_OPTION_IGNORE_AFIX_vxscheme_size=vflags.KBIN_VASP_FORCE_OPTION_IGNORE_AFIX.vxscheme.size();
        for(uint i=0;i<vflags_KBIN_VASP_FORCE_OPTION_IGNORE_AFIX_vxscheme_size;i++){
          const string& flag=vflags.KBIN_VASP_FORCE_OPTION_IGNORE_AFIX.vxscheme[i];
          if(vflags.KBIN_VASP_FORCE_OPTION_IGNORE_AFIX.flag(flag)){aus << "MMMMM  MESSAGE vflags.KBIN_VASP_FORCE_OPTION_IGNORE_AFIX.flag(\"" << flag << "\")=" << vflags.KBIN_VASP_FORCE_OPTION_IGNORE_AFIX.flag(flag) << endl;aurostd::PrintMessageStream(FileMESSAGE,aus,XHOST.QUIET);}
        }
        if(vflags.KBIN_VASP_FORCE_OPTION_ALGO.preserved){aus << "MMMMM  MESSAGE vflags.KBIN_VASP_FORCE_OPTION_ALGO.preserved=" << vflags.KBIN_VASP_FORCE_OPTION_ALGO.preserved << endl;aurostd::PrintMessageStream(FileMESSAGE,aus,XHOST.QUIET);}

        // RUN VASP NON QUEUE ------------------------------------------------------------------------
        if(kflags.KBIN_QSUB==FALSE) {
          nrun++;
          aus_exec << "cd " << xvasp.Directory << endl;
          aus_exec << "rm -f " << DEFAULT_VASP_OUT << endl;
          if(kflags.KBIN_MPI==FALSE) {
            aus << "00000  MESSAGE SERIAL job - [" << xvasp.str.atoms.size() << "atoms]" << Message(__AFLOW_FILE__,aflags) << endl;
            aurostd::PrintMessageStream(FileMESSAGE,aus,XHOST.QUIET);
            aus_exec << kflags.KBIN_BIN << " > " << DEFAULT_VASP_OUT << endl;
            aus << "00000  MESSAGE" << VASP_KEYWORD_EXECUTION << kflags.KBIN_BIN << " > " << DEFAULT_VASP_OUT << Message(__AFLOW_FILE__,aflags,string(_AFLOW_MESSAGE_DEFAULTS_)+",memory") << endl;  //CO20170628 - SLOW WITH MEMORY
            aurostd::PrintMessageStream(FileMESSAGE,aus,XHOST.QUIET);
            aurostd::execute(aus_exec);
            aurostd::Sleep(_KVASP_VASP_SLEEP_);
          } else {
            aus << "00000  MESSAGE MPI PARALLEL job - [" << xvasp.str.atoms.size() << "atoms] - " << " MPI=" << kflags.KBIN_MPI_NCPUS << "CPUs " << Message(__AFLOW_FILE__,aflags) << endl;
            if(kflags.KBIN_MPI_OPTIONS!="") aus << "00000  MESSAGE MPI OPTIONS=[" << kflags.KBIN_MPI_OPTIONS << "]" << Message(__AFLOW_FILE__,aflags) << endl;
            aurostd::PrintMessageStream(FileMESSAGE,aus,XHOST.QUIET);	
            if(LDEBUG){
<<<<<<< HEAD
              aus << __AFLOW_FUNC__ << " aflags.AFLOW_MACHINE_GLOBAL=" << aflags.AFLOW_MACHINE_GLOBAL.getattachedscheme("NAME") << Message(_AFLOW_FILE_NAME_,aflags) << endl;
              aus << __AFLOW_FUNC__ << " aflags.AFLOW_MACHINE_LOCAL=" << aflags.AFLOW_MACHINE_LOCAL.getattachedscheme("NAME") << Message(_AFLOW_FILE_NAME_,aflags) << endl; //HE20220309 use machine name
=======
              aus << __AFLOW_FUNC__ << " aflags.AFLOW_MACHINE_GLOBAL=" << aflags.AFLOW_MACHINE_GLOBAL.getattachedscheme("NAME") << Message(__AFLOW_FILE__,aflags) << endl;
              aus << __AFLOW_FUNC__ << " aflags.AFLOW_MACHINE_LOCAL=" << aflags.AFLOW_MACHINE_LOCAL.getattachedscheme("NAME") << Message(__AFLOW_FILE__,aflags) << endl; //HE20220309 use machine name
>>>>>>> 78dcc840
              cerr << aus.str();aurostd::PrintMessageStream(FileMESSAGE,aus,XHOST.QUIET);
            }
            // NO HOST ------------------------------------------------------------------------
            if(!aflags.AFLOW_MACHINE_LOCAL.flag()) {
              aus << "00000  MESSAGE" << VASP_KEYWORD_EXECUTION;
              if(!kflags.KBIN_MPI_OPTIONS.empty()){
                aus_exec << kflags.KBIN_MPI_OPTIONS << endl;
                //[CO20210315 - do not print, will confuse vasp monitor]aus << kflags.KBIN_MPI_OPTIONS << "; ";
              }
              if(!kflags.KBIN_MPI_START.empty()){
                aus_exec << kflags.KBIN_MPI_START << " > " << DEFAULT_VASP_OUT << endl;
                //[CO20210315 - do not print, will confuse vasp monitor]aus << kflags.KBIN_MPI_START << " > " << DEFAULT_VASP_OUT << "; ";
              }
              aus_exec << kflags.KBIN_MPI_COMMAND << " " << kflags.KBIN_MPI_NCPUS << " " << kflags.KBIN_MPI_BIN << " >> " << DEFAULT_VASP_OUT << endl;
              aus << kflags.KBIN_MPI_COMMAND << " " << kflags.KBIN_MPI_NCPUS << " " << kflags.KBIN_MPI_BIN << " >> " << DEFAULT_VASP_OUT; //[CO20210315 - do not print, will confuse vasp monitor]<< "; ";
              if(!kflags.KBIN_MPI_STOP.empty()){
                aus_exec << kflags.KBIN_MPI_STOP << " >> " << DEFAULT_VASP_OUT << endl;
                //[CO20210315 - do not print, will confuse vasp monitor]aus << kflags.KBIN_MPI_STOP << " >> " << DEFAULT_VASP_OUT;
              }
              aus << Message(__AFLOW_FILE__,aflags,string(_AFLOW_MESSAGE_DEFAULTS_)+",memory") << endl; //CO20170628 - SLOW WITH MEMORY
              aurostd::PrintMessageStream(FileMESSAGE,aus,XHOST.QUIET);	
              aurostd::execute(aus_exec);
            }
            // HOST DUKE_BETA_MPICH ------------------------------------------------------------------------
            if(aflags.AFLOW_MACHINE_LOCAL.flag("MACHINE::DUKE_BETA_MPICH")) {
              // verbosization
              aus << "00000  MESSAGE HOST=" << aflags.AFLOW_MACHINE_LOCAL.getattachedscheme("NAME") << "  MPI PARALLEL job - [" << xvasp.str.atoms.size() << "atoms] - " << " MPI=" << kflags.KBIN_MPI_NCPUS << "CPUs " << Message(__AFLOW_FILE__,aflags) << endl; //HE20220309 use machine name
              aus << "00000  MESSAGE HOST=" << aflags.AFLOW_MACHINE_LOCAL.getattachedscheme("NAME") << " " << VASP_KEYWORD_EXECUTION << MPI_COMMAND_DUKE_BETA_MPICH << " " << kflags.KBIN_MPI_NCPUS << " " << MPI_BINARY_DIR_DUKE_BETA_MPICH << kflags.KBIN_MPI_BIN << " >> " << DEFAULT_VASP_OUT << Message(__AFLOW_FILE__,aflags,string(_AFLOW_MESSAGE_DEFAULTS_)+",memory") << endl; //HE20220309 use machine name  //CO20170628 - SLOW WITH MEMORY
              aurostd::PrintMessageStream(FileMESSAGE,aus,XHOST.QUIET);
              // run
              aus_exec << kflags.KBIN_MPI_OPTIONS << endl;
              aus_exec << MPI_OPTIONS_DUKE_BETA_MPICH << endl;
              aus_exec << MPI_COMMAND_DUKE_BETA_MPICH << " " << kflags.KBIN_MPI_NCPUS << " " << MPI_BINARY_DIR_DUKE_BETA_MPICH << kflags.KBIN_MPI_BIN << " >> " << DEFAULT_VASP_OUT << endl;
              //	    aurostd::PrintMessageStream(FileMESSAGE,aus_exec,XHOST.QUIET);
              aurostd::execute(aus_exec);
            }
            // HOST DUKE_BETA_OPENMPI ------------------------------------------------------------------------
            if(aflags.AFLOW_MACHINE_LOCAL.flag("MACHINE::DUKE_BETA_OPENMPI")) {
              if(!aurostd::substring2bool(kflags.KBIN_MPI_BIN,"_openmpi")) kflags.KBIN_MPI_BIN=kflags.KBIN_MPI_BIN+"_openmpi"; // fix the OPENMPI
              // verbosization
              aus << "00000  MESSAGE HOST=" << aflags.AFLOW_MACHINE_LOCAL.getattachedscheme("NAME") << "  MPI PARALLEL job - [" << xvasp.str.atoms.size() << "atoms] - " << " MPI=" << kflags.KBIN_MPI_NCPUS << "CPUs " << Message(__AFLOW_FILE__,aflags) << endl; //HE20220309 use machine name
              aus << "00000  MESSAGE HOST=" << aflags.AFLOW_MACHINE_LOCAL.getattachedscheme("NAME") << " " << VASP_KEYWORD_EXECUTION << MPI_COMMAND_DUKE_BETA_OPENMPI << " " << kflags.KBIN_MPI_NCPUS << " " << MPI_BINARY_DIR_DUKE_BETA_OPENMPI << kflags.KBIN_MPI_BIN << " >> " << DEFAULT_VASP_OUT << Message(__AFLOW_FILE__,aflags,string(_AFLOW_MESSAGE_DEFAULTS_)+",memory") << endl; //HE20220309 use machine name  //CO20170628 - SLOW WITH MEMORY
              aurostd::PrintMessageStream(FileMESSAGE,aus,XHOST.QUIET);
              // run
              aus_exec << kflags.KBIN_MPI_OPTIONS << endl;
              aus_exec << MPI_OPTIONS_DUKE_BETA_OPENMPI << endl;
              aus_exec << MPI_COMMAND_DUKE_BETA_OPENMPI << " " << kflags.KBIN_MPI_NCPUS << " " << MPI_BINARY_DIR_DUKE_BETA_OPENMPI << kflags.KBIN_MPI_BIN << " >> " << DEFAULT_VASP_OUT << endl;
              //	    aurostd::PrintMessageStream(FileMESSAGE,aus_exec,XHOST.QUIET);
              aurostd::execute(aus_exec);
            }
            // HOST DUKE_QRATS_MPICH ------------------------------------------------------------------------
            if(aflags.AFLOW_MACHINE_LOCAL.flag("MACHINE::DUKE_QRATS_MPICH")) {
              // verbosization
              aus << "00000  MESSAGE HOST=" << aflags.AFLOW_MACHINE_LOCAL.getattachedscheme("NAME") << "  MPI PARALLEL job - [" << xvasp.str.atoms.size() << "atoms] - " << " MPI=" << kflags.KBIN_MPI_NCPUS << "CPUs " << Message(__AFLOW_FILE__,aflags) << endl; //HE20220309 use machine name
              aus << "00000  MESSAGE HOST=" << aflags.AFLOW_MACHINE_LOCAL.getattachedscheme("NAME") << " " << VASP_KEYWORD_EXECUTION << MPI_COMMAND_DUKE_QRATS_MPICH << " " << kflags.KBIN_MPI_NCPUS << " " << MPI_BINARY_DIR_DUKE_QRATS_MPICH << kflags.KBIN_MPI_BIN << " >> " << DEFAULT_VASP_OUT << Message(__AFLOW_FILE__,aflags,string(_AFLOW_MESSAGE_DEFAULTS_)+",memory") << endl; //HE20220309 use machine name  //CO20170628 - SLOW WITH MEMORY
              aurostd::PrintMessageStream(FileMESSAGE,aus,XHOST.QUIET);
              // run
              aus_exec << kflags.KBIN_MPI_OPTIONS << endl;
              aus_exec << MPI_OPTIONS_DUKE_QRATS_MPICH << endl;
              aus_exec << MPI_COMMAND_DUKE_QRATS_MPICH << " " << kflags.KBIN_MPI_NCPUS << " " << MPI_BINARY_DIR_DUKE_QRATS_MPICH << kflags.KBIN_MPI_BIN << " >> " << DEFAULT_VASP_OUT << endl;
              //	    aurostd::PrintMessageStream(FileMESSAGE,aus_exec,XHOST.QUIET);
              aurostd::execute(aus_exec);
            }
            // HOST DUKE_QFLOW_OPENMPI ------------------------------------------------------------------------
            if(aflags.AFLOW_MACHINE_LOCAL.flag("MACHINE::DUKE_QFLOW_OPENMPI")) {
              // verbosization
              aus << "00000  MESSAGE HOST=" << aflags.AFLOW_MACHINE_LOCAL.getattachedscheme("NAME") << "  MPI PARALLEL job - [" << xvasp.str.atoms.size() << "atoms] - " << " MPI=" << kflags.KBIN_MPI_NCPUS << "CPUs " << Message(__AFLOW_FILE__,aflags) << endl; //HE20220309 use machine name
              aus << "00000  MESSAGE HOST=" << aflags.AFLOW_MACHINE_LOCAL.getattachedscheme("NAME") << " " << VASP_KEYWORD_EXECUTION << MPI_COMMAND_DUKE_QFLOW_OPENMPI << " " << kflags.KBIN_MPI_NCPUS << " " << MPI_BINARY_DIR_DUKE_QFLOW_OPENMPI << kflags.KBIN_MPI_BIN << " >> " << DEFAULT_VASP_OUT << Message(__AFLOW_FILE__,aflags,string(_AFLOW_MESSAGE_DEFAULTS_)+",memory") << endl; //HE20220309 use machine name  //CO20170628 - SLOW WITH MEMORY
              aurostd::PrintMessageStream(FileMESSAGE,aus,XHOST.QUIET);
              // run
              aus_exec << kflags.KBIN_MPI_OPTIONS << endl;
              aus_exec << MPI_OPTIONS_DUKE_QFLOW_OPENMPI << endl;
              aus_exec << MPI_COMMAND_DUKE_QFLOW_OPENMPI << " " << kflags.KBIN_MPI_NCPUS << " " << MPI_BINARY_DIR_DUKE_QFLOW_OPENMPI << kflags.KBIN_MPI_BIN << " >> " << DEFAULT_VASP_OUT << endl;
              //	    aurostd::PrintMessageStream(FileMESSAGE,aus_exec,XHOST.QUIET);
              aurostd::execute(aus_exec);
            }
            //CO20201220 X START
            // HOST DUKE_X ------------------------------------------------------------------------
            if(aflags.AFLOW_MACHINE_LOCAL.flag("MACHINE::DUKE_X")) {
              // verbosization
              aus << "00000  MESSAGE HOST=" << aflags.AFLOW_MACHINE_LOCAL.getattachedscheme("NAME") << "  MPI PARALLEL job - [" << xvasp.str.atoms.size() << "atoms] - " << " MPI=" << kflags.KBIN_MPI_NCPUS << "CPUs " << Message(__AFLOW_FILE__,aflags) << endl; //HE20220309 use machine name
              aus << "00000  MESSAGE HOST=" << aflags.AFLOW_MACHINE_LOCAL.getattachedscheme("NAME") << " " << VASP_KEYWORD_EXECUTION << MPI_COMMAND_DUKE_X << " " << kflags.KBIN_MPI_NCPUS << " " << MPI_BINARY_DIR_DUKE_X << kflags.KBIN_MPI_BIN << " >> " << DEFAULT_VASP_OUT << Message(__AFLOW_FILE__,aflags,string(_AFLOW_MESSAGE_DEFAULTS_)+",memory") << endl; //HE20220309 use machine name  //CO20170628 - SLOW WITH MEMORY
              aurostd::PrintMessageStream(FileMESSAGE,aus,XHOST.QUIET);
              // run
              aus_exec << kflags.KBIN_MPI_OPTIONS << endl;
              aus_exec << MPI_OPTIONS_DUKE_X << endl;
              aus_exec << MPI_COMMAND_DUKE_X << " " << kflags.KBIN_MPI_NCPUS << " " << MPI_BINARY_DIR_DUKE_X << kflags.KBIN_MPI_BIN << " >> " << DEFAULT_VASP_OUT << endl;
              //	    aurostd::PrintMessageStream(FileMESSAGE,aus_exec,XHOST.QUIET);
              aurostd::execute(aus_exec);
            }
            //CO20201220 X STOP
            //CO20220818 JHU_ROCKFISH START
            // HOST JHU_ROCKFISH ------------------------------------------------------------------------
            if(aflags.AFLOW_MACHINE_LOCAL.flag("MACHINE::JHU_ROCKFISH")) {
              // verbosization
              aus << "00000  MESSAGE HOST=" << aflags.AFLOW_MACHINE_LOCAL.getattachedscheme("NAME") << "  MPI PARALLEL job - [" << xvasp.str.atoms.size() << "atoms] - " << " MPI=" << kflags.KBIN_MPI_NCPUS << "CPUs " << Message(__AFLOW_FILE__,aflags) << endl; //HE20220309 use machine name
              aus << "00000  MESSAGE HOST=" << aflags.AFLOW_MACHINE_LOCAL.getattachedscheme("NAME") << " " << VASP_KEYWORD_EXECUTION << MPI_COMMAND_JHU_ROCKFISH << " " << kflags.KBIN_MPI_NCPUS << " " << MPI_BINARY_DIR_JHU_ROCKFISH << kflags.KBIN_MPI_BIN << " >> " << DEFAULT_VASP_OUT << Message(__AFLOW_FILE__,aflags,string(_AFLOW_MESSAGE_DEFAULTS_)+",memory") << endl; //HE20220309 use machine name  //CO20170628 - SLOW WITH MEMORY
              aurostd::PrintMessageStream(FileMESSAGE,aus,XHOST.QUIET);
              // run
              aus_exec << kflags.KBIN_MPI_OPTIONS << endl;
              aus_exec << MPI_OPTIONS_JHU_ROCKFISH << endl;
              aus_exec << MPI_COMMAND_JHU_ROCKFISH << " " << kflags.KBIN_MPI_NCPUS << " " << MPI_BINARY_DIR_JHU_ROCKFISH << kflags.KBIN_MPI_BIN << " >> " << DEFAULT_VASP_OUT << endl;
              //	    aurostd::PrintMessageStream(FileMESSAGE,aus_exec,XHOST.QUIET);
              aurostd::execute(aus_exec);
            }
            //CO20220818 JHU_ROCKFISH STOP
            // HOST MPCDF_EOS_MPI ------------------------------------------------------------------------
            if(aflags.AFLOW_MACHINE_LOCAL.flag("MACHINE::MPCDF_EOS")) {
              // verbosization
              int local_NCPUS=kflags.KBIN_MPI_NCPUS;
              if(MPI_NCPUS_MPCDF_EOS>0) {
                local_NCPUS=MPI_NCPUS_MPCDF_EOS;
                aus << "00000  MESSAGE HOST=" << aflags.AFLOW_MACHINE_LOCAL.getattachedscheme("NAME") << "  Forcing: kflags.KBIN_MPI_NCPUS=MPI_NCPUS_MPCDF_EOS" << Message(__AFLOW_FILE__,aflags) << endl; //HE20220309 use machine name
                aurostd::PrintMessageStream(FileMESSAGE,aus,XHOST.QUIET);
              }
              // [OBSOLETE] the HT should come out from the ntasks and not intercepted anymore here
              // [OBSOLETE]	      if(MPI_HYPERTHREADING_MPCDF_EOS=="FALSE" || MPI_HYPERTHREADING_MPCDF_EOS=="OFF") {
              // [OBSOLETE]  local_NCPUS=local_NCPUS/2;
              // [OBSOLETE]	aus << "00000  MESSAGE HOST=" << aflags.AFLOW_MACHINE_LOCAL.getattachedscheme("NAME") << "  Forcing: HYPERTHREADING = OFF" << Message(__AFLOW_FILE__,aflags) << endl; //HE20220309 use machine name
              // [OBSOLETE]	aurostd::PrintMessageStream(FileMESSAGE,aus,XHOST.QUIET);
              // [OBSOLETE] }
              // [OBSOLETE] if(MPI_HYPERTHREADING_MPCDF_EOS=="TRUE" || MPI_HYPERTHREADING_MPCDF_EOS=="ON") {
              // [OBSOLETE]	local_NCPUS=local_NCPUS*2;
              // [OBSOLETE]	aus << "00000  MESSAGE HOST=" << aflags.AFLOW_MACHINE_LOCAL.getattachedscheme("NAME") << "  Forcing: HYPERTHREADING = ON" << Message(__AFLOW_FILE__,aflags) << endl; //HE20220309 use machine name
              // [OBSOLETE]	aurostd::PrintMessageStream(FileMESSAGE,aus,XHOST.QUIET);
              // [OBSOLETE] }
              aus << "00000  MESSAGE HOST=" << aflags.AFLOW_MACHINE_LOCAL.getattachedscheme("NAME") << "  MPI PARALLEL job - [" << xvasp.str.atoms.size() << "atoms] - " << " MPI=" << local_NCPUS << "CPUs " << Message(__AFLOW_FILE__,aflags) << endl; //HE20220309 use machine name
              aus << "00000  MESSAGE HOST=" << aflags.AFLOW_MACHINE_LOCAL.getattachedscheme("NAME") << " " << VASP_KEYWORD_EXECUTION << MPI_COMMAND_MPCDF_EOS << " " << local_NCPUS << " " << MPI_BINARY_DIR_MPCDF_EOS << kflags.KBIN_MPI_BIN << " >> " << DEFAULT_VASP_OUT << Message(__AFLOW_FILE__,aflags,string(_AFLOW_MESSAGE_DEFAULTS_)+",memory") << endl; //HE20220309 use machine name  //CO20170628 - SLOW WITH MEMORY
              aurostd::PrintMessageStream(FileMESSAGE,aus,XHOST.QUIET);
              // run
              aus_exec << kflags.KBIN_MPI_OPTIONS << endl;
              aus_exec << MPI_OPTIONS_MPCDF_EOS << endl;
              aus_exec << MPI_COMMAND_MPCDF_EOS << " " << local_NCPUS << " " << MPI_BINARY_DIR_MPCDF_EOS << kflags.KBIN_MPI_BIN << " >> " << DEFAULT_VASP_OUT << endl;
              //	    aurostd::PrintMessageStream(FileMESSAGE,aus_exec,XHOST.QUIET);
              aurostd::execute(aus_exec);
            }
            // HOST MPCDF_DRACO_MPI ------------------------------------------------------------------------
            if(aflags.AFLOW_MACHINE_LOCAL.flag("MACHINE::MPCDF_DRACO")) {
              // verbosization
              int local_NCPUS=kflags.KBIN_MPI_NCPUS;
              if(MPI_NCPUS_MPCDF_DRACO>0) {
                local_NCPUS=MPI_NCPUS_MPCDF_DRACO;
                aus << "00000  MESSAGE HOST=" << aflags.AFLOW_MACHINE_LOCAL.getattachedscheme("NAME") << "  Forcing: kflags.KBIN_MPI_NCPUS=MPI_NCPUS_MPCDF_DRACO" << Message(__AFLOW_FILE__,aflags) << endl; //HE20220309 use machine name
                aurostd::PrintMessageStream(FileMESSAGE,aus,XHOST.QUIET);
              }
              // [OBSOLETE] the HT should come out from the ntasks and not intercepted anymore here
              // [OBSOLETE] if(MPI_HYPERTHREADING_MPCDF_DRACO=="FALSE" || MPI_HYPERTHREADING_MPCDF_DRACO=="OFF") {
              // [OBSOLETE] 	local_NCPUS=local_NCPUS/2;
              // [OBSOLETE] 	aus << "00000  MESSAGE HOST=" << aflags.AFLOW_MACHINE_LOCAL.getattachedscheme("NAME") << "  Forcing: HYPERTHREADING = OFF" << Message(__AFLOW_FILE__,aflags) << endl; //HE20220309 use machine name
              // [OBSOLETE] 	aurostd::PrintMessageStream(FileMESSAGE,aus,XHOST.QUIET);
              // [OBSOLETE] }
              // [OBSOLETE] if(MPI_HYPERTHREADING_MPCDF_DRACO=="TRUE" || MPI_HYPERTHREADING_MPCDF_DRACO=="ON") {
              // [OBSOLETE] 	local_NCPUS=local_NCPUS*2;
              // [OBSOLETE] 	aus << "00000  MESSAGE HOST=" << aflags.AFLOW_MACHINE_LOCAL.getattachedscheme("NAME") << "  Forcing: HYPERTHREADING = ON" << Message(__AFLOW_FILE__,aflags) << endl; //HE20220309 use machine name
              // [OBSOLETE] 	aurostd::PrintMessageStream(FileMESSAGE,aus,XHOST.QUIET);
              // [OBSOLETE] }
              aus << "00000  MESSAGE HOST=" << aflags.AFLOW_MACHINE_LOCAL.getattachedscheme("NAME") << "  MPI PARALLEL job - [" << xvasp.str.atoms.size() << "atoms] - " << " MPI=" << local_NCPUS << "CPUs " << Message(__AFLOW_FILE__,aflags) << endl; //HE20220309 use machine name
              aus << "00000  MESSAGE HOST=" << aflags.AFLOW_MACHINE_LOCAL.getattachedscheme("NAME") << " " << VASP_KEYWORD_EXECUTION << MPI_COMMAND_MPCDF_DRACO << " " << local_NCPUS << " " << MPI_BINARY_DIR_MPCDF_DRACO << kflags.KBIN_MPI_BIN << " >> " << DEFAULT_VASP_OUT << Message(__AFLOW_FILE__,aflags,string(_AFLOW_MESSAGE_DEFAULTS_)+",memory") << endl; //HE20220309 use machine name  //CO20170628 - SLOW WITH MEMORY
              aurostd::PrintMessageStream(FileMESSAGE,aus,XHOST.QUIET);
              // run
              aus_exec << kflags.KBIN_MPI_OPTIONS << endl;
              aus_exec << MPI_OPTIONS_MPCDF_DRACO << endl;
              aus_exec << MPI_COMMAND_MPCDF_DRACO << " " << local_NCPUS << " " << MPI_BINARY_DIR_MPCDF_DRACO << kflags.KBIN_MPI_BIN << " >> " << DEFAULT_VASP_OUT << endl;
              //	    aurostd::PrintMessageStream(FileMESSAGE,aus_exec,XHOST.QUIET);
              aurostd::execute(aus_exec);
            }
            // HOST MPCDF_COBRA_MPI ------------------------------------------------------------------------
            if(aflags.AFLOW_MACHINE_LOCAL.flag("MACHINE::MPCDF_COBRA")) {
              // verbosization 
              int local_NCPUS=kflags.KBIN_MPI_NCPUS;
              if(MPI_NCPUS_MPCDF_COBRA>0) {
                local_NCPUS=MPI_NCPUS_MPCDF_COBRA;
                aus << "00000  MESSAGE HOST=" << aflags.AFLOW_MACHINE_LOCAL.getattachedscheme("NAME") << "  Forcing: kflags.KBIN_MPI_NCPUS=MPI_NCPUS_MPCDF_COBRA" << Message(__AFLOW_FILE__,aflags) << endl; //HE20220309 use machine name
                aurostd::PrintMessageStream(FileMESSAGE,aus,XHOST.QUIET);
              }
              // [OBSOLETE] the HT should come out from the ntasks and not intercepted anymore here
              // [OBSOLETE] if(MPI_HYPERTHREADING_MPCDF_COBRA=="FALSE" || MPI_HYPERTHREADING_MPCDF_COBRA=="OFF") {
              // [OBSOLETE] 	local_NCPUS=local_NCPUS/2;
              // [OBSOLETE] 	aus << "00000  MESSAGE HOST=" << aflags.AFLOW_MACHINE_LOCAL.getattachedscheme("NAME") << "  Forcing: HYPERTHREADING = OFF" << Message(__AFLOW_FILE__,aflags) << endl; //HE20220309 use machine name
              // [OBSOLETE] 	aurostd::PrintMessageStream(FileMESSAGE,aus,XHOST.QUIET);
              // [OBSOLETE] }
              // [OBSOLETE] if(MPI_HYPERTHREADING_MPCDF_COBRA=="TRUE" || MPI_HYPERTHREADING_MPCDF_COBRA=="ON") {
              // [OBSOLETE] 	local_NCPUS=local_NCPUS*2;
              // [OBSOLETE] 	aus << "00000  MESSAGE HOST=" << aflags.AFLOW_MACHINE_LOCAL.getattachedscheme("NAME") << "  Forcing: HYPERTHREADING = ON" << Message(__AFLOW_FILE__,aflags) << endl; //HE20220309 use machine name
              // [OBSOLETE] 	aurostd::PrintMessageStream(FileMESSAGE,aus,XHOST.QUIET);
              // [OBSOLETE] }
              aus << "00000  MESSAGE HOST=" << aflags.AFLOW_MACHINE_LOCAL.getattachedscheme("NAME") << "  MPI PARALLEL job - [" << xvasp.str.atoms.size() << "atoms] - " << " MPI=" << local_NCPUS << "CPUs " << Message(__AFLOW_FILE__,aflags) << endl; //HE20220309 use machine name
              aus << "00000  MESSAGE HOST=" << aflags.AFLOW_MACHINE_LOCAL.getattachedscheme("NAME") << " " << VASP_KEYWORD_EXECUTION << MPI_COMMAND_MPCDF_COBRA << " " << local_NCPUS << " " << MPI_BINARY_DIR_MPCDF_COBRA << kflags.KBIN_MPI_BIN << " >> " << DEFAULT_VASP_OUT << Message(__AFLOW_FILE__,aflags,string(_AFLOW_MESSAGE_DEFAULTS_)+",memory") << endl; //HE20220309 use machine name  //CO20170628 - SLOW WITH MEMORY
              aurostd::PrintMessageStream(FileMESSAGE,aus,XHOST.QUIET);
              // run
              aus_exec << kflags.KBIN_MPI_OPTIONS << endl;
              aus_exec << MPI_OPTIONS_MPCDF_COBRA << endl;
              aus_exec << MPI_COMMAND_MPCDF_COBRA << " " << local_NCPUS << " " << MPI_BINARY_DIR_MPCDF_COBRA << kflags.KBIN_MPI_BIN << " >> " << DEFAULT_VASP_OUT << endl;
              //	    aurostd::PrintMessageStream(FileMESSAGE,aus_exec,XHOST.QUIET);
              aurostd::execute(aus_exec);
            }
            // HOST MPCDF_HYDRA_MPI ------------------------------------------------------------------------
            if(aflags.AFLOW_MACHINE_LOCAL.flag("MACHINE::MPCDF_HYDRA")) {
              // verbosization 
              int local_NCPUS=kflags.KBIN_MPI_NCPUS;
              if(MPI_NCPUS_MPCDF_HYDRA>0) {
                local_NCPUS=MPI_NCPUS_MPCDF_HYDRA;
                aus << "00000  MESSAGE HOST=" << aflags.AFLOW_MACHINE_LOCAL.getattachedscheme("NAME") << "  Forcing: kflags.KBIN_MPI_NCPUS=MPI_NCPUS_MPCDF_HYDRA" << Message(__AFLOW_FILE__,aflags) << endl; //HE20220309 use machine name
                aurostd::PrintMessageStream(FileMESSAGE,aus,XHOST.QUIET);
              }
              // [OBSOLETE] the HT should come out from the ntasks and not intercepted anymore here
              // [OBSOLETE] if(MPI_HYPERTHREADING_MPCDF_HYDRA=="FALSE" || MPI_HYPERTHREADING_MPCDF_HYDRA=="OFF") {
              // [OBSOLETE] 	local_NCPUS=local_NCPUS/2;
              // [OBSOLETE] 	aus << "00000  MESSAGE HOST=" << aflags.AFLOW_MACHINE_LOCAL.getattachedscheme("NAME") << "  Forcing: HYPERTHREADING = OFF" << Message(__AFLOW_FILE__,aflags) << endl; //HE20220309 use machine name
              // [OBSOLETE] 	aurostd::PrintMessageStream(FileMESSAGE,aus,XHOST.QUIET);
              // [OBSOLETE] }
              // [OBSOLETE] if(MPI_HYPERTHREADING_MPCDF_HYDRA=="TRUE" || MPI_HYPERTHREADING_MPCDF_HYDRA=="ON") {
              // [OBSOLETE] 	local_NCPUS=local_NCPUS*2;
              // [OBSOLETE] 	aus << "00000  MESSAGE HOST=" << aflags.AFLOW_MACHINE_LOCAL.getattachedscheme("NAME") << "  Forcing: HYPERTHREADING = ON" << Message(__AFLOW_FILE__,aflags) << endl; //HE20220309 use machine name
              // [OBSOLETE] 	aurostd::PrintMessageStream(FileMESSAGE,aus,XHOST.QUIET);
              // [OBSOLETE] }
              aus << "00000  MESSAGE HOST=" << aflags.AFLOW_MACHINE_LOCAL.getattachedscheme("NAME") << "  MPI PARALLEL job - [" << xvasp.str.atoms.size() << "atoms] - " << " MPI=" << local_NCPUS << "CPUs " << Message(__AFLOW_FILE__,aflags) << endl; //HE20220309 use machine name
              //	      aus << "00000  MESSAGE HOST=" << aflags.AFLOW_MACHINE_LOCAL.getattachedscheme("NAME") << " " << VASP_KEYWORD_EXECUTION << MPI_COMMAND_MPCDF_HYDRA << " " << local_NCPUS << " " << MPI_BINARY_DIR_MPCDF_HYDRA << kflags.KBIN_MPI_BIN << " >> " << DEFAULT_VASP_OUT << Message(__AFLOW_FILE__,aflags,string(_AFLOW_MESSAGE_DEFAULTS_)+",memory") << endl; //HE20220309 use machine name
              aus << "00000  MESSAGE HOST=" << aflags.AFLOW_MACHINE_LOCAL.getattachedscheme("NAME") << " " << VASP_KEYWORD_EXECUTION << MPI_COMMAND_MPCDF_HYDRA << " " << MPI_BINARY_DIR_MPCDF_HYDRA << kflags.KBIN_MPI_BIN << " >> " << DEFAULT_VASP_OUT << Message(__AFLOW_FILE__,aflags,string(_AFLOW_MESSAGE_DEFAULTS_)+",memory") << endl; //HE20220309 use machine name   // poe not MPI run
              aurostd::PrintMessageStream(FileMESSAGE,aus,XHOST.QUIET);
              // run
              aus_exec << kflags.KBIN_MPI_OPTIONS << endl;
              aus_exec << MPI_OPTIONS_MPCDF_HYDRA << endl;
              //	      aus_exec << MPI_COMMAND_MPCDF_HYDRA << " " << local_NCPUS << " " << MPI_BINARY_DIR_MPCDF_HYDRA << kflags.KBIN_MPI_BIN << " >> " << DEFAULT_VASP_OUT << endl;
              aus_exec << MPI_COMMAND_MPCDF_HYDRA << " " << MPI_BINARY_DIR_MPCDF_HYDRA << kflags.KBIN_MPI_BIN << " >> " << DEFAULT_VASP_OUT << endl;  // poe not MPI run
              //	    aurostd::PrintMessageStream(FileMESSAGE,aus_exec,XHOST.QUIET);
              aurostd::execute(aus_exec);
            }
            //DX20190509 - MACHINE001 - START
            // HOST MACHINE001_MPICH ------------------------------------------------------------------------
            if(aflags.AFLOW_MACHINE_LOCAL.flag("MACHINE::MACHINE001")) {
              // verbosization
              aus << "00000  MESSAGE HOST=" << aflags.AFLOW_MACHINE_LOCAL.getattachedscheme("NAME") << "  MPI PARALLEL job - [" << xvasp.str.atoms.size() << "atoms] - " << " MPI=" << kflags.KBIN_MPI_NCPUS << "CPUs " << Message(__AFLOW_FILE__,aflags) << endl; //HE20220309 use machine name
              aus << "00000  MESSAGE HOST=" << aflags.AFLOW_MACHINE_LOCAL.getattachedscheme("NAME") << " " << VASP_KEYWORD_EXECUTION << MPI_COMMAND_MACHINE001 << " " << kflags.KBIN_MPI_NCPUS << " " << MPI_BINARY_DIR_MACHINE001 << kflags.KBIN_MPI_BIN << " >> " << DEFAULT_VASP_OUT << Message(__AFLOW_FILE__,aflags,string(_AFLOW_MESSAGE_DEFAULTS_)+",memory") << endl; //HE20220309 use machine name  //CO20170628 - SLOW WITH MEMORY
              aurostd::PrintMessageStream(FileMESSAGE,aus,XHOST.QUIET);
              // run
              aus_exec << kflags.KBIN_MPI_OPTIONS << endl;
              aus_exec << MPI_OPTIONS_MACHINE001 << endl;
              aus_exec << MPI_COMMAND_MACHINE001 << " " << kflags.KBIN_MPI_NCPUS << " " << MPI_BINARY_DIR_MACHINE001 << kflags.KBIN_MPI_BIN << " >> " << DEFAULT_VASP_OUT << endl;
              aurostd::execute(aus_exec);
            }
            //DX20190509 - MACHINE001 - END
            //DX20190509 - MACHINE002 - START
            // HOST MACHINE002_MPICH ------------------------------------------------------------------------
            if(aflags.AFLOW_MACHINE_LOCAL.flag("MACHINE::MACHINE002")) {
              // verbosization
              aus << "00000  MESSAGE HOST=" << aflags.AFLOW_MACHINE_LOCAL.getattachedscheme("NAME") << "  MPI PARALLEL job - [" << xvasp.str.atoms.size() << "atoms] - " << " MPI=" << kflags.KBIN_MPI_NCPUS << "CPUs " << Message(__AFLOW_FILE__,aflags) << endl; //HE20220309 use machine name
              aus << "00000  MESSAGE HOST=" << aflags.AFLOW_MACHINE_LOCAL.getattachedscheme("NAME") << " " << VASP_KEYWORD_EXECUTION << MPI_COMMAND_MACHINE002 << " " << kflags.KBIN_MPI_NCPUS << " " << MPI_BINARY_DIR_MACHINE002 << kflags.KBIN_MPI_BIN << " >> " << DEFAULT_VASP_OUT << Message(__AFLOW_FILE__,aflags,string(_AFLOW_MESSAGE_DEFAULTS_)+",memory") << endl; //HE20220309 use machine name  //CO20170628 - SLOW WITH MEMORY
              aurostd::PrintMessageStream(FileMESSAGE,aus,XHOST.QUIET);
              // run
              aus_exec << kflags.KBIN_MPI_OPTIONS << endl;
              aus_exec << MPI_OPTIONS_MACHINE002 << endl;
              aus_exec << MPI_COMMAND_MACHINE002 << " " << kflags.KBIN_MPI_NCPUS << " " << MPI_BINARY_DIR_MACHINE002 << kflags.KBIN_MPI_BIN << " >> " << DEFAULT_VASP_OUT << endl;
              aurostd::execute(aus_exec);
            }
            //DX20190509 - MACHINE002 - END
            //DX20201005 - MACHINE003 - START
            // HOST MACHINE003_MPICH ------------------------------------------------------------------------
            if(aflags.AFLOW_MACHINE_LOCAL.flag("MACHINE::MACHINE003")) {
              // verbosization
              aus << "00000  MESSAGE HOST=" << aflags.AFLOW_MACHINE_LOCAL.getattachedscheme("NAME") << "  MPI PARALLEL job - [" << xvasp.str.atoms.size() << "atoms] - " << " MPI=" << kflags.KBIN_MPI_NCPUS << "CPUs " << Message(__AFLOW_FILE__,aflags) << endl; //HE20220309 use machine name
              aus << "00000  MESSAGE HOST=" << aflags.AFLOW_MACHINE_LOCAL.getattachedscheme("NAME") << " " << VASP_KEYWORD_EXECUTION << MPI_COMMAND_MACHINE003 << " " << kflags.KBIN_MPI_NCPUS << " " << MPI_BINARY_DIR_MACHINE003 << kflags.KBIN_MPI_BIN << " >> " << DEFAULT_VASP_OUT << Message(__AFLOW_FILE__,aflags,string(_AFLOW_MESSAGE_DEFAULTS_)+",memory") << endl; //HE20220309 use machine name  //CO20170628 - SLOW WITH MEMORY
              aurostd::PrintMessageStream(FileMESSAGE,aus,XHOST.QUIET);
              // run
              aus_exec << kflags.KBIN_MPI_OPTIONS << endl;
              aus_exec << MPI_OPTIONS_MACHINE003 << endl;
              aus_exec << MPI_COMMAND_MACHINE003 << " " << kflags.KBIN_MPI_NCPUS << " " << MPI_BINARY_DIR_MACHINE003 << kflags.KBIN_MPI_BIN << " >> " << DEFAULT_VASP_OUT << endl;
              aurostd::execute(aus_exec);
            }
            //DX20201005 - MACHINE003 - END
            //DX20211011 - MACHINE004 - START
            // HOST MACHINE004_MPICH ------------------------------------------------------------------------
            if(aflags.AFLOW_MACHINE_LOCAL.flag("MACHINE::MACHINE004")) {
              // verbosization
              aus << "00000  MESSAGE HOST=" << aflags.AFLOW_MACHINE_LOCAL.getattachedscheme("NAME") << "  MPI PARALLEL job - [" << xvasp.str.atoms.size() << "atoms] - " << " MPI=" << kflags.KBIN_MPI_NCPUS << "CPUs  " << Message(__AFLOW_FILE__,aflags) << endl; //HE20220309 use machine name
              aus << "00000  MESSAGE HOST=" << aflags.AFLOW_MACHINE_LOCAL.getattachedscheme("NAME") << " " << VASP_KEYWORD_EXECUTION << MPI_COMMAND_MACHINE004 << " " << kflags.KBIN_MPI_NCPUS << " " << MPI_BINARY_DIR_MACHINE004 << kflags.KBIN_MPI_BIN << " >> " << DEFAULT_VASP_OUT << Message(__AFLOW_FILE__,aflags,string(_AFLOW_MESSAGE_DEFAULTS_)+",memory") << endl; //HE20220309 use machine name  //CO20170628 - SLOW WITH MEMORY
              aurostd::PrintMessageStream(FileMESSAGE,aus,XHOST.QUIET);
              // run
              aus_exec << kflags.KBIN_MPI_OPTIONS << endl;
              aus_exec << MPI_OPTIONS_MACHINE004 << endl;
              aus_exec << MPI_COMMAND_MACHINE004 << " " << kflags.KBIN_MPI_NCPUS << " " << MPI_BINARY_DIR_MACHINE004 << kflags.KBIN_MPI_BIN << " >> " << DEFAULT_VASP_OUT << endl;
              aurostd::execute(aus_exec);
            }
            //DX20211011 - MACHINE004 - END
            // HOST DUKE_MATERIALS ------------------------------------------------------------------------
            if(aflags.AFLOW_MACHINE_LOCAL.flag("MACHINE::DUKE_MATERIALS")) {
              // verbosization
              aus << "00000  MESSAGE HOST=" << aflags.AFLOW_MACHINE_LOCAL.getattachedscheme("NAME") << "  MPI PARALLEL job - [" << xvasp.str.atoms.size() << "atoms] - " << " MPI=" << kflags.KBIN_MPI_NCPUS << "CPUs " << Message(__AFLOW_FILE__,aflags) << endl; //HE20220309 use machine name
              aus << "00000  MESSAGE HOST=" << aflags.AFLOW_MACHINE_LOCAL.getattachedscheme("NAME") << " " << VASP_KEYWORD_EXECUTION << MPI_COMMAND_DUKE_MATERIALS << " " << kflags.KBIN_MPI_NCPUS << " " << MPI_BINARY_DIR_DUKE_MATERIALS << kflags.KBIN_MPI_BIN << " >> " << DEFAULT_VASP_OUT << Message(__AFLOW_FILE__,aflags,string(_AFLOW_MESSAGE_DEFAULTS_)+",memory") << endl; //HE20220309 use machine name  //CO20170628 - SLOW WITH MEMORY
              aurostd::PrintMessageStream(FileMESSAGE,aus,XHOST.QUIET);
              // run
              aus_exec << kflags.KBIN_MPI_OPTIONS << endl;
              aus_exec << MPI_OPTIONS_DUKE_MATERIALS << endl;
              aus_exec << MPI_COMMAND_DUKE_MATERIALS << " " << kflags.KBIN_MPI_NCPUS << " " << MPI_BINARY_DIR_DUKE_MATERIALS << kflags.KBIN_MPI_BIN << " >> " << DEFAULT_VASP_OUT << endl;
              aurostd::execute(aus_exec);
            }
            // HOST DUKE_AFLOWLIB ------------------------------------------------------------------------
            if(aflags.AFLOW_MACHINE_LOCAL.flag("MACHINE::DUKE_AFLOWLIB")) {
              // verbosization
              aus << "00000  MESSAGE HOST=" << aflags.AFLOW_MACHINE_LOCAL.getattachedscheme("NAME") << "  MPI PARALLEL job - [" << xvasp.str.atoms.size() << "atoms] - " << " MPI=" << kflags.KBIN_MPI_NCPUS << "CPUs " << Message(__AFLOW_FILE__,aflags) << endl; //HE20220309 use machine name
              aus << "00000  MESSAGE HOST=" << aflags.AFLOW_MACHINE_LOCAL.getattachedscheme("NAME") << " " << VASP_KEYWORD_EXECUTION << MPI_COMMAND_DUKE_AFLOWLIB << " " << kflags.KBIN_MPI_NCPUS << " " << MPI_BINARY_DIR_DUKE_AFLOWLIB << kflags.KBIN_MPI_BIN << " >> " << DEFAULT_VASP_OUT << Message(__AFLOW_FILE__,aflags,string(_AFLOW_MESSAGE_DEFAULTS_)+",memory") << endl; //HE20220309 use machine name  //CO20170628 - SLOW WITH MEMORY
              aurostd::PrintMessageStream(FileMESSAGE,aus,XHOST.QUIET);
              // run
              aus_exec << kflags.KBIN_MPI_OPTIONS << endl;
              aus_exec << MPI_OPTIONS_DUKE_AFLOWLIB << endl;
              aus_exec << MPI_COMMAND_DUKE_AFLOWLIB << " " << kflags.KBIN_MPI_NCPUS << " " << MPI_BINARY_DIR_DUKE_AFLOWLIB << kflags.KBIN_MPI_BIN << " >> " << DEFAULT_VASP_OUT << endl;
              aurostd::execute(aus_exec);
            }
            // HOST DUKE_HABANA ------------------------------------------------------------------------
            if(aflags.AFLOW_MACHINE_LOCAL.flag("MACHINE::DUKE_HABANA")) {
              // verbosization
              aus << "00000  MESSAGE HOST=" << aflags.AFLOW_MACHINE_LOCAL.getattachedscheme("NAME") << "  MPI PARALLEL job - [" << xvasp.str.atoms.size() << "atoms] - " << " MPI=" << kflags.KBIN_MPI_NCPUS << "CPUs " << Message(__AFLOW_FILE__,aflags) << endl; //HE20220309 use machine name
              aus << "00000  MESSAGE HOST=" << aflags.AFLOW_MACHINE_LOCAL.getattachedscheme("NAME") << " " << VASP_KEYWORD_EXECUTION << MPI_COMMAND_DUKE_HABANA << " " << kflags.KBIN_MPI_NCPUS << " " << MPI_BINARY_DIR_DUKE_HABANA << kflags.KBIN_MPI_BIN << " >> " << DEFAULT_VASP_OUT << Message(__AFLOW_FILE__,aflags,string(_AFLOW_MESSAGE_DEFAULTS_)+",memory") << endl; //HE20220309 use machine name  //CO20170628 - SLOW WITH MEMORY
              aurostd::PrintMessageStream(FileMESSAGE,aus,XHOST.QUIET);
              // run
              aus_exec << kflags.KBIN_MPI_OPTIONS << endl;
              aus_exec << MPI_OPTIONS_DUKE_HABANA << endl;
              aus_exec << MPI_COMMAND_DUKE_HABANA << " " << kflags.KBIN_MPI_NCPUS << " " << MPI_BINARY_DIR_DUKE_HABANA << kflags.KBIN_MPI_BIN << " >> " << DEFAULT_VASP_OUT << endl;
              aurostd::execute(aus_exec);
            }
            // HOST FULTON_MARYLOU ------------------------------------------------------------------------
            if(aflags.AFLOW_MACHINE_LOCAL.flag("MACHINE::FULTON_MARYLOU")) {
              // verbosization
              aus << "00000  MESSAGE HOST=" << aflags.AFLOW_MACHINE_LOCAL.getattachedscheme("NAME") << "  MPI PARALLEL job - [" << xvasp.str.atoms.size() << "atoms] - " << " MPI=" << kflags.KBIN_MPI_NCPUS << "CPUs " << Message(__AFLOW_FILE__,aflags) << endl; //HE20220309 use machine name
              //	      aus << "00000  MESSAGE HOST=" << aflags.AFLOW_MACHINE_LOCAL.getattachedscheme("NAME") << " " << VASP_KEYWORD_EXECUTION << MPI_COMMAND_FULTON_MARYLOU << " " << kflags.KBIN_MPI_NCPUS << " " << MPI_BINARY_DIR_FULTON_MARYLOU << kflags.KBIN_MPI_BIN << " >> " << DEFAULT_VASP_OUT << Message(__AFLOW_FILE__,aflags,string(_AFLOW_MESSAGE_DEFAULTS_)+",memory") << endl; //HE20220309 use machine name
              aus << "00000  MESSAGE HOST=" << aflags.AFLOW_MACHINE_LOCAL.getattachedscheme("NAME") << " " << VASP_KEYWORD_EXECUTION << MPI_COMMAND_FULTON_MARYLOU << " " << MPI_BINARY_DIR_FULTON_MARYLOU << kflags.KBIN_MPI_BIN << " >> " << DEFAULT_VASP_OUT << Message(__AFLOW_FILE__,aflags,string(_AFLOW_MESSAGE_DEFAULTS_)+",memory") << endl; //HE20220309 use machine name
              aurostd::PrintMessageStream(FileMESSAGE,aus,XHOST.QUIET);
              // run
              aus_exec << kflags.KBIN_MPI_OPTIONS << endl;
              aus_exec << MPI_OPTIONS_FULTON_MARYLOU << endl;
              aus_exec << MPI_COMMAND_FULTON_MARYLOU << " " << MPI_BINARY_DIR_FULTON_MARYLOU << kflags.KBIN_MPI_BIN << " >> " << DEFAULT_VASP_OUT << endl;
              // aus_exec << MPI_COMMAND_FULTON_MARYLOU << " " << kflags.KBIN_MPI_NCPUS << " " << MPI_BINARY_DIR_FULTON_MARYLOU << kflags.KBIN_MPI_BIN << " >> " << DEFAULT_VASP_OUT << endl;  // with --np
              aurostd::execute(aus_exec);
            }
            // HOST CMU_EULER ------------------------------------------------------------------------
            if(aflags.AFLOW_MACHINE_LOCAL.flag("MACHINE::CMU_EULER")) {
              // verbosization
              aus << "00000  MESSAGE HOST=" << aflags.AFLOW_MACHINE_LOCAL.getattachedscheme("NAME") << "  MPI PARALLEL job - [" << xvasp.str.atoms.size() << "atoms] - " << " MPI=" << kflags.KBIN_MPI_NCPUS << "CPUs " << Message(__AFLOW_FILE__,aflags) << endl; //HE20220309 use machine name
              aus << "00000  MESSAGE HOST=" << aflags.AFLOW_MACHINE_LOCAL.getattachedscheme("NAME") << " " << VASP_KEYWORD_EXECUTION << MPI_COMMAND_CMU_EULER << " " << kflags.KBIN_MPI_NCPUS << " " << MPI_BINARY_DIR_CMU_EULER << kflags.KBIN_MPI_BIN << " >> " << DEFAULT_VASP_OUT << Message(__AFLOW_FILE__,aflags,string(_AFLOW_MESSAGE_DEFAULTS_)+",memory") << endl; //HE20220309 use machine name  //CO20170628 - SLOW WITH MEMORY
              aurostd::PrintMessageStream(FileMESSAGE,aus,XHOST.QUIET);
              // run
              aus_exec << kflags.KBIN_MPI_OPTIONS << endl;
              aus_exec << MPI_OPTIONS_CMU_EULER << endl;
              aus_exec << MPI_COMMAND_CMU_EULER << " " << kflags.KBIN_MPI_NCPUS << " " << MPI_BINARY_DIR_CMU_EULER << kflags.KBIN_MPI_BIN << " >> " << DEFAULT_VASP_OUT << endl;
              aurostd::execute(aus_exec);
            }
            // HOST OL ------------------------------------------------------------------------
            if(aflags.AFLOW_MACHINE_LOCAL.flag("MACHINE::OHAD")) {
              // verbosization
              aus << "00000  MESSAGE HOST=" << aflags.AFLOW_MACHINE_LOCAL.getattachedscheme("NAME") << "  MPI PARALLEL job - [" << xvasp.str.atoms.size() << "atoms] - " << " MPI=" << kflags.KBIN_MPI_NCPUS << "CPUs " << Message(__AFLOW_FILE__,aflags) << endl; //HE20220309 use machine name
              aus << "00000  MESSAGE HOST=" << aflags.AFLOW_MACHINE_LOCAL.getattachedscheme("NAME") << " " << VASP_KEYWORD_EXECUTION << MPI_COMMAND_MACHINE2 << " " << MPI_BINARY_DIR_MACHINE2 << kflags.KBIN_MPI_BIN << " >> " << DEFAULT_VASP_OUT << Message(__AFLOW_FILE__,aflags,string(_AFLOW_MESSAGE_DEFAULTS_)+",memory") << endl; //HE20220309 use machine name  //CO20170628 - SLOW WITH MEMORY
              aurostd::PrintMessageStream(FileMESSAGE,aus,XHOST.QUIET);
              // run
              aus_exec << kflags.KBIN_MPI_OPTIONS << endl;
              aus_exec << MPI_OPTIONS_MACHINE2 << endl;	//CO20181226
              aus_exec << MPI_COMMAND_MACHINE2 << " " << kflags.KBIN_MPI_NCPUS << " " << MPI_BINARY_DIR_MACHINE2 << kflags.KBIN_MPI_BIN << " >> " << DEFAULT_VASP_OUT << endl;	//CO20181226 - adding kflags.KBIN_MPI_NCPUS
              aurostd::execute(aus_exec);
            }
            // HOST HOST1 ------------------------------------------------------------------------
            if(aflags.AFLOW_MACHINE_LOCAL.flag("MACHINE::HOST1")) {
              // verbosization
              aus << "00000  MESSAGE HOST=" << aflags.AFLOW_MACHINE_LOCAL.getattachedscheme("NAME") << "  MPI PARALLEL job - [" << xvasp.str.atoms.size() << "atoms] - " << " MPI=" << kflags.KBIN_MPI_NCPUS << "CPUs " << Message(__AFLOW_FILE__,aflags) << endl; //HE20220309 use machine name
              aus << "00000  MESSAGE HOST=" << aflags.AFLOW_MACHINE_LOCAL.getattachedscheme("NAME") << " " << VASP_KEYWORD_EXECUTION << MPI_COMMAND_MACHINE1 << " " << MPI_BINARY_DIR_MACHINE1 << kflags.KBIN_MPI_BIN << " >> " << DEFAULT_VASP_OUT << Message(__AFLOW_FILE__,aflags,string(_AFLOW_MESSAGE_DEFAULTS_)+",memory") << endl; //HE20220309 use machine name  //CO20170628 - SLOW WITH MEMORY
              aurostd::PrintMessageStream(FileMESSAGE,aus,XHOST.QUIET);
              // run
              aus_exec << kflags.KBIN_MPI_OPTIONS << endl;
              aus_exec << MPI_OPTIONS_MACHINE1 << endl;	//CO20181226
              aus_exec << MPI_COMMAND_MACHINE1 << " " << kflags.KBIN_MPI_NCPUS << " " << MPI_BINARY_DIR_MACHINE1 << kflags.KBIN_MPI_BIN << " >> " << DEFAULT_VASP_OUT << endl;	//CO20181226 - adding kflags.KBIN_MPI_NCPUS
              aurostd::execute(aus_exec);
            }
            // DONE ------------------------------------------------------------------------
          }
          aurostd::Sleep(_KVASP_VASP_SLEEP_);
          vasp_start=FALSE;
        }
        // RUN VASP QUEUED ------------------------------------------------------------------------
        if(kflags.KBIN_QSUB) {
          nrun++;
          aus_exec << "cd " << xvasp.Directory << endl;
          if(kflags.KBIN_MPI==FALSE) {
            aus << "00000  MESSAGE QUEUED SERIAL job - [" << xvasp.str.atoms.size() << "atoms]" << Message(__AFLOW_FILE__,aflags) << endl;
            aurostd::PrintMessageStream(FileMESSAGE,aus,XHOST.QUIET);
            aurostd::RemoveFile(string(xvasp.Directory+"/aflow.qsub.done"));
            aurostd::stringstream2file(xvasp.xqsub.QSUB,string(xvasp.Directory+"/aflow.qsub.run"));
            aurostd::ChmodFile("755",string(xvasp.Directory+"/aflow.qsub.run"));
            aus_exec << kflags.KBIN_QSUB_COMMAND << " " << kflags.KBIN_QSUB_PARAMS << " " << "./aflow.qsub.run &" << endl;
            aurostd::execute(aus_exec);
            KBIN::QSUB_WaitFinished(aflags,FileMESSAGE,FALSE);
            aurostd::RemoveFile(string(xvasp.Directory+"/aflow.qsub.done"));
          } else {
            aus << "00000  MESSAGE QUEUED MPI PARALLEL job - [" << xvasp.str.atoms.size() << "atoms] - " << " MPI=" << kflags.KBIN_MPI_NCPUS << "CPUs " << Message(__AFLOW_FILE__,aflags) << endl;
            aurostd::PrintMessageStream(FileMESSAGE,aus,XHOST.QUIET);
            aurostd::RemoveFile(string(xvasp.Directory+"/aflow.qsub.done"));
            aurostd::stringstream2file(xvasp.xqsub.QSUB,string(xvasp.Directory+"/aflow.qsub.run"));
            aurostd::ChmodFile("755",string(xvasp.Directory+"/aflow.qsub.run"));
            aus_exec << kflags.KBIN_QSUB_COMMAND << " " << kflags.KBIN_QSUB_PARAMS << " " << "./aflow.qsub.run &" << endl;
            aurostd::execute(aus_exec);
            KBIN::QSUB_WaitFinished(aflags,FileMESSAGE,FALSE);
            aurostd::RemoveFile(string(xvasp.Directory+"/aflow.qsub.done"));
          }	
          aurostd::Sleep(_KVASP_VASP_SLEEP_);
          vasp_start=FALSE;
        }
      }
      KBIN::WaitFinished(xvasp,aflags,FileMESSAGE,2,false);  //CO20201111 - try twice and NO verbose, we verbose in bigger VASP_Run() loop
<<<<<<< HEAD
      if(LDEBUG){aus << __AFLOW_FUNC__ << " [2]" << Message(_AFLOW_FILE_NAME_,aflags) << endl;cerr << aus.str();aurostd::PrintMessageStream(FileMESSAGE,aus,XHOST.QUIET);}
=======
      if(LDEBUG){aus << __AFLOW_FUNC__ << " [2]" << Message(__AFLOW_FILE__,aflags) << endl;cerr << aus.str();aurostd::PrintMessageStream(FileMESSAGE,aus,XHOST.QUIET);}
>>>>>>> 78dcc840

      if(aurostd::FileEmpty(xvasp.Directory+"/"+DEFAULT_VASP_OUT))  {KBIN::VASP_Error(xvasp,FileMESSAGE,"EEEEE  ERROR "+function+": Empty "+DEFAULT_VASP_OUT+Message(__AFLOW_FILE__,aflags));return FALSE;}
      if(aurostd::FileEmpty(xvasp.Directory+"/OUTCAR"))  {KBIN::VASP_Error(xvasp,FileMESSAGE,"EEEEE  ERROR "+function+": Empty OUTCAR"+Message(__AFLOW_FILE__,aflags));return FALSE;}
      // DONT CHECK CONTCAR it can be empty
      // DONT CHECK OSZICAR it can be empty

      // update kpoints table

      // ***************** CHECK FOR ERRORS *********
      if(LDEBUG){
<<<<<<< HEAD
        aus << __AFLOW_FUNC__ << " [3a]  nrun=" << nrun << Message(_AFLOW_FILE_NAME_,aflags) << endl;
        aus << __AFLOW_FUNC__ << " [3b]  maxrun=" << maxrun << Message(_AFLOW_FILE_NAME_,aflags) << endl;
=======
        aus << __AFLOW_FUNC__ << " [3a]  nrun=" << nrun << Message(__AFLOW_FILE__,aflags) << endl;
        aus << __AFLOW_FUNC__ << " [3b]  maxrun=" << maxrun << Message(__AFLOW_FILE__,aflags) << endl;
>>>>>>> 78dcc840
        cerr << aus.str();aurostd::PrintMessageStream(FileMESSAGE,aus,XHOST.QUIET);
      }

      xmessage.clear(); //CO20210315

      // check VASP version
      string SVERSION=KBIN::OUTCAR2VASPVersionNumber(xvasp.Directory+"/OUTCAR"); //CO20210315
      double DVERSION=KBIN::VASPVersionString2Double(SVERSION); //CO20210315
      xmessage.push_attached("SVERSION",SVERSION);  //CO20210315 - put to xmessage
      xmessage.push_attached("DVERSION",aurostd::utype2string(DVERSION)); //CO20210315 - put to xmessage

      //get algo_current - START
      KBIN::VASP_Reread_INCAR(xvasp);
      string algo_current="NORMAL"; //vasp default: https://www.vasp.at/wiki/index.php/ALGO
      if(aurostd::substring2bool(xvasp.INCAR,"ALGO=",true)){algo_current=aurostd::toupper(aurostd::kvpair2string(xvasp.INCAR,"ALGO","="));}  //CO20210315 - remove whitespaces
      else if(aurostd::substring2bool(xvasp.INCAR,"IALGO=",true)){ //aflow also prints IALGO sometimes, need to check, remove whitespaces
        string algo_current_tmp=aurostd::toupper(KBIN::INCAR_IALGO2ALGO(aurostd::kvpair2utype<int>(xvasp.INCAR,"IALGO","=")));
        if(!algo_current_tmp.empty()){algo_current=algo_current_tmp;}
      }
      if(!algo_current.empty()){  //so we don't retry later as a fix
        xfixed.flag("ALGO="+algo_current,true);
        aus << "MMMMM  MESSAGE adding current \"ALGO=" << algo_current << "\" to xfixed" << Message(__AFLOW_FILE__,aflags) << endl;aurostd::PrintMessageStream(FileMESSAGE,aus,XHOST.QUIET);
      }
      //get algo_current - END

      if(nrun<maxrun) {

<<<<<<< HEAD
        if(LDEBUG){aus << __AFLOW_FUNC__ << " [4]" << Message(_AFLOW_FILE_NAME_,aflags) << endl;cerr << aus.str();aurostd::PrintMessageStream(FileMESSAGE,aus,XHOST.QUIET);}
=======
        if(LDEBUG){aus << __AFLOW_FUNC__ << " [4]" << Message(__AFLOW_FILE__,aflags) << endl;cerr << aus.str();aurostd::PrintMessageStream(FileMESSAGE,aus,XHOST.QUIET);}
>>>>>>> 78dcc840

        VASP_ProcessWarnings(xvasp,aflags,kflags,xmessage,xwarning,FileMESSAGE);

        xfixed.flag("ALL",FALSE);
        vasp_start=FALSE;

<<<<<<< HEAD
        if(LDEBUG){aus << __AFLOW_FUNC__ << " [5]" << Message(_AFLOW_FILE_NAME_,aflags) << endl;cerr << aus.str();aurostd::PrintMessageStream(FileMESSAGE,aus,XHOST.QUIET);}
=======
        if(LDEBUG){aus << __AFLOW_FUNC__ << " [5]" << Message(__AFLOW_FILE__,aflags) << endl;cerr << aus.str();aurostd::PrintMessageStream(FileMESSAGE,aus,XHOST.QUIET);}
>>>>>>> 78dcc840

        KBIN::VASP_FixErrors(xvasp,xmessage,xwarning,xfixed,aflags,kflags,vflags,FileMESSAGE);

        //come back - should we check if any xwarning() flag is still on?
        //CO20210315 - NO, aflow patches if possible, otherwise let it run. we'll catch BIG issues with --xplug

        // ********* VASP TO BE RESTARTED *********
<<<<<<< HEAD
        if(LDEBUG){cerr << __AFLOW_FUNC__ << " [DONE WITH CHECKS]" << Message(_AFLOW_FILE_NAME_,aflags) << endl;}
        if(xfixed.flag("ALL")) vasp_start=TRUE;
        if(vasp_start) {
          if(LDEBUG){aus << __AFLOW_FUNC__ << " [VASP TO BE RESTARTED]" << Message(_AFLOW_FILE_NAME_,aflags) << endl;cerr << aus.str();aurostd::PrintMessageStream(FileMESSAGE,aus,XHOST.QUIET);}
          aus << "00000  RESTART VASP" << Message(_AFLOW_FILE_NAME_,aflags) << endl;aurostd::PrintMessageStream(FileMESSAGE,aus,XHOST.QUIET);
=======
        if(LDEBUG){cerr << __AFLOW_FUNC__ << " [DONE WITH CHECKS]" << Message(__AFLOW_FILE__,aflags) << endl;}
        if(xfixed.flag("ALL")) vasp_start=TRUE;
        if(vasp_start) {
          if(LDEBUG){aus << __AFLOW_FUNC__ << " [VASP TO BE RESTARTED]" << Message(__AFLOW_FILE__,aflags) << endl;cerr << aus.str();aurostd::PrintMessageStream(FileMESSAGE,aus,XHOST.QUIET);}
          aus << "00000  RESTART VASP" << Message(__AFLOW_FILE__,aflags) << endl;aurostd::PrintMessageStream(FileMESSAGE,aus,XHOST.QUIET);
>>>>>>> 78dcc840
        }
      }
    }

    if(LDEBUG){aus << "MMMMM  MESSAGE tested all the errors" << endl;cerr << aus.str();aurostd::PrintMessageStream(FileMESSAGE,aus,XHOST.QUIET);}

    bool Krun=TRUE;
    if(!aurostd::FileExist(xvasp.Directory+"/"+DEFAULT_VASP_OUT)) {Krun=FALSE;KBIN::VASP_Error(xvasp,"EEEEE  file does not exist="+DEFAULT_VASP_OUT);}
    if(aurostd::FileEmpty(xvasp.Directory+"/"+DEFAULT_VASP_OUT)) {Krun=FALSE;KBIN::VASP_Error(xvasp,"EEEEE  file empty="+DEFAULT_VASP_OUT);}
    if(!aurostd::FileExist(xvasp.Directory+"/OUTCAR")) {Krun=FALSE;KBIN::VASP_Error(xvasp,"EEEEE  file does not exist=OUTCAR");}
    if(aurostd::FileEmpty(xvasp.Directory+"/OUTCAR")) {Krun=FALSE;KBIN::VASP_Error(xvasp,"EEEEE  file empty=OUTCAR");}
    if(!aurostd::FileExist(xvasp.Directory+"/CONTCAR")) {Krun=FALSE;KBIN::VASP_Error(xvasp,"EEEEE  file does not exist=CONTCAR");}
    if(aurostd::FileEmpty(xvasp.Directory+"/CONTCAR")) {Krun=FALSE;KBIN::VASP_Error(xvasp,"EEEEE  file is empty=CONTCAR");}

<<<<<<< HEAD
    if(LDEBUG) {aus << __AFLOW_FUNC__ << " Krun=" << Krun << Message(_AFLOW_FILE_NAME_,aflags) << endl;cerr << aus.str();aurostd::PrintMessageStream(FileMESSAGE,aus,XHOST.QUIET);}

    if(LDEBUG) {aus << __AFLOW_FUNC__ << " END" << Message(_AFLOW_FILE_NAME_,aflags) << endl;cerr << aus.str();aurostd::PrintMessageStream(FileMESSAGE,aus,XHOST.QUIET);}
=======
    if(LDEBUG) {aus << __AFLOW_FUNC__ << " Krun=" << Krun << Message(__AFLOW_FILE__,aflags) << endl;cerr << aus.str();aurostd::PrintMessageStream(FileMESSAGE,aus,XHOST.QUIET);}

    if(LDEBUG) {aus << __AFLOW_FUNC__ << " END" << Message(__AFLOW_FILE__,aflags) << endl;cerr << aus.str();aurostd::PrintMessageStream(FileMESSAGE,aus,XHOST.QUIET);}
>>>>>>> 78dcc840

    return Krun;
    // ********* FINISH
    //  return 1;
  }
} // namespace KBIN

namespace KBIN {
  bool VASP_Run(_xvasp &xvasp,_aflags &aflags,_kflags &kflags,_vflags &vflags,string relax,bool qmwrite,ofstream &FileMESSAGE) {        // AFLOW_FUNCTION_IMPLEMENTATION
    bool Krun=TRUE;
    if(KBIN::VASP_Run(xvasp,aflags,kflags,vflags,FileMESSAGE)){Krun=(Krun&&true);}
    else{
      KBIN::VASP_Error(xvasp,"EEEEE  ERROR KBIN::VASP_Run"+Message(__AFLOW_FILE__,aflags));
      Krun=false;
    }
    if(_VASP_CONTCAR_SAVE_) KBIN::VASP_CONTCAR_Save(xvasp,string(relax));
    if(KBIN::VASP_RunFinished(xvasp,aflags,FileMESSAGE,true)){Krun=(Krun&&true);} //CO20201111
    else{
      KBIN::VASP_Error(xvasp,FileMESSAGE,"EEEEE  ERROR KBIN::VASP_RunFinished: OUTCAR is incomplete"+Message(__AFLOW_FILE__,aflags)); //CO20201111  //AFTER CONTCAR_SAVE_
      Krun=false;
    }
    KBIN::VASP_Backup(xvasp,qmwrite,relax);
    return Krun;
  }
} // namespace KBIN

namespace KBIN {
  bool VASP_Run(_xvasp &xvasp,_aflags &aflags,_kflags &kflags,_vflags &vflags,string relaxA,string relaxB,bool qmwrite,ofstream &FileMESSAGE) {        // AFLOW_FUNCTION_IMPLEMENTATION
    bool Krun=TRUE;
    if(relaxA!=relaxB) {
      string message = "relaxA (" + relaxA + ") != relaxB (" + relaxB + ")";
      throw aurostd::xerror(__AFLOW_FILE__, __AFLOW_FUNC__, message, _RUNTIME_ERROR_);
    }
    if(KBIN::VASP_Run(xvasp,aflags,kflags,vflags,FileMESSAGE)){Krun=(Krun&&true);}
    else{
      KBIN::VASP_Error(xvasp,"EEEEE  ERROR KBIN::VASP_Run"+Message(__AFLOW_FILE__,aflags));
      Krun=false;
    }
    if(_VASP_CONTCAR_SAVE_) KBIN::VASP_CONTCAR_Save(xvasp,string(relaxA));
    if(KBIN::VASP_RunFinished(xvasp,aflags,FileMESSAGE,true)){Krun=(Krun&&true);} //CO20201111
    else{
      KBIN::VASP_Error(xvasp,FileMESSAGE,"EEEEE  ERROR KBIN::VASP_RunFinished: OUTCAR is incomplete"+Message(__AFLOW_FILE__,aflags)); //CO20201111 //AFTER CONTCAR_SAVE_
      Krun=false;
    }
    KBIN::VASP_Backup(xvasp,qmwrite,relaxA);
    KBIN::VASP_Recycle(xvasp,relaxB);
    return Krun;
  }
} // namespace KBIN

namespace KBIN {
  bool VASP_RunFinished(_xvasp &xvasp,_aflags &aflags,ofstream &FileMESSAGE,bool verbose) {
    ostringstream aus;
    aurostd::StringstreamClean(aus);
    // if(verbose) aus << "00000  MESSAGE RUN CHECK FINISHED :" << Message(__AFLOW_FILE__,aflags) << endl;
    // if(verbose) aurostd::PrintMessageStream(FileMESSAGE,aus,XHOST.QUIET);
    // OUTCAR DOES NOT EXIST
    if(!aurostd::FileExist(xvasp.Directory+"/OUTCAR")) {
      if(verbose) aus << "00000  MESSAGE RUN NOT FINISHED (OUTCAR does not exist) :" << Message(__AFLOW_FILE__,aflags) << endl;
      if(verbose) aurostd::PrintMessageStream(FileMESSAGE,aus,XHOST.QUIET);
      return FALSE;
    }
    // OUTCAR EXISTS BUT EMPTY
    if(aurostd::FileEmpty(xvasp.Directory+"/OUTCAR")) {
      if(verbose) aus << "00000  MESSAGE RUN NOT FINISHED (OUTCAR is empty) :" << Message(__AFLOW_FILE__,aflags) << endl;
      if(verbose) aurostd::PrintMessageStream(FileMESSAGE,aus,XHOST.QUIET);
      return FALSE;
    }
    // OUTCAR EXISTS
    bool RemoveWS=true,case_insensitive=true,expect_near_end=true;
    if(aurostd::substring_present_file_FAST(xvasp.Directory+"/OUTCAR","Total CPU time used (sec)",RemoveWS,case_insensitive,expect_near_end)){  //CO20210601
      if(verbose) aus << "00000  MESSAGE RUN FINISHED (OUTCAR is complete) :" << Message(__AFLOW_FILE__,aflags) << endl;
      if(verbose) aurostd::PrintMessageStream(FileMESSAGE,aus,XHOST.QUIET);
      return TRUE;
    }
    if(0){  //faster approach above
      ostringstream aus_exec;
      aurostd::StringstreamClean(aus_exec);
      aus_exec << "cd " << xvasp.Directory << endl;
      aus_exec << "cat OUTCAR | grep CPU > aflow.check_outcar.tmp " << endl;
      aurostd::execute(aus_exec);
      aurostd::StringstreamClean(aus_exec);
      aus_exec << "cd " << xvasp.Directory << endl;
      aus_exec << "rm -f aflow.check_outcar.tmp " << endl;
      //CO20201111 - not super efficient with cat/grep into file, but it's safe for the spaces, may change later
      if(aurostd::substring_present_file(xvasp.Directory+"/aflow.check_outcar.tmp",aurostd::RemoveWhiteSpaces("Total CPU time used (sec)"),TRUE)) {
        if(verbose) aus << "00000  MESSAGE RUN FINISHED (OUTCAR is complete) :" << Message(__AFLOW_FILE__,aflags) << endl;
        if(verbose) aurostd::PrintMessageStream(FileMESSAGE,aus,XHOST.QUIET);
        aurostd::execute(aus_exec);
        return TRUE;
      }
      aurostd::execute(aus_exec);
    }
    if(verbose) aus << "00000  MESSAGE RUN NOT FINISHED (OUTCAR is incomplete)" << Message(__AFLOW_FILE__,aflags) << endl;
    if(verbose) aurostd::PrintMessageStream(FileMESSAGE,aus,XHOST.QUIET);

    return FALSE;
  }
} // namespace KBIN

namespace KBIN {
  void WaitFinished(_xvasp &xvasp,_aflags &aflags,ofstream &FileMESSAGE,uint max_count,bool verbose) {
    uint i=0;
    uint sleep_seconds=SECONDS_SLEEP_VASP_COMPLETION;
    if((max_count*sleep_seconds)>SECONDS_SLEEP_VASP_MONITOR){ //safety for --monitor_vasp
      sleep_seconds=(uint)(max(3.0,((double)SECONDS_SLEEP_VASP_MONITOR/(double)max_count)-5.0)); //the max ensures we don't go below 0 (if SECONDS_SLEEP_VASP_MONITOR is too low)
    }
    while((i++)<max_count && !KBIN::VASP_RunFinished(xvasp,aflags,FileMESSAGE,verbose)) {
      aurostd::Sleep(sleep_seconds); //CO20201111
    }
  }
} // namespace KBIN

namespace KBIN {
  void VASP_Error(const _xvasp& xvasp,const string& message1,const string& message2,const string& message3) { //CO20210315 - cleaned up
    ofstream FileXVASP;
    return VASP_Error(xvasp,FileXVASP,message1,message2,message3);
  }
} // namespace KBIN

namespace KBIN {
  void VASP_Error(const _xvasp& xvasp,ofstream &FileMESSAGE,const string& message1,const string& message2,const string& message3) { //CO20210315 - cleaned up
    string FileNameXVASP=xvasp.Directory+"/"+DEFAULT_AFLOW_ERVASP_OUT;
    stringstream message;message << message1 << message2 << message3 << endl;
    aurostd::stringstream2file(message,FileNameXVASP,"APPEND");
    aurostd::PrintMessageStream(FileMESSAGE,message,XHOST.QUIET);
  }
} // namespace KBIN

namespace KBIN {
  string VASP_Analyze(_xvasp &xvasp,bool qmwrite) {       // AFLOW_FUNCTION_IMPLEMENTATION
    string function="KBIN::VASP_Analyze";
    // CHECK ERRORS
    bool error=FALSE;
    // if(aurostd::FileEmpty(xvasp.Directory+"/EIGENVAL")) {KBIN::VASP_Error(xvasp,"EEEEE  ERROR "+function+": Empty EIGENVAL");error=TRUE;}
    // if(aurostd::FileEmpty(xvasp.Directory+"/CHG"))      {KBIN::VASP_Error(xvasp,"EEEEE  ERROR "+function+": Empty CHG");error=TRUE;}
    // if(aurostd::FileEmpty(xvasp.Directory+"/CHGCAR"))   {KBIN::VASP_Error(xvasp,"EEEEE  ERROR "+function+": Empty CHGCAR");error=TRUE;}
    // if(aurostd::FileEmpty(xvasp.Directory+"/DOSCAR"))   {KBIN::VASP_Error(xvasp,"EEEEE  ERROR "+function+": Empty DOSCAR");error=TRUE;}
    if(aurostd::FileEmpty(xvasp.Directory+"/CONTCAR"))  {KBIN::VASP_Error(xvasp,"EEEEE  ERROR "+function+": Empty CONTCAR");error=TRUE;}
    if(aurostd::FileEmpty(xvasp.Directory+"/OUTCAR"))   {KBIN::VASP_Error(xvasp,"EEEEE  ERROR "+function+": Empty OUTCAR");error=TRUE;}
    if(aurostd::FileEmpty(xvasp.Directory+"/INCAR"))    {KBIN::VASP_Error(xvasp,"EEEEE  ERROR "+function+": Empty INCAR");error=TRUE;}
    if(aurostd::FileEmpty(xvasp.Directory+"/vasprun.xml"))    {KBIN::VASP_Error(xvasp,"EEEEE  ERROR "+function+": Empty vasprun.xml");error=TRUE;}
    if(error) return "";

    // cerr << "# KBIN::VASP_Analyze BEGIN" << endl;
    xvasp.str.qm_clear();
    xvasp.str.qm_load(xvasp.Directory);
    // LOAD OUTPUTS
    stringstream strstream;
    strstream.clear();
    strstream.str(std::string());
    strstream.setf(std::ios::fixed,std::ios::floatfield);
    // OUTCAR OPERATIONS ---------------------------------------------------------------
    strstream << "[AFLOW] **************************************************************************************************************************" << endl;
    strstream << "[KBIN_ANALYZE]START_" << xvasp.AnalyzeLabel << endl;
    if(xvasp.AnalyzeLabel!="dielectric_static" && xvasp.AnalyzeLabel!="dielectric_dynamic") {
      strstream << "[AFLOW] **************************************************************************************************************************" << endl;
      strstream << "# POSITION                                       TOTAL-FORCE (eV/Angst)               " << endl;
      strstream << "[AFLOW] **************************************************************************************************************************" << endl;
      strstream.precision(_DOUBLE_WRITE_PRECISION_);  //CO20200731 - 12
      for(uint i=0;i<xvasp.str.atoms.size();i++) {   // clear        (from the previous step)
        for(uint j=1;j<=3;j++) {if(abs(xvasp.str.qm_positions.at(i)[j])<10.0) strstream << " ";if(xvasp.str.qm_positions.at(i)[j]>=0.0) strstream << " "; strstream << "   " << xvasp.str.qm_positions.at(i)[j] << " ";}
        for(uint j=1;j<=3;j++) {if(abs(xvasp.str.qm_forces.at(i)[j])<10.0) strstream << " ";if(xvasp.str.qm_forces.at(i)[j]>=0.0) strstream << " "; strstream << "   " << xvasp.str.qm_forces.at(i)[j] << " ";}
        strstream << endl;
      }
      strstream << "[AFLOW] **************************************************************************************************************************" << endl;
      // OUTCAR OPERATIONS ---------------------------------------------------------------
      strstream.setf(std::ios::scientific,std::ios::floatfield);
      strstream.setf(std::ios::left,std::ios::adjustfield);
      strstream << "E_cell=" << xvasp.str.qm_E_cell << "  (eV/cell)" << endl; 
      strstream << "E_atom=" << xvasp.str.qm_E_atom << "  (eV/at)" << endl;
      strstream << "H_cell=" << xvasp.str.qm_H_cell << "  (eV/cell)" << endl; 
      strstream << "H_atom=" << xvasp.str.qm_H_atom << "  (eV/at)" << endl;
      strstream << "PV_cell=" << xvasp.str.qm_PV_cell << "  (eV/cell)" << endl; 
      strstream << "PV_atom=" << xvasp.str.qm_PV_atom << "  (eV/at)" << endl;
      strstream << "mag_cell=" << xvasp.str.qm_mag_cell << "  (mu/cell)" << endl;
      strstream << "mag_atom="<< xvasp.str.qm_mag_atom << "  (mu/at)" << endl;
      xstructure qm_str(xvasp.str);    // suck it in !
      // qm_str=xvasp.str;
      qm_str.qm_recycle();
      strstream << "[AFLOW] **************************************************************************************************************************" << endl;
      strstream << "[VASP_POSCAR_MODE_EXPLICIT]START " << endl;
      strstream << qm_str;
      strstream << "[VASP_POSCAR_MODE_EXPLICIT]STOP " << endl;
    }

    //  if(aurostd::substring2bool(aurostd::execute2string("grep LEPSILON "+xvasp.Directory+"/OUTCAR"),"LEPSILON=T",TRUE))
    if(xvasp.AnalyzeLabel=="dielectric_static") {
      strstream << "[AFLOW] **************************************************************************************************************************" << endl;
      strstream << "[KBIN_ANALYZE]START_DIELECTRIC_STATIC" << endl;
      vector<string> vlines,tokens;
      aurostd::string2vectorstring(aurostd::execute2string("grep -A 4 \"MACROSCOPIC STATIC DIELECTRIC TENSOR\" "+xvasp.Directory+"/OUTCAR  | tail -n 3"),vlines);
      xmatrix<double> epsilon(3,3);
      if(vlines.size()==3) {
        for(uint i=1;i<=3;i++) {
          aurostd::string2tokens(vlines.at(i-1),tokens," ");
          if(tokens.size()==3) {
            for(uint j=1;j<=3;j++)
              epsilon(i,j)=aurostd::string2utype<double>(tokens.at(j-1));
          }
        }
      }
      strstream << " epsilon = " << endl;
      strstream << "  " << epsilon(1,1) << "  " << epsilon(1,2) << "  " << epsilon(1,3) << "  " << endl;
      strstream << "  " << epsilon(2,1) << "  " << epsilon(2,2) << "  " << epsilon(2,3) << "  " << endl;
      strstream << "  " << epsilon(3,1) << "  " << epsilon(3,2) << "  " << epsilon(3,3) << "  " << endl;
      strstream << "[KBIN_ANALYZE]STOP_DIELECTRIC_STATIC" << endl;
    }
    //  if(aurostd::substring2bool(aurostd::execute2string("grep LOPTICS "+xvasp.Directory+"/OUTCAR"),"LOPTICS=T",TRUE)) {  //[CO20200106 - close bracket for indenting]}
    if(xvasp.AnalyzeLabel=="dielectric_dynamic") {
      strstream << "[AFLOW] **************************************************************************************************************************" << endl;
      strstream << " DIELECTRIC DYNAMIC " << endl;  
      vector<string> vlines,tokens;string line;
      vector<xvector<double> > vepsilonIMAG,vepsilonREAL;
      aurostd::file2vectorstring(xvasp.Directory+"/OUTCAR",vlines);
      uint IMAG_start=0,IMAG_end=0,REAL_start=0,REAL_end=0;
      for(uint i=0;i<vlines.size();i++) {
        if(aurostd::substring2bool(vlines.at(i),"IMAGINARY DIELECTRIC FUNCTION")) IMAG_start=i;
        if(aurostd::substring2bool(vlines.at(i),"REAL DIELECTRIC FUNCTION")) {REAL_start=i;IMAG_end=i-2;REAL_end=(IMAG_end-IMAG_start)+REAL_start;}
      }
      // WRITING DIELECTRIC_IMAGINARY
      strstream << "[KBIN_ANALYZE]START_DIELECTRIC_IMAGINARY" << endl;
      for(uint i=IMAG_start;i<=IMAG_end;i++) {
        line=vlines.at(i);
        aurostd::StringSubst(line,"-0.000000","0");aurostd::StringSubst(line,"0.000000","0");aurostd::StringSubst(line,"\t"," ");aurostd::StringSubst(line,"  "," ");aurostd::StringSubst(line,"  "," ");aurostd::StringSubst(line,"  "," ");
        strstream << line << endl;
        if(i>=IMAG_start+3) {
          xvector<double> epsilonIMAG(7);
          aurostd::string2tokens(vlines.at(i),tokens," ");
          if(tokens.size()==7) for(uint j=0;j<tokens.size();j++) epsilonIMAG(j+1)=aurostd::string2utype<double>(tokens.at(j));
          vepsilonIMAG.push_back(epsilonIMAG);
        }
      }
      strstream << "[KBIN_ANALYZE]STOPT_DIELECTRIC_IMAGINARY" << endl;
      // WRITING DIELECTRIC_REAL
      strstream << "[KBIN_ANALYZE]START_DIELECTRIC_REAL" << endl;
      for(uint i=REAL_start;i<=REAL_end;i++) {
        line=vlines.at(i);
        aurostd::StringSubst(line,"-0.000000","0");aurostd::StringSubst(line,"0.000000","0");aurostd::StringSubst(line,"\t"," ");aurostd::StringSubst(line,"  "," ");aurostd::StringSubst(line,"  "," ");aurostd::StringSubst(line,"  "," ");
        strstream << line << endl;
        if(i>=REAL_start+3) {
          xvector<double> epsilonREAL(7);
          aurostd::string2tokens(vlines.at(i),tokens," ");
          if(tokens.size()==7) for(uint j=0;j<tokens.size();j++) epsilonREAL(j+1)=aurostd::string2utype<double>(tokens.at(j));
          vepsilonREAL.push_back(epsilonREAL);
        }
      }
      strstream << "[KBIN_ANALYZE]STOPT_DIELECTRIC_REAL" << endl;
    }  
    strstream << "[AFLOW] **************************************************************************************************************************" << endl;
    strstream << "[KBIN_ANALYZE]STOP_" << xvasp.AnalyzeLabel << endl;
    strstream << "[AFLOW] **************************************************************************************************************************" << endl;

    if(qmwrite) {
      string FileNameXVASP=xvasp.Directory+"/"+DEFAULT_AFLOW_QMVASP_OUT;
      stringstream FileXVASPout;
      //ME20200304 - do not overwrite prior runs
      string FileNameXVASPfull = "";
      if (aurostd::EFileExist(FileNameXVASP, FileNameXVASPfull)) aurostd::UncompressFile(FileNameXVASPfull);
      if(aurostd::FileExist(FileNameXVASP)) { //RECYCLE PREVIOUS STUFF
        stringstream FileXVASPin;
        aurostd::file2stringstream(FileNameXVASP, FileXVASPin);
        FileXVASPout << FileXVASPin.str();
      }
      FileXVASPout << strstream.str();
      aurostd::stringstream2file(FileXVASPout,xvasp.Directory+"/"+DEFAULT_AFLOW_QMVASP_OUT);
    }
    xvasp.str.qm_calculated=TRUE;
    //  cerr << "# KBIN::VASP_Analyze END" << endl;
    return strstream.str();
  }
}  // namespace KBIN

namespace KBIN {
  void GenerateAflowinFromVASPDirectory(_aflags &aflags) {        // AFLOW_FUNCTION_IMPLEMENTATION
    ifstream FileSUBDIR;string FileNameSUBDIR;
    FileNameSUBDIR=aflags.Directory;
    FileSUBDIR.open(FileNameSUBDIR.c_str(),std::ios::in);
    FileSUBDIR.clear();FileSUBDIR.close();
    ostringstream aus;

    if(aflags.Directory.at(0)!='/' && aflags.Directory.at(0)!='.' && aflags.Directory.at(0)!=' ') aflags.Directory="./"+aflags.Directory;

    if(!FileSUBDIR) {                                                                                           // ******* Directory is non existent
      aus << "Directory not found";
      throw aurostd::xerror(__AFLOW_FILE__, __AFLOW_FUNC__, aus.str(), _FILE_NOT_FOUND_);
    } else {                                                                                                    // ******* Directory EXISTS
      // Check LOCK again
      // ifstream FileLOCK0;string FileNameLOCK0=aflags.Directory+"/"+_AFLOWLOCK_;    FileLOCK0.open(FileNameLOCK0.c_str(),std::ios::in);FileLOCK0.close();
      // ifstream FileLOCK1;string FileNameLOCK1=aflags.Directory+"/"+_AFLOWLOCK_+".gz"; FileLOCK1.open(FileNameLOCK1.c_str(),std::ios::in);FileLOCK1.close();
      // ifstream FileLOCK2;string FileNameLOCK2=aflags.Directory+"/"+_AFLOWLOCK_+".bz2";FileLOCK2.open(FileNameLOCK2.c_str(),std::ios::in);FileLOCK2.close();
      // ifstream FileSKIP0;string FileNameSKIP0=aflags.Directory+"/SKIP";    FileSKIP0.open(FileNameSKIP0.c_str(),std::ios::in);FileSKIP0.close();
      // ifstream FileSKIP1;string FileNameSKIP1=aflags.Directory+"/SKIP.gz"; FileSKIP1.open(FileNameSKIP1.c_str(),std::ios::in);FileSKIP1.close();
      // ifstream FileSKIP2;string FileNameSKIP2=aflags.Directory+"/SKIP.bz2";FileSKIP2.open(FileNameSKIP2.c_str(),std::ios::in);FileSKIP2.close();
      // // CHECK FOR LOCK
      // if(FileLOCK0 || FileLOCK1 || FileLOCK2) {                                                                 // ******* Directory is locked
      // 	// LOCK exist, then RUN already RUN
      // 	aus << "EEEEE  LOCKED" << Message(__AFLOW_FILE__,aflags) << endl;
      // 	aurostd::PrintMessageStream(aus,XHOST.QUIET);
      // }
      // if(FileSKIP0 || FileSKIP1 || FileSKIP2) {                                                                 // ******* Directory is skipped
      // 	// SKIP exist, then RUN already RUN
      // 	aus << "EEEEE  SKIPPED" << Message(__AFLOW_FILE__,aflags) << endl;
      // 	aurostd::PrintMessageStream(aus,XHOST.QUIET);
      // }
      if(aurostd::FileExist(aflags.Directory+"/"+_AFLOWLOCK_) || aurostd::EFileExist(aflags.Directory+"/"+_AFLOWLOCK_))	{ // ******* Directory is locked
        // LOCK exist, then RUN already RUN
        aus << "Directory LOCKED";
        throw aurostd::xerror(__AFLOW_FILE__, __AFLOW_FUNC__, aus.str(), _RUNTIME_ERROR_);
      }
      if(aurostd::FileExist(aflags.Directory+"/SKIP") || aurostd::EFileExist(aflags.Directory+"/SKIP")) {	// ******* Directory is skipped
        // SKIP exist, then RUN already RUN
        aus << "Directory SKIPPED";
        throw aurostd::xerror(__AFLOW_FILE__, __AFLOW_FUNC__, aus.str(), _RUNTIME_ERROR_);
      }

      // ******* Directory is un locked/skipped
      /// ******************************************************************
      // RESET LOCK
      ofstream FileLOCK;
      string FileNameLOCK=aflags.Directory+"/"+_AFLOWLOCK_;
      FileLOCK.open(FileNameLOCK.c_str(),std::ios::out);
      /// ******************************************************************
      // CHECK FOR INCAR KPOINTS POSCAR POTCAR
      ifstream FileINCAR;string FileNameINCAR=aflags.Directory+"/INCAR";FileINCAR.open(FileNameINCAR.c_str(),std::ios::in);
      if(!FileINCAR)  {                                                                                        // ******* INCAR does not exist
        aus << "EEEEE  INCAR ABSENT  =" << Message(__AFLOW_FILE__,aflags) << endl;
        aurostd::PrintErrorStream(FileLOCK,aus,XHOST.QUIET);
      }
      ifstream FileKPOINTS;string FileNameKPOINTS=aflags.Directory+"/KPOINTS";FileKPOINTS.open(FileNameKPOINTS.c_str(),std::ios::in);
      if(!FileKPOINTS)  {                                                                                        // ******* KPOINTS does not exist
        aus << "EEEEE  KPOINTS ABSENT  =" << Message(__AFLOW_FILE__,aflags) << endl;
        aurostd::PrintErrorStream(FileLOCK,aus,XHOST.QUIET);
      }
      ifstream FilePOSCAR;string FileNamePOSCAR=aflags.Directory+"/POSCAR";FilePOSCAR.open(FileNamePOSCAR.c_str(),std::ios::in);
      if(!FilePOSCAR)  {                                                                                        // ******* POSCAR does not exist
        aus << "EEEEE  POSCAR ABSENT  =" << Message(__AFLOW_FILE__,aflags) << endl;
        aurostd::PrintErrorStream(FileLOCK,aus,XHOST.QUIET);
      }
      ifstream FilePOTCAR;string FileNamePOTCAR=aflags.Directory+"/POTCAR";FilePOTCAR.open(FileNamePOTCAR.c_str(),std::ios::in);
      if(!FilePOTCAR)  {                                                                                        // ******* POTCAR does not exist
        aus << "EEEEE  POTCAR ABSENT  =" << Message(__AFLOW_FILE__,aflags) << endl;
        aurostd::PrintErrorStream(FileLOCK,aus,XHOST.QUIET);
      }
      // ----------------------------------------------------------------------------------------------------
      if(FileINCAR && FileKPOINTS && FilePOSCAR && FilePOTCAR) {
        // VASP INCAR KPOINTS POSCAR POTCAR ARE PRESENT
        /// ******************************************************************
        // WRITE LOCK
        aus << "MMMMM  AFLOW VERSION " << string(AFLOW_VERSION) << " Automatic-Flow" << Message(__AFLOW_FILE__,aflags) << endl;
        aus << "MMMMM  (C) " << XHOST.Copyright_Years << ", Stefano Curtarolo - Duke University " << Message(__AFLOW_FILE__,aflags) << endl;
        aus << "MMMMM  High-Throughput ab-initio Computing" << Message(__AFLOW_FILE__,aflags) << endl;
        aurostd::PrintMessageStream(FileLOCK,aus,XHOST.QUIET);
        aus << "00000  MESSAGE GENERATING " << _AFLOWIN_ << " from VASP-xCARs files" << Message(__AFLOW_FILE__,aflags) << endl;
        aurostd::PrintMessageStream(FileLOCK,aus,XHOST.QUIET);
        /// ******************************************************************
        // RESET AFLOWIN
        ofstream FileAFLOWIN;
        string FileNameAFLOWIN=aflags.Directory+"/"+_AFLOWIN_;
        FileAFLOWIN.open(FileNameAFLOWIN.c_str(),std::ios::out);
        /// ******************************************************************
        // WRITE AFLOWIN
        // WRITE TITLE
        string str1,str2;
        getline(FileINCAR,str1);
        FileINCAR.seekg(0);
        FileAFLOWIN << AFLOWIN_SEPARATION_LINE << endl;
        FileAFLOWIN << "[AFLOW] Automatically generated from XCARS by aflow/aflowd " << string(AFLOW_VERSION) << endl;
        FileAFLOWIN << "[AFLOW] Automatic-Flow" << Message(__AFLOW_FILE__,aflags) << endl;
        FileAFLOWIN << AFLOWIN_SEPARATION_LINE << endl;
        // WRITE HEADER
        FileAFLOWIN << AFLOWIN_SEPARATION_LINE << endl;
        FileAFLOWIN << "[AFLOW] " << str1 << endl;
        FileAFLOWIN << AFLOWIN_SEPARATION_LINE << endl;
        FileAFLOWIN << "[AFLOW] input file for aflow " << endl;
        FileAFLOWIN << "[AFLOW] comments with label " << endl;
        FileAFLOWIN << "[AFLOW] separating with __ the options makes them ignored " << endl;
        FileAFLOWIN << "[AFLOW_MODE=VASP] " << endl;
        FileAFLOWIN << "[VASP] *************************************************** " << endl;
        for(int i=0;i<(int) XHOST.argv.size()-1;i++) {
          str1=XHOST.argv.at(i);
          str2=XHOST.argv.at(i+1);
          if(str1=="--set" && str2.at(0)=='[') {
            aus << "00000  MESSAGE Adding " << str2 << " to " << _AFLOWIN_ << Message(__AFLOW_FILE__,aflags) << endl;
            aurostd::PrintMessageStream(FileLOCK,aus,XHOST.QUIET);
            FileAFLOWIN << str2 << endl;
          }
        }
        // WRITE INCAR
        FileAFLOWIN << AFLOWIN_SEPARATION_LINE << endl;
        FileAFLOWIN << "[VASP_INCAR_MODE_EXPLICIT]" << endl;
        while (getline(FileINCAR,str1)) FileAFLOWIN << "[VASP_INCAR_FILE]" << str1 << endl;
        // WRITE KPOINTS
        FileAFLOWIN << AFLOWIN_SEPARATION_LINE << endl;
        FileAFLOWIN << "[VASP_KPOINTS_MODE_EXPLICIT]" << endl;
        while (getline(FileKPOINTS,str1)) FileAFLOWIN << "[VASP_KPOINTS_FILE]" << str1 << endl;
        // WRITE POSCAR
        FileAFLOWIN << AFLOWIN_SEPARATION_LINE << endl;
        FileAFLOWIN << "[VASP_POSCAR_MODE_EXPLICIT]" << endl;
        while (getline(FilePOSCAR,str1)) FileAFLOWIN << "[VASP_POSCAR_FILE]" << str1 << endl;
        // WRITE POTCAR
        FileAFLOWIN << AFLOWIN_SEPARATION_LINE << endl;
        FileAFLOWIN << "[VASP_POTCAR_MODE_EXPLICIT]" << endl;
        while (getline(FilePOTCAR,str1)) FileAFLOWIN << str1 << endl;
        // close everything.
        FileINCAR.clear();FileINCAR.close();
        FileKPOINTS.clear();FileKPOINTS.close();
        FilePOSCAR.clear();FilePOSCAR.close();
        FilePOTCAR.clear();FilePOTCAR.close();
        FileAFLOWIN.flush();FileAFLOWIN.clear();FileAFLOWIN.close();
        /// ******************************************************************
        // everything is done. check if we nned to delete VASP FILES
        if(aurostd::args2flag(XHOST.argv,"--delete_xcars")) {
          aus << "00000  MESSAGE Removing vasp files in" << Message(__AFLOW_FILE__,aflags) << endl;
          aurostd::PrintMessageStream(FileLOCK,aus,XHOST.QUIET);
          aus << "cd " << aflags.Directory << endl;
          aus << "rm -f `ls | grep -v " << _AFLOWIN_ << " | grep -v LOCK ` " << endl;
          aurostd::execute(aus);
        }
      }
      FileLOCK.flush();FileLOCK.clear();FileLOCK.close();
    }
  }
} // namespace KBIN

namespace KBIN {
  void VASP_Backup(_xvasp& xvasp,bool qmwrite,const string& ext) {        // AFLOW_FUNCTION_IMPLEMENTATION  //CO20210315
    xvasp.AnalyzeLabel=ext;
    KBIN::VASP_Analyze(xvasp,qmwrite);
    ostringstream aus;

    for(uint iext=0;iext<XHOST.vext.size();iext++) { 
      if(aurostd::FileExist(xvasp.Directory+"/core"+XHOST.vext[iext]))
        aurostd::execute("rm -f "+xvasp.Directory+"/core"+XHOST.vext[iext]);
    }
    if(!xvasp.aopts.flag("FLAG::WAVECAR_PRESERVED") && aurostd::FileExist(xvasp.Directory+"/WAVECAR")) aurostd::RemoveFile(xvasp.Directory+"/WAVECAR");
    if(!xvasp.aopts.flag("FLAG::WAVEDER_PRESERVED") && aurostd::FileExist(xvasp.Directory+"/WAVEDER")) aurostd::RemoveFile(xvasp.Directory+"/WAVEDER");
    if(aurostd::FileExist(xvasp.Directory+"/aflow.qsub.run")) aurostd::RemoveFile(xvasp.Directory+"/aflow.qsub.run");
    if(aurostd::FileExist(xvasp.Directory+"/aflow.qsub.out")) aurostd::RemoveFile(xvasp.Directory+"/aflow.qsub.out");
    if(aurostd::FileExist(xvasp.Directory+"/AECCAR0")) aurostd::file2file(xvasp.Directory+"/AECCAR0",xvasp.Directory+"/AECCAR0."+ext);  // BADER
    if(aurostd::FileExist(xvasp.Directory+"/AECCAR1")) aurostd::file2file(xvasp.Directory+"/AECCAR1",xvasp.Directory+"/AECCAR1."+ext);  // BADER
    if(aurostd::FileExist(xvasp.Directory+"/AECCAR2")) aurostd::file2file(xvasp.Directory+"/AECCAR2",xvasp.Directory+"/AECCAR2."+ext);  // BADER
    if(aurostd::FileExist(xvasp.Directory+"/CHG")) aurostd::file2file(xvasp.Directory+"/CHG",xvasp.Directory+"/CHG."+ext);
    if(aurostd::FileExist(xvasp.Directory+"/CHGCAR")) aurostd::file2file(xvasp.Directory+"/CHGCAR",xvasp.Directory+"/CHGCAR."+ext);
    if(aurostd::FileExist(xvasp.Directory+"/CONTCAR")) aurostd::file2file(xvasp.Directory+"/CONTCAR",xvasp.Directory+"/CONTCAR."+ext);
    if(aurostd::FileExist(xvasp.Directory+"/DYNMAT")) aurostd::file2file(xvasp.Directory+"/DYNMAT",xvasp.Directory+"/DYNMAT."+ext);
    if(aurostd::FileExist(xvasp.Directory+"/DOSCAR")) aurostd::file2file(xvasp.Directory+"/DOSCAR",xvasp.Directory+"/DOSCAR."+ext);
    if(aurostd::FileExist(xvasp.Directory+"/ELFCAR")) aurostd::file2file(xvasp.Directory+"/ELFCAR",xvasp.Directory+"/ELFCAR."+ext);  // ELF
    if(aurostd::FileExist(xvasp.Directory+"/EIGENVAL")) aurostd::file2file(xvasp.Directory+"/EIGENVAL",xvasp.Directory+"/EIGENVAL."+ext);
    if(aurostd::FileExist(xvasp.Directory+"/IBZKPT")) aurostd::file2file(xvasp.Directory+"/IBZKPT",xvasp.Directory+"/IBZKPT."+ext);
    if(aurostd::FileExist(xvasp.Directory+"/INCAR")) aurostd::file2file(xvasp.Directory+"/INCAR",xvasp.Directory+"/INCAR."+ext);
    if(aurostd::FileExist(xvasp.Directory+"/KPOINTS")) aurostd::file2file(xvasp.Directory+"/KPOINTS",xvasp.Directory+"/KPOINTS."+ext);
    if(aurostd::FileExist(xvasp.Directory+"/OSZICAR")) aurostd::file2file(xvasp.Directory+"/OSZICAR",xvasp.Directory+"/OSZICAR."+ext);
    if(aurostd::FileExist(xvasp.Directory+"/OUTCAR")) aurostd::file2file(xvasp.Directory+"/OUTCAR",xvasp.Directory+"/OUTCAR."+ext);
    if(aurostd::FileExist(xvasp.Directory+"/PCDAT")) aurostd::file2file(xvasp.Directory+"/PCDAT",xvasp.Directory+"/PCDAT."+ext);
    if(aurostd::FileExist(xvasp.Directory+"/POSCAR")) aurostd::file2file(xvasp.Directory+"/POSCAR",xvasp.Directory+"/POSCAR."+ext);
    if(aurostd::FileExist(xvasp.Directory+"/POTCAR")) aurostd::file2file(xvasp.Directory+"/POTCAR",xvasp.Directory+"/POTCAR."+ext);
    if(aurostd::FileExist(xvasp.Directory+"/PROCAR")) aurostd::file2file(xvasp.Directory+"/PROCAR",xvasp.Directory+"/PROCAR."+ext);
    if(aurostd::FileExist(xvasp.Directory+"/XDATCAR")) aurostd::file2file(xvasp.Directory+"/XDATCAR",xvasp.Directory+"/XDATCAR."+ext);
    if(xvasp.aopts.flag("FLAG::WAVECAR_PRESERVED") && aurostd::FileExist(xvasp.Directory+"/WAVECAR")) aurostd::file2file(xvasp.Directory+"/WAVECAR",xvasp.Directory+"/WAVECAR."+ext);
    if(xvasp.aopts.flag("FLAG::WAVEDER_PRESERVED") && aurostd::FileExist(xvasp.Directory+"/WAVEDER")) aurostd::file2file(xvasp.Directory+"/WAVEDER",xvasp.Directory+"/WAVEDER."+ext);
    if(aurostd::FileExist(xvasp.Directory+"/"+DEFAULT_VASP_OUT)) aurostd::file2file(xvasp.Directory+"/"+DEFAULT_VASP_OUT,xvasp.Directory+"/"+DEFAULT_VASP_OUT+"."+ext);
    if(aurostd::FileExist(xvasp.Directory+"/vasprun.xml")) aurostd::file2file(xvasp.Directory+"/vasprun.xml",xvasp.Directory+"/vasprun.xml."+ext);
  }
} // namespace KBIN

namespace KBIN {
  void VASP_CONTCAR_Save(const _xvasp& xvasp,const string& ext) {        // AFLOW_FUNCTION_IMPLEMENTATION //CO20210315
    return VASP_CONTCAR_Save(xvasp.Directory,ext);  //CO20210716
  }
  void VASP_CONTCAR_Save(const string& directory,const string& ext) {        // AFLOW_FUNCTION_IMPLEMENTATION //CO20210315
    string function="KBIN::VASP_CONTCAR_Save";
    string operation=function+"("+ext+")";
    string aflowin=directory+"/"+_AFLOWIN_;
    string contcar=directory+string("/CONTCAR");
    if(aurostd::FileExist(aflowin) && aurostd::FileExist(contcar) && !aurostd::FileEmpty(contcar)) {
      xstructure xstr(contcar,IOAFLOW_AUTO);
      ostringstream aus;
      aus << AFLOWIN_SEPARATION_LINE << endl;
      aus << "[AFLOW] SELF-MODIFICATION" << endl;
      aus << "[AFLOW] Recycling CONTCAR of " << ext << endl;
      aus << AFLOWIN_SEPARATION_LINE << endl;
      aus << _VASP_POSCAR_MODE_EXPLICIT_START_ << endl;
      aus << xstr;
      aus << _VASP_POSCAR_MODE_EXPLICIT_STOP_ << endl;
      aus << AFLOWIN_SEPARATION_LINE << endl;
      KBIN::AFLOWIN_ADD(aflowin,aus,"");
      KBIN::AFLOWIN_REMOVE(aflowin,"[VASP_FORCE_OPTION]VOLUME",operation); //CO20210315
    }
  }
} // namespace KBIN

namespace KBIN {
  void VASP_Recycle(const _xvasp& xvasp,const string& ext) {        // AFLOW_FUNCTION_IMPLEMENTATION  //CO20210315
    aurostd::CopyFile(xvasp.Directory+"/CONTCAR."+ext,xvasp.Directory+"/POSCAR");
    aurostd::CopyFile(xvasp.Directory+"/INCAR."+ext,xvasp.Directory+"/INCAR");
    aurostd::CopyFile(xvasp.Directory+"/KPOINTS."+ext,xvasp.Directory+"/KPOINTS");
    aurostd::CopyFile(xvasp.Directory+"/POTCAR."+ext,xvasp.Directory+"/POTCAR");
  }
} // namespace KBIN

namespace KBIN {
  void VASP_Recycle(const _xvasp& xvasp,int relax_number) {        // AFLOW_FUNCTION_IMPLEMENTATION //CO20210315
    for(uint iext=1;iext<XHOST.vext.size();iext++) { // SKIP uncompressed
      aurostd::execute(XHOST.vzip[iext]+" -dqf "+aurostd::CleanFileName(xvasp.Directory+"/*"+XHOST.vext[iext]));
    }
    aurostd::CopyFile(xvasp.Directory+"/CONTCAR.relax"+aurostd::utype2string<int>(relax_number),xvasp.Directory+"/POSCAR");
    aurostd::CopyFile(xvasp.Directory+"/INCAR.relax"+aurostd::utype2string<int>(relax_number),xvasp.Directory+"/INCAR");
    aurostd::CopyFile(xvasp.Directory+"/KPOINTS.relax"+aurostd::utype2string<int>(relax_number),xvasp.Directory+"/KPOINTS");
    aurostd::CopyFile(xvasp.Directory+"/POTCAR.relax"+aurostd::utype2string<int>(relax_number),xvasp.Directory+"/POTCAR");
  }
} // namespace KBIN

namespace KBIN {
  void VASP_RecycleExtraFile(const _xvasp& xvasp,const string& xfile,const string& relax) {        // AFLOW_FUNCTION_IMPLEMENTATION //CO20210315
    aurostd::CopyFile(xvasp.Directory+"/"+xfile+"."+relax,xvasp.Directory+"/"+xfile);
  }
} // namespace KBIN

namespace KBIN {
  void VASP_RecycleExtraFile(const _xvasp& xvasp,const string& xfile,int relax_number) {        // AFLOW_FUNCTION_IMPLEMENTATION  //CO20210315
    for(uint iext=1;iext<XHOST.vext.size();iext++) { // SKIP uncompressed 
      aurostd::execute(XHOST.vzip[iext]+" -dqf "+aurostd::CleanFileName(xvasp.Directory+"/"+xfile+XHOST.vext[iext]));
    }
    aurostd::CopyFile(xvasp.Directory+"/"+xfile+".relax"+aurostd::utype2string<int>(relax_number),xvasp.Directory+"/"+xfile);
  }
} // namespace KBIN

namespace KBIN {
  void VASP_BackupOriginal(_xvasp xvasp) {        // AFLOW_FUNCTION_IMPLEMENTATION
    aurostd::CopyFile(xvasp.Directory+"/KPOINTS",xvasp.Directory+"/KPOINTS.orig");
    aurostd::CopyFile(xvasp.Directory+"/INCAR",xvasp.Directory+"/INCAR.orig");
    aurostd::CopyFile(xvasp.Directory+"/POSCAR",xvasp.Directory+"/POSCAR.orig");
  }
} // namespace KBIN

namespace KBIN {
  //CO20210315 - reconsider rewriting these functions to eliminate subshell
  //NELM comes from xOUTCAR
  //NSTEPS comes from xOSZICAR (to be created)
  uint VASP_getNELM(const string& outcar){ //CO20200624
    bool LDEBUG=(FALSE || _DEBUG_KVASP_ || XHOST.DEBUG);
    stringstream command;
    command << aurostd::GetCatCommand(outcar) << " " << outcar << " | grep NELM | head -n 1 | cut -d ';' -f1 | cut -d '=' -f2 | awk '{print $1}'" << endl;
    string tmp=aurostd::execute2string(command);
    if(LDEBUG){cerr << __AFLOW_FUNC__ << " " << outcar << " NELM grep response=\"" << tmp << "\"" << endl;}
    int NELM=60;  //VASP default
    if(!tmp.empty() && aurostd::isfloat(tmp)){NELM=aurostd::string2utype<int>(tmp);}
    return NELM;
  }
  uint VASP_getNSTEPS(const string& oszicar){  //CO20200624
    bool LDEBUG=(FALSE || VERBOSE_MONITOR_VASP || _DEBUG_KVASP_ || XHOST.DEBUG);
    stringstream command;
    command << aurostd::GetCatCommand(oszicar) << " " << oszicar << " | grep ':' | tail -n 1 | cut -d ':' -f2 | awk '{print $1}'" << endl;
    string tmp=aurostd::execute2string(command);
    if(LDEBUG){cerr << __AFLOW_FUNC__ << " " << oszicar << " NSTEPS grep response=\"" << tmp << "\"" << endl;}
    int NSTEPS=0;  //VASP default
    if(!tmp.empty()){
      if(aurostd::isfloat(tmp)){NSTEPS=aurostd::string2utype<int>(tmp);}
      else if(tmp.find("*")!=string::npos){
        if(LDEBUG){cerr << __AFLOW_FUNC__ << " found number bigger than 999" << endl;}
        vector<string> vlines,tokens;
        aurostd::efile2vectorstring(oszicar,vlines);
        bool found_F_line=false;
        uint i=0,j=0,nsteps=0;
        for(i=vlines.size()-1;i<vlines.size()&&NSTEPS==0;i--){ //go backwards
          if(found_F_line){
            aurostd::string2tokens(vlines[i],tokens," ");
            if(tokens.size()<2){continue;}
            if(tokens[0].find(":")==string::npos){continue;}  //safety check, should be "DAV:" or "RMM:"
            tmp=tokens[1];
            if(aurostd::isfloat(tmp)){
              nsteps=aurostd::string2utype<uint>(tmp);
              if(LDEBUG){
                cerr << __AFLOW_FUNC__ << " last countable nstep: " << nsteps << endl;
                cerr << __AFLOW_FUNC__ << " steps after last counterable NSTEP: " << j << endl;
              }
              NSTEPS=nsteps+j;
              if(LDEBUG){cerr << __AFLOW_FUNC__ << " NSTEPS=" << NSTEPS << endl;}
            }
            else{j++;}
          }
          if(vlines[i].find("F=")!=string::npos){found_F_line=true;continue;}
        }
      }
    }
    return NSTEPS;
  }
  bool VASP_OSZICARUnconverging(const string& dir,uint cutoff) {  //CO20210601
    //this function will read the whole OSZICAR looking for electronic sloshing issues
    //if there are $cutoff ionic steps that did not converge electronically, return true
    bool LDEBUG=(FALSE || _DEBUG_KVASP_ || XHOST.DEBUG);
    vector<string> vlines,vrelax,tokens;
    aurostd::file2vectorstring(dir+"/OSZICAR",vlines);
    uint i=0;
    for(i=1;i<vlines.size();i++){ //start at 1 so i-1 isn't a problem
      if(vlines[i].find("F=")!=string::npos){vrelax.push_back(vlines[i-1]);}
    }
    if(LDEBUG){cerr << __AFLOW_FUNC__ << " nionic=" << vrelax.size() << endl;}
    if(vrelax.size()<cutoff) return FALSE; // no problem
    // otherwise check for issues.
    uint NELM=KBIN::VASP_getNELM(dir+"/OUTCAR");
    if(LDEBUG){cerr << __AFLOW_FUNC__ << " NELM=" << NELM << endl;}
    uint nsteps=0,nissues=0;
    for(i=0;i<vrelax.size()&&nissues<cutoff;i++) {
      if(LDEBUG){cerr << __AFLOW_FUNC__ << " vrelax[i=" << i << "]=\"" << vrelax[i] << "\"" << endl;}
      aurostd::string2tokens(vrelax[i],tokens," ");
      if(tokens.size()>1){
        nsteps=aurostd::string2utype<uint>(tokens[1]);
        if(LDEBUG){cerr << __AFLOW_FUNC__ << " nsteps=" << nsteps << endl;}
        if(nsteps!=0 && nsteps>=NELM){nissues++;}
      }
    }
    if(LDEBUG){cerr << __AFLOW_FUNC__ << " nissues=" << nissues << endl;}
    if(nissues==cutoff) return true;
    return false;
  }
  bool VASP_OSZICARUnconverged(const string& oszicar,const string& outcar) {  //CO20210601
    //this function only looks at the last electronic SC step (different than VASP_OSZICARUnconverging, good for STATIC calcs)
    //if it is unconverged, return true
    bool LDEBUG=(FALSE || VERBOSE_MONITOR_VASP || _DEBUG_KVASP_ || XHOST.DEBUG);
    uint NELM=KBIN::VASP_getNELM(outcar);
    uint NSTEPS=KBIN::VASP_getNSTEPS(oszicar);
    if(LDEBUG){
      cerr << __AFLOW_FUNC__ << " NELM=" << NELM << endl;
      cerr << __AFLOW_FUNC__ << " NSTEPS=" << NSTEPS << endl;
    }
    if(NELM!=0 && NSTEPS!=0 && NSTEPS>=NELM){return true;}
    return false;
  }
} // namespace KBIN

// ***************************************************************************
// functions written by CAMILO CALDERON
// 2013: camilo.calderon@duke.edu

// todo:
// Finish the DYNADIEL tag
// OUTCAR file & type as a separate subroutine
// Add more options to the statdiel tag (various dielectric tensor types)

// ***************************************************************************
namespace KBIN {
  void GetStatDiel(string& outcar, xvector<double>& eigr, xvector<double>& eigi) { // loop GetStatDiel
    //[CO20191112 - OBSOLETE]int PATH_LENGTH_MAX = 1024 ;
    //[CO20191112 - OBSOLETE]char work_dir[PATH_LENGTH_MAX] ;
    string message = "";
    string outcarfile, outcarpath ;
    string outcarpath_tmp = aurostd::TmpFileCreate("OUTCARc1.tmp") ;
    vector<string> outcarlines, endline, startline, vasptoken ;
    xmatrix<double> statdiel(3,3), eigenvec(3,3) ;
    double eps = 1.0E-5 ; // need to define this more rigorously
    //[CO20191112 - OBSOLETE]getcwd(work_dir, PATH_LENGTH_MAX) ;
    string work_dir=aurostd::getPWD();  //CO20191112

    if(!aurostd::FileExist(outcar)) {
      message = "check filename || file missing";
      throw aurostd::xerror(__AFLOW_FILE__, __AFLOW_FUNC__, message, _FILE_NOT_FOUND_);
    } else {
      outcarpath = "/" + outcar ;
      outcarpath = work_dir + outcarpath ;
      vector<string> outcardata ;
      aurostd::string2tokens(outcarpath, outcardata, ".") ;
      if(outcardata.at(outcardata.size()-1) == "bz2") { // compressed option
        aurostd::execute("bzcat " + outcarpath + " > " + outcarpath_tmp) ;
        aurostd::file2vectorstring(outcarpath_tmp, outcarlines) ;
      } else if(outcardata.at(outcardata.size()-1) == "xz") { // compressed option
        aurostd::execute("xzcat " + outcarpath + " > " + outcarpath_tmp) ;
        aurostd::file2vectorstring(outcarpath_tmp, outcarlines) ;
      } else if(outcardata.at(outcardata.size()-1) == "gz") { // compressed option
        aurostd::execute("gzcat " + outcarpath + " > " + outcarpath_tmp) ;
        aurostd::file2vectorstring(outcarpath_tmp, outcarlines) ;
      } else { // plain text option
        aurostd::execute("cat " + outcarpath + " > " + outcarpath_tmp) ;
        aurostd::file2vectorstring(outcarpath_tmp, outcarlines) ;
      }
    }
    // check the loaded OUTCAR
    aurostd::string2tokens(outcarlines.at(0),startline," ");
    aurostd::string2tokens(startline.at(0),vasptoken,".");
    aurostd::string2tokens(outcarlines.at(outcarlines.size()-1),endline," ");
    if(vasptoken.at(0) != "vasp" || endline.at(0) != "Voluntary") { // first and last line check
      message =  "OUTCAR file is probably corrupt";
      throw aurostd::xerror(__AFLOW_FILE__, __AFLOW_FUNC__, message, _FILE_CORRUPT_);
    }
    uint sec_count = 0 ;
    for (uint ii=outcarlines.size()-12 ; ii<outcarlines.size() ; ii++) { // presence timing information check
      vector<string> timetoken ;
      aurostd::string2tokens(outcarlines.at(ii),timetoken," ") ;
      if(timetoken.size() > 0) {
        for (uint jj=0 ; jj<timetoken.size() ; jj++)
        { if(timetoken.at(jj) == "(sec):") sec_count+=1 ; }
      }
    }
    if(sec_count != 4) { // first and last line check
      message =  "OUTCAR file is probably corrupt";
      throw aurostd::xerror(__AFLOW_FILE__, __AFLOW_FUNC__, message, _FILE_CORRUPT_);
    }
    // OUTCAR is now in memory, now parse the info
    vector<string> words_line ;
    vector<string> vec1, vec2, vec3 ;
    bool  check_digit = false ;
    uint  refline = 0;
    for (uint ii=outcarlines.size()-1 ; ii > 1 ; ii--) { // line contents
      for (uint jj=0 ; jj < words_line.size() ; jj++) {
        string search_term = "MACROSCOPIC" ;
        string test_word = words_line.at(jj) ;
        if(test_word == search_term) { // start of dielectric tensor
          refline = ii + 2 ;
          check_digit = true ;
        }
      }
      if(check_digit) { // put the tensor info into the string vectors
        aurostd::string2tokens(outcarlines.at(refline+0),vec1," ") ;
        aurostd::string2tokens(outcarlines.at(refline+1),vec2," ") ;
        aurostd::string2tokens(outcarlines.at(refline+2),vec3," ") ;
        for (uint jj=1 ; jj <= 3 ; jj++) { // string to double, 3x3 matrix, be careful with array bounds
          statdiel(1,jj) = atof(vec1.at(jj-1).c_str()) ;
          statdiel(2,jj) = atof(vec2.at(jj-1).c_str()) ;
          statdiel(3,jj) = atof(vec3.at(jj-1).c_str()) ;
        }
        break ;
      }
    }
    if(!check_digit) {
      message = outcar + " lacks MACROSCOPIC statement";
      throw aurostd::xerror(__AFLOW_FILE__, __AFLOW_FUNC__, message, _FILE_CORRUPT_);
    } // DONE PARSING //
    bool matcheck = false ;
    for (uint ii = 1 ; ii <= 3 ; ii++) { // clean up spuriously small values: e.g. "-0.000001"
      if( abs(statdiel(1,ii)) < eps ) statdiel(1,ii) = 0.00 ;
      if( abs(statdiel(2,ii)) < eps ) statdiel(2,ii) = 0.00 ;
      if( abs(statdiel(3,ii)) < eps ) statdiel(3,ii) = 0.00 ;
    }
    for (uint ii = 1 ; ii <= 3 ; ii++) { // check if it is asymmetric & if large off-diags exist
      for (uint jj = 1 ; jj <= 3 ; jj++) {
        double testdiff = statdiel[ii][jj] - statdiel[jj][ii] ;
        if(testdiff >= eps) { // eps is a bit arbitrary right now ..
          // serious issues with VASP calculation here: 
          message = "asymmetric dielectric tensor";
          throw aurostd::xerror(__AFLOW_FILE__, __AFLOW_FUNC__, message, _RUNTIME_ERROR_);
        } else { // only if small
          statdiel(ii,jj) = statdiel(jj,ii) ;
        }
        if(ii != jj) {
          if(abs(statdiel(ii,jj)) > 0 || abs(statdiel(jj,ii)) > 0) {
            matcheck = true ;
            break ;
          }
        }
      }
      if(matcheck) break ;
    }
    matcheck = true ;
    if(matcheck)
    { // diagonalize the 3x3 matrix
      aurostd::eigen(statdiel,eigr,eigi) ;
    }
  } // loop GetStatDiel
} // namespace KBIN

// ***************************************************************************

namespace KBIN {
  string BIN2VASPVersion(const string& binfile){ //SD20220331
    //SD20220401 - based on ME20190219 getVASPVersionString; this works for vasp4, vasp5, and vasp6
    ifstream infile(binfile.c_str(), std::ios::in | std::ios::binary);
    if (!infile.is_open()) {return "";}
    int bufferSize = 1024, i;
    char buffer[bufferSize];
    string vaspVersion = "", buffer_str = "";
    bool found_vasp = false;
    while (vaspVersion.empty() && !infile.eof()) {
      if (!infile.read(buffer, bufferSize)) {bufferSize = infile.gcount();}
      //SD20220401 - need to search for multiple keywords to find the correct line with the VASP version; this could change in the future with new VASP releases
      for (i = 0; !found_vasp && i < bufferSize - 5; i++) { // search for "vasp." in the buffer
        if ((buffer[i] == 'v') &&
            (buffer[i + 1] == 'a') &&
            (buffer[i + 2] == 's') &&
            (buffer[i + 3] == 'p') &&
            (buffer[i + 4] == '.')) {
          found_vasp = true;
          break;
        }
      }
      if (found_vasp) {
        buffer_str += std::string(reinterpret_cast<char*>(buffer), bufferSize); // avoid null-terminator
        if (i != 0) { // find("vasp.")
          buffer_str = buffer_str.substr(i); // get the buffer string starting from "vasp."
          i = 0;
        }
        if (buffer_str.find("complex") != string::npos) { // second keyword
          buffer_str = buffer_str.substr(0, buffer_str.find("complex")); // get the buffer string up to "complex"
          if (buffer_str.find("\n") != string::npos || buffer_str.find("\\n") != string::npos) {
            buffer_str = "";
            found_vasp = false; // if there are newlines between the keywords then it is the wrong line
          }
          else { // no newlines, so this is the correct line
            vaspVersion = buffer_str.substr(0, buffer_str.find(" "));
            break;
          }
        }
        else if (buffer_str.find("\n") != string::npos || buffer_str.find("\\n") != string::npos) {
          buffer_str = "";
          found_vasp = false; // if there are newlines in the buffer then it is the wrong line
        }
      }
      infile.seekg(-10, std::ios::cur); // shift cursor to avoid the case where "vasp." is on the boundary of two buffers
    }
    return vaspVersion;
  }
  string BIN2VASPVersionNumber(const string& binfile){  //SD20220331
    return VASPVersionString2Number(BIN2VASPVersion(binfile));
  }
  double BIN2VASPVersionDouble(const string& binfile){  //SD20220331
    return VASPVersionString2Double(BIN2VASPVersion(binfile));
  }
  string OUTCAR2VASPVersion(const string& outcar){  //CO20210315
    //outcar -> vasp.4.6.35
    //outcar -> vasp.5.4.4.18Apr17-6-g9f103f2a35
    bool LDEBUG=(FALSE || _DEBUG_KVASP_ || XHOST.DEBUG);
    if(LDEBUG){cerr << __AFLOW_FUNC__ << " outcar=" << outcar << endl;}
    if(!aurostd::FileExist(outcar)){return "";}
    vector<string> vlines;
    uint vlines_size=aurostd::file2vectorstring(outcar,vlines);
    vector<string> tokens;
    uint tokens_size=0;
    for(uint iline=0;iline<vlines_size;iline++){
      if(LDEBUG){cerr << __AFLOW_FUNC__ << " vlines[iline]=\"" << vlines[iline] << "\"" << endl;}
      if(vlines[iline].find("vasp.")!=string::npos){
        if(LDEBUG){cerr << __AFLOW_FUNC__ << " FOUND 'vasp.' line" << endl;}
        tokens_size=aurostd::string2tokens(vlines[iline],tokens," ");
        for(uint i=0;i<tokens_size;i++){
          if(tokens[i].find("vasp.")!=string::npos){
            return tokens[i];
          }
        }
      }
    }
    return "";
  }
  string OUTCAR2VASPVersionNumber(const string& outcar){  //CO20210315
    //outcar -> 4.6.35
    //outcar -> 5.4.4
    return VASPVersionString2Number(OUTCAR2VASPVersion(outcar));
  }
  double OUTCAR2VASPVersionDouble(const string& outcar){  //CO20210315
    //outcar -> 4.635
    //outcar -> 5.44
    return VASPVersionString2Double(OUTCAR2VASPVersion(outcar));
  }
  string VASPVersionString2Number(const string& vasp_version){  //CO20210315
    //vasp.4.6.35 -> 4.6.35
    //vasp.5.4.4.18Apr17-6-g9f103f2a35 -> 5.4.4
    bool LDEBUG=(FALSE || _DEBUG_KVASP_ || XHOST.DEBUG);
    string version_str=aurostd::RemoveWhiteSpacesFromTheFrontAndBack(vasp_version);
    if(LDEBUG){cerr << __AFLOW_FUNC__ << " version_str=\"" << version_str << "\"" << endl;}
    if(version_str.empty()){return "";}
    aurostd::StringSubst(version_str,"vasp.",""); //remove 'vasp.'
    if(LDEBUG){cerr << __AFLOW_FUNC__ << " version_str=\"" << version_str << "\"" << endl;}
    //isfloat() does not work here: "35 3Apr08" is considered float: 35
    vector<string> vtokens;
    aurostd::string2tokens(version_str,vtokens,".");  //split by '.', check if pieces are all digits
    string version_str_num="";
    uint i=0,j=0;
    bool all_digits=true;
    for(i=0;i<vtokens.size();i++){
      all_digits=true;
      for(j=0;j<vtokens[i].size()&&all_digits;j++){
        if(!isdigit(vtokens[i][j])){all_digits=false;}
      }
      if(all_digits){
        if(version_str_num.empty()){version_str_num+=vtokens[i];}
        else{version_str_num+="."+vtokens[i];}
      }else{break;} //stop at 18Apr17...
    }
    //[CO20210315 - not good, will catch 18 (date) in vasp.5.4.4.18Apr17-6-g9f103f2a35]for(uint i=0;i<version_str.size();i++){
    //[CO20210315 - not good, will catch 18 (date) in vasp.5.4.4.18Apr17-6-g9f103f2a35]  if(isdigit(version_str[i]) || version_str[i]=='.'){
    //[CO20210315 - not good, will catch 18 (date) in vasp.5.4.4.18Apr17-6-g9f103f2a35]    version_str_num+=version_str[i];
    //[CO20210315 - not good, will catch 18 (date) in vasp.5.4.4.18Apr17-6-g9f103f2a35]  }else{break;}
    //[CO20210315 - not good, will catch 18 (date) in vasp.5.4.4.18Apr17-6-g9f103f2a35]}
    if(LDEBUG){cerr << __AFLOW_FUNC__ << " version_str_num=\"" << version_str_num << "\"" << endl;}
    if(version_str_num.empty()){return "";}  //repetita iuvant
    return version_str_num;
  }
  double VASPVersionString2Double(const string& vasp_version){  //CO20210315
    //SD20220331 - Changed how the double is returned, so we can do version comparison by comparing doubles,
    //for example now: 4.1.311 > 4.1.4 since 4.001311 > 4.001004
    //vasp.4.6.35 -> 4.006035
    //vasp.5.4.4.18Apr17-6-g9f103f2a35 -> 5.004004
    //differs from 2Number in that it returns a double
    bool LDEBUG=(FALSE || _DEBUG_KVASP_ || XHOST.DEBUG);
    string version_str=aurostd::RemoveWhiteSpacesFromTheFrontAndBack(vasp_version);
    if(LDEBUG){cerr << __AFLOW_FUNC__ << " version_str=\"" << version_str << "\"" << endl;}
    return aurostd::VersionString2Double(KBIN::VASPVersionString2Number(version_str));
  }
  //ME20190219 - getVASPVersionString
  // Retrives the VASP version of a binary file.
  // Taken from old APL/apl_hroutines
  //ME20200114 - Return empty string instead of throwing xerror when the binary
  // is not found or not a valid VASP binary. Throwing errors would kill aflow
  // when aflow.in files are moved between machines and the VASP binary files
  // have different names. This is not desirable when VASP does not need to be
  // run (e.g. for post-processing).
  //SD20220401 - Calls BIN2VASP first, if it fails, then calls OUTCAR2VASP
  string getVASPVersion(const string& binfile,const string& mpi_command) {  //CO20210315
    // /home/bin/vasp_std -> vasp.4.6.35
    // /home/bin/vasp_std -> vasp.5.4.4.18Apr17-6-g9f103f2a35
    bool LDEBUG=(FALSE || _DEBUG_KVASP_ || XHOST.DEBUG);
    if(LDEBUG){
      cerr << __AFLOW_FUNC__ << " binfile=" << binfile << endl;
      cerr << __AFLOW_FUNC__ << " mpi_command=" << mpi_command << endl;
    }
    if (!XHOST.is_command(binfile)) return "";
    // Get the full path to the binary
    string fullPathBinaryName = XHOST.command(binfile);
    if (fullPathBinaryName.empty()) return "";
    string vaspVersion = KBIN::BIN2VASPVersion(binfile);
    if(LDEBUG){cerr << __AFLOW_FUNC__ << " vaspVersion from BIN=" << vaspVersion << endl;}
    if (!vaspVersion.empty()) return vaspVersion; //SD20220401

    //CO20200610 START - run a dumb vasp to get vasp output file and grab version
    string pwddir=aurostd::getPWD();
    string tmpdir=aurostd::TmpDirectoryCreate("VASP_VERSION",XHOST.home); //SD20220403 - create the directory in $HOME in case of issues running in tmp
    chdir(tmpdir.c_str());
    stringstream empty;empty.str("");
    aurostd::string2file("","./INCAR");
    aurostd::string2file("","./KPOINTS");
    aurostd::string2file("","./POSCAR");
    aurostd::string2file("","./POTCAR");
    if(LDEBUG){cerr << __AFLOW_FUNC__ << " ls[1]=" << endl << aurostd::execute2string("ls") << endl;}
    //execute2string does not work well here...
    string command="";
    if(!mpi_command.empty()){command+=mpi_command+" 1 ";} //add mpi_command with -n 1
    command+=binfile+" > /dev/null 2>&1";
    if(LDEBUG){cerr << __AFLOW_FUNC__ << " running command: \"" << command << "\"" << endl;}
    aurostd::execute(command);  //ME20200610 - no output from vasp
    if(LDEBUG){cerr << __AFLOW_FUNC__ << " ls[2]=" << endl << aurostd::execute2string("ls") << endl;}
    if(!aurostd::FileExist("OUTCAR")){
      //first re-try, source intel
      vector<string> vintel_paths;
      aurostd::string2tokens(INTEL_COMPILER_PATHS,vintel_paths,",");
      for(uint i=0;i<vintel_paths.size();i++){
        if(aurostd::FileExist("/bin/bash") && aurostd::FileExist(vintel_paths[i])){
          command="";
          // SD20220330 - need to use bash and tsch for sourcing .sh and .csh scripts, respectively
          if(aurostd::substring2bool(vintel_paths[i],".csh")){ 
            command+="/bin/tcsh -c \"source "+vintel_paths[i]+" intel64; (";
            if(!mpi_command.empty()){command+=mpi_command+" 1 ";} //add mpi_command with -n 1
            command+=binfile+" > /dev/null) >& /dev/null\""; //SD20220330 - source works in (t)csh
          }
          else{
            command+="/bin/bash -c \"source "+vintel_paths[i]+" intel64; ";
            if(!mpi_command.empty()){command+=mpi_command+" 1 ";} //add mpi_command with -n 1
            command+=binfile+" > /dev/null 2>&1\"";  //ME20200610 - no output from vasp  //CO20210315 - source only works in bash
          }
          if(LDEBUG){cerr << __AFLOW_FUNC__ << " running command: \"" << command << "\"" << endl;}
          aurostd::execute(command);
          if(LDEBUG){cerr << __AFLOW_FUNC__ << " ls[3]=" << endl << aurostd::execute2string("ls") << endl;}
          if(aurostd::FileExist("OUTCAR")){break;}
        }
      }
    }
    vaspVersion=KBIN::OUTCAR2VASPVersion("OUTCAR");
    if(LDEBUG){cerr << __AFLOW_FUNC__ << " vaspVersion from OUTCAR=" << vaspVersion << endl;}
    chdir(pwddir.c_str());
#ifndef _AFLOW_TEMP_PRESERVE_
    aurostd::RemoveDirectory(tmpdir);
#endif
    return vaspVersion;
    //[SD20220402 - OBSOLETE]if(!vaspVersion.empty()){return vaspVersion;}
    //CO20200610 END - run a dumb vasp to get vasp output file and grab version

    //[SD20220402 - OBSOLETE]if(0){  //CO20210315 - this works well for vasp.4.6 or lower, does NOT work for vasp.5.4.4, true version info gets mixed up with notes about other versions
    //[SD20220402 - OBSOLETE]  // Open the binary
    //[SD20220402 - OBSOLETE]  ifstream infile(fullPathBinaryName.c_str(), std::ios::in | std::ios::binary);
    //[SD20220402 - OBSOLETE]  if (!infile.is_open()) return "";
    //[SD20220402 - OBSOLETE]
    //[SD20220402 - OBSOLETE]  // Read bytes...
    //[SD20220402 - OBSOLETE]  int bufferSize = 1024;
    //[SD20220402 - OBSOLETE]  char buffer[bufferSize];
    //[SD20220402 - OBSOLETE]  string versionString = "";
    //[SD20220402 - OBSOLETE]  while (true) {
    //[SD20220402 - OBSOLETE]    if (!infile.read(buffer, bufferSize))
    //[SD20220402 - OBSOLETE]      bufferSize = infile.gcount();
    //[SD20220402 - OBSOLETE]
    //[SD20220402 - OBSOLETE]    for (int i = 0; i < bufferSize; i++) {
    //[SD20220402 - OBSOLETE]      if ((buffer[i] == 'v') &&
    //[SD20220402 - OBSOLETE]          (buffer[i + 1] == 'a') &&
    //[SD20220402 - OBSOLETE]          (buffer[i + 2] == 's') &&
    //[SD20220402 - OBSOLETE]          (buffer[i + 3] == 'p') &&
    //[SD20220402 - OBSOLETE]          (buffer[i + 4] == '.') &&
    //[SD20220402 - OBSOLETE]          (isdigit(buffer[i + 5])) &&
    //[SD20220402 - OBSOLETE]          (isdigit(buffer[i + 6]) || buffer[i + 6] == '.') &&
    //[SD20220402 - OBSOLETE]          TRUE) {
    //[SD20220402 - OBSOLETE]        //[CO20200610 - include 'vasp.' in string]int j = i + 5;
    //[SD20220402 - OBSOLETE]        int j=i;
    //[SD20220402 - OBSOLETE]        while (buffer[j] != ' ')
    //[SD20220402 - OBSOLETE]          versionString.push_back(buffer[j++]);
    //[SD20220402 - OBSOLETE]        break;
    //[SD20220402 - OBSOLETE]      }
    //[SD20220402 - OBSOLETE]    }
    //[SD20220402 - OBSOLETE]    if (!versionString.empty()) break;
    //[SD20220402 - OBSOLETE]    if (infile.eof()) break;
    //[SD20220402 - OBSOLETE]
    //[SD20220402 - OBSOLETE]    // Shift cursor to avoid the case where "vasp." is on the boundary of two buffers...
    //[SD20220402 - OBSOLETE]    infile.seekg(-20, std::ios::cur);
    //[SD20220402 - OBSOLETE]  }
    //[SD20220402 - OBSOLETE]
    //[SD20220402 - OBSOLETE]  infile.close();
    //[SD20220402 - OBSOLETE]  infile.clear();
    //[SD20220402 - OBSOLETE]
    //[SD20220402 - OBSOLETE]  if (!versionString.empty()) return versionString;
    //[SD20220402 - OBSOLETE]}
    //[SD20220402 - OBSOLETE]
    //[SD20220402 - OBSOLETE]return "";
  }
  string getVASPVersionNumber(const string& binfile,const string& mpi_command) {  //CO20200610
    // /home/bin/vasp_std -> 4.6.35
    // /home/bin/vasp_std -> 5.4.4
    return VASPVersionString2Number(getVASPVersion(binfile,mpi_command));
  }
  double getVASPVersionDouble(const string& binfile,const string& mpi_command) {  //CO20200610
    // /home/bin/vasp_std -> 4.635
    // /home/bin/vasp_std -> 5.44
    return VASPVersionString2Double(getVASPVersion(binfile,mpi_command));
  }
}  // namespace KBIN

#endif

// ***************************************************************************
// *                                                                         *
// *           Aflow STEFANO CURTAROLO - Duke University 2003-2021           *
// *                                                                         *
// ***************************************************************************<|MERGE_RESOLUTION|>--- conflicted
+++ resolved
@@ -57,11 +57,7 @@
 
     if(LDEBUG) cerr << "DEBUG: " << __AFLOW_FUNC__ << " (START)" << endl;
 
-<<<<<<< HEAD
-    if(aflags.Directory.empty()){throw aurostd::xerror(_AFLOW_FILE_NAME_,__AFLOW_FUNC__,"aflags.Directory not set",_INPUT_MISSING_);}  //CO20200624 - prevent segfault
-=======
     if(aflags.Directory.empty()){throw aurostd::xerror(__AFLOW_FILE__,__AFLOW_FUNC__,"aflags.Directory not set",_INPUT_MISSING_);}  //CO20200624 - prevent segfault
->>>>>>> 78dcc840
     if(aflags.Directory.at(0)!='/' && aflags.Directory.at(0)!='.' && aflags.Directory.at(0)!=' ') aflags.Directory="./"+aflags.Directory;
 
     // ***************************************************************************
@@ -919,11 +915,7 @@
     vflags.KBIN_VASP_FORCE_OPTION_RELAX_MODE.scheme2scheme("FORCES_ENERGY","FORCES_ENERGY");vflags.KBIN_VASP_FORCE_OPTION_RELAX_MODE.scheme2scheme("FORCE_ENERGY","FORCES_ENERGY");
     if(vflags.KBIN_VASP_FORCE_OPTION_RELAX_MODE.isentry && vflags.KBIN_VASP_FORCE_OPTION_RELAX_MODE.xscheme==KBIN_WRONG_ENTRY_STRING) {
       message = "vflags.KBIN_VASP_FORCE_OPTION_RELAX_MODE.content_string=" + vflags.KBIN_VASP_FORCE_OPTION_RELAX_MODE.content_string;
-<<<<<<< HEAD
-      throw aurostd::xerror(_AFLOW_FILE_NAME_, __AFLOW_FUNC__, message, _INPUT_ILLEGAL_);
-=======
       throw aurostd::xerror(__AFLOW_FILE__, __AFLOW_FUNC__, message, _INPUT_ILLEGAL_);
->>>>>>> 78dcc840
     }
 
     // FORCE OPTIONS
@@ -982,11 +974,7 @@
     vflags.KBIN_VASP_FORCE_OPTION_PREC.scheme2scheme('P',"PHONONS"); //JJPR Modification
     if(vflags.KBIN_VASP_FORCE_OPTION_PREC.isentry && vflags.KBIN_VASP_FORCE_OPTION_PREC.xscheme==KBIN_WRONG_ENTRY_STRING) {
       message = "vflags.KBIN_VASP_FORCE_OPTION_PREC.content_string=" + vflags.KBIN_VASP_FORCE_OPTION_PREC.content_string;
-<<<<<<< HEAD
-      throw aurostd::xerror(_AFLOW_FILE_NAME_, __AFLOW_FUNC__, message, _INPUT_ILLEGAL_);
-=======
       throw aurostd::xerror(__AFLOW_FILE__, __AFLOW_FUNC__, message, _INPUT_ILLEGAL_);
->>>>>>> 78dcc840
     }
 
     // ALGO AND PRIORITIES // (NORMAL | VERYFAST | FAST | ALL | DAMPED), PRESERVED
@@ -999,11 +987,7 @@
     vflags.KBIN_VASP_FORCE_OPTION_ALGO.scheme2scheme('D',"DAMPED");
     if(vflags.KBIN_VASP_FORCE_OPTION_ALGO.isentry && vflags.KBIN_VASP_FORCE_OPTION_ALGO.xscheme==KBIN_WRONG_ENTRY_STRING) {
       message = "vflags.KBIN_VASP_FORCE_OPTION_ALGO.content_string=" + vflags.KBIN_VASP_FORCE_OPTION_ALGO.content_string;
-<<<<<<< HEAD
-      throw aurostd::xerror(_AFLOW_FILE_NAME_, __AFLOW_FUNC__, message, _INPUT_ILLEGAL_);
-=======
       throw aurostd::xerror(__AFLOW_FILE__, __AFLOW_FUNC__, message, _INPUT_ILLEGAL_);
->>>>>>> 78dcc840
     }
     vflags.KBIN_VASP_FORCE_OPTION_ALGO.preserved= vflags.KBIN_VASP_FORCE_OPTION_ALGO.preserved || aurostd::substring2bool(AflowIn,_STROPT_+"ALGO_PRESERVED",TRUE); // FIX ALGO_PRESERVED
 
@@ -1017,11 +1001,7 @@
     vflags.KBIN_VASP_FORCE_OPTION_ABMIX.scheme2scheme('P',"PAW");  // something with PAW..
     if(vflags.KBIN_VASP_FORCE_OPTION_ABMIX.isentry && vflags.KBIN_VASP_FORCE_OPTION_ABMIX.xscheme==KBIN_WRONG_ENTRY_STRING) {
       message =  "vflags.KBIN_VASP_FORCE_OPTION_ABMIX.content_string="  + vflags.KBIN_VASP_FORCE_OPTION_ABMIX.content_string;
-<<<<<<< HEAD
-      throw aurostd::xerror(_AFLOW_FILE_NAME_, __AFLOW_FUNC__, message, _INPUT_ILLEGAL_);
-=======
       throw aurostd::xerror(__AFLOW_FILE__, __AFLOW_FUNC__, message, _INPUT_ILLEGAL_);
->>>>>>> 78dcc840
     }
 
     // METAGGA AND PRIORITIES // TPSS | RTPSS | M06L | MBJL | SCAN | MS0 | MS1 | MS2 | NONE
@@ -1034,11 +1014,7 @@
     // vflags.KBIN_VASP_FORCE_OPTION_METAGGA.scheme2scheme('N',"NONE");
     if(vflags.KBIN_VASP_FORCE_OPTION_METAGGA.isentry && vflags.KBIN_VASP_FORCE_OPTION_METAGGA.xscheme==KBIN_WRONG_ENTRY_STRING) {
       message = "vflags.KBIN_VASP_FORCE_OPTION_METAGGA.content_string="  +  vflags.KBIN_VASP_FORCE_OPTION_METAGGA.content_string;
-<<<<<<< HEAD
-      throw aurostd::xerror(_AFLOW_FILE_NAME_, __AFLOW_FUNC__, message, _INPUT_ILLEGAL_);
-=======
       throw aurostd::xerror(__AFLOW_FILE__, __AFLOW_FUNC__, message, _INPUT_ILLEGAL_);
->>>>>>> 78dcc840
     } 
     if(LDEBUG) cerr << __AFLOW_FUNC__ << " METAGGA vflags.KBIN_VASP_FORCE_OPTION_METAGGA.isentry=" << vflags.KBIN_VASP_FORCE_OPTION_METAGGA.isentry << endl;
     if(LDEBUG) cerr << __AFLOW_FUNC__ << " METAGGA vflags.KBIN_VASP_FORCE_OPTION_METAGGA.xscheme=" << vflags.KBIN_VASP_FORCE_OPTION_METAGGA.xscheme << endl;
@@ -1048,11 +1024,7 @@
     vflags.KBIN_VASP_FORCE_OPTION_IVDW.options2entry(AflowIn,_STROPT_+"IVDW=",FALSE,DEFAULT_VASP_FORCE_OPTION_IVDW_SCHEME);
     if(vflags.KBIN_VASP_FORCE_OPTION_IVDW.isentry && vflags.KBIN_VASP_FORCE_OPTION_IVDW.xscheme==KBIN_WRONG_ENTRY_STRING) {
       message = "vflags.KBIN_VASP_FORCE_OPTION_IVDW.content_string=" + vflags.KBIN_VASP_FORCE_OPTION_IVDW.content_string;
-<<<<<<< HEAD
-      throw aurostd::xerror(_AFLOW_FILE_NAME_, __AFLOW_FUNC__, message, _INPUT_ILLEGAL_);
-=======
       throw aurostd::xerror(__AFLOW_FILE__, __AFLOW_FUNC__, message, _INPUT_ILLEGAL_);
->>>>>>> 78dcc840
     } 
     if(LDEBUG) cerr << __AFLOW_FUNC__ << " IVDW vflags.KBIN_VASP_FORCE_OPTION_IVDW.isentry=" << vflags.KBIN_VASP_FORCE_OPTION_IVDW.isentry << endl;
     if(LDEBUG) cerr << __AFLOW_FUNC__ << " IVDW vflags.KBIN_VASP_FORCE_OPTION_IVDW.xscheme=" << vflags.KBIN_VASP_FORCE_OPTION_IVDW.xscheme << endl;
@@ -1135,11 +1107,7 @@
     if (vflags.KBIN_VASP_FORCE_OPTION_SPIN.isentry) { //ME+RF20200225; fixes bug that SPIN was switched OFF in static calc. when SPIN=ON in aflow.in and REMOVE_RELAX was set by default
       if(!vflags.KBIN_VASP_FORCE_OPTION_SPIN.option){
         if(aurostd::substring2bool(vflags.KBIN_VASP_FORCE_OPTION_SPIN.content_string,"REMOVE_RELAX_1") || aurostd::substring2bool(vflags.KBIN_VASP_FORCE_OPTION_SPIN.content_string,"REMOVE_RELAX_2")){
-<<<<<<< HEAD
-          pflow::logger(_AFLOW_FILE_NAME_, __AFLOW_FUNC__, "SPIN is OFF. REMOVE_RELAX_1/2 will be switched off.", aflags, FileMESSAGE, oss, _LOGGER_MESSAGE_);
-=======
           pflow::logger(__AFLOW_FILE__, __AFLOW_FUNC__, "SPIN is OFF. REMOVE_RELAX_1/2 will be switched off.", aflags, FileMESSAGE, oss, _LOGGER_MESSAGE_);
->>>>>>> 78dcc840
           vflags.KBIN_VASP_FORCE_OPTION_SPIN_REMOVE_RELAX_1=FALSE;
           vflags.KBIN_VASP_FORCE_OPTION_SPIN_REMOVE_RELAX_2=FALSE;
         }
@@ -1250,11 +1218,7 @@
     vflags.KBIN_VASP_FORCE_OPTION_TYPE.scheme2scheme('D',"DEFAULT");
     if(vflags.KBIN_VASP_FORCE_OPTION_TYPE.isentry && vflags.KBIN_VASP_FORCE_OPTION_TYPE.xscheme==KBIN_WRONG_ENTRY_STRING) {
       message = "vflags.KBIN_VASP_FORCE_OPTION_TYPE.content_string=" + vflags.KBIN_VASP_FORCE_OPTION_TYPE.content_string;
-<<<<<<< HEAD
-      throw aurostd::xerror(_AFLOW_FILE_NAME_, __AFLOW_FUNC__, message, _INPUT_ILLEGAL_);
-=======
       throw aurostd::xerror(__AFLOW_FILE__, __AFLOW_FUNC__, message, _INPUT_ILLEGAL_);
->>>>>>> 78dcc840
     }
 
     // PARAMETERS FOR INCAR
@@ -1488,11 +1452,7 @@
       message="";
       message+="if you run RELAX_STATIC_BANDS, STATIC_BANDS, REPEAT_STATIC_BANDS, or REPEAT_BANDS, you must specify KBIN_VASP_KPOINTS_BANDS_GRID";
       message+="taking default KBIN_VASP_KPOINTS_BANDS_GRID="+vflags.KBIN_VASP_KPOINTS_BANDS_GRID.content_string;
-<<<<<<< HEAD
-      pflow::logger(_AFLOW_FILE_NAME_,__AFLOW_FUNC__,message,_LOGGER_WARNING_);
-=======
       pflow::logger(__AFLOW_FILE__,__AFLOW_FUNC__,message,_LOGGER_WARNING_);
->>>>>>> 78dcc840
     }
 
     // [OBSOLETE] vflags.KBIN_VASP_POSCAR_FILE_KEYWORD                 =    aurostd::substring2bool(AflowIn,"[VASP_POSCAR_FILE]"); 
@@ -1546,11 +1506,7 @@
         message = "IN " + _AFLOWIN_ + " in Directory=" + aflags.Directory + '\n';
         message += "vflags.KBIN_VASP_POSCAR_MODE_EXPLICIT_VSTRING.size()=" + aurostd::utype2string<uint>(vflags.KBIN_VASP_POSCAR_MODE_EXPLICIT_VSTRING.size()) + '\n';
         message += "vflags.KBIN_VASP_POSCAR_MODE_EXPLICIT_VSTRUCTURE.size()=" + aurostd::utype2string<uint>(vflags.KBIN_VASP_POSCAR_MODE_EXPLICIT_VSTRUCTURE.size());
-<<<<<<< HEAD
-        throw aurostd::xerror(_AFLOW_FILE_NAME_, __AFLOW_FUNC__, message, _INDEX_MISMATCH_);
-=======
         throw aurostd::xerror(__AFLOW_FILE__, __AFLOW_FUNC__, message, _INDEX_MISMATCH_);
->>>>>>> 78dcc840
       }
       for(uint i=0;i<vflags.KBIN_VASP_POSCAR_MODE_EXPLICIT_VSTRING.size();i++)
         if(LDEBUG) cerr << "DEBUG= " << vflags.KBIN_VASP_POSCAR_MODE_EXPLICIT_VSTRUCTURE.at(i) << endl;
@@ -2442,11 +2398,7 @@
                       KBIN::VASP_Recycle(xvasp,"relax1");
                     } else {
                       aus << "REPEAT_STATIC: RELAX2 or RELAX1 must be present.";
-<<<<<<< HEAD
-                      throw aurostd::xerror(_AFLOW_FILE_NAME_, __AFLOW_FUNC__, aus.str(), _RUNTIME_ERROR_);
-=======
                       throw aurostd::xerror(__AFLOW_FILE__, __AFLOW_FUNC__, aus.str(), _RUNTIME_ERROR_);
->>>>>>> 78dcc840
                     }
                   }
                   //[CO20210315 - do before unzip]// clean up worthless stuff
@@ -2480,11 +2432,7 @@
                       KBIN::VASP_Recycle(xvasp,"relax1");
                     } else {
                       aus << "REPEAT_STATIC_BANDS: RELAX2 or RELAX1 must be present.";
-<<<<<<< HEAD
-                      throw aurostd::xerror(_AFLOW_FILE_NAME_, __AFLOW_FUNC__, aus.str(), _RUNTIME_ERROR_);
-=======
                       throw aurostd::xerror(__AFLOW_FILE__, __AFLOW_FUNC__, aus.str(), _RUNTIME_ERROR_);
->>>>>>> 78dcc840
                     }
                   }
                   //[CO20210315 - do before unzip]// clean up worthless stuff
@@ -2516,11 +2464,7 @@
                     KBIN::VASP_Recycle(xvasp,"static");
                   } else {
                     aus << "REPEAT_BANDS: STATIC must be present.";
-<<<<<<< HEAD
-                    throw aurostd::xerror(_AFLOW_FILE_NAME_, __AFLOW_FUNC__, aus.str(), _RUNTIME_ERROR_);
-=======
                     throw aurostd::xerror(__AFLOW_FILE__, __AFLOW_FUNC__, aus.str(), _RUNTIME_ERROR_);
->>>>>>> 78dcc840
                   }
                   //[CO20210315 - do before unzip]// clean up worthless stuff
                   //[CO20210315 - do before unzip]aurostd::execute("cd "+xvasp.Directory+" && rm -f *bands* ");
@@ -2623,11 +2567,7 @@
                     if(foundBZ==FALSE) {
                       aus << "Unrecoverable error, lattice not found:" << std::endl;
                       aus << xvasp.str;
-<<<<<<< HEAD
-                      throw aurostd::xerror(_AFLOW_FILE_NAME_, __AFLOW_FUNC__, aus.str(), _RUNTIME_ERROR_);
-=======
                       throw aurostd::xerror(__AFLOW_FILE__, __AFLOW_FUNC__, aus.str(), _RUNTIME_ERROR_);
->>>>>>> 78dcc840
                     }
                   }
                   // done with the fixing
@@ -2694,11 +2634,7 @@
                   if(foundBZ==FALSE) {  //CO20210805
                     aus << "Unrecoverable error, lattice not found:" << std::endl;
                     aus << xvasp.str;
-<<<<<<< HEAD
-                    throw aurostd::xerror(_AFLOW_FILE_NAME_, __AFLOW_FUNC__, aus.str(), _RUNTIME_ERROR_);
-=======
                     throw aurostd::xerror(__AFLOW_FILE__, __AFLOW_FUNC__, aus.str(), _RUNTIME_ERROR_);
->>>>>>> 78dcc840
                   }
                   // removed stuff BELOW
                   xvasp.KPOINTS << stringBZ;
@@ -2844,11 +2780,7 @@
                   }
                   if(vflags.KBIN_VASP_RUN.flag("DSCF") && vflags.KBIN_VASP_RUN.flag("DIELECTRIC_DYNAMIC") && vflags.KBIN_VASP_RUN.flag("DIELECTRIC_STATIC")) {  // check for DIELECTRIC DYNAMIC
                     string message = "Dielectric calculations not implemented.";
-<<<<<<< HEAD
-                    throw aurostd::xerror(_AFLOW_FILE_NAME_, __AFLOW_FUNC__, message, _VALUE_ILLEGAL_);
-=======
                     throw aurostd::xerror(__AFLOW_FILE__, __AFLOW_FUNC__, message, _VALUE_ILLEGAL_);
->>>>>>> 78dcc840
                   }
                 }
                 // FINISHED
@@ -3239,11 +3171,7 @@
     //get INCAR
     VASP_Reread_INCAR(xvasp);  //preload incar
 
-<<<<<<< HEAD
-    if(LDEBUG){aus << __AFLOW_FUNC__ << " [1]" << Message(_AFLOW_FILE_NAME_,aflags) << endl;cerr << aus.str();aurostd::PrintMessageStream(FileMESSAGE,aus,XHOST.QUIET);}
-=======
     if(LDEBUG){aus << __AFLOW_FUNC__ << " [1]" << Message(__AFLOW_FILE__,aflags) << endl;cerr << aus.str();aurostd::PrintMessageStream(FileMESSAGE,aus,XHOST.QUIET);}
->>>>>>> 78dcc840
 
     //get whether relaxing or not
     bool relaxing=false;
@@ -3286,11 +3214,7 @@
     //[SD20220406 - OBSOLETE]  vasp_still_running=VASP_instance_running(vasp_bin);
     //[SD20220406 - OBSOLETE]}
     bool vasp_still_running=VASP_instance_running(vasp_bin,vasp_pgid); //SD20220406 - we are not using the --kill_vasp_all flag anymore
-<<<<<<< HEAD
-    if(LDEBUG){aus << __AFLOW_FUNC__ << " vasp_still_running=" << vasp_still_running << Message(_AFLOW_FILE_NAME_,aflags) << endl;cerr << aus.str();aurostd::PrintMessageStream(FileMESSAGE,aus,XHOST.QUIET);}
-=======
     if(LDEBUG){aus << __AFLOW_FUNC__ << " vasp_still_running=" << vasp_still_running << Message(__AFLOW_FILE__,aflags) << endl;cerr << aus.str();aurostd::PrintMessageStream(FileMESSAGE,aus,XHOST.QUIET);}
->>>>>>> 78dcc840
 
     //vasp can spit out many warnings quickly, going from ~10MB to 1GB within 2 minutes
     //we will pass BYTES_MAX_VASP_OUT into substring_present_file_FAST as a stop condition
@@ -3321,11 +3245,7 @@
     bool expect_near_end=true;  //cat vs. tac
 
     //WARNINGS START
-<<<<<<< HEAD
-    if(LDEBUG){aus << __AFLOW_FUNC__ << " checking warnings" << Message(_AFLOW_FILE_NAME_,aflags) << endl;cerr << aus.str();aurostd::PrintMessageStream(FileMESSAGE,aus,XHOST.QUIET);}
-=======
     if(LDEBUG){aus << __AFLOW_FUNC__ << " checking warnings" << Message(__AFLOW_FILE__,aflags) << endl;cerr << aus.str();aurostd::PrintMessageStream(FileMESSAGE,aus,XHOST.QUIET);}
->>>>>>> 78dcc840
     xwarning.flag("OUTCAR_INCOMPLETE",vasp_still_running==false && !KBIN::VASP_RunFinished(xvasp,aflags,FileMESSAGE,false));  //CO20201111
     //CO20210601 - I am decoupling vasp_still_running and xmessage.flag("REACHED_ACCURACY") FOR RELAXATIONS ONLY
     //on qrats, I noticed that a calculation can reach accuracy, but not finish (incomplete OUTCAR), thus it is frozen
@@ -3606,11 +3526,7 @@
     found_warning=(vasp_still_running==true && fsize_vaspout>=BYTES_MAX_VASP_OUT);  //100MB, make aflowrc parameter, 1GB is too large for NFS mounted nodes (NFS has to push the entire file over cable), when set to 100MB it still took 3 hours //CO20210315 - these stats were pre-renice, the processing time is much better now
     xwarning.flag(scheme,found_warning);
 
-<<<<<<< HEAD
-    if(LDEBUG){aus << __AFLOW_FUNC__ << " [2]" << Message(_AFLOW_FILE_NAME_,aflags) << endl;cerr << aus.str();aurostd::PrintMessageStream(FileMESSAGE,aus,XHOST.QUIET);}
-=======
     if(LDEBUG){aus << __AFLOW_FUNC__ << " [2]" << Message(__AFLOW_FILE__,aflags) << endl;cerr << aus.str();aurostd::PrintMessageStream(FileMESSAGE,aus,XHOST.QUIET);}
->>>>>>> 78dcc840
 
     if(renice){aurostd::ProcessRenice(vasp_bin,0);} //renice vasp back to normal after grep
 
@@ -3623,11 +3539,7 @@
 
     bool wdebug=(FALSE && LDEBUG);
     if(1) {
-<<<<<<< HEAD
-      if(LDEBUG){aus << __AFLOW_FUNC__ << " printing warnings" << Message(_AFLOW_FILE_NAME_,aflags) << endl;cerr << aus.str();aurostd::PrintMessageStream(FileMESSAGE,aus,XHOST.QUIET);}
-=======
       if(LDEBUG){aus << __AFLOW_FUNC__ << " printing warnings" << Message(__AFLOW_FILE__,aflags) << endl;cerr << aus.str();aurostd::PrintMessageStream(FileMESSAGE,aus,XHOST.QUIET);}
->>>>>>> 78dcc840
       if(!xmonitor.flag("IGNORING_MESSAGES:REACHED_ACCURACY") && (wdebug || xmessage.flag("REACHED_ACCURACY"))) aus << "MMMMM  MESSAGE xmessage.flag(\"REACHED_ACCURACY\")=" << xmessage.flag("REACHED_ACCURACY") << endl;
       if(wdebug) aus << "MMMMM  MESSAGE VASP_release=" << xmessage.getattachedscheme("SVERSION") << endl;
       if(wdebug) aus << "MMMMM  MESSAGE VASP_version=" << xmessage.getattachedscheme("DVERSION") << endl;
@@ -3822,11 +3734,7 @@
 
     //WARNINGS STOP
 
-<<<<<<< HEAD
-    if(LDEBUG){aus << __AFLOW_FUNC__ << " [3]" << Message(_AFLOW_FILE_NAME_,aflags) << endl;cerr << aus.str();aurostd::PrintMessageStream(FileMESSAGE,aus,XHOST.QUIET);}
-=======
     if(LDEBUG){aus << __AFLOW_FUNC__ << " [3]" << Message(__AFLOW_FILE__,aflags) << endl;cerr << aus.str();aurostd::PrintMessageStream(FileMESSAGE,aus,XHOST.QUIET);}
->>>>>>> 78dcc840
 
     //decide which warnings to ignore
 
@@ -3866,11 +3774,7 @@
     //[try NIRMAT first]if(xwarning.flag("NIRMAT") && xwarning.flag("SGRCON")) xwarning.flag("SGRCON",FALSE);
     //[no must fix the LATTICE]if(xwarning.flag("EDDRMM")) xwarning.flag("ZPOTRF",FALSE);
 
-<<<<<<< HEAD
-    if(LDEBUG){aus << __AFLOW_FUNC__ << " [4]" << Message(_AFLOW_FILE_NAME_,aflags) << endl;cerr << aus.str();aurostd::PrintMessageStream(FileMESSAGE,aus,XHOST.QUIET);}
-=======
     if(LDEBUG){aus << __AFLOW_FUNC__ << " [4]" << Message(__AFLOW_FILE__,aflags) << endl;cerr << aus.str();aurostd::PrintMessageStream(FileMESSAGE,aus,XHOST.QUIET);}
->>>>>>> 78dcc840
   }
 } // namespace KBIN
 
@@ -3908,21 +3812,6 @@
     bool LDEBUG=(FALSE || VERBOSE_MONITOR_VASP || _DEBUG_KVASP_ || XHOST.DEBUG);
     stringstream aus;
 
-<<<<<<< HEAD
-    if(LDEBUG){aus << __AFLOW_FUNC__ << " [CHECK " << error << " PROBLEMS]" << Message(_AFLOW_FILE_NAME_,aflags) << endl;cerr << aus.str();aurostd::PrintMessageStream(FileMESSAGE,aus,XHOST.QUIET);}
-    bool apply_fix=xwarning.flag(error);
-    bool VERBOSE=(FALSE || XHOST.vflag_control.flag("MONITOR_VASP")==false || LDEBUG);
-    if(apply_fix && xfixed.flag("ALL")){
-      if(LDEBUG){aus << __AFLOW_FUNC__ << " xfixed.flag(\"ALL\")==TRUE: skipping " << error << " fix" << Message(_AFLOW_FILE_NAME_,aflags) << endl;cerr << aus.str();aurostd::PrintMessageStream(FileMESSAGE,aus,XHOST.QUIET);}
-      apply_fix=false;
-    }
-    if(apply_fix && vflags.KBIN_VASP_FORCE_OPTION_IGNORE_AFIX.flag("ERROR:ALL")){
-      if(LDEBUG){aus << __AFLOW_FUNC__ << " vflags.KBIN_VASP_FORCE_OPTION_IGNORE_AFIX.flag(\"ERROR:ALL\")==TRUE: skipping " << error << " fix" << Message(_AFLOW_FILE_NAME_,aflags) << endl;cerr << aus.str();aurostd::PrintMessageStream(FileMESSAGE,aus,XHOST.QUIET);}
-      apply_fix=false;
-    }
-    if(apply_fix && vflags.KBIN_VASP_FORCE_OPTION_IGNORE_AFIX.flag("ERROR:"+error)){
-      if(LDEBUG){aus << __AFLOW_FUNC__ << " vflags.KBIN_VASP_FORCE_OPTION_IGNORE_AFIX.flag(\"ERROR:" << error << "\")==TRUE: skipping " << error << " fix" << Message(_AFLOW_FILE_NAME_,aflags) << endl;cerr << aus.str();aurostd::PrintMessageStream(FileMESSAGE,aus,XHOST.QUIET);}
-=======
     if(LDEBUG){aus << __AFLOW_FUNC__ << " [CHECK " << error << " PROBLEMS]" << Message(__AFLOW_FILE__,aflags) << endl;cerr << aus.str();aurostd::PrintMessageStream(FileMESSAGE,aus,XHOST.QUIET);}
     bool apply_fix=xwarning.flag(error);
     bool VERBOSE=(FALSE || XHOST.vflag_control.flag("MONITOR_VASP")==false || LDEBUG);
@@ -3936,7 +3825,6 @@
     }
     if(apply_fix && vflags.KBIN_VASP_FORCE_OPTION_IGNORE_AFIX.flag("ERROR:"+error)){
       if(LDEBUG){aus << __AFLOW_FUNC__ << " vflags.KBIN_VASP_FORCE_OPTION_IGNORE_AFIX.flag(\"ERROR:" << error << "\")==TRUE: skipping " << error << " fix" << Message(__AFLOW_FILE__,aflags) << endl;cerr << aus.str();aurostd::PrintMessageStream(FileMESSAGE,aus,XHOST.QUIET);}
->>>>>>> 78dcc840
       apply_fix=false;
     }
     if(apply_fix && VERBOSE){
@@ -3945,11 +3833,7 @@
     //do not reference submode below KBIN::XVASP_Afix(), as it will have been incremented (perhaps by 2)
     //if KBIN::XVASP_Afix() fails, submode will be restored to original, so it is okay to reference for the LDEBUG statement
     if(apply_fix && !KBIN::XVASP_Afix(mode,submode,try_last_ditch_efforts,xfixed,xvasp,kflags,vflags,aflags,FileMESSAGE)){   //CO20210315
-<<<<<<< HEAD
-      if(LDEBUG){aus << __AFLOW_FUNC__ << " KBIN::XVASP_Afix(mode=\"" << mode << "\"" << (submode>=0?",submode="+aurostd::utype2string(submode):"") << ") failed" << Message(_AFLOW_FILE_NAME_,aflags) << endl;cerr << aus.str();aurostd::PrintMessageStream(FileMESSAGE,aus,XHOST.QUIET);}  //if KBIN::XVASP_Afix() fails, submode will be restored to original, so it is okay to reference for the LDEBUG statement
-=======
       if(LDEBUG){aus << __AFLOW_FUNC__ << " KBIN::XVASP_Afix(mode=\"" << mode << "\"" << (submode>=0?",submode="+aurostd::utype2string(submode):"") << ") failed" << Message(__AFLOW_FILE__,aflags) << endl;cerr << aus.str();aurostd::PrintMessageStream(FileMESSAGE,aus,XHOST.QUIET);}  //if KBIN::XVASP_Afix() fails, submode will be restored to original, so it is okay to reference for the LDEBUG statement
->>>>>>> 78dcc840
       apply_fix=false;
     }
     if(apply_fix && VERBOSE){
@@ -3957,11 +3841,7 @@
     }
     if(apply_fix){
       if(xvasp.aopts.flag("FLAG::AFIX_DRYRUN")==false){
-<<<<<<< HEAD
-        KBIN::VASP_Error(xvasp,"WWWWW  ERROR "+__AFLOW_FUNC__+" \""+error+"\" problems"+Message(_AFLOW_FILE_NAME_,aflags));
-=======
         KBIN::VASP_Error(xvasp,"WWWWW  ERROR "+__AFLOW_FUNC__+" \""+error+"\" problems"+Message(__AFLOW_FILE__,aflags));
->>>>>>> 78dcc840
         //[CO20210315 - old style]xfixed.flag(error,TRUE);
       }
       xfixed.flag("ALL",TRUE);
@@ -4078,17 +3958,10 @@
     string function="KBIN::VASP_Run";
     ostringstream aus_exec,aus;
 
-<<<<<<< HEAD
-    if(LDEBUG){aus << __AFLOW_FUNC__ << " BEGIN" << Message(_AFLOW_FILE_NAME_,aflags) << endl;cerr << aus.str();aurostd::PrintMessageStream(FileMESSAGE,aus,XHOST.QUIET);}
-
-    if(XHOST.AVOID_RUNNING_VASP){  //CO20200624
-      throw aurostd::xerror(_AFLOW_FILE_NAME_,__AFLOW_FUNC__,"VASP should NOT be running",_INPUT_ILLEGAL_);  //better to throw to avoid VASP_Backup(), etc.
-=======
     if(LDEBUG){aus << __AFLOW_FUNC__ << " BEGIN" << Message(__AFLOW_FILE__,aflags) << endl;cerr << aus.str();aurostd::PrintMessageStream(FileMESSAGE,aus,XHOST.QUIET);}
 
     if(XHOST.AVOID_RUNNING_VASP){  //CO20200624
       throw aurostd::xerror(__AFLOW_FILE__,__AFLOW_FUNC__,"VASP should NOT be running",_INPUT_ILLEGAL_);  //better to throw to avoid VASP_Backup(), etc.
->>>>>>> 78dcc840
       //return false;
     }
 
@@ -4189,11 +4062,7 @@
         if(aurostd::FileEmpty(xvasp.Directory+"/POTCAR"))  {KBIN::VASP_Error(xvasp,FileMESSAGE,"EEEEE  ERROR "+function+": Empty POTCAR"+Message(__AFLOW_FILE__,aflags));error=TRUE;return FALSE;}
         if(error) return FALSE;
 
-<<<<<<< HEAD
-        if(LDEBUG){aus << __AFLOW_FUNC__ << " [1]" << Message(_AFLOW_FILE_NAME_,aflags) << endl;cerr << aus.str();aurostd::PrintMessageStream(FileMESSAGE,aus,XHOST.QUIET);}
-=======
         if(LDEBUG){aus << __AFLOW_FUNC__ << " [1]" << Message(__AFLOW_FILE__,aflags) << endl;cerr << aus.str();aurostd::PrintMessageStream(FileMESSAGE,aus,XHOST.QUIET);}
->>>>>>> 78dcc840
 
         // FIX INCAR if alternating
         if(vflags.KBIN_VASP_FORCE_OPTION_RELAX_TYPE.flag("IONS_CELL_VOLUME")) {
@@ -4243,13 +4112,8 @@
             if(kflags.KBIN_MPI_OPTIONS!="") aus << "00000  MESSAGE MPI OPTIONS=[" << kflags.KBIN_MPI_OPTIONS << "]" << Message(__AFLOW_FILE__,aflags) << endl;
             aurostd::PrintMessageStream(FileMESSAGE,aus,XHOST.QUIET);	
             if(LDEBUG){
-<<<<<<< HEAD
-              aus << __AFLOW_FUNC__ << " aflags.AFLOW_MACHINE_GLOBAL=" << aflags.AFLOW_MACHINE_GLOBAL.getattachedscheme("NAME") << Message(_AFLOW_FILE_NAME_,aflags) << endl;
-              aus << __AFLOW_FUNC__ << " aflags.AFLOW_MACHINE_LOCAL=" << aflags.AFLOW_MACHINE_LOCAL.getattachedscheme("NAME") << Message(_AFLOW_FILE_NAME_,aflags) << endl; //HE20220309 use machine name
-=======
               aus << __AFLOW_FUNC__ << " aflags.AFLOW_MACHINE_GLOBAL=" << aflags.AFLOW_MACHINE_GLOBAL.getattachedscheme("NAME") << Message(__AFLOW_FILE__,aflags) << endl;
               aus << __AFLOW_FUNC__ << " aflags.AFLOW_MACHINE_LOCAL=" << aflags.AFLOW_MACHINE_LOCAL.getattachedscheme("NAME") << Message(__AFLOW_FILE__,aflags) << endl; //HE20220309 use machine name
->>>>>>> 78dcc840
               cerr << aus.str();aurostd::PrintMessageStream(FileMESSAGE,aus,XHOST.QUIET);
             }
             // NO HOST ------------------------------------------------------------------------
@@ -4655,11 +4519,7 @@
         }
       }
       KBIN::WaitFinished(xvasp,aflags,FileMESSAGE,2,false);  //CO20201111 - try twice and NO verbose, we verbose in bigger VASP_Run() loop
-<<<<<<< HEAD
-      if(LDEBUG){aus << __AFLOW_FUNC__ << " [2]" << Message(_AFLOW_FILE_NAME_,aflags) << endl;cerr << aus.str();aurostd::PrintMessageStream(FileMESSAGE,aus,XHOST.QUIET);}
-=======
       if(LDEBUG){aus << __AFLOW_FUNC__ << " [2]" << Message(__AFLOW_FILE__,aflags) << endl;cerr << aus.str();aurostd::PrintMessageStream(FileMESSAGE,aus,XHOST.QUIET);}
->>>>>>> 78dcc840
 
       if(aurostd::FileEmpty(xvasp.Directory+"/"+DEFAULT_VASP_OUT))  {KBIN::VASP_Error(xvasp,FileMESSAGE,"EEEEE  ERROR "+function+": Empty "+DEFAULT_VASP_OUT+Message(__AFLOW_FILE__,aflags));return FALSE;}
       if(aurostd::FileEmpty(xvasp.Directory+"/OUTCAR"))  {KBIN::VASP_Error(xvasp,FileMESSAGE,"EEEEE  ERROR "+function+": Empty OUTCAR"+Message(__AFLOW_FILE__,aflags));return FALSE;}
@@ -4670,13 +4530,8 @@
 
       // ***************** CHECK FOR ERRORS *********
       if(LDEBUG){
-<<<<<<< HEAD
-        aus << __AFLOW_FUNC__ << " [3a]  nrun=" << nrun << Message(_AFLOW_FILE_NAME_,aflags) << endl;
-        aus << __AFLOW_FUNC__ << " [3b]  maxrun=" << maxrun << Message(_AFLOW_FILE_NAME_,aflags) << endl;
-=======
         aus << __AFLOW_FUNC__ << " [3a]  nrun=" << nrun << Message(__AFLOW_FILE__,aflags) << endl;
         aus << __AFLOW_FUNC__ << " [3b]  maxrun=" << maxrun << Message(__AFLOW_FILE__,aflags) << endl;
->>>>>>> 78dcc840
         cerr << aus.str();aurostd::PrintMessageStream(FileMESSAGE,aus,XHOST.QUIET);
       }
 
@@ -4704,22 +4559,14 @@
 
       if(nrun<maxrun) {
 
-<<<<<<< HEAD
-        if(LDEBUG){aus << __AFLOW_FUNC__ << " [4]" << Message(_AFLOW_FILE_NAME_,aflags) << endl;cerr << aus.str();aurostd::PrintMessageStream(FileMESSAGE,aus,XHOST.QUIET);}
-=======
         if(LDEBUG){aus << __AFLOW_FUNC__ << " [4]" << Message(__AFLOW_FILE__,aflags) << endl;cerr << aus.str();aurostd::PrintMessageStream(FileMESSAGE,aus,XHOST.QUIET);}
->>>>>>> 78dcc840
 
         VASP_ProcessWarnings(xvasp,aflags,kflags,xmessage,xwarning,FileMESSAGE);
 
         xfixed.flag("ALL",FALSE);
         vasp_start=FALSE;
 
-<<<<<<< HEAD
-        if(LDEBUG){aus << __AFLOW_FUNC__ << " [5]" << Message(_AFLOW_FILE_NAME_,aflags) << endl;cerr << aus.str();aurostd::PrintMessageStream(FileMESSAGE,aus,XHOST.QUIET);}
-=======
         if(LDEBUG){aus << __AFLOW_FUNC__ << " [5]" << Message(__AFLOW_FILE__,aflags) << endl;cerr << aus.str();aurostd::PrintMessageStream(FileMESSAGE,aus,XHOST.QUIET);}
->>>>>>> 78dcc840
 
         KBIN::VASP_FixErrors(xvasp,xmessage,xwarning,xfixed,aflags,kflags,vflags,FileMESSAGE);
 
@@ -4727,19 +4574,11 @@
         //CO20210315 - NO, aflow patches if possible, otherwise let it run. we'll catch BIG issues with --xplug
 
         // ********* VASP TO BE RESTARTED *********
-<<<<<<< HEAD
-        if(LDEBUG){cerr << __AFLOW_FUNC__ << " [DONE WITH CHECKS]" << Message(_AFLOW_FILE_NAME_,aflags) << endl;}
-        if(xfixed.flag("ALL")) vasp_start=TRUE;
-        if(vasp_start) {
-          if(LDEBUG){aus << __AFLOW_FUNC__ << " [VASP TO BE RESTARTED]" << Message(_AFLOW_FILE_NAME_,aflags) << endl;cerr << aus.str();aurostd::PrintMessageStream(FileMESSAGE,aus,XHOST.QUIET);}
-          aus << "00000  RESTART VASP" << Message(_AFLOW_FILE_NAME_,aflags) << endl;aurostd::PrintMessageStream(FileMESSAGE,aus,XHOST.QUIET);
-=======
         if(LDEBUG){cerr << __AFLOW_FUNC__ << " [DONE WITH CHECKS]" << Message(__AFLOW_FILE__,aflags) << endl;}
         if(xfixed.flag("ALL")) vasp_start=TRUE;
         if(vasp_start) {
           if(LDEBUG){aus << __AFLOW_FUNC__ << " [VASP TO BE RESTARTED]" << Message(__AFLOW_FILE__,aflags) << endl;cerr << aus.str();aurostd::PrintMessageStream(FileMESSAGE,aus,XHOST.QUIET);}
           aus << "00000  RESTART VASP" << Message(__AFLOW_FILE__,aflags) << endl;aurostd::PrintMessageStream(FileMESSAGE,aus,XHOST.QUIET);
->>>>>>> 78dcc840
         }
       }
     }
@@ -4754,15 +4593,9 @@
     if(!aurostd::FileExist(xvasp.Directory+"/CONTCAR")) {Krun=FALSE;KBIN::VASP_Error(xvasp,"EEEEE  file does not exist=CONTCAR");}
     if(aurostd::FileEmpty(xvasp.Directory+"/CONTCAR")) {Krun=FALSE;KBIN::VASP_Error(xvasp,"EEEEE  file is empty=CONTCAR");}
 
-<<<<<<< HEAD
-    if(LDEBUG) {aus << __AFLOW_FUNC__ << " Krun=" << Krun << Message(_AFLOW_FILE_NAME_,aflags) << endl;cerr << aus.str();aurostd::PrintMessageStream(FileMESSAGE,aus,XHOST.QUIET);}
-
-    if(LDEBUG) {aus << __AFLOW_FUNC__ << " END" << Message(_AFLOW_FILE_NAME_,aflags) << endl;cerr << aus.str();aurostd::PrintMessageStream(FileMESSAGE,aus,XHOST.QUIET);}
-=======
     if(LDEBUG) {aus << __AFLOW_FUNC__ << " Krun=" << Krun << Message(__AFLOW_FILE__,aflags) << endl;cerr << aus.str();aurostd::PrintMessageStream(FileMESSAGE,aus,XHOST.QUIET);}
 
     if(LDEBUG) {aus << __AFLOW_FUNC__ << " END" << Message(__AFLOW_FILE__,aflags) << endl;cerr << aus.str();aurostd::PrintMessageStream(FileMESSAGE,aus,XHOST.QUIET);}
->>>>>>> 78dcc840
 
     return Krun;
     // ********* FINISH
