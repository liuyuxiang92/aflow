//****************************************************************************
// *                                                                         *
// *           Aflow STEFANO CURTAROLO - Duke University 2003-2021           *
// *                Aflow Cormac Toher - Duke University 2013-2021           *
// *                                                                         *
//****************************************************************************
// Written by Cormac Toher, 2019-2021.
//
// This file provides a framework to calculate thermo-mechanical properties for
// disordered materials modeled using the POCC algorithm.

#ifndef _AFLOW_POCC_AEL_AGL_CPP_ //CO20200404
#define _AFLOW_POCC_AEL_AGL_CPP_ //CO20200404

#include "aflow.h"
#include "aflow_pocc.h"
#include "aflow_ael_elasticity.h"
#include "aflow_agl_debye.h"

#define _DEBUG_POCC_AEL_AGL_ false  //CO20190116

//CO20200502 START - may move to AUROSTD/aurostd_xscalar.h if these constants are needed elsewhere
//adding hardness value constants from models of Chen et al., Teter, and Tian et al.
//Chen et al. //doi:10.1016/J.INTERMET.2011.03.026
#define HARDNESS_CHEN_EXP 0.585
//Teter //doi:10.1557/S0883769400031420
#define HARDNESS_TETER_COEF 0.151
//Tian et al. //doi:10.1016/J.IJRMHM.2012.02.021
#define HARDNESS_TIAN_COEF 0.92
#define HARDNESS_TIAN_EXP_PUGHSMOD 1.137
#define HARDNESS_TIAN_EXP_SHEARMOD 0.708
//CO20200502 END - may move to AUROSTD/aurostd_xscalar.h if these constants are needed elsewhere


//CT20200319 - POCC+AEL functions
// ***************************************************************************
//  void POccCalculator::calculateElasticProperties(const vector<double>& v_temperatures)
//  Runs POCC+AEL
// ***************************************************************************
namespace pocc {
  void POccCalculator::calculateElasticProperties(const vector<double>& v_temperatures) {
    bool ael_run_postprocess = false, ael_write_full_results = false;
    vector<double> Bvoigt, Breuss, Bvrh, Gvoigt, Greuss, Gvrh, Poisson_ratio;
    vector<vector<vector<double> > > elastic_tensor_list, compliance_tensor_list;
    // for (uint i = 0; i < v_temperatures.size(); i++) {
    //  cerr << v_temperatures.at(i) << endl;
    //}
    setAELOptions(ael_run_postprocess, ael_write_full_results);
    if (ael_run_postprocess) {
      generateElasticProperties(Bvoigt, Breuss, Bvrh, Gvoigt, Greuss, Gvrh, Poisson_ratio, elastic_tensor_list, compliance_tensor_list);
    } else {
      getElasticProperties(Bvoigt, Breuss, Bvrh, Gvoigt, Greuss, Gvrh, Poisson_ratio, elastic_tensor_list, compliance_tensor_list);
    }
    getAverageElasticProperties(v_temperatures, ael_write_full_results, Bvoigt, Breuss, Bvrh, Gvoigt, Greuss, Gvrh, Poisson_ratio, elastic_tensor_list, compliance_tensor_list);
  } 
} // namespace pocc

// ***************************************************************************
// void POccCalculator::setAELOptions(bool& ael_run_postprocess, bool& ael_write_full_results)
// Sets options for running POCC+AEL from command line
// ael_run_postprocess: runs AEL postprocessing; otherwise reads results from aflow.ael.out
// ael_write_full_results: writes out results for all POCC configurations
// ***************************************************************************
namespace pocc {
  void POccCalculator::setAELOptions(bool& ael_run_postprocess, bool& ael_write_full_results) {
    // bool LDEBUG=(FALSE || _DEBUG_POCC_AEL_AGL_ || XHOST.DEBUG);
    ael_run_postprocess = false;
    ael_write_full_results = false;

    //run postprocessing
    ael_run_postprocess=(ael_run_postprocess || XHOST.vflag_control.flag("AEL_RUN_POSTPROCESSING") ); //CO20201026
    ael_run_postprocess=(ael_run_postprocess || XHOST.POSTPROCESS ); //CO20201026

    //write extra output (debugging mostly)
    ael_write_full_results=(ael_write_full_results || XHOST.vflag_control.flag("AEL_WRITE_FULL_RESULTS") ); //CO20201026
  }
} // namespace pocc

// ***************************************************************************
//  void POccCalculator::generateElasticProperties(vector<double>& Bvoigt, vector<double>& Breuss, vector<double>& Bvrh, vector<double>& Gvoigt, vector<double>& Greuss, vector<double>& Gvrh,vector<double>& Poisson_ratio, vector<vector<vector<double> > >& elastic_tensor_list,  vector<vector<vector<double> > >& compliance_tensor_list)
//  Runs AEL postprocessing to generate elastic properties 
// ***************************************************************************
namespace pocc {
  void POccCalculator::generateElasticProperties(vector<double>& Bvoigt, vector<double>& Breuss, vector<double>& Bvrh, vector<double>& Gvoigt, vector<double>& Greuss, vector<double>& Gvrh,vector<double>& Poisson_ratio, vector<vector<vector<double> > >& elastic_tensor_list,  vector<vector<vector<double> > >& compliance_tensor_list) {
    bool LDEBUG=(FALSE || _DEBUG_POCC_AEL_AGL_ || XHOST.DEBUG);
    uint aelerror = 0;
    if(LDEBUG) {
      cerr << __AFLOW_FUNC__ << " BEGIN" << endl;
    }
    if(LDEBUG) {
      cerr << __AFLOW_FUNC__ << " directory=[" << m_aflags.Directory << "]" << endl;
    }
    double ael_bulk_modulus_voigt = 0.0, ael_bulk_modulus_reuss = 0.0, ael_bulk_modulus_vrh = 0.0;
    double ael_shear_modulus_voigt = 0.0, ael_shear_modulus_reuss = 0.0, ael_shear_modulus_vrh = 0.0;
    double ael_poisson_ratio = 0.0;
    double elastic_const = 0.0;
    vector<double> elastic_const_row;
    vector<vector<double> > elastic_tensor;
    double compliance_const=0.0;
    vector<double> compliance_const_row;
    vector<vector<double> > compliance_tensor;
    unsigned long long int isupercell = 0;
    string pocc_directory_abs="";
    string ael_filename="";
    stringstream aflow_ael_out;
    stringstream aflow_elastic_tensor;
    stringstream aflow_compliance_tensor;
    vector<string> vline, tokens, vfiles;
    bool run_directory=false;
    bool ael_aflowin_found = false;
    string AflowInName = _AFLOWIN_;
    string FileLockName = _AFLOWLOCK_;
    for(std::list<POccSuperCellSet>::iterator it=l_supercell_sets.begin();it!=l_supercell_sets.end();++it){
      isupercell=std::distance(l_supercell_sets.begin(),it);
      pocc_directory_abs=m_aflags.Directory+"/"+m_ARUN_directories[isupercell];
      aurostd::StringstreamClean(aflow_ael_out);
      aurostd::StringstreamClean(aflow_elastic_tensor);
      aurostd::StringstreamClean(aflow_compliance_tensor);
      if(LDEBUG){cerr << __AFLOW_FUNC__ << " look at pocc_directory_abs=" << pocc_directory_abs << endl;}
      //energy_dft
      ael_filename=pocc_directory_abs+"/aflow.ael.out";
      if(LDEBUG) {cerr << __AFLOW_FUNC__ << " ael_filename=[" << ael_filename << "]" << endl;}
<<<<<<< HEAD
      // if(!aurostd::EFileExist(ael_filename,ael_filename)){throw aurostd::xerror(_AFLOW_FILE_NAME_,__AFLOW_FUNC__,"No aflow.ael.out file found [dir="+pocc_directory_abs+"]",_FILE_NOT_FOUND_);}
      // [OBSOLETE] aelerror = AEL_functions::Get_ElasticProperties_AEL_postprocess(pocc_directory_abs, ael_bulk_modulus_voigt, ael_bulk_modulus_reuss, ael_bulk_modulus_vrh, ael_shear_modulus_voigt, ael_shear_modulus_reuss, ael_shear_modulus_vrh, ael_poisson_ratio, elastic_tensor, compliance_tensor);
      // [OBSOLETE] if (aelerror > 0) {
      // [OBSOLETE]   throw aurostd::xerror(_AFLOW_FILE_NAME_,__AFLOW_FUNC__,"Problem with AEL calculation: [dir="+pocc_directory_abs+"]",_FILE_NOT_FOUND_);
      // [OBSOLETE] }
      aelerror = AEL_functions::AEL_Get_AflowInName(AflowInName, pocc_directory_abs, ael_aflowin_found);
      if (aelerror != 0) {
        throw aurostd::xerror(_AFLOW_FILE_NAME_,__AFLOW_FUNC__,"Problem finding AEL aflow.in filename [dir="+pocc_directory_abs+"]",_FILE_ERROR_);
=======
      // if(!aurostd::EFileExist(ael_filename,ael_filename)){throw aurostd::xerror(__AFLOW_FILE__,__AFLOW_FUNC__,"No aflow.ael.out file found [dir="+pocc_directory_abs+"]",_FILE_NOT_FOUND_);}
      // [OBSOLETE] aelerror = AEL_functions::Get_ElasticProperties_AEL_postprocess(pocc_directory_abs, ael_bulk_modulus_voigt, ael_bulk_modulus_reuss, ael_bulk_modulus_vrh, ael_shear_modulus_voigt, ael_shear_modulus_reuss, ael_shear_modulus_vrh, ael_poisson_ratio, elastic_tensor, compliance_tensor);
      // [OBSOLETE] if (aelerror > 0) {
      // [OBSOLETE]   throw aurostd::xerror(__AFLOW_FILE__,__AFLOW_FUNC__,"Problem with AEL calculation: [dir="+pocc_directory_abs+"]",_FILE_NOT_FOUND_);
      // [OBSOLETE] }
      aelerror = AEL_functions::AEL_Get_AflowInName(AflowInName, pocc_directory_abs, ael_aflowin_found);
      if (aelerror != 0) {
        throw aurostd::xerror(__AFLOW_FILE__,__AFLOW_FUNC__,"Problem finding AEL aflow.in filename [dir="+pocc_directory_abs+"]",_FILE_ERROR_);
>>>>>>> 78dcc840
      }
      if (ael_aflowin_found) {
        if(aurostd::FileExist(pocc_directory_abs+"/ael.LOCK")) {
          FileLockName = "ael.LOCK";
        } else if(aurostd::FileExist(pocc_directory_abs+"/agl.LOCK")) {
          FileLockName = "agl.LOCK";
        }
        run_directory=true;
      }
      if(run_directory){
        _aflags aflags;
        aflags.Directory=pocc_directory_abs;

        //save originals
        string _AFLOWIN_orig=_AFLOWIN_;
        string _AFLOWLOCK_orig=_AFLOWLOCK_;

        //set env for RUN_Directory()
        _AFLOWIN_=AflowInName;
        _AFLOWLOCK_=FileLockName;
        if(aurostd::FileExist(pocc_directory_abs+"/"+_AFLOWLOCK_)){aurostd::file2file(pocc_directory_abs+"/"+_AFLOWLOCK_,pocc_directory_abs+"/"+_AFLOWLOCK_+".run");} //keep original LOCK
        KBIN::RUN_Directory(aflags);

        //return to original
        _AFLOWIN_=_AFLOWIN_orig;
        _AFLOWLOCK_=_AFLOWLOCK_orig;
      }
      if(aurostd::EFileExist(pocc_directory_abs+"/aflow.ael.out")) {
        aflow_ael_out.str(aurostd::substring2string(aurostd::efile2string(pocc_directory_abs+"/"+"aflow.ael.out"),"[AEL_RESULTS]START","[AEL_RESULTS]STOP",0));
        //[SD20220520 - OBSOLETE]aurostd::StringstreamClean(aflow_ael_out);
        //[SD20220520 - OBSOLETE]aurostd::ExtractToStringstreamEXPLICIT(aurostd::efile2string(pocc_directory_abs+"/"+"aflow.ael.out"),aflow_ael_out,"[AEL_RESULTS]START","[AEL_RESULTS]STOP");
        if(LDEBUG) {
          cerr << __AFLOW_FUNC__ << " aflow.ael.out:" << endl << aflow_ael_out.str() << endl;
        }
        aurostd::stream2vectorstring(aflow_ael_out,vline);
        for (uint i=0;i<vline.size();i++) {
          aurostd::StringSubst(vline.at(i),"="," ");
          aurostd::string2tokens(vline.at(i),tokens," ");
          if(tokens.size()>=2) {
            if(tokens.at(0)=="ael_poisson_ratio") ael_poisson_ratio=aurostd::string2utype<double>(tokens.at(1));
            if(tokens.at(0)=="ael_bulk_modulus_voigt") ael_bulk_modulus_voigt=aurostd::string2utype<double>(tokens.at(1));
            if(tokens.at(0)=="ael_bulk_modulus_reuss") ael_bulk_modulus_reuss=aurostd::string2utype<double>(tokens.at(1));
            if(tokens.at(0)=="ael_shear_modulus_voigt") ael_shear_modulus_voigt=aurostd::string2utype<double>(tokens.at(1));
            if(tokens.at(0)=="ael_shear_modulus_reuss") ael_shear_modulus_reuss=aurostd::string2utype<double>(tokens.at(1));
            if(tokens.at(0)=="ael_bulk_modulus_vrh") ael_bulk_modulus_vrh=aurostd::string2utype<double>(tokens.at(1));
            if(tokens.at(0)=="ael_shear_modulus_vrh") ael_shear_modulus_vrh=aurostd::string2utype<double>(tokens.at(1));
          }
        }
        aflow_elastic_tensor.str(aurostd::substring2string(aurostd::efile2string(ael_filename),"[AEL_STIFFNESS_TENSOR]START","[AEL_STIFFNESS_TENSOR]STOP",0));
        //[SD20220520 - OBSOLETE]aurostd::ExtractToStringstreamEXPLICIT(aurostd::efile2string(ael_filename),aflow_elastic_tensor,"[AEL_STIFFNESS_TENSOR]START","[AEL_STIFFNESS_TENSOR]STOP");
        if(LDEBUG) {
          //aurostd::StringstreamClean(aus);
          cerr << __AFLOW_FUNC__ << " aflow_elastic_tensor = " << endl << aflow_elastic_tensor.str() << endl;
          //aurostd::PrintMessageStream(FileMESSAGE,aus,XHOST.QUIET);
        }
        aurostd::stream2vectorstring(aflow_elastic_tensor,vline);
        for (uint i=0;i<vline.size();i++) {
          aurostd::string2tokens(vline.at(i),tokens," ");
          if(tokens.size()>=6) {
            elastic_const_row.clear();
            for(uint j=0; j<tokens.size(); j++) {
              elastic_const=aurostd::string2utype<double>(tokens.at(j));
              elastic_const_row.push_back(elastic_const);
            }
            elastic_tensor.push_back(elastic_const_row);
          }
        }
        aflow_compliance_tensor.str(aurostd::substring2string(aurostd::efile2string(ael_filename),"[AEL_COMPLIANCE_TENSOR]START","[AEL_COMPLIANCE_TENSOR]STOP",0));
        //[SD20220520 - OBSOLETE]aurostd::ExtractToStringstreamEXPLICIT(aurostd::efile2string(ael_filename),aflow_compliance_tensor,"[AEL_COMPLIANCE_TENSOR]START","[AEL_COMPLIANCE_TENSOR]STOP");
        if(LDEBUG) {
          //aurostd::StringstreamClean(aus);
          cerr << __AFLOW_FUNC__ << " aflow_compliance_tensor = " << endl << aflow_compliance_tensor.str() << endl;
          //aurostd::PrintMessageStream(FileMESSAGE,aus,XHOST.QUIET);
        }
        aurostd::stream2vectorstring(aflow_compliance_tensor,vline);
        for (uint i=0;i<vline.size();i++) {
          aurostd::string2tokens(vline.at(i),tokens," ");
          if(tokens.size()>=6) {
            compliance_const_row.clear();
            for(uint j=0; j<tokens.size(); j++) {
              compliance_const=aurostd::string2utype<double>(tokens.at(j));
              compliance_const_row.push_back(compliance_const);
            }
            compliance_tensor.push_back(compliance_const_row);
          }
        }      
        Bvoigt.push_back(ael_bulk_modulus_voigt);
        Breuss.push_back(ael_bulk_modulus_reuss);
        Bvrh.push_back(ael_bulk_modulus_vrh);
        Gvoigt.push_back(ael_shear_modulus_voigt);
        Greuss.push_back(ael_shear_modulus_reuss);
        Gvrh.push_back(ael_shear_modulus_vrh);
        Poisson_ratio.push_back(ael_poisson_ratio);
        elastic_tensor_list.push_back(elastic_tensor);
        compliance_tensor_list.push_back(compliance_tensor);
        elastic_tensor.clear();
        compliance_tensor.clear();
      } else {
        // [OBSOLETE] cerr << __AFLOW_FUNC__ << pocc_directory_abs << "/aflow.ael.out: File not found" << endl;
<<<<<<< HEAD
        throw aurostd::xerror(_AFLOW_FILE_NAME_,__AFLOW_FUNC__,"Problem with AEL calculation: [dir="+pocc_directory_abs+"]",_FILE_NOT_FOUND_);
=======
        throw aurostd::xerror(__AFLOW_FILE__,__AFLOW_FUNC__,"Problem with AEL calculation: [dir="+pocc_directory_abs+"]",_FILE_NOT_FOUND_);
>>>>>>> 78dcc840
      }
    }
  }
} // namespace pocc

// ***************************************************************************
//  void POccCalculator::getElasticProperties(vector<double>& Bvoigt, vector<double>& Breuss, vector<double>& Bvrh, vector<double>& Gvoigt, vector<double>& Greuss, vector<double>& Gvrh,vector<double>& Poisson_ratio, vector<vector<vector<double> > >& elastic_tensor_list,  vector<vector<vector<double> > >& compliance_tensor_list)
//  Retrieves elastic properties from aflow.ael.out files 
// ***************************************************************************
namespace pocc {
  void POccCalculator::getElasticProperties(vector<double>& Bvoigt, vector<double>& Breuss, vector<double>& Bvrh, vector<double>& Gvoigt, vector<double>& Greuss, vector<double>& Gvrh,vector<double>& Poisson_ratio, vector<vector<vector<double> > >& elastic_tensor_list,  vector<vector<vector<double> > >& compliance_tensor_list) {
    bool LDEBUG=(FALSE || _DEBUG_POCC_AEL_AGL_ || XHOST.DEBUG);
    stringstream message;
    //uint aelerror = 0;
    if(LDEBUG) {
      cerr << __AFLOW_FUNC__ << " BEGIN" << endl;
    }
    if(LDEBUG) {
      cerr << __AFLOW_FUNC__ << " directory=[" << m_aflags.Directory << "]" << endl;
    }
    double ael_bulk_modulus_voigt = 0.0, ael_bulk_modulus_reuss = 0.0, ael_bulk_modulus_vrh = 0.0;
    double ael_shear_modulus_voigt = 0.0, ael_shear_modulus_reuss = 0.0, ael_shear_modulus_vrh = 0.0;
    double ael_poisson_ratio = 0.0;
    double elastic_const = 0.0;
    vector<double> elastic_const_row;
    vector<vector<double> > elastic_tensor;
    double compliance_const = 0.0;
    vector<double> compliance_const_row;
    vector<vector<double> > compliance_tensor;    
    unsigned long long int isupercell = 0;
    string pocc_directory_abs="";
    string ael_filename="";
    stringstream aflow_ael_out;
    stringstream aflow_elastic_tensor;
    stringstream aflow_compliance_tensor;
    vector<string> vline, tokens, vfiles;
    bool aelfilezipped = false;
    for(std::list<POccSuperCellSet>::iterator it=l_supercell_sets.begin();it!=l_supercell_sets.end();++it){
      isupercell=std::distance(l_supercell_sets.begin(),it);
      pocc_directory_abs=m_aflags.Directory+"/"+m_ARUN_directories[isupercell];
      aurostd::StringstreamClean(aflow_ael_out);
      aurostd::StringstreamClean(aflow_elastic_tensor);
      aurostd::StringstreamClean(aflow_compliance_tensor);
      if(LDEBUG){cerr << __AFLOW_FUNC__ << " look at pocc_directory_abs=" << pocc_directory_abs << endl;}
      //energy_dft
      ael_filename=pocc_directory_abs+"/aflow.ael.out";
      if(LDEBUG) {cerr << __AFLOW_FUNC__ << " ael_filename=[" << ael_filename << "]" << endl;}
<<<<<<< HEAD
      // if(!aurostd::EFileExist(ael_filename,ael_filename)){throw aurostd::xerror(_AFLOW_FILE_NAME_,__AFLOW_FUNC__,"No aflow.ael.out file found [dir="+pocc_directory_abs+"]",_FILE_NOT_FOUND_);}
      if(aurostd::EFileExist(ael_filename,ael_filename)){
        message << "Reading " << m_ARUN_directories[isupercell]+"/aflow.ael.out";pflow::logger(_AFLOW_FILE_NAME_,__AFLOW_FUNC__,message,m_aflags,*p_FileMESSAGE,*p_oss,_LOGGER_MESSAGE_); //CO20200404
=======
      // if(!aurostd::EFileExist(ael_filename,ael_filename)){throw aurostd::xerror(__AFLOW_FILE__,__AFLOW_FUNC__,"No aflow.ael.out file found [dir="+pocc_directory_abs+"]",_FILE_NOT_FOUND_);}
      if(aurostd::EFileExist(ael_filename,ael_filename)){
        message << "Reading " << m_ARUN_directories[isupercell]+"/aflow.ael.out";pflow::logger(__AFLOW_FILE__,__AFLOW_FUNC__,message,m_aflags,*p_FileMESSAGE,*p_oss,_LOGGER_MESSAGE_); //CO20200404
>>>>>>> 78dcc840
        aflow_ael_out.str(aurostd::substring2string(aurostd::efile2string(ael_filename),"[AEL_RESULTS]START","[AEL_RESULTS]STOP",0));
        //[SD20220520 - OBSOLETE]aurostd::ExtractToStringstreamEXPLICIT(aurostd::efile2string(ael_filename),aflow_ael_out,"[AEL_RESULTS]START","[AEL_RESULTS]STOP");
        aelfilezipped = true;
        //[CO20200404 - OBSOLETE]} else if (aurostd::FileExist(ael_filename))
        //[CO20200404 - OBSOLETE]  aurostd::ExtractToStringstreamEXPLICIT(aurostd::file2string(ael_filename),aflow_ael_out,"[AEL_RESULTS]START","[AEL_RESULTS]STOP");
        //[CO20200404 - OBSOLETE]  aelfilezipped = false;
    } else {
<<<<<<< HEAD
      throw aurostd::xerror(_AFLOW_FILE_NAME_,__AFLOW_FUNC__,"No aflow.ael.out file found [dir="+pocc_directory_abs+"]",_FILE_NOT_FOUND_);
=======
      throw aurostd::xerror(__AFLOW_FILE__,__AFLOW_FUNC__,"No aflow.ael.out file found [dir="+pocc_directory_abs+"]",_FILE_NOT_FOUND_);
>>>>>>> 78dcc840
    }
    if(LDEBUG) {
      //aurostd::StringstreamClean(aus);
      cerr << __AFLOW_FUNC__ << " aflow_ael_out:" << endl << aflow_ael_out.str() << endl;
      //aurostd::PrintMessageStream(FileMESSAGE,aus,XHOST.QUIET);
    }
    aurostd::stream2vectorstring(aflow_ael_out,vline);
    for (uint i=0;i<vline.size();i++) {
      aurostd::StringSubst(vline.at(i),"="," ");
      aurostd::string2tokens(vline.at(i),tokens," ");
      if(tokens.size()>=2) {
        if(tokens.at(0)=="ael_poisson_ratio") ael_poisson_ratio=aurostd::string2utype<double>(tokens.at(1));
        if(tokens.at(0)=="ael_bulk_modulus_voigt") ael_bulk_modulus_voigt=aurostd::string2utype<double>(tokens.at(1));
        if(tokens.at(0)=="ael_bulk_modulus_reuss") ael_bulk_modulus_reuss=aurostd::string2utype<double>(tokens.at(1));
        if(tokens.at(0)=="ael_shear_modulus_voigt") ael_shear_modulus_voigt=aurostd::string2utype<double>(tokens.at(1));
        if(tokens.at(0)=="ael_shear_modulus_reuss") ael_shear_modulus_reuss=aurostd::string2utype<double>(tokens.at(1));
        if(tokens.at(0)=="ael_bulk_modulus_vrh") ael_bulk_modulus_vrh=aurostd::string2utype<double>(tokens.at(1));
        if(tokens.at(0)=="ael_shear_modulus_vrh") ael_shear_modulus_vrh=aurostd::string2utype<double>(tokens.at(1));
      }
    }
    if (aelfilezipped) {
      aflow_elastic_tensor.str(aurostd::substring2string(aurostd::efile2string(ael_filename),"[AEL_STIFFNESS_TENSOR]START","[AEL_STIFFNESS_TENSOR]STOP",0));
      //[SD20220520 - OBSOLETE]aurostd::ExtractToStringstreamEXPLICIT(aurostd::efile2string(ael_filename),aflow_elastic_tensor,"[AEL_STIFFNESS_TENSOR]START","[AEL_STIFFNESS_TENSOR]STOP");
    } else {
      aflow_elastic_tensor.str(aurostd::substring2string(aurostd::file2string(ael_filename),"[AEL_STIFFNESS_TENSOR]START","[AEL_STIFFNESS_TENSOR]STOP",0));
      //[SD20220520 - OBSOLETE]aurostd::ExtractToStringstreamEXPLICIT(aurostd::file2string(ael_filename),aflow_elastic_tensor,"[AEL_STIFFNESS_TENSOR]START","[AEL_STIFFNESS_TENSOR]STOP");
    }
    if(LDEBUG) {
      //aurostd::StringstreamClean(aus);
      cerr << __AFLOW_FUNC__ << " aflow_elastic_tensor = " << endl << aflow_elastic_tensor.str() << endl;
      //aurostd::PrintMessageStream(FileMESSAGE,aus,XHOST.QUIET);
    }
    aurostd::stream2vectorstring(aflow_elastic_tensor,vline);
    for (uint i=0;i<vline.size();i++) {
      aurostd::string2tokens(vline.at(i),tokens," ");
      if(tokens.size()>=6) {
        elastic_const_row.clear();
        for(uint j=0; j<tokens.size(); j++) {
          elastic_const=aurostd::string2utype<double>(tokens.at(j));
          elastic_const_row.push_back(elastic_const);
        }
        elastic_tensor.push_back(elastic_const_row);
      }
    }
    if (aelfilezipped) {
      aflow_compliance_tensor.str(aurostd::substring2string(aurostd::efile2string(ael_filename),"[AEL_COMPLIANCE_TENSOR]START","[AEL_COMPLIANCE_TENSOR]STOP",0));
      //[SD20220520 - OBSOLETE]aurostd::ExtractToStringstreamEXPLICIT(aurostd::efile2string(ael_filename),aflow_compliance_tensor,"[AEL_COMPLIANCE_TENSOR]START","[AEL_COMPLIANCE_TENSOR]STOP");
    } else {
      aflow_compliance_tensor.str(aurostd::substring2string(aurostd::file2string(ael_filename),"[AEL_COMPLIANCE_TENSOR]START","[AEL_COMPLIANCE_TENSOR]STOP",0));
      //[SD20220520 - OBSOLETE]aurostd::ExtractToStringstreamEXPLICIT(aurostd::file2string(ael_filename),aflow_compliance_tensor,"[AEL_COMPLIANCE_TENSOR]START","[AEL_COMPLIANCE_TENSOR]STOP");
    }
    if(LDEBUG) {
      //aurostd::StringstreamClean(aus);
      cerr << __AFLOW_FUNC__ << " aflow_compliance_tensor = " << endl << aflow_compliance_tensor.str() << endl;
      //aurostd::PrintMessageStream(FileMESSAGE,aus,XHOST.QUIET);
    }
    aurostd::stream2vectorstring(aflow_compliance_tensor,vline);
    for (uint i=0;i<vline.size();i++) {
      aurostd::string2tokens(vline.at(i),tokens," ");
      if(tokens.size()>=6) {
        compliance_const_row.clear();
        for(uint j=0; j<tokens.size(); j++) {
          compliance_const=aurostd::string2utype<double>(tokens.at(j));
          compliance_const_row.push_back(compliance_const);
        }
        compliance_tensor.push_back(compliance_const_row);
      }
    }
    Bvoigt.push_back(ael_bulk_modulus_voigt);
    Breuss.push_back(ael_bulk_modulus_reuss);
    Bvrh.push_back(ael_bulk_modulus_vrh);
    Gvoigt.push_back(ael_shear_modulus_voigt);
    Greuss.push_back(ael_shear_modulus_reuss);
    Gvrh.push_back(ael_shear_modulus_vrh);
    Poisson_ratio.push_back(ael_poisson_ratio);
    elastic_tensor_list.push_back(elastic_tensor);
    compliance_tensor_list.push_back(compliance_tensor);
    aflow_ael_out.clear();
    aflow_elastic_tensor.clear();
    aflow_compliance_tensor.clear();
    elastic_tensor.clear();
    compliance_tensor.clear();
  }
}
} // namespace pocc

// ***************************************************************************
//   void POccCalculator::getAverageElasticProperties(const vector<double>& v_temperatures, bool& ael_write_full_results, vector<double>& Bvoigt, vector<double>& Breuss, vector<double>& Bvrh, vector<double>& Gvoigt, vector<double>& Greuss, vector<double>& Gvrh,vector<double>& Poisson_ratio, vector<vector<vector<double> > >& elastic_tensor_list,  vector<vector<vector<double> > >& compliance_tensor_list) 
// Calculates thermal average of elastic properties for all POCC configurations
// Writes results to aflow.pocc_ael.out
// ***************************************************************************
namespace pocc {
  void POccCalculator::getAverageElasticProperties(const vector<double>& v_temperatures, bool ael_write_full_results, vector<double>& Bvoigt, vector<double>& Breuss, vector<double>& Bvrh, vector<double>& Gvoigt, vector<double>& Greuss, vector<double>& Gvrh,vector<double>& Poisson_ratio, vector<vector<vector<double> > >& elastic_tensor_list,  vector<vector<vector<double> > >& compliance_tensor_list) {
    bool LDEBUG=(FALSE || _DEBUG_POCC_AEL_AGL_ || XHOST.DEBUG);
    stringstream message;
    ostringstream aus;
    ofstream FileMESSAGE;
    double T = 0.0;
    vector<double> Yvoigt, Yreuss, Yvrh;
    vector<double> Hv_Teter_voigt, Hv_Teter_reuss, Hv_Teter_vrh;
    vector<double> Hv_Chen_voigt, Hv_Chen_reuss, Hv_Chen_vrh;
    vector<double> Hv_Tian_voigt, Hv_Tian_reuss, Hv_Tian_vrh;
    vector<double> Pugh_ratio, Cauchy_pressure;
    vector<vector<double> > elastic_tensor_ave, compliance_tensor_ave;
    vector<double> elastic_tensor_row, compliance_tensor_row;
    double Bvoigt_ave=0.0, Breuss_ave=0.0, Bvrh_ave=0.0, Gvoigt_ave=0.0, Greuss_ave=0.0, Gvrh_ave=0.0;
    double Hv_Teter_voigt_val=0.0, Hv_Teter_reuss_val=0.0, Hv_Teter_vrh_val=0.0;
    double Hv_Chen_voigt_val=0.0, Hv_Chen_reuss_val=0.0, Hv_Chen_vrh_val=0.0;
    double Hv_Tian_voigt_val=0.0, Hv_Tian_reuss_val=0.0, Hv_Tian_vrh_val=0.0;
    double Hv_Teter_voigt_ave=0.0, Hv_Teter_reuss_ave=0.0, Hv_Teter_vrh_ave=0.0;
    double Hv_Chen_voigt_ave=0.0, Hv_Chen_reuss_ave=0.0, Hv_Chen_vrh_ave=0.0;
    double Hv_Tian_voigt_ave=0.0, Hv_Tian_reuss_ave=0.0, Hv_Tian_vrh_ave=0.0;
    double Yvoigt_ave=0.0, Yreuss_ave=0.0, Yvrh_ave=0.0, Yvoigt_val=0.0, Yreuss_val=0.0, Yvrh_val=0.0;
    double Bvoigt_max=0.0, Breuss_max=0.0, Bvrh_max=0.0, Gvoigt_max=0.0, Greuss_max=0.0, Gvrh_max=0.0, Yvoigt_max=0.0, Yreuss_max=0.0, Yvrh_max=0.0;
    double Bvoigt_min=0.0, Breuss_min=0.0, Bvrh_min=0.0, Gvoigt_min=0.0, Greuss_min=0.0, Gvrh_min=0.0, Yvoigt_min=0.0, Yreuss_min=0.0, Yvrh_min=0.0;
    double Hv_Teter_voigt_max=0.0, Hv_Teter_reuss_max=0.0, Hv_Teter_vrh_max=0.0, Hv_Chen_voigt_max=0.0, Hv_Chen_reuss_max=0.0, Hv_Chen_vrh_max=0.0, Hv_Tian_voigt_max=0.0, Hv_Tian_reuss_max=0.0, Hv_Tian_vrh_max=0.0;
    double Hv_Teter_voigt_min=0.0, Hv_Teter_reuss_min=0.0, Hv_Teter_vrh_min=0.0, Hv_Chen_voigt_min=0.0, Hv_Chen_reuss_min=0.0, Hv_Chen_vrh_min=0.0, Hv_Tian_voigt_min=0.0, Hv_Tian_reuss_min=0.0, Hv_Tian_vrh_min=0.0;
    double Poisson_ratio_ave=0.0, Poisson_ratio_min=0.0, Poisson_ratio_max=0.0;
    double Pugh_val=0.0, Pugh_ratio_ave=0.0, Pugh_ratio_min=0.0, Pugh_ratio_max=0.0;
    double Cauchy_ave=0.0, Cauchy_val=0.0, Cauchy_min=0.0, Cauchy_max=0.0;
    xmatrix<double> elastic_const(6, 6), elastic_const_inv(6, 6);

    double kval = 0.0, kvalsq = 0.0;
    stringstream ossmain, ossfull;

    if(LDEBUG){cerr << __AFLOW_FUNC__ << " v_temperatures=" << aurostd::joinWDelimiter(aurostd::vecDouble2vecString(v_temperatures,5),",") << endl;}  //CO20200404

    // Calculate elastic modulus, hardness and ductility 
    unsigned long long int isupercell = 0;
    for (std::list<POccSuperCellSet>::iterator it = l_supercell_sets.begin(); it != l_supercell_sets.end(); ++it) {
      isupercell = std::distance(l_supercell_sets.begin(), it);
      // Young's modulus
      Yvoigt_val = (9.0 * Bvoigt.at(isupercell) * Gvoigt.at(isupercell)) / (3.0 * Bvoigt.at(isupercell) + Gvoigt.at(isupercell));
      Yreuss_val = (9.0 * Breuss.at(isupercell) * Greuss.at(isupercell)) / (3.0 * Breuss.at(isupercell) + Greuss.at(isupercell));
      Yvrh_val = (9.0 * Bvrh.at(isupercell) * Gvrh.at(isupercell)) / (3.0 * Bvrh.at(isupercell) + Gvrh.at(isupercell));
      Yvoigt.push_back(Yvoigt_val);
      Yreuss.push_back(Yreuss_val);
      Yvrh.push_back(Yvrh_val);
      // Pugh's modulus ratio
      Pugh_val = Gvrh.at(isupercell) / Bvrh.at(isupercell);
      Pugh_ratio.push_back(Pugh_val);
      // Cauchy pressure
      Cauchy_val = ((elastic_tensor_list.at(isupercell).at(0).at(1) + elastic_tensor_list.at(isupercell).at(0).at(2) + elastic_tensor_list.at(isupercell).at(1).at(2)) / 3.0) - ((elastic_tensor_list.at(isupercell).at(3).at(3) + elastic_tensor_list.at(isupercell).at(4).at(4) + elastic_tensor_list.at(isupercell).at(5).at(5)) / 3.0);
      Cauchy_pressure.push_back(Cauchy_val);
      // Hardness: Teter model
      Hv_Teter_voigt_val = HARDNESS_TETER_COEF * Gvoigt.at(isupercell);
      Hv_Teter_reuss_val = HARDNESS_TETER_COEF * Greuss.at(isupercell);      
      Hv_Teter_vrh_val = HARDNESS_TETER_COEF * Gvrh.at(isupercell);
      Hv_Teter_voigt.push_back(Hv_Teter_voigt_val);
      Hv_Teter_reuss.push_back(Hv_Teter_reuss_val);
      Hv_Teter_vrh.push_back(Hv_Teter_vrh_val);
      // Hardness: Chen and Voigt models
      kval = Gvoigt.at(isupercell) / Bvoigt.at(isupercell);
      kvalsq = kval * kval;
      Hv_Chen_voigt_val = (2.0 * pow(kvalsq * Gvoigt.at(isupercell), HARDNESS_CHEN_EXP)) - 3.0;
      Hv_Tian_voigt_val = HARDNESS_TIAN_COEF * pow(kval, HARDNESS_TIAN_EXP_PUGHSMOD) * pow(Gvoigt.at(isupercell), HARDNESS_TIAN_EXP_SHEARMOD);
      kval = Greuss.at(isupercell) / Breuss.at(isupercell);
      kvalsq = kval * kval;      
      Hv_Chen_reuss_val = (2.0 * pow(kvalsq * Greuss.at(isupercell), HARDNESS_CHEN_EXP)) - 3.0;
      Hv_Tian_reuss_val = HARDNESS_TIAN_COEF * pow(kval, HARDNESS_TIAN_EXP_PUGHSMOD) * pow(Greuss.at(isupercell), HARDNESS_TIAN_EXP_SHEARMOD);      
      kval = Gvrh.at(isupercell) / Bvrh.at(isupercell);
      kvalsq = kval * kval;      
      Hv_Chen_vrh_val = (2.0 * pow(kvalsq * Gvrh.at(isupercell), HARDNESS_CHEN_EXP)) - 3.0;
      Hv_Tian_vrh_val = HARDNESS_TIAN_COEF * pow(kval, HARDNESS_TIAN_EXP_PUGHSMOD) * pow(Gvrh.at(isupercell), HARDNESS_TIAN_EXP_SHEARMOD);
      Hv_Chen_voigt.push_back(Hv_Chen_voigt_val);
      Hv_Chen_reuss.push_back(Hv_Chen_reuss_val);
      Hv_Chen_vrh.push_back(Hv_Chen_vrh_val);
      Hv_Tian_voigt.push_back(Hv_Tian_voigt_val);
      Hv_Tian_reuss.push_back(Hv_Tian_reuss_val);
      Hv_Tian_vrh.push_back(Hv_Tian_vrh_val);
    }


    // Find maximum and minimum values of elastic properties
    Bvoigt_min = aurostd::min(Bvoigt);
    Bvoigt_max = aurostd::max(Bvoigt); 
    Breuss_min = aurostd::min(Breuss);
    Breuss_max = aurostd::max(Breuss);
    Bvrh_min = aurostd::min(Bvrh);
    Bvrh_max = aurostd::max(Bvrh); 
    Gvoigt_min = aurostd::min(Gvoigt);
    Gvoigt_max = aurostd::max(Gvoigt); 
    Greuss_min = aurostd::min(Greuss);
    Greuss_max = aurostd::max(Greuss);
    Gvrh_min = aurostd::min(Gvrh);
    Gvrh_max = aurostd::max(Gvrh); 
    Yvoigt_min = aurostd::min(Yvoigt);
    Yvoigt_max = aurostd::max(Yvoigt); 
    Yreuss_min = aurostd::min(Yreuss);
    Yreuss_max = aurostd::max(Yreuss);
    Yvrh_min = aurostd::min(Yvrh);
    Yvrh_max = aurostd::max(Yvrh); 
    Poisson_ratio_min = aurostd::min(Poisson_ratio);
    Poisson_ratio_max = aurostd::max(Poisson_ratio);    
    Hv_Teter_voigt_min = aurostd::min(Hv_Teter_voigt);
    Hv_Teter_voigt_max = aurostd::max(Hv_Teter_voigt);
    Hv_Teter_reuss_min = aurostd::min(Hv_Teter_reuss);
    Hv_Teter_reuss_max = aurostd::max(Hv_Teter_reuss);
    Hv_Teter_vrh_min = aurostd::min(Hv_Teter_vrh);
    Hv_Teter_vrh_max = aurostd::max(Hv_Teter_vrh);
    Hv_Chen_voigt_min = aurostd::min(Hv_Chen_voigt);
    Hv_Chen_voigt_max = aurostd::max(Hv_Chen_voigt);
    Hv_Chen_reuss_min = aurostd::min(Hv_Chen_reuss);
    Hv_Chen_reuss_max = aurostd::max(Hv_Chen_reuss);
    Hv_Chen_vrh_min = aurostd::min(Hv_Chen_vrh);
    Hv_Chen_vrh_max = aurostd::max(Hv_Chen_vrh);
    Hv_Tian_voigt_min = aurostd::min(Hv_Tian_voigt);
    Hv_Tian_voigt_max = aurostd::max(Hv_Tian_voigt);
    Hv_Tian_reuss_min = aurostd::min(Hv_Tian_reuss);
    Hv_Tian_reuss_max = aurostd::max(Hv_Tian_reuss);
    Hv_Tian_vrh_min = aurostd::min(Hv_Tian_vrh);
    Hv_Tian_vrh_max = aurostd::max(Hv_Tian_vrh);
    Cauchy_min = aurostd::min(Cauchy_pressure);
    Cauchy_max = aurostd::max(Cauchy_pressure);
    Pugh_ratio_min = aurostd::min(Pugh_ratio);
    Pugh_ratio_max = aurostd::max(Pugh_ratio);    

    // Boltzmann average properties
    ossmain.clear();
    ossmain.str(std::string());
    ossfull.clear();
    ossfull.str(std::string());
    for (uint j=0; j<elastic_tensor_list.at(0).size(); j++) {
      elastic_tensor_row.clear();
      for (uint k=0; k<elastic_tensor_list.at(0).at(j).size(); k++) {
        elastic_tensor_row.push_back(0.0);
      }
      elastic_tensor_ave.push_back(elastic_tensor_row);
    }

    for (uint j=0; j<compliance_tensor_list.at(0).size(); j++) {
      compliance_tensor_row.clear();
      for (uint k=0; k<compliance_tensor_list.at(0).at(j).size(); k++) {
        compliance_tensor_row.push_back(0.0);
      }
      compliance_tensor_ave.push_back(compliance_tensor_row);
    }

    for (uint jt = 0; jt < v_temperatures.size(); jt++) {
      T = v_temperatures.at(jt);
<<<<<<< HEAD
      message << "Averaging elastic properties at T=" << T << "K";pflow::logger(_AFLOW_FILE_NAME_,__AFLOW_FUNC__,message,m_aflags,*p_FileMESSAGE,*p_oss,_LOGGER_MESSAGE_); //CO20200404 //CO20200502 - no getTemperatureString(T) needed here
=======
      message << "Averaging elastic properties at T=" << T << "K";pflow::logger(__AFLOW_FILE__,__AFLOW_FUNC__,message,m_aflags,*p_FileMESSAGE,*p_oss,_LOGGER_MESSAGE_); //CO20200404 //CO20200502 - no getTemperatureString(T) needed here
>>>>>>> 78dcc840
      setPOccStructureProbabilities(T);
      Bvoigt_ave = 0.0;
      Breuss_ave = 0.0;
      Bvrh_ave = 0.0;
      Gvoigt_ave = 0.0;
      Greuss_ave = 0.0;
      Gvrh_ave = 0.0;
      Yvoigt_ave = 0.0;
      Yreuss_ave = 0.0;
      Yvrh_ave = 0.0;
      Poisson_ratio_ave = 0.0;
      Pugh_ratio_ave = 0.0;
      Cauchy_ave = 0.0;
      Hv_Teter_voigt_ave = 0.0;
      Hv_Teter_reuss_ave = 0.0;
      Hv_Teter_vrh_ave = 0.0;
      Hv_Chen_voigt_ave = 0.0;
      Hv_Chen_reuss_ave = 0.0;
      Hv_Chen_vrh_ave = 0.0;
      Hv_Tian_voigt_ave = 0.0;
      Hv_Tian_reuss_ave = 0.0;
      Hv_Tian_vrh_ave = 0.0;
      for (uint j=0; j<elastic_tensor_ave.size(); j++) {
        for (uint k=0; k<elastic_tensor_ave.at(j).size(); k++) {
          elastic_tensor_ave.at(j).at(k) = 0.0;
        }
      }

      for (uint j=0; j<compliance_tensor_ave.size(); j++) {
        for (uint k=0; k<compliance_tensor_ave.at(j).size(); k++) {
          compliance_tensor_ave.at(j).at(k) = 0.0;
        }
      }

      isupercell = 0;
      for (std::list<POccSuperCellSet>::iterator it = l_supercell_sets.begin(); it != l_supercell_sets.end(); ++it) {
        isupercell = std::distance(l_supercell_sets.begin(), it);
        // Boltzmann weighted average for bulk modulus
        Bvoigt_ave = Bvoigt_ave + (*it).m_probability * Bvoigt.at(isupercell);
        Breuss_ave = Breuss_ave + (*it).m_probability * Breuss.at(isupercell);
        Bvrh_ave = Bvrh_ave + (*it).m_probability * Bvrh.at(isupercell);
        // Boltzmann weighted average for shear modulus      
        Gvoigt_ave = Gvoigt_ave + (*it).m_probability * Gvoigt.at(isupercell);
        Greuss_ave = Greuss_ave + (*it).m_probability * Greuss.at(isupercell);
        Gvrh_ave = Gvrh_ave + (*it).m_probability * Gvrh.at(isupercell);
        // Boltzmann weighted average for Young's modulus      
        Yvoigt_ave = Yvoigt_ave + (*it).m_probability * Yvoigt.at(isupercell);
        Yreuss_ave = Yreuss_ave + (*it).m_probability * Yreuss.at(isupercell);
        Yvrh_ave = Yvrh_ave + (*it).m_probability * Yvrh.at(isupercell);
        // Boltzmann weighted average for Poisson ratio
        Poisson_ratio_ave = Poisson_ratio_ave + (*it).m_probability * Poisson_ratio.at(isupercell);
        // Boltzmann weighted average for Pugh's modulus ratio
        Pugh_ratio_ave = Pugh_ratio_ave + (*it).m_probability * Pugh_ratio.at(isupercell);
        // Boltzmann weighted average for Cauchy pressure
        Cauchy_ave = Cauchy_ave + (*it).m_probability * Cauchy_pressure.at(isupercell);
        // Boltzmann weighted average for hardness    
        Hv_Teter_voigt_ave = Hv_Teter_voigt_ave + (*it).m_probability * Hv_Teter_voigt_val;
        Hv_Teter_reuss_ave = Hv_Teter_reuss_ave + (*it).m_probability * Hv_Teter_reuss_val;
        Hv_Teter_vrh_ave = Hv_Teter_vrh_ave + (*it).m_probability * Hv_Teter_vrh_val;
        Hv_Chen_voigt_ave = Hv_Chen_voigt_ave + (*it).m_probability * Hv_Chen_voigt_val;
        Hv_Chen_reuss_ave = Hv_Chen_reuss_ave + (*it).m_probability * Hv_Chen_reuss_val;
        Hv_Chen_vrh_ave = Hv_Chen_vrh_ave + (*it).m_probability * Hv_Chen_vrh_val;
        Hv_Tian_voigt_ave = Hv_Tian_voigt_ave + (*it).m_probability * Hv_Tian_voigt_val;
        Hv_Tian_reuss_ave = Hv_Tian_reuss_ave + (*it).m_probability * Hv_Tian_reuss_val;
        Hv_Tian_vrh_ave = Hv_Tian_vrh_ave + (*it).m_probability * Hv_Tian_vrh_val;
        for (uint j=0; j<elastic_tensor_list.at(0).size(); j++) {
          for (uint k=0; k<elastic_tensor_list.at(0).at(j).size(); k++) {
            elastic_tensor_ave.at(j).at(k) = elastic_tensor_ave.at(j).at(k) + ((*it).m_probability * elastic_tensor_list.at(isupercell).at(j).at(k));
          }
        }
        for (uint j=0; j<compliance_tensor_list.at(0).size(); j++) {
          for (uint k=0; k<compliance_tensor_list.at(0).at(j).size(); k++) {
            compliance_tensor_ave.at(j).at(k) = compliance_tensor_ave.at(j).at(k) + ((*it).m_probability * compliance_tensor_list.at(isupercell).at(j).at(k));
          }
        }
      }
      // Write main results to a file
      ossmain << AFLOWIN_SEPARATION_LINE << endl;
      //[CO20200731 - OBSOLETE]ossmain << "[POCC_AEL_RESULTS]START" << endl;
      ossmain << "[POCC_AEL_RESULTS]START_TEMPERATURE=" << (*this).getTemperatureString(T) << "_K" << endl;
      ossmain << "pocc_ael_temperature=" << T << "  (K)" << endl; //CO20200502 - no (*this).getTemperatureString(T) needed here
      ossmain << "pocc_ael_poisson_ratio=" << Poisson_ratio_ave << endl;    
      ossmain << "pocc_ael_bulk_modulus_voigt=" << Bvoigt_ave << "  (GPa)" << endl;
      ossmain << "pocc_ael_bulk_modulus_reuss=" << Breuss_ave  << "  (GPa)" << endl;
      ossmain << "pocc_ael_shear_modulus_voigt=" << Gvoigt_ave << "  (GPa)" << endl;
      ossmain << "pocc_ael_shear_modulus_reuss=" << Greuss_ave << "  (GPa)" << endl;
      ossmain << "pocc_ael_bulk_modulus_vrh=" << Bvrh_ave << "  (GPa)" << endl;    
      ossmain << "pocc_ael_shear_modulus_vrh=" << Gvrh_ave << "  (GPa)" << endl;
      ossmain << "pocc_ael_youngs_modulus_vrh=" << Yvrh_ave << "  (GPa)" << endl;
      //[CO20200731 - OBSOLETE]ossmain << "[POCC_AEL_RESULTS]STOP" << endl;
      ossmain << "[POCC_AEL_RESULTS]STOP_TEMPERATURE=" << (*this).getTemperatureString(T) << "_K" << endl;
      ossmain << AFLOWIN_SEPARATION_LINE << endl;
      //[CO20200731 - OBSOLETE]ossmain << "[POCC_AEL_STIFFNESS_TENSOR]START" << endl;
      ossmain << "[POCC_AEL_STIFFNESS_TENSOR]START_TEMPERATURE=" << (*this).getTemperatureString(T) << "_K" << endl;
      for (uint j = 0; j < elastic_tensor_ave.size(); j++) {
        for (uint k = 0; k < elastic_tensor_ave.at(j).size(); k++) {
          ossmain << setw(15) << setprecision(6) << (elastic_tensor_ave.at(j).at(k));
        }
        ossmain << endl;
      }
      //[CO20200731 - OBSOLETE]ossmain << "[POCC_AEL_STIFFNESS_TENSOR]STOP" << endl;
      ossmain << "[POCC_AEL_STIFFNESS_TENSOR]STOP_TEMPERATURE=" << (*this).getTemperatureString(T) << "_K" << endl;
      ossmain << AFLOWIN_SEPARATION_LINE << endl;
      //[CO20200731 - OBSOLETE]ossmain << "[POCC_AEL_COMPLIANCE_TENSOR]START" << endl;
      ossmain << "[POCC_AEL_COMPLIANCE_TENSOR]START_TEMPERATURE=" << (*this).getTemperatureString(T) << "_K" << endl;
      for (uint j = 0; j < compliance_tensor_ave.size(); j++) {
        for (uint k = 0; k < compliance_tensor_ave.at(j).size(); k++) {
          ossmain << setw(15) << setprecision(6) << (compliance_tensor_ave.at(j).at(k));
        }
        ossmain << endl;
      }
      //[CO20200731 - OBSOLETE]ossmain << "[POCC_AEL_COMPLIANCE_TENSOR]STOP" << endl;
      ossmain << "[POCC_AEL_COMPLIANCE_TENSOR]STOP_TEMPERATURE=" << (*this).getTemperatureString(T) << "_K" << endl;
      ossmain << AFLOWIN_SEPARATION_LINE << endl;
      // Writes all results to a file
      if (ael_write_full_results) {
        ossfull << AFLOWIN_SEPARATION_LINE << endl;
        //[CO20200731 - OBSOLETE]ossfull << "[POCC_AEL_RESULTS]START" << endl;
        ossfull << "[POCC_AEL_RESULTS]START_TEMPERATURE=" << (*this).getTemperatureString(T) << "_K" << endl;
        ossfull << "pocc_ael_temperature=" << T << "  (K)" << endl; //CO20200502 - no (*this).getTemperatureString(T) needed here
        ossfull << "pocc_ael_bulk_modulus_voigt=" << Bvoigt_ave << "  (GPa)" << endl;
        ossfull << "pocc_ael_bulk_modulus_reuss=" << Breuss_ave  << "  (GPa)" << endl;
        ossfull << "pocc_ael_bulk_modulus_vrh=" << Bvrh_ave << "  (GPa)" << endl;    
        ossfull << "pocc_ael_shear_modulus_voigt=" << Gvoigt_ave << "  (GPa)" << endl;
        ossfull << "pocc_ael_shear_modulus_reuss=" << Greuss_ave << "  (GPa)" << endl;
        ossfull << "pocc_ael_shear_modulus_vrh=" << Gvrh_ave << "  (GPa)" << endl;
        ossfull << "pocc_ael_youngs_modulus_voigt=" << Yvoigt_ave << "  (GPa)" << endl;
        ossfull << "pocc_ael_youngs_modulus_reuss=" << Yreuss_ave  << "  (GPa)" << endl;
        ossfull << "pocc_ael_youngs_modulus_vrh=" << Yvrh_ave << "  (GPa)" << endl;
        ossfull << "pocc_ael_poisson_ratio=" << Poisson_ratio_ave << endl;    
        ossfull << "pocc_ael_hardness_teter_voigt=" << Hv_Teter_voigt_ave << "  (GPa)" << endl;
        ossfull << "pocc_ael_hardness_teter_reuss=" << Hv_Teter_reuss_ave  << "  (GPa)" << endl;
        ossfull << "pocc_ael_hardness_teter_vrh=" << Hv_Teter_vrh_ave << "  (GPa)" << endl;
        ossfull << "pocc_ael_hardness_chen_voigt=" << Hv_Chen_voigt_ave << "  (GPa)" << endl;
        ossfull << "pocc_ael_hardness_chen_reuss=" << Hv_Chen_reuss_ave  << "  (GPa)" << endl;
        ossfull << "pocc_ael_hardness_chen_vrh=" << Hv_Chen_vrh_ave << "  (GPa)" << endl;
        ossfull << "pocc_ael_hardness_tian_voigt=" << Hv_Tian_voigt_ave << "  (GPa)" << endl;
        ossfull << "pocc_ael_hardness_tian_reuss=" << Hv_Tian_reuss_ave  << "  (GPa)" << endl;
        ossfull << "pocc_ael_hardness_tian_vrh=" << Hv_Tian_vrh_ave << "  (GPa)" << endl;
        //[CO20200731 - OBSOLETE]ossfull << "[POCC_AEL_RESULTS]STOP" << endl;
        ossfull << "[POCC_AEL_RESULTS]STOP_TEMPERATURE=" << (*this).getTemperatureString(T) << "_K" << endl;
        ossfull << AFLOWIN_SEPARATION_LINE << endl;
        //[CO20200731 - OBSOLETE]ossfull << "[POCC_AEL_STIFFNESS_TENSOR]START" << endl;
        ossfull << "[POCC_AEL_STIFFNESS_TENSOR]START_TEMPERATURE=" << (*this).getTemperatureString(T) << "_K" << endl;
        for (uint j = 0; j < elastic_tensor_ave.size(); j++) {
          for (uint k = 0; k < elastic_tensor_ave.at(j).size(); k++) {
            ossfull << setw(15) << setprecision(6) << (elastic_tensor_ave.at(j).at(k));
          }
          ossfull << endl;
        }
        //[CO20200731 - OBSOLETE]ossfull << "[POCC_AEL_STIFFNESS_TENSOR]STOP" << endl;
        ossfull << "[POCC_AEL_STIFFNESS_TENSOR]STOP_TEMPERATURE=" << (*this).getTemperatureString(T) << "_K" << endl;
        ossfull << AFLOWIN_SEPARATION_LINE << endl;
        //[CO20200731 - OBSOLETE]ossfull << "[POCC_AEL_COMPLIANCE_TENSOR]START" << endl;
        ossfull << "[POCC_AEL_COMPLIANCE_TENSOR]START_TEMPERATURE=" << (*this).getTemperatureString(T) << "_K" << endl;
        for (uint j = 0; j < compliance_tensor_ave.size(); j++) {
          for (uint k = 0; k < compliance_tensor_ave.at(j).size(); k++) {
            ossfull << setw(15) << setprecision(6) << (compliance_tensor_ave.at(j).at(k));
          }
          ossfull << endl;
        }
        //[CO20200731 - OBSOLETE]ossfull << "[POCC_AEL_COMPLIANCE_TENSOR]STOP" << endl;
        ossfull << "[POCC_AEL_COMPLIANCE_TENSOR]STOP_TEMPERATURE=" << (*this).getTemperatureString(T) << "_K" << endl;
        ossfull << AFLOWIN_SEPARATION_LINE << endl;
      }
    }
    string ofileafpoccaelname = m_aflags.Directory + "/aflow.pocc_ael.out";
    aurostd::stringstream2file(ossmain, ofileafpoccaelname, "WRITE");
    if (ael_write_full_results) {
      ossfull << AFLOWIN_SEPARATION_LINE << endl;
      //[CO20200731 - OBSOLETE]ossfull << "[POCC_AEL_RESULTS]START" << endl;
      ossfull << "[POCC_AEL_RESULTS]START_TEMPERATURE=" << (*this).getTemperatureString(T) << "_K" << endl;
      ossfull << "pocc_ael_bulk_modulus_voigt_min=" << Bvoigt_min << "  (GPa)" << endl;
      ossfull << "pocc_ael_bulk_modulus_voigt_max=" << Bvoigt_max << "  (GPa)" << endl;    
      ossfull << "pocc_ael_bulk_modulus_reuss_min=" << Breuss_min  << "  (GPa)" << endl;
      ossfull << "pocc_ael_bulk_modulus_reuss_max=" << Breuss_max  << "  (GPa)" << endl;    
      ossfull << "pocc_ael_bulk_modulus_vrh_min=" << Bvrh_min << "  (GPa)" << endl;
      ossfull << "pocc_ael_bulk_modulus_vrh_max=" << Bvrh_max << "  (GPa)" << endl;
      ossfull << "pocc_ael_shear_modulus_voigt_min=" << Gvoigt_min << "  (GPa)" << endl;
      ossfull << "pocc_ael_shear_modulus_voigt_max=" << Gvoigt_max << "  (GPa)" << endl;    
      ossfull << "pocc_ael_shear_modulus_reuss_min=" << Greuss_min  << "  (GPa)" << endl;
      ossfull << "pocc_ael_shear_modulus_reuss_max=" << Greuss_max  << "  (GPa)" << endl;    
      ossfull << "pocc_ael_shear_modulus_vrh_min=" << Gvrh_min << "  (GPa)" << endl;
      ossfull << "pocc_ael_shear_modulus_vrh_max=" << Gvrh_max << "  (GPa)" << endl;
      ossfull << "pocc_ael_youngs_modulus_voigt_min=" << Yvoigt_min << "  (GPa)" << endl;
      ossfull << "pocc_ael_youngs_modulus_voigt_max=" << Yvoigt_max << "  (GPa)" << endl;    
      ossfull << "pocc_ael_youngs_modulus_reuss_min=" << Yreuss_min  << "  (GPa)" << endl;
      ossfull << "pocc_ael_youngs_modulus_reuss_max=" << Yreuss_max  << "  (GPa)" << endl;    
      ossfull << "pocc_ael_youngs_modulus_vrh_min=" << Yvrh_min << "  (GPa)" << endl;
      ossfull << "pocc_ael_youngs_modulus_vrh_max=" << Yvrh_max << "  (GPa)" << endl;
      ossfull << "pocc_ael_poisson_ratio_min=" << Poisson_ratio_min << endl;
      ossfull << "pocc_ael_poisson_ratio_max=" << Poisson_ratio_max << endl;    
      ossfull << "pocc_ael_hardness_teter_voigt_min=" << Hv_Teter_voigt_min << "  (GPa)" << endl;
      ossfull << "pocc_ael_hardness_teter_voigt_max=" << Hv_Teter_voigt_max << "  (GPa)" << endl;    
      ossfull << "pocc_ael_hardness_teter_reuss_min=" << Hv_Teter_reuss_min  << "  (GPa)" << endl;
      ossfull << "pocc_ael_hardness_teter_reuss_max=" << Hv_Teter_reuss_max  << "  (GPa)" << endl;    
      ossfull << "pocc_ael_hardness_teter_vrh_min=" << Hv_Teter_vrh_min << "  (GPa)" << endl;
      ossfull << "pocc_ael_hardness_teter_vrh_max=" << Hv_Teter_vrh_max << "  (GPa)" << endl;       
      ossfull << "pocc_ael_hardness_chen_voigt_min=" << Hv_Chen_voigt_min << "  (GPa)" << endl;
      ossfull << "pocc_ael_hardness_chen_voigt_max=" << Hv_Chen_voigt_max << "  (GPa)" << endl;    
      ossfull << "pocc_ael_hardness_chen_reuss_min=" << Hv_Chen_reuss_min  << "  (GPa)" << endl;
      ossfull << "pocc_ael_hardness_chen_reuss_max=" << Hv_Chen_reuss_max  << "  (GPa)" << endl;    
      ossfull << "pocc_ael_hardness_chen_vrh_min=" << Hv_Chen_vrh_min << "  (GPa)" << endl;
      ossfull << "pocc_ael_hardness_chen_vrh_max=" << Hv_Chen_vrh_max << "  (GPa)" << endl;
      ossfull << "pocc_ael_hardness_Tian_voigt_min=" << Hv_Tian_voigt_min << "  (GPa)" << endl;
      ossfull << "pocc_ael_hardness_Tian_voigt_max=" << Hv_Tian_voigt_max << "  (GPa)" << endl;    
      ossfull << "pocc_ael_hardness_Tian_reuss_min=" << Hv_Tian_reuss_min  << "  (GPa)" << endl;
      ossfull << "pocc_ael_hardness_Tian_reuss_max=" << Hv_Tian_reuss_max  << "  (GPa)" << endl;    
      ossfull << "pocc_ael_hardness_Tian_vrh_min=" << Hv_Tian_vrh_min << "  (GPa)" << endl;
      ossfull << "pocc_ael_hardness_Tian_vrh_max=" << Hv_Tian_vrh_max << "  (GPa)" << endl;
      ossfull << "pocc_ael_pughs_modulus_ratio=" << Pugh_ratio_ave << endl;
      ossfull << "pocc_ael_pughs_modulus_ratio_min=" << Pugh_ratio_min << endl;
      ossfull << "pocc_ael_pughs_modulus_ratio_max=" << Pugh_ratio_max << endl;    
      ossfull << "pocc_ael_Cauchy_pressure=" << Cauchy_ave << endl;
      ossfull << "pocc_ael_cauchy_pressure_min=" << Cauchy_min << "  (GPa)" << endl;
      ossfull << "pocc_ael_cauchy_pressure_max=" << Cauchy_max << "  (GPa)" << endl;
      //[CO20200731 - OBSOLETE]ossfull << "[POCC_AEL_RESULTS]STOP" << endl;
      ossfull << "[POCC_AEL_RESULTS]STOP_TEMPERATURE=" << (*this).getTemperatureString(T) << "_K" << endl;
      ossfull << AFLOWIN_SEPARATION_LINE << endl;
      //[CO20200731 - OBSOLETE]ossfull << "[POCC_AEL_CONFIG_RESULTS]START" << endl;
      ossfull << "[POCC_AEL_CONFIG_RESULTS]START_TEMPERATURE=" << (*this).getTemperatureString(T) << "_K" << endl;
      ossfull << "# Config" << "  " << aurostd::PaddedPRE("Bvoigt(GPa)",2," ") << "  " << aurostd::PaddedPRE("Breuss(GPa)",2," ") << "  " << aurostd::PaddedPRE("Bvrh(GPa)",2," ") << "  " << aurostd::PaddedPRE("Gvoigt(GPa)",2," ") << "  " << aurostd::PaddedPRE("Greuss(GPa)",2," ") << "  " << aurostd::PaddedPRE("Gvrh(GPa)",2," ") << "  " << aurostd::PaddedPRE("Evoigt(GPa)",2," ") << "  " << aurostd::PaddedPRE("Ereuss(GPa)",2," ") << "  " << aurostd::PaddedPRE("Evrh(GPa)",2," ") << "  " << aurostd::PaddedPRE("Poisson_ratio",2," ") << "  " << aurostd::PaddedPRE("Hv_Teter(GPa)",2," ") << "  " << aurostd::PaddedPRE("Hv_Chen(GPa)",2," ") << "  " << aurostd::PaddedPRE("Hv_Tian(GPa)",2," ")  << "  " << aurostd::PaddedPRE("Pugh_modulus_ratio",2," ")  << "  " << aurostd::PaddedPRE("Cauchy_pressure(GPa)",2," ")<< endl;
      for (uint i = 0; i < Bvoigt.size(); i++) {
        ossfull << setw(8) << fixed << i << "  " << setw(11) << setprecision(3) << Bvoigt.at(i) << "  " << setw(11) << setprecision(3) << Breuss.at(i) << "  " << setw(9) << setprecision(3) << Bvrh.at(i)  << "  " << setw(11) << setprecision(3) << Gvoigt.at(i) << "  " << setw(11) << setprecision(3) << Greuss.at(i) << "  " << setw(9) << setprecision(3) << Gvrh.at(i) << "  " << setw(11) << setprecision(3) << Yvoigt.at(i) << "  " << setw(11) << setprecision(3) << Yreuss.at(i) << "  " << setw(9) << setprecision(3) << Yvrh.at(i)  << "  " << setw(13) << setprecision(6) << Poisson_ratio.at(i) << "  " << setw(13) << setprecision(3) << Hv_Teter_vrh.at(i) << "  " << setw(12) << setprecision(3) << Hv_Chen_vrh.at(i) << "  " << setw(12) << setprecision(3) << Hv_Tian_vrh.at(i) << "  " << setw(18) << setprecision(6) << Pugh_ratio.at(i)  << "  " << setw(20) << setprecision(3) << Cauchy_pressure.at(i) << endl;
      }
      //[CO20200731 - OBSOLETE]ossfull << "[POCC_AEL_CONFIG_RESULTS]STOP" << endl;
      ossfull << "[POCC_AEL_CONFIG_RESULTS]STOP_TEMPERATURE=" << (*this).getTemperatureString(T) << "_K" << endl;
      ossfull << AFLOWIN_SEPARATION_LINE << endl;
      string ofileafpoccaelfullname = m_aflags.Directory + "/aflow.pocc_ael_full.out";
      aurostd::stringstream2file(ossfull, ofileafpoccaelfullname, "WRITE");
      ossfull.clear();
      ossfull.str(std::string());
    }
  }
} // namespace pocc


//CT20200323 - POCC+AGL functions
// ***************************************************************************
//  void POccCalculator::calculateDebyeThermalProperties(const vector<double>& v_temperatures)
//  Runs POCC+AGL
// ***************************************************************************
namespace pocc {
  void POccCalculator::calculateDebyeThermalProperties(const vector<double>& v_temperatures) {
    bool agl_run_postprocess, agl_write_full_results;
    // [OBSOLETE] uint ntemperature = 0, npressure = 0;
    // [OBSOLETE] double stemperature = 0.0, spressure = 0.0;
    vector<double> Debye_temperature, Debye_acoustic, Gruneisen, Cv300K, Cp300K, Fvib300K_atom, Fvib300K_cell, Svib300K_atom,  Svib300K_cell, kappa300K;
    vector<vector<double> > agl_temperatures, agl_gibbs_energies_atom, agl_vibrational_energies_atom;
    // [OBSOLETE] setAGLOptions(agl_run_postprocess, agl_write_full_results, ntemperature, stemperature, npressure, spressure);
    setAGLOptions(agl_run_postprocess, agl_write_full_results);
    if (agl_run_postprocess) {
      // [OBSOLETE] generateDebyeThermalProperties(ntemperature, stemperature, npressure, spressure, Debye_temperature, Debye_acoustic, Gruneisen, Cv300K, Cp300K, Fvib300K_atom, Fvib300K_cell, Svib300K_atom, Svib300K_cell, kappa300K, agl_temperatures, agl_gibbs_energies_atom, agl_vibrational_energies_atom);
      generateDebyeThermalProperties(Debye_temperature, Debye_acoustic, Gruneisen, Cv300K, Cp300K, Fvib300K_atom, Fvib300K_cell, Svib300K_atom, Svib300K_cell, kappa300K, agl_temperatures, agl_gibbs_energies_atom, agl_vibrational_energies_atom);

    } else {
      getDebyeThermalProperties(Debye_temperature, Debye_acoustic, Gruneisen, Cv300K, Cp300K, Fvib300K_atom, Fvib300K_cell, Svib300K_atom, Svib300K_cell, kappa300K, agl_temperatures, agl_gibbs_energies_atom, agl_vibrational_energies_atom);
    }
    getAverageDebyeThermalProperties(v_temperatures, agl_write_full_results, Debye_temperature, Debye_acoustic, Gruneisen, Cv300K, Cp300K, Fvib300K_atom, Fvib300K_cell, Svib300K_atom, Svib300K_cell, kappa300K, agl_temperatures, agl_gibbs_energies_atom, agl_vibrational_energies_atom);
  }
} // namespace pocc

// ***************************************************************************
// void POccCalculator::setAGLOptions(bool& agl_run_postprocess, bool& agl_write_full_results, uint& ntemperature, double& stemperature, uint& npressure, double& spressure)
// Sets options for running POCC+AGL from command line
// agl_run_postprocess: runs AGL postprocessing; otherwise reads results from aflow.agl.out
// agl_write_full_results: writes out results for all POCC configurations
// ntemperature: number of temperature steps for AGL postprocessing
// stemperature: size of temperature steps for AGL postprocessing
// npressure: number of pressure steps for AGL postprocessing
// spressure: size of pressure steps for AGL postprocessing
// ***************************************************************************
namespace pocc {
  // [OBSOLETE] void POccCalculator::setAGLOptions(bool& agl_run_postprocess, bool& agl_write_full_results, uint& ntemperature, double& stemperature, uint& npressure, double& spressure)
  void POccCalculator::setAGLOptions(bool& agl_run_postprocess, bool& agl_write_full_results) {
    // bool LDEBUG=(FALSE || _DEBUG_POCC_AEL_AGL_ || XHOST.DEBUG);
    agl_run_postprocess = false;
    agl_write_full_results = false;
    // [OBSOLETE] ntemperature = 0;
    // [OBSOLETE] stemperature = 0.0;
    // [OBSOLETE] npressure = 0;
    // [OBSOLETE] spressure = 0.0;

    //run postprocessing
    agl_run_postprocess=( agl_run_postprocess || XHOST.vflag_control.flag("AGL_RUN_POSTPROCESSING") );  //CO20201026
    agl_run_postprocess=( agl_run_postprocess || XHOST.POSTPROCESS );  //CO20201026

    //write extra output (debugging mostly)
    agl_write_full_results=( agl_write_full_results || XHOST.vflag_control.flag("AGL_WRITE_FULL_RESULTS") );

    // [OBSOLETE] if(XHOST.vflag_control.flag("AGL_NTEMPERATURE")){
    // [OBSOLETE]   ntemperature=aurostd::string2utype<uint>(XHOST.vflag_control.getattachedscheme("AGL_NTEMPERATURE"));
    // [OBSOLETE] }  //command line input

    // [OBSOLETE] if(XHOST.vflag_control.flag("AGL_STEMPERATURE")){
    // [OBSOLETE]   stemperature=aurostd::string2utype<double>(XHOST.vflag_control.getattachedscheme("AGL_STEMPERATURE"));
    // [OBSOLETE] }  //command line input

    // [OBSOLETE] if(XHOST.vflag_control.flag("AGL_NPRESSURE")){
    // [OBSOLETE]   npressure=aurostd::string2utype<uint>(XHOST.vflag_control.getattachedscheme("AGL_NPRESSURE"));
    // [OBSOLETE] }  //command line input

    // [OBSOLETE] if(XHOST.vflag_control.flag("AGL_SPRESSURE")){
    // [OBSOLETE]   spressure=aurostd::string2utype<double>(XHOST.vflag_control.getattachedscheme("AGL_SPRESSURE"));
    // [OBSOLETE] }  //command line input
  }
} // namespace pocc

// ***************************************************************************
//  void POccCalculator::generateDebyeThermalProperties(const uint& ntemperature, const uint& stemperature, const uint& npressure, const double& spressure, vector<double>& Debye_temperature, vector<double>& Debye_acoustic, vector<double>& Gruneisen, vector<double>& Cv300K, vector<double>& Cp300K, vector<double>& Fvib300K_atom, vector<double>& Fvib300K_cell, vector<double>& Svib300K_atom, vector<double>& Svib300K_cell, vector<double>& kappa300K, vector<vector<double> >& agl_temperatures, vector<vector<double> >& agl_gibbs_energies_atom, vector<vector<double> >& agl_vibrational_energies_atom)
//  Runs AGL postprocessing to generate thermal properties 
// ***************************************************************************
namespace pocc {
  // [OBSOLETE] void POccCalculator::generateDebyeThermalProperties(uint ntemperature, double stemperature, uint npressure, double spressure, vector<double>& Debye_temperature, vector<double>& Debye_acoustic, vector<double>& Gruneisen, vector<double>& Cv300K, vector<double>& Cp300K, vector<double>& Fvib300K_atom, vector<double>& Fvib300K_cell, vector<double>& Svib300K_atom, vector<double>& Svib300K_cell, vector<double>& kappa300K, vector<vector<double> >& agl_temperatures, vector<vector<double> >& agl_gibbs_energies_atom, vector<vector<double> >& agl_vibrational_energies_atom)
  void POccCalculator::generateDebyeThermalProperties(vector<double>& Debye_temperature, vector<double>& Debye_acoustic, vector<double>& Gruneisen, vector<double>& Cv300K, vector<double>& Cp300K, vector<double>& Fvib300K_atom, vector<double>& Fvib300K_cell, vector<double>& Svib300K_atom, vector<double>& Svib300K_cell, vector<double>& kappa300K, vector<vector<double> >& agl_temperatures, vector<vector<double> >& agl_gibbs_energies_atom, vector<vector<double> >& agl_vibrational_energies_atom) {
    bool LDEBUG=(FALSE || _DEBUG_POCC_AEL_AGL_ || XHOST.DEBUG);
    uint aglerror = 0;
    if(LDEBUG) {
      cerr << __AFLOW_FUNC__ << " BEGIN" << endl;
    }
    if(LDEBUG) {
      cerr << __AFLOW_FUNC__ << " directory=[" << m_aflags.Directory << "]" << endl;
    }
    // string aflowin;
    // aflowin=string(directory +"/"+_AFLOWIN_);
<<<<<<< HEAD
    // if(!aurostd::FileExist(aflowin)) {throw aurostd::xerror(_AFLOW_FILE_NAME_,__AFLOW_FUNC__,"pocc::POccCalculator::generateDebyeThermalProperties():",_RUNTIME_ERROR_);}
=======
    // if(!aurostd::FileExist(aflowin)) {throw aurostd::xerror(__AFLOW_FILE__,__AFLOW_FUNC__,"pocc::POccCalculator::generateDebyeThermalProperties():",_RUNTIME_ERROR_);}
>>>>>>> 78dcc840
    // string str_AflowIn; aurostd::file2string(aflowin, str_AflowIn);
    double agl_debye_temperature = 0.0, agl_debye_acoustic = 0.0, agl_gruneisen = 0.0;
    double agl_heat_capacity_Cv_300K = 0.0, agl_heat_capacity_Cp_300K = 0.0;
    double agl_vibrational_free_energy_300K_cell = 0.0, agl_vibrational_free_energy_300K_atom = 0.0;
    double agl_vibrational_entropy_300K_cell = 0.0, agl_vibrational_entropy_300K_atom = 0.0;	
    double agl_thermal_conductivity_300K = 0.0;
    vector<double> agl_temperature;
    vector<double> agl_gibbs_energy_atom;
    vector<double> agl_vibrational_energy_atom;
    vector<string> vline, tokens;
    stringstream aflow_agl_out;
    stringstream aflow_agl_energies_out;
    unsigned long long int isupercell = 0;
    string pocc_directory_abs="";
    bool run_directory=false;
    bool agl_aflowin_found = false;
    string AflowInName = _AFLOWIN_;
    string FileLockName = _AFLOWLOCK_;
    for(std::list<POccSuperCellSet>::iterator it=l_supercell_sets.begin();it!=l_supercell_sets.end();++it){
      isupercell=std::distance(l_supercell_sets.begin(),it);
      pocc_directory_abs=m_aflags.Directory+"/"+m_ARUN_directories[isupercell];
      run_directory=false;
      agl_aflowin_found = false;
      AflowInName = _AFLOWIN_;
      FileLockName = _AFLOWLOCK_;
      agl_temperature.clear(); //CT20200729
      agl_gibbs_energy_atom.clear(); //CT20200729
      agl_vibrational_energy_atom.clear(); //CT20200729
      // [OBSOLETE] aglerror = AGL_functions::Get_ThermalProperties_AGL_postprocess(pocc_directory_abs, ntemperature, stemperature, npressure, spressure, agl_temperature, agl_gibbs_energy_atom, agl_vibrational_energy_atom);
      // [OBSOLETE] if (aglerror > 0) {
<<<<<<< HEAD
      // [OBSOLETE]  throw aurostd::xerror(_AFLOW_FILE_NAME_,__AFLOW_FUNC__,"Problem with AGL calculation: [dir="+pocc_directory_abs+"]",_FILE_NOT_FOUND_);
=======
      // [OBSOLETE]  throw aurostd::xerror(__AFLOW_FILE__,__AFLOW_FUNC__,"Problem with AGL calculation: [dir="+pocc_directory_abs+"]",_FILE_NOT_FOUND_);
>>>>>>> 78dcc840
      // [OBSOLETE] }
      //CT20200722 Run AGL postprocessing through KBIN
      aglerror = AGL_functions::AGL_Get_AflowInName(AflowInName, pocc_directory_abs, agl_aflowin_found);
      if (aglerror != 0) {
<<<<<<< HEAD
        throw aurostd::xerror(_AFLOW_FILE_NAME_,__AFLOW_FUNC__,"Problem finding AGL aflow.in filename [dir="+pocc_directory_abs+"]",_FILE_ERROR_);
=======
        throw aurostd::xerror(__AFLOW_FILE__,__AFLOW_FUNC__,"Problem finding AGL aflow.in filename [dir="+pocc_directory_abs+"]",_FILE_ERROR_);
>>>>>>> 78dcc840
      }
      if (agl_aflowin_found) {
        if(aurostd::FileExist(pocc_directory_abs+"/agl.LOCK")) {
          FileLockName = "agl.LOCK";
        }
        run_directory=true;
      }
      if(run_directory){
        _aflags aflags;
        aflags.Directory=pocc_directory_abs;

        //save originals
        string _AFLOWIN_orig=_AFLOWIN_;
        string _AFLOWLOCK_orig=_AFLOWLOCK_;

        //set env for RUN_Directory()
        _AFLOWIN_=AflowInName;
        _AFLOWLOCK_=FileLockName;
        if(aurostd::FileExist(pocc_directory_abs+"/"+_AFLOWLOCK_)){aurostd::file2file(pocc_directory_abs+"/"+_AFLOWLOCK_,pocc_directory_abs+"/"+_AFLOWLOCK_+".run");} //keep original LOCK
        KBIN::RUN_Directory(aflags);

        //return to original
        _AFLOWIN_=_AFLOWIN_orig;
        _AFLOWLOCK_=_AFLOWLOCK_orig;
      }
      if(aurostd::EFileExist(pocc_directory_abs+"/aflow.agl.out")) {
        aflow_agl_out.str(aurostd::substring2string(aurostd::efile2string(pocc_directory_abs+"/"+"aflow.agl.out"),"[AGL_RESULTS]START","[AGL_RESULTS]STOP",0));
        //[SD20220520 - OBSOLETE]aurostd::StringstreamClean(aflow_agl_out);
        //[SD20220520 - OBSOLETE]aurostd::ExtractToStringstreamEXPLICIT(aurostd::efile2string(pocc_directory_abs+"/"+"aflow.agl.out"),aflow_agl_out,"[AGL_RESULTS]START","[AGL_RESULTS]STOP");
        if(LDEBUG) {
          cerr << __AFLOW_FUNC__ << " aflow.agl.out:" << endl << aflow_agl_out.str() << endl;
        }
        aurostd::stream2vectorstring(aflow_agl_out,vline);
        for (uint i=0;i<vline.size();i++) {
          aurostd::StringSubst(vline.at(i),"="," ");
          aurostd::string2tokens(vline.at(i),tokens," ");
          // cout << "Tokens = " << tokens << endl;
          if(tokens.size()>=2) {
            if(tokens.at(0)=="agl_debye") agl_debye_temperature=aurostd::string2utype<double>(tokens.at(1));
            if(tokens.at(0)=="agl_acoustic_debye") agl_debye_acoustic=aurostd::string2utype<double>(tokens.at(1));
            if(tokens.at(0)=="agl_gruneisen") agl_gruneisen=aurostd::string2utype<double>(tokens.at(1));
            if(tokens.at(0)=="agl_heat_capacity_Cv_300K") agl_heat_capacity_Cv_300K=aurostd::string2utype<double>(tokens.at(1));
            if(tokens.at(0)=="agl_heat_capacity_Cp_300K") agl_heat_capacity_Cp_300K=aurostd::string2utype<double>(tokens.at(1));	      
            if(tokens.at(0)=="agl_vibrational_free_energy_300K_cell") agl_vibrational_free_energy_300K_cell=aurostd::string2utype<double>(tokens.at(1));
            if(tokens.at(0)=="agl_vibrational_free_energy_300K_atom") agl_vibrational_free_energy_300K_atom=aurostd::string2utype<double>(tokens.at(1));
            if(tokens.at(0)=="agl_vibrational_entropy_300K_cell") agl_vibrational_entropy_300K_cell=aurostd::string2utype<double>(tokens.at(1));
            if(tokens.at(0)=="agl_vibrational_entropy_300K_atom") agl_vibrational_entropy_300K_atom=aurostd::string2utype<double>(tokens.at(1));
            if(tokens.at(0)=="agl_thermal_conductivity_300K") agl_thermal_conductivity_300K=aurostd::string2utype<double>(tokens.at(1));
          }
        }
        aflow_agl_energies_out.str(aurostd::substring2string(aurostd::efile2string(pocc_directory_abs+"/"+"aflow.agl.out"),"[AGL_ENERGIES_TEMPERATURE]START","[AGL_ENERGIES_TEMPERATURE]STOP",0));
        //[SD20220520 - OBSOLETE]aurostd::StringstreamClean(aflow_agl_energies_out);
        //[SD20220520 - OBSOLETE]aurostd::ExtractToStringstreamEXPLICIT(aurostd::efile2string(pocc_directory_abs+"/"+"aflow.agl.out"),aflow_agl_energies_out,"[AGL_ENERGIES_TEMPERATURE]START","[AGL_ENERGIES_TEMPERATURE]STOP");
        if(LDEBUG) {
          cerr << __AFLOW_FUNC__ << " aflow_agl_energies:" << endl << aflow_agl_energies_out.str() << endl;
        }
        aurostd::stream2vectorstring(aflow_agl_energies_out,vline);
        for (uint i=0;i<vline.size();i++) {
          aurostd::StringSubst(vline.at(i),"="," ");
          aurostd::string2tokens(vline.at(i),tokens," ");
          if(tokens.size()>=9) {
            if (tokens.at(0) == "#") {
              continue;
            } else {
              agl_temperature.push_back(aurostd::string2utype<double>(tokens.at(0)));
              agl_gibbs_energy_atom.push_back(aurostd::string2utype<double>(tokens.at(5)));
              agl_vibrational_energy_atom.push_back(aurostd::string2utype<double>(tokens.at(6)));
            }
          }
        }
        Debye_temperature.push_back(agl_debye_temperature);
        Debye_acoustic.push_back(agl_debye_acoustic);
        Gruneisen.push_back(agl_gruneisen);
        Cv300K.push_back(agl_heat_capacity_Cv_300K);
        Cp300K.push_back(agl_heat_capacity_Cp_300K);
        Fvib300K_atom.push_back(agl_vibrational_free_energy_300K_atom);
        Fvib300K_cell.push_back(agl_vibrational_free_energy_300K_cell);
        Svib300K_atom.push_back(agl_vibrational_entropy_300K_atom);
        Svib300K_cell.push_back(agl_vibrational_entropy_300K_cell);	
        kappa300K.push_back(agl_thermal_conductivity_300K);
        agl_temperatures.push_back(agl_temperature);
        agl_gibbs_energies_atom.push_back(agl_gibbs_energy_atom);
        agl_vibrational_energies_atom.push_back(agl_vibrational_energy_atom);
      } else {
        // [OBSOLETE] cerr << __AFLOW_FUNC__ << pocc_directory_abs << "/aflow.agl.out: File not found" << endl;
<<<<<<< HEAD
        throw aurostd::xerror(_AFLOW_FILE_NAME_,__AFLOW_FUNC__,"Problem with AGL calculation: [dir="+pocc_directory_abs+"]",_FILE_NOT_FOUND_);
=======
        throw aurostd::xerror(__AFLOW_FILE__,__AFLOW_FUNC__,"Problem with AGL calculation: [dir="+pocc_directory_abs+"]",_FILE_NOT_FOUND_);
>>>>>>> 78dcc840
      }
    }
  }
} // namespace pocc

// ***************************************************************************
//  void POccCalculator::getDebyeThermalProperties(vector<double>& Debye_temperature, vector<double>& Debye_acoustic, vector<double>& Gruneisen, vector<double>& Cv300K, vector<double>& Cp300K, vector<double>& Fvib300K_atom, vector<double>& Fvib300K_cell, vector<double>& Svib300K_atom, vector<double>& Svib300K_cell, vector<double>& kappa300K, vector<vector<double> >& agl_temperatures, vector<vector<double> >& agl_gibbs_energies_atom, vector<vector<double> >& agl_vibrational_energies_atom)
//  Retrieves thermal properties from aflow.agl.out files 
// ***************************************************************************
namespace pocc {
  void POccCalculator::getDebyeThermalProperties(vector<double>& Debye_temperature, vector<double>& Debye_acoustic, vector<double>& Gruneisen, vector<double>& Cv300K, vector<double>& Cp300K, vector<double>& Fvib300K_atom, vector<double>& Fvib300K_cell, vector<double>& Svib300K_atom, vector<double>& Svib300K_cell, vector<double>& kappa300K, vector<vector<double> >& agl_temperatures, vector<vector<double> >& agl_gibbs_energies_atom, vector<vector<double> >& agl_vibrational_energies_atom) {
    bool LDEBUG=(FALSE || _DEBUG_POCC_AEL_AGL_ || XHOST.DEBUG);
    stringstream message;
    // [OBSOLETE] uint aglerror = 0;
    if(LDEBUG) {
      cerr << __AFLOW_FUNC__ << " BEGIN" << endl;
    }
    if(LDEBUG) {
      cerr << __AFLOW_FUNC__ << " directory=[" << m_aflags.Directory << "]" << endl;
    }
    double agl_debye_temperature = 0.0, agl_debye_acoustic = 0.0, agl_gruneisen = 0.0;
    double agl_heat_capacity_Cv_300K = 0.0, agl_heat_capacity_Cp_300K = 0.0;
    double agl_vibrational_free_energy_300K_cell = 0.0, agl_vibrational_free_energy_300K_atom = 0.0;
    double agl_vibrational_entropy_300K_cell = 0.0, agl_vibrational_entropy_300K_atom = 0.0;	
    double agl_thermal_conductivity_300K = 0.0;
    vector<double> agl_temperature;
    vector<double> agl_gibbs_energy_atom;
    vector<double> agl_vibrational_energy_atom;
    vector<string> vline, tokens;
    stringstream aflow_agl_out;
    stringstream aflow_agl_energies_out;
    unsigned long long int isupercell = 0;
    string pocc_directory_abs="";
    string agl_filename="";
    bool aglfilezipped;
    for(std::list<POccSuperCellSet>::iterator it=l_supercell_sets.begin();it!=l_supercell_sets.end();++it){
      isupercell=std::distance(l_supercell_sets.begin(),it);
      pocc_directory_abs=m_aflags.Directory+"/"+m_ARUN_directories[isupercell];
      aurostd::StringstreamClean(aflow_agl_out);
      agl_temperature.clear(); //CT20200729
      agl_gibbs_energy_atom.clear(); //CT20200729
      agl_vibrational_energy_atom.clear(); //CT20200729
      agl_filename=pocc_directory_abs+"/aflow.agl.out";
      if(aurostd::EFileExist(agl_filename,agl_filename)){
<<<<<<< HEAD
        message << "Reading " << m_ARUN_directories[isupercell]+"/aflow.agl.out";pflow::logger(_AFLOW_FILE_NAME_,__AFLOW_FUNC__,message,m_aflags,*p_FileMESSAGE,*p_oss,_LOGGER_MESSAGE_); //CO20200404
=======
        message << "Reading " << m_ARUN_directories[isupercell]+"/aflow.agl.out";pflow::logger(__AFLOW_FILE__,__AFLOW_FUNC__,message,m_aflags,*p_FileMESSAGE,*p_oss,_LOGGER_MESSAGE_); //CO20200404
>>>>>>> 78dcc840
        aflow_agl_out.str(aurostd::substring2string(aurostd::efile2string(agl_filename),"[AGL_RESULTS]START","[AGL_RESULTS]STOP",0));
        //[SD20220520 - OBSOLETE]aurostd::ExtractToStringstreamEXPLICIT(aurostd::efile2string(agl_filename),aflow_agl_out,"[AGL_RESULTS]START","[AGL_RESULTS]STOP");
        aglfilezipped = true;
        //[CO20200404 - OBSOLETE]} else if (aurostd::FileExist(agl_filename))
        //[CO20200404 - OBSOLETE]  aurostd::ExtractToStringstreamEXPLICIT(aurostd::file2string(agl_filename),aflow_agl_out,"[AGL_RESULTS]START","[AGL_RESULTS]STOP");
        //[CO20200404 - OBSOLETE]  aglfilezipped = false;
    } else {
<<<<<<< HEAD
      throw aurostd::xerror(_AFLOW_FILE_NAME_,__AFLOW_FUNC__,"No aflow.agl.out file found [dir="+pocc_directory_abs+"]",_FILE_NOT_FOUND_);
=======
      throw aurostd::xerror(__AFLOW_FILE__,__AFLOW_FUNC__,"No aflow.agl.out file found [dir="+pocc_directory_abs+"]",_FILE_NOT_FOUND_);
>>>>>>> 78dcc840
    }
    if(LDEBUG) {
      cerr << __AFLOW_FUNC__ << " aflow.agl.out:" << endl << aflow_agl_out.str() << endl;
    }
    aurostd::stream2vectorstring(aflow_agl_out,vline);
    for (uint i=0;i<vline.size();i++) {
      aurostd::StringSubst(vline.at(i),"="," ");
      aurostd::string2tokens(vline.at(i),tokens," ");
      // cout << "Tokens = " << tokens << endl;
      if(tokens.size()>=2) {
        if(tokens.at(0)=="agl_debye") agl_debye_temperature=aurostd::string2utype<double>(tokens.at(1));
        if(tokens.at(0)=="agl_acoustic_debye") agl_debye_acoustic=aurostd::string2utype<double>(tokens.at(1));
        if(tokens.at(0)=="agl_gruneisen") agl_gruneisen=aurostd::string2utype<double>(tokens.at(1));
        if(tokens.at(0)=="agl_heat_capacity_Cv_300K") agl_heat_capacity_Cv_300K=aurostd::string2utype<double>(tokens.at(1));
        if(tokens.at(0)=="agl_heat_capacity_Cp_300K") agl_heat_capacity_Cp_300K=aurostd::string2utype<double>(tokens.at(1));	      
        if(tokens.at(0)=="agl_vibrational_free_energy_300K_cell") agl_vibrational_free_energy_300K_cell=aurostd::string2utype<double>(tokens.at(1));
        if(tokens.at(0)=="agl_vibrational_free_energy_300K_atom") agl_vibrational_free_energy_300K_atom=aurostd::string2utype<double>(tokens.at(1));
        if(tokens.at(0)=="agl_vibrational_entropy_300K_cell") agl_vibrational_entropy_300K_cell=aurostd::string2utype<double>(tokens.at(1));
        if(tokens.at(0)=="agl_vibrational_entropy_300K_atom") agl_vibrational_entropy_300K_atom=aurostd::string2utype<double>(tokens.at(1));
        if(tokens.at(0)=="agl_thermal_conductivity_300K") agl_thermal_conductivity_300K=aurostd::string2utype<double>(tokens.at(1));
      }
    }
    aurostd::StringstreamClean(aflow_agl_energies_out);
    if (aglfilezipped) {
      aflow_agl_energies_out.str(aurostd::substring2string(aurostd::efile2string(agl_filename),"[AGL_ENERGIES_TEMPERATURE]START","[AGL_ENERGIES_TEMPERATURE]STOP",0));
      //[SD20220520 - OBSOLETE]aurostd::ExtractToStringstreamEXPLICIT(aurostd::efile2string(agl_filename),aflow_agl_energies_out,"[AGL_ENERGIES_TEMPERATURE]START","[AGL_ENERGIES_TEMPERATURE]STOP");
    } else {
      aflow_agl_energies_out.str(aurostd::substring2string(aurostd::file2string(agl_filename),"[AGL_ENERGIES_TEMPERATURE]START","[AGL_ENERGIES_TEMPERATURE]STOP",0));
      //[SD20220520 - OBSOLETE]aurostd::ExtractToStringstreamEXPLICIT(aurostd::file2string(agl_filename),aflow_agl_energies_out,"[AGL_ENERGIES_TEMPERATURE]START","[AGL_ENERGIES_TEMPERATURE]STOP");
    }
    if(LDEBUG) {
      cerr << __AFLOW_FUNC__ << " aflow_agl_energies:" << endl << aflow_agl_energies_out.str() << endl;
    }
    aurostd::stream2vectorstring(aflow_agl_energies_out,vline);
    for (uint i=0;i<vline.size();i++) {
      aurostd::StringSubst(vline.at(i),"="," ");
      aurostd::string2tokens(vline.at(i),tokens," ");
      if(tokens.size()>=9) {
        if (tokens.at(0) == "#") {
          continue;
        } else {
          agl_temperature.push_back(aurostd::string2utype<double>(tokens.at(0)));
          agl_gibbs_energy_atom.push_back(aurostd::string2utype<double>(tokens.at(5)));
          agl_vibrational_energy_atom.push_back(aurostd::string2utype<double>(tokens.at(6)));
        }
      }
    }
    Debye_temperature.push_back(agl_debye_temperature);
    Debye_acoustic.push_back(agl_debye_acoustic);
    Gruneisen.push_back(agl_gruneisen);
    Cv300K.push_back(agl_heat_capacity_Cv_300K);
    Cp300K.push_back(agl_heat_capacity_Cp_300K);
    Fvib300K_atom.push_back(agl_vibrational_free_energy_300K_atom);
    Fvib300K_cell.push_back(agl_vibrational_free_energy_300K_cell);
    Svib300K_atom.push_back(agl_vibrational_entropy_300K_atom);
    Svib300K_cell.push_back(agl_vibrational_entropy_300K_cell);	
    kappa300K.push_back(agl_thermal_conductivity_300K);
    agl_temperatures.push_back(agl_temperature);
    agl_gibbs_energies_atom.push_back(agl_gibbs_energy_atom);
    agl_vibrational_energies_atom.push_back(agl_vibrational_energy_atom);
  }
}
} // namespace pocc

// ***************************************************************************
//   void POccCalculator::getAverageDebyeThermalProperties(const vector<double>& v_temperatures, bool& agl_write_full_results, vector<double>& Debye_temperature, vector<double>& Debye_acoustic, vector<double>& Gruneisen, vector<double>& Cv300K, vector<double>& Cp300K, vector<double>& Fvib300K_atom, vector<double>& Fvib300K_cell, vector<double>& Svib300K_atom, vector<double>& Svib300K_cell, vector<double>& kappa300K, vector<vector<double> >& agl_temperatures, vector<vector<double> >& agl_gibbs_energies_atom, vector<vector<double> >& agl_vibrational_energies_atom)
// Calculates thermal average of thermal properties for all POCC configurations
// Writes results to aflow.pocc_agl.out
// ***************************************************************************
namespace pocc {
  void POccCalculator::getAverageDebyeThermalProperties(const vector<double>& v_temperatures, bool agl_write_full_results, vector<double>& Debye_temperature, vector<double>& Debye_acoustic, vector<double>& Gruneisen, vector<double>& Cv300K, vector<double>& Cp300K, vector<double>& Fvib300K_atom, vector<double>& Fvib300K_cell, vector<double>& Svib300K_atom, vector<double>& Svib300K_cell, vector<double>& kappa300K, vector<vector<double> >& agl_temperatures, vector<vector<double> >& agl_gibbs_energies_atom, vector<vector<double> >& agl_vibrational_energies_atom) {
    stringstream message;
    ostringstream aus;
    ofstream FileMESSAGE;
    double T=0.0;
    stringstream ossmain, ossfull;
    vector<double> agl_gibbs_energies_atom_ave, agl_vibrational_energies_atom_ave, agl_temperatures_ave;
    double Debye_temperature_ave=0.0;
    double Debye_acoustic_ave=0.0, Gruneisen_ave=0.0;
    double Cv300K_ave=0.0, Cp300K_ave=0.0;
    double Fvib300K_atom_ave=0.0, Fvib300K_cell_ave=0.0, Svib300K_atom_ave=0.0, Svib300K_cell_ave=0.0;
    double kappa300K_ave=0.0;
    double Debyemin=0.0, Debyemax=0.0;
    double gibbs_energy_atom_ave=0.0, vibrational_energy_atom_ave=0.0, gibbs_energy_atom_ave_temp=0.0, vibrational_energy_atom_ave_temp=0.0;
    double tdiff=0.0, tdiffmin=0.0, tmaxlow=0.0;
    uint jtp = 0, jtmaxlow = 0, imaxlow = 0;
    string aelaflowin = "agl_aflow.in";

    // First, find lowest maximum AGL temperature reached for the set of configurations
    jtmaxlow = agl_temperatures.at(0).size();
    imaxlow = 0;
    if (jtmaxlow > 0) {
      tmaxlow = agl_temperatures.at(0).at(jtmaxlow-1);
    } else {
      tmaxlow = 0.0;
    }
    for (uint isupercell=1; isupercell<agl_temperatures.size(); isupercell++) {
      if (agl_temperatures.at(isupercell).size() < jtmaxlow) {
        jtmaxlow = agl_temperatures.at(isupercell).size();
        imaxlow = isupercell;
        if (jtmaxlow > 0) {
          tmaxlow = agl_temperatures.at(isupercell).at(jtmaxlow-1);
        } else {
          tmaxlow = 0.0;
        }
      }
    }
    if (tmaxlow < 1.0) {
<<<<<<< HEAD
      message << "Maximum temperature = " << tmaxlow;pflow::logger(_AFLOW_FILE_NAME_,__AFLOW_FUNC__,message,m_aflags,*p_FileMESSAGE,*p_oss,_LOGGER_WARNING_); //CO20200404
=======
      message << "Maximum temperature = " << tmaxlow;pflow::logger(__AFLOW_FILE__,__AFLOW_FUNC__,message,m_aflags,*p_FileMESSAGE,*p_oss,_LOGGER_WARNING_); //CO20200404
>>>>>>> 78dcc840
    }
    // Next, set temperatures for averaged thermal properties equal to temperatures of smallest range
    for (uint j = 0; j < jtmaxlow; j++) {
      agl_temperatures_ave.push_back(agl_temperatures.at(imaxlow).at(j));
    }

    ossmain.clear();
    ossmain.str(std::string());
    ossfull.clear();
    ossfull.str(std::string());    
    for (uint jt = 0; jt < v_temperatures.size(); jt++) {
      T = v_temperatures.at(jt);
<<<<<<< HEAD
      message << "Averaging Debye thermal properties at T=" << T << "K";pflow::logger(_AFLOW_FILE_NAME_,__AFLOW_FUNC__,message,m_aflags,*p_FileMESSAGE,*p_oss,_LOGGER_MESSAGE_); //CO20200404 //CO20200502 - no (*this).getTemperatureString(T) needed here
=======
      message << "Averaging Debye thermal properties at T=" << T << "K";pflow::logger(__AFLOW_FILE__,__AFLOW_FUNC__,message,m_aflags,*p_FileMESSAGE,*p_oss,_LOGGER_MESSAGE_); //CO20200404 //CO20200502 - no (*this).getTemperatureString(T) needed here
>>>>>>> 78dcc840
      setPOccStructureProbabilities(T);
      Debye_temperature_ave = 0.0;
      Debye_acoustic_ave = 0.0;
      Gruneisen_ave = 0.0;
      Cv300K_ave = 0.0;
      Cp300K_ave = 0.0;
      Fvib300K_atom_ave = 0.0;
      Fvib300K_cell_ave = 0.0;
      Svib300K_atom_ave = 0.0;
      Svib300K_cell_ave = 0.0;
      kappa300K_ave = 0.0;
      gibbs_energy_atom_ave = 0.0;
      vibrational_energy_atom_ave = 0.0;
      agl_gibbs_energies_atom_ave.clear(); //CT20200729
      agl_vibrational_energies_atom_ave.clear(); //CT20200729
      unsigned long long int isupercell = 0;
      for (std::list<POccSuperCellSet>::iterator it = l_supercell_sets.begin(); it != l_supercell_sets.end(); ++it) {
        isupercell = std::distance(l_supercell_sets.begin(), it);
        // Boltzmann weighted averages
        Debye_temperature_ave = Debye_temperature_ave + (*it).m_probability * Debye_temperature.at(isupercell);
        Debye_acoustic_ave = Debye_acoustic_ave + (*it).m_probability * Debye_acoustic.at(isupercell);
        Gruneisen_ave = Gruneisen_ave + (*it).m_probability * Gruneisen.at(isupercell);
        Cv300K_ave = Cv300K_ave + (*it).m_probability * Cv300K.at(isupercell);
        Cp300K_ave = Cp300K_ave + (*it).m_probability * Cp300K.at(isupercell);
        Fvib300K_atom_ave = Fvib300K_atom_ave + (*it).m_probability * Fvib300K_atom.at(isupercell);
        Fvib300K_cell_ave = Fvib300K_cell_ave + (*it).m_probability * Fvib300K_cell.at(isupercell);
        Svib300K_atom_ave = Svib300K_atom_ave + (*it).m_probability * Svib300K_atom.at(isupercell);
        Svib300K_cell_ave = Svib300K_cell_ave + (*it).m_probability * Svib300K_cell.at(isupercell);
        kappa300K_ave = kappa300K_ave + (*it).m_probability * kappa300K.at(isupercell);
        // Find closest vibrational temperature to POCC temperature
        tdiffmin = fabs(agl_temperatures.at(isupercell).at(0) - T);
        jtp = 0;
        for (uint j = 0; j < agl_temperatures.at(isupercell).size(); j++) {
          tdiff = fabs(agl_temperatures.at(isupercell).at(j) - T);
          if (tdiff < tdiffmin) {
            jtp = j;
            tdiffmin = tdiff;
          }
        }
        gibbs_energy_atom_ave = gibbs_energy_atom_ave + (*it).m_probability * agl_gibbs_energies_atom.at(isupercell).at(jtp);
        vibrational_energy_atom_ave = vibrational_energy_atom_ave + (*it).m_probability * agl_vibrational_energies_atom.at(isupercell).at(jtp);
      }
      // Average Gibbs and vibrational free energies at each temperature
      // Use smallest AGL temperature range
      // Next, for each temperature in this range, average over energies of all configurations
      for (uint j = 0; j < jtmaxlow; j++) {
        gibbs_energy_atom_ave_temp = 0.0;
        vibrational_energy_atom_ave_temp = 0.0;
        isupercell = 0;
        for (std::list<POccSuperCellSet>::iterator it = l_supercell_sets.begin(); it != l_supercell_sets.end(); ++it) {
          isupercell = std::distance(l_supercell_sets.begin(), it);      
          gibbs_energy_atom_ave_temp = gibbs_energy_atom_ave_temp + ((*it).m_probability * agl_gibbs_energies_atom.at(isupercell).at(j));
          vibrational_energy_atom_ave_temp = vibrational_energy_atom_ave_temp + ((*it).m_probability * agl_vibrational_energies_atom.at(isupercell).at(j));
        }
        agl_gibbs_energies_atom_ave.push_back(gibbs_energy_atom_ave_temp);
        agl_vibrational_energies_atom_ave.push_back(vibrational_energy_atom_ave_temp);
      }
      // Find maximum and minimum values of Debye temperature
      Debyemin = Debye_temperature.at(0);
      Debyemax = Debye_temperature.at(0);
      isupercell = 0;
      for (std::list<POccSuperCellSet>::iterator it = l_supercell_sets.begin(); it != l_supercell_sets.end(); ++it) {
        isupercell = std::distance(l_supercell_sets.begin(), it);
        if (Debye_temperature.at(isupercell) < Debyemin) {
          Debyemin = Debye_temperature.at(isupercell);
        }
        if (Debye_temperature.at(isupercell) > Debyemax) {
          Debyemax = Debye_temperature.at(isupercell);
        }      
      }

      // Writes all results to a file
      ossmain << AFLOWIN_SEPARATION_LINE << endl;
      //[CO20200731 - OBSOLETE]ossmain << "[POCC_AGL_RESULTS]START" << endl;
      ossmain << "[POCC_AGL_RESULTS]START_TEMPERATURE=" << (*this).getTemperatureString(T) << "_K" << endl;
      ossmain << "pocc_temperature=" << T << "  (K)" << endl;
      ossmain << "pocc_agl_debye=" << Debye_temperature_ave << "  (K)" << endl; //CO20200731 - debye_temperature -> debye (matching old AGL designation)
      ossmain << "pocc_agl_acoustic_debye=" << Debye_acoustic_ave << "  (K)" << endl; //CO20200731 - debye_acoustic -> acoustic_debye (matching old AGL designation)
      ossmain << "pocc_agl_gruneisen=" << Gruneisen_ave << endl;
      ossmain << "pocc_agl_heat_capacity_Cv_300K=" << Cv300K_ave << "  (kB/cell)" << endl;
      ossmain << "pocc_agl_heat_capacity_Cp_300K=" << Cp300K_ave << "  (kB/cell)" << endl;
      ossmain << "pocc_agl_vibrational_free_energy_300K_cell=" << Fvib300K_cell_ave << "  (meV/cell)" << endl;
      ossmain << "pocc_agl_vibrational_free_energy_300K_atom=" << Fvib300K_atom_ave << "  (meV/atom)" << endl;
      ossmain << "pocc_agl_vibrational_entropy_300K_cell=" << Svib300K_cell_ave << "  (meV/cell)" << endl;
      ossmain << "pocc_agl_vibrational_entropy_300K_atom=" << Svib300K_atom_ave << "  (meV/atom)" << endl;
      ossmain << "pocc_agl_thermal_conductivity_300K=" << kappa300K_ave << "  (W/m*K)" << endl;
      ossmain << "pocc_agl_gibbs_energy_atom_ave=" << gibbs_energy_atom_ave << "  (eV/atom)" << endl;
      ossmain << "pocc_agl_vibrational_energy_atom_ave=" << vibrational_energy_atom_ave << "  (meV/atom)" << endl;    
      //[CO20200731 - OBSOLETE]ossmain << "[POCC_AGL_RESULTS]STOP" << endl;
      ossmain << "[POCC_AGL_RESULTS]STOP_TEMPERATURE=" << (*this).getTemperatureString(T) << "_K" << endl;
      ossmain << AFLOWIN_SEPARATION_LINE << endl;
      //[CO20200731 - OBSOLETE]ossmain << "[POCC_AGL_ENERGIES_TEMPERATURE]START" << endl;
      ossmain << "[POCC_AGL_ENERGIES_TEMPERATURE]START_TEMPERATURE=" << (*this).getTemperatureString(T) << "_K" << endl;
      ossmain << "#   T(K)" << "  " << aurostd::PaddedPRE("G(eV/atom)",2," ") << "  " << aurostd::PaddedPRE("Fvib(meV/atom)",2," ") << endl;
      for (uint j = 0; j < agl_temperatures_ave.size(); j++) {
        ossmain << setw(8) << setprecision(2) << fixed << agl_temperatures_ave.at(j) << "  " << setw(10) << setprecision(4) << agl_gibbs_energies_atom_ave.at(j) << "  " << setw(14) << setprecision(4) << agl_vibrational_energies_atom_ave.at(j) << endl;
      }
      //[CO20200731 - OBSOLETE]ossmain << "[POCC_AGL_ENERGIES_TEMPERATURE]STOP" << endl;
      ossmain << "[POCC_AGL_ENERGIES_TEMPERATURE]STOP_TEMPERATURE=" << (*this).getTemperatureString(T) << "_K" << endl;
      ossmain << AFLOWIN_SEPARATION_LINE << endl;
      if (agl_write_full_results) {
        ossfull << AFLOWIN_SEPARATION_LINE << endl;
        //[CO20200731 - OBSOLETE]ossfull << "[POCC_AGL_RESULTS]START" << endl;
        ossfull << "[POCC_AGL_RESULTS]START_TEMPERATURE=" << (*this).getTemperatureString(T) << "_K" << endl;
        ossfull << "pocc_temperature=" << T << "  (K)" << endl;
        ossfull << "pocc_agl_debye_temperature=" << Debye_temperature_ave << "  (K)" << endl;
        ossfull << "pocc_agl_debye_acoustic=" << Debye_acoustic_ave << "  (K)" << endl;
        ossfull << "pocc_agl_gruneisen=" << Gruneisen_ave << endl;
        ossfull << "pocc_agl_heat_capacity_Cv_300K=" << Cv300K_ave << "  (kB/cell)" << endl;
        ossfull << "pocc_agl_heat_capacity_Cp_300K=" << Cp300K_ave << "  (kB/cell)" << endl;
        ossfull << "pocc_agl_vibrational_free_energy_300K_cell=" << Fvib300K_cell_ave << "  (meV/cell)" << endl;
        ossfull << "pocc_agl_vibrational_free_energy_300K_atom=" << Fvib300K_atom_ave << "  (meV/atom)" << endl;
        ossfull << "pocc_agl_vibrational_entropy_300K_cell=" << Svib300K_cell_ave << "  (meV/cell)" << endl;
        ossfull << "pocc_agl_vibrational_entropy_300K_atom=" << Svib300K_atom_ave << "  (meV/atom)" << endl;
        ossfull << "pocc_agl_thermal_conductivity_300K=" << kappa300K_ave << "  (W/m*K)" << endl;
        ossfull << "pocc_agl_gibbs_energy_atom_ave=" << gibbs_energy_atom_ave << "  (eV/atom)" << endl;
        ossfull << "pocc_agl_vibrational_energy_atom_ave=" << vibrational_energy_atom_ave << "  (meV/atom)" << endl;    
        //[CO20200731 - OBSOLETE]ossfull << "[POCC_AGL_RESULTS]STOP" << endl;
        ossfull << "[POCC_AGL_RESULTS]STOP_TEMPERATURE=" << (*this).getTemperatureString(T) << "_K" << endl;
        ossfull << AFLOWIN_SEPARATION_LINE << endl;
        //[CO20200731 - OBSOLETE]ossfull << "[POCC_AGL_ENERGIES_TEMPERATURE]START" << endl;
        ossfull << "[POCC_AGL_ENERGIES_TEMPERATURE]START_TEMPERATURE=" << (*this).getTemperatureString(T) << "_K" << endl;
        // Writes Gibbs and vibrational free energies to a file
        ossfull << "#   T(K)" << "  " << aurostd::PaddedPRE("G(eV/atom)",2," ") << "  " << aurostd::PaddedPRE("Fvib(meV/atom)",2," ") << endl;
        for (uint j = 0; j < agl_temperatures_ave.size(); j++) {
          ossfull << setw(8) << setprecision(2) << fixed << agl_temperatures_ave.at(j) << "  " << setw(10) << setprecision(4) << agl_gibbs_energies_atom_ave.at(j) << "  " << setw(14) << setprecision(4) << agl_vibrational_energies_atom_ave.at(j) << endl;
        }
        //[CO20200731 - OBSOLETE]ossfull << "[POCC_AGL_ENERGIES_TEMPERATURE]STOP" << endl;
        ossfull << "[POCC_AGL_ENERGIES_TEMPERATURE]STOP_TEMPERATURE=" << (*this).getTemperatureString(T) << "_K" << endl;
        ossfull << AFLOWIN_SEPARATION_LINE << endl;
      }
    }
    string ofileafpoccaglname = m_aflags.Directory + "/aflow.pocc_agl.out";
    aurostd::stringstream2file(ossmain, ofileafpoccaglname, "WRITE");
    ossmain.clear();
    ossmain.str(std::string());
    if (agl_write_full_results) {
      ossfull << AFLOWIN_SEPARATION_LINE << endl;
      //[CO20200731 - OBSOLETE]ossfull << "[POCC_AGL_CONFIG_RESULTS]START" << endl;
      ossfull << "[POCC_AGL_CONFIG_RESULTS]START_TEMPERATURE=" << (*this).getTemperatureString(T) << "_K" << endl;
      ossfull << "# Config" << "  " << aurostd::PaddedPRE("Debye_temperature(K)",2," ") << "  " << aurostd::PaddedPRE("Debye_acoustic(K)",2," ") << "  " << aurostd::PaddedPRE("Gruneisen_parameter",2," ") << "  " << aurostd::PaddedPRE("Cv(kB/cell)",2," ") << "  " << aurostd::PaddedPRE("Cp(kB/cell)",2," ") << "  " << aurostd::PaddedPRE("Fvib/cell(meV/cell)",2," ") << "  " << aurostd::PaddedPRE("Fvib/atom(meV/atom)",2," ") << "  " << aurostd::PaddedPRE("Svib/cell(meV/cell*K)",2," ") << "  " << aurostd::PaddedPRE("Svib/atom(meV/atom*K)",2," ") << "  " << aurostd::PaddedPRE("Thermal_conductivity(W/(m*K))",2," ") << endl;
      for (uint i = 0; i < Debye_temperature.size(); i++) {
        ossfull << setw(8) << fixed << i << "  " << setw(20) << setprecision(3) << Debye_temperature.at(i) << "  " << setw(17) << setprecision(3) << Debye_acoustic.at(i) << "  " << setw(19) << setprecision(5) << Gruneisen.at(i)  << "  " << setw(11) << setprecision(4) << Cv300K.at(i) << "  " << setw(11) << setprecision(4) << Cp300K.at(i) << "  " << setw(19) << setprecision(4) << Fvib300K_cell.at(i) << "  " << setw(19) << setprecision(4) << Fvib300K_atom.at(i) << "  " << setw(21) << setprecision(5) << Svib300K_cell.at(i) << "  " << setw(21) << setprecision(6) << Svib300K_atom.at(i)  << "  " << setw(29) << setprecision(6) << kappa300K.at(i) << endl;
      }
      //[CO20200731 - OBSOLETE]ossfull << "[POCC_AGL_CONFIG_RESULTS]STOP" << endl;
      ossfull << "[POCC_AGL_CONFIG_RESULTS]STOP_TEMPERATURE=" << (*this).getTemperatureString(T) << "_K" << endl;
      ossfull << AFLOWIN_SEPARATION_LINE << endl;
      string ofileafpoccaglenergname = m_aflags.Directory + "/aflow.pocc_agl_full.out";
      aurostd::stringstream2file(ossfull, ofileafpoccaglenergname, "WRITE");
      ossfull.clear();
      ossfull.str(std::string());
    }
  }
} // namespace pocc    

#endif  // _AFLOW_POCC_AEL_AGL_CPP_  //CO20200404

//****************************************************************************
// *                                                                         *
// *           Aflow STEFANO CURTAROLO - Duke University 2003-2021           *
// *                Aflow Cormac Toher - Duke University 2013-2021           *
// *                                                                         *
//****************************************************************************<|MERGE_RESOLUTION|>--- conflicted
+++ resolved
@@ -120,16 +120,6 @@
       //energy_dft
       ael_filename=pocc_directory_abs+"/aflow.ael.out";
       if(LDEBUG) {cerr << __AFLOW_FUNC__ << " ael_filename=[" << ael_filename << "]" << endl;}
-<<<<<<< HEAD
-      // if(!aurostd::EFileExist(ael_filename,ael_filename)){throw aurostd::xerror(_AFLOW_FILE_NAME_,__AFLOW_FUNC__,"No aflow.ael.out file found [dir="+pocc_directory_abs+"]",_FILE_NOT_FOUND_);}
-      // [OBSOLETE] aelerror = AEL_functions::Get_ElasticProperties_AEL_postprocess(pocc_directory_abs, ael_bulk_modulus_voigt, ael_bulk_modulus_reuss, ael_bulk_modulus_vrh, ael_shear_modulus_voigt, ael_shear_modulus_reuss, ael_shear_modulus_vrh, ael_poisson_ratio, elastic_tensor, compliance_tensor);
-      // [OBSOLETE] if (aelerror > 0) {
-      // [OBSOLETE]   throw aurostd::xerror(_AFLOW_FILE_NAME_,__AFLOW_FUNC__,"Problem with AEL calculation: [dir="+pocc_directory_abs+"]",_FILE_NOT_FOUND_);
-      // [OBSOLETE] }
-      aelerror = AEL_functions::AEL_Get_AflowInName(AflowInName, pocc_directory_abs, ael_aflowin_found);
-      if (aelerror != 0) {
-        throw aurostd::xerror(_AFLOW_FILE_NAME_,__AFLOW_FUNC__,"Problem finding AEL aflow.in filename [dir="+pocc_directory_abs+"]",_FILE_ERROR_);
-=======
       // if(!aurostd::EFileExist(ael_filename,ael_filename)){throw aurostd::xerror(__AFLOW_FILE__,__AFLOW_FUNC__,"No aflow.ael.out file found [dir="+pocc_directory_abs+"]",_FILE_NOT_FOUND_);}
       // [OBSOLETE] aelerror = AEL_functions::Get_ElasticProperties_AEL_postprocess(pocc_directory_abs, ael_bulk_modulus_voigt, ael_bulk_modulus_reuss, ael_bulk_modulus_vrh, ael_shear_modulus_voigt, ael_shear_modulus_reuss, ael_shear_modulus_vrh, ael_poisson_ratio, elastic_tensor, compliance_tensor);
       // [OBSOLETE] if (aelerror > 0) {
@@ -138,7 +128,6 @@
       aelerror = AEL_functions::AEL_Get_AflowInName(AflowInName, pocc_directory_abs, ael_aflowin_found);
       if (aelerror != 0) {
         throw aurostd::xerror(__AFLOW_FILE__,__AFLOW_FUNC__,"Problem finding AEL aflow.in filename [dir="+pocc_directory_abs+"]",_FILE_ERROR_);
->>>>>>> 78dcc840
       }
       if (ael_aflowin_found) {
         if(aurostd::FileExist(pocc_directory_abs+"/ael.LOCK")) {
@@ -238,11 +227,7 @@
         compliance_tensor.clear();
       } else {
         // [OBSOLETE] cerr << __AFLOW_FUNC__ << pocc_directory_abs << "/aflow.ael.out: File not found" << endl;
-<<<<<<< HEAD
-        throw aurostd::xerror(_AFLOW_FILE_NAME_,__AFLOW_FUNC__,"Problem with AEL calculation: [dir="+pocc_directory_abs+"]",_FILE_NOT_FOUND_);
-=======
         throw aurostd::xerror(__AFLOW_FILE__,__AFLOW_FUNC__,"Problem with AEL calculation: [dir="+pocc_directory_abs+"]",_FILE_NOT_FOUND_);
->>>>>>> 78dcc840
       }
     }
   }
@@ -290,15 +275,9 @@
       //energy_dft
       ael_filename=pocc_directory_abs+"/aflow.ael.out";
       if(LDEBUG) {cerr << __AFLOW_FUNC__ << " ael_filename=[" << ael_filename << "]" << endl;}
-<<<<<<< HEAD
-      // if(!aurostd::EFileExist(ael_filename,ael_filename)){throw aurostd::xerror(_AFLOW_FILE_NAME_,__AFLOW_FUNC__,"No aflow.ael.out file found [dir="+pocc_directory_abs+"]",_FILE_NOT_FOUND_);}
-      if(aurostd::EFileExist(ael_filename,ael_filename)){
-        message << "Reading " << m_ARUN_directories[isupercell]+"/aflow.ael.out";pflow::logger(_AFLOW_FILE_NAME_,__AFLOW_FUNC__,message,m_aflags,*p_FileMESSAGE,*p_oss,_LOGGER_MESSAGE_); //CO20200404
-=======
       // if(!aurostd::EFileExist(ael_filename,ael_filename)){throw aurostd::xerror(__AFLOW_FILE__,__AFLOW_FUNC__,"No aflow.ael.out file found [dir="+pocc_directory_abs+"]",_FILE_NOT_FOUND_);}
       if(aurostd::EFileExist(ael_filename,ael_filename)){
         message << "Reading " << m_ARUN_directories[isupercell]+"/aflow.ael.out";pflow::logger(__AFLOW_FILE__,__AFLOW_FUNC__,message,m_aflags,*p_FileMESSAGE,*p_oss,_LOGGER_MESSAGE_); //CO20200404
->>>>>>> 78dcc840
         aflow_ael_out.str(aurostd::substring2string(aurostd::efile2string(ael_filename),"[AEL_RESULTS]START","[AEL_RESULTS]STOP",0));
         //[SD20220520 - OBSOLETE]aurostd::ExtractToStringstreamEXPLICIT(aurostd::efile2string(ael_filename),aflow_ael_out,"[AEL_RESULTS]START","[AEL_RESULTS]STOP");
         aelfilezipped = true;
@@ -306,11 +285,7 @@
         //[CO20200404 - OBSOLETE]  aurostd::ExtractToStringstreamEXPLICIT(aurostd::file2string(ael_filename),aflow_ael_out,"[AEL_RESULTS]START","[AEL_RESULTS]STOP");
         //[CO20200404 - OBSOLETE]  aelfilezipped = false;
     } else {
-<<<<<<< HEAD
-      throw aurostd::xerror(_AFLOW_FILE_NAME_,__AFLOW_FUNC__,"No aflow.ael.out file found [dir="+pocc_directory_abs+"]",_FILE_NOT_FOUND_);
-=======
       throw aurostd::xerror(__AFLOW_FILE__,__AFLOW_FUNC__,"No aflow.ael.out file found [dir="+pocc_directory_abs+"]",_FILE_NOT_FOUND_);
->>>>>>> 78dcc840
     }
     if(LDEBUG) {
       //aurostd::StringstreamClean(aus);
@@ -551,11 +526,7 @@
 
     for (uint jt = 0; jt < v_temperatures.size(); jt++) {
       T = v_temperatures.at(jt);
-<<<<<<< HEAD
-      message << "Averaging elastic properties at T=" << T << "K";pflow::logger(_AFLOW_FILE_NAME_,__AFLOW_FUNC__,message,m_aflags,*p_FileMESSAGE,*p_oss,_LOGGER_MESSAGE_); //CO20200404 //CO20200502 - no getTemperatureString(T) needed here
-=======
       message << "Averaging elastic properties at T=" << T << "K";pflow::logger(__AFLOW_FILE__,__AFLOW_FUNC__,message,m_aflags,*p_FileMESSAGE,*p_oss,_LOGGER_MESSAGE_); //CO20200404 //CO20200502 - no getTemperatureString(T) needed here
->>>>>>> 78dcc840
       setPOccStructureProbabilities(T);
       Bvoigt_ave = 0.0;
       Breuss_ave = 0.0;
@@ -881,11 +852,7 @@
     }
     // string aflowin;
     // aflowin=string(directory +"/"+_AFLOWIN_);
-<<<<<<< HEAD
-    // if(!aurostd::FileExist(aflowin)) {throw aurostd::xerror(_AFLOW_FILE_NAME_,__AFLOW_FUNC__,"pocc::POccCalculator::generateDebyeThermalProperties():",_RUNTIME_ERROR_);}
-=======
     // if(!aurostd::FileExist(aflowin)) {throw aurostd::xerror(__AFLOW_FILE__,__AFLOW_FUNC__,"pocc::POccCalculator::generateDebyeThermalProperties():",_RUNTIME_ERROR_);}
->>>>>>> 78dcc840
     // string str_AflowIn; aurostd::file2string(aflowin, str_AflowIn);
     double agl_debye_temperature = 0.0, agl_debye_acoustic = 0.0, agl_gruneisen = 0.0;
     double agl_heat_capacity_Cv_300K = 0.0, agl_heat_capacity_Cp_300K = 0.0;
@@ -916,20 +883,12 @@
       agl_vibrational_energy_atom.clear(); //CT20200729
       // [OBSOLETE] aglerror = AGL_functions::Get_ThermalProperties_AGL_postprocess(pocc_directory_abs, ntemperature, stemperature, npressure, spressure, agl_temperature, agl_gibbs_energy_atom, agl_vibrational_energy_atom);
       // [OBSOLETE] if (aglerror > 0) {
-<<<<<<< HEAD
-      // [OBSOLETE]  throw aurostd::xerror(_AFLOW_FILE_NAME_,__AFLOW_FUNC__,"Problem with AGL calculation: [dir="+pocc_directory_abs+"]",_FILE_NOT_FOUND_);
-=======
       // [OBSOLETE]  throw aurostd::xerror(__AFLOW_FILE__,__AFLOW_FUNC__,"Problem with AGL calculation: [dir="+pocc_directory_abs+"]",_FILE_NOT_FOUND_);
->>>>>>> 78dcc840
       // [OBSOLETE] }
       //CT20200722 Run AGL postprocessing through KBIN
       aglerror = AGL_functions::AGL_Get_AflowInName(AflowInName, pocc_directory_abs, agl_aflowin_found);
       if (aglerror != 0) {
-<<<<<<< HEAD
-        throw aurostd::xerror(_AFLOW_FILE_NAME_,__AFLOW_FUNC__,"Problem finding AGL aflow.in filename [dir="+pocc_directory_abs+"]",_FILE_ERROR_);
-=======
         throw aurostd::xerror(__AFLOW_FILE__,__AFLOW_FUNC__,"Problem finding AGL aflow.in filename [dir="+pocc_directory_abs+"]",_FILE_ERROR_);
->>>>>>> 78dcc840
       }
       if (agl_aflowin_found) {
         if(aurostd::FileExist(pocc_directory_abs+"/agl.LOCK")) {
@@ -1015,11 +974,7 @@
         agl_vibrational_energies_atom.push_back(agl_vibrational_energy_atom);
       } else {
         // [OBSOLETE] cerr << __AFLOW_FUNC__ << pocc_directory_abs << "/aflow.agl.out: File not found" << endl;
-<<<<<<< HEAD
-        throw aurostd::xerror(_AFLOW_FILE_NAME_,__AFLOW_FUNC__,"Problem with AGL calculation: [dir="+pocc_directory_abs+"]",_FILE_NOT_FOUND_);
-=======
         throw aurostd::xerror(__AFLOW_FILE__,__AFLOW_FUNC__,"Problem with AGL calculation: [dir="+pocc_directory_abs+"]",_FILE_NOT_FOUND_);
->>>>>>> 78dcc840
       }
     }
   }
@@ -1064,11 +1019,7 @@
       agl_vibrational_energy_atom.clear(); //CT20200729
       agl_filename=pocc_directory_abs+"/aflow.agl.out";
       if(aurostd::EFileExist(agl_filename,agl_filename)){
-<<<<<<< HEAD
-        message << "Reading " << m_ARUN_directories[isupercell]+"/aflow.agl.out";pflow::logger(_AFLOW_FILE_NAME_,__AFLOW_FUNC__,message,m_aflags,*p_FileMESSAGE,*p_oss,_LOGGER_MESSAGE_); //CO20200404
-=======
         message << "Reading " << m_ARUN_directories[isupercell]+"/aflow.agl.out";pflow::logger(__AFLOW_FILE__,__AFLOW_FUNC__,message,m_aflags,*p_FileMESSAGE,*p_oss,_LOGGER_MESSAGE_); //CO20200404
->>>>>>> 78dcc840
         aflow_agl_out.str(aurostd::substring2string(aurostd::efile2string(agl_filename),"[AGL_RESULTS]START","[AGL_RESULTS]STOP",0));
         //[SD20220520 - OBSOLETE]aurostd::ExtractToStringstreamEXPLICIT(aurostd::efile2string(agl_filename),aflow_agl_out,"[AGL_RESULTS]START","[AGL_RESULTS]STOP");
         aglfilezipped = true;
@@ -1076,11 +1027,7 @@
         //[CO20200404 - OBSOLETE]  aurostd::ExtractToStringstreamEXPLICIT(aurostd::file2string(agl_filename),aflow_agl_out,"[AGL_RESULTS]START","[AGL_RESULTS]STOP");
         //[CO20200404 - OBSOLETE]  aglfilezipped = false;
     } else {
-<<<<<<< HEAD
-      throw aurostd::xerror(_AFLOW_FILE_NAME_,__AFLOW_FUNC__,"No aflow.agl.out file found [dir="+pocc_directory_abs+"]",_FILE_NOT_FOUND_);
-=======
       throw aurostd::xerror(__AFLOW_FILE__,__AFLOW_FUNC__,"No aflow.agl.out file found [dir="+pocc_directory_abs+"]",_FILE_NOT_FOUND_);
->>>>>>> 78dcc840
     }
     if(LDEBUG) {
       cerr << __AFLOW_FUNC__ << " aflow.agl.out:" << endl << aflow_agl_out.str() << endl;
@@ -1189,11 +1136,7 @@
       }
     }
     if (tmaxlow < 1.0) {
-<<<<<<< HEAD
-      message << "Maximum temperature = " << tmaxlow;pflow::logger(_AFLOW_FILE_NAME_,__AFLOW_FUNC__,message,m_aflags,*p_FileMESSAGE,*p_oss,_LOGGER_WARNING_); //CO20200404
-=======
       message << "Maximum temperature = " << tmaxlow;pflow::logger(__AFLOW_FILE__,__AFLOW_FUNC__,message,m_aflags,*p_FileMESSAGE,*p_oss,_LOGGER_WARNING_); //CO20200404
->>>>>>> 78dcc840
     }
     // Next, set temperatures for averaged thermal properties equal to temperatures of smallest range
     for (uint j = 0; j < jtmaxlow; j++) {
@@ -1206,11 +1149,7 @@
     ossfull.str(std::string());    
     for (uint jt = 0; jt < v_temperatures.size(); jt++) {
       T = v_temperatures.at(jt);
-<<<<<<< HEAD
-      message << "Averaging Debye thermal properties at T=" << T << "K";pflow::logger(_AFLOW_FILE_NAME_,__AFLOW_FUNC__,message,m_aflags,*p_FileMESSAGE,*p_oss,_LOGGER_MESSAGE_); //CO20200404 //CO20200502 - no (*this).getTemperatureString(T) needed here
-=======
       message << "Averaging Debye thermal properties at T=" << T << "K";pflow::logger(__AFLOW_FILE__,__AFLOW_FUNC__,message,m_aflags,*p_FileMESSAGE,*p_oss,_LOGGER_MESSAGE_); //CO20200404 //CO20200502 - no (*this).getTemperatureString(T) needed here
->>>>>>> 78dcc840
       setPOccStructureProbabilities(T);
       Debye_temperature_ave = 0.0;
       Debye_acoustic_ave = 0.0;
