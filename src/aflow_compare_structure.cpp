// ***************************************************************************
// *                                                                         *
// *           Aflow STEFANO CURTAROLO - Duke University 2003-2020           *
// *           Aflow DAVID HICKS - Duke University 2014-2020                 *
// *                                                                         *
// ***************************************************************************
// AFLOW-XtalMatch (compare crystal structures)
// Written by David Hicks (david.hicks@duke.edu) 
// Contributors: Carlo De Santo

#include<fstream>
#include<iostream>
#include<vector>
#include<string>
#include<exception>
#include<algorithm>
#include "aflow.h"
#include "aflow_pflow.h"
#include "aflow_compare_structure.h"
#include "aflow_symmetry_spacegroup.h"

#undef AFLOW_COMPARE_MULTITHREADS_ENABLE

#if GCC_VERSION >= 40400   // added two zeros
#define AFLOW_COMPARE_MULTITHREADS_ENABLE 1
#include <thread>
#else
#warning "The multithread parts of AFLOW-COMPARE will be not included, since they need gcc 4.4 and higher (C++0x support)."
#endif

// ***************************************************************************
// AFLOW COMMANDS 
// ***************************************************************************

// ======== Single Comparison ======== //

// aflow --compare_material=POSCAR_1,POSCAR_2
//       Description: Compares POSCAR_1 to POSCAR_2 if the ratios are 
//                    commensurate and types of atoms are the same 
//                    (i.e. same material). 

// aflow --compare_structure=POSCAR_1,POSCAR_2
//       Description: Compares POSCAR_1 to POSCAR_2 (no requirement on type 
//                    of atoms, just stoichiometry ratios). 

// ======== Directory Comparison ======== //

// aflow --compare_material_directory|--compare_material_dir
//       Description: Determines the unique materials (same atomic species) 
//                     within a given directory. Returns a JSON and TXT file 
//                     with the results. Default Directory: "."

// aflow --compare_structure_directory|--compare_structure_dir
//       Description: Determines the unique structure prototypes within a 
//                    given directory. Returns a JSON and TXT file with the 
//                    results. Default Directory: "."

// OPTIONS:
//       -D "PATH":   User can specify a specific directory to compare. 
//                    Output will be placed there also.

// ***************************************************************************
// OPTIONS FOR ALL AFLOW COMMANDS
// ***************************************************************************
// --np=xx          : Number of processors. Algorithm is thread-friendly. 
//                    (Default: 8 processors)

// ***************************************************************************
// OVERVIEW OF ALGORITHM
// ***************************************************************************
// This algorithm takes two crystal structures and compares them to one another
// and determines their level of similarity as described by H. Burzlaff 
// (see his paper for more information: Acta Cryst., A53, 217-224 (1997)).

// Steps:
//   1) Scale volumes of two structures to be commensurate
//   2) Determine the least frequently occuring atom (LFA)
//   3) Shift the least frequently occuring atom (LFA) for 
//      both structures; these will be used to indicate our lattice
//   4) Create a 3x3x3 supercell of structure2
//   5) Search for all possible quadruplets of LFA atoms in the 
//      supercell and see if we can match it with structure1 
//      using Burzlaff's criteria
//   6) Once possible quadruplet/lattice is found, check contents
//      of lattice (i.e. atoms). Check we can have a one-to-one 
//      mapping
//   7) Of the best match (smallest misfit (mis)):
//      If mis <= 0.1:
//        Structures similar. Print out new representation of 
//        structure2 and the figure of misfit
//      else if 0.1 < mis <=0.2:  
//        Structures in the same family (possible symmetric
//        group-subgroup relation). Print out new representation 
//        of structure2 and the figure of misfit
//      else mis>0.2:
//        Structures are not the same. Print "No match"

// ***************************************************************************

// ***************************************************************************
// compare::comparePermutations()
// ***************************************************************************
namespace compare {
  string comparePermutations(istream& input, const aurostd::xoption& vpflow){
    ostringstream oss;
    ofstream FileMESSAGE; //DX20190319 - added FileMESSAGE

    string usage="aflow --compare_permutation<POSCAR";
    string options="[--usage] [--np=<number>] [--print_misfit]";

    // ---------------------------------------------------------------------------
    // FLAG: usage
    if(vpflow.flag("COMPARE_PERMUTATION::USAGE")) {
      stringstream ss_usage;
      init::ErrorOption(ss_usage,vpflow.getattachedscheme("COMPARE_PERMUTATION"),"compare::comparePermutations()",aurostd::liststring2string(usage,options));
      return ss_usage.str();
    }

    // ---------------------------------------------------------------------------
    // FLAG: number of processors (multithreading) 
    uint num_proc=1; //defalut=1
    if(vpflow.flag("COMPARE_PERMUTATION::NP")) {
      num_proc=aurostd::string2utype<uint>(vpflow.getattachedscheme("COMPARE_PERMUTATION::NP"));
    }

    // ---------------------------------------------------------------------------
    // FLAG: print misfit values for duplicate permutations 
    bool print_misfit=false; //defalut=false
    if(vpflow.flag("COMPARE_PERMUTATION::PRINT")) { print_misfit=true; }

    //DX20190504 START
    // ---------------------------------------------------------------------------
    // FLAG: print format
    string format = "both";
    if(XHOST.vflag_control.flag("PRINT_MODE::TXT")){
      format = "txt";
    }
    else if(XHOST.vflag_control.flag("PRINT_MODE::JSON")){
      format = "json";
    }
    //DX20190504 END

    // ---------------------------------------------------------------------------
    // FLAG: optimize match (default: false)
    // bool optimize_match=false; // permutation comparisons do not need to have a best match; let's save time
    // ---------------------------------------------------------------------------
    // optimize match (default: false)
    bool optimize_match=false;
    if(vpflow.flag("COMPARE_PERMUTATION::OPTIMIZE_MATCH")) {
      optimize_match=true;
    }

    // ---------------------------------------------------------------------------
    // load structure
    xstructure xstr(input,IOAFLOW_AUTO);

    // ---------------------------------------------------------------------------
    // calculate unique/duplicate permutations 
    vector<string> unique_permutations = compare::getUniquePermutations(xstr, num_proc, optimize_match, print_misfit, oss, FileMESSAGE); //DX20190319 - added FileMESSAGE

    return oss.str();
  }
}

// ***************************************************************************
// compare::getUniquePermutations()
// ***************************************************************************
namespace compare{
  vector<string> getUniquePermutations(xstructure& xstr){
    uint num_proc=1;
    return compare::getUniquePermutations(xstr, num_proc);
  }
}

namespace compare{
  vector<string> getUniquePermutations(xstructure& xstr, uint& num_proc){
    bool optimize_match=false;
    return compare::getUniquePermutations(xstr, num_proc, optimize_match);
  }
}

namespace compare{
  vector<string> getUniquePermutations(xstructure& xstr, uint& num_proc, bool& optimize_match){
    bool print_misfit=false;
    ostringstream oss;
    ofstream FileMESSAGE; //DX20190319 - added FileMESSAGE
    return compare::getUniquePermutations(xstr, num_proc, optimize_match, print_misfit, oss, FileMESSAGE); //DX20190319 - added FileMESSAGE
  }
}

namespace compare{
  vector<string> getUniquePermutations(xstructure& xstr, uint& num_proc, bool& optimize_match, bool& print_misfit, ostream& oss, ofstream& FileMESSAGE){ //DX20190319 - added FileMESSAGE

    vector<string> unique_permutations;
    stringstream ss_output; //DX20190506

    //DX20190506 START
    // ---------------------------------------------------------------------------
    // print format 
    string format = "text";
    if(XHOST.vflag_control.flag("PRINT_MODE::TXT")){
      format = "text";
    }
    if(XHOST.vflag_control.flag("PRINT_MODE::JSON")){
      format = "json";
    }
    //DX20190506 END

    // ---------------------------------------------------------------------------
    // permutation comparisons must compare the same species 
    bool same_species=true; 

    // ---------------------------------------------------------------------------
    // quick check: check if any sites have the same number of atoms; if not, then no need to try comparing
    if(!print_misfit){
      if(!arePermutationsComparableViaComposition(xstr)){ //DX20190624 - put into function
        //DX20191125 [OBSOLETE] vector<uint> reduced_stoichiometry = gcdStoich(xstr.num_each_type); //DX20190508
        deque<int> reduced_stoichiometry; aurostd::reduceByGCD(xstr.num_each_type, reduced_stoichiometry); //DX20191125
        deque<uint> reduced_stoichiometry_uint; for(uint i=0;i<reduced_stoichiometry.size(); i++){ reduced_stoichiometry_uint.push_back((uint)reduced_stoichiometry[i]); } //DX20191125
        generatePermutationString(reduced_stoichiometry_uint, unique_permutations); //DX20190508
        if(format=="text"){ //DX20190506
          ss_output << "Unique permutations (" << unique_permutations.size() << "): " << endl; 
          ss_output << " " << aurostd::joinWDelimiter(unique_permutations,"\n ") << endl;
        }
        if(format=="json"){ //DX20190506
          ss_output << "{\"atom_decorations_equivalent\":["; 
          ss_output << "[" << aurostd::joinWDelimiter(aurostd::wrapVecEntries(unique_permutations,"\""),",") << "]"; //DX20191125 - Vec to Dec
          ss_output << "]}" << endl;
        }
        oss << ss_output.str();
        return unique_permutations;
      }
    }

    // ---------------------------------------------------------------------------
    // load input structure
    StructurePrototype structure;
    structure.structure_representative = xstr;
    structure.structure_representative_name = "input geometry";
    structure.stoichiometry = compare::getStoichiometry(xstr,true);
    structure.elements = compare::getElements(xstr);
    // update xstructure species
    if(structure.structure_representative.species.size()==0){
      deque<string> deque_species; for(uint j=0;j<structure.elements.size();j++){deque_species.push_back(structure.elements[j]);}
      structure.structure_representative.SetSpecies(deque_species);
      structure.structure_representative.SpeciesPutAlphabetic();
    }
    structure.structure_representative_generated = true; 
    structure.structure_representative_source = "input";
    structure.structure_representative_relaxation_step = 0; //DX20200429 input is assumed to be unrelaxed

    // ---------------------------------------------------------------------------
    // get the unique permutations for the structure
    vector<StructurePrototype> final_permutations = compare::comparePermutations(structure,num_proc,optimize_match,oss,FileMESSAGE); //DX20190319 - added FileMESSAGE

    // ---------------------------------------------------------------------------
    // print results
    if(format=="text"){ //DX20190506
      ss_output << "Unique permutations (" << final_permutations.size() << "): " << endl; 

      for(uint j=0;j<final_permutations.size();j++){
        ss_output << " " << final_permutations[j].structure_representative_name;
        for (uint k=0;k<final_permutations[j].structures_duplicate_names.size();k++){
          ss_output << " = " << final_permutations[j].structures_duplicate_names[k];
        }
        ss_output << endl;
      }
    }
    //DX20190506 START
    else if(format=="json"){
      stringstream sscontent_json;
      vector<string> vcontent_json;
      sscontent_json << "\"atom_decorations_equivalent\":[";
      for(uint j=0;j<final_permutations.size();j++){
        stringstream sstmp;
        vector<string> equivalent_permutations;
        equivalent_permutations.push_back(final_permutations[j].structure_representative_name);
        equivalent_permutations.insert(equivalent_permutations.end(),final_permutations[j].structures_duplicate_names.begin(),final_permutations[j].structures_duplicate_names.end());
        sstmp << "[" << aurostd::joinWDelimiter(aurostd::wrapVecEntries(equivalent_permutations,"\""),",") << "]";
        vcontent_json.push_back(sstmp.str()); sstmp.str("");
      }
      sscontent_json << aurostd::joinWDelimiter(vcontent_json,",");
      sscontent_json << "]";
      ss_output << "{" << sscontent_json.str() << "}" << endl;
    }
    //DX20190506 END

    // ---------------------------------------------------------------------------
    // print misfit results
    if(print_misfit){
      if(format=="text"){ //DX20190506
        ss_output << "Misfit values: " << endl; 
        stringstream ss_text;
        compare::printResults(ss_text, same_species, final_permutations, "text");
        ss_output << ss_text.str();
      }
      else if(format=="json"){ //DX20190506
        ss_output.str(""); // need to clear content abbreviated content from above
        stringstream ss_json;
        compare::printResults(ss_json, same_species, final_permutations, "json");
        ss_output << ss_json.str() << endl;
      }
    }

    // ---------------------------------------------------------------------------
    // store unique permutations in vector
    for(uint j=0;j<final_permutations.size();j++){
      unique_permutations.push_back(final_permutations[j].structure_representative_name);
    }

    // update oss
    oss << ss_output.str();
    return unique_permutations;
  }
}

// ***************************************************************************
// compare::compareMultipleStructures()
// ***************************************************************************
namespace compare {
  string compareMultipleStructures(const aurostd::xoption& vpflow, ostream& logstream){ //DX20190425 - changed name, more general

    // This function compares multiple structures (i.e., more than two).

<<<<<<< HEAD
    string function_name = XHOST.sPID + "compare::compareMultipleStructures():";
=======
>>>>>>> 657c6bb8
    bool LDEBUG=(false || XHOST.DEBUG);
    string function_name = "compare::compareMultipleStructures():";
    ostringstream oss;
    //DX20200103 ostream& logstream = cout;
    stringstream message;
    ofstream FileMESSAGE;
    
    if(LDEBUG){cerr << function_name << " BEGIN" << endl;}  //CO20200508

    // ---------------------------------------------------------------------------
    // create xoptions to contain all comparison options
    aurostd::xoption comparison_options = compare::loadDefaultComparisonOptions(); //DX20200103

    // ---------------------------------------------------------------------------
    // FLAG: usage
    if(vpflow.flag("COMPARE_STRUCTURE::USAGE")) {
      stringstream ss_usage;
      // material-type comparisons
      if(vpflow.flag("COMPARE_MATERIAL_DIRECTORY")){
        string usage_material_comparison="aflow --compare_materials -D <dir_path>";
        string options_material_comparison="[--usage] [--np=|--num_proc=<number>] [--optimize_match] [--no_scale_volume] [--ignore_symmetry] [--ignore_Wyckoff]";
        init::ErrorOption(ss_usage,vpflow.getattachedscheme("COMPARE_STRUCTURE"),"compare::compareMultipleStructures()",aurostd::liststring2string(usage_material_comparison,options_material_comparison));
      }
      // structure-type comparisons
      else if(vpflow.flag("COMPARE_STRUCTURE_DIRECTORY")){
        string usage_structure_comparison="aflow --compare_structures -D <dir_path>";
        string options_structure_comparison="[--usage] [--np=|--num_proc=<number>] [--optimize_match] [--no_scale_volume] [--ignore_symmetry] [--ignore_Wyckoff] [--remove_duplicates|--remove_duplicate_compounds]";
        init::ErrorOption(ss_usage,vpflow.getattachedscheme("COMPARE_STRUCTURE"),"compare::compareMultipleStructures()",aurostd::liststring2string(usage_structure_comparison,options_structure_comparison));
      }
      return ss_usage.str();
    }

    // ---------------------------------------------------------------------------
    // distinguish structures coming from directory or file
    string structures_source = ""; // "structure_list", "directory" or "file"

    // from list appended to command
    if(!vpflow.getattachedscheme("COMPARE_STRUCTURE::STRUCTURE_LIST").empty()){
      structures_source = "structure_list";
    }
    // from directory
    //DX20190424 [OBSOLETE] if(vpflow.flag("COMPARE_MATERIAL_DIRECTORY") || vpflow.flag("COMPARE_STRUCTURE_DIRECTORY"))
    if(!vpflow.getattachedscheme("COMPARE_STRUCTURE::DIRECTORY").empty())
    { //CO20200106 - patching for auto-indenting
      structures_source = "directory";
    }
    // from file
    //DX20190424 [OBSOLETE] if(vpflow.flag("COMPARE_MATERIAL_FILE") || vpflow.flag("COMPARE_STRUCTURE_FILE"))
    if(!vpflow.getattachedscheme("COMPARE_STRUCTURE::FILE").empty())
    { //CO20200106 - patching for auto-indenting
      structures_source = "file";
    }

    // ---------------------------------------------------------------------------
    // FLAG: directory of structures to compare
    vector<string> file_list; //DX20190424
    string directory=".";
    string filename="";
    //DX20190424 START
    if(structures_source=="structure_list") {
      aurostd::string2tokens(vpflow.getattachedscheme("COMPARE_STRUCTURE::STRUCTURE_LIST"),file_list,",");
      message << "List of files to compare: " << aurostd::joinWDelimiter(file_list,",");
      pflow::logger(_AFLOW_FILE_NAME_, function_name, message, FileMESSAGE, logstream, _LOGGER_MESSAGE_);
    }
    //DX20190424 END
    else if(structures_source=="directory") {
      directory=vpflow.getattachedscheme("COMPARE_STRUCTURE::DIRECTORY");
      if(!aurostd::FileExist(directory)) {
        message << "Unable to locate directory: " << directory << ". Exiting." << endl;
        pflow::logger(_AFLOW_FILE_NAME_, function_name, message, FileMESSAGE, logstream, _LOGGER_ERROR_);
        return oss.str();
      }
      message << "Comparison directory: " << directory;
      pflow::logger(_AFLOW_FILE_NAME_, function_name, message, FileMESSAGE, logstream, _LOGGER_MESSAGE_);
    }
    // ---------------------------------------------------------------------------
    // FLAG: file of structures to compare
    else if(structures_source=="file") {
      filename=vpflow.getattachedscheme("COMPARE_STRUCTURE::FILE");
      if(!aurostd::FileExist(filename)) {
        message << "Unable to locate file: " << filename << ". Exiting." << endl;
        pflow::logger(_AFLOW_FILE_NAME_, function_name, message, FileMESSAGE, logstream, _LOGGER_ERROR_);
        return oss.str();
      }
      message << "Comparison file: " << filename;
      pflow::logger(_AFLOW_FILE_NAME_, function_name, message, FileMESSAGE, logstream, _LOGGER_MESSAGE_);
    }
    else {
      message << "Need to specify location of structures to compare: -D <directory> or -F=<filename>. Exiting." << endl;
      pflow::logger(_AFLOW_FILE_NAME_, function_name, message, FileMESSAGE, logstream, _LOGGER_ERROR_);
    }

    // ---------------------------------------------------------------------------
    // FLAG: number of processors (multithreading) 
    uint num_proc=1; //defalut=1
    if(vpflow.flag("COMPARE_STRUCTURE::NP")) {
      num_proc=aurostd::string2utype<uint>(vpflow.getattachedscheme("COMPARE_STRUCTURE::NP"));
      message << "OPTIONS: Using multiple threads; np = " << num_proc << ".";
      pflow::logger(_AFLOW_FILE_NAME_, function_name, message, FileMESSAGE, logstream, _LOGGER_MESSAGE_);
    }

    // ---------------------------------------------------------------------------
    // FLAG: type of comparison (material-type or structure-type)
    bool same_species=false;
    if(vpflow.flag("COMPARE_MATERIAL")){  // material comparisons (find duplicates) //DX20190429 - generalized
      same_species=true;
      message << "OPTIONS: Performing material type comparisons (comparing alike atomic species).";
      pflow::logger(_AFLOW_FILE_NAME_, function_name, message, FileMESSAGE, logstream, _LOGGER_MESSAGE_);
    }
    else if (vpflow.flag("COMPARE_STRUCTURE")){ // structure comparisons (find structure prototypes) //DX20190425 - generalized
      same_species=false;
      message << "OPTIONS: Performing structure type comparisons (any atomic species).";
      pflow::logger(_AFLOW_FILE_NAME_, function_name, message, FileMESSAGE, logstream, _LOGGER_MESSAGE_);
    }

    // ---------------------------------------------------------------------------
    // FLAG: consider magnetic structure in comparison 
    bool magnetic_comparison=false;
    vector<string> magmoms_for_systems;
    if(vpflow.flag("COMPARE_STRUCTURE::MAGNETIC")){
      magnetic_comparison=true;
      string magnetic_info=vpflow.getattachedscheme("COMPARE_STRUCTURE::MAGNETIC");
      aurostd::string2tokens(magnetic_info,magmoms_for_systems,":");
      message << "OPTIONS: Including magnetic moment information in comparisons. Magnetic input detected for " << magmoms_for_systems.size() << " systems.";
      pflow::logger(_AFLOW_FILE_NAME_, function_name, message, FileMESSAGE, logstream, _LOGGER_MESSAGE_);
    }
    if(magnetic_comparison){} //CO20200508 - keep it busy

    // ---------------------------------------------------------------------------
    // FLAG: ICSD comparison - structure with minimum ICSD number as representative prototype
    // in general: smaller ICSD number = older = more reliable
    if(vpflow.flag("COMPARE_STRUCTURE::ICSD_COMPARISON")) {
      comparison_options.flag("COMPARISON_OPTIONS::ICSD_COMPARISON",TRUE);
      message << "OPTIONS: Running on ICSD structures; use oldest ICSD number as representative prototype.";
      pflow::logger(_AFLOW_FILE_NAME_, function_name, message, FileMESSAGE, logstream, _LOGGER_MESSAGE_);
    }

    // ---------------------------------------------------------------------------
    // optimize match (default: false)
    if(vpflow.flag("COMPARE_STRUCTURE::OPTIMIZE_MATCH")) {
      comparison_options.flag("COMPARISON_OPTIONS::OPTIMIZE_MATCH",TRUE);
      message << "OPTIONS: Finding optimal match; exploring all possible lattices and origins to find the best match (note: this will slow down the comparisons)."; 
      pflow::logger(_AFLOW_FILE_NAME_, function_name, message, FileMESSAGE, logstream, _LOGGER_MESSAGE_);
    }

    // ---------------------------------------------------------------------------
    // FLAG: no volume scaling
    if(vpflow.flag("COMPARE_STRUCTURE::NO_SCALE_VOLUME")) {
      comparison_options.flag("COMPARISON_OPTIONS::SCALE_VOLUME",FALSE);
      message << "OPTIONS: Suppressing volume scaling; useful for distinguishing structures at different pressures."; 
      pflow::logger(_AFLOW_FILE_NAME_, function_name, message, FileMESSAGE, logstream, _LOGGER_MESSAGE_);
    }

    // ---------------------------------------------------------------------------
    // FLAG: ignore Wyckoff positions
    if(vpflow.flag("COMPARE_STRUCTURE::IGNORE_WYCKOFF")) {
      comparison_options.flag("COMPARISON_OPTIONS::IGNORE_WYCKOFF",TRUE);
      message << "OPTIONS: Ignoring Wyckoff positions when grouping comparisons, but will group by space group (note: do not use for making prototypes; this will slow down the comparisons)."; 
      pflow::logger(_AFLOW_FILE_NAME_, function_name, message, FileMESSAGE, logstream, _LOGGER_MESSAGE_);
    }

    // ---------------------------------------------------------------------------
    // FLAG: ignore symmetry
    if(vpflow.flag("COMPARE_STRUCTURE::IGNORE_SYMMETRY")) {
      comparison_options.flag("COMPARISON_OPTIONS::IGNORE_SYMMETRY",TRUE);
      comparison_options.flag("COMPARISON_OPTIONS::IGNORE_WYCKOFF",TRUE);
      message << "OPTIONS: Ignoring symmetry when grouping comparisons, i.e., do not group by space group and Wyckoff positions (note: do not use for making prototypes; this will slow down the comparisons)."; 
      pflow::logger(_AFLOW_FILE_NAME_, function_name, message, FileMESSAGE, logstream, _LOGGER_MESSAGE_);
    }

    // ---------------------------------------------------------------------------
    // FLAG: ignore LFA environment analysis
    if(vpflow.flag("COMPARE_STRUCTURE::IGNORE_ENVIRONMENT_ANALYSIS")) {
      comparison_options.flag("COMPARISON_OPTIONS::IGNORE_ENVIRONMENT_ANALYSIS",TRUE);
      message << "OPTIONS: Ignoring LFA environment analysis when grouping comparisons."; 
      pflow::logger(_AFLOW_FILE_NAME_, function_name, message, FileMESSAGE, logstream, _LOGGER_MESSAGE_);
    }

    // ---------------------------------------------------------------------------
    // FLAG: remove duplicate compounds (useful for non-biased statistics)
    if(vpflow.flag("COMPARE_STRUCTURE::REMOVE_DUPLICATE_COMPOUNDS")) {
      comparison_options.flag("COMPARISON_OPTIONS::REMOVE_DUPLICATE_COMPOUNDS",TRUE);
      message << "OPTIONS: Remove duplicate compounds first, useful for non-biased prototype statistics."; 
      pflow::logger(_AFLOW_FILE_NAME_, function_name, message, FileMESSAGE, logstream, _LOGGER_MESSAGE_);
    }

    // ---------------------------------------------------------------------------
    // FLAG: match unique structures to the AFLOW prototypes 
    if(vpflow.flag("COMPARE_STRUCTURE::MATCH_TO_AFLOW_PROTOS")) {
      comparison_options.flag("COMPARISON_OPTIONS::MATCH_TO_AFLOW_PROTOS",TRUE);
      message << "OPTIONS: Compare unique structures to the AFLOW prototypes."; 
      pflow::logger(_AFLOW_FILE_NAME_, function_name, message, FileMESSAGE, logstream, _LOGGER_MESSAGE_);
    }

    // ---------------------------------------------------------------------------
    // FLAG: get AFLOW ANRL designation for unique structures
    if(vpflow.flag("COMPARE_STRUCTURE::ADD_AFLOW_PROTOTYPE_DESIGNATION")) {
      comparison_options.flag("COMPARISON_OPTIONS::ADD_AFLOW_PROTOTYPE_DESIGNATION",TRUE);
      message << "OPTIONS: Cast unique structures into AFLOW standard designation."; 
      pflow::logger(_AFLOW_FILE_NAME_, function_name, message, FileMESSAGE, logstream, _LOGGER_MESSAGE_);
    }

    // ---------------------------------------------------------------------------
    // FLAG: do not calculate unique permutations 
    if(vpflow.flag("COMPARE_STRUCTURE::DO_NOT_CALCULATE_UNIQUE_PERMUTATIONS")) {
      comparison_options.flag("COMPARISON_OPTIONS::CALCULATE_UNIQUE_PERMUTATIONS",FALSE);
      message << "OPTIONS: Do not calculate unique permutations."; 
      pflow::logger(_AFLOW_FILE_NAME_, function_name, message, FileMESSAGE, logstream, _LOGGER_MESSAGE_);
    }

    //DX20190425 - added print and screen only flag - START
    // ---------------------------------------------------------------------------
    // FLAG: print format
    string format = "both";
    if(XHOST.vflag_control.flag("PRINT_MODE::TXT")){
      format = "txt";
    }
    else if(XHOST.vflag_control.flag("PRINT_MODE::JSON")){
      format = "json";
    }

    // ---------------------------------------------------------------------------
    // FLAG: print format
    bool screen_only = false;
    if(vpflow.flag("COMPARE_STRUCTURE::SCREEN_ONLY")) {
      screen_only=true;
    }

    // ---------------------------------------------------------------------------
    // FLAG: print mapping details (for two-structure comparison only)
    bool print=false;
    if(vpflow.flag("COMPARE_STRUCTURE::PRINT")) {
      print=true;
    }

    // ---------------------------------------------------------------------------
    // FLAG: do not remove unmatched structures from the StructurePrototype Object
    // keeps results of each comparison
    if(vpflow.flag("COMPARE_STRUCTURE::KEEP_UNMATCHED")) {
      comparison_options.flag("COMPARISON_OPTIONS::CLEAN_UNMATCHED",FALSE);
    }

    // ---------------------------------------------------------------------------
    // check if two-structure comparison
    if(file_list.size()==2){
      comparison_options.flag("COMPARISON_OPTIONS::SINGLE_COMPARISON_ROUND",TRUE);
      comparison_options.flag("COMPARISON_OPTIONS::CLEAN_UNMATCHED",FALSE);
      comparison_options.flag("COMPARISON_OPTIONS::STORE_COMPARISON_LOGS",TRUE);  //DX20200113 - fixed typo
    }
    //DX20190425 - added print and screen only flag - END

    //BETA // ===== FLAG: REMOVE DUPLICATE COMPOUNDS LAST ===== //
    //BETA bool remove_duplicate_compounds_last=false;
    //BETA if(vpflow.flag("COMPARE_STRUCTURE::REMOVE_DUPLICATE_COMPOUNDS_LAST")) {
    //BETA   remove_duplicate_compounds_last=true;
    //BETA   message << "OPTIONS: Remove duplicate compounds after performing structure-type comparisons, useful for non-biased prototype statistics."; 
    //BETA   pflow::logger(_AFLOW_FILE_NAME_, function_name, message, FileMESSAGE, logstream, _LOGGER_MESSAGE_);
    //BETA }

    // ---------------------------------------------------------------------------
    // load structures 
    vector<StructurePrototype> final_prototypes;
    if(structures_source=="structure_list") {
      final_prototypes = compare::compareStructuresFromStructureList(file_list, magmoms_for_systems, oss, FileMESSAGE, num_proc, same_species, comparison_options); //DX20200103 - condensed booleans to xoptions
    }
    else if(structures_source=="directory") {
      final_prototypes = compare::compareStructuresFromDirectory(directory, magmoms_for_systems, oss, FileMESSAGE, num_proc, same_species, comparison_options); //DX20200103 - condensed booleans to xoptions
    }
    if(structures_source=="file") {
      final_prototypes = compare::compareStructuresFromFile(filename, magmoms_for_systems, oss, FileMESSAGE, num_proc, same_species, comparison_options); //DX20200103 - condensed booleans to xoptions
    }

    // ---------------------------------------------------------------------------
    // prepare JSON output
    stringstream ss_json;
    compare::printResults(ss_json, same_species, final_prototypes, "json");

    // ---------------------------------------------------------------------------
    // prepare TEXT (.out) output
    stringstream ss_out;
    compare::printResults(ss_out, same_species, final_prototypes, "txt");

    //DX20190429 - added screen only option - START
    // ---------------------------------------------------------------------------
    // write results to screen and return immediately (do not write file)
    if(screen_only){
      if(format=="json"){ return ss_json.str(); }
      // default is txt
      else { return ss_out.str(); }
    }
    //DX20190429 - added screen only option - END

    //DX20190429 - added format options - START
    // ---------------------------------------------------------------------------
    // if only two comparisons and text only, print mismatch information 
    if(file_list.size()==2){
      // return abbreviated results (i.e., misfit value along with match, same family, or no match text
      double final_misfit = AUROSTD_MAX_DOUBLE;
      if(final_prototypes[0].structure_misfits_duplicate.size()==1){
        final_misfit =  final_prototypes[0].structure_misfits_duplicate[0].misfit;
      }
      if(final_misfit <=0.1 && (final_misfit+1.0)> 1e-3){
        message << final_misfit << " : " << "MATCH" << endl;
      }
      else if(final_misfit > 0.1 && final_misfit <= 0.2){
        message << final_misfit << " : " << "SAME FAMILY" << endl;
      }
      else if(final_misfit > 0.2 && final_misfit <= 1.0){ 
        message << final_misfit << " : " << "NOT A MATCH" << endl;
      }
      else if(aurostd::isequal(final_misfit,AUROSTD_MAX_DOUBLE) || (final_misfit+1.0) < 1e-3){ 
        message << "UNMATCHABLE" << endl;
      }
      if(XHOST.QUIET){
        oss << message.str();
      }
      else {
        pflow::logger(_AFLOW_FILE_NAME_, function_name, message, FileMESSAGE, logstream, _LOGGER_COMPLETE_);
      }
      if(print){
        if(final_prototypes[0].structure_misfits_duplicate.size()==1){
          oss << final_prototypes[0].duplicate_comparison_logs[0];
        }
      }
      return oss.str();
    }

    // ---------------------------------------------------------------------------
    // write results to files
    if(same_species==true){
      if(format=="json"){
        aurostd::stringstream2file(ss_json,directory+"/material_comparison_output.json");
        message << "RESULTS: See " << directory << "/material_comparison_output.json" << " for list of unique/duplicate materials.";
      }
      else if(format=="txt"){
        aurostd::stringstream2file(ss_out,directory+"/material_comparison_output.out");
        message << "RESULTS: See " << directory << "/material_comparison_output.out" << " for list of unique/duplicate materials.";
      }
      else if(format=="both"){
        aurostd::stringstream2file(ss_json,directory+"/material_comparison_output.json");
        aurostd::stringstream2file(ss_out,directory+"/material_comparison_output.out");
        message << "RESULTS: See " << directory << "/material_comparison_output.out" << " or " << directory << "/material_comparison_output.json" << " for list of unique/duplicate materials.";
      }
      pflow::logger(_AFLOW_FILE_NAME_, function_name, message, FileMESSAGE, logstream, _LOGGER_COMPLETE_);
    }
    else if(same_species==false){
      if(format=="json"){
        aurostd::stringstream2file(ss_json,directory+"/structure_comparison_output.json");
        message << "RESULTS: See " << directory << "/structure_comparison_output.json" << " for list of unique/duplicate structures.";
      }
      else if(format=="txt"){
        aurostd::stringstream2file(ss_out,directory+"/structure_comparison_output.out");
        message << "RESULTS: See " << directory << "/structure_comparison_output.out" << " for list of unique/duplicate structures.";
      }
      else if(format=="both"){
        aurostd::stringstream2file(ss_json,directory+"/structure_comparison_output.json");
        aurostd::stringstream2file(ss_out,directory+"/structure_comparison_output.out");
        message << "RESULTS: See " << directory << "/structure_comparison_output.out" << " or " << directory << "/structure_comparison_output.json" << " for list of unique/duplicate structures.";
      }
      pflow::logger(_AFLOW_FILE_NAME_, function_name, message, FileMESSAGE, logstream, _LOGGER_COMPLETE_);
    }
    //DX20190429 - added format options - END

    return oss.str();
  }
}

// ***************************************************************************
// compare::getIsopointalPrototypes - returns corresponding prototype label
// ***************************************************************************
namespace compare {
  string isopointalPrototypes(istream& input, const aurostd::xoption& vpflow){ 
    
    string function_name = "compare::IsopointalPrototypes():";
    string usage="aflow --isopointal_prototypes|--get_isopointal_prototypes < POSCAR";
    string options="";
    
    // ---------------------------------------------------------------------------
    // load input structure
    xstructure xstr(input,IOAFLOW_AUTO);

    // ---------------------------------------------------------------------------
    // FLAG: catalog (htqc, anrl, or all)
    string catalog="all";
    if(vpflow.flag("ISOPOINTAL_PROTOTYPES::CATALOG")) {
      catalog=aurostd::tolower(vpflow.getattachedscheme("ISOPOINTAL_PROTOTYPES::CATALOG"));
      if(catalog!="htqc" && catalog!="anrl" && catalog!="all"){
        throw aurostd::xerror(_AFLOW_FILE_NAME_, function_name, "Catalog/library can only be htqc, anrl, or all.",_INPUT_ILLEGAL_);
      }
    }
    
    // ---------------------------------------------------------------------------
    // get isopointal structures 
    // (calculates symmetry of input structure and grabs symmetrically similar prototypes)
    vector<string> isopointal_prototypes = compare::getIsopointalPrototypes(xstr, catalog);

    if(isopointal_prototypes.size()==0){
      return "no isopointal prototypes in AFLOW";
    }
    
    return aurostd::joinWDelimiter(isopointal_prototypes,",");
  }
}

// ***************************************************************************
// compare::getIsopointalPrototypes - returns corresponding prototype label
// ***************************************************************************
namespace compare {
  vector<string> getIsopointalPrototypes(xstructure& xstr, string& catalog){ 
    
    string function_name = "compare::getIsopointalPrototypes():";
    
    // ---------------------------------------------------------------------------
    // stoichiometry
    vector<uint> stoichiometry = compare::getStoichiometry(xstr,true);
    
    // ---------------------------------------------------------------------------
    // symmetry
    if(xstr.space_group_ITC<1 || xstr.space_group_ITC>230){ // don't recalculate symmetry if already calculated 
      xstr.SpaceGroup_ITC();
    }
    vector<GroupedWyckoffPosition> grouped_Wyckoff_positions;
    compare::groupWyckoffPositions(xstr, grouped_Wyckoff_positions);
    
    // ---------------------------------------------------------------------------
    // extract isopointal prototypes from AFLOW 
    vector<string> vlabel;
    vector<uint> prototype_space_groups;
    vlabel = aflowlib::GetPrototypesBySymmetry(stoichiometry, xstr.space_group_ITC, grouped_Wyckoff_positions, prototype_space_groups, SG_SETTING_ANRL, catalog);

    return vlabel;

  }
}

//DX20190314 - added new function - START
// ***************************************************************************
// compare::getMatchingPrototype - returns corresponding prototype label
// ***************************************************************************
namespace compare {
  vector<string> getMatchingPrototypes(xstructure& xstr, string& catalog){ 

    // Returns the matching prototype label, if any exists

    aurostd::xoption vpflow;
    vpflow.flag("COMPARE2PROTOTYPES",TRUE);

    // ---------------------------------------------------------------------------
    // specify catalog
    vpflow.flag("COMPARE2PROTOTYPES::CATALOG",TRUE); //DX20190329 - need to make scheme before attaching, otherwise it doesn't work
    vpflow.push_attached("COMPARE2PROTOTYPES::CATALOG",catalog); 

    // ---------------------------------------------------------------------------
    // do not calculate unique permutations
    vpflow.flag("COMPARE2PROTOTYPES::DO_NOT_CALCULATE_UNIQUE_PERMUTATIONS",TRUE);

    // ---------------------------------------------------------------------------
    // quiet output
    bool original_quiet = XHOST.QUIET;
    XHOST.QUIET=TRUE;

    // ---------------------------------------------------------------------------
    // compare structure to AFLOW prototypes 
    vector<StructurePrototype> prototypes = compare2prototypes(xstr,vpflow);

    // ---------------------------------------------------------------------------
    // global quiet back to default
    XHOST.QUIET=original_quiet;

    return prototypes[0].structures_duplicate_names; // duplicates names are prototype labels 
  }
}
//DX20190314 - added new function - START

//DX20190314 - added overloads for compare2prototypes - START
// ***************************************************************************
// compare::compare2prototypes - identifies corresponding protos 
// ***************************************************************************
namespace compare {
  vector<StructurePrototype> compare2prototypes(istream& input, const aurostd::xoption& vpflow, ostream& logstream){ 
    ofstream FileMESSAGE;
    return compare2prototypes(input, vpflow, FileMESSAGE, logstream);
  }
  vector<StructurePrototype> compare2prototypes(istream& input, const aurostd::xoption& vpflow, ofstream& FileMESSAGE, ostream& logstream){ 

    // ---------------------------------------------------------------------------
    // load input structure
    xstructure xstr(input,IOAFLOW_AUTO);

    return compare2prototypes(xstr, vpflow, FileMESSAGE, logstream);
  }
}

// ***************************************************************************
// compare::printMatchingPrototypes - returns list of matching structures 
// ***************************************************************************
namespace compare {
  string printMatchingPrototypes(istream& input, const aurostd::xoption& vpflow){ 

    // ---------------------------------------------------------------------------
    // load input structure
    xstructure xstr(input,IOAFLOW_AUTO);

    return printMatchingPrototypes(xstr,vpflow);

  }
}

// ***************************************************************************
// compare::printMatchingPrototypes - returns list of matching structures 
// ***************************************************************************
namespace compare {
  string printMatchingPrototypes(xstructure& xstr, const aurostd::xoption& vpflow){ 

    //DX20190425 - added print flag - START
    // ---------------------------------------------------------------------------
    // FLAG: print format
    string format = "both";
    if(XHOST.vflag_control.flag("PRINT_MODE::TXT")){
      format = "txt";
    }
    else if(XHOST.vflag_control.flag("PRINT_MODE::JSON")){
      format = "json";
    }
    //DX20190425 - added print flag - END

    //DX20190425 - added screen only flag - START
    // ---------------------------------------------------------------------------
    // FLAG: print format
    bool screen_only = false;
    if(vpflow.flag("COMPARE2PROTOTYPES::SCREEN_ONLY")) {
      screen_only=true;
    }
    //DX20190425 - added screen only flag - END

    vector<StructurePrototype> prototypes = compare2prototypes(xstr,vpflow);

    // ---------------------------------------------------------------------------
    // print results 
    //DX20190509 [OBSOLETE-moved down] stringstream ss_out;
    bool same_species = false; //default for prototypes
    stringstream ss_json;
    compare::printResults(ss_json, same_species, prototypes, "json");

    stringstream ss_out;
    compare::printResults(ss_out, same_species, prototypes, "txt");

    //DX20190429 - added screen only option - START
    // ---------------------------------------------------------------------------
    // write results to screen and return immediately (do not write file)
    if(screen_only){
      if(format=="json"){ return ss_json.str(); }
      // default is txt
      else { return ss_out.str(); }
    }
    //DX20190429 - added screen only option - END

    if(format=="json"){ return ss_json.str(); }
    return ss_out.str();
  }
}

//DX20190314 - added overloads for compare2prototypes - END
// ***************************************************************************
// compare::compare2prototypes - identifies corresponding protos 
// ***************************************************************************
namespace compare {
  vector<StructurePrototype> compare2prototypes(const xstructure& xstrIN, const aurostd::xoption& vpflow, ostream& logstream){ 
    ofstream FileMESSAGE;
    return compare2prototypes(xstrIN, vpflow, FileMESSAGE, logstream);
  }
  vector<StructurePrototype> compare2prototypes(const xstructure& xstrIN, const aurostd::xoption& vpflow, ofstream& FileMESSAGE, ostream& logstream){ 
    bool LDEBUG=(FALSE || XHOST.DEBUG);

    string function_name = XHOST.sPID + "compare::compare2prototypes():";
    ostringstream oss;
    //DX20200103 ostream& logstream = cout;
    bool quiet = false;
    stringstream message;
    //DX20200226 [OBSOLETE] ofstream FileMESSAGE;

    string directory="";

    string usage="aflow --compare2protos|--compare2prototypes < POSCAR";
    string options="";

    xstructure xstr = xstrIN; //DX20200226 - copy

    // ---------------------------------------------------------------------------
    // create xoptions to contain all comparison options
    aurostd::xoption comparison_options = compare::loadDefaultComparisonOptions(); //DX20200103

    // ---------------------------------------------------------------------------
    // FLAG: number of processors (multithreading) 
    uint num_proc=1; //defalut=1
    if(vpflow.flag("COMPARE2PROTOTYPES::NP")) {
      num_proc=aurostd::string2utype<uint>(vpflow.getattachedscheme("COMPARE2PROTOTYPES::NP"));
    }

    // ---------------------------------------------------------------------------
    // FLAG: catalog (htqc, anrl, or all)
    string catalog="all";
    if(vpflow.flag("COMPARE2PROTOTYPES::CATALOG")) {
      catalog=aurostd::tolower(vpflow.getattachedscheme("COMPARE2PROTOTYPES::CATALOG"));
      if(catalog!="htqc" && catalog!="anrl" && catalog!="all"){
        message << "Catalog/library can only be htqc, anrl, or all.";     
        throw aurostd::xerror(_AFLOW_FILE_NAME_, function_name,message,_INPUT_ILLEGAL_); //DX20191031 - exit to xerror
      }
      message << "OPTIONS: Catalog/library (htqc, anrl, or all): " << catalog << endl; 
      pflow::logger(_AFLOW_FILE_NAME_, function_name, message, FileMESSAGE, logstream, _LOGGER_MESSAGE_);
    }

    // ---------------------------------------------------------------------------
    // same spaces 
    bool same_species=false; //compare2prototype: by definition, want to compare backbone structure, i.e., ignore species

    // ---------------------------------------------------------------------------
    // FLAG: no volume scaling
    if(vpflow.flag("COMPARE2PROTOTYPES::NO_SCALE_VOLUME")) {
      comparison_options.flag("COMPARISON_OPTIONS::SCALE_VOLUME",FALSE);
    }

    // ---------------------------------------------------------------------------
    // FLAG: ignore Wyckoff positions
    if(vpflow.flag("COMPARE2PROTOTYPES::IGNORE_WYCKOFF")) {
      comparison_options.flag("COMPARISON_OPTIONS::IGNORE_WYCKOFF",TRUE);
      message << "OPTIONS: Ignoring Wyckoff positions when grouping comparisons, but will group by space group (note: do not use for making prototypes; this will slow down the comparisons)."; 
      pflow::logger(_AFLOW_FILE_NAME_, function_name, message, FileMESSAGE, logstream, _LOGGER_MESSAGE_);
    }

    // ---------------------------------------------------------------------------
    // FLAG: ignore symmetry
    if(vpflow.flag("COMPARE2PROTOTYPES::IGNORE_SYMMETRY")) {
      comparison_options.flag("COMPARISON_OPTIONS::IGNORE_SYMMETRY",TRUE);
      comparison_options.flag("COMPARISON_OPTIONS::IGNORE_WYCKOFF",TRUE);
      message << "OPTIONS: Ignoring symmetry when grouping comparisons, i.e., do not group by space group and Wyckoff positions (note: do not use for making prototypes; this will slow down the comparisons)."; 
      pflow::logger(_AFLOW_FILE_NAME_, function_name, message, FileMESSAGE, logstream, _LOGGER_MESSAGE_);
    }

    // ---------------------------------------------------------------------------
    // FLAG: ignore LFA environment analysis
    if(vpflow.flag("COMPARE2PROTOTYPES::IGNORE_ENVIRONMENT_ANALYSIS")) {
      comparison_options.flag("COMPARISON_OPTIONS::IGNORE_ENVIRONMENT_ANALYSIS",TRUE);
      message << "OPTIONS: Ignoring LFA environment analysis when grouping comparisons."; 
      pflow::logger(_AFLOW_FILE_NAME_, function_name, message, FileMESSAGE, logstream, _LOGGER_MESSAGE_);
    }

    // ---------------------------------------------------------------------------
    // FLAG: do not calculate unique permutations 
    if(vpflow.flag("COMPARE2PROTOTYPES::DO_NOT_CALCULATE_UNIQUE_PERMUTATIONS")) {
      comparison_options.flag("COMPARISON_OPTIONS::CALCULATE_UNIQUE_PERMUTATIONS",FALSE);
      message << "OPTIONS: Do not calculate unique permutations."; 
      pflow::logger(_AFLOW_FILE_NAME_, function_name, message, FileMESSAGE, logstream, _LOGGER_MESSAGE_);
    }

    // ---------------------------------------------------------------------------
    // single round of comparisons 
    comparison_options.flag("COMPARISON_OPTIONS::SINGLE_COMPARISON_ROUND",TRUE);

    vector<StructurePrototype> all_structures;

    //DX20190314 [OBSOLETE] // ---------------------------------------------------------------------------
    //DX20190314 [OBSOLETE] // load input structure
    //DX20190314 [OBSOLETE] xstructure xstr(input,IOAFLOW_AUTO);

    StructurePrototype input_structure;
    input_structure.structure_representative = xstr;
    input_structure.structure_representative_name = "input geometry";
    input_structure.stoichiometry = compare::getStoichiometry(xstr,true); //true preserves the stoich order for the structure
    input_structure.elements = compare::getElements(xstr);
    input_structure.structure_representative_compound = compare::getCompoundName(xstr);
    input_structure.structure_representative_generated = true;
    stringstream ss_input; ss_input << xstr;
    input_structure.structure_representative_source = ss_input.str();
    input_structure.structure_representative_relaxation_step = 0; //DX20200429 input is assumed to be unrelaxed
    all_structures.push_back(input_structure);

    // ---------------------------------------------------------------------------
    // symmetry
    if(!comparison_options.flag("COMPARISON_OPTIONS::IGNORE_SYMMETRY") && (xstr.space_group_ITC<1 || xstr.space_group_ITC>230)){ //DX20190829 - don't recalculate symmetry if already calculated //DX20191220 - put range instead of ==0
      message << "Calculating the symmetry of the input structure.";
      pflow::logger(_AFLOW_FILE_NAME_, function_name, message, FileMESSAGE, logstream, _LOGGER_MESSAGE_);
      uint one_proc=1;
      compare::calculateSymmetries(all_structures,one_proc); 
      message << "Symmetry calculated.";
      pflow::logger(_AFLOW_FILE_NAME_, function_name, message, FileMESSAGE, logstream, _LOGGER_COMPLETE_);
    }
    else if(!comparison_options.flag("COMPARISON_OPTIONS::IGNORE_SYMMETRY") && xstr.space_group_ITC>=1 && xstr.space_group_ITC<=230){ //DX20191220 - put range instead of !=0
      for(uint i=0;i<all_structures.size();i++){
        all_structures[i].space_group = all_structures[i].structure_representative.space_group_ITC;
        vector<GroupedWyckoffPosition> grouped_Wyckoff_positions;
        compare::groupWyckoffPositions(all_structures[i].structure_representative, grouped_Wyckoff_positions);
        all_structures[i].grouped_Wyckoff_positions=grouped_Wyckoff_positions;
      }
    }

    if(LDEBUG) {
      cerr << function_name << " Wyckoff positions of input structure:" << endl;
      for(uint i=0;i<all_structures[0].grouped_Wyckoff_positions.size();i++){
        cerr << all_structures[0].grouped_Wyckoff_positions[i] << endl;
      }
    }

    // ---------------------------------------------------------------------------
    // variables to pass to GetPrototypes functions
    vector<uint> stoichiometry = all_structures[0].stoichiometry;
    std::sort(stoichiometry.begin(),stoichiometry.end()); // order stoichiometry, so we can match to AFLOW prototypes more easily
    uint space_group_num = all_structures[0].space_group;
    vector<GroupedWyckoffPosition> grouped_Wyckoff_positions = all_structures[0].grouped_Wyckoff_positions;

    if(LDEBUG) {
      cerr << function_name << " Wyckoff positions of input structure:" << endl;
      for(uint i=0;i<all_structures[0].grouped_Wyckoff_positions.size();i++){
        cerr << all_structures[0].grouped_Wyckoff_positions[i] << endl;
      }
    }

    vector<string> vlabel;
    vector<uint> prototype_space_groups;

    // ---------------------------------------------------------------------------
    // find prototypes based on stoichiometry only
    if(comparison_options.flag("COMPARISON_OPTIONS::IGNORE_SYMMETRY")){
      message << "Load prototypes with the same stoichiometry as the input.";
      pflow::logger(_AFLOW_FILE_NAME_, function_name, message, FileMESSAGE, logstream, _LOGGER_MESSAGE_);
      vlabel = aflowlib::GetPrototypesByStoichiometry(stoichiometry, catalog);
    }
    // find prototypes based on stoichiometry and space group only
    else if(!comparison_options.flag("COMPARISON_OPTIONS::IGNORE_SYMMETRY") && comparison_options.flag("COMPARISON_OPTIONS::IGNORE_WYCKOFF")){
      message << "Load prototypes with the same stoichiometry and space group as the input.";
      pflow::logger(_AFLOW_FILE_NAME_, function_name, message, FileMESSAGE, logstream, _LOGGER_MESSAGE_);
      vector<GroupedWyckoffPosition> empty_Wyckoff_positions;
      vlabel = aflowlib::GetPrototypesBySymmetry(stoichiometry, space_group_num, empty_Wyckoff_positions, prototype_space_groups, SG_SETTING_ANRL, catalog);
    }
    // find prototypes based on stoichiometry, space group, and Wyckoff positions only (recommended/default)
    else {
      message << "Load prototypes with the same stoichiometry, space group, and Wyckoff positions as the input.";
      pflow::logger(_AFLOW_FILE_NAME_, function_name, message, FileMESSAGE, logstream, _LOGGER_MESSAGE_);
      vlabel = aflowlib::GetPrototypesBySymmetry(stoichiometry, space_group_num, grouped_Wyckoff_positions, prototype_space_groups, SG_SETTING_ANRL, catalog);
    }
    message << "Potential compatible prototypes: " << vlabel.size() << " (" << aurostd::joinWDelimiter(vlabel,",") << ").";
    pflow::logger(_AFLOW_FILE_NAME_, function_name, message, FileMESSAGE, logstream, _LOGGER_MESSAGE_);
    if(LDEBUG) {
      cerr << function_name << " Wyckoff positions of input structure:" << endl;
      for(uint i=0;i<all_structures[0].grouped_Wyckoff_positions.size();i++){
        cerr << all_structures[0].grouped_Wyckoff_positions[i] << endl;
      }
    }

    // ---------------------------------------------------------------------------
    // load compatible aflow prototypes

    //DX20190830 - to avoid multiple threads being spun-up (here and in aflow_xproto.cpp), turn of aflow_pthreads
    uint uint_backup=AFLOW_PTHREADS::MAX_PTHREADS;
    AFLOW_PTHREADS::MAX_PTHREADS=1;

    compare::addAFLOWPrototypes2StructurePrototypeVector(all_structures, vlabel); 
    if(LDEBUG) {
      cerr << function_name << " Wyckoff positions of input structure:" << endl;
      for(uint i=0;i<all_structures[0].grouped_Wyckoff_positions.size();i++){
        cerr << all_structures[0].grouped_Wyckoff_positions[i] << endl;
      }
    }

    // ---------------------------------------------------------------------------
    // group into objects based on stoichiometry and symmetry (Pearson and space group)
    message << "Grouping sets of comparisons.";
    pflow::logger(_AFLOW_FILE_NAME_, function_name, message, FileMESSAGE, logstream, _LOGGER_MESSAGE_);
    vector<StructurePrototype> comparison_schemes = compare::groupStructurePrototypes(all_structures, 
        same_species, 
        comparison_options.flag("COMPARISON_OPTIONS::IGNORE_SYMMETRY"), 
        comparison_options.flag("COMPARISON_OPTIONS::IGNORE_WYCKOFF"), 
        comparison_options.flag("COMPARISON_OPTIONS::IGNORE_ENVIRONMENT_ANALYSIS"), 
        comparison_options.flag("COMPARISON_OPTIONS::IGNORE_ENVIRONMENT_ANGLES"), //DX20200320 - added environment angles
        false); //DX20200103 - condensed booleans to xoptions 
    message << "Number of comparison groups: " << comparison_schemes.size() << ".";
    pflow::logger(_AFLOW_FILE_NAME_, function_name, message, FileMESSAGE, logstream, _LOGGER_MESSAGE_);

    // ---------------------------------------------------------------------------
    // compare structures 
    message << "Running comparisons ...";
    pflow::logger(_AFLOW_FILE_NAME_, function_name, message, FileMESSAGE, logstream, _LOGGER_MESSAGE_);
    vector<StructurePrototype> final_prototypes = compare::runComparisonScheme(comparison_schemes, same_species, num_proc, comparison_options, oss, FileMESSAGE, quiet, logstream); //DX20200103 - condensed booleans to xoptions 

    message << "Comparisons complete ...";
    pflow::logger(_AFLOW_FILE_NAME_, function_name, message, FileMESSAGE, logstream, _LOGGER_COMPLETE_);

    AFLOW_PTHREADS::MAX_PTHREADS = uint_backup; //DX20190830 - set back to original setting

    // ---------------------------------------------------------------------------
    // return if there are no similar structures
    if(final_prototypes.size()==0){ return final_prototypes; } //DX20190314 originally : return oss.str()

    comparison_schemes.clear();

    // ---------------------------------------------------------------------------
    // get unique permutations 
    if(comparison_options.flag("COMPARISON_OPTIONS::CALCULATE_UNIQUE_PERMUTATIONS")){
      message << "Identifying unique permutations for representative structures ...";
      pflow::logger(_AFLOW_FILE_NAME_, function_name, message, FileMESSAGE, logstream, _LOGGER_MESSAGE_);

      for(uint i=0;i<final_prototypes.size();i++){
        // check if xstructure is generated; if not, make it
        if(!final_prototypes[i].structure_representative_generated){
          if(!compare::generateStructure(final_prototypes[i].structure_representative_name,final_prototypes[i].structure_representative_source,final_prototypes[i].structure_representative_relaxation_step,final_prototypes[i].structure_representative,oss)){ //DX20200429
            message << "Could not generate structure (" << final_prototypes[i].structure_representative_name << ").";
            throw aurostd::xerror(_AFLOW_FILE_NAME_, function_name,message,_RUNTIME_ERROR_); //DX20191031 - exit to xerror
          }
        }        
        if(LDEBUG){ //DX20190601 - added LDEBUG
          cerr << "Finding unique permutations for " << final_prototypes[i].structure_representative_name << ".";
        }        
        vector<StructurePrototype> final_permutations = compare::comparePermutations(final_prototypes[i],num_proc,comparison_options.flag("COMPARISON_OPTIONS::OPTIMIZE_MATCH"),oss,FileMESSAGE); //DX20200103 - condensed booleans to xoptions
        for(uint j=0;j<final_permutations.size();j++){
          vector<string> tmp_permutations; 
          tmp_permutations.push_back(final_permutations[j].structure_representative_name); //push back representative permutation
          for(uint d=0;d<final_permutations[j].structures_duplicate_names.size();d++){ tmp_permutations.push_back(final_permutations[j].structures_duplicate_names[d]); } //push back equivalent permutations
          final_prototypes[i].atom_decorations_equivalent.push_back(tmp_permutations);
        }
      }
      message << "Unique permutations found.";
      pflow::logger(_AFLOW_FILE_NAME_, function_name, message, FileMESSAGE, logstream, _LOGGER_COMPLETE_);
    }

    // ---------------------------------------------------------------------------
    // print results 
    //DX20190314 -moved to overload [OBSOLETE] stringstream ss_out;
    //DX20190314 -moved to overload [OBSOLETE] compare::printResults(ss_out, same_species, final_prototypes);
    //DX20190314 -moved to overload [OBSOLETE]
    //DX20190314 -moved to overload [OBSOLETE] oss << ss_out.str();
    //DX20190314 -moved to overload [OBSOLETE] return oss.str();
    return final_prototypes; //DX20190314 - new return type
  }
}

// ***************************************************************************
// compare::isMatchingStructureInDatabase - boolean if match found in database 
// ***************************************************************************
namespace compare {
  // load input structure
  bool isMatchingStructureInDatabase(const xstructure& xstrIN, const aurostd::xoption& vpflow, ostream& logstream){ ofstream FileMESSAGE; return isMatchingStructureInDatabase(xstrIN, vpflow, FileMESSAGE, logstream); }
  bool isMatchingStructureInDatabase(const xstructure& xstrIN, const aurostd::xoption& vpflow, ofstream& FileMESSAGE, ostream& logstream){
    
    // ---------------------------------------------------------------------------
    // main compare2database() function
    vector<StructurePrototype> final_prototypes = compare::compare2database(xstrIN, vpflow, FileMESSAGE, logstream);
   
    // ---------------------------------------------------------------------------
    // safety against bad input geometry files
    if(final_prototypes.empty()){
      string function_name = "compare::isMatchingStructureInDatabase():";
      stringstream message;
      message << "The input geometry file is invalid (could not be read, corrupt, etc.); it could not be compared to the database.";
      throw aurostd::xerror(_AFLOW_FILE_NAME_, function_name,message,_FILE_ERROR_);
    }

    // ---------------------------------------------------------------------------
    // database contains input structure
    if(final_prototypes[0].structures_duplicate_names.size()){
      return true;
    }
   
    // ---------------------------------------------------------------------------
    // database DOESN'T contain equivalent structure in input
    return false;

  }
}

// ***************************************************************************
// compare::matchingStructuresInDatabase - returns matching structures in database 
// ***************************************************************************
namespace compare {
  // load input structure
  vector<matching_structure> matchingStructuresInDatabase(const xstructure& xstrIN, const aurostd::xoption& vpflow, ostream& logstream){ ofstream FileMESSAGE; return matchingStructuresInDatabase(xstrIN, vpflow, FileMESSAGE, logstream); }
  vector<matching_structure> matchingStructuresInDatabase(const xstructure& xstrIN, const aurostd::xoption& vpflow, ofstream& FileMESSAGE, ostream& logstream){
    
    // ---------------------------------------------------------------------------
    // main compare2database() function
    vector<StructurePrototype> final_prototypes = compare::compare2database(xstrIN, vpflow, FileMESSAGE, logstream);
   

    vector<matching_structure> matched_database_structures;

    // ---------------------------------------------------------------------------
    // database DOESN'T contain equivalent structure to input
    if(!final_prototypes[0].structures_duplicate_names.size()){
      return matched_database_structures;
    }
   
    // ---------------------------------------------------------------------------
    // return equivalent structures to input
    for(uint i=0;i<final_prototypes[0].structures_duplicate_names.size();i++){
      matching_structure database_entry;
      database_entry.name = final_prototypes[0].structures_duplicate_names[i];
      database_entry.misfit = final_prototypes[0].structure_misfits_duplicate[i].misfit;
      matched_database_structures.push_back(database_entry);
    }

    return matched_database_structures;

  }
}

// ***************************************************************************
// compare::compare2database - compares database 
// ***************************************************************************
namespace compare {
  // load input structure
  vector<StructurePrototype> compare2database(const xstructure& xstrIN, const aurostd::xoption& vpflow, ostream& logstream){ ofstream FileMESSAGE; return compare2database(xstrIN, vpflow, FileMESSAGE, logstream); }
  vector<StructurePrototype> compare2database(const xstructure& xstrIN, const aurostd::xoption& vpflow, ofstream& FileMESSAGE, ostream& logstream){
    bool LDEBUG=(FALSE || XHOST.DEBUG);

    vector<StructurePrototype> final_prototypes; //DX20200225
    xstructure xstr = xstrIN; //copy //DX20200225

    string function_name = XHOST.sPID + "compare::compare2database():";
    string directory = "";
    ostringstream oss;
    stringstream message;
    bool quiet = false;
    //DX20200103 ostream& logstream = cout;
    //DX20200225 ofstream FileMESSAGE;

    string usage="aflow --compare2database < POSCAR";
    string options="";

    vector<string> tokens,sub_tokens;
    vector<string> matchbook; //aflux - filter/get properties
    vector<string> schema; //get metadata of properties (e.g., units)
    vector<string> property_units;

    bool same_species = true;

    // ---------------------------------------------------------------------------
    // create xoptions to contain all comparison options
    aurostd::xoption comparison_options = compare::loadDefaultComparisonOptions(); //DX20200103

    // ---------------------------------------------------------------------------
    // single round of comparisons 
    comparison_options.flag("COMPARISON_OPTIONS::SINGLE_COMPARISON_ROUND",TRUE);

    // ---------------------------------------------------------------------------
    // FLAG: number of processors (multithreading) 
    uint num_proc=1; //defalut=1
    if(vpflow.flag("COMPARE2DATABASE::NP")) {
      num_proc=aurostd::string2utype<uint>(vpflow.getattachedscheme("COMPARE2DATABASE::NP"));
    }

    // ---------------------------------------------------------------------------
    // FLAG: optimize match
    if(vpflow.flag("COMPARE2DATABASE::OPTIMIZE_MATCH")) {
      comparison_options.flag("COMPARISON_OPTIONS::OPTIMIZE_MATCH",TRUE); //DX20200225 - was missing
      message << "OPTIONS: Finding optimal match; exploring all possible lattices and origins to find the best match (note: this will slow down the comparisons)."; 
      pflow::logger(_AFLOW_FILE_NAME_, function_name, message, FileMESSAGE, logstream, _LOGGER_MESSAGE_);
    }

    // ---------------------------------------------------------------------------
    // FLAG: no volume scaling
    if(vpflow.flag("COMPARE2DATABASE::NO_SCALE_VOLUME")) {
      comparison_options.flag("COMPARISON_OPTIONS::SCALE_VOLUME",FALSE);
      message << "OPTIONS: Suppressing volume scaling; useful for distinguishing structures at different pressures."; 
      pflow::logger(_AFLOW_FILE_NAME_, function_name, message, FileMESSAGE, logstream, _LOGGER_MESSAGE_);
    }

    // ---------------------------------------------------------------------------
    // FLAG: ignore Wyckoff positions
    if(vpflow.flag("COMPARE2DATABASE::IGNORE_WYCKOFF")) {
      comparison_options.flag("COMPARISON_OPTIONS::IGNORE_WYCKOFF",TRUE);
      message << "OPTIONS: Ignoring Wyckoff positions when grouping comparisons, but will group by space group (note: do not use for making prototypes; this will slow down the comparisons)."; 
      pflow::logger(_AFLOW_FILE_NAME_, function_name, message, FileMESSAGE, logstream, _LOGGER_MESSAGE_);
    }

    // ---------------------------------------------------------------------------
    // FLAG: ignore symmetry
    if(vpflow.flag("COMPARE2DATABASE::IGNORE_SYMMETRY")) {
      comparison_options.flag("COMPARISON_OPTIONS::IGNORE_SYMMETRY",TRUE);
      comparison_options.flag("COMPARISON_OPTIONS::IGNORE_WYCKOFF",TRUE);
      message << "OPTIONS: Ignoring symmetry when grouping comparisons, i.e., do not group by space group and Wyckoff positions (note: do not use for making prototypes; this will slow down the comparisons)."; 
      pflow::logger(_AFLOW_FILE_NAME_, function_name, message, FileMESSAGE, logstream, _LOGGER_MESSAGE_);
    }

    // ---------------------------------------------------------------------------
    // FLAG: ignore LFA environment analysis
    if(vpflow.flag("COMPARE2DATABASE::IGNORE_ENVIRONMENT_ANALYSIS")) {
      comparison_options.flag("COMPARISON_OPTIONS::IGNORE_ENVIRONMENT_ANALYSIS",TRUE);
      message << "OPTIONS: Ignoring LFA environment analysis when grouping comparisons."; 
      pflow::logger(_AFLOW_FILE_NAME_, function_name, message, FileMESSAGE, logstream, _LOGGER_MESSAGE_);
    }

    // ---------------------------------------------------------------------------
    // FLAG: type of comparison (material-type or structure-type)
    bool structure_comparison=false;
    if(vpflow.flag("COMPARE2DATABASE::STRUCTURE")) {
      structure_comparison=true;
      same_species = false;
      message << "OPTIONS: Structure-type comparison, i.e., ignore atomic species."; 
      pflow::logger(_AFLOW_FILE_NAME_, function_name, message, FileMESSAGE, logstream, _LOGGER_MESSAGE_);
    }

    // ---------------------------------------------------------------------------
    // FLAG: property list to extract from database (using AFLUX)
    vector<string> property_list;
    if(vpflow.flag("COMPARE2DATABASE::PROPERTY_LIST")) {
      aurostd::string2tokens(vpflow.getattachedscheme("COMPARE2DATABASE::PROPERTY_LIST"),property_list,",");

      // put properties in schema and matchbook for AFLUX call
      schema.push_back("schema("+vpflow.getattachedscheme("COMPARE2DATABASE::PROPERTY_LIST")+")"); //to get units
      matchbook.insert(matchbook.end(), property_list.begin(), property_list.end());

      message << "OPTIONS: Extracting the following properties: " << aurostd::joinWDelimiter(property_list,", "); 
      pflow::logger(_AFLOW_FILE_NAME_, function_name, message, FileMESSAGE, logstream, _LOGGER_MESSAGE_);
    }

    // ---------------------------------------------------------------------------
    // FLAG: specify the geometry file to grab (orig, relax1, relax2, static, bands, POSCAR, CONTCAR)
    //DX TODO 
    string geometry_file = "";
    if(vpflow.flag("COMPARE2DATABASE::GEOMETRY_FILE")) {
      geometry_file = vpflow.getattachedscheme("COMPARE2DATABASE::GEOMETRY_FILE");
      message << "OPTIONS: Structure type (POSCAR.orig, POSCAR.relax1, POSCAR.relax2, CONTCAR.relax1, ...): " << geometry_file << endl; 
      pflow::logger(_AFLOW_FILE_NAME_, function_name, message, FileMESSAGE, logstream, _LOGGER_MESSAGE_);
    }

    // ---------------------------------------------------------------------------
    // FLAG: specify the relaxation step to grab (orig, relax1, relax2, static, bands, POSCAR, CONTCAR)
    //DX TODO 
    uint relaxation_step = _COMPARE_DATABASE_GEOMETRY_MOST_RELAXED_;
    bool load_most_relaxed_structure_only = true; 
    if(vpflow.flag("COMPARE2DATABASE::RELAXATION_STEP")) {
      if(aurostd::substring2bool(aurostd::tolower(vpflow.getattachedscheme("COMPARE2DATABASE::RELAXATION_STEP")), "orig") || 
          vpflow.getattachedscheme("COMPARE2DATABASE::RELAXATION_STEP") == "0"){
        relaxation_step = _COMPARE_DATABASE_GEOMETRY_ORIGINAL_;
        load_most_relaxed_structure_only = false;
      }
      if(aurostd::substring2bool(aurostd::tolower(vpflow.getattachedscheme("COMPARE2DATABASE::RELAXATION_STEP")), "relax1") || 
          aurostd::substring2bool(aurostd::tolower(vpflow.getattachedscheme("COMPARE2DATABASE::RELAXATION_STEP")), "middle_relax") || 
          vpflow.getattachedscheme("COMPARE2DATABASE::RELAXATION_STEP") == "1"){
        relaxation_step = _COMPARE_DATABASE_GEOMETRY_RELAX1_;
        load_most_relaxed_structure_only = false;
      }
      message << "OPTIONS: Relaxation step (0=original, 1=relax1, 2=most_relaxed): " << relaxation_step << endl; 
      pflow::logger(_AFLOW_FILE_NAME_, function_name, message, FileMESSAGE, logstream, _LOGGER_MESSAGE_);
    }

    // ---------------------------------------------------------------------------
    // should not grab properties and compare structures other than the most relaxed structure 
    if(property_list.size() && relaxation_step != _COMPARE_DATABASE_GEOMETRY_MOST_RELAXED_){
      string relaxation_name = "";
      if(relaxation_step == _COMPARE_DATABASE_GEOMETRY_ORIGINAL_){ relaxation_name = "original"; }
      else if(relaxation_step == _COMPARE_DATABASE_GEOMETRY_RELAX1_){ relaxation_name = "relax1"; }
      message << "The " << relaxation_name << " structures will be extracted; the properties will not correspond to these structures. Proceed with caution."; 
      pflow::logger(_AFLOW_FILE_NAME_, function_name, message, FileMESSAGE, logstream, _LOGGER_WARNING_);
    }

    // ---------------------------------------------------------------------------
    // FLAG: catalog (icsd, lib1, lib2, lib3, ...)
    string catalog = "";
    string catalog_summons = "";
    if(vpflow.flag("COMPARE2DATABASE::CATALOG")) {
      catalog = aurostd::tolower(vpflow.getattachedscheme("COMPARE2DATABASE::CATALOG")); //DX20190329 -- added tolower
      if(catalog != "all"){ //DX20190329 - added if-statement since AFLUX doesn't use "all"
        catalog_summons = "catalog(\'" + catalog + "\')";
        matchbook.push_back(catalog_summons);
      } //DX20190329 - added if-statement since AFLUX doesn't use "all"
      message << "OPTIONS: Catalog/library (icsd, lib1, lib2, lib3, ...): " << catalog << endl; 
      pflow::logger(_AFLOW_FILE_NAME_, function_name, message, FileMESSAGE, logstream, _LOGGER_MESSAGE_);
    }

    //DX20190508 - added keep unmatched - START
    // ---------------------------------------------------------------------------
    // FLAG: do not remove unmatched structures from the StructurePrototype Object
    // keeps results of each comparison
    if(vpflow.flag("COMPARE2DATABASE::KEEP_UNMATCHED")) {
      comparison_options.flag("COMPARISON_OPTIONS::CLEAN_UNMATCHED",FALSE);
    }
    //DX20190508 - added keep unmatched - END

    // ---------------------------------------------------------------------------
    // fix species (remove pseudopotentials, etc.) 
    string species_str = aurostd::joinWDelimiter(xstr.species, ""); //DX20200212 
    vector<string> vspecies = pflow::stringElements2VectorElements(species_str); //DX20200212
    xstr.species = aurostd::vector2deque(vspecies); //DX20200212 - needed to perform material comparisons with database entries
    xstr.SetSpecies(xstr.species);
    
    //DX20190329 - added species check - START
    // check if fake names for same species comparison
    if(LDEBUG){cerr << function_name << " input structure species=" << aurostd::joinWDelimiter(vspecies,",") << endl;}
    if(vspecies[0]=="A" && !structure_comparison){
      message << "Atomic species are missing for the input structure. Cannot compare to database materials without species.";     
      pflow::logger(_AFLOW_FILE_NAME_, function_name, message, FileMESSAGE, logstream, _LOGGER_ERROR_);
      return final_prototypes; //empty //DX20200225
    }
    //DX20190329 - added species check - END

    // ---------------------------------------------------------------------------
    // calculate symmetry
    int space_group_number = xstr.SpaceGroup_ITC();

    // ---------------------------------------------------------------------------
    // get stoichiometries
    vector<uint> stoichiometry = compare::getStoichiometry(xstr,same_species);
    uint stoichiometry_sum = aurostd::sum(stoichiometry);
    vector<double> normalized_stoichiometry;
    for(uint i=0;i<stoichiometry.size();i++){normalized_stoichiometry.push_back((double)stoichiometry[i]/(double)stoichiometry_sum);}

    // ---------------------------------------------------------------------------
    // AFLUX matchbook preparations: get entries with compatible space groups, i.e., same or enantiomorph
    if(!comparison_options.flag("COMPARISON_OPTIONS::IGNORE_SYMMETRY")){
      string space_group_summons = "";
      // check if enantiomorphic space group
      int enantiomorph_space_group_number = SYM::getEnantiomorphSpaceGroupNumber(space_group_number);
      if(space_group_number == enantiomorph_space_group_number){
        // relaxed: need to match last in string, i.e., "*,<sg_symbol> <sg_number>" (comma necessary or we may grab the orig symmetry)
        if(relaxation_step==_COMPARE_DATABASE_GEOMETRY_ORIGINAL_){
          space_group_summons = "sg2(%27" + GetSpaceGroupName(space_group_number) + "%20%23" + aurostd::utype2string<int>(space_group_number) + ",%27*)";
        }
        else if(relaxation_step==_COMPARE_DATABASE_GEOMETRY_RELAX1_){
          space_group_summons = "sg2(*%27," + GetSpaceGroupName(space_group_number) + "%20%23" + aurostd::utype2string<int>(space_group_number) + ",%27*)";
        }
        else if(relaxation_step==_COMPARE_DATABASE_GEOMETRY_MOST_RELAXED_){
          space_group_summons = "sg2(*%27," + GetSpaceGroupName(space_group_number) + "%20%23" + aurostd::utype2string<int>(space_group_number) + "%27)";
        }
      }
      else { // need to get enantiomorph too
        if(relaxation_step==_COMPARE_DATABASE_GEOMETRY_ORIGINAL_){
          space_group_summons = "sg2(%27" + GetSpaceGroupName(space_group_number) + "%20%23" + aurostd::utype2string<int>(space_group_number) + ",%27*";
          space_group_summons += ":%27" + GetSpaceGroupName(enantiomorph_space_group_number) + "%20%23" + aurostd::utype2string<int>(enantiomorph_space_group_number) + ",%27*)";
        }
        else if(relaxation_step==_COMPARE_DATABASE_GEOMETRY_RELAX1_){
          space_group_summons = "sg2(*%27," + GetSpaceGroupName(space_group_number) + "%20%23" + aurostd::utype2string<int>(space_group_number) + ",%27*";
          space_group_summons += ":*%27," + GetSpaceGroupName(enantiomorph_space_group_number) + "%20%23" + aurostd::utype2string<int>(enantiomorph_space_group_number) + ",%27*)";
        }
        else if(relaxation_step==_COMPARE_DATABASE_GEOMETRY_MOST_RELAXED_){
          space_group_summons = "sg2(*%27," + GetSpaceGroupName(space_group_number) + "%20%23" + aurostd::utype2string<int>(space_group_number) + "%27";
          space_group_summons += ":*%27," + GetSpaceGroupName(enantiomorph_space_group_number) + "%20%23" + aurostd::utype2string<int>(enantiomorph_space_group_number) + "%27)";
        }
      }
      matchbook.push_back(space_group_summons);
    }
    vector<GroupedWyckoffPosition> grouped_Wyckoff_positions;
    compare::groupWyckoffPositions(xstr, grouped_Wyckoff_positions);

    // ---------------------------------------------------------------------------
    // AFLUX matchbook preparations: get aurl for entry
    string aurl = "aurl";
    matchbook.push_back(aurl);

    // ---------------------------------------------------------------------------
    // AFLUX matchbook preparations: get species and number of species
    string species_summons = "";
    if(!structure_comparison){
      species_summons = "species(" + aurostd::joinWDelimiter(vspecies,",") + ")"; //DX20200212
    }
    string nspecies_summons = "nspecies(" + aurostd::utype2string<uint>(xstr.num_each_type.size()) + ")";
    matchbook.push_back(species_summons);
    matchbook.push_back(nspecies_summons);

    // ---------------------------------------------------------------------------
    // AFLUX matchbook preparations: format AFLUX output 
    string aflux_format = "format(aflow)";
    string paging = "paging(0)";
    matchbook.push_back(aflux_format);
    matchbook.push_back(paging);

    // ---------------------------------------------------------------------------
    // construct aflux summons, i.e., combine matchbook
    string Summons = aurostd::joinWDelimiter(matchbook,",");
    message << "AFLUX matchbook request: " << Summons;
    pflow::logger(_AFLOW_FILE_NAME_, function_name, message, FileMESSAGE, logstream, _LOGGER_MESSAGE_);

    // ---------------------------------------------------------------------------
    // call AFLUX 
    string response = aflowlib::AFLUXCall(Summons);

    message << "Number of entries returned: " << aurostd::string2tokens(response,tokens,"\n");
    pflow::logger(_AFLOW_FILE_NAME_, function_name, message, FileMESSAGE, logstream, _LOGGER_MESSAGE_);

    if(LDEBUG) {cerr << function_name << " AFLUX response:" << endl << response << endl;}

    // ---------------------------------------------------------------------------
    // extract properties from AFLUX response
    vector<vector<std::pair<string,string> > > properties_response = aflowlib::getPropertiesFromAFLUXResponse(response);
    if(LDEBUG) {
      for(uint i=0;i<properties_response.size();i++){
        for(uint j=0;j<properties_response[i].size();j++){
          cerr << properties_response[i][j].first << " = " << properties_response[i][j].second << ", ";
        }
        cerr << endl;
      }
    }

    // ---------------------------------------------------------------------------
    // extract aurl, auid, and compound type from properties variable
    vector<string> auids, aurls, compounds;
    for(uint i=0;i<properties_response.size();i++){
      for(uint j=0;j<properties_response[i].size();j++){
        if(properties_response[i][j].first=="aurl"){
          aurls.push_back(properties_response[i][j].second);
        }
        if(properties_response[i][j].first=="auid"){
          auids.push_back(properties_response[i][j].second);
        }
        if(properties_response[i][j].first=="compound"){
          compounds.push_back(properties_response[i][j].second);
        }
      }
    }
    //cerr << "==============================" << endl;
    //::print(auids);
    //::print(aurls);
    //::print(compounds);

    // ---------------------------------------------------------------------------
    // get schema from xoptions, i.e., metadata (for the units)
    string schema_unit = "";
    for(uint p=0;p<property_list.size();p++){
      schema_unit = "SCHEMA::UNIT:" + aurostd::toupper(property_list[p]);
      property_units.push_back(XHOST.vschema.getattachedscheme(schema_unit));
    }

    //DX20191230 [OBSOLETE - FROM AFLUX]     // ---------------------------------------------------------------------------
    //DX20191230 [OBSOLETE - FROM AFLUX]     // get AFLUX schema, i.e., metadata (for the units)
    //DX20191230 [OBSOLETE - FROM AFLUX]     if(schema.size()>0){
    //DX20191230 [OBSOLETE - FROM AFLUX]       schema.push_back(aflux_format);
    //DX20191230 [OBSOLETE - FROM AFLUX]       schema.push_back(paging);
    //DX20191230 [OBSOLETE - FROM AFLUX] 
    //DX20191230 [OBSOLETE - FROM AFLUX]       // call AFLUX to get schema
    //DX20191230 [OBSOLETE - FROM AFLUX]       response = aflowlib::AFLUXCall(schema);
    //DX20191230 [OBSOLETE - FROM AFLUX]       vector<vector<std::pair<string,string> > > schema_response = aflowlib::getPropertiesFromAFLUXResponse(response);
    //DX20191230 [OBSOLETE - FROM AFLUX] 
    //DX20191230 [OBSOLETE - FROM AFLUX] 			// extract units
    //DX20191230 [OBSOLETE - FROM AFLUX] 			for(uint i=0;i<schema_response.size();i++){
    //DX20191230 [OBSOLETE - FROM AFLUX] 				bool units_found = false;
    //DX20191230 [OBSOLETE - FROM AFLUX] 				for(uint j=0;j<schema_response[i].size();j++){
    //DX20191230 [OBSOLETE - FROM AFLUX] 					if(schema_response[i][j].first=="units"){
    //DX20191230 [OBSOLETE - FROM AFLUX] 						property_units.push_back(schema_response[i][j].second);
    //DX20191230 [OBSOLETE - FROM AFLUX] 						units_found=true;
    //DX20191230 [OBSOLETE - FROM AFLUX] 						break;
    //DX20191230 [OBSOLETE - FROM AFLUX] 					}
    //DX20191230 [OBSOLETE - FROM AFLUX] 				}
    //DX20191230 [OBSOLETE - FROM AFLUX] 				if(!units_found){
    //DX20191230 [OBSOLETE - FROM AFLUX] 					property_units.push_back("");
    //DX20191230 [OBSOLETE - FROM AFLUX] 				}
    //DX20191230 [OBSOLETE - FROM AFLUX] 			}
    //DX20191230 [OBSOLETE - FROM AFLUX]       if(LDEBUG) {
    //DX20191230 [OBSOLETE - FROM AFLUX]         for(uint i=0;i<property_units.size();i++){ cerr << function_name << ": units for " << property_list[i] << ": " << property_units[i] << endl; }
    //DX20191230 [OBSOLETE - FROM AFLUX]       }
    //DX20191230 [OBSOLETE - FROM AFLUX]     }

    message << "Total number of candidate structures from database: " << auids.size();
    pflow::logger(_AFLOW_FILE_NAME_, function_name, message, FileMESSAGE, logstream, _LOGGER_MESSAGE_);
    message << "Loading structures ... ";
    pflow::logger(_AFLOW_FILE_NAME_, function_name, message, FileMESSAGE, logstream, _LOGGER_MESSAGE_);


    vector<StructurePrototype> all_structures;

    // ---------------------------------------------------------------------------
    // store input structure 
    StructurePrototype input_structure;
    input_structure.structure_representative = xstr;
    input_structure.natoms = xstr.atoms.size(); //DX20200421
    input_structure.ntypes = xstr.num_each_type.size(); //DX20200421
    input_structure.structure_representative.ReScale(1.0); //DX20191105
    input_structure.structure_representative_name = "input geometry";
    input_structure.stoichiometry = compare::getStoichiometry(xstr,same_species);
    input_structure.elements = compare::getElements(xstr);
    input_structure.structure_representative_compound = compare::getCompoundName(xstr);
    //DX20191105 [MOVED LATER - SAME AS SYMMETRY] input_structure.LFA_environments= compare::computeLFAEnvironment(input_structure.structure_representative); //DX20190711
    input_structure.structure_representative_generated = true; 
    stringstream ss_input; ss_input << xstr;
    input_structure.structure_representative_source = ss_input.str();
    input_structure.structure_representative_relaxation_step = 0; //DX20200429 - input assumed to be unrelaxed
    input_structure.property_names = property_list;
    input_structure.property_units = property_units;
    all_structures.push_back(input_structure);

    // ---------------------------------------------------------------------------
    // load and store entries from the database 
    for(uint i=0; i<auids.size(); i++){
      // first, get stoichiometry from entry
      //DX20191106 [OBSOLETE - switch to stringElements2VectorElements] vector<string> species; vector<double> natoms;
      //DX20191106 [OBSOLETE - switch to stringElements2VectorElements] XATOM_SplitAlloySpecies(compounds[i], species, natoms);
      vector<double> vcomposition;
      vector<string> species = pflow::stringElements2VectorElements(compounds[i], vcomposition);
      if(LDEBUG){cerr << function_name << " species=" << aurostd::joinWDelimiter(species,",") << endl;}
      vector<uint> tmp_stoich;
      //DX20191106 [OBSOLETE - switch to stringElements2VectorElements] for(uint j=0;j<natoms.size();j++)
      for(uint j=0;j<vcomposition.size();j++) //DX20191106
      { //CO20200106 - patching for auto-indenting
        if(aurostd::isinteger(vcomposition[j])){
          tmp_stoich.push_back((uint)aurostd::nint(vcomposition[j]));
        }
        else {
          message << "Expected natoms in " << auids[i] << " to be an integer.";     
          throw aurostd::xerror(_AFLOW_FILE_NAME_, function_name,message,_RUNTIME_ERROR_); //DX20191031 - exit to xerror
        }
      }

      //DX20191125 [OBSOLETE] vector<uint> tmp_reduced_stoich = compare::gcdStoich(tmp_stoich);
      vector<uint> tmp_reduced_stoich; aurostd::reduceByGCD(tmp_stoich, tmp_reduced_stoich); //DX20191125
      //DX20190402 - need to sort if ignoring species - START
      if(!same_species){
        //DX20191125 [OBSOLETE - REDUNDANT] for(uint i=0; i<tmp_reduced_stoich.size(); i++){
        std::sort(tmp_reduced_stoich.begin(),tmp_reduced_stoich.end());
        //DX20191125 [OBSOLETE - REDUNDANT] }
      }
      //DX20190402 - need to sort if ignoring species - END
      // second, check if stoichiometries are compatible
      // note: do not include in AFLUX matchbook, we would need to specify a range of compatible stoichs (could be expensive)
      // instead: filter on stoichiometry after recieving AFLUX response
      if(compare::sameStoichiometry(stoichiometry,tmp_reduced_stoich)){
        aflowlib::_aflowlib_entry entry; entry.auid=auids[i]; entry.aurl=aurls[i]; 
        vector<string> structure_files;
        if(!pflow::loadXstructures(entry,structure_files,FileMESSAGE,oss,load_most_relaxed_structure_only)){
          pflow::logger(_AFLOW_FILE_NAME_, function_name, "Could not load structure (auid="+entry.auid+") ... skipping...", FileMESSAGE, logstream, _LOGGER_WARNING_);
          continue;
        }
        bool found_structure = false;
        uint structure_index = 0;
        if(load_most_relaxed_structure_only && entry.vstr.size()==1){
          found_structure = true;
          structure_index = 0;
        }
        else if(!load_most_relaxed_structure_only){
          if(entry.vstr.size()==3 && structure_files.size()==3){
            if(relaxation_step == _COMPARE_DATABASE_GEOMETRY_ORIGINAL_ && 
                (structure_files[0] == "POSCAR.orig" || 
                 structure_files[0] == "POSCAR.relax1")){ 
              structure_index = 0; 
              found_structure = true; 
              if(LDEBUG){cerr << function_name << " loaded original structure: " << structure_files[0] << endl;}
            }
            else if(relaxation_step == _COMPARE_DATABASE_GEOMETRY_RELAX1_ && 
                (structure_files[1] == "POSCAR.relax2" || 
                 structure_files[1] == "CONTCAR.relax1")){ 
              structure_index = 1; 
              found_structure = true; 
              if(LDEBUG){cerr << function_name << " loaded relax1 structure: " << structure_files[1] << endl;}
            }
          }
        }
        if(found_structure){
          // store entry from database
          StructurePrototype str_proto_tmp;
          deque<string> deque_species; for(uint j=0;j<species.size();j++){deque_species.push_back(species[j]);}
          entry.vstr[structure_index].SetSpecies(deque_species);
          str_proto_tmp.structure_representative = entry.vstr[structure_index];
          str_proto_tmp.natoms = entry.vstr[structure_index].atoms.size(); //DX20200421
          str_proto_tmp.ntypes = entry.vstr[structure_index].num_each_type.size(); //DX20200421
          str_proto_tmp.structure_representative.ReScale(1.0); //DX20191105
          str_proto_tmp.structure_representative_name=entry.getPathAURL(FileMESSAGE,oss,false); //DX20190321 - changed to false, i.e., do not load from common
          str_proto_tmp.structure_representative.directory=str_proto_tmp.structure_representative_name; //DX20190718 - update xstructure.directoryr
          str_proto_tmp.structure_representative_generated=true;
          str_proto_tmp.structure_representative_source="aurl";
          str_proto_tmp.structure_representative_relaxation_step=relaxation_step; //DX20200429
          str_proto_tmp.stoichiometry=tmp_reduced_stoich;
          str_proto_tmp.structure_representative_compound = compare::getCompoundName(entry.vstr[structure_index]); //DX20190430 - added
          //DX20191105 [MOVED LATER - SAME AS SYMMETRY] str_proto_tmp.LFA_environments= compare::computeLFAEnvironment(str_proto_tmp.structure_representative); //DX20190711
          str_proto_tmp.elements=species;
          str_proto_tmp.natoms = entry.vstr[structure_index].atoms.size(); //DX20191031
          str_proto_tmp.ntypes = entry.vstr[structure_index].num_each_type.size(); //DX20191031
          // store any properties 
          for(uint l=0;l<properties_response[i].size();l++){
            bool property_requested = false;
            for(uint m=0;m<property_list.size();m++){
              if(properties_response[i][l].first == property_list[m]){ property_requested=true; break;}
            }
            if(property_requested){
              str_proto_tmp.properties_structure_representative.push_back(properties_response[i][l].second);
            }
          }
          if(LDEBUG) {
            cerr << XHOST.sPID << "compare::compareStructureDirectory() Found structure: " << str_proto_tmp.structure_representative_name << endl;
          }
          all_structures.push_back(str_proto_tmp);
        }
        else {
          message << "More structures loaded than anticipated for auid=" << auids[i] << " (# structures=" << entry.vstr.size() << ").";     
          throw aurostd::xerror(_AFLOW_FILE_NAME_, function_name,message,_RUNTIME_ERROR_); //DX20191031 - exit to xerror
        }
      }
    }
    message << "Total number of candidate structures loaded: " << all_structures.size(); //DX20190403
    pflow::logger(_AFLOW_FILE_NAME_, function_name, message, FileMESSAGE, logstream, _LOGGER_MESSAGE_); //DX20190403

    // ---------------------------------------------------------------------------
    // calculate symmetry of database entries (need Wyckoff positions, but database is not sufficiently populated)
    // in the meantime, we calculate
    if(!comparison_options.flag("COMPARISON_OPTIONS::IGNORE_SYMMETRY")){
      message << "Calculating the symmetry of the structures.";
      pflow::logger(_AFLOW_FILE_NAME_, function_name, message, FileMESSAGE, logstream, _LOGGER_MESSAGE_);

      compare::calculateSymmetries(all_structures,num_proc); 

      message << "Symmetries calculated.";
      pflow::logger(_AFLOW_FILE_NAME_, function_name, message, FileMESSAGE, logstream, _LOGGER_COMPLETE_);
    }  
    else {
      for(uint i=0; i<all_structures.size(); i++){
        all_structures[i].Pearson = "xX";
        all_structures[i].space_group = 0;
        vector<GroupedWyckoffPosition> tmp;
        all_structures[i].grouped_Wyckoff_positions = tmp;
      }
    }

    // ---------------------------------------------------------------------------
    // calculate LFA environments of database entries 
    if(!comparison_options.flag("COMPARISON_OPTIONS::IGNORE_ENVIRONMENT_ANALYSIS")){
      message << "Calculating the environments of the structures.";
      pflow::logger(_AFLOW_FILE_NAME_, function_name, message, FileMESSAGE, logstream, _LOGGER_MESSAGE_);

      compare::calculateLFAEnvironments(all_structures,num_proc); 

      message << "Environments calculated.";
      pflow::logger(_AFLOW_FILE_NAME_, function_name, message, FileMESSAGE, logstream, _LOGGER_COMPLETE_);
    }  

    // ---------------------------------------------------------------------------
    // group into objects based on stoichiometry and symmetry (Pearson and space group)
    message << "Grouping sets of comparisons.";
    pflow::logger(_AFLOW_FILE_NAME_, function_name, message, FileMESSAGE, logstream, _LOGGER_MESSAGE_);
    vector<StructurePrototype> comparison_schemes = compare::groupStructurePrototypes(all_structures, 
        same_species, 
        comparison_options.flag("COMPARISON_OPTIONS::IGNORE_SYMMETRY"), 
        comparison_options.flag("COMPARISON_OPTIONS::IGNORE_WYCKOFF"), 
        comparison_options.flag("COMPARISON_OPTIONS::IGNORE_ENVIRONMENT_ANALYSIS"), 
        comparison_options.flag("COMPARISON_OPTIONS::IGNORE_ENVIRONMENT_ANGLES"), //DX20200320 - added environment angles
        false); //DX20200103 - condensed booleans to xoptions 
    //cerr << "number of schemes: " << comparison_schemes.size() << endl;
    //cerr << "comparison_schemes: " << comparison_schemes.size() << endl;
    //cerr << "property names size: " << comparison_schemes[0].property_names.size() << endl;

    // ---------------------------------------------------------------------------
    // only compare entries to the input representation, the rest are extraneous comparisons
    vector<StructurePrototype> input_structure_comparison_scheme_only; input_structure_comparison_scheme_only.push_back(comparison_schemes[0]);
    message << "Number of structures to compare to input structure: " << input_structure_comparison_scheme_only[0].structures_duplicate_names.size();
    pflow::logger(_AFLOW_FILE_NAME_, function_name, message, FileMESSAGE, logstream, _LOGGER_MESSAGE_);

    // ---------------------------------------------------------------------------
    // compare structures
    message << "Running comparisons...";
    pflow::logger(_AFLOW_FILE_NAME_, function_name, message, FileMESSAGE, logstream, _LOGGER_MESSAGE_);
    final_prototypes = compare::runComparisonScheme(input_structure_comparison_scheme_only, same_species, num_proc, comparison_options, oss, FileMESSAGE, quiet, logstream); //DX20200103 - condensed booleans to xoptions //DX20200225 - declare variable at top of function

    return final_prototypes;
  }
}

// ***************************************************************************
// compare::compare2database - compares database 
// ***************************************************************************
namespace compare {
  // load input structure
  string printCompare2Database(istream& input, const aurostd::xoption& vpflow, ostream& logstream){xstructure xstr(input,IOAFLOW_AUTO); ofstream FileMESSAGE; return printCompare2Database(xstr,vpflow,FileMESSAGE,logstream);}  //DX20200225
  string printCompare2Database(istream& input, const aurostd::xoption& vpflow, ofstream& FileMESSAGE, ostream& logstream){xstructure xstr(input,IOAFLOW_AUTO);return printCompare2Database(xstr,vpflow,FileMESSAGE,logstream);}  //CO20200225
  string printCompare2Database(const xstructure& xstrIN, const aurostd::xoption& vpflow, ofstream& FileMESSAGE, ostream& logstream){
    
    bool LDEBUG=(FALSE || XHOST.DEBUG);
    string function_name = "compare::printCompare2Database():";
    stringstream message;
    ostringstream oss;
    
    if(LDEBUG){cerr << function_name << " BEGIN" << endl;}  //CO20200508
  
    // ---------------------------------------------------------------------------
    // main compare2database() function
    vector<StructurePrototype> final_prototypes = compare::compare2database(xstrIN, vpflow, FileMESSAGE, logstream);
    
    // ---------------------------------------------------------------------------
    // return if there are no similar structures
    if(final_prototypes.size()==0){
      return oss.str();
    }
    
    // ---------------------------------------------------------------------------
    // FLAG: print format
    string format = "both";
    if(XHOST.vflag_control.flag("PRINT_MODE::TXT")){
      format = "txt";
    }
    else if(XHOST.vflag_control.flag("PRINT_MODE::JSON")){
      format = "json";
    }
    
    // ---------------------------------------------------------------------------
    // FLAG: print format
    bool screen_only = false;
    if(vpflow.flag("COMPARE2DATABASE::SCREEN_ONLY")) {
      screen_only=true;
    }
    
    // ---------------------------------------------------------------------------
    // FLAG: type of comparison (material-type or structure-type)
    bool same_species = true;
    if(vpflow.flag("COMPARE2DATABASE::STRUCTURE")) {
      same_species = false;
    }
    
    // ---------------------------------------------------------------------------
    // print results 
    stringstream ss_out;
    compare::printResults(ss_out, same_species, final_prototypes);
    stringstream ss_json;
    compare::printResults(ss_json, same_species, final_prototypes, "json");

    // DEBUG oss << ss_out.str();
    message << "Number of structures in database matching with the input structure: " << final_prototypes[0].structures_duplicate.size() << "." << endl;
    pflow::logger(_AFLOW_FILE_NAME_, function_name, message, FileMESSAGE, logstream, _LOGGER_MESSAGE_);

    //DX20190429 - added screen only option - START
    // ---------------------------------------------------------------------------
    // write results to screen and return immediately (do not write file)
    if(screen_only){
      if(format=="json"){ return ss_json.str(); }
      // default is txt
      else { return ss_out.str(); }
    }
    //DX20190429 - added screen only option - END

    // ---------------------------------------------------------------------------
    // write results to files
    if(same_species){  
      if(format=="json"){
        aurostd::stringstream2file(ss_json,"database_material_comparison_output.json");
        message << "RESULTS: See database_material_comparison_output.json for list of unique/duplicate materials in database.";
      }
      else if(format=="txt"){
        aurostd::stringstream2file(ss_out,"database_material_comparison_output.out");
        message << "RESULTS: See database_material_comparison_output.out for list of unique/duplicate materials in database.";
      }
      else if(format=="both"){
        aurostd::stringstream2file(ss_json,"database_material_comparison_output.json");
        aurostd::stringstream2file(ss_out,"database_material_comparison_output.out");
        message << "RESULTS: See database_material_comparison_output.out or database_material_comparison_output.json for list of unique/duplicate materials in database.";
      }
    }
    else {
      if(format=="json"){
        aurostd::stringstream2file(ss_json,"database_structure_comparison_output.json");
        message << "RESULTS: See database_structure_comparison_output.json for list of unique/duplicate structures in database.";
      }
      else if(format=="txt"){
        aurostd::stringstream2file(ss_out,"database_structure_comparison_output.out");
        message << "RESULTS: See database_structure_comparison_output.out for list of unique/duplicate structures in database.";
      }
      else if(format=="both"){
        aurostd::stringstream2file(ss_json,"database_structure_comparison_output.json");
        aurostd::stringstream2file(ss_out,"database_structure_comparison_output.out");
        message << "RESULTS: See database_structure_comparison_output.out or database_structure_comparison_output.json for list of unique/duplicate structures in database.";
      }
    }
    pflow::logger(_AFLOW_FILE_NAME_, function_name, message, FileMESSAGE, logstream, _LOGGER_COMPLETE_);

    return oss.str();

  }
}

//DX - COMPARE DATABASE ENTRIES - START
// ***************************************************************************
// compare::compareDatabaseEntries - compares database entries
// ***************************************************************************
namespace compare {
  string compareDatabaseEntries(const aurostd::xoption& vpflow, ostream& logstream){ //DX20191125 - added ofstream overload and added ostream as input
    ofstream FileMESSAGE;
    return compareDatabaseEntries(vpflow, FileMESSAGE, logstream);
  }

  string compareDatabaseEntries(const aurostd::xoption& vpflow, ofstream& FileMESSAGE, ostream& logstream){ //DX20191125 - added ofstream and ostream
    bool LDEBUG=(FALSE || XHOST.DEBUG);

    string function_name = XHOST.sPID + "compare::compareDatabaseEntries():";
    string directory = ".";
    stringstream message;
    stringstream oss;

    string usage="aflow --compare_database_entries < POSCAR";
    string options="";

    vector<string> tokens,sub_tokens;
    vector<string> matchbook; //aflux - filter/get properties
    vector<string> schema; //get metadata of properties (e.g., units)
    vector<string> property_units;

    bool same_species = true;

    // ---------------------------------------------------------------------------
    // create xoptions to contain all comparison options
    aurostd::xoption comparison_options = compare::loadDefaultComparisonOptions(); //DX20200103

    // ---------------------------------------------------------------------------
    // FLAG: number of processors (multithreading) 
    uint num_proc=1; //defalut=1
    if(vpflow.flag("COMPARE_DATABASE_ENTRIES::NP")) {
      num_proc=aurostd::string2utype<uint>(vpflow.getattachedscheme("COMPARE_DATABASE_ENTRIES::NP"));
    }

    // ---------------------------------------------------------------------------
    // FLAG: optimize match
    if(vpflow.flag("COMPARE_DATABASE_ENTRIES::OPTIMIZE_MATCH")) {
      comparison_options.flag("COMPARISON_OPTIONS::OPTIMIZE_MATCH",TRUE);
      message << "OPTIONS: Finding optimal match; exploring all possible lattices and origins to find the best match (note: this will slow down the comparisons)."; 
      pflow::logger(_AFLOW_FILE_NAME_, function_name, message, FileMESSAGE, logstream, _LOGGER_MESSAGE_);
    }

    // ---------------------------------------------------------------------------
    // FLAG: no volume scaling
    if(vpflow.flag("COMPARE_DATABASE_ENTRIES::NO_SCALE_VOLUME")) {
      comparison_options.flag("COMPARISON_OPTIONS::SCALE_VOLUME",FALSE);
      message << "OPTIONS: Suppressing volume scaling; useful for distinguishing structures at different pressures."; 
      pflow::logger(_AFLOW_FILE_NAME_, function_name, message, FileMESSAGE, logstream, _LOGGER_MESSAGE_);
    }

    // ---------------------------------------------------------------------------
    // FLAG: ignore Wyckoff positions
    if(vpflow.flag("COMPARE_DATABASE_ENTRIES::IGNORE_WYCKOFF")) {
      comparison_options.flag("COMPARISON_OPTIONS::IGNORE_WYCKOFF",TRUE);
      message << "OPTIONS: Ignoring Wyckoff positions when grouping comparisons, but will group by space group (note: do not use for making prototypes; this will slow down the comparisons)."; 
      pflow::logger(_AFLOW_FILE_NAME_, function_name, message, FileMESSAGE, logstream, _LOGGER_MESSAGE_);
    }

    // ---------------------------------------------------------------------------
    // FLAG: ignore symmetry
    if(vpflow.flag("COMPARE_DATABASE_ENTRIES::IGNORE_SYMMETRY")) {
      comparison_options.flag("COMPARISON_OPTIONS::IGNORE_SYMMETRY",TRUE);
      comparison_options.flag("COMPARISON_OPTIONS::IGNORE_WYCKOFF",TRUE);
      message << "OPTIONS: Ignoring symmetry when grouping comparisons, i.e., do not group by space group and Wyckoff positions (note: do not use for making prototypes; this will slow down the comparisons)."; 
      pflow::logger(_AFLOW_FILE_NAME_, function_name, message, FileMESSAGE, logstream, _LOGGER_MESSAGE_);
    }

    // ---------------------------------------------------------------------------
    // FLAG: ignore LFA environment analysis
    if(vpflow.flag("COMPARE_DATABASE_ENTRIES::IGNORE_ENVIRONMENT_ANALYSIS")) {
      comparison_options.flag("COMPARISON_OPTIONS::IGNORE_ENVIRONMENT_ANALYSIS",TRUE);
      message << "OPTIONS: Ignoring LFA environment analysis when grouping comparisons."; 
      pflow::logger(_AFLOW_FILE_NAME_, function_name, message, FileMESSAGE, logstream, _LOGGER_MESSAGE_);
    }

    // ---------------------------------------------------------------------------
    // FLAG: specify number of species 
    uint arity=0; //Defalut=0 : all 
    if(vpflow.flag("COMPARE_DATABASE_ENTRIES::ARITY")) {
      arity=aurostd::string2utype<uint>(vpflow.getattachedscheme("COMPARE_DATABASE_ENTRIES::ARITY"));
    }

    // ---------------------------------------------------------------------------
    // FLAG: specify alloy systems
    vector<string> species;
    if(vpflow.flag("COMPARE_DATABASE_ENTRIES::ALLOY")){
      string alloy_string = vpflow.getattachedscheme("COMPARE_DATABASE_ENTRIES::ALLOY");
      // split by comma
      if(aurostd::substring2bool(alloy_string,",")){
        aurostd::string2tokens(alloy_string,species,",");
      }
      // split by colon
      else if(aurostd::substring2bool(alloy_string,":")){
        aurostd::string2tokens(alloy_string,species,":");
      }
      // split by alloy species (no delimiter)
      else{
        //DX20191106 [OBSOLETE - switch to stringElements2VectorElements] XATOM_SplitAlloySpecies(alloy_string, species);
        species = pflow::stringElements2VectorElements(alloy_string); //DX20191106
      }
    }

    //TODO
    // ===== FLAG: STOICHIOMETRY ===== //
    //string alloy_string = vpflow.getattachedscheme("COMPARE_ALLOY::ALLOY");
    //TODO

    // ---------------------------------------------------------------------------
    // FLAG: type of comparison (material-type or structure-type)
    bool structure_comparison=false;
    if(vpflow.flag("COMPARE_DATABASE_ENTRIES::STRUCTURE")) {
      structure_comparison=true;
      same_species = false;
      message << "OPTIONS: Structure-type comparison, i.e., ignore atomic species."; 
      pflow::logger(_AFLOW_FILE_NAME_, function_name, message, FileMESSAGE, logstream, _LOGGER_MESSAGE_);
    }

    // ---------------------------------------------------------------------------
    // FLAG: do not remove unmatched structures from the StructurePrototype Object
    // keeps results of each comparison
    if(vpflow.flag("COMPARE_DATABASE_ENTRIES::KEEP_UNMATCHED")) {
      comparison_options.flag("COMPARISON_OPTIONS::CLEAN_UNMATCHED",FALSE);
    }

    // ---------------------------------------------------------------------------
    // FLAG: remove duplicate compounds (useful for non-biased statistics)
    if(vpflow.flag("COMPARE_DATABASE_ENTRIES::REMOVE_DUPLICATE_COMPOUNDS")) {
      comparison_options.flag("COMPARISON_OPTIONS::REMOVE_DUPLICATE_COMPOUNDS",TRUE);
      message << "OPTIONS: Remove duplicate compounds first, useful for non-biased prototype statistics."; 
      pflow::logger(_AFLOW_FILE_NAME_, function_name, message, FileMESSAGE, logstream, _LOGGER_MESSAGE_);
    }

    // ---------------------------------------------------------------------------
    // FLAG: match unique structures to the AFLOW prototypes 
    if(vpflow.flag("COMPARE_DATABASE_ENTRIES::MATCH_TO_AFLOW_PROTOS")) {
      comparison_options.flag("COMPARISON_OPTIONS::MATCH_TO_AFLOW_PROTOS",TRUE);
      message << "OPTIONS: Compare unique structures to the AFLOW prototypes."; 
      pflow::logger(_AFLOW_FILE_NAME_, function_name, message, FileMESSAGE, logstream, _LOGGER_MESSAGE_);
    }

    // ---------------------------------------------------------------------------
    // FLAG: get AFLOW ANRL designation for unique structures
    if(vpflow.flag("COMPARE_DATABASE_ENTRIES::ADD_AFLOW_PROTOTYPE_DESIGNATION")) {
      comparison_options.flag("COMPARISON_OPTIONS::ADD_AFLOW_PROTOTYPE_DESIGNATION",TRUE);
      message << "OPTIONS: Cast unique structures into AFLOW standard designation."; 
      pflow::logger(_AFLOW_FILE_NAME_, function_name, message, FileMESSAGE, logstream, _LOGGER_MESSAGE_);
    }

    // ---------------------------------------------------------------------------
    // FLAG: consider magnetic structure in comparison //DX20191212
    bool magnetic_comparison=false;
    vector<string> magmoms_for_systems;
    if(vpflow.flag("COMPARE_DATABASE_ENTRIES::MAGNETIC")){
      magnetic_comparison=true;
      message << "OPTIONS: Including magnetic moment information in comparisons.";
      pflow::logger(_AFLOW_FILE_NAME_, function_name, message, FileMESSAGE, logstream, _LOGGER_MESSAGE_);
    }
    if(magnetic_comparison){} //CO20200508 - keep it busy

    // ---------------------------------------------------------------------------
    // FLAG: do not calculate unique permutations 
    if(vpflow.flag("COMPARE_DATABASE_ENTRIES::DO_NOT_CALCULATE_UNIQUE_PERMUTATIONS")) {
      comparison_options.flag("COMPARISON_OPTIONS::CALCULATE_UNIQUE_PERMUTATIONS",FALSE);
      message << "OPTIONS: Do not calculate unique permutations."; 
      pflow::logger(_AFLOW_FILE_NAME_, function_name, message, FileMESSAGE, logstream, _LOGGER_MESSAGE_);
    }

    // ---------------------------------------------------------------------------
    // FLAG: property list to extract from database (using AFLUX)
    vector<string> property_list;
    if(vpflow.flag("COMPARE_DATABASE_ENTRIES::PROPERTY_LIST")) {
      aurostd::string2tokens(vpflow.getattachedscheme("COMPARE_DATABASE_ENTRIES::PROPERTY_LIST"),property_list,",");

      // put properties in schema and matchbook for AFLUX call
      schema.push_back("schema("+vpflow.getattachedscheme("COMPARE_DATABASE_ENTRIES::PROPERTY_LIST")+")"); //to get units
      matchbook.insert(matchbook.end(), property_list.begin(), property_list.end());

      message << "OPTIONS: Extracting the following properties: " << aurostd::joinWDelimiter(property_list,", "); 
      pflow::logger(_AFLOW_FILE_NAME_, function_name, message, FileMESSAGE, logstream, _LOGGER_MESSAGE_);
    }

    // ---------------------------------------------------------------------------
    // FLAG: specify the geometry file to grab (orig, relax1, relax2, static, bands, POSCAR, CONTCAR)
    //DX TODO 
    string geometry_file = "";
    if(vpflow.flag("COMPARE_DATABASE_ENTRIES::GEOMETRY_FILE")) {
      geometry_file = vpflow.getattachedscheme("COMPARE_DATABASE_ENTRIES::GEOMETRY_FILE");
      message << "OPTIONS: Structure type (POSCAR.orig, POSCAR.relax1, POSCAR.relax2, CONTCAR.relax1, ...): " << geometry_file << endl; 
      pflow::logger(_AFLOW_FILE_NAME_, function_name, message, FileMESSAGE, logstream, _LOGGER_MESSAGE_);
    }
    
    // ---------------------------------------------------------------------------
    // FLAG: specify the relaxation step to grab (orig, relax1, relax2, static, bands, POSCAR, CONTCAR)
    uint relaxation_step = _COMPARE_DATABASE_GEOMETRY_MOST_RELAXED_;
    bool load_most_relaxed_structure_only = true; 
    if(vpflow.flag("COMPARE_DATABASE_ENTRIES::RELAXATION_STEP")) {
      if(aurostd::substring2bool(aurostd::tolower(vpflow.getattachedscheme("COMPARE_DATABASE_ENTRIES::RELAXATION_STEP")), "orig") || 
          vpflow.getattachedscheme("COMPARE_DATABASE_ENTRIES::RELAXATION_STEP") == "0" ){
        relaxation_step = _COMPARE_DATABASE_GEOMETRY_ORIGINAL_;
        load_most_relaxed_structure_only = false;
      }
      if(aurostd::substring2bool(aurostd::tolower(vpflow.getattachedscheme("COMPARE_DATABASE_ENTRIES::RELAXATION_STEP")), "relax1") || 
          aurostd::substring2bool(aurostd::tolower(vpflow.getattachedscheme("COMPARE_DATABASE_ENTRIES::RELAXATION_STEP")), "middle_relax") || 
          vpflow.getattachedscheme("COMPARE_DATABASE_ENTRIES::RELAXATION_STEP") == "1"){
        relaxation_step = _COMPARE_DATABASE_GEOMETRY_RELAX1_;
        load_most_relaxed_structure_only = false;
      }
      message << "OPTIONS: Relaxation step (0=original, 1=relax1, 2=most_relaxed): " << relaxation_step << endl; 
      pflow::logger(_AFLOW_FILE_NAME_, function_name, message, FileMESSAGE, logstream, _LOGGER_MESSAGE_);
    }
    if(load_most_relaxed_structure_only){} //CO20200508 - keep it busy

    // ---------------------------------------------------------------------------
    // FLAG: catalog (icsd, lib1, lib2, lib3, ...)
    string catalog = "";
    string catalog_summons = "";
    //DX20200331 [OBSOLETE] bool ICSD_comparison = false;
    if(vpflow.flag("COMPARE_DATABASE_ENTRIES::CATALOG")) {
      catalog = aurostd::tolower(vpflow.getattachedscheme("COMPARE_DATABASE_ENTRIES::CATALOG")); //DX20190718
      catalog_summons = "catalog(\'" + catalog + "\')";
      matchbook.push_back(catalog_summons);
      message << "OPTIONS: Catalog/library (icsd, lib1, lib2, lib3, ...): " << catalog << endl; 
      pflow::logger(_AFLOW_FILE_NAME_, function_name, message, FileMESSAGE, logstream, _LOGGER_MESSAGE_);
    }
    if(catalog=="" || catalog=="icsd" || catalog=="all"){ //DX20191108 - needs to be outside of loop
      comparison_options.flag("COMPARISON_OPTIONS::ICSD_COMPARISON",TRUE);
      //DX20200331 [OBSOLETE] ICSD_comparison=true;
    }

    // ---------------------------------------------------------------------------
    // AFLUX matchbook preparations: get aurl for entry
    string aurl = "aurl";
    matchbook.push_back(aurl);

    // ---------------------------------------------------------------------------
    // AFLUX matchbook preparations: get species and number of species
    string species_summons = "";
    if(species.size()!=0){
      species_summons = "species(" + aurostd::joinWDelimiter(species,",") + ")";
    }

    string nspecies_summons = "";
    if(arity!=0){
      nspecies_summons = "nspecies(" + aurostd::utype2string<uint>(arity) + ")";
    }

    matchbook.push_back(species_summons);
    matchbook.push_back(nspecies_summons);

    // ---------------------------------------------------------------------------
    // AFLUX matchbook preparations: format AFLUX output 
    string format = "format(aflow)";
    string paging = "paging(0)";
    matchbook.push_back(format);
    matchbook.push_back(paging);

    // ---------------------------------------------------------------------------
    // construct aflux summons, i.e., combine matchbook
    string Summons = aurostd::joinWDelimiter(matchbook,",");
    message << "AFLUX matchbook request: " << Summons;
    pflow::logger(_AFLOW_FILE_NAME_, function_name, message, FileMESSAGE, logstream, _LOGGER_MESSAGE_);

    // ---------------------------------------------------------------------------
    // call AFLUX 
    string response = aflowlib::AFLUXCall(Summons);

    message << "Number of entries returned: " << aurostd::string2tokens(response,tokens,"\n");
    pflow::logger(_AFLOW_FILE_NAME_, function_name, message, FileMESSAGE, logstream, _LOGGER_MESSAGE_);

    if(LDEBUG){cerr << function_name << "::AFLUX response:" << endl << response << endl;}

    // ---------------------------------------------------------------------------
    // extract properties from AFLUX response
    vector<vector<std::pair<string,string> > > properties_response = aflowlib::getPropertiesFromAFLUXResponse(response);
    if(LDEBUG){
      for(uint i=0;i<properties_response.size();i++){
        for(uint j=0;j<properties_response[i].size();j++){
          cerr << properties_response[i][j].first << " = " << properties_response[i][j].second << ", ";
        }
        cerr << endl;
      }
    }

    // ---------------------------------------------------------------------------
    // extract aurl, auid, and compound type from properties variable
    vector<string> auids, aurls, compounds;
    for(uint i=0;i<properties_response.size();i++){
      for(uint j=0;j<properties_response[i].size();j++){
        if(properties_response[i][j].first=="aurl"){
          aurls.push_back(properties_response[i][j].second);
        }
        if(properties_response[i][j].first=="auid"){
          auids.push_back(properties_response[i][j].second);
        }
        if(properties_response[i][j].first=="compound"){
          compounds.push_back(properties_response[i][j].second);
        }
      }
    }
    //cerr << "==============================" << endl;
    //::print(auids);
    //::print(aurls);
    //::print(compounds);

    // ---------------------------------------------------------------------------
    // get schema from xoptions, i.e., metadata (for the units) (DX20191230)
    string schema_unit = "";
    for(uint p=0;p<property_list.size();p++){
      schema_unit = "SCHEMA::UNIT:" + aurostd::toupper(property_list[p]);
      property_units.push_back(XHOST.vschema.getattachedscheme(schema_unit));
    }

    //DX20191230 [OBSOLETE - FROM AFLUX]    // ---------------------------------------------------------------------------
    //DX20191230 [OBSOLETE - FROM AFLUX]    // get AFLUX schema, i.e., metadata (for the units)
    //DX20191230 [OBSOLETE - FROM AFLUX]    if(schema.size()>0){
    //DX20191230 [OBSOLETE - FROM AFLUX]      schema.push_back(format);
    //DX20191230 [OBSOLETE - FROM AFLUX]      schema.push_back(paging);
    //DX20191230 [OBSOLETE - FROM AFLUX]
    //DX20191230 [OBSOLETE - FROM AFLUX]      // call AFLUX to get schema
    //DX20191230 [OBSOLETE - FROM AFLUX]      response = aflowlib::AFLUXCall(schema);
    //DX20191230 [OBSOLETE - FROM AFLUX]      vector<vector<std::pair<string,string> > > schema_response = aflowlib::getPropertiesFromAFLUXResponse(response);
    //DX20191230 [OBSOLETE - FROM AFLUX]
    //DX20191230 [OBSOLETE - FROM AFLUX]      // extract units
    //DX20191230 [OBSOLETE - FROM AFLUX]      for(uint i=0;i<schema_response.size();i++){
    //DX20191230 [OBSOLETE - FROM AFLUX]        bool units_found = false;
    //DX20191230 [OBSOLETE - FROM AFLUX]        for(uint j=0;j<schema_response[i].size();j++){
    //DX20191230 [OBSOLETE - FROM AFLUX]          if(schema_response[i][j].first=="units"){
    //DX20191230 [OBSOLETE - FROM AFLUX]            property_units.push_back(schema_response[i][j].second);
    //DX20191230 [OBSOLETE - FROM AFLUX]            units_found=true;
    //DX20191230 [OBSOLETE - FROM AFLUX]            break;
    //DX20191230 [OBSOLETE - FROM AFLUX]          }
    //DX20191230 [OBSOLETE - FROM AFLUX]        }
    //DX20191230 [OBSOLETE - FROM AFLUX]        if(!units_found){
    //DX20191230 [OBSOLETE - FROM AFLUX]          property_units.push_back("");
    //DX20191230 [OBSOLETE - FROM AFLUX]        }
    //DX20191230 [OBSOLETE - FROM AFLUX]      }
    //DX20191230 [OBSOLETE - FROM AFLUX]      if(LDEBUG){
    //DX20191230 [OBSOLETE - FROM AFLUX]        for(uint i=0;i<property_units.size();i++){ cerr << function_name << ": units for " << property_list[i] << ": " << property_units[i] << endl; }
    //DX20191230 [OBSOLETE - FROM AFLUX]      }
    //DX20191230 [OBSOLETE - FROM AFLUX]    }

    message << "Total number of candidate structures from database: " << auids.size();
    pflow::logger(_AFLOW_FILE_NAME_, function_name, message, FileMESSAGE, logstream, _LOGGER_MESSAGE_);
    message << "Loading structures ..." << auids.size();
    pflow::logger(_AFLOW_FILE_NAME_, function_name, message, FileMESSAGE, logstream, _LOGGER_MESSAGE_);

#ifdef AFLOW_COMPARE_MULTITHREADS_ENABLE
    message << "Splitting into threads...";     
    pflow::logger(_AFLOW_FILE_NAME_, function_name, message, FileMESSAGE, logstream, _LOGGER_MESSAGE_);
    // ---------------------------------------------------------------------------
    // distribute threads via indices
    uint number_of_structures = auids.size();
    //DX20191210 [URL TIMEOUT] uint num_threads = aurostd::min(num_proc,number_of_structures); // cannot have more threads than structures
    uint num_threads = 1; //DX20191210 [URL TIMEOUT]
    //DX20191107 [switching to getThreadDistribution] - vector<uint> start_indices, end_indices;
    //DX20191107 [switching to getThreadDistribution] - compare::splitTaskIntoThreads(number_of_structures,num_threads,start_indices,end_indices);
    vector<vector<int> > thread_distribution = getThreadDistribution(number_of_structures, num_threads); //DX20191107 
    message << "Done. Split into threads.";     
    pflow::logger(_AFLOW_FILE_NAME_, function_name, message, FileMESSAGE, logstream, _LOGGER_MESSAGE_);

    // ---------------------------------------------------------------------------
    // initialize vector of objects 
    vector<StructurePrototype> all_structures;
    for(uint i=0; i<auids.size(); i++){
      StructurePrototype str_proto_tmp;
      // first, get stoichiometry from entry
      //DX20191106 [OBSOLETE - switch to stringElements2VectorElements] vector<string> species; vector<double> natoms;
      //DX20191106 [OBSOLETE - switch to stringElements2VectorElements] XATOM_SplitAlloySpecies(compounds[i], species, natoms);
      vector<double> vcomposition;
      vector<string> species = pflow::stringElements2VectorElements(compounds[i], vcomposition);
      vector<uint> tmp_stoich;
      //DX20191106 [OBSOLETE - switch to stringElements2VectorElements] for(uint j=0;j<natoms.size();j++)
      for(uint j=0;j<vcomposition.size();j++) //DX20191106
      { //CO20200106 - patching for auto-indenting
        if(aurostd::isinteger(vcomposition[j])){
          tmp_stoich.push_back((uint)aurostd::nint(vcomposition[j]));
        }
        else{
          message << "Expected natoms in " << auids[i] << " to be an integer.";     
          throw aurostd::xerror(_AFLOW_FILE_NAME_, function_name,message,_RUNTIME_ERROR_); //DX20191031 - exit to xerror
          //DX20191031 pflow::logger(function_name, message, FileMESSAGE, logstream, _LOGGER_ERROR_);
          //DX20191031 exit(1);
        }
      }

      //DX20191125 [OBSOLETE] vector<uint> tmp_reduced_stoich = compare::gcdStoich(tmp_stoich);
      vector<uint> tmp_reduced_stoich; aurostd::reduceByGCD(tmp_stoich, tmp_reduced_stoich); //DX20191125
      //DX20190402 - need to sort if ignoring species - START
      if(!same_species){
        //DX20191125 [OBSOLETE - REDUNDANT]for(uint i=0; i<tmp_reduced_stoich.size(); i++){
        std::sort(tmp_reduced_stoich.begin(),tmp_reduced_stoich.end());
        //DX20191125 [OBSOLETE - REDUNDANT] }
      }
      str_proto_tmp.stoichiometry=tmp_reduced_stoich;
      str_proto_tmp.elements=species;
      str_proto_tmp.structure_representative_name=aurls[i];
      str_proto_tmp.structure_representative_source="aurl";
      str_proto_tmp.structure_representative_relaxation_step=relaxation_step; //DX20200429
      all_structures.push_back(str_proto_tmp);
    }
    message << "Finished initializing StructurePrototype object, now spawn threads.";     
    pflow::logger(_AFLOW_FILE_NAME_, function_name, message, FileMESSAGE, logstream, _LOGGER_MESSAGE_);

    // ---------------------------------------------------------------------------
    // Run threads (now using pointer to thread)
    vector<std::thread*> threads;
    for(uint n=0; n<num_threads; n++){
      //DX20191107 [OBOSLETE - switch to getThreadDistribution convention] threads.push_back(std::thread(compare::generateStructures,std::ref(all_structures),std::ref(oss),start_indices[n],end_indices[n]));
      threads.push_back(new std::thread(&compare::generateStructures, std::ref(all_structures),std::ref(logstream),thread_distribution[n][0],thread_distribution[n][1])); //DX20191107 //DX20200225 - oss to logstream
    }
    // ---------------------------------------------------------------------------
    // Join threads
    for(uint t=0;t<num_threads;t++){
      threads[t]->join();
      delete threads[t];
    }
    // ---------------------------------------------------------------------------
    // try to regenerate via one thread; sometimes multithreading does not load 
    // all structures (timeout issue)
    if(num_threads!=1){
      compare::generateStructures(all_structures);
    }
    message << "Threads complete. " << all_structures.size() << " structures. Adding properties.";     
    pflow::logger(_AFLOW_FILE_NAME_, function_name, message, FileMESSAGE, logstream, _LOGGER_MESSAGE_);

    // ---------------------------------------------------------------------------
    // add properties information 
    for(uint i=0;i<all_structures.size();i++){
      all_structures[i].property_names = property_list; //DX20190326
      all_structures[i].property_units = property_units; //DX20190326
      // store any properties 
      for(uint l=0;l<properties_response[i].size();l++){
        bool property_requested = false;
        for(uint m=0;m<property_list.size();m++){
          if(properties_response[i][l].first == property_list[m]){ property_requested=true; break;}
        }
        if(property_requested){
          all_structures[i].properties_structure_representative.push_back(properties_response[i][l].second);
        }
      }
    }

    for(uint i=0;i<all_structures.size();i++){
      if(all_structures[i].structure_representative_generated){
        deque<string> deque_species; for(uint j=0;j<all_structures[i].elements.size();j++){deque_species.push_back(all_structures[i].elements[j]);}
        all_structures[i].structure_representative.SetSpecies(deque_species);
        all_structures[i].structure_representative_compound = compare::getCompoundName(all_structures[i].structure_representative);
      }
    }

    message << "Properties added, now removing non-generated structures" << endl;     
    pflow::logger(_AFLOW_FILE_NAME_, function_name, message, FileMESSAGE, logstream, _LOGGER_MESSAGE_);
    // ---------------------------------------------------------------------------
    // remove non-generated structures
    compare::removeNonGeneratedStructures(all_structures);

    for(uint i=0;i<all_structures.size();i++){
      all_structures[i].structure_representative.ReScale(1.0); //DX20191105
      //DX20191105 [MOVED LATER - SAME AS SYMMETRY] all_structures[i].LFA_environments= compare::computeLFAEnvironment(all_structures[i].structure_representative); //DX20190711
    }

#else
    // ---------------------------------------------------------------------------
    // load and store entries from the database 
    vector<StructurePrototype> all_structures;
    for(uint i=0; i<auids.size(); i++){
      // first, get stoichiometry from entry
      //DX20191106 [OBSOLETE - switch to stringElements2VectorElements] vector<string> species; vector<double> natoms;
      //DX20191106 [OBSOLETE - switch to stringElements2VectorElements] XATOM_SplitAlloySpecies(compounds[i], species, natoms);
      vector<double> vcomposition;
      vector<string> species = pflow::stringElements2VectorElements(compounds[i], vcomposition);
      vector<uint> tmp_stoich;
      //DX20191106 [OBSOLETE - switch to stringElements2VectorElements] for(uint j=0;j<natoms.size();j++){
      for(uint j=0;j<vcomposition.size();j++){ //DX20191106
        if(aurostd::isinteger(vcomposition[j])){
          tmp_stoich.push_back((uint)aurostd::nint(vcomposition[j]));
        }
        else{
          message << "Expected natoms in " << auids[i] << " to be an integer.";     
          throw aurostd::xerror(_AFLOW_FILE_NAME_, function_name,message,_RUNTIME_ERROR_); //DX20191031 - exit to xerror
        }
      }

      //DX20191125 [OBSOLETE} vector<uint> tmp_reduced_stoich = compare::gcdStoich(tmp_stoich);
      vector<uint> tmp_reduced_stoich; aurostd::reduceByGCD(tmp_stoich, tmp_reduced_stoich); //DX20191125
      //DX20190402 - need to sort if ignoring species - START
      if(!same_species){
        //DX20191125 [OBSOLETE - REDUNDANT] for(uint i=0; i<tmp_reduced_stoich.size(); i++){
        std::sort(tmp_reduced_stoich.begin(),tmp_reduced_stoich.end());
        //DX20191125 [OBSOLETE - REDUNDANT] }
      }
      //DX20190402 - need to sort if ignoring species - END
      // second, check if stoichiometries are compatible
      // note: do not include in AFLUX matchbook, we would need to specify a range of compatible stoichs (could be expensive)
      // instead: filter on stoichiometry after recieving AFLUX response
      //if(compare::sameStoichiometry(stoichiometry,tmp_reduced_stoich)){
      aflowlib::_aflowlib_entry entry; entry.auid=auids[i]; entry.aurl=aurls[i]; 
      vector<string> structure_files;
      if(!pflow::loadXstructures(entry,structure_files,FileMESSAGE,oss,load_most_relaxed_structure_only)){
        pflow::logger(_AFLOW_FILE_NAME_, function_name, "Could not load structure (auid="+entry.auid+") ... skipping...", FileMESSAGE, logstream, _LOGGER_WARNING_);
        continue;
      }
      //DX20200225 - added compare to particular geometry files - START
      bool found_structure = false;
      uint structure_index = 0;
      if(load_most_relaxed_structure_only && entry.vstr.size()==1){
        found_structure = true;
        structure_index = 0;
      }
      else if(!load_most_relaxed_structure_only){
        if(entry.vstr.size()==3 && structure_files.size()==3){
          if(relaxation_step == _COMPARE_DATABASE_GEOMETRY_ORIGINAL_ && 
              (structure_files[0] == "POSCAR.orig" || 
               structure_files[0] == "POSCAR.relax1")){ 
            structure_index = 0; 
            found_structure = true; 
            if(LDEBUG){cerr << function_name << " loaded original structure: " << structure_files[0] << endl;}
          }
          else if(relaxation_step == _COMPARE_DATABASE_GEOMETRY_RELAX1_ && 
              (structure_files[1] == "POSCAR.relax2" || 
               structure_files[1] == "CONTCAR.relax1")){ 
            structure_index = 1; 
            found_structure = true; 
            if(LDEBUG){cerr << function_name << " loaded relax1 structure: " << structure_files[1] << endl;}
          }
        }
      }
      //DX20200225 - added compare to particular geometry files - END
      if(found_structure){
        // store entry from database
        StructurePrototype str_proto_tmp;
        deque<string> deque_species; for(uint j=0;j<species.size();j++){deque_species.push_back(species[j]);}
        entry.vstr[structure_index].SetSpecies(deque_species);
        str_proto_tmp.structure_representative = entry.vstr[structure_index];
        str_proto_tmp.structure_representative.ReScale(1.0); //DX20191105
        str_proto_tmp.structure_representative_name=entry.getPathAURL(FileMESSAGE,oss,false); //DX20190321 - changed to false, i.e., do not load from common
        str_proto_tmp.structure_representative.directory=str_proto_tmp.structure_representative_name; //DX20190718 - update xstructure.directory
        str_proto_tmp.structure_representative_generated=true;
        str_proto_tmp.structure_representative_source="aurl";
        str_proto_tmp.structure_representative_relaxation_step=relaxation_step; //DX20200429
        str_proto_tmp.stoichiometry=tmp_reduced_stoich;
        str_proto_tmp.elements=species;
        str_proto_tmp.natoms = entry.vstr[structure_index].atoms.size(); //DX20191031
        str_proto_tmp.ntypes = entry.vstr[structure_index].num_each_type.size(); //DX20191031
        str_proto_tmp.structure_representative_compound = compare::getCompoundName(entry.vstr[structure_index]);
        //DX20191105 [MOVED LATER - SAME AS SYMMETRY] str_proto_tmp.LFA_environments= compare::computeLFAEnvironment(tmp.structure_representative); //DX20190711
        str_proto_tmp.property_names = property_list; //DX20190326
        str_proto_tmp.property_units = property_units; //DX20190326
        // store any properties 
        for(uint l=0;l<properties_response[i].size();l++){
          bool property_requested = false;
          for(uint m=0;m<property_list.size();m++){
            if(properties_response[i][l].first == property_list[m]){ property_requested=true; break;}
          }
          if(property_requested){
            str_proto_tmp.properties_structure_representative.push_back(properties_response[i][l].second);
          }
        }
        if(LDEBUG){
          cerr << XHOST.sPID << "compare::compareStructureDirectory() Found structure: " << str_proto_tmp.structure_representative_name << endl;
        }
        all_structures.push_back(str_proto_tmp);
      }
      else{
        message << "More structures loaded than anticipated for auid=" << auids[i] << ".";     
        throw aurostd::xerror(_AFLOW_FILE_NAME_, function_name,message,_RUNTIME_ERROR_); //DX20191031 - exit to xerror
      }
      //}
    }
#endif

    message << "Total number of candidate structures loaded: " << all_structures.size(); //DX20190403
    pflow::logger(_AFLOW_FILE_NAME_, function_name, message, FileMESSAGE, logstream, _LOGGER_MESSAGE_); //DX20190403

    vector<StructurePrototype> final_prototypes = compare::compareMultipleStructures(all_structures, 
        oss, 
        FileMESSAGE, 
        num_proc, 
        same_species, 
        directory, 
        comparison_options); //DX20200103 - condensed booleans to xoptions 

    // ---------------------------------------------------------------------------
    // print results 
    stringstream ss_out;
    compare::printResults(ss_out, same_species, final_prototypes);
    stringstream ss_json;
    compare::printResults(ss_json, same_species, final_prototypes, "json");

    // ---------------------------------------------------------------------------
    // write results to files
    if(!structure_comparison){  
      aurostd::stringstream2file(ss_json,directory+"/database_entries_material_comparison_output.json");
      aurostd::stringstream2file(ss_out,directory+"/database_entries_material_comparison_output.out");
      message << "RESULTS: See database_entries_material_comparison_output.out or database_entries_material_comparison_output.json for list of unique/duplicate materials in database.";
    }
    else{
      aurostd::stringstream2file(ss_json,directory+"/database_entries_structure_comparison_output.json");
      aurostd::stringstream2file(ss_out,directory+"/database_entries_structure_comparison_output.out");
      message << "RESULTS: See database_entries_structure_comparison_output.out or database_entries_structure_comparison_output.json for list of unique/duplicate structures in database.";
    }
    pflow::logger(_AFLOW_FILE_NAME_, function_name, message, FileMESSAGE, logstream, _LOGGER_COMPLETE_);

    return oss.str();

  }
}

//DX - COMPARE DATABASE ENTRIES - END

//DX20190424 START
// ***************************************************************************
// compare::compareStructuresFromStructureList()
// ***************************************************************************
namespace compare {
  vector<StructurePrototype> compareStructuresFromStructureList(vector<string>& filenames, vector<string>& magmoms_for_systems, ostream& oss, ofstream& FileMESSAGE, uint& num_proc, bool same_species, const aurostd::xoption& comparison_options){ //DX20200103 - condensed booleans to xoptions

    // ---------------------------------------------------------------------------
    // directory to write results
    string directory = "."; // for now this is fixed

    // ---------------------------------------------------------------------------
    // load structures appended to command
    vector<StructurePrototype> all_structures = compare::loadStructuresFromStructureList(filenames, magmoms_for_systems, same_species, FileMESSAGE); //DX20190319 - added FileMESSAGE 

    // ---------------------------------------------------------------------------
    // compare structures returns vector<StructureProtoype> of unique/duplicate info
    return compare::compareMultipleStructures(all_structures, oss, FileMESSAGE, num_proc, same_species, directory, comparison_options); //DX20200103 - condensed booleans to xoptions 

  }
}
//DX20190424 END

// ***************************************************************************
// compare::compareStructuresFromDirectory()
// ***************************************************************************
namespace compare {
  vector<StructurePrototype> compareStructuresFromDirectory(string& directory, vector<string>& magmoms_for_systems, ostream& oss, ofstream& FileMESSAGE, uint& num_proc, bool same_species, const aurostd::xoption& comparison_options){ //DX20200103 - condensed booleans to xoptions

    // ---------------------------------------------------------------------------
    // load structures in directory 
    vector<StructurePrototype> all_structures = compare::loadStructuresFromDirectory(directory, magmoms_for_systems, same_species, FileMESSAGE); //DX20190319 - added FileMESSAGE

    // ---------------------------------------------------------------------------
    // compare structures returns vector<StructureProtoype> of unique/duplicate info
    return compare::compareMultipleStructures(all_structures, oss, FileMESSAGE, num_proc, same_species, directory, comparison_options); //DX20200103 - condensed booleans to xoptions 

  }
}

// ***************************************************************************
// compare::compareStructuresFromFile()
// ***************************************************************************
namespace compare {
  vector<StructurePrototype> compareStructuresFromFile(string& filename, vector<string>& magmoms_for_systems, ostream& oss, ofstream& FileMESSAGE, uint& num_proc, bool same_species, const aurostd::xoption& comparison_options){ //DX20200103 - condensed booleans to xoptions

    // ---------------------------------------------------------------------------
    // directory to write results
    string directory = "."; // for now this is fixed

    // ---------------------------------------------------------------------------
    // load structures in file
    vector<StructurePrototype> all_structures = compare::loadStructuresFromFile(filename, magmoms_for_systems, same_species, FileMESSAGE); //DX20190319 - added FileMESSAGE

    // ---------------------------------------------------------------------------
    // compare structures returns vector<StructureProtoype> of unique/duplicate info
    return compare::compareMultipleStructures(all_structures, oss, FileMESSAGE, num_proc, same_species, directory, comparison_options); //DX20200103 - condensed booleans to xoptions

  }
}

// ***************************************************************************
// compare::compareMultipleStructures()
// ***************************************************************************
namespace compare {
  vector<StructurePrototype> compareMultipleStructures(vector<StructurePrototype>& all_structures, ostream& oss, ofstream& FileMESSAGE, uint& num_proc, bool same_species, string& directory, ostream& logstream){ //DX20190319 - added FileMESSAGE //DX20200226 - added logstream

    // ---------------------------------------------------------------------------
    // create xoptions to contain all comparison options
    aurostd::xoption comparison_options = compare::loadDefaultComparisonOptions(); 
    if(!same_species){
      comparison_options.flag("COMPARISON_OPTIONS::REMOVE_DUPLICATE_COMPOUNDS",TRUE);
    }

    return compareMultipleStructures(all_structures, oss, FileMESSAGE, num_proc, same_species, directory, comparison_options, logstream);   //CO20200508

  }
}

namespace compare {
  vector<StructurePrototype> compareMultipleStructures(vector<StructurePrototype>& all_structures, ostream& oss, ofstream& FileMESSAGE, uint& num_proc, bool same_species, string& directory, const aurostd::xoption& comparison_options, ostream& logstream){ //DX20200103 - condensed booleans to xoptions //DX20200226 - added logstream

<<<<<<< HEAD
    string function_name = XHOST.sPID + "compare::compareMultipleStructures():";
=======
>>>>>>> 657c6bb8
    bool LDEBUG=(false || XHOST.DEBUG);
    string function_name = "compare::compareMultipleStructures():";
    //DX20200226 ostream& logstream = cout;
    stringstream message;
    bool quiet = false;
    //DX20190319 [OBSOLETE] ofstream FileMESSAGE;
    
    if(LDEBUG){cerr << function_name << " BEGIN" << endl;}  //CO20200508

    message << "Total number of structures to compare: " << all_structures.size();
    pflow::logger(_AFLOW_FILE_NAME_, function_name, message, FileMESSAGE, logstream, _LOGGER_MESSAGE_);

    // ---------------------------------------------------------------------------
    // calculate symmetries of structures
    // if already calculated, do not recalculate
    bool all_symmetries_calculated = true;
    for(uint i=0;i<all_structures.size();i++){ all_symmetries_calculated*=all_structures[i].isSymmetryCalculated(); }

    if(!comparison_options.flag("COMPARISON_OPTIONS::IGNORE_SYMMETRY") && !all_symmetries_calculated){
      message << "Calculating the symmetry of the structures.";
      pflow::logger(_AFLOW_FILE_NAME_, function_name, message, FileMESSAGE, logstream, _LOGGER_MESSAGE_);
      compare::calculateSymmetries(all_structures,num_proc); 
      message << "Symmetries calculated.";
      pflow::logger(_AFLOW_FILE_NAME_, function_name, message, FileMESSAGE, logstream, _LOGGER_COMPLETE_);
    }  
    else if(!all_symmetries_calculated){
      for(uint i=0; i<all_structures.size(); i++){
        all_structures[i].Pearson = "xX";
        all_structures[i].space_group = 0;
        vector<GroupedWyckoffPosition> vGWyckoffPos_tmp;
        all_structures[i].grouped_Wyckoff_positions = vGWyckoffPos_tmp;
      }
    }

    // ---------------------------------------------------------------------------
    // calculate LFA environments of  database entries 
    // if already calculated, do not recalculate
    bool all_environments_calculated = true;
    for(uint i=0;i<all_structures.size();i++){ all_environments_calculated*=all_structures[i].isLFAEnvironmentCalculated(); }
    if(!comparison_options.flag("COMPARISON_OPTIONS::IGNORE_ENVIRONMENT_ANALYSIS") && !all_environments_calculated){
      message << "Calculating the environments of the structures.";
      pflow::logger(_AFLOW_FILE_NAME_, function_name, message, FileMESSAGE, logstream, _LOGGER_MESSAGE_);

      compare::calculateLFAEnvironments(all_structures,num_proc); 

      message << "Environments calculated.";
      pflow::logger(_AFLOW_FILE_NAME_, function_name, message, FileMESSAGE, logstream, _LOGGER_COMPLETE_);
    }

    // ---------------------------------------------------------------------------
    // remove duplicate compounds first; uses recursion of this function
    if(comparison_options.flag("COMPARISON_OPTIONS::REMOVE_DUPLICATE_COMPOUNDS")){
      bool tmp_same_species = true;
      aurostd::xoption remove_duplicates_options = comparison_options;
      remove_duplicates_options.flag("COMPARISON_OPTIONS::SCALE_VOLUME",FALSE);
      remove_duplicates_options.flag("COMPARISON_OPTIONS::REMOVE_DUPLICATE_COMPOUNDS",FALSE);
      remove_duplicates_options.flag("COMPARISON_OPTIONS::CALCULATE_UNIQUE_PERMUTATIONS",FALSE);
      remove_duplicates_options.flag("COMPARISON_OPTIONS::MATCH_TO_AFLOW_PROTOS",FALSE);
      remove_duplicates_options.flag("COMPARISON_OPTIONS::ADD_AFLOW_PROTOTYPE_DESIGNATION",FALSE);

      message << "Comparing to remove duplicate materials.";
      pflow::logger(_AFLOW_FILE_NAME_, function_name, message, FileMESSAGE, logstream, _LOGGER_MESSAGE_);
      vector<StructurePrototype> unique_compounds = compareMultipleStructures(all_structures, 
          oss, 
          FileMESSAGE, 
          num_proc, 
          tmp_same_species, 
          directory,
          remove_duplicates_options); //DX20200103 - condensed booleans to xoptions

      message << "Duplicate materials removed.";
      pflow::logger(_AFLOW_FILE_NAME_, function_name, message, FileMESSAGE, logstream, _LOGGER_MESSAGE_);

      // include duplicate compounds count in object
      for(uint i=0;i<unique_compounds.size();i++){
        unique_compounds[i].number_compounds_matching_representative = unique_compounds[i].numberOfComparisons();
      }

      // prepare JSON output
      stringstream ss_json_remove_duplicates;
      compare::printResults(ss_json_remove_duplicates, tmp_same_species, unique_compounds, "json");

      // prepare TEXT (.out) output
      stringstream ss_out_remove_duplicates;
      compare::printResults(ss_out_remove_duplicates, tmp_same_species, unique_compounds, "txt");

      // write results to files
      if(XHOST.vflag_control.flag("PRINT_MODE::JSON")){
        aurostd::stringstream2file(ss_json_remove_duplicates,directory+"/duplicate_compounds_output.json");
        message << "RESULTS: See " << directory << "/duplicate_compounds_output.json for list of unique/duplicate structures.";
        pflow::logger(_AFLOW_FILE_NAME_, function_name, message, FileMESSAGE, logstream, _LOGGER_COMPLETE_);
      }
      else if(XHOST.vflag_control.flag("PRINT_MODE::TXT")){
        aurostd::stringstream2file(ss_out_remove_duplicates,directory+"/duplicate_compounds_output.out");
        message << "RESULTS: See " << directory << "/duplicate_compounds_output.out for list of unique/duplicate structures.";
        pflow::logger(_AFLOW_FILE_NAME_, function_name, message, FileMESSAGE, logstream, _LOGGER_COMPLETE_);
      }
      else {
        aurostd::stringstream2file(ss_json_remove_duplicates,directory+"/duplicate_compounds_output.json");
        aurostd::stringstream2file(ss_out_remove_duplicates,directory+"/duplicate_compounds_output.out");
        message << "RESULTS: See " << directory << "/duplicate_compounds_output.out" << " or " << directory << "/duplicate_compounds_output.json" << " for list of unique/duplicate structures.";
        pflow::logger(_AFLOW_FILE_NAME_, function_name, message, FileMESSAGE, logstream, _LOGGER_COMPLETE_);
      }

      // overwrite original all_structures variable
      all_structures = unique_compounds;

      // remove all duplicate information from all_structures
      bool remove_duplicate_count = false; // but, keep the duplicate count information
      for(uint i=0;i<all_structures.size();i++){
        all_structures[i].removeDuplicates(remove_duplicate_count);
      }

    }


    // ---------------------------------------------------------------------------
    // group structures based on stoichiometry and symmetry (unless ignoring symmetry/Wyckoff)
    message << "Grouping sets of comparisons.";
    pflow::logger(_AFLOW_FILE_NAME_, function_name, message, FileMESSAGE, logstream, _LOGGER_MESSAGE_);

    vector<StructurePrototype> comparison_schemes = compare::groupStructurePrototypes(all_structures, 
        same_species, 
        comparison_options.flag("COMPARISON_OPTIONS::IGNORE_SYMMETRY"), 
        comparison_options.flag("COMPARISON_OPTIONS::IGNORE_WYCKOFF"), 
        comparison_options.flag("COMPARISON_OPTIONS::IGNORE_ENVIRONMENT_ANALYSIS"), 
        comparison_options.flag("COMPARISON_OPTIONS::IGNORE_ENVIRONMENT_ANGLES"), //DX20200320 - added environment angles
        false); //DX20200103 - condensed booleans to xoptions

    message << "Number of comparison groups: " << comparison_schemes.size() << ".";
    pflow::logger(_AFLOW_FILE_NAME_, function_name, message, FileMESSAGE, logstream, _LOGGER_MESSAGE_);

    // ---------------------------------------------------------------------------
    // if ICSD comparison, make structure with minimum ICSD number the representative structure
    if(comparison_options.flag("COMPARISON_OPTIONS::ICSD_COMPARISON")){
      compare::representativePrototypeForICSDRuns(comparison_schemes);
    }

    // ---------------------------------------------------------------------------
    // compare structures 
    message << "Running comparisons ...";
    pflow::logger(_AFLOW_FILE_NAME_, function_name, message, FileMESSAGE, logstream, _LOGGER_MESSAGE_);
    vector<StructurePrototype> final_prototypes = compare::runComparisonScheme(comparison_schemes, same_species, num_proc, comparison_options, oss, FileMESSAGE, quiet, logstream); //DX20200103 - condensed booleans to xoptions 

    // ---------------------------------------------------------------------------
    // return if there are no similar structures
    if(final_prototypes.size()==0){
      return final_prototypes;
    }
    comparison_schemes.clear();

    // ---------------------------------------------------------------------------
    // combine prototypes regardless of having different space groups
    // BETA TESTING (perhaps we shouldn't do this) - compare::checkPrototypes(num_proc,same_species,final_prototypes);

    message << "Number of unique prototypes: " << final_prototypes.size() << " (out of " << all_structures.size() << " structures).";
    pflow::logger(_AFLOW_FILE_NAME_, function_name, message, FileMESSAGE, logstream, _LOGGER_COMPLETE_);

    // ---------------------------------------------------------------------------
    // get unique permutations of prototype (representative) structures
    if(!same_species && comparison_options.flag("COMPARISON_OPTIONS::CALCULATE_UNIQUE_PERMUTATIONS")){ 
      message << "Determining the unique permuations for each prototype.";
      pflow::logger(_AFLOW_FILE_NAME_, function_name, message, FileMESSAGE, logstream, _LOGGER_MESSAGE_);
      // find unique permutations of prototype
      for(uint i=0;i<final_prototypes.size();i++){
        if(arePermutationsComparableViaComposition(final_prototypes[i].stoichiometry) && 
            arePermutationsComparableViaSymmetry(final_prototypes[i].grouped_Wyckoff_positions)){
          // check if xstructure is generated; if not, make it
          if(!final_prototypes[i].structure_representative_generated){
            if(!compare::generateStructure(final_prototypes[i].structure_representative_name,final_prototypes[i].structure_representative_source,final_prototypes[i].structure_representative_relaxation_step,final_prototypes[i].structure_representative,oss)){ //DX20200429
              message << "Could not generate structure (" << final_prototypes[i].structure_representative_name << ").";
              throw aurostd::xerror(_AFLOW_FILE_NAME_, function_name,message,_RUNTIME_ERROR_); //DX20191031 - exit to xerror
            }
          }
          vector<StructurePrototype> final_permutations = compare::comparePermutations(final_prototypes[i],num_proc,comparison_options.flag("COMPARISON_OPTIONS::OPTIMIZE_MATCH"),oss,FileMESSAGE); //DX20200103 - condensed booleans to xoptions

          // store permutation results in main StructurePrototype object
          for(uint j=0;j<final_permutations.size();j++){
            vector<string> permutations_tmp; 
            permutations_tmp.push_back(final_permutations[j].structure_representative_name); //push back representative permutation
            for(uint d=0;d<final_permutations[j].structures_duplicate_names.size();d++){ permutations_tmp.push_back(final_permutations[j].structures_duplicate_names[d]); } //push back equivalent permutations
            final_prototypes[i].atom_decorations_equivalent.push_back(permutations_tmp);
          }
          final_permutations.clear(); //DX20190624
        }
        else{
          vector<string> unique_permutations; generatePermutationString(final_prototypes[i].stoichiometry, unique_permutations); //DX20191125
          // store permutation results in main StructurePrototype object
          for(uint j=0;j<unique_permutations.size();j++){
            vector<string> permutations_tmp; permutations_tmp.push_back(unique_permutations[j]);
            final_prototypes[i].atom_decorations_equivalent.push_back(permutations_tmp);
          }
        }
      }
    }

    // ---------------------------------------------------------------------------
    // for structure-type comparisons, remove duplicate compounds (avoid biased duplicate statistics)
    if(same_species==false && comparison_options.flag("COMPARISON_OPTIONS::REMOVE_DUPLICATE_COMPOUNDS")){
      //DX20190220 [BETA]  message << "Performing comparisons to removing duplicate compounds";
      //DX20190220 [BETA]  pflow::logger(_AFLOW_FILE_NAME_, function_name, message, FileMESSAGE, logstream, _LOGGER_MESSAGE_);
      //DX20190220 [BETA]
      //DX20190220 [BETA]  vector<StructurePrototype> duplicate_compound_comparisons = compare::compareDuplicateCompounds(final_prototypes, num_proc, comparison_options.flag("COMPARISON_OPTIONS::ICSD_COMPARISONS"), oss);
      //DX20190220 [BETA]  
      //DX20190220 [BETA]  message << "Removing duplicates from final comparison list";
      //DX20190220 [BETA]  pflow::logger(_AFLOW_FILE_NAME_, function_name, message, FileMESSAGE, logstream, _LOGGER_MESSAGE_);
      //DX20190220 [BETA]  // remove duplicates compounds from final comparison results
      //DX20190220 [BETA]  compare::removeDuplicateCompounds(final_prototypes, duplicate_compound_comparisons);
      //DX20190220 [BETA]
      //DX20190220 [BETA]  // prepare JSON output
      //DX20190220 [BETA]  stringstream ss_json_remove_duplicates;
      //DX20190220 [BETA]  compare::printResults(ss_json_remove_duplicates, same_species, final_prototypes, "json");
      //DX20190220 [BETA]  
      //DX20190220 [BETA]  // prepare TEXT (.out) output
      //DX20190220 [BETA]  stringstream ss_out_remove_duplicates;
      //DX20190220 [BETA]  compare::printResults(ss_out_remove_duplicates, same_species, final_prototypes, "txt");
      //DX20190220 [BETA]  
      //DX20190220 [BETA]  // write results to files
      //DX20190220 [BETA]  aurostd::stringstream2file(ss_json_remove_duplicates,directory+"/structure_comparison_no_duplicate_compounds_output.json");
      //DX20190220 [BETA]  aurostd::stringstream2file(ss_out_remove_duplicates,directory+"/structure_comparison_no_duplicate_compounds_output.out");
      //DX20190220 [BETA]  message << "RESULTS: See " << directory << "/structure_comparison_no_duplicate_compounds_output.out" << " or " << directory << "/structure_comparison_no_duplicate_compounds_output.json" << " for list of unique/duplicate structures.";
      //DX20190220 [BETA]  pflow::logger(_AFLOW_FILE_NAME_, function_name, message, FileMESSAGE, logstream, _LOGGER_COMPLETE_);
    }

    if(comparison_options.flag("COMPARISON_OPTIONS::ADD_AFLOW_PROTOTYPE_DESIGNATION")){
      message << "Determining the AFLOW standard designation.";
      pflow::logger(_AFLOW_FILE_NAME_, function_name, message, FileMESSAGE, logstream, _LOGGER_MESSAGE_);

#ifdef AFLOW_COMPARE_MULTITHREADS_ENABLE
      // ---------------------------------------------------------------------------
      // split task into threads 
      uint number_of_structures = final_prototypes.size();
      uint number_of_threads = aurostd::min(num_proc,number_of_structures); // cannot have more threads than structures
      //DX20191107 [switching to getThreadDistribution] vector<uint> start_indices, end_indices;
      //DX20191107 [switching to getThreadDistribution] splitTaskIntoThreads(number_of_structures, number_of_threads, start_indices, end_indices);
      vector<vector<int> > thread_distribution = getThreadDistribution(number_of_structures, number_of_threads); //DX20191107 

      // ---------------------------------------------------------------------------
      // [THREADED] determine AFLOW standard designation 
      vector<std::thread*> threads;
      for(uint n=0; n<number_of_threads; n++){
        //DX20191107 [switching to getThreadDistribution convention] threads.push_back(std::thread(compare::getPrototypeDesignations,std::ref(final_prototypes),start_indices[n], end_indices[n]));
        threads.push_back(new std::thread(&compare::getPrototypeDesignations,std::ref(final_prototypes),thread_distribution[n][0], thread_distribution[n][1])); //DX20191107
      }
      for(uint t=0;t<threads.size();t++){
        threads[t]->join();
        delete threads[t];
      }

      // ---------------------------------------------------------------------------
      // update once all are collected (safer) 
      for(uint i=0;i<final_prototypes.size();i++){
        final_prototypes[i].aflow_label = final_prototypes[i].structure_representative.prototype;
        final_prototypes[i].aflow_parameter_list = final_prototypes[i].structure_representative.prototype_parameter_list;
        final_prototypes[i].aflow_parameter_values = final_prototypes[i].structure_representative.prototype_parameter_values;
      }
#else
      // ---------------------------------------------------------------------------
      // [NON-THREADED] determine AFLOW standard designation 
      for(uint i=0;i<final_prototypes.size();i++){
        anrl::structure2anrl(final_prototypes[i].structure_representative,false); //DX20190829 - false for recalculate_symmetry
        final_prototypes[i].aflow_label = final_prototypes[i].structure_representative.prototype;
        final_prototypes[i].aflow_parameter_list = final_prototypes[i].structure_representative.prototype_parameter_list;
        final_prototypes[i].aflow_parameter_values = final_prototypes[i].structure_representative.prototype_parameter_values;
      }
#endif
    }

    // ---------------------------------------------------------------------------
    // for testing/development; in case the subsequent analyses fails, checkpoint file 
    bool store_checkpoint=false;
    if(store_checkpoint){
      stringstream ss_json;
      compare::printResults(ss_json, same_species, final_prototypes, "json");
      stringstream ss_out;
      compare::printResults(ss_out, same_species, final_prototypes, "text");
      aurostd::stringstream2file(ss_json,directory+"/structure_comparison_output.json");
      aurostd::stringstream2file(ss_out,directory+"/structure_comparison_output.out");
      message << "RESULTS: See [tmp]" << directory << "/structure_comparison_output.out" << " or " << directory << "/structure_comparison_output.json" << " for list of unique/duplicate structures.";
      pflow::logger(_AFLOW_FILE_NAME_, function_name, message, FileMESSAGE, logstream, _LOGGER_COMPLETE_);
    }

    if(comparison_options.flag("COMPARISON_OPTIONS::MATCH_TO_AFLOW_PROTOS")){
      message << "Determining if representative structures map to any of the AFLOW prototypes.";
      pflow::logger(_AFLOW_FILE_NAME_, function_name, message, FileMESSAGE, logstream, _LOGGER_MESSAGE_);

      aurostd::xoption vpflow_protos;
      vpflow_protos.flag("COMPARE2PROTOTYPES",TRUE);

      // ---------------------------------------------------------------------------
      // specify catalog
      vpflow_protos.flag("COMPARE2PROTOTYPES::CATALOG",TRUE);
      vpflow_protos.push_attached("COMPARE2PROTOTYPES::CATALOG","all"); 

      // ---------------------------------------------------------------------------
      // specify number of processors
      vpflow_protos.flag("COMPARE2PROTOTYPES::NP",TRUE);
      vpflow_protos.push_attached("COMPARE2PROTOTYPES::NP",aurostd::utype2string<uint>(num_proc)); 

      // ---------------------------------------------------------------------------
      // do not calculate unique permutations since this was already done
      vpflow_protos.flag("COMPARE2PROTOTYPES::DO_NOT_CALCULATE_UNIQUE_PERMUTATIONS",TRUE);

      // ---------------------------------------------------------------------------
      // match to AFLOW prototypes 
      for(uint i=0;i<final_prototypes.size();i++){
        vector<StructurePrototype> matching_protos = compare::compare2prototypes(final_prototypes[i].structure_representative, vpflow_protos);
        final_prototypes[i].matching_aflow_prototypes = matching_protos[0].structures_duplicate_names;
      }
    }

    return final_prototypes;
  }
}

// ***************************************************************************
// compare::aflowCompareStructure - MAIN FUNCTION
// ***************************************************************************
namespace compare {
  bool aflowCompareStructure(const xstructure& xstr1, const xstructure& xstr2, bool same_species) { //DX20191108 - remove const & from bools //DX20191122 - move ostream to end
    uint num_proc=1;
    double final_misfit=AUROSTD_MAX_DOUBLE;
    bool scale_volume=true; //default is true
    bool optimize_match=false; //default is false
    ostringstream comparison_log; //DX20191202 
    return aflowCompareStructure(num_proc, xstr1, xstr2, same_species, scale_volume, optimize_match, final_misfit, comparison_log); //DX20191122 - move ostream to end
  }
}

namespace compare {
  bool aflowCompareStructure(const xstructure& xstr1, const xstructure& xstr2, bool same_species, bool scale_volume, bool optimize_match) { //DX20191108 - remove const & from bools //DX20191122 - move ostream to end
    uint num_proc = 1;
    double final_misfit = AUROSTD_MAX_DOUBLE;
    ostringstream comparison_log; //DX20191202 
    return aflowCompareStructure(num_proc, xstr1, xstr2, same_species, scale_volume, optimize_match, final_misfit, comparison_log); //DX20191122 - move ostream to end and add default
  }
}


// ***************************************************************************
// compare::aflowCompareStructure - MAIN FUNCTION
// ***************************************************************************
namespace compare {
  double aflowCompareStructureMisfit(const xstructure& xstr1, const xstructure& xstr2, bool same_species) { //DX20191108 - remove const & from bools
    uint num_proc=1;
    double final_misfit=AUROSTD_MAX_DOUBLE;
    bool scale_volume=true; //default is true
    bool optimize_match=false; //default is false
    ostringstream comparison_log; //DX20191202 
    aflowCompareStructure(num_proc, xstr1, xstr2, same_species, scale_volume, optimize_match, final_misfit, comparison_log); //DX20191122 - move ostream to end
    return final_misfit;
  }
}

// ***************************************************************************
// compare::aflowCompareStructure - MAIN FUNCTION
// ***************************************************************************
namespace compare {
  bool aflowCompareStructure(const uint& num_proc, const xstructure& xstr1, const xstructure& xstr2, 
      bool same_species, bool scale_volume, bool optimize_match, 
      double& final_misfit, ostream& comparison_log) {

    structure_misfit final_misfit_info = compare::initialize_misfit_struct(); //DX20191218

    return aflowCompareStructure(num_proc, xstr1, xstr2, same_species, scale_volume, optimize_match, final_misfit, final_misfit_info, comparison_log); //DX20191122 - move ostream to end
  }
}

// ***************************************************************************
// compare::aflowCompareStructure - MAIN FUNCTION
// ***************************************************************************
namespace compare {
  bool aflowCompareStructure(const uint& num_proc, const xstructure& xstr1, const xstructure& xstr2, 
      bool same_species, bool scale_volume, bool optimize_match, 
      double& final_misfit, structure_misfit& final_misfit_info, ostream& comparison_log) { //DX20191108 - remove const & from bools //DX20191122 - move ostream to end and add default

    // This is the main comparison function, which  compares two crystal structures
    // and determines their level of similarity based on the idea discussed 
    // in H. Burzlaff's paper (Acta Cryst., A53, 217-224 (1997)).

    bool LDEBUG=(FALSE || XHOST.DEBUG);

    comparison_log << "==================================================================================" << endl;

    // ---------------------------------------------------------------------------
    // prepare structures (swap structure order if necessary, fix lattices, rescale, etc.)
    xstructure xstr_base, xstr_test;
    int mode = 1; // 0: expand structure with more atoms (robust using 3x3x3 method); 1: make xstr1 structure with smaller lattice point radius (faster using dims)
    // expand larger system to ensure we find a commensurate unit cell between each structure
    if(mode==0){
      if(xstr1.atoms.size()>xstr2.atoms.size()){
        xstr_base = xstr2;
        xstr_test = xstr1;
        if(LDEBUG) {
          cerr << "compare::aflowCompareStructure: WARNING: Swapping order of xstructure 1 and 2 since 1 is larger than the other." << endl;
        }
      }
      else { xstr_base = xstr1; xstr_test = xstr2; }
    }
    else if(mode==1){
      xvector<double> abc_angles_q1=Getabc_angles(xstr1.lattice,DEGREES);
      double radius_xstr1 = aurostd::max(abc_angles_q1(1),abc_angles_q1(2),abc_angles_q1(3)); 
      xvector<double> abc_angles_q2=Getabc_angles(xstr2.lattice,DEGREES);
      double radius_xstr2 = aurostd::max(abc_angles_q2(1),abc_angles_q2(2),abc_angles_q2(3)); 
      if(radius_xstr2<radius_xstr1){ 
        xstr_base = xstr2; 
        xstr_test = xstr1;
        if(LDEBUG) {
          cerr << "compare::aflowCompareStructure: WARNING: Swapping order of xstructure 1 and 2 since 2 has smaller lattice search radius than the other." << endl;
        }
      }
      else { xstr_base = xstr1; xstr_test = xstr2; }
    }
    else { xstr_base = xstr1; xstr_test = xstr2; }

    xstr_base.FixLattices();
    xstr_test.FixLattices();
    xstr_base.ReScale(1.0);
    xstr_test.ReScale(1.0);
    xstr_base.BringInCell(); //DX20190329 - need to ensure incell; otherwise supercell expansion breaks
    xstr_test.BringInCell(); //DX20190329 - need to ensure incell; otherwise supercell expansion breaks

    // ---------------------------------------------------------------------------
    // clean atom names (remove pseudopotential information)
    for(uint i=0;i<xstr_base.species.size();i++){ xstr_base.species[i]=KBIN::VASP_PseudoPotential_CleanName(xstr_base.species[i]); }
    for(uint i=0;i<xstr_test.species.size();i++){ xstr_test.species[i]=KBIN::VASP_PseudoPotential_CleanName(xstr_test.species[i]); }

    for(uint i=0;i<xstr_base.atoms.size();i++){ xstr_base.atoms[i].name=KBIN::VASP_PseudoPotential_CleanName(xstr_base.atoms[i].name); }
    for(uint i=0;i<xstr_test.atoms.size();i++){ xstr_test.atoms[i].name=KBIN::VASP_PseudoPotential_CleanName(xstr_test.atoms[i].name); }

    // ---------------------------------------------------------------------------
    // standardize structure (not default) 
    // below is no longer necessary, algorithm handles supercells/conventional/prim
    bool primitivize=false;
    bool niggli=false;
    if(primitivize){
      xstr_base=GetStandardPrimitive(xstr_base);
      xstr_test=GetStandardPrimitive(xstr_test);
    }
    if(niggli){
      xstr_base.NiggliUnitCellForm();
      xstr_test.NiggliUnitCellForm();
    }

    // ---------------------------------------------------------------------------
    // determine if structures are matchable (same species and/or same stoichiometry)
    int type_match=0;
    bool criteria_met = false;
    if(same_species == true){
      type_match=2;
      // if atoms are not labeled in either structure; assign fake names
      if(xstr_base.atoms.at(0).name == "" || xstr_test.atoms.at(0).name == ""){ 
        if(LDEBUG) {cerr << "compare:: " << "Atoms not labeled ... Assigning fake names." << endl;}
        fakeAtomsName(xstr_base);
        fakeAtomsName(xstr_test);
      }
    }
    else if(same_species == false){
      type_match=1;
    }
    if(matchableSpecies(xstr_base,xstr_test,same_species)==true){
      criteria_met = true;
    }
    //cerr << "type_match: " << type_match << endl; 

    // ---------------------------------------------------------------------------
    // standardize structure (not used) 
    if(criteria_met == true){
      comparison_log << "=========================================================" << endl; 

      comparison_log << "STRUCTURE 1: " << endl;  
      comparison_log << xstr_base << endl;
      //cerr << xstr_base << endl;

      comparison_log << "=========================================================" << endl;

      comparison_log << "STRUCTURE 2: " << endl;
      comparison_log << xstr_test << endl;	
      //cerr << xstr_test << endl;

      comparison_log << "=========================================================" << endl;

      // ---------------------------------------------------------------------------
      // comparison types
      // type_match determines how the atoms should be matched
      //  1: assigns fake names to atoms (allows for structural comparison regardless of type of atom)
      //  2: uses the names given in POSCAR (allows for structural comparison of material; type of atom necessary)

      if(same_species==true){
        type_match=2;
      }
      if(same_species==false){
        type_match=1;
      }	

      // ---------------------------------------------------------------------------
      // variables
      //[CO20200508 - OBSOLETE]uint i=0;
      xvector<double> origin;
      xstructure proto;           
      vector<xstructure> vprotos,vprotos_tmp;
      vector<vector<uint> > IM1, IM2;
      vector<vector<double> > vmin_dists;
      vector<uint> im1, im2;
      vector<string> PAIR1, PAIR2;
      structure_misfit min_misfit_info = compare::initialize_misfit_struct();

      comparison_log<<"-------------------------------------------------------"<<endl;

      // ---------------------------------------------------------------------------
      // normalize scaling factors 
      if(LDEBUG) {cerr << "compare:: " << "Scale structures."<<endl;} 
      // structures should already be scaled to the same scaling factor, below may be redundant
      rescaleStructure(xstr_base,xstr_test);

      // ---------------------------------------------------------------------------
      // scale volumes of structures
      if(scale_volume==true){atomicNumberDensity(xstr_base, xstr_test);}

      // ---------------------------------------------------------------------------
      // assign fake atom names 
      if(type_match==1){
        fakeAtomsName(xstr_base);
        fakeAtomsName(xstr_test);
      }

      // OBSOLETE THIS PRINTS OUT XSTRUCTURES WITH ATOM ZERO SHIFTED TO ORIGIN...
      // OBSOLETE comparison_log<<"========================================================="<<endl;
      // OBSOLETE comparison_log << xstr_base << endl;
      // OBSOLETE comparison_log<<"========================================================="<<endl;
      // OBSOLETE comparison_log << xstr_test << endl;		

      // ---------------------------------------------------------------------------
      // assign fake atom names 
      printParameters(xstr_base,comparison_log);
      printParameters(xstr_test,comparison_log);

      comparison_log << "========================================================="<<endl;    
      comparison_log << "QUADRUPLETS METHOD" << endl;

      xmatrix<double> q_base=xstr_base.lattice;; 

      // ---------------------------------------------------------------------------
      // compare structures
      if(LDEBUG) {cerr << "compare:: " << "WAIT... Computing quadruplets..."<<endl;} 
      // creates the threads for checking quadruplets (lattices)
      //DX20190530 - OLD threadGeneration(num_proc,q_base,xstr_test,vprotos,xstr_base,type_match,optimize_match,minMis,comparison_log);
      latticeAndOriginSearch(xstr_base,xstr_test,num_proc,q_base,vprotos,min_misfit_info,type_match,optimize_match,scale_volume,comparison_log); //DX20190530 //DX20200422 - scale_volume added

      if(LDEBUG) {cerr << "compare:: " << "Total # of possible matching representations: " << vprotos.size() << endl;}	
      final_misfit=min_misfit_info.misfit;
      final_misfit_info=min_misfit_info; //DX20191218

      // ---------------------------------------------------------------------------
      // find matches
      // note, this is done in threadGeneration(), so it is redundant, we can save time  

      // This first match finder is based on the best fitting between each atoms. This means that 
      // the routine looks for the closest atoms in order to find the match.
      // Can happen that one atom is the best matching for more than one atom in the second structure;
      // in this case the match is cancelled (cleanMatch)

      //DX [OBSOLETE - best-match shift is expensive]      for(i=0; i<vprotos.size(); i++){
      //DX [OBSOLETE - best-match shift is expensive]        //cerr << "xstr_base " << xstr_base << endl;
      //DX [OBSOLETE - best-match shift is expensive]        //cerr << "vprotos[i] " << vprotos[i] << endl;
      //DX [OBSOLETE - best-match shift is expensive]        //cerr << "orig: " << endl;
      //DX [OBSOLETE - best-match shift is expensive]        //for(uint j=0;j<im1.size();j++){
      //DX [OBSOLETE - best-match shift is expensive]        //  cerr << im1[j] << " == " << im2[j] << endl; 
      //DX [OBSOLETE - best-match shift is expensive]        //}
      //DX [OBSOLETE - best-match shift is expensive]        im1.clear(); im2.clear();
      //DX [OBSOLETE - best-match shift is expensive]        //cerr << "after: " << endl;
      //DX [OBSOLETE - best-match shift is expensive]        vector<double> min_dists;
      //DX [OBSOLETE - best-match shift is expensive]        //findMatch(xstr_base,vprotos.at(i),im1,im2);
      //DX [OBSOLETE - best-match shift is expensive]        //cerr << "find new match" << endl;
      //DX [OBSOLETE - best-match shift is expensive]        findMatch(xstr_base,vprotos.at(i),im1,im2,min_dists,type_match);
      //DX [OBSOLETE - best-match shift is expensive]        //cerr << "im1.size(): " << im1.size() << endl;
      //DX [OBSOLETE - best-match shift is expensive]        //for(uint j=0;j<im1.size();j++){
      //DX [OBSOLETE - best-match shift is expensive]        //  cerr << im1[j] << " == " << im2[j] << " (" << min_dists[j] << ")" << endl; 
      //DX [OBSOLETE - best-match shift is expensive]        //}
      //DX [OBSOLETE - best-match shift is expensive]        if(cleanMatch(im2)==false && cleanMatch(im1)==false){
      //DX [OBSOLETE - best-match shift is expensive]          //cerr << "cleanMatch" << endl;
      //DX [OBSOLETE - best-match shift is expensive]          vprotos_tmp.push_back(vprotos.at(i));
      //DX [OBSOLETE - best-match shift is expensive]          IM1.push_back(im1);
      //DX [OBSOLETE - best-match shift is expensive]          IM2.push_back(im2);
      //DX [OBSOLETE - best-match shift is expensive]          vmin_dists.push_back(min_dists);
      //DX [OBSOLETE - best-match shift is expensive]        }
      //DX [OBSOLETE - best-match shift is expensive]      }
      //DX [OBSOLETE - best-match shift is expensive]      if(LDEBUG) {cerr << "compare:: " << "Number of matching representations: "<< vprotos_tmp.size() << endl;}
      //DX [OBSOLETE - best-match shift is expensive]
      //DX [OBSOLETE - best-match shift is expensive]      vprotos.clear();
      //DX [OBSOLETE - best-match shift is expensive]      vprotos=vprotos_tmp;
      //DX [OBSOLETE - best-match shift is expensive]      vprotos_tmp.clear();
      //DX [OBSOLETE - best-match shift is expensive]
      //DX [OBSOLETE - best-match shift is expensive]      if(vprotos.size()!=0){
      //DX [OBSOLETE - best-match shift is expensive]
      //DX [OBSOLETE - best-match shift is expensive]        vector<vector<uint> > auxstr_base,auxstr_test;
      //DX [OBSOLETE - best-match shift is expensive]
      //DX [OBSOLETE - best-match shift is expensive]        auxstr_base=IM1;
      //DX [OBSOLETE - best-match shift is expensive]        auxstr_test=IM2;	
      //DX [OBSOLETE - best-match shift is expensive]        IM1.clear();
      //DX [OBSOLETE - best-match shift is expensive]        IM2.clear();
      //DX [OBSOLETE - best-match shift is expensive]
      //DX [OBSOLETE - best-match shift is expensive]        // sameAtomType allow to check that the atoms matched are of the same type.
      //DX [OBSOLETE - best-match shift is expensive]        // (can happen that certain transformation find matches between atoms of different type)
      //DX [OBSOLETE - best-match shift is expensive]
      //DX [OBSOLETE - best-match shift is expensive]        for(i=0; i<vprotos.size(); i++){
      //DX [OBSOLETE - best-match shift is expensive]          //cerr << "Same atom" << endl;
      //DX [OBSOLETE - best-match shift is expensive]          //if(sameAtomType(xstr_base,vprotos.at(i),auxstr_base.at(i),auxstr_test.at(i),type_match)==true){
      //DX [OBSOLETE - best-match shift is expensive]          //  cerr << "IN Same atom" << endl;
      //DX [OBSOLETE - best-match shift is expensive]            vprotos_tmp.push_back(vprotos.at(i));
      //DX [OBSOLETE - best-match shift is expensive]            IM1.push_back(auxstr_base.at(i));
      //DX [OBSOLETE - best-match shift is expensive]            IM2.push_back(auxstr_test.at(i));
      //DX [OBSOLETE - best-match shift is expensive]          //}
      //DX [OBSOLETE - best-match shift is expensive]        }
      //DX [OBSOLETE - best-match shift is expensive]        if(LDEBUG) {cerr << "compare:: " << "Number of valid matches with the same type: " << vprotos_tmp.size() << endl;}
      //DX [OBSOLETE - best-match shift is expensive]
      //DX [OBSOLETE - best-match shift is expensive]        vprotos.clear();
      //DX [OBSOLETE - best-match shift is expensive]        vprotos=vprotos_tmp;
      //DX [OBSOLETE - best-match shift is expensive]        vprotos_tmp.clear();
      //DX [OBSOLETE - best-match shift is expensive]
      //DX [OBSOLETE - best-match shift is expensive]      }
      //DX [OBSOLETE - best-match shift is expensive]
      //DX [OBSOLETE - best-match shift is expensive]      // ---------------------------------------------------------------------------
      //DX [OBSOLETE - best-match shift is expensive]      // calculate misfit values for all matching structures 
      //DX [OBSOLETE - best-match shift is expensive]      if(vprotos.size()!=0){
      //DX [OBSOLETE - best-match shift is expensive]        //  follows the computation of the figure of misfit described by Burzlaff: 
      //DX [OBSOLETE - best-match shift is expensive]        //  Burzlaff H., Malinovsky Y. (1996), "A Procedure for the Classification of Non-Organic Crystal structures."
      //DX [OBSOLETE - best-match shift is expensive]
      //DX [OBSOLETE - best-match shift is expensive]        xstructure xstr_base_tmp = xstr_base;
      //DX [OBSOLETE - best-match shift is expensive]        vector<double> diag_sum1,diag_sum2,diag_diff1,diag_diff2;
      //DX [OBSOLETE - best-match shift is expensive]        double scale, lattdev;
      //DX [OBSOLETE - best-match shift is expensive]        vector<double> vLattDevs;
      //DX [OBSOLETE - best-match shift is expensive]        vector<double> vCoordDevs, vfails;
      //DX [OBSOLETE - best-match shift is expensive]        double coorddev=1e9, fail_figure=1e9;
      //DX [OBSOLETE - best-match shift is expensive]        double mis=1e9;
      //DX [OBSOLETE - best-match shift is expensive]        vector<double> misfits;
      //DX [OBSOLETE - best-match shift is expensive]        double min=1e9;
      //DX [OBSOLETE - best-match shift is expensive]        xstructure better;
      //DX [OBSOLETE - best-match shift is expensive]
      //DX [OBSOLETE - best-match shift is expensive]        for(i=0; i<vprotos.size(); i++){
      //DX [OBSOLETE - best-match shift is expensive]          xstructure proto = vprotos[i];
      //DX [OBSOLETE - best-match shift is expensive]          diag_sum1.clear();	diag_sum2.clear();
      //DX [OBSOLETE - best-match shift is expensive]          diag_diff1.clear();	diag_diff2.clear();
      //DX [OBSOLETE - best-match shift is expensive]
      //DX [OBSOLETE - best-match shift is expensive]          scale=xstr_base.Volume()/vprotos.at(i).Volume();
      //DX [OBSOLETE - best-match shift is expensive]          scale=pow(scale,0.3333);
      //DX [OBSOLETE - best-match shift is expensive]
      //DX [OBSOLETE - best-match shift is expensive]          cellDiagonal(xstr_base,diag_sum1,diag_diff1,1);
      //DX [OBSOLETE - best-match shift is expensive]          cellDiagonal(vprotos.at(i),diag_sum2,diag_diff2,scale);
      //DX [OBSOLETE - best-match shift is expensive]
      //DX [OBSOLETE - best-match shift is expensive]          lattdev=latticeDeviation(diag_sum1,diag_sum2,diag_diff1,diag_diff2);
      //DX [OBSOLETE - best-match shift is expensive]          //cerr << "lattdev: " << lattdev << endl;
      //DX [OBSOLETE - best-match shift is expensive]          vLattDevs.push_back(lattdev);
      //DX [OBSOLETE - best-match shift is expensive]
      //DX [OBSOLETE - best-match shift is expensive]          vector<double> all_nn1 = computeNearestNeighbors(xstr_base); 
      //DX [OBSOLETE - best-match shift is expensive]          vector<double> all_nn_proto = computeNearestNeighbors(proto);
      //DX [OBSOLETE - best-match shift is expensive]          coordinateDeviation(xstr_base_tmp,proto,all_nn1,all_nn_proto,IM1.at(i),IM2.at(i),vmin_dists[i],coorddev,fail_figure);
      //DX [OBSOLETE - best-match shift is expensive]          //cerr << "coorddev: " << coorddev << endl;
      //DX [OBSOLETE - best-match shift is expensive]          //cerr << "fail_figure: " << fail_figure << endl;
      //DX [OBSOLETE - best-match shift is expensive]
      //DX [OBSOLETE - best-match shift is expensive]          vCoordDevs.push_back(coorddev);
      //DX [OBSOLETE - best-match shift is expensive]          vfails.push_back(fail_figure);
      //DX [OBSOLETE - best-match shift is expensive]
      //DX [OBSOLETE - best-match shift is expensive]          mis=computeMisfit(lattdev,coorddev,fail_figure);
      //DX [OBSOLETE - best-match shift is expensive]          min=mis;
      //DX [OBSOLETE - best-match shift is expensive]	        if(LDEBUG) {cerr << "compare:: " << "misfit: " << mis << "   (lattice deviation: " << lattdev << "  coordinate displacement: " 
      //DX [OBSOLETE - best-match shift is expensive]                          << coorddev << "  figure of fail: " << fail_figure << ")" << endl;}
      //DX [OBSOLETE - best-match shift is expensive]          misfits.push_back(mis);
      //DX [OBSOLETE - best-match shift is expensive]          vprotos_tmp.push_back(vprotos.at(i));
      //DX [OBSOLETE - best-match shift is expensive]
      //DX [OBSOLETE - best-match shift is expensive]          /*
      //DX [OBSOLETE - best-match shift is expensive]          //If between 0.1 and 0.2 will try shifting method to see if we can obtain a figure of misfit under 0.1
      //DX [OBSOLETE - best-match shift is expensive]          if(minMis <= 0.2 && minMis > 0.1){	
      //DX [OBSOLETE - best-match shift is expensive]            if(fail_figure!=0 && std::isnan(misfits.at(i))==false){
      //DX [OBSOLETE - best-match shift is expensive]              // This part is fundamental because it allows us to correct 
      //DX [OBSOLETE - best-match shift is expensive]              // a trivial simplification done during the transformation: 
      //DX [OBSOLETE - best-match shift is expensive]              // When the structure has been rotated, then it is shifted 
      //DX [OBSOLETE - best-match shift is expensive]              // to each atom and brought in the cell to look for matchings. 
      //DX [OBSOLETE - best-match shift is expensive]              // The atom shifted to the origin will coincide perfectly with 
      //DX [OBSOLETE - best-match shift is expensive]              // the atom in the origin for the reference structure. 
      //DX [OBSOLETE - best-match shift is expensive]              // However, this can lead to a matching failure between other 
      //DX [OBSOLETE - best-match shift is expensive]              // pairs of atoms in a position different from the origin 
      //DX [OBSOLETE - best-match shift is expensive]              // (see definition of failure on the paper). This routine 
      //DX [OBSOLETE - best-match shift is expensive]              // aims to take the structure from the atom in the origin and 
      //DX [OBSOLETE - best-match shift is expensive]              // move the entire structures little by little around this 
      //DX [OBSOLETE - best-match shift is expensive]              // position. The rigid translation of all the atoms allow us 
      //DX [OBSOLETE - best-match shift is expensive]              // to compute many different figures of misfit with the 
      //DX [OBSOLETE - best-match shift is expensive]              // possibility that some failures disapper returning in the 
      //DX [OBSOLETE - best-match shift is expensive]              // allowed tolerances.	
      //DX [OBSOLETE - best-match shift is expensive]              if(LDEBUG) {cerr << "compare:: " << "Attempting shift of structure since the minimum misfit is just above the similarity threshold..." << endl;}
      //DX [OBSOLETE - best-match shift is expensive]              proto=vprotos.at(i);	
      //DX [OBSOLETE - best-match shift is expensive]              for(j=0; j<proto.atoms.size(); j++){
      //DX [OBSOLETE - best-match shift is expensive]                if(proto.atoms.at(j).cpos==origin){
      //DX [OBSOLETE - best-match shift is expensive]                  delta=0.01*shortestDistance(proto,j);		
      //DX [OBSOLETE - best-match shift is expensive]                  inc=0.2*delta;
      //DX [OBSOLETE - best-match shift is expensive]                }
      //DX [OBSOLETE - best-match shift is expensive]              }
      //DX [OBSOLETE - best-match shift is expensive]              //cerr << "delta: " << delta << endl;
      //DX [OBSOLETE - best-match shift is expensive]              for(double j=-delta; j<=delta; j=j+inc){
      //DX [OBSOLETE - best-match shift is expensive]                //cerr << "j: " << j << endl;
      //DX [OBSOLETE - best-match shift is expensive]                for(double k=-delta; k<=delta; k=k+inc){
      //DX [OBSOLETE - best-match shift is expensive]                  for(double w=-delta; w<=delta; w=w+inc){
      //DX [OBSOLETE - best-match shift is expensive]                    proto=vprotos.at(i);
      //DX [OBSOLETE - best-match shift is expensive]                    for(uint iat=0; iat<proto.atoms.size(); iat++){
      //DX [OBSOLETE - best-match shift is expensive]                      proto.atoms.at(iat).cpos(1)+=j;
      //DX [OBSOLETE - best-match shift is expensive]                      proto.atoms.at(iat).cpos(2)+=k;
      //DX [OBSOLETE - best-match shift is expensive]                      proto.atoms.at(iat).cpos(3)+=w;
      //DX [OBSOLETE - best-match shift is expensive]                    }	
      //DX [OBSOLETE - best-match shift is expensive]                    	
      //DX [OBSOLETE - best-match shift is expensive]                    vector<double> min_dists; 
      //DX [OBSOLETE - best-match shift is expensive]                    findMatch(xstr_base,proto,im1,im2,min_dists,type_match);
      //DX [OBSOLETE - best-match shift is expensive]                    //coordinateDeviation(xstr_base,proto,IM1.at(i),IM2.at(i),coorddev,fail_figure);
      //DX [OBSOLETE - best-match shift is expensive]                    coordinateDeviation(xstr_base,proto,im1,im2,coorddev,fail_figure);
      //DX [OBSOLETE - best-match shift is expensive]                    //cerr << "lattdev: " << lattdev << endl;
      //DX [OBSOLETE - best-match shift is expensive]                    //cerr << "coorddev: " << coorddev << endl;
      //DX [OBSOLETE - best-match shift is expensive]                    mis_tmp=computeMisfit(lattdev,coorddev,fail_figure);
      //DX [OBSOLETE - best-match shift is expensive]                    //cerr << "mis_tmp: " << mis_tmp << endl;
      //DX [OBSOLETE - best-match shift is expensive]		                if(mis_tmp<min){
      //DX [OBSOLETE - best-match shift is expensive]                      min=mis_tmp;
      //DX [OBSOLETE - best-match shift is expensive]                      coorddev_tmp=coorddev;
      //DX [OBSOLETE - best-match shift is expensive]                      fail_figure_tmp=fail_figure;
      //DX [OBSOLETE - best-match shift is expensive]                      better=proto;
      //DX [OBSOLETE - best-match shift is expensive]                    }
      //DX [OBSOLETE - best-match shift is expensive]                  }
      //DX [OBSOLETE - best-match shift is expensive]                }
      //DX [OBSOLETE - best-match shift is expensive]              }		
      //DX [OBSOLETE - best-match shift is expensive]              if(min<mis){
      //DX [OBSOLETE - best-match shift is expensive]                vprotos_tmp.at(i)=better;
      //DX [OBSOLETE - best-match shift is expensive]                vCoordDevs.at(i)=coorddev_tmp;
      //DX [OBSOLETE - best-match shift is expensive]                vfails.at(i)=fail_figure_tmp;
      //DX [OBSOLETE - best-match shift is expensive]                misfits.at(i)=min;
      //DX [OBSOLETE - best-match shift is expensive]              }
      //DX [OBSOLETE - best-match shift is expensive]            }
      //DX [OBSOLETE - best-match shift is expensive]          }
      //DX [OBSOLETE - best-match shift is expensive]          */
      //DX [OBSOLETE - best-match shift is expensive]        }
      //DX [OBSOLETE - best-match shift is expensive]
      //DX [OBSOLETE - best-match shift is expensive]        vprotos.clear();
      //DX [OBSOLETE - best-match shift is expensive]        vprotos=vprotos_tmp;
      //DX [OBSOLETE - best-match shift is expensive]        vprotos_tmp.clear();
      //DX [OBSOLETE - best-match shift is expensive]
      //DX [OBSOLETE - best-match shift is expensive]        if(LDEBUG) {cerr << "compare:: " << "Number of Misfits Computed:	"<<vprotos.size()<<endl;}
      //DX [OBSOLETE - best-match shift is expensive]
      //DX [OBSOLETE - best-match shift is expensive]        // ---------------------------------------------------------------------------
      //DX [OBSOLETE - best-match shift is expensive]        // print results 
      //DX [OBSOLETE - best-match shift is expensive]        if(vprotos.size()!=0){
      //DX [OBSOLETE - best-match shift is expensive]
      //DX [OBSOLETE - best-match shift is expensive]          uint min_index = 0; //DX20180514 - added initialization
      //DX [OBSOLETE - best-match shift is expensive]          int flag=0;
      //DX [OBSOLETE - best-match shift is expensive]
      //DX [OBSOLETE - best-match shift is expensive]          for(i=0; i<misfits.size(); i++){
      //DX [OBSOLETE - best-match shift is expensive]            if(flag==0){
      //DX [OBSOLETE - best-match shift is expensive]              min=misfits.at(i);
      //DX [OBSOLETE - best-match shift is expensive]              min_index=i;
      //DX [OBSOLETE - best-match shift is expensive]              flag=1;
      //DX [OBSOLETE - best-match shift is expensive]            }
      //DX [OBSOLETE - best-match shift is expensive]            else {
      //DX [OBSOLETE - best-match shift is expensive]              if(misfits.at(i)<min){
      //DX [OBSOLETE - best-match shift is expensive]                min=misfits.at(i);
      //DX [OBSOLETE - best-match shift is expensive]                min_index=i;
      //DX [OBSOLETE - best-match shift is expensive]              }   
      //DX [OBSOLETE - best-match shift is expensive]            }   
      //DX [OBSOLETE - best-match shift is expensive]          }	   
      //DX [OBSOLETE - best-match shift is expensive]
      //DX [OBSOLETE - best-match shift is expensive]          oss << endl <<"**************************** RESULTS ****************************"<<endl;
      //DX [OBSOLETE - best-match shift is expensive]          final_misfit=misfits.at(min_index);
      //DX [OBSOLETE - best-match shift is expensive]          if(misfits.at(min_index)<0.1){
      //DX [OBSOLETE - best-match shift is expensive]            oss << endl <<"MISFIT" <<":			" << misfits.at(min_index)<<"  STRUCTURES ARE COMPATIBLE" << endl;
      //DX [OBSOLETE - best-match shift is expensive]            oss <<"----------------------------------------------------"<<endl;
      //DX [OBSOLETE - best-match shift is expensive]            oss << "Figure of Deviation:	"<< vLattDevs.at(min_index) << endl;
      //DX [OBSOLETE - best-match shift is expensive]            oss << "Figure of Displacement:	"<<vCoordDevs.at(min_index) << endl;
      //DX [OBSOLETE - best-match shift is expensive]            oss << "Figure of Failure:	"<<vfails.at(min_index) << endl;
      //DX [OBSOLETE - best-match shift is expensive]            oss <<"----------------------------------------------------"<<endl;
      //DX [OBSOLETE - best-match shift is expensive]            printMatch(IM1.at(min_index),IM2.at(min_index),vprotos.at(min_index),xstr_base,oss);
      //DX [OBSOLETE - best-match shift is expensive]            oss <<"----------------------------------------------------"<<endl;
      //DX [OBSOLETE - best-match shift is expensive]            oss << "FINAL - REFERENCE STRUCTURE: " << endl;	
      //DX [OBSOLETE - best-match shift is expensive]            oss << xstr_base << endl;
      //DX [OBSOLETE - best-match shift is expensive]            oss <<"----------------------------------------------------"<<endl;
      //DX [OBSOLETE - best-match shift is expensive]            oss << "FINAL - MAPPED STRUCTURE: " << endl;
      //DX [OBSOLETE - best-match shift is expensive]            oss << vprotos.at(min_index);
      //DX [OBSOLETE - best-match shift is expensive]          }
      //DX [OBSOLETE - best-match shift is expensive]          else {
      //DX [OBSOLETE - best-match shift is expensive]            if(misfits.at(min_index)<0.2){
      //DX [OBSOLETE - best-match shift is expensive]              oss << endl <<"MISFIT" <<":                    " << misfits.at(min_index)<<"  STRUCTURES ARE IN THE SAME FAMILY" << endl;
      //DX [OBSOLETE - best-match shift is expensive]            }
      //DX [OBSOLETE - best-match shift is expensive]            else {
      //DX [OBSOLETE - best-match shift is expensive]              oss << endl <<"MISFIT" <<":			" << misfits.at(min_index)<<"  STRUCTURES ARE INCOMPATIBLE (No match found)" << endl;
      //DX [OBSOLETE - best-match shift is expensive]            }
      //DX [OBSOLETE - best-match shift is expensive]            oss <<"----------------------------------------------------"<<endl;
      //DX [OBSOLETE - best-match shift is expensive]            oss << "Figure of Deviation:	"<< vLattDevs.at(min_index) << endl;
      //DX [OBSOLETE - best-match shift is expensive]            oss << "Figure of Displacement:	"<<vCoordDevs.at(min_index) << endl;
      //DX [OBSOLETE - best-match shift is expensive]            oss << "Figure of Failure:	"<<vfails.at(min_index) << endl;
      //DX [OBSOLETE - best-match shift is expensive]            oss <<"----------------------------------------------------"<<endl;
      //DX [OBSOLETE - best-match shift is expensive]            printMatch(IM1.at(min_index),IM2.at(min_index),vprotos.at(min_index),xstr_base,oss);
      //DX [OBSOLETE - best-match shift is expensive]            oss <<"----------------------------------------------------"<<endl;
      //DX [OBSOLETE - best-match shift is expensive]            oss << "FINAL - REFERENCE STRUCTURE: " << endl;
      //DX [OBSOLETE - best-match shift is expensive]            oss << xstr_base << endl;
      //DX [OBSOLETE - best-match shift is expensive]            oss <<"----------------------------------------------------"<<endl;
      //DX [OBSOLETE - best-match shift is expensive]            oss << "FINAL - MAPPED STRUCTURE: " << endl;
      //DX [OBSOLETE - best-match shift is expensive]            oss << vprotos.at(min_index) << endl;
      //DX [OBSOLETE - best-match shift is expensive]          } 
      //DX [OBSOLETE - best-match shift is expensive]
      //DX [OBSOLETE - best-match shift is expensive]          //---------------------------------------------------------------------------//
      //DX [OBSOLETE - best-match shift is expensive]        }
      //DX [OBSOLETE - best-match shift is expensive]        else {
      //DX [OBSOLETE - best-match shift is expensive]          oss << "[ERROR]: No match found!" << endl;
      //DX [OBSOLETE - best-match shift is expensive]        }
      //DX [OBSOLETE - best-match shift is expensive]      }
      //DX [OBSOLETE - best-match shift is expensive]      else { 
      //DX [OBSOLETE - best-match shift is expensive]        oss << "[ERROR]: No match found!" << endl;
      //DX [OBSOLETE - best-match shift is expensive]      }
      //DX [OBSOLETE - best-match shift is expensive]      oss << endl << "*********************  THE END - FINE  **********************" << endl << endl;
      if(final_misfit<0.1 && !((final_misfit+1.0)<1e-3)){
        return true;
      }
      else {
        return false;
      }
    } //end of criteria_met
    return false;
  }
} //end of compare namespace

// AFLOW-XtalMatch (compare crystal structures)
// Written by David Hicks (david.hicks@duke.edu) 
// Contributors: Carlo De Santo
// ***************************************************************************
// *                                                                         *
// *           Aflow STEFANO CURTAROLO - Duke University 2003-2020           *
// *           Aflow DAVID HICKS - Duke University 2014-2020                 *
// *                                                                         *
// ***************************************************************************<|MERGE_RESOLUTION|>--- conflicted
+++ resolved
@@ -322,12 +322,8 @@
 
     // This function compares multiple structures (i.e., more than two).
 
-<<<<<<< HEAD
+    bool LDEBUG=(false || XHOST.DEBUG);
     string function_name = XHOST.sPID + "compare::compareMultipleStructures():";
-=======
->>>>>>> 657c6bb8
-    bool LDEBUG=(false || XHOST.DEBUG);
-    string function_name = "compare::compareMultipleStructures():";
     ostringstream oss;
     //DX20200103 ostream& logstream = cout;
     stringstream message;
@@ -2584,12 +2580,8 @@
 namespace compare {
   vector<StructurePrototype> compareMultipleStructures(vector<StructurePrototype>& all_structures, ostream& oss, ofstream& FileMESSAGE, uint& num_proc, bool same_species, string& directory, const aurostd::xoption& comparison_options, ostream& logstream){ //DX20200103 - condensed booleans to xoptions //DX20200226 - added logstream
 
-<<<<<<< HEAD
+    bool LDEBUG=(false || XHOST.DEBUG);
     string function_name = XHOST.sPID + "compare::compareMultipleStructures():";
-=======
->>>>>>> 657c6bb8
-    bool LDEBUG=(false || XHOST.DEBUG);
-    string function_name = "compare::compareMultipleStructures():";
     //DX20200226 ostream& logstream = cout;
     stringstream message;
     bool quiet = false;
