--- conflicted
+++ resolved
@@ -1,18 +1,10 @@
 // ***************************************************************************
 // *                                                                         *
-<<<<<<< HEAD
 // *           Aflow STEFANO CURTAROLO - Duke University 2003-2020           *
 // *           Aflow DAVID HICKS - Duke University 2014-2020                 *
 // *                                                                         *
 // ***************************************************************************
 // AFLOW-XtalMatch (compare crystal structures) - Functions
-=======
-// *           Aflow STEFANO CURTAROLO - Duke University 2003-2019           *
-// *           Aflow DAVID HICKS - Duke University 2014-2019                 *
-// *                                                                         *
-// ***************************************************************************
-// AFLOW-XTAL-MATCH (compare crystal structures) - Functions
->>>>>>> 7d79afa9
 // Written by David Hicks (david.hicks@duke.edu) 
 // Contributors: Carlo De Santo
 
@@ -42,13 +34,10 @@
 #define JSON_MODE 0
 #define _CALCULATE_MAGNETIC_MISFIT_ false
 #define _SPIN_TOL_ 0.1
-<<<<<<< HEAD
 
 #define _COMPARE_DATABASE_GEOMETRY_ORIGINAL_ 0
 #define _COMPARE_DATABASE_GEOMETRY_RELAX1_ 1
 #define _COMPARE_DATABASE_GEOMETRY_MOST_RELAXED_ 2
-=======
->>>>>>> 7d79afa9
 
 //// ===== GroupedWyckoffPosition Class ===== //
 //class GroupedWyckoffPosition{
@@ -69,44 +58,29 @@
 
 
 // ===== AtomEnvironment Class ===== //
-<<<<<<< HEAD
 //DX20191120 [MOVED TO aflow.h]
 
 //DX20191212 - added 
-=======
-//DX 20191120 [MOVED TO aflow.h]
-
-//DX 20191212 - added 
->>>>>>> 7d79afa9
 struct structure_misfit {
   bool is_magnetic_misfit;              // boolean indicating if a magnetic system and using magnetic as misfit
   double misfit;                        // Burzlaff's structural misfit (=1-(1-lattice_deviation)(1-coordinate_displacement)(1-failure))
   double lattice_deviation;             // Burzlaff's lattice deviation, captures differences between lattices
   double coordinate_displacement;       // Burzlaff's coordinate displacement; captures differences between atom positions (relatively close together)
   double failure;                       // Burzlaff's figure of failure; captures differences between atom positions (significantly far apart)
-<<<<<<< HEAD
   double magnetic_misfit;               //DX's magnetic misfit (inspired by Burzlaff's misfit; =1-(1-magnetic_displacement)(1-magnetic_failure))
   double magnetic_displacement;         //DX's magnetic displacement; captures differences between magnetic moment magnitude (and angle for non-collinear)
   double magnetic_failure;              //DX's magnetic failure; captures spin flip differences 
-=======
-  double magnetic_misfit;               // DX's magnetic misfit (inspired by Burzlaff's misfit; =1-(1-magnetic_displacement)(1-magnetic_failure))
-  double magnetic_displacement;         // DX's magnetic displacement; captures differences between magnetic moment magnitude (and angle for non-collinear)
-  double magnetic_failure;              // DX's magnetic failure; captures spin flip differences 
->>>>>>> 7d79afa9
 };
 namespace compare{
   structure_misfit initialize_misfit_struct(bool magnetic=false);
 }
 
-<<<<<<< HEAD
 //DX20200225 - temp struct; working on more robust scheme
 struct matching_structure {
   string name;
   double misfit;
 };
 
-=======
->>>>>>> 7d79afa9
 // ===== StructurePrototype Class ===== //
 class StructurePrototype{
   public:
@@ -120,7 +94,6 @@
     string structure_representative_compound;                                               // compound name of representative structure (w/reduced stoichometry), e.g., Ag1Br2
     xstructure structure_representative;                                                    // xstructure of representative structure
     bool structure_representative_generated;                                                // boolean indicating if xstructure is generated
-<<<<<<< HEAD
     string structure_representative_source;                                                 // string indicating where structure came from, i.e., input, auid, aflow protos, etc.
     uint structure_representative_relaxation_step;                                          // number specifying relaxation step of the representative structure (0=original, 1=one relaxation, 2=most relaxed)
     uint number_compounds_matching_representative;                                          // number of compounds that match with the representative structure
@@ -129,15 +102,6 @@
     vector<uint> stoichiometry;                                                             // reduced stoichiometry of prototype
     uint natoms;                                                                            // number of atoms in the prototype (from the representative structure; not necessarily reduced)
     //DX20191111 [OBSOLETE] vector<string> atom_decorations_unique;                         // unique atom decorations (permutations) of prototype
-=======
-    string structure_representative_from;                                                   // string indicating where structure came from, i.e., input, auid, aflow protos, etc.
-    uint number_compounds_matching_representative;                                          // number of compounds that match with the representative structure
-    int number_of_types;                                                                    // number of types in prototype
-    vector<string> elements;                                                                // list of elements exhibiting in this protoype (from representative and duplicate structures)
-    vector<uint> stoichiometry;                                                             // reduced stoichiometry of prototype
-    uint number_of_atoms;                                                                   // number of atoms in the prototype (from the representative structure; not necessarily reduced)
-    //DX 20191111 [OBSOLETE] vector<string> atom_decorations_unique;                                                 // unique atom decorations (permutations) of prototype
->>>>>>> 7d79afa9
     vector<vector<string> > atom_decorations_equivalent;                                    // equivalent atom decorations (permutations) of prototype
     string Pearson;                                                                         // Pearson symbol of prototype
     uint space_group;                                                                       // space group number of prototype
@@ -154,7 +118,6 @@
     vector<string> structures_duplicate_compounds;                                          // vector of compounds names for duplicate structures (w/reduced stoichometry), e.g., Ag1Br2
     vector<xstructure> structures_duplicate;                                                // vector of xstructures for duplicate structures
     vector<bool> structures_duplicate_generated;                                            // vector of booleans indicating if xstructure is generated for duplicate structures
-<<<<<<< HEAD
     vector<string> structures_duplicate_source;                                             // vector of strings indicating where structure came from, i.e., input, auid, aflow protos, etc.
     vector<uint> structures_duplicate_relaxation_step;                                      // vector of numbers specifying relaxation steps of the duplicate structures (0=original, 1=one relaxation, 2=most relaxed)
     vector<vector<GroupedWyckoffPosition> > structures_duplicate_grouped_Wyckoff_positions; // Wyckoff positions grouped by site type
@@ -186,37 +149,6 @@
     bool copyPrototypeInformation(StructurePrototype& b);                                   // copy prototype information from one StructurePrototype object to another
     bool putDuplicateAsRepresentative(StructurePrototype& b, uint& index);                  // make duplicate structure a representative structure in a new StructurePrototype object
     //bool putRepresentativeAsDuplicate(StructurePrototype& b);                             // make representative structure a duplicate structure in a new StructurePrototype object //DX20190730
-=======
-    vector<string> structures_duplicate_from;                                               // vector of strings indicating where structure came from, i.e., input, auid, aflow protos, etc. 
-    vector<vector<GroupedWyckoffPosition> > structures_duplicate_grouped_Wyckoff_positions; // Wyckoff positions grouped by site type
-    vector<uint> number_compounds_matching_duplicate;                                       // vector of number of compounds that match with the duplicate structures
-    vector<string> duplicate_comparison_logs; //DX 20190506                                 // vector of comparison logs for duplicate structures, CAREFUL: very long string //DX 20190506
-    vector<string> structures_family_names;                                                 // vector of names for structures within the same family
-    vector<xstructure> structures_family;                                                   // vector of xstructures for structures within the same family
-    vector<bool> structures_family_generated;                                               // vector of booleans indicating if xstructure is generated for structures within the same family
-    vector<string> structures_family_from;                                                  // vector of strings indicating where structure came from, i.e., input, auid, aflow protos, etc.
-    vector<vector<GroupedWyckoffPosition> > structures_family_grouped_Wyckoff_positions;    // Wyckoff positions grouped by site type
-    vector<uint> number_compounds_matching_family;                                          // vector of number of compounds that match with the same family structures
-    vector<string> family_comparison_logs; //DX 20190506                                    // vector of comparison logs for same family structures, CAREFUL: very long string //DX 20190506
-    vector<structure_misfit> structure_misfits_duplicate;                                   // vector of C++ structs containing broken-down structural misfit information between the duplicate and representative structures //DX 20191217
-    vector<structure_misfit> structure_misfits_family;                                      // vector of C++ structs containing broken-down structural misfit information between the family and representative structures //DX 20191217
-    vector<string> property_names;                                                          // vector of property names (if using AFLUX)
-    vector<string> property_units;                                                          // vector of property units (if using AFLUX)
-    vector<string> properties_structure_representative;                                     // vector of property values for the representative structure (if using AFLUX)
-    vector<vector<string> > properties_structures_duplicate;                                // vector of property values for the duplicate structures (if using AFLUX) 
-    vector<vector<string> > properties_structures_family; //DX 20190506                     // vector of property values for the family structures (if using AFLUX) //DX 20190425 
-    // functions
-    uint numberOfDuplicates() const; //DX 20190506                                          // return the number of duplicate structures for this prototype (i.e., checks misfit value)
-    uint numberOfComparisons(); //DX 20181221                                               // return the number of comparisons for this prototype 
-    bool isSymmetryCalculated(); //DX 20190228
-    bool isLFAEnvironmentCalculated(); //DX 20191105
-    bool calculateSymmetry(); //DX 20190118                                                 // calculate space group symmetry and populate symmetry attributes for StructurePrototype
-    bool addStructurePrototypeAsDuplicate(StructurePrototype& b);                           // combine structure with another StructurePrototype object as a potential duplicate
-    void putDuplicateAsFamily(uint index, bool keep_generated=false);                       // make duplicate structure a same family structure in the same StructurePrototypeObject //DX 20190814 
-    bool copyPrototypeInformation(StructurePrototype& b);                                   // copy prototype information from one StructurePrototype object to another
-    bool putDuplicateAsRepresentative(StructurePrototype& b, uint& index);                  // make duplicate structure a representative structure in a new StructurePrototype object
-    //bool putRepresentativeAsDuplicate(StructurePrototype& b);                               // make representative structure a duplicate structure in a new StructurePrototype object //DX 20190730
->>>>>>> 7d79afa9
     bool copyDuplicate(StructurePrototype& b, uint& index, bool copy_misfit=false);         // copy duplicate info to another StructurePrototype object
     bool removeNonDuplicate(uint& index);                                                   // remove non-duplicate structures 
     bool removeDuplicates(bool remove_duplicate_count);                                     // remove duplicate structure information
@@ -229,7 +161,6 @@
 namespace compare{
 
   // ===== Main functions ===== //
-<<<<<<< HEAD
   string compareMultipleStructures(const aurostd::xoption& vpflow, ostream& logstream=cout); //DX //DX20190425
   vector<StructurePrototype> compareStructuresFromStructureList(vector<string>& filenames, vector<string>& magmoms_for_systems, ostream& oss, ofstream& FileMESSAGE, uint& num_proc, bool same_species, const aurostd::xoption& comparison_options); //DX20200103 - condensed bools to xoptions
   vector<StructurePrototype> compareStructuresFromDirectory(string& directory, vector<string>& magmoms_for_systems, ostream& oss, ofstream& FileMESSAGE, uint& num_proc, bool same_species, const aurostd::xoption& comparison_options); //DX20200103 - condensed bools to xoptions
@@ -270,28 +201,6 @@
   string printMatchingPrototypes(xstructure& xstr, const aurostd::xoption& vpflow); //DX20190314 
   string printMatchingPrototypes(istream& cin, const aurostd::xoption& vpflow); //DX20190314 
   vector<string> getMatchingPrototypes(xstructure& xstr, string& catalog); //DX20190314 
-=======
-  vector<StructurePrototype> compareStructuresFromStructureList(vector<string>& filenames, vector<string>& magmoms_for_systems, ostream& oss, ofstream& FileMESSAGE, uint& num_proc, bool same_species,
-      bool scale_volume, bool optimize_match, bool ignore_symmetry, bool ignore_Wyckoff, bool ignore_environment, bool single_comparison_round, bool clean_unmatched, bool remove_duplicate_compounds,
-      bool calculate_unique_permutations, bool add_matching_aflow_protos, bool get_aflow_prototype_designation, bool ICSD_comparison, bool store_comparison_logs); //DX 20190319 - added FileMESSAGE //DX 20190506 - added clean unmatched //DX 20190724 - added add_matching_aflow_protos, get_aflow_prototype_designation, calculate_unique_permutations, ignore_environment //DX 20190822 - add log bool
-  vector<StructurePrototype> compareStructuresFromDirectory(string& directory, vector<string>& magmoms_for_systems, ostream& oss, ofstream& FileMESSAGE, uint& num_proc, bool same_species,
-      bool scale_volume, bool optimize_match, bool ignore_symmetry, bool ignore_Wyckoff, bool ignore_environment, bool single_comparison_round, bool clean_unmatched, bool remove_duplicate_compounds, 
-      bool calculate_unique_permutations, bool add_matching_aflow_protos, bool get_aflow_prototype_designation, bool ICSD_comparison, bool store_comparison_logs); //DX 20190319 - added FileMESSAGE //DX 20190506 - added clean unmatched //DX 20190724 - added add_matching_aflow_protos, get_aflow_prototype_designation, calculate_unique_permutations, ignore_environment //DX 20190822 - add log bool
-  vector<StructurePrototype> compareStructuresFromFile(string& filename, vector<string>& magmoms_for_systems, ostream& oss, ofstream& FileMESSAGE, uint& num_proc, bool same_species,
-      bool scale_volume, bool optimize_match, bool ignore_symmetry, bool ignore_Wyckoff, bool ignore_environment, bool single_comparison_round, bool clean_unmatched, bool remove_duplicate_compounds, 
-      bool calculate_unique_permutations, bool add_matching_aflow_protos, bool get_aflow_prototype_designation, bool ICSD_comparison, bool store_comparison_logs); //DX 20190319 - added FileMESSAGE //DX 20190506 - added clean unmatched //DX 20190724 - added add_matching_aflow_protos, get_aflow_prototype_designation, calculate_unique_permutations, ignore_environment //DX 20190822 - add log bool
-  vector<StructurePrototype> compareMultipleStructures(vector<StructurePrototype>& all_structures, ostream& oss, ofstream& FileMESSAGE, uint& num_proc, bool same_species, string& directory); //DX 20190319 - added FileMESSAGE
-  vector<StructurePrototype> compareMultipleStructures(vector<StructurePrototype>& all_structures, ostream& oss, ofstream& FileMESSAGE, uint& num_proc, bool same_species, string& directory,
-      bool scale_volume, bool optimize_match, bool ignore_symmetry, bool ignore_Wyckoff, bool ignore_environment, bool single_comparison_round, bool clean_unmatched, bool remove_duplicate_compounds, 
-      bool calculate_unique_permutations, bool add_matching_aflow_protos, bool get_aflow_prototype_designation, bool ICSD_comparison, bool store_comparison_logs); //DX 20190319 - added FileMESSAGE //DX 20190504 - added clean unmatched //DX 20190724 - added add_matching_aflow_protos, get_aflow_prototype_designation, calculate_unique_permutations, ignore_environment //DX 20190822 - add log bool
-  bool aflowCompareStructure(const uint& num_proc, const xstructure& xstr1, const xstructure& xstr2, 
-      bool same_species, bool scale_volume, bool optimize_match, double& final_misfit, ostream& oss); //Main function //DX 20191108 - remove const & from bools //DX 20191122 - move ostream to end and add default
-  bool aflowCompareStructure(const uint& num_proc, const xstructure& xstr1, const xstructure& xstr2, 
-      bool same_species, bool scale_volume, bool optimize_match, double& final_misfit, structure_misfit& final_misfit_info, ostream& oss); //Main function //DX 20191108 - remove const & from bools //DX 20191122 - move ostream to end and add default //DX 20191210 - added lattice_dev, coordinate_dis, and failure
-  bool aflowCompareStructure(const xstructure& xstr1, const xstructure& xstr2, bool same_species); //Overloaded, returns true (match), false (no match) //DX 20191108 - remove const & from bools
-  bool aflowCompareStructure(const xstructure& xstr1, const xstructure& xstr2, bool same_species, bool scale_volume, bool optmize_match);  //DX 20191108 - remove const & from bools
-  double aflowCompareStructureMisfit(const xstructure& xstr1, const xstructure& xstr2, bool same_species, bool optimize_match); //Overloaded, returns misfit value //DX 20191108 - remove const & from bools
->>>>>>> 7d79afa9
 
   // ---------------------------------------------------------------------------
   // permutaion comparisons
@@ -311,7 +220,6 @@
 
   aurostd::xoption loadDefaultComparisonOptions(string mode=""); //DX20200103
   // ===== Compare Directory Functions ===== //
-<<<<<<< HEAD
   vector<StructurePrototype> loadStructuresFromStructureList(const vector<string>& filenames, const vector<string>& magmoms_for_systems, bool same_species, ostream& logstream=cout); //DX20191122
   vector<StructurePrototype> loadStructuresFromStructureList(const vector<string>& filenames, const vector<string>& magmoms_for_systems, bool same_species, ofstream& FileMESSAGE, ostream& logstream=cout); //DX20190424 //DX20190801 - added vector<string>& magmoms_for_systems //DX20191122 - added ostream and consts
   vector<StructurePrototype> loadStructuresFromDirectory(const string& directory, const vector<string>& magmoms_for_systems, bool same_species, ostream& logstream=cout); //DX20191122 
@@ -321,24 +229,12 @@
   void generateStructures(vector<StructurePrototype>& structures, ostream& oss=cout, uint start_index=0, uint end_index=AUROSTD_MAX_UINT); //DX20191122
   bool generateStructure(string& structure_name, string& structure_source, uint relaxation_step, xstructure& structure, ostream& oss); //DX20200429 - added relaxation_step
   void removeNonGeneratedStructures(vector<StructurePrototype>& structures); //DX20191105
-=======
-  vector<StructurePrototype> loadStructuresFromStructureList(const vector<string>& filenames, const vector<string>& magmoms_for_systems, bool same_species, ostream& logstream=cout); //DX 20191122
-  vector<StructurePrototype> loadStructuresFromStructureList(const vector<string>& filenames, const vector<string>& magmoms_for_systems, bool same_species, ofstream& FileMESSAGE, ostream& logstream=cout); //DX 20190424 //DX 20190801 - added vector<string>& magmoms_for_systems //DX 20191122 - added ostream and consts
-  vector<StructurePrototype> loadStructuresFromDirectory(const string& directory, const vector<string>& magmoms_for_systems, bool same_species, ostream& logstream=cout); //DX 20191122 
-  vector<StructurePrototype> loadStructuresFromDirectory(const string& directory, const vector<string>& magmoms_for_systems, bool same_species, ofstream& FileMESSAGE, ostream& logstream=cout); //DX 20190319 - added FileMESSAGE //DX 20190801 - added vector<string>& magmoms_for_systems //DX 20191122 - added ostream and consts
-  vector<StructurePrototype> loadStructuresFromFile(const string& directory, const vector<string>& magmoms_for_systems, bool same_species, ostream& logstream=cout); //DX 20191122
-  vector<StructurePrototype> loadStructuresFromFile(const string& directory, const vector<string>& magmoms_for_systems, bool same_species, ofstream& FileMESSAGE, ostream& logstream=cout); //DX 20190319 - added FileMESSAGE //DX 20190801 - added vector<string>& magmoms_for_systems, //DX 20191122 - added ostream and consts
-  void generateStructures(vector<StructurePrototype>& structures, ostream& oss=cout, uint start_index=0, uint end_index=AUROSTD_MAX_UINT); //DX 20191122
-  bool generateStructure(string& structure_name, string& structure_from, xstructure& structure, ostream& oss);
-  void removeNonGeneratedStructures(vector<StructurePrototype>& structures); //DX 20191105
->>>>>>> 7d79afa9
   vector<uint> getStoichiometry(string& compositions, const bool& same_species);
   bool addAFLOWPrototypes2StructurePrototypeVector(vector<StructurePrototype>& all_structures, vector<string>& vlabel);
   string getCompoundName(xstructure& xstr, bool remove_ones=false);
   string getCompoundName(vector<string>& elements, vector<uint>& stoichiometry, bool remove_ones=false);
   vector<uint> getStoichiometry(const xstructure& xstr, const bool& same_species);
   vector<string> getElements(xstructure& xstr);
-<<<<<<< HEAD
   //DX20191125 [OBSOLETE - USING AUROSTD VERSION] vector<uint> gcdStoich(const vector<uint>& numbers); //DX20181009
   //DX20191125 [OBSOLETE - USING AUROSTD VERSION] vector<uint> gcdStoich(const deque<int>& numbers);
   //DX20191108 [OBSOLETE - switching to getThreadDistribution] bool prepareSymmetryThreads(vector<xstructure>& vxstrs, uint& num_proc,
@@ -352,31 +248,12 @@
   void calculateSpaceGroups(vector<StructurePrototype>& structures, uint start_index=0, uint end_index=AUROSTD_MAX_UINT, uint setting=0); //DX20191230 added setting
   void calculateLFAEnvironments(vector<StructurePrototype>& structures, uint num_proc);  //DX20191105
   void calculateSymmetries(vector<StructurePrototype>& structures, uint& num_proc);  //DX20190118
-=======
-  //DX 20191125 [OBSOLETE - USING AUROSTD VERSION] vector<uint> gcdStoich(const vector<uint>& numbers); //DX 20181009
-  //DX 20191125 [OBSOLETE - USING AUROSTD VERSION] vector<uint> gcdStoich(const deque<int>& numbers);
-  //DX 20191108 [OBSOLETE - switching to getThreadDistribution] bool prepareSymmetryThreads(vector<xstructure>& vxstrs, uint& num_proc,
-  //DX 20191108 [OBSOLETE - switching to getThreadDistribution]     vector<uint>& start_indices, vector<uint>& end_indices);
-  //DX 20191108 [OBSOLETE - switching to getThreadDistribution] bool prepareSymmetryThreads(uint& number_of_structures, uint& num_proc,
-  //DX 20191108 [OBSOLETE - switching to getThreadDistribution]     vector<uint>& start_indices, vector<uint>& end_indices);
-  //DX 20191108 [OBSOLETE - switching to getThreadDistribution] bool splitTaskIntoThreads(uint& number_of_tasks, uint& num_proc,              
-  //DX 20191108 [OBSOLETE - switching to getThreadDistribution]     vector<uint>& start_indices, vector<uint>& end_indices); //DX 20190530 - renamed
-  void calculateSymmetries(vector<xstructure>& vxstrs, vector<string>& vpearsons, vector<uint>& vsgroups, 
-      vector<vector<GroupedWyckoffPosition> >& vgrouped_Wyckoff_positions, uint& num_proc);
-  void calculateSpaceGroups(vector<StructurePrototype>& structures, uint start_index, uint end_index); //DX 20191107 - remove & from uint
-  void calculateLFAEnvironments(vector<StructurePrototype>& structures, uint num_proc);  //DX 20191105
-  void calculateSymmetries(vector<StructurePrototype>& structures, uint& num_proc);  //DX 20190118
->>>>>>> 7d79afa9
   void calculateSymmetry(xstructure& xstr, vector<string>& vpearsons, vector<uint>& vsgroups,
       vector<vector<GroupedWyckoffPosition> >& vgrouped_Wyckoff_positions);
   bool groupWyckoffPositions(xstructure& xstr, vector<GroupedWyckoffPosition>& grouped_positions);
   bool groupWyckoffPositionsFromGroupedString(uint& space_group_number, uint& setting, vector<vector<string> >& grouped_Wyckoff_string, vector<GroupedWyckoffPosition>& grouped_positions);
   string printWyckoffString(const vector<GroupedWyckoffPosition>& grouped_positions, bool alphabetize=false);
-<<<<<<< HEAD
   vector<GroupedWyckoffPosition> sortSiteSymmetryOfGroupedWyckoffPositions(const vector<GroupedWyckoffPosition>& grouped_Wyckoffs); //DX20190219
-=======
-  vector<GroupedWyckoffPosition> sortSiteSymmetryOfGroupedWyckoffPositions(const vector<GroupedWyckoffPosition>& grouped_Wyckoffs); //DX 20190219
->>>>>>> 7d79afa9
   bool matchableWyckoffPositions(const vector<GroupedWyckoffPosition>& temp_grouped_Wyckoffs,
       const vector<GroupedWyckoffPosition>& representative_grouped_Wyckoffs,
       bool same_species);
@@ -392,7 +269,6 @@
       vector<vector<vector<string> > >& grouped_possible_Wyckoff_letters,
       vector<string>& prototype_labels, vector<uint>& species_counts,
       vector<uint>& space_groups);
-<<<<<<< HEAD
   //vector<StructurePrototype> compareMultipleStructures(vector<StructurePrototype>& comparison_schemes, 
   //vector<xstructure>& vxstrs, const bool& same_species, 
   //const vector< vector<string> >& vvelements,
@@ -418,34 +294,6 @@
   //vector<string>& vstructures_source,
   //const bool& ignore_symmetry, const bool& ignore_Wyckoff,
   //const bool& structures_generated);
-=======
-  /*vector<StructurePrototype> compareMultipleStructures(vector<StructurePrototype>& comparison_schemes, 
-    vector<xstructure>& vxstrs, const bool& same_species, 
-    const vector< vector<string> >& vvelements,
-    vector< vector<uint> >& vstoichs, vector<string>& vpearsons, 
-    vector<uint>& vsgroups, 
-    vector<vector<GroupedWyckoffPosition> >& vgrouped_Wyckoff_positions,
-    const string& directory, const vector<string>& vfiles, 
-    vector<bool>& vstructures_generated,
-    vector<string>& vstructures_from,
-    const bool& ignore_symmetry, const bool& ignore_Wyckoff,
-    const bool& structures_generated);
-    void createStructurePrototypes(vector<StructurePrototype>& comparison_schemes, 
-    vector<xstructure>& vxstrs, const bool& same_species, 
-    const vector< vector<string> >& vvelements,
-    vector< vector<uint> >& vstoichs, vector<string>& vpearsons, 
-    vector<uint>& vsgroups, 
-    vector<vector<GroupedWyckoffPosition> >& vgrouped_Wyckoff_positions,
-    vector<string>& property_names,
-    vector<string>& property_units,
-    vector<vector<string> >& property_values,
-    const string& directory, const vector<string>& vfiles,
-    vector<bool>& vstructures_generated,
-    vector<string>& vstructures_from,
-    const bool& ignore_symmetry, const bool& ignore_Wyckoff,
-    const bool& structures_generated);
-    */
->>>>>>> 7d79afa9
   void createStructurePrototypes(vector<StructurePrototype>& comparison_schemes,
       vector<xstructure>& vxstrs, const bool& same_species,
       const vector< vector<string> >& vvelements,
@@ -454,12 +302,8 @@
       vector<vector<GroupedWyckoffPosition> >& vgrouped_Wyckoff_positions,
       const string& directory, const vector<string>& vfiles,
       vector<bool>& vstructures_generated,
-<<<<<<< HEAD
       vector<string>& vstructures_source,
       vector<uint>& vstructures_relaxation_step,
-=======
-      vector<string>& vstructures_from,
->>>>>>> 7d79afa9
       const bool& ignore_symmetry, const bool& ignore_Wyckoff);
   void createStructurePrototypes(vector<StructurePrototype>& comparison_schemes,
       vector<xstructure>& vxstrs, const bool& same_species,
@@ -472,7 +316,6 @@
       vector<vector<string> >& property_values,
       const string& directory, const vector<string>& vfiles,
       vector<bool>& vstructures_generated,
-<<<<<<< HEAD
       vector<string>& vstructures_source,
       vector<uint>& vstructures_relaxation_step,
       const bool& ignore_symmetry, const bool& ignore_Wyckoff);
@@ -488,24 +331,6 @@
   vector<StructurePrototype> checkForBetterMatches(vector<StructurePrototype>& prototype_schemes, 
       ostream& oss, uint& num_proc, bool check_for_better_matches, bool same_species,
       const aurostd::xoption& comparison_options, ofstream& FileMESSAGE, bool quiet=false, ostream& logstream=cout); //DX20200103 - condensed bools to xoptions
-=======
-      vector<string>& vstructures_from,
-      const bool& ignore_symmetry, const bool& ignore_Wyckoff);
-  bool structuresCompatible(const StructurePrototype& structure1,
-      const StructurePrototype& structure2, bool same_species, 
-      bool ignore_symmetry, bool ignore_Wyckoff, bool ignore_environment); //DX 20190730
-  vector<StructurePrototype> groupStructurePrototypes(vector<StructurePrototype>& structures, 
-      bool same_species, bool ignore_symmetry, bool ignore_Wyckoff, bool ignore_environment, bool duplicates_removed); //DX 20190731 - remove const and & //DX 20190830 - added duplicates_removed
-
-  vector<StructurePrototype> checkForBetterMatches(vector<StructurePrototype>& prototype_schemes, 
-      ostream& oss, uint& num_proc, bool check_for_better_matches, bool same_species,
-      bool scale_volume, bool optimize_match, bool ignore_symmetry, bool ignore_Wyckoff, 
-      bool ignore_environment, bool clean_unmatched, bool ICSD_comparison, bool quiet=false, ostream& logstream=cout); //DX 20191125 
-  vector<StructurePrototype> checkForBetterMatches(vector<StructurePrototype>& prototype_schemes, 
-      ostream& oss, uint& num_proc, bool check_for_better_matches, bool same_species,
-      bool scale_volume, bool optimize_match, bool ignore_symmetry, bool ignore_Wyckoff, 
-      bool ignore_environment, bool clean_unmatched, bool ICSD_comparison, ofstream& FileMESSAGE, bool quiet=false, ostream& logstream=cout); //DX 20191125
->>>>>>> 7d79afa9
   vector<StructurePrototype> compareDuplicateCompounds(vector<StructurePrototype>& prototype_schemes, uint& num_proc, 
       bool& ICSD_comparison, ostringstream& oss);
   vector<StructurePrototype> createComparisonSchemeForDuplicateCompounds(StructurePrototype& prototype_scheme); 
@@ -521,7 +346,6 @@
       ostream& oss,
       bool same_species, 
       bool scale_volume, bool optimize_match,
-<<<<<<< HEAD
       bool store_comparison_logs); //DX20190822 - added comparison log bool
   //OLD vector<StructurePrototype> runComparisonScheme(uint& num_proc, vector<StructurePrototype>& comparison_schemes, const bool& same_species, 
   //OLD                                                const bool& scale_volume, const bool& optimize_match, const bool& single_comparison_round, const bool& structures_generated, const bool& ICSD_comparison, ostringstream& oss);
@@ -531,19 +355,6 @@
   vector<StructurePrototype> runComparisonScheme(vector<StructurePrototype>& comparison_schemes, 
       bool same_species, uint num_proc, const aurostd::xoption& comparison_options, 
       ostream& oss, ofstream& FileMESSAGE, bool quiet=false, ostream& logstream=cout); //DX20200103 - condensed bools to xoptions
-=======
-      bool store_comparison_logs); //DX 20190822 - added comparison log bool
-  //OLD vector<StructurePrototype> runComparisonScheme(uint& num_proc, vector<StructurePrototype>& comparison_schemes, const bool& same_species, 
-  //OLD                                                const bool& scale_volume, const bool& optimize_match, const bool& single_comparison_round, const bool& structures_generated, const bool& ICSD_comparison, ostringstream& oss);
-  vector<StructurePrototype> runComparisonScheme(uint num_proc, vector<StructurePrototype>& comparison_schemes, 
-      bool same_species, bool check_other_grouping, bool scale_volume, bool optimize_match, bool ignore_symmetry, bool ignore_Wyckoff, 
-      bool ignore_environment, bool single_comparison_round, bool clean_unmatched, bool ICSD_comparison, bool store_comparison_logs, 
-      ostream& oss, bool quiet=false, ostream& logstream=cout); //DX 20191125
-  vector<StructurePrototype> runComparisonScheme(uint num_proc, vector<StructurePrototype>& comparison_schemes, 
-      bool same_species, bool check_other_grouping, bool scale_volume, bool optimize_match, bool ignore_symmetry, bool ignore_Wyckoff, 
-      bool ignore_environment, bool single_comparison_round, bool clean_unmatched, bool ICSD_comparison, bool store_comparison_logs, 
-      ostream& oss, ofstream& FileMESSAGE, bool quiet=false, ostream& logstream=cout); //DX 20191125
->>>>>>> 7d79afa9
   vector<std::pair<uint,uint> > calculateDivisors(const int& number);
   bool checkNumberOfGroupings(vector<StructurePrototype>& comparison_schemes, uint number);
   void createStructurePermutations(vector<StructurePrototype>& comparison_schemes, const vector<vector<string> >& name_order,
@@ -553,11 +364,7 @@
   int numberMismatches(const vector<StructurePrototype> comparison_schemes);
   void appendStructurePrototypes(vector<StructurePrototype>& comparison_schemes, 
       vector<StructurePrototype>& final_prototypes,
-<<<<<<< HEAD
       bool clean_unmatched, //DX20190506
-=======
-      bool clean_unmatched, //DX 20190506
->>>>>>> 7d79afa9
       bool quiet=false,
       ostream& logstream=cout);
   void appendStructurePrototypes(vector<StructurePrototype>& comparison_schemes, 
@@ -565,11 +372,7 @@
       bool clean_unmatched, 
       ofstream& FileMESSAGE,
       bool quiet=false,
-<<<<<<< HEAD
       ostream& logstream=cout); //DX20191125
-=======
-      ostream& logstream=cout); //DX 20191125
->>>>>>> 7d79afa9
   void checkPrototypes(const uint& num_proc, const bool& same_species, vector<StructurePrototype>& final_prototypes);
   void printResults(ostream& ss_out, const bool& same_species, const vector<StructurePrototype>& final_prototypes, string mode="txt");
   void printStructureMappingResults(ostream& oss, 
@@ -585,18 +388,13 @@
       const vector<uint>& matching_indices_2,
       const vector<double>& minimum_distances,
       bool magnetic_analysis,
-<<<<<<< HEAD
       string mode="TEXT"); //DX20190802
-=======
-      string mode="TEXT"); //DX 20190802
->>>>>>> 7d79afa9
 
   bool SVD(xmatrix<double>& A);
   string findICSDName(string& name);
   string findMinimumICSDEntry(vector<string>& ICSD_entries);
   bool groupSameRatios(vector<int>& stoich, vector<int>& unique_stoich, vector<vector<int> >& type_index);
   //vector<vector<int> > generatePermutations(uint& num_elements, vector<int>& indices);
-<<<<<<< HEAD
   vector<StructurePrototype> comparePermutations(StructurePrototype& structure, uint& num_proc, bool optmize_match, ostream& oss, ostream& logstream=cout); //DX20191125 
   vector<StructurePrototype> comparePermutations(StructurePrototype& structure, uint& num_proc, bool optmize_match, ostream& oss, ofstream& FileMESSAGE, ostream& logstream=cout); //DX20190319 - added FileMESSAGE //DX20191125 - added ostream
   vector<StructurePrototype> generatePermutationStructures(StructurePrototype& structure);
@@ -606,17 +404,6 @@
   bool arePermutationsComparableViaComposition(const xstructure& xstr); //DX20190624 
   bool arePermutationsComparableViaComposition(vector<uint>& composition, bool reduce_composition=false); //DX20190624
   bool arePermutationsComparableViaSymmetry(vector<GroupedWyckoffPosition>& grouped_Wyckoff_positions); //DX20190624
-=======
-  vector<StructurePrototype> comparePermutations(StructurePrototype& structure, uint& num_proc, bool& optmize_match, ostream& oss, ostream& logstream=cout); //DX 20191125 
-  vector<StructurePrototype> comparePermutations(StructurePrototype& structure, uint& num_proc, bool& optmize_match, ostream& oss, ofstream& FileMESSAGE, ostream& logstream=cout); //DX 20190319 - added FileMESSAGE //DX 20191125 - added ostream
-  vector<StructurePrototype> generatePermutationStructures(StructurePrototype& structure);
-  void generatePermutationString(const deque<uint>& stoichiometry, vector<string>& permutation); //DX 20190508 //DX 20191125 - changed from vector to deque
-  void generatePermutationString(const vector<uint>& stoichiometry, vector<string>& permutation); //DX 20190508
-  bool generatePermutations(uint& num_elements, vector<uint>& indices, vector<string>& names, vector<GroupedWyckoffPosition>& grouped_Wyckoff_positions, vector<vector<uint> >& permutations, vector<vector<string> >&name_order, vector<vector<GroupedWyckoffPosition> >& permutation_grouped_Wyckoff_positions);
-  bool arePermutationsComparableViaStoichiometry(const xstructure& xstr); //DX 20190624 
-  bool arePermutationsComparableViaStoichiometry(vector<uint>& stoichiometry, bool reduce_stoichiometry=false); //DX 20190624
-  bool arePermutationsComparableViaSymmetry(vector<GroupedWyckoffPosition>& grouped_Wyckoff_positions); //DX 20190624
->>>>>>> 7d79afa9
   bool makePermutations(StructurePrototype& structure, vector<vector<string> >& name_order, vector<StructurePrototype>& permutation_structures);
   bool makePermutations(xstructure& xstr, vector<vector<string> >& name_order, vector<xstructure>& xstr_permutations);
 
@@ -637,7 +424,6 @@
   bool checkTolerance(xvector<double> d1, xmatrix<double> Q2);
   bool checkABCTolerance(xvector<double> d1, xvector<double> d2);
   bool checkAngleTolerance(xvector<double> d1, xvector<double> d2);
-<<<<<<< HEAD
   //DX20191122 [MOVED TO XATOM] void resetLatticeDimensions(const xmatrix<double>& lattice, double radius, xvector<int>& dims,
   //DX20191122 [MOVED TO XATOM]     vector<xvector<double> >& l1, vector<xvector<double> >& l2, 
   //DX20191122 [MOVED TO XATOM]     vector<xvector<double> >& l3, vector<int>& a_index, 
@@ -655,25 +441,6 @@
   //DX20191122 [MOVED TO XATOM]     double& min_dist, uint& frequency, vector<xvector<double> >& coordinates); //DX20191105
   //DX20191122 [MOVED TO XATOM] void minimumCoordinationShell(const xstructure& xstr, uint center_index, 
   //DX20191122 [MOVED TO XATOM]     double& min_dist, uint& frequency, vector<xvector<double> >& coordinates, const string& type); //DX20191105
-=======
-  //DX 20191122 [MOVED TO XATOM] void resetLatticeDimensions(const xmatrix<double>& lattice, double radius, xvector<int>& dims,
-  //DX 20191122 [MOVED TO XATOM]     vector<xvector<double> >& l1, vector<xvector<double> >& l2, 
-  //DX 20191122 [MOVED TO XATOM]     vector<xvector<double> >& l3, vector<int>& a_index, 
-  //DX 20191122 [MOVED TO XATOM]     vector<int>& b_index, vector<int>& c_index); //DX 20190705
-  //DX 20191122 [MOVED TO XATOM] void minimumCoordinationShellLatticeOnly(const xmatrix<double>& lattice,
-  //DX 20191122 [MOVED TO XATOM]     double& min_dist, uint& frequency, vector<xvector<double> >& coordinates); //DX 20191105
-  //DX 20191122 [MOVED TO XATOM] void minimumCoordinationShellLatticeOnly(const xmatrix<double>& lattice,
-  //DX 20191122 [MOVED TO XATOM]     double& min_dist, uint& frequency, vector<xvector<double> >& coordinates, double radius); //DX 20191105
-  //DX 20191122 [MOVED TO XATOM] void minimumCoordinationShellLatticeOnly(const xmatrix<double>& lattice, xvector<int>& dims,
-  //DX 20191122 [MOVED TO XATOM]     vector<xvector<double> >& l1, vector<xvector<double> >& l2, vector<xvector<double> >& l3, 
-  //DX 20191122 [MOVED TO XATOM]     vector<int>& a_index, vector<int>& b_index, vector<int>& c_index, 
-  //DX 20191122 [MOVED TO XATOM]     double& min_dist, uint& frequency, vector<xvector<double> >& coordinates,
-  //DX 20191122 [MOVED TO XATOM]     double radius); //DX 20191105
-  //DX 20191122 [MOVED TO XATOM] void minimumCoordinationShell(const xstructure& xstr, uint center_index, 
-  //DX 20191122 [MOVED TO XATOM]     double& min_dist, uint& frequency, vector<xvector<double> >& coordinates); //DX 20191105
-  //DX 20191122 [MOVED TO XATOM] void minimumCoordinationShell(const xstructure& xstr, uint center_index, 
-  //DX 20191122 [MOVED TO XATOM]     double& min_dist, uint& frequency, vector<xvector<double> >& coordinates, const string& type); //DX 20191105
->>>>>>> 7d79afa9
   xvector<double> centroid_with_PBC(const xstructure& xstr);
   xvector<double> centroid_with_PBC(vector<xvector<double> >& coordinates, const xmatrix<double>& lattice);
   xvector<double> centroid_with_PBC(vector<xvector<double> >& coordinates, vector<double>& weights,
@@ -682,11 +449,7 @@
   bool findMatch(const deque<_atom>& xstr1_atoms, const deque<_atom>& PROTO_atoms,
       const xmatrix<double>& PROTO_lattice,
       vector<uint>& im1, vector<uint>& im2, vector<double>& min_dists, 
-<<<<<<< HEAD
       const int& type_match); //DX20190716
-=======
-      const int& type_match); //DX 20190716
->>>>>>> 7d79afa9
   void clusterize(const xstructure& xstr1, const vector<uint>& im1, vector<string>& TYPE1,
       vector<uint>& QTA1, vector<vector<uint> >& I1);
   bool sameAtomType(const xstructure& xstr1, const xstructure& xstr2, const vector<uint>& im1,
@@ -696,7 +459,6 @@
   void cellDiagonal(xmatrix<double>& lattice, vector<double>& diag_sum, vector<double>& diag_diff, const double& scale);
   double latticeDeviation(const vector<double>& diag_sum1,const vector<double>& diag_sum2, 
       const vector<double>& diag_diff1,const vector<double>& diag_diff2); 
-<<<<<<< HEAD
   void computeLFAEnvironments(vector<StructurePrototype>& structures, uint start_index=0, uint end_index=AUROSTD_MAX_UINT);  //DX20191122
   vector<AtomEnvironment> computeLFAEnvironment(const xstructure& xstr, bool unique_only=true); //DX20190711
   bool compatibleEnvironmentSets(const vector<AtomEnvironment>& env_set1, 
@@ -713,24 +475,6 @@
   vector<AtomEnvironment> getUniqueTypesAtomEnvironmentForLFA(const xstructure& xstr, const string lfa, const vector<string>& LFA); //DX20190711
   double shortestDistanceRestrictType(const xstructure& xstr, const uint& k, string lfa); //DX20190710
   double shortestDistanceRestrictType(const xstructure& xstr, const uint& k, uint& frequency, vector<xvector<double> >& coordinates, string lfa); //DX20190710
-=======
-  void computeLFAEnvironments(vector<StructurePrototype>& structures, uint start_index=0, uint end_index=AUROSTD_MAX_UINT);  //DX 20191122
-  vector<AtomEnvironment> computeLFAEnvironment(const xstructure& xstr, bool unique_only=true); //DX 20190711
-  bool compatibleEnvironmentSets(const vector<AtomEnvironment>& env_set1, 
-      const vector<AtomEnvironment>& env_set2, bool same_species, bool exact_match); //DX 20190711
-  bool compatibleEnvironments(const AtomEnvironment& env_1, 
-      const AtomEnvironment& env_2, bool same_species, bool compare_frequency, bool exact_match); //DX 20190711
-  bool compatibleEnvironments(const AtomEnvironment& env_1, 
-      const AtomEnvironment& env_2, vector<vector<string> > & matched_species, 
-      bool same_species, bool compare_frequency, bool exact_match); //DX 20190711
-  vector<vector<double> > getAnglesBetweenMixedSpeciesEnvironments(const vector<vector<xvector<double> > >& neighbor_coordinates); //DX 20190715
-  bool compatibleNearestNeighborTypesEnvironments(const vector<vector<double> >& nn_lfa_with_types_1,
-      const vector<vector<double> >& nn_lfa_with_types_2,
-      int type_match);
-  vector<AtomEnvironment> getUniqueTypesAtomEnvironmentForLFA(const xstructure& xstr, const string lfa, const vector<string>& LFA); //DX 20190711
-  double shortestDistanceRestrictType(const xstructure& xstr, const uint& k, string lfa); //DX 20190710
-  double shortestDistanceRestrictType(const xstructure& xstr, const uint& k, uint& frequency, vector<xvector<double> >& coordinates, string lfa); //DX 20190710
->>>>>>> 7d79afa9
   vector<double> computeNearestNeighbors(xstructure& xstr);
   double shortestDistance(const xstructure& xstr, const uint& k);
   void coordinateDeviation(const xstructure& xstr1, const xstructure& xstr2,
@@ -739,26 +483,16 @@
       double& cd, double& fail_figure);
   void magneticDeviation(const xstructure& xstr1, const xstructure& xstr2, 
       const vector<uint>& indexMatch1, const vector<uint>& indexMatch2,
-<<<<<<< HEAD
       double& magnetic_deviation, double& magnetic_fail); //DX20190801
   double computeMisfit(const double& dev, const double& dis, const double& fail);
   double computeMagneticMisfit(const double dev, const double dis, const double fail, const double mag_dis, const double mag_fail); //DX20190801
   void printMatch(const vector<uint>& indexMatch1, const vector<uint>& indexMatch2,
       const vector<double>& distances,
       const xstructure& PROTO, const xstructure& xstr1, ostream& oss); //DX20190802 - added distances
-=======
-      double& magnetic_deviation, double& magnetic_fail); //DX 20190801
-  double computeMisfit(const double& dev, const double& dis, const double& fail);
-  double computeMagneticMisfit(const double dev, const double dis, const double fail, const double mag_dis, const double mag_fail); //DX 20190801
-  void printMatch(const vector<uint>& indexMatch1, const vector<uint>& indexMatch2,
-      const vector<double>& distances,
-      const xstructure& PROTO, const xstructure& xstr1, ostream& oss); //DX 20190802 - added distances
->>>>>>> 7d79afa9
   xvector<double> bringCoordinateInCell(xvector<double>& coord);
   double checkLatticeDeviation(double& xstr1_vol, xmatrix<double>& q2,vector<double>& D1,vector<double>& F1);
   bool quadrupletPeriodic(const xmatrix<double>& quad, const xstructure& lfa_supercell, const int& i, 
       const int& j, const int& k, const int& w);
-<<<<<<< HEAD
   xstructure GetLFASupercell(const xstructure& xstr, const xvector<int>& dims, const string& lfa_name); //DX20190530
   //DX20191125 [OBSOLETE - MOVED TO XATOM] bool atomInCell(const _atom& atom); //DX20190717 
   bool vectorPeriodic(const xvector<double>& vec, const xstructure& lfa_supercell, const int& i, 
@@ -770,19 +504,6 @@
   //    double& minMis, int type_match, bool optimize_match, ostream& oss); //DX20190530
   void latticeAndOriginSearch(xstructure& xstr1, xstructure& xstr2, const uint& num_proc,xmatrix<double>& q1, vector<xstructure> &vprotos, 
       structure_misfit& min_misfit_info, int type_match, bool optimize_match, bool scale_volume, ostream& oss); //DX20190530 //DX20191210 - added lattice_dev, coordinate_dis, and failure //DX20200422 - added scale volume
-=======
-  xstructure GetLFASupercell(const xstructure& xstr, const xvector<int>& dims, const string& lfa_name); //DX 20190530
-  //DX 20191125 [OBSOLETE - MOVED TO XATOM] bool atomInCell(const _atom& atom); //DX 20190717 
-  bool vectorPeriodic(const xvector<double>& vec, const xstructure& lfa_supercell, const int& i, 
-      const int& j);
-  // [OBSOLETE - DX 20190717] void threadGeneration(const uint& num_proc,xmatrix<double>& q1, xstructure& xstr2, 
-  // [OBSOLETE - DX 20190717]                       vector<xstructure> &vprotos, xstructure &xstr1, const int& type_match, 
-  // [OBSOLETE - DX 20190717]                       const bool& optimize_match, double& minMis, ostream& oss);
-  //void latticeAndOriginSearch(xstructure& xstr1, xstructure& xstr2, const uint& num_proc,xmatrix<double>& q1, vector<xstructure> &vprotos, 
-  //    double& minMis, int type_match, bool optimize_match, ostream& oss); //DX 20190530
-  void latticeAndOriginSearch(xstructure& xstr1, xstructure& xstr2, const uint& num_proc,xmatrix<double>& q1, vector<xstructure> &vprotos, 
-      structure_misfit& min_misfit_info, int type_match, bool optimize_match, ostream& oss); //DX 20190530 //DX 20191210 - added lattice_dev, coordinate_dis, and failure
->>>>>>> 7d79afa9
   void quadrupletSearch(const xmatrix<double>& q1, const xstructure& xstr_LFA_supercell,
       const xstructure& xstr2,
       vector<xvector<double> >& lattice_vecs, vector<vector<uint> >& ij_index);
@@ -793,34 +514,20 @@
   //                        const int& type_match, double& possible_minMis, ostream& oss,
   //                        vector<xvector<double> >& lattice_vecs,
   //                        vector<vector<uint> >& ij_index); // 1 bracket
-<<<<<<< HEAD
   bool buildSimilarLattices(vector<xvector<double> >& translation_vectors, xmatrix<double>& q1, double& xstr1_vol, double& abs_det_q1, xvector<double>& abc_angles_q1, vector<xmatrix<double> >& lattices, vector<xmatrix<double> >& clattices, vector<double>& latt_devs, bool optimize_match, bool scale_volume); //DX20200422 - scale volume
   //  bool structureSearch(const string& lfa,
   //                        const vector<double>& all_nn1,
   //			                  const xstructure& xstr_supercell, //DX20190530 - added "_supercell"; more descriptive 
-=======
-  bool buildSimilarLattices(vector<xvector<double> >& translation_vectors, xmatrix<double>& q1, double& xstr1_vol, double& abs_det_q1, xvector<double>& abc_angles_q1, vector<xmatrix<double> >& lattices, vector<xmatrix<double> >& clattices, vector<double>& latt_devs, const bool& optimize_match);
-  //  bool structureSearch(const string& lfa,
-  //                        const vector<double>& all_nn1,
-  //			                  const xstructure& xstr_supercell, //DX 20190530 - added "_supercell"; more descriptive 
->>>>>>> 7d79afa9
   //			                  vector<xstructure>& vprotos, xstructure& xstr1, 
   //                        const int& type_match, double& possible_minMis,
   //                        vector<xmatrix<double> >& lattices,
   //                        vector<xmatrix<double> >& clattices,
   //                        vector<double>& latt_devs,
   //			                  const bool& optimize_match,
-<<<<<<< HEAD
   //                        const uint& start_index, const uint& end_index); //DX20190530 - new 
   bool structureSearch(
       const xstructure& xstr1, 
       const xstructure& xstr_supercell, //DX20190530 - added "_supercell"; more descriptive 
-=======
-  //                        const uint& start_index, const uint& end_index); //DX 20190530 - new 
-  bool structureSearch(
-      const xstructure& xstr1, 
-      const xstructure& xstr_supercell, //DX 20190530 - added "_supercell"; more descriptive 
->>>>>>> 7d79afa9
       const vector<double>& all_nn1,
       const string& lfa, 
       const int type_match, 
@@ -835,7 +542,6 @@
       vector<uint>& index_match_1, vector<uint>& index_match_2,
       vector<double>& min_distances,
       vector<xstructure>& vprotos,
-<<<<<<< HEAD
       bool optimize_match);  //DX20190802 - new input format
   // [OBSOLETE - DX20190717]bool structureSearch(const string& lfa,
   // [OBSOLETE - DX20190717]                      const vector<double>& all_nn1,
@@ -848,20 +554,6 @@
   // [OBSOLETE - DX20190717]                      const bool& optimize_match);
 
   void getPrototypeDesignations(vector<StructurePrototype>& prototypes, uint start_index=0, uint end_index=AUROSTD_MAX_UINT); //DX20191122
-=======
-      bool optimize_match);  //DX 20190802 - new input format
-  // [OBSOLETE - DX 20190717]bool structureSearch(const string& lfa,
-  // [OBSOLETE - DX 20190717]                      const vector<double>& all_nn1,
-  // [OBSOLETE - DX 20190717]                      const xstructure& xstr,
-  // [OBSOLETE - DX 20190717]                      vector<xstructure>& vprotos, xstructure& xstr1, const xstructure& xstr2,
-  // [OBSOLETE - DX 20190717]                      const int& type_match, double& possible_minMis,
-  // [OBSOLETE - DX 20190717]                      vector<xmatrix<double> >& lattices,
-  // [OBSOLETE - DX 20190717]                      vector<xmatrix<double> >& clattices,
-  // [OBSOLETE - DX 20190717]                      vector<double>& latt_devs,
-  // [OBSOLETE - DX 20190717]                      const bool& optimize_match);
-
-  void getPrototypeDesignations(vector<StructurePrototype>& prototypes, uint start_index=0, uint end_index=AUROSTD_MAX_UINT); //DX 20191122
->>>>>>> 7d79afa9
 
 } // end namespace
 
