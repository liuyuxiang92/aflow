--- conflicted
+++ resolved
@@ -449,11 +449,7 @@
   //bool findMatch(const xstructure& xstr1, const xstructure& PROTO,vector<uint>& im1, vector<uint>& im2, vector<double>& min_dists, const int& type_match);
   bool findMatch(const deque<_atom>& xstr1_atoms, const deque<_atom>& PROTO_atoms,
       const xmatrix<double>& PROTO_lattice,
-<<<<<<< HEAD
-      const double& minimum_interatomic_distance, //DX20200622
-=======
       double minimum_interatomic_distance, //DX20200622
->>>>>>> c85868ba
       vector<uint>& mapping_index_str1, vector<uint>& mapping_index_str2, vector<double>& min_dists,
       const int& type_match); //DX20190716
   void clusterize(const xstructure& xstr1, const vector<uint>& im1, vector<string>& TYPE1,
