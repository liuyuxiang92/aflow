// ***************************************************************************
// *                                                                         *
// *           Aflow STEFANO CURTAROLO - Duke University 2003-2020           *
// *                                                                         *
// ***************************************************************************
// Written by Stefano Curtarolo - 2020
#ifndef _AFLOWLIB_LIBRARIES_SCRUBBER_CPP
#define _AFLOWLIB_LIBRARIES_SCRUBBER_CPP
#include "aflow.h"

#define acerr std::cerr
#define acout std::cout

// ---------------------------------------------------------------------------
// ---------------------------------------------------------------------------

namespace aflowlib {
  bool aflowlib2stream(const aflowlib::_aflowlib_entry& data,const string& file,stringstream& stream,bool VERBOSE) {
    return aurostd::url2stringstream(data.aurl+"/"+file,stream,VERBOSE);
  }
}

namespace aflowlib {
  bool aflowlib2file(const aflowlib::_aflowlib_entry& data,const string& file,bool VERBOSE) {
    stringstream stream;
    bool out=aurostd::url2stringstream(data.aurl+"/"+file,stream,VERBOSE);
    aurostd::stringstream2file(stream,file);
    return out;
  }
}

// will be moved near LI2RAW
namespace aflowlib {
  uint LIB2SCRUB(string library,bool VERBOSE) {
    string soliloquy = XHOST.sPID + "aflowlib::LIB2SCRUB:";
    if(VERBOSE) acerr << soliloquy << " BEGIN" << endl;
    vector<string> vlib;
    uint fixes=0;
    if(library=="ALL" || library=="all") {
      aurostd::string2tokens("LIB0,LIB1,LIB2,LIB3,LIB4,LIB5,LIB6,LIB7,LIB8,LIB9,ICSD",vlib,","); // not default vlib.push_back("AUID");
    }
    if(library=="LIB0" || library=="lib0") { vlib.push_back("LIB0");}
    if(library=="LIB1" || library=="lib1") { vlib.push_back("LIB1");}
    if(library=="LIB2" || library=="lib2") { vlib.push_back("LIB2");}
    if(library=="LIB3" || library=="lib3") { vlib.push_back("LIB3");}
    if(library=="LIB4" || library=="lib4") { vlib.push_back("LIB4");}
    if(library=="LIB5" || library=="lib5") { vlib.push_back("LIB5");}
    if(library=="LIB6" || library=="lib6") { vlib.push_back("LIB6");}
    if(library=="LIB7" || library=="lib7") { vlib.push_back("LIB7");}
    if(library=="LIB8" || library=="lib8") { vlib.push_back("LIB8");}
    if(library=="LIB9" || library=="lib9") { vlib.push_back("LIB9");}
    if(library=="ICSD" || library=="icsd") { vlib.push_back("ICSD");}
    if(library=="AUID" || library=="auid") { vlib.push_back("AUID");}

    for(uint i=0;i<vlib.size();i++) {
      if(VERBOSE) acerr << soliloquy << " **********************************" << endl;
      if(VERBOSE) acerr << soliloquy << " TESTING vlib.at(i)=" << vlib.at(i) << endl;
      vector<string> list2found;
      vector<string> listLIB2RAW,listRM,listANRL,listENTHALPY,listppAUID,listINCOMPLETE,listAGL2FIX,listTOUCH,listLIB2AUID,listREMOVE_MARYLOU,listICSD2LINK,listZIPNOMIX,listBROKEN,listAUIDerrors;
      stringstream ossLIB2RAW,ossRM,ossANRL,ossENTHALPY,ossppAUID,ossINCOMPLETE,ossAGL2FIX,ossTOUCH,ossLIB2AUID,ossREMOVE_MARYLOU,ossICSD2LINK,ossZIPNOMIX,ossBROKEN,ossAUIDerrors;
      vector<string> tokens;

      if(vlib.at(i)=="AUID") {
<<<<<<< HEAD
        _aflags aflags;aflags.Directory=".";
        aurostd::string2tokens("0,1,2,3,4,5,6,7,8,9,a,b,c,d,e,f",tokens,",");
        for(uint j=0;j<tokens.size();j++) {
          for(uint k=0;k<tokens.size();k++) {
            string digits_ij=tokens.at(j)+tokens.at(k);
            acout << soliloquy << " TESTING /common/" << vlib.at(i) << "/RAW/" << "aflow:" << digits_ij << "*.json links" << endl;
            //	    acout << soliloquy << " TIME" << Message(aflags,_AFLOW_MESSAGE_DEFAULTS_,_AFLOW_FILE_NAME_) << endl;
            aurostd::string2vectorstring(aurostd::execute2string("find /common/AUID/aflow:"+digits_ij+"* -name RAW"),list2found);
            //	acout << soliloquy << " TIME" << Message(aflags,_AFLOW_MESSAGE_DEFAULTS_,_AFLOW_FILE_NAME_) << endl;
            //	acout << soliloquy << " list2found.size()=" << list2found.size() << endl;
            //	acout << soliloquy << " ordering " << endl;
            sort(list2found.begin(),list2found.end());
            acout << soliloquy << " list2found.size()=" << list2found.size() << endl;
            //  acout << soliloquy << " TIME" << Message(aflags,_AFLOW_MESSAGE_DEFAULTS_,_AFLOW_FILE_NAME_) << endl;
            for(uint l=0;l<list2found.size();l++) {
              string filename=list2found.at(l);
              aurostd::StringSubst(filename,"/common/AUID/","");
              aurostd::StringSubst(filename,"RAW","");
              aurostd::StringSubst(filename,"/","");
              filename=list2found.at(l)+"/"+filename+".json";
              if(!aurostd::FileExist(filename)) {
                acout << soliloquy << " MISSING " << filename << endl;
              }
            }
          }
        }
        exit(0);	
=======
	uint AUID_found=0;
	uint AUID_errors=0;
	_aflags aflags;aflags.Directory=".";
	aurostd::string2tokens("0,1,2,3,4,5,6,7,8,9,a,b,c,d,e,f",tokens,",");
	for(uint j=0;j<tokens.size();j++) {
	  for(uint k=0;k<tokens.size();k++) {
	    for(uint l=0;l<tokens.size();l++) {
	      for(uint m=0;m<tokens.size();m++) {
		string digits_jklm="aflow:"+tokens.at(j)+tokens.at(k)+"/"+tokens.at(l)+tokens.at(m)+"/";
		// 	acout << soliloquy << " TESTING /common/" << vlib.at(i) << "/RAW/"  << digits_jklm << "*.json links" << endl;
		//	acout << soliloquy << " TIME" << Message(aflags,"user,host,time",_AFLOW_FILE_NAME_) << endl;
		aurostd::string2vectorstring(aurostd::execute2string("find /common/AUID/"+digits_jklm+"* -name RAW"),list2found);
		//	acout << soliloquy << " TIME" << Message(aflags,"user,host,time",_AFLOW_FILE_NAME_) << endl;
		//	acout << soliloquy << " list2found.size()=" << list2found.size() << endl;
		//	acout << soliloquy << " ordering " << endl;
		sort(list2found.begin(),list2found.end());
		//	acout << soliloquy << " list2found.size()=" << list2found.size() << endl;
		//  acout << soliloquy << " TIME" << Message(aflags,"user,host,time",_AFLOW_FILE_NAME_) << endl;
		for(uint n=0;n<list2found.size();n++) {
		  AUID_found++;
		  string filename_auid_json=list2found.at(n),filename_json;
		  aurostd::StringSubst(filename_auid_json,"/common/AUID/","");
		  aurostd::StringSubst(filename_auid_json,"RAW","");
		  aurostd::StringSubst(filename_auid_json,"/","");
		  filename_auid_json=list2found.at(n)+"/"+filename_auid_json+".json";
		  filename_json=list2found.at(n)+"/aflowlib.json";	  
		  if(!aurostd::FileExist(filename_auid_json)) {
		    AUID_errors++;
		    acout << soliloquy << " MISSING " << filename_auid_json << "   AUID_found=" << AUID_found << "   AUID_errors=" << AUID_errors << "  filename_json=" << filename_json << endl;
		    listAUIDerrors.push_back(list2found.at(n));
		    ossAUIDerrors << "fix " << list2found.at(n) << endl;
		  }
		}
	      }
	    }
	  }
	}
	acout << soliloquy << " AUID_found=" << AUID_found << endl;
	acout << soliloquy << " AUID_errors=" << AUID_errors << endl;
>>>>>>> 1a862218
      }      
      if(vlib.at(i)!="AUID") {
        //   if(level==0) // just LIB/aflow.in RAW/aflowlib.out
        // testing all libraries
        acerr << soliloquy << " TESTING /common/" << vlib.at(i) << "/LIB/*/" << _AFLOWIN_ << " <=> /common/" << vlib.at(i) << "/RAW/*/aflowlib.out" << endl;
        aurostd::string2vectorstring(aurostd::execute2string("find /common/"+vlib.at(i)+"/LIB -name "+_AFLOWIN_),list2found);
        acerr << soliloquy << " list2found.size()=" << list2found.size() << endl;
        //      acerr << soliloquy << " ordering " << endl;
        sort(list2found.begin(),list2found.end());
        //     acerr << soliloquy << " list2found.size()=" << list2found.size() << endl;

        vector<string> vremoveALL;
        aurostd::string2tokens("aflow.in~,agl_aflow.in~,WAVECAR.xz,REPORT.xz,POTCAR.relax1.xz,POTCAR.relax2.xz,POTCAR.relax3.xz,POTCAR.static.xz,POTCAR.bands.xz,AECCAR0.xz,AECCAR1.xz,AECCAR2.xz,AECCAR1.static.xz,AECCAR0.bands.xz,AECCAR1.bands.xz,AECCAR2.bands.xz,AECCAR0.relax1.xz,AECCAR1.relax1.xz,AECCAR2.relax1.xz,AECCAR0.relax2.xz,AECCAR1.relax2.xz,AECCAR2.relax2.xz",vremoveALL,",");

        vector<string> vremoveLIB6_LIB7;
        aurostd::string2tokens("CHGCAR,CHG,EIGENVAL,PROCAR",vremoveLIB6_LIB7,",");

        bool LIB2AUID=FALSE;//TRUE;
        bool REMOVE_MARYLOU=FALSE;//TRUE;
        bool ICSD2LINK=TRUE;//TRUE;
        bool ZIPNOMIX=TRUE;
        bool BROKEN=FALSE;//TRUE; // VERY VERY SLOW

        deque<string> vext; aurostd::string2tokens(".xz",vext,",");
        deque<string> vcmd; aurostd::string2tokens("xzcat",vcmd,",");
        //  deque<string> vrelax; aurostd::string2tokens(".relax1,.relax2,.relax3,.static,.bands",vrelax,",");
        deque<string> vrelax; aurostd::string2tokens(".relax1",vrelax,",");
        //     deque<string> vbroken;aurostd::string2tokens("OUTCAR,CHG,CHGCAR,PROCAR,EIGENVAL,vasprun.xml",vbroken,",");
        deque<string> vbroken;aurostd::string2tokens("OUTCAR",vbroken,",");

        for(uint j=0;j<list2found.size();j++) {
          string directory_LIB=list2found.at(j);
          aurostd::StringSubst(directory_LIB,"/"+_AFLOWIN_,"");
          string directory_RAW=directory_LIB;
          aurostd::StringSubst(directory_RAW,"/LIB/","/RAW/");
          string directory_WEB=directory_LIB;
          aurostd::StringSubst(directory_WEB,"/LIB/","/WEB/");

          bool FileExist_directory_LIB_AFLOW_IN=aurostd::FileExist(directory_LIB+"/"+_AFLOWIN_);  // 6 times
          bool FileExist_directory_RAW_AFLOW_IN=aurostd::FileExist(directory_RAW+"/"+_AFLOWIN_);  // 5 times
          bool FileExist_directory_RAW_AFLOWLIB_ENTRY_OUT=aurostd::FileExist(directory_RAW+"/"+DEFAULT_FILE_AFLOWLIB_ENTRY_OUT); // 8 times

          vector<string> files2found;
          //	aurostd::execute2string("find "+directory_RAW);
          // aurostd::string2vectorstring(aurostd::execute2string("find "+directory_RAW),files2found);

          // emergency check LIB2AUID from old to new

          if(ICSD2LINK && vlib.at(i)=="ICSD") {
            aurostd::string2tokens(directory_LIB,tokens,"_");
            if(tokens.size()>2) {
              if(tokens.at(tokens.size()-2)=="ICSD") {
                if(FileExist_directory_LIB_AFLOW_IN && FileExist_directory_RAW_AFLOWLIB_ENTRY_OUT && aurostd::FileExist(directory_WEB+"/"+DEFAULT_FILE_AFLOWLIB_ENTRY_OUT))  // check aflowlib.out
                { //CO20200106 - patching for auto-indenting
                  // acerr << directory_LIB << " " << directory_RAW << " " << directory_WEB << endl;
                  string directory_ICSD2LINK=init::AFLOW_Projects_Directories("AUID")+"/icsd:/"+tokens.at(tokens.size()-1);
                  if(!aurostd::FileExist(directory_ICSD2LINK+"/LIB")) {
                    //	    acerr << directory_ICSD2LINK << endl;
                    listICSD2LINK.push_back(directory_ICSD2LINK);
                    ossICSD2LINK << "mkdir -pv " << directory_ICSD2LINK << endl;
                    ossICSD2LINK << "rm -fv " << directory_ICSD2LINK << "/LIB" << endl;
                    ossICSD2LINK << "ln -sfv " << directory_LIB << " " << directory_ICSD2LINK << "/LIB" << endl;
                    ossICSD2LINK << "rm -fv " << directory_ICSD2LINK << "/RAW" << endl;
                    ossICSD2LINK << "ln -sfv " << directory_RAW << " " << directory_ICSD2LINK << "/RAW" << endl;
                    ossICSD2LINK << "rm -fv " << directory_ICSD2LINK << "/WEB" << endl;
                    ossICSD2LINK << "ln -sfv " << directory_WEB << " " << directory_ICSD2LINK << "/WEB" << endl;
                    fixes++; 
                  }
                }
              }
            }
          }

          // check REMOVE MARYLOU	
          if(REMOVE_MARYLOU) {
            if(FileExist_directory_LIB_AFLOW_IN) {
              string directory_MARYLOU="~/LIBS/"+directory_LIB;
              aurostd::StringSubst(directory_MARYLOU,"common","");
              aurostd::StringSubst(directory_MARYLOU,"//","");
              aurostd::StringSubst(directory_MARYLOU,"//","");

              //    acerr << soliloquy << " fixing " << directory_LIB << endl;
              listREMOVE_MARYLOU.push_back(directory_MARYLOU);
              ossREMOVE_MARYLOU << "rm -rfv \"" << directory_MARYLOU << "\"" << endl;
              //	    fixes++;
            }
          }

          // check aflow.immiscibility.out   //SC20200318
          if(ZIPNOMIX) { //SC20200318
            if(FileExist_directory_LIB_AFLOW_IN) {
              if(aurostd::FileExist(directory_LIB+"/"+"aflow.immiscibility.out")) {
                //    acerr << soliloquy << " fixing " << directory_LIB << endl;
                listZIPNOMIX.push_back(directory_LIB);
                ossZIPNOMIX << "zip -9rmv /common/" << vlib.at(i) << "/nomix.zip \"" << directory_LIB << "\"" << endl;
                fixes++;
              }
            }
          }

          // check BROKEN   //SC20200319
          if(BROKEN) {    //SC20200319
            if(FileExist_directory_LIB_AFLOW_IN) {
              bool failed=FALSE;
              for(uint ibroken=0;ibroken<vbroken.size()&&!failed;ibroken++) {
                for(uint irelax=0;irelax<vrelax.size()&&!failed;irelax++) {
                  for(uint iext=0;iext<vext.size()&&!failed;iext++) {
                    if(!failed) {
                      if(aurostd::FileExist(directory_LIB+"/"+vbroken.at(ibroken)+vrelax.at(irelax)+vext.at(iext))) {
                        int answer=aurostd::execute2utype<int>(vcmd.at(iext)+" \""+directory_LIB+"/"+vbroken.at(ibroken)+vrelax.at(irelax)+vext.at(iext)+"\" 2>&1 | grep -c \"Unexpected end of input\" ");
                        if(answer!=0) {
                          failed=TRUE; // so I step out quicker
                          listBROKEN.push_back(directory_LIB);
                          ossBROKEN << "zip -9rmv /common/" << vlib.at(i) << "/nomix.zip \"" << directory_LIB << "\"" << endl;
                          fixes++;
                          acerr << "BROKEN=" << directory_LIB << endl;
                        }
                      }
                    }
                  }
                }
              }
            }
          }

          // check LIB2AUID MISSING	
          if(LIB2AUID) {
            if(FileExist_directory_LIB_AFLOW_IN || FileExist_directory_RAW_AFLOWLIB_ENTRY_OUT) {
              if(aflowlib::LIB2AUID(directory_LIB,TRUE,FALSE)) {	    
                //    acerr << soliloquy << " fixing " << directory_LIB << endl;
                listLIB2AUID.push_back(directory_LIB);
                if(_AFLOWIN_=="aflow.in") {
                  ossLIB2AUID << "aflow "<< "--use_aflow.in=" << _AFLOWIN_ << " --lib2auid=\"" << directory_LIB << "\"" << endl;
                  fixes++;
                }
                //	  if(_AFLOWIN_=="agl_aflow.in" && !aurostd::FileExist(directory_LIB+"/LOCK") && aurostd::FileExist(directory_LIB+"/agl.LOCK"))
                if(_AFLOWIN_=="agl_aflow.in" && aurostd::FileExist(directory_LIB+"/agl.LOCK")) 
                { //CO20200106 - patching for auto-indenting
                  ossLIB2AUID << "aflow "<< "--use_aflow.in=agl_aflow.in --use_LOCK=agl.LOCK " << " --lib2auid=\"" << directory_LIB << "\"" << endl;
                  fixes++;
                }
              }
            }
          }

          // check LIB2RAW MISSING	
          if(!FileExist_directory_RAW_AFLOW_IN || !FileExist_directory_RAW_AFLOWLIB_ENTRY_OUT ||
              !aurostd::FileExist(directory_RAW+"/"+DEFAULT_FILE_AFLOWLIB_ENTRY_JSON)) {
            if(!aurostd::FileExist(directory_LIB+"/"+"aflow.immiscibility.out")) {
              //    acerr << soliloquy << " fixing " << directory_LIB << endl;
              listLIB2RAW.push_back(directory_LIB);
              if(_AFLOWIN_=="aflow.in") {
                ossLIB2RAW << "aflow "<< "--use_aflow.in=" << _AFLOWIN_ << " --beep --force --showPID --lib2raw=\"" << directory_LIB << "\"" << endl;
                fixes++;
              }
              //	  if(_AFLOWIN_=="agl_aflow.in" && !aurostd::FileExist(directory_LIB+"/LOCK") && aurostd::FileExist(directory_LIB+"/agl.LOCK"))
              if(_AFLOWIN_=="agl_aflow.in" && aurostd::FileExist(directory_LIB+"/agl.LOCK")) 
              { //CO20200106 - patching for auto-indenting
                ossLIB2RAW << "aflow "<< "--use_aflow.in=agl_aflow.in --use_LOCK=agl.LOCK " << " --beep --force --showPID --lib2raw=\"" << directory_LIB << "\"" << endl;
                fixes++;
              }
            }
          }
          // check LIB2RAW EXISTENT BUT MESSED UP
          if(FileExist_directory_RAW_AFLOW_IN && FileExist_directory_RAW_AFLOWLIB_ENTRY_OUT) {
            //    acerr << soliloquy << " fixing " << directory_LIB << endl;
            if(aurostd::FileExist(directory_RAW+"/aflow.fgroup.orig.json") ||
                aurostd::FileExist(directory_RAW+"/aflow.pgroupk_xtal.relax.json") || // force
                aurostd::FileExist(directory_RAW+"/aflow.pgroup_xtal.relax.out")) {
              //	    acerr << soliloquy << " FOUND OVERWRITTEN = " << directory_RAW << " " << endl;
              listINCOMPLETE.push_back(directory_LIB);
              ossINCOMPLETE << "aflow "<< "--use_aflow.in=" << _AFLOWIN_ << " --beep --force --showPID --lib2raw=\"" << directory_LIB << "\"" << endl;
              fixes++;
            }	
          }

          // check REMOVE normal
          for(uint k=0;k<vremoveALL.size();k++) {
            if(aurostd::FileExist(directory_LIB+"/"+vremoveALL.at(k))) {
              //   acerr << soliloquy << " removing " << directory_LIB << "/" << vremoveALL.at(k) << endl;
              listRM.push_back(directory_LIB+"/"+vremoveALL.at(k));
              ossRM << "rm -fv \"" << directory_LIB << "/" << vremoveALL.at(k) << "\"" << endl;
              fixes++;	    
              // [SAFETY]	    aurostd::RemoveFile(directory_LIB+"/"+vremoveALL.at(k));
            }
          }

          // check REMOVE LIB6_LIB7
          //	if(vlib.at(i)=="LIB5" || vlib.at(i)=="LIB6" || vlib.at(i)=="LIB7")
          if(vlib.at(i)=="LIB6" || vlib.at(i)=="LIB7") {
            //	  acerr << "LIB6_LIB7" << endl;
            for(uint k=0;k<vremoveLIB6_LIB7.size();k++) {
              string FILE_relax1,FILE_relax2,FILE_static;
              FILE_relax1=directory_LIB+"/"+vremoveLIB6_LIB7.at(k)+".relax1.xz";
              FILE_relax2=directory_LIB+"/"+vremoveLIB6_LIB7.at(k)+".relax2.xz";
              FILE_static=directory_LIB+"/"+vremoveLIB6_LIB7.at(k)+".static.xz";
              if(aurostd::FileExist(FILE_static)) {
                if(aurostd::FileExist(FILE_relax1)) {
                  //   acerr << soliloquy << " removing " << FILE_relax1 << endl;
                  listRM.push_back(FILE_relax1);
                  ossRM << "rm -fv \"" << FILE_relax1 << "\"" << endl;
                  fixes++; }
                if(aurostd::FileExist(FILE_relax2)) {
                  //   acerr << soliloquy << " removing " << FILE_relax2 << endl;
                  listRM.push_back(FILE_relax2);
                  ossRM << "rm -fv \"" << FILE_relax2 << "\"" << endl;
                  fixes++; }
              }
            }
          }

          // check AGL_FIX
          if(aurostd::FileExist(directory_LIB+"/agl_aflow.in") && aurostd::FileExist(directory_LIB+"/LOCK") && !aurostd::FileExist(directory_LIB+"/agl.LOCK")) {
            listAGL2FIX.push_back(directory_LIB+"/agl_aflow.in");
            ossAGL2FIX << "cp \"" << directory_LIB << "/" << "LOCK\"" << " \"" << directory_LIB << "/" << "agl.LOCK\"" << endl;
            fixes++;	    
          }

          // check LIB2RAW - ANRL	
          if(FileExist_directory_RAW_AFLOW_IN && FileExist_directory_RAW_AFLOWLIB_ENTRY_OUT) {
            if(!aurostd::substring2bool(aurostd::file2string(directory_RAW+"/"+DEFAULT_FILE_AFLOWLIB_ENTRY_OUT),"anrl_label")) {
              listANRL.push_back(directory_LIB);
              ossANRL << "aflow "<< "--use_aflow.in=" << _AFLOWIN_ << " --beep --force --showPID --lib2raw=\"" << directory_LIB << "\"" << endl;
              fixes++;
            }	
          }

          // check LIB2RAW - ENTHALPY	
          if(FileExist_directory_RAW_AFLOW_IN && FileExist_directory_RAW_AFLOWLIB_ENTRY_OUT) {
            if(!aurostd::substring2bool(directory_LIB,"LDAU2")) {
              if(!aurostd::substring2bool(aurostd::file2string(directory_RAW+"/"+DEFAULT_FILE_AFLOWLIB_ENTRY_OUT),"enthalpy_formation_atom")) {
                listENTHALPY.push_back(directory_LIB);
                ossENTHALPY << "aflow "<< "--use_aflow.in=" << _AFLOWIN_ << " --beep --force --showPID --lib2raw=\"" << directory_LIB << "\"" << endl;
                fixes++;
              }	
            }
          }

          // check LIB2RAW - ppAUID	
          if(FileExist_directory_RAW_AFLOW_IN && FileExist_directory_RAW_AFLOWLIB_ENTRY_OUT) {
            if(!aurostd::substring2bool(directory_LIB,"LDAU2")) {
              bool issueFOUND=FALSE;
              if(!issueFOUND) issueFOUND=!aurostd::substring2bool(aurostd::file2string(directory_RAW+"/"+DEFAULT_FILE_AFLOWLIB_ENTRY_OUT),"species_pp_AUID");
              if(!issueFOUND) { if(aurostd::substring2bool(aurostd::file2string(directory_RAW+"/"+DEFAULT_FILE_AFLOWLIB_ENTRY_OUT),"6bf17162620b7ce3")) { issueFOUND=TRUE; }} // Cl:PAW_PBE:17Jan2003 changed to diatom
              if(!issueFOUND) { if(aurostd::substring2bool(aurostd::file2string(directory_RAW+"/"+DEFAULT_FILE_AFLOWLIB_ENTRY_OUT),"85ded82734544fa9")) { issueFOUND=TRUE; }} // O:PAW_PBE:08Apr2002 changed to diatom
              if(!issueFOUND) { if(aurostd::substring2bool(aurostd::file2string(directory_RAW+"/"+DEFAULT_FILE_AFLOWLIB_ENTRY_OUT),"5c530b0eaed90a00")) { issueFOUND=TRUE; }} // O:PAW_PBE_KIN:08Apr2002 changed to diatom
              if(!issueFOUND) { if(aurostd::substring2bool(aurostd::file2string(directory_RAW+"/"+DEFAULT_FILE_AFLOWLIB_ENTRY_OUT),"4ce4637079c90d89")) { issueFOUND=TRUE; }} // N:PAW_PBE_KIN:08Apr2002
              if(!issueFOUND) { if(aurostd::substring2bool(aurostd::file2string(directory_RAW+"/"+DEFAULT_FILE_AFLOWLIB_ENTRY_OUT),"3cd4003f27559a49")) { issueFOUND=TRUE; }} // N:PAW_PBE:08Apr2002
              if(issueFOUND) {
                listppAUID.push_back(directory_LIB);
                ossppAUID << "aflow "<< "--use_aflow.in=" << _AFLOWIN_ << " --beep --force --showPID --lib2raw=\"" << directory_LIB << "\"" << endl;
                fixes++;
              }
            }
          }

          // RETOUCHING DATE OF AFLOW.IN TO REPRESENT AFLOW.END.OUT
          if(FileExist_directory_LIB_AFLOW_IN && aurostd::FileExist(directory_LIB+"/aflow.end.out")) {
            struct stat fileInfo_IN,fileInfo_OUT;
            stat(string(directory_LIB+"/"+_AFLOWIN_).c_str(), &fileInfo_IN);
            stat(string(directory_LIB+"/aflow.end.out").c_str(), &fileInfo_OUT);
            if(fileInfo_IN.st_mtime!=fileInfo_OUT.st_mtime) {
              // acout << "FILE=" << string(directory_LIB+"/aflow.in") << ":" << fileInfo_IN.st_mtime << endl;
              // acout << "FILE=" << string(directory_LIB+"/aflow.end.out") << ":" << fileInfo_OUT.st_mtime << endl;
              listTOUCH.push_back(directory_LIB);
              string date=std::ctime(&fileInfo_OUT.st_mtime);
              if (!date.empty() && date[date.length()-1] == '\n') date.erase(date.length()-1); // remove last newline
              ossTOUCH << "echo " << directory_LIB << " && " << "touch -m --date=\"" << date << "\" " << string(directory_LIB+"/aflow.in") << " " << string(directory_LIB+"/aflow.end.out") << " " << string(directory_LIB+"/LOCK*") << " " << string(directory_LIB+"/*.xz") << endl;
              fixes++;
              stringstream sss;
              sss << "touch -m --date=\"" << date << "\" " << string(directory_LIB+"/aflow.in") << " " << string(directory_LIB+"/aflow.end.out") << " " << string(directory_LIB+"/LOCK*") << " " << string(directory_LIB+"/*.xz");
              //	    aurostd::execute(sss);
              //  acout << "FIXED " << directory_LIB << endl;
            }
          }

          // some step debug
          aurostd::ProgressBar(acerr,"aflowlib::LIB2SCRUB ",j,list2found.size(),1,1,1);
        }
      }
      acerr << soliloquy << " listLIB2RAW.size()=" << listLIB2RAW.size() << endl;
      if(listLIB2RAW.size()) {
        aurostd::stringstream2file(ossLIB2RAW,XHOST.tmpfs+"/xscrubber."+vlib.at(i));
        aurostd::ChmodFile("755",XHOST.tmpfs+"/xscrubber."+vlib.at(i));
      }
      acerr << soliloquy << " listICSD2LINK.size()=" << listICSD2LINK.size() << endl;
      if(listICSD2LINK.size()) {
        aurostd::stringstream2file(ossICSD2LINK,XHOST.tmpfs+"/xscrubber_ICSD2LINK."+vlib.at(i));
        aurostd::ChmodFile("755",XHOST.tmpfs+"/xscrubber_ICSD2LINK."+vlib.at(i));
      }
      acerr << soliloquy << " listZIPNOMIX.size()=" << listZIPNOMIX.size() << endl;
      if(listZIPNOMIX.size()) {
        aurostd::stringstream2file(ossZIPNOMIX,XHOST.tmpfs+"/xscrubber_ZIPNOMIX."+vlib.at(i));
        aurostd::ChmodFile("755",XHOST.tmpfs+"/xscrubber_ZIPNOMIX."+vlib.at(i));
      }
      acerr << soliloquy << " listBROKEN.size()=" << listBROKEN.size() << endl;
      if(listBROKEN.size()) {
        aurostd::stringstream2file(ossBROKEN,XHOST.tmpfs+"/xscrubber_BROKEN."+vlib.at(i));
        aurostd::ChmodFile("755",XHOST.tmpfs+"/xscrubber_BROKEN."+vlib.at(i));
      }
      acerr << soliloquy << " listLIB2AUID.size()=" << listLIB2AUID.size() << endl;
      if(listLIB2AUID.size()) {
        aurostd::stringstream2file(ossLIB2AUID,XHOST.tmpfs+"/xscrubber_LIB2AUID."+vlib.at(i));
        aurostd::ChmodFile("755",XHOST.tmpfs+"/xscrubber_LIB2AUID."+vlib.at(i));
      }
      acerr << soliloquy << " listREMOVE_MARYLOU.size()=" << listREMOVE_MARYLOU.size() << endl;
      if(listREMOVE_MARYLOU.size()) {
        aurostd::stringstream2file(ossREMOVE_MARYLOU,XHOST.tmpfs+"/xscrubber_REMOVE_MARYLOU."+vlib.at(i));
        aurostd::ChmodFile("755",XHOST.tmpfs+"/xscrubber_REMOVE_MARYLOU."+vlib.at(i));
      }
      acerr << soliloquy << " listRM.size()=" << listRM.size() << endl;
      if(listRM.size()) {
        aurostd::stringstream2file(ossRM,XHOST.tmpfs+"/xscrubber_RM."+vlib.at(i));
        aurostd::ChmodFile("755",XHOST.tmpfs+"/xscrubber_RM."+vlib.at(i));
      }
      acerr << soliloquy << " listANRL.size()=" << listANRL.size() << endl;
      if(listANRL.size()) {
        aurostd::stringstream2file(ossANRL,XHOST.tmpfs+"/xscrubber_ANRL."+vlib.at(i));
        aurostd::ChmodFile("755",XHOST.tmpfs+"/xscrubber_ANRL."+vlib.at(i));
      }
      acerr << soliloquy << " listENTHALPY.size()=" << listENTHALPY.size() << endl;
      if(listENTHALPY.size()) {
        aurostd::stringstream2file(ossENTHALPY,XHOST.tmpfs+"/xscrubber_ENTHALPY."+vlib.at(i));
        aurostd::ChmodFile("755",XHOST.tmpfs+"/xscrubber_ENTHALPY."+vlib.at(i));
      }
      acerr << soliloquy << " listppAUID.size()=" << listppAUID.size() << endl;
      if(listppAUID.size()) {
        aurostd::stringstream2file(ossppAUID,XHOST.tmpfs+"/xscrubber_ppAUID."+vlib.at(i));
        aurostd::ChmodFile("755",XHOST.tmpfs+"/xscrubber_ppAUID."+vlib.at(i));
      }
      acerr << soliloquy << " listINCOMPLETE.size()=" << listINCOMPLETE.size() << endl;
      if(listINCOMPLETE.size()) {
        aurostd::stringstream2file(ossINCOMPLETE,XHOST.tmpfs+"/xscrubber_INCOMPLETE."+vlib.at(i));
        aurostd::ChmodFile("755",XHOST.tmpfs+"/xscrubber_INCOMPLETE."+vlib.at(i));
      }
      acerr << soliloquy << " listAGL2FIX.size()=" << listAGL2FIX.size() << endl;
      if(listAGL2FIX.size()) {
        aurostd::stringstream2file(ossAGL2FIX,XHOST.tmpfs+"/xscrubber_AGL2FIX."+vlib.at(i));
        aurostd::ChmodFile("755",XHOST.tmpfs+"/xscrubber_AGL2FIX."+vlib.at(i));
      }
      acerr << soliloquy << " listTOUCH.size()=" << listTOUCH.size() << endl;
      if(listTOUCH.size()) {
        aurostd::stringstream2file(ossTOUCH,XHOST.tmpfs+"/xscrubber_TOUCH."+vlib.at(i));
        aurostd::ChmodFile("755",XHOST.tmpfs+"/xscrubber_TOUCH."+vlib.at(i));
      }
      acerr << soliloquy << " listAUIDerrors.size()=" << listAUIDerrors.size() << endl;
      if(listAUIDerrors.size()) {
	aurostd::stringstream2file(ossAUIDerrors,XHOST.tmpfs+"/xscrubber_AUIDerrors");
	aurostd::ChmodFile("755",XHOST.tmpfs+"/xscrubber_AUIDerrors");
      }
    }
    if(VERBOSE) acerr << soliloquy << " fixes=" << fixes << endl;
    if(VERBOSE) acerr << soliloquy << " END" << endl;
    return fixes;
  }
}

// will be moved near LIB2AUID
namespace aflowlib {
  bool LIB2AUID(string entry,bool TEST,bool _VERBOSE) {
    if(_VERBOSE){;} //CO20190906 - keep _VERBOSE busy
    bool VERBOSE=FALSE;// _VERBOSE;
    string soliloquy = XHOST.sPID + "aflowlib::LIB2AUID:";
    if(VERBOSE) acerr << soliloquy + " BEGIN" << endl;
    string _entry=entry,directory_LIB,directory_RAW,directory_WEB;
    aurostd::StringSubst(_entry,"/aflow.in","");
    aurostd::StringSubst(_entry,"/ael_aflow.in","");
    aurostd::StringSubst(_entry,"/agl_aflow.in","");
    aurostd::StringSubst(_entry,"/"+DEFAULT_FILE_AFLOWLIB_ENTRY_OUT,"");
    aurostd::StringSubst(_entry,"/"+DEFAULT_FILE_AFLOWLIB_ENTRY_JSON,"");
    aurostd::StringSubst(_entry,"RAW/","LIB/");
    aurostd::StringSubst(_entry,"WEB/","LIB/");
    directory_LIB=_entry;
    directory_RAW=_entry;aurostd::StringSubst(directory_RAW,"LIB/","RAW/");
    directory_WEB=_entry;aurostd::StringSubst(directory_WEB,"LIB/","WEB/");
    // acout << soliloquy + " entry=" << entry << endl;
    if(VERBOSE) acerr << soliloquy + " directory_LIB=" << directory_LIB << endl;
    if(VERBOSE) acerr << soliloquy + " directory_RAW=" << directory_RAW << endl;
    if(VERBOSE) acerr << soliloquy + " directory_WEB=" << directory_WEB << endl;

    // if(aurostd::FileExist(directory_LIB)) {
    //   // acout << soliloquy + " EXIST   = " << directory_LIB << endl;
    // } else {
    //   // acout << soliloquy + " MISSING = " << directory_LIB << endl;
    // }
    // if(aurostd::FileExist(directory_RAW)) {
    //   // acout << soliloquy + " EXIST   = " << directory_RAW << endl;
    // } else {
    //   // acout << soliloquy + " MISSING = " << directory_RAW << endl;
    // }
    // if(aurostd::FileExist(directory_WEB)) {
    //   // acout << soliloquy + " EXIST   = " << directory_WEB << endl;
    // } else {
    //   // acout << soliloquy + " MISSING = " << directory_WEB << endl;
    // }

    string directory_old_LIB_AUID,directory_old_RAW_AUID,directory_old_WEB_AUID;
    string directory_new_LIB_AUID,directory_new_RAW_AUID,directory_new_WEB_AUID,directory_new_AUID;
    if(aurostd::FileExist(directory_RAW+"/"+DEFAULT_FILE_AFLOWLIB_ENTRY_OUT)) {
      _aflowlib_entry entry_tmp(string(directory_RAW+"/"+DEFAULT_FILE_AFLOWLIB_ENTRY_OUT));
      string auid=entry_tmp.auid;
      if(auid.size()!=22) {
        acerr << soliloquy + ": error on size of auid=" << auid << endl;
        exit(0);
      }
      directory_old_LIB_AUID=init::AFLOW_Projects_Directories("AUID")+"/LIB";
      directory_old_RAW_AUID=init::AFLOW_Projects_Directories("AUID")+"/RAW";
      directory_old_WEB_AUID=init::AFLOW_Projects_Directories("AUID")+"/WEB";
      directory_new_LIB_AUID=init::AFLOW_Projects_Directories("AUID");
      directory_new_RAW_AUID=init::AFLOW_Projects_Directories("AUID");
      directory_new_WEB_AUID=init::AFLOW_Projects_Directories("AUID");
      directory_new_AUID=init::AFLOW_Projects_Directories("AUID");
      for(uint i=0;i<entry_tmp.vauid.size();i++) {
        directory_old_LIB_AUID+="/"+entry_tmp.vauid.at(i);
        directory_old_RAW_AUID+="/"+entry_tmp.vauid.at(i);
        directory_old_WEB_AUID+="/"+entry_tmp.vauid.at(i);
        directory_new_LIB_AUID+="/"+entry_tmp.vauid.at(i);
        directory_new_RAW_AUID+="/"+entry_tmp.vauid.at(i);
        directory_new_WEB_AUID+="/"+entry_tmp.vauid.at(i);
        directory_new_AUID+="/"+entry_tmp.vauid.at(i);
      }
      directory_new_LIB_AUID+="/LIB";
      directory_new_RAW_AUID+="/RAW";
      directory_new_WEB_AUID+="/WEB";

      if(!TEST) {
        // [OBSOLETE] if(aurostd::FileExist(directory_old_LIB_AUID)) {
        // [OBSOLETE]   // acout << soliloquy + " EXIST   = " << directory_old_LIB_AUID << endl;
        // [OBSOLETE] } else {
        // [OBSOLETE]   acout << soliloquy + " MISSING = " << directory_old_LIB_AUID << endl;
        // [OBSOLETE] }
        // [OBSOLETE] if(aurostd::FileExist(directory_old_RAW_AUID)) {
        // [OBSOLETE]   // acout << soliloquy + " EXIST   = " << directory_old_RAW_AUID << endl;
        // [OBSOLETE] } else {
        // [OBSOLETE]   acout << soliloquy + " MISSING = " << directory_old_RAW_AUID << endl;
        // [OBSOLETE] }
        // [OBSOLETE] if(aurostd::FileExist(directory_old_WEB_AUID)) {
        // [OBSOLETE]   // acout << soliloquy + " EXIST   = " << directory_old_WEB_AUID << endl;
        // [OBSOLETE] } else {
        // [OBSOLETE]   acout << soliloquy + " MISSING = " << directory_old_WEB_AUID << endl;
        // [OBSOLETE] }
        if(aurostd::FileExist(directory_new_LIB_AUID)) {
          // acout << soliloquy + " EXIST   = " << directory_new_LIB_AUID << endl;
        } else {
          acout << soliloquy + " MISSING = " << directory_new_LIB_AUID << endl;
        }
        if(aurostd::FileExist(directory_new_RAW_AUID)) {
          // acout << soliloquy + " EXIST   = " << directory_new_RAW_AUID << endl;
        } else {
          acout << soliloquy + " MISSING = " << directory_new_RAW_AUID << endl;
        }
        if(aurostd::FileExist(directory_new_WEB_AUID)) {
          // acout << soliloquy + " EXIST   = " << directory_new_WEB_AUID << endl;
        } else {
          acout << soliloquy + " MISSING = " << directory_new_WEB_AUID << endl;
        }
      }

      if(aurostd::FileExist(directory_RAW) && !aurostd::FileExist(directory_new_RAW_AUID)) {
        //	acout << soliloquy + ": directory_AUID_RAW=" << directory_new_RAW_AUID << " -> " << directory_RAW << endl;
        if(TEST) {
          return true;
        } else {
          acout << soliloquy + ": linking file AUID_LIB->LIB: " << directory_new_LIB_AUID << " -> " << directory_LIB << endl; acout.flush();
          aurostd::DirectoryMake(directory_new_AUID);
          aurostd::LinkFile(directory_LIB,directory_new_LIB_AUID);         // LINK
          //	aurostd::execute(XHOST.command("beep")+" -f 2500 -l 1");
        }
      }
      if(aurostd::FileExist(directory_RAW) && !aurostd::FileExist(directory_new_RAW_AUID)) {
        //	acout << soliloquy + ": directory_AUID_RAW=" << directory_new_RAW_AUID << " -> " << directory_RAW << endl;
        if(TEST) {
          return true;
        } else {
          acout << soliloquy + ": linking file AUID_RAW->RAW: " << directory_new_RAW_AUID << " -> " << directory_RAW << endl; acout.flush();
          aurostd::DirectoryMake(directory_new_AUID);
          aurostd::LinkFile(directory_RAW,directory_new_RAW_AUID);         // LINK
          //	aurostd::execute(XHOST.command("beep")+" -f 2600 -l 1");
        }
      }
      if(aurostd::FileExist(directory_WEB) && !aurostd::FileExist(directory_new_WEB_AUID)) {
        //	acout << soliloquy + ": directory_AUID_WEB=" << directory_new_WEB_AUID << " -> " << directory_WEB << endl;
        if(TEST) {
          return true;
        } else {
          acout << soliloquy + ": linking file AUID_WEB->WEB: " << directory_new_WEB_AUID << " -> " << directory_WEB << endl; acout.flush();
          aurostd::DirectoryMake(directory_new_AUID);
          aurostd::LinkFile(directory_WEB,directory_new_WEB_AUID);         // LINK
          //	aurostd::execute(XHOST.command("beep")+" -f 2500 -l 1");
        }
      }
      if(!aurostd::FileExist(directory_WEB) && aurostd::FileExist(directory_RAW) && !aurostd::FileExist(directory_new_WEB_AUID)) { // no WEB so point to RAW
        //	acout << soliloquy + ": directory_AUID_WEB=" << directory_new_WEB_AUID << " -> " << directory_RAW << endl;
        if(TEST) {
          return true;
        } else {
          acout << soliloquy + ": linking file AUID_WEB->RAW: " << directory_new_WEB_AUID << " -> " << directory_RAW << endl; acout.flush();
          aurostd::DirectoryMake(directory_new_AUID);
          aurostd::LinkFile(directory_RAW,directory_new_WEB_AUID);         // LINK
          //	aurostd::execute(XHOST.command("beep")+" -f 2500 -l 1");
        }
      }

      //      directory_old_LIB_AUID=init::AFLOW_Projects_Directories("AUID")+"/LIB/"+auid.substr(0,8); for(uint i=8;i<=20;i+=2) directory_old_LIB_AUID+="/"+auid.substr(i,2);  // splitting aflow:ab/cd..
    }
    if(VERBOSE) acerr << soliloquy + " directory_old_LIB_AUID=" << directory_old_LIB_AUID << endl;
    if(VERBOSE) acerr << soliloquy + " directory_old_RAW_AUID=" << directory_old_RAW_AUID << endl;
    if(VERBOSE) acerr << soliloquy + " directory_old_WEB_AUID=" << directory_old_WEB_AUID << endl;
    if(VERBOSE) acerr << soliloquy + " directory_new_LIB_AUID=" << directory_new_LIB_AUID << endl;
    if(VERBOSE) acerr << soliloquy + " directory_new_RAW_AUID=" << directory_new_RAW_AUID << endl;
    if(VERBOSE) acerr << soliloquy + " directory_new_WEB_AUID=" << directory_new_WEB_AUID << endl;

    if(VERBOSE) acerr << soliloquy + " END" << endl;
    return false;
  }
}

#endif // _AFLOWLIB_LIBRARIES_SCRUBBER_CPP

// **************************************************************************
// *                                                                        *
// *             STEFANO CURTAROLO - Duke University 2003-2020              *
// *                                                                        *
// **************************************************************************<|MERGE_RESOLUTION|>--- conflicted
+++ resolved
@@ -61,41 +61,12 @@
       vector<string> tokens;
 
       if(vlib.at(i)=="AUID") {
-<<<<<<< HEAD
+	uint AUID_found=0;
+	uint AUID_errors=0;
         _aflags aflags;aflags.Directory=".";
         aurostd::string2tokens("0,1,2,3,4,5,6,7,8,9,a,b,c,d,e,f",tokens,",");
         for(uint j=0;j<tokens.size();j++) {
           for(uint k=0;k<tokens.size();k++) {
-            string digits_ij=tokens.at(j)+tokens.at(k);
-            acout << soliloquy << " TESTING /common/" << vlib.at(i) << "/RAW/" << "aflow:" << digits_ij << "*.json links" << endl;
-            //	    acout << soliloquy << " TIME" << Message(aflags,_AFLOW_MESSAGE_DEFAULTS_,_AFLOW_FILE_NAME_) << endl;
-            aurostd::string2vectorstring(aurostd::execute2string("find /common/AUID/aflow:"+digits_ij+"* -name RAW"),list2found);
-            //	acout << soliloquy << " TIME" << Message(aflags,_AFLOW_MESSAGE_DEFAULTS_,_AFLOW_FILE_NAME_) << endl;
-            //	acout << soliloquy << " list2found.size()=" << list2found.size() << endl;
-            //	acout << soliloquy << " ordering " << endl;
-            sort(list2found.begin(),list2found.end());
-            acout << soliloquy << " list2found.size()=" << list2found.size() << endl;
-            //  acout << soliloquy << " TIME" << Message(aflags,_AFLOW_MESSAGE_DEFAULTS_,_AFLOW_FILE_NAME_) << endl;
-            for(uint l=0;l<list2found.size();l++) {
-              string filename=list2found.at(l);
-              aurostd::StringSubst(filename,"/common/AUID/","");
-              aurostd::StringSubst(filename,"RAW","");
-              aurostd::StringSubst(filename,"/","");
-              filename=list2found.at(l)+"/"+filename+".json";
-              if(!aurostd::FileExist(filename)) {
-                acout << soliloquy << " MISSING " << filename << endl;
-              }
-            }
-          }
-        }
-        exit(0);	
-=======
-	uint AUID_found=0;
-	uint AUID_errors=0;
-	_aflags aflags;aflags.Directory=".";
-	aurostd::string2tokens("0,1,2,3,4,5,6,7,8,9,a,b,c,d,e,f",tokens,",");
-	for(uint j=0;j<tokens.size();j++) {
-	  for(uint k=0;k<tokens.size();k++) {
 	    for(uint l=0;l<tokens.size();l++) {
 	      for(uint m=0;m<tokens.size();m++) {
 		string digits_jklm="aflow:"+tokens.at(j)+tokens.at(k)+"/"+tokens.at(l)+tokens.at(m)+"/";
@@ -103,9 +74,9 @@
 		//	acout << soliloquy << " TIME" << Message(aflags,"user,host,time",_AFLOW_FILE_NAME_) << endl;
 		aurostd::string2vectorstring(aurostd::execute2string("find /common/AUID/"+digits_jklm+"* -name RAW"),list2found);
 		//	acout << soliloquy << " TIME" << Message(aflags,"user,host,time",_AFLOW_FILE_NAME_) << endl;
-		//	acout << soliloquy << " list2found.size()=" << list2found.size() << endl;
-		//	acout << soliloquy << " ordering " << endl;
-		sort(list2found.begin(),list2found.end());
+            //	acout << soliloquy << " list2found.size()=" << list2found.size() << endl;
+            //	acout << soliloquy << " ordering " << endl;
+            sort(list2found.begin(),list2found.end());
 		//	acout << soliloquy << " list2found.size()=" << list2found.size() << endl;
 		//  acout << soliloquy << " TIME" << Message(aflags,"user,host,time",_AFLOW_FILE_NAME_) << endl;
 		for(uint n=0;n<list2found.size();n++) {
@@ -122,14 +93,13 @@
 		    listAUIDerrors.push_back(list2found.at(n));
 		    ossAUIDerrors << "fix " << list2found.at(n) << endl;
 		  }
-		}
-	      }
-	    }
-	  }
+		  }
+              }
+            }
+          }
 	}
 	acout << soliloquy << " AUID_found=" << AUID_found << endl;
 	acout << soliloquy << " AUID_errors=" << AUID_errors << endl;
->>>>>>> 1a862218
       }      
       if(vlib.at(i)!="AUID") {
         //   if(level==0) // just LIB/aflow.in RAW/aflowlib.out
