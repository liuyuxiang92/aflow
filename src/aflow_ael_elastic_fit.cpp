--- conflicted
+++ resolved
@@ -1,11 +1,7 @@
 // ***************************************************************************
 // *                                                                         *
 // *           Aflow STEFANO CURTAROLO - Duke University 2003-2020           *
-<<<<<<< HEAD
 // *                Aflow CORMAC TOHER - Duke University 2013-2020           *
-=======
-// *                Aflow CORMAC TOHER - Duke University 2013-2019           *
->>>>>>> 10163148
 // *                                                                         *
 // ***************************************************************************
 // Written by Cormac Toher
@@ -2495,4 +2491,10 @@
 //  End of AFLOW AEL functions to fit stress-strain and calculate elastic properties
 // ***************************************************************************************
 
-#endif // _AFLOW_AEL_ELASTIC_FIT_CPP+#endif // _AFLOW_AEL_ELASTIC_FIT_CPP
+// ***************************************************************************
+// *                                                                         *
+// *           Aflow STEFANO CURTAROLO - Duke University 2003-2020           *
+// *                Aflow CORMAC TOHER - Duke University 2013-2020           *
+// *                                                                         *
+// ***************************************************************************