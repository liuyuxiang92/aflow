--- conflicted
+++ resolved
@@ -728,18 +728,8 @@
   bool Standard_Lattice_Structure_20170718(const xstructure& str_in,xstructure& str_sp,xstructure& str_sc,bool full_sym) {//**************************JX EDITED*****************
     bool LDEBUG=(FALSE || XHOST.DEBUG);
 
-<<<<<<< HEAD
     bool is_deg = true; //DX
     if(LDEBUG) cerr << "LATTICE::Standard_Lattice_Structure: BEGIN" << endl;
-=======
-    double eps = 0.001;
-    if(str_in.sym_eps!=AUROSTD_NAN){ //Tolerance came from user or was calculated
-      eps=str_in.sym_eps;
-    }
-
-    bool is_deg = true; // DX
-    if(LDEBUG) cerr << XHOST.sPID << "LATTICE::Standard_Lattice_Structure: BEGIN" << endl;
->>>>>>> 972a1b11
     // cerr << "eps=" << eps << " " << "epsang=" << epsang << endl;
     //  LDEBUG=TRUE;
     // starting from a str_in (whatever lattices) this routine returns a standard primitive (str_sp)
@@ -2183,15 +2173,9 @@
     _aflags aflags;
     aflags.Directory="./";aflags.QUIET=TRUE;
     str_sp.LatticeReduction_avoid=TRUE;
-<<<<<<< HEAD
-    if(LDEBUG) cerr << "LATTICE::Standard_Lattice_Structure: [4a1]" << endl;
-    //DX SYM::CalculatePointGroup(FileDevNull,str_sp,aflags,FALSE,SYS_VERBOSE,cout,symeps/2.0);
-    SYM::CalculatePointGroup(FileDevNull,str_sp,aflags,FALSE,SYS_VERBOSE,cout,symeps); //DX
-=======
     if(LDEBUG) cerr << XHOST.sPID << "LATTICE::Standard_Lattice_Structure: [4a1]" << endl;
     // DX SYM::CalculatePointGroup(FileDevNull,str_sp,aflags,FALSE,SYS_VERBOSE,cout,symeps/2.0);
     SYM::CalculatePointGroup(FileDevNull,str_sp,aflags,FALSE,SYS_VERBOSE,cout,symeps); // DX
->>>>>>> 972a1b11
     }
 
     if(LDEBUG) cerr << XHOST.sPID << "LATTICE::Standard_Lattice_Structure: [4b]" << endl;
@@ -2202,21 +2186,12 @@
     _aflags aflags;
     aflags.Directory="./";aflags.QUIET=TRUE;
     str_sp.LatticeReduction_avoid=TRUE;
-<<<<<<< HEAD
-    if(LDEBUG) cerr << "LATTICE::Standard_Lattice_Structure: [4b1]" << endl;
-    //DX SYM::CalculatePointGroup(FileDevNull,str_sp,aflags,FALSE,SYS_VERBOSE,cout,symeps/2.0);
-    SYM::CalculatePointGroup(FileDevNull,str_sp,aflags,FALSE,SYS_VERBOSE,cout,symeps); //DX
-    if(LDEBUG) cerr << "LATTICE::Standard_Lattice_Structure: [4b2]" << endl;
-    //DX SYM::CalculateFactorGroup(FileDevNull,str_sp,aflags,FALSE,SYS_VERBOSE,cout,symeps/2.0);
-    SYM::CalculateFactorGroup(FileDevNull,str_sp,aflags,FALSE,SYS_VERBOSE,cout,symeps); //DX
-=======
     if(LDEBUG) cerr << XHOST.sPID << "LATTICE::Standard_Lattice_Structure: [4b1]" << endl;
     // DX SYM::CalculatePointGroup(FileDevNull,str_sp,aflags,FALSE,SYS_VERBOSE,cout,symeps/2.0);
     SYM::CalculatePointGroup(FileDevNull,str_sp,aflags,FALSE,SYS_VERBOSE,cout,symeps); // DX
     if(LDEBUG) cerr << XHOST.sPID << "LATTICE::Standard_Lattice_Structure: [4b2]" << endl;
     // DX SYM::CalculateFactorGroup(FileDevNull,str_sp,aflags,FALSE,SYS_VERBOSE,cout,symeps/2.0);
     SYM::CalculateFactorGroup(FileDevNull,str_sp,aflags,FALSE,SYS_VERBOSE,cout,symeps); // DX
->>>>>>> 972a1b11
     }
 
     if(LDEBUG) cerr << XHOST.sPID << "LATTICE::Standard_Lattice_Structure: [4c]" << endl;
@@ -2228,18 +2203,6 @@
     _aflags aflags;
     aflags.Directory="./";aflags.QUIET=TRUE;
     str_sp.LatticeReduction_avoid=TRUE;
-<<<<<<< HEAD
-    if(LDEBUG) cerr << "LATTICE::Standard_Lattice_Structure: [4c1]" << endl;
-    //DX if(str_sp.pgroup_calculated==FALSE) SYM::CalculatePointGroup(FileDevNull,str_sp,aflags,FALSE,SYS_VERBOSE,cout,symeps/2.0);
-    if(str_sp.pgroup_calculated==FALSE) SYM::CalculatePointGroup(FileDevNull,str_sp,aflags,FALSE,SYS_VERBOSE,cout,symeps); //DX
-    if(LDEBUG) cerr << "LATTICE::Standard_Lattice_Structure: [4c2]" << endl;
-    //DX if(str_sp.fgroup_calculated==FALSE) SYM::CalculateFactorGroup(FileDevNull,str_sp,aflags,FALSE,SYS_VERBOSE,cout,symeps/2.0);
-    if(str_sp.fgroup_calculated==FALSE) SYM::CalculateFactorGroup(FileDevNull,str_sp,aflags,FALSE,SYS_VERBOSE,cout,symeps); //DX
-    if(LDEBUG) cerr << "LATTICE::Standard_Lattice_Structure: [4c3]" << endl;
-    //DX SYM::CalculatePointGroupCrystal(FileDevNull,str_sp,aflags,FALSE,SYS_VERBOSE,cout,symeps/2.0);
-    SYM::CalculatePointGroupCrystal(FileDevNull,str_sp,aflags,FALSE,SYS_VERBOSE,cout,symeps); //DX
-    if(LDEBUG) cerr << "LATTICE::Standard_Lattice_Structure: [4c4]" << endl;
-=======
     if(LDEBUG) cerr << XHOST.sPID << "LATTICE::Standard_Lattice_Structure: [4c1]" << endl;
     // DX if(str_sp.pgroup_calculated==FALSE) SYM::CalculatePointGroup(FileDevNull,str_sp,aflags,FALSE,SYS_VERBOSE,cout,symeps/2.0);
     if(str_sp.pgroup_calculated==FALSE) SYM::CalculatePointGroup(FileDevNull,str_sp,aflags,FALSE,SYS_VERBOSE,cout,symeps); // DX
@@ -2250,7 +2213,6 @@
     // DX SYM::CalculatePointGroupCrystal(FileDevNull,str_sp,aflags,FALSE,SYS_VERBOSE,cout,symeps/2.0);
     SYM::CalculatePointGroupCrystal(FileDevNull,str_sp,aflags,FALSE,SYS_VERBOSE,cout,symeps); // DX
     if(LDEBUG) cerr << XHOST.sPID << "LATTICE::Standard_Lattice_Structure: [4c4]" << endl;
->>>>>>> 972a1b11
     }
 
     if(LDEBUG) cerr << XHOST.sPID << "LATTICE::Standard_Lattice_Structure: [4d]" << endl;
@@ -3330,11 +3292,7 @@
         same_eps = true; //force single while loop, no check
       }
       if(!LATTICE::Standard_Lattice_StructureDefault(str_in,str_sp,str_sc,full_sym)){
-<<<<<<< HEAD
-        if(LDEBUG) {cerr << "LATTICE::WARNING: Could not find crystal lattice type." << " [dir=" << directory << "]" << endl;} //DX20180426 - added directory info and put in LDEBUG
-=======
         if(LDEBUG) {cerr << XHOST.sPID << "LATTICE::WARNING: Could not find crystal lattice type." << " [dir=" << directory << "]" << endl;} // DX20180426 - added directory info and put in LDEBUG
->>>>>>> 972a1b11
         if(!SYM::change_tolerance(str_sp,str_sp.sym_eps,str_sp.dist_nn_min,no_scan)){
           cerr << XHOST.sPID << "LATTICE::WARNING: [1] Scan failed. Reverting back to original tolerance and recalculating as is (with aforementioned inconsistencies)." << " [dir=" << directory << "]" << endl;
           ignore_checks = true;
@@ -3355,20 +3313,6 @@
       _str_in.sym_eps_calculated=_str_sp.sym_eps_calculated=_str_sc.sym_eps_calculated=str_sp.sym_eps_calculated; //DX
       _str_in.sym_eps_change_count=_str_sp.sym_eps_change_count=_str_sc.sym_eps_change_count=str_sp.sym_eps_change_count; //DX20180222 - added sym_eps change count
       _atom atom; atom.cpos.clear();atom.fpos.clear();atom.type=0; _str_in.AddAtom(atom);
-<<<<<<< HEAD
-      //DX20170814 START - Use real pgroup to calculate pgroupk and then set pgrouk from str_sp to the pgroup and pgroup_xtal of str_reciprocal_in
-      //DX20170814 The pgroup and pgroup_xtal are the same for the str_reciprocal structure because there is only one atom at the origin
-      //DX20170814 (i.e. lattice and crystal symmetry are the same for the reciprocal space crystal) 
-      //DX20180426 [OBSOLETE] - this is not a reciprocal lattice structure - _str_in.pgroup = _str_sp.pgroup = _str_sc.pgroup = str_sp.pgroup;
-      //DX20180426 [OBSOLETE] - this is not a reciprocal lattice structure - _str_in.pgroup_xtal = _str_sp.pgroup_xtal = _str_sc.pgroup_xtal = str_sp.pgroup;
-      //DX20180426 [OBSOLETE] - this is not a reciprocal lattice structure - _str_in.pgroup_calculated = _str_sp.pgroup_calculated = _str_sc.pgroup_calculated = str_sp.pgroup_calculated;
-      //DX20180426 [OBSOLETE] - this is not a reciprocal lattice structure - _str_in.pgroup_xtal_calculated = _str_sp.pgroup_xtal_calculated = _str_sc.pgroup_xtal_calculated = str_sp.pgroup_xtal_calculated;
-      //DX20170814 END
-      //DX20180226 [OBSOLETE] if(!LATTICE::Standard_Lattice_StructureDefault(_str_in,_str_sp,_str_sc,full_sym))
-      if(!LATTICE::Standard_Lattice_StructureDefault(_str_in,_str_sp,_str_sc,false)) //DX20180226 - do not need to do full sym on lattice
-      { //CO20200106 - patching for auto-indenting
-        if(LDEBUG) {cerr << "LATTICE::WARNING: Could not find lattice lattice type." << " [dir=" << directory << "]" << endl;} //DX20180426 - added directory info and put in LDEBUG
-=======
       // DX20170814 - START - Use real pgroup to calculate pgroupk and then set pgrouk from str_sp to the pgroup and pgroup_xtal of str_reciprocal_in
       // DX20170814 The pgroup and pgroup_xtal are the same for the str_reciprocal structure because there is only one atom at the origin
       // DX20170814 (i.e. lattice and crystal symmetry are the same for the reciprocal space crystal) 
@@ -3381,7 +3325,6 @@
       if(!LATTICE::Standard_Lattice_StructureDefault(_str_in,_str_sp,_str_sc,false)) // DX20180226 - do not need to do full sym on lattice
       { //CO200106 - patching for auto-indenting
         if(LDEBUG) {cerr << XHOST.sPID << "LATTICE::WARNING: Could not find lattice lattice type." << " [dir=" << directory << "]" << endl;} // DX20180426 - added directory info and put in LDEBUG
->>>>>>> 972a1b11
         if(!SYM::change_tolerance(str_sp,str_sp.sym_eps,str_sp.dist_nn_min,no_scan)){
           cerr << XHOST.sPID << "LATTICE::WARNING: [2] Scan failed. Reverting back to original tolerance and recalculating as is (with aforementioned inconsistencies)." << " [dir=" << directory << "]" << endl;
         }
