--- conflicted
+++ resolved
@@ -211,42 +211,6 @@
   void savePlotGNUPLOT(const xoption& plotoptions, const stringstream& gpfile) {
     bool LDEBUG=(FALSE || XHOST.DEBUG); 
     string soliloquy="plotter::savePlotGNUPLOT():";
-<<<<<<< HEAD
-    string directory = plotoptions.getattachedscheme("DIRECTORY");
-    if(directory.empty()){directory=aurostd::getPWD();}  //[CO20191112 - OBSOLETE]aurostd::execute2string("pwd")//CO20191004
-    if(LDEBUG){cerr << soliloquy << " directory=" << directory << endl;}
-    string filename = plotoptions.getattachedscheme("FILE_NAME");
-    if(LDEBUG){cerr << soliloquy << " filename=" << filename << endl;}
-    string filename_latex = plotoptions.getattachedscheme("FILE_NAME_LATEX");
-    // PDF is default since we use pdflatex to compile
-    string format = plotoptions.getattachedscheme("IMAGE_FORMAT");
-    if (format.empty()) format = DEFAULT_IMAGE_FORMAT;
-    string current_dir = aurostd::getPWD();  //[CO20191112 - OBSOLETE]aurostd::execute2string("pwd")
-    // Create temp directory
-    string tmp = aurostd::TmpDirectoryCreate("plotLATEX") + "/";
-    chdir(tmp.c_str());
-    // Execute gnuplot and pdflatex
-    aurostd::stringstream2file(gpfile, filename + ".plt");
-    aurostd::execute(XHOST.command("gnuplot") + " " + filename + ".plt");
-    aurostd::execute(XHOST.command("pdflatex") + " -interaction=nonstopmode -halt-on-error " + filename_latex + ".tex 2>&1 > /dev/null");
-    // Convert to the desired format if not pdf
-    if (format != "pdf") {
-      aurostd::execute(XHOST.command("convert") + " -quiet -density 300 -background white " + filename_latex + ".pdf " + filename_latex  + "." + format);
-    }
-    chdir(current_dir.c_str());
-    aurostd::CopyFile(tmp + filename_latex + "." + format, directory + "/" + filename + "." + format);
-    if(LDEBUG){cerr << soliloquy << " moving file to: " << directory + "/" + filename + "." + format << endl;}
-    // Keep gnuplot file if aflow was called with --keep=gpl
-    if (XHOST.vflag_control.flag("KEEP::GPL")) {
-      aurostd::CopyFile(tmp + filename + ".plt", directory);
-    }
-    // Clean up
-    aurostd::RemoveDirectory(tmp);
-    if (!aurostd::FileExist(directory + "/" + filename + "." + format)) {
-      string function = "plotter::savePlotGNUPLOT():";
-      string message = "Error while generating plot.";
-      throw aurostd::xerror(_AFLOW_FILE_NAME_,function, message, _RUNTIME_ERROR_);
-=======
     // ME20200327 -Check that all required binaries are available
     // Check that gnuplot is version 5+
     if (XHOST.is_command("gnuplot")) {
@@ -305,7 +269,6 @@
     } else {
       string message = "The following binaries are missing: " + aurostd::joinWDelimiter(missing_binaries, " ") + ".";
       throw aurostd::xerror(_AFLOW_FILE_NAME_, soliloquy, message, _RUNTIME_ERROR_);
->>>>>>> bff4081e
     }
   }
 
@@ -318,11 +281,16 @@
     string soliloquy="plotter::setFileName():";
     if(LDEBUG){cerr << soliloquy << " filename_in=" << filename << endl;}
     if (filename.empty()) {
-<<<<<<< HEAD
       filename = plotoptions.getattachedscheme("FILE_NAME_USER");  // ME20200313 - user-defined output file
       if (filename.empty()) {
         string default_title = plotoptions.getattachedscheme("DEFAULT_TITLE");
         if(LDEBUG){cerr << soliloquy << " default_title=" << default_title << endl;}
+        // ME200228 - Remove ANRL parameters
+        string::size_type t = default_title.find(":ANRL=");
+        if (t != string::npos) {
+          default_title = default_title.substr(0, t);
+          if(LDEBUG){std::cerr << soliloquy << " default_title (post ANRL)=" << default_title << std::endl;}
+        }
         filename = default_title;
         // Get filename
         string ext = plotoptions.getattachedscheme("EXTENSION");
@@ -336,28 +304,6 @@
           filename += "_" + plotoptions.getattachedscheme("DATALABEL");
           filename += "_" + set;
         }
-=======
-      string default_title = plotoptions.getattachedscheme("DEFAULT_TITLE");
-      if(LDEBUG){cerr << soliloquy << " default_title=" << default_title << endl;}
-      // ME200228 - Remove ANRL parameters
-      string::size_type t = default_title.find(":ANRL=");
-      if (t != string::npos) {
-        default_title = default_title.substr(0, t);
-        if(LDEBUG){std::cerr << soliloquy << " default_title (post ANRL)=" << default_title << std::endl;}
-      }
-      filename = default_title;
-      // Get filename
-      string ext = plotoptions.getattachedscheme("EXTENSION");
-      if (!ext.empty()) {
-        if (filename.empty()) filename = ext;
-        else filename += "_" + ext;
-      }
-      filename = aurostd::StringSubst(filename, " ", "_");
-      string set = plotoptions.getattachedscheme("DATASET");
-      if (aurostd::string2utype<int>(set) > 0) {
-        filename += "_" + plotoptions.getattachedscheme("DATALABEL");
-        filename += "_" + set;
->>>>>>> bff4081e
       }
     }
     plotoptions.push_attached("FILE_NAME", filename);
