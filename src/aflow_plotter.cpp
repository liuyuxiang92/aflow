// ***************************************************************************
// *                                                                         *
// *           Aflow STEFANO CURTAROLO - Duke University 2003-2021           *
// *            Aflow MARCO ESTERS - Duke University 2019-2021               *
// *                                                                         *
// ***************************************************************************
// 
// A namespace for functions to plot electronic structures, phonon properties,
// and physical properties from AFLOW calculations. The default plotting
// engine is gnuplot with the epslatex terminal.
//
// Each plot type such as a DOS plot has a main function that takes the plot
// options and a stringstringstream to output the plots into the desired
// format (e.g. a gnuplot script). Each format should have its own wrapper
// function (only overload when using gnuplot as the output format).
// 
// Plot options should be handled with xoptions only to allow for as much
// flexibility and customizability as possible.

#include "aflow.h"
#include "aflow_pocc.h"

using std::deque;
using std::string;
using std::stringstream;
using std::vector;
using aurostd::xoption;

#define _DEBUG_PLOTTER_ false  //CO20190116

static const string BANDDOS_SIZE = "8, 4.5";

static const string DEFAULT_IMAGE_FORMAT = "pdf";

//////////////////////////////////////////////////////////////////////////////
//                                                                          //
//                              PLOT FUNCTIONS                              //
//                                                                          //
//////////////////////////////////////////////////////////////////////////////

namespace plotter {

  // Plot options ------------------------------------------------------------

  //getPlotOptions////////////////////////////////////////////////////////////
  // Sets plot options for all plots based on command line arguments.
  xoption getPlotOptions(const aurostd::xoption& xopt, const string& key, bool datasets) {
    xoption plotoptions;

    // Get options
    vector<string> tokens;
    string scheme = xopt.getattachedscheme(key);
    uint ntokens = aurostd::string2tokens(scheme, tokens, ",", true); // Keep empty arguments

    if (ntokens >= 1) {
      if (tokens[0][tokens[0].size() - 1] != '/') tokens[0] += '/';
      plotoptions.push_attached("DIRECTORY", tokens[0]);
    }

    plotoptions.flag("DATATYPE",xopt.flag("ATOMS")); //CO20191010 - which table to look at, "atoms-projected" by default
    plotoptions.flag("PLOT_ALL_ATOMS",xopt.flag("PLOT_ALL_ATOMS")); //CO20191010

    // Need to shift options if partial DOS are plotted
    uint shift = 0;
    if (datasets) { // DATASET = -1: all data sets
      if ((ntokens >= 2) && !tokens[1].empty()) {
        plotoptions.push_attached("DATASET", tokens[1]);
      } else {
        plotoptions.push_attached("DATASET", "-1");
      }
      shift = 1;
    } else {  // DATASET = 0: no data set specified 
      plotoptions.push_attached("DATASET", "0");
    }
    if (ntokens >= 2 + shift) plotoptions.push_attached("XMIN", tokens[1 + shift]);
    if (ntokens >= 3 + shift) plotoptions.push_attached("XMAX", tokens[2 + shift]);
    if (ntokens >= 4 + shift) plotoptions.push_attached("YSCALE", tokens[3 + shift]);

    // Get title if present
    scheme = xopt.getattachedscheme("PLOTTER::TITLE");
    if (!scheme.empty()) plotoptions.push_attached("TITLE", scheme);

    // Get image format
    scheme = xopt.getattachedscheme("PLOTTER::PRINT");
    if (!scheme.empty()) plotoptions.push_attached("IMAGE_FORMAT", aurostd::tolower(scheme));

    //ME20200313 - Get user-defined output file name
    string outfile = xopt.getattachedscheme("PLOTTER::OUTFILE");
    // Remove extension from user-defined file name (extensions will be handled later)
    if (!outfile.empty()) {
      if (scheme.empty()) scheme = "." + DEFAULT_IMAGE_FORMAT;
      else scheme = "." + aurostd::tolower(scheme);
      uint nchar_scheme = scheme.size();
      uint nchar_outfile = outfile.size();
      if (nchar_outfile > nchar_scheme) {
        uint i = 0;
        for (i = 0; i < nchar_scheme; i++) {
          if (scheme[i] != aurostd::tolower(outfile)[nchar_outfile - nchar_scheme + i]) break;
        }
        if (i == nchar_scheme) outfile = outfile.substr(0, nchar_outfile - nchar_scheme);
      }
      plotoptions.push_attached("FILE_NAME_USER", outfile);
    }

    // Set standard background color
    plotoptions.push_attached("BACKGROUND_COLOR", "#FFFFFF");

    // Set standard grid options
    plotoptions.push_attached("GRID_COLOR", "#808080");
    plotoptions.push_attached("GRID_WIDTH", "1");
    plotoptions.push_attached("GRID_LINE_TYPE", "0");

    // Set standard size
    plotoptions.push_attached("PLOT_SIZE", "5.333, 3");

    plotoptions.flag("NOWATERMARK", xopt.flag("PLOTTER::NOWATERMARK"));
    return plotoptions;
  }

  // Electronic structure plots ----------------------------------------------

  //getPlotOptionsEStructure//////////////////////////////////////////////////
  // Sets the plot options that are specific to electronic structure plots.
  xoption getPlotOptionsEStructure(const aurostd::xoption& xopt, const string& key, bool datasets) {
    bool LDEBUG=(FALSE || _DEBUG_PLOTTER_ || XHOST.DEBUG); 

    if(LDEBUG){cerr << __AFLOW_FUNC__ << " BEGIN" << endl;}

    xoption plotoptions = getPlotOptions(xopt, key, datasets);

    // Projection
    string scheme = xopt.getattachedscheme("PLOTTER::PROJECTION");
    if (scheme.empty()) {
      plotoptions.push_attached("PROJECTION", "ORBITALS");
    } else {
      plotoptions.push_attached("PROJECTION", aurostd::toupper(scheme));
    }
    if(LDEBUG){cerr << __AFLOW_FUNC__ << " projection=" << plotoptions.getattachedscheme("PROJECTION") << endl;}

    // No border
    plotoptions.flag("NOBORDER", true);

    // Set to true to not set Efermi to zero
    plotoptions.flag("NOSHIFT", xopt.flag("PLOTTER::NOSHIFT"));

    // Set gray background
    plotoptions.pop_attached("BACKGROUND_COLOR");
    plotoptions.push_attached("BACKGROUND_COLOR", "#E4E4E4");

    // Change grid options
    plotoptions.pop_attached("GRID_COLOR");
    plotoptions.push_attached("GRID_COLOR", "#FFFFFF");
    plotoptions.pop_attached("GRID_WIDTH");
    plotoptions.push_attached("GRID_WIDTH", "2");
    plotoptions.pop_attached("GRID_LINE_TYPE");
    plotoptions.push_attached("GRID_LINE_TYPE", "1");

    return plotoptions;
  }

  //getPlotOptionsPhonons/////////////////////////////////////////////////////
  // Sets the plot options that are specific to phonon dispersions and DOS.
  xoption getPlotOptionsPhonons(const aurostd::xoption& xopt, const string& key) {
    xoption plotoptions = getPlotOptionsEStructure(xopt, key);
    string scheme = xopt.getattachedscheme("PLOTTER::UNIT");
    if (scheme.empty()) {
      plotoptions.push_attached("UNIT", "THZ");
    } else {
      plotoptions.push_attached("UNIT", aurostd::toupper(scheme));
    }
    // There is no Fermi level for phonons, so do not shift
    plotoptions.flag("NOSHIFT", true);

    // Orbital-projections do not exist for phonons
    scheme = plotoptions.getattachedscheme("PROJECTION");
    if ((scheme == "ORBITALS") || (scheme == "LM")) {
      plotoptions.pop_attached("PROJECTION");
      plotoptions.push_attached("PROJECTION", "NONE");
    }
    return plotoptions;
  }

  //AS2020210705 BEGIN
  //getPlotOptionsQHAthermo/////////////////////////////////////////////////////
  // Sets the plot options that are specific to thermal properties obtained by the QHA
  xoption getPlotOptionsQHAthermo(const aurostd::xoption& xopt, const string& key) {
    xoption plotoptions = getPlotOptions(xopt, key);
    string scheme = xopt.getattachedscheme("PLOTTER::EOSMODEL");
    if (scheme.empty()) {
      plotoptions.push_attached("EOSMODEL", "SJ");
    } else {
      plotoptions.push_attached("EOSMODEL", aurostd::toupper(scheme));
    }
    return plotoptions;
  }
  //AS2020210705 END

  // Plot functions ----------------------------------------------------------

  //generateHeader////////////////////////////////////////////////////////////
  // Creates the header in the desired output format.
  void generateHeader(stringstream& out, const aurostd::xoption& plotoptions, bool multiplot) {
    string plottitle = plotoptions.getattachedscheme("PLOT_TITLE");
    string outformat = plotoptions.getattachedscheme("OUTPUT_FORMAT");
    if (outformat == "GNUPLOT") {
      out << "# Generated by AFLOW" << std::endl;
      out << "set terminal epslatex standalone color"
        << " size " << plotoptions.getattachedscheme("PLOT_SIZE") << " linewidth 2" << std::endl;
      out << "set output " << "'" << plotoptions.getattachedscheme("FILE_NAME_LATEX") << ".tex'" << std::endl;
      if (!plottitle.empty())
        out << "set " << (multiplot?"multiplot layout 1,2 ":"")  //ME20200313 - some machines require layout
          << "title '" << plottitle << "' offset 0, -0.5" << std::endl;
      if (plotoptions.flag("NOBORDER")) out << "unset border" << std::endl;
      out << "set object 1 rectangle from graph 0,0 to graph 1,1 fc"
        << " rgb '" << plotoptions.getattachedscheme("BACKGROUND_COLOR") << "' behind fs noborder" << std::endl;
      out << "set grid back lt " << plotoptions.getattachedscheme("GRID_LINE_TYPE")
        << " lc rgb '" << plotoptions.getattachedscheme("GRID_COLOR") << "'"
        << " lw " << plotoptions.getattachedscheme("GRID_WIDTH") << std::endl;
      if (!plotoptions.flag("NOWATERMARK")) {
        out << "set label right '"
          << (plotoptions.flag("BANDDOS")?"":"\\scriptsize") << " "
          << AFLOWLIB_CONSORTIUM_STRING << "' at screen 0.98, 0.025" << std::endl;
      }
      out << std::endl;
    }
  }

  //savePlotGNUPLOT///////////////////////////////////////////////////////////
  // Executes the gnuplot script and converts into the desired image format.
  void savePlotGNUPLOT(const xoption& plotoptions, const stringstream& gpfile) {
    bool LDEBUG=(FALSE || _DEBUG_PLOTTER_ || XHOST.DEBUG); 
    //ME20200327 - Check that all required binaries are available
    // Check that gnuplot is version 5+
    if (XHOST.is_command("gnuplot")) {
      string versionstring = aurostd::execute2string(XHOST.command("gnuplot") + " --version");
      vector<string> tokens;
      aurostd::string2tokens(versionstring, tokens, " ");
      double version = aurostd::string2utype<double>(tokens[1]);
      if (version < 5.0) {
        string message = "Gnuplot needs to be version 5 or newer (found " + tokens[1] + ").";
<<<<<<< HEAD
        throw aurostd::xerror(_AFLOW_FILE_NAME_, __AFLOW_FUNC__, message, _RUNTIME_ERROR_);
=======
        throw aurostd::xerror(__AFLOW_FILE__, __AFLOW_FUNC__, message, _RUNTIME_ERROR_);
>>>>>>> 78dcc840
      }
    }
    // ME20200609
    // Check the pdflatex version - old versions need to use different
    // compilation routes. Since the version string formats can be
    // inconsistent, the copyright year will be used as a proxy.
    uint pdflatex_version = 0;
    if (XHOST.is_command("pdflatex")) {
      string versionstring = aurostd::execute2string(XHOST.command("pdflatex") + " --version");
      vector<string> vstring;
      aurostd::string2vectorstring(versionstring, vstring);
      versionstring = vstring[2];
      aurostd::string2tokens(versionstring, vstring);
      pdflatex_version = aurostd::string2utype<uint>(vstring[1]);
    }

    string binaries = "gnuplot,convert";
    // ME20200609 - old pdfatex versions cannot process eps files
    if (pdflatex_version >= 2010) {
      binaries += ",pdflatex,repstopdf";
    } else {
      binaries += ",latex,dvips,ps2pdf";
    }
    vector<string> missing_binaries, required_binaries;
    aurostd::string2tokens(binaries, required_binaries, ",");
    for (uint i = 0; i < required_binaries.size(); i++) {
      if (!XHOST.is_command(required_binaries[i])) missing_binaries.push_back(required_binaries[i]);
    }

    if (missing_binaries.size() == 0) {
      string directory_work = plotoptions.getattachedscheme("DIRECTORY");
      if(directory_work.empty()){directory_work=aurostd::getPWD();}  //[CO20191112 - OBSOLETE]aurostd::execute2string("pwd")//CO20191004
      if(LDEBUG) {cerr << __AFLOW_FUNC__ << " directory_work=" << directory_work << endl;}
      string filename = plotoptions.getattachedscheme("FILE_NAME");
      if(LDEBUG){cerr << __AFLOW_FUNC__ << " filename=" << filename << endl;}
      string filename_latex = plotoptions.getattachedscheme("FILE_NAME_LATEX");
      // PDF is default since we use pdflatex to compile
      string format = plotoptions.getattachedscheme("IMAGE_FORMAT");
      if (format.empty()) format = "pdf";
      string current_dir = aurostd::getPWD();  //[CO20191112 - OBSOLETE]aurostd::execute2string("pwd")
      // Create temp directory
      string directory_tmp = aurostd::TmpDirectoryCreate("plotLATEX") + "/";
      chdir(directory_tmp.c_str());
      // Execute gnuplot and pdflatex
      string command="",output="";
      aurostd::stringstream2file(gpfile, filename + ".plt");
      command=XHOST.command("gnuplot") + " \"" + filename + ".plt\"";
      if(LDEBUG){cerr << __AFLOW_FUNC__ << " executing command: \"" << command << "\"" << endl;}
      aurostd::execute(command);
      if(LDEBUG) cerr << __AFLOW_FUNC__ << " directory_tmp = " << directory_tmp << endl;
      if(LDEBUG) cerr << __AFLOW_FUNC__ << aurostd::execute("ls -las "+directory_tmp) << endl;
      // ME20200609 - old pdfatex versions cannot process eps files
      if (pdflatex_version >= 2010) {
        command=XHOST.command("pdflatex") + " -interaction=nonstopmode -halt-on-error \"" + filename_latex + ".tex\" 2>&1 > /dev/null";
        if(LDEBUG){cerr << __AFLOW_FUNC__ << " executing command: \"" << command << "\"" << endl;}
        aurostd::execute(command);
      } else {
        command=XHOST.command("latex") + " -interaction=nonstopmode -halt-on-error \"" + filename_latex + ".tex\" 2>&1 > /dev/null";
        if(LDEBUG){cerr << __AFLOW_FUNC__ << " executing command: \"" << command << "\"" << endl;}
        aurostd::execute(command);
        command=XHOST.command("dvips") + " " + filename_latex + ".dvi  > /dev/null 2>&1";
        if(LDEBUG){cerr << __AFLOW_FUNC__ << " executing command: \"" << command << "\"" << endl;}
        aurostd::execute(command);
        command=XHOST.command("ps2pdf") + " " + filename_latex + ".ps";
        if(LDEBUG){cerr << __AFLOW_FUNC__ << " executing command: \"" << command << "\"" << endl;}
        aurostd::execute(command);
      }
      // Convert to the desired format if not pdf
      if (format != "pdf") {
        command=XHOST.command("convert") + " -quiet -density 300 -background white \"" + filename_latex + ".pdf\" convert_output." + format + " 1>/dev/null 2>&1";   // to avoid C: ... Carbon:PBE = C: in window //CO20210701 - io redirection
        if(LDEBUG){cerr << __AFLOW_FUNC__ << " executing command: \"" << command << "\"" << endl;}
        output=aurostd::execute2string(command);
        if(0){  //CO20210701 - does not work because of primitive execute2string functionality, will be fixed with upcoming version
          //start here for a patch:
          //https://www.itechlounge.net/2020/09/web-imagickexception-attempt-to-perform-an-operation-not-allowed-by-the-security-policy-pdf/
          if(output.find("not allowed by the security policy")!=string::npos){
            string message="The ImageMagick policy file disables ghostscript formats. Please see here and update the policy file: https://bugs.archlinux.org/task/60580";
<<<<<<< HEAD
            throw aurostd::xerror(_AFLOW_FILE_NAME_,__AFLOW_FUNC__, message, _RUNTIME_ERROR_);
=======
            throw aurostd::xerror(__AFLOW_FILE__,__AFLOW_FUNC__, message, _RUNTIME_ERROR_);
>>>>>>> 78dcc840
          }
        }
        if(!aurostd::FileExist("convert_output." + format)){
          string message="The ImageMagick policy file disables ghostscript formats. Please see here and update the policy file: https://bugs.archlinux.org/task/60580";
<<<<<<< HEAD
          throw aurostd::xerror(_AFLOW_FILE_NAME_,__AFLOW_FUNC__, message, _RUNTIME_ERROR_);
=======
          throw aurostd::xerror(__AFLOW_FILE__,__AFLOW_FUNC__, message, _RUNTIME_ERROR_);
>>>>>>> 78dcc840
        }
        if(LDEBUG) cerr << __AFLOW_FUNC__ << aurostd::execute("ls -las "+directory_tmp) << endl;
        command="mv convert_output." + format + " \"" + filename_latex  + "." + format + "\"";
        if(LDEBUG){cerr << __AFLOW_FUNC__ << " executing command: \"" << command << "\"" << endl;}
        aurostd::execute(command);
        if(LDEBUG) cerr << __AFLOW_FUNC__ << aurostd::execute("ls -las "+directory_tmp) << endl;
      }
      chdir(current_dir.c_str());
      aurostd::CopyFile(directory_tmp + filename_latex + "." + format,directory_work + "/" + filename + "." + format);
      if(LDEBUG) {cerr << __AFLOW_FUNC__ << " moving file to: " << directory_work + "/" + filename + "." + format << endl;}
      // Keep gnuplot file if aflow was called with --keep=gpl
      if (XHOST.vflag_control.flag("KEEP::GPL")) {
        aurostd::CopyFile(directory_tmp + filename + ".plt", directory_work);
      }
      // Clean up
      aurostd::RemoveDirectory(directory_tmp);
      if (!aurostd::FileExist(directory_work + "/" + filename + "." + format)) {
<<<<<<< HEAD
        throw aurostd::xerror(_AFLOW_FILE_NAME_,__AFLOW_FUNC__,"Error while generating plot.", _RUNTIME_ERROR_);
      }
    } else {
      string message = "The following binaries are missing: " + aurostd::joinWDelimiter(missing_binaries, " ") + ".";
      throw aurostd::xerror(_AFLOW_FILE_NAME_, __AFLOW_FUNC__, message, _RUNTIME_ERROR_);
=======
        throw aurostd::xerror(__AFLOW_FILE__,__AFLOW_FUNC__,"Error while generating plot.", _RUNTIME_ERROR_);
      }
    } else {
      string message = "The following binaries are missing: " + aurostd::joinWDelimiter(missing_binaries, " ") + ".";
      throw aurostd::xerror(__AFLOW_FILE__, __AFLOW_FUNC__, message, _RUNTIME_ERROR_);
>>>>>>> 78dcc840
    }
  }

  // [OBSOLETE] //savePlotGNUPLOT/////////////////////////////////////////////////////////////
  // [OBSOLETE] // Executes the gnuplot script and converts into the desired image format.
  // [OBSOLETE] void savePlotGNUPLOT_OLD(const xoption& plotoptions, const stringstream& gpfile) {
  // [OBSOLETE]   bool LDEBUG=(FALSE || XHOST.DEBUG); 
  // [OBSOLETE]   string directory_work = plotoptions.getattachedscheme("DIRECTORY");
  // [OBSOLETE]   if(directory_work.empty()){directory_work=aurostd::getPWD();}  //[CO20191112 - OBSOLETE]aurostd::execute2string("pwd")//CO20191004
  // [OBSOLETE]   if(LDEBUG) {cerr << __AFLOW_FUNC__ << " directory_work=" << directory_work << endl;}
  // [OBSOLETE]   string filename = plotoptions.getattachedscheme("FILE_NAME");
  // [OBSOLETE]   if(LDEBUG) {cerr << __AFLOW_FUNC__ << " filename=" << filename << endl;}
  // [OBSOLETE]   string filename_latex = plotoptions.getattachedscheme("FILE_NAME_LATEX");
  // [OBSOLETE]   // PDF is default since we use pdflatex to compile
  // [OBSOLETE]   string format = plotoptions.getattachedscheme("IMAGE_FORMAT");
  // [OBSOLETE]   if (format.empty()) format = "pdf";
  // [OBSOLETE]   string current_dir = aurostd::getPWD();  //[CO20191112 - OBSOLETE]aurostd::execute2string("pwd")
  // [OBSOLETE]  // Create temp directory
  // [OBSOLETE]   string directory_tmp = aurostd::TmpDirectoryCreate("plotLATEX") + "/";
  // [OBSOLETE] chdir(directory_tmp.c_str());
  // [OBSOLETE] // Execute gnuplot and pdflatex
  // [OBSOLETE] aurostd::stringstream2file(gpfile, filename + ".plt");
  // [OBSOLETE]   aurostd::execute(XHOST.command("gnuplot") + " " + filename + ".plt");
  // [OBSOLETE]   aurostd::execute(XHOST.command("pdflatex") + " -interaction=nonstopmode -halt-on-error " + filename_latex + ".tex 2>&1 > /dev/null");
  // [OBSOLETE]   // Convert to the desired format if not pdf
  // [OBSOLETE]   if (format != "pdf") {
  // [OBSOLETE]     aurostd::execute(XHOST.command("convert") + " -quiet -density 300 -background white " + filename_latex + ".pdf " + filename_latex  + "." + format);
  // [OBSOLETE]   }
  // [OBSOLETE]   chdir(current_dir.c_str());
  // [OBSOLETE]   aurostd::CopyFile(directory_tmp + filename_latex + "." + format,directory_work + "/" + filename + "." + format);
  // [OBSOLETE]   if(LDEBUG) {cerr << __AFLOW_FUNC__ << " moving file to: " << directory_work + "/" + filename + "." + format << endl;}
  // [OBSOLETE]   // Keep gnuplot file if aflow was called with --keep=gpl
  // [OBSOLETE]   if (XHOST.vflag_control.flag("KEEP::GPL")) {
  // [OBSOLETE]    aurostd::CopyFile(directory_tmp + filename + ".plt", directory_work);
  // [OBSOLETE]   }
  // [OBSOLETE]   // Clean up
  // [OBSOLETE]   aurostd::RemoveDirectory(directory_tmp);
  // [OBSOLETE]   if (!aurostd::FileExist(directory_work + "/" + filename + "." + format)) {
  // [OBSOLETE]      string function = "plotter::savePlotGNUPLOT():";
  // [OBSOLETE]      string message = "Error while generating plot.";
  // [OBSOLETE]     throw aurostd::xerror(__AFLOW_FILE__,function, message, _RUNTIME_ERROR_);
  // [OBSOLETE]   }
  // [OBSOLETE] }

  //setFileName/////////////////////////////////////////////////////////////////
  // Sets the file name of the final plot. FILE_NAME_LATEX is the name of the
  // tex file that is generated by gnuplot, which has different limitations
  // than the output image.
  void setFileName(xoption& plotoptions, string filename) {
    bool LDEBUG=(FALSE || _DEBUG_PLOTTER_ || XHOST.DEBUG);
    if(LDEBUG){cerr << __AFLOW_FUNC__ << " filename_in=" << filename << endl;}
    if (filename.empty()) {
      filename = plotoptions.getattachedscheme("FILE_NAME_USER");  //ME20200313 - user-defined output file
      if (filename.empty()) {
        string default_title = plotoptions.getattachedscheme("DEFAULT_TITLE");
        if(LDEBUG){cerr << __AFLOW_FUNC__ << " default_title=" << default_title << endl;}
        //ME20200228 - Remove ANRL parameters
        string::size_type t = default_title.find(":ANRL=");
        if (t != string::npos) {
          default_title = default_title.substr(0, t);
          if(LDEBUG){std::cerr << __AFLOW_FUNC__ << " default_title (post ANRL)=" << default_title << std::endl;}
        }
        filename = default_title;
        // Get filename
        string ext = plotoptions.getattachedscheme("EXTENSION");
        if (!ext.empty()) {
          if (filename.empty()) filename = ext;
          else filename += "_" + ext;
        }
        filename = aurostd::StringSubst(filename, " ", "_");
        string set = plotoptions.getattachedscheme("DATASET");
        if (aurostd::string2utype<int>(set) > 0) {
          filename += "_" + plotoptions.getattachedscheme("DATALABEL");
          filename += "_" + set;
        }
      }
    }
    plotoptions.push_attached("FILE_NAME", filename);
    //filename_latex is the name of the .tex file
    //the resulting plot file name will be changed (mv) to filename
    string filename_latex=filename;
    aurostd::StringSubst(filename_latex, ".", "_"); // The .tex file created by gnuplot cannot have . or includegraphics will break
    aurostd::StringSubst(filename_latex, ":", "_"); //ME20200409 - Some terminals do not handle : well, which can break convert
    plotoptions.push_attached("FILE_NAME_LATEX", filename_latex);
    if(LDEBUG){
      cerr << __AFLOW_FUNC__ << " filename=" << plotoptions.getattachedscheme("FILE_NAME") << endl;
      cerr << __AFLOW_FUNC__ << " filename_latex=" << plotoptions.getattachedscheme("FILE_NAME_LATEX") << endl;
    }
  }

  //setTitle//////////////////////////////////////////////////////////////////
  // Sets the plot title.
  void setTitle(xoption& plotoptions,ostream& oss) {ofstream FileMESSAGE;return setTitle(plotoptions,FileMESSAGE,oss);} //CO20200404
  void setTitle(xoption& plotoptions,ofstream& FileMESSAGE,ostream& oss) { //CO20200404
    string title = plotoptions.getattachedscheme("TITLE");
    // Format title
    if (title.empty()) title = formatDefaultPlotTitle(plotoptions,FileMESSAGE,oss);
    plotoptions.push_attached("PLOT_TITLE", title);
  }

  //formatDefaultPlotTitle////////////////////////////////////////////////////
  // Checks if the default title is in a known AFLOW format and formats it
  // appropriately.
  string formatDefaultPlotTitle(const xoption& plotoptions,ostream& oss) {ofstream FileMESSAGE;return formatDefaultPlotTitle(plotoptions,FileMESSAGE,oss);} //CO20200404
  string formatDefaultPlotTitle(const xoption& plotoptions,ofstream& FileMESSAGE,ostream& oss) { //CO20200404
    bool LDEBUG=(FALSE || _DEBUG_PLOTTER_ || XHOST.DEBUG);
    string default_title = plotoptions.getattachedscheme("DEFAULT_TITLE");
    if(LDEBUG) {cerr << __AFLOW_FUNC__ << " default_title=" << default_title << endl;}
    if (default_title.empty()) return default_title;
    string title="";
    if (default_title.find("_ICSD_")!=string::npos) {  // Check if AFLOW ICSD format
      vector<string> tokens;
      aurostd::string2tokens(default_title, tokens, "_");
      if (tokens.size() == 3) {
        title = pflow::prettyPrintCompound(tokens[0], no_vrt, true, latex_ft) + " (ICSD \\#" + tokens[2];  //_none_ //_latex_ //CO20190629
        string lattice = plotoptions.getattachedscheme("LATTICE");
        if (lattice.empty()) title += ")";
        else title += ", " + lattice + ")";
      } else { // Title not in ICSD format
        return aurostd::fixStringLatex(default_title, false, false);
      }
    } else if (aurostd::substring2bool(default_title, TAG_TITLE_POCC)) {  // Check if in POCC format
      if(LDEBUG){cerr << __AFLOW_FUNC__ << " found POCC" << endl;}
      title = formatDefaultTitlePOCC(plotoptions,FileMESSAGE,oss); //CO20200404
    } else if (aurostd::substring2bool(default_title, ".")) {  // Check if AFLOW prototype format
      vector<string> tokens;
      aurostd::string2tokens(default_title, tokens, ".");
      //ME20200228 - title may contain ANRL parameters
      if ((tokens.size() > 2) && aurostd::substring2bool(tokens[2], "ANRL")) {
        string::size_type t = tokens[2].find_first_of(":");
        if (t != string::npos) {
          tokens[2] = tokens[2].substr(0, t);
          tokens.erase(tokens.begin() + 3, tokens.end());
        }
      }
      string comp_str=tokens[0];
      string::size_type loc=comp_str.find(":"); //remove LIB1 pp junk
      comp_str=comp_str.substr(0,loc);
      if ((tokens.size() == 2) || (tokens.size() == 3)) {
        string proto = tokens[1];
        if(LDEBUG){cerr << __AFLOW_FUNC__ << " proto=" << proto << endl;}
        vector<string> protos;
        aflowlib::GetAllPrototypeLabels(protos, "anrl");
        if (aurostd::WithinList(protos, proto)) {
          if(LDEBUG){cerr << __AFLOW_FUNC__ << " found proto in ANRL" << endl;}
          if (tokens.size() == 3) proto += "." + tokens[2];
          vector<string> elements = aurostd::getElements(comp_str);
          vector<double> composition = getCompositionFromANRLPrototype(proto);
          if(LDEBUG){
            cerr << __AFLOW_FUNC__ << " elements=" << aurostd::joinWDelimiter(elements,",") << endl;
            cerr << __AFLOW_FUNC__ << " composition=" << aurostd::joinWDelimiter(aurostd::vecDouble2vecString(composition,5),",") << endl;
          }
          proto = aurostd::fixStringLatex(proto, false, false); // Prevent LaTeX errors
          title = pflow::prettyPrintCompound(elements, composition, no_vrt, true, latex_ft) + " (" + proto;  //_none_ //_latex_ //CO20190629
        } else {
          if (tokens.size() == 3) proto += "." + tokens[2];
          vector<string> comp;
          protos.clear();
          aflowlib::GetAllPrototypeLabels(protos, comp, "htqc");
          int index = 0;
          if (aurostd::WithinList(protos, proto, index)) {
            proto = aurostd::fixStringLatex(proto, false, false); // Prevent LaTeX errors
            vector<string> elements = aurostd::getElements(comp_str);
            vector<double> composition = getCompositionFromHTQCPrototype(proto, comp[index]);
            if(LDEBUG){
              cerr << __AFLOW_FUNC__ << " elements=" << aurostd::joinWDelimiter(elements,",") << endl;
              cerr << __AFLOW_FUNC__ << " composition=" << aurostd::joinWDelimiter(aurostd::vecDouble2vecString(composition,5),",") << endl;
            }
            //DX+ME20210729 - the code below is wrapped in a try-catch block because there are unary prototypes in LIB2 (e.g., /common/LIB2/LIB/LaMn_pv/117)
            // in these instances, we will return the default title
            try { title = pflow::prettyPrintCompound(elements, composition, no_vrt, true, latex_ft) + " (" + proto; } //_none_ //_latex_   //CO20190629 //DX+ME20210729 - for unaries in LIB2 errors
            catch(aurostd::xerror& excpt){ return aurostd::fixStringLatex(default_title, false, false); } //DX+ME20210729 - for unaries in LIB2 errors
          } else {  // Title not in prototype format
            return aurostd::fixStringLatex(default_title, false, false);
          }
        }
      } else {
        return aurostd::fixStringLatex(default_title, false, false); //CO20191110
      }
      string lattice = plotoptions.getattachedscheme("LATTICE");
      if (lattice.empty()) title += ")";
      else title += ", " + lattice + ")";
    } else {  // Not an AFLOW-formatted default
      return aurostd::fixStringLatex(default_title, false, false);
    }
    if(LDEBUG) {cerr << __AFLOW_FUNC__ << " title=" << title << endl;}
    // Code only gets here if the title is AFLOW-formatted
    string set = plotoptions.getattachedscheme("DATASET");
    if (aurostd::string2utype<int>(set) > 0) {
      title += " " + aurostd::fixStringLatex(plotoptions.getattachedscheme("SETLABEL"),false,false); //CO20191110
      title += " " + aurostd::fixStringLatex(plotoptions.getattachedscheme("DATALABEL"),false,false);  //CO20191110
      title += " (" + set + ")";
    }
    return title;
  }

  //getCompositionFromHTQCPrototype///////////////////////////////////////////
  // Gets the composition from an HTQC prototype string. The composition
  // string must be retrieved beforehand.
  vector<double> getCompositionFromHTQCPrototype(const string& htqc_prototype,
      const string& composition) {
    string anrl_prototype = composition + "_";
    // Composition already has the correct sequence, so keeping the explicit
    // sequence designator will confuse getCompositonFromANRLPrototype
    string::size_type t = htqc_prototype.find(".");
    anrl_prototype += htqc_prototype.substr(0, t);
    return getCompositionFromANRLPrototype(anrl_prototype);
  }

  //getCompositionFromANRLPrototype///////////////////////////////////////////
  // Gets the composition from an ANRL prototype string.
  vector<double> getCompositionFromANRLPrototype(const string& prototype) {
    // Determine element sequence
    // If there is a . in the prototype string, the element sequence is given explicitly
    string seq;
    string::size_type t = prototype.find(".");
    if (t != string::npos) seq = prototype.substr(t + 1, string::npos);
    t = prototype.find("_");
    string compound = prototype.substr(0, t);
    // If not explicitly given, determine element sequence from the prototype name
    if (seq.empty()) {
      for (uint i = 0; i < compound.size(); i++) {
        if (isalpha(compound[i])) seq += compound[i];
      }
    }
    vector<int> sequence(seq.size());
    for (uint i = 0; i < seq.size(); i++) {
      sequence[i] = (int) seq[i] - 65;
    }

    // Now determine the composition
    vector<double> comp;
    aurostd::getElements(compound, comp);

    // Finally, sort to match sequence
    vector<double> composition(comp.size());
    for (uint i = 0; i < composition.size(); i++) {
      composition[i] = comp[sequence[i]];
    }
    return composition;
  }

  //formatDefaultTitlePOCC//////////////////////////////////////////////////////
  // Converts a POCC-formatted title into a plot title. It currently only works
  // if the POCC string consists only of P-designations.
  string formatDefaultTitlePOCC(const xoption& plotoptions,ostream& oss) {ofstream FileMESSAGE;return formatDefaultTitlePOCC(plotoptions,FileMESSAGE,oss);} //CO20191110  //CO20200404
  string formatDefaultTitlePOCC(const xoption& plotoptions,ofstream& FileMESSAGE,ostream& oss) {return formatDefaultTitlePOCC_20191004(plotoptions,FileMESSAGE,oss);} //CO20191110  //CO20200404
  string formatDefaultTitlePOCC_20191004(const xoption& plotoptions,ostream& oss) {ofstream FileMESSAGE;return formatDefaultTitlePOCC_20191004(plotoptions,FileMESSAGE,oss);}  //CO version //CO20191110  //CO20200404
  string formatDefaultTitlePOCC_20191004(const xoption& plotoptions,ofstream& FileMESSAGE,ostream& oss) {  //CO version //CO20191110  //CO20200404
    bool LDEBUG=(FALSE || _DEBUG_PLOTTER_ || XHOST.DEBUG);
    stringstream message;
    string default_title = plotoptions.getattachedscheme("DEFAULT_TITLE");
    if(LDEBUG) {cerr << __AFLOW_FUNC__ << " default_title=" << default_title << endl;}

    aurostd::xoption pocc_settings;
    xstructure xstr;
    bool found_pocc=pflow::POccInputs2Xstr(default_title,pocc_settings,xstr,FileMESSAGE,oss);
    if(!found_pocc){return aurostd::fixStringLatex(default_title, false, false);}

    string pps=pocc_settings.getattachedscheme("PPS");
    string proto=pocc_settings.getattachedscheme("PROTO");
    string pocc_params=pocc_settings.getattachedscheme("POCC_PARAMS");
    string pocc_tol=pocc_settings.getattachedscheme("POCC_TOL");
    string pocc_arun=pocc_settings.getattachedscheme("POCC_ARUN");
    string module_arun=pocc_settings.getattachedscheme("MODULE_ARUN");

    string new_title="";
    string clean_specie="";
    int comp_prec=(int)ceil(log10(1.0/xstr.partial_occupation_stoich_tol));  //ceil ensures we round up above 1 //CO20181226
    for(uint ispecies=0;ispecies<xstr.species.size();ispecies++){
      clean_specie=KBIN::VASP_PseudoPotential_CleanName(xstr.species[ispecies]);
      if(LDEBUG) {cerr << __AFLOW_FUNC__ << " species[ispecies=" << ispecies << "]=" << clean_specie << endl;}
      new_title+=aurostd::fixStringLatex(clean_specie,false,false);
      new_title+=(aurostd::isequal(xstr.comp_each_type[ispecies],1.0,xstr.partial_occupation_stoich_tol) ? "" : "$_{"+aurostd::utype2string(xstr.comp_each_type[ispecies],comp_prec)+"}$");
    }
    new_title+=" ("+aurostd::fixStringLatex(proto,false,false);

    vector<string> tokens;
    //ARUN.POCC_49
    if(!pocc_arun.empty()){
      aurostd::string2tokens(pocc_arun,tokens,"_");
      string pocc_hash="";
      if(tokens.size()>1){pocc_hash=tokens.back();}
      if(!pocc_hash.empty()){new_title+=":"+aurostd::fixStringLatex(pocc_hash,false,false);}
    }
    //module_arun=ARUN.AGL_6_SF_0.92
    if(!module_arun.empty()){
      aurostd::string2tokens(module_arun,tokens,"_");
      string module_hash="";
      if(tokens.size()>1){
        vector<string> new_tokens;
        for(uint i=2;i<tokens.size();i++){new_tokens.push_back(tokens[i]);}
        module_hash=aurostd::joinWDelimiter(new_tokens,"_");
      }
      if(!module_hash.empty()){new_title+=":"+aurostd::fixStringLatex(module_hash,false,false);}
    }

    new_title+=")";

    if(LDEBUG) {cerr << __AFLOW_FUNC__ << " new_title=" << new_title << endl;}

    return new_title; //aurostd::fixStringLatex(new_title, false, false);  //substs $ for \\$
  }
  string formatDefaultTitlePOCC_20190101(const xoption& plotoptions) {  //ME version
    bool LDEBUG=(FALSE || _DEBUG_PLOTTER_ || XHOST.DEBUG);
    string default_title = plotoptions.getattachedscheme("DEFAULT_TITLE");
    //Get all the pieces of the default title
    string::size_type t = default_title.find(":POCC");
    string proto = default_title.substr(0, t);  // Contains compound and prototype
    string pocc = default_title.substr(t + 5, string::npos);  // POCC string + ARUN
    if (LDEBUG) {
      std::cerr << "proto = " << proto << std::endl;
      std::cerr << "pocc = " << pocc << std::endl;
    }
    bool generic = false;
    // Need _S because S could theoretically also be a decorator
    if (aurostd::substring2bool(pocc, "_S")) generic = true;
    if(LDEBUG) {cerr << __AFLOW_FUNC__ << " found _S tag = " << generic << endl;}
    pocc = pocc.substr(1, pocc.size());  // Remove the leading _

    // Get the HNF matrix string
    vector<string> tokens;
    string hnf = "";
    if (!generic && aurostd::substring2bool(pocc, ":")) {  // Is there an ARUN?
      t = pocc.find(":");
      hnf = pocc.substr(t + 1, string::npos);
      pocc = pocc.substr(0, t);  // Remove ARUN from pocc
      if(LDEBUG) {cerr << __AFLOW_FUNC__ << " hnf=" << hnf << endl;}
      if (!hnf.empty()) {
        aurostd::string2tokens(hnf, tokens, "_");
        hnf = tokens.back();
      }
    }

    // Try to extract the composition from the POCC string and check whether
    // the string is incomplete. While the composition is only supported for
    // P-designations, the algorithm should still run to test for incomplete
    // strings.
    bool broken = false;
    vector<double> composition = getCompositionFromPoccString(pocc, broken);
    if(LDEBUG){  //CO20191110
      cerr << __AFLOW_FUNC__ << " broken=" << broken << endl;
      if(!broken){
        cerr << __AFLOW_FUNC__ << " composition=";
        for(uint i=0;i<composition.size();i++){
          cerr << composition[i] << (i==composition.size()-1?"":",");
        }
        cerr << endl;
      }
    }
    if (broken) {  // If broken, extract the POCC string from the POSCAR title
      try {
        stringstream ss;
        vector<string> vstr;
        string directory = plotoptions.getattachedscheme("DIRECTORY");
        string extension = plotoptions.getattachedscheme("EXTENSION");
        if(LDEBUG){
          cerr << __AFLOW_FUNC__ << " directory=" << directory << endl;
          cerr << __AFLOW_FUNC__ << " extension=" << extension << endl;
        }
        if (aurostd::substring2bool(extension, "phdisp") || (extension == "phdos")) {
          aurostd::efile2vectorstring("PHPOSCAR", vstr);
        } else {
          aurostd::efile2vectorstring(aflowlib::vaspfile2stringstream(directory, "POSCAR", ss), vstr);
        }
        // The POCC string is inside the first item
        t = vstr[0].find(" ");
        string poscartitle = vstr[0].substr(0, t);
        // Only take what is needed by the algorithm
        t = poscartitle.find(":POCC_");
        poscartitle = poscartitle.substr(t + 6, string::npos);
        t = poscartitle.find(":");
        poscartitle = poscartitle.substr(0, t);
        composition = getCompositionFromPoccString(poscartitle, broken);
      } catch (aurostd::xerror& excpt) {
        generic = true;
      }
    }

    // Separate elements and prototype
    string compound, el;
    t = proto.find(".");
    el = proto.substr(0, t);
    proto = proto.substr(t + 1, string::npos);
    if (!generic) {
      vector<string> elements = aurostd::getElements(el);
      if (elements.size() != composition.size()) {
        generic = true;
        broken = true;
      } else {
        compound = pflow::prettyPrintCompound(elements, composition, no_vrt, true, latex_ft);  //_none_ //_latex_ //CO20190629
      }
    }
    if (generic) {  // Broken or unsupported string, so use a very generic title
      return aurostd::fixStringLatex(default_title, false, false); //CO20191110
      //if (!broken) proto += ".POCC:" + pocc;  // Only add POCC string if not broken
    }
    proto = aurostd::fixStringLatex(proto, false, false);

    // Finish title
    string title = compound + " (" + proto;
    if (!hnf.empty()) title += ":" + hnf;
    string lattice = plotoptions.getattachedscheme("LATTICE");
    if (lattice.empty()) title += ")";
    else title += ", " + lattice + ")";
    return title;
  }

  //getCompositionFromPoccString//////////////////////////////////////////////
  // Returns a composition from a POCC string. It also tests whether the POCC
  // string is complete, which is not always the case due to VASP's character
  // limit for titles.
  vector<double> getCompositionFromPoccString(const string& pocc_string, bool& broken) {
    broken = false;
    double SITE_TOL = 0.001;
    // Get each site
    vector<string> tokens;
    aurostd::string2tokens(pocc_string, tokens, "_");
    // Get the composition of each individual site. Do not add yet - it needs
    // to be site-resolved for some checks to work.
    vector<vector<std::pair<int, double> > > sites(tokens.size());
    std::pair<int, double> s;
    vector<string> site;
    int max_index = 0;  // tracks how many decorators can be found in the string
    for (uint i = 0; i < tokens.size(); i++) {
      // Loop over all deocrations on the site
      aurostd::string2tokens(tokens[i], site, "-");
      if (site.size() == 1) { // There must be at least one site (first element is designator)
        broken = true;
        break;
      } else {
        for (uint j = 1; j < site.size(); j++) {
          string::size_type t;
          std::pair<string, string> str_cut;
          t = site[j].find("x");
          if (t != string::npos) {
            str_cut.first = site[j].substr(0, t);
            str_cut.second = site[j].substr(t + 1, string::npos);
          }
          // Format is e.g. Ax0.5, so there must be two elements
          if (str_cut.first.empty() || str_cut.second.empty()) {
            broken = true;
            break;
          } else {
            s.first = (int) str_cut.second[0] - 65;  // [0] is to convert to char
            s.second = aurostd::string2utype<double>(str_cut.first);
            sites[i].push_back(s);
            if (s.first > max_index) max_index = s.first;
          }
        }
      }
    }

    // Determine the composition and check for consistency: no element must
    // can a value of zero and all sites have to add to 1 within a tolerance
    double sum;
    vector<double> composition(max_index + 1);
    for (uint i = 0; i < sites.size(); i++) {
      sum = 0.0;
      for (uint j = 0; j < sites[i].size(); j++) {
        composition[sites[i][j].first] += sites[i][j].second;
        sum += sites[i][j].second;
      }
      if (std::abs(sum - 1.0) > SITE_TOL) broken = true;
    }
    if (!broken) {
      for (uint i = 0; i < composition.size(); i++) {
        if (composition[i] == 0.0) {
          broken = true;
          break;
        }
      }
    }

    return composition;
  }

} // namespace plotter

//////////////////////////////////////////////////////////////////////////////
//                                                                          //
//                           ELECTRONIC STRUCTURE                           //
//                                                                          //
//////////////////////////////////////////////////////////////////////////////

static const string EFERMI_COLOR = "#0000FF";
static const int ESTRUCTURE_NCOLORS = 11;
static const string ESTRUCTURE_COLORS[ESTRUCTURE_NCOLORS] = {
  "#000000",  // black
  "#4C72B0",  // blue
  "#55A868",  // green
  "#C44E52",  // red
  "#CCB974",  // yellow
  "#8172B2",  // purple
  "#64B5CD",  // light blue
  "#E08000",  // orange
  "#006060",  // blue-green
  "#A06000",  // brown
  "#BE80FF"   // light purple
};
static const string ISPIN_COLORS[2] = {"#000000", "#C44E52"};
static const string ORBITALS[4] = {"s", "p", "d", "f"};
static const string LM_ORBITALS_LATEX[16] = {"s", "p_y", "p_z", "p_x",
  "d_{xy}", "d_{yz}", "d_{z^2}", "d_{xz}", "d_{x^2-y^2}",
  "f_{y(3x^2-y^2)}", "f_{xyz}", "f_{yz^2}", "f_{z^3}",
  "f_{xz^2}", "f_{z(x^2-y^2)}", "f_{x(x^2-3y^2)}"};
//AS20201110 as used by E.G. in BANDSDATA_JSON procedure:
static const string LM_ORBITALS[16] = {"s", "py", "pz", "px",
  "dxy", "dyz", "dz2", "dxz", "dx2-y2",
  "f1", "f2", "f3", "f4", "f5", "f6", "f7"};
static const string SPIN_LABEL[2] = {"majority", "minority"};//AS20201102
static const string LS_ORBITALS[16] = {"s_total", "sx", "sy", "sz",
  "p_total", "px", "py", "pz", "d_total", "dx", "dy", "dz",
  "f_total", "fx", "fy", "fz"};//AS20201105

namespace plotter {

  // Plot functions -----------------------------------------------------------

  //PLOT_DOS//////////////////////////////////////////////////////////////////
  // PLots electronic densities of states.
  void PLOT_DOS(xoption& plotoptions,ostream& oss) {ofstream FileMESSAGE;return PLOT_DOS(plotoptions,FileMESSAGE,oss);} //CO20200404
  void PLOT_DOS(xoption& plotoptions,ofstream& FileMESSAGE,ostream& oss) {  //CO20200404
    // Set output format to gnuplot
    plotoptions.push_attached("OUTPUT_FORMAT", "GNUPLOT");

    stringstream out;
    PLOT_DOS(plotoptions, out,FileMESSAGE,oss);
    savePlotGNUPLOT(plotoptions, out);
  }

  void PLOT_DOS(xoption& plotoptions, const xDOSCAR& xdos,ostream& oss) {ofstream FileMESSAGE;return PLOT_DOS(plotoptions,xdos,FileMESSAGE,oss);} //CO20191110  //CO20200404
  void PLOT_DOS(xoption& plotoptions, const xDOSCAR& xdos,ofstream& FileMESSAGE,ostream& oss) { //CO20191110  //CO20200404
    plotoptions.push_attached("OUTPUT_FORMAT", "GNUPLOT");
    stringstream out;
    PLOT_DOS(plotoptions,out,xdos,FileMESSAGE,oss);
    savePlotGNUPLOT(plotoptions, out);
  }

  void PLOT_DOS(xoption& plotoptions, stringstream& out,ostream& oss) {ofstream FileMESSAGE;return PLOT_DOS(plotoptions,out,FileMESSAGE,oss);} //CO20191110 //CO20200404
  void PLOT_DOS(xoption& plotoptions, stringstream& out,ofstream& FileMESSAGE,ostream& oss) { //CO20191110  //CO20200404
    bool LDEBUG=(FALSE || _DEBUG_PLOTTER_ || XHOST.DEBUG);

    // Read files
    string directory = plotoptions.getattachedscheme("DIRECTORY");
    xDOSCAR xdos;
    if(LDEBUG) {cerr << __AFLOW_FUNC__ << " directory=" << directory << endl;}
    //CO20210701 - adding support for POCC
    //check if POCC directory
    vector<string> vfiles,vpocc_doscars;
    aurostd::DirectoryLS(directory,vfiles);
    uint i=0;
    for(i=0;i<vfiles.size();i++){
      if(vfiles[i].find(POCC_DOSCAR_PREFIX)!=string::npos){vpocc_doscars.push_back(aurostd::CleanFileName(directory+"/"+vfiles[i]));}
    }
    if(vpocc_doscars.size()>0){
      std::sort(vpocc_doscars.begin(),vpocc_doscars.end());
      string pscheme=plotoptions.getattachedscheme("PROJECTION");
      if(LDEBUG){cerr << __AFLOW_FUNC__ << " pscheme=" << pscheme << endl;}
<<<<<<< HEAD
      if(pscheme.empty()){throw aurostd::xerror(_AFLOW_FILE_NAME_,__AFLOW_FUNC__,"No projection scheme provided",_INPUT_MISSING_);}
=======
      if(pscheme.empty()){throw aurostd::xerror(__AFLOW_FILE__,__AFLOW_FUNC__,"No projection scheme provided",_INPUT_MISSING_);}
>>>>>>> 78dcc840
      double temperature=0.0;
      _aflags aflags;aflags.Directory=directory;
      bool see_sub_output=false;//true;
      ostream& oss_empty=cout;if(!see_sub_output){oss_empty.setstate(std::ios_base::badbit);}  //like NULL
      ofstream devnull("/dev/null");  //NULL
      //T0K and T0000K cannot be known from a single file
      //there is logic inside to determine whether we have floats, precision, and how to pad zeros. 
      //it depends on the temperature range specified in the aflow.in (or command line). 
      //however, if this cannot be found (because we only have the DOSCAR's), 
      //then the logic says to understand the files locally as best as possible.
      int temperature_precision=0,zero_padding_temperature=0;
      bool temperatures_int=true;
      //get temperature string parameters, either we grab them from the aflow.in or we guess them from defaults in aflow.rc
      if(aurostd::FileExist(aflags.Directory+"/"+_AFLOWIN_) && pocc::structuresGenerated(aflags.Directory)){
        pocc::POccCalculator pcalc(aflags,devnull,oss_empty);
        vector<double> v_temperatures;
        pcalc.loadDataIntoCalculator();pcalc.setTemperatureStringParameters(v_temperatures); //needed for DOSCAR plots
        pocc::getTemperatureStringParameters(v_temperatures,temperature_precision,temperatures_int,zero_padding_temperature);
<<<<<<< HEAD
        if(pcalc.m_ARUN_directories.size()==0){throw aurostd::xerror(_AFLOW_FILE_NAME_,__AFLOW_FUNC__,"No ARUN.POCC_* runs found",_FILE_CORRUPT_);}
=======
        if(pcalc.m_ARUN_directories.size()==0){throw aurostd::xerror(__AFLOW_FILE__,__AFLOW_FUNC__,"No ARUN.POCC_* runs found",_FILE_CORRUPT_);}
>>>>>>> 78dcc840
        plotoptions.push_attached("ARUN_DIRECTORY",pcalc.m_ARUN_directories[0]);
      }else{
        pocc::getTemperatureStringParameters(temperature_precision,temperatures_int,zero_padding_temperature);
        //this is when we don't have the full POCC directory. 
        //maybe someone is trying to plot in a directory only having aflow.in and DOSCAR's (but no ARUN's). 
        //we need the ARUNs if we want to do projection==species, but not if projection==orbital
        if(pscheme=="SPECIES"){ //we need ARUN_DIRECTORY
<<<<<<< HEAD
          throw aurostd::xerror(_AFLOW_FILE_NAME_,__AFLOW_FUNC__,"Need ARUN.POCC_* runs for projection==\"species\"",_INPUT_MISSING_);
=======
          throw aurostd::xerror(__AFLOW_FILE__,__AFLOW_FUNC__,"Need ARUN.POCC_* runs for projection==\"species\"",_INPUT_MISSING_);
>>>>>>> 78dcc840
        }
      }
      if(LDEBUG){cerr << __AFLOW_FUNC__ << " found POCC directory" << endl;}
      for(i=0;i<vpocc_doscars.size();i++){
        if(LDEBUG){cerr << __AFLOW_FUNC__ << " looking at POCC DOSCAR: " << vpocc_doscars[i] << endl;}
        xdos.GetPropertiesFile(vpocc_doscars[i]);
        temperature=pocc::poccDOSCAR2temperature(vpocc_doscars[i]);
        plotoptions.push_attached("NORMALIZATION","ATOM");  //CO20211124
        plotoptions.push_attached("EXTENSION","dos_"+aurostd::tolower(pscheme)+"_T"+pocc::getTemperatureString(temperature,temperature_precision,temperatures_int,zero_padding_temperature)+"K");
        aurostd::StringstreamClean(out);  //CO20211210 - otherwise it writes out of other temperatures
        PLOT_DOS(plotoptions, out, xdos,FileMESSAGE,oss);  //CO20200404
        savePlotGNUPLOT(plotoptions, out);
      }
    }else{
      xdos.GetPropertiesFile(aflowlib::vaspfile2stringstream(directory, "DOSCAR"));
      PLOT_DOS(plotoptions, out, xdos,FileMESSAGE,oss);  //CO20200404
      savePlotGNUPLOT(plotoptions, out);
    }
  }

  void patchDefaultTitleAFLOWIN(xoption& plotoptions) { //CO20191110
    bool LDEBUG=(FALSE || _DEBUG_PLOTTER_ || XHOST.DEBUG);

    const string& directory = plotoptions.getattachedscheme("DIRECTORY");
    if (!aurostd::FileExist(directory + "/" + _AFLOWIN_)) return;  //ME20200922
    if(LDEBUG) {cerr << __AFLOW_FUNC__ << " directory=" << directory << endl;}
    string SYSTEM=KBIN::ExtractSystemName(directory); //CO20200731
    if(!SYSTEM.empty()){
      if(LDEBUG) {cerr << __AFLOW_FUNC__ << " DEFAULT_TITLE(OLD)=" << plotoptions.getattachedscheme("DEFAULT_TITLE") << endl;}
      plotoptions.pop_attached("DEFAULT_TITLE");
      plotoptions.push_attached("DEFAULT_TITLE", SYSTEM);
      if(LDEBUG) {cerr << __AFLOW_FUNC__ << " DEFAULT_TITLE(NEW)=" << plotoptions.getattachedscheme("DEFAULT_TITLE") << endl;}
    }
  }

  void PLOT_DOS(xoption& plotoptions, stringstream& out, const xDOSCAR& xdos,ostream& oss) {ofstream FileMESSAGE;return PLOT_DOS(plotoptions,out,xdos,FileMESSAGE,oss);}  //CO20200404
  void PLOT_DOS(xoption& plotoptions, stringstream& out, const xDOSCAR& xdos,ofstream& FileMESSAGE,ostream& oss) {  //CO20200404
    bool LDEBUG=(FALSE || _DEBUG_PLOTTER_ || XHOST.DEBUG);
    string extension=plotoptions.getattachedscheme("EXTENSION");
    if(extension.empty()) plotoptions.push_attached("EXTENSION", "dos");
    // Make sure the projections are consistent with the DOSCAR file
    if ((plotoptions.getattachedscheme("PROJECTION") == "LM") && !(xdos.lmResolved)) {
      std::cerr << "Found --projection=lm, but DOSCAR is not lm-resolved."
        << " Will choose --projection=orbitals instead." << std::endl;
      plotoptions.pop_attached("PROJECTION");
      plotoptions.push_attached("PROJECTION", "ORBITALS");
    }

    plotoptions.push_attached("DEFAULT_TITLE", xdos.title);
    patchDefaultTitleAFLOWIN(plotoptions);  //CO20191110 - ME, check out and let me know if we should apply everywhere
    setFileName(plotoptions);
    setTitle(plotoptions,FileMESSAGE,oss); //CO20200404

    plotoptions.flag("BANDDOS", false);
    // Set Fermi energy to zero
    if (plotoptions.flag("NOSHIFT")) {
      plotoptions.push_attached("EFERMI", aurostd::utype2string<double>(xdos.Efermi));
    } else {
      plotoptions.push_attached("EFERMI", "0.0");
    }

    if(LDEBUG) {cerr << __AFLOW_FUNC__ << " EFERMI set" << endl;}

    // Set Emin and Emax
    setEMinMax(plotoptions, xdos.energy_min, xdos.energy_max);

    // Plot
    generateHeader(out, plotoptions, false);
    generateDosPlot(out, xdos, plotoptions,FileMESSAGE,oss);  //CO20200404
  }

  //PLOT_PDOS/////////////////////////////////////////////////////////////////
  // Plots projected density of states. If PDOS == -1, the projected DOS of
  // all atoms will be plotted into separate files.
  void PLOT_PDOS(xoption& plotoptions,ostream& oss) {ofstream FileMESSAGE;return PLOT_PDOS(plotoptions,FileMESSAGE,oss);} //CO20200404  //CO20200404
  void PLOT_PDOS(xoption& plotoptions,ofstream& FileMESSAGE,ostream& oss) { //CO20200404  //CO20200404
    // Set output format to gnuplot
    plotoptions.push_attached("OUTPUT_FORMAT", "GNUPLOT");

    stringstream out;
    PLOT_PDOS(plotoptions, out,FileMESSAGE,oss);
  }

  void PLOT_PDOS(xoption& plotoptions, const xDOSCAR& xdos,ostream& oss) {ofstream FileMESSAGE;return PLOT_PDOS(plotoptions,xdos,FileMESSAGE,oss);}  //CO20191110  //CO20200404
  void PLOT_PDOS(xoption& plotoptions, const xDOSCAR& xdos,ofstream& FileMESSAGE,ostream& oss) {  //CO20191110  //CO20200404
    plotoptions.push_attached("OUTPUT_FORMAT", "GNUPLOT");
    stringstream out;
    PLOT_PDOS(plotoptions,out,xdos,FileMESSAGE,oss);
  }

  void PLOT_PDOS(xoption& plotoptions, stringstream& out,ostream& oss) {ofstream FileMESSAGE;return PLOT_PDOS(plotoptions,out,FileMESSAGE,oss);}  //CO20191110  //CO20200404
  void PLOT_PDOS(xoption& plotoptions, stringstream& out,ofstream& FileMESSAGE,ostream& oss) {  //CO20191110  //CO20200404
    // Read files
    string directory = plotoptions.getattachedscheme("DIRECTORY");
    xDOSCAR xdos;
    xdos.GetPropertiesFile(aflowlib::vaspfile2stringstream(directory, "DOSCAR"));
    PLOT_PDOS(plotoptions, out, xdos,FileMESSAGE,oss);
  }

  void PLOT_PDOS(xoption& plotoptions, stringstream& out, const xDOSCAR& xdos,ostream& oss) {ofstream FileMESSAGE;return PLOT_PDOS(plotoptions,out,xdos,FileMESSAGE,oss);} //CO20200404
  void PLOT_PDOS(xoption& plotoptions, stringstream& out, const xDOSCAR& xdos,ofstream& FileMESSAGE,ostream& oss) { //CO20200404
    string set = plotoptions.getattachedscheme("DATASET");
    string datatype=plotoptions.getattachedscheme("DATATYPE");  //CO20191010 - which table to look at, "atoms-projected" by default
    string outformat = plotoptions.getattachedscheme("OUTPUT_FORMAT");
    bool plot_all_atoms = plotoptions.flag("PLOT_ALL_ATOMS"); //CO20191010
    int pdos = -1;
    if (!set.empty()) pdos = aurostd::string2utype<int>(set);
    plotoptions.push_attached("SETLABEL", "PDOS");
    if (pdos == 0) {  // Plot total DOS
      PLOT_DOS(plotoptions,xdos,FileMESSAGE,oss);  //CO20200404
      if (outformat == "GNUPLOT") savePlotGNUPLOT(plotoptions, out);
    } else {
      if (!xdos.partial) {
        std::cerr << "plotter:PLOT_PDOS(): No partial DOS available." << std::endl;
        return;
      }
      xstructure xstr = getStructureWithNames(plotoptions,FileMESSAGE,xdos.carstring,oss); //getStructureWithNames(plotoptions);  //CO20191010 //CO20200404
      if(datatype=="SPECIES"){  //CO20191010 - plot "species-projected"
        if (pdos == -1) {  // Plot partial DOS of all species
          uint nspecies=xstr.num_each_type.size();
          for (uint isp = 0; isp < nspecies; isp++) {
            plotoptions.pop_attached("DATASET");
            plotoptions.pop_attached("DATALABEL");
            plotoptions.push_attached("DATASET", aurostd::utype2string<int>(isp + 1));
            plotoptions.push_attached("DATALABEL", xstr.species[isp]);
            PLOT_DOS(plotoptions, out, xdos,FileMESSAGE,oss);  //CO20200404
            if (outformat == "GNUPLOT") {
              savePlotGNUPLOT(plotoptions, out);
              out.str(string());
              out.clear();
            }
          }
        } else {
          plotoptions.push_attached("DATALABEL", xstr.species[pdos - 1]);
          PLOT_DOS(plotoptions, out, xdos,FileMESSAGE,oss);  //CO20200404
          if (outformat == "GNUPLOT") savePlotGNUPLOT(plotoptions, out);
        }
      }else{  //CO20191010 - plot "atoms-projected"
        if (pdos == -1) {  // Plot partial DOS of all inequivalent atoms
          uint natoms=0;
          if (plot_all_atoms) {natoms = xstr.atoms.size();} //CO20191010 
          else {
            pflow::PerformFullSymmetry(xstr);
            natoms = xstr.iatoms.size();
          }
          int iat=0;
          for (uint i = 0; i < natoms; i++) {
            iat=( plot_all_atoms ? i : xstr.iatoms[i][0] );
            if (!dosDataAvailable(xdos.vDOS, iat + 1)) {
              std::cerr << "plotter:PLOT_PDOS(): No partial DOS available for atom " << iat << "." << std::endl;
              return;
            }
            xstr.atoms[iat].CleanName();
            plotoptions.pop_attached("DATASET");
            plotoptions.pop_attached("DATALABEL");
            plotoptions.push_attached("DATASET", aurostd::utype2string<int>(iat + 1));
            plotoptions.push_attached("DATALABEL", xstr.atoms[iat].cleanname);
            PLOT_DOS(plotoptions, out, xdos,FileMESSAGE,oss);  //CO20200404
            if (outformat == "GNUPLOT") {
              savePlotGNUPLOT(plotoptions, out);
              out.str(string());
              out.clear();
            }
          }
        } else {
          if (!dosDataAvailable(xdos.vDOS, pdos)) {
            std::cerr << "plotter:PLOT_PDOS(): No partial DOS available for index " << pdos << "." << std::endl;
            return;
          }
          xstr.atoms[pdos - 1].CleanName();
          plotoptions.push_attached("DATALABEL", xstr.atoms[pdos - 1].cleanname);
          PLOT_DOS(plotoptions, out, xdos,FileMESSAGE,oss);  //CO20200404
          if (outformat == "GNUPLOT") savePlotGNUPLOT(plotoptions, out);
        }
      }
    }
  }

  //PLOT_BAND/////////////////////////////////////////////////////////////////
  // Plots band structures.
  void PLOT_BAND(xoption& plotoptions,ostream& oss) {ofstream FileMESSAGE;return PLOT_BAND(plotoptions,FileMESSAGE,oss);}  //CO20200404
  void PLOT_BAND(xoption& plotoptions,ofstream& FileMESSAGE,ostream& oss) {  //CO20200404
    // Set k-points format to LaTeX
    plotoptions.push_attached("KPOINT_FORMAT", "LATEX");
    // Set output format to gnuplot
    plotoptions.push_attached("OUTPUT_FORMAT", "GNUPLOT");

    stringstream out;
    PLOT_BAND(plotoptions, out,FileMESSAGE,oss);
    savePlotGNUPLOT(plotoptions, out);
  }

  void PLOT_BAND(xoption& plotoptions, stringstream& out,ostream& oss) {ofstream FileMESSAGE;return PLOT_BAND(plotoptions,out,FileMESSAGE,oss);}  //CO20200404
  void PLOT_BAND(xoption& plotoptions, stringstream& out,ofstream& FileMESSAGE,ostream& oss) {  //CO20200404
    plotoptions.push_attached("EXTENSION", "band");
    plotoptions.push_attached("OUTPUT_FORMAT", "GNUPLOT");
    // Read files
    string directory = plotoptions.getattachedscheme("DIRECTORY");
    xDOSCAR xdos;
    xdos.GetPropertiesFile(aflowlib::vaspfile2stringstream(directory, "DOSCAR"));
    xEIGENVAL xeigen;
    xeigen.GetPropertiesFile(aflowlib::vaspfile2stringstream(directory, "EIGENVAL"));
    xKPOINTS xkpts;
    xkpts.GetPropertiesFile(aflowlib::vaspfile2stringstream(directory, "KPOINTS"));
    std::stringstream poscar;
    aflowlib::vaspfile2stringstream(directory, "POSCAR", poscar);
    xstructure xstr(poscar);

    plotoptions.push_attached("DEFAULT_TITLE", xeigen.title);
    patchDefaultTitleAFLOWIN(plotoptions);  //ME20200217
    plotoptions.push_attached("LATTICE", getLatticeFromKpointsTitle(xkpts.title));
    setFileName(plotoptions);
    setTitle(plotoptions,FileMESSAGE,oss); //CO20200404

    plotoptions.flag("BANDDOS", false);
    // Set Fermi energy to zero
    if (plotoptions.flag("NOSHIFT")) {
      plotoptions.push_attached("EFERMI", aurostd::utype2string<double>(xdos.Efermi));
    } else {
      shiftEfermiToZero(xeigen, xdos.Efermi);
      plotoptions.push_attached("EFERMI", "0.0");
    }

    // Set Emin and Emax
    setEMinMax(plotoptions, xeigen.energy_min, xeigen.energy_max);

    // Plot
    generateHeader(out, plotoptions, false);
    generateBandPlot(out, xeigen, xkpts, xstr, plotoptions);
  }

  //PLOT_BANDDOS//////////////////////////////////////////////////////////////
  // Plots combined band structure + DOS plots.
  void PLOT_BANDDOS(xoption& plotoptions,ostream& oss) {ofstream FileMESSAGE;return PLOT_BANDDOS(plotoptions,FileMESSAGE,oss);} //CO20200404
  void PLOT_BANDDOS(xoption& plotoptions,ofstream& FileMESSAGE,ostream& oss) { //CO20200404
    // Set k-points format to LaTeX
    plotoptions.push_attached("KPOINT_FORMAT", "LATEX");
    // Set output format to gnuplot
    plotoptions.push_attached("OUTPUT_FORMAT", "GNUPLOT");

    stringstream out;
    PLOT_BANDDOS(plotoptions, out,FileMESSAGE,oss);  //CO20200404
    savePlotGNUPLOT(plotoptions, out);
  }

  void PLOT_BANDDOS(xoption& plotoptions, stringstream& out,ostream& oss) {ofstream FileMESSAGE;return PLOT_BANDDOS(plotoptions,out,FileMESSAGE,oss);}  //CO20200404
  void PLOT_BANDDOS(xoption& plotoptions, stringstream& out,ofstream& FileMESSAGE,ostream& oss) {  //CO20200404
    plotoptions.push_attached("EXTENSION", "banddos");
    // Increase plot size
    plotoptions.pop_attached("PLOT_SIZE");
    plotoptions.push_attached("PLOT_SIZE", BANDDOS_SIZE);

    // Read files
    string directory = plotoptions.getattachedscheme("DIRECTORY");
    xDOSCAR xdos;
    xdos.GetPropertiesFile(aflowlib::vaspfile2stringstream(directory, "DOSCAR"));
    xEIGENVAL xeigen;
    xeigen.GetPropertiesFile(aflowlib::vaspfile2stringstream(directory, "EIGENVAL"));
    xKPOINTS xkpts;
    xkpts.GetPropertiesFile(aflowlib::vaspfile2stringstream(directory, "KPOINTS"));
    std::stringstream poscar;
    aflowlib::vaspfile2stringstream(directory, "POSCAR", poscar);
    xstructure xstr(poscar);

    plotoptions.push_attached("DEFAULT_TITLE", xeigen.title);
    patchDefaultTitleAFLOWIN(plotoptions);  //ME20200217
    plotoptions.push_attached("LATTICE", getLatticeFromKpointsTitle(xkpts.title));
    setFileName(plotoptions);
    setTitle(plotoptions,FileMESSAGE,oss); //CO20200404

    plotoptions.flag("BANDDOS", true);
    // Set Fermi energy to zero
    if (plotoptions.flag("NOSHIFT")) {
      plotoptions.push_attached("EFERMI", aurostd::utype2string<double>(xdos.Efermi));
    } else {
      shiftEfermiToZero(xeigen, xdos.Efermi);
      plotoptions.push_attached("EFERMI", "0.0");
    }

    // Set Emin and Emax
    setEMinMax(plotoptions, xdos.energy_min, xdos.energy_max);

    // Plot
    generateHeader(out, plotoptions, true);
    generateBandPlot(out, xeigen, xkpts, xstr, plotoptions);
    generateDosPlot(out, xdos, plotoptions,FileMESSAGE,oss);  //CO20200404
  }

  // Helper functions --------------------------------------------------------

  //getStructureWithNames/////////////////////////////////////////////////////
  // Extracts the structure from VASP input files, including species names.
  xstructure getStructureWithNames(const xoption& plotoptions,const string& carstring,ostream& oss) {ofstream FileMESSAGE;return getStructureWithNames(plotoptions,FileMESSAGE,carstring,oss);} //CO20200404
  xstructure getStructureWithNames(const xoption& plotoptions,ofstream& FileMESSAGE,const string& carstring,ostream& oss) { //CO20200404
    bool LDEBUG=(FALSE || _DEBUG_PLOTTER_ || XHOST.DEBUG);
    string directory = plotoptions.getattachedscheme("DIRECTORY");
    if(LDEBUG){cerr << __AFLOW_FUNC__ << " directory(input)=" << directory << endl;}
    string poscar_file = "POSCAR"; //CO20200404
    std::stringstream poscar;
    //if (plotoptions.getattachedscheme("EXTENSION") == "phdos")
    if (carstring == "PHON")
    { //CO20200106 - patching for auto-indenting
      poscar_file=DEFAULT_APL_PHPOSCAR_FILE; //CO20200404
      aurostd::efile2stringstream(directory+"/"+poscar_file, poscar);  //CO20200404
    } else {
      if(carstring == "POCC") { //CO20191110 //CO20200404
        //[do NOT load in PARTCAR, we need an example ARUN POSCAR, they all have the same num_each_type]aurostd::efile2stringstream(directory+"/PARTCAR", poscar);
        string arun="";
        arun = plotoptions.getattachedscheme("ARUN_DIRECTORY");  //relative path
        if(LDEBUG){cerr << __AFLOW_FUNC__ << " grabbing POSCAR from " << arun << endl;}
        directory+="/"+arun;
        aurostd::StringSubst(directory,"/RAW/","/LIB/");  //read POSCAR from LIB, not RAW (may not have been processed yet)
      }
      if(LDEBUG){cerr << __AFLOW_FUNC__ << " directory(POSCAR)=" << directory << endl;}
      aflowlib::vaspfile2stringstream(directory + "", poscar_file, poscar);  //CO20200404
    }

    if(LDEBUG){cerr << __AFLOW_FUNC__ << " poscar=" << endl << poscar.str() << endl;}
    xstructure xstr(poscar);
    if (xstr.is_vasp4_poscar_format) {  //PARTCAR has species and it is NOT vasp4 format  //CO20191110
      // No special case for phonons needed because PHPOSCAR is always in VASP5 format
      vector<string> atom_names = KBIN::ExtractAtomicSpecies(directory);
      bool not_all_names_given=atom_names.empty(); //CO20200404
      for (uint i = 0; i < atom_names.size() && not_all_names_given==false; i++) { //CO20200404
        if(atom_names[i].empty()){not_all_names_given=true;}
      }
      if(not_all_names_given){ //CO20200404
        stringstream message;
<<<<<<< HEAD
        message << "Species CANNOT be extracted from dir=" << directory << ", no labels can be supplied";pflow::logger(_AFLOW_FILE_NAME_, __AFLOW_FUNC__, message, FileMESSAGE, oss, _LOGGER_WARNING_);  //CO20200404
=======
        message << "Species CANNOT be extracted from dir=" << directory << ", no labels can be supplied";pflow::logger(__AFLOW_FILE__, __AFLOW_FUNC__, message, FileMESSAGE, oss, _LOGGER_WARNING_);  //CO20200404
>>>>>>> 78dcc840
      }else{ //CO20200404
        if(LDEBUG){cerr << __AFLOW_FUNC__ << " patching names of POSCAR with: " << aurostd::joinWDelimiter(atom_names,", ") << endl;}
        //CO20200404 - ALWAYS use AddAtom() for changing atom properties, indices of species/species_pp/etc will be a mess otherwise
        deque<_atom> atoms=xstr.atoms;
        for(uint i=0;i<atoms.size(); i++) {
          atoms[i].name_is_given=true;
          atoms[i].name=atom_names[i];
        }
        xstr.ReplaceAtoms(atoms); //CO20200404 - patches species too, CRITICAL
      }
    }
    if(LDEBUG){cerr << __AFLOW_FUNC__ << " final xstr=" << endl;cerr << xstr << endl;}  //CO20200404
    return xstr;
  }

  //getLatticeFromKpointsTitle////////////////////////////////////////////////
  // If the KPOINTS file is formatted according to the AFLOW standard, return
  // the lattice of the system. Otherwise, return nothing.
  string getLatticeFromKpointsTitle(const string& title) {
    vector<string> tokens;
    aurostd::string2tokens(title, tokens, " ");
    if (tokens.size() >= 3) {  // AFLOW-formatted KPOINTS titles have at least three columns
      if (tokens[0] == "CUB") return tokens[0];
      else if (tokens[0] == "FCC") return tokens[0];
      else if (tokens[0] == "BCC") return tokens[0];
      else if (tokens[0] == "TET") return tokens[0];
      else if (tokens[0] == "BCT") return tokens[0];
      else if (tokens[0] == "BCT1") return tokens[0];
      else if (tokens[0] == "BCT2") return tokens[0];
      else if (tokens[0] == "ORC") return tokens[0];
      else if (tokens[0] == "ORCF") return tokens[0];
      else if (tokens[0] == "ORCF1") return tokens[0];
      else if (tokens[0] == "ORCF2") return tokens[0];
      else if (tokens[0] == "ORCF3") return tokens[0];
      else if (tokens[0] == "ORCI") return tokens[0];
      else if (tokens[0] == "ORCC") return tokens[0];
      else if (tokens[0] == "HEX") return tokens[0];
      else if (tokens[0] == "RHL") return tokens[0];
      else if (tokens[0] == "RHL1") return tokens[0];
      else if (tokens[0] == "RHL2") return tokens[0];
      else if (tokens[0] == "MCL") return tokens[0];
      else if (tokens[0] == "MCLC") return tokens[0];
      else if (tokens[0] == "MCLC1") return tokens[0];
      else if (tokens[0] == "MCLC2") return tokens[0];
      else if (tokens[0] == "MCLC3") return tokens[0];
      else if (tokens[0] == "MCLC4") return tokens[0];
      else if (tokens[0] == "MCLC5") return tokens[0];
      else if (tokens[0] == "TRI") return tokens[0];
      else if (aurostd::toupper(tokens[0]) == "TRI1A") return tokens[0];
      else if (aurostd::toupper(tokens[0]) == "TRI1B") return tokens[0];
      else if (aurostd::toupper(tokens[0]) == "TRI2A") return tokens[0];
      else if (aurostd::toupper(tokens[0]) == "TRI2B") return tokens[0];
      else return "";
    } else {
      return "";
    }
  }


  //shiftEfermiToZero/////////////////////////////////////////////////////////
  // Shift the energies in an xEIGENVAL object so that the Fermi energy is at
  // zero. This is not necessary for xDOSCAR because it has a separate vector
  // for that purpose.
  void shiftEfermiToZero(xEIGENVAL& xeigen, double Efermi) {
    for (uint k = 0; k < xeigen.number_kpoints; k++) {
      for (uint b = 0; b < xeigen.number_bands; b++) {
        for (uint s = 0; s < xeigen.spin + 1; s++) {
          xeigen.venergy[k][b][s] -= Efermi;
        }
      }
    }
  }

  //setEMinMax////////////////////////////////////////////////////////////////
  // Sets the minimum and maximum energy values for electronic structure
  // plots.
  void setEMinMax(xoption& plotoptions, double Emin, double Emax) {
    if (plotoptions.getattachedscheme("XMIN").empty()) {
      if (plotoptions.flag("NOSHIFT")) {
        plotoptions.push_attached("XMIN", aurostd::utype2string<double>(Emin));
      } else {
        plotoptions.push_attached("XMIN", aurostd::utype2string<double>(DEFAULT_DOS_EMIN));
      }
    }
    if (plotoptions.getattachedscheme("XMAX").empty()) {
      if (plotoptions.flag("NOSHIFT")) {
        plotoptions.push_attached("XMAX", aurostd::utype2string<double>(Emax));
      } else {
        plotoptions.push_attached("XMAX", aurostd::utype2string<double>(DEFAULT_DOS_EMAX));
      }
    }
  }

#define BANDS_DOS_JSON_VERSION 1.0

  /// Converts DOS data from xDOSCAR to the file in json format.
  ///
  /// @param xopts controls the following input options:
  /// "DIRECTORY" -- the directory name
  /// "NOSHIFT" -- if true energy is NOT shifted w.r.t Fermi energy
  ///
  /// @param standalone_json_object controls if the output json file is
  /// a standalone object or a part of another json object (i.e. if opening
  /// and closing curly brackets are present or not)
  aurostd::JSONwriter DOS2JSON(xoption &xopt, const xDOSCAR &xdos, ofstream& FileMESSAGE,
      ostream &oss)
  {
    //ME20211015 - Only set directory when none is given
    string directory = xopt.getattachedscheme("DIRECTORY");
    if (directory.empty()) {
      directory = aurostd::getPWD();
      xopt.push_attached("DIRECTORY", directory);
    }

    xstructure xstr = getStructureWithNames(xopt,FileMESSAGE,xdos.carstring,oss);

    string name = KBIN::ExtractSystemName(directory);
    aurostd::JSONwriter dos_json;
    // TDOS header begin
    dos_json.addNumber("version", BANDS_DOS_JSON_VERSION);
    dos_json.addString("name", name);
    dos_json.addVector("species", xstr.species);
    dos_json.addVector("composition", xstr.num_each_type);
    dos_json.addNumber("Emin", xdos.energy_min);
    dos_json.addNumber("Emax", xdos.energy_max);
    dos_json.addNumber("Efermi", xdos.Efermi);
    dos_json.addNumber("DOS_grid", xdos.number_energies);
    // TDOS header end

    aurostd::JSONwriter tdos_data;
    tdos_data.addBool("energies_shifted", !xopt.flag("NOSHIFT"));
    tdos_data.addVector("energy",xopt.flag("NOSHIFT") ? xdos.venergy : xdos.venergyEf);
    if (aurostd::substring2bool(xdos.carstring, "CAR")){
      tdos_data.addString("x_unit", "EV");
      tdos_data.addString("y_unit", "");
    }
    else if (aurostd::substring2bool(xdos.carstring, "PHON")){
      tdos_data.addString("x_unit", "EV");  //ME20211014 - units are always eV
      tdos_data.addString("y_unit", "");
    }

    if (xdos.spin){
      tdos_data.addVector("spin_majority", xdos.vDOS[0][0][0]);
      // negative for minority spin
      deque<double> minority = xdos.vDOS[0][0][1];
      for (uint i=0; i<minority.size(); i++) minority[i] *= -1;
      tdos_data.addVector("spin_minority", minority);

      tdos_data.addVector("sum_spin_majority", xdos.viDOS[0]);
      // negative for minority spin
      minority = xdos.viDOS[1];
      for (uint i=0; i<minority.size(); i++) minority[i] *= -1;
      tdos_data.addVector("sum_spin_minority", minority);
    }
    else{
      tdos_data.addVector("tDOS", xdos.vDOS[0][0][0]);
      tdos_data.addVector("sum", xdos.viDOS[0]);
    }
    dos_json.addJSON("tDOS_data", tdos_data);

    // projected electronic DOS
    if (xdos.partial && aurostd::substring2bool(xdos.carstring, "CAR")){
      // Here we determine what orbital labels are used depending on the type of data
      // present in DOSCAR.
      // For the systems with LS coupling VASP will print at most 16 orbitals:
      // i_total, i_x, i_y, i_z for i in {s,p,d,f}
      // When there is no LS coupling, there are two possibilities:
      // orbitals are classified by their l,m character and, since VASP prints up to
      // f orbital, there would be 16 orbitals at most.
      // Or orbitals are classified only by l character, giving at most 4 orbitals.
      vector<string> orb_labels(xdos.isLSCOUPLING ? 16 : (xdos.lmResolved ? 16 : 4));
      if (xdos.isLSCOUPLING){
        for (uint i=0; i<16; i++) orb_labels[i] = LS_ORBITALS[i];
      }
      else if (xdos.lmResolved){
        for (uint i=0; i<16; i++) orb_labels[i] = LM_ORBITALS[i];
      }
      else{
        for (uint i=0; i<4; i++) orb_labels[i] = ORBITALS[i];
      }

      // for the "orbitals" key, we want to print a list of orbitals up to the
      // highest present in any atom, not the entire list of known/possible orbitals
      int highest_orbital = 0;
      for (uint i=0; i<xdos.vDOS.size(); i++){
        if (xdos.lmResolved){ // there are 1 s, 3 p, 5 d and so on orbitals
          int orbs_total_num = 1, l = 0;
          while (((int)xdos.vDOS[i].size()-1) - orbs_total_num){// 0's index of vDOS stands for total: it should not be counted
            l++;
            orbs_total_num += 2*l+1;
          }
          highest_orbital = std::max(highest_orbital, l+1);
        }
        else{
          highest_orbital = std::max(highest_orbital, (int)xdos.vDOS[i].size()-1);
        }
      }

      // make an array of orbitals labels from s to whichever is highest
      vector<string> orb_labels_out(highest_orbital);
      for (uint i=0; i<orb_labels_out.size(); i++){
        orb_labels_out[i] = ORBITALS[i];
      }

      // header of partial DOS
      aurostd::JSONwriter pdos_data;
      pdos_data.addVector("orbitals", orb_labels_out);
      pdos_data.addBool("spin_polarized", xdos.spin);
      pdos_data.addBool("energies_shifted", !xopt.flag("NOSHIFT"));
      pdos_data.addVector("energy",xopt.flag("NOSHIFT") ? xdos.venergy : xdos.venergyEf);
      pdos_data.addString("x_unit", "EV");
      pdos_data.addString("y_unit", "");

      // create a mapping of species to the ID of the first representative of
      // each group of the symmetry equivalent atoms, i.e. for SG #12 BaBiO3
      // with Ba : {{0,1}}, Bi: {{2},{3}}, O: {{4,5,6,7}, {8,9}} make the
      // following mapping: Ba -> {0}, Bi -> {2,3}, O -> {4,8}
      pflow::PerformFullSymmetry(xstr);
      vector<vector<int> > map_species_to_iatoms(xstr.species.size());
      for (uint species_id=0; species_id<xstr.species.size(); species_id++){
        for (uint iatom=0; iatom<xstr.iatoms.size(); iatom++){
          if (xstr.atoms[xstr.iatoms[iatom][0]].type == (int)species_id)
            map_species_to_iatoms[species_id].push_back(xstr.iatoms[iatom][0]);
        }
      }

      // write atom-projected DOS for each unique atom
      string label = "";
      for (uint species_id=0; species_id<xstr.species.size(); species_id++){
        aurostd::JSONwriter species_json;
        for (uint iatom=0; iatom<map_species_to_iatoms[species_id].size(); iatom++){
          int atom_id = map_species_to_iatoms[species_id][iatom];
          aurostd::JSONwriter atom_json;
          atom_id++; // in vDOS atoms are indexed starting from 1

          if (xdos.isLSCOUPLING){
            for (uint orb=1; orb<xdos.vDOS[atom_id].size(); orb++){
              // there are 4 spin channels
              for (uint spin=0; spin<xdos.vDOS[atom_id][orb].size(); spin++){
                label = orb_labels[4*(orb-1) + spin];
                atom_json.addVector(label, xdos.vDOS[atom_id][orb][spin]);
              }
            }

            atom_json.addVector("total", xdos.vDOS[atom_id][0][0]);
          }
          else{
            for (uint spin=0; spin<=xdos.spin; spin++){
              if (xdos.vDOS[atom_id].size()){
                label = "total" + (xdos.spin ? "_"+ SPIN_LABEL[spin] : "");
                if (spin){
                  // negative for minority spin
                  deque<double> minority = xdos.vDOS[atom_id][0][spin];
                  for (uint i=0; i<minority.size(); i++) minority[i] *= -1;
                  atom_json.addVector(label, minority);
                }
                else{
                  atom_json.addVector(label, xdos.vDOS[atom_id][0][spin]);
                }
              }

              for (uint orb=1; orb<xdos.vDOS[atom_id].size(); orb++){
                label = orb_labels[orb-1] + (xdos.spin ? "_"+ SPIN_LABEL[spin] : "");
                if (spin){
                  // negative for minority spin
                  deque<double> minority = xdos.vDOS[atom_id][orb][spin];
                  for (uint i=0; i<minority.size(); i++) minority[i] *= -1;
                  atom_json.addVector(label, minority);
                }
                else{
                  atom_json.addVector(label, xdos.vDOS[atom_id][orb][spin]);
                }
              }
            }
          }
          species_json.addJSON(aurostd::utype2string<int>(atom_id-1), atom_json);
        }
        pdos_data.addJSON(xstr.species[species_id], species_json); 
      }

      // write the sum of DOS contributions for each orbital (s, p, d and f)
      // for all atoms
      if (xdos.lmResolved){
        deque<deque<double> > orb_dos(xdos.spin+1, deque<double> (xdos.number_energies));
        for (int l=0, norb=1; norb<=(int)xdos.vDOS[0].size()-1; l++, norb += (2*l+1)){
          for (uint spin=0; spin<=xdos.spin; spin++){
            for (uint en=0; en<orb_dos[spin].size(); en++) orb_dos[spin][en] = 0.0;
          }

          for (uint spin=0; spin<=xdos.spin; spin++){
            // orbitals are grouped by 2*l+1 manifolds: loop to sum each group
            for (int i=0; i<2*l+1; i++){
              for (uint en=0; en<orb_dos[spin].size(); en++){
                orb_dos[spin][en] += (xdos.spin ? -1 : 1)*xdos.vDOS[0][norb-i][spin][en]; // negative for minority spin
              }
            }
            label = "sum_" + ORBITALS[l];
            label += xdos.spin ? "_"+SPIN_LABEL[spin] : "";
            pdos_data.addVector(label, orb_dos[spin]);
          }
        }
      }
      else{
        for (uint orb=1; orb<xdos.vDOS[0].size(); orb++){
          for (uint spin=0; spin<=xdos.spin; spin++){
            if (xdos.isLSCOUPLING){
              label = "sum_"+ORBITALS[orb-1];
            }
            else{
              label = "sum_"+orb_labels[orb-1];
              label += xdos.spin ? "_"+SPIN_LABEL[spin] : "";
            }
            if (spin){
              // negative for minority spin
              deque<double> minority = xdos.vDOS[0][orb][spin];
              for (uint i=0; i<minority.size(); i++) minority[i] *= -1;
              pdos_data.addVector(label, minority);
            }
            else{
              pdos_data.addVector(label, xdos.vDOS[0][orb][spin]);
            }
          }
        }
      }
      dos_json.addJSON("pDOS_data", pdos_data);
    }

    // projected phonon DOS
    if (xdos.partial && aurostd::substring2bool(xdos.carstring, "PHON")){
      // header of partial DOS
      aurostd::JSONwriter pdos_data;
      deque<string> projections;
      if (xdos.vDOS.size()>=2){
        for (uint j=1; j<xdos.vDOS[1].size(); j++){
          projections.push_back("projection_" + aurostd::utype2string(j));
        }
      }
      pdos_data.addVector("orbitals", projections);
      pdos_data.addBool("spin_polarized", xdos.spin);
      pdos_data.addBool("energies_shifted", !xopt.flag("NOSHIFT"));
      pdos_data.addVector("energy", xopt.flag("NOSHIFT") ? xdos.venergy : xdos.venergyEf);
      pdos_data.addString("x_unit", "EV");  //ME20211014 - units are always eV
      pdos_data.addString("y_unit", "");

      // create a mapping of species to the id of the first representative of
      // each group of the symmetry equivalent atoms, i.e. for SG #12 BaBiO3
      // with Ba : {{0,1}}, Bi: {{2},{3}}, O: {{4,5,6,7}, {8,9}} make the
      // following mapping: Ba -> {0}, Bi -> {2,3}, O -> {4,8}
      pflow::PerformFullSymmetry(xstr);
      vector<vector<int> > map_species_to_iatoms(xstr.species.size());
      for (uint species_id=0; species_id<xstr.species.size(); species_id++){
        for (uint iatom=0; iatom<xstr.iatoms.size(); iatom++){
          if (xstr.atoms[xstr.iatoms[iatom][0]].type == (int)species_id)
            map_species_to_iatoms[species_id].push_back(xstr.iatoms[iatom][0]);
        }
      }

      // write atom-projected DOS for each unique atom
      string label = "";
      for (uint species_id=0; species_id<xstr.species.size(); species_id++){
        aurostd::JSONwriter species_json;
        for (uint iatom=0; iatom<map_species_to_iatoms[species_id].size(); iatom++){
          int atom_id = map_species_to_iatoms[species_id][iatom];
          aurostd::JSONwriter atom_json;
          atom_id++; // in vDOS atoms are indexed starting from 1

          for (uint p=1; p<xdos.vDOS[atom_id].size(); p++){
            atom_json.addVector(projections[p-1], xdos.vDOS[atom_id][p][0]);
          }
          species_json.addJSON(aurostd::utype2string<int>(atom_id-1), atom_json);
        }
        pdos_data.addJSON(xstr.species[species_id], species_json);
      }

      dos_json.addJSON("pDOS_data", pdos_data);
    }

    return dos_json;
  }

  /// Converts band structure data from xEIGENVAL and xKPOINTS to the file in
  /// json format.
  ///
  /// @plotoptions specifies the following options:
  /// "DIRECTORY" -- the directory name
  /// "NOSHIFT" -- if true energy is NOT shifted w.r.t Fermi energy
  /// "EFERMI" -- the value of Fermi energy
  aurostd::JSONwriter bands2JSON(const xEIGENVAL &xeigen, const xKPOINTS &xkpts,
      const vector<double> &distances, const vector<double> &segment_points,
      const xoption& plotoptions)
  {
    string directory = plotoptions.getattachedscheme("DIRECTORY");
    if (directory.empty()) directory = aurostd::getPWD();
    string name = KBIN::ExtractSystemName(directory);

    // get lattice type as written in KPOINTS.bands file
    vector<string> tokens;
    aurostd::string2tokens(xkpts.title, tokens, " ");
    string LattName = tokens[0];

    // write header
    aurostd::JSONwriter json;
    json.addString("title", name+" ("+LattName+")");
    json.addNumber("n_kpoints", xeigen.number_kpoints);
    json.addNumber("n_bands", xeigen.number_bands);
    if(aurostd::substring2bool(xeigen.carstring, "CAR")){
      json.addString("x_unit", "");
      json.addString("y_unit", "EV");
    }
    else if(aurostd::substring2bool(xeigen.carstring, "PHON")){
      json.addString("x_unit", "");
      json.addString("y_unit", "EV");  //ME20211014 - units are always eV
    }

    static const uint num = 4;
    string tags[num] = {"kpoint_labels", "kpoint_labels_latex", "kpoint_labels_gnuplot", "kpoint_labels_html"};
    string formats[num] = { "", "LATEX", "GNUPLOT", "HTML"};

    // we need clean labels: to be consistent with E.G. format of the JSON file
    // they will be converted into all possible formats
    uint nsegments = xkpts.vpath.size()/2;
    vector<string> labels_formated(nsegments+1);
    for (uint f=0; f<num; f++){
      labels_formated[0] = convertKPointLabel(xkpts.vpath[0], formats[f]);
      for (uint i = 2; i < 2 * nsegments; i += 2) {
        labels_formated[i/2] = convertKPointLabel(xkpts.vpath[i - 1], formats[f]);
        if (xkpts.vpath[i-1] != xkpts.vpath[i]) {
          labels_formated[i/2] += ("GNUPLOT" == formats[f] ? " |" : "|"); //ME, should we add $|$ here too?
          labels_formated[i/2] += convertKPointLabel(xkpts.vpath[i], formats[f]);
        }
      }
      labels_formated.back() = convertKPointLabel(xkpts.vpath.back(), formats[f]);

      // escape backslash symbols in all labels
      for (uint j=0; j<labels_formated.size();j++){
        labels_formated[j] = aurostd::StringSubst(labels_formated[j], "\\", "\\\\");
      }

      json.addVector(tags[f], labels_formated);
    }

    json.addVector("kpoint_positions", segment_points);
    json.addBool("energies_shifted", !plotoptions.flag("NOSHIFT"));

    // write bands data
    string bandslabel = "";
    double Efermi = aurostd::string2utype<double>(plotoptions.getattachedscheme("EFERMI"));
    for (uint s=0; s<=xeigen.spin; s++){
      bandslabel = "bands_data";
      bandslabel += xeigen.spin ? (s ? "_minority" : "_majority") : "";

      vector<vector<double> > bandsdata(distances.size(),
          vector<double> (xeigen.number_bands + 1)); // +1 because the first element is the the distance, the others are energies for each band

      for (uint i=0; i<distances.size(); i++){
        bandsdata[i][0] = distances[i];
        if (plotoptions.flag("NOSHIFT")){
          for (uint band=0; band<xeigen.number_bands; band++){
            bandsdata[i][band+1] = xeigen.venergy[i][band][s];
          }
        }
        else{
          for (uint band=0; band<xeigen.number_bands; band++){
            bandsdata[i][band+1] = xeigen.venergy[i][band][s] - Efermi;
          }
        }
      }

      json.addMatrix(bandslabel, bandsdata);
    }

    return json;
  }

  /// Converts DOS and BANDS data from xDOSCAR, xEIGENVAL and xKPOINTS files
  /// to JSON object
  aurostd::JSONwriter bandsDOS2JSON(const xDOSCAR &xdos, const xEIGENVAL &xeigen,
      const xKPOINTS &xkpts, xoption &xopt, ofstream &FileMESSAGE, ostream &oss)
  {
    // get DOS part of JSON
    aurostd::JSONwriter json = DOS2JSON(xopt, xdos, FileMESSAGE, oss);

    // get BANDS part of JSON
    xstructure xstr = getStructureWithNames(xopt,FileMESSAGE,xdos.carstring,oss);
    xopt.pop_attached("OUTPUT_FORMAT");
    xopt.push_attached("OUTPUT_FORMAT","JSON");
    xopt.pop_attached("EFERMI");
    xopt.push_attached("EFERMI", aurostd::utype2string<double>(xdos.Efermi));
    stringstream json_stream;
    generateBandPlot(json_stream, xeigen, xkpts, xstr, xopt);
    string bands = json_stream.str();
    if (bands.size() > 2){
      bands = bands.substr(1, bands.size() - 2); // remove wrapping curly brackets
    }

    json.mergeRawJSON(bands); //DX20210304 - addRaw -> mergeRawJSON
    return json;
  }

  // DOS ---------------------------------------------------------------------

  //dosDataAvailable//////////////////////////////////////////////////////////
  // ME20200305
  // Checks if the DOS contains data for the requested pdos
  bool dosDataAvailable(const deque<deque<deque<deque<double> > > >& vdos, int pdos) {
    if (pdos < 0) return false;
    if (pdos + 1 > (int) vdos.size()) return false;
    if (vdos[pdos].size() == 0) return false;
    return true;
  }

  //generateDosPlot///////////////////////////////////////////////////////////
  // Generates the data for a DOS plot. 
  // ME20200305 - added DOS data checking
  void generateDosPlot(stringstream& out,const xDOSCAR& xdos,xoption& plotoptions,ostream& oss) {ofstream FileMESSAGE;return generateDosPlot(out,xdos,plotoptions,FileMESSAGE,oss);} //CO20200404
  void generateDosPlot(stringstream& out,const xDOSCAR& xdos,xoption& plotoptions,ofstream& FileMESSAGE,ostream& oss) {  //CO20200404
    bool LDEBUG=(FALSE || _DEBUG_PLOTTER_ || XHOST.DEBUG); 
    deque<deque<deque<double> > > dos;
    string dataset=plotoptions.getattachedscheme("DATASET");
    int pdos = aurostd::string2utype<int>(dataset);
    vector<string> labels;
    labels.push_back("total");  // There is always a total DOS
    if(pdos>0){labels.front()+=" "+plotoptions.getattachedscheme("DATALABEL");} //CO20191010
    string projection = plotoptions.getattachedscheme("PROJECTION");
    string datatype=plotoptions.getattachedscheme("DATATYPE");  //CO20191010 - which table to look at, "atoms-projected" by default
    if(LDEBUG){
      cerr << __AFLOW_FUNC__ << " dataset=" << dataset << endl;
      cerr << __AFLOW_FUNC__ << " pdos=" << pdos << endl;
      cerr << __AFLOW_FUNC__ << " projection=" << projection << endl;
      cerr << __AFLOW_FUNC__ << " datatype=" << datatype << endl;
    }
    if (projection == "ORBITALS") {
      // If the DOSCAR is lm-resolved, the orbital projection is the sum of all individual
      // orbitals with the same quantum number
      int norbitals=0;
      if(datatype=="SPECIES"){  //CO20191010 - plot "species-projected"
        xstructure xstr = getStructureWithNames(plotoptions,FileMESSAGE,xdos.carstring,oss);  //CO20200404
        deque<deque<deque<deque<double> > > > vDOS_species=xdos.GetVDOSSpecies(xstr);
        if (!dosDataAvailable(vDOS_species, pdos)) {
          string message = "DOS data not available for pdos = " + aurostd::utype2string<int>(pdos);
<<<<<<< HEAD
          throw aurostd::xerror(_AFLOW_FILE_NAME_,__AFLOW_FUNC__, message, _RUNTIME_ERROR_);
=======
          throw aurostd::xerror(__AFLOW_FILE__,__AFLOW_FUNC__, message, _RUNTIME_ERROR_);
>>>>>>> 78dcc840
        }
        norbitals=vDOS_species.front().size();
        dos=vDOS_species[pdos];
      }else{  //CO20191010 - plot "atoms-projected"
        if (!dosDataAvailable(xdos.vDOS, pdos)) {
          string message = "DOS data not available for pdos = " + aurostd::utype2string<int>(pdos);
<<<<<<< HEAD
          throw aurostd::xerror(_AFLOW_FILE_NAME_,__AFLOW_FUNC__, message, _RUNTIME_ERROR_);
=======
          throw aurostd::xerror(__AFLOW_FILE__,__AFLOW_FUNC__, message, _RUNTIME_ERROR_);
>>>>>>> 78dcc840
        }
        if (xdos.lmResolved){norbitals = (int) std::sqrt(xdos.vDOS[pdos].size());}  // size is either 17 or 10
        else{norbitals = (int) xdos.vDOS[pdos].size() - 1;}
        if(LDEBUG){cerr << __AFLOW_FUNC__ << " norbitals=" << norbitals << endl;}
        if (xdos.lmResolved) {
          // Total DOS and s-orbitals
          dos.push_back(xdos.vDOS[pdos][0]);
          dos.push_back(xdos.vDOS[pdos][1]);
          // p-, d-, and maybe f-orbitals
          deque<deque<deque<double> > > dospart(norbitals - 1, deque<deque<double> >(xdos.spin + 1, deque<double>(xdos.number_energies)));
          for (uint e = 0; e < xdos.number_energies; e++) {
            for (int d = 0; d < norbitals - 1; d++) {
              for (int i = d * (2 + d) + 2; i < d * (d + 4) + 5; i++) {
                for (uint s = 0; s < xdos.spin + 1; s++) {
                  dospart[d][s][e] += xdos.vDOS[pdos][i][s][e];
                }
              }
            }
          }
          for (int d = 0; d < norbitals - 1; d++) dos.push_back(dospart[d]);
        } else {
          dos = xdos.vDOS[pdos];
        }
      }
      if(LDEBUG) {cerr << __AFLOW_FUNC__ << " norbitals=" << norbitals << endl;}
      //CO20191010 - do labels last
      for (int i = 0; i < norbitals; i++) {
        labels.push_back("$" + ORBITALS[i] + "$");
      }
    } else if (projection == "LM") {
      // Safety check
      if (!xdos.lmResolved) {
        string message = "Projection scheme LM chosen, but DOSCAR is not lm-resolved.";
<<<<<<< HEAD
        throw aurostd::xerror(_AFLOW_FILE_NAME_,__AFLOW_FUNC__, message, _RUNTIME_ERROR_);
      }
      if (!dosDataAvailable(xdos.vDOS, pdos)) {
        string message = "DOS data not available for pdos = " + aurostd::utype2string<int>(pdos);
        throw aurostd::xerror(_AFLOW_FILE_NAME_,__AFLOW_FUNC__, message, _RUNTIME_ERROR_);
=======
        throw aurostd::xerror(__AFLOW_FILE__,__AFLOW_FUNC__, message, _RUNTIME_ERROR_);
      }
      if (!dosDataAvailable(xdos.vDOS, pdos)) {
        string message = "DOS data not available for pdos = " + aurostd::utype2string<int>(pdos);
        throw aurostd::xerror(__AFLOW_FILE__,__AFLOW_FUNC__, message, _RUNTIME_ERROR_);
>>>>>>> 78dcc840
      }
      for (uint i = 1; i < xdos.vDOS[pdos].size(); i++) {
        labels.push_back("$" + LM_ORBITALS_LATEX[i-1] + "$");
      }
      dos = xdos.vDOS[pdos];
    } else if (projection == "ATOMS") { //CO20191004 - "ATOMS" is really "IATOMS"
      if (!dosDataAvailable(xdos.vDOS, 0)) {
        string message = "Total DOS not available";
<<<<<<< HEAD
        throw aurostd::xerror(_AFLOW_FILE_NAME_,__AFLOW_FUNC__, message, _RUNTIME_ERROR_);
=======
        throw aurostd::xerror(__AFLOW_FILE__,__AFLOW_FUNC__, message, _RUNTIME_ERROR_);
>>>>>>> 78dcc840
      }
      dos.push_back(xdos.vDOS[0][0]);
      xstructure xstr = getStructureWithNames(plotoptions,FileMESSAGE,xdos.carstring,oss);  //CO20200404
      if (plotoptions.flag("PLOT_ALL_ATOMS")) { //CO20191010 - special mode - ALL atoms
        if (xdos.vDOS.size() > 1) {
          for (uint i = 0; i < xstr.atoms.size(); i++) {
            if (!dosDataAvailable(xdos.vDOS, i + 1)) {
              string message = "DOS data not available for atom " + aurostd::utype2string<uint>(i + 1);
<<<<<<< HEAD
              throw aurostd::xerror(_AFLOW_FILE_NAME_,__AFLOW_FUNC__, message, _RUNTIME_ERROR_);
=======
              throw aurostd::xerror(__AFLOW_FILE__,__AFLOW_FUNC__, message, _RUNTIME_ERROR_);
>>>>>>> 78dcc840
            }
            dos.push_back(xdos.vDOS[i + 1][0]);
            xstr.atoms[i].CleanName();
            labels.push_back(xstr.atoms[i].cleanname + "(" + aurostd::utype2string<uint>(i + 1) + ")");
          }
        }
      } else {
        if (pdos == 0) {
          if (xdos.vDOS.size() > 1) {
            pflow::PerformFullSymmetry(xstr);
            int iat = 0;
            for (uint i = 0; i < xstr.iatoms.size(); i++) {
              iat = xstr.iatoms[i][0];
              if (!dosDataAvailable(xdos.vDOS, iat + 1)) {
                string message = "DOS data not available for iatom " + aurostd::utype2string<int>(iat + 1);
<<<<<<< HEAD
                throw aurostd::xerror(_AFLOW_FILE_NAME_,__AFLOW_FUNC__, message, _RUNTIME_ERROR_);
=======
                throw aurostd::xerror(__AFLOW_FILE__,__AFLOW_FUNC__, message, _RUNTIME_ERROR_);
>>>>>>> 78dcc840
              }
              dos.push_back(xdos.vDOS[iat + 1][0]);
              xstr.atoms[iat].CleanName();
              labels.push_back(xstr.atoms[iat].cleanname + "(" + aurostd::utype2string<int>(iat + 1) + ")");
            }
          }
        } else { // In case someone uses pdos option and projection=atoms
          if (!dosDataAvailable(xdos.vDOS, pdos)) {
            string message = "DOS data not available for pdos = " + aurostd::utype2string<int>(pdos);
<<<<<<< HEAD
            throw aurostd::xerror(_AFLOW_FILE_NAME_,__AFLOW_FUNC__, message, _RUNTIME_ERROR_);
=======
            throw aurostd::xerror(__AFLOW_FILE__,__AFLOW_FUNC__, message, _RUNTIME_ERROR_);
>>>>>>> 78dcc840
          }
          xstr.atoms[pdos - 1].CleanName();
          labels.push_back(xstr.atoms[pdos - 1].cleanname + "(" + aurostd::utype2string<int>(pdos) + ")");
          dos.push_back(xdos.vDOS[pdos][0]);
        }
      }
    } else if (projection == "SPECIES") {  //CO20191110
      xstructure xstr = getStructureWithNames(plotoptions,FileMESSAGE,xdos.carstring,oss);  //CO20200404
      if(LDEBUG){cerr << __AFLOW_FUNC__ << " xstr=" << endl;cerr << xstr << endl;}  //CO20200404
      deque<deque<deque<deque<double> > > > vDOS_species=xdos.GetVDOSSpecies(xstr);
      if (pdos == 0) {
        dos.push_back(vDOS_species[0][0]);
        if (vDOS_species.size() > 1) {
          for (uint i = 0; i < xstr.species.size(); i++) {
            if (!dosDataAvailable(vDOS_species, i + 1)) {
              string message = "DOS data not available for species " + aurostd::utype2string<uint>(i + 1);
<<<<<<< HEAD
              throw aurostd::xerror(_AFLOW_FILE_NAME_,__AFLOW_FUNC__, message, _RUNTIME_ERROR_);
=======
              throw aurostd::xerror(__AFLOW_FILE__,__AFLOW_FUNC__, message, _RUNTIME_ERROR_);
>>>>>>> 78dcc840
            }
            dos.push_back(vDOS_species[i+1][0]);
            labels.push_back(xstr.species[i]);
          }
        }
      } else { // In case someone uses pdos option and projection=atoms
        //labels.push_back(xstr.species[pdos-1]);
        //dos.push_back(vDOS_species[pdos][0]);
        labels.push_back(xstr.atoms[pdos-1].name);//AS20201028
        int dos_index = xstr.atoms[pdos - 1].type + 1;
        if (!dosDataAvailable(vDOS_species, dos_index)) {
          string message = "DOS data not available for dos_index = " + aurostd::utype2string<int>(dos_index);
<<<<<<< HEAD
          throw aurostd::xerror(_AFLOW_FILE_NAME_,__AFLOW_FUNC__, message, _RUNTIME_ERROR_);
=======
          throw aurostd::xerror(__AFLOW_FILE__,__AFLOW_FUNC__, message, _RUNTIME_ERROR_);
>>>>>>> 78dcc840
        }
        dos.push_back(vDOS_species[dos_index][0]);//AS20201028
      }
    } else if (projection == "NONE") {  // Total DOS only without projections
      if (!dosDataAvailable(xdos.vDOS, 0)) {
        string message = "Total DOS not available";
<<<<<<< HEAD
        throw aurostd::xerror(_AFLOW_FILE_NAME_,__AFLOW_FUNC__, message, _RUNTIME_ERROR_);
=======
        throw aurostd::xerror(__AFLOW_FILE__,__AFLOW_FUNC__, message, _RUNTIME_ERROR_);
>>>>>>> 78dcc840
      }
      dos.push_back(xdos.vDOS[0][0]);
    } else {
      string message = "Unknown projection scheme " + projection + ".";
<<<<<<< HEAD
      throw aurostd::xerror(_AFLOW_FILE_NAME_,__AFLOW_FUNC__, message, _INPUT_ILLEGAL_);
=======
      throw aurostd::xerror(__AFLOW_FILE__,__AFLOW_FUNC__, message, _INPUT_ILLEGAL_);
>>>>>>> 78dcc840
    }
    if(plotoptions.flag("LEGEND_HORIZONTAL")==false && labels.size()>4){  //CO20211227, avoid overlap between legend and DOS
      plotoptions.flag("LEGEND_HORIZONTAL",true);
      plotoptions.push_attached("LEGEND_MAXCOLS","5");
    }
    string outformat = plotoptions.getattachedscheme("OUTPUT_FORMAT");
    if (outformat == "GNUPLOT") {
      if (plotoptions.flag("NOSHIFT")) {
        generateDosPlotGNUPLOT(out, xdos, xdos.venergy, dos, labels, plotoptions);
      } else {
        generateDosPlotGNUPLOT(out, xdos, xdos.venergyEf, dos, labels, plotoptions);
      }
    }
  }

  // Bands -------------------------------------------------------------------

  //generateBandPlot//////////////////////////////////////////////////////////
  // Generates the data for a band structure plot.
  void generateBandPlot(stringstream& out, const xEIGENVAL& xeigen, const xKPOINTS& xkpts,
      const xstructure& xstr, const xoption& plotoptions) {
    // Create segments
    uint nsegments = xkpts.vpath.size()/2;
    // Make sure that the number of k-points is consistent with EIGENVAL
    if (xeigen.number_kpoints != nsegments * xkpts.path_grid) {
      string message = "Number of k-points in EIGENVAL and KPOINTS files do not match.";
      throw aurostd::xerror(__AFLOW_FILE__,__AFLOW_FUNC__, message, _RUNTIME_ERROR_);
    }

    // Labels
    string format = plotoptions.getattachedscheme("KPOINT_FORMAT");
    vector<string> labels(nsegments + 1);
    labels[0] = convertKPointLabel(xkpts.vpath[0], format);
    for (uint i = 2; i < 2 * nsegments; i += 2) {
      labels[i/2] = convertKPointLabel(xkpts.vpath[i - 1], format);
      if (xkpts.vpath[i-1] != xkpts.vpath[i]) {
        labels[i/2] += "$|$" + convertKPointLabel(xkpts.vpath[i], format);  //CO20210701 - | by itself can show up as hyphen, also consider $\\vert$
      }
    }
    labels.back() = convertKPointLabel(xkpts.vpath.back(), format);

    // k-points
    xmatrix<double> f2c = trasp(ReciprocalLattice(xstr.lattice));
    double total_length = 0.0;
    vector<double> segment_points(nsegments + 1, 0.0);
    double dk;
    for (uint i = 0; i < nsegments; i++) {
      dk = aurostd::modulus(f2c * (xkpts.vkpoints[2*i] - xkpts.vkpoints[2*i+1]));
      segment_points[i+1] = segment_points[i] + dk;
      total_length += dk;
    }
    for (uint i = 0; i < nsegments + 1; i++) segment_points[i] /= total_length;

    // Project to path lengths
    vector<double> distances(xeigen.number_kpoints, 0.0);
    int k = 0;
    double ds;
    for (uint i = 0; i < nsegments; i++) {
      ds = (segment_points[i+1] - segment_points[i])/(xkpts.path_grid - 1);
      distances[k] = segment_points[i];
      k++;
      for (int j = 1; j < xkpts.path_grid; j++) {
        distances[k] = distances[k -1] + ds;
        k++;
      }
    }
    string outformat = plotoptions.getattachedscheme("OUTPUT_FORMAT");
    if (outformat == "GNUPLOT") {
      generateBandPlotGNUPLOT(out, xeigen, distances, segment_points, labels, plotoptions);
    }
    else if (outformat == "JSON"){
      out << bands2JSON(xeigen, xkpts, distances, segment_points, plotoptions).toString();
    }
  }

  //convertKPointLabel////////////////////////////////////////////////////////
  // Converts a raw k-point string a k-point label into the desired format.
  string convertKPointLabel(const string& kpoint, const string& format) {
    vector<string> parts;
    string formatted_label;
    aurostd::string2tokens(kpoint, parts, "_");
    if (parts.size() > 2) return kpoint;
    formatted_label = convertKPointLetter(parts[0], format);
    if (parts.size() == 2) {
      if (format == "LATEX") {
        formatted_label += "$_{" + parts[1] + "}$";
        aurostd::RemoveSubStringFirst(kpoint, "$$");
      } else if (format == "HTML") {
        formatted_label += "<sub>" + parts[1] + "</sub>";
      }
      //AS20201103 BEGIN
      else if (format == "GNUPLOT"){
        formatted_label += "_{/"+DEFAULT_GNUPLOT_EPS_FONT+" "+parts[1]+"}";
      }
      else{// return the second part even if no format is specified
        formatted_label += "_" + parts[1];
      }
      //AS20201103 END
    }
    return formatted_label;
  }

  //convertKPointLetter///////////////////////////////////////////////////////
  // Converts a raw k-point letter string into the desired format.
  string convertKPointLetter(string letter, const string& format) {
    if (format == "LATEX") {
      if (aurostd::substring2bool(letter, "\\") && !aurostd::substring2bool(letter, "\\Gamma")) {
        letter = "$\\mathit{" + letter + "}$";
      } else {
        letter = "$" + letter + "$";
      }
    } else if (format == "HTML") {
      if (aurostd::substring2bool(letter, "\\")) {
        aurostd::StringSubst(letter, "\\", "&");
        letter += ";";
      }
    }
    //AS20201103 BEGIN
    else if (format == "GNUPLOT"){
      if (aurostd::substring2bool(letter, "Gamma")){
        letter = "{/Symbol G}";
      }
      else if (aurostd::substring2bool(letter, "Sigma")){
        letter = "{/Symbol S}";
      }
      else{
        letter = "{/"+DEFAULT_GNUPLOT_EPS_FONT_ITALICS+" "+letter+"}";
      }
    }
    //AS20201103 END
    return letter;
  }

  // Gnuplot -----------------------------------------------------------------

  //generateDosPlotGNUPLOT////////////////////////////////////////////////////
  // Generates the gnuplot script for DOS plots.
  void generateDosPlotGNUPLOT(stringstream& out, const xDOSCAR& xdos, const deque<double>& energies,
      const deque<deque<deque<double> > >& dos, const vector<string>& labels,
      const xoption& plotoptions) {
    bool LDEBUG=(FALSE || _DEBUG_PLOTTER_ || XHOST.DEBUG); 
    // Initialize variables
    double Efermi = aurostd::string2utype<double>(plotoptions.getattachedscheme("EFERMI"));
    double Emin = aurostd::string2utype<double>(plotoptions.getattachedscheme("XMIN"));
    double Emax = aurostd::string2utype<double>(plotoptions.getattachedscheme("XMAX"));
    bool banddos = plotoptions.flag("BANDDOS");
    bool swap = (banddos || plotoptions.flag("SWAP_AXES"));
    uint ndos = dos.size();

    double dosmax = getDosLimits(plotoptions, xdos, dos, energies);

    if(LDEBUG){
      cerr << __AFLOW_FUNC__ << " dosmax=" << dosmax << endl;
      cerr << __AFLOW_FUNC__ << " xdos.spin=" << xdos.spin << endl;
    }

    if(aurostd::isequal(dosmax,0.0)){dosmax=1.0;} //CO+ME20210729 - issues with LIB0 pDOS plots, might need to rerun with NEDOS=5000, EMIN=-45, EMAX=30
    string maxdos = aurostd::utype2string<double>(dosmax);
    string mindos="";
    if (xdos.spin == 0) mindos = "0";
    else mindos = "-" + maxdos;

    string unit = plotoptions.getattachedscheme("UNIT");
    if (unit.empty()) unit = "EV";
    string energyLabel;
    if (aurostd::substring2bool(unit, "EV")) energyLabel = "energy";
    else energyLabel = "frequency";
    unit = getFormattedUnit(unit);

    out << std::endl << "# DOS plot" << std::endl;

    // Create data block
    out << std::endl << "$dos_data << EOD" << std::endl;
    for (uint e = 0; e < xdos.number_energies; e++) {
      out << "  " << energies[e];
      for (uint d = 0; d < ndos; d++) {
        out << " " << dos[d][0][e];
      }
      if (xdos.spin == 1) {
        for (uint d = 0; d < ndos; d++) {
          out << " " << -dos[d][1][e];
        }
      }
      out << std::endl;
    }
    out << "EOD" << std::endl << std::endl;

    // Margins
    out << "# Margins" << std::endl;
    if (banddos) {
      out << "set lmargin at screen 0.73" << std::endl;
      out << "set rmargin at screen 0.98" << std::endl;
      out << "set tmargin at screen 0.9" << std::endl;
      out << "set bmargin at screen 0.12" << std::endl;
    } else {
      out << "set tmargin at screen 0.9" << std::endl;
      out << "set bmargin at screen 0.2" << std::endl;
    }

    // Key
    out << std::endl << "# Key" << std::endl;
    if (dos.size() == xdos.spin + 1) { // no need for key when only total DOS is plotted, NO-SPIN: xdos.spin==0, SPIN: xdos.spin==1  //CO20200404
      out << "unset key" << std::endl;
    } else {
      if(plotoptions.flag("LEGEND_HORIZONTAL")){  //CO20200404
        int maxcols=3;
        string maxcols_str=plotoptions.getattachedscheme("LEGEND_MAXCOLS");
        if(!maxcols_str.empty()){maxcols=aurostd::string2utype<int>(maxcols_str);}
        out << "set key horizontal maxcols " << maxcols << std::endl;
      }
      out << "set key samplen 2.5" << std::endl;  // Shorter lines to fit key into image
    }

    // Axes
    out << std::endl << "# Axes" << std::endl;
    if (banddos) {
      out << "unset xtics" << std::endl;
      out << "unset xrange" << std::endl;
    }

    out << "set " << (swap?"x":"y") << "tics " << (dosmax/(2 * (2 - xdos.spin))) << std::endl;
    if(banddos){out << "set ytics format \"\"" << std::endl;}  //CO+ME20210729
    //[CO+ME20210729 - breaks for LIB0 which has swap==false and banddos]out << "set ytics" << (banddos?" format \"\"":"") << std::endl;
    out << "set tic scale 0" << std::endl;
    out << "set " << (swap?"y":"x") << "range [" << Emin << ":" << Emax << "]" << std::endl;
    out << "set " << (swap?"x":"y") << "range [" << mindos << ":" << maxdos << "]" << std::endl;
    string normalization=aurostd::tolower(plotoptions.getattachedscheme("NORMALIZATION"));
    if (banddos) {
      out << "unset ylabel" << std::endl;
      out << "set title 'DOS (states/" << unit << (!normalization.empty()?"/"+normalization:"") << ")' offset 0,-0.7" << std::endl;
    } else {
      out << "set " << (swap?"y":"x") << "label '" << energyLabel << " (" << unit << ")' offset graph 0.00" << std::endl;
      out << "set " << (swap?"x":"y") << "label 'DOS (states/" << unit << (!normalization.empty()?"/"+normalization:"") << ")' offset graph 0.00" << std::endl;
    }

    // Fermi level
    if (Efermi > Emin) {
      out << std::endl << "# Fermi level" << std::endl;
      if (swap) {
        out << "set arrow from " << mindos << "," << Efermi << " to " << maxdos << "," << Efermi;
      } else {
        out << "set arrow from " << Efermi << ", graph 0 to " << Efermi << ", graph 1";
      }
      out << " nohead lt 1 lc rgb '" << EFERMI_COLOR << "' lw 3" << std::endl;
    }

    // Plot data
    out << std::endl << "# Data" << std::endl;
    out << "plot ";
    int xcol, ycol;
    if (swap) ycol = 1;
    else xcol = 1;

    // Majority spin
    for (uint i = 0; i < ndos; i++) {
      if (swap) xcol = i + 2;
      else ycol = i + 2;
      if (i > 0) out << "     ";
      out << "'$dos_data' u " << xcol << ":" << ycol << " w l lt -1 "
        << "lc rgb '" << ESTRUCTURE_COLORS[i % ESTRUCTURE_NCOLORS] << "' lw 2 title '" << labels[i] << "'"
        << (((xdos.spin == 1) || (i < ndos - 1))?",\\":"") << std::endl;
    }
    // Minority spin
    if (xdos.spin == 1) {
      for (uint i = 0; i < ndos; i++) {
        if (swap) xcol = i + ndos + 2;
        else ycol = i + ndos + 2;
        out << "      ";
        out << "'$dos_data' u "  << xcol << ":" << ycol << " w l lt -1 "
          << "lc rgb '" << ESTRUCTURE_COLORS[i % ESTRUCTURE_NCOLORS] << "' lw 2 notitle"  // No title to prevent redundant key entries
          << ((i < ndos - 1)?",\\":"") << std::endl;
      }
    }

    if(LDEBUG){cerr << __AFLOW_FUNC__ << " gnuplot file:" << endl << out.str() << endl;}
  }

  //getDosLimits//////////////////////////////////////////////////////////////
  // Determines the maximum DOS in the plot and sets the limit so that the
  // tics give "nice" numbers. Each plot has four tics, i.e. spin-polarized
  // DOS have two tics per side. This prevents negative numbers from
  // overlapping. This function is fairly primitive but should work for most
  // plots.
  double getDosLimits(const xoption& plotoptions, const xDOSCAR& xdos,
      const deque<deque<deque<double> > >& dos, const deque<double>& energies) {
    bool LDEBUG=(FALSE || _DEBUG_PLOTTER_ || XHOST.DEBUG); 

    double Emin = aurostd::string2utype<double>(plotoptions.getattachedscheme("XMIN"));
    double Emax = aurostd::string2utype<double>(plotoptions.getattachedscheme("XMAX"));
    string dosscale = plotoptions.getattachedscheme("YSCALE");
    uint ndos = dos.size(); //orbital

    if(LDEBUG){
      cerr << __AFLOW_FUNC__ << " Emin=" << Emin << endl;
      cerr << __AFLOW_FUNC__ << " Emax=" << Emax << endl;
    }

    double dosmax = 0.0;
    // First, determine the maximum displayed DOS
    // in the displayed energy range
    // FINDS INDICES OF EMIN AND EMAX
    int e1 = -1, e2 = -1;
    for (uint e = 0; e < xdos.number_energies; e++) {
      if ((e1 < 0) && (energies[e] >= Emin)) e1 = (int) e;
      if ((e2 < 0) && (energies[e] > Emax)) e2 = (int) e;
      if ((e1 > 0) && (e2 > 0)) break;
    }
    if (e1 < 0) e1 = 0;  // Emin not found
    if (e2 < 0) e2 = (int) xdos.number_energies; // Emax not found

    //FINDS DOSMAX BETWEEN EMIN AND EMAX
    for (uint d = 0; d < ndos; d++) { //orbital
      for (uint s = 0; s < xdos.spin + 1; s++) {  //spin
        for (int e = e1; e < e2; e++) { //energy_number
          if (dos[d][s][e] > dosmax) dosmax = dos[d][s][e];
        }
      }
    }

    if(LDEBUG) {cerr << __AFLOW_FUNC__ << " dosmax(FOUND)=" << dosmax << endl;}

    if (!dosscale.empty()) dosmax *= aurostd::string2utype<double>(dosscale);

    if(LDEBUG) {cerr << __AFLOW_FUNC__ << " dosmax(SCALED)=" << dosmax << endl;}

    // l = order of magnitude
    // x = scalar multiple
    // Now round up the numbers to give good tic values.
    int l = (int) log10(dosmax);
    int x = (int) ceil(dosmax/std::pow(10.0, l));

    if(LDEBUG){
      cerr << __AFLOW_FUNC__ << " l=" << l << endl;
      cerr << __AFLOW_FUNC__ << " x=" << x << endl;
    }

    //CO20191110 - add 30% for every orbital bigger than d to account for larger key
    if(0){  //CO20200404 - TOO much padding for LIB6 species-projection dos, better not to include any ad hoc fixes for general plotting
      if(ndos>4){x+=3*(ndos-4);}
      if(LDEBUG){cerr << __AFLOW_FUNC__ << " x(new1)=" << x << endl;}
    }

    //[CO20191110 OBSOLETE]if ((xdos.spin == 1) || (l > 1) || (l < -1) || (2 * x % 4 == 0)) {
    //[CO20191110 OBSOLETE]  dosmax = x * std::pow(10.0, l); 
    //[CO20191110 OBSOLETE]} else {
    //[CO20191110 OBSOLETE]  dosmax = (x + 1) * std::pow(10.0, l);
    //[CO20191110 OBSOLETE]}

    // The DOS axis of the DOS plot should be divided into four tics,
    // which gives a nice grid density. However, this often makes the
    // numbers on the axis look ugly because some will have a decimal
    // point and some won't. To avoid this, the scalar multiple (x) may
    // need to be increased except for the following circumstances:
    //  * The DOS is spin-polarized, in which case we only have two tics per spin.
    //  * The maximum (l) is larger than 10, so there are no decimal points.
    //  * The maximum (l) is smaller than 1, in which case they all have decimal points.
    //  * The number is divisible by 4.
    if (!((xdos.spin == 1) || (l > 1) || (l < -1) || (2 * x % 4 == 0))) {x++;}
    if(LDEBUG) {cerr << __AFLOW_FUNC__ << " x(new2)=" << x << endl;}

    dosmax = x * std::pow(10.0, l); 

    if(LDEBUG){cerr << __AFLOW_FUNC__ << " dosmax=" << dosmax << endl;} //CO20200404

    return dosmax;
  }

  //generateBandPlotGNUPLOT///////////////////////////////////////////////////
  // Generates the gnuplot script for band structure plots.
  void generateBandPlotGNUPLOT(stringstream& out, const xEIGENVAL& xeigen,
      const vector<double>& xvals, const vector<double>& ticvals,
      const vector<string>& ticlabels, const xoption& plotoptions) {
    bool LDEBUG=(FALSE || _DEBUG_PLOTTER_ || XHOST.DEBUG); 

    // Initialize variables
    double Efermi = aurostd::string2utype<double>(plotoptions.getattachedscheme("EFERMI"));
    double Emin = aurostd::string2utype<double>(plotoptions.getattachedscheme("XMIN"));
    double Emax = aurostd::string2utype<double>(plotoptions.getattachedscheme("XMAX"));
    bool banddos = plotoptions.flag("BANDDOS");

    if(LDEBUG){
      cerr << __AFLOW_FUNC__ << " Emin=" << Emin << endl;
      cerr << __AFLOW_FUNC__ << " Emax=" << Emax << endl;
    }

    string unit = plotoptions.getattachedscheme("UNIT");
    if (unit.empty()) unit = "EV";
    string energyLabel;
    //AS20210701 extra check for Grueneisen parameter dispersion plotting
    if (unit=="GRUENEISEN"){
      energyLabel = "$\\gamma$";
      unit = "";
    }
    else if (aurostd::substring2bool(unit, "EV")){
      energyLabel = "energy";
    }
    else{
      energyLabel = "frequency";
    }

    unit = getFormattedUnit(unit);

    out << "# Band structure plot" << std::endl;

    uint kpts_per_segment = xeigen.number_kpoints/(ticvals.size() - 1);
    // Create data block
    out << std::endl << "$band_data << EOD" << std::endl;
    for (uint k = 0; k < xeigen.number_kpoints; k++) {
      out << "  " << xvals[k];
      for (uint s = 0; s < xeigen.spin + 1; s++) {
        for (uint b = 0; b < xeigen.number_bands; b++) {
          out << " " << xeigen.venergy[k][b][s];
        }
      }
      out << std::endl;

      // Put each segment into one block. This prevents discontinuities
      // in the band structure from being connected in the plot
      if (((k + 1) % kpts_per_segment == 0) && (k + 1 < xeigen.number_kpoints)) {
        out << std::endl << std::endl;
      }
    }
    out << "EOD" << std::endl << std::endl;

    // Margins
    out << "# Margins" << std::endl;
    if (banddos) {
      out << "set lmargin at screen 0.08" << std::endl;
      out << "set rmargin at screen 0.70" << std::endl;
      out << "set tmargin at screen 0.9" << std::endl;
      out << "set bmargin at screen 0.12" << std::endl;
    } else {
      out << "set tmargin at screen 0.9" << std::endl;
      out << "set bmargin at screen 0.15" << std::endl;
    }

    // Key
    out << std::endl << "# Key" << std::endl;
    out << "unset key" << std::endl;

    // Axes
    out << std::endl << "# Axes" << std::endl;
    out << "unset xtics" << std::endl;
    out << "set xtics(";
    uint ntics = ticvals.size();
    for (uint i = 0; i < ntics; i++) {
      out << "'" << ticlabels[i] << "' " << ticvals[i];
      if (i < ntics - 1) out << ", ";
    }
    out << ")" << std::endl;
    out << "set tic scale 0" << std::endl;
    out << "set xrange [0:1]" << std::endl;
    out << "set yrange [" << Emin << ":" << Emax << "]" << std::endl;
    if (unit.empty()){//AS20210701 this might be a Grueneisen parameter dispersion plot, unitless
      out << "set ylabel '" << energyLabel << std::endl;
    }
    else{
      out << "set ylabel '" << energyLabel << " (" << unit << ")'" << std::endl;
    }

    // Fermi level
    if (Efermi > Emin) {
      out << std::endl << "# Fermi level" << std::endl;
      out << "set arrow from 0, " << Efermi << " to graph 1, first " << Efermi
        << " nohead lt 1 lc rgb '" << EFERMI_COLOR << "' lw 3" << std::endl;
    }

    // Plot data
    out << std::endl << "# Data" << std::endl;
    out << "plot ";
    // Majority spin
    for (uint b = 0; b < xeigen.number_bands; b++) {
      if (b > 0) out << "     ";
      out << "'$band_data' u 1:" << (b + 2)
        << " w l lt -1 lc rgb '" <<  ISPIN_COLORS[0] << "' lw 2"
        << (((xeigen.spin == 1) || (b < xeigen.number_bands - 1))?",\\":"") << std::endl;
    }

    // Minority spin
    if (xeigen.spin == 1) {
      for (uint b = 0; b < xeigen.number_bands; b++) {
        out << "      ";
        out << "'$band_data' u 1:" << (b + xeigen.number_bands + 2)
          << " w l lt 1 lc rgb '" << ISPIN_COLORS[1] << "' lw 2"
          << ((b < xeigen.number_bands - 1)?",\\":"") << std::endl;
      }
    }
  }

  //getFormattedUnit//////////////////////////////////////////////////////////
  // Formats the energy/frequency unit for band structures. This is
  // especially useful for phonons.
  string getFormattedUnit(const string& unit) {
    if (unit == "EV") return "eV";
    if (unit == "MEV") return "meV";
    if (unit == "THZ") return "THz";
    if (unit == "HZ") return "Hz";
    if ((unit == "CM-1") || (unit == "RCM")) return "cm$^{-1}$";
    return unit;
  }

}  // namespace plotter

//////////////////////////////////////////////////////////////////////////////
//                                                                          //
//                                 PHONONS                                  //
//                                                                          //
//////////////////////////////////////////////////////////////////////////////

namespace plotter {

  //PLOT_PHDOS////////////////////////////////////////////////////////////////
  // Plots phonon DOS.
  void PLOT_PHDOS(xoption& plotoptions,ostream& oss) {ofstream FileMESSAGE;return PLOT_PHDOS(plotoptions,FileMESSAGE,oss);} //CO20200404
  void PLOT_PHDOS(xoption& plotoptions,ofstream& FileMESSAGE,ostream& oss) {  //CO20200404
    // Set k-points format to LaTeX
    plotoptions.push_attached("KPOINT_FORMAT", "LATEX");
    // Set output format to gnuplot
    plotoptions.push_attached("OUTPUT_FORMAT", "GNUPLOT");

    stringstream out;
    PLOT_PHDOS(plotoptions, out,FileMESSAGE,oss);  //CO20200404
  }

  void PLOT_PHDOS(xoption& plotoptions, stringstream& out,ostream& oss) {ofstream FileMESSAGE;return PLOT_PHDOS(plotoptions,out,FileMESSAGE,oss);}  //CO20200404
  void PLOT_PHDOS(xoption& plotoptions, stringstream& out,ofstream& FileMESSAGE,ostream& oss) {  //CO20200404
    plotoptions.push_attached("EXTENSION", "phdos");
    plotoptions.push_attached("OUTPUT_FORMAT", "GNUPLOT");
    // Read files
    string directory = plotoptions.getattachedscheme("DIRECTORY");
    //ME20211008 - adding support for POCC
    //Check if directory contains PHDOSCAR.pocc files
    vector<string> vfiles, vpocc_doscars;
    aurostd::DirectoryLS(directory, vfiles);
    for (uint i = 0; i < vfiles.size(); i++) {
      // File name must start with prefix
      if (vfiles[i].find(POCC_PHDOSCAR_PREFIX) == 0) vpocc_doscars.push_back(vfiles[i]);
    }
    xDOSCAR xdos;
    if (vpocc_doscars.size() > 0) {
      string T = "";
      plotoptions.flag("PLOT_ALL_ATOMS", true);  // PARTCAR has no iatoms
      for (uint i = 0; i < vpocc_doscars.size(); i++) {
        // Grab the temperature string. Format is always prefix + T + "K" + extension
        T = vpocc_doscars[i].substr(POCC_PHDOSCAR_PREFIX.length());
        T = T.substr(0, T.find("K"));
        plotoptions.push_attached("EXTENSION", "phdos_T" + T + "K");
        xdos.GetPropertiesFile(directory + "/" + vpocc_doscars[i]);
        PLOT_PHDOS(plotoptions, out, xdos, FileMESSAGE, oss);
      }
    } else {
      xdos.GetPropertiesFile(directory+"/"+DEFAULT_APL_PHDOSCAR_FILE); //CO20191110
      PLOT_PHDOS(plotoptions, out, xdos, FileMESSAGE, oss);
    }
  }

  // ME20210927
  void PLOT_PHDOS(xoption& plotoptions, const xDOSCAR& xdos, ostream& oss) {ofstream FileMESSAGE; return PLOT_PHDOS(plotoptions,xdos,FileMESSAGE,oss);}
  void PLOT_PHDOS(xoption& plotoptions, const xDOSCAR& xdos, ofstream& FileMESSAGE, ostream& oss) {
    // Set k-points format to LaTeX
    plotoptions.push_attached("KPOINT_FORMAT", "LATEX");
    // Set output format to gnuplot
    plotoptions.push_attached("OUTPUT_FORMAT", "GNUPLOT");

    stringstream out;
    PLOT_PHDOS(plotoptions, out, xdos, FileMESSAGE, oss);
  }

  // Create a copy of xDOSCAR here because the energy units may be changed, which
  // should not propagate outside
  void PLOT_PHDOS(xoption& plotoptions, stringstream& out, xDOSCAR xdos, ofstream& FileMESSAGE, ostream& oss) {
    plotoptions.push_attached("DEFAULT_TITLE", xdos.title);
    setFileName(plotoptions);
    setTitle(plotoptions,FileMESSAGE,oss); //CO20200404

    plotoptions.flag("BANDDOS", false);

    // Convert energies if necessary
    string unit = plotoptions.getattachedscheme("UNIT");
    if (!unit.empty() && (unit != "EV")) {
      convertEnergies(xdos, unit);
    }

    // Set Emin and Emax
    setEMinMax(plotoptions, xdos.energy_min, xdos.energy_max);

    generateHeader(out, plotoptions, false);
    generateDosPlot(out, xdos, plotoptions,FileMESSAGE,oss);  //CO20200404
    savePlotGNUPLOT(plotoptions, out);
  }

  //PLOT_PHDISP///////////////////////////////////////////////////////////////
  // Plots phonon dispersion curves.
  void PLOT_PHDISP(xoption& plotoptions,ostream& oss) {ofstream FileMESSAGE;return PLOT_PHDISP(plotoptions,FileMESSAGE,oss);}  //CO20200404
  void PLOT_PHDISP(xoption& plotoptions,ofstream& FileMESSAGE,ostream& oss) {  //CO20200404
    // Set k-points format to LaTeX
    plotoptions.push_attached("KPOINT_FORMAT", "LATEX");
    // Set output format to gnuplot
    plotoptions.push_attached("OUTPUT_FORMAT", "GNUPLOT");

    stringstream out;
    PLOT_PHDISP(plotoptions, out,FileMESSAGE,oss); //CO20200404
  }

  void PLOT_PHDISP(xoption& plotoptions, stringstream& out,ostream& oss) {ofstream FileMESSAGE;return PLOT_PHDISP(plotoptions,out,FileMESSAGE,oss);} //CO20200404
  void PLOT_PHDISP(xoption& plotoptions, stringstream& out,ofstream& FileMESSAGE,ostream& oss) { //CO20200404
    plotoptions.push_attached("EXTENSION", "phdisp");
    plotoptions.push_attached("OUTPUT_FORMAT", "GNUPLOT");
    // Read files
    string directory = plotoptions.getattachedscheme("DIRECTORY");
    xEIGENVAL xeigen;
    xeigen.GetPropertiesFile(directory+"/"+DEFAULT_APL_PHEIGENVAL_FILE); //CO20191110
    xKPOINTS xkpts;
    xkpts.GetPropertiesFile(directory+"/"+DEFAULT_APL_PHKPOINTS_FILE); //CO20191110
    stringstream poscar;
    aurostd::efile2stringstream(directory+"/"+DEFAULT_APL_PHPOSCAR_FILE, poscar);  //CO20191110
    xstructure xstr(poscar);

    plotoptions.push_attached("DEFAULT_TITLE", xeigen.title);
    plotoptions.push_attached("LATTICE", getLatticeFromKpointsTitle(xkpts.title));
    setFileName(plotoptions);
    setTitle(plotoptions,FileMESSAGE,oss); //CO20200404

    plotoptions.flag("BANDDOS", false);

    // Convert energies if necessary
    string unit = plotoptions.getattachedscheme("UNIT");
    if (!unit.empty() && (unit != "EV")) {
      convertEnergies(xeigen, unit);
    }

    // Set Emin and Emax
    setEMinMax(plotoptions, xeigen.energy_min, xeigen.energy_max);

    generateHeader(out, plotoptions, false);
    generateBandPlot(out, xeigen, xkpts, xstr, plotoptions);
    savePlotGNUPLOT(plotoptions, out);
  }

  //PLOT_PHDISPDOS////////////////////////////////////////////////////////////
  // Plots combined phonon band structure + DOS plots.
  void PLOT_PHDISPDOS(xoption& plotoptions,ostream& oss) {ofstream FileMESSAGE;return PLOT_PHDISPDOS(plotoptions,FileMESSAGE,oss);} //CO20200404
  void PLOT_PHDISPDOS(xoption& plotoptions,ofstream& FileMESSAGE,ostream& oss) { //CO20200404
    // Set k-points format to LaTeX
    plotoptions.push_attached("KPOINT_FORMAT", "LATEX");
    // Set output format to gnuplot
    plotoptions.push_attached("OUTPUT_FORMAT", "GNUPLOT");

    stringstream out;
    PLOT_PHDISPDOS(plotoptions, out,FileMESSAGE,oss);  //CO20200404
  }

  void PLOT_PHDISPDOS(xoption& plotoptions, stringstream& out,ostream& oss) {ofstream FileMESSAGE;return PLOT_PHDISPDOS(plotoptions,out,FileMESSAGE,oss);}  //CO20200404
  void PLOT_PHDISPDOS(xoption& plotoptions, stringstream& out,ofstream& FileMESSAGE,ostream& oss) {  //CO20200404
    plotoptions.push_attached("EXTENSION", "phdispdos");
    plotoptions.push_attached("OUTPUT_FORMAT", "GNUPLOT");
    plotoptions.push_attached("PLOT_SIZE", BANDDOS_SIZE);
    // Read files
    string directory = plotoptions.getattachedscheme("DIRECTORY");
    xDOSCAR xdos;
    xdos.GetPropertiesFile(directory+"/"+DEFAULT_APL_PHDOSCAR_FILE); //CO20191110
    xEIGENVAL xeigen;
    xeigen.GetPropertiesFile(directory+"/"+DEFAULT_APL_PHEIGENVAL_FILE); //CO20191110
    xKPOINTS xkpts;
    xkpts.GetPropertiesFile(directory+"/"+DEFAULT_APL_PHKPOINTS_FILE); //CO20191110
    stringstream poscar;
    aurostd::efile2stringstream(directory+"/"+DEFAULT_APL_PHPOSCAR_FILE, poscar);  //CO20191110
    xstructure xstr(poscar);

    plotoptions.push_attached("DEFAULT_TITLE", xeigen.title);
    plotoptions.push_attached("LATTICE", getLatticeFromKpointsTitle(xkpts.title));
    setFileName(plotoptions);
    setTitle(plotoptions,FileMESSAGE,oss); //CO20200404

    plotoptions.flag("BANDDOS", true);

    // Convert energies if necessary
    string unit = plotoptions.getattachedscheme("UNIT");
    if (!unit.empty() && (unit != "EV")) {
      convertEnergies(xdos, unit);
      convertEnergies(xeigen, unit);
    }

    // Set Emin and Emax
    setEMinMax(plotoptions, xdos.energy_min, xdos.energy_max);

    generateHeader(out, plotoptions, true);
    generateBandPlot(out, xeigen, xkpts, xstr, plotoptions);
    generateDosPlot(out, xdos, plotoptions,FileMESSAGE,oss);  //CO20200404
    savePlotGNUPLOT(plotoptions, out);
  }

  //convertEnergies///////////////////////////////////////////////////////////
  // Converts the energies in an electronic structure
  // object (xDOSCAR/xEIGENVAL) into the desired energy/frequency unit.
  void convertEnergies(xEIGENVAL& xeigen, const string& unit) {
    double conversion_factor = getEnergyConversionFactor(unit);
    for (uint k = 0; k < xeigen.number_kpoints; k++) {
      for (uint b = 0; b < xeigen.number_bands; b++) {
        for (uint s = 0; s < xeigen.spin + 1; s++) {
          xeigen.venergy[k][b][s] *= conversion_factor;
        }
      }
    }
    xeigen.energy_min *= conversion_factor;
    xeigen.energy_max *= conversion_factor;
  }

  void convertEnergies(xDOSCAR& xdos, const string& unit) {
    double conversion_factor = getEnergyConversionFactor(unit);
    for (uint i = 0; i < xdos.number_energies; i++) {
      xdos.venergy[i] *= conversion_factor;
      xdos.venergyEf[i] *= conversion_factor;
    }
    xdos.energy_min *= conversion_factor;
    xdos.energy_max *= conversion_factor;
  }

  //getEnergyConversionFactor/////////////////////////////////////////////////
  // Returns the factor to convert eV into the desired energy/frequency unit.
  // Supported units are meV, THz, Hz, and reciprocal cm (CM-1/RCM).
  //ME20200121 - Replaced with constants from xscalar.
  double getEnergyConversionFactor(const string& unit) {
    if (unit == "MEV") return 1000.0;
    if (unit == "THZ") return (eV2Hz * Hz2THz);
    if (unit == "HZ") return eV2Hz;
    if ((unit == "CM-1") || (unit == "RCM")) return eV2rcm;
    return 1.0;
  }

}  // namespace plotter

//////////////////////////////////////////////////////////////////////////////
//                                                                          //
//                           PROPERTIES PLOTTERS                            //
//                                                                          //
//////////////////////////////////////////////////////////////////////////////

namespace plotter {

  //PLOT_THERMO///////////////////////////////////////////////////////////////
  // Plots APL thermal properties.
  void PLOT_THERMO(xoption& plotoptions,ostream& oss) {ofstream FileMESSAGE;return PLOT_THERMO(plotoptions,FileMESSAGE,oss);}  //CO20200404
  void PLOT_THERMO(xoption& plotoptions,ofstream& FileMESSAGE,ostream& oss) {  //CO20200404
    stringstream out;
    plotoptions.push_attached("OUTPUT_FORMAT", "GNUPLOT");
    plotoptions.push_attached("COLOR", "#000000");
    plotoptions.push_attached("LINETYPES", "-1");
    PLOT_THERMO(plotoptions, out,FileMESSAGE,oss); //CO20200404
  }

  void PLOT_THERMO(xoption& plotoptions, stringstream& out,ostream& oss) {ofstream FileMESSAGE;return PLOT_THERMO(plotoptions,out,FileMESSAGE,oss);} //CO20200404
  void PLOT_THERMO(xoption& plotoptions, stringstream& out,ofstream& FileMESSAGE,ostream& oss) { //CO20200404
    // Set labels
    static const int nprops = 4;
    string ylabels[nprops] = {"U", "F", "S", "c_V"};
    string extensions[nprops] = {"vib_internal_energy", "vib_free_energy", "vib_entropy", "apl_cV"};
    string yunits[nprops] = {"meV/cell", "meV/cell", "$k_B$/cell", "$k_B$/cell"};
    string ymin[nprops] = {"", "", "0", "0"};

    // Get data
    string directory = plotoptions.getattachedscheme("DIRECTORY");
    string thermo_file = directory + "/" + DEFAULT_APL_FILE_PREFIX + DEFAULT_APL_THERMO_FILE;
    //ME20200413 - Since multiple data files are plotted, the user file
    // name functions as base file name.
    string user_file_name = plotoptions.getattachedscheme("FILE_NAME_USER");
    plotoptions.pop_attached("FILE_NAME_USER");
    if (aurostd::EFileExist(thermo_file)) {
      string outformat = plotoptions.getattachedscheme("OUTPUT_FORMAT");
      plotoptions.push_attached("DATA_FILE", thermo_file);
      plotoptions.push_attached("KEYWORD", "APL_THERMO");
      vector<vector<double> > data = readAflowDataFile(plotoptions);
      if (!user_file_name.empty()) plotoptions.push_attached("DEFAULT_TITLE", user_file_name);  //ME20200413
      for (int i = 0; i < nprops; i++) {
        plotoptions.pop_attached("YMIN");
        if (!ymin[i].empty()) plotoptions.push_attached("YMIN", ymin[i]);
        plotoptions.push_attached("EXTENSION", extensions[i]);
        setPlotLabels(plotoptions, "T", "K", ylabels[i], yunits[i]);
        plotSingleFromSet(plotoptions, out, data, i + 2,FileMESSAGE,oss);  //CO20200404
        if (outformat == "GNUPLOT") {
          savePlotGNUPLOT(plotoptions, out);
        }
        out.str("");  //ME20200513 - reset stringstream
      }
    } else {
      string message = "Could not find file " + thermo_file + ".";
      throw aurostd::xerror(__AFLOW_FILE__,__AFLOW_FUNC__, message, _FILE_NOT_FOUND_);
    }
  }

  //AS20200909 BEGIN
  //PLOT_THERMO_QHA///////////////////////////////////////////////////////////////
  // Plots QHA thermal properties.
  void PLOT_THERMO_QHA(xoption& plotoptions,ostream& oss) {ofstream FileMESSAGE; PLOT_THERMO_QHA(plotoptions,FileMESSAGE,oss);}  //CO20200404
  void PLOT_THERMO_QHA(xoption& plotoptions,ofstream& FileMESSAGE,ostream& oss) {  //CO20200404
    stringstream out;
    plotoptions.push_attached("OUTPUT_FORMAT", "GNUPLOT");
    plotoptions.push_attached("COLOR", "#000000");
    plotoptions.push_attached("LINETYPES", "-1");
    PLOT_THERMO_QHA(plotoptions, out,FileMESSAGE,oss); //CO20200404
  }

  void PLOT_THERMO_QHA(xoption& plotoptions, stringstream& out,ostream& oss) {ofstream FileMESSAGE; PLOT_THERMO_QHA(plotoptions,out,FileMESSAGE,oss);} //CO20200404
  void PLOT_THERMO_QHA(xoption& plotoptions, stringstream& out,ofstream& FileMESSAGE,ostream& oss) 
  {
    string msg = "";

    // Set labels
    static const int nprops = 7;
    string ylabels[nprops] = {"V", "F", "B", "\\beta", "c_V", "c_P", "\\gamma"};
    string extensions[nprops] = {"volume_equilibrium_qha", "energy_free_qha",
      "modulus_bulk_qha", "thermal_expansion_qha", "cV_qha", "cP_qha",
      "gruneisen_parameter_qha"};
    string yunits[nprops] = {"\\AA$^{3}$/atom", "eV/atom", "GPa", "$10^{-5}K^{-1}$",
      "$k_B$/atom", "$k_B$/atom", ""};
    string ymin[nprops] = {"", "", "", "", "0", "0", ""};

    string eos_model = plotoptions.getattachedscheme("EOSMODEL");
    if (eos_model != "SJ"  && eos_model != "BM2" && eos_model != "BM3" &&
        eos_model != "BM4" && eos_model != "M"){
      msg = "Wrong name of the EOS model was specified. ";
      msg += "Only SJ, BM2, BM3, BM4 or M labels are allowed.";
      throw aurostd::xerror(__AFLOW_FILE__,__AFLOW_FUNC__, msg, _INPUT_ILLEGAL_);
    }
    string keyword = "QHA_" + eos_model + "_THERMO";

    // Get data
    string directory = plotoptions.getattachedscheme("DIRECTORY");
    string thermo_file = directory+"/"+DEFAULT_QHA_FILE_PREFIX+DEFAULT_QHA_THERMO_FILE;
    //ME20200413 - Since multiple data files are plotted, the user file
    // name functions as base file name.
    string user_file_name = plotoptions.getattachedscheme("FILE_NAME_USER");
    plotoptions.pop_attached("FILE_NAME_USER");
    if (aurostd::EFileExist(thermo_file)) {
      string outformat = plotoptions.getattachedscheme("OUTPUT_FORMAT");
      plotoptions.push_attached("DATA_FILE", thermo_file);
      plotoptions.push_attached("KEYWORD", keyword);
      vector<vector<double> > data = readAflowDataFile(plotoptions);
      if (!user_file_name.empty()) plotoptions.push_attached("DEFAULT_TITLE", user_file_name);  //ME20200413
      for (int i = 0; i < nprops; i++) {
        plotoptions.pop_attached("YMIN");
        if (!ymin[i].empty()) plotoptions.push_attached("YMIN", ymin[i]);
        plotoptions.push_attached("EXTENSION", extensions[i] + '_' + eos_model);
        setPlotLabels(plotoptions, "T", "K", ylabels[i], yunits[i]);
        plotSingleFromSet(plotoptions, out, data, i + 1,FileMESSAGE,oss);  //CO20200404
        if (outformat == "GNUPLOT") {
          savePlotGNUPLOT(plotoptions, out);
        }
        out.str("");  //ME20200513 - reset stringstream
      }
    } else {
      msg = "Could not find file " + thermo_file + ".";
      throw aurostd::xerror(__AFLOW_FILE__,__AFLOW_FUNC__, msg, _FILE_NOT_FOUND_);
    }
  }
  //AS20200909 END

  //AS20210701 BEGIN
  //PLOT_GRUENEISEN_DISPERSION///////////////////////////////////////////////////////////////
  /// Plots Grueneisen parameter dispersion curves.
  /// Follows PLOT_GRUENEISEN_DISPERSION function.
  void PLOT_GRUENEISEN_DISPERSION(xoption& plotoptions,ostream& oss) {ofstream FileMESSAGE;return PLOT_GRUENEISEN_DISPERSION(plotoptions,FileMESSAGE,oss);}  //CO20200404
  void PLOT_GRUENEISEN_DISPERSION(xoption& plotoptions,ofstream& FileMESSAGE,ostream& oss) {  //CO20200404
    // Set k-points format to LaTeX
    plotoptions.push_attached("KPOINT_FORMAT", "LATEX");
    // Set output format to gnuplot
    plotoptions.push_attached("OUTPUT_FORMAT", "GNUPLOT");

    stringstream out;
    PLOT_GRUENEISEN_DISPERSION(plotoptions, out,FileMESSAGE,oss); //CO20200404
    savePlotGNUPLOT(plotoptions, out);
  }

  void PLOT_GRUENEISEN_DISPERSION(xoption& plotoptions, stringstream& out,ostream& oss) {ofstream FileMESSAGE;return PLOT_GRUENEISEN_DISPERSION(plotoptions,out,FileMESSAGE,oss);} //CO20200404
  void PLOT_GRUENEISEN_DISPERSION(xoption& plotoptions, stringstream& out,ofstream& FileMESSAGE,ostream& oss) { //CO20200404
    // Grueneisen parameters for acoustic modes at the Gamma point are ill-defined,
    // so for the plot to be pretty, one needs to substitute it with NaN
    static double nan = std::numeric_limits<double>::quiet_NaN();

    plotoptions.push_attached("EXTENSION", "grdisp");
    plotoptions.push_attached("OUTPUT_FORMAT", "GNUPLOT");
    // Read files
    string directory = plotoptions.getattachedscheme("DIRECTORY");
    xEIGENVAL xeigen;
    xeigen.GetPropertiesFile(directory+"/"+ DEFAULT_QHA_FILE_PREFIX
        + DEFAULT_QHA_GP_PATH_FILE);
    xKPOINTS xkpts;
    xkpts.GetPropertiesFile(directory+"/"+ DEFAULT_QHA_FILE_PREFIX +
        DEFAULT_QHA_KPOINTS_FILE);
    stringstream poscar;
    aurostd::efile2stringstream(directory+"/"+DEFAULT_APL_PHPOSCAR_FILE, poscar);  //CO20191110
    xstructure xstr(poscar);

    // substituting the values of Grueneisen parameters for acoustic modes at
    // Gamma point with NaN.
    // Grueneisen parameters at Gamma may be large due to numerical noise, so
    // recalculate energy_min and energy_max
    xeigen.energy_max = -AUROSTD_MAX_DOUBLE;
    xeigen.energy_min =  AUROSTD_MAX_DOUBLE;
    double eigval = 0.0;
    for (uint k=0; k<xeigen.number_kpoints; k++){
      for (uint b=0; b<xeigen.number_bands; b++){
        if (b<=3){// acoustic modes should be the first three ones
          // if we are close enough to Gamma, substitute with NaN
          if (aurostd::modulus(xeigen.vkpoint[k]) < AUROSTD_IDENTITY_TOL){
            xeigen.venergy[k][b][0] = nan;
          }
        }

        eigval = xeigen.venergy[k][b][0];
        if (eigval < xeigen.energy_min) xeigen.energy_min = eigval;
        if (eigval > xeigen.energy_max) xeigen.energy_max = eigval;
      }
    }

    // proceed with plot setup
    plotoptions.push_attached("DEFAULT_TITLE", xeigen.title);
    plotoptions.push_attached("LATTICE", getLatticeFromKpointsTitle(xkpts.title));
    setFileName(plotoptions);
    setTitle(plotoptions,FileMESSAGE,oss); //CO20200404

    plotoptions.flag("BANDDOS", false);

    plotoptions.push_attached("UNIT", "GRUENEISEN");

    // Set Emin and Emax
    setEMinMax(plotoptions, xeigen.energy_min, xeigen.energy_max);

    generateHeader(out, plotoptions, false);
    generateBandPlot(out, xeigen, xkpts, xstr, plotoptions);
  }
  //AS20210701 END

  //PLOT_TCOND////////////////////////////////////////////////////////////////
  // Plots AAPL thermal conductivity tensors
  void PLOT_TCOND(xoption& plotoptions,ostream& oss) {ofstream FileMESSAGE;return PLOT_TCOND(plotoptions,FileMESSAGE,oss);} //CO20200404
  void PLOT_TCOND(xoption& plotoptions,ofstream& FileMESSAGE,ostream& oss) { //CO20200404
    stringstream out;
    plotoptions.push_attached("OUTPUT_FORMAT", "GNUPLOT");
    plotoptions.flag("LINESPOINTS", true);
    PLOT_TCOND(plotoptions, out,FileMESSAGE,oss);  //CO20200404
    savePlotGNUPLOT(plotoptions, out);
  }

  void PLOT_TCOND(xoption& plotoptions, stringstream& out,ostream& oss) {ofstream FileMESSAGE;return PLOT_TCOND(plotoptions,out,FileMESSAGE,oss);}  //CO20200404
  void PLOT_TCOND(xoption& plotoptions, stringstream& out,ofstream& FileMESSAGE,ostream& oss) {  //CO20200404
    plotoptions.push_attached("EXTENSION", "thermal_conductivity");
    string directory = plotoptions.getattachedscheme("DIRECTORY");
    string tcond_file = directory + "/" + DEFAULT_AAPL_FILE_PREFIX + DEFAULT_AAPL_TCOND_FILE;
    if (aurostd::EFileExist(tcond_file)) {
      plotoptions.push_attached("DATA_FILE", tcond_file);
      plotoptions.push_attached("KEYWORD", "AAPL_THERMAL_CONDUCTIVITY");
      plotoptions.flag("CONTRAVARIANT", true);
      plotoptions.push_attached("YMIN", "0");
      plotoptions.flag("LEGEND_HORIZONTAL", true); //CO20200404
      plotoptions.push_attached("LEGEND_MAXCOLS","3");  //CO20200404
      setPlotLabels(plotoptions, "T", "K", "\\kappa", "W/m K");
      plotMatrix(plotoptions, out,FileMESSAGE,oss);  //CO20200404
    } else {
      string message = "Could not find file " + tcond_file + ".";
      throw aurostd::xerror(__AFLOW_FILE__,__AFLOW_FUNC__, message, _FILE_NOT_FOUND_);
    }
  }

}  // namespace plotter

//////////////////////////////////////////////////////////////////////////////
//                                                                          //
//                              GENERAL PLOTS                               //
//                                                                          //
//////////////////////////////////////////////////////////////////////////////

namespace plotter {

  // Color palettes ----------------------------------------------------------

  // The color palette was designed to be accessible for people with color
  // vision deficiencies. When changing the colors, please make sure that they
  // are still distinguishable for everyone!
  static const string MATRIX_COLORS = "#000000,#004949,#009292,#490092,#B66DFF,#6DB6FF,#924900,#D55E00,#EDB120";

  // Point styles ------------------------------------------------------------

  static const string MATRIX_POINT_STYLES = "17,35,51,44,18,9,60,11,20";

  // Line types --------------------------------------------------------------

  static const string MATRIX_LINE_TYPES = "-1";

  // Pre-set labels ---------------------------------------------------------

  static const string MATRIX_LABELS[9] = {"xx", "yx", "zx",
    "xy", "yy", "zy",
    "xz", "yz", "zz"};


  //plotSingleFromSet/////////////////////////////////////////////////////////
  // Plots a single column from a dataset.
  void plotSingleFromSet(xoption& plotoptions, stringstream& out,const vector<vector<double> >& data_set, int col,ostream& oss) {ofstream FileMESSAGE;return plotSingleFromSet(plotoptions,out,data_set,col,FileMESSAGE,oss);} //CO20200404
  void plotSingleFromSet(xoption& plotoptions, stringstream& out,const vector<vector<double> >& data_set, int col,ofstream& FileMESSAGE,ostream& oss) { //CO20200404
    setFileName(plotoptions);
    setTitle(plotoptions,FileMESSAGE,oss); //CO20200404

    vector<vector<double> > data(data_set.size(), vector<double>(2));
    for (uint i = 0; i < data.size(); i++) {
      data[i][0] = data_set[i][0];
      data[i][1] = data_set[i][col];
    }

    generateHeader(out, plotoptions);
    generatePlotGNUPLOT(out, plotoptions, data);
  }

  //plotMatrix////////////////////////////////////////////////////////////////
  // Plots a 3 x 3 matrix.
  void plotMatrix(xoption& plotoptions, stringstream& out,ostream& oss) {ofstream FileMESSAGE;return plotMatrix(plotoptions,out,FileMESSAGE,oss);}  //CO20200404
  void plotMatrix(xoption& plotoptions, stringstream& out,ofstream& FileMESSAGE,ostream& oss) {  //CO20200404
    vector<vector<double> > data = readAflowDataFile(plotoptions);
    setFileName(plotoptions);
    setTitle(plotoptions,FileMESSAGE,oss); //CO20200404

    // Set additional plot options
    bool contravariant = plotoptions.flag("CONTRAVARIANT");
    string title_base = plotoptions.getattachedscheme("YLABEL");
    vector<string> titles(9);
    vector<string> colors(9);
    vector<int> point_styles(9);
    for (int i = 0; i < 9; i++) {
      if (contravariant) titles[i] = "$" + title_base + "^{" + MATRIX_LABELS[i] + "}$";
      else titles[i] = "$" + title_base + "_{" + MATRIX_LABELS[i] + "}$";
    }
    plotoptions.push_attached("TITLES", aurostd::joinWDelimiter(titles, ","));
    plotoptions.push_attached("COLORS", MATRIX_COLORS);
    plotoptions.push_attached("POINTSTYLES", MATRIX_POINT_STYLES);
    plotoptions.push_attached("LINETYPES", MATRIX_LINE_TYPES);

    generateHeader(out, plotoptions);
    generatePlotGNUPLOT(out, plotoptions, data);
  }

  //setPlotLabels/////////////////////////////////////////////////////////////
  // Stores the labels and units for the plots.
  void setPlotLabels(xoption& plotoptions,
      const string& xlabel, const string& xunit,
      const string& ylabel, const string& yunit) {
    plotoptions.pop_attached("XLABEL");
    plotoptions.push_attached("XLABEL", xlabel);
    plotoptions.pop_attached("XUNIT");
    plotoptions.push_attached("XUNIT", xunit);
    plotoptions.pop_attached("YLABEL");
    plotoptions.push_attached("YLABEL", ylabel);
    plotoptions.pop_attached("YUNIT");
    plotoptions.push_attached("YUNIT", yunit);
  }

  //readDataFile//////////////////////////////////////////////////////////////
  // Reads data from an AFLOW data file. Requires a START and STOP string to
  // be present so that it can skip headers and other data sets.
  vector<vector<double> > readAflowDataFile(xoption& plotoptions) {
    string message = "";
    vector<vector<double> > data;
    vector<double> row;
    vector<string> vcontent;
    string keyword = plotoptions.getattachedscheme("KEYWORD");
    string path_to_file = plotoptions.getattachedscheme("DATA_FILE");
    string startstring = "[" + keyword + "]START";
    string stopstring = "[" + keyword + "]STOP";
    string systemstring = "[" + keyword + "]SYSTEM=";
    aurostd::efile2vectorstring(path_to_file, vcontent);
    string line;
    uint nlines = vcontent.size();
    for (uint iline = 0; iline < nlines; iline++) {
      line = aurostd::RemoveWhiteSpacesFromTheFrontAndBack(vcontent[iline]);
      if (aurostd::substring2bool(line, systemstring)) {
        vector<string> tokens;
        aurostd::string2tokens(line, tokens, "=");
        if (tokens.size() == 2) plotoptions.push_attached("DEFAULT_TITLE", tokens.back());
      }
      if (vcontent[iline] == startstring) {
        iline++;
        while ((vcontent[iline] != stopstring) && (iline < nlines)) {
          line = aurostd::RemoveWhiteSpacesFromTheFront(vcontent[iline]);
          if (line[0] != '#') {
            aurostd::string2tokens(vcontent[iline], row, " ");
            data.push_back(row);
          }
          iline++;
        }
      }
      if (vcontent[iline] == stopstring) break;
      if (iline == nlines) {
        message = "Wrong file format. No STOP tag found.";
        throw aurostd::xerror(__AFLOW_FILE__,__AFLOW_FUNC__, message, _FILE_WRONG_FORMAT_);
      }
    }
    if (data.size() == 0) {
      message = "No data extracted from file " + path_to_file + ".";
      message += "File is either empty or has the wrong format.";
      throw aurostd::xerror(__AFLOW_FILE__,__AFLOW_FUNC__, message, _FILE_WRONG_FORMAT_);
    }
    return data;
  }

  //generatePlotGNUPLOT///////////////////////////////////////////////////////
  // Generate the gnuplot scripts for general plots.
  void generatePlotGNUPLOT(stringstream& out, const xoption& plotoptions,
      const vector<vector<double> >& data) {
    bool LDEBUG=(FALSE || _DEBUG_PLOTTER_ || XHOST.DEBUG); 
    uint ndata = data[0].size() - 1;

    // Axes settings
    string xmax = plotoptions.getattachedscheme("XMAX");
    string xmin = plotoptions.getattachedscheme("XMIN");
    string ymax = plotoptions.getattachedscheme("YMAX");
    string ymin = plotoptions.getattachedscheme("YMIN");
    string xlabel = plotoptions.getattachedscheme("XLABEL");
    string xunit = plotoptions.getattachedscheme("XUNIT");
    if (!xunit.empty()) xunit = " (" + xunit + ")";
    string ylabel = plotoptions.getattachedscheme("YLABEL");
    string yunit = plotoptions.getattachedscheme("YUNIT");
    if (!yunit.empty()) yunit = " (" + yunit + ")";

    if(LDEBUG){
      cerr << __AFLOW_FUNC__ << " ymin=" << ymin << endl;
      cerr << __AFLOW_FUNC__ << " ymax=" << ymax << endl;
    }

    // Plot types: lines (default), linespoints, or points only (nolines)
    bool linespoints = plotoptions.flag("LINESPOINTS");
    bool points = linespoints || plotoptions.flag("NOLINES");
    bool lines = (linespoints || !points);
    string plotstyle;
    if (lines) plotstyle += "l";
    if (points) plotstyle += "p";

    // Colors, point styles, line types
    vector<string> colors;
    vector<int> point_styles, line_types;
    aurostd::string2tokens(plotoptions.getattachedscheme("COLORS"), colors, ", ");
    aurostd::string2tokens(plotoptions.getattachedscheme("POINTSTYLES"), point_styles, ", ");
    aurostd::string2tokens(plotoptions.getattachedscheme("LINETYPES"), line_types, ", ");
    // Assume the same color, etc. for all plots if only one is given
    if ((ndata > 1) && (colors.size() == 1)) colors.assign(ndata, colors[0]);
    if ((ndata > 1) && (point_styles.size() == 1)) point_styles.assign(ndata, point_styles[0]);
    if ((ndata > 1) && (line_types.size() == 1)) line_types.assign(ndata, line_types[0]);
    bool colors_set = (colors.size() == ndata);
    bool points_set = ((linespoints || points) && (point_styles.size() == ndata));
    bool lines_set = (lines && (line_types.size() == ndata));

    // Titles
    vector<string> titles;
    aurostd::string2tokens(plotoptions.getattachedscheme("TITLES"), titles, ", ");
    if (titles.size() < ndata) {  // Fill up with empty titles if there aren't enough
      for (uint i = titles.size(); i < ndata; i++) titles.push_back("");
    }

    // Data block
    out << "$matrix_data << EOD" << std::endl;
    for (uint i = 0; i < data.size(); i++) {
      for (uint j = 0; j < ndata + 1; j++) {  // ndata + 1 to include x-values
        out << " " << data[i][j];
      }
      out << std::endl;
    }
    out << "EOD" << std::endl << std::endl;

    // Margins
    out << "# Margins" << std::endl;
    out << "set tmargin at screen 0.9" << std::endl;
    out << "set bmargin at screen 0.22" << std::endl;

    // Axes
    out << "# Axes" << std::endl;
    out << "set xrange [" << xmin << ":" << xmax << "]" << std::endl;
    out << "set yrange [" << ymin << ":" << ymax << "]" << std::endl;
    out << "set xlabel '$" << xlabel << "$" << xunit << "'" << std::endl;
    out << "set ylabel '$" << ylabel << "$" << yunit << "'" << std::endl;
    out << "set tics nomirror out" << std::endl;

    // Key
    out << std::endl << "# Key" << std::endl;
    if (ndata == 1) {  // No need for legend if only one set of data to plot
      out << "unset key" << std::endl;
    } else {
      if(plotoptions.flag("LEGEND_HORIZONTAL")){  //CO20200404
        int maxcols=3;
        string maxcols_str=plotoptions.getattachedscheme("LEGEND_MAXCOLS");
        if(!maxcols_str.empty()){maxcols=aurostd::string2utype<int>(maxcols_str);}
        out << "set key horizontal maxcols " << maxcols << std::endl;
      }
    }

    // Plot
    out << std::endl << "# Plot" << std::endl;
    out << "plot ";
    for (uint i = 0; i < ndata; i++) {
      if (i > 0) out << "     ";
      out << "'$matrix_data' u 1:" << (i + 2) << " w " << plotstyle;
      if (lines) out << " lw 2";
      if (lines_set) out << " lt " << line_types[i];
      if (points) out << " ps 1.5";
      if (colors_set) out << " lc rgb '" << colors[i] << "'";
      if (points_set) out << " pt " << point_styles[i];
      if (titles[i].empty()) {
        out << " notitle";
      } else {
        out << " title '" << titles[i] << "'";
      }
      out << ((i < ndata - 1)?",\\":"") << std::endl;
    }
  }

}  // namespace plotter

// ***************************************************************************
// *                                                                         *
// *           Aflow STEFANO CURTAROLO - Duke University 2003-2021           *
// *            Aflow MARCO ESTERS - Duke University 2019-2021               *
// *                                                                         *
// ***************************************************************************<|MERGE_RESOLUTION|>--- conflicted
+++ resolved
@@ -238,11 +238,7 @@
       double version = aurostd::string2utype<double>(tokens[1]);
       if (version < 5.0) {
         string message = "Gnuplot needs to be version 5 or newer (found " + tokens[1] + ").";
-<<<<<<< HEAD
-        throw aurostd::xerror(_AFLOW_FILE_NAME_, __AFLOW_FUNC__, message, _RUNTIME_ERROR_);
-=======
         throw aurostd::xerror(__AFLOW_FILE__, __AFLOW_FUNC__, message, _RUNTIME_ERROR_);
->>>>>>> 78dcc840
       }
     }
     // ME20200609
@@ -320,20 +316,12 @@
           //https://www.itechlounge.net/2020/09/web-imagickexception-attempt-to-perform-an-operation-not-allowed-by-the-security-policy-pdf/
           if(output.find("not allowed by the security policy")!=string::npos){
             string message="The ImageMagick policy file disables ghostscript formats. Please see here and update the policy file: https://bugs.archlinux.org/task/60580";
-<<<<<<< HEAD
-            throw aurostd::xerror(_AFLOW_FILE_NAME_,__AFLOW_FUNC__, message, _RUNTIME_ERROR_);
-=======
             throw aurostd::xerror(__AFLOW_FILE__,__AFLOW_FUNC__, message, _RUNTIME_ERROR_);
->>>>>>> 78dcc840
           }
         }
         if(!aurostd::FileExist("convert_output." + format)){
           string message="The ImageMagick policy file disables ghostscript formats. Please see here and update the policy file: https://bugs.archlinux.org/task/60580";
-<<<<<<< HEAD
-          throw aurostd::xerror(_AFLOW_FILE_NAME_,__AFLOW_FUNC__, message, _RUNTIME_ERROR_);
-=======
           throw aurostd::xerror(__AFLOW_FILE__,__AFLOW_FUNC__, message, _RUNTIME_ERROR_);
->>>>>>> 78dcc840
         }
         if(LDEBUG) cerr << __AFLOW_FUNC__ << aurostd::execute("ls -las "+directory_tmp) << endl;
         command="mv convert_output." + format + " \"" + filename_latex  + "." + format + "\"";
@@ -351,19 +339,11 @@
       // Clean up
       aurostd::RemoveDirectory(directory_tmp);
       if (!aurostd::FileExist(directory_work + "/" + filename + "." + format)) {
-<<<<<<< HEAD
-        throw aurostd::xerror(_AFLOW_FILE_NAME_,__AFLOW_FUNC__,"Error while generating plot.", _RUNTIME_ERROR_);
-      }
-    } else {
-      string message = "The following binaries are missing: " + aurostd::joinWDelimiter(missing_binaries, " ") + ".";
-      throw aurostd::xerror(_AFLOW_FILE_NAME_, __AFLOW_FUNC__, message, _RUNTIME_ERROR_);
-=======
         throw aurostd::xerror(__AFLOW_FILE__,__AFLOW_FUNC__,"Error while generating plot.", _RUNTIME_ERROR_);
       }
     } else {
       string message = "The following binaries are missing: " + aurostd::joinWDelimiter(missing_binaries, " ") + ".";
       throw aurostd::xerror(__AFLOW_FILE__, __AFLOW_FUNC__, message, _RUNTIME_ERROR_);
->>>>>>> 78dcc840
     }
   }
 
@@ -523,7 +503,7 @@
           vector<string> comp;
           protos.clear();
           aflowlib::GetAllPrototypeLabels(protos, comp, "htqc");
-          int index = 0;
+          int index;
           if (aurostd::WithinList(protos, proto, index)) {
             proto = aurostd::fixStringLatex(proto, false, false); // Prevent LaTeX errors
             vector<string> elements = aurostd::getElements(comp_str);
@@ -923,11 +903,7 @@
       std::sort(vpocc_doscars.begin(),vpocc_doscars.end());
       string pscheme=plotoptions.getattachedscheme("PROJECTION");
       if(LDEBUG){cerr << __AFLOW_FUNC__ << " pscheme=" << pscheme << endl;}
-<<<<<<< HEAD
-      if(pscheme.empty()){throw aurostd::xerror(_AFLOW_FILE_NAME_,__AFLOW_FUNC__,"No projection scheme provided",_INPUT_MISSING_);}
-=======
       if(pscheme.empty()){throw aurostd::xerror(__AFLOW_FILE__,__AFLOW_FUNC__,"No projection scheme provided",_INPUT_MISSING_);}
->>>>>>> 78dcc840
       double temperature=0.0;
       _aflags aflags;aflags.Directory=directory;
       bool see_sub_output=false;//true;
@@ -946,11 +922,7 @@
         vector<double> v_temperatures;
         pcalc.loadDataIntoCalculator();pcalc.setTemperatureStringParameters(v_temperatures); //needed for DOSCAR plots
         pocc::getTemperatureStringParameters(v_temperatures,temperature_precision,temperatures_int,zero_padding_temperature);
-<<<<<<< HEAD
-        if(pcalc.m_ARUN_directories.size()==0){throw aurostd::xerror(_AFLOW_FILE_NAME_,__AFLOW_FUNC__,"No ARUN.POCC_* runs found",_FILE_CORRUPT_);}
-=======
         if(pcalc.m_ARUN_directories.size()==0){throw aurostd::xerror(__AFLOW_FILE__,__AFLOW_FUNC__,"No ARUN.POCC_* runs found",_FILE_CORRUPT_);}
->>>>>>> 78dcc840
         plotoptions.push_attached("ARUN_DIRECTORY",pcalc.m_ARUN_directories[0]);
       }else{
         pocc::getTemperatureStringParameters(temperature_precision,temperatures_int,zero_padding_temperature);
@@ -958,11 +930,7 @@
         //maybe someone is trying to plot in a directory only having aflow.in and DOSCAR's (but no ARUN's). 
         //we need the ARUNs if we want to do projection==species, but not if projection==orbital
         if(pscheme=="SPECIES"){ //we need ARUN_DIRECTORY
-<<<<<<< HEAD
-          throw aurostd::xerror(_AFLOW_FILE_NAME_,__AFLOW_FUNC__,"Need ARUN.POCC_* runs for projection==\"species\"",_INPUT_MISSING_);
-=======
           throw aurostd::xerror(__AFLOW_FILE__,__AFLOW_FUNC__,"Need ARUN.POCC_* runs for projection==\"species\"",_INPUT_MISSING_);
->>>>>>> 78dcc840
         }
       }
       if(LDEBUG){cerr << __AFLOW_FUNC__ << " found POCC directory" << endl;}
@@ -1291,11 +1259,7 @@
       }
       if(not_all_names_given){ //CO20200404
         stringstream message;
-<<<<<<< HEAD
-        message << "Species CANNOT be extracted from dir=" << directory << ", no labels can be supplied";pflow::logger(_AFLOW_FILE_NAME_, __AFLOW_FUNC__, message, FileMESSAGE, oss, _LOGGER_WARNING_);  //CO20200404
-=======
         message << "Species CANNOT be extracted from dir=" << directory << ", no labels can be supplied";pflow::logger(__AFLOW_FILE__, __AFLOW_FUNC__, message, FileMESSAGE, oss, _LOGGER_WARNING_);  //CO20200404
->>>>>>> 78dcc840
       }else{ //CO20200404
         if(LDEBUG){cerr << __AFLOW_FUNC__ << " patching names of POSCAR with: " << aurostd::joinWDelimiter(atom_names,", ") << endl;}
         //CO20200404 - ALWAYS use AddAtom() for changing atom properties, indices of species/species_pp/etc will be a mess otherwise
@@ -1836,22 +1800,14 @@
         deque<deque<deque<deque<double> > > > vDOS_species=xdos.GetVDOSSpecies(xstr);
         if (!dosDataAvailable(vDOS_species, pdos)) {
           string message = "DOS data not available for pdos = " + aurostd::utype2string<int>(pdos);
-<<<<<<< HEAD
-          throw aurostd::xerror(_AFLOW_FILE_NAME_,__AFLOW_FUNC__, message, _RUNTIME_ERROR_);
-=======
           throw aurostd::xerror(__AFLOW_FILE__,__AFLOW_FUNC__, message, _RUNTIME_ERROR_);
->>>>>>> 78dcc840
         }
         norbitals=vDOS_species.front().size();
         dos=vDOS_species[pdos];
       }else{  //CO20191010 - plot "atoms-projected"
         if (!dosDataAvailable(xdos.vDOS, pdos)) {
           string message = "DOS data not available for pdos = " + aurostd::utype2string<int>(pdos);
-<<<<<<< HEAD
-          throw aurostd::xerror(_AFLOW_FILE_NAME_,__AFLOW_FUNC__, message, _RUNTIME_ERROR_);
-=======
           throw aurostd::xerror(__AFLOW_FILE__,__AFLOW_FUNC__, message, _RUNTIME_ERROR_);
->>>>>>> 78dcc840
         }
         if (xdos.lmResolved){norbitals = (int) std::sqrt(xdos.vDOS[pdos].size());}  // size is either 17 or 10
         else{norbitals = (int) xdos.vDOS[pdos].size() - 1;}
@@ -1885,19 +1841,11 @@
       // Safety check
       if (!xdos.lmResolved) {
         string message = "Projection scheme LM chosen, but DOSCAR is not lm-resolved.";
-<<<<<<< HEAD
-        throw aurostd::xerror(_AFLOW_FILE_NAME_,__AFLOW_FUNC__, message, _RUNTIME_ERROR_);
-      }
-      if (!dosDataAvailable(xdos.vDOS, pdos)) {
-        string message = "DOS data not available for pdos = " + aurostd::utype2string<int>(pdos);
-        throw aurostd::xerror(_AFLOW_FILE_NAME_,__AFLOW_FUNC__, message, _RUNTIME_ERROR_);
-=======
         throw aurostd::xerror(__AFLOW_FILE__,__AFLOW_FUNC__, message, _RUNTIME_ERROR_);
       }
       if (!dosDataAvailable(xdos.vDOS, pdos)) {
         string message = "DOS data not available for pdos = " + aurostd::utype2string<int>(pdos);
         throw aurostd::xerror(__AFLOW_FILE__,__AFLOW_FUNC__, message, _RUNTIME_ERROR_);
->>>>>>> 78dcc840
       }
       for (uint i = 1; i < xdos.vDOS[pdos].size(); i++) {
         labels.push_back("$" + LM_ORBITALS_LATEX[i-1] + "$");
@@ -1906,11 +1854,7 @@
     } else if (projection == "ATOMS") { //CO20191004 - "ATOMS" is really "IATOMS"
       if (!dosDataAvailable(xdos.vDOS, 0)) {
         string message = "Total DOS not available";
-<<<<<<< HEAD
-        throw aurostd::xerror(_AFLOW_FILE_NAME_,__AFLOW_FUNC__, message, _RUNTIME_ERROR_);
-=======
         throw aurostd::xerror(__AFLOW_FILE__,__AFLOW_FUNC__, message, _RUNTIME_ERROR_);
->>>>>>> 78dcc840
       }
       dos.push_back(xdos.vDOS[0][0]);
       xstructure xstr = getStructureWithNames(plotoptions,FileMESSAGE,xdos.carstring,oss);  //CO20200404
@@ -1919,11 +1863,7 @@
           for (uint i = 0; i < xstr.atoms.size(); i++) {
             if (!dosDataAvailable(xdos.vDOS, i + 1)) {
               string message = "DOS data not available for atom " + aurostd::utype2string<uint>(i + 1);
-<<<<<<< HEAD
-              throw aurostd::xerror(_AFLOW_FILE_NAME_,__AFLOW_FUNC__, message, _RUNTIME_ERROR_);
-=======
               throw aurostd::xerror(__AFLOW_FILE__,__AFLOW_FUNC__, message, _RUNTIME_ERROR_);
->>>>>>> 78dcc840
             }
             dos.push_back(xdos.vDOS[i + 1][0]);
             xstr.atoms[i].CleanName();
@@ -1939,11 +1879,7 @@
               iat = xstr.iatoms[i][0];
               if (!dosDataAvailable(xdos.vDOS, iat + 1)) {
                 string message = "DOS data not available for iatom " + aurostd::utype2string<int>(iat + 1);
-<<<<<<< HEAD
-                throw aurostd::xerror(_AFLOW_FILE_NAME_,__AFLOW_FUNC__, message, _RUNTIME_ERROR_);
-=======
                 throw aurostd::xerror(__AFLOW_FILE__,__AFLOW_FUNC__, message, _RUNTIME_ERROR_);
->>>>>>> 78dcc840
               }
               dos.push_back(xdos.vDOS[iat + 1][0]);
               xstr.atoms[iat].CleanName();
@@ -1953,11 +1889,7 @@
         } else { // In case someone uses pdos option and projection=atoms
           if (!dosDataAvailable(xdos.vDOS, pdos)) {
             string message = "DOS data not available for pdos = " + aurostd::utype2string<int>(pdos);
-<<<<<<< HEAD
-            throw aurostd::xerror(_AFLOW_FILE_NAME_,__AFLOW_FUNC__, message, _RUNTIME_ERROR_);
-=======
             throw aurostd::xerror(__AFLOW_FILE__,__AFLOW_FUNC__, message, _RUNTIME_ERROR_);
->>>>>>> 78dcc840
           }
           xstr.atoms[pdos - 1].CleanName();
           labels.push_back(xstr.atoms[pdos - 1].cleanname + "(" + aurostd::utype2string<int>(pdos) + ")");
@@ -1974,11 +1906,7 @@
           for (uint i = 0; i < xstr.species.size(); i++) {
             if (!dosDataAvailable(vDOS_species, i + 1)) {
               string message = "DOS data not available for species " + aurostd::utype2string<uint>(i + 1);
-<<<<<<< HEAD
-              throw aurostd::xerror(_AFLOW_FILE_NAME_,__AFLOW_FUNC__, message, _RUNTIME_ERROR_);
-=======
               throw aurostd::xerror(__AFLOW_FILE__,__AFLOW_FUNC__, message, _RUNTIME_ERROR_);
->>>>>>> 78dcc840
             }
             dos.push_back(vDOS_species[i+1][0]);
             labels.push_back(xstr.species[i]);
@@ -1991,31 +1919,19 @@
         int dos_index = xstr.atoms[pdos - 1].type + 1;
         if (!dosDataAvailable(vDOS_species, dos_index)) {
           string message = "DOS data not available for dos_index = " + aurostd::utype2string<int>(dos_index);
-<<<<<<< HEAD
-          throw aurostd::xerror(_AFLOW_FILE_NAME_,__AFLOW_FUNC__, message, _RUNTIME_ERROR_);
-=======
           throw aurostd::xerror(__AFLOW_FILE__,__AFLOW_FUNC__, message, _RUNTIME_ERROR_);
->>>>>>> 78dcc840
         }
         dos.push_back(vDOS_species[dos_index][0]);//AS20201028
       }
     } else if (projection == "NONE") {  // Total DOS only without projections
       if (!dosDataAvailable(xdos.vDOS, 0)) {
         string message = "Total DOS not available";
-<<<<<<< HEAD
-        throw aurostd::xerror(_AFLOW_FILE_NAME_,__AFLOW_FUNC__, message, _RUNTIME_ERROR_);
-=======
         throw aurostd::xerror(__AFLOW_FILE__,__AFLOW_FUNC__, message, _RUNTIME_ERROR_);
->>>>>>> 78dcc840
       }
       dos.push_back(xdos.vDOS[0][0]);
     } else {
       string message = "Unknown projection scheme " + projection + ".";
-<<<<<<< HEAD
-      throw aurostd::xerror(_AFLOW_FILE_NAME_,__AFLOW_FUNC__, message, _INPUT_ILLEGAL_);
-=======
       throw aurostd::xerror(__AFLOW_FILE__,__AFLOW_FUNC__, message, _INPUT_ILLEGAL_);
->>>>>>> 78dcc840
     }
     if(plotoptions.flag("LEGEND_HORIZONTAL")==false && labels.size()>4){  //CO20211227, avoid overlap between legend and DOS
       plotoptions.flag("LEGEND_HORIZONTAL",true);
